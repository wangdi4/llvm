//===- InstructionCombining.cpp - Combine multiple instructions -----------===//
//
// Part of the LLVM Project, under the Apache License v2.0 with LLVM Exceptions.
// See https://llvm.org/LICENSE.txt for license information.
// SPDX-License-Identifier: Apache-2.0 WITH LLVM-exception
//
//===----------------------------------------------------------------------===//
//
// InstructionCombining - Combine instructions to form fewer, simple
// instructions.  This pass does not modify the CFG.  This pass is where
// algebraic simplification happens.
//
// This pass combines things like:
//    %Y = add i32 %X, 1
//    %Z = add i32 %Y, 1
// into:
//    %Z = add i32 %X, 2
//
// This is a simple worklist driven algorithm.
//
// This pass guarantees that the following canonicalizations are performed on
// the program:
//    1. If a binary operator has a constant operand, it is moved to the RHS
//    2. Bitwise operators with constant operands are always grouped so that
//       shifts are performed first, then or's, then and's, then xor's.
//    3. Compare instructions are converted from <,>,<=,>= to ==,!= if possible
//    4. All cmp instructions on boolean values are replaced with logical ops
//    5. add X, X is represented as (X*2) => (X << 1)
//    6. Multiplies with a power-of-two constant argument are transformed into
//       shifts.
//   ... etc.
//
//===----------------------------------------------------------------------===//

#include "InstCombineInternal.h"
#include "llvm-c/Initialization.h"
#include "llvm-c/Transforms/InstCombine.h"
#include "llvm/ADT/APInt.h"
#include "llvm/ADT/ArrayRef.h"
#include "llvm/ADT/DenseMap.h"
#include "llvm/ADT/None.h"
#include "llvm/ADT/ScopeExit.h" // INTEL
#include "llvm/ADT/SmallPtrSet.h"
#include "llvm/ADT/SmallVector.h"
#include "llvm/ADT/Statistic.h"
#include "llvm/ADT/TinyPtrVector.h"
#include "llvm/Analysis/AliasAnalysis.h"
#include "llvm/Analysis/AssumptionCache.h"
#include "llvm/Analysis/BasicAliasAnalysis.h"
#include "llvm/Analysis/BlockFrequencyInfo.h"
#include "llvm/Analysis/CFG.h"
#include "llvm/Analysis/ConstantFolding.h"
#include "llvm/Analysis/EHPersonalities.h"
#include "llvm/Analysis/GlobalsModRef.h"
#include "llvm/Analysis/InstructionSimplify.h"
#include "llvm/Analysis/Intel_Andersens.h"  // INTEL
#include "llvm/Analysis/Intel_WP.h"         // INTEL
#include "llvm/Analysis/LazyBlockFrequencyInfo.h"
#include "llvm/Analysis/LoopInfo.h"
#include "llvm/Analysis/MemoryBuiltins.h"
#include "llvm/Analysis/OptimizationRemarkEmitter.h"
#include "llvm/Analysis/ProfileSummaryInfo.h"
#include "llvm/Analysis/TargetFolder.h"
#include "llvm/Analysis/TargetLibraryInfo.h"
#include "llvm/Analysis/TypeBasedAliasAnalysis.h" // INTEL
#include "llvm/Analysis/TargetTransformInfo.h"
#include "llvm/Analysis/ValueTracking.h"
#include "llvm/Analysis/VectorUtils.h"
#if INTEL_COLLAB
#include "llvm/Analysis/VPO/Utils/VPOAnalysisUtils.h"
#endif // INTEL_COLLAB
#include "llvm/IR/BasicBlock.h"
#include "llvm/IR/CFG.h"
#include "llvm/IR/Constant.h"
#include "llvm/IR/Constants.h"
#include "llvm/IR/DIBuilder.h"
#include "llvm/IR/DataLayout.h"
#include "llvm/IR/DerivedTypes.h"
#include "llvm/IR/Dominators.h"
#include "llvm/IR/Function.h"
#include "llvm/IR/GetElementPtrTypeIterator.h"
#include "llvm/IR/IRBuilder.h"
#include "llvm/IR/InstrTypes.h"
#include "llvm/IR/Instruction.h"
#include "llvm/IR/Instructions.h"
#include "llvm/IR/IntrinsicInst.h"
#include "llvm/IR/Intrinsics.h"
#include "llvm/IR/LegacyPassManager.h"
#include "llvm/IR/Metadata.h"
#include "llvm/IR/Operator.h"
#include "llvm/IR/PassManager.h"
#include "llvm/IR/PatternMatch.h"
#include "llvm/IR/Type.h"
#include "llvm/IR/Use.h"
#include "llvm/IR/User.h"
#include "llvm/IR/Value.h"
#include "llvm/IR/ValueHandle.h"
#include "llvm/IR/Verifier.h" // INTEL
#include "llvm/InitializePasses.h"
#include "llvm/Pass.h"
#include "llvm/Support/CBindingWrapping.h"
#include "llvm/Support/Casting.h"
#include "llvm/Support/CommandLine.h"
#include "llvm/Support/Compiler.h"
#include "llvm/Support/Debug.h"
#include "llvm/Support/DebugCounter.h"
#include "llvm/Support/ErrorHandling.h"
#include "llvm/Support/KnownBits.h"
#include "llvm/Support/raw_ostream.h"
#include "llvm/Transforms/InstCombine/InstCombine.h"
#include "llvm/Transforms/InstCombine/InstCombineWorklist.h"
#if INTEL_COLLAB
#include "llvm/Transforms/Utils/IntrinsicUtils.h"
#endif // INTEL_COLLAB
#include "llvm/Transforms/Utils/Local.h"
#include <algorithm>
#include <cassert>
#include <cstdint>
#include <memory>
#include <string>
#include <utility>

using namespace llvm;
using namespace llvm::PatternMatch;
#if INTEL_COLLAB
using namespace llvm::vpo;
#endif // INTEL_COLLAB

#define DEBUG_TYPE "instcombine"

STATISTIC(NumWorklistIterations,
          "Number of instruction combining iterations performed");

STATISTIC(NumCombined , "Number of insts combined");
STATISTIC(NumConstProp, "Number of constant folds");
STATISTIC(NumDeadInst , "Number of dead inst eliminated");
STATISTIC(NumSunkInst , "Number of instructions sunk");
STATISTIC(NumExpand,    "Number of expansions");
STATISTIC(NumFactor   , "Number of factorizations");
STATISTIC(NumReassoc  , "Number of reassociations");
DEBUG_COUNTER(VisitCounter, "instcombine-visit",
              "Controls which instructions are visited");

// FIXME: these limits eventually should be as low as 2.
static constexpr unsigned InstCombineDefaultMaxIterations = 1000;
#ifndef NDEBUG
static constexpr unsigned InstCombineDefaultInfiniteLoopThreshold = 100;
#else
static constexpr unsigned InstCombineDefaultInfiniteLoopThreshold = 1000;
#endif

static cl::opt<bool>
EnableCodeSinking("instcombine-code-sinking", cl::desc("Enable code sinking"),
                                              cl::init(true));

static cl::opt<unsigned> LimitMaxIterations(
    "instcombine-max-iterations",
    cl::desc("Limit the maximum number of instruction combining iterations"),
    cl::init(InstCombineDefaultMaxIterations));

#if INTEL_CUSTOMIZATION
// Used for LIT tests to unconditionally suppress type lowering optimizations
static cl::opt<bool>
    EnablePreserveForDTrans("instcombine-preserve-for-dtrans",
                        cl::desc("Preserve type and other info for DTrans"),
                        cl::ReallyHidden, cl::init(false));

static cl::opt<bool>
    PreserveAddrComputations("instcombine-preserve-addr-compute",
                             cl::desc("Preserve address computations"),
                             cl::ReallyHidden, cl::init(false));

static cl::opt<bool> DisableFcmpMinMaxCombine(
    "disable-fcmp-min-max-combine",
    cl::desc("disable combine fcmp to min/max optimization"));

static cl::opt<bool> DisableUpcasting(
    "disable-combine-upcasting",
    cl::desc("disable the generation of pointer up casting"));
#endif // INTEL_CUSTOMIZATION

static cl::opt<unsigned> InfiniteLoopDetectionThreshold(
    "instcombine-infinite-loop-threshold",
    cl::desc("Number of instruction combining iterations considered an "
             "infinite loop"),
    cl::init(InstCombineDefaultInfiniteLoopThreshold), cl::Hidden);

static cl::opt<unsigned>
MaxArraySize("instcombine-maxarray-size", cl::init(1024),
             cl::desc("Maximum array size considered when doing a combine"));

// FIXME: Remove this flag when it is no longer necessary to convert
// llvm.dbg.declare to avoid inaccurate debug info. Setting this to false
// increases variable availability at the cost of accuracy. Variables that
// cannot be promoted by mem2reg or SROA will be described as living in memory
// for their entire lifetime. However, passes like DSE and instcombine can
// delete stores to the alloca, leading to misleading and inaccurate debug
// information. This flag can be removed when those passes are fixed.
static cl::opt<unsigned> ShouldLowerDbgDeclare("instcombine-lower-dbg-declare",
                                               cl::Hidden, cl::init(true));

Optional<Instruction *>
InstCombiner::targetInstCombineIntrinsic(IntrinsicInst &II) {
  // Handle target specific intrinsics
  if (II.getCalledFunction()->isTargetIntrinsic()) {
    return TTI.instCombineIntrinsic(*this, II);
  }
  return None;
}

Optional<Value *> InstCombiner::targetSimplifyDemandedUseBitsIntrinsic(
    IntrinsicInst &II, APInt DemandedMask, KnownBits &Known,
    bool &KnownBitsComputed) {
  // Handle target specific intrinsics
  if (II.getCalledFunction()->isTargetIntrinsic()) {
    return TTI.simplifyDemandedUseBitsIntrinsic(*this, II, DemandedMask, Known,
                                                KnownBitsComputed);
  }
  return None;
}

Optional<Value *> InstCombiner::targetSimplifyDemandedVectorEltsIntrinsic(
    IntrinsicInst &II, APInt DemandedElts, APInt &UndefElts, APInt &UndefElts2,
    APInt &UndefElts3,
    std::function<void(Instruction *, unsigned, APInt, APInt &)>
        SimplifyAndSetOp) {
  // Handle target specific intrinsics
  if (II.getCalledFunction()->isTargetIntrinsic()) {
    return TTI.simplifyDemandedVectorEltsIntrinsic(
        *this, II, DemandedElts, UndefElts, UndefElts2, UndefElts3,
        SimplifyAndSetOp);
  }
  return None;
}

Value *InstCombinerImpl::EmitGEPOffset(User *GEP) {
  return llvm::EmitGEPOffset(&Builder, DL, GEP);
}

/// Return true if it is desirable to convert an integer computation from a
/// given bit width to a new bit width.
/// We don't want to convert from a legal to an illegal type or from a smaller
/// to a larger illegal type. A width of '1' is always treated as a legal type
/// because i1 is a fundamental type in IR, and there are many specialized
/// optimizations for i1 types. Widths of 8, 16 or 32 are equally treated as
/// legal to convert to, in order to open up more combining opportunities.
/// NOTE: this treats i8, i16 and i32 specially, due to them being so common
/// from frontend languages.
bool InstCombinerImpl::shouldChangeType(unsigned FromWidth,
                                        unsigned ToWidth) const {
  bool FromLegal = FromWidth == 1 || DL.isLegalInteger(FromWidth);
  bool ToLegal = ToWidth == 1 || DL.isLegalInteger(ToWidth);

  // Convert to widths of 8, 16 or 32 even if they are not legal types. Only
  // shrink types, to prevent infinite loops.
  if (ToWidth < FromWidth && (ToWidth == 8 || ToWidth == 16 || ToWidth == 32))
    return true;

  // If this is a legal integer from type, and the result would be an illegal
  // type, don't do the transformation.
  if (FromLegal && !ToLegal)
    return false;

  // Otherwise, if both are illegal, do not increase the size of the result. We
  // do allow things like i160 -> i64, but not i64 -> i160.
  if (!FromLegal && !ToLegal && ToWidth > FromWidth)
    return false;

  return true;
}

/// Return true if it is desirable to convert a computation from 'From' to 'To'.
/// We don't want to convert from a legal to an illegal type or from a smaller
/// to a larger illegal type. i1 is always treated as a legal type because it is
/// a fundamental type in IR, and there are many specialized optimizations for
/// i1 types.
bool InstCombinerImpl::shouldChangeType(Type *From, Type *To) const {
  // TODO: This could be extended to allow vectors. Datalayout changes might be
  // needed to properly support that.
  if (!From->isIntegerTy() || !To->isIntegerTy())
    return false;

  unsigned FromWidth = From->getPrimitiveSizeInBits();
  unsigned ToWidth = To->getPrimitiveSizeInBits();
  return shouldChangeType(FromWidth, ToWidth);
}

// Return true, if No Signed Wrap should be maintained for I.
// The No Signed Wrap flag can be kept if the operation "B (I.getOpcode) C",
// where both B and C should be ConstantInts, results in a constant that does
// not overflow. This function only handles the Add and Sub opcodes. For
// all other opcodes, the function conservatively returns false.
static bool maintainNoSignedWrap(BinaryOperator &I, Value *B, Value *C) {
  auto *OBO = dyn_cast<OverflowingBinaryOperator>(&I);
  if (!OBO || !OBO->hasNoSignedWrap())
    return false;

  // We reason about Add and Sub Only.
  Instruction::BinaryOps Opcode = I.getOpcode();
  if (Opcode != Instruction::Add && Opcode != Instruction::Sub)
    return false;

  const APInt *BVal, *CVal;
  if (!match(B, m_APInt(BVal)) || !match(C, m_APInt(CVal)))
    return false;

  bool Overflow = false;
  if (Opcode == Instruction::Add)
    (void)BVal->sadd_ov(*CVal, Overflow);
  else
    (void)BVal->ssub_ov(*CVal, Overflow);

  return !Overflow;
}

static bool hasNoUnsignedWrap(BinaryOperator &I) {
  auto *OBO = dyn_cast<OverflowingBinaryOperator>(&I);
  return OBO && OBO->hasNoUnsignedWrap();
}

static bool hasNoSignedWrap(BinaryOperator &I) {
  auto *OBO = dyn_cast<OverflowingBinaryOperator>(&I);
  return OBO && OBO->hasNoSignedWrap();
}

/// Conservatively clears subclassOptionalData after a reassociation or
/// commutation. We preserve fast-math flags when applicable as they can be
/// preserved.
static void ClearSubclassDataAfterReassociation(BinaryOperator &I) {
  FPMathOperator *FPMO = dyn_cast<FPMathOperator>(&I);
  if (!FPMO) {
    I.clearSubclassOptionalData();
    return;
  }

  FastMathFlags FMF = I.getFastMathFlags();
  I.clearSubclassOptionalData();
  I.setFastMathFlags(FMF);
}

/// Combine constant operands of associative operations either before or after a
/// cast to eliminate one of the associative operations:
/// (op (cast (op X, C2)), C1) --> (cast (op X, op (C1, C2)))
/// (op (cast (op X, C2)), C1) --> (op (cast X), op (C1, C2))
static bool simplifyAssocCastAssoc(BinaryOperator *BinOp1,
                                   InstCombinerImpl &IC) {
  auto *Cast = dyn_cast<CastInst>(BinOp1->getOperand(0));
  if (!Cast || !Cast->hasOneUse())
    return false;

  // TODO: Enhance logic for other casts and remove this check.
  auto CastOpcode = Cast->getOpcode();
  if (CastOpcode != Instruction::ZExt)
    return false;

  // TODO: Enhance logic for other BinOps and remove this check.
  if (!BinOp1->isBitwiseLogicOp())
    return false;

  auto AssocOpcode = BinOp1->getOpcode();
  auto *BinOp2 = dyn_cast<BinaryOperator>(Cast->getOperand(0));
  if (!BinOp2 || !BinOp2->hasOneUse() || BinOp2->getOpcode() != AssocOpcode)
    return false;

  Constant *C1, *C2;
  if (!match(BinOp1->getOperand(1), m_Constant(C1)) ||
      !match(BinOp2->getOperand(1), m_Constant(C2)))
    return false;

  // TODO: This assumes a zext cast.
  // Eg, if it was a trunc, we'd cast C1 to the source type because casting C2
  // to the destination type might lose bits.

  // Fold the constants together in the destination type:
  // (op (cast (op X, C2)), C1) --> (op (cast X), FoldedC)
  Type *DestTy = C1->getType();
  Constant *CastC2 = ConstantExpr::getCast(CastOpcode, C2, DestTy);
  Constant *FoldedC = ConstantExpr::get(AssocOpcode, C1, CastC2);
  IC.replaceOperand(*Cast, 0, BinOp2->getOperand(0));
  IC.replaceOperand(*BinOp1, 1, FoldedC);
  return true;
}

// Simplifies IntToPtr/PtrToInt RoundTrip Cast To BitCast.
// inttoptr ( ptrtoint (x) ) --> x
Value *InstCombinerImpl::simplifyIntToPtrRoundTripCast(Value *Val) {
  auto *IntToPtr = dyn_cast<IntToPtrInst>(Val);
  if (IntToPtr && DL.getPointerTypeSizeInBits(IntToPtr->getDestTy()) ==
                      DL.getTypeSizeInBits(IntToPtr->getSrcTy())) {
    auto *PtrToInt = dyn_cast<PtrToIntInst>(IntToPtr->getOperand(0));
    Type *CastTy = IntToPtr->getDestTy();
    if (PtrToInt &&
        CastTy->getPointerAddressSpace() ==
            PtrToInt->getSrcTy()->getPointerAddressSpace() &&
        DL.getPointerTypeSizeInBits(PtrToInt->getSrcTy()) ==
            DL.getTypeSizeInBits(PtrToInt->getDestTy())) {
      return CastInst::CreateBitOrPointerCast(PtrToInt->getOperand(0), CastTy,
                                              "", PtrToInt);
    }
  }
  return nullptr;
}

/// This performs a few simplifications for operators that are associative or
/// commutative:
///
///  Commutative operators:
///
///  1. Order operands such that they are listed from right (least complex) to
///     left (most complex).  This puts constants before unary operators before
///     binary operators.
///
///  Associative operators:
///
///  2. Transform: "(A op B) op C" ==> "A op (B op C)" if "B op C" simplifies.
///  3. Transform: "A op (B op C)" ==> "(A op B) op C" if "A op B" simplifies.
///
///  Associative and commutative operators:
///
///  4. Transform: "(A op B) op C" ==> "(C op A) op B" if "C op A" simplifies.
///  5. Transform: "A op (B op C)" ==> "B op (C op A)" if "C op A" simplifies.
///  6. Transform: "(A op C1) op (B op C2)" ==> "(A op B) op (C1 op C2)"
///     if C1 and C2 are constants.
bool InstCombinerImpl::SimplifyAssociativeOrCommutative(BinaryOperator &I) {
  Instruction::BinaryOps Opcode = I.getOpcode();
  bool Changed = false;

  do {
    // Order operands such that they are listed from right (least complex) to
    // left (most complex).  This puts constants before unary operators before
    // binary operators.
    if (I.isCommutative() && getComplexity(I.getOperand(0)) <
        getComplexity(I.getOperand(1)))
      Changed = !I.swapOperands();

    BinaryOperator *Op0 = dyn_cast<BinaryOperator>(I.getOperand(0));
    BinaryOperator *Op1 = dyn_cast<BinaryOperator>(I.getOperand(1));

    if (I.isAssociative()) {
      // Transform: "(A op B) op C" ==> "A op (B op C)" if "B op C" simplifies.
      if (Op0 && Op0->getOpcode() == Opcode) {
        Value *A = Op0->getOperand(0);
        Value *B = Op0->getOperand(1);
        Value *C = I.getOperand(1);

        // Does "B op C" simplify?
        if (Value *V = SimplifyBinOp(Opcode, B, C, SQ.getWithInstruction(&I))) {
          // It simplifies to V.  Form "A op V".
          replaceOperand(I, 0, A);
          replaceOperand(I, 1, V);
          bool IsNUW = hasNoUnsignedWrap(I) && hasNoUnsignedWrap(*Op0);
          bool IsNSW = maintainNoSignedWrap(I, B, C) && hasNoSignedWrap(*Op0);

          // Conservatively clear all optional flags since they may not be
          // preserved by the reassociation. Reset nsw/nuw based on the above
          // analysis.
          ClearSubclassDataAfterReassociation(I);

          // Note: this is only valid because SimplifyBinOp doesn't look at
          // the operands to Op0.
          if (IsNUW)
            I.setHasNoUnsignedWrap(true);

          if (IsNSW)
            I.setHasNoSignedWrap(true);

          Changed = true;
          ++NumReassoc;
          continue;
        }
      }

      // Transform: "A op (B op C)" ==> "(A op B) op C" if "A op B" simplifies.
      if (Op1 && Op1->getOpcode() == Opcode) {
        Value *A = I.getOperand(0);
        Value *B = Op1->getOperand(0);
        Value *C = Op1->getOperand(1);

        // Does "A op B" simplify?
        if (Value *V = SimplifyBinOp(Opcode, A, B, SQ.getWithInstruction(&I))) {
          // It simplifies to V.  Form "V op C".
          replaceOperand(I, 0, V);
          replaceOperand(I, 1, C);
          // Conservatively clear the optional flags, since they may not be
          // preserved by the reassociation.
          ClearSubclassDataAfterReassociation(I);
          Changed = true;
          ++NumReassoc;
          continue;
        }
      }
    }

    if (I.isAssociative() && I.isCommutative()) {
      if (simplifyAssocCastAssoc(&I, *this)) {
        Changed = true;
        ++NumReassoc;
        continue;
      }

      // Transform: "(A op B) op C" ==> "(C op A) op B" if "C op A" simplifies.
      if (Op0 && Op0->getOpcode() == Opcode) {
        Value *A = Op0->getOperand(0);
        Value *B = Op0->getOperand(1);
        Value *C = I.getOperand(1);

        // Does "C op A" simplify?
        if (Value *V = SimplifyBinOp(Opcode, C, A, SQ.getWithInstruction(&I))) {
          // It simplifies to V.  Form "V op B".
          replaceOperand(I, 0, V);
          replaceOperand(I, 1, B);
          // Conservatively clear the optional flags, since they may not be
          // preserved by the reassociation.
          ClearSubclassDataAfterReassociation(I);
          Changed = true;
          ++NumReassoc;
          continue;
        }
      }

      // Transform: "A op (B op C)" ==> "B op (C op A)" if "C op A" simplifies.
      if (Op1 && Op1->getOpcode() == Opcode) {
        Value *A = I.getOperand(0);
        Value *B = Op1->getOperand(0);
        Value *C = Op1->getOperand(1);

        // Does "C op A" simplify?
        if (Value *V = SimplifyBinOp(Opcode, C, A, SQ.getWithInstruction(&I))) {
          // It simplifies to V.  Form "B op V".
          replaceOperand(I, 0, B);
          replaceOperand(I, 1, V);
          // Conservatively clear the optional flags, since they may not be
          // preserved by the reassociation.
          ClearSubclassDataAfterReassociation(I);
          Changed = true;
          ++NumReassoc;
          continue;
        }
      }

      // Transform: "(A op C1) op (B op C2)" ==> "(A op B) op (C1 op C2)"
      // if C1 and C2 are constants.
      Value *A, *B;
      Constant *C1, *C2;
      if (Op0 && Op1 &&
          Op0->getOpcode() == Opcode && Op1->getOpcode() == Opcode &&
          match(Op0, m_OneUse(m_BinOp(m_Value(A), m_Constant(C1)))) &&
          match(Op1, m_OneUse(m_BinOp(m_Value(B), m_Constant(C2))))) {
        bool IsNUW = hasNoUnsignedWrap(I) &&
           hasNoUnsignedWrap(*Op0) &&
           hasNoUnsignedWrap(*Op1);
         BinaryOperator *NewBO = (IsNUW && Opcode == Instruction::Add) ?
           BinaryOperator::CreateNUW(Opcode, A, B) :
           BinaryOperator::Create(Opcode, A, B);

         if (isa<FPMathOperator>(NewBO)) {
          FastMathFlags Flags = I.getFastMathFlags();
          Flags &= Op0->getFastMathFlags();
          Flags &= Op1->getFastMathFlags();
          NewBO->setFastMathFlags(Flags);
        }
        InsertNewInstWith(NewBO, I);
        NewBO->takeName(Op1);
        replaceOperand(I, 0, NewBO);
        replaceOperand(I, 1, ConstantExpr::get(Opcode, C1, C2));
        // Conservatively clear the optional flags, since they may not be
        // preserved by the reassociation.
        ClearSubclassDataAfterReassociation(I);
        if (IsNUW)
          I.setHasNoUnsignedWrap(true);

        Changed = true;
        continue;
      }
    }

    // No further simplifications.
    return Changed;
  } while (true);
}

/// Return whether "X LOp (Y ROp Z)" is always equal to
/// "(X LOp Y) ROp (X LOp Z)".
static bool leftDistributesOverRight(Instruction::BinaryOps LOp,
                                     Instruction::BinaryOps ROp) {
  // X & (Y | Z) <--> (X & Y) | (X & Z)
  // X & (Y ^ Z) <--> (X & Y) ^ (X & Z)
  if (LOp == Instruction::And)
    return ROp == Instruction::Or || ROp == Instruction::Xor;

  // X | (Y & Z) <--> (X | Y) & (X | Z)
  if (LOp == Instruction::Or)
    return ROp == Instruction::And;

  // X * (Y + Z) <--> (X * Y) + (X * Z)
  // X * (Y - Z) <--> (X * Y) - (X * Z)
  if (LOp == Instruction::Mul)
    return ROp == Instruction::Add || ROp == Instruction::Sub;

  return false;
}

/// Return whether "(X LOp Y) ROp Z" is always equal to
/// "(X ROp Z) LOp (Y ROp Z)".
static bool rightDistributesOverLeft(Instruction::BinaryOps LOp,
                                     Instruction::BinaryOps ROp) {
  if (Instruction::isCommutative(ROp))
    return leftDistributesOverRight(ROp, LOp);

  // (X {&|^} Y) >> Z <--> (X >> Z) {&|^} (Y >> Z) for all shifts.
  return Instruction::isBitwiseLogicOp(LOp) && Instruction::isShift(ROp);

  // TODO: It would be nice to handle division, aka "(X + Y)/Z = X/Z + Y/Z",
  // but this requires knowing that the addition does not overflow and other
  // such subtleties.
}

/// This function returns identity value for given opcode, which can be used to
/// factor patterns like (X * 2) + X ==> (X * 2) + (X * 1) ==> X * (2 + 1).
static Value *getIdentityValue(Instruction::BinaryOps Opcode, Value *V) {
  if (isa<Constant>(V))
    return nullptr;

  return ConstantExpr::getBinOpIdentity(Opcode, V->getType());
}

/// This function predicates factorization using distributive laws. By default,
/// it just returns the 'Op' inputs. But for special-cases like
/// 'add(shl(X, 5), ...)', this function will have TopOpcode == Instruction::Add
/// and Op = shl(X, 5). The 'shl' is treated as the more general 'mul X, 32' to
/// allow more factorization opportunities.
static Instruction::BinaryOps
getBinOpsForFactorization(Instruction::BinaryOps TopOpcode, BinaryOperator *Op,
                          Value *&LHS, Value *&RHS) {
  assert(Op && "Expected a binary operator");
  LHS = Op->getOperand(0);
  RHS = Op->getOperand(1);
  if (TopOpcode == Instruction::Add || TopOpcode == Instruction::Sub) {
    Constant *C;
    if (match(Op, m_Shl(m_Value(), m_Constant(C)))) {
      // X << C --> X * (1 << C)
      RHS = ConstantExpr::getShl(ConstantInt::get(Op->getType(), 1), C);
      return Instruction::Mul;
    }
    // TODO: We can add other conversions e.g. shr => div etc.
  }
  return Op->getOpcode();
}

/// This tries to simplify binary operations by factorizing out common terms
/// (e. g. "(A*B)+(A*C)" -> "A*(B+C)").
Value *InstCombinerImpl::tryFactorization(BinaryOperator &I,
                                          Instruction::BinaryOps InnerOpcode,
                                          Value *A, Value *B, Value *C,
                                          Value *D) {
  assert(A && B && C && D && "All values must be provided");

  Value *V = nullptr;
  Value *SimplifiedInst = nullptr;
  Value *LHS = I.getOperand(0), *RHS = I.getOperand(1);
  Instruction::BinaryOps TopLevelOpcode = I.getOpcode();

  // Does "X op' Y" always equal "Y op' X"?
  bool InnerCommutative = Instruction::isCommutative(InnerOpcode);

  // Does "X op' (Y op Z)" always equal "(X op' Y) op (X op' Z)"?
  if (leftDistributesOverRight(InnerOpcode, TopLevelOpcode))
    // Does the instruction have the form "(A op' B) op (A op' D)" or, in the
    // commutative case, "(A op' B) op (C op' A)"?
    if (A == C || (InnerCommutative && A == D)) {
      if (A != C)
        std::swap(C, D);
      // Consider forming "A op' (B op D)".
      // If "B op D" simplifies then it can be formed with no cost.
      V = SimplifyBinOp(TopLevelOpcode, B, D, SQ.getWithInstruction(&I));
      // If "B op D" doesn't simplify then only go on if both of the existing
      // operations "A op' B" and "C op' D" will be zapped as no longer used.
      if (!V && LHS->hasOneUse() && RHS->hasOneUse())
        V = Builder.CreateBinOp(TopLevelOpcode, B, D, RHS->getName());
      if (V) {
        SimplifiedInst = Builder.CreateBinOp(InnerOpcode, A, V);
      }
    }

  // Does "(X op Y) op' Z" always equal "(X op' Z) op (Y op' Z)"?
  if (!SimplifiedInst && rightDistributesOverLeft(TopLevelOpcode, InnerOpcode))
    // Does the instruction have the form "(A op' B) op (C op' B)" or, in the
    // commutative case, "(A op' B) op (B op' D)"?
    if (B == D || (InnerCommutative && B == C)) {
      if (B != D)
        std::swap(C, D);
      // Consider forming "(A op C) op' B".
      // If "A op C" simplifies then it can be formed with no cost.
      V = SimplifyBinOp(TopLevelOpcode, A, C, SQ.getWithInstruction(&I));

      // If "A op C" doesn't simplify then only go on if both of the existing
      // operations "A op' B" and "C op' D" will be zapped as no longer used.
      if (!V && LHS->hasOneUse() && RHS->hasOneUse())
        V = Builder.CreateBinOp(TopLevelOpcode, A, C, LHS->getName());
      if (V) {
        SimplifiedInst = Builder.CreateBinOp(InnerOpcode, V, B);
      }
    }

  if (SimplifiedInst) {
    ++NumFactor;
    SimplifiedInst->takeName(&I);

    // Check if we can add NSW/NUW flags to SimplifiedInst. If so, set them.
    if (BinaryOperator *BO = dyn_cast<BinaryOperator>(SimplifiedInst)) {
      if (isa<OverflowingBinaryOperator>(SimplifiedInst)) {
        bool HasNSW = false;
        bool HasNUW = false;
        if (isa<OverflowingBinaryOperator>(&I)) {
          HasNSW = I.hasNoSignedWrap();
          HasNUW = I.hasNoUnsignedWrap();
        }

        if (auto *LOBO = dyn_cast<OverflowingBinaryOperator>(LHS)) {
          HasNSW &= LOBO->hasNoSignedWrap();
          HasNUW &= LOBO->hasNoUnsignedWrap();
        }

        if (auto *ROBO = dyn_cast<OverflowingBinaryOperator>(RHS)) {
          HasNSW &= ROBO->hasNoSignedWrap();
          HasNUW &= ROBO->hasNoUnsignedWrap();
        }

        if (TopLevelOpcode == Instruction::Add &&
            InnerOpcode == Instruction::Mul) {
          // We can propagate 'nsw' if we know that
          //  %Y = mul nsw i16 %X, C
          //  %Z = add nsw i16 %Y, %X
          // =>
          //  %Z = mul nsw i16 %X, C+1
          //
          // iff C+1 isn't INT_MIN
          const APInt *CInt;
          if (match(V, m_APInt(CInt))) {
            if (!CInt->isMinSignedValue())
              BO->setHasNoSignedWrap(HasNSW);
          }

          // nuw can be propagated with any constant or nuw value.
          BO->setHasNoUnsignedWrap(HasNUW);
        }
      }
    }
  }
  return SimplifiedInst;
}

/// This tries to simplify binary operations which some other binary operation
/// distributes over either by factorizing out common terms
/// (eg "(A*B)+(A*C)" -> "A*(B+C)") or expanding out if this results in
/// simplifications (eg: "A & (B | C) -> (A&B) | (A&C)" if this is a win).
/// Returns the simplified value, or null if it didn't simplify.
Value *InstCombinerImpl::SimplifyUsingDistributiveLaws(BinaryOperator &I) {
  Value *LHS = I.getOperand(0), *RHS = I.getOperand(1);
  BinaryOperator *Op0 = dyn_cast<BinaryOperator>(LHS);
  BinaryOperator *Op1 = dyn_cast<BinaryOperator>(RHS);
  Instruction::BinaryOps TopLevelOpcode = I.getOpcode();

  {
    // Factorization.
    Value *A, *B, *C, *D;
    Instruction::BinaryOps LHSOpcode, RHSOpcode;
    if (Op0)
      LHSOpcode = getBinOpsForFactorization(TopLevelOpcode, Op0, A, B);
    if (Op1)
      RHSOpcode = getBinOpsForFactorization(TopLevelOpcode, Op1, C, D);

    // The instruction has the form "(A op' B) op (C op' D)".  Try to factorize
    // a common term.
    if (Op0 && Op1 && LHSOpcode == RHSOpcode)
      if (Value *V = tryFactorization(I, LHSOpcode, A, B, C, D))
        return V;

    // The instruction has the form "(A op' B) op (C)".  Try to factorize common
    // term.
    if (Op0)
      if (Value *Ident = getIdentityValue(LHSOpcode, RHS))
        if (Value *V = tryFactorization(I, LHSOpcode, A, B, RHS, Ident))
          return V;

    // The instruction has the form "(B) op (C op' D)".  Try to factorize common
    // term.
    if (Op1)
      if (Value *Ident = getIdentityValue(RHSOpcode, LHS))
        if (Value *V = tryFactorization(I, RHSOpcode, LHS, Ident, C, D))
          return V;
  }

  // Expansion.
  if (Op0 && rightDistributesOverLeft(Op0->getOpcode(), TopLevelOpcode)) {
    // The instruction has the form "(A op' B) op C".  See if expanding it out
    // to "(A op C) op' (B op C)" results in simplifications.
    Value *A = Op0->getOperand(0), *B = Op0->getOperand(1), *C = RHS;
    Instruction::BinaryOps InnerOpcode = Op0->getOpcode(); // op'

    // Disable the use of undef because it's not safe to distribute undef.
    auto SQDistributive = SQ.getWithInstruction(&I).getWithoutUndef();
    Value *L = SimplifyBinOp(TopLevelOpcode, A, C, SQDistributive);
    Value *R = SimplifyBinOp(TopLevelOpcode, B, C, SQDistributive);

    // Do "A op C" and "B op C" both simplify?
    if (L && R) {
      // They do! Return "L op' R".
      ++NumExpand;
      C = Builder.CreateBinOp(InnerOpcode, L, R);
      C->takeName(&I);
      return C;
    }

    // Does "A op C" simplify to the identity value for the inner opcode?
    if (L && L == ConstantExpr::getBinOpIdentity(InnerOpcode, L->getType())) {
      // They do! Return "B op C".
      ++NumExpand;
      C = Builder.CreateBinOp(TopLevelOpcode, B, C);
      C->takeName(&I);
      return C;
    }

    // Does "B op C" simplify to the identity value for the inner opcode?
    if (R && R == ConstantExpr::getBinOpIdentity(InnerOpcode, R->getType())) {
      // They do! Return "A op C".
      ++NumExpand;
      C = Builder.CreateBinOp(TopLevelOpcode, A, C);
      C->takeName(&I);
      return C;
    }
  }

  if (Op1 && leftDistributesOverRight(TopLevelOpcode, Op1->getOpcode())) {
    // The instruction has the form "A op (B op' C)".  See if expanding it out
    // to "(A op B) op' (A op C)" results in simplifications.
    Value *A = LHS, *B = Op1->getOperand(0), *C = Op1->getOperand(1);
    Instruction::BinaryOps InnerOpcode = Op1->getOpcode(); // op'

    // Disable the use of undef because it's not safe to distribute undef.
    auto SQDistributive = SQ.getWithInstruction(&I).getWithoutUndef();
    Value *L = SimplifyBinOp(TopLevelOpcode, A, B, SQDistributive);
    Value *R = SimplifyBinOp(TopLevelOpcode, A, C, SQDistributive);

    // Do "A op B" and "A op C" both simplify?
    if (L && R) {
      // They do! Return "L op' R".
      ++NumExpand;
      A = Builder.CreateBinOp(InnerOpcode, L, R);
      A->takeName(&I);
      return A;
    }

    // Does "A op B" simplify to the identity value for the inner opcode?
    if (L && L == ConstantExpr::getBinOpIdentity(InnerOpcode, L->getType())) {
      // They do! Return "A op C".
      ++NumExpand;
      A = Builder.CreateBinOp(TopLevelOpcode, A, C);
      A->takeName(&I);
      return A;
    }

    // Does "A op C" simplify to the identity value for the inner opcode?
    if (R && R == ConstantExpr::getBinOpIdentity(InnerOpcode, R->getType())) {
      // They do! Return "A op B".
      ++NumExpand;
      A = Builder.CreateBinOp(TopLevelOpcode, A, B);
      A->takeName(&I);
      return A;
    }
  }

  return SimplifySelectsFeedingBinaryOp(I, LHS, RHS);
}

Value *InstCombinerImpl::SimplifySelectsFeedingBinaryOp(BinaryOperator &I,
                                                        Value *LHS,
                                                        Value *RHS) {
  Value *A, *B, *C, *D, *E, *F;
  bool LHSIsSelect = match(LHS, m_Select(m_Value(A), m_Value(B), m_Value(C)));
  bool RHSIsSelect = match(RHS, m_Select(m_Value(D), m_Value(E), m_Value(F)));
  if (!LHSIsSelect && !RHSIsSelect)
    return nullptr;

  FastMathFlags FMF;
  BuilderTy::FastMathFlagGuard Guard(Builder);
  if (isa<FPMathOperator>(&I)) {
    FMF = I.getFastMathFlags();
    Builder.setFastMathFlags(FMF);
  }

  Instruction::BinaryOps Opcode = I.getOpcode();
  SimplifyQuery Q = SQ.getWithInstruction(&I);

  Value *Cond, *True = nullptr, *False = nullptr;
  if (LHSIsSelect && RHSIsSelect && A == D) {
    // (A ? B : C) op (A ? E : F) -> A ? (B op E) : (C op F)
    Cond = A;
    True = SimplifyBinOp(Opcode, B, E, FMF, Q);
    False = SimplifyBinOp(Opcode, C, F, FMF, Q);

    if (LHS->hasOneUse() && RHS->hasOneUse()) {
      if (False && !True)
        True = Builder.CreateBinOp(Opcode, B, E);
      else if (True && !False)
        False = Builder.CreateBinOp(Opcode, C, F);
    }
  } else if (LHSIsSelect && LHS->hasOneUse()) {
    // (A ? B : C) op Y -> A ? (B op Y) : (C op Y)
    Cond = A;
    True = SimplifyBinOp(Opcode, B, RHS, FMF, Q);
    False = SimplifyBinOp(Opcode, C, RHS, FMF, Q);
  } else if (RHSIsSelect && RHS->hasOneUse()) {
    // X op (D ? E : F) -> D ? (X op E) : (X op F)
    Cond = D;
    True = SimplifyBinOp(Opcode, LHS, E, FMF, Q);
    False = SimplifyBinOp(Opcode, LHS, F, FMF, Q);
  }

  if (!True || !False)
    return nullptr;

  Value *SI = Builder.CreateSelect(Cond, True, False);
  SI->takeName(&I);
  return SI;
}

/// Freely adapt every user of V as-if V was changed to !V.
/// WARNING: only if canFreelyInvertAllUsersOf() said this can be done.
void InstCombinerImpl::freelyInvertAllUsersOf(Value *I) {
  for (User *U : I->users()) {
    switch (cast<Instruction>(U)->getOpcode()) {
    case Instruction::Select: {
      auto *SI = cast<SelectInst>(U);
      SI->swapValues();
      SI->swapProfMetadata();
      break;
    }
    case Instruction::Br:
      cast<BranchInst>(U)->swapSuccessors(); // swaps prof metadata too
      break;
    case Instruction::Xor:
      replaceInstUsesWith(cast<Instruction>(*U), I);
      break;
    default:
      llvm_unreachable("Got unexpected user - out of sync with "
                       "canFreelyInvertAllUsersOf() ?");
    }
  }
}

/// Given a 'sub' instruction, return the RHS of the instruction if the LHS is a
/// constant zero (which is the 'negate' form).
Value *InstCombinerImpl::dyn_castNegVal(Value *V) const {
  Value *NegV;
  if (match(V, m_Neg(m_Value(NegV))))
    return NegV;

  // Constants can be considered to be negated values if they can be folded.
  if (ConstantInt *C = dyn_cast<ConstantInt>(V))
    return ConstantExpr::getNeg(C);

  if (ConstantDataVector *C = dyn_cast<ConstantDataVector>(V))
    if (C->getType()->getElementType()->isIntegerTy())
      return ConstantExpr::getNeg(C);

  if (ConstantVector *CV = dyn_cast<ConstantVector>(V)) {
    for (unsigned i = 0, e = CV->getNumOperands(); i != e; ++i) {
      Constant *Elt = CV->getAggregateElement(i);
      if (!Elt)
        return nullptr;

      if (isa<UndefValue>(Elt))
        continue;

      if (!isa<ConstantInt>(Elt))
        return nullptr;
    }
    return ConstantExpr::getNeg(CV);
  }

  // Negate integer vector splats.
  if (auto *CV = dyn_cast<Constant>(V))
    if (CV->getType()->isVectorTy() &&
        CV->getType()->getScalarType()->isIntegerTy() && CV->getSplatValue())
      return ConstantExpr::getNeg(CV);

  return nullptr;
}

static Value *foldOperationIntoSelectOperand(Instruction &I, Value *SO,
                                             InstCombiner::BuilderTy &Builder) {
  if (auto *Cast = dyn_cast<CastInst>(&I))
    return Builder.CreateCast(Cast->getOpcode(), SO, I.getType());

  if (auto *II = dyn_cast<IntrinsicInst>(&I)) {
    assert(canConstantFoldCallTo(II, cast<Function>(II->getCalledOperand())) &&
           "Expected constant-foldable intrinsic");
    Intrinsic::ID IID = II->getIntrinsicID();
    if (II->getNumArgOperands() == 1)
      return Builder.CreateUnaryIntrinsic(IID, SO);

    // This works for real binary ops like min/max (where we always expect the
    // constant operand to be canonicalized as op1) and unary ops with a bonus
    // constant argument like ctlz/cttz.
    // TODO: Handle non-commutative binary intrinsics as below for binops.
    assert(II->getNumArgOperands() == 2 && "Expected binary intrinsic");
    assert(isa<Constant>(II->getArgOperand(1)) && "Expected constant operand");
    return Builder.CreateBinaryIntrinsic(IID, SO, II->getArgOperand(1));
  }

  assert(I.isBinaryOp() && "Unexpected opcode for select folding");

  // Figure out if the constant is the left or the right argument.
  bool ConstIsRHS = isa<Constant>(I.getOperand(1));
  Constant *ConstOperand = cast<Constant>(I.getOperand(ConstIsRHS));

  if (auto *SOC = dyn_cast<Constant>(SO)) {
    if (ConstIsRHS)
      return ConstantExpr::get(I.getOpcode(), SOC, ConstOperand);
    return ConstantExpr::get(I.getOpcode(), ConstOperand, SOC);
  }

  Value *Op0 = SO, *Op1 = ConstOperand;
  if (!ConstIsRHS)
    std::swap(Op0, Op1);

  auto *BO = cast<BinaryOperator>(&I);
  Value *RI = Builder.CreateBinOp(BO->getOpcode(), Op0, Op1,
                                  SO->getName() + ".op");
  auto *FPInst = dyn_cast<Instruction>(RI);
  if (FPInst && isa<FPMathOperator>(FPInst))
    FPInst->copyFastMathFlags(BO);
  return RI;
}

Instruction *InstCombinerImpl::FoldOpIntoSelect(Instruction &Op,
                                                SelectInst *SI) {
  // Don't modify shared select instructions.
  if (!SI->hasOneUse())
    return nullptr;

  Value *TV = SI->getTrueValue();
  Value *FV = SI->getFalseValue();
  if (!(isa<Constant>(TV) || isa<Constant>(FV)))
    return nullptr;

  // Bool selects with constant operands can be folded to logical ops.
  if (SI->getType()->isIntOrIntVectorTy(1))
    return nullptr;

  // If it's a bitcast involving vectors, make sure it has the same number of
  // elements on both sides.
  if (auto *BC = dyn_cast<BitCastInst>(&Op)) {
    VectorType *DestTy = dyn_cast<VectorType>(BC->getDestTy());
    VectorType *SrcTy = dyn_cast<VectorType>(BC->getSrcTy());

    // Verify that either both or neither are vectors.
    if ((SrcTy == nullptr) != (DestTy == nullptr))
      return nullptr;

    // If vectors, verify that they have the same number of elements.
    if (SrcTy && SrcTy->getElementCount() != DestTy->getElementCount())
      return nullptr;
  }

  // Test if a CmpInst instruction is used exclusively by a select as
  // part of a minimum or maximum operation. If so, refrain from doing
  // any other folding. This helps out other analyses which understand
  // non-obfuscated minimum and maximum idioms, such as ScalarEvolution
  // and CodeGen. And in this case, at least one of the comparison
  // operands has at least one user besides the compare (the select),
  // which would often largely negate the benefit of folding anyway.
  if (auto *CI = dyn_cast<CmpInst>(SI->getCondition())) {
    if (CI->hasOneUse()) {
      Value *Op0 = CI->getOperand(0), *Op1 = CI->getOperand(1);

      // FIXME: This is a hack to avoid infinite looping with min/max patterns.
      //        We have to ensure that vector constants that only differ with
      //        undef elements are treated as equivalent.
      auto areLooselyEqual = [](Value *A, Value *B) {
        if (A == B)
          return true;

        // Test for vector constants.
        Constant *ConstA, *ConstB;
        if (!match(A, m_Constant(ConstA)) || !match(B, m_Constant(ConstB)))
          return false;

        // TODO: Deal with FP constants?
        if (!A->getType()->isIntOrIntVectorTy() || A->getType() != B->getType())
          return false;

        // Compare for equality including undefs as equal.
        auto *Cmp = ConstantExpr::getCompare(ICmpInst::ICMP_EQ, ConstA, ConstB);
        const APInt *C;
        return match(Cmp, m_APIntAllowUndef(C)) && C->isOneValue();
      };

      if ((areLooselyEqual(TV, Op0) && areLooselyEqual(FV, Op1)) ||
          (areLooselyEqual(FV, Op0) && areLooselyEqual(TV, Op1)))
        return nullptr;
    }
  }

  Value *NewTV = foldOperationIntoSelectOperand(Op, TV, Builder);
  Value *NewFV = foldOperationIntoSelectOperand(Op, FV, Builder);
  return SelectInst::Create(SI->getCondition(), NewTV, NewFV, "", nullptr, SI);
}

static Value *foldOperationIntoPhiValue(BinaryOperator *I, Value *InV,
                                        InstCombiner::BuilderTy &Builder) {
  bool ConstIsRHS = isa<Constant>(I->getOperand(1));
  Constant *C = cast<Constant>(I->getOperand(ConstIsRHS));

  if (auto *InC = dyn_cast<Constant>(InV)) {
    if (ConstIsRHS)
      return ConstantExpr::get(I->getOpcode(), InC, C);
    return ConstantExpr::get(I->getOpcode(), C, InC);
  }

  Value *Op0 = InV, *Op1 = C;
  if (!ConstIsRHS)
    std::swap(Op0, Op1);

  Value *RI = Builder.CreateBinOp(I->getOpcode(), Op0, Op1, "phi.bo");
  auto *FPInst = dyn_cast<Instruction>(RI);
  if (FPInst && isa<FPMathOperator>(FPInst))
    FPInst->copyFastMathFlags(I);
  return RI;
}

Instruction *InstCombinerImpl::foldOpIntoPhi(Instruction &I, PHINode *PN) {
  unsigned NumPHIValues = PN->getNumIncomingValues();
  if (NumPHIValues == 0)
    return nullptr;

  // We normally only transform phis with a single use.  However, if a PHI has
  // multiple uses and they are all the same operation, we can fold *all* of the
  // uses into the PHI.
  if (!PN->hasOneUse()) {
    // Walk the use list for the instruction, comparing them to I.
    for (User *U : PN->users()) {
      Instruction *UI = cast<Instruction>(U);
      if (UI != &I && !I.isIdenticalTo(UI))
        return nullptr;
    }
    // Otherwise, we can replace *all* users with the new PHI we form.
  }

  // Check to see if all of the operands of the PHI are simple constants
  // (constantint/constantfp/undef).  If there is one non-constant value,
  // remember the BB it is in.  If there is more than one or if *it* is a PHI,
  // bail out.  We don't do arbitrary constant expressions here because moving
  // their computation can be expensive without a cost model.
  BasicBlock *NonConstBB = nullptr;
  for (unsigned i = 0; i != NumPHIValues; ++i) {
    Value *InVal = PN->getIncomingValue(i);
    // If I is a freeze instruction, count undef as a non-constant.
    if (match(InVal, m_ImmConstant()) &&
        (!isa<FreezeInst>(I) || isGuaranteedNotToBeUndefOrPoison(InVal)))
      continue;

    if (isa<PHINode>(InVal)) return nullptr;  // Itself a phi.
    if (NonConstBB) return nullptr;  // More than one non-const value.

    NonConstBB = PN->getIncomingBlock(i);

    // If the InVal is an invoke at the end of the pred block, then we can't
    // insert a computation after it without breaking the edge.
    if (isa<InvokeInst>(InVal))
      if (cast<Instruction>(InVal)->getParent() == NonConstBB)
        return nullptr;

    // If the incoming non-constant value is in I's block, we will remove one
    // instruction, but insert another equivalent one, leading to infinite
    // instcombine.
    if (isPotentiallyReachable(I.getParent(), NonConstBB, nullptr, &DT, LI))
      return nullptr;
  }

  // If there is exactly one non-constant value, we can insert a copy of the
  // operation in that block.  However, if this is a critical edge, we would be
  // inserting the computation on some other paths (e.g. inside a loop).  Only
  // do this if the pred block is unconditionally branching into the phi block.
  // Also, make sure that the pred block is not dead code.
  if (NonConstBB != nullptr) {
    BranchInst *BI = dyn_cast<BranchInst>(NonConstBB->getTerminator());
    if (!BI || !BI->isUnconditional() || !DT.isReachableFromEntry(NonConstBB))
      return nullptr;
  }

  // Okay, we can do the transformation: create the new PHI node.
  PHINode *NewPN = PHINode::Create(I.getType(), PN->getNumIncomingValues());
  InsertNewInstBefore(NewPN, *PN);
  NewPN->takeName(PN);

  // If we are going to have to insert a new computation, do so right before the
  // predecessor's terminator.
  if (NonConstBB)
    Builder.SetInsertPoint(NonConstBB->getTerminator());

  // Next, add all of the operands to the PHI.
  if (SelectInst *SI = dyn_cast<SelectInst>(&I)) {
    // We only currently try to fold the condition of a select when it is a phi,
    // not the true/false values.
    Value *TrueV = SI->getTrueValue();
    Value *FalseV = SI->getFalseValue();
    BasicBlock *PhiTransBB = PN->getParent();
    for (unsigned i = 0; i != NumPHIValues; ++i) {
      BasicBlock *ThisBB = PN->getIncomingBlock(i);
      Value *TrueVInPred = TrueV->DoPHITranslation(PhiTransBB, ThisBB);
      Value *FalseVInPred = FalseV->DoPHITranslation(PhiTransBB, ThisBB);
      Value *InV = nullptr;
      // Beware of ConstantExpr:  it may eventually evaluate to getNullValue,
      // even if currently isNullValue gives false.
      Constant *InC = dyn_cast<Constant>(PN->getIncomingValue(i));
      // For vector constants, we cannot use isNullValue to fold into
      // FalseVInPred versus TrueVInPred. When we have individual nonzero
      // elements in the vector, we will incorrectly fold InC to
      // `TrueVInPred`.
      if (InC && isa<ConstantInt>(InC))
        InV = InC->isNullValue() ? FalseVInPred : TrueVInPred;
      else {
        // Generate the select in the same block as PN's current incoming block.
        // Note: ThisBB need not be the NonConstBB because vector constants
        // which are constants by definition are handled here.
        // FIXME: This can lead to an increase in IR generation because we might
        // generate selects for vector constant phi operand, that could not be
        // folded to TrueVInPred or FalseVInPred as done for ConstantInt. For
        // non-vector phis, this transformation was always profitable because
        // the select would be generated exactly once in the NonConstBB.
        Builder.SetInsertPoint(ThisBB->getTerminator());
        InV = Builder.CreateSelect(PN->getIncomingValue(i), TrueVInPred,
                                   FalseVInPred, "phi.sel");
      }
      NewPN->addIncoming(InV, ThisBB);
    }
  } else if (CmpInst *CI = dyn_cast<CmpInst>(&I)) {
    Constant *C = cast<Constant>(I.getOperand(1));
    for (unsigned i = 0; i != NumPHIValues; ++i) {
      Value *InV = nullptr;
      if (auto *InC = dyn_cast<Constant>(PN->getIncomingValue(i)))
        InV = ConstantExpr::getCompare(CI->getPredicate(), InC, C);
      else
        InV = Builder.CreateCmp(CI->getPredicate(), PN->getIncomingValue(i),
                                C, "phi.cmp");
      NewPN->addIncoming(InV, PN->getIncomingBlock(i));
    }
  } else if (auto *BO = dyn_cast<BinaryOperator>(&I)) {
    for (unsigned i = 0; i != NumPHIValues; ++i) {
      Value *InV = foldOperationIntoPhiValue(BO, PN->getIncomingValue(i),
                                             Builder);
      NewPN->addIncoming(InV, PN->getIncomingBlock(i));
    }
  } else if (isa<FreezeInst>(&I)) {
    for (unsigned i = 0; i != NumPHIValues; ++i) {
      Value *InV;
      if (NonConstBB == PN->getIncomingBlock(i))
        InV = Builder.CreateFreeze(PN->getIncomingValue(i), "phi.fr");
      else
        InV = PN->getIncomingValue(i);
      NewPN->addIncoming(InV, PN->getIncomingBlock(i));
    }
  } else {
    CastInst *CI = cast<CastInst>(&I);
    Type *RetTy = CI->getType();
    for (unsigned i = 0; i != NumPHIValues; ++i) {
      Value *InV;
      if (Constant *InC = dyn_cast<Constant>(PN->getIncomingValue(i)))
        InV = ConstantExpr::getCast(CI->getOpcode(), InC, RetTy);
      else
        InV = Builder.CreateCast(CI->getOpcode(), PN->getIncomingValue(i),
                                 I.getType(), "phi.cast");
      NewPN->addIncoming(InV, PN->getIncomingBlock(i));
    }
  }

  for (User *U : make_early_inc_range(PN->users())) {
    Instruction *User = cast<Instruction>(U);
    if (User == &I) continue;
    replaceInstUsesWith(*User, NewPN);
    eraseInstFromFunction(*User);
  }
  return replaceInstUsesWith(I, NewPN);
}

Instruction *InstCombinerImpl::foldBinOpIntoSelectOrPhi(BinaryOperator &I) {
  if (!isa<Constant>(I.getOperand(1)))
    return nullptr;

  if (auto *Sel = dyn_cast<SelectInst>(I.getOperand(0))) {
    if (Instruction *NewSel = FoldOpIntoSelect(I, Sel))
      return NewSel;
  } else if (auto *PN = dyn_cast<PHINode>(I.getOperand(0))) {
    if (Instruction *NewPhi = foldOpIntoPhi(I, PN))
      return NewPhi;
  }
  return nullptr;
}

/// Given a pointer type and a constant offset, determine whether or not there
/// is a sequence of GEP indices into the pointed type that will land us at the
/// specified offset. If so, fill them into NewIndices and return the resultant
/// element type, otherwise return null.
Type *
InstCombinerImpl::FindElementAtOffset(PointerType *PtrTy, int64_t Offset,
                                      SmallVectorImpl<Value *> &NewIndices) {
  Type *Ty = PtrTy->getElementType();
  if (!Ty->isSized())
    return nullptr;

  // Start with the index over the outer type.  Note that the type size
  // might be zero (even if the offset isn't zero) if the indexed type
  // is something like [0 x {int, int}]
  Type *IndexTy = DL.getIndexType(PtrTy);
  int64_t FirstIdx = 0;
  if (int64_t TySize = DL.getTypeAllocSize(Ty)) {
    FirstIdx = Offset/TySize;
    Offset -= FirstIdx*TySize;

    // Handle hosts where % returns negative instead of values [0..TySize).
    if (Offset < 0) {
      --FirstIdx;
      Offset += TySize;
      assert(Offset >= 0);
    }
    assert((uint64_t)Offset < (uint64_t)TySize && "Out of range offset");
  }

  NewIndices.push_back(ConstantInt::get(IndexTy, FirstIdx));

  // Index into the types.  If we fail, set OrigBase to null.
  while (Offset) {
    // Indexing into tail padding between struct/array elements.
    if (uint64_t(Offset * 8) >= DL.getTypeSizeInBits(Ty))
      return nullptr;

    if (StructType *STy = dyn_cast<StructType>(Ty)) {
      const StructLayout *SL = DL.getStructLayout(STy);
      assert(Offset < (int64_t)SL->getSizeInBytes() &&
             "Offset must stay within the indexed type");

      unsigned Elt = SL->getElementContainingOffset(Offset);
      NewIndices.push_back(ConstantInt::get(Type::getInt32Ty(Ty->getContext()),
                                            Elt));

      Offset -= SL->getElementOffset(Elt);
      Ty = STy->getElementType(Elt);
    } else if (ArrayType *AT = dyn_cast<ArrayType>(Ty)) {
      uint64_t EltSize = DL.getTypeAllocSize(AT->getElementType());
      assert(EltSize && "Cannot index into a zero-sized array");
      NewIndices.push_back(ConstantInt::get(IndexTy,Offset/EltSize));
      Offset %= EltSize;
      Ty = AT->getElementType();
    } else {
      // Otherwise, we can't index into the middle of this atomic type, bail.
      return nullptr;
    }
  }

  return Ty;
}

static bool shouldMergeGEPs(GEPOperator &GEP, GEPOperator &Src) {
  // If this GEP has only 0 indices, it is the same pointer as
  // Src. If Src is not a trivial GEP too, don't combine
  // the indices.
  if (GEP.hasAllZeroIndices() && !Src.hasAllZeroIndices() &&
      !Src.hasOneUse())
    return false;
#if INTEL_CUSTOMIZATION
  // Don't combine if this GEP just turns a scalar pointer into a vector
  // pointer.
  if (GEP.getNumOperands() == 2 && GEP.getType()->isVectorTy() &&
      !Src.getType()->isVectorTy() &&
      isa<Constant>(*GEP.idx_begin()) &&
      cast<Constant>(*GEP.idx_begin())->isNullValue())
    return false;
#endif
  return true;
}

/// Return a value X such that Val = X * Scale, or null if none.
/// If the multiplication is known not to overflow, then NoSignedWrap is set.
#if INTEL_CUSTOMIZATION
// If TestOnly is true, then Descale will make no modifications: instead, it
// will test whether or not Val can be Descaled. If it can be Descaled, a
// non-zero value is returned, otherwise nullptr. False negatives may be
// possible, but false positives are not possible. Any updates to NoSignedWrap
// should be ignored.
Value *InstCombinerImpl::Descale(Value *Val, APInt Scale, bool &NoSignedWrap,
                             bool TestOnly) {
#endif // INTEL_CUSTOMIZATION
  assert(isa<IntegerType>(Val->getType()) && "Can only descale integers!");
  assert(cast<IntegerType>(Val->getType())->getBitWidth() ==
         Scale.getBitWidth() && "Scale not compatible with value!");

  // If Val is zero or Scale is one then Val = Val * Scale.
  if (match(Val, m_Zero()) || Scale == 1) {
    NoSignedWrap = true;
    return Val;
  }

  // If Scale is zero then it does not divide Val.
  if (Scale.isMinValue())
    return nullptr;

  // Look through chains of multiplications, searching for a constant that is
  // divisible by Scale.  For example, descaling X*(Y*(Z*4)) by a factor of 4
  // will find the constant factor 4 and produce X*(Y*Z).  Descaling X*(Y*8) by
  // a factor of 4 will produce X*(Y*2).  The principle of operation is to bore
  // down from Val:
  //
  //     Val = M1 * X          ||   Analysis starts here and works down
  //      M1 = M2 * Y          ||   Doesn't descend into terms with more
  //      M2 =  Z * 4          \/   than one use
  //
  // Then to modify a term at the bottom:
  //
  //     Val = M1 * X
  //      M1 =  Z * Y          ||   Replaced M2 with Z
  //
  // Then to work back up correcting nsw flags.

  // Op - the term we are currently analyzing.  Starts at Val then drills down.
  // Replaced with its descaled value before exiting from the drill down loop.
  Value *Op = Val;

  // Parent - initially null, but after drilling down notes where Op came from.
  // In the example above, Parent is (Val, 0) when Op is M1, because M1 is the
  // 0'th operand of Val.
  std::pair<Instruction *, unsigned> Parent;

  // Set if the transform requires a descaling at deeper levels that doesn't
  // overflow.
  bool RequireNoSignedWrap = false;

  // Log base 2 of the scale. Negative if not a power of 2.
  int32_t logScale = Scale.exactLogBase2();

#if INTEL_CUSTOMIZATION
  SmallVector<std::pair<Instruction *, Instruction *>, 4> DuplicatedInsts;
  bool Successful = false;
  auto AutoDelete = make_scope_exit([&]() {
    if (!TestOnly && !Successful) {
      for (auto &Pair : DuplicatedInsts) {
        Pair.first->replaceAllUsesWith(Pair.second);
        Pair.first->eraseFromParent();
      }
    }
  });
#endif // INTEL_CUSTOMIZATION

  for (;; Op = Parent.first->getOperand(Parent.second)) { // Drill down
#if INTEL_CUSTOMIZATION
    auto makeUniqueOp = [&](Instruction *I) {
      if (!TestOnly && !I->hasOneUse()) {
        Instruction *Clone = I->clone();
        Clone->insertAfter(I);
        DuplicatedInsts.push_back(std::make_pair(Clone, I));
        I = Clone;
        if (Op == Val)
          Val = I;
        else
          Parent.first->setOperand(Parent.second, I);
      }
      return I;
    };
#endif // INTEL_CUSTOMIZATION

    if (ConstantInt *CI = dyn_cast<ConstantInt>(Op)) {
      // If Op is a constant divisible by Scale then descale to the quotient.
      APInt Quotient(Scale), Remainder(Scale); // Init ensures right bitwidth.
      APInt::sdivrem(CI->getValue(), Scale, Quotient, Remainder);
      if (!Remainder.isMinValue())
        // Not divisible by Scale.
        return nullptr;
      // Replace with the quotient in the parent.
      Op = ConstantInt::get(CI->getType(), Quotient);
      NoSignedWrap = true;
      break;
    }

    if (BinaryOperator *BO = dyn_cast<BinaryOperator>(Op)) {
      if (BO->getOpcode() == Instruction::Mul) {
        // Multiplication.
        NoSignedWrap = BO->hasNoSignedWrap();
        if (RequireNoSignedWrap && !NoSignedWrap)
          return nullptr;

        // There are three cases for multiplication: multiplication by exactly
        // the scale, multiplication by a constant different to the scale, and
        // multiplication by something else.
        Value *LHS = BO->getOperand(0);
        Value *RHS = BO->getOperand(1);

        if (ConstantInt *CI = dyn_cast<ConstantInt>(RHS)) {
          // Multiplication by a constant.
          if (CI->getValue() == Scale) {
            // Multiplication by exactly the scale, replace the multiplication
            // by its left-hand side in the parent.
            Op = LHS;
            break;
          }

          // Otherwise drill down into the constant.
          Parent = std::make_pair(makeUniqueOp(BO), 1); // INTEL
          continue;
        }

        // Multiplication by something else. Drill down into the left-hand side
        // since that's where the reassociate pass puts the good stuff.
        Parent = std::make_pair(makeUniqueOp(BO), 0); // INTEL
        continue;
      }

#if INTEL_CUSTOMIZATION
      // If the value is -X, drill through X.
      if (BO->getOpcode() == Instruction::Sub &&
          match(BO->getOperand(0), m_Zero())) {
        Parent = std::make_pair(makeUniqueOp(BO), 1);
        continue;
      }

      // We'll try to descale sums and differences, including sums implemented
      // as bitwise ors. Conservatively, NSW is required of BinOp and cannot be
      // required of the scaled version.
      if (!RequireNoSignedWrap &&
          (BO->getOpcode() == Instruction::Add ||
           BO->getOpcode() == Instruction::Sub ||
           (BO->getOpcode() == Instruction::Or &&
            haveNoCommonBitsSet(BO->getOperand(0), BO->getOperand(1), DL))) &&
          (BO->getOpcode() == Instruction::Or || BO->hasNoSignedWrap())) {

        // We can descale if both operands can themselves be descaled. These
        // Descale invocations are non-destructive.
        bool LHSNoSignedWrap = false, RHSNoSignedWrap = false;
        Value *LHS = BO->getOperand(0);
        Value *RHS = BO->getOperand(1);
        bool CanDescale = Descale(LHS, Scale, LHSNoSignedWrap, true) &&
                          Descale(RHS, Scale, RHSNoSignedWrap, true);

        // We now know whether or not we can succeed. Return a conclusion if in
        // "TestOnly" mode.
        if (TestOnly)
          return CanDescale ? Val : nullptr;

        if (CanDescale) {
          // We know that we can descale both operands. First, build a new BO
          // so that recursive Descale calls will see that modified operands
          // may now have multiple users.
          IRBuilderBase::InsertPointGuard Guard(Builder);
          Builder.SetInsertPoint(BO);
          if (BO->getOpcode() == Instruction::Add) {
            Op = Builder.CreateAdd(LHS, RHS, BO->getName(),
                                   BO->hasNoUnsignedWrap(),
                                   BO->hasNoSignedWrap());
          } else if (BO->getOpcode() == Instruction::Or) {
            Op = Builder.CreateAdd(LHS, RHS, BO->getName(), true, false);
          } else {
            assert(BO->getOpcode() == Instruction::Sub &&
                   "Unexpected Descaled binary operation");
            Op = Builder.CreateSub(LHS, RHS, BO->getName(),
                                   BO->hasNoUnsignedWrap(),
                                   BO->hasNoSignedWrap());
          }

          // Next, get the descaled Values.
          LHSNoSignedWrap = RHSNoSignedWrap = false;
          Value *RHSDescale, *LHSDescale;
          RHSDescale = Descale(RHS, Scale, RHSNoSignedWrap);
          LHSDescale = Descale(LHS, Scale, LHSNoSignedWrap);
          assert(LHSDescale && RHSDescale &&
                 "A Descale TestOnly returned a false positive");

          // Finally, update the new BO to be descaled via the descaled
          // operands.
          BinaryOperator *DescaledBO = dyn_cast<BinaryOperator>(Op);
          DescaledBO->setOperand(0, LHSDescale);
          DescaledBO->setOperand(1, RHSDescale);

          // Now we have multiplication by exactly the scale.
          NoSignedWrap = false;
          break;
        }
      }
#endif // INTEL_CUSTOMIZATION

      if (logScale > 0 && BO->getOpcode() == Instruction::Shl &&
          isa<ConstantInt>(BO->getOperand(1))) {
        // Multiplication by a power of 2.
        NoSignedWrap = BO->hasNoSignedWrap();
        if (RequireNoSignedWrap && !NoSignedWrap)
          return nullptr;

        Value *LHS = BO->getOperand(0);
        int32_t Amt = cast<ConstantInt>(BO->getOperand(1))->
          getLimitedValue(Scale.getBitWidth());
        // Op = LHS << Amt.

        if (Amt == logScale) {
          // Multiplication by exactly the scale, replace the multiplication
          // by its left-hand side in the parent.
          Op = LHS;
          break;
        }
        if (Amt < logScale) // INTEL
          return nullptr;

        // Multiplication by more than the scale.  Reduce the multiplying amount
        // by the scale in the parent.
        Parent = std::make_pair(makeUniqueOp(BO), 1); // INTEL
        Op = ConstantInt::get(BO->getType(), Amt - logScale);
        break;
      }
    }

#if !INTEL_CUSTOMIZATION
    // We use makeUniqueOp to handle Instructions with multiple users, so this
    // check is not necessary.
    if (!Op->hasOneUse())
      return nullptr;
#endif // INTEL_CUSTOMIZATION

    if (CastInst *Cast = dyn_cast<CastInst>(Op)) {
      if (Cast->getOpcode() == Instruction::SExt) {
        // Op is sign-extended from a smaller type, descale in the smaller type.
        unsigned SmallSize = Cast->getSrcTy()->getPrimitiveSizeInBits();
        APInt SmallScale = Scale.trunc(SmallSize);
        // Suppose Op = sext X, and we descale X as Y * SmallScale.  We want to
        // descale Op as (sext Y) * Scale.  In order to have
        //   sext (Y * SmallScale) = (sext Y) * Scale
        // some conditions need to hold however: SmallScale must sign-extend to
        // Scale and the multiplication Y * SmallScale should not overflow.
        if (SmallScale.sext(Scale.getBitWidth()) != Scale)
          // SmallScale does not sign-extend to Scale.
          return nullptr;
        assert(SmallScale.exactLogBase2() == logScale);
        // Require that Y * SmallScale must not overflow.
        RequireNoSignedWrap = true;

        // Drill down through the cast.
        Parent = std::make_pair(makeUniqueOp(Cast), 0); // INTEL
        Scale = SmallScale;
        continue;
      }

      if (Cast->getOpcode() == Instruction::Trunc) {
        // Op is truncated from a larger type, descale in the larger type.
        // Suppose Op = trunc X, and we descale X as Y * sext Scale.  Then
        //   trunc (Y * sext Scale) = (trunc Y) * Scale
        // always holds.  However (trunc Y) * Scale may overflow even if
        // trunc (Y * sext Scale) does not, so nsw flags need to be cleared
        // from this point up in the expression (see later).
        if (RequireNoSignedWrap)
          return nullptr;

        // Drill down through the cast.
        unsigned LargeSize = Cast->getSrcTy()->getPrimitiveSizeInBits();
        Parent = std::make_pair(makeUniqueOp(Cast), 0); // INTEL
        Scale = Scale.sext(LargeSize);
        if (logScale + 1 == (int32_t)Cast->getType()->getPrimitiveSizeInBits())
          logScale = -1;
        assert(Scale.exactLogBase2() == logScale);
        continue;
      }
    }

    // Unsupported expression, bail out.
    return nullptr;
  }

#if INTEL_CUSTOMIZATION
  // If we reach this point, we know we can descale.
  Successful = true;
  // No modifications have been made yet. If we're only testing if  Descaling
  // is possible, return here. Otherwise, we proceed to potentially make
  // changes.
  if (TestOnly)
    return Val;
#endif // INTEL_CUSTOMIZATION

  // If Op is zero then Val = Op * Scale.
  if (match(Op, m_Zero())) {
    NoSignedWrap = true;
    return Op;
  }

  // We know that we can successfully descale, so from here on we can safely
  // modify the IR.  Op holds the descaled version of the deepest term in the
  // expression.  NoSignedWrap is 'true' if multiplying Op by Scale is known
  // not to overflow.

  if (!Parent.first)
    // The expression only had one term.
    return Op;

  // Rewrite the parent using the descaled version of its operand.
  assert((Parent.first == Val || Parent.first->hasOneUse()) && // INTEL
      "Drilled down when more than one use!"); // INTEL
  assert(Op != Parent.first->getOperand(Parent.second) &&
         "Descaling was a no-op?");
  replaceOperand(*Parent.first, Parent.second, Op);
  Worklist.push(Parent.first);

  // Now work back up the expression correcting nsw flags.  The logic is based
  // on the following observation: if X * Y is known not to overflow as a signed
  // multiplication, and Y is replaced by a value Z with smaller absolute value,
  // then X * Z will not overflow as a signed multiplication either.  As we work
  // our way up, having NoSignedWrap 'true' means that the descaled value at the
  // current level has strictly smaller absolute value than the original.
  Instruction *Ancestor = Parent.first;
  do {
    if (BinaryOperator *BO = dyn_cast<BinaryOperator>(Ancestor)) {
      // If the multiplication wasn't nsw then we can't say anything about the
      // value of the descaled multiplication, and we have to clear nsw flags
      // from this point on up.
      bool OpNoSignedWrap = BO->hasNoSignedWrap();
      NoSignedWrap &= OpNoSignedWrap;
      if (NoSignedWrap != OpNoSignedWrap) {
        BO->setHasNoSignedWrap(NoSignedWrap);
        Worklist.push(Ancestor);
      }
    } else if (Ancestor->getOpcode() == Instruction::Trunc) {
      // The fact that the descaled input to the trunc has smaller absolute
      // value than the original input doesn't tell us anything useful about
      // the absolute values of the truncations.
      NoSignedWrap = false;
    }
    assert((Ancestor->getOpcode() != Instruction::SExt || NoSignedWrap) &&
           "Failed to keep proper track of nsw flags while drilling down?");

    if (Ancestor == Val)
      // Got to the top, all done!
      return Val;

    // Move up one level in the expression.
    assert(Ancestor->hasOneUse() && "Drilled down when more than one use!");
    Ancestor = Ancestor->user_back();
  } while (true);
}

Instruction *InstCombinerImpl::foldVectorBinop(BinaryOperator &Inst) {
  if (!isa<VectorType>(Inst.getType()))
    return nullptr;

  BinaryOperator::BinaryOps Opcode = Inst.getOpcode();
  Value *LHS = Inst.getOperand(0), *RHS = Inst.getOperand(1);
  assert(cast<VectorType>(LHS->getType())->getElementCount() ==
         cast<VectorType>(Inst.getType())->getElementCount());
  assert(cast<VectorType>(RHS->getType())->getElementCount() ==
         cast<VectorType>(Inst.getType())->getElementCount());

  // If both operands of the binop are vector concatenations, then perform the
  // narrow binop on each pair of the source operands followed by concatenation
  // of the results.
  Value *L0, *L1, *R0, *R1;
  ArrayRef<int> Mask;
  if (match(LHS, m_Shuffle(m_Value(L0), m_Value(L1), m_Mask(Mask))) &&
      match(RHS, m_Shuffle(m_Value(R0), m_Value(R1), m_SpecificMask(Mask))) &&
      LHS->hasOneUse() && RHS->hasOneUse() &&
      cast<ShuffleVectorInst>(LHS)->isConcat() &&
      cast<ShuffleVectorInst>(RHS)->isConcat()) {
    // This transform does not have the speculative execution constraint as
    // below because the shuffle is a concatenation. The new binops are
    // operating on exactly the same elements as the existing binop.
    // TODO: We could ease the mask requirement to allow different undef lanes,
    //       but that requires an analysis of the binop-with-undef output value.
    Value *NewBO0 = Builder.CreateBinOp(Opcode, L0, R0);
    if (auto *BO = dyn_cast<BinaryOperator>(NewBO0))
      BO->copyIRFlags(&Inst);
    Value *NewBO1 = Builder.CreateBinOp(Opcode, L1, R1);
    if (auto *BO = dyn_cast<BinaryOperator>(NewBO1))
      BO->copyIRFlags(&Inst);
    return new ShuffleVectorInst(NewBO0, NewBO1, Mask);
  }

  // It may not be safe to reorder shuffles and things like div, urem, etc.
  // because we may trap when executing those ops on unknown vector elements.
  // See PR20059.
  if (!isSafeToSpeculativelyExecute(&Inst))
    return nullptr;

  auto createBinOpShuffle = [&](Value *X, Value *Y, ArrayRef<int> M) {
    Value *XY = Builder.CreateBinOp(Opcode, X, Y);
    if (auto *BO = dyn_cast<BinaryOperator>(XY))
      BO->copyIRFlags(&Inst);
    return new ShuffleVectorInst(XY, UndefValue::get(XY->getType()), M);
  };

  // If both arguments of the binary operation are shuffles that use the same
  // mask and shuffle within a single vector, move the shuffle after the binop.
  Value *V1, *V2;
  if (match(LHS, m_Shuffle(m_Value(V1), m_Undef(), m_Mask(Mask))) &&
      match(RHS, m_Shuffle(m_Value(V2), m_Undef(), m_SpecificMask(Mask))) &&
      V1->getType() == V2->getType() &&
      (LHS->hasOneUse() || RHS->hasOneUse() || LHS == RHS)) {
    // Op(shuffle(V1, Mask), shuffle(V2, Mask)) -> shuffle(Op(V1, V2), Mask)
    return createBinOpShuffle(V1, V2, Mask);
  }

  // If both arguments of a commutative binop are select-shuffles that use the
  // same mask with commuted operands, the shuffles are unnecessary.
  if (Inst.isCommutative() &&
      match(LHS, m_Shuffle(m_Value(V1), m_Value(V2), m_Mask(Mask))) &&
      match(RHS,
            m_Shuffle(m_Specific(V2), m_Specific(V1), m_SpecificMask(Mask)))) {
    auto *LShuf = cast<ShuffleVectorInst>(LHS);
    auto *RShuf = cast<ShuffleVectorInst>(RHS);
    // TODO: Allow shuffles that contain undefs in the mask?
    //       That is legal, but it reduces undef knowledge.
    // TODO: Allow arbitrary shuffles by shuffling after binop?
    //       That might be legal, but we have to deal with poison.
    if (LShuf->isSelect() &&
        !is_contained(LShuf->getShuffleMask(), UndefMaskElem) &&
        RShuf->isSelect() &&
        !is_contained(RShuf->getShuffleMask(), UndefMaskElem)) {
      // Example:
      // LHS = shuffle V1, V2, <0, 5, 6, 3>
      // RHS = shuffle V2, V1, <0, 5, 6, 3>
      // LHS + RHS --> (V10+V20, V21+V11, V22+V12, V13+V23) --> V1 + V2
      Instruction *NewBO = BinaryOperator::Create(Opcode, V1, V2);
      NewBO->copyIRFlags(&Inst);
      return NewBO;
    }
  }

  // If one argument is a shuffle within one vector and the other is a constant,
  // try moving the shuffle after the binary operation. This canonicalization
  // intends to move shuffles closer to other shuffles and binops closer to
  // other binops, so they can be folded. It may also enable demanded elements
  // transforms.
  Constant *C;
  auto *InstVTy = dyn_cast<FixedVectorType>(Inst.getType());
  if (InstVTy &&
      match(&Inst,
            m_c_BinOp(m_OneUse(m_Shuffle(m_Value(V1), m_Undef(), m_Mask(Mask))),
                      m_ImmConstant(C))) &&
      cast<FixedVectorType>(V1->getType())->getNumElements() <=
          InstVTy->getNumElements()) {
    assert(InstVTy->getScalarType() == V1->getType()->getScalarType() &&
           "Shuffle should not change scalar type");

    // Find constant NewC that has property:
    //   shuffle(NewC, ShMask) = C
    // If such constant does not exist (example: ShMask=<0,0> and C=<1,2>)
    // reorder is not possible. A 1-to-1 mapping is not required. Example:
    // ShMask = <1,1,2,2> and C = <5,5,6,6> --> NewC = <undef,5,6,undef>
    bool ConstOp1 = isa<Constant>(RHS);
    ArrayRef<int> ShMask = Mask;
    unsigned SrcVecNumElts =
        cast<FixedVectorType>(V1->getType())->getNumElements();
    UndefValue *UndefScalar = UndefValue::get(C->getType()->getScalarType());
    SmallVector<Constant *, 16> NewVecC(SrcVecNumElts, UndefScalar);
    bool MayChange = true;
    unsigned NumElts = InstVTy->getNumElements();
    for (unsigned I = 0; I < NumElts; ++I) {
      Constant *CElt = C->getAggregateElement(I);
      if (ShMask[I] >= 0) {
        assert(ShMask[I] < (int)NumElts && "Not expecting narrowing shuffle");
        Constant *NewCElt = NewVecC[ShMask[I]];
        // Bail out if:
        // 1. The constant vector contains a constant expression.
        // 2. The shuffle needs an element of the constant vector that can't
        //    be mapped to a new constant vector.
        // 3. This is a widening shuffle that copies elements of V1 into the
        //    extended elements (extending with undef is allowed).
        if (!CElt || (!isa<UndefValue>(NewCElt) && NewCElt != CElt) ||
            I >= SrcVecNumElts) {
          MayChange = false;
          break;
        }
        NewVecC[ShMask[I]] = CElt;
      }
      // If this is a widening shuffle, we must be able to extend with undef
      // elements. If the original binop does not produce an undef in the high
      // lanes, then this transform is not safe.
      // Similarly for undef lanes due to the shuffle mask, we can only
      // transform binops that preserve undef.
      // TODO: We could shuffle those non-undef constant values into the
      //       result by using a constant vector (rather than an undef vector)
      //       as operand 1 of the new binop, but that might be too aggressive
      //       for target-independent shuffle creation.
      if (I >= SrcVecNumElts || ShMask[I] < 0) {
        Constant *MaybeUndef =
            ConstOp1 ? ConstantExpr::get(Opcode, UndefScalar, CElt)
                     : ConstantExpr::get(Opcode, CElt, UndefScalar);
        if (!match(MaybeUndef, m_Undef())) {
          MayChange = false;
          break;
        }
      }
    }
    if (MayChange) {
      Constant *NewC = ConstantVector::get(NewVecC);
      // It may not be safe to execute a binop on a vector with undef elements
      // because the entire instruction can be folded to undef or create poison
      // that did not exist in the original code.
      if (Inst.isIntDivRem() || (Inst.isShift() && ConstOp1))
        NewC = getSafeVectorConstantForBinop(Opcode, NewC, ConstOp1);

      // Op(shuffle(V1, Mask), C) -> shuffle(Op(V1, NewC), Mask)
      // Op(C, shuffle(V1, Mask)) -> shuffle(Op(NewC, V1), Mask)
      Value *NewLHS = ConstOp1 ? V1 : NewC;
      Value *NewRHS = ConstOp1 ? NewC : V1;
      return createBinOpShuffle(NewLHS, NewRHS, Mask);
    }
  }

  // Try to reassociate to sink a splat shuffle after a binary operation.
  if (Inst.isAssociative() && Inst.isCommutative()) {
    // Canonicalize shuffle operand as LHS.
    if (isa<ShuffleVectorInst>(RHS))
      std::swap(LHS, RHS);

    Value *X;
    ArrayRef<int> MaskC;
    int SplatIndex;
    BinaryOperator *BO;
    if (!match(LHS,
               m_OneUse(m_Shuffle(m_Value(X), m_Undef(), m_Mask(MaskC)))) ||
        !match(MaskC, m_SplatOrUndefMask(SplatIndex)) ||
        X->getType() != Inst.getType() || !match(RHS, m_OneUse(m_BinOp(BO))) ||
        BO->getOpcode() != Opcode)
      return nullptr;

    // FIXME: This may not be safe if the analysis allows undef elements. By
    //        moving 'Y' before the splat shuffle, we are implicitly assuming
    //        that it is not undef/poison at the splat index.
    Value *Y, *OtherOp;
    if (isSplatValue(BO->getOperand(0), SplatIndex)) {
      Y = BO->getOperand(0);
      OtherOp = BO->getOperand(1);
    } else if (isSplatValue(BO->getOperand(1), SplatIndex)) {
      Y = BO->getOperand(1);
      OtherOp = BO->getOperand(0);
    } else {
      return nullptr;
    }

    // X and Y are splatted values, so perform the binary operation on those
    // values followed by a splat followed by the 2nd binary operation:
    // bo (splat X), (bo Y, OtherOp) --> bo (splat (bo X, Y)), OtherOp
    Value *NewBO = Builder.CreateBinOp(Opcode, X, Y);
    SmallVector<int, 8> NewMask(MaskC.size(), SplatIndex);
    Value *NewSplat = Builder.CreateShuffleVector(NewBO, NewMask);
    Instruction *R = BinaryOperator::Create(Opcode, NewSplat, OtherOp);

    // Intersect FMF on both new binops. Other (poison-generating) flags are
    // dropped to be safe.
    if (isa<FPMathOperator>(R)) {
      R->copyFastMathFlags(&Inst);
      R->andIRFlags(BO);
    }
    if (auto *NewInstBO = dyn_cast<BinaryOperator>(NewBO))
      NewInstBO->copyIRFlags(R);
    return R;
  }

  return nullptr;
}

/// Try to narrow the width of a binop if at least 1 operand is an extend of
/// of a value. This requires a potentially expensive known bits check to make
/// sure the narrow op does not overflow.
Instruction *InstCombinerImpl::narrowMathIfNoOverflow(BinaryOperator &BO) {
  // We need at least one extended operand.
  Value *Op0 = BO.getOperand(0), *Op1 = BO.getOperand(1);

  // If this is a sub, we swap the operands since we always want an extension
  // on the RHS. The LHS can be an extension or a constant.
  if (BO.getOpcode() == Instruction::Sub)
    std::swap(Op0, Op1);

  Value *X;
  bool IsSext = match(Op0, m_SExt(m_Value(X)));
  if (!IsSext && !match(Op0, m_ZExt(m_Value(X))))
    return nullptr;

  // If both operands are the same extension from the same source type and we
  // can eliminate at least one (hasOneUse), this might work.
  CastInst::CastOps CastOpc = IsSext ? Instruction::SExt : Instruction::ZExt;
  Value *Y;
  if (!(match(Op1, m_ZExtOrSExt(m_Value(Y))) && X->getType() == Y->getType() &&
        cast<Operator>(Op1)->getOpcode() == CastOpc &&
        (Op0->hasOneUse() || Op1->hasOneUse()))) {
    // If that did not match, see if we have a suitable constant operand.
    // Truncating and extending must produce the same constant.
    Constant *WideC;
    if (!Op0->hasOneUse() || !match(Op1, m_Constant(WideC)))
      return nullptr;
    Constant *NarrowC = ConstantExpr::getTrunc(WideC, X->getType());
    if (ConstantExpr::getCast(CastOpc, NarrowC, BO.getType()) != WideC)
      return nullptr;
    Y = NarrowC;
  }

  // Swap back now that we found our operands.
  if (BO.getOpcode() == Instruction::Sub)
    std::swap(X, Y);

  // Both operands have narrow versions. Last step: the math must not overflow
  // in the narrow width.
  if (!willNotOverflow(BO.getOpcode(), X, Y, BO, IsSext))
    return nullptr;

  // bo (ext X), (ext Y) --> ext (bo X, Y)
  // bo (ext X), C       --> ext (bo X, C')
  Value *NarrowBO = Builder.CreateBinOp(BO.getOpcode(), X, Y, "narrow");
  if (auto *NewBinOp = dyn_cast<BinaryOperator>(NarrowBO)) {
    if (IsSext)
      NewBinOp->setHasNoSignedWrap();
    else
      NewBinOp->setHasNoUnsignedWrap();
  }
  return CastInst::Create(CastOpc, NarrowBO, BO.getType());
}

#if INTEL_CUSTOMIZATION
// TODO: Can it be merged into combineMetadata* in Local.h?

/// Try to combine !intel-tbaa metadata for the \p GEP and \p Src that are being
/// merged (no RAUW happenned yet) into the \p NewGEP.
static void mergeIntelTBAAMetadata(GetElementPtrInst &GEP, const Value *Src,
                                   GetElementPtrInst *NewGEP) {
  MDNode *GepMD = GEP.getMetadata(LLVMContext::MD_intel_tbaa);
  if (!GepMD)
    return;
  MDNode *SrcMD =
      isa<Instruction>(Src)
          ? cast<Instruction>(Src)->getMetadata(LLVMContext::MD_intel_tbaa)
          : nullptr;
  if (!SrcMD)
    return;

  assert(TBAAVerifier::isCanonicalIntelTBAAGEP(&GEP) &&
         "GEP does not have canonical !intel-tbaa metadata!");
  assert(TBAAVerifier::isCanonicalIntelTBAAGEP(cast<GetElementPtrInst>(Src)) &&
         "Src does not have canonical !intel-tbaa metadata!");

  // LangRef actually allows non-"canonical" GEPs to be merged, but we don't
  // expect to encounter them and want to be more restrictive in such case and
  // abandon any combining.
  if (!TBAAVerifier::isCanonicalIntelTBAAGEP(&GEP) ||
      !TBAAVerifier::isCanonicalIntelTBAAGEP(cast<GetElementPtrInst>(Src)))
    return;

  MDNode *MergedTBAA = mergeIntelTBAA(SrcMD, GepMD);
  if (!MergedTBAA)
    return;

  NewGEP->setMetadata(LLVMContext::MD_intel_tbaa, MergedTBAA);
}
#endif // INTEL_CUSTOMIZATION

static bool isMergedGEPInBounds(GEPOperator &GEP1, GEPOperator &GEP2) {
  // At least one GEP must be inbounds.
  if (!GEP1.isInBounds() && !GEP2.isInBounds())
    return false;

  return (GEP1.isInBounds() || GEP1.hasAllZeroIndices()) &&
         (GEP2.isInBounds() || GEP2.hasAllZeroIndices());
}

/// Thread a GEP operation with constant indices through the constant true/false
/// arms of a select.
static Instruction *foldSelectGEP(GetElementPtrInst &GEP,
                                  InstCombiner::BuilderTy &Builder) {
  if (!GEP.hasAllConstantIndices())
    return nullptr;

  Instruction *Sel;
  Value *Cond;
  Constant *TrueC, *FalseC;
  if (!match(GEP.getPointerOperand(), m_Instruction(Sel)) ||
      !match(Sel,
             m_Select(m_Value(Cond), m_Constant(TrueC), m_Constant(FalseC))))
    return nullptr;

  // gep (select Cond, TrueC, FalseC), IndexC --> select Cond, TrueC', FalseC'
  // Propagate 'inbounds' and metadata from existing instructions.
  // Note: using IRBuilder to create the constants for efficiency.
  SmallVector<Value *, 4> IndexC(GEP.indices());
  bool IsInBounds = GEP.isInBounds();
  Type *Ty = GEP.getSourceElementType();
  Value *NewTrueC = IsInBounds ? Builder.CreateInBoundsGEP(Ty, TrueC, IndexC)
                               : Builder.CreateGEP(Ty, TrueC, IndexC);
  Value *NewFalseC = IsInBounds ? Builder.CreateInBoundsGEP(Ty, FalseC, IndexC)
                                : Builder.CreateGEP(Ty, FalseC, IndexC);
  return SelectInst::Create(Cond, NewTrueC, NewFalseC, "", nullptr, Sel);
}

#if INTEL_CUSTOMIZATION
/// Try to replace splat index to scalar index.
static Instruction *simplifySplatGEPIndex(GetElementPtrInst &GEP,
                                          InstCombiner::BuilderTy &Builder) {
  unsigned E = GEP.getNumOperands();
  if (!GEP.getOperand(E - 1)->getType()->isVectorTy())
    return nullptr;

  bool Changed = false;
  for (unsigned I = 0; I != E - 1; ++I) {
    Value *Op = GEP.getOperand(I);
    Value *SplatValue = getSplatValue(Op);
    if (!SplatValue)
      continue;

    // Simplify the operand.
    GEP.setOperand(I, SplatValue);
    Changed = true;
  }

  return Changed ? &GEP : nullptr;
}
#endif

Instruction *InstCombinerImpl::visitGetElementPtrInst(GetElementPtrInst &GEP) {
  SmallVector<Value *, 8> Ops(GEP.operands());
  Type *GEPType = GEP.getType();
  Type *GEPEltType = GEP.getSourceElementType();
  bool IsGEPSrcEleScalable = isa<ScalableVectorType>(GEPEltType);
  if (Value *V = SimplifyGEPInst(GEPEltType, Ops, SQ.getWithInstruction(&GEP)))
    return replaceInstUsesWith(GEP, V);

  // For vector geps, use the generic demanded vector support.
  // Skip if GEP return type is scalable. The number of elements is unknown at
  // compile-time.
  if (auto *GEPFVTy = dyn_cast<FixedVectorType>(GEPType)) {
    auto VWidth = GEPFVTy->getNumElements();
    APInt UndefElts(VWidth, 0);
    APInt AllOnesEltMask(APInt::getAllOnesValue(VWidth));
    if (Value *V = SimplifyDemandedVectorElts(&GEP, AllOnesEltMask,
                                              UndefElts)) {
      if (V != &GEP)
        return replaceInstUsesWith(GEP, V);
      return &GEP;
    }

    // TODO: 1) Scalarize splat operands, 2) scalarize entire instruction if
    // possible (decide on canonical form for pointer broadcast), 3) exploit
    // undef elements to decrease demanded bits
  }

  Value *PtrOp = GEP.getOperand(0);

  // Eliminate unneeded casts for indices, and replace indices which displace
  // by multiples of a zero size type with zero.
  bool MadeChange = false;

  // Index width may not be the same width as pointer width.
  // Data layout chooses the right type based on supported integer types.
  Type *NewScalarIndexTy =
      DL.getIndexType(GEP.getPointerOperandType()->getScalarType());

  gep_type_iterator GTI = gep_type_begin(GEP);
  for (User::op_iterator I = GEP.op_begin() + 1, E = GEP.op_end(); I != E;
       ++I, ++GTI) {
    // Skip indices into struct types.
    if (GTI.isStruct())
      continue;

    Type *IndexTy = (*I)->getType();
    Type *NewIndexType =
        IndexTy->isVectorTy()
            ? VectorType::get(NewScalarIndexTy,
                              cast<VectorType>(IndexTy)->getElementCount())
            : NewScalarIndexTy;

    // If the element type has zero size then any index over it is equivalent
    // to an index of zero, so replace it with zero if it is not zero already.
    Type *EltTy = GTI.getIndexedType();
    if (EltTy->isSized() && DL.getTypeAllocSize(EltTy).isZero())
      if (!isa<Constant>(*I) || !match(I->get(), m_Zero())) {
        *I = Constant::getNullValue(NewIndexType);
        MadeChange = true;
      }

    if (IndexTy != NewIndexType) {
      // If we are using a wider index than needed for this platform, shrink
      // it to what we need.  If narrower, sign-extend it to what we need.
      // This explicit cast can make subsequent optimizations more obvious.
      *I = Builder.CreateIntCast(*I, NewIndexType, true);
      MadeChange = true;
    }
  }
  if (MadeChange)
    return &GEP;

#if INTEL_CUSTOMIZATION
  // Disable optimizations on GEPs that might fold two GEPs together, as
  // this can cause a loss of type info for DTrans. We allow some initial
  // cleanup, as no GEPs will be removed by this, and the cleanup is needed
  // when folding selects over GEPs in InstCombineSelect.cpp.
  if (preserveForDTrans())
    return nullptr;

  if (getTargetTransformInfo().isAdvancedOptEnabled(
      TargetTransformInfo::AdvancedOptLevel::AO_TargetHasIntelSSE42))
    if (auto SimplifiedGEP = simplifySplatGEPIndex(GEP, Builder))
      return SimplifiedGEP;

#endif // INTEL_CUSTOMIZATION

  // Check to see if the inputs to the PHI node are getelementptr instructions.
  if (auto *PN = dyn_cast<PHINode>(PtrOp)) {
    auto *Op1 = dyn_cast<GetElementPtrInst>(PN->getOperand(0));
    if (!Op1)
      return nullptr;

    // Don't fold a GEP into itself through a PHI node. This can only happen
    // through the back-edge of a loop. Folding a GEP into itself means that
    // the value of the previous iteration needs to be stored in the meantime,
    // thus requiring an additional register variable to be live, but not
    // actually achieving anything (the GEP still needs to be executed once per
    // loop iteration).
    if (Op1 == &GEP)
      return nullptr;

    int DI = -1;

    for (auto I = PN->op_begin()+1, E = PN->op_end(); I !=E; ++I) {
      auto *Op2 = dyn_cast<GetElementPtrInst>(*I);
      if (!Op2 || Op1->getNumOperands() != Op2->getNumOperands())
        return nullptr;

      // As for Op1 above, don't try to fold a GEP into itself.
      if (Op2 == &GEP)
        return nullptr;

      // Keep track of the type as we walk the GEP.
      Type *CurTy = nullptr;

      for (unsigned J = 0, F = Op1->getNumOperands(); J != F; ++J) {
        if (Op1->getOperand(J)->getType() != Op2->getOperand(J)->getType())
          return nullptr;

        if (Op1->getOperand(J) != Op2->getOperand(J)) {
          if (DI == -1) {
            // We have not seen any differences yet in the GEPs feeding the
            // PHI yet, so we record this one if it is allowed to be a
            // variable.

            // The first two arguments can vary for any GEP, the rest have to be
            // static for struct slots
            if (J > 1) {
              assert(CurTy && "No current type?");
              if (CurTy->isStructTy())
                return nullptr;
            }

            DI = J;
          } else {
            // The GEP is different by more than one input. While this could be
            // extended to support GEPs that vary by more than one variable it
            // doesn't make sense since it greatly increases the complexity and
            // would result in an R+R+R addressing mode which no backend
            // directly supports and would need to be broken into several
            // simpler instructions anyway.
            return nullptr;
          }
        }

        // Sink down a layer of the type for the next iteration.
        if (J > 0) {
          if (J == 1) {
            CurTy = Op1->getSourceElementType();
          } else {
            CurTy =
                GetElementPtrInst::getTypeAtIndex(CurTy, Op1->getOperand(J));
          }
        }
      }
    }

    // If not all GEPs are identical we'll have to create a new PHI node.
    // Check that the old PHI node has only one use so that it will get
    // removed.
    if (DI != -1 && !PN->hasOneUse())
      return nullptr;

    auto *NewGEP = cast<GetElementPtrInst>(Op1->clone());
    if (DI == -1) {
      // All the GEPs feeding the PHI are identical. Clone one down into our
      // BB so that it can be merged with the current GEP.
    } else {
      // All the GEPs feeding the PHI differ at a single offset. Clone a GEP
      // into the current block so it can be merged, and create a new PHI to
      // set that index.
      PHINode *NewPN;
      {
        IRBuilderBase::InsertPointGuard Guard(Builder);
        Builder.SetInsertPoint(PN);
        NewPN = Builder.CreatePHI(Op1->getOperand(DI)->getType(),
                                  PN->getNumOperands());
      }

      for (auto &I : PN->operands())
        NewPN->addIncoming(cast<GEPOperator>(I)->getOperand(DI),
                           PN->getIncomingBlock(I));

      NewGEP->setOperand(DI, NewPN);
    }

    GEP.getParent()->getInstList().insert(
        GEP.getParent()->getFirstInsertionPt(), NewGEP);
    replaceOperand(GEP, 0, NewGEP);
    PtrOp = NewGEP;
  }

  // Combine Indices - If the source pointer to this getelementptr instruction
  // is a getelementptr instruction, combine the indices of the two
  // getelementptr instructions into a single instruction.
  if (auto *Src = dyn_cast<GEPOperator>(PtrOp)) {
    if (!shouldMergeGEPs(*cast<GEPOperator>(&GEP), *Src))
      return nullptr;

    if (Src->getNumOperands() == 2 && GEP.getNumOperands() == 2 &&
        Src->hasOneUse()) {
      Value *GO1 = GEP.getOperand(1);
      Value *SO1 = Src->getOperand(1);

      if (LI) {
        // Try to reassociate loop invariant GEP chains to enable LICM.
        if (Loop *L = LI->getLoopFor(GEP.getParent())) {
          // Reassociate the two GEPs if SO1 is variant in the loop and GO1 is
          // invariant: this breaks the dependence between GEPs and allows LICM
          // to hoist the invariant part out of the loop.
          if (L->isLoopInvariant(GO1) && !L->isLoopInvariant(SO1)) {
            // We have to be careful here.
            // We have something like:
            //  %src = getelementptr <ty>, <ty>* %base, <ty> %idx
            //  %gep = getelementptr <ty>, <ty>* %src, <ty> %idx2
            // If we just swap idx & idx2 then we could inadvertantly
            // change %src from a vector to a scalar, or vice versa.
            // Cases:
            //  1) %base a scalar & idx a scalar & idx2 a vector
            //      => Swapping idx & idx2 turns %src into a vector type.
            //  2) %base a scalar & idx a vector & idx2 a scalar
            //      => Swapping idx & idx2 turns %src in a scalar type
            //  3) %base, %idx, and %idx2 are scalars
            //      => %src & %gep are scalars
            //      => swapping idx & idx2 is safe
            //  4) %base a vector
            //      => %src is a vector
            //      => swapping idx & idx2 is safe.
            auto *SO0 = Src->getOperand(0);
            auto *SO0Ty = SO0->getType();
            if (!isa<VectorType>(GEPType) || // case 3
                isa<VectorType>(SO0Ty)) {    // case 4
              Src->setOperand(1, GO1);
              GEP.setOperand(1, SO1);
              return &GEP;
            } else {
              // Case 1 or 2
              // -- have to recreate %src & %gep
              // put NewSrc at same location as %src
              Builder.SetInsertPoint(cast<Instruction>(PtrOp));
<<<<<<< HEAD
#if INTEL_CUSTOMIZATION
              auto *NewSrc =
                  Src->isInBounds()
                      ? Builder.CreateInBoundsGEP(GEPEltType, SO0, GO1,
                                                  Src->getName())
                      :

                      Builder.CreateGEP(GEPEltType, SO0, GO1, Src->getName());
#endif // INTEL_CUSTOMIZATION
              auto *NewGEP =
=======
              Value *NewSrc =
                  Builder.CreateGEP(GEPEltType, SO0, GO1, Src->getName());
              // Propagate 'inbounds' if the new source was not constant-folded.
              if (auto *NewSrcGEPI = dyn_cast<GetElementPtrInst>(NewSrc))
                NewSrcGEPI->setIsInBounds(Src->isInBounds());
              GetElementPtrInst *NewGEP =
>>>>>>> de285eac
                  GetElementPtrInst::Create(GEPEltType, NewSrc, {SO1});
              NewGEP->setIsInBounds(GEP.isInBounds());
              return NewGEP;
            }
          }
        }
      }

#if INTEL_CUSTOMIZATION
      // Guard the gep(gep) fold so we don't create an add inside a loop
      // when there wasn't an equivalent instruction there before.
      bool DifferentLoops = false;
      if (LI)
        if (auto *GEPLoop = LI->getLoopFor(GEP.getParent()))
          if (auto *SrcOpI = dyn_cast<Instruction>(Src))
            if (LI->getLoopFor(SrcOpI->getParent()) != GEPLoop)
              DifferentLoops = true;
      // Fold (gep(gep(Ptr,Idx0),Idx1) -> gep(Ptr,add(Idx0,Idx1))
      if (!DifferentLoops && GO1->getType() == SO1->getType()) {
#endif // INTEL_CUSTOMIZATION
        bool NewInBounds = GEP.isInBounds() && Src->isInBounds();
        auto *NewIdx =
            Builder.CreateAdd(GO1, SO1, GEP.getName() + ".idx",
                              /*HasNUW*/ false, /*HasNSW*/ NewInBounds);
        auto *NewGEP = GetElementPtrInst::Create(
            GEPEltType, Src->getPointerOperand(), {NewIdx});
        NewGEP->setIsInBounds(NewInBounds);
        return NewGEP;
      }
    }

    // Note that if our source is a gep chain itself then we wait for that
    // chain to be resolved before we perform this transformation.  This
    // avoids us creating a TON of code in some cases.
    if (auto *SrcGEP = dyn_cast<GEPOperator>(Src->getOperand(0)))
      if (SrcGEP->getNumOperands() == 2 && shouldMergeGEPs(*Src, *SrcGEP))
        return nullptr;   // Wait until our source is folded to completion.

    SmallVector<Value*, 8> Indices;

    // Find out whether the last index in the source GEP is a sequential idx.
    bool EndsWithSequential = false;
    for (gep_type_iterator I = gep_type_begin(*Src), E = gep_type_end(*Src);
         I != E; ++I)
      EndsWithSequential = I.isSequential();

    // Can we combine the two pointer arithmetics offsets?
    if (EndsWithSequential) {
      // Replace: gep (gep %P, long B), long A, ...
      // With:    T = long A+B; gep %P, T, ...
      Value *SO1 = Src->getOperand(Src->getNumOperands()-1);
      Value *GO1 = GEP.getOperand(1);

      // If they aren't the same type, then the input hasn't been processed
      // by the loop above yet (which canonicalizes sequential index types to
      // intptr_t).  Just avoid transforming this until the input has been
      // normalized.
      if (SO1->getType() != GO1->getType())
        return nullptr;

      Value *Sum =
          SimplifyAddInst(GO1, SO1, false, false, SQ.getWithInstruction(&GEP));
      // Only do the combine when we are sure the cost after the
      // merge is never more than that before the merge.
      if (Sum == nullptr)
        return nullptr;

      // Update the GEP in place if possible.
      if (Src->getNumOperands() == 2) {
        GEP.setIsInBounds(isMergedGEPInBounds(*Src, *cast<GEPOperator>(&GEP)));
        replaceOperand(GEP, 0, Src->getOperand(0));
        replaceOperand(GEP, 1, Sum);
        // TODO: INTEL: Should we drop all the metadata and upstream?
        GEP.setMetadata(LLVMContext::MD_intel_tbaa, nullptr); // INTEL
        return &GEP;
      }
      Indices.append(Src->op_begin()+1, Src->op_end()-1);
      Indices.push_back(Sum);
      Indices.append(GEP.op_begin()+2, GEP.op_end());
    } else if (isa<Constant>(*GEP.idx_begin()) &&
               cast<Constant>(*GEP.idx_begin())->isNullValue() &&
               Src->getNumOperands() != 1) {
      // Otherwise we can do the fold if the first index of the GEP is a zero
      Indices.append(Src->op_begin()+1, Src->op_end());
      Indices.append(GEP.idx_begin()+1, GEP.idx_end());
    }

#if INTEL_CUSTOMIZATION
    // Handle merging of IntelTBAA nodes and update all users accordingly.
    if (!Indices.empty()) {
      auto NewGEP = isMergedGEPInBounds(*Src, *cast<GEPOperator>(&GEP))
                        ? GetElementPtrInst::CreateInBounds(
                              Src->getSourceElementType(), Src->getOperand(0),
                              Indices, GEP.getName())
                        : GetElementPtrInst::Create(Src->getSourceElementType(),
                                                    Src->getOperand(0), Indices,
                                                    GEP.getName());
      mergeIntelTBAAMetadata(GEP, Src, NewGEP);
      return NewGEP;
#endif // INTEL_CUSTOMIZATION
    }
  }

  // Skip if GEP source element type is scalable. The type alloc size is unknown
  // at compile-time.
  if (GEP.getNumIndices() == 1 && !IsGEPSrcEleScalable) {
    unsigned AS = GEP.getPointerAddressSpace();
    if (GEP.getOperand(1)->getType()->getScalarSizeInBits() ==
        DL.getIndexSizeInBits(AS)) {
      uint64_t TyAllocSize = DL.getTypeAllocSize(GEPEltType).getFixedSize();

      bool Matched = false;
      uint64_t C;
      Value *V = nullptr;
      if (TyAllocSize == 1) {
        V = GEP.getOperand(1);
        Matched = true;
      } else if (match(GEP.getOperand(1),
                       m_AShr(m_Value(V), m_ConstantInt(C)))) {
        if (TyAllocSize == 1ULL << C)
          Matched = true;
      } else if (match(GEP.getOperand(1),
                       m_SDiv(m_Value(V), m_ConstantInt(C)))) {
        if (TyAllocSize == C)
          Matched = true;
      }

      // Canonicalize (gep i8* X, (ptrtoint Y)-(ptrtoint X)) to (bitcast Y), but
      // only if both point to the same underlying object (otherwise provenance
      // is not necessarily retained).
      Value *Y;
      Value *X = GEP.getOperand(0);
      if (Matched &&
          match(V, m_Sub(m_PtrToInt(m_Value(Y)), m_PtrToInt(m_Specific(X)))) &&
          getUnderlyingObject(X) == getUnderlyingObject(Y))
        return CastInst::CreatePointerBitCastOrAddrSpaceCast(Y, GEPType);
    }
  }

  // We do not handle pointer-vector geps here.
  if (GEPType->isVectorTy())
    return nullptr;

  // Handle gep(bitcast x) and gep(gep x, 0, 0, 0).
  Value *StrippedPtr = PtrOp->stripPointerCasts();
  PointerType *StrippedPtrTy = cast<PointerType>(StrippedPtr->getType());

  if (StrippedPtr != PtrOp) {
    bool HasZeroPointerIndex = false;
    Type *StrippedPtrEltTy = StrippedPtrTy->getElementType();

    if (auto *C = dyn_cast<ConstantInt>(GEP.getOperand(1)))
      HasZeroPointerIndex = C->isZero();

    // Transform: GEP (bitcast [10 x i8]* X to [0 x i8]*), i32 0, ...
    // into     : GEP [10 x i8]* X, i32 0, ...
    //
    // Likewise, transform: GEP (bitcast i8* X to [0 x i8]*), i32 0, ...
    //           into     : GEP i8* X, ...
    //
    // This occurs when the program declares an array extern like "int X[];"
    if (HasZeroPointerIndex) {
      if (auto *CATy = dyn_cast<ArrayType>(GEPEltType)) {
        // GEP (bitcast i8* X to [0 x i8]*), i32 0, ... ?
        if (CATy->getElementType() == StrippedPtrEltTy) {
          // -> GEP i8* X, ...
          SmallVector<Value *, 8> Idx(drop_begin(GEP.indices()));
          GetElementPtrInst *Res = GetElementPtrInst::Create(
              StrippedPtrEltTy, StrippedPtr, Idx, GEP.getName());
          Res->setIsInBounds(GEP.isInBounds());
          if (StrippedPtrTy->getAddressSpace() == GEP.getAddressSpace())
            return Res;
          // Insert Res, and create an addrspacecast.
          // e.g.,
          // GEP (addrspacecast i8 addrspace(1)* X to [0 x i8]*), i32 0, ...
          // ->
          // %0 = GEP i8 addrspace(1)* X, ...
          // addrspacecast i8 addrspace(1)* %0 to i8*
          return new AddrSpaceCastInst(Builder.Insert(Res), GEPType);
        }

        if (auto *XATy = dyn_cast<ArrayType>(StrippedPtrEltTy)) {
          // GEP (bitcast [10 x i8]* X to [0 x i8]*), i32 0, ... ?
          if (CATy->getElementType() == XATy->getElementType()) {
            // -> GEP [10 x i8]* X, i32 0, ...
            // At this point, we know that the cast source type is a pointer
            // to an array of the same type as the destination pointer
            // array.  Because the array type is never stepped over (there
            // is a leading zero) we can fold the cast into this GEP.
            if (StrippedPtrTy->getAddressSpace() == GEP.getAddressSpace()) {
              GEP.setSourceElementType(XATy);
              return replaceOperand(GEP, 0, StrippedPtr);
            }
            // Cannot replace the base pointer directly because StrippedPtr's
            // address space is different. Instead, create a new GEP followed by
            // an addrspacecast.
            // e.g.,
            // GEP (addrspacecast [10 x i8] addrspace(1)* X to [0 x i8]*),
            //   i32 0, ...
            // ->
            // %0 = GEP [10 x i8] addrspace(1)* X, ...
            // addrspacecast i8 addrspace(1)* %0 to i8*
            SmallVector<Value *, 8> Idx(GEP.indices());
            Value *NewGEP =
                GEP.isInBounds()
                    ? Builder.CreateInBoundsGEP(StrippedPtrEltTy, StrippedPtr,
                                                Idx, GEP.getName())
                    : Builder.CreateGEP(StrippedPtrEltTy, StrippedPtr, Idx,
                                        GEP.getName());
            return new AddrSpaceCastInst(NewGEP, GEPType);
          }
        }
      }
    } else if (GEP.getNumOperands() == 2 && !IsGEPSrcEleScalable) {
      // Skip if GEP source element type is scalable. The type alloc size is
      // unknown at compile-time.
      // Transform things like: %t = getelementptr i32*
      // bitcast ([2 x i32]* %str to i32*), i32 %V into:  %t1 = getelementptr [2
      // x i32]* %str, i32 0, i32 %V; bitcast
      if (StrippedPtrEltTy->isArrayTy() &&
          DL.getTypeAllocSize(StrippedPtrEltTy->getArrayElementType()) ==
              DL.getTypeAllocSize(GEPEltType)) {
        Type *IdxType = DL.getIndexType(GEPType);
        Value *Idx[2] = { Constant::getNullValue(IdxType), GEP.getOperand(1) };
        Value *NewGEP =
            GEP.isInBounds()
                ? Builder.CreateInBoundsGEP(StrippedPtrEltTy, StrippedPtr, Idx,
                                            GEP.getName())
                : Builder.CreateGEP(StrippedPtrEltTy, StrippedPtr, Idx,
                                    GEP.getName());

        // V and GEP are both pointer types --> BitCast
        return CastInst::CreatePointerBitCastOrAddrSpaceCast(NewGEP, GEPType);
      }

      // Transform things like:
      // %V = mul i64 %N, 4
      // %t = getelementptr i8* bitcast (i32* %arr to i8*), i32 %V
      // into:  %t1 = getelementptr i32* %arr, i32 %N; bitcast
      if (GEPEltType->isSized() && StrippedPtrEltTy->isSized()) {
        // Check that changing the type amounts to dividing the index by a scale
        // factor.
        uint64_t ResSize = DL.getTypeAllocSize(GEPEltType).getFixedSize();
        uint64_t SrcSize = DL.getTypeAllocSize(StrippedPtrEltTy).getFixedSize();
        if (ResSize && SrcSize % ResSize == 0) {
          Value *Idx = GEP.getOperand(1);
          unsigned BitWidth = Idx->getType()->getPrimitiveSizeInBits();
          uint64_t Scale = SrcSize / ResSize;

          // Earlier transforms ensure that the index has the right type
          // according to Data Layout, which considerably simplifies the
          // logic by eliminating implicit casts.
          assert(Idx->getType() == DL.getIndexType(GEPType) &&
                 "Index type does not match the Data Layout preferences");

          bool NSW;
          if (Value *NewIdx = Descale(Idx, APInt(BitWidth, Scale), NSW)) {
            // Successfully decomposed Idx as NewIdx * Scale, form a new GEP.
            // If the multiplication NewIdx * Scale may overflow then the new
            // GEP may not be "inbounds".
            Value *NewGEP =
                GEP.isInBounds() && NSW
                    ? Builder.CreateInBoundsGEP(StrippedPtrEltTy, StrippedPtr,
                                                NewIdx, GEP.getName())
                    : Builder.CreateGEP(StrippedPtrEltTy, StrippedPtr, NewIdx,
                                        GEP.getName());

            // The NewGEP must be pointer typed, so must the old one -> BitCast
            return CastInst::CreatePointerBitCastOrAddrSpaceCast(NewGEP,
                                                                 GEPType);
          }
        }
      }

      // Similarly, transform things like:
      // getelementptr i8* bitcast ([100 x double]* X to i8*), i32 %tmp
      //   (where tmp = 8*tmp2) into:
      // getelementptr [100 x double]* %arr, i32 0, i32 %tmp2; bitcast
      if (GEPEltType->isSized() && StrippedPtrEltTy->isSized() &&
          StrippedPtrEltTy->isArrayTy()) {
        // Check that changing to the array element type amounts to dividing the
        // index by a scale factor.
        uint64_t ResSize = DL.getTypeAllocSize(GEPEltType).getFixedSize();
        uint64_t ArrayEltSize =
            DL.getTypeAllocSize(StrippedPtrEltTy->getArrayElementType())
                .getFixedSize();
        if (ResSize && ArrayEltSize % ResSize == 0) {
          Value *Idx = GEP.getOperand(1);
          unsigned BitWidth = Idx->getType()->getPrimitiveSizeInBits();
          uint64_t Scale = ArrayEltSize / ResSize;

          // Earlier transforms ensure that the index has the right type
          // according to the Data Layout, which considerably simplifies
          // the logic by eliminating implicit casts.
          assert(Idx->getType() == DL.getIndexType(GEPType) &&
                 "Index type does not match the Data Layout preferences");

          bool NSW;
          if (Value *NewIdx = Descale(Idx, APInt(BitWidth, Scale), NSW)) {
            // Successfully decomposed Idx as NewIdx * Scale, form a new GEP.
            // If the multiplication NewIdx * Scale may overflow then the new
            // GEP may not be "inbounds".
            Type *IndTy = DL.getIndexType(GEPType);
            Value *Off[2] = {Constant::getNullValue(IndTy), NewIdx};

            Value *NewGEP =
                GEP.isInBounds() && NSW
                    ? Builder.CreateInBoundsGEP(StrippedPtrEltTy, StrippedPtr,
                                                Off, GEP.getName())
                    : Builder.CreateGEP(StrippedPtrEltTy, StrippedPtr, Off,
                                        GEP.getName());
            // The NewGEP must be pointer typed, so must the old one -> BitCast
            return CastInst::CreatePointerBitCastOrAddrSpaceCast(NewGEP,
                                                                 GEPType);
          }
        }
      }
    }
  }

  // addrspacecast between types is canonicalized as a bitcast, then an
  // addrspacecast. To take advantage of the below bitcast + struct GEP, look
  // through the addrspacecast.
  Value *ASCStrippedPtrOp = PtrOp;
  if (auto *ASC = dyn_cast<AddrSpaceCastInst>(PtrOp)) {
    //   X = bitcast A addrspace(1)* to B addrspace(1)*
    //   Y = addrspacecast A addrspace(1)* to B addrspace(2)*
    //   Z = gep Y, <...constant indices...>
    // Into an addrspacecasted GEP of the struct.
    if (auto *BC = dyn_cast<BitCastInst>(ASC->getOperand(0)))
      ASCStrippedPtrOp = BC;
  }

  if (auto *BCI = dyn_cast<BitCastInst>(ASCStrippedPtrOp)) {
    Value *SrcOp = BCI->getOperand(0);
    PointerType *SrcType = cast<PointerType>(BCI->getSrcTy());
    Type *SrcEltType = SrcType->getElementType();

    // GEP directly using the source operand if this GEP is accessing an element
    // of a bitcasted pointer to vector or array of the same dimensions:
    // gep (bitcast <c x ty>* X to [c x ty]*), Y, Z --> gep X, Y, Z
    // gep (bitcast [c x ty]* X to <c x ty>*), Y, Z --> gep X, Y, Z
    auto areMatchingArrayAndVecTypes = [](Type *ArrTy, Type *VecTy,
                                          const DataLayout &DL) {
      auto *VecVTy = cast<FixedVectorType>(VecTy);
      return ArrTy->getArrayElementType() == VecVTy->getElementType() &&
             ArrTy->getArrayNumElements() == VecVTy->getNumElements() &&
             DL.getTypeAllocSize(ArrTy) == DL.getTypeAllocSize(VecTy);
    };
    if (GEP.getNumOperands() == 3 &&
        ((GEPEltType->isArrayTy() && isa<FixedVectorType>(SrcEltType) &&
          areMatchingArrayAndVecTypes(GEPEltType, SrcEltType, DL)) ||
         (isa<FixedVectorType>(GEPEltType) && SrcEltType->isArrayTy() &&
          areMatchingArrayAndVecTypes(SrcEltType, GEPEltType, DL)))) {

      // Create a new GEP here, as using `setOperand()` followed by
      // `setSourceElementType()` won't actually update the type of the
      // existing GEP Value. Causing issues if this Value is accessed when
      // constructing an AddrSpaceCastInst
      Value *NGEP =
          GEP.isInBounds()
              ? Builder.CreateInBoundsGEP(SrcEltType, SrcOp, {Ops[1], Ops[2]})
              : Builder.CreateGEP(SrcEltType, SrcOp, {Ops[1], Ops[2]});
      NGEP->takeName(&GEP);

      // Preserve GEP address space to satisfy users
      if (NGEP->getType()->getPointerAddressSpace() != GEP.getAddressSpace())
        return new AddrSpaceCastInst(NGEP, GEPType);

      return replaceInstUsesWith(GEP, NGEP);
    }

    // See if we can simplify:
    //   X = bitcast A* to B*
    //   Y = gep X, <...constant indices...>
    // into a gep of the original struct. This is important for SROA and alias
    // analysis of unions. If "A" is also a bitcast, wait for A/X to be merged.
    unsigned OffsetBits = DL.getIndexTypeSizeInBits(GEPType);
    APInt Offset(OffsetBits, 0);

    // If the bitcast argument is an allocation, The bitcast is for convertion
    // to actual type of allocation. Removing such bitcasts, results in having
    // GEPs with i8* base and pure byte offsets. That means GEP is not aware of
    // struct or array hierarchy.
    // By avoiding such GEPs, phi translation and MemoryDependencyAnalysis have
    // a better chance to succeed.
    if (!isa<BitCastInst>(SrcOp) && GEP.accumulateConstantOffset(DL, Offset) &&
        !isAllocationFn(SrcOp, &TLI)) {
      // If this GEP instruction doesn't move the pointer, just replace the GEP
      // with a bitcast of the real input to the dest type.
      if (!Offset) {
        // If the bitcast is of an allocation, and the allocation will be
        // converted to match the type of the cast, don't touch this.
        if (isa<AllocaInst>(SrcOp)) {
          // See if the bitcast simplifies, if so, don't nuke this GEP yet.
          if (Instruction *I = visitBitCast(*BCI)) {
            if (I != BCI) {
              I->takeName(BCI);
              BCI->getParent()->getInstList().insert(BCI->getIterator(), I);
              replaceInstUsesWith(*BCI, I);
            }
            return &GEP;
          }
        }

        if (SrcType->getPointerAddressSpace() != GEP.getAddressSpace())
          return new AddrSpaceCastInst(SrcOp, GEPType);
        return new BitCastInst(SrcOp, GEPType);
      }

      // Otherwise, if the offset is non-zero, we need to find out if there is a
      // field at Offset in 'A's type.  If so, we can pull the cast through the
      // GEP.
      SmallVector<Value*, 8> NewIndices;
      if (FindElementAtOffset(SrcType, Offset.getSExtValue(), NewIndices)) {
        Value *NGEP =
            GEP.isInBounds()
                ? Builder.CreateInBoundsGEP(SrcEltType, SrcOp, NewIndices)
                : Builder.CreateGEP(SrcEltType, SrcOp, NewIndices);

        if (NGEP->getType() == GEPType)
          return replaceInstUsesWith(GEP, NGEP);
        NGEP->takeName(&GEP);

        if (NGEP->getType()->getPointerAddressSpace() != GEP.getAddressSpace())
          return new AddrSpaceCastInst(NGEP, GEPType);
        return new BitCastInst(NGEP, GEPType);
      }
    }
  }

  if (!GEP.isInBounds()) {
    unsigned IdxWidth =
        DL.getIndexSizeInBits(PtrOp->getType()->getPointerAddressSpace());
    APInt BasePtrOffset(IdxWidth, 0);
    Value *UnderlyingPtrOp =
            PtrOp->stripAndAccumulateInBoundsConstantOffsets(DL,
                                                             BasePtrOffset);
    if (auto *AI = dyn_cast<AllocaInst>(UnderlyingPtrOp)) {
      if (GEP.accumulateConstantOffset(DL, BasePtrOffset) &&
          BasePtrOffset.isNonNegative()) {
        APInt AllocSize(
            IdxWidth,
            DL.getTypeAllocSize(AI->getAllocatedType()).getKnownMinSize());
        if (BasePtrOffset.ule(AllocSize)) {
          return GetElementPtrInst::CreateInBounds(
              GEP.getSourceElementType(), PtrOp, makeArrayRef(Ops).slice(1),
              GEP.getName());
        }
      }
    }
  }

  if (Instruction *R = foldSelectGEP(GEP, Builder))
    return R;

  return nullptr;
}

static bool isNeverEqualToUnescapedAlloc(Value *V, const TargetLibraryInfo *TLI,
                                         Instruction *AI) {
  if (isa<ConstantPointerNull>(V))
    return true;
  if (auto *LI = dyn_cast<LoadInst>(V))
    return isa<GlobalVariable>(LI->getPointerOperand());
  // Two distinct allocations will never be equal.
  // We rely on LookThroughBitCast in isAllocLikeFn being false, since looking
  // through bitcasts of V can cause
  // the result statement below to be true, even when AI and V (ex:
  // i8* ->i32* ->i8* of AI) are the same allocations.
  return isAllocLikeFn(V, TLI) && V != AI;
}

static bool isAllocSiteRemovable(Instruction *AI,
                                 SmallVectorImpl<WeakTrackingVH> &Users,
                                 const TargetLibraryInfo *TLI) {
  SmallVector<Instruction*, 4> Worklist;
  Worklist.push_back(AI);

  do {
    Instruction *PI = Worklist.pop_back_val();
    for (User *U : PI->users()) {
      Instruction *I = cast<Instruction>(U);
      switch (I->getOpcode()) {
      default:
        // Give up the moment we see something we can't handle.
        return false;

      case Instruction::AddrSpaceCast:
      case Instruction::BitCast:
      case Instruction::GetElementPtr:
        Users.emplace_back(I);
        Worklist.push_back(I);
        continue;

      case Instruction::ICmp: {
        ICmpInst *ICI = cast<ICmpInst>(I);
        // We can fold eq/ne comparisons with null to false/true, respectively.
        // We also fold comparisons in some conditions provided the alloc has
        // not escaped (see isNeverEqualToUnescapedAlloc).
        if (!ICI->isEquality())
          return false;
        unsigned OtherIndex = (ICI->getOperand(0) == PI) ? 1 : 0;
        if (!isNeverEqualToUnescapedAlloc(ICI->getOperand(OtherIndex), TLI, AI))
          return false;
        Users.emplace_back(I);
        continue;
      }

      case Instruction::Call:
        // Ignore no-op and store intrinsics.
        if (IntrinsicInst *II = dyn_cast<IntrinsicInst>(I)) {
          switch (II->getIntrinsicID()) {
          default:
            return false;

          case Intrinsic::memmove:
          case Intrinsic::memcpy:
          case Intrinsic::memset: {
            MemIntrinsic *MI = cast<MemIntrinsic>(II);
            if (MI->isVolatile() || MI->getRawDest() != PI)
              return false;
            LLVM_FALLTHROUGH;
          }
          case Intrinsic::assume:
          case Intrinsic::invariant_start:
          case Intrinsic::invariant_end:
          case Intrinsic::lifetime_start:
          case Intrinsic::lifetime_end:
          case Intrinsic::objectsize:
            Users.emplace_back(I);
            continue;
          case Intrinsic::launder_invariant_group:
          case Intrinsic::strip_invariant_group:
            Users.emplace_back(I);
            Worklist.push_back(I);
            continue;
#if INTEL_CUSTOMIZATION
          case Intrinsic::masked_scatter:
            if (II->getOperand(1) != PI)
              return false;
            Users.emplace_back(I);
            continue;
#endif // INTEL_CUSTOMIZATION
          }
        }

        if (isFreeCall(I, TLI)) {
          Users.emplace_back(I);
          continue;
        }
        return false;

      case Instruction::Store: {
        StoreInst *SI = cast<StoreInst>(I);
        if (SI->isVolatile() || SI->getPointerOperand() != PI)
          return false;
        Users.emplace_back(I);
        continue;
      }
      }
      llvm_unreachable("missing a return?");
    }
  } while (!Worklist.empty());
  return true;
}

Instruction *InstCombinerImpl::visitAllocSite(Instruction &MI) {
  // If we have a malloc call which is only used in any amount of comparisons to
  // null and free calls, delete the calls and replace the comparisons with true
  // or false as appropriate.

  // This is based on the principle that we can substitute our own allocation
  // function (which will never return null) rather than knowledge of the
  // specific function being called. In some sense this can change the permitted
  // outputs of a program (when we convert a malloc to an alloca, the fact that
  // the allocation is now on the stack is potentially visible, for example),
  // but we believe in a permissible manner.
  SmallVector<WeakTrackingVH, 64> Users;

  // If we are removing an alloca with a dbg.declare, insert dbg.value calls
  // before each store.
  SmallVector<DbgVariableIntrinsic *, 8> DVIs;
  std::unique_ptr<DIBuilder> DIB;
  if (isa<AllocaInst>(MI)) {
    findDbgUsers(DVIs, &MI);
    DIB.reset(new DIBuilder(*MI.getModule(), /*AllowUnresolved=*/false));
  }

  if (isAllocSiteRemovable(&MI, Users, &TLI)) {
    for (unsigned i = 0, e = Users.size(); i != e; ++i) {
      // Lowering all @llvm.objectsize calls first because they may
      // use a bitcast/GEP of the alloca we are removing.
      if (!Users[i])
       continue;

      Instruction *I = cast<Instruction>(&*Users[i]);

      if (IntrinsicInst *II = dyn_cast<IntrinsicInst>(I)) {
        if (II->getIntrinsicID() == Intrinsic::objectsize) {
          Value *Result =
              lowerObjectSizeCall(II, DL, &TLI, /*MustSucceed=*/true);
          replaceInstUsesWith(*I, Result);
          eraseInstFromFunction(*I);
          Users[i] = nullptr; // Skip examining in the next loop.
        }
      }
    }
    for (unsigned i = 0, e = Users.size(); i != e; ++i) {
      if (!Users[i])
        continue;

      Instruction *I = cast<Instruction>(&*Users[i]);

      if (ICmpInst *C = dyn_cast<ICmpInst>(I)) {
        replaceInstUsesWith(*C,
                            ConstantInt::get(Type::getInt1Ty(C->getContext()),
                                             C->isFalseWhenEqual()));
      } else if (auto *SI = dyn_cast<StoreInst>(I)) {
        for (auto *DVI : DVIs)
          if (DVI->isAddressOfVariable())
            ConvertDebugDeclareToDebugValue(DVI, SI, *DIB);
      } else {
        // Casts, GEP, or anything else: we're about to delete this instruction,
        // so it can not have any valid uses.
        replaceInstUsesWith(*I, PoisonValue::get(I->getType()));
      }
      eraseInstFromFunction(*I);
    }

    if (InvokeInst *II = dyn_cast<InvokeInst>(&MI)) {
      // Replace invoke with a NOP intrinsic to maintain the original CFG
      Module *M = II->getModule();
      Function *F = Intrinsic::getDeclaration(M, Intrinsic::donothing);
      InvokeInst::Create(F, II->getNormalDest(), II->getUnwindDest(),
                         None, "", II->getParent());
    }

    // Remove debug intrinsics which describe the value contained within the
    // alloca. In addition to removing dbg.{declare,addr} which simply point to
    // the alloca, remove dbg.value(<alloca>, ..., DW_OP_deref)'s as well, e.g.:
    //
    // ```
    //   define void @foo(i32 %0) {
    //     %a = alloca i32                              ; Deleted.
    //     store i32 %0, i32* %a
    //     dbg.value(i32 %0, "arg0")                    ; Not deleted.
    //     dbg.value(i32* %a, "arg0", DW_OP_deref)      ; Deleted.
    //     call void @trivially_inlinable_no_op(i32* %a)
    //     ret void
    //  }
    // ```
    //
    // This may not be required if we stop describing the contents of allocas
    // using dbg.value(<alloca>, ..., DW_OP_deref), but we currently do this in
    // the LowerDbgDeclare utility.
    //
    // If there is a dead store to `%a` in @trivially_inlinable_no_op, the
    // "arg0" dbg.value may be stale after the call. However, failing to remove
    // the DW_OP_deref dbg.value causes large gaps in location coverage.
    for (auto *DVI : DVIs)
      if (DVI->isAddressOfVariable() || DVI->getExpression()->startsWithDeref())
        DVI->eraseFromParent();

    return eraseInstFromFunction(MI);
  }
  return nullptr;
}

/// Move the call to free before a NULL test.
///
/// Check if this free is accessed after its argument has been test
/// against NULL (property 0).
/// If yes, it is legal to move this call in its predecessor block.
///
/// The move is performed only if the block containing the call to free
/// will be removed, i.e.:
/// 1. it has only one predecessor P, and P has two successors
/// 2. it contains the call, noops, and an unconditional branch
/// 3. its successor is the same as its predecessor's successor
///
/// The profitability is out-of concern here and this function should
/// be called only if the caller knows this transformation would be
/// profitable (e.g., for code size).
static Instruction *tryToMoveFreeBeforeNullTest(CallInst &FI,
                                                const DataLayout &DL) {
  Value *Op = FI.getArgOperand(0);
  BasicBlock *FreeInstrBB = FI.getParent();
  BasicBlock *PredBB = FreeInstrBB->getSinglePredecessor();

  // Validate part of constraint #1: Only one predecessor
  // FIXME: We can extend the number of predecessor, but in that case, we
  //        would duplicate the call to free in each predecessor and it may
  //        not be profitable even for code size.
  if (!PredBB)
    return nullptr;

  // Validate constraint #2: Does this block contains only the call to
  //                         free, noops, and an unconditional branch?
  BasicBlock *SuccBB;
  Instruction *FreeInstrBBTerminator = FreeInstrBB->getTerminator();
  if (!match(FreeInstrBBTerminator, m_UnconditionalBr(SuccBB)))
    return nullptr;

  // If there are only 2 instructions in the block, at this point,
  // this is the call to free and unconditional.
  // If there are more than 2 instructions, check that they are noops
  // i.e., they won't hurt the performance of the generated code.
  if (FreeInstrBB->size() != 2) {
    for (const Instruction &Inst : FreeInstrBB->instructionsWithoutDebug()) {
      if (&Inst == &FI || &Inst == FreeInstrBBTerminator)
        continue;
      auto *Cast = dyn_cast<CastInst>(&Inst);
      if (!Cast || !Cast->isNoopCast(DL))
        return nullptr;
    }
  }
  // Validate the rest of constraint #1 by matching on the pred branch.
  Instruction *TI = PredBB->getTerminator();
  BasicBlock *TrueBB, *FalseBB;
  ICmpInst::Predicate Pred;
  if (!match(TI, m_Br(m_ICmp(Pred,
                             m_CombineOr(m_Specific(Op),
                                         m_Specific(Op->stripPointerCasts())),
                             m_Zero()),
                      TrueBB, FalseBB)))
    return nullptr;
  if (Pred != ICmpInst::ICMP_EQ && Pred != ICmpInst::ICMP_NE)
    return nullptr;

  // Validate constraint #3: Ensure the null case just falls through.
  if (SuccBB != (Pred == ICmpInst::ICMP_EQ ? TrueBB : FalseBB))
    return nullptr;
  assert(FreeInstrBB == (Pred == ICmpInst::ICMP_EQ ? FalseBB : TrueBB) &&
         "Broken CFG: missing edge from predecessor to successor");

  // At this point, we know that everything in FreeInstrBB can be moved
  // before TI.
  for (BasicBlock::iterator It = FreeInstrBB->begin(), End = FreeInstrBB->end();
       It != End;) {
    Instruction &Instr = *It++;
    if (&Instr == FreeInstrBBTerminator)
      break;
    Instr.moveBefore(TI);
  }
  assert(FreeInstrBB->size() == 1 &&
         "Only the branch instruction should remain");
  return &FI;
}

Instruction *InstCombinerImpl::visitFree(CallInst &FI) {
  Value *Op = FI.getArgOperand(0);

  // free undef -> unreachable.
  if (isa<UndefValue>(Op)) {
    // Leave a marker since we can't modify the CFG here.
    CreateNonTerminatorUnreachable(&FI);
    return eraseInstFromFunction(FI);
  }

  // If we have 'free null' delete the instruction.  This can happen in stl code
  // when lots of inlining happens.
  if (isa<ConstantPointerNull>(Op))
    return eraseInstFromFunction(FI);

  // If we optimize for code size, try to move the call to free before the null
  // test so that simplify cfg can remove the empty block and dead code
  // elimination the branch. I.e., helps to turn something like:
  // if (foo) free(foo);
  // into
  // free(foo);
  //
  // Note that we can only do this for 'free' and not for any flavor of
  // 'operator delete'; there is no 'operator delete' symbol for which we are
  // permitted to invent a call, even if we're passing in a null pointer.
  if (MinimizeSize) {
    LibFunc Func;
    if (TLI.getLibFunc(FI, Func) && TLI.has(Func) && Func == LibFunc_free)
      if (Instruction *I = tryToMoveFreeBeforeNullTest(FI, DL))
        return I;
  }

  return nullptr;
}

static bool isMustTailCall(Value *V) {
  if (auto *CI = dyn_cast<CallInst>(V))
    return CI->isMustTailCall();
  return false;
}

Instruction *InstCombinerImpl::visitReturnInst(ReturnInst &RI) {
  if (RI.getNumOperands() == 0) // ret void
    return nullptr;

  Value *ResultOp = RI.getOperand(0);
  Type *VTy = ResultOp->getType();
  if (!VTy->isIntegerTy() || isa<Constant>(ResultOp))
    return nullptr;

  // Don't replace result of musttail calls.
  if (isMustTailCall(ResultOp))
    return nullptr;

  // There might be assume intrinsics dominating this return that completely
  // determine the value. If so, constant fold it.
  KnownBits Known = computeKnownBits(ResultOp, 0, &RI);
  if (Known.isConstant())
    return replaceOperand(RI, 0,
        Constant::getIntegerValue(VTy, Known.getConstant()));

  return nullptr;
}

// WARNING: keep in sync with SimplifyCFGOpt::simplifyUnreachable()!
Instruction *InstCombinerImpl::visitUnreachableInst(UnreachableInst &I) {
  // Try to remove the previous instruction if it must lead to unreachable.
  // This includes instructions like stores and "llvm.assume" that may not get
  // removed by simple dead code elimination.
  while (Instruction *Prev = I.getPrevNonDebugInstruction()) {
    // While we theoretically can erase EH, that would result in a block that
    // used to start with an EH no longer starting with EH, which is invalid.
    // To make it valid, we'd need to fixup predecessors to no longer refer to
    // this block, but that changes CFG, which is not allowed in InstCombine.
    if (Prev->isEHPad())
      return nullptr; // Can not drop any more instructions. We're done here.

    if (!isGuaranteedToTransferExecutionToSuccessor(Prev))
      return nullptr; // Can not drop any more instructions. We're done here.
    // Otherwise, this instruction can be freely erased,
    // even if it is not side-effect free.

    // A value may still have uses before we process it here (for example, in
    // another unreachable block), so convert those to poison.
    replaceInstUsesWith(*Prev, PoisonValue::get(Prev->getType()));
    eraseInstFromFunction(*Prev);
  }
  assert(I.getParent()->sizeWithoutDebug() == 1 && "The block is now empty.");
  // FIXME: recurse into unconditional predecessors?
  return nullptr;
}

Instruction *InstCombinerImpl::visitUnconditionalBranchInst(BranchInst &BI) {
  assert(BI.isUnconditional() && "Only for unconditional branches.");

  // If this store is the second-to-last instruction in the basic block
  // (excluding debug info and bitcasts of pointers) and if the block ends with
  // an unconditional branch, try to move the store to the successor block.

  auto GetLastSinkableStore = [](BasicBlock::iterator BBI) {
    auto IsNoopInstrForStoreMerging = [](BasicBlock::iterator BBI) {
      return isa<DbgInfoIntrinsic>(BBI) ||
             (isa<BitCastInst>(BBI) && BBI->getType()->isPointerTy());
    };

    BasicBlock::iterator FirstInstr = BBI->getParent()->begin();
    do {
      if (BBI != FirstInstr)
        --BBI;
    } while (BBI != FirstInstr && IsNoopInstrForStoreMerging(BBI));

    return dyn_cast<StoreInst>(BBI);
  };

  if (StoreInst *SI = GetLastSinkableStore(BasicBlock::iterator(BI)))
    if (mergeStoreIntoSuccessor(*SI))
      return &BI;

  return nullptr;
}

Instruction *InstCombinerImpl::visitBranchInst(BranchInst &BI) {
  if (BI.isUnconditional())
    return visitUnconditionalBranchInst(BI);

  // Change br (not X), label True, label False to: br X, label False, True
  Value *X = nullptr;
  if (match(&BI, m_Br(m_Not(m_Value(X)), m_BasicBlock(), m_BasicBlock())) &&
      !isa<Constant>(X)) {
    // Swap Destinations and condition...
    BI.swapSuccessors();
    return replaceOperand(BI, 0, X);
  }

  // If the condition is irrelevant, remove the use so that other
  // transforms on the condition become more effective.
  if (!isa<ConstantInt>(BI.getCondition()) &&
      BI.getSuccessor(0) == BI.getSuccessor(1))
    return replaceOperand(
        BI, 0, ConstantInt::getFalse(BI.getCondition()->getType()));

  // Canonicalize, for example, fcmp_one -> fcmp_oeq.
  CmpInst::Predicate Pred;
  if (match(&BI, m_Br(m_OneUse(m_FCmp(Pred, m_Value(), m_Value())),
                      m_BasicBlock(), m_BasicBlock())) &&
      !isCanonicalPredicate(Pred)) {
    // Swap destinations and condition.
    CmpInst *Cond = cast<CmpInst>(BI.getCondition());
    Cond->setPredicate(CmpInst::getInversePredicate(Pred));
    BI.swapSuccessors();
    Worklist.push(Cond);
    return &BI;
  }

  return nullptr;
}

Instruction *InstCombinerImpl::visitSwitchInst(SwitchInst &SI) {
  Value *Cond = SI.getCondition();
  Value *Op0;
  ConstantInt *AddRHS;
  if (match(Cond, m_Add(m_Value(Op0), m_ConstantInt(AddRHS)))) {
    // Change 'switch (X+4) case 1:' into 'switch (X) case -3'.
    for (auto Case : SI.cases()) {
      Constant *NewCase = ConstantExpr::getSub(Case.getCaseValue(), AddRHS);
      assert(isa<ConstantInt>(NewCase) &&
             "Result of expression should be constant");
      Case.setValue(cast<ConstantInt>(NewCase));
    }
    return replaceOperand(SI, 0, Op0);
  }

  KnownBits Known = computeKnownBits(Cond, 0, &SI);
  unsigned LeadingKnownZeros = Known.countMinLeadingZeros();
  unsigned LeadingKnownOnes = Known.countMinLeadingOnes();

  // Compute the number of leading bits we can ignore.
  // TODO: A better way to determine this would use ComputeNumSignBits().
  for (auto &C : SI.cases()) {
    LeadingKnownZeros = std::min(
        LeadingKnownZeros, C.getCaseValue()->getValue().countLeadingZeros());
    LeadingKnownOnes = std::min(
        LeadingKnownOnes, C.getCaseValue()->getValue().countLeadingOnes());
  }

  unsigned NewWidth = Known.getBitWidth() - std::max(LeadingKnownZeros, LeadingKnownOnes);

  // Shrink the condition operand if the new type is smaller than the old type.
  // But do not shrink to a non-standard type, because backend can't generate
  // good code for that yet.
  // TODO: We can make it aggressive again after fixing PR39569.
  if (NewWidth > 0 && NewWidth < Known.getBitWidth() &&
      shouldChangeType(Known.getBitWidth(), NewWidth)) {
    IntegerType *Ty = IntegerType::get(SI.getContext(), NewWidth);
    Builder.SetInsertPoint(&SI);
    Value *NewCond = Builder.CreateTrunc(Cond, Ty, "trunc");

    for (auto Case : SI.cases()) {
      APInt TruncatedCase = Case.getCaseValue()->getValue().trunc(NewWidth);
      Case.setValue(ConstantInt::get(SI.getContext(), TruncatedCase));
    }
    return replaceOperand(SI, 0, NewCond);
  }

  return nullptr;
}

Instruction *InstCombinerImpl::visitExtractValueInst(ExtractValueInst &EV) {
  Value *Agg = EV.getAggregateOperand();

  if (!EV.hasIndices())
    return replaceInstUsesWith(EV, Agg);

  if (Value *V = SimplifyExtractValueInst(Agg, EV.getIndices(),
                                          SQ.getWithInstruction(&EV)))
    return replaceInstUsesWith(EV, V);

  if (InsertValueInst *IV = dyn_cast<InsertValueInst>(Agg)) {
    // We're extracting from an insertvalue instruction, compare the indices
    const unsigned *exti, *exte, *insi, *inse;
    for (exti = EV.idx_begin(), insi = IV->idx_begin(),
         exte = EV.idx_end(), inse = IV->idx_end();
         exti != exte && insi != inse;
         ++exti, ++insi) {
      if (*insi != *exti)
        // The insert and extract both reference distinctly different elements.
        // This means the extract is not influenced by the insert, and we can
        // replace the aggregate operand of the extract with the aggregate
        // operand of the insert. i.e., replace
        // %I = insertvalue { i32, { i32 } } %A, { i32 } { i32 42 }, 1
        // %E = extractvalue { i32, { i32 } } %I, 0
        // with
        // %E = extractvalue { i32, { i32 } } %A, 0
        return ExtractValueInst::Create(IV->getAggregateOperand(),
                                        EV.getIndices());
    }
    if (exti == exte && insi == inse)
      // Both iterators are at the end: Index lists are identical. Replace
      // %B = insertvalue { i32, { i32 } } %A, i32 42, 1, 0
      // %C = extractvalue { i32, { i32 } } %B, 1, 0
      // with "i32 42"
      return replaceInstUsesWith(EV, IV->getInsertedValueOperand());
    if (exti == exte) {
      // The extract list is a prefix of the insert list. i.e. replace
      // %I = insertvalue { i32, { i32 } } %A, i32 42, 1, 0
      // %E = extractvalue { i32, { i32 } } %I, 1
      // with
      // %X = extractvalue { i32, { i32 } } %A, 1
      // %E = insertvalue { i32 } %X, i32 42, 0
      // by switching the order of the insert and extract (though the
      // insertvalue should be left in, since it may have other uses).
      Value *NewEV = Builder.CreateExtractValue(IV->getAggregateOperand(),
                                                EV.getIndices());
      return InsertValueInst::Create(NewEV, IV->getInsertedValueOperand(),
                                     makeArrayRef(insi, inse));
    }
    if (insi == inse)
      // The insert list is a prefix of the extract list
      // We can simply remove the common indices from the extract and make it
      // operate on the inserted value instead of the insertvalue result.
      // i.e., replace
      // %I = insertvalue { i32, { i32 } } %A, { i32 } { i32 42 }, 1
      // %E = extractvalue { i32, { i32 } } %I, 1, 0
      // with
      // %E extractvalue { i32 } { i32 42 }, 0
      return ExtractValueInst::Create(IV->getInsertedValueOperand(),
                                      makeArrayRef(exti, exte));
  }
  if (WithOverflowInst *WO = dyn_cast<WithOverflowInst>(Agg)) {
    // We're extracting from an overflow intrinsic, see if we're the only user,
    // which allows us to simplify multiple result intrinsics to simpler
    // things that just get one value.
    if (WO->hasOneUse()) {
      // Check if we're grabbing only the result of a 'with overflow' intrinsic
      // and replace it with a traditional binary instruction.
      if (*EV.idx_begin() == 0) {
        Instruction::BinaryOps BinOp = WO->getBinaryOp();
        Value *LHS = WO->getLHS(), *RHS = WO->getRHS();
        // Replace the old instruction's uses with poison.
        replaceInstUsesWith(*WO, PoisonValue::get(WO->getType()));
        eraseInstFromFunction(*WO);
        return BinaryOperator::Create(BinOp, LHS, RHS);
      }

      assert(*EV.idx_begin() == 1 &&
             "unexpected extract index for overflow inst");

      // If only the overflow result is used, and the right hand side is a
      // constant (or constant splat), we can remove the intrinsic by directly
      // checking for overflow.
      const APInt *C;
      if (match(WO->getRHS(), m_APInt(C))) {
        // Compute the no-wrap range [X,Y) for LHS given RHS=C, then
        // check for the inverted range using range offset trick (i.e.
        // use a subtract to shift the range to bottom of either the
        // signed or unsigned domain and then use a single compare to
        // check range membership).
        ConstantRange NWR =
          ConstantRange::makeExactNoWrapRegion(WO->getBinaryOp(), *C,
                                               WO->getNoWrapKind());
        APInt Min = WO->isSigned() ? NWR.getSignedMin() : NWR.getUnsignedMin();
        NWR = NWR.subtract(Min);

        CmpInst::Predicate Pred;
        APInt NewRHSC;
        if (NWR.getEquivalentICmp(Pred, NewRHSC)) {
          auto *OpTy = WO->getRHS()->getType();
          auto *NewLHS = Builder.CreateSub(WO->getLHS(),
                                           ConstantInt::get(OpTy, Min));
          return new ICmpInst(ICmpInst::getInversePredicate(Pred), NewLHS,
                              ConstantInt::get(OpTy, NewRHSC));
        }
      }
    }
  }
  if (LoadInst *L = dyn_cast<LoadInst>(Agg))
    // If the (non-volatile) load only has one use, we can rewrite this to a
    // load from a GEP. This reduces the size of the load. If a load is used
    // only by extractvalue instructions then this either must have been
    // optimized before, or it is a struct with padding, in which case we
    // don't want to do the transformation as it loses padding knowledge.
    if (L->isSimple() && L->hasOneUse()) {
      // extractvalue has integer indices, getelementptr has Value*s. Convert.
      SmallVector<Value*, 4> Indices;
      // Prefix an i32 0 since we need the first element.
      Indices.push_back(Builder.getInt32(0));
      for (unsigned Idx : EV.indices())
        Indices.push_back(Builder.getInt32(Idx));

      // We need to insert these at the location of the old load, not at that of
      // the extractvalue.
      Builder.SetInsertPoint(L);
      Value *GEP = Builder.CreateInBoundsGEP(L->getType(),
                                             L->getPointerOperand(), Indices);
      Instruction *NL = Builder.CreateLoad(EV.getType(), GEP);
      // Whatever aliasing information we had for the orignal load must also
      // hold for the smaller load, so propagate the annotations.
      AAMDNodes Nodes;
      L->getAAMetadata(Nodes);
      NL->setAAMetadata(Nodes);
      // Returning the load directly will cause the main loop to insert it in
      // the wrong spot, so use replaceInstUsesWith().
      return replaceInstUsesWith(EV, NL);
    }
  // We could simplify extracts from other values. Note that nested extracts may
  // already be simplified implicitly by the above: extract (extract (insert) )
  // will be translated into extract ( insert ( extract ) ) first and then just
  // the value inserted, if appropriate. Similarly for extracts from single-use
  // loads: extract (extract (load)) will be translated to extract (load (gep))
  // and if again single-use then via load (gep (gep)) to load (gep).
  // However, double extracts from e.g. function arguments or return values
  // aren't handled yet.
  return nullptr;
}

/// Return 'true' if the given typeinfo will match anything.
static bool isCatchAll(EHPersonality Personality, Constant *TypeInfo) {
  switch (Personality) {
  case EHPersonality::GNU_C:
  case EHPersonality::GNU_C_SjLj:
  case EHPersonality::Rust:
    // The GCC C EH and Rust personality only exists to support cleanups, so
    // it's not clear what the semantics of catch clauses are.
    return false;
  case EHPersonality::Unknown:
    return false;
  case EHPersonality::GNU_Ada:
    // While __gnat_all_others_value will match any Ada exception, it doesn't
    // match foreign exceptions (or didn't, before gcc-4.7).
    return false;
  case EHPersonality::GNU_CXX:
  case EHPersonality::GNU_CXX_SjLj:
  case EHPersonality::GNU_ObjC:
  case EHPersonality::MSVC_X86SEH:
  case EHPersonality::MSVC_TableSEH:
  case EHPersonality::MSVC_CXX:
  case EHPersonality::CoreCLR:
  case EHPersonality::Wasm_CXX:
  case EHPersonality::XL_CXX:
    return TypeInfo->isNullValue();
  }
  llvm_unreachable("invalid enum");
}

static bool shorter_filter(const Value *LHS, const Value *RHS) {
  return
    cast<ArrayType>(LHS->getType())->getNumElements()
  <
    cast<ArrayType>(RHS->getType())->getNumElements();
}

Instruction *InstCombinerImpl::visitLandingPadInst(LandingPadInst &LI) {
  // The logic here should be correct for any real-world personality function.
  // However if that turns out not to be true, the offending logic can always
  // be conditioned on the personality function, like the catch-all logic is.
  EHPersonality Personality =
      classifyEHPersonality(LI.getParent()->getParent()->getPersonalityFn());

  // Simplify the list of clauses, eg by removing repeated catch clauses
  // (these are often created by inlining).
  bool MakeNewInstruction = false; // If true, recreate using the following:
  SmallVector<Constant *, 16> NewClauses; // - Clauses for the new instruction;
  bool CleanupFlag = LI.isCleanup();   // - The new instruction is a cleanup.

  SmallPtrSet<Value *, 16> AlreadyCaught; // Typeinfos known caught already.
  for (unsigned i = 0, e = LI.getNumClauses(); i != e; ++i) {
    bool isLastClause = i + 1 == e;
    if (LI.isCatch(i)) {
      // A catch clause.
      Constant *CatchClause = LI.getClause(i);
      Constant *TypeInfo = CatchClause->stripPointerCasts();

      // If we already saw this clause, there is no point in having a second
      // copy of it.
      if (AlreadyCaught.insert(TypeInfo).second) {
        // This catch clause was not already seen.
        NewClauses.push_back(CatchClause);
      } else {
        // Repeated catch clause - drop the redundant copy.
        MakeNewInstruction = true;
      }

      // If this is a catch-all then there is no point in keeping any following
      // clauses or marking the landingpad as having a cleanup.
      if (isCatchAll(Personality, TypeInfo)) {
        if (!isLastClause)
          MakeNewInstruction = true;
        CleanupFlag = false;
        break;
      }
    } else {
      // A filter clause.  If any of the filter elements were already caught
      // then they can be dropped from the filter.  It is tempting to try to
      // exploit the filter further by saying that any typeinfo that does not
      // occur in the filter can't be caught later (and thus can be dropped).
      // However this would be wrong, since typeinfos can match without being
      // equal (for example if one represents a C++ class, and the other some
      // class derived from it).
      assert(LI.isFilter(i) && "Unsupported landingpad clause!");
      Constant *FilterClause = LI.getClause(i);
      ArrayType *FilterType = cast<ArrayType>(FilterClause->getType());
      unsigned NumTypeInfos = FilterType->getNumElements();

      // An empty filter catches everything, so there is no point in keeping any
      // following clauses or marking the landingpad as having a cleanup.  By
      // dealing with this case here the following code is made a bit simpler.
      if (!NumTypeInfos) {
        NewClauses.push_back(FilterClause);
        if (!isLastClause)
          MakeNewInstruction = true;
        CleanupFlag = false;
        break;
      }

      bool MakeNewFilter = false; // If true, make a new filter.
      SmallVector<Constant *, 16> NewFilterElts; // New elements.
      if (isa<ConstantAggregateZero>(FilterClause)) {
        // Not an empty filter - it contains at least one null typeinfo.
        assert(NumTypeInfos > 0 && "Should have handled empty filter already!");
        Constant *TypeInfo =
          Constant::getNullValue(FilterType->getElementType());
        // If this typeinfo is a catch-all then the filter can never match.
        if (isCatchAll(Personality, TypeInfo)) {
          // Throw the filter away.
          MakeNewInstruction = true;
          continue;
        }

        // There is no point in having multiple copies of this typeinfo, so
        // discard all but the first copy if there is more than one.
        NewFilterElts.push_back(TypeInfo);
        if (NumTypeInfos > 1)
          MakeNewFilter = true;
      } else {
        ConstantArray *Filter = cast<ConstantArray>(FilterClause);
        SmallPtrSet<Value *, 16> SeenInFilter; // For uniquing the elements.
        NewFilterElts.reserve(NumTypeInfos);

        // Remove any filter elements that were already caught or that already
        // occurred in the filter.  While there, see if any of the elements are
        // catch-alls.  If so, the filter can be discarded.
        bool SawCatchAll = false;
        for (unsigned j = 0; j != NumTypeInfos; ++j) {
          Constant *Elt = Filter->getOperand(j);
          Constant *TypeInfo = Elt->stripPointerCasts();
          if (isCatchAll(Personality, TypeInfo)) {
            // This element is a catch-all.  Bail out, noting this fact.
            SawCatchAll = true;
            break;
          }

          // Even if we've seen a type in a catch clause, we don't want to
          // remove it from the filter.  An unexpected type handler may be
          // set up for a call site which throws an exception of the same
          // type caught.  In order for the exception thrown by the unexpected
          // handler to propagate correctly, the filter must be correctly
          // described for the call site.
          //
          // Example:
          //
          // void unexpected() { throw 1;}
          // void foo() throw (int) {
          //   std::set_unexpected(unexpected);
          //   try {
          //     throw 2.0;
          //   } catch (int i) {}
          // }

          // There is no point in having multiple copies of the same typeinfo in
          // a filter, so only add it if we didn't already.
          if (SeenInFilter.insert(TypeInfo).second)
            NewFilterElts.push_back(cast<Constant>(Elt));
        }
        // A filter containing a catch-all cannot match anything by definition.
        if (SawCatchAll) {
          // Throw the filter away.
          MakeNewInstruction = true;
          continue;
        }

        // If we dropped something from the filter, make a new one.
        if (NewFilterElts.size() < NumTypeInfos)
          MakeNewFilter = true;
      }
      if (MakeNewFilter) {
        FilterType = ArrayType::get(FilterType->getElementType(),
                                    NewFilterElts.size());
        FilterClause = ConstantArray::get(FilterType, NewFilterElts);
        MakeNewInstruction = true;
      }

      NewClauses.push_back(FilterClause);

      // If the new filter is empty then it will catch everything so there is
      // no point in keeping any following clauses or marking the landingpad
      // as having a cleanup.  The case of the original filter being empty was
      // already handled above.
      if (MakeNewFilter && !NewFilterElts.size()) {
        assert(MakeNewInstruction && "New filter but not a new instruction!");
        CleanupFlag = false;
        break;
      }
    }
  }

  // If several filters occur in a row then reorder them so that the shortest
  // filters come first (those with the smallest number of elements).  This is
  // advantageous because shorter filters are more likely to match, speeding up
  // unwinding, but mostly because it increases the effectiveness of the other
  // filter optimizations below.
  for (unsigned i = 0, e = NewClauses.size(); i + 1 < e; ) {
    unsigned j;
    // Find the maximal 'j' s.t. the range [i, j) consists entirely of filters.
    for (j = i; j != e; ++j)
      if (!isa<ArrayType>(NewClauses[j]->getType()))
        break;

    // Check whether the filters are already sorted by length.  We need to know
    // if sorting them is actually going to do anything so that we only make a
    // new landingpad instruction if it does.
    for (unsigned k = i; k + 1 < j; ++k)
      if (shorter_filter(NewClauses[k+1], NewClauses[k])) {
        // Not sorted, so sort the filters now.  Doing an unstable sort would be
        // correct too but reordering filters pointlessly might confuse users.
        std::stable_sort(NewClauses.begin() + i, NewClauses.begin() + j,
                         shorter_filter);
        MakeNewInstruction = true;
        break;
      }

    // Look for the next batch of filters.
    i = j + 1;
  }

  // If typeinfos matched if and only if equal, then the elements of a filter L
  // that occurs later than a filter F could be replaced by the intersection of
  // the elements of F and L.  In reality two typeinfos can match without being
  // equal (for example if one represents a C++ class, and the other some class
  // derived from it) so it would be wrong to perform this transform in general.
  // However the transform is correct and useful if F is a subset of L.  In that
  // case L can be replaced by F, and thus removed altogether since repeating a
  // filter is pointless.  So here we look at all pairs of filters F and L where
  // L follows F in the list of clauses, and remove L if every element of F is
  // an element of L.  This can occur when inlining C++ functions with exception
  // specifications.
  for (unsigned i = 0; i + 1 < NewClauses.size(); ++i) {
    // Examine each filter in turn.
    Value *Filter = NewClauses[i];
    ArrayType *FTy = dyn_cast<ArrayType>(Filter->getType());
    if (!FTy)
      // Not a filter - skip it.
      continue;
    unsigned FElts = FTy->getNumElements();
    // Examine each filter following this one.  Doing this backwards means that
    // we don't have to worry about filters disappearing under us when removed.
    for (unsigned j = NewClauses.size() - 1; j != i; --j) {
      Value *LFilter = NewClauses[j];
      ArrayType *LTy = dyn_cast<ArrayType>(LFilter->getType());
      if (!LTy)
        // Not a filter - skip it.
        continue;
      // If Filter is a subset of LFilter, i.e. every element of Filter is also
      // an element of LFilter, then discard LFilter.
      SmallVectorImpl<Constant *>::iterator J = NewClauses.begin() + j;
      // If Filter is empty then it is a subset of LFilter.
      if (!FElts) {
        // Discard LFilter.
        NewClauses.erase(J);
        MakeNewInstruction = true;
        // Move on to the next filter.
        continue;
      }
      unsigned LElts = LTy->getNumElements();
      // If Filter is longer than LFilter then it cannot be a subset of it.
      if (FElts > LElts)
        // Move on to the next filter.
        continue;
      // At this point we know that LFilter has at least one element.
      if (isa<ConstantAggregateZero>(LFilter)) { // LFilter only contains zeros.
        // Filter is a subset of LFilter iff Filter contains only zeros (as we
        // already know that Filter is not longer than LFilter).
        if (isa<ConstantAggregateZero>(Filter)) {
          assert(FElts <= LElts && "Should have handled this case earlier!");
          // Discard LFilter.
          NewClauses.erase(J);
          MakeNewInstruction = true;
        }
        // Move on to the next filter.
        continue;
      }
      ConstantArray *LArray = cast<ConstantArray>(LFilter);
      if (isa<ConstantAggregateZero>(Filter)) { // Filter only contains zeros.
        // Since Filter is non-empty and contains only zeros, it is a subset of
        // LFilter iff LFilter contains a zero.
        assert(FElts > 0 && "Should have eliminated the empty filter earlier!");
        for (unsigned l = 0; l != LElts; ++l)
          if (LArray->getOperand(l)->isNullValue()) {
            // LFilter contains a zero - discard it.
            NewClauses.erase(J);
            MakeNewInstruction = true;
            break;
          }
        // Move on to the next filter.
        continue;
      }
      // At this point we know that both filters are ConstantArrays.  Loop over
      // operands to see whether every element of Filter is also an element of
      // LFilter.  Since filters tend to be short this is probably faster than
      // using a method that scales nicely.
      ConstantArray *FArray = cast<ConstantArray>(Filter);
      bool AllFound = true;
      for (unsigned f = 0; f != FElts; ++f) {
        Value *FTypeInfo = FArray->getOperand(f)->stripPointerCasts();
        AllFound = false;
        for (unsigned l = 0; l != LElts; ++l) {
          Value *LTypeInfo = LArray->getOperand(l)->stripPointerCasts();
          if (LTypeInfo == FTypeInfo) {
            AllFound = true;
            break;
          }
        }
        if (!AllFound)
          break;
      }
      if (AllFound) {
        // Discard LFilter.
        NewClauses.erase(J);
        MakeNewInstruction = true;
      }
      // Move on to the next filter.
    }
  }

  // If we changed any of the clauses, replace the old landingpad instruction
  // with a new one.
  if (MakeNewInstruction) {
    LandingPadInst *NLI = LandingPadInst::Create(LI.getType(),
                                                 NewClauses.size());
    for (unsigned i = 0, e = NewClauses.size(); i != e; ++i)
      NLI->addClause(NewClauses[i]);
    // A landing pad with no clauses must have the cleanup flag set.  It is
    // theoretically possible, though highly unlikely, that we eliminated all
    // clauses.  If so, force the cleanup flag to true.
    if (NewClauses.empty())
      CleanupFlag = true;
    NLI->setCleanup(CleanupFlag);
    return NLI;
  }

  // Even if none of the clauses changed, we may nonetheless have understood
  // that the cleanup flag is pointless.  Clear it if so.
  if (LI.isCleanup() != CleanupFlag) {
    assert(!CleanupFlag && "Adding a cleanup, not removing one?!");
    LI.setCleanup(CleanupFlag);
    return &LI;
  }

  return nullptr;
}

Value *
InstCombinerImpl::pushFreezeToPreventPoisonFromPropagating(FreezeInst &OrigFI) {
  // Try to push freeze through instructions that propagate but don't produce
  // poison as far as possible.  If an operand of freeze follows three
  // conditions 1) one-use, 2) does not produce poison, and 3) has all but one
  // guaranteed-non-poison operands then push the freeze through to the one
  // operand that is not guaranteed non-poison.  The actual transform is as
  // follows.
  //   Op1 = ...                        ; Op1 can be posion
  //   Op0 = Inst(Op1, NonPoisonOps...) ; Op0 has only one use and only have
  //                                    ; single guaranteed-non-poison operands
  //   ... = Freeze(Op0)
  // =>
  //   Op1 = ...
  //   Op1.fr = Freeze(Op1)
  //   ... = Inst(Op1.fr, NonPoisonOps...)
  auto *OrigOp = OrigFI.getOperand(0);
  auto *OrigOpInst = dyn_cast<Instruction>(OrigOp);

  // While we could change the other users of OrigOp to use freeze(OrigOp), that
  // potentially reduces their optimization potential, so let's only do this iff
  // the OrigOp is only used by the freeze.
  if (!OrigOpInst || !OrigOpInst->hasOneUse() || isa<PHINode>(OrigOp) ||
      canCreateUndefOrPoison(dyn_cast<Operator>(OrigOp)))
    return nullptr;

  // If operand is guaranteed not to be poison, there is no need to add freeze
  // to the operand. So we first find the operand that is not guaranteed to be
  // poison.
  Use *MaybePoisonOperand = nullptr;
  for (Use &U : OrigOpInst->operands()) {
    if (isGuaranteedNotToBeUndefOrPoison(U.get()))
      continue;
    if (!MaybePoisonOperand)
      MaybePoisonOperand = &U;
    else
      return nullptr;
  }

  // If all operands are guaranteed to be non-poison, we can drop freeze.
  if (!MaybePoisonOperand)
    return OrigOp;

  auto *FrozenMaybePoisonOperand = new FreezeInst(
      MaybePoisonOperand->get(), MaybePoisonOperand->get()->getName() + ".fr");

  replaceUse(*MaybePoisonOperand, FrozenMaybePoisonOperand);
  FrozenMaybePoisonOperand->insertBefore(OrigOpInst);
  return OrigOp;
}

bool InstCombinerImpl::freezeDominatedUses(FreezeInst &FI) {
  Value *Op = FI.getOperand(0);

  if (isa<Constant>(Op))
    return false;

  bool Changed = false;
  Op->replaceUsesWithIf(&FI, [&](Use &U) -> bool {
    bool Dominates = DT.dominates(&FI, U);
    Changed |= Dominates;
    return Dominates;
  });

  return Changed;
}

Instruction *InstCombinerImpl::visitFreeze(FreezeInst &I) {
  Value *Op0 = I.getOperand(0);

  if (Value *V = SimplifyFreezeInst(Op0, SQ.getWithInstruction(&I)))
    return replaceInstUsesWith(I, V);

  // freeze (phi const, x) --> phi const, (freeze x)
  if (auto *PN = dyn_cast<PHINode>(Op0)) {
    if (Instruction *NV = foldOpIntoPhi(I, PN))
      return NV;
  }

  if (Value *NI = pushFreezeToPreventPoisonFromPropagating(I))
    return replaceInstUsesWith(I, NI);

  if (match(Op0, m_Undef())) {
    // If I is freeze(undef), see its uses and fold it to the best constant.
    // - or: pick -1
    // - select's condition: pick the value that leads to choosing a constant
    // - other ops: pick 0
    Constant *BestValue = nullptr;
    Constant *NullValue = Constant::getNullValue(I.getType());
    for (const auto *U : I.users()) {
      Constant *C = NullValue;

      if (match(U, m_Or(m_Value(), m_Value())))
        C = Constant::getAllOnesValue(I.getType());
      else if (const auto *SI = dyn_cast<SelectInst>(U)) {
        if (SI->getCondition() == &I) {
          APInt CondVal(1, isa<Constant>(SI->getFalseValue()) ? 0 : 1);
          C = Constant::getIntegerValue(I.getType(), CondVal);
        }
      }

      if (!BestValue)
        BestValue = C;
      else if (BestValue != C)
        BestValue = NullValue;
    }

    return replaceInstUsesWith(I, BestValue);
  }

  // Replace all dominated uses of Op to freeze(Op).
  if (freezeDominatedUses(I))
    return &I;

  return nullptr;
}

/// Try to move the specified instruction from its current block into the
/// beginning of DestBlock, which can only happen if it's safe to move the
/// instruction past all of the instructions between it and the end of its
/// block.
static bool TryToSinkInstruction(Instruction *I, BasicBlock *DestBlock) {
  assert(I->getSingleUndroppableUse() && "Invariants didn't hold!");
  BasicBlock *SrcBlock = I->getParent();

  // Cannot move control-flow-involving, volatile loads, vaarg, etc.
  if (isa<PHINode>(I) || I->isEHPad() || I->mayHaveSideEffects() ||
      I->isTerminator())
    return false;

  // Do not sink static or dynamic alloca instructions. Static allocas must
  // remain in the entry block, and dynamic allocas must not be sunk in between
  // a stacksave / stackrestore pair, which would incorrectly shorten its
  // lifetime.
  if (isa<AllocaInst>(I))
    return false;

  // Do not sink into catchswitch blocks.
  if (isa<CatchSwitchInst>(DestBlock->getTerminator()))
    return false;

  // Do not sink convergent call instructions.
  if (auto *CI = dyn_cast<CallInst>(I)) {
    if (CI->isConvergent())
      return false;
  }
  // We can only sink load instructions if there is nothing between the load and
  // the end of block that could change the value.
  if (I->mayReadFromMemory()) {
    // We don't want to do any sophisticated alias analysis, so we only check
    // the instructions after I in I's parent block if we try to sink to its
    // successor block.
    if (DestBlock->getUniquePredecessor() != I->getParent())
      return false;
    for (BasicBlock::iterator Scan = I->getIterator(),
                              E = I->getParent()->end();
         Scan != E; ++Scan)
      if (Scan->mayWriteToMemory())
        return false;
  }
#ifdef INTEL_COLLAB

  // If the function has OpenMP directives, do not move I across a directive.
  // This prevents moving code into or out of an OpenMP region.
  Function *F = SrcBlock->getParent();
  if (VPOAnalysisUtils::mayHaveOpenmpDirective(*F))
    for (BasicBlock::iterator Scan = I->getIterator(),
                              E = I->getParent()->end();
         Scan != E; ++Scan)
      if (IntrinsicUtils::isDirective(&*Scan)) {
        // LLVM_DEBUG(dbgs() << "IC found directive: " << *Scan << '\n');
        return false;
      }
#endif // INTEL_COLLAB

  I->dropDroppableUses([DestBlock](const Use *U) {
    if (auto *I = dyn_cast<Instruction>(U->getUser()))
      return I->getParent() != DestBlock;
    return true;
  });
  /// FIXME: We could remove droppable uses that are not dominated by
  /// the new position.

  BasicBlock::iterator InsertPos = DestBlock->getFirstInsertionPt();
  I->moveBefore(&*InsertPos);
  ++NumSunkInst;

  // Also sink all related debug uses from the source basic block. Otherwise we
  // get debug use before the def. Attempt to salvage debug uses first, to
  // maximise the range variables have location for. If we cannot salvage, then
  // mark the location undef: we know it was supposed to receive a new location
  // here, but that computation has been sunk.
  SmallVector<DbgVariableIntrinsic *, 2> DbgUsers;
  findDbgUsers(DbgUsers, I);
  // Process the sinking DbgUsers in reverse order, as we only want to clone the
  // last appearing debug intrinsic for each given variable.
  SmallVector<DbgVariableIntrinsic *, 2> DbgUsersToSink;
  for (DbgVariableIntrinsic *DVI : DbgUsers)
    if (DVI->getParent() == SrcBlock)
      DbgUsersToSink.push_back(DVI);
  llvm::sort(DbgUsersToSink,
             [](auto *A, auto *B) { return B->comesBefore(A); });

  SmallVector<DbgVariableIntrinsic *, 2> DIIClones;
  SmallSet<DebugVariable, 4> SunkVariables;
  for (auto User : DbgUsersToSink) {
    // A dbg.declare instruction should not be cloned, since there can only be
    // one per variable fragment. It should be left in the original place
    // because the sunk instruction is not an alloca (otherwise we could not be
    // here).
    if (isa<DbgDeclareInst>(User))
      continue;

    DebugVariable DbgUserVariable =
        DebugVariable(User->getVariable(), User->getExpression(),
                      User->getDebugLoc()->getInlinedAt());

    if (!SunkVariables.insert(DbgUserVariable).second)
      continue;

    DIIClones.emplace_back(cast<DbgVariableIntrinsic>(User->clone()));
    if (isa<DbgDeclareInst>(User) && isa<CastInst>(I))
      DIIClones.back()->replaceVariableLocationOp(I, I->getOperand(0));
    LLVM_DEBUG(dbgs() << "CLONE: " << *DIIClones.back() << '\n');
  }

  // Perform salvaging without the clones, then sink the clones.
  if (!DIIClones.empty()) {
    salvageDebugInfoForDbgValues(*I, DbgUsers);
    // The clones are in reverse order of original appearance, reverse again to
    // maintain the original order.
    for (auto &DIIClone : llvm::reverse(DIIClones)) {
      DIIClone->insertBefore(&*InsertPos);
      LLVM_DEBUG(dbgs() << "SINK: " << *DIIClone << '\n');
    }
  }

  return true;
}

bool InstCombinerImpl::run() {
  while (!Worklist.isEmpty()) {
    // Walk deferred instructions in reverse order, and push them to the
    // worklist, which means they'll end up popped from the worklist in-order.
    while (Instruction *I = Worklist.popDeferred()) {
      // Check to see if we can DCE the instruction. We do this already here to
      // reduce the number of uses and thus allow other folds to trigger.
      // Note that eraseInstFromFunction() may push additional instructions on
      // the deferred worklist, so this will DCE whole instruction chains.
      if (isInstructionTriviallyDead(I, &TLI)) {
        eraseInstFromFunction(*I);
        ++NumDeadInst;
        continue;
      }

      Worklist.push(I);
    }

    Instruction *I = Worklist.removeOne();
    if (I == nullptr) continue;  // skip null values.

    // Check to see if we can DCE the instruction.
    if (isInstructionTriviallyDead(I, &TLI)) {
      eraseInstFromFunction(*I);
      ++NumDeadInst;
      continue;
    }

    if (!DebugCounter::shouldExecute(VisitCounter))
      continue;

    // Instruction isn't dead, see if we can constant propagate it.
    if (!I->use_empty() &&
        (I->getNumOperands() == 0 || isa<Constant>(I->getOperand(0)))) {
      if (Constant *C = ConstantFoldInstruction(I, DL, &TLI)) {
        LLVM_DEBUG(dbgs() << "IC: ConstFold to: " << *C << " from: " << *I
                          << '\n');

        // Add operands to the worklist.
        replaceInstUsesWith(*I, C);
        ++NumConstProp;
        if (isInstructionTriviallyDead(I, &TLI))
          eraseInstFromFunction(*I);
        MadeIRChange = true;
        continue;
      }
    }

    // See if we can trivially sink this instruction to its user if we can
    // prove that the successor is not executed more frequently than our block.
    if (EnableCodeSinking)
      if (Use *SingleUse = I->getSingleUndroppableUse()) {
        BasicBlock *BB = I->getParent();
        Instruction *UserInst = cast<Instruction>(SingleUse->getUser());
        BasicBlock *UserParent;

        // Get the block the use occurs in.
        if (PHINode *PN = dyn_cast<PHINode>(UserInst))
          UserParent = PN->getIncomingBlock(*SingleUse);
        else
          UserParent = UserInst->getParent();

        // Try sinking to another block. If that block is unreachable, then do
        // not bother. SimplifyCFG should handle it.
        if (UserParent != BB && DT.isReachableFromEntry(UserParent)) {
          // See if the user is one of our successors that has only one
          // predecessor, so that we don't have to split the critical edge.
          bool ShouldSink = UserParent->getUniquePredecessor() == BB;
          // Another option where we can sink is a block that ends with a
          // terminator that does not pass control to other block (such as
          // return or unreachable). In this case:
          //   - I dominates the User (by SSA form);
          //   - the User will be executed at most once.
          // So sinking I down to User is always profitable or neutral.
          if (!ShouldSink) {
            auto *Term = UserParent->getTerminator();
            ShouldSink = isa<ReturnInst>(Term) || isa<UnreachableInst>(Term);
          }
          if (ShouldSink) {
            assert(DT.dominates(BB, UserParent) &&
                   "Dominance relation broken?");
            // Okay, the CFG is simple enough, try to sink this instruction.
            if (TryToSinkInstruction(I, UserParent)) {
              LLVM_DEBUG(dbgs() << "IC: Sink: " << *I << '\n');
              MadeIRChange = true;
              // We'll add uses of the sunk instruction below, but since sinking
              // can expose opportunities for it's *operands* add them to the
              // worklist
              for (Use &U : I->operands())
                if (Instruction *OpI = dyn_cast<Instruction>(U.get()))
                  Worklist.push(OpI);
            }
          }
        }
      }

    // Now that we have an instruction, try combining it to simplify it.
    Builder.SetInsertPoint(I);
    Builder.CollectMetadataToCopy(
        I, {LLVMContext::MD_dbg, LLVMContext::MD_annotation});

#ifndef NDEBUG
    std::string OrigI;
#endif
    LLVM_DEBUG(raw_string_ostream SS(OrigI); I->print(SS); OrigI = SS.str(););
    LLVM_DEBUG(dbgs() << "IC: Visiting: " << OrigI << '\n');

    if (Instruction *Result = visit(*I)) {
      ++NumCombined;
      // Should we replace the old instruction with a new one?
      if (Result != I) {
        LLVM_DEBUG(dbgs() << "IC: Old = " << *I << '\n'
                          << "    New = " << *Result << '\n');

        Result->copyMetadata(*I,
                             {LLVMContext::MD_dbg, LLVMContext::MD_annotation});
        // Everything uses the new instruction now.
        I->replaceAllUsesWith(Result);

        // Move the name to the new instruction first.
        Result->takeName(I);

        // Insert the new instruction into the basic block...
        BasicBlock *InstParent = I->getParent();
        BasicBlock::iterator InsertPos = I->getIterator();

        // Are we replace a PHI with something that isn't a PHI, or vice versa?
        if (isa<PHINode>(Result) != isa<PHINode>(I)) {
          // We need to fix up the insertion point.
          if (isa<PHINode>(I)) // PHI -> Non-PHI
            InsertPos = InstParent->getFirstInsertionPt();
          else // Non-PHI -> PHI
            InsertPos = InstParent->getFirstNonPHI()->getIterator();
        }

        InstParent->getInstList().insert(InsertPos, Result);

        // Push the new instruction and any users onto the worklist.
        Worklist.pushUsersToWorkList(*Result);
        Worklist.push(Result);

        eraseInstFromFunction(*I);
      } else {
        LLVM_DEBUG(dbgs() << "IC: Mod = " << OrigI << '\n'
                          << "    New = " << *I << '\n');

        // If the instruction was modified, it's possible that it is now dead.
        // if so, remove it.
        if (isInstructionTriviallyDead(I, &TLI)) {
          eraseInstFromFunction(*I);
        } else {
          Worklist.pushUsersToWorkList(*I);
          Worklist.push(I);
        }
      }
      MadeIRChange = true;
    }
  }

  Worklist.zap();
  return MadeIRChange;
}

// Track the scopes used by !alias.scope and !noalias. In a function, a
// @llvm.experimental.noalias.scope.decl is only useful if that scope is used
// by both sets. If not, the declaration of the scope can be safely omitted.
// The MDNode of the scope can be omitted as well for the instructions that are
// part of this function. We do not do that at this point, as this might become
// too time consuming to do.
class AliasScopeTracker {
  SmallPtrSet<const MDNode *, 8> UsedAliasScopesAndLists;
  SmallPtrSet<const MDNode *, 8> UsedNoAliasScopesAndLists;

public:
  void analyse(Instruction *I) {
    // This seems to be faster than checking 'mayReadOrWriteMemory()'.
    if (!I->hasMetadataOtherThanDebugLoc())
      return;

    auto Track = [](Metadata *ScopeList, auto &Container) {
      const auto *MDScopeList = dyn_cast_or_null<MDNode>(ScopeList);
      if (!MDScopeList || !Container.insert(MDScopeList).second)
        return;
      for (auto &MDOperand : MDScopeList->operands())
        if (auto *MDScope = dyn_cast<MDNode>(MDOperand))
          Container.insert(MDScope);
    };

    Track(I->getMetadata(LLVMContext::MD_alias_scope), UsedAliasScopesAndLists);
    Track(I->getMetadata(LLVMContext::MD_noalias), UsedNoAliasScopesAndLists);
  }

  bool isNoAliasScopeDeclDead(Instruction *Inst) {
    NoAliasScopeDeclInst *Decl = dyn_cast<NoAliasScopeDeclInst>(Inst);
    if (!Decl)
      return false;

    assert(Decl->use_empty() &&
           "llvm.experimental.noalias.scope.decl in use ?");
    const MDNode *MDSL = Decl->getScopeList();
    assert(MDSL->getNumOperands() == 1 &&
           "llvm.experimental.noalias.scope should refer to a single scope");
    auto &MDOperand = MDSL->getOperand(0);
    if (auto *MD = dyn_cast<MDNode>(MDOperand))
      return !UsedAliasScopesAndLists.contains(MD) ||
             !UsedNoAliasScopesAndLists.contains(MD);

    // Not an MDNode ? throw away.
    return true;
  }
};

/// Populate the IC worklist from a function, by walking it in depth-first
/// order and adding all reachable code to the worklist.
///
/// This has a couple of tricks to make the code faster and more powerful.  In
/// particular, we constant fold and DCE instructions as we go, to avoid adding
/// them to the worklist (this significantly speeds up instcombine on code where
/// many instructions are dead or constant).  Additionally, if we find a branch
/// whose condition is a known constant, we only visit the reachable successors.
static bool prepareICWorklistFromFunction(Function &F, const DataLayout &DL,
                                          const TargetLibraryInfo *TLI,
                                          InstCombineWorklist &ICWorklist) {
  bool MadeIRChange = false;
  SmallPtrSet<BasicBlock *, 32> Visited;
  SmallVector<BasicBlock*, 256> Worklist;
  Worklist.push_back(&F.front());

  SmallVector<Instruction*, 128> InstrsForInstCombineWorklist;
  DenseMap<Constant *, Constant *> FoldedConstants;
  AliasScopeTracker SeenAliasScopes;

  do {
    BasicBlock *BB = Worklist.pop_back_val();

    // We have now visited this block!  If we've already been here, ignore it.
    if (!Visited.insert(BB).second)
      continue;

    for (BasicBlock::iterator BBI = BB->begin(), E = BB->end(); BBI != E; ) {
      Instruction *Inst = &*BBI++;

      // ConstantProp instruction if trivially constant.
      if (!Inst->use_empty() &&
          (Inst->getNumOperands() == 0 || isa<Constant>(Inst->getOperand(0))))
        if (Constant *C = ConstantFoldInstruction(Inst, DL, TLI)) {
          LLVM_DEBUG(dbgs() << "IC: ConstFold to: " << *C << " from: " << *Inst
                            << '\n');
          Inst->replaceAllUsesWith(C);
          ++NumConstProp;
          if (isInstructionTriviallyDead(Inst, TLI))
            Inst->eraseFromParent();
          MadeIRChange = true;
          continue;
        }

      // See if we can constant fold its operands.
      for (Use &U : Inst->operands()) {
        if (!isa<ConstantVector>(U) && !isa<ConstantExpr>(U))
          continue;

        auto *C = cast<Constant>(U);
        Constant *&FoldRes = FoldedConstants[C];
        if (!FoldRes)
          FoldRes = ConstantFoldConstant(C, DL, TLI);

        if (FoldRes != C) {
          LLVM_DEBUG(dbgs() << "IC: ConstFold operand of: " << *Inst
                            << "\n    Old = " << *C
                            << "\n    New = " << *FoldRes << '\n');
          U = FoldRes;
          MadeIRChange = true;
        }
      }

      // Skip processing debug and pseudo intrinsics in InstCombine. Processing
      // these call instructions consumes non-trivial amount of time and
      // provides no value for the optimization.
      if (!Inst->isDebugOrPseudoInst()) {
        InstrsForInstCombineWorklist.push_back(Inst);
        SeenAliasScopes.analyse(Inst);
      }
    }

    // Recursively visit successors.  If this is a branch or switch on a
    // constant, only visit the reachable successor.
    Instruction *TI = BB->getTerminator();
    if (BranchInst *BI = dyn_cast<BranchInst>(TI)) {
      if (BI->isConditional() && isa<ConstantInt>(BI->getCondition())) {
        bool CondVal = cast<ConstantInt>(BI->getCondition())->getZExtValue();
        BasicBlock *ReachableBB = BI->getSuccessor(!CondVal);
        Worklist.push_back(ReachableBB);
        continue;
      }
    } else if (SwitchInst *SI = dyn_cast<SwitchInst>(TI)) {
      if (ConstantInt *Cond = dyn_cast<ConstantInt>(SI->getCondition())) {
        Worklist.push_back(SI->findCaseValue(Cond)->getCaseSuccessor());
        continue;
      }
    }

    append_range(Worklist, successors(TI));
  } while (!Worklist.empty());

  // Remove instructions inside unreachable blocks. This prevents the
  // instcombine code from having to deal with some bad special cases, and
  // reduces use counts of instructions.
  for (BasicBlock &BB : F) {
    if (Visited.count(&BB))
      continue;

    unsigned NumDeadInstInBB;
    unsigned NumDeadDbgInstInBB;
    std::tie(NumDeadInstInBB, NumDeadDbgInstInBB) =
        removeAllNonTerminatorAndEHPadInstructions(&BB);

    MadeIRChange |= NumDeadInstInBB + NumDeadDbgInstInBB > 0;
    NumDeadInst += NumDeadInstInBB;
  }

  // Once we've found all of the instructions to add to instcombine's worklist,
  // add them in reverse order.  This way instcombine will visit from the top
  // of the function down.  This jives well with the way that it adds all uses
  // of instructions to the worklist after doing a transformation, thus avoiding
  // some N^2 behavior in pathological cases.
  ICWorklist.reserve(InstrsForInstCombineWorklist.size());
  for (Instruction *Inst : reverse(InstrsForInstCombineWorklist)) {
    // DCE instruction if trivially dead. As we iterate in reverse program
    // order here, we will clean up whole chains of dead instructions.
    if (isInstructionTriviallyDead(Inst, TLI) ||
        SeenAliasScopes.isNoAliasScopeDeclDead(Inst)) {
      ++NumDeadInst;
      LLVM_DEBUG(dbgs() << "IC: DCE: " << *Inst << '\n');
      salvageDebugInfo(*Inst);
      Inst->eraseFromParent();
      MadeIRChange = true;
      continue;
    }

    ICWorklist.push(Inst);
  }

  return MadeIRChange;
}

static bool combineInstructionsOverFunction(
    Function &F, InstCombineWorklist &Worklist, AliasAnalysis *AA,
    AssumptionCache &AC, TargetLibraryInfo &TLI, TargetTransformInfo &TTI,
    DominatorTree &DT, OptimizationRemarkEmitter &ORE, BlockFrequencyInfo *BFI,
#if INTEL_CUSTOMIZATION
    ProfileSummaryInfo *PSI, unsigned MaxIterations, bool PreserveForDTrans,
    bool EnableFcmpMinMaxCombine, bool PreserveAddrCompute,
    bool EnableUpCasting, LoopInfo *LI) {
#endif // INTEL_CUSTOMIZATION
  auto &DL = F.getParent()->getDataLayout();
  MaxIterations = std::min(MaxIterations, LimitMaxIterations.getValue());
  if (EnablePreserveForDTrans)      // INTEL
    PreserveForDTrans = true;       // INTEL
  if (PreserveAddrComputations)     // INTEL
    PreserveAddrCompute = true;     // INTEL
  if (DisableFcmpMinMaxCombine)     // INTEL
    EnableFcmpMinMaxCombine = false;  // INTEL
  if (DisableUpcasting)       // INTEL
    EnableUpCasting = false;  // INTEL

  /// Builder - This is an IRBuilder that automatically inserts new
  /// instructions into the worklist when they are created.
  IRBuilder<TargetFolder, IRBuilderCallbackInserter> Builder(
      F.getContext(), TargetFolder(DL),
      IRBuilderCallbackInserter([&Worklist, &AC](Instruction *I) {
        Worklist.add(I);
        if (auto *Assume = dyn_cast<AssumeInst>(I))
          AC.registerAssumption(Assume);
      }));

  // Lower dbg.declare intrinsics otherwise their value may be clobbered
  // by instcombiner.
  bool MadeIRChange = false;
  if (ShouldLowerDbgDeclare)
    MadeIRChange = LowerDbgDeclare(F);

  // Iterate while there is work to do.
  unsigned Iteration = 0;
  while (true) {
    ++NumWorklistIterations;
    ++Iteration;

    if (Iteration > InfiniteLoopDetectionThreshold) {
      report_fatal_error(
          "Instruction Combining seems stuck in an infinite loop after " +
          Twine(InfiniteLoopDetectionThreshold) + " iterations.");
    }

    if (Iteration > MaxIterations) {
      LLVM_DEBUG(dbgs() << "\n\n[IC] Iteration limit #" << MaxIterations
                        << " on " << F.getName()
                        << " reached; stopping before reaching a fixpoint\n");
      break;
    }

    LLVM_DEBUG(dbgs() << "\n\nINSTCOMBINE ITERATION #" << Iteration << " on "
                      << F.getName() << "\n");

    MadeIRChange |= prepareICWorklistFromFunction(F, DL, &TLI, Worklist);

#if INTEL_CUSTOMIZATION
    InstCombinerImpl IC(Worklist, Builder, F.hasMinSize(), PreserveForDTrans,
                        EnableFcmpMinMaxCombine, PreserveAddrCompute,
                        EnableUpCasting, AA, AC, TLI, TTI, DT,
                        ORE, BFI, PSI, DL, LI);
#endif // INTEL_CUSTOMIZATION
    IC.MaxArraySizeForCombine = MaxArraySize;

    if (!IC.run())
      break;

    MadeIRChange = true;
  }

  return MadeIRChange;
}

#if INTEL_CUSTOMIZATION
InstCombinePass::InstCombinePass(bool PreserveForDTrans,
                                 bool PreserveAddrCompute,
                                 bool EnableFcmpMinMaxCombine,
                                 bool EnableUpCasting)
    : PreserveForDTrans(PreserveForDTrans),
      PreserveAddrCompute(PreserveAddrCompute),
      MaxIterations(LimitMaxIterations),
      EnableFcmpMinMaxCombine(EnableFcmpMinMaxCombine),
      EnableUpCasting(EnableUpCasting) {}

InstCombinePass::InstCombinePass(bool PreserveForDTrans,
                                 bool PreserveAddrCompute,
                                 unsigned MaxIterations,
                                 bool EnableFcmpMinMaxCombine,
                                 bool EnableUpCasting)
    : PreserveForDTrans(PreserveForDTrans),
      PreserveAddrCompute(PreserveAddrCompute), MaxIterations(MaxIterations),
      EnableFcmpMinMaxCombine(EnableFcmpMinMaxCombine),
      EnableUpCasting(EnableUpCasting) {}
#endif // INTEL_CUSTOMIZATION

PreservedAnalyses InstCombinePass::run(Function &F,
                                       FunctionAnalysisManager &AM) {
  auto &AC = AM.getResult<AssumptionAnalysis>(F);
  auto &DT = AM.getResult<DominatorTreeAnalysis>(F);
  auto &TLI = AM.getResult<TargetLibraryAnalysis>(F);
  auto &ORE = AM.getResult<OptimizationRemarkEmitterAnalysis>(F);
  auto &TTI = AM.getResult<TargetIRAnalysis>(F);

  auto *LI = AM.getCachedResult<LoopAnalysis>(F);

  auto *AA = &AM.getResult<AAManager>(F);
  auto &MAMProxy = AM.getResult<ModuleAnalysisManagerFunctionProxy>(F);
  ProfileSummaryInfo *PSI =
      MAMProxy.getCachedResult<ProfileSummaryAnalysis>(*F.getParent());
  auto *BFI = (PSI && PSI->hasProfileSummary()) ?
      &AM.getResult<BlockFrequencyAnalysis>(F) : nullptr;

  if (!combineInstructionsOverFunction(F, Worklist, AA, AC, TLI, TTI, // INTEL
                                       DT, ORE, BFI, PSI,             // INTEL
                                       MaxIterations,                 // INTEL
                                       PreserveForDTrans,              // INTEL
                                       EnableFcmpMinMaxCombine,       // INTEL
                                       PreserveAddrCompute,           // INTEL
                                       EnableUpCasting, LI))    // INTEL
    // No changes, all analyses are preserved.
    return PreservedAnalyses::all();

  // Mark all the analyses that instcombine updates as preserved.
  PreservedAnalyses PA;
  PA.preserveSet<CFGAnalyses>();
  PA.preserve<WholeProgramAnalysis>();      // INTEL
  return PA;
}

void InstructionCombiningPass::getAnalysisUsage(AnalysisUsage &AU) const {
  AU.setPreservesCFG();
  AU.addRequired<AAResultsWrapperPass>();
  AU.addRequired<AssumptionCacheTracker>();
  AU.addRequired<TargetLibraryInfoWrapperPass>();
  AU.addRequired<TargetTransformInfoWrapperPass>();
  AU.addRequired<DominatorTreeWrapperPass>();
  AU.addRequired<OptimizationRemarkEmitterWrapperPass>();
  AU.addPreserved<DominatorTreeWrapperPass>();
  AU.addPreserved<AAResultsWrapperPass>();
  AU.addPreserved<BasicAAWrapperPass>();
  AU.addPreserved<GlobalsAAWrapperPass>();
  AU.addPreserved<AndersensAAWrapperPass>();  // INTEL
  AU.addPreserved<WholeProgramWrapperPass>();    // INTEL
  AU.addRequired<ProfileSummaryInfoWrapperPass>();
  LazyBlockFrequencyInfoPass::getLazyBFIAnalysisUsage(AU);
}

bool InstructionCombiningPass::runOnFunction(Function &F) {
  if (skipFunction(F))
    return false;

  // Required analyses.
  auto AA = &getAnalysis<AAResultsWrapperPass>().getAAResults();
  auto &AC = getAnalysis<AssumptionCacheTracker>().getAssumptionCache(F);
  auto &TLI = getAnalysis<TargetLibraryInfoWrapperPass>().getTLI(F);
  auto &TTI = getAnalysis<TargetTransformInfoWrapperPass>().getTTI(F);
  auto &DT = getAnalysis<DominatorTreeWrapperPass>().getDomTree();
  auto &ORE = getAnalysis<OptimizationRemarkEmitterWrapperPass>().getORE();

  // Optional analyses.
  auto *LIWP = getAnalysisIfAvailable<LoopInfoWrapperPass>();
  auto *LI = LIWP ? &LIWP->getLoopInfo() : nullptr;
  ProfileSummaryInfo *PSI =
      &getAnalysis<ProfileSummaryInfoWrapperPass>().getPSI();
  BlockFrequencyInfo *BFI =
      (PSI && PSI->hasProfileSummary()) ?
      &getAnalysis<LazyBlockFrequencyInfoPass>().getBFI() :
      nullptr;

  return combineInstructionsOverFunction(F, Worklist, AA, AC, TLI, TTI, // INTEL
                                         DT, ORE, BFI, PSI,             // INTEL
                                         MaxIterations,                 // INTEL
                                         PreserveForDTrans,              // INTEL
                                         EnableFcmpMinMaxCombine,       // INTEL
                                         PreserveAddrCompute,           // INTEL
                                         EnableUpCasting, LI);    // INTEL
}

char InstructionCombiningPass::ID = 0;

#if INTEL_CUSTOMIZATION
InstructionCombiningPass::InstructionCombiningPass(bool PreserveForDTrans,
                                                   bool PreserveAddrCompute,
                                                   bool EnableFcmpMinMaxCombine,
                                                   bool EnableUpCasting)
    : FunctionPass(ID), PreserveForDTrans(PreserveForDTrans),
      PreserveAddrCompute(PreserveAddrCompute),
      EnableFcmpMinMaxCombine(EnableFcmpMinMaxCombine),
      EnableUpCasting(EnableUpCasting),
#endif // INTEL_CUSTOMIZATION
      MaxIterations(InstCombineDefaultMaxIterations) {
  initializeInstructionCombiningPassPass(*PassRegistry::getPassRegistry());
}

#if INTEL_CUSTOMIZATION
InstructionCombiningPass::InstructionCombiningPass(bool PreserveForDTrans,
                                                   bool PreserveAddrCompute,
                                                   unsigned MaxIterations,
                                                   bool EnableFcmpMinMaxCombine,
                                                   bool EnableUpCasting)
    : FunctionPass(ID), PreserveForDTrans(PreserveForDTrans),
      PreserveAddrCompute(PreserveAddrCompute),
      EnableFcmpMinMaxCombine(EnableFcmpMinMaxCombine),
      EnableUpCasting(EnableUpCasting),
#endif // INTEL_CUSTOMIZATION
      MaxIterations(MaxIterations) {
  initializeInstructionCombiningPassPass(*PassRegistry::getPassRegistry());
}

INITIALIZE_PASS_BEGIN(InstructionCombiningPass, "instcombine",
                      "Combine redundant instructions", false, false)
INITIALIZE_PASS_DEPENDENCY(AssumptionCacheTracker)
INITIALIZE_PASS_DEPENDENCY(TargetLibraryInfoWrapperPass)
INITIALIZE_PASS_DEPENDENCY(TargetTransformInfoWrapperPass)
INITIALIZE_PASS_DEPENDENCY(DominatorTreeWrapperPass)
INITIALIZE_PASS_DEPENDENCY(AAResultsWrapperPass)
INITIALIZE_PASS_DEPENDENCY(GlobalsAAWrapperPass)
INITIALIZE_PASS_DEPENDENCY(AndersensAAWrapperPass)   // INTEL
INITIALIZE_PASS_DEPENDENCY(OptimizationRemarkEmitterWrapperPass)
INITIALIZE_PASS_DEPENDENCY(LazyBlockFrequencyInfoPass)
INITIALIZE_PASS_DEPENDENCY(ProfileSummaryInfoWrapperPass)
INITIALIZE_PASS_END(InstructionCombiningPass, "instcombine",
                    "Combine redundant instructions", false, false)

// Initialization Routines
void llvm::initializeInstCombine(PassRegistry &Registry) {
  initializeInstructionCombiningPassPass(Registry);
}

void LLVMInitializeInstCombine(LLVMPassRegistryRef R) {
  initializeInstructionCombiningPassPass(*unwrap(R));
}

#if INTEL_CUSTOMIZATION
FunctionPass *
llvm::createInstructionCombiningPass(bool PreserveForDTrans,
                                     bool PreserveAddrCompute,
                                     bool EnableFcmpMinMaxCombine,
                                     bool EnableUpCasting) {
  return new InstructionCombiningPass(PreserveForDTrans, PreserveAddrCompute,
                                      EnableFcmpMinMaxCombine,
                                      EnableUpCasting);
}

FunctionPass *llvm::createInstructionCombiningPass(
    bool PreserveForDTrans, bool PreserveAddrCompute, unsigned MaxIterations,
    bool EnableFcmpMinMaxCombine, bool EnableUpCasting) {
  return new InstructionCombiningPass(PreserveForDTrans, PreserveAddrCompute,
                                      MaxIterations, EnableFcmpMinMaxCombine,
                                      EnableUpCasting);
}
#endif // INTEL_CUSTOMIZATION

void LLVMAddInstructionCombiningPass(LLVMPassManagerRef PM) {
  unwrap(PM)->add(createInstructionCombiningPass());
}<|MERGE_RESOLUTION|>--- conflicted
+++ resolved
@@ -2356,25 +2356,12 @@
               // -- have to recreate %src & %gep
               // put NewSrc at same location as %src
               Builder.SetInsertPoint(cast<Instruction>(PtrOp));
-<<<<<<< HEAD
-#if INTEL_CUSTOMIZATION
-              auto *NewSrc =
-                  Src->isInBounds()
-                      ? Builder.CreateInBoundsGEP(GEPEltType, SO0, GO1,
-                                                  Src->getName())
-                      :
-
-                      Builder.CreateGEP(GEPEltType, SO0, GO1, Src->getName());
-#endif // INTEL_CUSTOMIZATION
-              auto *NewGEP =
-=======
               Value *NewSrc =
                   Builder.CreateGEP(GEPEltType, SO0, GO1, Src->getName());
               // Propagate 'inbounds' if the new source was not constant-folded.
               if (auto *NewSrcGEPI = dyn_cast<GetElementPtrInst>(NewSrc))
                 NewSrcGEPI->setIsInBounds(Src->isInBounds());
               GetElementPtrInst *NewGEP =
->>>>>>> de285eac
                   GetElementPtrInst::Create(GEPEltType, NewSrc, {SO1});
               NewGEP->setIsInBounds(GEP.isInBounds());
               return NewGEP;
