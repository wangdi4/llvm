--- conflicted
+++ resolved
@@ -3171,15 +3171,11 @@
     bool Changed = prepareICWorklistFromFunction(F, DL, &TLI, Worklist);
 
     InstCombiner IC(Worklist, &Builder, F.optForMinSize(), ExpensiveCombines,
-<<<<<<< HEAD
                     AA,
 #if INTEL_CUSTOMIZATION
                     TTI,
 #endif // INTEL_CUSTOMIZATION
-                    &AC, &TLI, &DT, DL, LI);
-=======
-                    AA, AC, TLI, DT, DL, LI);
->>>>>>> d49d6d7a
+                    AC, TLI, DT, DL, LI);
     Changed |= IC.run();
 
     if (!Changed)
