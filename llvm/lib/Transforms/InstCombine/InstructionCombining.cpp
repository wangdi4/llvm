--- conflicted
+++ resolved
@@ -2370,10 +2370,6 @@
         }
       }
 
-<<<<<<< HEAD
-#if INTEL_CUSTOMIZATION
-=======
->>>>>>> 9cae598f
       // Guard the gep(gep) fold so we don't create an add inside a loop
       // when there wasn't an equivalent instruction there before.
       bool DifferentLoops = false;
@@ -2382,15 +2378,9 @@
           if (auto *SrcOpI = dyn_cast<Instruction>(Src))
             if (LI->getLoopFor(SrcOpI->getParent()) != GEPLoop)
               DifferentLoops = true;
-<<<<<<< HEAD
+
       // Fold (gep(gep(Ptr,Idx0),Idx1) -> gep(Ptr,add(Idx0,Idx1))
       if (!DifferentLoops && GO1->getType() == SO1->getType()) {
-#endif // INTEL_CUSTOMIZATION
-=======
-
-      // Fold (gep(gep(Ptr,Idx0),Idx1) -> gep(Ptr,add(Idx0,Idx1))
-      if (!DifferentLoops && GO1->getType() == SO1->getType()) {
->>>>>>> 9cae598f
         bool NewInBounds = GEP.isInBounds() && Src->isInBounds();
         auto *NewIdx =
             Builder.CreateAdd(GO1, SO1, GEP.getName() + ".idx",
