--- conflicted
+++ resolved
@@ -2316,56 +2316,6 @@
 
     if (Src->getNumOperands() == 2 && GEP.getNumOperands() == 2 &&
         Src->hasOneUse()) {
-<<<<<<< HEAD
-      if (Loop *L = LI->getLoopFor(GEP.getParent())) {
-        Value *GO1 = GEP.getOperand(1);
-        Value *SO1 = Src->getOperand(1);
-        // Reassociate the two GEPs if SO1 is variant in the loop and GO1 is
-        // invariant: this breaks the dependence between GEPs and allows LICM
-        // to hoist the invariant part out of the loop.
-        if (L->isLoopInvariant(GO1) && !L->isLoopInvariant(SO1)) {
-          // We have to be careful here.
-          // We have something like:
-          //  %src = getelementptr <ty>, <ty>* %base, <ty> %idx
-          //  %gep = getelementptr <ty>, <ty>* %src, <ty> %idx2
-          // If we just swap idx & idx2 then we could inadvertantly
-          // change %src from a vector to a scalar, or vice versa.
-          // Cases:
-          //  1) %base a scalar & idx a scalar & idx2 a vector
-          //      => Swapping idx & idx2 turns %src into a vector type.
-          //  2) %base a scalar & idx a vector & idx2 a scalar
-          //      => Swapping idx & idx2 turns %src in a scalar type
-          //  3) %base, %idx, and %idx2 are scalars
-          //      => %src & %gep are scalars
-          //      => swapping idx & idx2 is safe
-          //  4) %base a vector
-          //      => %src is a vector
-          //      => swapping idx & idx2 is safe.
-          auto *SO0 = Src->getOperand(0);
-          auto *SO0Ty = SO0->getType();
-          if (!isa<VectorType>(GEPType) || // case 3
-              isa<VectorType>(SO0Ty)) {    // case 4
-            Src->setOperand(1, GO1);
-            GEP.setOperand(1, SO1);
-            return &GEP;
-          } else {
-            // Case 1 or 2
-            // -- have to recreate %src & %gep
-            // put NewSrc at same location as %src
-            Builder.SetInsertPoint(cast<Instruction>(PtrOp));
-#if INTEL_CUSTOMIZATION
-            auto *NewSrc =
-                Src->isInBounds()
-                    ? Builder.CreateInBoundsGEP(GEPEltType, SO0, GO1,
-                                                Src->getName())
-                    :
-
-                    Builder.CreateGEP(GEPEltType, SO0, GO1, Src->getName());
-#endif // INTEL_CUSTOMIZATION
-            auto *NewGEP = GetElementPtrInst::Create(GEPEltType, NewSrc, {SO1});
-            NewGEP->setIsInBounds(GEP.isInBounds());
-            return NewGEP;
-=======
       Value *GO1 = GEP.getOperand(1);
       Value *SO1 = Src->getOperand(1);
 
@@ -2405,15 +2355,20 @@
               // -- have to recreate %src & %gep
               // put NewSrc at same location as %src
               Builder.SetInsertPoint(cast<Instruction>(PtrOp));
-              auto *NewSrc = cast<GetElementPtrInst>(
-                  Builder.CreateGEP(GEPEltType, SO0, GO1, Src->getName()));
-              NewSrc->setIsInBounds(Src->isInBounds());
+#if INTEL_CUSTOMIZATION
+              auto *NewSrc =
+                  Src->isInBounds()
+                      ? Builder.CreateInBoundsGEP(GEPEltType, SO0, GO1,
+                                                  Src->getName())
+                      :
+
+                      Builder.CreateGEP(GEPEltType, SO0, GO1, Src->getName());
+#endif // INTEL_CUSTOMIZATION
               auto *NewGEP =
                   GetElementPtrInst::Create(GEPEltType, NewSrc, {SO1});
               NewGEP->setIsInBounds(GEP.isInBounds());
               return NewGEP;
             }
->>>>>>> 1c9bec72
           }
         }
       }
