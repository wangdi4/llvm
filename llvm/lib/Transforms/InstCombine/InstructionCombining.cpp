--- conflicted
+++ resolved
@@ -39,7 +39,7 @@
 #include "llvm/ADT/SmallPtrSet.h"
 #include "llvm/ADT/Statistic.h"
 #include "llvm/ADT/StringSwitch.h"
-#include "llvm/Analysis/AssumptionTracker.h"
+#include "llvm/Analysis/AssumptionCache.h"
 #include "llvm/Analysis/CFG.h"
 #include "llvm/Analysis/ConstantFolding.h"
 #include "llvm/Analysis/InstructionSimplify.h"
@@ -84,26 +84,16 @@
 char InstCombiner::ID = 0;
 INITIALIZE_PASS_BEGIN(InstCombiner, "instcombine",
                 "Combine redundant instructions", false, false)
-<<<<<<< HEAD
-INITIALIZE_PASS_DEPENDENCY(AssumptionTracker)
-INITIALIZE_PASS_DEPENDENCY(TargetLibraryInfo)
-=======
 INITIALIZE_PASS_DEPENDENCY(AssumptionCacheTracker)
 INITIALIZE_PASS_DEPENDENCY(TargetLibraryInfoWrapperPass)
->>>>>>> 7618b2b2
 INITIALIZE_PASS_DEPENDENCY(DominatorTreeWrapperPass)
 INITIALIZE_PASS_END(InstCombiner, "instcombine",
                 "Combine redundant instructions", false, false)
 
 void InstCombiner::getAnalysisUsage(AnalysisUsage &AU) const {
   AU.setPreservesCFG();
-<<<<<<< HEAD
-  AU.addRequired<AssumptionTracker>();
-  AU.addRequired<TargetLibraryInfo>();
-=======
   AU.addRequired<AssumptionCacheTracker>();
   AU.addRequired<TargetLibraryInfoWrapperPass>();
->>>>>>> 7618b2b2
   AU.addRequired<DominatorTreeWrapperPass>();
   AU.addPreserved<DominatorTreeWrapperPass>();
 }
@@ -1329,7 +1319,7 @@
 Instruction *InstCombiner::visitGetElementPtrInst(GetElementPtrInst &GEP) {
   SmallVector<Value*, 8> Ops(GEP.op_begin(), GEP.op_end());
 
-  if (Value *V = SimplifyGEPInst(Ops, DL, TLI, DT, AT))
+  if (Value *V = SimplifyGEPInst(Ops, DL, TLI, DT, AC))
     return ReplaceInstUsesWith(GEP, V);
 
   Value *PtrOp = GEP.getOperand(0);
@@ -2105,8 +2095,10 @@
   // the largest legal integer type. We need to be conservative here since
   // x86 generates redundant zero-extenstion instructions if the operand is
   // truncated to i8 or i16.
+  bool TruncCond = false;
   if (DL && BitWidth > NewWidth &&
       NewWidth >= DL->getLargestLegalIntTypeSize()) {
+    TruncCond = true;
     IntegerType *Ty = IntegerType::get(SI.getContext(), NewWidth);
     Builder->SetInsertPoint(&SI);
     Value *NewCond = Builder->CreateTrunc(SI.getCondition(), Ty, "trunc");
@@ -2125,8 +2117,12 @@
         for (SwitchInst::CaseIt i = SI.case_begin(), e = SI.case_end();
              i != e; ++i) {
           ConstantInt* CaseVal = i.getCaseValue();
-          Constant* NewCaseVal = ConstantExpr::getSub(cast<Constant>(CaseVal),
-                                                      AddRHS);
+          Constant *LHS = CaseVal;
+          if (TruncCond)
+            LHS = LeadingKnownZeros
+                      ? ConstantExpr::getZExt(CaseVal, Cond->getType())
+                      : ConstantExpr::getSExt(CaseVal, Cond->getType());
+          Constant* NewCaseVal = ConstantExpr::getSub(LHS, AddRHS);
           assert(isa<ConstantInt>(NewCaseVal) &&
                  "Result of expression should be constant");
           i.setValue(cast<ConstantInt>(NewCaseVal));
@@ -2136,7 +2132,8 @@
         return &SI;
       }
   }
-  return nullptr;
+
+  return TruncCond ? &SI : nullptr;
 }
 
 Instruction *InstCombiner::visitExtractValueInst(ExtractValueInst &EV) {
@@ -2973,7 +2970,7 @@
   if (skipOptnoneFunction(F))
     return false;
 
-  AT = &getAnalysis<AssumptionTracker>();
+  AC = &getAnalysis<AssumptionCacheTracker>().getAssumptionCache(F);
   DataLayoutPass *DLP = getAnalysisIfAvailable<DataLayoutPass>();
   DL = DLP ? &DLP->getDataLayout() : nullptr;
   DT = &getAnalysis<DominatorTreeWrapperPass>().getDomTree();
@@ -2985,9 +2982,8 @@
 
   /// Builder - This is an IRBuilder that automatically inserts new
   /// instructions into the worklist when they are created.
-  IRBuilder<true, TargetFolder, InstCombineIRInserter>
-    TheBuilder(F.getContext(), TargetFolder(DL),
-               InstCombineIRInserter(Worklist, AT));
+  IRBuilder<true, TargetFolder, InstCombineIRInserter> TheBuilder(
+      F.getContext(), TargetFolder(DL), InstCombineIRInserter(Worklist, AC));
   Builder = &TheBuilder;
 
   InstCombinerLibCallSimplifier TheSimplifier(DL, TLI, this);
