--- conflicted
+++ resolved
@@ -330,15 +330,11 @@
                OptimizationRemarkEmitter &ORE, BlockFrequencyInfo *BFI,
                ProfileSummaryInfo *PSI, const DataLayout &DL, LoopInfo *LI)
       : Worklist(Worklist), Builder(Builder), MinimizeSize(MinimizeSize),
-<<<<<<< HEAD
         ExpensiveCombines(ExpensiveCombines),          // INTEL
         TypeLoweringOpts(TypeLoweringOpts),            // INTEL
         AA(AA), AC(AC), TLI(TLI),                      // INTEL
-        DT(DT), DL(DL), SQ(DL, &TLI, &DT, &AC), ORE(ORE), LI(LI) {} // INTEL
-=======
-        ExpensiveCombines(ExpensiveCombines), AA(AA), AC(AC), TLI(TLI), DT(DT),
-        DL(DL), SQ(DL, &TLI, &DT, &AC), ORE(ORE), BFI(BFI), PSI(PSI), LI(LI) {}
->>>>>>> 5a301779
+        DT(DT), DL(DL), SQ(DL, &TLI, &DT, &AC),        // INTEL
+        ORE(ORE), BFI(BFI), PSI(PSI), LI(LI) {}        // INTEL
 
   /// Run the combiner over the entire worklist until it is empty.
   ///
