--- conflicted
+++ resolved
@@ -164,19 +164,12 @@
   AliasAnalysis *AA;
 
   // Required analyses.
-<<<<<<< HEAD
-  // FIXME: These can never be null and should be references.
 #if INTEL_CUSTOMIZATION
   const TargetTransformInfo &TTI;
 #endif // INTEL_CUSTOMIZATION
-  AssumptionCache *AC;
-  TargetLibraryInfo *TLI;
-  DominatorTree *DT;
-=======
   AssumptionCache &AC;
   TargetLibraryInfo &TLI;
   DominatorTree &DT;
->>>>>>> d49d6d7a
   const DataLayout &DL;
 
   // Optional analyses. When non-null, these can both be used to do better
@@ -188,16 +181,11 @@
 public:
   InstCombiner(InstCombineWorklist &Worklist, BuilderTy *Builder,
                bool MinimizeSize, bool ExpensiveCombines, AliasAnalysis *AA,
-<<<<<<< HEAD
 #if INTEL_CUSTOMIZATION
                TargetTransformInfo &TTI,
 #endif
-               AssumptionCache *AC, TargetLibraryInfo *TLI,
-               DominatorTree *DT, const DataLayout &DL, LoopInfo *LI)
-=======
                AssumptionCache &AC, TargetLibraryInfo &TLI,
                DominatorTree &DT, const DataLayout &DL, LoopInfo *LI)
->>>>>>> d49d6d7a
       : Worklist(Worklist), Builder(Builder), MinimizeSize(MinimizeSize),
         ExpensiveCombines(ExpensiveCombines), AA(AA),
 #if INTEL_CUSTOMIZATION
