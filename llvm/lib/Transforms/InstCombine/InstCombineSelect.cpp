--- conflicted
+++ resolved
@@ -3068,11 +3068,7 @@
       }
 
 #if INTEL_CUSTOMIZATION
-<<<<<<< HEAD
-      if (enableFcmpMinMaxCombine(EnableSelectFcmpMinMaxCombine))
-=======
       if (enableFcmpMinMaxCombine())
->>>>>>> 8cd97e86
         if (Instruction *X = recognizeFCmpMinMaxIdiom(SI))
           return X;
 #endif
