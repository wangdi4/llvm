//===- InstCombineLoadStoreAlloca.cpp -------------------------------------===//
//
// Part of the LLVM Project, under the Apache License v2.0 with LLVM Exceptions.
// See https://llvm.org/LICENSE.txt for license information.
// SPDX-License-Identifier: Apache-2.0 WITH LLVM-exception
//
//===----------------------------------------------------------------------===//
//
// This file implements the visit functions for load, store and alloca.
//
//===----------------------------------------------------------------------===//

#include "InstCombineInternal.h"
#include "llvm/ADT/MapVector.h"
#include "llvm/ADT/SmallString.h"
#include "llvm/ADT/Statistic.h"
#include "llvm/Analysis/AliasAnalysis.h"
#include "llvm/Analysis/Loads.h"
#include "llvm/IR/ConstantRange.h"
#include "llvm/IR/DataLayout.h"
#include "llvm/IR/DebugInfoMetadata.h"
#include "llvm/IR/IntrinsicInst.h"
#include "llvm/IR/LLVMContext.h"
#include "llvm/IR/MDBuilder.h"
#include "llvm/IR/PatternMatch.h"
#include "llvm/Transforms/InstCombine/InstCombiner.h"
#include "llvm/Transforms/Utils/BasicBlockUtils.h"
#include "llvm/Transforms/Utils/Local.h"
using namespace llvm;
using namespace PatternMatch;

#define DEBUG_TYPE "instcombine"

STATISTIC(NumDeadStore,    "Number of dead stores eliminated");
STATISTIC(NumGlobalCopies, "Number of allocas copied from constant global");

/// isOnlyCopiedFromConstantGlobal - Recursively walk the uses of a (derived)
/// pointer to an alloca.  Ignore any reads of the pointer, return false if we
/// see any stores or other unknown uses.  If we see pointer arithmetic, keep
/// track of whether it moves the pointer (with IsOffset) but otherwise traverse
/// the uses.  If we see a memcpy/memmove that targets an unoffseted pointer to
/// the alloca, and if the source pointer is a pointer to a constant global, we
/// can optimize this.
static bool
isOnlyCopiedFromConstantMemory(AAResults *AA,
                               Value *V, MemTransferInst *&TheCopy,
                               SmallVectorImpl<Instruction *> &ToDelete) {
  // We track lifetime intrinsics as we encounter them.  If we decide to go
  // ahead and replace the value with the global, this lets the caller quickly
  // eliminate the markers.

  SmallVector<std::pair<Value *, bool>, 35> ValuesToInspect;
  ValuesToInspect.emplace_back(V, false);
  while (!ValuesToInspect.empty()) {
    auto ValuePair = ValuesToInspect.pop_back_val();
    const bool IsOffset = ValuePair.second;
    for (auto &U : ValuePair.first->uses()) {
      auto *I = cast<Instruction>(U.getUser());

      if (auto *LI = dyn_cast<LoadInst>(I)) {
        // Ignore non-volatile loads, they are always ok.
        if (!LI->isSimple()) return false;
        continue;
      }

      if (isa<BitCastInst>(I) || isa<AddrSpaceCastInst>(I)) {
        // If uses of the bitcast are ok, we are ok.
        ValuesToInspect.emplace_back(I, IsOffset);
        continue;
      }
      if (auto *GEP = dyn_cast<GetElementPtrInst>(I)) {
        // If the GEP has all zero indices, it doesn't offset the pointer. If it
        // doesn't, it does.
        ValuesToInspect.emplace_back(I, IsOffset || !GEP->hasAllZeroIndices());
        continue;
      }

      if (auto *Call = dyn_cast<CallBase>(I)) {
        // If this is the function being called then we treat it like a load and
        // ignore it.
        if (Call->isCallee(&U))
          continue;

        unsigned DataOpNo = Call->getDataOperandNo(&U);
        bool IsArgOperand = Call->isArgOperand(&U);

        // Inalloca arguments are clobbered by the call.
        if (IsArgOperand && Call->isInAllocaArgument(DataOpNo))
          return false;

        // If this is a readonly/readnone call site, then we know it is just a
        // load (but one that potentially returns the value itself), so we can
        // ignore it if we know that the value isn't captured.
        if (Call->onlyReadsMemory() &&
            (Call->use_empty() || Call->doesNotCapture(DataOpNo)))
          continue;

        // If this is being passed as a byval argument, the caller is making a
        // copy, so it is only a read of the alloca.
        if (IsArgOperand && Call->isByValArgument(DataOpNo))
          continue;
      }

      // Lifetime intrinsics can be handled by the caller.
      if (I->isLifetimeStartOrEnd()) {
        assert(I->use_empty() && "Lifetime markers have no result to use!");
        ToDelete.push_back(I);
        continue;
      }

      // If this is isn't our memcpy/memmove, reject it as something we can't
      // handle.
      MemTransferInst *MI = dyn_cast<MemTransferInst>(I);
      if (!MI)
        return false;

      // If the transfer is using the alloca as a source of the transfer, then
      // ignore it since it is a load (unless the transfer is volatile).
      if (U.getOperandNo() == 1) {
        if (MI->isVolatile()) return false;
        continue;
      }

      // If we already have seen a copy, reject the second one.
      if (TheCopy) return false;

      // If the pointer has been offset from the start of the alloca, we can't
      // safely handle this.
      if (IsOffset) return false;

      // If the memintrinsic isn't using the alloca as the dest, reject it.
      if (U.getOperandNo() != 0) return false;

      // If the source of the memcpy/move is not a constant global, reject it.
      if (!AA->pointsToConstantMemory(MI->getSource()))
        return false;

      // Otherwise, the transform is safe.  Remember the copy instruction.
      TheCopy = MI;
    }
  }
  return true;
}

/// isOnlyCopiedFromConstantGlobal - Return true if the specified alloca is only
/// modified by a copy from a constant global.  If we can prove this, we can
/// replace any uses of the alloca with uses of the global directly.
static MemTransferInst *
isOnlyCopiedFromConstantMemory(AAResults *AA,
                               AllocaInst *AI,
                               SmallVectorImpl<Instruction *> &ToDelete) {
  MemTransferInst *TheCopy = nullptr;
  if (isOnlyCopiedFromConstantMemory(AA, AI, TheCopy, ToDelete))
    return TheCopy;
  return nullptr;
}

/// Returns true if V is dereferenceable for size of alloca.
static bool isDereferenceableForAllocaSize(const Value *V, const AllocaInst *AI,
                                           const DataLayout &DL) {
  if (AI->isArrayAllocation())
    return false;
  uint64_t AllocaSize = DL.getTypeStoreSize(AI->getAllocatedType());
  if (!AllocaSize)
    return false;
  return isDereferenceableAndAlignedPointer(V, Align(AI->getAlignment()),
                                            APInt(64, AllocaSize), DL);
}

static Instruction *simplifyAllocaArraySize(InstCombinerImpl &IC,
                                            AllocaInst &AI) {
  // Check for array size of 1 (scalar allocation).
  if (!AI.isArrayAllocation()) {
    // i32 1 is the canonical array size for scalar allocations.
    if (AI.getArraySize()->getType()->isIntegerTy(32))
      return nullptr;

    // Canonicalize it.
    return IC.replaceOperand(AI, 0, IC.Builder.getInt32(1));
  }

  // Convert: alloca Ty, C - where C is a constant != 1 into: alloca [C x Ty], 1
  if (const ConstantInt *C = dyn_cast<ConstantInt>(AI.getArraySize())) {
    if (C->getValue().getActiveBits() <= 64) {
      Type *NewTy = ArrayType::get(AI.getAllocatedType(), C->getZExtValue());
      AllocaInst *New = IC.Builder.CreateAlloca(NewTy, nullptr, AI.getName());
      New->setAlignment(AI.getAlign());

      // Scan to the end of the allocation instructions, to skip over a block of
      // allocas if possible...also skip interleaved debug info
      //
      BasicBlock::iterator It(New);
      while (isa<AllocaInst>(*It) || isa<DbgInfoIntrinsic>(*It))
        ++It;

      // Now that I is pointing to the first non-allocation-inst in the block,
      // insert our getelementptr instruction...
      //
      Type *IdxTy = IC.getDataLayout().getIntPtrType(AI.getType());
      Value *NullIdx = Constant::getNullValue(IdxTy);
      Value *Idx[2] = {NullIdx, NullIdx};
      Instruction *GEP = GetElementPtrInst::CreateInBounds(
          NewTy, New, Idx, New->getName() + ".sub");
      IC.InsertNewInstBefore(GEP, *It);

      // Now make everything use the getelementptr instead of the original
      // allocation.
      return IC.replaceInstUsesWith(AI, GEP);
    }
  }

  if (isa<UndefValue>(AI.getArraySize()))
    return IC.replaceInstUsesWith(AI, Constant::getNullValue(AI.getType()));

  // Ensure that the alloca array size argument has type intptr_t, so that
  // any casting is exposed early.
  Type *IntPtrTy = IC.getDataLayout().getIntPtrType(AI.getType());
  if (AI.getArraySize()->getType() != IntPtrTy) {
    Value *V = IC.Builder.CreateIntCast(AI.getArraySize(), IntPtrTy, false);
    return IC.replaceOperand(AI, 0, V);
  }

  return nullptr;
}

namespace {
// If I and V are pointers in different address space, it is not allowed to
// use replaceAllUsesWith since I and V have different types. A
// non-target-specific transformation should not use addrspacecast on V since
// the two address space may be disjoint depending on target.
//
// This class chases down uses of the old pointer until reaching the load
// instructions, then replaces the old pointer in the load instructions with
// the new pointer. If during the chasing it sees bitcast or GEP, it will
// create new bitcast or GEP with the new pointer and use them in the load
// instruction.
class PointerReplacer {
public:
  PointerReplacer(InstCombinerImpl &IC) : IC(IC) {}

  bool collectUsers(Instruction &I);
  void replacePointer(Instruction &I, Value *V);

private:
  void replace(Instruction *I);
  Value *getReplacement(Value *I);

  SmallSetVector<Instruction *, 4> Worklist;
  MapVector<Value *, Value *> WorkMap;
  InstCombinerImpl &IC;
};
} // end anonymous namespace

bool PointerReplacer::collectUsers(Instruction &I) {
  for (auto U : I.users()) {
    Instruction *Inst = cast<Instruction>(&*U);
    if (LoadInst *Load = dyn_cast<LoadInst>(Inst)) {
      if (Load->isVolatile())
        return false;
      Worklist.insert(Load);
    } else if (isa<GetElementPtrInst>(Inst) || isa<BitCastInst>(Inst)) {
      Worklist.insert(Inst);
      if (!collectUsers(*Inst))
        return false;
    } else if (isa<MemTransferInst>(Inst)) {
      Worklist.insert(Inst);
    } else {
      LLVM_DEBUG(dbgs() << "Cannot handle pointer user: " << *U << '\n');
      return false;
    }
  }

  return true;
}

Value *PointerReplacer::getReplacement(Value *V) { return WorkMap.lookup(V); }

void PointerReplacer::replace(Instruction *I) {
  if (getReplacement(I))
    return;

  if (auto *LT = dyn_cast<LoadInst>(I)) {
    auto *V = getReplacement(LT->getPointerOperand());
    assert(V && "Operand not replaced");
    auto *NewI = new LoadInst(LT->getType(), V, "", LT->isVolatile(),
                              LT->getAlign(), LT->getOrdering(),
                              LT->getSyncScopeID());
    NewI->takeName(LT);
    copyMetadataForLoad(*NewI, *LT);

    IC.InsertNewInstWith(NewI, *LT);
    IC.replaceInstUsesWith(*LT, NewI);
    WorkMap[LT] = NewI;
  } else if (auto *GEP = dyn_cast<GetElementPtrInst>(I)) {
    auto *V = getReplacement(GEP->getPointerOperand());
    assert(V && "Operand not replaced");
    SmallVector<Value *, 8> Indices;
    Indices.append(GEP->idx_begin(), GEP->idx_end());
    auto *NewI = GetElementPtrInst::Create(
        V->getType()->getPointerElementType(), V, Indices);
    IC.InsertNewInstWith(NewI, *GEP);
    NewI->takeName(GEP);
    WorkMap[GEP] = NewI;
  } else if (auto *BC = dyn_cast<BitCastInst>(I)) {
    auto *V = getReplacement(BC->getOperand(0));
    assert(V && "Operand not replaced");
    auto *NewT = PointerType::get(BC->getType()->getPointerElementType(),
                                  V->getType()->getPointerAddressSpace());
    auto *NewI = new BitCastInst(V, NewT);
    IC.InsertNewInstWith(NewI, *BC);
    NewI->takeName(BC);
    WorkMap[BC] = NewI;
  } else if (auto *MemCpy = dyn_cast<MemTransferInst>(I)) {
    auto *SrcV = getReplacement(MemCpy->getRawSource());
    // The pointer may appear in the destination of a copy, but we don't want to
    // replace it.
    if (!SrcV) {
      assert(getReplacement(MemCpy->getRawDest()) &&
             "destination not in replace list");
      return;
    }

    IC.Builder.SetInsertPoint(MemCpy);
    auto *NewI = IC.Builder.CreateMemTransferInst(
        MemCpy->getIntrinsicID(), MemCpy->getRawDest(), MemCpy->getDestAlign(),
        SrcV, MemCpy->getSourceAlign(), MemCpy->getLength(),
        MemCpy->isVolatile());
    AAMDNodes AAMD;
    MemCpy->getAAMetadata(AAMD);
    if (AAMD)
      NewI->setAAMetadata(AAMD);

    IC.eraseInstFromFunction(*MemCpy);
    WorkMap[MemCpy] = NewI;
  } else {
    llvm_unreachable("should never reach here");
  }
}

void PointerReplacer::replacePointer(Instruction &I, Value *V) {
#ifndef NDEBUG
  auto *PT = cast<PointerType>(I.getType());
  auto *NT = cast<PointerType>(V->getType());
  assert(PT != NT && PT->getElementType() == NT->getElementType() &&
         "Invalid usage");
#endif
  WorkMap[&I] = V;

  for (Instruction *Workitem : Worklist)
    replace(Workitem);
}

Instruction *InstCombinerImpl::visitAllocaInst(AllocaInst &AI) {
  if (auto *I = simplifyAllocaArraySize(*this, AI))
    return I;

  if (AI.getAllocatedType()->isSized()) {
    // Move all alloca's of zero byte objects to the entry block and merge them
    // together.  Note that we only do this for alloca's, because malloc should
    // allocate and return a unique pointer, even for a zero byte allocation.
    if (DL.getTypeAllocSize(AI.getAllocatedType()).getKnownMinSize() == 0) {
      // For a zero sized alloca there is no point in doing an array allocation.
      // This is helpful if the array size is a complicated expression not used
      // elsewhere.
      if (AI.isArrayAllocation())
        return replaceOperand(AI, 0,
            ConstantInt::get(AI.getArraySize()->getType(), 1));

      // Get the first instruction in the entry block.
      BasicBlock &EntryBlock = AI.getParent()->getParent()->getEntryBlock();
      Instruction *FirstInst = EntryBlock.getFirstNonPHIOrDbg();
      if (FirstInst != &AI) {
        // If the entry block doesn't start with a zero-size alloca then move
        // this one to the start of the entry block.  There is no problem with
        // dominance as the array size was forced to a constant earlier already.
        AllocaInst *EntryAI = dyn_cast<AllocaInst>(FirstInst);
        if (!EntryAI || !EntryAI->getAllocatedType()->isSized() ||
            DL.getTypeAllocSize(EntryAI->getAllocatedType())
                    .getKnownMinSize() != 0) {
          AI.moveBefore(FirstInst);
          return &AI;
        }

        // Replace this zero-sized alloca with the one at the start of the entry
        // block after ensuring that the address will be aligned enough for both
        // types.
        const Align MaxAlign = std::max(EntryAI->getAlign(), AI.getAlign());
        EntryAI->setAlignment(MaxAlign);
        if (AI.getType() != EntryAI->getType())
          return new BitCastInst(EntryAI, AI.getType());
        return replaceInstUsesWith(AI, EntryAI);
      }
    }
  }

  // Check to see if this allocation is only modified by a memcpy/memmove from
  // a constant whose alignment is equal to or exceeds that of the allocation.
  // If this is the case, we can change all users to use the constant global
  // instead.  This is commonly produced by the CFE by constructs like "void
  // foo() { int A[] = {1,2,3,4,5,6,7,8,9...}; }" if 'A' is only subsequently
  // read.
  SmallVector<Instruction *, 4> ToDelete;
  if (MemTransferInst *Copy = isOnlyCopiedFromConstantMemory(AA, &AI, ToDelete)) {
    Value *TheSrc = Copy->getSource();
    Align AllocaAlign = AI.getAlign();
    Align SourceAlign = getOrEnforceKnownAlignment(
      TheSrc, AllocaAlign, DL, &AI, &AC, &DT);
    if (AllocaAlign <= SourceAlign &&
        isDereferenceableForAllocaSize(TheSrc, &AI, DL)) {
      LLVM_DEBUG(dbgs() << "Found alloca equal to global: " << AI << '\n');
      LLVM_DEBUG(dbgs() << "  memcpy = " << *Copy << '\n');
      unsigned SrcAddrSpace = TheSrc->getType()->getPointerAddressSpace();
      auto *DestTy = PointerType::get(AI.getAllocatedType(), SrcAddrSpace);
      if (AI.getType()->getAddressSpace() == SrcAddrSpace) {
        for (Instruction *Delete : ToDelete)
          eraseInstFromFunction(*Delete);

        Value *Cast = Builder.CreateBitCast(TheSrc, DestTy);
        Instruction *NewI = replaceInstUsesWith(AI, Cast);
        eraseInstFromFunction(*Copy);
        ++NumGlobalCopies;
        return NewI;
      }

      PointerReplacer PtrReplacer(*this);
      if (PtrReplacer.collectUsers(AI)) {
        for (Instruction *Delete : ToDelete)
          eraseInstFromFunction(*Delete);

        Value *Cast = Builder.CreateBitCast(TheSrc, DestTy);
        PtrReplacer.replacePointer(AI, Cast);
        ++NumGlobalCopies;
      }
    }
  }

  // At last, use the generic allocation site handler to aggressively remove
  // unused allocas.
  return visitAllocSite(AI);
}

// Are we allowed to form a atomic load or store of this type?
static bool isSupportedAtomicType(Type *Ty) {
  return Ty->isIntOrPtrTy() || Ty->isFloatingPointTy();
}

/// Helper to combine a load to a new type.
///
/// This just does the work of combining a load to a new type. It handles
/// metadata, etc., and returns the new instruction. The \c NewTy should be the
/// loaded *value* type. This will convert it to a pointer, cast the operand to
/// that pointer type, load it, etc.
///
/// Note that this will create all of the instructions with whatever insert
/// point the \c InstCombinerImpl currently is using.
LoadInst *InstCombinerImpl::combineLoadToNewType(LoadInst &LI, Type *NewTy,
                                                 const Twine &Suffix) {
  assert((!LI.isAtomic() || isSupportedAtomicType(NewTy)) &&
         "can't fold an atomic load to requested type");

  Value *Ptr = LI.getPointerOperand();
  unsigned AS = LI.getPointerAddressSpace();
  Value *NewPtr = nullptr;
  if (!(match(Ptr, m_BitCast(m_Value(NewPtr))) &&
        NewPtr->getType()->getPointerElementType() == NewTy &&
        NewPtr->getType()->getPointerAddressSpace() == AS))
    NewPtr = Builder.CreateBitCast(Ptr, NewTy->getPointerTo(AS));

  LoadInst *NewLoad = Builder.CreateAlignedLoad(
      NewTy, NewPtr, LI.getAlign(), LI.isVolatile(), LI.getName() + Suffix);
  NewLoad->setAtomic(LI.getOrdering(), LI.getSyncScopeID());
  copyMetadataForLoad(*NewLoad, LI);
  return NewLoad;
}

/// Combine a store to a new type.
///
/// Returns the newly created store instruction.
static StoreInst *combineStoreToNewValue(InstCombinerImpl &IC, StoreInst &SI,
                                         Value *V) {
  assert((!SI.isAtomic() || isSupportedAtomicType(V->getType())) &&
         "can't fold an atomic store of requested type");

  Value *Ptr = SI.getPointerOperand();
  unsigned AS = SI.getPointerAddressSpace();
  SmallVector<std::pair<unsigned, MDNode *>, 8> MD;
  SI.getAllMetadata(MD);

  StoreInst *NewStore = IC.Builder.CreateAlignedStore(
      V, IC.Builder.CreateBitCast(Ptr, V->getType()->getPointerTo(AS)),
      SI.getAlign(), SI.isVolatile());
  NewStore->setAtomic(SI.getOrdering(), SI.getSyncScopeID());
  for (const auto &MDPair : MD) {
    unsigned ID = MDPair.first;
    MDNode *N = MDPair.second;
    // Note, essentially every kind of metadata should be preserved here! This
    // routine is supposed to clone a store instruction changing *only its
    // type*. The only metadata it makes sense to drop is metadata which is
    // invalidated when the pointer type changes. This should essentially
    // never be the case in LLVM, but we explicitly switch over only known
    // metadata to be conservatively correct. If you are adding metadata to
    // LLVM which pertains to stores, you almost certainly want to add it
    // here.
    switch (ID) {
    case LLVMContext::MD_dbg:
    case LLVMContext::MD_tbaa:
    case LLVMContext::MD_prof:
    case LLVMContext::MD_fpmath:
    case LLVMContext::MD_tbaa_struct:
    case LLVMContext::MD_alias_scope:
    case LLVMContext::MD_noalias:
    case LLVMContext::MD_nontemporal:
    case LLVMContext::MD_mem_parallel_loop_access:
    case LLVMContext::MD_access_group:
#if INTEL_CUSTOMIZATION
    case LLVMContext::MD_std_container_ptr:
    case LLVMContext::MD_std_container_ptr_iter:
#endif // INTEL_CUSTOMIZATION
      // All of these directly apply.
      NewStore->setMetadata(ID, N);
      break;
    case LLVMContext::MD_invariant_load:
    case LLVMContext::MD_nonnull:
    case LLVMContext::MD_noundef:
    case LLVMContext::MD_range:
    case LLVMContext::MD_align:
    case LLVMContext::MD_dereferenceable:
    case LLVMContext::MD_dereferenceable_or_null:
      // These don't apply for stores.
      break;
    }
  }

  return NewStore;
}

/// Returns true if instruction represent minmax pattern like:
///   select ((cmp load V1, load V2), V1, V2).
static bool isMinMaxWithLoads(Value *V, Type *&LoadTy) {
  assert(V->getType()->isPointerTy() && "Expected pointer type.");
  // Ignore possible ty* to ixx* bitcast.
  V = InstCombiner::peekThroughBitcast(V);
  // Check that select is select ((cmp load V1, load V2), V1, V2) - minmax
  // pattern.
  CmpInst::Predicate Pred;
  Instruction *L1;
  Instruction *L2;
  Value *LHS;
  Value *RHS;
  if (!match(V, m_Select(m_Cmp(Pred, m_Instruction(L1), m_Instruction(L2)),
                         m_Value(LHS), m_Value(RHS))))
    return false;
  LoadTy = L1->getType();
  return (match(L1, m_Load(m_Specific(LHS))) &&
          match(L2, m_Load(m_Specific(RHS)))) ||
         (match(L1, m_Load(m_Specific(RHS))) &&
          match(L2, m_Load(m_Specific(LHS))));
}

/// Combine loads to match the type of their uses' value after looking
/// through intervening bitcasts.
///
/// The core idea here is that if the result of a load is used in an operation,
/// we should load the type most conducive to that operation. For example, when
/// loading an integer and converting that immediately to a pointer, we should
/// instead directly load a pointer.
///
/// However, this routine must never change the width of a load or the number of
/// loads as that would introduce a semantic change. This combine is expected to
/// be a semantic no-op which just allows loads to more closely model the types
/// of their consuming operations.
///
/// Currently, we also refuse to change the precise type used for an atomic load
/// or a volatile load. This is debatable, and might be reasonable to change
/// later. However, it is risky in case some backend or other part of LLVM is
/// relying on the exact type loaded to select appropriate atomic operations.
static Instruction *combineLoadToOperationType(InstCombinerImpl &IC,
                                               LoadInst &LI) {
  // FIXME: We could probably with some care handle both volatile and ordered
  // atomic loads here but it isn't clear that this is important.
  if (!LI.isUnordered())
    return nullptr;

  if (LI.use_empty())
    return nullptr;

  // swifterror values can't be bitcasted.
  if (LI.getPointerOperand()->isSwiftError())
    return nullptr;

  const DataLayout &DL = IC.getDataLayout();

  // Fold away bit casts of the loaded value by loading the desired type.
  // Note that we should not do this for pointer<->integer casts,
  // because that would result in type punning.
  if (LI.hasOneUse()) {
    // Don't transform when the type is x86_amx, it makes the pass that lower
    // x86_amx type happy.
    if (auto *BC = dyn_cast<BitCastInst>(LI.user_back())) {
      assert(!LI.getType()->isX86_AMXTy() &&
             "load from x86_amx* should not happen!");
      if (BC->getType()->isX86_AMXTy())
        return nullptr;
    }

    if (auto* CI = dyn_cast<CastInst>(LI.user_back()))
      if (CI->isNoopCast(DL) && LI.getType()->isPtrOrPtrVectorTy() ==
                                    CI->getDestTy()->isPtrOrPtrVectorTy())
        if (!LI.isAtomic() || isSupportedAtomicType(CI->getDestTy())) {
#if INTEL_CUSTOMIZATION
          // Field-by-field Memcpy lowering (if possible) helps to retain
          // tbaa metadata to have better AA. Structure types for the source
          // operand and destination operand in memcpy are needed to trigger
          // field-by-field Memcpy lowering.
          // Inhibit eliminating BitCast if it is used by a Memcpy instruction
          // that is a potential candidate for lowering. It is difficult to
          // find types for the source and destination operands in a Memcpy
          // during Memcpy lowering if BitCast is optimized away.
          //   Ex:
          //     %i12 = load %struct.Pixel*, %struct.Pixel** %q9,
          //     %i15 = bitcast %struct.Pixel* %i12 to i8*
          //     call void @llvm.memcpy.p0i8.p0i8.i64(i8* align 2 %i15,
          //          i8* align 2 %i16, i64 8, i1 false), !tbaa.struct !11
          //
          if (any_of(CI->users(), [&](User *CIU) {
                auto *MI = dyn_cast<MemTransferInst>(CIU);
                if (!MI)
                  return false;
                auto *MemOpLength = dyn_cast<ConstantInt>(MI->getLength());
                if (!MemOpLength)
                  return false;
                // Heuristic: Check if MI is a potential candidate for lowering.
                // This could be improved by calling IsGoodStructMemcpy if
                // needed in future.
                uint64_t Size = MemOpLength->getLimitedValue();
                if (Size > 8 || (Size & (Size - 1)) ||
                    !MI->getMetadata(LLVMContext::MD_tbaa_struct))
                  return false;
                return true;
              }))
            return nullptr;
#endif // INTEL_CUSTOMIZATION

          LoadInst *NewLoad = IC.combineLoadToNewType(LI, CI->getDestTy());
          CI->replaceAllUsesWith(NewLoad);
          IC.eraseInstFromFunction(*CI);
          return &LI;
        }
  }

  // FIXME: We should also canonicalize loads of vectors when their elements are
  // cast to other types.
  return nullptr;
}

static Instruction *unpackLoadToAggregate(InstCombinerImpl &IC, LoadInst &LI) {
  // FIXME: We could probably with some care handle both volatile and atomic
  // stores here but it isn't clear that this is important.
  if (!LI.isSimple())
    return nullptr;

  Type *T = LI.getType();
  if (!T->isAggregateType())
    return nullptr;

  StringRef Name = LI.getName();
  assert(LI.getAlignment() && "Alignment must be set at this point");

  if (auto *ST = dyn_cast<StructType>(T)) {
    // If the struct only have one element, we unpack.
    auto NumElements = ST->getNumElements();
    if (NumElements == 1) {
      LoadInst *NewLoad = IC.combineLoadToNewType(LI, ST->getTypeAtIndex(0U),
                                                  ".unpack");
      AAMDNodes AAMD;
      LI.getAAMetadata(AAMD);
      NewLoad->setAAMetadata(AAMD);
      return IC.replaceInstUsesWith(LI, IC.Builder.CreateInsertValue(
        UndefValue::get(T), NewLoad, 0, Name));
    }

    // We don't want to break loads with padding here as we'd loose
    // the knowledge that padding exists for the rest of the pipeline.
    const DataLayout &DL = IC.getDataLayout();
    auto *SL = DL.getStructLayout(ST);
    if (SL->hasPadding())
      return nullptr;

    const auto Align = LI.getAlign();
    auto *Addr = LI.getPointerOperand();
    auto *IdxType = Type::getInt32Ty(T->getContext());
    auto *Zero = ConstantInt::get(IdxType, 0);

    Value *V = UndefValue::get(T);
    for (unsigned i = 0; i < NumElements; i++) {
      Value *Indices[2] = {
        Zero,
        ConstantInt::get(IdxType, i),
      };
      auto *Ptr = IC.Builder.CreateInBoundsGEP(ST, Addr, makeArrayRef(Indices),
                                               Name + ".elt");
      auto *L = IC.Builder.CreateAlignedLoad(
          ST->getElementType(i), Ptr,
          commonAlignment(Align, SL->getElementOffset(i)), Name + ".unpack");
      // Propagate AA metadata. It'll still be valid on the narrowed load.
      AAMDNodes AAMD;
      LI.getAAMetadata(AAMD);
      L->setAAMetadata(AAMD);
      V = IC.Builder.CreateInsertValue(V, L, i);
    }

    V->setName(Name);
    return IC.replaceInstUsesWith(LI, V);
  }

  if (auto *AT = dyn_cast<ArrayType>(T)) {
    auto *ET = AT->getElementType();
    auto NumElements = AT->getNumElements();
    if (NumElements == 1) {
      LoadInst *NewLoad = IC.combineLoadToNewType(LI, ET, ".unpack");
      AAMDNodes AAMD;
      LI.getAAMetadata(AAMD);
      NewLoad->setAAMetadata(AAMD);
      return IC.replaceInstUsesWith(LI, IC.Builder.CreateInsertValue(
        UndefValue::get(T), NewLoad, 0, Name));
    }

    // Bail out if the array is too large. Ideally we would like to optimize
    // arrays of arbitrary size but this has a terrible impact on compile time.
    // The threshold here is chosen arbitrarily, maybe needs a little bit of
    // tuning.
    if (NumElements > IC.MaxArraySizeForCombine)
      return nullptr;

    const DataLayout &DL = IC.getDataLayout();
    auto EltSize = DL.getTypeAllocSize(ET);
    const auto Align = LI.getAlign();

    auto *Addr = LI.getPointerOperand();
    auto *IdxType = Type::getInt64Ty(T->getContext());
    auto *Zero = ConstantInt::get(IdxType, 0);

    Value *V = UndefValue::get(T);
    uint64_t Offset = 0;
    for (uint64_t i = 0; i < NumElements; i++) {
      Value *Indices[2] = {
        Zero,
        ConstantInt::get(IdxType, i),
      };
      auto *Ptr = IC.Builder.CreateInBoundsGEP(AT, Addr, makeArrayRef(Indices),
                                               Name + ".elt");
      auto *L = IC.Builder.CreateAlignedLoad(AT->getElementType(), Ptr,
                                             commonAlignment(Align, Offset),
                                             Name + ".unpack");
      AAMDNodes AAMD;
      LI.getAAMetadata(AAMD);
      L->setAAMetadata(AAMD);
      V = IC.Builder.CreateInsertValue(V, L, i);
      Offset += EltSize;
    }

    V->setName(Name);
    return IC.replaceInstUsesWith(LI, V);
  }

  return nullptr;
}

// If we can determine that all possible objects pointed to by the provided
// pointer value are, not only dereferenceable, but also definitively less than
// or equal to the provided maximum size, then return true. Otherwise, return
// false (constant global values and allocas fall into this category).
//
// FIXME: This should probably live in ValueTracking (or similar).
static bool isObjectSizeLessThanOrEq(Value *V, uint64_t MaxSize,
                                     const DataLayout &DL) {
  SmallPtrSet<Value *, 4> Visited;
  SmallVector<Value *, 4> Worklist(1, V);

  do {
    Value *P = Worklist.pop_back_val();
    P = P->stripPointerCasts();

    if (!Visited.insert(P).second)
      continue;

    if (SelectInst *SI = dyn_cast<SelectInst>(P)) {
      Worklist.push_back(SI->getTrueValue());
      Worklist.push_back(SI->getFalseValue());
      continue;
    }

    if (PHINode *PN = dyn_cast<PHINode>(P)) {
      append_range(Worklist, PN->incoming_values());
      continue;
    }

    if (GlobalAlias *GA = dyn_cast<GlobalAlias>(P)) {
      if (GA->isInterposable())
        return false;
      Worklist.push_back(GA->getAliasee());
      continue;
    }

    // If we know how big this object is, and it is less than MaxSize, continue
    // searching. Otherwise, return false.
    if (AllocaInst *AI = dyn_cast<AllocaInst>(P)) {
      if (!AI->getAllocatedType()->isSized())
        return false;

      ConstantInt *CS = dyn_cast<ConstantInt>(AI->getArraySize());
      if (!CS)
        return false;

      uint64_t TypeSize = DL.getTypeAllocSize(AI->getAllocatedType());
      // Make sure that, even if the multiplication below would wrap as an
      // uint64_t, we still do the right thing.
      if ((CS->getValue().zextOrSelf(128)*APInt(128, TypeSize)).ugt(MaxSize))
        return false;
      continue;
    }

    if (GlobalVariable *GV = dyn_cast<GlobalVariable>(P)) {
      if (!GV->hasDefinitiveInitializer() || !GV->isConstant())
        return false;

      uint64_t InitSize = DL.getTypeAllocSize(GV->getValueType());
      if (InitSize > MaxSize)
        return false;
      continue;
    }

    return false;
  } while (!Worklist.empty());

  return true;
}

// If we're indexing into an object of a known size, and the outer index is
// not a constant, but having any value but zero would lead to undefined
// behavior, replace it with zero.
//
// For example, if we have:
// @f.a = private unnamed_addr constant [1 x i32] [i32 12], align 4
// ...
// %arrayidx = getelementptr inbounds [1 x i32]* @f.a, i64 0, i64 %x
// ... = load i32* %arrayidx, align 4
// Then we know that we can replace %x in the GEP with i64 0.
//
// FIXME: We could fold any GEP index to zero that would cause UB if it were
// not zero. Currently, we only handle the first such index. Also, we could
// also search through non-zero constant indices if we kept track of the
// offsets those indices implied.
static bool canReplaceGEPIdxWithZero(InstCombinerImpl &IC,
                                     GetElementPtrInst *GEPI, Instruction *MemI,
                                     unsigned &Idx) {
  if (GEPI->getNumOperands() < 2)
    return false;

  // Find the first non-zero index of a GEP. If all indices are zero, return
  // one past the last index.
  auto FirstNZIdx = [](const GetElementPtrInst *GEPI) {
    unsigned I = 1;
    for (unsigned IE = GEPI->getNumOperands(); I != IE; ++I) {
      Value *V = GEPI->getOperand(I);
      if (const ConstantInt *CI = dyn_cast<ConstantInt>(V))
        if (CI->isZero())
          continue;

      break;
    }

    return I;
  };

  // Skip through initial 'zero' indices, and find the corresponding pointer
  // type. See if the next index is not a constant.
  Idx = FirstNZIdx(GEPI);
  if (Idx == GEPI->getNumOperands())
    return false;
  if (isa<Constant>(GEPI->getOperand(Idx)))
    return false;

  SmallVector<Value *, 4> Ops(GEPI->idx_begin(), GEPI->idx_begin() + Idx);
  Type *SourceElementType = GEPI->getSourceElementType();
  // Size information about scalable vectors is not available, so we cannot
  // deduce whether indexing at n is undefined behaviour or not. Bail out.
  if (isa<ScalableVectorType>(SourceElementType))
    return false;

  Type *AllocTy = GetElementPtrInst::getIndexedType(SourceElementType, Ops);
  if (!AllocTy || !AllocTy->isSized())
    return false;
  const DataLayout &DL = IC.getDataLayout();
  uint64_t TyAllocSize = DL.getTypeAllocSize(AllocTy).getFixedSize();

  // If there are more indices after the one we might replace with a zero, make
  // sure they're all non-negative. If any of them are negative, the overall
  // address being computed might be before the base address determined by the
  // first non-zero index.
  auto IsAllNonNegative = [&]() {
    for (unsigned i = Idx+1, e = GEPI->getNumOperands(); i != e; ++i) {
      KnownBits Known = IC.computeKnownBits(GEPI->getOperand(i), 0, MemI);
      if (Known.isNonNegative())
        continue;
      return false;
    }

    return true;
  };

  // FIXME: If the GEP is not inbounds, and there are extra indices after the
  // one we'll replace, those could cause the address computation to wrap
  // (rendering the IsAllNonNegative() check below insufficient). We can do
  // better, ignoring zero indices (and other indices we can prove small
  // enough not to wrap).
  if (Idx+1 != GEPI->getNumOperands() && !GEPI->isInBounds())
    return false;

  // Note that isObjectSizeLessThanOrEq will return true only if the pointer is
  // also known to be dereferenceable.
  return isObjectSizeLessThanOrEq(GEPI->getOperand(0), TyAllocSize, DL) &&
         IsAllNonNegative();
}

// If we're indexing into an object with a variable index for the memory
// access, but the object has only one element, we can assume that the index
// will always be zero. If we replace the GEP, return it.
template <typename T>
static Instruction *replaceGEPIdxWithZero(InstCombinerImpl &IC, Value *Ptr,
                                          T &MemI) {
  if (GetElementPtrInst *GEPI = dyn_cast<GetElementPtrInst>(Ptr)) {
    unsigned Idx;
    if (canReplaceGEPIdxWithZero(IC, GEPI, &MemI, Idx)) {
      Instruction *NewGEPI = GEPI->clone();
      NewGEPI->setOperand(Idx,
        ConstantInt::get(GEPI->getOperand(Idx)->getType(), 0));
      NewGEPI->insertBefore(GEPI);
      MemI.setOperand(MemI.getPointerOperandIndex(), NewGEPI);
      return NewGEPI;
    }
  }

  return nullptr;
}

static bool canSimplifyNullStoreOrGEP(StoreInst &SI) {
  if (NullPointerIsDefined(SI.getFunction(), SI.getPointerAddressSpace()))
    return false;

  auto *Ptr = SI.getPointerOperand();
  if (GetElementPtrInst *GEPI = dyn_cast<GetElementPtrInst>(Ptr))
    Ptr = GEPI->getOperand(0);
  return (isa<ConstantPointerNull>(Ptr) &&
          !NullPointerIsDefined(SI.getFunction(), SI.getPointerAddressSpace()));
}

static bool canSimplifyNullLoadOrGEP(LoadInst &LI, Value *Op) {
  if (GetElementPtrInst *GEPI = dyn_cast<GetElementPtrInst>(Op)) {
    const Value *GEPI0 = GEPI->getOperand(0);
    if (isa<ConstantPointerNull>(GEPI0) &&
        !NullPointerIsDefined(LI.getFunction(), GEPI->getPointerAddressSpace()))
      return true;
  }
  if (isa<UndefValue>(Op) ||
      (isa<ConstantPointerNull>(Op) &&
       !NullPointerIsDefined(LI.getFunction(), LI.getPointerAddressSpace())))
    return true;
  return false;
}

#if INTEL_CUSTOMIZATION
// Attempt to replace code like this with a cttz intrinsic and a select.
//
// unsigned int v;  // find the number of trailing zeros in 32-bit v
// int r;           // result goes here
// static const int MultiplyDeBruijnBitPosition[32] =
// {
//   0, 1, 28, 2, 29, 14, 24, 3, 30, 22, 20, 15, 25, 17, 4, 8,
//   31, 27, 13, 23, 21, 19, 16, 7, 26, 12, 18, 6, 11, 5, 10, 9
// };
// r = MultiplyDeBruijnBitPosition[((uint32_t)((v & -v) * 0x077CB531U)) >> 27];
static Value *matchDeBruijnTableLookup(InstCombiner &IC, LoadInst &LI) {
  // Make sure the load isn't volatile or atomic.
  if (!LI.isSimple())
    return nullptr;

  auto *GEP = dyn_cast<GetElementPtrInst>(LI.getOperand(0));
  if (!GEP || GEP->getNumIndices() != 2)
    return nullptr;

  // Make sure first GEP index is 0.
  if (!isa<ConstantInt>(GEP->getOperand(1)) ||
      !cast<ConstantInt>(GEP->getOperand(1))->isZero())
    return nullptr;

  // Look for a load of a constant global variable with definitive initializer.
  auto *GV = dyn_cast<GlobalVariable>(GEP->getPointerOperand());
  if (!GV || !GV->hasDefinitiveInitializer() || !GV->isConstant())
    return nullptr;

  // Global variable should be an array.
  ArrayType *GVType = dyn_cast<ArrayType>(GV->getValueType());
  if (!GVType)
    return nullptr;

  // If the initializer is null, don't bother.
  Constant *Init = GV->getInitializer();
  if (Init->isNullValue())
    return nullptr;

  // Array size should be a power of 2 of at least 8 bits. This will need to
  // match the width of the type we're counting bits for. Limiting to 64 to
  // minimize the worst case array size we need to scan.
  uint64_t NumBits = GVType->getNumElements();
  unsigned Log2Bits;
  switch (NumBits) {
  default: return nullptr;
  case 8:  Log2Bits = 3; break;
  case 16: Log2Bits = 4; break;
  case 32: Log2Bits = 5; break;
  case 64: Log2Bits = 6; break;
  }

  Value *Index = GEP->getOperand(2);
  if (!isa<IntegerType>(Index->getType()))
    return nullptr;

  // Peek through any casts due to GEP index canonicalization.
  if (isa<Instruction>(Index) &&
      (cast<Instruction>(Index)->getOpcode() == Instruction::SExt ||
       cast<Instruction>(Index)->getOpcode() == Instruction::ZExt ||
       cast<Instruction>(Index)->getOpcode() == Instruction::Trunc)) {
    // The index should have enough bits to represent all array indices. This
    // is important to make sure a truncate doesn't lose bits.
    if (Index->getType()->getIntegerBitWidth() < Log2Bits)
      return nullptr;

    Index = cast<Instruction>(Index)->getOperand(0);
  }

  // Now that we've looked through casts, make sure the array size is exactly
  // the width of the type before the cast.
  if (Index->getType()->getIntegerBitWidth() != NumBits)
    return nullptr;

  // Look for ((Y * Magic) >> (NumBits - log2(NumBits))).
  Value *DebruijnIn;
  const APInt *Magic;
  unsigned Shift = NumBits - Log2Bits;
  if (!match(Index, m_LShr(m_Mul(m_Value(DebruijnIn), m_APInt(Magic)),
                           m_SpecificInt(Shift))))
    return nullptr;

  // Look for X & -X which will isolate the lowest set bit. When combined with
  // the shift and multiply above, this can be used to implement a cttz via
  // table lookup.
  // TODO: Support the ctlz version of this.
  Value *X;
  if (!match(DebruijnIn, m_c_And(m_Value(X), m_Neg(m_Deferred(X)))))
    return nullptr;

  // Element type for array should be large enough to cover all possible counts.
  Type *EltTy = GVType->getElementType();
  if (!isa<IntegerType>(EltTy) || EltTy->getIntegerBitWidth() < Log2Bits)
    return nullptr;

  for (unsigned i = 0; i != NumBits; ++i) {
    // Determine the index we would get from ((1 << i) * Magic) >> Shift.
    unsigned Index = Magic->shl(i).lshr(Shift).getZExtValue();

    // Verify that the table data at that index matches i.
    auto *C = dyn_cast_or_null<ConstantInt>(Init->getAggregateElement(Index));
    if (!C || C->getValue() != i)
      return nullptr;
  }

  // Check cost of cttz.
  const Value *Args[] = {X, IC.Builder.getTrue()};
  IntrinsicCostAttributes Attrs(Intrinsic::cttz, X->getType(), Args);
  if (IC.getTargetTransformInfo().getIntrinsicInstrCost(
          Attrs, TargetTransformInfo::TCK_SizeAndLatency) >
      TargetTransformInfo::TCC_Basic)
    return nullptr;

  Function *F = Intrinsic::getDeclaration(LI.getModule(), Intrinsic::cttz,
                                          X->getType());
  Value *Cttz = IC.Builder.CreateCall(F, { X, IC.Builder.getTrue() });
  // Create a select to handle the zero case.
  Value *Cmp = IC.Builder.CreateICmpNE(X, Constant::getNullValue(X->getType()));
  // False value of select should be entry 0 of the table.
  Constant *CZ = Init->getAggregateElement((unsigned)0);
  unsigned ZVal = cast<ConstantInt>(CZ)->getZExtValue();
  Value *Sel = IC.Builder.CreateSelect(Cmp, Cttz,
                                       ConstantInt::get(X->getType(), ZVal));
  return IC.Builder.CreateZExtOrTrunc(Sel, LI.getType());
}

#if INTEL_INCLUDE_DTRANS
// Return true if there is a possible upcasting from SrcTy to DestTy. This
// means that the field 0 in DestTy encloses SrcTy.
static bool possibleUpcasting(Type *SrcTy, Type *DestTy) {

  // Return the structure type from the input pointer type
  auto GetStructFromPtr = [](Type *InTy) -> StructType * {
    assert(InTy && "Trying to collect type data from a nullptr");
    Type *CurrType = InTy;
    // NOTE: This won't work with opaque pointers type. We may need to return
    // to this once we fix the issue with opaque pointers in DTrans.
    if (CurrType->isPointerTy())
      CurrType = CurrType->getPointerElementType();
    return dyn_cast<StructType>(CurrType);
  };

  // Return true if BaseStr is a possible base form of PaddedStr. For example,
  // consider the following classes:
  //
  // class A {
  //   int a;
  //   int b;
  //   int c;
  // }
  //
  // class B : public A {
  //   int d;
  // }
  //
  // Also consider that if there is an instantiation of A and B, then we will
  // see something like this in the IR:
  //
  // %class.A = type <{i32, i32, i32, [ 4 x i8 ]}>
  // %class.A.base = type <{i32, i32, i32}>
  // %class.B = type {%class.A.base, i32}
  //
  // The IR creates two forms of class A. The ".base" form is used for the
  // structure hierarchy, and the padded form (non ".base") is used across
  // the whole IR (bitcasting, GEPs, etc.). The padding is added by the CFE
  // and is used by the application binary interface (ABI). These types are
  // treated as related types in DTrans and the analysis' results are merged.
  // We identify a base and padded structure as follows:
  //
  //   1) Base structure have the same name as padded structure with
  //      ".base" at the end.
  //
  //   2) They have the same fields, but the padded structure have an extra
  //      field at the end (array of integers) that used for padding.
  //
  auto StructsAreBaseAndPadded = [](StructType *BaseStr,
                                    StructType *PaddedStr) -> bool {

    assert((BaseStr && PaddedStr) && "Trying to collect structures from"
                                 " null pointers");

    // Both structures must have name
    if (!BaseStr->hasName() || !PaddedStr->hasName())
      return false;

    // Padded structures only have one more extra field
    if (PaddedStr->getNumElements() - BaseStr->getNumElements() != 1)
      return false;

    // Padded field is the last one and must be an array of integers
    Type *PaddedField =
        PaddedStr->getElementType(PaddedStr->getNumElements() - 1);
    if (!PaddedField->isArrayTy() ||
        !PaddedField->getArrayElementType()->isIntegerTy())
      return false;

    // Base name must be the same as padded structure + ".base"
    std::string BaseName = PaddedStr->getName().str() + ".base";
    StringRef BaseNameRef = StringRef(BaseName);
    if (BaseNameRef != BaseStr->getName())
      return false;

    // The rest of the fields must be the same
    for (unsigned I = 0, E = BaseStr->getNumElements(); I < E; I++)
      if (PaddedStr->getElementType(I) != BaseStr->getElementType(I))
        return false;

    return true;
  };

  if (!SrcTy || !DestTy || SrcTy == DestTy)
    return false;

  // Source and destination must be structures
  auto *SrcTyStr = GetStructFromPtr(SrcTy);
  auto *DestTyStr = GetStructFromPtr(DestTy);
  if (!SrcTyStr || !DestTyStr)
    return false;

  // Check if the destination type encloses the source type
  StructType *CurrTy = DestTyStr;
  while (CurrTy && CurrTy->getNumElements() != 0) {
    if (CurrTy == SrcTyStr)
      return true;
    else if (StructsAreBaseAndPadded(CurrTy, SrcTyStr) ||
             StructsAreBaseAndPadded(SrcTyStr, CurrTy))
      return true;

    CurrTy = dyn_cast<StructType>(CurrTy->getElementType(0));
  }

  return false;
}
#endif // INTEL_INCLUDE_DTRANS
#endif // INTEL_CUSTOMIZATION

Instruction *InstCombinerImpl::visitLoadInst(LoadInst &LI) {
  Value *Op = LI.getOperand(0);

  // Try to canonicalize the loaded type.
  if (Instruction *Res = combineLoadToOperationType(*this, LI))
    return Res;

  // Attempt to improve the alignment.
  Align KnownAlign = getOrEnforceKnownAlignment(
      Op, DL.getPrefTypeAlign(LI.getType()), DL, &LI, &AC, &DT);
  if (KnownAlign > LI.getAlign())
    LI.setAlignment(KnownAlign);

  // Replace GEP indices if possible.
  if (Instruction *NewGEPI = replaceGEPIdxWithZero(*this, Op, LI)) {
      Worklist.push(NewGEPI);
      return &LI;
  }

  if (Instruction *Res = unpackLoadToAggregate(*this, LI))
    return Res;

  // Do really simple store-to-load forwarding and load CSE, to catch cases
  // where there are several consecutive memory accesses to the same location,
  // separated by a few arithmetic operations.
  bool IsLoadCSE = false;
<<<<<<< HEAD
  if (Value *AvailableVal = FindAvailableLoadedValue(&LI, *AA, &IsLoadCSE)) {
=======
  if (Value *AvailableVal = FindAvailableLoadedValue(
          &LI, LI.getParent(), BBI, DefMaxInstsToScan, AA, &IsLoadCSE)) {
#if INTEL_CUSTOMIZATION
#if INTEL_INCLUDE_DTRANS
    // If DTrans is enabled and we are in the LTO phase, then we may want to
    // disable the process of simplifying a load into a bitcast if it could
    // produce an upcasting. It could produce misleading information in the
    // DTrans analysis.
    if (!enableUpCasting() &&
        possibleUpcasting(AvailableVal->getType(), LI.getType()))
      return nullptr;
#endif // INTEL_INCLUDE_DTRANS
#endif // INTEL_CUSTOMIZATION
>>>>>>> 813169f3
    if (IsLoadCSE)
      combineMetadataForCSE(cast<LoadInst>(AvailableVal), &LI, false);

    return replaceInstUsesWith(
        LI, Builder.CreateBitOrPointerCast(AvailableVal, LI.getType(),
                                           LI.getName() + ".cast"));
  }

  // None of the following transforms are legal for volatile/ordered atomic
  // loads.  Most of them do apply for unordered atomics.
  if (!LI.isUnordered()) return nullptr;

  // load(gep null, ...) -> unreachable
  // load null/undef -> unreachable
  // TODO: Consider a target hook for valid address spaces for this xforms.
  if (canSimplifyNullLoadOrGEP(LI, Op)) {
    // Insert a new store to null instruction before the load to indicate
    // that this code is not reachable.  We do this instead of inserting
    // an unreachable instruction directly because we cannot modify the
    // CFG.
    StoreInst *SI = new StoreInst(UndefValue::get(LI.getType()),
                                  Constant::getNullValue(Op->getType()), &LI);
    SI->setDebugLoc(LI.getDebugLoc());
    return replaceInstUsesWith(LI, UndefValue::get(LI.getType()));
  }

  if (Op->hasOneUse()) {
    // Change select and PHI nodes to select values instead of addresses: this
    // helps alias analysis out a lot, allows many others simplifications, and
    // exposes redundancy in the code.
    //
    // Note that we cannot do the transformation unless we know that the
    // introduced loads cannot trap!  Something like this is valid as long as
    // the condition is always false: load (select bool %C, int* null, int* %G),
    // but it would not be valid if we transformed it to load from null
    // unconditionally.
    //
    if (SelectInst *SI = dyn_cast<SelectInst>(Op)) {
      // load (select (Cond, &V1, &V2))  --> select(Cond, load &V1, load &V2).
      Align Alignment = LI.getAlign();
      if (isSafeToLoadUnconditionally(SI->getOperand(1), LI.getType(),
                                      Alignment, DL, SI) &&
          isSafeToLoadUnconditionally(SI->getOperand(2), LI.getType(),
                                      Alignment, DL, SI)) {
        LoadInst *V1 =
            Builder.CreateLoad(LI.getType(), SI->getOperand(1),
                               SI->getOperand(1)->getName() + ".val");
        LoadInst *V2 =
            Builder.CreateLoad(LI.getType(), SI->getOperand(2),
                               SI->getOperand(2)->getName() + ".val");
        assert(LI.isUnordered() && "implied by above");
        V1->setAlignment(Alignment);
        V1->setAtomic(LI.getOrdering(), LI.getSyncScopeID());
        V2->setAlignment(Alignment);
        V2->setAtomic(LI.getOrdering(), LI.getSyncScopeID());
        return SelectInst::Create(SI->getCondition(), V1, V2);
      }

      // load (select (cond, null, P)) -> load P
      if (isa<ConstantPointerNull>(SI->getOperand(1)) &&
          !NullPointerIsDefined(SI->getFunction(),
                                LI.getPointerAddressSpace()))
        return replaceOperand(LI, 0, SI->getOperand(2));

      // load (select (cond, P, null)) -> load P
      if (isa<ConstantPointerNull>(SI->getOperand(2)) &&
          !NullPointerIsDefined(SI->getFunction(),
                                LI.getPointerAddressSpace()))
        return replaceOperand(LI, 0, SI->getOperand(1));
    }
  }

#if INTEL_CUSTOMIZATION
  if (Value *V = matchDeBruijnTableLookup(*this, LI))
    return replaceInstUsesWith(LI, V);
#endif // INTEL_CUSTOMIZATION

  return nullptr;
}

/// Look for extractelement/insertvalue sequence that acts like a bitcast.
///
/// \returns underlying value that was "cast", or nullptr otherwise.
///
/// For example, if we have:
///
///     %E0 = extractelement <2 x double> %U, i32 0
///     %V0 = insertvalue [2 x double] undef, double %E0, 0
///     %E1 = extractelement <2 x double> %U, i32 1
///     %V1 = insertvalue [2 x double] %V0, double %E1, 1
///
/// and the layout of a <2 x double> is isomorphic to a [2 x double],
/// then %V1 can be safely approximated by a conceptual "bitcast" of %U.
/// Note that %U may contain non-undef values where %V1 has undef.
static Value *likeBitCastFromVector(InstCombinerImpl &IC, Value *V) {
  Value *U = nullptr;
  while (auto *IV = dyn_cast<InsertValueInst>(V)) {
    auto *E = dyn_cast<ExtractElementInst>(IV->getInsertedValueOperand());
    if (!E)
      return nullptr;
    auto *W = E->getVectorOperand();
    if (!U)
      U = W;
    else if (U != W)
      return nullptr;
    auto *CI = dyn_cast<ConstantInt>(E->getIndexOperand());
    if (!CI || IV->getNumIndices() != 1 || CI->getZExtValue() != *IV->idx_begin())
      return nullptr;
    V = IV->getAggregateOperand();
  }
  if (!isa<UndefValue>(V) ||!U)
    return nullptr;

  auto *UT = cast<VectorType>(U->getType());
  auto *VT = V->getType();
  // Check that types UT and VT are bitwise isomorphic.
  const auto &DL = IC.getDataLayout();
  if (DL.getTypeStoreSizeInBits(UT) != DL.getTypeStoreSizeInBits(VT)) {
    return nullptr;
  }
  if (auto *AT = dyn_cast<ArrayType>(VT)) {
    if (AT->getNumElements() != cast<FixedVectorType>(UT)->getNumElements())
      return nullptr;
  } else {
    auto *ST = cast<StructType>(VT);
    if (ST->getNumElements() != cast<FixedVectorType>(UT)->getNumElements())
      return nullptr;
    for (const auto *EltT : ST->elements()) {
      if (EltT != UT->getElementType())
        return nullptr;
    }
  }
  return U;
}

/// Combine stores to match the type of value being stored.
///
/// The core idea here is that the memory does not have any intrinsic type and
/// where we can we should match the type of a store to the type of value being
/// stored.
///
/// However, this routine must never change the width of a store or the number of
/// stores as that would introduce a semantic change. This combine is expected to
/// be a semantic no-op which just allows stores to more closely model the types
/// of their incoming values.
///
/// Currently, we also refuse to change the precise type used for an atomic or
/// volatile store. This is debatable, and might be reasonable to change later.
/// However, it is risky in case some backend or other part of LLVM is relying
/// on the exact type stored to select appropriate atomic operations.
///
/// \returns true if the store was successfully combined away. This indicates
/// the caller must erase the store instruction. We have to let the caller erase
/// the store instruction as otherwise there is no way to signal whether it was
/// combined or not: IC.EraseInstFromFunction returns a null pointer.
static bool combineStoreToValueType(InstCombinerImpl &IC, StoreInst &SI) {
  // FIXME: We could probably with some care handle both volatile and ordered
  // atomic stores here but it isn't clear that this is important.
  if (!SI.isUnordered())
    return false;

#if INTEL_CUSTOMIZATION
  // For DTRANS and other optimizations that require the type info to be
  // intact, we should delay this optimization until the type info is no
  // longer needed.
  if (!IC.allowTypeLoweringOpts())
    return false;
#endif // INTEL_CUSTOMIZATION

  // swifterror values can't be bitcasted.
  if (SI.getPointerOperand()->isSwiftError())
    return false;

  Value *V = SI.getValueOperand();

  // Fold away bit casts of the stored value by storing the original type.
  if (auto *BC = dyn_cast<BitCastInst>(V)) {
    assert(!BC->getType()->isX86_AMXTy() &&
           "store to x86_amx* should not happen!");
    V = BC->getOperand(0);
    // Don't transform when the type is x86_amx, it makes the pass that lower
    // x86_amx type happy.
    if (V->getType()->isX86_AMXTy())
      return false;
    if (!SI.isAtomic() || isSupportedAtomicType(V->getType())) {
      combineStoreToNewValue(IC, SI, V);
      return true;
    }
  }

  if (Value *U = likeBitCastFromVector(IC, V))
    if (!SI.isAtomic() || isSupportedAtomicType(U->getType())) {
      combineStoreToNewValue(IC, SI, U);
      return true;
    }

  // FIXME: We should also canonicalize stores of vectors when their elements
  // are cast to other types.
  return false;
}

static bool unpackStoreToAggregate(InstCombinerImpl &IC, StoreInst &SI) {
  // FIXME: We could probably with some care handle both volatile and atomic
  // stores here but it isn't clear that this is important.
  if (!SI.isSimple())
    return false;

  Value *V = SI.getValueOperand();
  Type *T = V->getType();

  if (!T->isAggregateType())
    return false;

  if (auto *ST = dyn_cast<StructType>(T)) {
    // If the struct only have one element, we unpack.
    unsigned Count = ST->getNumElements();
    if (Count == 1) {
      V = IC.Builder.CreateExtractValue(V, 0);
      combineStoreToNewValue(IC, SI, V);
      return true;
    }

    // We don't want to break loads with padding here as we'd loose
    // the knowledge that padding exists for the rest of the pipeline.
    const DataLayout &DL = IC.getDataLayout();
    auto *SL = DL.getStructLayout(ST);
    if (SL->hasPadding())
      return false;

    const auto Align = SI.getAlign();

    SmallString<16> EltName = V->getName();
    EltName += ".elt";
    auto *Addr = SI.getPointerOperand();
    SmallString<16> AddrName = Addr->getName();
    AddrName += ".repack";

    auto *IdxType = Type::getInt32Ty(ST->getContext());
    auto *Zero = ConstantInt::get(IdxType, 0);
    for (unsigned i = 0; i < Count; i++) {
      Value *Indices[2] = {
        Zero,
        ConstantInt::get(IdxType, i),
      };
      auto *Ptr = IC.Builder.CreateInBoundsGEP(ST, Addr, makeArrayRef(Indices),
                                               AddrName);
      auto *Val = IC.Builder.CreateExtractValue(V, i, EltName);
      auto EltAlign = commonAlignment(Align, SL->getElementOffset(i));
      llvm::Instruction *NS = IC.Builder.CreateAlignedStore(Val, Ptr, EltAlign);
      AAMDNodes AAMD;
      SI.getAAMetadata(AAMD);
      NS->setAAMetadata(AAMD);
    }

    return true;
  }

  if (auto *AT = dyn_cast<ArrayType>(T)) {
    // If the array only have one element, we unpack.
    auto NumElements = AT->getNumElements();
    if (NumElements == 1) {
      V = IC.Builder.CreateExtractValue(V, 0);
      combineStoreToNewValue(IC, SI, V);
      return true;
    }

    // Bail out if the array is too large. Ideally we would like to optimize
    // arrays of arbitrary size but this has a terrible impact on compile time.
    // The threshold here is chosen arbitrarily, maybe needs a little bit of
    // tuning.
    if (NumElements > IC.MaxArraySizeForCombine)
      return false;

    const DataLayout &DL = IC.getDataLayout();
    auto EltSize = DL.getTypeAllocSize(AT->getElementType());
    const auto Align = SI.getAlign();

    SmallString<16> EltName = V->getName();
    EltName += ".elt";
    auto *Addr = SI.getPointerOperand();
    SmallString<16> AddrName = Addr->getName();
    AddrName += ".repack";

    auto *IdxType = Type::getInt64Ty(T->getContext());
    auto *Zero = ConstantInt::get(IdxType, 0);

    uint64_t Offset = 0;
    for (uint64_t i = 0; i < NumElements; i++) {
      Value *Indices[2] = {
        Zero,
        ConstantInt::get(IdxType, i),
      };
      auto *Ptr = IC.Builder.CreateInBoundsGEP(AT, Addr, makeArrayRef(Indices),
                                               AddrName);
      auto *Val = IC.Builder.CreateExtractValue(V, i, EltName);
      auto EltAlign = commonAlignment(Align, Offset);
      Instruction *NS = IC.Builder.CreateAlignedStore(Val, Ptr, EltAlign);
      AAMDNodes AAMD;
      SI.getAAMetadata(AAMD);
      NS->setAAMetadata(AAMD);
      Offset += EltSize;
    }

    return true;
  }

  return false;
}

/// equivalentAddressValues - Test if A and B will obviously have the same
/// value. This includes recognizing that %t0 and %t1 will have the same
/// value in code like this:
///   %t0 = getelementptr \@a, 0, 3
///   store i32 0, i32* %t0
///   %t1 = getelementptr \@a, 0, 3
///   %t2 = load i32* %t1
///
static bool equivalentAddressValues(Value *A, Value *B) {
  // Test if the values are trivially equivalent.
  if (A == B) return true;

  // Test if the values come form identical arithmetic instructions.
  // This uses isIdenticalToWhenDefined instead of isIdenticalTo because
  // its only used to compare two uses within the same basic block, which
  // means that they'll always either have the same value or one of them
  // will have an undefined value.
  if (isa<BinaryOperator>(A) ||
      isa<CastInst>(A) ||
      isa<PHINode>(A) ||
      isa<GetElementPtrInst>(A))
    if (Instruction *BI = dyn_cast<Instruction>(B))
      if (cast<Instruction>(A)->isIdenticalToWhenDefined(BI))
        return true;

  // Otherwise they may not be equivalent.
  return false;
}

/// Converts store (bitcast (load (bitcast (select ...)))) to
/// store (load (select ...)), where select is minmax:
/// select ((cmp load V1, load V2), V1, V2).
static bool removeBitcastsFromLoadStoreOnMinMax(InstCombinerImpl &IC,
                                                StoreInst &SI) {
  // bitcast?
  if (!match(SI.getPointerOperand(), m_BitCast(m_Value())))
    return false;
  // load? integer?
  Value *LoadAddr;
  if (!match(SI.getValueOperand(), m_Load(m_BitCast(m_Value(LoadAddr)))))
    return false;
  auto *LI = cast<LoadInst>(SI.getValueOperand());
  if (!LI->getType()->isIntegerTy())
    return false;
  Type *CmpLoadTy;
  if (!isMinMaxWithLoads(LoadAddr, CmpLoadTy))
    return false;

  // Make sure the type would actually change.
  // This condition can be hit with chains of bitcasts.
  if (LI->getType() == CmpLoadTy)
    return false;

  // Make sure we're not changing the size of the load/store.
  const auto &DL = IC.getDataLayout();
  if (DL.getTypeStoreSizeInBits(LI->getType()) !=
      DL.getTypeStoreSizeInBits(CmpLoadTy))
    return false;

  if (!all_of(LI->users(), [LI, LoadAddr](User *U) {
        auto *SI = dyn_cast<StoreInst>(U);
        return SI && SI->getPointerOperand() != LI &&
               InstCombiner::peekThroughBitcast(SI->getPointerOperand()) !=
                   LoadAddr &&
               !SI->getPointerOperand()->isSwiftError();
      }))
    return false;

  IC.Builder.SetInsertPoint(LI);
  LoadInst *NewLI = IC.combineLoadToNewType(*LI, CmpLoadTy);
  // Replace all the stores with stores of the newly loaded value.
  for (auto *UI : LI->users()) {
    auto *USI = cast<StoreInst>(UI);
    IC.Builder.SetInsertPoint(USI);
    combineStoreToNewValue(IC, *USI, NewLI);
  }
  IC.replaceInstUsesWith(*LI, UndefValue::get(LI->getType()));
  IC.eraseInstFromFunction(*LI);
  return true;
}

Instruction *InstCombinerImpl::visitStoreInst(StoreInst &SI) {
  Value *Val = SI.getOperand(0);
  Value *Ptr = SI.getOperand(1);

  // Try to canonicalize the stored type.
  if (combineStoreToValueType(*this, SI))
    return eraseInstFromFunction(SI);

  // Attempt to improve the alignment.
  const Align KnownAlign = getOrEnforceKnownAlignment(
      Ptr, DL.getPrefTypeAlign(Val->getType()), DL, &SI, &AC, &DT);
  if (KnownAlign > SI.getAlign())
    SI.setAlignment(KnownAlign);

  // Try to canonicalize the stored type.
  if (unpackStoreToAggregate(*this, SI))
    return eraseInstFromFunction(SI);

  if (removeBitcastsFromLoadStoreOnMinMax(*this, SI))
    return eraseInstFromFunction(SI);

  // Replace GEP indices if possible.
  if (Instruction *NewGEPI = replaceGEPIdxWithZero(*this, Ptr, SI)) {
      Worklist.push(NewGEPI);
      return &SI;
  }

  // Don't hack volatile/ordered stores.
  // FIXME: Some bits are legal for ordered atomic stores; needs refactoring.
  if (!SI.isUnordered()) return nullptr;

  // If the RHS is an alloca with a single use, zapify the store, making the
  // alloca dead.
  if (Ptr->hasOneUse()) {
    if (isa<AllocaInst>(Ptr))
      return eraseInstFromFunction(SI);
    if (GetElementPtrInst *GEP = dyn_cast<GetElementPtrInst>(Ptr)) {
      if (isa<AllocaInst>(GEP->getOperand(0))) {
        if (GEP->getOperand(0)->hasOneUse())
          return eraseInstFromFunction(SI);
      }
    }
  }

  // If we have a store to a location which is known constant, we can conclude
  // that the store must be storing the constant value (else the memory
  // wouldn't be constant), and this must be a noop.
  if (AA->pointsToConstantMemory(Ptr))
    return eraseInstFromFunction(SI);

  // Do really simple DSE, to catch cases where there are several consecutive
  // stores to the same location, separated by a few arithmetic operations. This
  // situation often occurs with bitfield accesses.
  BasicBlock::iterator BBI(SI);
  for (unsigned ScanInsts = 6; BBI != SI.getParent()->begin() && ScanInsts;
       --ScanInsts) {
    --BBI;
    // Don't count debug info directives, lest they affect codegen,
    // and we skip pointer-to-pointer bitcasts, which are NOPs.
    if (isa<DbgInfoIntrinsic>(BBI) ||
        (isa<BitCastInst>(BBI) && BBI->getType()->isPointerTy())) {
      ScanInsts++;
      continue;
    }

    if (StoreInst *PrevSI = dyn_cast<StoreInst>(BBI)) {
      // Prev store isn't volatile, and stores to the same location?
      if (PrevSI->isUnordered() && equivalentAddressValues(PrevSI->getOperand(1),
                                                        SI.getOperand(1))) {
        ++NumDeadStore;
        // Manually add back the original store to the worklist now, so it will
        // be processed after the operands of the removed store, as this may
        // expose additional DSE opportunities.
        Worklist.push(&SI);
        eraseInstFromFunction(*PrevSI);
        return nullptr;
      }
      break;
    }

    // If this is a load, we have to stop.  However, if the loaded value is from
    // the pointer we're loading and is producing the pointer we're storing,
    // then *this* store is dead (X = load P; store X -> P).
    if (LoadInst *LI = dyn_cast<LoadInst>(BBI)) {
      if (LI == Val && equivalentAddressValues(LI->getOperand(0), Ptr)) {
        assert(SI.isUnordered() && "can't eliminate ordering operation");
        return eraseInstFromFunction(SI);
      }

      // Otherwise, this is a load from some other location.  Stores before it
      // may not be dead.
      break;
    }

    // Don't skip over loads, throws or things that can modify memory.
    if (BBI->mayWriteToMemory() || BBI->mayReadFromMemory() || BBI->mayThrow())
      break;
  }

  // store X, null    -> turns into 'unreachable' in SimplifyCFG
  // store X, GEP(null, Y) -> turns into 'unreachable' in SimplifyCFG
  if (canSimplifyNullStoreOrGEP(SI)) {
    if (!isa<UndefValue>(Val))
      return replaceOperand(SI, 0, UndefValue::get(Val->getType()));
    return nullptr;  // Do not modify these!
  }

  // store undef, Ptr -> noop
  if (isa<UndefValue>(Val))
    return eraseInstFromFunction(SI);

  return nullptr;
}

/// Try to transform:
///   if () { *P = v1; } else { *P = v2 }
/// or:
///   *P = v1; if () { *P = v2; }
/// into a phi node with a store in the successor.
bool InstCombinerImpl::mergeStoreIntoSuccessor(StoreInst &SI) {
  if (!SI.isUnordered())
    return false; // This code has not been audited for volatile/ordered case.

  // Check if the successor block has exactly 2 incoming edges.
  BasicBlock *StoreBB = SI.getParent();
  BasicBlock *DestBB = StoreBB->getTerminator()->getSuccessor(0);
  if (!DestBB->hasNPredecessors(2))
    return false;

  // Capture the other block (the block that doesn't contain our store).
  pred_iterator PredIter = pred_begin(DestBB);
  if (*PredIter == StoreBB)
    ++PredIter;
  BasicBlock *OtherBB = *PredIter;

  // Bail out if all of the relevant blocks aren't distinct. This can happen,
  // for example, if SI is in an infinite loop.
  if (StoreBB == DestBB || OtherBB == DestBB)
    return false;

  // Verify that the other block ends in a branch and is not otherwise empty.
  BasicBlock::iterator BBI(OtherBB->getTerminator());
  BranchInst *OtherBr = dyn_cast<BranchInst>(BBI);
  if (!OtherBr || BBI == OtherBB->begin())
    return false;

  // If the other block ends in an unconditional branch, check for the 'if then
  // else' case. There is an instruction before the branch.
  StoreInst *OtherStore = nullptr;
  if (OtherBr->isUnconditional()) {
    --BBI;
    // Skip over debugging info.
    while (isa<DbgInfoIntrinsic>(BBI) ||
           (isa<BitCastInst>(BBI) && BBI->getType()->isPointerTy())) {
      if (BBI==OtherBB->begin())
        return false;
      --BBI;
    }
    // If this isn't a store, isn't a store to the same location, or is not the
    // right kind of store, bail out.
    OtherStore = dyn_cast<StoreInst>(BBI);
    if (!OtherStore || OtherStore->getOperand(1) != SI.getOperand(1) ||
        !SI.isSameOperationAs(OtherStore))
      return false;
  } else {
    // Otherwise, the other block ended with a conditional branch. If one of the
    // destinations is StoreBB, then we have the if/then case.
    if (OtherBr->getSuccessor(0) != StoreBB &&
        OtherBr->getSuccessor(1) != StoreBB)
      return false;

    // Okay, we know that OtherBr now goes to Dest and StoreBB, so this is an
    // if/then triangle. See if there is a store to the same ptr as SI that
    // lives in OtherBB.
    for (;; --BBI) {
      // Check to see if we find the matching store.
      if ((OtherStore = dyn_cast<StoreInst>(BBI))) {
        if (OtherStore->getOperand(1) != SI.getOperand(1) ||
            !SI.isSameOperationAs(OtherStore))
          return false;
        break;
      }
      // If we find something that may be using or overwriting the stored
      // value, or if we run out of instructions, we can't do the transform.
      if (BBI->mayReadFromMemory() || BBI->mayThrow() ||
          BBI->mayWriteToMemory() || BBI == OtherBB->begin())
        return false;
    }

    // In order to eliminate the store in OtherBr, we have to make sure nothing
    // reads or overwrites the stored value in StoreBB.
    for (BasicBlock::iterator I = StoreBB->begin(); &*I != &SI; ++I) {
      // FIXME: This should really be AA driven.
      if (I->mayReadFromMemory() || I->mayThrow() || I->mayWriteToMemory())
        return false;
    }
  }

  // Insert a PHI node now if we need it.
  Value *MergedVal = OtherStore->getOperand(0);
  // The debug locations of the original instructions might differ. Merge them.
  DebugLoc MergedLoc = DILocation::getMergedLocation(SI.getDebugLoc(),
                                                     OtherStore->getDebugLoc());
  if (MergedVal != SI.getOperand(0)) {
    PHINode *PN = PHINode::Create(MergedVal->getType(), 2, "storemerge");
    PN->addIncoming(SI.getOperand(0), SI.getParent());
    PN->addIncoming(OtherStore->getOperand(0), OtherBB);
    MergedVal = InsertNewInstBefore(PN, DestBB->front());
    PN->setDebugLoc(MergedLoc);
  }

  // Advance to a place where it is safe to insert the new store and insert it.
  BBI = DestBB->getFirstInsertionPt();
  StoreInst *NewSI =
      new StoreInst(MergedVal, SI.getOperand(1), SI.isVolatile(), SI.getAlign(),
                    SI.getOrdering(), SI.getSyncScopeID());
  InsertNewInstBefore(NewSI, *BBI);
  NewSI->setDebugLoc(MergedLoc);

  // If the two stores had AA tags, merge them.
  AAMDNodes AATags;
  SI.getAAMetadata(AATags);
  if (AATags) {
    OtherStore->getAAMetadata(AATags, /* Merge = */ true);
    NewSI->setAAMetadata(AATags);
  }

  // Nuke the old stores.
  eraseInstFromFunction(SI);
  eraseInstFromFunction(*OtherStore);
  return true;
}<|MERGE_RESOLUTION|>--- conflicted
+++ resolved
@@ -1232,11 +1232,7 @@
   // where there are several consecutive memory accesses to the same location,
   // separated by a few arithmetic operations.
   bool IsLoadCSE = false;
-<<<<<<< HEAD
   if (Value *AvailableVal = FindAvailableLoadedValue(&LI, *AA, &IsLoadCSE)) {
-=======
-  if (Value *AvailableVal = FindAvailableLoadedValue(
-          &LI, LI.getParent(), BBI, DefMaxInstsToScan, AA, &IsLoadCSE)) {
 #if INTEL_CUSTOMIZATION
 #if INTEL_INCLUDE_DTRANS
     // If DTrans is enabled and we are in the LTO phase, then we may want to
@@ -1248,7 +1244,6 @@
       return nullptr;
 #endif // INTEL_INCLUDE_DTRANS
 #endif // INTEL_CUSTOMIZATION
->>>>>>> 813169f3
     if (IsLoadCSE)
       combineMetadataForCSE(cast<LoadInst>(AvailableVal), &LI, false);
 
