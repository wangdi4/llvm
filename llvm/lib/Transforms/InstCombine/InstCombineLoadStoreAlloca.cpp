--- conflicted
+++ resolved
@@ -535,13 +535,10 @@
         // types.
         const Align MaxAlign = std::max(EntryAI->getAlign(), AI.getAlign());
         EntryAI->setAlignment(MaxAlign);
-<<<<<<< HEAD
-=======
 #ifndef INTEL_SYCL_OPAQUEPOINTER_READY
         if (AI.getType() != EntryAI->getType())
           return new BitCastInst(EntryAI, AI.getType());
 #endif //INTEL_SYCL_OPAQUEPOINTER_READY
->>>>>>> b9c73bc0
         return replaceInstUsesWith(AI, EntryAI);
       }
     }
@@ -567,26 +564,19 @@
       LLVM_DEBUG(dbgs() << "Found alloca equal to global: " << AI << '\n');
       LLVM_DEBUG(dbgs() << "  memcpy = " << *Copy << '\n');
       unsigned SrcAddrSpace = TheSrc->getType()->getPointerAddressSpace();
-<<<<<<< HEAD
-=======
 #ifndef INTEL_SYCL_OPAQUEPOINTER_READY
       auto *DestTy = PointerType::get(AI.getAllocatedType(), SrcAddrSpace);
 #endif //INTEL_SYCL_OPAQUEPOINTER_READY
->>>>>>> b9c73bc0
       if (AI.getAddressSpace() == SrcAddrSpace) {
         for (Instruction *Delete : ToDelete)
           eraseInstFromFunction(*Delete);
 
-<<<<<<< HEAD
-        Instruction *NewI = replaceInstUsesWith(AI, TheSrc);
-=======
 #ifdef INTEL_SYCL_OPAQUEPOINTER_READY
         Instruction *NewI = replaceInstUsesWith(AI, TheSrc);
 #else //INTEL_SYCL_OPAQUEPOINTER_READY
         Value *Cast = Builder.CreateBitCast(TheSrc, DestTy);
         Instruction *NewI = replaceInstUsesWith(AI, Cast);
 #endif //INTEL_SYCL_OPAQUEPOINTER_READY
->>>>>>> b9c73bc0
         eraseInstFromFunction(*Copy);
         ++NumGlobalCopies;
         return NewI;
@@ -597,16 +587,12 @@
         for (Instruction *Delete : ToDelete)
           eraseInstFromFunction(*Delete);
 
-<<<<<<< HEAD
-        PtrReplacer.replacePointer(TheSrc);
-=======
 #ifdef INTEL_SYCL_OPAQUEPOINTER_READY
         PtrReplacer.replacePointer(TheSrc);
 #else //INTEL_SYCL_OPAQUEPOINTER_READY
         Value *Cast = Builder.CreateBitCast(TheSrc, DestTy);
         PtrReplacer.replacePointer(Cast);
 #endif //INTEL_SYCL_OPAQUEPOINTER_READY
->>>>>>> b9c73bc0
         ++NumGlobalCopies;
       }
     }
