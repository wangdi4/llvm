//===- InstCombineMulDivRem.cpp -------------------------------------------===//
// INTEL_CUSTOMIZATION
//
// INTEL CONFIDENTIAL
//
// Modifications, Copyright (C) 2021 Intel Corporation
//
// This software and the related documents are Intel copyrighted materials, and
// your use of them is governed by the express license under which they were
// provided to you ("License"). Unless the License provides otherwise, you may not
// use, modify, copy, publish, distribute, disclose or transmit this software or
// the related documents without Intel's prior written permission.
//
// This software and the related documents are provided as is, with no express
// or implied warranties, other than those that are expressly stated in the
// License.
//
// end INTEL_CUSTOMIZATION
//
// Part of the LLVM Project, under the Apache License v2.0 with LLVM Exceptions.
// See https://llvm.org/LICENSE.txt for license information.
// SPDX-License-Identifier: Apache-2.0 WITH LLVM-exception
//
//===----------------------------------------------------------------------===//
//
// This file implements the visit functions for mul, fmul, sdiv, udiv, fdiv,
// srem, urem, frem.
//
//===----------------------------------------------------------------------===//

#include "InstCombineInternal.h"
#include "llvm/ADT/APInt.h"
#include "llvm/ADT/SmallVector.h"
#include "llvm/Analysis/Intel_FPValueRangeAnalysis.h" // INTEL
#include "llvm/Analysis/InstructionSimplify.h"
#include "llvm/IR/BasicBlock.h"
#include "llvm/IR/Constant.h"
#include "llvm/IR/Constants.h"
#include "llvm/IR/InstrTypes.h"
#include "llvm/IR/Instruction.h"
#include "llvm/IR/Instructions.h"
#include "llvm/IR/IntrinsicInst.h"
#include "llvm/IR/Intrinsics.h"
#include "llvm/IR/Operator.h"
#include "llvm/IR/PatternMatch.h"
#include "llvm/IR/Type.h"
#include "llvm/IR/Value.h"
#include "llvm/Support/Casting.h"
#include "llvm/Support/ErrorHandling.h"
#include "llvm/Transforms/InstCombine/InstCombiner.h"
#include "llvm/Transforms/Utils/BuildLibCalls.h"
#include <cassert>

#define DEBUG_TYPE "instcombine"
#include "llvm/Transforms/Utils/InstructionWorklist.h"

using namespace llvm;
using namespace PatternMatch;

/// The specific integer value is used in a context where it is known to be
/// non-zero.  If this allows us to simplify the computation, do so and return
/// the new operand, otherwise return null.
static Value *simplifyValueKnownNonZero(Value *V, InstCombinerImpl &IC,
                                        Instruction &CxtI) {
  // If V has multiple uses, then we would have to do more analysis to determine
  // if this is safe.  For example, the use could be in dynamically unreached
  // code.
  if (!V->hasOneUse()) return nullptr;

  bool MadeChange = false;

  // ((1 << A) >>u B) --> (1 << (A-B))
  // Because V cannot be zero, we know that B is less than A.
  Value *A = nullptr, *B = nullptr, *One = nullptr;
  if (match(V, m_LShr(m_OneUse(m_Shl(m_Value(One), m_Value(A))), m_Value(B))) &&
      match(One, m_One())) {
    A = IC.Builder.CreateSub(A, B);
    return IC.Builder.CreateShl(One, A);
  }

  // (PowerOfTwo >>u B) --> isExact since shifting out the result would make it
  // inexact.  Similarly for <<.
  BinaryOperator *I = dyn_cast<BinaryOperator>(V);
  if (I && I->isLogicalShift() &&
      IC.isKnownToBeAPowerOfTwo(I->getOperand(0), false, 0, &CxtI)) {
    // We know that this is an exact/nuw shift and that the input is a
    // non-zero context as well.
    if (Value *V2 = simplifyValueKnownNonZero(I->getOperand(0), IC, CxtI)) {
      IC.replaceOperand(*I, 0, V2);
      MadeChange = true;
    }

    if (I->getOpcode() == Instruction::LShr && !I->isExact()) {
      I->setIsExact();
      MadeChange = true;
    }

    if (I->getOpcode() == Instruction::Shl && !I->hasNoUnsignedWrap()) {
      I->setHasNoUnsignedWrap();
      MadeChange = true;
    }
  }

  // TODO: Lots more we could do here:
  //    If V is a phi node, we can call this on each of its operands.
  //    "select cond, X, 0" can simplify to "X".

  return MadeChange ? V : nullptr;
}

// TODO: This is a specific form of a much more general pattern.
//       We could detect a select with any binop identity constant, or we
//       could use SimplifyBinOp to see if either arm of the select reduces.
//       But that needs to be done carefully and/or while removing potential
//       reverse canonicalizations as in InstCombiner::foldSelectIntoOp().
static Value *foldMulSelectToNegate(BinaryOperator &I,
                                    InstCombiner::BuilderTy &Builder) {
  Value *Cond, *OtherOp;

  // mul (select Cond, 1, -1), OtherOp --> select Cond, OtherOp, -OtherOp
  // mul OtherOp, (select Cond, 1, -1) --> select Cond, OtherOp, -OtherOp
  if (match(&I, m_c_Mul(m_OneUse(m_Select(m_Value(Cond), m_One(), m_AllOnes())),
                        m_Value(OtherOp)))) {
    bool HasAnyNoWrap = I.hasNoSignedWrap() || I.hasNoUnsignedWrap();
    Value *Neg = Builder.CreateNeg(OtherOp, "", false, HasAnyNoWrap);
    return Builder.CreateSelect(Cond, OtherOp, Neg);
  }
  // mul (select Cond, -1, 1), OtherOp --> select Cond, -OtherOp, OtherOp
  // mul OtherOp, (select Cond, -1, 1) --> select Cond, -OtherOp, OtherOp
  if (match(&I, m_c_Mul(m_OneUse(m_Select(m_Value(Cond), m_AllOnes(), m_One())),
                        m_Value(OtherOp)))) {
    bool HasAnyNoWrap = I.hasNoSignedWrap() || I.hasNoUnsignedWrap();
    Value *Neg = Builder.CreateNeg(OtherOp, "", false, HasAnyNoWrap);
    return Builder.CreateSelect(Cond, Neg, OtherOp);
  }

  // fmul (select Cond, 1.0, -1.0), OtherOp --> select Cond, OtherOp, -OtherOp
  // fmul OtherOp, (select Cond, 1.0, -1.0) --> select Cond, OtherOp, -OtherOp
  if (match(&I, m_c_FMul(m_OneUse(m_Select(m_Value(Cond), m_SpecificFP(1.0),
                                           m_SpecificFP(-1.0))),
                         m_Value(OtherOp)))) {
    IRBuilder<>::FastMathFlagGuard FMFGuard(Builder);
    Builder.setFastMathFlags(I.getFastMathFlags());
    return Builder.CreateSelect(Cond, OtherOp, Builder.CreateFNeg(OtherOp));
  }

  // fmul (select Cond, -1.0, 1.0), OtherOp --> select Cond, -OtherOp, OtherOp
  // fmul OtherOp, (select Cond, -1.0, 1.0) --> select Cond, -OtherOp, OtherOp
  if (match(&I, m_c_FMul(m_OneUse(m_Select(m_Value(Cond), m_SpecificFP(-1.0),
                                           m_SpecificFP(1.0))),
                         m_Value(OtherOp)))) {
    IRBuilder<>::FastMathFlagGuard FMFGuard(Builder);
    Builder.setFastMathFlags(I.getFastMathFlags());
    return Builder.CreateSelect(Cond, Builder.CreateFNeg(OtherOp), OtherOp);
  }

  return nullptr;
}

Instruction *InstCombinerImpl::visitMul(BinaryOperator &I) {
  if (Value *V = simplifyMulInst(I.getOperand(0), I.getOperand(1),
                                 SQ.getWithInstruction(&I)))
    return replaceInstUsesWith(I, V);

  if (SimplifyAssociativeOrCommutative(I))
    return &I;

  if (Instruction *X = foldVectorBinop(I))
    return X;

  if (Instruction *Phi = foldBinopWithPhiOperands(I))
    return Phi;

  if (Value *V = SimplifyUsingDistributiveLaws(I))
    return replaceInstUsesWith(I, V);

  Value *Op0 = I.getOperand(0), *Op1 = I.getOperand(1);
  unsigned BitWidth = I.getType()->getScalarSizeInBits();

  // X * -1 == 0 - X
  if (match(Op1, m_AllOnes())) {
    BinaryOperator *BO = BinaryOperator::CreateNeg(Op0, I.getName());
    if (I.hasNoSignedWrap())
      BO->setHasNoSignedWrap();
    return BO;
  }

  // Also allow combining multiply instructions on vectors.
  {
    Value *NewOp;
    Constant *C1, *C2;
    const APInt *IVal;
    if (match(&I, m_Mul(m_Shl(m_Value(NewOp), m_Constant(C2)),
                        m_Constant(C1))) &&
        match(C1, m_APInt(IVal))) {
      // ((X << C2)*C1) == (X * (C1 << C2))
      Constant *Shl = ConstantExpr::getShl(C1, C2);
      BinaryOperator *Mul = cast<BinaryOperator>(I.getOperand(0));
      BinaryOperator *BO = BinaryOperator::CreateMul(NewOp, Shl);
      if (I.hasNoUnsignedWrap() && Mul->hasNoUnsignedWrap())
        BO->setHasNoUnsignedWrap();
      if (I.hasNoSignedWrap() && Mul->hasNoSignedWrap() &&
          Shl->isNotMinSignedValue())
        BO->setHasNoSignedWrap();
      return BO;
    }

    if (match(&I, m_Mul(m_Value(NewOp), m_Constant(C1)))) {
      // Replace X*(2^C) with X << C, where C is either a scalar or a vector.
      if (Constant *NewCst = ConstantExpr::getExactLogBase2(C1)) {
        BinaryOperator *Shl = BinaryOperator::CreateShl(NewOp, NewCst);

        if (I.hasNoUnsignedWrap())
          Shl->setHasNoUnsignedWrap();
        if (I.hasNoSignedWrap()) {
          const APInt *V;
          if (match(NewCst, m_APInt(V)) && *V != V->getBitWidth() - 1)
            Shl->setHasNoSignedWrap();
        }

        return Shl;
      }
    }
  }

  if (Op0->hasOneUse() && match(Op1, m_NegatedPower2())) {
    // Interpret  X * (-1<<C)  as  (-X) * (1<<C)  and try to sink the negation.
    // The "* (1<<C)" thus becomes a potential shifting opportunity.
    if (Value *NegOp0 = Negator::Negate(/*IsNegation*/ true, Op0, *this))
      return BinaryOperator::CreateMul(
          NegOp0, ConstantExpr::getNeg(cast<Constant>(Op1)), I.getName());
  }

  if (Instruction *FoldedMul = foldBinOpIntoSelectOrPhi(I))
    return FoldedMul;

  if (Value *FoldedMul = foldMulSelectToNegate(I, Builder))
    return replaceInstUsesWith(I, FoldedMul);

  // Simplify mul instructions with a constant RHS.
  if (isa<Constant>(Op1)) {
    // Canonicalize (X+C1)*CI -> X*CI+C1*CI.
    Value *X;
    Constant *C1;
    if (match(Op0, m_OneUse(m_Add(m_Value(X), m_Constant(C1))))) {
      Value *Mul = Builder.CreateMul(C1, Op1);
      // Only go forward with the transform if C1*CI simplifies to a tidier
      // constant.
      if (!match(Mul, m_Mul(m_Value(), m_Value())))
        return BinaryOperator::CreateAdd(Builder.CreateMul(X, Op1), Mul);
    }
  }

  // abs(X) * abs(X) -> X * X
  // nabs(X) * nabs(X) -> X * X
  if (Op0 == Op1) {
    Value *X, *Y;
    SelectPatternFlavor SPF = matchSelectPattern(Op0, X, Y).Flavor;
    if (SPF == SPF_ABS || SPF == SPF_NABS)
      return BinaryOperator::CreateMul(X, X);

    if (match(Op0, m_Intrinsic<Intrinsic::abs>(m_Value(X))))
      return BinaryOperator::CreateMul(X, X);
  }

  // -X * C --> X * -C
  Value *X, *Y;
  Constant *Op1C;
  if (match(Op0, m_Neg(m_Value(X))) && match(Op1, m_Constant(Op1C)))
    return BinaryOperator::CreateMul(X, ConstantExpr::getNeg(Op1C));

  // -X * -Y --> X * Y
  if (match(Op0, m_Neg(m_Value(X))) && match(Op1, m_Neg(m_Value(Y)))) {
    auto *NewMul = BinaryOperator::CreateMul(X, Y);
    if (I.hasNoSignedWrap() &&
        cast<OverflowingBinaryOperator>(Op0)->hasNoSignedWrap() &&
        cast<OverflowingBinaryOperator>(Op1)->hasNoSignedWrap())
      NewMul->setHasNoSignedWrap();
    return NewMul;
  }

  // -X * Y --> -(X * Y)
  // X * -Y --> -(X * Y)
  if (match(&I, m_c_Mul(m_OneUse(m_Neg(m_Value(X))), m_Value(Y))))
    return BinaryOperator::CreateNeg(Builder.CreateMul(X, Y));

  // (X / Y) *  Y = X - (X % Y)
  // (X / Y) * -Y = (X % Y) - X
  {
    Value *Y = Op1;
    BinaryOperator *Div = dyn_cast<BinaryOperator>(Op0);
    if (!Div || (Div->getOpcode() != Instruction::UDiv &&
                 Div->getOpcode() != Instruction::SDiv)) {
      Y = Op0;
      Div = dyn_cast<BinaryOperator>(Op1);
    }
    Value *Neg = dyn_castNegVal(Y);
    if (Div && Div->hasOneUse() &&
        (Div->getOperand(1) == Y || Div->getOperand(1) == Neg) &&
        (Div->getOpcode() == Instruction::UDiv ||
         Div->getOpcode() == Instruction::SDiv)) {
      Value *X = Div->getOperand(0), *DivOp1 = Div->getOperand(1);

      // If the division is exact, X % Y is zero, so we end up with X or -X.
      if (Div->isExact()) {
        if (DivOp1 == Y)
          return replaceInstUsesWith(I, X);
        return BinaryOperator::CreateNeg(X);
      }

      auto RemOpc = Div->getOpcode() == Instruction::UDiv ? Instruction::URem
                                                          : Instruction::SRem;
      // X must be frozen because we are increasing its number of uses.
      Value *XFreeze = Builder.CreateFreeze(X, X->getName() + ".fr");
      Value *Rem = Builder.CreateBinOp(RemOpc, XFreeze, DivOp1);
      if (DivOp1 == Y)
        return BinaryOperator::CreateSub(XFreeze, Rem);
      return BinaryOperator::CreateSub(Rem, XFreeze);
    }
  }

  // Fold the following two scenarios:
  //   1) i1 mul -> i1 and.
  //   2) X * Y --> X & Y, iff X, Y can be only {0,1}.
  // Note: We could use known bits to generalize this and related patterns with
  // shifts/truncs
  Type *Ty = I.getType();
  if (Ty->isIntOrIntVectorTy(1) ||
      (match(Op0, m_And(m_Value(), m_One())) &&
       match(Op1, m_And(m_Value(), m_One()))))
    return BinaryOperator::CreateAnd(Op0, Op1);

  // X*(1 << Y) --> X << Y
  // (1 << Y)*X --> X << Y
  {
    Value *Y;
    BinaryOperator *BO = nullptr;
    bool ShlNSW = false;
    if (match(Op0, m_Shl(m_One(), m_Value(Y)))) {
      BO = BinaryOperator::CreateShl(Op1, Y);
      ShlNSW = cast<ShlOperator>(Op0)->hasNoSignedWrap();
    } else if (match(Op1, m_Shl(m_One(), m_Value(Y)))) {
      BO = BinaryOperator::CreateShl(Op0, Y);
      ShlNSW = cast<ShlOperator>(Op1)->hasNoSignedWrap();
    }
    if (BO) {
      if (I.hasNoUnsignedWrap())
        BO->setHasNoUnsignedWrap();
      if (I.hasNoSignedWrap() && ShlNSW)
        BO->setHasNoSignedWrap();
      return BO;
    }
  }

  // (zext bool X) * (zext bool Y) --> zext (and X, Y)
  // (sext bool X) * (sext bool Y) --> zext (and X, Y)
  // Note: -1 * -1 == 1 * 1 == 1 (if the extends match, the result is the same)
  if (((match(Op0, m_ZExt(m_Value(X))) && match(Op1, m_ZExt(m_Value(Y)))) ||
       (match(Op0, m_SExt(m_Value(X))) && match(Op1, m_SExt(m_Value(Y))))) &&
      X->getType()->isIntOrIntVectorTy(1) && X->getType() == Y->getType() &&
      (Op0->hasOneUse() || Op1->hasOneUse() || X == Y)) {
    Value *And = Builder.CreateAnd(X, Y, "mulbool");
    return CastInst::Create(Instruction::ZExt, And, Ty);
  }
  // (sext bool X) * (zext bool Y) --> sext (and X, Y)
  // (zext bool X) * (sext bool Y) --> sext (and X, Y)
  // Note: -1 * 1 == 1 * -1  == -1
  if (((match(Op0, m_SExt(m_Value(X))) && match(Op1, m_ZExt(m_Value(Y)))) ||
       (match(Op0, m_ZExt(m_Value(X))) && match(Op1, m_SExt(m_Value(Y))))) &&
      X->getType()->isIntOrIntVectorTy(1) && X->getType() == Y->getType() &&
      (Op0->hasOneUse() || Op1->hasOneUse())) {
    Value *And = Builder.CreateAnd(X, Y, "mulbool");
    return CastInst::Create(Instruction::SExt, And, Ty);
  }

  // (zext bool X) * Y --> X ? Y : 0
  // Y * (zext bool X) --> X ? Y : 0
  if (match(Op0, m_ZExt(m_Value(X))) && X->getType()->isIntOrIntVectorTy(1))
    return SelectInst::Create(X, Op1, ConstantInt::getNullValue(Ty));
  if (match(Op1, m_ZExt(m_Value(X))) && X->getType()->isIntOrIntVectorTy(1))
    return SelectInst::Create(X, Op0, ConstantInt::getNullValue(Ty));

  Constant *ImmC;
  if (match(Op1, m_ImmConstant(ImmC))) {
    // (sext bool X) * C --> X ? -C : 0
    if (match(Op0, m_SExt(m_Value(X))) && X->getType()->isIntOrIntVectorTy(1)) {
      Constant *NegC = ConstantExpr::getNeg(ImmC);
      return SelectInst::Create(X, NegC, ConstantInt::getNullValue(Ty));
    }

    // (ashr i32 X, 31) * C --> (X < 0) ? -C : 0
    const APInt *C;
    if (match(Op0, m_OneUse(m_AShr(m_Value(X), m_APInt(C)))) &&
        *C == C->getBitWidth() - 1) {
      Constant *NegC = ConstantExpr::getNeg(ImmC);
      Value *IsNeg = Builder.CreateIsNeg(X, "isneg");
      return SelectInst::Create(IsNeg, NegC, ConstantInt::getNullValue(Ty));
    }
  }

  // (lshr X, 31) * Y --> (X < 0) ? Y : 0
  // TODO: We are not checking one-use because the elimination of the multiply
  //       is better for analysis?
  const APInt *C;
  if (match(&I, m_c_BinOp(m_LShr(m_Value(X), m_APInt(C)), m_Value(Y))) &&
      *C == C->getBitWidth() - 1) {
    Value *IsNeg = Builder.CreateIsNeg(X, "isneg");
    return SelectInst::Create(IsNeg, Y, ConstantInt::getNullValue(Ty));
  }

  // (and X, 1) * Y --> (trunc X) ? Y : 0
  if (match(&I, m_c_BinOp(m_OneUse(m_And(m_Value(X), m_One())), m_Value(Y)))) {
    Value *Tr = Builder.CreateTrunc(X, CmpInst::makeCmpResultType(Ty));
    return SelectInst::Create(Tr, Y, ConstantInt::getNullValue(Ty));
  }

  // ((ashr X, 31) | 1) * X --> abs(X)
  // X * ((ashr X, 31) | 1) --> abs(X)
  if (match(&I, m_c_BinOp(m_Or(m_AShr(m_Value(X),
                                      m_SpecificIntAllowUndef(BitWidth - 1)),
                               m_One()),
                          m_Deferred(X)))) {
    Value *Abs = Builder.CreateBinaryIntrinsic(
        Intrinsic::abs, X,
        ConstantInt::getBool(I.getContext(), I.hasNoSignedWrap()));
    Abs->takeName(&I);
    return replaceInstUsesWith(I, Abs);
  }

  if (Instruction *Ext = narrowMathIfNoOverflow(I))
    return Ext;

  bool Changed = false;
  if (!I.hasNoSignedWrap() && willNotOverflowSignedMul(Op0, Op1, I)) {
    Changed = true;
    I.setHasNoSignedWrap(true);
  }

  if (!I.hasNoUnsignedWrap() && willNotOverflowUnsignedMul(Op0, Op1, I)) {
    Changed = true;
    I.setHasNoUnsignedWrap(true);
  }

#if INTEL_CUSTOMIZATION
  // If nsw flag is set and both inputs are known non-negative, then the
  // operation is also nuw. This is limited to the case where one argument is
  // a constant to avoid yet another call to computeKnownBits.
  // It would be create to merge this into willNotOverflowUnsignedMul above,
  // but it requires several interface changes that would need to be
  // customized.
  if (I.hasNoSignedWrap() && !I.hasNoUnsignedWrap()) {
    const APInt *C;
    if (match(Op1, m_APInt(C)) && C->isNonNegative()) {
      KnownBits LHSKnown = computeKnownBits(Op0, 0, &I);
      if (LHSKnown.isNonNegative()) {
        Changed = true;
        I.setHasNoUnsignedWrap(true);
      }
    }
  }
#endif // INTEL_CUSTOMIZATION

  return Changed ? &I : nullptr;
}

Instruction *InstCombinerImpl::foldFPSignBitOps(BinaryOperator &I) {
  BinaryOperator::BinaryOps Opcode = I.getOpcode();
  assert((Opcode == Instruction::FMul || Opcode == Instruction::FDiv) &&
         "Expected fmul or fdiv");

  Value *Op0 = I.getOperand(0), *Op1 = I.getOperand(1);
  Value *X, *Y;

  // -X * -Y --> X * Y
  // -X / -Y --> X / Y
  if (match(Op0, m_FNeg(m_Value(X))) && match(Op1, m_FNeg(m_Value(Y))))
    return BinaryOperator::CreateWithCopiedFlags(Opcode, X, Y, &I);

  // fabs(X) * fabs(X) -> X * X
  // fabs(X) / fabs(X) -> X / X
  if (Op0 == Op1 && match(Op0, m_FAbs(m_Value(X))))
    return BinaryOperator::CreateWithCopiedFlags(Opcode, X, X, &I);

  // fabs(X) * fabs(Y) --> fabs(X * Y)
  // fabs(X) / fabs(Y) --> fabs(X / Y)
  if (match(Op0, m_FAbs(m_Value(X))) && match(Op1, m_FAbs(m_Value(Y))) &&
      (Op0->hasOneUse() || Op1->hasOneUse())) {
    IRBuilder<>::FastMathFlagGuard FMFGuard(Builder);
    Builder.setFastMathFlags(I.getFastMathFlags());
    Value *XY = Builder.CreateBinOp(Opcode, X, Y);
    Value *Fabs = Builder.CreateUnaryIntrinsic(Intrinsic::fabs, XY);
    Fabs->takeName(&I);
    return replaceInstUsesWith(I, Fabs);
  }

  return nullptr;
}

Instruction *InstCombinerImpl::visitFMul(BinaryOperator &I) {
  if (Value *V = simplifyFMulInst(I.getOperand(0), I.getOperand(1),
                                  I.getFastMathFlags(),
                                  SQ.getWithInstruction(&I)))
    return replaceInstUsesWith(I, V);

  if (SimplifyAssociativeOrCommutative(I))
    return &I;

  if (Instruction *X = foldVectorBinop(I))
    return X;

  if (Instruction *Phi = foldBinopWithPhiOperands(I))
    return Phi;

  if (Instruction *FoldedMul = foldBinOpIntoSelectOrPhi(I))
    return FoldedMul;

  if (Value *FoldedMul = foldMulSelectToNegate(I, Builder))
    return replaceInstUsesWith(I, FoldedMul);

  if (Instruction *R = foldFPSignBitOps(I))
    return R;

  // X * -1.0 --> -X
  Value *Op0 = I.getOperand(0), *Op1 = I.getOperand(1);
  if (match(Op1, m_SpecificFP(-1.0)))
    return UnaryOperator::CreateFNegFMF(Op0, &I);

  // -X * C --> X * -C
  Value *X, *Y;
  Constant *C;
  if (match(Op0, m_FNeg(m_Value(X))) && match(Op1, m_Constant(C)))
    if (Constant *NegC = ConstantFoldUnaryOpOperand(Instruction::FNeg, C, DL))
      return BinaryOperator::CreateFMulFMF(X, NegC, &I);

  // (select A, B, C) * (select A, D, E) --> select A, (B*D), (C*E)
  if (Value *V = SimplifySelectsFeedingBinaryOp(I, Op0, Op1))
    return replaceInstUsesWith(I, V);

  if (I.hasAllowReassoc()) {
    // Reassociate constant RHS with another constant to form constant
    // expression.
    if (match(Op1, m_Constant(C)) && C->isFiniteNonZeroFP()) {
      Constant *C1;
      if (match(Op0, m_OneUse(m_FDiv(m_Constant(C1), m_Value(X))))) {
        // (C1 / X) * C --> (C * C1) / X
        Constant *CC1 =
            ConstantFoldBinaryOpOperands(Instruction::FMul, C, C1, DL);
        if (CC1 && CC1->isNormalFP())
          return BinaryOperator::CreateFDivFMF(CC1, X, &I);
      }
      if (match(Op0, m_FDiv(m_Value(X), m_Constant(C1)))) {
        // (X / C1) * C --> X * (C / C1)
        Constant *CDivC1 =
            ConstantFoldBinaryOpOperands(Instruction::FDiv, C, C1, DL);
        if (CDivC1 && CDivC1->isNormalFP())
          return BinaryOperator::CreateFMulFMF(X, CDivC1, &I);

        // If the constant was a denormal, try reassociating differently.
        // (X / C1) * C --> X / (C1 / C)
        Constant *C1DivC =
            ConstantFoldBinaryOpOperands(Instruction::FDiv, C1, C, DL);
        if (C1DivC && Op0->hasOneUse() && C1DivC->isNormalFP())
          return BinaryOperator::CreateFDivFMF(X, C1DivC, &I);
      }

      // We do not need to match 'fadd C, X' and 'fsub X, C' because they are
      // canonicalized to 'fadd X, C'. Distributing the multiply may allow
      // further folds and (X * C) + C2 is 'fma'.
      if (match(Op0, m_OneUse(m_FAdd(m_Value(X), m_Constant(C1))))) {
        // (X + C1) * C --> (X * C) + (C * C1)
        if (Constant *CC1 = ConstantFoldBinaryOpOperands(
                Instruction::FMul, C, C1, DL)) {
          Value *XC = Builder.CreateFMulFMF(X, C, &I);
          return BinaryOperator::CreateFAddFMF(XC, CC1, &I);
        }
      }
      if (match(Op0, m_OneUse(m_FSub(m_Constant(C1), m_Value(X))))) {
        // (C1 - X) * C --> (C * C1) - (X * C)
        if (Constant *CC1 = ConstantFoldBinaryOpOperands(
                Instruction::FMul, C, C1, DL)) {
          Value *XC = Builder.CreateFMulFMF(X, C, &I);
          return BinaryOperator::CreateFSubFMF(CC1, XC, &I);
        }
      }
    }

#if INTEL_CUSTOMIZATION
    auto ShouldSinkFDiv = [&](Instruction &Mul, Value *Div, Value *Dividend) {
      // Don't sink loop invariant reciprocals.
      if (LI && match(Dividend, m_FPOne()))
        if (Loop *L = LI->getLoopFor(I.getParent()))
          if (L->isLoopInvariant(Div))
            return false;
      return true;
    };
    // Sink division: (X / Y) * Z --> (X * Z) / Y
    // Don't sink if the fdiv is a reciprocal in a different basic block as this
    // might pull a division into a loop undoing a transform from LICM.
    if (match(Op0, m_OneUse(m_FDiv(m_Value(X), m_Value(Y)))) &&
        ShouldSinkFDiv(I, Op0, X)) {
      Value *NewFMul = Builder.CreateFMulFMF(X, Op1, &I);
      return BinaryOperator::CreateFDivFMF(NewFMul, Y, &I);
    }
    if (match(Op1, m_OneUse(m_FDiv(m_Value(X), m_Value(Y)))) &&
        ShouldSinkFDiv(I, Op1, X)) {
      Value *NewFMul = Builder.CreateFMulFMF(X, Op0, &I);
      return BinaryOperator::CreateFDivFMF(NewFMul, Y, &I);
    }
#endif // INTEL_CUSTOMIZATION

    // sqrt(X) * sqrt(Y) -> sqrt(X * Y)
    // nnan disallows the possibility of returning a number if both operands are
    // negative (in that case, we should return NaN).
    if (I.hasNoNaNs() && match(Op0, m_OneUse(m_Sqrt(m_Value(X)))) &&
        match(Op1, m_OneUse(m_Sqrt(m_Value(Y))))) {
      Value *XY = Builder.CreateFMulFMF(X, Y, &I);
      Value *Sqrt = Builder.CreateUnaryIntrinsic(Intrinsic::sqrt, XY, &I);
      return replaceInstUsesWith(I, Sqrt);
    }

    // The following transforms are done irrespective of the number of uses
    // for the expression "1.0/sqrt(X)".
    //  1) 1.0/sqrt(X) * X -> X/sqrt(X)
    //  2) X * 1.0/sqrt(X) -> X/sqrt(X)
    // We always expect the backend to reduce X/sqrt(X) to sqrt(X), if it
    // has the necessary (reassoc) fast-math-flags.
    if (I.hasNoSignedZeros() &&
        match(Op0, (m_FDiv(m_SpecificFP(1.0), m_Value(Y)))) &&
        match(Y, m_Sqrt(m_Value(X))) && Op1 == X)
      return BinaryOperator::CreateFDivFMF(X, Y, &I);
    if (I.hasNoSignedZeros() &&
        match(Op1, (m_FDiv(m_SpecificFP(1.0), m_Value(Y)))) &&
        match(Y, m_Sqrt(m_Value(X))) && Op0 == X)
      return BinaryOperator::CreateFDivFMF(X, Y, &I);

    // Like the similar transform in instsimplify, this requires 'nsz' because
    // sqrt(-0.0) = -0.0, and -0.0 * -0.0 does not simplify to -0.0.
    if (I.hasNoNaNs() && I.hasNoSignedZeros() && Op0 == Op1 &&
        Op0->hasNUses(2)) {
      // Peek through fdiv to find squaring of square root:
      // (X / sqrt(Y)) * (X / sqrt(Y)) --> (X * X) / Y
      if (match(Op0, m_FDiv(m_Value(X), m_Sqrt(m_Value(Y))))) {
        Value *XX = Builder.CreateFMulFMF(X, X, &I);
        return BinaryOperator::CreateFDivFMF(XX, Y, &I);
      }
      // (sqrt(Y) / X) * (sqrt(Y) / X) --> Y / (X * X)
      if (match(Op0, m_FDiv(m_Sqrt(m_Value(Y)), m_Value(X)))) {
        Value *XX = Builder.CreateFMulFMF(X, X, &I);
        return BinaryOperator::CreateFDivFMF(Y, XX, &I);
      }
    }

    if (I.isOnlyUserOfAnyOperand()) {
      Value *Z; // INTEL
      // pow(x, y) * pow(x, z) -> pow(x, y + z)
      if (match(Op0, m_Intrinsic<Intrinsic::pow>(m_Value(X), m_Value(Y))) &&
          match(Op1, m_Intrinsic<Intrinsic::pow>(m_Specific(X), m_Value(Z)))) {
        auto *YZ = Builder.CreateFAddFMF(Y, Z, &I);
        auto *NewPow = Builder.CreateBinaryIntrinsic(Intrinsic::pow, X, YZ, &I);
        return replaceInstUsesWith(I, NewPow);
      }

      // powi(x, y) * powi(x, z) -> powi(x, y + z)
      if (match(Op0, m_Intrinsic<Intrinsic::powi>(m_Value(X), m_Value(Y))) &&
          match(Op1, m_Intrinsic<Intrinsic::powi>(m_Specific(X), m_Value(Z))) &&
          Y->getType() == Z->getType()) {
        auto *YZ = Builder.CreateAdd(Y, Z);
        auto *NewPow = Builder.CreateIntrinsic(
            Intrinsic::powi, {X->getType(), YZ->getType()}, {X, YZ}, &I);
        return replaceInstUsesWith(I, NewPow);
      }

      // exp(X) * exp(Y) -> exp(X + Y)
      if (match(Op0, m_Intrinsic<Intrinsic::exp>(m_Value(X))) &&
          match(Op1, m_Intrinsic<Intrinsic::exp>(m_Value(Y)))) {
        Value *XY = Builder.CreateFAddFMF(X, Y, &I);
        Value *Exp = Builder.CreateUnaryIntrinsic(Intrinsic::exp, XY, &I);
        return replaceInstUsesWith(I, Exp);
      }

      // exp2(X) * exp2(Y) -> exp2(X + Y)
      if (match(Op0, m_Intrinsic<Intrinsic::exp2>(m_Value(X))) &&
          match(Op1, m_Intrinsic<Intrinsic::exp2>(m_Value(Y)))) {
        Value *XY = Builder.CreateFAddFMF(X, Y, &I);
        Value *Exp2 = Builder.CreateUnaryIntrinsic(Intrinsic::exp2, XY, &I);
        return replaceInstUsesWith(I, Exp2);
      }
    }

    // (X*Y) * X => (X*X) * Y where Y != X
    //  The purpose is two-fold:
    //   1) to form a power expression (of X).
    //   2) potentially shorten the critical path: After transformation, the
    //  latency of the instruction Y is amortized by the expression of X*X,
    //  and therefore Y is in a "less critical" position compared to what it
    //  was before the transformation.
    if (match(Op0, m_OneUse(m_c_FMul(m_Specific(Op1), m_Value(Y)))) &&
        Op1 != Y) {
      Value *XX = Builder.CreateFMulFMF(Op1, Op1, &I);
      return BinaryOperator::CreateFMulFMF(XX, Y, &I);
    }
    if (match(Op1, m_OneUse(m_c_FMul(m_Specific(Op0), m_Value(Y)))) &&
        Op0 != Y) {
      Value *XX = Builder.CreateFMulFMF(Op0, Op0, &I);
      return BinaryOperator::CreateFMulFMF(XX, Y, &I);
    }
  }

  // log2(X * 0.5) * Y = log2(X) * Y - Y
  if (I.isFast()) {
    IntrinsicInst *Log2 = nullptr;
    if (match(Op0, m_OneUse(m_Intrinsic<Intrinsic::log2>(
            m_OneUse(m_FMul(m_Value(X), m_SpecificFP(0.5))))))) {
      Log2 = cast<IntrinsicInst>(Op0);
      Y = Op1;
    }
    if (match(Op1, m_OneUse(m_Intrinsic<Intrinsic::log2>(
            m_OneUse(m_FMul(m_Value(X), m_SpecificFP(0.5))))))) {
      Log2 = cast<IntrinsicInst>(Op1);
      Y = Op0;
    }
    if (Log2) {
      Value *Log2 = Builder.CreateUnaryIntrinsic(Intrinsic::log2, X, &I);
      Value *LogXTimesY = Builder.CreateFMulFMF(Log2, Y, &I);
      return BinaryOperator::CreateFSubFMF(LogXTimesY, Y, &I);
    }
  }

  return nullptr;
}

/// Fold a divide or remainder with a select instruction divisor when one of the
/// select operands is zero. In that case, we can use the other select operand
/// because div/rem by zero is undefined.
bool InstCombinerImpl::simplifyDivRemOfSelectWithZeroOp(BinaryOperator &I) {
  SelectInst *SI = dyn_cast<SelectInst>(I.getOperand(1));
  if (!SI)
    return false;

  int NonNullOperand;
  if (match(SI->getTrueValue(), m_Zero()))
    // div/rem X, (Cond ? 0 : Y) -> div/rem X, Y
    NonNullOperand = 2;
  else if (match(SI->getFalseValue(), m_Zero()))
    // div/rem X, (Cond ? Y : 0) -> div/rem X, Y
    NonNullOperand = 1;
  else
    return false;

  // Change the div/rem to use 'Y' instead of the select.
  replaceOperand(I, 1, SI->getOperand(NonNullOperand));

  // Okay, we know we replace the operand of the div/rem with 'Y' with no
  // problem.  However, the select, or the condition of the select may have
  // multiple uses.  Based on our knowledge that the operand must be non-zero,
  // propagate the known value for the select into other uses of it, and
  // propagate a known value of the condition into its other users.

  // If the select and condition only have a single use, don't bother with this,
  // early exit.
  Value *SelectCond = SI->getCondition();
  if (SI->use_empty() && SelectCond->hasOneUse())
    return true;

  // Scan the current block backward, looking for other uses of SI.
  BasicBlock::iterator BBI = I.getIterator(), BBFront = I.getParent()->begin();
  Type *CondTy = SelectCond->getType();
  while (BBI != BBFront) {
    --BBI;
    // If we found an instruction that we can't assume will return, so
    // information from below it cannot be propagated above it.
    if (!isGuaranteedToTransferExecutionToSuccessor(&*BBI))
      break;

    // Replace uses of the select or its condition with the known values.
    for (Use &Op : BBI->operands()) {
      if (Op == SI) {
        replaceUse(Op, SI->getOperand(NonNullOperand));
        Worklist.push(&*BBI);
      } else if (Op == SelectCond) {
        replaceUse(Op, NonNullOperand == 1 ? ConstantInt::getTrue(CondTy)
                                           : ConstantInt::getFalse(CondTy));
        Worklist.push(&*BBI);
      }
    }

    // If we past the instruction, quit looking for it.
    if (&*BBI == SI)
      SI = nullptr;
    if (&*BBI == SelectCond)
      SelectCond = nullptr;

    // If we ran out of things to eliminate, break out of the loop.
    if (!SelectCond && !SI)
      break;

  }
  return true;
}

/// True if the multiply can not be expressed in an int this size.
static bool multiplyOverflows(const APInt &C1, const APInt &C2, APInt &Product,
                              bool IsSigned) {
  bool Overflow;
  Product = IsSigned ? C1.smul_ov(C2, Overflow) : C1.umul_ov(C2, Overflow);
  return Overflow;
}

/// True if C1 is a multiple of C2. Quotient contains C1/C2.
static bool isMultiple(const APInt &C1, const APInt &C2, APInt &Quotient,
                       bool IsSigned) {
  assert(C1.getBitWidth() == C2.getBitWidth() && "Constant widths not equal");

  // Bail if we will divide by zero.
  if (C2.isZero())
    return false;

  // Bail if we would divide INT_MIN by -1.
  if (IsSigned && C1.isMinSignedValue() && C2.isAllOnes())
    return false;

  APInt Remainder(C1.getBitWidth(), /*val=*/0ULL, IsSigned);
  if (IsSigned)
    APInt::sdivrem(C1, C2, Quotient, Remainder);
  else
    APInt::udivrem(C1, C2, Quotient, Remainder);

  return Remainder.isMinValue();
}

/// This function implements the transforms common to both integer division
/// instructions (udiv and sdiv). It is called by the visitors to those integer
/// division instructions.
/// Common integer divide transforms
Instruction *InstCombinerImpl::commonIDivTransforms(BinaryOperator &I) {
  if (Instruction *Phi = foldBinopWithPhiOperands(I))
    return Phi;

  Value *Op0 = I.getOperand(0), *Op1 = I.getOperand(1);
  bool IsSigned = I.getOpcode() == Instruction::SDiv;
  Type *Ty = I.getType();

  // The RHS is known non-zero.
  if (Value *V = simplifyValueKnownNonZero(I.getOperand(1), *this, I))
    return replaceOperand(I, 1, V);

  // Handle cases involving: [su]div X, (select Cond, Y, Z)
  // This does not apply for fdiv.
  if (simplifyDivRemOfSelectWithZeroOp(I))
    return &I;

  // If the divisor is a select-of-constants, try to constant fold all div ops:
  // C / (select Cond, TrueC, FalseC) --> select Cond, (C / TrueC), (C / FalseC)
  // TODO: Adapt simplifyDivRemOfSelectWithZeroOp to allow this and other folds.
  if (match(Op0, m_ImmConstant()) &&
      match(Op1, m_Select(m_Value(), m_ImmConstant(), m_ImmConstant()))) {
    if (Instruction *R = FoldOpIntoSelect(I, cast<SelectInst>(Op1),
                                          /*FoldWithMultiUse*/ true))
      return R;
  }

  const APInt *C2;
  if (match(Op1, m_APInt(C2))) {
    Value *X;
    const APInt *C1;

    // (X / C1) / C2  -> X / (C1*C2)
    if ((IsSigned && match(Op0, m_SDiv(m_Value(X), m_APInt(C1)))) ||
        (!IsSigned && match(Op0, m_UDiv(m_Value(X), m_APInt(C1))))) {
      APInt Product(C1->getBitWidth(), /*val=*/0ULL, IsSigned);
      if (!multiplyOverflows(*C1, *C2, Product, IsSigned))
        return BinaryOperator::Create(I.getOpcode(), X,
                                      ConstantInt::get(Ty, Product));
    }

    if ((IsSigned && match(Op0, m_NSWMul(m_Value(X), m_APInt(C1)))) ||
        (!IsSigned && match(Op0, m_NUWMul(m_Value(X), m_APInt(C1))))) {
      APInt Quotient(C1->getBitWidth(), /*val=*/0ULL, IsSigned);

      // (X * C1) / C2 -> X / (C2 / C1) if C2 is a multiple of C1.
      if (isMultiple(*C2, *C1, Quotient, IsSigned)) {
        auto *NewDiv = BinaryOperator::Create(I.getOpcode(), X,
                                              ConstantInt::get(Ty, Quotient));
        NewDiv->setIsExact(I.isExact());
        return NewDiv;
      }

      // (X * C1) / C2 -> X * (C1 / C2) if C1 is a multiple of C2.
      if (isMultiple(*C1, *C2, Quotient, IsSigned)) {
        auto *Mul = BinaryOperator::Create(Instruction::Mul, X,
                                           ConstantInt::get(Ty, Quotient));
        auto *OBO = cast<OverflowingBinaryOperator>(Op0);
        Mul->setHasNoUnsignedWrap(!IsSigned && OBO->hasNoUnsignedWrap());
        Mul->setHasNoSignedWrap(OBO->hasNoSignedWrap());
        return Mul;
      }
    }

    if ((IsSigned && match(Op0, m_NSWShl(m_Value(X), m_APInt(C1))) &&
         C1->ult(C1->getBitWidth() - 1)) ||
        (!IsSigned && match(Op0, m_NUWShl(m_Value(X), m_APInt(C1))) &&
         C1->ult(C1->getBitWidth()))) {
      APInt Quotient(C1->getBitWidth(), /*val=*/0ULL, IsSigned);
      APInt C1Shifted = APInt::getOneBitSet(
          C1->getBitWidth(), static_cast<unsigned>(C1->getZExtValue()));

      // (X << C1) / C2 -> X / (C2 >> C1) if C2 is a multiple of 1 << C1.
      if (isMultiple(*C2, C1Shifted, Quotient, IsSigned)) {
        auto *BO = BinaryOperator::Create(I.getOpcode(), X,
                                          ConstantInt::get(Ty, Quotient));
        BO->setIsExact(I.isExact());
        return BO;
      }

      // (X << C1) / C2 -> X * ((1 << C1) / C2) if 1 << C1 is a multiple of C2.
      if (isMultiple(C1Shifted, *C2, Quotient, IsSigned)) {
        auto *Mul = BinaryOperator::Create(Instruction::Mul, X,
                                           ConstantInt::get(Ty, Quotient));
        auto *OBO = cast<OverflowingBinaryOperator>(Op0);
        Mul->setHasNoUnsignedWrap(!IsSigned && OBO->hasNoUnsignedWrap());
        Mul->setHasNoSignedWrap(OBO->hasNoSignedWrap());
        return Mul;
      }
    }

    if (!C2->isZero()) // avoid X udiv 0
      if (Instruction *FoldedDiv = foldBinOpIntoSelectOrPhi(I))
        return FoldedDiv;
  }

  if (match(Op0, m_One())) {
    assert(!Ty->isIntOrIntVectorTy(1) && "i1 divide not removed?");
    if (IsSigned) {
      // 1 / 0 --> undef ; 1 / 1 --> 1 ; 1 / -1 --> -1 ; 1 / anything else --> 0
      // (Op1 + 1) u< 3 ? Op1 : 0
      // Op1 must be frozen because we are increasing its number of uses.
      Value *F1 = Builder.CreateFreeze(Op1, Op1->getName() + ".fr");
      Value *Inc = Builder.CreateAdd(F1, Op0);
      Value *Cmp = Builder.CreateICmpULT(Inc, ConstantInt::get(Ty, 3));
      return SelectInst::Create(Cmp, F1, ConstantInt::get(Ty, 0));
    } else {
      // If Op1 is 0 then it's undefined behaviour. If Op1 is 1 then the
      // result is one, otherwise it's zero.
      return new ZExtInst(Builder.CreateICmpEQ(Op1, Op0), Ty);
    }
  }

  // See if we can fold away this div instruction.
  if (SimplifyDemandedInstructionBits(I))
    return &I;

  // (X - (X rem Y)) / Y -> X / Y; usually originates as ((X / Y) * Y) / Y
  Value *X, *Z;
  if (match(Op0, m_Sub(m_Value(X), m_Value(Z)))) // (X - Z) / Y; Y = Op1
    if ((IsSigned && match(Z, m_SRem(m_Specific(X), m_Specific(Op1)))) ||
        (!IsSigned && match(Z, m_URem(m_Specific(X), m_Specific(Op1)))))
      return BinaryOperator::Create(I.getOpcode(), X, Op1);

  // (X << Y) / X -> 1 << Y
  Value *Y;
  if (IsSigned && match(Op0, m_NSWShl(m_Specific(Op1), m_Value(Y))))
    return BinaryOperator::CreateNSWShl(ConstantInt::get(Ty, 1), Y);
  if (!IsSigned && match(Op0, m_NUWShl(m_Specific(Op1), m_Value(Y))))
    return BinaryOperator::CreateNUWShl(ConstantInt::get(Ty, 1), Y);

  // X / (X * Y) -> 1 / Y if the multiplication does not overflow.
  if (match(Op1, m_c_Mul(m_Specific(Op0), m_Value(Y)))) {
    bool HasNSW = cast<OverflowingBinaryOperator>(Op1)->hasNoSignedWrap();
    bool HasNUW = cast<OverflowingBinaryOperator>(Op1)->hasNoUnsignedWrap();
    if ((IsSigned && HasNSW) || (!IsSigned && HasNUW)) {
      replaceOperand(I, 0, ConstantInt::get(Ty, 1));
      replaceOperand(I, 1, Y);
      return &I;
    }
  }

  return nullptr;
}

static const unsigned MaxDepth = 6;

// Take the exact integer log2 of the value. If DoFold is true, create the
// actual instructions, otherwise return a non-null dummy value. Return nullptr
// on failure.
static Value *takeLog2(IRBuilderBase &Builder, Value *Op, unsigned Depth,
                       bool DoFold) {
  auto IfFold = [DoFold](function_ref<Value *()> Fn) {
    if (!DoFold)
      return reinterpret_cast<Value *>(-1);
    return Fn();
  };

  // FIXME: assert that Op1 isn't/doesn't contain undef.

  // log2(2^C) -> C
  if (match(Op, m_Power2()))
    return IfFold([&]() {
      Constant *C = ConstantExpr::getExactLogBase2(cast<Constant>(Op));
      if (!C)
        llvm_unreachable("Failed to constant fold udiv -> logbase2");
      return C;
    });

  // The remaining tests are all recursive, so bail out if we hit the limit.
  if (Depth++ == MaxDepth)
    return nullptr;

  // log2(zext X) -> zext log2(X)
  // FIXME: Require one use?
  Value *X, *Y;
  if (match(Op, m_ZExt(m_Value(X))))
    if (Value *LogX = takeLog2(Builder, X, Depth, DoFold))
      return IfFold([&]() { return Builder.CreateZExt(LogX, Op->getType()); });

  // log2(X << Y) -> log2(X) + Y
  // FIXME: Require one use unless X is 1?
  if (match(Op, m_Shl(m_Value(X), m_Value(Y))))
    if (Value *LogX = takeLog2(Builder, X, Depth, DoFold))
      return IfFold([&]() { return Builder.CreateAdd(LogX, Y); });

  // log2(Cond ? X : Y) -> Cond ? log2(X) : log2(Y)
  // FIXME: missed optimization: if one of the hands of select is/contains
  //        undef, just directly pick the other one.
  // FIXME: can both hands contain undef?
  // FIXME: Require one use?
  if (SelectInst *SI = dyn_cast<SelectInst>(Op))
    if (Value *LogX = takeLog2(Builder, SI->getOperand(1), Depth, DoFold))
      if (Value *LogY = takeLog2(Builder, SI->getOperand(2), Depth, DoFold))
        return IfFold([&]() {
          return Builder.CreateSelect(SI->getOperand(0), LogX, LogY);
        });

  // log2(umin(X, Y)) -> umin(log2(X), log2(Y))
  // log2(umax(X, Y)) -> umax(log2(X), log2(Y))
  auto *MinMax = dyn_cast<MinMaxIntrinsic>(Op);
  if (MinMax && MinMax->hasOneUse() && !MinMax->isSigned())
    if (Value *LogX = takeLog2(Builder, MinMax->getLHS(), Depth, DoFold))
      if (Value *LogY = takeLog2(Builder, MinMax->getRHS(), Depth, DoFold))
        return IfFold([&]() {
          return Builder.CreateBinaryIntrinsic(
              MinMax->getIntrinsicID(), LogX, LogY);
        });

  return nullptr;
}

/// If we have zero-extended operands of an unsigned div or rem, we may be able
/// to narrow the operation (sink the zext below the math).
static Instruction *narrowUDivURem(BinaryOperator &I,
                                   InstCombiner::BuilderTy &Builder) {
  Instruction::BinaryOps Opcode = I.getOpcode();
  Value *N = I.getOperand(0);
  Value *D = I.getOperand(1);
  Type *Ty = I.getType();
  Value *X, *Y;
  if (match(N, m_ZExt(m_Value(X))) && match(D, m_ZExt(m_Value(Y))) &&
      X->getType() == Y->getType() && (N->hasOneUse() || D->hasOneUse())) {
    // udiv (zext X), (zext Y) --> zext (udiv X, Y)
    // urem (zext X), (zext Y) --> zext (urem X, Y)
    Value *NarrowOp = Builder.CreateBinOp(Opcode, X, Y);
    return new ZExtInst(NarrowOp, Ty);
  }

  Constant *C;
<<<<<<< HEAD
  if (match(N, m_OneUse(m_ZExt(m_Value(X)))) && match(D, m_Constant(C))) {
=======
  if (isa<Instruction>(N) && match(N, m_OneUse(m_ZExt(m_Value(X)))) &&
      match(D, m_Constant(C))) {
>>>>>>> ea20cc58
    // If the constant is the same in the smaller type, use the narrow version.
    Constant *TruncC = ConstantExpr::getTrunc(C, X->getType());
    if (ConstantExpr::getZExt(TruncC, Ty) != C)
      return nullptr;

    // udiv (zext X), C --> zext (udiv X, C')
    // urem (zext X), C --> zext (urem X, C')
    return new ZExtInst(Builder.CreateBinOp(Opcode, X, TruncC), Ty);
  }
<<<<<<< HEAD
  if (match(D, m_OneUse(m_ZExt(m_Value(X)))) && match(N, m_Constant(C))) {
=======
  if (isa<Instruction>(D) && match(D, m_OneUse(m_ZExt(m_Value(X)))) &&
      match(N, m_Constant(C))) {
>>>>>>> ea20cc58
    // If the constant is the same in the smaller type, use the narrow version.
    Constant *TruncC = ConstantExpr::getTrunc(C, X->getType());
    if (ConstantExpr::getZExt(TruncC, Ty) != C)
      return nullptr;

    // udiv C, (zext X) --> zext (udiv C', X)
    // urem C, (zext X) --> zext (urem C', X)
    return new ZExtInst(Builder.CreateBinOp(Opcode, TruncC, X), Ty);
  }

  return nullptr;
}

Instruction *InstCombinerImpl::visitUDiv(BinaryOperator &I) {
  if (Value *V = simplifyUDivInst(I.getOperand(0), I.getOperand(1),
                                  SQ.getWithInstruction(&I)))
    return replaceInstUsesWith(I, V);

  if (Instruction *X = foldVectorBinop(I))
    return X;

  // Handle the integer div common cases
  if (Instruction *Common = commonIDivTransforms(I))
    return Common;

  Value *Op0 = I.getOperand(0), *Op1 = I.getOperand(1);
  Value *X;
  const APInt *C1, *C2;
  if (match(Op0, m_LShr(m_Value(X), m_APInt(C1))) && match(Op1, m_APInt(C2))) {
    // (X lshr C1) udiv C2 --> X udiv (C2 << C1)
    bool Overflow;
    APInt C2ShlC1 = C2->ushl_ov(*C1, Overflow);
    if (!Overflow) {
      bool IsExact = I.isExact() && match(Op0, m_Exact(m_Value()));
      BinaryOperator *BO = BinaryOperator::CreateUDiv(
          X, ConstantInt::get(X->getType(), C2ShlC1));
      if (IsExact)
        BO->setIsExact();
      return BO;
    }
  }

  // Op0 / C where C is large (negative) --> zext (Op0 >= C)
  // TODO: Could use isKnownNegative() to handle non-constant values.
  Type *Ty = I.getType();
  if (match(Op1, m_Negative())) {
    Value *Cmp = Builder.CreateICmpUGE(Op0, Op1);
    return CastInst::CreateZExtOrBitCast(Cmp, Ty);
  }
  // Op0 / (sext i1 X) --> zext (Op0 == -1) (if X is 0, the div is undefined)
  if (match(Op1, m_SExt(m_Value(X))) && X->getType()->isIntOrIntVectorTy(1)) {
    Value *Cmp = Builder.CreateICmpEQ(Op0, ConstantInt::getAllOnesValue(Ty));
    return CastInst::CreateZExtOrBitCast(Cmp, Ty);
  }

  if (Instruction *NarrowDiv = narrowUDivURem(I, Builder))
    return NarrowDiv;

  // If the udiv operands are non-overflowing multiplies with a common operand,
  // then eliminate the common factor:
  // (A * B) / (A * X) --> B / X (and commuted variants)
  // TODO: The code would be reduced if we had m_c_NUWMul pattern matching.
  // TODO: If -reassociation handled this generally, we could remove this.
  Value *A, *B;
  if (match(Op0, m_NUWMul(m_Value(A), m_Value(B)))) {
    if (match(Op1, m_NUWMul(m_Specific(A), m_Value(X))) ||
        match(Op1, m_NUWMul(m_Value(X), m_Specific(A))))
      return BinaryOperator::CreateUDiv(B, X);
    if (match(Op1, m_NUWMul(m_Specific(B), m_Value(X))) ||
        match(Op1, m_NUWMul(m_Value(X), m_Specific(B))))
      return BinaryOperator::CreateUDiv(A, X);
  }

  // Op1 udiv Op2 -> Op1 lshr log2(Op2), if log2() folds away.
  if (takeLog2(Builder, Op1, /*Depth*/0, /*DoFold*/false)) {
    Value *Res = takeLog2(Builder, Op1, /*Depth*/0, /*DoFold*/true);
    return replaceInstUsesWith(
        I, Builder.CreateLShr(Op0, Res, I.getName(), I.isExact()));
  }

  return nullptr;
}

Instruction *InstCombinerImpl::visitSDiv(BinaryOperator &I) {
  if (Value *V = simplifySDivInst(I.getOperand(0), I.getOperand(1),
                                  SQ.getWithInstruction(&I)))
    return replaceInstUsesWith(I, V);

  if (Instruction *X = foldVectorBinop(I))
    return X;

  // Handle the integer div common cases
  if (Instruction *Common = commonIDivTransforms(I))
    return Common;

  Value *Op0 = I.getOperand(0), *Op1 = I.getOperand(1);
  Type *Ty = I.getType();
  Value *X;
  // sdiv Op0, -1 --> -Op0
  // sdiv Op0, (sext i1 X) --> -Op0 (because if X is 0, the op is undefined)
  if (match(Op1, m_AllOnes()) ||
      (match(Op1, m_SExt(m_Value(X))) && X->getType()->isIntOrIntVectorTy(1)))
    return BinaryOperator::CreateNeg(Op0);

  // X / INT_MIN --> X == INT_MIN
  if (match(Op1, m_SignMask()))
    return new ZExtInst(Builder.CreateICmpEQ(Op0, Op1), Ty);

  // sdiv exact X,  1<<C  -->    ashr exact X, C   iff  1<<C  is non-negative
  // sdiv exact X, -1<<C  -->  -(ashr exact X, C)
  if (I.isExact() && ((match(Op1, m_Power2()) && match(Op1, m_NonNegative())) ||
                      match(Op1, m_NegatedPower2()))) {
    bool DivisorWasNegative = match(Op1, m_NegatedPower2());
    if (DivisorWasNegative)
      Op1 = ConstantExpr::getNeg(cast<Constant>(Op1));
    auto *AShr = BinaryOperator::CreateExactAShr(
        Op0, ConstantExpr::getExactLogBase2(cast<Constant>(Op1)), I.getName());
    if (!DivisorWasNegative)
      return AShr;
    Builder.Insert(AShr);
    AShr->setName(I.getName() + ".neg");
    return BinaryOperator::CreateNeg(AShr, I.getName());
  }

  const APInt *Op1C;
  if (match(Op1, m_APInt(Op1C))) {
    // If the dividend is sign-extended and the constant divisor is small enough
    // to fit in the source type, shrink the division to the narrower type:
    // (sext X) sdiv C --> sext (X sdiv C)
    Value *Op0Src;
    if (match(Op0, m_OneUse(m_SExt(m_Value(Op0Src)))) &&
        Op0Src->getType()->getScalarSizeInBits() >= Op1C->getMinSignedBits()) {

      // In the general case, we need to make sure that the dividend is not the
      // minimum signed value because dividing that by -1 is UB. But here, we
      // know that the -1 divisor case is already handled above.

      Constant *NarrowDivisor =
          ConstantExpr::getTrunc(cast<Constant>(Op1), Op0Src->getType());
      Value *NarrowOp = Builder.CreateSDiv(Op0Src, NarrowDivisor);
      return new SExtInst(NarrowOp, Ty);
    }

    // -X / C --> X / -C (if the negation doesn't overflow).
    // TODO: This could be enhanced to handle arbitrary vector constants by
    //       checking if all elements are not the min-signed-val.
    if (!Op1C->isMinSignedValue() &&
        match(Op0, m_NSWSub(m_Zero(), m_Value(X)))) {
      Constant *NegC = ConstantInt::get(Ty, -(*Op1C));
      Instruction *BO = BinaryOperator::CreateSDiv(X, NegC);
      BO->setIsExact(I.isExact());
      return BO;
    }
  }

  // -X / Y --> -(X / Y)
  Value *Y;
  if (match(&I, m_SDiv(m_OneUse(m_NSWSub(m_Zero(), m_Value(X))), m_Value(Y))))
    return BinaryOperator::CreateNSWNeg(
        Builder.CreateSDiv(X, Y, I.getName(), I.isExact()));

  // abs(X) / X --> X > -1 ? 1 : -1
  // X / abs(X) --> X > -1 ? 1 : -1
  if (match(&I, m_c_BinOp(
                    m_OneUse(m_Intrinsic<Intrinsic::abs>(m_Value(X), m_One())),
                    m_Deferred(X)))) {
    Value *Cond = Builder.CreateIsNotNeg(X);
    return SelectInst::Create(Cond, ConstantInt::get(Ty, 1),
                              ConstantInt::getAllOnesValue(Ty));
  }

  // If the sign bits of both operands are zero (i.e. we can prove they are
  // unsigned inputs), turn this into a udiv.
  APInt Mask(APInt::getSignMask(Ty->getScalarSizeInBits()));
  if (MaskedValueIsZero(Op0, Mask, 0, &I)) {
    if (MaskedValueIsZero(Op1, Mask, 0, &I)) {
      // X sdiv Y -> X udiv Y, iff X and Y don't have sign bit set
      auto *BO = BinaryOperator::CreateUDiv(Op0, Op1, I.getName());
      BO->setIsExact(I.isExact());
      return BO;
    }

    if (match(Op1, m_NegatedPower2())) {
      // X sdiv (-(1 << C)) -> -(X sdiv (1 << C)) ->
      //                    -> -(X udiv (1 << C)) -> -(X u>> C)
      Constant *CNegLog2 = ConstantExpr::getExactLogBase2(
          ConstantExpr::getNeg(cast<Constant>(Op1)));
      Value *Shr = Builder.CreateLShr(Op0, CNegLog2, I.getName(), I.isExact());
      return BinaryOperator::CreateNeg(Shr);
    }

    if (isKnownToBeAPowerOfTwo(Op1, /*OrZero*/ true, 0, &I)) {
      // X sdiv (1 << Y) -> X udiv (1 << Y) ( -> X u>> Y)
      // Safe because the only negative value (1 << Y) can take on is
      // INT_MIN, and X sdiv INT_MIN == X udiv INT_MIN == 0 if X doesn't have
      // the sign bit set.
      auto *BO = BinaryOperator::CreateUDiv(Op0, Op1, I.getName());
      BO->setIsExact(I.isExact());
      return BO;
    }
  }

  return nullptr;
}

/// Remove negation and try to convert division into multiplication.
static Instruction *foldFDivConstantDivisor(BinaryOperator &I) {
  Constant *C;
  if (!match(I.getOperand(1), m_Constant(C)))
    return nullptr;

  // -X / C --> X / -C
  Value *X;
  const DataLayout &DL = I.getModule()->getDataLayout();
  if (match(I.getOperand(0), m_FNeg(m_Value(X))))
    if (Constant *NegC = ConstantFoldUnaryOpOperand(Instruction::FNeg, C, DL))
      return BinaryOperator::CreateFDivFMF(X, NegC, &I);

  // If the constant divisor has an exact inverse, this is always safe. If not,
  // then we can still create a reciprocal if fast-math-flags allow it and the
  // constant is a regular number (not zero, infinite, or denormal).
  if (!(C->hasExactInverseFP() || (I.hasAllowReciprocal() && C->isNormalFP())))
    return nullptr;

  // Disallow denormal constants because we don't know what would happen
  // on all targets.
  // TODO: Use Intrinsic::canonicalize or let function attributes tell us that
  // denorms are flushed?
  auto *RecipC = ConstantFoldBinaryOpOperands(
      Instruction::FDiv, ConstantFP::get(I.getType(), 1.0), C, DL);
  if (!RecipC || !RecipC->isNormalFP())
    return nullptr;

  // X / C --> X * (1 / C)
  return BinaryOperator::CreateFMulFMF(I.getOperand(0), RecipC, &I);
}

/// Remove negation and try to reassociate constant math.
static Instruction *foldFDivConstantDividend(BinaryOperator &I) {
  Constant *C;
  if (!match(I.getOperand(0), m_Constant(C)))
    return nullptr;

  // C / -X --> -C / X
  Value *X;
  const DataLayout &DL = I.getModule()->getDataLayout();
  if (match(I.getOperand(1), m_FNeg(m_Value(X))))
    if (Constant *NegC = ConstantFoldUnaryOpOperand(Instruction::FNeg, C, DL))
      return BinaryOperator::CreateFDivFMF(NegC, X, &I);

  if (!I.hasAllowReassoc() || !I.hasAllowReciprocal())
    return nullptr;

  // Try to reassociate C / X expressions where X includes another constant.
  Constant *C2, *NewC = nullptr;
  if (match(I.getOperand(1), m_FMul(m_Value(X), m_Constant(C2)))) {
    // C / (X * C2) --> (C / C2) / X
    NewC = ConstantFoldBinaryOpOperands(Instruction::FDiv, C, C2, DL);
  } else if (match(I.getOperand(1), m_FDiv(m_Value(X), m_Constant(C2)))) {
    // C / (X / C2) --> (C * C2) / X
    NewC = ConstantFoldBinaryOpOperands(Instruction::FMul, C, C2, DL);
  }
  // Disallow denormal constants because we don't know what would happen
  // on all targets.
  // TODO: Use Intrinsic::canonicalize or let function attributes tell us that
  // denorms are flushed?
  if (!NewC || !NewC->isNormalFP())
    return nullptr;

  return BinaryOperator::CreateFDivFMF(NewC, X, &I);
}

/// Negate the exponent of pow/exp to fold division-by-pow() into multiply.
static Instruction *foldFDivPowDivisor(BinaryOperator &I,
                                       InstCombiner::BuilderTy &Builder) {
  Value *Op0 = I.getOperand(0), *Op1 = I.getOperand(1);
  auto *II = dyn_cast<IntrinsicInst>(Op1);
  if (!II || !II->hasOneUse() || !I.hasAllowReassoc() ||
      !I.hasAllowReciprocal())
    return nullptr;

  // Z / pow(X, Y) --> Z * pow(X, -Y)
  // Z / exp{2}(Y) --> Z * exp{2}(-Y)
  // In the general case, this creates an extra instruction, but fmul allows
  // for better canonicalization and optimization than fdiv.
  Intrinsic::ID IID = II->getIntrinsicID();
  SmallVector<Value *> Args;
  switch (IID) {
  case Intrinsic::pow:
    Args.push_back(II->getArgOperand(0));
    Args.push_back(Builder.CreateFNegFMF(II->getArgOperand(1), &I));
    break;
  case Intrinsic::powi: {
    // Require 'ninf' assuming that makes powi(X, -INT_MIN) acceptable.
    // That is, X ** (huge negative number) is 0.0, ~1.0, or INF and so
    // dividing by that is INF, ~1.0, or 0.0. Code that uses powi allows
    // non-standard results, so this corner case should be acceptable if the
    // code rules out INF values.
    if (!I.hasNoInfs())
      return nullptr;
    Args.push_back(II->getArgOperand(0));
    Args.push_back(Builder.CreateNeg(II->getArgOperand(1)));
    Type *Tys[] = {I.getType(), II->getArgOperand(1)->getType()};
    Value *Pow = Builder.CreateIntrinsic(IID, Tys, Args, &I);
    return BinaryOperator::CreateFMulFMF(Op0, Pow, &I);
  }
  case Intrinsic::exp:
  case Intrinsic::exp2:
    Args.push_back(Builder.CreateFNegFMF(II->getArgOperand(0), &I));
    break;
  default:
    return nullptr;
  }
  Value *Pow = Builder.CreateIntrinsic(IID, I.getType(), Args, &I);
  return BinaryOperator::CreateFMulFMF(Op0, Pow, &I);
}

Instruction *InstCombinerImpl::visitFDiv(BinaryOperator &I) {
  Module *M = I.getModule();

  if (Value *V = simplifyFDivInst(I.getOperand(0), I.getOperand(1),
                                  I.getFastMathFlags(),
                                  SQ.getWithInstruction(&I)))
    return replaceInstUsesWith(I, V);

  if (Instruction *X = foldVectorBinop(I))
    return X;

  if (Instruction *Phi = foldBinopWithPhiOperands(I))
    return Phi;

  if (Instruction *R = foldFDivConstantDivisor(I))
    return R;

  if (Instruction *R = foldFDivConstantDividend(I))
    return R;

  if (Instruction *R = foldFPSignBitOps(I))
    return R;

  Value *Op0 = I.getOperand(0), *Op1 = I.getOperand(1);
  if (isa<Constant>(Op0))
    if (SelectInst *SI = dyn_cast<SelectInst>(Op1))
      if (Instruction *R = FoldOpIntoSelect(I, SI))
        return R;

  if (isa<Constant>(Op1))
    if (SelectInst *SI = dyn_cast<SelectInst>(Op0))
      if (Instruction *R = FoldOpIntoSelect(I, SI))
        return R;

  if (I.hasAllowReassoc() && I.hasAllowReciprocal()) {
    Value *X, *Y;
    if (match(Op0, m_OneUse(m_FDiv(m_Value(X), m_Value(Y)))) &&
        (!isa<Constant>(Y) || !isa<Constant>(Op1))) {
      // (X / Y) / Z => X / (Y * Z)
      Value *YZ = Builder.CreateFMulFMF(Y, Op1, &I);
      return BinaryOperator::CreateFDivFMF(X, YZ, &I);
    }
    if (match(Op1, m_OneUse(m_FDiv(m_Value(X), m_Value(Y)))) &&
        (!isa<Constant>(Y) || !isa<Constant>(Op0))) {
      // Z / (X / Y) => (Y * Z) / X
      Value *YZ = Builder.CreateFMulFMF(Y, Op0, &I);
      return BinaryOperator::CreateFDivFMF(YZ, X, &I);
    }
    // Z / (1.0 / Y) => (Y * Z)
    //
    // This is a special case of Z / (X / Y) => (Y * Z) / X, with X = 1.0. The
    // m_OneUse check is avoided because even in the case of the multiple uses
    // for 1.0/Y, the number of instructions remain the same and a division is
    // replaced by a multiplication.
    if (match(Op1, m_FDiv(m_SpecificFP(1.0), m_Value(Y))))
      return BinaryOperator::CreateFMulFMF(Y, Op0, &I);
  }

  if (I.hasAllowReassoc() && Op0->hasOneUse() && Op1->hasOneUse()) {
    // sin(X) / cos(X) -> tan(X)
    // cos(X) / sin(X) -> 1/tan(X) (cotangent)
    Value *X;
    bool IsTan = match(Op0, m_Intrinsic<Intrinsic::sin>(m_Value(X))) &&
                 match(Op1, m_Intrinsic<Intrinsic::cos>(m_Specific(X)));
    bool IsCot =
        !IsTan && match(Op0, m_Intrinsic<Intrinsic::cos>(m_Value(X))) &&
                  match(Op1, m_Intrinsic<Intrinsic::sin>(m_Specific(X)));

    if ((IsTan || IsCot) && hasFloatFn(M, &TLI, I.getType(), LibFunc_tan,
                                       LibFunc_tanf, LibFunc_tanl)) {
      IRBuilder<> B(&I);
      IRBuilder<>::FastMathFlagGuard FMFGuard(B);
      B.setFastMathFlags(I.getFastMathFlags());
      AttributeList Attrs =
          cast<CallBase>(Op0)->getCalledFunction()->getAttributes();
      Value *Res = emitUnaryFloatFnCall(X, &TLI, LibFunc_tan, LibFunc_tanf,
                                        LibFunc_tanl, B, Attrs);
      if (IsCot)
        Res = B.CreateFDiv(ConstantFP::get(I.getType(), 1.0), Res);
      return replaceInstUsesWith(I, Res);
    }
  }

  // X / (X * Y) --> 1.0 / Y
  // Reassociate to (X / X -> 1.0) is legal when NaNs are not allowed.
  // We can ignore the possibility that X is infinity because INF/INF is NaN.
  Value *X, *Y;
  if (I.hasNoNaNs() && I.hasAllowReassoc() &&
      match(Op1, m_c_FMul(m_Specific(Op0), m_Value(Y)))) {
    replaceOperand(I, 0, ConstantFP::get(I.getType(), 1.0));
    replaceOperand(I, 1, Y);
    return &I;
  }

  // X / fabs(X) -> copysign(1.0, X)
  // fabs(X) / X -> copysign(1.0, X)
  if (I.hasNoNaNs() && I.hasNoInfs() &&
      (match(&I, m_FDiv(m_Value(X), m_FAbs(m_Deferred(X)))) ||
       match(&I, m_FDiv(m_FAbs(m_Value(X)), m_Deferred(X))))) {
    Value *V = Builder.CreateBinaryIntrinsic(
        Intrinsic::copysign, ConstantFP::get(I.getType(), 1.0), X, &I);
    return replaceInstUsesWith(I, V);
  }

  if (Instruction *Mul = foldFDivPowDivisor(I, Builder))
    return Mul;

  return nullptr;
}

/// This function implements the transforms common to both integer remainder
/// instructions (urem and srem). It is called by the visitors to those integer
/// remainder instructions.
/// Common integer remainder transforms
Instruction *InstCombinerImpl::commonIRemTransforms(BinaryOperator &I) {
  if (Instruction *Phi = foldBinopWithPhiOperands(I))
    return Phi;

  Value *Op0 = I.getOperand(0), *Op1 = I.getOperand(1);

  // The RHS is known non-zero.
  if (Value *V = simplifyValueKnownNonZero(I.getOperand(1), *this, I))
    return replaceOperand(I, 1, V);

  // Handle cases involving: rem X, (select Cond, Y, Z)
  if (simplifyDivRemOfSelectWithZeroOp(I))
    return &I;

  // If the divisor is a select-of-constants, try to constant fold all rem ops:
  // C % (select Cond, TrueC, FalseC) --> select Cond, (C % TrueC), (C % FalseC)
  // TODO: Adapt simplifyDivRemOfSelectWithZeroOp to allow this and other folds.
  if (match(Op0, m_ImmConstant()) &&
      match(Op1, m_Select(m_Value(), m_ImmConstant(), m_ImmConstant()))) {
    if (Instruction *R = FoldOpIntoSelect(I, cast<SelectInst>(Op1),
                                          /*FoldWithMultiUse*/ true))
      return R;
  }

  if (isa<Constant>(Op1)) {
    if (Instruction *Op0I = dyn_cast<Instruction>(Op0)) {
      if (SelectInst *SI = dyn_cast<SelectInst>(Op0I)) {
        if (Instruction *R = FoldOpIntoSelect(I, SI))
          return R;
      } else if (auto *PN = dyn_cast<PHINode>(Op0I)) {
        const APInt *Op1Int;
        if (match(Op1, m_APInt(Op1Int)) && !Op1Int->isMinValue() &&
            (I.getOpcode() == Instruction::URem ||
             !Op1Int->isMinSignedValue())) {
          // foldOpIntoPhi will speculate instructions to the end of the PHI's
          // predecessor blocks, so do this only if we know the srem or urem
          // will not fault.
          if (Instruction *NV = foldOpIntoPhi(I, PN))
            return NV;
        }
      }

      // See if we can fold away this rem instruction.
      if (SimplifyDemandedInstructionBits(I))
        return &I;
    }
  }

  return nullptr;
}

Instruction *InstCombinerImpl::visitURem(BinaryOperator &I) {
  if (Value *V = simplifyURemInst(I.getOperand(0), I.getOperand(1),
                                  SQ.getWithInstruction(&I)))
    return replaceInstUsesWith(I, V);

  if (Instruction *X = foldVectorBinop(I))
    return X;

  if (Instruction *common = commonIRemTransforms(I))
    return common;

  if (Instruction *NarrowRem = narrowUDivURem(I, Builder))
    return NarrowRem;

  // X urem Y -> X and Y-1, where Y is a power of 2,
  Value *Op0 = I.getOperand(0), *Op1 = I.getOperand(1);
  Type *Ty = I.getType();
  if (isKnownToBeAPowerOfTwo(Op1, /*OrZero*/ true, 0, &I)) {
    // This may increase instruction count, we don't enforce that Y is a
    // constant.
    Constant *N1 = Constant::getAllOnesValue(Ty);
    Value *Add = Builder.CreateAdd(Op1, N1);
    return BinaryOperator::CreateAnd(Op0, Add);
  }

  // 1 urem X -> zext(X != 1)
  if (match(Op0, m_One())) {
    Value *Cmp = Builder.CreateICmpNE(Op1, ConstantInt::get(Ty, 1));
    return CastInst::CreateZExtOrBitCast(Cmp, Ty);
  }

  // Op0 urem C -> Op0 < C ? Op0 : Op0 - C, where C >= signbit.
  // Op0 must be frozen because we are increasing its number of uses.
  if (match(Op1, m_Negative())) {
    Value *F0 = Builder.CreateFreeze(Op0, Op0->getName() + ".fr");
    Value *Cmp = Builder.CreateICmpULT(F0, Op1);
    Value *Sub = Builder.CreateSub(F0, Op1);
    return SelectInst::Create(Cmp, F0, Sub);
  }

  // If the divisor is a sext of a boolean, then the divisor must be max
  // unsigned value (-1). Therefore, the remainder is Op0 unless Op0 is also
  // max unsigned value. In that case, the remainder is 0:
  // urem Op0, (sext i1 X) --> (Op0 == -1) ? 0 : Op0
  Value *X;
  if (match(Op1, m_SExt(m_Value(X))) && X->getType()->isIntOrIntVectorTy(1)) {
    Value *Cmp = Builder.CreateICmpEQ(Op0, ConstantInt::getAllOnesValue(Ty));
    return SelectInst::Create(Cmp, ConstantInt::getNullValue(Ty), Op0);
  }

  return nullptr;
}

Instruction *InstCombinerImpl::visitSRem(BinaryOperator &I) {
  if (Value *V = simplifySRemInst(I.getOperand(0), I.getOperand(1),
                                  SQ.getWithInstruction(&I)))
    return replaceInstUsesWith(I, V);

  if (Instruction *X = foldVectorBinop(I))
    return X;

  // Handle the integer rem common cases
  if (Instruction *Common = commonIRemTransforms(I))
    return Common;

  Value *Op0 = I.getOperand(0), *Op1 = I.getOperand(1);
  {
    const APInt *Y;
    // X % -Y -> X % Y
    if (match(Op1, m_Negative(Y)) && !Y->isMinSignedValue())
      return replaceOperand(I, 1, ConstantInt::get(I.getType(), -*Y));
  }

  // -X srem Y --> -(X srem Y)
  Value *X, *Y;
  if (match(&I, m_SRem(m_OneUse(m_NSWSub(m_Zero(), m_Value(X))), m_Value(Y))))
    return BinaryOperator::CreateNSWNeg(Builder.CreateSRem(X, Y));

  // If the sign bits of both operands are zero (i.e. we can prove they are
  // unsigned inputs), turn this into a urem.
  APInt Mask(APInt::getSignMask(I.getType()->getScalarSizeInBits()));
  if (MaskedValueIsZero(Op1, Mask, 0, &I) &&
      MaskedValueIsZero(Op0, Mask, 0, &I)) {
    // X srem Y -> X urem Y, iff X and Y don't have sign bit set
    return BinaryOperator::CreateURem(Op0, Op1, I.getName());
  }

  // If it's a constant vector, flip any negative values positive.
  if (isa<ConstantVector>(Op1) || isa<ConstantDataVector>(Op1)) {
    Constant *C = cast<Constant>(Op1);
    unsigned VWidth = cast<FixedVectorType>(C->getType())->getNumElements();

    bool hasNegative = false;
    bool hasMissing = false;
    for (unsigned i = 0; i != VWidth; ++i) {
      Constant *Elt = C->getAggregateElement(i);
      if (!Elt) {
        hasMissing = true;
        break;
      }

      if (ConstantInt *RHS = dyn_cast<ConstantInt>(Elt))
        if (RHS->isNegative())
          hasNegative = true;
    }

    if (hasNegative && !hasMissing) {
      SmallVector<Constant *, 16> Elts(VWidth);
      for (unsigned i = 0; i != VWidth; ++i) {
        Elts[i] = C->getAggregateElement(i);  // Handle undef, etc.
        if (ConstantInt *RHS = dyn_cast<ConstantInt>(Elts[i])) {
          if (RHS->isNegative())
            Elts[i] = cast<ConstantInt>(ConstantExpr::getNeg(RHS));
        }
      }

      Constant *NewRHSV = ConstantVector::get(Elts);
      if (NewRHSV != C)  // Don't loop on -MININT
        return replaceOperand(I, 1, NewRHSV);
    }
  }

  return nullptr;
}

Instruction *InstCombinerImpl::visitFRem(BinaryOperator &I) {
  if (Value *V = simplifyFRemInst(I.getOperand(0), I.getOperand(1),
                                  I.getFastMathFlags(),
                                  SQ.getWithInstruction(&I)))
    return replaceInstUsesWith(I, V);

  if (Instruction *X = foldVectorBinop(I))
    return X;

  if (Instruction *Phi = foldBinopWithPhiOperands(I))
    return Phi;

  return nullptr;
}<|MERGE_RESOLUTION|>--- conflicted
+++ resolved
@@ -1062,12 +1062,8 @@
   }
 
   Constant *C;
-<<<<<<< HEAD
-  if (match(N, m_OneUse(m_ZExt(m_Value(X)))) && match(D, m_Constant(C))) {
-=======
   if (isa<Instruction>(N) && match(N, m_OneUse(m_ZExt(m_Value(X)))) &&
       match(D, m_Constant(C))) {
->>>>>>> ea20cc58
     // If the constant is the same in the smaller type, use the narrow version.
     Constant *TruncC = ConstantExpr::getTrunc(C, X->getType());
     if (ConstantExpr::getZExt(TruncC, Ty) != C)
@@ -1077,12 +1073,8 @@
     // urem (zext X), C --> zext (urem X, C')
     return new ZExtInst(Builder.CreateBinOp(Opcode, X, TruncC), Ty);
   }
-<<<<<<< HEAD
-  if (match(D, m_OneUse(m_ZExt(m_Value(X)))) && match(N, m_Constant(C))) {
-=======
   if (isa<Instruction>(D) && match(D, m_OneUse(m_ZExt(m_Value(X)))) &&
       match(N, m_Constant(C))) {
->>>>>>> ea20cc58
     // If the constant is the same in the smaller type, use the narrow version.
     Constant *TruncC = ConstantExpr::getTrunc(C, X->getType());
     if (ConstantExpr::getZExt(TruncC, Ty) != C)
