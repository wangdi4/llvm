//===- InstCombineMulDivRem.cpp -------------------------------------------===//
// INTEL_CUSTOMIZATION
//
// INTEL CONFIDENTIAL
//
// Modifications, Copyright (C) 2021 Intel Corporation
//
// This software and the related documents are Intel copyrighted materials, and
// your use of them is governed by the express license under which they were
// provided to you ("License"). Unless the License provides otherwise, you may not
// use, modify, copy, publish, distribute, disclose or transmit this software or
// the related documents without Intel's prior written permission.
//
// This software and the related documents are provided as is, with no express
// or implied warranties, other than those that are expressly stated in the
// License.
//
// end INTEL_CUSTOMIZATION
//
// Part of the LLVM Project, under the Apache License v2.0 with LLVM Exceptions.
// See https://llvm.org/LICENSE.txt for license information.
// SPDX-License-Identifier: Apache-2.0 WITH LLVM-exception
//
//===----------------------------------------------------------------------===//
//
// This file implements the visit functions for mul, fmul, sdiv, udiv, fdiv,
// srem, urem, frem.
//
//===----------------------------------------------------------------------===//

#include "InstCombineInternal.h"
#include "llvm/ADT/APInt.h"
#include "llvm/ADT/SmallVector.h"
#include "llvm/Analysis/Intel_FPValueRangeAnalysis.h" // INTEL
#include "llvm/Analysis/InstructionSimplify.h"
#include "llvm/Analysis/ValueTracking.h"
#include "llvm/IR/BasicBlock.h"
#include "llvm/IR/Constant.h"
#include "llvm/IR/Constants.h"
#include "llvm/IR/InstrTypes.h"
#include "llvm/IR/Instruction.h"
#include "llvm/IR/Instructions.h"
#include "llvm/IR/IntrinsicInst.h"
#include "llvm/IR/Intrinsics.h"
#include "llvm/IR/Operator.h"
#include "llvm/IR/PatternMatch.h"
#include "llvm/IR/Type.h"
#include "llvm/IR/Value.h"
#include "llvm/Support/Casting.h"
#include "llvm/Support/ErrorHandling.h"
#include "llvm/Transforms/InstCombine/InstCombiner.h"
#include "llvm/Transforms/Utils/BuildLibCalls.h"
#include <cassert>

#define DEBUG_TYPE "instcombine"
#include "llvm/Transforms/Utils/InstructionWorklist.h"

using namespace llvm;
using namespace PatternMatch;

/// The specific integer value is used in a context where it is known to be
/// non-zero.  If this allows us to simplify the computation, do so and return
/// the new operand, otherwise return null.
static Value *simplifyValueKnownNonZero(Value *V, InstCombinerImpl &IC,
                                        Instruction &CxtI) {
  // If V has multiple uses, then we would have to do more analysis to determine
  // if this is safe.  For example, the use could be in dynamically unreached
  // code.
  if (!V->hasOneUse()) return nullptr;

  bool MadeChange = false;

  // ((1 << A) >>u B) --> (1 << (A-B))
  // Because V cannot be zero, we know that B is less than A.
  Value *A = nullptr, *B = nullptr, *One = nullptr;
  if (match(V, m_LShr(m_OneUse(m_Shl(m_Value(One), m_Value(A))), m_Value(B))) &&
      match(One, m_One())) {
    A = IC.Builder.CreateSub(A, B);
    return IC.Builder.CreateShl(One, A);
  }

  // (PowerOfTwo >>u B) --> isExact since shifting out the result would make it
  // inexact.  Similarly for <<.
  BinaryOperator *I = dyn_cast<BinaryOperator>(V);
  if (I && I->isLogicalShift() &&
      IC.isKnownToBeAPowerOfTwo(I->getOperand(0), false, 0, &CxtI)) {
    // We know that this is an exact/nuw shift and that the input is a
    // non-zero context as well.
    if (Value *V2 = simplifyValueKnownNonZero(I->getOperand(0), IC, CxtI)) {
      IC.replaceOperand(*I, 0, V2);
      MadeChange = true;
    }

    if (I->getOpcode() == Instruction::LShr && !I->isExact()) {
      I->setIsExact();
      MadeChange = true;
    }

    if (I->getOpcode() == Instruction::Shl && !I->hasNoUnsignedWrap()) {
      I->setHasNoUnsignedWrap();
      MadeChange = true;
    }
  }

  // TODO: Lots more we could do here:
  //    If V is a phi node, we can call this on each of its operands.
  //    "select cond, X, 0" can simplify to "X".

  return MadeChange ? V : nullptr;
}

// TODO: This is a specific form of a much more general pattern.
//       We could detect a select with any binop identity constant, or we
//       could use SimplifyBinOp to see if either arm of the select reduces.
//       But that needs to be done carefully and/or while removing potential
//       reverse canonicalizations as in InstCombiner::foldSelectIntoOp().
static Value *foldMulSelectToNegate(BinaryOperator &I,
                                    InstCombiner::BuilderTy &Builder) {
  Value *Cond, *OtherOp;

  // mul (select Cond, 1, -1), OtherOp --> select Cond, OtherOp, -OtherOp
  // mul OtherOp, (select Cond, 1, -1) --> select Cond, OtherOp, -OtherOp
  if (match(&I, m_c_Mul(m_OneUse(m_Select(m_Value(Cond), m_One(), m_AllOnes())),
                        m_Value(OtherOp)))) {
    bool HasAnyNoWrap = I.hasNoSignedWrap() || I.hasNoUnsignedWrap();
    Value *Neg = Builder.CreateNeg(OtherOp, "", false, HasAnyNoWrap);
    return Builder.CreateSelect(Cond, OtherOp, Neg);
  }
  // mul (select Cond, -1, 1), OtherOp --> select Cond, -OtherOp, OtherOp
  // mul OtherOp, (select Cond, -1, 1) --> select Cond, -OtherOp, OtherOp
  if (match(&I, m_c_Mul(m_OneUse(m_Select(m_Value(Cond), m_AllOnes(), m_One())),
                        m_Value(OtherOp)))) {
    bool HasAnyNoWrap = I.hasNoSignedWrap() || I.hasNoUnsignedWrap();
    Value *Neg = Builder.CreateNeg(OtherOp, "", false, HasAnyNoWrap);
    return Builder.CreateSelect(Cond, Neg, OtherOp);
  }

  // fmul (select Cond, 1.0, -1.0), OtherOp --> select Cond, OtherOp, -OtherOp
  // fmul OtherOp, (select Cond, 1.0, -1.0) --> select Cond, OtherOp, -OtherOp
  if (match(&I, m_c_FMul(m_OneUse(m_Select(m_Value(Cond), m_SpecificFP(1.0),
                                           m_SpecificFP(-1.0))),
                         m_Value(OtherOp)))) {
    IRBuilder<>::FastMathFlagGuard FMFGuard(Builder);
    Builder.setFastMathFlags(I.getFastMathFlags());
    return Builder.CreateSelect(Cond, OtherOp, Builder.CreateFNeg(OtherOp));
  }

  // fmul (select Cond, -1.0, 1.0), OtherOp --> select Cond, -OtherOp, OtherOp
  // fmul OtherOp, (select Cond, -1.0, 1.0) --> select Cond, -OtherOp, OtherOp
  if (match(&I, m_c_FMul(m_OneUse(m_Select(m_Value(Cond), m_SpecificFP(-1.0),
                                           m_SpecificFP(1.0))),
                         m_Value(OtherOp)))) {
    IRBuilder<>::FastMathFlagGuard FMFGuard(Builder);
    Builder.setFastMathFlags(I.getFastMathFlags());
    return Builder.CreateSelect(Cond, Builder.CreateFNeg(OtherOp), OtherOp);
  }

  return nullptr;
}

Instruction *InstCombinerImpl::visitMul(BinaryOperator &I) {
  if (Value *V = simplifyMulInst(I.getOperand(0), I.getOperand(1),
                                 SQ.getWithInstruction(&I)))
    return replaceInstUsesWith(I, V);

  if (SimplifyAssociativeOrCommutative(I))
    return &I;

  if (Instruction *X = foldVectorBinop(I))
    return X;

  if (Instruction *Phi = foldBinopWithPhiOperands(I))
    return Phi;

  if (Value *V = SimplifyUsingDistributiveLaws(I))
    return replaceInstUsesWith(I, V);

  Value *Op0 = I.getOperand(0), *Op1 = I.getOperand(1);
  unsigned BitWidth = I.getType()->getScalarSizeInBits();

  // X * -1 == 0 - X
  if (match(Op1, m_AllOnes())) {
    BinaryOperator *BO = BinaryOperator::CreateNeg(Op0, I.getName());
    if (I.hasNoSignedWrap())
      BO->setHasNoSignedWrap();
    return BO;
  }

  // Also allow combining multiply instructions on vectors.
  {
    Value *NewOp;
    Constant *C1, *C2;
    const APInt *IVal;
    if (match(&I, m_Mul(m_Shl(m_Value(NewOp), m_Constant(C2)),
                        m_Constant(C1))) &&
        match(C1, m_APInt(IVal))) {
      // ((X << C2)*C1) == (X * (C1 << C2))
      Constant *Shl = ConstantExpr::getShl(C1, C2);
      BinaryOperator *Mul = cast<BinaryOperator>(I.getOperand(0));
      BinaryOperator *BO = BinaryOperator::CreateMul(NewOp, Shl);
      if (I.hasNoUnsignedWrap() && Mul->hasNoUnsignedWrap())
        BO->setHasNoUnsignedWrap();
      if (I.hasNoSignedWrap() && Mul->hasNoSignedWrap() &&
          Shl->isNotMinSignedValue())
        BO->setHasNoSignedWrap();
      return BO;
    }

    if (match(&I, m_Mul(m_Value(NewOp), m_Constant(C1)))) {
      // Replace X*(2^C) with X << C, where C is either a scalar or a vector.
      if (Constant *NewCst = ConstantExpr::getExactLogBase2(C1)) {
        BinaryOperator *Shl = BinaryOperator::CreateShl(NewOp, NewCst);

        if (I.hasNoUnsignedWrap())
          Shl->setHasNoUnsignedWrap();
        if (I.hasNoSignedWrap()) {
          const APInt *V;
          if (match(NewCst, m_APInt(V)) && *V != V->getBitWidth() - 1)
            Shl->setHasNoSignedWrap();
        }

        return Shl;
      }
    }
  }

  if (Op0->hasOneUse() && match(Op1, m_NegatedPower2())) {
    // Interpret  X * (-1<<C)  as  (-X) * (1<<C)  and try to sink the negation.
    // The "* (1<<C)" thus becomes a potential shifting opportunity.
    if (Value *NegOp0 = Negator::Negate(/*IsNegation*/ true, Op0, *this))
      return BinaryOperator::CreateMul(
          NegOp0, ConstantExpr::getNeg(cast<Constant>(Op1)), I.getName());
  }

  if (Instruction *FoldedMul = foldBinOpIntoSelectOrPhi(I))
    return FoldedMul;

  if (Value *FoldedMul = foldMulSelectToNegate(I, Builder))
    return replaceInstUsesWith(I, FoldedMul);

  // Simplify mul instructions with a constant RHS.
  Constant *MulC;
  if (match(Op1, m_ImmConstant(MulC))) {
    // Canonicalize (X+C1)*MulC -> X*MulC+C1*MulC.
<<<<<<< HEAD
    Value *X;
    Constant *C1;
    if (match(Op0, m_OneUse(m_Add(m_Value(X), m_ImmConstant(C1))))) {
      // C1*MulC simplifies to a tidier constant.
      Value *NewC = Builder.CreateMul(C1, MulC);
      auto *BOp0 = cast<BinaryOperator>(Op0);
      Value *NewMul = Builder.CreateMul(X, MulC);
      auto *BO = BinaryOperator::CreateAdd(NewMul, NewC);
      auto *NewMulBO = dyn_cast<BinaryOperator>(NewMul);
      if (I.hasNoUnsignedWrap() && BOp0->hasNoUnsignedWrap() && NewMulBO) {
        NewMulBO->setHasNoUnsignedWrap();
=======
    // Canonicalize (X|C1)*MulC -> X*MulC+C1*MulC.
    Value *X;
    Constant *C1;
    if ((match(Op0, m_OneUse(m_Add(m_Value(X), m_ImmConstant(C1))))) ||
        (match(Op0, m_OneUse(m_Or(m_Value(X), m_ImmConstant(C1)))) &&
         haveNoCommonBitsSet(X, C1, DL, &AC, &I, &DT))) {
      // C1*MulC simplifies to a tidier constant.
      Value *NewC = Builder.CreateMul(C1, MulC);
      auto *BOp0 = cast<BinaryOperator>(Op0);
      bool Op0NUW =
          (BOp0->getOpcode() == Instruction::Or || BOp0->hasNoUnsignedWrap());
      Value *NewMul = Builder.CreateMul(X, MulC);
      auto *BO = BinaryOperator::CreateAdd(NewMul, NewC);
      if (I.hasNoUnsignedWrap() && Op0NUW) {
        // If NewMulBO is constant we also can set BO to nuw.
        if (auto *NewMulBO = dyn_cast<BinaryOperator>(NewMul))
          NewMulBO->setHasNoUnsignedWrap();
>>>>>>> c518ab09
        BO->setHasNoUnsignedWrap();
      }
      return BO;
    }
  }

  // abs(X) * abs(X) -> X * X
  // nabs(X) * nabs(X) -> X * X
  if (Op0 == Op1) {
    Value *X, *Y;
    SelectPatternFlavor SPF = matchSelectPattern(Op0, X, Y).Flavor;
    if (SPF == SPF_ABS || SPF == SPF_NABS)
      return BinaryOperator::CreateMul(X, X);

    if (match(Op0, m_Intrinsic<Intrinsic::abs>(m_Value(X))))
      return BinaryOperator::CreateMul(X, X);
  }

  // -X * C --> X * -C
  Value *X, *Y;
  Constant *Op1C;
  if (match(Op0, m_Neg(m_Value(X))) && match(Op1, m_Constant(Op1C)))
    return BinaryOperator::CreateMul(X, ConstantExpr::getNeg(Op1C));

  // -X * -Y --> X * Y
  if (match(Op0, m_Neg(m_Value(X))) && match(Op1, m_Neg(m_Value(Y)))) {
    auto *NewMul = BinaryOperator::CreateMul(X, Y);
    if (I.hasNoSignedWrap() &&
        cast<OverflowingBinaryOperator>(Op0)->hasNoSignedWrap() &&
        cast<OverflowingBinaryOperator>(Op1)->hasNoSignedWrap())
      NewMul->setHasNoSignedWrap();
    return NewMul;
  }

  // -X * Y --> -(X * Y)
  // X * -Y --> -(X * Y)
  if (match(&I, m_c_Mul(m_OneUse(m_Neg(m_Value(X))), m_Value(Y))))
    return BinaryOperator::CreateNeg(Builder.CreateMul(X, Y));

  // (X / Y) *  Y = X - (X % Y)
  // (X / Y) * -Y = (X % Y) - X
  {
    Value *Y = Op1;
    BinaryOperator *Div = dyn_cast<BinaryOperator>(Op0);
    if (!Div || (Div->getOpcode() != Instruction::UDiv &&
                 Div->getOpcode() != Instruction::SDiv)) {
      Y = Op0;
      Div = dyn_cast<BinaryOperator>(Op1);
    }
    Value *Neg = dyn_castNegVal(Y);
    if (Div && Div->hasOneUse() &&
        (Div->getOperand(1) == Y || Div->getOperand(1) == Neg) &&
        (Div->getOpcode() == Instruction::UDiv ||
         Div->getOpcode() == Instruction::SDiv)) {
      Value *X = Div->getOperand(0), *DivOp1 = Div->getOperand(1);

      // If the division is exact, X % Y is zero, so we end up with X or -X.
      if (Div->isExact()) {
        if (DivOp1 == Y)
          return replaceInstUsesWith(I, X);
        return BinaryOperator::CreateNeg(X);
      }

      auto RemOpc = Div->getOpcode() == Instruction::UDiv ? Instruction::URem
                                                          : Instruction::SRem;
      // X must be frozen because we are increasing its number of uses.
      Value *XFreeze = Builder.CreateFreeze(X, X->getName() + ".fr");
      Value *Rem = Builder.CreateBinOp(RemOpc, XFreeze, DivOp1);
      if (DivOp1 == Y)
        return BinaryOperator::CreateSub(XFreeze, Rem);
      return BinaryOperator::CreateSub(Rem, XFreeze);
    }
  }

  // Fold the following two scenarios:
  //   1) i1 mul -> i1 and.
  //   2) X * Y --> X & Y, iff X, Y can be only {0,1}.
  // Note: We could use known bits to generalize this and related patterns with
  // shifts/truncs
  Type *Ty = I.getType();
  if (Ty->isIntOrIntVectorTy(1) ||
      (match(Op0, m_And(m_Value(), m_One())) &&
       match(Op1, m_And(m_Value(), m_One()))))
    return BinaryOperator::CreateAnd(Op0, Op1);

  // X*(1 << Y) --> X << Y
  // (1 << Y)*X --> X << Y
  {
    Value *Y;
    BinaryOperator *BO = nullptr;
    bool ShlNSW = false;
    if (match(Op0, m_Shl(m_One(), m_Value(Y)))) {
      BO = BinaryOperator::CreateShl(Op1, Y);
      ShlNSW = cast<ShlOperator>(Op0)->hasNoSignedWrap();
    } else if (match(Op1, m_Shl(m_One(), m_Value(Y)))) {
      BO = BinaryOperator::CreateShl(Op0, Y);
      ShlNSW = cast<ShlOperator>(Op1)->hasNoSignedWrap();
    }
    if (BO) {
      if (I.hasNoUnsignedWrap())
        BO->setHasNoUnsignedWrap();
      if (I.hasNoSignedWrap() && ShlNSW)
        BO->setHasNoSignedWrap();
      return BO;
    }
  }

  // (zext bool X) * (zext bool Y) --> zext (and X, Y)
  // (sext bool X) * (sext bool Y) --> zext (and X, Y)
  // Note: -1 * -1 == 1 * 1 == 1 (if the extends match, the result is the same)
  if (((match(Op0, m_ZExt(m_Value(X))) && match(Op1, m_ZExt(m_Value(Y)))) ||
       (match(Op0, m_SExt(m_Value(X))) && match(Op1, m_SExt(m_Value(Y))))) &&
      X->getType()->isIntOrIntVectorTy(1) && X->getType() == Y->getType() &&
      (Op0->hasOneUse() || Op1->hasOneUse() || X == Y)) {
    Value *And = Builder.CreateAnd(X, Y, "mulbool");
    return CastInst::Create(Instruction::ZExt, And, Ty);
  }
  // (sext bool X) * (zext bool Y) --> sext (and X, Y)
  // (zext bool X) * (sext bool Y) --> sext (and X, Y)
  // Note: -1 * 1 == 1 * -1  == -1
  if (((match(Op0, m_SExt(m_Value(X))) && match(Op1, m_ZExt(m_Value(Y)))) ||
       (match(Op0, m_ZExt(m_Value(X))) && match(Op1, m_SExt(m_Value(Y))))) &&
      X->getType()->isIntOrIntVectorTy(1) && X->getType() == Y->getType() &&
      (Op0->hasOneUse() || Op1->hasOneUse())) {
    Value *And = Builder.CreateAnd(X, Y, "mulbool");
    return CastInst::Create(Instruction::SExt, And, Ty);
  }

  // (zext bool X) * Y --> X ? Y : 0
  // Y * (zext bool X) --> X ? Y : 0
  if (match(Op0, m_ZExt(m_Value(X))) && X->getType()->isIntOrIntVectorTy(1))
    return SelectInst::Create(X, Op1, ConstantInt::getNullValue(Ty));
  if (match(Op1, m_ZExt(m_Value(X))) && X->getType()->isIntOrIntVectorTy(1))
    return SelectInst::Create(X, Op0, ConstantInt::getNullValue(Ty));

  Constant *ImmC;
  if (match(Op1, m_ImmConstant(ImmC))) {
    // (sext bool X) * C --> X ? -C : 0
    if (match(Op0, m_SExt(m_Value(X))) && X->getType()->isIntOrIntVectorTy(1)) {
      Constant *NegC = ConstantExpr::getNeg(ImmC);
      return SelectInst::Create(X, NegC, ConstantInt::getNullValue(Ty));
    }

    // (ashr i32 X, 31) * C --> (X < 0) ? -C : 0
    const APInt *C;
    if (match(Op0, m_OneUse(m_AShr(m_Value(X), m_APInt(C)))) &&
        *C == C->getBitWidth() - 1) {
      Constant *NegC = ConstantExpr::getNeg(ImmC);
      Value *IsNeg = Builder.CreateIsNeg(X, "isneg");
      return SelectInst::Create(IsNeg, NegC, ConstantInt::getNullValue(Ty));
    }
  }

  // (lshr X, 31) * Y --> (X < 0) ? Y : 0
  // TODO: We are not checking one-use because the elimination of the multiply
  //       is better for analysis?
  const APInt *C;
  if (match(&I, m_c_BinOp(m_LShr(m_Value(X), m_APInt(C)), m_Value(Y))) &&
      *C == C->getBitWidth() - 1) {
    Value *IsNeg = Builder.CreateIsNeg(X, "isneg");
    return SelectInst::Create(IsNeg, Y, ConstantInt::getNullValue(Ty));
  }

  // (and X, 1) * Y --> (trunc X) ? Y : 0
  if (match(&I, m_c_BinOp(m_OneUse(m_And(m_Value(X), m_One())), m_Value(Y)))) {
    Value *Tr = Builder.CreateTrunc(X, CmpInst::makeCmpResultType(Ty));
    return SelectInst::Create(Tr, Y, ConstantInt::getNullValue(Ty));
  }

  // ((ashr X, 31) | 1) * X --> abs(X)
  // X * ((ashr X, 31) | 1) --> abs(X)
  if (match(&I, m_c_BinOp(m_Or(m_AShr(m_Value(X),
                                      m_SpecificIntAllowUndef(BitWidth - 1)),
                               m_One()),
                          m_Deferred(X)))) {
    Value *Abs = Builder.CreateBinaryIntrinsic(
        Intrinsic::abs, X,
        ConstantInt::getBool(I.getContext(), I.hasNoSignedWrap()));
    Abs->takeName(&I);
    return replaceInstUsesWith(I, Abs);
  }

  if (Instruction *Ext = narrowMathIfNoOverflow(I))
    return Ext;

  bool Changed = false;
  if (!I.hasNoSignedWrap() && willNotOverflowSignedMul(Op0, Op1, I)) {
    Changed = true;
    I.setHasNoSignedWrap(true);
  }

  if (!I.hasNoUnsignedWrap() && willNotOverflowUnsignedMul(Op0, Op1, I)) {
    Changed = true;
    I.setHasNoUnsignedWrap(true);
  }

#if INTEL_CUSTOMIZATION
  // If nsw flag is set and both inputs are known non-negative, then the
  // operation is also nuw. This is limited to the case where one argument is
  // a constant to avoid yet another call to computeKnownBits.
  // It would be create to merge this into willNotOverflowUnsignedMul above,
  // but it requires several interface changes that would need to be
  // customized.
  if (I.hasNoSignedWrap() && !I.hasNoUnsignedWrap()) {
    const APInt *C;
    if (match(Op1, m_APInt(C)) && C->isNonNegative()) {
      KnownBits LHSKnown = computeKnownBits(Op0, 0, &I);
      if (LHSKnown.isNonNegative()) {
        Changed = true;
        I.setHasNoUnsignedWrap(true);
      }
    }
  }
#endif // INTEL_CUSTOMIZATION

  return Changed ? &I : nullptr;
}

Instruction *InstCombinerImpl::foldFPSignBitOps(BinaryOperator &I) {
  BinaryOperator::BinaryOps Opcode = I.getOpcode();
  assert((Opcode == Instruction::FMul || Opcode == Instruction::FDiv) &&
         "Expected fmul or fdiv");

  Value *Op0 = I.getOperand(0), *Op1 = I.getOperand(1);
  Value *X, *Y;

  // -X * -Y --> X * Y
  // -X / -Y --> X / Y
  if (match(Op0, m_FNeg(m_Value(X))) && match(Op1, m_FNeg(m_Value(Y))))
    return BinaryOperator::CreateWithCopiedFlags(Opcode, X, Y, &I);

  // fabs(X) * fabs(X) -> X * X
  // fabs(X) / fabs(X) -> X / X
  if (Op0 == Op1 && match(Op0, m_FAbs(m_Value(X))))
    return BinaryOperator::CreateWithCopiedFlags(Opcode, X, X, &I);

  // fabs(X) * fabs(Y) --> fabs(X * Y)
  // fabs(X) / fabs(Y) --> fabs(X / Y)
  if (match(Op0, m_FAbs(m_Value(X))) && match(Op1, m_FAbs(m_Value(Y))) &&
      (Op0->hasOneUse() || Op1->hasOneUse())) {
    IRBuilder<>::FastMathFlagGuard FMFGuard(Builder);
    Builder.setFastMathFlags(I.getFastMathFlags());
    Value *XY = Builder.CreateBinOp(Opcode, X, Y);
    Value *Fabs = Builder.CreateUnaryIntrinsic(Intrinsic::fabs, XY);
    Fabs->takeName(&I);
    return replaceInstUsesWith(I, Fabs);
  }

  return nullptr;
}

Instruction *InstCombinerImpl::visitFMul(BinaryOperator &I) {
  if (Value *V = simplifyFMulInst(I.getOperand(0), I.getOperand(1),
                                  I.getFastMathFlags(),
                                  SQ.getWithInstruction(&I)))
    return replaceInstUsesWith(I, V);

  if (SimplifyAssociativeOrCommutative(I))
    return &I;

  if (Instruction *X = foldVectorBinop(I))
    return X;

  if (Instruction *Phi = foldBinopWithPhiOperands(I))
    return Phi;

  if (Instruction *FoldedMul = foldBinOpIntoSelectOrPhi(I))
    return FoldedMul;

  if (Value *FoldedMul = foldMulSelectToNegate(I, Builder))
    return replaceInstUsesWith(I, FoldedMul);

  if (Instruction *R = foldFPSignBitOps(I))
    return R;

  // X * -1.0 --> -X
  Value *Op0 = I.getOperand(0), *Op1 = I.getOperand(1);
  if (match(Op1, m_SpecificFP(-1.0)))
    return UnaryOperator::CreateFNegFMF(Op0, &I);

  // -X * C --> X * -C
  Value *X, *Y;
  Constant *C;
  if (match(Op0, m_FNeg(m_Value(X))) && match(Op1, m_Constant(C)))
    if (Constant *NegC = ConstantFoldUnaryOpOperand(Instruction::FNeg, C, DL))
      return BinaryOperator::CreateFMulFMF(X, NegC, &I);

  // (select A, B, C) * (select A, D, E) --> select A, (B*D), (C*E)
  if (Value *V = SimplifySelectsFeedingBinaryOp(I, Op0, Op1))
    return replaceInstUsesWith(I, V);

  if (I.hasAllowReassoc()) {
    // Reassociate constant RHS with another constant to form constant
    // expression.
    if (match(Op1, m_Constant(C)) && C->isFiniteNonZeroFP()) {
      Constant *C1;
      if (match(Op0, m_OneUse(m_FDiv(m_Constant(C1), m_Value(X))))) {
        // (C1 / X) * C --> (C * C1) / X
        Constant *CC1 =
            ConstantFoldBinaryOpOperands(Instruction::FMul, C, C1, DL);
        if (CC1 && CC1->isNormalFP())
          return BinaryOperator::CreateFDivFMF(CC1, X, &I);
      }
      if (match(Op0, m_FDiv(m_Value(X), m_Constant(C1)))) {
        // (X / C1) * C --> X * (C / C1)
        Constant *CDivC1 =
            ConstantFoldBinaryOpOperands(Instruction::FDiv, C, C1, DL);
        if (CDivC1 && CDivC1->isNormalFP())
          return BinaryOperator::CreateFMulFMF(X, CDivC1, &I);

        // If the constant was a denormal, try reassociating differently.
        // (X / C1) * C --> X / (C1 / C)
        Constant *C1DivC =
            ConstantFoldBinaryOpOperands(Instruction::FDiv, C1, C, DL);
        if (C1DivC && Op0->hasOneUse() && C1DivC->isNormalFP())
          return BinaryOperator::CreateFDivFMF(X, C1DivC, &I);
      }

      // We do not need to match 'fadd C, X' and 'fsub X, C' because they are
      // canonicalized to 'fadd X, C'. Distributing the multiply may allow
      // further folds and (X * C) + C2 is 'fma'.
      if (match(Op0, m_OneUse(m_FAdd(m_Value(X), m_Constant(C1))))) {
        // (X + C1) * C --> (X * C) + (C * C1)
        if (Constant *CC1 = ConstantFoldBinaryOpOperands(
                Instruction::FMul, C, C1, DL)) {
          Value *XC = Builder.CreateFMulFMF(X, C, &I);
          return BinaryOperator::CreateFAddFMF(XC, CC1, &I);
        }
      }
      if (match(Op0, m_OneUse(m_FSub(m_Constant(C1), m_Value(X))))) {
        // (C1 - X) * C --> (C * C1) - (X * C)
        if (Constant *CC1 = ConstantFoldBinaryOpOperands(
                Instruction::FMul, C, C1, DL)) {
          Value *XC = Builder.CreateFMulFMF(X, C, &I);
          return BinaryOperator::CreateFSubFMF(CC1, XC, &I);
        }
      }
    }

#if INTEL_CUSTOMIZATION
    auto ShouldSinkFDiv = [&](Instruction &Mul, Value *Div, Value *Dividend) {
      // Don't sink loop invariant reciprocals.
      if (LI && match(Dividend, m_FPOne()))
        if (Loop *L = LI->getLoopFor(I.getParent()))
          if (L->isLoopInvariant(Div))
            return false;
      return true;
    };
    // Sink division: (X / Y) * Z --> (X * Z) / Y
    // Don't sink if the fdiv is a reciprocal in a different basic block as this
    // might pull a division into a loop undoing a transform from LICM.
    if (match(Op0, m_OneUse(m_FDiv(m_Value(X), m_Value(Y)))) &&
        ShouldSinkFDiv(I, Op0, X)) {
      Value *NewFMul = Builder.CreateFMulFMF(X, Op1, &I);
      return BinaryOperator::CreateFDivFMF(NewFMul, Y, &I);
    }
    if (match(Op1, m_OneUse(m_FDiv(m_Value(X), m_Value(Y)))) &&
        ShouldSinkFDiv(I, Op1, X)) {
      Value *NewFMul = Builder.CreateFMulFMF(X, Op0, &I);
      return BinaryOperator::CreateFDivFMF(NewFMul, Y, &I);
    }
#endif // INTEL_CUSTOMIZATION

    // sqrt(X) * sqrt(Y) -> sqrt(X * Y)
    // nnan disallows the possibility of returning a number if both operands are
    // negative (in that case, we should return NaN).
    if (I.hasNoNaNs() && match(Op0, m_OneUse(m_Sqrt(m_Value(X)))) &&
        match(Op1, m_OneUse(m_Sqrt(m_Value(Y))))) {
      Value *XY = Builder.CreateFMulFMF(X, Y, &I);
      Value *Sqrt = Builder.CreateUnaryIntrinsic(Intrinsic::sqrt, XY, &I);
      return replaceInstUsesWith(I, Sqrt);
    }

    // The following transforms are done irrespective of the number of uses
    // for the expression "1.0/sqrt(X)".
    //  1) 1.0/sqrt(X) * X -> X/sqrt(X)
    //  2) X * 1.0/sqrt(X) -> X/sqrt(X)
    // We always expect the backend to reduce X/sqrt(X) to sqrt(X), if it
    // has the necessary (reassoc) fast-math-flags.
    if (I.hasNoSignedZeros() &&
        match(Op0, (m_FDiv(m_SpecificFP(1.0), m_Value(Y)))) &&
        match(Y, m_Sqrt(m_Value(X))) && Op1 == X)
      return BinaryOperator::CreateFDivFMF(X, Y, &I);
    if (I.hasNoSignedZeros() &&
        match(Op1, (m_FDiv(m_SpecificFP(1.0), m_Value(Y)))) &&
        match(Y, m_Sqrt(m_Value(X))) && Op0 == X)
      return BinaryOperator::CreateFDivFMF(X, Y, &I);

    // Like the similar transform in instsimplify, this requires 'nsz' because
    // sqrt(-0.0) = -0.0, and -0.0 * -0.0 does not simplify to -0.0.
    if (I.hasNoNaNs() && I.hasNoSignedZeros() && Op0 == Op1 &&
        Op0->hasNUses(2)) {
      // Peek through fdiv to find squaring of square root:
      // (X / sqrt(Y)) * (X / sqrt(Y)) --> (X * X) / Y
      if (match(Op0, m_FDiv(m_Value(X), m_Sqrt(m_Value(Y))))) {
        Value *XX = Builder.CreateFMulFMF(X, X, &I);
        return BinaryOperator::CreateFDivFMF(XX, Y, &I);
      }
      // (sqrt(Y) / X) * (sqrt(Y) / X) --> Y / (X * X)
      if (match(Op0, m_FDiv(m_Sqrt(m_Value(Y)), m_Value(X)))) {
        Value *XX = Builder.CreateFMulFMF(X, X, &I);
        return BinaryOperator::CreateFDivFMF(Y, XX, &I);
      }
    }

    if (I.isOnlyUserOfAnyOperand()) {
      Value *Z; // INTEL
      // pow(x, y) * pow(x, z) -> pow(x, y + z)
      if (match(Op0, m_Intrinsic<Intrinsic::pow>(m_Value(X), m_Value(Y))) &&
          match(Op1, m_Intrinsic<Intrinsic::pow>(m_Specific(X), m_Value(Z)))) {
        auto *YZ = Builder.CreateFAddFMF(Y, Z, &I);
        auto *NewPow = Builder.CreateBinaryIntrinsic(Intrinsic::pow, X, YZ, &I);
        return replaceInstUsesWith(I, NewPow);
      }

      // powi(x, y) * powi(x, z) -> powi(x, y + z)
      if (match(Op0, m_Intrinsic<Intrinsic::powi>(m_Value(X), m_Value(Y))) &&
          match(Op1, m_Intrinsic<Intrinsic::powi>(m_Specific(X), m_Value(Z))) &&
          Y->getType() == Z->getType()) {
        auto *YZ = Builder.CreateAdd(Y, Z);
        auto *NewPow = Builder.CreateIntrinsic(
            Intrinsic::powi, {X->getType(), YZ->getType()}, {X, YZ}, &I);
        return replaceInstUsesWith(I, NewPow);
      }

      // exp(X) * exp(Y) -> exp(X + Y)
      if (match(Op0, m_Intrinsic<Intrinsic::exp>(m_Value(X))) &&
          match(Op1, m_Intrinsic<Intrinsic::exp>(m_Value(Y)))) {
        Value *XY = Builder.CreateFAddFMF(X, Y, &I);
        Value *Exp = Builder.CreateUnaryIntrinsic(Intrinsic::exp, XY, &I);
        return replaceInstUsesWith(I, Exp);
      }

      // exp2(X) * exp2(Y) -> exp2(X + Y)
      if (match(Op0, m_Intrinsic<Intrinsic::exp2>(m_Value(X))) &&
          match(Op1, m_Intrinsic<Intrinsic::exp2>(m_Value(Y)))) {
        Value *XY = Builder.CreateFAddFMF(X, Y, &I);
        Value *Exp2 = Builder.CreateUnaryIntrinsic(Intrinsic::exp2, XY, &I);
        return replaceInstUsesWith(I, Exp2);
      }
    }

    // (X*Y) * X => (X*X) * Y where Y != X
    //  The purpose is two-fold:
    //   1) to form a power expression (of X).
    //   2) potentially shorten the critical path: After transformation, the
    //  latency of the instruction Y is amortized by the expression of X*X,
    //  and therefore Y is in a "less critical" position compared to what it
    //  was before the transformation.
    if (match(Op0, m_OneUse(m_c_FMul(m_Specific(Op1), m_Value(Y)))) &&
        Op1 != Y) {
      Value *XX = Builder.CreateFMulFMF(Op1, Op1, &I);
      return BinaryOperator::CreateFMulFMF(XX, Y, &I);
    }
    if (match(Op1, m_OneUse(m_c_FMul(m_Specific(Op0), m_Value(Y)))) &&
        Op0 != Y) {
      Value *XX = Builder.CreateFMulFMF(Op0, Op0, &I);
      return BinaryOperator::CreateFMulFMF(XX, Y, &I);
    }
  }

  // log2(X * 0.5) * Y = log2(X) * Y - Y
  if (I.isFast()) {
    IntrinsicInst *Log2 = nullptr;
    if (match(Op0, m_OneUse(m_Intrinsic<Intrinsic::log2>(
            m_OneUse(m_FMul(m_Value(X), m_SpecificFP(0.5))))))) {
      Log2 = cast<IntrinsicInst>(Op0);
      Y = Op1;
    }
    if (match(Op1, m_OneUse(m_Intrinsic<Intrinsic::log2>(
            m_OneUse(m_FMul(m_Value(X), m_SpecificFP(0.5))))))) {
      Log2 = cast<IntrinsicInst>(Op1);
      Y = Op0;
    }
    if (Log2) {
      Value *Log2 = Builder.CreateUnaryIntrinsic(Intrinsic::log2, X, &I);
      Value *LogXTimesY = Builder.CreateFMulFMF(Log2, Y, &I);
      return BinaryOperator::CreateFSubFMF(LogXTimesY, Y, &I);
    }
  }

  // Simplify FMUL recurrences starting with 0.0 to 0.0 if nnan and nsz are set.
  // Given a phi node with entry value as 0 and it used in fmul operation,
  // we can replace fmul with 0 safely and eleminate loop operation.
  PHINode *PN = nullptr;
  Value *Start = nullptr, *Step = nullptr;
  if (matchSimpleRecurrence(&I, PN, Start, Step) && I.hasNoNaNs() &&
      I.hasNoSignedZeros() && match(Start, m_Zero()))
    return replaceInstUsesWith(I, Start);

  return nullptr;
}

/// Fold a divide or remainder with a select instruction divisor when one of the
/// select operands is zero. In that case, we can use the other select operand
/// because div/rem by zero is undefined.
bool InstCombinerImpl::simplifyDivRemOfSelectWithZeroOp(BinaryOperator &I) {
  SelectInst *SI = dyn_cast<SelectInst>(I.getOperand(1));
  if (!SI)
    return false;

  int NonNullOperand;
  if (match(SI->getTrueValue(), m_Zero()))
    // div/rem X, (Cond ? 0 : Y) -> div/rem X, Y
    NonNullOperand = 2;
  else if (match(SI->getFalseValue(), m_Zero()))
    // div/rem X, (Cond ? Y : 0) -> div/rem X, Y
    NonNullOperand = 1;
  else
    return false;

  // Change the div/rem to use 'Y' instead of the select.
  replaceOperand(I, 1, SI->getOperand(NonNullOperand));

  // Okay, we know we replace the operand of the div/rem with 'Y' with no
  // problem.  However, the select, or the condition of the select may have
  // multiple uses.  Based on our knowledge that the operand must be non-zero,
  // propagate the known value for the select into other uses of it, and
  // propagate a known value of the condition into its other users.

  // If the select and condition only have a single use, don't bother with this,
  // early exit.
  Value *SelectCond = SI->getCondition();
  if (SI->use_empty() && SelectCond->hasOneUse())
    return true;

  // Scan the current block backward, looking for other uses of SI.
  BasicBlock::iterator BBI = I.getIterator(), BBFront = I.getParent()->begin();
  Type *CondTy = SelectCond->getType();
  while (BBI != BBFront) {
    --BBI;
    // If we found an instruction that we can't assume will return, so
    // information from below it cannot be propagated above it.
    if (!isGuaranteedToTransferExecutionToSuccessor(&*BBI))
      break;

    // Replace uses of the select or its condition with the known values.
    for (Use &Op : BBI->operands()) {
      if (Op == SI) {
        replaceUse(Op, SI->getOperand(NonNullOperand));
        Worklist.push(&*BBI);
      } else if (Op == SelectCond) {
        replaceUse(Op, NonNullOperand == 1 ? ConstantInt::getTrue(CondTy)
                                           : ConstantInt::getFalse(CondTy));
        Worklist.push(&*BBI);
      }
    }

    // If we past the instruction, quit looking for it.
    if (&*BBI == SI)
      SI = nullptr;
    if (&*BBI == SelectCond)
      SelectCond = nullptr;

    // If we ran out of things to eliminate, break out of the loop.
    if (!SelectCond && !SI)
      break;

  }
  return true;
}

/// True if the multiply can not be expressed in an int this size.
static bool multiplyOverflows(const APInt &C1, const APInt &C2, APInt &Product,
                              bool IsSigned) {
  bool Overflow;
  Product = IsSigned ? C1.smul_ov(C2, Overflow) : C1.umul_ov(C2, Overflow);
  return Overflow;
}

/// True if C1 is a multiple of C2. Quotient contains C1/C2.
static bool isMultiple(const APInt &C1, const APInt &C2, APInt &Quotient,
                       bool IsSigned) {
  assert(C1.getBitWidth() == C2.getBitWidth() && "Constant widths not equal");

  // Bail if we will divide by zero.
  if (C2.isZero())
    return false;

  // Bail if we would divide INT_MIN by -1.
  if (IsSigned && C1.isMinSignedValue() && C2.isAllOnes())
    return false;

  APInt Remainder(C1.getBitWidth(), /*val=*/0ULL, IsSigned);
  if (IsSigned)
    APInt::sdivrem(C1, C2, Quotient, Remainder);
  else
    APInt::udivrem(C1, C2, Quotient, Remainder);

  return Remainder.isMinValue();
}

/// This function implements the transforms common to both integer division
/// instructions (udiv and sdiv). It is called by the visitors to those integer
/// division instructions.
/// Common integer divide transforms
Instruction *InstCombinerImpl::commonIDivTransforms(BinaryOperator &I) {
  if (Instruction *Phi = foldBinopWithPhiOperands(I))
    return Phi;

  Value *Op0 = I.getOperand(0), *Op1 = I.getOperand(1);
  bool IsSigned = I.getOpcode() == Instruction::SDiv;
  Type *Ty = I.getType();

  // The RHS is known non-zero.
  if (Value *V = simplifyValueKnownNonZero(I.getOperand(1), *this, I))
    return replaceOperand(I, 1, V);

  // Handle cases involving: [su]div X, (select Cond, Y, Z)
  // This does not apply for fdiv.
  if (simplifyDivRemOfSelectWithZeroOp(I))
    return &I;

  // If the divisor is a select-of-constants, try to constant fold all div ops:
  // C / (select Cond, TrueC, FalseC) --> select Cond, (C / TrueC), (C / FalseC)
  // TODO: Adapt simplifyDivRemOfSelectWithZeroOp to allow this and other folds.
  if (match(Op0, m_ImmConstant()) &&
      match(Op1, m_Select(m_Value(), m_ImmConstant(), m_ImmConstant()))) {
    if (Instruction *R = FoldOpIntoSelect(I, cast<SelectInst>(Op1),
                                          /*FoldWithMultiUse*/ true))
      return R;
  }

  const APInt *C2;
  if (match(Op1, m_APInt(C2))) {
    Value *X;
    const APInt *C1;

    // (X / C1) / C2  -> X / (C1*C2)
    if ((IsSigned && match(Op0, m_SDiv(m_Value(X), m_APInt(C1)))) ||
        (!IsSigned && match(Op0, m_UDiv(m_Value(X), m_APInt(C1))))) {
      APInt Product(C1->getBitWidth(), /*val=*/0ULL, IsSigned);
      if (!multiplyOverflows(*C1, *C2, Product, IsSigned))
        return BinaryOperator::Create(I.getOpcode(), X,
                                      ConstantInt::get(Ty, Product));
    }

    if ((IsSigned && match(Op0, m_NSWMul(m_Value(X), m_APInt(C1)))) ||
        (!IsSigned && match(Op0, m_NUWMul(m_Value(X), m_APInt(C1))))) {
      APInt Quotient(C1->getBitWidth(), /*val=*/0ULL, IsSigned);

      // (X * C1) / C2 -> X / (C2 / C1) if C2 is a multiple of C1.
      if (isMultiple(*C2, *C1, Quotient, IsSigned)) {
        auto *NewDiv = BinaryOperator::Create(I.getOpcode(), X,
                                              ConstantInt::get(Ty, Quotient));
        NewDiv->setIsExact(I.isExact());
        return NewDiv;
      }

      // (X * C1) / C2 -> X * (C1 / C2) if C1 is a multiple of C2.
      if (isMultiple(*C1, *C2, Quotient, IsSigned)) {
        auto *Mul = BinaryOperator::Create(Instruction::Mul, X,
                                           ConstantInt::get(Ty, Quotient));
        auto *OBO = cast<OverflowingBinaryOperator>(Op0);
        Mul->setHasNoUnsignedWrap(!IsSigned && OBO->hasNoUnsignedWrap());
        Mul->setHasNoSignedWrap(OBO->hasNoSignedWrap());
        return Mul;
      }
    }

    if ((IsSigned && match(Op0, m_NSWShl(m_Value(X), m_APInt(C1))) &&
         C1->ult(C1->getBitWidth() - 1)) ||
        (!IsSigned && match(Op0, m_NUWShl(m_Value(X), m_APInt(C1))) &&
         C1->ult(C1->getBitWidth()))) {
      APInt Quotient(C1->getBitWidth(), /*val=*/0ULL, IsSigned);
      APInt C1Shifted = APInt::getOneBitSet(
          C1->getBitWidth(), static_cast<unsigned>(C1->getZExtValue()));

      // (X << C1) / C2 -> X / (C2 >> C1) if C2 is a multiple of 1 << C1.
      if (isMultiple(*C2, C1Shifted, Quotient, IsSigned)) {
        auto *BO = BinaryOperator::Create(I.getOpcode(), X,
                                          ConstantInt::get(Ty, Quotient));
        BO->setIsExact(I.isExact());
        return BO;
      }

      // (X << C1) / C2 -> X * ((1 << C1) / C2) if 1 << C1 is a multiple of C2.
      if (isMultiple(C1Shifted, *C2, Quotient, IsSigned)) {
        auto *Mul = BinaryOperator::Create(Instruction::Mul, X,
                                           ConstantInt::get(Ty, Quotient));
        auto *OBO = cast<OverflowingBinaryOperator>(Op0);
        Mul->setHasNoUnsignedWrap(!IsSigned && OBO->hasNoUnsignedWrap());
        Mul->setHasNoSignedWrap(OBO->hasNoSignedWrap());
        return Mul;
      }
    }

    if (!C2->isZero()) // avoid X udiv 0
      if (Instruction *FoldedDiv = foldBinOpIntoSelectOrPhi(I))
        return FoldedDiv;
  }

  if (match(Op0, m_One())) {
    assert(!Ty->isIntOrIntVectorTy(1) && "i1 divide not removed?");
    if (IsSigned) {
      // 1 / 0 --> undef ; 1 / 1 --> 1 ; 1 / -1 --> -1 ; 1 / anything else --> 0
      // (Op1 + 1) u< 3 ? Op1 : 0
      // Op1 must be frozen because we are increasing its number of uses.
      Value *F1 = Builder.CreateFreeze(Op1, Op1->getName() + ".fr");
      Value *Inc = Builder.CreateAdd(F1, Op0);
      Value *Cmp = Builder.CreateICmpULT(Inc, ConstantInt::get(Ty, 3));
      return SelectInst::Create(Cmp, F1, ConstantInt::get(Ty, 0));
    } else {
      // If Op1 is 0 then it's undefined behaviour. If Op1 is 1 then the
      // result is one, otherwise it's zero.
      return new ZExtInst(Builder.CreateICmpEQ(Op1, Op0), Ty);
    }
  }

  // See if we can fold away this div instruction.
  if (SimplifyDemandedInstructionBits(I))
    return &I;

  // (X - (X rem Y)) / Y -> X / Y; usually originates as ((X / Y) * Y) / Y
  Value *X, *Z;
  if (match(Op0, m_Sub(m_Value(X), m_Value(Z)))) // (X - Z) / Y; Y = Op1
    if ((IsSigned && match(Z, m_SRem(m_Specific(X), m_Specific(Op1)))) ||
        (!IsSigned && match(Z, m_URem(m_Specific(X), m_Specific(Op1)))))
      return BinaryOperator::Create(I.getOpcode(), X, Op1);

  // (X << Y) / X -> 1 << Y
  Value *Y;
  if (IsSigned && match(Op0, m_NSWShl(m_Specific(Op1), m_Value(Y))))
    return BinaryOperator::CreateNSWShl(ConstantInt::get(Ty, 1), Y);
  if (!IsSigned && match(Op0, m_NUWShl(m_Specific(Op1), m_Value(Y))))
    return BinaryOperator::CreateNUWShl(ConstantInt::get(Ty, 1), Y);

  // X / (X * Y) -> 1 / Y if the multiplication does not overflow.
  if (match(Op1, m_c_Mul(m_Specific(Op0), m_Value(Y)))) {
    bool HasNSW = cast<OverflowingBinaryOperator>(Op1)->hasNoSignedWrap();
    bool HasNUW = cast<OverflowingBinaryOperator>(Op1)->hasNoUnsignedWrap();
    if ((IsSigned && HasNSW) || (!IsSigned && HasNUW)) {
      replaceOperand(I, 0, ConstantInt::get(Ty, 1));
      replaceOperand(I, 1, Y);
      return &I;
    }
  }

  return nullptr;
}

static const unsigned MaxDepth = 6;

// Take the exact integer log2 of the value. If DoFold is true, create the
// actual instructions, otherwise return a non-null dummy value. Return nullptr
// on failure.
static Value *takeLog2(IRBuilderBase &Builder, Value *Op, unsigned Depth,
                       bool DoFold) {
  auto IfFold = [DoFold](function_ref<Value *()> Fn) {
    if (!DoFold)
      return reinterpret_cast<Value *>(-1);
    return Fn();
  };

  // FIXME: assert that Op1 isn't/doesn't contain undef.

  // log2(2^C) -> C
  if (match(Op, m_Power2()))
    return IfFold([&]() {
      Constant *C = ConstantExpr::getExactLogBase2(cast<Constant>(Op));
      if (!C)
        llvm_unreachable("Failed to constant fold udiv -> logbase2");
      return C;
    });

  // The remaining tests are all recursive, so bail out if we hit the limit.
  if (Depth++ == MaxDepth)
    return nullptr;

  // log2(zext X) -> zext log2(X)
  // FIXME: Require one use?
  Value *X, *Y;
  if (match(Op, m_ZExt(m_Value(X))))
    if (Value *LogX = takeLog2(Builder, X, Depth, DoFold))
      return IfFold([&]() { return Builder.CreateZExt(LogX, Op->getType()); });

  // log2(X << Y) -> log2(X) + Y
  // FIXME: Require one use unless X is 1?
  if (match(Op, m_Shl(m_Value(X), m_Value(Y))))
    if (Value *LogX = takeLog2(Builder, X, Depth, DoFold))
      return IfFold([&]() { return Builder.CreateAdd(LogX, Y); });

  // log2(Cond ? X : Y) -> Cond ? log2(X) : log2(Y)
  // FIXME: missed optimization: if one of the hands of select is/contains
  //        undef, just directly pick the other one.
  // FIXME: can both hands contain undef?
  // FIXME: Require one use?
  if (SelectInst *SI = dyn_cast<SelectInst>(Op))
    if (Value *LogX = takeLog2(Builder, SI->getOperand(1), Depth, DoFold))
      if (Value *LogY = takeLog2(Builder, SI->getOperand(2), Depth, DoFold))
        return IfFold([&]() {
          return Builder.CreateSelect(SI->getOperand(0), LogX, LogY);
        });

  // log2(umin(X, Y)) -> umin(log2(X), log2(Y))
  // log2(umax(X, Y)) -> umax(log2(X), log2(Y))
  auto *MinMax = dyn_cast<MinMaxIntrinsic>(Op);
  if (MinMax && MinMax->hasOneUse() && !MinMax->isSigned())
    if (Value *LogX = takeLog2(Builder, MinMax->getLHS(), Depth, DoFold))
      if (Value *LogY = takeLog2(Builder, MinMax->getRHS(), Depth, DoFold))
        return IfFold([&]() {
          return Builder.CreateBinaryIntrinsic(
              MinMax->getIntrinsicID(), LogX, LogY);
        });

  return nullptr;
}

/// If we have zero-extended operands of an unsigned div or rem, we may be able
/// to narrow the operation (sink the zext below the math).
static Instruction *narrowUDivURem(BinaryOperator &I,
                                   InstCombiner::BuilderTy &Builder) {
  Instruction::BinaryOps Opcode = I.getOpcode();
  Value *N = I.getOperand(0);
  Value *D = I.getOperand(1);
  Type *Ty = I.getType();
  Value *X, *Y;
  if (match(N, m_ZExt(m_Value(X))) && match(D, m_ZExt(m_Value(Y))) &&
      X->getType() == Y->getType() && (N->hasOneUse() || D->hasOneUse())) {
    // udiv (zext X), (zext Y) --> zext (udiv X, Y)
    // urem (zext X), (zext Y) --> zext (urem X, Y)
    Value *NarrowOp = Builder.CreateBinOp(Opcode, X, Y);
    return new ZExtInst(NarrowOp, Ty);
  }

  Constant *C;
  if (isa<Instruction>(N) && match(N, m_OneUse(m_ZExt(m_Value(X)))) &&
      match(D, m_Constant(C))) {
    // If the constant is the same in the smaller type, use the narrow version.
    Constant *TruncC = ConstantExpr::getTrunc(C, X->getType());
    if (ConstantExpr::getZExt(TruncC, Ty) != C)
      return nullptr;

    // udiv (zext X), C --> zext (udiv X, C')
    // urem (zext X), C --> zext (urem X, C')
    return new ZExtInst(Builder.CreateBinOp(Opcode, X, TruncC), Ty);
  }
  if (isa<Instruction>(D) && match(D, m_OneUse(m_ZExt(m_Value(X)))) &&
      match(N, m_Constant(C))) {
    // If the constant is the same in the smaller type, use the narrow version.
    Constant *TruncC = ConstantExpr::getTrunc(C, X->getType());
    if (ConstantExpr::getZExt(TruncC, Ty) != C)
      return nullptr;

    // udiv C, (zext X) --> zext (udiv C', X)
    // urem C, (zext X) --> zext (urem C', X)
    return new ZExtInst(Builder.CreateBinOp(Opcode, TruncC, X), Ty);
  }

  return nullptr;
}

Instruction *InstCombinerImpl::visitUDiv(BinaryOperator &I) {
  if (Value *V = simplifyUDivInst(I.getOperand(0), I.getOperand(1),
                                  SQ.getWithInstruction(&I)))
    return replaceInstUsesWith(I, V);

  if (Instruction *X = foldVectorBinop(I))
    return X;

  // Handle the integer div common cases
  if (Instruction *Common = commonIDivTransforms(I))
    return Common;

  Value *Op0 = I.getOperand(0), *Op1 = I.getOperand(1);
  Value *X;
  const APInt *C1, *C2;
  if (match(Op0, m_LShr(m_Value(X), m_APInt(C1))) && match(Op1, m_APInt(C2))) {
    // (X lshr C1) udiv C2 --> X udiv (C2 << C1)
    bool Overflow;
    APInt C2ShlC1 = C2->ushl_ov(*C1, Overflow);
    if (!Overflow) {
      bool IsExact = I.isExact() && match(Op0, m_Exact(m_Value()));
      BinaryOperator *BO = BinaryOperator::CreateUDiv(
          X, ConstantInt::get(X->getType(), C2ShlC1));
      if (IsExact)
        BO->setIsExact();
      return BO;
    }
  }

  // Op0 / C where C is large (negative) --> zext (Op0 >= C)
  // TODO: Could use isKnownNegative() to handle non-constant values.
  Type *Ty = I.getType();
  if (match(Op1, m_Negative())) {
    Value *Cmp = Builder.CreateICmpUGE(Op0, Op1);
    return CastInst::CreateZExtOrBitCast(Cmp, Ty);
  }
  // Op0 / (sext i1 X) --> zext (Op0 == -1) (if X is 0, the div is undefined)
  if (match(Op1, m_SExt(m_Value(X))) && X->getType()->isIntOrIntVectorTy(1)) {
    Value *Cmp = Builder.CreateICmpEQ(Op0, ConstantInt::getAllOnesValue(Ty));
    return CastInst::CreateZExtOrBitCast(Cmp, Ty);
  }

  if (Instruction *NarrowDiv = narrowUDivURem(I, Builder))
    return NarrowDiv;

  // If the udiv operands are non-overflowing multiplies with a common operand,
  // then eliminate the common factor:
  // (A * B) / (A * X) --> B / X (and commuted variants)
  // TODO: The code would be reduced if we had m_c_NUWMul pattern matching.
  // TODO: If -reassociation handled this generally, we could remove this.
  Value *A, *B;
  if (match(Op0, m_NUWMul(m_Value(A), m_Value(B)))) {
    if (match(Op1, m_NUWMul(m_Specific(A), m_Value(X))) ||
        match(Op1, m_NUWMul(m_Value(X), m_Specific(A))))
      return BinaryOperator::CreateUDiv(B, X);
    if (match(Op1, m_NUWMul(m_Specific(B), m_Value(X))) ||
        match(Op1, m_NUWMul(m_Value(X), m_Specific(B))))
      return BinaryOperator::CreateUDiv(A, X);
  }

  // Op1 udiv Op2 -> Op1 lshr log2(Op2), if log2() folds away.
  if (takeLog2(Builder, Op1, /*Depth*/0, /*DoFold*/false)) {
    Value *Res = takeLog2(Builder, Op1, /*Depth*/0, /*DoFold*/true);
    return replaceInstUsesWith(
        I, Builder.CreateLShr(Op0, Res, I.getName(), I.isExact()));
  }

  return nullptr;
}

Instruction *InstCombinerImpl::visitSDiv(BinaryOperator &I) {
  if (Value *V = simplifySDivInst(I.getOperand(0), I.getOperand(1),
                                  SQ.getWithInstruction(&I)))
    return replaceInstUsesWith(I, V);

  if (Instruction *X = foldVectorBinop(I))
    return X;

  // Handle the integer div common cases
  if (Instruction *Common = commonIDivTransforms(I))
    return Common;

  Value *Op0 = I.getOperand(0), *Op1 = I.getOperand(1);
  Type *Ty = I.getType();
  Value *X;
  // sdiv Op0, -1 --> -Op0
  // sdiv Op0, (sext i1 X) --> -Op0 (because if X is 0, the op is undefined)
  if (match(Op1, m_AllOnes()) ||
      (match(Op1, m_SExt(m_Value(X))) && X->getType()->isIntOrIntVectorTy(1)))
    return BinaryOperator::CreateNeg(Op0);

  // X / INT_MIN --> X == INT_MIN
  if (match(Op1, m_SignMask()))
    return new ZExtInst(Builder.CreateICmpEQ(Op0, Op1), Ty);

  // sdiv exact X,  1<<C  -->    ashr exact X, C   iff  1<<C  is non-negative
  // sdiv exact X, -1<<C  -->  -(ashr exact X, C)
  if (I.isExact() && ((match(Op1, m_Power2()) && match(Op1, m_NonNegative())) ||
                      match(Op1, m_NegatedPower2()))) {
    bool DivisorWasNegative = match(Op1, m_NegatedPower2());
    if (DivisorWasNegative)
      Op1 = ConstantExpr::getNeg(cast<Constant>(Op1));
    auto *AShr = BinaryOperator::CreateExactAShr(
        Op0, ConstantExpr::getExactLogBase2(cast<Constant>(Op1)), I.getName());
    if (!DivisorWasNegative)
      return AShr;
    Builder.Insert(AShr);
    AShr->setName(I.getName() + ".neg");
    return BinaryOperator::CreateNeg(AShr, I.getName());
  }

  const APInt *Op1C;
  if (match(Op1, m_APInt(Op1C))) {
    // If the dividend is sign-extended and the constant divisor is small enough
    // to fit in the source type, shrink the division to the narrower type:
    // (sext X) sdiv C --> sext (X sdiv C)
    Value *Op0Src;
    if (match(Op0, m_OneUse(m_SExt(m_Value(Op0Src)))) &&
        Op0Src->getType()->getScalarSizeInBits() >= Op1C->getMinSignedBits()) {

      // In the general case, we need to make sure that the dividend is not the
      // minimum signed value because dividing that by -1 is UB. But here, we
      // know that the -1 divisor case is already handled above.

      Constant *NarrowDivisor =
          ConstantExpr::getTrunc(cast<Constant>(Op1), Op0Src->getType());
      Value *NarrowOp = Builder.CreateSDiv(Op0Src, NarrowDivisor);
      return new SExtInst(NarrowOp, Ty);
    }

    // -X / C --> X / -C (if the negation doesn't overflow).
    // TODO: This could be enhanced to handle arbitrary vector constants by
    //       checking if all elements are not the min-signed-val.
    if (!Op1C->isMinSignedValue() &&
        match(Op0, m_NSWSub(m_Zero(), m_Value(X)))) {
      Constant *NegC = ConstantInt::get(Ty, -(*Op1C));
      Instruction *BO = BinaryOperator::CreateSDiv(X, NegC);
      BO->setIsExact(I.isExact());
      return BO;
    }
  }

  // -X / Y --> -(X / Y)
  Value *Y;
  if (match(&I, m_SDiv(m_OneUse(m_NSWSub(m_Zero(), m_Value(X))), m_Value(Y))))
    return BinaryOperator::CreateNSWNeg(
        Builder.CreateSDiv(X, Y, I.getName(), I.isExact()));

  // abs(X) / X --> X > -1 ? 1 : -1
  // X / abs(X) --> X > -1 ? 1 : -1
  if (match(&I, m_c_BinOp(
                    m_OneUse(m_Intrinsic<Intrinsic::abs>(m_Value(X), m_One())),
                    m_Deferred(X)))) {
    Value *Cond = Builder.CreateIsNotNeg(X);
    return SelectInst::Create(Cond, ConstantInt::get(Ty, 1),
                              ConstantInt::getAllOnesValue(Ty));
  }

  // If the sign bits of both operands are zero (i.e. we can prove they are
  // unsigned inputs), turn this into a udiv.
  APInt Mask(APInt::getSignMask(Ty->getScalarSizeInBits()));
  if (MaskedValueIsZero(Op0, Mask, 0, &I)) {
    if (MaskedValueIsZero(Op1, Mask, 0, &I)) {
      // X sdiv Y -> X udiv Y, iff X and Y don't have sign bit set
      auto *BO = BinaryOperator::CreateUDiv(Op0, Op1, I.getName());
      BO->setIsExact(I.isExact());
      return BO;
    }

    if (match(Op1, m_NegatedPower2())) {
      // X sdiv (-(1 << C)) -> -(X sdiv (1 << C)) ->
      //                    -> -(X udiv (1 << C)) -> -(X u>> C)
      Constant *CNegLog2 = ConstantExpr::getExactLogBase2(
          ConstantExpr::getNeg(cast<Constant>(Op1)));
      Value *Shr = Builder.CreateLShr(Op0, CNegLog2, I.getName(), I.isExact());
      return BinaryOperator::CreateNeg(Shr);
    }

    if (isKnownToBeAPowerOfTwo(Op1, /*OrZero*/ true, 0, &I)) {
      // X sdiv (1 << Y) -> X udiv (1 << Y) ( -> X u>> Y)
      // Safe because the only negative value (1 << Y) can take on is
      // INT_MIN, and X sdiv INT_MIN == X udiv INT_MIN == 0 if X doesn't have
      // the sign bit set.
      auto *BO = BinaryOperator::CreateUDiv(Op0, Op1, I.getName());
      BO->setIsExact(I.isExact());
      return BO;
    }
  }

  return nullptr;
}

/// Remove negation and try to convert division into multiplication.
static Instruction *foldFDivConstantDivisor(BinaryOperator &I) {
  Constant *C;
  if (!match(I.getOperand(1), m_Constant(C)))
    return nullptr;

  // -X / C --> X / -C
  Value *X;
  const DataLayout &DL = I.getModule()->getDataLayout();
  if (match(I.getOperand(0), m_FNeg(m_Value(X))))
    if (Constant *NegC = ConstantFoldUnaryOpOperand(Instruction::FNeg, C, DL))
      return BinaryOperator::CreateFDivFMF(X, NegC, &I);

  // If the constant divisor has an exact inverse, this is always safe. If not,
  // then we can still create a reciprocal if fast-math-flags allow it and the
  // constant is a regular number (not zero, infinite, or denormal).
  if (!(C->hasExactInverseFP() || (I.hasAllowReciprocal() && C->isNormalFP())))
    return nullptr;

  // Disallow denormal constants because we don't know what would happen
  // on all targets.
  // TODO: Use Intrinsic::canonicalize or let function attributes tell us that
  // denorms are flushed?
  auto *RecipC = ConstantFoldBinaryOpOperands(
      Instruction::FDiv, ConstantFP::get(I.getType(), 1.0), C, DL);
  if (!RecipC || !RecipC->isNormalFP())
    return nullptr;

  // X / C --> X * (1 / C)
  return BinaryOperator::CreateFMulFMF(I.getOperand(0), RecipC, &I);
}

/// Remove negation and try to reassociate constant math.
static Instruction *foldFDivConstantDividend(BinaryOperator &I) {
  Constant *C;
  if (!match(I.getOperand(0), m_Constant(C)))
    return nullptr;

  // C / -X --> -C / X
  Value *X;
  const DataLayout &DL = I.getModule()->getDataLayout();
  if (match(I.getOperand(1), m_FNeg(m_Value(X))))
    if (Constant *NegC = ConstantFoldUnaryOpOperand(Instruction::FNeg, C, DL))
      return BinaryOperator::CreateFDivFMF(NegC, X, &I);

  if (!I.hasAllowReassoc() || !I.hasAllowReciprocal())
    return nullptr;

  // Try to reassociate C / X expressions where X includes another constant.
  Constant *C2, *NewC = nullptr;
  if (match(I.getOperand(1), m_FMul(m_Value(X), m_Constant(C2)))) {
    // C / (X * C2) --> (C / C2) / X
    NewC = ConstantFoldBinaryOpOperands(Instruction::FDiv, C, C2, DL);
  } else if (match(I.getOperand(1), m_FDiv(m_Value(X), m_Constant(C2)))) {
    // C / (X / C2) --> (C * C2) / X
    NewC = ConstantFoldBinaryOpOperands(Instruction::FMul, C, C2, DL);
  }
  // Disallow denormal constants because we don't know what would happen
  // on all targets.
  // TODO: Use Intrinsic::canonicalize or let function attributes tell us that
  // denorms are flushed?
  if (!NewC || !NewC->isNormalFP())
    return nullptr;

  return BinaryOperator::CreateFDivFMF(NewC, X, &I);
}

/// Negate the exponent of pow/exp to fold division-by-pow() into multiply.
static Instruction *foldFDivPowDivisor(BinaryOperator &I,
                                       InstCombiner::BuilderTy &Builder) {
  Value *Op0 = I.getOperand(0), *Op1 = I.getOperand(1);
  auto *II = dyn_cast<IntrinsicInst>(Op1);
  if (!II || !II->hasOneUse() || !I.hasAllowReassoc() ||
      !I.hasAllowReciprocal())
    return nullptr;

  // Z / pow(X, Y) --> Z * pow(X, -Y)
  // Z / exp{2}(Y) --> Z * exp{2}(-Y)
  // In the general case, this creates an extra instruction, but fmul allows
  // for better canonicalization and optimization than fdiv.
  Intrinsic::ID IID = II->getIntrinsicID();
  SmallVector<Value *> Args;
  switch (IID) {
  case Intrinsic::pow:
    Args.push_back(II->getArgOperand(0));
    Args.push_back(Builder.CreateFNegFMF(II->getArgOperand(1), &I));
    break;
  case Intrinsic::powi: {
    // Require 'ninf' assuming that makes powi(X, -INT_MIN) acceptable.
    // That is, X ** (huge negative number) is 0.0, ~1.0, or INF and so
    // dividing by that is INF, ~1.0, or 0.0. Code that uses powi allows
    // non-standard results, so this corner case should be acceptable if the
    // code rules out INF values.
    if (!I.hasNoInfs())
      return nullptr;
    Args.push_back(II->getArgOperand(0));
    Args.push_back(Builder.CreateNeg(II->getArgOperand(1)));
    Type *Tys[] = {I.getType(), II->getArgOperand(1)->getType()};
    Value *Pow = Builder.CreateIntrinsic(IID, Tys, Args, &I);
    return BinaryOperator::CreateFMulFMF(Op0, Pow, &I);
  }
  case Intrinsic::exp:
  case Intrinsic::exp2:
    Args.push_back(Builder.CreateFNegFMF(II->getArgOperand(0), &I));
    break;
  default:
    return nullptr;
  }
  Value *Pow = Builder.CreateIntrinsic(IID, I.getType(), Args, &I);
  return BinaryOperator::CreateFMulFMF(Op0, Pow, &I);
}

Instruction *InstCombinerImpl::visitFDiv(BinaryOperator &I) {
  Module *M = I.getModule();

  if (Value *V = simplifyFDivInst(I.getOperand(0), I.getOperand(1),
                                  I.getFastMathFlags(),
                                  SQ.getWithInstruction(&I)))
    return replaceInstUsesWith(I, V);

  if (Instruction *X = foldVectorBinop(I))
    return X;

  if (Instruction *Phi = foldBinopWithPhiOperands(I))
    return Phi;

  if (Instruction *R = foldFDivConstantDivisor(I))
    return R;

  if (Instruction *R = foldFDivConstantDividend(I))
    return R;

  if (Instruction *R = foldFPSignBitOps(I))
    return R;

  Value *Op0 = I.getOperand(0), *Op1 = I.getOperand(1);
  if (isa<Constant>(Op0))
    if (SelectInst *SI = dyn_cast<SelectInst>(Op1))
      if (Instruction *R = FoldOpIntoSelect(I, SI))
        return R;

  if (isa<Constant>(Op1))
    if (SelectInst *SI = dyn_cast<SelectInst>(Op0))
      if (Instruction *R = FoldOpIntoSelect(I, SI))
        return R;

  if (I.hasAllowReassoc() && I.hasAllowReciprocal()) {
    Value *X, *Y;
    if (match(Op0, m_OneUse(m_FDiv(m_Value(X), m_Value(Y)))) &&
        (!isa<Constant>(Y) || !isa<Constant>(Op1))) {
      // (X / Y) / Z => X / (Y * Z)
      Value *YZ = Builder.CreateFMulFMF(Y, Op1, &I);
      return BinaryOperator::CreateFDivFMF(X, YZ, &I);
    }
    if (match(Op1, m_OneUse(m_FDiv(m_Value(X), m_Value(Y)))) &&
        (!isa<Constant>(Y) || !isa<Constant>(Op0))) {
      // Z / (X / Y) => (Y * Z) / X
      Value *YZ = Builder.CreateFMulFMF(Y, Op0, &I);
      return BinaryOperator::CreateFDivFMF(YZ, X, &I);
    }
    // Z / (1.0 / Y) => (Y * Z)
    //
    // This is a special case of Z / (X / Y) => (Y * Z) / X, with X = 1.0. The
    // m_OneUse check is avoided because even in the case of the multiple uses
    // for 1.0/Y, the number of instructions remain the same and a division is
    // replaced by a multiplication.
    if (match(Op1, m_FDiv(m_SpecificFP(1.0), m_Value(Y))))
      return BinaryOperator::CreateFMulFMF(Y, Op0, &I);
  }

  if (I.hasAllowReassoc() && Op0->hasOneUse() && Op1->hasOneUse()) {
    // sin(X) / cos(X) -> tan(X)
    // cos(X) / sin(X) -> 1/tan(X) (cotangent)
    Value *X;
    bool IsTan = match(Op0, m_Intrinsic<Intrinsic::sin>(m_Value(X))) &&
                 match(Op1, m_Intrinsic<Intrinsic::cos>(m_Specific(X)));
    bool IsCot =
        !IsTan && match(Op0, m_Intrinsic<Intrinsic::cos>(m_Value(X))) &&
                  match(Op1, m_Intrinsic<Intrinsic::sin>(m_Specific(X)));

    if ((IsTan || IsCot) && hasFloatFn(M, &TLI, I.getType(), LibFunc_tan,
                                       LibFunc_tanf, LibFunc_tanl)) {
      IRBuilder<> B(&I);
      IRBuilder<>::FastMathFlagGuard FMFGuard(B);
      B.setFastMathFlags(I.getFastMathFlags());
      AttributeList Attrs =
          cast<CallBase>(Op0)->getCalledFunction()->getAttributes();
      Value *Res = emitUnaryFloatFnCall(X, &TLI, LibFunc_tan, LibFunc_tanf,
                                        LibFunc_tanl, B, Attrs);
      if (IsCot)
        Res = B.CreateFDiv(ConstantFP::get(I.getType(), 1.0), Res);
      return replaceInstUsesWith(I, Res);
    }
  }

  // X / (X * Y) --> 1.0 / Y
  // Reassociate to (X / X -> 1.0) is legal when NaNs are not allowed.
  // We can ignore the possibility that X is infinity because INF/INF is NaN.
  Value *X, *Y;
  if (I.hasNoNaNs() && I.hasAllowReassoc() &&
      match(Op1, m_c_FMul(m_Specific(Op0), m_Value(Y)))) {
    replaceOperand(I, 0, ConstantFP::get(I.getType(), 1.0));
    replaceOperand(I, 1, Y);
    return &I;
  }

  // X / fabs(X) -> copysign(1.0, X)
  // fabs(X) / X -> copysign(1.0, X)
  if (I.hasNoNaNs() && I.hasNoInfs() &&
      (match(&I, m_FDiv(m_Value(X), m_FAbs(m_Deferred(X)))) ||
       match(&I, m_FDiv(m_FAbs(m_Value(X)), m_Deferred(X))))) {
    Value *V = Builder.CreateBinaryIntrinsic(
        Intrinsic::copysign, ConstantFP::get(I.getType(), 1.0), X, &I);
    return replaceInstUsesWith(I, V);
  }

  if (Instruction *Mul = foldFDivPowDivisor(I, Builder))
    return Mul;

  return nullptr;
}

/// This function implements the transforms common to both integer remainder
/// instructions (urem and srem). It is called by the visitors to those integer
/// remainder instructions.
/// Common integer remainder transforms
Instruction *InstCombinerImpl::commonIRemTransforms(BinaryOperator &I) {
  if (Instruction *Phi = foldBinopWithPhiOperands(I))
    return Phi;

  Value *Op0 = I.getOperand(0), *Op1 = I.getOperand(1);

  // The RHS is known non-zero.
  if (Value *V = simplifyValueKnownNonZero(I.getOperand(1), *this, I))
    return replaceOperand(I, 1, V);

  // Handle cases involving: rem X, (select Cond, Y, Z)
  if (simplifyDivRemOfSelectWithZeroOp(I))
    return &I;

  // If the divisor is a select-of-constants, try to constant fold all rem ops:
  // C % (select Cond, TrueC, FalseC) --> select Cond, (C % TrueC), (C % FalseC)
  // TODO: Adapt simplifyDivRemOfSelectWithZeroOp to allow this and other folds.
  if (match(Op0, m_ImmConstant()) &&
      match(Op1, m_Select(m_Value(), m_ImmConstant(), m_ImmConstant()))) {
    if (Instruction *R = FoldOpIntoSelect(I, cast<SelectInst>(Op1),
                                          /*FoldWithMultiUse*/ true))
      return R;
  }

  if (isa<Constant>(Op1)) {
    if (Instruction *Op0I = dyn_cast<Instruction>(Op0)) {
      if (SelectInst *SI = dyn_cast<SelectInst>(Op0I)) {
        if (Instruction *R = FoldOpIntoSelect(I, SI))
          return R;
      } else if (auto *PN = dyn_cast<PHINode>(Op0I)) {
        const APInt *Op1Int;
        if (match(Op1, m_APInt(Op1Int)) && !Op1Int->isMinValue() &&
            (I.getOpcode() == Instruction::URem ||
             !Op1Int->isMinSignedValue())) {
          // foldOpIntoPhi will speculate instructions to the end of the PHI's
          // predecessor blocks, so do this only if we know the srem or urem
          // will not fault.
          if (Instruction *NV = foldOpIntoPhi(I, PN))
            return NV;
        }
      }

      // See if we can fold away this rem instruction.
      if (SimplifyDemandedInstructionBits(I))
        return &I;
    }
  }

  return nullptr;
}

Instruction *InstCombinerImpl::visitURem(BinaryOperator &I) {
  if (Value *V = simplifyURemInst(I.getOperand(0), I.getOperand(1),
                                  SQ.getWithInstruction(&I)))
    return replaceInstUsesWith(I, V);

  if (Instruction *X = foldVectorBinop(I))
    return X;

  if (Instruction *common = commonIRemTransforms(I))
    return common;

  if (Instruction *NarrowRem = narrowUDivURem(I, Builder))
    return NarrowRem;

  // X urem Y -> X and Y-1, where Y is a power of 2,
  Value *Op0 = I.getOperand(0), *Op1 = I.getOperand(1);
  Type *Ty = I.getType();
  if (isKnownToBeAPowerOfTwo(Op1, /*OrZero*/ true, 0, &I)) {
    // This may increase instruction count, we don't enforce that Y is a
    // constant.
    Constant *N1 = Constant::getAllOnesValue(Ty);
    Value *Add = Builder.CreateAdd(Op1, N1);
    return BinaryOperator::CreateAnd(Op0, Add);
  }

  // 1 urem X -> zext(X != 1)
  if (match(Op0, m_One())) {
    Value *Cmp = Builder.CreateICmpNE(Op1, ConstantInt::get(Ty, 1));
    return CastInst::CreateZExtOrBitCast(Cmp, Ty);
  }

  // Op0 urem C -> Op0 < C ? Op0 : Op0 - C, where C >= signbit.
  // Op0 must be frozen because we are increasing its number of uses.
  if (match(Op1, m_Negative())) {
    Value *F0 = Builder.CreateFreeze(Op0, Op0->getName() + ".fr");
    Value *Cmp = Builder.CreateICmpULT(F0, Op1);
    Value *Sub = Builder.CreateSub(F0, Op1);
    return SelectInst::Create(Cmp, F0, Sub);
  }

  // If the divisor is a sext of a boolean, then the divisor must be max
  // unsigned value (-1). Therefore, the remainder is Op0 unless Op0 is also
  // max unsigned value. In that case, the remainder is 0:
  // urem Op0, (sext i1 X) --> (Op0 == -1) ? 0 : Op0
  Value *X;
  if (match(Op1, m_SExt(m_Value(X))) && X->getType()->isIntOrIntVectorTy(1)) {
    Value *Cmp = Builder.CreateICmpEQ(Op0, ConstantInt::getAllOnesValue(Ty));
    return SelectInst::Create(Cmp, ConstantInt::getNullValue(Ty), Op0);
  }

  return nullptr;
}

Instruction *InstCombinerImpl::visitSRem(BinaryOperator &I) {
  if (Value *V = simplifySRemInst(I.getOperand(0), I.getOperand(1),
                                  SQ.getWithInstruction(&I)))
    return replaceInstUsesWith(I, V);

  if (Instruction *X = foldVectorBinop(I))
    return X;

  // Handle the integer rem common cases
  if (Instruction *Common = commonIRemTransforms(I))
    return Common;

  Value *Op0 = I.getOperand(0), *Op1 = I.getOperand(1);
  {
    const APInt *Y;
    // X % -Y -> X % Y
    if (match(Op1, m_Negative(Y)) && !Y->isMinSignedValue())
      return replaceOperand(I, 1, ConstantInt::get(I.getType(), -*Y));
  }

  // -X srem Y --> -(X srem Y)
  Value *X, *Y;
  if (match(&I, m_SRem(m_OneUse(m_NSWSub(m_Zero(), m_Value(X))), m_Value(Y))))
    return BinaryOperator::CreateNSWNeg(Builder.CreateSRem(X, Y));

  // If the sign bits of both operands are zero (i.e. we can prove they are
  // unsigned inputs), turn this into a urem.
  APInt Mask(APInt::getSignMask(I.getType()->getScalarSizeInBits()));
  if (MaskedValueIsZero(Op1, Mask, 0, &I) &&
      MaskedValueIsZero(Op0, Mask, 0, &I)) {
    // X srem Y -> X urem Y, iff X and Y don't have sign bit set
    return BinaryOperator::CreateURem(Op0, Op1, I.getName());
  }

  // If it's a constant vector, flip any negative values positive.
  if (isa<ConstantVector>(Op1) || isa<ConstantDataVector>(Op1)) {
    Constant *C = cast<Constant>(Op1);
    unsigned VWidth = cast<FixedVectorType>(C->getType())->getNumElements();

    bool hasNegative = false;
    bool hasMissing = false;
    for (unsigned i = 0; i != VWidth; ++i) {
      Constant *Elt = C->getAggregateElement(i);
      if (!Elt) {
        hasMissing = true;
        break;
      }

      if (ConstantInt *RHS = dyn_cast<ConstantInt>(Elt))
        if (RHS->isNegative())
          hasNegative = true;
    }

    if (hasNegative && !hasMissing) {
      SmallVector<Constant *, 16> Elts(VWidth);
      for (unsigned i = 0; i != VWidth; ++i) {
        Elts[i] = C->getAggregateElement(i);  // Handle undef, etc.
        if (ConstantInt *RHS = dyn_cast<ConstantInt>(Elts[i])) {
          if (RHS->isNegative())
            Elts[i] = cast<ConstantInt>(ConstantExpr::getNeg(RHS));
        }
      }

      Constant *NewRHSV = ConstantVector::get(Elts);
      if (NewRHSV != C)  // Don't loop on -MININT
        return replaceOperand(I, 1, NewRHSV);
    }
  }

  return nullptr;
}

Instruction *InstCombinerImpl::visitFRem(BinaryOperator &I) {
  if (Value *V = simplifyFRemInst(I.getOperand(0), I.getOperand(1),
                                  I.getFastMathFlags(),
                                  SQ.getWithInstruction(&I)))
    return replaceInstUsesWith(I, V);

  if (Instruction *X = foldVectorBinop(I))
    return X;

  if (Instruction *Phi = foldBinopWithPhiOperands(I))
    return Phi;

  return nullptr;
}<|MERGE_RESOLUTION|>--- conflicted
+++ resolved
@@ -242,19 +242,6 @@
   Constant *MulC;
   if (match(Op1, m_ImmConstant(MulC))) {
     // Canonicalize (X+C1)*MulC -> X*MulC+C1*MulC.
-<<<<<<< HEAD
-    Value *X;
-    Constant *C1;
-    if (match(Op0, m_OneUse(m_Add(m_Value(X), m_ImmConstant(C1))))) {
-      // C1*MulC simplifies to a tidier constant.
-      Value *NewC = Builder.CreateMul(C1, MulC);
-      auto *BOp0 = cast<BinaryOperator>(Op0);
-      Value *NewMul = Builder.CreateMul(X, MulC);
-      auto *BO = BinaryOperator::CreateAdd(NewMul, NewC);
-      auto *NewMulBO = dyn_cast<BinaryOperator>(NewMul);
-      if (I.hasNoUnsignedWrap() && BOp0->hasNoUnsignedWrap() && NewMulBO) {
-        NewMulBO->setHasNoUnsignedWrap();
-=======
     // Canonicalize (X|C1)*MulC -> X*MulC+C1*MulC.
     Value *X;
     Constant *C1;
@@ -272,7 +259,6 @@
         // If NewMulBO is constant we also can set BO to nuw.
         if (auto *NewMulBO = dyn_cast<BinaryOperator>(NewMul))
           NewMulBO->setHasNoUnsignedWrap();
->>>>>>> c518ab09
         BO->setHasNoUnsignedWrap();
       }
       return BO;
