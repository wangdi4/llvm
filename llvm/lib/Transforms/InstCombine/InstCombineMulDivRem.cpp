//===- InstCombineMulDivRem.cpp -------------------------------------------===//
// INTEL_CUSTOMIZATION
//
// INTEL CONFIDENTIAL
//
// Modifications, Copyright (C) 2021 Intel Corporation
//
// This software and the related documents are Intel copyrighted materials, and
// your use of them is governed by the express license under which they were
// provided to you ("License"). Unless the License provides otherwise, you may not
// use, modify, copy, publish, distribute, disclose or transmit this software or
// the related documents without Intel's prior written permission.
//
// This software and the related documents are provided as is, with no express
// or implied warranties, other than those that are expressly stated in the
// License.
//
// end INTEL_CUSTOMIZATION
//
// Part of the LLVM Project, under the Apache License v2.0 with LLVM Exceptions.
// See https://llvm.org/LICENSE.txt for license information.
// SPDX-License-Identifier: Apache-2.0 WITH LLVM-exception
//
//===----------------------------------------------------------------------===//
//
// This file implements the visit functions for mul, fmul, sdiv, udiv, fdiv,
// srem, urem, frem.
//
//===----------------------------------------------------------------------===//

#include "InstCombineInternal.h"
#include "llvm/ADT/APInt.h"
#include "llvm/ADT/SmallVector.h"
#include "llvm/Analysis/InstructionSimplify.h"
#include "llvm/Analysis/ValueTracking.h"
#include "llvm/IR/BasicBlock.h"
#include "llvm/IR/Constant.h"
#include "llvm/IR/Constants.h"
#include "llvm/IR/InstrTypes.h"
#include "llvm/IR/Instruction.h"
#include "llvm/IR/Instructions.h"
#include "llvm/IR/IntrinsicInst.h"
#include "llvm/IR/Intrinsics.h"
#include "llvm/IR/Operator.h"
#include "llvm/IR/PatternMatch.h"
#include "llvm/IR/Type.h"
#include "llvm/IR/Value.h"
#include "llvm/Support/Casting.h"
#include "llvm/Support/ErrorHandling.h"
#include "llvm/Transforms/InstCombine/InstCombiner.h"
#include "llvm/Transforms/Utils/BuildLibCalls.h"
#include <cassert>

#define DEBUG_TYPE "instcombine"
#include "llvm/Transforms/Utils/InstructionWorklist.h"

#if INTEL_CUSTOMIZATION
#include "llvm/Analysis/Intel_FPValueRangeAnalysis.h"
#endif // INTEL_CUSTOMIZATION

using namespace llvm;
using namespace PatternMatch;

/// The specific integer value is used in a context where it is known to be
/// non-zero.  If this allows us to simplify the computation, do so and return
/// the new operand, otherwise return null.
static Value *simplifyValueKnownNonZero(Value *V, InstCombinerImpl &IC,
                                        Instruction &CxtI) {
  // If V has multiple uses, then we would have to do more analysis to determine
  // if this is safe.  For example, the use could be in dynamically unreached
  // code.
  if (!V->hasOneUse()) return nullptr;

  bool MadeChange = false;

  // ((1 << A) >>u B) --> (1 << (A-B))
  // Because V cannot be zero, we know that B is less than A.
  Value *A = nullptr, *B = nullptr, *One = nullptr;
  if (match(V, m_LShr(m_OneUse(m_Shl(m_Value(One), m_Value(A))), m_Value(B))) &&
      match(One, m_One())) {
    A = IC.Builder.CreateSub(A, B);
    return IC.Builder.CreateShl(One, A);
  }

  // (PowerOfTwo >>u B) --> isExact since shifting out the result would make it
  // inexact.  Similarly for <<.
  BinaryOperator *I = dyn_cast<BinaryOperator>(V);
  if (I && I->isLogicalShift() &&
      IC.isKnownToBeAPowerOfTwo(I->getOperand(0), false, 0, &CxtI)) {
    // We know that this is an exact/nuw shift and that the input is a
    // non-zero context as well.
    if (Value *V2 = simplifyValueKnownNonZero(I->getOperand(0), IC, CxtI)) {
      IC.replaceOperand(*I, 0, V2);
      MadeChange = true;
    }

    if (I->getOpcode() == Instruction::LShr && !I->isExact()) {
      I->setIsExact();
      MadeChange = true;
    }

    if (I->getOpcode() == Instruction::Shl && !I->hasNoUnsignedWrap()) {
      I->setHasNoUnsignedWrap();
      MadeChange = true;
    }
  }

  // TODO: Lots more we could do here:
  //    If V is a phi node, we can call this on each of its operands.
  //    "select cond, X, 0" can simplify to "X".

  return MadeChange ? V : nullptr;
}

// TODO: This is a specific form of a much more general pattern.
//       We could detect a select with any binop identity constant, or we
//       could use SimplifyBinOp to see if either arm of the select reduces.
//       But that needs to be done carefully and/or while removing potential
//       reverse canonicalizations as in InstCombiner::foldSelectIntoOp().
static Value *foldMulSelectToNegate(BinaryOperator &I,
                                    InstCombiner::BuilderTy &Builder) {
  Value *Cond, *OtherOp;

  // mul (select Cond, 1, -1), OtherOp --> select Cond, OtherOp, -OtherOp
  // mul OtherOp, (select Cond, 1, -1) --> select Cond, OtherOp, -OtherOp
  if (match(&I, m_c_Mul(m_OneUse(m_Select(m_Value(Cond), m_One(), m_AllOnes())),
                        m_Value(OtherOp)))) {
    bool HasAnyNoWrap = I.hasNoSignedWrap() || I.hasNoUnsignedWrap();
    Value *Neg = Builder.CreateNeg(OtherOp, "", false, HasAnyNoWrap);
    return Builder.CreateSelect(Cond, OtherOp, Neg);
  }
  // mul (select Cond, -1, 1), OtherOp --> select Cond, -OtherOp, OtherOp
  // mul OtherOp, (select Cond, -1, 1) --> select Cond, -OtherOp, OtherOp
  if (match(&I, m_c_Mul(m_OneUse(m_Select(m_Value(Cond), m_AllOnes(), m_One())),
                        m_Value(OtherOp)))) {
    bool HasAnyNoWrap = I.hasNoSignedWrap() || I.hasNoUnsignedWrap();
    Value *Neg = Builder.CreateNeg(OtherOp, "", false, HasAnyNoWrap);
    return Builder.CreateSelect(Cond, Neg, OtherOp);
  }

  // fmul (select Cond, 1.0, -1.0), OtherOp --> select Cond, OtherOp, -OtherOp
  // fmul OtherOp, (select Cond, 1.0, -1.0) --> select Cond, OtherOp, -OtherOp
  if (match(&I, m_c_FMul(m_OneUse(m_Select(m_Value(Cond), m_SpecificFP(1.0),
                                           m_SpecificFP(-1.0))),
                         m_Value(OtherOp)))) {
    IRBuilder<>::FastMathFlagGuard FMFGuard(Builder);
    Builder.setFastMathFlags(I.getFastMathFlags());
    return Builder.CreateSelect(Cond, OtherOp, Builder.CreateFNeg(OtherOp));
  }

  // fmul (select Cond, -1.0, 1.0), OtherOp --> select Cond, -OtherOp, OtherOp
  // fmul OtherOp, (select Cond, -1.0, 1.0) --> select Cond, -OtherOp, OtherOp
  if (match(&I, m_c_FMul(m_OneUse(m_Select(m_Value(Cond), m_SpecificFP(-1.0),
                                           m_SpecificFP(1.0))),
                         m_Value(OtherOp)))) {
    IRBuilder<>::FastMathFlagGuard FMFGuard(Builder);
    Builder.setFastMathFlags(I.getFastMathFlags());
    return Builder.CreateSelect(Cond, Builder.CreateFNeg(OtherOp), OtherOp);
  }

  return nullptr;
}

/// Reduce integer multiplication patterns that contain a (+/-1 << Z) factor.
/// Callers are expected to call this twice to handle commuted patterns.
static Value *foldMulShl1(BinaryOperator &Mul, bool CommuteOperands,
                          InstCombiner::BuilderTy &Builder) {
  Value *X = Mul.getOperand(0), *Y = Mul.getOperand(1);
  if (CommuteOperands)
    std::swap(X, Y);

  const bool HasNSW = Mul.hasNoSignedWrap();
  const bool HasNUW = Mul.hasNoUnsignedWrap();

  // X * (1 << Z) --> X << Z
  Value *Z;
  if (match(Y, m_Shl(m_One(), m_Value(Z)))) {
    bool PropagateNSW = HasNSW && cast<ShlOperator>(Y)->hasNoSignedWrap();
    return Builder.CreateShl(X, Z, Mul.getName(), HasNUW, PropagateNSW);
  }

  // Similar to above, but an increment of the shifted value becomes an add:
  // X * ((1 << Z) + 1) --> (X * (1 << Z)) + X --> (X << Z) + X
  // This increases uses of X, so it may require a freeze, but that is still
  // expected to be an improvement because it removes the multiply.
  BinaryOperator *Shift;
  if (match(Y, m_OneUse(m_Add(m_BinOp(Shift), m_One()))) &&
      match(Shift, m_OneUse(m_Shl(m_One(), m_Value(Z))))) {
    bool PropagateNSW = HasNSW && Shift->hasNoSignedWrap();
    Value *FrX = Builder.CreateFreeze(X, X->getName() + ".fr");
    Value *Shl = Builder.CreateShl(FrX, Z, "mulshl", HasNUW, PropagateNSW);
    return Builder.CreateAdd(Shl, FrX, Mul.getName(), HasNUW, PropagateNSW);
  }

  // Similar to above, but a decrement of the shifted value is disguised as
  // 'not' and becomes a sub:
  // X * (~(-1 << Z)) --> X * ((1 << Z) - 1) --> (X << Z) - X
  // This increases uses of X, so it may require a freeze, but that is still
  // expected to be an improvement because it removes the multiply.
  if (match(Y, m_OneUse(m_Not(m_OneUse(m_Shl(m_AllOnes(), m_Value(Z))))))) {
    Value *FrX = Builder.CreateFreeze(X, X->getName() + ".fr");
    Value *Shl = Builder.CreateShl(FrX, Z, "mulshl");
    return Builder.CreateSub(Shl, FrX, Mul.getName());
  }

  return nullptr;
}

static Value *takeLog2(IRBuilderBase &Builder, Value *Op, unsigned Depth,
                       bool AssumeNonZero, bool DoFold);

Instruction *InstCombinerImpl::visitMul(BinaryOperator &I) {
  Value *Op0 = I.getOperand(0), *Op1 = I.getOperand(1);
  if (Value *V =
          simplifyMulInst(Op0, Op1, I.hasNoSignedWrap(), I.hasNoUnsignedWrap(),
                          SQ.getWithInstruction(&I)))
    return replaceInstUsesWith(I, V);

  if (SimplifyAssociativeOrCommutative(I))
    return &I;

  if (Instruction *X = foldVectorBinop(I))
    return X;

  if (Instruction *Phi = foldBinopWithPhiOperands(I))
    return Phi;

  if (Value *V = foldUsingDistributiveLaws(I))
    return replaceInstUsesWith(I, V);

  Type *Ty = I.getType();
  const unsigned BitWidth = Ty->getScalarSizeInBits();
  const bool HasNSW = I.hasNoSignedWrap();
  const bool HasNUW = I.hasNoUnsignedWrap();

  // X * -1 --> 0 - X
  if (match(Op1, m_AllOnes())) {
    return HasNSW ? BinaryOperator::CreateNSWNeg(Op0)
                  : BinaryOperator::CreateNeg(Op0);
  }

  // Also allow combining multiply instructions on vectors.
  {
    Value *NewOp;
    Constant *C1, *C2;
    const APInt *IVal;
    if (match(&I, m_Mul(m_Shl(m_Value(NewOp), m_Constant(C2)),
                        m_Constant(C1))) &&
        match(C1, m_APInt(IVal))) {
      // ((X << C2)*C1) == (X * (C1 << C2))
      Constant *Shl = ConstantExpr::getShl(C1, C2);
      BinaryOperator *Mul = cast<BinaryOperator>(I.getOperand(0));
      BinaryOperator *BO = BinaryOperator::CreateMul(NewOp, Shl);
      if (HasNUW && Mul->hasNoUnsignedWrap())
        BO->setHasNoUnsignedWrap();
      if (HasNSW && Mul->hasNoSignedWrap() && Shl->isNotMinSignedValue())
        BO->setHasNoSignedWrap();
      return BO;
    }

    if (match(&I, m_Mul(m_Value(NewOp), m_Constant(C1)))) {
      // Replace X*(2^C) with X << C, where C is either a scalar or a vector.
      if (Constant *NewCst = ConstantExpr::getExactLogBase2(C1)) {
        BinaryOperator *Shl = BinaryOperator::CreateShl(NewOp, NewCst);

        if (HasNUW)
          Shl->setHasNoUnsignedWrap();
        if (HasNSW) {
          const APInt *V;
          if (match(NewCst, m_APInt(V)) && *V != V->getBitWidth() - 1)
            Shl->setHasNoSignedWrap();
        }

        return Shl;
      }
    }
  }

  if (Op0->hasOneUse() && match(Op1, m_NegatedPower2())) {
    // Interpret  X * (-1<<C)  as  (-X) * (1<<C)  and try to sink the negation.
    // The "* (1<<C)" thus becomes a potential shifting opportunity.
    if (Value *NegOp0 =
            Negator::Negate(/*IsNegation*/ true, HasNSW, Op0, *this)) {
      auto *Op1C = cast<Constant>(Op1);
      return replaceInstUsesWith(
          I, Builder.CreateMul(NegOp0, ConstantExpr::getNeg(Op1C), "",
                               /* HasNUW */ false,
                               HasNSW && Op1C->isNotMinSignedValue()));
    }

    // Try to convert multiply of extended operand to narrow negate and shift
    // for better analysis.
    // This is valid if the shift amount (trailing zeros in the multiplier
    // constant) clears more high bits than the bitwidth difference between
    // source and destination types:
    // ({z/s}ext X) * (-1<<C) --> (zext (-X)) << C
    const APInt *NegPow2C;
    Value *X;
    if (match(Op0, m_ZExtOrSExt(m_Value(X))) &&
        match(Op1, m_APIntAllowUndef(NegPow2C))) {
      unsigned SrcWidth = X->getType()->getScalarSizeInBits();
      unsigned ShiftAmt = NegPow2C->countr_zero();
      if (ShiftAmt >= BitWidth - SrcWidth) {
        Value *N = Builder.CreateNeg(X, X->getName() + ".neg");
        Value *Z = Builder.CreateZExt(N, Ty, N->getName() + ".z");
        return BinaryOperator::CreateShl(Z, ConstantInt::get(Ty, ShiftAmt));
      }
    }
  }

  if (Instruction *FoldedMul = foldBinOpIntoSelectOrPhi(I))
    return FoldedMul;

  if (Value *FoldedMul = foldMulSelectToNegate(I, Builder))
    return replaceInstUsesWith(I, FoldedMul);

  // Simplify mul instructions with a constant RHS.
  Constant *MulC;
  if (match(Op1, m_ImmConstant(MulC))) {
    // Canonicalize (X+C1)*MulC -> X*MulC+C1*MulC.
    // Canonicalize (X|C1)*MulC -> X*MulC+C1*MulC.
    Value *X;
    Constant *C1;
    if ((match(Op0, m_OneUse(m_Add(m_Value(X), m_ImmConstant(C1))))) ||
        (match(Op0, m_OneUse(m_Or(m_Value(X), m_ImmConstant(C1)))) &&
         haveNoCommonBitsSet(X, C1, SQ.getWithInstruction(&I)))) {
      // C1*MulC simplifies to a tidier constant.
      Value *NewC = Builder.CreateMul(C1, MulC);
      auto *BOp0 = cast<BinaryOperator>(Op0);
      bool Op0NUW =
          (BOp0->getOpcode() == Instruction::Or || BOp0->hasNoUnsignedWrap());
      Value *NewMul = Builder.CreateMul(X, MulC);
      auto *BO = BinaryOperator::CreateAdd(NewMul, NewC);
      if (HasNUW && Op0NUW) {
        // If NewMulBO is constant we also can set BO to nuw.
        if (auto *NewMulBO = dyn_cast<BinaryOperator>(NewMul))
          NewMulBO->setHasNoUnsignedWrap();
        BO->setHasNoUnsignedWrap();
      }
      return BO;
    }
  }

  // abs(X) * abs(X) -> X * X
  // nabs(X) * nabs(X) -> X * X
  if (Op0 == Op1) {
    Value *X, *Y;
    SelectPatternFlavor SPF = matchSelectPattern(Op0, X, Y).Flavor;
    if (SPF == SPF_ABS || SPF == SPF_NABS)
      return BinaryOperator::CreateMul(X, X);

    if (match(Op0, m_Intrinsic<Intrinsic::abs>(m_Value(X))))
      return BinaryOperator::CreateMul(X, X);
  }

  // -X * C --> X * -C
  Value *X, *Y;
  Constant *Op1C;
  if (match(Op0, m_Neg(m_Value(X))) && match(Op1, m_Constant(Op1C)))
    return BinaryOperator::CreateMul(X, ConstantExpr::getNeg(Op1C));

  // -X * -Y --> X * Y
  if (match(Op0, m_Neg(m_Value(X))) && match(Op1, m_Neg(m_Value(Y)))) {
    auto *NewMul = BinaryOperator::CreateMul(X, Y);
    if (HasNSW && cast<OverflowingBinaryOperator>(Op0)->hasNoSignedWrap() &&
        cast<OverflowingBinaryOperator>(Op1)->hasNoSignedWrap())
      NewMul->setHasNoSignedWrap();
    return NewMul;
  }

  // -X * Y --> -(X * Y)
  // X * -Y --> -(X * Y)
  if (match(&I, m_c_Mul(m_OneUse(m_Neg(m_Value(X))), m_Value(Y))))
    return BinaryOperator::CreateNeg(Builder.CreateMul(X, Y));

  // (X / Y) *  Y = X - (X % Y)
  // (X / Y) * -Y = (X % Y) - X
  {
    Value *Y = Op1;
    BinaryOperator *Div = dyn_cast<BinaryOperator>(Op0);
    if (!Div || (Div->getOpcode() != Instruction::UDiv &&
                 Div->getOpcode() != Instruction::SDiv)) {
      Y = Op0;
      Div = dyn_cast<BinaryOperator>(Op1);
    }
    Value *Neg = dyn_castNegVal(Y);
    if (Div && Div->hasOneUse() &&
        (Div->getOperand(1) == Y || Div->getOperand(1) == Neg) &&
        (Div->getOpcode() == Instruction::UDiv ||
         Div->getOpcode() == Instruction::SDiv)) {
      Value *X = Div->getOperand(0), *DivOp1 = Div->getOperand(1);

      // If the division is exact, X % Y is zero, so we end up with X or -X.
      if (Div->isExact()) {
        if (DivOp1 == Y)
          return replaceInstUsesWith(I, X);
        return BinaryOperator::CreateNeg(X);
      }

      auto RemOpc = Div->getOpcode() == Instruction::UDiv ? Instruction::URem
                                                          : Instruction::SRem;
      // X must be frozen because we are increasing its number of uses.
      Value *XFreeze = Builder.CreateFreeze(X, X->getName() + ".fr");
      Value *Rem = Builder.CreateBinOp(RemOpc, XFreeze, DivOp1);
      if (DivOp1 == Y)
        return BinaryOperator::CreateSub(XFreeze, Rem);
      return BinaryOperator::CreateSub(Rem, XFreeze);
    }
  }

  // Fold the following two scenarios:
  //   1) i1 mul -> i1 and.
  //   2) X * Y --> X & Y, iff X, Y can be only {0,1}.
  // Note: We could use known bits to generalize this and related patterns with
  // shifts/truncs
  if (Ty->isIntOrIntVectorTy(1) ||
      (match(Op0, m_And(m_Value(), m_One())) &&
       match(Op1, m_And(m_Value(), m_One()))))
    return BinaryOperator::CreateAnd(Op0, Op1);

  if (Value *R = foldMulShl1(I, /* CommuteOperands */ false, Builder))
    return replaceInstUsesWith(I, R);
  if (Value *R = foldMulShl1(I, /* CommuteOperands */ true, Builder))
    return replaceInstUsesWith(I, R);

  // (zext bool X) * (zext bool Y) --> zext (and X, Y)
  // (sext bool X) * (sext bool Y) --> zext (and X, Y)
  // Note: -1 * -1 == 1 * 1 == 1 (if the extends match, the result is the same)
  if (((match(Op0, m_ZExt(m_Value(X))) && match(Op1, m_ZExt(m_Value(Y)))) ||
       (match(Op0, m_SExt(m_Value(X))) && match(Op1, m_SExt(m_Value(Y))))) &&
      X->getType()->isIntOrIntVectorTy(1) && X->getType() == Y->getType() &&
      (Op0->hasOneUse() || Op1->hasOneUse() || X == Y)) {
    Value *And = Builder.CreateAnd(X, Y, "mulbool");
    return CastInst::Create(Instruction::ZExt, And, Ty);
  }
  // (sext bool X) * (zext bool Y) --> sext (and X, Y)
  // (zext bool X) * (sext bool Y) --> sext (and X, Y)
  // Note: -1 * 1 == 1 * -1  == -1
  if (((match(Op0, m_SExt(m_Value(X))) && match(Op1, m_ZExt(m_Value(Y)))) ||
       (match(Op0, m_ZExt(m_Value(X))) && match(Op1, m_SExt(m_Value(Y))))) &&
      X->getType()->isIntOrIntVectorTy(1) && X->getType() == Y->getType() &&
      (Op0->hasOneUse() || Op1->hasOneUse())) {
    Value *And = Builder.CreateAnd(X, Y, "mulbool");
    return CastInst::Create(Instruction::SExt, And, Ty);
  }

  // (zext bool X) * Y --> X ? Y : 0
  // Y * (zext bool X) --> X ? Y : 0
  if (match(Op0, m_ZExt(m_Value(X))) && X->getType()->isIntOrIntVectorTy(1))
    return SelectInst::Create(X, Op1, ConstantInt::getNullValue(Ty));
  if (match(Op1, m_ZExt(m_Value(X))) && X->getType()->isIntOrIntVectorTy(1))
    return SelectInst::Create(X, Op0, ConstantInt::getNullValue(Ty));

  Constant *ImmC;
  if (match(Op1, m_ImmConstant(ImmC))) {
    // (sext bool X) * C --> X ? -C : 0
    if (match(Op0, m_SExt(m_Value(X))) && X->getType()->isIntOrIntVectorTy(1)) {
      Constant *NegC = ConstantExpr::getNeg(ImmC);
      return SelectInst::Create(X, NegC, ConstantInt::getNullValue(Ty));
    }

    // (ashr i32 X, 31) * C --> (X < 0) ? -C : 0
    const APInt *C;
    if (match(Op0, m_OneUse(m_AShr(m_Value(X), m_APInt(C)))) &&
        *C == C->getBitWidth() - 1) {
      Constant *NegC = ConstantExpr::getNeg(ImmC);
      Value *IsNeg = Builder.CreateIsNeg(X, "isneg");
      return SelectInst::Create(IsNeg, NegC, ConstantInt::getNullValue(Ty));
    }
  }

  // (lshr X, 31) * Y --> (X < 0) ? Y : 0
  // TODO: We are not checking one-use because the elimination of the multiply
  //       is better for analysis?
  const APInt *C;
  if (match(&I, m_c_BinOp(m_LShr(m_Value(X), m_APInt(C)), m_Value(Y))) &&
      *C == C->getBitWidth() - 1) {
    Value *IsNeg = Builder.CreateIsNeg(X, "isneg");
    return SelectInst::Create(IsNeg, Y, ConstantInt::getNullValue(Ty));
  }

  // (and X, 1) * Y --> (trunc X) ? Y : 0
  if (match(&I, m_c_BinOp(m_OneUse(m_And(m_Value(X), m_One())), m_Value(Y)))) {
    Value *Tr = Builder.CreateTrunc(X, CmpInst::makeCmpResultType(Ty));
    return SelectInst::Create(Tr, Y, ConstantInt::getNullValue(Ty));
  }

  // ((ashr X, 31) | 1) * X --> abs(X)
  // X * ((ashr X, 31) | 1) --> abs(X)
  if (match(&I, m_c_BinOp(m_Or(m_AShr(m_Value(X),
                                      m_SpecificIntAllowUndef(BitWidth - 1)),
                               m_One()),
                          m_Deferred(X)))) {
    Value *Abs = Builder.CreateBinaryIntrinsic(
        Intrinsic::abs, X, ConstantInt::getBool(I.getContext(), HasNSW));
    Abs->takeName(&I);
    return replaceInstUsesWith(I, Abs);
  }

  if (Instruction *Ext = narrowMathIfNoOverflow(I))
    return Ext;

  if (Instruction *Res = foldBinOpOfSelectAndCastOfSelectCondition(I))
    return Res;

  // min(X, Y) * max(X, Y) => X * Y.
  if (match(&I, m_CombineOr(m_c_Mul(m_SMax(m_Value(X), m_Value(Y)),
                                    m_c_SMin(m_Deferred(X), m_Deferred(Y))),
                            m_c_Mul(m_UMax(m_Value(X), m_Value(Y)),
                                    m_c_UMin(m_Deferred(X), m_Deferred(Y))))))
    return BinaryOperator::CreateWithCopiedFlags(Instruction::Mul, X, Y, &I);

  // (mul Op0 Op1):
  //    if Log2(Op0) folds away ->
  //        (shl Op1, Log2(Op0))
  //    if Log2(Op1) folds away ->
  //        (shl Op0, Log2(Op1))
  if (takeLog2(Builder, Op0, /*Depth*/ 0, /*AssumeNonZero*/ false,
               /*DoFold*/ false)) {
    Value *Res = takeLog2(Builder, Op0, /*Depth*/ 0, /*AssumeNonZero*/ false,
                          /*DoFold*/ true);
    BinaryOperator *Shl = BinaryOperator::CreateShl(Op1, Res);
    // We can only propegate nuw flag.
    Shl->setHasNoUnsignedWrap(HasNUW);
    return Shl;
  }
  if (takeLog2(Builder, Op1, /*Depth*/ 0, /*AssumeNonZero*/ false,
               /*DoFold*/ false)) {
    Value *Res = takeLog2(Builder, Op1, /*Depth*/ 0, /*AssumeNonZero*/ false,
                          /*DoFold*/ true);
    BinaryOperator *Shl = BinaryOperator::CreateShl(Op0, Res);
    // We can only propegate nuw flag.
    Shl->setHasNoUnsignedWrap(HasNUW);
    return Shl;
  }

  bool Changed = false;
  if (!HasNSW && willNotOverflowSignedMul(Op0, Op1, I)) {
    Changed = true;
    I.setHasNoSignedWrap(true);
  }

  if (!HasNUW && willNotOverflowUnsignedMul(Op0, Op1, I)) {
    Changed = true;
    I.setHasNoUnsignedWrap(true);
  }

#if INTEL_CUSTOMIZATION
  // If nsw flag is set and both inputs are known non-negative, then the
  // operation is also nuw. This is limited to the case where one argument is
  // a constant to avoid yet another call to computeKnownBits.
  // It would be create to merge this into willNotOverflowUnsignedMul above,
  // but it requires several interface changes that would need to be
  // customized.
  if (I.hasNoSignedWrap() && !I.hasNoUnsignedWrap()) {
    const APInt *C;
    if (match(Op1, m_APInt(C)) && C->isNonNegative()) {
      KnownBits LHSKnown = computeKnownBits(Op0, 0, &I);
      if (LHSKnown.isNonNegative()) {
        Changed = true;
        I.setHasNoUnsignedWrap(true);
      }
    }
  }
#endif // INTEL_CUSTOMIZATION

  return Changed ? &I : nullptr;
}

Instruction *InstCombinerImpl::foldFPSignBitOps(BinaryOperator &I) {
  BinaryOperator::BinaryOps Opcode = I.getOpcode();
  assert((Opcode == Instruction::FMul || Opcode == Instruction::FDiv) &&
         "Expected fmul or fdiv");

  Value *Op0 = I.getOperand(0), *Op1 = I.getOperand(1);
  Value *X, *Y;

  // -X * -Y --> X * Y
  // -X / -Y --> X / Y
  if (match(Op0, m_FNeg(m_Value(X))) && match(Op1, m_FNeg(m_Value(Y))))
    return BinaryOperator::CreateWithCopiedFlags(Opcode, X, Y, &I);

  // fabs(X) * fabs(X) -> X * X
  // fabs(X) / fabs(X) -> X / X
  if (Op0 == Op1 && match(Op0, m_FAbs(m_Value(X))))
    return BinaryOperator::CreateWithCopiedFlags(Opcode, X, X, &I);

  // fabs(X) * fabs(Y) --> fabs(X * Y)
  // fabs(X) / fabs(Y) --> fabs(X / Y)
  if (match(Op0, m_FAbs(m_Value(X))) && match(Op1, m_FAbs(m_Value(Y))) &&
      (Op0->hasOneUse() || Op1->hasOneUse())) {
    IRBuilder<>::FastMathFlagGuard FMFGuard(Builder);
    Builder.setFastMathFlags(I.getFastMathFlags());
    Value *XY = Builder.CreateBinOp(Opcode, X, Y);
    Value *Fabs = Builder.CreateUnaryIntrinsic(Intrinsic::fabs, XY);
    Fabs->takeName(&I);
    return replaceInstUsesWith(I, Fabs);
  }

  return nullptr;
}

Instruction *InstCombinerImpl::visitFMul(BinaryOperator &I) {
  if (Value *V = simplifyFMulInst(I.getOperand(0), I.getOperand(1),
                                  I.getFastMathFlags(),
                                  SQ.getWithInstruction(&I)))
    return replaceInstUsesWith(I, V);

  if (SimplifyAssociativeOrCommutative(I))
    return &I;

  if (Instruction *X = foldVectorBinop(I))
    return X;

  if (Instruction *Phi = foldBinopWithPhiOperands(I))
    return Phi;

  if (Instruction *FoldedMul = foldBinOpIntoSelectOrPhi(I))
    return FoldedMul;

  if (Value *FoldedMul = foldMulSelectToNegate(I, Builder))
    return replaceInstUsesWith(I, FoldedMul);

  if (Instruction *R = foldFPSignBitOps(I))
    return R;

  // X * -1.0 --> -X
  Value *Op0 = I.getOperand(0), *Op1 = I.getOperand(1);
  if (match(Op1, m_SpecificFP(-1.0)))
    return UnaryOperator::CreateFNegFMF(Op0, &I);

  // With no-nans: X * 0.0 --> copysign(0.0, X)
  if (I.hasNoNaNs() && match(Op1, m_PosZeroFP())) {
    CallInst *CopySign = Builder.CreateIntrinsic(Intrinsic::copysign,
                                                 {I.getType()}, {Op1, Op0}, &I);
    return replaceInstUsesWith(I, CopySign);
  }

  // -X * C --> X * -C
  Value *X, *Y;
  Constant *C;
  if (match(Op0, m_FNeg(m_Value(X))) && match(Op1, m_Constant(C)))
    if (Constant *NegC = ConstantFoldUnaryOpOperand(Instruction::FNeg, C, DL))
      return BinaryOperator::CreateFMulFMF(X, NegC, &I);

  // (select A, B, C) * (select A, D, E) --> select A, (B*D), (C*E)
  if (Value *V = SimplifySelectsFeedingBinaryOp(I, Op0, Op1))
    return replaceInstUsesWith(I, V);

  if (I.hasAllowReassoc()) {
    // Reassociate constant RHS with another constant to form constant
    // expression.
    if (match(Op1, m_Constant(C)) && C->isFiniteNonZeroFP()) {
      Constant *C1;
      if (match(Op0, m_OneUse(m_FDiv(m_Constant(C1), m_Value(X))))) {
        // (C1 / X) * C --> (C * C1) / X
        Constant *CC1 =
            ConstantFoldBinaryOpOperands(Instruction::FMul, C, C1, DL);
        if (CC1 && CC1->isNormalFP())
          return BinaryOperator::CreateFDivFMF(CC1, X, &I);
      }
      if (match(Op0, m_FDiv(m_Value(X), m_Constant(C1)))) {
        // (X / C1) * C --> X * (C / C1)
        Constant *CDivC1 =
            ConstantFoldBinaryOpOperands(Instruction::FDiv, C, C1, DL);
        if (CDivC1 && CDivC1->isNormalFP())
          return BinaryOperator::CreateFMulFMF(X, CDivC1, &I);

        // If the constant was a denormal, try reassociating differently.
        // (X / C1) * C --> X / (C1 / C)
        Constant *C1DivC =
            ConstantFoldBinaryOpOperands(Instruction::FDiv, C1, C, DL);
        if (C1DivC && Op0->hasOneUse() && C1DivC->isNormalFP())
          return BinaryOperator::CreateFDivFMF(X, C1DivC, &I);
      }

      // We do not need to match 'fadd C, X' and 'fsub X, C' because they are
      // canonicalized to 'fadd X, C'. Distributing the multiply may allow
      // further folds and (X * C) + C2 is 'fma'.
      if (match(Op0, m_OneUse(m_FAdd(m_Value(X), m_Constant(C1))))) {
        // (X + C1) * C --> (X * C) + (C * C1)
        if (Constant *CC1 = ConstantFoldBinaryOpOperands(
                Instruction::FMul, C, C1, DL)) {
          Value *XC = Builder.CreateFMulFMF(X, C, &I);
          return BinaryOperator::CreateFAddFMF(XC, CC1, &I);
        }
      }
      if (match(Op0, m_OneUse(m_FSub(m_Constant(C1), m_Value(X))))) {
        // (C1 - X) * C --> (C * C1) - (X * C)
        if (Constant *CC1 = ConstantFoldBinaryOpOperands(
                Instruction::FMul, C, C1, DL)) {
          Value *XC = Builder.CreateFMulFMF(X, C, &I);
          return BinaryOperator::CreateFSubFMF(CC1, XC, &I);
        }
      }
    }

#if INTEL_CUSTOMIZATION
    auto ShouldSinkFDiv = [&](Instruction &Mul, Value *Div, Value *Dividend) {
      // Don't sink loop invariant reciprocals.
      if (LI && match(Dividend, m_FPOne()))
        if (Loop *L = LI->getLoopFor(I.getParent()))
          if (L->isLoopInvariant(Div))
            return false;
      return true;
    };
    // Sink division: (X / Y) * Z --> (X * Z) / Y
    // Don't sink if the fdiv is a reciprocal in a different basic block as this
    // might pull a division into a loop undoing a transform from LICM.
    if (match(Op0, m_OneUse(m_FDiv(m_Value(X), m_Value(Y)))) &&
        ShouldSinkFDiv(I, Op0, X)) {
      Value *NewFMul = Builder.CreateFMulFMF(X, Op1, &I);
      return BinaryOperator::CreateFDivFMF(NewFMul, Y, &I);
    }
    if (match(Op1, m_OneUse(m_FDiv(m_Value(X), m_Value(Y)))) &&
        ShouldSinkFDiv(I, Op1, X)) {
      Value *NewFMul = Builder.CreateFMulFMF(X, Op0, &I);
      return BinaryOperator::CreateFDivFMF(NewFMul, Y, &I);
    }
#endif // INTEL_CUSTOMIZATION

    // sqrt(X) * sqrt(Y) -> sqrt(X * Y)
    // nnan disallows the possibility of returning a number if both operands are
    // negative (in that case, we should return NaN).
    if (I.hasNoNaNs() && match(Op0, m_OneUse(m_Sqrt(m_Value(X)))) &&
        match(Op1, m_OneUse(m_Sqrt(m_Value(Y))))) {
      Value *XY = Builder.CreateFMulFMF(X, Y, &I);
      Value *Sqrt = Builder.CreateUnaryIntrinsic(Intrinsic::sqrt, XY, &I);
      return replaceInstUsesWith(I, Sqrt);
    }

    // The following transforms are done irrespective of the number of uses
    // for the expression "1.0/sqrt(X)".
    //  1) 1.0/sqrt(X) * X -> X/sqrt(X)
    //  2) X * 1.0/sqrt(X) -> X/sqrt(X)
    // We always expect the backend to reduce X/sqrt(X) to sqrt(X), if it
    // has the necessary (reassoc) fast-math-flags.
    if (I.hasNoSignedZeros() &&
        match(Op0, (m_FDiv(m_SpecificFP(1.0), m_Value(Y)))) &&
        match(Y, m_Sqrt(m_Value(X))) && Op1 == X)
      return BinaryOperator::CreateFDivFMF(X, Y, &I);
    if (I.hasNoSignedZeros() &&
        match(Op1, (m_FDiv(m_SpecificFP(1.0), m_Value(Y)))) &&
        match(Y, m_Sqrt(m_Value(X))) && Op0 == X)
      return BinaryOperator::CreateFDivFMF(X, Y, &I);

    // Like the similar transform in instsimplify, this requires 'nsz' because
    // sqrt(-0.0) = -0.0, and -0.0 * -0.0 does not simplify to -0.0.
    if (I.hasNoNaNs() && I.hasNoSignedZeros() && Op0 == Op1 &&
        Op0->hasNUses(2)) {
      // Peek through fdiv to find squaring of square root:
      // (X / sqrt(Y)) * (X / sqrt(Y)) --> (X * X) / Y
      if (match(Op0, m_FDiv(m_Value(X), m_Sqrt(m_Value(Y))))) {
        Value *XX = Builder.CreateFMulFMF(X, X, &I);
        return BinaryOperator::CreateFDivFMF(XX, Y, &I);
      }
      // (sqrt(Y) / X) * (sqrt(Y) / X) --> Y / (X * X)
      if (match(Op0, m_FDiv(m_Sqrt(m_Value(Y)), m_Value(X)))) {
        Value *XX = Builder.CreateFMulFMF(X, X, &I);
        return BinaryOperator::CreateFDivFMF(Y, XX, &I);
      }
    }

    // pow(X, Y) * X --> pow(X, Y+1)
    // X * pow(X, Y) --> pow(X, Y+1)
    if (match(&I, m_c_FMul(m_OneUse(m_Intrinsic<Intrinsic::pow>(m_Value(X),
                                                                m_Value(Y))),
                           m_Deferred(X)))) {
      Value *Y1 =
          Builder.CreateFAddFMF(Y, ConstantFP::get(I.getType(), 1.0), &I);
      Value *Pow = Builder.CreateBinaryIntrinsic(Intrinsic::pow, X, Y1, &I);
      return replaceInstUsesWith(I, Pow);
    }

    if (I.isOnlyUserOfAnyOperand()) {
      Value *Z; // INTEL
      // pow(X, Y) * pow(X, Z) -> pow(X, Y + Z)
      if (match(Op0, m_Intrinsic<Intrinsic::pow>(m_Value(X), m_Value(Y))) &&
          match(Op1, m_Intrinsic<Intrinsic::pow>(m_Specific(X), m_Value(Z)))) {
        auto *YZ = Builder.CreateFAddFMF(Y, Z, &I);
        auto *NewPow = Builder.CreateBinaryIntrinsic(Intrinsic::pow, X, YZ, &I);
        return replaceInstUsesWith(I, NewPow);
      }
      // pow(X, Y) * pow(Z, Y) -> pow(X * Z, Y)
      if (match(Op0, m_Intrinsic<Intrinsic::pow>(m_Value(X), m_Value(Y))) &&
          match(Op1, m_Intrinsic<Intrinsic::pow>(m_Value(Z), m_Specific(Y)))) {
        auto *XZ = Builder.CreateFMulFMF(X, Z, &I);
        auto *NewPow = Builder.CreateBinaryIntrinsic(Intrinsic::pow, XZ, Y, &I);
        return replaceInstUsesWith(I, NewPow);
      }

      // powi(x, y) * powi(x, z) -> powi(x, y + z)
      if (match(Op0, m_Intrinsic<Intrinsic::powi>(m_Value(X), m_Value(Y))) &&
          match(Op1, m_Intrinsic<Intrinsic::powi>(m_Specific(X), m_Value(Z))) &&
          Y->getType() == Z->getType()) {
        auto *YZ = Builder.CreateAdd(Y, Z);
        auto *NewPow = Builder.CreateIntrinsic(
            Intrinsic::powi, {X->getType(), YZ->getType()}, {X, YZ}, &I);
        return replaceInstUsesWith(I, NewPow);
      }

      // exp(X) * exp(Y) -> exp(X + Y)
      if (match(Op0, m_Intrinsic<Intrinsic::exp>(m_Value(X))) &&
          match(Op1, m_Intrinsic<Intrinsic::exp>(m_Value(Y)))) {
        Value *XY = Builder.CreateFAddFMF(X, Y, &I);
        Value *Exp = Builder.CreateUnaryIntrinsic(Intrinsic::exp, XY, &I);
        return replaceInstUsesWith(I, Exp);
      }

      // exp2(X) * exp2(Y) -> exp2(X + Y)
      if (match(Op0, m_Intrinsic<Intrinsic::exp2>(m_Value(X))) &&
          match(Op1, m_Intrinsic<Intrinsic::exp2>(m_Value(Y)))) {
        Value *XY = Builder.CreateFAddFMF(X, Y, &I);
        Value *Exp2 = Builder.CreateUnaryIntrinsic(Intrinsic::exp2, XY, &I);
        return replaceInstUsesWith(I, Exp2);
      }
    }

    // (X*Y) * X => (X*X) * Y where Y != X
    //  The purpose is two-fold:
    //   1) to form a power expression (of X).
    //   2) potentially shorten the critical path: After transformation, the
    //  latency of the instruction Y is amortized by the expression of X*X,
    //  and therefore Y is in a "less critical" position compared to what it
    //  was before the transformation.
    if (match(Op0, m_OneUse(m_c_FMul(m_Specific(Op1), m_Value(Y)))) &&
        Op1 != Y) {
      Value *XX = Builder.CreateFMulFMF(Op1, Op1, &I);
      return BinaryOperator::CreateFMulFMF(XX, Y, &I);
    }
    if (match(Op1, m_OneUse(m_c_FMul(m_Specific(Op0), m_Value(Y)))) &&
        Op0 != Y) {
      Value *XX = Builder.CreateFMulFMF(Op0, Op0, &I);
      return BinaryOperator::CreateFMulFMF(XX, Y, &I);
    }
  }

  // log2(X * 0.5) * Y = log2(X) * Y - Y
  if (I.isFast()) {
    IntrinsicInst *Log2 = nullptr;
    if (match(Op0, m_OneUse(m_Intrinsic<Intrinsic::log2>(
            m_OneUse(m_FMul(m_Value(X), m_SpecificFP(0.5))))))) {
      Log2 = cast<IntrinsicInst>(Op0);
      Y = Op1;
    }
    if (match(Op1, m_OneUse(m_Intrinsic<Intrinsic::log2>(
            m_OneUse(m_FMul(m_Value(X), m_SpecificFP(0.5))))))) {
      Log2 = cast<IntrinsicInst>(Op1);
      Y = Op0;
    }
    if (Log2) {
      Value *Log2 = Builder.CreateUnaryIntrinsic(Intrinsic::log2, X, &I);
      Value *LogXTimesY = Builder.CreateFMulFMF(Log2, Y, &I);
      return BinaryOperator::CreateFSubFMF(LogXTimesY, Y, &I);
    }
  }

  // Simplify FMUL recurrences starting with 0.0 to 0.0 if nnan and nsz are set.
  // Given a phi node with entry value as 0 and it used in fmul operation,
  // we can replace fmul with 0 safely and eleminate loop operation.
  PHINode *PN = nullptr;
  Value *Start = nullptr, *Step = nullptr;
  if (matchSimpleRecurrence(&I, PN, Start, Step) && I.hasNoNaNs() &&
      I.hasNoSignedZeros() && match(Start, m_Zero()))
    return replaceInstUsesWith(I, Start);

  // minimum(X, Y) * maximum(X, Y) => X * Y.
  if (match(&I,
            m_c_FMul(m_Intrinsic<Intrinsic::maximum>(m_Value(X), m_Value(Y)),
                     m_c_Intrinsic<Intrinsic::minimum>(m_Deferred(X),
                                                       m_Deferred(Y))))) {
    BinaryOperator *Result = BinaryOperator::CreateFMulFMF(X, Y, &I);
    // We cannot preserve ninf if nnan flag is not set.
    // If X is NaN and Y is Inf then in original program we had NaN * NaN,
    // while in optimized version NaN * Inf and this is a poison with ninf flag.
    if (!Result->hasNoNaNs())
      Result->setHasNoInfs(false);
    return Result;
  }

  return nullptr;
}

/// Fold a divide or remainder with a select instruction divisor when one of the
/// select operands is zero. In that case, we can use the other select operand
/// because div/rem by zero is undefined.
bool InstCombinerImpl::simplifyDivRemOfSelectWithZeroOp(BinaryOperator &I) {
  SelectInst *SI = dyn_cast<SelectInst>(I.getOperand(1));
  if (!SI)
    return false;

  int NonNullOperand;
  if (match(SI->getTrueValue(), m_Zero()))
    // div/rem X, (Cond ? 0 : Y) -> div/rem X, Y
    NonNullOperand = 2;
  else if (match(SI->getFalseValue(), m_Zero()))
    // div/rem X, (Cond ? Y : 0) -> div/rem X, Y
    NonNullOperand = 1;
  else
    return false;

  // Change the div/rem to use 'Y' instead of the select.
  replaceOperand(I, 1, SI->getOperand(NonNullOperand));

  // Okay, we know we replace the operand of the div/rem with 'Y' with no
  // problem.  However, the select, or the condition of the select may have
  // multiple uses.  Based on our knowledge that the operand must be non-zero,
  // propagate the known value for the select into other uses of it, and
  // propagate a known value of the condition into its other users.

  // If the select and condition only have a single use, don't bother with this,
  // early exit.
  Value *SelectCond = SI->getCondition();
  if (SI->use_empty() && SelectCond->hasOneUse())
    return true;

  // Scan the current block backward, looking for other uses of SI.
  BasicBlock::iterator BBI = I.getIterator(), BBFront = I.getParent()->begin();
  Type *CondTy = SelectCond->getType();
  while (BBI != BBFront) {
    --BBI;
    // If we found an instruction that we can't assume will return, so
    // information from below it cannot be propagated above it.
    if (!isGuaranteedToTransferExecutionToSuccessor(&*BBI))
      break;

    // Replace uses of the select or its condition with the known values.
    for (Use &Op : BBI->operands()) {
      if (Op == SI) {
        replaceUse(Op, SI->getOperand(NonNullOperand));
        Worklist.push(&*BBI);
      } else if (Op == SelectCond) {
        replaceUse(Op, NonNullOperand == 1 ? ConstantInt::getTrue(CondTy)
                                           : ConstantInt::getFalse(CondTy));
        Worklist.push(&*BBI);
      }
    }

    // If we past the instruction, quit looking for it.
    if (&*BBI == SI)
      SI = nullptr;
    if (&*BBI == SelectCond)
      SelectCond = nullptr;

    // If we ran out of things to eliminate, break out of the loop.
    if (!SelectCond && !SI)
      break;

  }
  return true;
}

/// True if the multiply can not be expressed in an int this size.
static bool multiplyOverflows(const APInt &C1, const APInt &C2, APInt &Product,
                              bool IsSigned) {
  bool Overflow;
  Product = IsSigned ? C1.smul_ov(C2, Overflow) : C1.umul_ov(C2, Overflow);
  return Overflow;
}

/// True if C1 is a multiple of C2. Quotient contains C1/C2.
static bool isMultiple(const APInt &C1, const APInt &C2, APInt &Quotient,
                       bool IsSigned) {
  assert(C1.getBitWidth() == C2.getBitWidth() && "Constant widths not equal");

  // Bail if we will divide by zero.
  if (C2.isZero())
    return false;

  // Bail if we would divide INT_MIN by -1.
  if (IsSigned && C1.isMinSignedValue() && C2.isAllOnes())
    return false;

  APInt Remainder(C1.getBitWidth(), /*val=*/0ULL, IsSigned);
  if (IsSigned)
    APInt::sdivrem(C1, C2, Quotient, Remainder);
  else
    APInt::udivrem(C1, C2, Quotient, Remainder);

  return Remainder.isMinValue();
}

static Value *foldIDivShl(BinaryOperator &I, InstCombiner::BuilderTy &Builder) {
  assert((I.getOpcode() == Instruction::SDiv ||
          I.getOpcode() == Instruction::UDiv) &&
         "Expected integer divide");

  bool IsSigned = I.getOpcode() == Instruction::SDiv;
  Value *Op0 = I.getOperand(0), *Op1 = I.getOperand(1);
  Type *Ty = I.getType();

  Value *X, *Y, *Z;

  // With appropriate no-wrap constraints, remove a common factor in the
  // dividend and divisor that is disguised as a left-shifted value.
  if (match(Op1, m_Shl(m_Value(X), m_Value(Z))) &&
      match(Op0, m_c_Mul(m_Specific(X), m_Value(Y)))) {
    // Both operands must have the matching no-wrap for this kind of division.
    auto *Mul = cast<OverflowingBinaryOperator>(Op0);
    auto *Shl = cast<OverflowingBinaryOperator>(Op1);
    bool HasNUW = Mul->hasNoUnsignedWrap() && Shl->hasNoUnsignedWrap();
    bool HasNSW = Mul->hasNoSignedWrap() && Shl->hasNoSignedWrap();

    // (X * Y) u/ (X << Z) --> Y u>> Z
    if (!IsSigned && HasNUW)
      return Builder.CreateLShr(Y, Z, "", I.isExact());

    // (X * Y) s/ (X << Z) --> Y s/ (1 << Z)
    if (IsSigned && HasNSW && (Op0->hasOneUse() || Op1->hasOneUse())) {
      Value *Shl = Builder.CreateShl(ConstantInt::get(Ty, 1), Z);
      return Builder.CreateSDiv(Y, Shl, "", I.isExact());
    }
  }

  // With appropriate no-wrap constraints, remove a common factor in the
  // dividend and divisor that is disguised as a left-shift amount.
  if (match(Op0, m_Shl(m_Value(X), m_Value(Z))) &&
      match(Op1, m_Shl(m_Value(Y), m_Specific(Z)))) {
    auto *Shl0 = cast<OverflowingBinaryOperator>(Op0);
    auto *Shl1 = cast<OverflowingBinaryOperator>(Op1);

    // For unsigned div, we need 'nuw' on both shifts or
    // 'nsw' on both shifts + 'nuw' on the dividend.
    // (X << Z) / (Y << Z) --> X / Y
    if (!IsSigned &&
        ((Shl0->hasNoUnsignedWrap() && Shl1->hasNoUnsignedWrap()) ||
         (Shl0->hasNoUnsignedWrap() && Shl0->hasNoSignedWrap() &&
          Shl1->hasNoSignedWrap())))
      return Builder.CreateUDiv(X, Y, "", I.isExact());

    // For signed div, we need 'nsw' on both shifts + 'nuw' on the divisor.
    // (X << Z) / (Y << Z) --> X / Y
    if (IsSigned && Shl0->hasNoSignedWrap() && Shl1->hasNoSignedWrap() &&
        Shl1->hasNoUnsignedWrap())
      return Builder.CreateSDiv(X, Y, "", I.isExact());
  }

  // If X << Y and X << Z does not overflow, then:
  // (X << Y) / (X << Z) -> (1 << Y) / (1 << Z) -> 1 << Y >> Z
  if (match(Op0, m_Shl(m_Value(X), m_Value(Y))) &&
      match(Op1, m_Shl(m_Specific(X), m_Value(Z)))) {
    auto *Shl0 = cast<OverflowingBinaryOperator>(Op0);
    auto *Shl1 = cast<OverflowingBinaryOperator>(Op1);
<<<<<<< HEAD

    if (IsSigned ? (Shl0->hasNoSignedWrap() && Shl1->hasNoSignedWrap())
                 : (Shl0->hasNoUnsignedWrap() && Shl1->hasNoUnsignedWrap())) {
      Constant *One = ConstantInt::get(X->getType(), 1);
      // Only preserve the nsw flag if dividend has nsw
      // or divisor has nsw and operator is sdiv.
      Value *Dividend = Builder.CreateShl(
          One, Y, "shl.dividend",
          /*HasNUW*/ true,
          /*HasNSW*/
          IsSigned ? (Shl0->hasNoUnsignedWrap() || Shl1->hasNoUnsignedWrap())
                   : Shl0->hasNoSignedWrap());
      Ret = BinaryOperator::CreateLShr(Dividend, Z);
    }
  }

  if (!Ret)
    return nullptr;
=======
>>>>>>> 8e393d10

    if (IsSigned ? (Shl0->hasNoSignedWrap() && Shl1->hasNoSignedWrap())
                 : (Shl0->hasNoUnsignedWrap() && Shl1->hasNoUnsignedWrap())) {
      Constant *One = ConstantInt::get(X->getType(), 1);
      // Only preserve the nsw flag if dividend has nsw
      // or divisor has nsw and operator is sdiv.
      Value *Dividend = Builder.CreateShl(
          One, Y, "shl.dividend",
          /*HasNUW*/ true,
          /*HasNSW*/
          IsSigned ? (Shl0->hasNoUnsignedWrap() || Shl1->hasNoUnsignedWrap())
                   : Shl0->hasNoSignedWrap());
      return Builder.CreateLShr(Dividend, Z, "", I.isExact());
    }
  }

  return nullptr;
}

/// This function implements the transforms common to both integer division
/// instructions (udiv and sdiv). It is called by the visitors to those integer
/// division instructions.
/// Common integer divide transforms
Instruction *InstCombinerImpl::commonIDivTransforms(BinaryOperator &I) {
  if (Instruction *Phi = foldBinopWithPhiOperands(I))
    return Phi;

  Value *Op0 = I.getOperand(0), *Op1 = I.getOperand(1);
  bool IsSigned = I.getOpcode() == Instruction::SDiv;
  Type *Ty = I.getType();

  // The RHS is known non-zero.
  if (Value *V = simplifyValueKnownNonZero(I.getOperand(1), *this, I))
    return replaceOperand(I, 1, V);

  // Handle cases involving: [su]div X, (select Cond, Y, Z)
  // This does not apply for fdiv.
  if (simplifyDivRemOfSelectWithZeroOp(I))
    return &I;

  // If the divisor is a select-of-constants, try to constant fold all div ops:
  // C / (select Cond, TrueC, FalseC) --> select Cond, (C / TrueC), (C / FalseC)
  // TODO: Adapt simplifyDivRemOfSelectWithZeroOp to allow this and other folds.
  if (match(Op0, m_ImmConstant()) &&
      match(Op1, m_Select(m_Value(), m_ImmConstant(), m_ImmConstant()))) {
    if (Instruction *R = FoldOpIntoSelect(I, cast<SelectInst>(Op1),
                                          /*FoldWithMultiUse*/ true))
      return R;
  }

  const APInt *C2;
  if (match(Op1, m_APInt(C2))) {
    Value *X;
    const APInt *C1;

    // (X / C1) / C2  -> X / (C1*C2)
    if ((IsSigned && match(Op0, m_SDiv(m_Value(X), m_APInt(C1)))) ||
        (!IsSigned && match(Op0, m_UDiv(m_Value(X), m_APInt(C1))))) {
      APInt Product(C1->getBitWidth(), /*val=*/0ULL, IsSigned);
      if (!multiplyOverflows(*C1, *C2, Product, IsSigned))
        return BinaryOperator::Create(I.getOpcode(), X,
                                      ConstantInt::get(Ty, Product));
    }

    APInt Quotient(C2->getBitWidth(), /*val=*/0ULL, IsSigned);
    if ((IsSigned && match(Op0, m_NSWMul(m_Value(X), m_APInt(C1)))) ||
        (!IsSigned && match(Op0, m_NUWMul(m_Value(X), m_APInt(C1))))) {

      // (X * C1) / C2 -> X / (C2 / C1) if C2 is a multiple of C1.
      if (isMultiple(*C2, *C1, Quotient, IsSigned)) {
        auto *NewDiv = BinaryOperator::Create(I.getOpcode(), X,
                                              ConstantInt::get(Ty, Quotient));
        NewDiv->setIsExact(I.isExact());
        return NewDiv;
      }

      // (X * C1) / C2 -> X * (C1 / C2) if C1 is a multiple of C2.
      if (isMultiple(*C1, *C2, Quotient, IsSigned)) {
        auto *Mul = BinaryOperator::Create(Instruction::Mul, X,
                                           ConstantInt::get(Ty, Quotient));
        auto *OBO = cast<OverflowingBinaryOperator>(Op0);
        Mul->setHasNoUnsignedWrap(!IsSigned && OBO->hasNoUnsignedWrap());
        Mul->setHasNoSignedWrap(OBO->hasNoSignedWrap());
        return Mul;
      }
    }

    if ((IsSigned && match(Op0, m_NSWShl(m_Value(X), m_APInt(C1))) &&
         C1->ult(C1->getBitWidth() - 1)) ||
        (!IsSigned && match(Op0, m_NUWShl(m_Value(X), m_APInt(C1))) &&
         C1->ult(C1->getBitWidth()))) {
      APInt C1Shifted = APInt::getOneBitSet(
          C1->getBitWidth(), static_cast<unsigned>(C1->getZExtValue()));

      // (X << C1) / C2 -> X / (C2 >> C1) if C2 is a multiple of 1 << C1.
      if (isMultiple(*C2, C1Shifted, Quotient, IsSigned)) {
        auto *BO = BinaryOperator::Create(I.getOpcode(), X,
                                          ConstantInt::get(Ty, Quotient));
        BO->setIsExact(I.isExact());
        return BO;
      }

      // (X << C1) / C2 -> X * ((1 << C1) / C2) if 1 << C1 is a multiple of C2.
      if (isMultiple(C1Shifted, *C2, Quotient, IsSigned)) {
        auto *Mul = BinaryOperator::Create(Instruction::Mul, X,
                                           ConstantInt::get(Ty, Quotient));
        auto *OBO = cast<OverflowingBinaryOperator>(Op0);
        Mul->setHasNoUnsignedWrap(!IsSigned && OBO->hasNoUnsignedWrap());
        Mul->setHasNoSignedWrap(OBO->hasNoSignedWrap());
        return Mul;
      }
    }

    // Distribute div over add to eliminate a matching div/mul pair:
    // ((X * C2) + C1) / C2 --> X + C1/C2
    // We need a multiple of the divisor for a signed add constant, but
    // unsigned is fine with any constant pair.
    if (IsSigned &&
        match(Op0, m_NSWAdd(m_NSWMul(m_Value(X), m_SpecificInt(*C2)),
                            m_APInt(C1))) &&
        isMultiple(*C1, *C2, Quotient, IsSigned)) {
      return BinaryOperator::CreateNSWAdd(X, ConstantInt::get(Ty, Quotient));
    }
    if (!IsSigned &&
        match(Op0, m_NUWAdd(m_NUWMul(m_Value(X), m_SpecificInt(*C2)),
                            m_APInt(C1)))) {
      return BinaryOperator::CreateNUWAdd(X,
                                          ConstantInt::get(Ty, C1->udiv(*C2)));
    }

    if (!C2->isZero()) // avoid X udiv 0
      if (Instruction *FoldedDiv = foldBinOpIntoSelectOrPhi(I))
        return FoldedDiv;
  }

  if (match(Op0, m_One())) {
    assert(!Ty->isIntOrIntVectorTy(1) && "i1 divide not removed?");
    if (IsSigned) {
      // 1 / 0 --> undef ; 1 / 1 --> 1 ; 1 / -1 --> -1 ; 1 / anything else --> 0
      // (Op1 + 1) u< 3 ? Op1 : 0
      // Op1 must be frozen because we are increasing its number of uses.
      Value *F1 = Builder.CreateFreeze(Op1, Op1->getName() + ".fr");
      Value *Inc = Builder.CreateAdd(F1, Op0);
      Value *Cmp = Builder.CreateICmpULT(Inc, ConstantInt::get(Ty, 3));
      return SelectInst::Create(Cmp, F1, ConstantInt::get(Ty, 0));
    } else {
      // If Op1 is 0 then it's undefined behaviour. If Op1 is 1 then the
      // result is one, otherwise it's zero.
      return new ZExtInst(Builder.CreateICmpEQ(Op1, Op0), Ty);
    }
  }

  // See if we can fold away this div instruction.
  if (SimplifyDemandedInstructionBits(I))
    return &I;

  // (X - (X rem Y)) / Y -> X / Y; usually originates as ((X / Y) * Y) / Y
  Value *X, *Z;
  if (match(Op0, m_Sub(m_Value(X), m_Value(Z)))) // (X - Z) / Y; Y = Op1
    if ((IsSigned && match(Z, m_SRem(m_Specific(X), m_Specific(Op1)))) ||
        (!IsSigned && match(Z, m_URem(m_Specific(X), m_Specific(Op1)))))
      return BinaryOperator::Create(I.getOpcode(), X, Op1);

  // (X << Y) / X -> 1 << Y
  Value *Y;
  if (IsSigned && match(Op0, m_NSWShl(m_Specific(Op1), m_Value(Y))))
    return BinaryOperator::CreateNSWShl(ConstantInt::get(Ty, 1), Y);
  if (!IsSigned && match(Op0, m_NUWShl(m_Specific(Op1), m_Value(Y))))
    return BinaryOperator::CreateNUWShl(ConstantInt::get(Ty, 1), Y);

  // X / (X * Y) -> 1 / Y if the multiplication does not overflow.
  if (match(Op1, m_c_Mul(m_Specific(Op0), m_Value(Y)))) {
    bool HasNSW = cast<OverflowingBinaryOperator>(Op1)->hasNoSignedWrap();
    bool HasNUW = cast<OverflowingBinaryOperator>(Op1)->hasNoUnsignedWrap();
    if ((IsSigned && HasNSW) || (!IsSigned && HasNUW)) {
      replaceOperand(I, 0, ConstantInt::get(Ty, 1));
      replaceOperand(I, 1, Y);
      return &I;
    }
  }

  // (X << Z) / (X * Y) -> (1 << Z) / Y
  // TODO: Handle sdiv.
  if (!IsSigned && Op1->hasOneUse() &&
      match(Op0, m_NUWShl(m_Value(X), m_Value(Z))) &&
      match(Op1, m_c_Mul(m_Specific(X), m_Value(Y))))
    if (cast<OverflowingBinaryOperator>(Op1)->hasNoUnsignedWrap()) {
      Instruction *NewDiv = BinaryOperator::CreateUDiv(
          Builder.CreateShl(ConstantInt::get(Ty, 1), Z, "", /*NUW*/ true), Y);
      NewDiv->setIsExact(I.isExact());
      return NewDiv;
    }

  if (Value *R = foldIDivShl(I, Builder))
    return replaceInstUsesWith(I, R);

  // With the appropriate no-wrap constraint, remove a multiply by the divisor
  // after peeking through another divide:
  // ((Op1 * X) / Y) / Op1 --> X / Y
  if (match(Op0, m_BinOp(I.getOpcode(), m_c_Mul(m_Specific(Op1), m_Value(X)),
                         m_Value(Y)))) {
    auto *InnerDiv = cast<PossiblyExactOperator>(Op0);
    auto *Mul = cast<OverflowingBinaryOperator>(InnerDiv->getOperand(0));
    Instruction *NewDiv = nullptr;
    if (!IsSigned && Mul->hasNoUnsignedWrap())
      NewDiv = BinaryOperator::CreateUDiv(X, Y);
    else if (IsSigned && Mul->hasNoSignedWrap())
      NewDiv = BinaryOperator::CreateSDiv(X, Y);

    // Exact propagates only if both of the original divides are exact.
    if (NewDiv) {
      NewDiv->setIsExact(I.isExact() && InnerDiv->isExact());
      return NewDiv;
    }
  }

  return nullptr;
}

static const unsigned MaxDepth = 6;

// Take the exact integer log2 of the value. If DoFold is true, create the
// actual instructions, otherwise return a non-null dummy value. Return nullptr
// on failure.
static Value *takeLog2(IRBuilderBase &Builder, Value *Op, unsigned Depth,
                       bool AssumeNonZero, bool DoFold) {
  auto IfFold = [DoFold](function_ref<Value *()> Fn) {
    if (!DoFold)
      return reinterpret_cast<Value *>(-1);
    return Fn();
  };

  // FIXME: assert that Op1 isn't/doesn't contain undef.

  // log2(2^C) -> C
  if (match(Op, m_Power2()))
    return IfFold([&]() {
      Constant *C = ConstantExpr::getExactLogBase2(cast<Constant>(Op));
      if (!C)
        llvm_unreachable("Failed to constant fold udiv -> logbase2");
      return C;
    });

  // The remaining tests are all recursive, so bail out if we hit the limit.
  if (Depth++ == MaxDepth)
    return nullptr;

  // log2(zext X) -> zext log2(X)
  // FIXME: Require one use?
  Value *X, *Y;
  if (match(Op, m_ZExt(m_Value(X))))
    if (Value *LogX = takeLog2(Builder, X, Depth, AssumeNonZero, DoFold))
      return IfFold([&]() { return Builder.CreateZExt(LogX, Op->getType()); });

  // log2(X << Y) -> log2(X) + Y
  // FIXME: Require one use unless X is 1?
  if (match(Op, m_Shl(m_Value(X), m_Value(Y)))) {
    auto *BO = cast<OverflowingBinaryOperator>(Op);
    // nuw will be set if the `shl` is trivially non-zero.
    if (AssumeNonZero || BO->hasNoUnsignedWrap() || BO->hasNoSignedWrap())
      if (Value *LogX = takeLog2(Builder, X, Depth, AssumeNonZero, DoFold))
        return IfFold([&]() { return Builder.CreateAdd(LogX, Y); });
  }

  // log2(Cond ? X : Y) -> Cond ? log2(X) : log2(Y)
  // FIXME: missed optimization: if one of the hands of select is/contains
  //        undef, just directly pick the other one.
  // FIXME: can both hands contain undef?
  // FIXME: Require one use?
  if (SelectInst *SI = dyn_cast<SelectInst>(Op))
    if (Value *LogX = takeLog2(Builder, SI->getOperand(1), Depth,
                               AssumeNonZero, DoFold))
      if (Value *LogY = takeLog2(Builder, SI->getOperand(2), Depth,
                                 AssumeNonZero, DoFold))
        return IfFold([&]() {
          return Builder.CreateSelect(SI->getOperand(0), LogX, LogY);
        });

  // log2(umin(X, Y)) -> umin(log2(X), log2(Y))
  // log2(umax(X, Y)) -> umax(log2(X), log2(Y))
  auto *MinMax = dyn_cast<MinMaxIntrinsic>(Op);
  if (MinMax && MinMax->hasOneUse() && !MinMax->isSigned()) {
    // Use AssumeNonZero as false here. Otherwise we can hit case where
    // log2(umax(X, Y)) != umax(log2(X), log2(Y)) (because overflow).
    if (Value *LogX = takeLog2(Builder, MinMax->getLHS(), Depth,
                               /*AssumeNonZero*/ false, DoFold))
      if (Value *LogY = takeLog2(Builder, MinMax->getRHS(), Depth,
                                 /*AssumeNonZero*/ false, DoFold))
        return IfFold([&]() {
          return Builder.CreateBinaryIntrinsic(MinMax->getIntrinsicID(), LogX,
                                               LogY);
        });
  }

  return nullptr;
}

/// If we have zero-extended operands of an unsigned div or rem, we may be able
/// to narrow the operation (sink the zext below the math).
static Instruction *narrowUDivURem(BinaryOperator &I,
                                   InstCombinerImpl &IC) {
  Instruction::BinaryOps Opcode = I.getOpcode();
  Value *N = I.getOperand(0);
  Value *D = I.getOperand(1);
  Type *Ty = I.getType();
  Value *X, *Y;
  if (match(N, m_ZExt(m_Value(X))) && match(D, m_ZExt(m_Value(Y))) &&
      X->getType() == Y->getType() && (N->hasOneUse() || D->hasOneUse())) {
    // udiv (zext X), (zext Y) --> zext (udiv X, Y)
    // urem (zext X), (zext Y) --> zext (urem X, Y)
    Value *NarrowOp = IC.Builder.CreateBinOp(Opcode, X, Y);
    return new ZExtInst(NarrowOp, Ty);
  }

  Constant *C;
  if (isa<Instruction>(N) && match(N, m_OneUse(m_ZExt(m_Value(X)))) &&
      match(D, m_Constant(C))) {
    // If the constant is the same in the smaller type, use the narrow version.
    Constant *TruncC = IC.getLosslessUnsignedTrunc(C, X->getType());
    if (!TruncC)
      return nullptr;

    // udiv (zext X), C --> zext (udiv X, C')
    // urem (zext X), C --> zext (urem X, C')
    return new ZExtInst(IC.Builder.CreateBinOp(Opcode, X, TruncC), Ty);
  }
  if (isa<Instruction>(D) && match(D, m_OneUse(m_ZExt(m_Value(X)))) &&
      match(N, m_Constant(C))) {
    // If the constant is the same in the smaller type, use the narrow version.
    Constant *TruncC = IC.getLosslessUnsignedTrunc(C, X->getType());
    if (!TruncC)
      return nullptr;

    // udiv C, (zext X) --> zext (udiv C', X)
    // urem C, (zext X) --> zext (urem C', X)
    return new ZExtInst(IC.Builder.CreateBinOp(Opcode, TruncC, X), Ty);
  }

  return nullptr;
}

Instruction *InstCombinerImpl::visitUDiv(BinaryOperator &I) {
  if (Value *V = simplifyUDivInst(I.getOperand(0), I.getOperand(1), I.isExact(),
                                  SQ.getWithInstruction(&I)))
    return replaceInstUsesWith(I, V);

  if (Instruction *X = foldVectorBinop(I))
    return X;

  // Handle the integer div common cases
  if (Instruction *Common = commonIDivTransforms(I))
    return Common;

  Value *Op0 = I.getOperand(0), *Op1 = I.getOperand(1);
  Value *X;
  const APInt *C1, *C2;
  if (match(Op0, m_LShr(m_Value(X), m_APInt(C1))) && match(Op1, m_APInt(C2))) {
    // (X lshr C1) udiv C2 --> X udiv (C2 << C1)
    bool Overflow;
    APInt C2ShlC1 = C2->ushl_ov(*C1, Overflow);
    if (!Overflow) {
      bool IsExact = I.isExact() && match(Op0, m_Exact(m_Value()));
      BinaryOperator *BO = BinaryOperator::CreateUDiv(
          X, ConstantInt::get(X->getType(), C2ShlC1));
      if (IsExact)
        BO->setIsExact();
      return BO;
    }
  }

  // Op0 / C where C is large (negative) --> zext (Op0 >= C)
  // TODO: Could use isKnownNegative() to handle non-constant values.
  Type *Ty = I.getType();
  if (match(Op1, m_Negative())) {
    Value *Cmp = Builder.CreateICmpUGE(Op0, Op1);
    return CastInst::CreateZExtOrBitCast(Cmp, Ty);
  }
  // Op0 / (sext i1 X) --> zext (Op0 == -1) (if X is 0, the div is undefined)
  if (match(Op1, m_SExt(m_Value(X))) && X->getType()->isIntOrIntVectorTy(1)) {
    Value *Cmp = Builder.CreateICmpEQ(Op0, ConstantInt::getAllOnesValue(Ty));
    return CastInst::CreateZExtOrBitCast(Cmp, Ty);
  }

  if (Instruction *NarrowDiv = narrowUDivURem(I, *this))
    return NarrowDiv;

  // If the udiv operands are non-overflowing multiplies with a common operand,
  // then eliminate the common factor:
  // (A * B) / (A * X) --> B / X (and commuted variants)
  // TODO: The code would be reduced if we had m_c_NUWMul pattern matching.
  // TODO: If -reassociation handled this generally, we could remove this.
  Value *A, *B;
  if (match(Op0, m_NUWMul(m_Value(A), m_Value(B)))) {
    if (match(Op1, m_NUWMul(m_Specific(A), m_Value(X))) ||
        match(Op1, m_NUWMul(m_Value(X), m_Specific(A))))
      return BinaryOperator::CreateUDiv(B, X);
    if (match(Op1, m_NUWMul(m_Specific(B), m_Value(X))) ||
        match(Op1, m_NUWMul(m_Value(X), m_Specific(B))))
      return BinaryOperator::CreateUDiv(A, X);
  }

  // Look through a right-shift to find the common factor:
  // ((Op1 *nuw A) >> B) / Op1 --> A >> B
  if (match(Op0, m_LShr(m_NUWMul(m_Specific(Op1), m_Value(A)), m_Value(B))) ||
      match(Op0, m_LShr(m_NUWMul(m_Value(A), m_Specific(Op1)), m_Value(B)))) {
    Instruction *Lshr = BinaryOperator::CreateLShr(A, B);
    if (I.isExact() && cast<PossiblyExactOperator>(Op0)->isExact())
      Lshr->setIsExact();
    return Lshr;
  }

  // Op1 udiv Op2 -> Op1 lshr log2(Op2), if log2() folds away.
  if (takeLog2(Builder, Op1, /*Depth*/ 0, /*AssumeNonZero*/ true,
               /*DoFold*/ false)) {
    Value *Res = takeLog2(Builder, Op1, /*Depth*/ 0,
                          /*AssumeNonZero*/ true, /*DoFold*/ true);
    return replaceInstUsesWith(
        I, Builder.CreateLShr(Op0, Res, I.getName(), I.isExact()));
  }

  return nullptr;
}

Instruction *InstCombinerImpl::visitSDiv(BinaryOperator &I) {
  if (Value *V = simplifySDivInst(I.getOperand(0), I.getOperand(1), I.isExact(),
                                  SQ.getWithInstruction(&I)))
    return replaceInstUsesWith(I, V);

  if (Instruction *X = foldVectorBinop(I))
    return X;

  // Handle the integer div common cases
  if (Instruction *Common = commonIDivTransforms(I))
    return Common;

  Value *Op0 = I.getOperand(0), *Op1 = I.getOperand(1);
  Type *Ty = I.getType();
  Value *X;
  // sdiv Op0, -1 --> -Op0
  // sdiv Op0, (sext i1 X) --> -Op0 (because if X is 0, the op is undefined)
  if (match(Op1, m_AllOnes()) ||
      (match(Op1, m_SExt(m_Value(X))) && X->getType()->isIntOrIntVectorTy(1)))
    return BinaryOperator::CreateNeg(Op0);

  // X / INT_MIN --> X == INT_MIN
  if (match(Op1, m_SignMask()))
    return new ZExtInst(Builder.CreateICmpEQ(Op0, Op1), Ty);

  if (I.isExact()) {
    // sdiv exact X, 1<<C --> ashr exact X, C   iff  1<<C  is non-negative
    if (match(Op1, m_Power2()) && match(Op1, m_NonNegative())) {
      Constant *C = ConstantExpr::getExactLogBase2(cast<Constant>(Op1));
      return BinaryOperator::CreateExactAShr(Op0, C);
    }

    // sdiv exact X, (1<<ShAmt) --> ashr exact X, ShAmt (if shl is non-negative)
    Value *ShAmt;
    if (match(Op1, m_NSWShl(m_One(), m_Value(ShAmt))))
      return BinaryOperator::CreateExactAShr(Op0, ShAmt);

    // sdiv exact X, -1<<C --> -(ashr exact X, C)
    if (match(Op1, m_NegatedPower2())) {
      Constant *NegPow2C = ConstantExpr::getNeg(cast<Constant>(Op1));
      Constant *C = ConstantExpr::getExactLogBase2(NegPow2C);
      Value *Ashr = Builder.CreateAShr(Op0, C, I.getName() + ".neg", true);
      return BinaryOperator::CreateNeg(Ashr);
    }
  }

  const APInt *Op1C;
  if (match(Op1, m_APInt(Op1C))) {
    // If the dividend is sign-extended and the constant divisor is small enough
    // to fit in the source type, shrink the division to the narrower type:
    // (sext X) sdiv C --> sext (X sdiv C)
    Value *Op0Src;
    if (match(Op0, m_OneUse(m_SExt(m_Value(Op0Src)))) &&
        Op0Src->getType()->getScalarSizeInBits() >=
            Op1C->getSignificantBits()) {

      // In the general case, we need to make sure that the dividend is not the
      // minimum signed value because dividing that by -1 is UB. But here, we
      // know that the -1 divisor case is already handled above.

      Constant *NarrowDivisor =
          ConstantExpr::getTrunc(cast<Constant>(Op1), Op0Src->getType());
      Value *NarrowOp = Builder.CreateSDiv(Op0Src, NarrowDivisor);
      return new SExtInst(NarrowOp, Ty);
    }

    // -X / C --> X / -C (if the negation doesn't overflow).
    // TODO: This could be enhanced to handle arbitrary vector constants by
    //       checking if all elements are not the min-signed-val.
    if (!Op1C->isMinSignedValue() &&
        match(Op0, m_NSWSub(m_Zero(), m_Value(X)))) {
      Constant *NegC = ConstantInt::get(Ty, -(*Op1C));
      Instruction *BO = BinaryOperator::CreateSDiv(X, NegC);
      BO->setIsExact(I.isExact());
      return BO;
    }
  }

  // -X / Y --> -(X / Y)
  Value *Y;
  if (match(&I, m_SDiv(m_OneUse(m_NSWSub(m_Zero(), m_Value(X))), m_Value(Y))))
    return BinaryOperator::CreateNSWNeg(
        Builder.CreateSDiv(X, Y, I.getName(), I.isExact()));

  // abs(X) / X --> X > -1 ? 1 : -1
  // X / abs(X) --> X > -1 ? 1 : -1
  if (match(&I, m_c_BinOp(
                    m_OneUse(m_Intrinsic<Intrinsic::abs>(m_Value(X), m_One())),
                    m_Deferred(X)))) {
    Value *Cond = Builder.CreateIsNotNeg(X);
    return SelectInst::Create(Cond, ConstantInt::get(Ty, 1),
                              ConstantInt::getAllOnesValue(Ty));
  }

  KnownBits KnownDividend = computeKnownBits(Op0, 0, &I);
  if (!I.isExact() &&
      (match(Op1, m_Power2(Op1C)) || match(Op1, m_NegatedPower2(Op1C))) &&
      KnownDividend.countMinTrailingZeros() >= Op1C->countr_zero()) {
    I.setIsExact();
    return &I;
  }

  if (KnownDividend.isNonNegative()) {
    // If both operands are unsigned, turn this into a udiv.
    if (isKnownNonNegative(Op1, DL, 0, &AC, &I, &DT)) {
      auto *BO = BinaryOperator::CreateUDiv(Op0, Op1, I.getName());
      BO->setIsExact(I.isExact());
      return BO;
    }

    if (match(Op1, m_NegatedPower2())) {
      // X sdiv (-(1 << C)) -> -(X sdiv (1 << C)) ->
      //                    -> -(X udiv (1 << C)) -> -(X u>> C)
      Constant *CNegLog2 = ConstantExpr::getExactLogBase2(
          ConstantExpr::getNeg(cast<Constant>(Op1)));
      Value *Shr = Builder.CreateLShr(Op0, CNegLog2, I.getName(), I.isExact());
      return BinaryOperator::CreateNeg(Shr);
    }

    if (isKnownToBeAPowerOfTwo(Op1, /*OrZero*/ true, 0, &I)) {
      // X sdiv (1 << Y) -> X udiv (1 << Y) ( -> X u>> Y)
      // Safe because the only negative value (1 << Y) can take on is
      // INT_MIN, and X sdiv INT_MIN == X udiv INT_MIN == 0 if X doesn't have
      // the sign bit set.
      auto *BO = BinaryOperator::CreateUDiv(Op0, Op1, I.getName());
      BO->setIsExact(I.isExact());
      return BO;
    }
  }

  return nullptr;
}

/// Remove negation and try to convert division into multiplication.
Instruction *InstCombinerImpl::foldFDivConstantDivisor(BinaryOperator &I) {
  Constant *C;
  if (!match(I.getOperand(1), m_Constant(C)))
    return nullptr;

  // -X / C --> X / -C
  Value *X;
  const DataLayout &DL = I.getModule()->getDataLayout();
  if (match(I.getOperand(0), m_FNeg(m_Value(X))))
    if (Constant *NegC = ConstantFoldUnaryOpOperand(Instruction::FNeg, C, DL))
      return BinaryOperator::CreateFDivFMF(X, NegC, &I);

  // nnan X / +0.0 -> copysign(inf, X)
  if (I.hasNoNaNs() && match(I.getOperand(1), m_Zero())) {
    IRBuilder<> B(&I);
    // TODO: nnan nsz X / -0.0 -> copysign(inf, X)
    CallInst *CopySign = B.CreateIntrinsic(
        Intrinsic::copysign, {C->getType()},
        {ConstantFP::getInfinity(I.getType()), I.getOperand(0)}, &I);
    CopySign->takeName(&I);
    return replaceInstUsesWith(I, CopySign);
  }

  // If the constant divisor has an exact inverse, this is always safe. If not,
  // then we can still create a reciprocal if fast-math-flags allow it and the
  // constant is a regular number (not zero, infinite, or denormal).
  if (!(C->hasExactInverseFP() || (I.hasAllowReciprocal() && C->isNormalFP())))
    return nullptr;

  // Disallow denormal constants because we don't know what would happen
  // on all targets.
  // TODO: Use Intrinsic::canonicalize or let function attributes tell us that
  // denorms are flushed?
  auto *RecipC = ConstantFoldBinaryOpOperands(
      Instruction::FDiv, ConstantFP::get(I.getType(), 1.0), C, DL);
  if (!RecipC || !RecipC->isNormalFP())
    return nullptr;

  // X / C --> X * (1 / C)
  return BinaryOperator::CreateFMulFMF(I.getOperand(0), RecipC, &I);
}

/// Remove negation and try to reassociate constant math.
static Instruction *foldFDivConstantDividend(BinaryOperator &I) {
  Constant *C;
  if (!match(I.getOperand(0), m_Constant(C)))
    return nullptr;

  // C / -X --> -C / X
  Value *X;
  const DataLayout &DL = I.getModule()->getDataLayout();
  if (match(I.getOperand(1), m_FNeg(m_Value(X))))
    if (Constant *NegC = ConstantFoldUnaryOpOperand(Instruction::FNeg, C, DL))
      return BinaryOperator::CreateFDivFMF(NegC, X, &I);

  if (!I.hasAllowReassoc() || !I.hasAllowReciprocal())
    return nullptr;

  // Try to reassociate C / X expressions where X includes another constant.
  Constant *C2, *NewC = nullptr;
  if (match(I.getOperand(1), m_FMul(m_Value(X), m_Constant(C2)))) {
    // C / (X * C2) --> (C / C2) / X
    NewC = ConstantFoldBinaryOpOperands(Instruction::FDiv, C, C2, DL);
  } else if (match(I.getOperand(1), m_FDiv(m_Value(X), m_Constant(C2)))) {
    // C / (X / C2) --> (C * C2) / X
    NewC = ConstantFoldBinaryOpOperands(Instruction::FMul, C, C2, DL);
  }
  // Disallow denormal constants because we don't know what would happen
  // on all targets.
  // TODO: Use Intrinsic::canonicalize or let function attributes tell us that
  // denorms are flushed?
  if (!NewC || !NewC->isNormalFP())
    return nullptr;

  return BinaryOperator::CreateFDivFMF(NewC, X, &I);
}

/// Negate the exponent of pow/exp to fold division-by-pow() into multiply.
static Instruction *foldFDivPowDivisor(BinaryOperator &I,
                                       InstCombiner::BuilderTy &Builder) {
  Value *Op0 = I.getOperand(0), *Op1 = I.getOperand(1);
  auto *II = dyn_cast<IntrinsicInst>(Op1);
  if (!II || !II->hasOneUse() || !I.hasAllowReassoc() ||
      !I.hasAllowReciprocal())
    return nullptr;

  // Z / pow(X, Y) --> Z * pow(X, -Y)
  // Z / exp{2}(Y) --> Z * exp{2}(-Y)
  // In the general case, this creates an extra instruction, but fmul allows
  // for better canonicalization and optimization than fdiv.
  Intrinsic::ID IID = II->getIntrinsicID();
  SmallVector<Value *> Args;
  switch (IID) {
  case Intrinsic::pow:
    Args.push_back(II->getArgOperand(0));
    Args.push_back(Builder.CreateFNegFMF(II->getArgOperand(1), &I));
    break;
  case Intrinsic::powi: {
    // Require 'ninf' assuming that makes powi(X, -INT_MIN) acceptable.
    // That is, X ** (huge negative number) is 0.0, ~1.0, or INF and so
    // dividing by that is INF, ~1.0, or 0.0. Code that uses powi allows
    // non-standard results, so this corner case should be acceptable if the
    // code rules out INF values.
    if (!I.hasNoInfs())
      return nullptr;
    Args.push_back(II->getArgOperand(0));
    Args.push_back(Builder.CreateNeg(II->getArgOperand(1)));
    Type *Tys[] = {I.getType(), II->getArgOperand(1)->getType()};
    Value *Pow = Builder.CreateIntrinsic(IID, Tys, Args, &I);
    return BinaryOperator::CreateFMulFMF(Op0, Pow, &I);
  }
  case Intrinsic::exp:
  case Intrinsic::exp2:
    Args.push_back(Builder.CreateFNegFMF(II->getArgOperand(0), &I));
    break;
  default:
    return nullptr;
  }
  Value *Pow = Builder.CreateIntrinsic(IID, I.getType(), Args, &I);
  return BinaryOperator::CreateFMulFMF(Op0, Pow, &I);
}

Instruction *InstCombinerImpl::visitFDiv(BinaryOperator &I) {
  Module *M = I.getModule();

  if (Value *V = simplifyFDivInst(I.getOperand(0), I.getOperand(1),
                                  I.getFastMathFlags(),
                                  SQ.getWithInstruction(&I)))
    return replaceInstUsesWith(I, V);

  if (Instruction *X = foldVectorBinop(I))
    return X;

  if (Instruction *Phi = foldBinopWithPhiOperands(I))
    return Phi;

  if (Instruction *R = foldFDivConstantDivisor(I))
    return R;

  if (Instruction *R = foldFDivConstantDividend(I))
    return R;

  if (Instruction *R = foldFPSignBitOps(I))
    return R;

  Value *Op0 = I.getOperand(0), *Op1 = I.getOperand(1);
  if (isa<Constant>(Op0))
    if (SelectInst *SI = dyn_cast<SelectInst>(Op1))
      if (Instruction *R = FoldOpIntoSelect(I, SI))
        return R;

  if (isa<Constant>(Op1))
    if (SelectInst *SI = dyn_cast<SelectInst>(Op0))
      if (Instruction *R = FoldOpIntoSelect(I, SI))
        return R;

  if (I.hasAllowReassoc() && I.hasAllowReciprocal()) {
    Value *X, *Y;
    if (match(Op0, m_OneUse(m_FDiv(m_Value(X), m_Value(Y)))) &&
        (!isa<Constant>(Y) || !isa<Constant>(Op1))) {
      // (X / Y) / Z => X / (Y * Z)
      Value *YZ = Builder.CreateFMulFMF(Y, Op1, &I);
      return BinaryOperator::CreateFDivFMF(X, YZ, &I);
    }
    if (match(Op1, m_OneUse(m_FDiv(m_Value(X), m_Value(Y)))) &&
        (!isa<Constant>(Y) || !isa<Constant>(Op0))) {
      // Z / (X / Y) => (Y * Z) / X
      Value *YZ = Builder.CreateFMulFMF(Y, Op0, &I);
      return BinaryOperator::CreateFDivFMF(YZ, X, &I);
    }
    // Z / (1.0 / Y) => (Y * Z)
    //
    // This is a special case of Z / (X / Y) => (Y * Z) / X, with X = 1.0. The
    // m_OneUse check is avoided because even in the case of the multiple uses
    // for 1.0/Y, the number of instructions remain the same and a division is
    // replaced by a multiplication.
    if (match(Op1, m_FDiv(m_SpecificFP(1.0), m_Value(Y))))
      return BinaryOperator::CreateFMulFMF(Y, Op0, &I);
  }

  if (I.hasAllowReassoc() && Op0->hasOneUse() && Op1->hasOneUse()) {
    // sin(X) / cos(X) -> tan(X)
    // cos(X) / sin(X) -> 1/tan(X) (cotangent)
    Value *X;
    bool IsTan = match(Op0, m_Intrinsic<Intrinsic::sin>(m_Value(X))) &&
                 match(Op1, m_Intrinsic<Intrinsic::cos>(m_Specific(X)));
    bool IsCot =
        !IsTan && match(Op0, m_Intrinsic<Intrinsic::cos>(m_Value(X))) &&
                  match(Op1, m_Intrinsic<Intrinsic::sin>(m_Specific(X)));

    if ((IsTan || IsCot) && hasFloatFn(M, &TLI, I.getType(), LibFunc_tan,
                                       LibFunc_tanf, LibFunc_tanl)) {
      IRBuilder<> B(&I);
      IRBuilder<>::FastMathFlagGuard FMFGuard(B);
      B.setFastMathFlags(I.getFastMathFlags());
      AttributeList Attrs =
          cast<CallBase>(Op0)->getCalledFunction()->getAttributes();
      Value *Res = emitUnaryFloatFnCall(X, &TLI, LibFunc_tan, LibFunc_tanf,
                                        LibFunc_tanl, B, Attrs);
      if (IsCot)
        Res = B.CreateFDiv(ConstantFP::get(I.getType(), 1.0), Res);
      return replaceInstUsesWith(I, Res);
    }
  }

  // X / (X * Y) --> 1.0 / Y
  // Reassociate to (X / X -> 1.0) is legal when NaNs are not allowed.
  // We can ignore the possibility that X is infinity because INF/INF is NaN.
  Value *X, *Y;
  if (I.hasNoNaNs() && I.hasAllowReassoc() &&
      match(Op1, m_c_FMul(m_Specific(Op0), m_Value(Y)))) {
    replaceOperand(I, 0, ConstantFP::get(I.getType(), 1.0));
    replaceOperand(I, 1, Y);
    return &I;
  }

  // X / fabs(X) -> copysign(1.0, X)
  // fabs(X) / X -> copysign(1.0, X)
  if (I.hasNoNaNs() && I.hasNoInfs() &&
      (match(&I, m_FDiv(m_Value(X), m_FAbs(m_Deferred(X)))) ||
       match(&I, m_FDiv(m_FAbs(m_Value(X)), m_Deferred(X))))) {
    Value *V = Builder.CreateBinaryIntrinsic(
        Intrinsic::copysign, ConstantFP::get(I.getType(), 1.0), X, &I);
    return replaceInstUsesWith(I, V);
  }

  if (Instruction *Mul = foldFDivPowDivisor(I, Builder))
    return Mul;

  // pow(X, Y) / X --> pow(X, Y-1)
  if (I.hasAllowReassoc() &&
      match(Op0, m_OneUse(m_Intrinsic<Intrinsic::pow>(m_Specific(Op1),
                                                      m_Value(Y))))) {
    Value *Y1 =
        Builder.CreateFAddFMF(Y, ConstantFP::get(I.getType(), -1.0), &I);
    Value *Pow = Builder.CreateBinaryIntrinsic(Intrinsic::pow, Op1, Y1, &I);
    return replaceInstUsesWith(I, Pow);
  }

  return nullptr;
}

// Variety of transform for:
//  (urem/srem (mul X, Y), (mul X, Z))
//  (urem/srem (shl X, Y), (shl X, Z))
//  (urem/srem (shl Y, X), (shl Z, X))
// NB: The shift cases are really just extensions of the mul case. We treat
// shift as Val * (1 << Amt).
static Instruction *simplifyIRemMulShl(BinaryOperator &I,
                                       InstCombinerImpl &IC) {
  Value *Op0 = I.getOperand(0), *Op1 = I.getOperand(1), *X = nullptr;
  APInt Y, Z;
  bool ShiftByX = false;

  // If V is not nullptr, it will be matched using m_Specific.
  auto MatchShiftOrMulXC = [](Value *Op, Value *&V, APInt &C) -> bool {
    const APInt *Tmp = nullptr;
    if ((!V && match(Op, m_Mul(m_Value(V), m_APInt(Tmp)))) ||
        (V && match(Op, m_Mul(m_Specific(V), m_APInt(Tmp)))))
      C = *Tmp;
    else if ((!V && match(Op, m_Shl(m_Value(V), m_APInt(Tmp)))) ||
             (V && match(Op, m_Shl(m_Specific(V), m_APInt(Tmp)))))
      C = APInt(Tmp->getBitWidth(), 1) << *Tmp;
    if (Tmp != nullptr)
      return true;

    // Reset `V` so we don't start with specific value on next match attempt.
    V = nullptr;
    return false;
  };

  auto MatchShiftCX = [](Value *Op, APInt &C, Value *&V) -> bool {
    const APInt *Tmp = nullptr;
    if ((!V && match(Op, m_Shl(m_APInt(Tmp), m_Value(V)))) ||
        (V && match(Op, m_Shl(m_APInt(Tmp), m_Specific(V))))) {
      C = *Tmp;
      return true;
    }

    // Reset `V` so we don't start with specific value on next match attempt.
    V = nullptr;
    return false;
  };

  if (MatchShiftOrMulXC(Op0, X, Y) && MatchShiftOrMulXC(Op1, X, Z)) {
    // pass
  } else if (MatchShiftCX(Op0, Y, X) && MatchShiftCX(Op1, Z, X)) {
    ShiftByX = true;
  } else {
    return nullptr;
  }

  bool IsSRem = I.getOpcode() == Instruction::SRem;

  OverflowingBinaryOperator *BO0 = cast<OverflowingBinaryOperator>(Op0);
  // TODO: We may be able to deduce more about nsw/nuw of BO0/BO1 based on Y >=
  // Z or Z >= Y.
  bool BO0HasNSW = BO0->hasNoSignedWrap();
  bool BO0HasNUW = BO0->hasNoUnsignedWrap();
  bool BO0NoWrap = IsSRem ? BO0HasNSW : BO0HasNUW;

  APInt RemYZ = IsSRem ? Y.srem(Z) : Y.urem(Z);
  // (rem (mul nuw/nsw X, Y), (mul X, Z))
  //      if (rem Y, Z) == 0
  //          -> 0
  if (RemYZ.isZero() && BO0NoWrap)
    return IC.replaceInstUsesWith(I, ConstantInt::getNullValue(I.getType()));

  // Helper function to emit either (RemSimplificationC << X) or
  // (RemSimplificationC * X) depending on whether we matched Op0/Op1 as
  // (shl V, X) or (mul V, X) respectively.
  auto CreateMulOrShift =
      [&](const APInt &RemSimplificationC) -> BinaryOperator * {
    Value *RemSimplification =
        ConstantInt::get(I.getType(), RemSimplificationC);
    return ShiftByX ? BinaryOperator::CreateShl(RemSimplification, X)
                    : BinaryOperator::CreateMul(X, RemSimplification);
  };

  OverflowingBinaryOperator *BO1 = cast<OverflowingBinaryOperator>(Op1);
  bool BO1HasNSW = BO1->hasNoSignedWrap();
  bool BO1HasNUW = BO1->hasNoUnsignedWrap();
  bool BO1NoWrap = IsSRem ? BO1HasNSW : BO1HasNUW;
  // (rem (mul X, Y), (mul nuw/nsw X, Z))
  //      if (rem Y, Z) == Y
  //          -> (mul nuw/nsw X, Y)
  if (RemYZ == Y && BO1NoWrap) {
    BinaryOperator *BO = CreateMulOrShift(Y);
    // Copy any overflow flags from Op0.
    BO->setHasNoSignedWrap(IsSRem || BO0HasNSW);
    BO->setHasNoUnsignedWrap(!IsSRem || BO0HasNUW);
    return BO;
  }

  // (rem (mul nuw/nsw X, Y), (mul {nsw} X, Z))
  //      if Y >= Z
  //          -> (mul {nuw} nsw X, (rem Y, Z))
  if (Y.uge(Z) && (IsSRem ? (BO0HasNSW && BO1HasNSW) : BO0HasNUW)) {
    BinaryOperator *BO = CreateMulOrShift(RemYZ);
    BO->setHasNoSignedWrap();
    BO->setHasNoUnsignedWrap(BO0HasNUW);
    return BO;
  }

  return nullptr;
}

/// This function implements the transforms common to both integer remainder
/// instructions (urem and srem). It is called by the visitors to those integer
/// remainder instructions.
/// Common integer remainder transforms
Instruction *InstCombinerImpl::commonIRemTransforms(BinaryOperator &I) {
  if (Instruction *Phi = foldBinopWithPhiOperands(I))
    return Phi;

  Value *Op0 = I.getOperand(0), *Op1 = I.getOperand(1);

  // The RHS is known non-zero.
  if (Value *V = simplifyValueKnownNonZero(I.getOperand(1), *this, I))
    return replaceOperand(I, 1, V);

  // Handle cases involving: rem X, (select Cond, Y, Z)
  if (simplifyDivRemOfSelectWithZeroOp(I))
    return &I;

  // If the divisor is a select-of-constants, try to constant fold all rem ops:
  // C % (select Cond, TrueC, FalseC) --> select Cond, (C % TrueC), (C % FalseC)
  // TODO: Adapt simplifyDivRemOfSelectWithZeroOp to allow this and other folds.
  if (match(Op0, m_ImmConstant()) &&
      match(Op1, m_Select(m_Value(), m_ImmConstant(), m_ImmConstant()))) {
    if (Instruction *R = FoldOpIntoSelect(I, cast<SelectInst>(Op1),
                                          /*FoldWithMultiUse*/ true))
      return R;
  }

  if (isa<Constant>(Op1)) {
    if (Instruction *Op0I = dyn_cast<Instruction>(Op0)) {
      if (SelectInst *SI = dyn_cast<SelectInst>(Op0I)) {
        if (Instruction *R = FoldOpIntoSelect(I, SI))
          return R;
      } else if (auto *PN = dyn_cast<PHINode>(Op0I)) {
        const APInt *Op1Int;
        if (match(Op1, m_APInt(Op1Int)) && !Op1Int->isMinValue() &&
            (I.getOpcode() == Instruction::URem ||
             !Op1Int->isMinSignedValue())) {
          // foldOpIntoPhi will speculate instructions to the end of the PHI's
          // predecessor blocks, so do this only if we know the srem or urem
          // will not fault.
          if (Instruction *NV = foldOpIntoPhi(I, PN))
            return NV;
        }
      }

      // See if we can fold away this rem instruction.
      if (SimplifyDemandedInstructionBits(I))
        return &I;
    }
  }

  if (Instruction *R = simplifyIRemMulShl(I, *this))
    return R;

  return nullptr;
}

Instruction *InstCombinerImpl::visitURem(BinaryOperator &I) {
  if (Value *V = simplifyURemInst(I.getOperand(0), I.getOperand(1),
                                  SQ.getWithInstruction(&I)))
    return replaceInstUsesWith(I, V);

  if (Instruction *X = foldVectorBinop(I))
    return X;

  if (Instruction *common = commonIRemTransforms(I))
    return common;

  if (Instruction *NarrowRem = narrowUDivURem(I, *this))
    return NarrowRem;

  // X urem Y -> X and Y-1, where Y is a power of 2,
  Value *Op0 = I.getOperand(0), *Op1 = I.getOperand(1);
  Type *Ty = I.getType();
  if (isKnownToBeAPowerOfTwo(Op1, /*OrZero*/ true, 0, &I)) {
    // This may increase instruction count, we don't enforce that Y is a
    // constant.
    Constant *N1 = Constant::getAllOnesValue(Ty);
    Value *Add = Builder.CreateAdd(Op1, N1);
    return BinaryOperator::CreateAnd(Op0, Add);
  }

  // 1 urem X -> zext(X != 1)
  if (match(Op0, m_One())) {
    Value *Cmp = Builder.CreateICmpNE(Op1, ConstantInt::get(Ty, 1));
    return CastInst::CreateZExtOrBitCast(Cmp, Ty);
  }

  // Op0 urem C -> Op0 < C ? Op0 : Op0 - C, where C >= signbit.
  // Op0 must be frozen because we are increasing its number of uses.
  if (match(Op1, m_Negative())) {
    Value *F0 = Builder.CreateFreeze(Op0, Op0->getName() + ".fr");
    Value *Cmp = Builder.CreateICmpULT(F0, Op1);
    Value *Sub = Builder.CreateSub(F0, Op1);
    return SelectInst::Create(Cmp, F0, Sub);
  }

  // If the divisor is a sext of a boolean, then the divisor must be max
  // unsigned value (-1). Therefore, the remainder is Op0 unless Op0 is also
  // max unsigned value. In that case, the remainder is 0:
  // urem Op0, (sext i1 X) --> (Op0 == -1) ? 0 : Op0
  Value *X;
  if (match(Op1, m_SExt(m_Value(X))) && X->getType()->isIntOrIntVectorTy(1)) {
    Value *FrozenOp0 = Builder.CreateFreeze(Op0, Op0->getName() + ".frozen");
    Value *Cmp =
        Builder.CreateICmpEQ(FrozenOp0, ConstantInt::getAllOnesValue(Ty));
    return SelectInst::Create(Cmp, ConstantInt::getNullValue(Ty), FrozenOp0);
  }

  // For "(X + 1) % Op1" and if (X u< Op1) => (X + 1) == Op1 ? 0 : X + 1 .
  if (match(Op0, m_Add(m_Value(X), m_One()))) {
    Value *Val =
        simplifyICmpInst(ICmpInst::ICMP_ULT, X, Op1, SQ.getWithInstruction(&I));
    if (Val && match(Val, m_One())) {
      Value *FrozenOp0 = Builder.CreateFreeze(Op0, Op0->getName() + ".frozen");
      Value *Cmp = Builder.CreateICmpEQ(FrozenOp0, Op1);
      return SelectInst::Create(Cmp, ConstantInt::getNullValue(Ty), FrozenOp0);
    }
  }

  return nullptr;
}

Instruction *InstCombinerImpl::visitSRem(BinaryOperator &I) {
  if (Value *V = simplifySRemInst(I.getOperand(0), I.getOperand(1),
                                  SQ.getWithInstruction(&I)))
    return replaceInstUsesWith(I, V);

  if (Instruction *X = foldVectorBinop(I))
    return X;

  // Handle the integer rem common cases
  if (Instruction *Common = commonIRemTransforms(I))
    return Common;

  Value *Op0 = I.getOperand(0), *Op1 = I.getOperand(1);
  {
    const APInt *Y;
    // X % -Y -> X % Y
    if (match(Op1, m_Negative(Y)) && !Y->isMinSignedValue())
      return replaceOperand(I, 1, ConstantInt::get(I.getType(), -*Y));
  }

  // -X srem Y --> -(X srem Y)
  Value *X, *Y;
  if (match(&I, m_SRem(m_OneUse(m_NSWSub(m_Zero(), m_Value(X))), m_Value(Y))))
    return BinaryOperator::CreateNSWNeg(Builder.CreateSRem(X, Y));

  // If the sign bits of both operands are zero (i.e. we can prove they are
  // unsigned inputs), turn this into a urem.
  APInt Mask(APInt::getSignMask(I.getType()->getScalarSizeInBits()));
  if (MaskedValueIsZero(Op1, Mask, 0, &I) &&
      MaskedValueIsZero(Op0, Mask, 0, &I)) {
    // X srem Y -> X urem Y, iff X and Y don't have sign bit set
    return BinaryOperator::CreateURem(Op0, Op1, I.getName());
  }

  // If it's a constant vector, flip any negative values positive.
  if (isa<ConstantVector>(Op1) || isa<ConstantDataVector>(Op1)) {
    Constant *C = cast<Constant>(Op1);
    unsigned VWidth = cast<FixedVectorType>(C->getType())->getNumElements();

    bool hasNegative = false;
    bool hasMissing = false;
    for (unsigned i = 0; i != VWidth; ++i) {
      Constant *Elt = C->getAggregateElement(i);
      if (!Elt) {
        hasMissing = true;
        break;
      }

      if (ConstantInt *RHS = dyn_cast<ConstantInt>(Elt))
        if (RHS->isNegative())
          hasNegative = true;
    }

    if (hasNegative && !hasMissing) {
      SmallVector<Constant *, 16> Elts(VWidth);
      for (unsigned i = 0; i != VWidth; ++i) {
        Elts[i] = C->getAggregateElement(i);  // Handle undef, etc.
        if (ConstantInt *RHS = dyn_cast<ConstantInt>(Elts[i])) {
          if (RHS->isNegative())
            Elts[i] = cast<ConstantInt>(ConstantExpr::getNeg(RHS));
        }
      }

      Constant *NewRHSV = ConstantVector::get(Elts);
      if (NewRHSV != C)  // Don't loop on -MININT
        return replaceOperand(I, 1, NewRHSV);
    }
  }

  return nullptr;
}

Instruction *InstCombinerImpl::visitFRem(BinaryOperator &I) {
  if (Value *V = simplifyFRemInst(I.getOperand(0), I.getOperand(1),
                                  I.getFastMathFlags(),
                                  SQ.getWithInstruction(&I)))
    return replaceInstUsesWith(I, V);

  if (Instruction *X = foldVectorBinop(I))
    return X;

  if (Instruction *Phi = foldBinopWithPhiOperands(I))
    return Phi;

  return nullptr;
}<|MERGE_RESOLUTION|>--- conflicted
+++ resolved
@@ -1041,27 +1041,6 @@
       match(Op1, m_Shl(m_Specific(X), m_Value(Z)))) {
     auto *Shl0 = cast<OverflowingBinaryOperator>(Op0);
     auto *Shl1 = cast<OverflowingBinaryOperator>(Op1);
-<<<<<<< HEAD
-
-    if (IsSigned ? (Shl0->hasNoSignedWrap() && Shl1->hasNoSignedWrap())
-                 : (Shl0->hasNoUnsignedWrap() && Shl1->hasNoUnsignedWrap())) {
-      Constant *One = ConstantInt::get(X->getType(), 1);
-      // Only preserve the nsw flag if dividend has nsw
-      // or divisor has nsw and operator is sdiv.
-      Value *Dividend = Builder.CreateShl(
-          One, Y, "shl.dividend",
-          /*HasNUW*/ true,
-          /*HasNSW*/
-          IsSigned ? (Shl0->hasNoUnsignedWrap() || Shl1->hasNoUnsignedWrap())
-                   : Shl0->hasNoSignedWrap());
-      Ret = BinaryOperator::CreateLShr(Dividend, Z);
-    }
-  }
-
-  if (!Ret)
-    return nullptr;
-=======
->>>>>>> 8e393d10
 
     if (IsSigned ? (Shl0->hasNoSignedWrap() && Shl1->hasNoSignedWrap())
                  : (Shl0->hasNoUnsignedWrap() && Shl1->hasNoUnsignedWrap())) {
