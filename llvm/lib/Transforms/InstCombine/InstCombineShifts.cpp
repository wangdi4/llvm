--- conflicted
+++ resolved
@@ -758,55 +758,6 @@
         return BinaryOperator::CreateAnd(X, Mask);
       }
 
-<<<<<<< HEAD
-        // Turn (Y + ((X >> C) & CC)) << C  ->  ((X & (CC << C)) + (Y << C))
-        Value *Op0BOOp1 = Op0BO->getOperand(1);
-        if (isLeftShift && Op0BOOp1->hasOneUse() &&
-            match(Op0BOOp1, m_And(m_OneUse(m_Shr(m_Value(V1), m_Specific(Op1))),
-                                  m_APInt(CC)))) {
-          Value *YS = // (Y << C)
-              Builder.CreateShl(Op0BO->getOperand(0), Op1, Op0BO->getName());
-          // X & (CC << C)
-          Value *XM = Builder.CreateAnd(
-              V1, ConstantExpr::getShl(ConstantInt::get(Ty, *CC), Op1),
-              V1->getName() + ".mask");
-          return BinaryOperator::Create(Op0BO->getOpcode(), YS, XM);
-        }
-
-#if INTEL_CUSTOMIZATION
-        // Turn ((X << C) + Y) >> C  ->  (X + (Y >> C)) & (~0 >> C) for lshr
-        // This transformation reduces 1 instruction when Y is a ConstantInt, 
-        // and creates potential for other simplifications. 
-        //
-        // For example, the following code 
-        //     %1 = shl i32 %0, 24
-        //     %2 = add i32 %1, 16777216
-        //     %3 = lshr exact i32 %2, 24
-        // will be simplified to:
-        //     %1 = add i32 %0, 1
-        //     %2 = and %1, 0xFF
-        if (I.getOpcode() == Instruction::LShr &&
-            Op0BO->getOperand(0)->hasOneUse() &&
-            match(Op0BO->getOperand(0), m_Shl(m_Value(V1), m_Specific(Op1)))) {
-          Value *YS =        // (Y >> C)
-            Builder.CreateLShr(Op0BO->getOperand(1), Op1, Op0BO->getName());
-          // (X + (Y >> C))
-          Value *X = Builder.CreateBinOp(Op0BO->getOpcode(), V1, YS, 
-                                          Op0BO->getOperand(0)->getName());
-
-          unsigned Op1Val = Op1C->getLimitedValue(TypeBits);
-          APInt Bits = APInt::getLowBitsSet(TypeBits, TypeBits - Op1Val);
-          Constant *Mask = ConstantInt::get(I.getContext(), Bits);
-
-          if (VectorType *VT = dyn_cast<VectorType>(X->getType()))
-            Mask = ConstantVector::getSplat(
-                ElementCount::getFixed(VT->getNumElements()), Mask);
-          return BinaryOperator::CreateAnd(X, Mask);
-        }
-#endif // INTEL_CUSTOMIZATION
-
-        LLVM_FALLTHROUGH;
-=======
       // Turn (Y + ((X >> C) & CC)) << C  ->  ((X & (CC << C)) + (Y << C))
       Value *Op0BOOp1 = Op0BO->getOperand(1);
       if (isLeftShift && Op0BOOp1->hasOneUse() &&
@@ -819,8 +770,40 @@
             V1, ConstantExpr::getShl(ConstantInt::get(Ty, *CC), Op1),
             V1->getName() + ".mask");
         return BinaryOperator::Create(Op0BO->getOpcode(), YS, XM);
->>>>>>> 982a15cb
-      }
+      }
+
+#if INTEL_CUSTOMIZATION
+      // Turn ((X << C) + Y) >> C  ->  (X + (Y >> C)) & (~0 >> C) for lshr
+      // This transformation reduces 1 instruction when Y is a ConstantInt, 
+      // and creates potential for other simplifications. 
+      //
+      // For example, the following code 
+      //     %1 = shl i32 %0, 24
+      //     %2 = add i32 %1, 16777216
+      //     %3 = lshr exact i32 %2, 24
+      // will be simplified to:
+      //     %1 = add i32 %0, 1
+      //     %2 = and %1, 0xFF
+      if (I.getOpcode() == Instruction::LShr &&
+          Op0BO->getOperand(0)->hasOneUse() &&
+          match(Op0BO->getOperand(0), m_Shl(m_Value(V1), m_Specific(Op1)))) {
+        Value *YS =        // (Y >> C)
+          Builder.CreateLShr(Op0BO->getOperand(1), Op1, Op0BO->getName());
+        // (X + (Y >> C))
+        Value *X = Builder.CreateBinOp(Op0BO->getOpcode(), V1, YS, 
+                                        Op0BO->getOperand(0)->getName());
+
+        unsigned Op1Val = Op1C->getLimitedValue(TypeBits);
+        APInt Bits = APInt::getLowBitsSet(TypeBits, TypeBits - Op1Val);
+        Constant *Mask = ConstantInt::get(I.getContext(), Bits);
+
+        if (VectorType *VT = dyn_cast<VectorType>(X->getType()))
+          Mask = ConstantVector::getSplat(
+              ElementCount::getFixed(VT->getNumElements()), Mask);
+        return BinaryOperator::CreateAnd(X, Mask);
+      }
+#endif // INTEL_CUSTOMIZATION
+
       LLVM_FALLTHROUGH;
     }
 
@@ -830,54 +813,6 @@
           match(Op0BO->getOperand(0), m_Shr(m_Value(V1), m_Specific(Op1)))) {
         Value *YS = // (Y << C)
             Builder.CreateShl(Op0BO->getOperand(1), Op1, Op0BO->getName());
-<<<<<<< HEAD
-          // (X + (Y << C))
-          Value *X = Builder.CreateBinOp(Op0BO->getOpcode(), V1, YS,
-                                         Op0BO->getOperand(0)->getName());
-          unsigned Op1Val = Op1C->getLimitedValue(TypeBits);
-          APInt Bits = APInt::getHighBitsSet(TypeBits, TypeBits - Op1Val);
-          Constant *Mask = ConstantInt::get(Ty, Bits);
-          return BinaryOperator::CreateAnd(X, Mask);
-        }
-
-        // Turn (((X >> C)&CC) + Y) << C  ->  (X + (Y << C)) & (CC << C)
-        if (isLeftShift && Op0BO->getOperand(0)->hasOneUse() &&
-            match(Op0BO->getOperand(0),
-                  m_And(m_OneUse(m_Shr(m_Value(V1), m_Specific(Op1))),
-                        m_APInt(CC)))) {
-          Value *YS = // (Y << C)
-              Builder.CreateShl(Op0BO->getOperand(1), Op1, Op0BO->getName());
-          // X & (CC << C)
-          Value *XM = Builder.CreateAnd(
-              V1, ConstantExpr::getShl(ConstantInt::get(Ty, *CC), Op1),
-              V1->getName() + ".mask");
-          return BinaryOperator::Create(Op0BO->getOpcode(), XM, YS);
-        }
-
-#if INTEL_CUSTOMIZATION
-        // Turn (Y + (X << C)) >> C  ->  ((Y >> C) + X) & (~0 >> C) for lshr
-        if (I.getOpcode() == Instruction::LShr &&
-            Op0BO->getOperand(1)->hasOneUse() &&
-            match(Op0BO->getOperand(1), m_Shl(m_Value(V1), m_Specific(Op1)))) {
-          Value *YS =        // (Y >> C)
-            Builder.CreateLShr(Op0BO->getOperand(0), Op1, Op0BO->getName());
-          // ((Y >> C) + X)
-          Value *X = Builder.CreateBinOp(Op0BO->getOpcode(), YS, V1, 
-                                          Op0BO->getOperand(0)->getName());
-
-          unsigned Op1Val = Op1C->getLimitedValue(TypeBits);
-          APInt Bits = APInt::getLowBitsSet(TypeBits, TypeBits - Op1Val);
-          Constant *Mask = ConstantInt::get(I.getContext(), Bits);
-
-          if (VectorType *VT = dyn_cast<VectorType>(X->getType()))
-            Mask = ConstantVector::getSplat(
-                ElementCount::getFixed(VT->getNumElements()), Mask);
-          return BinaryOperator::CreateAnd(X, Mask);
-        }
-#endif // INTEL_CUSTOMIZATION
-        break;
-      }
-=======
         // (X + (Y << C))
         Value *X = Builder.CreateBinOp(Op0BO->getOpcode(), V1, YS,
                                        Op0BO->getOperand(0)->getName());
@@ -885,7 +820,6 @@
         APInt Bits = APInt::getHighBitsSet(TypeBits, TypeBits - Op1Val);
         Constant *Mask = ConstantInt::get(Ty, Bits);
         return BinaryOperator::CreateAnd(X, Mask);
->>>>>>> 982a15cb
       }
 
       // Turn (((X >> C)&CC) + Y) << C  ->  (X + (Y << C)) & (CC << C)
@@ -902,6 +836,27 @@
         return BinaryOperator::Create(Op0BO->getOpcode(), XM, YS);
       }
 
+#if INTEL_CUSTOMIZATION
+      // Turn (Y + (X << C)) >> C  ->  ((Y >> C) + X) & (~0 >> C) for lshr
+      if (I.getOpcode() == Instruction::LShr &&
+          Op0BO->getOperand(1)->hasOneUse() &&
+          match(Op0BO->getOperand(1), m_Shl(m_Value(V1), m_Specific(Op1)))) {
+        Value *YS =        // (Y >> C)
+          Builder.CreateLShr(Op0BO->getOperand(0), Op1, Op0BO->getName());
+        // ((Y >> C) + X)
+        Value *X = Builder.CreateBinOp(Op0BO->getOpcode(), YS, V1, 
+                                        Op0BO->getOperand(0)->getName());
+
+        unsigned Op1Val = Op1C->getLimitedValue(TypeBits);
+        APInt Bits = APInt::getLowBitsSet(TypeBits, TypeBits - Op1Val);
+        Constant *Mask = ConstantInt::get(I.getContext(), Bits);
+
+        if (VectorType *VT = dyn_cast<VectorType>(X->getType()))
+          Mask = ConstantVector::getSplat(
+              ElementCount::getFixed(VT->getNumElements()), Mask);
+        return BinaryOperator::CreateAnd(X, Mask);
+      }
+#endif // INTEL_CUSTOMIZATION
       break;
     }
     }
