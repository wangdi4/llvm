--- conflicted
+++ resolved
@@ -855,7 +855,6 @@
       return BinaryOperator::CreateAShr(X, ConstantInt::get(Ty, AmtSum));
     }
 
-<<<<<<< HEAD
     if (match(Op0, m_OneUse(m_SExt(m_Value(X)))) &&
         (Ty->isVectorTy() || shouldChangeType(Ty, X->getType()))) {
       // ashr (sext X), C --> sext (ashr X, C')
@@ -864,7 +863,7 @@
       Value *NewSh = Builder.CreateAShr(X, ConstantInt::get(SrcTy, ShAmt));
       return new SExtInst(NewSh, Ty);
     }
-=======
+
 #if INTEL_CUSTOMIZATION
     // If X has type iN, then we can perform transformation:
     // ashr (sub 0, X), N - 1 --> select i1 (icmp X < 0), iN 0, iN -1
@@ -876,7 +875,6 @@
       return SelectInst::Create(Cond, AllOnes, Zero);
     }
 #endif // INTEL_CUSTOMIZATION
->>>>>>> 7d345db7
 
     // If the shifted-out value is known-zero, then this is an exact shift.
     if (!I.isExact() &&
