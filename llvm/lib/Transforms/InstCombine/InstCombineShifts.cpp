//===- InstCombineShifts.cpp ----------------------------------------------===//
//
// Part of the LLVM Project, under the Apache License v2.0 with LLVM Exceptions.
// See https://llvm.org/LICENSE.txt for license information.
// SPDX-License-Identifier: Apache-2.0 WITH LLVM-exception
//
//===----------------------------------------------------------------------===//
//
// This file implements the visitShl, visitLShr, and visitAShr functions.
//
//===----------------------------------------------------------------------===//

#include "InstCombineInternal.h"
#include "llvm/Analysis/ConstantFolding.h"
#include "llvm/Analysis/InstructionSimplify.h"
#include "llvm/IR/IntrinsicInst.h"
#include "llvm/IR/PatternMatch.h"
#include "llvm/Support/TypeSize.h" // INTEL
#include "llvm/Transforms/InstCombine/InstCombiner.h"
using namespace llvm;
using namespace PatternMatch;

#define DEBUG_TYPE "instcombine"

bool canTryToConstantAddTwoShiftAmounts(Value *Sh0, Value *ShAmt0, Value *Sh1,
                                        Value *ShAmt1) {
  // We have two shift amounts from two different shifts. The types of those
  // shift amounts may not match. If that's the case let's bailout now..
  if (ShAmt0->getType() != ShAmt1->getType())
    return false;

  // As input, we have the following pattern:
  //   Sh0 (Sh1 X, Q), K
  // We want to rewrite that as:
  //   Sh x, (Q+K)  iff (Q+K) u< bitwidth(x)
  // While we know that originally (Q+K) would not overflow
  // (because  2 * (N-1) u<= iN -1), we have looked past extensions of
  // shift amounts. so it may now overflow in smaller bitwidth.
  // To ensure that does not happen, we need to ensure that the total maximal
  // shift amount is still representable in that smaller bit width.
  unsigned MaximalPossibleTotalShiftAmount =
      (Sh0->getType()->getScalarSizeInBits() - 1) +
      (Sh1->getType()->getScalarSizeInBits() - 1);
  APInt MaximalRepresentableShiftAmount =
      APInt::getAllOnes(ShAmt0->getType()->getScalarSizeInBits());
  return MaximalRepresentableShiftAmount.uge(MaximalPossibleTotalShiftAmount);
}

// Given pattern:
//   (x shiftopcode Q) shiftopcode K
// we should rewrite it as
//   x shiftopcode (Q+K)  iff (Q+K) u< bitwidth(x) and
//
// This is valid for any shift, but they must be identical, and we must be
// careful in case we have (zext(Q)+zext(K)) and look past extensions,
// (Q+K) must not overflow or else (Q+K) u< bitwidth(x) is bogus.
//
// AnalyzeForSignBitExtraction indicates that we will only analyze whether this
// pattern has any 2 right-shifts that sum to 1 less than original bit width.
Value *InstCombinerImpl::reassociateShiftAmtsOfTwoSameDirectionShifts(
    BinaryOperator *Sh0, const SimplifyQuery &SQ,
    bool AnalyzeForSignBitExtraction) {
  // Look for a shift of some instruction, ignore zext of shift amount if any.
  Instruction *Sh0Op0;
  Value *ShAmt0;
  if (!match(Sh0,
             m_Shift(m_Instruction(Sh0Op0), m_ZExtOrSelf(m_Value(ShAmt0)))))
    return nullptr;

  // If there is a truncation between the two shifts, we must make note of it
  // and look through it. The truncation imposes additional constraints on the
  // transform.
  Instruction *Sh1;
  Value *Trunc = nullptr;
  match(Sh0Op0,
        m_CombineOr(m_CombineAnd(m_Trunc(m_Instruction(Sh1)), m_Value(Trunc)),
                    m_Instruction(Sh1)));

  // Inner shift: (x shiftopcode ShAmt1)
  // Like with other shift, ignore zext of shift amount if any.
  Value *X, *ShAmt1;
  if (!match(Sh1, m_Shift(m_Value(X), m_ZExtOrSelf(m_Value(ShAmt1)))))
    return nullptr;

  // Verify that it would be safe to try to add those two shift amounts.
  if (!canTryToConstantAddTwoShiftAmounts(Sh0, ShAmt0, Sh1, ShAmt1))
    return nullptr;

  // We are only looking for signbit extraction if we have two right shifts.
  bool HadTwoRightShifts = match(Sh0, m_Shr(m_Value(), m_Value())) &&
                           match(Sh1, m_Shr(m_Value(), m_Value()));
  // ... and if it's not two right-shifts, we know the answer already.
  if (AnalyzeForSignBitExtraction && !HadTwoRightShifts)
    return nullptr;

  // The shift opcodes must be identical, unless we are just checking whether
  // this pattern can be interpreted as a sign-bit-extraction.
  Instruction::BinaryOps ShiftOpcode = Sh0->getOpcode();
  bool IdenticalShOpcodes = Sh0->getOpcode() == Sh1->getOpcode();
  if (!IdenticalShOpcodes && !AnalyzeForSignBitExtraction)
    return nullptr;

  // If we saw truncation, we'll need to produce extra instruction,
  // and for that one of the operands of the shift must be one-use,
  // unless of course we don't actually plan to produce any instructions here.
  if (Trunc && !AnalyzeForSignBitExtraction &&
      !match(Sh0, m_c_BinOp(m_OneUse(m_Value()), m_Value())))
    return nullptr;

  // Can we fold (ShAmt0+ShAmt1) ?
  auto *NewShAmt = dyn_cast_or_null<Constant>(
      SimplifyAddInst(ShAmt0, ShAmt1, /*isNSW=*/false, /*isNUW=*/false,
                      SQ.getWithInstruction(Sh0)));
  if (!NewShAmt)
    return nullptr; // Did not simplify.
  unsigned NewShAmtBitWidth = NewShAmt->getType()->getScalarSizeInBits();
  unsigned XBitWidth = X->getType()->getScalarSizeInBits();
  // Is the new shift amount smaller than the bit width of inner/new shift?
  if (!match(NewShAmt, m_SpecificInt_ICMP(ICmpInst::Predicate::ICMP_ULT,
                                          APInt(NewShAmtBitWidth, XBitWidth))))
    return nullptr; // FIXME: could perform constant-folding.

  // If there was a truncation, and we have a right-shift, we can only fold if
  // we are left with the original sign bit. Likewise, if we were just checking
  // that this is a sighbit extraction, this is the place to check it.
  // FIXME: zero shift amount is also legal here, but we can't *easily* check
  // more than one predicate so it's not really worth it.
  if (HadTwoRightShifts && (Trunc || AnalyzeForSignBitExtraction)) {
    // If it's not a sign bit extraction, then we're done.
    if (!match(NewShAmt,
               m_SpecificInt_ICMP(ICmpInst::Predicate::ICMP_EQ,
                                  APInt(NewShAmtBitWidth, XBitWidth - 1))))
      return nullptr;
    // If it is, and that was the question, return the base value.
    if (AnalyzeForSignBitExtraction)
      return X;
  }

  assert(IdenticalShOpcodes && "Should not get here with different shifts.");

  // All good, we can do this fold.
  NewShAmt = ConstantExpr::getZExtOrBitCast(NewShAmt, X->getType());

  BinaryOperator *NewShift = BinaryOperator::Create(ShiftOpcode, X, NewShAmt);

  // The flags can only be propagated if there wasn't a trunc.
  if (!Trunc) {
    // If the pattern did not involve trunc, and both of the original shifts
    // had the same flag set, preserve the flag.
    if (ShiftOpcode == Instruction::BinaryOps::Shl) {
      NewShift->setHasNoUnsignedWrap(Sh0->hasNoUnsignedWrap() &&
                                     Sh1->hasNoUnsignedWrap());
      NewShift->setHasNoSignedWrap(Sh0->hasNoSignedWrap() &&
                                   Sh1->hasNoSignedWrap());
    } else {
      NewShift->setIsExact(Sh0->isExact() && Sh1->isExact());
    }
  }

  Instruction *Ret = NewShift;
  if (Trunc) {
    Builder.Insert(NewShift);
    Ret = CastInst::Create(Instruction::Trunc, NewShift, Sh0->getType());
  }

  return Ret;
}

// If we have some pattern that leaves only some low bits set, and then performs
// left-shift of those bits, if none of the bits that are left after the final
// shift are modified by the mask, we can omit the mask.
//
// There are many variants to this pattern:
//   a)  (x & ((1 << MaskShAmt) - 1)) << ShiftShAmt
//   b)  (x & (~(-1 << MaskShAmt))) << ShiftShAmt
//   c)  (x & (-1 >> MaskShAmt)) << ShiftShAmt
//   d)  (x & ((-1 << MaskShAmt) >> MaskShAmt)) << ShiftShAmt
//   e)  ((x << MaskShAmt) l>> MaskShAmt) << ShiftShAmt
//   f)  ((x << MaskShAmt) a>> MaskShAmt) << ShiftShAmt
// All these patterns can be simplified to just:
//   x << ShiftShAmt
// iff:
//   a,b)     (MaskShAmt+ShiftShAmt) u>= bitwidth(x)
//   c,d,e,f) (ShiftShAmt-MaskShAmt) s>= 0 (i.e. ShiftShAmt u>= MaskShAmt)
static Instruction *
dropRedundantMaskingOfLeftShiftInput(BinaryOperator *OuterShift,
                                     const SimplifyQuery &Q,
                                     InstCombiner::BuilderTy &Builder) {
  assert(OuterShift->getOpcode() == Instruction::BinaryOps::Shl &&
         "The input must be 'shl'!");

  Value *Masked, *ShiftShAmt;
  match(OuterShift,
        m_Shift(m_Value(Masked), m_ZExtOrSelf(m_Value(ShiftShAmt))));

  // *If* there is a truncation between an outer shift and a possibly-mask,
  // then said truncation *must* be one-use, else we can't perform the fold.
  Value *Trunc;
  if (match(Masked, m_CombineAnd(m_Trunc(m_Value(Masked)), m_Value(Trunc))) &&
      !Trunc->hasOneUse())
    return nullptr;

  Type *NarrowestTy = OuterShift->getType();
  Type *WidestTy = Masked->getType();
  bool HadTrunc = WidestTy != NarrowestTy;

  // The mask must be computed in a type twice as wide to ensure
  // that no bits are lost if the sum-of-shifts is wider than the base type.
  Type *ExtendedTy = WidestTy->getExtendedType();

  Value *MaskShAmt;

  // ((1 << MaskShAmt) - 1)
  auto MaskA = m_Add(m_Shl(m_One(), m_Value(MaskShAmt)), m_AllOnes());
  // (~(-1 << maskNbits))
  auto MaskB = m_Xor(m_Shl(m_AllOnes(), m_Value(MaskShAmt)), m_AllOnes());
  // (-1 >> MaskShAmt)
  auto MaskC = m_Shr(m_AllOnes(), m_Value(MaskShAmt));
  // ((-1 << MaskShAmt) >> MaskShAmt)
  auto MaskD =
      m_Shr(m_Shl(m_AllOnes(), m_Value(MaskShAmt)), m_Deferred(MaskShAmt));

  Value *X;
  Constant *NewMask;

  if (match(Masked, m_c_And(m_CombineOr(MaskA, MaskB), m_Value(X)))) {
    // Peek through an optional zext of the shift amount.
    match(MaskShAmt, m_ZExtOrSelf(m_Value(MaskShAmt)));

    // Verify that it would be safe to try to add those two shift amounts.
    if (!canTryToConstantAddTwoShiftAmounts(OuterShift, ShiftShAmt, Masked,
                                            MaskShAmt))
      return nullptr;

    // Can we simplify (MaskShAmt+ShiftShAmt) ?
    auto *SumOfShAmts = dyn_cast_or_null<Constant>(SimplifyAddInst(
        MaskShAmt, ShiftShAmt, /*IsNSW=*/false, /*IsNUW=*/false, Q));
    if (!SumOfShAmts)
      return nullptr; // Did not simplify.
    // In this pattern SumOfShAmts correlates with the number of low bits
    // that shall remain in the root value (OuterShift).

    // An extend of an undef value becomes zero because the high bits are never
    // completely unknown. Replace the `undef` shift amounts with final
    // shift bitwidth to ensure that the value remains undef when creating the
    // subsequent shift op.
    SumOfShAmts = Constant::replaceUndefsWith(
        SumOfShAmts, ConstantInt::get(SumOfShAmts->getType()->getScalarType(),
                                      ExtendedTy->getScalarSizeInBits()));
    auto *ExtendedSumOfShAmts = ConstantExpr::getZExt(SumOfShAmts, ExtendedTy);
    // And compute the mask as usual: ~(-1 << (SumOfShAmts))
    auto *ExtendedAllOnes = ConstantExpr::getAllOnesValue(ExtendedTy);
    auto *ExtendedInvertedMask =
        ConstantExpr::getShl(ExtendedAllOnes, ExtendedSumOfShAmts);
    NewMask = ConstantExpr::getNot(ExtendedInvertedMask);
  } else if (match(Masked, m_c_And(m_CombineOr(MaskC, MaskD), m_Value(X))) ||
             match(Masked, m_Shr(m_Shl(m_Value(X), m_Value(MaskShAmt)),
                                 m_Deferred(MaskShAmt)))) {
    // Peek through an optional zext of the shift amount.
    match(MaskShAmt, m_ZExtOrSelf(m_Value(MaskShAmt)));

    // Verify that it would be safe to try to add those two shift amounts.
    if (!canTryToConstantAddTwoShiftAmounts(OuterShift, ShiftShAmt, Masked,
                                            MaskShAmt))
      return nullptr;

    // Can we simplify (ShiftShAmt-MaskShAmt) ?
    auto *ShAmtsDiff = dyn_cast_or_null<Constant>(SimplifySubInst(
        ShiftShAmt, MaskShAmt, /*IsNSW=*/false, /*IsNUW=*/false, Q));
    if (!ShAmtsDiff)
      return nullptr; // Did not simplify.
    // In this pattern ShAmtsDiff correlates with the number of high bits that
    // shall be unset in the root value (OuterShift).

    // An extend of an undef value becomes zero because the high bits are never
    // completely unknown. Replace the `undef` shift amounts with negated
    // bitwidth of innermost shift to ensure that the value remains undef when
    // creating the subsequent shift op.
    unsigned WidestTyBitWidth = WidestTy->getScalarSizeInBits();
    ShAmtsDiff = Constant::replaceUndefsWith(
        ShAmtsDiff, ConstantInt::get(ShAmtsDiff->getType()->getScalarType(),
                                     -WidestTyBitWidth));
    auto *ExtendedNumHighBitsToClear = ConstantExpr::getZExt(
        ConstantExpr::getSub(ConstantInt::get(ShAmtsDiff->getType(),
                                              WidestTyBitWidth,
                                              /*isSigned=*/false),
                             ShAmtsDiff),
        ExtendedTy);
    // And compute the mask as usual: (-1 l>> (NumHighBitsToClear))
    auto *ExtendedAllOnes = ConstantExpr::getAllOnesValue(ExtendedTy);
    NewMask =
        ConstantExpr::getLShr(ExtendedAllOnes, ExtendedNumHighBitsToClear);
  } else
    return nullptr; // Don't know anything about this pattern.

  NewMask = ConstantExpr::getTrunc(NewMask, NarrowestTy);

  // Does this mask has any unset bits? If not then we can just not apply it.
  bool NeedMask = !match(NewMask, m_AllOnes());

  // If we need to apply a mask, there are several more restrictions we have.
  if (NeedMask) {
    // The old masking instruction must go away.
    if (!Masked->hasOneUse())
      return nullptr;
    // The original "masking" instruction must not have been`ashr`.
    if (match(Masked, m_AShr(m_Value(), m_Value())))
      return nullptr;
  }

  // If we need to apply truncation, let's do it first, since we can.
  // We have already ensured that the old truncation will go away.
  if (HadTrunc)
    X = Builder.CreateTrunc(X, NarrowestTy);

  // No 'NUW'/'NSW'! We no longer know that we won't shift-out non-0 bits.
  // We didn't change the Type of this outermost shift, so we can just do it.
  auto *NewShift = BinaryOperator::Create(OuterShift->getOpcode(), X,
                                          OuterShift->getOperand(1));
  if (!NeedMask)
    return NewShift;

  Builder.Insert(NewShift);
  return BinaryOperator::Create(Instruction::And, NewShift, NewMask);
}

/// If we have a shift-by-constant of a bitwise logic op that itself has a
/// shift-by-constant operand with identical opcode, we may be able to convert
/// that into 2 independent shifts followed by the logic op. This eliminates a
/// a use of an intermediate value (reduces dependency chain).
static Instruction *foldShiftOfShiftedLogic(BinaryOperator &I,
                                            InstCombiner::BuilderTy &Builder) {
  assert(I.isShift() && "Expected a shift as input");
  auto *LogicInst = dyn_cast<BinaryOperator>(I.getOperand(0));
  if (!LogicInst || !LogicInst->isBitwiseLogicOp() || !LogicInst->hasOneUse())
    return nullptr;

  Constant *C0, *C1;
  if (!match(I.getOperand(1), m_Constant(C1)))
    return nullptr;

  Instruction::BinaryOps ShiftOpcode = I.getOpcode();
  Type *Ty = I.getType();

  // Find a matching one-use shift by constant. The fold is not valid if the sum
  // of the shift values equals or exceeds bitwidth.
  // TODO: Remove the one-use check if the other logic operand (Y) is constant.
  Value *X, *Y;
  auto matchFirstShift = [&](Value *V) {
    BinaryOperator *BO;
    APInt Threshold(Ty->getScalarSizeInBits(), Ty->getScalarSizeInBits());
    return match(V, m_BinOp(BO)) && BO->getOpcode() == ShiftOpcode &&
           match(V, m_OneUse(m_Shift(m_Value(X), m_Constant(C0)))) &&
           match(ConstantExpr::getAdd(C0, C1),
                 m_SpecificInt_ICMP(ICmpInst::ICMP_ULT, Threshold));
  };

  // Logic ops are commutative, so check each operand for a match.
  if (matchFirstShift(LogicInst->getOperand(0)))
    Y = LogicInst->getOperand(1);
  else if (matchFirstShift(LogicInst->getOperand(1)))
    Y = LogicInst->getOperand(0);
  else
    return nullptr;

  // shift (logic (shift X, C0), Y), C1 -> logic (shift X, C0+C1), (shift Y, C1)
  Constant *ShiftSumC = ConstantExpr::getAdd(C0, C1);
  Value *NewShift1 = Builder.CreateBinOp(ShiftOpcode, X, ShiftSumC);
  Value *NewShift2 = Builder.CreateBinOp(ShiftOpcode, Y, I.getOperand(1));
  return BinaryOperator::Create(LogicInst->getOpcode(), NewShift1, NewShift2);
}

Instruction *InstCombinerImpl::commonShiftTransforms(BinaryOperator &I) {
  Value *Op0 = I.getOperand(0), *Op1 = I.getOperand(1);
  assert(Op0->getType() == Op1->getType());

  // If the shift amount is a one-use `sext`, we can demote it to `zext`.
  Value *Y;
  if (match(Op1, m_OneUse(m_SExt(m_Value(Y))))) {
    Value *NewExt = Builder.CreateZExt(Y, I.getType(), Op1->getName());
    return BinaryOperator::Create(I.getOpcode(), Op0, NewExt);
  }

  // See if we can fold away this shift.
  if (SimplifyDemandedInstructionBits(I))
    return &I;

  // Try to fold constant and into select arguments.
  if (isa<Constant>(Op0))
    if (SelectInst *SI = dyn_cast<SelectInst>(Op1))
      if (Instruction *R = FoldOpIntoSelect(I, SI))
        return R;

  if (Constant *CUI = dyn_cast<Constant>(Op1))
    if (Instruction *Res = FoldShiftByConstant(Op0, CUI, I))
      return Res;

  if (auto *NewShift = cast_or_null<Instruction>(
          reassociateShiftAmtsOfTwoSameDirectionShifts(&I, SQ)))
    return NewShift;

  // (C1 shift (A add C2)) -> (C1 shift C2) shift A)
  // iff A and C2 are both positive.
  Value *A;
  Constant *C;
  if (match(Op0, m_Constant()) && match(Op1, m_Add(m_Value(A), m_Constant(C))))
    if (isKnownNonNegative(A, DL, 0, &AC, &I, &DT) &&
        isKnownNonNegative(C, DL, 0, &AC, &I, &DT))
      return BinaryOperator::Create(
          I.getOpcode(), Builder.CreateBinOp(I.getOpcode(), Op0, C), A);

  // X shift (A srem C) -> X shift (A and (C - 1)) iff C is a power of 2.
  // Because shifts by negative values (which could occur if A were negative)
  // are undefined.
  if (Op1->hasOneUse() && match(Op1, m_SRem(m_Value(A), m_Constant(C))) &&
      match(C, m_Power2())) {
    // FIXME: Should this get moved into SimplifyDemandedBits by saying we don't
    // demand the sign bit (and many others) here??
    Constant *Mask = ConstantExpr::getSub(C, ConstantInt::get(I.getType(), 1));
    Value *Rem = Builder.CreateAnd(A, Mask, Op1->getName());
    return replaceOperand(I, 1, Rem);
  }

  if (Instruction *Logic = foldShiftOfShiftedLogic(I, Builder))
    return Logic;

  return nullptr;
}

/// Return true if we can simplify two logical (either left or right) shifts
/// that have constant shift amounts: OuterShift (InnerShift X, C1), C2.
static bool canEvaluateShiftedShift(unsigned OuterShAmt, bool IsOuterShl,
                                    Instruction *InnerShift,
                                    InstCombinerImpl &IC, Instruction *CxtI) {
  assert(InnerShift->isLogicalShift() && "Unexpected instruction type");

  // We need constant scalar or constant splat shifts.
  const APInt *InnerShiftConst;
  if (!match(InnerShift->getOperand(1), m_APInt(InnerShiftConst)))
    return false;

  // Two logical shifts in the same direction:
  // shl (shl X, C1), C2 -->  shl X, C1 + C2
  // lshr (lshr X, C1), C2 --> lshr X, C1 + C2
  bool IsInnerShl = InnerShift->getOpcode() == Instruction::Shl;
  if (IsInnerShl == IsOuterShl)
    return true;

  // Equal shift amounts in opposite directions become bitwise 'and':
  // lshr (shl X, C), C --> and X, C'
  // shl (lshr X, C), C --> and X, C'
  if (*InnerShiftConst == OuterShAmt)
    return true;

  // If the 2nd shift is bigger than the 1st, we can fold:
  // lshr (shl X, C1), C2 -->  and (shl X, C1 - C2), C3
  // shl (lshr X, C1), C2 --> and (lshr X, C1 - C2), C3
  // but it isn't profitable unless we know the and'd out bits are already zero.
  // Also, check that the inner shift is valid (less than the type width) or
  // we'll crash trying to produce the bit mask for the 'and'.
  unsigned TypeWidth = InnerShift->getType()->getScalarSizeInBits();
  if (InnerShiftConst->ugt(OuterShAmt) && InnerShiftConst->ult(TypeWidth)) {
    unsigned InnerShAmt = InnerShiftConst->getZExtValue();
    unsigned MaskShift =
        IsInnerShl ? TypeWidth - InnerShAmt : InnerShAmt - OuterShAmt;
    APInt Mask = APInt::getLowBitsSet(TypeWidth, OuterShAmt) << MaskShift;
    if (IC.MaskedValueIsZero(InnerShift->getOperand(0), Mask, 0, CxtI))
      return true;
  }

  return false;
}

/// See if we can compute the specified value, but shifted logically to the left
/// or right by some number of bits. This should return true if the expression
/// can be computed for the same cost as the current expression tree. This is
/// used to eliminate extraneous shifting from things like:
///      %C = shl i128 %A, 64
///      %D = shl i128 %B, 96
///      %E = or i128 %C, %D
///      %F = lshr i128 %E, 64
/// where the client will ask if E can be computed shifted right by 64-bits. If
/// this succeeds, getShiftedValue() will be called to produce the value.
static bool canEvaluateShifted(Value *V, unsigned NumBits, bool IsLeftShift,
                               InstCombinerImpl &IC, Instruction *CxtI) {
  // We can always evaluate constants shifted.
  if (isa<Constant>(V))
    return true;

  Instruction *I = dyn_cast<Instruction>(V);
  if (!I) return false;

  // We can't mutate something that has multiple uses: doing so would
  // require duplicating the instruction in general, which isn't profitable.
  if (!I->hasOneUse()) return false;

  switch (I->getOpcode()) {
  default: return false;
  case Instruction::And:
  case Instruction::Or:
  case Instruction::Xor:
    // Bitwise operators can all arbitrarily be arbitrarily evaluated shifted.
    return canEvaluateShifted(I->getOperand(0), NumBits, IsLeftShift, IC, I) &&
           canEvaluateShifted(I->getOperand(1), NumBits, IsLeftShift, IC, I);

  case Instruction::Shl:
  case Instruction::LShr:
    return canEvaluateShiftedShift(NumBits, IsLeftShift, I, IC, CxtI);

  case Instruction::Select: {
    SelectInst *SI = cast<SelectInst>(I);
    Value *TrueVal = SI->getTrueValue();
    Value *FalseVal = SI->getFalseValue();
    return canEvaluateShifted(TrueVal, NumBits, IsLeftShift, IC, SI) &&
           canEvaluateShifted(FalseVal, NumBits, IsLeftShift, IC, SI);
  }
  case Instruction::PHI: {
    // We can change a phi if we can change all operands.  Note that we never
    // get into trouble with cyclic PHIs here because we only consider
    // instructions with a single use.
    PHINode *PN = cast<PHINode>(I);
    for (Value *IncValue : PN->incoming_values())
      if (!canEvaluateShifted(IncValue, NumBits, IsLeftShift, IC, PN))
        return false;
    return true;
  }
  }
}

/// Fold OuterShift (InnerShift X, C1), C2.
/// See canEvaluateShiftedShift() for the constraints on these instructions.
static Value *foldShiftedShift(BinaryOperator *InnerShift, unsigned OuterShAmt,
                               bool IsOuterShl,
                               InstCombiner::BuilderTy &Builder) {
  bool IsInnerShl = InnerShift->getOpcode() == Instruction::Shl;
  Type *ShType = InnerShift->getType();
  unsigned TypeWidth = ShType->getScalarSizeInBits();

  // We only accept shifts-by-a-constant in canEvaluateShifted().
  const APInt *C1;
  match(InnerShift->getOperand(1), m_APInt(C1));
  unsigned InnerShAmt = C1->getZExtValue();

  // Change the shift amount and clear the appropriate IR flags.
  auto NewInnerShift = [&](unsigned ShAmt) {
    InnerShift->setOperand(1, ConstantInt::get(ShType, ShAmt));
    if (IsInnerShl) {
      InnerShift->setHasNoUnsignedWrap(false);
      InnerShift->setHasNoSignedWrap(false);
    } else {
      InnerShift->setIsExact(false);
    }
    return InnerShift;
  };

  // Two logical shifts in the same direction:
  // shl (shl X, C1), C2 -->  shl X, C1 + C2
  // lshr (lshr X, C1), C2 --> lshr X, C1 + C2
  if (IsInnerShl == IsOuterShl) {
    // If this is an oversized composite shift, then unsigned shifts get 0.
    if (InnerShAmt + OuterShAmt >= TypeWidth)
      return Constant::getNullValue(ShType);

    return NewInnerShift(InnerShAmt + OuterShAmt);
  }

  // Equal shift amounts in opposite directions become bitwise 'and':
  // lshr (shl X, C), C --> and X, C'
  // shl (lshr X, C), C --> and X, C'
  if (InnerShAmt == OuterShAmt) {
    APInt Mask = IsInnerShl
                     ? APInt::getLowBitsSet(TypeWidth, TypeWidth - OuterShAmt)
                     : APInt::getHighBitsSet(TypeWidth, TypeWidth - OuterShAmt);
    Value *And = Builder.CreateAnd(InnerShift->getOperand(0),
                                   ConstantInt::get(ShType, Mask));
    if (auto *AndI = dyn_cast<Instruction>(And)) {
      AndI->moveBefore(InnerShift);
      AndI->takeName(InnerShift);
    }
    return And;
  }

  assert(InnerShAmt > OuterShAmt &&
         "Unexpected opposite direction logical shift pair");

  // In general, we would need an 'and' for this transform, but
  // canEvaluateShiftedShift() guarantees that the masked-off bits are not used.
  // lshr (shl X, C1), C2 -->  shl X, C1 - C2
  // shl (lshr X, C1), C2 --> lshr X, C1 - C2
  return NewInnerShift(InnerShAmt - OuterShAmt);
}

/// When canEvaluateShifted() returns true for an expression, this function
/// inserts the new computation that produces the shifted value.
static Value *getShiftedValue(Value *V, unsigned NumBits, bool isLeftShift,
                              InstCombinerImpl &IC, const DataLayout &DL) {
  // We can always evaluate constants shifted.
  if (Constant *C = dyn_cast<Constant>(V)) {
    if (isLeftShift)
      return IC.Builder.CreateShl(C, NumBits);
    else
      return IC.Builder.CreateLShr(C, NumBits);
  }

  Instruction *I = cast<Instruction>(V);
  IC.addToWorklist(I);

  switch (I->getOpcode()) {
  default: llvm_unreachable("Inconsistency with CanEvaluateShifted");
  case Instruction::And:
  case Instruction::Or:
  case Instruction::Xor:
    // Bitwise operators can all arbitrarily be arbitrarily evaluated shifted.
    I->setOperand(
        0, getShiftedValue(I->getOperand(0), NumBits, isLeftShift, IC, DL));
    I->setOperand(
        1, getShiftedValue(I->getOperand(1), NumBits, isLeftShift, IC, DL));
    return I;

  case Instruction::Shl:
  case Instruction::LShr:
    return foldShiftedShift(cast<BinaryOperator>(I), NumBits, isLeftShift,
                            IC.Builder);

  case Instruction::Select:
    I->setOperand(
        1, getShiftedValue(I->getOperand(1), NumBits, isLeftShift, IC, DL));
    I->setOperand(
        2, getShiftedValue(I->getOperand(2), NumBits, isLeftShift, IC, DL));
    return I;
  case Instruction::PHI: {
    // We can change a phi if we can change all operands.  Note that we never
    // get into trouble with cyclic PHIs here because we only consider
    // instructions with a single use.
    PHINode *PN = cast<PHINode>(I);
    for (unsigned i = 0, e = PN->getNumIncomingValues(); i != e; ++i)
      PN->setIncomingValue(i, getShiftedValue(PN->getIncomingValue(i), NumBits,
                                              isLeftShift, IC, DL));
    return PN;
  }
  }
}

// If this is a bitwise operator or add with a constant RHS we might be able
// to pull it through a shift.
static bool canShiftBinOpWithConstantRHS(BinaryOperator &Shift,
                                         BinaryOperator *BO) {
  switch (BO->getOpcode()) {
  default:
    return false; // Do not perform transform!
  case Instruction::Add:
    return Shift.getOpcode() == Instruction::Shl;
  case Instruction::Or:
  case Instruction::And:
    return true;
  case Instruction::Xor:
    // Do not change a 'not' of logical shift because that would create a normal
    // 'xor'. The 'not' is likely better for analysis, SCEV, and codegen.
    return !(Shift.isLogicalShift() && match(BO, m_Not(m_Value())));
  }
}

Instruction *InstCombinerImpl::FoldShiftByConstant(Value *Op0, Constant *Op1,
                                                   BinaryOperator &I) {
  const APInt *Op1C;
  if (!match(Op1, m_APInt(Op1C)))
    return nullptr;

  // See if we can propagate this shift into the input, this covers the trivial
  // cast of lshr(shl(x,c1),c2) as well as other more complex cases.
  bool IsLeftShift = I.getOpcode() == Instruction::Shl;
  if (I.getOpcode() != Instruction::AShr &&
      canEvaluateShifted(Op0, Op1C->getZExtValue(), IsLeftShift, *this, &I)) {
    LLVM_DEBUG(
        dbgs() << "ICE: GetShiftedValue propagating shift through expression"
                  " to eliminate shift:\n  IN: "
               << *Op0 << "\n  SH: " << I << "\n");

    return replaceInstUsesWith(
        I, getShiftedValue(Op0, Op1C->getZExtValue(), IsLeftShift, *this, DL));
  }

  // See if we can simplify any instructions used by the instruction whose sole
  // purpose is to compute bits we don't care about.
  Type *Ty = I.getType();
  unsigned TypeBits = Ty->getScalarSizeInBits();
  assert(!Op1C->uge(TypeBits) &&
         "Shift over the type width should have been removed already");
  (void)TypeBits;

  if (Instruction *FoldedShift = foldBinOpIntoSelectOrPhi(I))
    return FoldedShift;

  if (!Op0->hasOneUse())
    return nullptr;

  if (auto *Op0BO = dyn_cast<BinaryOperator>(Op0)) {
    // If the operand is a bitwise operator with a constant RHS, and the
    // shift is the only use, we can pull it out of the shift.
    const APInt *Op0C;
    if (match(Op0BO->getOperand(1), m_APInt(Op0C))) {
      if (canShiftBinOpWithConstantRHS(I, Op0BO)) {
        Constant *NewRHS = ConstantExpr::get(
            I.getOpcode(), cast<Constant>(Op0BO->getOperand(1)), Op1);

        Value *NewShift =
            Builder.CreateBinOp(I.getOpcode(), Op0BO->getOperand(0), Op1);
        NewShift->takeName(Op0BO);

        return BinaryOperator::Create(Op0BO->getOpcode(), NewShift, NewRHS);
      }
    }
  }

  // If we have a select that conditionally executes some binary operator,
  // see if we can pull it the select and operator through the shift.
  //
  // For example, turning:
  //   shl (select C, (add X, C1), X), C2
  // Into:
  //   Y = shl X, C2
  //   select C, (add Y, C1 << C2), Y
  Value *Cond;
  BinaryOperator *TBO;
  Value *FalseVal;
  if (match(Op0, m_Select(m_Value(Cond), m_OneUse(m_BinOp(TBO)),
                          m_Value(FalseVal)))) {
    const APInt *C;
    if (!isa<Constant>(FalseVal) && TBO->getOperand(0) == FalseVal &&
        match(TBO->getOperand(1), m_APInt(C)) &&
        canShiftBinOpWithConstantRHS(I, TBO)) {
      Constant *NewRHS = ConstantExpr::get(
          I.getOpcode(), cast<Constant>(TBO->getOperand(1)), Op1);

      Value *NewShift = Builder.CreateBinOp(I.getOpcode(), FalseVal, Op1);
      Value *NewOp = Builder.CreateBinOp(TBO->getOpcode(), NewShift, NewRHS);
      return SelectInst::Create(Cond, NewOp, NewShift);
    }
  }

  BinaryOperator *FBO;
  Value *TrueVal;
  if (match(Op0, m_Select(m_Value(Cond), m_Value(TrueVal),
                          m_OneUse(m_BinOp(FBO))))) {
    const APInt *C;
    if (!isa<Constant>(TrueVal) && FBO->getOperand(0) == TrueVal &&
        match(FBO->getOperand(1), m_APInt(C)) &&
        canShiftBinOpWithConstantRHS(I, FBO)) {
      Constant *NewRHS = ConstantExpr::get(
          I.getOpcode(), cast<Constant>(FBO->getOperand(1)), Op1);

      Value *NewShift = Builder.CreateBinOp(I.getOpcode(), TrueVal, Op1);
      Value *NewOp = Builder.CreateBinOp(FBO->getOpcode(), NewShift, NewRHS);
      return SelectInst::Create(Cond, NewShift, NewOp);
    }
  }

  return nullptr;
}

Instruction *InstCombinerImpl::visitShl(BinaryOperator &I) {
  const SimplifyQuery Q = SQ.getWithInstruction(&I);

  if (Value *V = SimplifyShlInst(I.getOperand(0), I.getOperand(1),
                                 I.hasNoSignedWrap(), I.hasNoUnsignedWrap(), Q))
    return replaceInstUsesWith(I, V);

  if (Instruction *X = foldVectorBinop(I))
    return X;

  if (Instruction *V = commonShiftTransforms(I))
    return V;

  if (Instruction *V = dropRedundantMaskingOfLeftShiftInput(&I, Q, Builder))
    return V;

  Value *Op0 = I.getOperand(0), *Op1 = I.getOperand(1);
  Type *Ty = I.getType();
  unsigned BitWidth = Ty->getScalarSizeInBits();

  const APInt *C;
  if (match(Op1, m_APInt(C))) {
    unsigned ShAmtC = C->getZExtValue();

    // shl (zext X), C --> zext (shl X, C)
    // This is only valid if X would have zeros shifted out.
    Value *X;
    if (match(Op0, m_OneUse(m_ZExt(m_Value(X))))) {
      unsigned SrcWidth = X->getType()->getScalarSizeInBits();
      if (ShAmtC < SrcWidth &&
          MaskedValueIsZero(X, APInt::getHighBitsSet(SrcWidth, ShAmtC), 0, &I))
        return new ZExtInst(Builder.CreateShl(X, ShAmtC), Ty);
    }

    // (X >> C) << C --> X & (-1 << C)
    if (match(Op0, m_Shr(m_Value(X), m_Specific(Op1)))) {
      APInt Mask(APInt::getHighBitsSet(BitWidth, BitWidth - ShAmtC));
      return BinaryOperator::CreateAnd(X, ConstantInt::get(Ty, Mask));
    }

    const APInt *C1;
    if (match(Op0, m_Exact(m_Shr(m_Value(X), m_APInt(C1)))) &&
        C1->ult(BitWidth)) {
      unsigned ShrAmt = C1->getZExtValue();
      if (ShrAmt < ShAmtC) {
        // If C1 < C: (X >>?,exact C1) << C --> X << (C - C1)
        Constant *ShiftDiff = ConstantInt::get(Ty, ShAmtC - ShrAmt);
        auto *NewShl = BinaryOperator::CreateShl(X, ShiftDiff);
        NewShl->setHasNoUnsignedWrap(I.hasNoUnsignedWrap());
        NewShl->setHasNoSignedWrap(I.hasNoSignedWrap());
        return NewShl;
      }
      if (ShrAmt > ShAmtC) {
        // If C1 > C: (X >>?exact C1) << C --> X >>?exact (C1 - C)
        Constant *ShiftDiff = ConstantInt::get(Ty, ShrAmt - ShAmtC);
        auto *NewShr = BinaryOperator::Create(
            cast<BinaryOperator>(Op0)->getOpcode(), X, ShiftDiff);
        NewShr->setIsExact(true);
        return NewShr;
      }
    }

    if (match(Op0, m_OneUse(m_Shr(m_Value(X), m_APInt(C1)))) &&
        C1->ult(BitWidth)) {
      unsigned ShrAmt = C1->getZExtValue();
      if (ShrAmt < ShAmtC) {
        // If C1 < C: (X >>? C1) << C --> (X << (C - C1)) & (-1 << C)
        Constant *ShiftDiff = ConstantInt::get(Ty, ShAmtC - ShrAmt);
        auto *NewShl = BinaryOperator::CreateShl(X, ShiftDiff);
        NewShl->setHasNoUnsignedWrap(I.hasNoUnsignedWrap());
        NewShl->setHasNoSignedWrap(I.hasNoSignedWrap());
        Builder.Insert(NewShl);
        APInt Mask(APInt::getHighBitsSet(BitWidth, BitWidth - ShAmtC));
        return BinaryOperator::CreateAnd(NewShl, ConstantInt::get(Ty, Mask));
      }
      if (ShrAmt > ShAmtC) {
        // If C1 > C: (X >>? C1) << C --> (X >>? (C1 - C)) & (-1 << C)
        Constant *ShiftDiff = ConstantInt::get(Ty, ShrAmt - ShAmtC);
        auto *OldShr = cast<BinaryOperator>(Op0);
        auto *NewShr =
            BinaryOperator::Create(OldShr->getOpcode(), X, ShiftDiff);
        NewShr->setIsExact(OldShr->isExact());
        Builder.Insert(NewShr);
        APInt Mask(APInt::getHighBitsSet(BitWidth, BitWidth - ShAmtC));
        return BinaryOperator::CreateAnd(NewShr, ConstantInt::get(Ty, Mask));
      }
    }

    if (match(Op0, m_Shl(m_Value(X), m_APInt(C1))) && C1->ult(BitWidth)) {
      unsigned AmtSum = ShAmtC + C1->getZExtValue();
      // Oversized shifts are simplified to zero in InstSimplify.
      if (AmtSum < BitWidth)
        // (X << C1) << C2 --> X << (C1 + C2)
        return BinaryOperator::CreateShl(X, ConstantInt::get(Ty, AmtSum));
    }

    // Fold shl(trunc(shift1(x,c1)), c2) -> trunc(shift2(shift1(x,c1),c2))
    // If 'shift2' is an ashr, we would have to get the sign bit into a funny
    // place.  Don't try to do this transformation in this case.  Also, we
    // require that the input operand is a non-poison shift-by-constant so that
    // we have confidence that the shifts will get folded together.
    Instruction *TrOp;
    const APInt *TrShiftAmt;
    if (match(Op0, m_Trunc(m_Instruction(TrOp))) &&
        match(TrOp, m_OneUse(m_Shift(m_Value(), m_APInt(TrShiftAmt)))) &&
        TrShiftAmt->ult(TrOp->getType()->getScalarSizeInBits())) {
      Type *SrcTy = TrOp->getType();

      // Okay, we'll do this xform.  Make the shift of shift.
      unsigned SrcSize = SrcTy->getScalarSizeInBits();
      Constant *ShAmt = ConstantInt::get(SrcTy, C->zext(SrcSize));

      // (shift2 (shift1 & 0x00FF), c2)
      Value *NSh = Builder.CreateBinOp(I.getOpcode(), TrOp, ShAmt, I.getName());

      // For logical shifts, the truncation has the effect of making the high
      // part of the register be zeros.  Emulate this by inserting an AND to
      // clear the top bits as needed.  This 'and' will usually be zapped by
      // other xforms later if dead.
      Constant *MaskV =
          ConstantInt::get(SrcTy, APInt::getLowBitsSet(SrcSize, BitWidth));

      // The mask we constructed says what the trunc would do if occurring
      // between the shifts.  We want to know the effect *after* the second
      // shift.  We know that it is a logical shift by a constant, so adjust the
      // mask as appropriate.
      MaskV = ConstantExpr::get(I.getOpcode(), MaskV, ShAmt);
      // shift1 & 0x00FF
      Value *And = Builder.CreateAnd(NSh, MaskV, Op0->getName());
      // Return the value truncated to the interesting size.
      return new TruncInst(And, Ty);
    }

    BinaryOperator *Op0BO;
    if (match(Op0, m_OneUse(m_BinOp(Op0BO)))) {
      // Turn ((X >> C) + Y) << C  ->  (X + (Y << C)) & (~0 << C)
      Value *V1;
      const APInt *CC;
      switch (Op0BO->getOpcode()) {
      default:
        break;
      case Instruction::Add:
      case Instruction::And:
      case Instruction::Or:
      case Instruction::Xor: {
        // These operators commute.
        // Turn (Y + (X >> C)) << C  ->  (X + (Y << C)) & (~0 << C)
        if (Op0BO->getOperand(1)->hasOneUse() &&
            match(Op0BO->getOperand(1), m_Shr(m_Value(V1), m_Specific(Op1)))) {
          Value *YS = // (Y << C)
              Builder.CreateShl(Op0BO->getOperand(0), Op1, Op0BO->getName());
          // (X + (Y << C))
          Value *X = Builder.CreateBinOp(Op0BO->getOpcode(), YS, V1,
                                         Op0BO->getOperand(1)->getName());
          unsigned Op1Val = C->getLimitedValue(BitWidth);
          APInt Bits = APInt::getHighBitsSet(BitWidth, BitWidth - Op1Val);
          Constant *Mask = ConstantInt::get(Ty, Bits);
          return BinaryOperator::CreateAnd(X, Mask);
        }

        // Turn (Y + ((X >> C) & CC)) << C  ->  ((X & (CC << C)) + (Y << C))
        Value *Op0BOOp1 = Op0BO->getOperand(1);
        if (Op0BOOp1->hasOneUse() &&
            match(Op0BOOp1, m_And(m_OneUse(m_Shr(m_Value(V1), m_Specific(Op1))),
                                  m_APInt(CC)))) {
          Value *YS = // (Y << C)
              Builder.CreateShl(Op0BO->getOperand(0), Op1, Op0BO->getName());
          // X & (CC << C)
          Value *XM = Builder.CreateAnd(V1, ConstantInt::get(Ty, CC->shl(*C)),
                                        V1->getName() + ".mask");
          return BinaryOperator::Create(Op0BO->getOpcode(), YS, XM);
        }
<<<<<<< HEAD

#if INTEL_CUSTOMIZATION
        // Turn ((X << C) + Y) >> C  ->  (X + (Y >> C)) & (~0 >> C) for lshr
        // This transformation reduces 1 instruction when Y is a ConstantInt,
        // and creates potential for other simplifications.
        //
        // For example, the following code
        //     %1 = shl i32 %0, 24
        //     %2 = add i32 %1, 16777216
        //     %3 = lshr exact i32 %2, 24
        // will be simplified to:
        //     %1 = add i32 %0, 1
        //     %2 = and %1, 0xFF
        if (I.getOpcode() == Instruction::LShr &&
            Op0BO->getOperand(0)->hasOneUse() &&
            match(Op0BO->getOperand(0), m_Shl(m_Value(V1), m_Specific(Op1)))) {
          Value *YS = // (Y >> C)
              Builder.CreateLShr(Op0BO->getOperand(1), Op1, Op0BO->getName());
          // (X + (Y >> C))
          Value *X = Builder.CreateBinOp(Op0BO->getOpcode(), V1, YS,
                                         Op0BO->getOperand(0)->getName());

          unsigned Op1Val = C->getLimitedValue(BitWidth);
          APInt Bits = APInt::getLowBitsSet(BitWidth, BitWidth - Op1Val);
          Constant *Mask = ConstantInt::get(I.getContext(), Bits);

          if (VectorType *VT = dyn_cast<VectorType>(X->getType()))
            Mask = ConstantVector::getSplat(
                ElementCount::getFixed(VT->getNumElements()), Mask);
          return BinaryOperator::CreateAnd(X, Mask);
        }
#endif // INTEL_CUSTOMIZATION

=======
>>>>>>> cd703e03
        LLVM_FALLTHROUGH;
      }

      case Instruction::Sub: {
        // Turn ((X >> C) + Y) << C  ->  (X + (Y << C)) & (~0 << C)
        if (Op0BO->getOperand(0)->hasOneUse() &&
            match(Op0BO->getOperand(0), m_Shr(m_Value(V1), m_Specific(Op1)))) {
          Value *YS = // (Y << C)
              Builder.CreateShl(Op0BO->getOperand(1), Op1, Op0BO->getName());
          // (X + (Y << C))
          Value *X = Builder.CreateBinOp(Op0BO->getOpcode(), V1, YS,
                                         Op0BO->getOperand(0)->getName());
          unsigned Op1Val = C->getLimitedValue(BitWidth);
          APInt Bits = APInt::getHighBitsSet(BitWidth, BitWidth - Op1Val);
          Constant *Mask = ConstantInt::get(Ty, Bits);
          return BinaryOperator::CreateAnd(X, Mask);
        }

        // Turn (((X >> C)&CC) + Y) << C  ->  (X + (Y << C)) & (CC << C)
        if (Op0BO->getOperand(0)->hasOneUse() &&
            match(Op0BO->getOperand(0),
                  m_And(m_OneUse(m_Shr(m_Value(V1), m_Specific(Op1))),
                        m_APInt(CC)))) {
          Value *YS = // (Y << C)
              Builder.CreateShl(Op0BO->getOperand(1), Op1, Op0BO->getName());
          // X & (CC << C)
          Value *XM = Builder.CreateAnd(V1, ConstantInt::get(Ty, CC->shl(*C)),
                                        V1->getName() + ".mask");
          return BinaryOperator::Create(Op0BO->getOpcode(), XM, YS);
        }

<<<<<<< HEAD
#if INTEL_CUSTOMIZATION
        // Turn (Y + (X << C)) >> C  ->  ((Y >> C) + X) & (~0 >> C) for lshr
        if (I.getOpcode() == Instruction::LShr &&
            Op0BO->getOperand(1)->hasOneUse() &&
            match(Op0BO->getOperand(1), m_Shl(m_Value(V1), m_Specific(Op1)))) {
          Value *YS = // (Y >> C)
              Builder.CreateLShr(Op0BO->getOperand(0), Op1, Op0BO->getName());
          // ((Y >> C) + X)
          Value *X = Builder.CreateBinOp(Op0BO->getOpcode(), YS, V1,
                                         Op0BO->getOperand(0)->getName());

          unsigned Op1Val = C->getLimitedValue(BitWidth);
          APInt Bits = APInt::getLowBitsSet(BitWidth, BitWidth - Op1Val);
          Constant *Mask = ConstantInt::get(I.getContext(), Bits);

          if (VectorType *VT = dyn_cast<VectorType>(X->getType()))
            Mask = ConstantVector::getSplat(
                ElementCount::getFixed(VT->getNumElements()), Mask);
          return BinaryOperator::CreateAnd(X, Mask);
        }
#endif // INTEL_CUSTOMIZATION
=======
>>>>>>> cd703e03
        break;
      }
      }

      // If the operand is a subtract with a constant LHS, and the shift
      // is the only use, we can pull it out of the shift.
      // This folds (shl (sub C1, X), C) -> (sub (C1 << C), (shl X, C))
      if (Op0BO->getOpcode() == Instruction::Sub &&
          match(Op0BO->getOperand(0), m_APInt(C1))) {
        Constant *NewLHS = ConstantInt::get(Ty, C1->shl(*C));
        Value *NewShift = Builder.CreateShl(Op0BO->getOperand(1), Op1);
        NewShift->takeName(Op0BO);
        return BinaryOperator::CreateSub(NewLHS, NewShift);
      }
    }

    // If the shifted-out value is known-zero, then this is a NUW shift.
    if (!I.hasNoUnsignedWrap() &&
        MaskedValueIsZero(Op0, APInt::getHighBitsSet(BitWidth, ShAmtC), 0,
                          &I)) {
      I.setHasNoUnsignedWrap();
      return &I;
    }

    // If the shifted-out value is all signbits, then this is a NSW shift.
    if (!I.hasNoSignedWrap() && ComputeNumSignBits(Op0, 0, &I) > ShAmtC) {
      I.setHasNoSignedWrap();
      return &I;
    }
  }

  // Transform  (x >> y) << y  to  x & (-1 << y)
  // Valid for any type of right-shift.
  Value *X;
  if (match(Op0, m_OneUse(m_Shr(m_Value(X), m_Specific(Op1))))) {
    Constant *AllOnes = ConstantInt::getAllOnesValue(Ty);
    Value *Mask = Builder.CreateShl(AllOnes, Op1);
    return BinaryOperator::CreateAnd(Mask, X);
  }

  Constant *C1;
  if (match(Op1, m_Constant(C1))) {
    Constant *C2;
    Value *X;
    // (C2 << X) << C1 --> (C2 << C1) << X
    if (match(Op0, m_OneUse(m_Shl(m_Constant(C2), m_Value(X)))))
      return BinaryOperator::CreateShl(ConstantExpr::getShl(C2, C1), X);

    // (X * C2) << C1 --> X * (C2 << C1)
    if (match(Op0, m_Mul(m_Value(X), m_Constant(C2))))
      return BinaryOperator::CreateMul(X, ConstantExpr::getShl(C2, C1));

    // shl (zext i1 X), C1 --> select (X, 1 << C1, 0)
    if (match(Op0, m_ZExt(m_Value(X))) && X->getType()->isIntOrIntVectorTy(1)) {
      auto *NewC = ConstantExpr::getShl(ConstantInt::get(Ty, 1), C1);
      return SelectInst::Create(X, NewC, ConstantInt::getNullValue(Ty));
    }
  }

  // (1 << (C - x)) -> ((1 << C) >> x) if C is bitwidth - 1
  if (match(Op0, m_One()) &&
      match(Op1, m_Sub(m_SpecificInt(BitWidth - 1), m_Value(X))))
    return BinaryOperator::CreateLShr(
        ConstantInt::get(Ty, APInt::getSignMask(BitWidth)), X);

  return nullptr;
}

Instruction *InstCombinerImpl::visitLShr(BinaryOperator &I) {
  if (Value *V = SimplifyLShrInst(I.getOperand(0), I.getOperand(1), I.isExact(),
                                  SQ.getWithInstruction(&I)))
    return replaceInstUsesWith(I, V);

  if (Instruction *X = foldVectorBinop(I))
    return X;

  if (Instruction *R = commonShiftTransforms(I))
    return R;

  Value *Op0 = I.getOperand(0), *Op1 = I.getOperand(1);
  Type *Ty = I.getType();
  const APInt *C;
  if (match(Op1, m_APInt(C))) {
    unsigned ShAmtC = C->getZExtValue();
    unsigned BitWidth = Ty->getScalarSizeInBits();
    auto *II = dyn_cast<IntrinsicInst>(Op0);
    if (II && isPowerOf2_32(BitWidth) && Log2_32(BitWidth) == ShAmtC &&
        (II->getIntrinsicID() == Intrinsic::ctlz ||
         II->getIntrinsicID() == Intrinsic::cttz ||
         II->getIntrinsicID() == Intrinsic::ctpop)) {
      // ctlz.i32(x)>>5  --> zext(x == 0)
      // cttz.i32(x)>>5  --> zext(x == 0)
      // ctpop.i32(x)>>5 --> zext(x == -1)
      bool IsPop = II->getIntrinsicID() == Intrinsic::ctpop;
      Constant *RHS = ConstantInt::getSigned(Ty, IsPop ? -1 : 0);
      Value *Cmp = Builder.CreateICmpEQ(II->getArgOperand(0), RHS);
      return new ZExtInst(Cmp, Ty);
    }

    Value *X;
    const APInt *C1;
    if (match(Op0, m_Shl(m_Value(X), m_APInt(C1))) && C1->ult(BitWidth)) {
      if (C1->ult(ShAmtC)) {
        unsigned ShlAmtC = C1->getZExtValue();
        Constant *ShiftDiff = ConstantInt::get(Ty, ShAmtC - ShlAmtC);
        if (cast<BinaryOperator>(Op0)->hasNoUnsignedWrap()) {
          // (X <<nuw C1) >>u C --> X >>u (C - C1)
          auto *NewLShr = BinaryOperator::CreateLShr(X, ShiftDiff);
          NewLShr->setIsExact(I.isExact());
          return NewLShr;
        }
        // (X << C1) >>u C  --> (X >>u (C - C1)) & (-1 >> C)
        Value *NewLShr = Builder.CreateLShr(X, ShiftDiff, "", I.isExact());
        APInt Mask(APInt::getLowBitsSet(BitWidth, BitWidth - ShAmtC));
        return BinaryOperator::CreateAnd(NewLShr, ConstantInt::get(Ty, Mask));
      }
      if (C1->ugt(ShAmtC)) {
        unsigned ShlAmtC = C1->getZExtValue();
        Constant *ShiftDiff = ConstantInt::get(Ty, ShlAmtC - ShAmtC);
        if (cast<BinaryOperator>(Op0)->hasNoUnsignedWrap()) {
          // (X <<nuw C1) >>u C --> X <<nuw (C1 - C)
          auto *NewShl = BinaryOperator::CreateShl(X, ShiftDiff);
          NewShl->setHasNoUnsignedWrap(true);
          return NewShl;
        }
        // (X << C1) >>u C  --> X << (C1 - C) & (-1 >> C)
        Value *NewShl = Builder.CreateShl(X, ShiftDiff);
        APInt Mask(APInt::getLowBitsSet(BitWidth, BitWidth - ShAmtC));
        return BinaryOperator::CreateAnd(NewShl, ConstantInt::get(Ty, Mask));
      }
      assert(*C1 == ShAmtC);
      // (X << C) >>u C --> X & (-1 >>u C)
      APInt Mask(APInt::getLowBitsSet(BitWidth, BitWidth - ShAmtC));
      return BinaryOperator::CreateAnd(X, ConstantInt::get(Ty, Mask));
    }

    if (match(Op0, m_OneUse(m_ZExt(m_Value(X)))) &&
        (!Ty->isIntegerTy() || shouldChangeType(Ty, X->getType()))) {
      assert(ShAmtC < X->getType()->getScalarSizeInBits() &&
             "Big shift not simplified to zero?");
      // lshr (zext iM X to iN), C --> zext (lshr X, C) to iN
      Value *NewLShr = Builder.CreateLShr(X, ShAmtC);
      return new ZExtInst(NewLShr, Ty);
    }

    if (match(Op0, m_SExt(m_Value(X))) &&
        (!Ty->isIntegerTy() || shouldChangeType(Ty, X->getType()))) {
      // Are we moving the sign bit to the low bit and widening with high zeros?
      unsigned SrcTyBitWidth = X->getType()->getScalarSizeInBits();
      if (ShAmtC == BitWidth - 1) {
        // lshr (sext i1 X to iN), N-1 --> zext X to iN
        if (SrcTyBitWidth == 1)
          return new ZExtInst(X, Ty);

        // lshr (sext iM X to iN), N-1 --> zext (lshr X, M-1) to iN
        if (Op0->hasOneUse()) {
          Value *NewLShr = Builder.CreateLShr(X, SrcTyBitWidth - 1);
          return new ZExtInst(NewLShr, Ty);
        }
      }

      // lshr (sext iM X to iN), N-M --> zext (ashr X, min(N-M, M-1)) to iN
      if (ShAmtC == BitWidth - SrcTyBitWidth && Op0->hasOneUse()) {
        // The new shift amount can't be more than the narrow source type.
        unsigned NewShAmt = std::min(ShAmtC, SrcTyBitWidth - 1);
        Value *AShr = Builder.CreateAShr(X, NewShAmt);
        return new ZExtInst(AShr, Ty);
      }
    }

    Value *Y;
    if (ShAmtC == BitWidth - 1) {
      // lshr i32 or(X,-X), 31 --> zext (X != 0)
      if (match(Op0, m_OneUse(m_c_Or(m_Neg(m_Value(X)), m_Deferred(X)))))
        return new ZExtInst(Builder.CreateIsNotNull(X), Ty);

      // lshr i32 (X -nsw Y), 31 --> zext (X < Y)
      if (match(Op0, m_OneUse(m_NSWSub(m_Value(X), m_Value(Y)))))
        return new ZExtInst(Builder.CreateICmpSLT(X, Y), Ty);

      // Check if a number is negative and odd:
      // lshr i32 (srem X, 2), 31 --> and (X >> 31), X
      if (match(Op0, m_OneUse(m_SRem(m_Value(X), m_SpecificInt(2))))) {
        Value *Signbit = Builder.CreateLShr(X, ShAmtC);
        return BinaryOperator::CreateAnd(Signbit, X);
      }
    }

    // (X >>u C1) >>u C --> X >>u (C1 + C)
    if (match(Op0, m_LShr(m_Value(X), m_APInt(C1)))) {
      // Oversized shifts are simplified to zero in InstSimplify.
      unsigned AmtSum = ShAmtC + C1->getZExtValue();
      if (AmtSum < BitWidth)
        return BinaryOperator::CreateLShr(X, ConstantInt::get(Ty, AmtSum));
    }

    Instruction *TruncSrc;
    if (match(Op0, m_OneUse(m_Trunc(m_Instruction(TruncSrc)))) &&
        match(TruncSrc, m_LShr(m_Value(X), m_APInt(C1)))) {
      unsigned SrcWidth = X->getType()->getScalarSizeInBits();
      unsigned AmtSum = ShAmtC + C1->getZExtValue();

      // If the combined shift fits in the source width:
      // (trunc (X >>u C1)) >>u C --> and (trunc (X >>u (C1 + C)), MaskC
      //
      // If the first shift covers the number of bits truncated, then the
      // mask instruction is eliminated (and so the use check is relaxed).
      if (AmtSum < SrcWidth &&
          (TruncSrc->hasOneUse() || C1->uge(SrcWidth - BitWidth))) {
        Value *SumShift = Builder.CreateLShr(X, AmtSum, "sum.shift");
        Value *Trunc = Builder.CreateTrunc(SumShift, Ty, I.getName());

        // If the first shift does not cover the number of bits truncated, then
        // we require a mask to get rid of high bits in the result.
        APInt MaskC = APInt::getAllOnes(BitWidth).lshr(ShAmtC);
        return BinaryOperator::CreateAnd(Trunc, ConstantInt::get(Ty, MaskC));
      }
    }

    // Look for a "splat" mul pattern - it replicates bits across each half of
    // a value, so a right shift is just a mask of the low bits:
    // lshr i32 (mul nuw X, Pow2+1), 16 --> and X, Pow2-1
    // TODO: Generalize to allow more than just half-width shifts?
    const APInt *MulC;
    if (match(Op0, m_NUWMul(m_Value(X), m_APInt(MulC))) &&
        ShAmtC * 2 == BitWidth && (*MulC - 1).isPowerOf2() &&
        MulC->logBase2() == ShAmtC)
      return BinaryOperator::CreateAnd(X, ConstantInt::get(Ty, *MulC - 2));

    // If the shifted-out value is known-zero, then this is an exact shift.
    if (!I.isExact() &&
        MaskedValueIsZero(Op0, APInt::getLowBitsSet(BitWidth, ShAmtC), 0, &I)) {
      I.setIsExact();
      return &I;
    }
  }

  // Transform  (x << y) >> y  to  x & (-1 >> y)
  Value *X;
  if (match(Op0, m_OneUse(m_Shl(m_Value(X), m_Specific(Op1))))) {
    Constant *AllOnes = ConstantInt::getAllOnesValue(Ty);
    Value *Mask = Builder.CreateLShr(AllOnes, Op1);
    return BinaryOperator::CreateAnd(Mask, X);
  }

  return nullptr;
}

Instruction *
InstCombinerImpl::foldVariableSignZeroExtensionOfVariableHighBitExtract(
    BinaryOperator &OldAShr) {
  assert(OldAShr.getOpcode() == Instruction::AShr &&
         "Must be called with arithmetic right-shift instruction only.");

  // Check that constant C is a splat of the element-wise bitwidth of V.
  auto BitWidthSplat = [](Constant *C, Value *V) {
    return match(
        C, m_SpecificInt_ICMP(ICmpInst::Predicate::ICMP_EQ,
                              APInt(C->getType()->getScalarSizeInBits(),
                                    V->getType()->getScalarSizeInBits())));
  };

  // It should look like variable-length sign-extension on the outside:
  //   (Val << (bitwidth(Val)-Nbits)) a>> (bitwidth(Val)-Nbits)
  Value *NBits;
  Instruction *MaybeTrunc;
  Constant *C1, *C2;
  if (!match(&OldAShr,
             m_AShr(m_Shl(m_Instruction(MaybeTrunc),
                          m_ZExtOrSelf(m_Sub(m_Constant(C1),
                                             m_ZExtOrSelf(m_Value(NBits))))),
                    m_ZExtOrSelf(m_Sub(m_Constant(C2),
                                       m_ZExtOrSelf(m_Deferred(NBits)))))) ||
      !BitWidthSplat(C1, &OldAShr) || !BitWidthSplat(C2, &OldAShr))
    return nullptr;

  // There may or may not be a truncation after outer two shifts.
  Instruction *HighBitExtract;
  match(MaybeTrunc, m_TruncOrSelf(m_Instruction(HighBitExtract)));
  bool HadTrunc = MaybeTrunc != HighBitExtract;

  // And finally, the innermost part of the pattern must be a right-shift.
  Value *X, *NumLowBitsToSkip;
  if (!match(HighBitExtract, m_Shr(m_Value(X), m_Value(NumLowBitsToSkip))))
    return nullptr;

  // Said right-shift must extract high NBits bits - C0 must be it's bitwidth.
  Constant *C0;
  if (!match(NumLowBitsToSkip,
             m_ZExtOrSelf(
                 m_Sub(m_Constant(C0), m_ZExtOrSelf(m_Specific(NBits))))) ||
      !BitWidthSplat(C0, HighBitExtract))
    return nullptr;

  // Since the NBits is identical for all shifts, if the outermost and
  // innermost shifts are identical, then outermost shifts are redundant.
  // If we had truncation, do keep it though.
  if (HighBitExtract->getOpcode() == OldAShr.getOpcode())
    return replaceInstUsesWith(OldAShr, MaybeTrunc);

  // Else, if there was a truncation, then we need to ensure that one
  // instruction will go away.
  if (HadTrunc && !match(&OldAShr, m_c_BinOp(m_OneUse(m_Value()), m_Value())))
    return nullptr;

  // Finally, bypass two innermost shifts, and perform the outermost shift on
  // the operands of the innermost shift.
  Instruction *NewAShr =
      BinaryOperator::Create(OldAShr.getOpcode(), X, NumLowBitsToSkip);
  NewAShr->copyIRFlags(HighBitExtract); // We can preserve 'exact'-ness.
  if (!HadTrunc)
    return NewAShr;

  Builder.Insert(NewAShr);
  return TruncInst::CreateTruncOrBitCast(NewAShr, OldAShr.getType());
}

Instruction *InstCombinerImpl::visitAShr(BinaryOperator &I) {
  if (Value *V = SimplifyAShrInst(I.getOperand(0), I.getOperand(1), I.isExact(),
                                  SQ.getWithInstruction(&I)))
    return replaceInstUsesWith(I, V);

  if (Instruction *X = foldVectorBinop(I))
    return X;

  if (Instruction *R = commonShiftTransforms(I))
    return R;

  Value *Op0 = I.getOperand(0), *Op1 = I.getOperand(1);
  Type *Ty = I.getType();
  unsigned BitWidth = Ty->getScalarSizeInBits();
  const APInt *ShAmtAPInt;
  if (match(Op1, m_APInt(ShAmtAPInt)) && ShAmtAPInt->ult(BitWidth)) {
    unsigned ShAmt = ShAmtAPInt->getZExtValue();

    // If the shift amount equals the difference in width of the destination
    // and source scalar types:
    // ashr (shl (zext X), C), C --> sext X
    Value *X;
    if (match(Op0, m_Shl(m_ZExt(m_Value(X)), m_Specific(Op1))) &&
        ShAmt == BitWidth - X->getType()->getScalarSizeInBits())
      return new SExtInst(X, Ty);

    // We can't handle (X << C1) >>s C2. It shifts arbitrary bits in. However,
    // we can handle (X <<nsw C1) >>s C2 since it only shifts in sign bits.
    const APInt *ShOp1;
    if (match(Op0, m_NSWShl(m_Value(X), m_APInt(ShOp1))) &&
        ShOp1->ult(BitWidth)) {
      unsigned ShlAmt = ShOp1->getZExtValue();
      if (ShlAmt < ShAmt) {
        // (X <<nsw C1) >>s C2 --> X >>s (C2 - C1)
        Constant *ShiftDiff = ConstantInt::get(Ty, ShAmt - ShlAmt);
        auto *NewAShr = BinaryOperator::CreateAShr(X, ShiftDiff);
        NewAShr->setIsExact(I.isExact());
        return NewAShr;
      }
      if (ShlAmt > ShAmt) {
        // (X <<nsw C1) >>s C2 --> X <<nsw (C1 - C2)
        Constant *ShiftDiff = ConstantInt::get(Ty, ShlAmt - ShAmt);
        auto *NewShl = BinaryOperator::Create(Instruction::Shl, X, ShiftDiff);
        NewShl->setHasNoSignedWrap(true);
        return NewShl;
      }
    }

    if (match(Op0, m_AShr(m_Value(X), m_APInt(ShOp1))) &&
        ShOp1->ult(BitWidth)) {
      unsigned AmtSum = ShAmt + ShOp1->getZExtValue();
      // Oversized arithmetic shifts replicate the sign bit.
      AmtSum = std::min(AmtSum, BitWidth - 1);
      // (X >>s C1) >>s C2 --> X >>s (C1 + C2)
      return BinaryOperator::CreateAShr(X, ConstantInt::get(Ty, AmtSum));
    }

    if (match(Op0, m_OneUse(m_SExt(m_Value(X)))) &&
        (Ty->isVectorTy() || shouldChangeType(Ty, X->getType()))) {
      // ashr (sext X), C --> sext (ashr X, C')
      Type *SrcTy = X->getType();
      ShAmt = std::min(ShAmt, SrcTy->getScalarSizeInBits() - 1);
      Value *NewSh = Builder.CreateAShr(X, ConstantInt::get(SrcTy, ShAmt));
      return new SExtInst(NewSh, Ty);
    }

#if INTEL_CUSTOMIZATION
    // If X has type iN, then we can perform transformation:
    // ashr (sub 0, X), N - 1 --> select i1 (icmp X < 0), iN 0, iN -1
    if (match(Op0, m_Neg(m_Value(X))) &&
        (ShAmt == (X->getType()->getScalarSizeInBits() - 1))) {
      Constant *Zero = Constant::getNullValue(X->getType());
      Constant *AllOnes = Constant::getAllOnesValue(X->getType());
      Value *Cond = Builder.CreateICmpSGT(X, Zero);
      return SelectInst::Create(Cond, AllOnes, Zero);
    }
#endif // INTEL_CUSTOMIZATION

    if (ShAmt == BitWidth - 1) {
      // ashr i32 or(X,-X), 31 --> sext (X != 0)
      if (match(Op0, m_OneUse(m_c_Or(m_Neg(m_Value(X)), m_Deferred(X)))))
        return new SExtInst(Builder.CreateIsNotNull(X), Ty);

      // ashr i32 (X -nsw Y), 31 --> sext (X < Y)
      Value *Y;
      if (match(Op0, m_OneUse(m_NSWSub(m_Value(X), m_Value(Y)))))
        return new SExtInst(Builder.CreateICmpSLT(X, Y), Ty);
    }

    // If the shifted-out value is known-zero, then this is an exact shift.
    if (!I.isExact() &&
        MaskedValueIsZero(Op0, APInt::getLowBitsSet(BitWidth, ShAmt), 0, &I)) {
      I.setIsExact();
      return &I;
    }
  }

  // Prefer `-(x & 1)` over `(x << (bitwidth(x)-1)) a>> (bitwidth(x)-1)`
  // as the pattern to splat the lowest bit.
  // FIXME: iff X is already masked, we don't need the one-use check.
  Value *X;
  if (match(Op1, m_SpecificIntAllowUndef(BitWidth - 1)) &&
      match(Op0, m_OneUse(m_Shl(m_Value(X),
                                m_SpecificIntAllowUndef(BitWidth - 1))))) {
    Constant *Mask = ConstantInt::get(Ty, 1);
    // Retain the knowledge about the ignored lanes.
    Mask = Constant::mergeUndefsWith(
        Constant::mergeUndefsWith(Mask, cast<Constant>(Op1)),
        cast<Constant>(cast<Instruction>(Op0)->getOperand(1)));
    X = Builder.CreateAnd(X, Mask);
    return BinaryOperator::CreateNeg(X);
  }

  if (Instruction *R = foldVariableSignZeroExtensionOfVariableHighBitExtract(I))
    return R;

  // See if we can turn a signed shr into an unsigned shr.
  if (MaskedValueIsZero(Op0, APInt::getSignMask(BitWidth), 0, &I))
    return BinaryOperator::CreateLShr(Op0, Op1);

  // ashr (xor %x, -1), %y  -->  xor (ashr %x, %y), -1
  if (match(Op0, m_OneUse(m_Not(m_Value(X))))) {
    // Note that we must drop 'exact'-ness of the shift!
    // Note that we can't keep undef's in -1 vector constant!
    auto *NewAShr = Builder.CreateAShr(X, Op1, Op0->getName() + ".not");
    return BinaryOperator::CreateNot(NewAShr);
  }

  return nullptr;
}<|MERGE_RESOLUTION|>--- conflicted
+++ resolved
@@ -930,7 +930,6 @@
                                         V1->getName() + ".mask");
           return BinaryOperator::Create(Op0BO->getOpcode(), YS, XM);
         }
-<<<<<<< HEAD
 
 #if INTEL_CUSTOMIZATION
         // Turn ((X << C) + Y) >> C  ->  (X + (Y >> C)) & (~0 >> C) for lshr
@@ -964,8 +963,6 @@
         }
 #endif // INTEL_CUSTOMIZATION
 
-=======
->>>>>>> cd703e03
         LLVM_FALLTHROUGH;
       }
 
@@ -997,7 +994,6 @@
           return BinaryOperator::Create(Op0BO->getOpcode(), XM, YS);
         }
 
-<<<<<<< HEAD
 #if INTEL_CUSTOMIZATION
         // Turn (Y + (X << C)) >> C  ->  ((Y >> C) + X) & (~0 >> C) for lshr
         if (I.getOpcode() == Instruction::LShr &&
@@ -1019,8 +1015,6 @@
           return BinaryOperator::CreateAnd(X, Mask);
         }
 #endif // INTEL_CUSTOMIZATION
-=======
->>>>>>> cd703e03
         break;
       }
       }
