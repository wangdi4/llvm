--- conflicted
+++ resolved
@@ -720,8 +720,8 @@
 /// foldLogOpOfMaskedICmps:
 /// try to fold (icmp(A & B) ==/!= C) &/| (icmp(A & D) ==/!= E)
 /// into a single (icmp(A & X) ==/!= Y)
-static Value* foldLogOpOfMaskedICmps(ICmpInst *LHS, ICmpInst *RHS, bool IsAnd,
-                                     llvm::InstCombiner::BuilderTy* Builder) {
+static Value *foldLogOpOfMaskedICmps(ICmpInst *LHS, ICmpInst *RHS, bool IsAnd,
+                                     llvm::InstCombiner::BuilderTy *Builder) {
   Value *A = nullptr, *B = nullptr, *C = nullptr, *D = nullptr, *E = nullptr;
   ICmpInst::Predicate LHSCC = LHS->getPredicate(), RHSCC = RHS->getPredicate();
   unsigned mask = foldLogOpOfMaskedICmpsHelper(A, B, C, D, E, LHS, RHS,
@@ -752,26 +752,26 @@
   if (mask & FoldMskICmp_Mask_AllZeroes) {
     // (icmp eq (A & B), 0) & (icmp eq (A & D), 0)
     // -> (icmp eq (A & (B|D)), 0)
-    Value* newOr = Builder->CreateOr(B, D);
-    Value* newAnd = Builder->CreateAnd(A, newOr);
+    Value *newOr = Builder->CreateOr(B, D);
+    Value *newAnd = Builder->CreateAnd(A, newOr);
     // we can't use C as zero, because we might actually handle
     //   (icmp ne (A & B), B) & (icmp ne (A & D), D)
     // with B and D, having a single bit set
-    Value* zero = Constant::getNullValue(A->getType());
+    Value *zero = Constant::getNullValue(A->getType());
     return Builder->CreateICmp(NEWCC, newAnd, zero);
   }
   if (mask & FoldMskICmp_BMask_AllOnes) {
     // (icmp eq (A & B), B) & (icmp eq (A & D), D)
     // -> (icmp eq (A & (B|D)), (B|D))
-    Value* newOr = Builder->CreateOr(B, D);
-    Value* newAnd = Builder->CreateAnd(A, newOr);
+    Value *newOr = Builder->CreateOr(B, D);
+    Value *newAnd = Builder->CreateAnd(A, newOr);
     return Builder->CreateICmp(NEWCC, newAnd, newOr);
   }
   if (mask & FoldMskICmp_AMask_AllOnes) {
     // (icmp eq (A & B), A) & (icmp eq (A & D), A)
     // -> (icmp eq (A & (B&D)), A)
-    Value* newAnd1 = Builder->CreateAnd(B, D);
-    Value* newAnd = Builder->CreateAnd(A, newAnd1);
+    Value *newAnd1 = Builder->CreateAnd(B, D);
+    Value *newAnd = Builder->CreateAnd(A, newAnd1);
     return Builder->CreateICmp(NEWCC, newAnd, A);
   }
 
@@ -821,19 +821,17 @@
     // with B and D, having a single bit set
     ConstantInt *CCst = dyn_cast<ConstantInt>(C);
     if (!CCst) return nullptr;
-    if (LHSCC != NEWCC)
-      CCst = dyn_cast<ConstantInt>( ConstantExpr::getXor(BCst, CCst) );
     ConstantInt *ECst = dyn_cast<ConstantInt>(E);
     if (!ECst) return nullptr;
+    if (LHSCC != NEWCC)
+      CCst = cast<ConstantInt>(ConstantExpr::getXor(BCst, CCst));
     if (RHSCC != NEWCC)
-      ECst = dyn_cast<ConstantInt>( ConstantExpr::getXor(DCst, ECst) );
-    ConstantInt* MCst = dyn_cast<ConstantInt>(
-      ConstantExpr::getAnd(ConstantExpr::getAnd(BCst, DCst),
-                           ConstantExpr::getXor(CCst, ECst)) );
+      ECst = cast<ConstantInt>(ConstantExpr::getXor(DCst, ECst));
     // if there is a conflict we should actually return a false for the
     // whole construct
-    if (!MCst->isZero())
-      return nullptr;
+    if (((BCst->getValue() & DCst->getValue()) &
+         (CCst->getValue() ^ ECst->getValue())) != 0)
+      return ConstantInt::get(LHS->getType(), !IsAnd);
     Value *newOr1 = Builder->CreateOr(B, D);
     Value *newOr2 = ConstantExpr::getOr(CCst, ECst);
     Value *newAnd = Builder->CreateAnd(A, newOr1);
@@ -842,8 +840,6 @@
   return nullptr;
 }
 
-<<<<<<< HEAD
-=======
 /// Try to fold a signed range checked with lower bound 0 to an unsigned icmp.
 /// Example: (icmp sge x, 0) & (icmp slt x, n) --> icmp ult x, n
 /// If \p Inverted is true then the check is for the inverted range, e.g.
@@ -900,7 +896,6 @@
   return Builder->CreateICmp(NewPred, Input, RangeEnd);
 }
 
->>>>>>> 41cb3da2
 /// FoldAndOfICmps - Fold (icmp)&(icmp) if possible.
 Value *InstCombiner::FoldAndOfICmps(ICmpInst *LHS, ICmpInst *RHS) {
   ICmpInst::Predicate LHSCC = LHS->getPredicate(), RHSCC = RHS->getPredicate();
@@ -923,6 +918,14 @@
   if (Value *V = foldLogOpOfMaskedICmps(LHS, RHS, true, Builder))
     return V;
 
+  // E.g. (icmp sge x, 0) & (icmp slt x, n) --> icmp ult x, n
+  if (Value *V = simplifyRangeCheck(LHS, RHS, /*Inverted=*/false))
+    return V;
+
+  // E.g. (icmp slt x, n) & (icmp sge x, 0) --> icmp ult x, n
+  if (Value *V = simplifyRangeCheck(RHS, LHS, /*Inverted=*/false))
+    return V;
+
   // This only handles icmp of constants: (icmp1 A, C1) & (icmp2 B, C2).
   Value *Val = LHS->getOperand(0), *Val2 = RHS->getOperand(0);
   ConstantInt *LHSCst = dyn_cast<ConstantInt>(LHS->getOperand(1));
@@ -1044,6 +1047,8 @@
     case ICmpInst::ICMP_ULT:
       if (LHSCst == SubOne(RHSCst)) // (X != 13 & X u< 14) -> X < 13
         return Builder->CreateICmpULT(Val, LHSCst);
+      if (LHSCst->isNullValue())    // (X !=  0 & X u< 14) -> X-1 u< 13
+        return InsertRangeTest(Val, AddOne(LHSCst), RHSCst, false, true);
       break;                        // (X != 13 & X u< 15) -> no change
     case ICmpInst::ICMP_SLT:
       if (LHSCst == SubOne(RHSCst)) // (X != 13 & X s< 14) -> X < 13
@@ -1841,6 +1846,14 @@
           Builder->CreateAdd(B, ConstantInt::getSigned(B->getType(), -1)), A);
   }
 
+  // E.g. (icmp slt x, 0) | (icmp sgt x, n) --> icmp ugt x, n
+  if (Value *V = simplifyRangeCheck(LHS, RHS, /*Inverted=*/true))
+    return V;
+
+  // E.g. (icmp sgt x, n) | (icmp slt x, 0) --> icmp ugt x, n
+  if (Value *V = simplifyRangeCheck(RHS, LHS, /*Inverted=*/true))
+    return V;
+ 
   // This only handles icmp of constants: (icmp1 A, C1) | (icmp2 B, C2).
   if (!LHSCst || !RHSCst) return nullptr;
 
@@ -2425,10 +2438,33 @@
   if (SwappedForXor)
     std::swap(Op0, Op1);
 
-  if (ICmpInst *RHS = dyn_cast<ICmpInst>(I.getOperand(1)))
-    if (ICmpInst *LHS = dyn_cast<ICmpInst>(I.getOperand(0)))
+  {
+    ICmpInst *LHS = dyn_cast<ICmpInst>(Op0);
+    ICmpInst *RHS = dyn_cast<ICmpInst>(Op1);
+    if (LHS && RHS)
       if (Value *Res = FoldOrOfICmps(LHS, RHS, &I))
         return ReplaceInstUsesWith(I, Res);
+
+    // TODO: Make this recursive; it's a little tricky because an arbitrary
+    // number of 'or' instructions might have to be created.
+    Value *X, *Y;
+    if (LHS && match(Op1, m_OneUse(m_Or(m_Value(X), m_Value(Y))))) {
+      if (auto *Cmp = dyn_cast<ICmpInst>(X))
+        if (Value *Res = FoldOrOfICmps(LHS, Cmp, &I))
+          return ReplaceInstUsesWith(I, Builder->CreateOr(Res, Y));
+      if (auto *Cmp = dyn_cast<ICmpInst>(Y))
+        if (Value *Res = FoldOrOfICmps(LHS, Cmp, &I))
+          return ReplaceInstUsesWith(I, Builder->CreateOr(Res, X));
+    }
+    if (RHS && match(Op0, m_OneUse(m_Or(m_Value(X), m_Value(Y))))) {
+      if (auto *Cmp = dyn_cast<ICmpInst>(X))
+        if (Value *Res = FoldOrOfICmps(Cmp, RHS, &I))
+          return ReplaceInstUsesWith(I, Builder->CreateOr(Res, Y));
+      if (auto *Cmp = dyn_cast<ICmpInst>(Y))
+        if (Value *Res = FoldOrOfICmps(Cmp, RHS, &I))
+          return ReplaceInstUsesWith(I, Builder->CreateOr(Res, X));
+    }
+  }
 
   // (fcmp uno x, c) | (fcmp uno y, c)  -> (fcmp uno x, y)
   if (FCmpInst *LHS = dyn_cast<FCmpInst>(I.getOperand(0)))
