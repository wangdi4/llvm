--- conflicted
+++ resolved
@@ -2254,122 +2254,6 @@
   Value *A = nullptr, *B = nullptr;
   ConstantInt *C1 = nullptr, *C2 = nullptr;
 
-<<<<<<< HEAD
-#if INTEL_CUSTOMIZATION
-  // Try to identify bswap when encountering an OR operation.
-  //
-  // To do a bswap. the 2 input values to the OR can be mask or shift or OR.
-  //
-  // case 1. masks can happen before shifts. check for
-  // ((A&Mask) >> B) | ((C&Mask) << D)
-  //
-  // case 2. shifts can also happen before the masks. so also check for 
-  // ((A>>B) & Mask) | ((C<<D) & Mask)
-  //
-  // case 3. 1 of the input values to the OR can also be an OR.
-  // A = A | ((B & Mask) << C)
-  //
-  // === case 1/2 ===
-  // e.g.
-  // uint64_t
-  // byteswap_64b_logn(uint64_t r) {
-  //     r = ((r & 0xFFFFFFFF00000000u)>>32) | ((r & 0x00000000FFFFFFFFu)<<32);
-  //     r = ((r & 0xFFFF0000FFFF0000u)>>16) | ((r & 0x0000FFFF0000FFFFu)<<16);
-  //     r = ((r & 0xFF00FF00FF00FF00u)>>8)  | ((r & 0x00FF00FF00FF00FFu) <<8);
-  //     return r;
-  // }
-  //
-  // === ******* Generated LLVM IR ******* ===
-  //
-  // define i64 @byteswap_64b_logn(i64 %r) #0 {
-  //   %1 = and i64 %r, -4294967296
-  //   %2 = lshr i64 %1, 32
-  //   %3 = and i64 %r, 4294967295
-  //   %4 = shl i64 %3, 32
-  //   %5 = or i64 %2, %4
-  //   %6 = and i64 %5, -281470681808896
-  //   %7 = lshr i64 %6, 16
-  //   %8 = and i64 %5, 281470681808895
-  //   %9 = shl i64 %8, 16
-  //   %10 = or i64 %7, %9
-  //   %11 = and i64 %10, -71777214294589696
-  //   %12 = lshr i64 %11, 8
-  //   %13 = and i64 %10, 71777214294589695
-  //   %14 = shl i64 %13, 8
-  //   %15 = or i64 %12, %14 //// HERE <------- operands can be masks or shifts.
-  //   ret i64 %15
-  // }
-  //
-  // === case 3 ===
-  // To do a bswap. 1 of the input values to the OR can also be OR.
-  //
-  // e.g.
-  // uint64_t
-  // byteswap_64b_n (uint64_t result) {
-  //    result = (((result& 0x00000000000000FFu) << 56)  |
-  //             ((result & 0xFF00000000000000u) >> 56)  |
-  //             ((result & 0x000000000000FF00u) << 40)  |
-  //             ((result & 0x00FF000000000000u) >> 40)  |
-  //             ((result & 0x0000000000FF0000u) << 24)  |
-  //             ((result & 0x0000FF0000000000u) >> 24)  |
-  //             ((result & 0x000000FF00000000u) >> 8)   |
-  //             ((result & 0x00000000FF000000u) << 8));
-  //    return result;
-  // }
-  //
-  // === ******* Generated LLVM IR ******* ===
-  //
-  // define i64 @byteswap_64b_n(i64 %result) #0 {
-  // entry:
-  //  %and = and i64 %result, 255
-  //  %shl = shl i64 %and, 56
-  //  %and1 = and i64 %result, -72057594037927936
-  //  %shr = lshr i64 %and1, 56
-  //  %or = or i64 %shl, %shr
-  //  %and2 = and i64 %result, 65280
-  //  %shl3 = shl i64 %and2, 40
-  //  %or4 = or i64 %or, %shl3
-  //  %and5 = and i64 %result, 71776119061217280
-  //  %shr6 = lshr i64 %and5, 40
-  //  %or7 = or i64 %or4, %shr6
-  //  %and8 = and i64 %result, 16711680
-  //  %shl9 = shl i64 %and8, 24
-  //  %or10 = or i64 %or7, %shl9
-  //  %and11 = and i64 %result, 280375465082880
-  //  %shr12 = lshr i64 %and11, 24
-  //  %or13 = or i64 %or10, %shr12
-  //  %and14 = and i64 %result, 1095216660480
-  //  %shr15 = lshr i64 %and14, 8
-  //  %or16 = or i64 %or13, %shr15
-  //  %and17 = and i64 %result, 4278190080
-  //  %shl18 = shl i64 %and17, 8
-  //  %or19 = or i64 %or16, %shl18
-  //  ret i64 %or19
-  // }
-  //
-  // The following logic tries to call MatchBSwap on any OR instruction
-  // with its operands being the cases mentioned above. i.e.
-  //
-  // case 1. 2 masks  (masks happen after shifts).
-  // case 2. 2 shifts (shifts happen after masks).
-  // case 3. 1 of the input values to the OR can also be an OR.
-  //
-  // This changes relies on MatchBSwap being able to detect bswap operation
-  // sequences. Instead of relying on IR pattern matching, MatchBSwap climbs
-  // up the IR and performs a byte level simulation of the operations 
-  // feeding to the OR instruction. It will detect bswap operations if
-  // the instructions sequence is actually doing a bswap.
-  if ((match(Op0, m_And(m_Value(), m_Value())) &&
-      match(Op1, m_And(m_Value(), m_Value()))) ||
-      (match(Op0, m_LogicalShift(m_Value(), m_Value())) &&
-      match(Op1, m_LogicalShift(m_Value(), m_Value()))) ||
-      match(Op0, m_Or(m_Value(), m_Value())) ||
-      match(Op1, m_Or(m_Value(), m_Value()))) {
-    if (Instruction *BSwap = MatchBSwap(I))
-      return BSwap;
-  }
-#endif
-=======
   // (A | B) | C  and  A | (B | C)                  -> bswap if possible.
   bool OrOfOrs = match(Op0, m_Or(m_Value(), m_Value())) ||
                  match(Op1, m_Or(m_Value(), m_Value()));
@@ -2383,7 +2267,6 @@
   if (OrOfOrs || OrOfShifts || OrOfAnds)
     if (Instruction *BSwap = MatchBSwap(I))
       return BSwap;
->>>>>>> 8f509a70
 
   // (X^C)|Y -> (X|Y)^C iff Y&C == 0
   if (Op0->hasOneUse() &&
