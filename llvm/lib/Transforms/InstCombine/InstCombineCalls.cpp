//===- InstCombineCalls.cpp -----------------------------------------------===//
//
//                     The LLVM Compiler Infrastructure
//
// This file is distributed under the University of Illinois Open Source
// License. See LICENSE.TXT for details.
//
//===----------------------------------------------------------------------===//
//
// This file implements the visitCall and visitInvoke functions.
//
//===----------------------------------------------------------------------===//

#include "InstCombineInternal.h"
#include "llvm/ADT/APFloat.h"
#include "llvm/ADT/APInt.h"
#include "llvm/ADT/ArrayRef.h"
#include "llvm/ADT/None.h"
#include "llvm/ADT/Statistic.h"
#include "llvm/ADT/STLExtras.h"
#include "llvm/ADT/SmallVector.h"
#include "llvm/ADT/Twine.h"
#include "llvm/Analysis/InstructionSimplify.h"
#include "llvm/Analysis/MemoryBuiltins.h"
#include "llvm/Analysis/ValueTracking.h"
#include "llvm/IR/BasicBlock.h"
#include "llvm/IR/CallSite.h"
#include "llvm/IR/Constant.h"
#include "llvm/IR/DataLayout.h"
#include "llvm/IR/DerivedTypes.h"
#include "llvm/IR/Function.h"
#include "llvm/IR/GlobalVariable.h"
#include "llvm/IR/InstrTypes.h"
#include "llvm/IR/Instruction.h"
#include "llvm/IR/Instructions.h"
#include "llvm/IR/IntrinsicInst.h"
#include "llvm/IR/Intrinsics.h"
#include "llvm/IR/LLVMContext.h"
#include "llvm/IR/Metadata.h"
#include "llvm/IR/PatternMatch.h"
#include "llvm/IR/Statepoint.h"
#include "llvm/IR/Type.h"
#include "llvm/IR/Value.h"
#include "llvm/IR/ValueHandle.h"
#include "llvm/Support/Casting.h"
#include "llvm/Support/Debug.h"
#include "llvm/Support/MathExtras.h"
#include "llvm/Transforms/Utils/Local.h"
#include "llvm/Transforms/Utils/SimplifyLibCalls.h"
#include <algorithm>
#include <cassert>
#include <cstdint>
#include <cstring>
#include <vector>

using namespace llvm;
using namespace PatternMatch;

#define DEBUG_TYPE "instcombine"

#if INTEL_CUSTOMIZATION
// The transformation described as follows is to expand the mempcy
// into individual struct element copies in certain cases
// so that the compiler can perform better alias analysis.
// This routine checks to see if the memcpy is actually a struct copy
// or not. If it is a struct copy, it also checks to see if the number
// of elements being copied falls within a certain threshold. It returns
// true if the memcpy should be expanded as individual element copies.
// The current threshold for the number of elements is 2 because too
// aggressive mempcy expansion might introduce performance regression.
static cl::opt<unsigned>
    StructCopySizeThreshold("strucure-copy-size-threshold",
                            cl::desc("Max size for structure copy"),
                            cl::init(2), cl::Hidden);
#endif
STATISTIC(NumSimplified, "Number of library calls simplified");

static cl::opt<unsigned> UnfoldElementAtomicMemcpyMaxElements(
    "unfold-element-atomic-memcpy-max-elements",
    cl::init(16),
    cl::desc("Maximum number of elements in atomic memcpy the optimizer is "
             "allowed to unfold"));

/// Return the specified type promoted as it would be to pass though a va_arg
/// area.
static Type *getPromotedType(Type *Ty) {
  if (IntegerType* ITy = dyn_cast<IntegerType>(Ty)) {
    if (ITy->getBitWidth() < 32)
      return Type::getInt32Ty(Ty->getContext());
  }
  return Ty;
}

<<<<<<< HEAD
/// Given an aggregate type which ultimately holds a single scalar element,
/// like {{{type}}} or [1 x type], return type.
static Type *reduceToSingleValueType(Type *T) {
  while (!T->isSingleValueType()) {
    if (StructType *STy = dyn_cast<StructType>(T)) {
      if (STy->getNumElements() == 1)
        T = STy->getElementType(0);
      else
        break;
    } else if (ArrayType *ATy = dyn_cast<ArrayType>(T)) {
      if (ATy->getNumElements() == 1)
        T = ATy->getElementType();
      else
        break;
    } else
      break;
  }

  return T;
}
#if INTEL_CUSTOMIZATION
// The clang usually translates the structure assignment into the
// memcpy annotated with struct type meta data. This transformation hampers
// the alias analysis and later optimizations. Here this routine
// checks to see if the memcpy is actually a struct copy or not. If so,
// this special mempcy is expanded into a series of structure member
// assignments if the expansion is estimated to be profitable
// under some heuristic rule. The simple heuristic rule is
// to estimate whether the number of load/stores fall into some
// threshold if the memcpy is transformed. If the number exceeds
// some threshold, the expansion will give up due to performance reason.
static bool IsGoodStructMemcpy(MemIntrinsic *MI) {
  MDNode *M = MI->getMetadata(LLVMContext::MD_tbaa_struct);
  if (!M) {
    return false;
  }
  Value *StrippedSrc = MI->getArgOperand(1)->stripPointerCasts();
  Value *StrippedDest = MI->getArgOperand(0)->stripPointerCasts();

  // The following code gets the structure type for the source operand
  // and destination operand in the memcpy.
  Type *SrcPtrTyp = cast<PointerType>(StrippedSrc->getType())->getElementType();
  Type *DestPtrTyp =
      cast<PointerType>(StrippedDest->getType())->getElementType();

  unsigned TotalGoodElem = 0;
  StructType *SrcSTy = dyn_cast<StructType>(&*SrcPtrTyp);
  StructType *DestSTy = dyn_cast<StructType>(&*DestPtrTyp);
  if (!SrcSTy || !DestSTy || SrcSTy != DestSTy) {
    return false;
  }
  unsigned int ElemNum = SrcSTy->getNumElements();
  // The input memcpy is expected to be annotated with correct type meta data,
  // which is used by the newly generated loads/stores. Without annoating
  // the type meta data, the newly genreated loads/stores cannot help
  // later optimizations.
  if (M->getNumOperands() != 3 * ElemNum) {
    return false;
  }
  for (unsigned int i = 0; i < ElemNum; ++i) {
    Type *ElemTy = SrcSTy->getElementType(i);
    if (!ElemTy->isSingleValueType()) {
      return false;
    }
    TotalGoodElem++;
    if (TotalGoodElem > StructCopySizeThreshold) {
      return false;
    }
  }
  return true;
}

// It expands the memcpy of a structure into the copies of structure members.
void InstCombiner::GenStructFieldsCopyFromMemcpy(MemIntrinsic *MI) {
  MDNode *CopyMD = nullptr;
  Value *GEPSrc, *GEPDest;
  LoadInst *LDSrc;
  StoreInst *STDest;
  MDNode *M = MI->getMetadata(LLVMContext::MD_tbaa_struct);
  // The following code gets structure pointer for the source operand
  // and destination operand in the memcpy.
  Value *StrippedSrc = MI->getArgOperand(1)->stripPointerCasts();
  Value *StrippedDest = MI->getArgOperand(0)->stripPointerCasts();
  Type *PtrTyp = cast<PointerType>(StrippedDest->getType())->getElementType();
  StructType *STy = dyn_cast<StructType>(&*PtrTyp);
  assert(STy && "Expected non-empty structure type");
  unsigned int ElemNum = STy->getNumElements();

  for (unsigned int i = 0; i < ElemNum; ++i) {
    Type *ElemTy = STy->getElementType(i);
    SmallVector<Value *, 8> Indices;
    Indices.push_back(Builder->getInt32(0));
    // In order to build the GEP instruction correctly, we need to
    // provide the current index of structure field.
    Indices.push_back(Builder->getInt32(i));
    GEPSrc = Builder->CreateInBoundsGEP(STy, StrippedSrc, Indices);
    LDSrc = Builder->CreateLoad(GEPSrc);
    LDSrc->setAlignment(DL.getABITypeAlignment(ElemTy));
    CopyMD = cast<MDNode>(M->getOperand(2 + i * 3));
    assert(CopyMD);
    LDSrc->setMetadata(LLVMContext::MD_tbaa, CopyMD);
    GEPDest = Builder->CreateInBoundsGEP(STy, StrippedDest, Indices);

    STDest = Builder->CreateStore(LDSrc, GEPDest);
    STDest->setMetadata(LLVMContext::MD_tbaa, CopyMD);
    STDest->setAlignment(DL.getABITypeAlignment(ElemTy));
  }
}
#endif

=======
>>>>>>> 7d65b669
/// Return a constant boolean vector that has true elements in all positions
/// where the input constant data vector has an element with the sign bit set.
static Constant *getNegativeIsTrueBoolVec(ConstantDataVector *V) {
  SmallVector<Constant *, 32> BoolVec;
  IntegerType *BoolTy = Type::getInt1Ty(V->getContext());
  for (unsigned I = 0, E = V->getNumElements(); I != E; ++I) {
    Constant *Elt = V->getElementAsConstant(I);
    assert((isa<ConstantInt>(Elt) || isa<ConstantFP>(Elt)) &&
           "Unexpected constant data vector element type");
    bool Sign = V->getElementType()->isIntegerTy()
                    ? cast<ConstantInt>(Elt)->isNegative()
                    : cast<ConstantFP>(Elt)->isNegative();
    BoolVec.push_back(ConstantInt::get(BoolTy, Sign));
  }
  return ConstantVector::get(BoolVec);
}

Instruction *
InstCombiner::SimplifyElementAtomicMemCpy(ElementAtomicMemCpyInst *AMI) {
  // Try to unfold this intrinsic into sequence of explicit atomic loads and
  // stores.
  // First check that number of elements is compile time constant.
  auto *NumElementsCI = dyn_cast<ConstantInt>(AMI->getNumElements());
  if (!NumElementsCI)
    return nullptr;

  // Check that there are not too many elements.
  uint64_t NumElements = NumElementsCI->getZExtValue();
  if (NumElements >= UnfoldElementAtomicMemcpyMaxElements)
    return nullptr;

  // Don't unfold into illegal integers
  uint64_t ElementSizeInBytes = AMI->getElementSizeInBytes() * 8;
  if (!getDataLayout().isLegalInteger(ElementSizeInBytes))
    return nullptr;

  // Cast source and destination to the correct type. Intrinsic input arguments
  // are usually represented as i8*.
  // Often operands will be explicitly casted to i8* and we can just strip
  // those casts instead of inserting new ones. However it's easier to rely on
  // other InstCombine rules which will cover trivial cases anyway.
  Value *Src = AMI->getRawSource();
  Value *Dst = AMI->getRawDest();
  Type *ElementPointerType = Type::getIntNPtrTy(
      AMI->getContext(), ElementSizeInBytes, Src->getType()->getPointerAddressSpace());

  Value *SrcCasted = Builder->CreatePointerCast(Src, ElementPointerType,
                                                "memcpy_unfold.src_casted");
  Value *DstCasted = Builder->CreatePointerCast(Dst, ElementPointerType,
                                                "memcpy_unfold.dst_casted");

  for (uint64_t i = 0; i < NumElements; ++i) {
    // Get current element addresses
    ConstantInt *ElementIdxCI =
        ConstantInt::get(AMI->getContext(), APInt(64, i));
    Value *SrcElementAddr =
        Builder->CreateGEP(SrcCasted, ElementIdxCI, "memcpy_unfold.src_addr");
    Value *DstElementAddr =
        Builder->CreateGEP(DstCasted, ElementIdxCI, "memcpy_unfold.dst_addr");

    // Load from the source. Transfer alignment information and mark load as
    // unordered atomic.
    LoadInst *Load = Builder->CreateLoad(SrcElementAddr, "memcpy_unfold.val");
    Load->setOrdering(AtomicOrdering::Unordered);
    // We know alignment of the first element. It is also guaranteed by the
    // verifier that element size is less or equal than first element alignment
    // and both of this values are powers of two.
    // This means that all subsequent accesses are at least element size
    // aligned.
    // TODO: We can infer better alignment but there is no evidence that this
    // will matter.
    Load->setAlignment(i == 0 ? AMI->getSrcAlignment()
                              : AMI->getElementSizeInBytes());
    Load->setDebugLoc(AMI->getDebugLoc());

    // Store loaded value via unordered atomic store.
    StoreInst *Store = Builder->CreateStore(Load, DstElementAddr);
    Store->setOrdering(AtomicOrdering::Unordered);
    Store->setAlignment(i == 0 ? AMI->getDstAlignment()
                               : AMI->getElementSizeInBytes());
    Store->setDebugLoc(AMI->getDebugLoc());
  }

  // Set the number of elements of the copy to 0, it will be deleted on the
  // next iteration.
  AMI->setNumElements(Constant::getNullValue(NumElementsCI->getType()));
  return AMI;
}

Instruction *InstCombiner::SimplifyMemTransfer(MemIntrinsic *MI) {
  unsigned DstAlign = getKnownAlignment(MI->getArgOperand(0), DL, MI, &AC, &DT);
  unsigned SrcAlign = getKnownAlignment(MI->getArgOperand(1), DL, MI, &AC, &DT);
  unsigned MinAlign = std::min(DstAlign, SrcAlign);
  unsigned CopyAlign = MI->getAlignment();

  if (CopyAlign < MinAlign) {
    MI->setAlignment(ConstantInt::get(MI->getAlignmentType(), MinAlign, false));
    return MI;
  }

  // If MemCpyInst length is 1/2/4/8 bytes then replace memcpy with
  // load/store.
  ConstantInt *MemOpLength = dyn_cast<ConstantInt>(MI->getArgOperand(2));
  if (!MemOpLength) return nullptr;

  // Source and destination pointer types are always "i8*" for intrinsic.  See
  // if the size is something we can handle with a single primitive load/store.
  // A single load+store correctly handles overlapping memory in the memmove
  // case.
  uint64_t Size = MemOpLength->getLimitedValue();
  assert(Size && "0-sized memory transferring should be removed already.");

#if INTEL_CUSTOMIZATION
  // Translate the memcpy into structure members copies in certain
  // cases.
  if ((Size & (Size - 1)) == 0 && IsGoodStructMemcpy(MI)) {
    GenStructFieldsCopyFromMemcpy(MI);
    MI->setArgOperand(2, Constant::getNullValue(MemOpLength->getType()));
    return MI;
  }
#endif

  if (Size > 8 || (Size&(Size-1)))
    return nullptr;  // If not 1/2/4/8 bytes, exit.

  // Use an integer load+store unless we can find something better.
  unsigned SrcAddrSp =
    cast<PointerType>(MI->getArgOperand(1)->getType())->getAddressSpace();
  unsigned DstAddrSp =
    cast<PointerType>(MI->getArgOperand(0)->getType())->getAddressSpace();

  IntegerType* IntType = IntegerType::get(MI->getContext(), Size<<3);
  Type *NewSrcPtrTy = PointerType::get(IntType, SrcAddrSp);
  Type *NewDstPtrTy = PointerType::get(IntType, DstAddrSp);

  // If the memcpy has metadata describing the members, see if we can get the
  // TBAA tag describing our copy.
  MDNode *CopyMD = nullptr;
  if (MDNode *M = MI->getMetadata(LLVMContext::MD_tbaa_struct)) {
    if (M->getNumOperands() == 3 && M->getOperand(0) &&
        mdconst::hasa<ConstantInt>(M->getOperand(0)) &&
        mdconst::extract<ConstantInt>(M->getOperand(0))->isNullValue() &&
        M->getOperand(1) &&
        mdconst::hasa<ConstantInt>(M->getOperand(1)) &&
        mdconst::extract<ConstantInt>(M->getOperand(1))->getValue() ==
        Size &&
        M->getOperand(2) && isa<MDNode>(M->getOperand(2)))
      CopyMD = cast<MDNode>(M->getOperand(2));
  }

  // If the memcpy/memmove provides better alignment info than we can
  // infer, use it.
  SrcAlign = std::max(SrcAlign, CopyAlign);
  DstAlign = std::max(DstAlign, CopyAlign);

  Value *Src = Builder->CreateBitCast(MI->getArgOperand(1), NewSrcPtrTy);
  Value *Dest = Builder->CreateBitCast(MI->getArgOperand(0), NewDstPtrTy);
  LoadInst *L = Builder->CreateLoad(Src, MI->isVolatile());
  L->setAlignment(SrcAlign);
  if (CopyMD)
    L->setMetadata(LLVMContext::MD_tbaa, CopyMD);
  MDNode *LoopMemParallelMD =
    MI->getMetadata(LLVMContext::MD_mem_parallel_loop_access);
  if (LoopMemParallelMD)
    L->setMetadata(LLVMContext::MD_mem_parallel_loop_access, LoopMemParallelMD);

  StoreInst *S = Builder->CreateStore(L, Dest, MI->isVolatile());
  S->setAlignment(DstAlign);
  if (CopyMD)
    S->setMetadata(LLVMContext::MD_tbaa, CopyMD);
  if (LoopMemParallelMD)
    S->setMetadata(LLVMContext::MD_mem_parallel_loop_access, LoopMemParallelMD);

  // Set the size of the copy to 0, it will be deleted on the next iteration.
  MI->setArgOperand(2, Constant::getNullValue(MemOpLength->getType()));
  return MI;
}

Instruction *InstCombiner::SimplifyMemSet(MemSetInst *MI) {
  unsigned Alignment = getKnownAlignment(MI->getDest(), DL, MI, &AC, &DT);
  if (MI->getAlignment() < Alignment) {
    MI->setAlignment(ConstantInt::get(MI->getAlignmentType(),
                                             Alignment, false));
    return MI;
  }

  // Extract the length and alignment and fill if they are constant.
  ConstantInt *LenC = dyn_cast<ConstantInt>(MI->getLength());
  ConstantInt *FillC = dyn_cast<ConstantInt>(MI->getValue());
  if (!LenC || !FillC || !FillC->getType()->isIntegerTy(8))
    return nullptr;
  uint64_t Len = LenC->getLimitedValue();
  Alignment = MI->getAlignment();
  assert(Len && "0-sized memory setting should be removed already.");

  // memset(s,c,n) -> store s, c (for n=1,2,4,8)
  if (Len <= 8 && isPowerOf2_32((uint32_t)Len)) {
    Type *ITy = IntegerType::get(MI->getContext(), Len*8);  // n=1 -> i8.

    Value *Dest = MI->getDest();
    unsigned DstAddrSp = cast<PointerType>(Dest->getType())->getAddressSpace();
    Type *NewDstPtrTy = PointerType::get(ITy, DstAddrSp);
    Dest = Builder->CreateBitCast(Dest, NewDstPtrTy);

    // Alignment 0 is identity for alignment 1 for memset, but not store.
    if (Alignment == 0) Alignment = 1;

    // Extract the fill value and store.
    uint64_t Fill = FillC->getZExtValue()*0x0101010101010101ULL;
    StoreInst *S = Builder->CreateStore(ConstantInt::get(ITy, Fill), Dest,
                                        MI->isVolatile());
    S->setAlignment(Alignment);

    // Set the size of the copy to 0, it will be deleted on the next iteration.
    MI->setLength(Constant::getNullValue(LenC->getType()));
    return MI;
  }

  return nullptr;
}

static Value *simplifyX86immShift(const IntrinsicInst &II,
                                  InstCombiner::BuilderTy &Builder) {
  bool LogicalShift = false;
  bool ShiftLeft = false;

  switch (II.getIntrinsicID()) {
  default: llvm_unreachable("Unexpected intrinsic!");
  case Intrinsic::x86_sse2_psra_d:
  case Intrinsic::x86_sse2_psra_w:
  case Intrinsic::x86_sse2_psrai_d:
  case Intrinsic::x86_sse2_psrai_w:
  case Intrinsic::x86_avx2_psra_d:
  case Intrinsic::x86_avx2_psra_w:
  case Intrinsic::x86_avx2_psrai_d:
  case Intrinsic::x86_avx2_psrai_w:
  case Intrinsic::x86_avx512_psra_q_128:
  case Intrinsic::x86_avx512_psrai_q_128:
  case Intrinsic::x86_avx512_psra_q_256:
  case Intrinsic::x86_avx512_psrai_q_256:
  case Intrinsic::x86_avx512_psra_d_512:
  case Intrinsic::x86_avx512_psra_q_512:
  case Intrinsic::x86_avx512_psra_w_512:
  case Intrinsic::x86_avx512_psrai_d_512:
  case Intrinsic::x86_avx512_psrai_q_512:
  case Intrinsic::x86_avx512_psrai_w_512:
    LogicalShift = false; ShiftLeft = false;
    break;
  case Intrinsic::x86_sse2_psrl_d:
  case Intrinsic::x86_sse2_psrl_q:
  case Intrinsic::x86_sse2_psrl_w:
  case Intrinsic::x86_sse2_psrli_d:
  case Intrinsic::x86_sse2_psrli_q:
  case Intrinsic::x86_sse2_psrli_w:
  case Intrinsic::x86_avx2_psrl_d:
  case Intrinsic::x86_avx2_psrl_q:
  case Intrinsic::x86_avx2_psrl_w:
  case Intrinsic::x86_avx2_psrli_d:
  case Intrinsic::x86_avx2_psrli_q:
  case Intrinsic::x86_avx2_psrli_w:
  case Intrinsic::x86_avx512_psrl_d_512:
  case Intrinsic::x86_avx512_psrl_q_512:
  case Intrinsic::x86_avx512_psrl_w_512:
  case Intrinsic::x86_avx512_psrli_d_512:
  case Intrinsic::x86_avx512_psrli_q_512:
  case Intrinsic::x86_avx512_psrli_w_512:
    LogicalShift = true; ShiftLeft = false;
    break;
  case Intrinsic::x86_sse2_psll_d:
  case Intrinsic::x86_sse2_psll_q:
  case Intrinsic::x86_sse2_psll_w:
  case Intrinsic::x86_sse2_pslli_d:
  case Intrinsic::x86_sse2_pslli_q:
  case Intrinsic::x86_sse2_pslli_w:
  case Intrinsic::x86_avx2_psll_d:
  case Intrinsic::x86_avx2_psll_q:
  case Intrinsic::x86_avx2_psll_w:
  case Intrinsic::x86_avx2_pslli_d:
  case Intrinsic::x86_avx2_pslli_q:
  case Intrinsic::x86_avx2_pslli_w:
  case Intrinsic::x86_avx512_psll_d_512:
  case Intrinsic::x86_avx512_psll_q_512:
  case Intrinsic::x86_avx512_psll_w_512:
  case Intrinsic::x86_avx512_pslli_d_512:
  case Intrinsic::x86_avx512_pslli_q_512:
  case Intrinsic::x86_avx512_pslli_w_512:
    LogicalShift = true; ShiftLeft = true;
    break;
  }
  assert((LogicalShift || !ShiftLeft) && "Only logical shifts can shift left");

  // Simplify if count is constant.
  auto Arg1 = II.getArgOperand(1);
  auto CAZ = dyn_cast<ConstantAggregateZero>(Arg1);
  auto CDV = dyn_cast<ConstantDataVector>(Arg1);
  auto CInt = dyn_cast<ConstantInt>(Arg1);
  if (!CAZ && !CDV && !CInt)
    return nullptr;

  APInt Count(64, 0);
  if (CDV) {
    // SSE2/AVX2 uses all the first 64-bits of the 128-bit vector
    // operand to compute the shift amount.
    auto VT = cast<VectorType>(CDV->getType());
    unsigned BitWidth = VT->getElementType()->getPrimitiveSizeInBits();
    assert((64 % BitWidth) == 0 && "Unexpected packed shift size");
    unsigned NumSubElts = 64 / BitWidth;

    // Concatenate the sub-elements to create the 64-bit value.
    for (unsigned i = 0; i != NumSubElts; ++i) {
      unsigned SubEltIdx = (NumSubElts - 1) - i;
      auto SubElt = cast<ConstantInt>(CDV->getElementAsConstant(SubEltIdx));
      Count = Count.shl(BitWidth);
      Count |= SubElt->getValue().zextOrTrunc(64);
    }
  }
  else if (CInt)
    Count = CInt->getValue();

  auto Vec = II.getArgOperand(0);
  auto VT = cast<VectorType>(Vec->getType());
  auto SVT = VT->getElementType();
  unsigned VWidth = VT->getNumElements();
  unsigned BitWidth = SVT->getPrimitiveSizeInBits();

  // If shift-by-zero then just return the original value.
  if (Count == 0)
    return Vec;

  // Handle cases when Shift >= BitWidth.
  if (Count.uge(BitWidth)) {
    // If LogicalShift - just return zero.
    if (LogicalShift)
      return ConstantAggregateZero::get(VT);

    // If ArithmeticShift - clamp Shift to (BitWidth - 1).
    Count = APInt(64, BitWidth - 1);
  }

  // Get a constant vector of the same type as the first operand.
  auto ShiftAmt = ConstantInt::get(SVT, Count.zextOrTrunc(BitWidth));
  auto ShiftVec = Builder.CreateVectorSplat(VWidth, ShiftAmt);

  if (ShiftLeft)
    return Builder.CreateShl(Vec, ShiftVec);

  if (LogicalShift)
    return Builder.CreateLShr(Vec, ShiftVec);

  return Builder.CreateAShr(Vec, ShiftVec);
}

// Attempt to simplify AVX2 per-element shift intrinsics to a generic IR shift.
// Unlike the generic IR shifts, the intrinsics have defined behaviour for out
// of range shift amounts (logical - set to zero, arithmetic - splat sign bit).
static Value *simplifyX86varShift(const IntrinsicInst &II,
                                  InstCombiner::BuilderTy &Builder) {
  bool LogicalShift = false;
  bool ShiftLeft = false;

  switch (II.getIntrinsicID()) {
  default: llvm_unreachable("Unexpected intrinsic!");
  case Intrinsic::x86_avx2_psrav_d:
  case Intrinsic::x86_avx2_psrav_d_256:
  case Intrinsic::x86_avx512_psrav_q_128:
  case Intrinsic::x86_avx512_psrav_q_256:
  case Intrinsic::x86_avx512_psrav_d_512:
  case Intrinsic::x86_avx512_psrav_q_512:
  case Intrinsic::x86_avx512_psrav_w_128:
  case Intrinsic::x86_avx512_psrav_w_256:
  case Intrinsic::x86_avx512_psrav_w_512:
    LogicalShift = false;
    ShiftLeft = false;
    break;
  case Intrinsic::x86_avx2_psrlv_d:
  case Intrinsic::x86_avx2_psrlv_d_256:
  case Intrinsic::x86_avx2_psrlv_q:
  case Intrinsic::x86_avx2_psrlv_q_256:
  case Intrinsic::x86_avx512_psrlv_d_512:
  case Intrinsic::x86_avx512_psrlv_q_512:
  case Intrinsic::x86_avx512_psrlv_w_128:
  case Intrinsic::x86_avx512_psrlv_w_256:
  case Intrinsic::x86_avx512_psrlv_w_512:
    LogicalShift = true;
    ShiftLeft = false;
    break;
  case Intrinsic::x86_avx2_psllv_d:
  case Intrinsic::x86_avx2_psllv_d_256:
  case Intrinsic::x86_avx2_psllv_q:
  case Intrinsic::x86_avx2_psllv_q_256:
  case Intrinsic::x86_avx512_psllv_d_512:
  case Intrinsic::x86_avx512_psllv_q_512:
  case Intrinsic::x86_avx512_psllv_w_128:
  case Intrinsic::x86_avx512_psllv_w_256:
  case Intrinsic::x86_avx512_psllv_w_512:
    LogicalShift = true;
    ShiftLeft = true;
    break;
  }
  assert((LogicalShift || !ShiftLeft) && "Only logical shifts can shift left");

  // Simplify if all shift amounts are constant/undef.
  auto *CShift = dyn_cast<Constant>(II.getArgOperand(1));
  if (!CShift)
    return nullptr;

  auto Vec = II.getArgOperand(0);
  auto VT = cast<VectorType>(II.getType());
  auto SVT = VT->getVectorElementType();
  int NumElts = VT->getNumElements();
  int BitWidth = SVT->getIntegerBitWidth();

  // Collect each element's shift amount.
  // We also collect special cases: UNDEF = -1, OUT-OF-RANGE = BitWidth.
  bool AnyOutOfRange = false;
  SmallVector<int, 8> ShiftAmts;
  for (int I = 0; I < NumElts; ++I) {
    auto *CElt = CShift->getAggregateElement(I);
    if (CElt && isa<UndefValue>(CElt)) {
      ShiftAmts.push_back(-1);
      continue;
    }

    auto *COp = dyn_cast_or_null<ConstantInt>(CElt);
    if (!COp)
      return nullptr;

    // Handle out of range shifts.
    // If LogicalShift - set to BitWidth (special case).
    // If ArithmeticShift - set to (BitWidth - 1) (sign splat).
    APInt ShiftVal = COp->getValue();
    if (ShiftVal.uge(BitWidth)) {
      AnyOutOfRange = LogicalShift;
      ShiftAmts.push_back(LogicalShift ? BitWidth : BitWidth - 1);
      continue;
    }

    ShiftAmts.push_back((int)ShiftVal.getZExtValue());
  }

  // If all elements out of range or UNDEF, return vector of zeros/undefs.
  // ArithmeticShift should only hit this if they are all UNDEF.
  auto OutOfRange = [&](int Idx) { return (Idx < 0) || (BitWidth <= Idx); };
  if (all_of(ShiftAmts, OutOfRange)) {
    SmallVector<Constant *, 8> ConstantVec;
    for (int Idx : ShiftAmts) {
      if (Idx < 0) {
        ConstantVec.push_back(UndefValue::get(SVT));
      } else {
        assert(LogicalShift && "Logical shift expected");
        ConstantVec.push_back(ConstantInt::getNullValue(SVT));
      }
    }
    return ConstantVector::get(ConstantVec);
  }

  // We can't handle only some out of range values with generic logical shifts.
  if (AnyOutOfRange)
    return nullptr;

  // Build the shift amount constant vector.
  SmallVector<Constant *, 8> ShiftVecAmts;
  for (int Idx : ShiftAmts) {
    if (Idx < 0)
      ShiftVecAmts.push_back(UndefValue::get(SVT));
    else
      ShiftVecAmts.push_back(ConstantInt::get(SVT, Idx));
  }
  auto ShiftVec = ConstantVector::get(ShiftVecAmts);

  if (ShiftLeft)
    return Builder.CreateShl(Vec, ShiftVec);

  if (LogicalShift)
    return Builder.CreateLShr(Vec, ShiftVec);

  return Builder.CreateAShr(Vec, ShiftVec);
}

static Value *simplifyX86muldq(const IntrinsicInst &II,
                               InstCombiner::BuilderTy &Builder) {
  Value *Arg0 = II.getArgOperand(0);
  Value *Arg1 = II.getArgOperand(1);
  Type *ResTy = II.getType();
  assert(Arg0->getType()->getScalarSizeInBits() == 32 &&
         Arg1->getType()->getScalarSizeInBits() == 32 &&
         ResTy->getScalarSizeInBits() == 64 && "Unexpected muldq/muludq types");

  // muldq/muludq(undef, undef) -> zero (matches generic mul behavior)
  if (isa<UndefValue>(Arg0) || isa<UndefValue>(Arg1))
    return ConstantAggregateZero::get(ResTy);

  // Constant folding.
  // PMULDQ  = (mul(vXi64 sext(shuffle<0,2,..>(Arg0)),
  //                vXi64 sext(shuffle<0,2,..>(Arg1))))
  // PMULUDQ = (mul(vXi64 zext(shuffle<0,2,..>(Arg0)),
  //                vXi64 zext(shuffle<0,2,..>(Arg1))))
  if (!isa<Constant>(Arg0) || !isa<Constant>(Arg1))
    return nullptr;

  unsigned NumElts = ResTy->getVectorNumElements();
  assert(Arg0->getType()->getVectorNumElements() == (2 * NumElts) &&
         Arg1->getType()->getVectorNumElements() == (2 * NumElts) &&
         "Unexpected muldq/muludq types");

  unsigned IntrinsicID = II.getIntrinsicID();
  bool IsSigned = (Intrinsic::x86_sse41_pmuldq == IntrinsicID ||
                   Intrinsic::x86_avx2_pmul_dq == IntrinsicID ||
                   Intrinsic::x86_avx512_pmul_dq_512 == IntrinsicID);

  SmallVector<unsigned, 16> ShuffleMask;
  for (unsigned i = 0; i != NumElts; ++i)
    ShuffleMask.push_back(i * 2);

  auto *LHS = Builder.CreateShuffleVector(Arg0, Arg0, ShuffleMask);
  auto *RHS = Builder.CreateShuffleVector(Arg1, Arg1, ShuffleMask);

  if (IsSigned) {
    LHS = Builder.CreateSExt(LHS, ResTy);
    RHS = Builder.CreateSExt(RHS, ResTy);
  } else {
    LHS = Builder.CreateZExt(LHS, ResTy);
    RHS = Builder.CreateZExt(RHS, ResTy);
  }

  return Builder.CreateMul(LHS, RHS);
}

static Value *simplifyX86pack(IntrinsicInst &II, InstCombiner &IC,
                              InstCombiner::BuilderTy &Builder, bool IsSigned) {
  Value *Arg0 = II.getArgOperand(0);
  Value *Arg1 = II.getArgOperand(1);
  Type *ResTy = II.getType();

  // Fast all undef handling.
  if (isa<UndefValue>(Arg0) && isa<UndefValue>(Arg1))
    return UndefValue::get(ResTy);

  Type *ArgTy = Arg0->getType();
  unsigned NumLanes = ResTy->getPrimitiveSizeInBits() / 128;
  unsigned NumDstElts = ResTy->getVectorNumElements();
  unsigned NumSrcElts = ArgTy->getVectorNumElements();
  assert(NumDstElts == (2 * NumSrcElts) && "Unexpected packing types");

  unsigned NumDstEltsPerLane = NumDstElts / NumLanes;
  unsigned NumSrcEltsPerLane = NumSrcElts / NumLanes;
  unsigned DstScalarSizeInBits = ResTy->getScalarSizeInBits();
  assert(ArgTy->getScalarSizeInBits() == (2 * DstScalarSizeInBits) &&
         "Unexpected packing types");

  // Constant folding.
  auto *Cst0 = dyn_cast<Constant>(Arg0);
  auto *Cst1 = dyn_cast<Constant>(Arg1);
  if (!Cst0 || !Cst1)
    return nullptr;

  SmallVector<Constant *, 32> Vals;
  for (unsigned Lane = 0; Lane != NumLanes; ++Lane) {
    for (unsigned Elt = 0; Elt != NumDstEltsPerLane; ++Elt) {
      unsigned SrcIdx = Lane * NumSrcEltsPerLane + Elt % NumSrcEltsPerLane;
      auto *Cst = (Elt >= NumSrcEltsPerLane) ? Cst1 : Cst0;
      auto *COp = Cst->getAggregateElement(SrcIdx);
      if (COp && isa<UndefValue>(COp)) {
        Vals.push_back(UndefValue::get(ResTy->getScalarType()));
        continue;
      }

      auto *CInt = dyn_cast_or_null<ConstantInt>(COp);
      if (!CInt)
        return nullptr;

      APInt Val = CInt->getValue();
      assert(Val.getBitWidth() == ArgTy->getScalarSizeInBits() &&
             "Unexpected constant bitwidth");

      if (IsSigned) {
        // PACKSS: Truncate signed value with signed saturation.
        // Source values less than dst minint are saturated to minint.
        // Source values greater than dst maxint are saturated to maxint.
        if (Val.isSignedIntN(DstScalarSizeInBits))
          Val = Val.trunc(DstScalarSizeInBits);
        else if (Val.isNegative())
          Val = APInt::getSignedMinValue(DstScalarSizeInBits);
        else
          Val = APInt::getSignedMaxValue(DstScalarSizeInBits);
      } else {
        // PACKUS: Truncate signed value with unsigned saturation.
        // Source values less than zero are saturated to zero.
        // Source values greater than dst maxuint are saturated to maxuint.
        if (Val.isIntN(DstScalarSizeInBits))
          Val = Val.trunc(DstScalarSizeInBits);
        else if (Val.isNegative())
          Val = APInt::getNullValue(DstScalarSizeInBits);
        else
          Val = APInt::getAllOnesValue(DstScalarSizeInBits);
      }

      Vals.push_back(ConstantInt::get(ResTy->getScalarType(), Val));
    }
  }

  return ConstantVector::get(Vals);
}

static Value *simplifyX86movmsk(const IntrinsicInst &II,
                                InstCombiner::BuilderTy &Builder) {
  Value *Arg = II.getArgOperand(0);
  Type *ResTy = II.getType();
  Type *ArgTy = Arg->getType();

  // movmsk(undef) -> zero as we must ensure the upper bits are zero.
  if (isa<UndefValue>(Arg))
    return Constant::getNullValue(ResTy);

  // We can't easily peek through x86_mmx types.
  if (!ArgTy->isVectorTy())
    return nullptr;

  auto *C = dyn_cast<Constant>(Arg);
  if (!C)
    return nullptr;

  // Extract signbits of the vector input and pack into integer result.
  APInt Result(ResTy->getPrimitiveSizeInBits(), 0);
  for (unsigned I = 0, E = ArgTy->getVectorNumElements(); I != E; ++I) {
    auto *COp = C->getAggregateElement(I);
    if (!COp)
      return nullptr;
    if (isa<UndefValue>(COp))
      continue;

    auto *CInt = dyn_cast<ConstantInt>(COp);
    auto *CFp = dyn_cast<ConstantFP>(COp);
    if (!CInt && !CFp)
      return nullptr;

    if ((CInt && CInt->isNegative()) || (CFp && CFp->isNegative()))
      Result.setBit(I);
  }

  return Constant::getIntegerValue(ResTy, Result);
}

static Value *simplifyX86insertps(const IntrinsicInst &II,
                                  InstCombiner::BuilderTy &Builder) {
  auto *CInt = dyn_cast<ConstantInt>(II.getArgOperand(2));
  if (!CInt)
    return nullptr;

  VectorType *VecTy = cast<VectorType>(II.getType());
  assert(VecTy->getNumElements() == 4 && "insertps with wrong vector type");

  // The immediate permute control byte looks like this:
  //    [3:0] - zero mask for each 32-bit lane
  //    [5:4] - select one 32-bit destination lane
  //    [7:6] - select one 32-bit source lane

  uint8_t Imm = CInt->getZExtValue();
  uint8_t ZMask = Imm & 0xf;
  uint8_t DestLane = (Imm >> 4) & 0x3;
  uint8_t SourceLane = (Imm >> 6) & 0x3;

  ConstantAggregateZero *ZeroVector = ConstantAggregateZero::get(VecTy);

  // If all zero mask bits are set, this was just a weird way to
  // generate a zero vector.
  if (ZMask == 0xf)
    return ZeroVector;

  // Initialize by passing all of the first source bits through.
  uint32_t ShuffleMask[4] = { 0, 1, 2, 3 };

  // We may replace the second operand with the zero vector.
  Value *V1 = II.getArgOperand(1);

  if (ZMask) {
    // If the zero mask is being used with a single input or the zero mask
    // overrides the destination lane, this is a shuffle with the zero vector.
    if ((II.getArgOperand(0) == II.getArgOperand(1)) ||
        (ZMask & (1 << DestLane))) {
      V1 = ZeroVector;
      // We may still move 32-bits of the first source vector from one lane
      // to another.
      ShuffleMask[DestLane] = SourceLane;
      // The zero mask may override the previous insert operation.
      for (unsigned i = 0; i < 4; ++i)
        if ((ZMask >> i) & 0x1)
          ShuffleMask[i] = i + 4;
    } else {
      // TODO: Model this case as 2 shuffles or a 'logical and' plus shuffle?
      return nullptr;
    }
  } else {
    // Replace the selected destination lane with the selected source lane.
    ShuffleMask[DestLane] = SourceLane + 4;
  }

  return Builder.CreateShuffleVector(II.getArgOperand(0), V1, ShuffleMask);
}

/// Attempt to simplify SSE4A EXTRQ/EXTRQI instructions using constant folding
/// or conversion to a shuffle vector.
static Value *simplifyX86extrq(IntrinsicInst &II, Value *Op0,
                               ConstantInt *CILength, ConstantInt *CIIndex,
                               InstCombiner::BuilderTy &Builder) {
  auto LowConstantHighUndef = [&](uint64_t Val) {
    Type *IntTy64 = Type::getInt64Ty(II.getContext());
    Constant *Args[] = {ConstantInt::get(IntTy64, Val),
                        UndefValue::get(IntTy64)};
    return ConstantVector::get(Args);
  };

  // See if we're dealing with constant values.
  Constant *C0 = dyn_cast<Constant>(Op0);
  ConstantInt *CI0 =
      C0 ? dyn_cast_or_null<ConstantInt>(C0->getAggregateElement((unsigned)0))
         : nullptr;

  // Attempt to constant fold.
  if (CILength && CIIndex) {
    // From AMD documentation: "The bit index and field length are each six
    // bits in length other bits of the field are ignored."
    APInt APIndex = CIIndex->getValue().zextOrTrunc(6);
    APInt APLength = CILength->getValue().zextOrTrunc(6);

    unsigned Index = APIndex.getZExtValue();

    // From AMD documentation: "a value of zero in the field length is
    // defined as length of 64".
    unsigned Length = APLength == 0 ? 64 : APLength.getZExtValue();

    // From AMD documentation: "If the sum of the bit index + length field
    // is greater than 64, the results are undefined".
    unsigned End = Index + Length;

    // Note that both field index and field length are 8-bit quantities.
    // Since variables 'Index' and 'Length' are unsigned values
    // obtained from zero-extending field index and field length
    // respectively, their sum should never wrap around.
    if (End > 64)
      return UndefValue::get(II.getType());

    // If we are inserting whole bytes, we can convert this to a shuffle.
    // Lowering can recognize EXTRQI shuffle masks.
    if ((Length % 8) == 0 && (Index % 8) == 0) {
      // Convert bit indices to byte indices.
      Length /= 8;
      Index /= 8;

      Type *IntTy8 = Type::getInt8Ty(II.getContext());
      Type *IntTy32 = Type::getInt32Ty(II.getContext());
      VectorType *ShufTy = VectorType::get(IntTy8, 16);

      SmallVector<Constant *, 16> ShuffleMask;
      for (int i = 0; i != (int)Length; ++i)
        ShuffleMask.push_back(
            Constant::getIntegerValue(IntTy32, APInt(32, i + Index)));
      for (int i = Length; i != 8; ++i)
        ShuffleMask.push_back(
            Constant::getIntegerValue(IntTy32, APInt(32, i + 16)));
      for (int i = 8; i != 16; ++i)
        ShuffleMask.push_back(UndefValue::get(IntTy32));

      Value *SV = Builder.CreateShuffleVector(
          Builder.CreateBitCast(Op0, ShufTy),
          ConstantAggregateZero::get(ShufTy), ConstantVector::get(ShuffleMask));
      return Builder.CreateBitCast(SV, II.getType());
    }

    // Constant Fold - shift Index'th bit to lowest position and mask off
    // Length bits.
    if (CI0) {
      APInt Elt = CI0->getValue();
      Elt.lshrInPlace(Index);
      Elt = Elt.zextOrTrunc(Length);
      return LowConstantHighUndef(Elt.getZExtValue());
    }

    // If we were an EXTRQ call, we'll save registers if we convert to EXTRQI.
    if (II.getIntrinsicID() == Intrinsic::x86_sse4a_extrq) {
      Value *Args[] = {Op0, CILength, CIIndex};
      Module *M = II.getModule();
      Value *F = Intrinsic::getDeclaration(M, Intrinsic::x86_sse4a_extrqi);
      return Builder.CreateCall(F, Args);
    }
  }

  // Constant Fold - extraction from zero is always {zero, undef}.
  if (CI0 && CI0->equalsInt(0))
    return LowConstantHighUndef(0);

  return nullptr;
}

/// Attempt to simplify SSE4A INSERTQ/INSERTQI instructions using constant
/// folding or conversion to a shuffle vector.
static Value *simplifyX86insertq(IntrinsicInst &II, Value *Op0, Value *Op1,
                                 APInt APLength, APInt APIndex,
                                 InstCombiner::BuilderTy &Builder) {
  // From AMD documentation: "The bit index and field length are each six bits
  // in length other bits of the field are ignored."
  APIndex = APIndex.zextOrTrunc(6);
  APLength = APLength.zextOrTrunc(6);

  // Attempt to constant fold.
  unsigned Index = APIndex.getZExtValue();

  // From AMD documentation: "a value of zero in the field length is
  // defined as length of 64".
  unsigned Length = APLength == 0 ? 64 : APLength.getZExtValue();

  // From AMD documentation: "If the sum of the bit index + length field
  // is greater than 64, the results are undefined".
  unsigned End = Index + Length;

  // Note that both field index and field length are 8-bit quantities.
  // Since variables 'Index' and 'Length' are unsigned values
  // obtained from zero-extending field index and field length
  // respectively, their sum should never wrap around.
  if (End > 64)
    return UndefValue::get(II.getType());

  // If we are inserting whole bytes, we can convert this to a shuffle.
  // Lowering can recognize INSERTQI shuffle masks.
  if ((Length % 8) == 0 && (Index % 8) == 0) {
    // Convert bit indices to byte indices.
    Length /= 8;
    Index /= 8;

    Type *IntTy8 = Type::getInt8Ty(II.getContext());
    Type *IntTy32 = Type::getInt32Ty(II.getContext());
    VectorType *ShufTy = VectorType::get(IntTy8, 16);

    SmallVector<Constant *, 16> ShuffleMask;
    for (int i = 0; i != (int)Index; ++i)
      ShuffleMask.push_back(Constant::getIntegerValue(IntTy32, APInt(32, i)));
    for (int i = 0; i != (int)Length; ++i)
      ShuffleMask.push_back(
          Constant::getIntegerValue(IntTy32, APInt(32, i + 16)));
    for (int i = Index + Length; i != 8; ++i)
      ShuffleMask.push_back(Constant::getIntegerValue(IntTy32, APInt(32, i)));
    for (int i = 8; i != 16; ++i)
      ShuffleMask.push_back(UndefValue::get(IntTy32));

    Value *SV = Builder.CreateShuffleVector(Builder.CreateBitCast(Op0, ShufTy),
                                            Builder.CreateBitCast(Op1, ShufTy),
                                            ConstantVector::get(ShuffleMask));
    return Builder.CreateBitCast(SV, II.getType());
  }

  // See if we're dealing with constant values.
  Constant *C0 = dyn_cast<Constant>(Op0);
  Constant *C1 = dyn_cast<Constant>(Op1);
  ConstantInt *CI00 =
      C0 ? dyn_cast_or_null<ConstantInt>(C0->getAggregateElement((unsigned)0))
         : nullptr;
  ConstantInt *CI10 =
      C1 ? dyn_cast_or_null<ConstantInt>(C1->getAggregateElement((unsigned)0))
         : nullptr;

  // Constant Fold - insert bottom Length bits starting at the Index'th bit.
  if (CI00 && CI10) {
    APInt V00 = CI00->getValue();
    APInt V10 = CI10->getValue();
    APInt Mask = APInt::getLowBitsSet(64, Length).shl(Index);
    V00 = V00 & ~Mask;
    V10 = V10.zextOrTrunc(Length).zextOrTrunc(64).shl(Index);
    APInt Val = V00 | V10;
    Type *IntTy64 = Type::getInt64Ty(II.getContext());
    Constant *Args[] = {ConstantInt::get(IntTy64, Val.getZExtValue()),
                        UndefValue::get(IntTy64)};
    return ConstantVector::get(Args);
  }

  // If we were an INSERTQ call, we'll save demanded elements if we convert to
  // INSERTQI.
  if (II.getIntrinsicID() == Intrinsic::x86_sse4a_insertq) {
    Type *IntTy8 = Type::getInt8Ty(II.getContext());
    Constant *CILength = ConstantInt::get(IntTy8, Length, false);
    Constant *CIIndex = ConstantInt::get(IntTy8, Index, false);

    Value *Args[] = {Op0, Op1, CILength, CIIndex};
    Module *M = II.getModule();
    Value *F = Intrinsic::getDeclaration(M, Intrinsic::x86_sse4a_insertqi);
    return Builder.CreateCall(F, Args);
  }

  return nullptr;
}

/// Attempt to convert pshufb* to shufflevector if the mask is constant.
static Value *simplifyX86pshufb(const IntrinsicInst &II,
                                InstCombiner::BuilderTy &Builder) {
  Constant *V = dyn_cast<Constant>(II.getArgOperand(1));
  if (!V)
    return nullptr;

  auto *VecTy = cast<VectorType>(II.getType());
  auto *MaskEltTy = Type::getInt32Ty(II.getContext());
  unsigned NumElts = VecTy->getNumElements();
  assert((NumElts == 16 || NumElts == 32 || NumElts == 64) &&
         "Unexpected number of elements in shuffle mask!");

  // Construct a shuffle mask from constant integers or UNDEFs.
  Constant *Indexes[64] = {nullptr};

  // Each byte in the shuffle control mask forms an index to permute the
  // corresponding byte in the destination operand.
  for (unsigned I = 0; I < NumElts; ++I) {
    Constant *COp = V->getAggregateElement(I);
    if (!COp || (!isa<UndefValue>(COp) && !isa<ConstantInt>(COp)))
      return nullptr;

    if (isa<UndefValue>(COp)) {
      Indexes[I] = UndefValue::get(MaskEltTy);
      continue;
    }

    int8_t Index = cast<ConstantInt>(COp)->getValue().getZExtValue();

    // If the most significant bit (bit[7]) of each byte of the shuffle
    // control mask is set, then zero is written in the result byte.
    // The zero vector is in the right-hand side of the resulting
    // shufflevector.

    // The value of each index for the high 128-bit lane is the least
    // significant 4 bits of the respective shuffle control byte.
    Index = ((Index < 0) ? NumElts : Index & 0x0F) + (I & 0xF0);
    Indexes[I] = ConstantInt::get(MaskEltTy, Index);
  }

  auto ShuffleMask = ConstantVector::get(makeArrayRef(Indexes, NumElts));
  auto V1 = II.getArgOperand(0);
  auto V2 = Constant::getNullValue(VecTy);
  return Builder.CreateShuffleVector(V1, V2, ShuffleMask);
}

/// Attempt to convert vpermilvar* to shufflevector if the mask is constant.
static Value *simplifyX86vpermilvar(const IntrinsicInst &II,
                                    InstCombiner::BuilderTy &Builder) {
  Constant *V = dyn_cast<Constant>(II.getArgOperand(1));
  if (!V)
    return nullptr;

  auto *VecTy = cast<VectorType>(II.getType());
  auto *MaskEltTy = Type::getInt32Ty(II.getContext());
  unsigned NumElts = VecTy->getVectorNumElements();
  bool IsPD = VecTy->getScalarType()->isDoubleTy();
  unsigned NumLaneElts = IsPD ? 2 : 4;
  assert(NumElts == 16 || NumElts == 8 || NumElts == 4 || NumElts == 2);

  // Construct a shuffle mask from constant integers or UNDEFs.
  Constant *Indexes[16] = {nullptr};

  // The intrinsics only read one or two bits, clear the rest.
  for (unsigned I = 0; I < NumElts; ++I) {
    Constant *COp = V->getAggregateElement(I);
    if (!COp || (!isa<UndefValue>(COp) && !isa<ConstantInt>(COp)))
      return nullptr;

    if (isa<UndefValue>(COp)) {
      Indexes[I] = UndefValue::get(MaskEltTy);
      continue;
    }

    APInt Index = cast<ConstantInt>(COp)->getValue();
    Index = Index.zextOrTrunc(32).getLoBits(2);

    // The PD variants uses bit 1 to select per-lane element index, so
    // shift down to convert to generic shuffle mask index.
    if (IsPD)
      Index.lshrInPlace(1);

    // The _256 variants are a bit trickier since the mask bits always index
    // into the corresponding 128 half. In order to convert to a generic
    // shuffle, we have to make that explicit.
    Index += APInt(32, (I / NumLaneElts) * NumLaneElts);

    Indexes[I] = ConstantInt::get(MaskEltTy, Index);
  }

  auto ShuffleMask = ConstantVector::get(makeArrayRef(Indexes, NumElts));
  auto V1 = II.getArgOperand(0);
  auto V2 = UndefValue::get(V1->getType());
  return Builder.CreateShuffleVector(V1, V2, ShuffleMask);
}

/// Attempt to convert vpermd/vpermps to shufflevector if the mask is constant.
static Value *simplifyX86vpermv(const IntrinsicInst &II,
                                InstCombiner::BuilderTy &Builder) {
  auto *V = dyn_cast<Constant>(II.getArgOperand(1));
  if (!V)
    return nullptr;

  auto *VecTy = cast<VectorType>(II.getType());
  auto *MaskEltTy = Type::getInt32Ty(II.getContext());
  unsigned Size = VecTy->getNumElements();
  assert((Size == 4 || Size == 8 || Size == 16 || Size == 32 || Size == 64) &&
         "Unexpected shuffle mask size");

  // Construct a shuffle mask from constant integers or UNDEFs.
  Constant *Indexes[64] = {nullptr};

  for (unsigned I = 0; I < Size; ++I) {
    Constant *COp = V->getAggregateElement(I);
    if (!COp || (!isa<UndefValue>(COp) && !isa<ConstantInt>(COp)))
      return nullptr;

    if (isa<UndefValue>(COp)) {
      Indexes[I] = UndefValue::get(MaskEltTy);
      continue;
    }

    uint32_t Index = cast<ConstantInt>(COp)->getZExtValue();
    Index &= Size - 1;
    Indexes[I] = ConstantInt::get(MaskEltTy, Index);
  }

  auto ShuffleMask = ConstantVector::get(makeArrayRef(Indexes, Size));
  auto V1 = II.getArgOperand(0);
  auto V2 = UndefValue::get(VecTy);
  return Builder.CreateShuffleVector(V1, V2, ShuffleMask);
}

/// The shuffle mask for a perm2*128 selects any two halves of two 256-bit
/// source vectors, unless a zero bit is set. If a zero bit is set,
/// then ignore that half of the mask and clear that half of the vector.
static Value *simplifyX86vperm2(const IntrinsicInst &II,
                                InstCombiner::BuilderTy &Builder) {
  auto *CInt = dyn_cast<ConstantInt>(II.getArgOperand(2));
  if (!CInt)
    return nullptr;

  VectorType *VecTy = cast<VectorType>(II.getType());
  ConstantAggregateZero *ZeroVector = ConstantAggregateZero::get(VecTy);

  // The immediate permute control byte looks like this:
  //    [1:0] - select 128 bits from sources for low half of destination
  //    [2]   - ignore
  //    [3]   - zero low half of destination
  //    [5:4] - select 128 bits from sources for high half of destination
  //    [6]   - ignore
  //    [7]   - zero high half of destination

  uint8_t Imm = CInt->getZExtValue();

  bool LowHalfZero = Imm & 0x08;
  bool HighHalfZero = Imm & 0x80;

  // If both zero mask bits are set, this was just a weird way to
  // generate a zero vector.
  if (LowHalfZero && HighHalfZero)
    return ZeroVector;

  // If 0 or 1 zero mask bits are set, this is a simple shuffle.
  unsigned NumElts = VecTy->getNumElements();
  unsigned HalfSize = NumElts / 2;
  SmallVector<uint32_t, 8> ShuffleMask(NumElts);

  // The high bit of the selection field chooses the 1st or 2nd operand.
  bool LowInputSelect = Imm & 0x02;
  bool HighInputSelect = Imm & 0x20;

  // The low bit of the selection field chooses the low or high half
  // of the selected operand.
  bool LowHalfSelect = Imm & 0x01;
  bool HighHalfSelect = Imm & 0x10;

  // Determine which operand(s) are actually in use for this instruction.
  Value *V0 = LowInputSelect ? II.getArgOperand(1) : II.getArgOperand(0);
  Value *V1 = HighInputSelect ? II.getArgOperand(1) : II.getArgOperand(0);

  // If needed, replace operands based on zero mask.
  V0 = LowHalfZero ? ZeroVector : V0;
  V1 = HighHalfZero ? ZeroVector : V1;

  // Permute low half of result.
  unsigned StartIndex = LowHalfSelect ? HalfSize : 0;
  for (unsigned i = 0; i < HalfSize; ++i)
    ShuffleMask[i] = StartIndex + i;

  // Permute high half of result.
  StartIndex = HighHalfSelect ? HalfSize : 0;
  StartIndex += NumElts;
  for (unsigned i = 0; i < HalfSize; ++i)
    ShuffleMask[i + HalfSize] = StartIndex + i;

  return Builder.CreateShuffleVector(V0, V1, ShuffleMask);
}

/// Decode XOP integer vector comparison intrinsics.
static Value *simplifyX86vpcom(const IntrinsicInst &II,
                               InstCombiner::BuilderTy &Builder,
                               bool IsSigned) {
  if (auto *CInt = dyn_cast<ConstantInt>(II.getArgOperand(2))) {
    uint64_t Imm = CInt->getZExtValue() & 0x7;
    VectorType *VecTy = cast<VectorType>(II.getType());
    CmpInst::Predicate Pred = ICmpInst::BAD_ICMP_PREDICATE;

    switch (Imm) {
    case 0x0:
      Pred = IsSigned ? ICmpInst::ICMP_SLT : ICmpInst::ICMP_ULT;
      break;
    case 0x1:
      Pred = IsSigned ? ICmpInst::ICMP_SLE : ICmpInst::ICMP_ULE;
      break;
    case 0x2:
      Pred = IsSigned ? ICmpInst::ICMP_SGT : ICmpInst::ICMP_UGT;
      break;
    case 0x3:
      Pred = IsSigned ? ICmpInst::ICMP_SGE : ICmpInst::ICMP_UGE;
      break;
    case 0x4:
      Pred = ICmpInst::ICMP_EQ; break;
    case 0x5:
      Pred = ICmpInst::ICMP_NE; break;
    case 0x6:
      return ConstantInt::getSigned(VecTy, 0); // FALSE
    case 0x7:
      return ConstantInt::getSigned(VecTy, -1); // TRUE
    }

    if (Value *Cmp = Builder.CreateICmp(Pred, II.getArgOperand(0),
                                        II.getArgOperand(1)))
      return Builder.CreateSExtOrTrunc(Cmp, VecTy);
  }
  return nullptr;
}

// Emit a select instruction and appropriate bitcasts to help simplify
// masked intrinsics.
static Value *emitX86MaskSelect(Value *Mask, Value *Op0, Value *Op1,
                                InstCombiner::BuilderTy &Builder) {
  unsigned VWidth = Op0->getType()->getVectorNumElements();

  // If the mask is all ones we don't need the select. But we need to check
  // only the bit thats will be used in case VWidth is less than 8.
  if (auto *C = dyn_cast<ConstantInt>(Mask))
    if (C->getValue().zextOrTrunc(VWidth).isAllOnesValue())
      return Op0;

  auto *MaskTy = VectorType::get(Builder.getInt1Ty(),
                         cast<IntegerType>(Mask->getType())->getBitWidth());
  Mask = Builder.CreateBitCast(Mask, MaskTy);

  // If we have less than 8 elements, then the starting mask was an i8 and
  // we need to extract down to the right number of elements.
  if (VWidth < 8) {
    uint32_t Indices[4];
    for (unsigned i = 0; i != VWidth; ++i)
      Indices[i] = i;
    Mask = Builder.CreateShuffleVector(Mask, Mask,
                                       makeArrayRef(Indices, VWidth),
                                       "extract");
  }

  return Builder.CreateSelect(Mask, Op0, Op1);
}

static Value *simplifyMinnumMaxnum(const IntrinsicInst &II) {
  Value *Arg0 = II.getArgOperand(0);
  Value *Arg1 = II.getArgOperand(1);

  // fmin(x, x) -> x
  if (Arg0 == Arg1)
    return Arg0;

  const auto *C1 = dyn_cast<ConstantFP>(Arg1);

  // fmin(x, nan) -> x
  if (C1 && C1->isNaN())
    return Arg0;

  // This is the value because if undef were NaN, we would return the other
  // value and cannot return a NaN unless both operands are.
  //
  // fmin(undef, x) -> x
  if (isa<UndefValue>(Arg0))
    return Arg1;

  // fmin(x, undef) -> x
  if (isa<UndefValue>(Arg1))
    return Arg0;

  Value *X = nullptr;
  Value *Y = nullptr;
  if (II.getIntrinsicID() == Intrinsic::minnum) {
    // fmin(x, fmin(x, y)) -> fmin(x, y)
    // fmin(y, fmin(x, y)) -> fmin(x, y)
    if (match(Arg1, m_FMin(m_Value(X), m_Value(Y)))) {
      if (Arg0 == X || Arg0 == Y)
        return Arg1;
    }

    // fmin(fmin(x, y), x) -> fmin(x, y)
    // fmin(fmin(x, y), y) -> fmin(x, y)
    if (match(Arg0, m_FMin(m_Value(X), m_Value(Y)))) {
      if (Arg1 == X || Arg1 == Y)
        return Arg0;
    }

    // TODO: fmin(nnan x, inf) -> x
    // TODO: fmin(nnan ninf x, flt_max) -> x
    if (C1 && C1->isInfinity()) {
      // fmin(x, -inf) -> -inf
      if (C1->isNegative())
        return Arg1;
    }
  } else {
    assert(II.getIntrinsicID() == Intrinsic::maxnum);
    // fmax(x, fmax(x, y)) -> fmax(x, y)
    // fmax(y, fmax(x, y)) -> fmax(x, y)
    if (match(Arg1, m_FMax(m_Value(X), m_Value(Y)))) {
      if (Arg0 == X || Arg0 == Y)
        return Arg1;
    }

    // fmax(fmax(x, y), x) -> fmax(x, y)
    // fmax(fmax(x, y), y) -> fmax(x, y)
    if (match(Arg0, m_FMax(m_Value(X), m_Value(Y)))) {
      if (Arg1 == X || Arg1 == Y)
        return Arg0;
    }

    // TODO: fmax(nnan x, -inf) -> x
    // TODO: fmax(nnan ninf x, -flt_max) -> x
    if (C1 && C1->isInfinity()) {
      // fmax(x, inf) -> inf
      if (!C1->isNegative())
        return Arg1;
    }
  }
  return nullptr;
}

static bool maskIsAllOneOrUndef(Value *Mask) {
  auto *ConstMask = dyn_cast<Constant>(Mask);
  if (!ConstMask)
    return false;
  if (ConstMask->isAllOnesValue() || isa<UndefValue>(ConstMask))
    return true;
  for (unsigned I = 0, E = ConstMask->getType()->getVectorNumElements(); I != E;
       ++I) {
    if (auto *MaskElt = ConstMask->getAggregateElement(I))
      if (MaskElt->isAllOnesValue() || isa<UndefValue>(MaskElt))
        continue;
    return false;
  }
  return true;
}

static Value *simplifyMaskedLoad(const IntrinsicInst &II,
                                 InstCombiner::BuilderTy &Builder) {
  // If the mask is all ones or undefs, this is a plain vector load of the 1st
  // argument.
  if (maskIsAllOneOrUndef(II.getArgOperand(2))) {
    Value *LoadPtr = II.getArgOperand(0);
    unsigned Alignment = cast<ConstantInt>(II.getArgOperand(1))->getZExtValue();
    return Builder.CreateAlignedLoad(LoadPtr, Alignment, "unmaskedload");
  }

  return nullptr;
}

static Instruction *simplifyMaskedStore(IntrinsicInst &II, InstCombiner &IC) {
  auto *ConstMask = dyn_cast<Constant>(II.getArgOperand(3));
  if (!ConstMask)
    return nullptr;

  // If the mask is all zeros, this instruction does nothing.
  if (ConstMask->isNullValue())
    return IC.eraseInstFromFunction(II);

  // If the mask is all ones, this is a plain vector store of the 1st argument.
  if (ConstMask->isAllOnesValue()) {
    Value *StorePtr = II.getArgOperand(1);
    unsigned Alignment = cast<ConstantInt>(II.getArgOperand(2))->getZExtValue();
    return new StoreInst(II.getArgOperand(0), StorePtr, false, Alignment);
  }

  return nullptr;
}

static Instruction *simplifyMaskedGather(IntrinsicInst &II, InstCombiner &IC) {
  // If the mask is all zeros, return the "passthru" argument of the gather.
  auto *ConstMask = dyn_cast<Constant>(II.getArgOperand(2));
  if (ConstMask && ConstMask->isNullValue())
    return IC.replaceInstUsesWith(II, II.getArgOperand(3));

  return nullptr;
}

static Instruction *simplifyMaskedScatter(IntrinsicInst &II, InstCombiner &IC) {
  // If the mask is all zeros, a scatter does nothing.
  auto *ConstMask = dyn_cast<Constant>(II.getArgOperand(3));
  if (ConstMask && ConstMask->isNullValue())
    return IC.eraseInstFromFunction(II);

  return nullptr;
}

static Instruction *foldCttzCtlz(IntrinsicInst &II, InstCombiner &IC) {
  assert((II.getIntrinsicID() == Intrinsic::cttz ||
          II.getIntrinsicID() == Intrinsic::ctlz) &&
         "Expected cttz or ctlz intrinsic");
  Value *Op0 = II.getArgOperand(0);
  // FIXME: Try to simplify vectors of integers.
  auto *IT = dyn_cast<IntegerType>(Op0->getType());
  if (!IT)
    return nullptr;

  unsigned BitWidth = IT->getBitWidth();
  APInt KnownZero(BitWidth, 0);
  APInt KnownOne(BitWidth, 0);
  IC.computeKnownBits(Op0, KnownZero, KnownOne, 0, &II);

  // Create a mask for bits above (ctlz) or below (cttz) the first known one.
  bool IsTZ = II.getIntrinsicID() == Intrinsic::cttz;
  unsigned NumMaskBits = IsTZ ? KnownOne.countTrailingZeros()
                              : KnownOne.countLeadingZeros();
  APInt Mask = IsTZ ? APInt::getLowBitsSet(BitWidth, NumMaskBits)
                    : APInt::getHighBitsSet(BitWidth, NumMaskBits);

  // If all bits above (ctlz) or below (cttz) the first known one are known
  // zero, this value is constant.
  // FIXME: This should be in InstSimplify because we're replacing an
  // instruction with a constant.
  if ((Mask & KnownZero) == Mask) {
    auto *C = ConstantInt::get(IT, APInt(BitWidth, NumMaskBits));
    return IC.replaceInstUsesWith(II, C);
  }

  // If the input to cttz/ctlz is known to be non-zero,
  // then change the 'ZeroIsUndef' parameter to 'true'
  // because we know the zero behavior can't affect the result.
  if (KnownOne != 0 || isKnownNonZero(Op0, IC.getDataLayout())) {
    if (!match(II.getArgOperand(1), m_One())) {
      II.setOperand(1, IC.Builder->getTrue());
      return &II;
    }
  }

  return nullptr;
}

// TODO: If the x86 backend knew how to convert a bool vector mask back to an
// XMM register mask efficiently, we could transform all x86 masked intrinsics
// to LLVM masked intrinsics and remove the x86 masked intrinsic defs.
static Instruction *simplifyX86MaskedLoad(IntrinsicInst &II, InstCombiner &IC) {
  Value *Ptr = II.getOperand(0);
  Value *Mask = II.getOperand(1);
  Constant *ZeroVec = Constant::getNullValue(II.getType());

  // Special case a zero mask since that's not a ConstantDataVector.
  // This masked load instruction creates a zero vector.
  if (isa<ConstantAggregateZero>(Mask))
    return IC.replaceInstUsesWith(II, ZeroVec);

  auto *ConstMask = dyn_cast<ConstantDataVector>(Mask);
  if (!ConstMask)
    return nullptr;

  // The mask is constant. Convert this x86 intrinsic to the LLVM instrinsic
  // to allow target-independent optimizations.

  // First, cast the x86 intrinsic scalar pointer to a vector pointer to match
  // the LLVM intrinsic definition for the pointer argument.
  unsigned AddrSpace = cast<PointerType>(Ptr->getType())->getAddressSpace();
  PointerType *VecPtrTy = PointerType::get(II.getType(), AddrSpace);
  Value *PtrCast = IC.Builder->CreateBitCast(Ptr, VecPtrTy, "castvec");

  // Second, convert the x86 XMM integer vector mask to a vector of bools based
  // on each element's most significant bit (the sign bit).
  Constant *BoolMask = getNegativeIsTrueBoolVec(ConstMask);

  // The pass-through vector for an x86 masked load is a zero vector.
  CallInst *NewMaskedLoad =
      IC.Builder->CreateMaskedLoad(PtrCast, 1, BoolMask, ZeroVec);
  return IC.replaceInstUsesWith(II, NewMaskedLoad);
}

// TODO: If the x86 backend knew how to convert a bool vector mask back to an
// XMM register mask efficiently, we could transform all x86 masked intrinsics
// to LLVM masked intrinsics and remove the x86 masked intrinsic defs.
static bool simplifyX86MaskedStore(IntrinsicInst &II, InstCombiner &IC) {
  Value *Ptr = II.getOperand(0);
  Value *Mask = II.getOperand(1);
  Value *Vec = II.getOperand(2);

  // Special case a zero mask since that's not a ConstantDataVector:
  // this masked store instruction does nothing.
  if (isa<ConstantAggregateZero>(Mask)) {
    IC.eraseInstFromFunction(II);
    return true;
  }

  // The SSE2 version is too weird (eg, unaligned but non-temporal) to do
  // anything else at this level.
  if (II.getIntrinsicID() == Intrinsic::x86_sse2_maskmov_dqu)
    return false;

  auto *ConstMask = dyn_cast<ConstantDataVector>(Mask);
  if (!ConstMask)
    return false;

  // The mask is constant. Convert this x86 intrinsic to the LLVM instrinsic
  // to allow target-independent optimizations.

  // First, cast the x86 intrinsic scalar pointer to a vector pointer to match
  // the LLVM intrinsic definition for the pointer argument.
  unsigned AddrSpace = cast<PointerType>(Ptr->getType())->getAddressSpace();
  PointerType *VecPtrTy = PointerType::get(Vec->getType(), AddrSpace);
  Value *PtrCast = IC.Builder->CreateBitCast(Ptr, VecPtrTy, "castvec");

  // Second, convert the x86 XMM integer vector mask to a vector of bools based
  // on each element's most significant bit (the sign bit).
  Constant *BoolMask = getNegativeIsTrueBoolVec(ConstMask);

  IC.Builder->CreateMaskedStore(Vec, PtrCast, 1, BoolMask);

  // 'Replace uses' doesn't work for stores. Erase the original masked store.
  IC.eraseInstFromFunction(II);
  return true;
}

// Constant fold llvm.amdgcn.fmed3 intrinsics for standard inputs.
//
// A single NaN input is folded to minnum, so we rely on that folding for
// handling NaNs.
static APFloat fmed3AMDGCN(const APFloat &Src0, const APFloat &Src1,
                           const APFloat &Src2) {
  APFloat Max3 = maxnum(maxnum(Src0, Src1), Src2);

  APFloat::cmpResult Cmp0 = Max3.compare(Src0);
  assert(Cmp0 != APFloat::cmpUnordered && "nans handled separately");
  if (Cmp0 == APFloat::cmpEqual)
    return maxnum(Src1, Src2);

  APFloat::cmpResult Cmp1 = Max3.compare(Src1);
  assert(Cmp1 != APFloat::cmpUnordered && "nans handled separately");
  if (Cmp1 == APFloat::cmpEqual)
    return maxnum(Src0, Src2);

  return maxnum(Src0, Src1);
}

// Returns true iff the 2 intrinsics have the same operands, limiting the
// comparison to the first NumOperands.
static bool haveSameOperands(const IntrinsicInst &I, const IntrinsicInst &E,
                             unsigned NumOperands) {
  assert(I.getNumArgOperands() >= NumOperands && "Not enough operands");
  assert(E.getNumArgOperands() >= NumOperands && "Not enough operands");
  for (unsigned i = 0; i < NumOperands; i++)
    if (I.getArgOperand(i) != E.getArgOperand(i))
      return false;
  return true;
}

// Remove trivially empty start/end intrinsic ranges, i.e. a start
// immediately followed by an end (ignoring debuginfo or other
// start/end intrinsics in between). As this handles only the most trivial
// cases, tracking the nesting level is not needed:
//
//   call @llvm.foo.start(i1 0) ; &I
//   call @llvm.foo.start(i1 0)
//   call @llvm.foo.end(i1 0) ; This one will not be skipped: it will be removed
//   call @llvm.foo.end(i1 0)
static bool removeTriviallyEmptyRange(IntrinsicInst &I, unsigned StartID,
                                      unsigned EndID, InstCombiner &IC) {
  assert(I.getIntrinsicID() == StartID &&
         "Start intrinsic does not have expected ID");
  BasicBlock::iterator BI(I), BE(I.getParent()->end());
  for (++BI; BI != BE; ++BI) {
    if (auto *E = dyn_cast<IntrinsicInst>(BI)) {
      if (isa<DbgInfoIntrinsic>(E) || E->getIntrinsicID() == StartID)
        continue;
      if (E->getIntrinsicID() == EndID &&
          haveSameOperands(I, *E, E->getNumArgOperands())) {
        IC.eraseInstFromFunction(*E);
        IC.eraseInstFromFunction(I);
        return true;
      }
    }
    break;
  }

  return false;
}

// Convert NVVM intrinsics to target-generic LLVM code where possible.
static Instruction *SimplifyNVVMIntrinsic(IntrinsicInst *II, InstCombiner &IC) {
  // Each NVVM intrinsic we can simplify can be replaced with one of:
  //
  //  * an LLVM intrinsic,
  //  * an LLVM cast operation,
  //  * an LLVM binary operation, or
  //  * ad-hoc LLVM IR for the particular operation.

  // Some transformations are only valid when the module's
  // flush-denormals-to-zero (ftz) setting is true/false, whereas other
  // transformations are valid regardless of the module's ftz setting.
  enum FtzRequirementTy {
    FTZ_Any,       // Any ftz setting is ok.
    FTZ_MustBeOn,  // Transformation is valid only if ftz is on.
    FTZ_MustBeOff, // Transformation is valid only if ftz is off.
  };
  // Classes of NVVM intrinsics that can't be replaced one-to-one with a
  // target-generic intrinsic, cast op, or binary op but that we can nonetheless
  // simplify.
  enum SpecialCase {
    SPC_Reciprocal,
  };

  // SimplifyAction is a poor-man's variant (plus an additional flag) that
  // represents how to replace an NVVM intrinsic with target-generic LLVM IR.
  struct SimplifyAction {
    // Invariant: At most one of these Optionals has a value.
    Optional<Intrinsic::ID> IID;
    Optional<Instruction::CastOps> CastOp;
    Optional<Instruction::BinaryOps> BinaryOp;
    Optional<SpecialCase> Special;

    FtzRequirementTy FtzRequirement = FTZ_Any;

    SimplifyAction() = default;

    SimplifyAction(Intrinsic::ID IID, FtzRequirementTy FtzReq)
        : IID(IID), FtzRequirement(FtzReq) {}

    // Cast operations don't have anything to do with FTZ, so we skip that
    // argument.
    SimplifyAction(Instruction::CastOps CastOp) : CastOp(CastOp) {}

    SimplifyAction(Instruction::BinaryOps BinaryOp, FtzRequirementTy FtzReq)
        : BinaryOp(BinaryOp), FtzRequirement(FtzReq) {}

    SimplifyAction(SpecialCase Special, FtzRequirementTy FtzReq)
        : Special(Special), FtzRequirement(FtzReq) {}
  };

  // Try to generate a SimplifyAction describing how to replace our
  // IntrinsicInstr with target-generic LLVM IR.
  const SimplifyAction Action = [II]() -> SimplifyAction {
    switch (II->getIntrinsicID()) {

    // NVVM intrinsics that map directly to LLVM intrinsics.
    case Intrinsic::nvvm_ceil_d:
      return {Intrinsic::ceil, FTZ_Any};
    case Intrinsic::nvvm_ceil_f:
      return {Intrinsic::ceil, FTZ_MustBeOff};
    case Intrinsic::nvvm_ceil_ftz_f:
      return {Intrinsic::ceil, FTZ_MustBeOn};
    case Intrinsic::nvvm_fabs_d:
      return {Intrinsic::fabs, FTZ_Any};
    case Intrinsic::nvvm_fabs_f:
      return {Intrinsic::fabs, FTZ_MustBeOff};
    case Intrinsic::nvvm_fabs_ftz_f:
      return {Intrinsic::fabs, FTZ_MustBeOn};
    case Intrinsic::nvvm_floor_d:
      return {Intrinsic::floor, FTZ_Any};
    case Intrinsic::nvvm_floor_f:
      return {Intrinsic::floor, FTZ_MustBeOff};
    case Intrinsic::nvvm_floor_ftz_f:
      return {Intrinsic::floor, FTZ_MustBeOn};
    case Intrinsic::nvvm_fma_rn_d:
      return {Intrinsic::fma, FTZ_Any};
    case Intrinsic::nvvm_fma_rn_f:
      return {Intrinsic::fma, FTZ_MustBeOff};
    case Intrinsic::nvvm_fma_rn_ftz_f:
      return {Intrinsic::fma, FTZ_MustBeOn};
    case Intrinsic::nvvm_fmax_d:
      return {Intrinsic::maxnum, FTZ_Any};
    case Intrinsic::nvvm_fmax_f:
      return {Intrinsic::maxnum, FTZ_MustBeOff};
    case Intrinsic::nvvm_fmax_ftz_f:
      return {Intrinsic::maxnum, FTZ_MustBeOn};
    case Intrinsic::nvvm_fmin_d:
      return {Intrinsic::minnum, FTZ_Any};
    case Intrinsic::nvvm_fmin_f:
      return {Intrinsic::minnum, FTZ_MustBeOff};
    case Intrinsic::nvvm_fmin_ftz_f:
      return {Intrinsic::minnum, FTZ_MustBeOn};
    case Intrinsic::nvvm_round_d:
      return {Intrinsic::round, FTZ_Any};
    case Intrinsic::nvvm_round_f:
      return {Intrinsic::round, FTZ_MustBeOff};
    case Intrinsic::nvvm_round_ftz_f:
      return {Intrinsic::round, FTZ_MustBeOn};
    case Intrinsic::nvvm_sqrt_rn_d:
      return {Intrinsic::sqrt, FTZ_Any};
    case Intrinsic::nvvm_sqrt_f:
      // nvvm_sqrt_f is a special case.  For  most intrinsics, foo_ftz_f is the
      // ftz version, and foo_f is the non-ftz version.  But nvvm_sqrt_f adopts
      // the ftz-ness of the surrounding code.  sqrt_rn_f and sqrt_rn_ftz_f are
      // the versions with explicit ftz-ness.
      return {Intrinsic::sqrt, FTZ_Any};
    case Intrinsic::nvvm_sqrt_rn_f:
      return {Intrinsic::sqrt, FTZ_MustBeOff};
    case Intrinsic::nvvm_sqrt_rn_ftz_f:
      return {Intrinsic::sqrt, FTZ_MustBeOn};
    case Intrinsic::nvvm_trunc_d:
      return {Intrinsic::trunc, FTZ_Any};
    case Intrinsic::nvvm_trunc_f:
      return {Intrinsic::trunc, FTZ_MustBeOff};
    case Intrinsic::nvvm_trunc_ftz_f:
      return {Intrinsic::trunc, FTZ_MustBeOn};

    // NVVM intrinsics that map to LLVM cast operations.
    //
    // Note that llvm's target-generic conversion operators correspond to the rz
    // (round to zero) versions of the nvvm conversion intrinsics, even though
    // most everything else here uses the rn (round to nearest even) nvvm ops.
    case Intrinsic::nvvm_d2i_rz:
    case Intrinsic::nvvm_f2i_rz:
    case Intrinsic::nvvm_d2ll_rz:
    case Intrinsic::nvvm_f2ll_rz:
      return {Instruction::FPToSI};
    case Intrinsic::nvvm_d2ui_rz:
    case Intrinsic::nvvm_f2ui_rz:
    case Intrinsic::nvvm_d2ull_rz:
    case Intrinsic::nvvm_f2ull_rz:
      return {Instruction::FPToUI};
    case Intrinsic::nvvm_i2d_rz:
    case Intrinsic::nvvm_i2f_rz:
    case Intrinsic::nvvm_ll2d_rz:
    case Intrinsic::nvvm_ll2f_rz:
      return {Instruction::SIToFP};
    case Intrinsic::nvvm_ui2d_rz:
    case Intrinsic::nvvm_ui2f_rz:
    case Intrinsic::nvvm_ull2d_rz:
    case Intrinsic::nvvm_ull2f_rz:
      return {Instruction::UIToFP};

    // NVVM intrinsics that map to LLVM binary ops.
    case Intrinsic::nvvm_add_rn_d:
      return {Instruction::FAdd, FTZ_Any};
    case Intrinsic::nvvm_add_rn_f:
      return {Instruction::FAdd, FTZ_MustBeOff};
    case Intrinsic::nvvm_add_rn_ftz_f:
      return {Instruction::FAdd, FTZ_MustBeOn};
    case Intrinsic::nvvm_mul_rn_d:
      return {Instruction::FMul, FTZ_Any};
    case Intrinsic::nvvm_mul_rn_f:
      return {Instruction::FMul, FTZ_MustBeOff};
    case Intrinsic::nvvm_mul_rn_ftz_f:
      return {Instruction::FMul, FTZ_MustBeOn};
    case Intrinsic::nvvm_div_rn_d:
      return {Instruction::FDiv, FTZ_Any};
    case Intrinsic::nvvm_div_rn_f:
      return {Instruction::FDiv, FTZ_MustBeOff};
    case Intrinsic::nvvm_div_rn_ftz_f:
      return {Instruction::FDiv, FTZ_MustBeOn};

    // The remainder of cases are NVVM intrinsics that map to LLVM idioms, but
    // need special handling.
    //
    // We seem to be mising intrinsics for rcp.approx.{ftz.}f32, which is just
    // as well.
    case Intrinsic::nvvm_rcp_rn_d:
      return {SPC_Reciprocal, FTZ_Any};
    case Intrinsic::nvvm_rcp_rn_f:
      return {SPC_Reciprocal, FTZ_MustBeOff};
    case Intrinsic::nvvm_rcp_rn_ftz_f:
      return {SPC_Reciprocal, FTZ_MustBeOn};

    // We do not currently simplify intrinsics that give an approximate answer.
    // These include:
    //
    //   - nvvm_cos_approx_{f,ftz_f}
    //   - nvvm_ex2_approx_{d,f,ftz_f}
    //   - nvvm_lg2_approx_{d,f,ftz_f}
    //   - nvvm_sin_approx_{f,ftz_f}
    //   - nvvm_sqrt_approx_{f,ftz_f}
    //   - nvvm_rsqrt_approx_{d,f,ftz_f}
    //   - nvvm_div_approx_{ftz_d,ftz_f,f}
    //   - nvvm_rcp_approx_ftz_d
    //
    // Ideally we'd encode them as e.g. "fast call @llvm.cos", where "fast"
    // means that fastmath is enabled in the intrinsic.  Unfortunately only
    // binary operators (currently) have a fastmath bit in SelectionDAG, so this
    // information gets lost and we can't select on it.
    //
    // TODO: div and rcp are lowered to a binary op, so these we could in theory
    // lower them to "fast fdiv".

    default:
      return {};
    }
  }();

  // If Action.FtzRequirementTy is not satisfied by the module's ftz state, we
  // can bail out now.  (Notice that in the case that IID is not an NVVM
  // intrinsic, we don't have to look up any module metadata, as
  // FtzRequirementTy will be FTZ_Any.)
  if (Action.FtzRequirement != FTZ_Any) {
    bool FtzEnabled =
        II->getFunction()->getFnAttribute("nvptx-f32ftz").getValueAsString() ==
        "true";

    if (FtzEnabled != (Action.FtzRequirement == FTZ_MustBeOn))
      return nullptr;
  }

  // Simplify to target-generic intrinsic.
  if (Action.IID) {
    SmallVector<Value *, 4> Args(II->arg_operands());
    // All the target-generic intrinsics currently of interest to us have one
    // type argument, equal to that of the nvvm intrinsic's argument.
    Type *Tys[] = {II->getArgOperand(0)->getType()};
    return CallInst::Create(
        Intrinsic::getDeclaration(II->getModule(), *Action.IID, Tys), Args);
  }

  // Simplify to target-generic binary op.
  if (Action.BinaryOp)
    return BinaryOperator::Create(*Action.BinaryOp, II->getArgOperand(0),
                                  II->getArgOperand(1), II->getName());

  // Simplify to target-generic cast op.
  if (Action.CastOp)
    return CastInst::Create(*Action.CastOp, II->getArgOperand(0), II->getType(),
                            II->getName());

  // All that's left are the special cases.
  if (!Action.Special)
    return nullptr;

  switch (*Action.Special) {
  case SPC_Reciprocal:
    // Simplify reciprocal.
    return BinaryOperator::Create(
        Instruction::FDiv, ConstantFP::get(II->getArgOperand(0)->getType(), 1),
        II->getArgOperand(0), II->getName());
  }
  llvm_unreachable("All SpecialCase enumerators should be handled in switch.");
}

Instruction *InstCombiner::visitVAStartInst(VAStartInst &I) {
  removeTriviallyEmptyRange(I, Intrinsic::vastart, Intrinsic::vaend, *this);
  return nullptr;
}

Instruction *InstCombiner::visitVACopyInst(VACopyInst &I) {
  removeTriviallyEmptyRange(I, Intrinsic::vacopy, Intrinsic::vaend, *this);
  return nullptr;
}

/// CallInst simplification. This mostly only handles folding of intrinsic
/// instructions. For normal calls, it allows visitCallSite to do the heavy
/// lifting.
Instruction *InstCombiner::visitCallInst(CallInst &CI) {
  auto Args = CI.arg_operands();
  if (Value *V = SimplifyCall(CI.getCalledValue(), Args.begin(), Args.end(), DL,
                              &TLI, &DT, &AC))
    return replaceInstUsesWith(CI, V);

  if (isFreeCall(&CI, &TLI))
    return visitFree(CI);

  // If the caller function is nounwind, mark the call as nounwind, even if the
  // callee isn't.
  if (CI.getFunction()->doesNotThrow() && !CI.doesNotThrow()) {
    CI.setDoesNotThrow();
    return &CI;
  }

  IntrinsicInst *II = dyn_cast<IntrinsicInst>(&CI);
  if (!II) return visitCallSite(&CI);

  // Intrinsics cannot occur in an invoke, so handle them here instead of in
  // visitCallSite.
  if (MemIntrinsic *MI = dyn_cast<MemIntrinsic>(II)) {
    bool Changed = false;

    // memmove/cpy/set of zero bytes is a noop.
    if (Constant *NumBytes = dyn_cast<Constant>(MI->getLength())) {
      if (NumBytes->isNullValue())
        return eraseInstFromFunction(CI);

      if (ConstantInt *CI = dyn_cast<ConstantInt>(NumBytes))
        if (CI->getZExtValue() == 1) {
          // Replace the instruction with just byte operations.  We would
          // transform other cases to loads/stores, but we don't know if
          // alignment is sufficient.
        }
    }

    // No other transformations apply to volatile transfers.
    if (MI->isVolatile())
      return nullptr;

    // If we have a memmove and the source operation is a constant global,
    // then the source and dest pointers can't alias, so we can change this
    // into a call to memcpy.
    if (MemMoveInst *MMI = dyn_cast<MemMoveInst>(MI)) {
      if (GlobalVariable *GVSrc = dyn_cast<GlobalVariable>(MMI->getSource()))
        if (GVSrc->isConstant()) {
          Module *M = CI.getModule();
          Intrinsic::ID MemCpyID = Intrinsic::memcpy;
          Type *Tys[3] = { CI.getArgOperand(0)->getType(),
                           CI.getArgOperand(1)->getType(),
                           CI.getArgOperand(2)->getType() };
          CI.setCalledFunction(Intrinsic::getDeclaration(M, MemCpyID, Tys));
          Changed = true;
        }
    }

    if (MemTransferInst *MTI = dyn_cast<MemTransferInst>(MI)) {
      // memmove(x,x,size) -> noop.
      if (MTI->getSource() == MTI->getDest())
        return eraseInstFromFunction(CI);
    }

    // If we can determine a pointer alignment that is bigger than currently
    // set, update the alignment.
    if (isa<MemTransferInst>(MI)) {
      if (Instruction *I = SimplifyMemTransfer(MI))
        return I;
    } else if (MemSetInst *MSI = dyn_cast<MemSetInst>(MI)) {
      if (Instruction *I = SimplifyMemSet(MSI))
        return I;
    }

    if (Changed) return II;
  }

  if (auto *AMI = dyn_cast<ElementAtomicMemCpyInst>(II)) {
    if (Constant *C = dyn_cast<Constant>(AMI->getNumElements()))
      if (C->isNullValue())
        return eraseInstFromFunction(*AMI);

    if (Instruction *I = SimplifyElementAtomicMemCpy(AMI))
      return I;
  }

  if (Instruction *I = SimplifyNVVMIntrinsic(II, *this))
    return I;

  auto SimplifyDemandedVectorEltsLow = [this](Value *Op, unsigned Width,
                                              unsigned DemandedWidth) {
    APInt UndefElts(Width, 0);
    APInt DemandedElts = APInt::getLowBitsSet(Width, DemandedWidth);
    return SimplifyDemandedVectorElts(Op, DemandedElts, UndefElts);
  };

  switch (II->getIntrinsicID()) {
  default: break;
  case Intrinsic::objectsize:
    if (ConstantInt *N =
            lowerObjectSizeCall(II, DL, &TLI, /*MustSucceed=*/false))
      return replaceInstUsesWith(CI, N);
    return nullptr;

  case Intrinsic::bswap: {
    Value *IIOperand = II->getArgOperand(0);
    Value *X = nullptr;

    // bswap(bswap(x)) -> x
    if (match(IIOperand, m_BSwap(m_Value(X))))
        return replaceInstUsesWith(CI, X);

    // bswap(trunc(bswap(x))) -> trunc(lshr(x, c))
    if (match(IIOperand, m_Trunc(m_BSwap(m_Value(X))))) {
      unsigned C = X->getType()->getPrimitiveSizeInBits() -
        IIOperand->getType()->getPrimitiveSizeInBits();
      Value *CV = ConstantInt::get(X->getType(), C);
      Value *V = Builder->CreateLShr(X, CV);
      return new TruncInst(V, IIOperand->getType());
    }
    break;
  }

  case Intrinsic::bitreverse: {
    Value *IIOperand = II->getArgOperand(0);
    Value *X = nullptr;

    // bitreverse(bitreverse(x)) -> x
    if (match(IIOperand, m_Intrinsic<Intrinsic::bitreverse>(m_Value(X))))
      return replaceInstUsesWith(CI, X);
    break;
  }

  case Intrinsic::masked_load:
    if (Value *SimplifiedMaskedOp = simplifyMaskedLoad(*II, *Builder))
      return replaceInstUsesWith(CI, SimplifiedMaskedOp);
    break;
  case Intrinsic::masked_store:
    return simplifyMaskedStore(*II, *this);
  case Intrinsic::masked_gather:
    return simplifyMaskedGather(*II, *this);
  case Intrinsic::masked_scatter:
    return simplifyMaskedScatter(*II, *this);

  case Intrinsic::powi:
    if (ConstantInt *Power = dyn_cast<ConstantInt>(II->getArgOperand(1))) {
      // powi(x, 0) -> 1.0
      if (Power->isZero())
        return replaceInstUsesWith(CI, ConstantFP::get(CI.getType(), 1.0));
      // powi(x, 1) -> x
      if (Power->isOne())
        return replaceInstUsesWith(CI, II->getArgOperand(0));
      // powi(x, -1) -> 1/x
      if (Power->isAllOnesValue())
        return BinaryOperator::CreateFDiv(ConstantFP::get(CI.getType(), 1.0),
                                          II->getArgOperand(0));
    }
    break;

  case Intrinsic::cttz:
  case Intrinsic::ctlz:
    if (auto *I = foldCttzCtlz(*II, *this))
      return I;
    break;

  case Intrinsic::uadd_with_overflow:
  case Intrinsic::sadd_with_overflow:
  case Intrinsic::umul_with_overflow:
  case Intrinsic::smul_with_overflow:
    if (isa<Constant>(II->getArgOperand(0)) &&
        !isa<Constant>(II->getArgOperand(1))) {
      // Canonicalize constants into the RHS.
      Value *LHS = II->getArgOperand(0);
      II->setArgOperand(0, II->getArgOperand(1));
      II->setArgOperand(1, LHS);
      return II;
    }
    LLVM_FALLTHROUGH;

  case Intrinsic::usub_with_overflow:
  case Intrinsic::ssub_with_overflow: {
    OverflowCheckFlavor OCF =
        IntrinsicIDToOverflowCheckFlavor(II->getIntrinsicID());
    assert(OCF != OCF_INVALID && "unexpected!");

    Value *OperationResult = nullptr;
    Constant *OverflowResult = nullptr;
    if (OptimizeOverflowCheck(OCF, II->getArgOperand(0), II->getArgOperand(1),
                              *II, OperationResult, OverflowResult))
      return CreateOverflowTuple(II, OperationResult, OverflowResult);

    break;
  }

  case Intrinsic::minnum:
  case Intrinsic::maxnum: {
    Value *Arg0 = II->getArgOperand(0);
    Value *Arg1 = II->getArgOperand(1);
    // Canonicalize constants to the RHS.
    if (isa<ConstantFP>(Arg0) && !isa<ConstantFP>(Arg1)) {
      II->setArgOperand(0, Arg1);
      II->setArgOperand(1, Arg0);
      return II;
    }
    if (Value *V = simplifyMinnumMaxnum(*II))
      return replaceInstUsesWith(*II, V);
    break;
  }
  case Intrinsic::fmuladd: {
    // Canonicalize fast fmuladd to the separate fmul + fadd.
    if (II->hasUnsafeAlgebra()) {
      BuilderTy::FastMathFlagGuard Guard(*Builder);
      Builder->setFastMathFlags(II->getFastMathFlags());
      Value *Mul = Builder->CreateFMul(II->getArgOperand(0),
                                       II->getArgOperand(1));
      Value *Add = Builder->CreateFAdd(Mul, II->getArgOperand(2));
      Add->takeName(II);
      return replaceInstUsesWith(*II, Add);
    }

    LLVM_FALLTHROUGH;
  }
  case Intrinsic::fma: {
    Value *Src0 = II->getArgOperand(0);
    Value *Src1 = II->getArgOperand(1);

    // Canonicalize constants into the RHS.
    if (isa<Constant>(Src0) && !isa<Constant>(Src1)) {
      II->setArgOperand(0, Src1);
      II->setArgOperand(1, Src0);
      std::swap(Src0, Src1);
    }

    Value *LHS = nullptr;
    Value *RHS = nullptr;

    // fma fneg(x), fneg(y), z -> fma x, y, z
    if (match(Src0, m_FNeg(m_Value(LHS))) &&
        match(Src1, m_FNeg(m_Value(RHS)))) {
      II->setArgOperand(0, LHS);
      II->setArgOperand(1, RHS);
      return II;
    }

    // fma fabs(x), fabs(x), z -> fma x, x, z
    if (match(Src0, m_Intrinsic<Intrinsic::fabs>(m_Value(LHS))) &&
        match(Src1, m_Intrinsic<Intrinsic::fabs>(m_Value(RHS))) && LHS == RHS) {
      II->setArgOperand(0, LHS);
      II->setArgOperand(1, RHS);
      return II;
    }

    // fma x, 1, z -> fadd x, z
    if (match(Src1, m_FPOne())) {
      Instruction *RI = BinaryOperator::CreateFAdd(Src0, II->getArgOperand(2));
      RI->copyFastMathFlags(II);
      return RI;
    }

    break;
  }
  case Intrinsic::fabs: {
    Value *Cond;
    Constant *LHS, *RHS;
    if (match(II->getArgOperand(0),
              m_Select(m_Value(Cond), m_Constant(LHS), m_Constant(RHS)))) {
      CallInst *Call0 = Builder->CreateCall(II->getCalledFunction(), {LHS});
      CallInst *Call1 = Builder->CreateCall(II->getCalledFunction(), {RHS});
      return SelectInst::Create(Cond, Call0, Call1);
    }

    LLVM_FALLTHROUGH;
  }
  case Intrinsic::ceil:
  case Intrinsic::floor:
  case Intrinsic::round:
  case Intrinsic::nearbyint:
  case Intrinsic::rint:
  case Intrinsic::trunc: {
    Value *ExtSrc;
    if (match(II->getArgOperand(0), m_FPExt(m_Value(ExtSrc))) &&
        II->getArgOperand(0)->hasOneUse()) {
      // fabs (fpext x) -> fpext (fabs x)
      Value *F = Intrinsic::getDeclaration(II->getModule(), II->getIntrinsicID(),
                                           { ExtSrc->getType() });
      CallInst *NewFabs = Builder->CreateCall(F, ExtSrc);
      NewFabs->copyFastMathFlags(II);
      NewFabs->takeName(II);
      return new FPExtInst(NewFabs, II->getType());
    }

    break;
  }
  case Intrinsic::cos:
  case Intrinsic::amdgcn_cos: {
    Value *SrcSrc;
    Value *Src = II->getArgOperand(0);
    if (match(Src, m_FNeg(m_Value(SrcSrc))) ||
        match(Src, m_Intrinsic<Intrinsic::fabs>(m_Value(SrcSrc)))) {
      // cos(-x) -> cos(x)
      // cos(fabs(x)) -> cos(x)
      II->setArgOperand(0, SrcSrc);
      return II;
    }

    break;
  }
  case Intrinsic::ppc_altivec_lvx:
  case Intrinsic::ppc_altivec_lvxl:
    // Turn PPC lvx -> load if the pointer is known aligned.
    if (getOrEnforceKnownAlignment(II->getArgOperand(0), 16, DL, II, &AC,
                                   &DT) >= 16) {
      Value *Ptr = Builder->CreateBitCast(II->getArgOperand(0),
                                         PointerType::getUnqual(II->getType()));
      return new LoadInst(Ptr);
    }
    break;
  case Intrinsic::ppc_vsx_lxvw4x:
  case Intrinsic::ppc_vsx_lxvd2x: {
    // Turn PPC VSX loads into normal loads.
    Value *Ptr = Builder->CreateBitCast(II->getArgOperand(0),
                                        PointerType::getUnqual(II->getType()));
    return new LoadInst(Ptr, Twine(""), false, 1);
  }
  case Intrinsic::ppc_altivec_stvx:
  case Intrinsic::ppc_altivec_stvxl:
    // Turn stvx -> store if the pointer is known aligned.
    if (getOrEnforceKnownAlignment(II->getArgOperand(1), 16, DL, II, &AC,
                                   &DT) >= 16) {
      Type *OpPtrTy =
        PointerType::getUnqual(II->getArgOperand(0)->getType());
      Value *Ptr = Builder->CreateBitCast(II->getArgOperand(1), OpPtrTy);
      return new StoreInst(II->getArgOperand(0), Ptr);
    }
    break;
  case Intrinsic::ppc_vsx_stxvw4x:
  case Intrinsic::ppc_vsx_stxvd2x: {
    // Turn PPC VSX stores into normal stores.
    Type *OpPtrTy = PointerType::getUnqual(II->getArgOperand(0)->getType());
    Value *Ptr = Builder->CreateBitCast(II->getArgOperand(1), OpPtrTy);
    return new StoreInst(II->getArgOperand(0), Ptr, false, 1);
  }
  case Intrinsic::ppc_qpx_qvlfs:
    // Turn PPC QPX qvlfs -> load if the pointer is known aligned.
    if (getOrEnforceKnownAlignment(II->getArgOperand(0), 16, DL, II, &AC,
                                   &DT) >= 16) {
      Type *VTy = VectorType::get(Builder->getFloatTy(),
                                  II->getType()->getVectorNumElements());
      Value *Ptr = Builder->CreateBitCast(II->getArgOperand(0),
                                         PointerType::getUnqual(VTy));
      Value *Load = Builder->CreateLoad(Ptr);
      return new FPExtInst(Load, II->getType());
    }
    break;
  case Intrinsic::ppc_qpx_qvlfd:
    // Turn PPC QPX qvlfd -> load if the pointer is known aligned.
    if (getOrEnforceKnownAlignment(II->getArgOperand(0), 32, DL, II, &AC,
                                   &DT) >= 32) {
      Value *Ptr = Builder->CreateBitCast(II->getArgOperand(0),
                                         PointerType::getUnqual(II->getType()));
      return new LoadInst(Ptr);
    }
    break;
  case Intrinsic::ppc_qpx_qvstfs:
    // Turn PPC QPX qvstfs -> store if the pointer is known aligned.
    if (getOrEnforceKnownAlignment(II->getArgOperand(1), 16, DL, II, &AC,
                                   &DT) >= 16) {
      Type *VTy = VectorType::get(Builder->getFloatTy(),
          II->getArgOperand(0)->getType()->getVectorNumElements());
      Value *TOp = Builder->CreateFPTrunc(II->getArgOperand(0), VTy);
      Type *OpPtrTy = PointerType::getUnqual(VTy);
      Value *Ptr = Builder->CreateBitCast(II->getArgOperand(1), OpPtrTy);
      return new StoreInst(TOp, Ptr);
    }
    break;
  case Intrinsic::ppc_qpx_qvstfd:
    // Turn PPC QPX qvstfd -> store if the pointer is known aligned.
    if (getOrEnforceKnownAlignment(II->getArgOperand(1), 32, DL, II, &AC,
                                   &DT) >= 32) {
      Type *OpPtrTy =
        PointerType::getUnqual(II->getArgOperand(0)->getType());
      Value *Ptr = Builder->CreateBitCast(II->getArgOperand(1), OpPtrTy);
      return new StoreInst(II->getArgOperand(0), Ptr);
    }
    break;

  case Intrinsic::x86_vcvtph2ps_128:
  case Intrinsic::x86_vcvtph2ps_256: {
    auto Arg = II->getArgOperand(0);
    auto ArgType = cast<VectorType>(Arg->getType());
    auto RetType = cast<VectorType>(II->getType());
    unsigned ArgWidth = ArgType->getNumElements();
    unsigned RetWidth = RetType->getNumElements();
    assert(RetWidth <= ArgWidth && "Unexpected input/return vector widths");
    assert(ArgType->isIntOrIntVectorTy() &&
           ArgType->getScalarSizeInBits() == 16 &&
           "CVTPH2PS input type should be 16-bit integer vector");
    assert(RetType->getScalarType()->isFloatTy() &&
           "CVTPH2PS output type should be 32-bit float vector");

    // Constant folding: Convert to generic half to single conversion.
    if (isa<ConstantAggregateZero>(Arg))
      return replaceInstUsesWith(*II, ConstantAggregateZero::get(RetType));

    if (isa<ConstantDataVector>(Arg)) {
      auto VectorHalfAsShorts = Arg;
      if (RetWidth < ArgWidth) {
        SmallVector<uint32_t, 8> SubVecMask;
        for (unsigned i = 0; i != RetWidth; ++i)
          SubVecMask.push_back((int)i);
        VectorHalfAsShorts = Builder->CreateShuffleVector(
            Arg, UndefValue::get(ArgType), SubVecMask);
      }

      auto VectorHalfType =
          VectorType::get(Type::getHalfTy(II->getContext()), RetWidth);
      auto VectorHalfs =
          Builder->CreateBitCast(VectorHalfAsShorts, VectorHalfType);
      auto VectorFloats = Builder->CreateFPExt(VectorHalfs, RetType);
      return replaceInstUsesWith(*II, VectorFloats);
    }

    // We only use the lowest lanes of the argument.
    if (Value *V = SimplifyDemandedVectorEltsLow(Arg, ArgWidth, RetWidth)) {
      II->setArgOperand(0, V);
      return II;
    }
    break;
  }

  case Intrinsic::x86_sse_cvtss2si:
  case Intrinsic::x86_sse_cvtss2si64:
  case Intrinsic::x86_sse_cvttss2si:
  case Intrinsic::x86_sse_cvttss2si64:
  case Intrinsic::x86_sse2_cvtsd2si:
  case Intrinsic::x86_sse2_cvtsd2si64:
  case Intrinsic::x86_sse2_cvttsd2si:
  case Intrinsic::x86_sse2_cvttsd2si64:
  case Intrinsic::x86_avx512_vcvtss2si32:
  case Intrinsic::x86_avx512_vcvtss2si64:
  case Intrinsic::x86_avx512_vcvtss2usi32:
  case Intrinsic::x86_avx512_vcvtss2usi64:
  case Intrinsic::x86_avx512_vcvtsd2si32:
  case Intrinsic::x86_avx512_vcvtsd2si64:
  case Intrinsic::x86_avx512_vcvtsd2usi32:
  case Intrinsic::x86_avx512_vcvtsd2usi64:
  case Intrinsic::x86_avx512_cvttss2si:
  case Intrinsic::x86_avx512_cvttss2si64:
  case Intrinsic::x86_avx512_cvttss2usi:
  case Intrinsic::x86_avx512_cvttss2usi64:
  case Intrinsic::x86_avx512_cvttsd2si:
  case Intrinsic::x86_avx512_cvttsd2si64:
  case Intrinsic::x86_avx512_cvttsd2usi:
  case Intrinsic::x86_avx512_cvttsd2usi64: {
    // These intrinsics only demand the 0th element of their input vectors. If
    // we can simplify the input based on that, do so now.
    Value *Arg = II->getArgOperand(0);
    unsigned VWidth = Arg->getType()->getVectorNumElements();
    if (Value *V = SimplifyDemandedVectorEltsLow(Arg, VWidth, 1)) {
      II->setArgOperand(0, V);
      return II;
    }
    break;
  }

  case Intrinsic::x86_mmx_pmovmskb:
  case Intrinsic::x86_sse_movmsk_ps:
  case Intrinsic::x86_sse2_movmsk_pd:
  case Intrinsic::x86_sse2_pmovmskb_128:
  case Intrinsic::x86_avx_movmsk_pd_256:
  case Intrinsic::x86_avx_movmsk_ps_256:
  case Intrinsic::x86_avx2_pmovmskb: {
    if (Value *V = simplifyX86movmsk(*II, *Builder))
      return replaceInstUsesWith(*II, V);
    break;
  }

  case Intrinsic::x86_sse_comieq_ss:
  case Intrinsic::x86_sse_comige_ss:
  case Intrinsic::x86_sse_comigt_ss:
  case Intrinsic::x86_sse_comile_ss:
  case Intrinsic::x86_sse_comilt_ss:
  case Intrinsic::x86_sse_comineq_ss:
  case Intrinsic::x86_sse_ucomieq_ss:
  case Intrinsic::x86_sse_ucomige_ss:
  case Intrinsic::x86_sse_ucomigt_ss:
  case Intrinsic::x86_sse_ucomile_ss:
  case Intrinsic::x86_sse_ucomilt_ss:
  case Intrinsic::x86_sse_ucomineq_ss:
  case Intrinsic::x86_sse2_comieq_sd:
  case Intrinsic::x86_sse2_comige_sd:
  case Intrinsic::x86_sse2_comigt_sd:
  case Intrinsic::x86_sse2_comile_sd:
  case Intrinsic::x86_sse2_comilt_sd:
  case Intrinsic::x86_sse2_comineq_sd:
  case Intrinsic::x86_sse2_ucomieq_sd:
  case Intrinsic::x86_sse2_ucomige_sd:
  case Intrinsic::x86_sse2_ucomigt_sd:
  case Intrinsic::x86_sse2_ucomile_sd:
  case Intrinsic::x86_sse2_ucomilt_sd:
  case Intrinsic::x86_sse2_ucomineq_sd:
  case Intrinsic::x86_avx512_vcomi_ss:
  case Intrinsic::x86_avx512_vcomi_sd:
  case Intrinsic::x86_avx512_mask_cmp_ss:
  case Intrinsic::x86_avx512_mask_cmp_sd: {
    // These intrinsics only demand the 0th element of their input vectors. If
    // we can simplify the input based on that, do so now.
    bool MadeChange = false;
    Value *Arg0 = II->getArgOperand(0);
    Value *Arg1 = II->getArgOperand(1);
    unsigned VWidth = Arg0->getType()->getVectorNumElements();
    if (Value *V = SimplifyDemandedVectorEltsLow(Arg0, VWidth, 1)) {
      II->setArgOperand(0, V);
      MadeChange = true;
    }
    if (Value *V = SimplifyDemandedVectorEltsLow(Arg1, VWidth, 1)) {
      II->setArgOperand(1, V);
      MadeChange = true;
    }
    if (MadeChange)
      return II;
    break;
  }
  case Intrinsic::x86_avx512_mask_cmp_pd_128:
  case Intrinsic::x86_avx512_mask_cmp_pd_256:
  case Intrinsic::x86_avx512_mask_cmp_pd_512:
  case Intrinsic::x86_avx512_mask_cmp_ps_128:
  case Intrinsic::x86_avx512_mask_cmp_ps_256:
  case Intrinsic::x86_avx512_mask_cmp_ps_512: {
    // Folding cmp(sub(a,b),0) -> cmp(a,b) and cmp(0,sub(a,b)) -> cmp(b,a)
    Value *Arg0 = II->getArgOperand(0);
    Value *Arg1 = II->getArgOperand(1);
    bool Arg0IsZero = match(Arg0, m_Zero());
    if (Arg0IsZero)
      std::swap(Arg0, Arg1);
    Value *A, *B;
    // This fold requires only the NINF(not +/- inf) since inf minus
    // inf is nan.
    // NSZ(No Signed Zeros) is not needed because zeros of any sign are
    // equal for both compares.
    // NNAN is not needed because nans compare the same for both compares.
    // The compare intrinsic uses the above assumptions and therefore
    // doesn't require additional flags.
    if ((match(Arg0, m_OneUse(m_FSub(m_Value(A), m_Value(B)))) &&
         match(Arg1, m_Zero()) &&
         cast<Instruction>(Arg0)->getFastMathFlags().noInfs())) {
      if (Arg0IsZero)
        std::swap(A, B);
      II->setArgOperand(0, A);
      II->setArgOperand(1, B);
      return II;
    }
    break;
  }

  case Intrinsic::x86_avx512_mask_add_ps_512:
  case Intrinsic::x86_avx512_mask_div_ps_512:
  case Intrinsic::x86_avx512_mask_mul_ps_512:
  case Intrinsic::x86_avx512_mask_sub_ps_512:
  case Intrinsic::x86_avx512_mask_add_pd_512:
  case Intrinsic::x86_avx512_mask_div_pd_512:
  case Intrinsic::x86_avx512_mask_mul_pd_512:
  case Intrinsic::x86_avx512_mask_sub_pd_512:
    // If the rounding mode is CUR_DIRECTION(4) we can turn these into regular
    // IR operations.
    if (auto *R = dyn_cast<ConstantInt>(II->getArgOperand(4))) {
      if (R->getValue() == 4) {
        Value *Arg0 = II->getArgOperand(0);
        Value *Arg1 = II->getArgOperand(1);

        Value *V;
        switch (II->getIntrinsicID()) {
        default: llvm_unreachable("Case stmts out of sync!");
        case Intrinsic::x86_avx512_mask_add_ps_512:
        case Intrinsic::x86_avx512_mask_add_pd_512:
          V = Builder->CreateFAdd(Arg0, Arg1);
          break;
        case Intrinsic::x86_avx512_mask_sub_ps_512:
        case Intrinsic::x86_avx512_mask_sub_pd_512:
          V = Builder->CreateFSub(Arg0, Arg1);
          break;
        case Intrinsic::x86_avx512_mask_mul_ps_512:
        case Intrinsic::x86_avx512_mask_mul_pd_512:
          V = Builder->CreateFMul(Arg0, Arg1);
          break;
        case Intrinsic::x86_avx512_mask_div_ps_512:
        case Intrinsic::x86_avx512_mask_div_pd_512:
          V = Builder->CreateFDiv(Arg0, Arg1);
          break;
        }

        // Create a select for the masking.
        V = emitX86MaskSelect(II->getArgOperand(3), V, II->getArgOperand(2),
                              *Builder);
        return replaceInstUsesWith(*II, V);
      }
    }
    break;

  case Intrinsic::x86_avx512_mask_add_ss_round:
  case Intrinsic::x86_avx512_mask_div_ss_round:
  case Intrinsic::x86_avx512_mask_mul_ss_round:
  case Intrinsic::x86_avx512_mask_sub_ss_round:
  case Intrinsic::x86_avx512_mask_add_sd_round:
  case Intrinsic::x86_avx512_mask_div_sd_round:
  case Intrinsic::x86_avx512_mask_mul_sd_round:
  case Intrinsic::x86_avx512_mask_sub_sd_round:
    // If the rounding mode is CUR_DIRECTION(4) we can turn these into regular
    // IR operations.
    if (auto *R = dyn_cast<ConstantInt>(II->getArgOperand(4))) {
      if (R->getValue() == 4) {
        // Extract the element as scalars.
        Value *Arg0 = II->getArgOperand(0);
        Value *Arg1 = II->getArgOperand(1);
        Value *LHS = Builder->CreateExtractElement(Arg0, (uint64_t)0);
        Value *RHS = Builder->CreateExtractElement(Arg1, (uint64_t)0);

        Value *V;
        switch (II->getIntrinsicID()) {
        default: llvm_unreachable("Case stmts out of sync!");
        case Intrinsic::x86_avx512_mask_add_ss_round:
        case Intrinsic::x86_avx512_mask_add_sd_round:
          V = Builder->CreateFAdd(LHS, RHS);
          break;
        case Intrinsic::x86_avx512_mask_sub_ss_round:
        case Intrinsic::x86_avx512_mask_sub_sd_round:
          V = Builder->CreateFSub(LHS, RHS);
          break;
        case Intrinsic::x86_avx512_mask_mul_ss_round:
        case Intrinsic::x86_avx512_mask_mul_sd_round:
          V = Builder->CreateFMul(LHS, RHS);
          break;
        case Intrinsic::x86_avx512_mask_div_ss_round:
        case Intrinsic::x86_avx512_mask_div_sd_round:
          V = Builder->CreateFDiv(LHS, RHS);
          break;
        }

        // Handle the masking aspect of the intrinsic.
        Value *Mask = II->getArgOperand(3);
        auto *C = dyn_cast<ConstantInt>(Mask);
        // We don't need a select if we know the mask bit is a 1.
        if (!C || !C->getValue()[0]) {
          // Cast the mask to an i1 vector and then extract the lowest element.
          auto *MaskTy = VectorType::get(Builder->getInt1Ty(),
                             cast<IntegerType>(Mask->getType())->getBitWidth());
          Mask = Builder->CreateBitCast(Mask, MaskTy);
          Mask = Builder->CreateExtractElement(Mask, (uint64_t)0);
          // Extract the lowest element from the passthru operand.
          Value *Passthru = Builder->CreateExtractElement(II->getArgOperand(2),
                                                          (uint64_t)0);
          V = Builder->CreateSelect(Mask, V, Passthru);
        }

        // Insert the result back into the original argument 0.
        V = Builder->CreateInsertElement(Arg0, V, (uint64_t)0);

        return replaceInstUsesWith(*II, V);
      }
    }
    LLVM_FALLTHROUGH;

  // X86 scalar intrinsics simplified with SimplifyDemandedVectorElts.
  case Intrinsic::x86_avx512_mask_max_ss_round:
  case Intrinsic::x86_avx512_mask_min_ss_round:
  case Intrinsic::x86_avx512_mask_max_sd_round:
  case Intrinsic::x86_avx512_mask_min_sd_round:
  case Intrinsic::x86_avx512_mask_vfmadd_ss:
  case Intrinsic::x86_avx512_mask_vfmadd_sd:
  case Intrinsic::x86_avx512_maskz_vfmadd_ss:
  case Intrinsic::x86_avx512_maskz_vfmadd_sd:
  case Intrinsic::x86_avx512_mask3_vfmadd_ss:
  case Intrinsic::x86_avx512_mask3_vfmadd_sd:
  case Intrinsic::x86_avx512_mask3_vfmsub_ss:
  case Intrinsic::x86_avx512_mask3_vfmsub_sd:
  case Intrinsic::x86_avx512_mask3_vfnmsub_ss:
  case Intrinsic::x86_avx512_mask3_vfnmsub_sd:
  case Intrinsic::x86_fma_vfmadd_ss:
  case Intrinsic::x86_fma_vfmsub_ss:
  case Intrinsic::x86_fma_vfnmadd_ss:
  case Intrinsic::x86_fma_vfnmsub_ss:
  case Intrinsic::x86_fma_vfmadd_sd:
  case Intrinsic::x86_fma_vfmsub_sd:
  case Intrinsic::x86_fma_vfnmadd_sd:
  case Intrinsic::x86_fma_vfnmsub_sd:
  case Intrinsic::x86_sse_cmp_ss:
  case Intrinsic::x86_sse_min_ss:
  case Intrinsic::x86_sse_max_ss:
  case Intrinsic::x86_sse2_cmp_sd:
  case Intrinsic::x86_sse2_min_sd:
  case Intrinsic::x86_sse2_max_sd:
  case Intrinsic::x86_sse41_round_ss:
  case Intrinsic::x86_sse41_round_sd:
  case Intrinsic::x86_xop_vfrcz_ss:
  case Intrinsic::x86_xop_vfrcz_sd: {
   unsigned VWidth = II->getType()->getVectorNumElements();
   APInt UndefElts(VWidth, 0);
   APInt AllOnesEltMask(APInt::getAllOnesValue(VWidth));
   if (Value *V = SimplifyDemandedVectorElts(II, AllOnesEltMask, UndefElts)) {
     if (V != II)
       return replaceInstUsesWith(*II, V);
     return II;
   }
   break;
  }

  // Constant fold ashr( <A x Bi>, Ci ).
  // Constant fold lshr( <A x Bi>, Ci ).
  // Constant fold shl( <A x Bi>, Ci ).
  case Intrinsic::x86_sse2_psrai_d:
  case Intrinsic::x86_sse2_psrai_w:
  case Intrinsic::x86_avx2_psrai_d:
  case Intrinsic::x86_avx2_psrai_w:
  case Intrinsic::x86_avx512_psrai_q_128:
  case Intrinsic::x86_avx512_psrai_q_256:
  case Intrinsic::x86_avx512_psrai_d_512:
  case Intrinsic::x86_avx512_psrai_q_512:
  case Intrinsic::x86_avx512_psrai_w_512:
  case Intrinsic::x86_sse2_psrli_d:
  case Intrinsic::x86_sse2_psrli_q:
  case Intrinsic::x86_sse2_psrli_w:
  case Intrinsic::x86_avx2_psrli_d:
  case Intrinsic::x86_avx2_psrli_q:
  case Intrinsic::x86_avx2_psrli_w:
  case Intrinsic::x86_avx512_psrli_d_512:
  case Intrinsic::x86_avx512_psrli_q_512:
  case Intrinsic::x86_avx512_psrli_w_512:
  case Intrinsic::x86_sse2_pslli_d:
  case Intrinsic::x86_sse2_pslli_q:
  case Intrinsic::x86_sse2_pslli_w:
  case Intrinsic::x86_avx2_pslli_d:
  case Intrinsic::x86_avx2_pslli_q:
  case Intrinsic::x86_avx2_pslli_w:
  case Intrinsic::x86_avx512_pslli_d_512:
  case Intrinsic::x86_avx512_pslli_q_512:
  case Intrinsic::x86_avx512_pslli_w_512:
    if (Value *V = simplifyX86immShift(*II, *Builder))
      return replaceInstUsesWith(*II, V);
    break;

  case Intrinsic::x86_sse2_psra_d:
  case Intrinsic::x86_sse2_psra_w:
  case Intrinsic::x86_avx2_psra_d:
  case Intrinsic::x86_avx2_psra_w:
  case Intrinsic::x86_avx512_psra_q_128:
  case Intrinsic::x86_avx512_psra_q_256:
  case Intrinsic::x86_avx512_psra_d_512:
  case Intrinsic::x86_avx512_psra_q_512:
  case Intrinsic::x86_avx512_psra_w_512:
  case Intrinsic::x86_sse2_psrl_d:
  case Intrinsic::x86_sse2_psrl_q:
  case Intrinsic::x86_sse2_psrl_w:
  case Intrinsic::x86_avx2_psrl_d:
  case Intrinsic::x86_avx2_psrl_q:
  case Intrinsic::x86_avx2_psrl_w:
  case Intrinsic::x86_avx512_psrl_d_512:
  case Intrinsic::x86_avx512_psrl_q_512:
  case Intrinsic::x86_avx512_psrl_w_512:
  case Intrinsic::x86_sse2_psll_d:
  case Intrinsic::x86_sse2_psll_q:
  case Intrinsic::x86_sse2_psll_w:
  case Intrinsic::x86_avx2_psll_d:
  case Intrinsic::x86_avx2_psll_q:
  case Intrinsic::x86_avx2_psll_w:
  case Intrinsic::x86_avx512_psll_d_512:
  case Intrinsic::x86_avx512_psll_q_512:
  case Intrinsic::x86_avx512_psll_w_512: {
    if (Value *V = simplifyX86immShift(*II, *Builder))
      return replaceInstUsesWith(*II, V);

    // SSE2/AVX2 uses only the first 64-bits of the 128-bit vector
    // operand to compute the shift amount.
    Value *Arg1 = II->getArgOperand(1);
    assert(Arg1->getType()->getPrimitiveSizeInBits() == 128 &&
           "Unexpected packed shift size");
    unsigned VWidth = Arg1->getType()->getVectorNumElements();

    if (Value *V = SimplifyDemandedVectorEltsLow(Arg1, VWidth, VWidth / 2)) {
      II->setArgOperand(1, V);
      return II;
    }
    break;
  }

  case Intrinsic::x86_avx2_psllv_d:
  case Intrinsic::x86_avx2_psllv_d_256:
  case Intrinsic::x86_avx2_psllv_q:
  case Intrinsic::x86_avx2_psllv_q_256:
  case Intrinsic::x86_avx512_psllv_d_512:
  case Intrinsic::x86_avx512_psllv_q_512:
  case Intrinsic::x86_avx512_psllv_w_128:
  case Intrinsic::x86_avx512_psllv_w_256:
  case Intrinsic::x86_avx512_psllv_w_512:
  case Intrinsic::x86_avx2_psrav_d:
  case Intrinsic::x86_avx2_psrav_d_256:
  case Intrinsic::x86_avx512_psrav_q_128:
  case Intrinsic::x86_avx512_psrav_q_256:
  case Intrinsic::x86_avx512_psrav_d_512:
  case Intrinsic::x86_avx512_psrav_q_512:
  case Intrinsic::x86_avx512_psrav_w_128:
  case Intrinsic::x86_avx512_psrav_w_256:
  case Intrinsic::x86_avx512_psrav_w_512:
  case Intrinsic::x86_avx2_psrlv_d:
  case Intrinsic::x86_avx2_psrlv_d_256:
  case Intrinsic::x86_avx2_psrlv_q:
  case Intrinsic::x86_avx2_psrlv_q_256:
  case Intrinsic::x86_avx512_psrlv_d_512:
  case Intrinsic::x86_avx512_psrlv_q_512:
  case Intrinsic::x86_avx512_psrlv_w_128:
  case Intrinsic::x86_avx512_psrlv_w_256:
  case Intrinsic::x86_avx512_psrlv_w_512:
    if (Value *V = simplifyX86varShift(*II, *Builder))
      return replaceInstUsesWith(*II, V);
    break;

  case Intrinsic::x86_sse2_pmulu_dq:
  case Intrinsic::x86_sse41_pmuldq:
  case Intrinsic::x86_avx2_pmul_dq:
  case Intrinsic::x86_avx2_pmulu_dq:
  case Intrinsic::x86_avx512_pmul_dq_512:
  case Intrinsic::x86_avx512_pmulu_dq_512: {
    if (Value *V = simplifyX86muldq(*II, *Builder))
      return replaceInstUsesWith(*II, V);

    unsigned VWidth = II->getType()->getVectorNumElements();
    APInt UndefElts(VWidth, 0);
    APInt DemandedElts = APInt::getAllOnesValue(VWidth);
    if (Value *V = SimplifyDemandedVectorElts(II, DemandedElts, UndefElts)) {
      if (V != II)
        return replaceInstUsesWith(*II, V);
      return II;
    }
    break;
  }

  case Intrinsic::x86_sse2_packssdw_128:
  case Intrinsic::x86_sse2_packsswb_128:
  case Intrinsic::x86_avx2_packssdw:
  case Intrinsic::x86_avx2_packsswb:
  case Intrinsic::x86_avx512_packssdw_512:
  case Intrinsic::x86_avx512_packsswb_512:
    if (Value *V = simplifyX86pack(*II, *this, *Builder, true))
      return replaceInstUsesWith(*II, V);
    break;

  case Intrinsic::x86_sse2_packuswb_128:
  case Intrinsic::x86_sse41_packusdw:
  case Intrinsic::x86_avx2_packusdw:
  case Intrinsic::x86_avx2_packuswb:
  case Intrinsic::x86_avx512_packusdw_512:
  case Intrinsic::x86_avx512_packuswb_512:
    if (Value *V = simplifyX86pack(*II, *this, *Builder, false))
      return replaceInstUsesWith(*II, V);
    break;

  case Intrinsic::x86_pclmulqdq: {
    if (auto *C = dyn_cast<ConstantInt>(II->getArgOperand(2))) {
      unsigned Imm = C->getZExtValue();

      bool MadeChange = false;
      Value *Arg0 = II->getArgOperand(0);
      Value *Arg1 = II->getArgOperand(1);
      unsigned VWidth = Arg0->getType()->getVectorNumElements();
      APInt DemandedElts(VWidth, 0);

      APInt UndefElts1(VWidth, 0);
      DemandedElts = (Imm & 0x01) ? 2 : 1;
      if (Value *V = SimplifyDemandedVectorElts(Arg0, DemandedElts,
                                                UndefElts1)) {
        II->setArgOperand(0, V);
        MadeChange = true;
      }

      APInt UndefElts2(VWidth, 0);
      DemandedElts = (Imm & 0x10) ? 2 : 1;
      if (Value *V = SimplifyDemandedVectorElts(Arg1, DemandedElts,
                                                UndefElts2)) {
        II->setArgOperand(1, V);
        MadeChange = true;
      }

      // If both input elements are undef, the result is undef.
      if (UndefElts1[(Imm & 0x01) ? 1 : 0] ||
          UndefElts2[(Imm & 0x10) ? 1 : 0])
        return replaceInstUsesWith(*II,
                                   ConstantAggregateZero::get(II->getType()));

      if (MadeChange)
        return II;
    }
    break;
  }

  case Intrinsic::x86_sse41_insertps:
    if (Value *V = simplifyX86insertps(*II, *Builder))
      return replaceInstUsesWith(*II, V);
    break;

  case Intrinsic::x86_sse4a_extrq: {
    Value *Op0 = II->getArgOperand(0);
    Value *Op1 = II->getArgOperand(1);
    unsigned VWidth0 = Op0->getType()->getVectorNumElements();
    unsigned VWidth1 = Op1->getType()->getVectorNumElements();
    assert(Op0->getType()->getPrimitiveSizeInBits() == 128 &&
           Op1->getType()->getPrimitiveSizeInBits() == 128 && VWidth0 == 2 &&
           VWidth1 == 16 && "Unexpected operand sizes");

    // See if we're dealing with constant values.
    Constant *C1 = dyn_cast<Constant>(Op1);
    ConstantInt *CILength =
        C1 ? dyn_cast_or_null<ConstantInt>(C1->getAggregateElement((unsigned)0))
           : nullptr;
    ConstantInt *CIIndex =
        C1 ? dyn_cast_or_null<ConstantInt>(C1->getAggregateElement((unsigned)1))
           : nullptr;

    // Attempt to simplify to a constant, shuffle vector or EXTRQI call.
    if (Value *V = simplifyX86extrq(*II, Op0, CILength, CIIndex, *Builder))
      return replaceInstUsesWith(*II, V);

    // EXTRQ only uses the lowest 64-bits of the first 128-bit vector
    // operands and the lowest 16-bits of the second.
    bool MadeChange = false;
    if (Value *V = SimplifyDemandedVectorEltsLow(Op0, VWidth0, 1)) {
      II->setArgOperand(0, V);
      MadeChange = true;
    }
    if (Value *V = SimplifyDemandedVectorEltsLow(Op1, VWidth1, 2)) {
      II->setArgOperand(1, V);
      MadeChange = true;
    }
    if (MadeChange)
      return II;
    break;
  }

  case Intrinsic::x86_sse4a_extrqi: {
    // EXTRQI: Extract Length bits starting from Index. Zero pad the remaining
    // bits of the lower 64-bits. The upper 64-bits are undefined.
    Value *Op0 = II->getArgOperand(0);
    unsigned VWidth = Op0->getType()->getVectorNumElements();
    assert(Op0->getType()->getPrimitiveSizeInBits() == 128 && VWidth == 2 &&
           "Unexpected operand size");

    // See if we're dealing with constant values.
    ConstantInt *CILength = dyn_cast<ConstantInt>(II->getArgOperand(1));
    ConstantInt *CIIndex = dyn_cast<ConstantInt>(II->getArgOperand(2));

    // Attempt to simplify to a constant or shuffle vector.
    if (Value *V = simplifyX86extrq(*II, Op0, CILength, CIIndex, *Builder))
      return replaceInstUsesWith(*II, V);

    // EXTRQI only uses the lowest 64-bits of the first 128-bit vector
    // operand.
    if (Value *V = SimplifyDemandedVectorEltsLow(Op0, VWidth, 1)) {
      II->setArgOperand(0, V);
      return II;
    }
    break;
  }

  case Intrinsic::x86_sse4a_insertq: {
    Value *Op0 = II->getArgOperand(0);
    Value *Op1 = II->getArgOperand(1);
    unsigned VWidth = Op0->getType()->getVectorNumElements();
    assert(Op0->getType()->getPrimitiveSizeInBits() == 128 &&
           Op1->getType()->getPrimitiveSizeInBits() == 128 && VWidth == 2 &&
           Op1->getType()->getVectorNumElements() == 2 &&
           "Unexpected operand size");

    // See if we're dealing with constant values.
    Constant *C1 = dyn_cast<Constant>(Op1);
    ConstantInt *CI11 =
        C1 ? dyn_cast_or_null<ConstantInt>(C1->getAggregateElement((unsigned)1))
           : nullptr;

    // Attempt to simplify to a constant, shuffle vector or INSERTQI call.
    if (CI11) {
      const APInt &V11 = CI11->getValue();
      APInt Len = V11.zextOrTrunc(6);
      APInt Idx = V11.lshr(8).zextOrTrunc(6);
      if (Value *V = simplifyX86insertq(*II, Op0, Op1, Len, Idx, *Builder))
        return replaceInstUsesWith(*II, V);
    }

    // INSERTQ only uses the lowest 64-bits of the first 128-bit vector
    // operand.
    if (Value *V = SimplifyDemandedVectorEltsLow(Op0, VWidth, 1)) {
      II->setArgOperand(0, V);
      return II;
    }
    break;
  }

  case Intrinsic::x86_sse4a_insertqi: {
    // INSERTQI: Extract lowest Length bits from lower half of second source and
    // insert over first source starting at Index bit. The upper 64-bits are
    // undefined.
    Value *Op0 = II->getArgOperand(0);
    Value *Op1 = II->getArgOperand(1);
    unsigned VWidth0 = Op0->getType()->getVectorNumElements();
    unsigned VWidth1 = Op1->getType()->getVectorNumElements();
    assert(Op0->getType()->getPrimitiveSizeInBits() == 128 &&
           Op1->getType()->getPrimitiveSizeInBits() == 128 && VWidth0 == 2 &&
           VWidth1 == 2 && "Unexpected operand sizes");

    // See if we're dealing with constant values.
    ConstantInt *CILength = dyn_cast<ConstantInt>(II->getArgOperand(2));
    ConstantInt *CIIndex = dyn_cast<ConstantInt>(II->getArgOperand(3));

    // Attempt to simplify to a constant or shuffle vector.
    if (CILength && CIIndex) {
      APInt Len = CILength->getValue().zextOrTrunc(6);
      APInt Idx = CIIndex->getValue().zextOrTrunc(6);
      if (Value *V = simplifyX86insertq(*II, Op0, Op1, Len, Idx, *Builder))
        return replaceInstUsesWith(*II, V);
    }

    // INSERTQI only uses the lowest 64-bits of the first two 128-bit vector
    // operands.
    bool MadeChange = false;
    if (Value *V = SimplifyDemandedVectorEltsLow(Op0, VWidth0, 1)) {
      II->setArgOperand(0, V);
      MadeChange = true;
    }
    if (Value *V = SimplifyDemandedVectorEltsLow(Op1, VWidth1, 1)) {
      II->setArgOperand(1, V);
      MadeChange = true;
    }
    if (MadeChange)
      return II;
    break;
  }

  case Intrinsic::x86_sse41_pblendvb:
  case Intrinsic::x86_sse41_blendvps:
  case Intrinsic::x86_sse41_blendvpd:
  case Intrinsic::x86_avx_blendv_ps_256:
  case Intrinsic::x86_avx_blendv_pd_256:
  case Intrinsic::x86_avx2_pblendvb: {
    // Convert blendv* to vector selects if the mask is constant.
    // This optimization is convoluted because the intrinsic is defined as
    // getting a vector of floats or doubles for the ps and pd versions.
    // FIXME: That should be changed.

    Value *Op0 = II->getArgOperand(0);
    Value *Op1 = II->getArgOperand(1);
    Value *Mask = II->getArgOperand(2);

    // fold (blend A, A, Mask) -> A
    if (Op0 == Op1)
      return replaceInstUsesWith(CI, Op0);

    // Zero Mask - select 1st argument.
    if (isa<ConstantAggregateZero>(Mask))
      return replaceInstUsesWith(CI, Op0);

    // Constant Mask - select 1st/2nd argument lane based on top bit of mask.
    if (auto *ConstantMask = dyn_cast<ConstantDataVector>(Mask)) {
      Constant *NewSelector = getNegativeIsTrueBoolVec(ConstantMask);
      return SelectInst::Create(NewSelector, Op1, Op0, "blendv");
    }
    break;
  }

  case Intrinsic::x86_ssse3_pshuf_b_128:
  case Intrinsic::x86_avx2_pshuf_b:
  case Intrinsic::x86_avx512_pshuf_b_512:
    if (Value *V = simplifyX86pshufb(*II, *Builder))
      return replaceInstUsesWith(*II, V);
    break;

  case Intrinsic::x86_avx_vpermilvar_ps:
  case Intrinsic::x86_avx_vpermilvar_ps_256:
  case Intrinsic::x86_avx512_vpermilvar_ps_512:
  case Intrinsic::x86_avx_vpermilvar_pd:
  case Intrinsic::x86_avx_vpermilvar_pd_256:
  case Intrinsic::x86_avx512_vpermilvar_pd_512:
    if (Value *V = simplifyX86vpermilvar(*II, *Builder))
      return replaceInstUsesWith(*II, V);
    break;

  case Intrinsic::x86_avx2_permd:
  case Intrinsic::x86_avx2_permps:
    if (Value *V = simplifyX86vpermv(*II, *Builder))
      return replaceInstUsesWith(*II, V);
    break;

  case Intrinsic::x86_avx512_mask_permvar_df_256:
  case Intrinsic::x86_avx512_mask_permvar_df_512:
  case Intrinsic::x86_avx512_mask_permvar_di_256:
  case Intrinsic::x86_avx512_mask_permvar_di_512:
  case Intrinsic::x86_avx512_mask_permvar_hi_128:
  case Intrinsic::x86_avx512_mask_permvar_hi_256:
  case Intrinsic::x86_avx512_mask_permvar_hi_512:
  case Intrinsic::x86_avx512_mask_permvar_qi_128:
  case Intrinsic::x86_avx512_mask_permvar_qi_256:
  case Intrinsic::x86_avx512_mask_permvar_qi_512:
  case Intrinsic::x86_avx512_mask_permvar_sf_256:
  case Intrinsic::x86_avx512_mask_permvar_sf_512:
  case Intrinsic::x86_avx512_mask_permvar_si_256:
  case Intrinsic::x86_avx512_mask_permvar_si_512:
    if (Value *V = simplifyX86vpermv(*II, *Builder)) {
      // We simplified the permuting, now create a select for the masking.
      V = emitX86MaskSelect(II->getArgOperand(3), V, II->getArgOperand(2),
                            *Builder);
      return replaceInstUsesWith(*II, V);
    }
    break;

  case Intrinsic::x86_avx_vperm2f128_pd_256:
  case Intrinsic::x86_avx_vperm2f128_ps_256:
  case Intrinsic::x86_avx_vperm2f128_si_256:
  case Intrinsic::x86_avx2_vperm2i128:
    if (Value *V = simplifyX86vperm2(*II, *Builder))
      return replaceInstUsesWith(*II, V);
    break;

  case Intrinsic::x86_avx_maskload_ps:
  case Intrinsic::x86_avx_maskload_pd:
  case Intrinsic::x86_avx_maskload_ps_256:
  case Intrinsic::x86_avx_maskload_pd_256:
  case Intrinsic::x86_avx2_maskload_d:
  case Intrinsic::x86_avx2_maskload_q:
  case Intrinsic::x86_avx2_maskload_d_256:
  case Intrinsic::x86_avx2_maskload_q_256:
    if (Instruction *I = simplifyX86MaskedLoad(*II, *this))
      return I;
    break;

  case Intrinsic::x86_sse2_maskmov_dqu:
  case Intrinsic::x86_avx_maskstore_ps:
  case Intrinsic::x86_avx_maskstore_pd:
  case Intrinsic::x86_avx_maskstore_ps_256:
  case Intrinsic::x86_avx_maskstore_pd_256:
  case Intrinsic::x86_avx2_maskstore_d:
  case Intrinsic::x86_avx2_maskstore_q:
  case Intrinsic::x86_avx2_maskstore_d_256:
  case Intrinsic::x86_avx2_maskstore_q_256:
    if (simplifyX86MaskedStore(*II, *this))
      return nullptr;
    break;

  case Intrinsic::x86_xop_vpcomb:
  case Intrinsic::x86_xop_vpcomd:
  case Intrinsic::x86_xop_vpcomq:
  case Intrinsic::x86_xop_vpcomw:
    if (Value *V = simplifyX86vpcom(*II, *Builder, true))
      return replaceInstUsesWith(*II, V);
    break;

  case Intrinsic::x86_xop_vpcomub:
  case Intrinsic::x86_xop_vpcomud:
  case Intrinsic::x86_xop_vpcomuq:
  case Intrinsic::x86_xop_vpcomuw:
    if (Value *V = simplifyX86vpcom(*II, *Builder, false))
      return replaceInstUsesWith(*II, V);
    break;

  case Intrinsic::ppc_altivec_vperm:
    // Turn vperm(V1,V2,mask) -> shuffle(V1,V2,mask) if mask is a constant.
    // Note that ppc_altivec_vperm has a big-endian bias, so when creating
    // a vectorshuffle for little endian, we must undo the transformation
    // performed on vec_perm in altivec.h.  That is, we must complement
    // the permutation mask with respect to 31 and reverse the order of
    // V1 and V2.
    if (Constant *Mask = dyn_cast<Constant>(II->getArgOperand(2))) {
      assert(Mask->getType()->getVectorNumElements() == 16 &&
             "Bad type for intrinsic!");

      // Check that all of the elements are integer constants or undefs.
      bool AllEltsOk = true;
      for (unsigned i = 0; i != 16; ++i) {
        Constant *Elt = Mask->getAggregateElement(i);
        if (!Elt || !(isa<ConstantInt>(Elt) || isa<UndefValue>(Elt))) {
          AllEltsOk = false;
          break;
        }
      }

      if (AllEltsOk) {
        // Cast the input vectors to byte vectors.
        Value *Op0 = Builder->CreateBitCast(II->getArgOperand(0),
                                            Mask->getType());
        Value *Op1 = Builder->CreateBitCast(II->getArgOperand(1),
                                            Mask->getType());
        Value *Result = UndefValue::get(Op0->getType());

        // Only extract each element once.
        Value *ExtractedElts[32];
        memset(ExtractedElts, 0, sizeof(ExtractedElts));

        for (unsigned i = 0; i != 16; ++i) {
          if (isa<UndefValue>(Mask->getAggregateElement(i)))
            continue;
          unsigned Idx =
            cast<ConstantInt>(Mask->getAggregateElement(i))->getZExtValue();
          Idx &= 31;  // Match the hardware behavior.
          if (DL.isLittleEndian())
            Idx = 31 - Idx;

          if (!ExtractedElts[Idx]) {
            Value *Op0ToUse = (DL.isLittleEndian()) ? Op1 : Op0;
            Value *Op1ToUse = (DL.isLittleEndian()) ? Op0 : Op1;
            ExtractedElts[Idx] =
              Builder->CreateExtractElement(Idx < 16 ? Op0ToUse : Op1ToUse,
                                            Builder->getInt32(Idx&15));
          }

          // Insert this value into the result vector.
          Result = Builder->CreateInsertElement(Result, ExtractedElts[Idx],
                                                Builder->getInt32(i));
        }
        return CastInst::Create(Instruction::BitCast, Result, CI.getType());
      }
    }
    break;

  case Intrinsic::arm_neon_vld1:
  case Intrinsic::arm_neon_vld2:
  case Intrinsic::arm_neon_vld3:
  case Intrinsic::arm_neon_vld4:
  case Intrinsic::arm_neon_vld2lane:
  case Intrinsic::arm_neon_vld3lane:
  case Intrinsic::arm_neon_vld4lane:
  case Intrinsic::arm_neon_vst1:
  case Intrinsic::arm_neon_vst2:
  case Intrinsic::arm_neon_vst3:
  case Intrinsic::arm_neon_vst4:
  case Intrinsic::arm_neon_vst2lane:
  case Intrinsic::arm_neon_vst3lane:
  case Intrinsic::arm_neon_vst4lane: {
    unsigned MemAlign =
        getKnownAlignment(II->getArgOperand(0), DL, II, &AC, &DT);
    unsigned AlignArg = II->getNumArgOperands() - 1;
    ConstantInt *IntrAlign = dyn_cast<ConstantInt>(II->getArgOperand(AlignArg));
    if (IntrAlign && IntrAlign->getZExtValue() < MemAlign) {
      II->setArgOperand(AlignArg,
                        ConstantInt::get(Type::getInt32Ty(II->getContext()),
                                         MemAlign, false));
      return II;
    }
    break;
  }

  case Intrinsic::arm_neon_vmulls:
  case Intrinsic::arm_neon_vmullu:
  case Intrinsic::aarch64_neon_smull:
  case Intrinsic::aarch64_neon_umull: {
    Value *Arg0 = II->getArgOperand(0);
    Value *Arg1 = II->getArgOperand(1);

    // Handle mul by zero first:
    if (isa<ConstantAggregateZero>(Arg0) || isa<ConstantAggregateZero>(Arg1)) {
      return replaceInstUsesWith(CI, ConstantAggregateZero::get(II->getType()));
    }

    // Check for constant LHS & RHS - in this case we just simplify.
    bool Zext = (II->getIntrinsicID() == Intrinsic::arm_neon_vmullu ||
                 II->getIntrinsicID() == Intrinsic::aarch64_neon_umull);
    VectorType *NewVT = cast<VectorType>(II->getType());
    if (Constant *CV0 = dyn_cast<Constant>(Arg0)) {
      if (Constant *CV1 = dyn_cast<Constant>(Arg1)) {
        CV0 = ConstantExpr::getIntegerCast(CV0, NewVT, /*isSigned=*/!Zext);
        CV1 = ConstantExpr::getIntegerCast(CV1, NewVT, /*isSigned=*/!Zext);

        return replaceInstUsesWith(CI, ConstantExpr::getMul(CV0, CV1));
      }

      // Couldn't simplify - canonicalize constant to the RHS.
      std::swap(Arg0, Arg1);
    }

    // Handle mul by one:
    if (Constant *CV1 = dyn_cast<Constant>(Arg1))
      if (ConstantInt *Splat =
              dyn_cast_or_null<ConstantInt>(CV1->getSplatValue()))
        if (Splat->isOne())
          return CastInst::CreateIntegerCast(Arg0, II->getType(),
                                             /*isSigned=*/!Zext);

    break;
  }
  case Intrinsic::amdgcn_rcp: {
    Value *Src = II->getArgOperand(0);

    // TODO: Move to ConstantFolding/InstSimplify?
    if (isa<UndefValue>(Src))
      return replaceInstUsesWith(CI, Src);

    if (const ConstantFP *C = dyn_cast<ConstantFP>(Src)) {
      const APFloat &ArgVal = C->getValueAPF();
      APFloat Val(ArgVal.getSemantics(), 1.0);
      APFloat::opStatus Status = Val.divide(ArgVal,
                                            APFloat::rmNearestTiesToEven);
      // Only do this if it was exact and therefore not dependent on the
      // rounding mode.
      if (Status == APFloat::opOK)
        return replaceInstUsesWith(CI, ConstantFP::get(II->getContext(), Val));
    }

    break;
  }
  case Intrinsic::amdgcn_rsq: {
    Value *Src = II->getArgOperand(0);

    // TODO: Move to ConstantFolding/InstSimplify?
    if (isa<UndefValue>(Src))
      return replaceInstUsesWith(CI, Src);
    break;
  }
  case Intrinsic::amdgcn_frexp_mant:
  case Intrinsic::amdgcn_frexp_exp: {
    Value *Src = II->getArgOperand(0);
    if (const ConstantFP *C = dyn_cast<ConstantFP>(Src)) {
      int Exp;
      APFloat Significand = frexp(C->getValueAPF(), Exp,
                                  APFloat::rmNearestTiesToEven);

      if (II->getIntrinsicID() == Intrinsic::amdgcn_frexp_mant) {
        return replaceInstUsesWith(CI, ConstantFP::get(II->getContext(),
                                                       Significand));
      }

      // Match instruction special case behavior.
      if (Exp == APFloat::IEK_NaN || Exp == APFloat::IEK_Inf)
        Exp = 0;

      return replaceInstUsesWith(CI, ConstantInt::get(II->getType(), Exp));
    }

    if (isa<UndefValue>(Src))
      return replaceInstUsesWith(CI, UndefValue::get(II->getType()));

    break;
  }
  case Intrinsic::amdgcn_class: {
    enum  {
      S_NAN = 1 << 0,        // Signaling NaN
      Q_NAN = 1 << 1,        // Quiet NaN
      N_INFINITY = 1 << 2,   // Negative infinity
      N_NORMAL = 1 << 3,     // Negative normal
      N_SUBNORMAL = 1 << 4,  // Negative subnormal
      N_ZERO = 1 << 5,       // Negative zero
      P_ZERO = 1 << 6,       // Positive zero
      P_SUBNORMAL = 1 << 7,  // Positive subnormal
      P_NORMAL = 1 << 8,     // Positive normal
      P_INFINITY = 1 << 9    // Positive infinity
    };

    const uint32_t FullMask = S_NAN | Q_NAN | N_INFINITY | N_NORMAL |
      N_SUBNORMAL | N_ZERO | P_ZERO | P_SUBNORMAL | P_NORMAL | P_INFINITY;

    Value *Src0 = II->getArgOperand(0);
    Value *Src1 = II->getArgOperand(1);
    const ConstantInt *CMask = dyn_cast<ConstantInt>(Src1);
    if (!CMask) {
      if (isa<UndefValue>(Src0))
        return replaceInstUsesWith(*II, UndefValue::get(II->getType()));

      if (isa<UndefValue>(Src1))
        return replaceInstUsesWith(*II, ConstantInt::get(II->getType(), false));
      break;
    }

    uint32_t Mask = CMask->getZExtValue();

    // If all tests are made, it doesn't matter what the value is.
    if ((Mask & FullMask) == FullMask)
      return replaceInstUsesWith(*II, ConstantInt::get(II->getType(), true));

    if ((Mask & FullMask) == 0)
      return replaceInstUsesWith(*II, ConstantInt::get(II->getType(), false));

    if (Mask == (S_NAN | Q_NAN)) {
      // Equivalent of isnan. Replace with standard fcmp.
      Value *FCmp = Builder->CreateFCmpUNO(Src0, Src0);
      FCmp->takeName(II);
      return replaceInstUsesWith(*II, FCmp);
    }

    const ConstantFP *CVal = dyn_cast<ConstantFP>(Src0);
    if (!CVal) {
      if (isa<UndefValue>(Src0))
        return replaceInstUsesWith(*II, UndefValue::get(II->getType()));

      // Clamp mask to used bits
      if ((Mask & FullMask) != Mask) {
        CallInst *NewCall = Builder->CreateCall(II->getCalledFunction(),
          { Src0, ConstantInt::get(Src1->getType(), Mask & FullMask) }
        );

        NewCall->takeName(II);
        return replaceInstUsesWith(*II, NewCall);
      }

      break;
    }

    const APFloat &Val = CVal->getValueAPF();

    bool Result =
      ((Mask & S_NAN) && Val.isNaN() && Val.isSignaling()) ||
      ((Mask & Q_NAN) && Val.isNaN() && !Val.isSignaling()) ||
      ((Mask & N_INFINITY) && Val.isInfinity() && Val.isNegative()) ||
      ((Mask & N_NORMAL) && Val.isNormal() && Val.isNegative()) ||
      ((Mask & N_SUBNORMAL) && Val.isDenormal() && Val.isNegative()) ||
      ((Mask & N_ZERO) && Val.isZero() && Val.isNegative()) ||
      ((Mask & P_ZERO) && Val.isZero() && !Val.isNegative()) ||
      ((Mask & P_SUBNORMAL) && Val.isDenormal() && !Val.isNegative()) ||
      ((Mask & P_NORMAL) && Val.isNormal() && !Val.isNegative()) ||
      ((Mask & P_INFINITY) && Val.isInfinity() && !Val.isNegative());

    return replaceInstUsesWith(*II, ConstantInt::get(II->getType(), Result));
  }
  case Intrinsic::amdgcn_cvt_pkrtz: {
    Value *Src0 = II->getArgOperand(0);
    Value *Src1 = II->getArgOperand(1);
    if (const ConstantFP *C0 = dyn_cast<ConstantFP>(Src0)) {
      if (const ConstantFP *C1 = dyn_cast<ConstantFP>(Src1)) {
        const fltSemantics &HalfSem
          = II->getType()->getScalarType()->getFltSemantics();
        bool LosesInfo;
        APFloat Val0 = C0->getValueAPF();
        APFloat Val1 = C1->getValueAPF();
        Val0.convert(HalfSem, APFloat::rmTowardZero, &LosesInfo);
        Val1.convert(HalfSem, APFloat::rmTowardZero, &LosesInfo);

        Constant *Folded = ConstantVector::get({
            ConstantFP::get(II->getContext(), Val0),
            ConstantFP::get(II->getContext(), Val1) });
        return replaceInstUsesWith(*II, Folded);
      }
    }

    if (isa<UndefValue>(Src0) && isa<UndefValue>(Src1))
      return replaceInstUsesWith(*II, UndefValue::get(II->getType()));

    break;
  }
  case Intrinsic::amdgcn_ubfe:
  case Intrinsic::amdgcn_sbfe: {
    // Decompose simple cases into standard shifts.
    Value *Src = II->getArgOperand(0);
    if (isa<UndefValue>(Src))
      return replaceInstUsesWith(*II, Src);

    unsigned Width;
    Type *Ty = II->getType();
    unsigned IntSize = Ty->getIntegerBitWidth();

    ConstantInt *CWidth = dyn_cast<ConstantInt>(II->getArgOperand(2));
    if (CWidth) {
      Width = CWidth->getZExtValue();
      if ((Width & (IntSize - 1)) == 0)
        return replaceInstUsesWith(*II, ConstantInt::getNullValue(Ty));

      if (Width >= IntSize) {
        // Hardware ignores high bits, so remove those.
        II->setArgOperand(2, ConstantInt::get(CWidth->getType(),
                                              Width & (IntSize - 1)));
        return II;
      }
    }

    unsigned Offset;
    ConstantInt *COffset = dyn_cast<ConstantInt>(II->getArgOperand(1));
    if (COffset) {
      Offset = COffset->getZExtValue();
      if (Offset >= IntSize) {
        II->setArgOperand(1, ConstantInt::get(COffset->getType(),
                                              Offset & (IntSize - 1)));
        return II;
      }
    }

    bool Signed = II->getIntrinsicID() == Intrinsic::amdgcn_sbfe;

    // TODO: Also emit sub if only width is constant.
    if (!CWidth && COffset && Offset == 0) {
      Constant *KSize = ConstantInt::get(COffset->getType(), IntSize);
      Value *ShiftVal = Builder->CreateSub(KSize, II->getArgOperand(2));
      ShiftVal = Builder->CreateZExt(ShiftVal, II->getType());

      Value *Shl = Builder->CreateShl(Src, ShiftVal);
      Value *RightShift = Signed ?
        Builder->CreateAShr(Shl, ShiftVal) :
        Builder->CreateLShr(Shl, ShiftVal);
      RightShift->takeName(II);
      return replaceInstUsesWith(*II, RightShift);
    }

    if (!CWidth || !COffset)
      break;

    // TODO: This allows folding to undef when the hardware has specific
    // behavior?
    if (Offset + Width < IntSize) {
      Value *Shl = Builder->CreateShl(Src, IntSize  - Offset - Width);
      Value *RightShift = Signed ?
        Builder->CreateAShr(Shl, IntSize - Width) :
        Builder->CreateLShr(Shl, IntSize - Width);
      RightShift->takeName(II);
      return replaceInstUsesWith(*II, RightShift);
    }

    Value *RightShift = Signed ?
      Builder->CreateAShr(Src, Offset) :
      Builder->CreateLShr(Src, Offset);

    RightShift->takeName(II);
    return replaceInstUsesWith(*II, RightShift);
  }
  case Intrinsic::amdgcn_exp:
  case Intrinsic::amdgcn_exp_compr: {
    ConstantInt *En = dyn_cast<ConstantInt>(II->getArgOperand(1));
    if (!En) // Illegal.
      break;

    unsigned EnBits = En->getZExtValue();
    if (EnBits == 0xf)
      break; // All inputs enabled.

    bool IsCompr = II->getIntrinsicID() == Intrinsic::amdgcn_exp_compr;
    bool Changed = false;
    for (int I = 0; I < (IsCompr ? 2 : 4); ++I) {
      if ((!IsCompr && (EnBits & (1 << I)) == 0) ||
          (IsCompr && ((EnBits & (0x3 << (2 * I))) == 0))) {
        Value *Src = II->getArgOperand(I + 2);
        if (!isa<UndefValue>(Src)) {
          II->setArgOperand(I + 2, UndefValue::get(Src->getType()));
          Changed = true;
        }
      }
    }

    if (Changed)
      return II;

    break;

  }
  case Intrinsic::amdgcn_fmed3: {
    // Note this does not preserve proper sNaN behavior if IEEE-mode is enabled
    // for the shader.

    Value *Src0 = II->getArgOperand(0);
    Value *Src1 = II->getArgOperand(1);
    Value *Src2 = II->getArgOperand(2);

    bool Swap = false;
    // Canonicalize constants to RHS operands.
    //
    // fmed3(c0, x, c1) -> fmed3(x, c0, c1)
    if (isa<Constant>(Src0) && !isa<Constant>(Src1)) {
      std::swap(Src0, Src1);
      Swap = true;
    }

    if (isa<Constant>(Src1) && !isa<Constant>(Src2)) {
      std::swap(Src1, Src2);
      Swap = true;
    }

    if (isa<Constant>(Src0) && !isa<Constant>(Src1)) {
      std::swap(Src0, Src1);
      Swap = true;
    }

    if (Swap) {
      II->setArgOperand(0, Src0);
      II->setArgOperand(1, Src1);
      II->setArgOperand(2, Src2);
      return II;
    }

    if (match(Src2, m_NaN()) || isa<UndefValue>(Src2)) {
      CallInst *NewCall = Builder->CreateMinNum(Src0, Src1);
      NewCall->copyFastMathFlags(II);
      NewCall->takeName(II);
      return replaceInstUsesWith(*II, NewCall);
    }

    if (const ConstantFP *C0 = dyn_cast<ConstantFP>(Src0)) {
      if (const ConstantFP *C1 = dyn_cast<ConstantFP>(Src1)) {
        if (const ConstantFP *C2 = dyn_cast<ConstantFP>(Src2)) {
          APFloat Result = fmed3AMDGCN(C0->getValueAPF(), C1->getValueAPF(),
                                       C2->getValueAPF());
          return replaceInstUsesWith(*II,
            ConstantFP::get(Builder->getContext(), Result));
        }
      }
    }

    break;
  }
  case Intrinsic::amdgcn_icmp:
  case Intrinsic::amdgcn_fcmp: {
    const ConstantInt *CC = dyn_cast<ConstantInt>(II->getArgOperand(2));
    if (!CC)
      break;

    // Guard against invalid arguments.
    int64_t CCVal = CC->getZExtValue();
    bool IsInteger = II->getIntrinsicID() == Intrinsic::amdgcn_icmp;
    if ((IsInteger && (CCVal < CmpInst::FIRST_ICMP_PREDICATE ||
                       CCVal > CmpInst::LAST_ICMP_PREDICATE)) ||
        (!IsInteger && (CCVal < CmpInst::FIRST_FCMP_PREDICATE ||
                        CCVal > CmpInst::LAST_FCMP_PREDICATE)))
      break;

    Value *Src0 = II->getArgOperand(0);
    Value *Src1 = II->getArgOperand(1);

    if (auto *CSrc0 = dyn_cast<Constant>(Src0)) {
      if (auto *CSrc1 = dyn_cast<Constant>(Src1)) {
        Constant *CCmp = ConstantExpr::getCompare(CCVal, CSrc0, CSrc1);
        if (CCmp->isNullValue()) {
          return replaceInstUsesWith(
              *II, ConstantExpr::getSExt(CCmp, II->getType()));
        }

        // The result of V_ICMP/V_FCMP assembly instructions (which this
        // intrinsic exposes) is one bit per thread, masked with the EXEC
        // register (which contains the bitmask of live threads). So a
        // comparison that always returns true is the same as a read of the
        // EXEC register.
        Value *NewF = Intrinsic::getDeclaration(
            II->getModule(), Intrinsic::read_register, II->getType());
        Metadata *MDArgs[] = {MDString::get(II->getContext(), "exec")};
        MDNode *MD = MDNode::get(II->getContext(), MDArgs);
        Value *Args[] = {MetadataAsValue::get(II->getContext(), MD)};
        CallInst *NewCall = Builder->CreateCall(NewF, Args);
        NewCall->addAttribute(AttributeList::FunctionIndex,
                              Attribute::Convergent);
        NewCall->takeName(II);
        return replaceInstUsesWith(*II, NewCall);
      }

      // Canonicalize constants to RHS.
      CmpInst::Predicate SwapPred
        = CmpInst::getSwappedPredicate(static_cast<CmpInst::Predicate>(CCVal));
      II->setArgOperand(0, Src1);
      II->setArgOperand(1, Src0);
      II->setArgOperand(2, ConstantInt::get(CC->getType(),
                                            static_cast<int>(SwapPred)));
      return II;
    }

    if (CCVal != CmpInst::ICMP_EQ && CCVal != CmpInst::ICMP_NE)
      break;

    // Canonicalize compare eq with true value to compare != 0
    // llvm.amdgcn.icmp(zext (i1 x), 1, eq)
    //   -> llvm.amdgcn.icmp(zext (i1 x), 0, ne)
    // llvm.amdgcn.icmp(sext (i1 x), -1, eq)
    //   -> llvm.amdgcn.icmp(sext (i1 x), 0, ne)
    Value *ExtSrc;
    if (CCVal == CmpInst::ICMP_EQ &&
        ((match(Src1, m_One()) && match(Src0, m_ZExt(m_Value(ExtSrc)))) ||
         (match(Src1, m_AllOnes()) && match(Src0, m_SExt(m_Value(ExtSrc))))) &&
        ExtSrc->getType()->isIntegerTy(1)) {
      II->setArgOperand(1, ConstantInt::getNullValue(Src1->getType()));
      II->setArgOperand(2, ConstantInt::get(CC->getType(), CmpInst::ICMP_NE));
      return II;
    }

    CmpInst::Predicate SrcPred;
    Value *SrcLHS;
    Value *SrcRHS;

    // Fold compare eq/ne with 0 from a compare result as the predicate to the
    // intrinsic. The typical use is a wave vote function in the library, which
    // will be fed from a user code condition compared with 0. Fold in the
    // redundant compare.

    // llvm.amdgcn.icmp([sz]ext ([if]cmp pred a, b), 0, ne)
    //   -> llvm.amdgcn.[if]cmp(a, b, pred)
    //
    // llvm.amdgcn.icmp([sz]ext ([if]cmp pred a, b), 0, eq)
    //   -> llvm.amdgcn.[if]cmp(a, b, inv pred)
    if (match(Src1, m_Zero()) &&
        match(Src0,
              m_ZExtOrSExt(m_Cmp(SrcPred, m_Value(SrcLHS), m_Value(SrcRHS))))) {
      if (CCVal == CmpInst::ICMP_EQ)
        SrcPred = CmpInst::getInversePredicate(SrcPred);

      Intrinsic::ID NewIID = CmpInst::isFPPredicate(SrcPred) ?
        Intrinsic::amdgcn_fcmp : Intrinsic::amdgcn_icmp;

      Value *NewF = Intrinsic::getDeclaration(II->getModule(), NewIID,
                                              SrcLHS->getType());
      Value *Args[] = { SrcLHS, SrcRHS,
                        ConstantInt::get(CC->getType(), SrcPred) };
      CallInst *NewCall = Builder->CreateCall(NewF, Args);
      NewCall->takeName(II);
      return replaceInstUsesWith(*II, NewCall);
    }

    break;
  }
  case Intrinsic::stackrestore: {
    // If the save is right next to the restore, remove the restore.  This can
    // happen when variable allocas are DCE'd.
    if (IntrinsicInst *SS = dyn_cast<IntrinsicInst>(II->getArgOperand(0))) {
      if (SS->getIntrinsicID() == Intrinsic::stacksave) {
        if (&*++SS->getIterator() == II)
          return eraseInstFromFunction(CI);
      }
    }

    // Scan down this block to see if there is another stack restore in the
    // same block without an intervening call/alloca.
    BasicBlock::iterator BI(II);
    TerminatorInst *TI = II->getParent()->getTerminator();
    bool CannotRemove = false;
    for (++BI; &*BI != TI; ++BI) {
      if (isa<AllocaInst>(BI)) {
        CannotRemove = true;
        break;
      }
      if (CallInst *BCI = dyn_cast<CallInst>(BI)) {
        if (IntrinsicInst *II = dyn_cast<IntrinsicInst>(BCI)) {
          // If there is a stackrestore below this one, remove this one.
          if (II->getIntrinsicID() == Intrinsic::stackrestore)
            return eraseInstFromFunction(CI);

          // Bail if we cross over an intrinsic with side effects, such as
          // llvm.stacksave, llvm.read_register, or llvm.setjmp.
          if (II->mayHaveSideEffects()) {
            CannotRemove = true;
            break;
          }
        } else {
          // If we found a non-intrinsic call, we can't remove the stack
          // restore.
          CannotRemove = true;
          break;
        }
      }
    }

    // If the stack restore is in a return, resume, or unwind block and if there
    // are no allocas or calls between the restore and the return, nuke the
    // restore.
    if (!CannotRemove && (isa<ReturnInst>(TI) || isa<ResumeInst>(TI)))
      return eraseInstFromFunction(CI);
    break;
  }
  case Intrinsic::lifetime_start:
    // Asan needs to poison memory to detect invalid access which is possible
    // even for empty lifetime range.
    if (II->getFunction()->hasFnAttribute(Attribute::SanitizeAddress))
      break;

    if (removeTriviallyEmptyRange(*II, Intrinsic::lifetime_start,
                                  Intrinsic::lifetime_end, *this))
      return nullptr;
    break;
  case Intrinsic::assume: {
    Value *IIOperand = II->getArgOperand(0);
    // Remove an assume if it is immediately followed by an identical assume.
    if (match(II->getNextNode(),
              m_Intrinsic<Intrinsic::assume>(m_Specific(IIOperand))))
      return eraseInstFromFunction(CI);

    // Canonicalize assume(a && b) -> assume(a); assume(b);
    // Note: New assumption intrinsics created here are registered by
    // the InstCombineIRInserter object.
    Value *AssumeIntrinsic = II->getCalledValue(), *A, *B;
    if (match(IIOperand, m_And(m_Value(A), m_Value(B)))) {
      Builder->CreateCall(AssumeIntrinsic, A, II->getName());
      Builder->CreateCall(AssumeIntrinsic, B, II->getName());
      return eraseInstFromFunction(*II);
    }
    // assume(!(a || b)) -> assume(!a); assume(!b);
    if (match(IIOperand, m_Not(m_Or(m_Value(A), m_Value(B))))) {
      Builder->CreateCall(AssumeIntrinsic, Builder->CreateNot(A),
                          II->getName());
      Builder->CreateCall(AssumeIntrinsic, Builder->CreateNot(B),
                          II->getName());
      return eraseInstFromFunction(*II);
    }

    // assume( (load addr) != null ) -> add 'nonnull' metadata to load
    // (if assume is valid at the load)
    CmpInst::Predicate Pred;
    Instruction *LHS;
    if (match(IIOperand, m_ICmp(Pred, m_Instruction(LHS), m_Zero())) &&
        Pred == ICmpInst::ICMP_NE && LHS->getOpcode() == Instruction::Load &&
        LHS->getType()->isPointerTy() &&
        isValidAssumeForContext(II, LHS, &DT)) {
      MDNode *MD = MDNode::get(II->getContext(), None);
      LHS->setMetadata(LLVMContext::MD_nonnull, MD);
      return eraseInstFromFunction(*II);

      // TODO: apply nonnull return attributes to calls and invokes
      // TODO: apply range metadata for range check patterns?
    }

    // If there is a dominating assume with the same condition as this one,
    // then this one is redundant, and should be removed.
    APInt KnownZero(1, 0), KnownOne(1, 0);
    computeKnownBits(IIOperand, KnownZero, KnownOne, 0, II);
    if (KnownOne.isAllOnesValue())
      return eraseInstFromFunction(*II);

    // Update the cache of affected values for this assumption (we might be
    // here because we just simplified the condition).
    AC.updateAffectedValues(II);
    break;
  }
  case Intrinsic::experimental_gc_relocate: {
    // Translate facts known about a pointer before relocating into
    // facts about the relocate value, while being careful to
    // preserve relocation semantics.
    Value *DerivedPtr = cast<GCRelocateInst>(II)->getDerivedPtr();

    // Remove the relocation if unused, note that this check is required
    // to prevent the cases below from looping forever.
    if (II->use_empty())
      return eraseInstFromFunction(*II);

    // Undef is undef, even after relocation.
    // TODO: provide a hook for this in GCStrategy.  This is clearly legal for
    // most practical collectors, but there was discussion in the review thread
    // about whether it was legal for all possible collectors.
    if (isa<UndefValue>(DerivedPtr))
      // Use undef of gc_relocate's type to replace it.
      return replaceInstUsesWith(*II, UndefValue::get(II->getType()));

    if (auto *PT = dyn_cast<PointerType>(II->getType())) {
      // The relocation of null will be null for most any collector.
      // TODO: provide a hook for this in GCStrategy.  There might be some
      // weird collector this property does not hold for.
      if (isa<ConstantPointerNull>(DerivedPtr))
        // Use null-pointer of gc_relocate's type to replace it.
        return replaceInstUsesWith(*II, ConstantPointerNull::get(PT));

      // isKnownNonNull -> nonnull attribute
      if (isKnownNonNullAt(DerivedPtr, II, &DT))
        II->addAttribute(AttributeList::ReturnIndex, Attribute::NonNull);
    }

    // TODO: bitcast(relocate(p)) -> relocate(bitcast(p))
    // Canonicalize on the type from the uses to the defs

    // TODO: relocate((gep p, C, C2, ...)) -> gep(relocate(p), C, C2, ...)
    break;
  }

  case Intrinsic::experimental_guard: {
    // Is this guard followed by another guard?
    Instruction *NextInst = II->getNextNode();
    Value *NextCond = nullptr;
    if (match(NextInst,
              m_Intrinsic<Intrinsic::experimental_guard>(m_Value(NextCond)))) {
      Value *CurrCond = II->getArgOperand(0);

      // Remove a guard that it is immediately preceded by an identical guard.
      if (CurrCond == NextCond)
        return eraseInstFromFunction(*NextInst);

      // Otherwise canonicalize guard(a); guard(b) -> guard(a & b).
      II->setArgOperand(0, Builder->CreateAnd(CurrCond, NextCond));
      return eraseInstFromFunction(*NextInst);
    }
    break;
  }
  }
  return visitCallSite(II);
}

// Fence instruction simplification
Instruction *InstCombiner::visitFenceInst(FenceInst &FI) {
  // Remove identical consecutive fences.
  if (auto *NFI = dyn_cast<FenceInst>(FI.getNextNode()))
    if (FI.isIdenticalTo(NFI))
      return eraseInstFromFunction(FI);
  return nullptr;
}

// InvokeInst simplification
//
Instruction *InstCombiner::visitInvokeInst(InvokeInst &II) {
  return visitCallSite(&II);
}

/// If this cast does not affect the value passed through the varargs area, we
/// can eliminate the use of the cast.
static bool isSafeToEliminateVarargsCast(const CallSite CS,
                                         const DataLayout &DL,
                                         const CastInst *const CI,
                                         const int ix) {
  if (!CI->isLosslessCast())
    return false;

  // If this is a GC intrinsic, avoid munging types.  We need types for
  // statepoint reconstruction in SelectionDAG.
  // TODO: This is probably something which should be expanded to all
  // intrinsics since the entire point of intrinsics is that
  // they are understandable by the optimizer.
  if (isStatepoint(CS) || isGCRelocate(CS) || isGCResult(CS))
    return false;

  // The size of ByVal or InAlloca arguments is derived from the type, so we
  // can't change to a type with a different size.  If the size were
  // passed explicitly we could avoid this check.
  if (!CS.isByValOrInAllocaArgument(ix))
    return true;

  Type* SrcTy =
            cast<PointerType>(CI->getOperand(0)->getType())->getElementType();
  Type* DstTy = cast<PointerType>(CI->getType())->getElementType();
  if (!SrcTy->isSized() || !DstTy->isSized())
    return false;
  if (DL.getTypeAllocSize(SrcTy) != DL.getTypeAllocSize(DstTy))
    return false;
  return true;
}

Instruction *InstCombiner::tryOptimizeCall(CallInst *CI) {
  if (!CI->getCalledFunction()) return nullptr;

  auto InstCombineRAUW = [this](Instruction *From, Value *With) {
    replaceInstUsesWith(*From, With);
  };
  LibCallSimplifier Simplifier(DL, &TLI, InstCombineRAUW);
  if (Value *With = Simplifier.optimizeCall(CI)) {
    ++NumSimplified;
    return CI->use_empty() ? CI : replaceInstUsesWith(*CI, With);
  }

  return nullptr;
}

static IntrinsicInst *findInitTrampolineFromAlloca(Value *TrampMem) {
  // Strip off at most one level of pointer casts, looking for an alloca.  This
  // is good enough in practice and simpler than handling any number of casts.
  Value *Underlying = TrampMem->stripPointerCasts();
  if (Underlying != TrampMem &&
      (!Underlying->hasOneUse() || Underlying->user_back() != TrampMem))
    return nullptr;
  if (!isa<AllocaInst>(Underlying))
    return nullptr;

  IntrinsicInst *InitTrampoline = nullptr;
  for (User *U : TrampMem->users()) {
    IntrinsicInst *II = dyn_cast<IntrinsicInst>(U);
    if (!II)
      return nullptr;
    if (II->getIntrinsicID() == Intrinsic::init_trampoline) {
      if (InitTrampoline)
        // More than one init_trampoline writes to this value.  Give up.
        return nullptr;
      InitTrampoline = II;
      continue;
    }
    if (II->getIntrinsicID() == Intrinsic::adjust_trampoline)
      // Allow any number of calls to adjust.trampoline.
      continue;
    return nullptr;
  }

  // No call to init.trampoline found.
  if (!InitTrampoline)
    return nullptr;

  // Check that the alloca is being used in the expected way.
  if (InitTrampoline->getOperand(0) != TrampMem)
    return nullptr;

  return InitTrampoline;
}

static IntrinsicInst *findInitTrampolineFromBB(IntrinsicInst *AdjustTramp,
                                               Value *TrampMem) {
  // Visit all the previous instructions in the basic block, and try to find a
  // init.trampoline which has a direct path to the adjust.trampoline.
  for (BasicBlock::iterator I = AdjustTramp->getIterator(),
                            E = AdjustTramp->getParent()->begin();
       I != E;) {
    Instruction *Inst = &*--I;
    if (IntrinsicInst *II = dyn_cast<IntrinsicInst>(I))
      if (II->getIntrinsicID() == Intrinsic::init_trampoline &&
          II->getOperand(0) == TrampMem)
        return II;
    if (Inst->mayWriteToMemory())
      return nullptr;
  }
  return nullptr;
}

// Given a call to llvm.adjust.trampoline, find and return the corresponding
// call to llvm.init.trampoline if the call to the trampoline can be optimized
// to a direct call to a function.  Otherwise return NULL.
//
static IntrinsicInst *findInitTrampoline(Value *Callee) {
  Callee = Callee->stripPointerCasts();
  IntrinsicInst *AdjustTramp = dyn_cast<IntrinsicInst>(Callee);
  if (!AdjustTramp ||
      AdjustTramp->getIntrinsicID() != Intrinsic::adjust_trampoline)
    return nullptr;

  Value *TrampMem = AdjustTramp->getOperand(0);

  if (IntrinsicInst *IT = findInitTrampolineFromAlloca(TrampMem))
    return IT;
  if (IntrinsicInst *IT = findInitTrampolineFromBB(AdjustTramp, TrampMem))
    return IT;
  return nullptr;
}

/// Improvements for call and invoke instructions.
Instruction *InstCombiner::visitCallSite(CallSite CS) {
  if (isAllocLikeFn(CS.getInstruction(), &TLI))
    return visitAllocSite(*CS.getInstruction());

  bool Changed = false;

  // Mark any parameters that are known to be non-null with the nonnull
  // attribute.  This is helpful for inlining calls to functions with null
  // checks on their arguments.
  SmallVector<unsigned, 4> Indices;
  unsigned ArgNo = 0;

  for (Value *V : CS.args()) {
    if (V->getType()->isPointerTy() &&
        !CS.paramHasAttr(ArgNo, Attribute::NonNull) &&
        isKnownNonNullAt(V, CS.getInstruction(), &DT))
      Indices.push_back(ArgNo + 1);
    ArgNo++;
  }

  assert(ArgNo == CS.arg_size() && "sanity check");

  if (!Indices.empty()) {
    AttributeList AS = CS.getAttributes();
    LLVMContext &Ctx = CS.getInstruction()->getContext();
    AS = AS.addAttribute(Ctx, Indices,
                         Attribute::get(Ctx, Attribute::NonNull));
    CS.setAttributes(AS);
    Changed = true;
  }

  // If the callee is a pointer to a function, attempt to move any casts to the
  // arguments of the call/invoke.
  Value *Callee = CS.getCalledValue();
  if (!isa<Function>(Callee) && transformConstExprCastCall(CS))
    return nullptr;

  if (Function *CalleeF = dyn_cast<Function>(Callee)) {
    // Remove the convergent attr on calls when the callee is not convergent.
    if (CS.isConvergent() && !CalleeF->isConvergent() &&
        !CalleeF->isIntrinsic()) {
      DEBUG(dbgs() << "Removing convergent attr from instr "
                   << CS.getInstruction() << "\n");
      CS.setNotConvergent();
      return CS.getInstruction();
    }

    // If the call and callee calling conventions don't match, this call must
    // be unreachable, as the call is undefined.
    if (CalleeF->getCallingConv() != CS.getCallingConv() &&
        // Only do this for calls to a function with a body.  A prototype may
        // not actually end up matching the implementation's calling conv for a
        // variety of reasons (e.g. it may be written in assembly).
        !CalleeF->isDeclaration()) {
      Instruction *OldCall = CS.getInstruction();
      new StoreInst(ConstantInt::getTrue(Callee->getContext()),
                UndefValue::get(Type::getInt1PtrTy(Callee->getContext())),
                                  OldCall);
      // If OldCall does not return void then replaceAllUsesWith undef.
      // This allows ValueHandlers and custom metadata to adjust itself.
      if (!OldCall->getType()->isVoidTy())
        replaceInstUsesWith(*OldCall, UndefValue::get(OldCall->getType()));
      if (isa<CallInst>(OldCall))
        return eraseInstFromFunction(*OldCall);

      // We cannot remove an invoke, because it would change the CFG, just
      // change the callee to a null pointer.
      cast<InvokeInst>(OldCall)->setCalledFunction(
                                    Constant::getNullValue(CalleeF->getType()));
      return nullptr;
    }
  }

  if (isa<ConstantPointerNull>(Callee) || isa<UndefValue>(Callee)) {
    // If CS does not return void then replaceAllUsesWith undef.
    // This allows ValueHandlers and custom metadata to adjust itself.
    if (!CS.getInstruction()->getType()->isVoidTy())
      replaceInstUsesWith(*CS.getInstruction(),
                          UndefValue::get(CS.getInstruction()->getType()));

    if (isa<InvokeInst>(CS.getInstruction())) {
      // Can't remove an invoke because we cannot change the CFG.
      return nullptr;
    }

    // This instruction is not reachable, just remove it.  We insert a store to
    // undef so that we know that this code is not reachable, despite the fact
    // that we can't modify the CFG here.
    new StoreInst(ConstantInt::getTrue(Callee->getContext()),
                  UndefValue::get(Type::getInt1PtrTy(Callee->getContext())),
                  CS.getInstruction());

    return eraseInstFromFunction(*CS.getInstruction());
  }

  if (IntrinsicInst *II = findInitTrampoline(Callee))
    return transformCallThroughTrampoline(CS, II);

  PointerType *PTy = cast<PointerType>(Callee->getType());
  FunctionType *FTy = cast<FunctionType>(PTy->getElementType());
  if (FTy->isVarArg()) {
    int ix = FTy->getNumParams();
    // See if we can optimize any arguments passed through the varargs area of
    // the call.
    for (CallSite::arg_iterator I = CS.arg_begin() + FTy->getNumParams(),
           E = CS.arg_end(); I != E; ++I, ++ix) {
      CastInst *CI = dyn_cast<CastInst>(*I);
      if (CI && isSafeToEliminateVarargsCast(CS, DL, CI, ix)) {
        *I = CI->getOperand(0);
        Changed = true;
      }
    }
  }

  if (isa<InlineAsm>(Callee) && !CS.doesNotThrow()) {
    // Inline asm calls cannot throw - mark them 'nounwind'.
    CS.setDoesNotThrow();
    Changed = true;
  }

  // Try to optimize the call if possible, we require DataLayout for most of
  // this.  None of these calls are seen as possibly dead so go ahead and
  // delete the instruction now.
  if (CallInst *CI = dyn_cast<CallInst>(CS.getInstruction())) {
    Instruction *I = tryOptimizeCall(CI);
    // If we changed something return the result, etc. Otherwise let
    // the fallthrough check.
    if (I) return eraseInstFromFunction(*I);
  }

  return Changed ? CS.getInstruction() : nullptr;
}

/// If the callee is a constexpr cast of a function, attempt to move the cast to
/// the arguments of the call/invoke.
bool InstCombiner::transformConstExprCastCall(CallSite CS) {
  auto *Callee = dyn_cast<Function>(CS.getCalledValue()->stripPointerCasts());
  if (!Callee)
    return false;

  // The prototype of a thunk is a lie. Don't directly call such a function.
  if (Callee->hasFnAttribute("thunk"))
    return false;

  Instruction *Caller = CS.getInstruction();
  const AttributeList &CallerPAL = CS.getAttributes();

  // Okay, this is a cast from a function to a different type.  Unless doing so
  // would cause a type conversion of one of our arguments, change this call to
  // be a direct call with arguments casted to the appropriate types.
  //
  FunctionType *FT = Callee->getFunctionType();
  Type *OldRetTy = Caller->getType();
  Type *NewRetTy = FT->getReturnType();

  // Check to see if we are changing the return type...
  if (OldRetTy != NewRetTy) {

    if (NewRetTy->isStructTy())
      return false; // TODO: Handle multiple return values.

    if (!CastInst::isBitOrNoopPointerCastable(NewRetTy, OldRetTy, DL)) {
      if (Callee->isDeclaration())
        return false;   // Cannot transform this return value.

      if (!Caller->use_empty() &&
          // void -> non-void is handled specially
          !NewRetTy->isVoidTy())
        return false;   // Cannot transform this return value.
    }

    if (!CallerPAL.isEmpty() && !Caller->use_empty()) {
      AttrBuilder RAttrs(CallerPAL, AttributeList::ReturnIndex);
      if (RAttrs.overlaps(AttributeFuncs::typeIncompatible(NewRetTy)))
        return false;   // Attribute not compatible with transformed value.
    }

    // If the callsite is an invoke instruction, and the return value is used by
    // a PHI node in a successor, we cannot change the return type of the call
    // because there is no place to put the cast instruction (without breaking
    // the critical edge).  Bail out in this case.
    if (!Caller->use_empty())
      if (InvokeInst *II = dyn_cast<InvokeInst>(Caller))
        for (User *U : II->users())
          if (PHINode *PN = dyn_cast<PHINode>(U))
            if (PN->getParent() == II->getNormalDest() ||
                PN->getParent() == II->getUnwindDest())
              return false;
  }

  unsigned NumActualArgs = CS.arg_size();
  unsigned NumCommonArgs = std::min(FT->getNumParams(), NumActualArgs);

  // Prevent us turning:
  // declare void @takes_i32_inalloca(i32* inalloca)
  //  call void bitcast (void (i32*)* @takes_i32_inalloca to void (i32)*)(i32 0)
  //
  // into:
  //  call void @takes_i32_inalloca(i32* null)
  //
  //  Similarly, avoid folding away bitcasts of byval calls.
  if (Callee->getAttributes().hasAttrSomewhere(Attribute::InAlloca) ||
      Callee->getAttributes().hasAttrSomewhere(Attribute::ByVal))
    return false;

  CallSite::arg_iterator AI = CS.arg_begin();
  for (unsigned i = 0, e = NumCommonArgs; i != e; ++i, ++AI) {
    Type *ParamTy = FT->getParamType(i);
    Type *ActTy = (*AI)->getType();

    if (!CastInst::isBitOrNoopPointerCastable(ActTy, ParamTy, DL))
      return false;   // Cannot transform this parameter value.

    if (AttrBuilder(CallerPAL.getParamAttributes(i))
            .overlaps(AttributeFuncs::typeIncompatible(ParamTy)))
      return false;   // Attribute not compatible with transformed value.

    if (CS.isInAllocaArgument(i))
      return false;   // Cannot transform to and from inalloca.

    // If the parameter is passed as a byval argument, then we have to have a
    // sized type and the sized type has to have the same size as the old type.
    if (ParamTy != ActTy && CallerPAL.hasParamAttribute(i, Attribute::ByVal)) {
      PointerType *ParamPTy = dyn_cast<PointerType>(ParamTy);
      if (!ParamPTy || !ParamPTy->getElementType()->isSized())
        return false;

      Type *CurElTy = ActTy->getPointerElementType();
      if (DL.getTypeAllocSize(CurElTy) !=
          DL.getTypeAllocSize(ParamPTy->getElementType()))
        return false;
    }
  }

  if (Callee->isDeclaration()) {
    // Do not delete arguments unless we have a function body.
    if (FT->getNumParams() < NumActualArgs && !FT->isVarArg())
      return false;

    // If the callee is just a declaration, don't change the varargsness of the
    // call.  We don't want to introduce a varargs call where one doesn't
    // already exist.
    PointerType *APTy = cast<PointerType>(CS.getCalledValue()->getType());
    if (FT->isVarArg()!=cast<FunctionType>(APTy->getElementType())->isVarArg())
      return false;

    // If both the callee and the cast type are varargs, we still have to make
    // sure the number of fixed parameters are the same or we have the same
    // ABI issues as if we introduce a varargs call.
    if (FT->isVarArg() &&
        cast<FunctionType>(APTy->getElementType())->isVarArg() &&
        FT->getNumParams() !=
        cast<FunctionType>(APTy->getElementType())->getNumParams())
      return false;
  }

  if (FT->getNumParams() < NumActualArgs && FT->isVarArg() &&
      !CallerPAL.isEmpty()) {
    // In this case we have more arguments than the new function type, but we
    // won't be dropping them.  Check that these extra arguments have attributes
    // that are compatible with being a vararg call argument.
    unsigned SRetIdx;
    if (CallerPAL.hasAttrSomewhere(Attribute::StructRet, &SRetIdx) &&
        SRetIdx > FT->getNumParams())
      return false;
  }

  // Okay, we decided that this is a safe thing to do: go ahead and start
  // inserting cast instructions as necessary.
  SmallVector<Value *, 8> Args;
  SmallVector<AttributeSet, 8> ArgAttrs;
  Args.reserve(NumActualArgs);
  ArgAttrs.reserve(NumActualArgs);

  // Get any return attributes.
  AttrBuilder RAttrs(CallerPAL, AttributeList::ReturnIndex);

  // If the return value is not being used, the type may not be compatible
  // with the existing attributes.  Wipe out any problematic attributes.
  RAttrs.remove(AttributeFuncs::typeIncompatible(NewRetTy));

  AI = CS.arg_begin();
  for (unsigned i = 0; i != NumCommonArgs; ++i, ++AI) {
    Type *ParamTy = FT->getParamType(i);

    Value *NewArg = *AI;
    if ((*AI)->getType() != ParamTy)
      NewArg = Builder->CreateBitOrPointerCast(*AI, ParamTy);
    Args.push_back(NewArg);

    // Add any parameter attributes.
    ArgAttrs.push_back(CallerPAL.getParamAttributes(i));
  }

  // If the function takes more arguments than the call was taking, add them
  // now.
  for (unsigned i = NumCommonArgs; i != FT->getNumParams(); ++i) {
    Args.push_back(Constant::getNullValue(FT->getParamType(i)));
    ArgAttrs.push_back(AttributeSet());
  }

  // If we are removing arguments to the function, emit an obnoxious warning.
  if (FT->getNumParams() < NumActualArgs) {
    // TODO: if (!FT->isVarArg()) this call may be unreachable. PR14722
    if (FT->isVarArg()) {
      // Add all of the arguments in their promoted form to the arg list.
      for (unsigned i = FT->getNumParams(); i != NumActualArgs; ++i, ++AI) {
        Type *PTy = getPromotedType((*AI)->getType());
        Value *NewArg = *AI;
        if (PTy != (*AI)->getType()) {
          // Must promote to pass through va_arg area!
          Instruction::CastOps opcode =
            CastInst::getCastOpcode(*AI, false, PTy, false);
          NewArg = Builder->CreateCast(opcode, *AI, PTy);
        }
        Args.push_back(NewArg);

        // Add any parameter attributes.
        ArgAttrs.push_back(CallerPAL.getParamAttributes(i));
      }
    }
  }

  AttributeSet FnAttrs = CallerPAL.getFnAttributes();

  if (NewRetTy->isVoidTy())
    Caller->setName("");   // Void type should not have a name.

  assert((ArgAttrs.size() == FT->getNumParams() || FT->isVarArg()) &&
         "missing argument attributes");
  LLVMContext &Ctx = Callee->getContext();
  AttributeList NewCallerPAL = AttributeList::get(
      Ctx, FnAttrs, AttributeSet::get(Ctx, RAttrs), ArgAttrs);

  SmallVector<OperandBundleDef, 1> OpBundles;
  CS.getOperandBundlesAsDefs(OpBundles);

  CallSite NewCS;
  if (InvokeInst *II = dyn_cast<InvokeInst>(Caller)) {
    NewCS = Builder->CreateInvoke(Callee, II->getNormalDest(),
                                  II->getUnwindDest(), Args, OpBundles);
  } else {
    NewCS = Builder->CreateCall(Callee, Args, OpBundles);
    cast<CallInst>(NewCS.getInstruction())
        ->setTailCallKind(cast<CallInst>(Caller)->getTailCallKind());
  }
  NewCS->takeName(Caller);
  NewCS.setCallingConv(CS.getCallingConv());
  NewCS.setAttributes(NewCallerPAL);

  // Preserve the weight metadata for the new call instruction. The metadata
  // is used by SamplePGO to check callsite's hotness.
  uint64_t W;
  if (Caller->extractProfTotalWeight(W))
    NewCS->setProfWeight(W);

  // Insert a cast of the return type as necessary.
  Instruction *NC = NewCS.getInstruction();
  Value *NV = NC;
  if (OldRetTy != NV->getType() && !Caller->use_empty()) {
    if (!NV->getType()->isVoidTy()) {
      NV = NC = CastInst::CreateBitOrPointerCast(NC, OldRetTy);
      NC->setDebugLoc(Caller->getDebugLoc());

      // If this is an invoke instruction, we should insert it after the first
      // non-phi, instruction in the normal successor block.
      if (InvokeInst *II = dyn_cast<InvokeInst>(Caller)) {
        BasicBlock::iterator I = II->getNormalDest()->getFirstInsertionPt();
        InsertNewInstBefore(NC, *I);
      } else {
        // Otherwise, it's a call, just insert cast right after the call.
        InsertNewInstBefore(NC, *Caller);
      }
      Worklist.AddUsersToWorkList(*Caller);
    } else {
      NV = UndefValue::get(Caller->getType());
    }
  }

  if (!Caller->use_empty())
    replaceInstUsesWith(*Caller, NV);
  else if (Caller->hasValueHandle()) {
    if (OldRetTy == NV->getType())
      ValueHandleBase::ValueIsRAUWd(Caller, NV);
    else
      // We cannot call ValueIsRAUWd with a different type, and the
      // actual tracked value will disappear.
      ValueHandleBase::ValueIsDeleted(Caller);
  }

  eraseInstFromFunction(*Caller);
  return true;
}

/// Turn a call to a function created by init_trampoline / adjust_trampoline
/// intrinsic pair into a direct call to the underlying function.
Instruction *
InstCombiner::transformCallThroughTrampoline(CallSite CS,
                                             IntrinsicInst *Tramp) {
  Value *Callee = CS.getCalledValue();
  PointerType *PTy = cast<PointerType>(Callee->getType());
  FunctionType *FTy = cast<FunctionType>(PTy->getElementType());
  AttributeList Attrs = CS.getAttributes();

  // If the call already has the 'nest' attribute somewhere then give up -
  // otherwise 'nest' would occur twice after splicing in the chain.
  if (Attrs.hasAttrSomewhere(Attribute::Nest))
    return nullptr;

  assert(Tramp &&
         "transformCallThroughTrampoline called with incorrect CallSite.");

  Function *NestF =cast<Function>(Tramp->getArgOperand(1)->stripPointerCasts());
  FunctionType *NestFTy = cast<FunctionType>(NestF->getValueType());

  AttributeList NestAttrs = NestF->getAttributes();
  if (!NestAttrs.isEmpty()) {
    unsigned NestArgNo = 0;
    Type *NestTy = nullptr;
    AttributeSet NestAttr;

    // Look for a parameter marked with the 'nest' attribute.
    for (FunctionType::param_iterator I = NestFTy->param_begin(),
                                      E = NestFTy->param_end();
         I != E; ++NestArgNo, ++I) {
      AttributeSet AS = NestAttrs.getParamAttributes(NestArgNo);
      if (AS.hasAttribute(Attribute::Nest)) {
        // Record the parameter type and any other attributes.
        NestTy = *I;
        NestAttr = AS;
        break;
      }
    }

    if (NestTy) {
      Instruction *Caller = CS.getInstruction();
      std::vector<Value*> NewArgs;
      std::vector<AttributeSet> NewArgAttrs;
      NewArgs.reserve(CS.arg_size() + 1);
      NewArgAttrs.reserve(CS.arg_size());

      // Insert the nest argument into the call argument list, which may
      // mean appending it.  Likewise for attributes.

      {
        unsigned ArgNo = 0;
        CallSite::arg_iterator I = CS.arg_begin(), E = CS.arg_end();
        do {
          if (ArgNo == NestArgNo) {
            // Add the chain argument and attributes.
            Value *NestVal = Tramp->getArgOperand(2);
            if (NestVal->getType() != NestTy)
              NestVal = Builder->CreateBitCast(NestVal, NestTy, "nest");
            NewArgs.push_back(NestVal);
            NewArgAttrs.push_back(NestAttr);
          }

          if (I == E)
            break;

          // Add the original argument and attributes.
          NewArgs.push_back(*I);
          NewArgAttrs.push_back(Attrs.getParamAttributes(ArgNo));

          ++ArgNo;
          ++I;
        } while (true);
      }

      // The trampoline may have been bitcast to a bogus type (FTy).
      // Handle this by synthesizing a new function type, equal to FTy
      // with the chain parameter inserted.

      std::vector<Type*> NewTypes;
      NewTypes.reserve(FTy->getNumParams()+1);

      // Insert the chain's type into the list of parameter types, which may
      // mean appending it.
      {
        unsigned ArgNo = 0;
        FunctionType::param_iterator I = FTy->param_begin(),
          E = FTy->param_end();

        do {
          if (ArgNo == NestArgNo)
            // Add the chain's type.
            NewTypes.push_back(NestTy);

          if (I == E)
            break;

          // Add the original type.
          NewTypes.push_back(*I);

          ++ArgNo;
          ++I;
        } while (true);
      }

      // Replace the trampoline call with a direct call.  Let the generic
      // code sort out any function type mismatches.
      FunctionType *NewFTy = FunctionType::get(FTy->getReturnType(), NewTypes,
                                                FTy->isVarArg());
      Constant *NewCallee =
        NestF->getType() == PointerType::getUnqual(NewFTy) ?
        NestF : ConstantExpr::getBitCast(NestF,
                                         PointerType::getUnqual(NewFTy));
      AttributeList NewPAL =
          AttributeList::get(FTy->getContext(), Attrs.getFnAttributes(),
                             Attrs.getRetAttributes(), NewArgAttrs);

      SmallVector<OperandBundleDef, 1> OpBundles;
      CS.getOperandBundlesAsDefs(OpBundles);

      Instruction *NewCaller;
      if (InvokeInst *II = dyn_cast<InvokeInst>(Caller)) {
        NewCaller = InvokeInst::Create(NewCallee,
                                       II->getNormalDest(), II->getUnwindDest(),
                                       NewArgs, OpBundles);
        cast<InvokeInst>(NewCaller)->setCallingConv(II->getCallingConv());
        cast<InvokeInst>(NewCaller)->setAttributes(NewPAL);
      } else {
        NewCaller = CallInst::Create(NewCallee, NewArgs, OpBundles);
        cast<CallInst>(NewCaller)->setTailCallKind(
            cast<CallInst>(Caller)->getTailCallKind());
        cast<CallInst>(NewCaller)->setCallingConv(
            cast<CallInst>(Caller)->getCallingConv());
        cast<CallInst>(NewCaller)->setAttributes(NewPAL);
      }

      return NewCaller;
    }
  }

  // Replace the trampoline call with a direct call.  Since there is no 'nest'
  // parameter, there is no need to adjust the argument list.  Let the generic
  // code sort out any function type mismatches.
  Constant *NewCallee =
    NestF->getType() == PTy ? NestF :
                              ConstantExpr::getBitCast(NestF, PTy);
  CS.setCalledFunction(NewCallee);
  return CS.getInstruction();
}<|MERGE_RESOLUTION|>--- conflicted
+++ resolved
@@ -91,27 +91,6 @@
   return Ty;
 }
 
-<<<<<<< HEAD
-/// Given an aggregate type which ultimately holds a single scalar element,
-/// like {{{type}}} or [1 x type], return type.
-static Type *reduceToSingleValueType(Type *T) {
-  while (!T->isSingleValueType()) {
-    if (StructType *STy = dyn_cast<StructType>(T)) {
-      if (STy->getNumElements() == 1)
-        T = STy->getElementType(0);
-      else
-        break;
-    } else if (ArrayType *ATy = dyn_cast<ArrayType>(T)) {
-      if (ATy->getNumElements() == 1)
-        T = ATy->getElementType();
-      else
-        break;
-    } else
-      break;
-  }
-
-  return T;
-}
 #if INTEL_CUSTOMIZATION
 // The clang usually translates the structure assignment into the
 // memcpy annotated with struct type meta data. This transformation hampers
@@ -202,8 +181,6 @@
 }
 #endif
 
-=======
->>>>>>> 7d65b669
 /// Return a constant boolean vector that has true elements in all positions
 /// where the input constant data vector has an element with the sign bit set.
 static Constant *getNegativeIsTrueBoolVec(ConstantDataVector *V) {
