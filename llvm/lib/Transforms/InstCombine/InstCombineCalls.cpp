//===- InstCombineCalls.cpp -----------------------------------------------===//
//
// Part of the LLVM Project, under the Apache License v2.0 with LLVM Exceptions.
// See https://llvm.org/LICENSE.txt for license information.
// SPDX-License-Identifier: Apache-2.0 WITH LLVM-exception
//
//===----------------------------------------------------------------------===//
//
// This file implements the visitCall, visitInvoke, and visitCallBr functions.
//
//===----------------------------------------------------------------------===//

#include "InstCombineInternal.h"
#include "llvm/ADT/APFloat.h"
#include "llvm/ADT/APInt.h"
#include "llvm/ADT/APSInt.h"
#include "llvm/ADT/ArrayRef.h"
#include "llvm/ADT/FloatingPointMode.h"
#include "llvm/ADT/None.h"
#include "llvm/ADT/Optional.h"
#include "llvm/ADT/STLExtras.h"
#include "llvm/ADT/SmallVector.h"
#include "llvm/ADT/Statistic.h"
#include "llvm/ADT/Twine.h"
#include "llvm/Analysis/AliasAnalysis.h"
#include "llvm/Analysis/AssumeBundleQueries.h"
#include "llvm/Analysis/AssumptionCache.h"
#include "llvm/Analysis/InstructionSimplify.h"
#include "llvm/Analysis/Loads.h"
#include "llvm/Analysis/MemoryBuiltins.h"
#include "llvm/Analysis/TargetTransformInfo.h"
#include "llvm/Analysis/ValueTracking.h"
#include "llvm/Analysis/VectorUtils.h"
#include "llvm/IR/Attributes.h"
#include "llvm/IR/BasicBlock.h"
#include "llvm/IR/Constant.h"
#include "llvm/IR/Constants.h"
#include "llvm/IR/DataLayout.h"
#include "llvm/IR/DerivedTypes.h"
#include "llvm/IR/Function.h"
#include "llvm/IR/GlobalVariable.h"
#include "llvm/IR/InstrTypes.h"
#include "llvm/IR/Instruction.h"
#include "llvm/IR/Instructions.h"
#include "llvm/IR/IntrinsicInst.h"
#include "llvm/IR/Intrinsics.h"
#include "llvm/IR/IntrinsicsAArch64.h"
#include "llvm/IR/IntrinsicsAMDGPU.h"
#include "llvm/IR/IntrinsicsARM.h"
#include "llvm/IR/IntrinsicsHexagon.h"
#include "llvm/IR/LLVMContext.h"
#include "llvm/IR/Metadata.h"
#include "llvm/IR/PatternMatch.h"
#include "llvm/IR/Statepoint.h"
#include "llvm/IR/Type.h"
#include "llvm/IR/User.h"
#include "llvm/IR/Value.h"
#include "llvm/IR/ValueHandle.h"
#include "llvm/Support/AtomicOrdering.h"
#include "llvm/Support/Casting.h"
#include "llvm/Support/CommandLine.h"
#include "llvm/Support/Compiler.h"
#include "llvm/Support/Debug.h"
#include "llvm/Support/ErrorHandling.h"
#include "llvm/Support/KnownBits.h"
#include "llvm/Support/MathExtras.h"
#include "llvm/Support/raw_ostream.h"
#include "llvm/Transforms/InstCombine/InstCombineWorklist.h"
#include "llvm/Transforms/InstCombine/InstCombiner.h"
#include "llvm/Transforms/Utils/AssumeBundleBuilder.h"
#include "llvm/Transforms/Utils/Local.h"
#include "llvm/Transforms/Utils/SimplifyLibCalls.h"
#include <algorithm>
#include <cassert>
#include <cstdint>
#include <cstring>
#include <utility>
#include <vector>

using namespace llvm;
using namespace PatternMatch;

#define DEBUG_TYPE "instcombine"

#if INTEL_CUSTOMIZATION
// The transformation described as follows is to expand the mempcy
// into individual struct element copies in certain cases
// so that the compiler can perform better alias analysis.
// This routine checks to see if the memcpy is actually a struct copy
// or not. If it is a struct copy, it also checks to see if the number
// of elements being copied falls within a certain threshold. It returns
// true if the memcpy should be expanded as individual element copies.
// The current threshold for the number of elements is 2 because too
// aggressive mempcy expansion might introduce performance regression.


// Note: this is given as a number of field elements copied
static cl::opt<unsigned>
    StructCopyCountThresholdC("structure-copy-count-threshold-c",
                              cl::desc("Max field number for structure copy"),
                              cl::init(2), cl::Hidden);

// Note: this is given as a number of bytes copied
static cl::opt<unsigned>
    StructCopySizeThresholdFortran("structure-copy-size-threshold-fortran",
                                   cl::desc("Max byte size for structure copy"),
                                   cl::init(128), cl::Hidden);
#endif // INTEL_CUSTOMIZATION
STATISTIC(NumSimplified, "Number of library calls simplified");

static cl::opt<unsigned> GuardWideningWindow(
    "instcombine-guard-widening-window",
    cl::init(3),
    cl::desc("How wide an instruction window to bypass looking for "
             "another guard"));

/// enable preservation of attributes in assume like:
/// call void @llvm.assume(i1 true) [ "nonnull"(i32* %PTR) ]
extern cl::opt<bool> EnableKnowledgeRetention;

/// Return the specified type promoted as it would be to pass though a va_arg
/// area.
static Type *getPromotedType(Type *Ty) {
  if (IntegerType* ITy = dyn_cast<IntegerType>(Ty)) {
    if (ITy->getBitWidth() < 32)
      return Type::getInt32Ty(Ty->getContext());
  }
  return Ty;
}

#if INTEL_CUSTOMIZATION
//
// Return 'true' if 'STy' has a non-struct non-single-value type nested
// in it somewhere (like an ArrayType or VectorType.)
//
static bool hasNonStructNonSingleValueType(StructType *STy) {
  for (unsigned I = 0, E = STy->getNumElements(); I < E; ++I) {
     Type *TyE = STy->getElementType(I);
     auto TySE = dyn_cast<StructType>(TyE);
     if (TySE) {
       if (hasNonStructNonSingleValueType(TySE))
         return true;
     } else if (!TyE->isSingleValueType()) {
       return true;
     }
   }
   return false;
}

//
// For C/C++, clang usually translates the structure assignment into the
// memcpy annotated with struct type meta data. This transformation hampers
// the alias analysis and later optimizations. Here this routine
// checks to see if the memcpy is actually a struct copy or not. If so,
// this special mempcy is expanded into a series of structure member
// assignments if the expansion is estimated to be profitable
// under some heuristic rule. The simple heuristic rule is
// to estimate whether the number of load/stores fall into some
// threshold if the memcpy is transformed. If the number exceeds
// some threshold, the expansion will give up due to performance reason.
//
// For Fortran, we lower all struct-to-struct copies, for structs without
// nested ArrayTypes or VectorTypes, for compatibility with what was done
// in ifort.
//
static bool IsGoodStructMemcpy(AnyMemTransferInst *MI, uint64_t Size) {
  Value *StrippedSrc = MI->getArgOperand(1)->stripPointerCasts();
  Value *StrippedDst = MI->getArgOperand(0)->stripPointerCasts();
  // The following code gets the structure type for the source operand
  // and destination operand in the memcpy.
  Type *SrcPtrTyp = cast<PointerType>(StrippedSrc->getType())->getElementType();
  Type *DstPtrTyp = cast<PointerType>(StrippedDst->getType())->getElementType();
  StructType *SrcSTy = dyn_cast<StructType>(&*SrcPtrTyp);
  StructType *DstSTy = dyn_cast<StructType>(&*DstPtrTyp);
  if (!SrcSTy || !DstSTy || SrcSTy != DstSTy) {
    return false;
  }
  const DataLayout &DL = MI->getParent()->getModule()->getDataLayout();
  if (MI->getFunction()->isFortran())
    return DL.getTypeStoreSize(SrcSTy) == Size &&
        Size <= StructCopySizeThresholdFortran &&
        !hasNonStructNonSingleValueType(SrcSTy);
  if ((Size & (Size - 1)) != 0)
    return false;
  MDNode *M = MI->getMetadata(LLVMContext::MD_tbaa_struct);
  if (!M)
    return false;
  unsigned int ElemNum = SrcSTy->getNumElements();
  // The input memcpy is expected to be annotated with correct type meta data,
  // which is used by the newly generated loads/stores. Without annoating
  // the type meta data, the newly genreated loads/stores cannot help
  // later optimizations.
  if (M->getNumOperands() != 3 * ElemNum) {
    return false;
  }
  unsigned TotalGoodElem = 0;
  for (unsigned int i = 0; i < ElemNum; ++i) {
    Type *ElemTy = SrcSTy->getElementType(i);
    if (!ElemTy->isSingleValueType()) {
      return false;
    }
    TotalGoodElem++;
    // CMPLRLLVM-8813: the heuristic was limiting the number of fields of the
    // struct to only 2. Now the number of fields can be up to 2*2=4
    // if the struct is <= 64 bits.
    if ((TotalGoodElem > StructCopyCountThresholdC) &&
        !(DL.getTypeSizeInBits(SrcSTy) <= 64 &&
        (TotalGoodElem <= (StructCopyCountThresholdC * 2)))) {
      return false;
    }
  }
  return true;
}

//
// Recursive version of GenStructFieldsCopyFromMemcpy below that extends
// the original code to handle nested structures. 'Index' is used to index
// through the (possibly nested) structure in a linear fashion. The number
// of load/store pairs generated up this point is returned.
//
unsigned int InstCombinerImpl::GenFieldsForStruct(AnyMemTransferInst *MI,
                                                  StructType *STy,
                                                  Value *StrippedSrc,
                                                  Value *StrippedDest,
                                                  unsigned int Index) {
  MDNode *CopyMD = nullptr;
  Value *GEPSrc, *GEPDest;
  LoadInst *LDSrc;
  StoreInst *STDest;
  unsigned int ElemNum = STy->getNumElements();
  MDNode *M = MI->getMetadata(LLVMContext::MD_tbaa_struct);
  assert((!M || !MI->getFunction()->isFortran()) &&
      "Not expecting TBAA metadata on Fortran fucntions");
  for (unsigned int i = 0; i < ElemNum; ++i) {
    Type *ElemTy = STy->getElementType(i);
    // In order to build the GEP instruction correctly, we need to
    // provide the current index of structure field.
    SmallVector<Value *, 8> Indices;
    Indices.push_back(Builder.getInt32(0));
    Indices.push_back(Builder.getInt32(i));
    GEPSrc = Builder.CreateInBoundsGEP(STy, StrippedSrc, Indices);
    GEPDest = Builder.CreateInBoundsGEP(STy, StrippedDest, Indices);
    if (auto SSTy = dyn_cast<StructType>(ElemTy)) {
      Index = GenFieldsForStruct(MI, SSTy, GEPSrc, GEPDest, Index);
      continue;
    }
    auto *GEPSrcTy = GEPSrc->getType()->getPointerElementType();
    LDSrc = Builder.CreateLoad(GEPSrcTy, GEPSrc);
    // Take into account an alignment specified for the pointer in the mem
    // intrinsic which can decrease the default alignment. For example, in the
    // case when packed structure is processed.
    MaybeAlign CopySrcAlign = MI->getSourceAlign();
    assert(CopySrcAlign &&
           "Expected that alignment is specified for the source");
    LDSrc->setAlignment(std::min(*CopySrcAlign, DL.getABITypeAlign(ElemTy)));
    if (M) {
      CopyMD = cast<MDNode>(M->getOperand(2 + Index * 3));
      Index++;
      LDSrc->setMetadata(LLVMContext::MD_tbaa, CopyMD);
    }
    STDest = Builder.CreateStore(LDSrc, GEPDest);
    if (M)
      STDest->setMetadata(LLVMContext::MD_tbaa, CopyMD);
    // Take into account an alignment specified for the pointer in the mem
    // intrinsic which can decrease the default alignment. For example, in the
    // case when packed structure is processed.
    MaybeAlign CopyDstAlign = MI->getDestAlign();
    assert(CopyDstAlign &&
           "Expected that alignment is specified for the destination");
    STDest->setAlignment(std::min(*CopyDstAlign, DL.getABITypeAlign(ElemTy)));
    // Propagate alias.scope and noalias metadata to load and store.
    for (Instruction *I : {static_cast<Instruction *>(LDSrc),
                           static_cast<Instruction *>(STDest)}) {
      I->setMetadata(LLVMContext::MD_alias_scope,
                     MI->getMetadata(LLVMContext::MD_alias_scope));
      I->setMetadata(LLVMContext::MD_noalias,
                     MI->getMetadata(LLVMContext::MD_noalias));
    }
  }
  return Index;
}

// It expands the memcpy of a structure into the copies of structure members.
void InstCombinerImpl::GenStructFieldsCopyFromMemcpy(AnyMemTransferInst *MI) {
  // The following code gets structure pointer for the source operand
  // and destination operand in the memcpy.
  LLVM_DEBUG(dbgs() << "Generating fields for memcpy " << *MI << "\n");
  Value *StrippedSrc = MI->getArgOperand(1)->stripPointerCasts();
  Value *StrippedDest = MI->getArgOperand(0)->stripPointerCasts();
  Type *PtrTyp = cast<PointerType>(StrippedDest->getType())->getElementType();
  StructType *STy = dyn_cast<StructType>(&*PtrTyp);
  assert(STy && "Expected non-empty structure type");
  (void) GenFieldsForStruct(MI, STy, StrippedSrc, StrippedDest, 0);
}

// Return true if the given struct-path style TBAA MD node results in a
// scalar type, valid for load/store instructions.
// We assume that the TBAA MD is otherwise well formed (no illegal operands).
// Details are in the code comments.
static bool IsScalarTBAANode(const MDNode *MD) {
  const MDNode *currMD = MD;
  SmallPtrSet<const MDNode *, 4> Cache;
  // New-style TBAA, let the verifier handle it.
  if (MD->getNumOperands() == 4)
    return true;

  // All nodes up to the root must be types with <= 3 operands: either scalar
  // or single-field structs.
  while (currMD) {
    // Root, or old-style scalar.
    if (currMD->getNumOperands() < 3)
      return true;
    // Multi-field struct, not allowed.
    if (currMD->getNumOperands() > 3)
      return false;

    // Either a path node or scalar type node. We assume the nodes are
    // well formed, so we just move on to the parent (operand 1).
    // {!2, !3, i64 4} ; path node
    // {"int", !1, i64 0} ; type node
    auto *Parent = dyn_cast_or_null<MDNode>(currMD->getOperand(1));
    if (!Parent)
      return false;
    // Circular path? "insert" returns false if the node has been seen.
    if (!(Cache.insert(currMD).second))
      return false;
    currMD = Parent;
  }
  llvm_unreachable("Null TBAA tag found.");
  return false;
}
#endif // INTEL_CUSTOMIZATION

Instruction *InstCombinerImpl::SimplifyAnyMemTransfer(AnyMemTransferInst *MI) {
  Align DstAlign = getKnownAlignment(MI->getRawDest(), DL, MI, &AC, &DT);
  MaybeAlign CopyDstAlign = MI->getDestAlign();
  if (!CopyDstAlign || *CopyDstAlign < DstAlign) {
    MI->setDestAlignment(DstAlign);
    return MI;
  }

  Align SrcAlign = getKnownAlignment(MI->getRawSource(), DL, MI, &AC, &DT);
  MaybeAlign CopySrcAlign = MI->getSourceAlign();
  if (!CopySrcAlign || *CopySrcAlign < SrcAlign) {
    MI->setSourceAlignment(SrcAlign);
    return MI;
  }

  // If we have a store to a location which is known constant, we can conclude
  // that the store must be storing the constant value (else the memory
  // wouldn't be constant), and this must be a noop.
  if (AA->pointsToConstantMemory(MI->getDest())) {
    // Set the size of the copy to 0, it will be deleted on the next iteration.
    MI->setLength(Constant::getNullValue(MI->getLength()->getType()));
    return MI;
  }

  // If MemCpyInst length is 1/2/4/8 bytes then replace memcpy with
  // load/store.
  ConstantInt *MemOpLength = dyn_cast<ConstantInt>(MI->getLength());
  if (!MemOpLength) return nullptr;

  // Source and destination pointer types are always "i8*" for intrinsic.  See
  // if the size is something we can handle with a single primitive load/store.
  // A single load+store correctly handles overlapping memory in the memmove
  // case.
  uint64_t Size = MemOpLength->getLimitedValue();
  assert(Size && "0-sized memory transferring should be removed already.");

#if INTEL_CUSTOMIZATION
  // Translate the memcpy into structure members copies in certain
  // cases.
  if (IsGoodStructMemcpy(MI, Size)) {
    GenStructFieldsCopyFromMemcpy(MI);
    MI->setArgOperand(2, Constant::getNullValue(MemOpLength->getType()));
    return MI;
  }
#endif // INTEL_CUSTOMIZATION

  if (Size > 8 || (Size&(Size-1)))
    return nullptr;  // If not 1/2/4/8 bytes, exit.

  // If it is an atomic and alignment is less than the size then we will
  // introduce the unaligned memory access which will be later transformed
  // into libcall in CodeGen. This is not evident performance gain so disable
  // it now.
  if (isa<AtomicMemTransferInst>(MI))
    if (*CopyDstAlign < Size || *CopySrcAlign < Size)
      return nullptr;

  // Use an integer load+store unless we can find something better.
  unsigned SrcAddrSp =
    cast<PointerType>(MI->getArgOperand(1)->getType())->getAddressSpace();
  unsigned DstAddrSp =
    cast<PointerType>(MI->getArgOperand(0)->getType())->getAddressSpace();

  IntegerType* IntType = IntegerType::get(MI->getContext(), Size<<3);
  Type *NewSrcPtrTy = PointerType::get(IntType, SrcAddrSp);
  Type *NewDstPtrTy = PointerType::get(IntType, DstAddrSp);

  // If the memcpy has metadata describing the members, see if we can get the
  // TBAA tag describing our copy.
  MDNode *CopyMD = nullptr;
  if (MDNode *M = MI->getMetadata(LLVMContext::MD_tbaa)) {
    CopyMD = M;
  } else if (MDNode *M = MI->getMetadata(LLVMContext::MD_tbaa_struct)) {
    if (M->getNumOperands() == 3 && M->getOperand(0) &&
        mdconst::hasa<ConstantInt>(M->getOperand(0)) &&
        mdconst::extract<ConstantInt>(M->getOperand(0))->isZero() &&
        M->getOperand(1) &&
        mdconst::hasa<ConstantInt>(M->getOperand(1)) &&
        mdconst::extract<ConstantInt>(M->getOperand(1))->getValue() ==
        Size &&
        M->getOperand(2) && isa<MDNode>(M->getOperand(2)))
      CopyMD = cast<MDNode>(M->getOperand(2));
  }

  Value *Src = Builder.CreateBitCast(MI->getArgOperand(1), NewSrcPtrTy);
  Value *Dest = Builder.CreateBitCast(MI->getArgOperand(0), NewDstPtrTy);
  LoadInst *L = Builder.CreateLoad(IntType, Src);
  // Alignment from the mem intrinsic will be better, so use it.
  L->setAlignment(*CopySrcAlign);
#if INTEL_CUSTOMIZATION
  auto Kind = LLVMContext::MD_tbaa;
  // 26995: If the original MD was tbaa_struct and we converted it into tbaa,
  // verify that the result is scalar. If not, use the original tbaa_struct
  // node instead.
  if (CopyMD) {
    MDNode *StructFormMD = MI->getMetadata(LLVMContext::MD_tbaa_struct);
    if (StructFormMD && !IsScalarTBAANode(CopyMD)) {
      Kind = LLVMContext::MD_tbaa_struct;
      CopyMD = StructFormMD;
    }
  }

  if (CopyMD)
    L->setMetadata(Kind, CopyMD);
#endif // INTEL_CUSTOMIZATION
  MDNode *LoopMemParallelMD =
    MI->getMetadata(LLVMContext::MD_mem_parallel_loop_access);
  if (LoopMemParallelMD)
    L->setMetadata(LLVMContext::MD_mem_parallel_loop_access, LoopMemParallelMD);
  MDNode *AccessGroupMD = MI->getMetadata(LLVMContext::MD_access_group);
  if (AccessGroupMD)
    L->setMetadata(LLVMContext::MD_access_group, AccessGroupMD);

  StoreInst *S = Builder.CreateStore(L, Dest);
  // Alignment from the mem intrinsic will be better, so use it.
  S->setAlignment(*CopyDstAlign);
#if INTEL_CUSTOMIZATION
  if (CopyMD)
    S->setMetadata(Kind, CopyMD);
#endif // INTEL_CUSTOMIZATION
  if (LoopMemParallelMD)
    S->setMetadata(LLVMContext::MD_mem_parallel_loop_access, LoopMemParallelMD);
  if (AccessGroupMD)
    S->setMetadata(LLVMContext::MD_access_group, AccessGroupMD);

  if (auto *MT = dyn_cast<MemTransferInst>(MI)) {
    // non-atomics can be volatile
    L->setVolatile(MT->isVolatile());
    S->setVolatile(MT->isVolatile());
  }
  if (isa<AtomicMemTransferInst>(MI)) {
    // atomics have to be unordered
    L->setOrdering(AtomicOrdering::Unordered);
    S->setOrdering(AtomicOrdering::Unordered);
  }

  // Set the size of the copy to 0, it will be deleted on the next iteration.
  MI->setLength(Constant::getNullValue(MemOpLength->getType()));
  return MI;
}

Instruction *InstCombinerImpl::SimplifyAnyMemSet(AnyMemSetInst *MI) {
  const Align KnownAlignment =
      getKnownAlignment(MI->getDest(), DL, MI, &AC, &DT);
  MaybeAlign MemSetAlign = MI->getDestAlign();
  if (!MemSetAlign || *MemSetAlign < KnownAlignment) {
    MI->setDestAlignment(KnownAlignment);
    return MI;
  }

  // If we have a store to a location which is known constant, we can conclude
  // that the store must be storing the constant value (else the memory
  // wouldn't be constant), and this must be a noop.
  if (AA->pointsToConstantMemory(MI->getDest())) {
    // Set the size of the copy to 0, it will be deleted on the next iteration.
    MI->setLength(Constant::getNullValue(MI->getLength()->getType()));
    return MI;
  }

  // Extract the length and alignment and fill if they are constant.
  ConstantInt *LenC = dyn_cast<ConstantInt>(MI->getLength());
  ConstantInt *FillC = dyn_cast<ConstantInt>(MI->getValue());
  if (!LenC || !FillC || !FillC->getType()->isIntegerTy(8))
    return nullptr;
  const uint64_t Len = LenC->getLimitedValue();
  assert(Len && "0-sized memory setting should be removed already.");
  const Align Alignment = assumeAligned(MI->getDestAlignment());

  // If it is an atomic and alignment is less than the size then we will
  // introduce the unaligned memory access which will be later transformed
  // into libcall in CodeGen. This is not evident performance gain so disable
  // it now.
  if (isa<AtomicMemSetInst>(MI))
    if (Alignment < Len)
      return nullptr;

  // memset(s,c,n) -> store s, c (for n=1,2,4,8)
  if (Len <= 8 && isPowerOf2_32((uint32_t)Len)) {
    Type *ITy = IntegerType::get(MI->getContext(), Len*8);  // n=1 -> i8.

    Value *Dest = MI->getDest();
    unsigned DstAddrSp = cast<PointerType>(Dest->getType())->getAddressSpace();
    Type *NewDstPtrTy = PointerType::get(ITy, DstAddrSp);
    Dest = Builder.CreateBitCast(Dest, NewDstPtrTy);

    // Extract the fill value and store.
    uint64_t Fill = FillC->getZExtValue()*0x0101010101010101ULL;
    StoreInst *S = Builder.CreateStore(ConstantInt::get(ITy, Fill), Dest,
                                       MI->isVolatile());
    S->setAlignment(Alignment);
    if (isa<AtomicMemSetInst>(MI))
      S->setOrdering(AtomicOrdering::Unordered);

    // Set the size of the copy to 0, it will be deleted on the next iteration.
    MI->setLength(Constant::getNullValue(LenC->getType()));
    return MI;
  }

  return nullptr;
}

#if INTEL_CUSTOMIZATION
// Convert for.cpystr with constant dst and src length to memmove and memset.
static Instruction *simplifyForCpyStr(ForCpyStrInst *FCSI, InstCombiner &IC) {
  auto *DestLenC = dyn_cast<ConstantInt>(FCSI->getDestLength());
  auto *SrcLenC = dyn_cast<ConstantInt>(FCSI->getSourceLength());
  auto *PaddingC = dyn_cast<ConstantInt>(FCSI->getPadding());
  if (!DestLenC || !SrcLenC || !PaddingC)
    return nullptr;

  Value *Dest = FCSI->getDest();
  Value *Src = FCSI->getSource();
  auto DestAlign = FCSI->getDestAlign();
  auto SrcAlign = FCSI->getSourceAlign();
  const int64_t DestLen = DestLenC->getSExtValue();
  const int64_t SrcLen = SrcLenC->getSExtValue();
  const int64_t Padding = PaddingC->getSExtValue();
  bool IsVol = FCSI->isVolatile();
  if (DestLen < 0 || SrcLen < 0)
    return nullptr;

  auto &Builder = IC.Builder;
  if (DestLen <= SrcLen) {
    Builder.CreateMemMove(Dest, DestAlign, Src, SrcAlign, DestLen, IsVol);
  } else {
    auto *PaddingAddr = Builder.CreateConstGEP1_64(Dest, SrcLen);
    auto *PaddingVal = Padding == 0 ? Builder.getInt8(' ') : Builder.getInt8(0);
    const int64_t PaddingLen = DestLen - SrcLen;
    MaybeAlign PaddingAlign;
    if (DestAlign)
      PaddingAlign = commonAlignment(DestAlign, SrcLen);
    Builder.CreateMemMove(Dest, DestAlign, Src, SrcAlign, SrcLen, IsVol);
    Builder.CreateMemSet(PaddingAddr, PaddingVal, PaddingLen, PaddingAlign,
                         IsVol);
  }
  return IC.eraseInstFromFunction(*FCSI);
}
#endif // INTEL_CUSTOMIZATION

// TODO, Obvious Missing Transforms:
// * Narrow width by halfs excluding zero/undef lanes
Value *InstCombinerImpl::simplifyMaskedLoad(IntrinsicInst &II) {
  Value *LoadPtr = II.getArgOperand(0);
  const Align Alignment =
      cast<ConstantInt>(II.getArgOperand(1))->getAlignValue();

  // If the mask is all ones or undefs, this is a plain vector load of the 1st
  // argument.
  if (maskIsAllOneOrUndef(II.getArgOperand(2)))
    return Builder.CreateAlignedLoad(II.getType(), LoadPtr, Alignment,
                                     "unmaskedload");

  // If we can unconditionally load from this address, replace with a
  // load/select idiom. TODO: use DT for context sensitive query
  if (isDereferenceablePointer(LoadPtr, II.getType(),
                               II.getModule()->getDataLayout(), &II, nullptr)) {
    Value *LI = Builder.CreateAlignedLoad(II.getType(), LoadPtr, Alignment,
                                         "unmaskedload");
    return Builder.CreateSelect(II.getArgOperand(2), LI, II.getArgOperand(3));
  }

  return nullptr;
}

// TODO, Obvious Missing Transforms:
// * Single constant active lane -> store
// * Narrow width by halfs excluding zero/undef lanes
Instruction *InstCombinerImpl::simplifyMaskedStore(IntrinsicInst &II) {
  auto *ConstMask = dyn_cast<Constant>(II.getArgOperand(3));
  if (!ConstMask)
    return nullptr;

  // If the mask is all zeros, this instruction does nothing.
  if (ConstMask->isNullValue())
    return eraseInstFromFunction(II);

  // If the mask is all ones, this is a plain vector store of the 1st argument.
  if (ConstMask->isAllOnesValue()) {
    Value *StorePtr = II.getArgOperand(1);
    Align Alignment = cast<ConstantInt>(II.getArgOperand(2))->getAlignValue();
    return new StoreInst(II.getArgOperand(0), StorePtr, false, Alignment);
  }

  if (isa<ScalableVectorType>(ConstMask->getType()))
    return nullptr;

  // Use masked off lanes to simplify operands via SimplifyDemandedVectorElts
  APInt DemandedElts = possiblyDemandedEltsInMask(ConstMask);
  APInt UndefElts(DemandedElts.getBitWidth(), 0);
  if (Value *V =
          SimplifyDemandedVectorElts(II.getOperand(0), DemandedElts, UndefElts))
    return replaceOperand(II, 0, V);

  return nullptr;
}

// TODO, Obvious Missing Transforms:
// * Single constant active lane load -> load
// * Dereferenceable address & few lanes -> scalarize speculative load/selects
// * Adjacent vector addresses -> masked.load
// * Narrow width by halfs excluding zero/undef lanes
// * Vector splat address w/known mask -> scalar load
// * Vector incrementing address -> vector masked load
Instruction *InstCombinerImpl::simplifyMaskedGather(IntrinsicInst &II) {
  return nullptr;
}

// TODO, Obvious Missing Transforms:
// * Single constant active lane -> store
// * Adjacent vector addresses -> masked.store
// * Narrow store width by halfs excluding zero/undef lanes
// * Vector splat address w/known mask -> scalar store
// * Vector incrementing address -> vector masked store
Instruction *InstCombinerImpl::simplifyMaskedScatter(IntrinsicInst &II) {
#if INTEL_CUSTOMIZATION
  // If the pointer is a non-constant splat vector, replace it with a GEP with
  // a scalar base pointer and an all zero vector index. This enables
  // SelectionDAGBuilder to use it as a uniform base. It also enables
  // isAllocSiteRemovable to find the scatter if the pointer happens to be an
  // alloca.
  Value *Ptr = II.getArgOperand(1);
  if (!isa<Constant>(Ptr)) {
    if (Value *V = getSplatValue(Ptr)) {
      Type *IndexTy = DL.getIndexType(V->getType());
      IndexTy = VectorType::get(
          IndexTy, cast<VectorType>(Ptr->getType())->getElementCount());
      Ptr = Builder.CreateGEP(V, Constant::getNullValue(IndexTy));
      Builder.CreateCall(
          II.getCalledFunction(),
          {II.getArgOperand(0), Ptr, II.getArgOperand(2), II.getArgOperand(3)});
      return eraseInstFromFunction(II);
    }
  }
#endif

  auto *ConstMask = dyn_cast<Constant>(II.getArgOperand(3));
  if (!ConstMask)
    return nullptr;

  // If the mask is all zeros, a scatter does nothing.
  if (ConstMask->isNullValue())
    return eraseInstFromFunction(II);

  if (isa<ScalableVectorType>(ConstMask->getType()))
    return nullptr;

  // Use masked off lanes to simplify operands via SimplifyDemandedVectorElts
  APInt DemandedElts = possiblyDemandedEltsInMask(ConstMask);
  APInt UndefElts(DemandedElts.getBitWidth(), 0);
  if (Value *V =
          SimplifyDemandedVectorElts(II.getOperand(0), DemandedElts, UndefElts))
    return replaceOperand(II, 0, V);
  if (Value *V =
          SimplifyDemandedVectorElts(II.getOperand(1), DemandedElts, UndefElts))
    return replaceOperand(II, 1, V);

  return nullptr;
}

/// This function transforms launder.invariant.group and strip.invariant.group
/// like:
/// launder(launder(%x)) -> launder(%x)       (the result is not the argument)
/// launder(strip(%x)) -> launder(%x)
/// strip(strip(%x)) -> strip(%x)             (the result is not the argument)
/// strip(launder(%x)) -> strip(%x)
/// This is legal because it preserves the most recent information about
/// the presence or absence of invariant.group.
static Instruction *simplifyInvariantGroupIntrinsic(IntrinsicInst &II,
                                                    InstCombinerImpl &IC) {
  auto *Arg = II.getArgOperand(0);
  auto *StrippedArg = Arg->stripPointerCasts();
  auto *StrippedInvariantGroupsArg = StrippedArg;
  while (auto *Intr = dyn_cast<IntrinsicInst>(StrippedInvariantGroupsArg)) {
    if (Intr->getIntrinsicID() != Intrinsic::launder_invariant_group &&
        Intr->getIntrinsicID() != Intrinsic::strip_invariant_group)
      break;
    StrippedInvariantGroupsArg = Intr->getArgOperand(0)->stripPointerCasts();
  }
  if (StrippedArg == StrippedInvariantGroupsArg)
    return nullptr; // No launders/strips to remove.

  Value *Result = nullptr;

  if (II.getIntrinsicID() == Intrinsic::launder_invariant_group)
    Result = IC.Builder.CreateLaunderInvariantGroup(StrippedInvariantGroupsArg);
  else if (II.getIntrinsicID() == Intrinsic::strip_invariant_group)
    Result = IC.Builder.CreateStripInvariantGroup(StrippedInvariantGroupsArg);
  else
    llvm_unreachable(
        "simplifyInvariantGroupIntrinsic only handles launder and strip");
  if (Result->getType()->getPointerAddressSpace() !=
      II.getType()->getPointerAddressSpace())
    Result = IC.Builder.CreateAddrSpaceCast(Result, II.getType());
  if (Result->getType() != II.getType())
    Result = IC.Builder.CreateBitCast(Result, II.getType());

  return cast<Instruction>(Result);
}

static Instruction *foldCttzCtlz(IntrinsicInst &II, InstCombinerImpl &IC) {
  assert((II.getIntrinsicID() == Intrinsic::cttz ||
          II.getIntrinsicID() == Intrinsic::ctlz) &&
         "Expected cttz or ctlz intrinsic");
  bool IsTZ = II.getIntrinsicID() == Intrinsic::cttz;
  Value *Op0 = II.getArgOperand(0);
  Value *X;
  // ctlz(bitreverse(x)) -> cttz(x)
  // cttz(bitreverse(x)) -> ctlz(x)
  if (match(Op0, m_BitReverse(m_Value(X)))) {
    Intrinsic::ID ID = IsTZ ? Intrinsic::ctlz : Intrinsic::cttz;
    Function *F = Intrinsic::getDeclaration(II.getModule(), ID, II.getType());
    return CallInst::Create(F, {X, II.getArgOperand(1)});
  }

  if (IsTZ) {
    // cttz(-x) -> cttz(x)
    if (match(Op0, m_Neg(m_Value(X))))
      return IC.replaceOperand(II, 0, X);

    // cttz(abs(x)) -> cttz(x)
    // cttz(nabs(x)) -> cttz(x)
    Value *Y;
    SelectPatternFlavor SPF = matchSelectPattern(Op0, X, Y).Flavor;
    if (SPF == SPF_ABS || SPF == SPF_NABS)
      return IC.replaceOperand(II, 0, X);

    if (match(Op0, m_Intrinsic<Intrinsic::abs>(m_Value(X))))
      return IC.replaceOperand(II, 0, X);
  }

  KnownBits Known = IC.computeKnownBits(Op0, 0, &II);

  // Create a mask for bits above (ctlz) or below (cttz) the first known one.
  unsigned PossibleZeros = IsTZ ? Known.countMaxTrailingZeros()
                                : Known.countMaxLeadingZeros();
  unsigned DefiniteZeros = IsTZ ? Known.countMinTrailingZeros()
                                : Known.countMinLeadingZeros();

  // If all bits above (ctlz) or below (cttz) the first known one are known
  // zero, this value is constant.
  // FIXME: This should be in InstSimplify because we're replacing an
  // instruction with a constant.
  if (PossibleZeros == DefiniteZeros) {
    auto *C = ConstantInt::get(Op0->getType(), DefiniteZeros);
    return IC.replaceInstUsesWith(II, C);
  }

  // If the input to cttz/ctlz is known to be non-zero,
  // then change the 'ZeroIsUndef' parameter to 'true'
  // because we know the zero behavior can't affect the result.
  if (!Known.One.isNullValue() ||
      isKnownNonZero(Op0, IC.getDataLayout(), 0, &IC.getAssumptionCache(), &II,
                     &IC.getDominatorTree())) {
    if (!match(II.getArgOperand(1), m_One()))
      return IC.replaceOperand(II, 1, IC.Builder.getTrue());
  }

  // Add range metadata since known bits can't completely reflect what we know.
  // TODO: Handle splat vectors.
  auto *IT = dyn_cast<IntegerType>(Op0->getType());
  if (IT && IT->getBitWidth() != 1 && !II.getMetadata(LLVMContext::MD_range)) {
    Metadata *LowAndHigh[] = {
        ConstantAsMetadata::get(ConstantInt::get(IT, DefiniteZeros)),
        ConstantAsMetadata::get(ConstantInt::get(IT, PossibleZeros + 1))};
    II.setMetadata(LLVMContext::MD_range,
                   MDNode::get(II.getContext(), LowAndHigh));
    return &II;
  }

  return nullptr;
}

static Instruction *foldCtpop(IntrinsicInst &II, InstCombinerImpl &IC) {
  assert(II.getIntrinsicID() == Intrinsic::ctpop &&
         "Expected ctpop intrinsic");
  Type *Ty = II.getType();
  unsigned BitWidth = Ty->getScalarSizeInBits();
  Value *Op0 = II.getArgOperand(0);
  Value *X, *Y;

  // ctpop(bitreverse(x)) -> ctpop(x)
  // ctpop(bswap(x)) -> ctpop(x)
  if (match(Op0, m_BitReverse(m_Value(X))) || match(Op0, m_BSwap(m_Value(X))))
    return IC.replaceOperand(II, 0, X);

  // ctpop(rot(x)) -> ctpop(x)
  if ((match(Op0, m_FShl(m_Value(X), m_Value(Y), m_Value())) ||
       match(Op0, m_FShr(m_Value(X), m_Value(Y), m_Value()))) &&
      X == Y)
    return IC.replaceOperand(II, 0, X);

  // ctpop(x | -x) -> bitwidth - cttz(x, false)
  if (Op0->hasOneUse() &&
      match(Op0, m_c_Or(m_Value(X), m_Neg(m_Deferred(X))))) {
    Function *F =
        Intrinsic::getDeclaration(II.getModule(), Intrinsic::cttz, Ty);
    auto *Cttz = IC.Builder.CreateCall(F, {X, IC.Builder.getFalse()});
    auto *Bw = ConstantInt::get(Ty, APInt(BitWidth, BitWidth));
    return IC.replaceInstUsesWith(II, IC.Builder.CreateSub(Bw, Cttz));
  }

  // ctpop(~x & (x - 1)) -> cttz(x, false)
  if (match(Op0,
            m_c_And(m_Not(m_Value(X)), m_Add(m_Deferred(X), m_AllOnes())))) {
    Function *F =
        Intrinsic::getDeclaration(II.getModule(), Intrinsic::cttz, Ty);
    return CallInst::Create(F, {X, IC.Builder.getFalse()});
  }

  KnownBits Known(BitWidth);
  IC.computeKnownBits(Op0, Known, 0, &II);

  // If all bits are zero except for exactly one fixed bit, then the result
  // must be 0 or 1, and we can get that answer by shifting to LSB:
  // ctpop (X & 32) --> (X & 32) >> 5
  if ((~Known.Zero).isPowerOf2())
    return BinaryOperator::CreateLShr(
        Op0, ConstantInt::get(Ty, (~Known.Zero).exactLogBase2()));

  // FIXME: Try to simplify vectors of integers.
  auto *IT = dyn_cast<IntegerType>(Ty);
  if (!IT)
    return nullptr;

  // Add range metadata since known bits can't completely reflect what we know.
  unsigned MinCount = Known.countMinPopulation();
  unsigned MaxCount = Known.countMaxPopulation();
  if (IT->getBitWidth() != 1 && !II.getMetadata(LLVMContext::MD_range)) {
    Metadata *LowAndHigh[] = {
        ConstantAsMetadata::get(ConstantInt::get(IT, MinCount)),
        ConstantAsMetadata::get(ConstantInt::get(IT, MaxCount + 1))};
    II.setMetadata(LLVMContext::MD_range,
                   MDNode::get(II.getContext(), LowAndHigh));
    return &II;
  }

  return nullptr;
}

/// Convert a table lookup to shufflevector if the mask is constant.
/// This could benefit tbl1 if the mask is { 7,6,5,4,3,2,1,0 }, in
/// which case we could lower the shufflevector with rev64 instructions
/// as it's actually a byte reverse.
static Value *simplifyNeonTbl1(const IntrinsicInst &II,
                               InstCombiner::BuilderTy &Builder) {
  // Bail out if the mask is not a constant.
  auto *C = dyn_cast<Constant>(II.getArgOperand(1));
  if (!C)
    return nullptr;

  auto *VecTy = cast<FixedVectorType>(II.getType());
  unsigned NumElts = VecTy->getNumElements();

  // Only perform this transformation for <8 x i8> vector types.
  if (!VecTy->getElementType()->isIntegerTy(8) || NumElts != 8)
    return nullptr;

  int Indexes[8];

  for (unsigned I = 0; I < NumElts; ++I) {
    Constant *COp = C->getAggregateElement(I);

    if (!COp || !isa<ConstantInt>(COp))
      return nullptr;

    Indexes[I] = cast<ConstantInt>(COp)->getLimitedValue();

    // Make sure the mask indices are in range.
    if ((unsigned)Indexes[I] >= NumElts)
      return nullptr;
  }

  auto *V1 = II.getArgOperand(0);
  auto *V2 = Constant::getNullValue(V1->getType());
  return Builder.CreateShuffleVector(V1, V2, makeArrayRef(Indexes));
}

// Returns true iff the 2 intrinsics have the same operands, limiting the
// comparison to the first NumOperands.
static bool haveSameOperands(const IntrinsicInst &I, const IntrinsicInst &E,
                             unsigned NumOperands) {
  assert(I.getNumArgOperands() >= NumOperands && "Not enough operands");
  assert(E.getNumArgOperands() >= NumOperands && "Not enough operands");
  for (unsigned i = 0; i < NumOperands; i++)
    if (I.getArgOperand(i) != E.getArgOperand(i))
      return false;
  return true;
}

// Remove trivially empty start/end intrinsic ranges, i.e. a start
// immediately followed by an end (ignoring debuginfo or other
// start/end intrinsics in between). As this handles only the most trivial
// cases, tracking the nesting level is not needed:
//
//   call @llvm.foo.start(i1 0)
//   call @llvm.foo.start(i1 0) ; This one won't be skipped: it will be removed
//   call @llvm.foo.end(i1 0)
//   call @llvm.foo.end(i1 0) ; &I
static bool
removeTriviallyEmptyRange(IntrinsicInst &EndI, InstCombinerImpl &IC,
                          std::function<bool(const IntrinsicInst &)> IsStart) {
  // We start from the end intrinsic and scan backwards, so that InstCombine
  // has already processed (and potentially removed) all the instructions
  // before the end intrinsic.
  BasicBlock::reverse_iterator BI(EndI), BE(EndI.getParent()->rend());
  for (; BI != BE; ++BI) {
    if (auto *I = dyn_cast<IntrinsicInst>(&*BI)) {
      if (isa<DbgInfoIntrinsic>(I) ||
          I->getIntrinsicID() == EndI.getIntrinsicID())
        continue;
      if (IsStart(*I)) {
        if (haveSameOperands(EndI, *I, EndI.getNumArgOperands())) {
          IC.eraseInstFromFunction(*I);
          IC.eraseInstFromFunction(EndI);
          return true;
        }
        // Skip start intrinsics that don't pair with this end intrinsic.
        continue;
      }
    }
    break;
  }

  return false;
}

Instruction *InstCombinerImpl::visitVAEndInst(VAEndInst &I) {
  removeTriviallyEmptyRange(I, *this, [](const IntrinsicInst &I) {
    return I.getIntrinsicID() == Intrinsic::vastart ||
           I.getIntrinsicID() == Intrinsic::vacopy;
  });
  return nullptr;
}

static CallInst *canonicalizeConstantArg0ToArg1(CallInst &Call) {
  assert(Call.getNumArgOperands() > 1 && "Need at least 2 args to swap");
  Value *Arg0 = Call.getArgOperand(0), *Arg1 = Call.getArgOperand(1);
  if (isa<Constant>(Arg0) && !isa<Constant>(Arg1)) {
    Call.setArgOperand(0, Arg1);
    Call.setArgOperand(1, Arg0);
    return &Call;
  }
  return nullptr;
}

/// Creates a result tuple for an overflow intrinsic \p II with a given
/// \p Result and a constant \p Overflow value.
static Instruction *createOverflowTuple(IntrinsicInst *II, Value *Result,
                                        Constant *Overflow) {
  Constant *V[] = {UndefValue::get(Result->getType()), Overflow};
  StructType *ST = cast<StructType>(II->getType());
  Constant *Struct = ConstantStruct::get(ST, V);
  return InsertValueInst::Create(Struct, Result, 0);
}

Instruction *
InstCombinerImpl::foldIntrinsicWithOverflowCommon(IntrinsicInst *II) {
  WithOverflowInst *WO = cast<WithOverflowInst>(II);
  Value *OperationResult = nullptr;
  Constant *OverflowResult = nullptr;
  if (OptimizeOverflowCheck(WO->getBinaryOp(), WO->isSigned(), WO->getLHS(),
                            WO->getRHS(), *WO, OperationResult, OverflowResult))
    return createOverflowTuple(WO, OperationResult, OverflowResult);
  return nullptr;
}

static Optional<bool> getKnownSign(Value *Op, Instruction *CxtI,
                                   const DataLayout &DL, AssumptionCache *AC,
                                   DominatorTree *DT) {
  KnownBits Known = computeKnownBits(Op, DL, 0, AC, CxtI, DT);
  if (Known.isNonNegative())
    return false;
  if (Known.isNegative())
    return true;

  return isImpliedByDomCondition(
      ICmpInst::ICMP_SLT, Op, Constant::getNullValue(Op->getType()), CxtI, DL);
}
#if INTEL_CUSTOMIZATION
/// Checks if the given pair of stacksave (\p SSCI) and stackrestore
/// (\p SRCI) call instructions may be eliminated.
///
/// \p SRCI has to be the only use of \p SSCI (to simplify the analysis),
/// and we have to prove that there is nothing between them
/// that reads/modifies the value of the stack pointer.
static bool isRedundantStacksaveStackrestore(CallInst *SSCI,
                                             CallInst *SRCI) {
  // Optimize stacksave that is used only by a stackrestore.
  if (!SSCI->hasOneUse())
    return false;
  if (SSCI->user_back() != SRCI)
    return false;

  // Walk instructions in [BI, BE) range and make sure the stack pointer is not
  // used in any unknown way. BI and BE must be in the same basic block.
  auto IsStackSafe = [](BasicBlock::const_iterator BI,
                        BasicBlock::const_iterator BE) {
    for (auto BT = BI->getParent()->end(); BI != BE && BI != BT; ++BI) {
      if (isa<AllocaInst>(BI))
        return false;

      // This may happen when variable allocas are DCE'd.
      // In addition, the inliner may insert stacksave/stackrestore
      // for allocas of known size to guarantee correctness (e.g.
      // when the inlining is done within an OpenMP region). These allocas
      // may be hoisted later leaving redundant pairs of stacksave/stackrestore.
      // See CMPLRLLVM-26364 for details.
      if (const CallBase *CB = dyn_cast<CallBase>(BI)) {
        if (auto *II2 = dyn_cast<IntrinsicInst>(CB)) {
          // Bail if we cross over an intrinsic with side effects, such as
          // llvm.stacksave, or llvm.read_register. At the same time, allow
          // some known intrinsics (e.g. memset).
          if (isa<AnyMemSetInst>(II2))
            continue;

          if (II2->mayHaveSideEffects())
            return false;
        } else {
          // If we found a non-intrinsic call or invoke, we cannot optimize.
          return false;
        }
      }
    }

    // If we have not reached the 'To' instruction in the range, then
    // something is wrong, so just avoid optimizing.
    if (BI != BE)
      return false;

    return true;
  };

<<<<<<< HEAD
  BasicBlock *SSBB = SSCI->getParent();
  BasicBlock *SRBB = SRCI->getParent();

  // If stacksave/stackrestore pair is in the same block, just check
  // instructions between them for side effects.
  if (SSBB == SRBB)
    return IsStackSafe(++SSCI->getIterator(), SRCI->getIterator());

  // Othewrwise first check instructions in stacksave and stackrestore blocks
  // for stack side effects.
  if (!IsStackSafe(++SSCI->getIterator(), SSBB->end()) ||
      !IsStackSafe(SRBB->begin(), SRCI->getIterator()))
    return false;

  // And then BFS all paths in CFG between these two blocks and check if any
  // block can modify stack.
  SmallPtrSet<BasicBlock *, 8> Visited{SRBB};
  std::queue<BasicBlock *> Worklist;
  auto GrowWorklist = [&Worklist, &Visited](BasicBlock *BB) {
    Visited.insert(BB);
    for (BasicBlock *Succ : successors(BB))
      if (!Visited.contains(Succ))
        Worklist.push(Succ);
  };

  GrowWorklist(SSBB);
  while (!Worklist.empty()) {
    BasicBlock *BB = Worklist.front();
    Worklist.pop();

    if (Visited.contains(BB))
      continue;

    // If block is terminated by something other than branch or switch
    // instruction we cannot guarantee that every path from the stacksave block
    // leads to the stackrestore block.
    Instruction *TI = BB->getTerminator();
    if (!TI || !(isa<BranchInst>(TI) || isa<SwitchInst>(TI)))
      return false;

    if (!IsStackSafe(BB->begin(), BB->end()))
      return false;

    GrowWorklist(BB);
  }
  return true;
}
#endif // INTEL_CUSTOMIZATION
=======
/// If we have a clamp pattern like max (min X, 42), 41 -- where the output
/// can only be one of two possible constant values -- turn that into a select
/// of constants.
static Instruction *foldClampRangeOfTwo(IntrinsicInst *II,
                                        InstCombiner::BuilderTy &Builder) {
  Value *I0 = II->getArgOperand(0), *I1 = II->getArgOperand(1);
  Value *X;
  const APInt *C0, *C1;
  if (!match(I1, m_APInt(C1)) || !I0->hasOneUse())
    return nullptr;

  CmpInst::Predicate Pred = CmpInst::BAD_ICMP_PREDICATE;
  switch (II->getIntrinsicID()) {
  case Intrinsic::smax:
    if (match(I0, m_SMin(m_Value(X), m_APInt(C0))) && *C0 == *C1 + 1)
      Pred = ICmpInst::ICMP_SGT;
    break;
  case Intrinsic::smin:
    if (match(I0, m_SMax(m_Value(X), m_APInt(C0))) && *C1 == *C0 + 1)
      Pred = ICmpInst::ICMP_SLT;
    break;
  case Intrinsic::umax:
    if (match(I0, m_UMin(m_Value(X), m_APInt(C0))) && *C0 == *C1 + 1)
      Pred = ICmpInst::ICMP_UGT;
    break;
  case Intrinsic::umin:
    if (match(I0, m_UMax(m_Value(X), m_APInt(C0))) && *C1 == *C0 + 1)
      Pred = ICmpInst::ICMP_ULT;
    break;
  default:
    llvm_unreachable("Expected min/max intrinsic");
  }
  if (Pred == CmpInst::BAD_ICMP_PREDICATE)
    return nullptr;

  // max (min X, 42), 41 --> X > 41 ? 42 : 41
  // min (max X, 42), 43 --> X < 43 ? 42 : 43
  Value *Cmp = Builder.CreateICmp(Pred, X, I1);
  return SelectInst::Create(Cmp, ConstantInt::get(II->getType(), *C0), I1);
}

>>>>>>> 025bb529
/// CallInst simplification. This mostly only handles folding of intrinsic
/// instructions. For normal calls, it allows visitCallBase to do the heavy
/// lifting.
Instruction *InstCombinerImpl::visitCallInst(CallInst &CI) {
  // Don't try to simplify calls without uses. It will not do anything useful,
  // but will result in the following folds being skipped.
  if (!CI.use_empty())
    if (Value *V = SimplifyCall(&CI, SQ.getWithInstruction(&CI)))
      return replaceInstUsesWith(CI, V);

  if (isFreeCall(&CI, &TLI))
    return visitFree(CI);

  // If the caller function is nounwind, mark the call as nounwind, even if the
  // callee isn't.
  if (CI.getFunction()->doesNotThrow() && !CI.doesNotThrow()) {
    CI.setDoesNotThrow();
    return &CI;
  }

  IntrinsicInst *II = dyn_cast<IntrinsicInst>(&CI);
  if (!II) return visitCallBase(CI);

  // For atomic unordered mem intrinsics if len is not a positive or
  // not a multiple of element size then behavior is undefined.
  if (auto *AMI = dyn_cast<AtomicMemIntrinsic>(II))
    if (ConstantInt *NumBytes = dyn_cast<ConstantInt>(AMI->getLength()))
      if (NumBytes->getSExtValue() < 0 ||
          (NumBytes->getZExtValue() % AMI->getElementSizeInBytes() != 0)) {
        CreateNonTerminatorUnreachable(AMI);
        assert(AMI->getType()->isVoidTy() &&
               "non void atomic unordered mem intrinsic");
        return eraseInstFromFunction(*AMI);
      }

  // Intrinsics cannot occur in an invoke or a callbr, so handle them here
  // instead of in visitCallBase.
  if (auto *MI = dyn_cast<AnyMemIntrinsic>(II)) {
    bool Changed = false;

    // memmove/cpy/set of zero bytes is a noop.
    if (Constant *NumBytes = dyn_cast<Constant>(MI->getLength())) {
      if (NumBytes->isNullValue())
        return eraseInstFromFunction(CI);

      if (ConstantInt *CI = dyn_cast<ConstantInt>(NumBytes))
        if (CI->getZExtValue() == 1) {
          // Replace the instruction with just byte operations.  We would
          // transform other cases to loads/stores, but we don't know if
          // alignment is sufficient.
        }
    }

    // No other transformations apply to volatile transfers.
    if (auto *M = dyn_cast<MemIntrinsic>(MI))
      if (M->isVolatile())
        return nullptr;

    // If we have a memmove and the source operation is a constant global,
    // then the source and dest pointers can't alias, so we can change this
    // into a call to memcpy.
    if (auto *MMI = dyn_cast<AnyMemMoveInst>(MI)) {
      if (GlobalVariable *GVSrc = dyn_cast<GlobalVariable>(MMI->getSource()))
        if (GVSrc->isConstant()) {
          Module *M = CI.getModule();
          Intrinsic::ID MemCpyID =
              isa<AtomicMemMoveInst>(MMI)
                  ? Intrinsic::memcpy_element_unordered_atomic
                  : Intrinsic::memcpy;
          Type *Tys[3] = { CI.getArgOperand(0)->getType(),
                           CI.getArgOperand(1)->getType(),
                           CI.getArgOperand(2)->getType() };
          CI.setCalledFunction(Intrinsic::getDeclaration(M, MemCpyID, Tys));
          Changed = true;
        }
    }

    if (AnyMemTransferInst *MTI = dyn_cast<AnyMemTransferInst>(MI)) {
      // memmove(x,x,size) -> noop.
      if (MTI->getSource() == MTI->getDest())
        return eraseInstFromFunction(CI);
    }

    // If we can determine a pointer alignment that is bigger than currently
    // set, update the alignment.
    if (auto *MTI = dyn_cast<AnyMemTransferInst>(MI)) {
      if (Instruction *I = SimplifyAnyMemTransfer(MTI))
        return I;
    } else if (auto *MSI = dyn_cast<AnyMemSetInst>(MI)) {
      if (Instruction *I = SimplifyAnyMemSet(MSI))
        return I;
    }

    if (Changed) return II;
  }

#if INTEL_CUSTOMIZATION
  if (auto *FCSI = dyn_cast<ForCpyStrInst>(II))
    return simplifyForCpyStr(FCSI, *this);
#endif // INTEL_CUSTOMIZATION

  // For fixed width vector result intrinsics, use the generic demanded vector
  // support.
  if (auto *IIFVTy = dyn_cast<FixedVectorType>(II->getType())) {
    auto VWidth = IIFVTy->getNumElements();
    APInt UndefElts(VWidth, 0);
    APInt AllOnesEltMask(APInt::getAllOnesValue(VWidth));
    if (Value *V = SimplifyDemandedVectorElts(II, AllOnesEltMask, UndefElts)) {
      if (V != II)
        return replaceInstUsesWith(*II, V);
      return II;
    }
  }

  if (II->isCommutative()) {
    if (CallInst *NewCall = canonicalizeConstantArg0ToArg1(CI))
      return NewCall;
  }

  Intrinsic::ID IID = II->getIntrinsicID();
#if INTEL_CUSTOMIZATION
  if (IID == Intrinsic::vector_reduce_and ||
      IID == Intrinsic::vector_reduce_or ||
      IID == Intrinsic::vector_reduce_xor) {
    // Pull sign/zero extend through vector reduce intrinsics to reduce
    // the maximum vector size needed.
    Value *X;
    Value *Src = II->getArgOperand(0);
    bool IsSExt = match(Src, m_SExt(m_Value(X)));
    if (IsSExt || match(Src, m_ZExt(m_Value(X)))) {
      Function *NewF =
          Intrinsic::getDeclaration(II->getModule(), IID, X->getType());
      CallInst *NewCall = Builder.CreateCall(NewF, X);
      NewCall->takeName(II);
      if (IsSExt)
        return new SExtInst(NewCall, II->getType());
      return new ZExtInst(NewCall, II->getType());
    }
  }
#endif
  switch (IID) {
  case Intrinsic::objectsize:
    if (Value *V = lowerObjectSizeCall(II, DL, &TLI, /*MustSucceed=*/false))
      return replaceInstUsesWith(CI, V);
    return nullptr;
  case Intrinsic::abs: {
    Value *IIOperand = II->getArgOperand(0);
    bool IntMinIsPoison = cast<Constant>(II->getArgOperand(1))->isOneValue();

    // abs(-x) -> abs(x)
    // TODO: Copy nsw if it was present on the neg?
    Value *X;
    if (match(IIOperand, m_Neg(m_Value(X))))
      return replaceOperand(*II, 0, X);
    if (match(IIOperand, m_Select(m_Value(), m_Value(X), m_Neg(m_Deferred(X)))))
      return replaceOperand(*II, 0, X);
    if (match(IIOperand, m_Select(m_Value(), m_Neg(m_Value(X)), m_Deferred(X))))
      return replaceOperand(*II, 0, X);

    if (Optional<bool> Sign = getKnownSign(IIOperand, II, DL, &AC, &DT)) {
      // abs(x) -> x if x >= 0
      if (!*Sign)
        return replaceInstUsesWith(*II, IIOperand);

      // abs(x) -> -x if x < 0
      if (IntMinIsPoison)
        return BinaryOperator::CreateNSWNeg(IIOperand);
      return BinaryOperator::CreateNeg(IIOperand);
    }

    // abs (sext X) --> zext (abs X*)
    // Clear the IsIntMin (nsw) bit on the abs to allow narrowing.
    if (match(IIOperand, m_OneUse(m_SExt(m_Value(X))))) {
      Value *NarrowAbs =
          Builder.CreateBinaryIntrinsic(Intrinsic::abs, X, Builder.getFalse());
      return CastInst::Create(Instruction::ZExt, NarrowAbs, II->getType());
    }

    // Match a complicated way to check if a number is odd/even:
    // abs (srem X, 2) --> and X, 1
    const APInt *C;
    if (match(IIOperand, m_SRem(m_Value(X), m_APInt(C))) && *C == 2)
      return BinaryOperator::CreateAnd(X, ConstantInt::get(II->getType(), 1));

    break;
  }
  case Intrinsic::umax:
  case Intrinsic::umin: {
    Value *I0 = II->getArgOperand(0), *I1 = II->getArgOperand(1);
    Value *X, *Y;
    if (match(I0, m_ZExt(m_Value(X))) && match(I1, m_ZExt(m_Value(Y))) &&
        (I0->hasOneUse() || I1->hasOneUse()) && X->getType() == Y->getType()) {
      Value *NarrowMaxMin = Builder.CreateBinaryIntrinsic(IID, X, Y);
      return CastInst::Create(Instruction::ZExt, NarrowMaxMin, II->getType());
    }
    Constant *C;
    if (match(I0, m_ZExt(m_Value(X))) && match(I1, m_Constant(C)) &&
        I0->hasOneUse()) {
      Constant *NarrowC = ConstantExpr::getTrunc(C, X->getType());
      if (ConstantExpr::getZExt(NarrowC, II->getType()) == C) {
        Value *NarrowMaxMin = Builder.CreateBinaryIntrinsic(IID, X, NarrowC);
        return CastInst::Create(Instruction::ZExt, NarrowMaxMin, II->getType());
      }
    }
    // If both operands of unsigned min/max are sign-extended, it is still ok
    // to narrow the operation.
    LLVM_FALLTHROUGH;
  }
  case Intrinsic::smax:
  case Intrinsic::smin: {
    Value *I0 = II->getArgOperand(0), *I1 = II->getArgOperand(1);
    Value *X, *Y;
    if (match(I0, m_SExt(m_Value(X))) && match(I1, m_SExt(m_Value(Y))) &&
        (I0->hasOneUse() || I1->hasOneUse()) && X->getType() == Y->getType()) {
      Value *NarrowMaxMin = Builder.CreateBinaryIntrinsic(IID, X, Y);
      return CastInst::Create(Instruction::SExt, NarrowMaxMin, II->getType());
    }

    Constant *C;
    if (match(I0, m_SExt(m_Value(X))) && match(I1, m_Constant(C)) &&
        I0->hasOneUse()) {
      Constant *NarrowC = ConstantExpr::getTrunc(C, X->getType());
      if (ConstantExpr::getSExt(NarrowC, II->getType()) == C) {
        Value *NarrowMaxMin = Builder.CreateBinaryIntrinsic(IID, X, NarrowC);
        return CastInst::Create(Instruction::SExt, NarrowMaxMin, II->getType());
      }
    }

    if (match(I0, m_Not(m_Value(X)))) {
      // max (not X), (not Y) --> not (min X, Y)
      Intrinsic::ID InvID = getInverseMinMaxIntrinsic(IID);
      if (match(I1, m_Not(m_Value(Y))) &&
          (I0->hasOneUse() || I1->hasOneUse())) {
        Value *InvMaxMin = Builder.CreateBinaryIntrinsic(InvID, X, Y);
        return BinaryOperator::CreateNot(InvMaxMin);
      }
      // max (not X), C --> not(min X, ~C)
      if (match(I1, m_Constant(C)) && I0->hasOneUse()) {
        Constant *NotC = ConstantExpr::getNot(C);
        Value *InvMaxMin = Builder.CreateBinaryIntrinsic(InvID, X, NotC);
        return BinaryOperator::CreateNot(InvMaxMin);
      }
    }

    // smax(X, -X) --> abs(X)
    // smin(X, -X) --> -abs(X)
    // umax(X, -X) --> -abs(X)
    // umin(X, -X) --> abs(X)
    if (isKnownNegation(I0, I1)) {
      // We can choose either operand as the input to abs(), but if we can
      // eliminate the only use of a value, that's better for subsequent
      // transforms/analysis.
      if (I0->hasOneUse() && !I1->hasOneUse())
        std::swap(I0, I1);

      // This is some variant of abs(). See if we can propagate 'nsw' to the abs
      // operation and potentially its negation.
      bool IntMinIsPoison = isKnownNegation(I0, I1, /* NeedNSW */ true);
      Value *Abs = Builder.CreateBinaryIntrinsic(
          Intrinsic::abs, I0,
          ConstantInt::getBool(II->getContext(), IntMinIsPoison));

      // We don't have a "nabs" intrinsic, so negate if needed based on the
      // max/min operation.
      if (IID == Intrinsic::smin || IID == Intrinsic::umax)
        Abs = Builder.CreateNeg(Abs, "nabs", /* NUW */ false, IntMinIsPoison);
      return replaceInstUsesWith(CI, Abs);
    }

    if (Instruction *Sel = foldClampRangeOfTwo(II, Builder))
      return Sel;

    break;
  }
  case Intrinsic::bswap: {
    Value *IIOperand = II->getArgOperand(0);
    Value *X = nullptr;

    // bswap(trunc(bswap(x))) -> trunc(lshr(x, c))
    if (match(IIOperand, m_Trunc(m_BSwap(m_Value(X))))) {
      unsigned C = X->getType()->getScalarSizeInBits() -
                   IIOperand->getType()->getScalarSizeInBits();
      Value *CV = ConstantInt::get(X->getType(), C);
      Value *V = Builder.CreateLShr(X, CV);
      return new TruncInst(V, IIOperand->getType());
    }
    break;
  }
  case Intrinsic::masked_load:
    if (Value *SimplifiedMaskedOp = simplifyMaskedLoad(*II))
      return replaceInstUsesWith(CI, SimplifiedMaskedOp);
    break;
  case Intrinsic::masked_store:
    return simplifyMaskedStore(*II);
  case Intrinsic::masked_gather:
    return simplifyMaskedGather(*II);
  case Intrinsic::masked_scatter:
    return simplifyMaskedScatter(*II);
  case Intrinsic::launder_invariant_group:
  case Intrinsic::strip_invariant_group:
    if (auto *SkippedBarrier = simplifyInvariantGroupIntrinsic(*II, *this))
      return replaceInstUsesWith(*II, SkippedBarrier);
    break;
  case Intrinsic::powi:
    if (ConstantInt *Power = dyn_cast<ConstantInt>(II->getArgOperand(1))) {
      // 0 and 1 are handled in instsimplify
      // powi(x, -1) -> 1/x
      if (Power->isMinusOne())
        return BinaryOperator::CreateFDivFMF(ConstantFP::get(CI.getType(), 1.0),
                                             II->getArgOperand(0), II);
      // powi(x, 2) -> x*x
      if (Power->equalsInt(2))
        return BinaryOperator::CreateFMulFMF(II->getArgOperand(0),
                                             II->getArgOperand(0), II);
    }
    break;

  case Intrinsic::cttz:
  case Intrinsic::ctlz:
    if (auto *I = foldCttzCtlz(*II, *this))
      return I;
    break;

  case Intrinsic::ctpop:
    if (auto *I = foldCtpop(*II, *this))
      return I;
    break;

  case Intrinsic::fshl:
  case Intrinsic::fshr: {
    Value *Op0 = II->getArgOperand(0), *Op1 = II->getArgOperand(1);
    Type *Ty = II->getType();
    unsigned BitWidth = Ty->getScalarSizeInBits();
    Constant *ShAmtC;
    if (match(II->getArgOperand(2), m_ImmConstant(ShAmtC)) &&
        !ShAmtC->containsConstantExpression()) {
      // Canonicalize a shift amount constant operand to modulo the bit-width.
      Constant *WidthC = ConstantInt::get(Ty, BitWidth);
      Constant *ModuloC = ConstantExpr::getURem(ShAmtC, WidthC);
      if (ModuloC != ShAmtC)
        return replaceOperand(*II, 2, ModuloC);

      assert(ConstantExpr::getICmp(ICmpInst::ICMP_UGT, WidthC, ShAmtC) ==
                 ConstantInt::getTrue(CmpInst::makeCmpResultType(Ty)) &&
             "Shift amount expected to be modulo bitwidth");

      // Canonicalize funnel shift right by constant to funnel shift left. This
      // is not entirely arbitrary. For historical reasons, the backend may
      // recognize rotate left patterns but miss rotate right patterns.
      if (IID == Intrinsic::fshr) {
        // fshr X, Y, C --> fshl X, Y, (BitWidth - C)
        Constant *LeftShiftC = ConstantExpr::getSub(WidthC, ShAmtC);
        Module *Mod = II->getModule();
        Function *Fshl = Intrinsic::getDeclaration(Mod, Intrinsic::fshl, Ty);
        return CallInst::Create(Fshl, { Op0, Op1, LeftShiftC });
      }
      assert(IID == Intrinsic::fshl &&
             "All funnel shifts by simple constants should go left");

      // fshl(X, 0, C) --> shl X, C
      // fshl(X, undef, C) --> shl X, C
      if (match(Op1, m_ZeroInt()) || match(Op1, m_Undef()))
        return BinaryOperator::CreateShl(Op0, ShAmtC);

      // fshl(0, X, C) --> lshr X, (BW-C)
      // fshl(undef, X, C) --> lshr X, (BW-C)
      if (match(Op0, m_ZeroInt()) || match(Op0, m_Undef()))
        return BinaryOperator::CreateLShr(Op1,
                                          ConstantExpr::getSub(WidthC, ShAmtC));

      // fshl i16 X, X, 8 --> bswap i16 X (reduce to more-specific form)
      if (Op0 == Op1 && BitWidth == 16 && match(ShAmtC, m_SpecificInt(8))) {
        Module *Mod = II->getModule();
        Function *Bswap = Intrinsic::getDeclaration(Mod, Intrinsic::bswap, Ty);
        return CallInst::Create(Bswap, { Op0 });
      }
    }

    // Left or right might be masked.
    if (SimplifyDemandedInstructionBits(*II))
      return &CI;

    // The shift amount (operand 2) of a funnel shift is modulo the bitwidth,
    // so only the low bits of the shift amount are demanded if the bitwidth is
    // a power-of-2.
    if (!isPowerOf2_32(BitWidth))
      break;
    APInt Op2Demanded = APInt::getLowBitsSet(BitWidth, Log2_32_Ceil(BitWidth));
    KnownBits Op2Known(BitWidth);
    if (SimplifyDemandedBits(II, 2, Op2Demanded, Op2Known))
      return &CI;
    break;
  }
  case Intrinsic::uadd_with_overflow:
  case Intrinsic::sadd_with_overflow: {
    if (Instruction *I = foldIntrinsicWithOverflowCommon(II))
      return I;

    // Given 2 constant operands whose sum does not overflow:
    // uaddo (X +nuw C0), C1 -> uaddo X, C0 + C1
    // saddo (X +nsw C0), C1 -> saddo X, C0 + C1
    Value *X;
    const APInt *C0, *C1;
    Value *Arg0 = II->getArgOperand(0);
    Value *Arg1 = II->getArgOperand(1);
    bool IsSigned = IID == Intrinsic::sadd_with_overflow;
    bool HasNWAdd = IsSigned ? match(Arg0, m_NSWAdd(m_Value(X), m_APInt(C0)))
                             : match(Arg0, m_NUWAdd(m_Value(X), m_APInt(C0)));
    if (HasNWAdd && match(Arg1, m_APInt(C1))) {
      bool Overflow;
      APInt NewC =
          IsSigned ? C1->sadd_ov(*C0, Overflow) : C1->uadd_ov(*C0, Overflow);
      if (!Overflow)
        return replaceInstUsesWith(
            *II, Builder.CreateBinaryIntrinsic(
                     IID, X, ConstantInt::get(Arg1->getType(), NewC)));
    }
    break;
  }

  case Intrinsic::umul_with_overflow:
  case Intrinsic::smul_with_overflow:
  case Intrinsic::usub_with_overflow:
    if (Instruction *I = foldIntrinsicWithOverflowCommon(II))
      return I;
    break;

  case Intrinsic::ssub_with_overflow: {
    if (Instruction *I = foldIntrinsicWithOverflowCommon(II))
      return I;

    Constant *C;
    Value *Arg0 = II->getArgOperand(0);
    Value *Arg1 = II->getArgOperand(1);
    // Given a constant C that is not the minimum signed value
    // for an integer of a given bit width:
    //
    // ssubo X, C -> saddo X, -C
    if (match(Arg1, m_Constant(C)) && C->isNotMinSignedValue()) {
      Value *NegVal = ConstantExpr::getNeg(C);
      // Build a saddo call that is equivalent to the discovered
      // ssubo call.
      return replaceInstUsesWith(
          *II, Builder.CreateBinaryIntrinsic(Intrinsic::sadd_with_overflow,
                                             Arg0, NegVal));
    }

    break;
  }

  case Intrinsic::uadd_sat:
  case Intrinsic::sadd_sat:
  case Intrinsic::usub_sat:
  case Intrinsic::ssub_sat: {
    SaturatingInst *SI = cast<SaturatingInst>(II);
    Type *Ty = SI->getType();
    Value *Arg0 = SI->getLHS();
    Value *Arg1 = SI->getRHS();

    // Make use of known overflow information.
    OverflowResult OR = computeOverflow(SI->getBinaryOp(), SI->isSigned(),
                                        Arg0, Arg1, SI);
    switch (OR) {
      case OverflowResult::MayOverflow:
        break;
      case OverflowResult::NeverOverflows:
        if (SI->isSigned())
          return BinaryOperator::CreateNSW(SI->getBinaryOp(), Arg0, Arg1);
        else
          return BinaryOperator::CreateNUW(SI->getBinaryOp(), Arg0, Arg1);
      case OverflowResult::AlwaysOverflowsLow: {
        unsigned BitWidth = Ty->getScalarSizeInBits();
        APInt Min = APSInt::getMinValue(BitWidth, !SI->isSigned());
        return replaceInstUsesWith(*SI, ConstantInt::get(Ty, Min));
      }
      case OverflowResult::AlwaysOverflowsHigh: {
        unsigned BitWidth = Ty->getScalarSizeInBits();
        APInt Max = APSInt::getMaxValue(BitWidth, !SI->isSigned());
        return replaceInstUsesWith(*SI, ConstantInt::get(Ty, Max));
      }
    }

    // ssub.sat(X, C) -> sadd.sat(X, -C) if C != MIN
    Constant *C;
    if (IID == Intrinsic::ssub_sat && match(Arg1, m_Constant(C)) &&
        C->isNotMinSignedValue()) {
      Value *NegVal = ConstantExpr::getNeg(C);
      return replaceInstUsesWith(
          *II, Builder.CreateBinaryIntrinsic(
              Intrinsic::sadd_sat, Arg0, NegVal));
    }

    // sat(sat(X + Val2) + Val) -> sat(X + (Val+Val2))
    // sat(sat(X - Val2) - Val) -> sat(X - (Val+Val2))
    // if Val and Val2 have the same sign
    if (auto *Other = dyn_cast<IntrinsicInst>(Arg0)) {
      Value *X;
      const APInt *Val, *Val2;
      APInt NewVal;
      bool IsUnsigned =
          IID == Intrinsic::uadd_sat || IID == Intrinsic::usub_sat;
      if (Other->getIntrinsicID() == IID &&
          match(Arg1, m_APInt(Val)) &&
          match(Other->getArgOperand(0), m_Value(X)) &&
          match(Other->getArgOperand(1), m_APInt(Val2))) {
        if (IsUnsigned)
          NewVal = Val->uadd_sat(*Val2);
        else if (Val->isNonNegative() == Val2->isNonNegative()) {
          bool Overflow;
          NewVal = Val->sadd_ov(*Val2, Overflow);
          if (Overflow) {
            // Both adds together may add more than SignedMaxValue
            // without saturating the final result.
            break;
          }
        } else {
          // Cannot fold saturated addition with different signs.
          break;
        }

        return replaceInstUsesWith(
            *II, Builder.CreateBinaryIntrinsic(
                     IID, X, ConstantInt::get(II->getType(), NewVal)));
      }
    }
    break;
  }

  case Intrinsic::minnum:
  case Intrinsic::maxnum:
  case Intrinsic::minimum:
  case Intrinsic::maximum: {
    Value *Arg0 = II->getArgOperand(0);
    Value *Arg1 = II->getArgOperand(1);
    Value *X, *Y;
    if (match(Arg0, m_FNeg(m_Value(X))) && match(Arg1, m_FNeg(m_Value(Y))) &&
        (Arg0->hasOneUse() || Arg1->hasOneUse())) {
      // If both operands are negated, invert the call and negate the result:
      // min(-X, -Y) --> -(max(X, Y))
      // max(-X, -Y) --> -(min(X, Y))
      Intrinsic::ID NewIID;
      switch (IID) {
      case Intrinsic::maxnum:
        NewIID = Intrinsic::minnum;
        break;
      case Intrinsic::minnum:
        NewIID = Intrinsic::maxnum;
        break;
      case Intrinsic::maximum:
        NewIID = Intrinsic::minimum;
        break;
      case Intrinsic::minimum:
        NewIID = Intrinsic::maximum;
        break;
      default:
        llvm_unreachable("unexpected intrinsic ID");
      }
      Value *NewCall = Builder.CreateBinaryIntrinsic(NewIID, X, Y, II);
      Instruction *FNeg = UnaryOperator::CreateFNeg(NewCall);
      FNeg->copyIRFlags(II);
      return FNeg;
    }

    // m(m(X, C2), C1) -> m(X, C)
    const APFloat *C1, *C2;
    if (auto *M = dyn_cast<IntrinsicInst>(Arg0)) {
      if (M->getIntrinsicID() == IID && match(Arg1, m_APFloat(C1)) &&
          ((match(M->getArgOperand(0), m_Value(X)) &&
            match(M->getArgOperand(1), m_APFloat(C2))) ||
           (match(M->getArgOperand(1), m_Value(X)) &&
            match(M->getArgOperand(0), m_APFloat(C2))))) {
        APFloat Res(0.0);
        switch (IID) {
        case Intrinsic::maxnum:
          Res = maxnum(*C1, *C2);
          break;
        case Intrinsic::minnum:
          Res = minnum(*C1, *C2);
          break;
        case Intrinsic::maximum:
          Res = maximum(*C1, *C2);
          break;
        case Intrinsic::minimum:
          Res = minimum(*C1, *C2);
          break;
        default:
          llvm_unreachable("unexpected intrinsic ID");
        }
        Instruction *NewCall = Builder.CreateBinaryIntrinsic(
            IID, X, ConstantFP::get(Arg0->getType(), Res), II);
        // TODO: Conservatively intersecting FMF. If Res == C2, the transform
        //       was a simplification (so Arg0 and its original flags could
        //       propagate?)
        NewCall->andIRFlags(M);
        return replaceInstUsesWith(*II, NewCall);
      }
    }

    Value *ExtSrc0;
    Value *ExtSrc1;

    // minnum (fpext x), (fpext y) -> minnum x, y
    // maxnum (fpext x), (fpext y) -> maxnum x, y
    if (match(II->getArgOperand(0), m_OneUse(m_FPExt(m_Value(ExtSrc0)))) &&
        match(II->getArgOperand(1), m_OneUse(m_FPExt(m_Value(ExtSrc1)))) &&
        ExtSrc0->getType() == ExtSrc1->getType()) {
      Function *F = Intrinsic::getDeclaration(
          II->getModule(), II->getIntrinsicID(), {ExtSrc0->getType()});
      CallInst *NewCall = Builder.CreateCall(F, { ExtSrc0, ExtSrc1 });
      NewCall->copyFastMathFlags(II);
      NewCall->takeName(II);
      return new FPExtInst(NewCall, II->getType());
    }

    break;
  }
  case Intrinsic::fmuladd: {
    // Canonicalize fast fmuladd to the separate fmul + fadd.
    if (II->isFast()) {
      BuilderTy::FastMathFlagGuard Guard(Builder);
      Builder.setFastMathFlags(II->getFastMathFlags());
      Value *Mul = Builder.CreateFMul(II->getArgOperand(0),
                                      II->getArgOperand(1));
      Value *Add = Builder.CreateFAdd(Mul, II->getArgOperand(2));
      Add->takeName(II);
      return replaceInstUsesWith(*II, Add);
    }

    // Try to simplify the underlying FMul.
    if (Value *V = SimplifyFMulInst(II->getArgOperand(0), II->getArgOperand(1),
                                    II->getFastMathFlags(),
                                    SQ.getWithInstruction(II))) {
      auto *FAdd = BinaryOperator::CreateFAdd(V, II->getArgOperand(2));
      FAdd->copyFastMathFlags(II);
      return FAdd;
    }

    LLVM_FALLTHROUGH;
  }
  case Intrinsic::fma: {
    // fma fneg(x), fneg(y), z -> fma x, y, z
    Value *Src0 = II->getArgOperand(0);
    Value *Src1 = II->getArgOperand(1);
    Value *X, *Y;
    if (match(Src0, m_FNeg(m_Value(X))) && match(Src1, m_FNeg(m_Value(Y)))) {
      replaceOperand(*II, 0, X);
      replaceOperand(*II, 1, Y);
      return II;
    }

    // fma fabs(x), fabs(x), z -> fma x, x, z
    if (match(Src0, m_FAbs(m_Value(X))) &&
        match(Src1, m_FAbs(m_Specific(X)))) {
      replaceOperand(*II, 0, X);
      replaceOperand(*II, 1, X);
      return II;
    }

    // Try to simplify the underlying FMul. We can only apply simplifications
    // that do not require rounding.
    if (Value *V = SimplifyFMAFMul(II->getArgOperand(0), II->getArgOperand(1),
                                   II->getFastMathFlags(),
                                   SQ.getWithInstruction(II))) {
      auto *FAdd = BinaryOperator::CreateFAdd(V, II->getArgOperand(2));
      FAdd->copyFastMathFlags(II);
      return FAdd;
    }

    // fma x, y, 0 -> fmul x, y
    // This is always valid for -0.0, but requires nsz for +0.0 as
    // -0.0 + 0.0 = 0.0, which would not be the same as the fmul on its own.
    if (match(II->getArgOperand(2), m_NegZeroFP()) ||
        (match(II->getArgOperand(2), m_PosZeroFP()) &&
         II->getFastMathFlags().noSignedZeros()))
      return BinaryOperator::CreateFMulFMF(Src0, Src1, II);

    break;
  }
  case Intrinsic::copysign: {
    Value *Mag = II->getArgOperand(0), *Sign = II->getArgOperand(1);
    if (SignBitMustBeZero(Sign, &TLI)) {
      // If we know that the sign argument is positive, reduce to FABS:
      // copysign Mag, +Sign --> fabs Mag
      Value *Fabs = Builder.CreateUnaryIntrinsic(Intrinsic::fabs, Mag, II);
      return replaceInstUsesWith(*II, Fabs);
    }
    // TODO: There should be a ValueTracking sibling like SignBitMustBeOne.
    const APFloat *C;
    if (match(Sign, m_APFloat(C)) && C->isNegative()) {
      // If we know that the sign argument is negative, reduce to FNABS:
      // copysign Mag, -Sign --> fneg (fabs Mag)
      Value *Fabs = Builder.CreateUnaryIntrinsic(Intrinsic::fabs, Mag, II);
      return replaceInstUsesWith(*II, Builder.CreateFNegFMF(Fabs, II));
    }

    // Propagate sign argument through nested calls:
    // copysign Mag, (copysign ?, X) --> copysign Mag, X
    Value *X;
    if (match(Sign, m_Intrinsic<Intrinsic::copysign>(m_Value(), m_Value(X))))
      return replaceOperand(*II, 1, X);

    // Peek through changes of magnitude's sign-bit. This call rewrites those:
    // copysign (fabs X), Sign --> copysign X, Sign
    // copysign (fneg X), Sign --> copysign X, Sign
    if (match(Mag, m_FAbs(m_Value(X))) || match(Mag, m_FNeg(m_Value(X))))
      return replaceOperand(*II, 0, X);

    break;
  }
  case Intrinsic::fabs: {
    Value *Cond, *TVal, *FVal;
    if (match(II->getArgOperand(0),
              m_Select(m_Value(Cond), m_Value(TVal), m_Value(FVal)))) {
      // fabs (select Cond, TrueC, FalseC) --> select Cond, AbsT, AbsF
      if (isa<Constant>(TVal) && isa<Constant>(FVal)) {
        CallInst *AbsT = Builder.CreateCall(II->getCalledFunction(), {TVal});
        CallInst *AbsF = Builder.CreateCall(II->getCalledFunction(), {FVal});
        return SelectInst::Create(Cond, AbsT, AbsF);
      }
      // fabs (select Cond, -FVal, FVal) --> fabs FVal
      if (match(TVal, m_FNeg(m_Specific(FVal))))
        return replaceOperand(*II, 0, FVal);
      // fabs (select Cond, TVal, -TVal) --> fabs TVal
      if (match(FVal, m_FNeg(m_Specific(TVal))))
        return replaceOperand(*II, 0, TVal);
    }

    LLVM_FALLTHROUGH;
  }
  case Intrinsic::ceil:
  case Intrinsic::floor:
  case Intrinsic::round:
  case Intrinsic::roundeven:
  case Intrinsic::nearbyint:
  case Intrinsic::rint:
  case Intrinsic::trunc: {
    Value *ExtSrc;
    if (match(II->getArgOperand(0), m_OneUse(m_FPExt(m_Value(ExtSrc))))) {
      // Narrow the call: intrinsic (fpext x) -> fpext (intrinsic x)
      Value *NarrowII = Builder.CreateUnaryIntrinsic(IID, ExtSrc, II);
      return new FPExtInst(NarrowII, II->getType());
    }
    break;
  }
  case Intrinsic::cos:
  case Intrinsic::amdgcn_cos: {
    Value *X;
    Value *Src = II->getArgOperand(0);
    if (match(Src, m_FNeg(m_Value(X))) || match(Src, m_FAbs(m_Value(X)))) {
      // cos(-x) -> cos(x)
      // cos(fabs(x)) -> cos(x)
      return replaceOperand(*II, 0, X);
    }
    break;
  }
  case Intrinsic::sin: {
    Value *X;
    if (match(II->getArgOperand(0), m_OneUse(m_FNeg(m_Value(X))))) {
      // sin(-x) --> -sin(x)
      Value *NewSin = Builder.CreateUnaryIntrinsic(Intrinsic::sin, X, II);
      Instruction *FNeg = UnaryOperator::CreateFNeg(NewSin);
      FNeg->copyFastMathFlags(II);
      return FNeg;
    }
    break;
  }

  case Intrinsic::arm_neon_vtbl1:
  case Intrinsic::aarch64_neon_tbl1:
    if (Value *V = simplifyNeonTbl1(*II, Builder))
      return replaceInstUsesWith(*II, V);
    break;

  case Intrinsic::arm_neon_vmulls:
  case Intrinsic::arm_neon_vmullu:
  case Intrinsic::aarch64_neon_smull:
  case Intrinsic::aarch64_neon_umull: {
    Value *Arg0 = II->getArgOperand(0);
    Value *Arg1 = II->getArgOperand(1);

    // Handle mul by zero first:
    if (isa<ConstantAggregateZero>(Arg0) || isa<ConstantAggregateZero>(Arg1)) {
      return replaceInstUsesWith(CI, ConstantAggregateZero::get(II->getType()));
    }

    // Check for constant LHS & RHS - in this case we just simplify.
    bool Zext = (IID == Intrinsic::arm_neon_vmullu ||
                 IID == Intrinsic::aarch64_neon_umull);
    VectorType *NewVT = cast<VectorType>(II->getType());
    if (Constant *CV0 = dyn_cast<Constant>(Arg0)) {
      if (Constant *CV1 = dyn_cast<Constant>(Arg1)) {
        CV0 = ConstantExpr::getIntegerCast(CV0, NewVT, /*isSigned=*/!Zext);
        CV1 = ConstantExpr::getIntegerCast(CV1, NewVT, /*isSigned=*/!Zext);

        return replaceInstUsesWith(CI, ConstantExpr::getMul(CV0, CV1));
      }

      // Couldn't simplify - canonicalize constant to the RHS.
      std::swap(Arg0, Arg1);
    }

    // Handle mul by one:
    if (Constant *CV1 = dyn_cast<Constant>(Arg1))
      if (ConstantInt *Splat =
              dyn_cast_or_null<ConstantInt>(CV1->getSplatValue()))
        if (Splat->isOne())
          return CastInst::CreateIntegerCast(Arg0, II->getType(),
                                             /*isSigned=*/!Zext);

    break;
  }
  case Intrinsic::arm_neon_aesd:
  case Intrinsic::arm_neon_aese:
  case Intrinsic::aarch64_crypto_aesd:
  case Intrinsic::aarch64_crypto_aese: {
    Value *DataArg = II->getArgOperand(0);
    Value *KeyArg  = II->getArgOperand(1);

    // Try to use the builtin XOR in AESE and AESD to eliminate a prior XOR
    Value *Data, *Key;
    if (match(KeyArg, m_ZeroInt()) &&
        match(DataArg, m_Xor(m_Value(Data), m_Value(Key)))) {
      replaceOperand(*II, 0, Data);
      replaceOperand(*II, 1, Key);
      return II;
    }
    break;
  }
  case Intrinsic::hexagon_V6_vandvrt:
  case Intrinsic::hexagon_V6_vandvrt_128B: {
    // Simplify Q -> V -> Q conversion.
    if (auto Op0 = dyn_cast<IntrinsicInst>(II->getArgOperand(0))) {
      Intrinsic::ID ID0 = Op0->getIntrinsicID();
      if (ID0 != Intrinsic::hexagon_V6_vandqrt &&
          ID0 != Intrinsic::hexagon_V6_vandqrt_128B)
        break;
      Value *Bytes = Op0->getArgOperand(1), *Mask = II->getArgOperand(1);
      uint64_t Bytes1 = computeKnownBits(Bytes, 0, Op0).One.getZExtValue();
      uint64_t Mask1 = computeKnownBits(Mask, 0, II).One.getZExtValue();
      // Check if every byte has common bits in Bytes and Mask.
      uint64_t C = Bytes1 & Mask1;
      if ((C & 0xFF) && (C & 0xFF00) && (C & 0xFF0000) && (C & 0xFF000000))
        return replaceInstUsesWith(*II, Op0->getArgOperand(0));
    }
    break;
  }
  case Intrinsic::stackrestore: {
    // If the save is right next to the restore, remove the restore.  This can
    // happen when variable allocas are DCE'd.
    if (IntrinsicInst *SS = dyn_cast<IntrinsicInst>(II->getArgOperand(0))) {
      if (SS->getIntrinsicID() == Intrinsic::stacksave) {
        // Skip over debug info.
        if (SS->getNextNonDebugInstruction() == II) {
          return eraseInstFromFunction(CI);
        }
#if INTEL_CUSTOMIZATION
        if (isRedundantStacksaveStackrestore(cast<CallInst>(SS), &CI))
          return eraseInstFromFunction(CI);
#endif // INTEL_CUSTOMIZATION
      }
    }

    // Scan down this block to see if there is another stack restore in the
    // same block without an intervening call/alloca.
    BasicBlock::iterator BI(II);
    Instruction *TI = II->getParent()->getTerminator();
    bool CannotRemove = false;
    for (++BI; &*BI != TI; ++BI) {
      if (isa<AllocaInst>(BI)) {
        CannotRemove = true;
        break;
      }
      if (CallInst *BCI = dyn_cast<CallInst>(BI)) {
        if (auto *II2 = dyn_cast<IntrinsicInst>(BCI)) {
          // If there is a stackrestore below this one, remove this one.
          if (II2->getIntrinsicID() == Intrinsic::stackrestore)
            return eraseInstFromFunction(CI);

          // Bail if we cross over an intrinsic with side effects, such as
          // llvm.stacksave, or llvm.read_register.
          if (II2->mayHaveSideEffects()) {
            CannotRemove = true;
            break;
          }
        } else {
          // If we found a non-intrinsic call, we can't remove the stack
          // restore.
          CannotRemove = true;
          break;
        }
      }
    }

    // If the stack restore is in a return, resume, or unwind block and if there
    // are no allocas or calls between the restore and the return, nuke the
    // restore.
    if (!CannotRemove && (isa<ReturnInst>(TI) || isa<ResumeInst>(TI)))
      return eraseInstFromFunction(CI);
    break;
  }
  case Intrinsic::lifetime_end:
    // Asan needs to poison memory to detect invalid access which is possible
    // even for empty lifetime range.
    if (II->getFunction()->hasFnAttribute(Attribute::SanitizeAddress) ||
        II->getFunction()->hasFnAttribute(Attribute::SanitizeMemory) ||
        II->getFunction()->hasFnAttribute(Attribute::SanitizeHWAddress))
      break;

    if (removeTriviallyEmptyRange(*II, *this, [](const IntrinsicInst &I) {
          return I.getIntrinsicID() == Intrinsic::lifetime_start;
        }))
      return nullptr;
    break;
  case Intrinsic::assume: {
    Value *IIOperand = II->getArgOperand(0);
    SmallVector<OperandBundleDef, 4> OpBundles;
    II->getOperandBundlesAsDefs(OpBundles);

    /// This will remove the boolean Condition from the assume given as
    /// argument and remove the assume if it becomes useless.
    /// always returns nullptr for use as a return values.
    auto RemoveConditionFromAssume = [&](Instruction *Assume) -> Instruction * {
      assert(isa<AssumeInst>(Assume));
      if (isAssumeWithEmptyBundle(*cast<AssumeInst>(II)))
        return eraseInstFromFunction(CI);
      replaceUse(II->getOperandUse(0), ConstantInt::getTrue(II->getContext()));
      return nullptr;
    };
    // Remove an assume if it is followed by an identical assume.
    // TODO: Do we need this? Unless there are conflicting assumptions, the
    // computeKnownBits(IIOperand) below here eliminates redundant assumes.
    Instruction *Next = II->getNextNonDebugInstruction();
    if (match(Next, m_Intrinsic<Intrinsic::assume>(m_Specific(IIOperand))))
      return RemoveConditionFromAssume(Next);

    // Canonicalize assume(a && b) -> assume(a); assume(b);
    // Note: New assumption intrinsics created here are registered by
    // the InstCombineIRInserter object.
    FunctionType *AssumeIntrinsicTy = II->getFunctionType();
    Value *AssumeIntrinsic = II->getCalledOperand();
    Value *A, *B;
    if (match(IIOperand, m_LogicalAnd(m_Value(A), m_Value(B)))) {
      Builder.CreateCall(AssumeIntrinsicTy, AssumeIntrinsic, A, OpBundles,
                         II->getName());
      Builder.CreateCall(AssumeIntrinsicTy, AssumeIntrinsic, B, II->getName());
      return eraseInstFromFunction(*II);
    }
    // assume(!(a || b)) -> assume(!a); assume(!b);
    if (match(IIOperand, m_Not(m_LogicalOr(m_Value(A), m_Value(B))))) {
      Builder.CreateCall(AssumeIntrinsicTy, AssumeIntrinsic,
                         Builder.CreateNot(A), OpBundles, II->getName());
      Builder.CreateCall(AssumeIntrinsicTy, AssumeIntrinsic,
                         Builder.CreateNot(B), II->getName());
      return eraseInstFromFunction(*II);
    }

    // assume( (load addr) != null ) -> add 'nonnull' metadata to load
    // (if assume is valid at the load)
    CmpInst::Predicate Pred;
    Instruction *LHS;
    if (match(IIOperand, m_ICmp(Pred, m_Instruction(LHS), m_Zero())) &&
        Pred == ICmpInst::ICMP_NE && LHS->getOpcode() == Instruction::Load &&
        LHS->getType()->isPointerTy() &&
        isValidAssumeForContext(II, LHS, &DT)) {
      MDNode *MD = MDNode::get(II->getContext(), None);
      LHS->setMetadata(LLVMContext::MD_nonnull, MD);
      return RemoveConditionFromAssume(II);

      // TODO: apply nonnull return attributes to calls and invokes
      // TODO: apply range metadata for range check patterns?
    }

    // Convert nonnull assume like:
    // %A = icmp ne i32* %PTR, null
    // call void @llvm.assume(i1 %A)
    // into
    // call void @llvm.assume(i1 true) [ "nonnull"(i32* %PTR) ]
    if (EnableKnowledgeRetention &&
        match(IIOperand, m_Cmp(Pred, m_Value(A), m_Zero())) &&
        Pred == CmpInst::ICMP_NE && A->getType()->isPointerTy()) {
      if (auto *Replacement = buildAssumeFromKnowledge(
              {RetainedKnowledge{Attribute::NonNull, 0, A}}, Next, &AC, &DT)) {

        Replacement->insertBefore(Next);
        AC.registerAssumption(Replacement);
        return RemoveConditionFromAssume(II);
      }
    }

    // Convert alignment assume like:
    // %B = ptrtoint i32* %A to i64
    // %C = and i64 %B, Constant
    // %D = icmp eq i64 %C, 0
    // call void @llvm.assume(i1 %D)
    // into
    // call void @llvm.assume(i1 true) [ "align"(i32* [[A]], i64  Constant + 1)]
    uint64_t AlignMask;
    if (EnableKnowledgeRetention &&
        match(IIOperand,
              m_Cmp(Pred, m_And(m_Value(A), m_ConstantInt(AlignMask)),
                    m_Zero())) &&
        Pred == CmpInst::ICMP_EQ) {
      if (isPowerOf2_64(AlignMask + 1)) {
        uint64_t Offset = 0;
        match(A, m_Add(m_Value(A), m_ConstantInt(Offset)));
        if (match(A, m_PtrToInt(m_Value(A)))) {
          /// Note: this doesn't preserve the offset information but merges
          /// offset and alignment.
          /// TODO: we can generate a GEP instead of merging the alignment with
          /// the offset.
          RetainedKnowledge RK{Attribute::Alignment,
                               (unsigned)MinAlign(Offset, AlignMask + 1), A};
          if (auto *Replacement =
                  buildAssumeFromKnowledge(RK, Next, &AC, &DT)) {

            Replacement->insertAfter(II);
            AC.registerAssumption(Replacement);
          }
          return RemoveConditionFromAssume(II);
        }
      }
    }

    /// Canonicalize Knowledge in operand bundles.
    if (EnableKnowledgeRetention && II->hasOperandBundles()) {
      for (unsigned Idx = 0; Idx < II->getNumOperandBundles(); Idx++) {
        auto &BOI = II->bundle_op_info_begin()[Idx];
        RetainedKnowledge RK =
          llvm::getKnowledgeFromBundle(cast<AssumeInst>(*II), BOI);
        if (BOI.End - BOI.Begin > 2)
          continue; // Prevent reducing knowledge in an align with offset since
                    // extracting a RetainedKnowledge form them looses offset
                    // information
        RetainedKnowledge CanonRK =
          llvm::simplifyRetainedKnowledge(cast<AssumeInst>(II), RK,
                                          &getAssumptionCache(),
                                          &getDominatorTree());
        if (CanonRK == RK)
          continue;
        if (!CanonRK) {
          if (BOI.End - BOI.Begin > 0) {
            Worklist.pushValue(II->op_begin()[BOI.Begin]);
            Value::dropDroppableUse(II->op_begin()[BOI.Begin]);
          }
          continue;
        }
        assert(RK.AttrKind == CanonRK.AttrKind);
        if (BOI.End - BOI.Begin > 0)
          II->op_begin()[BOI.Begin].set(CanonRK.WasOn);
        if (BOI.End - BOI.Begin > 1)
          II->op_begin()[BOI.Begin + 1].set(ConstantInt::get(
              Type::getInt64Ty(II->getContext()), CanonRK.ArgValue));
        if (RK.WasOn)
          Worklist.pushValue(RK.WasOn);
        return II;
      }
    }

    // If there is a dominating assume with the same condition as this one,
    // then this one is redundant, and should be removed.
    KnownBits Known(1);
    computeKnownBits(IIOperand, Known, 0, II);
    if (Known.isAllOnes() && isAssumeWithEmptyBundle(cast<AssumeInst>(*II)))
      return eraseInstFromFunction(*II);

    // Update the cache of affected values for this assumption (we might be
    // here because we just simplified the condition).
    AC.updateAffectedValues(cast<AssumeInst>(II));
    break;
  }
  case Intrinsic::experimental_guard: {
    // Is this guard followed by another guard?  We scan forward over a small
    // fixed window of instructions to handle common cases with conditions
    // computed between guards.
    Instruction *NextInst = II->getNextNonDebugInstruction();
    for (unsigned i = 0; i < GuardWideningWindow; i++) {
      // Note: Using context-free form to avoid compile time blow up
      if (!isSafeToSpeculativelyExecute(NextInst))
        break;
      NextInst = NextInst->getNextNonDebugInstruction();
    }
    Value *NextCond = nullptr;
    if (match(NextInst,
              m_Intrinsic<Intrinsic::experimental_guard>(m_Value(NextCond)))) {
      Value *CurrCond = II->getArgOperand(0);

      // Remove a guard that it is immediately preceded by an identical guard.
      // Otherwise canonicalize guard(a); guard(b) -> guard(a & b).
      if (CurrCond != NextCond) {
        Instruction *MoveI = II->getNextNonDebugInstruction();
        while (MoveI != NextInst) {
          auto *Temp = MoveI;
          MoveI = MoveI->getNextNonDebugInstruction();
          Temp->moveBefore(II);
        }
        replaceOperand(*II, 0, Builder.CreateAnd(CurrCond, NextCond));
      }
      eraseInstFromFunction(*NextInst);
      return II;
    }
    break;
  }
  case Intrinsic::experimental_vector_insert: {
    Value *Vec = II->getArgOperand(0);
    Value *SubVec = II->getArgOperand(1);
    Value *Idx = II->getArgOperand(2);
    auto *DstTy = dyn_cast<FixedVectorType>(II->getType());
    auto *VecTy = dyn_cast<FixedVectorType>(Vec->getType());
    auto *SubVecTy = dyn_cast<FixedVectorType>(SubVec->getType());

    // Only canonicalize if the destination vector, Vec, and SubVec are all
    // fixed vectors.
    if (DstTy && VecTy && SubVecTy) {
      unsigned DstNumElts = DstTy->getNumElements();
      unsigned VecNumElts = VecTy->getNumElements();
      unsigned SubVecNumElts = SubVecTy->getNumElements();
      unsigned IdxN = cast<ConstantInt>(Idx)->getZExtValue();

      // The result of this call is undefined if IdxN is not a constant multiple
      // of the SubVec's minimum vector length OR the insertion overruns Vec.
      if (IdxN % SubVecNumElts != 0 || IdxN + SubVecNumElts > VecNumElts) {
        replaceInstUsesWith(CI, UndefValue::get(CI.getType()));
        return eraseInstFromFunction(CI);
      }

      // An insert that entirely overwrites Vec with SubVec is a nop.
      if (VecNumElts == SubVecNumElts) {
        replaceInstUsesWith(CI, SubVec);
        return eraseInstFromFunction(CI);
      }

      // Widen SubVec into a vector of the same width as Vec, since
      // shufflevector requires the two input vectors to be the same width.
      // Elements beyond the bounds of SubVec within the widened vector are
      // undefined.
      SmallVector<int, 8> WidenMask;
      unsigned i;
      for (i = 0; i != SubVecNumElts; ++i)
        WidenMask.push_back(i);
      for (; i != VecNumElts; ++i)
        WidenMask.push_back(UndefMaskElem);

      Value *WidenShuffle = Builder.CreateShuffleVector(SubVec, WidenMask);

      SmallVector<int, 8> Mask;
      for (unsigned i = 0; i != IdxN; ++i)
        Mask.push_back(i);
      for (unsigned i = DstNumElts; i != DstNumElts + SubVecNumElts; ++i)
        Mask.push_back(i);
      for (unsigned i = IdxN + SubVecNumElts; i != DstNumElts; ++i)
        Mask.push_back(i);

      Value *Shuffle = Builder.CreateShuffleVector(Vec, WidenShuffle, Mask);
      replaceInstUsesWith(CI, Shuffle);
      return eraseInstFromFunction(CI);
    }
    break;
  }
  case Intrinsic::experimental_vector_extract: {
    Value *Vec = II->getArgOperand(0);
    Value *Idx = II->getArgOperand(1);

    auto *DstTy = dyn_cast<FixedVectorType>(II->getType());
    auto *VecTy = dyn_cast<FixedVectorType>(Vec->getType());

    // Only canonicalize if the the destination vector and Vec are fixed
    // vectors.
    if (DstTy && VecTy) {
      unsigned DstNumElts = DstTy->getNumElements();
      unsigned VecNumElts = VecTy->getNumElements();
      unsigned IdxN = cast<ConstantInt>(Idx)->getZExtValue();

      // The result of this call is undefined if IdxN is not a constant multiple
      // of the result type's minimum vector length OR the extraction overruns
      // Vec.
      if (IdxN % DstNumElts != 0 || IdxN + DstNumElts > VecNumElts) {
        replaceInstUsesWith(CI, UndefValue::get(CI.getType()));
        return eraseInstFromFunction(CI);
      }

      // Extracting the entirety of Vec is a nop.
      if (VecNumElts == DstNumElts) {
        replaceInstUsesWith(CI, Vec);
        return eraseInstFromFunction(CI);
      }

      SmallVector<int, 8> Mask;
      for (unsigned i = 0; i != DstNumElts; ++i)
        Mask.push_back(IdxN + i);

      Value *Shuffle =
          Builder.CreateShuffleVector(Vec, UndefValue::get(VecTy), Mask);
      replaceInstUsesWith(CI, Shuffle);
      return eraseInstFromFunction(CI);
    }
    break;
  }
  case Intrinsic::vector_reduce_or:
  case Intrinsic::vector_reduce_and: {
    // Canonicalize logical or/and reductions:
    // Or reduction for i1 is represented as:
    // %val = bitcast <ReduxWidth x i1> to iReduxWidth
    // %res = cmp ne iReduxWidth %val, 0
    // And reduction for i1 is represented as:
    // %val = bitcast <ReduxWidth x i1> to iReduxWidth
    // %res = cmp eq iReduxWidth %val, 11111
    Value *Arg = II->getArgOperand(0);
    Type *RetTy = II->getType();
    if (RetTy == Builder.getInt1Ty())
      if (auto *FVTy = dyn_cast<FixedVectorType>(Arg->getType())) {
        Value *Res = Builder.CreateBitCast(
            Arg, Builder.getIntNTy(FVTy->getNumElements()));
        if (IID == Intrinsic::vector_reduce_and) {
          Res = Builder.CreateICmpEQ(
              Res, ConstantInt::getAllOnesValue(Res->getType()));
        } else {
          assert(IID == Intrinsic::vector_reduce_or &&
                 "Expected or reduction.");
          Res = Builder.CreateIsNotNull(Res);
        }
        replaceInstUsesWith(CI, Res);
        return eraseInstFromFunction(CI);
      }
    break;
  }
  default: {
    // Handle target specific intrinsics
    Optional<Instruction *> V = targetInstCombineIntrinsic(*II);
    if (V.hasValue())
      return V.getValue();
    break;
  }
  }
  // Some intrinsics (like experimental_gc_statepoint) can be used in invoke
  // context, so it is handled in visitCallBase and we should trigger it.
  return visitCallBase(*II);
}

// Fence instruction simplification
Instruction *InstCombinerImpl::visitFenceInst(FenceInst &FI) {
  // Remove identical consecutive fences.
  Instruction *Next = FI.getNextNonDebugInstruction();
  if (auto *NFI = dyn_cast<FenceInst>(Next))
    if (FI.isIdenticalTo(NFI))
      return eraseInstFromFunction(FI);
  return nullptr;
}

// InvokeInst simplification
Instruction *InstCombinerImpl::visitInvokeInst(InvokeInst &II) {
  return visitCallBase(II);
}

// CallBrInst simplification
Instruction *InstCombinerImpl::visitCallBrInst(CallBrInst &CBI) {
  return visitCallBase(CBI);
}

/// If this cast does not affect the value passed through the varargs area, we
/// can eliminate the use of the cast.
static bool isSafeToEliminateVarargsCast(const CallBase &Call,
                                         const DataLayout &DL,
                                         const CastInst *const CI,
                                         const int ix) {
  if (!CI->isLosslessCast())
    return false;

  // If this is a GC intrinsic, avoid munging types.  We need types for
  // statepoint reconstruction in SelectionDAG.
  // TODO: This is probably something which should be expanded to all
  // intrinsics since the entire point of intrinsics is that
  // they are understandable by the optimizer.
  if (isa<GCStatepointInst>(Call) || isa<GCRelocateInst>(Call) ||
      isa<GCResultInst>(Call))
    return false;

  // The size of ByVal or InAlloca arguments is derived from the type, so we
  // can't change to a type with a different size.  If the size were
  // passed explicitly we could avoid this check.
  if (!Call.isPassPointeeByValueArgument(ix))
    return true;

  Type* SrcTy =
            cast<PointerType>(CI->getOperand(0)->getType())->getElementType();
  Type *DstTy = Call.isByValArgument(ix)
                    ? Call.getParamByValType(ix)
                    : cast<PointerType>(CI->getType())->getElementType();
  if (!SrcTy->isSized() || !DstTy->isSized())
    return false;
  if (DL.getTypeAllocSize(SrcTy) != DL.getTypeAllocSize(DstTy))
    return false;
  return true;
}

Instruction *InstCombinerImpl::tryOptimizeCall(CallInst *CI) {
  if (!CI->getCalledFunction()) return nullptr;

  auto InstCombineRAUW = [this](Instruction *From, Value *With) {
    replaceInstUsesWith(*From, With);
  };
  auto InstCombineErase = [this](Instruction *I) {
    eraseInstFromFunction(*I);
  };
  LibCallSimplifier Simplifier(DL, &TLI, ORE, BFI, PSI, InstCombineRAUW,
                               InstCombineErase);
  if (Value *With = Simplifier.optimizeCall(CI, Builder)) {
    ++NumSimplified;
    return CI->use_empty() ? CI : replaceInstUsesWith(*CI, With);
  }

  return nullptr;
}

static IntrinsicInst *findInitTrampolineFromAlloca(Value *TrampMem) {
  // Strip off at most one level of pointer casts, looking for an alloca.  This
  // is good enough in practice and simpler than handling any number of casts.
  Value *Underlying = TrampMem->stripPointerCasts();
  if (Underlying != TrampMem &&
      (!Underlying->hasOneUse() || Underlying->user_back() != TrampMem))
    return nullptr;
  if (!isa<AllocaInst>(Underlying))
    return nullptr;

  IntrinsicInst *InitTrampoline = nullptr;
  for (User *U : TrampMem->users()) {
    IntrinsicInst *II = dyn_cast<IntrinsicInst>(U);
    if (!II)
      return nullptr;
    if (II->getIntrinsicID() == Intrinsic::init_trampoline) {
      if (InitTrampoline)
        // More than one init_trampoline writes to this value.  Give up.
        return nullptr;
      InitTrampoline = II;
      continue;
    }
    if (II->getIntrinsicID() == Intrinsic::adjust_trampoline)
      // Allow any number of calls to adjust.trampoline.
      continue;
    return nullptr;
  }

  // No call to init.trampoline found.
  if (!InitTrampoline)
    return nullptr;

  // Check that the alloca is being used in the expected way.
  if (InitTrampoline->getOperand(0) != TrampMem)
    return nullptr;

  return InitTrampoline;
}

static IntrinsicInst *findInitTrampolineFromBB(IntrinsicInst *AdjustTramp,
                                               Value *TrampMem) {
  // Visit all the previous instructions in the basic block, and try to find a
  // init.trampoline which has a direct path to the adjust.trampoline.
  for (BasicBlock::iterator I = AdjustTramp->getIterator(),
                            E = AdjustTramp->getParent()->begin();
       I != E;) {
    Instruction *Inst = &*--I;
    if (IntrinsicInst *II = dyn_cast<IntrinsicInst>(I))
      if (II->getIntrinsicID() == Intrinsic::init_trampoline &&
          II->getOperand(0) == TrampMem)
        return II;
    if (Inst->mayWriteToMemory())
      return nullptr;
  }
  return nullptr;
}

// Given a call to llvm.adjust.trampoline, find and return the corresponding
// call to llvm.init.trampoline if the call to the trampoline can be optimized
// to a direct call to a function.  Otherwise return NULL.
static IntrinsicInst *findInitTrampoline(Value *Callee) {
  Callee = Callee->stripPointerCasts();
  IntrinsicInst *AdjustTramp = dyn_cast<IntrinsicInst>(Callee);
  if (!AdjustTramp ||
      AdjustTramp->getIntrinsicID() != Intrinsic::adjust_trampoline)
    return nullptr;

  Value *TrampMem = AdjustTramp->getOperand(0);

  if (IntrinsicInst *IT = findInitTrampolineFromAlloca(TrampMem))
    return IT;
  if (IntrinsicInst *IT = findInitTrampolineFromBB(AdjustTramp, TrampMem))
    return IT;
  return nullptr;
}

void InstCombinerImpl::annotateAnyAllocSite(CallBase &Call, const TargetLibraryInfo *TLI) {
  unsigned NumArgs = Call.getNumArgOperands();
  ConstantInt *Op0C = dyn_cast<ConstantInt>(Call.getOperand(0));
  ConstantInt *Op1C =
      (NumArgs == 1) ? nullptr : dyn_cast<ConstantInt>(Call.getOperand(1));
  // Bail out if the allocation size is zero (or an invalid alignment of zero
  // with aligned_alloc).
  if ((Op0C && Op0C->isNullValue()) || (Op1C && Op1C->isNullValue()))
    return;

  if (isMallocLikeFn(&Call, TLI) && Op0C) {
    if (isOpNewLikeFn(&Call, TLI))
      Call.addAttribute(AttributeList::ReturnIndex,
                        Attribute::getWithDereferenceableBytes(
                            Call.getContext(), Op0C->getZExtValue()));
    else
      Call.addAttribute(AttributeList::ReturnIndex,
                        Attribute::getWithDereferenceableOrNullBytes(
                            Call.getContext(), Op0C->getZExtValue()));
  } else if (isAlignedAllocLikeFn(&Call, TLI)) {
    if (Op1C)
      Call.addAttribute(AttributeList::ReturnIndex,
                        Attribute::getWithDereferenceableOrNullBytes(
                            Call.getContext(), Op1C->getZExtValue()));
    // Add alignment attribute if alignment is a power of two constant.
    if (Op0C && Op0C->getValue().ult(llvm::Value::MaximumAlignment) &&
        isKnownNonZero(Call.getOperand(1), DL, 0, &AC, &Call, &DT)) {
      uint64_t AlignmentVal = Op0C->getZExtValue();
      if (llvm::isPowerOf2_64(AlignmentVal)) {
        Call.removeAttribute(AttributeList::ReturnIndex, Attribute::Alignment);
        Call.addAttribute(AttributeList::ReturnIndex,
                          Attribute::getWithAlignment(Call.getContext(),
                                                      Align(AlignmentVal)));
      }
    }
  } else if (isReallocLikeFn(&Call, TLI) && Op1C) {
    Call.addAttribute(AttributeList::ReturnIndex,
                      Attribute::getWithDereferenceableOrNullBytes(
                          Call.getContext(), Op1C->getZExtValue()));
  } else if (isCallocLikeFn(&Call, TLI) && Op0C && Op1C) {
    bool Overflow;
    const APInt &N = Op0C->getValue();
    APInt Size = N.umul_ov(Op1C->getValue(), Overflow);
    if (!Overflow)
      Call.addAttribute(AttributeList::ReturnIndex,
                        Attribute::getWithDereferenceableOrNullBytes(
                            Call.getContext(), Size.getZExtValue()));
  } else if (isStrdupLikeFn(&Call, TLI)) {
    uint64_t Len = GetStringLength(Call.getOperand(0));
    if (Len) {
      // strdup
      if (NumArgs == 1)
        Call.addAttribute(AttributeList::ReturnIndex,
                          Attribute::getWithDereferenceableOrNullBytes(
                              Call.getContext(), Len));
      // strndup
      else if (NumArgs == 2 && Op1C)
        Call.addAttribute(
            AttributeList::ReturnIndex,
            Attribute::getWithDereferenceableOrNullBytes(
                Call.getContext(), std::min(Len, Op1C->getZExtValue() + 1)));
    }
  }
}

/// Improvements for call, callbr and invoke instructions.
Instruction *InstCombinerImpl::visitCallBase(CallBase &Call) {
  if (isAllocationFn(&Call, &TLI))
    annotateAnyAllocSite(Call, &TLI);

  bool Changed = false;

  // Mark any parameters that are known to be non-null with the nonnull
  // attribute.  This is helpful for inlining calls to functions with null
  // checks on their arguments.
  SmallVector<unsigned, 4> ArgNos;
  unsigned ArgNo = 0;

  for (Value *V : Call.args()) {
    if (V->getType()->isPointerTy() &&
        !Call.paramHasAttr(ArgNo, Attribute::NonNull) &&
        isKnownNonZero(V, DL, 0, &AC, &Call, &DT))
      ArgNos.push_back(ArgNo);
    ArgNo++;
  }

  assert(ArgNo == Call.arg_size() && "sanity check");

  if (!ArgNos.empty()) {
    AttributeList AS = Call.getAttributes();
    LLVMContext &Ctx = Call.getContext();
    AS = AS.addParamAttribute(Ctx, ArgNos,
                              Attribute::get(Ctx, Attribute::NonNull));
    Call.setAttributes(AS);
    Changed = true;
  }

  // If the callee is a pointer to a function, attempt to move any casts to the
  // arguments of the call/callbr/invoke.
  Value *Callee = Call.getCalledOperand();
  if (!isa<Function>(Callee) && transformConstExprCastCall(Call))
    return nullptr;

  if (Function *CalleeF = dyn_cast<Function>(Callee)) {
    // Remove the convergent attr on calls when the callee is not convergent.
    if (Call.isConvergent() && !CalleeF->isConvergent() &&
        !CalleeF->isIntrinsic()) {
      LLVM_DEBUG(dbgs() << "Removing convergent attr from instr " << Call
                        << "\n");
      Call.setNotConvergent();
      return &Call;
    }

    // If the call and callee calling conventions don't match, and neither one
    // of the calling conventions is compatible with C calling convention
    // this call must be unreachable, as the call is undefined.
    if ((CalleeF->getCallingConv() != Call.getCallingConv() &&
         !(CalleeF->getCallingConv() == llvm::CallingConv::C &&
           TargetLibraryInfoImpl::isCallingConvCCompatible(&Call)) &&
         !(Call.getCallingConv() == llvm::CallingConv::C &&
           TargetLibraryInfoImpl::isCallingConvCCompatible(CalleeF))) &&
        // Only do this for calls to a function with a body.  A prototype may
        // not actually end up matching the implementation's calling conv for a
        // variety of reasons (e.g. it may be written in assembly).
        !CalleeF->isDeclaration()) {
      Instruction *OldCall = &Call;
      CreateNonTerminatorUnreachable(OldCall);
      // If OldCall does not return void then replaceInstUsesWith undef.
      // This allows ValueHandlers and custom metadata to adjust itself.
      if (!OldCall->getType()->isVoidTy())
        replaceInstUsesWith(*OldCall, UndefValue::get(OldCall->getType()));
      if (isa<CallInst>(OldCall))
        return eraseInstFromFunction(*OldCall);

      // We cannot remove an invoke or a callbr, because it would change thexi
      // CFG, just change the callee to a null pointer.
      cast<CallBase>(OldCall)->setCalledFunction(
          CalleeF->getFunctionType(),
          Constant::getNullValue(CalleeF->getType()));
      return nullptr;
    }
  }

  if ((isa<ConstantPointerNull>(Callee) &&
       !NullPointerIsDefined(Call.getFunction())) ||
      isa<UndefValue>(Callee)) {
    // If Call does not return void then replaceInstUsesWith undef.
    // This allows ValueHandlers and custom metadata to adjust itself.
    if (!Call.getType()->isVoidTy())
      replaceInstUsesWith(Call, UndefValue::get(Call.getType()));

    if (Call.isTerminator()) {
      // Can't remove an invoke or callbr because we cannot change the CFG.
      return nullptr;
    }

    // This instruction is not reachable, just remove it.
    CreateNonTerminatorUnreachable(&Call);
    return eraseInstFromFunction(Call);
  }

  if (IntrinsicInst *II = findInitTrampoline(Callee))
    return transformCallThroughTrampoline(Call, *II);

  PointerType *PTy = cast<PointerType>(Callee->getType());
  FunctionType *FTy = cast<FunctionType>(PTy->getElementType());
  if (FTy->isVarArg()) {
    int ix = FTy->getNumParams();
    // See if we can optimize any arguments passed through the varargs area of
    // the call.
    for (auto I = Call.arg_begin() + FTy->getNumParams(), E = Call.arg_end();
         I != E; ++I, ++ix) {
      CastInst *CI = dyn_cast<CastInst>(*I);
      if (CI && isSafeToEliminateVarargsCast(Call, DL, CI, ix)) {
        replaceUse(*I, CI->getOperand(0));

        // Update the byval type to match the argument type.
        if (Call.isByValArgument(ix)) {
          Call.removeParamAttr(ix, Attribute::ByVal);
          Call.addParamAttr(
              ix, Attribute::getWithByValType(
                      Call.getContext(),
                      CI->getOperand(0)->getType()->getPointerElementType()));
        }
        Changed = true;
      }
    }
  }

  if (isa<InlineAsm>(Callee) && !Call.doesNotThrow()) {
    // Inline asm calls cannot throw - mark them 'nounwind'.
    Call.setDoesNotThrow();
    Changed = true;
  }

  // Try to optimize the call if possible, we require DataLayout for most of
  // this.  None of these calls are seen as possibly dead so go ahead and
  // delete the instruction now.
  if (CallInst *CI = dyn_cast<CallInst>(&Call)) {
    Instruction *I = tryOptimizeCall(CI);
    // If we changed something return the result, etc. Otherwise let
    // the fallthrough check.
    if (I) return eraseInstFromFunction(*I);
  }

  if (!Call.use_empty() && !Call.isMustTailCall())
    if (Value *ReturnedArg = Call.getReturnedArgOperand()) {
      Type *CallTy = Call.getType();
      Type *RetArgTy = ReturnedArg->getType();
      if (RetArgTy->canLosslesslyBitCastTo(CallTy))
        return replaceInstUsesWith(
            Call, Builder.CreateBitOrPointerCast(ReturnedArg, CallTy));
    }

  if (isAllocLikeFn(&Call, &TLI))
    return visitAllocSite(Call);

  // Handle intrinsics which can be used in both call and invoke context.
  switch (Call.getIntrinsicID()) {
  case Intrinsic::experimental_gc_statepoint: {
    GCStatepointInst &GCSP = *cast<GCStatepointInst>(&Call);
    SmallPtrSet<Value *, 32> LiveGcValues;
    for (const GCRelocateInst *Reloc : GCSP.getGCRelocates()) {
      GCRelocateInst &GCR = *const_cast<GCRelocateInst *>(Reloc);

      // Remove the relocation if unused.
      if (GCR.use_empty()) {
        eraseInstFromFunction(GCR);
        continue;
      }

      Value *DerivedPtr = GCR.getDerivedPtr();
      Value *BasePtr = GCR.getBasePtr();

      // Undef is undef, even after relocation.
      if (isa<UndefValue>(DerivedPtr) || isa<UndefValue>(BasePtr)) {
        replaceInstUsesWith(GCR, UndefValue::get(GCR.getType()));
        eraseInstFromFunction(GCR);
        continue;
      }

      if (auto *PT = dyn_cast<PointerType>(GCR.getType())) {
        // The relocation of null will be null for most any collector.
        // TODO: provide a hook for this in GCStrategy.  There might be some
        // weird collector this property does not hold for.
        if (isa<ConstantPointerNull>(DerivedPtr)) {
          // Use null-pointer of gc_relocate's type to replace it.
          replaceInstUsesWith(GCR, ConstantPointerNull::get(PT));
          eraseInstFromFunction(GCR);
          continue;
        }

        // isKnownNonNull -> nonnull attribute
        if (!GCR.hasRetAttr(Attribute::NonNull) &&
            isKnownNonZero(DerivedPtr, DL, 0, &AC, &Call, &DT)) {
          GCR.addAttribute(AttributeList::ReturnIndex, Attribute::NonNull);
          // We discovered new fact, re-check users.
          Worklist.pushUsersToWorkList(GCR);
        }
      }

      // If we have two copies of the same pointer in the statepoint argument
      // list, canonicalize to one.  This may let us common gc.relocates.
      if (GCR.getBasePtr() == GCR.getDerivedPtr() &&
          GCR.getBasePtrIndex() != GCR.getDerivedPtrIndex()) {
        auto *OpIntTy = GCR.getOperand(2)->getType();
        GCR.setOperand(2, ConstantInt::get(OpIntTy, GCR.getBasePtrIndex()));
      }

      // TODO: bitcast(relocate(p)) -> relocate(bitcast(p))
      // Canonicalize on the type from the uses to the defs

      // TODO: relocate((gep p, C, C2, ...)) -> gep(relocate(p), C, C2, ...)
      LiveGcValues.insert(BasePtr);
      LiveGcValues.insert(DerivedPtr);
    }
    Optional<OperandBundleUse> Bundle =
        GCSP.getOperandBundle(LLVMContext::OB_gc_live);
    unsigned NumOfGCLives = LiveGcValues.size();
    if (!Bundle.hasValue() || NumOfGCLives == Bundle->Inputs.size())
      break;
    // We can reduce the size of gc live bundle.
    DenseMap<Value *, unsigned> Val2Idx;
    std::vector<Value *> NewLiveGc;
    for (unsigned I = 0, E = Bundle->Inputs.size(); I < E; ++I) {
      Value *V = Bundle->Inputs[I];
      if (Val2Idx.count(V))
        continue;
      if (LiveGcValues.count(V)) {
        Val2Idx[V] = NewLiveGc.size();
        NewLiveGc.push_back(V);
      } else
        Val2Idx[V] = NumOfGCLives;
    }
    // Update all gc.relocates
    for (const GCRelocateInst *Reloc : GCSP.getGCRelocates()) {
      GCRelocateInst &GCR = *const_cast<GCRelocateInst *>(Reloc);
      Value *BasePtr = GCR.getBasePtr();
      assert(Val2Idx.count(BasePtr) && Val2Idx[BasePtr] != NumOfGCLives &&
             "Missed live gc for base pointer");
      auto *OpIntTy1 = GCR.getOperand(1)->getType();
      GCR.setOperand(1, ConstantInt::get(OpIntTy1, Val2Idx[BasePtr]));
      Value *DerivedPtr = GCR.getDerivedPtr();
      assert(Val2Idx.count(DerivedPtr) && Val2Idx[DerivedPtr] != NumOfGCLives &&
             "Missed live gc for derived pointer");
      auto *OpIntTy2 = GCR.getOperand(2)->getType();
      GCR.setOperand(2, ConstantInt::get(OpIntTy2, Val2Idx[DerivedPtr]));
    }
    // Create new statepoint instruction.
    OperandBundleDef NewBundle("gc-live", NewLiveGc);
    return CallBase::Create(&Call, NewBundle);
  }
  default: { break; }
  }

  return Changed ? &Call : nullptr;
}

/// If the callee is a constexpr cast of a function, attempt to move the cast to
/// the arguments of the call/callbr/invoke.
bool InstCombinerImpl::transformConstExprCastCall(CallBase &Call) {
  auto *Callee =
      dyn_cast<Function>(Call.getCalledOperand()->stripPointerCasts());
  if (!Callee)
    return false;

  // If this is a call to a thunk function, don't remove the cast. Thunks are
  // used to transparently forward all incoming parameters and outgoing return
  // values, so it's important to leave the cast in place.
  if (Callee->hasFnAttribute("thunk"))
    return false;

  // If this is a musttail call, the callee's prototype must match the caller's
  // prototype with the exception of pointee types. The code below doesn't
  // implement that, so we can't do this transform.
  // TODO: Do the transform if it only requires adding pointer casts.
  if (Call.isMustTailCall())
    return false;

  Instruction *Caller = &Call;
  const AttributeList &CallerPAL = Call.getAttributes();

  // Okay, this is a cast from a function to a different type.  Unless doing so
  // would cause a type conversion of one of our arguments, change this call to
  // be a direct call with arguments casted to the appropriate types.
  FunctionType *FT = Callee->getFunctionType();
  Type *OldRetTy = Caller->getType();
  Type *NewRetTy = FT->getReturnType();

  // Check to see if we are changing the return type...
  if (OldRetTy != NewRetTy) {

    if (NewRetTy->isStructTy())
      return false; // TODO: Handle multiple return values.

    if (!CastInst::isBitOrNoopPointerCastable(NewRetTy, OldRetTy, DL)) {
      if (Callee->isDeclaration())
        return false;   // Cannot transform this return value.

      if (!Caller->use_empty() &&
          // void -> non-void is handled specially
          !NewRetTy->isVoidTy())
        return false;   // Cannot transform this return value.
    }

    if (!CallerPAL.isEmpty() && !Caller->use_empty()) {
      AttrBuilder RAttrs(CallerPAL, AttributeList::ReturnIndex);
      if (RAttrs.overlaps(AttributeFuncs::typeIncompatible(NewRetTy)))
        return false;   // Attribute not compatible with transformed value.
    }

    // If the callbase is an invoke/callbr instruction, and the return value is
    // used by a PHI node in a successor, we cannot change the return type of
    // the call because there is no place to put the cast instruction (without
    // breaking the critical edge).  Bail out in this case.
    if (!Caller->use_empty()) {
      if (InvokeInst *II = dyn_cast<InvokeInst>(Caller))
        for (User *U : II->users())
          if (PHINode *PN = dyn_cast<PHINode>(U))
            if (PN->getParent() == II->getNormalDest() ||
                PN->getParent() == II->getUnwindDest())
              return false;
      // FIXME: Be conservative for callbr to avoid a quadratic search.
      if (isa<CallBrInst>(Caller))
        return false;
    }
  }

  unsigned NumActualArgs = Call.arg_size();
  unsigned NumCommonArgs = std::min(FT->getNumParams(), NumActualArgs);

  // Prevent us turning:
  // declare void @takes_i32_inalloca(i32* inalloca)
  //  call void bitcast (void (i32*)* @takes_i32_inalloca to void (i32)*)(i32 0)
  //
  // into:
  //  call void @takes_i32_inalloca(i32* null)
  //
  //  Similarly, avoid folding away bitcasts of byval calls.
  if (Callee->getAttributes().hasAttrSomewhere(Attribute::InAlloca) ||
      Callee->getAttributes().hasAttrSomewhere(Attribute::Preallocated) ||
      Callee->getAttributes().hasAttrSomewhere(Attribute::ByVal))
    return false;

  auto AI = Call.arg_begin();
  for (unsigned i = 0, e = NumCommonArgs; i != e; ++i, ++AI) {
    Type *ParamTy = FT->getParamType(i);
    Type *ActTy = (*AI)->getType();

    if (!CastInst::isBitOrNoopPointerCastable(ActTy, ParamTy, DL))
      return false;   // Cannot transform this parameter value.

    if (AttrBuilder(CallerPAL.getParamAttributes(i))
            .overlaps(AttributeFuncs::typeIncompatible(ParamTy)))
      return false;   // Attribute not compatible with transformed value.

    if (Call.isInAllocaArgument(i))
      return false;   // Cannot transform to and from inalloca.

    if (CallerPAL.hasParamAttribute(i, Attribute::SwiftError))
      return false;

    // If the parameter is passed as a byval argument, then we have to have a
    // sized type and the sized type has to have the same size as the old type.
    if (ParamTy != ActTy && CallerPAL.hasParamAttribute(i, Attribute::ByVal)) {
      PointerType *ParamPTy = dyn_cast<PointerType>(ParamTy);
      if (!ParamPTy || !ParamPTy->getElementType()->isSized())
        return false;

      Type *CurElTy = Call.getParamByValType(i);
      if (DL.getTypeAllocSize(CurElTy) !=
          DL.getTypeAllocSize(ParamPTy->getElementType()))
        return false;
    }
  }

  if (Callee->isDeclaration()) {
    // Do not delete arguments unless we have a function body.
    if (FT->getNumParams() < NumActualArgs && !FT->isVarArg())
      return false;

    // If the callee is just a declaration, don't change the varargsness of the
    // call.  We don't want to introduce a varargs call where one doesn't
    // already exist.
    PointerType *APTy = cast<PointerType>(Call.getCalledOperand()->getType());
    if (FT->isVarArg()!=cast<FunctionType>(APTy->getElementType())->isVarArg())
      return false;

    // If both the callee and the cast type are varargs, we still have to make
    // sure the number of fixed parameters are the same or we have the same
    // ABI issues as if we introduce a varargs call.
    if (FT->isVarArg() &&
        cast<FunctionType>(APTy->getElementType())->isVarArg() &&
        FT->getNumParams() !=
        cast<FunctionType>(APTy->getElementType())->getNumParams())
      return false;
  }

  if (FT->getNumParams() < NumActualArgs && FT->isVarArg() &&
      !CallerPAL.isEmpty()) {
    // In this case we have more arguments than the new function type, but we
    // won't be dropping them.  Check that these extra arguments have attributes
    // that are compatible with being a vararg call argument.
    unsigned SRetIdx;
    if (CallerPAL.hasAttrSomewhere(Attribute::StructRet, &SRetIdx) &&
        SRetIdx > FT->getNumParams())
      return false;
  }

  // Okay, we decided that this is a safe thing to do: go ahead and start
  // inserting cast instructions as necessary.
  SmallVector<Value *, 8> Args;
  SmallVector<AttributeSet, 8> ArgAttrs;
  Args.reserve(NumActualArgs);
  ArgAttrs.reserve(NumActualArgs);

  // Get any return attributes.
  AttrBuilder RAttrs(CallerPAL, AttributeList::ReturnIndex);

  // If the return value is not being used, the type may not be compatible
  // with the existing attributes.  Wipe out any problematic attributes.
  RAttrs.remove(AttributeFuncs::typeIncompatible(NewRetTy));

  LLVMContext &Ctx = Call.getContext();
  AI = Call.arg_begin();
  for (unsigned i = 0; i != NumCommonArgs; ++i, ++AI) {
    Type *ParamTy = FT->getParamType(i);

    Value *NewArg = *AI;
    if ((*AI)->getType() != ParamTy)
      NewArg = Builder.CreateBitOrPointerCast(*AI, ParamTy);
    Args.push_back(NewArg);

    // Add any parameter attributes.
    if (CallerPAL.hasParamAttribute(i, Attribute::ByVal)) {
      AttrBuilder AB(CallerPAL.getParamAttributes(i));
      AB.addByValAttr(NewArg->getType()->getPointerElementType());
      ArgAttrs.push_back(AttributeSet::get(Ctx, AB));
    } else
      ArgAttrs.push_back(CallerPAL.getParamAttributes(i));
  }

  // If the function takes more arguments than the call was taking, add them
  // now.
  for (unsigned i = NumCommonArgs; i != FT->getNumParams(); ++i) {
    Args.push_back(Constant::getNullValue(FT->getParamType(i)));
    ArgAttrs.push_back(AttributeSet());
  }

  // If we are removing arguments to the function, emit an obnoxious warning.
  if (FT->getNumParams() < NumActualArgs) {
    // TODO: if (!FT->isVarArg()) this call may be unreachable. PR14722
    if (FT->isVarArg()) {
      // Add all of the arguments in their promoted form to the arg list.
      for (unsigned i = FT->getNumParams(); i != NumActualArgs; ++i, ++AI) {
        Type *PTy = getPromotedType((*AI)->getType());
        Value *NewArg = *AI;
        if (PTy != (*AI)->getType()) {
          // Must promote to pass through va_arg area!
          Instruction::CastOps opcode =
            CastInst::getCastOpcode(*AI, false, PTy, false);
          NewArg = Builder.CreateCast(opcode, *AI, PTy);
        }
        Args.push_back(NewArg);

        // Add any parameter attributes.
        ArgAttrs.push_back(CallerPAL.getParamAttributes(i));
      }
    }
  }

  AttributeSet FnAttrs = CallerPAL.getFnAttributes();

  if (NewRetTy->isVoidTy())
    Caller->setName("");   // Void type should not have a name.

  assert((ArgAttrs.size() == FT->getNumParams() || FT->isVarArg()) &&
         "missing argument attributes");
  AttributeList NewCallerPAL = AttributeList::get(
      Ctx, FnAttrs, AttributeSet::get(Ctx, RAttrs), ArgAttrs);

  SmallVector<OperandBundleDef, 1> OpBundles;
  Call.getOperandBundlesAsDefs(OpBundles);

  CallBase *NewCall;
  if (InvokeInst *II = dyn_cast<InvokeInst>(Caller)) {
    NewCall = Builder.CreateInvoke(Callee, II->getNormalDest(),
                                   II->getUnwindDest(), Args, OpBundles);
  } else if (CallBrInst *CBI = dyn_cast<CallBrInst>(Caller)) {
    NewCall = Builder.CreateCallBr(Callee, CBI->getDefaultDest(),
                                   CBI->getIndirectDests(), Args, OpBundles);
  } else {
    NewCall = Builder.CreateCall(Callee, Args, OpBundles);
    cast<CallInst>(NewCall)->setTailCallKind(
        cast<CallInst>(Caller)->getTailCallKind());
  }
  NewCall->takeName(Caller);
  NewCall->setCallingConv(Call.getCallingConv());
  NewCall->setAttributes(NewCallerPAL);

  // Preserve prof metadata if any.
  NewCall->copyMetadata(*Caller, {LLVMContext::MD_prof});

  // Insert a cast of the return type as necessary.
  Instruction *NC = NewCall;
  Value *NV = NC;
  if (OldRetTy != NV->getType() && !Caller->use_empty()) {
    if (!NV->getType()->isVoidTy()) {
      NV = NC = CastInst::CreateBitOrPointerCast(NC, OldRetTy);
      NC->setDebugLoc(Caller->getDebugLoc());

      // If this is an invoke/callbr instruction, we should insert it after the
      // first non-phi instruction in the normal successor block.
      if (InvokeInst *II = dyn_cast<InvokeInst>(Caller)) {
        BasicBlock::iterator I = II->getNormalDest()->getFirstInsertionPt();
        InsertNewInstBefore(NC, *I);
      } else if (CallBrInst *CBI = dyn_cast<CallBrInst>(Caller)) {
        BasicBlock::iterator I = CBI->getDefaultDest()->getFirstInsertionPt();
        InsertNewInstBefore(NC, *I);
      } else {
        // Otherwise, it's a call, just insert cast right after the call.
        InsertNewInstBefore(NC, *Caller);
      }
      Worklist.pushUsersToWorkList(*Caller);
    } else {
      NV = UndefValue::get(Caller->getType());
    }
  }

  if (!Caller->use_empty())
    replaceInstUsesWith(*Caller, NV);
  else if (Caller->hasValueHandle()) {
    if (OldRetTy == NV->getType())
      ValueHandleBase::ValueIsRAUWd(Caller, NV);
    else
      // We cannot call ValueIsRAUWd with a different type, and the
      // actual tracked value will disappear.
      ValueHandleBase::ValueIsDeleted(Caller);
  }

  eraseInstFromFunction(*Caller);
  return true;
}

/// Turn a call to a function created by init_trampoline / adjust_trampoline
/// intrinsic pair into a direct call to the underlying function.
Instruction *
InstCombinerImpl::transformCallThroughTrampoline(CallBase &Call,
                                                 IntrinsicInst &Tramp) {
  Value *Callee = Call.getCalledOperand();
  Type *CalleeTy = Callee->getType();
  FunctionType *FTy = Call.getFunctionType();
  AttributeList Attrs = Call.getAttributes();

  // If the call already has the 'nest' attribute somewhere then give up -
  // otherwise 'nest' would occur twice after splicing in the chain.
  if (Attrs.hasAttrSomewhere(Attribute::Nest))
    return nullptr;

  Function *NestF = cast<Function>(Tramp.getArgOperand(1)->stripPointerCasts());
  FunctionType *NestFTy = NestF->getFunctionType();

  AttributeList NestAttrs = NestF->getAttributes();
  if (!NestAttrs.isEmpty()) {
    unsigned NestArgNo = 0;
    Type *NestTy = nullptr;
    AttributeSet NestAttr;

    // Look for a parameter marked with the 'nest' attribute.
    for (FunctionType::param_iterator I = NestFTy->param_begin(),
                                      E = NestFTy->param_end();
         I != E; ++NestArgNo, ++I) {
      AttributeSet AS = NestAttrs.getParamAttributes(NestArgNo);
      if (AS.hasAttribute(Attribute::Nest)) {
        // Record the parameter type and any other attributes.
        NestTy = *I;
        NestAttr = AS;
        break;
      }
    }

    if (NestTy) {
      std::vector<Value*> NewArgs;
      std::vector<AttributeSet> NewArgAttrs;
      NewArgs.reserve(Call.arg_size() + 1);
      NewArgAttrs.reserve(Call.arg_size());

      // Insert the nest argument into the call argument list, which may
      // mean appending it.  Likewise for attributes.

      {
        unsigned ArgNo = 0;
        auto I = Call.arg_begin(), E = Call.arg_end();
        do {
          if (ArgNo == NestArgNo) {
            // Add the chain argument and attributes.
            Value *NestVal = Tramp.getArgOperand(2);
            if (NestVal->getType() != NestTy)
              NestVal = Builder.CreateBitCast(NestVal, NestTy, "nest");
            NewArgs.push_back(NestVal);
            NewArgAttrs.push_back(NestAttr);
          }

          if (I == E)
            break;

          // Add the original argument and attributes.
          NewArgs.push_back(*I);
          NewArgAttrs.push_back(Attrs.getParamAttributes(ArgNo));

          ++ArgNo;
          ++I;
        } while (true);
      }

      // The trampoline may have been bitcast to a bogus type (FTy).
      // Handle this by synthesizing a new function type, equal to FTy
      // with the chain parameter inserted.

      std::vector<Type*> NewTypes;
      NewTypes.reserve(FTy->getNumParams()+1);

      // Insert the chain's type into the list of parameter types, which may
      // mean appending it.
      {
        unsigned ArgNo = 0;
        FunctionType::param_iterator I = FTy->param_begin(),
          E = FTy->param_end();

        do {
          if (ArgNo == NestArgNo)
            // Add the chain's type.
            NewTypes.push_back(NestTy);

          if (I == E)
            break;

          // Add the original type.
          NewTypes.push_back(*I);

          ++ArgNo;
          ++I;
        } while (true);
      }

      // Replace the trampoline call with a direct call.  Let the generic
      // code sort out any function type mismatches.
      FunctionType *NewFTy = FunctionType::get(FTy->getReturnType(), NewTypes,
                                                FTy->isVarArg());
      Constant *NewCallee =
        NestF->getType() == PointerType::getUnqual(NewFTy) ?
        NestF : ConstantExpr::getBitCast(NestF,
                                         PointerType::getUnqual(NewFTy));
      AttributeList NewPAL =
          AttributeList::get(FTy->getContext(), Attrs.getFnAttributes(),
                             Attrs.getRetAttributes(), NewArgAttrs);

      SmallVector<OperandBundleDef, 1> OpBundles;
      Call.getOperandBundlesAsDefs(OpBundles);

      Instruction *NewCaller;
      if (InvokeInst *II = dyn_cast<InvokeInst>(&Call)) {
        NewCaller = InvokeInst::Create(NewFTy, NewCallee,
                                       II->getNormalDest(), II->getUnwindDest(),
                                       NewArgs, OpBundles);
        cast<InvokeInst>(NewCaller)->setCallingConv(II->getCallingConv());
        cast<InvokeInst>(NewCaller)->setAttributes(NewPAL);
      } else if (CallBrInst *CBI = dyn_cast<CallBrInst>(&Call)) {
        NewCaller =
            CallBrInst::Create(NewFTy, NewCallee, CBI->getDefaultDest(),
                               CBI->getIndirectDests(), NewArgs, OpBundles);
        cast<CallBrInst>(NewCaller)->setCallingConv(CBI->getCallingConv());
        cast<CallBrInst>(NewCaller)->setAttributes(NewPAL);
      } else {
        NewCaller = CallInst::Create(NewFTy, NewCallee, NewArgs, OpBundles);
        cast<CallInst>(NewCaller)->setTailCallKind(
            cast<CallInst>(Call).getTailCallKind());
        cast<CallInst>(NewCaller)->setCallingConv(
            cast<CallInst>(Call).getCallingConv());
        cast<CallInst>(NewCaller)->setAttributes(NewPAL);
      }
      NewCaller->setDebugLoc(Call.getDebugLoc());

      return NewCaller;
    }
  }

  // Replace the trampoline call with a direct call.  Since there is no 'nest'
  // parameter, there is no need to adjust the argument list.  Let the generic
  // code sort out any function type mismatches.
  Constant *NewCallee = ConstantExpr::getBitCast(NestF, CalleeTy);
  Call.setCalledFunction(FTy, NewCallee);
  return &Call;
}<|MERGE_RESOLUTION|>--- conflicted
+++ resolved
@@ -1063,7 +1063,6 @@
     return true;
   };
 
-<<<<<<< HEAD
   BasicBlock *SSBB = SSCI->getParent();
   BasicBlock *SRBB = SRCI->getParent();
 
@@ -1112,7 +1111,7 @@
   return true;
 }
 #endif // INTEL_CUSTOMIZATION
-=======
+
 /// If we have a clamp pattern like max (min X, 42), 41 -- where the output
 /// can only be one of two possible constant values -- turn that into a select
 /// of constants.
@@ -1154,7 +1153,6 @@
   return SelectInst::Create(Cmp, ConstantInt::get(II->getType(), *C0), I1);
 }
 
->>>>>>> 025bb529
 /// CallInst simplification. This mostly only handles folding of intrinsic
 /// instructions. For normal calls, it allows visitCallBase to do the heavy
 /// lifting.
