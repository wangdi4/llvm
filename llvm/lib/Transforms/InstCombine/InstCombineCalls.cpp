--- conflicted
+++ resolved
@@ -1955,102 +1955,6 @@
     AC.updateAffectedValues(II);
     break;
   }
-<<<<<<< HEAD
-  case Intrinsic::experimental_gc_statepoint: {
-    GCStatepointInst &GCSP = *cast<GCStatepointInst>(II);
-    SmallPtrSet<Value *, 32> LiveGcValues;
-    for (const GCRelocateInst *Reloc : GCSP.getGCRelocates()) {
-      GCRelocateInst &GCR = *const_cast<GCRelocateInst *>(Reloc);
-
-      // Remove the relocation if unused.
-      if (GCR.use_empty()) {
-        eraseInstFromFunction(GCR);
-        continue;
-      }
-
-      Value *DerivedPtr = GCR.getDerivedPtr();
-      Value *BasePtr = GCR.getBasePtr();
-
-      // Undef is undef, even after relocation.
-      if (isa<UndefValue>(DerivedPtr) || isa<UndefValue>(BasePtr)) {
-        replaceInstUsesWith(GCR, UndefValue::get(GCR.getType()));
-        eraseInstFromFunction(GCR);
-        continue;
-      }
-
-      if (auto *PT = dyn_cast<PointerType>(GCR.getType())) {
-        // The relocation of null will be null for most any collector.
-        // TODO: provide a hook for this in GCStrategy.  There might be some
-        // weird collector this property does not hold for.
-        if (isa<ConstantPointerNull>(DerivedPtr)) {
-          // Use null-pointer of gc_relocate's type to replace it.
-          replaceInstUsesWith(GCR, ConstantPointerNull::get(PT));
-          eraseInstFromFunction(GCR);
-          continue;
-        }
-
-        // isKnownNonNull -> nonnull attribute
-        if (!GCR.hasRetAttr(Attribute::NonNull) &&
-            isKnownNonZero(DerivedPtr, DL, 0, &AC, II, &DT)) {
-          GCR.addAttribute(AttributeList::ReturnIndex, Attribute::NonNull);
-          // We discovered new fact, re-check users.
-          Worklist.pushUsersToWorkList(GCR);
-        }
-      }
-
-      // If we have two copies of the same pointer in the statepoint argument
-      // list, canonicalize to one.  This may let us common gc.relocates.
-      if (GCR.getBasePtr() == GCR.getDerivedPtr() &&
-          GCR.getBasePtrIndex() != GCR.getDerivedPtrIndex()) {
-        auto *OpIntTy = GCR.getOperand(2)->getType();
-        GCR.setOperand(2, ConstantInt::get(OpIntTy, GCR.getBasePtrIndex()));
-      }
-
-      // TODO: bitcast(relocate(p)) -> relocate(bitcast(p))
-      // Canonicalize on the type from the uses to the defs
-
-      // TODO: relocate((gep p, C, C2, ...)) -> gep(relocate(p), C, C2, ...)
-      LiveGcValues.insert(BasePtr);
-      LiveGcValues.insert(DerivedPtr);
-    }
-    Optional<OperandBundleUse> Bundle =
-        GCSP.getOperandBundle(LLVMContext::OB_gc_live);
-    unsigned NumOfGCLives = LiveGcValues.size();
-    if (!Bundle.hasValue() || NumOfGCLives == Bundle->Inputs.size())
-      break;
-    // We can reduce the size of gc live bundle.
-    DenseMap<Value *, unsigned> Val2Idx;
-    std::vector<Value *> NewLiveGc;
-    for (unsigned I = 0, E = Bundle->Inputs.size(); I < E; ++I) {
-      Value *V = Bundle->Inputs[I];
-      if (Val2Idx.count(V))
-        continue;
-      if (LiveGcValues.count(V)) {
-        Val2Idx[V] = NewLiveGc.size();
-        NewLiveGc.push_back(V);
-      } else
-        Val2Idx[V] = NumOfGCLives;
-    }
-    // Update all gc.relocates
-    for (const GCRelocateInst *Reloc : GCSP.getGCRelocates()) {
-      GCRelocateInst &GCR = *const_cast<GCRelocateInst *>(Reloc);
-      Value *BasePtr = GCR.getBasePtr();
-      assert(Val2Idx.count(BasePtr) && Val2Idx[BasePtr] != NumOfGCLives &&
-             "Missed live gc for base pointer");
-      auto *OpIntTy1 = GCR.getOperand(1)->getType();
-      GCR.setOperand(1, ConstantInt::get(OpIntTy1, Val2Idx[BasePtr]));
-      Value *DerivedPtr = GCR.getDerivedPtr();
-      assert(Val2Idx.count(DerivedPtr) && Val2Idx[DerivedPtr] != NumOfGCLives &&
-             "Missed live gc for derived pointer");
-      auto *OpIntTy2 = GCR.getOperand(2)->getType();
-      GCR.setOperand(2, ConstantInt::get(OpIntTy2, Val2Idx[DerivedPtr]));
-    }
-    // Create new statepoint instruction.
-    OperandBundleDef NewBundle("gc-live", NewLiveGc);
-    return CallBase::Create(II, NewBundle);
-  }
-=======
->>>>>>> fed7d50c
   case Intrinsic::experimental_guard: {
     // Is this guard followed by another guard?  We scan forward over a small
     // fixed window of instructions to handle common cases with conditions
