//===-- X86TargetParser - Parser for X86 features ---------------*- C++ -*-===//
// INTEL_CUSTOMIZATION
//
// INTEL CONFIDENTIAL
//
// Modifications, Copyright (C) 2021 Intel Corporation
//
// This software and the related documents are Intel copyrighted materials, and
// your use of them is governed by the express license under which they were
// provided to you ("License"). Unless the License provides otherwise, you may not
// use, modify, copy, publish, distribute, disclose or transmit this software or
// the related documents without Intel's prior written permission.
//
// This software and the related documents are provided as is, with no express
// or implied warranties, other than those that are expressly stated in the
// License.
//
// end INTEL_CUSTOMIZATION
//
// Part of the LLVM Project, under the Apache License v2.0 with LLVM Exceptions.
// See https://llvm.org/LICENSE.txt for license information.
// SPDX-License-Identifier: Apache-2.0 WITH LLVM-exception
//
//===----------------------------------------------------------------------===//
//
// This file implements a target parser to recognise X86 hardware features.
//
//===----------------------------------------------------------------------===//

#include "llvm/TargetParser/X86TargetParser.h"
#include "llvm/ADT/Bitset.h"
#include "llvm/ADT/StringSwitch.h"
#include <numeric>

using namespace llvm;
using namespace llvm::X86;

namespace {

using FeatureBitset = Bitset<X86::CPU_FEATURE_MAX>;

struct ProcInfo {
  StringLiteral Name;
  X86::CPUKind Kind;
  unsigned KeyFeature;
  FeatureBitset Features;
  char Mangling;
  bool OnlyForCPUDispatchSpecific;
};

struct FeatureInfo {
  StringLiteral NameWithPlus;
  FeatureBitset ImpliedFeatures;

  StringRef getName(bool WithPlus = false) const {
    assert(NameWithPlus[0] == '+' && "Expected string to start with '+'");
    if (WithPlus)
      return NameWithPlus;
    return NameWithPlus.drop_front();
  }
};

} // end anonymous namespace

#define X86_FEATURE(ENUM, STRING)                                              \
  constexpr FeatureBitset Feature##ENUM = {X86::FEATURE_##ENUM};
#include "llvm/TargetParser/X86TargetParser.def"

// Pentium with MMX.
constexpr FeatureBitset FeaturesPentiumMMX =
    FeatureX87 | FeatureCMPXCHG8B | FeatureMMX;

// Pentium 2 and 3.
constexpr FeatureBitset FeaturesPentium2 =
    FeatureX87 | FeatureCMPXCHG8B | FeatureMMX | FeatureFXSR | FeatureCMOV;
constexpr FeatureBitset FeaturesPentium3 = FeaturesPentium2 | FeatureSSE;

// Pentium 4 CPUs
constexpr FeatureBitset FeaturesPentium4 = FeaturesPentium3 | FeatureSSE2;
constexpr FeatureBitset FeaturesPrescott = FeaturesPentium4 | FeatureSSE3;
constexpr FeatureBitset FeaturesNocona =
    FeaturesPrescott | Feature64BIT | FeatureCMPXCHG16B;

// Basic 64-bit capable CPU.
constexpr FeatureBitset FeaturesX86_64 = FeaturesPentium4 | Feature64BIT;
constexpr FeatureBitset FeaturesX86_64_V2 = FeaturesX86_64 | FeatureSAHF |
                                            FeaturePOPCNT | FeatureCRC32 |
                                            FeatureSSE4_2 | FeatureCMPXCHG16B;
constexpr FeatureBitset FeaturesX86_64_V3 =
    FeaturesX86_64_V2 | FeatureAVX2 | FeatureBMI | FeatureBMI2 | FeatureF16C |
    FeatureFMA | FeatureLZCNT | FeatureMOVBE | FeatureXSAVE;
constexpr FeatureBitset FeaturesX86_64_V4 = FeaturesX86_64_V3 | FeatureEVEX512 |
                                            FeatureAVX512BW | FeatureAVX512CD |
                                            FeatureAVX512DQ | FeatureAVX512VL;

// Intel Core CPUs
constexpr FeatureBitset FeaturesCore2 =
    FeaturesNocona | FeatureSAHF | FeatureSSSE3;
constexpr FeatureBitset FeaturesPenryn = FeaturesCore2 | FeatureSSE4_1;
constexpr FeatureBitset FeaturesNehalem =
    FeaturesPenryn | FeaturePOPCNT | FeatureCRC32 | FeatureSSE4_2;
constexpr FeatureBitset FeaturesWestmere = FeaturesNehalem | FeaturePCLMUL;
constexpr FeatureBitset FeaturesSandyBridge =
    FeaturesWestmere | FeatureAVX | FeatureXSAVE | FeatureXSAVEOPT;
constexpr FeatureBitset FeaturesIvyBridge =
    FeaturesSandyBridge | FeatureF16C | FeatureFSGSBASE | FeatureRDRND;
constexpr FeatureBitset FeaturesHaswell =
    FeaturesIvyBridge | FeatureAVX2 | FeatureBMI | FeatureBMI2 | FeatureFMA |
    FeatureINVPCID | FeatureLZCNT | FeatureMOVBE;
constexpr FeatureBitset FeaturesBroadwell =
    FeaturesHaswell | FeatureADX | FeaturePRFCHW | FeatureRDSEED;

// Intel Knights Landing and Knights Mill
// Knights Landing has feature parity with Broadwell.
constexpr FeatureBitset FeaturesKNL =
    FeaturesBroadwell | FeatureAES | FeatureAVX512F | FeatureEVEX512 |
    FeatureAVX512CD | FeatureAVX512ER | FeatureAVX512PF | FeaturePREFETCHWT1;
constexpr FeatureBitset FeaturesKNM = FeaturesKNL | FeatureAVX512VPOPCNTDQ;

#if INTEL_CUSTOMIZATION
constexpr FeatureBitset FeaturesCommonAVX512 =
    FeaturesBroadwell | FeatureAES | FeatureAVX512F | FeatureEVEX512 |
    FeatureAVX512CD;
#endif // INTEL_CUSTOMIZATION

// Intel Skylake processors.
constexpr FeatureBitset FeaturesSkylakeClient =
    FeaturesBroadwell | FeatureAES | FeatureCLFLUSHOPT | FeatureXSAVEC |
    FeatureXSAVES | FeatureSGX;
// SkylakeServer inherits all SkylakeClient features except SGX.
// FIXME: That doesn't match gcc.
constexpr FeatureBitset FeaturesSkylakeServer =
    (FeaturesSkylakeClient & ~FeatureSGX) | FeatureAVX512F | FeatureEVEX512 |
    FeatureAVX512CD | FeatureAVX512DQ | FeatureAVX512BW | FeatureAVX512VL |
    FeatureCLWB | FeaturePKU;
constexpr FeatureBitset FeaturesCascadeLake =
    FeaturesSkylakeServer | FeatureAVX512VNNI;
constexpr FeatureBitset FeaturesCooperLake =
    FeaturesCascadeLake | FeatureAVX512BF16;

// Intel 10nm processors.
constexpr FeatureBitset FeaturesCannonlake =
    FeaturesSkylakeClient | FeatureAVX512F | FeatureEVEX512 | FeatureAVX512CD |
    FeatureAVX512DQ | FeatureAVX512BW | FeatureAVX512VL | FeatureAVX512IFMA |
    FeatureAVX512VBMI | FeaturePKU | FeatureSHA;
constexpr FeatureBitset FeaturesICLClient =
    FeaturesCannonlake | FeatureAVX512BITALG | FeatureAVX512VBMI2 |
    FeatureAVX512VNNI | FeatureAVX512VPOPCNTDQ | FeatureGFNI | FeatureRDPID |
    FeatureVAES | FeatureVPCLMULQDQ;
constexpr FeatureBitset FeaturesRocketlake = FeaturesICLClient & ~FeatureSGX;
constexpr FeatureBitset FeaturesICLServer =
    FeaturesICLClient | FeatureCLWB | FeaturePCONFIG | FeatureWBNOINVD;
constexpr FeatureBitset FeaturesTigerlake =
    FeaturesICLClient | FeatureAVX512VP2INTERSECT | FeatureMOVDIR64B |
    FeatureCLWB | FeatureMOVDIRI | FeatureSHSTK | FeatureKL | FeatureWIDEKL;
constexpr FeatureBitset FeaturesSapphireRapids =
    FeaturesICLServer | FeatureAMX_BF16 | FeatureAMX_INT8 | FeatureAMX_TILE |
    FeatureAVX512BF16 | FeatureAVX512FP16 | FeatureAVXVNNI | FeatureCLDEMOTE |
    FeatureENQCMD | FeatureMOVDIR64B | FeatureMOVDIRI | FeaturePTWRITE |
    FeatureSERIALIZE | FeatureSHSTK | FeatureTSXLDTRK | FeatureUINTR |
    FeatureWAITPKG;
constexpr FeatureBitset FeaturesGraniteRapids =
    FeaturesSapphireRapids | FeatureAMX_FP16 | FeaturePREFETCHI ;

#if INTEL_CUSTOMIZATION
#if INTEL_FEATURE_ISA_AVX256P
constexpr FeatureBitset FeaturesCommonAVX256 =
    FeaturesSkylakeClient | FeatureAVX256P;
#endif // INTEL_FEATURE_ISA_AVX256P
#if INTEL_FEATURE_CPU_DMR
#define ENABLE_CPU_DMR
constexpr FeatureBitset FeaturesLioncoveServer =
#endif // INTEL_FEATURE_CPU_DMR
#ifdef ENABLE_CPU_DMR
    FeaturesGraniteRapids |
    FeatureAMX_COMPLEX |
    FeatureSM3 |
    FeatureSM4 |
#if INTEL_FEATURE_ISA_AVX512_VNNI_FP16
    FeatureAVX512VNNIFP16 |
#endif // INTEL_FEATURE_ISA_AVX512_VNNI_FP16
#if INTEL_FEATURE_ISA_AVX512_VNNI_INT16
    FeatureAVX512VNNIINT16 |
#endif // INTEL_FEATURE_ISA_AVX512_VNNI_INT16
#if INTEL_FEATURE_ISA_AVX512_VNNI_INT8
    FeatureAVX512VNNIINT8 |
#endif // INTEL_FEATURE_ISA_AVX512_VNNI_INT8
#if INTEL_FEATURE_ISA_AVX_CONVERT
// FIXME: Need to change to AVX-NE-CONVERT
    FeatureAVXCONVERT |
#endif // INTEL_FEATURE_ISA_AVX_CONVERT
    FeatureAVXVNNIINT16 |
    FeatureAVXVNNIINT8 |
#if INTEL_FEATURE_ISA_AVX512_MEDIAX
    FeatureAVX512MEDIAX |
#endif // INTEL_FEATURE_ISA_AVX512_MEDIAX
#if INTEL_FEATURE_ISA_AVX512_CONVERT
// FIXME: Need to change to AVX512-NE-CONVERT
    FeatureAVX512CONVERT |
#endif // INTEL_FEATURE_ISA_AVX512_CONVERT
#if INTEL_FEATURE_ISA_AVX512_BF16_NE
    FeatureAVX512BF16NE |
#endif // INTEL_FEATURE_ISA_AVX512_BF16_NE
    FeatureAVXIFMA |
    FeatureCMPCCXADD |
    FeatureSHA512 |
#if INTEL_FEATURE_ISA_PREFETCHST2
    FeaturePREFETCHST2 |
#endif // INTEL_FEATURE_ISA_PREFETCHST2
#if INTEL_FEATURE_ISA_AMX_TRANSPOSE
// FIXME: according to latest EAS (lnc-rev52 and pnc-rev11), part of AMX_TRANSPOSE
// is split into AMX_INTERLEAVE, which is introduced in pnc.
    FeatureAMX_TRANSPOSE |
    FeatureAMX_AVX512 |
#endif // INTEL_FEATURE_ISA_AMX_TRANSPOSE
#if INTEL_FEATURE_ISA_AMX_TF32
    FeatureAMX_TF32;
#endif // INTEL_FEATURE_ISA_AMX_TF32
#endif // ENABLE_CPU_DMR
#if INTEL_FEATURE_CPU_DMR
constexpr FeatureBitset FeaturesDiamondRapids = FeaturesLioncoveServer |
// FIXME: Add FeatureMTT
// FIXME: Add FeatureUMSR
// FIXME: Add FeatureAMXF8
// FIXME: Add FeatureAVX512NECONVERTFP8
// FIXME: Add FeatureAVX512VNNIFP8
#endif // INTEL_FEATURE_CPU_DMR
#ifdef ENABLE_CPU_DMR
#if INTEL_FEATURE_ISA_AMX_SPARSE
    FeatureAMX_SPARSE |
#endif // INTEL_FEATURE_ISA_AMX_SPARSE
#if INTEL_FEATURE_ISA_AMX_TILE2
    FeatureAMX_TILE2 |
#endif // INTEL_FEATURE_ISA_AMX_TILE2
#if INTEL_FEATURE_ISA_AMX_MOVRS
    FeatureAMX_MOVRS |
#endif // INTEL_FEATURE_ISA_AMX_MOVRS
#if INTEL_FEATURE_ISA_AVX512_MOVRS
    FeatureAVX512MOVRS |
#endif // INTEL_FEATURE_ISA_AVX512_MOVRS
#if INTEL_FEATURE_ISA_AVX512_MINMAX
    FeatureAVX512MINMAX |
#endif // INTEL_FEATURE_ISA_AVX512_MINMAX
#if INTEL_FEATURE_ISA_AVX512_COMPLEX
    FeatureAVX512COMPLEX |
#endif // INTEL_FEATURE_ISA_AVX512_COMPLEX
#if INTEL_FEATURE_ISA_AVX512_SAT_CVT
    FeatureAVX512SATCVT |
#endif // INTEL_FEATURE_ISA_AVX512_SAT_CVT
#if INTEL_FEATURE_ISA_AVX256P
    FeatureAVX256P |
#endif // INTEL_FEATURE_ISA_AVX256P
    FeatureRAOINT |
#if INTEL_FEATURE_ISA_AVX_RAO_FP
    FeatureAVXRAOFP |
#endif // INTEL_FEATURE_ISA_AVX_RAO_FP
#if INTEL_FEATURE_ISA_AVX512_VPMM
    FeatureAVX512VPMM |
#endif // INTEL_FEATURE_ISA_AVX512_VPMM
#if INTEL_FEATURE_ISA_AVX512_RAO_FP
    FeatureAVX512RAOFP;
#endif // INTEL_FEATURE_ISA_AVX512_RAO_FP
#endif // ENABLE_CPU_DMR
#endif // INTEL_CUSTOMIZATION

// Intel Atom processors.
// Bonnell has feature parity with Core2 and adds MOVBE.
constexpr FeatureBitset FeaturesBonnell = FeaturesCore2 | FeatureMOVBE;
// Silvermont has parity with Westmere and Bonnell plus PRFCHW and RDRND.
constexpr FeatureBitset FeaturesSilvermont =
    FeaturesBonnell | FeaturesWestmere | FeaturePRFCHW | FeatureRDRND;
constexpr FeatureBitset FeaturesGoldmont =
    FeaturesSilvermont | FeatureAES | FeatureCLFLUSHOPT | FeatureFSGSBASE |
    FeatureRDSEED | FeatureSHA | FeatureXSAVE | FeatureXSAVEC |
    FeatureXSAVEOPT | FeatureXSAVES;
constexpr FeatureBitset FeaturesGoldmontPlus =
    FeaturesGoldmont | FeaturePTWRITE | FeatureRDPID | FeatureSGX;
constexpr FeatureBitset FeaturesTremont =
    FeaturesGoldmontPlus | FeatureCLWB | FeatureGFNI;
constexpr FeatureBitset FeaturesAlderlake =
    FeaturesTremont | FeatureADX | FeatureBMI | FeatureBMI2 | FeatureF16C |
    FeatureFMA | FeatureINVPCID | FeatureLZCNT | FeaturePCONFIG | FeaturePKU |
    FeatureSERIALIZE | FeatureSHSTK | FeatureVAES | FeatureVPCLMULQDQ |
    FeatureCLDEMOTE | FeatureMOVDIR64B | FeatureMOVDIRI | FeatureWAITPKG |
    FeatureAVXVNNI | FeatureHRESET | FeatureWIDEKL;
constexpr FeatureBitset FeaturesSierraforest =
    FeaturesAlderlake | FeatureCMPCCXADD | FeatureAVXIFMA | FeatureUINTR |
    FeatureENQCMD | FeatureAVXNECONVERT | FeatureAVXVNNIINT8;
constexpr FeatureBitset FeaturesGrandridge =
    FeaturesSierraforest | FeatureRAOINT;
<<<<<<< HEAD
#if INTEL_FEATURE_CPU_LNL
constexpr FeatureBitset FeaturesLunarlake = FeaturesSierraforest |
    FeatureSHA512 | FeatureSM3 | FeatureSM4 | FeatureAVXVNNIINT16;
#endif // INTEL_FEATURE_CPU_LNL
constexpr FeatureBitset FeaturesArrowlakeS = FeaturesSierraforest |
    FeatureAVXVNNIINT16 | FeatureSHA512 | FeatureSM3 | FeatureSM4;
=======
constexpr FeatureBitset FeaturesArrowlakeS = FeaturesSierraforest |
    FeatureAVXVNNIINT16 | FeatureSHA512 | FeatureSM3 | FeatureSM4;
constexpr FeatureBitset FeaturesPantherlake =
    FeaturesArrowlakeS | FeaturePREFETCHI;
constexpr FeatureBitset FeaturesClearwaterforest =
    FeaturesArrowlakeS | FeatureUSERMSR | FeaturePREFETCHI;
>>>>>>> 7f4c3c22

// Geode Processor.
constexpr FeatureBitset FeaturesGeode =
    FeatureX87 | FeatureCMPXCHG8B | FeatureMMX | Feature3DNOW | Feature3DNOWA;

// K6 processor.
constexpr FeatureBitset FeaturesK6 = FeatureX87 | FeatureCMPXCHG8B | FeatureMMX;

// K7 and K8 architecture processors.
constexpr FeatureBitset FeaturesAthlon =
    FeatureX87 | FeatureCMPXCHG8B | FeatureMMX | Feature3DNOW | Feature3DNOWA;
constexpr FeatureBitset FeaturesAthlonXP =
    FeaturesAthlon | FeatureFXSR | FeatureSSE;
constexpr FeatureBitset FeaturesK8 =
    FeaturesAthlonXP | FeatureSSE2 | Feature64BIT;
constexpr FeatureBitset FeaturesK8SSE3 = FeaturesK8 | FeatureSSE3;
constexpr FeatureBitset FeaturesAMDFAM10 =
    FeaturesK8SSE3 | FeatureCMPXCHG16B | FeatureLZCNT | FeaturePOPCNT |
    FeaturePRFCHW | FeatureSAHF | FeatureSSE4_A;

// Bobcat architecture processors.
constexpr FeatureBitset FeaturesBTVER1 =
    FeatureX87 | FeatureCMPXCHG8B | FeatureCMPXCHG16B | Feature64BIT |
    FeatureFXSR | FeatureLZCNT | FeatureMMX | FeaturePOPCNT | FeaturePRFCHW |
    FeatureSSE | FeatureSSE2 | FeatureSSE3 | FeatureSSSE3 | FeatureSSE4_A |
    FeatureSAHF;
constexpr FeatureBitset FeaturesBTVER2 =
    FeaturesBTVER1 | FeatureAES | FeatureAVX | FeatureBMI | FeatureCRC32 |
    FeatureF16C | FeatureMOVBE | FeaturePCLMUL | FeatureXSAVE | FeatureXSAVEOPT;

// AMD Bulldozer architecture processors.
constexpr FeatureBitset FeaturesBDVER1 =
    FeatureX87 | FeatureAES | FeatureAVX | FeatureCMPXCHG8B |
    FeatureCMPXCHG16B | FeatureCRC32 | Feature64BIT | FeatureFMA4 |
    FeatureFXSR | FeatureLWP | FeatureLZCNT | FeatureMMX | FeaturePCLMUL |
    FeaturePOPCNT | FeaturePRFCHW | FeatureSAHF | FeatureSSE | FeatureSSE2 |
    FeatureSSE3 | FeatureSSSE3 | FeatureSSE4_1 | FeatureSSE4_2 | FeatureSSE4_A |
    FeatureXOP | FeatureXSAVE;
constexpr FeatureBitset FeaturesBDVER2 =
    FeaturesBDVER1 | FeatureBMI | FeatureFMA | FeatureF16C | FeatureTBM;
constexpr FeatureBitset FeaturesBDVER3 =
    FeaturesBDVER2 | FeatureFSGSBASE | FeatureXSAVEOPT;
constexpr FeatureBitset FeaturesBDVER4 = FeaturesBDVER3 | FeatureAVX2 |
                                         FeatureBMI2 | FeatureMOVBE |
                                         FeatureMWAITX | FeatureRDRND;

// AMD Zen architecture processors.
constexpr FeatureBitset FeaturesZNVER1 =
    FeatureX87 | FeatureADX | FeatureAES | FeatureAVX | FeatureAVX2 |
    FeatureBMI | FeatureBMI2 | FeatureCLFLUSHOPT | FeatureCLZERO |
    FeatureCMPXCHG8B | FeatureCMPXCHG16B | FeatureCRC32 | Feature64BIT |
    FeatureF16C | FeatureFMA | FeatureFSGSBASE | FeatureFXSR | FeatureLZCNT |
    FeatureMMX | FeatureMOVBE | FeatureMWAITX | FeaturePCLMUL | FeaturePOPCNT |
    FeaturePRFCHW | FeatureRDRND | FeatureRDSEED | FeatureSAHF | FeatureSHA |
    FeatureSSE | FeatureSSE2 | FeatureSSE3 | FeatureSSSE3 | FeatureSSE4_1 |
    FeatureSSE4_2 | FeatureSSE4_A | FeatureXSAVE | FeatureXSAVEC |
    FeatureXSAVEOPT | FeatureXSAVES;
constexpr FeatureBitset FeaturesZNVER2 = FeaturesZNVER1 | FeatureCLWB |
                                         FeatureRDPID | FeatureRDPRU |
                                         FeatureWBNOINVD;
static constexpr FeatureBitset FeaturesZNVER3 = FeaturesZNVER2 |
                                                FeatureINVPCID | FeaturePKU |
                                                FeatureVAES | FeatureVPCLMULQDQ;
static constexpr FeatureBitset FeaturesZNVER4 =
    FeaturesZNVER3 | FeatureAVX512F | FeatureEVEX512 | FeatureAVX512CD |
    FeatureAVX512DQ | FeatureAVX512BW | FeatureAVX512VL | FeatureAVX512IFMA |
    FeatureAVX512VBMI | FeatureAVX512VBMI2 | FeatureAVX512VNNI |
    FeatureAVX512BITALG | FeatureAVX512VPOPCNTDQ | FeatureAVX512BF16 |
    FeatureGFNI | FeatureSHSTK;

#if INTEL_CUSTOMIZATION
#if INTEL_FEATURE_CPU_RYL
#define ENABLE_CPU_RYL
constexpr FeatureBitset FeaturesRoyal =
#endif // INTEL_FEATURE_CPU_RYL
#ifdef ENABLE_CPU_RYL
#if INTEL_FEATURE_ISA_AVX256P
    FeatureAVX256P |
#endif // INTEL_FEATURE_ISA_AVX256P
#endif // ENABLE_CPU_RYL
#if INTEL_FEATURE_CPU_RYL
    FeaturesAlderlake;
#undef ENABLE_CPU_RYL
#endif // INTEL_FEATURE_CPU_RYL
#endif // INTEL_CUSTOMIZATION

// D151696 tranplanted Mangling and OnlyForCPUDispatchSpecific from
// X86TargetParser.def to here. They are assigned by following ways:
// 1. Copy the mangling from the original CPU_SPEICIFC MACROs. If no, assign
// to '\0' by default, which means not support cpu_specific/dispatch feature.
// 2. set OnlyForCPUDispatchSpecific as true if this cpu name was not
// listed here before, which means it doesn't support -march, -mtune and so on.
// FIXME: Remove OnlyForCPUDispatchSpecific after all CPUs here support both
// cpu_dispatch/specific() feature and -march, -mtune, and so on.
// clang-format off
constexpr ProcInfo Processors[] = {
 // Empty processor. Include X87 and CMPXCHG8 for backwards compatibility.
  { {""}, CK_None, ~0U, FeatureX87 | FeatureCMPXCHG8B, '\0', false },
  { {"generic"}, CK_None, ~0U, FeatureX87 | FeatureCMPXCHG8B | Feature64BIT, 'A', true },
  // i386-generation processors.
  { {"i386"}, CK_i386, ~0U, FeatureX87, '\0', false },
  // i486-generation processors.
  { {"i486"}, CK_i486, ~0U, FeatureX87, '\0', false },
  { {"winchip-c6"}, CK_WinChipC6, ~0U, FeaturesPentiumMMX, '\0', false },
  { {"winchip2"}, CK_WinChip2, ~0U, FeaturesPentiumMMX | Feature3DNOW, '\0', false },
  { {"c3"}, CK_C3, ~0U, FeaturesPentiumMMX | Feature3DNOW, '\0', false },
  // i586-generation processors, P5 microarchitecture based.
  { {"i586"}, CK_i586, ~0U, FeatureX87 | FeatureCMPXCHG8B, '\0', false },
  { {"pentium"}, CK_Pentium, ~0U, FeatureX87 | FeatureCMPXCHG8B, 'B', false },
  { {"pentium-mmx"}, CK_PentiumMMX, ~0U, FeaturesPentiumMMX, '\0', false },
  { {"pentium_mmx"}, CK_PentiumMMX, ~0U, FeaturesPentiumMMX, 'D', true },
  // i686-generation processors, P6 / Pentium M microarchitecture based.
  { {"pentiumpro"}, CK_PentiumPro, ~0U, FeatureCMOV | FeatureX87 | FeatureCMPXCHG8B, 'C', false },
  { {"pentium_pro"}, CK_PentiumPro, ~0U, FeatureCMOV | FeatureX87 | FeatureCMPXCHG8B, 'C', true },
  { {"i686"}, CK_i686, ~0U, FeatureCMOV | FeatureX87 | FeatureCMPXCHG8B, '\0', false },
  { {"pentium2"}, CK_Pentium2, ~0U, FeaturesPentium2, 'E', false },
  { {"pentium_ii"}, CK_Pentium2, ~0U, FeaturesPentium2, 'E', true },
  { {"pentium3"}, CK_Pentium3, ~0U, FeaturesPentium3, 'H', false },
  { {"pentium3m"}, CK_Pentium3, ~0U, FeaturesPentium3, 'H', false },
  { {"pentium_iii"}, CK_Pentium3, ~0U, FeaturesPentium3, 'H', true },
  { {"pentium_iii_no_xmm_regs"}, CK_Pentium3, ~0U, FeaturesPentium3, 'H', true },
  { {"pentium-m"}, CK_PentiumM, ~0U, FeaturesPentium4, 'k', false }, // INTEL
  { {"pentium_m"}, CK_PentiumM, ~0U, FeaturesPentium4, 'K', true },
  { {"c3-2"}, CK_C3_2, ~0U, FeaturesPentium3, 'H', false }, // INTEL
  { {"yonah"}, CK_Yonah, ~0U, FeaturesPrescott, 'L', false },
  // Netburst microarchitecture based processors.
  { {"pentium4"}, CK_Pentium4, ~0U, FeaturesPentium4, 'J', false },
  { {"pentium4m"}, CK_Pentium4, ~0U, FeaturesPentium4, 'J', false },
  { {"pentium_4"}, CK_Pentium4, ~0U, FeaturesPentium4, 'J', true },
  { {"pentium_4_sse3"}, CK_Prescott, ~0U, FeaturesPrescott, 'L', true },
  { {"prescott"}, CK_Prescott, ~0U, FeaturesPrescott, 'L', false },
  { {"nocona"}, CK_Nocona, ~0U, FeaturesNocona, 'L', false },
  // Core microarchitecture based processors.
  { {"core2"}, CK_Core2, FEATURE_SSSE3, FeaturesCore2, 'M', false },
  { {"core_2_duo_ssse3"}, CK_Core2, ~0U, FeaturesCore2, 'M', true },
  { {"penryn"}, CK_Penryn, ~0U, FeaturesPenryn, 'N', false },
  { {"core_2_duo_sse4_1"}, CK_Penryn, ~0U, FeaturesPenryn, 'N', true },
  // Atom processors
  { {"bonnell"}, CK_Bonnell, FEATURE_SSSE3, FeaturesBonnell, 'O', false },
  { {"atom"}, CK_Bonnell, FEATURE_SSSE3, FeaturesBonnell, 'O', false },
  { {"silvermont"}, CK_Silvermont, FEATURE_SSE4_2, FeaturesSilvermont, 'c', false },
  { {"slm"}, CK_Silvermont, FEATURE_SSE4_2, FeaturesSilvermont, 'c', false },
  { {"atom_sse4_2"}, CK_Nehalem, FEATURE_SSE4_2, FeaturesNehalem, 'c', true },
  { {"atom_sse4_2_movbe"}, CK_Goldmont, FEATURE_SSE4_2, FeaturesGoldmont, 'd', true },
  { {"goldmont"}, CK_Goldmont, FEATURE_SSE4_2, FeaturesGoldmont, 'i', false },
  { {"goldmont-plus"}, CK_GoldmontPlus, FEATURE_SSE4_2, FeaturesGoldmontPlus, 'd', false }, // INTEL
  { {"goldmont_plus"}, CK_GoldmontPlus, FEATURE_SSE4_2, FeaturesGoldmontPlus, 'd', true },
  { {"tremont"}, CK_Tremont, FEATURE_SSE4_2, FeaturesTremont, 'd', false },
  // Nehalem microarchitecture based processors.
  { {"nehalem"}, CK_Nehalem, FEATURE_SSE4_2, FeaturesNehalem, 'P', false },
  { {"core_i7_sse4_2"}, CK_Nehalem, FEATURE_SSE4_2, FeaturesNehalem, 'P', true },
  { {"corei7"}, CK_Nehalem, FEATURE_SSE4_2, FeaturesNehalem, 'P', false },
  // Westmere microarchitecture based processors.
  { {"westmere"}, CK_Westmere, FEATURE_PCLMUL, FeaturesWestmere, 'Q', false },
  { {"core_aes_pclmulqdq"}, CK_Nehalem, FEATURE_SSE4_2, FeaturesNehalem, 'Q', true },
  // Sandy Bridge microarchitecture based processors.
  { {"sandybridge"}, CK_SandyBridge, FEATURE_AVX, FeaturesSandyBridge, 'R', false },
  { {"core_2nd_gen_avx"}, CK_SandyBridge, FEATURE_AVX, FeaturesSandyBridge, 'R', true },
  { {"corei7-avx"}, CK_SandyBridge, FEATURE_AVX, FeaturesSandyBridge, 'R', false }, // INTEL
  // Ivy Bridge microarchitecture based processors.
  { {"ivybridge"}, CK_IvyBridge, FEATURE_AVX, FeaturesIvyBridge, 'S', false },
  { {"core_3rd_gen_avx"}, CK_IvyBridge, FEATURE_AVX, FeaturesIvyBridge, 'S', true },
  { {"core-avx-i"}, CK_IvyBridge, FEATURE_AVX, FeaturesIvyBridge, 'S', false }, // INTEL
  // Haswell microarchitecture based processors.
  { {"haswell"}, CK_Haswell, FEATURE_AVX2, FeaturesHaswell, 'V', false },
  { {"core-avx2"}, CK_Haswell, FEATURE_AVX2, FeaturesHaswell, 'V', false }, // INTEL
  { {"core_4th_gen_avx"}, CK_Haswell, FEATURE_AVX2, FeaturesHaswell, 'V', true },
  { {"core_4th_gen_avx_tsx"}, CK_Haswell, FEATURE_AVX2, FeaturesHaswell, 'W', true },
  // Broadwell microarchitecture based processors.
  { {"broadwell"}, CK_Broadwell, FEATURE_AVX2, FeaturesBroadwell, 'X', false },
  { {"core_5th_gen_avx"}, CK_Broadwell, FEATURE_AVX2, FeaturesBroadwell, 'X', true },
  { {"core_5th_gen_avx_tsx"}, CK_Broadwell, FEATURE_AVX2, FeaturesBroadwell, 'Y', true },
  // Skylake client microarchitecture based processors.
  { {"skylake"}, CK_SkylakeClient, FEATURE_AVX2, FeaturesSkylakeClient, 'b', false },
  // Skylake server microarchitecture based processors.
  { {"skylake-avx512"}, CK_SkylakeServer, FEATURE_AVX512F, FeaturesSkylakeServer, 'a', false }, // INTEL
  { {"skx"}, CK_SkylakeServer, FEATURE_AVX512F, FeaturesSkylakeServer, 'a', false },
  { {"skylake_avx512"}, CK_SkylakeServer, FEATURE_AVX512F, FeaturesSkylakeServer, 'a', true },
  // Cascadelake Server microarchitecture based processors.
  { {"cascadelake"}, CK_Cascadelake, FEATURE_AVX512VNNI, FeaturesCascadeLake, 'o', false },
  // Cooperlake Server microarchitecture based processors.
  { {"cooperlake"}, CK_Cooperlake, FEATURE_AVX512BF16, FeaturesCooperLake, 'f', false },
  // Cannonlake client microarchitecture based processors.
  { {"cannonlake"}, CK_Cannonlake, FEATURE_AVX512VBMI, FeaturesCannonlake, 'e', false },
  // Icelake client microarchitecture based processors.
  { {"icelake-client"}, CK_IcelakeClient, FEATURE_AVX512VBMI2, FeaturesICLClient, 'k', false }, // INTEL
  { {"icelake_client"}, CK_IcelakeClient, FEATURE_AVX512VBMI2, FeaturesICLClient, 'k', true },
  // Rocketlake microarchitecture based processors.
  { {"rocketlake"}, CK_Rocketlake, FEATURE_AVX512VBMI2, FeaturesRocketlake, 'k', false },
  // Icelake server microarchitecture based processors.
  { {"icelake-server"}, CK_IcelakeServer, FEATURE_AVX512VBMI2, FeaturesICLServer, 'k', false }, // INTEL
  { {"icelake_server"}, CK_IcelakeServer, FEATURE_AVX512VBMI2, FeaturesICLServer, 'k', true },
  // Tigerlake microarchitecture based processors.
  { {"tigerlake"}, CK_Tigerlake, FEATURE_AVX512VP2INTERSECT, FeaturesTigerlake, 'l', false },
  // Sapphire Rapids microarchitecture based processors.
  { {"sapphirerapids"}, CK_SapphireRapids, FEATURE_AVX512BF16, FeaturesSapphireRapids, 'n', false },
  // Alderlake microarchitecture based processors.
  { {"alderlake"}, CK_Alderlake, FEATURE_AVX2, FeaturesAlderlake, 'p', false },
  // Raptorlake microarchitecture based processors.
  { {"raptorlake"}, CK_Raptorlake, FEATURE_AVX2, FeaturesAlderlake, 'p', false },
  // Meteorlake microarchitecture based processors.
  { {"meteorlake"}, CK_Meteorlake, FEATURE_AVX2, FeaturesAlderlake, 'p', false },
  // Arrowlake microarchitecture based processors.
  { {"arrowlake"}, CK_Arrowlake, FEATURE_AVX2, FeaturesSierraforest, 'p', false },
<<<<<<< HEAD
  { {"arrowlake-s"}, CK_ArrowlakeS, FEATURE_AVX2, FeaturesArrowlakeS, '\0', false },
  { {"arrowlake_s"}, CK_ArrowlakeS, FEATURE_AVX2, FeaturesArrowlakeS, 'p', true },
  // Lunarlake microarchitecture based processors.
  { {"lunarlake"}, CK_Lunarlake, FEATURE_AVX2, FeaturesArrowlakeS, 'p', false },
=======
  { {"arrowlake-s"}, CK_ArrowlakeS, FEATURE_AVX2, FeaturesArrowlakeS, 'p', false }, // INTEL
  { {"arrowlake_s"}, CK_ArrowlakeS, FEATURE_AVX2, FeaturesArrowlakeS, 'p', true },
  // Lunarlake microarchitecture based processors.
  { {"lunarlake"}, CK_Lunarlake, FEATURE_AVX2, FeaturesArrowlakeS, 'p', false },
  // Gracemont microarchitecture based processors.
  { {"gracemont"}, CK_Gracemont, FEATURE_AVX2, FeaturesAlderlake, 'p', false },
  // Pantherlake microarchitecture based processors.
  { {"pantherlake"}, CK_Lunarlake, FEATURE_AVX2, FeaturesPantherlake, 'p', false },
>>>>>>> 7f4c3c22
  // Sierraforest microarchitecture based processors.
  { {"sierraforest"}, CK_Sierraforest, FEATURE_AVX2, FeaturesSierraforest, 'p', false },
  // Grandridge microarchitecture based processors.
  { {"grandridge"}, CK_Grandridge, FEATURE_AVX2, FeaturesGrandridge, 'p', false },
  // Granite Rapids microarchitecture based processors.
  { {"graniterapids"}, CK_Graniterapids, FEATURE_AVX512BF16, FeaturesGraniteRapids, 'n', false },
  // Granite Rapids D microarchitecture based processors.
<<<<<<< HEAD
  { {"graniterapids-d"}, CK_GraniterapidsD, FEATURE_AVX512BF16, FeaturesGraniteRapids | FeatureAMX_COMPLEX, '\0', false },
=======
  { {"graniterapids-d"}, CK_GraniterapidsD, FEATURE_AVX512BF16, FeaturesGraniteRapids | FeatureAMX_COMPLEX, 'n', false }, // INTEL
>>>>>>> 7f4c3c22
  { {"graniterapids_d"}, CK_GraniterapidsD, FEATURE_AVX512BF16, FeaturesGraniteRapids | FeatureAMX_COMPLEX, 'n', true },
  // Emerald Rapids microarchitecture based processors.
  { {"emeraldrapids"}, CK_Emeraldrapids, FEATURE_AVX512BF16, FeaturesSapphireRapids, 'n', false },
  // Clearwaterforest microarchitecture based processors.
  { {"clearwaterforest"}, CK_Lunarlake, FEATURE_AVX2, FeaturesClearwaterforest, 'p', false },
  // Knights Landing processor.
  { {"knl"}, CK_KNL, FEATURE_AVX512F, FeaturesKNL, 'Z', true }, // INTEL
  { {"mic_avx512"}, CK_KNL, FEATURE_AVX512F, FeaturesKNL, 'Z', true },
  // Knights Mill processor.
  { {"knm"}, CK_KNM, FEATURE_AVX5124FMAPS, FeaturesKNM, 'j', true }, // INTEL
  // Lakemont microarchitecture based processors.
  { {"lakemont"}, CK_Lakemont, ~0U, FeatureCMPXCHG8B, '\0', false },
  // K6 architecture processors.
  { {"k6"}, CK_K6, ~0U, FeaturesK6, '\0', false },
  { {"k6-2"}, CK_K6_2, ~0U, FeaturesK6 | Feature3DNOW, '\0', false },
  { {"k6-3"}, CK_K6_3, ~0U, FeaturesK6 | Feature3DNOW, '\0', false },
  // K7 architecture processors.
  { {"athlon"}, CK_Athlon, ~0U, FeaturesAthlon, '\0', false },
  { {"athlon-tbird"}, CK_Athlon, ~0U, FeaturesAthlon, '\0', false },
  { {"athlon-xp"}, CK_AthlonXP, ~0U, FeaturesAthlonXP, '\0', false },
  { {"athlon-mp"}, CK_AthlonXP, ~0U, FeaturesAthlonXP, '\0', false },
  { {"athlon-4"}, CK_AthlonXP, ~0U, FeaturesAthlonXP, '\0', false },
  // K8 architecture processors.
  { {"k8"}, CK_K8, ~0U, FeaturesK8, '\0', false },
  { {"athlon64"}, CK_K8, ~0U, FeaturesK8, '\0', false },
  { {"athlon-fx"}, CK_K8, ~0U, FeaturesK8, '\0', false },
  { {"opteron"}, CK_K8, ~0U, FeaturesK8, '\0', false },
  { {"k8-sse3"}, CK_K8SSE3, ~0U, FeaturesK8SSE3, '\0', false },
  { {"athlon64-sse3"}, CK_K8SSE3, ~0U, FeaturesK8SSE3, '\0', false },
  { {"opteron-sse3"}, CK_K8SSE3, ~0U, FeaturesK8SSE3, '\0', false },
  { {"amdfam10"}, CK_AMDFAM10, FEATURE_SSE4_A, FeaturesAMDFAM10, '\0', false },
  { {"barcelona"}, CK_AMDFAM10, FEATURE_SSE4_A, FeaturesAMDFAM10, '\0', false },
  // Bobcat architecture processors.
  { {"btver1"}, CK_BTVER1, FEATURE_SSE4_A, FeaturesBTVER1, '\0', false },
  { {"btver2"}, CK_BTVER2, FEATURE_BMI, FeaturesBTVER2, '\0', false },
  // Bulldozer architecture processors.
  { {"bdver1"}, CK_BDVER1, FEATURE_XOP, FeaturesBDVER1, '\0', false },
  { {"bdver2"}, CK_BDVER2, FEATURE_FMA, FeaturesBDVER2, '\0', false },
  { {"bdver3"}, CK_BDVER3, FEATURE_FMA, FeaturesBDVER3, '\0', false },
  { {"bdver4"}, CK_BDVER4, FEATURE_AVX2, FeaturesBDVER4, '\0', false },
  // Zen architecture processors.
  { {"znver1"}, CK_ZNVER1, FEATURE_AVX2, FeaturesZNVER1, '\0', false },
  { {"znver2"}, CK_ZNVER2, FEATURE_AVX2, FeaturesZNVER2, '\0', false },
  { {"znver3"}, CK_ZNVER3, FEATURE_AVX2, FeaturesZNVER3, '\0', false },
  { {"znver4"}, CK_ZNVER4, FEATURE_AVX512VBMI2, FeaturesZNVER4, '\0', false },
  // Generic 64-bit processor.
#if INTEL_CUSTOMIZATION
<<<<<<< HEAD
  { {"x86-64"}, CK_x86_64, ~0U, FeaturesX86_64, 'J', false },
  { {"x86-64-v2"}, CK_x86_64_v2, ~0U, FeaturesX86_64_V2, 'R', false },
  { {"x86-64-v3"}, CK_x86_64_v3, ~0U, FeaturesX86_64_V3, 'V', false },
  { {"x86-64-v4"}, CK_x86_64_v4, ~0U, FeaturesX86_64_V4, 'a', false },
=======
  { {"x86-64"}, CK_x86_64, FEATURE_SSE2, FeaturesX86_64, 'J', false },
  { {"x86-64-v2"}, CK_x86_64_v2, FEATURE_SSE4_2, FeaturesX86_64_V2, 'R', false },
  { {"x86-64-v3"}, CK_x86_64_v3, FEATURE_AVX2, FeaturesX86_64_V3, 'V', false },
  { {"x86-64-v4"}, CK_x86_64_v4, FEATURE_AVX512VL, FeaturesX86_64_V4, 'a', false },
>>>>>>> 7f4c3c22
  // Intersection of SKX and KNL.
  { {"common-avx512"}, CK_CommonAVX512, ~0U, FeaturesCommonAVX512, 'q', false },
  { {"common_avx512"}, CK_CommonAVX512, ~0U, FeaturesCommonAVX512, 'q', true },
#if INTEL_FEATURE_ISA_AVX256P
  // Intersection of AVX256
  { {"common-avx256"}, CK_CommonAVX256, ~0U, FeaturesCommonAVX256, '\0', false },
#endif // INTEL_FEATURE_ISA_AVX256P
#if INTEL_FEATURE_CPU_DMR
  // Diamondrapids microarchitecture based processors.
  { {"diamondrapids"}, CK_Diamondrapids, FEATURE_AVX512VP2INTERSECT, FeaturesDiamondRapids, 'n', false },
#endif // INTEL_FEATURE_CPU_DMR
#if INTEL_FEATURE_CPU_RYL
  // Royal microarchitecture based processors.
  { {"royal"}, CK_Royal, FEATURE_AVX2, FeaturesRoyal, '\0', false },
#endif // INTEL_FEATURE_CPU_RYL
#endif // INTEL_CUSTOMIZATION
  // Geode processors.
  { {"geode"}, CK_Geode, ~0U, FeaturesGeode, '\0', false },
};
// clang-format on

constexpr const char *NoTuneList[] = {"x86-64-v2", "x86-64-v3", "x86-64-v4"};

X86::CPUKind llvm::X86::parseArchX86(StringRef CPU, bool Only64Bit) {
  for (const auto &P : Processors)
    if (!P.OnlyForCPUDispatchSpecific && P.Name == CPU &&
        (P.Features[FEATURE_64BIT] || !Only64Bit))
      return P.Kind;

  return CK_None;
}

X86::CPUKind llvm::X86::parseTuneCPU(StringRef CPU, bool Only64Bit) {
  if (llvm::is_contained(NoTuneList, CPU))
    return CK_None;
  return parseArchX86(CPU, Only64Bit);
}

void llvm::X86::fillValidCPUArchList(SmallVectorImpl<StringRef> &Values,
                                     bool Only64Bit) {
  for (const auto &P : Processors)
    if (!P.OnlyForCPUDispatchSpecific && !P.Name.empty() &&
        (P.Features[FEATURE_64BIT] || !Only64Bit))
      Values.emplace_back(P.Name);
}

void llvm::X86::fillValidTuneCPUList(SmallVectorImpl<StringRef> &Values,
                                     bool Only64Bit) {
  for (const ProcInfo &P : Processors)
    if (!P.OnlyForCPUDispatchSpecific && !P.Name.empty() &&
        (P.Features[FEATURE_64BIT] || !Only64Bit) &&
        !llvm::is_contained(NoTuneList, P.Name))
      Values.emplace_back(P.Name);
}

ProcessorFeatures llvm::X86::getKeyFeature(X86::CPUKind Kind) {
  // FIXME: Can we avoid a linear search here? The table might be sorted by
  // CPUKind so we could binary search?
  for (const auto &P : Processors) {
    if (P.Kind == Kind) {
      assert(P.KeyFeature != ~0U && "Processor does not have a key feature.");
      return static_cast<ProcessorFeatures>(P.KeyFeature);
    }
  }

  llvm_unreachable("Unable to find CPU kind!");
}

// Features with no dependencies.
constexpr FeatureBitset ImpliedFeatures64BIT = {};
constexpr FeatureBitset ImpliedFeaturesADX = {};
constexpr FeatureBitset ImpliedFeaturesBMI = {};
constexpr FeatureBitset ImpliedFeaturesBMI2 = {};
constexpr FeatureBitset ImpliedFeaturesCLDEMOTE = {};
constexpr FeatureBitset ImpliedFeaturesCLFLUSHOPT = {};
constexpr FeatureBitset ImpliedFeaturesCLWB = {};
constexpr FeatureBitset ImpliedFeaturesCLZERO = {};
constexpr FeatureBitset ImpliedFeaturesCMOV = {};
constexpr FeatureBitset ImpliedFeaturesCMPXCHG16B = {};
constexpr FeatureBitset ImpliedFeaturesCMPXCHG8B = {};
constexpr FeatureBitset ImpliedFeaturesCRC32 = {};
constexpr FeatureBitset ImpliedFeaturesENQCMD = {};
constexpr FeatureBitset ImpliedFeaturesFSGSBASE = {};
constexpr FeatureBitset ImpliedFeaturesFXSR = {};
constexpr FeatureBitset ImpliedFeaturesINVPCID = {};
constexpr FeatureBitset ImpliedFeaturesLWP = {};
constexpr FeatureBitset ImpliedFeaturesLZCNT = {};
constexpr FeatureBitset ImpliedFeaturesMWAITX = {};
constexpr FeatureBitset ImpliedFeaturesMOVBE = {};
constexpr FeatureBitset ImpliedFeaturesMOVDIR64B = {};
constexpr FeatureBitset ImpliedFeaturesMOVDIRI = {};
constexpr FeatureBitset ImpliedFeaturesPCONFIG = {};
constexpr FeatureBitset ImpliedFeaturesPOPCNT = {};
constexpr FeatureBitset ImpliedFeaturesPKU = {};
constexpr FeatureBitset ImpliedFeaturesPREFETCHWT1 = {};
constexpr FeatureBitset ImpliedFeaturesPRFCHW = {};
constexpr FeatureBitset ImpliedFeaturesPTWRITE = {};
constexpr FeatureBitset ImpliedFeaturesRDPID = {};
constexpr FeatureBitset ImpliedFeaturesRDPRU = {};
constexpr FeatureBitset ImpliedFeaturesRDRND = {};
constexpr FeatureBitset ImpliedFeaturesRDSEED = {};
constexpr FeatureBitset ImpliedFeaturesRTM = {};
constexpr FeatureBitset ImpliedFeaturesSAHF = {};
constexpr FeatureBitset ImpliedFeaturesSERIALIZE = {};
constexpr FeatureBitset ImpliedFeaturesSGX = {};
constexpr FeatureBitset ImpliedFeaturesSHSTK = {};
constexpr FeatureBitset ImpliedFeaturesTBM = {};
constexpr FeatureBitset ImpliedFeaturesTSXLDTRK = {};
constexpr FeatureBitset ImpliedFeaturesUINTR = {};
constexpr FeatureBitset ImpliedFeaturesUSERMSR = {};
constexpr FeatureBitset ImpliedFeaturesWAITPKG = {};
constexpr FeatureBitset ImpliedFeaturesWBNOINVD = {};
constexpr FeatureBitset ImpliedFeaturesVZEROUPPER = {};
constexpr FeatureBitset ImpliedFeaturesX87 = {};
constexpr FeatureBitset ImpliedFeaturesXSAVE = {};

// Not really CPU features, but need to be in the table because clang uses
// target features to communicate them to the backend.
constexpr FeatureBitset ImpliedFeaturesRETPOLINE_EXTERNAL_THUNK = {};
constexpr FeatureBitset ImpliedFeaturesRETPOLINE_INDIRECT_BRANCHES = {};
constexpr FeatureBitset ImpliedFeaturesRETPOLINE_INDIRECT_CALLS = {};
constexpr FeatureBitset ImpliedFeaturesLVI_CFI = {};
constexpr FeatureBitset ImpliedFeaturesLVI_LOAD_HARDENING = {};

// XSAVE features are dependent on basic XSAVE.
constexpr FeatureBitset ImpliedFeaturesXSAVEC = FeatureXSAVE;
constexpr FeatureBitset ImpliedFeaturesXSAVEOPT = FeatureXSAVE;
constexpr FeatureBitset ImpliedFeaturesXSAVES = FeatureXSAVE;

// MMX->3DNOW->3DNOWA chain.
constexpr FeatureBitset ImpliedFeaturesMMX = {};
constexpr FeatureBitset ImpliedFeatures3DNOW = FeatureMMX;
constexpr FeatureBitset ImpliedFeatures3DNOWA = Feature3DNOW;

// SSE/AVX/AVX512F chain.
constexpr FeatureBitset ImpliedFeaturesSSE = {};
constexpr FeatureBitset ImpliedFeaturesSSE2 = FeatureSSE;
constexpr FeatureBitset ImpliedFeaturesSSE3 = FeatureSSE2;
constexpr FeatureBitset ImpliedFeaturesSSSE3 = FeatureSSE3;
constexpr FeatureBitset ImpliedFeaturesSSE4_1 = FeatureSSSE3;
constexpr FeatureBitset ImpliedFeaturesSSE4_2 = FeatureSSE4_1;
constexpr FeatureBitset ImpliedFeaturesAVX = FeatureSSE4_2;
constexpr FeatureBitset ImpliedFeaturesAVX2 = FeatureAVX;
constexpr FeatureBitset ImpliedFeaturesEVEX512 = {};
constexpr FeatureBitset ImpliedFeaturesAVX512F =
    FeatureAVX2 | FeatureF16C | FeatureFMA;

// Vector extensions that build on SSE or AVX.
constexpr FeatureBitset ImpliedFeaturesAES = FeatureSSE2;
constexpr FeatureBitset ImpliedFeaturesF16C = FeatureAVX;
constexpr FeatureBitset ImpliedFeaturesFMA = FeatureAVX;
constexpr FeatureBitset ImpliedFeaturesGFNI = FeatureSSE2;
constexpr FeatureBitset ImpliedFeaturesPCLMUL = FeatureSSE2;
constexpr FeatureBitset ImpliedFeaturesSHA = FeatureSSE2;
constexpr FeatureBitset ImpliedFeaturesVAES = FeatureAES | FeatureAVX2;
constexpr FeatureBitset ImpliedFeaturesVPCLMULQDQ = FeatureAVX | FeaturePCLMUL;
constexpr FeatureBitset ImpliedFeaturesSM3 = FeatureAVX;
constexpr FeatureBitset ImpliedFeaturesSM4 = FeatureAVX2;

// AVX512 features.
constexpr FeatureBitset ImpliedFeaturesAVX512CD = FeatureAVX512F;
constexpr FeatureBitset ImpliedFeaturesAVX512BW = FeatureAVX512F;
constexpr FeatureBitset ImpliedFeaturesAVX512DQ = FeatureAVX512F;
constexpr FeatureBitset ImpliedFeaturesAVX512ER = FeatureAVX512F;
constexpr FeatureBitset ImpliedFeaturesAVX512PF = FeatureAVX512F;
constexpr FeatureBitset ImpliedFeaturesAVX512VL = FeatureAVX512F;

constexpr FeatureBitset ImpliedFeaturesAVX512BF16 = FeatureAVX512BW;
constexpr FeatureBitset ImpliedFeaturesAVX512BITALG = FeatureAVX512BW;
constexpr FeatureBitset ImpliedFeaturesAVX512IFMA = FeatureAVX512F;
constexpr FeatureBitset ImpliedFeaturesAVX512VNNI = FeatureAVX512F;
constexpr FeatureBitset ImpliedFeaturesAVX512VPOPCNTDQ = FeatureAVX512F;
constexpr FeatureBitset ImpliedFeaturesAVX512VBMI = FeatureAVX512BW;
constexpr FeatureBitset ImpliedFeaturesAVX512VBMI2 = FeatureAVX512BW;
constexpr FeatureBitset ImpliedFeaturesAVX512VP2INTERSECT = FeatureAVX512F;

// FIXME: These two aren't really implemented and just exist in the feature
// list for __builtin_cpu_supports. So omit their dependencies.
constexpr FeatureBitset ImpliedFeaturesAVX5124FMAPS = {};
constexpr FeatureBitset ImpliedFeaturesAVX5124VNNIW = {};

// SSE4_A->FMA4->XOP chain.
constexpr FeatureBitset ImpliedFeaturesSSE4_A = FeatureSSE3;
constexpr FeatureBitset ImpliedFeaturesFMA4 = FeatureAVX | FeatureSSE4_A;
constexpr FeatureBitset ImpliedFeaturesXOP = FeatureFMA4;

// AMX Features
constexpr FeatureBitset ImpliedFeaturesAMX_TILE = {};
constexpr FeatureBitset ImpliedFeaturesAMX_BF16 = FeatureAMX_TILE;
constexpr FeatureBitset ImpliedFeaturesAMX_FP16 = FeatureAMX_TILE;
constexpr FeatureBitset ImpliedFeaturesAMX_INT8 = FeatureAMX_TILE;
constexpr FeatureBitset ImpliedFeaturesAMX_COMPLEX = FeatureAMX_TILE;
constexpr FeatureBitset ImpliedFeaturesHRESET = {};

#if INTEL_CUSTOMIZATION
constexpr FeatureBitset ImpliedFeaturesEGPR = {};
constexpr FeatureBitset ImpliedFeaturesPush2Pop2 = {};
constexpr FeatureBitset ImpliedFeaturesNDD = {};
constexpr FeatureBitset ImpliedFeaturesCCMP = {};
constexpr FeatureBitset ImpliedFeaturesCF = {};
#if INTEL_FEATURE_ISA_AVX_DOTPROD_PHPS
constexpr FeatureBitset ImpliedFeaturesAVXDOTPRODPHPS = FeatureAVX2;
#endif // INTEL_FEATURE_ISA_AVX_DOTPROD_PHPS
#if INTEL_FEATURE_ISA_AVX_CONVERT
constexpr FeatureBitset ImpliedFeaturesAVXCONVERT = FeatureAVX2;
#endif // INTEL_FEATURE_ISA_AVX_CONVERT
#if INTEL_FEATURE_ISA_AVX_BF16
constexpr FeatureBitset ImpliedFeaturesAVXBF16 = FeatureAVX2;
#endif // INTEL_FEATURE_ISA_AVX_BF16
#if INTEL_FEATURE_ISA_AVX_COMPRESS
constexpr FeatureBitset ImpliedFeaturesAVXCOMPRESS = FeatureAVX2;
#endif // INTEL_FEATURE_ISA_AVX_COMPRESS
#if INTEL_FEATURE_ISA_AVX512_MOVRS
constexpr FeatureBitset ImpliedFeaturesAVXMOVRS = FeatureAVX2;
constexpr FeatureBitset ImpliedFeaturesAVX512MOVRS = FeatureAVX512F;
#endif // INTEL_FEATURE_ISA_AVX512_MOVRS
#if INTEL_FEATURE_ISA_AVX512_MEDIAX
constexpr FeatureBitset ImpliedFeaturesAVX512MEDIAX = FeatureAVX512F |
    FeatureAVX512BW;
#endif // INTEL_FEATURE_ISA_AVX512_MEDIAX
#if INTEL_FEATURE_ISA_AVX_MOVGET
constexpr FeatureBitset ImpliedFeaturesAVXMOVGET = FeatureAVX2;
#endif // INTEL_FEATURE_ISA_AVX_MOVGET
#if INTEL_FEATURE_ISA_AVX512_MOVGET
constexpr FeatureBitset ImpliedFeaturesAVX512MOVGET = FeatureAVX512F;
#endif // INTEL_FEATURE_ISA_AVX512_MOVGET
#if INTEL_FEATURE_ISA_AVX512_VNNI_INT8
constexpr FeatureBitset ImpliedFeaturesAVX512VNNIINT8 = FeatureAVX512F |
    FeatureAVXVNNIINT8;
#endif // INTEL_FEATURE_ISA_AVX512_VNNI_INT8
#if INTEL_FEATURE_ISA_AVX512_VNNI_FP16
constexpr FeatureBitset ImpliedFeaturesAVX512VNNIFP16 = FeatureAVX512F |
    FeatureAVX512FP16 | FeatureAVX512BW | FeatureAVX512DQ | FeatureAVX512VL |
    FeatureAVXDOTPRODPHPS;
#endif // INTEL_FEATURE_ISA_AVX512_VNNI_FP16
#if INTEL_FEATURE_ISA_AVX512_CONVERT
constexpr FeatureBitset ImpliedFeaturesAVX512CONVERT = FeatureAVX512F |
    FeatureAVX512FP16 | FeatureAVX512BW | FeatureAVX512DQ | FeatureAVX512VL |
    FeatureAVXCONVERT | FeatureAVX512BF16;
#endif // INTEL_FEATURE_ISA_AVX512_CONVERT
#if INTEL_FEATURE_ISA_AMX_FUTURE
constexpr FeatureBitset ImpliedFeaturesAMX_REDUCE = FeatureAMX_TILE;
constexpr FeatureBitset ImpliedFeaturesAMX_MEMORY = FeatureAMX_TILE;
constexpr FeatureBitset ImpliedFeaturesAMX_FORMAT = FeatureAMX_TILE;
constexpr FeatureBitset ImpliedFeaturesAMX_ELEMENT = FeatureAMX_TILE;
#endif // INTEL_FEATURE_ISA_AMX_FUTURE
#if INTEL_FEATURE_ISA_AMX_TRANSPOSE
constexpr FeatureBitset ImpliedFeaturesAMX_TRANSPOSE = FeatureAMX_TILE;
#endif // INTEL_FEATURE_ISA_AMX_TRANSPOSE
#if INTEL_FEATURE_ISA_AMX_MEMORY2
constexpr FeatureBitset ImpliedFeaturesAMX_MEMORY2 = FeatureAMX_TILE;
#endif // INTEL_FEATURE_ISA_AMX_MEMORY2
#if INTEL_FEATURE_ISA_AMX_BF16_EVEX
constexpr FeatureBitset ImpliedFeaturesAMX_BF16_EVEX = FeatureAMX_TILE;
#endif // INTEL_FEATURE_ISA_AMX_BF16_EVEX
#if INTEL_FEATURE_ISA_AMX_ELEMENT_EVEX
constexpr FeatureBitset ImpliedFeaturesAMX_ELEMENT_EVEX = FeatureAMX_TILE;
#endif // INTEL_FEATURE_ISA_AMX_ELEMENT_EVEX
#if INTEL_FEATURE_ISA_AMX_INT8_EVEX
constexpr FeatureBitset ImpliedFeaturesAMX_INT8_EVEX = FeatureAMX_TILE;
#endif // INTEL_FEATURE_ISA_AMX_INT8_EVEX
#if INTEL_FEATURE_ISA_AMX_TILE_EVEX
constexpr FeatureBitset ImpliedFeaturesAMX_TILE_EVEX = FeatureAMX_TILE;
#endif // INTEL_FEATURE_ISA_AMX_TILE_EVEX
#if INTEL_FEATURE_ISA_AMX_TRANSPOSE2
constexpr FeatureBitset ImpliedFeaturesAMX_TRANSPOSE2 = FeatureAMX_TILE;
#endif // INTEL_FEATURE_ISA_AMX_TRANSPOSE2
#if INTEL_FEATURE_ISA_AMX_CONVERT
constexpr FeatureBitset ImpliedFeaturesAMX_CONVERT = FeatureAMX_TILE;
#endif // INTEL_FEATURE_ISA_AMX_CONVERT
#if INTEL_FEATURE_ISA_AMX_TILE2
constexpr FeatureBitset ImpliedFeaturesAMX_TILE2 = FeatureAMX_TILE;
#endif // INTEL_FEATURE_ISA_AMX_TILE2
#if INTEL_FEATURE_ISA_AMX_MOVRS
constexpr FeatureBitset ImpliedFeaturesAMX_MOVRS = FeatureAMX_TILE;
#endif // INTEL_FEATURE_ISA_AMX_MOVRS
#if INTEL_FEATURE_ISA_AMX_MEMADVISE_EVEX
constexpr FeatureBitset ImpliedFeaturesAMX_MEMADVISE_EVEX = FeatureAMX_TILE;
#endif // INTEL_FEATURE_ISA_AMX_MEMADVISE_EVEX
#if INTEL_FEATURE_ISA_AMX_TF32
constexpr FeatureBitset ImpliedFeaturesAMX_TF32 = FeatureAMX_TILE;
#endif // INTEL_FEATURE_ISA_AMX_TF32
#if INTEL_FEATURE_ISA_GPR_MOVGET
constexpr FeatureBitset ImpliedFeaturesGPRMOVGET = {};
#endif // INTEL_FEATURE_ISA_GPR_MOVGET
#if INTEL_FEATURE_ISA_MOVGET64B
constexpr FeatureBitset ImpliedFeaturesMOVGET64B = FeatureAVX512F;
#endif // INTEL_FEATURE_ISA_MOVGET64B
#if INTEL_FEATURE_ISA_AVX_RAO_INT
constexpr FeatureBitset ImpliedFeaturesAVXRAOINT = FeatureAVX2;
#endif // INTEL_FEATURE_ISA_AVX_RAO_INT
#if INTEL_FEATURE_ISA_AVX_RAO_FP
// AUTO GENERATED BY TOOL
constexpr FeatureBitset ImpliedFeaturesAVXRAOFP = FeatureAVX2;
// end AUTO GENERATED BY TOOL
#endif // INTEL_FEATURE_ISA_AVX_RAO_FP
#if INTEL_FEATURE_ISA_AVX512_RAO_INT
// AUTO GENERATED BY TOOL
constexpr FeatureBitset ImpliedFeaturesAVX512RAOINT = FeatureAVX512F;
// end AUTO GENERATED BY TOOL
#endif // INTEL_FEATURE_ISA_AVX512_RAO_INT
#if INTEL_FEATURE_ISA_AVX512_RAO_FP
// AUTO GENERATED BY TOOL
constexpr FeatureBitset ImpliedFeaturesAVX512RAOFP = FeatureAVX512F;
// end AUTO GENERATED BY TOOL
#endif // INTEL_FEATURE_ISA_AVX512_RAO_FP
#if INTEL_FEATURE_ISA_AMX_AVX512
// AUTO GENERATED BY TOOL
constexpr FeatureBitset ImpliedFeaturesAMX_AVX512 =
    FeatureAMX_TILE | FeatureAVX512F;
// end AUTO GENERATED BY TOOL
#endif // INTEL_FEATURE_ISA_AMX_AVX512
#if INTEL_FEATURE_ISA_AMX_AVX512_TILE16MOV
constexpr FeatureBitset ImpliedFeaturesAMX_AVX512_TILE16MOV =
    FeatureAMX_TILE | FeatureAVX512F;
#endif // INTEL_FEATURE_ISA_AMX_AVX512_TILE16MOV
#if INTEL_FEATURE_ISA_AVX512_NE_CONVERT
// AUTO GENERATED BY TOOL
constexpr FeatureBitset ImpliedFeaturesAVX512NECONVERT = FeatureAVX512F;
// end AUTO GENERATED BY TOOL
#endif // INTEL_FEATURE_ISA_AVX512_NE_CONVERT
#if INTEL_FEATURE_ISA_DSPV1
// AUTO GENERATED BY TOOL
constexpr FeatureBitset ImpliedFeaturesDSPV1 = FeatureSSE3;
// end AUTO GENERATED BY TOOL
#endif // INTEL_FEATURE_ISA_DSPV1
#if INTEL_FEATURE_ISA_AVX512_VNNI_INT16
// AUTO GENERATED BY TOOL
constexpr FeatureBitset ImpliedFeaturesAVX512VNNIINT16 = FeatureAVX512F |
    FeatureAVXVNNIINT16;
// end AUTO GENERATED BY TOOL
#endif // INTEL_FEATURE_ISA_AVX512_VNNI_INT16
#if INTEL_FEATURE_ISA_AMX_SPARSE
// AUTO GENERATED BY TOOL
constexpr FeatureBitset ImpliedFeaturesAMX_SPARSE = FeatureAMX_TILE;
// end AUTO GENERATED BY TOOL
#endif // INTEL_FEATURE_ISA_AMX_SPARSE
#if INTEL_FEATURE_ISA_AMX_V3
// AUTO GENERATED BY TOOL
constexpr FeatureBitset ImpliedFeaturesAMX_V3 = FeatureAMX_TILE;
// end AUTO GENERATED BY TOOL
#endif // INTEL_FEATURE_ISA_AMX_V3
#if INTEL_FEATURE_ISA_AVX512_MOVZXC
static constexpr FeatureBitset ImpliedFeaturesAVX512MOVZXC = FeatureAVX512F;
#endif // INTEL_FEATURE_ISA_AVX512_MOVZXC
#if INTEL_FEATURE_ISA_VPINSR_VPEXTR
constexpr FeatureBitset ImpliedFeaturesVPINSR_VPEXTR = FeatureAVX512F;
#endif // INTEL_FEATURE_ISA_VPINSR_VPEXTR
#if INTEL_FEATURE_ISA_PREFETCHST2
constexpr FeatureBitset ImpliedFeaturesPREFETCHST2 = {};
#endif // INTEL_FEATURE_ISA_PREFETCHST2
#if INTEL_FEATURE_ISA_AVX512_SAT_CVT
constexpr FeatureBitset ImpliedFeaturesAVX512SATCVT = FeatureAVX512BF16 | FeatureAVX512FP16;
#endif // INTEL_FEATURE_ISA_AVX512_SAT_CVT
#if INTEL_FEATURE_ISA_AVX512_MINMAX
constexpr FeatureBitset ImpliedFeaturesAVX512MINMAX = FeatureAVX512BF16 | FeatureAVX512FP16;
#endif // INTEL_FEATURE_ISA_AVX512_MINMAX
#if INTEL_FEATURE_ISA_AVX512_COMPLEX
constexpr FeatureBitset ImpliedFeaturesAVX512COMPLEX = FeatureAVX512FP16;
#endif // INTEL_FEATURE_ISA_AVX512_COMPLEX
#if INTEL_FEATURE_ISA_AVX512_REDUCTION
constexpr FeatureBitset ImpliedFeaturesAVX512REDUCTION = FeatureAVX512F | FeatureAVX512VL | FeatureAVX512BW;
#endif // INTEL_FEATURE_ISA_AVX512_REDUCTION
#if INTEL_FEATURE_ISA_AVX512_REDUCTION
constexpr FeatureBitset ImpliedFeaturesAVX512REDUCTION2 = FeatureAVX512F | FeatureAVX512VL | FeatureAVX512BW;
#endif // INTEL_FEATURE_ISA_AVX512_REDUCTION
#if INTEL_FEATURE_ISA_AVX256P
constexpr FeatureBitset ImpliedFeaturesAVX256P = FeatureAVX2 | FeatureF16C | FeatureFMA;
#endif // INTEL_FEATURE_ISA_AVX256P
#if INTEL_FEATURE_ISA_AVX512_VNNI_FP8
// AUTO GENERATED BY TOOL
static constexpr FeatureBitset ImpliedFeaturesAVX512VNNIFP8 = FeatureAVX512F;
// end AUTO GENERATED BY TOOL
#endif // INTEL_FEATURE_ISA_AVX512_VNNI_FP8
#if INTEL_FEATURE_ISA_AVX512_BF16_NE
constexpr FeatureBitset ImpliedFeaturesAVX512BF16NE =
    FeatureAVX512BF16 | FeatureAVX512FP16 | FeatureAVX512BW | FeatureAVX512DQ | FeatureAVX512VL;
#endif // INTEL_FEATURE_ISA_AVX512_BF16_NE
#if INTEL_FEATURE_ISA_AMX_FP8
// AUTO GENERATED BY TOOL
constexpr FeatureBitset ImpliedFeaturesAMX_FP8 = FeatureAMX_TILE;
// end AUTO GENERATED BY TOOL
#endif // INTEL_FEATURE_ISA_AMX_FP8
#if INTEL_FEATURE_ISA_AVX512_NE_CONVERT_FP8
// AUTO GENERATED BY TOOL
constexpr FeatureBitset ImpliedFeaturesAVX512NECONVERTFP8 = FeatureAVX512FP16;
// end AUTO GENERATED BY TOOL
#endif // INTEL_FEATURE_ISA_AVX512_NE_CONVERT_FP8
#if INTEL_FEATURE_ISA_AVX512_VPMM
constexpr FeatureBitset ImpliedFeaturesAVX512VPMM = FeatureAVX512F | FeatureAVX512BF16NE;
#endif // INTEL_FEATURE_ISA_AVX512_VPMM
#endif // INTEL_CUSTOMIZATION
constexpr FeatureBitset ImpliedFeaturesPREFETCHI = {};
constexpr FeatureBitset ImpliedFeaturesCMPCCXADD = {};
constexpr FeatureBitset ImpliedFeaturesRAOINT = {};
constexpr FeatureBitset ImpliedFeaturesAVXVNNIINT16 = FeatureAVX2;
constexpr FeatureBitset ImpliedFeaturesAVXVNNIINT8 = FeatureAVX2;
constexpr FeatureBitset ImpliedFeaturesAVXIFMA = FeatureAVX2;
constexpr FeatureBitset ImpliedFeaturesAVXNECONVERT = FeatureAVX2;
constexpr FeatureBitset ImpliedFeaturesSHA512 = FeatureAVX2;
constexpr FeatureBitset ImpliedFeaturesAVX512FP16 =
    FeatureAVX512BW | FeatureAVX512DQ | FeatureAVX512VL;
// Key Locker Features
constexpr FeatureBitset ImpliedFeaturesKL = FeatureSSE2;
constexpr FeatureBitset ImpliedFeaturesWIDEKL = FeatureKL;

// AVXVNNI Features
constexpr FeatureBitset ImpliedFeaturesAVXVNNI = FeatureAVX2;

// AVX10 Features
constexpr FeatureBitset ImpliedFeaturesAVX10_1 =
    FeatureAVX512CD | FeatureAVX512VBMI | FeatureAVX512IFMA |
    FeatureAVX512VNNI | FeatureAVX512BF16 | FeatureAVX512VPOPCNTDQ |
    FeatureAVX512VBMI2 | FeatureAVX512BITALG | FeatureVAES | FeatureVPCLMULQDQ |
    FeatureAVX512FP16;
constexpr FeatureBitset ImpliedFeaturesAVX10_1_512 =
    FeatureAVX10_1 | FeatureEVEX512;

constexpr FeatureInfo FeatureInfos[X86::CPU_FEATURE_MAX] = {
#define X86_FEATURE(ENUM, STR) {{"+" STR}, ImpliedFeatures##ENUM},
#include "llvm/TargetParser/X86TargetParser.def"
};

void llvm::X86::getFeaturesForCPU(StringRef CPU,
                                  SmallVectorImpl<StringRef> &EnabledFeatures,
                                  bool NeedPlus) {
  auto I = llvm::find_if(Processors,
                         [&](const ProcInfo &P) { return P.Name == CPU; });
  assert(I != std::end(Processors) && "Processor not found!");

  FeatureBitset Bits = I->Features;

  // Remove the 64-bit feature which we only use to validate if a CPU can
  // be used with 64-bit mode.
  Bits &= ~Feature64BIT;

  // Add the string version of all set bits.
  for (unsigned i = 0; i != CPU_FEATURE_MAX; ++i)
    if (Bits[i] && !FeatureInfos[i].getName(NeedPlus).empty())
      EnabledFeatures.push_back(FeatureInfos[i].getName(NeedPlus));
}

// For each feature that is (transitively) implied by this feature, set it.
static void getImpliedEnabledFeatures(FeatureBitset &Bits,
                                      const FeatureBitset &Implies) {
  // Fast path: Implies is often empty.
  if (!Implies.any())
    return;
  FeatureBitset Prev;
  Bits |= Implies;
  do {
    Prev = Bits;
    for (unsigned i = CPU_FEATURE_MAX; i;)
      if (Bits[--i])
        Bits |= FeatureInfos[i].ImpliedFeatures;
  } while (Prev != Bits);
}

/// Create bit vector of features that are implied disabled if the feature
/// passed in Value is disabled.
static void getImpliedDisabledFeatures(FeatureBitset &Bits, unsigned Value) {
  // Check all features looking for any dependent on this feature. If we find
  // one, mark it and recursively find any feature that depend on it.
  FeatureBitset Prev;
  Bits.set(Value);
  do {
    Prev = Bits;
    for (unsigned i = 0; i != CPU_FEATURE_MAX; ++i)
      if ((FeatureInfos[i].ImpliedFeatures & Bits).any())
        Bits.set(i);
  } while (Prev != Bits);
}

void llvm::X86::updateImpliedFeatures(
    StringRef Feature, bool Enabled,
    StringMap<bool> &Features) {
  auto I = llvm::find_if(FeatureInfos, [&](const FeatureInfo &FI) {
    return FI.getName() == Feature;
  });
  if (I == std::end(FeatureInfos)) {
    // FIXME: This shouldn't happen, but may not have all features in the table
    // yet.
    return;
  }

  FeatureBitset ImpliedBits;
  if (Enabled)
    getImpliedEnabledFeatures(ImpliedBits, I->ImpliedFeatures);
  else
    getImpliedDisabledFeatures(ImpliedBits,
                               std::distance(std::begin(FeatureInfos), I));

  // Update the map entry for all implied features.
  for (unsigned i = 0; i != CPU_FEATURE_MAX; ++i)
    if (ImpliedBits[i] && !FeatureInfos[i].getName().empty())
      Features[FeatureInfos[i].getName()] = Enabled;
}

#if INTEL_CUSTOMIZATION
bool llvm::X86::getCPUDispatchSupported(StringRef CPU) {
  auto I = llvm::find_if(Processors,
                         [&](const ProcInfo &P) { return P.Name == CPU; });
  return I != std::end(Processors) && I->Mangling != '\0';
}
#endif // INTEL_CUSTOMIZATION

char llvm::X86::getCPUDispatchMangling(StringRef CPU) {
  auto I = llvm::find_if(Processors,
                         [&](const ProcInfo &P) { return P.Name == CPU; });
  assert(I != std::end(Processors) && "Processor not found!");
  assert(I->Mangling != '\0' && "Processor dooesn't support function multiversion!");
  return I->Mangling;
}

bool llvm::X86::validateCPUSpecificCPUDispatch(StringRef Name) {
  auto I = llvm::find_if(Processors,
                         [&](const ProcInfo &P) { return P.Name == Name; });
  return I != std::end(Processors);
}

std::array<uint32_t, 4>
llvm::X86::getCpuSupportsMask(ArrayRef<StringRef> FeatureStrs) {
  // Processor features and mapping to processor feature value.
  std::array<uint32_t, 4> FeatureMask{};
  for (StringRef FeatureStr : FeatureStrs) {
    unsigned Feature = StringSwitch<unsigned>(FeatureStr)
#define X86_FEATURE_COMPAT(ENUM, STR, PRIORITY)                                \
  .Case(STR, llvm::X86::FEATURE_##ENUM)
#define X86_MICROARCH_LEVEL(ENUM, STR, PRIORITY)                               \
  .Case(STR, llvm::X86::FEATURE_##ENUM)
#include "llvm/TargetParser/X86TargetParser.def"
        ;
    assert(Feature / 32 < FeatureMask.size());
    FeatureMask[Feature / 32] |= 1U << (Feature % 32);
  }
  return FeatureMask;
}

unsigned llvm::X86::getFeaturePriority(ProcessorFeatures Feat) {
#ifndef NDEBUG
  // Check that priorities are set properly in the .def file. We expect that
  // "compat" features are assigned non-duplicate consecutive priorities
  // starting from zero (0, 1, ..., num_features - 1).
#define X86_FEATURE_COMPAT(ENUM, STR, PRIORITY) PRIORITY,
  unsigned Priorities[] = {
#include "llvm/TargetParser/X86TargetParser.def"
  };
  std::array<unsigned, std::size(Priorities)> HelperList;
  std::iota(HelperList.begin(), HelperList.end(), 0);
  assert(std::is_permutation(HelperList.begin(), HelperList.end(),
                             std::begin(Priorities), std::end(Priorities)) &&
         "Priorities don't form consecutive range!");
#endif

  switch (Feat) {
#define X86_FEATURE_COMPAT(ENUM, STR, PRIORITY)                                \
  case X86::FEATURE_##ENUM:                                                    \
    return PRIORITY;
#include "llvm/TargetParser/X86TargetParser.def"
  default:
    llvm_unreachable("No Feature Priority for non-CPUSupports Features");
  }
}

#if INTEL_CUSTOMIZATION
std::unique_ptr<const VectorAbiIsaInfo>
llvm::X86::VectorAbiIsaInfo::getByName(StringRef Name) {
  if (!validateCPUSpecificCPUDispatch(Name))
    return nullptr; // Unknown cpu name
  SmallVector<StringRef, 64> CPUFeatures;
  getFeaturesForCPU(Name, CPUFeatures, true);
  // Default values for ISA etc.
  char IntelIsa = 'x';
  char GnuIsa = 'b';
  size_t IntRegSize = 16;
  size_t FPRegSize = 16;

  if (llvm::find(CPUFeatures, "+avx512f") != CPUFeatures.end()) {
    IntelIsa = 'Z';
    GnuIsa = 'e';
    IntRegSize = 64;
    FPRegSize = 64;
  } else if (llvm::find(CPUFeatures, "+avx2") != CPUFeatures.end() ||
             llvm::find(CPUFeatures, "+avxvnni") != CPUFeatures.end()) {
    IntelIsa = 'Y';
    GnuIsa = 'd';
    IntRegSize = 32;
    FPRegSize = 32;
  } else if (llvm::find(CPUFeatures, "+avx") != CPUFeatures.end()) {
    IntelIsa = 'y';
    GnuIsa = 'c';
    IntRegSize = 16;
    FPRegSize = 32;
  }
  // default lowest, XMM ISA.

  return std::make_unique<const VectorAbiIsaInfo>(
      Name, IntelIsa, GnuIsa, IntRegSize, FPRegSize);
}
#endif // INTEL_CUSTOMIZATION
<|MERGE_RESOLUTION|>--- conflicted
+++ resolved
@@ -288,21 +288,12 @@
     FeatureENQCMD | FeatureAVXNECONVERT | FeatureAVXVNNIINT8;
 constexpr FeatureBitset FeaturesGrandridge =
     FeaturesSierraforest | FeatureRAOINT;
-<<<<<<< HEAD
-#if INTEL_FEATURE_CPU_LNL
-constexpr FeatureBitset FeaturesLunarlake = FeaturesSierraforest |
-    FeatureSHA512 | FeatureSM3 | FeatureSM4 | FeatureAVXVNNIINT16;
-#endif // INTEL_FEATURE_CPU_LNL
-constexpr FeatureBitset FeaturesArrowlakeS = FeaturesSierraforest |
-    FeatureAVXVNNIINT16 | FeatureSHA512 | FeatureSM3 | FeatureSM4;
-=======
 constexpr FeatureBitset FeaturesArrowlakeS = FeaturesSierraforest |
     FeatureAVXVNNIINT16 | FeatureSHA512 | FeatureSM3 | FeatureSM4;
 constexpr FeatureBitset FeaturesPantherlake =
     FeaturesArrowlakeS | FeaturePREFETCHI;
 constexpr FeatureBitset FeaturesClearwaterforest =
     FeaturesArrowlakeS | FeatureUSERMSR | FeaturePREFETCHI;
->>>>>>> 7f4c3c22
 
 // Geode Processor.
 constexpr FeatureBitset FeaturesGeode =
@@ -507,12 +498,6 @@
   { {"meteorlake"}, CK_Meteorlake, FEATURE_AVX2, FeaturesAlderlake, 'p', false },
   // Arrowlake microarchitecture based processors.
   { {"arrowlake"}, CK_Arrowlake, FEATURE_AVX2, FeaturesSierraforest, 'p', false },
-<<<<<<< HEAD
-  { {"arrowlake-s"}, CK_ArrowlakeS, FEATURE_AVX2, FeaturesArrowlakeS, '\0', false },
-  { {"arrowlake_s"}, CK_ArrowlakeS, FEATURE_AVX2, FeaturesArrowlakeS, 'p', true },
-  // Lunarlake microarchitecture based processors.
-  { {"lunarlake"}, CK_Lunarlake, FEATURE_AVX2, FeaturesArrowlakeS, 'p', false },
-=======
   { {"arrowlake-s"}, CK_ArrowlakeS, FEATURE_AVX2, FeaturesArrowlakeS, 'p', false }, // INTEL
   { {"arrowlake_s"}, CK_ArrowlakeS, FEATURE_AVX2, FeaturesArrowlakeS, 'p', true },
   // Lunarlake microarchitecture based processors.
@@ -521,7 +506,6 @@
   { {"gracemont"}, CK_Gracemont, FEATURE_AVX2, FeaturesAlderlake, 'p', false },
   // Pantherlake microarchitecture based processors.
   { {"pantherlake"}, CK_Lunarlake, FEATURE_AVX2, FeaturesPantherlake, 'p', false },
->>>>>>> 7f4c3c22
   // Sierraforest microarchitecture based processors.
   { {"sierraforest"}, CK_Sierraforest, FEATURE_AVX2, FeaturesSierraforest, 'p', false },
   // Grandridge microarchitecture based processors.
@@ -529,11 +513,7 @@
   // Granite Rapids microarchitecture based processors.
   { {"graniterapids"}, CK_Graniterapids, FEATURE_AVX512BF16, FeaturesGraniteRapids, 'n', false },
   // Granite Rapids D microarchitecture based processors.
-<<<<<<< HEAD
-  { {"graniterapids-d"}, CK_GraniterapidsD, FEATURE_AVX512BF16, FeaturesGraniteRapids | FeatureAMX_COMPLEX, '\0', false },
-=======
   { {"graniterapids-d"}, CK_GraniterapidsD, FEATURE_AVX512BF16, FeaturesGraniteRapids | FeatureAMX_COMPLEX, 'n', false }, // INTEL
->>>>>>> 7f4c3c22
   { {"graniterapids_d"}, CK_GraniterapidsD, FEATURE_AVX512BF16, FeaturesGraniteRapids | FeatureAMX_COMPLEX, 'n', true },
   // Emerald Rapids microarchitecture based processors.
   { {"emeraldrapids"}, CK_Emeraldrapids, FEATURE_AVX512BF16, FeaturesSapphireRapids, 'n', false },
@@ -581,17 +561,10 @@
   { {"znver4"}, CK_ZNVER4, FEATURE_AVX512VBMI2, FeaturesZNVER4, '\0', false },
   // Generic 64-bit processor.
 #if INTEL_CUSTOMIZATION
-<<<<<<< HEAD
-  { {"x86-64"}, CK_x86_64, ~0U, FeaturesX86_64, 'J', false },
-  { {"x86-64-v2"}, CK_x86_64_v2, ~0U, FeaturesX86_64_V2, 'R', false },
-  { {"x86-64-v3"}, CK_x86_64_v3, ~0U, FeaturesX86_64_V3, 'V', false },
-  { {"x86-64-v4"}, CK_x86_64_v4, ~0U, FeaturesX86_64_V4, 'a', false },
-=======
   { {"x86-64"}, CK_x86_64, FEATURE_SSE2, FeaturesX86_64, 'J', false },
   { {"x86-64-v2"}, CK_x86_64_v2, FEATURE_SSE4_2, FeaturesX86_64_V2, 'R', false },
   { {"x86-64-v3"}, CK_x86_64_v3, FEATURE_AVX2, FeaturesX86_64_V3, 'V', false },
   { {"x86-64-v4"}, CK_x86_64_v4, FEATURE_AVX512VL, FeaturesX86_64_V4, 'a', false },
->>>>>>> 7f4c3c22
   // Intersection of SKX and KNL.
   { {"common-avx512"}, CK_CommonAVX512, ~0U, FeaturesCommonAVX512, 'q', false },
   { {"common_avx512"}, CK_CommonAVX512, ~0U, FeaturesCommonAVX512, 'q', true },
