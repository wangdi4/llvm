//===-- X86TargetParser - Parser for X86 features ---------------*- C++ -*-===//
// INTEL_CUSTOMIZATION
//
// INTEL CONFIDENTIAL
//
// Modifications, Copyright (C) 2021 Intel Corporation
//
// This software and the related documents are Intel copyrighted materials, and
// your use of them is governed by the express license under which they were
// provided to you ("License"). Unless the License provides otherwise, you may not
// use, modify, copy, publish, distribute, disclose or transmit this software or
// the related documents without Intel's prior written permission.
//
// This software and the related documents are provided as is, with no express
// or implied warranties, other than those that are expressly stated in the
// License.
//
// end INTEL_CUSTOMIZATION
//
// Part of the LLVM Project, under the Apache License v2.0 with LLVM Exceptions.
// See https://llvm.org/LICENSE.txt for license information.
// SPDX-License-Identifier: Apache-2.0 WITH LLVM-exception
//
//===----------------------------------------------------------------------===//
//
// This file implements a target parser to recognise X86 hardware features.
//
//===----------------------------------------------------------------------===//

#include "llvm/TargetParser/X86TargetParser.h"
#include "llvm/ADT/StringSwitch.h"
#include <numeric>

using namespace llvm;
using namespace llvm::X86;

namespace {

/// Container class for CPU features.
/// This is a constexpr reimplementation of a subset of std::bitset. It would be
/// nice to use std::bitset directly, but it doesn't support constant
/// initialization.
class FeatureBitset {
  static constexpr unsigned NUM_FEATURE_WORDS =
      (X86::CPU_FEATURE_MAX + 31) / 32;

  // This cannot be a std::array, operator[] is not constexpr until C++17.
  uint32_t Bits[NUM_FEATURE_WORDS] = {};

public:
  constexpr FeatureBitset() = default;
  constexpr FeatureBitset(std::initializer_list<unsigned> Init) {
    for (auto I : Init)
      set(I);
  }

  bool any() const {
    return llvm::any_of(Bits, [](uint64_t V) { return V != 0; });
  }

  constexpr FeatureBitset &set(unsigned I) {
    // GCC <6.2 crashes if this is written in a single statement.
    uint32_t NewBits = Bits[I / 32] | (uint32_t(1) << (I % 32));
    Bits[I / 32] = NewBits;
    return *this;
  }

  constexpr bool operator[](unsigned I) const {
    uint32_t Mask = uint32_t(1) << (I % 32);
    return (Bits[I / 32] & Mask) != 0;
  }

  constexpr FeatureBitset &operator&=(const FeatureBitset &RHS) {
    for (unsigned I = 0, E = std::size(Bits); I != E; ++I) {
      // GCC <6.2 crashes if this is written in a single statement.
      uint32_t NewBits = Bits[I] & RHS.Bits[I];
      Bits[I] = NewBits;
    }
    return *this;
  }

  constexpr FeatureBitset &operator|=(const FeatureBitset &RHS) {
    for (unsigned I = 0, E = std::size(Bits); I != E; ++I) {
      // GCC <6.2 crashes if this is written in a single statement.
      uint32_t NewBits = Bits[I] | RHS.Bits[I];
      Bits[I] = NewBits;
    }
    return *this;
  }

  // gcc 5.3 miscompiles this if we try to write this using operator&=.
  constexpr FeatureBitset operator&(const FeatureBitset &RHS) const {
    FeatureBitset Result;
    for (unsigned I = 0, E = std::size(Bits); I != E; ++I)
      Result.Bits[I] = Bits[I] & RHS.Bits[I];
    return Result;
  }

  // gcc 5.3 miscompiles this if we try to write this using operator&=.
  constexpr FeatureBitset operator|(const FeatureBitset &RHS) const {
    FeatureBitset Result;
    for (unsigned I = 0, E = std::size(Bits); I != E; ++I)
      Result.Bits[I] = Bits[I] | RHS.Bits[I];
    return Result;
  }

  constexpr FeatureBitset operator~() const {
    FeatureBitset Result;
    for (unsigned I = 0, E = std::size(Bits); I != E; ++I)
      Result.Bits[I] = ~Bits[I];
    return Result;
  }

  constexpr bool operator!=(const FeatureBitset &RHS) const {
    for (unsigned I = 0, E = std::size(Bits); I != E; ++I)
      if (Bits[I] != RHS.Bits[I])
        return true;
    return false;
  }
};

struct ProcInfo {
  StringLiteral Name;
  X86::CPUKind Kind;
  unsigned KeyFeature;
  FeatureBitset Features;
  char Mangling;
  bool OnlyForCPUDispatchSpecific;
};

struct FeatureInfo {
  StringLiteral Name;
  FeatureBitset ImpliedFeatures;
};

} // end anonymous namespace

#define X86_FEATURE(ENUM, STRING)                                              \
  constexpr FeatureBitset Feature##ENUM = {X86::FEATURE_##ENUM};
#include "llvm/TargetParser/X86TargetParser.def"

// Pentium with MMX.
constexpr FeatureBitset FeaturesPentiumMMX =
    FeatureX87 | FeatureCMPXCHG8B | FeatureMMX;

// Pentium 2 and 3.
constexpr FeatureBitset FeaturesPentium2 =
    FeatureX87 | FeatureCMPXCHG8B | FeatureMMX | FeatureFXSR | FeatureCMOV;
constexpr FeatureBitset FeaturesPentium3 = FeaturesPentium2 | FeatureSSE;

// Pentium 4 CPUs
constexpr FeatureBitset FeaturesPentium4 = FeaturesPentium3 | FeatureSSE2;
constexpr FeatureBitset FeaturesPrescott = FeaturesPentium4 | FeatureSSE3;
constexpr FeatureBitset FeaturesNocona =
    FeaturesPrescott | Feature64BIT | FeatureCMPXCHG16B;

// Basic 64-bit capable CPU.
constexpr FeatureBitset FeaturesX86_64 = FeaturesPentium4 | Feature64BIT;
constexpr FeatureBitset FeaturesX86_64_V2 = FeaturesX86_64 | FeatureSAHF |
                                            FeaturePOPCNT | FeatureCRC32 |
                                            FeatureSSE4_2 | FeatureCMPXCHG16B;
constexpr FeatureBitset FeaturesX86_64_V3 =
    FeaturesX86_64_V2 | FeatureAVX2 | FeatureBMI | FeatureBMI2 | FeatureF16C |
    FeatureFMA | FeatureLZCNT | FeatureMOVBE | FeatureXSAVE;
constexpr FeatureBitset FeaturesX86_64_V4 = FeaturesX86_64_V3 |
                                            FeatureAVX512BW | FeatureAVX512CD |
                                            FeatureAVX512DQ | FeatureAVX512VL;

// Intel Core CPUs
constexpr FeatureBitset FeaturesCore2 =
    FeaturesNocona | FeatureSAHF | FeatureSSSE3;
constexpr FeatureBitset FeaturesPenryn = FeaturesCore2 | FeatureSSE4_1;
constexpr FeatureBitset FeaturesNehalem =
    FeaturesPenryn | FeaturePOPCNT | FeatureCRC32 | FeatureSSE4_2;
constexpr FeatureBitset FeaturesWestmere = FeaturesNehalem | FeaturePCLMUL;
constexpr FeatureBitset FeaturesSandyBridge =
    FeaturesWestmere | FeatureAVX | FeatureXSAVE | FeatureXSAVEOPT;
constexpr FeatureBitset FeaturesIvyBridge =
    FeaturesSandyBridge | FeatureF16C | FeatureFSGSBASE | FeatureRDRND;
constexpr FeatureBitset FeaturesHaswell =
    FeaturesIvyBridge | FeatureAVX2 | FeatureBMI | FeatureBMI2 | FeatureFMA |
    FeatureINVPCID | FeatureLZCNT | FeatureMOVBE;
constexpr FeatureBitset FeaturesBroadwell =
    FeaturesHaswell | FeatureADX | FeaturePRFCHW | FeatureRDSEED;

#if !INTEL_CUSTOMIZATION
// Intel Knights Landing and Knights Mill
// Knights Landing has feature parity with Broadwell.
constexpr FeatureBitset FeaturesKNL =
    FeaturesBroadwell | FeatureAES | FeatureAVX512F | FeatureAVX512CD |
    FeatureAVX512ER | FeatureAVX512PF | FeaturePREFETCHWT1;
constexpr FeatureBitset FeaturesKNM = FeaturesKNL | FeatureAVX512VPOPCNTDQ;
#endif // !INTEL_CUSTOMIZATION

#if INTEL_CUSTOMIZATION
constexpr FeatureBitset FeaturesCommonAVX512 =
    FeaturesBroadwell | FeatureAES | FeatureAVX512F | FeatureAVX512CD;
#endif // INTEL_CUSTOMIZATION

// Intel Skylake processors.
constexpr FeatureBitset FeaturesSkylakeClient =
    FeaturesBroadwell | FeatureAES | FeatureCLFLUSHOPT | FeatureXSAVEC |
    FeatureXSAVES | FeatureSGX;
// SkylakeServer inherits all SkylakeClient features except SGX.
// FIXME: That doesn't match gcc.
constexpr FeatureBitset FeaturesSkylakeServer =
    (FeaturesSkylakeClient & ~FeatureSGX) | FeatureAVX512F | FeatureAVX512CD |
    FeatureAVX512DQ | FeatureAVX512BW | FeatureAVX512VL | FeatureCLWB |
    FeaturePKU;
constexpr FeatureBitset FeaturesCascadeLake =
    FeaturesSkylakeServer | FeatureAVX512VNNI;
constexpr FeatureBitset FeaturesCooperLake =
    FeaturesCascadeLake | FeatureAVX512BF16;

// Intel 10nm processors.
constexpr FeatureBitset FeaturesCannonlake =
    FeaturesSkylakeClient | FeatureAVX512F | FeatureAVX512CD | FeatureAVX512DQ |
    FeatureAVX512BW | FeatureAVX512VL | FeatureAVX512IFMA | FeatureAVX512VBMI |
    FeaturePKU | FeatureSHA;
constexpr FeatureBitset FeaturesICLClient =
    FeaturesCannonlake | FeatureAVX512BITALG | FeatureAVX512VBMI2 |
    FeatureAVX512VNNI | FeatureAVX512VPOPCNTDQ | FeatureGFNI | FeatureRDPID |
    FeatureVAES | FeatureVPCLMULQDQ;
constexpr FeatureBitset FeaturesRocketlake = FeaturesICLClient & ~FeatureSGX;
constexpr FeatureBitset FeaturesICLServer =
    FeaturesICLClient | FeatureCLWB | FeaturePCONFIG | FeatureWBNOINVD;
constexpr FeatureBitset FeaturesTigerlake =
    FeaturesICLClient | FeatureAVX512VP2INTERSECT | FeatureMOVDIR64B |
    FeatureCLWB | FeatureMOVDIRI | FeatureSHSTK | FeatureKL | FeatureWIDEKL;
constexpr FeatureBitset FeaturesSapphireRapids =
    FeaturesICLServer | FeatureAMX_BF16 | FeatureAMX_INT8 | FeatureAMX_TILE |
    FeatureAVX512BF16 | FeatureAVX512FP16 | FeatureAVXVNNI | FeatureCLDEMOTE |
    FeatureENQCMD | FeatureMOVDIR64B | FeatureMOVDIRI | FeaturePTWRITE |
    FeatureSERIALIZE | FeatureSHSTK | FeatureTSXLDTRK | FeatureUINTR |
    FeatureWAITPKG;
constexpr FeatureBitset FeaturesGraniteRapids =
    FeaturesSapphireRapids | FeatureAMX_FP16 | FeaturePREFETCHI |
    FeatureAMX_COMPLEX;
#if INTEL_CUSTOMIZATION
#if INTEL_FEATURE_ISA_AVX256P
constexpr FeatureBitset FeaturesCommonAVX256 =
    FeaturesSkylakeClient | FeatureAVX256P;
#endif // INTEL_FEATURE_ISA_AVX256P
#if INTEL_FEATURE_CPU_DMR
#define ENABLE_CPU_DMR
constexpr FeatureBitset FeaturesLioncoveServer =
#endif // INTEL_FEATURE_CPU_DMR
#ifdef ENABLE_CPU_DMR
    FeaturesGraniteRapids |
#if INTEL_FEATURE_ISA_SM3
    FeatureSM3 |
#endif // INTEL_FEATURE_ISA_SM3
#if INTEL_FEATURE_ISA_SM4
    FeatureSM4 |
#endif // INTEL_FEATURE_ISA_SM4
#if INTEL_FEATURE_ISA_AVX512_VNNI_FP16
    FeatureAVX512VNNIFP16 |
#endif // INTEL_FEATURE_ISA_AVX512_VNNI_FP16
#if INTEL_FEATURE_ISA_AVX512_VNNI_INT16
    FeatureAVX512VNNIINT16 |
#endif // INTEL_FEATURE_ISA_AVX512_VNNI_INT16
#if INTEL_FEATURE_ISA_AVX512_VNNI_INT8
    FeatureAVX512VNNIINT8 |
#endif // INTEL_FEATURE_ISA_AVX512_VNNI_INT8
#if INTEL_FEATURE_ISA_AVX_CONVERT
// FIXME: Need to change to AVX-NE-CONVERT
    FeatureAVXCONVERT |
#endif // INTEL_FEATURE_ISA_AVX_CONVERT
#if INTEL_FEATURE_ISA_AVX_VNNI_INT16
    FeatureAVXVNNIINT16 |
#endif // INTEL_FEATURE_ISA_AVX_VNNI_INT16
    FeatureAVXVNNIINT8 |
#if INTEL_FEATURE_ISA_AVX512_MEDIAX
    FeatureAVX512MEDIAX |
#endif // INTEL_FEATURE_ISA_AVX512_MEDIAX
#if INTEL_FEATURE_ISA_AVX512_CONVERT
// FIXME: Need to change to AVX512-NE-CONVERT
    FeatureAVX512CONVERT |
#endif // INTEL_FEATURE_ISA_AVX512_CONVERT
#if INTEL_FEATURE_ISA_AVX512_BF16_NE
    FeatureAVX512BF16NE |
#endif // INTEL_FEATURE_ISA_AVX512_BF16_NE
    FeatureAVXIFMA |
    FeatureCMPCCXADD |
#if INTEL_FEATURE_ISA_SHA512
    FeatureSHA512 |
#endif // INTEL_FEATURE_ISA_SHA512
#if INTEL_FEATURE_ISA_PREFETCHST2
    FeaturePREFETCHST2 |
#endif // INTEL_FEATURE_ISA_PREFETCHST2
#if INTEL_FEATURE_ISA_AMX_TRANSPOSE
// FIXME: according to latest EAS (lnc-rev52 and pnc-rev11), part of AMX_TRANSPOSE
// is split into AMX_INTERLEAVE, which is introduced in pnc.
    FeatureAMX_TRANSPOSE |
    FeatureAMX_AVX512 |
#endif // INTEL_FEATURE_ISA_AMX_TRANSPOSE
#if INTEL_FEATURE_ISA_AMX_TF32
    FeatureAMX_TF32;
#endif // INTEL_FEATURE_ISA_AMX_TF32
#endif // ENABLE_CPU_DMR
#if INTEL_FEATURE_CPU_DMR
constexpr FeatureBitset FeaturesDiamondRapids = FeaturesLioncoveServer |
// FIXME: Add FeatureMTT
// FIXME: Add FeatureUMSR
// FIXME: Add FeatureAMXF8
// FIXME: Add FeatureAVX512NECONVERTFP8
// FIXME: Add FeatureAVX512VNNIFP8
#endif // INTEL_FEATURE_CPU_DMR
#ifdef ENABLE_CPU_DMR
#if INTEL_FEATURE_ISA_AMX_SPARSE
    FeatureAMX_SPARSE |
#endif // INTEL_FEATURE_ISA_AMX_SPARSE
#if INTEL_FEATURE_ISA_AMX_TILE2
    FeatureAMX_TILE2 |
#endif // INTEL_FEATURE_ISA_AMX_TILE2
#if INTEL_FEATURE_ISA_AMX_MOVRS
    FeatureAMX_MOVRS |
#endif // INTEL_FEATURE_ISA_AMX_MOVRS
#if INTEL_FEATURE_ISA_AVX512_MOVRS
    FeatureAVX512MOVRS |
#endif // INTEL_FEATURE_ISA_AVX512_MOVRS
#if INTEL_FEATURE_ISA_AVX512_MINMAX
    FeatureAVX512MINMAX |
#endif // INTEL_FEATURE_ISA_AVX512_MINMAX
#if INTEL_FEATURE_ISA_AVX512_COMPLEX
    FeatureAVX512COMPLEX |
#endif // INTEL_FEATURE_ISA_AVX512_COMPLEX
#if INTEL_FEATURE_ISA_AVX512_REDUCTION
    FeatureAVX512REDUCTION |
#endif // INTEL_FEATURE_ISA_AVX512_REDUCTION
#if INTEL_FEATURE_ISA_AVX512_SAT_CVT
    FeatureAVX512SATCVT |
#endif // INTEL_FEATURE_ISA_AVX512_SAT_CVT
#if INTEL_FEATURE_ISA_AVX256P
    FeatureAVX256P |
#endif // INTEL_FEATURE_ISA_AVX256P
#if INTEL_FEATURE_ISA_VPINSR_VPEXTR
    FeatureVPINSR_VPEXTR |
#endif // INTEL_FEATURE_ISA_VPINSR_VPEXTR
    FeatureRAOINT |
#if INTEL_FEATURE_ISA_AVX_RAO_FP
    FeatureAVXRAOFP |
#endif // INTEL_FEATURE_ISA_AVX_RAO_FP
#if INTEL_FEATURE_ISA_AVX512_VPMM
    FeatureAVX512VPMM |
#endif // INTEL_FEATURE_ISA_AVX512_VPMM
#if INTEL_FEATURE_ISA_AVX512_RAO_FP
    FeatureAVX512RAOFP;
#endif // INTEL_FEATURE_ISA_AVX512_RAO_FP
#endif // ENABLE_CPU_DMR
#endif // INTEL_CUSTOMIZATION

// Intel Atom processors.
// Bonnell has feature parity with Core2 and adds MOVBE.
constexpr FeatureBitset FeaturesBonnell = FeaturesCore2 | FeatureMOVBE;
// Silvermont has parity with Westmere and Bonnell plus PRFCHW and RDRND.
constexpr FeatureBitset FeaturesSilvermont =
    FeaturesBonnell | FeaturesWestmere | FeaturePRFCHW | FeatureRDRND;
constexpr FeatureBitset FeaturesGoldmont =
    FeaturesSilvermont | FeatureAES | FeatureCLFLUSHOPT | FeatureFSGSBASE |
    FeatureRDSEED | FeatureSHA | FeatureXSAVE | FeatureXSAVEC |
    FeatureXSAVEOPT | FeatureXSAVES;
constexpr FeatureBitset FeaturesGoldmontPlus =
    FeaturesGoldmont | FeaturePTWRITE | FeatureRDPID | FeatureSGX;
constexpr FeatureBitset FeaturesTremont =
    FeaturesGoldmontPlus | FeatureCLWB | FeatureGFNI;
constexpr FeatureBitset FeaturesAlderlake =
    FeaturesTremont | FeatureADX | FeatureBMI | FeatureBMI2 | FeatureF16C |
    FeatureFMA | FeatureINVPCID | FeatureLZCNT | FeaturePCONFIG | FeaturePKU |
    FeatureSERIALIZE | FeatureSHSTK | FeatureVAES | FeatureVPCLMULQDQ |
    FeatureCLDEMOTE | FeatureMOVDIR64B | FeatureMOVDIRI | FeatureWAITPKG |
    FeatureAVXVNNI | FeatureHRESET | FeatureWIDEKL;
constexpr FeatureBitset FeaturesSierraforest =
    FeaturesAlderlake | FeatureCMPCCXADD | FeatureAVXIFMA |
    FeatureAVXNECONVERT | FeatureAVXVNNIINT8;
constexpr FeatureBitset FeaturesGrandridge =
    FeaturesSierraforest | FeatureRAOINT;
#if INTEL_FEATURE_CPU_LNL
constexpr FeatureBitset FeaturesLunarlake = FeaturesSierraforest |
    FeatureSHA512 | FeatureSM3 | FeatureSM4 | FeatureAVXVNNIINT16;
#endif // INTEL_FEATURE_CPU_LNL

// Geode Processor.
constexpr FeatureBitset FeaturesGeode =
    FeatureX87 | FeatureCMPXCHG8B | FeatureMMX | Feature3DNOW | Feature3DNOWA;

// K6 processor.
constexpr FeatureBitset FeaturesK6 = FeatureX87 | FeatureCMPXCHG8B | FeatureMMX;

// K7 and K8 architecture processors.
constexpr FeatureBitset FeaturesAthlon =
    FeatureX87 | FeatureCMPXCHG8B | FeatureMMX | Feature3DNOW | Feature3DNOWA;
constexpr FeatureBitset FeaturesAthlonXP =
    FeaturesAthlon | FeatureFXSR | FeatureSSE;
constexpr FeatureBitset FeaturesK8 =
    FeaturesAthlonXP | FeatureSSE2 | Feature64BIT;
constexpr FeatureBitset FeaturesK8SSE3 = FeaturesK8 | FeatureSSE3;
constexpr FeatureBitset FeaturesAMDFAM10 =
    FeaturesK8SSE3 | FeatureCMPXCHG16B | FeatureLZCNT | FeaturePOPCNT |
    FeaturePRFCHW | FeatureSAHF | FeatureSSE4_A;

// Bobcat architecture processors.
constexpr FeatureBitset FeaturesBTVER1 =
    FeatureX87 | FeatureCMPXCHG8B | FeatureCMPXCHG16B | Feature64BIT |
    FeatureFXSR | FeatureLZCNT | FeatureMMX | FeaturePOPCNT | FeaturePRFCHW |
    FeatureSSE | FeatureSSE2 | FeatureSSE3 | FeatureSSSE3 | FeatureSSE4_A |
    FeatureSAHF;
constexpr FeatureBitset FeaturesBTVER2 =
    FeaturesBTVER1 | FeatureAES | FeatureAVX | FeatureBMI | FeatureCRC32 |
    FeatureF16C | FeatureMOVBE | FeaturePCLMUL | FeatureXSAVE | FeatureXSAVEOPT;

// AMD Bulldozer architecture processors.
constexpr FeatureBitset FeaturesBDVER1 =
    FeatureX87 | FeatureAES | FeatureAVX | FeatureCMPXCHG8B |
    FeatureCMPXCHG16B | FeatureCRC32 | Feature64BIT | FeatureFMA4 |
    FeatureFXSR | FeatureLWP | FeatureLZCNT | FeatureMMX | FeaturePCLMUL |
    FeaturePOPCNT | FeaturePRFCHW | FeatureSAHF | FeatureSSE | FeatureSSE2 |
    FeatureSSE3 | FeatureSSSE3 | FeatureSSE4_1 | FeatureSSE4_2 | FeatureSSE4_A |
    FeatureXOP | FeatureXSAVE;
constexpr FeatureBitset FeaturesBDVER2 =
    FeaturesBDVER1 | FeatureBMI | FeatureFMA | FeatureF16C | FeatureTBM;
constexpr FeatureBitset FeaturesBDVER3 =
    FeaturesBDVER2 | FeatureFSGSBASE | FeatureXSAVEOPT;
constexpr FeatureBitset FeaturesBDVER4 = FeaturesBDVER3 | FeatureAVX2 |
                                         FeatureBMI2 | FeatureMOVBE |
                                         FeatureMWAITX | FeatureRDRND;

// AMD Zen architecture processors.
constexpr FeatureBitset FeaturesZNVER1 =
    FeatureX87 | FeatureADX | FeatureAES | FeatureAVX | FeatureAVX2 |
    FeatureBMI | FeatureBMI2 | FeatureCLFLUSHOPT | FeatureCLZERO |
    FeatureCMPXCHG8B | FeatureCMPXCHG16B | FeatureCRC32 | Feature64BIT |
    FeatureF16C | FeatureFMA | FeatureFSGSBASE | FeatureFXSR | FeatureLZCNT |
    FeatureMMX | FeatureMOVBE | FeatureMWAITX | FeaturePCLMUL | FeaturePOPCNT |
    FeaturePRFCHW | FeatureRDRND | FeatureRDSEED | FeatureSAHF | FeatureSHA |
    FeatureSSE | FeatureSSE2 | FeatureSSE3 | FeatureSSSE3 | FeatureSSE4_1 |
    FeatureSSE4_2 | FeatureSSE4_A | FeatureXSAVE | FeatureXSAVEC |
    FeatureXSAVEOPT | FeatureXSAVES;
constexpr FeatureBitset FeaturesZNVER2 = FeaturesZNVER1 | FeatureCLWB |
                                         FeatureRDPID | FeatureRDPRU |
                                         FeatureWBNOINVD;
static constexpr FeatureBitset FeaturesZNVER3 = FeaturesZNVER2 |
                                                FeatureINVPCID | FeaturePKU |
                                                FeatureVAES | FeatureVPCLMULQDQ;
static constexpr FeatureBitset FeaturesZNVER4 =
    FeaturesZNVER3 | FeatureAVX512F | FeatureAVX512CD | FeatureAVX512DQ |
    FeatureAVX512BW | FeatureAVX512VL | FeatureAVX512IFMA | FeatureAVX512VBMI |
    FeatureAVX512VBMI2 | FeatureAVX512VNNI | FeatureAVX512BITALG |
    FeatureAVX512VPOPCNTDQ | FeatureAVX512BF16 | FeatureGFNI |
    FeatureSHSTK;

#if INTEL_CUSTOMIZATION
#if INTEL_FEATURE_CPU_RYL
#define ENABLE_CPU_RYL
constexpr FeatureBitset FeaturesRoyal =
#endif // INTEL_FEATURE_CPU_RYL
#ifdef ENABLE_CPU_RYL
#if INTEL_FEATURE_ISA_AVX256P
    FeatureAVX256P |
#endif // INTEL_FEATURE_ISA_AVX256P
#endif // ENABLE_CPU_RYL
#if INTEL_FEATURE_CPU_RYL
    FeaturesAlderlake;
#undef ENABLE_CPU_RYL
#endif // INTEL_FEATURE_CPU_RYL
#endif // INTEL_CUSTOMIZATION

// D151696 tranplanted Mangling and OnlyForCPUDispatchSpecific from
// X86TargetParser.def to here. They are assigned by following ways:
// 1. Copy the mangling from the original CPU_SPEICIFC MACROs. If no, assign
// to '\0' by default, which means not support cpu_specific/dispatch feature.
// 2. set OnlyForCPUDispatchSpecific as true if this cpu name was not
// listed here before, which means it doesn't support -march, -mtune and so on.
// FIXME: Remove OnlyForCPUDispatchSpecific after all CPUs here support both
// cpu_dispatch/specific() feature and -march, -mtune, and so on.
constexpr ProcInfo Processors[] = {
 // Empty processor. Include X87 and CMPXCHG8 for backwards compatibility.
  { {""}, CK_None, ~0U, FeatureX87 | FeatureCMPXCHG8B, '\0', false },
  { {"generic"}, CK_None, ~0U, FeatureX87 & ~FeatureX87, 'A', true }, // INTEL
  // i386-generation processors.
  { {"i386"}, CK_i386, ~0U, FeatureX87, '\0', false },
  // i486-generation processors.
  { {"i486"}, CK_i486, ~0U, FeatureX87, '\0', false },
  { {"winchip-c6"}, CK_WinChipC6, ~0U, FeaturesPentiumMMX, '\0', false },
  { {"winchip2"}, CK_WinChip2, ~0U, FeaturesPentiumMMX | Feature3DNOW, '\0', false },
  { {"c3"}, CK_C3, ~0U, FeaturesPentiumMMX | Feature3DNOW, '\0', false },
  // i586-generation processors, P5 microarchitecture based.
  { {"i586"}, CK_i586, ~0U, FeatureX87 | FeatureCMPXCHG8B, '\0', false },
  { {"pentium"}, CK_Pentium, ~0U, FeatureX87 | FeatureCMPXCHG8B, 'B', false },
  { {"pentium-mmx"}, CK_PentiumMMX, ~0U, FeaturesPentiumMMX, '\0', false },
  { {"pentium_mmx"}, CK_PentiumMMX, ~0U, FeaturesPentiumMMX, 'D', true },
  // i686-generation processors, P6 / Pentium M microarchitecture based.
  { {"pentiumpro"}, CK_PentiumPro, ~0U, FeatureCMOV | FeatureX87 | FeatureCMPXCHG8B, 'C', false },
  { {"pentium_pro"}, CK_PentiumPro, ~0U, FeatureCMOV | FeatureX87 | FeatureCMPXCHG8B, 'C', true },
  { {"i686"}, CK_i686, ~0U, FeatureCMOV | FeatureX87 | FeatureCMPXCHG8B, '\0', false },
  { {"pentium2"}, CK_Pentium2, ~0U, FeaturesPentium2, 'E', false },
  { {"pentium_ii"}, CK_Pentium2, ~0U, FeaturesPentium2, 'E', true },
  { {"pentium3"}, CK_Pentium3, ~0U, FeaturesPentium3, 'H', false },
  { {"pentium3m"}, CK_Pentium3, ~0U, FeaturesPentium3, 'H', false },
  { {"pentium_iii"}, CK_Pentium3, ~0U, FeaturesPentium3, 'H', true },
  { {"pentium_iii_no_xmm_regs"}, CK_Pentium3, ~0U, FeaturesPentium3, 'H', true },
  { {"pentium-m"}, CK_PentiumM, ~0U, FeaturesPentium4, '\0', false },
  { {"pentium_m"}, CK_PentiumM, ~0U, FeaturesPentium4, 'K', true },
  { {"c3-2"}, CK_C3_2, ~0U, FeaturesPentium3, '\0', false },
  { {"yonah"}, CK_Yonah, ~0U, FeaturesPrescott, 'L', false },
  // Netburst microarchitecture based processors.
  { {"pentium4"}, CK_Pentium4, ~0U, FeaturesPentium4, 'J', false },
  { {"pentium4m"}, CK_Pentium4, ~0U, FeaturesPentium4, 'J', false },
  { {"pentium_4"}, CK_Pentium4, ~0U, FeaturesPentium4, 'J', true },
  { {"pentium_4_sse3"}, CK_Prescott, ~0U, FeaturesPrescott, 'L', true },
  { {"prescott"}, CK_Prescott, ~0U, FeaturesPrescott, 'L', false },
  { {"nocona"}, CK_Nocona, ~0U, FeaturesNocona, 'L', false },
  // Core microarchitecture based processors.
  { {"core2"}, CK_Core2, FEATURE_SSSE3, FeaturesCore2, 'M', false },
  { {"core_2_duo_ssse3"}, CK_Core2, ~0U, FeaturesCore2, 'M', true },
  { {"penryn"}, CK_Penryn, ~0U, FeaturesPenryn, 'N', false },
  { {"core_2_duo_sse4_1"}, CK_Penryn, ~0U, FeaturesPenryn, 'N', true },
  // Atom processors
  { {"bonnell"}, CK_Bonnell, FEATURE_SSSE3, FeaturesBonnell, 'O', false },
  { {"atom"}, CK_Bonnell, FEATURE_SSSE3, FeaturesBonnell, 'O', false },
  { {"silvermont"}, CK_Silvermont, FEATURE_SSE4_2, FeaturesSilvermont, 'c', false },
  { {"slm"}, CK_Silvermont, FEATURE_SSE4_2, FeaturesSilvermont, 'c', false },
  { {"atom_sse4_2"}, CK_Nehalem, FEATURE_SSE4_2, FeaturesNehalem, 'c', true },
  { {"atom_sse4_2_movbe"}, CK_Goldmont, FEATURE_SSE4_2, FeaturesGoldmont, 'd', true },
  { {"goldmont"}, CK_Goldmont, FEATURE_SSE4_2, FeaturesGoldmont, 'i', false },
  { {"goldmont-plus"}, CK_GoldmontPlus, FEATURE_SSE4_2, FeaturesGoldmontPlus, '\0', false },
  { {"goldmont_plus"}, CK_GoldmontPlus, FEATURE_SSE4_2, FeaturesGoldmontPlus, 'd', true },
  { {"tremont"}, CK_Tremont, FEATURE_SSE4_2, FeaturesTremont, 'd', false },
  // Nehalem microarchitecture based processors.
  { {"nehalem"}, CK_Nehalem, FEATURE_SSE4_2, FeaturesNehalem, 'P', false },
  { {"core_i7_sse4_2"}, CK_Nehalem, FEATURE_SSE4_2, FeaturesNehalem, 'P', true },
  { {"corei7"}, CK_Nehalem, FEATURE_SSE4_2, FeaturesNehalem, 'P', false },
  // Westmere microarchitecture based processors.
  { {"westmere"}, CK_Westmere, FEATURE_PCLMUL, FeaturesWestmere, 'Q', false },
  { {"core_aes_pclmulqdq"}, CK_Nehalem, FEATURE_SSE4_2, FeaturesNehalem, 'Q', true },
  // Sandy Bridge microarchitecture based processors.
  { {"sandybridge"}, CK_SandyBridge, FEATURE_AVX, FeaturesSandyBridge, 'R', false },
  { {"core_2nd_gen_avx"}, CK_SandyBridge, FEATURE_AVX, FeaturesSandyBridge, 'R', true },
  { {"corei7-avx"}, CK_SandyBridge, FEATURE_AVX, FeaturesSandyBridge, '\0', false },
  // Ivy Bridge microarchitecture based processors.
  { {"ivybridge"}, CK_IvyBridge, FEATURE_AVX, FeaturesIvyBridge, 'S', false },
  { {"core_3rd_gen_avx"}, CK_IvyBridge, FEATURE_AVX, FeaturesIvyBridge, 'S', true },
  { {"core-avx-i"}, CK_IvyBridge, FEATURE_AVX, FeaturesIvyBridge, '\0', false },
  // Haswell microarchitecture based processors.
  { {"haswell"}, CK_Haswell, FEATURE_AVX2, FeaturesHaswell, 'V', false },
  { {"core-avx2"}, CK_Haswell, FEATURE_AVX2, FeaturesHaswell, 'V', false }, // INTEL
  { {"core_4th_gen_avx"}, CK_Haswell, FEATURE_AVX2, FeaturesHaswell, 'V', true },
  { {"core_4th_gen_avx_tsx"}, CK_Haswell, FEATURE_AVX2, FeaturesHaswell, 'W', true },
  // Broadwell microarchitecture based processors.
  { {"broadwell"}, CK_Broadwell, FEATURE_AVX2, FeaturesBroadwell, 'X', false },
  { {"core_5th_gen_avx"}, CK_Broadwell, FEATURE_AVX2, FeaturesBroadwell, 'X', true },
  { {"core_5th_gen_avx_tsx"}, CK_Broadwell, FEATURE_AVX2, FeaturesBroadwell, 'Y', true },
  // Skylake client microarchitecture based processors.
  { {"skylake"}, CK_SkylakeClient, FEATURE_AVX2, FeaturesSkylakeClient, 'b', false },
  // Skylake server microarchitecture based processors.
  { {"skylake-avx512"}, CK_SkylakeServer, FEATURE_AVX512F, FeaturesSkylakeServer, 'a', false }, // INTEL
  { {"skx"}, CK_SkylakeServer, FEATURE_AVX512F, FeaturesSkylakeServer, 'a', false },
  { {"skylake_avx512"}, CK_SkylakeServer, FEATURE_AVX512F, FeaturesSkylakeServer, 'a', true },
  // Cascadelake Server microarchitecture based processors.
  { {"cascadelake"}, CK_Cascadelake, FEATURE_AVX512VNNI, FeaturesCascadeLake, 'o', false },
  // Cooperlake Server microarchitecture based processors.
  { {"cooperlake"}, CK_Cooperlake, FEATURE_AVX512BF16, FeaturesCooperLake, 'f', false },
  // Cannonlake client microarchitecture based processors.
  { {"cannonlake"}, CK_Cannonlake, FEATURE_AVX512VBMI, FeaturesCannonlake, 'e', false },
  // Icelake client microarchitecture based processors.
  { {"icelake-client"}, CK_IcelakeClient, FEATURE_AVX512VBMI2, FeaturesICLClient, 'k', false }, // INTEL
  { {"icelake_client"}, CK_IcelakeClient, FEATURE_AVX512VBMI2, FeaturesICLClient, 'k', true },
  // Rocketlake microarchitecture based processors.
  { {"rocketlake"}, CK_Rocketlake, FEATURE_AVX512VBMI2, FeaturesRocketlake, 'k', false },
  // Icelake server microarchitecture based processors.
  { {"icelake-server"}, CK_IcelakeServer, FEATURE_AVX512VBMI2, FeaturesICLServer, 'k', false }, // INTEL
  { {"icelake_server"}, CK_IcelakeServer, FEATURE_AVX512VBMI2, FeaturesICLServer, 'k', true },
  // Tigerlake microarchitecture based processors.
  { {"tigerlake"}, CK_Tigerlake, FEATURE_AVX512VP2INTERSECT, FeaturesTigerlake, 'l', false },
  // Sapphire Rapids microarchitecture based processors.
  { {"sapphirerapids"}, CK_SapphireRapids, FEATURE_AVX512BF16, FeaturesSapphireRapids, 'n', false },
  // Alderlake microarchitecture based processors.
  { {"alderlake"}, CK_Alderlake, FEATURE_AVX2, FeaturesAlderlake, 'p', false },
  // Raptorlake microarchitecture based processors.
  { {"raptorlake"}, CK_Raptorlake, FEATURE_AVX2, FeaturesAlderlake, 'p', false },
  // Meteorlake microarchitecture based processors.
  { {"meteorlake"}, CK_Meteorlake, FEATURE_AVX2, FeaturesAlderlake, 'p', false },
  // Sierraforest microarchitecture based processors.
  { {"sierraforest"}, CK_Sierraforest, FEATURE_AVX2, FeaturesSierraforest, 'p', false },
  // Grandridge microarchitecture based processors.
  { {"grandridge"}, CK_Grandridge, FEATURE_AVX2, FeaturesGrandridge, 'p', false },
  // Granite Rapids microarchitecture based processors.
  { {"graniterapids"}, CK_Graniterapids, FEATURE_AVX512BF16, FeaturesGraniteRapids, 'n', false },
  // Emerald Rapids microarchitecture based processors.
<<<<<<< HEAD
  { {"emeraldrapids"}, CK_Emeraldrapids, FEATURE_AVX512BF16, FeaturesSapphireRapids },
#if !INTEL_CUSTOMIZATION
=======
  { {"emeraldrapids"}, CK_Emeraldrapids, FEATURE_AVX512BF16, FeaturesSapphireRapids, 'n', false },
>>>>>>> ec3077b5
  // Knights Landing processor.
  { {"knl"}, CK_KNL, FEATURE_AVX512F, FeaturesKNL, 'Z', true }, // INTEL
  { {"mic_avx512"}, CK_KNL, FEATURE_AVX512F, FeaturesKNL, 'Z', true },
  // Knights Mill processor.
<<<<<<< HEAD
  { {"knm"}, CK_KNM, FEATURE_AVX5124FMAPS, FeaturesKNM },
#endif // !INTEL_CUSTOMIZATION
=======
  { {"knm"}, CK_KNM, FEATURE_AVX5124FMAPS, FeaturesKNM, 'j', true }, // INTEL
>>>>>>> ec3077b5
  // Lakemont microarchitecture based processors.
  { {"lakemont"}, CK_Lakemont, ~0U, FeatureCMPXCHG8B, '\0', false },
  // K6 architecture processors.
  { {"k6"}, CK_K6, ~0U, FeaturesK6, '\0', false },
  { {"k6-2"}, CK_K6_2, ~0U, FeaturesK6 | Feature3DNOW, '\0', false },
  { {"k6-3"}, CK_K6_3, ~0U, FeaturesK6 | Feature3DNOW, '\0', false },
  // K7 architecture processors.
  { {"athlon"}, CK_Athlon, ~0U, FeaturesAthlon, '\0', false },
  { {"athlon-tbird"}, CK_Athlon, ~0U, FeaturesAthlon, '\0', false },
  { {"athlon-xp"}, CK_AthlonXP, ~0U, FeaturesAthlonXP, '\0', false },
  { {"athlon-mp"}, CK_AthlonXP, ~0U, FeaturesAthlonXP, '\0', false },
  { {"athlon-4"}, CK_AthlonXP, ~0U, FeaturesAthlonXP, '\0', false },
  // K8 architecture processors.
  { {"k8"}, CK_K8, ~0U, FeaturesK8, '\0', false },
  { {"athlon64"}, CK_K8, ~0U, FeaturesK8, '\0', false },
  { {"athlon-fx"}, CK_K8, ~0U, FeaturesK8, '\0', false },
  { {"opteron"}, CK_K8, ~0U, FeaturesK8, '\0', false },
  { {"k8-sse3"}, CK_K8SSE3, ~0U, FeaturesK8SSE3, '\0', false },
  { {"athlon64-sse3"}, CK_K8SSE3, ~0U, FeaturesK8SSE3, '\0', false },
  { {"opteron-sse3"}, CK_K8SSE3, ~0U, FeaturesK8SSE3, '\0', false },
  { {"amdfam10"}, CK_AMDFAM10, FEATURE_SSE4_A, FeaturesAMDFAM10, '\0', false },
  { {"barcelona"}, CK_AMDFAM10, FEATURE_SSE4_A, FeaturesAMDFAM10, '\0', false },
  // Bobcat architecture processors.
  { {"btver1"}, CK_BTVER1, FEATURE_SSE4_A, FeaturesBTVER1, '\0', false },
  { {"btver2"}, CK_BTVER2, FEATURE_BMI, FeaturesBTVER2, '\0', false },
  // Bulldozer architecture processors.
  { {"bdver1"}, CK_BDVER1, FEATURE_XOP, FeaturesBDVER1, '\0', false },
  { {"bdver2"}, CK_BDVER2, FEATURE_FMA, FeaturesBDVER2, '\0', false },
  { {"bdver3"}, CK_BDVER3, FEATURE_FMA, FeaturesBDVER3, '\0', false },
  { {"bdver4"}, CK_BDVER4, FEATURE_AVX2, FeaturesBDVER4, '\0', false },
  // Zen architecture processors.
  { {"znver1"}, CK_ZNVER1, FEATURE_AVX2, FeaturesZNVER1, '\0', false },
  { {"znver2"}, CK_ZNVER2, FEATURE_AVX2, FeaturesZNVER2, '\0', false },
  { {"znver3"}, CK_ZNVER3, FEATURE_AVX2, FeaturesZNVER3, '\0', false },
  { {"znver4"}, CK_ZNVER4, FEATURE_AVX512VBMI2, FeaturesZNVER4, '\0', false },
  // Generic 64-bit processor.
  { {"x86-64"}, CK_x86_64, ~0U, FeaturesX86_64, '\0', false },
  { {"x86-64-v2"}, CK_x86_64_v2, ~0U, FeaturesX86_64_V2, '\0', false },
  { {"x86-64-v3"}, CK_x86_64_v3, ~0U, FeaturesX86_64_V3, '\0', false },
  { {"x86-64-v4"}, CK_x86_64_v4, ~0U, FeaturesX86_64_V4, '\0', false },
#if INTEL_CUSTOMIZATION
  // Intersection of SKX and KNL.
  { {"common-avx512"}, CK_CommonAVX512, ~0U, FeaturesCommonAVX512, 'q', false },
  { {"common_avx512"}, CK_CommonAVX512, ~0U, FeaturesCommonAVX512, 'q', true },
#if INTEL_FEATURE_ISA_AVX256P
  // Intersection of AVX256
  { {"common-avx256"}, CK_CommonAVX256, ~0U, FeaturesCommonAVX256, '\0', false },
#endif // INTEL_FEATURE_ISA_AVX256P
#if INTEL_FEATURE_CPU_DMR
  // Diamondrapids microarchitecture based processors.
  { {"diamondrapids"}, CK_Diamondrapids, FEATURE_AVX512VP2INTERSECT, FeaturesDiamondRapids, 'n', false },
#endif // INTEL_FEATURE_CPU_DMR
  { {"gracemont"}, CK_Gracemont, FEATURE_AVX2, FeaturesAlderlake, 'p', false },
#if INTEL_FEATURE_CPU_LNL
  // Lunarlake microarchitecture based processors.
  { {"lunarlake"}, CK_Lunarlake, FEATURE_AVX2, FeaturesLunarlake, 'p', false },
#endif // INTEL_FEATURE_CPU_LNL
#if INTEL_FEATURE_CPU_RYL
  // Royal microarchitecture based processors.
  { {"royal"}, CK_Royal, FEATURE_AVX2, FeaturesRoyal, '\0', false },
#endif // INTEL_FEATURE_CPU_RYL
#endif // INTEL_CUSTOMIZATION
  // Geode processors.
  { {"geode"}, CK_Geode, ~0U, FeaturesGeode, '\0', false },
};

constexpr const char *NoTuneList[] = {"x86-64-v2", "x86-64-v3", "x86-64-v4"};

X86::CPUKind llvm::X86::parseArchX86(StringRef CPU, bool Only64Bit) {
  for (const auto &P : Processors)
    if (!P.OnlyForCPUDispatchSpecific && P.Name == CPU &&
        (P.Features[FEATURE_64BIT] || !Only64Bit))
      return P.Kind;

  return CK_None;
}

X86::CPUKind llvm::X86::parseTuneCPU(StringRef CPU, bool Only64Bit) {
  if (llvm::is_contained(NoTuneList, CPU))
    return CK_None;
  return parseArchX86(CPU, Only64Bit);
}

void llvm::X86::fillValidCPUArchList(SmallVectorImpl<StringRef> &Values,
                                     bool Only64Bit) {
  for (const auto &P : Processors)
    if (!P.OnlyForCPUDispatchSpecific && !P.Name.empty() &&
        (P.Features[FEATURE_64BIT] || !Only64Bit))
      Values.emplace_back(P.Name);
}

void llvm::X86::fillValidTuneCPUList(SmallVectorImpl<StringRef> &Values,
                                     bool Only64Bit) {
  for (const ProcInfo &P : Processors)
    if (!P.OnlyForCPUDispatchSpecific && !P.Name.empty() &&
        (P.Features[FEATURE_64BIT] || !Only64Bit) &&
        !llvm::is_contained(NoTuneList, P.Name))
      Values.emplace_back(P.Name);
}

ProcessorFeatures llvm::X86::getKeyFeature(X86::CPUKind Kind) {
  // FIXME: Can we avoid a linear search here? The table might be sorted by
  // CPUKind so we could binary search?
  for (const auto &P : Processors) {
    if (P.Kind == Kind) {
      assert(P.KeyFeature != ~0U && "Processor does not have a key feature.");
      return static_cast<ProcessorFeatures>(P.KeyFeature);
    }
  }

  llvm_unreachable("Unable to find CPU kind!");
}

// Features with no dependencies.
constexpr FeatureBitset ImpliedFeatures64BIT = {};
constexpr FeatureBitset ImpliedFeaturesADX = {};
constexpr FeatureBitset ImpliedFeaturesBMI = {};
constexpr FeatureBitset ImpliedFeaturesBMI2 = {};
constexpr FeatureBitset ImpliedFeaturesCLDEMOTE = {};
constexpr FeatureBitset ImpliedFeaturesCLFLUSHOPT = {};
constexpr FeatureBitset ImpliedFeaturesCLWB = {};
constexpr FeatureBitset ImpliedFeaturesCLZERO = {};
constexpr FeatureBitset ImpliedFeaturesCMOV = {};
constexpr FeatureBitset ImpliedFeaturesCMPXCHG16B = {};
constexpr FeatureBitset ImpliedFeaturesCMPXCHG8B = {};
constexpr FeatureBitset ImpliedFeaturesCRC32 = {};
constexpr FeatureBitset ImpliedFeaturesENQCMD = {};
constexpr FeatureBitset ImpliedFeaturesFSGSBASE = {};
constexpr FeatureBitset ImpliedFeaturesFXSR = {};
constexpr FeatureBitset ImpliedFeaturesINVPCID = {};
constexpr FeatureBitset ImpliedFeaturesLWP = {};
constexpr FeatureBitset ImpliedFeaturesLZCNT = {};
constexpr FeatureBitset ImpliedFeaturesMWAITX = {};
constexpr FeatureBitset ImpliedFeaturesMOVBE = {};
constexpr FeatureBitset ImpliedFeaturesMOVDIR64B = {};
constexpr FeatureBitset ImpliedFeaturesMOVDIRI = {};
constexpr FeatureBitset ImpliedFeaturesPCONFIG = {};
constexpr FeatureBitset ImpliedFeaturesPOPCNT = {};
constexpr FeatureBitset ImpliedFeaturesPKU = {};
constexpr FeatureBitset ImpliedFeaturesPREFETCHWT1 = {};
constexpr FeatureBitset ImpliedFeaturesPRFCHW = {};
constexpr FeatureBitset ImpliedFeaturesPTWRITE = {};
constexpr FeatureBitset ImpliedFeaturesRDPID = {};
constexpr FeatureBitset ImpliedFeaturesRDPRU = {};
constexpr FeatureBitset ImpliedFeaturesRDRND = {};
constexpr FeatureBitset ImpliedFeaturesRDSEED = {};
constexpr FeatureBitset ImpliedFeaturesRTM = {};
constexpr FeatureBitset ImpliedFeaturesSAHF = {};
constexpr FeatureBitset ImpliedFeaturesSERIALIZE = {};
constexpr FeatureBitset ImpliedFeaturesSGX = {};
constexpr FeatureBitset ImpliedFeaturesSHSTK = {};
constexpr FeatureBitset ImpliedFeaturesTBM = {};
constexpr FeatureBitset ImpliedFeaturesTSXLDTRK = {};
constexpr FeatureBitset ImpliedFeaturesUINTR = {};
constexpr FeatureBitset ImpliedFeaturesWAITPKG = {};
constexpr FeatureBitset ImpliedFeaturesWBNOINVD = {};
constexpr FeatureBitset ImpliedFeaturesVZEROUPPER = {};
constexpr FeatureBitset ImpliedFeaturesX87 = {};
constexpr FeatureBitset ImpliedFeaturesXSAVE = {};

// Not really CPU features, but need to be in the table because clang uses
// target features to communicate them to the backend.
constexpr FeatureBitset ImpliedFeaturesRETPOLINE_EXTERNAL_THUNK = {};
constexpr FeatureBitset ImpliedFeaturesRETPOLINE_INDIRECT_BRANCHES = {};
constexpr FeatureBitset ImpliedFeaturesRETPOLINE_INDIRECT_CALLS = {};
constexpr FeatureBitset ImpliedFeaturesLVI_CFI = {};
constexpr FeatureBitset ImpliedFeaturesLVI_LOAD_HARDENING = {};

// XSAVE features are dependent on basic XSAVE.
constexpr FeatureBitset ImpliedFeaturesXSAVEC = FeatureXSAVE;
constexpr FeatureBitset ImpliedFeaturesXSAVEOPT = FeatureXSAVE;
constexpr FeatureBitset ImpliedFeaturesXSAVES = FeatureXSAVE;

// MMX->3DNOW->3DNOWA chain.
constexpr FeatureBitset ImpliedFeaturesMMX = {};
constexpr FeatureBitset ImpliedFeatures3DNOW = FeatureMMX;
constexpr FeatureBitset ImpliedFeatures3DNOWA = Feature3DNOW;

// SSE/AVX/AVX512F chain.
constexpr FeatureBitset ImpliedFeaturesSSE = {};
constexpr FeatureBitset ImpliedFeaturesSSE2 = FeatureSSE;
constexpr FeatureBitset ImpliedFeaturesSSE3 = FeatureSSE2;
constexpr FeatureBitset ImpliedFeaturesSSSE3 = FeatureSSE3;
constexpr FeatureBitset ImpliedFeaturesSSE4_1 = FeatureSSSE3;
constexpr FeatureBitset ImpliedFeaturesSSE4_2 = FeatureSSE4_1;
constexpr FeatureBitset ImpliedFeaturesAVX = FeatureSSE4_2;
constexpr FeatureBitset ImpliedFeaturesAVX2 = FeatureAVX;
constexpr FeatureBitset ImpliedFeaturesAVX512F =
    FeatureAVX2 | FeatureF16C | FeatureFMA;

// Vector extensions that build on SSE or AVX.
constexpr FeatureBitset ImpliedFeaturesAES = FeatureSSE2;
constexpr FeatureBitset ImpliedFeaturesF16C = FeatureAVX;
constexpr FeatureBitset ImpliedFeaturesFMA = FeatureAVX;
constexpr FeatureBitset ImpliedFeaturesGFNI = FeatureSSE2;
constexpr FeatureBitset ImpliedFeaturesPCLMUL = FeatureSSE2;
constexpr FeatureBitset ImpliedFeaturesSHA = FeatureSSE2;
constexpr FeatureBitset ImpliedFeaturesVAES = FeatureAES | FeatureAVX;
constexpr FeatureBitset ImpliedFeaturesVPCLMULQDQ = FeatureAVX | FeaturePCLMUL;

// AVX512 features.
constexpr FeatureBitset ImpliedFeaturesAVX512CD = FeatureAVX512F;
constexpr FeatureBitset ImpliedFeaturesAVX512BW = FeatureAVX512F;
constexpr FeatureBitset ImpliedFeaturesAVX512DQ = FeatureAVX512F;
constexpr FeatureBitset ImpliedFeaturesAVX512ER = FeatureAVX512F;
constexpr FeatureBitset ImpliedFeaturesAVX512PF = FeatureAVX512F;
constexpr FeatureBitset ImpliedFeaturesAVX512VL = FeatureAVX512F;

constexpr FeatureBitset ImpliedFeaturesAVX512BF16 = FeatureAVX512BW;
constexpr FeatureBitset ImpliedFeaturesAVX512BITALG = FeatureAVX512BW;
constexpr FeatureBitset ImpliedFeaturesAVX512IFMA = FeatureAVX512F;
constexpr FeatureBitset ImpliedFeaturesAVX512VNNI = FeatureAVX512F;
constexpr FeatureBitset ImpliedFeaturesAVX512VPOPCNTDQ = FeatureAVX512F;
constexpr FeatureBitset ImpliedFeaturesAVX512VBMI = FeatureAVX512BW;
constexpr FeatureBitset ImpliedFeaturesAVX512VBMI2 = FeatureAVX512BW;
constexpr FeatureBitset ImpliedFeaturesAVX512VP2INTERSECT = FeatureAVX512F;

// FIXME: These two aren't really implemented and just exist in the feature
// list for __builtin_cpu_supports. So omit their dependencies.
constexpr FeatureBitset ImpliedFeaturesAVX5124FMAPS = {};
constexpr FeatureBitset ImpliedFeaturesAVX5124VNNIW = {};

// SSE4_A->FMA4->XOP chain.
constexpr FeatureBitset ImpliedFeaturesSSE4_A = FeatureSSE3;
constexpr FeatureBitset ImpliedFeaturesFMA4 = FeatureAVX | FeatureSSE4_A;
constexpr FeatureBitset ImpliedFeaturesXOP = FeatureFMA4;

// AMX Features
constexpr FeatureBitset ImpliedFeaturesAMX_TILE = {};
constexpr FeatureBitset ImpliedFeaturesAMX_BF16 = FeatureAMX_TILE;
constexpr FeatureBitset ImpliedFeaturesAMX_FP16 = FeatureAMX_TILE;
constexpr FeatureBitset ImpliedFeaturesAMX_INT8 = FeatureAMX_TILE;
constexpr FeatureBitset ImpliedFeaturesAMX_COMPLEX = FeatureAMX_TILE;
constexpr FeatureBitset ImpliedFeaturesHRESET = {};

#if INTEL_CUSTOMIZATION
#if INTEL_FEATURE_ISA_APX_F
constexpr FeatureBitset ImpliedFeaturesEGPR = {};
constexpr FeatureBitset ImpliedFeaturesPush2Pop2 = {};
constexpr FeatureBitset ImpliedFeaturesNDD = {};
constexpr FeatureBitset ImpliedFeaturesCCMP = {};
constexpr FeatureBitset ImpliedFeaturesCF = {};
#endif // INTEL_FEATURE_ISA_APX_F
#if INTEL_FEATURE_ISA_AVX_DOTPROD_PHPS
constexpr FeatureBitset ImpliedFeaturesAVXDOTPRODPHPS = FeatureAVX2;
#endif // INTEL_FEATURE_ISA_AVX_DOTPROD_PHPS
#if INTEL_FEATURE_ISA_AVX_CONVERT
constexpr FeatureBitset ImpliedFeaturesAVXCONVERT = FeatureAVX2;
#endif // INTEL_FEATURE_ISA_AVX_CONVERT
#if INTEL_FEATURE_ISA_AVX_BF16
constexpr FeatureBitset ImpliedFeaturesAVXBF16 = FeatureAVX2;
#endif // INTEL_FEATURE_ISA_AVX_BF16
#if INTEL_FEATURE_ISA_AVX_COMPRESS
constexpr FeatureBitset ImpliedFeaturesAVXCOMPRESS = FeatureAVX2;
#endif // INTEL_FEATURE_ISA_AVX_COMPRESS
#if INTEL_FEATURE_ISA_AVX512_MOVRS
constexpr FeatureBitset ImpliedFeaturesAVXMOVRS = FeatureAVX2;
constexpr FeatureBitset ImpliedFeaturesAVX512MOVRS = FeatureAVX512F;
#endif // INTEL_FEATURE_ISA_AVX512_MOVRS
#if INTEL_FEATURE_ISA_AVX512_MEDIAX
constexpr FeatureBitset ImpliedFeaturesAVX512MEDIAX = FeatureAVX512F |
    FeatureAVX512BW;
#endif // INTEL_FEATURE_ISA_AVX512_MEDIAX
#if INTEL_FEATURE_ISA_AVX_MOVGET
constexpr FeatureBitset ImpliedFeaturesAVXMOVGET = FeatureAVX2;
#endif // INTEL_FEATURE_ISA_AVX_MOVGET
#if INTEL_FEATURE_ISA_AVX512_MOVGET
constexpr FeatureBitset ImpliedFeaturesAVX512MOVGET = FeatureAVX512F;
#endif // INTEL_FEATURE_ISA_AVX512_MOVGET
#if INTEL_FEATURE_ISA_AVX512_VNNI_INT8
constexpr FeatureBitset ImpliedFeaturesAVX512VNNIINT8 = FeatureAVX512F |
    FeatureAVXVNNIINT8;
#endif // INTEL_FEATURE_ISA_AVX512_VNNI_INT8
#if INTEL_FEATURE_ISA_AVX512_VNNI_FP16
constexpr FeatureBitset ImpliedFeaturesAVX512VNNIFP16 = FeatureAVX512F |
    FeatureAVX512FP16 | FeatureAVX512BW | FeatureAVX512DQ | FeatureAVX512VL |
    FeatureAVXDOTPRODPHPS;
#endif // INTEL_FEATURE_ISA_AVX512_VNNI_FP16
#if INTEL_FEATURE_ISA_AVX512_CONVERT
constexpr FeatureBitset ImpliedFeaturesAVX512CONVERT = FeatureAVX512F |
    FeatureAVX512FP16 | FeatureAVX512BW | FeatureAVX512DQ | FeatureAVX512VL |
    FeatureAVXCONVERT | FeatureAVX512BF16;
#endif // INTEL_FEATURE_ISA_AVX512_CONVERT
#if INTEL_FEATURE_ISA_AMX_FUTURE
constexpr FeatureBitset ImpliedFeaturesAMX_REDUCE = FeatureAMX_TILE;
constexpr FeatureBitset ImpliedFeaturesAMX_MEMORY = FeatureAMX_TILE;
constexpr FeatureBitset ImpliedFeaturesAMX_FORMAT = FeatureAMX_TILE;
constexpr FeatureBitset ImpliedFeaturesAMX_ELEMENT = FeatureAMX_TILE;
#endif // INTEL_FEATURE_ISA_AMX_FUTURE
#if INTEL_FEATURE_ISA_AMX_TRANSPOSE
constexpr FeatureBitset ImpliedFeaturesAMX_TRANSPOSE = FeatureAMX_TILE;
#endif // INTEL_FEATURE_ISA_AMX_TRANSPOSE
#if INTEL_FEATURE_ISA_AMX_MEMORY2
constexpr FeatureBitset ImpliedFeaturesAMX_MEMORY2 = FeatureAMX_TILE;
#endif // INTEL_FEATURE_ISA_AMX_MEMORY2
#if INTEL_FEATURE_ISA_AMX_BF16_EVEX
constexpr FeatureBitset ImpliedFeaturesAMX_BF16_EVEX = FeatureAMX_TILE;
#endif // INTEL_FEATURE_ISA_AMX_BF16_EVEX
#if INTEL_FEATURE_ISA_AMX_ELEMENT_EVEX
constexpr FeatureBitset ImpliedFeaturesAMX_ELEMENT_EVEX = FeatureAMX_TILE;
#endif // INTEL_FEATURE_ISA_AMX_ELEMENT_EVEX
#if INTEL_FEATURE_ISA_AMX_INT8_EVEX
constexpr FeatureBitset ImpliedFeaturesAMX_INT8_EVEX = FeatureAMX_TILE;
#endif // INTEL_FEATURE_ISA_AMX_INT8_EVEX
#if INTEL_FEATURE_ISA_AMX_TILE_EVEX
constexpr FeatureBitset ImpliedFeaturesAMX_TILE_EVEX = FeatureAMX_TILE;
#endif // INTEL_FEATURE_ISA_AMX_TILE_EVEX
#if INTEL_FEATURE_ISA_AMX_TRANSPOSE2
constexpr FeatureBitset ImpliedFeaturesAMX_TRANSPOSE2 = FeatureAMX_TILE;
#endif // INTEL_FEATURE_ISA_AMX_TRANSPOSE2
#if INTEL_FEATURE_ISA_AMX_CONVERT
constexpr FeatureBitset ImpliedFeaturesAMX_CONVERT = FeatureAMX_TILE;
#endif // INTEL_FEATURE_ISA_AMX_CONVERT
#if INTEL_FEATURE_ISA_AMX_TILE2
constexpr FeatureBitset ImpliedFeaturesAMX_TILE2 = FeatureAMX_TILE;
#endif // INTEL_FEATURE_ISA_AMX_TILE2
#if INTEL_FEATURE_ISA_AMX_MOVRS
constexpr FeatureBitset ImpliedFeaturesAMX_MOVRS = FeatureAMX_TILE;
#endif // INTEL_FEATURE_ISA_AMX_MOVRS
#if INTEL_FEATURE_ISA_AMX_MEMADVISE_EVEX
constexpr FeatureBitset ImpliedFeaturesAMX_MEMADVISE_EVEX = FeatureAMX_TILE;
#endif // INTEL_FEATURE_ISA_AMX_MEMADVISE_EVEX
#if INTEL_FEATURE_ISA_AMX_TF32
constexpr FeatureBitset ImpliedFeaturesAMX_TF32 = FeatureAMX_TILE;
#endif // INTEL_FEATURE_ISA_AMX_TF32
#if INTEL_FEATURE_ISA_GPR_MOVGET
constexpr FeatureBitset ImpliedFeaturesGPRMOVGET = {};
#endif // INTEL_FEATURE_ISA_GPR_MOVGET
#if INTEL_FEATURE_ISA_MOVGET64B
constexpr FeatureBitset ImpliedFeaturesMOVGET64B = FeatureAVX512F;
#endif // INTEL_FEATURE_ISA_MOVGET64B
#if INTEL_FEATURE_ISA_AVX_RAO_INT
constexpr FeatureBitset ImpliedFeaturesAVXRAOINT = FeatureAVX2;
#endif // INTEL_FEATURE_ISA_AVX_RAO_INT
#if INTEL_FEATURE_ISA_AVX_RAO_FP
// AUTO GENERATED BY TOOL
constexpr FeatureBitset ImpliedFeaturesAVXRAOFP = FeatureAVX2;
// end AUTO GENERATED BY TOOL
#endif // INTEL_FEATURE_ISA_AVX_RAO_FP
#if INTEL_FEATURE_ISA_AVX512_RAO_INT
// AUTO GENERATED BY TOOL
constexpr FeatureBitset ImpliedFeaturesAVX512RAOINT = FeatureAVX512F;
// end AUTO GENERATED BY TOOL
#endif // INTEL_FEATURE_ISA_AVX512_RAO_INT
#if INTEL_FEATURE_ISA_AVX512_RAO_FP
// AUTO GENERATED BY TOOL
constexpr FeatureBitset ImpliedFeaturesAVX512RAOFP = FeatureAVX512F;
// end AUTO GENERATED BY TOOL
#endif // INTEL_FEATURE_ISA_AVX512_RAO_FP
#if INTEL_FEATURE_ISA_AMX_AVX512
// AUTO GENERATED BY TOOL
constexpr FeatureBitset ImpliedFeaturesAMX_AVX512 =
    FeatureAMX_TILE | FeatureAVX512F;
// end AUTO GENERATED BY TOOL
#endif // INTEL_FEATURE_ISA_AMX_AVX512
#if INTEL_FEATURE_ISA_AMX_AVX512_TILE16MOV
constexpr FeatureBitset ImpliedFeaturesAMX_AVX512_TILE16MOV =
    FeatureAMX_TILE | FeatureAVX512F;
#endif // INTEL_FEATURE_ISA_AMX_AVX512_TILE16MOV
#if INTEL_FEATURE_ISA_AVX512_NE_CONVERT
// AUTO GENERATED BY TOOL
constexpr FeatureBitset ImpliedFeaturesAVX512NECONVERT = FeatureAVX512F;
// end AUTO GENERATED BY TOOL
#endif // INTEL_FEATURE_ISA_AVX512_NE_CONVERT
#if INTEL_FEATURE_ISA_SHA512
// AUTO GENERATED BY TOOL
constexpr FeatureBitset ImpliedFeaturesSHA512 = FeatureAVX;
// end AUTO GENERATED BY TOOL
#endif // INTEL_FEATURE_ISA_SHA512
#if INTEL_FEATURE_ISA_SM3
// AUTO GENERATED BY TOOL
constexpr FeatureBitset ImpliedFeaturesSM3 = FeatureAVX;
// end AUTO GENERATED BY TOOL
#endif // INTEL_FEATURE_ISA_SM3
#if INTEL_FEATURE_ISA_SM4
// AUTO GENERATED BY TOOL
constexpr FeatureBitset ImpliedFeaturesSM4 = FeatureAVX;
// end AUTO GENERATED BY TOOL
#endif // INTEL_FEATURE_ISA_SM4
#if INTEL_FEATURE_ISA_DSPV1
// AUTO GENERATED BY TOOL
constexpr FeatureBitset ImpliedFeaturesDSPV1 = FeatureSSE3;
// end AUTO GENERATED BY TOOL
#endif // INTEL_FEATURE_ISA_DSPV1
#if INTEL_FEATURE_ISA_AVX_VNNI_INT16
// AUTO GENERATED BY TOOL
constexpr FeatureBitset ImpliedFeaturesAVXVNNIINT16 = FeatureAVX2;
// end AUTO GENERATED BY TOOL
#endif // INTEL_FEATURE_ISA_AVX_VNNI_INT16
#if INTEL_FEATURE_ISA_AVX512_VNNI_INT16
// AUTO GENERATED BY TOOL
constexpr FeatureBitset ImpliedFeaturesAVX512VNNIINT16 = FeatureAVX512F;
// end AUTO GENERATED BY TOOL
#endif // INTEL_FEATURE_ISA_AVX512_VNNI_INT16
#if INTEL_FEATURE_ISA_AMX_SPARSE
// AUTO GENERATED BY TOOL
constexpr FeatureBitset ImpliedFeaturesAMX_SPARSE = FeatureAMX_TILE;
// end AUTO GENERATED BY TOOL
#endif // INTEL_FEATURE_ISA_AMX_SPARSE
#if INTEL_FEATURE_ISA_AMX_V3
// AUTO GENERATED BY TOOL
constexpr FeatureBitset ImpliedFeaturesAMX_V3 = FeatureAMX_TILE;
// end AUTO GENERATED BY TOOL
#endif // INTEL_FEATURE_ISA_AMX_V3
#if INTEL_FEATURE_ISA_AVX512_MOVZXC
static constexpr FeatureBitset ImpliedFeaturesAVX512MOVZXC = FeatureAVX512F;
#endif // INTEL_FEATURE_ISA_AVX512_MOVZXC
#if INTEL_FEATURE_ISA_VPINSR_VPEXTR
constexpr FeatureBitset ImpliedFeaturesVPINSR_VPEXTR = FeatureAVX512F;
#endif // INTEL_FEATURE_ISA_VPINSR_VPEXTR
#if INTEL_FEATURE_ISA_PREFETCHST2
constexpr FeatureBitset ImpliedFeaturesPREFETCHST2 = {};
#endif // INTEL_FEATURE_ISA_PREFETCHST2
#if INTEL_FEATURE_ISA_AVX512_SAT_CVT
constexpr FeatureBitset ImpliedFeaturesAVX512SATCVT = FeatureAVX512BF16 | FeatureAVX512FP16;
#endif // INTEL_FEATURE_ISA_AVX512_SAT_CVT
#if INTEL_FEATURE_ISA_AVX512_MINMAX
constexpr FeatureBitset ImpliedFeaturesAVX512MINMAX = FeatureAVX512BF16 | FeatureAVX512FP16;
#endif // INTEL_FEATURE_ISA_AVX512_MINMAX
#if INTEL_FEATURE_ISA_AVX512_COMPLEX
constexpr FeatureBitset ImpliedFeaturesAVX512COMPLEX = FeatureAVX512FP16;
#endif // INTEL_FEATURE_ISA_AVX512_COMPLEX
#if INTEL_FEATURE_ISA_AVX512_REDUCTION
constexpr FeatureBitset ImpliedFeaturesAVX512REDUCTION = FeatureAVX512F | FeatureAVX512VL | FeatureAVX512BW;
#endif // INTEL_FEATURE_ISA_AVX512_REDUCTION
#if INTEL_FEATURE_ISA_AVX512_REDUCTION
constexpr FeatureBitset ImpliedFeaturesAVX512REDUCTION2 = FeatureAVX512F | FeatureAVX512VL | FeatureAVX512BW;
#endif // INTEL_FEATURE_ISA_AVX512_REDUCTION
#if INTEL_FEATURE_ISA_AVX256P
constexpr FeatureBitset ImpliedFeaturesAVX256P = FeatureAVX2 | FeatureF16C | FeatureFMA;
#endif // INTEL_FEATURE_ISA_AVX256P
#if INTEL_FEATURE_ISA_AVX512_VNNI_FP8
// AUTO GENERATED BY TOOL
static constexpr FeatureBitset ImpliedFeaturesAVX512VNNIFP8 = FeatureAVX512F;
// end AUTO GENERATED BY TOOL
#endif // INTEL_FEATURE_ISA_AVX512_VNNI_FP8
#if INTEL_FEATURE_ISA_AVX512_BF16_NE
constexpr FeatureBitset ImpliedFeaturesAVX512BF16NE =
    FeatureAVX512BF16 | FeatureAVX512FP16 | FeatureAVX512BW | FeatureAVX512DQ | FeatureAVX512VL;
#endif // INTEL_FEATURE_ISA_AVX512_BF16_NE
#if INTEL_FEATURE_ISA_AMX_FP8
// AUTO GENERATED BY TOOL
constexpr FeatureBitset ImpliedFeaturesAMX_FP8 = FeatureAMX_TILE;
// end AUTO GENERATED BY TOOL
#endif // INTEL_FEATURE_ISA_AMX_FP8
#if INTEL_FEATURE_ISA_AVX512_NE_CONVERT_FP8
// AUTO GENERATED BY TOOL
constexpr FeatureBitset ImpliedFeaturesAVX512NECONVERTFP8 = FeatureAVX512FP16;
// end AUTO GENERATED BY TOOL
#endif // INTEL_FEATURE_ISA_AVX512_NE_CONVERT_FP8
#if INTEL_FEATURE_ISA_AVX512_VPMM
constexpr FeatureBitset ImpliedFeaturesAVX512VPMM = FeatureAVX512F | FeatureAVX512BF16NE;
#endif // INTEL_FEATURE_ISA_AVX512_VPMM
#if INTEL_FEATURE_ISA_UMSR
// AUTO GENERATED BY TOOL
constexpr FeatureBitset ImpliedFeaturesUMSR = {};
// end AUTO GENERATED BY TOOL
#endif // INTEL_FEATURE_ISA_UMSR
#endif // INTEL_CUSTOMIZATION
constexpr FeatureBitset ImpliedFeaturesPREFETCHI = {};
constexpr FeatureBitset ImpliedFeaturesCMPCCXADD = {};
constexpr FeatureBitset ImpliedFeaturesRAOINT = {};
constexpr FeatureBitset ImpliedFeaturesAVXVNNIINT8 = FeatureAVX2;
constexpr FeatureBitset ImpliedFeaturesAVXIFMA = FeatureAVX2;
constexpr FeatureBitset ImpliedFeaturesAVXNECONVERT = FeatureAVX2;
constexpr FeatureBitset ImpliedFeaturesAVX512FP16 =
    FeatureAVX512BW | FeatureAVX512DQ | FeatureAVX512VL;
// Key Locker Features
constexpr FeatureBitset ImpliedFeaturesKL = FeatureSSE2;
constexpr FeatureBitset ImpliedFeaturesWIDEKL = FeatureKL;

// AVXVNNI Features
constexpr FeatureBitset ImpliedFeaturesAVXVNNI = FeatureAVX2;

constexpr FeatureInfo FeatureInfos[X86::CPU_FEATURE_MAX] = {
#define X86_FEATURE(ENUM, STR) {{STR}, ImpliedFeatures##ENUM},
#include "llvm/TargetParser/X86TargetParser.def"
};

constexpr FeatureInfo FeatureInfos_WithPLUS[X86::CPU_FEATURE_MAX] = {
#define X86_FEATURE(ENUM, STR) {{"+" STR}, ImpliedFeatures##ENUM},
#include "llvm/TargetParser/X86TargetParser.def"
};

void llvm::X86::getFeaturesForCPU(StringRef CPU,
                                  SmallVectorImpl<StringRef> &EnabledFeatures,
                                  bool IfNeedPlus) {
  auto I = llvm::find_if(Processors,
                         [&](const ProcInfo &P) { return P.Name == CPU; });
  assert(I != std::end(Processors) && "Processor not found!");

  FeatureBitset Bits = I->Features;

  // Remove the 64-bit feature which we only use to validate if a CPU can
  // be used with 64-bit mode.
  Bits &= ~Feature64BIT;

  // Add the string version of all set bits.
  for (unsigned i = 0; i != CPU_FEATURE_MAX; ++i)
    if (Bits[i] && !FeatureInfos[i].Name.empty() &&
        !FeatureInfos_WithPLUS[i].Name.empty()){
      EnabledFeatures.push_back(IfNeedPlus ? FeatureInfos_WithPLUS[i].Name
                                           : FeatureInfos[i].Name);
    }
}

// For each feature that is (transitively) implied by this feature, set it.
static void getImpliedEnabledFeatures(FeatureBitset &Bits,
                                      const FeatureBitset &Implies) {
  // Fast path: Implies is often empty.
  if (!Implies.any())
    return;
  FeatureBitset Prev;
  Bits |= Implies;
  do {
    Prev = Bits;
    for (unsigned i = CPU_FEATURE_MAX; i;)
      if (Bits[--i])
        Bits |= FeatureInfos[i].ImpliedFeatures;
  } while (Prev != Bits);
}

/// Create bit vector of features that are implied disabled if the feature
/// passed in Value is disabled.
static void getImpliedDisabledFeatures(FeatureBitset &Bits, unsigned Value) {
  // Check all features looking for any dependent on this feature. If we find
  // one, mark it and recursively find any feature that depend on it.
  FeatureBitset Prev;
  Bits.set(Value);
  do {
    Prev = Bits;
    for (unsigned i = 0; i != CPU_FEATURE_MAX; ++i)
      if ((FeatureInfos[i].ImpliedFeatures & Bits).any())
        Bits.set(i);
  } while (Prev != Bits);
}

void llvm::X86::updateImpliedFeatures(
    StringRef Feature, bool Enabled,
    StringMap<bool> &Features) {
  auto I = llvm::find_if(
      FeatureInfos, [&](const FeatureInfo &FI) { return FI.Name == Feature; });
  if (I == std::end(FeatureInfos)) {
    // FIXME: This shouldn't happen, but may not have all features in the table
    // yet.
    return;
  }

  FeatureBitset ImpliedBits;
  if (Enabled)
    getImpliedEnabledFeatures(ImpliedBits, I->ImpliedFeatures);
  else
    getImpliedDisabledFeatures(ImpliedBits,
                               std::distance(std::begin(FeatureInfos), I));

  // Update the map entry for all implied features.
  for (unsigned i = 0; i != CPU_FEATURE_MAX; ++i)
    if (ImpliedBits[i] && !FeatureInfos[i].Name.empty())
      Features[FeatureInfos[i].Name] = Enabled;
}

char llvm::X86::getCPUDispatchMangling(StringRef CPU) {
  auto I = llvm::find_if(Processors,
                         [&](const ProcInfo &P) { return P.Name == CPU; });
  assert(I != std::end(Processors) && "Processor not found!");
  assert(I->Mangling != '\0' && "Processor dooesn't support function multiversion!");
  return I->Mangling;
}

bool llvm::X86::validateCPUSpecificCPUDispatch(StringRef Name) {
  auto I = llvm::find_if(Processors,
                         [&](const ProcInfo &P) { return P.Name == Name; });
  return I != std::end(Processors);
}

uint64_t llvm::X86::getCpuSupportsMask(ArrayRef<StringRef> FeatureStrs) {
  // Processor features and mapping to processor feature value.
  uint64_t FeaturesMask = 0;
  for (const StringRef &FeatureStr : FeatureStrs) {
    unsigned Feature = StringSwitch<unsigned>(FeatureStr)
#define X86_FEATURE_COMPAT(ENUM, STR, PRIORITY)                                \
  .Case(STR, llvm::X86::FEATURE_##ENUM)
#include "llvm/TargetParser/X86TargetParser.def"
        ;
    FeaturesMask |= (1ULL << Feature);
  }
  return FeaturesMask;
}

unsigned llvm::X86::getFeaturePriority(ProcessorFeatures Feat) {
#ifndef NDEBUG
  // Check that priorities are set properly in the .def file. We expect that
  // "compat" features are assigned non-duplicate consecutive priorities
  // starting from zero (0, 1, ..., num_features - 1).
#define X86_FEATURE_COMPAT(ENUM, STR, PRIORITY) PRIORITY,
  unsigned Priorities[] = {
#include "llvm/TargetParser/X86TargetParser.def"
      std::numeric_limits<unsigned>::max() // Need to consume last comma.
  };
  std::array<unsigned, std::size(Priorities) - 1> HelperList;
  std::iota(HelperList.begin(), HelperList.end(), 0);
  assert(std::is_permutation(HelperList.begin(), HelperList.end(),
                             std::begin(Priorities),
                             std::prev(std::end(Priorities))) &&
         "Priorities don't form consecutive range!");
#endif

  switch (Feat) {
#define X86_FEATURE_COMPAT(ENUM, STR, PRIORITY)                                \
  case X86::FEATURE_##ENUM:                                                    \
    return PRIORITY;
#include "llvm/TargetParser/X86TargetParser.def"
  default:
    llvm_unreachable("No Feature Priority for non-CPUSupports Features");
  }
}

#if INTEL_CUSTOMIZATION
std::unique_ptr<const VectorAbiIsaInfo>
llvm::X86::VectorAbiIsaInfo::getByName(StringRef Name) {
  if (!validateCPUSpecificCPUDispatch(Name))
    return nullptr; // Unknown cpu name
  SmallVector<StringRef, 64> CPUFeatures;
  getFeaturesForCPU(Name, CPUFeatures, true);
  // Default values for ISA etc.
  char IntelIsa = 'x';
  char GnuIsa = 'b';
  size_t IntRegSize = 16;
  size_t FPRegSize = 16;

  if (llvm::find(CPUFeatures, "+avx512f") != CPUFeatures.end()) {
    IntelIsa = 'Z';
    GnuIsa = 'e';
    IntRegSize = 64;
    FPRegSize = 64;
  } else if (llvm::find(CPUFeatures, "+avx2") != CPUFeatures.end() ||
             llvm::find(CPUFeatures, "+avxvnni") != CPUFeatures.end()) {
    IntelIsa = 'Y';
    GnuIsa = 'd';
    IntRegSize = 32;
    FPRegSize = 32;
  } else if (llvm::find(CPUFeatures, "+avx") != CPUFeatures.end()) {
    IntelIsa = 'y';
    GnuIsa = 'c';
    IntRegSize = 16;
    FPRegSize = 32;
  }
  // default lowest, XMM ISA.

  return std::make_unique<const VectorAbiIsaInfo>(
      Name, IntelIsa, GnuIsa, IntRegSize, FPRegSize);
}
#endif // INTEL_CUSTOMIZATION
<|MERGE_RESOLUTION|>--- conflicted
+++ resolved
@@ -183,14 +183,12 @@
 constexpr FeatureBitset FeaturesBroadwell =
     FeaturesHaswell | FeatureADX | FeaturePRFCHW | FeatureRDSEED;
 
-#if !INTEL_CUSTOMIZATION
 // Intel Knights Landing and Knights Mill
 // Knights Landing has feature parity with Broadwell.
 constexpr FeatureBitset FeaturesKNL =
     FeaturesBroadwell | FeatureAES | FeatureAVX512F | FeatureAVX512CD |
     FeatureAVX512ER | FeatureAVX512PF | FeaturePREFETCHWT1;
 constexpr FeatureBitset FeaturesKNM = FeaturesKNL | FeatureAVX512VPOPCNTDQ;
-#endif // !INTEL_CUSTOMIZATION
 
 #if INTEL_CUSTOMIZATION
 constexpr FeatureBitset FeaturesCommonAVX512 =
@@ -587,22 +585,12 @@
   // Granite Rapids microarchitecture based processors.
   { {"graniterapids"}, CK_Graniterapids, FEATURE_AVX512BF16, FeaturesGraniteRapids, 'n', false },
   // Emerald Rapids microarchitecture based processors.
-<<<<<<< HEAD
-  { {"emeraldrapids"}, CK_Emeraldrapids, FEATURE_AVX512BF16, FeaturesSapphireRapids },
-#if !INTEL_CUSTOMIZATION
-=======
   { {"emeraldrapids"}, CK_Emeraldrapids, FEATURE_AVX512BF16, FeaturesSapphireRapids, 'n', false },
->>>>>>> ec3077b5
   // Knights Landing processor.
   { {"knl"}, CK_KNL, FEATURE_AVX512F, FeaturesKNL, 'Z', true }, // INTEL
   { {"mic_avx512"}, CK_KNL, FEATURE_AVX512F, FeaturesKNL, 'Z', true },
   // Knights Mill processor.
-<<<<<<< HEAD
-  { {"knm"}, CK_KNM, FEATURE_AVX5124FMAPS, FeaturesKNM },
-#endif // !INTEL_CUSTOMIZATION
-=======
   { {"knm"}, CK_KNM, FEATURE_AVX5124FMAPS, FeaturesKNM, 'j', true }, // INTEL
->>>>>>> ec3077b5
   // Lakemont microarchitecture based processors.
   { {"lakemont"}, CK_Lakemont, ~0U, FeatureCMPXCHG8B, '\0', false },
   // K6 architecture processors.
