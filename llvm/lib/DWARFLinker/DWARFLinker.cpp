//=== DWARFLinker.cpp -----------------------------------------------------===//
//
// Part of the LLVM Project, under the Apache License v2.0 with LLVM Exceptions.
// See https://llvm.org/LICENSE.txt for license information.
// SPDX-License-Identifier: Apache-2.0 WITH LLVM-exception
//
//===----------------------------------------------------------------------===//

#include "llvm/DWARFLinker/DWARFLinker.h"
#include "llvm/ADT/ArrayRef.h"
#include "llvm/ADT/BitVector.h"
#include "llvm/ADT/Triple.h"
#include "llvm/CodeGen/NonRelocatableStringpool.h"
#include "llvm/DWARFLinker/DWARFLinkerDeclContext.h"
#include "llvm/DebugInfo/DWARF/DWARFAbbreviationDeclaration.h"
#include "llvm/DebugInfo/DWARF/DWARFContext.h"
#include "llvm/DebugInfo/DWARF/DWARFDataExtractor.h"
#include "llvm/DebugInfo/DWARF/DWARFDebugLine.h"
#include "llvm/DebugInfo/DWARF/DWARFDebugRangeList.h"
#include "llvm/DebugInfo/DWARF/DWARFDie.h"
#include "llvm/DebugInfo/DWARF/DWARFFormValue.h"
#include "llvm/DebugInfo/DWARF/DWARFSection.h"
#include "llvm/DebugInfo/DWARF/DWARFUnit.h"
#include "llvm/Object/ObjectFile.h"
#include "llvm/Support/DataExtractor.h"
#include "llvm/Support/Error.h"
#include "llvm/Support/ErrorHandling.h"
#include "llvm/Support/ErrorOr.h"
#include "llvm/Support/LEB128.h"
#include "llvm/Support/Path.h"
#include "llvm/Support/ThreadPool.h"
#include <vector>

namespace llvm {

/// Similar to DWARFUnitSection::getUnitForOffset(), but returning our
/// CompileUnit object instead.
static CompileUnit *getUnitForOffset(const UnitListTy &Units, uint64_t Offset) {
  auto CU = std::upper_bound(
      Units.begin(), Units.end(), Offset,
      [](uint64_t LHS, const std::unique_ptr<CompileUnit> &RHS) {
        return LHS < RHS->getOrigUnit().getNextUnitOffset();
      });
  return CU != Units.end() ? CU->get() : nullptr;
}

/// Resolve the DIE attribute reference that has been extracted in \p RefValue.
/// The resulting DIE might be in another CompileUnit which is stored into \p
/// ReferencedCU. \returns null if resolving fails for any reason.
DWARFDie DWARFLinker::resolveDIEReference(const DwarfLinkerObjFile &OF,
                                          const UnitListTy &Units,
                                          const DWARFFormValue &RefValue,
                                          const DWARFDie &DIE,
                                          CompileUnit *&RefCU) {
  assert(RefValue.isFormClass(DWARFFormValue::FC_Reference));
  uint64_t RefOffset = *RefValue.getAsReference();
  if ((RefCU = getUnitForOffset(Units, RefOffset)))
    if (const auto RefDie = RefCU->getOrigUnit().getDIEForOffset(RefOffset)) {
      // In a file with broken references, an attribute might point to a NULL
      // DIE.
      if (!RefDie.isNULL())
        return RefDie;
    }

  reportWarning("could not find referenced DIE", OF, &DIE);
  return DWARFDie();
}

/// \returns whether the passed \a Attr type might contain a DIE reference
/// suitable for ODR uniquing.
static bool isODRAttribute(uint16_t Attr) {
  switch (Attr) {
  default:
    return false;
  case dwarf::DW_AT_type:
  case dwarf::DW_AT_containing_type:
  case dwarf::DW_AT_specification:
  case dwarf::DW_AT_abstract_origin:
  case dwarf::DW_AT_import:
    return true;
  }
  llvm_unreachable("Improper attribute.");
}

static bool isTypeTag(uint16_t Tag) {
  switch (Tag) {
  case dwarf::DW_TAG_array_type:
  case dwarf::DW_TAG_class_type:
  case dwarf::DW_TAG_enumeration_type:
  case dwarf::DW_TAG_pointer_type:
  case dwarf::DW_TAG_reference_type:
  case dwarf::DW_TAG_string_type:
  case dwarf::DW_TAG_structure_type:
  case dwarf::DW_TAG_subroutine_type:
  case dwarf::DW_TAG_typedef:
  case dwarf::DW_TAG_union_type:
  case dwarf::DW_TAG_ptr_to_member_type:
  case dwarf::DW_TAG_set_type:
  case dwarf::DW_TAG_subrange_type:
  case dwarf::DW_TAG_base_type:
  case dwarf::DW_TAG_const_type:
  case dwarf::DW_TAG_constant:
  case dwarf::DW_TAG_file_type:
  case dwarf::DW_TAG_namelist:
  case dwarf::DW_TAG_packed_type:
  case dwarf::DW_TAG_volatile_type:
  case dwarf::DW_TAG_restrict_type:
  case dwarf::DW_TAG_atomic_type:
  case dwarf::DW_TAG_interface_type:
  case dwarf::DW_TAG_unspecified_type:
  case dwarf::DW_TAG_shared_type:
    return true;
  default:
    break;
  }
  return false;
}

AddressesMap::~AddressesMap() {}

DwarfEmitter::~DwarfEmitter() {}

bool DWARFLinker::DIECloner::getDIENames(const DWARFDie &Die,
                                         AttributesInfo &Info,
                                         OffsetsStringPool &StringPool,
                                         bool StripTemplate) {
  // This function will be called on DIEs having low_pcs and
  // ranges. As getting the name might be more expansive, filter out
  // blocks directly.
  if (Die.getTag() == dwarf::DW_TAG_lexical_block)
    return false;

  // FIXME: a bit wasteful as the first getName might return the
  // short name.
  if (!Info.MangledName)
    if (const char *MangledName = Die.getName(DINameKind::LinkageName))
      Info.MangledName = StringPool.getEntry(MangledName);

  if (!Info.Name)
    if (const char *Name = Die.getName(DINameKind::ShortName))
      Info.Name = StringPool.getEntry(Name);

  if (StripTemplate && Info.Name && Info.MangledName != Info.Name) {
    // FIXME: dsymutil compatibility. This is wrong for operator<
    auto Split = Info.Name.getString().split('<');
    if (!Split.second.empty())
      Info.NameWithoutTemplate = StringPool.getEntry(Split.first);
  }

  return Info.Name || Info.MangledName;
}

/// Resolve the relative path to a build artifact referenced by DWARF by
/// applying DW_AT_comp_dir.
static void resolveRelativeObjectPath(SmallVectorImpl<char> &Buf, DWARFDie CU) {
  sys::path::append(Buf, dwarf::toString(CU.find(dwarf::DW_AT_comp_dir), ""));
}

/// Collect references to parseable Swift interfaces in imported
/// DW_TAG_module blocks.
static void analyzeImportedModule(
    const DWARFDie &DIE, CompileUnit &CU,
    swiftInterfacesMap *ParseableSwiftInterfaces,
    std::function<void(const Twine &, const DWARFDie &)> ReportWarning) {
  if (CU.getLanguage() != dwarf::DW_LANG_Swift)
    return;

  if (!ParseableSwiftInterfaces)
    return;

  StringRef Path = dwarf::toStringRef(DIE.find(dwarf::DW_AT_LLVM_include_path));
  if (!Path.endswith(".swiftinterface"))
    return;
  if (Optional<DWARFFormValue> Val = DIE.find(dwarf::DW_AT_name))
    if (Optional<const char *> Name = Val->getAsCString()) {
      auto &Entry = (*ParseableSwiftInterfaces)[*Name];
      // The prepend path is applied later when copying.
      DWARFDie CUDie = CU.getOrigUnit().getUnitDIE();
      SmallString<128> ResolvedPath;
      if (sys::path::is_relative(Path))
        resolveRelativeObjectPath(ResolvedPath, CUDie);
      sys::path::append(ResolvedPath, Path);
      if (!Entry.empty() && Entry != ResolvedPath)
        ReportWarning(
            Twine("Conflicting parseable interfaces for Swift Module ") +
                *Name + ": " + Entry + " and " + Path,
            DIE);
<<<<<<< HEAD
      Entry = ResolvedPath.str();
=======
      Entry = std::string(ResolvedPath.str());
>>>>>>> 586bea3e
    }
}

/// Recursive helper to build the global DeclContext information and
/// gather the child->parent relationships in the original compile unit.
///
/// \return true when this DIE and all of its children are only
/// forward declarations to types defined in external clang modules
/// (i.e., forward declarations that are children of a DW_TAG_module).
static bool analyzeContextInfo(
    const DWARFDie &DIE, unsigned ParentIdx, CompileUnit &CU,
    DeclContext *CurrentDeclContext, UniquingStringPool &StringPool,
    DeclContextTree &Contexts, uint64_t ModulesEndOffset,
    swiftInterfacesMap *ParseableSwiftInterfaces,
    std::function<void(const Twine &, const DWARFDie &)> ReportWarning,
    bool InImportedModule = false) {
  unsigned MyIdx = CU.getOrigUnit().getDIEIndex(DIE);
  CompileUnit::DIEInfo &Info = CU.getInfo(MyIdx);

  // Clang imposes an ODR on modules(!) regardless of the language:
  //  "The module-id should consist of only a single identifier,
  //   which provides the name of the module being defined. Each
  //   module shall have a single definition."
  //
  // This does not extend to the types inside the modules:
  //  "[I]n C, this implies that if two structs are defined in
  //   different submodules with the same name, those two types are
  //   distinct types (but may be compatible types if their
  //   definitions match)."
  //
  // We treat non-C++ modules like namespaces for this reason.
  if (DIE.getTag() == dwarf::DW_TAG_module && ParentIdx == 0 &&
      dwarf::toString(DIE.find(dwarf::DW_AT_name), "") !=
          CU.getClangModuleName()) {
    InImportedModule = true;
    analyzeImportedModule(DIE, CU, ParseableSwiftInterfaces, ReportWarning);
  }

  Info.ParentIdx = ParentIdx;
  bool InClangModule = CU.isClangModule() || InImportedModule;
  if (CU.hasODR() || InClangModule) {
    if (CurrentDeclContext) {
      auto PtrInvalidPair = Contexts.getChildDeclContext(
          *CurrentDeclContext, DIE, CU, StringPool, InClangModule);
      CurrentDeclContext = PtrInvalidPair.getPointer();
      Info.Ctxt =
          PtrInvalidPair.getInt() ? nullptr : PtrInvalidPair.getPointer();
      if (Info.Ctxt)
        Info.Ctxt->setDefinedInClangModule(InClangModule);
    } else
      Info.Ctxt = CurrentDeclContext = nullptr;
  }

  Info.Prune = InImportedModule;
  if (DIE.hasChildren())
    for (auto Child : DIE.children())
      Info.Prune &= analyzeContextInfo(Child, MyIdx, CU, CurrentDeclContext,
                                       StringPool, Contexts, ModulesEndOffset,
                                       ParseableSwiftInterfaces, ReportWarning,
                                       InImportedModule);

  // Prune this DIE if it is either a forward declaration inside a
  // DW_TAG_module or a DW_TAG_module that contains nothing but
  // forward declarations.
  Info.Prune &= (DIE.getTag() == dwarf::DW_TAG_module) ||
                (isTypeTag(DIE.getTag()) &&
                 dwarf::toUnsigned(DIE.find(dwarf::DW_AT_declaration), 0));

  // Only prune forward declarations inside a DW_TAG_module for which a
  // definition exists elsewhere.
  if (ModulesEndOffset == 0)
    Info.Prune &= Info.Ctxt && Info.Ctxt->getCanonicalDIEOffset();
  else
    Info.Prune &= Info.Ctxt && Info.Ctxt->getCanonicalDIEOffset() > 0 &&
                  Info.Ctxt->getCanonicalDIEOffset() <= ModulesEndOffset;

  return Info.Prune;
}

static bool dieNeedsChildrenToBeMeaningful(uint32_t Tag) {
  switch (Tag) {
  default:
    return false;
  case dwarf::DW_TAG_class_type:
  case dwarf::DW_TAG_common_block:
  case dwarf::DW_TAG_lexical_block:
  case dwarf::DW_TAG_structure_type:
  case dwarf::DW_TAG_subprogram:
  case dwarf::DW_TAG_subroutine_type:
  case dwarf::DW_TAG_union_type:
    return true;
  }
  llvm_unreachable("Invalid Tag");
}

void DWARFLinker::cleanupAuxiliarryData(LinkContext &Context) {
  Context.clear();

  for (auto I = DIEBlocks.begin(), E = DIEBlocks.end(); I != E; ++I)
    (*I)->~DIEBlock();
  for (auto I = DIELocs.begin(), E = DIELocs.end(); I != E; ++I)
    (*I)->~DIELoc();

  DIEBlocks.clear();
  DIELocs.clear();
  DIEAlloc.Reset();
}

/// Get the starting and ending (exclusive) offset for the
/// attribute with index \p Idx descibed by \p Abbrev. \p Offset is
/// supposed to point to the position of the first attribute described
/// by \p Abbrev.
/// \return [StartOffset, EndOffset) as a pair.
static std::pair<uint64_t, uint64_t>
getAttributeOffsets(const DWARFAbbreviationDeclaration *Abbrev, unsigned Idx,
                    uint64_t Offset, const DWARFUnit &Unit) {
  DataExtractor Data = Unit.getDebugInfoExtractor();

  for (unsigned I = 0; I < Idx; ++I)
    DWARFFormValue::skipValue(Abbrev->getFormByIndex(I), Data, &Offset,
                              Unit.getFormParams());

  uint64_t End = Offset;
  DWARFFormValue::skipValue(Abbrev->getFormByIndex(Idx), Data, &End,
                            Unit.getFormParams());

  return std::make_pair(Offset, End);
}

/// Check if a variable describing DIE should be kept.
/// \returns updated TraversalFlags.
unsigned DWARFLinker::shouldKeepVariableDIE(AddressesMap &RelocMgr,
                                            const DWARFDie &DIE,
                                            CompileUnit &Unit,
                                            CompileUnit::DIEInfo &MyInfo,
                                            unsigned Flags) {
  const auto *Abbrev = DIE.getAbbreviationDeclarationPtr();

  // Global variables with constant value can always be kept.
  if (!(Flags & TF_InFunctionScope) &&
      Abbrev->findAttributeIndex(dwarf::DW_AT_const_value)) {
    MyInfo.InDebugMap = true;
    return Flags | TF_Keep;
  }

  Optional<uint32_t> LocationIdx =
      Abbrev->findAttributeIndex(dwarf::DW_AT_location);
  if (!LocationIdx)
    return Flags;

  uint64_t Offset = DIE.getOffset() + getULEB128Size(Abbrev->getCode());
  const DWARFUnit &OrigUnit = Unit.getOrigUnit();
  uint64_t LocationOffset, LocationEndOffset;
  std::tie(LocationOffset, LocationEndOffset) =
      getAttributeOffsets(Abbrev, *LocationIdx, Offset, OrigUnit);

  // See if there is a relocation to a valid debug map entry inside
  // this variable's location. The order is important here. We want to
  // always check if the variable has a valid relocation, so that the
  // DIEInfo is filled. However, we don't want a static variable in a
  // function to force us to keep the enclosing function.
  if (!RelocMgr.hasValidRelocationAt(LocationOffset, LocationEndOffset,
                                     MyInfo) ||
      (Flags & TF_InFunctionScope))
    return Flags;

  if (Options.Verbose) {
    outs() << "Keeping variable DIE:";
    DIDumpOptions DumpOpts;
    DumpOpts.ChildRecurseDepth = 0;
    DumpOpts.Verbose = Options.Verbose;
    DIE.dump(outs(), 8 /* Indent */, DumpOpts);
  }

  return Flags | TF_Keep;
}

/// Check if a function describing DIE should be kept.
/// \returns updated TraversalFlags.
unsigned DWARFLinker::shouldKeepSubprogramDIE(
    AddressesMap &RelocMgr, RangesTy &Ranges, const DWARFDie &DIE,
    const DwarfLinkerObjFile &OF, CompileUnit &Unit,
    CompileUnit::DIEInfo &MyInfo, unsigned Flags) {
  const auto *Abbrev = DIE.getAbbreviationDeclarationPtr();

  Flags |= TF_InFunctionScope;

  Optional<uint32_t> LowPcIdx = Abbrev->findAttributeIndex(dwarf::DW_AT_low_pc);
  if (!LowPcIdx)
    return Flags;

  uint64_t Offset = DIE.getOffset() + getULEB128Size(Abbrev->getCode());
  DWARFUnit &OrigUnit = Unit.getOrigUnit();
  uint64_t LowPcOffset, LowPcEndOffset;
  std::tie(LowPcOffset, LowPcEndOffset) =
      getAttributeOffsets(Abbrev, *LowPcIdx, Offset, OrigUnit);

  auto LowPc = dwarf::toAddress(DIE.find(dwarf::DW_AT_low_pc));
  assert(LowPc.hasValue() && "low_pc attribute is not an address.");
  if (!LowPc ||
      !RelocMgr.hasValidRelocationAt(LowPcOffset, LowPcEndOffset, MyInfo))
    return Flags;

  if (Options.Verbose) {
    outs() << "Keeping subprogram DIE:";
    DIDumpOptions DumpOpts;
    DumpOpts.ChildRecurseDepth = 0;
    DumpOpts.Verbose = Options.Verbose;
    DIE.dump(outs(), 8 /* Indent */, DumpOpts);
  }

  if (DIE.getTag() == dwarf::DW_TAG_label) {
    if (Unit.hasLabelAt(*LowPc))
      return Flags;
    // FIXME: dsymutil-classic compat. dsymutil-classic doesn't consider labels
    // that don't fall into the CU's aranges. This is wrong IMO. Debug info
    // generation bugs aside, this is really wrong in the case of labels, where
    // a label marking the end of a function will have a PC == CU's high_pc.
    if (dwarf::toAddress(OrigUnit.getUnitDIE().find(dwarf::DW_AT_high_pc))
            .getValueOr(UINT64_MAX) <= LowPc)
      return Flags;
    Unit.addLabelLowPc(*LowPc, MyInfo.AddrAdjust);
    return Flags | TF_Keep;
  }

  Flags |= TF_Keep;

  Optional<uint64_t> HighPc = DIE.getHighPC(*LowPc);
  if (!HighPc) {
    reportWarning("Function without high_pc. Range will be discarded.\n", OF,
                  &DIE);
    return Flags;
  }

  // Replace the debug map range with a more accurate one.
  Ranges[*LowPc] = ObjFileAddressRange(*HighPc, MyInfo.AddrAdjust);
  Unit.addFunctionRange(*LowPc, *HighPc, MyInfo.AddrAdjust);
  return Flags;
}

/// Check if a DIE should be kept.
/// \returns updated TraversalFlags.
unsigned DWARFLinker::shouldKeepDIE(AddressesMap &RelocMgr, RangesTy &Ranges,
                                    const DWARFDie &DIE,
                                    const DwarfLinkerObjFile &OF,
                                    CompileUnit &Unit,
                                    CompileUnit::DIEInfo &MyInfo,
                                    unsigned Flags) {
  switch (DIE.getTag()) {
  case dwarf::DW_TAG_constant:
  case dwarf::DW_TAG_variable:
    return shouldKeepVariableDIE(RelocMgr, DIE, Unit, MyInfo, Flags);
  case dwarf::DW_TAG_subprogram:
  case dwarf::DW_TAG_label:
    return shouldKeepSubprogramDIE(RelocMgr, Ranges, DIE, OF, Unit, MyInfo,
                                   Flags);
  case dwarf::DW_TAG_base_type:
    // DWARF Expressions may reference basic types, but scanning them
    // is expensive. Basic types are tiny, so just keep all of them.
  case dwarf::DW_TAG_imported_module:
  case dwarf::DW_TAG_imported_declaration:
  case dwarf::DW_TAG_imported_unit:
    // We always want to keep these.
    return Flags | TF_Keep;
  default:
    break;
  }

  return Flags;
}

/// Helper that updates the completeness of the current DIE based on the
/// completeness of one of its children. It depends on the incompleteness of
/// the children already being computed.
static void updateChildIncompleteness(const DWARFDie &Die, CompileUnit &CU,
                                      CompileUnit::DIEInfo &ChildInfo) {
  switch (Die.getTag()) {
  case dwarf::DW_TAG_structure_type:
  case dwarf::DW_TAG_class_type:
    break;
  default:
    return;
  }

  unsigned Idx = CU.getOrigUnit().getDIEIndex(Die);
  CompileUnit::DIEInfo &MyInfo = CU.getInfo(Idx);

  if (ChildInfo.Incomplete || ChildInfo.Prune)
    MyInfo.Incomplete = true;
}

/// Helper that updates the completeness of the current DIE based on the
/// completeness of the DIEs it references. It depends on the incompleteness of
/// the referenced DIE already being computed.
static void updateRefIncompleteness(const DWARFDie &Die, CompileUnit &CU,
                                    CompileUnit::DIEInfo &RefInfo) {
  switch (Die.getTag()) {
  case dwarf::DW_TAG_typedef:
  case dwarf::DW_TAG_member:
  case dwarf::DW_TAG_reference_type:
  case dwarf::DW_TAG_ptr_to_member_type:
  case dwarf::DW_TAG_pointer_type:
    break;
  default:
    return;
  }

  unsigned Idx = CU.getOrigUnit().getDIEIndex(Die);
  CompileUnit::DIEInfo &MyInfo = CU.getInfo(Idx);

  if (MyInfo.Incomplete)
    return;

  if (RefInfo.Incomplete)
    MyInfo.Incomplete = true;
}

/// Look at the children of the given DIE and decide whether they should be
/// kept.
void DWARFLinker::lookForChildDIEsToKeep(
    const DWARFDie &Die, CompileUnit &CU, unsigned Flags,
    SmallVectorImpl<WorklistItem> &Worklist) {
  // The TF_ParentWalk flag tells us that we are currently walking up the
  // parent chain of a required DIE, and we don't want to mark all the children
  // of the parents as kept (consider for example a DW_TAG_namespace node in
  // the parent chain). There are however a set of DIE types for which we want
  // to ignore that directive and still walk their children.
  if (dieNeedsChildrenToBeMeaningful(Die.getTag()))
    Flags &= ~DWARFLinker::TF_ParentWalk;

  // We're finished if this DIE has no children or we're walking the parent
  // chain.
  if (!Die.hasChildren() || (Flags & DWARFLinker::TF_ParentWalk))
    return;

  // Add children in reverse order to the worklist to effectively process them
  // in order.
  for (auto Child : reverse(Die.children())) {
    // Add a worklist item before every child to calculate incompleteness right
    // after the current child is processed.
    unsigned Idx = CU.getOrigUnit().getDIEIndex(Child);
    CompileUnit::DIEInfo &ChildInfo = CU.getInfo(Idx);
    Worklist.emplace_back(Die, CU, WorklistItemType::UpdateChildIncompleteness,
                          &ChildInfo);
    Worklist.emplace_back(Child, CU, Flags);
  }
}

/// Look at DIEs referenced by the given DIE and decide whether they should be
/// kept. All DIEs referenced though attributes should be kept.
void DWARFLinker::lookForRefDIEsToKeep(
    const DWARFDie &Die, CompileUnit &CU, unsigned Flags,
    const UnitListTy &Units, const DwarfLinkerObjFile &OF,
    SmallVectorImpl<WorklistItem> &Worklist) {
  bool UseOdr = (Flags & DWARFLinker::TF_DependencyWalk)
                    ? (Flags & DWARFLinker::TF_ODR)
                    : CU.hasODR();
  DWARFUnit &Unit = CU.getOrigUnit();
  DWARFDataExtractor Data = Unit.getDebugInfoExtractor();
  const auto *Abbrev = Die.getAbbreviationDeclarationPtr();
  uint64_t Offset = Die.getOffset() + getULEB128Size(Abbrev->getCode());

  SmallVector<std::pair<DWARFDie, CompileUnit &>, 4> ReferencedDIEs;
  for (const auto &AttrSpec : Abbrev->attributes()) {
    DWARFFormValue Val(AttrSpec.Form);
    if (!Val.isFormClass(DWARFFormValue::FC_Reference) ||
        AttrSpec.Attr == dwarf::DW_AT_sibling) {
      DWARFFormValue::skipValue(AttrSpec.Form, Data, &Offset,
                                Unit.getFormParams());
      continue;
    }

    Val.extractValue(Data, &Offset, Unit.getFormParams(), &Unit);
    CompileUnit *ReferencedCU;
    if (auto RefDie = resolveDIEReference(OF, Units, Val, Die, ReferencedCU)) {
      uint32_t RefIdx = ReferencedCU->getOrigUnit().getDIEIndex(RefDie);
      CompileUnit::DIEInfo &Info = ReferencedCU->getInfo(RefIdx);
      bool IsModuleRef = Info.Ctxt && Info.Ctxt->getCanonicalDIEOffset() &&
                         Info.Ctxt->isDefinedInClangModule();
      // If the referenced DIE has a DeclContext that has already been
      // emitted, then do not keep the one in this CU. We'll link to
      // the canonical DIE in cloneDieReferenceAttribute.
      //
      // FIXME: compatibility with dsymutil-classic. UseODR shouldn't
      // be necessary and could be advantageously replaced by
      // ReferencedCU->hasODR() && CU.hasODR().
      //
      // FIXME: compatibility with dsymutil-classic. There is no
      // reason not to unique ref_addr references.
      if (AttrSpec.Form != dwarf::DW_FORM_ref_addr && (UseOdr || IsModuleRef) &&
          Info.Ctxt &&
          Info.Ctxt != ReferencedCU->getInfo(Info.ParentIdx).Ctxt &&
          Info.Ctxt->getCanonicalDIEOffset() && isODRAttribute(AttrSpec.Attr))
        continue;

      // Keep a module forward declaration if there is no definition.
      if (!(isODRAttribute(AttrSpec.Attr) && Info.Ctxt &&
            Info.Ctxt->getCanonicalDIEOffset()))
        Info.Prune = false;
      ReferencedDIEs.emplace_back(RefDie, *ReferencedCU);
    }
  }

  unsigned ODRFlag = UseOdr ? DWARFLinker::TF_ODR : 0;

  // Add referenced DIEs in reverse order to the worklist to effectively
  // process them in order.
  for (auto &P : reverse(ReferencedDIEs)) {
    // Add a worklist item before every child to calculate incompleteness right
    // after the current child is processed.
    uint32_t RefIdx = P.second.getOrigUnit().getDIEIndex(P.first);
    CompileUnit::DIEInfo &Info = P.second.getInfo(RefIdx);
    Worklist.emplace_back(Die, CU, WorklistItemType::UpdateRefIncompleteness,
                          &Info);
    Worklist.emplace_back(P.first, P.second,
                          DWARFLinker::TF_Keep |
                              DWARFLinker::TF_DependencyWalk | ODRFlag);
  }
}

/// Look at the parent of the given DIE and decide whether they should be kept.
void DWARFLinker::lookForParentDIEsToKeep(
    unsigned AncestorIdx, CompileUnit &CU, unsigned Flags,
    SmallVectorImpl<WorklistItem> &Worklist) {
  // Stop if we encounter an ancestor that's already marked as kept.
  if (CU.getInfo(AncestorIdx).Keep)
    return;

  DWARFUnit &Unit = CU.getOrigUnit();
  DWARFDie ParentDIE = Unit.getDIEAtIndex(AncestorIdx);
  Worklist.emplace_back(CU.getInfo(AncestorIdx).ParentIdx, CU, Flags);
  Worklist.emplace_back(ParentDIE, CU, Flags);
}

/// Recursively walk the \p DIE tree and look for DIEs to keep. Store that
/// information in \p CU's DIEInfo.
///
/// This function is the entry point of the DIE selection algorithm. It is
/// expected to walk the DIE tree in file order and (though the mediation of
/// its helper) call hasValidRelocation() on each DIE that might be a 'root
/// DIE' (See DwarfLinker class comment).
///
/// While walking the dependencies of root DIEs, this function is also called,
/// but during these dependency walks the file order is not respected. The
/// TF_DependencyWalk flag tells us which kind of traversal we are currently
/// doing.
///
/// The recursive algorithm is implemented iteratively as a work list because
/// very deep recursion could exhaust the stack for large projects. The work
/// list acts as a scheduler for different types of work that need to be
/// performed.
///
/// The recursive nature of the algorithm is simulated by running the "main"
/// algorithm (LookForDIEsToKeep) followed by either looking at more DIEs
/// (LookForChildDIEsToKeep, LookForRefDIEsToKeep, LookForParentDIEsToKeep) or
/// fixing up a computed property (UpdateChildIncompleteness,
/// UpdateRefIncompleteness).
///
/// The return value indicates whether the DIE is incomplete.
void DWARFLinker::lookForDIEsToKeep(AddressesMap &AddressesMap,
                                    RangesTy &Ranges, const UnitListTy &Units,
                                    const DWARFDie &Die,
                                    const DwarfLinkerObjFile &OF,
                                    CompileUnit &Cu, unsigned Flags) {
  // LIFO work list.
  SmallVector<WorklistItem, 4> Worklist;
  Worklist.emplace_back(Die, Cu, Flags);

  while (!Worklist.empty()) {
    WorklistItem Current = Worklist.back();
    Worklist.pop_back();

    // Look at the worklist type to decide what kind of work to perform.
    switch (Current.Type) {
    case WorklistItemType::UpdateChildIncompleteness:
      updateChildIncompleteness(Current.Die, Current.CU, *Current.OtherInfo);
      continue;
    case WorklistItemType::UpdateRefIncompleteness:
      updateRefIncompleteness(Current.Die, Current.CU, *Current.OtherInfo);
      continue;
    case WorklistItemType::LookForChildDIEsToKeep:
      lookForChildDIEsToKeep(Current.Die, Current.CU, Current.Flags, Worklist);
      continue;
    case WorklistItemType::LookForRefDIEsToKeep:
      lookForRefDIEsToKeep(Current.Die, Current.CU, Current.Flags, Units, OF,
                           Worklist);
      continue;
    case WorklistItemType::LookForParentDIEsToKeep:
      lookForParentDIEsToKeep(Current.AncestorIdx, Current.CU, Current.Flags,
                              Worklist);
      continue;
    case WorklistItemType::LookForDIEsToKeep:
      break;
    }

    unsigned Idx = Current.CU.getOrigUnit().getDIEIndex(Current.Die);
    CompileUnit::DIEInfo &MyInfo = Current.CU.getInfo(Idx);

    if (MyInfo.Prune)
      continue;

    // If the Keep flag is set, we are marking a required DIE's dependencies.
    // If our target is already marked as kept, we're all set.
    bool AlreadyKept = MyInfo.Keep;
    if ((Current.Flags & TF_DependencyWalk) && AlreadyKept)
      continue;

    // We must not call shouldKeepDIE while called from keepDIEAndDependencies,
    // because it would screw up the relocation finding logic.
    if (!(Current.Flags & TF_DependencyWalk))
      Current.Flags = shouldKeepDIE(AddressesMap, Ranges, Current.Die, OF,
                                    Current.CU, MyInfo, Current.Flags);

    // Finish by looking for child DIEs. Because of the LIFO worklist we need
    // to schedule that work before any subsequent items are added to the
    // worklist.
    Worklist.emplace_back(Current.Die, Current.CU, Current.Flags,
                          WorklistItemType::LookForChildDIEsToKeep);

    if (AlreadyKept || !(Current.Flags & TF_Keep))
      continue;

    // If it is a newly kept DIE mark it as well as all its dependencies as
    // kept.
    MyInfo.Keep = true;

    // We're looking for incomplete types.
    MyInfo.Incomplete =
        Current.Die.getTag() != dwarf::DW_TAG_subprogram &&
        Current.Die.getTag() != dwarf::DW_TAG_member &&
        dwarf::toUnsigned(Current.Die.find(dwarf::DW_AT_declaration), 0);

    // After looking at the parent chain, look for referenced DIEs. Because of
    // the LIFO worklist we need to schedule that work before any subsequent
    // items are added to the worklist.
    Worklist.emplace_back(Current.Die, Current.CU, Current.Flags,
                          WorklistItemType::LookForRefDIEsToKeep);

    bool UseOdr = (Current.Flags & TF_DependencyWalk) ? (Current.Flags & TF_ODR)
                                                      : Current.CU.hasODR();
    unsigned ODRFlag = UseOdr ? TF_ODR : 0;
    unsigned ParFlags = TF_ParentWalk | TF_Keep | TF_DependencyWalk | ODRFlag;

    // Now schedule the parent walk.
    Worklist.emplace_back(MyInfo.ParentIdx, Current.CU, ParFlags);
  }
}

/// Assign an abbreviation number to \p Abbrev.
///
/// Our DIEs get freed after every DebugMapObject has been processed,
/// thus the FoldingSet we use to unique DIEAbbrevs cannot refer to
/// the instances hold by the DIEs. When we encounter an abbreviation
/// that we don't know, we create a permanent copy of it.
void DWARFLinker::assignAbbrev(DIEAbbrev &Abbrev) {
  // Check the set for priors.
  FoldingSetNodeID ID;
  Abbrev.Profile(ID);
  void *InsertToken;
  DIEAbbrev *InSet = AbbreviationsSet.FindNodeOrInsertPos(ID, InsertToken);

  // If it's newly added.
  if (InSet) {
    // Assign existing abbreviation number.
    Abbrev.setNumber(InSet->getNumber());
  } else {
    // Add to abbreviation list.
    Abbreviations.push_back(
        std::make_unique<DIEAbbrev>(Abbrev.getTag(), Abbrev.hasChildren()));
    for (const auto &Attr : Abbrev.getData())
      Abbreviations.back()->AddAttribute(Attr.getAttribute(), Attr.getForm());
    AbbreviationsSet.InsertNode(Abbreviations.back().get(), InsertToken);
    // Assign the unique abbreviation number.
    Abbrev.setNumber(Abbreviations.size());
    Abbreviations.back()->setNumber(Abbreviations.size());
  }
}

unsigned DWARFLinker::DIECloner::cloneStringAttribute(
    DIE &Die, AttributeSpec AttrSpec, const DWARFFormValue &Val,
    const DWARFUnit &U, OffsetsStringPool &StringPool, AttributesInfo &Info) {
  // Switch everything to out of line strings.
  const char *String = *Val.getAsCString();
  auto StringEntry = StringPool.getEntry(String);

  // Update attributes info.
  if (AttrSpec.Attr == dwarf::DW_AT_name)
    Info.Name = StringEntry;
  else if (AttrSpec.Attr == dwarf::DW_AT_MIPS_linkage_name ||
           AttrSpec.Attr == dwarf::DW_AT_linkage_name)
    Info.MangledName = StringEntry;

  Die.addValue(DIEAlloc, dwarf::Attribute(AttrSpec.Attr), dwarf::DW_FORM_strp,
               DIEInteger(StringEntry.getOffset()));

  return 4;
}

unsigned DWARFLinker::DIECloner::cloneDieReferenceAttribute(
    DIE &Die, const DWARFDie &InputDIE, AttributeSpec AttrSpec,
    unsigned AttrSize, const DWARFFormValue &Val, const DwarfLinkerObjFile &OF,
    CompileUnit &Unit) {
  const DWARFUnit &U = Unit.getOrigUnit();
  uint64_t Ref = *Val.getAsReference();

  DIE *NewRefDie = nullptr;
  CompileUnit *RefUnit = nullptr;
  DeclContext *Ctxt = nullptr;

  DWARFDie RefDie =
      Linker.resolveDIEReference(OF, CompileUnits, Val, InputDIE, RefUnit);

  // If the referenced DIE is not found,  drop the attribute.
  if (!RefDie || AttrSpec.Attr == dwarf::DW_AT_sibling)
    return 0;

  unsigned Idx = RefUnit->getOrigUnit().getDIEIndex(RefDie);
  CompileUnit::DIEInfo &RefInfo = RefUnit->getInfo(Idx);

  // If we already have emitted an equivalent DeclContext, just point
  // at it.
  if (isODRAttribute(AttrSpec.Attr)) {
    Ctxt = RefInfo.Ctxt;
    if (Ctxt && Ctxt->getCanonicalDIEOffset()) {
      DIEInteger Attr(Ctxt->getCanonicalDIEOffset());
      Die.addValue(DIEAlloc, dwarf::Attribute(AttrSpec.Attr),
                   dwarf::DW_FORM_ref_addr, Attr);
      return U.getRefAddrByteSize();
    }
  }

  if (!RefInfo.Clone) {
    assert(Ref > InputDIE.getOffset());
    // We haven't cloned this DIE yet. Just create an empty one and
    // store it. It'll get really cloned when we process it.
    RefInfo.Clone = DIE::get(DIEAlloc, dwarf::Tag(RefDie.getTag()));
  }
  NewRefDie = RefInfo.Clone;

  if (AttrSpec.Form == dwarf::DW_FORM_ref_addr ||
      (Unit.hasODR() && isODRAttribute(AttrSpec.Attr))) {
    // We cannot currently rely on a DIEEntry to emit ref_addr
    // references, because the implementation calls back to DwarfDebug
    // to find the unit offset. (We don't have a DwarfDebug)
    // FIXME: we should be able to design DIEEntry reliance on
    // DwarfDebug away.
    uint64_t Attr;
    if (Ref < InputDIE.getOffset()) {
      // We must have already cloned that DIE.
      uint32_t NewRefOffset =
          RefUnit->getStartOffset() + NewRefDie->getOffset();
      Attr = NewRefOffset;
      Die.addValue(DIEAlloc, dwarf::Attribute(AttrSpec.Attr),
                   dwarf::DW_FORM_ref_addr, DIEInteger(Attr));
    } else {
      // A forward reference. Note and fixup later.
      Attr = 0xBADDEF;
      Unit.noteForwardReference(
          NewRefDie, RefUnit, Ctxt,
          Die.addValue(DIEAlloc, dwarf::Attribute(AttrSpec.Attr),
                       dwarf::DW_FORM_ref_addr, DIEInteger(Attr)));
    }
    return U.getRefAddrByteSize();
  }

  Die.addValue(DIEAlloc, dwarf::Attribute(AttrSpec.Attr),
               dwarf::Form(AttrSpec.Form), DIEEntry(*NewRefDie));

  return AttrSize;
}

void DWARFLinker::DIECloner::cloneExpression(
    DataExtractor &Data, DWARFExpression Expression,
    const DwarfLinkerObjFile &OF, CompileUnit &Unit,
    SmallVectorImpl<uint8_t> &OutputBuffer) {
  using Encoding = DWARFExpression::Operation::Encoding;

  uint64_t OpOffset = 0;
  for (auto &Op : Expression) {
    auto Description = Op.getDescription();
    // DW_OP_const_type is variable-length and has 3
    // operands. DWARFExpression thus far only supports 2.
    auto Op0 = Description.Op[0];
    auto Op1 = Description.Op[1];
    if ((Op0 == Encoding::BaseTypeRef && Op1 != Encoding::SizeNA) ||
        (Op1 == Encoding::BaseTypeRef && Op0 != Encoding::Size1))
      Linker.reportWarning("Unsupported DW_OP encoding.", OF);

    if ((Op0 == Encoding::BaseTypeRef && Op1 == Encoding::SizeNA) ||
        (Op1 == Encoding::BaseTypeRef && Op0 == Encoding::Size1)) {
      // This code assumes that the other non-typeref operand fits into 1 byte.
      assert(OpOffset < Op.getEndOffset());
      uint32_t ULEBsize = Op.getEndOffset() - OpOffset - 1;
      assert(ULEBsize <= 16);

      // Copy over the operation.
      OutputBuffer.push_back(Op.getCode());
      uint64_t RefOffset;
      if (Op1 == Encoding::SizeNA) {
        RefOffset = Op.getRawOperand(0);
      } else {
        OutputBuffer.push_back(Op.getRawOperand(0));
        RefOffset = Op.getRawOperand(1);
      }
      auto RefDie = Unit.getOrigUnit().getDIEForOffset(RefOffset);
      uint32_t RefIdx = Unit.getOrigUnit().getDIEIndex(RefDie);
      CompileUnit::DIEInfo &Info = Unit.getInfo(RefIdx);
      uint32_t Offset = 0;
      if (DIE *Clone = Info.Clone)
        Offset = Clone->getOffset();
      else
        Linker.reportWarning("base type ref doesn't point to DW_TAG_base_type.",
                             OF);
      uint8_t ULEB[16];
      unsigned RealSize = encodeULEB128(Offset, ULEB, ULEBsize);
      if (RealSize > ULEBsize) {
        // Emit the generic type as a fallback.
        RealSize = encodeULEB128(0, ULEB, ULEBsize);
        Linker.reportWarning("base type ref doesn't fit.", OF);
      }
      assert(RealSize == ULEBsize && "padding failed");
      ArrayRef<uint8_t> ULEBbytes(ULEB, ULEBsize);
      OutputBuffer.append(ULEBbytes.begin(), ULEBbytes.end());
    } else {
      // Copy over everything else unmodified.
      StringRef Bytes = Data.getData().slice(OpOffset, Op.getEndOffset());
      OutputBuffer.append(Bytes.begin(), Bytes.end());
    }
    OpOffset = Op.getEndOffset();
  }
}

unsigned DWARFLinker::DIECloner::cloneBlockAttribute(
    DIE &Die, const DwarfLinkerObjFile &OF, CompileUnit &Unit,
    AttributeSpec AttrSpec, const DWARFFormValue &Val, unsigned AttrSize,
    bool IsLittleEndian) {
  DIEValueList *Attr;
  DIEValue Value;
  DIELoc *Loc = nullptr;
  DIEBlock *Block = nullptr;
  if (AttrSpec.Form == dwarf::DW_FORM_exprloc) {
    Loc = new (DIEAlloc) DIELoc;
    Linker.DIELocs.push_back(Loc);
  } else {
    Block = new (DIEAlloc) DIEBlock;
    Linker.DIEBlocks.push_back(Block);
  }
  Attr = Loc ? static_cast<DIEValueList *>(Loc)
             : static_cast<DIEValueList *>(Block);

  if (Loc)
    Value = DIEValue(dwarf::Attribute(AttrSpec.Attr),
                     dwarf::Form(AttrSpec.Form), Loc);
  else
    Value = DIEValue(dwarf::Attribute(AttrSpec.Attr),
                     dwarf::Form(AttrSpec.Form), Block);

  // If the block is a DWARF Expression, clone it into the temporary
  // buffer using cloneExpression(), otherwise copy the data directly.
  SmallVector<uint8_t, 32> Buffer;
  ArrayRef<uint8_t> Bytes = *Val.getAsBlock();
  if (DWARFAttribute::mayHaveLocationDescription(AttrSpec.Attr) &&
      (Val.isFormClass(DWARFFormValue::FC_Block) ||
       Val.isFormClass(DWARFFormValue::FC_Exprloc))) {
    DWARFUnit &OrigUnit = Unit.getOrigUnit();
    DataExtractor Data(StringRef((const char *)Bytes.data(), Bytes.size()),
                       IsLittleEndian, OrigUnit.getAddressByteSize());
    DWARFExpression Expr(Data, OrigUnit.getAddressByteSize());
    cloneExpression(Data, Expr, OF, Unit, Buffer);
    Bytes = Buffer;
  }
  for (auto Byte : Bytes)
    Attr->addValue(DIEAlloc, static_cast<dwarf::Attribute>(0),
                   dwarf::DW_FORM_data1, DIEInteger(Byte));

  // FIXME: If DIEBlock and DIELoc just reuses the Size field of
  // the DIE class, this "if" could be replaced by
  // Attr->setSize(Bytes.size()).
  if (Loc)
    Loc->setSize(Bytes.size());
  else
    Block->setSize(Bytes.size());

  Die.addValue(DIEAlloc, Value);
  return AttrSize;
}

unsigned DWARFLinker::DIECloner::cloneAddressAttribute(
    DIE &Die, AttributeSpec AttrSpec, const DWARFFormValue &Val,
    const CompileUnit &Unit, AttributesInfo &Info) {
  uint64_t Addr = *Val.getAsAddress();

  if (LLVM_UNLIKELY(Linker.Options.Update)) {
    if (AttrSpec.Attr == dwarf::DW_AT_low_pc)
      Info.HasLowPc = true;
    Die.addValue(DIEAlloc, dwarf::Attribute(AttrSpec.Attr),
                 dwarf::Form(AttrSpec.Form), DIEInteger(Addr));
    return Unit.getOrigUnit().getAddressByteSize();
  }

  if (AttrSpec.Attr == dwarf::DW_AT_low_pc) {
    if (Die.getTag() == dwarf::DW_TAG_inlined_subroutine ||
        Die.getTag() == dwarf::DW_TAG_lexical_block)
      // The low_pc of a block or inline subroutine might get
      // relocated because it happens to match the low_pc of the
      // enclosing subprogram. To prevent issues with that, always use
      // the low_pc from the input DIE if relocations have been applied.
      Addr = (Info.OrigLowPc != std::numeric_limits<uint64_t>::max()
                  ? Info.OrigLowPc
                  : Addr) +
             Info.PCOffset;
    else if (Die.getTag() == dwarf::DW_TAG_compile_unit) {
      Addr = Unit.getLowPc();
      if (Addr == std::numeric_limits<uint64_t>::max())
        return 0;
    }
    Info.HasLowPc = true;
  } else if (AttrSpec.Attr == dwarf::DW_AT_high_pc) {
    if (Die.getTag() == dwarf::DW_TAG_compile_unit) {
      if (uint64_t HighPc = Unit.getHighPc())
        Addr = HighPc;
      else
        return 0;
    } else
      // If we have a high_pc recorded for the input DIE, use
      // it. Otherwise (when no relocations where applied) just use the
      // one we just decoded.
      Addr = (Info.OrigHighPc ? Info.OrigHighPc : Addr) + Info.PCOffset;
  } else if (AttrSpec.Attr == dwarf::DW_AT_call_return_pc) {
    // Relocate a return PC address within a call site entry.
    if (Die.getTag() == dwarf::DW_TAG_call_site)
      Addr += Info.PCOffset;
  }

  Die.addValue(DIEAlloc, static_cast<dwarf::Attribute>(AttrSpec.Attr),
               static_cast<dwarf::Form>(AttrSpec.Form), DIEInteger(Addr));
  return Unit.getOrigUnit().getAddressByteSize();
}

unsigned DWARFLinker::DIECloner::cloneScalarAttribute(
    DIE &Die, const DWARFDie &InputDIE, const DwarfLinkerObjFile &OF,
    CompileUnit &Unit, AttributeSpec AttrSpec, const DWARFFormValue &Val,
    unsigned AttrSize, AttributesInfo &Info) {
  uint64_t Value;

  if (LLVM_UNLIKELY(Linker.Options.Update)) {
    if (auto OptionalValue = Val.getAsUnsignedConstant())
      Value = *OptionalValue;
    else if (auto OptionalValue = Val.getAsSignedConstant())
      Value = *OptionalValue;
    else if (auto OptionalValue = Val.getAsSectionOffset())
      Value = *OptionalValue;
    else {
      Linker.reportWarning(
          "Unsupported scalar attribute form. Dropping attribute.", OF,
          &InputDIE);
      return 0;
    }
    if (AttrSpec.Attr == dwarf::DW_AT_declaration && Value)
      Info.IsDeclaration = true;
    Die.addValue(DIEAlloc, dwarf::Attribute(AttrSpec.Attr),
                 dwarf::Form(AttrSpec.Form), DIEInteger(Value));
    return AttrSize;
  }

  if (AttrSpec.Attr == dwarf::DW_AT_high_pc &&
      Die.getTag() == dwarf::DW_TAG_compile_unit) {
    if (Unit.getLowPc() == -1ULL)
      return 0;
    // Dwarf >= 4 high_pc is an size, not an address.
    Value = Unit.getHighPc() - Unit.getLowPc();
  } else if (AttrSpec.Form == dwarf::DW_FORM_sec_offset)
    Value = *Val.getAsSectionOffset();
  else if (AttrSpec.Form == dwarf::DW_FORM_sdata)
    Value = *Val.getAsSignedConstant();
  else if (auto OptionalValue = Val.getAsUnsignedConstant())
    Value = *OptionalValue;
  else {
    Linker.reportWarning(
        "Unsupported scalar attribute form. Dropping attribute.", OF,
        &InputDIE);
    return 0;
  }
  PatchLocation Patch =
      Die.addValue(DIEAlloc, dwarf::Attribute(AttrSpec.Attr),
                   dwarf::Form(AttrSpec.Form), DIEInteger(Value));
  if (AttrSpec.Attr == dwarf::DW_AT_ranges) {
    Unit.noteRangeAttribute(Die, Patch);
    Info.HasRanges = true;
  }

  // A more generic way to check for location attributes would be
  // nice, but it's very unlikely that any other attribute needs a
  // location list.
  // FIXME: use DWARFAttribute::mayHaveLocationDescription().
  else if (AttrSpec.Attr == dwarf::DW_AT_location ||
           AttrSpec.Attr == dwarf::DW_AT_frame_base) {
    Unit.noteLocationAttribute(Patch, Info.PCOffset);
  } else if (AttrSpec.Attr == dwarf::DW_AT_declaration && Value)
    Info.IsDeclaration = true;

  return AttrSize;
}

/// Clone \p InputDIE's attribute described by \p AttrSpec with
/// value \p Val, and add it to \p Die.
/// \returns the size of the cloned attribute.
unsigned DWARFLinker::DIECloner::cloneAttribute(
    DIE &Die, const DWARFDie &InputDIE, const DwarfLinkerObjFile &OF,
    CompileUnit &Unit, OffsetsStringPool &StringPool, const DWARFFormValue &Val,
    const AttributeSpec AttrSpec, unsigned AttrSize, AttributesInfo &Info,
    bool IsLittleEndian) {
  const DWARFUnit &U = Unit.getOrigUnit();

  switch (AttrSpec.Form) {
  case dwarf::DW_FORM_strp:
  case dwarf::DW_FORM_string:
    return cloneStringAttribute(Die, AttrSpec, Val, U, StringPool, Info);
  case dwarf::DW_FORM_ref_addr:
  case dwarf::DW_FORM_ref1:
  case dwarf::DW_FORM_ref2:
  case dwarf::DW_FORM_ref4:
  case dwarf::DW_FORM_ref8:
    return cloneDieReferenceAttribute(Die, InputDIE, AttrSpec, AttrSize, Val,
                                      OF, Unit);
  case dwarf::DW_FORM_block:
  case dwarf::DW_FORM_block1:
  case dwarf::DW_FORM_block2:
  case dwarf::DW_FORM_block4:
  case dwarf::DW_FORM_exprloc:
    return cloneBlockAttribute(Die, OF, Unit, AttrSpec, Val, AttrSize,
                               IsLittleEndian);
  case dwarf::DW_FORM_addr:
    return cloneAddressAttribute(Die, AttrSpec, Val, Unit, Info);
  case dwarf::DW_FORM_data1:
  case dwarf::DW_FORM_data2:
  case dwarf::DW_FORM_data4:
  case dwarf::DW_FORM_data8:
  case dwarf::DW_FORM_udata:
  case dwarf::DW_FORM_sdata:
  case dwarf::DW_FORM_sec_offset:
  case dwarf::DW_FORM_flag:
  case dwarf::DW_FORM_flag_present:
    return cloneScalarAttribute(Die, InputDIE, OF, Unit, AttrSpec, Val,
                                AttrSize, Info);
  default:
    Linker.reportWarning(
        "Unsupported attribute form in cloneAttribute. Dropping.", OF,
        &InputDIE);
  }

  return 0;
}

static bool isObjCSelector(StringRef Name) {
  return Name.size() > 2 && (Name[0] == '-' || Name[0] == '+') &&
         (Name[1] == '[');
}

void DWARFLinker::DIECloner::addObjCAccelerator(CompileUnit &Unit,
                                                const DIE *Die,
                                                DwarfStringPoolEntryRef Name,
                                                OffsetsStringPool &StringPool,
                                                bool SkipPubSection) {
  assert(isObjCSelector(Name.getString()) && "not an objc selector");
  // Objective C method or class function.
  // "- [Class(Category) selector :withArg ...]"
  StringRef ClassNameStart(Name.getString().drop_front(2));
  size_t FirstSpace = ClassNameStart.find(' ');
  if (FirstSpace == StringRef::npos)
    return;

  StringRef SelectorStart(ClassNameStart.data() + FirstSpace + 1);
  if (!SelectorStart.size())
    return;

  StringRef Selector(SelectorStart.data(), SelectorStart.size() - 1);
  Unit.addNameAccelerator(Die, StringPool.getEntry(Selector), SkipPubSection);

  // Add an entry for the class name that points to this
  // method/class function.
  StringRef ClassName(ClassNameStart.data(), FirstSpace);
  Unit.addObjCAccelerator(Die, StringPool.getEntry(ClassName), SkipPubSection);

  if (ClassName[ClassName.size() - 1] == ')') {
    size_t OpenParens = ClassName.find('(');
    if (OpenParens != StringRef::npos) {
      StringRef ClassNameNoCategory(ClassName.data(), OpenParens);
      Unit.addObjCAccelerator(Die, StringPool.getEntry(ClassNameNoCategory),
                              SkipPubSection);

      std::string MethodNameNoCategory(Name.getString().data(), OpenParens + 2);
      // FIXME: The missing space here may be a bug, but
      //        dsymutil-classic also does it this way.
<<<<<<< HEAD
      MethodNameNoCategory.append(SelectorStart);
=======
      MethodNameNoCategory.append(std::string(SelectorStart));
>>>>>>> 586bea3e
      Unit.addNameAccelerator(Die, StringPool.getEntry(MethodNameNoCategory),
                              SkipPubSection);
    }
  }
}

static bool
shouldSkipAttribute(DWARFAbbreviationDeclaration::AttributeSpec AttrSpec,
                    uint16_t Tag, bool InDebugMap, bool SkipPC,
                    bool InFunctionScope) {
  switch (AttrSpec.Attr) {
  default:
    return false;
  case dwarf::DW_AT_low_pc:
  case dwarf::DW_AT_high_pc:
  case dwarf::DW_AT_ranges:
    return SkipPC;
  case dwarf::DW_AT_location:
  case dwarf::DW_AT_frame_base:
    // FIXME: for some reason dsymutil-classic keeps the location attributes
    // when they are of block type (i.e. not location lists). This is totally
    // wrong for globals where we will keep a wrong address. It is mostly
    // harmless for locals, but there is no point in keeping these anyway when
    // the function wasn't linked.
    return (SkipPC || (!InFunctionScope && Tag == dwarf::DW_TAG_variable &&
                       !InDebugMap)) &&
           !DWARFFormValue(AttrSpec.Form).isFormClass(DWARFFormValue::FC_Block);
  }
}

DIE *DWARFLinker::DIECloner::cloneDIE(
    const DWARFDie &InputDIE, const DwarfLinkerObjFile &OF, CompileUnit &Unit,
    OffsetsStringPool &StringPool, int64_t PCOffset, uint32_t OutOffset,
    unsigned Flags, bool IsLittleEndian, DIE *Die) {
  DWARFUnit &U = Unit.getOrigUnit();
  unsigned Idx = U.getDIEIndex(InputDIE);
  CompileUnit::DIEInfo &Info = Unit.getInfo(Idx);

  // Should the DIE appear in the output?
  if (!Unit.getInfo(Idx).Keep)
    return nullptr;

  uint64_t Offset = InputDIE.getOffset();
  assert(!(Die && Info.Clone) && "Can't supply a DIE and a cloned DIE");
  if (!Die) {
    // The DIE might have been already created by a forward reference
    // (see cloneDieReferenceAttribute()).
    if (!Info.Clone)
      Info.Clone = DIE::get(DIEAlloc, dwarf::Tag(InputDIE.getTag()));
    Die = Info.Clone;
  }

  assert(Die->getTag() == InputDIE.getTag());
  Die->setOffset(OutOffset);
  if ((Unit.hasODR() || Unit.isClangModule()) && !Info.Incomplete &&
      Die->getTag() != dwarf::DW_TAG_namespace && Info.Ctxt &&
      Info.Ctxt != Unit.getInfo(Info.ParentIdx).Ctxt &&
      !Info.Ctxt->getCanonicalDIEOffset()) {
    // We are about to emit a DIE that is the root of its own valid
    // DeclContext tree. Make the current offset the canonical offset
    // for this context.
    Info.Ctxt->setCanonicalDIEOffset(OutOffset + Unit.getStartOffset());
  }

  // Extract and clone every attribute.
  DWARFDataExtractor Data = U.getDebugInfoExtractor();
  // Point to the next DIE (generally there is always at least a NULL
  // entry after the current one). If this is a lone
  // DW_TAG_compile_unit without any children, point to the next unit.
  uint64_t NextOffset = (Idx + 1 < U.getNumDIEs())
                            ? U.getDIEAtIndex(Idx + 1).getOffset()
                            : U.getNextUnitOffset();
  AttributesInfo AttrInfo;

  // We could copy the data only if we need to apply a relocation to it. After
  // testing, it seems there is no performance downside to doing the copy
  // unconditionally, and it makes the code simpler.
  SmallString<40> DIECopy(Data.getData().substr(Offset, NextOffset - Offset));
  Data =
      DWARFDataExtractor(DIECopy, Data.isLittleEndian(), Data.getAddressSize());

  // Modify the copy with relocated addresses.
  if (ObjFile.Addresses->areRelocationsResolved() &&
      ObjFile.Addresses->applyValidRelocs(DIECopy, Offset,
                                          Data.isLittleEndian())) {
    // If we applied relocations, we store the value of high_pc that was
    // potentially stored in the input DIE. If high_pc is an address
    // (Dwarf version == 2), then it might have been relocated to a
    // totally unrelated value (because the end address in the object
    // file might be start address of another function which got moved
    // independently by the linker). The computation of the actual
    // high_pc value is done in cloneAddressAttribute().
    AttrInfo.OrigHighPc =
        dwarf::toAddress(InputDIE.find(dwarf::DW_AT_high_pc), 0);
    // Also store the low_pc. It might get relocated in an
    // inline_subprogram that happens at the beginning of its
    // inlining function.
    AttrInfo.OrigLowPc = dwarf::toAddress(InputDIE.find(dwarf::DW_AT_low_pc),
                                          std::numeric_limits<uint64_t>::max());
  }

  // Reset the Offset to 0 as we will be working on the local copy of
  // the data.
  Offset = 0;

  const auto *Abbrev = InputDIE.getAbbreviationDeclarationPtr();
  Offset += getULEB128Size(Abbrev->getCode());

  // We are entering a subprogram. Get and propagate the PCOffset.
  if (Die->getTag() == dwarf::DW_TAG_subprogram)
    PCOffset = Info.AddrAdjust;
  AttrInfo.PCOffset = PCOffset;

  if (Abbrev->getTag() == dwarf::DW_TAG_subprogram) {
    Flags |= TF_InFunctionScope;
    if (!Info.InDebugMap && LLVM_LIKELY(!Update))
      Flags |= TF_SkipPC;
  }

  bool Copied = false;
  for (const auto &AttrSpec : Abbrev->attributes()) {
    if (LLVM_LIKELY(!Update) &&
        shouldSkipAttribute(AttrSpec, Die->getTag(), Info.InDebugMap,
                            Flags & TF_SkipPC, Flags & TF_InFunctionScope)) {
      DWARFFormValue::skipValue(AttrSpec.Form, Data, &Offset,
                                U.getFormParams());
      // FIXME: dsymutil-classic keeps the old abbreviation around
      // even if it's not used. We can remove this (and the copyAbbrev
      // helper) as soon as bit-for-bit compatibility is not a goal anymore.
      if (!Copied) {
        copyAbbrev(*InputDIE.getAbbreviationDeclarationPtr(), Unit.hasODR());
        Copied = true;
      }
      continue;
    }

    DWARFFormValue Val(AttrSpec.Form);
    uint64_t AttrSize = Offset;
    Val.extractValue(Data, &Offset, U.getFormParams(), &U);
    AttrSize = Offset - AttrSize;

    OutOffset += cloneAttribute(*Die, InputDIE, OF, Unit, StringPool, Val,
                                AttrSpec, AttrSize, AttrInfo, IsLittleEndian);
  }

  // Look for accelerator entries.
  uint16_t Tag = InputDIE.getTag();
  // FIXME: This is slightly wrong. An inline_subroutine without a
  // low_pc, but with AT_ranges might be interesting to get into the
  // accelerator tables too. For now stick with dsymutil's behavior.
  if ((Info.InDebugMap || AttrInfo.HasLowPc || AttrInfo.HasRanges) &&
      Tag != dwarf::DW_TAG_compile_unit &&
      getDIENames(InputDIE, AttrInfo, StringPool,
                  Tag != dwarf::DW_TAG_inlined_subroutine)) {
    if (AttrInfo.MangledName && AttrInfo.MangledName != AttrInfo.Name)
      Unit.addNameAccelerator(Die, AttrInfo.MangledName,
                              Tag == dwarf::DW_TAG_inlined_subroutine);
    if (AttrInfo.Name) {
      if (AttrInfo.NameWithoutTemplate)
        Unit.addNameAccelerator(Die, AttrInfo.NameWithoutTemplate,
                                /* SkipPubSection */ true);
      Unit.addNameAccelerator(Die, AttrInfo.Name,
                              Tag == dwarf::DW_TAG_inlined_subroutine);
    }
    if (AttrInfo.Name && isObjCSelector(AttrInfo.Name.getString()))
      addObjCAccelerator(Unit, Die, AttrInfo.Name, StringPool,
                         /* SkipPubSection =*/true);

  } else if (Tag == dwarf::DW_TAG_namespace) {
    if (!AttrInfo.Name)
      AttrInfo.Name = StringPool.getEntry("(anonymous namespace)");
    Unit.addNamespaceAccelerator(Die, AttrInfo.Name);
  } else if (isTypeTag(Tag) && !AttrInfo.IsDeclaration &&
             getDIENames(InputDIE, AttrInfo, StringPool) && AttrInfo.Name &&
             AttrInfo.Name.getString()[0]) {
    uint32_t Hash = hashFullyQualifiedName(InputDIE, Unit, OF);
    uint64_t RuntimeLang =
        dwarf::toUnsigned(InputDIE.find(dwarf::DW_AT_APPLE_runtime_class))
            .getValueOr(0);
    bool ObjCClassIsImplementation =
        (RuntimeLang == dwarf::DW_LANG_ObjC ||
         RuntimeLang == dwarf::DW_LANG_ObjC_plus_plus) &&
        dwarf::toUnsigned(InputDIE.find(dwarf::DW_AT_APPLE_objc_complete_type))
            .getValueOr(0);
    Unit.addTypeAccelerator(Die, AttrInfo.Name, ObjCClassIsImplementation,
                            Hash);
  }

  // Determine whether there are any children that we want to keep.
  bool HasChildren = false;
  for (auto Child : InputDIE.children()) {
    unsigned Idx = U.getDIEIndex(Child);
    if (Unit.getInfo(Idx).Keep) {
      HasChildren = true;
      break;
    }
  }

  DIEAbbrev NewAbbrev = Die->generateAbbrev();
  if (HasChildren)
    NewAbbrev.setChildrenFlag(dwarf::DW_CHILDREN_yes);
  // Assign a permanent abbrev number
  Linker.assignAbbrev(NewAbbrev);
  Die->setAbbrevNumber(NewAbbrev.getNumber());

  // Add the size of the abbreviation number to the output offset.
  OutOffset += getULEB128Size(Die->getAbbrevNumber());

  if (!HasChildren) {
    // Update our size.
    Die->setSize(OutOffset - Die->getOffset());
    return Die;
  }

  // Recursively clone children.
  for (auto Child : InputDIE.children()) {
    if (DIE *Clone = cloneDIE(Child, OF, Unit, StringPool, PCOffset, OutOffset,
                              Flags, IsLittleEndian)) {
      Die->addChild(Clone);
      OutOffset = Clone->getOffset() + Clone->getSize();
    }
  }

  // Account for the end of children marker.
  OutOffset += sizeof(int8_t);
  // Update our size.
  Die->setSize(OutOffset - Die->getOffset());
  return Die;
}

/// Patch the input object file relevant debug_ranges entries
/// and emit them in the output file. Update the relevant attributes
/// to point at the new entries.
void DWARFLinker::patchRangesForUnit(const CompileUnit &Unit,
                                     DWARFContext &OrigDwarf,
                                     const DwarfLinkerObjFile &OF) const {
  DWARFDebugRangeList RangeList;
  const auto &FunctionRanges = Unit.getFunctionRanges();
  unsigned AddressSize = Unit.getOrigUnit().getAddressByteSize();
  DWARFDataExtractor RangeExtractor(OrigDwarf.getDWARFObj(),
                                    OrigDwarf.getDWARFObj().getRangesSection(),
                                    OrigDwarf.isLittleEndian(), AddressSize);
  auto InvalidRange = FunctionRanges.end(), CurrRange = InvalidRange;
  DWARFUnit &OrigUnit = Unit.getOrigUnit();
  auto OrigUnitDie = OrigUnit.getUnitDIE(false);
  uint64_t OrigLowPc =
      dwarf::toAddress(OrigUnitDie.find(dwarf::DW_AT_low_pc), -1ULL);
  // Ranges addresses are based on the unit's low_pc. Compute the
  // offset we need to apply to adapt to the new unit's low_pc.
  int64_t UnitPcOffset = 0;
  if (OrigLowPc != -1ULL)
    UnitPcOffset = int64_t(OrigLowPc) - Unit.getLowPc();

  for (const auto &RangeAttribute : Unit.getRangesAttributes()) {
    uint64_t Offset = RangeAttribute.get();
    RangeAttribute.set(TheDwarfEmitter->getRangesSectionSize());
    if (Error E = RangeList.extract(RangeExtractor, &Offset)) {
      llvm::consumeError(std::move(E));
      reportWarning("invalid range list ignored.", OF);
      RangeList.clear();
    }
    const auto &Entries = RangeList.getEntries();
    if (!Entries.empty()) {
      const DWARFDebugRangeList::RangeListEntry &First = Entries.front();

      if (CurrRange == InvalidRange ||
          First.StartAddress + OrigLowPc < CurrRange.start() ||
          First.StartAddress + OrigLowPc >= CurrRange.stop()) {
        CurrRange = FunctionRanges.find(First.StartAddress + OrigLowPc);
        if (CurrRange == InvalidRange ||
            CurrRange.start() > First.StartAddress + OrigLowPc) {
          reportWarning("no mapping for range.", OF);
          continue;
        }
      }
    }

    TheDwarfEmitter->emitRangesEntries(UnitPcOffset, OrigLowPc, CurrRange,
                                       Entries, AddressSize);
  }
}

/// Generate the debug_aranges entries for \p Unit and if the
/// unit has a DW_AT_ranges attribute, also emit the debug_ranges
/// contribution for this attribute.
/// FIXME: this could actually be done right in patchRangesForUnit,
/// but for the sake of initial bit-for-bit compatibility with legacy
/// dsymutil, we have to do it in a delayed pass.
void DWARFLinker::generateUnitRanges(CompileUnit &Unit) const {
  auto Attr = Unit.getUnitRangesAttribute();
  if (Attr)
    Attr->set(TheDwarfEmitter->getRangesSectionSize());
  TheDwarfEmitter->emitUnitRangesEntries(Unit, static_cast<bool>(Attr));
}

/// Insert the new line info sequence \p Seq into the current
/// set of already linked line info \p Rows.
static void insertLineSequence(std::vector<DWARFDebugLine::Row> &Seq,
                               std::vector<DWARFDebugLine::Row> &Rows) {
  if (Seq.empty())
    return;

  if (!Rows.empty() && Rows.back().Address < Seq.front().Address) {
    Rows.insert(Rows.end(), Seq.begin(), Seq.end());
    Seq.clear();
    return;
  }

  object::SectionedAddress Front = Seq.front().Address;
  auto InsertPoint = partition_point(
      Rows, [=](const DWARFDebugLine::Row &O) { return O.Address < Front; });

  // FIXME: this only removes the unneeded end_sequence if the
  // sequences have been inserted in order. Using a global sort like
  // described in patchLineTableForUnit() and delaying the end_sequene
  // elimination to emitLineTableForUnit() we can get rid of all of them.
  if (InsertPoint != Rows.end() && InsertPoint->Address == Front &&
      InsertPoint->EndSequence) {
    *InsertPoint = Seq.front();
    Rows.insert(InsertPoint + 1, Seq.begin() + 1, Seq.end());
  } else {
    Rows.insert(InsertPoint, Seq.begin(), Seq.end());
  }

  Seq.clear();
}

static void patchStmtList(DIE &Die, DIEInteger Offset) {
  for (auto &V : Die.values())
    if (V.getAttribute() == dwarf::DW_AT_stmt_list) {
      V = DIEValue(V.getAttribute(), V.getForm(), Offset);
      return;
    }

  llvm_unreachable("Didn't find DW_AT_stmt_list in cloned DIE!");
}

/// Extract the line table for \p Unit from \p OrigDwarf, and
/// recreate a relocated version of these for the address ranges that
/// are present in the binary.
void DWARFLinker::patchLineTableForUnit(CompileUnit &Unit,
                                        DWARFContext &OrigDwarf,
                                        const DwarfLinkerObjFile &OF) {
  DWARFDie CUDie = Unit.getOrigUnit().getUnitDIE();
  auto StmtList = dwarf::toSectionOffset(CUDie.find(dwarf::DW_AT_stmt_list));
  if (!StmtList)
    return;

  // Update the cloned DW_AT_stmt_list with the correct debug_line offset.
  if (auto *OutputDIE = Unit.getOutputUnitDIE())
    patchStmtList(*OutputDIE,
                  DIEInteger(TheDwarfEmitter->getLineSectionSize()));

  RangesTy &Ranges = OF.Addresses->getValidAddressRanges();

  // Parse the original line info for the unit.
  DWARFDebugLine::LineTable LineTable;
  uint64_t StmtOffset = *StmtList;
  DWARFDataExtractor LineExtractor(
      OrigDwarf.getDWARFObj(), OrigDwarf.getDWARFObj().getLineSection(),
      OrigDwarf.isLittleEndian(), Unit.getOrigUnit().getAddressByteSize());
  if (needToTranslateStrings())
    return TheDwarfEmitter->translateLineTable(LineExtractor, StmtOffset);

  Error Err = LineTable.parse(LineExtractor, &StmtOffset, OrigDwarf,
                              &Unit.getOrigUnit(), DWARFContext::dumpWarning);
  DWARFContext::dumpWarning(std::move(Err));

  // This vector is the output line table.
  std::vector<DWARFDebugLine::Row> NewRows;
  NewRows.reserve(LineTable.Rows.size());

  // Current sequence of rows being extracted, before being inserted
  // in NewRows.
  std::vector<DWARFDebugLine::Row> Seq;
  const auto &FunctionRanges = Unit.getFunctionRanges();
  auto InvalidRange = FunctionRanges.end(), CurrRange = InvalidRange;

  // FIXME: This logic is meant to generate exactly the same output as
  // Darwin's classic dsymutil. There is a nicer way to implement this
  // by simply putting all the relocated line info in NewRows and simply
  // sorting NewRows before passing it to emitLineTableForUnit. This
  // should be correct as sequences for a function should stay
  // together in the sorted output. There are a few corner cases that
  // look suspicious though, and that required to implement the logic
  // this way. Revisit that once initial validation is finished.

  // Iterate over the object file line info and extract the sequences
  // that correspond to linked functions.
  for (auto &Row : LineTable.Rows) {
    // Check whether we stepped out of the range. The range is
    // half-open, but consider accept the end address of the range if
    // it is marked as end_sequence in the input (because in that
    // case, the relocation offset is accurate and that entry won't
    // serve as the start of another function).
    if (CurrRange == InvalidRange || Row.Address.Address < CurrRange.start() ||
        Row.Address.Address > CurrRange.stop() ||
        (Row.Address.Address == CurrRange.stop() && !Row.EndSequence)) {
      // We just stepped out of a known range. Insert a end_sequence
      // corresponding to the end of the range.
      uint64_t StopAddress = CurrRange != InvalidRange
                                 ? CurrRange.stop() + CurrRange.value()
                                 : -1ULL;
      CurrRange = FunctionRanges.find(Row.Address.Address);
      bool CurrRangeValid =
          CurrRange != InvalidRange && CurrRange.start() <= Row.Address.Address;
      if (!CurrRangeValid) {
        CurrRange = InvalidRange;
        if (StopAddress != -1ULL) {
          // Try harder by looking in the Address ranges map.
          // There are corner cases where this finds a
          // valid entry. It's unclear if this is right or wrong, but
          // for now do as dsymutil.
          // FIXME: Understand exactly what cases this addresses and
          // potentially remove it along with the Ranges map.
          auto Range = Ranges.lower_bound(Row.Address.Address);
          if (Range != Ranges.begin() && Range != Ranges.end())
            --Range;

          if (Range != Ranges.end() && Range->first <= Row.Address.Address &&
              Range->second.HighPC >= Row.Address.Address) {
            StopAddress = Row.Address.Address + Range->second.Offset;
          }
        }
      }
      if (StopAddress != -1ULL && !Seq.empty()) {
        // Insert end sequence row with the computed end address, but
        // the same line as the previous one.
        auto NextLine = Seq.back();
        NextLine.Address.Address = StopAddress;
        NextLine.EndSequence = 1;
        NextLine.PrologueEnd = 0;
        NextLine.BasicBlock = 0;
        NextLine.EpilogueBegin = 0;
        Seq.push_back(NextLine);
        insertLineSequence(Seq, NewRows);
      }

      if (!CurrRangeValid)
        continue;
    }

    // Ignore empty sequences.
    if (Row.EndSequence && Seq.empty())
      continue;

    // Relocate row address and add it to the current sequence.
    Row.Address.Address += CurrRange.value();
    Seq.emplace_back(Row);

    if (Row.EndSequence)
      insertLineSequence(Seq, NewRows);
  }

  // Finished extracting, now emit the line tables.
  // FIXME: LLVM hard-codes its prologue values. We just copy the
  // prologue over and that works because we act as both producer and
  // consumer. It would be nicer to have a real configurable line
  // table emitter.
  if (LineTable.Prologue.getVersion() < 2 ||
      LineTable.Prologue.getVersion() > 5 ||
      LineTable.Prologue.DefaultIsStmt != DWARF2_LINE_DEFAULT_IS_STMT ||
      LineTable.Prologue.OpcodeBase > 13)
    reportWarning("line table parameters mismatch. Cannot emit.", OF);
  else {
    uint32_t PrologueEnd = *StmtList + 10 + LineTable.Prologue.PrologueLength;
    // DWARF v5 has an extra 2 bytes of information before the header_length
    // field.
    if (LineTable.Prologue.getVersion() == 5)
      PrologueEnd += 2;
    StringRef LineData = OrigDwarf.getDWARFObj().getLineSection().Data;
    MCDwarfLineTableParams Params;
    Params.DWARF2LineOpcodeBase = LineTable.Prologue.OpcodeBase;
    Params.DWARF2LineBase = LineTable.Prologue.LineBase;
    Params.DWARF2LineRange = LineTable.Prologue.LineRange;
    TheDwarfEmitter->emitLineTableForUnit(
        Params, LineData.slice(*StmtList + 4, PrologueEnd),
        LineTable.Prologue.MinInstLength, NewRows,
        Unit.getOrigUnit().getAddressByteSize());
  }
}

void DWARFLinker::emitAcceleratorEntriesForUnit(CompileUnit &Unit) {
  switch (Options.TheAccelTableKind) {
  case AccelTableKind::Apple:
    emitAppleAcceleratorEntriesForUnit(Unit);
    break;
  case AccelTableKind::Dwarf:
    emitDwarfAcceleratorEntriesForUnit(Unit);
    break;
  case AccelTableKind::Default:
    llvm_unreachable("The default must be updated to a concrete value.");
    break;
  }
}

void DWARFLinker::emitAppleAcceleratorEntriesForUnit(CompileUnit &Unit) {
  // Add namespaces.
  for (const auto &Namespace : Unit.getNamespaces())
    AppleNamespaces.addName(Namespace.Name,
                            Namespace.Die->getOffset() + Unit.getStartOffset());

  /// Add names.
  TheDwarfEmitter->emitPubNamesForUnit(Unit);
  for (const auto &Pubname : Unit.getPubnames())
    AppleNames.addName(Pubname.Name,
                       Pubname.Die->getOffset() + Unit.getStartOffset());

  /// Add types.
  TheDwarfEmitter->emitPubTypesForUnit(Unit);
  for (const auto &Pubtype : Unit.getPubtypes())
    AppleTypes.addName(
        Pubtype.Name, Pubtype.Die->getOffset() + Unit.getStartOffset(),
        Pubtype.Die->getTag(),
        Pubtype.ObjcClassImplementation ? dwarf::DW_FLAG_type_implementation
                                        : 0,
        Pubtype.QualifiedNameHash);

  /// Add ObjC names.
  for (const auto &ObjC : Unit.getObjC())
    AppleObjc.addName(ObjC.Name, ObjC.Die->getOffset() + Unit.getStartOffset());
}

void DWARFLinker::emitDwarfAcceleratorEntriesForUnit(CompileUnit &Unit) {
  for (const auto &Namespace : Unit.getNamespaces())
    DebugNames.addName(Namespace.Name, Namespace.Die->getOffset(),
                       Namespace.Die->getTag(), Unit.getUniqueID());
  for (const auto &Pubname : Unit.getPubnames())
    DebugNames.addName(Pubname.Name, Pubname.Die->getOffset(),
                       Pubname.Die->getTag(), Unit.getUniqueID());
  for (const auto &Pubtype : Unit.getPubtypes())
    DebugNames.addName(Pubtype.Name, Pubtype.Die->getOffset(),
                       Pubtype.Die->getTag(), Unit.getUniqueID());
}

/// Read the frame info stored in the object, and emit the
/// patched frame descriptions for the resulting file.
///
/// This is actually pretty easy as the data of the CIEs and FDEs can
/// be considered as black boxes and moved as is. The only thing to do
/// is to patch the addresses in the headers.
void DWARFLinker::patchFrameInfoForObject(const DwarfLinkerObjFile &OF,
                                          RangesTy &Ranges,
                                          DWARFContext &OrigDwarf,
                                          unsigned AddrSize) {
  StringRef FrameData = OrigDwarf.getDWARFObj().getFrameSection().Data;
  if (FrameData.empty())
    return;

  DataExtractor Data(FrameData, OrigDwarf.isLittleEndian(), 0);
  uint64_t InputOffset = 0;

  // Store the data of the CIEs defined in this object, keyed by their
  // offsets.
  DenseMap<uint64_t, StringRef> LocalCIES;

  while (Data.isValidOffset(InputOffset)) {
    uint64_t EntryOffset = InputOffset;
    uint32_t InitialLength = Data.getU32(&InputOffset);
    if (InitialLength == 0xFFFFFFFF)
      return reportWarning("Dwarf64 bits no supported", OF);

    uint32_t CIEId = Data.getU32(&InputOffset);
    if (CIEId == 0xFFFFFFFF) {
      // This is a CIE, store it.
      StringRef CIEData = FrameData.substr(EntryOffset, InitialLength + 4);
      LocalCIES[EntryOffset] = CIEData;
      // The -4 is to account for the CIEId we just read.
      InputOffset += InitialLength - 4;
      continue;
    }

    uint32_t Loc = Data.getUnsigned(&InputOffset, AddrSize);

    // Some compilers seem to emit frame info that doesn't start at
    // the function entry point, thus we can't just lookup the address
    // in the debug map. Use the AddressInfo's range map to see if the FDE
    // describes something that we can relocate.
    auto Range = Ranges.upper_bound(Loc);
    if (Range != Ranges.begin())
      --Range;
    if (Range == Ranges.end() || Range->first > Loc ||
        Range->second.HighPC <= Loc) {
      // The +4 is to account for the size of the InitialLength field itself.
      InputOffset = EntryOffset + InitialLength + 4;
      continue;
    }

    // This is an FDE, and we have a mapping.
    // Have we already emitted a corresponding CIE?
    StringRef CIEData = LocalCIES[CIEId];
    if (CIEData.empty())
      return reportWarning("Inconsistent debug_frame content. Dropping.", OF);

    // Look if we already emitted a CIE that corresponds to the
    // referenced one (the CIE data is the key of that lookup).
    auto IteratorInserted = EmittedCIEs.insert(
        std::make_pair(CIEData, TheDwarfEmitter->getFrameSectionSize()));
    // If there is no CIE yet for this ID, emit it.
    if (IteratorInserted.second ||
        // FIXME: dsymutil-classic only caches the last used CIE for
        // reuse. Mimic that behavior for now. Just removing that
        // second half of the condition and the LastCIEOffset variable
        // makes the code DTRT.
        LastCIEOffset != IteratorInserted.first->getValue()) {
      LastCIEOffset = TheDwarfEmitter->getFrameSectionSize();
      IteratorInserted.first->getValue() = LastCIEOffset;
      TheDwarfEmitter->emitCIE(CIEData);
    }

    // Emit the FDE with updated address and CIE pointer.
    // (4 + AddrSize) is the size of the CIEId + initial_location
    // fields that will get reconstructed by emitFDE().
    unsigned FDERemainingBytes = InitialLength - (4 + AddrSize);
    TheDwarfEmitter->emitFDE(IteratorInserted.first->getValue(), AddrSize,
                             Loc + Range->second.Offset,
                             FrameData.substr(InputOffset, FDERemainingBytes));
    InputOffset += FDERemainingBytes;
  }
}

void DWARFLinker::DIECloner::copyAbbrev(
    const DWARFAbbreviationDeclaration &Abbrev, bool HasODR) {
  DIEAbbrev Copy(dwarf::Tag(Abbrev.getTag()),
                 dwarf::Form(Abbrev.hasChildren()));

  for (const auto &Attr : Abbrev.attributes()) {
    uint16_t Form = Attr.Form;
    if (HasODR && isODRAttribute(Attr.Attr))
      Form = dwarf::DW_FORM_ref_addr;
    Copy.AddAttribute(dwarf::Attribute(Attr.Attr), dwarf::Form(Form));
  }

  Linker.assignAbbrev(Copy);
}

uint32_t
DWARFLinker::DIECloner::hashFullyQualifiedName(DWARFDie DIE, CompileUnit &U,
                                               const DwarfLinkerObjFile &OF,
                                               int ChildRecurseDepth) {
  const char *Name = nullptr;
  DWARFUnit *OrigUnit = &U.getOrigUnit();
  CompileUnit *CU = &U;
  Optional<DWARFFormValue> Ref;

  while (1) {
    if (const char *CurrentName = DIE.getName(DINameKind::ShortName))
      Name = CurrentName;

    if (!(Ref = DIE.find(dwarf::DW_AT_specification)) &&
        !(Ref = DIE.find(dwarf::DW_AT_abstract_origin)))
      break;

    if (!Ref->isFormClass(DWARFFormValue::FC_Reference))
      break;

    CompileUnit *RefCU;
    if (auto RefDIE =
            Linker.resolveDIEReference(OF, CompileUnits, *Ref, DIE, RefCU)) {
      CU = RefCU;
      OrigUnit = &RefCU->getOrigUnit();
      DIE = RefDIE;
    }
  }

  unsigned Idx = OrigUnit->getDIEIndex(DIE);
  if (!Name && DIE.getTag() == dwarf::DW_TAG_namespace)
    Name = "(anonymous namespace)";

  if (CU->getInfo(Idx).ParentIdx == 0 ||
      // FIXME: dsymutil-classic compatibility. Ignore modules.
      CU->getOrigUnit().getDIEAtIndex(CU->getInfo(Idx).ParentIdx).getTag() ==
          dwarf::DW_TAG_module)
    return djbHash(Name ? Name : "", djbHash(ChildRecurseDepth ? "" : "::"));

  DWARFDie Die = OrigUnit->getDIEAtIndex(CU->getInfo(Idx).ParentIdx);
  return djbHash(
      (Name ? Name : ""),
      djbHash((Name ? "::" : ""),
              hashFullyQualifiedName(Die, *CU, OF, ++ChildRecurseDepth)));
}

static uint64_t getDwoId(const DWARFDie &CUDie, const DWARFUnit &Unit) {
  auto DwoId = dwarf::toUnsigned(
      CUDie.find({dwarf::DW_AT_dwo_id, dwarf::DW_AT_GNU_dwo_id}));
  if (DwoId)
    return *DwoId;
  return 0;
}

bool DWARFLinker::registerModuleReference(
    DWARFDie CUDie, const DWARFUnit &Unit, const DwarfLinkerObjFile &OF,
    OffsetsStringPool &StringPool, UniquingStringPool &UniquingStringPool,
    DeclContextTree &ODRContexts, uint64_t ModulesEndOffset, unsigned &UnitID,
    bool IsLittleEndian, unsigned Indent, bool Quiet) {
  std::string PCMfile = dwarf::toString(
      CUDie.find({dwarf::DW_AT_dwo_name, dwarf::DW_AT_GNU_dwo_name}), "");
  if (PCMfile.empty())
    return false;

  // Clang module DWARF skeleton CUs abuse this for the path to the module.
  uint64_t DwoId = getDwoId(CUDie, Unit);

  std::string Name = dwarf::toString(CUDie.find(dwarf::DW_AT_name), "");
  if (Name.empty()) {
    if (!Quiet)
      reportWarning("Anonymous module skeleton CU for " + PCMfile, OF);
    return true;
  }

  if (!Quiet && Options.Verbose) {
    outs().indent(Indent);
    outs() << "Found clang module reference " << PCMfile;
  }

  auto Cached = ClangModules.find(PCMfile);
  if (Cached != ClangModules.end()) {
    // FIXME: Until PR27449 (https://llvm.org/bugs/show_bug.cgi?id=27449) is
    // fixed in clang, only warn about DWO_id mismatches in verbose mode.
    // ASTFileSignatures will change randomly when a module is rebuilt.
    if (!Quiet && Options.Verbose && (Cached->second != DwoId))
      reportWarning(Twine("hash mismatch: this object file was built against a "
                          "different version of the module ") +
                        PCMfile,
                    OF);
    if (!Quiet && Options.Verbose)
      outs() << " [cached].\n";
    return true;
  }
  if (!Quiet && Options.Verbose)
    outs() << " ...\n";

  // Cyclic dependencies are disallowed by Clang, but we still
  // shouldn't run into an infinite loop, so mark it as processed now.
  ClangModules.insert({PCMfile, DwoId});

  if (Error E =
          loadClangModule(CUDie, PCMfile, Name, DwoId, OF, StringPool,
                          UniquingStringPool, ODRContexts, ModulesEndOffset,
                          UnitID, IsLittleEndian, Indent + 2, Quiet)) {
    consumeError(std::move(E));
    return false;
  }
  return true;
}

Error DWARFLinker::loadClangModule(
    DWARFDie CUDie, StringRef Filename, StringRef ModuleName, uint64_t DwoId,
    const DwarfLinkerObjFile &OF, OffsetsStringPool &StringPool,
    UniquingStringPool &UniquingStringPool, DeclContextTree &ODRContexts,
    uint64_t ModulesEndOffset, unsigned &UnitID, bool IsLittleEndian,
    unsigned Indent, bool Quiet) {
  /// Using a SmallString<0> because loadClangModule() is recursive.
  SmallString<0> Path(Options.PrependPath);
  if (sys::path::is_relative(Filename))
    resolveRelativeObjectPath(Path, CUDie);
  sys::path::append(Path, Filename);
  // Don't use the cached binary holder because we have no thread-safety
  // guarantee and the lifetime is limited.

  if (Options.ObjFileLoader == nullptr)
    return Error::success();

  auto ErrOrObj = Options.ObjFileLoader(OF.FileName, Path);
  if (!ErrOrObj)
    return Error::success();

  std::unique_ptr<CompileUnit> Unit;

  // Setup access to the debug info.
  auto DwarfContext = DWARFContext::create(*ErrOrObj->ObjFile);

  for (const auto &CU : DwarfContext->compile_units()) {
    updateDwarfVersion(CU->getVersion());
    // Recursively get all modules imported by this one.
    auto CUDie = CU->getUnitDIE(false);
    if (!CUDie)
      continue;
    if (!registerModuleReference(CUDie, *CU, OF, StringPool, UniquingStringPool,
                                 ODRContexts, ModulesEndOffset, UnitID,
                                 IsLittleEndian, Indent, Quiet)) {
      if (Unit) {
        std::string Err =
            (Filename +
             ": Clang modules are expected to have exactly 1 compile unit.\n")
                .str();
        reportError(Err, OF);
        return make_error<StringError>(Err, inconvertibleErrorCode());
      }
      // FIXME: Until PR27449 (https://llvm.org/bugs/show_bug.cgi?id=27449) is
      // fixed in clang, only warn about DWO_id mismatches in verbose mode.
      // ASTFileSignatures will change randomly when a module is rebuilt.
      uint64_t PCMDwoId = getDwoId(CUDie, *CU);
      if (PCMDwoId != DwoId) {
        if (!Quiet && Options.Verbose)
          reportWarning(
              Twine("hash mismatch: this object file was built against a "
                    "different version of the module ") +
                  Filename,
              OF);
        // Update the cache entry with the DwoId of the module loaded from disk.
        ClangModules[Filename] = PCMDwoId;
      }

      // Add this module.
      Unit = std::make_unique<CompileUnit>(*CU, UnitID++, !Options.NoODR,
                                           ModuleName);
      Unit->setHasInterestingContent();
      analyzeContextInfo(CUDie, 0, *Unit, &ODRContexts.getRoot(),
                         UniquingStringPool, ODRContexts, ModulesEndOffset,
                         Options.ParseableSwiftInterfaces,
                         [&](const Twine &Warning, const DWARFDie &DIE) {
                           reportWarning(Warning, OF, &DIE);
                         });
      // Keep everything.
      Unit->markEverythingAsKept();
    }
  }
  if (!Unit->getOrigUnit().getUnitDIE().hasChildren())
    return Error::success();
  if (!Quiet && Options.Verbose) {
    outs().indent(Indent);
    outs() << "cloning .debug_info from " << Filename << "\n";
  }

  UnitListTy CompileUnits;
  CompileUnits.push_back(std::move(Unit));
  assert(TheDwarfEmitter);
  DIECloner(*this, TheDwarfEmitter, *ErrOrObj, DIEAlloc, CompileUnits,
            Options.Update)
      .cloneAllCompileUnits(*DwarfContext, OF, StringPool, IsLittleEndian);
  return Error::success();
}

void DWARFLinker::DIECloner::cloneAllCompileUnits(DWARFContext &DwarfContext,
                                                  const DwarfLinkerObjFile &OF,
                                                  OffsetsStringPool &StringPool,
                                                  bool IsLittleEndian) {
  uint64_t OutputDebugInfoSize =
      Linker.Options.NoOutput ? 0 : Emitter->getDebugInfoSectionSize();
  for (auto &CurrentUnit : CompileUnits) {
    auto InputDIE = CurrentUnit->getOrigUnit().getUnitDIE();
    CurrentUnit->setStartOffset(OutputDebugInfoSize);
    if (!InputDIE) {
      OutputDebugInfoSize = CurrentUnit->computeNextUnitOffset();
      continue;
    }
    if (CurrentUnit->getInfo(0).Keep) {
      // Clone the InputDIE into your Unit DIE in our compile unit since it
      // already has a DIE inside of it.
      CurrentUnit->createOutputDIE();
      cloneDIE(InputDIE, OF, *CurrentUnit, StringPool, 0 /* PC offset */,
               11 /* Unit Header size */, 0, IsLittleEndian,
               CurrentUnit->getOutputUnitDIE());
    }

    OutputDebugInfoSize = CurrentUnit->computeNextUnitOffset();

    if (!Linker.Options.NoOutput) {
      assert(Emitter);

      if (LLVM_LIKELY(!Linker.Options.Update) ||
          Linker.needToTranslateStrings())
        Linker.patchLineTableForUnit(*CurrentUnit, DwarfContext, OF);

      Linker.emitAcceleratorEntriesForUnit(*CurrentUnit);

      if (LLVM_UNLIKELY(Linker.Options.Update))
        continue;

      Linker.patchRangesForUnit(*CurrentUnit, DwarfContext, OF);
      auto ProcessExpr = [&](StringRef Bytes,
                             SmallVectorImpl<uint8_t> &Buffer) {
        DWARFUnit &OrigUnit = CurrentUnit->getOrigUnit();
        DataExtractor Data(Bytes, IsLittleEndian,
                           OrigUnit.getAddressByteSize());
        cloneExpression(Data,
                        DWARFExpression(Data, OrigUnit.getAddressByteSize()),
                        OF, *CurrentUnit, Buffer);
      };
      Emitter->emitLocationsForUnit(*CurrentUnit, DwarfContext, ProcessExpr);
    }
  }

  if (!Linker.Options.NoOutput) {
    assert(Emitter);
    // Emit all the compile unit's debug information.
    for (auto &CurrentUnit : CompileUnits) {
      if (LLVM_LIKELY(!Linker.Options.Update))
        Linker.generateUnitRanges(*CurrentUnit);

      CurrentUnit->fixupForwardReferences();

      if (!CurrentUnit->getOutputUnitDIE())
        continue;

      assert(Emitter->getDebugInfoSectionSize() ==
             CurrentUnit->getStartOffset());
      Emitter->emitCompileUnitHeader(*CurrentUnit);
      Emitter->emitDIE(*CurrentUnit->getOutputUnitDIE());
      assert(Emitter->getDebugInfoSectionSize() ==
             CurrentUnit->computeNextUnitOffset());
    }
  }
}

void DWARFLinker::updateAccelKind(DWARFContext &Dwarf) {
  if (Options.TheAccelTableKind != AccelTableKind::Default)
    return;

  auto &DwarfObj = Dwarf.getDWARFObj();

  if (!AtLeastOneDwarfAccelTable &&
      (!DwarfObj.getAppleNamesSection().Data.empty() ||
       !DwarfObj.getAppleTypesSection().Data.empty() ||
       !DwarfObj.getAppleNamespacesSection().Data.empty() ||
       !DwarfObj.getAppleObjCSection().Data.empty())) {
    AtLeastOneAppleAccelTable = true;
  }

  if (!AtLeastOneDwarfAccelTable && !DwarfObj.getNamesSection().Data.empty()) {
    AtLeastOneDwarfAccelTable = true;
  }
}

bool DWARFLinker::emitPaperTrailWarnings(const DwarfLinkerObjFile &OF,
                                         OffsetsStringPool &StringPool) {

  if (OF.Warnings.empty() || (OF.ObjFile && (OF.ObjFile->symbols().begin() !=
                                             OF.ObjFile->symbols().end())))
    return false;

  DIE *CUDie = DIE::get(DIEAlloc, dwarf::DW_TAG_compile_unit);
  CUDie->setOffset(11);
  StringRef Producer;
  StringRef WarningHeader;

  switch (DwarfLinkerClientID) {
  case DwarfLinkerClient::Dsymutil:
    Producer = StringPool.internString("dsymutil");
    WarningHeader = "dsymutil_warning";
    break;

  default:
    Producer = StringPool.internString("dwarfopt");
    WarningHeader = "dwarfopt_warning";
    break;
  }

  StringRef File = StringPool.internString(OF.FileName);
  CUDie->addValue(DIEAlloc, dwarf::DW_AT_producer, dwarf::DW_FORM_strp,
                  DIEInteger(StringPool.getStringOffset(Producer)));
  DIEBlock *String = new (DIEAlloc) DIEBlock();
  DIEBlocks.push_back(String);
  for (auto &C : File)
    String->addValue(DIEAlloc, dwarf::Attribute(0), dwarf::DW_FORM_data1,
                     DIEInteger(C));
  String->addValue(DIEAlloc, dwarf::Attribute(0), dwarf::DW_FORM_data1,
                   DIEInteger(0));

  CUDie->addValue(DIEAlloc, dwarf::DW_AT_name, dwarf::DW_FORM_string, String);
  for (const auto &Warning : OF.Warnings) {
    DIE &ConstDie = CUDie->addChild(DIE::get(DIEAlloc, dwarf::DW_TAG_constant));
    ConstDie.addValue(DIEAlloc, dwarf::DW_AT_name, dwarf::DW_FORM_strp,
                      DIEInteger(StringPool.getStringOffset(WarningHeader)));
    ConstDie.addValue(DIEAlloc, dwarf::DW_AT_artificial, dwarf::DW_FORM_flag,
                      DIEInteger(1));
    ConstDie.addValue(DIEAlloc, dwarf::DW_AT_const_value, dwarf::DW_FORM_strp,
                      DIEInteger(StringPool.getStringOffset(Warning)));
  }
  unsigned Size = 4 /* FORM_strp */ + File.size() + 1 +
                  OF.Warnings.size() * (4 + 1 + 4) + 1 /* End of children */;
  DIEAbbrev Abbrev = CUDie->generateAbbrev();
  assignAbbrev(Abbrev);
  CUDie->setAbbrevNumber(Abbrev.getNumber());
  Size += getULEB128Size(Abbrev.getNumber());
  // Abbreviation ordering needed for classic compatibility.
  for (auto &Child : CUDie->children()) {
    Abbrev = Child.generateAbbrev();
    assignAbbrev(Abbrev);
    Child.setAbbrevNumber(Abbrev.getNumber());
    Size += getULEB128Size(Abbrev.getNumber());
  }
  CUDie->setSize(Size);
  TheDwarfEmitter->emitPaperTrailWarningsDie(TheTriple, *CUDie);

  return true;
}

void DWARFLinker::copyInvariantDebugSection(const object::ObjectFile &Obj) {
  if (!needToTranslateStrings())
    TheDwarfEmitter->emitSectionContents(Obj, "debug_line");
  TheDwarfEmitter->emitSectionContents(Obj, "debug_loc");
  TheDwarfEmitter->emitSectionContents(Obj, "debug_ranges");
  TheDwarfEmitter->emitSectionContents(Obj, "debug_frame");
  TheDwarfEmitter->emitSectionContents(Obj, "debug_aranges");
}

void DWARFLinker::addObjectFile(DwarfLinkerObjFile &ObjFile) {
  ObjectContexts.emplace_back(LinkContext(ObjFile));

  if (ObjectContexts.back().DwarfContext)
    updateAccelKind(*ObjectContexts.back().DwarfContext);
}

bool DWARFLinker::link() {
  assert(Options.NoOutput || TheDwarfEmitter);

  // A unique ID that identifies each compile unit.
  unsigned UnitID = 0;

  // First populate the data structure we need for each iteration of the
  // parallel loop.
  unsigned NumObjects = ObjectContexts.size();

  // This Dwarf string pool which is only used for uniquing. This one should
  // never be used for offsets as its not thread-safe or predictable.
  UniquingStringPool UniquingStringPool(nullptr, true);

  // This Dwarf string pool which is used for emission. It must be used
  // serially as the order of calling getStringOffset matters for
  // reproducibility.
  OffsetsStringPool OffsetsStringPool(StringsTranslator, true);

  // ODR Contexts for the optimize.
  DeclContextTree ODRContexts;

  // If we haven't decided on an accelerator table kind yet, we base ourselves
  // on the DWARF we have seen so far. At this point we haven't pulled in debug
  // information from modules yet, so it is technically possible that they
  // would affect the decision. However, as they're built with the same
  // compiler and flags, it is safe to assume that they will follow the
  // decision made here.
  if (Options.TheAccelTableKind == AccelTableKind::Default) {
    if (AtLeastOneDwarfAccelTable && !AtLeastOneAppleAccelTable)
      Options.TheAccelTableKind = AccelTableKind::Dwarf;
    else
      Options.TheAccelTableKind = AccelTableKind::Apple;
  }

  for (LinkContext &OptContext : ObjectContexts) {
    if (Options.Verbose) {
      if (DwarfLinkerClientID == DwarfLinkerClient::Dsymutil)
        outs() << "DEBUG MAP OBJECT: " << OptContext.ObjectFile.FileName
               << "\n";
      else
        outs() << "OBJECT FILE: " << OptContext.ObjectFile.FileName << "\n";
    }

    if (emitPaperTrailWarnings(OptContext.ObjectFile, OffsetsStringPool))
      continue;

    if (!OptContext.ObjectFile.ObjFile)
      continue;
    // Look for relocations that correspond to address map entries.

    // there was findvalidrelocations previously ... probably we need to gather
    // info here
    if (LLVM_LIKELY(!Options.Update) &&
        !OptContext.ObjectFile.Addresses->hasValidRelocs()) {
      if (Options.Verbose)
        outs() << "No valid relocations found. Skipping.\n";

      // Set "Skip" flag as a signal to other loops that we should not
      // process this iteration.
      OptContext.Skip = true;
      continue;
    }

    // Setup access to the debug info.
    if (!OptContext.DwarfContext)
      continue;

    // In a first phase, just read in the debug info and load all clang modules.
    OptContext.CompileUnits.reserve(
        OptContext.DwarfContext->getNumCompileUnits());

    for (const auto &CU : OptContext.DwarfContext->compile_units()) {
      updateDwarfVersion(CU->getVersion());
      auto CUDie = CU->getUnitDIE(false);
      if (Options.Verbose) {
        outs() << "Input compilation unit:";
        DIDumpOptions DumpOpts;
        DumpOpts.ChildRecurseDepth = 0;
        DumpOpts.Verbose = Options.Verbose;
        CUDie.dump(outs(), 0, DumpOpts);
      }
      if (CUDie && !LLVM_UNLIKELY(Options.Update))
        registerModuleReference(CUDie, *CU, OptContext.ObjectFile,
                                OffsetsStringPool, UniquingStringPool,
                                ODRContexts, 0, UnitID,
                                OptContext.DwarfContext->isLittleEndian());
    }
  }

  // If we haven't seen any CUs, pick an arbitrary valid Dwarf version anyway.
  if (MaxDwarfVersion == 0)
    MaxDwarfVersion = 3;

  // At this point we know how much data we have emitted. We use this value to
  // compare canonical DIE offsets in analyzeContextInfo to see if a definition
  // is already emitted, without being affected by canonical die offsets set
  // later. This prevents undeterminism when analyze and clone execute
  // concurrently, as clone set the canonical DIE offset and analyze reads it.
  const uint64_t ModulesEndOffset =
      Options.NoOutput ? 0 : TheDwarfEmitter->getDebugInfoSectionSize();

  // These variables manage the list of processed object files.
  // The mutex and condition variable are to ensure that this is thread safe.
  std::mutex ProcessedFilesMutex;
  std::condition_variable ProcessedFilesConditionVariable;
  BitVector ProcessedFiles(NumObjects, false);

  //  Analyzing the context info is particularly expensive so it is executed in
  //  parallel with emitting the previous compile unit.
  auto AnalyzeLambda = [&](size_t I) {
    auto &Context = ObjectContexts[I];

    if (Context.Skip || !Context.DwarfContext)
      return;

    for (const auto &CU : Context.DwarfContext->compile_units()) {
      updateDwarfVersion(CU->getVersion());
      // The !registerModuleReference() condition effectively skips
      // over fully resolved skeleton units. This second pass of
      // registerModuleReferences doesn't do any new work, but it
      // will collect top-level errors, which are suppressed. Module
      // warnings were already displayed in the first iteration.
      bool Quiet = true;
      auto CUDie = CU->getUnitDIE(false);
      if (!CUDie || LLVM_UNLIKELY(Options.Update) ||
          !registerModuleReference(CUDie, *CU, Context.ObjectFile,
                                   OffsetsStringPool, UniquingStringPool,
                                   ODRContexts, ModulesEndOffset, UnitID,
                                   Quiet)) {
        Context.CompileUnits.push_back(std::make_unique<CompileUnit>(
            *CU, UnitID++, !Options.NoODR && !Options.Update, ""));
      }
    }

    // Now build the DIE parent links that we will use during the next phase.
    for (auto &CurrentUnit : Context.CompileUnits) {
      auto CUDie = CurrentUnit->getOrigUnit().getUnitDIE();
      if (!CUDie)
        continue;
      analyzeContextInfo(CurrentUnit->getOrigUnit().getUnitDIE(), 0,
                         *CurrentUnit, &ODRContexts.getRoot(),
                         UniquingStringPool, ODRContexts, ModulesEndOffset,
                         Options.ParseableSwiftInterfaces,
                         [&](const Twine &Warning, const DWARFDie &DIE) {
                           reportWarning(Warning, Context.ObjectFile, &DIE);
                         });
    }
  };

  // And then the remaining work in serial again.
  // Note, although this loop runs in serial, it can run in parallel with
  // the analyzeContextInfo loop so long as we process files with indices >=
  // than those processed by analyzeContextInfo.
  auto CloneLambda = [&](size_t I) {
    auto &OptContext = ObjectContexts[I];
    if (OptContext.Skip || !OptContext.ObjectFile.ObjFile)
      return;

    // Then mark all the DIEs that need to be present in the generated output
    // and collect some information about them.
    // Note that this loop can not be merged with the previous one because
    // cross-cu references require the ParentIdx to be setup for every CU in
    // the object file before calling this.
    if (LLVM_UNLIKELY(Options.Update)) {
      for (auto &CurrentUnit : OptContext.CompileUnits)
        CurrentUnit->markEverythingAsKept();
      copyInvariantDebugSection(*OptContext.ObjectFile.ObjFile);
    } else {
      for (auto &CurrentUnit : OptContext.CompileUnits)
        lookForDIEsToKeep(
            *OptContext.ObjectFile.Addresses,
            OptContext.ObjectFile.Addresses->getValidAddressRanges(),
            OptContext.CompileUnits, CurrentUnit->getOrigUnit().getUnitDIE(),
            OptContext.ObjectFile, *CurrentUnit, 0);
    }

    // The calls to applyValidRelocs inside cloneDIE will walk the reloc
    // array again (in the same way findValidRelocsInDebugInfo() did). We
    // need to reset the NextValidReloc index to the beginning.
    if (OptContext.ObjectFile.Addresses->hasValidRelocs() ||
        LLVM_UNLIKELY(Options.Update)) {
      DIECloner(*this, TheDwarfEmitter, OptContext.ObjectFile, DIEAlloc,
                OptContext.CompileUnits, Options.Update)
          .cloneAllCompileUnits(*OptContext.DwarfContext, OptContext.ObjectFile,
                                OffsetsStringPool,
                                OptContext.DwarfContext->isLittleEndian());
    }
    if (!Options.NoOutput && !OptContext.CompileUnits.empty() &&
        LLVM_LIKELY(!Options.Update))
      patchFrameInfoForObject(
          OptContext.ObjectFile,
          OptContext.ObjectFile.Addresses->getValidAddressRanges(),
          *OptContext.DwarfContext,
          OptContext.CompileUnits[0]->getOrigUnit().getAddressByteSize());

    // Clean-up before starting working on the next object.
    cleanupAuxiliarryData(OptContext);
  };

  auto EmitLambda = [&]() {
    // Emit everything that's global.
    if (!Options.NoOutput) {
      TheDwarfEmitter->emitAbbrevs(Abbreviations, MaxDwarfVersion);
      TheDwarfEmitter->emitStrings(OffsetsStringPool);
      switch (Options.TheAccelTableKind) {
      case AccelTableKind::Apple:
        TheDwarfEmitter->emitAppleNames(AppleNames);
        TheDwarfEmitter->emitAppleNamespaces(AppleNamespaces);
        TheDwarfEmitter->emitAppleTypes(AppleTypes);
        TheDwarfEmitter->emitAppleObjc(AppleObjc);
        break;
      case AccelTableKind::Dwarf:
        TheDwarfEmitter->emitDebugNames(DebugNames);
        break;
      case AccelTableKind::Default:
        llvm_unreachable("Default should have already been resolved.");
        break;
      }
    }
  };

  auto AnalyzeAll = [&]() {
    for (unsigned I = 0, E = NumObjects; I != E; ++I) {
      AnalyzeLambda(I);

      std::unique_lock<std::mutex> LockGuard(ProcessedFilesMutex);
      ProcessedFiles.set(I);
      ProcessedFilesConditionVariable.notify_one();
    }
  };

  auto CloneAll = [&]() {
    for (unsigned I = 0, E = NumObjects; I != E; ++I) {
      {
        std::unique_lock<std::mutex> LockGuard(ProcessedFilesMutex);
        if (!ProcessedFiles[I]) {
          ProcessedFilesConditionVariable.wait(
              LockGuard, [&]() { return ProcessedFiles[I]; });
        }
      }

      CloneLambda(I);
    }
    EmitLambda();
  };

  // To limit memory usage in the single threaded case, analyze and clone are
  // run sequentially so the OptContext is freed after processing each object
  // in endDebugObject.
  if (Options.Threads == 1) {
    for (unsigned I = 0, E = NumObjects; I != E; ++I) {
      AnalyzeLambda(I);
      CloneLambda(I);
    }
    EmitLambda();
  } else {
    ThreadPool Pool(2);
    Pool.async(AnalyzeAll);
    Pool.async(CloneAll);
    Pool.wait();
  }

  return true;
}

} // namespace llvm<|MERGE_RESOLUTION|>--- conflicted
+++ resolved
@@ -185,11 +185,7 @@
             Twine("Conflicting parseable interfaces for Swift Module ") +
                 *Name + ": " + Entry + " and " + Path,
             DIE);
-<<<<<<< HEAD
-      Entry = ResolvedPath.str();
-=======
       Entry = std::string(ResolvedPath.str());
->>>>>>> 586bea3e
     }
 }
 
@@ -1184,11 +1180,7 @@
       std::string MethodNameNoCategory(Name.getString().data(), OpenParens + 2);
       // FIXME: The missing space here may be a bug, but
       //        dsymutil-classic also does it this way.
-<<<<<<< HEAD
-      MethodNameNoCategory.append(SelectorStart);
-=======
       MethodNameNoCategory.append(std::string(SelectorStart));
->>>>>>> 586bea3e
       Unit.addNameAccelerator(Die, StringPool.getEntry(MethodNameNoCategory),
                               SkipPubSection);
     }
