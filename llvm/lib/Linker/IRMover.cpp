--- conflicted
+++ resolved
@@ -677,17 +677,9 @@
 
 AttributeList IRLinker::mapAttributeTypes(LLVMContext &C, AttributeList Attrs) {
   for (unsigned i = 0; i < Attrs.getNumAttrSets(); ++i) {
-<<<<<<< HEAD
-#if INTEL_CUSTOMIZATION
     for (int AttrIdx = Attribute::FirstTypeAttr;
          AttrIdx <= Attribute::LastTypeAttr; AttrIdx++) {
       Attribute::AttrKind TypedAttr = (Attribute::AttrKind)AttrIdx;
-#endif // INTEL_CUSTOMIZATION
-=======
-    for (int AttrIdx = Attribute::FirstTypeAttr;
-         AttrIdx <= Attribute::LastTypeAttr; AttrIdx++) {
-      Attribute::AttrKind TypedAttr = (Attribute::AttrKind)AttrIdx;
->>>>>>> 34528c32
       if (Attrs.hasAttributeAtIndex(i, TypedAttr)) {
         if (Type *Ty = Attrs.getAttributeAtIndex(i, TypedAttr).getValueAsType()) {
           Attrs = Attrs.replaceAttributeTypeAtIndex(C, i, TypedAttr, TypeMap.get(Ty));
