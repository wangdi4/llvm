//===- OpenMPIRBuilder.cpp - Builder for LLVM-IR for OpenMP directives ----===//
// INTEL_CUSTOMIZATION
//
// INTEL CONFIDENTIAL
//
// Modifications, Copyright (C) 2023 Intel Corporation
//
// This software and the related documents are Intel copyrighted materials, and
// your use of them is governed by the express license under which they were
// provided to you ("License"). Unless the License provides otherwise, you may
// not use, modify, copy, publish, distribute, disclose or transmit this
// software or the related documents without Intel's prior written permission.
//
// This software and the related documents are provided as is, with no express
// or implied warranties, other than those that are expressly stated in the
// License.
//
// end INTEL_CUSTOMIZATION
//
// Part of the LLVM Project, under the Apache License v2.0 with LLVM Exceptions.
// See https://llvm.org/LICENSE.txt for license information.
// SPDX-License-Identifier: Apache-2.0 WITH LLVM-exception
//
//===----------------------------------------------------------------------===//
/// \file
///
/// This file implements the OpenMPIRBuilder class, which is used as a
/// convenient way to create LLVM instructions for OpenMP directives.
///
//===----------------------------------------------------------------------===//

#include "llvm/Frontend/OpenMP/OMPIRBuilder.h"
#include "llvm/ADT/SmallSet.h"
#include "llvm/ADT/StringExtras.h"
#include "llvm/ADT/StringRef.h"
#include "llvm/Analysis/AssumptionCache.h"
#include "llvm/Analysis/CodeMetrics.h"
#include "llvm/Analysis/LoopInfo.h"
#include "llvm/Analysis/OptimizationRemarkEmitter.h"
#include "llvm/Analysis/ScalarEvolution.h"
#include "llvm/Analysis/TargetLibraryInfo.h"
#include "llvm/Bitcode/BitcodeReader.h"
#include "llvm/Frontend/Offloading/Utility.h"
#include "llvm/Frontend/OpenMP/OMPGridValues.h"
#include "llvm/IR/Attributes.h"
#include "llvm/IR/BasicBlock.h"
#include "llvm/IR/CFG.h"
#include "llvm/IR/CallingConv.h"
#include "llvm/IR/Constant.h"
#include "llvm/IR/Constants.h"
#include "llvm/IR/DebugInfoMetadata.h"
#include "llvm/IR/DerivedTypes.h"
#include "llvm/IR/Function.h"
#include "llvm/IR/GlobalVariable.h"
#include "llvm/IR/IRBuilder.h"
#include "llvm/IR/LLVMContext.h"
#include "llvm/IR/MDBuilder.h"
#include "llvm/IR/Metadata.h"
#include "llvm/IR/PassManager.h"
#include "llvm/IR/Value.h"
#include "llvm/MC/TargetRegistry.h"
#include "llvm/Support/CommandLine.h"
#include "llvm/Support/ErrorHandling.h"
#include "llvm/Support/FileSystem.h"
#include "llvm/Target/TargetMachine.h"
#include "llvm/Target/TargetOptions.h"
#include "llvm/Transforms/Utils/BasicBlockUtils.h"
#include "llvm/Transforms/Utils/Cloning.h"
#include "llvm/Transforms/Utils/CodeExtractor.h"
#include "llvm/Transforms/Utils/LoopPeel.h"
#include "llvm/Transforms/Utils/UnrollLoop.h"

#include <cstdint>
#include <optional>

#define DEBUG_TYPE "openmp-ir-builder"

using namespace llvm;
using namespace omp;

static cl::opt<bool>
    OptimisticAttributes("openmp-ir-builder-optimistic-attributes", cl::Hidden,
                         cl::desc("Use optimistic attributes describing "
                                  "'as-if' properties of runtime calls."),
                         cl::init(false));

static cl::opt<double> UnrollThresholdFactor(
    "openmp-ir-builder-unroll-threshold-factor", cl::Hidden,
    cl::desc("Factor for the unroll threshold to account for code "
             "simplifications still taking place"),
    cl::init(1.5));

#ifndef NDEBUG
/// Return whether IP1 and IP2 are ambiguous, i.e. that inserting instructions
/// at position IP1 may change the meaning of IP2 or vice-versa. This is because
/// an InsertPoint stores the instruction before something is inserted. For
/// instance, if both point to the same instruction, two IRBuilders alternating
/// creating instruction will cause the instructions to be interleaved.
static bool isConflictIP(IRBuilder<>::InsertPoint IP1,
                         IRBuilder<>::InsertPoint IP2) {
  if (!IP1.isSet() || !IP2.isSet())
    return false;
  return IP1.getBlock() == IP2.getBlock() && IP1.getPoint() == IP2.getPoint();
}

static bool isValidWorkshareLoopScheduleType(OMPScheduleType SchedType) {
  // Valid ordered/unordered and base algorithm combinations.
  switch (SchedType & ~OMPScheduleType::MonotonicityMask) {
  case OMPScheduleType::UnorderedStaticChunked:
  case OMPScheduleType::UnorderedStatic:
  case OMPScheduleType::UnorderedDynamicChunked:
  case OMPScheduleType::UnorderedGuidedChunked:
  case OMPScheduleType::UnorderedRuntime:
  case OMPScheduleType::UnorderedAuto:
  case OMPScheduleType::UnorderedTrapezoidal:
  case OMPScheduleType::UnorderedGreedy:
  case OMPScheduleType::UnorderedBalanced:
  case OMPScheduleType::UnorderedGuidedIterativeChunked:
  case OMPScheduleType::UnorderedGuidedAnalyticalChunked:
  case OMPScheduleType::UnorderedSteal:
  case OMPScheduleType::UnorderedStaticBalancedChunked:
  case OMPScheduleType::UnorderedGuidedSimd:
  case OMPScheduleType::UnorderedRuntimeSimd:
  case OMPScheduleType::OrderedStaticChunked:
  case OMPScheduleType::OrderedStatic:
  case OMPScheduleType::OrderedDynamicChunked:
  case OMPScheduleType::OrderedGuidedChunked:
  case OMPScheduleType::OrderedRuntime:
  case OMPScheduleType::OrderedAuto:
  case OMPScheduleType::OrderdTrapezoidal:
  case OMPScheduleType::NomergeUnorderedStaticChunked:
  case OMPScheduleType::NomergeUnorderedStatic:
  case OMPScheduleType::NomergeUnorderedDynamicChunked:
  case OMPScheduleType::NomergeUnorderedGuidedChunked:
  case OMPScheduleType::NomergeUnorderedRuntime:
  case OMPScheduleType::NomergeUnorderedAuto:
  case OMPScheduleType::NomergeUnorderedTrapezoidal:
  case OMPScheduleType::NomergeUnorderedGreedy:
  case OMPScheduleType::NomergeUnorderedBalanced:
  case OMPScheduleType::NomergeUnorderedGuidedIterativeChunked:
  case OMPScheduleType::NomergeUnorderedGuidedAnalyticalChunked:
  case OMPScheduleType::NomergeUnorderedSteal:
  case OMPScheduleType::NomergeOrderedStaticChunked:
  case OMPScheduleType::NomergeOrderedStatic:
  case OMPScheduleType::NomergeOrderedDynamicChunked:
  case OMPScheduleType::NomergeOrderedGuidedChunked:
  case OMPScheduleType::NomergeOrderedRuntime:
  case OMPScheduleType::NomergeOrderedAuto:
  case OMPScheduleType::NomergeOrderedTrapezoidal:
    break;
  default:
    return false;
  }

  // Must not set both monotonicity modifiers at the same time.
  OMPScheduleType MonotonicityFlags =
      SchedType & OMPScheduleType::MonotonicityMask;
  if (MonotonicityFlags == OMPScheduleType::MonotonicityMask)
    return false;

  return true;
}
#endif

static const omp::GV &getGridValue(const Triple &T, Function *Kernel) {
  if (T.isAMDGPU()) {
    StringRef Features =
        Kernel->getFnAttribute("target-features").getValueAsString();
    if (Features.count("+wavefrontsize64"))
      return omp::getAMDGPUGridValues<64>();
    return omp::getAMDGPUGridValues<32>();
  }
  if (T.isNVPTX())
    return omp::NVPTXGridValues;
  llvm_unreachable("No grid value available for this architecture!");
}

/// Determine which scheduling algorithm to use, determined from schedule clause
/// arguments.
static OMPScheduleType
getOpenMPBaseScheduleType(llvm::omp::ScheduleKind ClauseKind, bool HasChunks,
                          bool HasSimdModifier) {
  // Currently, the default schedule it static.
  switch (ClauseKind) {
  case OMP_SCHEDULE_Default:
  case OMP_SCHEDULE_Static:
    return HasChunks ? OMPScheduleType::BaseStaticChunked
                     : OMPScheduleType::BaseStatic;
  case OMP_SCHEDULE_Dynamic:
    return OMPScheduleType::BaseDynamicChunked;
  case OMP_SCHEDULE_Guided:
    return HasSimdModifier ? OMPScheduleType::BaseGuidedSimd
                           : OMPScheduleType::BaseGuidedChunked;
  case OMP_SCHEDULE_Auto:
    return llvm::omp::OMPScheduleType::BaseAuto;
  case OMP_SCHEDULE_Runtime:
    return HasSimdModifier ? OMPScheduleType::BaseRuntimeSimd
                           : OMPScheduleType::BaseRuntime;
  }
  llvm_unreachable("unhandled schedule clause argument");
}

/// Adds ordering modifier flags to schedule type.
static OMPScheduleType
getOpenMPOrderingScheduleType(OMPScheduleType BaseScheduleType,
                              bool HasOrderedClause) {
  assert((BaseScheduleType & OMPScheduleType::ModifierMask) ==
             OMPScheduleType::None &&
         "Must not have ordering nor monotonicity flags already set");

  OMPScheduleType OrderingModifier = HasOrderedClause
                                         ? OMPScheduleType::ModifierOrdered
                                         : OMPScheduleType::ModifierUnordered;
  OMPScheduleType OrderingScheduleType = BaseScheduleType | OrderingModifier;

  // Unsupported combinations
  if (OrderingScheduleType ==
      (OMPScheduleType::BaseGuidedSimd | OMPScheduleType::ModifierOrdered))
    return OMPScheduleType::OrderedGuidedChunked;
  else if (OrderingScheduleType == (OMPScheduleType::BaseRuntimeSimd |
                                    OMPScheduleType::ModifierOrdered))
    return OMPScheduleType::OrderedRuntime;

  return OrderingScheduleType;
}

/// Adds monotonicity modifier flags to schedule type.
static OMPScheduleType
getOpenMPMonotonicityScheduleType(OMPScheduleType ScheduleType,
                                  bool HasSimdModifier, bool HasMonotonic,
                                  bool HasNonmonotonic, bool HasOrderedClause) {
  assert((ScheduleType & OMPScheduleType::MonotonicityMask) ==
             OMPScheduleType::None &&
         "Must not have monotonicity flags already set");
  assert((!HasMonotonic || !HasNonmonotonic) &&
         "Monotonic and Nonmonotonic are contradicting each other");

  if (HasMonotonic) {
    return ScheduleType | OMPScheduleType::ModifierMonotonic;
  } else if (HasNonmonotonic) {
    return ScheduleType | OMPScheduleType::ModifierNonmonotonic;
  } else {
    // OpenMP 5.1, 2.11.4 Worksharing-Loop Construct, Description.
    // If the static schedule kind is specified or if the ordered clause is
    // specified, and if the nonmonotonic modifier is not specified, the
    // effect is as if the monotonic modifier is specified. Otherwise, unless
    // the monotonic modifier is specified, the effect is as if the
    // nonmonotonic modifier is specified.
    OMPScheduleType BaseScheduleType =
        ScheduleType & ~OMPScheduleType::ModifierMask;
    if ((BaseScheduleType == OMPScheduleType::BaseStatic) ||
        (BaseScheduleType == OMPScheduleType::BaseStaticChunked) ||
        HasOrderedClause) {
      // The monotonic is used by default in openmp runtime library, so no need
      // to set it.
      return ScheduleType;
    } else {
      return ScheduleType | OMPScheduleType::ModifierNonmonotonic;
    }
  }
}

/// Determine the schedule type using schedule and ordering clause arguments.
static OMPScheduleType
computeOpenMPScheduleType(ScheduleKind ClauseKind, bool HasChunks,
                          bool HasSimdModifier, bool HasMonotonicModifier,
                          bool HasNonmonotonicModifier, bool HasOrderedClause) {
  OMPScheduleType BaseSchedule =
      getOpenMPBaseScheduleType(ClauseKind, HasChunks, HasSimdModifier);
  OMPScheduleType OrderedSchedule =
      getOpenMPOrderingScheduleType(BaseSchedule, HasOrderedClause);
  OMPScheduleType Result = getOpenMPMonotonicityScheduleType(
      OrderedSchedule, HasSimdModifier, HasMonotonicModifier,
      HasNonmonotonicModifier, HasOrderedClause);

  assert(isValidWorkshareLoopScheduleType(Result));
  return Result;
}

/// Make \p Source branch to \p Target.
///
/// Handles two situations:
/// * \p Source already has an unconditional branch.
/// * \p Source is a degenerate block (no terminator because the BB is
///             the current head of the IR construction).
static void redirectTo(BasicBlock *Source, BasicBlock *Target, DebugLoc DL) {
  if (Instruction *Term = Source->getTerminator()) {
    auto *Br = cast<BranchInst>(Term);
    assert(!Br->isConditional() &&
           "BB's terminator must be an unconditional branch (or degenerate)");
    BasicBlock *Succ = Br->getSuccessor(0);
    Succ->removePredecessor(Source, /*KeepOneInputPHIs=*/true);
    Br->setSuccessor(0, Target);
    return;
  }

  auto *NewBr = BranchInst::Create(Target, Source);
  NewBr->setDebugLoc(DL);
}

void llvm::spliceBB(IRBuilderBase::InsertPoint IP, BasicBlock *New,
                    bool CreateBranch) {
  assert(New->getFirstInsertionPt() == New->begin() &&
         "Target BB must not have PHI nodes");

  // Move instructions to new block.
  BasicBlock *Old = IP.getBlock();
  New->splice(New->begin(), Old, IP.getPoint(), Old->end());

  if (CreateBranch)
    BranchInst::Create(New, Old);
}

void llvm::spliceBB(IRBuilder<> &Builder, BasicBlock *New, bool CreateBranch) {
  DebugLoc DebugLoc = Builder.getCurrentDebugLocation();
  BasicBlock *Old = Builder.GetInsertBlock();

  spliceBB(Builder.saveIP(), New, CreateBranch);
  if (CreateBranch)
    Builder.SetInsertPoint(Old->getTerminator());
  else
    Builder.SetInsertPoint(Old);

  // SetInsertPoint also updates the Builder's debug location, but we want to
  // keep the one the Builder was configured to use.
  Builder.SetCurrentDebugLocation(DebugLoc);
}

BasicBlock *llvm::splitBB(IRBuilderBase::InsertPoint IP, bool CreateBranch,
                          llvm::Twine Name) {
  BasicBlock *Old = IP.getBlock();
  BasicBlock *New = BasicBlock::Create(
      Old->getContext(), Name.isTriviallyEmpty() ? Old->getName() : Name,
      Old->getParent(), Old->getNextNode());
  spliceBB(IP, New, CreateBranch);
  New->replaceSuccessorsPhiUsesWith(Old, New);
  return New;
}

BasicBlock *llvm::splitBB(IRBuilderBase &Builder, bool CreateBranch,
                          llvm::Twine Name) {
  DebugLoc DebugLoc = Builder.getCurrentDebugLocation();
  BasicBlock *New = splitBB(Builder.saveIP(), CreateBranch, Name);
  if (CreateBranch)
    Builder.SetInsertPoint(Builder.GetInsertBlock()->getTerminator());
  else
    Builder.SetInsertPoint(Builder.GetInsertBlock());
  // SetInsertPoint also updates the Builder's debug location, but we want to
  // keep the one the Builder was configured to use.
  Builder.SetCurrentDebugLocation(DebugLoc);
  return New;
}

BasicBlock *llvm::splitBB(IRBuilder<> &Builder, bool CreateBranch,
                          llvm::Twine Name) {
  DebugLoc DebugLoc = Builder.getCurrentDebugLocation();
  BasicBlock *New = splitBB(Builder.saveIP(), CreateBranch, Name);
  if (CreateBranch)
    Builder.SetInsertPoint(Builder.GetInsertBlock()->getTerminator());
  else
    Builder.SetInsertPoint(Builder.GetInsertBlock());
  // SetInsertPoint also updates the Builder's debug location, but we want to
  // keep the one the Builder was configured to use.
  Builder.SetCurrentDebugLocation(DebugLoc);
  return New;
}

BasicBlock *llvm::splitBBWithSuffix(IRBuilderBase &Builder, bool CreateBranch,
                                    llvm::Twine Suffix) {
  BasicBlock *Old = Builder.GetInsertBlock();
  return splitBB(Builder, CreateBranch, Old->getName() + Suffix);
}

// This function creates a fake integer value and a fake use for the integer
// value. It returns the fake value created. This is useful in modeling the
// extra arguments to the outlined functions.
Value *createFakeIntVal(IRBuilder<> &Builder,
                        OpenMPIRBuilder::InsertPointTy OuterAllocaIP,
                        std::stack<Instruction *> &ToBeDeleted,
                        OpenMPIRBuilder::InsertPointTy InnerAllocaIP,
                        const Twine &Name = "", bool AsPtr = true) {
  Builder.restoreIP(OuterAllocaIP);
  Instruction *FakeVal;
  AllocaInst *FakeValAddr =
      Builder.CreateAlloca(Builder.getInt32Ty(), nullptr, Name + ".addr");
  ToBeDeleted.push(FakeValAddr);

  if (AsPtr) {
    FakeVal = FakeValAddr;
  } else {
    FakeVal =
        Builder.CreateLoad(Builder.getInt32Ty(), FakeValAddr, Name + ".val");
    ToBeDeleted.push(FakeVal);
  }

  // Generate a fake use of this value
  Builder.restoreIP(InnerAllocaIP);
  Instruction *UseFakeVal;
  if (AsPtr) {
    UseFakeVal =
        Builder.CreateLoad(Builder.getInt32Ty(), FakeVal, Name + ".use");
  } else {
    UseFakeVal =
        cast<BinaryOperator>(Builder.CreateAdd(FakeVal, Builder.getInt32(10)));
  }
  ToBeDeleted.push(UseFakeVal);
  return FakeVal;
}

//===----------------------------------------------------------------------===//
// OpenMPIRBuilderConfig
//===----------------------------------------------------------------------===//

namespace {
LLVM_ENABLE_BITMASK_ENUMS_IN_NAMESPACE();
/// Values for bit flags for marking which requires clauses have been used.
enum OpenMPOffloadingRequiresDirFlags {
  /// flag undefined.
  OMP_REQ_UNDEFINED = 0x000,
  /// no requires directive present.
  OMP_REQ_NONE = 0x001,
  /// reverse_offload clause.
  OMP_REQ_REVERSE_OFFLOAD = 0x002,
  /// unified_address clause.
  OMP_REQ_UNIFIED_ADDRESS = 0x004,
  /// unified_shared_memory clause.
  OMP_REQ_UNIFIED_SHARED_MEMORY = 0x008,
  /// dynamic_allocators clause.
  OMP_REQ_DYNAMIC_ALLOCATORS = 0x010,
  LLVM_MARK_AS_BITMASK_ENUM(/*LargestValue=*/OMP_REQ_DYNAMIC_ALLOCATORS)
};

} // anonymous namespace

OpenMPIRBuilderConfig::OpenMPIRBuilderConfig()
    : RequiresFlags(OMP_REQ_UNDEFINED) {}

OpenMPIRBuilderConfig::OpenMPIRBuilderConfig(
    bool IsTargetDevice, bool IsGPU, bool OpenMPOffloadMandatory,
    bool HasRequiresReverseOffload, bool HasRequiresUnifiedAddress,
    bool HasRequiresUnifiedSharedMemory, bool HasRequiresDynamicAllocators)
    : IsTargetDevice(IsTargetDevice), IsGPU(IsGPU),
      OpenMPOffloadMandatory(OpenMPOffloadMandatory),
      RequiresFlags(OMP_REQ_UNDEFINED) {
  if (HasRequiresReverseOffload)
    RequiresFlags |= OMP_REQ_REVERSE_OFFLOAD;
  if (HasRequiresUnifiedAddress)
    RequiresFlags |= OMP_REQ_UNIFIED_ADDRESS;
  if (HasRequiresUnifiedSharedMemory)
    RequiresFlags |= OMP_REQ_UNIFIED_SHARED_MEMORY;
  if (HasRequiresDynamicAllocators)
    RequiresFlags |= OMP_REQ_DYNAMIC_ALLOCATORS;
}

bool OpenMPIRBuilderConfig::hasRequiresReverseOffload() const {
  return RequiresFlags & OMP_REQ_REVERSE_OFFLOAD;
}

bool OpenMPIRBuilderConfig::hasRequiresUnifiedAddress() const {
  return RequiresFlags & OMP_REQ_UNIFIED_ADDRESS;
}

bool OpenMPIRBuilderConfig::hasRequiresUnifiedSharedMemory() const {
  return RequiresFlags & OMP_REQ_UNIFIED_SHARED_MEMORY;
}

bool OpenMPIRBuilderConfig::hasRequiresDynamicAllocators() const {
  return RequiresFlags & OMP_REQ_DYNAMIC_ALLOCATORS;
}

int64_t OpenMPIRBuilderConfig::getRequiresFlags() const {
  return hasRequiresFlags() ? RequiresFlags
                            : static_cast<int64_t>(OMP_REQ_NONE);
}

void OpenMPIRBuilderConfig::setHasRequiresReverseOffload(bool Value) {
  if (Value)
    RequiresFlags |= OMP_REQ_REVERSE_OFFLOAD;
  else
    RequiresFlags &= ~OMP_REQ_REVERSE_OFFLOAD;
}

void OpenMPIRBuilderConfig::setHasRequiresUnifiedAddress(bool Value) {
  if (Value)
    RequiresFlags |= OMP_REQ_UNIFIED_ADDRESS;
  else
    RequiresFlags &= ~OMP_REQ_UNIFIED_ADDRESS;
}

void OpenMPIRBuilderConfig::setHasRequiresUnifiedSharedMemory(bool Value) {
  if (Value)
    RequiresFlags |= OMP_REQ_UNIFIED_SHARED_MEMORY;
  else
    RequiresFlags &= ~OMP_REQ_UNIFIED_SHARED_MEMORY;
}

void OpenMPIRBuilderConfig::setHasRequiresDynamicAllocators(bool Value) {
  if (Value)
    RequiresFlags |= OMP_REQ_DYNAMIC_ALLOCATORS;
  else
    RequiresFlags &= ~OMP_REQ_DYNAMIC_ALLOCATORS;
}

//===----------------------------------------------------------------------===//
// OpenMPIRBuilder
//===----------------------------------------------------------------------===//

void OpenMPIRBuilder::getKernelArgsVector(TargetKernelArgs &KernelArgs,
                                          IRBuilderBase &Builder,
                                          SmallVector<Value *> &ArgsVector) {
  Value *Version = Builder.getInt32(OMP_KERNEL_ARG_VERSION);
  Value *PointerNum = Builder.getInt32(KernelArgs.NumTargetItems);
  auto Int32Ty = Type::getInt32Ty(Builder.getContext());
  Value *ZeroArray = Constant::getNullValue(ArrayType::get(Int32Ty, 3));
  Value *Flags = Builder.getInt64(KernelArgs.HasNoWait);

  Value *NumTeams3D =
      Builder.CreateInsertValue(ZeroArray, KernelArgs.NumTeams, {0});
  Value *NumThreads3D =
      Builder.CreateInsertValue(ZeroArray, KernelArgs.NumThreads, {0});

  ArgsVector = {Version,
                PointerNum,
                KernelArgs.RTArgs.BasePointersArray,
                KernelArgs.RTArgs.PointersArray,
                KernelArgs.RTArgs.SizesArray,
                KernelArgs.RTArgs.MapTypesArray,
                KernelArgs.RTArgs.MapNamesArray,
                KernelArgs.RTArgs.MappersArray,
                KernelArgs.NumIterations,
                Flags,
                NumTeams3D,
                NumThreads3D,
                KernelArgs.DynCGGroupMem};
}

void OpenMPIRBuilder::addAttributes(omp::RuntimeFunction FnID, Function &Fn) {
  LLVMContext &Ctx = Fn.getContext();

  // Get the function's current attributes.
  auto Attrs = Fn.getAttributes();
  auto FnAttrs = Attrs.getFnAttrs();
  auto RetAttrs = Attrs.getRetAttrs();
  SmallVector<AttributeSet, 4> ArgAttrs;
  for (size_t ArgNo = 0; ArgNo < Fn.arg_size(); ++ArgNo)
    ArgAttrs.emplace_back(Attrs.getParamAttrs(ArgNo));

  // Add AS to FnAS while taking special care with integer extensions.
  auto addAttrSet = [&](AttributeSet &FnAS, const AttributeSet &AS,
                        bool Param = true) -> void {
    bool HasSignExt = AS.hasAttribute(Attribute::SExt);
    bool HasZeroExt = AS.hasAttribute(Attribute::ZExt);
    if (HasSignExt || HasZeroExt) {
      assert(AS.getNumAttributes() == 1 &&
             "Currently not handling extension attr combined with others.");
      if (Param) {
        if (auto AK = TargetLibraryInfo::getExtAttrForI32Param(T, HasSignExt))
          FnAS = FnAS.addAttribute(Ctx, AK);
      } else if (auto AK =
                     TargetLibraryInfo::getExtAttrForI32Return(T, HasSignExt))
        FnAS = FnAS.addAttribute(Ctx, AK);
    } else {
      FnAS = FnAS.addAttributes(Ctx, AS);
    }
  };

#define OMP_ATTRS_SET(VarName, AttrSet) AttributeSet VarName = AttrSet;
#include "llvm/Frontend/OpenMP/OMPKinds.def"

  // Add attributes to the function declaration.
  switch (FnID) {
#define OMP_RTL_ATTRS(Enum, FnAttrSet, RetAttrSet, ArgAttrSets)                \
  case Enum:                                                                   \
    FnAttrs = FnAttrs.addAttributes(Ctx, FnAttrSet);                           \
    addAttrSet(RetAttrs, RetAttrSet, /*Param*/ false);                         \
    for (size_t ArgNo = 0; ArgNo < ArgAttrSets.size(); ++ArgNo)                \
      addAttrSet(ArgAttrs[ArgNo], ArgAttrSets[ArgNo]);                         \
    Fn.setAttributes(AttributeList::get(Ctx, FnAttrs, RetAttrs, ArgAttrs));    \
    break;
#include "llvm/Frontend/OpenMP/OMPKinds.def"
  default:
    // Attributes are optional.
    break;
  }
}

#if INTEL_COLLAB
static unsigned getPointerAddressSpace(Module &M) {
  Triple TargetTriple(M.getTargetTriple());
  if (TargetTriple.getArch() == Triple::ArchType::spir ||
      TargetTriple.getArch() == Triple::ArchType::spir64)
    return /*GENERIC_AS=*/4;
  return 0;
}
#endif // INTEL_COLLAB

FunctionCallee
OpenMPIRBuilder::getOrCreateRuntimeFunction(Module &M, RuntimeFunction FnID) {
  FunctionType *FnTy = nullptr;
  Function *Fn = nullptr;

  // Try to find the declation in the module first.
  switch (FnID) {
#if INTEL_COLLAB
#define OMP_RTL(Enum, Str, IsVarArg, ReturnType, ...)                          \
  case Enum: {                                                                 \
    llvm::Type *RetTy = ReturnType;                                            \
    SmallVector<llvm::Type *, 5> ArgTys = {__VA_ARGS__};                       \
    if (unsigned PointerAS = getPointerAddressSpace(M)) {                      \
      if (auto *PT = dyn_cast<PointerType>(ReturnType))                        \
        RetTy = PointerType::get(PT->getContext(), PointerAS);                 \
      for (unsigned I = 0, E = ArgTys.size(); I < E; ++I)                      \
        if (auto *PT = dyn_cast<PointerType>(ArgTys[I]))                       \
          ArgTys[I] = PointerType::get(PT->getContext(), PointerAS);           \
    }                                                                          \
    FnTy = FunctionType::get(RetTy, ArgTys, IsVarArg);                         \
    Fn = M.getFunction(Str);                                                   \
  } break;
#else  // INTEL_COLLAB
#define OMP_RTL(Enum, Str, IsVarArg, ReturnType, ...)                          \
  case Enum:                                                                   \
    FnTy = FunctionType::get(ReturnType, ArrayRef<Type *>{__VA_ARGS__},        \
                             IsVarArg);                                        \
    Fn = M.getFunction(Str);                                                   \
    break;
#endif  // INTEL_COLLAB
#include "llvm/Frontend/OpenMP/OMPKinds.def"
  }

  if (!Fn) {
    // Create a new declaration if we need one.
    switch (FnID) {
#define OMP_RTL(Enum, Str, ...)                                                \
  case Enum:                                                                   \
    Fn = Function::Create(FnTy, GlobalValue::ExternalLinkage, Str, M);         \
    break;
#include "llvm/Frontend/OpenMP/OMPKinds.def"
    }

    // Add information if the runtime function takes a callback function
    if (FnID == OMPRTL___kmpc_fork_call || FnID == OMPRTL___kmpc_fork_teams) {
      if (!Fn->hasMetadata(LLVMContext::MD_callback)) {
        LLVMContext &Ctx = Fn->getContext();
        MDBuilder MDB(Ctx);
        // Annotate the callback behavior of the runtime function:
        //  - The callback callee is argument number 2 (microtask).
        //  - The first two arguments of the callback callee are unknown (-1).
        //  - All variadic arguments to the runtime function are passed to the
        //    callback callee.
        Fn->addMetadata(
            LLVMContext::MD_callback,
            *MDNode::get(Ctx, {MDB.createCallbackEncoding(
                                  2, {-1, -1}, /* VarArgsArePassed */ true)}));
      }
    }

    LLVM_DEBUG(dbgs() << "Created OpenMP runtime function " << Fn->getName()
                      << " with type " << *Fn->getFunctionType() << "\n");
    addAttributes(FnID, *Fn);

  } else {
    LLVM_DEBUG(dbgs() << "Found OpenMP runtime function " << Fn->getName()
                      << " with type " << *Fn->getFunctionType() << "\n");
  }

  assert(Fn && "Failed to create OpenMP runtime function");

  return {FnTy, Fn};
}

Function *OpenMPIRBuilder::getOrCreateRuntimeFunctionPtr(RuntimeFunction FnID) {
  FunctionCallee RTLFn = getOrCreateRuntimeFunction(M, FnID);
  auto *Fn = dyn_cast<llvm::Function>(RTLFn.getCallee());
  assert(Fn && "Failed to create OpenMP runtime function pointer");
  return Fn;
}

void OpenMPIRBuilder::initialize() { initializeTypes(M); }

void OpenMPIRBuilder::finalize(Function *Fn) {
  SmallPtrSet<BasicBlock *, 32> ParallelRegionBlockSet;
  SmallVector<BasicBlock *, 32> Blocks;
  SmallVector<OutlineInfo, 16> DeferredOutlines;
  for (OutlineInfo &OI : OutlineInfos) {
    // Skip functions that have not finalized yet; may happen with nested
    // function generation.
    if (Fn && OI.getFunction() != Fn) {
      DeferredOutlines.push_back(OI);
      continue;
    }

    ParallelRegionBlockSet.clear();
    Blocks.clear();
    OI.collectBlocks(ParallelRegionBlockSet, Blocks);

    Function *OuterFn = OI.getFunction();
    CodeExtractorAnalysisCache CEAC(*OuterFn);
    // If we generate code for the target device, we need to allocate
    // struct for aggregate params in the device default alloca address space.
    // OpenMP runtime requires that the params of the extracted functions are
    // passed as zero address space pointers. This flag ensures that
    // CodeExtractor generates correct code for extracted functions
    // which are used by OpenMP runtime.
    bool ArgsInZeroAddressSpace = Config.isTargetDevice();
    CodeExtractor Extractor(Blocks, /* DominatorTree */ nullptr,
                            /* AggregateArgs */ true,
                            /* BlockFrequencyInfo */ nullptr,
                            /* BranchProbabilityInfo */ nullptr,
                            /* AssumptionCache */ nullptr,
                            /* AllowVarArgs */ true,
                            /* AllowAlloca */ true,
                            /* AllocaBlock*/ OI.OuterAllocaBB,
                            /* Suffix */ ".omp_par", ArgsInZeroAddressSpace);

    LLVM_DEBUG(dbgs() << "Before     outlining: " << *OuterFn << "\n");
    LLVM_DEBUG(dbgs() << "Entry " << OI.EntryBB->getName()
                      << " Exit: " << OI.ExitBB->getName() << "\n");
    assert(Extractor.isEligible() &&
           "Expected OpenMP outlining to be possible!");

    for (auto *V : OI.ExcludeArgsFromAggregate)
      Extractor.excludeArgFromAggregate(V);

    Function *OutlinedFn = Extractor.extractCodeRegion(CEAC);

    LLVM_DEBUG(dbgs() << "After      outlining: " << *OuterFn << "\n");
    LLVM_DEBUG(dbgs() << "   Outlined function: " << *OutlinedFn << "\n");
    assert(OutlinedFn->getReturnType()->isVoidTy() &&
           "OpenMP outlined functions should not return a value!");

    // For compability with the clang CG we move the outlined function after the
    // one with the parallel region.
    OutlinedFn->removeFromParent();
    M.getFunctionList().insertAfter(OuterFn->getIterator(), OutlinedFn);

    // Remove the artificial entry introduced by the extractor right away, we
    // made our own entry block after all.
    {
      BasicBlock &ArtificialEntry = OutlinedFn->getEntryBlock();
      assert(ArtificialEntry.getUniqueSuccessor() == OI.EntryBB);
      assert(OI.EntryBB->getUniquePredecessor() == &ArtificialEntry);
      // Move instructions from the to-be-deleted ArtificialEntry to the entry
      // basic block of the parallel region. CodeExtractor generates
      // instructions to unwrap the aggregate argument and may sink
      // allocas/bitcasts for values that are solely used in the outlined region
      // and do not escape.
      assert(!ArtificialEntry.empty() &&
             "Expected instructions to add in the outlined region entry");
      for (BasicBlock::reverse_iterator It = ArtificialEntry.rbegin(),
                                        End = ArtificialEntry.rend();
           It != End;) {
        Instruction &I = *It;
        It++;

        if (I.isTerminator())
          continue;

        I.moveBeforePreserving(*OI.EntryBB, OI.EntryBB->getFirstInsertionPt());
      }

      OI.EntryBB->moveBefore(&ArtificialEntry);
      ArtificialEntry.eraseFromParent();
    }
    assert(&OutlinedFn->getEntryBlock() == OI.EntryBB);
    assert(OutlinedFn && OutlinedFn->getNumUses() == 1);

    // Run a user callback, e.g. to add attributes.
    if (OI.PostOutlineCB)
      OI.PostOutlineCB(*OutlinedFn);
  }

  // Remove work items that have been completed.
  OutlineInfos = std::move(DeferredOutlines);

  EmitMetadataErrorReportFunctionTy &&ErrorReportFn =
      [](EmitMetadataErrorKind Kind,
         const TargetRegionEntryInfo &EntryInfo) -> void {
    errs() << "Error of kind: " << Kind
           << " when emitting offload entries and metadata during "
              "OMPIRBuilder finalization \n";
  };

  if (!OffloadInfoManager.empty())
    createOffloadEntriesAndInfoMetadata(ErrorReportFn);
}

OpenMPIRBuilder::~OpenMPIRBuilder() {
  assert(OutlineInfos.empty() && "There must be no outstanding outlinings");
}

GlobalValue *OpenMPIRBuilder::createGlobalFlag(unsigned Value, StringRef Name) {
  IntegerType *I32Ty = Type::getInt32Ty(M.getContext());
  auto *GV =
      new GlobalVariable(M, I32Ty,
                         /* isConstant = */ true, GlobalValue::WeakODRLinkage,
                         ConstantInt::get(I32Ty, Value), Name);
  GV->setVisibility(GlobalValue::HiddenVisibility);

  return GV;
}

Constant *OpenMPIRBuilder::getOrCreateIdent(Constant *SrcLocStr,
                                            uint32_t SrcLocStrSize,
                                            IdentFlag LocFlags,
                                            unsigned Reserve2Flags) {
  // Enable "C-mode".
  LocFlags |= OMP_IDENT_FLAG_KMPC;

  Constant *&Ident =
      IdentMap[{SrcLocStr, uint64_t(LocFlags) << 31 | Reserve2Flags}];
  if (!Ident) {
    Constant *I32Null = ConstantInt::getNullValue(Int32);
    Constant *IdentData[] = {I32Null,
                             ConstantInt::get(Int32, uint32_t(LocFlags)),
                             ConstantInt::get(Int32, Reserve2Flags),
                             ConstantInt::get(Int32, SrcLocStrSize), SrcLocStr};
    Constant *Initializer =
        ConstantStruct::get(OpenMPIRBuilder::Ident, IdentData);

    // Look for existing encoding of the location + flags, not needed but
    // minimizes the difference to the existing solution while we transition.
    for (GlobalVariable &GV : M.globals())
      if (GV.getValueType() == OpenMPIRBuilder::Ident && GV.hasInitializer())
        if (GV.getInitializer() == Initializer)
          Ident = &GV;

    if (!Ident) {
      auto *GV = new GlobalVariable(
          M, OpenMPIRBuilder::Ident,
          /* isConstant = */ true, GlobalValue::PrivateLinkage, Initializer, "",
          nullptr, GlobalValue::NotThreadLocal,
          M.getDataLayout().getDefaultGlobalsAddressSpace());
      GV->setUnnamedAddr(GlobalValue::UnnamedAddr::Global);
      GV->setAlignment(Align(8));
      Ident = GV;
    }
  }

  return ConstantExpr::getPointerBitCastOrAddrSpaceCast(Ident, IdentPtr);
}

Constant *OpenMPIRBuilder::getOrCreateSrcLocStr(StringRef LocStr,
                                                uint32_t &SrcLocStrSize) {
  SrcLocStrSize = LocStr.size();
  Constant *&SrcLocStr = SrcLocStrMap[LocStr];
  if (!SrcLocStr) {
    Constant *Initializer =
        ConstantDataArray::getString(M.getContext(), LocStr);

    // Look for existing encoding of the location, not needed but minimizes the
    // difference to the existing solution while we transition.
    for (GlobalVariable &GV : M.globals())
      if (GV.isConstant() && GV.hasInitializer() &&
          GV.getInitializer() == Initializer)
        return SrcLocStr = ConstantExpr::getPointerCast(&GV, Int8Ptr);

#if INTEL_COLLAB
    SrcLocStr = Builder.CreateGlobalStringPtr(LocStr, /* Name */ "",
                                              getPointerAddressSpace(M), &M);
#else // INTEL_COLLAB
    SrcLocStr = Builder.CreateGlobalStringPtr(LocStr, /* Name */ "",
                                              /* AddressSpace */ 0, &M);
#endif // INTEL_COLLAB
  }
  return SrcLocStr;
}

Constant *OpenMPIRBuilder::getOrCreateSrcLocStr(StringRef FunctionName,
                                                StringRef FileName,
                                                unsigned Line, unsigned Column,
                                                uint32_t &SrcLocStrSize) {
  SmallString<128> Buffer;
  Buffer.push_back(';');
  Buffer.append(FileName);
  Buffer.push_back(';');
  Buffer.append(FunctionName);
  Buffer.push_back(';');
  Buffer.append(std::to_string(Line));
  Buffer.push_back(';');
  Buffer.append(std::to_string(Column));
  Buffer.push_back(';');
  Buffer.push_back(';');
  return getOrCreateSrcLocStr(Buffer.str(), SrcLocStrSize);
}

Constant *
OpenMPIRBuilder::getOrCreateDefaultSrcLocStr(uint32_t &SrcLocStrSize) {
  StringRef UnknownLoc = ";unknown;unknown;0;0;;";
  return getOrCreateSrcLocStr(UnknownLoc, SrcLocStrSize);
}

Constant *OpenMPIRBuilder::getOrCreateSrcLocStr(DebugLoc DL,
                                                uint32_t &SrcLocStrSize,
                                                Function *F) {
  DILocation *DIL = DL.get();
  if (!DIL)
    return getOrCreateDefaultSrcLocStr(SrcLocStrSize);
  StringRef FileName = M.getName();
  if (DIFile *DIF = DIL->getFile())
    if (std::optional<StringRef> Source = DIF->getSource())
      FileName = *Source;
  StringRef Function = DIL->getScope()->getSubprogram()->getName();
  if (Function.empty() && F)
    Function = F->getName();
  return getOrCreateSrcLocStr(Function, FileName, DIL->getLine(),
                              DIL->getColumn(), SrcLocStrSize);
}

Constant *OpenMPIRBuilder::getOrCreateSrcLocStr(const LocationDescription &Loc,
                                                uint32_t &SrcLocStrSize) {
  return getOrCreateSrcLocStr(Loc.DL, SrcLocStrSize,
                              Loc.IP.getBlock()->getParent());
}

Value *OpenMPIRBuilder::getOrCreateThreadID(Value *Ident) {
  return Builder.CreateCall(
      getOrCreateRuntimeFunctionPtr(OMPRTL___kmpc_global_thread_num), Ident,
      "omp_global_thread_num");
}

OpenMPIRBuilder::InsertPointTy
OpenMPIRBuilder::createBarrier(const LocationDescription &Loc, Directive DK,
                               bool ForceSimpleCall, bool CheckCancelFlag) {
  if (!updateToLocation(Loc))
    return Loc.IP;
  return emitBarrierImpl(Loc, DK, ForceSimpleCall, CheckCancelFlag);
}

OpenMPIRBuilder::InsertPointTy
OpenMPIRBuilder::emitBarrierImpl(const LocationDescription &Loc, Directive Kind,
                                 bool ForceSimpleCall, bool CheckCancelFlag) {
  // Build call __kmpc_cancel_barrier(loc, thread_id) or
  //            __kmpc_barrier(loc, thread_id);

  IdentFlag BarrierLocFlags;
  switch (Kind) {
  case OMPD_for:
    BarrierLocFlags = OMP_IDENT_FLAG_BARRIER_IMPL_FOR;
    break;
  case OMPD_sections:
    BarrierLocFlags = OMP_IDENT_FLAG_BARRIER_IMPL_SECTIONS;
    break;
  case OMPD_single:
    BarrierLocFlags = OMP_IDENT_FLAG_BARRIER_IMPL_SINGLE;
    break;
  case OMPD_barrier:
    BarrierLocFlags = OMP_IDENT_FLAG_BARRIER_EXPL;
    break;
  default:
    BarrierLocFlags = OMP_IDENT_FLAG_BARRIER_IMPL;
    break;
  }

  uint32_t SrcLocStrSize;
  Constant *SrcLocStr = getOrCreateSrcLocStr(Loc, SrcLocStrSize);
  Value *Args[] = {
      getOrCreateIdent(SrcLocStr, SrcLocStrSize, BarrierLocFlags),
      getOrCreateThreadID(getOrCreateIdent(SrcLocStr, SrcLocStrSize))};

  // If we are in a cancellable parallel region, barriers are cancellation
  // points.
  // TODO: Check why we would force simple calls or to ignore the cancel flag.
  bool UseCancelBarrier =
      !ForceSimpleCall && isLastFinalizationInfoCancellable(OMPD_parallel);

  Value *Result =
      Builder.CreateCall(getOrCreateRuntimeFunctionPtr(
                             UseCancelBarrier ? OMPRTL___kmpc_cancel_barrier
                                              : OMPRTL___kmpc_barrier),
                         Args);

  if (UseCancelBarrier && CheckCancelFlag)
    emitCancelationCheckImpl(Result, OMPD_parallel);

  return Builder.saveIP();
}

OpenMPIRBuilder::InsertPointTy
OpenMPIRBuilder::createCancel(const LocationDescription &Loc,
                              Value *IfCondition,
                              omp::Directive CanceledDirective) {
  if (!updateToLocation(Loc))
    return Loc.IP;

  // LLVM utilities like blocks with terminators.
  auto *UI = Builder.CreateUnreachable();

  Instruction *ThenTI = UI, *ElseTI = nullptr;
  if (IfCondition)
    SplitBlockAndInsertIfThenElse(IfCondition, UI, &ThenTI, &ElseTI);
  Builder.SetInsertPoint(ThenTI);

  Value *CancelKind = nullptr;
  switch (CanceledDirective) {
#define OMP_CANCEL_KIND(Enum, Str, DirectiveEnum, Value)                       \
  case DirectiveEnum:                                                          \
    CancelKind = Builder.getInt32(Value);                                      \
    break;
#include "llvm/Frontend/OpenMP/OMPKinds.def"
  default:
    llvm_unreachable("Unknown cancel kind!");
  }

  uint32_t SrcLocStrSize;
  Constant *SrcLocStr = getOrCreateSrcLocStr(Loc, SrcLocStrSize);
  Value *Ident = getOrCreateIdent(SrcLocStr, SrcLocStrSize);
  Value *Args[] = {Ident, getOrCreateThreadID(Ident), CancelKind};
  Value *Result = Builder.CreateCall(
      getOrCreateRuntimeFunctionPtr(OMPRTL___kmpc_cancel), Args);
  auto ExitCB = [this, CanceledDirective, Loc](InsertPointTy IP) {
    if (CanceledDirective == OMPD_parallel) {
      IRBuilder<>::InsertPointGuard IPG(Builder);
      Builder.restoreIP(IP);
      createBarrier(LocationDescription(Builder.saveIP(), Loc.DL),
                    omp::Directive::OMPD_unknown, /* ForceSimpleCall */ false,
                    /* CheckCancelFlag */ false);
    }
  };

  // The actual cancel logic is shared with others, e.g., cancel_barriers.
  emitCancelationCheckImpl(Result, CanceledDirective, ExitCB);

  // Update the insertion point and remove the terminator we introduced.
  Builder.SetInsertPoint(UI->getParent());
  UI->eraseFromParent();

  return Builder.saveIP();
}

OpenMPIRBuilder::InsertPointTy OpenMPIRBuilder::emitTargetKernel(
    const LocationDescription &Loc, InsertPointTy AllocaIP, Value *&Return,
    Value *Ident, Value *DeviceID, Value *NumTeams, Value *NumThreads,
    Value *HostPtr, ArrayRef<Value *> KernelArgs) {
  if (!updateToLocation(Loc))
    return Loc.IP;

  Builder.restoreIP(AllocaIP);
  auto *KernelArgsPtr =
      Builder.CreateAlloca(OpenMPIRBuilder::KernelArgs, nullptr, "kernel_args");
  Builder.restoreIP(Loc.IP);

  for (unsigned I = 0, Size = KernelArgs.size(); I != Size; ++I) {
    llvm::Value *Arg =
        Builder.CreateStructGEP(OpenMPIRBuilder::KernelArgs, KernelArgsPtr, I);
    Builder.CreateAlignedStore(
        KernelArgs[I], Arg,
        M.getDataLayout().getPrefTypeAlign(KernelArgs[I]->getType()));
  }

  SmallVector<Value *> OffloadingArgs{Ident,      DeviceID, NumTeams,
                                      NumThreads, HostPtr,  KernelArgsPtr};

  Return = Builder.CreateCall(
      getOrCreateRuntimeFunction(M, OMPRTL___tgt_target_kernel),
      OffloadingArgs);

  return Builder.saveIP();
}

OpenMPIRBuilder::InsertPointTy OpenMPIRBuilder::emitKernelLaunch(
    const LocationDescription &Loc, Function *OutlinedFn, Value *OutlinedFnID,
    EmitFallbackCallbackTy emitTargetCallFallbackCB, TargetKernelArgs &Args,
    Value *DeviceID, Value *RTLoc, InsertPointTy AllocaIP) {

  if (!updateToLocation(Loc))
    return Loc.IP;

  Builder.restoreIP(Loc.IP);
  // On top of the arrays that were filled up, the target offloading call
  // takes as arguments the device id as well as the host pointer. The host
  // pointer is used by the runtime library to identify the current target
  // region, so it only has to be unique and not necessarily point to
  // anything. It could be the pointer to the outlined function that
  // implements the target region, but we aren't using that so that the
  // compiler doesn't need to keep that, and could therefore inline the host
  // function if proven worthwhile during optimization.

  // From this point on, we need to have an ID of the target region defined.
  assert(OutlinedFnID && "Invalid outlined function ID!");
  (void)OutlinedFnID;

  // Return value of the runtime offloading call.
  Value *Return = nullptr;

  // Arguments for the target kernel.
  SmallVector<Value *> ArgsVector;
  getKernelArgsVector(Args, Builder, ArgsVector);

  // The target region is an outlined function launched by the runtime
  // via calls to __tgt_target_kernel().
  //
  // Note that on the host and CPU targets, the runtime implementation of
  // these calls simply call the outlined function without forking threads.
  // The outlined functions themselves have runtime calls to
  // __kmpc_fork_teams() and __kmpc_fork() for this purpose, codegen'd by
  // the compiler in emitTeamsCall() and emitParallelCall().
  //
  // In contrast, on the NVPTX target, the implementation of
  // __tgt_target_teams() launches a GPU kernel with the requested number
  // of teams and threads so no additional calls to the runtime are required.
  // Check the error code and execute the host version if required.
  Builder.restoreIP(emitTargetKernel(Builder, AllocaIP, Return, RTLoc, DeviceID,
                                     Args.NumTeams, Args.NumThreads,
                                     OutlinedFnID, ArgsVector));

  BasicBlock *OffloadFailedBlock =
      BasicBlock::Create(Builder.getContext(), "omp_offload.failed");
  BasicBlock *OffloadContBlock =
      BasicBlock::Create(Builder.getContext(), "omp_offload.cont");
  Value *Failed = Builder.CreateIsNotNull(Return);
  Builder.CreateCondBr(Failed, OffloadFailedBlock, OffloadContBlock);

  auto CurFn = Builder.GetInsertBlock()->getParent();
  emitBlock(OffloadFailedBlock, CurFn);
  Builder.restoreIP(emitTargetCallFallbackCB(Builder.saveIP()));
  emitBranch(OffloadContBlock);
  emitBlock(OffloadContBlock, CurFn, /*IsFinished=*/true);
  return Builder.saveIP();
}

void OpenMPIRBuilder::emitCancelationCheckImpl(Value *CancelFlag,
                                               omp::Directive CanceledDirective,
                                               FinalizeCallbackTy ExitCB) {
  assert(isLastFinalizationInfoCancellable(CanceledDirective) &&
         "Unexpected cancellation!");

  // For a cancel barrier we create two new blocks.
  BasicBlock *BB = Builder.GetInsertBlock();
  BasicBlock *NonCancellationBlock;
  if (Builder.GetInsertPoint() == BB->end()) {
    // TODO: This branch will not be needed once we moved to the
    // OpenMPIRBuilder codegen completely.
    NonCancellationBlock = BasicBlock::Create(
        BB->getContext(), BB->getName() + ".cont", BB->getParent());
  } else {
    NonCancellationBlock = SplitBlock(BB, &*Builder.GetInsertPoint());
    BB->getTerminator()->eraseFromParent();
    Builder.SetInsertPoint(BB);
  }
  BasicBlock *CancellationBlock = BasicBlock::Create(
      BB->getContext(), BB->getName() + ".cncl", BB->getParent());

  // Jump to them based on the return value.
  Value *Cmp = Builder.CreateIsNull(CancelFlag);
  Builder.CreateCondBr(Cmp, NonCancellationBlock, CancellationBlock,
                       /* TODO weight */ nullptr, nullptr);

  // From the cancellation block we finalize all variables and go to the
  // post finalization block that is known to the FiniCB callback.
  Builder.SetInsertPoint(CancellationBlock);
  if (ExitCB)
    ExitCB(Builder.saveIP());
  auto &FI = FinalizationStack.back();
  FI.FiniCB(Builder.saveIP());

  // The continuation block is where code generation continues.
  Builder.SetInsertPoint(NonCancellationBlock, NonCancellationBlock->begin());
}

// Callback used to create OpenMP runtime calls to support
// omp parallel clause for the device.
// We need to use this callback to replace call to the OutlinedFn in OuterFn
// by the call to the OpenMP DeviceRTL runtime function (kmpc_parallel_51)
static void targetParallelCallback(
    OpenMPIRBuilder *OMPIRBuilder, Function &OutlinedFn, Function *OuterFn,
    BasicBlock *OuterAllocaBB, Value *Ident, Value *IfCondition,
    Value *NumThreads, Instruction *PrivTID, AllocaInst *PrivTIDAddr,
    Value *ThreadID, const SmallVector<Instruction *, 4> &ToBeDeleted) {
  // Add some known attributes.
  IRBuilder<> &Builder = OMPIRBuilder->Builder;
  OutlinedFn.addParamAttr(0, Attribute::NoAlias);
  OutlinedFn.addParamAttr(1, Attribute::NoAlias);
  OutlinedFn.addParamAttr(0, Attribute::NoUndef);
  OutlinedFn.addParamAttr(1, Attribute::NoUndef);
  OutlinedFn.addFnAttr(Attribute::NoUnwind);

  assert(OutlinedFn.arg_size() >= 2 &&
         "Expected at least tid and bounded tid as arguments");
  unsigned NumCapturedVars = OutlinedFn.arg_size() - /* tid & bounded tid */ 2;

  CallInst *CI = cast<CallInst>(OutlinedFn.user_back());
  assert(CI && "Expected call instruction to outlined function");
  CI->getParent()->setName("omp_parallel");

  Builder.SetInsertPoint(CI);
  Type *PtrTy = OMPIRBuilder->VoidPtr;
  Value *NullPtrValue = Constant::getNullValue(PtrTy);

  // Add alloca for kernel args
  OpenMPIRBuilder ::InsertPointTy CurrentIP = Builder.saveIP();
  Builder.SetInsertPoint(OuterAllocaBB, OuterAllocaBB->getFirstInsertionPt());
  AllocaInst *ArgsAlloca =
      Builder.CreateAlloca(ArrayType::get(PtrTy, NumCapturedVars));
  Value *Args = ArgsAlloca;
  // Add address space cast if array for storing arguments is not allocated
  // in address space 0
  if (ArgsAlloca->getAddressSpace())
    Args = Builder.CreatePointerCast(ArgsAlloca, PtrTy);
  Builder.restoreIP(CurrentIP);

  // Store captured vars which are used by kmpc_parallel_51
  for (unsigned Idx = 0; Idx < NumCapturedVars; Idx++) {
    Value *V = *(CI->arg_begin() + 2 + Idx);
    Value *StoreAddress = Builder.CreateConstInBoundsGEP2_64(
        ArrayType::get(PtrTy, NumCapturedVars), Args, 0, Idx);
    Builder.CreateStore(V, StoreAddress);
  }

  Value *Cond =
      IfCondition ? Builder.CreateSExtOrTrunc(IfCondition, OMPIRBuilder->Int32)
                  : Builder.getInt32(1);

  // Build kmpc_parallel_51 call
  Value *Parallel51CallArgs[] = {
      /* identifier*/ Ident,
      /* global thread num*/ ThreadID,
      /* if expression */ Cond,
      /* number of threads */ NumThreads ? NumThreads : Builder.getInt32(-1),
      /* Proc bind */ Builder.getInt32(-1),
      /* outlined function */
      Builder.CreateBitCast(&OutlinedFn, OMPIRBuilder->ParallelTaskPtr),
      /* wrapper function */ NullPtrValue,
      /* arguments of the outlined funciton*/ Args,
      /* number of arguments */ Builder.getInt64(NumCapturedVars)};

  FunctionCallee RTLFn =
      OMPIRBuilder->getOrCreateRuntimeFunctionPtr(OMPRTL___kmpc_parallel_51);

  Builder.CreateCall(RTLFn, Parallel51CallArgs);

  LLVM_DEBUG(dbgs() << "With kmpc_parallel_51 placed: "
                    << *Builder.GetInsertBlock()->getParent() << "\n");

  // Initialize the local TID stack location with the argument value.
  Builder.SetInsertPoint(PrivTID);
  Function::arg_iterator OutlinedAI = OutlinedFn.arg_begin();
  Builder.CreateStore(Builder.CreateLoad(OMPIRBuilder->Int32, OutlinedAI),
                      PrivTIDAddr);

  // Remove redundant call to the outlined function.
  CI->eraseFromParent();

  for (Instruction *I : ToBeDeleted) {
    I->eraseFromParent();
  }
}

// Callback used to create OpenMP runtime calls to support
// omp parallel clause for the host.
// We need to use this callback to replace call to the OutlinedFn in OuterFn
// by the call to the OpenMP host runtime function ( __kmpc_fork_call[_if])
static void
hostParallelCallback(OpenMPIRBuilder *OMPIRBuilder, Function &OutlinedFn,
                     Function *OuterFn, Value *Ident, Value *IfCondition,
                     Instruction *PrivTID, AllocaInst *PrivTIDAddr,
                     const SmallVector<Instruction *, 4> &ToBeDeleted) {
  IRBuilder<> &Builder = OMPIRBuilder->Builder;
  FunctionCallee RTLFn;
  if (IfCondition) {
    RTLFn =
        OMPIRBuilder->getOrCreateRuntimeFunctionPtr(OMPRTL___kmpc_fork_call_if);
  } else {
    RTLFn =
        OMPIRBuilder->getOrCreateRuntimeFunctionPtr(OMPRTL___kmpc_fork_call);
  }
  if (auto *F = dyn_cast<Function>(RTLFn.getCallee())) {
    if (!F->hasMetadata(LLVMContext::MD_callback)) {
      LLVMContext &Ctx = F->getContext();
      MDBuilder MDB(Ctx);
      // Annotate the callback behavior of the __kmpc_fork_call:
      //  - The callback callee is argument number 2 (microtask).
      //  - The first two arguments of the callback callee are unknown (-1).
      //  - All variadic arguments to the __kmpc_fork_call are passed to the
      //    callback callee.
      F->addMetadata(LLVMContext::MD_callback,
                     *MDNode::get(Ctx, {MDB.createCallbackEncoding(
                                           2, {-1, -1},
                                           /* VarArgsArePassed */ true)}));
    }
  }
  // Add some known attributes.
  OutlinedFn.addParamAttr(0, Attribute::NoAlias);
  OutlinedFn.addParamAttr(1, Attribute::NoAlias);
  OutlinedFn.addFnAttr(Attribute::NoUnwind);

  assert(OutlinedFn.arg_size() >= 2 &&
         "Expected at least tid and bounded tid as arguments");
  unsigned NumCapturedVars = OutlinedFn.arg_size() - /* tid & bounded tid */ 2;

  CallInst *CI = cast<CallInst>(OutlinedFn.user_back());
  CI->getParent()->setName("omp_parallel");
  Builder.SetInsertPoint(CI);

  // Build call __kmpc_fork_call[_if](Ident, n, microtask, var1, .., varn);
  Value *ForkCallArgs[] = {
      Ident, Builder.getInt32(NumCapturedVars),
      Builder.CreateBitCast(&OutlinedFn, OMPIRBuilder->ParallelTaskPtr)};

  SmallVector<Value *, 16> RealArgs;
  RealArgs.append(std::begin(ForkCallArgs), std::end(ForkCallArgs));
  if (IfCondition) {
    Value *Cond = Builder.CreateSExtOrTrunc(IfCondition, OMPIRBuilder->Int32);
    RealArgs.push_back(Cond);
  }
  RealArgs.append(CI->arg_begin() + /* tid & bound tid */ 2, CI->arg_end());

  // __kmpc_fork_call_if always expects a void ptr as the last argument
  // If there are no arguments, pass a null pointer.
  auto PtrTy = OMPIRBuilder->VoidPtr;
  if (IfCondition && NumCapturedVars == 0) {
    Value *NullPtrValue = Constant::getNullValue(PtrTy);
    RealArgs.push_back(NullPtrValue);
  }
  if (IfCondition && RealArgs.back()->getType() != PtrTy)
    RealArgs.back() = Builder.CreateBitCast(RealArgs.back(), PtrTy);

  Builder.CreateCall(RTLFn, RealArgs);

  LLVM_DEBUG(dbgs() << "With fork_call placed: "
                    << *Builder.GetInsertBlock()->getParent() << "\n");

  // Initialize the local TID stack location with the argument value.
  Builder.SetInsertPoint(PrivTID);
  Function::arg_iterator OutlinedAI = OutlinedFn.arg_begin();
  Builder.CreateStore(Builder.CreateLoad(OMPIRBuilder->Int32, OutlinedAI),
                      PrivTIDAddr);

  // Remove redundant call to the outlined function.
  CI->eraseFromParent();

  for (Instruction *I : ToBeDeleted) {
    I->eraseFromParent();
  }
}

IRBuilder<>::InsertPoint OpenMPIRBuilder::createParallel(
    const LocationDescription &Loc, InsertPointTy OuterAllocaIP,
    BodyGenCallbackTy BodyGenCB, PrivatizeCallbackTy PrivCB,
    FinalizeCallbackTy FiniCB, Value *IfCondition, Value *NumThreads,
    omp::ProcBindKind ProcBind, bool IsCancellable) {
  assert(!isConflictIP(Loc.IP, OuterAllocaIP) && "IPs must not be ambiguous");

  if (!updateToLocation(Loc))
    return Loc.IP;

  uint32_t SrcLocStrSize;
  Constant *SrcLocStr = getOrCreateSrcLocStr(Loc, SrcLocStrSize);
  Value *Ident = getOrCreateIdent(SrcLocStr, SrcLocStrSize);
  Value *ThreadID = getOrCreateThreadID(Ident);
  // If we generate code for the target device, we need to allocate
  // struct for aggregate params in the device default alloca address space.
  // OpenMP runtime requires that the params of the extracted functions are
  // passed as zero address space pointers. This flag ensures that extracted
  // function arguments are declared in zero address space
  bool ArgsInZeroAddressSpace = Config.isTargetDevice();

<<<<<<< HEAD
  if (NumThreads) {
    // Build call __kmpc_push_num_threads(&Ident, global_tid, num_threads)
=======
  // Build call __kmpc_push_num_threads(&Ident, global_tid, num_threads)
  // only if we compile for host side.
  if (NumThreads && !Config.isTargetDevice()) {
>>>>>>> f2eaa6ec
    Value *Args[] = {
        Ident, ThreadID,
        Builder.CreateIntCast(NumThreads, Int32, /*isSigned*/ false)};
    Builder.CreateCall(
        getOrCreateRuntimeFunctionPtr(OMPRTL___kmpc_push_num_threads), Args);
  }

  if (ProcBind != OMP_PROC_BIND_default) {
    // Build call __kmpc_push_proc_bind(&Ident, global_tid, proc_bind)
    Value *Args[] = {
        Ident, ThreadID,
        ConstantInt::get(Int32, unsigned(ProcBind), /*isSigned=*/true)};
    Builder.CreateCall(
        getOrCreateRuntimeFunctionPtr(OMPRTL___kmpc_push_proc_bind), Args);
  }

  BasicBlock *InsertBB = Builder.GetInsertBlock();
  Function *OuterFn = InsertBB->getParent();

  // Save the outer alloca block because the insertion iterator may get
  // invalidated and we still need this later.
  BasicBlock *OuterAllocaBlock = OuterAllocaIP.getBlock();

  // Vector to remember instructions we used only during the modeling but which
  // we want to delete at the end.
  SmallVector<Instruction *, 4> ToBeDeleted;

  // Change the location to the outer alloca insertion point to create and
  // initialize the allocas we pass into the parallel region.
  Builder.restoreIP(OuterAllocaIP);
  AllocaInst *TIDAddrAlloca = Builder.CreateAlloca(Int32, nullptr, "tid.addr");
  AllocaInst *ZeroAddrAlloca =
      Builder.CreateAlloca(Int32, nullptr, "zero.addr");
  Instruction *TIDAddr = TIDAddrAlloca;
  Instruction *ZeroAddr = ZeroAddrAlloca;
  if (ArgsInZeroAddressSpace && M.getDataLayout().getAllocaAddrSpace() != 0) {
    // Add additional casts to enforce pointers in zero address space
    TIDAddr = new AddrSpaceCastInst(
        TIDAddrAlloca, PointerType ::get(M.getContext(), 0), "tid.addr.ascast");
    TIDAddr->insertAfter(TIDAddrAlloca);
    ToBeDeleted.push_back(TIDAddr);
    ZeroAddr = new AddrSpaceCastInst(ZeroAddrAlloca,
                                     PointerType ::get(M.getContext(), 0),
                                     "zero.addr.ascast");
    ZeroAddr->insertAfter(ZeroAddrAlloca);
    ToBeDeleted.push_back(ZeroAddr);
  }

  // We only need TIDAddr and ZeroAddr for modeling purposes to get the
  // associated arguments in the outlined function, so we delete them later.
  ToBeDeleted.push_back(TIDAddrAlloca);
  ToBeDeleted.push_back(ZeroAddrAlloca);

  // Create an artificial insertion point that will also ensure the blocks we
  // are about to split are not degenerated.
  auto *UI = new UnreachableInst(Builder.getContext(), InsertBB);

  BasicBlock *EntryBB = UI->getParent();
  BasicBlock *PRegEntryBB = EntryBB->splitBasicBlock(UI, "omp.par.entry");
  BasicBlock *PRegBodyBB = PRegEntryBB->splitBasicBlock(UI, "omp.par.region");
  BasicBlock *PRegPreFiniBB =
      PRegBodyBB->splitBasicBlock(UI, "omp.par.pre_finalize");
  BasicBlock *PRegExitBB = PRegPreFiniBB->splitBasicBlock(UI, "omp.par.exit");

  auto FiniCBWrapper = [&](InsertPointTy IP) {
    // Hide "open-ended" blocks from the given FiniCB by setting the right jump
    // target to the region exit block.
    if (IP.getBlock()->end() == IP.getPoint()) {
      IRBuilder<>::InsertPointGuard IPG(Builder);
      Builder.restoreIP(IP);
      Instruction *I = Builder.CreateBr(PRegExitBB);
      IP = InsertPointTy(I->getParent(), I->getIterator());
    }
    assert(IP.getBlock()->getTerminator()->getNumSuccessors() == 1 &&
           IP.getBlock()->getTerminator()->getSuccessor(0) == PRegExitBB &&
           "Unexpected insertion point for finalization call!");
    return FiniCB(IP);
  };

  FinalizationStack.push_back({FiniCBWrapper, OMPD_parallel, IsCancellable});

  // Generate the privatization allocas in the block that will become the entry
  // of the outlined function.
  Builder.SetInsertPoint(PRegEntryBB->getTerminator());
  InsertPointTy InnerAllocaIP = Builder.saveIP();

  AllocaInst *PrivTIDAddr =
      Builder.CreateAlloca(Int32, nullptr, "tid.addr.local");
  Instruction *PrivTID = Builder.CreateLoad(Int32, PrivTIDAddr, "tid");

  // Add some fake uses for OpenMP provided arguments.
  ToBeDeleted.push_back(Builder.CreateLoad(Int32, TIDAddr, "tid.addr.use"));
  Instruction *ZeroAddrUse =
      Builder.CreateLoad(Int32, ZeroAddr, "zero.addr.use");
  ToBeDeleted.push_back(ZeroAddrUse);

  // EntryBB
  //   |
  //   V
  // PRegionEntryBB         <- Privatization allocas are placed here.
  //   |
  //   V
  // PRegionBodyBB          <- BodeGen is invoked here.
  //   |
  //   V
  // PRegPreFiniBB          <- The block we will start finalization from.
  //   |
  //   V
  // PRegionExitBB          <- A common exit to simplify block collection.
  //

  LLVM_DEBUG(dbgs() << "Before body codegen: " << *OuterFn << "\n");

  // Let the caller create the body.
  assert(BodyGenCB && "Expected body generation callback!");
  InsertPointTy CodeGenIP(PRegBodyBB, PRegBodyBB->begin());
  BodyGenCB(InnerAllocaIP, CodeGenIP);

  LLVM_DEBUG(dbgs() << "After  body codegen: " << *OuterFn << "\n");

  OutlineInfo OI;
  if (Config.isTargetDevice()) {
    // Generate OpenMP target specific runtime call
    OI.PostOutlineCB = [=, ToBeDeletedVec =
                               std::move(ToBeDeleted)](Function &OutlinedFn) {
      targetParallelCallback(this, OutlinedFn, OuterFn, OuterAllocaBlock, Ident,
                             IfCondition, NumThreads, PrivTID, PrivTIDAddr,
                             ThreadID, ToBeDeletedVec);
    };
  } else {
    // Generate OpenMP host runtime call
    OI.PostOutlineCB = [=, ToBeDeletedVec =
                               std::move(ToBeDeleted)](Function &OutlinedFn) {
      hostParallelCallback(this, OutlinedFn, OuterFn, Ident, IfCondition,
                           PrivTID, PrivTIDAddr, ToBeDeletedVec);
    };
  }

  // Adjust the finalization stack, verify the adjustment, and call the
  // finalize function a last time to finalize values between the pre-fini
  // block and the exit block if we left the parallel "the normal way".
  auto FiniInfo = FinalizationStack.pop_back_val();
  (void)FiniInfo;
  assert(FiniInfo.DK == OMPD_parallel &&
         "Unexpected finalization stack state!");

  Instruction *PRegPreFiniTI = PRegPreFiniBB->getTerminator();

  InsertPointTy PreFiniIP(PRegPreFiniBB, PRegPreFiniTI->getIterator());
  FiniCB(PreFiniIP);

  OI.OuterAllocaBB = OuterAllocaBlock;
  OI.EntryBB = PRegEntryBB;
  OI.ExitBB = PRegExitBB;

  SmallPtrSet<BasicBlock *, 32> ParallelRegionBlockSet;
  SmallVector<BasicBlock *, 32> Blocks;
  OI.collectBlocks(ParallelRegionBlockSet, Blocks);

  // Ensure a single exit node for the outlined region by creating one.
  // We might have multiple incoming edges to the exit now due to finalizations,
  // e.g., cancel calls that cause the control flow to leave the region.
  BasicBlock *PRegOutlinedExitBB = PRegExitBB;
  PRegExitBB = SplitBlock(PRegExitBB, &*PRegExitBB->getFirstInsertionPt());
  PRegOutlinedExitBB->setName("omp.par.outlined.exit");
  Blocks.push_back(PRegOutlinedExitBB);

  CodeExtractorAnalysisCache CEAC(*OuterFn);
  CodeExtractor Extractor(Blocks, /* DominatorTree */ nullptr,
                          /* AggregateArgs */ false,
                          /* BlockFrequencyInfo */ nullptr,
                          /* BranchProbabilityInfo */ nullptr,
                          /* AssumptionCache */ nullptr,
                          /* AllowVarArgs */ true,
                          /* AllowAlloca */ true,
                          /* AllocationBlock */ OuterAllocaBlock,
                          /* Suffix */ ".omp_par", ArgsInZeroAddressSpace);

  // Find inputs to, outputs from the code region.
  BasicBlock *CommonExit = nullptr;
  SetVector<Value *> Inputs, Outputs, SinkingCands, HoistingCands;
  Extractor.findAllocas(CEAC, SinkingCands, HoistingCands, CommonExit);
  Extractor.findInputsOutputs(Inputs, Outputs, SinkingCands);

  LLVM_DEBUG(dbgs() << "Before privatization: " << *OuterFn << "\n");

  FunctionCallee TIDRTLFn =
      getOrCreateRuntimeFunctionPtr(OMPRTL___kmpc_global_thread_num);

  auto PrivHelper = [&](Value &V) {
    if (&V == TIDAddr || &V == ZeroAddr) {
      OI.ExcludeArgsFromAggregate.push_back(&V);
      return;
    }

    SetVector<Use *> Uses;
    for (Use &U : V.uses())
      if (auto *UserI = dyn_cast<Instruction>(U.getUser()))
        if (ParallelRegionBlockSet.count(UserI->getParent()))
          Uses.insert(&U);

    // __kmpc_fork_call expects extra arguments as pointers. If the input
    // already has a pointer type, everything is fine. Otherwise, store the
    // value onto stack and load it back inside the to-be-outlined region. This
    // will ensure only the pointer will be passed to the function.
    // FIXME: if there are more than 15 trailing arguments, they must be
    // additionally packed in a struct.
    Value *Inner = &V;
    if (!V.getType()->isPointerTy()) {
      IRBuilder<>::InsertPointGuard Guard(Builder);
      LLVM_DEBUG(llvm::dbgs() << "Forwarding input as pointer: " << V << "\n");

      Builder.restoreIP(OuterAllocaIP);
      Value *Ptr =
          Builder.CreateAlloca(V.getType(), nullptr, V.getName() + ".reloaded");

      // Store to stack at end of the block that currently branches to the entry
      // block of the to-be-outlined region.
      Builder.SetInsertPoint(InsertBB,
                             InsertBB->getTerminator()->getIterator());
      Builder.CreateStore(&V, Ptr);

      // Load back next to allocations in the to-be-outlined region.
      Builder.restoreIP(InnerAllocaIP);
      Inner = Builder.CreateLoad(V.getType(), Ptr);
    }

    Value *ReplacementValue = nullptr;
    CallInst *CI = dyn_cast<CallInst>(&V);
    if (CI && CI->getCalledFunction() == TIDRTLFn.getCallee()) {
      ReplacementValue = PrivTID;
    } else {
      Builder.restoreIP(
          PrivCB(InnerAllocaIP, Builder.saveIP(), V, *Inner, ReplacementValue));
      assert(ReplacementValue &&
             "Expected copy/create callback to set replacement value!");
      if (ReplacementValue == &V)
        return;
    }

    for (Use *UPtr : Uses)
      UPtr->set(ReplacementValue);
  };

  // Reset the inner alloca insertion as it will be used for loading the values
  // wrapped into pointers before passing them into the to-be-outlined region.
  // Configure it to insert immediately after the fake use of zero address so
  // that they are available in the generated body and so that the
  // OpenMP-related values (thread ID and zero address pointers) remain leading
  // in the argument list.
  InnerAllocaIP = IRBuilder<>::InsertPoint(
      ZeroAddrUse->getParent(), ZeroAddrUse->getNextNode()->getIterator());

  // Reset the outer alloca insertion point to the entry of the relevant block
  // in case it was invalidated.
  OuterAllocaIP = IRBuilder<>::InsertPoint(
      OuterAllocaBlock, OuterAllocaBlock->getFirstInsertionPt());

  for (Value *Input : Inputs) {
    LLVM_DEBUG(dbgs() << "Captured input: " << *Input << "\n");
    PrivHelper(*Input);
  }
  LLVM_DEBUG({
    for (Value *Output : Outputs)
      LLVM_DEBUG(dbgs() << "Captured output: " << *Output << "\n");
  });
  assert(Outputs.empty() &&
         "OpenMP outlining should not produce live-out values!");

  LLVM_DEBUG(dbgs() << "After  privatization: " << *OuterFn << "\n");
  LLVM_DEBUG({
    for (auto *BB : Blocks)
      dbgs() << " PBR: " << BB->getName() << "\n";
  });

  // Register the outlined info.
  addOutlineInfo(std::move(OI));

  InsertPointTy AfterIP(UI->getParent(), UI->getParent()->end());
  UI->eraseFromParent();

  return AfterIP;
}

void OpenMPIRBuilder::emitFlush(const LocationDescription &Loc) {
  // Build call void __kmpc_flush(ident_t *loc)
  uint32_t SrcLocStrSize;
  Constant *SrcLocStr = getOrCreateSrcLocStr(Loc, SrcLocStrSize);
  Value *Args[] = {getOrCreateIdent(SrcLocStr, SrcLocStrSize)};

  Builder.CreateCall(getOrCreateRuntimeFunctionPtr(OMPRTL___kmpc_flush), Args);
}

void OpenMPIRBuilder::createFlush(const LocationDescription &Loc) {
  if (!updateToLocation(Loc))
    return;
  emitFlush(Loc);
}

void OpenMPIRBuilder::emitTaskwaitImpl(const LocationDescription &Loc) {
  // Build call kmp_int32 __kmpc_omp_taskwait(ident_t *loc, kmp_int32
  // global_tid);
  uint32_t SrcLocStrSize;
  Constant *SrcLocStr = getOrCreateSrcLocStr(Loc, SrcLocStrSize);
  Value *Ident = getOrCreateIdent(SrcLocStr, SrcLocStrSize);
  Value *Args[] = {Ident, getOrCreateThreadID(Ident)};

  // Ignore return result until untied tasks are supported.
  Builder.CreateCall(getOrCreateRuntimeFunctionPtr(OMPRTL___kmpc_omp_taskwait),
                     Args);
}

void OpenMPIRBuilder::createTaskwait(const LocationDescription &Loc) {
  if (!updateToLocation(Loc))
    return;
  emitTaskwaitImpl(Loc);
}

void OpenMPIRBuilder::emitTaskyieldImpl(const LocationDescription &Loc) {
  // Build call __kmpc_omp_taskyield(loc, thread_id, 0);
  uint32_t SrcLocStrSize;
  Constant *SrcLocStr = getOrCreateSrcLocStr(Loc, SrcLocStrSize);
  Value *Ident = getOrCreateIdent(SrcLocStr, SrcLocStrSize);
  Constant *I32Null = ConstantInt::getNullValue(Int32);
  Value *Args[] = {Ident, getOrCreateThreadID(Ident), I32Null};

  Builder.CreateCall(getOrCreateRuntimeFunctionPtr(OMPRTL___kmpc_omp_taskyield),
                     Args);
}

void OpenMPIRBuilder::createTaskyield(const LocationDescription &Loc) {
  if (!updateToLocation(Loc))
    return;
  emitTaskyieldImpl(Loc);
}

OpenMPIRBuilder::InsertPointTy
OpenMPIRBuilder::createTask(const LocationDescription &Loc,
                            InsertPointTy AllocaIP, BodyGenCallbackTy BodyGenCB,
                            bool Tied, Value *Final, Value *IfCondition,
                            SmallVector<DependData> Dependencies) {

  if (!updateToLocation(Loc))
    return InsertPointTy();

  uint32_t SrcLocStrSize;
  Constant *SrcLocStr = getOrCreateSrcLocStr(Loc, SrcLocStrSize);
  Value *Ident = getOrCreateIdent(SrcLocStr, SrcLocStrSize);
  // The current basic block is split into four basic blocks. After outlining,
  // they will be mapped as follows:
  // ```
  // def current_fn() {
  //   current_basic_block:
  //     br label %task.exit
  //   task.exit:
  //     ; instructions after task
  // }
  // def outlined_fn() {
  //   task.alloca:
  //     br label %task.body
  //   task.body:
  //     ret void
  // }
  // ```
  BasicBlock *TaskExitBB = splitBB(Builder, /*CreateBranch=*/true, "task.exit");
  BasicBlock *TaskBodyBB = splitBB(Builder, /*CreateBranch=*/true, "task.body");
  BasicBlock *TaskAllocaBB =
      splitBB(Builder, /*CreateBranch=*/true, "task.alloca");

  InsertPointTy TaskAllocaIP =
      InsertPointTy(TaskAllocaBB, TaskAllocaBB->begin());
  InsertPointTy TaskBodyIP = InsertPointTy(TaskBodyBB, TaskBodyBB->begin());
  BodyGenCB(TaskAllocaIP, TaskBodyIP);

  OutlineInfo OI;
  OI.EntryBB = TaskAllocaBB;
  OI.OuterAllocaBB = AllocaIP.getBlock();
  OI.ExitBB = TaskExitBB;

  // Add the thread ID argument.
  std::stack<Instruction *> ToBeDeleted;
  OI.ExcludeArgsFromAggregate.push_back(createFakeIntVal(
      Builder, AllocaIP, ToBeDeleted, TaskAllocaIP, "global.tid", false));

  OI.PostOutlineCB = [this, Ident, Tied, Final, IfCondition, Dependencies,
                      TaskAllocaBB, ToBeDeleted](Function &OutlinedFn) mutable {
    // Replace the Stale CI by appropriate RTL function call.
    assert(OutlinedFn.getNumUses() == 1 &&
           "there must be a single user for the outlined function");
    CallInst *StaleCI = cast<CallInst>(OutlinedFn.user_back());

    // HasShareds is true if any variables are captured in the outlined region,
    // false otherwise.
    bool HasShareds = StaleCI->arg_size() > 1;
    Builder.SetInsertPoint(StaleCI);

    // Gather the arguments for emitting the runtime call for
    // @__kmpc_omp_task_alloc
    Function *TaskAllocFn =
        getOrCreateRuntimeFunctionPtr(OMPRTL___kmpc_omp_task_alloc);

    // Arguments - `loc_ref` (Ident) and `gtid` (ThreadID)
    // call.
    Value *ThreadID = getOrCreateThreadID(Ident);

    // Argument - `flags`
    // Task is tied iff (Flags & 1) == 1.
    // Task is untied iff (Flags & 1) == 0.
    // Task is final iff (Flags & 2) == 2.
    // Task is not final iff (Flags & 2) == 0.
    // TODO: Handle the other flags.
    Value *Flags = Builder.getInt32(Tied);
    if (Final) {
      Value *FinalFlag =
          Builder.CreateSelect(Final, Builder.getInt32(2), Builder.getInt32(0));
      Flags = Builder.CreateOr(FinalFlag, Flags);
    }

    // Argument - `sizeof_kmp_task_t` (TaskSize)
    // Tasksize refers to the size in bytes of kmp_task_t data structure
    // including private vars accessed in task.
    // TODO: add kmp_task_t_with_privates (privates)
    Value *TaskSize = Builder.getInt64(
        divideCeil(M.getDataLayout().getTypeSizeInBits(Task), 8));

    // Argument - `sizeof_shareds` (SharedsSize)
    // SharedsSize refers to the shareds array size in the kmp_task_t data
    // structure.
    Value *SharedsSize = Builder.getInt64(0);
    if (HasShareds) {
      AllocaInst *ArgStructAlloca =
          dyn_cast<AllocaInst>(StaleCI->getArgOperand(1));
      assert(ArgStructAlloca &&
             "Unable to find the alloca instruction corresponding to arguments "
             "for extracted function");
      StructType *ArgStructType =
          dyn_cast<StructType>(ArgStructAlloca->getAllocatedType());
      assert(ArgStructType && "Unable to find struct type corresponding to "
                              "arguments for extracted function");
      SharedsSize =
          Builder.getInt64(M.getDataLayout().getTypeStoreSize(ArgStructType));
    }
    // Emit the @__kmpc_omp_task_alloc runtime call
    // The runtime call returns a pointer to an area where the task captured
    // variables must be copied before the task is run (TaskData)
    CallInst *TaskData = Builder.CreateCall(
        TaskAllocFn, {/*loc_ref=*/Ident, /*gtid=*/ThreadID, /*flags=*/Flags,
                      /*sizeof_task=*/TaskSize, /*sizeof_shared=*/SharedsSize,
                      /*task_func=*/&OutlinedFn});

    // Copy the arguments for outlined function
    if (HasShareds) {
      Value *Shareds = StaleCI->getArgOperand(1);
      Align Alignment = TaskData->getPointerAlignment(M.getDataLayout());
      Value *TaskShareds = Builder.CreateLoad(VoidPtr, TaskData);
      Builder.CreateMemCpy(TaskShareds, Alignment, Shareds, Alignment,
                           SharedsSize);
    }

    Value *DepArrayPtr = nullptr;
    if (Dependencies.size()) {
      InsertPointTy OldIP = Builder.saveIP();
      Builder.SetInsertPoint(
          &OldIP.getBlock()->getParent()->getEntryBlock().back());

      Type *DepArrayTy = ArrayType::get(DependInfo, Dependencies.size());
      Value *DepArray =
          Builder.CreateAlloca(DepArrayTy, nullptr, ".dep.arr.addr");

      unsigned P = 0;
      for (const DependData &Dep : Dependencies) {
        Value *Base =
            Builder.CreateConstInBoundsGEP2_64(DepArrayTy, DepArray, 0, P);
        // Store the pointer to the variable
        Value *Addr = Builder.CreateStructGEP(
            DependInfo, Base,
            static_cast<unsigned int>(RTLDependInfoFields::BaseAddr));
        Value *DepValPtr =
            Builder.CreatePtrToInt(Dep.DepVal, Builder.getInt64Ty());
        Builder.CreateStore(DepValPtr, Addr);
        // Store the size of the variable
        Value *Size = Builder.CreateStructGEP(
            DependInfo, Base,
            static_cast<unsigned int>(RTLDependInfoFields::Len));
        Builder.CreateStore(Builder.getInt64(M.getDataLayout().getTypeStoreSize(
                                Dep.DepValueType)),
                            Size);
        // Store the dependency kind
        Value *Flags = Builder.CreateStructGEP(
            DependInfo, Base,
            static_cast<unsigned int>(RTLDependInfoFields::Flags));
        Builder.CreateStore(
            ConstantInt::get(Builder.getInt8Ty(),
                             static_cast<unsigned int>(Dep.DepKind)),
            Flags);
        ++P;
      }

      DepArrayPtr = Builder.CreateBitCast(DepArray, Builder.getInt8PtrTy());
      Builder.restoreIP(OldIP);
    }

    // In the presence of the `if` clause, the following IR is generated:
    //    ...
    //    %data = call @__kmpc_omp_task_alloc(...)
    //    br i1 %if_condition, label %then, label %else
    //  then:
    //    call @__kmpc_omp_task(...)
    //    br label %exit
    //  else:
    //    call @__kmpc_omp_task_begin_if0(...)
    //    call @outlined_fn(...)
    //    call @__kmpc_omp_task_complete_if0(...)
    //    br label %exit
    //  exit:
    //    ...
    if (IfCondition) {
      // `SplitBlockAndInsertIfThenElse` requires the block to have a
      // terminator.
      splitBB(Builder, /*CreateBranch=*/true, "if.end");
      Instruction *IfTerminator =
          Builder.GetInsertPoint()->getParent()->getTerminator();
      Instruction *ThenTI = IfTerminator, *ElseTI = nullptr;
      Builder.SetInsertPoint(IfTerminator);
      SplitBlockAndInsertIfThenElse(IfCondition, IfTerminator, &ThenTI,
                                    &ElseTI);
      Builder.SetInsertPoint(ElseTI);
      Function *TaskBeginFn =
          getOrCreateRuntimeFunctionPtr(OMPRTL___kmpc_omp_task_begin_if0);
      Function *TaskCompleteFn =
          getOrCreateRuntimeFunctionPtr(OMPRTL___kmpc_omp_task_complete_if0);
      Builder.CreateCall(TaskBeginFn, {Ident, ThreadID, TaskData});
      CallInst *CI = nullptr;
      if (HasShareds)
        CI = Builder.CreateCall(&OutlinedFn, {ThreadID, TaskData});
      else
        CI = Builder.CreateCall(&OutlinedFn, {ThreadID});
      CI->setDebugLoc(StaleCI->getDebugLoc());
      Builder.CreateCall(TaskCompleteFn, {Ident, ThreadID, TaskData});
      Builder.SetInsertPoint(ThenTI);
    }

    if (Dependencies.size()) {
      Function *TaskFn =
          getOrCreateRuntimeFunctionPtr(OMPRTL___kmpc_omp_task_with_deps);
      Builder.CreateCall(
          TaskFn,
          {Ident, ThreadID, TaskData, Builder.getInt32(Dependencies.size()),
           DepArrayPtr, ConstantInt::get(Builder.getInt32Ty(), 0),
           ConstantPointerNull::get(PointerType::getUnqual(M.getContext()))});

    } else {
      // Emit the @__kmpc_omp_task runtime call to spawn the task
      Function *TaskFn = getOrCreateRuntimeFunctionPtr(OMPRTL___kmpc_omp_task);
      Builder.CreateCall(TaskFn, {Ident, ThreadID, TaskData});
    }

    StaleCI->eraseFromParent();

    Builder.SetInsertPoint(TaskAllocaBB, TaskAllocaBB->begin());
    if (HasShareds) {
      LoadInst *Shareds = Builder.CreateLoad(VoidPtr, OutlinedFn.getArg(1));
      OutlinedFn.getArg(1)->replaceUsesWithIf(
          Shareds, [Shareds](Use &U) { return U.getUser() != Shareds; });
    }

    while (!ToBeDeleted.empty()) {
      ToBeDeleted.top()->eraseFromParent();
      ToBeDeleted.pop();
    }
  };

  addOutlineInfo(std::move(OI));
  Builder.SetInsertPoint(TaskExitBB, TaskExitBB->begin());

  return Builder.saveIP();
}

OpenMPIRBuilder::InsertPointTy
OpenMPIRBuilder::createTaskgroup(const LocationDescription &Loc,
                                 InsertPointTy AllocaIP,
                                 BodyGenCallbackTy BodyGenCB) {
  if (!updateToLocation(Loc))
    return InsertPointTy();

  uint32_t SrcLocStrSize;
  Constant *SrcLocStr = getOrCreateSrcLocStr(Loc, SrcLocStrSize);
  Value *Ident = getOrCreateIdent(SrcLocStr, SrcLocStrSize);
  Value *ThreadID = getOrCreateThreadID(Ident);

  // Emit the @__kmpc_taskgroup runtime call to start the taskgroup
  Function *TaskgroupFn =
      getOrCreateRuntimeFunctionPtr(OMPRTL___kmpc_taskgroup);
  Builder.CreateCall(TaskgroupFn, {Ident, ThreadID});

  BasicBlock *TaskgroupExitBB = splitBB(Builder, true, "taskgroup.exit");
  BodyGenCB(AllocaIP, Builder.saveIP());

  Builder.SetInsertPoint(TaskgroupExitBB);
  // Emit the @__kmpc_end_taskgroup runtime call to end the taskgroup
  Function *EndTaskgroupFn =
      getOrCreateRuntimeFunctionPtr(OMPRTL___kmpc_end_taskgroup);
  Builder.CreateCall(EndTaskgroupFn, {Ident, ThreadID});

  return Builder.saveIP();
}

OpenMPIRBuilder::InsertPointTy OpenMPIRBuilder::createSections(
    const LocationDescription &Loc, InsertPointTy AllocaIP,
    ArrayRef<StorableBodyGenCallbackTy> SectionCBs, PrivatizeCallbackTy PrivCB,
    FinalizeCallbackTy FiniCB, bool IsCancellable, bool IsNowait) {
  assert(!isConflictIP(AllocaIP, Loc.IP) && "Dedicated IP allocas required");

  if (!updateToLocation(Loc))
    return Loc.IP;

  auto FiniCBWrapper = [&](InsertPointTy IP) {
    if (IP.getBlock()->end() != IP.getPoint())
      return FiniCB(IP);
    // This must be done otherwise any nested constructs using FinalizeOMPRegion
    // will fail because that function requires the Finalization Basic Block to
    // have a terminator, which is already removed by EmitOMPRegionBody.
    // IP is currently at cancelation block.
    // We need to backtrack to the condition block to fetch
    // the exit block and create a branch from cancelation
    // to exit block.
    IRBuilder<>::InsertPointGuard IPG(Builder);
    Builder.restoreIP(IP);
    auto *CaseBB = IP.getBlock()->getSinglePredecessor();
    auto *CondBB = CaseBB->getSinglePredecessor()->getSinglePredecessor();
    auto *ExitBB = CondBB->getTerminator()->getSuccessor(1);
    Instruction *I = Builder.CreateBr(ExitBB);
    IP = InsertPointTy(I->getParent(), I->getIterator());
    return FiniCB(IP);
  };

  FinalizationStack.push_back({FiniCBWrapper, OMPD_sections, IsCancellable});

  // Each section is emitted as a switch case
  // Each finalization callback is handled from clang.EmitOMPSectionDirective()
  // -> OMP.createSection() which generates the IR for each section
  // Iterate through all sections and emit a switch construct:
  // switch (IV) {
  //   case 0:
  //     <SectionStmt[0]>;
  //     break;
  // ...
  //   case <NumSection> - 1:
  //     <SectionStmt[<NumSection> - 1]>;
  //     break;
  // }
  // ...
  // section_loop.after:
  // <FiniCB>;
  auto LoopBodyGenCB = [&](InsertPointTy CodeGenIP, Value *IndVar) {
    Builder.restoreIP(CodeGenIP);
    BasicBlock *Continue =
        splitBBWithSuffix(Builder, /*CreateBranch=*/false, ".sections.after");
    Function *CurFn = Continue->getParent();
    SwitchInst *SwitchStmt = Builder.CreateSwitch(IndVar, Continue);

    unsigned CaseNumber = 0;
    for (auto SectionCB : SectionCBs) {
      BasicBlock *CaseBB = BasicBlock::Create(
          M.getContext(), "omp_section_loop.body.case", CurFn, Continue);
      SwitchStmt->addCase(Builder.getInt32(CaseNumber), CaseBB);
      Builder.SetInsertPoint(CaseBB);
      BranchInst *CaseEndBr = Builder.CreateBr(Continue);
      SectionCB(InsertPointTy(),
                {CaseEndBr->getParent(), CaseEndBr->getIterator()});
      CaseNumber++;
    }
    // remove the existing terminator from body BB since there can be no
    // terminators after switch/case
  };
  // Loop body ends here
  // LowerBound, UpperBound, and STride for createCanonicalLoop
  Type *I32Ty = Type::getInt32Ty(M.getContext());
  Value *LB = ConstantInt::get(I32Ty, 0);
  Value *UB = ConstantInt::get(I32Ty, SectionCBs.size());
  Value *ST = ConstantInt::get(I32Ty, 1);
  llvm::CanonicalLoopInfo *LoopInfo = createCanonicalLoop(
      Loc, LoopBodyGenCB, LB, UB, ST, true, false, AllocaIP, "section_loop");
  InsertPointTy AfterIP =
      applyStaticWorkshareLoop(Loc.DL, LoopInfo, AllocaIP, !IsNowait);

  // Apply the finalization callback in LoopAfterBB
  auto FiniInfo = FinalizationStack.pop_back_val();
  assert(FiniInfo.DK == OMPD_sections &&
         "Unexpected finalization stack state!");
  if (FinalizeCallbackTy &CB = FiniInfo.FiniCB) {
    Builder.restoreIP(AfterIP);
    BasicBlock *FiniBB =
        splitBBWithSuffix(Builder, /*CreateBranch=*/true, "sections.fini");
    CB(Builder.saveIP());
    AfterIP = {FiniBB, FiniBB->begin()};
  }

  return AfterIP;
}

OpenMPIRBuilder::InsertPointTy
OpenMPIRBuilder::createSection(const LocationDescription &Loc,
                               BodyGenCallbackTy BodyGenCB,
                               FinalizeCallbackTy FiniCB) {
  if (!updateToLocation(Loc))
    return Loc.IP;

  auto FiniCBWrapper = [&](InsertPointTy IP) {
    if (IP.getBlock()->end() != IP.getPoint())
      return FiniCB(IP);
    // This must be done otherwise any nested constructs using FinalizeOMPRegion
    // will fail because that function requires the Finalization Basic Block to
    // have a terminator, which is already removed by EmitOMPRegionBody.
    // IP is currently at cancelation block.
    // We need to backtrack to the condition block to fetch
    // the exit block and create a branch from cancelation
    // to exit block.
    IRBuilder<>::InsertPointGuard IPG(Builder);
    Builder.restoreIP(IP);
    auto *CaseBB = Loc.IP.getBlock();
    auto *CondBB = CaseBB->getSinglePredecessor()->getSinglePredecessor();
    auto *ExitBB = CondBB->getTerminator()->getSuccessor(1);
    Instruction *I = Builder.CreateBr(ExitBB);
    IP = InsertPointTy(I->getParent(), I->getIterator());
    return FiniCB(IP);
  };

  Directive OMPD = Directive::OMPD_sections;
  // Since we are using Finalization Callback here, HasFinalize
  // and IsCancellable have to be true
  return EmitOMPInlinedRegion(OMPD, nullptr, nullptr, BodyGenCB, FiniCBWrapper,
                              /*Conditional*/ false, /*hasFinalize*/ true,
                              /*IsCancellable*/ true);
}

/// Create a function with a unique name and a "void (i8*, i8*)" signature in
/// the given module and return it.
Function *getFreshReductionFunc(Module &M) {
  Type *VoidTy = Type::getVoidTy(M.getContext());
  Type *Int8PtrTy = PointerType::getUnqual(M.getContext());
  auto *FuncTy =
      FunctionType::get(VoidTy, {Int8PtrTy, Int8PtrTy}, /* IsVarArg */ false);
  return Function::Create(FuncTy, GlobalVariable::InternalLinkage,
                          M.getDataLayout().getDefaultGlobalsAddressSpace(),
                          ".omp.reduction.func", &M);
}

OpenMPIRBuilder::InsertPointTy OpenMPIRBuilder::createReductions(
    const LocationDescription &Loc, InsertPointTy AllocaIP,
    ArrayRef<ReductionInfo> ReductionInfos, bool IsNoWait) {
  for (const ReductionInfo &RI : ReductionInfos) {
    (void)RI;
    assert(RI.Variable && "expected non-null variable");
    assert(RI.PrivateVariable && "expected non-null private variable");
    assert(RI.ReductionGen && "expected non-null reduction generator callback");
    assert(RI.Variable->getType() == RI.PrivateVariable->getType() &&
           "expected variables and their private equivalents to have the same "
           "type");
    assert(RI.Variable->getType()->isPointerTy() &&
           "expected variables to be pointers");
  }

  if (!updateToLocation(Loc))
    return InsertPointTy();

  BasicBlock *InsertBlock = Loc.IP.getBlock();
  BasicBlock *ContinuationBlock =
      InsertBlock->splitBasicBlock(Loc.IP.getPoint(), "reduce.finalize");
  InsertBlock->getTerminator()->eraseFromParent();

  // Create and populate array of type-erased pointers to private reduction
  // values.
  unsigned NumReductions = ReductionInfos.size();
  Type *RedArrayTy = ArrayType::get(Builder.getInt8PtrTy(), NumReductions);
  Builder.restoreIP(AllocaIP);
  Value *RedArray = Builder.CreateAlloca(RedArrayTy, nullptr, "red.array");

  Builder.SetInsertPoint(InsertBlock, InsertBlock->end());

  for (auto En : enumerate(ReductionInfos)) {
    unsigned Index = En.index();
    const ReductionInfo &RI = En.value();
    Value *RedArrayElemPtr = Builder.CreateConstInBoundsGEP2_64(
        RedArrayTy, RedArray, 0, Index, "red.array.elem." + Twine(Index));
    Value *Casted =
        Builder.CreateBitCast(RI.PrivateVariable, Builder.getInt8PtrTy(),
                              "private.red.var." + Twine(Index) + ".casted");
    Builder.CreateStore(Casted, RedArrayElemPtr);
  }

  // Emit a call to the runtime function that orchestrates the reduction.
  // Declare the reduction function in the process.
  Function *Func = Builder.GetInsertBlock()->getParent();
  Module *Module = Func->getParent();
  Value *RedArrayPtr =
      Builder.CreateBitCast(RedArray, Builder.getInt8PtrTy(), "red.array.ptr");
  uint32_t SrcLocStrSize;
  Constant *SrcLocStr = getOrCreateSrcLocStr(Loc, SrcLocStrSize);
  bool CanGenerateAtomic =
      llvm::all_of(ReductionInfos, [](const ReductionInfo &RI) {
        return RI.AtomicReductionGen;
      });
  Value *Ident = getOrCreateIdent(SrcLocStr, SrcLocStrSize,
                                  CanGenerateAtomic
                                      ? IdentFlag::OMP_IDENT_FLAG_ATOMIC_REDUCE
                                      : IdentFlag(0));
  Value *ThreadId = getOrCreateThreadID(Ident);
  Constant *NumVariables = Builder.getInt32(NumReductions);
  const DataLayout &DL = Module->getDataLayout();
  unsigned RedArrayByteSize = DL.getTypeStoreSize(RedArrayTy);
  Constant *RedArraySize = Builder.getInt64(RedArrayByteSize);
  Function *ReductionFunc = getFreshReductionFunc(*Module);
  Value *Lock = getOMPCriticalRegionLock(".reduction");
  Function *ReduceFunc = getOrCreateRuntimeFunctionPtr(
      IsNoWait ? RuntimeFunction::OMPRTL___kmpc_reduce_nowait
               : RuntimeFunction::OMPRTL___kmpc_reduce);
  CallInst *ReduceCall =
      Builder.CreateCall(ReduceFunc,
                         {Ident, ThreadId, NumVariables, RedArraySize,
                          RedArrayPtr, ReductionFunc, Lock},
                         "reduce");

  // Create final reduction entry blocks for the atomic and non-atomic case.
  // Emit IR that dispatches control flow to one of the blocks based on the
  // reduction supporting the atomic mode.
  BasicBlock *NonAtomicRedBlock =
      BasicBlock::Create(Module->getContext(), "reduce.switch.nonatomic", Func);
  BasicBlock *AtomicRedBlock =
      BasicBlock::Create(Module->getContext(), "reduce.switch.atomic", Func);
  SwitchInst *Switch =
      Builder.CreateSwitch(ReduceCall, ContinuationBlock, /* NumCases */ 2);
  Switch->addCase(Builder.getInt32(1), NonAtomicRedBlock);
  Switch->addCase(Builder.getInt32(2), AtomicRedBlock);

  // Populate the non-atomic reduction using the elementwise reduction function.
  // This loads the elements from the global and private variables and reduces
  // them before storing back the result to the global variable.
  Builder.SetInsertPoint(NonAtomicRedBlock);
  for (auto En : enumerate(ReductionInfos)) {
    const ReductionInfo &RI = En.value();
    Type *ValueType = RI.ElementType;
    Value *RedValue = Builder.CreateLoad(ValueType, RI.Variable,
                                         "red.value." + Twine(En.index()));
    Value *PrivateRedValue =
        Builder.CreateLoad(ValueType, RI.PrivateVariable,
                           "red.private.value." + Twine(En.index()));
    Value *Reduced;
    Builder.restoreIP(
        RI.ReductionGen(Builder.saveIP(), RedValue, PrivateRedValue, Reduced));
    if (!Builder.GetInsertBlock())
      return InsertPointTy();
    Builder.CreateStore(Reduced, RI.Variable);
  }
  Function *EndReduceFunc = getOrCreateRuntimeFunctionPtr(
      IsNoWait ? RuntimeFunction::OMPRTL___kmpc_end_reduce_nowait
               : RuntimeFunction::OMPRTL___kmpc_end_reduce);
  Builder.CreateCall(EndReduceFunc, {Ident, ThreadId, Lock});
  Builder.CreateBr(ContinuationBlock);

  // Populate the atomic reduction using the atomic elementwise reduction
  // function. There are no loads/stores here because they will be happening
  // inside the atomic elementwise reduction.
  Builder.SetInsertPoint(AtomicRedBlock);
  if (CanGenerateAtomic) {
    for (const ReductionInfo &RI : ReductionInfos) {
      Builder.restoreIP(RI.AtomicReductionGen(Builder.saveIP(), RI.ElementType,
                                              RI.Variable, RI.PrivateVariable));
      if (!Builder.GetInsertBlock())
        return InsertPointTy();
    }
    Builder.CreateBr(ContinuationBlock);
  } else {
    Builder.CreateUnreachable();
  }

  // Populate the outlined reduction function using the elementwise reduction
  // function. Partial values are extracted from the type-erased array of
  // pointers to private variables.
  BasicBlock *ReductionFuncBlock =
      BasicBlock::Create(Module->getContext(), "", ReductionFunc);
  Builder.SetInsertPoint(ReductionFuncBlock);
  Value *LHSArrayPtr = ReductionFunc->getArg(0);
  Value *RHSArrayPtr = ReductionFunc->getArg(1);

  for (auto En : enumerate(ReductionInfos)) {
    const ReductionInfo &RI = En.value();
    Value *LHSI8PtrPtr = Builder.CreateConstInBoundsGEP2_64(
        RedArrayTy, LHSArrayPtr, 0, En.index());
    Value *LHSI8Ptr = Builder.CreateLoad(Builder.getInt8PtrTy(), LHSI8PtrPtr);
    Value *LHSPtr = Builder.CreateBitCast(LHSI8Ptr, RI.Variable->getType());
    Value *LHS = Builder.CreateLoad(RI.ElementType, LHSPtr);
    Value *RHSI8PtrPtr = Builder.CreateConstInBoundsGEP2_64(
        RedArrayTy, RHSArrayPtr, 0, En.index());
    Value *RHSI8Ptr = Builder.CreateLoad(Builder.getInt8PtrTy(), RHSI8PtrPtr);
    Value *RHSPtr =
        Builder.CreateBitCast(RHSI8Ptr, RI.PrivateVariable->getType());
    Value *RHS = Builder.CreateLoad(RI.ElementType, RHSPtr);
    Value *Reduced;
    Builder.restoreIP(RI.ReductionGen(Builder.saveIP(), LHS, RHS, Reduced));
    if (!Builder.GetInsertBlock())
      return InsertPointTy();
    Builder.CreateStore(Reduced, LHSPtr);
  }
  Builder.CreateRetVoid();

  Builder.SetInsertPoint(ContinuationBlock);
  return Builder.saveIP();
}

OpenMPIRBuilder::InsertPointTy
OpenMPIRBuilder::createMaster(const LocationDescription &Loc,
                              BodyGenCallbackTy BodyGenCB,
                              FinalizeCallbackTy FiniCB) {

  if (!updateToLocation(Loc))
    return Loc.IP;

  Directive OMPD = Directive::OMPD_master;
  uint32_t SrcLocStrSize;
  Constant *SrcLocStr = getOrCreateSrcLocStr(Loc, SrcLocStrSize);
  Value *Ident = getOrCreateIdent(SrcLocStr, SrcLocStrSize);
  Value *ThreadId = getOrCreateThreadID(Ident);
  Value *Args[] = {Ident, ThreadId};

  Function *EntryRTLFn = getOrCreateRuntimeFunctionPtr(OMPRTL___kmpc_master);
  Instruction *EntryCall = Builder.CreateCall(EntryRTLFn, Args);

  Function *ExitRTLFn = getOrCreateRuntimeFunctionPtr(OMPRTL___kmpc_end_master);
  Instruction *ExitCall = Builder.CreateCall(ExitRTLFn, Args);

  return EmitOMPInlinedRegion(OMPD, EntryCall, ExitCall, BodyGenCB, FiniCB,
                              /*Conditional*/ true, /*hasFinalize*/ true);
}

OpenMPIRBuilder::InsertPointTy
OpenMPIRBuilder::createMasked(const LocationDescription &Loc,
                              BodyGenCallbackTy BodyGenCB,
                              FinalizeCallbackTy FiniCB, Value *Filter) {
  if (!updateToLocation(Loc))
    return Loc.IP;

  Directive OMPD = Directive::OMPD_masked;
  uint32_t SrcLocStrSize;
  Constant *SrcLocStr = getOrCreateSrcLocStr(Loc, SrcLocStrSize);
  Value *Ident = getOrCreateIdent(SrcLocStr, SrcLocStrSize);
  Value *ThreadId = getOrCreateThreadID(Ident);
  Value *Args[] = {Ident, ThreadId, Filter};
  Value *ArgsEnd[] = {Ident, ThreadId};

  Function *EntryRTLFn = getOrCreateRuntimeFunctionPtr(OMPRTL___kmpc_masked);
  Instruction *EntryCall = Builder.CreateCall(EntryRTLFn, Args);

  Function *ExitRTLFn = getOrCreateRuntimeFunctionPtr(OMPRTL___kmpc_end_masked);
  Instruction *ExitCall = Builder.CreateCall(ExitRTLFn, ArgsEnd);

  return EmitOMPInlinedRegion(OMPD, EntryCall, ExitCall, BodyGenCB, FiniCB,
                              /*Conditional*/ true, /*hasFinalize*/ true);
}

CanonicalLoopInfo *OpenMPIRBuilder::createLoopSkeleton(
    DebugLoc DL, Value *TripCount, Function *F, BasicBlock *PreInsertBefore,
    BasicBlock *PostInsertBefore, const Twine &Name) {
  Module *M = F->getParent();
  LLVMContext &Ctx = M->getContext();
  Type *IndVarTy = TripCount->getType();

  // Create the basic block structure.
  BasicBlock *Preheader =
      BasicBlock::Create(Ctx, "omp_" + Name + ".preheader", F, PreInsertBefore);
  BasicBlock *Header =
      BasicBlock::Create(Ctx, "omp_" + Name + ".header", F, PreInsertBefore);
  BasicBlock *Cond =
      BasicBlock::Create(Ctx, "omp_" + Name + ".cond", F, PreInsertBefore);
  BasicBlock *Body =
      BasicBlock::Create(Ctx, "omp_" + Name + ".body", F, PreInsertBefore);
  BasicBlock *Latch =
      BasicBlock::Create(Ctx, "omp_" + Name + ".inc", F, PostInsertBefore);
  BasicBlock *Exit =
      BasicBlock::Create(Ctx, "omp_" + Name + ".exit", F, PostInsertBefore);
  BasicBlock *After =
      BasicBlock::Create(Ctx, "omp_" + Name + ".after", F, PostInsertBefore);

  // Use specified DebugLoc for new instructions.
  Builder.SetCurrentDebugLocation(DL);

  Builder.SetInsertPoint(Preheader);
  Builder.CreateBr(Header);

  Builder.SetInsertPoint(Header);
  PHINode *IndVarPHI = Builder.CreatePHI(IndVarTy, 2, "omp_" + Name + ".iv");
  IndVarPHI->addIncoming(ConstantInt::get(IndVarTy, 0), Preheader);
  Builder.CreateBr(Cond);

  Builder.SetInsertPoint(Cond);
  Value *Cmp =
      Builder.CreateICmpULT(IndVarPHI, TripCount, "omp_" + Name + ".cmp");
  Builder.CreateCondBr(Cmp, Body, Exit);

  Builder.SetInsertPoint(Body);
  Builder.CreateBr(Latch);

  Builder.SetInsertPoint(Latch);
  Value *Next = Builder.CreateAdd(IndVarPHI, ConstantInt::get(IndVarTy, 1),
                                  "omp_" + Name + ".next", /*HasNUW=*/true);
  Builder.CreateBr(Header);
  IndVarPHI->addIncoming(Next, Latch);

  Builder.SetInsertPoint(Exit);
  Builder.CreateBr(After);

  // Remember and return the canonical control flow.
  LoopInfos.emplace_front();
  CanonicalLoopInfo *CL = &LoopInfos.front();

  CL->Header = Header;
  CL->Cond = Cond;
  CL->Latch = Latch;
  CL->Exit = Exit;

#ifndef NDEBUG
  CL->assertOK();
#endif
  return CL;
}

CanonicalLoopInfo *
OpenMPIRBuilder::createCanonicalLoop(const LocationDescription &Loc,
                                     LoopBodyGenCallbackTy BodyGenCB,
                                     Value *TripCount, const Twine &Name) {
  BasicBlock *BB = Loc.IP.getBlock();
  BasicBlock *NextBB = BB->getNextNode();

  CanonicalLoopInfo *CL = createLoopSkeleton(Loc.DL, TripCount, BB->getParent(),
                                             NextBB, NextBB, Name);
  BasicBlock *After = CL->getAfter();

  // If location is not set, don't connect the loop.
  if (updateToLocation(Loc)) {
    // Split the loop at the insertion point: Branch to the preheader and move
    // every following instruction to after the loop (the After BB). Also, the
    // new successor is the loop's after block.
    spliceBB(Builder, After, /*CreateBranch=*/false);
    Builder.CreateBr(CL->getPreheader());
  }

  // Emit the body content. We do it after connecting the loop to the CFG to
  // avoid that the callback encounters degenerate BBs.
  BodyGenCB(CL->getBodyIP(), CL->getIndVar());

#ifndef NDEBUG
  CL->assertOK();
#endif
  return CL;
}

CanonicalLoopInfo *OpenMPIRBuilder::createCanonicalLoop(
    const LocationDescription &Loc, LoopBodyGenCallbackTy BodyGenCB,
    Value *Start, Value *Stop, Value *Step, bool IsSigned, bool InclusiveStop,
    InsertPointTy ComputeIP, const Twine &Name) {

  // Consider the following difficulties (assuming 8-bit signed integers):
  //  * Adding \p Step to the loop counter which passes \p Stop may overflow:
  //      DO I = 1, 100, 50
  ///  * A \p Step of INT_MIN cannot not be normalized to a positive direction:
  //      DO I = 100, 0, -128

  // Start, Stop and Step must be of the same integer type.
  auto *IndVarTy = cast<IntegerType>(Start->getType());
  assert(IndVarTy == Stop->getType() && "Stop type mismatch");
  assert(IndVarTy == Step->getType() && "Step type mismatch");

  LocationDescription ComputeLoc =
      ComputeIP.isSet() ? LocationDescription(ComputeIP, Loc.DL) : Loc;
  updateToLocation(ComputeLoc);

  ConstantInt *Zero = ConstantInt::get(IndVarTy, 0);
  ConstantInt *One = ConstantInt::get(IndVarTy, 1);

  // Like Step, but always positive.
  Value *Incr = Step;

  // Distance between Start and Stop; always positive.
  Value *Span;

  // Condition whether there are no iterations are executed at all, e.g. because
  // UB < LB.
  Value *ZeroCmp;

  if (IsSigned) {
    // Ensure that increment is positive. If not, negate and invert LB and UB.
    Value *IsNeg = Builder.CreateICmpSLT(Step, Zero);
    Incr = Builder.CreateSelect(IsNeg, Builder.CreateNeg(Step), Step);
    Value *LB = Builder.CreateSelect(IsNeg, Stop, Start);
    Value *UB = Builder.CreateSelect(IsNeg, Start, Stop);
    Span = Builder.CreateSub(UB, LB, "", false, true);
    ZeroCmp = Builder.CreateICmp(
        InclusiveStop ? CmpInst::ICMP_SLT : CmpInst::ICMP_SLE, UB, LB);
  } else {
    Span = Builder.CreateSub(Stop, Start, "", true);
    ZeroCmp = Builder.CreateICmp(
        InclusiveStop ? CmpInst::ICMP_ULT : CmpInst::ICMP_ULE, Stop, Start);
  }

  Value *CountIfLooping;
  if (InclusiveStop) {
    CountIfLooping = Builder.CreateAdd(Builder.CreateUDiv(Span, Incr), One);
  } else {
    // Avoid incrementing past stop since it could overflow.
    Value *CountIfTwo = Builder.CreateAdd(
        Builder.CreateUDiv(Builder.CreateSub(Span, One), Incr), One);
    Value *OneCmp = Builder.CreateICmp(CmpInst::ICMP_ULE, Span, Incr);
    CountIfLooping = Builder.CreateSelect(OneCmp, One, CountIfTwo);
  }
  Value *TripCount = Builder.CreateSelect(ZeroCmp, Zero, CountIfLooping,
                                          "omp_" + Name + ".tripcount");

  auto BodyGen = [=](InsertPointTy CodeGenIP, Value *IV) {
    Builder.restoreIP(CodeGenIP);
    Value *Span = Builder.CreateMul(IV, Step);
    Value *IndVar = Builder.CreateAdd(Span, Start);
    BodyGenCB(Builder.saveIP(), IndVar);
  };
  LocationDescription LoopLoc = ComputeIP.isSet() ? Loc.IP : Builder.saveIP();
  return createCanonicalLoop(LoopLoc, BodyGen, TripCount, Name);
}

// Returns an LLVM function to call for initializing loop bounds using OpenMP
// static scheduling depending on `type`. Only i32 and i64 are supported by the
// runtime. Always interpret integers as unsigned similarly to
// CanonicalLoopInfo.
static FunctionCallee getKmpcForStaticInitForType(Type *Ty, Module &M,
                                                  OpenMPIRBuilder &OMPBuilder) {
  unsigned Bitwidth = Ty->getIntegerBitWidth();
  if (Bitwidth == 32)
    return OMPBuilder.getOrCreateRuntimeFunction(
        M, omp::RuntimeFunction::OMPRTL___kmpc_for_static_init_4u);
  if (Bitwidth == 64)
    return OMPBuilder.getOrCreateRuntimeFunction(
        M, omp::RuntimeFunction::OMPRTL___kmpc_for_static_init_8u);
  llvm_unreachable("unknown OpenMP loop iterator bitwidth");
}

OpenMPIRBuilder::InsertPointTy
OpenMPIRBuilder::applyStaticWorkshareLoop(DebugLoc DL, CanonicalLoopInfo *CLI,
                                          InsertPointTy AllocaIP,
                                          bool NeedsBarrier) {
  assert(CLI->isValid() && "Requires a valid canonical loop");
  assert(!isConflictIP(AllocaIP, CLI->getPreheaderIP()) &&
         "Require dedicated allocate IP");

  // Set up the source location value for OpenMP runtime.
  Builder.restoreIP(CLI->getPreheaderIP());
  Builder.SetCurrentDebugLocation(DL);

  uint32_t SrcLocStrSize;
  Constant *SrcLocStr = getOrCreateSrcLocStr(DL, SrcLocStrSize);
  Value *SrcLoc = getOrCreateIdent(SrcLocStr, SrcLocStrSize);

  // Declare useful OpenMP runtime functions.
  Value *IV = CLI->getIndVar();
  Type *IVTy = IV->getType();
  FunctionCallee StaticInit = getKmpcForStaticInitForType(IVTy, M, *this);
  FunctionCallee StaticFini =
      getOrCreateRuntimeFunction(M, omp::OMPRTL___kmpc_for_static_fini);

  // Allocate space for computed loop bounds as expected by the "init" function.
  Builder.restoreIP(AllocaIP);
  Type *I32Type = Type::getInt32Ty(M.getContext());
  Value *PLastIter = Builder.CreateAlloca(I32Type, nullptr, "p.lastiter");
  Value *PLowerBound = Builder.CreateAlloca(IVTy, nullptr, "p.lowerbound");
  Value *PUpperBound = Builder.CreateAlloca(IVTy, nullptr, "p.upperbound");
  Value *PStride = Builder.CreateAlloca(IVTy, nullptr, "p.stride");

  // At the end of the preheader, prepare for calling the "init" function by
  // storing the current loop bounds into the allocated space. A canonical loop
  // always iterates from 0 to trip-count with step 1. Note that "init" expects
  // and produces an inclusive upper bound.
  Builder.SetInsertPoint(CLI->getPreheader()->getTerminator());
  Constant *Zero = ConstantInt::get(IVTy, 0);
  Constant *One = ConstantInt::get(IVTy, 1);
  Builder.CreateStore(Zero, PLowerBound);
  Value *UpperBound = Builder.CreateSub(CLI->getTripCount(), One);
  Builder.CreateStore(UpperBound, PUpperBound);
  Builder.CreateStore(One, PStride);

  Value *ThreadNum = getOrCreateThreadID(SrcLoc);

  Constant *SchedulingType = ConstantInt::get(
      I32Type, static_cast<int>(OMPScheduleType::UnorderedStatic));

  // Call the "init" function and update the trip count of the loop with the
  // value it produced.
  Builder.CreateCall(StaticInit,
                     {SrcLoc, ThreadNum, SchedulingType, PLastIter, PLowerBound,
                      PUpperBound, PStride, One, Zero});
  Value *LowerBound = Builder.CreateLoad(IVTy, PLowerBound);
  Value *InclusiveUpperBound = Builder.CreateLoad(IVTy, PUpperBound);
  Value *TripCountMinusOne = Builder.CreateSub(InclusiveUpperBound, LowerBound);
  Value *TripCount = Builder.CreateAdd(TripCountMinusOne, One);
  CLI->setTripCount(TripCount);

  // Update all uses of the induction variable except the one in the condition
  // block that compares it with the actual upper bound, and the increment in
  // the latch block.

  CLI->mapIndVar([&](Instruction *OldIV) -> Value * {
    Builder.SetInsertPoint(CLI->getBody(),
                           CLI->getBody()->getFirstInsertionPt());
    Builder.SetCurrentDebugLocation(DL);
    return Builder.CreateAdd(OldIV, LowerBound);
  });

  // In the "exit" block, call the "fini" function.
  Builder.SetInsertPoint(CLI->getExit(),
                         CLI->getExit()->getTerminator()->getIterator());
  Builder.CreateCall(StaticFini, {SrcLoc, ThreadNum});

  // Add the barrier if requested.
  if (NeedsBarrier)
    createBarrier(LocationDescription(Builder.saveIP(), DL),
                  omp::Directive::OMPD_for, /* ForceSimpleCall */ false,
                  /* CheckCancelFlag */ false);

  InsertPointTy AfterIP = CLI->getAfterIP();
  CLI->invalidate();

  return AfterIP;
}

OpenMPIRBuilder::InsertPointTy OpenMPIRBuilder::applyStaticChunkedWorkshareLoop(
    DebugLoc DL, CanonicalLoopInfo *CLI, InsertPointTy AllocaIP,
    bool NeedsBarrier, Value *ChunkSize) {
  assert(CLI->isValid() && "Requires a valid canonical loop");
  assert(ChunkSize && "Chunk size is required");

  LLVMContext &Ctx = CLI->getFunction()->getContext();
  Value *IV = CLI->getIndVar();
  Value *OrigTripCount = CLI->getTripCount();
  Type *IVTy = IV->getType();
  assert(IVTy->getIntegerBitWidth() <= 64 &&
         "Max supported tripcount bitwidth is 64 bits");
  Type *InternalIVTy = IVTy->getIntegerBitWidth() <= 32 ? Type::getInt32Ty(Ctx)
                                                        : Type::getInt64Ty(Ctx);
  Type *I32Type = Type::getInt32Ty(M.getContext());
  Constant *Zero = ConstantInt::get(InternalIVTy, 0);
  Constant *One = ConstantInt::get(InternalIVTy, 1);

  // Declare useful OpenMP runtime functions.
  FunctionCallee StaticInit =
      getKmpcForStaticInitForType(InternalIVTy, M, *this);
  FunctionCallee StaticFini =
      getOrCreateRuntimeFunction(M, omp::OMPRTL___kmpc_for_static_fini);

  // Allocate space for computed loop bounds as expected by the "init" function.
  Builder.restoreIP(AllocaIP);
  Builder.SetCurrentDebugLocation(DL);
  Value *PLastIter = Builder.CreateAlloca(I32Type, nullptr, "p.lastiter");
  Value *PLowerBound =
      Builder.CreateAlloca(InternalIVTy, nullptr, "p.lowerbound");
  Value *PUpperBound =
      Builder.CreateAlloca(InternalIVTy, nullptr, "p.upperbound");
  Value *PStride = Builder.CreateAlloca(InternalIVTy, nullptr, "p.stride");

  // Set up the source location value for the OpenMP runtime.
  Builder.restoreIP(CLI->getPreheaderIP());
  Builder.SetCurrentDebugLocation(DL);

  // TODO: Detect overflow in ubsan or max-out with current tripcount.
  Value *CastedChunkSize =
      Builder.CreateZExtOrTrunc(ChunkSize, InternalIVTy, "chunksize");
  Value *CastedTripCount =
      Builder.CreateZExt(OrigTripCount, InternalIVTy, "tripcount");

  Constant *SchedulingType = ConstantInt::get(
      I32Type, static_cast<int>(OMPScheduleType::UnorderedStaticChunked));
  Builder.CreateStore(Zero, PLowerBound);
  Value *OrigUpperBound = Builder.CreateSub(CastedTripCount, One);
  Builder.CreateStore(OrigUpperBound, PUpperBound);
  Builder.CreateStore(One, PStride);

  // Call the "init" function and update the trip count of the loop with the
  // value it produced.
  uint32_t SrcLocStrSize;
  Constant *SrcLocStr = getOrCreateSrcLocStr(DL, SrcLocStrSize);
  Value *SrcLoc = getOrCreateIdent(SrcLocStr, SrcLocStrSize);
  Value *ThreadNum = getOrCreateThreadID(SrcLoc);
  Builder.CreateCall(StaticInit,
                     {/*loc=*/SrcLoc, /*global_tid=*/ThreadNum,
                      /*schedtype=*/SchedulingType, /*plastiter=*/PLastIter,
                      /*plower=*/PLowerBound, /*pupper=*/PUpperBound,
                      /*pstride=*/PStride, /*incr=*/One,
                      /*chunk=*/CastedChunkSize});

  // Load values written by the "init" function.
  Value *FirstChunkStart =
      Builder.CreateLoad(InternalIVTy, PLowerBound, "omp_firstchunk.lb");
  Value *FirstChunkStop =
      Builder.CreateLoad(InternalIVTy, PUpperBound, "omp_firstchunk.ub");
  Value *FirstChunkEnd = Builder.CreateAdd(FirstChunkStop, One);
  Value *ChunkRange =
      Builder.CreateSub(FirstChunkEnd, FirstChunkStart, "omp_chunk.range");
  Value *NextChunkStride =
      Builder.CreateLoad(InternalIVTy, PStride, "omp_dispatch.stride");

  // Create outer "dispatch" loop for enumerating the chunks.
  BasicBlock *DispatchEnter = splitBB(Builder, true);
  Value *DispatchCounter;
  CanonicalLoopInfo *DispatchCLI = createCanonicalLoop(
      {Builder.saveIP(), DL},
      [&](InsertPointTy BodyIP, Value *Counter) { DispatchCounter = Counter; },
      FirstChunkStart, CastedTripCount, NextChunkStride,
      /*IsSigned=*/false, /*InclusiveStop=*/false, /*ComputeIP=*/{},
      "dispatch");

  // Remember the BasicBlocks of the dispatch loop we need, then invalidate to
  // not have to preserve the canonical invariant.
  BasicBlock *DispatchBody = DispatchCLI->getBody();
  BasicBlock *DispatchLatch = DispatchCLI->getLatch();
  BasicBlock *DispatchExit = DispatchCLI->getExit();
  BasicBlock *DispatchAfter = DispatchCLI->getAfter();
  DispatchCLI->invalidate();

  // Rewire the original loop to become the chunk loop inside the dispatch loop.
  redirectTo(DispatchAfter, CLI->getAfter(), DL);
  redirectTo(CLI->getExit(), DispatchLatch, DL);
  redirectTo(DispatchBody, DispatchEnter, DL);

  // Prepare the prolog of the chunk loop.
  Builder.restoreIP(CLI->getPreheaderIP());
  Builder.SetCurrentDebugLocation(DL);

  // Compute the number of iterations of the chunk loop.
  Builder.SetInsertPoint(CLI->getPreheader()->getTerminator());
  Value *ChunkEnd = Builder.CreateAdd(DispatchCounter, ChunkRange);
  Value *IsLastChunk =
      Builder.CreateICmpUGE(ChunkEnd, CastedTripCount, "omp_chunk.is_last");
  Value *CountUntilOrigTripCount =
      Builder.CreateSub(CastedTripCount, DispatchCounter);
  Value *ChunkTripCount = Builder.CreateSelect(
      IsLastChunk, CountUntilOrigTripCount, ChunkRange, "omp_chunk.tripcount");
  Value *BackcastedChunkTC =
      Builder.CreateTrunc(ChunkTripCount, IVTy, "omp_chunk.tripcount.trunc");
  CLI->setTripCount(BackcastedChunkTC);

  // Update all uses of the induction variable except the one in the condition
  // block that compares it with the actual upper bound, and the increment in
  // the latch block.
  Value *BackcastedDispatchCounter =
      Builder.CreateTrunc(DispatchCounter, IVTy, "omp_dispatch.iv.trunc");
  CLI->mapIndVar([&](Instruction *) -> Value * {
    Builder.restoreIP(CLI->getBodyIP());
    return Builder.CreateAdd(IV, BackcastedDispatchCounter);
  });

  // In the "exit" block, call the "fini" function.
  Builder.SetInsertPoint(DispatchExit, DispatchExit->getFirstInsertionPt());
  Builder.CreateCall(StaticFini, {SrcLoc, ThreadNum});

  // Add the barrier if requested.
  if (NeedsBarrier)
    createBarrier(LocationDescription(Builder.saveIP(), DL), OMPD_for,
                  /*ForceSimpleCall=*/false, /*CheckCancelFlag=*/false);

#ifndef NDEBUG
  // Even though we currently do not support applying additional methods to it,
  // the chunk loop should remain a canonical loop.
  CLI->assertOK();
#endif

  return {DispatchAfter, DispatchAfter->getFirstInsertionPt()};
}

OpenMPIRBuilder::InsertPointTy OpenMPIRBuilder::applyWorkshareLoop(
    DebugLoc DL, CanonicalLoopInfo *CLI, InsertPointTy AllocaIP,
    bool NeedsBarrier, llvm::omp::ScheduleKind SchedKind,
    llvm::Value *ChunkSize, bool HasSimdModifier, bool HasMonotonicModifier,
    bool HasNonmonotonicModifier, bool HasOrderedClause) {
  OMPScheduleType EffectiveScheduleType = computeOpenMPScheduleType(
      SchedKind, ChunkSize, HasSimdModifier, HasMonotonicModifier,
      HasNonmonotonicModifier, HasOrderedClause);

  bool IsOrdered = (EffectiveScheduleType & OMPScheduleType::ModifierOrdered) ==
                   OMPScheduleType::ModifierOrdered;
  switch (EffectiveScheduleType & ~OMPScheduleType::ModifierMask) {
  case OMPScheduleType::BaseStatic:
    assert(!ChunkSize && "No chunk size with static-chunked schedule");
    if (IsOrdered)
      return applyDynamicWorkshareLoop(DL, CLI, AllocaIP, EffectiveScheduleType,
                                       NeedsBarrier, ChunkSize);
    // FIXME: Monotonicity ignored?
    return applyStaticWorkshareLoop(DL, CLI, AllocaIP, NeedsBarrier);

  case OMPScheduleType::BaseStaticChunked:
    if (IsOrdered)
      return applyDynamicWorkshareLoop(DL, CLI, AllocaIP, EffectiveScheduleType,
                                       NeedsBarrier, ChunkSize);
    // FIXME: Monotonicity ignored?
    return applyStaticChunkedWorkshareLoop(DL, CLI, AllocaIP, NeedsBarrier,
                                           ChunkSize);

  case OMPScheduleType::BaseRuntime:
  case OMPScheduleType::BaseAuto:
  case OMPScheduleType::BaseGreedy:
  case OMPScheduleType::BaseBalanced:
  case OMPScheduleType::BaseSteal:
  case OMPScheduleType::BaseGuidedSimd:
  case OMPScheduleType::BaseRuntimeSimd:
    assert(!ChunkSize &&
           "schedule type does not support user-defined chunk sizes");
    [[fallthrough]];
  case OMPScheduleType::BaseDynamicChunked:
  case OMPScheduleType::BaseGuidedChunked:
  case OMPScheduleType::BaseGuidedIterativeChunked:
  case OMPScheduleType::BaseGuidedAnalyticalChunked:
  case OMPScheduleType::BaseStaticBalancedChunked:
    return applyDynamicWorkshareLoop(DL, CLI, AllocaIP, EffectiveScheduleType,
                                     NeedsBarrier, ChunkSize);

  default:
    llvm_unreachable("Unknown/unimplemented schedule kind");
  }
}

/// Returns an LLVM function to call for initializing loop bounds using OpenMP
/// dynamic scheduling depending on `type`. Only i32 and i64 are supported by
/// the runtime. Always interpret integers as unsigned similarly to
/// CanonicalLoopInfo.
static FunctionCallee
getKmpcForDynamicInitForType(Type *Ty, Module &M, OpenMPIRBuilder &OMPBuilder) {
  unsigned Bitwidth = Ty->getIntegerBitWidth();
  if (Bitwidth == 32)
    return OMPBuilder.getOrCreateRuntimeFunction(
        M, omp::RuntimeFunction::OMPRTL___kmpc_dispatch_init_4u);
  if (Bitwidth == 64)
    return OMPBuilder.getOrCreateRuntimeFunction(
        M, omp::RuntimeFunction::OMPRTL___kmpc_dispatch_init_8u);
  llvm_unreachable("unknown OpenMP loop iterator bitwidth");
}

/// Returns an LLVM function to call for updating the next loop using OpenMP
/// dynamic scheduling depending on `type`. Only i32 and i64 are supported by
/// the runtime. Always interpret integers as unsigned similarly to
/// CanonicalLoopInfo.
static FunctionCallee
getKmpcForDynamicNextForType(Type *Ty, Module &M, OpenMPIRBuilder &OMPBuilder) {
  unsigned Bitwidth = Ty->getIntegerBitWidth();
  if (Bitwidth == 32)
    return OMPBuilder.getOrCreateRuntimeFunction(
        M, omp::RuntimeFunction::OMPRTL___kmpc_dispatch_next_4u);
  if (Bitwidth == 64)
    return OMPBuilder.getOrCreateRuntimeFunction(
        M, omp::RuntimeFunction::OMPRTL___kmpc_dispatch_next_8u);
  llvm_unreachable("unknown OpenMP loop iterator bitwidth");
}

/// Returns an LLVM function to call for finalizing the dynamic loop using
/// depending on `type`. Only i32 and i64 are supported by the runtime. Always
/// interpret integers as unsigned similarly to CanonicalLoopInfo.
static FunctionCallee
getKmpcForDynamicFiniForType(Type *Ty, Module &M, OpenMPIRBuilder &OMPBuilder) {
  unsigned Bitwidth = Ty->getIntegerBitWidth();
  if (Bitwidth == 32)
    return OMPBuilder.getOrCreateRuntimeFunction(
        M, omp::RuntimeFunction::OMPRTL___kmpc_dispatch_fini_4u);
  if (Bitwidth == 64)
    return OMPBuilder.getOrCreateRuntimeFunction(
        M, omp::RuntimeFunction::OMPRTL___kmpc_dispatch_fini_8u);
  llvm_unreachable("unknown OpenMP loop iterator bitwidth");
}

OpenMPIRBuilder::InsertPointTy OpenMPIRBuilder::applyDynamicWorkshareLoop(
    DebugLoc DL, CanonicalLoopInfo *CLI, InsertPointTy AllocaIP,
    OMPScheduleType SchedType, bool NeedsBarrier, Value *Chunk) {
  assert(CLI->isValid() && "Requires a valid canonical loop");
  assert(!isConflictIP(AllocaIP, CLI->getPreheaderIP()) &&
         "Require dedicated allocate IP");
  assert(isValidWorkshareLoopScheduleType(SchedType) &&
         "Require valid schedule type");

  bool Ordered = (SchedType & OMPScheduleType::ModifierOrdered) ==
                 OMPScheduleType::ModifierOrdered;

  // Set up the source location value for OpenMP runtime.
  Builder.SetCurrentDebugLocation(DL);

  uint32_t SrcLocStrSize;
  Constant *SrcLocStr = getOrCreateSrcLocStr(DL, SrcLocStrSize);
  Value *SrcLoc = getOrCreateIdent(SrcLocStr, SrcLocStrSize);

  // Declare useful OpenMP runtime functions.
  Value *IV = CLI->getIndVar();
  Type *IVTy = IV->getType();
  FunctionCallee DynamicInit = getKmpcForDynamicInitForType(IVTy, M, *this);
  FunctionCallee DynamicNext = getKmpcForDynamicNextForType(IVTy, M, *this);

  // Allocate space for computed loop bounds as expected by the "init" function.
  Builder.restoreIP(AllocaIP);
  Type *I32Type = Type::getInt32Ty(M.getContext());
  Value *PLastIter = Builder.CreateAlloca(I32Type, nullptr, "p.lastiter");
  Value *PLowerBound = Builder.CreateAlloca(IVTy, nullptr, "p.lowerbound");
  Value *PUpperBound = Builder.CreateAlloca(IVTy, nullptr, "p.upperbound");
  Value *PStride = Builder.CreateAlloca(IVTy, nullptr, "p.stride");

  // At the end of the preheader, prepare for calling the "init" function by
  // storing the current loop bounds into the allocated space. A canonical loop
  // always iterates from 0 to trip-count with step 1. Note that "init" expects
  // and produces an inclusive upper bound.
  BasicBlock *PreHeader = CLI->getPreheader();
  Builder.SetInsertPoint(PreHeader->getTerminator());
  Constant *One = ConstantInt::get(IVTy, 1);
  Builder.CreateStore(One, PLowerBound);
  Value *UpperBound = CLI->getTripCount();
  Builder.CreateStore(UpperBound, PUpperBound);
  Builder.CreateStore(One, PStride);

  BasicBlock *Header = CLI->getHeader();
  BasicBlock *Exit = CLI->getExit();
  BasicBlock *Cond = CLI->getCond();
  BasicBlock *Latch = CLI->getLatch();
  InsertPointTy AfterIP = CLI->getAfterIP();

  // The CLI will be "broken" in the code below, as the loop is no longer
  // a valid canonical loop.

  if (!Chunk)
    Chunk = One;

  Value *ThreadNum = getOrCreateThreadID(SrcLoc);

  Constant *SchedulingType =
      ConstantInt::get(I32Type, static_cast<int>(SchedType));

  // Call the "init" function.
  Builder.CreateCall(DynamicInit,
                     {SrcLoc, ThreadNum, SchedulingType, /* LowerBound */ One,
                      UpperBound, /* step */ One, Chunk});

  // An outer loop around the existing one.
  BasicBlock *OuterCond = BasicBlock::Create(
      PreHeader->getContext(), Twine(PreHeader->getName()) + ".outer.cond",
      PreHeader->getParent());
  // This needs to be 32-bit always, so can't use the IVTy Zero above.
  Builder.SetInsertPoint(OuterCond, OuterCond->getFirstInsertionPt());
  Value *Res =
      Builder.CreateCall(DynamicNext, {SrcLoc, ThreadNum, PLastIter,
                                       PLowerBound, PUpperBound, PStride});
  Constant *Zero32 = ConstantInt::get(I32Type, 0);
  Value *MoreWork = Builder.CreateCmp(CmpInst::ICMP_NE, Res, Zero32);
  Value *LowerBound =
      Builder.CreateSub(Builder.CreateLoad(IVTy, PLowerBound), One, "lb");
  Builder.CreateCondBr(MoreWork, Header, Exit);

  // Change PHI-node in loop header to use outer cond rather than preheader,
  // and set IV to the LowerBound.
  Instruction *Phi = &Header->front();
  auto *PI = cast<PHINode>(Phi);
  PI->setIncomingBlock(0, OuterCond);
  PI->setIncomingValue(0, LowerBound);

  // Then set the pre-header to jump to the OuterCond
  Instruction *Term = PreHeader->getTerminator();
  auto *Br = cast<BranchInst>(Term);
  Br->setSuccessor(0, OuterCond);

  // Modify the inner condition:
  // * Use the UpperBound returned from the DynamicNext call.
  // * jump to the loop outer loop when done with one of the inner loops.
  Builder.SetInsertPoint(Cond, Cond->getFirstInsertionPt());
  UpperBound = Builder.CreateLoad(IVTy, PUpperBound, "ub");
  Instruction *Comp = &*Builder.GetInsertPoint();
  auto *CI = cast<CmpInst>(Comp);
  CI->setOperand(1, UpperBound);
  // Redirect the inner exit to branch to outer condition.
  Instruction *Branch = &Cond->back();
  auto *BI = cast<BranchInst>(Branch);
  assert(BI->getSuccessor(1) == Exit);
  BI->setSuccessor(1, OuterCond);

  // Call the "fini" function if "ordered" is present in wsloop directive.
  if (Ordered) {
    Builder.SetInsertPoint(&Latch->back());
    FunctionCallee DynamicFini = getKmpcForDynamicFiniForType(IVTy, M, *this);
    Builder.CreateCall(DynamicFini, {SrcLoc, ThreadNum});
  }

  // Add the barrier if requested.
  if (NeedsBarrier) {
    Builder.SetInsertPoint(&Exit->back());
    createBarrier(LocationDescription(Builder.saveIP(), DL),
                  omp::Directive::OMPD_for, /* ForceSimpleCall */ false,
                  /* CheckCancelFlag */ false);
  }

  CLI->invalidate();
  return AfterIP;
}

/// Redirect all edges that branch to \p OldTarget to \p NewTarget. That is,
/// after this \p OldTarget will be orphaned.
static void redirectAllPredecessorsTo(BasicBlock *OldTarget,
                                      BasicBlock *NewTarget, DebugLoc DL) {
  for (BasicBlock *Pred : make_early_inc_range(predecessors(OldTarget)))
    redirectTo(Pred, NewTarget, DL);
}

/// Determine which blocks in \p BBs are reachable from outside and remove the
/// ones that are not reachable from the function.
static void removeUnusedBlocksFromParent(ArrayRef<BasicBlock *> BBs) {
  SmallPtrSet<BasicBlock *, 6> BBsToErase{BBs.begin(), BBs.end()};
  auto HasRemainingUses = [&BBsToErase](BasicBlock *BB) {
    for (Use &U : BB->uses()) {
      auto *UseInst = dyn_cast<Instruction>(U.getUser());
      if (!UseInst)
        continue;
      if (BBsToErase.count(UseInst->getParent()))
        continue;
      return true;
    }
    return false;
  };

  while (true) {
    bool Changed = false;
    for (BasicBlock *BB : make_early_inc_range(BBsToErase)) {
      if (HasRemainingUses(BB)) {
        BBsToErase.erase(BB);
        Changed = true;
      }
    }
    if (!Changed)
      break;
  }

  SmallVector<BasicBlock *, 7> BBVec(BBsToErase.begin(), BBsToErase.end());
  DeleteDeadBlocks(BBVec);
}

CanonicalLoopInfo *
OpenMPIRBuilder::collapseLoops(DebugLoc DL, ArrayRef<CanonicalLoopInfo *> Loops,
                               InsertPointTy ComputeIP) {
  assert(Loops.size() >= 1 && "At least one loop required");
  size_t NumLoops = Loops.size();

  // Nothing to do if there is already just one loop.
  if (NumLoops == 1)
    return Loops.front();

  CanonicalLoopInfo *Outermost = Loops.front();
  CanonicalLoopInfo *Innermost = Loops.back();
  BasicBlock *OrigPreheader = Outermost->getPreheader();
  BasicBlock *OrigAfter = Outermost->getAfter();
  Function *F = OrigPreheader->getParent();

  // Loop control blocks that may become orphaned later.
  SmallVector<BasicBlock *, 12> OldControlBBs;
  OldControlBBs.reserve(6 * Loops.size());
  for (CanonicalLoopInfo *Loop : Loops)
    Loop->collectControlBlocks(OldControlBBs);

  // Setup the IRBuilder for inserting the trip count computation.
  Builder.SetCurrentDebugLocation(DL);
  if (ComputeIP.isSet())
    Builder.restoreIP(ComputeIP);
  else
    Builder.restoreIP(Outermost->getPreheaderIP());

  // Derive the collapsed' loop trip count.
  // TODO: Find common/largest indvar type.
  Value *CollapsedTripCount = nullptr;
  for (CanonicalLoopInfo *L : Loops) {
    assert(L->isValid() &&
           "All loops to collapse must be valid canonical loops");
    Value *OrigTripCount = L->getTripCount();
    if (!CollapsedTripCount) {
      CollapsedTripCount = OrigTripCount;
      continue;
    }

    // TODO: Enable UndefinedSanitizer to diagnose an overflow here.
    CollapsedTripCount = Builder.CreateMul(CollapsedTripCount, OrigTripCount,
                                           {}, /*HasNUW=*/true);
  }

  // Create the collapsed loop control flow.
  CanonicalLoopInfo *Result =
      createLoopSkeleton(DL, CollapsedTripCount, F,
                         OrigPreheader->getNextNode(), OrigAfter, "collapsed");

  // Build the collapsed loop body code.
  // Start with deriving the input loop induction variables from the collapsed
  // one, using a divmod scheme. To preserve the original loops' order, the
  // innermost loop use the least significant bits.
  Builder.restoreIP(Result->getBodyIP());

  Value *Leftover = Result->getIndVar();
  SmallVector<Value *> NewIndVars;
  NewIndVars.resize(NumLoops);
  for (int i = NumLoops - 1; i >= 1; --i) {
    Value *OrigTripCount = Loops[i]->getTripCount();

    Value *NewIndVar = Builder.CreateURem(Leftover, OrigTripCount);
    NewIndVars[i] = NewIndVar;

    Leftover = Builder.CreateUDiv(Leftover, OrigTripCount);
  }
  // Outermost loop gets all the remaining bits.
  NewIndVars[0] = Leftover;

  // Construct the loop body control flow.
  // We progressively construct the branch structure following in direction of
  // the control flow, from the leading in-between code, the loop nest body, the
  // trailing in-between code, and rejoining the collapsed loop's latch.
  // ContinueBlock and ContinuePred keep track of the source(s) of next edge. If
  // the ContinueBlock is set, continue with that block. If ContinuePred, use
  // its predecessors as sources.
  BasicBlock *ContinueBlock = Result->getBody();
  BasicBlock *ContinuePred = nullptr;
  auto ContinueWith = [&ContinueBlock, &ContinuePred, DL](BasicBlock *Dest,
                                                          BasicBlock *NextSrc) {
    if (ContinueBlock)
      redirectTo(ContinueBlock, Dest, DL);
    else
      redirectAllPredecessorsTo(ContinuePred, Dest, DL);

    ContinueBlock = nullptr;
    ContinuePred = NextSrc;
  };

  // The code before the nested loop of each level.
  // Because we are sinking it into the nest, it will be executed more often
  // that the original loop. More sophisticated schemes could keep track of what
  // the in-between code is and instantiate it only once per thread.
  for (size_t i = 0; i < NumLoops - 1; ++i)
    ContinueWith(Loops[i]->getBody(), Loops[i + 1]->getHeader());

  // Connect the loop nest body.
  ContinueWith(Innermost->getBody(), Innermost->getLatch());

  // The code after the nested loop at each level.
  for (size_t i = NumLoops - 1; i > 0; --i)
    ContinueWith(Loops[i]->getAfter(), Loops[i - 1]->getLatch());

  // Connect the finished loop to the collapsed loop latch.
  ContinueWith(Result->getLatch(), nullptr);

  // Replace the input loops with the new collapsed loop.
  redirectTo(Outermost->getPreheader(), Result->getPreheader(), DL);
  redirectTo(Result->getAfter(), Outermost->getAfter(), DL);

  // Replace the input loop indvars with the derived ones.
  for (size_t i = 0; i < NumLoops; ++i)
    Loops[i]->getIndVar()->replaceAllUsesWith(NewIndVars[i]);

  // Remove unused parts of the input loops.
  removeUnusedBlocksFromParent(OldControlBBs);

  for (CanonicalLoopInfo *L : Loops)
    L->invalidate();

#ifndef NDEBUG
  Result->assertOK();
#endif
  return Result;
}

std::vector<CanonicalLoopInfo *>
OpenMPIRBuilder::tileLoops(DebugLoc DL, ArrayRef<CanonicalLoopInfo *> Loops,
                           ArrayRef<Value *> TileSizes) {
  assert(TileSizes.size() == Loops.size() &&
         "Must pass as many tile sizes as there are loops");
  int NumLoops = Loops.size();
  assert(NumLoops >= 1 && "At least one loop to tile required");

  CanonicalLoopInfo *OutermostLoop = Loops.front();
  CanonicalLoopInfo *InnermostLoop = Loops.back();
  Function *F = OutermostLoop->getBody()->getParent();
  BasicBlock *InnerEnter = InnermostLoop->getBody();
  BasicBlock *InnerLatch = InnermostLoop->getLatch();

  // Loop control blocks that may become orphaned later.
  SmallVector<BasicBlock *, 12> OldControlBBs;
  OldControlBBs.reserve(6 * Loops.size());
  for (CanonicalLoopInfo *Loop : Loops)
    Loop->collectControlBlocks(OldControlBBs);

  // Collect original trip counts and induction variable to be accessible by
  // index. Also, the structure of the original loops is not preserved during
  // the construction of the tiled loops, so do it before we scavenge the BBs of
  // any original CanonicalLoopInfo.
  SmallVector<Value *, 4> OrigTripCounts, OrigIndVars;
  for (CanonicalLoopInfo *L : Loops) {
    assert(L->isValid() && "All input loops must be valid canonical loops");
    OrigTripCounts.push_back(L->getTripCount());
    OrigIndVars.push_back(L->getIndVar());
  }

  // Collect the code between loop headers. These may contain SSA definitions
  // that are used in the loop nest body. To be usable with in the innermost
  // body, these BasicBlocks will be sunk into the loop nest body. That is,
  // these instructions may be executed more often than before the tiling.
  // TODO: It would be sufficient to only sink them into body of the
  // corresponding tile loop.
  SmallVector<std::pair<BasicBlock *, BasicBlock *>, 4> InbetweenCode;
  for (int i = 0; i < NumLoops - 1; ++i) {
    CanonicalLoopInfo *Surrounding = Loops[i];
    CanonicalLoopInfo *Nested = Loops[i + 1];

    BasicBlock *EnterBB = Surrounding->getBody();
    BasicBlock *ExitBB = Nested->getHeader();
    InbetweenCode.emplace_back(EnterBB, ExitBB);
  }

  // Compute the trip counts of the floor loops.
  Builder.SetCurrentDebugLocation(DL);
  Builder.restoreIP(OutermostLoop->getPreheaderIP());
  SmallVector<Value *, 4> FloorCount, FloorRems;
  for (int i = 0; i < NumLoops; ++i) {
    Value *TileSize = TileSizes[i];
    Value *OrigTripCount = OrigTripCounts[i];
    Type *IVType = OrigTripCount->getType();

    Value *FloorTripCount = Builder.CreateUDiv(OrigTripCount, TileSize);
    Value *FloorTripRem = Builder.CreateURem(OrigTripCount, TileSize);

    // 0 if tripcount divides the tilesize, 1 otherwise.
    // 1 means we need an additional iteration for a partial tile.
    //
    // Unfortunately we cannot just use the roundup-formula
    //   (tripcount + tilesize - 1)/tilesize
    // because the summation might overflow. We do not want introduce undefined
    // behavior when the untiled loop nest did not.
    Value *FloorTripOverflow =
        Builder.CreateICmpNE(FloorTripRem, ConstantInt::get(IVType, 0));

    FloorTripOverflow = Builder.CreateZExt(FloorTripOverflow, IVType);
    FloorTripCount =
        Builder.CreateAdd(FloorTripCount, FloorTripOverflow,
                          "omp_floor" + Twine(i) + ".tripcount", true);

    // Remember some values for later use.
    FloorCount.push_back(FloorTripCount);
    FloorRems.push_back(FloorTripRem);
  }

  // Generate the new loop nest, from the outermost to the innermost.
  std::vector<CanonicalLoopInfo *> Result;
  Result.reserve(NumLoops * 2);

  // The basic block of the surrounding loop that enters the nest generated
  // loop.
  BasicBlock *Enter = OutermostLoop->getPreheader();

  // The basic block of the surrounding loop where the inner code should
  // continue.
  BasicBlock *Continue = OutermostLoop->getAfter();

  // Where the next loop basic block should be inserted.
  BasicBlock *OutroInsertBefore = InnermostLoop->getExit();

  auto EmbeddNewLoop =
      [this, DL, F, InnerEnter, &Enter, &Continue, &OutroInsertBefore](
          Value *TripCount, const Twine &Name) -> CanonicalLoopInfo * {
    CanonicalLoopInfo *EmbeddedLoop = createLoopSkeleton(
        DL, TripCount, F, InnerEnter, OutroInsertBefore, Name);
    redirectTo(Enter, EmbeddedLoop->getPreheader(), DL);
    redirectTo(EmbeddedLoop->getAfter(), Continue, DL);

    // Setup the position where the next embedded loop connects to this loop.
    Enter = EmbeddedLoop->getBody();
    Continue = EmbeddedLoop->getLatch();
    OutroInsertBefore = EmbeddedLoop->getLatch();
    return EmbeddedLoop;
  };

  auto EmbeddNewLoops = [&Result, &EmbeddNewLoop](ArrayRef<Value *> TripCounts,
                                                  const Twine &NameBase) {
    for (auto P : enumerate(TripCounts)) {
      CanonicalLoopInfo *EmbeddedLoop =
          EmbeddNewLoop(P.value(), NameBase + Twine(P.index()));
      Result.push_back(EmbeddedLoop);
    }
  };

  EmbeddNewLoops(FloorCount, "floor");

  // Within the innermost floor loop, emit the code that computes the tile
  // sizes.
  Builder.SetInsertPoint(Enter->getTerminator());
  SmallVector<Value *, 4> TileCounts;
  for (int i = 0; i < NumLoops; ++i) {
    CanonicalLoopInfo *FloorLoop = Result[i];
    Value *TileSize = TileSizes[i];

    Value *FloorIsEpilogue =
        Builder.CreateICmpEQ(FloorLoop->getIndVar(), FloorCount[i]);
    Value *TileTripCount =
        Builder.CreateSelect(FloorIsEpilogue, FloorRems[i], TileSize);

    TileCounts.push_back(TileTripCount);
  }

  // Create the tile loops.
  EmbeddNewLoops(TileCounts, "tile");

  // Insert the inbetween code into the body.
  BasicBlock *BodyEnter = Enter;
  BasicBlock *BodyEntered = nullptr;
  for (std::pair<BasicBlock *, BasicBlock *> P : InbetweenCode) {
    BasicBlock *EnterBB = P.first;
    BasicBlock *ExitBB = P.second;

    if (BodyEnter)
      redirectTo(BodyEnter, EnterBB, DL);
    else
      redirectAllPredecessorsTo(BodyEntered, EnterBB, DL);

    BodyEnter = nullptr;
    BodyEntered = ExitBB;
  }

  // Append the original loop nest body into the generated loop nest body.
  if (BodyEnter)
    redirectTo(BodyEnter, InnerEnter, DL);
  else
    redirectAllPredecessorsTo(BodyEntered, InnerEnter, DL);
  redirectAllPredecessorsTo(InnerLatch, Continue, DL);

  // Replace the original induction variable with an induction variable computed
  // from the tile and floor induction variables.
  Builder.restoreIP(Result.back()->getBodyIP());
  for (int i = 0; i < NumLoops; ++i) {
    CanonicalLoopInfo *FloorLoop = Result[i];
    CanonicalLoopInfo *TileLoop = Result[NumLoops + i];
    Value *OrigIndVar = OrigIndVars[i];
    Value *Size = TileSizes[i];

    Value *Scale =
        Builder.CreateMul(Size, FloorLoop->getIndVar(), {}, /*HasNUW=*/true);
    Value *Shift =
        Builder.CreateAdd(Scale, TileLoop->getIndVar(), {}, /*HasNUW=*/true);
    OrigIndVar->replaceAllUsesWith(Shift);
  }

  // Remove unused parts of the original loops.
  removeUnusedBlocksFromParent(OldControlBBs);

  for (CanonicalLoopInfo *L : Loops)
    L->invalidate();

#ifndef NDEBUG
  for (CanonicalLoopInfo *GenL : Result)
    GenL->assertOK();
#endif
  return Result;
}

/// Attach metadata \p Properties to the basic block described by \p BB. If the
/// basic block already has metadata, the basic block properties are appended.
static void addBasicBlockMetadata(BasicBlock *BB,
                                  ArrayRef<Metadata *> Properties) {
  // Nothing to do if no property to attach.
  if (Properties.empty())
    return;

  LLVMContext &Ctx = BB->getContext();
  SmallVector<Metadata *> NewProperties;
  NewProperties.push_back(nullptr);

  // If the basic block already has metadata, prepend it to the new metadata.
  MDNode *Existing = BB->getTerminator()->getMetadata(LLVMContext::MD_loop);
  if (Existing)
    append_range(NewProperties, drop_begin(Existing->operands(), 1));

  append_range(NewProperties, Properties);
  MDNode *BasicBlockID = MDNode::getDistinct(Ctx, NewProperties);
  BasicBlockID->replaceOperandWith(0, BasicBlockID);

  BB->getTerminator()->setMetadata(LLVMContext::MD_loop, BasicBlockID);
}

/// Attach loop metadata \p Properties to the loop described by \p Loop. If the
/// loop already has metadata, the loop properties are appended.
static void addLoopMetadata(CanonicalLoopInfo *Loop,
                            ArrayRef<Metadata *> Properties) {
  assert(Loop->isValid() && "Expecting a valid CanonicalLoopInfo");

  // Attach metadata to the loop's latch
  BasicBlock *Latch = Loop->getLatch();
  assert(Latch && "A valid CanonicalLoopInfo must have a unique latch");
  addBasicBlockMetadata(Latch, Properties);
}

/// Attach llvm.access.group metadata to the memref instructions of \p Block
static void addSimdMetadata(BasicBlock *Block, MDNode *AccessGroup,
                            LoopInfo &LI) {
  for (Instruction &I : *Block) {
    if (I.mayReadOrWriteMemory()) {
      // TODO: This instruction may already have access group from
      // other pragmas e.g. #pragma clang loop vectorize.  Append
      // so that the existing metadata is not overwritten.
      I.setMetadata(LLVMContext::MD_access_group, AccessGroup);
    }
  }
}

void OpenMPIRBuilder::unrollLoopFull(DebugLoc, CanonicalLoopInfo *Loop) {
  LLVMContext &Ctx = Builder.getContext();
  addLoopMetadata(
      Loop, {MDNode::get(Ctx, MDString::get(Ctx, "llvm.loop.unroll.enable")),
             MDNode::get(Ctx, MDString::get(Ctx, "llvm.loop.unroll.full"))});
}

void OpenMPIRBuilder::unrollLoopHeuristic(DebugLoc, CanonicalLoopInfo *Loop) {
  LLVMContext &Ctx = Builder.getContext();
  addLoopMetadata(
      Loop, {
                MDNode::get(Ctx, MDString::get(Ctx, "llvm.loop.unroll.enable")),
            });
}

void OpenMPIRBuilder::createIfVersion(CanonicalLoopInfo *CanonicalLoop,
                                      Value *IfCond, ValueToValueMapTy &VMap,
                                      const Twine &NamePrefix) {
  Function *F = CanonicalLoop->getFunction();

  // Define where if branch should be inserted
  Instruction *SplitBefore;
  if (Instruction::classof(IfCond)) {
    SplitBefore = dyn_cast<Instruction>(IfCond);
  } else {
    SplitBefore = CanonicalLoop->getPreheader()->getTerminator();
  }

  // TODO: We should not rely on pass manager. Currently we use pass manager
  // only for getting llvm::Loop which corresponds to given CanonicalLoopInfo
  // object. We should have a method  which returns all blocks between
  // CanonicalLoopInfo::getHeader() and CanonicalLoopInfo::getAfter()
  FunctionAnalysisManager FAM;
  FAM.registerPass([]() { return DominatorTreeAnalysis(); });
  FAM.registerPass([]() { return LoopAnalysis(); });
  FAM.registerPass([]() { return PassInstrumentationAnalysis(); });

  // Get the loop which needs to be cloned
  LoopAnalysis LIA;
  LoopInfo &&LI = LIA.run(*F, FAM);
  Loop *L = LI.getLoopFor(CanonicalLoop->getHeader());

  // Create additional blocks for the if statement
  BasicBlock *Head = SplitBefore->getParent();
  Instruction *HeadOldTerm = Head->getTerminator();
  llvm::LLVMContext &C = Head->getContext();
  llvm::BasicBlock *ThenBlock = llvm::BasicBlock::Create(
      C, NamePrefix + ".if.then", Head->getParent(), Head->getNextNode());
  llvm::BasicBlock *ElseBlock = llvm::BasicBlock::Create(
      C, NamePrefix + ".if.else", Head->getParent(), CanonicalLoop->getExit());

  // Create if condition branch.
  Builder.SetInsertPoint(HeadOldTerm);
  Instruction *BrInstr =
      Builder.CreateCondBr(IfCond, ThenBlock, /*ifFalse*/ ElseBlock);
  InsertPointTy IP{BrInstr->getParent(), ++BrInstr->getIterator()};
  // Then block contains branch to omp loop which needs to be vectorized
  spliceBB(IP, ThenBlock, false);
  ThenBlock->replaceSuccessorsPhiUsesWith(Head, ThenBlock);

  Builder.SetInsertPoint(ElseBlock);

  // Clone loop for the else branch
  SmallVector<BasicBlock *, 8> NewBlocks;

  VMap[CanonicalLoop->getPreheader()] = ElseBlock;
  for (BasicBlock *Block : L->getBlocks()) {
    BasicBlock *NewBB = CloneBasicBlock(Block, VMap, "", F);
    NewBB->moveBefore(CanonicalLoop->getExit());
    VMap[Block] = NewBB;
    NewBlocks.push_back(NewBB);
  }
  remapInstructionsInBlocks(NewBlocks, VMap);
  Builder.CreateBr(NewBlocks.front());
}

unsigned
OpenMPIRBuilder::getOpenMPDefaultSimdAlign(const Triple &TargetTriple,
                                           const StringMap<bool> &Features) {
  if (TargetTriple.isX86()) {
    if (Features.lookup("avx512f"))
      return 512;
    else if (Features.lookup("avx"))
      return 256;
    return 128;
  }
  if (TargetTriple.isPPC())
    return 128;
  if (TargetTriple.isWasm())
    return 128;
  return 0;
}

void OpenMPIRBuilder::applySimd(CanonicalLoopInfo *CanonicalLoop,
                                MapVector<Value *, Value *> AlignedVars,
                                Value *IfCond, OrderKind Order,
                                ConstantInt *Simdlen, ConstantInt *Safelen) {
  LLVMContext &Ctx = Builder.getContext();

  Function *F = CanonicalLoop->getFunction();

  // TODO: We should not rely on pass manager. Currently we use pass manager
  // only for getting llvm::Loop which corresponds to given CanonicalLoopInfo
  // object. We should have a method  which returns all blocks between
  // CanonicalLoopInfo::getHeader() and CanonicalLoopInfo::getAfter()
  FunctionAnalysisManager FAM;
  FAM.registerPass([]() { return DominatorTreeAnalysis(); });
  FAM.registerPass([]() { return LoopAnalysis(); });
  FAM.registerPass([]() { return PassInstrumentationAnalysis(); });

  LoopAnalysis LIA;
  LoopInfo &&LI = LIA.run(*F, FAM);

  Loop *L = LI.getLoopFor(CanonicalLoop->getHeader());
  if (AlignedVars.size()) {
    InsertPointTy IP = Builder.saveIP();
    Builder.SetInsertPoint(CanonicalLoop->getPreheader()->getTerminator());
    for (auto &AlignedItem : AlignedVars) {
      Value *AlignedPtr = AlignedItem.first;
      Value *Alignment = AlignedItem.second;
      Builder.CreateAlignmentAssumption(F->getParent()->getDataLayout(),
                                        AlignedPtr, Alignment);
    }
    Builder.restoreIP(IP);
  }

  if (IfCond) {
    ValueToValueMapTy VMap;
    createIfVersion(CanonicalLoop, IfCond, VMap, "simd");
    // Add metadata to the cloned loop which disables vectorization
    Value *MappedLatch = VMap.lookup(CanonicalLoop->getLatch());
    assert(MappedLatch &&
           "Cannot find value which corresponds to original loop latch");
    assert(isa<BasicBlock>(MappedLatch) &&
           "Cannot cast mapped latch block value to BasicBlock");
    BasicBlock *NewLatchBlock = dyn_cast<BasicBlock>(MappedLatch);
    ConstantAsMetadata *BoolConst =
        ConstantAsMetadata::get(ConstantInt::getFalse(Type::getInt1Ty(Ctx)));
    addBasicBlockMetadata(
        NewLatchBlock,
        {MDNode::get(Ctx, {MDString::get(Ctx, "llvm.loop.vectorize.enable"),
                           BoolConst})});
  }

  SmallSet<BasicBlock *, 8> Reachable;

  // Get the basic blocks from the loop in which memref instructions
  // can be found.
  // TODO: Generalize getting all blocks inside a CanonicalizeLoopInfo,
  // preferably without running any passes.
  for (BasicBlock *Block : L->getBlocks()) {
    if (Block == CanonicalLoop->getCond() ||
        Block == CanonicalLoop->getHeader())
      continue;
    Reachable.insert(Block);
  }

  SmallVector<Metadata *> LoopMDList;

  // In presence of finite 'safelen', it may be unsafe to mark all
  // the memory instructions parallel, because loop-carried
  // dependences of 'safelen' iterations are possible.
  // If clause order(concurrent) is specified then the memory instructions
  // are marked parallel even if 'safelen' is finite.
  if ((Safelen == nullptr) || (Order == OrderKind::OMP_ORDER_concurrent)) {
    // Add access group metadata to memory-access instructions.
    MDNode *AccessGroup = MDNode::getDistinct(Ctx, {});
    for (BasicBlock *BB : Reachable)
      addSimdMetadata(BB, AccessGroup, LI);
    // TODO:  If the loop has existing parallel access metadata, have
    // to combine two lists.
    LoopMDList.push_back(MDNode::get(
        Ctx, {MDString::get(Ctx, "llvm.loop.parallel_accesses"), AccessGroup}));
  }

  // Use the above access group metadata to create loop level
  // metadata, which should be distinct for each loop.
  ConstantAsMetadata *BoolConst =
      ConstantAsMetadata::get(ConstantInt::getTrue(Type::getInt1Ty(Ctx)));
  LoopMDList.push_back(MDNode::get(
      Ctx, {MDString::get(Ctx, "llvm.loop.vectorize.enable"), BoolConst}));

  if (Simdlen || Safelen) {
    // If both simdlen and safelen clauses are specified, the value of the
    // simdlen parameter must be less than or equal to the value of the safelen
    // parameter. Therefore, use safelen only in the absence of simdlen.
    ConstantInt *VectorizeWidth = Simdlen == nullptr ? Safelen : Simdlen;
    LoopMDList.push_back(
        MDNode::get(Ctx, {MDString::get(Ctx, "llvm.loop.vectorize.width"),
                          ConstantAsMetadata::get(VectorizeWidth)}));
  }

  addLoopMetadata(CanonicalLoop, LoopMDList);
}

/// Create the TargetMachine object to query the backend for optimization
/// preferences.
///
/// Ideally, this would be passed from the front-end to the OpenMPBuilder, but
/// e.g. Clang does not pass it to its CodeGen layer and creates it only when
/// needed for the LLVM pass pipline. We use some default options to avoid
/// having to pass too many settings from the frontend that probably do not
/// matter.
///
/// Currently, TargetMachine is only used sometimes by the unrollLoopPartial
/// method. If we are going to use TargetMachine for more purposes, especially
/// those that are sensitive to TargetOptions, RelocModel and CodeModel, it
/// might become be worth requiring front-ends to pass on their TargetMachine,
/// or at least cache it between methods. Note that while fontends such as Clang
/// have just a single main TargetMachine per translation unit, "target-cpu" and
/// "target-features" that determine the TargetMachine are per-function and can
/// be overrided using __attribute__((target("OPTIONS"))).
static std::unique_ptr<TargetMachine>
createTargetMachine(Function *F, CodeGenOptLevel OptLevel) {
  Module *M = F->getParent();

  StringRef CPU = F->getFnAttribute("target-cpu").getValueAsString();
  StringRef Features = F->getFnAttribute("target-features").getValueAsString();
  const std::string &Triple = M->getTargetTriple();

  std::string Error;
  const llvm::Target *TheTarget = TargetRegistry::lookupTarget(Triple, Error);
  if (!TheTarget)
    return {};

  llvm::TargetOptions Options;
  return std::unique_ptr<TargetMachine>(TheTarget->createTargetMachine(
      Triple, CPU, Features, Options, /*RelocModel=*/std::nullopt,
      /*CodeModel=*/std::nullopt, OptLevel));
}

/// Heuristically determine the best-performant unroll factor for \p CLI. This
/// depends on the target processor. We are re-using the same heuristics as the
/// LoopUnrollPass.
static int32_t computeHeuristicUnrollFactor(CanonicalLoopInfo *CLI) {
  Function *F = CLI->getFunction();

  // Assume the user requests the most aggressive unrolling, even if the rest of
  // the code is optimized using a lower setting.
  CodeGenOptLevel OptLevel = CodeGenOptLevel::Aggressive;
  std::unique_ptr<TargetMachine> TM = createTargetMachine(F, OptLevel);

  FunctionAnalysisManager FAM;
  FAM.registerPass([]() { return TargetLibraryAnalysis(); });
  FAM.registerPass([]() { return AssumptionAnalysis(); });
  FAM.registerPass([]() { return DominatorTreeAnalysis(); });
  FAM.registerPass([]() { return LoopAnalysis(); });
  FAM.registerPass([]() { return ScalarEvolutionAnalysis(); });
  FAM.registerPass([]() { return PassInstrumentationAnalysis(); });
  TargetIRAnalysis TIRA;
  if (TM)
    TIRA = TargetIRAnalysis(
        [&](const Function &F) { return TM->getTargetTransformInfo(F); });
  FAM.registerPass([&]() { return TIRA; });

  TargetIRAnalysis::Result &&TTI = TIRA.run(*F, FAM);
  ScalarEvolutionAnalysis SEA;
  ScalarEvolution &&SE = SEA.run(*F, FAM);
  DominatorTreeAnalysis DTA;
  DominatorTree &&DT = DTA.run(*F, FAM);
  LoopAnalysis LIA;
  LoopInfo &&LI = LIA.run(*F, FAM);
  AssumptionAnalysis ACT;
  AssumptionCache &&AC = ACT.run(*F, FAM);
  OptimizationRemarkEmitter ORE{F};

  Loop *L = LI.getLoopFor(CLI->getHeader());
  assert(L && "Expecting CanonicalLoopInfo to be recognized as a loop");

  TargetTransformInfo::UnrollingPreferences UP =
      gatherUnrollingPreferences(L, SE, TTI,
                                 /*BlockFrequencyInfo=*/nullptr,
                                 /*ProfileSummaryInfo=*/nullptr, ORE, static_cast<int>(OptLevel),
                                 /*UserThreshold=*/std::nullopt,
                                 /*UserCount=*/std::nullopt,
                                 /*UserAllowPartial=*/true,
                                 /*UserAllowRuntime=*/true,
                                 /*UserUpperBound=*/std::nullopt,
                                 /*UserFullUnrollMaxCount=*/std::nullopt);

  UP.Force = true;

  // Account for additional optimizations taking place before the LoopUnrollPass
  // would unroll the loop.
  UP.Threshold *= UnrollThresholdFactor;
  UP.PartialThreshold *= UnrollThresholdFactor;

  // Use normal unroll factors even if the rest of the code is optimized for
  // size.
  UP.OptSizeThreshold = UP.Threshold;
  UP.PartialOptSizeThreshold = UP.PartialThreshold;

  LLVM_DEBUG(dbgs() << "Unroll heuristic thresholds:\n"
                    << "  Threshold=" << UP.Threshold << "\n"
                    << "  PartialThreshold=" << UP.PartialThreshold << "\n"
                    << "  OptSizeThreshold=" << UP.OptSizeThreshold << "\n"
                    << "  PartialOptSizeThreshold="
                    << UP.PartialOptSizeThreshold << "\n");

  // Disable peeling.
  TargetTransformInfo::PeelingPreferences PP =
      gatherPeelingPreferences(L, SE, TTI,
                               /*UserAllowPeeling=*/false,
                               /*UserAllowProfileBasedPeeling=*/false,
                               /*UnrollingSpecficValues=*/false);

  SmallPtrSet<const Value *, 32> EphValues;
  CodeMetrics::collectEphemeralValues(L, &AC, EphValues);

  // Assume that reads and writes to stack variables can be eliminated by
  // Mem2Reg, SROA or LICM. That is, don't count them towards the loop body's
  // size.
  for (BasicBlock *BB : L->blocks()) {
    for (Instruction &I : *BB) {
      Value *Ptr;
      if (auto *Load = dyn_cast<LoadInst>(&I)) {
        Ptr = Load->getPointerOperand();
      } else if (auto *Store = dyn_cast<StoreInst>(&I)) {
        Ptr = Store->getPointerOperand();
      } else
        continue;

      Ptr = Ptr->stripPointerCasts();

      if (auto *Alloca = dyn_cast<AllocaInst>(Ptr)) {
        if (Alloca->getParent() == &F->getEntryBlock())
          EphValues.insert(&I);
      }
    }
  }

  UnrollCostEstimator UCE(L, TTI, EphValues, UP.BEInsns);

  // Loop is not unrollable if the loop contains certain instructions.
  if (!UCE.canUnroll() || UCE.Convergent) {
    LLVM_DEBUG(dbgs() << "Loop not considered unrollable\n");
    return 1;
  }

  LLVM_DEBUG(dbgs() << "Estimated loop size is " << UCE.getRolledLoopSize()
                    << "\n");

  // TODO: Determine trip count of \p CLI if constant, computeUnrollCount might
  // be able to use it.
  int TripCount = 0;
  int MaxTripCount = 0;
  bool MaxOrZero = false;
  unsigned TripMultiple = 0;

  bool UseUpperBound = false;
  computeUnrollCount(L, TTI, DT, &LI, &AC, SE, EphValues, &ORE, TripCount,
                     MaxTripCount, MaxOrZero, TripMultiple, UCE, UP, PP,
                     UseUpperBound);
  unsigned Factor = UP.Count;
  LLVM_DEBUG(dbgs() << "Suggesting unroll factor of " << Factor << "\n");

  // This function returns 1 to signal to not unroll a loop.
  if (Factor == 0)
    return 1;
  return Factor;
}

void OpenMPIRBuilder::unrollLoopPartial(DebugLoc DL, CanonicalLoopInfo *Loop,
                                        int32_t Factor,
                                        CanonicalLoopInfo **UnrolledCLI) {
  assert(Factor >= 0 && "Unroll factor must not be negative");

  Function *F = Loop->getFunction();
  LLVMContext &Ctx = F->getContext();

  // If the unrolled loop is not used for another loop-associated directive, it
  // is sufficient to add metadata for the LoopUnrollPass.
  if (!UnrolledCLI) {
    SmallVector<Metadata *, 2> LoopMetadata;
    LoopMetadata.push_back(
        MDNode::get(Ctx, MDString::get(Ctx, "llvm.loop.unroll.enable")));

    if (Factor >= 1) {
      ConstantAsMetadata *FactorConst = ConstantAsMetadata::get(
          ConstantInt::get(Type::getInt32Ty(Ctx), APInt(32, Factor)));
      LoopMetadata.push_back(MDNode::get(
          Ctx, {MDString::get(Ctx, "llvm.loop.unroll.count"), FactorConst}));
    }

    addLoopMetadata(Loop, LoopMetadata);
    return;
  }

  // Heuristically determine the unroll factor.
  if (Factor == 0)
    Factor = computeHeuristicUnrollFactor(Loop);

  // No change required with unroll factor 1.
  if (Factor == 1) {
    *UnrolledCLI = Loop;
    return;
  }

  assert(Factor >= 2 &&
         "unrolling only makes sense with a factor of 2 or larger");

  Type *IndVarTy = Loop->getIndVarType();

  // Apply partial unrolling by tiling the loop by the unroll-factor, then fully
  // unroll the inner loop.
  Value *FactorVal =
      ConstantInt::get(IndVarTy, APInt(IndVarTy->getIntegerBitWidth(), Factor,
                                       /*isSigned=*/false));
  std::vector<CanonicalLoopInfo *> LoopNest =
      tileLoops(DL, {Loop}, {FactorVal});
  assert(LoopNest.size() == 2 && "Expect 2 loops after tiling");
  *UnrolledCLI = LoopNest[0];
  CanonicalLoopInfo *InnerLoop = LoopNest[1];

  // LoopUnrollPass can only fully unroll loops with constant trip count.
  // Unroll by the unroll factor with a fallback epilog for the remainder
  // iterations if necessary.
  ConstantAsMetadata *FactorConst = ConstantAsMetadata::get(
      ConstantInt::get(Type::getInt32Ty(Ctx), APInt(32, Factor)));
  addLoopMetadata(
      InnerLoop,
      {MDNode::get(Ctx, MDString::get(Ctx, "llvm.loop.unroll.enable")),
       MDNode::get(
           Ctx, {MDString::get(Ctx, "llvm.loop.unroll.count"), FactorConst})});

#ifndef NDEBUG
  (*UnrolledCLI)->assertOK();
#endif
}

OpenMPIRBuilder::InsertPointTy
OpenMPIRBuilder::createCopyPrivate(const LocationDescription &Loc,
                                   llvm::Value *BufSize, llvm::Value *CpyBuf,
                                   llvm::Value *CpyFn, llvm::Value *DidIt) {
  if (!updateToLocation(Loc))
    return Loc.IP;

  uint32_t SrcLocStrSize;
  Constant *SrcLocStr = getOrCreateSrcLocStr(Loc, SrcLocStrSize);
  Value *Ident = getOrCreateIdent(SrcLocStr, SrcLocStrSize);
  Value *ThreadId = getOrCreateThreadID(Ident);

  llvm::Value *DidItLD = Builder.CreateLoad(Builder.getInt32Ty(), DidIt);

  Value *Args[] = {Ident, ThreadId, BufSize, CpyBuf, CpyFn, DidItLD};

  Function *Fn = getOrCreateRuntimeFunctionPtr(OMPRTL___kmpc_copyprivate);
  Builder.CreateCall(Fn, Args);

  return Builder.saveIP();
}

OpenMPIRBuilder::InsertPointTy OpenMPIRBuilder::createSingle(
    const LocationDescription &Loc, BodyGenCallbackTy BodyGenCB,
    FinalizeCallbackTy FiniCB, bool IsNowait, llvm::Value *DidIt) {

  if (!updateToLocation(Loc))
    return Loc.IP;

  // If needed (i.e. not null), initialize `DidIt` with 0
  if (DidIt) {
    Builder.CreateStore(Builder.getInt32(0), DidIt);
  }

  Directive OMPD = Directive::OMPD_single;
  uint32_t SrcLocStrSize;
  Constant *SrcLocStr = getOrCreateSrcLocStr(Loc, SrcLocStrSize);
  Value *Ident = getOrCreateIdent(SrcLocStr, SrcLocStrSize);
  Value *ThreadId = getOrCreateThreadID(Ident);
  Value *Args[] = {Ident, ThreadId};

  Function *EntryRTLFn = getOrCreateRuntimeFunctionPtr(OMPRTL___kmpc_single);
  Instruction *EntryCall = Builder.CreateCall(EntryRTLFn, Args);

  Function *ExitRTLFn = getOrCreateRuntimeFunctionPtr(OMPRTL___kmpc_end_single);
  Instruction *ExitCall = Builder.CreateCall(ExitRTLFn, Args);

  // generates the following:
  // if (__kmpc_single()) {
  //		.... single region ...
  // 		__kmpc_end_single
  // }
  // __kmpc_barrier

  EmitOMPInlinedRegion(OMPD, EntryCall, ExitCall, BodyGenCB, FiniCB,
                       /*Conditional*/ true,
                       /*hasFinalize*/ true);
  if (!IsNowait)
    createBarrier(LocationDescription(Builder.saveIP(), Loc.DL),
                  omp::Directive::OMPD_unknown, /* ForceSimpleCall */ false,
                  /* CheckCancelFlag */ false);
  return Builder.saveIP();
}

OpenMPIRBuilder::InsertPointTy OpenMPIRBuilder::createCritical(
    const LocationDescription &Loc, BodyGenCallbackTy BodyGenCB,
    FinalizeCallbackTy FiniCB, StringRef CriticalName, Value *HintInst) {

  if (!updateToLocation(Loc))
    return Loc.IP;

  Directive OMPD = Directive::OMPD_critical;
  uint32_t SrcLocStrSize;
  Constant *SrcLocStr = getOrCreateSrcLocStr(Loc, SrcLocStrSize);
  Value *Ident = getOrCreateIdent(SrcLocStr, SrcLocStrSize);
  Value *ThreadId = getOrCreateThreadID(Ident);
  Value *LockVar = getOMPCriticalRegionLock(CriticalName);
  Value *Args[] = {Ident, ThreadId, LockVar};

  SmallVector<llvm::Value *, 4> EnterArgs(std::begin(Args), std::end(Args));
  Function *RTFn = nullptr;
  if (HintInst) {
    // Add Hint to entry Args and create call
    EnterArgs.push_back(HintInst);
    RTFn = getOrCreateRuntimeFunctionPtr(OMPRTL___kmpc_critical_with_hint);
  } else {
    RTFn = getOrCreateRuntimeFunctionPtr(OMPRTL___kmpc_critical);
  }
  Instruction *EntryCall = Builder.CreateCall(RTFn, EnterArgs);

  Function *ExitRTLFn =
      getOrCreateRuntimeFunctionPtr(OMPRTL___kmpc_end_critical);
  Instruction *ExitCall = Builder.CreateCall(ExitRTLFn, Args);

  return EmitOMPInlinedRegion(OMPD, EntryCall, ExitCall, BodyGenCB, FiniCB,
                              /*Conditional*/ false, /*hasFinalize*/ true);
}

OpenMPIRBuilder::InsertPointTy
OpenMPIRBuilder::createOrderedDepend(const LocationDescription &Loc,
                                     InsertPointTy AllocaIP, unsigned NumLoops,
                                     ArrayRef<llvm::Value *> StoreValues,
                                     const Twine &Name, bool IsDependSource) {
  assert(
      llvm::all_of(StoreValues,
                   [](Value *SV) { return SV->getType()->isIntegerTy(64); }) &&
      "OpenMP runtime requires depend vec with i64 type");

  if (!updateToLocation(Loc))
    return Loc.IP;

  // Allocate space for vector and generate alloc instruction.
  auto *ArrI64Ty = ArrayType::get(Int64, NumLoops);
  Builder.restoreIP(AllocaIP);
  AllocaInst *ArgsBase = Builder.CreateAlloca(ArrI64Ty, nullptr, Name);
  ArgsBase->setAlignment(Align(8));
  Builder.restoreIP(Loc.IP);

  // Store the index value with offset in depend vector.
  for (unsigned I = 0; I < NumLoops; ++I) {
    Value *DependAddrGEPIter = Builder.CreateInBoundsGEP(
        ArrI64Ty, ArgsBase, {Builder.getInt64(0), Builder.getInt64(I)});
    StoreInst *STInst = Builder.CreateStore(StoreValues[I], DependAddrGEPIter);
    STInst->setAlignment(Align(8));
  }

  Value *DependBaseAddrGEP = Builder.CreateInBoundsGEP(
      ArrI64Ty, ArgsBase, {Builder.getInt64(0), Builder.getInt64(0)});

  uint32_t SrcLocStrSize;
  Constant *SrcLocStr = getOrCreateSrcLocStr(Loc, SrcLocStrSize);
  Value *Ident = getOrCreateIdent(SrcLocStr, SrcLocStrSize);
  Value *ThreadId = getOrCreateThreadID(Ident);
  Value *Args[] = {Ident, ThreadId, DependBaseAddrGEP};

  Function *RTLFn = nullptr;
  if (IsDependSource)
    RTLFn = getOrCreateRuntimeFunctionPtr(OMPRTL___kmpc_doacross_post);
  else
    RTLFn = getOrCreateRuntimeFunctionPtr(OMPRTL___kmpc_doacross_wait);
  Builder.CreateCall(RTLFn, Args);

  return Builder.saveIP();
}

OpenMPIRBuilder::InsertPointTy OpenMPIRBuilder::createOrderedThreadsSimd(
    const LocationDescription &Loc, BodyGenCallbackTy BodyGenCB,
    FinalizeCallbackTy FiniCB, bool IsThreads) {
  if (!updateToLocation(Loc))
    return Loc.IP;

  Directive OMPD = Directive::OMPD_ordered;
  Instruction *EntryCall = nullptr;
  Instruction *ExitCall = nullptr;

  if (IsThreads) {
    uint32_t SrcLocStrSize;
    Constant *SrcLocStr = getOrCreateSrcLocStr(Loc, SrcLocStrSize);
    Value *Ident = getOrCreateIdent(SrcLocStr, SrcLocStrSize);
    Value *ThreadId = getOrCreateThreadID(Ident);
    Value *Args[] = {Ident, ThreadId};

    Function *EntryRTLFn = getOrCreateRuntimeFunctionPtr(OMPRTL___kmpc_ordered);
    EntryCall = Builder.CreateCall(EntryRTLFn, Args);

    Function *ExitRTLFn =
        getOrCreateRuntimeFunctionPtr(OMPRTL___kmpc_end_ordered);
    ExitCall = Builder.CreateCall(ExitRTLFn, Args);
  }

  return EmitOMPInlinedRegion(OMPD, EntryCall, ExitCall, BodyGenCB, FiniCB,
                              /*Conditional*/ false, /*hasFinalize*/ true);
}

OpenMPIRBuilder::InsertPointTy OpenMPIRBuilder::EmitOMPInlinedRegion(
    Directive OMPD, Instruction *EntryCall, Instruction *ExitCall,
    BodyGenCallbackTy BodyGenCB, FinalizeCallbackTy FiniCB, bool Conditional,
    bool HasFinalize, bool IsCancellable) {

  if (HasFinalize)
    FinalizationStack.push_back({FiniCB, OMPD, IsCancellable});

  // Create inlined region's entry and body blocks, in preparation
  // for conditional creation
  BasicBlock *EntryBB = Builder.GetInsertBlock();
  Instruction *SplitPos = EntryBB->getTerminator();
  if (!isa_and_nonnull<BranchInst>(SplitPos))
    SplitPos = new UnreachableInst(Builder.getContext(), EntryBB);
  BasicBlock *ExitBB = EntryBB->splitBasicBlock(SplitPos, "omp_region.end");
  BasicBlock *FiniBB =
      EntryBB->splitBasicBlock(EntryBB->getTerminator(), "omp_region.finalize");

  Builder.SetInsertPoint(EntryBB->getTerminator());
  emitCommonDirectiveEntry(OMPD, EntryCall, ExitBB, Conditional);

  // generate body
  BodyGenCB(/* AllocaIP */ InsertPointTy(),
            /* CodeGenIP */ Builder.saveIP());

  // emit exit call and do any needed finalization.
  auto FinIP = InsertPointTy(FiniBB, FiniBB->getFirstInsertionPt());
  assert(FiniBB->getTerminator()->getNumSuccessors() == 1 &&
         FiniBB->getTerminator()->getSuccessor(0) == ExitBB &&
         "Unexpected control flow graph state!!");
  emitCommonDirectiveExit(OMPD, FinIP, ExitCall, HasFinalize);
  assert(FiniBB->getUniquePredecessor()->getUniqueSuccessor() == FiniBB &&
         "Unexpected Control Flow State!");
  MergeBlockIntoPredecessor(FiniBB);

  // If we are skipping the region of a non conditional, remove the exit
  // block, and clear the builder's insertion point.
  assert(SplitPos->getParent() == ExitBB &&
         "Unexpected Insertion point location!");
  auto merged = MergeBlockIntoPredecessor(ExitBB);
  BasicBlock *ExitPredBB = SplitPos->getParent();
  auto InsertBB = merged ? ExitPredBB : ExitBB;
  if (!isa_and_nonnull<BranchInst>(SplitPos))
    SplitPos->eraseFromParent();
  Builder.SetInsertPoint(InsertBB);

  return Builder.saveIP();
}

OpenMPIRBuilder::InsertPointTy OpenMPIRBuilder::emitCommonDirectiveEntry(
    Directive OMPD, Value *EntryCall, BasicBlock *ExitBB, bool Conditional) {
  // if nothing to do, Return current insertion point.
  if (!Conditional || !EntryCall)
    return Builder.saveIP();

  BasicBlock *EntryBB = Builder.GetInsertBlock();
  Value *CallBool = Builder.CreateIsNotNull(EntryCall);
  auto *ThenBB = BasicBlock::Create(M.getContext(), "omp_region.body");
  auto *UI = new UnreachableInst(Builder.getContext(), ThenBB);

  // Emit thenBB and set the Builder's insertion point there for
  // body generation next. Place the block after the current block.
  Function *CurFn = EntryBB->getParent();
  CurFn->insert(std::next(EntryBB->getIterator()), ThenBB);

  // Move Entry branch to end of ThenBB, and replace with conditional
  // branch (If-stmt)
  Instruction *EntryBBTI = EntryBB->getTerminator();
  Builder.CreateCondBr(CallBool, ThenBB, ExitBB);
  EntryBBTI->removeFromParent();
  Builder.SetInsertPoint(UI);
  Builder.Insert(EntryBBTI);
  UI->eraseFromParent();
  Builder.SetInsertPoint(ThenBB->getTerminator());

  // return an insertion point to ExitBB.
  return IRBuilder<>::InsertPoint(ExitBB, ExitBB->getFirstInsertionPt());
}

OpenMPIRBuilder::InsertPointTy OpenMPIRBuilder::emitCommonDirectiveExit(
    omp::Directive OMPD, InsertPointTy FinIP, Instruction *ExitCall,
    bool HasFinalize) {

  Builder.restoreIP(FinIP);

  // If there is finalization to do, emit it before the exit call
  if (HasFinalize) {
    assert(!FinalizationStack.empty() &&
           "Unexpected finalization stack state!");

    FinalizationInfo Fi = FinalizationStack.pop_back_val();
    assert(Fi.DK == OMPD && "Unexpected Directive for Finalization call!");

    Fi.FiniCB(FinIP);

    BasicBlock *FiniBB = FinIP.getBlock();
    Instruction *FiniBBTI = FiniBB->getTerminator();

    // set Builder IP for call creation
    Builder.SetInsertPoint(FiniBBTI);
  }

  if (!ExitCall)
    return Builder.saveIP();

  // place the Exitcall as last instruction before Finalization block terminator
  ExitCall->removeFromParent();
  Builder.Insert(ExitCall);

  return IRBuilder<>::InsertPoint(ExitCall->getParent(),
                                  ExitCall->getIterator());
}

OpenMPIRBuilder::InsertPointTy OpenMPIRBuilder::createCopyinClauseBlocks(
    InsertPointTy IP, Value *MasterAddr, Value *PrivateAddr,
    llvm::IntegerType *IntPtrTy, bool BranchtoEnd) {
  if (!IP.isSet())
    return IP;

  IRBuilder<>::InsertPointGuard IPG(Builder);

  // creates the following CFG structure
  //	   OMP_Entry : (MasterAddr != PrivateAddr)?
  //       F     T
  //       |      \
  //       |     copin.not.master
  //       |      /
  //       v     /
  //   copyin.not.master.end
  //		     |
  //         v
  //   OMP.Entry.Next

  BasicBlock *OMP_Entry = IP.getBlock();
  Function *CurFn = OMP_Entry->getParent();
  BasicBlock *CopyBegin =
      BasicBlock::Create(M.getContext(), "copyin.not.master", CurFn);
  BasicBlock *CopyEnd = nullptr;

  // If entry block is terminated, split to preserve the branch to following
  // basic block (i.e. OMP.Entry.Next), otherwise, leave everything as is.
  if (isa_and_nonnull<BranchInst>(OMP_Entry->getTerminator())) {
    CopyEnd = OMP_Entry->splitBasicBlock(OMP_Entry->getTerminator(),
                                         "copyin.not.master.end");
    OMP_Entry->getTerminator()->eraseFromParent();
  } else {
    CopyEnd =
        BasicBlock::Create(M.getContext(), "copyin.not.master.end", CurFn);
  }

  Builder.SetInsertPoint(OMP_Entry);
  Value *MasterPtr = Builder.CreatePtrToInt(MasterAddr, IntPtrTy);
  Value *PrivatePtr = Builder.CreatePtrToInt(PrivateAddr, IntPtrTy);
  Value *cmp = Builder.CreateICmpNE(MasterPtr, PrivatePtr);
  Builder.CreateCondBr(cmp, CopyBegin, CopyEnd);

  Builder.SetInsertPoint(CopyBegin);
  if (BranchtoEnd)
    Builder.SetInsertPoint(Builder.CreateBr(CopyEnd));

  return Builder.saveIP();
}

CallInst *OpenMPIRBuilder::createOMPAlloc(const LocationDescription &Loc,
                                          Value *Size, Value *Allocator,
                                          std::string Name) {
  IRBuilder<>::InsertPointGuard IPG(Builder);
  Builder.restoreIP(Loc.IP);

  uint32_t SrcLocStrSize;
  Constant *SrcLocStr = getOrCreateSrcLocStr(Loc, SrcLocStrSize);
  Value *Ident = getOrCreateIdent(SrcLocStr, SrcLocStrSize);
  Value *ThreadId = getOrCreateThreadID(Ident);
  Value *Args[] = {ThreadId, Size, Allocator};

  Function *Fn = getOrCreateRuntimeFunctionPtr(OMPRTL___kmpc_alloc);

  return Builder.CreateCall(Fn, Args, Name);
}

CallInst *OpenMPIRBuilder::createOMPFree(const LocationDescription &Loc,
                                         Value *Addr, Value *Allocator,
                                         std::string Name) {
  IRBuilder<>::InsertPointGuard IPG(Builder);
  Builder.restoreIP(Loc.IP);

  uint32_t SrcLocStrSize;
  Constant *SrcLocStr = getOrCreateSrcLocStr(Loc, SrcLocStrSize);
  Value *Ident = getOrCreateIdent(SrcLocStr, SrcLocStrSize);
  Value *ThreadId = getOrCreateThreadID(Ident);
  Value *Args[] = {ThreadId, Addr, Allocator};
  Function *Fn = getOrCreateRuntimeFunctionPtr(OMPRTL___kmpc_free);
  return Builder.CreateCall(Fn, Args, Name);
}

CallInst *OpenMPIRBuilder::createOMPInteropInit(
    const LocationDescription &Loc, Value *InteropVar,
    omp::OMPInteropType InteropType, Value *Device, Value *NumDependences,
    Value *DependenceAddress, bool HaveNowaitClause) {
  IRBuilder<>::InsertPointGuard IPG(Builder);
  Builder.restoreIP(Loc.IP);

  uint32_t SrcLocStrSize;
  Constant *SrcLocStr = getOrCreateSrcLocStr(Loc, SrcLocStrSize);
  Value *Ident = getOrCreateIdent(SrcLocStr, SrcLocStrSize);
  Value *ThreadId = getOrCreateThreadID(Ident);
  if (Device == nullptr)
    Device = ConstantInt::get(Int32, -1);
  Constant *InteropTypeVal = ConstantInt::get(Int32, (int)InteropType);
  if (NumDependences == nullptr) {
    NumDependences = ConstantInt::get(Int32, 0);
    PointerType *PointerTypeVar = PointerType::getUnqual(M.getContext());
    DependenceAddress = ConstantPointerNull::get(PointerTypeVar);
  }
  Value *HaveNowaitClauseVal = ConstantInt::get(Int32, HaveNowaitClause);
  Value *Args[] = {
      Ident,  ThreadId,       InteropVar,        InteropTypeVal,
      Device, NumDependences, DependenceAddress, HaveNowaitClauseVal};

  Function *Fn = getOrCreateRuntimeFunctionPtr(OMPRTL___tgt_interop_init);

  return Builder.CreateCall(Fn, Args);
}

CallInst *OpenMPIRBuilder::createOMPInteropDestroy(
    const LocationDescription &Loc, Value *InteropVar, Value *Device,
    Value *NumDependences, Value *DependenceAddress, bool HaveNowaitClause) {
  IRBuilder<>::InsertPointGuard IPG(Builder);
  Builder.restoreIP(Loc.IP);

  uint32_t SrcLocStrSize;
  Constant *SrcLocStr = getOrCreateSrcLocStr(Loc, SrcLocStrSize);
  Value *Ident = getOrCreateIdent(SrcLocStr, SrcLocStrSize);
  Value *ThreadId = getOrCreateThreadID(Ident);
  if (Device == nullptr)
    Device = ConstantInt::get(Int32, -1);
  if (NumDependences == nullptr) {
    NumDependences = ConstantInt::get(Int32, 0);
    PointerType *PointerTypeVar = PointerType::getUnqual(M.getContext());
    DependenceAddress = ConstantPointerNull::get(PointerTypeVar);
  }
  Value *HaveNowaitClauseVal = ConstantInt::get(Int32, HaveNowaitClause);
  Value *Args[] = {
      Ident,          ThreadId,          InteropVar,         Device,
      NumDependences, DependenceAddress, HaveNowaitClauseVal};

  Function *Fn = getOrCreateRuntimeFunctionPtr(OMPRTL___tgt_interop_destroy);

  return Builder.CreateCall(Fn, Args);
}

CallInst *OpenMPIRBuilder::createOMPInteropUse(const LocationDescription &Loc,
                                               Value *InteropVar, Value *Device,
                                               Value *NumDependences,
                                               Value *DependenceAddress,
                                               bool HaveNowaitClause) {
  IRBuilder<>::InsertPointGuard IPG(Builder);
  Builder.restoreIP(Loc.IP);
  uint32_t SrcLocStrSize;
  Constant *SrcLocStr = getOrCreateSrcLocStr(Loc, SrcLocStrSize);
  Value *Ident = getOrCreateIdent(SrcLocStr, SrcLocStrSize);
  Value *ThreadId = getOrCreateThreadID(Ident);
  if (Device == nullptr)
    Device = ConstantInt::get(Int32, -1);
  if (NumDependences == nullptr) {
    NumDependences = ConstantInt::get(Int32, 0);
    PointerType *PointerTypeVar = PointerType::getUnqual(M.getContext());
    DependenceAddress = ConstantPointerNull::get(PointerTypeVar);
  }
  Value *HaveNowaitClauseVal = ConstantInt::get(Int32, HaveNowaitClause);
  Value *Args[] = {
      Ident,          ThreadId,          InteropVar,         Device,
      NumDependences, DependenceAddress, HaveNowaitClauseVal};

  Function *Fn = getOrCreateRuntimeFunctionPtr(OMPRTL___tgt_interop_use);

  return Builder.CreateCall(Fn, Args);
}

CallInst *OpenMPIRBuilder::createCachedThreadPrivate(
    const LocationDescription &Loc, llvm::Value *Pointer,
    llvm::ConstantInt *Size, const llvm::Twine &Name) {
  IRBuilder<>::InsertPointGuard IPG(Builder);
  Builder.restoreIP(Loc.IP);

  uint32_t SrcLocStrSize;
  Constant *SrcLocStr = getOrCreateSrcLocStr(Loc, SrcLocStrSize);
  Value *Ident = getOrCreateIdent(SrcLocStr, SrcLocStrSize);
  Value *ThreadId = getOrCreateThreadID(Ident);
  Constant *ThreadPrivateCache =
      getOrCreateInternalVariable(Int8PtrPtr, Name.str());
  llvm::Value *Args[] = {Ident, ThreadId, Pointer, Size, ThreadPrivateCache};

  Function *Fn =
      getOrCreateRuntimeFunctionPtr(OMPRTL___kmpc_threadprivate_cached);

  return Builder.CreateCall(Fn, Args);
}

OpenMPIRBuilder::InsertPointTy
OpenMPIRBuilder::createTargetInit(const LocationDescription &Loc, bool IsSPMD,
                                  int32_t MinThreadsVal, int32_t MaxThreadsVal,
                                  int32_t MinTeamsVal, int32_t MaxTeamsVal) {
  if (!updateToLocation(Loc))
    return Loc.IP;

  uint32_t SrcLocStrSize;
  Constant *SrcLocStr = getOrCreateSrcLocStr(Loc, SrcLocStrSize);
  Constant *Ident = getOrCreateIdent(SrcLocStr, SrcLocStrSize);
  Constant *IsSPMDVal = ConstantInt::getSigned(
      Int8, IsSPMD ? OMP_TGT_EXEC_MODE_SPMD : OMP_TGT_EXEC_MODE_GENERIC);
  Constant *UseGenericStateMachineVal = ConstantInt::getSigned(Int8, !IsSPMD);
  Constant *MayUseNestedParallelismVal = ConstantInt::getSigned(Int8, true);
  Constant *DebugIndentionLevelVal = ConstantInt::getSigned(Int16, 0);

  Function *Kernel = Builder.GetInsertBlock()->getParent();

  // Manifest the launch configuration in the metadata matching the kernel
  // environment.
  if (MinTeamsVal > 1 || MaxTeamsVal > 0)
    writeTeamsForKernel(T, *Kernel, MinTeamsVal, MaxTeamsVal);

  // For max values, < 0 means unset, == 0 means set but unknown.
  if (MaxThreadsVal < 0)
    MaxThreadsVal = std::max(
        int32_t(getGridValue(T, Kernel).GV_Default_WG_Size), MinThreadsVal);

  if (MaxThreadsVal > 0)
    writeThreadBoundsForKernel(T, *Kernel, MinThreadsVal, MaxThreadsVal);

  Constant *MinThreads = ConstantInt::getSigned(Int32, MinThreadsVal);
  Constant *MaxThreads = ConstantInt::getSigned(Int32, MaxThreadsVal);
  Constant *MinTeams = ConstantInt::getSigned(Int32, MinTeamsVal);
  Constant *MaxTeams = ConstantInt::getSigned(Int32, MaxTeamsVal);
  Constant *ReductionDataSize = ConstantInt::getSigned(Int32, 0);
  Constant *ReductionBufferLength = ConstantInt::getSigned(Int32, 0);

  // We need to strip the debug prefix to get the correct kernel name.
  StringRef KernelName = Kernel->getName();
  const std::string DebugPrefix = "_debug__";
  if (KernelName.ends_with(DebugPrefix))
    KernelName = KernelName.drop_back(DebugPrefix.length());

  Function *Fn = getOrCreateRuntimeFunctionPtr(
      omp::RuntimeFunction::OMPRTL___kmpc_target_init);
  const DataLayout &DL = Fn->getParent()->getDataLayout();

  Twine DynamicEnvironmentName = KernelName + "_dynamic_environment";
  Constant *DynamicEnvironmentInitializer =
      ConstantStruct::get(DynamicEnvironment, {DebugIndentionLevelVal});
  GlobalVariable *DynamicEnvironmentGV = new GlobalVariable(
      M, DynamicEnvironment, /*IsConstant=*/false, GlobalValue::WeakODRLinkage,
      DynamicEnvironmentInitializer, DynamicEnvironmentName,
      /*InsertBefore=*/nullptr, GlobalValue::NotThreadLocal,
      DL.getDefaultGlobalsAddressSpace());
  DynamicEnvironmentGV->setVisibility(GlobalValue::ProtectedVisibility);

  Constant *DynamicEnvironment =
      DynamicEnvironmentGV->getType() == DynamicEnvironmentPtr
          ? DynamicEnvironmentGV
          : ConstantExpr::getAddrSpaceCast(DynamicEnvironmentGV,
                                           DynamicEnvironmentPtr);

  Constant *ConfigurationEnvironmentInitializer = ConstantStruct::get(
      ConfigurationEnvironment, {
                                    UseGenericStateMachineVal,
                                    MayUseNestedParallelismVal,
                                    IsSPMDVal,
                                    MinThreads,
                                    MaxThreads,
                                    MinTeams,
                                    MaxTeams,
                                    ReductionDataSize,
                                    ReductionBufferLength,
                                });
  Constant *KernelEnvironmentInitializer = ConstantStruct::get(
      KernelEnvironment, {
                             ConfigurationEnvironmentInitializer,
                             Ident,
                             DynamicEnvironment,
                         });
  Twine KernelEnvironmentName = KernelName + "_kernel_environment";
  GlobalVariable *KernelEnvironmentGV = new GlobalVariable(
      M, KernelEnvironment, /*IsConstant=*/true, GlobalValue::WeakODRLinkage,
      KernelEnvironmentInitializer, KernelEnvironmentName,
      /*InsertBefore=*/nullptr, GlobalValue::NotThreadLocal,
      DL.getDefaultGlobalsAddressSpace());
  KernelEnvironmentGV->setVisibility(GlobalValue::ProtectedVisibility);

  Constant *KernelEnvironment =
      KernelEnvironmentGV->getType() == KernelEnvironmentPtr
          ? KernelEnvironmentGV
          : ConstantExpr::getAddrSpaceCast(KernelEnvironmentGV,
                                           KernelEnvironmentPtr);
  Value *KernelLaunchEnvironment = Kernel->getArg(0);
  CallInst *ThreadKind =
      Builder.CreateCall(Fn, {KernelEnvironment, KernelLaunchEnvironment});

  Value *ExecUserCode = Builder.CreateICmpEQ(
      ThreadKind, ConstantInt::get(ThreadKind->getType(), -1),
      "exec_user_code");

  // ThreadKind = __kmpc_target_init(...)
  // if (ThreadKind == -1)
  //   user_code
  // else
  //   return;

  auto *UI = Builder.CreateUnreachable();
  BasicBlock *CheckBB = UI->getParent();
  BasicBlock *UserCodeEntryBB = CheckBB->splitBasicBlock(UI, "user_code.entry");

  BasicBlock *WorkerExitBB = BasicBlock::Create(
      CheckBB->getContext(), "worker.exit", CheckBB->getParent());
  Builder.SetInsertPoint(WorkerExitBB);
  Builder.CreateRetVoid();

  auto *CheckBBTI = CheckBB->getTerminator();
  Builder.SetInsertPoint(CheckBBTI);
  Builder.CreateCondBr(ExecUserCode, UI->getParent(), WorkerExitBB);

  CheckBBTI->eraseFromParent();
  UI->eraseFromParent();

  // Continue in the "user_code" block, see diagram above and in
  // openmp/libomptarget/deviceRTLs/common/include/target.h .
  return InsertPointTy(UserCodeEntryBB, UserCodeEntryBB->getFirstInsertionPt());
}

void OpenMPIRBuilder::createTargetDeinit(const LocationDescription &Loc,
                                         int32_t TeamsReductionDataSize,
                                         int32_t TeamsReductionBufferLength) {
  if (!updateToLocation(Loc))
    return;

  Function *Fn = getOrCreateRuntimeFunctionPtr(
      omp::RuntimeFunction::OMPRTL___kmpc_target_deinit);

  Builder.CreateCall(Fn, {});

  if (!TeamsReductionBufferLength || !TeamsReductionDataSize)
    return;

  Function *Kernel = Builder.GetInsertBlock()->getParent();
  // We need to strip the debug prefix to get the correct kernel name.
  StringRef KernelName = Kernel->getName();
  const std::string DebugPrefix = "_debug__";
  if (KernelName.ends_with(DebugPrefix))
    KernelName = KernelName.drop_back(DebugPrefix.length());
  auto *KernelEnvironmentGV =
      M.getNamedGlobal((KernelName + "_kernel_environment").str());
  assert(KernelEnvironmentGV && "Expected kernel environment global\n");
  auto *KernelEnvironmentInitializer = KernelEnvironmentGV->getInitializer();
  auto *NewInitializer = ConstantFoldInsertValueInstruction(
      KernelEnvironmentInitializer,
      ConstantInt::get(Int32, TeamsReductionDataSize), {0, 7});
  NewInitializer = ConstantFoldInsertValueInstruction(
      NewInitializer, ConstantInt::get(Int32, TeamsReductionBufferLength),
      {0, 8});
  KernelEnvironmentGV->setInitializer(NewInitializer);
}

static MDNode *getNVPTXMDNode(Function &Kernel, StringRef Name) {
  Module &M = *Kernel.getParent();
  NamedMDNode *MD = M.getOrInsertNamedMetadata("nvvm.annotations");
  for (auto *Op : MD->operands()) {
    if (Op->getNumOperands() != 3)
      continue;
    auto *KernelOp = dyn_cast<ConstantAsMetadata>(Op->getOperand(0));
    if (!KernelOp || KernelOp->getValue() != &Kernel)
      continue;
    auto *Prop = dyn_cast<MDString>(Op->getOperand(1));
    if (!Prop || Prop->getString() != Name)
      continue;
    return Op;
  }
  return nullptr;
}

static void updateNVPTXMetadata(Function &Kernel, StringRef Name, int32_t Value,
                                bool Min) {
  // Update the "maxntidx" metadata for NVIDIA, or add it.
  MDNode *ExistingOp = getNVPTXMDNode(Kernel, Name);
  if (ExistingOp) {
    auto *OldVal = dyn_cast<ConstantAsMetadata>(ExistingOp->getOperand(2));
    int32_t OldLimit = cast<ConstantInt>(OldVal->getValue())->getZExtValue();
    ExistingOp->replaceOperandWith(
        2, ConstantAsMetadata::get(ConstantInt::get(
               OldVal->getValue()->getType(),
               Min ? std::min(OldLimit, Value) : std::max(OldLimit, Value))));
  } else {
    LLVMContext &Ctx = Kernel.getContext();
    Metadata *MDVals[] = {ConstantAsMetadata::get(&Kernel),
                          MDString::get(Ctx, Name),
                          ConstantAsMetadata::get(
                              ConstantInt::get(Type::getInt32Ty(Ctx), Value))};
    // Append metadata to nvvm.annotations
    Module &M = *Kernel.getParent();
    NamedMDNode *MD = M.getOrInsertNamedMetadata("nvvm.annotations");
    MD->addOperand(MDNode::get(Ctx, MDVals));
  }
}

std::pair<int32_t, int32_t>
OpenMPIRBuilder::readThreadBoundsForKernel(const Triple &T, Function &Kernel) {
  int32_t ThreadLimit =
      Kernel.getFnAttributeAsParsedInteger("omp_target_thread_limit");

  if (T.isAMDGPU()) {
    const auto &Attr = Kernel.getFnAttribute("amdgpu-flat-work-group-size");
    if (!Attr.isValid() || !Attr.isStringAttribute())
      return {0, ThreadLimit};
    auto [LBStr, UBStr] = Attr.getValueAsString().split(',');
    int32_t LB, UB;
    if (!llvm::to_integer(UBStr, UB, 10))
      return {0, ThreadLimit};
    UB = ThreadLimit ? std::min(ThreadLimit, UB) : UB;
    if (!llvm::to_integer(LBStr, LB, 10))
      return {0, UB};
    return {LB, UB};
  }

  if (MDNode *ExistingOp = getNVPTXMDNode(Kernel, "maxntidx")) {
    auto *OldVal = dyn_cast<ConstantAsMetadata>(ExistingOp->getOperand(2));
    int32_t UB = cast<ConstantInt>(OldVal->getValue())->getZExtValue();
    return {0, ThreadLimit ? std::min(ThreadLimit, UB) : UB};
  }
  return {0, ThreadLimit};
}

void OpenMPIRBuilder::writeThreadBoundsForKernel(const Triple &T,
                                                 Function &Kernel, int32_t LB,
                                                 int32_t UB) {
  Kernel.addFnAttr("omp_target_thread_limit", std::to_string(UB));

  if (T.isAMDGPU()) {
    Kernel.addFnAttr("amdgpu-flat-work-group-size",
                     llvm::utostr(LB) + "," + llvm::utostr(UB));
    return;
  }

  updateNVPTXMetadata(Kernel, "maxntidx", UB, true);
}

std::pair<int32_t, int32_t>
OpenMPIRBuilder::readTeamBoundsForKernel(const Triple &, Function &Kernel) {
  // TODO: Read from backend annotations if available.
  return {0, Kernel.getFnAttributeAsParsedInteger("omp_target_num_teams")};
}

void OpenMPIRBuilder::writeTeamsForKernel(const Triple &T, Function &Kernel,
                                          int32_t LB, int32_t UB) {
  if (T.isNVPTX()) {
    if (UB > 0)
      updateNVPTXMetadata(Kernel, "maxclusterrank", UB, true);
    updateNVPTXMetadata(Kernel, "minctasm", LB, false);
  }
  Kernel.addFnAttr("omp_target_num_teams", std::to_string(LB));
}

void OpenMPIRBuilder::setOutlinedTargetRegionFunctionAttributes(
    Function *OutlinedFn) {
  if (Config.isTargetDevice()) {
    OutlinedFn->setLinkage(GlobalValue::WeakODRLinkage);
    // TODO: Determine if DSO local can be set to true.
    OutlinedFn->setDSOLocal(false);
    OutlinedFn->setVisibility(GlobalValue::ProtectedVisibility);
    if (T.isAMDGCN())
      OutlinedFn->setCallingConv(CallingConv::AMDGPU_KERNEL);
  }
}

Constant *OpenMPIRBuilder::createOutlinedFunctionID(Function *OutlinedFn,
                                                    StringRef EntryFnIDName) {
  if (Config.isTargetDevice()) {
    assert(OutlinedFn && "The outlined function must exist if embedded");
    return ConstantExpr::getBitCast(OutlinedFn, Builder.getInt8PtrTy());
  }

  return new GlobalVariable(
      M, Builder.getInt8Ty(), /*isConstant=*/true, GlobalValue::WeakAnyLinkage,
      Constant::getNullValue(Builder.getInt8Ty()), EntryFnIDName);
}

Constant *OpenMPIRBuilder::createTargetRegionEntryAddr(Function *OutlinedFn,
                                                       StringRef EntryFnName) {
  if (OutlinedFn)
    return OutlinedFn;

  assert(!M.getGlobalVariable(EntryFnName, true) &&
         "Named kernel already exists?");
  return new GlobalVariable(
      M, Builder.getInt8Ty(), /*isConstant=*/true, GlobalValue::InternalLinkage,
      Constant::getNullValue(Builder.getInt8Ty()), EntryFnName);
}

void OpenMPIRBuilder::emitTargetRegionFunction(
    TargetRegionEntryInfo &EntryInfo,
    FunctionGenCallback &GenerateFunctionCallback, bool IsOffloadEntry,
    Function *&OutlinedFn, Constant *&OutlinedFnID) {

  SmallString<64> EntryFnName;
  OffloadInfoManager.getTargetRegionEntryFnName(EntryFnName, EntryInfo);

  OutlinedFn = Config.isTargetDevice() || !Config.openMPOffloadMandatory()
                   ? GenerateFunctionCallback(EntryFnName)
                   : nullptr;

  // If this target outline function is not an offload entry, we don't need to
  // register it. This may be in the case of a false if clause, or if there are
  // no OpenMP targets.
  if (!IsOffloadEntry)
    return;

#if INTEL_CUSTOMIZATION
#if INTEL_FEATURE_CSA
  // Add "target.entry" attribute to the outlined function.
  OutlinedFn->addFnAttr("omp.target.entry");
#endif // INTEL_FEATURE_CSA
#endif // INTEL_CUSTOMIZATION

  std::string EntryFnIDName =
      Config.isTargetDevice()
          ? std::string(EntryFnName)
          : createPlatformSpecificName({EntryFnName, "region_id"});

  OutlinedFnID = registerTargetRegionFunction(EntryInfo, OutlinedFn,
                                              EntryFnName, EntryFnIDName);
}

Constant *OpenMPIRBuilder::registerTargetRegionFunction(
    TargetRegionEntryInfo &EntryInfo, Function *OutlinedFn,
    StringRef EntryFnName, StringRef EntryFnIDName) {
  if (OutlinedFn)
    setOutlinedTargetRegionFunctionAttributes(OutlinedFn);
  auto OutlinedFnID = createOutlinedFunctionID(OutlinedFn, EntryFnIDName);
  auto EntryAddr = createTargetRegionEntryAddr(OutlinedFn, EntryFnName);
  OffloadInfoManager.registerTargetRegionEntryInfo(
      EntryInfo, EntryAddr, OutlinedFnID,
      OffloadEntriesInfoManager::OMPTargetRegionEntryTargetRegion);
  return OutlinedFnID;
}

OpenMPIRBuilder::InsertPointTy OpenMPIRBuilder::createTargetData(
    const LocationDescription &Loc, InsertPointTy AllocaIP,
    InsertPointTy CodeGenIP, Value *DeviceID, Value *IfCond,
    TargetDataInfo &Info, GenMapInfoCallbackTy GenMapInfoCB,
    omp::RuntimeFunction *MapperFunc,
    function_ref<InsertPointTy(InsertPointTy CodeGenIP, BodyGenTy BodyGenType)>
        BodyGenCB,
    function_ref<void(unsigned int, Value *)> DeviceAddrCB,
    function_ref<Value *(unsigned int)> CustomMapperCB, Value *SrcLocInfo) {
  if (!updateToLocation(Loc))
    return InsertPointTy();

  Builder.restoreIP(CodeGenIP);
  bool IsStandAlone = !BodyGenCB;
  MapInfosTy *MapInfo;
  // Generate the code for the opening of the data environment. Capture all the
  // arguments of the runtime call by reference because they are used in the
  // closing of the region.
  auto BeginThenGen = [&](InsertPointTy AllocaIP, InsertPointTy CodeGenIP) {
    MapInfo = &GenMapInfoCB(Builder.saveIP());
    emitOffloadingArrays(AllocaIP, Builder.saveIP(), *MapInfo, Info,
                         /*IsNonContiguous=*/true, DeviceAddrCB,
                         CustomMapperCB);

    TargetDataRTArgs RTArgs;
    emitOffloadingArraysArgument(Builder, RTArgs, Info,
                                 !MapInfo->Names.empty());

    // Emit the number of elements in the offloading arrays.
    Value *PointerNum = Builder.getInt32(Info.NumberOfPtrs);

    // Source location for the ident struct
    if (!SrcLocInfo) {
      uint32_t SrcLocStrSize;
      Constant *SrcLocStr = getOrCreateSrcLocStr(Loc, SrcLocStrSize);
      SrcLocInfo = getOrCreateIdent(SrcLocStr, SrcLocStrSize);
    }

    Value *OffloadingArgs[] = {SrcLocInfo,           DeviceID,
                               PointerNum,           RTArgs.BasePointersArray,
                               RTArgs.PointersArray, RTArgs.SizesArray,
                               RTArgs.MapTypesArray, RTArgs.MapNamesArray,
                               RTArgs.MappersArray};

    if (IsStandAlone) {
      assert(MapperFunc && "MapperFunc missing for standalone target data");
      Builder.CreateCall(getOrCreateRuntimeFunctionPtr(*MapperFunc),
                         OffloadingArgs);
    } else {
      Function *BeginMapperFunc = getOrCreateRuntimeFunctionPtr(
          omp::OMPRTL___tgt_target_data_begin_mapper);

      Builder.CreateCall(BeginMapperFunc, OffloadingArgs);

      for (auto DeviceMap : Info.DevicePtrInfoMap) {
        if (isa<AllocaInst>(DeviceMap.second.second)) {
          auto *LI =
              Builder.CreateLoad(Builder.getPtrTy(), DeviceMap.second.first);
          Builder.CreateStore(LI, DeviceMap.second.second);
        }
      }

      // If device pointer privatization is required, emit the body of the
      // region here. It will have to be duplicated: with and without
      // privatization.
      Builder.restoreIP(BodyGenCB(Builder.saveIP(), BodyGenTy::Priv));
    }
  };

  // If we need device pointer privatization, we need to emit the body of the
  // region with no privatization in the 'else' branch of the conditional.
  // Otherwise, we don't have to do anything.
  auto BeginElseGen = [&](InsertPointTy AllocaIP, InsertPointTy CodeGenIP) {
    Builder.restoreIP(BodyGenCB(Builder.saveIP(), BodyGenTy::DupNoPriv));
  };

  // Generate code for the closing of the data region.
  auto EndThenGen = [&](InsertPointTy AllocaIP, InsertPointTy CodeGenIP) {
    TargetDataRTArgs RTArgs;
    emitOffloadingArraysArgument(Builder, RTArgs, Info, !MapInfo->Names.empty(),
                                 /*ForEndCall=*/true);

    // Emit the number of elements in the offloading arrays.
    Value *PointerNum = Builder.getInt32(Info.NumberOfPtrs);

    // Source location for the ident struct
    if (!SrcLocInfo) {
      uint32_t SrcLocStrSize;
      Constant *SrcLocStr = getOrCreateSrcLocStr(Loc, SrcLocStrSize);
      SrcLocInfo = getOrCreateIdent(SrcLocStr, SrcLocStrSize);
    }

    Value *OffloadingArgs[] = {SrcLocInfo,           DeviceID,
                               PointerNum,           RTArgs.BasePointersArray,
                               RTArgs.PointersArray, RTArgs.SizesArray,
                               RTArgs.MapTypesArray, RTArgs.MapNamesArray,
                               RTArgs.MappersArray};
    Function *EndMapperFunc =
        getOrCreateRuntimeFunctionPtr(omp::OMPRTL___tgt_target_data_end_mapper);

    Builder.CreateCall(EndMapperFunc, OffloadingArgs);
  };

  // We don't have to do anything to close the region if the if clause evaluates
  // to false.
  auto EndElseGen = [&](InsertPointTy AllocaIP, InsertPointTy CodeGenIP) {};

  if (BodyGenCB) {
    if (IfCond) {
      emitIfClause(IfCond, BeginThenGen, BeginElseGen, AllocaIP);
    } else {
      BeginThenGen(AllocaIP, Builder.saveIP());
    }

    // If we don't require privatization of device pointers, we emit the body in
    // between the runtime calls. This avoids duplicating the body code.
    Builder.restoreIP(BodyGenCB(Builder.saveIP(), BodyGenTy::NoPriv));

    if (IfCond) {
      emitIfClause(IfCond, EndThenGen, EndElseGen, AllocaIP);
    } else {
      EndThenGen(AllocaIP, Builder.saveIP());
    }
  } else {
    if (IfCond) {
      emitIfClause(IfCond, BeginThenGen, EndElseGen, AllocaIP);
    } else {
      BeginThenGen(AllocaIP, Builder.saveIP());
    }
  }

  return Builder.saveIP();
}

FunctionCallee
OpenMPIRBuilder::createForStaticInitFunction(unsigned IVSize, bool IVSigned,
                                             bool IsGPUDistribute) {
  assert((IVSize == 32 || IVSize == 64) &&
         "IV size is not compatible with the omp runtime");
  RuntimeFunction Name;
  if (IsGPUDistribute)
    Name = IVSize == 32
               ? (IVSigned ? omp::OMPRTL___kmpc_distribute_static_init_4
                           : omp::OMPRTL___kmpc_distribute_static_init_4u)
               : (IVSigned ? omp::OMPRTL___kmpc_distribute_static_init_8
                           : omp::OMPRTL___kmpc_distribute_static_init_8u);
  else
    Name = IVSize == 32 ? (IVSigned ? omp::OMPRTL___kmpc_for_static_init_4
                                    : omp::OMPRTL___kmpc_for_static_init_4u)
                        : (IVSigned ? omp::OMPRTL___kmpc_for_static_init_8
                                    : omp::OMPRTL___kmpc_for_static_init_8u);

  return getOrCreateRuntimeFunction(M, Name);
}

FunctionCallee OpenMPIRBuilder::createDispatchInitFunction(unsigned IVSize,
                                                           bool IVSigned) {
  assert((IVSize == 32 || IVSize == 64) &&
         "IV size is not compatible with the omp runtime");
  RuntimeFunction Name = IVSize == 32
                             ? (IVSigned ? omp::OMPRTL___kmpc_dispatch_init_4
                                         : omp::OMPRTL___kmpc_dispatch_init_4u)
                             : (IVSigned ? omp::OMPRTL___kmpc_dispatch_init_8
                                         : omp::OMPRTL___kmpc_dispatch_init_8u);

  return getOrCreateRuntimeFunction(M, Name);
}

FunctionCallee OpenMPIRBuilder::createDispatchNextFunction(unsigned IVSize,
                                                           bool IVSigned) {
  assert((IVSize == 32 || IVSize == 64) &&
         "IV size is not compatible with the omp runtime");
  RuntimeFunction Name = IVSize == 32
                             ? (IVSigned ? omp::OMPRTL___kmpc_dispatch_next_4
                                         : omp::OMPRTL___kmpc_dispatch_next_4u)
                             : (IVSigned ? omp::OMPRTL___kmpc_dispatch_next_8
                                         : omp::OMPRTL___kmpc_dispatch_next_8u);

  return getOrCreateRuntimeFunction(M, Name);
}

FunctionCallee OpenMPIRBuilder::createDispatchFiniFunction(unsigned IVSize,
                                                           bool IVSigned) {
  assert((IVSize == 32 || IVSize == 64) &&
         "IV size is not compatible with the omp runtime");
  RuntimeFunction Name = IVSize == 32
                             ? (IVSigned ? omp::OMPRTL___kmpc_dispatch_fini_4
                                         : omp::OMPRTL___kmpc_dispatch_fini_4u)
                             : (IVSigned ? omp::OMPRTL___kmpc_dispatch_fini_8
                                         : omp::OMPRTL___kmpc_dispatch_fini_8u);

  return getOrCreateRuntimeFunction(M, Name);
}

static Function *createOutlinedFunction(
    OpenMPIRBuilder &OMPBuilder, IRBuilderBase &Builder, StringRef FuncName,
    SmallVectorImpl<Value *> &Inputs,
    OpenMPIRBuilder::TargetBodyGenCallbackTy &CBFunc,
    OpenMPIRBuilder::TargetGenArgAccessorsCallbackTy &ArgAccessorFuncCB) {
  SmallVector<Type *> ParameterTypes;
  if (OMPBuilder.Config.isTargetDevice()) {
    // Add the "implicit" runtime argument we use to provide launch specific
    // information for target devices.
    auto *Int8PtrTy = PointerType::getUnqual(Builder.getContext());
    ParameterTypes.push_back(Int8PtrTy);

    // All parameters to target devices are passed as pointers
    // or i64. This assumes 64-bit address spaces/pointers.
    for (auto &Arg : Inputs)
      ParameterTypes.push_back(Arg->getType()->isPointerTy()
                                   ? Arg->getType()
                                   : Type::getInt64Ty(Builder.getContext()));
  } else {
    for (auto &Arg : Inputs)
      ParameterTypes.push_back(Arg->getType());
  }

  auto FuncType = FunctionType::get(Builder.getVoidTy(), ParameterTypes,
                                    /*isVarArg*/ false);
  auto Func = Function::Create(FuncType, GlobalValue::InternalLinkage, FuncName,
                               Builder.GetInsertBlock()->getModule());

  // Save insert point.
  auto OldInsertPoint = Builder.saveIP();

  // Generate the region into the function.
  BasicBlock *EntryBB = BasicBlock::Create(Builder.getContext(), "entry", Func);
  Builder.SetInsertPoint(EntryBB);

  // Insert target init call in the device compilation pass.
  if (OMPBuilder.Config.isTargetDevice())
    Builder.restoreIP(OMPBuilder.createTargetInit(Builder, /*IsSPMD*/ false));

  BasicBlock *UserCodeEntryBB = Builder.GetInsertBlock();

  // Insert target deinit call in the device compilation pass.
  Builder.restoreIP(CBFunc(Builder.saveIP(), Builder.saveIP()));
  if (OMPBuilder.Config.isTargetDevice())
    OMPBuilder.createTargetDeinit(Builder);

  // Insert return instruction.
  Builder.CreateRetVoid();

  // New Alloca IP at entry point of created device function.
  Builder.SetInsertPoint(EntryBB->getFirstNonPHI());
  auto AllocaIP = Builder.saveIP();

  Builder.SetInsertPoint(UserCodeEntryBB->getFirstNonPHIOrDbg());

  // Skip the artificial dyn_ptr on the device.
  const auto &ArgRange =
      OMPBuilder.Config.isTargetDevice()
          ? make_range(Func->arg_begin() + 1, Func->arg_end())
          : Func->args();

  // Rewrite uses of input valus to parameters.
  for (auto InArg : zip(Inputs, ArgRange)) {
    Value *Input = std::get<0>(InArg);
    Argument &Arg = std::get<1>(InArg);
    Value *InputCopy = nullptr;

    Builder.restoreIP(
        ArgAccessorFuncCB(Arg, Input, InputCopy, AllocaIP, Builder.saveIP()));

    // Collect all the instructions
    for (User *User : make_early_inc_range(Input->users()))
      if (auto Instr = dyn_cast<Instruction>(User))
        if (Instr->getFunction() == Func)
          Instr->replaceUsesOfWith(Input, InputCopy);
  }

  // Restore insert point.
  Builder.restoreIP(OldInsertPoint);

  return Func;
}

static void emitTargetOutlinedFunction(
    OpenMPIRBuilder &OMPBuilder, IRBuilderBase &Builder,
    TargetRegionEntryInfo &EntryInfo, Function *&OutlinedFn,
    Constant *&OutlinedFnID, SmallVectorImpl<Value *> &Inputs,
    OpenMPIRBuilder::TargetBodyGenCallbackTy &CBFunc,
    OpenMPIRBuilder::TargetGenArgAccessorsCallbackTy &ArgAccessorFuncCB) {

  OpenMPIRBuilder::FunctionGenCallback &&GenerateOutlinedFunction =
      [&OMPBuilder, &Builder, &Inputs, &CBFunc,
       &ArgAccessorFuncCB](StringRef EntryFnName) {
        return createOutlinedFunction(OMPBuilder, Builder, EntryFnName, Inputs,
                                      CBFunc, ArgAccessorFuncCB);
      };

  OMPBuilder.emitTargetRegionFunction(EntryInfo, GenerateOutlinedFunction, true,
                                      OutlinedFn, OutlinedFnID);
}

static void emitTargetCall(OpenMPIRBuilder &OMPBuilder, IRBuilderBase &Builder,
                           OpenMPIRBuilder::InsertPointTy AllocaIP,
                           Function *OutlinedFn, Constant *OutlinedFnID,
                           int32_t NumTeams, int32_t NumThreads,
                           SmallVectorImpl<Value *> &Args,
                           OpenMPIRBuilder::GenMapInfoCallbackTy GenMapInfoCB) {

  OpenMPIRBuilder::TargetDataInfo Info(
      /*RequiresDevicePointerInfo=*/false,
      /*SeparateBeginEndCalls=*/true);

  OpenMPIRBuilder::MapInfosTy &MapInfo = GenMapInfoCB(Builder.saveIP());
  OMPBuilder.emitOffloadingArrays(AllocaIP, Builder.saveIP(), MapInfo, Info,
                                  /*IsNonContiguous=*/true);

  OpenMPIRBuilder::TargetDataRTArgs RTArgs;
  OMPBuilder.emitOffloadingArraysArgument(Builder, RTArgs, Info,
                                          !MapInfo.Names.empty());

  //  emitKernelLaunch
  auto &&EmitTargetCallFallbackCB =
      [&](OpenMPIRBuilder::InsertPointTy IP) -> OpenMPIRBuilder::InsertPointTy {
    Builder.restoreIP(IP);
    Builder.CreateCall(OutlinedFn, Args);
    return Builder.saveIP();
  };

  unsigned NumTargetItems = MapInfo.BasePointers.size();
  // TODO: Use correct device ID
  Value *DeviceID = Builder.getInt64(OMP_DEVICEID_UNDEF);
  Value *NumTeamsVal = Builder.getInt32(NumTeams);
  Value *NumThreadsVal = Builder.getInt32(NumThreads);
  uint32_t SrcLocStrSize;
  Constant *SrcLocStr = OMPBuilder.getOrCreateDefaultSrcLocStr(SrcLocStrSize);
  Value *RTLoc = OMPBuilder.getOrCreateIdent(SrcLocStr, SrcLocStrSize,
                                             llvm::omp::IdentFlag(0), 0);
  // TODO: Use correct NumIterations
  Value *NumIterations = Builder.getInt64(0);
  // TODO: Use correct DynCGGroupMem
  Value *DynCGGroupMem = Builder.getInt32(0);

  bool HasNoWait = false;

  OpenMPIRBuilder::TargetKernelArgs KArgs(NumTargetItems, RTArgs, NumIterations,
                                          NumTeamsVal, NumThreadsVal,
                                          DynCGGroupMem, HasNoWait);

  Builder.restoreIP(OMPBuilder.emitKernelLaunch(
      Builder, OutlinedFn, OutlinedFnID, EmitTargetCallFallbackCB, KArgs,
      DeviceID, RTLoc, AllocaIP));
}

OpenMPIRBuilder::InsertPointTy OpenMPIRBuilder::createTarget(
    const LocationDescription &Loc, InsertPointTy AllocaIP,
    InsertPointTy CodeGenIP, TargetRegionEntryInfo &EntryInfo, int32_t NumTeams,
    int32_t NumThreads, SmallVectorImpl<Value *> &Args,
    GenMapInfoCallbackTy GenMapInfoCB,
    OpenMPIRBuilder::TargetBodyGenCallbackTy CBFunc,
    OpenMPIRBuilder::TargetGenArgAccessorsCallbackTy ArgAccessorFuncCB) {
  if (!updateToLocation(Loc))
    return InsertPointTy();

  Builder.restoreIP(CodeGenIP);

  Function *OutlinedFn;
  Constant *OutlinedFnID;
  emitTargetOutlinedFunction(*this, Builder, EntryInfo, OutlinedFn,
                             OutlinedFnID, Args, CBFunc, ArgAccessorFuncCB);
  if (!Config.isTargetDevice())
    emitTargetCall(*this, Builder, AllocaIP, OutlinedFn, OutlinedFnID, NumTeams,
                   NumThreads, Args, GenMapInfoCB);

  return Builder.saveIP();
}

std::string OpenMPIRBuilder::getNameWithSeparators(ArrayRef<StringRef> Parts,
                                                   StringRef FirstSeparator,
                                                   StringRef Separator) {
  SmallString<128> Buffer;
  llvm::raw_svector_ostream OS(Buffer);
  StringRef Sep = FirstSeparator;
  for (StringRef Part : Parts) {
    OS << Sep << Part;
    Sep = Separator;
  }
  return OS.str().str();
}

std::string
OpenMPIRBuilder::createPlatformSpecificName(ArrayRef<StringRef> Parts) const {
  return OpenMPIRBuilder::getNameWithSeparators(Parts, Config.firstSeparator(),
                                                Config.separator());
}

GlobalVariable *
OpenMPIRBuilder::getOrCreateInternalVariable(Type *Ty, const StringRef &Name,
                                             unsigned AddressSpace) {
  auto &Elem = *InternalVars.try_emplace(Name, nullptr).first;
  if (Elem.second) {
    assert(Elem.second->getValueType() == Ty &&
           "OMP internal variable has different type than requested");
  } else {
    // TODO: investigate the appropriate linkage type used for the global
    // variable for possibly changing that to internal or private, or maybe
    // create different versions of the function for different OMP internal
    // variables.
    auto *GV = new GlobalVariable(
        M, Ty, /*IsConstant=*/false, GlobalValue::CommonLinkage,
        Constant::getNullValue(Ty), Elem.first(),
        /*InsertBefore=*/nullptr, GlobalValue::NotThreadLocal, AddressSpace);
    const DataLayout &DL = M.getDataLayout();
    const llvm::Align TypeAlign = DL.getABITypeAlign(Ty);
    const llvm::Align PtrAlign = DL.getPointerABIAlignment(AddressSpace);
    GV->setAlignment(std::max(TypeAlign, PtrAlign));
    Elem.second = GV;
  }

  return Elem.second;
}

Value *OpenMPIRBuilder::getOMPCriticalRegionLock(StringRef CriticalName) {
  std::string Prefix = Twine("gomp_critical_user_", CriticalName).str();
  std::string Name = getNameWithSeparators({Prefix, "var"}, ".", ".");
  return getOrCreateInternalVariable(KmpCriticalNameTy, Name);
}

Value *OpenMPIRBuilder::getSizeInBytes(Value *BasePtr) {
  LLVMContext &Ctx = Builder.getContext();
  Value *Null =
      Constant::getNullValue(PointerType::getUnqual(BasePtr->getContext()));
  Value *SizeGep =
      Builder.CreateGEP(BasePtr->getType(), Null, Builder.getInt32(1));
  Value *SizePtrToInt = Builder.CreatePtrToInt(SizeGep, Type::getInt64Ty(Ctx));
  return SizePtrToInt;
}

GlobalVariable *
OpenMPIRBuilder::createOffloadMaptypes(SmallVectorImpl<uint64_t> &Mappings,
                                       std::string VarName) {
  llvm::Constant *MaptypesArrayInit =
      llvm::ConstantDataArray::get(M.getContext(), Mappings);
  auto *MaptypesArrayGlobal = new llvm::GlobalVariable(
      M, MaptypesArrayInit->getType(),
      /*isConstant=*/true, llvm::GlobalValue::PrivateLinkage, MaptypesArrayInit,
      VarName);
  MaptypesArrayGlobal->setUnnamedAddr(llvm::GlobalValue::UnnamedAddr::Global);
  return MaptypesArrayGlobal;
}

void OpenMPIRBuilder::createMapperAllocas(const LocationDescription &Loc,
                                          InsertPointTy AllocaIP,
                                          unsigned NumOperands,
                                          struct MapperAllocas &MapperAllocas) {
  if (!updateToLocation(Loc))
    return;

  auto *ArrI8PtrTy = ArrayType::get(Int8Ptr, NumOperands);
  auto *ArrI64Ty = ArrayType::get(Int64, NumOperands);
  Builder.restoreIP(AllocaIP);
  AllocaInst *ArgsBase = Builder.CreateAlloca(
      ArrI8PtrTy, /* ArraySize = */ nullptr, ".offload_baseptrs");
  AllocaInst *Args = Builder.CreateAlloca(ArrI8PtrTy, /* ArraySize = */ nullptr,
                                          ".offload_ptrs");
  AllocaInst *ArgSizes = Builder.CreateAlloca(
      ArrI64Ty, /* ArraySize = */ nullptr, ".offload_sizes");
  Builder.restoreIP(Loc.IP);
  MapperAllocas.ArgsBase = ArgsBase;
  MapperAllocas.Args = Args;
  MapperAllocas.ArgSizes = ArgSizes;
}

void OpenMPIRBuilder::emitMapperCall(const LocationDescription &Loc,
                                     Function *MapperFunc, Value *SrcLocInfo,
                                     Value *MaptypesArg, Value *MapnamesArg,
                                     struct MapperAllocas &MapperAllocas,
                                     int64_t DeviceID, unsigned NumOperands) {
  if (!updateToLocation(Loc))
    return;

  auto *ArrI8PtrTy = ArrayType::get(Int8Ptr, NumOperands);
  auto *ArrI64Ty = ArrayType::get(Int64, NumOperands);
  Value *ArgsBaseGEP =
      Builder.CreateInBoundsGEP(ArrI8PtrTy, MapperAllocas.ArgsBase,
                                {Builder.getInt32(0), Builder.getInt32(0)});
  Value *ArgsGEP =
      Builder.CreateInBoundsGEP(ArrI8PtrTy, MapperAllocas.Args,
                                {Builder.getInt32(0), Builder.getInt32(0)});
  Value *ArgSizesGEP =
      Builder.CreateInBoundsGEP(ArrI64Ty, MapperAllocas.ArgSizes,
                                {Builder.getInt32(0), Builder.getInt32(0)});
  Value *NullPtr =
      Constant::getNullValue(PointerType::getUnqual(Int8Ptr->getContext()));
  Builder.CreateCall(MapperFunc,
                     {SrcLocInfo, Builder.getInt64(DeviceID),
                      Builder.getInt32(NumOperands), ArgsBaseGEP, ArgsGEP,
                      ArgSizesGEP, MaptypesArg, MapnamesArg, NullPtr});
}

void OpenMPIRBuilder::emitOffloadingArraysArgument(IRBuilderBase &Builder,
                                                   TargetDataRTArgs &RTArgs,
                                                   TargetDataInfo &Info,
                                                   bool EmitDebug,
                                                   bool ForEndCall) {
  assert((!ForEndCall || Info.separateBeginEndCalls()) &&
         "expected region end call to runtime only when end call is separate");
  auto UnqualPtrTy = PointerType::getUnqual(M.getContext());
  auto VoidPtrTy = UnqualPtrTy;
  auto VoidPtrPtrTy = UnqualPtrTy;
  auto Int64Ty = Type::getInt64Ty(M.getContext());
  auto Int64PtrTy = UnqualPtrTy;

  if (!Info.NumberOfPtrs) {
    RTArgs.BasePointersArray = ConstantPointerNull::get(VoidPtrPtrTy);
    RTArgs.PointersArray = ConstantPointerNull::get(VoidPtrPtrTy);
    RTArgs.SizesArray = ConstantPointerNull::get(Int64PtrTy);
    RTArgs.MapTypesArray = ConstantPointerNull::get(Int64PtrTy);
    RTArgs.MapNamesArray = ConstantPointerNull::get(VoidPtrPtrTy);
    RTArgs.MappersArray = ConstantPointerNull::get(VoidPtrPtrTy);
    return;
  }

  RTArgs.BasePointersArray = Builder.CreateConstInBoundsGEP2_32(
      ArrayType::get(VoidPtrTy, Info.NumberOfPtrs),
      Info.RTArgs.BasePointersArray,
      /*Idx0=*/0, /*Idx1=*/0);
  RTArgs.PointersArray = Builder.CreateConstInBoundsGEP2_32(
      ArrayType::get(VoidPtrTy, Info.NumberOfPtrs), Info.RTArgs.PointersArray,
      /*Idx0=*/0,
      /*Idx1=*/0);
  RTArgs.SizesArray = Builder.CreateConstInBoundsGEP2_32(
      ArrayType::get(Int64Ty, Info.NumberOfPtrs), Info.RTArgs.SizesArray,
      /*Idx0=*/0, /*Idx1=*/0);
  RTArgs.MapTypesArray = Builder.CreateConstInBoundsGEP2_32(
      ArrayType::get(Int64Ty, Info.NumberOfPtrs),
      ForEndCall && Info.RTArgs.MapTypesArrayEnd ? Info.RTArgs.MapTypesArrayEnd
                                                 : Info.RTArgs.MapTypesArray,
      /*Idx0=*/0,
      /*Idx1=*/0);

  // Only emit the mapper information arrays if debug information is
  // requested.
  if (!EmitDebug)
    RTArgs.MapNamesArray = ConstantPointerNull::get(VoidPtrPtrTy);
  else
    RTArgs.MapNamesArray = Builder.CreateConstInBoundsGEP2_32(
        ArrayType::get(VoidPtrTy, Info.NumberOfPtrs), Info.RTArgs.MapNamesArray,
        /*Idx0=*/0,
        /*Idx1=*/0);
  // If there is no user-defined mapper, set the mapper array to nullptr to
  // avoid an unnecessary data privatization
  if (!Info.HasMapper)
    RTArgs.MappersArray = ConstantPointerNull::get(VoidPtrPtrTy);
  else
    RTArgs.MappersArray =
        Builder.CreatePointerCast(Info.RTArgs.MappersArray, VoidPtrPtrTy);
}

void OpenMPIRBuilder::emitNonContiguousDescriptor(InsertPointTy AllocaIP,
                                                  InsertPointTy CodeGenIP,
                                                  MapInfosTy &CombinedInfo,
                                                  TargetDataInfo &Info) {
  MapInfosTy::StructNonContiguousInfo &NonContigInfo =
      CombinedInfo.NonContigInfo;

  // Build an array of struct descriptor_dim and then assign it to
  // offload_args.
  //
  // struct descriptor_dim {
  //  uint64_t offset;
  //  uint64_t count;
  //  uint64_t stride
  // };
  Type *Int64Ty = Builder.getInt64Ty();
  StructType *DimTy = StructType::create(
      M.getContext(), ArrayRef<Type *>({Int64Ty, Int64Ty, Int64Ty}),
      "struct.descriptor_dim");

  enum { OffsetFD = 0, CountFD, StrideFD };
  // We need two index variable here since the size of "Dims" is the same as
  // the size of Components, however, the size of offset, count, and stride is
  // equal to the size of base declaration that is non-contiguous.
  for (unsigned I = 0, L = 0, E = NonContigInfo.Dims.size(); I < E; ++I) {
    // Skip emitting ir if dimension size is 1 since it cannot be
    // non-contiguous.
    if (NonContigInfo.Dims[I] == 1)
      continue;
    Builder.restoreIP(AllocaIP);
    ArrayType *ArrayTy = ArrayType::get(DimTy, NonContigInfo.Dims[I]);
    AllocaInst *DimsAddr =
        Builder.CreateAlloca(ArrayTy, /* ArraySize = */ nullptr, "dims");
    Builder.restoreIP(CodeGenIP);
    for (unsigned II = 0, EE = NonContigInfo.Dims[I]; II < EE; ++II) {
      unsigned RevIdx = EE - II - 1;
      Value *DimsLVal = Builder.CreateInBoundsGEP(
          DimsAddr->getAllocatedType(), DimsAddr,
          {Builder.getInt64(0), Builder.getInt64(II)});
      // Offset
      Value *OffsetLVal = Builder.CreateStructGEP(DimTy, DimsLVal, OffsetFD);
      Builder.CreateAlignedStore(
          NonContigInfo.Offsets[L][RevIdx], OffsetLVal,
          M.getDataLayout().getPrefTypeAlign(OffsetLVal->getType()));
      // Count
      Value *CountLVal = Builder.CreateStructGEP(DimTy, DimsLVal, CountFD);
      Builder.CreateAlignedStore(
          NonContigInfo.Counts[L][RevIdx], CountLVal,
          M.getDataLayout().getPrefTypeAlign(CountLVal->getType()));
      // Stride
      Value *StrideLVal = Builder.CreateStructGEP(DimTy, DimsLVal, StrideFD);
      Builder.CreateAlignedStore(
          NonContigInfo.Strides[L][RevIdx], StrideLVal,
          M.getDataLayout().getPrefTypeAlign(CountLVal->getType()));
    }
    // args[I] = &dims
    Builder.restoreIP(CodeGenIP);
    Value *DAddr = Builder.CreatePointerBitCastOrAddrSpaceCast(
        DimsAddr, Builder.getInt8PtrTy());
    Value *P = Builder.CreateConstInBoundsGEP2_32(
        ArrayType::get(Builder.getInt8PtrTy(), Info.NumberOfPtrs),
        Info.RTArgs.PointersArray, 0, I);
    Builder.CreateAlignedStore(
        DAddr, P, M.getDataLayout().getPrefTypeAlign(Builder.getInt8PtrTy()));
    ++L;
  }
}

void OpenMPIRBuilder::emitOffloadingArrays(
    InsertPointTy AllocaIP, InsertPointTy CodeGenIP, MapInfosTy &CombinedInfo,
    TargetDataInfo &Info, bool IsNonContiguous,
    function_ref<void(unsigned int, Value *)> DeviceAddrCB,
    function_ref<Value *(unsigned int)> CustomMapperCB) {

  // Reset the array information.
  Info.clearArrayInfo();
  Info.NumberOfPtrs = CombinedInfo.BasePointers.size();

  if (Info.NumberOfPtrs == 0)
    return;

  Builder.restoreIP(AllocaIP);
  // Detect if we have any capture size requiring runtime evaluation of the
  // size so that a constant array could be eventually used.
  ArrayType *PointerArrayType =
      ArrayType::get(Builder.getInt8PtrTy(), Info.NumberOfPtrs);

  Info.RTArgs.BasePointersArray = Builder.CreateAlloca(
      PointerArrayType, /* ArraySize = */ nullptr, ".offload_baseptrs");

  Info.RTArgs.PointersArray = Builder.CreateAlloca(
      PointerArrayType, /* ArraySize = */ nullptr, ".offload_ptrs");
  AllocaInst *MappersArray = Builder.CreateAlloca(
      PointerArrayType, /* ArraySize = */ nullptr, ".offload_mappers");
  Info.RTArgs.MappersArray = MappersArray;

  // If we don't have any VLA types or other types that require runtime
  // evaluation, we can use a constant array for the map sizes, otherwise we
  // need to fill up the arrays as we do for the pointers.
  Type *Int64Ty = Builder.getInt64Ty();
  SmallVector<Constant *> ConstSizes(CombinedInfo.Sizes.size(),
                                     ConstantInt::get(Int64Ty, 0));
  SmallBitVector RuntimeSizes(CombinedInfo.Sizes.size());
  for (unsigned I = 0, E = CombinedInfo.Sizes.size(); I < E; ++I) {
    if (auto *CI = dyn_cast<Constant>(CombinedInfo.Sizes[I])) {
      if (!isa<ConstantExpr>(CI) && !isa<GlobalValue>(CI)) {
        if (IsNonContiguous &&
            static_cast<std::underlying_type_t<OpenMPOffloadMappingFlags>>(
                CombinedInfo.Types[I] &
                OpenMPOffloadMappingFlags::OMP_MAP_NON_CONTIG))
          ConstSizes[I] =
              ConstantInt::get(Int64Ty, CombinedInfo.NonContigInfo.Dims[I]);
        else
          ConstSizes[I] = CI;
        continue;
      }
    }
    RuntimeSizes.set(I);
  }

  if (RuntimeSizes.all()) {
    ArrayType *SizeArrayType = ArrayType::get(Int64Ty, Info.NumberOfPtrs);
    Info.RTArgs.SizesArray = Builder.CreateAlloca(
        SizeArrayType, /* ArraySize = */ nullptr, ".offload_sizes");
    Builder.restoreIP(CodeGenIP);
  } else {
    auto *SizesArrayInit = ConstantArray::get(
        ArrayType::get(Int64Ty, ConstSizes.size()), ConstSizes);
    std::string Name = createPlatformSpecificName({"offload_sizes"});
    auto *SizesArrayGbl =
        new GlobalVariable(M, SizesArrayInit->getType(), /*isConstant=*/true,
                           GlobalValue::PrivateLinkage, SizesArrayInit, Name);
    SizesArrayGbl->setUnnamedAddr(GlobalValue::UnnamedAddr::Global);

    if (!RuntimeSizes.any()) {
      Info.RTArgs.SizesArray = SizesArrayGbl;
    } else {
      unsigned IndexSize = M.getDataLayout().getIndexSizeInBits(0);
      Align OffloadSizeAlign = M.getDataLayout().getABIIntegerTypeAlignment(64);
      ArrayType *SizeArrayType = ArrayType::get(Int64Ty, Info.NumberOfPtrs);
      AllocaInst *Buffer = Builder.CreateAlloca(
          SizeArrayType, /* ArraySize = */ nullptr, ".offload_sizes");
      Buffer->setAlignment(OffloadSizeAlign);
      Builder.restoreIP(CodeGenIP);
      Builder.CreateMemCpy(
          Buffer, M.getDataLayout().getPrefTypeAlign(Buffer->getType()),
          SizesArrayGbl, OffloadSizeAlign,
          Builder.getIntN(
              IndexSize,
              Buffer->getAllocationSize(M.getDataLayout())->getFixedValue()));

      Info.RTArgs.SizesArray = Buffer;
    }
    Builder.restoreIP(CodeGenIP);
  }

  // The map types are always constant so we don't need to generate code to
  // fill arrays. Instead, we create an array constant.
  SmallVector<uint64_t, 4> Mapping;
  for (auto mapFlag : CombinedInfo.Types)
    Mapping.push_back(
        static_cast<std::underlying_type_t<OpenMPOffloadMappingFlags>>(
            mapFlag));
  std::string MaptypesName = createPlatformSpecificName({"offload_maptypes"});
  auto *MapTypesArrayGbl = createOffloadMaptypes(Mapping, MaptypesName);
  Info.RTArgs.MapTypesArray = MapTypesArrayGbl;

  // The information types are only built if provided.
  if (!CombinedInfo.Names.empty()) {
    std::string MapnamesName = createPlatformSpecificName({"offload_mapnames"});
    auto *MapNamesArrayGbl =
        createOffloadMapnames(CombinedInfo.Names, MapnamesName);
    Info.RTArgs.MapNamesArray = MapNamesArrayGbl;
  } else {
    Info.RTArgs.MapNamesArray =
        Constant::getNullValue(PointerType::getUnqual(Builder.getContext()));
  }

  // If there's a present map type modifier, it must not be applied to the end
  // of a region, so generate a separate map type array in that case.
  if (Info.separateBeginEndCalls()) {
    bool EndMapTypesDiffer = false;
    for (uint64_t &Type : Mapping) {
      if (Type & static_cast<std::underlying_type_t<OpenMPOffloadMappingFlags>>(
                     OpenMPOffloadMappingFlags::OMP_MAP_PRESENT)) {
        Type &= ~static_cast<std::underlying_type_t<OpenMPOffloadMappingFlags>>(
            OpenMPOffloadMappingFlags::OMP_MAP_PRESENT);
        EndMapTypesDiffer = true;
      }
    }
    if (EndMapTypesDiffer) {
      MapTypesArrayGbl = createOffloadMaptypes(Mapping, MaptypesName);
      Info.RTArgs.MapTypesArrayEnd = MapTypesArrayGbl;
    }
  }

  PointerType *PtrTy = Builder.getPtrTy();
  for (unsigned I = 0; I < Info.NumberOfPtrs; ++I) {
    Value *BPVal = CombinedInfo.BasePointers[I];
    Value *BP = Builder.CreateConstInBoundsGEP2_32(
        ArrayType::get(PtrTy, Info.NumberOfPtrs), Info.RTArgs.BasePointersArray,
        0, I);
    Builder.CreateAlignedStore(BPVal, BP,
                               M.getDataLayout().getPrefTypeAlign(PtrTy));

    if (Info.requiresDevicePointerInfo()) {
      if (CombinedInfo.DevicePointers[I] == DeviceInfoTy::Pointer) {
        CodeGenIP = Builder.saveIP();
        Builder.restoreIP(AllocaIP);
        Info.DevicePtrInfoMap[BPVal] = {BP, Builder.CreateAlloca(PtrTy)};
        Builder.restoreIP(CodeGenIP);
        if (DeviceAddrCB)
          DeviceAddrCB(I, Info.DevicePtrInfoMap[BPVal].second);
      } else if (CombinedInfo.DevicePointers[I] == DeviceInfoTy::Address) {
        Info.DevicePtrInfoMap[BPVal] = {BP, BP};
        if (DeviceAddrCB)
          DeviceAddrCB(I, BP);
      }
    }

    Value *PVal = CombinedInfo.Pointers[I];
    Value *P = Builder.CreateConstInBoundsGEP2_32(
        ArrayType::get(PtrTy, Info.NumberOfPtrs), Info.RTArgs.PointersArray, 0,
        I);
    // TODO: Check alignment correct.
    Builder.CreateAlignedStore(PVal, P,
                               M.getDataLayout().getPrefTypeAlign(PtrTy));

    if (RuntimeSizes.test(I)) {
      Value *S = Builder.CreateConstInBoundsGEP2_32(
          ArrayType::get(Int64Ty, Info.NumberOfPtrs), Info.RTArgs.SizesArray,
          /*Idx0=*/0,
          /*Idx1=*/I);
      Builder.CreateAlignedStore(Builder.CreateIntCast(CombinedInfo.Sizes[I],
                                                       Int64Ty,
                                                       /*isSigned=*/true),
                                 S, M.getDataLayout().getPrefTypeAlign(PtrTy));
    }
    // Fill up the mapper array.
    unsigned IndexSize = M.getDataLayout().getIndexSizeInBits(0);
    Value *MFunc = ConstantPointerNull::get(PtrTy);
    if (CustomMapperCB)
      if (Value *CustomMFunc = CustomMapperCB(I))
        MFunc = Builder.CreatePointerCast(CustomMFunc, PtrTy);
    Value *MAddr = Builder.CreateInBoundsGEP(
        MappersArray->getAllocatedType(), MappersArray,
        {Builder.getIntN(IndexSize, 0), Builder.getIntN(IndexSize, I)});
    Builder.CreateAlignedStore(
        MFunc, MAddr, M.getDataLayout().getPrefTypeAlign(MAddr->getType()));
  }

  if (!IsNonContiguous || CombinedInfo.NonContigInfo.Offsets.empty() ||
      Info.NumberOfPtrs == 0)
    return;
  emitNonContiguousDescriptor(AllocaIP, CodeGenIP, CombinedInfo, Info);
}

void OpenMPIRBuilder::emitBranch(BasicBlock *Target) {
  BasicBlock *CurBB = Builder.GetInsertBlock();

  if (!CurBB || CurBB->getTerminator()) {
    // If there is no insert point or the previous block is already
    // terminated, don't touch it.
  } else {
    // Otherwise, create a fall-through branch.
    Builder.CreateBr(Target);
  }

  Builder.ClearInsertionPoint();
}

void OpenMPIRBuilder::emitBlock(BasicBlock *BB, Function *CurFn,
                                bool IsFinished) {
  BasicBlock *CurBB = Builder.GetInsertBlock();

  // Fall out of the current block (if necessary).
  emitBranch(BB);

  if (IsFinished && BB->use_empty()) {
    BB->eraseFromParent();
    return;
  }

  // Place the block after the current block, if possible, or else at
  // the end of the function.
  if (CurBB && CurBB->getParent())
    CurFn->insert(std::next(CurBB->getIterator()), BB);
  else
    CurFn->insert(CurFn->end(), BB);
  Builder.SetInsertPoint(BB);
}

void OpenMPIRBuilder::emitIfClause(Value *Cond, BodyGenCallbackTy ThenGen,
                                   BodyGenCallbackTy ElseGen,
                                   InsertPointTy AllocaIP) {
  // If the condition constant folds and can be elided, try to avoid emitting
  // the condition and the dead arm of the if/else.
  if (auto *CI = dyn_cast<ConstantInt>(Cond)) {
    auto CondConstant = CI->getSExtValue();
    if (CondConstant)
      ThenGen(AllocaIP, Builder.saveIP());
    else
      ElseGen(AllocaIP, Builder.saveIP());
    return;
  }

  Function *CurFn = Builder.GetInsertBlock()->getParent();

  // Otherwise, the condition did not fold, or we couldn't elide it.  Just
  // emit the conditional branch.
  BasicBlock *ThenBlock = BasicBlock::Create(M.getContext(), "omp_if.then");
  BasicBlock *ElseBlock = BasicBlock::Create(M.getContext(), "omp_if.else");
  BasicBlock *ContBlock = BasicBlock::Create(M.getContext(), "omp_if.end");
  Builder.CreateCondBr(Cond, ThenBlock, ElseBlock);
  // Emit the 'then' code.
  emitBlock(ThenBlock, CurFn);
  ThenGen(AllocaIP, Builder.saveIP());
  emitBranch(ContBlock);
  // Emit the 'else' code if present.
  // There is no need to emit line number for unconditional branch.
  emitBlock(ElseBlock, CurFn);
  ElseGen(AllocaIP, Builder.saveIP());
  // There is no need to emit line number for unconditional branch.
  emitBranch(ContBlock);
  // Emit the continuation block for code after the if.
  emitBlock(ContBlock, CurFn, /*IsFinished=*/true);
}

bool OpenMPIRBuilder::checkAndEmitFlushAfterAtomic(
    const LocationDescription &Loc, llvm::AtomicOrdering AO, AtomicKind AK) {
  assert(!(AO == AtomicOrdering::NotAtomic ||
           AO == llvm::AtomicOrdering::Unordered) &&
         "Unexpected Atomic Ordering.");

  bool Flush = false;
  llvm::AtomicOrdering FlushAO = AtomicOrdering::Monotonic;

  switch (AK) {
  case Read:
    if (AO == AtomicOrdering::Acquire || AO == AtomicOrdering::AcquireRelease ||
        AO == AtomicOrdering::SequentiallyConsistent) {
      FlushAO = AtomicOrdering::Acquire;
      Flush = true;
    }
    break;
  case Write:
  case Compare:
  case Update:
    if (AO == AtomicOrdering::Release || AO == AtomicOrdering::AcquireRelease ||
        AO == AtomicOrdering::SequentiallyConsistent) {
      FlushAO = AtomicOrdering::Release;
      Flush = true;
    }
    break;
  case Capture:
    switch (AO) {
    case AtomicOrdering::Acquire:
      FlushAO = AtomicOrdering::Acquire;
      Flush = true;
      break;
    case AtomicOrdering::Release:
      FlushAO = AtomicOrdering::Release;
      Flush = true;
      break;
    case AtomicOrdering::AcquireRelease:
    case AtomicOrdering::SequentiallyConsistent:
      FlushAO = AtomicOrdering::AcquireRelease;
      Flush = true;
      break;
    default:
      // do nothing - leave silently.
      break;
    }
  }

  if (Flush) {
    // Currently Flush RT call still doesn't take memory_ordering, so for when
    // that happens, this tries to do the resolution of which atomic ordering
    // to use with but issue the flush call
    // TODO: pass `FlushAO` after memory ordering support is added
    (void)FlushAO;
    emitFlush(Loc);
  }

  // for AO == AtomicOrdering::Monotonic and  all other case combinations
  // do nothing
  return Flush;
}

OpenMPIRBuilder::InsertPointTy
OpenMPIRBuilder::createAtomicRead(const LocationDescription &Loc,
                                  AtomicOpValue &X, AtomicOpValue &V,
                                  AtomicOrdering AO) {
  if (!updateToLocation(Loc))
    return Loc.IP;

  assert(X.Var->getType()->isPointerTy() &&
         "OMP Atomic expects a pointer to target memory");
  Type *XElemTy = X.ElemTy;
  assert((XElemTy->isFloatingPointTy() || XElemTy->isIntegerTy() ||
          XElemTy->isPointerTy()) &&
         "OMP atomic read expected a scalar type");

  Value *XRead = nullptr;

  if (XElemTy->isIntegerTy()) {
    LoadInst *XLD =
        Builder.CreateLoad(XElemTy, X.Var, X.IsVolatile, "omp.atomic.read");
    XLD->setAtomic(AO);
    XRead = cast<Value>(XLD);
  } else {
    // We need to perform atomic op as integer
    IntegerType *IntCastTy =
        IntegerType::get(M.getContext(), XElemTy->getScalarSizeInBits());
    LoadInst *XLoad =
        Builder.CreateLoad(IntCastTy, X.Var, X.IsVolatile, "omp.atomic.load");
    XLoad->setAtomic(AO);
    if (XElemTy->isFloatingPointTy()) {
      XRead = Builder.CreateBitCast(XLoad, XElemTy, "atomic.flt.cast");
    } else {
      XRead = Builder.CreateIntToPtr(XLoad, XElemTy, "atomic.ptr.cast");
    }
  }
  checkAndEmitFlushAfterAtomic(Loc, AO, AtomicKind::Read);
  Builder.CreateStore(XRead, V.Var, V.IsVolatile);
  return Builder.saveIP();
}

OpenMPIRBuilder::InsertPointTy
OpenMPIRBuilder::createAtomicWrite(const LocationDescription &Loc,
                                   AtomicOpValue &X, Value *Expr,
                                   AtomicOrdering AO) {
  if (!updateToLocation(Loc))
    return Loc.IP;

  Type *XTy = X.Var->getType();
  assert(XTy->isPointerTy() && "OMP Atomic expects a pointer to target memory");
  Type *XElemTy = X.ElemTy;
  assert((XElemTy->isFloatingPointTy() || XElemTy->isIntegerTy() ||
          XElemTy->isPointerTy()) &&
         "OMP atomic write expected a scalar type");

  if (XElemTy->isIntegerTy()) {
    StoreInst *XSt = Builder.CreateStore(Expr, X.Var, X.IsVolatile);
    XSt->setAtomic(AO);
  } else {
    // We need to bitcast and perform atomic op as integers
    unsigned Addrspace = cast<PointerType>(XTy)->getAddressSpace();
    IntegerType *IntCastTy =
        IntegerType::get(M.getContext(), XElemTy->getScalarSizeInBits());
    Value *XBCast = Builder.CreateBitCast(
        X.Var, IntCastTy->getPointerTo(Addrspace), "atomic.dst.int.cast");
    Value *ExprCast =
        Builder.CreateBitCast(Expr, IntCastTy, "atomic.src.int.cast");
    StoreInst *XSt = Builder.CreateStore(ExprCast, XBCast, X.IsVolatile);
    XSt->setAtomic(AO);
  }

  checkAndEmitFlushAfterAtomic(Loc, AO, AtomicKind::Write);
  return Builder.saveIP();
}

OpenMPIRBuilder::InsertPointTy OpenMPIRBuilder::createAtomicUpdate(
    const LocationDescription &Loc, InsertPointTy AllocaIP, AtomicOpValue &X,
    Value *Expr, AtomicOrdering AO, AtomicRMWInst::BinOp RMWOp,
    AtomicUpdateCallbackTy &UpdateOp, bool IsXBinopExpr) {
  assert(!isConflictIP(Loc.IP, AllocaIP) && "IPs must not be ambiguous");
  if (!updateToLocation(Loc))
    return Loc.IP;

  LLVM_DEBUG({
    Type *XTy = X.Var->getType();
    assert(XTy->isPointerTy() &&
           "OMP Atomic expects a pointer to target memory");
    Type *XElemTy = X.ElemTy;
    assert((XElemTy->isFloatingPointTy() || XElemTy->isIntegerTy() ||
            XElemTy->isPointerTy()) &&
           "OMP atomic update expected a scalar type");
    assert((RMWOp != AtomicRMWInst::Max) && (RMWOp != AtomicRMWInst::Min) &&
           (RMWOp != AtomicRMWInst::UMax) && (RMWOp != AtomicRMWInst::UMin) &&
           "OpenMP atomic does not support LT or GT operations");
  });

  emitAtomicUpdate(AllocaIP, X.Var, X.ElemTy, Expr, AO, RMWOp, UpdateOp,
                   X.IsVolatile, IsXBinopExpr);
  checkAndEmitFlushAfterAtomic(Loc, AO, AtomicKind::Update);
  return Builder.saveIP();
}

// FIXME: Duplicating AtomicExpand
Value *OpenMPIRBuilder::emitRMWOpAsInstruction(Value *Src1, Value *Src2,
                                               AtomicRMWInst::BinOp RMWOp) {
  switch (RMWOp) {
  case AtomicRMWInst::Add:
    return Builder.CreateAdd(Src1, Src2);
  case AtomicRMWInst::Sub:
    return Builder.CreateSub(Src1, Src2);
  case AtomicRMWInst::And:
    return Builder.CreateAnd(Src1, Src2);
  case AtomicRMWInst::Nand:
    return Builder.CreateNeg(Builder.CreateAnd(Src1, Src2));
  case AtomicRMWInst::Or:
    return Builder.CreateOr(Src1, Src2);
  case AtomicRMWInst::Xor:
    return Builder.CreateXor(Src1, Src2);
  case AtomicRMWInst::Xchg:
  case AtomicRMWInst::FAdd:
  case AtomicRMWInst::FSub:
  case AtomicRMWInst::BAD_BINOP:
  case AtomicRMWInst::Max:
  case AtomicRMWInst::Min:
  case AtomicRMWInst::UMax:
  case AtomicRMWInst::UMin:
  case AtomicRMWInst::FMax:
  case AtomicRMWInst::FMin:
  case AtomicRMWInst::UIncWrap:
  case AtomicRMWInst::UDecWrap:
    llvm_unreachable("Unsupported atomic update operation");
  }
  llvm_unreachable("Unsupported atomic update operation");
}

std::pair<Value *, Value *> OpenMPIRBuilder::emitAtomicUpdate(
    InsertPointTy AllocaIP, Value *X, Type *XElemTy, Value *Expr,
    AtomicOrdering AO, AtomicRMWInst::BinOp RMWOp,
    AtomicUpdateCallbackTy &UpdateOp, bool VolatileX, bool IsXBinopExpr) {
  // TODO: handle the case where XElemTy is not byte-sized or not a power of 2
  // or a complex datatype.
  bool emitRMWOp = false;
  switch (RMWOp) {
  case AtomicRMWInst::Add:
  case AtomicRMWInst::And:
  case AtomicRMWInst::Nand:
  case AtomicRMWInst::Or:
  case AtomicRMWInst::Xor:
  case AtomicRMWInst::Xchg:
    emitRMWOp = XElemTy;
    break;
  case AtomicRMWInst::Sub:
    emitRMWOp = (IsXBinopExpr && XElemTy);
    break;
  default:
    emitRMWOp = false;
  }
  emitRMWOp &= XElemTy->isIntegerTy();

  std::pair<Value *, Value *> Res;
  if (emitRMWOp) {
    Res.first = Builder.CreateAtomicRMW(RMWOp, X, Expr, llvm::MaybeAlign(), AO);
    // not needed except in case of postfix captures. Generate anyway for
    // consistency with the else part. Will be removed with any DCE pass.
    // AtomicRMWInst::Xchg does not have a coressponding instruction.
    if (RMWOp == AtomicRMWInst::Xchg)
      Res.second = Res.first;
    else
      Res.second = emitRMWOpAsInstruction(Res.first, Expr, RMWOp);
  } else {
    IntegerType *IntCastTy =
        IntegerType::get(M.getContext(), XElemTy->getScalarSizeInBits());
    LoadInst *OldVal =
        Builder.CreateLoad(IntCastTy, X, X->getName() + ".atomic.load");
    OldVal->setAtomic(AO);
    // CurBB
    // |     /---\
		// ContBB    |
    // |     \---/
    // ExitBB
    BasicBlock *CurBB = Builder.GetInsertBlock();
    Instruction *CurBBTI = CurBB->getTerminator();
    CurBBTI = CurBBTI ? CurBBTI : Builder.CreateUnreachable();
    BasicBlock *ExitBB =
        CurBB->splitBasicBlock(CurBBTI, X->getName() + ".atomic.exit");
    BasicBlock *ContBB = CurBB->splitBasicBlock(CurBB->getTerminator(),
                                                X->getName() + ".atomic.cont");
    ContBB->getTerminator()->eraseFromParent();
    Builder.restoreIP(AllocaIP);
    AllocaInst *NewAtomicAddr = Builder.CreateAlloca(XElemTy);
    NewAtomicAddr->setName(X->getName() + "x.new.val");
    Builder.SetInsertPoint(ContBB);
    llvm::PHINode *PHI = Builder.CreatePHI(OldVal->getType(), 2);
    PHI->addIncoming(OldVal, CurBB);
    bool IsIntTy = XElemTy->isIntegerTy();
    Value *OldExprVal = PHI;
    if (!IsIntTy) {
      if (XElemTy->isFloatingPointTy()) {
        OldExprVal = Builder.CreateBitCast(PHI, XElemTy,
                                           X->getName() + ".atomic.fltCast");
      } else {
        OldExprVal = Builder.CreateIntToPtr(PHI, XElemTy,
                                            X->getName() + ".atomic.ptrCast");
      }
    }

    Value *Upd = UpdateOp(OldExprVal, Builder);
    Builder.CreateStore(Upd, NewAtomicAddr);
    LoadInst *DesiredVal = Builder.CreateLoad(IntCastTy, NewAtomicAddr);
    AtomicOrdering Failure =
        llvm::AtomicCmpXchgInst::getStrongestFailureOrdering(AO);
    AtomicCmpXchgInst *Result = Builder.CreateAtomicCmpXchg(
        X, PHI, DesiredVal, llvm::MaybeAlign(), AO, Failure);
    Result->setVolatile(VolatileX);
    Value *PreviousVal = Builder.CreateExtractValue(Result, /*Idxs=*/0);
    Value *SuccessFailureVal = Builder.CreateExtractValue(Result, /*Idxs=*/1);
    PHI->addIncoming(PreviousVal, Builder.GetInsertBlock());
    Builder.CreateCondBr(SuccessFailureVal, ExitBB, ContBB);

    Res.first = OldExprVal;
    Res.second = Upd;

    // set Insertion point in exit block
    if (UnreachableInst *ExitTI =
            dyn_cast<UnreachableInst>(ExitBB->getTerminator())) {
      CurBBTI->eraseFromParent();
      Builder.SetInsertPoint(ExitBB);
    } else {
      Builder.SetInsertPoint(ExitTI);
    }
  }

  return Res;
}

OpenMPIRBuilder::InsertPointTy OpenMPIRBuilder::createAtomicCapture(
    const LocationDescription &Loc, InsertPointTy AllocaIP, AtomicOpValue &X,
    AtomicOpValue &V, Value *Expr, AtomicOrdering AO,
    AtomicRMWInst::BinOp RMWOp, AtomicUpdateCallbackTy &UpdateOp,
    bool UpdateExpr, bool IsPostfixUpdate, bool IsXBinopExpr) {
  if (!updateToLocation(Loc))
    return Loc.IP;

  LLVM_DEBUG({
    Type *XTy = X.Var->getType();
    assert(XTy->isPointerTy() &&
           "OMP Atomic expects a pointer to target memory");
    Type *XElemTy = X.ElemTy;
    assert((XElemTy->isFloatingPointTy() || XElemTy->isIntegerTy() ||
            XElemTy->isPointerTy()) &&
           "OMP atomic capture expected a scalar type");
    assert((RMWOp != AtomicRMWInst::Max) && (RMWOp != AtomicRMWInst::Min) &&
           "OpenMP atomic does not support LT or GT operations");
  });

  // If UpdateExpr is 'x' updated with some `expr` not based on 'x',
  // 'x' is simply atomically rewritten with 'expr'.
  AtomicRMWInst::BinOp AtomicOp = (UpdateExpr ? RMWOp : AtomicRMWInst::Xchg);
  std::pair<Value *, Value *> Result =
      emitAtomicUpdate(AllocaIP, X.Var, X.ElemTy, Expr, AO, AtomicOp, UpdateOp,
                       X.IsVolatile, IsXBinopExpr);

  Value *CapturedVal = (IsPostfixUpdate ? Result.first : Result.second);
  Builder.CreateStore(CapturedVal, V.Var, V.IsVolatile);

  checkAndEmitFlushAfterAtomic(Loc, AO, AtomicKind::Capture);
  return Builder.saveIP();
}

OpenMPIRBuilder::InsertPointTy OpenMPIRBuilder::createAtomicCompare(
    const LocationDescription &Loc, AtomicOpValue &X, AtomicOpValue &V,
    AtomicOpValue &R, Value *E, Value *D, AtomicOrdering AO,
    omp::OMPAtomicCompareOp Op, bool IsXBinopExpr, bool IsPostfixUpdate,
    bool IsFailOnly) {

  if (!updateToLocation(Loc))
    return Loc.IP;

  assert(X.Var->getType()->isPointerTy() &&
         "OMP atomic expects a pointer to target memory");
  // compare capture
  if (V.Var) {
    assert(V.Var->getType()->isPointerTy() && "v.var must be of pointer type");
    assert(V.ElemTy == X.ElemTy && "x and v must be of same type");
  }

  bool IsInteger = E->getType()->isIntegerTy();

  if (Op == OMPAtomicCompareOp::EQ) {
    AtomicOrdering Failure = AtomicCmpXchgInst::getStrongestFailureOrdering(AO);
    AtomicCmpXchgInst *Result = nullptr;
    if (!IsInteger) {
      IntegerType *IntCastTy =
          IntegerType::get(M.getContext(), X.ElemTy->getScalarSizeInBits());
      Value *EBCast = Builder.CreateBitCast(E, IntCastTy);
      Value *DBCast = Builder.CreateBitCast(D, IntCastTy);
      Result = Builder.CreateAtomicCmpXchg(X.Var, EBCast, DBCast, MaybeAlign(),
                                           AO, Failure);
    } else {
      Result =
          Builder.CreateAtomicCmpXchg(X.Var, E, D, MaybeAlign(), AO, Failure);
    }

    if (V.Var) {
      Value *OldValue = Builder.CreateExtractValue(Result, /*Idxs=*/0);
      if (!IsInteger)
        OldValue = Builder.CreateBitCast(OldValue, X.ElemTy);
      assert(OldValue->getType() == V.ElemTy &&
             "OldValue and V must be of same type");
      if (IsPostfixUpdate) {
        Builder.CreateStore(OldValue, V.Var, V.IsVolatile);
      } else {
        Value *SuccessOrFail = Builder.CreateExtractValue(Result, /*Idxs=*/1);
        if (IsFailOnly) {
          // CurBB----
          //   |     |
          //   v     |
          // ContBB  |
          //   |     |
          //   v     |
          // ExitBB <-
          //
          // where ContBB only contains the store of old value to 'v'.
          BasicBlock *CurBB = Builder.GetInsertBlock();
          Instruction *CurBBTI = CurBB->getTerminator();
          CurBBTI = CurBBTI ? CurBBTI : Builder.CreateUnreachable();
          BasicBlock *ExitBB = CurBB->splitBasicBlock(
              CurBBTI, X.Var->getName() + ".atomic.exit");
          BasicBlock *ContBB = CurBB->splitBasicBlock(
              CurBB->getTerminator(), X.Var->getName() + ".atomic.cont");
          ContBB->getTerminator()->eraseFromParent();
          CurBB->getTerminator()->eraseFromParent();

          Builder.CreateCondBr(SuccessOrFail, ExitBB, ContBB);

          Builder.SetInsertPoint(ContBB);
          Builder.CreateStore(OldValue, V.Var);
          Builder.CreateBr(ExitBB);

          if (UnreachableInst *ExitTI =
                  dyn_cast<UnreachableInst>(ExitBB->getTerminator())) {
            CurBBTI->eraseFromParent();
            Builder.SetInsertPoint(ExitBB);
          } else {
            Builder.SetInsertPoint(ExitTI);
          }
        } else {
          Value *CapturedValue =
              Builder.CreateSelect(SuccessOrFail, E, OldValue);
          Builder.CreateStore(CapturedValue, V.Var, V.IsVolatile);
        }
      }
    }
    // The comparison result has to be stored.
    if (R.Var) {
      assert(R.Var->getType()->isPointerTy() &&
             "r.var must be of pointer type");
      assert(R.ElemTy->isIntegerTy() && "r must be of integral type");

      Value *SuccessFailureVal = Builder.CreateExtractValue(Result, /*Idxs=*/1);
      Value *ResultCast = R.IsSigned
                              ? Builder.CreateSExt(SuccessFailureVal, R.ElemTy)
                              : Builder.CreateZExt(SuccessFailureVal, R.ElemTy);
      Builder.CreateStore(ResultCast, R.Var, R.IsVolatile);
    }
  } else {
    assert((Op == OMPAtomicCompareOp::MAX || Op == OMPAtomicCompareOp::MIN) &&
           "Op should be either max or min at this point");
    assert(!IsFailOnly && "IsFailOnly is only valid when the comparison is ==");

    // Reverse the ordop as the OpenMP forms are different from LLVM forms.
    // Let's take max as example.
    // OpenMP form:
    // x = x > expr ? expr : x;
    // LLVM form:
    // *ptr = *ptr > val ? *ptr : val;
    // We need to transform to LLVM form.
    // x = x <= expr ? x : expr;
    AtomicRMWInst::BinOp NewOp;
    if (IsXBinopExpr) {
      if (IsInteger) {
        if (X.IsSigned)
          NewOp = Op == OMPAtomicCompareOp::MAX ? AtomicRMWInst::Min
                                                : AtomicRMWInst::Max;
        else
          NewOp = Op == OMPAtomicCompareOp::MAX ? AtomicRMWInst::UMin
                                                : AtomicRMWInst::UMax;
      } else {
        NewOp = Op == OMPAtomicCompareOp::MAX ? AtomicRMWInst::FMin
                                              : AtomicRMWInst::FMax;
      }
    } else {
      if (IsInteger) {
        if (X.IsSigned)
          NewOp = Op == OMPAtomicCompareOp::MAX ? AtomicRMWInst::Max
                                                : AtomicRMWInst::Min;
        else
          NewOp = Op == OMPAtomicCompareOp::MAX ? AtomicRMWInst::UMax
                                                : AtomicRMWInst::UMin;
      } else {
        NewOp = Op == OMPAtomicCompareOp::MAX ? AtomicRMWInst::FMax
                                              : AtomicRMWInst::FMin;
      }
    }

    AtomicRMWInst *OldValue =
        Builder.CreateAtomicRMW(NewOp, X.Var, E, MaybeAlign(), AO);
    if (V.Var) {
      Value *CapturedValue = nullptr;
      if (IsPostfixUpdate) {
        CapturedValue = OldValue;
      } else {
        CmpInst::Predicate Pred;
        switch (NewOp) {
        case AtomicRMWInst::Max:
          Pred = CmpInst::ICMP_SGT;
          break;
        case AtomicRMWInst::UMax:
          Pred = CmpInst::ICMP_UGT;
          break;
        case AtomicRMWInst::FMax:
          Pred = CmpInst::FCMP_OGT;
          break;
        case AtomicRMWInst::Min:
          Pred = CmpInst::ICMP_SLT;
          break;
        case AtomicRMWInst::UMin:
          Pred = CmpInst::ICMP_ULT;
          break;
        case AtomicRMWInst::FMin:
          Pred = CmpInst::FCMP_OLT;
          break;
        default:
          llvm_unreachable("unexpected comparison op");
        }
        Value *NonAtomicCmp = Builder.CreateCmp(Pred, OldValue, E);
        CapturedValue = Builder.CreateSelect(NonAtomicCmp, E, OldValue);
      }
      Builder.CreateStore(CapturedValue, V.Var, V.IsVolatile);
    }
  }

  checkAndEmitFlushAfterAtomic(Loc, AO, AtomicKind::Compare);

  return Builder.saveIP();
}

OpenMPIRBuilder::InsertPointTy
OpenMPIRBuilder::createTeams(const LocationDescription &Loc,
                             BodyGenCallbackTy BodyGenCB, Value *NumTeamsLower,
                             Value *NumTeamsUpper, Value *ThreadLimit,
                             Value *IfExpr) {
  if (!updateToLocation(Loc))
    return InsertPointTy();

  uint32_t SrcLocStrSize;
  Constant *SrcLocStr = getOrCreateSrcLocStr(Loc, SrcLocStrSize);
  Value *Ident = getOrCreateIdent(SrcLocStr, SrcLocStrSize);
  Function *CurrentFunction = Builder.GetInsertBlock()->getParent();

  // Outer allocation basicblock is the entry block of the current function.
  BasicBlock &OuterAllocaBB = CurrentFunction->getEntryBlock();
  if (&OuterAllocaBB == Builder.GetInsertBlock()) {
    BasicBlock *BodyBB = splitBB(Builder, /*CreateBranch=*/true, "teams.entry");
    Builder.SetInsertPoint(BodyBB, BodyBB->begin());
  }

  // The current basic block is split into four basic blocks. After outlining,
  // they will be mapped as follows:
  // ```
  // def current_fn() {
  //   current_basic_block:
  //     br label %teams.exit
  //   teams.exit:
  //     ; instructions after teams
  // }
  //
  // def outlined_fn() {
  //   teams.alloca:
  //     br label %teams.body
  //   teams.body:
  //     ; instructions within teams body
  // }
  // ```
  BasicBlock *ExitBB = splitBB(Builder, /*CreateBranch=*/true, "teams.exit");
  BasicBlock *BodyBB = splitBB(Builder, /*CreateBranch=*/true, "teams.body");
  BasicBlock *AllocaBB =
      splitBB(Builder, /*CreateBranch=*/true, "teams.alloca");

  // Push num_teams
  if (NumTeamsLower || NumTeamsUpper || ThreadLimit || IfExpr) {
    assert((NumTeamsLower == nullptr || NumTeamsUpper != nullptr) &&
           "if lowerbound is non-null, then upperbound must also be non-null "
           "for bounds on num_teams");

    if (NumTeamsUpper == nullptr)
      NumTeamsUpper = Builder.getInt32(0);

    if (NumTeamsLower == nullptr)
      NumTeamsLower = NumTeamsUpper;

    if (IfExpr) {
      assert(IfExpr->getType()->isIntegerTy() &&
             "argument to if clause must be an integer value");

      // upper = ifexpr ? upper : 1
      if (IfExpr->getType() != Int1)
        IfExpr = Builder.CreateICmpNE(IfExpr,
                                      ConstantInt::get(IfExpr->getType(), 0));
      NumTeamsUpper = Builder.CreateSelect(
          IfExpr, NumTeamsUpper, Builder.getInt32(1), "numTeamsUpper");

      // lower = ifexpr ? lower : 1
      NumTeamsLower = Builder.CreateSelect(
          IfExpr, NumTeamsLower, Builder.getInt32(1), "numTeamsLower");
    }

    if (ThreadLimit == nullptr)
      ThreadLimit = Builder.getInt32(0);

    Value *ThreadNum = getOrCreateThreadID(Ident);
    Builder.CreateCall(
        getOrCreateRuntimeFunctionPtr(OMPRTL___kmpc_push_num_teams_51),
        {Ident, ThreadNum, NumTeamsLower, NumTeamsUpper, ThreadLimit});
  }
  // Generate the body of teams.
  InsertPointTy AllocaIP(AllocaBB, AllocaBB->begin());
  InsertPointTy CodeGenIP(BodyBB, BodyBB->begin());
  BodyGenCB(AllocaIP, CodeGenIP);

  OutlineInfo OI;
  OI.EntryBB = AllocaBB;
  OI.ExitBB = ExitBB;
  OI.OuterAllocaBB = &OuterAllocaBB;

  // Insert fake values for global tid and bound tid.
  std::stack<Instruction *> ToBeDeleted;
  InsertPointTy OuterAllocaIP(&OuterAllocaBB, OuterAllocaBB.begin());
  OI.ExcludeArgsFromAggregate.push_back(createFakeIntVal(
      Builder, OuterAllocaIP, ToBeDeleted, AllocaIP, "gid", true));
  OI.ExcludeArgsFromAggregate.push_back(createFakeIntVal(
      Builder, OuterAllocaIP, ToBeDeleted, AllocaIP, "tid", true));

  OI.PostOutlineCB = [this, Ident, ToBeDeleted](Function &OutlinedFn) mutable {
    // The stale call instruction will be replaced with a new call instruction
    // for runtime call with the outlined function.

    assert(OutlinedFn.getNumUses() == 1 &&
           "there must be a single user for the outlined function");
    CallInst *StaleCI = cast<CallInst>(OutlinedFn.user_back());
    ToBeDeleted.push(StaleCI);

    assert((OutlinedFn.arg_size() == 2 || OutlinedFn.arg_size() == 3) &&
           "Outlined function must have two or three arguments only");

    bool HasShared = OutlinedFn.arg_size() == 3;

    OutlinedFn.getArg(0)->setName("global.tid.ptr");
    OutlinedFn.getArg(1)->setName("bound.tid.ptr");
    if (HasShared)
      OutlinedFn.getArg(2)->setName("data");

    // Call to the runtime function for teams in the current function.
    assert(StaleCI && "Error while outlining - no CallInst user found for the "
                      "outlined function.");
    Builder.SetInsertPoint(StaleCI);
    SmallVector<Value *> Args = {
        Ident, Builder.getInt32(StaleCI->arg_size() - 2), &OutlinedFn};
    if (HasShared)
      Args.push_back(StaleCI->getArgOperand(2));
    Builder.CreateCall(getOrCreateRuntimeFunctionPtr(
                           omp::RuntimeFunction::OMPRTL___kmpc_fork_teams),
                       Args);

    while (!ToBeDeleted.empty()) {
      ToBeDeleted.top()->eraseFromParent();
      ToBeDeleted.pop();
    }
  };

  addOutlineInfo(std::move(OI));

  Builder.SetInsertPoint(ExitBB, ExitBB->begin());

  return Builder.saveIP();
}

GlobalVariable *
OpenMPIRBuilder::createOffloadMapnames(SmallVectorImpl<llvm::Constant *> &Names,
                                       std::string VarName) {
  llvm::Constant *MapNamesArrayInit = llvm::ConstantArray::get(
      llvm::ArrayType::get(llvm::PointerType::getUnqual(M.getContext()),
                           Names.size()),
      Names);
  auto *MapNamesArrayGlobal = new llvm::GlobalVariable(
      M, MapNamesArrayInit->getType(),
      /*isConstant=*/true, llvm::GlobalValue::PrivateLinkage, MapNamesArrayInit,
      VarName);
  return MapNamesArrayGlobal;
}

// Create all simple and struct types exposed by the runtime and remember
// the llvm::PointerTypes of them for easy access later.
void OpenMPIRBuilder::initializeTypes(Module &M) {
  LLVMContext &Ctx = M.getContext();
  StructType *T;
#define OMP_TYPE(VarName, InitValue) VarName = InitValue;
#define OMP_ARRAY_TYPE(VarName, ElemTy, ArraySize)                             \
  VarName##Ty = ArrayType::get(ElemTy, ArraySize);                             \
  VarName##PtrTy = PointerType::getUnqual(VarName##Ty);
#define OMP_FUNCTION_TYPE(VarName, IsVarArg, ReturnType, ...)                  \
  VarName = FunctionType::get(ReturnType, {__VA_ARGS__}, IsVarArg);            \
  VarName##Ptr = PointerType::getUnqual(VarName);
#if INTEL_COLLAB
#define OMP_STRUCT_TYPE(VarName, StructName, Packed, ...)                      \
  SmallVector<llvm::Type *, 5> VarName##Types = {__VA_ARGS__};                 \
  T = StructType::getTypeByName(Ctx, StructName);                              \
  if (!T) {                                                                    \
    if (unsigned PointerAS = getPointerAddressSpace(M))                        \
      for (unsigned I = 0, E = VarName##Types.size(); I < E; ++I)              \
        if (auto *PT = dyn_cast<PointerType>(VarName##Types[I]))               \
          VarName##Types[I] =                                                  \
              llvm::PointerType::get(PT->getContext(), PointerAS);             \
    T = StructType::create(Ctx, VarName##Types, StructName);                   \
  }                                                                            \
  VarName = T;                                                                 \
  VarName##Ptr = PointerType::getUnqual(T);
#else // INTEL_COLLAB
#define OMP_STRUCT_TYPE(VarName, StructName, Packed, ...)                      \
  T = StructType::getTypeByName(Ctx, StructName);                              \
  if (!T)                                                                      \
    T = StructType::create(Ctx, {__VA_ARGS__}, StructName, Packed);            \
  VarName = T;                                                                 \
  VarName##Ptr = PointerType::getUnqual(T);
#endif // INTEL_COLLAB
#include "llvm/Frontend/OpenMP/OMPKinds.def"
}

void OpenMPIRBuilder::OutlineInfo::collectBlocks(
    SmallPtrSetImpl<BasicBlock *> &BlockSet,
    SmallVectorImpl<BasicBlock *> &BlockVector) {
  SmallVector<BasicBlock *, 32> Worklist;
  BlockSet.insert(EntryBB);
  BlockSet.insert(ExitBB);

  Worklist.push_back(EntryBB);
  while (!Worklist.empty()) {
    BasicBlock *BB = Worklist.pop_back_val();
    BlockVector.push_back(BB);
    for (BasicBlock *SuccBB : successors(BB))
      if (BlockSet.insert(SuccBB).second)
        Worklist.push_back(SuccBB);
  }
}

void OpenMPIRBuilder::createOffloadEntry(Constant *ID, Constant *Addr,
                                         uint64_t Size, int32_t Flags,
                                         GlobalValue::LinkageTypes,
                                         StringRef Name) {
  if (!Config.isGPU()) {
    llvm::offloading::emitOffloadingEntry(
        M, ID, Name.empty() ? Addr->getName() : Name, Size, Flags,
        "omp_offloading_entries");
    return;
  }
  // TODO: Add support for global variables on the device after declare target
  // support.
  Function *Fn = dyn_cast<Function>(Addr);
  if (!Fn)
    return;

  Module &M = *(Fn->getParent());
  LLVMContext &Ctx = M.getContext();

  // Get "nvvm.annotations" metadata node.
  NamedMDNode *MD = M.getOrInsertNamedMetadata("nvvm.annotations");

  Metadata *MDVals[] = {
      ConstantAsMetadata::get(Fn), MDString::get(Ctx, "kernel"),
      ConstantAsMetadata::get(ConstantInt::get(Type::getInt32Ty(Ctx), 1))};
  // Append metadata to nvvm.annotations.
  MD->addOperand(MDNode::get(Ctx, MDVals));

  // Add a function attribute for the kernel.
  Fn->addFnAttr(Attribute::get(Ctx, "kernel"));
  if (T.isAMDGCN())
    Fn->addFnAttr("uniform-work-group-size", "true");
  Fn->addFnAttr(Attribute::MustProgress);
}

// We only generate metadata for function that contain target regions.
void OpenMPIRBuilder::createOffloadEntriesAndInfoMetadata(
    EmitMetadataErrorReportFunctionTy &ErrorFn) {

  // If there are no entries, we don't need to do anything.
  if (OffloadInfoManager.empty())
    return;

  LLVMContext &C = M.getContext();
  SmallVector<std::pair<const OffloadEntriesInfoManager::OffloadEntryInfo *,
                        TargetRegionEntryInfo>,
              16>
      OrderedEntries(OffloadInfoManager.size());

  // Auxiliary methods to create metadata values and strings.
  auto &&GetMDInt = [this](unsigned V) {
    return ConstantAsMetadata::get(ConstantInt::get(Builder.getInt32Ty(), V));
  };

  auto &&GetMDString = [&C](StringRef V) { return MDString::get(C, V); };

#if INTEL_COLLAB
  bool IsLateOutline = Config.isLateOutline();
#endif // INTEL_COLLAB

  // Create the offloading info metadata node.
  NamedMDNode *MD = M.getOrInsertNamedMetadata("omp_offload.info");
  auto &&TargetRegionMetadataEmitter =
#if INTEL_COLLAB
      [&C, MD, &OrderedEntries, &GetMDInt, &GetMDString, &IsLateOutline](
#else // INTEL_COLLAB
      [&C, MD, &OrderedEntries, &GetMDInt, &GetMDString](
#endif // INTEL_COLLAB
          const TargetRegionEntryInfo &EntryInfo,
          const OffloadEntriesInfoManager::OffloadEntryInfoTargetRegion &E) {
        // Generate metadata for target regions. Each entry of this metadata
        // contains:
        // - Entry 0 -> Kind of this type of metadata (0).
        // - Entry 1 -> Device ID of the file where the entry was identified.
        // - Entry 2 -> File ID of the file where the entry was identified.
        // - Entry 3 -> Mangled name of the function where the entry was
        // identified.
        // - Entry 4 -> Line in the file where the entry was identified.
        // - Entry 5 -> Count of regions at this DeviceID/FilesID/Line.
        // - Entry 6 -> Order the entry was created.
#if INTEL_COLLAB
        // - Entry 7 -> Entry kind.
#endif // INTEL_COLLAB
        // The first element of the metadata node is the kind.
#if INTEL_COLLAB
        llvm::SmallVector<llvm::Metadata*, 7u> Ops = {
#else
        Metadata *Ops[] = {
#endif // INTEL_COLLAB
            GetMDInt(E.getKind()),      GetMDInt(EntryInfo.DeviceID),
            GetMDInt(EntryInfo.FileID), GetMDString(EntryInfo.ParentName),
            GetMDInt(EntryInfo.Line),   GetMDInt(EntryInfo.Count),
            GetMDInt(E.getOrder())};

#if INTEL_COLLAB
       if (IsLateOutline)
         Ops.push_back(GetMDInt(E.getFlags()));
#endif // INTEL_COLLAB

        // Save this entry in the right position of the ordered entries array.
        OrderedEntries[E.getOrder()] = std::make_pair(&E, EntryInfo);

        // Add metadata to the named metadata node.
        MD->addOperand(MDNode::get(C, Ops));
      };

  OffloadInfoManager.actOnTargetRegionEntriesInfo(TargetRegionMetadataEmitter);

  // Create function that emits metadata for each device global variable entry;
  auto &&DeviceGlobalVarMetadataEmitter =
#if INTEL_COLLAB
      [&C, &OrderedEntries, &GetMDInt, &GetMDString, MD, &IsLateOutline](
#else // INTEL_COLLAB
      [&C, &OrderedEntries, &GetMDInt, &GetMDString, MD](
#endif // INTEL_COLLAB
          StringRef MangledName,
          const OffloadEntriesInfoManager::OffloadEntryInfoDeviceGlobalVar &E) {
        // Generate metadata for global variables. Each entry of this metadata
        // contains:
        // - Entry 0 -> Kind of this type of metadata (1).
        // - Entry 1 -> Mangled name of the variable.
        // - Entry 2 -> Declare target kind.
        // - Entry 3 -> Order the entry was created.
        // The first element of the metadata node is the kind.
#if INTEL_COLLAB
        SmallVector<llvm::Metadata *, 5> Ops = {
            GetMDInt(E.getKind()), GetMDString(MangledName),
            GetMDInt(E.getFlags()), GetMDInt(E.getOrder())};

        if (IsLateOutline)
          // - Entry 4 -> The variable address (GlobalVariable).
          Ops.push_back(llvm::ConstantAsMetadata::get(E.getAddress()));
#else  // INTEL_COLLAB
        Metadata *Ops[] = {GetMDInt(E.getKind()), GetMDString(MangledName),
                           GetMDInt(E.getFlags()), GetMDInt(E.getOrder())};
#endif  // INTEL_COLLAB

        // Save this entry in the right position of the ordered entries array.
        TargetRegionEntryInfo varInfo(MangledName, 0, 0, 0);
        OrderedEntries[E.getOrder()] = std::make_pair(&E, varInfo);

        // Add metadata to the named metadata node.
        MD->addOperand(MDNode::get(C, Ops));
      };

  OffloadInfoManager.actOnDeviceGlobalVarEntriesInfo(
      DeviceGlobalVarMetadataEmitter);

#if INTEL_COLLAB
  // Create function that emits metadata for each device indirect function
  // entry;
  auto DeviceIndirectFnMetadataEmitter =
      [&C, &OrderedEntries, &GetMDInt, &GetMDString,
       MD](StringRef MangledName,
           const llvm::OffloadEntriesInfoManager::OffloadEntryInfoDeviceIndirectFn
               &E) {
        // Generate metadata for indirect functions. Each entry of this
        // metadata contains:
        // - Entry 0 -> Kind of this type of metadata (2).
        // - Entry 1 -> Mangled name of the indirect function.
        // - Entry 2 -> Order the entry was created.
        // - Entry 3 -> The Function address (Function).
        // The first element of the metadata node is the kind.
        SmallVector<llvm::Metadata *, 4> Ops = {
            GetMDInt(E.getKind()), GetMDString(MangledName),
            GetMDInt(E.getOrder())};
        Ops.push_back(llvm::ConstantAsMetadata::get(E.getAddress()));
        // Save this entry in the right position of the ordered entries array.
        TargetRegionEntryInfo varInfo(MangledName, 0, 0, 0);
        OrderedEntries[E.getOrder()] = std::make_pair(&E, varInfo);
        // Add metadata to the named metadata node.
        MD->addOperand(llvm::MDNode::get(C, Ops));
      };
  OffloadInfoManager.actOnDeviceIndirectFnEntriesInfo(
      DeviceIndirectFnMetadataEmitter);

  if (IsLateOutline)
    return;
#endif // INTEL_COLLAB

  for (const auto &E : OrderedEntries) {
    assert(E.first && "All ordered entries must exist!");
    if (const auto *CE =
            dyn_cast<OffloadEntriesInfoManager::OffloadEntryInfoTargetRegion>(
                E.first)) {
      if (!CE->getID() || !CE->getAddress()) {
        // Do not blame the entry if the parent funtion is not emitted.
        TargetRegionEntryInfo EntryInfo = E.second;
        StringRef FnName = EntryInfo.ParentName;
        if (!M.getNamedValue(FnName))
          continue;
        ErrorFn(EMIT_MD_TARGET_REGION_ERROR, EntryInfo);
        continue;
      }
      createOffloadEntry(CE->getID(), CE->getAddress(),
                         /*Size=*/0, CE->getFlags(),
                         GlobalValue::WeakAnyLinkage);
    } else if (const auto *CE = dyn_cast<
                   OffloadEntriesInfoManager::OffloadEntryInfoDeviceGlobalVar>(
                   E.first)) {
      OffloadEntriesInfoManager::OMPTargetGlobalVarEntryKind Flags =
          static_cast<OffloadEntriesInfoManager::OMPTargetGlobalVarEntryKind>(
              CE->getFlags());
      switch (Flags) {
      case OffloadEntriesInfoManager::OMPTargetGlobalVarEntryEnter:
      case OffloadEntriesInfoManager::OMPTargetGlobalVarEntryTo:
        if (Config.isTargetDevice() && Config.hasRequiresUnifiedSharedMemory())
          continue;
        if (!CE->getAddress()) {
          ErrorFn(EMIT_MD_DECLARE_TARGET_ERROR, E.second);
          continue;
        }
        // The vaiable has no definition - no need to add the entry.
        if (CE->getVarSize() == 0)
          continue;
        break;
      case OffloadEntriesInfoManager::OMPTargetGlobalVarEntryLink:
        assert(((Config.isTargetDevice() && !CE->getAddress()) ||
                (!Config.isTargetDevice() && CE->getAddress())) &&
               "Declaret target link address is set.");
        if (Config.isTargetDevice())
          continue;
        if (!CE->getAddress()) {
          ErrorFn(EMIT_MD_GLOBAL_VAR_LINK_ERROR, TargetRegionEntryInfo());
          continue;
        }
        break;
      default:
        break;
      }

      // Hidden or internal symbols on the device are not externally visible.
      // We should not attempt to register them by creating an offloading
      // entry. Indirect variables are handled separately on the device.
      if (auto *GV = dyn_cast<GlobalValue>(CE->getAddress()))
        if ((GV->hasLocalLinkage() || GV->hasHiddenVisibility()) &&
            Flags != OffloadEntriesInfoManager::OMPTargetGlobalVarEntryIndirect)
          continue;

      // Indirect globals need to use a special name that doesn't match the name
      // of the associated host global.
      if (Flags == OffloadEntriesInfoManager::OMPTargetGlobalVarEntryIndirect)
        createOffloadEntry(CE->getAddress(), CE->getAddress(), CE->getVarSize(),
                           Flags, CE->getLinkage(), CE->getVarName());
      else
        createOffloadEntry(CE->getAddress(), CE->getAddress(), CE->getVarSize(),
                           Flags, CE->getLinkage());

    } else {
      llvm_unreachable("Unsupported entry kind.");
    }
  }
}

void TargetRegionEntryInfo::getTargetRegionEntryFnName(
    SmallVectorImpl<char> &Name, StringRef ParentName, unsigned DeviceID,
    unsigned FileID, unsigned Line, unsigned Count) {
  raw_svector_ostream OS(Name);
  OS << "__omp_offloading" << llvm::format("_%x", DeviceID)
     << llvm::format("_%x_", FileID) << ParentName << "_l" << Line;
  if (Count)
    OS << "_" << Count;
}

void OffloadEntriesInfoManager::getTargetRegionEntryFnName(
    SmallVectorImpl<char> &Name, const TargetRegionEntryInfo &EntryInfo) {
  unsigned NewCount = getTargetRegionEntryInfoCount(EntryInfo);
  TargetRegionEntryInfo::getTargetRegionEntryFnName(
      Name, EntryInfo.ParentName, EntryInfo.DeviceID, EntryInfo.FileID,
      EntryInfo.Line, NewCount);
}

TargetRegionEntryInfo
OpenMPIRBuilder::getTargetEntryUniqueInfo(FileIdentifierInfoCallbackTy CallBack,
#if INTEL_CUSTOMIZATION
                                          StringRef ParentName,
                                          bool IsOpenMPStableFileID) {
#endif // INTEL_CUSTOMIZATION
  sys::fs::UniqueID ID;
  auto FileIDInfo = CallBack();
  if (auto EC = sys::fs::getUniqueID(std::get<0>(FileIDInfo), ID)) {
    report_fatal_error(("Unable to get unique ID for file, during "
                        "getTargetEntryUniqueInfo, error message: " +
                        EC.message())
                           .c_str());
  }
#if INTEL_CUSTOMIZATION
  if (IsOpenMPStableFileID) {
    unsigned FileID = 0;
    // Hash relative file name to single unsigned value.
    // This is a non-product mode to get buildsame binaries built
    // from files located in different directories
    // (e.g. for experimental and reference builds of benchmarks).
    // This may produce conflicting file IDs for files named the same way
    // and compiled with the same relative paths, but this is expected
    // and should be considered an error.
    //
    // For example:
    //   File /ref/test.c compiled inside /ref, and file /exp/test.c
    //   compiled inside /exp will have the same file ID.
    //
    //   File /ref/1/test.c compiled inside /ref/1, and file
    //   /ref/2/test.c compiled inside /ref/2 will also have
    //   the same file ID, which may break linking the files together.
    FileID = llvm::MD5Hash(std::get<0>(FileIDInfo));
    return TargetRegionEntryInfo(ParentName, ID.getDevice(), FileID,
                                 std::get<1>(FileIDInfo));
  }
#endif // INTEL_CUSTOMIZATION
  return TargetRegionEntryInfo(ParentName, ID.getDevice(), ID.getFile(),
                               std::get<1>(FileIDInfo));
}

unsigned OpenMPIRBuilder::getFlagMemberOffset() {
  unsigned Offset = 0;
  for (uint64_t Remain =
           static_cast<std::underlying_type_t<omp::OpenMPOffloadMappingFlags>>(
               omp::OpenMPOffloadMappingFlags::OMP_MAP_MEMBER_OF);
       !(Remain & 1); Remain = Remain >> 1)
    Offset++;
  return Offset;
}

omp::OpenMPOffloadMappingFlags
OpenMPIRBuilder::getMemberOfFlag(unsigned Position) {
  // Rotate by getFlagMemberOffset() bits.
  return static_cast<omp::OpenMPOffloadMappingFlags>(((uint64_t)Position + 1)
                                                     << getFlagMemberOffset());
}

void OpenMPIRBuilder::setCorrectMemberOfFlag(
    omp::OpenMPOffloadMappingFlags &Flags,
    omp::OpenMPOffloadMappingFlags MemberOfFlag) {
  // If the entry is PTR_AND_OBJ but has not been marked with the special
  // placeholder value 0xFFFF in the MEMBER_OF field, then it should not be
  // marked as MEMBER_OF.
  if (static_cast<std::underlying_type_t<omp::OpenMPOffloadMappingFlags>>(
          Flags & omp::OpenMPOffloadMappingFlags::OMP_MAP_PTR_AND_OBJ) &&
      static_cast<std::underlying_type_t<omp::OpenMPOffloadMappingFlags>>(
          (Flags & omp::OpenMPOffloadMappingFlags::OMP_MAP_MEMBER_OF) !=
          omp::OpenMPOffloadMappingFlags::OMP_MAP_MEMBER_OF))
    return;

  // Reset the placeholder value to prepare the flag for the assignment of the
  // proper MEMBER_OF value.
  Flags &= ~omp::OpenMPOffloadMappingFlags::OMP_MAP_MEMBER_OF;
  Flags |= MemberOfFlag;
}

Constant *OpenMPIRBuilder::getAddrOfDeclareTargetVar(
    OffloadEntriesInfoManager::OMPTargetGlobalVarEntryKind CaptureClause,
    OffloadEntriesInfoManager::OMPTargetDeviceClauseKind DeviceClause,
    bool IsDeclaration, bool IsExternallyVisible,
#if INTEL_COLLAB
    unsigned AS,
#endif // INTEL_COLLAB
    TargetRegionEntryInfo EntryInfo, StringRef MangledName,
    std::vector<GlobalVariable *> &GeneratedRefs, bool OpenMPSIMD,
    std::vector<Triple> TargetTriple, Type *LlvmPtrTy,
    std::function<Constant *()> GlobalInitializer,
    std::function<GlobalValue::LinkageTypes()> VariableLinkage) {
  // TODO: convert this to utilise the IRBuilder Config rather than
  // a passed down argument.
  if (OpenMPSIMD)
    return nullptr;

  if (CaptureClause == OffloadEntriesInfoManager::OMPTargetGlobalVarEntryLink ||
      ((CaptureClause == OffloadEntriesInfoManager::OMPTargetGlobalVarEntryTo ||
        CaptureClause ==
            OffloadEntriesInfoManager::OMPTargetGlobalVarEntryEnter) &&
       Config.hasRequiresUnifiedSharedMemory())) {
    SmallString<64> PtrName;
    {
      raw_svector_ostream OS(PtrName);
      OS << MangledName;
      if (!IsExternallyVisible)
        OS << format("_%x", EntryInfo.FileID);
      OS << "_decl_tgt_ref_ptr";
    }

    Value *Ptr = M.getNamedValue(PtrName);

    if (!Ptr) {
      GlobalValue *GlobalValue = M.getNamedValue(MangledName);
#if INTEL_COLLAB
      if (Config.isLateOutline() && AS)
        Ptr = getOrCreateInternalVariable(LlvmPtrTy, PtrName, AS);
      else
#endif // INTEL_COLLAB
        Ptr = getOrCreateInternalVariable(LlvmPtrTy, PtrName);

      auto *GV = cast<GlobalVariable>(Ptr);
      GV->setLinkage(GlobalValue::WeakAnyLinkage);

#if INTEL_COLLAB
      if (Config.isLateOutline())
        GV->setTargetDeclare(true);
#endif // INTEL_COLLAB

      if (!Config.isTargetDevice()) {
        if (GlobalInitializer)
          GV->setInitializer(GlobalInitializer());
        else
          GV->setInitializer(GlobalValue);
      }

      registerTargetGlobalVariable(
          CaptureClause, DeviceClause, IsDeclaration, IsExternallyVisible,
#if INTEL_COLLAB
          /*VarSize=*/0,
#endif // INTEL_COLLAB
          EntryInfo, MangledName, GeneratedRefs, OpenMPSIMD, TargetTriple,
          GlobalInitializer, VariableLinkage, LlvmPtrTy, cast<Constant>(Ptr));
    }

    return cast<Constant>(Ptr);
  }

  return nullptr;
}

void OpenMPIRBuilder::registerTargetGlobalVariable(
    OffloadEntriesInfoManager::OMPTargetGlobalVarEntryKind CaptureClause,
    OffloadEntriesInfoManager::OMPTargetDeviceClauseKind DeviceClause,
    bool IsDeclaration, bool IsExternallyVisible,
#if INTEL_COLLAB
    int64_t VarSize,
#endif // INTEL_COLLAB
    TargetRegionEntryInfo EntryInfo, StringRef MangledName,
    std::vector<GlobalVariable *> &GeneratedRefs, bool OpenMPSIMD,
    std::vector<Triple> TargetTriple,
    std::function<Constant *()> GlobalInitializer,
    std::function<GlobalValue::LinkageTypes()> VariableLinkage, Type *LlvmPtrTy,
    Constant *Addr) {
  if (DeviceClause != OffloadEntriesInfoManager::OMPTargetDeviceClauseAny ||
      (TargetTriple.empty() && !Config.isTargetDevice()))
    return;

  OffloadEntriesInfoManager::OMPTargetGlobalVarEntryKind Flags;
  StringRef VarName;
  GlobalValue::LinkageTypes Linkage;

  if ((CaptureClause == OffloadEntriesInfoManager::OMPTargetGlobalVarEntryTo ||
       CaptureClause ==
           OffloadEntriesInfoManager::OMPTargetGlobalVarEntryEnter) &&
      !Config.hasRequiresUnifiedSharedMemory()) {
    Flags = OffloadEntriesInfoManager::OMPTargetGlobalVarEntryTo;
    VarName = MangledName;
    GlobalValue *LlvmVal = M.getNamedValue(VarName);

#if INTEL_COLLAB
    if (VarSize == 0)
#endif // INTEL_COLLAB
      if (!IsDeclaration)
        VarSize = divideCeil(
            M.getDataLayout().getTypeSizeInBits(LlvmVal->getValueType()), 8);
      else
        VarSize = 0;
    Linkage = (VariableLinkage) ? VariableLinkage() : LlvmVal->getLinkage();

    // This is a workaround carried over from Clang which prevents undesired
    // optimisation of internal variables.
    if (Config.isTargetDevice() &&
        (!IsExternallyVisible || Linkage == GlobalValue::LinkOnceODRLinkage)) {
      // Do not create a "ref-variable" if the original is not also available
      // on the host.
      if (!OffloadInfoManager.hasDeviceGlobalVarEntryInfo(VarName))
        return;

      std::string RefName = createPlatformSpecificName({VarName, "ref"});

      if (!M.getNamedValue(RefName)) {
        Constant *AddrRef =
            getOrCreateInternalVariable(Addr->getType(), RefName);
        auto *GvAddrRef = cast<GlobalVariable>(AddrRef);
        GvAddrRef->setConstant(true);
        GvAddrRef->setLinkage(GlobalValue::InternalLinkage);
        GvAddrRef->setInitializer(Addr);
        GeneratedRefs.push_back(GvAddrRef);
      }
    }
  } else {
    if (CaptureClause == OffloadEntriesInfoManager::OMPTargetGlobalVarEntryLink)
      Flags = OffloadEntriesInfoManager::OMPTargetGlobalVarEntryLink;
    else
      Flags = OffloadEntriesInfoManager::OMPTargetGlobalVarEntryTo;

    if (Config.isTargetDevice()) {
      VarName = (Addr) ? Addr->getName() : "";
#if INTEL_COLLAB
      if (Config.isLateOutline())
        Addr = getAddrOfDeclareTargetVar(
            CaptureClause, DeviceClause, IsDeclaration, IsExternallyVisible, 0,
            EntryInfo, MangledName, GeneratedRefs, OpenMPSIMD, TargetTriple,
            LlvmPtrTy, GlobalInitializer, VariableLinkage);
      else
#endif // INTEL_COLLAB
        Addr = nullptr;
    } else {
      Addr = getAddrOfDeclareTargetVar(
          CaptureClause, DeviceClause, IsDeclaration, IsExternallyVisible,
#if INTEL_COLLAB
          0,
#endif // INTEL_COLLAB
          EntryInfo, MangledName, GeneratedRefs, OpenMPSIMD, TargetTriple,
          LlvmPtrTy, GlobalInitializer, VariableLinkage);
      VarName = (Addr) ? Addr->getName() : "";
    }
    VarSize = M.getDataLayout().getPointerSize();
    Linkage = GlobalValue::WeakAnyLinkage;
  }

  OffloadInfoManager.registerDeviceGlobalVarEntryInfo(VarName, Addr, VarSize,
                                                      Flags, Linkage);
}

/// Loads all the offload entries information from the host IR
/// metadata.
void OpenMPIRBuilder::loadOffloadInfoMetadata(Module &M) {
  // If we are in target mode, load the metadata from the host IR. This code has
  // to match the metadata creation in createOffloadEntriesAndInfoMetadata().

  NamedMDNode *MD = M.getNamedMetadata(ompOffloadInfoName);
  if (!MD)
    return;

  for (MDNode *MN : MD->operands()) {
    auto &&GetMDInt = [MN](unsigned Idx) {
      auto *V = cast<ConstantAsMetadata>(MN->getOperand(Idx));
      return cast<ConstantInt>(V->getValue())->getZExtValue();
    };

    auto &&GetMDString = [MN](unsigned Idx) {
      auto *V = cast<MDString>(MN->getOperand(Idx));
      return V->getString();
    };

    switch (GetMDInt(0)) {
    default:
      llvm_unreachable("Unexpected metadata!");
      break;
    case OffloadEntriesInfoManager::OffloadEntryInfo::
        OffloadingEntryInfoTargetRegion: {
      TargetRegionEntryInfo EntryInfo(/*ParentName=*/GetMDString(3),
                                      /*DeviceID=*/GetMDInt(1),
                                      /*FileID=*/GetMDInt(2),
                                      /*Line=*/GetMDInt(4),
                                      /*Count=*/GetMDInt(5));
      OffloadInfoManager.initializeTargetRegionEntryInfo(EntryInfo,
                                                         /*Order=*/GetMDInt(6));
      break;
    }
    case OffloadEntriesInfoManager::OffloadEntryInfo::
        OffloadingEntryInfoDeviceGlobalVar:
      OffloadInfoManager.initializeDeviceGlobalVarEntryInfo(
          /*MangledName=*/GetMDString(1),
          static_cast<OffloadEntriesInfoManager::OMPTargetGlobalVarEntryKind>(
              /*Flags=*/GetMDInt(2)),
          /*Order=*/GetMDInt(3));
      break;
#if INTEL_COLLAB
    case llvm::OffloadEntriesInfoManager::OffloadEntryInfo::
        OffloadingEntryInfoIndirectFn:
      OffloadInfoManager.initializeDeviceIndirectFnEntryInfo(
          /*MangledName=*/GetMDString(1), /*Order=*/GetMDInt(2));
      break;
#endif // INTEL_COLLAB
    }
  }
}

void OpenMPIRBuilder::loadOffloadInfoMetadata(StringRef HostFilePath) {
  if (HostFilePath.empty())
    return;

  auto Buf = MemoryBuffer::getFile(HostFilePath);
  if (std::error_code Err = Buf.getError()) {
    report_fatal_error(("error opening host file from host file path inside of "
                        "OpenMPIRBuilder: " +
                        Err.message())
                           .c_str());
  }

  LLVMContext Ctx;
  auto M = expectedToErrorOrAndEmitErrors(
      Ctx, parseBitcodeFile(Buf.get()->getMemBufferRef(), Ctx));
  if (std::error_code Err = M.getError()) {
    report_fatal_error(
        ("error parsing host file inside of OpenMPIRBuilder: " + Err.message())
            .c_str());
  }

  loadOffloadInfoMetadata(*M.get());
}

Function *OpenMPIRBuilder::createRegisterRequires(StringRef Name) {
  // Skip the creation of the registration function if this is device codegen
  if (Config.isTargetDevice())
    return nullptr;

  Builder.ClearInsertionPoint();

  // Create registration function prototype
  auto *RegFnTy = FunctionType::get(Builder.getVoidTy(), {});
  auto *RegFn = Function::Create(
      RegFnTy, GlobalVariable::LinkageTypes::InternalLinkage, Name, M);
  RegFn->setSection(".text.startup");
  RegFn->addFnAttr(Attribute::NoInline);
  RegFn->addFnAttr(Attribute::NoUnwind);

  // Create registration function body
  auto *BB = BasicBlock::Create(M.getContext(), "entry", RegFn);
  ConstantInt *FlagsVal =
      ConstantInt::getSigned(Builder.getInt64Ty(), Config.getRequiresFlags());
  Function *RTLRegFn = getOrCreateRuntimeFunctionPtr(
      omp::RuntimeFunction::OMPRTL___tgt_register_requires);

  Builder.SetInsertPoint(BB);
  Builder.CreateCall(RTLRegFn, {FlagsVal});
  Builder.CreateRetVoid();

  return RegFn;
}

//===----------------------------------------------------------------------===//
// OffloadEntriesInfoManager
//===----------------------------------------------------------------------===//

bool OffloadEntriesInfoManager::empty() const {
  return OffloadEntriesTargetRegion.empty() &&
         OffloadEntriesDeviceGlobalVar.empty();
}

unsigned OffloadEntriesInfoManager::getTargetRegionEntryInfoCount(
    const TargetRegionEntryInfo &EntryInfo) const {
  auto It = OffloadEntriesTargetRegionCount.find(
      getTargetRegionEntryCountKey(EntryInfo));
  if (It == OffloadEntriesTargetRegionCount.end())
    return 0;
  return It->second;
}

void OffloadEntriesInfoManager::incrementTargetRegionEntryInfoCount(
    const TargetRegionEntryInfo &EntryInfo) {
  OffloadEntriesTargetRegionCount[getTargetRegionEntryCountKey(EntryInfo)] =
      EntryInfo.Count + 1;
}

/// Initialize target region entry.
void OffloadEntriesInfoManager::initializeTargetRegionEntryInfo(
    const TargetRegionEntryInfo &EntryInfo, unsigned Order) {
  OffloadEntriesTargetRegion[EntryInfo] =
      OffloadEntryInfoTargetRegion(Order, /*Addr=*/nullptr, /*ID=*/nullptr,
                                   OMPTargetRegionEntryTargetRegion);
  ++OffloadingEntriesNum;
}

#if INTEL_COLLAB
int OffloadEntriesInfoManager::registerTargetRegionEntryInfo(
#else
void OffloadEntriesInfoManager::registerTargetRegionEntryInfo(
#endif // INTEL_COLLAB
    TargetRegionEntryInfo EntryInfo, Constant *Addr, Constant *ID,
    OMPTargetRegionEntryKind Flags) {
  assert(EntryInfo.Count == 0 && "expected default EntryInfo");

  // Update the EntryInfo with the next available count for this location.
  EntryInfo.Count = getTargetRegionEntryInfoCount(EntryInfo);

  // If we are emitting code for a target, the entry is already initialized,
  // only has to be registered.
  if (OMPBuilder->Config.isTargetDevice()) {
    // This could happen if the device compilation is invoked standalone.
    if (!hasTargetRegionEntryInfo(EntryInfo)) {
#if INTEL_COLLAB
      return -1;
#else
      return;
#endif // INTEL_COLLAB
    }
    auto &Entry = OffloadEntriesTargetRegion[EntryInfo];
    Entry.setAddress(Addr);
    Entry.setID(ID);
    Entry.setFlags(Flags);
  } else {
    if (Flags == OffloadEntriesInfoManager::OMPTargetRegionEntryTargetRegion &&
        hasTargetRegionEntryInfo(EntryInfo, /*IgnoreAddressId*/ true))
#if INTEL_COLLAB
      return -1;
#else
      return;
#endif // INTEL_COLLAB
    assert(!hasTargetRegionEntryInfo(EntryInfo) &&
           "Target region entry already registered!");
    OffloadEntryInfoTargetRegion Entry(OffloadingEntriesNum, Addr, ID, Flags);
    OffloadEntriesTargetRegion[EntryInfo] = Entry;
    ++OffloadingEntriesNum;
  }
  incrementTargetRegionEntryInfoCount(EntryInfo);
#if INTEL_COLLAB
  auto &E = OffloadEntriesTargetRegion[EntryInfo];
  return E.getOrder();
#endif // INTEL_COLLAB
}

bool OffloadEntriesInfoManager::hasTargetRegionEntryInfo(
    TargetRegionEntryInfo EntryInfo, bool IgnoreAddressId) const {

  // Update the EntryInfo with the next available count for this location.
  EntryInfo.Count = getTargetRegionEntryInfoCount(EntryInfo);

  auto It = OffloadEntriesTargetRegion.find(EntryInfo);
  if (It == OffloadEntriesTargetRegion.end()) {
    return false;
  }
  // Fail if this entry is already registered.
  if (!IgnoreAddressId && (It->second.getAddress() || It->second.getID()))
    return false;
  return true;
}

void OffloadEntriesInfoManager::actOnTargetRegionEntriesInfo(
    const OffloadTargetRegionEntryInfoActTy &Action) {
  // Scan all target region entries and perform the provided action.
  for (const auto &It : OffloadEntriesTargetRegion) {
    Action(It.first, It.second);
  }
}

void OffloadEntriesInfoManager::initializeDeviceGlobalVarEntryInfo(
    StringRef Name, OMPTargetGlobalVarEntryKind Flags, unsigned Order) {
  OffloadEntriesDeviceGlobalVar.try_emplace(Name, Order, Flags);
  ++OffloadingEntriesNum;
}

#if INTEL_COLLAB
void OffloadEntriesInfoManager::initializeDeviceIndirectFnEntryInfo(
    StringRef Name, unsigned Order) {
  OffloadEntriesInfoManager::OffloadEntryInfoDeviceIndirectFn IFn(Order);
  OffloadEntriesDeviceIndirectFn[Name.str()] = IFn;
  ++OffloadingEntriesNum;
}
#endif // INTEL_COLLAB

void OffloadEntriesInfoManager::registerDeviceGlobalVarEntryInfo(
    StringRef VarName, Constant *Addr, int64_t VarSize,
    OMPTargetGlobalVarEntryKind Flags, GlobalValue::LinkageTypes Linkage) {
  if (OMPBuilder->Config.isTargetDevice()) {
    // This could happen if the device compilation is invoked standalone.
    if (!hasDeviceGlobalVarEntryInfo(VarName))
      return;
    auto &Entry = OffloadEntriesDeviceGlobalVar[VarName];
    if (Entry.getAddress() && hasDeviceGlobalVarEntryInfo(VarName)) {
      if (Entry.getVarSize() == 0) {
        Entry.setVarSize(VarSize);
        Entry.setLinkage(Linkage);
      }
      return;
    }
    Entry.setVarSize(VarSize);
    Entry.setLinkage(Linkage);
    Entry.setAddress(Addr);
  } else {
    if (hasDeviceGlobalVarEntryInfo(VarName)) {
      auto &Entry = OffloadEntriesDeviceGlobalVar[VarName];
      assert(Entry.isValid() && Entry.getFlags() == Flags &&
             "Entry not initialized!");
      if (Entry.getVarSize() == 0) {
        Entry.setVarSize(VarSize);
        Entry.setLinkage(Linkage);
      }
      return;
    }
    if (Flags == OffloadEntriesInfoManager::OMPTargetGlobalVarEntryIndirect)
      OffloadEntriesDeviceGlobalVar.try_emplace(VarName, OffloadingEntriesNum,
                                                Addr, VarSize, Flags, Linkage,
                                                VarName.str());
    else
      OffloadEntriesDeviceGlobalVar.try_emplace(
          VarName, OffloadingEntriesNum, Addr, VarSize, Flags, Linkage, "");
    ++OffloadingEntriesNum;
  }
}

#if INTEL_COLLAB
void OffloadEntriesInfoManager::registerDeviceIndirectFnEntryInfo(
    StringRef FnName, llvm::Constant *Addr, bool IsDevice) {
  if (IsDevice) {
    // This could happen if the device compilation is invoked standalone.
    if (!hasDeviceIndirectFnEntryInfo(FnName))
      return;
    auto &Entry = OffloadEntriesDeviceIndirectFn[FnName.str()];
    if (Entry.getAddress() && hasDeviceGlobalVarEntryInfo(FnName))
      return;
    Entry.setAddress(Addr);
  } else {
    OffloadEntriesInfoManager::OffloadEntryInfoDeviceIndirectFn IFn(
        OffloadingEntriesNum, Addr);
    OffloadEntriesDeviceIndirectFn[FnName.str()] = IFn;
    ++OffloadingEntriesNum;
  }
}

StringRef OffloadEntriesInfoManager::getNameOfOffloadEntryDeviceGlobalVar(
    llvm::Constant *Addr) {
  for (auto &E : OffloadEntriesDeviceGlobalVar) {
    if (Addr == E.getValue().getAddress())
      return E.getKey();
  }
  return "";
}

void OffloadEntriesInfoManager::updateDeviceGlobalVarEntryInfoAddr(
    StringRef Name, llvm::Constant *Addr) {
  auto &Entry = OffloadEntriesDeviceGlobalVar[Name];
  Entry.setAddress(Addr, /*Force=*/true);
}
#endif // INTEL_COLLAB

void OffloadEntriesInfoManager::actOnDeviceGlobalVarEntriesInfo(
    const OffloadDeviceGlobalVarEntryInfoActTy &Action) {
  // Scan all target region entries and perform the provided action.
  for (const auto &E : OffloadEntriesDeviceGlobalVar)
    Action(E.getKey(), E.getValue());
}

#if INTEL_COLLAB
void OffloadEntriesInfoManager::actOnDeviceIndirectFnEntriesInfo(
    const OffloadDeviceIndirectFnEntryInfoActTy &Action) {
  // Scan all target region entries and perform the provided action.
  for (const auto &E : OffloadEntriesDeviceIndirectFn)
    Action(E.first, E.second);
}
#endif // INTEL_COLLAB

//===----------------------------------------------------------------------===//
// CanonicalLoopInfo
//===----------------------------------------------------------------------===//

void CanonicalLoopInfo::collectControlBlocks(
    SmallVectorImpl<BasicBlock *> &BBs) {
  // We only count those BBs as control block for which we do not need to
  // reverse the CFG, i.e. not the loop body which can contain arbitrary control
  // flow. For consistency, this also means we do not add the Body block, which
  // is just the entry to the body code.
  BBs.reserve(BBs.size() + 6);
  BBs.append({getPreheader(), Header, Cond, Latch, Exit, getAfter()});
}

BasicBlock *CanonicalLoopInfo::getPreheader() const {
  assert(isValid() && "Requires a valid canonical loop");
  for (BasicBlock *Pred : predecessors(Header)) {
    if (Pred != Latch)
      return Pred;
  }
  llvm_unreachable("Missing preheader");
}

void CanonicalLoopInfo::setTripCount(Value *TripCount) {
  assert(isValid() && "Requires a valid canonical loop");

  Instruction *CmpI = &getCond()->front();
  assert(isa<CmpInst>(CmpI) && "First inst must compare IV with TripCount");
  CmpI->setOperand(1, TripCount);

#ifndef NDEBUG
  assertOK();
#endif
}

void CanonicalLoopInfo::mapIndVar(
    llvm::function_ref<Value *(Instruction *)> Updater) {
  assert(isValid() && "Requires a valid canonical loop");

  Instruction *OldIV = getIndVar();

  // Record all uses excluding those introduced by the updater. Uses by the
  // CanonicalLoopInfo itself to keep track of the number of iterations are
  // excluded.
  SmallVector<Use *> ReplacableUses;
  for (Use &U : OldIV->uses()) {
    auto *User = dyn_cast<Instruction>(U.getUser());
    if (!User)
      continue;
    if (User->getParent() == getCond())
      continue;
    if (User->getParent() == getLatch())
      continue;
    ReplacableUses.push_back(&U);
  }

  // Run the updater that may introduce new uses
  Value *NewIV = Updater(OldIV);

  // Replace the old uses with the value returned by the updater.
  for (Use *U : ReplacableUses)
    U->set(NewIV);

#ifndef NDEBUG
  assertOK();
#endif
}

void CanonicalLoopInfo::assertOK() const {
#ifndef NDEBUG
  // No constraints if this object currently does not describe a loop.
  if (!isValid())
    return;

  BasicBlock *Preheader = getPreheader();
  BasicBlock *Body = getBody();
  BasicBlock *After = getAfter();

  // Verify standard control-flow we use for OpenMP loops.
  assert(Preheader);
  assert(isa<BranchInst>(Preheader->getTerminator()) &&
         "Preheader must terminate with unconditional branch");
  assert(Preheader->getSingleSuccessor() == Header &&
         "Preheader must jump to header");

  assert(Header);
  assert(isa<BranchInst>(Header->getTerminator()) &&
         "Header must terminate with unconditional branch");
  assert(Header->getSingleSuccessor() == Cond &&
         "Header must jump to exiting block");

  assert(Cond);
  assert(Cond->getSinglePredecessor() == Header &&
         "Exiting block only reachable from header");

  assert(isa<BranchInst>(Cond->getTerminator()) &&
         "Exiting block must terminate with conditional branch");
  assert(size(successors(Cond)) == 2 &&
         "Exiting block must have two successors");
  assert(cast<BranchInst>(Cond->getTerminator())->getSuccessor(0) == Body &&
         "Exiting block's first successor jump to the body");
  assert(cast<BranchInst>(Cond->getTerminator())->getSuccessor(1) == Exit &&
         "Exiting block's second successor must exit the loop");

  assert(Body);
  assert(Body->getSinglePredecessor() == Cond &&
         "Body only reachable from exiting block");
  assert(!isa<PHINode>(Body->front()));

  assert(Latch);
  assert(isa<BranchInst>(Latch->getTerminator()) &&
         "Latch must terminate with unconditional branch");
  assert(Latch->getSingleSuccessor() == Header && "Latch must jump to header");
  // TODO: To support simple redirecting of the end of the body code that has
  // multiple; introduce another auxiliary basic block like preheader and after.
  assert(Latch->getSinglePredecessor() != nullptr);
  assert(!isa<PHINode>(Latch->front()));

  assert(Exit);
  assert(isa<BranchInst>(Exit->getTerminator()) &&
         "Exit block must terminate with unconditional branch");
  assert(Exit->getSingleSuccessor() == After &&
         "Exit block must jump to after block");

  assert(After);
  assert(After->getSinglePredecessor() == Exit &&
         "After block only reachable from exit block");
  assert(After->empty() || !isa<PHINode>(After->front()));

  Instruction *IndVar = getIndVar();
  assert(IndVar && "Canonical induction variable not found?");
  assert(isa<IntegerType>(IndVar->getType()) &&
         "Induction variable must be an integer");
  assert(cast<PHINode>(IndVar)->getParent() == Header &&
         "Induction variable must be a PHI in the loop header");
  assert(cast<PHINode>(IndVar)->getIncomingBlock(0) == Preheader);
  assert(
      cast<ConstantInt>(cast<PHINode>(IndVar)->getIncomingValue(0))->isZero());
  assert(cast<PHINode>(IndVar)->getIncomingBlock(1) == Latch);

  auto *NextIndVar = cast<PHINode>(IndVar)->getIncomingValue(1);
  assert(cast<Instruction>(NextIndVar)->getParent() == Latch);
  assert(cast<BinaryOperator>(NextIndVar)->getOpcode() == BinaryOperator::Add);
  assert(cast<BinaryOperator>(NextIndVar)->getOperand(0) == IndVar);
  assert(cast<ConstantInt>(cast<BinaryOperator>(NextIndVar)->getOperand(1))
             ->isOne());

  Value *TripCount = getTripCount();
  assert(TripCount && "Loop trip count not found?");
  assert(IndVar->getType() == TripCount->getType() &&
         "Trip count and induction variable must have the same type");

  auto *CmpI = cast<CmpInst>(&Cond->front());
  assert(CmpI->getPredicate() == CmpInst::ICMP_ULT &&
         "Exit condition must be a signed less-than comparison");
  assert(CmpI->getOperand(0) == IndVar &&
         "Exit condition must compare the induction variable");
  assert(CmpI->getOperand(1) == TripCount &&
         "Exit condition must compare with the trip count");
#endif
}

void CanonicalLoopInfo::invalidate() {
  Header = nullptr;
  Cond = nullptr;
  Latch = nullptr;
  Exit = nullptr;
}<|MERGE_RESOLUTION|>--- conflicted
+++ resolved
@@ -1354,14 +1354,9 @@
   // function arguments are declared in zero address space
   bool ArgsInZeroAddressSpace = Config.isTargetDevice();
 
-<<<<<<< HEAD
-  if (NumThreads) {
-    // Build call __kmpc_push_num_threads(&Ident, global_tid, num_threads)
-=======
   // Build call __kmpc_push_num_threads(&Ident, global_tid, num_threads)
   // only if we compile for host side.
   if (NumThreads && !Config.isTargetDevice()) {
->>>>>>> f2eaa6ec
     Value *Args[] = {
         Ident, ThreadID,
         Builder.CreateIntCast(NumThreads, Int32, /*isSigned*/ false)};
