//===- OpenMPIRBuilder.cpp - Builder for LLVM-IR for OpenMP directives ----===//
//
// Part of the LLVM Project, under the Apache License v2.0 with LLVM Exceptions.
// See https://llvm.org/LICENSE.txt for license information.
// SPDX-License-Identifier: Apache-2.0 WITH LLVM-exception
//
//===----------------------------------------------------------------------===//
/// \file
///
/// This file implements the OpenMPIRBuilder class, which is used as a
/// convenient way to create LLVM instructions for OpenMP directives.
///
//===----------------------------------------------------------------------===//

#include "llvm/Frontend/OpenMP/OMPIRBuilder.h"
#include "llvm/ADT/StringRef.h"
#include "llvm/ADT/Triple.h"
#include "llvm/Analysis/AssumptionCache.h"
#include "llvm/Analysis/CodeMetrics.h"
#include "llvm/Analysis/OptimizationRemarkEmitter.h"
#include "llvm/Analysis/ScalarEvolution.h"
#include "llvm/Analysis/TargetLibraryInfo.h"
#include "llvm/IR/CFG.h"
#include "llvm/IR/DebugInfo.h"
#include "llvm/IR/IRBuilder.h"
#include "llvm/IR/MDBuilder.h"
#include "llvm/IR/PassManager.h"
#include "llvm/IR/Value.h"
#include "llvm/Support/CommandLine.h"
#include "llvm/Support/Error.h"
#include "llvm/Support/TargetRegistry.h"
#include "llvm/Target/TargetMachine.h"
#include "llvm/Target/TargetOptions.h"
#include "llvm/Transforms/Utils/BasicBlockUtils.h"
#include "llvm/Transforms/Utils/CodeExtractor.h"
#if INTEL_CUSTOMIZATION
#include "llvm/Transforms/Utils/Local.h"
#endif // INTEL_CUSTOMIZATION
#include "llvm/Transforms/Utils/LoopPeel.h"
#include "llvm/Transforms/Utils/ModuleUtils.h"
#include "llvm/Transforms/Utils/UnrollLoop.h"

#include <sstream>

#define DEBUG_TYPE "openmp-ir-builder"

using namespace llvm;
using namespace omp;

static cl::opt<bool>
    OptimisticAttributes("openmp-ir-builder-optimistic-attributes", cl::Hidden,
                         cl::desc("Use optimistic attributes describing "
                                  "'as-if' properties of runtime calls."),
                         cl::init(false));

static cl::opt<double> UnrollThresholdFactor(
    "openmp-ir-builder-unroll-threshold-factor", cl::Hidden,
    cl::desc("Factor for the unroll threshold to account for code "
             "simplifications still taking place"),
    cl::init(1.5));

void OpenMPIRBuilder::addAttributes(omp::RuntimeFunction FnID, Function &Fn) {
  LLVMContext &Ctx = Fn.getContext();

  // Get the function's current attributes.
  auto Attrs = Fn.getAttributes();
  auto FnAttrs = Attrs.getFnAttrs();
  auto RetAttrs = Attrs.getRetAttrs();
  SmallVector<AttributeSet, 4> ArgAttrs;
  for (size_t ArgNo = 0; ArgNo < Fn.arg_size(); ++ArgNo)
    ArgAttrs.emplace_back(Attrs.getParamAttrs(ArgNo));

#define OMP_ATTRS_SET(VarName, AttrSet) AttributeSet VarName = AttrSet;
#include "llvm/Frontend/OpenMP/OMPKinds.def"

  // Add attributes to the function declaration.
  switch (FnID) {
#define OMP_RTL_ATTRS(Enum, FnAttrSet, RetAttrSet, ArgAttrSets)                \
  case Enum:                                                                   \
    FnAttrs = FnAttrs.addAttributes(Ctx, FnAttrSet);                           \
    RetAttrs = RetAttrs.addAttributes(Ctx, RetAttrSet);                        \
    for (size_t ArgNo = 0; ArgNo < ArgAttrSets.size(); ++ArgNo)                \
      ArgAttrs[ArgNo] =                                                        \
          ArgAttrs[ArgNo].addAttributes(Ctx, ArgAttrSets[ArgNo]);              \
    Fn.setAttributes(AttributeList::get(Ctx, FnAttrs, RetAttrs, ArgAttrs));    \
    break;
#include "llvm/Frontend/OpenMP/OMPKinds.def"
  default:
    // Attributes are optional.
    break;
  }
}

#if INTEL_COLLAB
static unsigned getPointerAddressSpace(Module &M) {
  Triple TargetTriple(M.getTargetTriple());
  if (TargetTriple.getArch() == Triple::ArchType::spir ||
      TargetTriple.getArch() == Triple::ArchType::spir64)
    return /*GENERIC_AS=*/4;
  return 0;
}
#endif // INTEL_COLLAB

FunctionCallee
OpenMPIRBuilder::getOrCreateRuntimeFunction(Module &M, RuntimeFunction FnID) {
  FunctionType *FnTy = nullptr;
  Function *Fn = nullptr;

  // Try to find the declation in the module first.
  switch (FnID) {
#if INTEL_COLLAB
#define OMP_RTL(Enum, Str, IsVarArg, ReturnType, ...)                          \
  case Enum: {                                                                 \
    SmallVector<llvm::Type *, 5> ArgTys = {__VA_ARGS__};                       \
    if (unsigned PointerAS = getPointerAddressSpace(M)) {                      \
      if (auto *PT = dyn_cast<PointerType>(ReturnType))                        \
        if (PT != IdentPtr)                                                    \
          ReturnType =                                                         \
              llvm::PointerType::get(PT->getPointerElementType(), PointerAS);  \
      for (unsigned I = 0, E = ArgTys.size(); I < E; ++I)                      \
        if (auto *PT = dyn_cast<PointerType>(ArgTys[I]))                       \
          if (PT != IdentPtr)                                                  \
            ArgTys[I] = llvm::PointerType::get(PT->getPointerElementType(),    \
                                               PointerAS);                     \
    }                                                                          \
    FnTy = FunctionType::get(ReturnType, ArgTys, IsVarArg);                    \
    Fn = M.getFunction(Str);                                                   \
  } break;
#else  // INTEL_COLLAB
#define OMP_RTL(Enum, Str, IsVarArg, ReturnType, ...)                          \
  case Enum:                                                                   \
    FnTy = FunctionType::get(ReturnType, ArrayRef<Type *>{__VA_ARGS__},        \
                             IsVarArg);                                        \
    Fn = M.getFunction(Str);                                                   \
    break;
#endif  // INTEL_COLLAB
#include "llvm/Frontend/OpenMP/OMPKinds.def"
  }

  if (!Fn) {
    // Create a new declaration if we need one.
    switch (FnID) {
#define OMP_RTL(Enum, Str, ...)                                                \
  case Enum:                                                                   \
    Fn = Function::Create(FnTy, GlobalValue::ExternalLinkage, Str, M);         \
    break;
#include "llvm/Frontend/OpenMP/OMPKinds.def"
    }

    // Add information if the runtime function takes a callback function
    if (FnID == OMPRTL___kmpc_fork_call || FnID == OMPRTL___kmpc_fork_teams) {
      if (!Fn->hasMetadata(LLVMContext::MD_callback)) {
        LLVMContext &Ctx = Fn->getContext();
        MDBuilder MDB(Ctx);
        // Annotate the callback behavior of the runtime function:
        //  - The callback callee is argument number 2 (microtask).
        //  - The first two arguments of the callback callee are unknown (-1).
        //  - All variadic arguments to the runtime function are passed to the
        //    callback callee.
        Fn->addMetadata(
            LLVMContext::MD_callback,
            *MDNode::get(Ctx, {MDB.createCallbackEncoding(
                                  2, {-1, -1}, /* VarArgsArePassed */ true)}));
      }
    }

    LLVM_DEBUG(dbgs() << "Created OpenMP runtime function " << Fn->getName()
                      << " with type " << *Fn->getFunctionType() << "\n");
    addAttributes(FnID, *Fn);

  } else {
    LLVM_DEBUG(dbgs() << "Found OpenMP runtime function " << Fn->getName()
                      << " with type " << *Fn->getFunctionType() << "\n");
  }

  assert(Fn && "Failed to create OpenMP runtime function");

  // Cast the function to the expected type if necessary
  Constant *C = ConstantExpr::getBitCast(Fn, FnTy->getPointerTo());
  return {FnTy, C};
}

Function *OpenMPIRBuilder::getOrCreateRuntimeFunctionPtr(RuntimeFunction FnID) {
  FunctionCallee RTLFn = getOrCreateRuntimeFunction(M, FnID);
  auto *Fn = dyn_cast<llvm::Function>(RTLFn.getCallee());
  assert(Fn && "Failed to create OpenMP runtime function pointer");
  return Fn;
}

void OpenMPIRBuilder::initialize() { initializeTypes(M); }

void OpenMPIRBuilder::finalize(Function *Fn, bool AllowExtractorSinking) {
  SmallPtrSet<BasicBlock *, 32> ParallelRegionBlockSet;
  SmallVector<BasicBlock *, 32> Blocks;
  SmallVector<OutlineInfo, 16> DeferredOutlines;
  for (OutlineInfo &OI : OutlineInfos) {
    // Skip functions that have not finalized yet; may happen with nested
    // function generation.
    if (Fn && OI.getFunction() != Fn) {
      DeferredOutlines.push_back(OI);
      continue;
    }

    ParallelRegionBlockSet.clear();
    Blocks.clear();
    OI.collectBlocks(ParallelRegionBlockSet, Blocks);

    Function *OuterFn = OI.getFunction();
    CodeExtractorAnalysisCache CEAC(*OuterFn);
    CodeExtractor Extractor(Blocks, /* DominatorTree */ nullptr,
                            /* AggregateArgs */ false,
                            /* BlockFrequencyInfo */ nullptr,
                            /* BranchProbabilityInfo */ nullptr,
                            /* AssumptionCache */ nullptr,
                            /* AllowVarArgs */ true,
                            /* AllowAlloca */ true,
                            /* Suffix */ ".omp_par");

    LLVM_DEBUG(dbgs() << "Before     outlining: " << *OuterFn << "\n");
    LLVM_DEBUG(dbgs() << "Entry " << OI.EntryBB->getName()
                      << " Exit: " << OI.ExitBB->getName() << "\n");
    assert(Extractor.isEligible() &&
           "Expected OpenMP outlining to be possible!");

    Function *OutlinedFn = Extractor.extractCodeRegion(CEAC);

    LLVM_DEBUG(dbgs() << "After      outlining: " << *OuterFn << "\n");
    LLVM_DEBUG(dbgs() << "   Outlined function: " << *OutlinedFn << "\n");
    assert(OutlinedFn->getReturnType()->isVoidTy() &&
           "OpenMP outlined functions should not return a value!");

    // For compability with the clang CG we move the outlined function after the
    // one with the parallel region.
    OutlinedFn->removeFromParent();
    M.getFunctionList().insertAfter(OuterFn->getIterator(), OutlinedFn);

    // Remove the artificial entry introduced by the extractor right away, we
    // made our own entry block after all.
    {
      BasicBlock &ArtificialEntry = OutlinedFn->getEntryBlock();
      assert(ArtificialEntry.getUniqueSuccessor() == OI.EntryBB);
      assert(OI.EntryBB->getUniquePredecessor() == &ArtificialEntry);
      if (AllowExtractorSinking) {
        // Move instructions from the to-be-deleted ArtificialEntry to the entry
        // basic block of the parallel region. CodeExtractor may have sunk
        // allocas/bitcasts for values that are solely used in the outlined
        // region and do not escape.
        assert(!ArtificialEntry.empty() &&
               "Expected instructions to sink in the outlined region");
        for (BasicBlock::iterator It = ArtificialEntry.begin(),
                                  End = ArtificialEntry.end();
             It != End;) {
          Instruction &I = *It;
          It++;

          if (I.isTerminator())
            continue;

          I.moveBefore(*OI.EntryBB, OI.EntryBB->getFirstInsertionPt());
        }
      }
      OI.EntryBB->moveBefore(&ArtificialEntry);
      ArtificialEntry.eraseFromParent();
    }
    assert(&OutlinedFn->getEntryBlock() == OI.EntryBB);
    assert(OutlinedFn && OutlinedFn->getNumUses() == 1);

    // Run a user callback, e.g. to add attributes.
    if (OI.PostOutlineCB)
      OI.PostOutlineCB(*OutlinedFn);
  }

  // Remove work items that have been completed.
  OutlineInfos = std::move(DeferredOutlines);
}

OpenMPIRBuilder::~OpenMPIRBuilder() {
  assert(OutlineInfos.empty() && "There must be no outstanding outlinings");
}

GlobalValue *OpenMPIRBuilder::createDebugKind(unsigned DebugKind) {
  IntegerType *I32Ty = Type::getInt32Ty(M.getContext());
  auto *GV = new GlobalVariable(
      M, I32Ty,
      /* isConstant = */ true, GlobalValue::WeakODRLinkage,
      ConstantInt::get(I32Ty, DebugKind), "__omp_rtl_debug_kind");

  return GV;
}

Value *OpenMPIRBuilder::getOrCreateIdent(Constant *SrcLocStr,
                                         IdentFlag LocFlags,
                                         unsigned Reserve2Flags) {
  // Enable "C-mode".
  LocFlags |= OMP_IDENT_FLAG_KMPC;

  Value *&Ident =
      IdentMap[{SrcLocStr, uint64_t(LocFlags) << 31 | Reserve2Flags}];
  if (!Ident) {
    Constant *I32Null = ConstantInt::getNullValue(Int32);
    Constant *IdentData[] = {
        I32Null, ConstantInt::get(Int32, uint32_t(LocFlags)),
        ConstantInt::get(Int32, Reserve2Flags), I32Null, SrcLocStr};
    Constant *Initializer =
        ConstantStruct::get(OpenMPIRBuilder::Ident, IdentData);

    // Look for existing encoding of the location + flags, not needed but
    // minimizes the difference to the existing solution while we transition.
    for (GlobalVariable &GV : M.getGlobalList())
      if (GV.getValueType() == OpenMPIRBuilder::Ident && GV.hasInitializer())
        if (GV.getInitializer() == Initializer)
          return Ident = &GV;

    auto *GV = new GlobalVariable(M, OpenMPIRBuilder::Ident,
                                  /* isConstant = */ true,
                                  GlobalValue::PrivateLinkage, Initializer);
    GV->setUnnamedAddr(GlobalValue::UnnamedAddr::Global);
    GV->setAlignment(Align(8));
    Ident = GV;
  }
  return Builder.CreatePointerCast(Ident, IdentPtr);
}

Constant *OpenMPIRBuilder::getOrCreateSrcLocStr(StringRef LocStr) {
  Constant *&SrcLocStr = SrcLocStrMap[LocStr];
  if (!SrcLocStr) {
    Constant *Initializer =
        ConstantDataArray::getString(M.getContext(), LocStr);

    // Look for existing encoding of the location, not needed but minimizes the
    // difference to the existing solution while we transition.
    for (GlobalVariable &GV : M.getGlobalList())
      if (GV.isConstant() && GV.hasInitializer() &&
          GV.getInitializer() == Initializer)
        return SrcLocStr = ConstantExpr::getPointerCast(&GV, Int8Ptr);

#if INTEL_COLLAB
    SrcLocStr = Builder.CreateGlobalStringPtr(LocStr, /* Name */ "",
                                              getPointerAddressSpace(M), &M);
#else // INTEL_COLLAB
    SrcLocStr = Builder.CreateGlobalStringPtr(LocStr, /* Name */ "",
                                              /* AddressSpace */ 0, &M);
#endif // INTEL_COLLAB
  }
  return SrcLocStr;
}

Constant *OpenMPIRBuilder::getOrCreateSrcLocStr(StringRef FunctionName,
                                                StringRef FileName,
                                                unsigned Line,
                                                unsigned Column) {
  SmallString<128> Buffer;
  Buffer.push_back(';');
  Buffer.append(FileName);
  Buffer.push_back(';');
  Buffer.append(FunctionName);
  Buffer.push_back(';');
  Buffer.append(std::to_string(Line));
  Buffer.push_back(';');
  Buffer.append(std::to_string(Column));
  Buffer.push_back(';');
  Buffer.push_back(';');
  return getOrCreateSrcLocStr(Buffer.str());
}

Constant *OpenMPIRBuilder::getOrCreateDefaultSrcLocStr() {
  return getOrCreateSrcLocStr(";unknown;unknown;0;0;;");
}

Constant *OpenMPIRBuilder::getOrCreateSrcLocStr(DebugLoc DL, Function *F) {
  DILocation *DIL = DL.get();
  if (!DIL)
    return getOrCreateDefaultSrcLocStr();
  StringRef FileName = M.getName();
  if (DIFile *DIF = DIL->getFile())
    if (Optional<StringRef> Source = DIF->getSource())
      FileName = *Source;
  StringRef Function = DIL->getScope()->getSubprogram()->getName();
  if (Function.empty() && F)
    Function = F->getName();
  return getOrCreateSrcLocStr(Function, FileName, DIL->getLine(),
                              DIL->getColumn());
}

Constant *
OpenMPIRBuilder::getOrCreateSrcLocStr(const LocationDescription &Loc) {
  return getOrCreateSrcLocStr(Loc.DL, Loc.IP.getBlock()->getParent());
}

Value *OpenMPIRBuilder::getOrCreateThreadID(Value *Ident) {
  return Builder.CreateCall(
      getOrCreateRuntimeFunctionPtr(OMPRTL___kmpc_global_thread_num), Ident,
      "omp_global_thread_num");
}

OpenMPIRBuilder::InsertPointTy
OpenMPIRBuilder::createBarrier(const LocationDescription &Loc, Directive DK,
                               bool ForceSimpleCall, bool CheckCancelFlag) {
  if (!updateToLocation(Loc))
    return Loc.IP;
  return emitBarrierImpl(Loc, DK, ForceSimpleCall, CheckCancelFlag);
}

OpenMPIRBuilder::InsertPointTy
OpenMPIRBuilder::emitBarrierImpl(const LocationDescription &Loc, Directive Kind,
                                 bool ForceSimpleCall, bool CheckCancelFlag) {
  // Build call __kmpc_cancel_barrier(loc, thread_id) or
  //            __kmpc_barrier(loc, thread_id);

  IdentFlag BarrierLocFlags;
  switch (Kind) {
  case OMPD_for:
    BarrierLocFlags = OMP_IDENT_FLAG_BARRIER_IMPL_FOR;
    break;
  case OMPD_sections:
    BarrierLocFlags = OMP_IDENT_FLAG_BARRIER_IMPL_SECTIONS;
    break;
  case OMPD_single:
    BarrierLocFlags = OMP_IDENT_FLAG_BARRIER_IMPL_SINGLE;
    break;
  case OMPD_barrier:
    BarrierLocFlags = OMP_IDENT_FLAG_BARRIER_EXPL;
    break;
  default:
    BarrierLocFlags = OMP_IDENT_FLAG_BARRIER_IMPL;
    break;
  }

  Constant *SrcLocStr = getOrCreateSrcLocStr(Loc);
  Value *Args[] = {getOrCreateIdent(SrcLocStr, BarrierLocFlags),
                   getOrCreateThreadID(getOrCreateIdent(SrcLocStr))};

  // If we are in a cancellable parallel region, barriers are cancellation
  // points.
  // TODO: Check why we would force simple calls or to ignore the cancel flag.
  bool UseCancelBarrier =
      !ForceSimpleCall && isLastFinalizationInfoCancellable(OMPD_parallel);

  Value *Result =
      Builder.CreateCall(getOrCreateRuntimeFunctionPtr(
                             UseCancelBarrier ? OMPRTL___kmpc_cancel_barrier
                                              : OMPRTL___kmpc_barrier),
                         Args);

  if (UseCancelBarrier && CheckCancelFlag)
    emitCancelationCheckImpl(Result, OMPD_parallel);

  return Builder.saveIP();
}

OpenMPIRBuilder::InsertPointTy
OpenMPIRBuilder::createCancel(const LocationDescription &Loc,
                              Value *IfCondition,
                              omp::Directive CanceledDirective) {
  if (!updateToLocation(Loc))
    return Loc.IP;

  // LLVM utilities like blocks with terminators.
  auto *UI = Builder.CreateUnreachable();

  Instruction *ThenTI = UI, *ElseTI = nullptr;
  if (IfCondition)
    SplitBlockAndInsertIfThenElse(IfCondition, UI, &ThenTI, &ElseTI);
  Builder.SetInsertPoint(ThenTI);

  Value *CancelKind = nullptr;
  switch (CanceledDirective) {
#define OMP_CANCEL_KIND(Enum, Str, DirectiveEnum, Value)                       \
  case DirectiveEnum:                                                          \
    CancelKind = Builder.getInt32(Value);                                      \
    break;
#include "llvm/Frontend/OpenMP/OMPKinds.def"
  default:
    llvm_unreachable("Unknown cancel kind!");
  }

  Constant *SrcLocStr = getOrCreateSrcLocStr(Loc);
  Value *Ident = getOrCreateIdent(SrcLocStr);
  Value *Args[] = {Ident, getOrCreateThreadID(Ident), CancelKind};
  Value *Result = Builder.CreateCall(
      getOrCreateRuntimeFunctionPtr(OMPRTL___kmpc_cancel), Args);
  auto ExitCB = [this, CanceledDirective, Loc](InsertPointTy IP) {
    if (CanceledDirective == OMPD_parallel) {
      IRBuilder<>::InsertPointGuard IPG(Builder);
      Builder.restoreIP(IP);
      createBarrier(LocationDescription(Builder.saveIP(), Loc.DL),
                    omp::Directive::OMPD_unknown, /* ForceSimpleCall */ false,
                    /* CheckCancelFlag */ false);
    }
  };

  // The actual cancel logic is shared with others, e.g., cancel_barriers.
  emitCancelationCheckImpl(Result, CanceledDirective, ExitCB);

  // Update the insertion point and remove the terminator we introduced.
  Builder.SetInsertPoint(UI->getParent());
  UI->eraseFromParent();

  return Builder.saveIP();
}

void OpenMPIRBuilder::emitCancelationCheckImpl(Value *CancelFlag,
                                               omp::Directive CanceledDirective,
                                               FinalizeCallbackTy ExitCB) {
  assert(isLastFinalizationInfoCancellable(CanceledDirective) &&
         "Unexpected cancellation!");

  // For a cancel barrier we create two new blocks.
  BasicBlock *BB = Builder.GetInsertBlock();
  BasicBlock *NonCancellationBlock;
  if (Builder.GetInsertPoint() == BB->end()) {
    // TODO: This branch will not be needed once we moved to the
    // OpenMPIRBuilder codegen completely.
    NonCancellationBlock = BasicBlock::Create(
        BB->getContext(), BB->getName() + ".cont", BB->getParent());
  } else {
    NonCancellationBlock = SplitBlock(BB, &*Builder.GetInsertPoint());
    BB->getTerminator()->eraseFromParent();
    Builder.SetInsertPoint(BB);
  }
  BasicBlock *CancellationBlock = BasicBlock::Create(
      BB->getContext(), BB->getName() + ".cncl", BB->getParent());

  // Jump to them based on the return value.
  Value *Cmp = Builder.CreateIsNull(CancelFlag);
  Builder.CreateCondBr(Cmp, NonCancellationBlock, CancellationBlock,
                       /* TODO weight */ nullptr, nullptr);

  // From the cancellation block we finalize all variables and go to the
  // post finalization block that is known to the FiniCB callback.
  Builder.SetInsertPoint(CancellationBlock);
  if (ExitCB)
    ExitCB(Builder.saveIP());
  auto &FI = FinalizationStack.back();
  FI.FiniCB(Builder.saveIP());

  // The continuation block is where code generation continues.
  Builder.SetInsertPoint(NonCancellationBlock, NonCancellationBlock->begin());
}

IRBuilder<>::InsertPoint OpenMPIRBuilder::createParallel(
    const LocationDescription &Loc, InsertPointTy OuterAllocaIP,
    BodyGenCallbackTy BodyGenCB, PrivatizeCallbackTy PrivCB,
    FinalizeCallbackTy FiniCB, Value *IfCondition, Value *NumThreads,
    omp::ProcBindKind ProcBind, bool IsCancellable) {
  if (!updateToLocation(Loc))
    return Loc.IP;

  Constant *SrcLocStr = getOrCreateSrcLocStr(Loc);
  Value *Ident = getOrCreateIdent(SrcLocStr);
  Value *ThreadID = getOrCreateThreadID(Ident);

  if (NumThreads) {
    // Build call __kmpc_push_num_threads(&Ident, global_tid, num_threads)
    Value *Args[] = {
        Ident, ThreadID,
        Builder.CreateIntCast(NumThreads, Int32, /*isSigned*/ false)};
    Builder.CreateCall(
        getOrCreateRuntimeFunctionPtr(OMPRTL___kmpc_push_num_threads), Args);
  }

  if (ProcBind != OMP_PROC_BIND_default) {
    // Build call __kmpc_push_proc_bind(&Ident, global_tid, proc_bind)
    Value *Args[] = {
        Ident, ThreadID,
        ConstantInt::get(Int32, unsigned(ProcBind), /*isSigned=*/true)};
    Builder.CreateCall(
        getOrCreateRuntimeFunctionPtr(OMPRTL___kmpc_push_proc_bind), Args);
  }

  BasicBlock *InsertBB = Builder.GetInsertBlock();
  Function *OuterFn = InsertBB->getParent();

  // Save the outer alloca block because the insertion iterator may get
  // invalidated and we still need this later.
  BasicBlock *OuterAllocaBlock = OuterAllocaIP.getBlock();

  // Vector to remember instructions we used only during the modeling but which
  // we want to delete at the end.
  SmallVector<Instruction *, 4> ToBeDeleted;

  // Change the location to the outer alloca insertion point to create and
  // initialize the allocas we pass into the parallel region.
  Builder.restoreIP(OuterAllocaIP);
  AllocaInst *TIDAddr = Builder.CreateAlloca(Int32, nullptr, "tid.addr");
  AllocaInst *ZeroAddr = Builder.CreateAlloca(Int32, nullptr, "zero.addr");

  // If there is an if condition we actually use the TIDAddr and ZeroAddr in the
  // program, otherwise we only need them for modeling purposes to get the
  // associated arguments in the outlined function. In the former case,
  // initialize the allocas properly, in the latter case, delete them later.
  if (IfCondition) {
    Builder.CreateStore(Constant::getNullValue(Int32), TIDAddr);
    Builder.CreateStore(Constant::getNullValue(Int32), ZeroAddr);
  } else {
    ToBeDeleted.push_back(TIDAddr);
    ToBeDeleted.push_back(ZeroAddr);
  }

  // Create an artificial insertion point that will also ensure the blocks we
  // are about to split are not degenerated.
  auto *UI = new UnreachableInst(Builder.getContext(), InsertBB);

  Instruction *ThenTI = UI, *ElseTI = nullptr;
  if (IfCondition)
    SplitBlockAndInsertIfThenElse(IfCondition, UI, &ThenTI, &ElseTI);

  BasicBlock *ThenBB = ThenTI->getParent();
  BasicBlock *PRegEntryBB = ThenBB->splitBasicBlock(ThenTI, "omp.par.entry");
  BasicBlock *PRegBodyBB =
      PRegEntryBB->splitBasicBlock(ThenTI, "omp.par.region");
  BasicBlock *PRegPreFiniBB =
      PRegBodyBB->splitBasicBlock(ThenTI, "omp.par.pre_finalize");
  BasicBlock *PRegExitBB =
      PRegPreFiniBB->splitBasicBlock(ThenTI, "omp.par.exit");

  auto FiniCBWrapper = [&](InsertPointTy IP) {
    // Hide "open-ended" blocks from the given FiniCB by setting the right jump
    // target to the region exit block.
    if (IP.getBlock()->end() == IP.getPoint()) {
      IRBuilder<>::InsertPointGuard IPG(Builder);
      Builder.restoreIP(IP);
      Instruction *I = Builder.CreateBr(PRegExitBB);
      IP = InsertPointTy(I->getParent(), I->getIterator());
    }
    assert(IP.getBlock()->getTerminator()->getNumSuccessors() == 1 &&
           IP.getBlock()->getTerminator()->getSuccessor(0) == PRegExitBB &&
           "Unexpected insertion point for finalization call!");
    return FiniCB(IP);
  };

  FinalizationStack.push_back({FiniCBWrapper, OMPD_parallel, IsCancellable});

  // Generate the privatization allocas in the block that will become the entry
  // of the outlined function.
  Builder.SetInsertPoint(PRegEntryBB->getTerminator());
  InsertPointTy InnerAllocaIP = Builder.saveIP();

  AllocaInst *PrivTIDAddr =
      Builder.CreateAlloca(Int32, nullptr, "tid.addr.local");
  Instruction *PrivTID = Builder.CreateLoad(Int32, PrivTIDAddr, "tid");

  // Add some fake uses for OpenMP provided arguments.
  ToBeDeleted.push_back(Builder.CreateLoad(Int32, TIDAddr, "tid.addr.use"));
  Instruction *ZeroAddrUse =
      Builder.CreateLoad(Int32, ZeroAddr, "zero.addr.use");
  ToBeDeleted.push_back(ZeroAddrUse);

  // ThenBB
  //   |
  //   V
  // PRegionEntryBB         <- Privatization allocas are placed here.
  //   |
  //   V
  // PRegionBodyBB          <- BodeGen is invoked here.
  //   |
  //   V
  // PRegPreFiniBB          <- The block we will start finalization from.
  //   |
  //   V
  // PRegionExitBB          <- A common exit to simplify block collection.
  //

  LLVM_DEBUG(dbgs() << "Before body codegen: " << *OuterFn << "\n");

  // Let the caller create the body.
  assert(BodyGenCB && "Expected body generation callback!");
  InsertPointTy CodeGenIP(PRegBodyBB, PRegBodyBB->begin());
  BodyGenCB(InnerAllocaIP, CodeGenIP, *PRegPreFiniBB);

  LLVM_DEBUG(dbgs() << "After  body codegen: " << *OuterFn << "\n");

  FunctionCallee RTLFn = getOrCreateRuntimeFunctionPtr(OMPRTL___kmpc_fork_call);
  if (auto *F = dyn_cast<llvm::Function>(RTLFn.getCallee())) {
    if (!F->hasMetadata(llvm::LLVMContext::MD_callback)) {
      llvm::LLVMContext &Ctx = F->getContext();
      MDBuilder MDB(Ctx);
      // Annotate the callback behavior of the __kmpc_fork_call:
      //  - The callback callee is argument number 2 (microtask).
      //  - The first two arguments of the callback callee are unknown (-1).
      //  - All variadic arguments to the __kmpc_fork_call are passed to the
      //    callback callee.
      F->addMetadata(
          llvm::LLVMContext::MD_callback,
          *llvm::MDNode::get(
              Ctx, {MDB.createCallbackEncoding(2, {-1, -1},
                                               /* VarArgsArePassed */ true)}));
    }
  }

  OutlineInfo OI;
  OI.PostOutlineCB = [=](Function &OutlinedFn) {
    // Add some known attributes.
    OutlinedFn.addParamAttr(0, Attribute::NoAlias);
    OutlinedFn.addParamAttr(1, Attribute::NoAlias);
    OutlinedFn.addFnAttr(Attribute::NoUnwind);
    OutlinedFn.addFnAttr(Attribute::NoRecurse);

    assert(OutlinedFn.arg_size() >= 2 &&
           "Expected at least tid and bounded tid as arguments");
    unsigned NumCapturedVars =
        OutlinedFn.arg_size() - /* tid & bounded tid */ 2;

    CallInst *CI = cast<CallInst>(OutlinedFn.user_back());
    CI->getParent()->setName("omp_parallel");
    Builder.SetInsertPoint(CI);

    // Build call __kmpc_fork_call(Ident, n, microtask, var1, .., varn);
    Value *ForkCallArgs[] = {
        Ident, Builder.getInt32(NumCapturedVars),
        Builder.CreateBitCast(&OutlinedFn, ParallelTaskPtr)};

    SmallVector<Value *, 16> RealArgs;
    RealArgs.append(std::begin(ForkCallArgs), std::end(ForkCallArgs));
    RealArgs.append(CI->arg_begin() + /* tid & bound tid */ 2, CI->arg_end());

    Builder.CreateCall(RTLFn, RealArgs);

    LLVM_DEBUG(dbgs() << "With fork_call placed: "
                      << *Builder.GetInsertBlock()->getParent() << "\n");

    InsertPointTy ExitIP(PRegExitBB, PRegExitBB->end());

    // Initialize the local TID stack location with the argument value.
    Builder.SetInsertPoint(PrivTID);
    Function::arg_iterator OutlinedAI = OutlinedFn.arg_begin();
    Builder.CreateStore(Builder.CreateLoad(Int32, OutlinedAI), PrivTIDAddr);

    // If no "if" clause was present we do not need the call created during
    // outlining, otherwise we reuse it in the serialized parallel region.
    if (!ElseTI) {
      CI->eraseFromParent();
    } else {

      // If an "if" clause was present we are now generating the serialized
      // version into the "else" branch.
      Builder.SetInsertPoint(ElseTI);

      // Build calls __kmpc_serialized_parallel(&Ident, GTid);
      Value *SerializedParallelCallArgs[] = {Ident, ThreadID};
      Builder.CreateCall(
          getOrCreateRuntimeFunctionPtr(OMPRTL___kmpc_serialized_parallel),
          SerializedParallelCallArgs);

      // OutlinedFn(&GTid, &zero, CapturedStruct);
      CI->removeFromParent();
      Builder.Insert(CI);

      // __kmpc_end_serialized_parallel(&Ident, GTid);
      Value *EndArgs[] = {Ident, ThreadID};
      Builder.CreateCall(
          getOrCreateRuntimeFunctionPtr(OMPRTL___kmpc_end_serialized_parallel),
          EndArgs);

      LLVM_DEBUG(dbgs() << "With serialized parallel region: "
                        << *Builder.GetInsertBlock()->getParent() << "\n");
    }

    for (Instruction *I : ToBeDeleted)
      I->eraseFromParent();
  };

  // Adjust the finalization stack, verify the adjustment, and call the
  // finalize function a last time to finalize values between the pre-fini
  // block and the exit block if we left the parallel "the normal way".
  auto FiniInfo = FinalizationStack.pop_back_val();
  (void)FiniInfo;
  assert(FiniInfo.DK == OMPD_parallel &&
         "Unexpected finalization stack state!");

  Instruction *PRegPreFiniTI = PRegPreFiniBB->getTerminator();

  InsertPointTy PreFiniIP(PRegPreFiniBB, PRegPreFiniTI->getIterator());
  FiniCB(PreFiniIP);

  OI.EntryBB = PRegEntryBB;
  OI.ExitBB = PRegExitBB;

  SmallPtrSet<BasicBlock *, 32> ParallelRegionBlockSet;
  SmallVector<BasicBlock *, 32> Blocks;
  OI.collectBlocks(ParallelRegionBlockSet, Blocks);

  // Ensure a single exit node for the outlined region by creating one.
  // We might have multiple incoming edges to the exit now due to finalizations,
  // e.g., cancel calls that cause the control flow to leave the region.
  BasicBlock *PRegOutlinedExitBB = PRegExitBB;
  PRegExitBB = SplitBlock(PRegExitBB, &*PRegExitBB->getFirstInsertionPt());
  PRegOutlinedExitBB->setName("omp.par.outlined.exit");
  Blocks.push_back(PRegOutlinedExitBB);

  CodeExtractorAnalysisCache CEAC(*OuterFn);
  CodeExtractor Extractor(Blocks, /* DominatorTree */ nullptr,
                          /* AggregateArgs */ false,
                          /* BlockFrequencyInfo */ nullptr,
                          /* BranchProbabilityInfo */ nullptr,
                          /* AssumptionCache */ nullptr,
                          /* AllowVarArgs */ true,
                          /* AllowAlloca */ true,
                          /* Suffix */ ".omp_par");

  // Find inputs to, outputs from the code region.
  BasicBlock *CommonExit = nullptr;
  SetVector<Value *> Inputs, Outputs, SinkingCands, HoistingCands;
  Extractor.findAllocas(CEAC, SinkingCands, HoistingCands, CommonExit);
  Extractor.findInputsOutputs(Inputs, Outputs, SinkingCands);

  LLVM_DEBUG(dbgs() << "Before privatization: " << *OuterFn << "\n");

  FunctionCallee TIDRTLFn =
      getOrCreateRuntimeFunctionPtr(OMPRTL___kmpc_global_thread_num);

  auto PrivHelper = [&](Value &V) {
    if (&V == TIDAddr || &V == ZeroAddr)
      return;

    SetVector<Use *> Uses;
    for (Use &U : V.uses())
      if (auto *UserI = dyn_cast<Instruction>(U.getUser()))
        if (ParallelRegionBlockSet.count(UserI->getParent()))
          Uses.insert(&U);

    // __kmpc_fork_call expects extra arguments as pointers. If the input
    // already has a pointer type, everything is fine. Otherwise, store the
    // value onto stack and load it back inside the to-be-outlined region. This
    // will ensure only the pointer will be passed to the function.
    // FIXME: if there are more than 15 trailing arguments, they must be
    // additionally packed in a struct.
    Value *Inner = &V;
    if (!V.getType()->isPointerTy()) {
      IRBuilder<>::InsertPointGuard Guard(Builder);
      LLVM_DEBUG(llvm::dbgs() << "Forwarding input as pointer: " << V << "\n");

      Builder.restoreIP(OuterAllocaIP);
      Value *Ptr =
          Builder.CreateAlloca(V.getType(), nullptr, V.getName() + ".reloaded");

      // Store to stack at end of the block that currently branches to the entry
      // block of the to-be-outlined region.
      Builder.SetInsertPoint(InsertBB,
                             InsertBB->getTerminator()->getIterator());
      Builder.CreateStore(&V, Ptr);

      // Load back next to allocations in the to-be-outlined region.
      Builder.restoreIP(InnerAllocaIP);
      Inner = Builder.CreateLoad(V.getType(), Ptr);
    }

    Value *ReplacementValue = nullptr;
    CallInst *CI = dyn_cast<CallInst>(&V);
    if (CI && CI->getCalledFunction() == TIDRTLFn.getCallee()) {
      ReplacementValue = PrivTID;
    } else {
      Builder.restoreIP(
          PrivCB(InnerAllocaIP, Builder.saveIP(), V, *Inner, ReplacementValue));
      assert(ReplacementValue &&
             "Expected copy/create callback to set replacement value!");
      if (ReplacementValue == &V)
        return;
    }

    for (Use *UPtr : Uses)
      UPtr->set(ReplacementValue);
  };

  // Reset the inner alloca insertion as it will be used for loading the values
  // wrapped into pointers before passing them into the to-be-outlined region.
  // Configure it to insert immediately after the fake use of zero address so
  // that they are available in the generated body and so that the
  // OpenMP-related values (thread ID and zero address pointers) remain leading
  // in the argument list.
  InnerAllocaIP = IRBuilder<>::InsertPoint(
      ZeroAddrUse->getParent(), ZeroAddrUse->getNextNode()->getIterator());

  // Reset the outer alloca insertion point to the entry of the relevant block
  // in case it was invalidated.
  OuterAllocaIP = IRBuilder<>::InsertPoint(
      OuterAllocaBlock, OuterAllocaBlock->getFirstInsertionPt());

  for (Value *Input : Inputs) {
    LLVM_DEBUG(dbgs() << "Captured input: " << *Input << "\n");
    PrivHelper(*Input);
  }
  LLVM_DEBUG({
    for (Value *Output : Outputs)
      LLVM_DEBUG(dbgs() << "Captured output: " << *Output << "\n");
  });
  assert(Outputs.empty() &&
         "OpenMP outlining should not produce live-out values!");

  LLVM_DEBUG(dbgs() << "After  privatization: " << *OuterFn << "\n");
  LLVM_DEBUG({
    for (auto *BB : Blocks)
      dbgs() << " PBR: " << BB->getName() << "\n";
  });

  // Register the outlined info.
  addOutlineInfo(std::move(OI));

  InsertPointTy AfterIP(UI->getParent(), UI->getParent()->end());
  UI->eraseFromParent();

  return AfterIP;
}

void OpenMPIRBuilder::emitFlush(const LocationDescription &Loc) {
  // Build call void __kmpc_flush(ident_t *loc)
  Constant *SrcLocStr = getOrCreateSrcLocStr(Loc);
  Value *Args[] = {getOrCreateIdent(SrcLocStr)};

  Builder.CreateCall(getOrCreateRuntimeFunctionPtr(OMPRTL___kmpc_flush), Args);
}

void OpenMPIRBuilder::createFlush(const LocationDescription &Loc) {
  if (!updateToLocation(Loc))
    return;
  emitFlush(Loc);
}

void OpenMPIRBuilder::emitTaskwaitImpl(const LocationDescription &Loc) {
  // Build call kmp_int32 __kmpc_omp_taskwait(ident_t *loc, kmp_int32
  // global_tid);
  Constant *SrcLocStr = getOrCreateSrcLocStr(Loc);
  Value *Ident = getOrCreateIdent(SrcLocStr);
  Value *Args[] = {Ident, getOrCreateThreadID(Ident)};

  // Ignore return result until untied tasks are supported.
  Builder.CreateCall(getOrCreateRuntimeFunctionPtr(OMPRTL___kmpc_omp_taskwait),
                     Args);
}

void OpenMPIRBuilder::createTaskwait(const LocationDescription &Loc) {
  if (!updateToLocation(Loc))
    return;
  emitTaskwaitImpl(Loc);
}

void OpenMPIRBuilder::emitTaskyieldImpl(const LocationDescription &Loc) {
  // Build call __kmpc_omp_taskyield(loc, thread_id, 0);
  Constant *SrcLocStr = getOrCreateSrcLocStr(Loc);
  Value *Ident = getOrCreateIdent(SrcLocStr);
  Constant *I32Null = ConstantInt::getNullValue(Int32);
  Value *Args[] = {Ident, getOrCreateThreadID(Ident), I32Null};

  Builder.CreateCall(getOrCreateRuntimeFunctionPtr(OMPRTL___kmpc_omp_taskyield),
                     Args);
}

void OpenMPIRBuilder::createTaskyield(const LocationDescription &Loc) {
  if (!updateToLocation(Loc))
    return;
  emitTaskyieldImpl(Loc);
}

OpenMPIRBuilder::InsertPointTy OpenMPIRBuilder::createSections(
    const LocationDescription &Loc, InsertPointTy AllocaIP,
    ArrayRef<StorableBodyGenCallbackTy> SectionCBs, PrivatizeCallbackTy PrivCB,
    FinalizeCallbackTy FiniCB, bool IsCancellable, bool IsNowait) {
  if (!updateToLocation(Loc))
    return Loc.IP;

  auto FiniCBWrapper = [&](InsertPointTy IP) {
    if (IP.getBlock()->end() != IP.getPoint())
      return FiniCB(IP);
    // This must be done otherwise any nested constructs using FinalizeOMPRegion
    // will fail because that function requires the Finalization Basic Block to
    // have a terminator, which is already removed by EmitOMPRegionBody.
    // IP is currently at cancelation block.
    // We need to backtrack to the condition block to fetch
    // the exit block and create a branch from cancelation
    // to exit block.
    IRBuilder<>::InsertPointGuard IPG(Builder);
    Builder.restoreIP(IP);
    auto *CaseBB = IP.getBlock()->getSinglePredecessor();
    auto *CondBB = CaseBB->getSinglePredecessor()->getSinglePredecessor();
    auto *ExitBB = CondBB->getTerminator()->getSuccessor(1);
    Instruction *I = Builder.CreateBr(ExitBB);
    IP = InsertPointTy(I->getParent(), I->getIterator());
    return FiniCB(IP);
  };

  FinalizationStack.push_back({FiniCBWrapper, OMPD_sections, IsCancellable});

  // Each section is emitted as a switch case
  // Each finalization callback is handled from clang.EmitOMPSectionDirective()
  // -> OMP.createSection() which generates the IR for each section
  // Iterate through all sections and emit a switch construct:
  // switch (IV) {
  //   case 0:
  //     <SectionStmt[0]>;
  //     break;
  // ...
  //   case <NumSection> - 1:
  //     <SectionStmt[<NumSection> - 1]>;
  //     break;
  // }
  // ...
  // section_loop.after:
  // <FiniCB>;
  auto LoopBodyGenCB = [&](InsertPointTy CodeGenIP, Value *IndVar) {
    auto *CurFn = CodeGenIP.getBlock()->getParent();
    auto *ForIncBB = CodeGenIP.getBlock()->getSingleSuccessor();
    auto *ForExitBB = CodeGenIP.getBlock()
                          ->getSinglePredecessor()
                          ->getTerminator()
                          ->getSuccessor(1);
    SwitchInst *SwitchStmt = Builder.CreateSwitch(IndVar, ForIncBB);
    Builder.restoreIP(CodeGenIP);
    unsigned CaseNumber = 0;
    for (auto SectionCB : SectionCBs) {
      auto *CaseBB = BasicBlock::Create(M.getContext(),
                                        "omp_section_loop.body.case", CurFn);
      SwitchStmt->addCase(Builder.getInt32(CaseNumber), CaseBB);
      Builder.SetInsertPoint(CaseBB);
      SectionCB(InsertPointTy(), Builder.saveIP(), *ForExitBB);
      CaseNumber++;
    }
    // remove the existing terminator from body BB since there can be no
    // terminators after switch/case
    CodeGenIP.getBlock()->getTerminator()->eraseFromParent();
  };
  // Loop body ends here
  // LowerBound, UpperBound, and STride for createCanonicalLoop
  Type *I32Ty = Type::getInt32Ty(M.getContext());
  Value *LB = ConstantInt::get(I32Ty, 0);
  Value *UB = ConstantInt::get(I32Ty, SectionCBs.size());
  Value *ST = ConstantInt::get(I32Ty, 1);
  llvm::CanonicalLoopInfo *LoopInfo = createCanonicalLoop(
      Loc, LoopBodyGenCB, LB, UB, ST, true, false, AllocaIP, "section_loop");
  InsertPointTy AfterIP =
      applyStaticWorkshareLoop(Loc.DL, LoopInfo, AllocaIP, true);
  BasicBlock *LoopAfterBB = AfterIP.getBlock();
  Instruction *SplitPos = LoopAfterBB->getTerminator();
  if (!isa_and_nonnull<BranchInst>(SplitPos))
    SplitPos = new UnreachableInst(Builder.getContext(), LoopAfterBB);
  // ExitBB after LoopAfterBB because LoopAfterBB is used for FinalizationCB,
  // which requires a BB with branch
  BasicBlock *ExitBB =
      LoopAfterBB->splitBasicBlock(SplitPos, "omp_sections.end");
  SplitPos->eraseFromParent();

  // Apply the finalization callback in LoopAfterBB
  auto FiniInfo = FinalizationStack.pop_back_val();
  assert(FiniInfo.DK == OMPD_sections &&
         "Unexpected finalization stack state!");
  Builder.SetInsertPoint(LoopAfterBB->getTerminator());
  FiniInfo.FiniCB(Builder.saveIP());
  Builder.SetInsertPoint(ExitBB);

  return Builder.saveIP();
}

OpenMPIRBuilder::InsertPointTy
OpenMPIRBuilder::createSection(const LocationDescription &Loc,
                               BodyGenCallbackTy BodyGenCB,
                               FinalizeCallbackTy FiniCB) {
  if (!updateToLocation(Loc))
    return Loc.IP;

  auto FiniCBWrapper = [&](InsertPointTy IP) {
    if (IP.getBlock()->end() != IP.getPoint())
      return FiniCB(IP);
    // This must be done otherwise any nested constructs using FinalizeOMPRegion
    // will fail because that function requires the Finalization Basic Block to
    // have a terminator, which is already removed by EmitOMPRegionBody.
    // IP is currently at cancelation block.
    // We need to backtrack to the condition block to fetch
    // the exit block and create a branch from cancelation
    // to exit block.
    IRBuilder<>::InsertPointGuard IPG(Builder);
    Builder.restoreIP(IP);
    auto *CaseBB = Loc.IP.getBlock();
    auto *CondBB = CaseBB->getSinglePredecessor()->getSinglePredecessor();
    auto *ExitBB = CondBB->getTerminator()->getSuccessor(1);
    Instruction *I = Builder.CreateBr(ExitBB);
    IP = InsertPointTy(I->getParent(), I->getIterator());
    return FiniCB(IP);
  };

  Directive OMPD = Directive::OMPD_sections;
  // Since we are using Finalization Callback here, HasFinalize
  // and IsCancellable have to be true
  return EmitOMPInlinedRegion(OMPD, nullptr, nullptr, BodyGenCB, FiniCBWrapper,
                              /*Conditional*/ false, /*hasFinalize*/ true,
                              /*IsCancellable*/ true);
}

/// Create a function with a unique name and a "void (i8*, i8*)" signature in
/// the given module and return it.
Function *getFreshReductionFunc(Module &M) {
  Type *VoidTy = Type::getVoidTy(M.getContext());
  Type *Int8PtrTy = Type::getInt8PtrTy(M.getContext());
  auto *FuncTy =
      FunctionType::get(VoidTy, {Int8PtrTy, Int8PtrTy}, /* IsVarArg */ false);
  return Function::Create(FuncTy, GlobalVariable::InternalLinkage,
                          M.getDataLayout().getDefaultGlobalsAddressSpace(),
                          ".omp.reduction.func", &M);
}

OpenMPIRBuilder::InsertPointTy OpenMPIRBuilder::createReductions(
    const LocationDescription &Loc, InsertPointTy AllocaIP,
    ArrayRef<ReductionInfo> ReductionInfos, bool IsNoWait) {
  for (const ReductionInfo &RI : ReductionInfos) {
    (void)RI;
    assert(RI.Variable && "expected non-null variable");
    assert(RI.PrivateVariable && "expected non-null private variable");
    assert(RI.ReductionGen && "expected non-null reduction generator callback");
    assert(RI.Variable->getType() == RI.PrivateVariable->getType() &&
           "expected variables and their private equivalents to have the same "
           "type");
    assert(RI.Variable->getType()->isPointerTy() &&
           "expected variables to be pointers");
  }

  if (!updateToLocation(Loc))
    return InsertPointTy();

  BasicBlock *InsertBlock = Loc.IP.getBlock();
  BasicBlock *ContinuationBlock =
      InsertBlock->splitBasicBlock(Loc.IP.getPoint(), "reduce.finalize");
  InsertBlock->getTerminator()->eraseFromParent();

  // Create and populate array of type-erased pointers to private reduction
  // values.
  unsigned NumReductions = ReductionInfos.size();
  Type *RedArrayTy = ArrayType::get(Builder.getInt8PtrTy(), NumReductions);
  Builder.restoreIP(AllocaIP);
  Value *RedArray = Builder.CreateAlloca(RedArrayTy, nullptr, "red.array");

  Builder.SetInsertPoint(InsertBlock, InsertBlock->end());

  for (auto En : enumerate(ReductionInfos)) {
    unsigned Index = En.index();
    const ReductionInfo &RI = En.value();
    Value *RedArrayElemPtr = Builder.CreateConstInBoundsGEP2_64(
        RedArrayTy, RedArray, 0, Index, "red.array.elem." + Twine(Index));
    Value *Casted =
        Builder.CreateBitCast(RI.PrivateVariable, Builder.getInt8PtrTy(),
                              "private.red.var." + Twine(Index) + ".casted");
    Builder.CreateStore(Casted, RedArrayElemPtr);
  }

  // Emit a call to the runtime function that orchestrates the reduction.
  // Declare the reduction function in the process.
  Function *Func = Builder.GetInsertBlock()->getParent();
  Module *Module = Func->getParent();
  Value *RedArrayPtr =
      Builder.CreateBitCast(RedArray, Builder.getInt8PtrTy(), "red.array.ptr");
  Constant *SrcLocStr = getOrCreateSrcLocStr(Loc);
  bool CanGenerateAtomic =
      llvm::all_of(ReductionInfos, [](const ReductionInfo &RI) {
        return RI.AtomicReductionGen;
      });
  Value *Ident = getOrCreateIdent(
      SrcLocStr, CanGenerateAtomic ? IdentFlag::OMP_IDENT_FLAG_ATOMIC_REDUCE
                                   : IdentFlag(0));
  Value *ThreadId = getOrCreateThreadID(Ident);
  Constant *NumVariables = Builder.getInt32(NumReductions);
  const DataLayout &DL = Module->getDataLayout();
  unsigned RedArrayByteSize = DL.getTypeStoreSize(RedArrayTy);
  Constant *RedArraySize = Builder.getInt64(RedArrayByteSize);
  Function *ReductionFunc = getFreshReductionFunc(*Module);
  Value *Lock = getOMPCriticalRegionLock(".reduction");
  Function *ReduceFunc = getOrCreateRuntimeFunctionPtr(
      IsNoWait ? RuntimeFunction::OMPRTL___kmpc_reduce_nowait
               : RuntimeFunction::OMPRTL___kmpc_reduce);
  CallInst *ReduceCall =
      Builder.CreateCall(ReduceFunc,
                         {Ident, ThreadId, NumVariables, RedArraySize,
                          RedArrayPtr, ReductionFunc, Lock},
                         "reduce");

  // Create final reduction entry blocks for the atomic and non-atomic case.
  // Emit IR that dispatches control flow to one of the blocks based on the
  // reduction supporting the atomic mode.
  BasicBlock *NonAtomicRedBlock =
      BasicBlock::Create(Module->getContext(), "reduce.switch.nonatomic", Func);
  BasicBlock *AtomicRedBlock =
      BasicBlock::Create(Module->getContext(), "reduce.switch.atomic", Func);
  SwitchInst *Switch =
      Builder.CreateSwitch(ReduceCall, ContinuationBlock, /* NumCases */ 2);
  Switch->addCase(Builder.getInt32(1), NonAtomicRedBlock);
  Switch->addCase(Builder.getInt32(2), AtomicRedBlock);

  // Populate the non-atomic reduction using the elementwise reduction function.
  // This loads the elements from the global and private variables and reduces
  // them before storing back the result to the global variable.
  Builder.SetInsertPoint(NonAtomicRedBlock);
  for (auto En : enumerate(ReductionInfos)) {
    const ReductionInfo &RI = En.value();
    Type *ValueType = RI.getElementType();
    Value *RedValue = Builder.CreateLoad(ValueType, RI.Variable,
                                         "red.value." + Twine(En.index()));
    Value *PrivateRedValue =
        Builder.CreateLoad(ValueType, RI.PrivateVariable,
                           "red.private.value." + Twine(En.index()));
    Value *Reduced;
    Builder.restoreIP(
        RI.ReductionGen(Builder.saveIP(), RedValue, PrivateRedValue, Reduced));
    if (!Builder.GetInsertBlock())
      return InsertPointTy();
    Builder.CreateStore(Reduced, RI.Variable);
  }
  Function *EndReduceFunc = getOrCreateRuntimeFunctionPtr(
      IsNoWait ? RuntimeFunction::OMPRTL___kmpc_end_reduce_nowait
               : RuntimeFunction::OMPRTL___kmpc_end_reduce);
  Builder.CreateCall(EndReduceFunc, {Ident, ThreadId, Lock});
  Builder.CreateBr(ContinuationBlock);

  // Populate the atomic reduction using the atomic elementwise reduction
  // function. There are no loads/stores here because they will be happening
  // inside the atomic elementwise reduction.
  Builder.SetInsertPoint(AtomicRedBlock);
  if (CanGenerateAtomic) {
    for (const ReductionInfo &RI : ReductionInfos) {
      Builder.restoreIP(RI.AtomicReductionGen(Builder.saveIP(), RI.Variable,
                                              RI.PrivateVariable));
      if (!Builder.GetInsertBlock())
        return InsertPointTy();
    }
    Builder.CreateBr(ContinuationBlock);
  } else {
    Builder.CreateUnreachable();
  }

  // Populate the outlined reduction function using the elementwise reduction
  // function. Partial values are extracted from the type-erased array of
  // pointers to private variables.
  BasicBlock *ReductionFuncBlock =
      BasicBlock::Create(Module->getContext(), "", ReductionFunc);
  Builder.SetInsertPoint(ReductionFuncBlock);
  Value *LHSArrayPtr = Builder.CreateBitCast(ReductionFunc->getArg(0),
                                             RedArrayTy->getPointerTo());
  Value *RHSArrayPtr = Builder.CreateBitCast(ReductionFunc->getArg(1),
                                             RedArrayTy->getPointerTo());
  for (auto En : enumerate(ReductionInfos)) {
    const ReductionInfo &RI = En.value();
    Value *LHSI8PtrPtr = Builder.CreateConstInBoundsGEP2_64(
        RedArrayTy, LHSArrayPtr, 0, En.index());
    Value *LHSI8Ptr = Builder.CreateLoad(Builder.getInt8PtrTy(), LHSI8PtrPtr);
    Value *LHSPtr = Builder.CreateBitCast(LHSI8Ptr, RI.Variable->getType());
    Value *LHS = Builder.CreateLoad(RI.getElementType(), LHSPtr);
    Value *RHSI8PtrPtr = Builder.CreateConstInBoundsGEP2_64(
        RedArrayTy, RHSArrayPtr, 0, En.index());
    Value *RHSI8Ptr = Builder.CreateLoad(Builder.getInt8PtrTy(), RHSI8PtrPtr);
    Value *RHSPtr =
        Builder.CreateBitCast(RHSI8Ptr, RI.PrivateVariable->getType());
    Value *RHS = Builder.CreateLoad(RI.getElementType(), RHSPtr);
    Value *Reduced;
    Builder.restoreIP(RI.ReductionGen(Builder.saveIP(), LHS, RHS, Reduced));
    if (!Builder.GetInsertBlock())
      return InsertPointTy();
    Builder.CreateStore(Reduced, LHSPtr);
  }
  Builder.CreateRetVoid();

  Builder.SetInsertPoint(ContinuationBlock);
  return Builder.saveIP();
}

OpenMPIRBuilder::InsertPointTy
OpenMPIRBuilder::createMaster(const LocationDescription &Loc,
                              BodyGenCallbackTy BodyGenCB,
                              FinalizeCallbackTy FiniCB) {

  if (!updateToLocation(Loc))
    return Loc.IP;

  Directive OMPD = Directive::OMPD_master;
  Constant *SrcLocStr = getOrCreateSrcLocStr(Loc);
  Value *Ident = getOrCreateIdent(SrcLocStr);
  Value *ThreadId = getOrCreateThreadID(Ident);
  Value *Args[] = {Ident, ThreadId};

  Function *EntryRTLFn = getOrCreateRuntimeFunctionPtr(OMPRTL___kmpc_master);
  Instruction *EntryCall = Builder.CreateCall(EntryRTLFn, Args);

  Function *ExitRTLFn = getOrCreateRuntimeFunctionPtr(OMPRTL___kmpc_end_master);
  Instruction *ExitCall = Builder.CreateCall(ExitRTLFn, Args);

  return EmitOMPInlinedRegion(OMPD, EntryCall, ExitCall, BodyGenCB, FiniCB,
                              /*Conditional*/ true, /*hasFinalize*/ true);
}

OpenMPIRBuilder::InsertPointTy
OpenMPIRBuilder::createMasked(const LocationDescription &Loc,
                              BodyGenCallbackTy BodyGenCB,
                              FinalizeCallbackTy FiniCB, Value *Filter) {
  if (!updateToLocation(Loc))
    return Loc.IP;

  Directive OMPD = Directive::OMPD_masked;
  Constant *SrcLocStr = getOrCreateSrcLocStr(Loc);
  Value *Ident = getOrCreateIdent(SrcLocStr);
  Value *ThreadId = getOrCreateThreadID(Ident);
  Value *Args[] = {Ident, ThreadId, Filter};
  Value *ArgsEnd[] = {Ident, ThreadId};

  Function *EntryRTLFn = getOrCreateRuntimeFunctionPtr(OMPRTL___kmpc_masked);
  Instruction *EntryCall = Builder.CreateCall(EntryRTLFn, Args);

  Function *ExitRTLFn = getOrCreateRuntimeFunctionPtr(OMPRTL___kmpc_end_masked);
  Instruction *ExitCall = Builder.CreateCall(ExitRTLFn, ArgsEnd);

  return EmitOMPInlinedRegion(OMPD, EntryCall, ExitCall, BodyGenCB, FiniCB,
                              /*Conditional*/ true, /*hasFinalize*/ true);
}

CanonicalLoopInfo *OpenMPIRBuilder::createLoopSkeleton(
    DebugLoc DL, Value *TripCount, Function *F, BasicBlock *PreInsertBefore,
    BasicBlock *PostInsertBefore, const Twine &Name) {
  Module *M = F->getParent();
  LLVMContext &Ctx = M->getContext();
  Type *IndVarTy = TripCount->getType();

  // Create the basic block structure.
  BasicBlock *Preheader =
      BasicBlock::Create(Ctx, "omp_" + Name + ".preheader", F, PreInsertBefore);
  BasicBlock *Header =
      BasicBlock::Create(Ctx, "omp_" + Name + ".header", F, PreInsertBefore);
  BasicBlock *Cond =
      BasicBlock::Create(Ctx, "omp_" + Name + ".cond", F, PreInsertBefore);
  BasicBlock *Body =
      BasicBlock::Create(Ctx, "omp_" + Name + ".body", F, PreInsertBefore);
  BasicBlock *Latch =
      BasicBlock::Create(Ctx, "omp_" + Name + ".inc", F, PostInsertBefore);
  BasicBlock *Exit =
      BasicBlock::Create(Ctx, "omp_" + Name + ".exit", F, PostInsertBefore);
  BasicBlock *After =
      BasicBlock::Create(Ctx, "omp_" + Name + ".after", F, PostInsertBefore);

  // Use specified DebugLoc for new instructions.
  Builder.SetCurrentDebugLocation(DL);

  Builder.SetInsertPoint(Preheader);
  Builder.CreateBr(Header);

  Builder.SetInsertPoint(Header);
  PHINode *IndVarPHI = Builder.CreatePHI(IndVarTy, 2, "omp_" + Name + ".iv");
  IndVarPHI->addIncoming(ConstantInt::get(IndVarTy, 0), Preheader);
  Builder.CreateBr(Cond);

  Builder.SetInsertPoint(Cond);
  Value *Cmp =
      Builder.CreateICmpULT(IndVarPHI, TripCount, "omp_" + Name + ".cmp");
  Builder.CreateCondBr(Cmp, Body, Exit);

  Builder.SetInsertPoint(Body);
  Builder.CreateBr(Latch);

  Builder.SetInsertPoint(Latch);
  Value *Next = Builder.CreateAdd(IndVarPHI, ConstantInt::get(IndVarTy, 1),
                                  "omp_" + Name + ".next", /*HasNUW=*/true);
  Builder.CreateBr(Header);
  IndVarPHI->addIncoming(Next, Latch);

  Builder.SetInsertPoint(Exit);
  Builder.CreateBr(After);

  // Remember and return the canonical control flow.
  LoopInfos.emplace_front();
  CanonicalLoopInfo *CL = &LoopInfos.front();

  CL->Preheader = Preheader;
  CL->Header = Header;
  CL->Cond = Cond;
  CL->Body = Body;
  CL->Latch = Latch;
  CL->Exit = Exit;
  CL->After = After;

#ifndef NDEBUG
  CL->assertOK();
#endif
  return CL;
}

CanonicalLoopInfo *
OpenMPIRBuilder::createCanonicalLoop(const LocationDescription &Loc,
                                     LoopBodyGenCallbackTy BodyGenCB,
                                     Value *TripCount, const Twine &Name) {
  BasicBlock *BB = Loc.IP.getBlock();
  BasicBlock *NextBB = BB->getNextNode();

  CanonicalLoopInfo *CL = createLoopSkeleton(Loc.DL, TripCount, BB->getParent(),
                                             NextBB, NextBB, Name);
  BasicBlock *After = CL->getAfter();

  // If location is not set, don't connect the loop.
  if (updateToLocation(Loc)) {
    // Split the loop at the insertion point: Branch to the preheader and move
    // every following instruction to after the loop (the After BB). Also, the
    // new successor is the loop's after block.
    Builder.CreateBr(CL->Preheader);
    After->getInstList().splice(After->begin(), BB->getInstList(),
                                Builder.GetInsertPoint(), BB->end());
    After->replaceSuccessorsPhiUsesWith(BB, After);
  }

  // Emit the body content. We do it after connecting the loop to the CFG to
  // avoid that the callback encounters degenerate BBs.
  BodyGenCB(CL->getBodyIP(), CL->getIndVar());

#ifndef NDEBUG
  CL->assertOK();
#endif
  return CL;
}

CanonicalLoopInfo *OpenMPIRBuilder::createCanonicalLoop(
    const LocationDescription &Loc, LoopBodyGenCallbackTy BodyGenCB,
    Value *Start, Value *Stop, Value *Step, bool IsSigned, bool InclusiveStop,
    InsertPointTy ComputeIP, const Twine &Name) {

  // Consider the following difficulties (assuming 8-bit signed integers):
  //  * Adding \p Step to the loop counter which passes \p Stop may overflow:
  //      DO I = 1, 100, 50
  ///  * A \p Step of INT_MIN cannot not be normalized to a positive direction:
  //      DO I = 100, 0, -128

  // Start, Stop and Step must be of the same integer type.
  auto *IndVarTy = cast<IntegerType>(Start->getType());
  assert(IndVarTy == Stop->getType() && "Stop type mismatch");
  assert(IndVarTy == Step->getType() && "Step type mismatch");

  LocationDescription ComputeLoc =
      ComputeIP.isSet() ? LocationDescription(ComputeIP, Loc.DL) : Loc;
  updateToLocation(ComputeLoc);

  ConstantInt *Zero = ConstantInt::get(IndVarTy, 0);
  ConstantInt *One = ConstantInt::get(IndVarTy, 1);

  // Like Step, but always positive.
  Value *Incr = Step;

  // Distance between Start and Stop; always positive.
  Value *Span;

  // Condition whether there are no iterations are executed at all, e.g. because
  // UB < LB.
  Value *ZeroCmp;

  if (IsSigned) {
    // Ensure that increment is positive. If not, negate and invert LB and UB.
    Value *IsNeg = Builder.CreateICmpSLT(Step, Zero);
    Incr = Builder.CreateSelect(IsNeg, Builder.CreateNeg(Step), Step);
    Value *LB = Builder.CreateSelect(IsNeg, Stop, Start);
    Value *UB = Builder.CreateSelect(IsNeg, Start, Stop);
    Span = Builder.CreateSub(UB, LB, "", false, true);
    ZeroCmp = Builder.CreateICmp(
        InclusiveStop ? CmpInst::ICMP_SLT : CmpInst::ICMP_SLE, UB, LB);
  } else {
    Span = Builder.CreateSub(Stop, Start, "", true);
    ZeroCmp = Builder.CreateICmp(
        InclusiveStop ? CmpInst::ICMP_ULT : CmpInst::ICMP_ULE, Stop, Start);
  }

  Value *CountIfLooping;
  if (InclusiveStop) {
    CountIfLooping = Builder.CreateAdd(Builder.CreateUDiv(Span, Incr), One);
  } else {
    // Avoid incrementing past stop since it could overflow.
    Value *CountIfTwo = Builder.CreateAdd(
        Builder.CreateUDiv(Builder.CreateSub(Span, One), Incr), One);
    Value *OneCmp = Builder.CreateICmp(
        InclusiveStop ? CmpInst::ICMP_ULT : CmpInst::ICMP_ULE, Span, Incr);
    CountIfLooping = Builder.CreateSelect(OneCmp, One, CountIfTwo);
  }
  Value *TripCount = Builder.CreateSelect(ZeroCmp, Zero, CountIfLooping,
                                          "omp_" + Name + ".tripcount");

  auto BodyGen = [=](InsertPointTy CodeGenIP, Value *IV) {
    Builder.restoreIP(CodeGenIP);
    Value *Span = Builder.CreateMul(IV, Step);
    Value *IndVar = Builder.CreateAdd(Span, Start);
    BodyGenCB(Builder.saveIP(), IndVar);
  };
  LocationDescription LoopLoc = ComputeIP.isSet() ? Loc.IP : Builder.saveIP();
  return createCanonicalLoop(LoopLoc, BodyGen, TripCount, Name);
}

// Returns an LLVM function to call for initializing loop bounds using OpenMP
// static scheduling depending on `type`. Only i32 and i64 are supported by the
// runtime. Always interpret integers as unsigned similarly to
// CanonicalLoopInfo.
static FunctionCallee getKmpcForStaticInitForType(Type *Ty, Module &M,
                                                  OpenMPIRBuilder &OMPBuilder) {
  unsigned Bitwidth = Ty->getIntegerBitWidth();
  if (Bitwidth == 32)
    return OMPBuilder.getOrCreateRuntimeFunction(
        M, omp::RuntimeFunction::OMPRTL___kmpc_for_static_init_4u);
  if (Bitwidth == 64)
    return OMPBuilder.getOrCreateRuntimeFunction(
        M, omp::RuntimeFunction::OMPRTL___kmpc_for_static_init_8u);
  llvm_unreachable("unknown OpenMP loop iterator bitwidth");
}

// Sets the number of loop iterations to the given value. This value must be
// valid in the condition block (i.e., defined in the preheader) and is
// interpreted as an unsigned integer.
void setCanonicalLoopTripCount(CanonicalLoopInfo *CLI, Value *TripCount) {
  Instruction *CmpI = &CLI->getCond()->front();
  assert(isa<CmpInst>(CmpI) && "First inst must compare IV with TripCount");
  CmpI->setOperand(1, TripCount);
  CLI->assertOK();
}

OpenMPIRBuilder::InsertPointTy
OpenMPIRBuilder::applyStaticWorkshareLoop(DebugLoc DL, CanonicalLoopInfo *CLI,
                                          InsertPointTy AllocaIP,
                                          bool NeedsBarrier, Value *Chunk) {
  assert(CLI->isValid() && "Requires a valid canonical loop");

  // Set up the source location value for OpenMP runtime.
  Builder.restoreIP(CLI->getPreheaderIP());
  Builder.SetCurrentDebugLocation(DL);

  Constant *SrcLocStr = getOrCreateSrcLocStr(DL);
  Value *SrcLoc = getOrCreateIdent(SrcLocStr);

  // Declare useful OpenMP runtime functions.
  Value *IV = CLI->getIndVar();
  Type *IVTy = IV->getType();
  FunctionCallee StaticInit = getKmpcForStaticInitForType(IVTy, M, *this);
  FunctionCallee StaticFini =
      getOrCreateRuntimeFunction(M, omp::OMPRTL___kmpc_for_static_fini);

  // Allocate space for computed loop bounds as expected by the "init" function.
  Builder.restoreIP(AllocaIP);
  Type *I32Type = Type::getInt32Ty(M.getContext());
  Value *PLastIter = Builder.CreateAlloca(I32Type, nullptr, "p.lastiter");
  Value *PLowerBound = Builder.CreateAlloca(IVTy, nullptr, "p.lowerbound");
  Value *PUpperBound = Builder.CreateAlloca(IVTy, nullptr, "p.upperbound");
  Value *PStride = Builder.CreateAlloca(IVTy, nullptr, "p.stride");

  // At the end of the preheader, prepare for calling the "init" function by
  // storing the current loop bounds into the allocated space. A canonical loop
  // always iterates from 0 to trip-count with step 1. Note that "init" expects
  // and produces an inclusive upper bound.
  Builder.SetInsertPoint(CLI->getPreheader()->getTerminator());
  Constant *Zero = ConstantInt::get(IVTy, 0);
  Constant *One = ConstantInt::get(IVTy, 1);
  Builder.CreateStore(Zero, PLowerBound);
  Value *UpperBound = Builder.CreateSub(CLI->getTripCount(), One);
  Builder.CreateStore(UpperBound, PUpperBound);
  Builder.CreateStore(One, PStride);

  // FIXME: schedule(static) is NOT the same as schedule(static,1)
  if (!Chunk)
    Chunk = One;

  Value *ThreadNum = getOrCreateThreadID(SrcLoc);

  Constant *SchedulingType =
      ConstantInt::get(I32Type, static_cast<int>(OMPScheduleType::Static));

  // Call the "init" function and update the trip count of the loop with the
  // value it produced.
  Builder.CreateCall(StaticInit,
                     {SrcLoc, ThreadNum, SchedulingType, PLastIter, PLowerBound,
                      PUpperBound, PStride, One, Chunk});
  Value *LowerBound = Builder.CreateLoad(IVTy, PLowerBound);
  Value *InclusiveUpperBound = Builder.CreateLoad(IVTy, PUpperBound);
  Value *TripCountMinusOne = Builder.CreateSub(InclusiveUpperBound, LowerBound);
  Value *TripCount = Builder.CreateAdd(TripCountMinusOne, One);
  setCanonicalLoopTripCount(CLI, TripCount);

  // Update all uses of the induction variable except the one in the condition
  // block that compares it with the actual upper bound, and the increment in
  // the latch block.
  // TODO: this can eventually move to CanonicalLoopInfo or to a new
  // CanonicalLoopInfoUpdater interface.
  Builder.SetInsertPoint(CLI->getBody(), CLI->getBody()->getFirstInsertionPt());
  Value *UpdatedIV = Builder.CreateAdd(IV, LowerBound);
  IV->replaceUsesWithIf(UpdatedIV, [&](Use &U) {
    auto *Instr = dyn_cast<Instruction>(U.getUser());
    return !Instr ||
           (Instr->getParent() != CLI->getCond() &&
            Instr->getParent() != CLI->getLatch() && Instr != UpdatedIV);
  });

  // In the "exit" block, call the "fini" function.
  Builder.SetInsertPoint(CLI->getExit(),
                         CLI->getExit()->getTerminator()->getIterator());
  Builder.CreateCall(StaticFini, {SrcLoc, ThreadNum});

  // Add the barrier if requested.
  if (NeedsBarrier)
    createBarrier(LocationDescription(Builder.saveIP(), DL),
                  omp::Directive::OMPD_for, /* ForceSimpleCall */ false,
                  /* CheckCancelFlag */ false);

  InsertPointTy AfterIP = CLI->getAfterIP();
  CLI->invalidate();

  return AfterIP;
}

OpenMPIRBuilder::InsertPointTy
OpenMPIRBuilder::applyWorkshareLoop(DebugLoc DL, CanonicalLoopInfo *CLI,
                                    InsertPointTy AllocaIP, bool NeedsBarrier) {
  // Currently only supports static schedules.
  return applyStaticWorkshareLoop(DL, CLI, AllocaIP, NeedsBarrier);
}

/// Returns an LLVM function to call for initializing loop bounds using OpenMP
/// dynamic scheduling depending on `type`. Only i32 and i64 are supported by
/// the runtime. Always interpret integers as unsigned similarly to
/// CanonicalLoopInfo.
static FunctionCallee
getKmpcForDynamicInitForType(Type *Ty, Module &M, OpenMPIRBuilder &OMPBuilder) {
  unsigned Bitwidth = Ty->getIntegerBitWidth();
  if (Bitwidth == 32)
    return OMPBuilder.getOrCreateRuntimeFunction(
        M, omp::RuntimeFunction::OMPRTL___kmpc_dispatch_init_4u);
  if (Bitwidth == 64)
    return OMPBuilder.getOrCreateRuntimeFunction(
        M, omp::RuntimeFunction::OMPRTL___kmpc_dispatch_init_8u);
  llvm_unreachable("unknown OpenMP loop iterator bitwidth");
}

/// Returns an LLVM function to call for updating the next loop using OpenMP
/// dynamic scheduling depending on `type`. Only i32 and i64 are supported by
/// the runtime. Always interpret integers as unsigned similarly to
/// CanonicalLoopInfo.
static FunctionCallee
getKmpcForDynamicNextForType(Type *Ty, Module &M, OpenMPIRBuilder &OMPBuilder) {
  unsigned Bitwidth = Ty->getIntegerBitWidth();
  if (Bitwidth == 32)
    return OMPBuilder.getOrCreateRuntimeFunction(
        M, omp::RuntimeFunction::OMPRTL___kmpc_dispatch_next_4u);
  if (Bitwidth == 64)
    return OMPBuilder.getOrCreateRuntimeFunction(
        M, omp::RuntimeFunction::OMPRTL___kmpc_dispatch_next_8u);
  llvm_unreachable("unknown OpenMP loop iterator bitwidth");
}

OpenMPIRBuilder::InsertPointTy OpenMPIRBuilder::applyDynamicWorkshareLoop(
    DebugLoc DL, CanonicalLoopInfo *CLI, InsertPointTy AllocaIP,
    OMPScheduleType SchedType, bool NeedsBarrier, Value *Chunk) {
  assert(CLI->isValid() && "Requires a valid canonical loop");

  // Set up the source location value for OpenMP runtime.
  Builder.SetCurrentDebugLocation(DL);

  Constant *SrcLocStr = getOrCreateSrcLocStr(DL);
  Value *SrcLoc = getOrCreateIdent(SrcLocStr);

  // Declare useful OpenMP runtime functions.
  Value *IV = CLI->getIndVar();
  Type *IVTy = IV->getType();
  FunctionCallee DynamicInit = getKmpcForDynamicInitForType(IVTy, M, *this);
  FunctionCallee DynamicNext = getKmpcForDynamicNextForType(IVTy, M, *this);

  // Allocate space for computed loop bounds as expected by the "init" function.
  Builder.restoreIP(AllocaIP);
  Type *I32Type = Type::getInt32Ty(M.getContext());
  Value *PLastIter = Builder.CreateAlloca(I32Type, nullptr, "p.lastiter");
  Value *PLowerBound = Builder.CreateAlloca(IVTy, nullptr, "p.lowerbound");
  Value *PUpperBound = Builder.CreateAlloca(IVTy, nullptr, "p.upperbound");
  Value *PStride = Builder.CreateAlloca(IVTy, nullptr, "p.stride");

  // At the end of the preheader, prepare for calling the "init" function by
  // storing the current loop bounds into the allocated space. A canonical loop
  // always iterates from 0 to trip-count with step 1. Note that "init" expects
  // and produces an inclusive upper bound.
  BasicBlock *PreHeader = CLI->getPreheader();
  Builder.SetInsertPoint(PreHeader->getTerminator());
  Constant *One = ConstantInt::get(IVTy, 1);
  Builder.CreateStore(One, PLowerBound);
  Value *UpperBound = CLI->getTripCount();
  Builder.CreateStore(UpperBound, PUpperBound);
  Builder.CreateStore(One, PStride);

  BasicBlock *Header = CLI->getHeader();
  BasicBlock *Exit = CLI->getExit();
  BasicBlock *Cond = CLI->getCond();
  InsertPointTy AfterIP = CLI->getAfterIP();

  // The CLI will be "broken" in the code below, as the loop is no longer
  // a valid canonical loop.

  if (!Chunk)
    Chunk = One;

  Value *ThreadNum = getOrCreateThreadID(SrcLoc);

  Constant *SchedulingType =
      ConstantInt::get(I32Type, static_cast<int>(SchedType));

  // Call the "init" function.
  Builder.CreateCall(DynamicInit,
                     {SrcLoc, ThreadNum, SchedulingType, /* LowerBound */ One,
                      UpperBound, /* step */ One, Chunk});

  // An outer loop around the existing one.
  BasicBlock *OuterCond = BasicBlock::Create(
      PreHeader->getContext(), Twine(PreHeader->getName()) + ".outer.cond",
      PreHeader->getParent());
  // This needs to be 32-bit always, so can't use the IVTy Zero above.
  Builder.SetInsertPoint(OuterCond, OuterCond->getFirstInsertionPt());
  Value *Res =
      Builder.CreateCall(DynamicNext, {SrcLoc, ThreadNum, PLastIter,
                                       PLowerBound, PUpperBound, PStride});
  Constant *Zero32 = ConstantInt::get(I32Type, 0);
  Value *MoreWork = Builder.CreateCmp(CmpInst::ICMP_NE, Res, Zero32);
  Value *LowerBound =
      Builder.CreateSub(Builder.CreateLoad(IVTy, PLowerBound), One, "lb");
  Builder.CreateCondBr(MoreWork, Header, Exit);

  // Change PHI-node in loop header to use outer cond rather than preheader,
  // and set IV to the LowerBound.
  Instruction *Phi = &Header->front();
  auto *PI = cast<PHINode>(Phi);
  PI->setIncomingBlock(0, OuterCond);
  PI->setIncomingValue(0, LowerBound);

  // Then set the pre-header to jump to the OuterCond
  Instruction *Term = PreHeader->getTerminator();
  auto *Br = cast<BranchInst>(Term);
  Br->setSuccessor(0, OuterCond);

  // Modify the inner condition:
  // * Use the UpperBound returned from the DynamicNext call.
  // * jump to the loop outer loop when done with one of the inner loops.
  Builder.SetInsertPoint(Cond, Cond->getFirstInsertionPt());
  UpperBound = Builder.CreateLoad(IVTy, PUpperBound, "ub");
  Instruction *Comp = &*Builder.GetInsertPoint();
  auto *CI = cast<CmpInst>(Comp);
  CI->setOperand(1, UpperBound);
  // Redirect the inner exit to branch to outer condition.
  Instruction *Branch = &Cond->back();
  auto *BI = cast<BranchInst>(Branch);
  assert(BI->getSuccessor(1) == Exit);
  BI->setSuccessor(1, OuterCond);

  // Add the barrier if requested.
  if (NeedsBarrier) {
    Builder.SetInsertPoint(&Exit->back());
    createBarrier(LocationDescription(Builder.saveIP(), DL),
                  omp::Directive::OMPD_for, /* ForceSimpleCall */ false,
                  /* CheckCancelFlag */ false);
  }

  CLI->invalidate();
  return AfterIP;
}

/// Make \p Source branch to \p Target.
///
/// Handles two situations:
/// * \p Source already has an unconditional branch.
/// * \p Source is a degenerate block (no terminator because the BB is
///             the current head of the IR construction).
static void redirectTo(BasicBlock *Source, BasicBlock *Target, DebugLoc DL) {
  if (Instruction *Term = Source->getTerminator()) {
    auto *Br = cast<BranchInst>(Term);
    assert(!Br->isConditional() &&
           "BB's terminator must be an unconditional branch (or degenerate)");
    BasicBlock *Succ = Br->getSuccessor(0);
    Succ->removePredecessor(Source, /*KeepOneInputPHIs=*/true);
    Br->setSuccessor(0, Target);
    return;
  }

  auto *NewBr = BranchInst::Create(Target, Source);
  NewBr->setDebugLoc(DL);
}

/// Redirect all edges that branch to \p OldTarget to \p NewTarget. That is,
/// after this \p OldTarget will be orphaned.
static void redirectAllPredecessorsTo(BasicBlock *OldTarget,
                                      BasicBlock *NewTarget, DebugLoc DL) {
  for (BasicBlock *Pred : make_early_inc_range(predecessors(OldTarget)))
    redirectTo(Pred, NewTarget, DL);
}

/// Determine which blocks in \p BBs are reachable from outside and remove the
/// ones that are not reachable from the function.
static void removeUnusedBlocksFromParent(ArrayRef<BasicBlock *> BBs) {
  SmallPtrSet<BasicBlock *, 6> BBsToErase{BBs.begin(), BBs.end()};
  auto HasRemainingUses = [&BBsToErase](BasicBlock *BB) {
    for (Use &U : BB->uses()) {
      auto *UseInst = dyn_cast<Instruction>(U.getUser());
      if (!UseInst)
        continue;
      if (BBsToErase.count(UseInst->getParent()))
        continue;
      return true;
    }
    return false;
  };

  while (true) {
    bool Changed = false;
    for (BasicBlock *BB : make_early_inc_range(BBsToErase)) {
      if (HasRemainingUses(BB)) {
        BBsToErase.erase(BB);
        Changed = true;
      }
    }
    if (!Changed)
      break;
  }

  SmallVector<BasicBlock *, 7> BBVec(BBsToErase.begin(), BBsToErase.end());
  DeleteDeadBlocks(BBVec);
}

CanonicalLoopInfo *
OpenMPIRBuilder::collapseLoops(DebugLoc DL, ArrayRef<CanonicalLoopInfo *> Loops,
                               InsertPointTy ComputeIP) {
  assert(Loops.size() >= 1 && "At least one loop required");
  size_t NumLoops = Loops.size();

  // Nothing to do if there is already just one loop.
  if (NumLoops == 1)
    return Loops.front();

  CanonicalLoopInfo *Outermost = Loops.front();
  CanonicalLoopInfo *Innermost = Loops.back();
  BasicBlock *OrigPreheader = Outermost->getPreheader();
  BasicBlock *OrigAfter = Outermost->getAfter();
  Function *F = OrigPreheader->getParent();

  // Setup the IRBuilder for inserting the trip count computation.
  Builder.SetCurrentDebugLocation(DL);
  if (ComputeIP.isSet())
    Builder.restoreIP(ComputeIP);
  else
    Builder.restoreIP(Outermost->getPreheaderIP());

  // Derive the collapsed' loop trip count.
  // TODO: Find common/largest indvar type.
  Value *CollapsedTripCount = nullptr;
  for (CanonicalLoopInfo *L : Loops) {
    assert(L->isValid() &&
           "All loops to collapse must be valid canonical loops");
    Value *OrigTripCount = L->getTripCount();
    if (!CollapsedTripCount) {
      CollapsedTripCount = OrigTripCount;
      continue;
    }

    // TODO: Enable UndefinedSanitizer to diagnose an overflow here.
    CollapsedTripCount = Builder.CreateMul(CollapsedTripCount, OrigTripCount,
                                           {}, /*HasNUW=*/true);
  }

  // Create the collapsed loop control flow.
  CanonicalLoopInfo *Result =
      createLoopSkeleton(DL, CollapsedTripCount, F,
                         OrigPreheader->getNextNode(), OrigAfter, "collapsed");

  // Build the collapsed loop body code.
  // Start with deriving the input loop induction variables from the collapsed
  // one, using a divmod scheme. To preserve the original loops' order, the
  // innermost loop use the least significant bits.
  Builder.restoreIP(Result->getBodyIP());

  Value *Leftover = Result->getIndVar();
  SmallVector<Value *> NewIndVars;
  NewIndVars.set_size(NumLoops);
  for (int i = NumLoops - 1; i >= 1; --i) {
    Value *OrigTripCount = Loops[i]->getTripCount();

    Value *NewIndVar = Builder.CreateURem(Leftover, OrigTripCount);
    NewIndVars[i] = NewIndVar;

    Leftover = Builder.CreateUDiv(Leftover, OrigTripCount);
  }
  // Outermost loop gets all the remaining bits.
  NewIndVars[0] = Leftover;

  // Construct the loop body control flow.
  // We progressively construct the branch structure following in direction of
  // the control flow, from the leading in-between code, the loop nest body, the
  // trailing in-between code, and rejoining the collapsed loop's latch.
  // ContinueBlock and ContinuePred keep track of the source(s) of next edge. If
  // the ContinueBlock is set, continue with that block. If ContinuePred, use
  // its predecessors as sources.
  BasicBlock *ContinueBlock = Result->getBody();
  BasicBlock *ContinuePred = nullptr;
  auto ContinueWith = [&ContinueBlock, &ContinuePred, DL](BasicBlock *Dest,
                                                          BasicBlock *NextSrc) {
    if (ContinueBlock)
      redirectTo(ContinueBlock, Dest, DL);
    else
      redirectAllPredecessorsTo(ContinuePred, Dest, DL);

    ContinueBlock = nullptr;
    ContinuePred = NextSrc;
  };

  // The code before the nested loop of each level.
  // Because we are sinking it into the nest, it will be executed more often
  // that the original loop. More sophisticated schemes could keep track of what
  // the in-between code is and instantiate it only once per thread.
  for (size_t i = 0; i < NumLoops - 1; ++i)
    ContinueWith(Loops[i]->getBody(), Loops[i + 1]->getHeader());

  // Connect the loop nest body.
  ContinueWith(Innermost->getBody(), Innermost->getLatch());

  // The code after the nested loop at each level.
  for (size_t i = NumLoops - 1; i > 0; --i)
    ContinueWith(Loops[i]->getAfter(), Loops[i - 1]->getLatch());

  // Connect the finished loop to the collapsed loop latch.
  ContinueWith(Result->getLatch(), nullptr);

  // Replace the input loops with the new collapsed loop.
  redirectTo(Outermost->getPreheader(), Result->getPreheader(), DL);
  redirectTo(Result->getAfter(), Outermost->getAfter(), DL);

  // Replace the input loop indvars with the derived ones.
  for (size_t i = 0; i < NumLoops; ++i)
    Loops[i]->getIndVar()->replaceAllUsesWith(NewIndVars[i]);

  // Remove unused parts of the input loops.
  SmallVector<BasicBlock *, 12> OldControlBBs;
  OldControlBBs.reserve(6 * Loops.size());
  for (CanonicalLoopInfo *Loop : Loops)
    Loop->collectControlBlocks(OldControlBBs);
  removeUnusedBlocksFromParent(OldControlBBs);

  for (CanonicalLoopInfo *L : Loops)
    L->invalidate();

#ifndef NDEBUG
  Result->assertOK();
#endif
  return Result;
}

std::vector<CanonicalLoopInfo *>
OpenMPIRBuilder::tileLoops(DebugLoc DL, ArrayRef<CanonicalLoopInfo *> Loops,
                           ArrayRef<Value *> TileSizes) {
  assert(TileSizes.size() == Loops.size() &&
         "Must pass as many tile sizes as there are loops");
  int NumLoops = Loops.size();
  assert(NumLoops >= 1 && "At least one loop to tile required");

  CanonicalLoopInfo *OutermostLoop = Loops.front();
  CanonicalLoopInfo *InnermostLoop = Loops.back();
  Function *F = OutermostLoop->getBody()->getParent();
  BasicBlock *InnerEnter = InnermostLoop->getBody();
  BasicBlock *InnerLatch = InnermostLoop->getLatch();

  // Collect original trip counts and induction variable to be accessible by
  // index. Also, the structure of the original loops is not preserved during
  // the construction of the tiled loops, so do it before we scavenge the BBs of
  // any original CanonicalLoopInfo.
  SmallVector<Value *, 4> OrigTripCounts, OrigIndVars;
  for (CanonicalLoopInfo *L : Loops) {
    assert(L->isValid() && "All input loops must be valid canonical loops");
    OrigTripCounts.push_back(L->getTripCount());
    OrigIndVars.push_back(L->getIndVar());
  }

  // Collect the code between loop headers. These may contain SSA definitions
  // that are used in the loop nest body. To be usable with in the innermost
  // body, these BasicBlocks will be sunk into the loop nest body. That is,
  // these instructions may be executed more often than before the tiling.
  // TODO: It would be sufficient to only sink them into body of the
  // corresponding tile loop.
  SmallVector<std::pair<BasicBlock *, BasicBlock *>, 4> InbetweenCode;
  for (int i = 0; i < NumLoops - 1; ++i) {
    CanonicalLoopInfo *Surrounding = Loops[i];
    CanonicalLoopInfo *Nested = Loops[i + 1];

    BasicBlock *EnterBB = Surrounding->getBody();
    BasicBlock *ExitBB = Nested->getHeader();
    InbetweenCode.emplace_back(EnterBB, ExitBB);
  }

  // Compute the trip counts of the floor loops.
  Builder.SetCurrentDebugLocation(DL);
  Builder.restoreIP(OutermostLoop->getPreheaderIP());
  SmallVector<Value *, 4> FloorCount, FloorRems;
  for (int i = 0; i < NumLoops; ++i) {
    Value *TileSize = TileSizes[i];
    Value *OrigTripCount = OrigTripCounts[i];
    Type *IVType = OrigTripCount->getType();

    Value *FloorTripCount = Builder.CreateUDiv(OrigTripCount, TileSize);
    Value *FloorTripRem = Builder.CreateURem(OrigTripCount, TileSize);

    // 0 if tripcount divides the tilesize, 1 otherwise.
    // 1 means we need an additional iteration for a partial tile.
    //
    // Unfortunately we cannot just use the roundup-formula
    //   (tripcount + tilesize - 1)/tilesize
    // because the summation might overflow. We do not want introduce undefined
    // behavior when the untiled loop nest did not.
    Value *FloorTripOverflow =
        Builder.CreateICmpNE(FloorTripRem, ConstantInt::get(IVType, 0));

    FloorTripOverflow = Builder.CreateZExt(FloorTripOverflow, IVType);
    FloorTripCount =
        Builder.CreateAdd(FloorTripCount, FloorTripOverflow,
                          "omp_floor" + Twine(i) + ".tripcount", true);

    // Remember some values for later use.
    FloorCount.push_back(FloorTripCount);
    FloorRems.push_back(FloorTripRem);
  }

  // Generate the new loop nest, from the outermost to the innermost.
  std::vector<CanonicalLoopInfo *> Result;
  Result.reserve(NumLoops * 2);

  // The basic block of the surrounding loop that enters the nest generated
  // loop.
  BasicBlock *Enter = OutermostLoop->getPreheader();

  // The basic block of the surrounding loop where the inner code should
  // continue.
  BasicBlock *Continue = OutermostLoop->getAfter();

  // Where the next loop basic block should be inserted.
  BasicBlock *OutroInsertBefore = InnermostLoop->getExit();

  auto EmbeddNewLoop =
      [this, DL, F, InnerEnter, &Enter, &Continue, &OutroInsertBefore](
          Value *TripCount, const Twine &Name) -> CanonicalLoopInfo * {
    CanonicalLoopInfo *EmbeddedLoop = createLoopSkeleton(
        DL, TripCount, F, InnerEnter, OutroInsertBefore, Name);
    redirectTo(Enter, EmbeddedLoop->getPreheader(), DL);
    redirectTo(EmbeddedLoop->getAfter(), Continue, DL);

    // Setup the position where the next embedded loop connects to this loop.
    Enter = EmbeddedLoop->getBody();
    Continue = EmbeddedLoop->getLatch();
    OutroInsertBefore = EmbeddedLoop->getLatch();
    return EmbeddedLoop;
  };

  auto EmbeddNewLoops = [&Result, &EmbeddNewLoop](ArrayRef<Value *> TripCounts,
                                                  const Twine &NameBase) {
    for (auto P : enumerate(TripCounts)) {
      CanonicalLoopInfo *EmbeddedLoop =
          EmbeddNewLoop(P.value(), NameBase + Twine(P.index()));
      Result.push_back(EmbeddedLoop);
    }
  };

  EmbeddNewLoops(FloorCount, "floor");

  // Within the innermost floor loop, emit the code that computes the tile
  // sizes.
  Builder.SetInsertPoint(Enter->getTerminator());
  SmallVector<Value *, 4> TileCounts;
  for (int i = 0; i < NumLoops; ++i) {
    CanonicalLoopInfo *FloorLoop = Result[i];
    Value *TileSize = TileSizes[i];

    Value *FloorIsEpilogue =
        Builder.CreateICmpEQ(FloorLoop->getIndVar(), FloorCount[i]);
    Value *TileTripCount =
        Builder.CreateSelect(FloorIsEpilogue, FloorRems[i], TileSize);

    TileCounts.push_back(TileTripCount);
  }

  // Create the tile loops.
  EmbeddNewLoops(TileCounts, "tile");

  // Insert the inbetween code into the body.
  BasicBlock *BodyEnter = Enter;
  BasicBlock *BodyEntered = nullptr;
  for (std::pair<BasicBlock *, BasicBlock *> P : InbetweenCode) {
    BasicBlock *EnterBB = P.first;
    BasicBlock *ExitBB = P.second;

    if (BodyEnter)
      redirectTo(BodyEnter, EnterBB, DL);
    else
      redirectAllPredecessorsTo(BodyEntered, EnterBB, DL);

    BodyEnter = nullptr;
    BodyEntered = ExitBB;
  }

  // Append the original loop nest body into the generated loop nest body.
  if (BodyEnter)
    redirectTo(BodyEnter, InnerEnter, DL);
  else
    redirectAllPredecessorsTo(BodyEntered, InnerEnter, DL);
  redirectAllPredecessorsTo(InnerLatch, Continue, DL);

  // Replace the original induction variable with an induction variable computed
  // from the tile and floor induction variables.
  Builder.restoreIP(Result.back()->getBodyIP());
  for (int i = 0; i < NumLoops; ++i) {
    CanonicalLoopInfo *FloorLoop = Result[i];
    CanonicalLoopInfo *TileLoop = Result[NumLoops + i];
    Value *OrigIndVar = OrigIndVars[i];
    Value *Size = TileSizes[i];

    Value *Scale =
        Builder.CreateMul(Size, FloorLoop->getIndVar(), {}, /*HasNUW=*/true);
    Value *Shift =
        Builder.CreateAdd(Scale, TileLoop->getIndVar(), {}, /*HasNUW=*/true);
    OrigIndVar->replaceAllUsesWith(Shift);
  }

  // Remove unused parts of the original loops.
  SmallVector<BasicBlock *, 12> OldControlBBs;
  OldControlBBs.reserve(6 * Loops.size());
  for (CanonicalLoopInfo *Loop : Loops)
    Loop->collectControlBlocks(OldControlBBs);
  removeUnusedBlocksFromParent(OldControlBBs);

  for (CanonicalLoopInfo *L : Loops)
    L->invalidate();

#ifndef NDEBUG
  for (CanonicalLoopInfo *GenL : Result)
    GenL->assertOK();
#endif
  return Result;
}

/// Attach loop metadata \p Properties to the loop described by \p Loop. If the
/// loop already has metadata, the loop properties are appended.
static void addLoopMetadata(CanonicalLoopInfo *Loop,
                            ArrayRef<Metadata *> Properties) {
  assert(Loop->isValid() && "Expecting a valid CanonicalLoopInfo");

  // Nothing to do if no property to attach.
  if (Properties.empty())
    return;

  LLVMContext &Ctx = Loop->getFunction()->getContext();
  SmallVector<Metadata *> NewLoopProperties;
  NewLoopProperties.push_back(nullptr);

  // If the loop already has metadata, prepend it to the new metadata.
  BasicBlock *Latch = Loop->getLatch();
  assert(Latch && "A valid CanonicalLoopInfo must have a unique latch");
  MDNode *Existing = Latch->getTerminator()->getMetadata(LLVMContext::MD_loop);
  if (Existing)
    append_range(NewLoopProperties, drop_begin(Existing->operands(), 1));

  append_range(NewLoopProperties, Properties);
  MDNode *LoopID = MDNode::getDistinct(Ctx, NewLoopProperties);
  LoopID->replaceOperandWith(0, LoopID);

  Latch->getTerminator()->setMetadata(LLVMContext::MD_loop, LoopID);
}

void OpenMPIRBuilder::unrollLoopFull(DebugLoc, CanonicalLoopInfo *Loop) {
  LLVMContext &Ctx = Builder.getContext();
  addLoopMetadata(
      Loop, {MDNode::get(Ctx, MDString::get(Ctx, "llvm.loop.unroll.enable")),
             MDNode::get(Ctx, MDString::get(Ctx, "llvm.loop.unroll.full"))});
}

void OpenMPIRBuilder::unrollLoopHeuristic(DebugLoc, CanonicalLoopInfo *Loop) {
  LLVMContext &Ctx = Builder.getContext();
  addLoopMetadata(
      Loop, {
                MDNode::get(Ctx, MDString::get(Ctx, "llvm.loop.unroll.enable")),
            });
}

/// Create the TargetMachine object to query the backend for optimization
/// preferences.
///
/// Ideally, this would be passed from the front-end to the OpenMPBuilder, but
/// e.g. Clang does not pass it to its CodeGen layer and creates it only when
/// needed for the LLVM pass pipline. We use some default options to avoid
/// having to pass too many settings from the frontend that probably do not
/// matter.
///
/// Currently, TargetMachine is only used sometimes by the unrollLoopPartial
/// method. If we are going to use TargetMachine for more purposes, especially
/// those that are sensitive to TargetOptions, RelocModel and CodeModel, it
/// might become be worth requiring front-ends to pass on their TargetMachine,
/// or at least cache it between methods. Note that while fontends such as Clang
/// have just a single main TargetMachine per translation unit, "target-cpu" and
/// "target-features" that determine the TargetMachine are per-function and can
/// be overrided using __attribute__((target("OPTIONS"))).
static std::unique_ptr<TargetMachine>
createTargetMachine(Function *F, CodeGenOpt::Level OptLevel) {
  Module *M = F->getParent();

  StringRef CPU = F->getFnAttribute("target-cpu").getValueAsString();
  StringRef Features = F->getFnAttribute("target-features").getValueAsString();
  const std::string &Triple = M->getTargetTriple();

  std::string Error;
  const llvm::Target *TheTarget = TargetRegistry::lookupTarget(Triple, Error);
  if (!TheTarget)
    return {};

  llvm::TargetOptions Options;
  return std::unique_ptr<TargetMachine>(TheTarget->createTargetMachine(
      Triple, CPU, Features, Options, /*RelocModel=*/None, /*CodeModel=*/None,
      OptLevel));
}

/// Heuristically determine the best-performant unroll factor for \p CLI. This
/// depends on the target processor. We are re-using the same heuristics as the
/// LoopUnrollPass.
static int32_t computeHeuristicUnrollFactor(CanonicalLoopInfo *CLI) {
  Function *F = CLI->getFunction();

  // Assume the user requests the most aggressive unrolling, even if the rest of
  // the code is optimized using a lower setting.
  CodeGenOpt::Level OptLevel = CodeGenOpt::Aggressive;
  std::unique_ptr<TargetMachine> TM = createTargetMachine(F, OptLevel);

  FunctionAnalysisManager FAM;
  FAM.registerPass([]() { return TargetLibraryAnalysis(); });
  FAM.registerPass([]() { return AssumptionAnalysis(); });
  FAM.registerPass([]() { return DominatorTreeAnalysis(); });
  FAM.registerPass([]() { return LoopAnalysis(); });
  FAM.registerPass([]() { return ScalarEvolutionAnalysis(); });
  FAM.registerPass([]() { return PassInstrumentationAnalysis(); });
  TargetIRAnalysis TIRA;
  if (TM)
    TIRA = TargetIRAnalysis(
        [&](const Function &F) { return TM->getTargetTransformInfo(F); });
  FAM.registerPass([&]() { return TIRA; });

  TargetIRAnalysis::Result &&TTI = TIRA.run(*F, FAM);
  ScalarEvolutionAnalysis SEA;
  ScalarEvolution &&SE = SEA.run(*F, FAM);
  DominatorTreeAnalysis DTA;
  DominatorTree &&DT = DTA.run(*F, FAM);
  LoopAnalysis LIA;
  LoopInfo &&LI = LIA.run(*F, FAM);
  AssumptionAnalysis ACT;
  AssumptionCache &&AC = ACT.run(*F, FAM);
  OptimizationRemarkEmitter ORE{F};

  Loop *L = LI.getLoopFor(CLI->getHeader());
  assert(L && "Expecting CanonicalLoopInfo to be recognized as a loop");

  TargetTransformInfo::UnrollingPreferences UP =
      gatherUnrollingPreferences(L, SE, TTI,
                                 /*BlockFrequencyInfo=*/nullptr,
                                 /*ProfileSummaryInfo=*/nullptr, ORE, OptLevel,
                                 /*UserThreshold=*/None,
                                 /*UserCount=*/None,
                                 /*UserAllowPartial=*/true,
                                 /*UserAllowRuntime=*/true,
                                 /*UserUpperBound=*/None,
                                 /*UserFullUnrollMaxCount=*/None);

  UP.Force = true;

  // Account for additional optimizations taking place before the LoopUnrollPass
  // would unroll the loop.
  UP.Threshold *= UnrollThresholdFactor;
  UP.PartialThreshold *= UnrollThresholdFactor;

  // Use normal unroll factors even if the rest of the code is optimized for
  // size.
  UP.OptSizeThreshold = UP.Threshold;
  UP.PartialOptSizeThreshold = UP.PartialThreshold;

  LLVM_DEBUG(dbgs() << "Unroll heuristic thresholds:\n"
                    << "  Threshold=" << UP.Threshold << "\n"
                    << "  PartialThreshold=" << UP.PartialThreshold << "\n"
                    << "  OptSizeThreshold=" << UP.OptSizeThreshold << "\n"
                    << "  PartialOptSizeThreshold="
                    << UP.PartialOptSizeThreshold << "\n");

  // Disable peeling.
  TargetTransformInfo::PeelingPreferences PP =
      gatherPeelingPreferences(L, SE, TTI,
                               /*UserAllowPeeling=*/false,
                               /*UserAllowProfileBasedPeeling=*/false,
                               /*UserUnrollingSpecficValues=*/false);

  SmallPtrSet<const Value *, 32> EphValues;
  CodeMetrics::collectEphemeralValues(L, &AC, EphValues);

  // Assume that reads and writes to stack variables can be eliminated by
  // Mem2Reg, SROA or LICM. That is, don't count them towards the loop body's
  // size.
  for (BasicBlock *BB : L->blocks()) {
    for (Instruction &I : *BB) {
      Value *Ptr;
      if (auto *Load = dyn_cast<LoadInst>(&I)) {
        Ptr = Load->getPointerOperand();
      } else if (auto *Store = dyn_cast<StoreInst>(&I)) {
        Ptr = Store->getPointerOperand();
      } else
        continue;

      Ptr = Ptr->stripPointerCasts();

      if (auto *Alloca = dyn_cast<AllocaInst>(Ptr)) {
        if (Alloca->getParent() == &F->getEntryBlock())
          EphValues.insert(&I);
      }
    }
  }

  unsigned NumInlineCandidates;
  bool NotDuplicatable;
  bool Convergent;
  unsigned LoopSize =
      ApproximateLoopSize(L, NumInlineCandidates, NotDuplicatable, Convergent,
                          TTI, EphValues, UP.BEInsns);
  LLVM_DEBUG(dbgs() << "Estimated loop size is " << LoopSize << "\n");

  // Loop is not unrollable if the loop contains certain instructions.
  if (NotDuplicatable || Convergent) {
    LLVM_DEBUG(dbgs() << "Loop not considered unrollable\n");
    return 1;
  }

  // TODO: Determine trip count of \p CLI if constant, computeUnrollCount might
  // be able to use it.
  int TripCount = 0;
  int MaxTripCount = 0;
  bool MaxOrZero = false;
  unsigned TripMultiple = 0;

  bool UseUpperBound = false;
  computeUnrollCount(L, TTI, DT, &LI, SE, EphValues, &ORE, TripCount,
                     MaxTripCount, MaxOrZero, TripMultiple, LoopSize, UP, PP,
                     UseUpperBound);
  unsigned Factor = UP.Count;
  LLVM_DEBUG(dbgs() << "Suggesting unroll factor of " << Factor << "\n");

  // This function returns 1 to signal to not unroll a loop.
  if (Factor == 0)
    return 1;
  return Factor;
}

void OpenMPIRBuilder::unrollLoopPartial(DebugLoc DL, CanonicalLoopInfo *Loop,
                                        int32_t Factor,
                                        CanonicalLoopInfo **UnrolledCLI) {
  assert(Factor >= 0 && "Unroll factor must not be negative");

  Function *F = Loop->getFunction();
  LLVMContext &Ctx = F->getContext();

  // If the unrolled loop is not used for another loop-associated directive, it
  // is sufficient to add metadata for the LoopUnrollPass.
  if (!UnrolledCLI) {
    SmallVector<Metadata *, 2> LoopMetadata;
    LoopMetadata.push_back(
        MDNode::get(Ctx, MDString::get(Ctx, "llvm.loop.unroll.enable")));

    if (Factor >= 1) {
      ConstantAsMetadata *FactorConst = ConstantAsMetadata::get(
          ConstantInt::get(Type::getInt32Ty(Ctx), APInt(32, Factor)));
      LoopMetadata.push_back(MDNode::get(
          Ctx, {MDString::get(Ctx, "llvm.loop.unroll.count"), FactorConst}));
    }

    addLoopMetadata(Loop, LoopMetadata);
    return;
  }

  // Heuristically determine the unroll factor.
  if (Factor == 0)
    Factor = computeHeuristicUnrollFactor(Loop);

  // No change required with unroll factor 1.
  if (Factor == 1) {
    *UnrolledCLI = Loop;
    return;
  }

  assert(Factor >= 2 &&
         "unrolling only makes sense with a factor of 2 or larger");

  Type *IndVarTy = Loop->getIndVarType();

  // Apply partial unrolling by tiling the loop by the unroll-factor, then fully
  // unroll the inner loop.
  Value *FactorVal =
      ConstantInt::get(IndVarTy, APInt(IndVarTy->getIntegerBitWidth(), Factor,
                                       /*isSigned=*/false));
  std::vector<CanonicalLoopInfo *> LoopNest =
      tileLoops(DL, {Loop}, {FactorVal});
  assert(LoopNest.size() == 2 && "Expect 2 loops after tiling");
  *UnrolledCLI = LoopNest[0];
  CanonicalLoopInfo *InnerLoop = LoopNest[1];

  // LoopUnrollPass can only fully unroll loops with constant trip count.
  // Unroll by the unroll factor with a fallback epilog for the remainder
  // iterations if necessary.
  ConstantAsMetadata *FactorConst = ConstantAsMetadata::get(
      ConstantInt::get(Type::getInt32Ty(Ctx), APInt(32, Factor)));
  addLoopMetadata(
      InnerLoop,
      {MDNode::get(Ctx, MDString::get(Ctx, "llvm.loop.unroll.enable")),
       MDNode::get(
           Ctx, {MDString::get(Ctx, "llvm.loop.unroll.count"), FactorConst})});

#ifndef NDEBUG
  (*UnrolledCLI)->assertOK();
#endif
}

OpenMPIRBuilder::InsertPointTy
OpenMPIRBuilder::createCopyPrivate(const LocationDescription &Loc,
                                   llvm::Value *BufSize, llvm::Value *CpyBuf,
                                   llvm::Value *CpyFn, llvm::Value *DidIt) {
  if (!updateToLocation(Loc))
    return Loc.IP;

  Constant *SrcLocStr = getOrCreateSrcLocStr(Loc);
  Value *Ident = getOrCreateIdent(SrcLocStr);
  Value *ThreadId = getOrCreateThreadID(Ident);

  llvm::Value *DidItLD = Builder.CreateLoad(Builder.getInt32Ty(), DidIt);

  Value *Args[] = {Ident, ThreadId, BufSize, CpyBuf, CpyFn, DidItLD};

  Function *Fn = getOrCreateRuntimeFunctionPtr(OMPRTL___kmpc_copyprivate);
  Builder.CreateCall(Fn, Args);

  return Builder.saveIP();
}

OpenMPIRBuilder::InsertPointTy
OpenMPIRBuilder::createSingle(const LocationDescription &Loc,
                              BodyGenCallbackTy BodyGenCB,
                              FinalizeCallbackTy FiniCB, llvm::Value *DidIt) {

  if (!updateToLocation(Loc))
    return Loc.IP;

  // If needed (i.e. not null), initialize `DidIt` with 0
  if (DidIt) {
    Builder.CreateStore(Builder.getInt32(0), DidIt);
  }

  Directive OMPD = Directive::OMPD_single;
  Constant *SrcLocStr = getOrCreateSrcLocStr(Loc);
  Value *Ident = getOrCreateIdent(SrcLocStr);
  Value *ThreadId = getOrCreateThreadID(Ident);
  Value *Args[] = {Ident, ThreadId};

  Function *EntryRTLFn = getOrCreateRuntimeFunctionPtr(OMPRTL___kmpc_single);
  Instruction *EntryCall = Builder.CreateCall(EntryRTLFn, Args);

  Function *ExitRTLFn = getOrCreateRuntimeFunctionPtr(OMPRTL___kmpc_end_single);
  Instruction *ExitCall = Builder.CreateCall(ExitRTLFn, Args);

  // generates the following:
  // if (__kmpc_single()) {
  //		.... single region ...
  // 		__kmpc_end_single
  // }

  return EmitOMPInlinedRegion(OMPD, EntryCall, ExitCall, BodyGenCB, FiniCB,
                              /*Conditional*/ true, /*hasFinalize*/ true);
}

OpenMPIRBuilder::InsertPointTy OpenMPIRBuilder::createCritical(
    const LocationDescription &Loc, BodyGenCallbackTy BodyGenCB,
    FinalizeCallbackTy FiniCB, StringRef CriticalName, Value *HintInst) {

  if (!updateToLocation(Loc))
    return Loc.IP;

  Directive OMPD = Directive::OMPD_critical;
  Constant *SrcLocStr = getOrCreateSrcLocStr(Loc);
  Value *Ident = getOrCreateIdent(SrcLocStr);
  Value *ThreadId = getOrCreateThreadID(Ident);
  Value *LockVar = getOMPCriticalRegionLock(CriticalName);
  Value *Args[] = {Ident, ThreadId, LockVar};

  SmallVector<llvm::Value *, 4> EnterArgs(std::begin(Args), std::end(Args));
  Function *RTFn = nullptr;
  if (HintInst) {
    // Add Hint to entry Args and create call
    EnterArgs.push_back(HintInst);
    RTFn = getOrCreateRuntimeFunctionPtr(OMPRTL___kmpc_critical_with_hint);
  } else {
    RTFn = getOrCreateRuntimeFunctionPtr(OMPRTL___kmpc_critical);
  }
  Instruction *EntryCall = Builder.CreateCall(RTFn, EnterArgs);

  Function *ExitRTLFn =
      getOrCreateRuntimeFunctionPtr(OMPRTL___kmpc_end_critical);
  Instruction *ExitCall = Builder.CreateCall(ExitRTLFn, Args);

  return EmitOMPInlinedRegion(OMPD, EntryCall, ExitCall, BodyGenCB, FiniCB,
                              /*Conditional*/ false, /*hasFinalize*/ true);
}

OpenMPIRBuilder::InsertPointTy
OpenMPIRBuilder::createOrderedDepend(const LocationDescription &Loc,
                                     InsertPointTy AllocaIP, unsigned NumLoops,
                                     ArrayRef<llvm::Value *> StoreValues,
                                     const Twine &Name, bool IsDependSource) {
  if (!updateToLocation(Loc))
    return Loc.IP;

  // Allocate space for vector and generate alloc instruction.
  auto *ArrI64Ty = ArrayType::get(Int64, NumLoops);
  Builder.restoreIP(AllocaIP);
  AllocaInst *ArgsBase = Builder.CreateAlloca(ArrI64Ty, nullptr, Name);
  ArgsBase->setAlignment(Align(8));
  Builder.restoreIP(Loc.IP);

  // Store the index value with offset in depend vector.
  for (unsigned I = 0; I < NumLoops; ++I) {
    Value *DependAddrGEPIter = Builder.CreateInBoundsGEP(
        ArrI64Ty, ArgsBase, {Builder.getInt64(0), Builder.getInt64(I)});
    Builder.CreateStore(StoreValues[I], DependAddrGEPIter);
  }

  Value *DependBaseAddrGEP = Builder.CreateInBoundsGEP(
      ArrI64Ty, ArgsBase, {Builder.getInt64(0), Builder.getInt64(0)});

  Constant *SrcLocStr = getOrCreateSrcLocStr(Loc);
  Value *Ident = getOrCreateIdent(SrcLocStr);
  Value *ThreadId = getOrCreateThreadID(Ident);
  Value *Args[] = {Ident, ThreadId, DependBaseAddrGEP};

  Function *RTLFn = nullptr;
  if (IsDependSource)
    RTLFn = getOrCreateRuntimeFunctionPtr(OMPRTL___kmpc_doacross_post);
  else
    RTLFn = getOrCreateRuntimeFunctionPtr(OMPRTL___kmpc_doacross_wait);
  Builder.CreateCall(RTLFn, Args);

  return Builder.saveIP();
}

OpenMPIRBuilder::InsertPointTy OpenMPIRBuilder::createOrderedThreadsSimd(
    const LocationDescription &Loc, BodyGenCallbackTy BodyGenCB,
    FinalizeCallbackTy FiniCB, bool IsThreads) {
  if (!updateToLocation(Loc))
    return Loc.IP;

  Directive OMPD = Directive::OMPD_ordered;
  Instruction *EntryCall = nullptr;
  Instruction *ExitCall = nullptr;

  if (IsThreads) {
    Constant *SrcLocStr = getOrCreateSrcLocStr(Loc);
    Value *Ident = getOrCreateIdent(SrcLocStr);
    Value *ThreadId = getOrCreateThreadID(Ident);
    Value *Args[] = {Ident, ThreadId};

    Function *EntryRTLFn = getOrCreateRuntimeFunctionPtr(OMPRTL___kmpc_ordered);
    EntryCall = Builder.CreateCall(EntryRTLFn, Args);

    Function *ExitRTLFn =
        getOrCreateRuntimeFunctionPtr(OMPRTL___kmpc_end_ordered);
    ExitCall = Builder.CreateCall(ExitRTLFn, Args);
  }

  return EmitOMPInlinedRegion(OMPD, EntryCall, ExitCall, BodyGenCB, FiniCB,
                              /*Conditional*/ false, /*hasFinalize*/ true);
}

OpenMPIRBuilder::InsertPointTy OpenMPIRBuilder::EmitOMPInlinedRegion(
    Directive OMPD, Instruction *EntryCall, Instruction *ExitCall,
    BodyGenCallbackTy BodyGenCB, FinalizeCallbackTy FiniCB, bool Conditional,
    bool HasFinalize, bool IsCancellable) {

  if (HasFinalize)
    FinalizationStack.push_back({FiniCB, OMPD, IsCancellable});

  // Create inlined region's entry and body blocks, in preparation
  // for conditional creation
  BasicBlock *EntryBB = Builder.GetInsertBlock();
  Instruction *SplitPos = EntryBB->getTerminator();
  if (!isa_and_nonnull<BranchInst>(SplitPos))
    SplitPos = new UnreachableInst(Builder.getContext(), EntryBB);
  BasicBlock *ExitBB = EntryBB->splitBasicBlock(SplitPos, "omp_region.end");
  BasicBlock *FiniBB =
      EntryBB->splitBasicBlock(EntryBB->getTerminator(), "omp_region.finalize");

  Builder.SetInsertPoint(EntryBB->getTerminator());
  emitCommonDirectiveEntry(OMPD, EntryCall, ExitBB, Conditional);

  // generate body
  BodyGenCB(/* AllocaIP */ InsertPointTy(),
            /* CodeGenIP */ Builder.saveIP(), *FiniBB);

  // If we didn't emit a branch to FiniBB during body generation, it means
  // FiniBB is unreachable (e.g. while(1);). stop generating all the
  // unreachable blocks, and remove anything we are not going to use.
  auto SkipEmittingRegion = FiniBB->hasNPredecessors(0);
  if (SkipEmittingRegion) {
    FiniBB->eraseFromParent();
    ExitCall->eraseFromParent();
    // Discard finalization if we have it.
    if (HasFinalize) {
      assert(!FinalizationStack.empty() &&
             "Unexpected finalization stack state!");
      FinalizationStack.pop_back();
    }
  } else {
    // emit exit call and do any needed finalization.
    auto FinIP = InsertPointTy(FiniBB, FiniBB->getFirstInsertionPt());
    assert(FiniBB->getTerminator()->getNumSuccessors() == 1 &&
           FiniBB->getTerminator()->getSuccessor(0) == ExitBB &&
           "Unexpected control flow graph state!!");
    emitCommonDirectiveExit(OMPD, FinIP, ExitCall, HasFinalize);
    assert(FiniBB->getUniquePredecessor()->getUniqueSuccessor() == FiniBB &&
           "Unexpected Control Flow State!");
    MergeBlockIntoPredecessor(FiniBB);
  }

  // If we are skipping the region of a non conditional, remove the exit
  // block, and clear the builder's insertion point.
  assert(SplitPos->getParent() == ExitBB &&
         "Unexpected Insertion point location!");
  if (!Conditional && SkipEmittingRegion) {
    ExitBB->eraseFromParent();
    Builder.ClearInsertionPoint();
  } else {
    auto merged = MergeBlockIntoPredecessor(ExitBB);
    BasicBlock *ExitPredBB = SplitPos->getParent();
    auto InsertBB = merged ? ExitPredBB : ExitBB;
    if (!isa_and_nonnull<BranchInst>(SplitPos))
      SplitPos->eraseFromParent();
    Builder.SetInsertPoint(InsertBB);
  }

  return Builder.saveIP();
}

OpenMPIRBuilder::InsertPointTy OpenMPIRBuilder::emitCommonDirectiveEntry(
    Directive OMPD, Value *EntryCall, BasicBlock *ExitBB, bool Conditional) {
  // if nothing to do, Return current insertion point.
  if (!Conditional || !EntryCall)
    return Builder.saveIP();

  BasicBlock *EntryBB = Builder.GetInsertBlock();
  Value *CallBool = Builder.CreateIsNotNull(EntryCall);
  auto *ThenBB = BasicBlock::Create(M.getContext(), "omp_region.body");
  auto *UI = new UnreachableInst(Builder.getContext(), ThenBB);

  // Emit thenBB and set the Builder's insertion point there for
  // body generation next. Place the block after the current block.
  Function *CurFn = EntryBB->getParent();
  CurFn->getBasicBlockList().insertAfter(EntryBB->getIterator(), ThenBB);

  // Move Entry branch to end of ThenBB, and replace with conditional
  // branch (If-stmt)
  Instruction *EntryBBTI = EntryBB->getTerminator();
  Builder.CreateCondBr(CallBool, ThenBB, ExitBB);
  EntryBBTI->removeFromParent();
  Builder.SetInsertPoint(UI);
  Builder.Insert(EntryBBTI);
  UI->eraseFromParent();
  Builder.SetInsertPoint(ThenBB->getTerminator());

  // return an insertion point to ExitBB.
  return IRBuilder<>::InsertPoint(ExitBB, ExitBB->getFirstInsertionPt());
}

OpenMPIRBuilder::InsertPointTy OpenMPIRBuilder::emitCommonDirectiveExit(
    omp::Directive OMPD, InsertPointTy FinIP, Instruction *ExitCall,
    bool HasFinalize) {

  Builder.restoreIP(FinIP);

  // If there is finalization to do, emit it before the exit call
  if (HasFinalize) {
    assert(!FinalizationStack.empty() &&
           "Unexpected finalization stack state!");

    FinalizationInfo Fi = FinalizationStack.pop_back_val();
    assert(Fi.DK == OMPD && "Unexpected Directive for Finalization call!");

    Fi.FiniCB(FinIP);

    BasicBlock *FiniBB = FinIP.getBlock();
    Instruction *FiniBBTI = FiniBB->getTerminator();

    // set Builder IP for call creation
    Builder.SetInsertPoint(FiniBBTI);
  }

  if (!ExitCall)
    return Builder.saveIP();

  // place the Exitcall as last instruction before Finalization block terminator
  ExitCall->removeFromParent();
  Builder.Insert(ExitCall);

  return IRBuilder<>::InsertPoint(ExitCall->getParent(),
                                  ExitCall->getIterator());
}

OpenMPIRBuilder::InsertPointTy OpenMPIRBuilder::createCopyinClauseBlocks(
    InsertPointTy IP, Value *MasterAddr, Value *PrivateAddr,
    llvm::IntegerType *IntPtrTy, bool BranchtoEnd) {
  if (!IP.isSet())
    return IP;

  IRBuilder<>::InsertPointGuard IPG(Builder);

  // creates the following CFG structure
  //	   OMP_Entry : (MasterAddr != PrivateAddr)?
  //       F     T
  //       |      \
  //       |     copin.not.master
  //       |      /
  //       v     /
  //   copyin.not.master.end
  //		     |
  //         v
  //   OMP.Entry.Next

  BasicBlock *OMP_Entry = IP.getBlock();
  Function *CurFn = OMP_Entry->getParent();
  BasicBlock *CopyBegin =
      BasicBlock::Create(M.getContext(), "copyin.not.master", CurFn);
  BasicBlock *CopyEnd = nullptr;

  // If entry block is terminated, split to preserve the branch to following
  // basic block (i.e. OMP.Entry.Next), otherwise, leave everything as is.
  if (isa_and_nonnull<BranchInst>(OMP_Entry->getTerminator())) {
    CopyEnd = OMP_Entry->splitBasicBlock(OMP_Entry->getTerminator(),
                                         "copyin.not.master.end");
    OMP_Entry->getTerminator()->eraseFromParent();
  } else {
    CopyEnd =
        BasicBlock::Create(M.getContext(), "copyin.not.master.end", CurFn);
  }

  Builder.SetInsertPoint(OMP_Entry);
  Value *MasterPtr = Builder.CreatePtrToInt(MasterAddr, IntPtrTy);
  Value *PrivatePtr = Builder.CreatePtrToInt(PrivateAddr, IntPtrTy);
  Value *cmp = Builder.CreateICmpNE(MasterPtr, PrivatePtr);
  Builder.CreateCondBr(cmp, CopyBegin, CopyEnd);

  Builder.SetInsertPoint(CopyBegin);
  if (BranchtoEnd)
    Builder.SetInsertPoint(Builder.CreateBr(CopyEnd));

  return Builder.saveIP();
}

CallInst *OpenMPIRBuilder::createOMPAlloc(const LocationDescription &Loc,
                                          Value *Size, Value *Allocator,
                                          std::string Name) {
  IRBuilder<>::InsertPointGuard IPG(Builder);
  Builder.restoreIP(Loc.IP);

  Constant *SrcLocStr = getOrCreateSrcLocStr(Loc);
  Value *Ident = getOrCreateIdent(SrcLocStr);
  Value *ThreadId = getOrCreateThreadID(Ident);
  Value *Args[] = {ThreadId, Size, Allocator};

  Function *Fn = getOrCreateRuntimeFunctionPtr(OMPRTL___kmpc_alloc);

  return Builder.CreateCall(Fn, Args, Name);
}

CallInst *OpenMPIRBuilder::createOMPFree(const LocationDescription &Loc,
                                         Value *Addr, Value *Allocator,
                                         std::string Name) {
  IRBuilder<>::InsertPointGuard IPG(Builder);
  Builder.restoreIP(Loc.IP);

  Constant *SrcLocStr = getOrCreateSrcLocStr(Loc);
  Value *Ident = getOrCreateIdent(SrcLocStr);
  Value *ThreadId = getOrCreateThreadID(Ident);
  Value *Args[] = {ThreadId, Addr, Allocator};
  Function *Fn = getOrCreateRuntimeFunctionPtr(OMPRTL___kmpc_free);
  return Builder.CreateCall(Fn, Args, Name);
}

CallInst *OpenMPIRBuilder::createCachedThreadPrivate(
    const LocationDescription &Loc, llvm::Value *Pointer,
    llvm::ConstantInt *Size, const llvm::Twine &Name) {
  IRBuilder<>::InsertPointGuard IPG(Builder);
  Builder.restoreIP(Loc.IP);

  Constant *SrcLocStr = getOrCreateSrcLocStr(Loc);
  Value *Ident = getOrCreateIdent(SrcLocStr);
  Value *ThreadId = getOrCreateThreadID(Ident);
  Constant *ThreadPrivateCache =
      getOrCreateOMPInternalVariable(Int8PtrPtr, Name);
  llvm::Value *Args[] = {Ident, ThreadId, Pointer, Size, ThreadPrivateCache};

  Function *Fn =
      getOrCreateRuntimeFunctionPtr(OMPRTL___kmpc_threadprivate_cached);

  return Builder.CreateCall(Fn, Args);
}

OpenMPIRBuilder::InsertPointTy
OpenMPIRBuilder::createTargetInit(const LocationDescription &Loc, bool IsSPMD,
                                  bool RequiresFullRuntime) {
  if (!updateToLocation(Loc))
    return Loc.IP;

  Constant *SrcLocStr = getOrCreateSrcLocStr(Loc);
  Value *Ident = getOrCreateIdent(SrcLocStr);
  ConstantInt *IsSPMDVal = ConstantInt::getSigned(
      IntegerType::getInt8Ty(Int8->getContext()),
      IsSPMD ? OMP_TGT_EXEC_MODE_SPMD : OMP_TGT_EXEC_MODE_GENERIC);
  ConstantInt *UseGenericStateMachine =
      ConstantInt::getBool(Int32->getContext(), !IsSPMD);
  ConstantInt *RequiresFullRuntimeVal =
      ConstantInt::getBool(Int32->getContext(), RequiresFullRuntime);

  Function *Fn = getOrCreateRuntimeFunctionPtr(
      omp::RuntimeFunction::OMPRTL___kmpc_target_init);

  CallInst *ThreadKind = Builder.CreateCall(
      Fn, {Ident, IsSPMDVal, UseGenericStateMachine, RequiresFullRuntimeVal});

  Value *ExecUserCode = Builder.CreateICmpEQ(
      ThreadKind, ConstantInt::get(ThreadKind->getType(), -1),
      "exec_user_code");

  // ThreadKind = __kmpc_target_init(...)
  // if (ThreadKind == -1)
  //   user_code
  // else
  //   return;

  auto *UI = Builder.CreateUnreachable();
  BasicBlock *CheckBB = UI->getParent();
  BasicBlock *UserCodeEntryBB = CheckBB->splitBasicBlock(UI, "user_code.entry");

  BasicBlock *WorkerExitBB = BasicBlock::Create(
      CheckBB->getContext(), "worker.exit", CheckBB->getParent());
  Builder.SetInsertPoint(WorkerExitBB);
  Builder.CreateRetVoid();

  auto *CheckBBTI = CheckBB->getTerminator();
  Builder.SetInsertPoint(CheckBBTI);
  Builder.CreateCondBr(ExecUserCode, UI->getParent(), WorkerExitBB);

  CheckBBTI->eraseFromParent();
  UI->eraseFromParent();

  // Continue in the "user_code" block, see diagram above and in
  // openmp/libomptarget/deviceRTLs/common/include/target.h .
  return InsertPointTy(UserCodeEntryBB, UserCodeEntryBB->getFirstInsertionPt());
}

void OpenMPIRBuilder::createTargetDeinit(const LocationDescription &Loc,
                                         bool IsSPMD,
                                         bool RequiresFullRuntime) {
  if (!updateToLocation(Loc))
    return;

  Constant *SrcLocStr = getOrCreateSrcLocStr(Loc);
  Value *Ident = getOrCreateIdent(SrcLocStr);
<<<<<<< HEAD
  ConstantInt *IsSPMDVal = ConstantInt::getBool(Int32->getContext(), IsSPMD);
=======
  ConstantInt *IsSPMDVal = ConstantInt::getSigned(
      IntegerType::getInt8Ty(Int8->getContext()),
      IsSPMD ? OMP_TGT_EXEC_MODE_SPMD : OMP_TGT_EXEC_MODE_GENERIC);
>>>>>>> 3ab5877d
  ConstantInt *RequiresFullRuntimeVal =
      ConstantInt::getBool(Int32->getContext(), RequiresFullRuntime);

  Function *Fn = getOrCreateRuntimeFunctionPtr(
      omp::RuntimeFunction::OMPRTL___kmpc_target_deinit);

  Builder.CreateCall(Fn, {Ident, IsSPMDVal, RequiresFullRuntimeVal});
}

std::string OpenMPIRBuilder::getNameWithSeparators(ArrayRef<StringRef> Parts,
                                                   StringRef FirstSeparator,
                                                   StringRef Separator) {
  SmallString<128> Buffer;
  llvm::raw_svector_ostream OS(Buffer);
  StringRef Sep = FirstSeparator;
  for (StringRef Part : Parts) {
    OS << Sep << Part;
    Sep = Separator;
  }
  return OS.str().str();
}

Constant *OpenMPIRBuilder::getOrCreateOMPInternalVariable(
    llvm::Type *Ty, const llvm::Twine &Name, unsigned AddressSpace) {
  // TODO: Replace the twine arg with stringref to get rid of the conversion
  // logic. However This is taken from current implementation in clang as is.
  // Since this method is used in many places exclusively for OMP internal use
  // we will keep it as is for temporarily until we move all users to the
  // builder and then, if possible, fix it everywhere in one go.
  SmallString<256> Buffer;
  llvm::raw_svector_ostream Out(Buffer);
  Out << Name;
  StringRef RuntimeName = Out.str();
  auto &Elem = *InternalVars.try_emplace(RuntimeName, nullptr).first;
  if (Elem.second) {
    assert(Elem.second->getType()->getPointerElementType() == Ty &&
           "OMP internal variable has different type than requested");
  } else {
    // TODO: investigate the appropriate linkage type used for the global
    // variable for possibly changing that to internal or private, or maybe
    // create different versions of the function for different OMP internal
    // variables.
    Elem.second = new llvm::GlobalVariable(
        M, Ty, /*IsConstant*/ false, llvm::GlobalValue::CommonLinkage,
        llvm::Constant::getNullValue(Ty), Elem.first(),
        /*InsertBefore=*/nullptr, llvm::GlobalValue::NotThreadLocal,
        AddressSpace);
  }

  return Elem.second;
}

Value *OpenMPIRBuilder::getOMPCriticalRegionLock(StringRef CriticalName) {
  std::string Prefix = Twine("gomp_critical_user_", CriticalName).str();
  std::string Name = getNameWithSeparators({Prefix, "var"}, ".", ".");
  return getOrCreateOMPInternalVariable(KmpCriticalNameTy, Name);
}

GlobalVariable *
OpenMPIRBuilder::createOffloadMaptypes(SmallVectorImpl<uint64_t> &Mappings,
                                       std::string VarName) {
  llvm::Constant *MaptypesArrayInit =
      llvm::ConstantDataArray::get(M.getContext(), Mappings);
  auto *MaptypesArrayGlobal = new llvm::GlobalVariable(
      M, MaptypesArrayInit->getType(),
      /*isConstant=*/true, llvm::GlobalValue::PrivateLinkage, MaptypesArrayInit,
      VarName);
  MaptypesArrayGlobal->setUnnamedAddr(llvm::GlobalValue::UnnamedAddr::Global);
  return MaptypesArrayGlobal;
}

void OpenMPIRBuilder::createMapperAllocas(const LocationDescription &Loc,
                                          InsertPointTy AllocaIP,
                                          unsigned NumOperands,
                                          struct MapperAllocas &MapperAllocas) {
  if (!updateToLocation(Loc))
    return;

  auto *ArrI8PtrTy = ArrayType::get(Int8Ptr, NumOperands);
  auto *ArrI64Ty = ArrayType::get(Int64, NumOperands);
  Builder.restoreIP(AllocaIP);
  AllocaInst *ArgsBase = Builder.CreateAlloca(ArrI8PtrTy);
  AllocaInst *Args = Builder.CreateAlloca(ArrI8PtrTy);
  AllocaInst *ArgSizes = Builder.CreateAlloca(ArrI64Ty);
  Builder.restoreIP(Loc.IP);
  MapperAllocas.ArgsBase = ArgsBase;
  MapperAllocas.Args = Args;
  MapperAllocas.ArgSizes = ArgSizes;
}

void OpenMPIRBuilder::emitMapperCall(const LocationDescription &Loc,
                                     Function *MapperFunc, Value *SrcLocInfo,
                                     Value *MaptypesArg, Value *MapnamesArg,
                                     struct MapperAllocas &MapperAllocas,
                                     int64_t DeviceID, unsigned NumOperands) {
  if (!updateToLocation(Loc))
    return;

  auto *ArrI8PtrTy = ArrayType::get(Int8Ptr, NumOperands);
  auto *ArrI64Ty = ArrayType::get(Int64, NumOperands);
  Value *ArgsBaseGEP =
      Builder.CreateInBoundsGEP(ArrI8PtrTy, MapperAllocas.ArgsBase,
                                {Builder.getInt32(0), Builder.getInt32(0)});
  Value *ArgsGEP =
      Builder.CreateInBoundsGEP(ArrI8PtrTy, MapperAllocas.Args,
                                {Builder.getInt32(0), Builder.getInt32(0)});
  Value *ArgSizesGEP =
      Builder.CreateInBoundsGEP(ArrI64Ty, MapperAllocas.ArgSizes,
                                {Builder.getInt32(0), Builder.getInt32(0)});
  Value *NullPtr = Constant::getNullValue(Int8Ptr->getPointerTo());
  Builder.CreateCall(MapperFunc,
                     {SrcLocInfo, Builder.getInt64(DeviceID),
                      Builder.getInt32(NumOperands), ArgsBaseGEP, ArgsGEP,
                      ArgSizesGEP, MaptypesArg, MapnamesArg, NullPtr});
}

bool OpenMPIRBuilder::checkAndEmitFlushAfterAtomic(
    const LocationDescription &Loc, llvm::AtomicOrdering AO, AtomicKind AK) {
  assert(!(AO == AtomicOrdering::NotAtomic ||
           AO == llvm::AtomicOrdering::Unordered) &&
         "Unexpected Atomic Ordering.");

  bool Flush = false;
  llvm::AtomicOrdering FlushAO = AtomicOrdering::Monotonic;

  switch (AK) {
  case Read:
    if (AO == AtomicOrdering::Acquire || AO == AtomicOrdering::AcquireRelease ||
        AO == AtomicOrdering::SequentiallyConsistent) {
      FlushAO = AtomicOrdering::Acquire;
      Flush = true;
    }
    break;
  case Write:
  case Update:
    if (AO == AtomicOrdering::Release || AO == AtomicOrdering::AcquireRelease ||
        AO == AtomicOrdering::SequentiallyConsistent) {
      FlushAO = AtomicOrdering::Release;
      Flush = true;
    }
    break;
  case Capture:
    switch (AO) {
    case AtomicOrdering::Acquire:
      FlushAO = AtomicOrdering::Acquire;
      Flush = true;
      break;
    case AtomicOrdering::Release:
      FlushAO = AtomicOrdering::Release;
      Flush = true;
      break;
    case AtomicOrdering::AcquireRelease:
    case AtomicOrdering::SequentiallyConsistent:
      FlushAO = AtomicOrdering::AcquireRelease;
      Flush = true;
      break;
    default:
      // do nothing - leave silently.
      break;
    }
  }

  if (Flush) {
    // Currently Flush RT call still doesn't take memory_ordering, so for when
    // that happens, this tries to do the resolution of which atomic ordering
    // to use with but issue the flush call
    // TODO: pass `FlushAO` after memory ordering support is added
    (void)FlushAO;
    emitFlush(Loc);
  }

  // for AO == AtomicOrdering::Monotonic and  all other case combinations
  // do nothing
  return Flush;
}

OpenMPIRBuilder::InsertPointTy
OpenMPIRBuilder::createAtomicRead(const LocationDescription &Loc,
                                  AtomicOpValue &X, AtomicOpValue &V,
                                  AtomicOrdering AO) {
  if (!updateToLocation(Loc))
    return Loc.IP;

  Type *XTy = X.Var->getType();
  assert(XTy->isPointerTy() && "OMP Atomic expects a pointer to target memory");
  Type *XElemTy = XTy->getPointerElementType();
  assert((XElemTy->isFloatingPointTy() || XElemTy->isIntegerTy() ||
          XElemTy->isPointerTy()) &&
         "OMP atomic read expected a scalar type");

  Value *XRead = nullptr;

  if (XElemTy->isIntegerTy()) {
    LoadInst *XLD =
        Builder.CreateLoad(XElemTy, X.Var, X.IsVolatile, "omp.atomic.read");
    XLD->setAtomic(AO);
    XRead = cast<Value>(XLD);
  } else {
    // We need to bitcast and perform atomic op as integer
    unsigned Addrspace = cast<PointerType>(XTy)->getAddressSpace();
    IntegerType *IntCastTy =
        IntegerType::get(M.getContext(), XElemTy->getScalarSizeInBits());
    Value *XBCast = Builder.CreateBitCast(
        X.Var, IntCastTy->getPointerTo(Addrspace), "atomic.src.int.cast");
    LoadInst *XLoad =
        Builder.CreateLoad(IntCastTy, XBCast, X.IsVolatile, "omp.atomic.load");
    XLoad->setAtomic(AO);
    if (XElemTy->isFloatingPointTy()) {
      XRead = Builder.CreateBitCast(XLoad, XElemTy, "atomic.flt.cast");
    } else {
      XRead = Builder.CreateIntToPtr(XLoad, XElemTy, "atomic.ptr.cast");
    }
  }
  checkAndEmitFlushAfterAtomic(Loc, AO, AtomicKind::Read);
  Builder.CreateStore(XRead, V.Var, V.IsVolatile);
  return Builder.saveIP();
}

OpenMPIRBuilder::InsertPointTy
OpenMPIRBuilder::createAtomicWrite(const LocationDescription &Loc,
                                   AtomicOpValue &X, Value *Expr,
                                   AtomicOrdering AO) {
  if (!updateToLocation(Loc))
    return Loc.IP;

  Type *XTy = X.Var->getType();
  assert(XTy->isPointerTy() && "OMP Atomic expects a pointer to target memory");
  Type *XElemTy = XTy->getPointerElementType();
  assert((XElemTy->isFloatingPointTy() || XElemTy->isIntegerTy() ||
          XElemTy->isPointerTy()) &&
         "OMP atomic write expected a scalar type");

  if (XElemTy->isIntegerTy()) {
    StoreInst *XSt = Builder.CreateStore(Expr, X.Var, X.IsVolatile);
    XSt->setAtomic(AO);
  } else {
    // We need to bitcast and perform atomic op as integers
    unsigned Addrspace = cast<PointerType>(XTy)->getAddressSpace();
    IntegerType *IntCastTy =
        IntegerType::get(M.getContext(), XElemTy->getScalarSizeInBits());
    Value *XBCast = Builder.CreateBitCast(
        X.Var, IntCastTy->getPointerTo(Addrspace), "atomic.dst.int.cast");
    Value *ExprCast =
        Builder.CreateBitCast(Expr, IntCastTy, "atomic.src.int.cast");
    StoreInst *XSt = Builder.CreateStore(ExprCast, XBCast, X.IsVolatile);
    XSt->setAtomic(AO);
  }

  checkAndEmitFlushAfterAtomic(Loc, AO, AtomicKind::Write);
  return Builder.saveIP();
}

OpenMPIRBuilder::InsertPointTy OpenMPIRBuilder::createAtomicUpdate(
    const LocationDescription &Loc, Instruction *AllocIP, AtomicOpValue &X,
    Value *Expr, AtomicOrdering AO, AtomicRMWInst::BinOp RMWOp,
    AtomicUpdateCallbackTy &UpdateOp, bool IsXLHSInRHSPart) {
  if (!updateToLocation(Loc))
    return Loc.IP;

  LLVM_DEBUG({
    Type *XTy = X.Var->getType();
    assert(XTy->isPointerTy() &&
           "OMP Atomic expects a pointer to target memory");
    Type *XElemTy = XTy->getPointerElementType();
    assert((XElemTy->isFloatingPointTy() || XElemTy->isIntegerTy() ||
            XElemTy->isPointerTy()) &&
           "OMP atomic update expected a scalar type");
    assert((RMWOp != AtomicRMWInst::Max) && (RMWOp != AtomicRMWInst::Min) &&
           (RMWOp != AtomicRMWInst::UMax) && (RMWOp != AtomicRMWInst::UMin) &&
           "OpenMP atomic does not support LT or GT operations");
  });

  emitAtomicUpdate(AllocIP, X.Var, Expr, AO, RMWOp, UpdateOp, X.IsVolatile,
                   IsXLHSInRHSPart);
  checkAndEmitFlushAfterAtomic(Loc, AO, AtomicKind::Update);
  return Builder.saveIP();
}

Value *OpenMPIRBuilder::emitRMWOpAsInstruction(Value *Src1, Value *Src2,
                                               AtomicRMWInst::BinOp RMWOp) {
  switch (RMWOp) {
  case AtomicRMWInst::Add:
    return Builder.CreateAdd(Src1, Src2);
  case AtomicRMWInst::Sub:
    return Builder.CreateSub(Src1, Src2);
  case AtomicRMWInst::And:
    return Builder.CreateAnd(Src1, Src2);
  case AtomicRMWInst::Nand:
    return Builder.CreateNeg(Builder.CreateAnd(Src1, Src2));
  case AtomicRMWInst::Or:
    return Builder.CreateOr(Src1, Src2);
  case AtomicRMWInst::Xor:
    return Builder.CreateXor(Src1, Src2);
  case AtomicRMWInst::Xchg:
  case AtomicRMWInst::FAdd:
  case AtomicRMWInst::FSub:
  case AtomicRMWInst::BAD_BINOP:
  case AtomicRMWInst::Max:
  case AtomicRMWInst::Min:
  case AtomicRMWInst::UMax:
  case AtomicRMWInst::UMin:
    llvm_unreachable("Unsupported atomic update operation");
  }
  llvm_unreachable("Unsupported atomic update operation");
}

std::pair<Value *, Value *>
OpenMPIRBuilder::emitAtomicUpdate(Instruction *AllocIP, Value *X, Value *Expr,
                                  AtomicOrdering AO, AtomicRMWInst::BinOp RMWOp,
                                  AtomicUpdateCallbackTy &UpdateOp,
                                  bool VolatileX, bool IsXLHSInRHSPart) {
  Type *XElemTy = X->getType()->getPointerElementType();

  bool DoCmpExch =
      ((RMWOp == AtomicRMWInst::BAD_BINOP) || (RMWOp == AtomicRMWInst::FAdd)) ||
      (RMWOp == AtomicRMWInst::FSub) ||
      (RMWOp == AtomicRMWInst::Sub && !IsXLHSInRHSPart);

  std::pair<Value *, Value *> Res;
  if (XElemTy->isIntegerTy() && !DoCmpExch) {
    Res.first = Builder.CreateAtomicRMW(RMWOp, X, Expr, llvm::MaybeAlign(), AO);
    // not needed except in case of postfix captures. Generate anyway for
    // consistency with the else part. Will be removed with any DCE pass.
    Res.second = emitRMWOpAsInstruction(Res.first, Expr, RMWOp);
  } else {
    unsigned Addrspace = cast<PointerType>(X->getType())->getAddressSpace();
    IntegerType *IntCastTy =
        IntegerType::get(M.getContext(), XElemTy->getScalarSizeInBits());
    Value *XBCast =
        Builder.CreateBitCast(X, IntCastTy->getPointerTo(Addrspace));
    LoadInst *OldVal =
        Builder.CreateLoad(IntCastTy, XBCast, X->getName() + ".atomic.load");
    OldVal->setAtomic(AO);
    // CurBB
    // |     /---\
		// ContBB    |
    // |     \---/
    // ExitBB
    BasicBlock *CurBB = Builder.GetInsertBlock();
    Instruction *CurBBTI = CurBB->getTerminator();
    CurBBTI = CurBBTI ? CurBBTI : Builder.CreateUnreachable();
    BasicBlock *ExitBB =
        CurBB->splitBasicBlock(CurBBTI, X->getName() + ".atomic.exit");
    BasicBlock *ContBB = CurBB->splitBasicBlock(CurBB->getTerminator(),
                                                X->getName() + ".atomic.cont");
    ContBB->getTerminator()->eraseFromParent();
    Builder.SetInsertPoint(ContBB);
    llvm::PHINode *PHI = Builder.CreatePHI(OldVal->getType(), 2);
    PHI->addIncoming(OldVal, CurBB);
    AllocaInst *NewAtomicAddr = Builder.CreateAlloca(XElemTy);
    NewAtomicAddr->setName(X->getName() + "x.new.val");
    NewAtomicAddr->moveBefore(AllocIP);
    IntegerType *NewAtomicCastTy =
        IntegerType::get(M.getContext(), XElemTy->getScalarSizeInBits());
    bool IsIntTy = XElemTy->isIntegerTy();
    Value *NewAtomicIntAddr =
        (IsIntTy)
            ? NewAtomicAddr
            : Builder.CreateBitCast(NewAtomicAddr,
                                    NewAtomicCastTy->getPointerTo(Addrspace));
    Value *OldExprVal = PHI;
    if (!IsIntTy) {
      if (XElemTy->isFloatingPointTy()) {
        OldExprVal = Builder.CreateBitCast(PHI, XElemTy,
                                           X->getName() + ".atomic.fltCast");
      } else {
        OldExprVal = Builder.CreateIntToPtr(PHI, XElemTy,
                                            X->getName() + ".atomic.ptrCast");
      }
    }

    Value *Upd = UpdateOp(OldExprVal, Builder);
    Builder.CreateStore(Upd, NewAtomicAddr);
    LoadInst *DesiredVal = Builder.CreateLoad(XElemTy, NewAtomicIntAddr);
    Value *XAddr =
        (IsIntTy)
            ? X
            : Builder.CreateBitCast(X, IntCastTy->getPointerTo(Addrspace));
    AtomicOrdering Failure =
        llvm::AtomicCmpXchgInst::getStrongestFailureOrdering(AO);
    AtomicCmpXchgInst *Result = Builder.CreateAtomicCmpXchg(
        XAddr, OldExprVal, DesiredVal, llvm::MaybeAlign(), AO, Failure);
    Result->setVolatile(VolatileX);
    Value *PreviousVal = Builder.CreateExtractValue(Result, /*Idxs=*/0);
    Value *SuccessFailureVal = Builder.CreateExtractValue(Result, /*Idxs=*/1);
    PHI->addIncoming(PreviousVal, Builder.GetInsertBlock());
    Builder.CreateCondBr(SuccessFailureVal, ExitBB, ContBB);

    Res.first = OldExprVal;
    Res.second = Upd;

    // set Insertion point in exit block
    if (UnreachableInst *ExitTI =
            dyn_cast<UnreachableInst>(ExitBB->getTerminator())) {
      CurBBTI->eraseFromParent();
      Builder.SetInsertPoint(ExitBB);
    } else {
      Builder.SetInsertPoint(ExitTI);
    }
  }

  return Res;
}

OpenMPIRBuilder::InsertPointTy OpenMPIRBuilder::createAtomicCapture(
    const LocationDescription &Loc, Instruction *AllocIP, AtomicOpValue &X,
    AtomicOpValue &V, Value *Expr, AtomicOrdering AO,
    AtomicRMWInst::BinOp RMWOp, AtomicUpdateCallbackTy &UpdateOp,
    bool UpdateExpr, bool IsPostfixUpdate, bool IsXLHSInRHSPart) {
  if (!updateToLocation(Loc))
    return Loc.IP;

  LLVM_DEBUG({
    Type *XTy = X.Var->getType();
    assert(XTy->isPointerTy() &&
           "OMP Atomic expects a pointer to target memory");
    Type *XElemTy = XTy->getPointerElementType();
    assert((XElemTy->isFloatingPointTy() || XElemTy->isIntegerTy() ||
            XElemTy->isPointerTy()) &&
           "OMP atomic capture expected a scalar type");
    assert((RMWOp != AtomicRMWInst::Max) && (RMWOp != AtomicRMWInst::Min) &&
           "OpenMP atomic does not support LT or GT operations");
  });

  // If UpdateExpr is 'x' updated with some `expr` not based on 'x',
  // 'x' is simply atomically rewritten with 'expr'.
  AtomicRMWInst::BinOp AtomicOp = (UpdateExpr ? RMWOp : AtomicRMWInst::Xchg);
  std::pair<Value *, Value *> Result =
      emitAtomicUpdate(AllocIP, X.Var, Expr, AO, AtomicOp, UpdateOp,
                       X.IsVolatile, IsXLHSInRHSPart);

  Value *CapturedVal = (IsPostfixUpdate ? Result.first : Result.second);
  Builder.CreateStore(CapturedVal, V.Var, V.IsVolatile);

  checkAndEmitFlushAfterAtomic(Loc, AO, AtomicKind::Capture);
  return Builder.saveIP();
}

GlobalVariable *
OpenMPIRBuilder::createOffloadMapnames(SmallVectorImpl<llvm::Constant *> &Names,
                                       std::string VarName) {
  llvm::Constant *MapNamesArrayInit = llvm::ConstantArray::get(
      llvm::ArrayType::get(
          llvm::Type::getInt8Ty(M.getContext())->getPointerTo(), Names.size()),
      Names);
  auto *MapNamesArrayGlobal = new llvm::GlobalVariable(
      M, MapNamesArrayInit->getType(),
      /*isConstant=*/true, llvm::GlobalValue::PrivateLinkage, MapNamesArrayInit,
      VarName);
  return MapNamesArrayGlobal;
}

// Create all simple and struct types exposed by the runtime and remember
// the llvm::PointerTypes of them for easy access later.
void OpenMPIRBuilder::initializeTypes(Module &M) {
  LLVMContext &Ctx = M.getContext();
  StructType *T;
#define OMP_TYPE(VarName, InitValue) VarName = InitValue;
#define OMP_ARRAY_TYPE(VarName, ElemTy, ArraySize)                             \
  VarName##Ty = ArrayType::get(ElemTy, ArraySize);                             \
  VarName##PtrTy = PointerType::getUnqual(VarName##Ty);
#define OMP_FUNCTION_TYPE(VarName, IsVarArg, ReturnType, ...)                  \
  VarName = FunctionType::get(ReturnType, {__VA_ARGS__}, IsVarArg);            \
  VarName##Ptr = PointerType::getUnqual(VarName);
#if INTEL_COLLAB
#define OMP_STRUCT_TYPE(VarName, StructName, ...)                              \
  SmallVector<llvm::Type *, 5> VarName##Types = {__VA_ARGS__};                 \
  T = StructType::getTypeByName(Ctx, StructName);                                             \
  if (!T) {                                                                    \
    if (unsigned PointerAS = getPointerAddressSpace(M))                        \
      for (unsigned I = 0, E = VarName##Types.size(); I < E; ++I)              \
        if (auto *PT = dyn_cast<PointerType>(VarName##Types[I]))               \
          VarName##Types[I] = llvm::PointerType::get(PT->getElementType(), PointerAS);  \
    T = StructType::create(Ctx, VarName##Types, StructName);                   \
  }                                                                            \
  VarName = T;                                                                 \
  VarName##Ptr = PointerType::getUnqual(T);
#else // INTEL_COLLAB
#define OMP_STRUCT_TYPE(VarName, StructName, ...)                              \
  T = StructType::getTypeByName(Ctx, StructName);                              \
  if (!T)                                                                      \
    T = StructType::create(Ctx, {__VA_ARGS__}, StructName);                    \
  VarName = T;                                                                 \
  VarName##Ptr = PointerType::getUnqual(T);
#endif // INTEL_COLLAB
#include "llvm/Frontend/OpenMP/OMPKinds.def"
}

void OpenMPIRBuilder::OutlineInfo::collectBlocks(
    SmallPtrSetImpl<BasicBlock *> &BlockSet,
    SmallVectorImpl<BasicBlock *> &BlockVector) {
  SmallVector<BasicBlock *, 32> Worklist;
  BlockSet.insert(EntryBB);
  BlockSet.insert(ExitBB);

  Worklist.push_back(EntryBB);
  while (!Worklist.empty()) {
    BasicBlock *BB = Worklist.pop_back_val();
    BlockVector.push_back(BB);
    for (BasicBlock *SuccBB : successors(BB))
      if (BlockSet.insert(SuccBB).second)
        Worklist.push_back(SuccBB);
  }
}

void CanonicalLoopInfo::collectControlBlocks(
    SmallVectorImpl<BasicBlock *> &BBs) {
  // We only count those BBs as control block for which we do not need to
  // reverse the CFG, i.e. not the loop body which can contain arbitrary control
  // flow. For consistency, this also means we do not add the Body block, which
  // is just the entry to the body code.
  BBs.reserve(BBs.size() + 6);
  BBs.append({Preheader, Header, Cond, Latch, Exit, After});
}

void CanonicalLoopInfo::assertOK() const {
#ifndef NDEBUG
  // No constraints if this object currently does not describe a loop.
  if (!isValid())
    return;

  // Verify standard control-flow we use for OpenMP loops.
  assert(Preheader);
  assert(isa<BranchInst>(Preheader->getTerminator()) &&
         "Preheader must terminate with unconditional branch");
  assert(Preheader->getSingleSuccessor() == Header &&
         "Preheader must jump to header");

  assert(Header);
  assert(isa<BranchInst>(Header->getTerminator()) &&
         "Header must terminate with unconditional branch");
  assert(Header->getSingleSuccessor() == Cond &&
         "Header must jump to exiting block");

  assert(Cond);
  assert(Cond->getSinglePredecessor() == Header &&
         "Exiting block only reachable from header");

  assert(isa<BranchInst>(Cond->getTerminator()) &&
         "Exiting block must terminate with conditional branch");
  assert(size(successors(Cond)) == 2 &&
         "Exiting block must have two successors");
  assert(cast<BranchInst>(Cond->getTerminator())->getSuccessor(0) == Body &&
         "Exiting block's first successor jump to the body");
  assert(cast<BranchInst>(Cond->getTerminator())->getSuccessor(1) == Exit &&
         "Exiting block's second successor must exit the loop");

  assert(Body);
  assert(Body->getSinglePredecessor() == Cond &&
         "Body only reachable from exiting block");
  assert(!isa<PHINode>(Body->front()));

  assert(Latch);
  assert(isa<BranchInst>(Latch->getTerminator()) &&
         "Latch must terminate with unconditional branch");
  assert(Latch->getSingleSuccessor() == Header && "Latch must jump to header");
  // TODO: To support simple redirecting of the end of the body code that has
  // multiple; introduce another auxiliary basic block like preheader and after.
  assert(Latch->getSinglePredecessor() != nullptr);
  assert(!isa<PHINode>(Latch->front()));

  assert(Exit);
  assert(isa<BranchInst>(Exit->getTerminator()) &&
         "Exit block must terminate with unconditional branch");
  assert(Exit->getSingleSuccessor() == After &&
         "Exit block must jump to after block");

  assert(After);
  assert(After->getSinglePredecessor() == Exit &&
         "After block only reachable from exit block");
  assert(After->empty() || !isa<PHINode>(After->front()));

  Instruction *IndVar = getIndVar();
  assert(IndVar && "Canonical induction variable not found?");
  assert(isa<IntegerType>(IndVar->getType()) &&
         "Induction variable must be an integer");
  assert(cast<PHINode>(IndVar)->getParent() == Header &&
         "Induction variable must be a PHI in the loop header");
  assert(cast<PHINode>(IndVar)->getIncomingBlock(0) == Preheader);
  assert(
      cast<ConstantInt>(cast<PHINode>(IndVar)->getIncomingValue(0))->isZero());
  assert(cast<PHINode>(IndVar)->getIncomingBlock(1) == Latch);

  auto *NextIndVar = cast<PHINode>(IndVar)->getIncomingValue(1);
  assert(cast<Instruction>(NextIndVar)->getParent() == Latch);
  assert(cast<BinaryOperator>(NextIndVar)->getOpcode() == BinaryOperator::Add);
  assert(cast<BinaryOperator>(NextIndVar)->getOperand(0) == IndVar);
  assert(cast<ConstantInt>(cast<BinaryOperator>(NextIndVar)->getOperand(1))
             ->isOne());

  Value *TripCount = getTripCount();
  assert(TripCount && "Loop trip count not found?");
  assert(IndVar->getType() == TripCount->getType() &&
         "Trip count and induction variable must have the same type");

  auto *CmpI = cast<CmpInst>(&Cond->front());
  assert(CmpI->getPredicate() == CmpInst::ICMP_ULT &&
         "Exit condition must be a signed less-than comparison");
  assert(CmpI->getOperand(0) == IndVar &&
         "Exit condition must compare the induction variable");
  assert(CmpI->getOperand(1) == TripCount &&
         "Exit condition must compare with the trip count");
#endif
}

void CanonicalLoopInfo::invalidate() {
  Preheader = nullptr;
  Header = nullptr;
  Cond = nullptr;
  Body = nullptr;
  Latch = nullptr;
  Exit = nullptr;
  After = nullptr;
}<|MERGE_RESOLUTION|>--- conflicted
+++ resolved
@@ -2852,13 +2852,9 @@
 
   Constant *SrcLocStr = getOrCreateSrcLocStr(Loc);
   Value *Ident = getOrCreateIdent(SrcLocStr);
-<<<<<<< HEAD
-  ConstantInt *IsSPMDVal = ConstantInt::getBool(Int32->getContext(), IsSPMD);
-=======
   ConstantInt *IsSPMDVal = ConstantInt::getSigned(
       IntegerType::getInt8Ty(Int8->getContext()),
       IsSPMD ? OMP_TGT_EXEC_MODE_SPMD : OMP_TGT_EXEC_MODE_GENERIC);
->>>>>>> 3ab5877d
   ConstantInt *RequiresFullRuntimeVal =
       ConstantInt::getBool(Int32->getContext(), RequiresFullRuntime);
 
