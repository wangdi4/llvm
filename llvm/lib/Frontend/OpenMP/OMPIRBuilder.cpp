//===- OpenMPIRBuilder.cpp - Builder for LLVM-IR for OpenMP directives ----===//
//
// Part of the LLVM Project, under the Apache License v2.0 with LLVM Exceptions.
// See https://llvm.org/LICENSE.txt for license information.
// SPDX-License-Identifier: Apache-2.0 WITH LLVM-exception
//
//===----------------------------------------------------------------------===//
/// \file
///
/// This file implements the OpenMPIRBuilder class, which is used as a
/// convenient way to create LLVM instructions for OpenMP directives.
///
//===----------------------------------------------------------------------===//

#include "llvm/Frontend/OpenMP/OMPIRBuilder.h"

#include "llvm/ADT/StringRef.h"
#include "llvm/ADT/StringSwitch.h"
#include "llvm/ADT/Triple.h"
#include "llvm/IR/CFG.h"
#include "llvm/IR/DebugInfo.h"
#include "llvm/IR/IRBuilder.h"
#include "llvm/IR/MDBuilder.h"
#include "llvm/Support/CommandLine.h"
#include "llvm/Support/Error.h"
#include "llvm/Transforms/Utils/BasicBlockUtils.h"
#include "llvm/Transforms/Utils/CodeExtractor.h"
#if INTEL_CUSTOMIZATION
#include "llvm/Transforms/Utils/Local.h"
#endif // INTEL_CUSTOMIZATION

#include <sstream>

#define DEBUG_TYPE "openmp-ir-builder"

using namespace llvm;
using namespace omp;

static cl::opt<bool>
    OptimisticAttributes("openmp-ir-builder-optimistic-attributes", cl::Hidden,
                         cl::desc("Use optimistic attributes describing "
                                  "'as-if' properties of runtime calls."),
                         cl::init(false));

void OpenMPIRBuilder::addAttributes(omp::RuntimeFunction FnID, Function &Fn) {
  LLVMContext &Ctx = Fn.getContext();

#define OMP_ATTRS_SET(VarName, AttrSet) AttributeSet VarName = AttrSet;
#include "llvm/Frontend/OpenMP/OMPKinds.def"

  // Add attributes to the new declaration.
  switch (FnID) {
#define OMP_RTL_ATTRS(Enum, FnAttrSet, RetAttrSet, ArgAttrSets)                \
  case Enum:                                                                   \
    Fn.setAttributes(                                                          \
        AttributeList::get(Ctx, FnAttrSet, RetAttrSet, ArgAttrSets));          \
    break;
#include "llvm/Frontend/OpenMP/OMPKinds.def"
  default:
    // Attributes are optional.
    break;
  }
}

FunctionCallee
OpenMPIRBuilder::getOrCreateRuntimeFunction(Module &M, RuntimeFunction FnID) {
  FunctionType *FnTy = nullptr;
  Function *Fn = nullptr;

  // Try to find the declation in the module first.
  switch (FnID) {
#define OMP_RTL(Enum, Str, IsVarArg, ReturnType, ...)                          \
  case Enum:                                                                   \
    FnTy = FunctionType::get(ReturnType, ArrayRef<Type *>{__VA_ARGS__},        \
                             IsVarArg);                                        \
    Fn = M.getFunction(Str);                                                   \
    break;
#include "llvm/Frontend/OpenMP/OMPKinds.def"
  }

  if (!Fn) {
    // Create a new declaration if we need one.
    switch (FnID) {
#define OMP_RTL(Enum, Str, ...)                                                \
  case Enum:                                                                   \
    Fn = Function::Create(FnTy, GlobalValue::ExternalLinkage, Str, M);         \
    break;
#include "llvm/Frontend/OpenMP/OMPKinds.def"
    }

    // Add information if the runtime function takes a callback function
    if (FnID == OMPRTL___kmpc_fork_call || FnID == OMPRTL___kmpc_fork_teams) {
      if (!Fn->hasMetadata(LLVMContext::MD_callback)) {
        LLVMContext &Ctx = Fn->getContext();
        MDBuilder MDB(Ctx);
        // Annotate the callback behavior of the runtime function:
        //  - The callback callee is argument number 2 (microtask).
        //  - The first two arguments of the callback callee are unknown (-1).
        //  - All variadic arguments to the runtime function are passed to the
        //    callback callee.
        Fn->addMetadata(
            LLVMContext::MD_callback,
            *MDNode::get(Ctx, {MDB.createCallbackEncoding(
                                  2, {-1, -1}, /* VarArgsArePassed */ true)}));
      }
    }

    LLVM_DEBUG(dbgs() << "Created OpenMP runtime function " << Fn->getName()
                      << " with type " << *Fn->getFunctionType() << "\n");
    addAttributes(FnID, *Fn);

  } else {
    LLVM_DEBUG(dbgs() << "Found OpenMP runtime function " << Fn->getName()
                      << " with type " << *Fn->getFunctionType() << "\n");
  }

  assert(Fn && "Failed to create OpenMP runtime function");

  // Cast the function to the expected type if necessary
  Constant *C = ConstantExpr::getBitCast(Fn, FnTy->getPointerTo());
  return {FnTy, C};
}

Function *OpenMPIRBuilder::getOrCreateRuntimeFunctionPtr(RuntimeFunction FnID) {
  FunctionCallee RTLFn = getOrCreateRuntimeFunction(M, FnID);
  auto *Fn = dyn_cast<llvm::Function>(RTLFn.getCallee());
  assert(Fn && "Failed to create OpenMP runtime function pointer");
  return Fn;
}

void OpenMPIRBuilder::initialize() { initializeTypes(M); }

void OpenMPIRBuilder::finalize() {
  SmallPtrSet<BasicBlock *, 32> ParallelRegionBlockSet;
  SmallVector<BasicBlock *, 32> Blocks;
  for (OutlineInfo &OI : OutlineInfos) {
    ParallelRegionBlockSet.clear();
    Blocks.clear();
    OI.collectBlocks(ParallelRegionBlockSet, Blocks);

    Function *OuterFn = OI.EntryBB->getParent();
    CodeExtractorAnalysisCache CEAC(*OuterFn);
    CodeExtractor Extractor(Blocks, /* DominatorTree */ nullptr,
                            /* AggregateArgs */ false,
                            /* BlockFrequencyInfo */ nullptr,
                            /* BranchProbabilityInfo */ nullptr,
                            /* AssumptionCache */ nullptr,
                            /* AllowVarArgs */ true,
                            /* AllowAlloca */ true,
                            /* Suffix */ ".omp_par");

    LLVM_DEBUG(dbgs() << "Before     outlining: " << *OuterFn << "\n");
    LLVM_DEBUG(dbgs() << "Entry " << OI.EntryBB->getName()
                      << " Exit: " << OI.ExitBB->getName() << "\n");
    assert(Extractor.isEligible() &&
           "Expected OpenMP outlining to be possible!");

    Function *OutlinedFn = Extractor.extractCodeRegion(CEAC);

    LLVM_DEBUG(dbgs() << "After      outlining: " << *OuterFn << "\n");
    LLVM_DEBUG(dbgs() << "   Outlined function: " << *OutlinedFn << "\n");
    assert(OutlinedFn->getReturnType()->isVoidTy() &&
           "OpenMP outlined functions should not return a value!");

    // For compability with the clang CG we move the outlined function after the
    // one with the parallel region.
    OutlinedFn->removeFromParent();
    M.getFunctionList().insertAfter(OuterFn->getIterator(), OutlinedFn);

    // Remove the artificial entry introduced by the extractor right away, we
    // made our own entry block after all.
    {
      BasicBlock &ArtificialEntry = OutlinedFn->getEntryBlock();
      assert(ArtificialEntry.getUniqueSuccessor() == OI.EntryBB);
      assert(OI.EntryBB->getUniquePredecessor() == &ArtificialEntry);
#if INTEL_COLLAB
      if (!ArtificialEntry.empty()) {
        Instruction *PrevInst = &(OI.EntryBB->front());
        Instruction *CurrInst = &(ArtificialEntry.front());

        while (!CurrInst->isTerminator()) {
          CurrInst->moveBefore(PrevInst);
          CurrInst = &(ArtificialEntry.front());
        }
      }
#endif // INTEL_COLLAB
      OI.EntryBB->moveBefore(&ArtificialEntry);
      ArtificialEntry.eraseFromParent();
    }
    assert(&OutlinedFn->getEntryBlock() == OI.EntryBB);
    assert(OutlinedFn && OutlinedFn->getNumUses() == 1);

    // Run a user callback, e.g. to add attributes.
    if (OI.PostOutlineCB)
      OI.PostOutlineCB(*OutlinedFn);
  }

  // Allow finalize to be called multiple times.
  OutlineInfos.clear();
}

Value *OpenMPIRBuilder::getOrCreateIdent(Constant *SrcLocStr,
                                         IdentFlag LocFlags,
                                         unsigned Reserve2Flags) {
  // Enable "C-mode".
  LocFlags |= OMP_IDENT_FLAG_KMPC;

  Value *&Ident =
      IdentMap[{SrcLocStr, uint64_t(LocFlags) << 31 | Reserve2Flags}];
  if (!Ident) {
    Constant *I32Null = ConstantInt::getNullValue(Int32);
    Constant *IdentData[] = {
        I32Null, ConstantInt::get(Int32, uint32_t(LocFlags)),
        ConstantInt::get(Int32, Reserve2Flags), I32Null, SrcLocStr};
    Constant *Initializer = ConstantStruct::get(
        cast<StructType>(IdentPtr->getPointerElementType()), IdentData);

    // Look for existing encoding of the location + flags, not needed but
    // minimizes the difference to the existing solution while we transition.
    for (GlobalVariable &GV : M.getGlobalList())
      if (GV.getType() == IdentPtr && GV.hasInitializer())
        if (GV.getInitializer() == Initializer)
          return Ident = &GV;

    auto *GV = new GlobalVariable(M, IdentPtr->getPointerElementType(),
                                  /* isConstant = */ true,
                                  GlobalValue::PrivateLinkage, Initializer);
    GV->setUnnamedAddr(GlobalValue::UnnamedAddr::Global);
    GV->setAlignment(Align(8));
    Ident = GV;
  }
  return Ident;
}

<<<<<<< HEAD
#if INTEL_COLLAB
static unsigned getPointerAddressSpace(Module &M) {
  Triple TargetTriple(M.getTargetTriple());
  if (TargetTriple.getArch() == Triple::ArchType::spir ||
      TargetTriple.getArch() == Triple::ArchType::spir64)
    return /*GENERIC_AS=*/4;
  return 0;
}
#endif // INTEL_COLLAB
=======
Type *OpenMPIRBuilder::getLanemaskType() {
  LLVMContext &Ctx = M.getContext();
  Triple triple(M.getTargetTriple());

  // This test is adequate until deviceRTL has finer grained lane widths
  return triple.isAMDGCN() ? Type::getInt64Ty(Ctx) : Type::getInt32Ty(Ctx);
}
>>>>>>> 09bc755d

Constant *OpenMPIRBuilder::getOrCreateSrcLocStr(StringRef LocStr) {
  Constant *&SrcLocStr = SrcLocStrMap[LocStr];
  if (!SrcLocStr) {
    Constant *Initializer =
        ConstantDataArray::getString(M.getContext(), LocStr);

    // Look for existing encoding of the location, not needed but minimizes the
    // difference to the existing solution while we transition.
    for (GlobalVariable &GV : M.getGlobalList())
      if (GV.isConstant() && GV.hasInitializer() &&
          GV.getInitializer() == Initializer)
        return SrcLocStr = ConstantExpr::getPointerCast(&GV, Int8Ptr);

#if INTEL_COLLAB
    SrcLocStr = Builder.CreateGlobalStringPtr(LocStr, /* Name */ "",
                                              getPointerAddressSpace(M), &M);
#else // INTEL_COLLAB
    SrcLocStr = Builder.CreateGlobalStringPtr(LocStr, /* Name */ "",
                                              /* AddressSpace */ 0, &M);
#endif // INTEL_COLLAB
  }
  return SrcLocStr;
}

Constant *OpenMPIRBuilder::getOrCreateSrcLocStr(StringRef FunctionName,
                                                StringRef FileName,
                                                unsigned Line,
                                                unsigned Column) {
  SmallString<128> Buffer;
  Buffer.push_back(';');
  Buffer.append(FileName);
  Buffer.push_back(';');
  Buffer.append(FunctionName);
  Buffer.push_back(';');
  Buffer.append(std::to_string(Line));
  Buffer.push_back(';');
  Buffer.append(std::to_string(Column));
  Buffer.push_back(';');
  Buffer.push_back(';');
  return getOrCreateSrcLocStr(Buffer.str());
}

Constant *OpenMPIRBuilder::getOrCreateDefaultSrcLocStr() {
  return getOrCreateSrcLocStr(";unknown;unknown;0;0;;");
}

Constant *
OpenMPIRBuilder::getOrCreateSrcLocStr(const LocationDescription &Loc) {
  DILocation *DIL = Loc.DL.get();
  if (!DIL)
    return getOrCreateDefaultSrcLocStr();
  StringRef FileName = M.getName();
  if (DIFile *DIF = DIL->getFile())
    if (Optional<StringRef> Source = DIF->getSource())
      FileName = *Source;
  StringRef Function = DIL->getScope()->getSubprogram()->getName();
  Function =
      !Function.empty() ? Function : Loc.IP.getBlock()->getParent()->getName();
  return getOrCreateSrcLocStr(Function, FileName, DIL->getLine(),
                              DIL->getColumn());
}

Value *OpenMPIRBuilder::getOrCreateThreadID(Value *Ident) {
  return Builder.CreateCall(
      getOrCreateRuntimeFunctionPtr(OMPRTL___kmpc_global_thread_num), Ident,
      "omp_global_thread_num");
}

OpenMPIRBuilder::InsertPointTy
OpenMPIRBuilder::CreateBarrier(const LocationDescription &Loc, Directive DK,
                               bool ForceSimpleCall, bool CheckCancelFlag) {
  if (!updateToLocation(Loc))
    return Loc.IP;
  return emitBarrierImpl(Loc, DK, ForceSimpleCall, CheckCancelFlag);
}

OpenMPIRBuilder::InsertPointTy
OpenMPIRBuilder::emitBarrierImpl(const LocationDescription &Loc, Directive Kind,
                                 bool ForceSimpleCall, bool CheckCancelFlag) {
  // Build call __kmpc_cancel_barrier(loc, thread_id) or
  //            __kmpc_barrier(loc, thread_id);

  IdentFlag BarrierLocFlags;
  switch (Kind) {
  case OMPD_for:
    BarrierLocFlags = OMP_IDENT_FLAG_BARRIER_IMPL_FOR;
    break;
  case OMPD_sections:
    BarrierLocFlags = OMP_IDENT_FLAG_BARRIER_IMPL_SECTIONS;
    break;
  case OMPD_single:
    BarrierLocFlags = OMP_IDENT_FLAG_BARRIER_IMPL_SINGLE;
    break;
  case OMPD_barrier:
    BarrierLocFlags = OMP_IDENT_FLAG_BARRIER_EXPL;
    break;
  default:
    BarrierLocFlags = OMP_IDENT_FLAG_BARRIER_IMPL;
    break;
  }

  Constant *SrcLocStr = getOrCreateSrcLocStr(Loc);
  Value *Args[] = {getOrCreateIdent(SrcLocStr, BarrierLocFlags),
                   getOrCreateThreadID(getOrCreateIdent(SrcLocStr))};

  // If we are in a cancellable parallel region, barriers are cancellation
  // points.
  // TODO: Check why we would force simple calls or to ignore the cancel flag.
  bool UseCancelBarrier =
      !ForceSimpleCall && isLastFinalizationInfoCancellable(OMPD_parallel);

  Value *Result =
      Builder.CreateCall(getOrCreateRuntimeFunctionPtr(
                             UseCancelBarrier ? OMPRTL___kmpc_cancel_barrier
                                              : OMPRTL___kmpc_barrier),
                         Args);

  if (UseCancelBarrier && CheckCancelFlag)
    emitCancelationCheckImpl(Result, OMPD_parallel);

  return Builder.saveIP();
}

OpenMPIRBuilder::InsertPointTy
OpenMPIRBuilder::CreateCancel(const LocationDescription &Loc,
                              Value *IfCondition,
                              omp::Directive CanceledDirective) {
  if (!updateToLocation(Loc))
    return Loc.IP;

  // LLVM utilities like blocks with terminators.
  auto *UI = Builder.CreateUnreachable();

  Instruction *ThenTI = UI, *ElseTI = nullptr;
  if (IfCondition)
    SplitBlockAndInsertIfThenElse(IfCondition, UI, &ThenTI, &ElseTI);
  Builder.SetInsertPoint(ThenTI);

  Value *CancelKind = nullptr;
  switch (CanceledDirective) {
#define OMP_CANCEL_KIND(Enum, Str, DirectiveEnum, Value)                       \
  case DirectiveEnum:                                                          \
    CancelKind = Builder.getInt32(Value);                                      \
    break;
#include "llvm/Frontend/OpenMP/OMPKinds.def"
  default:
    llvm_unreachable("Unknown cancel kind!");
  }

  Constant *SrcLocStr = getOrCreateSrcLocStr(Loc);
  Value *Ident = getOrCreateIdent(SrcLocStr);
  Value *Args[] = {Ident, getOrCreateThreadID(Ident), CancelKind};
  Value *Result = Builder.CreateCall(
      getOrCreateRuntimeFunctionPtr(OMPRTL___kmpc_cancel), Args);

  // The actual cancel logic is shared with others, e.g., cancel_barriers.
  emitCancelationCheckImpl(Result, CanceledDirective);

  // Update the insertion point and remove the terminator we introduced.
  Builder.SetInsertPoint(UI->getParent());
  UI->eraseFromParent();

  return Builder.saveIP();
}

void OpenMPIRBuilder::emitCancelationCheckImpl(
    Value *CancelFlag, omp::Directive CanceledDirective) {
  assert(isLastFinalizationInfoCancellable(CanceledDirective) &&
         "Unexpected cancellation!");

  // For a cancel barrier we create two new blocks.
  BasicBlock *BB = Builder.GetInsertBlock();
  BasicBlock *NonCancellationBlock;
  if (Builder.GetInsertPoint() == BB->end()) {
    // TODO: This branch will not be needed once we moved to the
    // OpenMPIRBuilder codegen completely.
    NonCancellationBlock = BasicBlock::Create(
        BB->getContext(), BB->getName() + ".cont", BB->getParent());
  } else {
    NonCancellationBlock = SplitBlock(BB, &*Builder.GetInsertPoint());
    BB->getTerminator()->eraseFromParent();
    Builder.SetInsertPoint(BB);
  }
  BasicBlock *CancellationBlock = BasicBlock::Create(
      BB->getContext(), BB->getName() + ".cncl", BB->getParent());

  // Jump to them based on the return value.
  Value *Cmp = Builder.CreateIsNull(CancelFlag);
  Builder.CreateCondBr(Cmp, NonCancellationBlock, CancellationBlock,
                       /* TODO weight */ nullptr, nullptr);

  // From the cancellation block we finalize all variables and go to the
  // post finalization block that is known to the FiniCB callback.
  Builder.SetInsertPoint(CancellationBlock);
  auto &FI = FinalizationStack.back();
  FI.FiniCB(Builder.saveIP());

  // The continuation block is where code generation continues.
  Builder.SetInsertPoint(NonCancellationBlock, NonCancellationBlock->begin());
}

IRBuilder<>::InsertPoint OpenMPIRBuilder::CreateParallel(
    const LocationDescription &Loc, InsertPointTy OuterAllocaIP,
    BodyGenCallbackTy BodyGenCB, PrivatizeCallbackTy PrivCB,
    FinalizeCallbackTy FiniCB, Value *IfCondition, Value *NumThreads,
    omp::ProcBindKind ProcBind, bool IsCancellable) {
  if (!updateToLocation(Loc))
    return Loc.IP;

  Constant *SrcLocStr = getOrCreateSrcLocStr(Loc);
  Value *Ident = getOrCreateIdent(SrcLocStr);
  Value *ThreadID = getOrCreateThreadID(Ident);

  if (NumThreads) {
    // Build call __kmpc_push_num_threads(&Ident, global_tid, num_threads)
    Value *Args[] = {
        Ident, ThreadID,
        Builder.CreateIntCast(NumThreads, Int32, /*isSigned*/ false)};
    Builder.CreateCall(
        getOrCreateRuntimeFunctionPtr(OMPRTL___kmpc_push_num_threads), Args);
  }

  if (ProcBind != OMP_PROC_BIND_default) {
    // Build call __kmpc_push_proc_bind(&Ident, global_tid, proc_bind)
    Value *Args[] = {
        Ident, ThreadID,
        ConstantInt::get(Int32, unsigned(ProcBind), /*isSigned=*/true)};
    Builder.CreateCall(
        getOrCreateRuntimeFunctionPtr(OMPRTL___kmpc_push_proc_bind), Args);
  }

  BasicBlock *InsertBB = Builder.GetInsertBlock();
  Function *OuterFn = InsertBB->getParent();

  // Vector to remember instructions we used only during the modeling but which
  // we want to delete at the end.
  SmallVector<Instruction *, 4> ToBeDeleted;

  // Change the location to the outer alloca insertion point to create and
  // initialize the allocas we pass into the parallel region.
  Builder.restoreIP(OuterAllocaIP);
  AllocaInst *TIDAddr = Builder.CreateAlloca(Int32, nullptr, "tid.addr");
  AllocaInst *ZeroAddr = Builder.CreateAlloca(Int32, nullptr, "zero.addr");

  // If there is an if condition we actually use the TIDAddr and ZeroAddr in the
  // program, otherwise we only need them for modeling purposes to get the
  // associated arguments in the outlined function. In the former case,
  // initialize the allocas properly, in the latter case, delete them later.
  if (IfCondition) {
    Builder.CreateStore(Constant::getNullValue(Int32), TIDAddr);
    Builder.CreateStore(Constant::getNullValue(Int32), ZeroAddr);
  } else {
    ToBeDeleted.push_back(TIDAddr);
    ToBeDeleted.push_back(ZeroAddr);
  }

  // Create an artificial insertion point that will also ensure the blocks we
  // are about to split are not degenerated.
  auto *UI = new UnreachableInst(Builder.getContext(), InsertBB);

  Instruction *ThenTI = UI, *ElseTI = nullptr;
  if (IfCondition)
    SplitBlockAndInsertIfThenElse(IfCondition, UI, &ThenTI, &ElseTI);

  BasicBlock *ThenBB = ThenTI->getParent();
  BasicBlock *PRegEntryBB = ThenBB->splitBasicBlock(ThenTI, "omp.par.entry");
  BasicBlock *PRegBodyBB =
      PRegEntryBB->splitBasicBlock(ThenTI, "omp.par.region");
  BasicBlock *PRegPreFiniBB =
      PRegBodyBB->splitBasicBlock(ThenTI, "omp.par.pre_finalize");
  BasicBlock *PRegExitBB =
      PRegPreFiniBB->splitBasicBlock(ThenTI, "omp.par.exit");

  auto FiniCBWrapper = [&](InsertPointTy IP) {
    // Hide "open-ended" blocks from the given FiniCB by setting the right jump
    // target to the region exit block.
    if (IP.getBlock()->end() == IP.getPoint()) {
      IRBuilder<>::InsertPointGuard IPG(Builder);
      Builder.restoreIP(IP);
      Instruction *I = Builder.CreateBr(PRegExitBB);
      IP = InsertPointTy(I->getParent(), I->getIterator());
    }
    assert(IP.getBlock()->getTerminator()->getNumSuccessors() == 1 &&
           IP.getBlock()->getTerminator()->getSuccessor(0) == PRegExitBB &&
           "Unexpected insertion point for finalization call!");
    return FiniCB(IP);
  };

  FinalizationStack.push_back({FiniCBWrapper, OMPD_parallel, IsCancellable});

  // Generate the privatization allocas in the block that will become the entry
  // of the outlined function.
  Builder.SetInsertPoint(PRegEntryBB->getTerminator());
  InsertPointTy InnerAllocaIP = Builder.saveIP();

  AllocaInst *PrivTIDAddr =
      Builder.CreateAlloca(Int32, nullptr, "tid.addr.local");
  Instruction *PrivTID = Builder.CreateLoad(PrivTIDAddr, "tid");

  // Add some fake uses for OpenMP provided arguments.
  ToBeDeleted.push_back(Builder.CreateLoad(TIDAddr, "tid.addr.use"));
  ToBeDeleted.push_back(Builder.CreateLoad(ZeroAddr, "zero.addr.use"));

  // ThenBB
  //   |
  //   V
  // PRegionEntryBB         <- Privatization allocas are placed here.
  //   |
  //   V
  // PRegionBodyBB          <- BodeGen is invoked here.
  //   |
  //   V
  // PRegPreFiniBB          <- The block we will start finalization from.
  //   |
  //   V
  // PRegionExitBB          <- A common exit to simplify block collection.
  //

  LLVM_DEBUG(dbgs() << "Before body codegen: " << *OuterFn << "\n");

  // Let the caller create the body.
  assert(BodyGenCB && "Expected body generation callback!");
  InsertPointTy CodeGenIP(PRegBodyBB, PRegBodyBB->begin());
  BodyGenCB(InnerAllocaIP, CodeGenIP, *PRegPreFiniBB);

  LLVM_DEBUG(dbgs() << "After  body codegen: " << *OuterFn << "\n");

  FunctionCallee RTLFn = getOrCreateRuntimeFunctionPtr(OMPRTL___kmpc_fork_call);
  if (auto *F = dyn_cast<llvm::Function>(RTLFn.getCallee())) {
    if (!F->hasMetadata(llvm::LLVMContext::MD_callback)) {
      llvm::LLVMContext &Ctx = F->getContext();
      MDBuilder MDB(Ctx);
      // Annotate the callback behavior of the __kmpc_fork_call:
      //  - The callback callee is argument number 2 (microtask).
      //  - The first two arguments of the callback callee are unknown (-1).
      //  - All variadic arguments to the __kmpc_fork_call are passed to the
      //    callback callee.
      F->addMetadata(
          llvm::LLVMContext::MD_callback,
          *llvm::MDNode::get(
              Ctx, {MDB.createCallbackEncoding(2, {-1, -1},
                                               /* VarArgsArePassed */ true)}));
    }
  }

  OutlineInfo OI;
  OI.PostOutlineCB = [=](Function &OutlinedFn) {
    // Add some known attributes.
    OutlinedFn.addParamAttr(0, Attribute::NoAlias);
    OutlinedFn.addParamAttr(1, Attribute::NoAlias);
    OutlinedFn.addFnAttr(Attribute::NoUnwind);
    OutlinedFn.addFnAttr(Attribute::NoRecurse);

    assert(OutlinedFn.arg_size() >= 2 &&
           "Expected at least tid and bounded tid as arguments");
    unsigned NumCapturedVars =
        OutlinedFn.arg_size() - /* tid & bounded tid */ 2;

    CallInst *CI = cast<CallInst>(OutlinedFn.user_back());
    CI->getParent()->setName("omp_parallel");
    Builder.SetInsertPoint(CI);

    // Build call __kmpc_fork_call(Ident, n, microtask, var1, .., varn);
    Value *ForkCallArgs[] = {
        Ident, Builder.getInt32(NumCapturedVars),
        Builder.CreateBitCast(&OutlinedFn, ParallelTaskPtr)};

    SmallVector<Value *, 16> RealArgs;
    RealArgs.append(std::begin(ForkCallArgs), std::end(ForkCallArgs));
    RealArgs.append(CI->arg_begin() + /* tid & bound tid */ 2, CI->arg_end());

    Builder.CreateCall(RTLFn, RealArgs);

    LLVM_DEBUG(dbgs() << "With fork_call placed: "
                      << *Builder.GetInsertBlock()->getParent() << "\n");

    InsertPointTy ExitIP(PRegExitBB, PRegExitBB->end());

    // Initialize the local TID stack location with the argument value.
    Builder.SetInsertPoint(PrivTID);
    Function::arg_iterator OutlinedAI = OutlinedFn.arg_begin();
    Builder.CreateStore(Builder.CreateLoad(OutlinedAI), PrivTIDAddr);

    // If no "if" clause was present we do not need the call created during
    // outlining, otherwise we reuse it in the serialized parallel region.
    if (!ElseTI) {
      CI->eraseFromParent();
    } else {

      // If an "if" clause was present we are now generating the serialized
      // version into the "else" branch.
      Builder.SetInsertPoint(ElseTI);

      // Build calls __kmpc_serialized_parallel(&Ident, GTid);
      Value *SerializedParallelCallArgs[] = {Ident, ThreadID};
      Builder.CreateCall(
          getOrCreateRuntimeFunctionPtr(OMPRTL___kmpc_serialized_parallel),
          SerializedParallelCallArgs);

      // OutlinedFn(&GTid, &zero, CapturedStruct);
      CI->removeFromParent();
      Builder.Insert(CI);

      // __kmpc_end_serialized_parallel(&Ident, GTid);
      Value *EndArgs[] = {Ident, ThreadID};
      Builder.CreateCall(
          getOrCreateRuntimeFunctionPtr(OMPRTL___kmpc_end_serialized_parallel),
          EndArgs);

      LLVM_DEBUG(dbgs() << "With serialized parallel region: "
                        << *Builder.GetInsertBlock()->getParent() << "\n");
    }

    for (Instruction *I : ToBeDeleted)
      I->eraseFromParent();
  };

  // Adjust the finalization stack, verify the adjustment, and call the
  // finalize function a last time to finalize values between the pre-fini
  // block and the exit block if we left the parallel "the normal way".
  auto FiniInfo = FinalizationStack.pop_back_val();
  (void)FiniInfo;
  assert(FiniInfo.DK == OMPD_parallel &&
         "Unexpected finalization stack state!");

  Instruction *PRegPreFiniTI = PRegPreFiniBB->getTerminator();

  InsertPointTy PreFiniIP(PRegPreFiniBB, PRegPreFiniTI->getIterator());
  FiniCB(PreFiniIP);

  OI.EntryBB = PRegEntryBB;
  OI.ExitBB = PRegExitBB;

  SmallPtrSet<BasicBlock *, 32> ParallelRegionBlockSet;
  SmallVector<BasicBlock *, 32> Blocks;
  OI.collectBlocks(ParallelRegionBlockSet, Blocks);

  // Ensure a single exit node for the outlined region by creating one.
  // We might have multiple incoming edges to the exit now due to finalizations,
  // e.g., cancel calls that cause the control flow to leave the region.
  BasicBlock *PRegOutlinedExitBB = PRegExitBB;
  PRegExitBB = SplitBlock(PRegExitBB, &*PRegExitBB->getFirstInsertionPt());
  PRegOutlinedExitBB->setName("omp.par.outlined.exit");
  Blocks.push_back(PRegOutlinedExitBB);

  CodeExtractorAnalysisCache CEAC(*OuterFn);
  CodeExtractor Extractor(Blocks, /* DominatorTree */ nullptr,
                          /* AggregateArgs */ false,
                          /* BlockFrequencyInfo */ nullptr,
                          /* BranchProbabilityInfo */ nullptr,
                          /* AssumptionCache */ nullptr,
                          /* AllowVarArgs */ true,
                          /* AllowAlloca */ true,
                          /* Suffix */ ".omp_par");

  // Find inputs to, outputs from the code region.
  BasicBlock *CommonExit = nullptr;
  SetVector<Value *> Inputs, Outputs, SinkingCands, HoistingCands;
  Extractor.findAllocas(CEAC, SinkingCands, HoistingCands, CommonExit);
  Extractor.findInputsOutputs(Inputs, Outputs, SinkingCands);

  LLVM_DEBUG(dbgs() << "Before privatization: " << *OuterFn << "\n");

  FunctionCallee TIDRTLFn =
      getOrCreateRuntimeFunctionPtr(OMPRTL___kmpc_global_thread_num);

  auto PrivHelper = [&](Value &V) {
    if (&V == TIDAddr || &V == ZeroAddr)
      return;

    SmallVector<Use *, 8> Uses;
    for (Use &U : V.uses())
      if (auto *UserI = dyn_cast<Instruction>(U.getUser()))
        if (ParallelRegionBlockSet.count(UserI->getParent()))
          Uses.push_back(&U);

    Value *ReplacementValue = nullptr;
    CallInst *CI = dyn_cast<CallInst>(&V);
    if (CI && CI->getCalledFunction() == TIDRTLFn.getCallee()) {
      ReplacementValue = PrivTID;
    } else {
      Builder.restoreIP(
          PrivCB(InnerAllocaIP, Builder.saveIP(), V, ReplacementValue));
      assert(ReplacementValue &&
             "Expected copy/create callback to set replacement value!");
      if (ReplacementValue == &V)
        return;
    }

    for (Use *UPtr : Uses)
      UPtr->set(ReplacementValue);
  };

  for (Value *Input : Inputs) {
    LLVM_DEBUG(dbgs() << "Captured input: " << *Input << "\n");
    PrivHelper(*Input);
  }
  LLVM_DEBUG({
    for (Value *Output : Outputs)
      LLVM_DEBUG(dbgs() << "Captured output: " << *Output << "\n");
  });
  assert(Outputs.empty() &&
         "OpenMP outlining should not produce live-out values!");

  LLVM_DEBUG(dbgs() << "After  privatization: " << *OuterFn << "\n");
  LLVM_DEBUG({
    for (auto *BB : Blocks)
      dbgs() << " PBR: " << BB->getName() << "\n";
  });

  // Register the outlined info.
  addOutlineInfo(std::move(OI));

  InsertPointTy AfterIP(UI->getParent(), UI->getParent()->end());
  UI->eraseFromParent();

  return AfterIP;
}

void OpenMPIRBuilder::emitFlush(const LocationDescription &Loc) {
  // Build call void __kmpc_flush(ident_t *loc)
  Constant *SrcLocStr = getOrCreateSrcLocStr(Loc);
  Value *Args[] = {getOrCreateIdent(SrcLocStr)};

  Builder.CreateCall(getOrCreateRuntimeFunctionPtr(OMPRTL___kmpc_flush), Args);
}

void OpenMPIRBuilder::CreateFlush(const LocationDescription &Loc) {
  if (!updateToLocation(Loc))
    return;
  emitFlush(Loc);
}

void OpenMPIRBuilder::emitTaskwaitImpl(const LocationDescription &Loc) {
  // Build call kmp_int32 __kmpc_omp_taskwait(ident_t *loc, kmp_int32
  // global_tid);
  Constant *SrcLocStr = getOrCreateSrcLocStr(Loc);
  Value *Ident = getOrCreateIdent(SrcLocStr);
  Value *Args[] = {Ident, getOrCreateThreadID(Ident)};

  // Ignore return result until untied tasks are supported.
  Builder.CreateCall(getOrCreateRuntimeFunctionPtr(OMPRTL___kmpc_omp_taskwait),
                     Args);
}

void OpenMPIRBuilder::CreateTaskwait(const LocationDescription &Loc) {
  if (!updateToLocation(Loc))
    return;
  emitTaskwaitImpl(Loc);
}

void OpenMPIRBuilder::emitTaskyieldImpl(const LocationDescription &Loc) {
  // Build call __kmpc_omp_taskyield(loc, thread_id, 0);
  Constant *SrcLocStr = getOrCreateSrcLocStr(Loc);
  Value *Ident = getOrCreateIdent(SrcLocStr);
  Constant *I32Null = ConstantInt::getNullValue(Int32);
  Value *Args[] = {Ident, getOrCreateThreadID(Ident), I32Null};

  Builder.CreateCall(getOrCreateRuntimeFunctionPtr(OMPRTL___kmpc_omp_taskyield),
                     Args);
}

void OpenMPIRBuilder::CreateTaskyield(const LocationDescription &Loc) {
  if (!updateToLocation(Loc))
    return;
  emitTaskyieldImpl(Loc);
}

OpenMPIRBuilder::InsertPointTy
OpenMPIRBuilder::CreateMaster(const LocationDescription &Loc,
                              BodyGenCallbackTy BodyGenCB,
                              FinalizeCallbackTy FiniCB) {

  if (!updateToLocation(Loc))
    return Loc.IP;

  Directive OMPD = Directive::OMPD_master;
  Constant *SrcLocStr = getOrCreateSrcLocStr(Loc);
  Value *Ident = getOrCreateIdent(SrcLocStr);
  Value *ThreadId = getOrCreateThreadID(Ident);
  Value *Args[] = {Ident, ThreadId};

  Function *EntryRTLFn = getOrCreateRuntimeFunctionPtr(OMPRTL___kmpc_master);
  Instruction *EntryCall = Builder.CreateCall(EntryRTLFn, Args);

  Function *ExitRTLFn = getOrCreateRuntimeFunctionPtr(OMPRTL___kmpc_end_master);
  Instruction *ExitCall = Builder.CreateCall(ExitRTLFn, Args);

  return EmitOMPInlinedRegion(OMPD, EntryCall, ExitCall, BodyGenCB, FiniCB,
                              /*Conditional*/ true, /*hasFinalize*/ true);
}

OpenMPIRBuilder::InsertPointTy
OpenMPIRBuilder::CreateCopyPrivate(const LocationDescription &Loc,
                                   llvm::Value *BufSize, llvm::Value *CpyBuf,
                                   llvm::Value *CpyFn, llvm::Value *DidIt) {
  if (!updateToLocation(Loc))
    return Loc.IP;

  Constant *SrcLocStr = getOrCreateSrcLocStr(Loc);
  Value *Ident = getOrCreateIdent(SrcLocStr);
  Value *ThreadId = getOrCreateThreadID(Ident);

  llvm::Value *DidItLD = Builder.CreateLoad(DidIt);

  Value *Args[] = {Ident, ThreadId, BufSize, CpyBuf, CpyFn, DidItLD};

  Function *Fn = getOrCreateRuntimeFunctionPtr(OMPRTL___kmpc_copyprivate);
  Builder.CreateCall(Fn, Args);

  return Builder.saveIP();
}

OpenMPIRBuilder::InsertPointTy
OpenMPIRBuilder::CreateSingle(const LocationDescription &Loc,
                              BodyGenCallbackTy BodyGenCB,
                              FinalizeCallbackTy FiniCB, llvm::Value *DidIt) {

  if (!updateToLocation(Loc))
    return Loc.IP;

  // If needed (i.e. not null), initialize `DidIt` with 0
  if (DidIt) {
    Builder.CreateStore(Builder.getInt32(0), DidIt);
  }

  Directive OMPD = Directive::OMPD_single;
  Constant *SrcLocStr = getOrCreateSrcLocStr(Loc);
  Value *Ident = getOrCreateIdent(SrcLocStr);
  Value *ThreadId = getOrCreateThreadID(Ident);
  Value *Args[] = {Ident, ThreadId};

  Function *EntryRTLFn = getOrCreateRuntimeFunctionPtr(OMPRTL___kmpc_single);
  Instruction *EntryCall = Builder.CreateCall(EntryRTLFn, Args);

  Function *ExitRTLFn = getOrCreateRuntimeFunctionPtr(OMPRTL___kmpc_end_single);
  Instruction *ExitCall = Builder.CreateCall(ExitRTLFn, Args);

  // generates the following:
  // if (__kmpc_single()) {
  //		.... single region ...
  // 		__kmpc_end_single
  // }

  return EmitOMPInlinedRegion(OMPD, EntryCall, ExitCall, BodyGenCB, FiniCB,
                              /*Conditional*/ true, /*hasFinalize*/ true);
}

OpenMPIRBuilder::InsertPointTy OpenMPIRBuilder::CreateCritical(
    const LocationDescription &Loc, BodyGenCallbackTy BodyGenCB,
    FinalizeCallbackTy FiniCB, StringRef CriticalName, Value *HintInst) {

  if (!updateToLocation(Loc))
    return Loc.IP;

  Directive OMPD = Directive::OMPD_critical;
  Constant *SrcLocStr = getOrCreateSrcLocStr(Loc);
  Value *Ident = getOrCreateIdent(SrcLocStr);
  Value *ThreadId = getOrCreateThreadID(Ident);
  Value *LockVar = getOMPCriticalRegionLock(CriticalName);
  Value *Args[] = {Ident, ThreadId, LockVar};

  SmallVector<llvm::Value *, 4> EnterArgs(std::begin(Args), std::end(Args));
  Function *RTFn = nullptr;
  if (HintInst) {
    // Add Hint to entry Args and create call
    EnterArgs.push_back(HintInst);
    RTFn = getOrCreateRuntimeFunctionPtr(OMPRTL___kmpc_critical_with_hint);
  } else {
    RTFn = getOrCreateRuntimeFunctionPtr(OMPRTL___kmpc_critical);
  }
  Instruction *EntryCall = Builder.CreateCall(RTFn, EnterArgs);

  Function *ExitRTLFn =
      getOrCreateRuntimeFunctionPtr(OMPRTL___kmpc_end_critical);
  Instruction *ExitCall = Builder.CreateCall(ExitRTLFn, Args);

  return EmitOMPInlinedRegion(OMPD, EntryCall, ExitCall, BodyGenCB, FiniCB,
                              /*Conditional*/ false, /*hasFinalize*/ true);
}

OpenMPIRBuilder::InsertPointTy OpenMPIRBuilder::EmitOMPInlinedRegion(
    Directive OMPD, Instruction *EntryCall, Instruction *ExitCall,
    BodyGenCallbackTy BodyGenCB, FinalizeCallbackTy FiniCB, bool Conditional,
    bool HasFinalize) {

  if (HasFinalize)
    FinalizationStack.push_back({FiniCB, OMPD, /*IsCancellable*/ false});

  // Create inlined region's entry and body blocks, in preparation
  // for conditional creation
  BasicBlock *EntryBB = Builder.GetInsertBlock();
  Instruction *SplitPos = EntryBB->getTerminator();
  if (!isa_and_nonnull<BranchInst>(SplitPos))
    SplitPos = new UnreachableInst(Builder.getContext(), EntryBB);
  BasicBlock *ExitBB = EntryBB->splitBasicBlock(SplitPos, "omp_region.end");
  BasicBlock *FiniBB =
      EntryBB->splitBasicBlock(EntryBB->getTerminator(), "omp_region.finalize");

  Builder.SetInsertPoint(EntryBB->getTerminator());
  emitCommonDirectiveEntry(OMPD, EntryCall, ExitBB, Conditional);

  // generate body
  BodyGenCB(/* AllocaIP */ InsertPointTy(),
            /* CodeGenIP */ Builder.saveIP(), *FiniBB);

  // If we didn't emit a branch to FiniBB during body generation, it means
  // FiniBB is unreachable (e.g. while(1);). stop generating all the
  // unreachable blocks, and remove anything we are not going to use.
  auto SkipEmittingRegion = FiniBB->hasNPredecessors(0);
  if (SkipEmittingRegion) {
    FiniBB->eraseFromParent();
    ExitCall->eraseFromParent();
    // Discard finalization if we have it.
    if (HasFinalize) {
      assert(!FinalizationStack.empty() &&
             "Unexpected finalization stack state!");
      FinalizationStack.pop_back();
    }
  } else {
    // emit exit call and do any needed finalization.
    auto FinIP = InsertPointTy(FiniBB, FiniBB->getFirstInsertionPt());
    assert(FiniBB->getTerminator()->getNumSuccessors() == 1 &&
           FiniBB->getTerminator()->getSuccessor(0) == ExitBB &&
           "Unexpected control flow graph state!!");
    emitCommonDirectiveExit(OMPD, FinIP, ExitCall, HasFinalize);
    assert(FiniBB->getUniquePredecessor()->getUniqueSuccessor() == FiniBB &&
           "Unexpected Control Flow State!");
    MergeBlockIntoPredecessor(FiniBB);
  }

  // If we are skipping the region of a non conditional, remove the exit
  // block, and clear the builder's insertion point.
  assert(SplitPos->getParent() == ExitBB &&
         "Unexpected Insertion point location!");
  if (!Conditional && SkipEmittingRegion) {
    ExitBB->eraseFromParent();
    Builder.ClearInsertionPoint();
  } else {
    auto merged = MergeBlockIntoPredecessor(ExitBB);
    BasicBlock *ExitPredBB = SplitPos->getParent();
    auto InsertBB = merged ? ExitPredBB : ExitBB;
    if (!isa_and_nonnull<BranchInst>(SplitPos))
      SplitPos->eraseFromParent();
    Builder.SetInsertPoint(InsertBB);
  }

  return Builder.saveIP();
}

OpenMPIRBuilder::InsertPointTy OpenMPIRBuilder::emitCommonDirectiveEntry(
    Directive OMPD, Value *EntryCall, BasicBlock *ExitBB, bool Conditional) {

  // if nothing to do, Return current insertion point.
  if (!Conditional)
    return Builder.saveIP();

  BasicBlock *EntryBB = Builder.GetInsertBlock();
  Value *CallBool = Builder.CreateIsNotNull(EntryCall);
  auto *ThenBB = BasicBlock::Create(M.getContext(), "omp_region.body");
  auto *UI = new UnreachableInst(Builder.getContext(), ThenBB);

  // Emit thenBB and set the Builder's insertion point there for
  // body generation next. Place the block after the current block.
  Function *CurFn = EntryBB->getParent();
  CurFn->getBasicBlockList().insertAfter(EntryBB->getIterator(), ThenBB);

  // Move Entry branch to end of ThenBB, and replace with conditional
  // branch (If-stmt)
  Instruction *EntryBBTI = EntryBB->getTerminator();
  Builder.CreateCondBr(CallBool, ThenBB, ExitBB);
  EntryBBTI->removeFromParent();
  Builder.SetInsertPoint(UI);
  Builder.Insert(EntryBBTI);
  UI->eraseFromParent();
  Builder.SetInsertPoint(ThenBB->getTerminator());

  // return an insertion point to ExitBB.
  return IRBuilder<>::InsertPoint(ExitBB, ExitBB->getFirstInsertionPt());
}

OpenMPIRBuilder::InsertPointTy OpenMPIRBuilder::emitCommonDirectiveExit(
    omp::Directive OMPD, InsertPointTy FinIP, Instruction *ExitCall,
    bool HasFinalize) {

  Builder.restoreIP(FinIP);

  // If there is finalization to do, emit it before the exit call
  if (HasFinalize) {
    assert(!FinalizationStack.empty() &&
           "Unexpected finalization stack state!");

    FinalizationInfo Fi = FinalizationStack.pop_back_val();
    assert(Fi.DK == OMPD && "Unexpected Directive for Finalization call!");

    Fi.FiniCB(FinIP);

    BasicBlock *FiniBB = FinIP.getBlock();
    Instruction *FiniBBTI = FiniBB->getTerminator();

    // set Builder IP for call creation
    Builder.SetInsertPoint(FiniBBTI);
  }

  // place the Exitcall as last instruction before Finalization block terminator
  ExitCall->removeFromParent();
  Builder.Insert(ExitCall);

  return IRBuilder<>::InsertPoint(ExitCall->getParent(),
                                  ExitCall->getIterator());
}

OpenMPIRBuilder::InsertPointTy OpenMPIRBuilder::CreateCopyinClauseBlocks(
    InsertPointTy IP, Value *MasterAddr, Value *PrivateAddr,
    llvm::IntegerType *IntPtrTy, bool BranchtoEnd) {
  if (!IP.isSet())
    return IP;

  IRBuilder<>::InsertPointGuard IPG(Builder);

  // creates the following CFG structure
  //	   OMP_Entry : (MasterAddr != PrivateAddr)?
  //       F     T
  //       |      \
  //       |     copin.not.master
  //       |      /
  //       v     /
  //   copyin.not.master.end
  //		     |
  //         v
  //   OMP.Entry.Next

  BasicBlock *OMP_Entry = IP.getBlock();
  Function *CurFn = OMP_Entry->getParent();
  BasicBlock *CopyBegin =
      BasicBlock::Create(M.getContext(), "copyin.not.master", CurFn);
  BasicBlock *CopyEnd = nullptr;

  // If entry block is terminated, split to preserve the branch to following
  // basic block (i.e. OMP.Entry.Next), otherwise, leave everything as is.
  if (isa_and_nonnull<BranchInst>(OMP_Entry->getTerminator())) {
    CopyEnd = OMP_Entry->splitBasicBlock(OMP_Entry->getTerminator(),
                                         "copyin.not.master.end");
    OMP_Entry->getTerminator()->eraseFromParent();
  } else {
    CopyEnd =
        BasicBlock::Create(M.getContext(), "copyin.not.master.end", CurFn);
  }

  Builder.SetInsertPoint(OMP_Entry);
  Value *MasterPtr = Builder.CreatePtrToInt(MasterAddr, IntPtrTy);
  Value *PrivatePtr = Builder.CreatePtrToInt(PrivateAddr, IntPtrTy);
  Value *cmp = Builder.CreateICmpNE(MasterPtr, PrivatePtr);
  Builder.CreateCondBr(cmp, CopyBegin, CopyEnd);

  Builder.SetInsertPoint(CopyBegin);
  if (BranchtoEnd)
    Builder.SetInsertPoint(Builder.CreateBr(CopyEnd));

  return Builder.saveIP();
}

CallInst *OpenMPIRBuilder::CreateOMPAlloc(const LocationDescription &Loc,
                                          Value *Size, Value *Allocator,
                                          std::string Name) {
  IRBuilder<>::InsertPointGuard IPG(Builder);
  Builder.restoreIP(Loc.IP);

  Constant *SrcLocStr = getOrCreateSrcLocStr(Loc);
  Value *Ident = getOrCreateIdent(SrcLocStr);
  Value *ThreadId = getOrCreateThreadID(Ident);
  Value *Args[] = {ThreadId, Size, Allocator};

  Function *Fn = getOrCreateRuntimeFunctionPtr(OMPRTL___kmpc_alloc);

  return Builder.CreateCall(Fn, Args, Name);
}

CallInst *OpenMPIRBuilder::CreateOMPFree(const LocationDescription &Loc,
                                         Value *Addr, Value *Allocator,
                                         std::string Name) {
  IRBuilder<>::InsertPointGuard IPG(Builder);
  Builder.restoreIP(Loc.IP);

  Constant *SrcLocStr = getOrCreateSrcLocStr(Loc);
  Value *Ident = getOrCreateIdent(SrcLocStr);
  Value *ThreadId = getOrCreateThreadID(Ident);
  Value *Args[] = {ThreadId, Addr, Allocator};
  Function *Fn = getOrCreateRuntimeFunctionPtr(OMPRTL___kmpc_free);
  return Builder.CreateCall(Fn, Args, Name);
}

CallInst *OpenMPIRBuilder::CreateCachedThreadPrivate(
    const LocationDescription &Loc, llvm::Value *Pointer,
    llvm::ConstantInt *Size, const llvm::Twine &Name) {
  IRBuilder<>::InsertPointGuard IPG(Builder);
  Builder.restoreIP(Loc.IP);

  Constant *SrcLocStr = getOrCreateSrcLocStr(Loc);
  Value *Ident = getOrCreateIdent(SrcLocStr);
  Value *ThreadId = getOrCreateThreadID(Ident);
  Constant *ThreadPrivateCache =
      getOrCreateOMPInternalVariable(Int8PtrPtr, Name);
  llvm::Value *Args[] = {Ident, ThreadId, Pointer, Size, ThreadPrivateCache};

  Function *Fn =
  		getOrCreateRuntimeFunctionPtr(OMPRTL___kmpc_threadprivate_cached);

  return Builder.CreateCall(Fn, Args);
}

std::string OpenMPIRBuilder::getNameWithSeparators(ArrayRef<StringRef> Parts,
                                                   StringRef FirstSeparator,
                                                   StringRef Separator) {
  SmallString<128> Buffer;
  llvm::raw_svector_ostream OS(Buffer);
  StringRef Sep = FirstSeparator;
  for (StringRef Part : Parts) {
    OS << Sep << Part;
    Sep = Separator;
  }
  return OS.str().str();
}

Constant *OpenMPIRBuilder::getOrCreateOMPInternalVariable(
    llvm::Type *Ty, const llvm::Twine &Name, unsigned AddressSpace) {
  // TODO: Replace the twine arg with stringref to get rid of the conversion
  // logic. However This is taken from current implementation in clang as is.
  // Since this method is used in many places exclusively for OMP internal use
  // we will keep it as is for temporarily until we move all users to the
  // builder and then, if possible, fix it everywhere in one go.
  SmallString<256> Buffer;
  llvm::raw_svector_ostream Out(Buffer);
  Out << Name;
  StringRef RuntimeName = Out.str();
  auto &Elem = *InternalVars.try_emplace(RuntimeName, nullptr).first;
  if (Elem.second) {
    assert(Elem.second->getType()->getPointerElementType() == Ty &&
           "OMP internal variable has different type than requested");
  } else {
    // TODO: investigate the appropriate linkage type used for the global
    // variable for possibly changing that to internal or private, or maybe
    // create different versions of the function for different OMP internal
    // variables.
    Elem.second = new llvm::GlobalVariable(
        M, Ty, /*IsConstant*/ false, llvm::GlobalValue::CommonLinkage,
        llvm::Constant::getNullValue(Ty), Elem.first(),
        /*InsertBefore=*/nullptr, llvm::GlobalValue::NotThreadLocal,
        AddressSpace);
  }

  return Elem.second;
}

Value *OpenMPIRBuilder::getOMPCriticalRegionLock(StringRef CriticalName) {
  std::string Prefix = Twine("gomp_critical_user_", CriticalName).str();
  std::string Name = getNameWithSeparators({Prefix, "var"}, ".", ".");
  return getOrCreateOMPInternalVariable(KmpCriticalNameTy, Name);
}

// Create all simple and struct types exposed by the runtime and remember
// the llvm::PointerTypes of them for easy access later.
void OpenMPIRBuilder::initializeTypes(Module &M) {
  LLVMContext &Ctx = M.getContext();
  StructType *T;
#define OMP_TYPE(VarName, InitValue) VarName = InitValue;
#define OMP_ARRAY_TYPE(VarName, ElemTy, ArraySize)                             \
  VarName##Ty = ArrayType::get(ElemTy, ArraySize);                             \
  VarName##PtrTy = PointerType::getUnqual(VarName##Ty);
#define OMP_FUNCTION_TYPE(VarName, IsVarArg, ReturnType, ...)                  \
  VarName = FunctionType::get(ReturnType, {__VA_ARGS__}, IsVarArg);            \
  VarName##Ptr = PointerType::getUnqual(VarName);
#if INTEL_COLLAB
#define OMP_STRUCT_TYPE(VarName, StructName, ...)                              \
  SmallVector<llvm::Type *, 5> VarName##Types = {__VA_ARGS__};                 \
  T = M.getTypeByName(StructName);                                             \
  if (!T) {                                                                    \
    if (unsigned PointerAS = getPointerAddressSpace(M))                        \
      for (unsigned I = 0, E = VarName##Types.size(); I < E; ++I)              \
        if (auto *PT = dyn_cast<PointerType>(VarName##Types[I]))               \
          VarName##Types[I] = llvm::PointerType::get(PT->getElementType(), PointerAS);  \
    T = StructType::create(Ctx, VarName##Types, StructName);                   \
  }                                                                            \
  VarName = T;                                                                 \
  VarName##Ptr = PointerType::getUnqual(T);
#else // INTEL_COLLAB
#define OMP_STRUCT_TYPE(VarName, StructName, ...)                              \
  T = M.getTypeByName(StructName);                                             \
  if (!T)                                                                      \
    T = StructType::create(Ctx, {__VA_ARGS__}, StructName);                    \
  VarName = T;                                                                 \
  VarName##Ptr = PointerType::getUnqual(T);
#endif // INTEL_COLLAB
#include "llvm/Frontend/OpenMP/OMPKinds.def"
}

void OpenMPIRBuilder::OutlineInfo::collectBlocks(
    SmallPtrSetImpl<BasicBlock *> &BlockSet,
    SmallVectorImpl<BasicBlock *> &BlockVector) {
  SmallVector<BasicBlock *, 32> Worklist;
  BlockSet.insert(EntryBB);
  BlockSet.insert(ExitBB);

  Worklist.push_back(EntryBB);
  while (!Worklist.empty()) {
    BasicBlock *BB = Worklist.pop_back_val();
    BlockVector.push_back(BB);
    for (BasicBlock *SuccBB : successors(BB))
      if (BlockSet.insert(SuccBB).second)
        Worklist.push_back(SuccBB);
  }
}<|MERGE_RESOLUTION|>--- conflicted
+++ resolved
@@ -232,7 +232,6 @@
   return Ident;
 }
 
-<<<<<<< HEAD
 #if INTEL_COLLAB
 static unsigned getPointerAddressSpace(Module &M) {
   Triple TargetTriple(M.getTargetTriple());
@@ -242,7 +241,7 @@
   return 0;
 }
 #endif // INTEL_COLLAB
-=======
+
 Type *OpenMPIRBuilder::getLanemaskType() {
   LLVMContext &Ctx = M.getContext();
   Triple triple(M.getTargetTriple());
@@ -250,7 +249,6 @@
   // This test is adequate until deviceRTL has finer grained lane widths
   return triple.isAMDGCN() ? Type::getInt64Ty(Ctx) : Type::getInt32Ty(Ctx);
 }
->>>>>>> 09bc755d
 
 Constant *OpenMPIRBuilder::getOrCreateSrcLocStr(StringRef LocStr) {
   Constant *&SrcLocStr = SrcLocStrMap[LocStr];
