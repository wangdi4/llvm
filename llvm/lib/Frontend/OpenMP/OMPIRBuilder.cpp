--- conflicted
+++ resolved
@@ -4692,22 +4692,6 @@
   }
 }
 
-<<<<<<< HEAD
-void TargetRegionEntryInfo::getTargetRegionEntryFnName(
-    SmallVectorImpl<char> &Name, StringRef ParentName, unsigned DeviceID,
-    unsigned FileID, unsigned Line) {
-  raw_svector_ostream OS(Name);
-  OS << "__omp_offloading" << llvm::format("_%x", DeviceID)
-     << llvm::format("_%x_", FileID) << ParentName << "_l" << Line;
-}
-
-void TargetRegionEntryInfo::getTargetRegionEntryFnName(
-    SmallVectorImpl<char> &Name) {
-  getTargetRegionEntryFnName(Name, ParentName, DeviceID, FileID, Line);
-}
-
-=======
->>>>>>> e7aa6127
 bool OffloadEntriesInfoManager::empty() const {
   return OffloadEntriesTargetRegion.empty() &&
          OffloadEntriesDeviceGlobalVar.empty();
@@ -4715,56 +4699,31 @@
 
 /// Initialize target region entry.
 void OffloadEntriesInfoManager::initializeTargetRegionEntryInfo(
-<<<<<<< HEAD
-    const TargetRegionEntryInfo &EntryInfo, unsigned Order) {
-  OffloadEntriesTargetRegion[EntryInfo] =
-=======
     unsigned DeviceID, unsigned FileID, StringRef ParentName, unsigned LineNum,
     unsigned Order) {
   OffloadEntriesTargetRegion[DeviceID][FileID][ParentName][LineNum] =
->>>>>>> e7aa6127
       OffloadEntryInfoTargetRegion(Order, /*Addr=*/nullptr, /*ID=*/nullptr,
                                    OMPTargetRegionEntryTargetRegion);
   ++OffloadingEntriesNum;
 }
 
 void OffloadEntriesInfoManager::registerTargetRegionEntryInfo(
-<<<<<<< HEAD
-    const TargetRegionEntryInfo &EntryInfo, Constant *Addr, Constant *ID,
-    OMPTargetRegionEntryKind Flags, bool IsDevice) {
-=======
     unsigned DeviceID, unsigned FileID, StringRef ParentName, unsigned LineNum,
     Constant *Addr, Constant *ID, OMPTargetRegionEntryKind Flags,
     bool IsDevice) {
->>>>>>> e7aa6127
   // If we are emitting code for a target, the entry is already initialized,
   // only has to be registered.
   if (IsDevice) {
     // This could happen if the device compilation is invoked standalone.
-<<<<<<< HEAD
-    if (!hasTargetRegionEntryInfo(EntryInfo)) {
-      return;
-    }
-    auto &Entry = OffloadEntriesTargetRegion[EntryInfo];
-=======
     if (!hasTargetRegionEntryInfo(DeviceID, FileID, ParentName, LineNum))
       return;
     auto &Entry =
         OffloadEntriesTargetRegion[DeviceID][FileID][ParentName][LineNum];
->>>>>>> e7aa6127
     Entry.setAddress(Addr);
     Entry.setID(ID);
     Entry.setFlags(Flags);
   } else {
     if (Flags == OffloadEntriesInfoManager::OMPTargetRegionEntryTargetRegion &&
-<<<<<<< HEAD
-        hasTargetRegionEntryInfo(EntryInfo, /*IgnoreAddressId*/ true))
-      return;
-    assert(!hasTargetRegionEntryInfo(EntryInfo) &&
-           "Target region entry already registered!");
-    OffloadEntryInfoTargetRegion Entry(OffloadingEntriesNum, Addr, ID, Flags);
-    OffloadEntriesTargetRegion[EntryInfo] = Entry;
-=======
         hasTargetRegionEntryInfo(DeviceID, FileID, ParentName, LineNum,
                                  /*IgnoreAddressId*/ true))
       return;
@@ -4772,21 +4731,11 @@
            "Target region entry already registered!");
     OffloadEntryInfoTargetRegion Entry(OffloadingEntriesNum, Addr, ID, Flags);
     OffloadEntriesTargetRegion[DeviceID][FileID][ParentName][LineNum] = Entry;
->>>>>>> e7aa6127
     ++OffloadingEntriesNum;
   }
 }
 
 bool OffloadEntriesInfoManager::hasTargetRegionEntryInfo(
-<<<<<<< HEAD
-    const TargetRegionEntryInfo &EntryInfo, bool IgnoreAddressId) const {
-  auto It = OffloadEntriesTargetRegion.find(EntryInfo);
-  if (It == OffloadEntriesTargetRegion.end()) {
-    return false;
-  }
-  // Fail if this entry is already registered.
-  if (!IgnoreAddressId && (It->second.getAddress() || It->second.getID()))
-=======
     unsigned DeviceID, unsigned FileID, StringRef ParentName, unsigned LineNum,
     bool IgnoreAddressId) const {
   auto PerDevice = OffloadEntriesTargetRegion.find(DeviceID);
@@ -4804,7 +4753,6 @@
   // Fail if this entry is already registered.
   if (!IgnoreAddressId &&
       (PerLine->second.getAddress() || PerLine->second.getID()))
->>>>>>> e7aa6127
     return false;
   return true;
 }
@@ -4812,17 +4760,11 @@
 void OffloadEntriesInfoManager::actOnTargetRegionEntriesInfo(
     const OffloadTargetRegionEntryInfoActTy &Action) {
   // Scan all target region entries and perform the provided action.
-<<<<<<< HEAD
-  for (const auto &It : OffloadEntriesTargetRegion) {
-    Action(It.first, It.second);
-  }
-=======
   for (const auto &D : OffloadEntriesTargetRegion)
     for (const auto &F : D.second)
       for (const auto &P : F.second)
         for (const auto &L : P.second)
           Action(D.first, F.first, P.first(), L.first, L.second);
->>>>>>> e7aa6127
 }
 
 void OffloadEntriesInfoManager::initializeDeviceGlobalVarEntryInfo(
