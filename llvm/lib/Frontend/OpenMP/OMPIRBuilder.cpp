--- conflicted
+++ resolved
@@ -173,19 +173,6 @@
       BasicBlock &ArtificialEntry = OutlinedFn->getEntryBlock();
       assert(ArtificialEntry.getUniqueSuccessor() == OI.EntryBB);
       assert(OI.EntryBB->getUniquePredecessor() == &ArtificialEntry);
-<<<<<<< HEAD
-#if INTEL_COLLAB
-      if (!ArtificialEntry.empty()) {
-        Instruction *PrevInst = &(OI.EntryBB->front());
-        Instruction *CurrInst = &(ArtificialEntry.front());
-
-        while (!CurrInst->isTerminator()) {
-          CurrInst->moveBefore(PrevInst);
-          CurrInst = &(ArtificialEntry.front());
-        }
-      }
-#endif // INTEL_COLLAB
-=======
       if (AllowExtractorSinking) {
         // Move instructions from the to-be-deleted ArtificialEntry to the entry
         // basic block of the parallel region. CodeExtractor may have sunk
@@ -205,7 +192,6 @@
           I.moveBefore(*OI.EntryBB, OI.EntryBB->getFirstInsertionPt());
         }
       }
->>>>>>> 97517055
       OI.EntryBB->moveBefore(&ArtificialEntry);
       ArtificialEntry.eraseFromParent();
     }
