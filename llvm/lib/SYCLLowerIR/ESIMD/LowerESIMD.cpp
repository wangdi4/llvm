// INTEL_CUSTOMIZATION
//
// INTEL CONFIDENTIAL
//
// Modifications, Copyright (C) 2022 Intel Corporation
//
// This software and the related documents are Intel copyrighted materials, and
// your use of them is governed by the express license under which they were
// provided to you ("License"). Unless the License provides otherwise, you may not
// use, modify, copy, publish, distribute, disclose or transmit this software or
// the related documents without Intel's prior written permission.
//
// This software and the related documents are provided as is, with no express
// or implied warranties, other than those that are expressly stated in the
// License.
//
// end INTEL_CUSTOMIZATION
//===-- LowerESIMD.cpp - lower Explicit SIMD (ESIMD) constructs -----------===//
// INTEL_CUSTOMIZATION
//
// INTEL CONFIDENTIAL
//
// Modifications, Copyright (C) 2022 Intel Corporation
//
// This software and the related documents are Intel copyrighted materials, and
// your use of them is governed by the express license under which they were
// provided to you ("License"). Unless the License provides otherwise, you may not
// use, modify, copy, publish, distribute, disclose or transmit this software or
// the related documents without Intel's prior written permission.
//
// This software and the related documents are provided as is, with no express
// or implied warranties, other than those that are expressly stated in the
// License.
//
// end INTEL_CUSTOMIZATION
//
// Part of the LLVM Project, under the Apache License v2.0 with LLVM Exceptions.
// See https://llvm.org/LICENSE.txt for license information.
// SPDX-License-Identifier: Apache-2.0 WITH LLVM-exception
//
//===----------------------------------------------------------------------===//
// See intro comments in the header.
//
// Since the spir* targets use Itanium mangling for C/C++ symbols, the
// implementation uses the Itanium demangler to demangle device code's
// C++ intrinsics and access various information, such their C++ names and
// values of integer template parameters they were instantiated with.
//===----------------------------------------------------------------------===//

#include "llvm/SYCLLowerIR/ESIMD/LowerESIMD.h"
#include "llvm/SYCLLowerIR/ESIMD/ESIMDUtils.h"
#include "llvm/SYCLLowerIR/SYCLUtils.h"

#include "../../IR/ConstantsContext.h"
#include "llvm/ADT/DenseMap.h"
#include "llvm/ADT/DenseSet.h"
#include "llvm/ADT/SmallVector.h"
#include "llvm/ADT/StringSwitch.h"
#include "llvm/Demangle/Demangle.h"
#include "llvm/Demangle/ItaniumDemangle.h"
#include "llvm/GenXIntrinsics/GenXIntrinsics.h"
#include "llvm/GenXIntrinsics/GenXMetadata.h"
#include "llvm/IR/IRBuilder.h"
#include "llvm/IR/InstIterator.h"
#include "llvm/IR/Instructions.h"
#include "llvm/IR/IntrinsicInst.h"
#include "llvm/IR/Module.h"
#include "llvm/IR/PatternMatch.h"
#include "llvm/Pass.h"
#include "llvm/Passes/PassBuilder.h"
#include "llvm/Support/ModRef.h"
#include "llvm/Support/raw_ostream.h"
#include "llvm/TargetParser/Triple.h"
#include "llvm/Transforms/IPO/AlwaysInliner.h"

#include <cctype>
#include <cstring>
#include <unordered_map>

using namespace llvm;
namespace id = itanium_demangle;
using namespace llvm::esimd;

#undef DEBUG_TYPE
#define DEBUG_TYPE "lower-esimd"

#define SLM_BTI 254

#define MAX_DIMS 3

cl::opt<bool> ForceStatelessMem(
    "lower-esimd-force-stateless-mem", llvm::cl::Optional, llvm::cl::Hidden,
    llvm::cl::desc("Use stateless API for accessor based API."),
    llvm::cl::init(false));

namespace {
SmallPtrSet<Type *, 4> collectGenXVolatileTypes(Module &);
void generateKernelMetadata(Module &);

class SYCLLowerESIMDLegacyPass : public ModulePass {
public:
  static char ID; // Pass identification, replacement for typeid
  SYCLLowerESIMDLegacyPass() : ModulePass(ID) {
    initializeSYCLLowerESIMDLegacyPassPass(*PassRegistry::getPassRegistry());
  }

  // run the LowerESIMD pass on the specified module
  bool runOnModule(Module &M) override {
    ModuleAnalysisManager MAM;
    auto PA = Impl.run(M, MAM);
    return !PA.areAllPreserved();
  }

private:
  SYCLLowerESIMDPass Impl;
};
} // namespace

char SYCLLowerESIMDLegacyPass::ID = 0;
INITIALIZE_PASS(SYCLLowerESIMDLegacyPass, "LowerESIMD",
                "Lower constructs specific to the 'explicit SIMD' extension",
                false, false)

// Public interface to the SYCLLowerESIMDPass.
ModulePass *llvm::createSYCLLowerESIMDPass() {
  return new SYCLLowerESIMDLegacyPass();
}

namespace {
enum class lsc_subopcode : uint8_t {
  load = 0x00,
  load_strided = 0x01,
  load_quad = 0x02,
  load_block2d = 0x03,
  store = 0x04,
  store_strided = 0x05,
  store_quad = 0x06,
  store_block2d = 0x07,
  //
  atomic_iinc = 0x08,
  atomic_idec = 0x09,
  atomic_load = 0x0a,
  atomic_store = 0x0b,
  atomic_iadd = 0x0c,
  atomic_isub = 0x0d,
  atomic_smin = 0x0e,
  atomic_smax = 0x0f,
  atomic_umin = 0x10,
  atomic_umax = 0x11,
  atomic_icas = 0x12,
  atomic_fadd = 0x13,
  atomic_fsub = 0x14,
  atomic_fmin = 0x15,
  atomic_fmax = 0x16,
  atomic_fcas = 0x17,
  atomic_and = 0x18,
  atomic_or = 0x19,
  atomic_xor = 0x1a,
  //
  load_status = 0x1b,
  store_uncompressed = 0x1c,
  ccs_update = 0x1d,
  read_state_info = 0x1e,
  fence = 0x1f,
};

// The regexp for ESIMD intrinsics:
// /^_Z(\d+)__esimd_\w+/
static constexpr char ESIMD_INTRIN_PREF0[] = "_Z";
static constexpr char ESIMD_INTRIN_PREF1[] = "__esimd_";
static constexpr char ESIMD_INSERTED_VSTORE_FUNC_NAME[] = "_Z14__esimd_vstorev";
static constexpr char SPIRV_INTRIN_PREF[] = "__spirv_BuiltIn";
struct ESIMDIntrinDesc {
  // Denotes argument translation rule kind.
  enum GenXArgRuleKind {
    SRC_CALL_ARG, // is a call argument
    SRC_CALL_ALL, // this and subsequent args are just copied from the src call
    SRC_TMPL_ARG, // is an integer template argument
    UNDEF,        // is an undef value
    CONST_INT8,   // is an i8 constant
    CONST_INT16,  // is an i16 constant
    CONST_INT32,  // is an i32 constant
    CONST_INT64,  // is an i64 constant
  };

  enum class GenXArgConversion : int16_t {
    NONE,   // no conversion
    TO_I1,  // convert vector of N-bit integer to 1-bit
    TO_I8,  // convert vector of N-bit integer to 8-bit
    TO_I16, // convert vector of N-bit integer to 16-bit
    TO_I32, // convert vector of N-bit integer to 32-bit
    TO_I64, // convert vector of N-bit integer to 64-bit
  };

  // Denotes GenX intrinsic name suffix creation rule kind.
  enum GenXSuffixRuleKind {
    NO_RULE,
    BIN_OP,  // ".<binary operation>" - e.g. "*.add"
    NUM_KIND // "<numeric kind>" - e.g. "*i" for integer, "*f" for float
  };

  // Represents a rule how a GenX intrinsic argument is created from the source
  // call instruction.
  struct ArgRule {
    GenXArgRuleKind Kind;
    union Info {
      struct {
        int16_t CallArgNo;      // SRC_CALL_ARG: source call arg num
                                // SRC_TMPL_ARG: source template arg num
                                // UNDEF: source call arg num to get type from
                                // -1 denotes return value
        GenXArgConversion Conv; // GenXArgConversion
      } Arg;
      int NRemArgs;          // SRC_CALL_ALL: number of remaining args
      unsigned int ArgConst; // CONST_I16 OR CONST_I32: constant value
    } I;
  };

  // Represents a rule how a GenX intrinsic name suffix is created from the
  // source call instruction.
  struct NameRule {
    GenXSuffixRuleKind Kind;
    union Info {
      int CallArgNo; // DATA_TYPE: source call arg num to get type from
      int TmplArgNo; // BINOP: source template arg num denoting the binary op
    } I;
  };

  std::string GenXSpelling;
  SmallVector<ArgRule, 16> ArgRules;
  NameRule SuffixRule = {NO_RULE, {0}};

  int getNumGenXArgs() const {
    auto NRules = ArgRules.size();

    if (NRules == 0)
      return 0;

    // SRC_CALL_ALL is a "shortcut" to save typing, must be the last rule
    if (ArgRules[NRules - 1].Kind == GenXArgRuleKind::SRC_CALL_ALL)
      return ArgRules[NRules - 1].I.NRemArgs + (NRules - 1);
    return NRules;
  }

  bool isValid() const { return !GenXSpelling.empty(); }
};

using IntrinTable = std::unordered_map<std::string, ESIMDIntrinDesc>;

class ESIMDIntrinDescTable {
private:
  IntrinTable Table;

#define DEF_ARG_RULE(Nm, Kind)                                                 \
  static constexpr ESIMDIntrinDesc::ArgRule Nm(int16_t N) {                    \
    return ESIMDIntrinDesc::ArgRule{ESIMDIntrinDesc::Kind, {{N, {}}}};         \
  }
  DEF_ARG_RULE(l, SRC_CALL_ALL)
  DEF_ARG_RULE(u, UNDEF)

  static constexpr ESIMDIntrinDesc::ArgRule t(int16_t N) {
    return ESIMDIntrinDesc::ArgRule{
        ESIMDIntrinDesc::SRC_TMPL_ARG,
        {{N, ESIMDIntrinDesc::GenXArgConversion::NONE}}};
  }

  static constexpr ESIMDIntrinDesc::ArgRule t1(int16_t N) {
    return ESIMDIntrinDesc::ArgRule{
        ESIMDIntrinDesc::SRC_TMPL_ARG,
        {{N, ESIMDIntrinDesc::GenXArgConversion::TO_I1}}};
  }

  static constexpr ESIMDIntrinDesc::ArgRule t8(int16_t N) {
    return ESIMDIntrinDesc::ArgRule{
        ESIMDIntrinDesc::SRC_TMPL_ARG,
        {{N, ESIMDIntrinDesc::GenXArgConversion::TO_I8}}};
  }

  static constexpr ESIMDIntrinDesc::ArgRule t16(int16_t N) {
    return ESIMDIntrinDesc::ArgRule{
        ESIMDIntrinDesc::SRC_TMPL_ARG,
        {{N, ESIMDIntrinDesc::GenXArgConversion::TO_I16}}};
  }

  static constexpr ESIMDIntrinDesc::ArgRule t32(int16_t N) {
    return ESIMDIntrinDesc::ArgRule{
        ESIMDIntrinDesc::SRC_TMPL_ARG,
        {{N, ESIMDIntrinDesc::GenXArgConversion::TO_I32}}};
  }

  static constexpr ESIMDIntrinDesc::ArgRule t64(int16_t N) {
    return ESIMDIntrinDesc::ArgRule{
        ESIMDIntrinDesc::SRC_TMPL_ARG,
        {{N, ESIMDIntrinDesc::GenXArgConversion::TO_I64}}};
  }

  static constexpr ESIMDIntrinDesc::ArgRule a(int16_t N) {
    return ESIMDIntrinDesc::ArgRule{
        ESIMDIntrinDesc::SRC_CALL_ARG,
        {{N, ESIMDIntrinDesc::GenXArgConversion::NONE}}};
  }

  static constexpr ESIMDIntrinDesc::ArgRule ai1(int16_t N) {
    return ESIMDIntrinDesc::ArgRule{
        ESIMDIntrinDesc::SRC_CALL_ARG,
        {{N, ESIMDIntrinDesc::GenXArgConversion::TO_I1}}};
  }

  // Just an alias for a(int16_t N) to mark surface index arguments.
  static constexpr ESIMDIntrinDesc::ArgRule aSI(int16_t N) {
    return ESIMDIntrinDesc::ArgRule{
        ESIMDIntrinDesc::SRC_CALL_ARG,
        {{N, ESIMDIntrinDesc::GenXArgConversion::NONE}}};
  }

  static constexpr ESIMDIntrinDesc::ArgRule c8(int16_t N) {
    return ESIMDIntrinDesc::ArgRule{ESIMDIntrinDesc::CONST_INT8, {{N, {}}}};
  }
  static constexpr ESIMDIntrinDesc::ArgRule c8(lsc_subopcode OpCode) {
    return c8(static_cast<uint8_t>(OpCode));
  }

  static constexpr ESIMDIntrinDesc::ArgRule c16(int16_t N) {
    return ESIMDIntrinDesc::ArgRule{ESIMDIntrinDesc::CONST_INT16, {{N, {}}}};
  }

  static constexpr ESIMDIntrinDesc::ArgRule c32(int16_t N) {
    return ESIMDIntrinDesc::ArgRule{ESIMDIntrinDesc::CONST_INT32, {{N, {}}}};
  }

  static constexpr ESIMDIntrinDesc::ArgRule c64(int16_t N) {
    return ESIMDIntrinDesc::ArgRule{ESIMDIntrinDesc::CONST_INT64, {{N, {}}}};
  }

  static constexpr ESIMDIntrinDesc::NameRule bo(int16_t N) {
    return ESIMDIntrinDesc::NameRule{ESIMDIntrinDesc::BIN_OP, {N}};
  }

  static constexpr ESIMDIntrinDesc::NameRule nk(int16_t N) {
    return ESIMDIntrinDesc::NameRule{ESIMDIntrinDesc::NUM_KIND, {N}};
  }

public:
  // The table which describes rules how to generate @llvm.genx.* intrinsics
  // from templated __esimd* intrinsics. The general rule is that the order and
  // the semantics of intrinsic arguments is the same in both intrinsic forms.
  // But for some arguments, where @llvm.genx.* mandates that the argument must
  // be 'constant' (see Intrinsic_definitions.py from the vcintrinsics repo),
  // it is passed as template argument to the corrsponding __esimd* intrinsic,
  // hence leading to some "gaps" in __esimd* form's arguments compared to the
  // @llvm.genx.* form.
  // TODO - fix all __esimd* intrinsics and table entries according to the rule
  // above.
  ESIMDIntrinDescTable() {
    Table = {
        // An element of the table is std::pair of <key, value>; key is the
        // source
        // spelling of and intrinsic (what follows the "__esimd_" prefix), and
        // the
        // value is an instance of the ESIMDIntrinDesc class.
        // Example for the "rdregion" intrinsic encoding:
        // "rdregion" - the GenX spelling of the intrinsic ("llvm.genx." prefix
        //      and type suffixes maybe added to get full GenX name)
        // {a(0), t(3),...}
        //      defines a map from the resulting genx.* intrinsic call arguments
        //      to the source call's template or function call arguments, e.g.
        //      0th genx arg - maps to 0th source call arg
        //      1st genx arg - maps to 3rd template argument of the source call
        // nk(N) or bo(N)
        //      a rule applied to the base intrinsic name in order to
        //      construct a full name ("llvm.genx." prefix s also added); e.g.
        //      - nk(-1) denotes adding the return type name-based suffix - "i"
        //          for integer, "f" - for floating point
        {"rdregion",
         {"rdregion", {a(0), t(3), t(4), t(5), a(1), t(6)}, nk(-1)}},
        {"rdindirect",
         {"rdregion", {a(0), c32(0), c32(1), c32(0), a(1), t(3)}, nk(-1)}},
        {{"wrregion"},
         {{"wrregion"},
          {a(0), a(1), t(3), t(4), t(5), a(2), t(6), ai1(3)},
          nk(-1)}},
        {{"wrindirect"},
         {{"wrregion"},
          {a(0), a(1), c32(0), c32(1), c32(0), a(2), t(3), ai1(3)},
          nk(-1)}},
        {"vload", {"vload", {l(0)}}},
        {"vstore", {"vstore", {a(1), a(0)}}},
        {"svm_gather", {"svm.gather", {ai1(1), t(3), a(0), u(-1)}}},
        {"svm_gather4_scaled",
         {"svm.gather4.scaled", {ai1(1), t(2), c16(0), c64(0), a(0), u(-1)}}},
        {"svm_scatter", {"svm.scatter", {ai1(2), t(3), a(0), a(1)}}},
        {"svm_scatter4_scaled",
         {"svm.scatter4.scaled", {ai1(2), t(2), c16(0), c64(0), a(0), a(1)}}},

        // intrinsics to query thread's coordinates:
        {"group_id_x", {"group.id.x", {}}},
        {"group_id_y", {"group.id.y", {}}},
        {"group_id_z", {"group.id.z", {}}},
        {"local_id", {"local.id", {}}},
        {"local_size", {"local.size", {}}},
        {"svm_atomic0", {"svm.atomic", {ai1(1), a(0), u(-1)}, bo(0)}},
        {"svm_atomic1", {"svm.atomic", {ai1(2), a(0), a(1), u(-1)}, bo(0)}},
        {"svm_atomic2",
         {"svm.atomic", {ai1(3), a(0), a(1), a(2), u(-1)}, bo(0)}},
        {"dp4", {"dp4", {a(0), a(1)}}},

        {"fence", {"fence", {a(0)}}},
        {"barrier", {"barrier", {}}},
        {"sbarrier", {"sbarrier", {a(0)}}},

        // arg0: i32 modifiers, constant
        // arg1: i32 surface index
        // arg2: i32 plane, constant
        // arg3: i32 block width in bytes, constant
        // (block height inferred from return type size and block width)
        // arg4: i32 x byte offset
        // arg5: i32 y byte offset
        {"media_ld", {"media.ld", {t(3), aSI(0), t(5), t(6), a(1), a(2)}}},

        // arg0: i32 modifiers, constant
        // arg1: i32 surface index
        // arg2: i32 plane, constant
        // arg3: i32 block width in bytes, constant
        // (block height inferred from data type size and block width)
        // arg4: i32 x byte offset
        // arg5: i32 y byte offset
        // arg6: data to write (overloaded)
        {"media_st",
         {"media.st", {t(3), aSI(0), t(5), t(6), a(1), a(2), a(3)}}},

        // arg0 : i32 is_modified, CONSTANT
        // arg1 : i32 surface index
        // arg2 : i32 offset(in owords for.ld / in bytes for.ld.unaligned)
        {"oword_ld_unaligned", {"oword.ld.unaligned", {t(3), aSI(0), a(1)}}},
        {"oword_ld", {"oword.ld", {t(3), aSI(0), a(1)}}},

        // arg0: i32 surface index
        // arg1: i32 offset (in owords)
        // arg2: data to write (overloaded)
        {"oword_st", {"oword.st", {aSI(0), a(1), a(2)}}},

        // surface index-based gather/scatter:
        // arg0: i32 log2 num blocks, CONSTANT (0/1/2 for num blocks 1/2/4)
        // arg1: i16 scale, CONSTANT
        // arg2: i32 surface index
        // arg3: i32 global offset in bytes
        // arg4: vXi32 element offset in bytes (overloaded)
        {"gather_scaled2",
         {"gather.scaled2", {t(3), t(4), aSI(0), a(1), a(2)}}},

        // arg0: vXi1 predicate (overloaded)
        // arg1: i32 log2 num blocks, CONSTANT (0/1/2 for num blocks 1/2/4)
        // arg2: i16 scale, CONSTANT
        // arg3: i32 surface index
        // arg4: i32 global offset in bytes
        // arg5: vXi32 element offset in bytes (overloaded)
        // arg6: old value of the data read
        {"gather_scaled",
         {"gather.scaled", {ai1(0), t(3), t(4), aSI(1), a(2), a(3), u(-1)}}},

        // arg0: i32 log2 num blocks, CONSTANT (0/1/2 for num blocks 1/2/4)
        // arg1: i16 scale, CONSTANT
        // arg2: i32 surface index
        // arg3: i32 global offset in bytes
        // arg4: vXi32 element offset in bytes (overloaded)
        // arg5: vXi1 predicate (overloaded)
        {"gather_masked_scaled2",
         {"gather.masked.scaled2", {t(3), t(4), aSI(0), a(1), a(2), ai1(3)}}},

        // arg0: i32 channel mask, CONSTANT
        // arg1: i16 scale, CONSTANT
        // arg2: i32 surface index
        // arg3: i32 global offset in bytes
        // arg4: vXi32 element offset in bytes
        // arg5: vXi1 predicate (overloaded)
        {"gather4_masked_scaled2",
         {"gather4.masked.scaled2", {t(2), t(4), aSI(0), a(1), a(2), ai1(3)}}},

        // arg0: vXi1 predicate (overloaded)
        // arg1: i32 log2 num blocks, CONSTANT (0/1/2 for num blocks 1/2/4)
        // arg2: i16 scale, CONSTANT
        // arg3: i32 surface index
        // arg4: i32 global offset in bytes
        // arg5: vXi32 element offset (overloaded)
        // arg6: data to write (overloaded)
        {"scatter_scaled",
         {"scatter.scaled", {ai1(0), t(3), t(4), aSI(1), a(2), a(3), a(4)}}},

        // arg0: vXi1 predicate (overloaded) (overloaded)
        // arg1: i32 channel mask, CONSTANT
        // arg2: i16 scale, CONSTANT
        // arg3: i32 surface index
        // arg4: i32 global offset in bytes
        // arg5: vXi32 element offset in bytes (overloaded)
        // arg6: old value of the data read
        {"gather4_scaled",
         {"gather4.scaled", {ai1(0), t(3), t(4), aSI(1), a(2), a(3), u(-1)}}},

        // arg0: vXi1 predicate (overloaded)
        // arg1: i32 channel mask, constant
        // arg2: i16 scale, constant
        // arg3: i32 surface index
        // arg4: i32 global offset in bytes
        // arg5: vXi32 element offset in bytes (overloaded)
        // arg6: data to write (overloaded)
        {"scatter4_scaled",
         {"scatter4.scaled", {ai1(0), t(3), t(4), aSI(1), a(2), a(3), a(4)}}},

        // arg0: vXi1 predicate (overloaded)
        // arg1: i32 surface index
        // arg2: vXi32 element offset in bytes
        // arg3: vXi32 original value of the register that the data is read into
        {"dword_atomic0",
         {"dword.atomic", {ai1(0), aSI(1), a(2), u(-1)}, bo(0)}},

        // arg0: vXi1 predicate (overloaded)
        // arg1: i32 surface index
        // arg2: vXi32 element offset in bytes (overloaded)
        // arg3: vXi32/vXfloat src
        // arg4: vXi32/vXfloat original value of the register that the data is
        // read into
        {"dword_atomic1",
         {"dword.atomic", {ai1(0), aSI(1), a(2), a(3), u(-1)}, bo(0)}},

        // arg0: vXi1 predicate (overloaded)
        // arg1: i32 surface index
        // arg2: vXi32 element offset in bytes
        // arg3: vXi32 src0
        // arg4: vXi32 src1
        // arg5: vXi32 original value of the register that the data is read into
        {"dword_atomic2",
         {"dword.atomic", {ai1(0), aSI(1), a(2), a(3), a(4), u(-1)}, bo(0)}},

        {"raw_sends2",
         {"raw.sends2",
          {a(0), a(1), ai1(2), a(3), a(4), a(5), a(6), a(7), a(8), a(9), a(10),
           a(11)}}},
        {"raw_send2",
         {"raw.send2",
          {a(0), a(1), ai1(2), a(3), a(4), a(5), a(6), a(7), a(8), a(9)}}},
        {"raw_sends2_noresult",
         {"raw.sends2.noresult",
          {a(0), a(1), ai1(2), a(3), a(4), a(5), a(6), a(7), a(8), a(9)}}},
        {"raw_send2_noresult",
         {"raw.send2.noresult",
          {a(0), a(1), ai1(2), a(3), a(4), a(5), a(6), a(7)}}},
        {"wait", {"dummy.mov", {a(0)}}},
#if INTEL_CUSTOMIZATION
#if INTEL_FEATURE_ESIMD_EMBARGO
        {"qf_cvt", {"qf.cvt", {a(0)}}},
        {"hf8_cvt", {"hf8.cvt", {a(0)}}},
        {"srnd", {"srnd", {a(0), a(1)}}},
#endif // INTEL_FEATURE_ESIMD_EMBARGO
#endif // INTEL_CUSTOMIZATION
        {"dpas2",
         {"dpas2", {a(0), a(1), a(2), t(0), t(1), t(2), t(3), t(11), t(12)}}},
        {"dpas_nosrc0", {"dpas.nosrc0", {a(0), a(1), t(0)}}},
        {"dpasw", {"dpasw", {a(0), a(1), a(2), t(0)}}},
        {"dpasw_nosrc0", {"dpasw.nosrc0", {a(0), a(1), t(0)}}},
        {"nbarrier", {"nbarrier", {a(0), a(1), a(2)}}},
        {"raw_send_nbarrier_signal",
         {"raw.send.noresult", {a(0), ai1(4), a(1), a(2), a(3)}}},
        {"lsc_load_slm",
         {"lsc.load.slm",
          {ai1(0), c8(lsc_subopcode::load), t8(1), t8(2), t16(3), t32(4), t8(5),
           t8(6), t8(7), c8(0), a(1), c32(0)}}},
        {"lsc_load_merge_slm",
         {"lsc.load.merge.slm",
          {ai1(0), c8(lsc_subopcode::load), t8(1), t8(2), t16(3), t32(4), t8(5),
           t8(6), t8(7), c8(0), a(1), c32(0), a(2)}}},
        {"lsc_load_bti",
         {"lsc.load.bti",
          {ai1(0), c8(lsc_subopcode::load), t8(1), t8(2), t16(3), t32(4), t8(5),
           t8(6), t8(7), c8(0), a(1), aSI(2)}}},
        {"lsc_load_merge_bti",
         {"lsc.load.merge.bti",
          {ai1(0), c8(lsc_subopcode::load), t8(1), t8(2), t16(3), t32(4), t8(5),
           t8(6), t8(7), c8(0), a(1), aSI(2), a(2)}}},
        {"lsc_load_stateless",
         {"lsc.load.stateless",
          {ai1(0), c8(lsc_subopcode::load), t8(1), t8(2), t16(3), t32(4), t8(5),
           t8(6), t8(7), c8(0), a(1), c32(0)}}},
        {"lsc_load_merge_stateless",
         {"lsc.load.merge.stateless",
          {ai1(0), c8(lsc_subopcode::load), t8(1), t8(2), t16(3), t32(4), t8(5),
           t8(6), t8(7), c8(0), a(1), c32(0), a(2)}}},
        {"lsc_prefetch_bti",
         {"lsc.prefetch.bti",
          {ai1(0), c8(lsc_subopcode::load), t8(1), t8(2), t16(3), t32(4), t8(5),
           t8(6), t8(7), c8(0), a(1), aSI(2)}}},
        {"lsc_prefetch_stateless",
         {"lsc.prefetch.stateless",
          {ai1(0), c8(lsc_subopcode::load), t8(1), t8(2), t16(3), t32(4), t8(5),
           t8(6), t8(7), c8(0), a(1), c32(0)}}},
        {"lsc_store_slm",
         {"lsc.store.slm",
          {ai1(0), c8(lsc_subopcode::store), t8(1), t8(2), t16(3), t32(4),
           t8(5), t8(6), t8(7), c8(0), a(1), a(2), c32(0)}}},
        {"lsc_store_bti",
         {"lsc.store.bti",
          {ai1(0), c8(lsc_subopcode::store), t8(1), t8(2), t16(3), t32(4),
           t8(5), t8(6), t8(7), c8(0), a(1), a(2), aSI(3)}}},
        {"lsc_store_stateless",
         {"lsc.store.stateless",
          {ai1(0), c8(lsc_subopcode::store), t8(1), t8(2), t16(3), t32(4),
           t8(5), t8(6), t8(7), c8(0), a(1), a(2), c32(0)}}},
        {"lsc_load2d_stateless",
         {"lsc.load2d.stateless",
          {ai1(0), t8(1), t8(2), t8(3), t8(4), t8(5), t16(6), t16(7), t8(8),
           a(1), a(2), a(3), a(4), a(5), a(6)}}},
        {"lsc_prefetch2d_stateless",
         {"lsc.prefetch2d.stateless",
          {ai1(0), t8(1), t8(2), t8(3), t8(4), t8(5), t16(6), t16(7), t8(8),
           a(1), a(2), a(3), a(4), a(5), a(6)}}},
        {"lsc_store2d_stateless",
         {"lsc.store2d.stateless",
          {ai1(0), t8(1), t8(2), t8(3), t8(4), t8(5), t16(6), t16(7), t8(8),
           a(1), a(2), a(3), a(4), a(5), a(6), a(7)}}},
        {"lsc_xatomic_slm_0",
         {"lsc.xatomic.slm",
          {ai1(0), t8(1), t8(2), t8(3), t16(4), t32(5), t8(6), t8(7), t8(8),
           c8(0), a(1), u(-1), u(-1), c32(0), u(-1)}}},
        {"lsc_xatomic_slm_1",
         {"lsc.xatomic.slm",
          {ai1(0), t8(1), t8(2), t8(3), t16(4), t32(5), t8(6), t8(7), t8(8),
           c8(0), a(1), a(2), u(-1), c32(0), u(-1)}}},
        {"lsc_xatomic_slm_2",
         {"lsc.xatomic.slm",
          {ai1(0), t8(1), t8(2), t8(3), t16(4), t32(5), t8(6), t8(7), t8(8),
           c8(0), a(1), a(2), a(3), c32(0), u(-1)}}},
        {"lsc_xatomic_bti_0",
         {"lsc.xatomic.bti",
          {ai1(0), t8(1), t8(2), t8(3), t16(4), t32(5), t8(6), t8(7), t8(8),
           c8(0), a(1), u(-1), u(-1), aSI(2), u(-1)}}},
        {"lsc_xatomic_bti_1",
         {"lsc.xatomic.bti",
          {ai1(0), t8(1), t8(2), t8(3), t16(4), t32(5), t8(6), t8(7), t8(8),
           c8(0), a(1), a(2), u(-1), aSI(3), u(-1)}}},
        {"lsc_xatomic_bti_2",
         {"lsc.xatomic.bti",
          {ai1(0), t8(1), t8(2), t8(3), t16(4), t32(5), t8(6), t8(7), t8(8),
           c8(0), a(1), a(2), a(3), aSI(4), u(-1)}}},
        {"lsc_xatomic_stateless_0",
         {"lsc.xatomic.stateless",
          {ai1(0), t8(1), t8(2), t8(3), t16(4), t32(5), t8(6), t8(7), t8(8),
           c8(0), a(1), u(-1), u(-1), c32(0), u(-1)}}},
        {"lsc_xatomic_stateless_1",
         {"lsc.xatomic.stateless",
          {ai1(0), t8(1), t8(2), t8(3), t16(4), t32(5), t8(6), t8(7), t8(8),
           c8(0), a(1), a(2), u(-1), c32(0), u(-1)}}},
        {"lsc_xatomic_stateless_2",
         {"lsc.xatomic.stateless",
          {ai1(0), t8(1), t8(2), t8(3), t16(4), t32(5), t8(6), t8(7), t8(8),
           c8(0), a(1), a(2), a(3), c32(0), u(-1)}}},
        {"lsc_fence", {"lsc.fence", {ai1(0), t8(0), t8(1), t8(2)}}},
        {"sat", {"sat", {a(0)}}},
        {"fptoui_sat", {"fptoui.sat", {a(0)}}},
        {"fptosi_sat", {"fptosi.sat", {a(0)}}},
        {"uutrunc_sat", {"uutrunc.sat", {a(0)}}},
        {"ustrunc_sat", {"ustrunc.sat", {a(0)}}},
        {"sutrunc_sat", {"sutrunc.sat", {a(0)}}},
        {"sstrunc_sat", {"sstrunc.sat", {a(0)}}},
        {"abs", {"abs", {a(0)}, nk(-1)}},
        {"ssshl", {"ssshl", {a(0), a(1)}}},
        {"sushl", {"sushl", {a(0), a(1)}}},
        {"usshl", {"usshl", {a(0), a(1)}}},
        {"uushl", {"uushl", {a(0), a(1)}}},
        {"ssshl_sat", {"ssshl.sat", {a(0), a(1)}}},
        {"sushl_sat", {"sushl.sat", {a(0), a(1)}}},
        {"usshl_sat", {"usshl.sat", {a(0), a(1)}}},
        {"uushl_sat", {"uushl.sat", {a(0), a(1)}}},
        {"rol", {"rol", {a(0), a(1)}}},
        {"ror", {"ror", {a(0), a(1)}}},
        {"rndd", {"rndd", {a(0)}}},
        {"rnde", {"rnde", {a(0)}}},
        {"rndu", {"rndu", {a(0)}}},
        {"rndz", {"rndz", {a(0)}}},
        {"umulh", {"umulh", {a(0), a(1)}}},
        {"smulh", {"smulh", {a(0), a(1)}}},
        {"frc", {"frc", {a(0)}}},
        {"fmax", {"fmax", {a(0), a(1)}}},
        {"umax", {"umax", {a(0), a(1)}}},
        {"smax", {"smax", {a(0), a(1)}}},
        {"lzd", {"lzd", {a(0)}}},
        {"fmin", {"fmin", {a(0), a(1)}}},
        {"umin", {"umin", {a(0), a(1)}}},
        {"smin", {"smin", {a(0), a(1)}}},
        {"bfrev", {"bfrev", {a(0)}}},
        {"cbit", {"cbit", {a(0)}}},
        {"bfi", {"bfi", {a(0), a(1), a(2), a(3)}}},
        {"sbfe", {"sbfe", {a(0), a(1), a(2)}}},
        {"fbl", {"fbl", {a(0)}}},
        {"sfbh", {"sfbh", {a(0)}}},
        {"ufbh", {"ufbh", {a(0)}}},
        {"inv", {"inv", {a(0)}}},
        {"log", {"log", {a(0)}}},
        {"exp", {"exp", {a(0)}}},
        {"sqrt", {"sqrt", {a(0)}}},
        {"ieee_sqrt", {"ieee.sqrt", {a(0)}}},
        {"rsqrt", {"rsqrt", {a(0)}}},
        {"sin", {"sin", {a(0)}}},
        {"cos", {"cos", {a(0)}}},
        {"pow", {"pow", {a(0), a(1)}}},
        {"ieee_div", {"ieee.div", {a(0), a(1)}}},
        {"uudp4a", {"uudp4a", {a(0), a(1), a(2)}}},
        {"usdp4a", {"usdp4a", {a(0), a(1), a(2)}}},
        {"sudp4a", {"sudp4a", {a(0), a(1), a(2)}}},
        {"ssdp4a", {"ssdp4a", {a(0), a(1), a(2)}}},
        {"uudp4a_sat", {"uudp4a.sat", {a(0), a(1), a(2)}}},
        {"usdp4a_sat", {"usdp4a.sat", {a(0), a(1), a(2)}}},
        {"sudp4a_sat", {"sudp4a.sat", {a(0), a(1), a(2)}}},
        {"ssdp4a_sat", {"ssdp4a.sat", {a(0), a(1), a(2)}}},
        {"any", {"any", {ai1(0)}}},
        {"all", {"all", {ai1(0)}}},
        {"lane_id", {"lane.id", {}}},
        {"test_src_tmpl_arg",
         {"test.src.tmpl.arg", {t(0), t1(1), t8(2), t16(3), t32(4), c8(17)}}},
        {"slm_init", {"slm.init", {a(0)}}},
        {"bf_cvt", {"bf.cvt", {a(0)}}},
        {"tf32_cvt", {"tf32.cvt", {a(0)}}},
        {"__devicelib_ConvertFToBF16INTEL",
         {"__spirv_ConvertFToBF16INTEL", {a(0)}}},
        {"__devicelib_ConvertBF16ToFINTEL",
         {"__spirv_ConvertBF16ToFINTEL", {a(0)}}},
        {"addc", {"addc", {l(0)}}},
        {"subb", {"subb", {l(0)}}},
        {"bfn", {"bfn", {a(0), a(1), a(2), t(0)}}}};
  }

  const IntrinTable &getTable() { return Table; }
};

static bool isStructureReturningFunction(StringRef FunctionName) {
  return llvm::StringSwitch<bool>(FunctionName)
      .Case("addc", true)
      .Case("subb", true)
      .Default(false);
}

// The C++11 "magic static" idiom to lazily initialize the ESIMD intrinsic table
static const IntrinTable &getIntrinTable() {
  static ESIMDIntrinDescTable TheTable;
  return TheTable.getTable();
}

static const ESIMDIntrinDesc &getIntrinDesc(StringRef SrcSpelling) {
  static ESIMDIntrinDesc InvalidDesc{"", {}, {}};
  const auto &Table = getIntrinTable();
  auto It = Table.find(SrcSpelling.str());

  llvm::esimd::assert_and_diag(It != Table.end(),
                               "unknown ESIMD intrinsic: ", SrcSpelling);
  return It->second;
}

static bool isDevicelibFunction(StringRef FunctionName) {
  return llvm::StringSwitch<bool>(FunctionName)
      .Case("__devicelib_ConvertFToBF16INTEL", true)
      .Case("__devicelib_ConvertBF16ToFINTEL", true)
      .Default(false);
}

static std::string mangleFunction(StringRef FunctionName) {
  // Mangle deviceLib function to make it pass through the regular workflow
  // These functions are defined as extern "C" which Demangler that is used
  // fails to handle properly.
  if (isDevicelibFunction(FunctionName)) {
    if (FunctionName.startswith("__devicelib_ConvertFToBF16INTEL")) {
      return (Twine("_Z31") + FunctionName + "RKf").str();
    }
    if (FunctionName.startswith("__devicelib_ConvertBF16ToFINTEL")) {
      return (Twine("_Z31") + FunctionName + "RKt").str();
    }
  }
  // Every inserted vstore gets its own function with the same name,
  // so they are mangled with ".[0-9]+". Just use the
  // raw name to pass through the demangler.
  if (FunctionName.startswith(ESIMD_INSERTED_VSTORE_FUNC_NAME))
    return ESIMD_INSERTED_VSTORE_FUNC_NAME;
  return FunctionName.str();
}

Type *parsePrimitiveTypeString(StringRef TyStr, LLVMContext &Ctx) {
  return llvm::StringSwitch<Type *>(TyStr)
      .Case("bool", IntegerType::getInt1Ty(Ctx))
      .Case("char", IntegerType::getInt8Ty(Ctx))
      .Case("unsigned char", IntegerType::getInt8Ty(Ctx))
      .Case("short", IntegerType::getInt16Ty(Ctx))
      .Case("unsigned short", IntegerType::getInt16Ty(Ctx))
      .Case("int", IntegerType::getInt32Ty(Ctx))
      .Case("unsigned int", IntegerType::getInt32Ty(Ctx))
      .Case("unsigned", IntegerType::getInt32Ty(Ctx))
      .Case("unsigned long long", IntegerType::getInt64Ty(Ctx))
      .Case("long long", IntegerType::getInt64Ty(Ctx))
      .Case("_Float16", IntegerType::getHalfTy(Ctx))
      .Case("float", IntegerType::getFloatTy(Ctx))
      .Case("double", IntegerType::getDoubleTy(Ctx))
      .Case("void", IntegerType::getVoidTy(Ctx))
      .Default(nullptr);
}

template <typename T>
static const T *castNodeImpl(const id::Node *N, id::Node::Kind K) {
  assert(N && N->getKind() == K && "unexpected demangler node kind");
  return reinterpret_cast<const T *>(N);
}

#define castNode(NodeObj, NodeKind)                                            \
  castNodeImpl<id::NodeKind>(NodeObj, id::Node::K##NodeKind)

static APInt parseTemplateArg(id::FunctionEncoding *FE, unsigned int N,
                              Type *&Ty, LLVMContext &Ctx,
                              ESIMDIntrinDesc::GenXArgConversion Conv =
                                  ESIMDIntrinDesc::GenXArgConversion::NONE) {
  // parseTemplateArg returns APInt with a certain bitsize
  // This bitsize (primitive size in bits) is deduced by the following rules:
  // If Conv is not None, then bitsize is taken from Conv
  // If Conv is None and Arg is IntegerLiteral, then bitsize is taken from
  // Arg size
  // If Conv is None and Arg is BoolExpr or Enum, the bitsize falls back to 32

  const auto *Nm = castNode(FE->getName(), NameWithTemplateArgs);
  const auto *ArgsN = castNode(Nm->TemplateArgs, TemplateArgs);
  id::NodeArray Args = ArgsN->getParams();
  assert(N < Args.size() && "too few template arguments");
  std::string_view Val;
  switch (Conv) {
  case ESIMDIntrinDesc::GenXArgConversion::NONE:
    // Default fallback case, if we cannot deduce bitsize
    Ty = IntegerType::getInt32Ty(Ctx);
    break;
  case ESIMDIntrinDesc::GenXArgConversion::TO_I1:
    Ty = IntegerType::getInt1Ty(Ctx);
    break;
  case ESIMDIntrinDesc::GenXArgConversion::TO_I8:
    Ty = IntegerType::getInt8Ty(Ctx);
    break;
  case ESIMDIntrinDesc::GenXArgConversion::TO_I16:
    Ty = IntegerType::getInt16Ty(Ctx);
    break;
  case ESIMDIntrinDesc::GenXArgConversion::TO_I32:
    Ty = IntegerType::getInt32Ty(Ctx);
    break;
  case ESIMDIntrinDesc::GenXArgConversion::TO_I64:
    Ty = IntegerType::getInt64Ty(Ctx);
    break;
  }

  switch (Args[N]->getKind()) {
  case id::Node::KIntegerLiteral: {
    auto *ValL = castNode(Args[N], IntegerLiteral);
    const std::string_view &TyStr = ValL->getType();
    if (Conv == ESIMDIntrinDesc::GenXArgConversion::NONE && TyStr.size() != 0)
      // Overwrite Ty with IntegerLiteral's size
      Ty = parsePrimitiveTypeString(StringRef(&*TyStr.begin(), TyStr.size()),
                                    Ctx);
    Val = ValL->getValue();
    break;
  }
  case id::Node::KBoolExpr: {
    auto *ValL = castNode(Args[N], BoolExpr);
    ValL->match([&Val](bool Value) { Value ? Val = "1" : Val = "0"; });
    break;
  }
  case id::Node::KEnumLiteral: {
    auto *CE = castNode(Args[N], EnumLiteral);
    Val = CE->getIntegerValue();
    break;
  }
  default:
    llvm_unreachable_internal("bad esimd intrinsic template parameter");
  }
  return APInt(Ty->getPrimitiveSizeInBits(),
               StringRef(&*Val.begin(), Val.size()), 10);
}

// Returns the value of the 'ArgIndex' parameter of the template
// function called at 'CI'.
static APInt parseTemplateArg(CallInst &CI, int ArgIndex,
                              ESIMDIntrinDesc::GenXArgConversion Conv =
                                  ESIMDIntrinDesc::GenXArgConversion::NONE) {
  Function *F = CI.getCalledFunction();
  llvm::esimd::assert_and_diag(F, "function to translate is invalid");

  StringRef MnglName = F->getName();
  using Demangler = id::ManglingParser<SimpleAllocator>;
  Demangler Parser(MnglName.begin(), MnglName.end());
  id::Node *AST = Parser.parse();
  llvm::esimd::assert_and_diag(
      AST && Parser.ForwardTemplateRefs.empty(),
      "failed to demangle ESIMD intrinsic: ", MnglName);
  llvm::esimd::assert_and_diag(AST->getKind() == id::Node::KFunctionEncoding,
                               "bad ESIMD intrinsic: ", MnglName);

  auto *FE = static_cast<id::FunctionEncoding *>(AST);
  Type *Ty = nullptr;
  return parseTemplateArg(FE, ArgIndex, Ty, CI.getContext(), Conv);
}

// Constructs a GenX intrinsic name suffix based on the original C++ name (stem)
// and the types of its parameters (some intrinsic names have additional
// suffixes depending on the parameter types).
static std::string getESIMDIntrinSuffix(id::FunctionEncoding *FE,
                                        FunctionType *FT,
                                        const ESIMDIntrinDesc::NameRule &Rule) {
  std::string Suff;
  switch (Rule.Kind) {
  case ESIMDIntrinDesc::GenXSuffixRuleKind::BIN_OP: {
    // e.g. ".add"
    Type *Ty = nullptr;
    APInt OpId = parseTemplateArg(FE, Rule.I.TmplArgNo, Ty, FT->getContext());

    switch (OpId.getSExtValue()) {
    case 0x0:
      Suff = ".add";
      break;
    case 0x1:
      Suff = ".sub";
      break;
    case 0x2:
      Suff = ".inc";
      break;
    case 0x3:
      Suff = ".dec";
      break;
    case 0x4:
      Suff = ".min";
      break;
    case 0x5:
      Suff = ".max";
      break;
    case 0x6:
      Suff = ".xchg";
      break;
    case 0x7:
      Suff = ".cmpxchg";
      break;
    case 0x8:
      Suff = ".and";
      break;
    case 0x9:
      Suff = ".or";
      break;
    case 0xa:
      Suff = ".xor";
      break;
    case 0xb:
      Suff = ".imin";
      break;
    case 0xc:
      Suff = ".imax";
      break;
    case 0x10:
      Suff = ".fmax";
      break;
    case 0x11:
      Suff = ".fmin";
      break;
    case 0x12:
      Suff = ".fcmpwr";
      break;
    case 0x13:
      Suff = ".fadd";
      break;
    case 0x14:
      Suff = ".fsub";
      break;
    case 0xff:
      Suff = ".predec";
      break;
    default:
      llvm_unreachable("unknown atomic OP");
    };
    break;
  }
  case ESIMDIntrinDesc::GenXSuffixRuleKind::NUM_KIND: {
    // e.g. "f"
    int No = Rule.I.CallArgNo;
    Type *Ty = No == -1 ? FT->getReturnType() : FT->getParamType(No);
    if (Ty->isVectorTy())
      Ty = cast<VectorType>(Ty)->getElementType();
    assert(Ty->isFloatingPointTy() || Ty->isIntegerTy());
    Suff = Ty->isFloatingPointTy() ? "f" : "i";
    break;
  }
  default:
    // It's ok if there is no suffix.
    break;
  }

  return Suff;
}

static void translateBlockLoad(CallInst &CI, bool IsSLM) {
  IRBuilder<> Builder(&CI);

  constexpr int AlignmentTemplateArgIdx = 2;
  APInt Val = parseTemplateArg(CI, AlignmentTemplateArgIdx,
                               ESIMDIntrinDesc::GenXArgConversion::TO_I64);
  MaybeAlign Align(Val.getZExtValue());

  auto Op0 = CI.getArgOperand(0);
  auto DataType = CI.getType();
  if (IsSLM) {
    // Convert 'uint32_t' to 'addrspace(3)*' pointer.
    auto PtrType = PointerType::get(DataType, 3);
    Op0 = Builder.CreateIntToPtr(Op0, PtrType);
  }

  auto LI = Builder.CreateAlignedLoad(DataType, Op0, Align, CI.getName());
  LI->setDebugLoc(CI.getDebugLoc());
  CI.replaceAllUsesWith(LI);
}

static void translateBlockStore(CallInst &CI, bool IsSLM) {
  IRBuilder<> Builder(&CI);

  constexpr int AlignmentTemplateArgIdx = 2;
  APInt Val = parseTemplateArg(CI, AlignmentTemplateArgIdx,
                               ESIMDIntrinDesc::GenXArgConversion::TO_I64);
  MaybeAlign Align(Val.getZExtValue());

  auto Op0 = CI.getArgOperand(0);
  auto Op1 = CI.getArgOperand(1);
  if (IsSLM) {
    // Convert 'uint32_t' to 'addrspace(3)*' pointer.
    auto DataType = Op1->getType();
    auto PtrType = PointerType::get(DataType, 3);
    Op0 = Builder.CreateIntToPtr(Op0, PtrType);
  }

  auto SI = Builder.CreateAlignedStore(Op1, Op0, Align);
  SI->setDebugLoc(CI.getDebugLoc());
}

// TODO Specify document behavior for slm_init and nbarrier_init when:
// 1) they are called not from kernels
// 2) there are multiple such calls reachable from a kernel
// 3) when a call in external function linked by the Back-End

// This function sets/updates VCNamedBarrierCount attribute to the kernels
// calling this intrinsic initializing the number of named barriers.
static void translateNbarrierInit(CallInst &CI) {
  auto F = CI.getFunction();
  auto *ArgV = CI.getArgOperand(0);
  llvm::esimd::assert_and_diag(
      isa<ConstantInt>(ArgV), __FILE__,
      " integral constant is expected for named barrier count");

  auto NewVal = cast<llvm::ConstantInt>(ArgV)->getZExtValue();
  assert(NewVal != 0 && "zero named barrier count being requested");
  esimd::UpdateUint64MetaDataToMaxValue SetMaxNBarrierCnt{
      *F->getParent(), genx::KernelMDOp::NBarrierCnt, NewVal};
  // TODO: Keep track of traversed functions to avoid repeating traversals
  // over same function.
  sycl::utils::traverseCallgraphUp(F, SetMaxNBarrierCnt);
}

static void translatePackMask(CallInst &CI) {
  APInt Val = parseTemplateArg(CI, 0);
  unsigned N = Val.getZExtValue();
  Value *Result = CI.getArgOperand(0);
  assert(Result->getType()->isIntOrIntVectorTy());
  Value *Zero = ConstantInt::get(Result->getType(), 0);
  IRBuilder<> Builder(&CI);
  llvm::LLVMContext &Context = CI.getContext();
  // TODO CM_COMPAT
  // In CM non LSB bits in mask elements are ignored, so e.g. '2' is treated as
  // 'false' there. ESIMD adopts C++ semantics, where any non-zero is 'true'.
  // For CM this ICmpInst should be replaced with truncation to i1.
  Result = Builder.CreateICmp(ICmpInst::ICMP_NE, Result, Zero);
  Result = Builder.CreateBitCast(Result, llvm::Type::getIntNTy(Context, N));

  if (N != 32) {
    Result = Builder.CreateCast(llvm::Instruction::ZExt, Result,
                                llvm::Type::getInt32Ty(Context));
  }
  Result->setName(CI.getName());
  cast<llvm::Instruction>(Result)->setDebugLoc(CI.getDebugLoc());
  CI.replaceAllUsesWith(Result);
}

static void translateUnPackMask(CallInst &CI) {
  APInt Val = parseTemplateArg(CI, 0);
  unsigned N = Val.getZExtValue();
  // get N x i1
  assert(CI.arg_size() == 1);
  llvm::Value *Arg0 = CI.getArgOperand(0);
  unsigned Width = Arg0->getType()->getPrimitiveSizeInBits();
  IRBuilder<> Builder(&CI);
  llvm::LLVMContext &Context = CI.getContext();
  if (Width > N) {
    llvm::Type *Ty = llvm::IntegerType::get(Context, N);
    Arg0 = Builder.CreateTrunc(Arg0, Ty);
    if (auto *Trunc = dyn_cast<llvm::Instruction>(Arg0))
      Trunc->setDebugLoc(CI.getDebugLoc());
  }
  assert(Arg0->getType()->getPrimitiveSizeInBits() == N);
  Arg0 = Builder.CreateBitCast(
      Arg0, llvm::FixedVectorType::get(llvm::Type::getInt1Ty(Context), N));

  // get N x i16
  llvm::Value *TransCI = Builder.CreateZExt(
      Arg0, llvm::FixedVectorType::get(llvm::Type::getInt16Ty(Context), N));
  TransCI->takeName(&CI);
  if (llvm::Instruction *TransCInst = dyn_cast<llvm::Instruction>(TransCI))
    TransCInst->setDebugLoc(CI.getDebugLoc());
  CI.replaceAllUsesWith(TransCI);
}

static bool translateVLoad(CallInst &CI, SmallPtrSetImpl<Type *> &GVTS) {
  if (GVTS.find(CI.getType()) != GVTS.end())
    return false;
  IRBuilder<> Builder(&CI);
  auto LI = Builder.CreateLoad(CI.getType(), CI.getArgOperand(0), CI.getName());
  LI->setDebugLoc(CI.getDebugLoc());
  CI.replaceAllUsesWith(LI);
  return true;
}

static bool translateVStore(CallInst &CI, SmallPtrSetImpl<Type *> &GVTS) {
  if (GVTS.find(CI.getOperand(1)->getType()) != GVTS.end())
    return false;
  IRBuilder<> Builder(&CI);
  auto SI = Builder.CreateStore(CI.getArgOperand(1), CI.getArgOperand(0));
  SI->setDebugLoc(CI.getDebugLoc());
  return true;
}

// Newly created GenX intrinsic might have different return type than expected.
// This helper function creates cast operation from GenX intrinsic return type
// to currently expected. Returns pointer to created cast instruction if it
// was created, otherwise returns NewI.
static Instruction *addCastInstIfNeeded(Instruction *OldI, Instruction *NewI,
                                        Type *UseType = nullptr) {
  Type *NITy = NewI->getType();
  Type *OITy = UseType ? UseType : OldI->getType();
  if (OITy != NITy) {
    auto CastOpcode = CastInst::getCastOpcode(NewI, false, OITy, false);
    NewI = CastInst::Create(CastOpcode, NewI, OITy,
                            NewI->getName() + ".cast.ty", OldI);
    NewI->setDebugLoc(OldI->getDebugLoc());
  }
  return NewI;
}

// Translates the following intrinsics:
//   %res = call float @llvm.fmuladd.f32(float %a, float %b, float %c)
//   %res = call double @llvm.fmuladd.f64(double %a, double %b, double %c)
// To
//   %mul = fmul <type> %a, <type> %b
//   %res = fadd <type> %mul, <type> %c
void translateFmuladd(CallInst *CI) {
  assert(CI->getIntrinsicID() == Intrinsic::fmuladd);
  IRBuilder<> Bld(CI);
  auto *Mul = Bld.CreateFMul(CI->getOperand(0), CI->getOperand(1));
  auto *Res = Bld.CreateFAdd(Mul, CI->getOperand(2));
  CI->replaceAllUsesWith(Res);
}

// Translates an LLVM intrinsic to a form, digestable by the BE.
bool translateLLVMIntrinsic(CallInst *CI) {
  Function *F = CI->getCalledFunction();
  llvm::esimd::assert_and_diag(F && F->isIntrinsic(),
                               "malformed llvm intrinsic call");

  switch (F->getIntrinsicID()) {
  case Intrinsic::assume:
    // no translation - it will be simply removed.
    // TODO: make use of 'assume' info in the BE
    break;
  case Intrinsic::fmuladd:
    translateFmuladd(CI);
    break;
  default:
    return false; // "intrinsic wasn't translated, keep the original call"
  }
  return true; // "intrinsic has been translated, erase the original call"
}

/// Replaces the load \p LI of SPIRV global with a compile time known constant
/// when possible. The replaced instructions are stored into the given container
/// \p InstsToErase.
static void
translateSpirvGlobalUses(LoadInst *LI, StringRef SpirvGlobalName,
                         SmallVectorImpl<Instruction *> &InstsToErase) {
  Value *NewInst = nullptr;
  if (SpirvGlobalName == "SubgroupLocalInvocationId") {
    NewInst = llvm::Constant::getNullValue(LI->getType());
  } else if (SpirvGlobalName == "SubgroupSize" ||
             SpirvGlobalName == "SubgroupMaxSize") {
    NewInst = llvm::Constant::getIntegerValue(LI->getType(),
                                              llvm::APInt(32, 1, true));
  }
  if (NewInst) {
    LI->replaceAllUsesWith(NewInst);
    InstsToErase.push_back(LI);
  }
}

static void createESIMDIntrinsicArgs(const ESIMDIntrinDesc &Desc,
                                     SmallVector<Value *, 16> &GenXArgs,
                                     CallInst &CI, id::FunctionEncoding *FE) {
  uint32_t LastCppArgNo = 0; // to implement SRC_CALL_ALL

  for (unsigned int I = 0; I < Desc.ArgRules.size(); ++I) {
    const ESIMDIntrinDesc::ArgRule &Rule = Desc.ArgRules[I];

    switch (Rule.Kind) {
    case ESIMDIntrinDesc::GenXArgRuleKind::SRC_CALL_ARG: {
      Value *Arg = CI.getArgOperand(Rule.I.Arg.CallArgNo);

      switch (Rule.I.Arg.Conv) {
      case ESIMDIntrinDesc::GenXArgConversion::NONE:
        GenXArgs.push_back(Arg);
        break;
      case ESIMDIntrinDesc::GenXArgConversion::TO_I1: {
        // convert N-bit integer to 1-bit integer
        Type *NTy = Arg->getType();
        assert(NTy->isIntOrIntVectorTy());
        Value *Zero = ConstantInt::get(NTy, 0);
        IRBuilder<> Bld(&CI);
        auto *Cmp = Bld.CreateICmp(ICmpInst::ICMP_NE, Arg, Zero);
        GenXArgs.push_back(Cmp);
        break;
      }
      default:
        llvm_unreachable("Unknown ESIMD arg conversion");
      }
      LastCppArgNo = Rule.I.Arg.CallArgNo;
      break;
    }
    case ESIMDIntrinDesc::GenXArgRuleKind::SRC_CALL_ALL:
      assert(LastCppArgNo < CI.arg_size());
      for (uint32_t N = LastCppArgNo; N < CI.arg_size(); ++N)
        GenXArgs.push_back(CI.getArgOperand(N));
      break;
    case ESIMDIntrinDesc::GenXArgRuleKind::SRC_TMPL_ARG: {
      Type *Ty = nullptr;
      APInt Val = parseTemplateArg(FE, Rule.I.Arg.CallArgNo, Ty,
                                   CI.getContext(), Rule.I.Arg.Conv);
      Value *ArgVal = ConstantInt::get(
          Ty, static_cast<uint64_t>(Val.getSExtValue()), true /*signed*/);
      GenXArgs.push_back(ArgVal);
      break;
    }
    case ESIMDIntrinDesc::GenXArgRuleKind::UNDEF: {
      Type *Ty = Rule.I.Arg.CallArgNo == -1
                     ? CI.getType()
                     : CI.getArgOperand(Rule.I.Arg.CallArgNo)->getType();
      GenXArgs.push_back(UndefValue::get(Ty));
      break;
    }
    case ESIMDIntrinDesc::GenXArgRuleKind::CONST_INT8: {
      auto Ty = IntegerType::getInt8Ty(CI.getContext());
      GenXArgs.push_back(llvm::ConstantInt::get(Ty, Rule.I.ArgConst));
      break;
    }
    case ESIMDIntrinDesc::GenXArgRuleKind::CONST_INT16: {
      auto Ty = IntegerType::getInt16Ty(CI.getContext());
      GenXArgs.push_back(llvm::ConstantInt::get(Ty, Rule.I.ArgConst));
      break;
    }
    case ESIMDIntrinDesc::GenXArgRuleKind::CONST_INT32: {
      auto Ty = IntegerType::getInt32Ty(CI.getContext());
      GenXArgs.push_back(llvm::ConstantInt::get(Ty, Rule.I.ArgConst));
      break;
    }
    case ESIMDIntrinDesc::GenXArgRuleKind::CONST_INT64: {
      auto Ty = IntegerType::getInt64Ty(CI.getContext());
      GenXArgs.push_back(llvm::ConstantInt::get(Ty, Rule.I.ArgConst));
      break;
    }
    }
  }
}

// Create a spirv function declaration
// This is used for lowering devicelib functions.
// The function
// 1. Generates spirv function definition
// 2. Converts passed by reference argument of devicelib function into passed by
// value argument of spirv functions
// 3. Assigns proper attributes to generated function
static Function *
createDeviceLibESIMDDeclaration(const ESIMDIntrinDesc &Desc,
                                SmallVector<Value *, 16> &GenXArgs,
                                CallInst &CI) {
  SmallVector<Type *, 16> ArgTypes;
  IRBuilder<> Bld(&CI);
  for (unsigned i = 0; i < GenXArgs.size(); ++i) {
    Type *NTy = llvm::StringSwitch<Type *>(Desc.GenXSpelling)
                    .Case("__spirv_ConvertFToBF16INTEL",
                          Type::getFloatTy(CI.getContext()))
                    .Case("__spirv_ConvertBF16ToFINTEL",
                          Type::getInt16Ty(CI.getContext()))
                    .Default(nullptr);

    auto LI = Bld.CreateLoad(NTy, GenXArgs[i]);
    GenXArgs[i] = LI;
    ArgTypes.push_back(NTy);
  }
  auto *FType = FunctionType::get(CI.getType(), ArgTypes, false);
  Function *F = CI.getModule()->getFunction(Desc.GenXSpelling);
  if (!F) {
    F = Function::Create(FType, GlobalVariable::ExternalLinkage,
                         Desc.GenXSpelling, CI.getModule());
    F->addFnAttr(Attribute::NoUnwind);
    F->addFnAttr(Attribute::Convergent);
    F->setDSOLocal(true);

    F->setCallingConv(CallingConv::SPIR_FUNC);
  }

  return F;
}

// Create a simple function declaration
// This is used for testing purposes, when it is impossible to query
// vc-intrinsics
static Function *createTestESIMDDeclaration(const ESIMDIntrinDesc &Desc,
                                            SmallVector<Value *, 16> &GenXArgs,
                                            CallInst &CI) {
  SmallVector<Type *, 16> ArgTypes;
  for (unsigned i = 0; i < GenXArgs.size(); ++i)
    ArgTypes.push_back(GenXArgs[i]->getType());
  auto *FType = FunctionType::get(CI.getType(), ArgTypes, false);
  auto Name = GenXIntrinsic::getGenXIntrinsicPrefix() + Desc.GenXSpelling;
  return Function::Create(FType, GlobalVariable::ExternalLinkage, Name,
                          CI.getModule());
}

static std::string mangleFunction(StringRef FunctionName) {
  // Every inserted vstore gets its own function with the same name,
  // so they are mangled with ".[0-9]+". Just use the
  // raw name to pass through the demangler.
  if (FunctionName.startswith(ESIMD_INSERTED_VSTORE_FUNC_NAME))
    return ESIMD_INSERTED_VSTORE_FUNC_NAME;
  return FunctionName.str();
}

// Demangles and translates given ESIMD intrinsic call instruction. Example
//
// ### Source-level intrinsic:
//
// sycl::_V1::ext::intel::experimental::esimd::__vector_type<int, 16>::type
// __esimd_flat_read<int, 16>(
//     sycl::_V1::ext::intel::experimental::esimd::__vector_type<unsigned long
//     long, 16>::type,
//     sycl::_V1::ext::intel::experimental::esimd::__vector_type<int, 16>::type)
//
// ### Itanium-mangled name:
//
// _Z14__esimd_flat_readIiLi16EEN2cm3gen13__vector_typeIT_XT0_EE4typeENS2_IyXT0_EE4typeES5_
//
// ### Itanium demangler IR:
//
// FunctionEncoding(
//  NestedName(
//    NameWithTemplateArgs(
//      NestedName(
//        NestedName(
//          NameType("cm"),
//          NameType("gen")),
//        NameType("__vector_type")),
//      TemplateArgs(
//        {NameType("int"),
//         IntegerLiteral("", "16")})),
//    NameType("type")),
//  NameWithTemplateArgs(
//    NameType("__esimd_flat_read"),
//    TemplateArgs(
//      {NameType("int"),
//       IntegerLiteral("", "16")})),
//  {NestedName(
//     NameWithTemplateArgs(
//       NestedName(
//         NestedName(
//           NameType("cm"),
//           NameType("gen")),
//         NameType("__vector_type")),
//       TemplateArgs(
//         {NameType("unsigned long long"),
//          IntegerLiteral("", "16")})),
//     NameType("type")),
//   NestedName(
//     NameWithTemplateArgs(
//       NestedName(
//         NestedName(
//           NameType("cm"),
//           NameType("gen")),
//         NameType("__vector_type")),
//       TemplateArgs(
//         {NameType("int"),
//          IntegerLiteral("", "16")})),
//     NameType("type"))},
//  <null>,
//  QualNone, FunctionRefQual::FrefQualNone)
//
static void translateESIMDIntrinsicCall(CallInst &CI) {
  using Demangler = id::ManglingParser<SimpleAllocator>;
  Function *F = CI.getCalledFunction();
  llvm::esimd::assert_and_diag(F, "function to translate is invalid");
  std::string MnglNameStr = mangleFunction(F->getName());
  StringRef MnglName = MnglNameStr;
<<<<<<< HEAD
=======

>>>>>>> ec3077b5
  Demangler Parser(MnglName.begin(), MnglName.end());
  id::Node *AST = Parser.parse();

  llvm::esimd::assert_and_diag(
      AST && Parser.ForwardTemplateRefs.empty(),
      "failed to demangle ESIMD intrinsic: ", MnglName);
  llvm::esimd::assert_and_diag(AST->getKind() == id::Node::KFunctionEncoding,
                               "bad ESIMD intrinsic: ", MnglName);

  auto *FE = static_cast<id::FunctionEncoding *>(AST);
  std::string_view BaseNameV = FE->getName()->getBaseName();

  auto PrefLen = isDevicelibFunction(F->getName())
                     ? 0
                     : StringRef(ESIMD_INTRIN_PREF1).size();
  StringRef BaseName(&*BaseNameV.begin() + PrefLen, BaseNameV.size() - PrefLen);
  const auto &Desc = getIntrinDesc(BaseName);
  if (!Desc.isValid()) // TODO remove this once all intrinsics are supported
    return;

  auto *FTy = F->getFunctionType();
  std::string Suffix = getESIMDIntrinSuffix(FE, FTy, Desc.SuffixRule);
  SmallVector<Value *, 16> GenXArgs;
  createESIMDIntrinsicArgs(Desc, GenXArgs, CI, FE);
  Function *NewFDecl = nullptr;
  bool DoesFunctionReturnStructure =
      isStructureReturningFunction(Desc.GenXSpelling);
  if (isDevicelibFunction(F->getName())) {
    NewFDecl = createDeviceLibESIMDDeclaration(Desc, GenXArgs, CI);
  } else if (Desc.GenXSpelling.rfind("test.src.", 0) == 0) {
    // Special case for testing purposes
    NewFDecl = createTestESIMDDeclaration(Desc, GenXArgs, CI);
  } else {
    auto ID = GenXIntrinsic::lookupGenXIntrinsicID(
        GenXIntrinsic::getGenXIntrinsicPrefix() + Desc.GenXSpelling + Suffix);

    SmallVector<Type *, 16> GenXOverloadedTypes;
    if (GenXIntrinsic::isOverloadedRet(ID)) {
      if (DoesFunctionReturnStructure) {
        // TODO implement more generic handling of returned structure
        // current code assumes that returned code has 2 members of the
        // same type as arguments.
        GenXOverloadedTypes.push_back(GenXArgs[1]->getType());
        GenXOverloadedTypes.push_back(GenXArgs[1]->getType());
      } else {
        GenXOverloadedTypes.push_back(CI.getType());
      }
    }
    for (unsigned i = 0; i < GenXArgs.size(); ++i)
      if (GenXIntrinsic::isOverloadedArg(ID, i))
        GenXOverloadedTypes.push_back(GenXArgs[i]->getType());

    NewFDecl = GenXIntrinsic::getGenXDeclaration(CI.getModule(), ID,
                                                 GenXOverloadedTypes);
  }

  // llvm::Attribute::ReadNone must not be used for call statements anymore.
  Instruction *NewInst = nullptr;
  AddrSpaceCastInst *CastInstruction = nullptr;
  if (DoesFunctionReturnStructure) {
    llvm::esimd::assert_and_diag(
        isa<AddrSpaceCastInst>(GenXArgs[0]),
        "Unexpected instruction for returning a structure from a function.");
    CastInstruction = static_cast<AddrSpaceCastInst *>(GenXArgs[0]);
    // Remove 1st argument that is used to return the structure
    GenXArgs.erase(GenXArgs.begin());
  }

  CallInst *NewCI = IntrinsicInst::Create(
      NewFDecl, GenXArgs,
      NewFDecl->getReturnType()->isVoidTy() ? "" : CI.getName() + ".esimd",
      &CI);
  NewCI->setDebugLoc(CI.getDebugLoc());
  if (DoesFunctionReturnStructure) {
    IRBuilder<> Builder(&CI);

    NewInst = Builder.CreateStore(
        NewCI, Builder.CreateBitCast(CastInstruction->getPointerOperand(),
                                     NewCI->getType()->getPointerTo()));
  } else {
    NewInst = addCastInstIfNeeded(&CI, NewCI);
  }

  CI.replaceAllUsesWith(NewInst);
  CI.eraseFromParent();
}

static std::string getMDString(MDNode *N, unsigned I) {
  if (!N)
    return "";

  Metadata *Op = N->getOperand(I);
  if (!Op)
    return "";

  if (MDString *Str = dyn_cast<MDString>(Op)) {
    return Str->getString().str();
  }

  return "";
}

void generateKernelMetadata(Module &M) {
  if (M.getNamedMetadata(esimd::GENX_KERNEL_METADATA))
    return;

  auto Kernels = M.getOrInsertNamedMetadata(esimd::GENX_KERNEL_METADATA);
  assert(Kernels->getNumOperands() == 0 && "metadata out of sync");

  LLVMContext &Ctx = M.getContext();
  Type *I32Ty = Type::getInt32Ty(Ctx);

  std::string TargetTriple = M.getTargetTriple();
  llvm::Triple T(TargetTriple);
  T.setArchName("genx64");
  TargetTriple = T.str();
  M.setTargetTriple(TargetTriple);

  enum { AK_NORMAL, AK_SAMPLER, AK_SURFACE, AK_VME };
  enum { IK_NORMAL, IK_INPUT, IK_OUTPUT, IK_INPUT_OUTPUT };

  for (auto &F : M.functions()) {
    // Skip non-SIMD kernels.
    if (!esimd::isESIMDKernel(F))
      continue;

    // Metadata node containing N i32s, where N is the number of kernel
    // arguments, and each i32 is the kind of argument,  one of:
    //     0 = general, 1 = sampler, 2 = surface, 3 = vme
    // (the same values as in the "kind" field of an "input_info" record in a
    // vISA kernel.
    SmallVector<Metadata *, 8> ArgKinds;

    // Optional, not supported for compute
    SmallVector<Metadata *, 8> ArgInOutKinds;

    // Metadata node describing N strings where N is the number of kernel
    // arguments, each string describing argument type in OpenCL.
    // required for running on top of OpenCL runtime.
    SmallVector<Metadata *, 8> ArgTypeDescs;

    auto *KernelArgTypes = F.getMetadata("kernel_arg_type");
    auto *KernelArgAccPtrs = F.getMetadata("kernel_arg_accessor_ptr");
    unsigned Idx = 0;

    auto getMD = [](Value *Val) { return esimd::getMetadata(Val); };

    // Iterate argument list to gather argument kinds and generate argument
    // descriptors.
    for (const Argument &Arg : F.args()) {
      int Kind = AK_NORMAL;
      int IKind = IK_NORMAL;

      auto ArgType = getMDString(KernelArgTypes, Idx);

      if (ArgType.find("image1d_t") != std::string::npos ||
          ArgType.find("image2d_t") != std::string::npos ||
          ArgType.find("image3d_t") != std::string::npos) {
        Kind = AK_SURFACE;
        ArgTypeDescs.push_back(MDString::get(Ctx, ArgType));
      } else {
        StringRef ArgDesc = "";

        if (Arg.getType()->isPointerTy()) {
          bool IsAcc = false;
          bool IsLocalAcc = false;

          if (KernelArgAccPtrs) {
            auto *AccMD =
                cast<ConstantAsMetadata>(KernelArgAccPtrs->getOperand(Idx));
            auto AccMDVal = cast<ConstantInt>(AccMD->getValue())->getValue();
            IsAcc = static_cast<unsigned>(AccMDVal.getZExtValue());

            constexpr unsigned LocalAS{3};
            IsLocalAcc =
                IsAcc &&
                cast<PointerType>(Arg.getType())->getAddressSpace() == LocalAS;
          }

          if (IsLocalAcc) {
            // Local accessor doesn't need any changes.
          } else if (IsAcc && !ForceStatelessMem) {
            ArgDesc = "buffer_t";
            Kind = AK_SURFACE;
          } else
            ArgDesc = "svmptr_t";
        }
        ArgTypeDescs.push_back(MDString::get(Ctx, ArgDesc));
      }

      ArgKinds.push_back(getMD(ConstantInt::get(I32Ty, Kind)));
      ArgInOutKinds.push_back(getMD(ConstantInt::get(I32Ty, IKind)));

      Idx++;
    }

    MDNode *Kinds = MDNode::get(Ctx, ArgKinds);
    MDNode *IOKinds = MDNode::get(Ctx, ArgInOutKinds);
    MDNode *ArgDescs = MDNode::get(Ctx, ArgTypeDescs);

    Metadata *MDArgs[] = {
        getMD(&F),
        MDString::get(Ctx, F.getName().str()),
        Kinds,
        getMD(llvm::ConstantInt::getNullValue(I32Ty)), // SLM size in bytes
        getMD(llvm::ConstantInt::getNullValue(I32Ty)), // arg offsets
        IOKinds,
        ArgDescs,
        getMD(llvm::ConstantInt::getNullValue(I32Ty)), // named barrier count
        getMD(llvm::ConstantInt::getNullValue(I32Ty))  // regular barrier count
    };

    // Add this kernel to the root.
    Kernels->addOperand(MDNode::get(Ctx, MDArgs));
    F.addFnAttr("oclrt", "1");
    F.addFnAttr("CMGenxMain");
  }
}

// collect all the vector-types that are used by genx-volatiles
// TODO: can we make the Module argument `const`?
SmallPtrSet<Type *, 4> collectGenXVolatileTypes(Module &M) {
  SmallPtrSet<Type *, 4> GenXVolatileTypeSet;
  for (auto &G : M.globals()) {
    if (!G.hasAttribute("genx_volatile"))
      continue;
    auto GTy = dyn_cast<StructType>(G.getValueType());
    // TODO FIXME relying on type name in LLVM IR is fragile, needs rework
    if (!GTy || !GTy->getName()
                     .rtrim(".0123456789")
                     .endswith("sycl::_V1::ext::intel::esimd::simd"))
      continue;
    assert(GTy->getNumContainedTypes() == 1);
    auto VTy = GTy->getContainedType(0);
    if ((GTy = dyn_cast<StructType>(VTy))) {
      assert(
          GTy->getName()
              .rtrim(".0123456789")
              .endswith("sycl::_V1::ext::intel::esimd::detail::simd_obj_impl"));
      VTy = GTy->getContainedType(0);
    }
    assert(VTy->isVectorTy());
    GenXVolatileTypeSet.insert(VTy);
  }
  return GenXVolatileTypeSet;
}

// genx_volatile variables are special and require vstores instead of stores.
// In most cases, the vstores are called directly in the implementation
// of the simd object operations, but in some cases clang can implicitly
// insert stores, such as after a write in inline assembly. To handle that
// case, lower any stores of genx_volatiles into vstores.
<<<<<<< HEAD
void lowerGlobalStores(Module &M, const SmallPtrSet<Type *, 4> &GVTS) {
=======
void lowerGlobalStores(Module &M, const SmallPtrSetImpl<Type *> &GVTS) {
>>>>>>> ec3077b5
  SmallVector<Instruction *, 4> ToErase;
  for (auto &F : M.functions()) {
    for (Instruction &I : instructions(F)) {
      auto SI = dyn_cast_or_null<StoreInst>(&I);
      if (!SI)
        continue;
      if (GVTS.find(SI->getValueOperand()->getType()) == GVTS.end())
        continue;
      SmallVector<Type *, 2> ArgTypes;
      IRBuilder<> Builder(SI);
      ArgTypes.push_back(SI->getPointerOperand()->getType());
      ArgTypes.push_back(SI->getValueOperand()->getType());
      auto *NewFType = FunctionType::get(SI->getType(), ArgTypes, false);
      auto *NewF =
          Function::Create(NewFType, GlobalVariable::ExternalWeakLinkage,
                           ESIMD_INSERTED_VSTORE_FUNC_NAME, M);
      NewF->addFnAttr(Attribute::NoUnwind);
      NewF->addFnAttr(Attribute::Convergent);
      NewF->setDSOLocal(true);
      NewF->setCallingConv(CallingConv::SPIR_FUNC);
      SmallVector<Value *, 2> Args;
      Args.push_back(SI->getPointerOperand());
      Args.push_back(SI->getValueOperand());
      auto *NewCI = Builder.CreateCall(NewFType, NewF, Args);
      NewCI->setDebugLoc(SI->getDebugLoc());
      ToErase.push_back(SI);
    }
  }
  for (auto *Inst : ToErase) {
    Inst->eraseFromParent();
  }
}

<<<<<<< HEAD
=======
// Change in global variables:
//
// Old IR:
// ======
// @vc = global %"class.cm::gen::simd"
//          zeroinitializer, align 64 #0
//
// % call.cm.i.i = tail call<16 x i32> @llvm.genx.vload.v16i32.p4v16i32(
//    <16 x i32> addrspace(4) * getelementptr(
//    % "class.cm::gen::simd",
//    % "class.cm::gen::simd" addrspace(4) *
//    addrspacecast(% "class.cm::gen::simd" * @vc to
//    % "class.cm::gen::simd" addrspace(4) *), i64 0,
//    i32 0))
//
// New IR:
// ======
//
// @0 = dso_local global <16 x i32> zeroinitializer, align 64 #0 <-- New Global
// Variable
//
// % call.cm.i.i = tail call<16 x i32> @llvm.genx.vload.v16i32.p4v16i32(
//        <16 x i32> addrspace(4) * getelementptr(
//        % "class.cm::gen::simd",
//        % "class.cm::gen::simd" addrspace(4) *
//        addrspacecast(% "class.cm::gen::simd" *
//        bitcast(<16 x i32> * @0 to
//        %"class.cm::gen::simd" *) to %
//        "class.cm::gen::simd" addrspace(4) *),
//        i64 0, i32 0))
void lowerGlobalsToVector(Module &M) {
  // Create new global variables of type vector* type
  // when old one is of simd* type.
  DenseMap<GlobalVariable *, GlobalVariable *> OldNewGlobal;
  for (auto &G : M.globals()) {
    Type *GVTy = G.getValueType();
    Type *NewTy = esimd::getVectorTyOrNull(dyn_cast<StructType>(GVTy));
    if (NewTy && !G.user_empty()) {
      auto InitVal =
          G.hasInitializer() && isa<UndefValue>(G.getInitializer())
              ? static_cast<ConstantData *>(UndefValue::get(NewTy))
              : static_cast<ConstantData *>(ConstantAggregateZero::get(NewTy));
      auto NewGlobalVar =
          new GlobalVariable(NewTy, G.isConstant(), G.getLinkage(), InitVal, "",
                             G.getThreadLocalMode(), G.getAddressSpace());
      NewGlobalVar->setExternallyInitialized(G.isExternallyInitialized());
      NewGlobalVar->setVisibility(G.getVisibility());
      NewGlobalVar->copyAttributesFrom(&G);
      NewGlobalVar->takeName(&G);
      NewGlobalVar->copyMetadata(&G, 0);
      M.insertGlobalVariable(NewGlobalVar);
      OldNewGlobal.insert(std::make_pair(&G, NewGlobalVar));
    }
  }

  // Remove old global variables from the program.
  for (auto &G : OldNewGlobal) {
    auto OldGlob = G.first;
    auto NewGlobal = G.second;
    OldGlob->replaceAllUsesWith(
        ConstantExpr::getBitCast(NewGlobal, OldGlob->getType()));
    OldGlob->eraseFromParent();
  }
}

>>>>>>> ec3077b5
} // namespace

bool SYCLLowerESIMDPass::prepareForAlwaysInliner(Module &M) {

  auto markAlwaysInlined = [](Function &F) -> bool {
    if (F.hasFnAttribute(llvm::Attribute::NoInline))
      F.removeFnAttr(llvm::Attribute::NoInline);
    if (F.hasFnAttribute(llvm::Attribute::InlineHint))
      F.removeFnAttr(llvm::Attribute::InlineHint);
    F.addFnAttr(llvm::Attribute::AlwaysInline);
    return true;
  };

  bool NeedInline = false;
  for (auto &F : M) {
    // If some function already has 'alwaysinline' attribute, then request
    // inliner pass.
    if (F.hasFnAttribute(Attribute::AlwaysInline)) {
      NeedInline = true;
      continue;
    }

    // VC BE forbids 'alwaysinline' and "VCStackCall" on the same function.
    // Such function may be used in other module, we cannot remove it
    // after inlining.
    if (F.hasFnAttribute(llvm::genx::VCFunctionMD::VCStackCall))
      continue;

    if (isESIMDKernel(F))
      continue;

    if (isSlmAllocatorConstructor(F) || isSlmAllocatorDestructor(F)) {
      // slm_allocator constructor and destructor must be inlined
      // to help SLM reservation analysis.
      NeedInline |= markAlwaysInlined(F);
      continue;
    }

    // TODO: The next code and comment was placed to ESIMDLoweringPass
    // 2 years ago, when GPU VC BE did not support function calls and
    // required everything to be inlined right into the kernel unless
    // it had noinline or VCStackCall attrubute.
    // This code migrated to here without changes, but... VC BE does support
    //  the calls of spir_func these days, so this code may need re-visiting.
    if (!F.hasFnAttribute(Attribute::NoInline))
      NeedInline |= markAlwaysInlined(F);

    if (!isSlmInit(F))
      continue;

    for (User *U : F.users()) {
      auto *FCall = dyn_cast<CallInst>(U);
      if (FCall && FCall->getCalledFunction() == &F) {
        Function *GenF = FCall->getFunction();
        // The original kernel (UserK) if often automatically separated into
        // a spir_func (GenF) that is then called from spir_kernel (GenK).
        // When that happens, the calls of slm_init<N>() originally placed
        // in 'UserK' get moved to spir_func 'GenF', which creates wrong IR
        // because slm_init() must be called only from a kernel.
        // Fix it here: If 'GenF' has only 1 caller spir_kernel 'GenK',
        // then inline 'GenF' to move slm_init call from spir_kernel 'GenK'.
        SmallPtrSet<Function *, 1> GenFCallers;
        for (User *GenFU : GenF->users()) {
          auto *GenFCall = dyn_cast<CallInst>(GenFU);
          if (GenFCall && GenFCall->getCalledFunction() == GenF) {
            Function *GenK = GenFCall->getFunction();
            GenFCallers.insert(GenK);
          } else {
            // Unexpected user of GenF. Do not require GenF inlining.
            GenFCallers.clear();
            break;
          }
        } // end for (User *GenFU : GenF->users())
        if (GenFCallers.size() == 1 && isESIMDKernel(**GenFCallers.begin()))
          NeedInline |= markAlwaysInlined(*GenF);
      }
    } // end for (User *U : F.users())
  }
  return NeedInline;
}

/// Remove the attribute \p Attr from the given function \p F.
/// Adds the memory effect \p Memef to the calls \p F.
static void fixFunctionAttribute(Function &F, Attribute::AttrKind Attr,
                                 MemoryEffects MemEf) {
  if (!F.getFnAttribute(Attr).isValid())
    return;

  for (auto &U : F.uses()) {
    if (auto *Call = dyn_cast<CallInst>(&*U))
      Call->setMemoryEffects(MemEf);
  }
  F.removeFnAttr(Attr);
}

/// Replaces the function attributes ReadNone/ReadOnly/WriteOnly
/// with the corresponding memory effects on function calls.
static void fixFunctionReadWriteAttributes(Module &M) {
  // llvm::Attribute::ReadNone/ReadOnly/WriteOnly
  // must not be used for call statements anymore.
  for (auto &&F : M) {
    fixFunctionAttribute(F, llvm::Attribute::ReadNone,
                         llvm::MemoryEffects::none());
    fixFunctionAttribute(F, llvm::Attribute::ReadOnly,
                         llvm::MemoryEffects::readOnly());
    fixFunctionAttribute(F, llvm::Attribute::WriteOnly,
                         llvm::MemoryEffects::writeOnly());
  }
}

PreservedAnalyses SYCLLowerESIMDPass::run(Module &M,
                                          ModuleAnalysisManager &MAM) {
  // AlwaysInlinerPass is required for correctness.
  bool ForceInline = prepareForAlwaysInliner(M);
  if (ForceInline) {
    ModulePassManager MPM;
    MPM.addPass(AlwaysInlinerPass{});
    MPM.run(M, MAM);
  }

  generateKernelMetadata(M);
  // This function needs to run after generateKernelMetadata, as it
  // uses the generated metadata:
  size_t AmountOfESIMDIntrCalls = lowerSLMReservationCalls(M);
  SmallPtrSet<Type *, 4> GVTS = collectGenXVolatileTypes(M);
  lowerGlobalStores(M, GVTS);
<<<<<<< HEAD
=======
  lowerGlobalsToVector(M);
>>>>>>> ec3077b5
  for (auto &F : M.functions()) {
    AmountOfESIMDIntrCalls += this->runOnFunction(F, GVTS);
  }

  fixFunctionReadWriteAttributes(M);

  // TODO FIXME ESIMD figure out less conservative result
  return AmountOfESIMDIntrCalls > 0 || ForceInline ? PreservedAnalyses::none()
                                                   : PreservedAnalyses::all();
}

size_t SYCLLowerESIMDPass::runOnFunction(Function &F,
                                         SmallPtrSetImpl<Type *> &GVTS) {
  SmallVector<CallInst *, 32> ESIMDIntrCalls;
  SmallVector<Instruction *, 8> ToErase;

  for (Instruction &I : instructions(F)) {
    if (auto CastOp = dyn_cast<llvm::CastInst>(&I)) {
      llvm::Type *DstTy = CastOp->getDestTy();
      auto CastOpcode = CastOp->getOpcode();
      if (isa<FixedVectorType>(DstTy) &&
          ((CastOpcode == llvm::Instruction::FPToUI &&
            DstTy->getScalarType()->getPrimitiveSizeInBits() <= 32) ||
           (CastOpcode == llvm::Instruction::FPToSI &&
            DstTy->getScalarType()->getPrimitiveSizeInBits() < 32))) {
        IRBuilder<> Builder(&I);
        llvm::Value *Src = CastOp->getOperand(0);
        auto TmpTy = llvm::FixedVectorType::get(
            llvm::Type::getInt32Ty(DstTy->getContext()),
            cast<FixedVectorType>(DstTy)->getNumElements());
        if (CastOpcode == llvm::Instruction::FPToUI) {
          Src = Builder.CreateFPToUI(Src, TmpTy);
        } else {
          Src = Builder.CreateFPToSI(Src, TmpTy);
        }

        llvm::Instruction::CastOps TruncOp = llvm::Instruction::Trunc;
        llvm::Value *NewDst = Builder.CreateCast(TruncOp, Src, DstTy);
        CastOp->replaceAllUsesWith(NewDst);
        ToErase.push_back(CastOp);
      }
    }

    auto *CI = dyn_cast<CallInst>(&I);
    Function *Callee = nullptr;
    if (CI && (Callee = CI->getCalledFunction())) {
      // TODO workaround for ESIMD BE until it starts supporting @llvm.assume
      if (Callee->isIntrinsic()) {
        if (translateLLVMIntrinsic(CI)) {
          ToErase.push_back(CI);
        }
        continue;
      }
      StringRef Name = Callee->getName();

      // See if the Name represents an ESIMD intrinsic and demangle only if it
      // does.
      if (!Name.consume_front(ESIMD_INTRIN_PREF0) && !isDevicelibFunction(Name))
        continue;
      // now skip the digits
      Name = Name.drop_while([](char C) { return std::isdigit(C); });

      // process ESIMD builtins that go through special handling instead of
      // the translation procedure

      if (Name.startswith("__esimd_svm_block_ld") ||
          Name.startswith("__esimd_slm_block_ld")) {
        translateBlockLoad(*CI, Name.startswith("__esimd_slm_block_ld"));
        ToErase.push_back(CI);
        continue;
      }
      if (Name.startswith("__esimd_svm_block_st") ||
          Name.startswith("__esimd_slm_block_st")) {
        translateBlockStore(*CI, Name.startswith("__esimd_slm_block_st"));
        ToErase.push_back(CI);
        continue;
      }
      if (Name.startswith("__esimd_nbarrier_init")) {
        translateNbarrierInit(*CI);
        ToErase.push_back(CI);
        continue;
      }
      if (Name.startswith("__esimd_pack_mask")) {
        translatePackMask(*CI);
        ToErase.push_back(CI);
        continue;
      }
      if (Name.startswith("__esimd_unpack_mask")) {
        translateUnPackMask(*CI);
        ToErase.push_back(CI);
        continue;
      }
      // If vload/vstore is not about the vector-types used by
      // those globals marked as genx_volatile, We can translate
      // them directly into generic load/store inst. In this way
      // those insts can be optimized by llvm ASAP.
      if (Name.startswith("__esimd_vload")) {
        if (translateVLoad(*CI, GVTS)) {
          ToErase.push_back(CI);
          continue;
        }
      }
      if (Name.startswith("__esimd_vstore")) {
        if (translateVStore(*CI, GVTS)) {
          ToErase.push_back(CI);
          continue;
        }
      }

      if (Name.empty() ||
          (!Name.startswith(ESIMD_INTRIN_PREF1) && !isDevicelibFunction(Name)))
        continue;
      // this is ESIMD intrinsic - record for later translation
      ESIMDIntrCalls.push_back(CI);
    }

    // Translate loads from SPIRV builtin globals into GenX intrinsics
    auto *LI = dyn_cast<LoadInst>(&I);
    if (LI) {
      Value *LoadPtrOp = LI->getPointerOperand();
      Value *SpirvGlobal = nullptr;
      // Look through constant expressions to find SPIRV builtin globals
      // It may come with or without cast.
      auto *CE = dyn_cast<ConstantExpr>(LoadPtrOp);
      auto *GEPCE = dyn_cast<GetElementPtrConstantExpr>(LoadPtrOp);
      if (GEPCE) {
        SpirvGlobal = GEPCE->getOperand(0);
      } else if (CE) {
        assert(CE->isCast() && "ConstExpr should be a cast");
        SpirvGlobal = CE->getOperand(0);
      } else {
        SpirvGlobal = LoadPtrOp;
      }

      if (!isa<GlobalVariable>(SpirvGlobal) ||
          !SpirvGlobal->getName().startswith(SPIRV_INTRIN_PREF))
        continue;

      auto PrefLen = StringRef(SPIRV_INTRIN_PREF).size();

      // Translate all uses of the load instruction from SPIRV builtin global.
      // Replaces the original global load and it is uses and stores the old
      // instructions to ToErase.
      translateSpirvGlobalUses(LI, SpirvGlobal->getName().drop_front(PrefLen),
                               ToErase);
    }
  }
  // Now demangle and translate found ESIMD intrinsic calls
  for (auto *CI : ESIMDIntrCalls) {
    translateESIMDIntrinsicCall(*CI);
  }
  for (auto *CI : ToErase) {
    CI->eraseFromParent();
  }

  return ESIMDIntrCalls.size();
}<|MERGE_RESOLUTION|>--- conflicted
+++ resolved
@@ -1330,15 +1330,6 @@
                           CI.getModule());
 }
 
-static std::string mangleFunction(StringRef FunctionName) {
-  // Every inserted vstore gets its own function with the same name,
-  // so they are mangled with ".[0-9]+". Just use the
-  // raw name to pass through the demangler.
-  if (FunctionName.startswith(ESIMD_INSERTED_VSTORE_FUNC_NAME))
-    return ESIMD_INSERTED_VSTORE_FUNC_NAME;
-  return FunctionName.str();
-}
-
 // Demangles and translates given ESIMD intrinsic call instruction. Example
 //
 // ### Source-level intrinsic:
@@ -1403,10 +1394,7 @@
   llvm::esimd::assert_and_diag(F, "function to translate is invalid");
   std::string MnglNameStr = mangleFunction(F->getName());
   StringRef MnglName = MnglNameStr;
-<<<<<<< HEAD
-=======
-
->>>>>>> ec3077b5
+
   Demangler Parser(MnglName.begin(), MnglName.end());
   id::Node *AST = Parser.parse();
 
@@ -1659,11 +1647,7 @@
 // of the simd object operations, but in some cases clang can implicitly
 // insert stores, such as after a write in inline assembly. To handle that
 // case, lower any stores of genx_volatiles into vstores.
-<<<<<<< HEAD
-void lowerGlobalStores(Module &M, const SmallPtrSet<Type *, 4> &GVTS) {
-=======
 void lowerGlobalStores(Module &M, const SmallPtrSetImpl<Type *> &GVTS) {
->>>>>>> ec3077b5
   SmallVector<Instruction *, 4> ToErase;
   for (auto &F : M.functions()) {
     for (Instruction &I : instructions(F)) {
@@ -1697,8 +1681,6 @@
   }
 }
 
-<<<<<<< HEAD
-=======
 // Change in global variables:
 //
 // Old IR:
@@ -1764,7 +1746,6 @@
   }
 }
 
->>>>>>> ec3077b5
 } // namespace
 
 bool SYCLLowerESIMDPass::prepareForAlwaysInliner(Module &M) {
@@ -1891,10 +1872,7 @@
   size_t AmountOfESIMDIntrCalls = lowerSLMReservationCalls(M);
   SmallPtrSet<Type *, 4> GVTS = collectGenXVolatileTypes(M);
   lowerGlobalStores(M, GVTS);
-<<<<<<< HEAD
-=======
   lowerGlobalsToVector(M);
->>>>>>> ec3077b5
   for (auto &F : M.functions()) {
     AmountOfESIMDIntrCalls += this->runOnFunction(F, GVTS);
   }
