//===---- LowerESIMDKernelAttrs - lower __esimd_set_kernel_attributes ---===//
//
// Part of the LLVM Project, under the Apache License v2.0 with LLVM Exceptions.
// See https://llvm.org/LICENSE.txt for license information.
// SPDX-License-Identifier: Apache-2.0 WITH LLVM-exception
//
//===----------------------------------------------------------------------===//
//
// This pass optimizes passing and returning esimd::simd objects - in
// non-__regcall functions they are passed by pointer (glitch of the spir_func
// calling convention). The IR - a function return value and formal parameters,
// when eligible, along with all callers - are transformed so that the simd
// objects are passed by value. The pass assumes:
// - Opaque Pointers are turned on.
// - It is run on whole program (i.e. from the post-link tool), and all callers
//   of the optimized funtion are a part of the module.
//
//===----------------------------------------------------------------------===//

#include "llvm/SYCLLowerIR/ESIMD/ESIMDUtils.h"
#include "llvm/SYCLLowerIR/ESIMD/LowerESIMD.h"

#include "llvm/GenXIntrinsics/GenXIntrinsics.h"

#include "llvm/IR/Function.h"
#include "llvm/IR/IRBuilder.h"
#include "llvm/IR/Module.h"
#include "llvm/InitializePasses.h"
#include "llvm/Pass.h"
#include "llvm/Transforms/Utils/Cloning.h"
#include "llvm/Transforms/Utils/ValueMapper.h"

#include <variant>

#define DEBUG_TYPE "ESIMDOptimizeVecArgCallConv"

using namespace llvm;

static bool isESIMDVectorTy(Type *T) {
  return T->isVectorTy() ||
         esimd::getVectorTyOrNull(dyn_cast<StructType>(T)) != nullptr;
}

static Type *getVectorTypeOrNull(Type *T) {
  if (!T || T->isVectorTy()) {
    return T;
  }
  Type *Res = esimd::getVectorTyOrNull(dyn_cast<StructType>(T));
  return Res;
}

// Checks types equivalence for the purpose if this optimization.
// Thin struct wrapper types around a vector type are equivalent between them
// and the vector type.
static bool eq(Type *T1, Type *T2) {
  if (T1 == T2) {
    return true;
  }
  if (Type *T1V = getVectorTypeOrNull(T1)) {
    return T1V == getVectorTypeOrNull(T2);
  } else {
    return false;
  }
}

using NonMemUseHandlerT = std::function<bool(const Use *)>;

static Type *
getMemTypeIfSameAddressLoadsStores(SmallPtrSetImpl<const Use *> &Uses,
                                   bool &LoadMet, bool &StoreMet,
                                   NonMemUseHandlerT *NonMemUseF = nullptr) {
  LoadMet = false;
  StoreMet = false;
  Type *ContentT = nullptr;

  if (Uses.size() == 0) {
    return nullptr;
  }
  Value *Addr = esimd::stripCastsAndZeroGEPs((*Uses.begin())->get());

  for (const auto *UU : Uses) {
    const User *U = UU->getUser();

    if (const auto *LI = dyn_cast<LoadInst>(U)) {
      if (!ContentT) {
        ContentT = LI->getType();
        LoadMet = 1;
        continue;
      } else if (!eq(ContentT, LI->getType())) {
        return nullptr;
      }
    }

    if (const auto *SI = dyn_cast<StoreInst>(U)) {
      if (esimd::stripCastsAndZeroGEPs(SI->getPointerOperand()) != Addr) {
        // the pointer escapes into memory
        return nullptr;
      }
      if (!ContentT) {
        ContentT = SI->getValueOperand()->getType();
        StoreMet = 1;
        continue;
      } else if (!eq(ContentT, SI->getValueOperand()->getType())) {
        return nullptr;
      }
    }
    if (!NonMemUseF || !(*NonMemUseF)(UU)) {
      // bail out early if there is no "non-memory use" handler or the handler
      // requests bailout
      return nullptr;
    }
  }
  return getVectorTypeOrNull(ContentT);
}

static bool isSretParam(const Argument &P) {
  return P.getParamStructRetType() != nullptr;
}

// See if given formal parameter (which can be an 'sret' one) is optimizeable,
// and return its value type if is or nullptr otherwise.
Type *getPointedToTypeIfOptimizeable(const Argument &FormalParam) {
  if (!FormalParam.getType()->isPointerTy()) {
    return nullptr;
  }
  Type *ContentT = nullptr;
  const bool IsSret = isSretParam(FormalParam);

  // Check if internal optimization criteria is met for the parameter (dataflow
  // through the pointer value represented by the parameter within the callee IR
  // matches expectation) and get the pointed-to memory type.
  // The expected IR is as follows (%ret is the return value, %ptr_param is a
  // formal parameter):
  //   void @the_func(ptr sret(<N x T>) %ret, ptr %ptr_param) {
  //     ...
  //     %param1 = load <N1 x T1> %ptr_param ...
  //     <use %param1>
  //     ...
  //     %param2 = load <N1 x T1> %ptr_param ...
  //     <use %param2>
  //     ...
  //     store <N x T> %some_val1, %ret ; e.g. true branch
  //     ...
  //     store <N x T> %some_val2, %ret ; e.g. false branch
  //     ...
  //     ret void
  //   }
  // It is subsequently transformed to ([+] - added line, [c]-changed line):
  //   [c] <N x T> @the_func(<N1 x T1> %param) {
  //     [+] %ptr_param = alloca <N1 x T1>
  //     [+] store <N1 x T1> %ptr_param, %param
  //     [+] %ret = alloca <N x T>
  //     ...
  //     %param1 = load <N1 x T1> %ptr_param ...
  //     ...
  //     <use %param1>
  //     ...
  //     %param2 = load <N1 x T1> %ptr_param ...
  //     <use %param2>
  //     ...
  //     store <N x T> %some_val1, %ret ; e.g. true branch
  //     ...
  //     store <N x T> %some_val2, %ret ; e.g. false branch
  //     ...
  //     [+] %ret_val = load <N x T> %ret
  //     [c] ret <N x T> %ret_val
  //   }
  {
    SmallPtrSet<const Use *, 4> Uses;
    esimd::collectUsesLookThroughCastsAndZeroGEPs(&FormalParam, Uses);
    bool LoadMet = 0;
    bool StoreMet = 0;
    ContentT = getMemTypeIfSameAddressLoadsStores(Uses, LoadMet, StoreMet);
    const bool NonOptimizeableParam = !IsSret && (StoreMet || !LoadMet);

    if (IsSret) {
      Type *SretVecT = getVectorTypeOrNull(FormalParam.getParamStructRetType());

      if (!ContentT) {
        // Can happen when sret param is a "fall through" - return value is
        // assigned in callees.
        ContentT = SretVecT;
      } else {
        if (ContentT != SretVecT) {
          return nullptr;
        }
      }
    }
    if (!ContentT || NonOptimizeableParam) {
      return nullptr;
    }
  }
  // Check if external criteria is met for the param at each call site
  // (data flow in callers' IR match expectation). The following IR is expected
  // in the callers of '@the_func', in which return value and its only parameter
  // are optimized:
  //   %ptr_param = alloca <N x T>
  //   %ret = alloca <N1 x T1>
  //   ...
  //   store <N x T> %some_val, %ptr_param
  //   ...
  //   call void @the_func(%ret, %ptr_param)
  //   ...
  //   %ret_val = load <N1 x T1> %ret
  //   ...
  //   <use %ret_val>
  // Subsequently, this IR is optimized to ([+] - added line, [c]-changed line):
  //   %ptr_param = alloca <N x T>
  //   %ret = alloca <N1 x T1>
  //   ...
  //   store <N x T> %some_val, %ptr_param
  //   ...
  //   [+] %pointed_to_val = load <N x T> %ptr_param
  //   [c] call %ret_val = call <N1 x T1> @the_func(%pointed_to_val)
  //   [+] store <N1 x T1> %ret_val, %ret
  //   ...
  //   %ret_val = load <N1 x T1> %ret
  //   ...
  //   <use %ret_val>
  const Function *F = FormalParam.getParent();

  for (auto *U : F->users()) {
    auto *Call = dyn_cast<CallInst>(U);

    if (!Call || (Call->getCalledFunction() != F)) {
      return nullptr;
    }
    Value *ActualParam = esimd::stripCastsAndZeroGEPs(
        Call->getArgOperand(FormalParam.getArgNo()));

    if (!IsSret && !isa<AllocaInst>(ActualParam)) {
      return nullptr;
    }
    SmallPtrSet<const Use *, 4> Uses;
    esimd::collectUsesLookThroughCastsAndZeroGEPs(ActualParam, Uses);
    bool LoadMet = 0;
    bool StoreMet = 0;

    // Handler for the case when non-memory access use instruction is met.
    NonMemUseHandlerT NonMemUseMetF = [&](const Use *AUse) {
      if (auto CI = dyn_cast<CallInst>(AUse->getUser())) {
        // if not equal, alloca escapes to some other function
        return CI->getCalledFunction() == F;
      }
      // Returning false forces early bailout in the caller.
      return false;
    };
    Type *T = getMemTypeIfSameAddressLoadsStores(Uses, LoadMet, StoreMet,
                                                 &NonMemUseMetF);
    const bool NonOptimizeableParam = !IsSret && !StoreMet;

    if ((T && (T != ContentT)) || NonOptimizeableParam) {
      // T != ContentT means either T is null or pointed-to type of the actual
      // param is different from the pointed-to type of the formal param
      return nullptr;
    }
  }
  return ContentT;
}

class FormalParamInfo {
  Argument &P;
  Type *OptimizedType;

public:
  FormalParamInfo(Argument &FormalParam)
      : P(FormalParam), OptimizedType(nullptr) {
    OptimizedType = getPointedToTypeIfOptimizeable(P);
  }

  const Argument &getFormalParam() const { return P; }

  bool isSret() const { return ::isSretParam(P); }

  Type *getOptimizedType() const { return OptimizedType; }

  bool canOptimize() const { return getOptimizedType() != nullptr; }
};

static unsigned oldArgNo2NewArgNo(unsigned OldArgNo, int SretInd) {
  unsigned NewArgNo =
      (SretInd < 0) || ((int)OldArgNo < SretInd) ? OldArgNo : OldArgNo - 1;
  return NewArgNo;
}

// Transforms
//   void @the_func(ptr sret(<N x T>) %ret, ptr %ptr_param) {
//     ...
//     ret void
//   }
// to ([+] - added line, [c]-changed line):
//   [c] <N1 x T1> @the_func(<N x T> %param) {
//     [+] %ptr_param = alloca <N x T>
//     [+] store <N x T> %ptr_param, %param
//     [+] %ret = alloca <N1 x T1>
//     ...
//     [+] %ret_val = load <N1 x T1> %ret
//     [c] ret <N1 x T1> %ret_val
//   }
static Function *
optimizeFunction(Function *OldF,
                 const SmallVectorImpl<FormalParamInfo> &OptimizeableParams,
                 const SmallVectorImpl<Type *> &NewParamTs) {
  // 1. Find optimizeable 'sret' param index within the param info array.
  int SretInd = -1;
  for (unsigned I = 0; I < OptimizeableParams.size(); ++I) {
    if (OptimizeableParams[I].isSret()) {
      SretInd = I;
      break;
    }
  }
  // 2. Create cloned function declaration.
  // 2.1. Create a new function type.
  FunctionType *OldFT = OldF->getFunctionType();
  Type *NewRetT = SretInd >= 0 ? OptimizeableParams[SretInd].getOptimizedType()
                               : OldFT->getReturnType();
  FunctionType *NewFT = FunctionType::get(NewRetT, NewParamTs, false);
  // 2.2. Create declaration.
  Function *NewF = Function::Create(NewFT, OldF->getLinkage(), OldF->getName(),
                                    OldF->getParent());
  // 3. Create a value map to replace some of the old values.
  ValueToValueMapTy VMap;
  SmallVector<Instruction *, 4> NewInsts;

  // 3.1. Replace each load from the optimizeable ptr parameter with the
  // corresponding new value-typed parameter.
  for (const auto &PI : OptimizeableParams) {
    // Create an alloca for the parameter, and map the original foramal
    // parameter to it.
    Type *T = PI.getOptimizedType();
    const DataLayout &DL = NewF->getParent()->getDataLayout();
    Align Al = DL.getPrefTypeAlign(T);
    unsigned AddrSpace = DL.getAllocaAddrSpace();
    AllocaInst *Alloca = new AllocaInst(T, AddrSpace, 0 /*array size*/, Al);
    VMap[OldF->getArg(PI.getFormalParam().getArgNo())] = Alloca;
    NewInsts.push_back(Alloca);

    if (!PI.isSret()) {
      // Create a store of the new optimized parameter into the alloca to
      // preserve data flow equality to the original.
      unsigned OldArgNo = PI.getFormalParam().getArgNo();
      unsigned NewArgNo = oldArgNo2NewArgNo(OldArgNo, SretInd);
      Instruction *At = nullptr;
      Value *Val = NewF->getArg(NewArgNo);
      StoreInst *St = new StoreInst(Val, Alloca, false, Al, At);
      NewInsts.push_back(St);
    }
  }
  // 3.2. Map unoptimized formal parameters to new ones.
  for (const auto &P : OldF->args()) {
    if (VMap.count(&P) == 0) {
      unsigned NewArgNo = oldArgNo2NewArgNo(P.getArgNo(), SretInd);
      VMap[&P] = NewF->getArg(NewArgNo);
    }
  }
  // 4. Finally, clone the function.
  SmallVector<ReturnInst *, 4> Returns;
  llvm::CloneFunctionInto(NewF, OldF, VMap,
                          CloneFunctionChangeType::LocalChangesOnly, Returns);

  // 5. Fixup returns if this is optimized sret case.
  if (SretInd >= 0) {
    for (ReturnInst *RI : Returns) {
      IRBuilder<> Bld(RI);
      const FormalParamInfo &PI = OptimizeableParams[SretInd];
      Argument *OldP = OldF->getArg(PI.getFormalParam().getArgNo());
      auto *SretPtr = cast<AllocaInst>(VMap[OldP]);
      LoadInst *Ld = Bld.CreateLoad(PI.getOptimizedType(), SretPtr);
      Bld.CreateRet(Ld);
    }
    for (ReturnInst *RI : Returns) {
      RI->eraseFromParent();
    }
  }
  Instruction *At = &*(NewF->getEntryBlock().begin());

  for (unsigned I = 0; I < NewInsts.size(); ++I) {
    NewInsts[I]->insertBefore(At);
  }
  return NewF;
}

// Transform (non-optimizeable actual parameters are not shown)
//   call void @the_func(ptr sret(%simd<T, N>) %sret_ptr, ptr %param_ptr)
// to
//   %param = load <N x T>, ptr %param_ptr
//   %ret = call <N x T> @the_func(<N x T> %param)
//   store <N x T> %ret, ptr %sret_ptr
//
void optimizeCall(CallInst *CI, Function *OptF,
                  SmallVectorImpl<FormalParamInfo> &OptimizeableParams) {
  SmallVector<Value *, 8> NewActualParams;
  unsigned LastActualParamInd = 0;
  int SretInd = -1;
  IRBuilder<> Bld(CI); // insert before CI

  for (unsigned I = 0; I < OptimizeableParams.size(); ++I) {
    const auto &PI = OptimizeableParams[I];
    auto ArgNo = PI.getFormalParam().getArgNo();

    // copy old non-optimized parameters
    auto It0 = CI->arg_begin() + LastActualParamInd;
    auto It1 = CI->arg_begin() + ArgNo;
    std::copy(It0, It1, std::back_inserter(NewActualParams));
    LastActualParamInd = ArgNo + 1;

    if (PI.isSret()) {
      SretInd = I;
      continue; // optimizeable sret is just removed
    }
    // generate optimized replacement - a load from the old actual parameter
    NewActualParams.push_back(
        Bld.CreateLoad(PI.getOptimizedType(), CI->getArgOperand(ArgNo)));
  }
  // Copy remaining unoptimized args if any.
  auto It0 = CI->arg_begin() + LastActualParamInd;
  auto It1 = CI->arg_end();
  std::copy(It0, It1, std::back_inserter(NewActualParams));

  // Create optimized call.
  CallInst *NewCI = Bld.CreateCall(OptF, NewActualParams);
  assert((SretInd == -1) || (CI->getNumUses() == 0));
  NewCI->copyIRFlags(CI);
  NewCI->setCallingConv(CI->getCallingConv());
  NewCI->setTailCall(CI->isTailCall());

  if (SretInd < 0) {
    CI->replaceAllUsesWith(NewCI);
  } else {
    assert(CI->getType()->isVoidTy());
    // Return value was also optimized - store it into memory pointed to by the
    // old sret actual parameter (now alloca instruction).
    unsigned SretActualParamInd =
        OptimizeableParams[SretInd].getFormalParam().getArgNo();
    Bld.CreateStore(NewCI, CI->getArgOperand(SretActualParamInd));
  }
  CI->eraseFromParent();
}

// If function has pointer arguments 'sret' pointer or "by-value" candidate
// pointer argument
static bool processFunction(Function *F) {
  if (esimd::isKernel(*F)) {
    return false;
  }
  // Iterate over formal parameters (return value does not matter, as we are
  // only interested in structure return types, which are always converted to
  // an 'sret' parameter) and
  // - collect data flow for those which can be optimized
  // - collect parameter types of for the new (optimized) function version
  SmallVector<FormalParamInfo, 4> OptimizeableParams;
  SmallVector<Type *, 8> NewParamTs;

  for (auto &Arg : F->args()) {
    FormalParamInfo PI(Arg);

    // We are only interested in esimd::<N x T> types in this pass for now.
    // TODO: extend to other types?
    if (!PI.canOptimize() || !isESIMDVectorTy(PI.getOptimizedType())) {
      // parameter is not optimized - type is not to be changed
      NewParamTs.push_back(Arg.getType());
      continue;
    }
    OptimizeableParams.emplace_back(std::move(PI));

    if (OptimizeableParams.back().isSret()) {
      continue; // optimizeable 'sret' parameter is removed in the clone
    }
    // parameter is converted from 'by pointer' to 'by value' passing, its type
    // is changed
    NewParamTs.push_back(PI.getOptimizedType());
  }
  if (OptimizeableParams.size() == 0) {
    return false; // nothing to optimize
  }
  // Optimize the function.
  Function *NewF = optimizeFunction(F, OptimizeableParams, NewParamTs);

  // Copy users to a separate container, to enable safe eraseFromParent
  // within optimizeCall.
<<<<<<< HEAD
  SmallVector<User*> FUsers;
=======
  SmallVector<User *> FUsers;
>>>>>>> bfff8914
  std::copy(F->users().begin(), F->users().end(), std::back_inserter(FUsers));

  // Optimize calls to the function.
  for (auto *U : FUsers) {
    auto *Call = cast<CallInst>(U);
    assert(Call->getCalledFunction() == F);
    optimizeCall(Call, NewF, OptimizeableParams);
  }
  NewF->takeName(F);
  return true;
}

namespace llvm {

PreservedAnalyses
ESIMDOptimizeVecArgCallConvPass::run(Module &M, ModuleAnalysisManager &MAM) {
  bool Modified = false;
  SmallPtrSet<Function *, 32> Visited;
#ifdef DEBUG_OPT_VEC_ARG_CALL_CONV
  {
    std::error_code EC;
    raw_fd_ostream Out("vec_arg_call_conv_in.ll", EC);
    M.print(Out, nullptr);
  }
#endif // DEBUG_OPT_VEC_ARG_CALL_CONV

  SmallVector<Function *, 16> ToErase;

  for (Function &F : M) {
    const bool FReplaced = processFunction(&F);
    Modified &= FReplaced;

    if (FReplaced) {
      ToErase.push_back(&F);
    }
  }
  std::for_each(ToErase.begin(), ToErase.end(),
                [](Function *F) { F->eraseFromParent(); });
#ifdef DEBUG_OPT_VEC_ARG_CALL_CONV
  {
    std::error_code EC;
    raw_fd_ostream Out("vec_arg_call_conv_out.ll", EC);
    M.print(Out, nullptr);
  }
#endif // DEBUG_OPT_VEC_ARG_CALL_CONV

  return Modified ? PreservedAnalyses::none() : PreservedAnalyses::all();
}
} // namespace llvm<|MERGE_RESOLUTION|>--- conflicted
+++ resolved
@@ -478,11 +478,7 @@
 
   // Copy users to a separate container, to enable safe eraseFromParent
   // within optimizeCall.
-<<<<<<< HEAD
-  SmallVector<User*> FUsers;
-=======
   SmallVector<User *> FUsers;
->>>>>>> bfff8914
   std::copy(F->users().begin(), F->users().end(), std::back_inserter(FUsers));
 
   // Optimize calls to the function.
