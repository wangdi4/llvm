//===-- LowerWGLocalMemory.cpp - SYCL kernel local memory allocation pass -===//
//
// Part of the LLVM Project, under the Apache License v2.0 with LLVM Exceptions.
// See https://llvm.org/LICENSE.txt for license information.
// SPDX-License-Identifier: Apache-2.0 WITH LLVM-exception
//
//===----------------------------------------------------------------------===//
// See intro comments in the header.
//===----------------------------------------------------------------------===//

#include "llvm/SYCLLowerIR/LowerWGLocalMemory.h"
#include "llvm/IR/Function.h"
#include "llvm/IR/IRBuilder.h"
#include "llvm/IR/InstIterator.h"
#include "llvm/Pass.h"

using namespace llvm;

#define DEBUG_TYPE "LowerWGLocalMemory"

static constexpr char SYCL_ALLOCLOCALMEM_CALL[] = "__sycl_allocateLocalMemory";
static constexpr char LOCALMEMORY_GV_PREF[] = "WGLocalMem";

namespace {
class SYCLLowerWGLocalMemoryLegacy : public ModulePass {
public:
  static char ID;

  SYCLLowerWGLocalMemoryLegacy() : ModulePass(ID) {
    initializeSYCLLowerWGLocalMemoryLegacyPass(
        *PassRegistry::getPassRegistry());
  }

  bool runOnModule(Module &M) override {
    ModuleAnalysisManager DummyMAM;
    auto PA = Impl.run(M, DummyMAM);
    return !PA.areAllPreserved();
  }

private:
  SYCLLowerWGLocalMemoryPass Impl;
};
} // namespace

char SYCLLowerWGLocalMemoryLegacy::ID = 0;
INITIALIZE_PASS(SYCLLowerWGLocalMemoryLegacy, "sycllowerwglocalmemory",
                "Replace __sycl_allocateLocalMemory with allocation of memory "
                "in local address space",
                false, false)

ModulePass *llvm::createSYCLLowerWGLocalMemoryLegacyPass() {
  return new SYCLLowerWGLocalMemoryLegacy();
}

// TODO: It should be checked that __sycl_allocateLocalMemory (or its source
// form - group_local_memory) does not occur:
//  - in a function (other than user lambda/functor)
//  - in a loop
//  - in a non-convergent control flow
// to make it consistent with OpenCL restriction.
// But LLVM pass is not the best place to diagnose these cases.
// Error checking should be done in the front-end compiler.
static void lowerAllocaLocalMemCall(CallInst *CI, Module &M) {
  assert(CI);

  Value *ArgSize = CI->getArgOperand(0);
  uint64_t Size = cast<llvm::ConstantInt>(ArgSize)->getZExtValue();
  Value *ArgAlign = CI->getArgOperand(1);
  uint64_t Alignment = cast<llvm::ConstantInt>(ArgAlign)->getZExtValue();

  IRBuilder<> Builder(CI);
  Type *LocalMemArrayTy = ArrayType::get(Builder.getInt8Ty(), Size);
  unsigned LocalAS =
      CI->getFunctionType()->getReturnType()->getPointerAddressSpace();
  auto *LocalMemArrayGV =
      new GlobalVariable(M,                                // module
                         LocalMemArrayTy,                  // type
                         false,                            // isConstant
                         GlobalValue::InternalLinkage,     // Linkage
                         UndefValue::get(LocalMemArrayTy), // Initializer
                         LOCALMEMORY_GV_PREF,              // Name prefix
                         nullptr,                          // InsertBefore
                         GlobalVariable::NotThreadLocal,   // ThreadLocalMode
                         LocalAS                           // AddressSpace
      );
  LocalMemArrayGV->setAlignment(Align(Alignment));

  Value *GVPtr =
      Builder.CreatePointerCast(LocalMemArrayGV, Builder.getInt8PtrTy(LocalAS));
  CI->replaceAllUsesWith(GVPtr);
}

static bool allocaWGLocalMemory(Module &M) {
  Function *ALMFunc = M.getFunction(SYCL_ALLOCLOCALMEM_CALL);
  if (!ALMFunc)
    return false;

  assert(ALMFunc->isDeclaration() && "should have declaration only");

<<<<<<< HEAD
  for (auto U = ALMFunc->user_begin(), UE = ALMFunc->user_end(); U != UE;) {
    auto *CI = cast<CallInst>(*U++);
=======
  SmallVector<CallInst *, 4> DelCalls;
  for (User *U : ALMFunc->users()) {
    auto *CI = cast<CallInst>(U);
>>>>>>> 4960e71c
    lowerAllocaLocalMemCall(CI, M);
    DelCalls.push_back(CI);
  }

  for (auto *CI : DelCalls) {
    assert(CI->use_empty() && "removing live instruction");
    CI->eraseFromParent();
  }

  // Remove __sycl_allocateLocalMemory declaration.
  assert(ALMFunc->use_empty() && "__sycl_allocateLocalMemory is still in use");
  ALMFunc->eraseFromParent();

  return true;
}

PreservedAnalyses SYCLLowerWGLocalMemoryPass::run(Module &M,
                                                  ModuleAnalysisManager &) {
  if (allocaWGLocalMemory(M))
    return PreservedAnalyses::none();
  return PreservedAnalyses::all();
}<|MERGE_RESOLUTION|>--- conflicted
+++ resolved
@@ -97,14 +97,9 @@
 
   assert(ALMFunc->isDeclaration() && "should have declaration only");
 
-<<<<<<< HEAD
-  for (auto U = ALMFunc->user_begin(), UE = ALMFunc->user_end(); U != UE;) {
-    auto *CI = cast<CallInst>(*U++);
-=======
   SmallVector<CallInst *, 4> DelCalls;
   for (User *U : ALMFunc->users()) {
     auto *CI = cast<CallInst>(U);
->>>>>>> 4960e71c
     lowerAllocaLocalMemCall(CI, M);
     DelCalls.push_back(CI);
   }
