# INTEL_CUSTOMIZATION
#
# INTEL CONFIDENTIAL
#
# Modifications, Copyright (C) 2021 Intel Corporation
#
# This software and the related documents are Intel copyrighted materials, and
# your use of them is governed by the express license under which they were
# provided to you ("License"). Unless the License provides otherwise, you may not
# use, modify, copy, publish, distribute, disclose or transmit this software or
# the related documents without Intel's prior written permission.
#
# This software and the related documents are provided as is, with no express
# or implied warranties, other than those that are expressly stated in the
# License.
#
# end INTEL_CUSTOMIZATION
if(${CMAKE_VERSION} VERSION_LESS 3.14)
    macro(FetchContent_MakeAvailable NAME)
        FetchContent_GetProperties(${NAME})
        if(NOT ${NAME}_POPULATED)
            FetchContent_Populate(${NAME})
            add_subdirectory(${${NAME}_SOURCE_DIR} ${${NAME}_BINARY_DIR})
        endif()
    endmacro()
endif()

# Lowering of SYCL ESIMD kernels depends on vc-intrinsics
# NOTE: could have been added earlier from llvm/projects
if (NOT TARGET LLVMGenXIntrinsics)
  if (NOT DEFINED LLVMGenXIntrinsics_SOURCE_DIR)
    set(LLVMGenXIntrinsics_GIT_REPO https://github.com/intel/vc-intrinsics.git)
    # commit 8b6e209fe1269a2c6470b36dfbaa0e051d2a100f (master)
    # Author: Konstantin Vladimirov <konstantin.vladimirov@intel.com>
    # Date:   Tue Feb 8 10:47:03 2022 +0000
    # introducing named barrier support in adaptor pass
    # named barrier required for DPC++ and other customers
    set(LLVMGenXIntrinsics_GIT_TAG 8b6e209fe1269a2c6470b36dfbaa0e051d2a100f)

    if (INTEL_CUSTOMIZATION)
      # for xmain builds the LLVMGenXIntrinsics_GIT_REPO is constructed from
      # GIT_REPO_PATH and GIT_REPO_TAG set independently depending on build
      # configuration (public/embargo) and condition (building from under ICS
      # or not)

      # default repo path for public xmain builds, not using ICS
      set(LLVMGenXIntrinsics_GIT_REPO_PATH https://github.com/intel-innersource)
      set(LLVMGenXIntrinsics_GIT_REPO_NAME applications.compilers.source.vc-intrinsics.git)
<<<<<<< HEAD
      # commit a7a3efa116ae165132508f3f9a975fccb196fede
      # Author: Anatoly Parshintsev <anatoly.parshintsev@intel.com>
      # Date:   Wed Jan 26 15:11:43 2022 +0000
      # Fix potential null pointer dereference
      set(LLVMGenXIntrinsics_GIT_TAG a7a3efa116ae165132508f3f9a975fccb196fede)
=======
      # commit 8b6e209fe1269a2c6470b36dfbaa0e051d2a100f (master)
      # Author: Konstantin Vladimirov <konstantin.vladimirov@intel.com>
      # Date:   Tue Feb 8 10:47:03 2022 +0000
      # introducing named barrier support in adaptor pass
      # named barrier required for DPC++ and other customers
      set(LLVMGenXIntrinsics_GIT_TAG 8b6e209fe1269a2c6470b36dfbaa0e051d2a100f)
>>>>>>> f7db7f67

      # Determine if the build is embargo and provide specific settings.
      set(IS_INTERNAL_ESIMD_BUILD FALSE)
# INTEL_FEATURE_ESIMD_EMBARGO
      is_intel_feature_enabled(IS_INTERNAL_ESIMD_BUILD ${LLVM_INTELFEATURE_PREFIX}_ESIMD_EMBARGO)

      if (IS_INTERNAL_ESIMD_BUILD)
        # override git repo name and tag for the internal ESIMD EMBARGO build
        set(LLVMGenXIntrinsics_GIT_REPO_NAME drivers.gpu.compute.vc-intrinsics.git)
<<<<<<< HEAD
        # commit ff01922c50630c6fc935fea601e18791fce0d3eb
        # Author: Parshintsev Anatoly <anatoly.parshintsev@intel.com>
        # Date:   Tue Feb 1 13:52:23 2022 +0300
        # Fix issue detected by static analysis tools (#177)
        set(LLVMGenXIntrinsics_GIT_TAG ff01922c50630c6fc935fea601e18791fce0d3eb)
=======
        # commit 86c90afd3c5e56bf24d1a368bbb2bbf1714de9e8
        # Author: Nikita Rudenko <nikita.rudenko@intel.com>
        # Date:   Wed Feb 2 20:47:10 2022 +0300
        # Put DEBUG_TYPE macro after includes
        set(LLVMGenXIntrinsics_GIT_TAG 86c90afd3c5e56bf24d1a368bbb2bbf1714de9e8)
>>>>>>> f7db7f67

        add_compile_definitions(__INTEL_EMBARGO__)
        # LLVM_CMAKE_DIR is required by the internal vc-intrinsics repo, but is
        # not set for non-standalone builds. Use LLVM_CMAKE_PATH instead.
        if (NOT LLVM_CMAKE_DIR)
          set(LLVM_CMAKE_DIR ${LLVM_CMAKE_PATH})
        endif (NOT LLVM_CMAKE_DIR)
      endif (IS_INTERNAL_ESIMD_BUILD)
# end INTEL_FEATURE_ESIMD_EMBARGO

      if (DEFINED ENV{ICS_GIT_MIRROR} AND NOT "$ENV{ICS_GIT_MIRROR}" STREQUAL "")
        # ICS_GIT_MIRROR, if set, overrides GIT_REPO_PATH.
        set(LLVMGenXIntrinsics_GIT_REPO_PATH $ENV{ICS_GIT_MIRROR})
        STRING(REGEX REPLACE "\\\\" "/" LLVMGenXIntrinsics_GIT_REPO_PATH "${LLVMGenXIntrinsics_GIT_REPO_PATH}")
# INTEL_FEATURE_ESIMD_EMBARGO
      elseif (IS_INTERNAL_ESIMD_BUILD)
        # ICS_GIT_MIRROR is obligatory for embargo builds.
        message( FATAL_ERROR "xmain ESIMD_EMBARGO build requires ICS_GIT_MIRROR env var to be set" )
# end INTEL_FEATURE_ESIMD_EMBARGO
      endif ()

      # Construct GIT_REPO from from GIT_REPO_PATH and GIT_REPO_NAME.
      set( LLVMGenXIntrinsics_GIT_REPO
        ${LLVMGenXIntrinsics_GIT_REPO_PATH}/${LLVMGenXIntrinsics_GIT_REPO_NAME} )
    endif (INTEL_CUSTOMIZATION)

    message(STATUS "vc-intrinsics repo is missing. Will try to download it from ${LLVMGenXIntrinsics_GIT_REPO}")
    include(FetchContent)
    FetchContent_Declare(vc-intrinsics
      GIT_REPOSITORY ${LLVMGenXIntrinsics_GIT_REPO}
      GIT_TAG        ${LLVMGenXIntrinsics_GIT_TAG}
    )
    FetchContent_MakeAvailable(vc-intrinsics)
    FetchContent_GetProperties(vc-intrinsics)

    set(LLVMGenXIntrinsics_SOURCE_DIR ${vc-intrinsics_SOURCE_DIR})
    set(LLVMGenXIntrinsics_BINARY_DIR ${vc-intrinsics_BINARY_DIR})
  else (NOT DEFINED LLVMGenXIntrinsics_SOURCE_DIR)
    # -DLLVMGenXIntrinsics_SOURCE_DIR is provided
    message(STATUS "vc-intrinsics are added manually ${LLVMGenXIntrinsics_SOURCE_DIR}")

    set(LLVMGenXIntrinsics_BINARY_DIR ${CMAKE_BINARY_DIR}/vc-intrinsics-build)
    add_subdirectory(${LLVMGenXIntrinsics_SOURCE_DIR} ${LLVMGenXIntrinsics_BINARY_DIR})
  endif (NOT DEFINED LLVMGenXIntrinsics_SOURCE_DIR)

  target_include_directories(LLVMGenXIntrinsics
    PUBLIC $<BUILD_INTERFACE:${LLVMGenXIntrinsics_SOURCE_DIR}/GenXIntrinsics/include>
    PUBLIC $<BUILD_INTERFACE:${LLVMGenXIntrinsics_BINARY_DIR}/GenXIntrinsics/include>
  )
endif (NOT TARGET LLVMGenXIntrinsics)

set_property(GLOBAL PROPERTY LLVMGenXIntrinsics_SOURCE_PROP ${LLVMGenXIntrinsics_SOURCE_DIR})
set_property(GLOBAL PROPERTY LLVMGenXIntrinsics_BINARY_PROP ${LLVMGenXIntrinsics_BINARY_DIR})

add_llvm_component_library(LLVMSYCLLowerIR
  ESIMD/LowerESIMD.cpp
  ESIMD/LowerESIMDVLoadVStore.cpp
  ESIMD/LowerESIMDVecArg.cpp
  ESIMD/ESIMDVerifier.cpp
  LowerInvokeSimd.cpp
  LowerWGScope.cpp
  LowerWGLocalMemory.cpp
  MutatePrintfAddrspace.cpp

  LocalAccessorToSharedMemory.cpp

  ADDITIONAL_HEADER_DIRS
  ${LLVM_MAIN_INCLUDE_DIR}/llvm/SYCLLowerIR
  ${LLVM_MAIN_SRC_DIR}/projects/vc-intrinsics/GenXIntrinsics/include
  ${LLVM_BINARY_DIR}/projects/vc-intrinsics/GenXIntrinsics/include

  DEPENDS
  intrinsics_gen
  LLVMGenXIntrinsics
  LLVMDemangle
  LLVMTransformUtils

  LINK_LIBS
  LLVMGenXIntrinsics
  LLVMDemangle
  LLVMTransformUtils

  LINK_COMPONENTS
  Analysis
  Core
  Support
  )

target_include_directories(LLVMSYCLLowerIR
  PRIVATE ${LLVM_MAIN_SRC_DIR}/projects/vc-intrinsics/GenXIntrinsics/include
  PRIVATE ${LLVM_BINARY_DIR}/projects/vc-intrinsics/GenXIntrinsics/include)

## Remove the Werror for external component GenXIntrinsics.
if(MSVC)
  target_compile_options(LLVMGenXIntrinsics  PRIVATE "-WX-")
else()
  target_compile_options(LLVMGenXIntrinsics  PRIVATE "-Wno-error")
endif()<|MERGE_RESOLUTION|>--- conflicted
+++ resolved
@@ -46,20 +46,12 @@
       # default repo path for public xmain builds, not using ICS
       set(LLVMGenXIntrinsics_GIT_REPO_PATH https://github.com/intel-innersource)
       set(LLVMGenXIntrinsics_GIT_REPO_NAME applications.compilers.source.vc-intrinsics.git)
-<<<<<<< HEAD
-      # commit a7a3efa116ae165132508f3f9a975fccb196fede
-      # Author: Anatoly Parshintsev <anatoly.parshintsev@intel.com>
-      # Date:   Wed Jan 26 15:11:43 2022 +0000
-      # Fix potential null pointer dereference
-      set(LLVMGenXIntrinsics_GIT_TAG a7a3efa116ae165132508f3f9a975fccb196fede)
-=======
       # commit 8b6e209fe1269a2c6470b36dfbaa0e051d2a100f (master)
       # Author: Konstantin Vladimirov <konstantin.vladimirov@intel.com>
       # Date:   Tue Feb 8 10:47:03 2022 +0000
       # introducing named barrier support in adaptor pass
       # named barrier required for DPC++ and other customers
       set(LLVMGenXIntrinsics_GIT_TAG 8b6e209fe1269a2c6470b36dfbaa0e051d2a100f)
->>>>>>> f7db7f67
 
       # Determine if the build is embargo and provide specific settings.
       set(IS_INTERNAL_ESIMD_BUILD FALSE)
@@ -69,19 +61,11 @@
       if (IS_INTERNAL_ESIMD_BUILD)
         # override git repo name and tag for the internal ESIMD EMBARGO build
         set(LLVMGenXIntrinsics_GIT_REPO_NAME drivers.gpu.compute.vc-intrinsics.git)
-<<<<<<< HEAD
-        # commit ff01922c50630c6fc935fea601e18791fce0d3eb
-        # Author: Parshintsev Anatoly <anatoly.parshintsev@intel.com>
-        # Date:   Tue Feb 1 13:52:23 2022 +0300
-        # Fix issue detected by static analysis tools (#177)
-        set(LLVMGenXIntrinsics_GIT_TAG ff01922c50630c6fc935fea601e18791fce0d3eb)
-=======
         # commit 86c90afd3c5e56bf24d1a368bbb2bbf1714de9e8
         # Author: Nikita Rudenko <nikita.rudenko@intel.com>
         # Date:   Wed Feb 2 20:47:10 2022 +0300
         # Put DEBUG_TYPE macro after includes
         set(LLVMGenXIntrinsics_GIT_TAG 86c90afd3c5e56bf24d1a368bbb2bbf1714de9e8)
->>>>>>> f7db7f67
 
         add_compile_definitions(__INTEL_EMBARGO__)
         # LLVM_CMAKE_DIR is required by the internal vc-intrinsics repo, but is
