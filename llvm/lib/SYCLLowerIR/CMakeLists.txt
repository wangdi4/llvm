--- conflicted
+++ resolved
@@ -19,13 +19,8 @@
     message(STATUS "vc-intrinsics are missing. Will try to download them from ${LLVMGenXIntrinsics_GIT_REPO} ") #INTEL_CUSTOMIZATION
     include(FetchContent)
     FetchContent_Declare(vc-intrinsics
-<<<<<<< HEAD
       GIT_REPOSITORY ${LLVMGenXIntrinsics_GIT_REPO} #INTEL_CUSTOMIZATION
-      GIT_TAG        4143fa153a471c4d54969a10bca472a53088f556
-=======
-      GIT_REPOSITORY https://github.com/intel/vc-intrinsics.git
-      GIT_TAG        77974f5a32e19475125531483bede9ee23935257
->>>>>>> e82ed5fb
+      GIT_TAG        80211c5bd0504fe8ddfbc9a32122df7ebc38dffb
     )
     FetchContent_MakeAvailable(vc-intrinsics)
     FetchContent_GetProperties(vc-intrinsics)
