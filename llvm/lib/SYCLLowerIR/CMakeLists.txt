--- conflicted
+++ resolved
@@ -122,11 +122,8 @@
   ESIMD/LowerESIMDVecArg.cpp
   ESIMD/ESIMDUtils.cpp
   ESIMD/ESIMDVerifier.cpp
-<<<<<<< HEAD
   ESIMD/LowerESIMDKernelAttrs.cpp
-=======
   ESIMD/ESIMDOptimizeVecArgCallConv.cpp
->>>>>>> cbc9be60
   LowerInvokeSimd.cpp
   LowerWGScope.cpp
   LowerWGLocalMemory.cpp
