--- conflicted
+++ resolved
@@ -139,35 +139,12 @@
     SRC_TMPL_ARG, // is an integer template argument
     NUM_BYTES,    // is a number of bytes (gather.scaled and scatter.scaled)
     UNDEF,        // is an undef value
-<<<<<<< HEAD
-#if INTEL_CUSTOMIZATION
-#if INTEL_FEATURE_ESIMD_EMBARGO
-    // This is used for PVC LSC emabrgo intrinsics
-    CONST_INT8,  // is an i8 constant
-#endif           // INTEL_FEATURE_ESIMD_EMBARGO
-#endif           // INTEL_CUSTOMIZATION
-=======
     CONST_INT8,   // is an i8 constant
->>>>>>> b2b24b92
     CONST_INT16,  // is an i16 constant
     CONST_INT32,  // is an i32 constant
     CONST_INT64,  // is an i64 constant
   };
 
-<<<<<<< HEAD
-  enum GenXArgConversion {
-    NONE,  // no conversion
-    TO_I1, // convert vector of N-bit integer to 1-bit
-#if INTEL_CUSTOMIZATION
-#if INTEL_FEATURE_ESIMD_EMBARGO
-    // This is used for PVC LSC emabrgo intrinsics
-    TO_I8,  // convert vector of N-bit integer to 18-bit
-    TO_I16, // convert vector of N-bit integer to 16-bit
-    TO_I32, // convert vector of N-bit integer to 32-bit
-#endif      // INTEL_FEATURE_ESIMD_EMBARGO
-#endif      // INTEL_CUSTOMIZATION
-    TO_SI  // convert to 32-bit integer surface index
-=======
   enum class GenXArgConversion : int16_t {
     NONE,   // no conversion
     TO_SI,  // convert to 32-bit integer surface index
@@ -175,7 +152,6 @@
     TO_I8,  // convert vector of N-bit integer to 18-bit
     TO_I16, // convert vector of N-bit integer to 16-bit
     TO_I32, // convert vector of N-bit integer to 32-bit
->>>>>>> b2b24b92
   };
 
   // Denotes GenX intrinsic name suffix creation rule kind.
@@ -198,15 +174,6 @@
         GenXArgConversion Conv; // GenXArgConversion
       } Arg;
       int NRemArgs;           // SRC_CALL_ALL: number of remaining args
-<<<<<<< HEAD
-#if INTEL_CUSTOMIZATION
-#if INTEL_FEATURE_ESIMD_EMBARGO
-#else                         // INTEL_FEATURE_ESIMD_EMBARGO
-      unsigned int TmplArgNo; // SRC_TMPL_ARG: source template arg num
-#endif                        // INTEL_FEATURE_ESIMD_EMBARGO
-#endif                        // INTEL_CUSTOMIZATION
-=======
->>>>>>> b2b24b92
       unsigned int ArgConst;  // CONST_I16 OR CONST_I32: constant value
     } I;
   };
@@ -251,24 +218,9 @@
     return ESIMDIntrinDesc::ArgRule{ESIMDIntrinDesc::Kind, {{N, {}}}};         \
   }
   DEF_ARG_RULE(l, SRC_CALL_ALL)
-<<<<<<< HEAD
-#if INTEL_CUSTOMIZATION
-#if INTEL_FEATURE_ESIMD_EMBARGO
-#else  // INTEL_FEATURE_ESIMD_EMBARGO
-  DEF_ARG_RULE(t, SRC_TMPL_ARG)
-#endif // INTEL_FEATURE_ESIMD_EMBARGO
-#endif // INTEL_CUSTOMIZATION
   DEF_ARG_RULE(u, UNDEF)
   DEF_ARG_RULE(nbs, NUM_BYTES)
 
-#if INTEL_CUSTOMIZATION
-#if INTEL_FEATURE_ESIMD_EMBARGO
-  // This is used for PVC LSC emabrgo intrinsics
-=======
-  DEF_ARG_RULE(u, UNDEF)
-  DEF_ARG_RULE(nbs, NUM_BYTES)
-
->>>>>>> b2b24b92
   static constexpr ESIMDIntrinDesc::ArgRule t(int16_t N) {
     return ESIMDIntrinDesc::ArgRule{
         ESIMDIntrinDesc::SRC_TMPL_ARG,
@@ -298,11 +250,6 @@
         ESIMDIntrinDesc::SRC_TMPL_ARG,
         {{N, ESIMDIntrinDesc::GenXArgConversion::TO_I32}}};
   }
-<<<<<<< HEAD
-#endif // INTEL_FEATURE_ESIMD_EMBARGO
-#endif // INTEL_CUSTOMIZATION
-=======
->>>>>>> b2b24b92
 
   static constexpr ESIMDIntrinDesc::ArgRule a(int16_t N) {
     return ESIMDIntrinDesc::ArgRule{
@@ -321,22 +268,17 @@
         ESIMDIntrinDesc::SRC_CALL_ARG,
         {{N, ESIMDIntrinDesc::GenXArgConversion::TO_SI}}};
   }
+
+  static constexpr ESIMDIntrinDesc::ArgRule c8(int16_t N) {
+    return ESIMDIntrinDesc::ArgRule{ESIMDIntrinDesc::CONST_INT8, {{N, {}}}};
+  }
 #if INTEL_CUSTOMIZATION
 #if INTEL_FEATURE_ESIMD_EMBARGO
-  // This is used for PVC LSC emabrgo intrinsics
-  static constexpr ESIMDIntrinDesc::ArgRule c8(int16_t N) {
-    return ESIMDIntrinDesc::ArgRule{ESIMDIntrinDesc::CONST_INT8, {{N, {}}}};
-  }
-
   static constexpr ESIMDIntrinDesc::ArgRule c8(lsc_subopcode OpCode) {
     return c8(static_cast<uint8_t>(OpCode));
   }
 #endif // INTEL_FEATURE_ESIMD_EMBARGO
 #endif // INTEL_CUSTOMIZATION
-
-  static constexpr ESIMDIntrinDesc::ArgRule c8(int16_t N) {
-    return ESIMDIntrinDesc::ArgRule{ESIMDIntrinDesc::CONST_INT8, {{N, {}}}};
-  }
 
   static constexpr ESIMDIntrinDesc::ArgRule c16(int16_t N) {
     return ESIMDIntrinDesc::ArgRule{ESIMDIntrinDesc::CONST_INT16, {{N, {}}}};
@@ -715,47 +657,21 @@
   castNodeImpl<id::NodeKind>(NodeObj, id::Node::K##NodeKind)
 
 static APInt parseTemplateArg(id::FunctionEncoding *FE, unsigned int N,
-<<<<<<< HEAD
-#if INTEL_CUSTOMIZATION
-#if INTEL_FEATURE_ESIMD_EMBARGO
-                              // This is used for PVC LSC emabrgo intrinsics
                               Type *&Ty, LLVMContext &Ctx,
                               ESIMDIntrinDesc::GenXArgConversion Conv =
                                   ESIMDIntrinDesc::GenXArgConversion::NONE) {
-#else  // INTEL_FEATURE_ESIMD_EMBARGO
-                              Type *&Ty, LLVMContext &Ctx) {
-#endif // INTEL_FEATURE_ESIMD_EMBARGO
-#endif // INTEL_CUSTOMIZATION
-#if INTEL_CUSTOMIZATION
-#if INTEL_FEATURE_ESIMD_EMBARGO
-=======
-                              Type *&Ty, LLVMContext &Ctx,
-                              ESIMDIntrinDesc::GenXArgConversion Conv =
-                                  ESIMDIntrinDesc::GenXArgConversion::NONE) {
->>>>>>> b2b24b92
   // parseTemplateArg returns APInt with a certain bitsize
   // This bitsize (primitive size in bits) is deduced by the following rules:
   // If Conv is not None, then bitsize is taken from Conv
   // If Conv is None and Arg is IntegerLiteral, then bitsize is taken from
   // Arg size
   // If Conv is None and Arg is BoolExpr or Enum, the bitsize falls back to 32
-<<<<<<< HEAD
-#endif // INTEL_FEATURE_ESIMD_EMBARGO
-#endif // INTEL_CUSTOMIZATION
-=======
->>>>>>> b2b24b92
 
   const auto *Nm = castNode(FE->getName(), NameWithTemplateArgs);
   const auto *ArgsN = castNode(Nm->TemplateArgs, TemplateArgs);
   id::NodeArray Args = ArgsN->getParams();
   assert(N < Args.size() && "too few template arguments");
   id::StringView Val;
-<<<<<<< HEAD
-#if INTEL_CUSTOMIZATION
-#if INTEL_FEATURE_ESIMD_EMBARGO
-  // This is used for PVC LSC emabrgo intrinsics
-=======
->>>>>>> b2b24b92
   switch (Conv) {
   case ESIMDIntrinDesc::GenXArgConversion::NONE:
     // Default fallback case, if we cannot deduce bitsize
@@ -775,64 +691,25 @@
     Ty = IntegerType::getInt32Ty(Ctx);
     break;
   }
-<<<<<<< HEAD
-#endif // INTEL_FEATURE_ESIMD_EMBARGO
-#endif // INTEL_CUSTOMIZATION
-=======
->>>>>>> b2b24b92
 
   switch (Args[N]->getKind()) {
   case id::Node::KIntegerLiteral: {
     auto *ValL = castNode(Args[N], IntegerLiteral);
     const id::StringView &TyStr = ValL->getType();
-<<<<<<< HEAD
-#if INTEL_CUSTOMIZATION
-#if INTEL_FEATURE_ESIMD_EMBARGO
-    // This is used for PVC LSC emabrgo intrinsics
-=======
->>>>>>> b2b24b92
     if (Conv == ESIMDIntrinDesc::GenXArgConversion::NONE && TyStr.size() != 0)
       // Overwrite Ty with IntegerLiteral's size
       Ty =
           parsePrimitiveTypeString(StringRef(TyStr.begin(), TyStr.size()), Ctx);
-<<<<<<< HEAD
-#else  // INTEL_FEATURE_ESIMD_EMBARGO
-    Ty = TyStr.size() == 0 ? IntegerType::getInt32Ty(Ctx)
-                           : parsePrimitiveTypeString(
-                                 StringRef(TyStr.begin(), TyStr.size()), Ctx);
-#endif // INTEL_FEATURE_ESIMD_EMBARGO
-#endif // INTEL_CUSTOMIZATION
     Val = ValL->getValue();
     break;
   }
-#if INTEL_CUSTOMIZATION
-#if INTEL_FEATURE_ESIMD_EMBARGO
-  // This is used for PVC LSC emabrgo intrinsics
-=======
-    Val = ValL->getValue();
-    break;
-  }
->>>>>>> b2b24b92
   case id::Node::KBoolExpr: {
     auto *ValL = castNode(Args[N], BoolExpr);
     ValL->match([&Val](bool Value) { Value ? Val = "1" : Val = "0"; });
     break;
   }
-<<<<<<< HEAD
-#endif // INTEL_FEATURE_ESIMD_EMBARGO
-#endif // INTEL_CUSTOMIZATION
   case id::Node::KEnumLiteral: {
     auto *CE = castNode(Args[N], EnumLiteral);
-#if INTEL_CUSTOMIZATION
-#if INTEL_FEATURE_ESIMD_EMBARGO
-#else  // INTEL_FEATURE_ESIMD_EMBARGO
-    Ty = IntegerType::getInt32Ty(Ctx);
-#endif // INTEL_FEATURE_ESIMD_EMBARGO
-#endif // INTEL_CUSTOMIZATION
-=======
-  case id::Node::KEnumLiteral: {
-    auto *CE = castNode(Args[N], EnumLiteral);
->>>>>>> b2b24b92
     Val = CE->getIntegerValue();
     break;
   }
@@ -1347,21 +1224,8 @@
       break;
     case ESIMDIntrinDesc::GenXArgRuleKind::SRC_TMPL_ARG: {
       Type *Ty = nullptr;
-<<<<<<< HEAD
-#if INTEL_CUSTOMIZATION
-#if INTEL_FEATURE_ESIMD_EMBARGO
-      // This is used for PVC LSC emabrgo intrinsic
-      APInt Val = parseTemplateArg(
-          FE, Rule.I.Arg.CallArgNo, Ty, CI.getContext(),
-          static_cast<ESIMDIntrinDesc::GenXArgConversion>(Rule.I.Arg.Conv));
-#else  // INTEL_FEATURE_ESIMD_EMBARGO
-      APInt Val = parseTemplateArg(FE, Rule.I.TmplArgNo, Ty, CI.getContext());
-#endif // INTEL_FEATURE_ESIMD_EMBARGO
-#endif // INTEL_CUSTOMIZATION
-=======
       APInt Val = parseTemplateArg(FE, Rule.I.Arg.CallArgNo, Ty,
                                    CI.getContext(), Rule.I.Arg.Conv);
->>>>>>> b2b24b92
       Value *ArgVal = ConstantInt::get(
           Ty, static_cast<uint64_t>(Val.getSExtValue()), true /*signed*/);
       GenXArgs.push_back(ArgVal);
@@ -1387,22 +1251,11 @@
       GenXArgs.push_back(UndefValue::get(Ty));
       break;
     }
-<<<<<<< HEAD
-#if INTEL_CUSTOMIZATION
-#if INTEL_FEATURE_ESIMD_EMBARGO
-    // This is used for PVC LSC emabrgo intrinsics
-=======
->>>>>>> b2b24b92
     case ESIMDIntrinDesc::GenXArgRuleKind::CONST_INT8: {
       auto Ty = IntegerType::getInt8Ty(CI.getContext());
       GenXArgs.push_back(llvm::ConstantInt::get(Ty, Rule.I.ArgConst));
       break;
     }
-<<<<<<< HEAD
-#endif // INTEL_FEATURE_ESIMD_EMBARGO
-#endif // INTEL_CUSTOMIZATION
-=======
->>>>>>> b2b24b92
     case ESIMDIntrinDesc::GenXArgRuleKind::CONST_INT16: {
       auto Ty = IntegerType::getInt16Ty(CI.getContext());
       GenXArgs.push_back(llvm::ConstantInt::get(Ty, Rule.I.ArgConst));
