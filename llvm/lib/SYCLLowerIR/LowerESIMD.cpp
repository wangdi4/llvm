--- conflicted
+++ resolved
@@ -1627,18 +1627,6 @@
       continue;
     auto GTy = dyn_cast<StructType>(PTy->getPointerElementType());
     // TODO FIXME relying on type name in LLVM IR is fragile, needs rework
-<<<<<<< HEAD
-    if (!GTy ||
-        !GTy->getName().endswith("sycl::ext::intel::experimental::esimd::simd"))
-      continue;
-    assert(GTy->getNumContainedTypes() == 1);
-    auto VTy = GTy->getContainedType(0);
-    if (GTy = dyn_cast<StructType>(VTy)) {
-      assert(
-          GTy &&
-          GTy->getName().endswith(
-              "sycl::ext::intel::experimental::esimd::detail::simd_obj_impl"));
-=======
     if (!GTy || !GTy->getName()
                      .rtrim(".0123456789")
                      .endswith("sycl::ext::intel::experimental::esimd::simd"))
@@ -1650,7 +1638,6 @@
                  .rtrim(".0123456789")
                  .endswith("sycl::ext::intel::experimental::esimd::detail::"
                            "simd_obj_impl"));
->>>>>>> 8cd97e86
       VTy = GTy->getContainedType(0);
     }
     assert(VTy->isVectorTy());
