include(LLVMProcessSources)
include(LLVM-Config)
include(DetermineGCCCompatible)

function(llvm_update_compile_flags name)
  get_property(sources TARGET ${name} PROPERTY SOURCES)
  if("${sources}" MATCHES "\\.c(;|$)")
    set(update_src_props ON)
  endif()

  # LLVM_REQUIRES_EH is an internal flag that individual targets can use to
  # force EH
  if(LLVM_REQUIRES_EH OR LLVM_ENABLE_EH)
    if(NOT (LLVM_REQUIRES_RTTI OR LLVM_ENABLE_RTTI))
      message(AUTHOR_WARNING "Exception handling requires RTTI. Enabling RTTI for ${name}")
      set(LLVM_REQUIRES_RTTI ON)
    endif()
    if(MSVC)
      list(APPEND LLVM_COMPILE_FLAGS "/EHsc")
    endif()
  else()
    if(LLVM_COMPILER_IS_GCC_COMPATIBLE)
      list(APPEND LLVM_COMPILE_FLAGS "-fno-exceptions")
    elseif(MSVC)
      list(APPEND LLVM_COMPILE_DEFINITIONS _HAS_EXCEPTIONS=0)
      list(APPEND LLVM_COMPILE_FLAGS "/EHs-c-")
    endif()
  endif()

  # LLVM_REQUIRES_RTTI is an internal flag that individual
  # targets can use to force RTTI
  set(LLVM_CONFIG_HAS_RTTI YES CACHE INTERNAL "")
  if(NOT (LLVM_REQUIRES_RTTI OR LLVM_ENABLE_RTTI))
    set(LLVM_CONFIG_HAS_RTTI NO CACHE INTERNAL "")
    list(APPEND LLVM_COMPILE_DEFINITIONS GTEST_HAS_RTTI=0)
    if (LLVM_COMPILER_IS_GCC_COMPATIBLE)
      list(APPEND LLVM_COMPILE_FLAGS "-fno-rtti")
    elseif (MSVC)
      list(APPEND LLVM_COMPILE_FLAGS "/GR-")
    endif ()
  elseif(MSVC)
    list(APPEND LLVM_COMPILE_FLAGS "/GR")
  endif()

  # Assume that;
  #   - LLVM_COMPILE_FLAGS is list.
  #   - PROPERTY COMPILE_FLAGS is string.
  string(REPLACE ";" " " target_compile_flags " ${LLVM_COMPILE_FLAGS}")

  if(update_src_props)
    foreach(fn ${sources})
      get_filename_component(suf ${fn} EXT)
      if("${suf}" STREQUAL ".cpp")
        set_property(SOURCE ${fn} APPEND_STRING PROPERTY
          COMPILE_FLAGS "${target_compile_flags}")
      endif()
    endforeach()
  else()
    # Update target props, since all sources are C++.
    set_property(TARGET ${name} APPEND_STRING PROPERTY
      COMPILE_FLAGS "${target_compile_flags}")
  endif()

  set_property(TARGET ${name} APPEND PROPERTY COMPILE_DEFINITIONS ${LLVM_COMPILE_DEFINITIONS})
endfunction()

function(add_llvm_symbol_exports target_name export_file)
  if(${CMAKE_SYSTEM_NAME} MATCHES "Darwin")
    set(native_export_file "${target_name}.exports")
    add_custom_command(OUTPUT ${native_export_file}
      COMMAND sed -e "s/^/_/" < ${export_file} > ${native_export_file}
      DEPENDS ${export_file}
      VERBATIM
      COMMENT "Creating export file for ${target_name}")
    set_property(TARGET ${target_name} APPEND_STRING PROPERTY
                 LINK_FLAGS " -Wl,-exported_symbols_list,\"${CMAKE_CURRENT_BINARY_DIR}/${native_export_file}\"")
  elseif(${CMAKE_SYSTEM_NAME} MATCHES "AIX")
    set_property(TARGET ${target_name} APPEND_STRING PROPERTY
                 LINK_FLAGS " -Wl,-bE:${export_file}")
  elseif(LLVM_HAVE_LINK_VERSION_SCRIPT)
    # Gold and BFD ld require a version script rather than a plain list.
    set(native_export_file "${target_name}.exports")
    # FIXME: Don't write the "local:" line on OpenBSD.
    # in the export file, also add a linker script to version LLVM symbols (form: LLVM_N.M)
    add_custom_command(OUTPUT ${native_export_file}
      COMMAND echo "LLVM_${LLVM_VERSION_MAJOR} {" > ${native_export_file}
      COMMAND grep -q "[[:alnum:]]" ${export_file} && echo "  global:" >> ${native_export_file} || :
      COMMAND sed -e "s/$/;/" -e "s/^/    /" < ${export_file} >> ${native_export_file}
      COMMAND echo "  local: *;" >> ${native_export_file}
      COMMAND echo "};" >> ${native_export_file}
      DEPENDS ${export_file}
      VERBATIM
      COMMENT "Creating export file for ${target_name}")
    if (${LLVM_LINKER_IS_SOLARISLD})
      set_property(TARGET ${target_name} APPEND_STRING PROPERTY
                   LINK_FLAGS "  -Wl,-M,\"${CMAKE_CURRENT_BINARY_DIR}/${native_export_file}\"")
    else()
      set_property(TARGET ${target_name} APPEND_STRING PROPERTY
                   LINK_FLAGS "  -Wl,--version-script,\"${CMAKE_CURRENT_BINARY_DIR}/${native_export_file}\"")
    endif()
  else()
    set(native_export_file "${target_name}.def")

    add_custom_command(OUTPUT ${native_export_file}
      COMMAND ${PYTHON_EXECUTABLE} -c "import sys;print(''.join(['EXPORTS\\n']+sys.stdin.readlines(),))"
        < ${export_file} > ${native_export_file}
      DEPENDS ${export_file}
      VERBATIM
      COMMENT "Creating export file for ${target_name}")
    set(export_file_linker_flag "${CMAKE_CURRENT_BINARY_DIR}/${native_export_file}")
    if(MSVC)
      set(export_file_linker_flag "/DEF:\"${export_file_linker_flag}\"")
    endif()
    set_property(TARGET ${target_name} APPEND_STRING PROPERTY
                 LINK_FLAGS " ${export_file_linker_flag}")
  endif()

  add_custom_target(${target_name}_exports DEPENDS ${native_export_file})
  set_target_properties(${target_name}_exports PROPERTIES FOLDER "Misc")

  get_property(srcs TARGET ${target_name} PROPERTY SOURCES)
  foreach(src ${srcs})
    get_filename_component(extension ${src} EXT)
    if(extension STREQUAL ".cpp")
      set(first_source_file ${src})
      break()
    endif()
  endforeach()

  # Force re-linking when the exports file changes. Actually, it
  # forces recompilation of the source file. The LINK_DEPENDS target
  # property only works for makefile-based generators.
  # FIXME: This is not safe because this will create the same target
  # ${native_export_file} in several different file:
  # - One where we emitted ${target_name}_exports
  # - One where we emitted the build command for the following object.
  # set_property(SOURCE ${first_source_file} APPEND PROPERTY
  #   OBJECT_DEPENDS ${CMAKE_CURRENT_BINARY_DIR}/${native_export_file})

  set_property(DIRECTORY APPEND
    PROPERTY ADDITIONAL_MAKE_CLEAN_FILES ${native_export_file})

  add_dependencies(${target_name} ${target_name}_exports)

  # Add dependency to *_exports later -- CMake issue 14747
  list(APPEND LLVM_COMMON_DEPENDS ${target_name}_exports)
  set(LLVM_COMMON_DEPENDS ${LLVM_COMMON_DEPENDS} PARENT_SCOPE)
endfunction(add_llvm_symbol_exports)

if(APPLE)
  execute_process(
    COMMAND "${CMAKE_LINKER}" -v
    ERROR_VARIABLE stderr
    )
  set(LLVM_LINKER_DETECTED YES)
  if("${stderr}" MATCHES "PROJECT:ld64")
    set(LLVM_LINKER_IS_LD64 YES)
    message(STATUS "Linker detection: ld64")
  else()
    set(LLVM_LINKER_DETECTED NO)
    message(STATUS "Linker detection: unknown")
  endif()
elseif(NOT WIN32)
  # Detect what linker we have here
  if( LLVM_USE_LINKER )
    set(command ${CMAKE_C_COMPILER} -fuse-ld=${LLVM_USE_LINKER} -Wl,--version)
  else()
    separate_arguments(flags UNIX_COMMAND "${CMAKE_EXE_LINKER_FLAGS}")
    set(command ${CMAKE_C_COMPILER} ${flags} -Wl,--version)
  endif()
  execute_process(
    COMMAND ${command}
    OUTPUT_VARIABLE stdout
    ERROR_VARIABLE stderr
    )
  set(LLVM_LINKER_DETECTED YES)
  if("${stdout}" MATCHES "GNU gold")
    set(LLVM_LINKER_IS_GOLD YES)
    message(STATUS "Linker detection: GNU Gold")
  elseif("${stdout}" MATCHES "^LLD")
    set(LLVM_LINKER_IS_LLD YES)
    message(STATUS "Linker detection: LLD")
  elseif("${stdout}" MATCHES "GNU ld")
    set(LLVM_LINKER_IS_GNULD YES)
    message(STATUS "Linker detection: GNU ld")
  elseif("${stderr}" MATCHES "Solaris Link Editors" OR
         "${stdout}" MATCHES "Solaris Link Editors")
    set(LLVM_LINKER_IS_SOLARISLD YES)
    message(STATUS "Linker detection: Solaris ld")
  else()
    set(LLVM_LINKER_DETECTED NO)
    message(STATUS "Linker detection: unknown")
  endif()
endif()

function(add_link_opts target_name)
  # Don't use linker optimizations in debug builds since it slows down the
  # linker in a context where the optimizations are not important.
  if (NOT uppercase_CMAKE_BUILD_TYPE STREQUAL "DEBUG")

    # Pass -O3 to the linker. This enabled different optimizations on different
    # linkers.
    if(NOT (${CMAKE_SYSTEM_NAME} MATCHES "Darwin|SunOS|AIX" OR WIN32))
      set_property(TARGET ${target_name} APPEND_STRING PROPERTY
                   LINK_FLAGS " -Wl,-O3")
    endif()

    if(LLVM_LINKER_IS_GOLD)
      # With gold gc-sections is always safe.
      set_property(TARGET ${target_name} APPEND_STRING PROPERTY
                   LINK_FLAGS " -Wl,--gc-sections")
      # Note that there is a bug with -Wl,--icf=safe so it is not safe
      # to enable. See https://sourceware.org/bugzilla/show_bug.cgi?id=17704.
    endif()

    if(NOT LLVM_NO_DEAD_STRIP)
      if(${CMAKE_SYSTEM_NAME} MATCHES "Darwin")
        # ld64's implementation of -dead_strip breaks tools that use plugins.
        set_property(TARGET ${target_name} APPEND_STRING PROPERTY
                     LINK_FLAGS " -Wl,-dead_strip")
      elseif(${CMAKE_SYSTEM_NAME} MATCHES "SunOS")
        set_property(TARGET ${target_name} APPEND_STRING PROPERTY
                     LINK_FLAGS " -Wl,-z -Wl,discard-unused=sections")
      elseif(NOT WIN32 AND NOT LLVM_LINKER_IS_GOLD AND NOT ${CMAKE_SYSTEM_NAME} MATCHES "OpenBSD")
        # Object files are compiled with -ffunction-data-sections.
        # Versions of bfd ld < 2.23.1 have a bug in --gc-sections that breaks
        # tools that use plugins. Always pass --gc-sections once we require
        # a newer linker.
        set_property(TARGET ${target_name} APPEND_STRING PROPERTY
                     LINK_FLAGS " -Wl,--gc-sections")
      endif()
    endif()
  endif()
endfunction(add_link_opts)

# Set each output directory according to ${CMAKE_CONFIGURATION_TYPES}.
# Note: Don't set variables CMAKE_*_OUTPUT_DIRECTORY any more,
# or a certain builder, for eaxample, msbuild.exe, would be confused.
function(set_output_directory target)
  cmake_parse_arguments(ARG "" "BINARY_DIR;LIBRARY_DIR" "" ${ARGN})

  # module_dir -- corresponding to LIBRARY_OUTPUT_DIRECTORY.
  # It affects output of add_library(MODULE).
  if(WIN32 OR CYGWIN)
    # DLL platform
    set(module_dir ${ARG_BINARY_DIR})
  else()
    set(module_dir ${ARG_LIBRARY_DIR})
  endif()
  if(NOT "${CMAKE_CFG_INTDIR}" STREQUAL ".")
    foreach(build_mode ${CMAKE_CONFIGURATION_TYPES})
      string(TOUPPER "${build_mode}" CONFIG_SUFFIX)
      if(ARG_BINARY_DIR)
        string(REPLACE ${CMAKE_CFG_INTDIR} ${build_mode} bi ${ARG_BINARY_DIR})
        set_target_properties(${target} PROPERTIES "RUNTIME_OUTPUT_DIRECTORY_${CONFIG_SUFFIX}" ${bi})
      endif()
      if(ARG_LIBRARY_DIR)
        string(REPLACE ${CMAKE_CFG_INTDIR} ${build_mode} li ${ARG_LIBRARY_DIR})
        set_target_properties(${target} PROPERTIES "ARCHIVE_OUTPUT_DIRECTORY_${CONFIG_SUFFIX}" ${li})
      endif()
      if(module_dir)
        string(REPLACE ${CMAKE_CFG_INTDIR} ${build_mode} mi ${module_dir})
        set_target_properties(${target} PROPERTIES "LIBRARY_OUTPUT_DIRECTORY_${CONFIG_SUFFIX}" ${mi})
      endif()
    endforeach()
  else()
    if(ARG_BINARY_DIR)
      set_target_properties(${target} PROPERTIES RUNTIME_OUTPUT_DIRECTORY ${ARG_BINARY_DIR})
    endif()
    if(ARG_LIBRARY_DIR)
      set_target_properties(${target} PROPERTIES ARCHIVE_OUTPUT_DIRECTORY ${ARG_LIBRARY_DIR})
    endif()
    if(module_dir)
      set_target_properties(${target} PROPERTIES LIBRARY_OUTPUT_DIRECTORY ${module_dir})
    endif()
  endif()
endfunction()

# If on Windows and building with MSVC, add the resource script containing the
# VERSIONINFO data to the project.  This embeds version resource information
# into the output .exe or .dll.
# TODO: Enable for MinGW Windows builds too.
#
function(add_windows_version_resource_file OUT_VAR)
  set(sources ${ARGN})
  if (MSVC AND CMAKE_HOST_SYSTEM_NAME STREQUAL "Windows")
    set(resource_file ${LLVM_SOURCE_DIR}/resources/windows_version_resource.rc)
    if(EXISTS ${resource_file})
      set(sources ${sources} ${resource_file})
      source_group("Resource Files" ${resource_file})
      set(windows_resource_file ${resource_file} PARENT_SCOPE)
    endif()
  endif(MSVC AND CMAKE_HOST_SYSTEM_NAME STREQUAL "Windows")

  set(${OUT_VAR} ${sources} PARENT_SCOPE)
endfunction(add_windows_version_resource_file)

# set_windows_version_resource_properties(name resource_file...
#   VERSION_MAJOR int
#     Optional major version number (defaults to LLVM_VERSION_MAJOR)
#   VERSION_MINOR int
#     Optional minor version number (defaults to LLVM_VERSION_MINOR)
#   VERSION_PATCHLEVEL int
#     Optional patchlevel version number (defaults to LLVM_VERSION_PATCH)
#   VERSION_STRING
#     Optional version string (defaults to PACKAGE_VERSION)
#   PRODUCT_NAME
#     Optional product name string (defaults to "LLVM")
#   )
function(set_windows_version_resource_properties name resource_file)
  cmake_parse_arguments(ARG
    ""
    "VERSION_MAJOR;VERSION_MINOR;VERSION_PATCHLEVEL;VERSION_STRING;PRODUCT_NAME"
    ""
    ${ARGN})

  if (NOT DEFINED ARG_VERSION_MAJOR)
    set(ARG_VERSION_MAJOR ${LLVM_VERSION_MAJOR})
  endif()

  if (NOT DEFINED ARG_VERSION_MINOR)
    set(ARG_VERSION_MINOR ${LLVM_VERSION_MINOR})
  endif()

  if (NOT DEFINED ARG_VERSION_PATCHLEVEL)
    set(ARG_VERSION_PATCHLEVEL ${LLVM_VERSION_PATCH})
  endif()

  if (NOT DEFINED ARG_VERSION_STRING)
    set(ARG_VERSION_STRING ${PACKAGE_VERSION})
  endif()

  if (NOT DEFINED ARG_PRODUCT_NAME)
    set(ARG_PRODUCT_NAME "LLVM")
  endif()

  set_property(SOURCE ${resource_file}
               PROPERTY COMPILE_FLAGS /nologo)
  set_property(SOURCE ${resource_file}
               PROPERTY COMPILE_DEFINITIONS
               "RC_VERSION_FIELD_1=${ARG_VERSION_MAJOR}"
               "RC_VERSION_FIELD_2=${ARG_VERSION_MINOR}"
               "RC_VERSION_FIELD_3=${ARG_VERSION_PATCHLEVEL}"
               "RC_VERSION_FIELD_4=0"
               "RC_FILE_VERSION=\"${ARG_VERSION_STRING}\""
               "RC_INTERNAL_NAME=\"${name}\""
               "RC_PRODUCT_NAME=\"${ARG_PRODUCT_NAME}\""
               "RC_PRODUCT_VERSION=\"${ARG_VERSION_STRING}\"")
endfunction(set_windows_version_resource_properties)

# llvm_add_library(name sources...
#   SHARED;STATIC
#     STATIC by default w/o BUILD_SHARED_LIBS.
#     SHARED by default w/  BUILD_SHARED_LIBS.
#   OBJECT
#     Also create an OBJECT library target. Default if STATIC && SHARED.
#   MODULE
#     Target ${name} might not be created on unsupported platforms.
#     Check with "if(TARGET ${name})".
#   DISABLE_LLVM_LINK_LLVM_DYLIB
#     Do not link this library to libLLVM, even if
#     LLVM_LINK_LLVM_DYLIB is enabled.
#   OUTPUT_NAME name
#     Corresponds to OUTPUT_NAME in target properties.
#   DEPENDS targets...
#     Same semantics as add_dependencies().
#   LINK_COMPONENTS components...
#     Same as the variable LLVM_LINK_COMPONENTS.
#   LINK_LIBS lib_targets...
#     Same semantics as target_link_libraries().
#   ADDITIONAL_HEADERS
#     May specify header files for IDE generators.
#   SONAME
#     Should set SONAME link flags and create symlinks
#   NO_INSTALL_RPATH
#     Suppress default RPATH settings in shared libraries.
#   PLUGIN_TOOL
#     The tool (i.e. cmake target) that this plugin will link against
#   )
function(llvm_add_library name)
  cmake_parse_arguments(ARG
    "MODULE;SHARED;STATIC;OBJECT;DISABLE_LLVM_LINK_LLVM_DYLIB;SONAME;NO_INSTALL_RPATH"
    "OUTPUT_NAME;PLUGIN_TOOL"
    "ADDITIONAL_HEADERS;DEPENDS;LINK_COMPONENTS;LINK_LIBS;OBJLIBS"
    ${ARGN})
  list(APPEND LLVM_COMMON_DEPENDS ${ARG_DEPENDS})
  if(ARG_ADDITIONAL_HEADERS)
    # Pass through ADDITIONAL_HEADERS.
    set(ARG_ADDITIONAL_HEADERS ADDITIONAL_HEADERS ${ARG_ADDITIONAL_HEADERS})
  endif()
  if(ARG_OBJLIBS)
    set(ALL_FILES ${ARG_OBJLIBS})
  else()
    llvm_process_sources(ALL_FILES ${ARG_UNPARSED_ARGUMENTS} ${ARG_ADDITIONAL_HEADERS})
  endif()

  if(ARG_MODULE)
    if(ARG_SHARED OR ARG_STATIC)
      message(WARNING "MODULE with SHARED|STATIC doesn't make sense.")
    endif()
    # Plugins that link against a tool are allowed even when plugins in general are not
    if(NOT LLVM_ENABLE_PLUGINS AND NOT (ARG_PLUGIN_TOOL AND LLVM_EXPORT_SYMBOLS_FOR_PLUGINS))
      message(STATUS "${name} ignored -- Loadable modules not supported on this platform.")
      return()
    endif()
  else()
    if(ARG_PLUGIN_TOOL)
      message(WARNING "PLUGIN_TOOL without MODULE doesn't make sense.")
    endif()
    if(BUILD_SHARED_LIBS AND NOT ARG_STATIC)
      set(ARG_SHARED TRUE)
    endif()
    if(NOT ARG_SHARED)
      set(ARG_STATIC TRUE)
    endif()
  endif()

  # Generate objlib
  if((ARG_SHARED AND ARG_STATIC) OR ARG_OBJECT)
    # Generate an obj library for both targets.
    set(obj_name "obj.${name}")
    add_library(${obj_name} OBJECT EXCLUDE_FROM_ALL
      ${ALL_FILES}
      )
    llvm_update_compile_flags(${obj_name})
    set(ALL_FILES "$<TARGET_OBJECTS:${obj_name}>")

    # Do add_dependencies(obj) later due to CMake issue 14747.
    list(APPEND objlibs ${obj_name})

    set_target_properties(${obj_name} PROPERTIES FOLDER "Object Libraries")
  endif()

  if(ARG_SHARED AND ARG_STATIC)
    # static
    set(name_static "${name}_static")
    if(ARG_OUTPUT_NAME)
      set(output_name OUTPUT_NAME "${ARG_OUTPUT_NAME}")
    endif()
    # DEPENDS has been appended to LLVM_COMMON_LIBS.
    llvm_add_library(${name_static} STATIC
      ${output_name}
      OBJLIBS ${ALL_FILES} # objlib
      LINK_LIBS ${ARG_LINK_LIBS}
      LINK_COMPONENTS ${ARG_LINK_COMPONENTS}
      )
    # FIXME: Add name_static to anywhere in TARGET ${name}'s PROPERTY.
    set(ARG_STATIC)
  endif()

  if(ARG_MODULE)
    add_library(${name} MODULE ${ALL_FILES})
  elseif(ARG_SHARED)
    add_windows_version_resource_file(ALL_FILES ${ALL_FILES})
    add_library(${name} SHARED ${ALL_FILES})
  else()
    add_library(${name} STATIC ${ALL_FILES})
  endif()

  if(NOT ARG_NO_INSTALL_RPATH)
    if(ARG_MODULE OR ARG_SHARED)
      llvm_setup_rpath(${name})
    endif()
  endif()

  setup_dependency_debugging(${name} ${LLVM_COMMON_DEPENDS})

  if(DEFINED windows_resource_file)
    set_windows_version_resource_properties(${name} ${windows_resource_file})
    set(windows_resource_file ${windows_resource_file} PARENT_SCOPE)
  endif()

  set_output_directory(${name} BINARY_DIR ${LLVM_RUNTIME_OUTPUT_INTDIR} LIBRARY_DIR ${LLVM_LIBRARY_OUTPUT_INTDIR})
  # $<TARGET_OBJECTS> doesn't require compile flags.
  if(NOT obj_name)
    llvm_update_compile_flags(${name})
  endif()
  add_link_opts( ${name} )
  if(ARG_OUTPUT_NAME)
    set_target_properties(${name}
      PROPERTIES
      OUTPUT_NAME ${ARG_OUTPUT_NAME}
      )
  endif()

  if(ARG_MODULE)
    set_target_properties(${name} PROPERTIES
      PREFIX ""
      SUFFIX ${LLVM_PLUGIN_EXT}
      )
  endif()

  if(ARG_SHARED)
    if(WIN32)
      set_target_properties(${name} PROPERTIES
        PREFIX ""
        )
    endif()

    # Set SOVERSION on shared libraries that lack explicit SONAME
    # specifier, on *nix systems that are not Darwin.
    if(UNIX AND NOT APPLE AND NOT ARG_SONAME)
      set_target_properties(${name}
        PROPERTIES
        # Since 4.0.0, the ABI version is indicated by the major version
        SOVERSION ${LLVM_VERSION_MAJOR}${LLVM_VERSION_SUFFIX}
        VERSION ${LLVM_VERSION_MAJOR}${LLVM_VERSION_SUFFIX})
    endif()
  endif()

  if(ARG_MODULE OR ARG_SHARED)
    # Do not add -Dname_EXPORTS to the command-line when building files in this
    # target. Doing so is actively harmful for the modules build because it
    # creates extra module variants, and not useful because we don't use these
    # macros.
    set_target_properties( ${name} PROPERTIES DEFINE_SYMBOL "" )

    if (LLVM_EXPORTED_SYMBOL_FILE)
      add_llvm_symbol_exports( ${name} ${LLVM_EXPORTED_SYMBOL_FILE} )
    endif()
  endif()

  if(ARG_SHARED AND UNIX)
    if(NOT APPLE AND ARG_SONAME)
      get_target_property(output_name ${name} OUTPUT_NAME)
      if(${output_name} STREQUAL "output_name-NOTFOUND")
        set(output_name ${name})
      endif()
      set(library_name ${output_name}-${LLVM_VERSION_MAJOR}${LLVM_VERSION_SUFFIX})
      set(api_name ${output_name}-${LLVM_VERSION_MAJOR}.${LLVM_VERSION_MINOR}.${LLVM_VERSION_PATCH}${LLVM_VERSION_SUFFIX})
      set_target_properties(${name} PROPERTIES OUTPUT_NAME ${library_name})
      llvm_install_library_symlink(${api_name} ${library_name} SHARED
        COMPONENT ${name}
        ALWAYS_GENERATE)
      llvm_install_library_symlink(${output_name} ${library_name} SHARED
        COMPONENT ${name}
        ALWAYS_GENERATE)
    endif()
  endif()

  if(ARG_MODULE AND LLVM_EXPORT_SYMBOLS_FOR_PLUGINS AND ARG_PLUGIN_TOOL AND (WIN32 OR CYGWIN))
    # On DLL platforms symbols are imported from the tool by linking against it.
    set(llvm_libs ${ARG_PLUGIN_TOOL})
  elseif (DEFINED LLVM_LINK_COMPONENTS OR DEFINED ARG_LINK_COMPONENTS)
    if (LLVM_LINK_LLVM_DYLIB AND NOT ARG_DISABLE_LLVM_LINK_LLVM_DYLIB)
      set(llvm_libs LLVM)
    else()
      llvm_map_components_to_libnames(llvm_libs
       ${ARG_LINK_COMPONENTS}
       ${LLVM_LINK_COMPONENTS}
       )
    endif()
  else()
    # Components have not been defined explicitly in CMake, so add the
    # dependency information for this library as defined by LLVMBuild.
    #
    # It would be nice to verify that we have the dependencies for this library
    # name, but using get_property(... SET) doesn't suffice to determine if a
    # property has been set to an empty value.
    get_property(lib_deps GLOBAL PROPERTY LLVMBUILD_LIB_DEPS_${name})
  endif()

  if(ARG_STATIC)
    set(libtype INTERFACE)
  else()
    # We can use PRIVATE since SO knows its dependent libs.
    set(libtype PRIVATE)
  endif()

  target_link_libraries(${name} ${libtype}
      ${ARG_LINK_LIBS}
      ${lib_deps}
      ${llvm_libs}
      )

  if(LLVM_COMMON_DEPENDS)
    add_dependencies(${name} ${LLVM_COMMON_DEPENDS})
    # Add dependencies also to objlibs.
    # CMake issue 14747 --  add_dependencies() might be ignored to objlib's user.
    foreach(objlib ${objlibs})
      add_dependencies(${objlib} ${LLVM_COMMON_DEPENDS})
    endforeach()
  endif()

  if(ARG_SHARED OR ARG_MODULE)
    llvm_externalize_debuginfo(${name})
    llvm_codesign(${name})
  endif()
endfunction()

function(add_llvm_install_targets target)
  cmake_parse_arguments(ARG "" "COMPONENT;PREFIX" "DEPENDS" ${ARGN})
  if(ARG_COMPONENT)
    set(component_option -DCMAKE_INSTALL_COMPONENT="${ARG_COMPONENT}")
  endif()
  if(ARG_PREFIX)
    set(prefix_option -DCMAKE_INSTALL_PREFIX="${ARG_PREFIX}")
  endif()

  add_custom_target(${target}
                    DEPENDS ${ARG_DEPENDS}
                    COMMAND "${CMAKE_COMMAND}"
                            ${component_option}
                            ${prefix_option}
                            -P "${CMAKE_BINARY_DIR}/cmake_install.cmake"
                    USES_TERMINAL)
  add_custom_target(${target}-stripped
                    DEPENDS ${ARG_DEPENDS}
                    COMMAND "${CMAKE_COMMAND}"
                            ${component_option}
                            ${prefix_option}
                            -DCMAKE_INSTALL_DO_STRIP=1
                            -P "${CMAKE_BINARY_DIR}/cmake_install.cmake"
                    USES_TERMINAL)
endfunction()

macro(add_llvm_library name)
  cmake_parse_arguments(ARG
    "SHARED;BUILDTREE_ONLY;MODULE"
    ""
    ""
    ${ARGN})
  if(ARG_MODULE)
    llvm_add_library(${name} MODULE ${ARG_UNPARSED_ARGUMENTS})
  elseif( BUILD_SHARED_LIBS OR ARG_SHARED )
    llvm_add_library(${name} SHARED ${ARG_UNPARSED_ARGUMENTS})
  else()
    llvm_add_library(${name} ${ARG_UNPARSED_ARGUMENTS})
  endif()

  # Libraries that are meant to only be exposed via the build tree only are
  # never installed and are only exported as a target in the special build tree
  # config file.
  if (NOT ARG_BUILDTREE_ONLY AND NOT ARG_MODULE)
    set_property( GLOBAL APPEND PROPERTY LLVM_LIBS ${name} )
  endif()

  if (ARG_MODULE AND NOT TARGET ${name})
    # Add empty "phony" target
    add_custom_target(${name})
  elseif( EXCLUDE_FROM_ALL )
    set_target_properties( ${name} PROPERTIES EXCLUDE_FROM_ALL ON)
  elseif(ARG_BUILDTREE_ONLY)
    set_property(GLOBAL APPEND PROPERTY LLVM_EXPORTS_BUILDTREE_ONLY ${name})
  else()
    if (NOT LLVM_INSTALL_TOOLCHAIN_ONLY OR ${name} STREQUAL "LTO" OR
        ${name} STREQUAL "OptRemarks" OR
        (LLVM_LINK_LLVM_DYLIB AND ${name} STREQUAL "LLVM"))
      set(install_dir lib${LLVM_LIBDIR_SUFFIX})
      if(ARG_MODULE OR ARG_SHARED OR BUILD_SHARED_LIBS)
        if(WIN32 OR CYGWIN OR MINGW)
          set(install_type RUNTIME)
          set(install_dir bin)
        else()
          set(install_type LIBRARY)
        endif()
      else()
        set(install_type ARCHIVE)
      endif()

      if (ARG_MODULE)
        set(install_type LIBRARY)
      endif()

      if(${name} IN_LIST LLVM_DISTRIBUTION_COMPONENTS OR
          NOT LLVM_DISTRIBUTION_COMPONENTS)
        set(export_to_llvmexports EXPORT LLVMExports)
        set_property(GLOBAL PROPERTY LLVM_HAS_EXPORTS True)
      endif()

      install(TARGETS ${name}
              ${export_to_llvmexports}
              ${install_type} DESTINATION ${install_dir}
              COMPONENT ${name})

      if (NOT LLVM_ENABLE_IDE)
        add_llvm_install_targets(install-${name}
                                 DEPENDS ${name}
                                 COMPONENT ${name})
      endif()
    endif()
    set_property(GLOBAL APPEND PROPERTY LLVM_EXPORTS ${name})
  endif()
  if (ARG_MODULE)
    set_target_properties(${name} PROPERTIES FOLDER "Loadable modules")
  else()
<<<<<<< HEAD
    if( EXCLUDE_FROM_ALL )
      set_target_properties( ${name} PROPERTIES EXCLUDE_FROM_ALL ON)
    else()
      if (NOT LLVM_INSTALL_TOOLCHAIN_ONLY)
        if(WIN32 OR CYGWIN)
          # DLL platform
          set(dlldir "bin")
        else()
          set(dlldir "lib${LLVM_LIBDIR_SUFFIX}")
        endif()

        if(${name} IN_LIST LLVM_DISTRIBUTION_COMPONENTS OR
            NOT LLVM_DISTRIBUTION_COMPONENTS)
          set(export_to_llvmexports EXPORT LLVMExports)
          set_property(GLOBAL PROPERTY LLVM_HAS_EXPORTS True)
        endif()

        install(TARGETS ${name}
                ${export_to_llvmexports}
                LIBRARY DESTINATION ${dlldir} COMPONENT ${name}                 # INTEL - patch D51552 or D51748
                ARCHIVE DESTINATION lib${LLVM_LIBDIR_SUFFIX} COMPONENT ${name}) # INTEL - patch D51552 or D51748
      endif()
      set_property(GLOBAL APPEND PROPERTY LLVM_EXPORTS ${name})
    endif()
=======
    set_target_properties(${name} PROPERTIES FOLDER "Libraries")
>>>>>>> 6bc98ad7
  endif()
endmacro(add_llvm_library name)

macro(add_llvm_executable name)
  cmake_parse_arguments(ARG
    "DISABLE_LLVM_LINK_LLVM_DYLIB;IGNORE_EXTERNALIZE_DEBUGINFO;NO_INSTALL_RPATH"
    "ENTITLEMENTS"
    "DEPENDS"
    ${ARGN})

  llvm_process_sources( ALL_FILES ${ARG_UNPARSED_ARGUMENTS} )

  list(APPEND LLVM_COMMON_DEPENDS ${ARG_DEPENDS})

  # Generate objlib
  if(LLVM_ENABLE_OBJLIB)
    # Generate an obj library for both targets.
    set(obj_name "obj.${name}")
    add_library(${obj_name} OBJECT EXCLUDE_FROM_ALL
      ${ALL_FILES}
      )
    llvm_update_compile_flags(${obj_name})
    set(ALL_FILES "$<TARGET_OBJECTS:${obj_name}>")

    set_target_properties(${obj_name} PROPERTIES FOLDER "Object Libraries")
  endif()

  add_windows_version_resource_file(ALL_FILES ${ALL_FILES})

  if(XCODE)
    # Note: the dummy.cpp source file provides no definitions. However,
    # it forces Xcode to properly link the static library.
    list(APPEND ALL_FILES "${LLVM_MAIN_SRC_DIR}/cmake/dummy.cpp")
  endif()

  if( EXCLUDE_FROM_ALL )
    add_executable(${name} EXCLUDE_FROM_ALL ${ALL_FILES})
  else()
    add_executable(${name} ${ALL_FILES})
  endif()

  setup_dependency_debugging(${name} ${LLVM_COMMON_DEPENDS})

  if(NOT ARG_NO_INSTALL_RPATH)
    llvm_setup_rpath(${name})
  endif()

  if(DEFINED windows_resource_file)
    set_windows_version_resource_properties(${name} ${windows_resource_file})
  endif()

  # $<TARGET_OBJECTS> doesn't require compile flags.
  if(NOT LLVM_ENABLE_OBJLIB)
    llvm_update_compile_flags(${name})
  endif()
  add_link_opts( ${name} )

  # Do not add -Dname_EXPORTS to the command-line when building files in this
  # target. Doing so is actively harmful for the modules build because it
  # creates extra module variants, and not useful because we don't use these
  # macros.
  set_target_properties( ${name} PROPERTIES DEFINE_SYMBOL "" )

  if (LLVM_EXPORTED_SYMBOL_FILE)
    add_llvm_symbol_exports( ${name} ${LLVM_EXPORTED_SYMBOL_FILE} )
  endif(LLVM_EXPORTED_SYMBOL_FILE)

  if (LLVM_LINK_LLVM_DYLIB AND NOT ARG_DISABLE_LLVM_LINK_LLVM_DYLIB)
    set(USE_SHARED USE_SHARED)
  endif()

  set(EXCLUDE_FROM_ALL OFF)
  set_output_directory(${name} BINARY_DIR ${LLVM_RUNTIME_OUTPUT_INTDIR} LIBRARY_DIR ${LLVM_LIBRARY_OUTPUT_INTDIR})
  llvm_config( ${name} ${USE_SHARED} ${LLVM_LINK_COMPONENTS} )
  if( LLVM_COMMON_DEPENDS )
    add_dependencies( ${name} ${LLVM_COMMON_DEPENDS} )
  endif( LLVM_COMMON_DEPENDS )

  if(NOT ARG_IGNORE_EXTERNALIZE_DEBUGINFO)
    llvm_externalize_debuginfo(${name})
  endif()
  if (LLVM_PTHREAD_LIB)
    # libpthreads overrides some standard library symbols, so main
    # executable must be linked with it in order to provide consistent
    # API for all shared libaries loaded by this executable.
    target_link_libraries(${name} PRIVATE ${LLVM_PTHREAD_LIB})
  endif()

  llvm_codesign(${name} ENTITLEMENTS ${ARG_ENTITLEMENTS})
endmacro(add_llvm_executable name)

function(export_executable_symbols target)
  if (LLVM_EXPORTED_SYMBOL_FILE)
    # The symbol file should contain the symbols we want the executable to
    # export
    set_target_properties(${target} PROPERTIES ENABLE_EXPORTS 1)
  elseif (LLVM_EXPORT_SYMBOLS_FOR_PLUGINS)
    # Extract the symbols to export from the static libraries that the
    # executable links against.
    set_target_properties(${target} PROPERTIES ENABLE_EXPORTS 1)
    set(exported_symbol_file ${CMAKE_CURRENT_BINARY_DIR}/${CMAKE_CFG_INTDIR}/${target}.symbols)
    # We need to consider not just the direct link dependencies, but also the
    # transitive link dependencies. Do this by starting with the set of direct
    # dependencies, then the dependencies of those dependencies, and so on.
    get_target_property(new_libs ${target} LINK_LIBRARIES)
    set(link_libs ${new_libs})
    while(NOT "${new_libs}" STREQUAL "")
      foreach(lib ${new_libs})
        if(TARGET ${lib})
          get_target_property(lib_type ${lib} TYPE)
          if("${lib_type}" STREQUAL "STATIC_LIBRARY")
            list(APPEND static_libs ${lib})
          else()
            list(APPEND other_libs ${lib})
          endif()
          get_target_property(transitive_libs ${lib} INTERFACE_LINK_LIBRARIES)
          foreach(transitive_lib ${transitive_libs})
            list(FIND link_libs ${transitive_lib} idx)
            if(TARGET ${transitive_lib} AND idx EQUAL -1)
              list(APPEND newer_libs ${transitive_lib})
              list(APPEND link_libs ${transitive_lib})
            endif()
          endforeach(transitive_lib)
        endif()
      endforeach(lib)
      set(new_libs ${newer_libs})
      set(newer_libs "")
    endwhile()
    if (MSVC)
      set(mangling microsoft)
    else()
      set(mangling itanium)
    endif()
    add_custom_command(OUTPUT ${exported_symbol_file}
                       COMMAND ${PYTHON_EXECUTABLE} ${LLVM_MAIN_SRC_DIR}/utils/extract_symbols.py --mangling=${mangling} ${static_libs} -o ${exported_symbol_file}
                       WORKING_DIRECTORY ${LLVM_LIBRARY_OUTPUT_INTDIR}
                       DEPENDS ${LLVM_MAIN_SRC_DIR}/utils/extract_symbols.py ${static_libs}
                       VERBATIM
                       COMMENT "Generating export list for ${target}")
    add_llvm_symbol_exports( ${target} ${exported_symbol_file} )
    # If something links against this executable then we want a
    # transitive link against only the libraries whose symbols
    # we aren't exporting.
    set_target_properties(${target} PROPERTIES INTERFACE_LINK_LIBRARIES "${other_libs}")
    # The default import library suffix that cmake uses for cygwin/mingw is
    # ".dll.a", but for clang.exe that causes a collision with libclang.dll,
    # where the import libraries of both get named libclang.dll.a. Use a suffix
    # of ".exe.a" to avoid this.
    if(CYGWIN OR MINGW)
      set_target_properties(${target} PROPERTIES IMPORT_SUFFIX ".exe.a")
    endif()
  elseif(NOT (WIN32 OR CYGWIN))
    # On Windows auto-exporting everything doesn't work because of the limit on
    # the size of the exported symbol table, but on other platforms we can do
    # it without any trouble.
    set_target_properties(${target} PROPERTIES ENABLE_EXPORTS 1)
    if (APPLE)
      set_property(TARGET ${target} APPEND_STRING PROPERTY
        LINK_FLAGS " -rdynamic")
    endif()
  endif()
endfunction()

if(NOT LLVM_TOOLCHAIN_TOOLS)
  set (LLVM_TOOLCHAIN_TOOLS
    llvm-ar
    llvm-ranlib
    llvm-lib
    llvm-objdump
    llvm-rc
    )
endif()

macro(add_llvm_tool name)
  if( NOT LLVM_BUILD_TOOLS )
    set(EXCLUDE_FROM_ALL ON)
  endif()
  add_llvm_executable(${name} ${ARGN})

  if ( ${name} IN_LIST LLVM_TOOLCHAIN_TOOLS OR NOT LLVM_INSTALL_TOOLCHAIN_ONLY)
    if( LLVM_BUILD_TOOLS )
      if(${name} IN_LIST LLVM_DISTRIBUTION_COMPONENTS OR
          NOT LLVM_DISTRIBUTION_COMPONENTS)
        set(export_to_llvmexports EXPORT LLVMExports)
        set_property(GLOBAL PROPERTY LLVM_HAS_EXPORTS True)
      endif()

      install(TARGETS ${name}
              ${export_to_llvmexports}
              RUNTIME DESTINATION ${LLVM_TOOLS_INSTALL_DIR}
              COMPONENT ${name})

      if (NOT LLVM_ENABLE_IDE)
        add_llvm_install_targets(install-${name}
                                 DEPENDS ${name}
                                 COMPONENT ${name})
      endif()
    endif()
  endif()
  if( LLVM_BUILD_TOOLS )
    set_property(GLOBAL APPEND PROPERTY LLVM_EXPORTS ${name})
  endif()
  set_target_properties(${name} PROPERTIES FOLDER "Tools")
endmacro(add_llvm_tool name)


macro(add_llvm_example name)
  if( NOT LLVM_BUILD_EXAMPLES )
    set(EXCLUDE_FROM_ALL ON)
  endif()
  add_llvm_executable(${name} ${ARGN})
  if( LLVM_BUILD_EXAMPLES )
    install(TARGETS ${name} RUNTIME DESTINATION examples)
  endif()
  set_target_properties(${name} PROPERTIES FOLDER "Examples")
endmacro(add_llvm_example name)

# This is a macro that is used to create targets for executables that are needed
# for development, but that are not intended to be installed by default.
macro(add_llvm_utility name)
  if ( NOT LLVM_BUILD_UTILS )
    set(EXCLUDE_FROM_ALL ON)
  endif()

  add_llvm_executable(${name} DISABLE_LLVM_LINK_LLVM_DYLIB ${ARGN})
  set_target_properties(${name} PROPERTIES FOLDER "Utils")
  if( LLVM_INSTALL_UTILS AND LLVM_BUILD_UTILS )
    install (TARGETS ${name}
      RUNTIME DESTINATION ${LLVM_UTILS_INSTALL_DIR}
      COMPONENT ${name})
    if (NOT LLVM_ENABLE_IDE)
      add_llvm_install_targets(install-${name}
                               DEPENDS ${name}
                               COMPONENT ${name})
    endif()
  endif()
endmacro(add_llvm_utility name)

macro(add_llvm_fuzzer name)
  cmake_parse_arguments(ARG "" "DUMMY_MAIN" "" ${ARGN})
  if( LLVM_LIB_FUZZING_ENGINE )
    set(LLVM_OPTIONAL_SOURCES ${ARG_DUMMY_MAIN})
    add_llvm_executable(${name} ${ARG_UNPARSED_ARGUMENTS})
    target_link_libraries(${name} PRIVATE ${LLVM_LIB_FUZZING_ENGINE})
    set_target_properties(${name} PROPERTIES FOLDER "Fuzzers")
  elseif( LLVM_USE_SANITIZE_COVERAGE )
    set(CMAKE_CXX_FLAGS "${CMAKE_CXX_FLAGS} -fsanitize=fuzzer")
    set(LLVM_OPTIONAL_SOURCES ${ARG_DUMMY_MAIN})
    add_llvm_executable(${name} ${ARG_UNPARSED_ARGUMENTS})
    set_target_properties(${name} PROPERTIES FOLDER "Fuzzers")
  elseif( ARG_DUMMY_MAIN )
    add_llvm_executable(${name} ${ARG_DUMMY_MAIN} ${ARG_UNPARSED_ARGUMENTS})
    set_target_properties(${name} PROPERTIES FOLDER "Fuzzers")
  endif()
endmacro()

macro(add_llvm_target target_name)
  include_directories(BEFORE
    ${CMAKE_CURRENT_BINARY_DIR}
    ${CMAKE_CURRENT_SOURCE_DIR})
  add_llvm_library(LLVM${target_name} ${ARGN})
  set( CURRENT_LLVM_TARGET LLVM${target_name} )
endmacro(add_llvm_target)

function(canonicalize_tool_name name output)
  string(REPLACE "${CMAKE_CURRENT_SOURCE_DIR}/" "" nameStrip ${name})
  string(REPLACE "-" "_" nameUNDERSCORE ${nameStrip})
  string(TOUPPER ${nameUNDERSCORE} nameUPPER)
  set(${output} "${nameUPPER}" PARENT_SCOPE)
endfunction(canonicalize_tool_name)

# Custom add_subdirectory wrapper
# Takes in a project name (i.e. LLVM), the subdirectory name, and an optional
# path if it differs from the name.
function(add_llvm_subdirectory project type name)
  set(add_llvm_external_dir "${ARGN}")
  if("${add_llvm_external_dir}" STREQUAL "")
    set(add_llvm_external_dir ${name})
  endif()
  canonicalize_tool_name(${name} nameUPPER)
  set(canonical_full_name ${project}_${type}_${nameUPPER})
  get_property(already_processed GLOBAL PROPERTY ${canonical_full_name}_PROCESSED)
  if(already_processed)
    return()
  endif()
  set_property(GLOBAL PROPERTY ${canonical_full_name}_PROCESSED YES)

  if(EXISTS ${CMAKE_CURRENT_SOURCE_DIR}/${add_llvm_external_dir}/CMakeLists.txt)
    # Treat it as in-tree subproject.
    option(${canonical_full_name}_BUILD
           "Whether to build ${name} as part of ${project}" On)
    mark_as_advanced(${project}_${type}_${name}_BUILD)
    if(${canonical_full_name}_BUILD)
      add_subdirectory(${CMAKE_CURRENT_SOURCE_DIR}/${add_llvm_external_dir} ${add_llvm_external_dir})
    endif()
  else()
    set(LLVM_EXTERNAL_${nameUPPER}_SOURCE_DIR
      "${LLVM_EXTERNAL_${nameUPPER}_SOURCE_DIR}"
      CACHE PATH "Path to ${name} source directory")
    set(${canonical_full_name}_BUILD_DEFAULT ON)
    if(NOT LLVM_EXTERNAL_${nameUPPER}_SOURCE_DIR OR NOT EXISTS ${LLVM_EXTERNAL_${nameUPPER}_SOURCE_DIR})
      set(${canonical_full_name}_BUILD_DEFAULT OFF)
    endif()
    if("${LLVM_EXTERNAL_${nameUPPER}_BUILD}" STREQUAL "OFF")
      set(${canonical_full_name}_BUILD_DEFAULT OFF)
    endif()
    option(${canonical_full_name}_BUILD
      "Whether to build ${name} as part of LLVM"
      ${${canonical_full_name}_BUILD_DEFAULT})
    if (${canonical_full_name}_BUILD)
      if(EXISTS ${LLVM_EXTERNAL_${nameUPPER}_SOURCE_DIR})
        add_subdirectory(${LLVM_EXTERNAL_${nameUPPER}_SOURCE_DIR} ${add_llvm_external_dir})
      elseif(NOT "${LLVM_EXTERNAL_${nameUPPER}_SOURCE_DIR}" STREQUAL "")
        message(WARNING "Nonexistent directory for ${name}: ${LLVM_EXTERNAL_${nameUPPER}_SOURCE_DIR}")
      endif()
    endif()
  endif()
endfunction()

# Add external project that may want to be built as part of llvm such as Clang,
# lld, and Polly. This adds two options. One for the source directory of the
# project, which defaults to ${CMAKE_CURRENT_SOURCE_DIR}/${name}. Another to
# enable or disable building it with everything else.
# Additional parameter can be specified as the name of directory.
macro(add_llvm_external_project name)
  add_llvm_subdirectory(LLVM TOOL ${name} ${ARGN})
endmacro()

macro(add_llvm_tool_subdirectory name)
  add_llvm_external_project(${name})
endmacro(add_llvm_tool_subdirectory)

function(get_project_name_from_src_var var output)
  string(REGEX MATCH "LLVM_EXTERNAL_(.*)_SOURCE_DIR"
         MACHED_TOOL "${var}")
  if(MACHED_TOOL)
    set(${output} ${CMAKE_MATCH_1} PARENT_SCOPE)
  else()
    set(${output} PARENT_SCOPE)
  endif()
endfunction()

function(create_subdirectory_options project type)
  file(GLOB sub-dirs "${CMAKE_CURRENT_SOURCE_DIR}/*")
  foreach(dir ${sub-dirs})
    if(IS_DIRECTORY "${dir}" AND EXISTS "${dir}/CMakeLists.txt")
      canonicalize_tool_name(${dir} name)
      option(${project}_${type}_${name}_BUILD
           "Whether to build ${name} as part of ${project}" On)
      mark_as_advanced(${project}_${type}_${name}_BUILD)
    endif()
  endforeach()
endfunction(create_subdirectory_options)

function(create_llvm_tool_options)
  create_subdirectory_options(LLVM TOOL)
endfunction(create_llvm_tool_options)

function(llvm_add_implicit_projects project)
  set(list_of_implicit_subdirs "")
  file(GLOB sub-dirs "${CMAKE_CURRENT_SOURCE_DIR}/*")
  foreach(dir ${sub-dirs})
    if(IS_DIRECTORY "${dir}" AND EXISTS "${dir}/CMakeLists.txt")
      canonicalize_tool_name(${dir} name)
      if (${project}_TOOL_${name}_BUILD)
        get_filename_component(fn "${dir}" NAME)
        list(APPEND list_of_implicit_subdirs "${fn}")
      endif()
    endif()
  endforeach()

  foreach(external_proj ${list_of_implicit_subdirs})
    add_llvm_subdirectory(${project} TOOL "${external_proj}" ${ARGN})
  endforeach()
endfunction(llvm_add_implicit_projects)

function(add_llvm_implicit_projects)
  llvm_add_implicit_projects(LLVM)
endfunction(add_llvm_implicit_projects)

# Generic support for adding a unittest.
function(add_unittest test_suite test_name)
  if( NOT LLVM_BUILD_TESTS )
    set(EXCLUDE_FROM_ALL ON)
  endif()

  # Our current version of gtest does not properly recognize C++11 support
  # with MSVC, so it falls back to tr1 / experimental classes.  Since LLVM
  # itself requires C++11, we can safely force it on unconditionally so that
  # we don't have to fight with the buggy gtest check.
  add_definitions(-DGTEST_LANG_CXX11=1)
  add_definitions(-DGTEST_HAS_TR1_TUPLE=0)

  include_directories(${LLVM_MAIN_SRC_DIR}/utils/unittest/googletest/include)
  include_directories(${LLVM_MAIN_SRC_DIR}/utils/unittest/googlemock/include)
  if (NOT LLVM_ENABLE_THREADS)
    list(APPEND LLVM_COMPILE_DEFINITIONS GTEST_HAS_PTHREAD=0)
  endif ()

  if (SUPPORTS_VARIADIC_MACROS_FLAG)
    list(APPEND LLVM_COMPILE_FLAGS "-Wno-variadic-macros")
  endif ()
  # Some parts of gtest rely on this GNU extension, don't warn on it.
  if(SUPPORTS_GNU_ZERO_VARIADIC_MACRO_ARGUMENTS_FLAG)
    list(APPEND LLVM_COMPILE_FLAGS "-Wno-gnu-zero-variadic-macro-arguments")
  endif()

  set(LLVM_REQUIRES_RTTI OFF)

  list(APPEND LLVM_LINK_COMPONENTS Support) # gtest needs it for raw_ostream
  add_llvm_executable(${test_name} IGNORE_EXTERNALIZE_DEBUGINFO NO_INSTALL_RPATH ${ARGN})
  set(outdir ${CMAKE_CURRENT_BINARY_DIR}/${CMAKE_CFG_INTDIR})
  set_output_directory(${test_name} BINARY_DIR ${outdir} LIBRARY_DIR ${outdir})
  # libpthreads overrides some standard library symbols, so main
  # executable must be linked with it in order to provide consistent
  # API for all shared libaries loaded by this executable.
  target_link_libraries(${test_name} PRIVATE gtest_main gtest ${LLVM_PTHREAD_LIB})

  add_dependencies(${test_suite} ${test_name})
  get_target_property(test_suite_folder ${test_suite} FOLDER)
  if (NOT ${test_suite_folder} STREQUAL "NOTFOUND")
    set_property(TARGET ${test_name} PROPERTY FOLDER "${test_suite_folder}")
  endif ()
endfunction()

# Use for test binaries that call llvm::getInputFileDirectory(). Use of this
# is discouraged.
function(add_unittest_with_input_files test_suite test_name)
  set(LLVM_UNITTEST_SOURCE_DIR ${CMAKE_CURRENT_SOURCE_DIR})
  configure_file(
    ${LLVM_MAIN_SRC_DIR}/unittests/unittest.cfg.in
    ${CMAKE_CURRENT_BINARY_DIR}/llvm.srcdir.txt)

  add_unittest(${test_suite} ${test_name} ${ARGN})
endfunction()

# Generic support for adding a benchmark.
function(add_benchmark benchmark_name)
  if( NOT LLVM_BUILD_BENCHMARKS )
    set(EXCLUDE_FROM_ALL ON)
  endif()

  add_llvm_executable(${benchmark_name} IGNORE_EXTERNALIZE_DEBUGINFO NO_INSTALL_RPATH ${ARGN})
  set(outdir ${CMAKE_CURRENT_BINARY_DIR}/${CMAKE_CFG_INTDIR})
  set_output_directory(${benchmark_name} BINARY_DIR ${outdir} LIBRARY_DIR ${outdir})
  set_property(TARGET ${benchmark_name} PROPERTY FOLDER "Utils")
  target_link_libraries(${benchmark_name} PRIVATE benchmark)
endfunction()

function(llvm_add_go_executable binary pkgpath)
  cmake_parse_arguments(ARG "ALL" "" "DEPENDS;GOFLAGS" ${ARGN})

  if(LLVM_BINDINGS MATCHES "go")
    # FIXME: This should depend only on the libraries Go needs.
    get_property(llvmlibs GLOBAL PROPERTY LLVM_LIBS)
    set(binpath ${CMAKE_BINARY_DIR}/bin/${binary}${CMAKE_EXECUTABLE_SUFFIX})
    set(cc "${CMAKE_C_COMPILER} ${CMAKE_C_COMPILER_ARG1}")
    set(cxx "${CMAKE_CXX_COMPILER} ${CMAKE_CXX_COMPILER_ARG1}")
    set(cppflags "")
    get_property(include_dirs DIRECTORY PROPERTY INCLUDE_DIRECTORIES)
    foreach(d ${include_dirs})
      set(cppflags "${cppflags} -I${d}")
    endforeach(d)
    set(ldflags "${CMAKE_EXE_LINKER_FLAGS}")
    add_custom_command(OUTPUT ${binpath}
      COMMAND ${CMAKE_BINARY_DIR}/bin/llvm-go "go=${GO_EXECUTABLE}" "cc=${cc}" "cxx=${cxx}" "cppflags=${cppflags}" "ldflags=${ldflags}" "packages=${LLVM_GO_PACKAGES}"
              ${ARG_GOFLAGS} build -o ${binpath} ${pkgpath}
      DEPENDS llvm-config ${CMAKE_BINARY_DIR}/bin/llvm-go${CMAKE_EXECUTABLE_SUFFIX}
              ${llvmlibs} ${ARG_DEPENDS}
      COMMENT "Building Go executable ${binary}"
      VERBATIM)
    if (ARG_ALL)
      add_custom_target(${binary} ALL DEPENDS ${binpath})
    else()
      add_custom_target(${binary} DEPENDS ${binpath})
    endif()
  endif()
endfunction()

# This function canonicalize the CMake variables passed by names
# from CMake boolean to 0/1 suitable for passing into Python or C++,
# in place.
function(llvm_canonicalize_cmake_booleans)
  foreach(var ${ARGN})
    if(${var})
      set(${var} 1 PARENT_SCOPE)
    else()
      set(${var} 0 PARENT_SCOPE)
    endif()
  endforeach()
endfunction(llvm_canonicalize_cmake_booleans)

macro(set_llvm_build_mode)
  # Configuration-time: See Unit/lit.site.cfg.in
  if (CMAKE_CFG_INTDIR STREQUAL ".")
    set(LLVM_BUILD_MODE ".")
  else ()
    set(LLVM_BUILD_MODE "%(build_mode)s")
  endif ()
endmacro()

# This function provides an automatic way to 'configure'-like generate a file
# based on a set of common and custom variables, specifically targeting the
# variables needed for the 'lit.site.cfg' files. This function bundles the
# common variables that any Lit instance is likely to need, and custom
# variables can be passed in.
function(configure_lit_site_cfg site_in site_out)
  cmake_parse_arguments(ARG "" "" "MAIN_CONFIG;OUTPUT_MAPPING" ${ARGN})

  if ("${ARG_MAIN_CONFIG}" STREQUAL "")
    get_filename_component(INPUT_DIR ${site_in} DIRECTORY)
    set(ARG_MAIN_CONFIG "${INPUT_DIR}/lit.cfg")
  endif()
  if ("${ARG_OUTPUT_MAPPING}" STREQUAL "")
    set(ARG_OUTPUT_MAPPING "${site_out}")
  endif()

  foreach(c ${LLVM_TARGETS_TO_BUILD})
    set(TARGETS_BUILT "${TARGETS_BUILT} ${c}")
  endforeach(c)
  set(TARGETS_TO_BUILD ${TARGETS_BUILT})

  set(SHLIBEXT "${LTDL_SHLIB_EXT}")

  set_llvm_build_mode()

  # They below might not be the build tree but provided binary tree.
  set(LLVM_SOURCE_DIR ${LLVM_MAIN_SRC_DIR})
  set(LLVM_BINARY_DIR ${LLVM_BINARY_DIR})
  string(REPLACE "${CMAKE_CFG_INTDIR}" "${LLVM_BUILD_MODE}" LLVM_TOOLS_DIR "${LLVM_TOOLS_BINARY_DIR}")
  string(REPLACE ${CMAKE_CFG_INTDIR} ${LLVM_BUILD_MODE} LLVM_LIBS_DIR  "${LLVM_LIBRARY_DIR}")

  # SHLIBDIR points the build tree.
  string(REPLACE "${CMAKE_CFG_INTDIR}" "${LLVM_BUILD_MODE}" SHLIBDIR "${LLVM_SHLIB_OUTPUT_INTDIR}")

  set(PYTHON_EXECUTABLE ${PYTHON_EXECUTABLE})
  # FIXME: "ENABLE_SHARED" doesn't make sense, since it is used just for
  # plugins. We may rename it.
  if(LLVM_ENABLE_PLUGINS)
    set(ENABLE_SHARED "1")
  else()
    set(ENABLE_SHARED "0")
  endif()

  if(LLVM_ENABLE_ASSERTIONS AND NOT MSVC_IDE)
    set(ENABLE_ASSERTIONS "1")
  else()
    set(ENABLE_ASSERTIONS "0")
  endif()

  set(HOST_OS ${CMAKE_SYSTEM_NAME})
  set(HOST_ARCH ${CMAKE_SYSTEM_PROCESSOR})

  set(HOST_CC "${CMAKE_C_COMPILER} ${CMAKE_C_COMPILER_ARG1}")
  set(HOST_CXX "${CMAKE_CXX_COMPILER} ${CMAKE_CXX_COMPILER_ARG1}")
  set(HOST_LDFLAGS "${CMAKE_EXE_LINKER_FLAGS}")

  set(LIT_SITE_CFG_IN_HEADER  "## Autogenerated from ${site_in}\n## Do not edit!")

  # Override config_target_triple (and the env)
  if(LLVM_TARGET_TRIPLE_ENV)
    # This is expanded into the heading.
    string(CONCAT LIT_SITE_CFG_IN_HEADER "${LIT_SITE_CFG_IN_HEADER}\n\n"
      "import os\n"
      "target_env = \"${LLVM_TARGET_TRIPLE_ENV}\"\n"
      "config.target_triple = config.environment[target_env] = os.environ.get(target_env, \"${TARGET_TRIPLE}\")\n"
      )

    # This is expanded to; config.target_triple = ""+config.target_triple+""
    set(TARGET_TRIPLE "\"+config.target_triple+\"")
  endif()

  configure_file(${site_in} ${site_out} @ONLY)
  if (EXISTS "${ARG_MAIN_CONFIG}")
    set(PYTHON_STATEMENT "map_config('${ARG_MAIN_CONFIG}', '${site_out}')")
    get_property(LLVM_LIT_CONFIG_MAP GLOBAL PROPERTY LLVM_LIT_CONFIG_MAP)
    set(LLVM_LIT_CONFIG_MAP "${LLVM_LIT_CONFIG_MAP}\n${PYTHON_STATEMENT}")
    set_property(GLOBAL PROPERTY LLVM_LIT_CONFIG_MAP ${LLVM_LIT_CONFIG_MAP})
  endif()
endfunction()

function(dump_all_cmake_variables)
  get_cmake_property(_variableNames VARIABLES)
  foreach (_variableName ${_variableNames})
    message(STATUS "${_variableName}=${${_variableName}}")
  endforeach()
endfunction()

function(get_llvm_lit_path base_dir file_name)
  cmake_parse_arguments(ARG "ALLOW_EXTERNAL" "" "" ${ARGN})

  if (ARG_ALLOW_EXTERNAL)
    set(LLVM_DEFAULT_EXTERNAL_LIT "${LLVM_EXTERNAL_LIT}")
    set (LLVM_EXTERNAL_LIT "" CACHE STRING "Command used to spawn lit")
    if ("${LLVM_EXTERNAL_LIT}" STREQUAL "")
      set(LLVM_EXTERNAL_LIT "${LLVM_DEFAULT_EXTERNAL_LIT}")
    endif()

    if (NOT "${LLVM_EXTERNAL_LIT}" STREQUAL "")
      if (EXISTS ${LLVM_EXTERNAL_LIT})
        get_filename_component(LIT_FILE_NAME ${LLVM_EXTERNAL_LIT} NAME)
        get_filename_component(LIT_BASE_DIR ${LLVM_EXTERNAL_LIT} DIRECTORY)
        set(${file_name} ${LIT_FILE_NAME} PARENT_SCOPE)
        set(${base_dir} ${LIT_BASE_DIR} PARENT_SCOPE)
        return()
      else()
        message(WARN "LLVM_EXTERNAL_LIT set to ${LLVM_EXTERNAL_LIT}, but the path does not exist.")
      endif()
    endif()
  endif()

  set(lit_file_name "llvm-lit")
  if (CMAKE_HOST_WIN32 AND NOT CYGWIN)
    # llvm-lit needs suffix.py for multiprocess to find a main module.
    set(lit_file_name "${lit_file_name}.py")
  endif ()
  set(${file_name} ${lit_file_name} PARENT_SCOPE)

  get_property(LLVM_LIT_BASE_DIR GLOBAL PROPERTY LLVM_LIT_BASE_DIR)
  if (NOT "${LLVM_LIT_BASE_DIR}" STREQUAL "")
    set(${base_dir} ${LLVM_LIT_BASE_DIR} PARENT_SCOPE)
  endif()

  # Allow individual projects to provide an override
  if (NOT "${LLVM_LIT_OUTPUT_DIR}" STREQUAL "")
    set(LLVM_LIT_BASE_DIR ${LLVM_LIT_OUTPUT_DIR})
  elseif(NOT "${LLVM_RUNTIME_OUTPUT_INTDIR}" STREQUAL "")
    set(LLVM_LIT_BASE_DIR ${LLVM_RUNTIME_OUTPUT_INTDIR})
  else()
    set(LLVM_LIT_BASE_DIR "")
  endif()

  # Cache this so we don't have to do it again and have subsequent calls
  # potentially disagree on the value.
  set_property(GLOBAL PROPERTY LLVM_LIT_BASE_DIR ${LLVM_LIT_BASE_DIR})
  set(${base_dir} ${LLVM_LIT_BASE_DIR} PARENT_SCOPE)
endfunction()

# A raw function to create a lit target. This is used to implement the testuite
# management functions.
function(add_lit_target target comment)
  cmake_parse_arguments(ARG "" "" "PARAMS;DEPENDS;ARGS" ${ARGN})
  set(LIT_ARGS "${ARG_ARGS} ${LLVM_LIT_ARGS}")
  separate_arguments(LIT_ARGS)
  if (NOT CMAKE_CFG_INTDIR STREQUAL ".")
    list(APPEND LIT_ARGS --param build_mode=${CMAKE_CFG_INTDIR})
  endif ()

  # Get the path to the lit to *run* tests with.  This can be overriden by
  # the user by specifying -DLLVM_EXTERNAL_LIT=<path-to-lit.py>
  get_llvm_lit_path(
    lit_base_dir
    lit_file_name
    ALLOW_EXTERNAL
    )

  set(LIT_COMMAND "${PYTHON_EXECUTABLE};${lit_base_dir}/${lit_file_name}")
  list(APPEND LIT_COMMAND ${LIT_ARGS})
  foreach(param ${ARG_PARAMS})
    list(APPEND LIT_COMMAND --param ${param})
  endforeach()
  if (ARG_UNPARSED_ARGUMENTS)
    add_custom_target(${target}
      COMMAND ${LIT_COMMAND} ${ARG_UNPARSED_ARGUMENTS}
      COMMENT "${comment}"
      USES_TERMINAL
      )
  else()
    add_custom_target(${target}
      COMMAND ${CMAKE_COMMAND} -E echo "${target} does nothing, no tools built.")
    message(STATUS "${target} does nothing.")
  endif()

  if (ARG_DEPENDS)
    add_dependencies(${target} ${ARG_DEPENDS})
  endif()

  # Tests should be excluded from "Build Solution".
  set_target_properties(${target} PROPERTIES EXCLUDE_FROM_DEFAULT_BUILD ON)
endfunction()

# A function to add a set of lit test suites to be driven through 'check-*' targets.
function(add_lit_testsuite target comment)
  cmake_parse_arguments(ARG "" "" "PARAMS;DEPENDS;ARGS" ${ARGN})

  # EXCLUDE_FROM_ALL excludes the test ${target} out of check-all.
  if(NOT EXCLUDE_FROM_ALL)
    # Register the testsuites, params and depends for the global check rule.
    set_property(GLOBAL APPEND PROPERTY LLVM_LIT_TESTSUITES ${ARG_UNPARSED_ARGUMENTS})
    set_property(GLOBAL APPEND PROPERTY LLVM_LIT_PARAMS ${ARG_PARAMS})
    set_property(GLOBAL APPEND PROPERTY LLVM_LIT_DEPENDS ${ARG_DEPENDS})
    set_property(GLOBAL APPEND PROPERTY LLVM_LIT_EXTRA_ARGS ${ARG_ARGS})
  endif()

  # Produce a specific suffixed check rule.
  add_lit_target(${target} ${comment}
    ${ARG_UNPARSED_ARGUMENTS}
    PARAMS ${ARG_PARAMS}
    DEPENDS ${ARG_DEPENDS}
    ARGS ${ARG_ARGS}
    )
endfunction()

function(add_lit_testsuites project directory)
  if (NOT LLVM_ENABLE_IDE)
    cmake_parse_arguments(ARG "" "" "PARAMS;DEPENDS;ARGS" ${ARGN})

    # Search recursively for test directories by assuming anything not
    # in a directory called Inputs contains tests.
    file(GLOB_RECURSE to_process LIST_DIRECTORIES true ${directory}/*)
    foreach(lit_suite ${to_process})
      if(NOT IS_DIRECTORY ${lit_suite})
        continue()
      endif()
      string(FIND ${lit_suite} Inputs is_inputs)
      string(FIND ${lit_suite} Output is_output)
      if (NOT (is_inputs EQUAL -1 AND is_output EQUAL -1))
        continue()
      endif()

      # Create a check- target for the directory.
      string(REPLACE ${directory} "" name_slash ${lit_suite})
      if (name_slash)
        string(REPLACE "/" "-" name_slash ${name_slash})
        string(REPLACE "\\" "-" name_dashes ${name_slash})
        string(TOLOWER "${project}${name_dashes}" name_var)
        add_lit_target("check-${name_var}" "Running lit suite ${lit_suite}"
          ${lit_suite}
          PARAMS ${ARG_PARAMS}
          DEPENDS ${ARG_DEPENDS}
          ARGS ${ARG_ARGS}
        )
      endif()
    endforeach()
  endif()
endfunction()

function(llvm_install_library_symlink name dest type)
  cmake_parse_arguments(ARG "ALWAYS_GENERATE" "COMPONENT" "" ${ARGN})
  foreach(path ${CMAKE_MODULE_PATH})
    if(EXISTS ${path}/LLVMInstallSymlink.cmake)
      set(INSTALL_SYMLINK ${path}/LLVMInstallSymlink.cmake)
      break()
    endif()
  endforeach()

  set(component ${ARG_COMPONENT})
  if(NOT component)
    set(component ${name})
  endif()

  set(full_name ${CMAKE_${type}_LIBRARY_PREFIX}${name}${CMAKE_${type}_LIBRARY_SUFFIX})
  set(full_dest ${CMAKE_${type}_LIBRARY_PREFIX}${dest}${CMAKE_${type}_LIBRARY_SUFFIX})

  set(output_dir lib${LLVM_LIBDIR_SUFFIX})
  if(WIN32 AND "${type}" STREQUAL "SHARED")
    set(output_dir bin)
  endif()

  install(SCRIPT ${INSTALL_SYMLINK}
          CODE "install_symlink(${full_name} ${full_dest} ${output_dir})"
          COMPONENT ${component})

  if (NOT LLVM_ENABLE_IDE AND NOT ARG_ALWAYS_GENERATE)
    add_llvm_install_targets(install-${name}
                             DEPENDS ${name} ${dest} install-${dest}
                             COMPONENT ${name})
  endif()
endfunction()

function(llvm_install_symlink name dest)
  cmake_parse_arguments(ARG "ALWAYS_GENERATE" "COMPONENT" "" ${ARGN})
  foreach(path ${CMAKE_MODULE_PATH})
    if(EXISTS ${path}/LLVMInstallSymlink.cmake)
      set(INSTALL_SYMLINK ${path}/LLVMInstallSymlink.cmake)
      break()
    endif()
  endforeach()

  if(ARG_COMPONENT)
    set(component ${ARG_COMPONENT})
  else()
    if(ARG_ALWAYS_GENERATE)
      set(component ${dest})
    else()
      set(component ${name})
    endif()
  endif()

  set(full_name ${name}${CMAKE_EXECUTABLE_SUFFIX})
  set(full_dest ${dest}${CMAKE_EXECUTABLE_SUFFIX})

  install(SCRIPT ${INSTALL_SYMLINK}
          CODE "install_symlink(${full_name} ${full_dest} ${LLVM_TOOLS_INSTALL_DIR})"
          COMPONENT ${component})

  if (NOT LLVM_ENABLE_IDE AND NOT ARG_ALWAYS_GENERATE)
    add_llvm_install_targets(install-${name}
                             DEPENDS ${name} ${dest} install-${dest}
                             COMPONENT ${name})
  endif()
endfunction()

function(add_llvm_tool_symlink link_name target)
  cmake_parse_arguments(ARG "ALWAYS_GENERATE" "OUTPUT_DIR" "" ${ARGN})
  set(dest_binary "$<TARGET_FILE:${target}>")

  # This got a bit gross... For multi-configuration generators the target
  # properties return the resolved value of the string, not the build system
  # expression. To reconstruct the platform-agnostic path we have to do some
  # magic. First we grab one of the types, and a type-specific path. Then from
  # the type-specific path we find the last occurrence of the type in the path,
  # and replace it with CMAKE_CFG_INTDIR. This allows the build step to be type
  # agnostic again.
  if(NOT ARG_OUTPUT_DIR)
    # If you're not overriding the OUTPUT_DIR, we can make the link relative in
    # the same directory.
    if(CMAKE_HOST_UNIX)
      set(dest_binary "$<TARGET_FILE_NAME:${target}>")
    endif()
    if(CMAKE_CONFIGURATION_TYPES)
      list(GET CMAKE_CONFIGURATION_TYPES 0 first_type)
      string(TOUPPER ${first_type} first_type_upper)
      set(first_type_suffix _${first_type_upper})
    endif()
    get_target_property(target_type ${target} TYPE)
    if(${target_type} STREQUAL "STATIC_LIBRARY")
      get_target_property(ARG_OUTPUT_DIR ${target} ARCHIVE_OUTPUT_DIRECTORY${first_type_suffix})
    elseif(UNIX AND ${target_type} STREQUAL "SHARED_LIBRARY")
      get_target_property(ARG_OUTPUT_DIR ${target} LIBRARY_OUTPUT_DIRECTORY${first_type_suffix})
    else()
      get_target_property(ARG_OUTPUT_DIR ${target} RUNTIME_OUTPUT_DIRECTORY${first_type_suffix})
    endif()
    if(CMAKE_CONFIGURATION_TYPES)
      string(FIND "${ARG_OUTPUT_DIR}" "/${first_type}/" type_start REVERSE)
      string(SUBSTRING "${ARG_OUTPUT_DIR}" 0 ${type_start} path_prefix)
      string(SUBSTRING "${ARG_OUTPUT_DIR}" ${type_start} -1 path_suffix)
      string(REPLACE "/${first_type}/" "/${CMAKE_CFG_INTDIR}/"
             path_suffix ${path_suffix})
      set(ARG_OUTPUT_DIR ${path_prefix}${path_suffix})
    endif()
  endif()

  if(CMAKE_HOST_UNIX)
    set(LLVM_LINK_OR_COPY create_symlink)
  else()
    set(LLVM_LINK_OR_COPY copy)
  endif()

  set(output_path "${ARG_OUTPUT_DIR}/${link_name}${CMAKE_EXECUTABLE_SUFFIX}")

  set(target_name ${link_name})
  if(TARGET ${link_name})
    set(target_name ${link_name}-link)
  endif()


  if(ARG_ALWAYS_GENERATE)
    set_property(DIRECTORY APPEND PROPERTY
      ADDITIONAL_MAKE_CLEAN_FILES ${dest_binary})
    add_custom_command(TARGET ${target} POST_BUILD
      COMMAND ${CMAKE_COMMAND} -E ${LLVM_LINK_OR_COPY} "${dest_binary}" "${output_path}")
  else()
    add_custom_command(OUTPUT ${output_path}
                     COMMAND ${CMAKE_COMMAND} -E ${LLVM_LINK_OR_COPY} "${dest_binary}" "${output_path}"
                     DEPENDS ${target})
    add_custom_target(${target_name} ALL DEPENDS ${target} ${output_path})
    set_target_properties(${target_name} PROPERTIES FOLDER Tools)

    # Make sure both the link and target are toolchain tools
    if (${link_name} IN_LIST LLVM_TOOLCHAIN_TOOLS AND ${target} IN_LIST LLVM_TOOLCHAIN_TOOLS)
      set(TOOL_IS_TOOLCHAIN ON)
    endif()

    if ((TOOL_IS_TOOLCHAIN OR NOT LLVM_INSTALL_TOOLCHAIN_ONLY) AND LLVM_BUILD_TOOLS)
      llvm_install_symlink(${link_name} ${target})
    endif()
  endif()
endfunction()

function(llvm_externalize_debuginfo name)
  if(NOT LLVM_EXTERNALIZE_DEBUGINFO)
    return()
  endif()

  if(NOT LLVM_EXTERNALIZE_DEBUGINFO_SKIP_STRIP)
    if(APPLE)
      if(NOT CMAKE_STRIP)
        set(CMAKE_STRIP xcrun strip)
      endif()
      set(strip_command COMMAND ${CMAKE_STRIP} -Sxl $<TARGET_FILE:${name}>)
    else()
      set(strip_command COMMAND ${CMAKE_STRIP} -g -x $<TARGET_FILE:${name}>)
    endif()
  endif()

  if(LLVM_EXTERNALIZE_DEBUGINFO_OUTPUT_DIR)
    if(APPLE)
      set(output_name "$<TARGET_FILE_NAME:${name}>.dSYM")
      set(output_path "-o=${LLVM_EXTERNALIZE_DEBUGINFO_OUTPUT_DIR}/${output_name}")
    endif()
  endif()

  if(APPLE)
    if(CMAKE_CXX_FLAGS MATCHES "-flto"
      OR CMAKE_CXX_FLAGS_${uppercase_CMAKE_BUILD_TYPE} MATCHES "-flto")

      set(lto_object ${CMAKE_CURRENT_BINARY_DIR}/${CMAKE_CFG_INTDIR}/${name}-lto.o)
      set_property(TARGET ${name} APPEND_STRING PROPERTY
        LINK_FLAGS " -Wl,-object_path_lto,${lto_object}")
    endif()
    if(NOT CMAKE_DSYMUTIL)
      set(CMAKE_DSYMUTIL xcrun dsymutil)
    endif()
    add_custom_command(TARGET ${name} POST_BUILD
      COMMAND ${CMAKE_DSYMUTIL} ${output_path} $<TARGET_FILE:${name}>
      ${strip_command}
      )
  else()
    add_custom_command(TARGET ${name} POST_BUILD
      COMMAND ${CMAKE_OBJCOPY} --only-keep-debug $<TARGET_FILE:${name}> $<TARGET_FILE:${name}>.debug
      ${strip_command} -R .gnu_debuglink
      COMMAND ${CMAKE_OBJCOPY} --add-gnu-debuglink=$<TARGET_FILE:${name}>.debug $<TARGET_FILE:${name}>
      )
  endif()
endfunction()

# Usage: llvm_codesign(name [ENTITLEMENTS file])
function(llvm_codesign name)
  cmake_parse_arguments(ARG "" "ENTITLEMENTS" "" ${ARGN})

  if(NOT LLVM_CODESIGNING_IDENTITY)
    return()
  endif()

  if(APPLE)
    if(NOT CMAKE_CODESIGN)
      set(CMAKE_CODESIGN xcrun codesign)
    endif()
    if(NOT CMAKE_CODESIGN_ALLOCATE)
      execute_process(
        COMMAND xcrun -f codesign_allocate
        OUTPUT_STRIP_TRAILING_WHITESPACE
        OUTPUT_VARIABLE CMAKE_CODESIGN_ALLOCATE
      )
    endif()
    if(DEFINED ARG_ENTITLEMENTS)
      set(pass_entitlements --entitlements ${ARG_ENTITLEMENTS})
    endif()
    if(CMAKE_GENERATOR STREQUAL "Xcode")
      # Avoid double-signing error: Since output overwrites input, Xcode runs
      # the post-build rule even if the actual build-step was skipped.
      set(pass_force --force)
    endif()

    add_custom_command(
      TARGET ${name} POST_BUILD
      COMMAND ${CMAKE_COMMAND} -E
              env CODESIGN_ALLOCATE=${CMAKE_CODESIGN_ALLOCATE}
              ${CMAKE_CODESIGN} -s ${LLVM_CODESIGNING_IDENTITY}
              ${pass_entitlements} ${pass_force} $<TARGET_FILE:${name}>
    )
  endif()
endfunction()

function(llvm_setup_rpath name)
  if(CMAKE_INSTALL_RPATH)
    return()
  endif()

  if(LLVM_INSTALL_PREFIX AND NOT (LLVM_INSTALL_PREFIX STREQUAL CMAKE_INSTALL_PREFIX))
    set(extra_libdir ${LLVM_LIBRARY_DIR})
  elseif(LLVM_BUILD_LIBRARY_DIR)
    set(extra_libdir ${LLVM_LIBRARY_DIR})
  endif()

  if (APPLE)
    set(_install_name_dir INSTALL_NAME_DIR "@rpath")
    set(_install_rpath "@loader_path/../lib" ${extra_libdir})
  elseif(UNIX)
    set(_install_rpath "\$ORIGIN/../lib${LLVM_LIBDIR_SUFFIX}" ${extra_libdir})
    if(${CMAKE_SYSTEM_NAME} MATCHES "(FreeBSD|DragonFly)")
      set_property(TARGET ${name} APPEND_STRING PROPERTY
                   LINK_FLAGS " -Wl,-z,origin ")
    endif()
    if(LLVM_LINKER_IS_GNULD)
      # $ORIGIN is not interpreted at link time by ld.bfd
      set_property(TARGET ${name} APPEND_STRING PROPERTY
                   LINK_FLAGS " -Wl,-rpath-link,${LLVM_LIBRARY_OUTPUT_INTDIR} ")
    endif()
  else()
    return()
  endif()

  set_target_properties(${name} PROPERTIES
                        BUILD_WITH_INSTALL_RPATH On
                        INSTALL_RPATH "${_install_rpath}"
                        ${_install_name_dir})
endfunction()

function(setup_dependency_debugging name)
  if(NOT LLVM_DEPENDENCY_DEBUGGING)
    return()
  endif()

  if("intrinsics_gen" IN_LIST ARGN)
    return()
  endif()

  set(deny_attributes_inc "(deny file* (literal \"${LLVM_BINARY_DIR}/include/llvm/IR/Attributes.inc\"))")
  set(deny_intrinsics_inc "(deny file* (literal \"${LLVM_BINARY_DIR}/include/llvm/IR/Intrinsics.inc\"))")

  set(sandbox_command "sandbox-exec -p '(version 1) (allow default) ${deny_attributes_inc} ${deny_intrinsics_inc}'")
  set_target_properties(${name} PROPERTIES RULE_LAUNCH_COMPILE ${sandbox_command})
endfunction()

# Figure out if we can track VC revisions.
function(find_first_existing_file out_var)
  foreach(file ${ARGN})
    if(EXISTS "${file}")
      set(${out_var} "${file}" PARENT_SCOPE)
      return()
    endif()
  endforeach()
endfunction()

macro(find_first_existing_vc_file out_var path)
    find_program(git_executable NAMES git git.exe git.cmd)
    # Run from a subdirectory to force git to print an absolute path.
    execute_process(COMMAND ${git_executable} rev-parse --git-dir
      WORKING_DIRECTORY ${path}/cmake
      RESULT_VARIABLE git_result
      OUTPUT_VARIABLE git_dir
      ERROR_QUIET)
    if(git_result EQUAL 0)
      string(STRIP "${git_dir}" git_dir)
      set(${out_var} "${git_dir}/logs/HEAD")
      # some branchless cases (e.g. 'repo') may not yet have .git/logs/HEAD
      if (NOT EXISTS "${git_dir}/logs/HEAD")
        file(WRITE "${git_dir}/logs/HEAD" "")
      endif()
    else()
      find_first_existing_file(${out_var}
        "${path}/.svn/wc.db"   # SVN 1.7
        "${path}/.svn/entries" # SVN 1.6
      )
    endif()
endmacro()

# INTEL_CUSTOMIZATION
# is_intel_feature_enabled() macro returns TRUE in 'result',
# if the given 'feature' is supported in the current compiler
# build, FALSE - otherwise.
macro(is_intel_feature_enabled result feature)
  set(${result} FALSE)
  if (";${LLVM_INTEL_FEATURES};" MATCHES ";${feature};")
    set(${result} TRUE)
  endif()
endmacro()

# intel_add_file() is a helper macro to populate a list
# with strings depending on the compiler build configuration.
# The mandatory parameter is 'result_list'.
# If the specified 'feature' is enabled for the current compiler build,
# then the unnamed parameters are put into the 'result_list'.
# If the specified 'feature' is disabled for the current compiler build,
# and the optional 'COMPLEMENT' list is provided, then the unnamed
# parameters are put into this list.
# If optional 'FEATURE' parameter is provided, then 'feature' is set
# to its value, otherwise 'feature' represents a generic INTEL_CUSTOMIZATION
# feature.
#
# For example:
#     intel_add_file(result
#       FEATURE ${LLVM_INTELFEATURE_PREFIX}_ISA_AVX512
#       Intel_Avx512.cpp
#       ) -
#     will add 'Intel_Avx512.cpp' into the 'result' list, only if
#     ${LLVM_INTELFEATURE_PREFIX}_ISA_AVX512 is enabled for the current
#     compiler build.
#
#     intel_add_file(result Intel_CustomFile.cpp) - will add
#     'Intel_CustomFile.cpp' into the 'result' list, only if the compiler
#     is built with INTEL_CUSTOMIZATION.
#
#     intel_add_file(result
#       COMPLEMENT compl
#       FEATURE ${LLVM_INTELFEATURE_PREFIX}_ISA_AVX512
#       Intel_512.cpp
#       ) - if ${LLVM_INTELFEATURE_PREFIX}_ISA_AVX512
#     is enabled, then it will add 'Intel_512.cpp' into
#     the 'result' list, otherwise, it will add it to 'compl' list.
#
# Note that a compiler built without INTEL_CUSTOMIZATION cannot be built
# with any other Intel feature (e.g. ${LLVM_INTELFEATURE_PREFIX}_ISA_AVX512).
macro(intel_add_file result_list)
  cmake_parse_arguments(ARG "" "FEATURE;COMPLEMENT" "" ${ARGN})
  if (ARG_UNPARSED_ARGUMENTS)
    if (INTEL_CUSTOMIZATION)
      # This is a customized Intel compiler build.
      if (ARG_FEATURE)
        # The files must be added to result iff the specified feature
        # is enabled.
        is_intel_feature_enabled(p ${ARG_FEATURE})
        if (p)
          # The feature is enabled.  Add files to the result.
          list(APPEND ${result_list} ${ARG_UNPARSED_ARGUMENTS})
          message(STATUS
              "INTEL: file(s) added to build for feature "
              "${ARG_FEATURE}: ${ARG_UNPARSED_ARGUMENTS}")
        else()
          # The feature is not enabled.
          if(ARG_COMPLEMENT)
            # Add files to the complement list.
            list(APPEND ${ARG_COMPLEMENT} ${ARG_UNPARSED_ARGUMENTS})
          endif()
        endif()
      else()
        # The files must be added to any Intel customized build.
        list(APPEND ${result_list} ${ARG_UNPARSED_ARGUMENTS})
          message(STATUS
              "INTEL: custom file(s) added to build: ${ARG_UNPARSED_ARGUMENTS}")
      endif()
    else()
      # This is not a customized Intel compiler build.
      if(ARG_COMPLEMENT)
        # Add the files to the complement list.
        list(APPEND ${ARG_COMPLEMENT} ${ARG_UNPARSED_ARGUMENTS})
      endif()
    endif()
  endif()
endmacro()
# end INTEL_CUSTOMIZATION<|MERGE_RESOLUTION|>--- conflicted
+++ resolved
@@ -684,34 +684,7 @@
   if (ARG_MODULE)
     set_target_properties(${name} PROPERTIES FOLDER "Loadable modules")
   else()
-<<<<<<< HEAD
-    if( EXCLUDE_FROM_ALL )
-      set_target_properties( ${name} PROPERTIES EXCLUDE_FROM_ALL ON)
-    else()
-      if (NOT LLVM_INSTALL_TOOLCHAIN_ONLY)
-        if(WIN32 OR CYGWIN)
-          # DLL platform
-          set(dlldir "bin")
-        else()
-          set(dlldir "lib${LLVM_LIBDIR_SUFFIX}")
-        endif()
-
-        if(${name} IN_LIST LLVM_DISTRIBUTION_COMPONENTS OR
-            NOT LLVM_DISTRIBUTION_COMPONENTS)
-          set(export_to_llvmexports EXPORT LLVMExports)
-          set_property(GLOBAL PROPERTY LLVM_HAS_EXPORTS True)
-        endif()
-
-        install(TARGETS ${name}
-                ${export_to_llvmexports}
-                LIBRARY DESTINATION ${dlldir} COMPONENT ${name}                 # INTEL - patch D51552 or D51748
-                ARCHIVE DESTINATION lib${LLVM_LIBDIR_SUFFIX} COMPONENT ${name}) # INTEL - patch D51552 or D51748
-      endif()
-      set_property(GLOBAL APPEND PROPERTY LLVM_EXPORTS ${name})
-    endif()
-=======
     set_target_properties(${name} PROPERTIES FOLDER "Libraries")
->>>>>>> 6bc98ad7
   endif()
 endmacro(add_llvm_library name)
 
