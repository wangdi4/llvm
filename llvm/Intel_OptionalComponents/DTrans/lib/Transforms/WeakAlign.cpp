--- conflicted
+++ resolved
@@ -440,13 +440,10 @@
   case Intrinsic::fma:
   case Intrinsic::fabs:
   case Intrinsic::abs:
-<<<<<<< HEAD
-=======
   case Intrinsic::smax:
   case Intrinsic::smin:
   case Intrinsic::umax:
   case Intrinsic::umin:
->>>>>>> 37c1c249
   case Intrinsic::minnum:
   case Intrinsic::maxnum:
   case Intrinsic::minimum:
