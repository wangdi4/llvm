--- conflicted
+++ resolved
@@ -9605,15 +9605,12 @@
                       << "DTransAnalysis didn't run\n");
     return false;
   }
-<<<<<<< HEAD
-=======
 
 #if INTEL_PRODUCT_RELEASE
   // Set a flag to induce an error if anyone attempts to write the IR
   // to a file after this pass has been run.
   M.setIntelProprietary();
 #endif // INTEL_PRODUCT_RELEASE
->>>>>>> bfff8914
 
   setCallGraphStats(M);
   buildRelatedTypesMap(M);
