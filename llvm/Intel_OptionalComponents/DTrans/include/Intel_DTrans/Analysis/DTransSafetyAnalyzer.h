//===--------------------DTransSafetyAnalyzer.h--------------------------===//
//
// Copyright (C) 2020-2021 Intel Corporation. All rights reserved.
//
// The information and source code contained herein is the exclusive property
// of Intel Corporation and may not be disclosed, examined or reproduced in
// whole or in part without explicit written authorization from the company.
//
//===---------------------------------------------------------------------===//

// This file defines the safety type analyzer classes and interfaces that
// implement the DTrans safety checking required to determine whether structure
// types can be transformed.

#if !INTEL_FEATURE_SW_DTRANS
#error DTransSafetyAnalyzer.h include in an non-INTEL_FEATURE_SW_DTRANS build.
#endif

#ifndef INTEL_DTRANS_ANALYSIS_DTRANSSAFETYANALYZER_H
#define INTEL_DTRANS_ANALYSIS_DTRANSSAFETYANALYZER_H

#include "Intel_DTrans/Analysis/DTrans.h"
#include "llvm/IR/PassManager.h"
#include "llvm/IR/ValueMap.h"
#include "llvm/Pass.h"

namespace llvm {
class BlockFrequencyInfo;
class Function;
class GEPOperator;
class Module;
class TargetLibraryInfo;
class WholeProgramInfo;

namespace dtransOP {
class DTransType;
class DTransTypeManager;
class PtrTypeAnalyzer;
class TypeMetadataReader;

// This class holds the results of the safety analysis of the aggregate
// types, and provides the interfaces needed by the transformations to query
// the DTrans information.
class DTransSafetyInfo {
public:
  using GetTLIFnType =
      std::function<const TargetLibraryInfo &(const Function &)>;

  /// Adapter for directly iterating over the dtrans::TypeInfo pointers.
  struct type_info_iterator
      : public iterator_adaptor_base<
            type_info_iterator,
            DenseMap<DTransType *, dtrans::TypeInfo *>::iterator,
            std::forward_iterator_tag, dtrans::TypeInfo *> {
    explicit type_info_iterator(
        DenseMap<DTransType *, dtrans::TypeInfo *>::iterator X)
        : iterator_adaptor_base(X) {}

    dtrans::TypeInfo *&operator*() const { return I->second; }
    dtrans::TypeInfo *&operator->() const { return operator*(); }
  };

  DTransSafetyInfo() = default;
  DTransSafetyInfo(const DTransSafetyInfo &) = delete;
  DTransSafetyInfo &operator=(const DTransSafetyInfo &) = delete;

  DTransSafetyInfo(DTransSafetyInfo &&Other);
  DTransSafetyInfo &operator=(DTransSafetyInfo &&Other);

  ~DTransSafetyInfo();

  /// Handle invalidation events in the new pass manager.
  bool invalidate(Module &M, const PreservedAnalyses &PA,
                  ModuleAnalysisManager::Invalidator &Inv);

  // Access methods to get the classes used when constructing the DTransTypes.
  DTransTypeManager &getTypeManager() {
    assert(TM.get() && "DTransTypeManager not initialized");
    return *TM;
  }
  TypeMetadataReader &getTypeMetadataReader() {
    assert(MDReader.get() && "TypeMetadataReader not initialized");
    return *MDReader;
  }
  PtrTypeAnalyzer &getPtrTypeAnalyzer() {
    assert(PtrAnalyzer.get() && "PtrTypeAnalyzer not initialized");
    return *PtrAnalyzer;
  }

  // Collect the safety bits for the structure types
  void analyzeModule(Module &M, GetTLIFnType GetTLI, WholeProgramInfo &WPInfo,
                     function_ref<BlockFrequencyInfo &(Function &)> GetBFI);

  // Cleanup memory, and set object back to default state.
  void reset();

  void setUnhandledPtrType(Value *V);

  bool getUnhandledPtrType() const { return UnhandledPtrType; }

  // Returns true if type has a safety violation for the specified Transform
  // type.
  bool testSafetyData(dtrans::TypeInfo *TyInfo, dtrans::Transform Transform);

  // Return true if safety analysis has been run and can be used in
  // transformations.
  bool useDTransSafetyAnalysis() const;

  // Return the value used during analysis for the command line option
  // "dtrans-outofboundsok" which controls the assumptions regarding whether
  // taking the address of a structure field is allowed to access other fields
  // of the structure.
  bool getDTransOutOfBoundsOK() const;

  // Return the value used during analysis for the command line option
  // "dtrans-usecrulecompat" which controls the assumptions regarding whether
  // C language rules may be applied to disambiguate types.  NOTE: If a
  // Fortran function is seen, we will conservatively return 'false' for
  // getDTransUseCRuleCompat() even if the command line option is 'true', as
  // the appropriate rules for Fortran have not yet been implemented.
  bool getDTransUseCRuleCompat() const;

  // Retrieve the DTrans type information entry for the specified type.
  // If there is no entry for the specified type, create one.
  dtrans::TypeInfo *getOrCreateTypeInfo(DTransType *Ty);

  // Retrieve the DTrans type information entry for the specified type.
  // If there is no entry for the specified type, return nullptr.
  dtrans::TypeInfo *getTypeInfo(DTransType *Ty) const;

  // Retrieve the DTrans StructInfo entry for the specified structure.
  // Note: Only named structures are permitted, not literal structures.
  dtrans::StructInfo *getStructInfo(llvm::StructType *STy) const;

  // Add an entry to the 'PtrSubInfoMap'
  void addPtrSubMapping(llvm::BinaryOperator *BinOp, DTransType *Ty);

  // If the BinaryOperator has a type entry in the 'PtrSubInfoMap', return the
  // type. Otherwise, return nullptr.
  DTransType *getResolvedPtrSubType(BinaryOperator *BinOp);

  // If the GEP was identified as a byte-flattened GEP during the pointer type
  // analysis, return the type and field number that is indexed by the GEP.
  std::pair<DTransType *, size_t> getByteFlattenedGEPElement(GEPOperator *GEP);

  // Adaptor for getByteFlattenedGEPElement that converts a GetElementPtrInst to
  // a GEPOperator.
  std::pair<DTransType *, size_t>
  getByteFlattenedGEPElement(GetElementPtrInst *GEP);

  // Update the mapping from LoadInst instructions that have been identified as
  // being structure element reads to a type-index pair for the element being
  // read. If the instruction is already tracked, update the
  // MultiElemLoadStoreInfo set.
  void addLoadMapping(LoadInst *LdInst,
    std::pair<llvm::Type *, size_t> Pointee);

  // Update the mapping from StoreInst instructions that have been identified as
  // being structure element writes to a type-index pair for the element being
  // written. If the instruction is already tracked, update the
  // MultiElemLoadStoreInfo set.
  void addStoreMapping(StoreInst *StInst,
    std::pair<llvm::Type *, size_t> Pointee);

  // If the specified 'LdInst' was identified as structure element read, return
  // the type-index pair for the element read. Otherwise, return <nullptr, 0>.
  std::pair<llvm::Type *, size_t> getLoadElement(LoadInst *LdInst);

  // If the specified 'StInst' was identified as structure element written,
  // return the type-index pair for the element read. Otherwise,
  // return <nullptr, 0>.
  std::pair<llvm::Type *, size_t> getStoreElement(StoreInst *StInst);

  // Update the set of Load/Store instructions that are accessing more than one
  // structure field.
  void addMultiElemLoadStore(Instruction *I);

  // Returns true if 'I' was identified as Load/Store instruction
  // that is accessing more than one structure field.
  bool isMultiElemLoadStore(Instruction *I);

  // A helper routine to get a DTrans structure type and field index from the
  // GEP instruction which is a pointer argument of 'Load'.
  // :
  //  %b = getelementptr inbounds %struct.s, %struct.s* %a, i64 x, i32 y
  //  %c = load i8* (i8*, i64, i64)*, i8* (i8*, i64, i64)** %b, align 8
  //
  // Given load instruction returns dtrans::StructInfo for %struct.s and y.
  std::pair<dtrans::StructInfo *, uint64_t> getInfoFromLoad(LoadInst *Load);

  // A helper routine to retrieve structure type - field index pair from a
// GEPOperator.
  std::pair<llvm::StructType *, uint64_t> getStructField(GEPOperator *GEP);

  // Retrieve the CallInfo object for the instruction, if information exists.
  // Otherwise, return nullptr.
  dtrans::CallInfo *getCallInfo(const Instruction *I) const {
    return CIM.getCallInfo(I);
  }

  // Create an entry in the CallInfoMap about a memory allocation call.
  dtrans::AllocCallInfo *createAllocCallInfo(Instruction *I,
                                             dtrans::AllocKind AK) {
    return CIM.createAllocCallInfo(I, AK);
  }

  // Create an entry in the CallInfoMap about a memory freeing call
  dtrans::FreeCallInfo *createFreeCallInfo(Instruction *I,
                                           dtrans::FreeKind FK) {
    return CIM.createFreeCallInfo(I, FK);
  }

  // Create an entry in the CallInfoMap about a memset call.
  dtrans::MemfuncCallInfo *
  createMemfuncCallInfo(Instruction *I, dtrans::MemfuncCallInfo::MemfuncKind MK,
                        dtrans::MemfuncRegion &MR) {
    return CIM.createMemfuncCallInfo(I, MK, MR);
  }

  // Create an entry in the CallInfoMap about a memcpy/memmove call.
  dtrans::MemfuncCallInfo *
  createMemfuncCallInfo(Instruction *I, dtrans::MemfuncCallInfo::MemfuncKind MK,
                        dtrans::MemfuncRegion &MR1,
                        dtrans::MemfuncRegion &MR2) {
    return CIM.createMemfuncCallInfo(I, MK, MR1, MR2);
  }

  // Destroy the CallInfo stored about the specific instruction.
  void deleteCallInfo(Instruction *I) { CIM.deleteCallInfo(I); }

  // Update the instruction associated with the CallInfo object. This
  // is necessary because when a function is cloned during the DTrans
  // optimizations, the information needs to be transferred to the
  // newly created instruction of the cloned routine.
  void replaceCallInfoInstruction(dtrans::CallInfo *Info, Instruction *NewI) {
    CIM.replaceCallInfoInstruction(Info, NewI);
  }

  // Accessor for the set of TypeInfo objects.
  iterator_range<type_info_iterator> type_info_entries() {
    return make_range(type_info_iterator(TypeInfoMap.begin()),
                      type_info_iterator(TypeInfoMap.end()));
  }

  // Accessor for the set of CallInfo objects.
  iterator_range<dtrans::CallInfoManager::call_info_iterator>
  call_info_entries() {
    return CIM.call_info_entries();
  }

  uint64_t getMaxTotalFrequency() const { return MaxTotalFrequency; }
  void setMaxTotalFrequency(uint64_t MTFreq) { MaxTotalFrequency = MTFreq; }

  // Interface routine to check if the field that supposed to be loaded in the
  // instruction is only read and its parent structure has no safety data
  // violations.
  bool isReadOnlyFieldAccess(LoadInst *Load);

  bool isPtrToStruct(Value *V);

  bool isFunctionPtr(llvm::StructType *STy, unsigned Idx);

<<<<<<< HEAD
  bool isPtrToStruct(Value *V);
=======
  llvm::StructType *getPtrToStructElementType(Value *V);

  bool isPtrToStructWithI8StarFieldAt(Value *V, unsigned StructIndex);

  bool isPtrToIntOrFloat(Value *V);

  bool hasPtrToIntOrFloatReturnType(Function *F);

  bool isPtrToIntOrFloat(dtrans::FieldInfo &FI);
>>>>>>> 8cd97e86

#if !defined(NDEBUG) || defined(LLVM_ENABLE_DUMP)
  void printAnalyzedTypes();
  void printCallInfo();
#endif // !defined(NDEBUG) || defined(LLVM_ENABLE_DUMP)

private:
  void PostProcessFieldValueInfo();
  void computeStructFrequency(dtrans::StructInfo *StInfo);

  // Check language specific info that may affect whether certain rules
  // like DTransUseCRuleCompat can be applied.
  void checkLanguages(Module &M);

  std::unique_ptr<DTransTypeManager> TM;
  std::unique_ptr<TypeMetadataReader> MDReader;
  std::unique_ptr<PtrTypeAnalyzer> PtrAnalyzer;

  // A mapping from DTransTypes to the TypeInfo object that is used to
  // store information and safety bits about the types.
  DenseMap<DTransType *, dtrans::TypeInfo *> TypeInfoMap;

  // A mapping from function calls that special information is collected for
  // (malloc, free, memset, etc) to the information stored about those calls.
  dtrans::CallInfoManager CIM;

  // A mapping from BinaryOperator instructions that have been identified as
  // subtracting two pointers to types of interest to the interesting type
  // aliased by the operands.
  using PtrSubInfoMapType = ValueMap<Value *, DTransType *>;
  PtrSubInfoMapType PtrSubInfoMap;

  // A mapping from LoadInst instructions that have been identified as being
  // structure element reads to a type-index pair for the element being read.
  using LoadInfoMapType = DenseMap<Value *, std::pair<llvm::Type *, size_t>>;
  LoadInfoMapType LoadInfoMap;

  // A mapping from StoreInst instructions that have been identified as being
  // structure element writes to a type-index pair for the element being
  // written.
  using StoreInfoMapType = DenseMap<Value *, std::pair<llvm::Type *, size_t>>;
  StoreInfoMapType StoreInfoMap;

  // Set of Load/Store instructions that are accessing more than one structure
  // field.
  using MultiElemLoadStoreSetType = SmallPtrSet<Instruction *, 32>;
  MultiElemLoadStoreSetType MultiElemLoadStoreInfo;

  // Maximum of TotalFrequency from all structures.
  uint64_t MaxTotalFrequency = 0;

  // Indicates DTrans safety information could not be computed because a Value
  // object was encountered that the PointerTypeAnalyzer could not collect
  // information for.
  bool UnhandledPtrType = false;

  // Indicates whether the module was completely analyzed for safety checks.
  bool DTransSafetyAnalysisRan = false;

  // Indicates that a Fortran function was seen. This will disable
  // DTransUseCRuleCompat.
  bool SawFortran = false;

  DTransStructType *getPtrToStructTy(Value *V);

  DTransType *getFieldTy(StructType *STy, unsigned Idx);

  DTransType *getFieldPETy(StructType *STy, unsigned Idx);
};

class DTransSafetyAnalyzer : public AnalysisInfoMixin<DTransSafetyAnalyzer> {
public:
  typedef DTransSafetyInfo Result;
  Result run(Module &M, ModuleAnalysisManager &AM);

private:
  static AnalysisKey Key;
  friend AnalysisInfoMixin<DTransSafetyAnalyzer>;
  static char PassID;
};

class DTransSafetyAnalyzerWrapper : public ModulePass {
public:
  static char ID;

  DTransSafetyAnalyzerWrapper();

  DTransSafetyInfo &getDTransSafetyInfo(Module &M);

  bool runOnModule(Module &M) override;
  bool doFinalization(Module &M) override;
  void getAnalysisUsage(AnalysisUsage &AU) const override;

private:
  DTransSafetyInfo Result;
};

} // end namespace dtransOP

ModulePass *createDTransSafetyAnalyzerTestWrapperPass();

} // end namespace llvm

#endif // INTEL_DTRANS_ANALYSIS_DTRANSSAFETYANALYZER_H<|MERGE_RESOLUTION|>--- conflicted
+++ resolved
@@ -260,9 +260,6 @@
 
   bool isFunctionPtr(llvm::StructType *STy, unsigned Idx);
 
-<<<<<<< HEAD
-  bool isPtrToStruct(Value *V);
-=======
   llvm::StructType *getPtrToStructElementType(Value *V);
 
   bool isPtrToStructWithI8StarFieldAt(Value *V, unsigned StructIndex);
@@ -272,7 +269,6 @@
   bool hasPtrToIntOrFloatReturnType(Function *F);
 
   bool isPtrToIntOrFloat(dtrans::FieldInfo &FI);
->>>>>>> 8cd97e86
 
 #if !defined(NDEBUG) || defined(LLVM_ENABLE_DUMP)
   void printAnalyzedTypes();
