; REQUIRES: asserts
; UNSUPPORTED: enable-opaque-pointers

target triple = "x86_64-unknown-linux-gnu"

<<<<<<< HEAD
; RUN: opt  < %s -whole-program-assume -intel-libirc-allowed -dtransanalysis -dtrans-print-types -disable-output 2>&1 | FileCheck %s -check-prefix=CHECKBC
; RUN: opt  < %s -whole-program-assume -intel-libirc-allowed -passes='require<dtransanalysis>' -dtrans-print-types -disable-output 2>&1 | FileCheck %s -check-prefix=CHECKBC

; RUN: opt  < %s -whole-program-assume -intel-libirc-allowed -dtransanalysis -dtrans-print-types -disable-output 2>&1 | FileCheck %s -check-prefix=CHECKAT
=======
; RUN: opt  < %s -whole-program-assume -intel-libirc-allowed -passes='require<dtransanalysis>' -dtrans-print-types -disable-output 2>&1 | FileCheck %s -check-prefix=CHECKBC

>>>>>>> bfff8914
; RUN: opt  < %s -whole-program-assume -intel-libirc-allowed -passes='require<dtransanalysis>' -dtrans-print-types -disable-output 2>&1 | FileCheck %s -check-prefix=CHECKAT


; This test verifies that bad casting and address taken doesn't show up in
; the safety data since we are casting from a base type to a padded type.
; Also, it checks that %struct.test.a is related to %struct.test.a.base.
; The safety data results from %struct.test.a and %struct.test.a.base
; should be the same.

%"struct.test.array" = type { [4 x i32] }
%struct.test.a = type <{ %"struct.test.array" , i32, [4 x i8] }>
%struct.test.a.base = type <{ %"struct.test.array" , i32 }>
%struct.test.b = type { %struct.test.a.base, i64 }

define i32 @foo(%struct.test.a* %bcast) {
  %agep = getelementptr %struct.test.a, %struct.test.a* %bcast, i64 0, i32 0
  %boostgep = getelementptr %"struct.test.array", %"struct.test.array"* %agep, i64 0, i32 0
  %arrgep = getelementptr [4 x i32], [4 x i32]* %boostgep, i64 0, i32 0
  %ret = load i32, i32* %arrgep

  ret i32 %ret
}

define i32 @test() {
  %bptr = alloca %struct.test.b
  %bcast = bitcast %struct.test.b* %bptr to %struct.test.a*
  %ret = call i32 @foo(%struct.test.a* %bcast)
  ret i32 %ret
}

; Check Bad casting
; CHECKBC-LABEL: %struct.test.a = type <{ %struct.test.array, i32, [4 x i8] }>
; CHECKBC: Related base structure: struct.test.a.base
; CHECKBC-NOT: Safety data:{{.*}}Bad casting{{.*}}

; CHECKBC-LABEL: %struct.test.a.base = type <{ %struct.test.array, i32 }>
; CHECKBC: Related padded structure: struct.test.a
; CHECKBC-NOT: Safety data:{{.*}}Bad casting{{.*}}

; CHECKBC-LABEL: %struct.test.array = type { [4 x i32] }
; CHECKBC-NOT: Safety data:{{.*}}Bad casting{{.*}}

; CHECKBC-LABEL: %struct.test.b = type { %struct.test.a.base, i64 }
; CHECKBC-NOT: Safety data:{{.*}}Bad casting{{.*}}


; Check Address taken
; CHECKAT-LABEL: %struct.test.a = type <{ %struct.test.array, i32, [4 x i8] }>
; CHECKAT: Related base structure: struct.test.a.base
; CHECKAT-NOT: Safety data:{{.*}}Address taken{{.*}}

; CHECKAT-LABEL: %struct.test.a.base = type <{ %struct.test.array, i32 }>
; CHECKAT: Related padded structure: struct.test.a
; CHECKAT-NOT: Safety data:{{.*}}Address taken{{.*}}

; CHECKAT-LABEL: %struct.test.array = type { [4 x i32] }
; CHECKAT-NOT: Safety data:{{.*}}Address taken{{.*}}

; CHECKAT-LABEL: %struct.test.b = type { %struct.test.a.base, i64 }
; CHECKAT-NOT: Safety data:{{.*}}Address taken{{.*}}<|MERGE_RESOLUTION|>--- conflicted
+++ resolved
@@ -3,15 +3,8 @@
 
 target triple = "x86_64-unknown-linux-gnu"
 
-<<<<<<< HEAD
-; RUN: opt  < %s -whole-program-assume -intel-libirc-allowed -dtransanalysis -dtrans-print-types -disable-output 2>&1 | FileCheck %s -check-prefix=CHECKBC
 ; RUN: opt  < %s -whole-program-assume -intel-libirc-allowed -passes='require<dtransanalysis>' -dtrans-print-types -disable-output 2>&1 | FileCheck %s -check-prefix=CHECKBC
 
-; RUN: opt  < %s -whole-program-assume -intel-libirc-allowed -dtransanalysis -dtrans-print-types -disable-output 2>&1 | FileCheck %s -check-prefix=CHECKAT
-=======
-; RUN: opt  < %s -whole-program-assume -intel-libirc-allowed -passes='require<dtransanalysis>' -dtrans-print-types -disable-output 2>&1 | FileCheck %s -check-prefix=CHECKBC
-
->>>>>>> bfff8914
 ; RUN: opt  < %s -whole-program-assume -intel-libirc-allowed -passes='require<dtransanalysis>' -dtrans-print-types -disable-output 2>&1 | FileCheck %s -check-prefix=CHECKAT
 
 
