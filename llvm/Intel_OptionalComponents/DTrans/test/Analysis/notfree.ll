--- conflicted
+++ resolved
@@ -1,44 +1,37 @@
-; REQUIRES: asserts
-; UNSUPPORTED: enable-opaque-pointers
-<<<<<<< HEAD
-; RUN: opt -whole-program-assume -intel-libirc-allowed  -dtransanalysis -dtrans-print-types -dtrans-print-callinfo -disable-output < %s 2>&1 | FileCheck %s
-; RUN: opt -whole-program-assume -intel-libirc-allowed  -passes='require<dtransanalysis>' -dtrans-print-types -dtrans-print-callinfo -disable-output < %s 2>&1 | FileCheck %s
+; REQUIRES: asserts
+; UNSUPPORTED: enable-opaque-pointers
 
 target triple = "x86_64-unknown-linux-gnu"
-=======
-
-target triple = "x86_64-unknown-linux-gnu"
-
-; RUN: opt -whole-program-assume -intel-libirc-allowed  -passes='require<dtransanalysis>' -dtrans-print-types -dtrans-print-callinfo -disable-output < %s 2>&1 | FileCheck %s
->>>>>>> bfff8914
-
-; Should not detect any calls to free. In particular, @test01 should not be
-; recognized as a user free function.
-
-%struct.test01 = type { i32, i32, i32, %struct.test01*, %struct.test01dep*, i8* }
-%struct.test01dep = type { i16, %struct.test01*, %struct.test01* }
-
-@g_test01ptr = internal unnamed_addr global %struct.test01* zeroinitializer
-
-define i32 @main(i32 %argc, i8** %argv) {
-  call void @test01(i64 1)
-  ret i32 0
-}
-
-define void @test01(i64 %idx1) {
-  %base = load %struct.test01*, %struct.test01** @g_test01ptr
-  %y_addr = getelementptr inbounds %struct.test01, %struct.test01* %base, i64 %idx1, i32 1
-  br i1 undef, label %label_one, label %label_two
-label_one:
-  store i32 1, i32* %y_addr
-  br label %label_end
-label_two:
-  store i32 2, i32* %y_addr
-  br label %label_end
-
-label_end:
-  ret void
-}
-
-; CHECK-NOT: FreeCallInfo:
-; CHECK-NOT: Kind: UserFree
+
+; RUN: opt -whole-program-assume -intel-libirc-allowed  -passes='require<dtransanalysis>' -dtrans-print-types -dtrans-print-callinfo -disable-output < %s 2>&1 | FileCheck %s
+
+; Should not detect any calls to free. In particular, @test01 should not be
+; recognized as a user free function.
+
+%struct.test01 = type { i32, i32, i32, %struct.test01*, %struct.test01dep*, i8* }
+%struct.test01dep = type { i16, %struct.test01*, %struct.test01* }
+
+@g_test01ptr = internal unnamed_addr global %struct.test01* zeroinitializer
+
+define i32 @main(i32 %argc, i8** %argv) {
+  call void @test01(i64 1)
+  ret i32 0
+}
+
+define void @test01(i64 %idx1) {
+  %base = load %struct.test01*, %struct.test01** @g_test01ptr
+  %y_addr = getelementptr inbounds %struct.test01, %struct.test01* %base, i64 %idx1, i32 1
+  br i1 undef, label %label_one, label %label_two
+label_one:
+  store i32 1, i32* %y_addr
+  br label %label_end
+label_two:
+  store i32 2, i32* %y_addr
+  br label %label_end
+
+label_end:
+  ret void
+}
+
+; CHECK-NOT: FreeCallInfo:
+; CHECK-NOT: Kind: UserFree