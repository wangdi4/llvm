--- conflicted
+++ resolved
@@ -1,10 +1,6 @@
 ; REQUIRES: asserts
 ; UNSUPPORTED: enable-opaque-pointers
-<<<<<<< HEAD
-; RUN: opt -whole-program-assume -intel-libirc-allowed -dtransanalysis -dtrans-print-types -disable-output < %s 2>&1 | FileCheck %s
-=======
 
->>>>>>> bfff8914
 ; RUN: opt -whole-program-assume -intel-libirc-allowed -passes='require<dtransanalysis>' -dtrans-print-types -disable-output < %s 2>&1 | FileCheck %s
 
 ; Check that 'Bad mem func' is recorded as a safety check violation and
