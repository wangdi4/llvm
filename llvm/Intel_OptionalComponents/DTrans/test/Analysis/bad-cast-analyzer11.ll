--- conflicted
+++ resolved
@@ -1,10 +1,6 @@
 ; REQUIRES: asserts
 ; UNSUPPORTED: enable-opaque-pointers
-<<<<<<< HEAD
-; RUN: opt < %s -whole-program-assume -intel-libirc-allowed -dtransanalysis -dtrans-print-types -disable-output 2>&1 | FileCheck %s
-=======
 
->>>>>>> bfff8914
 ; RUN: opt < %s -whole-program-assume -intel-libirc-allowed -passes='require<dtransanalysis>' -dtrans-print-types -disable-output 2>&1 | FileCheck %s
 
 ; This test case tests the bad cast analyzer on a case where an alloc store
