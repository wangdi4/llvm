; REQUIRES: asserts
; UNSUPPORTED: enable-opaque-pointers

target triple = "x86_64-unknown-linux-gnu"

; This test verifies the DTrans analysis behavavior for cascading the
; mismatched argument safety data for cases where it should be pointer
; carried.

<<<<<<< HEAD
; RUN: opt < %s -disable-output -whole-program-assume -intel-libirc-allowed -internalize -dtransanalysis -dtrans-print-types 2>&1 | FileCheck %s
=======
>>>>>>> bfff8914
; RUN: opt < %s -disable-output -whole-program-assume -intel-libirc-allowed -passes="internalize,require<dtransanalysis>" -dtrans-print-types 2>&1 | FileCheck %s

; Test that mismatched argumnet use is carried through pointers when call bitcasts
; the structure pointer to a type known not to match

; Test the case where the argument is not known to match the function called.
; The mistmatched arg use should carry through the pointers that are field
; members.
%struct.test01 = type { %struct.test01.a*, %struct.test01.b* }
%struct.test01.a = type { i32 }
%struct.test01.b = type { i32 }

define void @doSomething01(%struct.test01* %str) {
  %f1 = getelementptr %struct.test01, %struct.test01* %str, i64 0, i32 0
  store %struct.test01.a* null, %struct.test01.a** %f1
  %f2 = getelementptr %struct.test01, %struct.test01* %str, i64 0, i32 1
  store %struct.test01.b* null, %struct.test01.b** %f2
  ret void
}
define void @test01(i8** %pp) {
  %vp = load i8*, i8** %pp
  call void bitcast (void (%struct.test01*)* @doSomething01
                       to void (i8*)*)(i8* %vp)
  ret void
}

; CHECK: %struct.test01 = type { %struct.test01.a*, %struct.test01.b* }
; CHECK: Safety data: Mismatched argument use
; CHECK: %struct.test01.a = type { i32 }
; CHECK: Safety data: Mismatched argument use
; CHECK: %struct.test01.b = type { i32 }
; CHECK: Safety data: Mismatched argument use


; Test that the safety bit is carried through nested structures
%struct.test02 = type { %struct.test02.a, %struct.test02.b }
%struct.test02.a = type { i32 }
%struct.test02.b = type { i32 }

define void @doSomething02(%struct.test02* %str) {
  %f1 = getelementptr %struct.test02, %struct.test02* %str, i64 0, i32 0
  %f11 = getelementptr %struct.test02.a, %struct.test02.a* %f1, i64 0, i32 0
  store i32 0, i32* %f11
  %f2 = getelementptr %struct.test02, %struct.test02* %str, i64 0, i32 1
  %f21 = getelementptr %struct.test02.b, %struct.test02.b* %f2, i64 0, i32 0
  store i32 0, i32* %f21
  ret void
}
define void @test02(i8** %pp) {
  %vp = load i8*, i8** %pp
  call void bitcast (void (%struct.test02*)* @doSomething02
                       to void (i8*)*)(i8* %vp)
  ret void
}

; CHECK: %struct.test02 = type { %struct.test02.a, %struct.test02.b }
; CHECK: Safety data: Contains nested structure | Mismatched argument use
; CHECK: %struct.test02.a = type { i32 }
; CHECK: Safety data: Nested structure | Mismatched argument use
; CHECK: %struct.test02.b = type { i32 }
; CHECK: Safety data: Nested structure | Mismatched argument use


; In this case, the pointer carried safety data for mismatched argument use should
; only be carried to fields that do not match in the target structure when the
; structure is bitcast for the function call.
%struct.test03 = type { %struct.test03.a*, %struct.test03.b*, %struct.test03.c* }
%struct.test03.123 = type { %struct.test03.a.45*, %struct.test03.b*, %struct.test03.c.67* }
%struct.test03.a = type { i32 }
%struct.test03.a.45 = type { i16, i16 }
%struct.test03.b = type { i32 }
%struct.test03.c = type { i32 }
%struct.test03.c.67 = type { i16, i16 }

@globTest03a = global %struct.test03.a.45 zeroinitializer
@globTest03b = global %struct.test03.b zeroinitializer
@globTest03c = global %struct.test03.c.67 zeroinitializer

define void @doSomething03(%struct.test03* %str) {
  %f1 = getelementptr %struct.test03, %struct.test03* %str, i64 0, i32 0
  %f2 = getelementptr %struct.test03, %struct.test03* %str, i64 0, i32 1
  %f3 = getelementptr %struct.test03, %struct.test03* %str, i64 0, i32 2
  %s1 = load %struct.test03.a*, %struct.test03.a** %f1
  %s2 = load %struct.test03.b*, %struct.test03.b** %f2
  %s3 = load %struct.test03.c*, %struct.test03.c** %f3
  ret void
}
define internal void @test03(%struct.test03.123** %pp) {
  %vp = load %struct.test03.123*, %struct.test03.123** %pp
  %f1 = getelementptr %struct.test03.123, %struct.test03.123* %vp, i64 0, i32 0
  %f2 = getelementptr %struct.test03.123, %struct.test03.123* %vp, i64 0, i32 1
  %f3 = getelementptr %struct.test03.123, %struct.test03.123* %vp, i64 0, i32 2
  store %struct.test03.a.45* @globTest03a, %struct.test03.a.45** %f1
  store %struct.test03.b* @globTest03b, %struct.test03.b** %f2
  store %struct.test03.c.67* @globTest03c, %struct.test03.c.67** %f3
  call void bitcast (void (%struct.test03*)* @doSomething03
                       to void (%struct.test03.123*)*)(%struct.test03.123* %vp)
  ret void
}

; CHECK: %struct.test03 = type { %struct.test03.a*, %struct.test03.b*, %struct.test03.c* }
; CHECK: Safety data: Mismatched argument use
; CHECK: %struct.test03.123 = type { %struct.test03.a.45*, %struct.test03.b*, %struct.test03.c.67* }
; CHECK: Safety data: Mismatched argument use
; CHECK: %struct.test03.a = type { i32 }
; CHECK: Safety data: Mismatched argument use
; CHECK: %struct.test03.a.45 = type { i16, i16 }
; CHECK: Global instance | Mismatched argument use
; CHECK: %struct.test03.b = type { i32 }
; CHECK: Safety data: Global instance
; CHECK: %struct.test03.c = type { i32 }
; CHECK: Safety data: Mismatched argument use
; CHECK: %struct.test03.c.67 = type { i16, i16 }
; CHECK: Global instance | Mismatched argument use


; In this case, the pointer carried safety data for mismatched argument use should
; not be carried for fields that never get dereferenced by one of the bitcast types
%struct.test04 = type { %struct.test04.a*, %struct.test04.b*, %struct.test04.c* }
%struct.test04.123 = type { %struct.test04.a.45*, %struct.test04.b.99*, %struct.test04.c.67* }
%struct.test04.a = type { i32 }
%struct.test04.a.45 = type { i16, i16 }
%struct.test04.b = type { i32 }
%struct.test04.b.99 = type { i32 }
%struct.test04.c = type { i32 }
%struct.test04.c.67 = type { i16, i16 }

@globTest04a = global %struct.test04.a.45 zeroinitializer

define void @doSomething04(%struct.test04* %str) {
  %f1 = getelementptr %struct.test04, %struct.test04* %str, i64 0, i32 0
  %f2 = getelementptr %struct.test04, %struct.test04* %str, i64 0, i32 1
  %f3 = getelementptr %struct.test04, %struct.test04* %str, i64 0, i32 2
  %s1 = load %struct.test04.a*, %struct.test04.a** %f1
  %s2 = load %struct.test04.b*, %struct.test04.b** %f2
  %s3 = load %struct.test04.c*, %struct.test04.c** %f3
  ret void
}
define void @test04(%struct.test04.123** %pp) {
  %vp = load %struct.test04.123*, %struct.test04.123** %pp
  %f1 = getelementptr %struct.test04.123, %struct.test04.123* %vp, i64 0, i32 0
  store %struct.test04.a.45* @globTest04a, %struct.test04.a.45** %f1
  call void bitcast (void (%struct.test04*)* @doSomething04
                       to void (%struct.test04.123*)*)(%struct.test04.123* %vp)
  ret void
}

; CHECK: %struct.test04 = type { %struct.test04.a*, %struct.test04.b*, %struct.test04.c* }
; CHECK: Safety data: Mismatched argument use
; CHECK: %struct.test04.123 = type { %struct.test04.a.45*, %struct.test04.b.99*, %struct.test04.c.67* }
; CHECK: Safety data: Mismatched argument use
; CHECK: %struct.test04.a = type { i32 }
; CHECK: Safety data: Mismatched argument use
; CHECK: %struct.test04.a.45 = type { i16, i16 }
; CHECK: Global instance | Mismatched argument use
; CHECK: %struct.test04.b = type { i32 }
; CHECK: Safety data: No issues found
; CHECK: %struct.test04.b.99 = type { i32 }
; CHECK: Safety data: No issues found
; CHECK: %struct.test04.c = type { i32 }
; CHECK: Safety data: No issues found
; CHECK: %struct.test04.c.67 = type { i16, i16 }
; CHECK: Safety data: No issues found


; In this case, the pointer carried safety data for mismatched argument use should
; be carried to all fields because the structure sizes do not match. This may be
; more conservative than necessary, since some fields may match.
%struct.test05 = type { %struct.test05.a* }
%struct.test05.123 = type { %struct.test05.a*, %struct.test05.b* }
%struct.test05.a = type { i32 }
%struct.test05.b = type { i32 }

@globTest05a = global %struct.test05.a zeroinitializer
@globTest05b = global %struct.test05.b zeroinitializer

define void @doSomething05(%struct.test05* %str) {
  %f1 = getelementptr %struct.test05, %struct.test05* %str, i64 0, i32 0
  %s1 = load %struct.test05.a*, %struct.test05.a** %f1
  ret void
}
define void @test05(%struct.test05.123** %pp) {
  %vp = load %struct.test05.123*, %struct.test05.123** %pp
  %f1 = getelementptr %struct.test05.123, %struct.test05.123* %vp, i64 0, i32 0
  %f2 = getelementptr %struct.test05.123, %struct.test05.123* %vp, i64 0, i32 1
  store %struct.test05.a* @globTest05a, %struct.test05.a** %f1
  store %struct.test05.b* @globTest05b, %struct.test05.b** %f2
  call void bitcast (void (%struct.test05*)* @doSomething05
                       to void (%struct.test05.123*)*)(%struct.test05.123* %vp)
  ret void
}

; CHECK: %struct.test05 = type { %struct.test05.a* }
; CHECK: Safety data: Mismatched argument use
; CHECK: %struct.test05.123 = type { %struct.test05.a*, %struct.test05.b* }
; CHECK: Safety data: Mismatched argument use
; CHECK: %struct.test05.a = type { i32 }
; CHECK: Safety data: Global instance | Mismatched argument use
; CHECK: %struct.test05.b = type { i32 }
; CHECK: Safety data: Global instance | Mismatched argument use


; In the case the argument offsets do not line up, so the remaining
; fields are all marked as mismatched.
%struct.test06 = type { %struct.test06.a, %struct.test06.b* }
%struct.test06.123 = type { i64*, %struct.test06.b* }
%struct.test06.a = type { i32, %struct.test06.a*, %struct.test06.c* }
%struct.test06.b = type { i32 }
%struct.test06.c = type { i16, i16 }

define void @doSomething06(%struct.test06* %str) {
  %f1 = getelementptr %struct.test06, %struct.test06* %str, i64 0, i32 0
  %f11 = getelementptr %struct.test06.a, %struct.test06.a* %f1, i64 0, i32 0
  store i32 0, i32* %f11
  ret void
}
define void @test06(%struct.test06.123** %pp) {
  %vp = load %struct.test06.123*, %struct.test06.123** %pp
  call void bitcast (void (%struct.test06*)* @doSomething06
                       to void (%struct.test06.123*)*)(%struct.test06.123* %vp)
  ret void
}

; CHECK: %struct.test06 = type { %struct.test06.a, %struct.test06.b* }
; CHECK: Safety data: Contains nested structure | Mismatched argument use
; CHECK: %struct.test06.123 = type { i64*, %struct.test06.b* }
; CHECK: Safety data: Mismatched argument use
; CHECK: %struct.test06.a = type { i32, %struct.test06.a*, %struct.test06.c* }
; CHECK: Safety data: Nested structure | Mismatched argument use
; CHECK: %struct.test06.b = type { i32 }
; CHECK: Safety data: Mismatched argument use
; CHECK: %struct.test06.c = type { i16, i16 }
; CHECK: Safety data: Mismatched argument use


; In this case, verify the pointer carried safety check is carried through
; multiple levels of structures at the way to %struct.test07.d
%struct.test07 = type { %struct.test07.a*, %struct.test07.b*, %struct.test07.c* }
%struct.test07.123 = type { %struct.test07.a.45*, %struct.test07.b*, %struct.test07.c.67* }
%struct.test07.a = type { %struct.test07.d* }
%struct.test07.a.45 = type { %struct.test07.d.8* }
%struct.test07.b = type { i32 }
%struct.test07.c = type { i32 }
%struct.test07.c.67 = type { i16, i16 }
%struct.test07.d = type { i32 }
%struct.test07.d.8 = type { i32 }

@globTest07a = global %struct.test07.a.45 zeroinitializer
@globTest07b = global %struct.test07.b zeroinitializer
@globTest07c = global %struct.test07.c.67 zeroinitializer
@globTest07d = global %struct.test07.d.8 zeroinitializer

define void @doSomething07(%struct.test07* %str) {
  %f1 = getelementptr %struct.test07, %struct.test07* %str, i64 0, i32 0
  %f2 = getelementptr %struct.test07, %struct.test07* %str, i64 0, i32 1
  %f3 = getelementptr %struct.test07, %struct.test07* %str, i64 0, i32 2
  %s1 = load %struct.test07.a*, %struct.test07.a** %f1
  %a1 = getelementptr %struct.test07.a, %struct.test07.a* %s1, i64 0, i32 0
  %d = load %struct.test07.d*, %struct.test07.d** %a1
  %s2 = load %struct.test07.b*, %struct.test07.b** %f2
  %s3 = load %struct.test07.c*, %struct.test07.c** %f3
  ret void
}
define void @test07(%struct.test07.123** %pp) {
  %vp = load %struct.test07.123*, %struct.test07.123** %pp
  %f1 = getelementptr %struct.test07.123, %struct.test07.123* %vp, i64 0, i32 0
  %f2 = getelementptr %struct.test07.123, %struct.test07.123* %vp, i64 0, i32 1
  %f3 = getelementptr %struct.test07.123, %struct.test07.123* %vp, i64 0, i32 2
  store %struct.test07.a.45* @globTest07a, %struct.test07.a.45** %f1
  store %struct.test07.b* @globTest07b, %struct.test07.b** %f2
  store %struct.test07.c.67* @globTest07c, %struct.test07.c.67** %f3
  %d = load %struct.test07.a.45*, %struct.test07.a.45** %f1
  %d_addr = getelementptr %struct.test07.a.45, %struct.test07.a.45* %d, i64 0, i32 0
  store %struct.test07.d.8* @globTest07d, %struct.test07.d.8** %d_addr
  call void bitcast (void (%struct.test07*)* @doSomething07
                       to void (%struct.test07.123*)*)(%struct.test07.123* %vp)
  ret void
}
; CHECK: %struct.test07.d = type { i32 }
; CHECK: Safety data: Mismatched argument use
; CHECK: %struct.test07.d.8 = type { i32 }
; CHECK: Safety data: Global instance | Mismatched argument use
<|MERGE_RESOLUTION|>--- conflicted
+++ resolved
@@ -7,10 +7,6 @@
 ; mismatched argument safety data for cases where it should be pointer
 ; carried.
 
-<<<<<<< HEAD
-; RUN: opt < %s -disable-output -whole-program-assume -intel-libirc-allowed -internalize -dtransanalysis -dtrans-print-types 2>&1 | FileCheck %s
-=======
->>>>>>> bfff8914
 ; RUN: opt < %s -disable-output -whole-program-assume -intel-libirc-allowed -passes="internalize,require<dtransanalysis>" -dtrans-print-types 2>&1 | FileCheck %s
 
 ; Test that mismatched argumnet use is carried through pointers when call bitcasts
