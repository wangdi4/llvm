--- conflicted
+++ resolved
@@ -3,10 +3,6 @@
 
 target triple = "x86_64-unknown-linux-gnu"
 
-<<<<<<< HEAD
-; RUN: opt  < %s -whole-program-assume -intel-libirc-allowed -dtransanalysis -debug-only=dtransanalysis -disable-output 2>&1 | FileCheck %s
-=======
->>>>>>> bfff8914
 ; RUN: opt  < %s -whole-program-assume -intel-libirc-allowed -passes='require<dtransanalysis>' -debug-only=dtransanalysis -disable-output 2>&1 | FileCheck %s
 
 ; This test checks that _ZN6MemorynwEmPNS_13MemoryManager() is recognized as
