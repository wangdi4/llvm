; REQUIRES: asserts
; UNSUPPORTED: enable-opaque-pointers
<<<<<<< HEAD
; RUN: opt < %s  -whole-program-assume -intel-libirc-allowed -dtransanalysis -dtrans-print-types -disable-output 2>&1 | FileCheck %s
; RUN: opt < %s -whole-program-assume -intel-libirc-allowed -passes='require<dtransanalysis>' -dtrans-print-types -disable-output 2>&1 | FileCheck %s

target triple = "x86_64-unknown-linux-gnu"

; Verify results copied to dtrans immutable analysis.
; RUN: opt < %s -whole-program-assume -intel-libirc-allowed -dtransanalysis -dtrans-print-immutable-types -disable-output 2>&1 | FileCheck %s --check-prefix=IMMUTABLE
=======

target triple = "x86_64-unknown-linux-gnu"

; RUN: opt < %s -whole-program-assume -intel-libirc-allowed -passes='require<dtransanalysis>' -dtrans-print-types -disable-output 2>&1 | FileCheck %s

; Verify results copied to dtrans immutable analysis.
>>>>>>> bfff8914
; RUN: opt < %s -whole-program-assume -intel-libirc-allowed -passes='require<dtransanalysis>' -dtrans-print-immutable-types -disable-output 2>&1 | FileCheck %s --check-prefix=IMMUTABLE

; Check the results of indirect array multiple value analysis.
; At this point, the analysis will always be marked as incomplete, as we
; are recognizing only a limited number of ways the indirect arrays can
; be assigned. This analysis is only needed for heuristics at this point.
; Test assignment of multiple values to elements of a field which points to
; an allocated array.

; CHECK: DTRANS_StructInfo:
; CHECK: LLVMType: %struct.MYSTRUCTARRAY = type { i32, i32, i32*, i32* }
; CHECK: Name: struct.MYSTRUCTARRAY
; CHECK: Number of fields: 4
; CHECK: 0)Field LLVM Type: i32
; CHECK: Field info: Written
; CHECK: Frequency: 1
; CHECK: Multiple Value: [ 0, 1 ] <complete>
; CHECK: Multiple IA Value: [  ] <incomplete>
; CHECK: Bottom Alloc Function
; CHECK: 1)Field LLVM Type: i32
; CHECK: Field info: Written
; CHECK: Frequency: 1
; CHECK: Multiple Value: [ 0, 2 ] <complete>
; CHECK: Multiple IA Value: [  ] <incomplete>
; CHECK: Bottom Alloc Function
; CHECK: 2)Field LLVM Type: i32*
; CHECK: Field info: Written
; CHECK: Frequency: 2
; CHECK: Multiple Value: [ null ] <incomplete>
; CHECK: Multiple IA Value: [ 1, 3 ] <incomplete>
; CHECK: Bottom Alloc Function
; CHECK: 3)Field LLVM Type: i32*
; CHECK: Field info: Written
; CHECK: Frequency: 2
; CHECK: Multiple Value: [ null ] <incomplete>
; CHECK: Multiple IA Value: [ 5, 7 ] <incomplete>
; CHECK: Bottom Alloc Function
; CHECK: Total Frequency: 6


; IMMUTABLE: StructType: %struct.MYSTRUCTARRAY = type { i32, i32, i32*, i32* }
; IMMUTABLE:   Field 0:
; IMMUTABLE:     Likely Values: 0 1
; IMMUTABLE:     Likely Indirect Array Values:
; IMMUTABLE:   Field 1:
; IMMUTABLE:     Likely Values: 0 2
; IMMUTABLE:     Likely Indirect Array Values:
; IMMUTABLE:   Field 2:
; IMMUTABLE:     Likely Values: null
; IMMUTABLE:     Likely Indirect Array Values: 1 3
; IMMUTABLE:   Field 3:
; IMMUTABLE:     Likely Values: null
; IMMUTABLE:     Likely Indirect Array Values: 5 7


%struct.MYSTRUCTARRAY = type { i32, i32, i32*, i32* }

@george = internal global %struct.MYSTRUCTARRAY zeroinitializer, align 8
@fred = internal global %struct.MYSTRUCTARRAY zeroinitializer, align 8

declare dso_local noalias i8* @malloc(i64) local_unnamed_addr #1

define dso_local i32 @main() {
  store i32 1, i32* getelementptr inbounds (%struct.MYSTRUCTARRAY, %struct.MYSTRUCTARRAY* @george, i64 0, i32 0), align 8
  store i32 2, i32* getelementptr inbounds (%struct.MYSTRUCTARRAY, %struct.MYSTRUCTARRAY* @george, i64 0, i32 1), align 4
  %1 = tail call noalias dereferenceable_or_null(80) i8* @malloc(i64 80) #2
  %2 = bitcast i8* %1 to i32*
  store i32* %2, i32** getelementptr inbounds (%struct.MYSTRUCTARRAY, %struct.MYSTRUCTARRAY* @george, i64 0, i32 2), align 8
  %3 = tail call noalias dereferenceable_or_null(80) i8* @malloc(i64 80) #2
  %4 = bitcast i8* %3 to i32*
  store i32* %4, i32** getelementptr inbounds (%struct.MYSTRUCTARRAY, %struct.MYSTRUCTARRAY* @george, i64 0, i32 3), align 8
  %5 = tail call noalias dereferenceable_or_null(160) i8* @malloc(i64 160) #2
  %6 = bitcast i8* %5 to i32*
  store i32* %6, i32** getelementptr inbounds (%struct.MYSTRUCTARRAY, %struct.MYSTRUCTARRAY* @fred, i64 0, i32 2), align 8
  %7 = tail call noalias dereferenceable_or_null(160) i8* @malloc(i64 160) #2
  %8 = bitcast i8* %7 to i32*
  store i32* %8, i32** getelementptr inbounds (%struct.MYSTRUCTARRAY, %struct.MYSTRUCTARRAY* @fred, i64 0, i32 3), align 8
  store i32 1, i32* %2, align 4
  store i32 5, i32* %4, align 4
  %9 = getelementptr inbounds i32, i32* %2, i64 2
  store i32 1, i32* %9, align 4
  %10 = getelementptr inbounds i32, i32* %4, i64 2
  store i32 5, i32* %10, align 4
  %11 = getelementptr inbounds i32, i32* %6, i64 1
  store i32 3, i32* %11, align 4
  %12 = getelementptr inbounds i32, i32* %8, i64 1
  store i32 7, i32* %12, align 4
  %13 = getelementptr inbounds i32, i32* %6, i64 3
  store i32 3, i32* %13, align 4
  %14 = getelementptr inbounds i32, i32* %8, i64 3
  store i32 7, i32* %14, align 4
  ret i32 8
}

<|MERGE_RESOLUTION|>--- conflicted
+++ resolved
@@ -1,21 +1,11 @@
 ; REQUIRES: asserts
 ; UNSUPPORTED: enable-opaque-pointers
-<<<<<<< HEAD
-; RUN: opt < %s  -whole-program-assume -intel-libirc-allowed -dtransanalysis -dtrans-print-types -disable-output 2>&1 | FileCheck %s
-; RUN: opt < %s -whole-program-assume -intel-libirc-allowed -passes='require<dtransanalysis>' -dtrans-print-types -disable-output 2>&1 | FileCheck %s
-
-target triple = "x86_64-unknown-linux-gnu"
-
-; Verify results copied to dtrans immutable analysis.
-; RUN: opt < %s -whole-program-assume -intel-libirc-allowed -dtransanalysis -dtrans-print-immutable-types -disable-output 2>&1 | FileCheck %s --check-prefix=IMMUTABLE
-=======
 
 target triple = "x86_64-unknown-linux-gnu"
 
 ; RUN: opt < %s -whole-program-assume -intel-libirc-allowed -passes='require<dtransanalysis>' -dtrans-print-types -disable-output 2>&1 | FileCheck %s
 
 ; Verify results copied to dtrans immutable analysis.
->>>>>>> bfff8914
 ; RUN: opt < %s -whole-program-assume -intel-libirc-allowed -passes='require<dtransanalysis>' -dtrans-print-immutable-types -disable-output 2>&1 | FileCheck %s --check-prefix=IMMUTABLE
 
 ; Check the results of indirect array multiple value analysis.
