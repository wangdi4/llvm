; REQUIRES: asserts
; UNSUPPORTED: enable-opaque-pointers

target triple = "x86_64-unknown-linux-gnu"
<<<<<<< HEAD

; Test that checks if Whole Program is safe

; RUN: opt -whole-program-assume -intel-libirc-allowed -dtransanalysis -debug-only=dtransanalysis -disable-output %s 2>&1 \
; RUN:    | FileCheck -allow-empty %s
=======

; Test that checks if Whole Program is safe
>>>>>>> bfff8914

; RUN: opt -whole-program-assume -intel-libirc-allowed -passes='require<dtransanalysis>' -debug-only=dtransanalysis -disable-output %s 2>&1 \
; RUN:    | FileCheck -allow-empty %s



define void @foo(i32 %n) local_unnamed_addr {
entry:
  br label %loop
loop:
  %iv = phi i32 [ 0, %entry ], [ %iv.next, %loop ]
  %iv.next = add i32 %iv, 1
  %cmp = icmp eq i32 %iv, %n
  br i1 %cmp, label %exit, label %loop
exit:
  ret void
}

; CHECK-NOT: dtrans: Whole Program not safe ... DTransAnalysis didn't run<|MERGE_RESOLUTION|>--- conflicted
+++ resolved
@@ -2,16 +2,8 @@
 ; UNSUPPORTED: enable-opaque-pointers
 
 target triple = "x86_64-unknown-linux-gnu"
-<<<<<<< HEAD
 
 ; Test that checks if Whole Program is safe
-
-; RUN: opt -whole-program-assume -intel-libirc-allowed -dtransanalysis -debug-only=dtransanalysis -disable-output %s 2>&1 \
-; RUN:    | FileCheck -allow-empty %s
-=======
-
-; Test that checks if Whole Program is safe
->>>>>>> bfff8914
 
 ; RUN: opt -whole-program-assume -intel-libirc-allowed -passes='require<dtransanalysis>' -debug-only=dtransanalysis -disable-output %s 2>&1 \
 ; RUN:    | FileCheck -allow-empty %s
