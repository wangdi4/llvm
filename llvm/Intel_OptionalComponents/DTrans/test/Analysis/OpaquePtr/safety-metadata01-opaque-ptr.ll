--- conflicted
+++ resolved
@@ -5,10 +5,6 @@
 ; TODO: Remove the -opaque-pointers option. It is currently needed
 ; because global variables are not recognized as being opaque pointers yet.
 
-<<<<<<< HEAD
-; RUN: opt < %s -opaque-pointers -disable-output -whole-program-assume -intel-libirc-allowed -dtrans-safetyanalyzer -dtrans-print-types 2>&1 | FileCheck %s
-=======
->>>>>>> bfff8914
 ; RUN: opt < %s -opaque-pointers -disable-output -whole-program-assume -intel-libirc-allowed -passes='require<dtrans-safetyanalyzer>' -dtrans-print-types  2>&1 | FileCheck %s
 
 ; This test verifies that a getelementptr instruction tagged with metadata
