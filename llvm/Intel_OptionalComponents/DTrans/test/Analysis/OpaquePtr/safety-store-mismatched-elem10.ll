--- conflicted
+++ resolved
@@ -1,11 +1,6 @@
 ; REQUIRES: asserts
-<<<<<<< HEAD
-; RUN: opt -dtransop-allow-typed-pointers -whole-program-assume -intel-libirc-allowed -dtrans-safetyanalyzer -dtrans-print-types -disable-output %s 2>&1 | FileCheck %s
-; RUN: opt -dtransop-allow-typed-pointers -whole-program-assume -intel-libirc-allowed -passes='require<dtrans-safetyanalyzer>' -dtrans-print-types -disable-output %s 2>&1 | FileCheck %s
-=======
 
 ; RUN: opt -opaque-pointers -whole-program-assume -intel-libirc-allowed -passes='require<dtrans-safetyanalyzer>' -dtrans-print-types -disable-output %s 2>&1 | FileCheck %s
->>>>>>> bfff8914
 
 ; Test a variant of the special case code used for safety-store-safe06.ll,
 ; where the pattern of tracing the value to the allocation is not matched,
