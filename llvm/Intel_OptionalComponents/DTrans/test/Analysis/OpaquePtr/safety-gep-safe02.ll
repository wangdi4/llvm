; REQUIRES: asserts
<<<<<<< HEAD
; RUN: opt -dtransop-allow-typed-pointers -whole-program-assume -intel-libirc-allowed -dtrans-safetyanalyzer -dtrans-print-types -disable-output %s 2>&1 | FileCheck %s
; RUN: opt -dtransop-allow-typed-pointers -whole-program-assume -intel-libirc-allowed -passes='require<dtrans-safetyanalyzer>' -dtrans-print-types -disable-output %s 2>&1 | FileCheck %s
=======

; RUN: opt -opaque-pointers -whole-program-assume -intel-libirc-allowed -passes='require<dtrans-safetyanalyzer>' -dtrans-print-types -disable-output %s 2>&1 | FileCheck %s
>>>>>>> bfff8914

; Test that safe GEP uses do not get marked with safety flags by the checks
; for 'Ambiguous GEP' or 'Bad pointer manipulation'. The cases are checking
; when the GEP is using the byte-flattened form.

target datalayout = "e-m:e-i64:64-f80:128-n8:16:32:64-S128"
target triple = "x86_64-unknown-linux-gnu"

; Access to element of non-nested structure
%struct.test01 = type { i32, ptr, i32, i16, i16 } ; Offsets: 0, 8, 16, 20, 22
define internal void @test01() {
  %local = alloca %struct.test01

  %addr0 = getelementptr i8, ptr %local, i32 0
  %addr1 = getelementptr i8, ptr %local, i32 8
  %addr2 = getelementptr i8, ptr %local, i32 16
  %addr3 = getelementptr i8, ptr %local, i32 20
  %addr4 = getelementptr i8, ptr %local, i32 22
  call void @test01helper(ptr %addr0, ptr %addr1, ptr %addr2, ptr %addr3, ptr %addr4)
  ret void
}
define internal void @test01helper(ptr "intel_dtrans_func_index"="1" %arg0, ptr "intel_dtrans_func_index"="2" %arg1, ptr "intel_dtrans_func_index"="3" %arg2, ptr "intel_dtrans_func_index"="4" %arg3, ptr "intel_dtrans_func_index"="5" %arg4) !intel.dtrans.func.type !5 {
  ret void
}
; CHECK-LABEL: DTRANS_StructInfo:
; CHECK: Name: struct.test01
; CHECK: Local instance | Field address taken call{{ *$}}


; Access to element of nested structure
%struct.test02a = type { i16, i32 } ; Offset: 0, 4
%struct.test02b = type { i16, %struct.test02a } ; Offsets 0, 4
define internal void @test02() {
  %local = alloca %struct.test02b
  %faddr = getelementptr i8, ptr %local, i64 8
  store i32 0, ptr %faddr
  ret void
}
; CHECK-LABEL: DTRANS_StructInfo:
; CHECK: Name: struct.test02a
; CHECK: Nested structure | Local instance{{ *$}}

; CHECK-LABEL: DTRANS_StructInfo:
; CHECK: Name: struct.test02b
; CHECK: Contains nested structure | Local instance{{ *$}}


; Byte-flattened GEP that does not align to the start of a field, but is an
; alignment padding byte, where the result is passed to 'memset'.
; This is a special case that does not trigger the 'Bad pointer manipulation'
; safety flag.
%struct.test03 = type { i32, i16, i32 } ; Offsets: 0, 4, 8
define internal void @test03(i32 %x) {
  %local = alloca %struct.test03
  %pad_addr = getelementptr i8, ptr %local, i32 6
  call void @llvm.memset.p0.i64(ptr %pad_addr, i8 0, i64 6, i1 false)
  ret void
}
; CHECK-LABEL: DTRANS_StructInfo:
; CHECK: Name: struct.test03
; TODO: When memory intrinsics are analyzed, this will also get "Memfunc
; partial write" set.
; CHECK: Local instance{{ *$}}


declare !intel.dtrans.func.type !7 void @llvm.memset.p0.i64(ptr "intel_dtrans_func_index"="1", i8, i64, i1)


!1 = !{i32 0, i32 0}  ; i32
!2 = !{i64 0, i32 1}  ; i64*
!3 = !{i16 0, i32 0}  ; i16
!4 = !{i8 0, i32 1}  ; i8*
!5 = distinct !{!4, !4, !4, !4, !4}
!6 = !{%struct.test02a zeroinitializer, i32 0}  ; %struct.test02a
!7 = distinct !{!4}
!8 = !{!"S", %struct.test01 zeroinitializer, i32 5, !1, !2, !1, !3, !3} ; { i32, i64*, i32, i16, i16 }
!9 = !{!"S", %struct.test02a zeroinitializer, i32 2, !3, !1} ; { i16, i32 }
!10 = !{!"S", %struct.test02b zeroinitializer, i32 2, !3, !6} ; { i16, %struct.test02a }
!11 = !{!"S", %struct.test03 zeroinitializer, i32 3, !1, !3, !1} ; { i32, i16, i32 }

!intel.dtrans.types = !{!8, !9, !10, !11}<|MERGE_RESOLUTION|>--- conflicted
+++ resolved
@@ -1,11 +1,6 @@
 ; REQUIRES: asserts
-<<<<<<< HEAD
-; RUN: opt -dtransop-allow-typed-pointers -whole-program-assume -intel-libirc-allowed -dtrans-safetyanalyzer -dtrans-print-types -disable-output %s 2>&1 | FileCheck %s
-; RUN: opt -dtransop-allow-typed-pointers -whole-program-assume -intel-libirc-allowed -passes='require<dtrans-safetyanalyzer>' -dtrans-print-types -disable-output %s 2>&1 | FileCheck %s
-=======
 
 ; RUN: opt -opaque-pointers -whole-program-assume -intel-libirc-allowed -passes='require<dtrans-safetyanalyzer>' -dtrans-print-types -disable-output %s 2>&1 | FileCheck %s
->>>>>>> bfff8914
 
 ; Test that safe GEP uses do not get marked with safety flags by the checks
 ; for 'Ambiguous GEP' or 'Bad pointer manipulation'. The cases are checking
