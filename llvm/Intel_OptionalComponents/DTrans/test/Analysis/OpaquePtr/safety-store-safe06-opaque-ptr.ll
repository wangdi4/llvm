; REQUIRES: asserts
<<<<<<< HEAD
; RUN: opt -opaque-pointers -whole-program-assume -intel-libirc-allowed -dtrans-safetyanalyzer -dtrans-print-types -disable-output %s 2>&1 | FileCheck %s
=======

>>>>>>> bfff8914
; RUN: opt -opaque-pointers -whole-program-assume -intel-libirc-allowed -passes='require<dtrans-safetyanalyzer>' -dtrans-print-types -disable-output %s 2>&1 | FileCheck %s

; Test that a special case of storing allocated memory to a structure field
; where the field is a pointer to a scalar type does not get marked as a
; "Mismatched element access".

target datalayout = "e-m:e-p270:32:32-p271:32:32-p272:64:64-i64:64-f80:128-n8:16:32:64-S128"
target triple = "x86_64-unknown-linux-gnu"

%struct._ZTS10KernelInfo.KernelInfo = type { i32, i64, i64, i64, i64, ptr, double, double, double, double, double, ptr, i64 }

define void @test(i64 %in) {
  %i3 = call ptr @malloc(i64 104)
  %i217 = add nuw i64 %in, 71

  ; Allocate memory that will be stored in the structure field.
  %i218 = call ptr @malloc(i64 %i217)
  %i224 = ptrtoint ptr %i218 to i64
  %i225 = add i64 %i224, 71
  %i226 = and i64 %i225, -64
  %i227 = inttoptr i64 %i226 to ptr

  %i231 = getelementptr inbounds %struct._ZTS10KernelInfo.KernelInfo, ptr %i3, i64 0, i32 5
  ; Store %i227 into a structure field that was declared as a double*
  store ptr %i227, ptr %i231

  ; Use %i227 as an i8* type to create a type alias.
  %cmp = icmp eq ptr %i227, null
  tail call void @llvm.memset.p0.i64(ptr %i227, i8 0, i64 %i217, i1 false)
  ; Use %i227 as the expected field type to index into the allocated memory
  %i407 = getelementptr double, ptr %i227, i64 8

  ret void
}
; CHECK-LABEL: DTRANS_StructInfo:
; CHECK: LLVMType: %struct._ZTS10KernelInfo.KernelInfo
; CHECK: Safety data: No issues found
; CHECK: End LLVMType: %struct._ZTS10KernelInfo.KernelInfo

declare !intel.dtrans.func.type !7 "intel_dtrans_func_index"="1" ptr @malloc(i64) #0
declare !intel.dtrans.func.type !8 void @llvm.memset.p0.i64(ptr "intel_dtrans_func_index"="1", i8, i64, i1 immarg)

attributes #0 = { allockind("alloc,uninitialized") allocsize(0) "alloc-family"="malloc" }

!1 = !{i32 0, i32 0}  ; i32
!2 = !{i64 0, i32 0}  ; i64
!3 = !{double 0.0e+00, i32 1}  ; double*
!4 = !{double 0.0e+00, i32 0}  ; double
!5 = !{%struct._ZTS10KernelInfo.KernelInfo zeroinitializer, i32 1}  ; %struct._ZTS10KernelInfo.KernelInfo*
!6 = !{i8 0, i32 1}  ; i8*
!7 = distinct !{!6}
!8 = distinct !{!6}
!9 = !{!"S", %struct._ZTS10KernelInfo.KernelInfo zeroinitializer, i32 13, !1, !2, !2, !2, !2, !3, !4, !4, !4, !4, !4, !5, !2} ; { i32, i64, i64, i64, i64, double*, double, double, double, double, double, %struct._ZTS10KernelInfo.KernelInfo*, i64 }

!intel.dtrans.types = !{!9}
<|MERGE_RESOLUTION|>--- conflicted
+++ resolved
@@ -1,9 +1,5 @@
 ; REQUIRES: asserts
-<<<<<<< HEAD
-; RUN: opt -opaque-pointers -whole-program-assume -intel-libirc-allowed -dtrans-safetyanalyzer -dtrans-print-types -disable-output %s 2>&1 | FileCheck %s
-=======
 
->>>>>>> bfff8914
 ; RUN: opt -opaque-pointers -whole-program-assume -intel-libirc-allowed -passes='require<dtrans-safetyanalyzer>' -dtrans-print-types -disable-output %s 2>&1 | FileCheck %s
 
 ; Test that a special case of storing allocated memory to a structure field
