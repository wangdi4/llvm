; REQUIRES: asserts

target triple = "x86_64-unknown-linux-gnu"

; TODO: Remove the -opaque-pointers option. It is currently needed
; because global variables are not recognized as being opaque pointers yet.

<<<<<<< HEAD
; RUN: opt -opaque-pointers -disable-output -whole-program-assume -intel-libirc-allowed -dtrans-safetyanalyzer -dtrans-print-types < %s 2>&1 | FileCheck %s
=======
>>>>>>> bfff8914
; RUN: opt -opaque-pointers -disable-output -whole-program-assume -intel-libirc-allowed -passes='require<dtrans-safetyanalyzer>' -dtrans-print-types < %s 2>&1 | FileCheck %s

; Test that calls to @llvm.ptr.annotation.p0 do not trigger safety flags on
; the structure types when using opaque pointers.

target datalayout = "e-m:e-i64:64-f80:128-n8:16:32:64-S128"

%__SOA_struct.test01 = type { ptr, ptr, ptr }
%__SOADT_struct.test01dep = type { i64, i32 }

@__soa_struct.test01 = internal global %__SOA_struct.test01 zeroinitializer
@var01 = internal global %__SOADT_struct.test01dep zeroinitializer
@__intel_dtrans_aostosoa_alloc = private constant [38 x i8] c"{dtrans} AOS-to-SOA allocation {id:0}\00"
@__intel_dtrans_aostosoa_index = private constant [33 x i8] c"{dtrans} AOS-to-SOA index {id:0}\00"
@__intel_dtrans_aostosoa_filename = private constant [1 x i8] zeroinitializer

define i32 @test01() {
  %p0 = getelementptr %__SOADT_struct.test01dep, ptr @var01, i64 0, i32 0
  %alloc_idx = call ptr @llvm.ptr.annotation.p0(ptr %p0,
                                                ptr @__intel_dtrans_aostosoa_index,
                                                ptr @__intel_dtrans_aostosoa_filename,
                                                i32 0,
                                                ptr null)
  %p1 = load i64, ptr %p0, align 8
  ret i32 0
}

declare ptr @llvm.ptr.annotation.p0(ptr, ptr, ptr, i32, ptr)

!1 = !{i32 0, i32 1}  ; i32*
!2 = !{i64 0, i32 1}  ; i64*
!3 = !{i64 0, i32 0}  ; i64
!4 = !{i32 0, i32 0}  ; i32
!5 = !{!"S", %__SOA_struct.test01 zeroinitializer, i32 3, !1, !2, !1} ; { i32*, i64*, i32* }
!6 = !{!"S", %__SOADT_struct.test01dep zeroinitializer, i32 2, !3, !4} ; { i64, i32 }

!intel.dtrans.types = !{!5, !6}

; CHECK: DTRANS_StructInfo:
; CHECK: LLVMType: %__SOADT_struct.test01dep
; CHECK: Safety data: Global instance{{ *}}
; CHECK: End LLVMType: %__SOADT_struct.test01dep

; CHECK: DTRANS_StructInfo:
; CHECK: LLVMType: %__SOA_struct.test01
; CHECK: Safety data: Global instance{{ *}}
; CHECK: End LLVMType: %__SOA_struct.test01<|MERGE_RESOLUTION|>--- conflicted
+++ resolved
@@ -5,10 +5,6 @@
 ; TODO: Remove the -opaque-pointers option. It is currently needed
 ; because global variables are not recognized as being opaque pointers yet.
 
-<<<<<<< HEAD
-; RUN: opt -opaque-pointers -disable-output -whole-program-assume -intel-libirc-allowed -dtrans-safetyanalyzer -dtrans-print-types < %s 2>&1 | FileCheck %s
-=======
->>>>>>> bfff8914
 ; RUN: opt -opaque-pointers -disable-output -whole-program-assume -intel-libirc-allowed -passes='require<dtrans-safetyanalyzer>' -dtrans-print-types < %s 2>&1 | FileCheck %s
 
 ; Test that calls to @llvm.ptr.annotation.p0 do not trigger safety flags on
