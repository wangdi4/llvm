--- conflicted
+++ resolved
@@ -1,15 +1,8 @@
 ; REQUIRES: asserts
-<<<<<<< HEAD
-; RUN: opt -opaque-pointers -whole-program-assume -intel-libirc-allowed -dtrans-safetyanalyzer -dtrans-outofboundsok=false -dtrans-print-types -disable-output %s 2>&1 | FileCheck -match-full-lines %s
-; RUN: opt -opaque-pointers -whole-program-assume -intel-libirc-allowed -passes='require<dtrans-safetyanalyzer>' -dtrans-outofboundsok=false -dtrans-print-types -disable-output %s 2>&1 | FileCheck -match-full-lines %s
-
-target triple = "x86_64-unknown-linux-gnu"
-=======
 
 target triple = "x86_64-unknown-linux-gnu"
 
 ; RUN: opt -opaque-pointers -whole-program-assume -intel-libirc-allowed -passes='require<dtrans-safetyanalyzer>' -dtrans-outofboundsok=false -dtrans-print-types -disable-output %s 2>&1 | FileCheck -match-full-lines %s
->>>>>>> bfff8914
 
 ; Verify loading element zero of an array within a structure that is contained
 ; within an array results in the field being set as "Read" and "NonGEPAccess" for
