--- conflicted
+++ resolved
@@ -1,13 +1,4 @@
 ; REQUIRES: asserts
-<<<<<<< HEAD
-; RUN: opt < %s -opaque-pointers -whole-program-assume -intel-libirc-allowed -dtrans-safetyanalyzer -dtrans-print-types -disable-output 2>&1 | FileCheck %s
-; RUN: opt < %s -opaque-pointers -whole-program-assume -intel-libirc-allowed -passes='require<dtrans-safetyanalyzer>' -dtrans-print-types -disable-output 2>&1 | FileCheck %s
-
-target triple = "x86_64-unknown-linux-gnu"
-
-; Verify results get copied to the DTrans immutable analysis.
-; RUN: opt < %s -opaque-pointers -whole-program-assume -intel-libirc-allowed -dtrans-safetyanalyzer -dtrans-print-immutable-types -disable-output 2>&1 | FileCheck %s --check-prefix=IMMUTABLE
-=======
 
 target triple = "x86_64-unknown-linux-gnu"
 
@@ -15,7 +6,6 @@
 
 ; Verify results get copied to the DTrans immutable analysis.
 
->>>>>>> bfff8914
 ; RUN: opt < %s -opaque-pointers -whole-program-assume -intel-libirc-allowed -passes='require<dtrans-safetyanalyzer>' -dtrans-print-immutable-types -disable-output 2>&1 | FileCheck %s --check-prefix=IMMUTABLE
 
 ; Check that field value collection occurs, and the results of likely values are
