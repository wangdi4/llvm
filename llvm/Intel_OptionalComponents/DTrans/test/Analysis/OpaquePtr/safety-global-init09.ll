; REQUIRES: asserts
<<<<<<< HEAD
; RUN: opt -dtransop-allow-typed-pointers -opaque-pointers -whole-program-assume -intel-libirc-allowed -dtrans-safetyanalyzer -dtrans-print-types -disable-output %s 2>&1 | FileCheck %s
; RUN: opt -dtransop-allow-typed-pointers -opaque-pointers -whole-program-assume -intel-libirc-allowed -passes='require<dtrans-safetyanalyzer>' -dtrans-print-types -disable-output %s 2>&1 | FileCheck %s

target triple = "x86_64-unknown-linux-gnu"
=======

target triple = "x86_64-unknown-linux-gnu"

; RUN: opt  -opaque-pointers -whole-program-assume -intel-libirc-allowed -passes='require<dtrans-safetyanalyzer>' -dtrans-print-types -disable-output %s 2>&1 | FileCheck %s
>>>>>>> bfff8914

; Test that the DTrans safety analyzer handles global variables that are
; initialized using global objects that do not require metadata.
; (CMPLRLLVM-32674)

%struct.FuncDesc = type { ptr, ptr, i32 }

@.str.67.1599 = private unnamed_addr constant [5 x i8] c"acos\00", align 1
@.str.68.1600 = private unnamed_addr constant [5 x i8] c"asin\00", align 1

@_ZN12MathFunction9functableE = internal global [3 x %struct.FuncDesc]
  [%struct.FuncDesc { ptr getelementptr inbounds ([5 x i8], ptr @.str.67.1599, i32 0, i32 0), ptr @acos, i32 1 },
  %struct.FuncDesc { ptr getelementptr inbounds ([5 x i8], ptr @.str.68.1600, i32 0, i32 0), ptr @asin, i32 1 },
  %struct.FuncDesc zeroinitializer], align 16, !intel_dtrans_type !2

declare dso_local double @acos(double)
declare dso_local double @asin(double)

!intel.dtrans.types = !{!7}

!0 = !{i8 0, i32 1}
!1 = !{i32 0, i32 0}
!2 = !{!"A", i32 3, !3}
!3 = !{%struct.FuncDesc zeroinitializer, i32 0}
!4 = !{double 0.000000e+00, i32 0}
!5 = !{!6, i32 1}
!6 = !{!"F", i1 true, i32 0, !4}
!7 = !{!"S", %struct.FuncDesc zeroinitializer, i32 3, !0, !5, !1}

; CHECK: DTRANS_StructInfo:
; CHECK: Name: struct.FuncDesc
; CHECK: Safety data: Global instance | Has initializer list | Global array | Has function ptr{{ *$}}<|MERGE_RESOLUTION|>--- conflicted
+++ resolved
@@ -1,15 +1,8 @@
 ; REQUIRES: asserts
-<<<<<<< HEAD
-; RUN: opt -dtransop-allow-typed-pointers -opaque-pointers -whole-program-assume -intel-libirc-allowed -dtrans-safetyanalyzer -dtrans-print-types -disable-output %s 2>&1 | FileCheck %s
-; RUN: opt -dtransop-allow-typed-pointers -opaque-pointers -whole-program-assume -intel-libirc-allowed -passes='require<dtrans-safetyanalyzer>' -dtrans-print-types -disable-output %s 2>&1 | FileCheck %s
-
-target triple = "x86_64-unknown-linux-gnu"
-=======
 
 target triple = "x86_64-unknown-linux-gnu"
 
 ; RUN: opt  -opaque-pointers -whole-program-assume -intel-libirc-allowed -passes='require<dtrans-safetyanalyzer>' -dtrans-print-types -disable-output %s 2>&1 | FileCheck %s
->>>>>>> bfff8914
 
 ; Test that the DTrans safety analyzer handles global variables that are
 ; initialized using global objects that do not require metadata.
