--- conflicted
+++ resolved
@@ -5,10 +5,6 @@
 ; TODO: Remove the -opaque-pointers option. It is currently needed
 ; because global variables are not recognized as being opaque pointers yet.
 
-<<<<<<< HEAD
-; RUN: opt -opaque-pointers -disable-output -whole-program-assume -intel-libirc-allowed -dtrans-ptrtypeanalyzertest -dtrans-print-pta-results < %s 2>&1 | FileCheck %s
-=======
->>>>>>> bfff8914
 ; RUN: opt -opaque-pointers -disable-output -whole-program-assume -intel-libirc-allowed -passes=dtrans-ptrtypeanalyzertest -dtrans-print-pta-results < %s 2>&1 | FileCheck %s
 
 ; Test that calls to @llvm.ptr.annotation.p0.p0 are analyzed as producing a
