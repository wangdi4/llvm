; REQUIRES: asserts
<<<<<<< HEAD
; RUN: opt < %s -dtransop-allow-typed-pointers -disable-output -whole-program-assume -intel-libirc-allowed -dtrans-safetyanalyzer -dtrans-print-types 2>&1 | FileCheck %s
; RUN: opt < %s -dtransop-allow-typed-pointers -disable-output -whole-program-assume -intel-libirc-allowed -passes='require<dtrans-safetyanalyzer>' -dtrans-print-types  2>&1 | FileCheck %s
; RUN: opt < %s -opaque-pointers -disable-output -whole-program-assume -intel-libirc-allowed -dtrans-safetyanalyzer -dtrans-print-types 2>&1 | FileCheck %s
; RUN: opt < %s -opaque-pointers -disable-output -whole-program-assume -intel-libirc-allowed -passes='require<dtrans-safetyanalyzer>' -dtrans-print-types  2>&1 | FileCheck %s

target triple = "x86_64-unknown-linux-gnu"
=======

target triple = "x86_64-unknown-linux-gnu"

; RUN: opt < %s -opaque-pointers -disable-output -whole-program-assume -intel-libirc-allowed -passes='require<dtrans-safetyanalyzer>' -dtrans-print-types  2>&1 | FileCheck %s
>>>>>>> bfff8914

; This test verifies that a getelementptr instruction tagged with metadata
; that explicitly marks the type results in the safety analyzer using that
; information when setting the safety flags.

; Test case where metadata is placed on a GEP to indicate a desired type
; for use by the analysis.
%struct.test01a = type { i64, i64 }
%struct.test01b = type { ptr, ptr }
@glob_test01 = internal unnamed_addr global %struct.test01b zeroinitializer

define dso_local i32 @test01() {
  %ptr = call ptr @malloc(i64 160)

  ; Use metadata to indicate this result should be treated as a %struct.test01a**
  %ar1 = getelementptr i8, ptr %ptr, i32 0, !dtrans-type !0
  store ptr %ar1, ptr getelementptr (%struct.test01b, ptr @glob_test01, i32 0, i32 0)

  ; Use metadata to indicate this result should be treated as a %struct.test01a**
  %ar2 = getelementptr i8, ptr %ptr, i32 80, !dtrans-type !0
  store ptr %ar2, ptr getelementptr (%struct.test01b, ptr @glob_test01, i32 0, i32 1)

  ret i32 0
}
; CHECK-LABEL: LLVMType: %struct.test01a
; CHECK: Safety data: No issues found
; CHECK: End LLVMType: %struct.test01a
; CHECK-LABEL: LLVMType: %struct.test01b
; CHECK: Safety data: Global instance{{ *}}
; CHECK: End LLVMType: %struct.test01b

; Test where an instruction is marked with metadata that is not the expected
; type results in safety flags being set on the types.
%struct.test02a = type { i64, i64 }
%struct.test02b = type { ptr, ptr}
%struct.test02bad = type { i64, i64 }
@glob_test02 = internal unnamed_addr global %struct.test02b zeroinitializer

define dso_local i32 @test02() {
  %ptr = call ptr @malloc(i64 160)

  ; Use metadata to indicate this result should be treated as a %struct.test02bad**
  %ar1 = getelementptr i8, ptr %ptr, i32 0, !dtrans-type !1
  store ptr %ar1, ptr getelementptr (%struct.test02b, ptr @glob_test02, i32 0, i32 0)

  ; Use metadata to indicate this result should be treated as a %struct.test02bad**
  %ar2 = getelementptr i8, ptr %ptr, i32 80, !dtrans-type !1
  store ptr %ar2, ptr getelementptr (%struct.test02b, ptr @glob_test02, i32 0, i32 1)

  ret i32 0
}
; CHECK-LABEL: LLVMType: %struct.test02a
; CHECK: Safety data: Bad casting{{ *}}
; CHECK: End LLVMType: %struct.test02a
; CHECK-LABEL: LLVMType: %struct.test02b
; CHECK: Safety data: Bad casting | Mismatched element access | Global instance{{ *}}
; CHECK: End LLVMType: %struct.test02b
; CHECK-LABEL: LLVMType: %struct.test02bad
; CHECK: Safety data: Bad casting{{ *}}
; CHECK: End LLVMType: %struct.test02bad

declare !intel.dtrans.func.type !6 "intel_dtrans_func_index"="1" ptr @malloc(i64)

!0 = !{ %struct.test01a zeroinitializer, i32 2}
!1 = !{%struct.test02bad zeroinitializer, i32 2}
!2 = !{i64 0, i32 0}  ; i64
!3 = !{%struct.test01a zeroinitializer, i32 2}  ; %struct.test01a**
!4 = !{%struct.test02a zeroinitializer, i32 2}  ; %struct.test02a**
!5 = !{i8 0, i32 1}  ; i8*
!6 = distinct !{!5}
!7 = !{!"S", %struct.test01a zeroinitializer, i32 2, !2, !2} ; { i64, i64 }
!8 = !{!"S", %struct.test01b zeroinitializer, i32 2, !3, !3} ; { %struct.test01a**, %struct.test01a**}
!9 = !{!"S", %struct.test02a zeroinitializer, i32 2, !2, !2} ; { i64, i64 }
!10 = !{!"S", %struct.test02b zeroinitializer, i32 2, !4, !4} ; { %struct.test02a**, %struct.test02a**}
!11 = !{!"S", %struct.test02bad zeroinitializer, i32 2, !2, !2} ; { i64, i64 }

!intel.dtrans.types = !{!7, !8, !9, !10, !11}<|MERGE_RESOLUTION|>--- conflicted
+++ resolved
@@ -1,17 +1,8 @@
 ; REQUIRES: asserts
-<<<<<<< HEAD
-; RUN: opt < %s -dtransop-allow-typed-pointers -disable-output -whole-program-assume -intel-libirc-allowed -dtrans-safetyanalyzer -dtrans-print-types 2>&1 | FileCheck %s
-; RUN: opt < %s -dtransop-allow-typed-pointers -disable-output -whole-program-assume -intel-libirc-allowed -passes='require<dtrans-safetyanalyzer>' -dtrans-print-types  2>&1 | FileCheck %s
-; RUN: opt < %s -opaque-pointers -disable-output -whole-program-assume -intel-libirc-allowed -dtrans-safetyanalyzer -dtrans-print-types 2>&1 | FileCheck %s
-; RUN: opt < %s -opaque-pointers -disable-output -whole-program-assume -intel-libirc-allowed -passes='require<dtrans-safetyanalyzer>' -dtrans-print-types  2>&1 | FileCheck %s
-
-target triple = "x86_64-unknown-linux-gnu"
-=======
 
 target triple = "x86_64-unknown-linux-gnu"
 
 ; RUN: opt < %s -opaque-pointers -disable-output -whole-program-assume -intel-libirc-allowed -passes='require<dtrans-safetyanalyzer>' -dtrans-print-types  2>&1 | FileCheck %s
->>>>>>> bfff8914
 
 ; This test verifies that a getelementptr instruction tagged with metadata
 ; that explicitly marks the type results in the safety analyzer using that
