; REQUIRES: asserts

target triple = "x86_64-unknown-linux-gnu"

<<<<<<< HEAD
; RUN: opt -opaque-pointers -disable-output -whole-program-assume -intel-libirc-allowed -dtrans-ptrtypeanalyzertest -dtrans-print-pta-results -dtrans-pta-emit-combined-sets=false < %s 2>&1 | FileCheck %s
=======
>>>>>>> bfff8914
; RUN: opt -opaque-pointers -disable-output -whole-program-assume -intel-libirc-allowed -passes=dtrans-ptrtypeanalyzertest -dtrans-print-pta-results -dtrans-pta-emit-combined-sets=false < %s 2>&1 | FileCheck %s

; Test that using %i4 to load from element zero of a nested type does not
; cause the declared type for %i4 to include the element pointee entry
; that the type is used as.

%struct._ZTS11lzma_stream.lzma_stream = type { ptr, i64, i64, ptr, i64, i64, ptr, ptr, ptr, ptr, ptr, ptr, i64, i64, i64, i64, i32, i32 }
%struct._ZTS17lzma_next_coder_s.lzma_next_coder_s = type { ptr, i64, i64, ptr, ptr, ptr, ptr, ptr }
%struct._ZTS14lzma_allocator.lzma_allocator = type { ptr, ptr, ptr }
%struct._ZTS15lzma_internal_s.lzma_internal_s = type { %struct._ZTS17lzma_next_coder_s.lzma_next_coder_s, i32, i64, [4 x i8], i8 }
%struct._ZTS11lzma_filter.lzma_filter = type { i64, ptr }

define void @lzma_end(ptr "intel_dtrans_func_index"="1" %arg) !intel.dtrans.func.type !30 {
  %i3 = getelementptr inbounds %struct._ZTS11lzma_stream.lzma_stream, ptr %arg, i64 0, i32 7
  ; Load a %struct._ZTS15lzma_internal_s.lzma_internal_s*, and use it as a
  ; contained type.
  %i4 = load ptr, ptr %i3, align 8
  %i13 = getelementptr inbounds %struct._ZTS17lzma_next_coder_s.lzma_next_coder_s, ptr %i4, i64 0, i32 4

  ; Load a pointer from the start of a type identifed as
  ; %struct._ZTS15lzma_internal_s.lzma_internal_s*.
  ; Because %struct._ZTS15lzma_internal_s.lzma_internal_s starts with a
  ; different structure, this results in a load of the element from the
  ; contained structure.
  %i16 = load ptr, ptr %i4, align 8
  %i29 = getelementptr inbounds i8, ptr %i4, i64 8
  store i64 0, ptr %i29, align 8
  ret void
}

; CHECK:  %i4 = load ptr, ptr %i3, align 8
; CHECK-NEXT:   LocalPointerInfo:
; CHECK-NEXT:    Declared Types:
; CHECK-NEXT:      Aliased types:
; CHECK-NEXT:        %struct._ZTS15lzma_internal_s.lzma_internal_s*
; CHECK-NEXT:      No element pointees.
; CHECK-NEXT:    Usage Types:
; CHECK-NEXT:      Aliased types:
; CHECK-NEXT:        %struct._ZTS15lzma_internal_s.lzma_internal_s*
; CHECK-NEXT:        %struct._ZTS17lzma_next_coder_s.lzma_next_coder_s*
; CHECK-NEXT:        i8**
; CHECK-NEXT:      Element pointees:
; CHECK-NEXT:;        %struct._ZTS17lzma_next_coder_s.lzma_next_coder_s @ 0

!intel.dtrans.types = !{!0, !6, !7, !13, !26}

!0 = !{!"S", %struct._ZTS11lzma_stream.lzma_stream zeroinitializer, i32 18, !1, !2, !2, !1, !2, !2, !3, !4, !1, !1, !1, !1, !2, !2, !2, !2, !5, !5}
!1 = !{i8 0, i32 1}
!2 = !{i64 0, i32 0}
!3 = !{%struct._ZTS14lzma_allocator.lzma_allocator zeroinitializer, i32 1}
!4 = !{%struct._ZTS15lzma_internal_s.lzma_internal_s zeroinitializer, i32 1}
!5 = !{i32 0, i32 0}
!6 = !{!"S", %struct._ZTS11lzma_filter.lzma_filter zeroinitializer, i32 2, !2, !1}
!7 = !{!"S", %struct._ZTS14lzma_allocator.lzma_allocator zeroinitializer, i32 3, !8, !10, !1}
!8 = !{!9, i32 1}
!9 = !{!"F", i1 false, i32 3, !1, !1, !2, !2}
!10 = !{!11, i32 1}
!11 = !{!"F", i1 false, i32 2, !12, !1, !1}
!12 = !{!"void", i32 0}
!13 = !{!"S", %struct._ZTS17lzma_next_coder_s.lzma_next_coder_s zeroinitializer, i32 8, !1, !2, !2, !14, !17, !19, !21, !23}
!14 = !{!15, i32 1}
!15 = !{!"F", i1 false, i32 9, !5, !1, !3, !1, !16, !2, !1, !16, !2, !5}
!16 = !{i64 0, i32 1}
!17 = !{!18, i32 1}
!18 = !{!"F", i1 false, i32 2, !12, !1, !3}
!19 = !{!20, i32 1}
!20 = !{!"F", i1 false, i32 1, !5, !1}
!21 = !{!22, i32 1}
!22 = !{!"F", i1 false, i32 4, !5, !1, !16, !16, !2}
!23 = !{!24, i32 1}
!24 = !{!"F", i1 false, i32 4, !5, !1, !3, !25, !25}
!25 = !{%struct._ZTS11lzma_filter.lzma_filter zeroinitializer, i32 1}
!26 = !{!"S", %struct._ZTS15lzma_internal_s.lzma_internal_s zeroinitializer, i32 5, !27, !5, !2, !28, !29}
!27 = !{%struct._ZTS17lzma_next_coder_s.lzma_next_coder_s zeroinitializer, i32 0}
!28 = !{!"A", i32 4, !29}
!29 = !{i8 0, i32 0}
!30 = distinct !{!31}
!31 = !{%struct._ZTS11lzma_stream.lzma_stream zeroinitializer, i32 1}<|MERGE_RESOLUTION|>--- conflicted
+++ resolved
@@ -2,10 +2,6 @@
 
 target triple = "x86_64-unknown-linux-gnu"
 
-<<<<<<< HEAD
-; RUN: opt -opaque-pointers -disable-output -whole-program-assume -intel-libirc-allowed -dtrans-ptrtypeanalyzertest -dtrans-print-pta-results -dtrans-pta-emit-combined-sets=false < %s 2>&1 | FileCheck %s
-=======
->>>>>>> bfff8914
 ; RUN: opt -opaque-pointers -disable-output -whole-program-assume -intel-libirc-allowed -passes=dtrans-ptrtypeanalyzertest -dtrans-print-pta-results -dtrans-pta-emit-combined-sets=false < %s 2>&1 | FileCheck %s
 
 ; Test that using %i4 to load from element zero of a nested type does not
