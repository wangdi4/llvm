--- conflicted
+++ resolved
@@ -2,14 +2,7 @@
 
 target triple = "x86_64-unknown-linux-gnu"
 
-<<<<<<< HEAD
-; RUN: opt -disable-output -whole-program-assume -intel-libirc-allowed -dtrans-ptrtypeanalyzertest -dtrans-print-pta-results < %s 2>&1 | FileCheck %s  --check-prefix=CHECK --check-prefix=CHECK-NONOPAQUE
-; RUN: opt -disable-output -whole-program-assume -intel-libirc-allowed -passes=dtrans-ptrtypeanalyzertest -dtrans-print-pta-results < %s 2>&1 | FileCheck %s  --check-prefix=CHECK --check-prefix=CHECK-NONOPAQUE
-; RUN: opt -opaque-pointers -disable-output -whole-program-assume -intel-libirc-allowed -dtrans-ptrtypeanalyzertest -dtrans-print-pta-results < %s 2>&1 | FileCheck %s  --check-prefix=CHECK --check-prefix=CHECK-OPAQUE
-; RUN: opt -opaque-pointers -disable-output -whole-program-assume -intel-libirc-allowed -passes=dtrans-ptrtypeanalyzertest -dtrans-print-pta-results < %s 2>&1 | FileCheck %s  --check-prefix=CHECK --check-prefix=CHECK-OPAQUE
-=======
 ; RUN: opt -opaque-pointers -disable-output -whole-program-assume -intel-libirc-allowed -passes=dtrans-ptrtypeanalyzertest -dtrans-print-pta-results < %s 2>&1 | FileCheck %s 
->>>>>>> bfff8914
 
 ; Tests for inferring the type of an input argument declared as an i8*
 ; based on the usage types of the argument. In these cases, the i8* is
