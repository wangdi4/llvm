; REQUIRES: asserts

target triple = "x86_64-unknown-linux-gnu"

<<<<<<< HEAD
; RUN: opt  < %s -opaque-pointers -whole-program-assume -intel-libirc-allowed -dtrans-safetyanalyzer -dtrans-outofboundsok=false -disable-output -dtrans-print-immutable-types 2>&1 | FileCheck %s
=======
>>>>>>> bfff8914
; RUN: opt  < %s -opaque-pointers -whole-program-assume -intel-libirc-allowed -dtrans-outofboundsok=false -passes='require<dtrans-safetyanalyzer>' -disable-output -dtrans-print-immutable-types 2>&1 | FileCheck %s

; This test case checks that the information for arrays with constant entries
; was printed correctly for the DTrans immutable analysis. The goal of this
; test case is to catch the arrays with constant entries in special structures,
; even if the special structure doesn't pass the DTrans safety violations.

%arr.struct = type <{ [4 x i32] }>
%boost.arr = type <{ [4 x i32] }>
%class.TestClass = type <{ i32, %boost.arr }>

define void @foo(ptr "intel_dtrans_func_index"="1" %0, i32 "intel_dtrans_func_index"="2" %var) !intel.dtrans.func.type !4 {
  %tmp0 = getelementptr inbounds %class.TestClass, ptr %0, i64 0, i32 1
  %tmp1 = getelementptr inbounds %boost.arr, ptr %tmp0, i64 0, i32 0
  %tmp2 = getelementptr inbounds [4 x i32], ptr %tmp1, i64 0, i32 0
  store i32 1, ptr %tmp2, align 4
  %tmp3 = getelementptr inbounds [4 x i32], ptr %tmp1, i64 0, i32 1
  store i32 2, ptr %tmp3, align 4
  %tmp4 = getelementptr inbounds [4 x i32], ptr %tmp1, i64 0, i32 2
  store i32 %var, ptr %tmp4, align 4
  %tmp5 = getelementptr inbounds [4 x i32], ptr %tmp1, i64 0, i32 3
  store i32 %var, ptr %tmp5, align 4
  ret void
}

define i32 @bar(ptr nocapture readonly "intel_dtrans_func_index"="1" %0) !intel.dtrans.func.type !5 {
entry:
  %tmp0 = getelementptr inbounds %class.TestClass, ptr %0, i64 0, i32 1
  %tmp1 = getelementptr inbounds %boost.arr, ptr %tmp0, i64 0, i32 0
  br label %bb1

bb1:                                              ; preds = %bb1, %entry
  %phi1 = phi i32 [ 0, %entry ], [ %var, %bb1 ]
  %tmp2 = getelementptr inbounds [4 x i32], ptr %tmp1, i64 0, i32 %phi1
  %tmp3 = load i32, ptr %tmp2, align 4
  %var = add nuw nsw i32 1, %phi1
  %tmp4 = icmp eq i32 4, %var
  br i1 %tmp4, label %bb2, label %bb1

bb2:                                              ; preds = %bb1
  ret i32 %tmp3
}

define void @bas(ptr "intel_dtrans_func_index"="1" %0, ptr "intel_dtrans_func_index"="2" %1) !intel.dtrans.func.type !10 {
  store ptr %0, ptr %1
  ret void
}

!intel.dtrans.types = !{!2, !6, !8}

!0 = !{i32 0, i32 0}
!1 = !{!"A", i32 4, !0}
!2 = !{!"S", %class.TestClass zeroinitializer, i32 2, !0, !7}
!3 = !{%class.TestClass zeroinitializer, i32 1}
!4 = distinct !{!3, !0}
!5 = distinct !{!3}
!6 = !{!"S", %boost.arr zeroinitializer, i32 1, !1}
!7 = !{%boost.arr zeroinitializer, i32 0}
!8 = !{!"S", %arr.struct zeroinitializer, i32 1, !1}
!9 = !{%boost.arr zeroinitializer, i32 1}
!10 = distinct !{!9, !0}

; CHECK:StructType: %class.TestClass = type <{ i32, %boost.arr }>
; CHECK:  Field 1:
; CHECK:    Constant entries in the array: Index: 0  Constant: 1 | Index: 1  Constant: 2<|MERGE_RESOLUTION|>--- conflicted
+++ resolved
@@ -2,10 +2,6 @@
 
 target triple = "x86_64-unknown-linux-gnu"
 
-<<<<<<< HEAD
-; RUN: opt  < %s -opaque-pointers -whole-program-assume -intel-libirc-allowed -dtrans-safetyanalyzer -dtrans-outofboundsok=false -disable-output -dtrans-print-immutable-types 2>&1 | FileCheck %s
-=======
->>>>>>> bfff8914
 ; RUN: opt  < %s -opaque-pointers -whole-program-assume -intel-libirc-allowed -dtrans-outofboundsok=false -passes='require<dtrans-safetyanalyzer>' -disable-output -dtrans-print-immutable-types 2>&1 | FileCheck %s
 
 ; This test case checks that the information for arrays with constant entries
