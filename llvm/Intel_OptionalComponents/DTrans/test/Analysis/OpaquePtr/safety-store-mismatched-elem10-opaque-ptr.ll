--- conflicted
+++ resolved
@@ -1,9 +1,5 @@
 ; REQUIRES: asserts
-<<<<<<< HEAD
-; RUN: opt -opaque-pointers -whole-program-assume -intel-libirc-allowed -dtrans-safetyanalyzer -dtrans-print-types -disable-output %s 2>&1 | FileCheck %s
-=======
 
->>>>>>> bfff8914
 ; RUN: opt -opaque-pointers -whole-program-assume -intel-libirc-allowed -passes='require<dtrans-safetyanalyzer>' -dtrans-print-types -disable-output %s 2>&1 | FileCheck %s
 
 ; Test a variant of the special case code used for safety-store-safe06-opaque-ptr.ll,
