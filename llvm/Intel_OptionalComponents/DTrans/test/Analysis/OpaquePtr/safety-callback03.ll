--- conflicted
+++ resolved
@@ -1,17 +1,8 @@
 ; REQUIRES: asserts
-<<<<<<< HEAD
-; RUN: opt < %s -dtransop-allow-typed-pointers -whole-program-assume -intel-libirc-allowed -dtrans-safetyanalyzer -dtrans-print-types -disable-output 2>&1 | FileCheck %s
-; RUN: opt < %s -dtransop-allow-typed-pointers -whole-program-assume -intel-libirc-allowed -passes='require<dtrans-safetyanalyzer>' -dtrans-print-types -disable-output 2>&1 | FileCheck %s
-; RUN: opt < %s -opaque-pointers -whole-program-assume -intel-libirc-allowed -dtrans-safetyanalyzer -dtrans-print-types -disable-output 2>&1 | FileCheck %s
-; RUN: opt < %s -opaque-pointers -whole-program-assume -intel-libirc-allowed -passes='require<dtrans-safetyanalyzer>' -dtrans-print-types -disable-output 2>&1 | FileCheck %s
-
-target triple = "x86_64-unknown-linux-gnu"
-=======
 
 target triple = "x86_64-unknown-linux-gnu"
 
 ; RUN: opt < %s -opaque-pointers -whole-program-assume -intel-libirc-allowed -passes='require<dtrans-safetyanalyzer>' -dtrans-print-types -disable-output 2>&1 | FileCheck %s
->>>>>>> bfff8914
 
 ; Test callback function with a specifier that identifies which parameters to
 ; forward to the target function, and does not forward all parameters.
