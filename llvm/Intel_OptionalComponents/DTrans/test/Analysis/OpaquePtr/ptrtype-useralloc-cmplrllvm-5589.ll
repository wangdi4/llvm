--- conflicted
+++ resolved
@@ -1,8 +1,4 @@
 ; REQUIRES: asserts
-<<<<<<< HEAD
-; RUN: opt < %s -disable-output -debug-only=dtrans-alloc-collector -whole-program-assume -intel-libirc-allowed -dtrans-ptrtypeanalyzertest 2>&1 | FileCheck %s
-=======
->>>>>>> bfff8914
 ; RUN: opt < %s -disable-output -debug-only=dtrans-alloc-collector -whole-program-assume -intel-libirc-allowed -passes=dtrans-ptrtypeanalyzertest 2>&1 | FileCheck %s
 ; CHECK: Analyzing for user free function: mybadfree
 ; CHECK: Not user free function: mybadfree - Unsupported function signature
