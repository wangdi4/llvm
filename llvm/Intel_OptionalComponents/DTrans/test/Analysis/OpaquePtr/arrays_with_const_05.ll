--- conflicted
+++ resolved
@@ -2,10 +2,6 @@
 
 target triple = "x86_64-unknown-linux-gnu"
 
-<<<<<<< HEAD
-; RUN: opt  < %s -opaque-pointers -whole-program-assume -intel-libirc-allowed -dtrans-safetyanalyzer -dtrans-outofboundsok=true -disable-output -debug-only=dtrans-arrays-with-const-entries 2>&1 | FileCheck %s
-=======
->>>>>>> bfff8914
 ; RUN: opt  < %s -opaque-pointers -whole-program-assume -intel-libirc-allowed -dtrans-outofboundsok=true -passes='require<dtrans-safetyanalyzer>' -disable-output -debug-only=dtrans-arrays-with-const-entries 2>&1 | FileCheck %s
 
 ; This test case checks that entries 0 and 1 in the field 1 for
