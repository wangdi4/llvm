; REQUIRES: asserts

<<<<<<< HEAD
; RUN: opt < %s -dtransop-allow-typed-pointers -whole-program-assume -intel-libirc-allowed  -dtrans-safetyanalyzer -dtrans-print-types -dtrans-use-block-freq=false -disable-output 2>&1 | FileCheck %s
; RUN: opt < %s -dtransop-allow-typed-pointers -whole-program-assume -intel-libirc-allowed  -passes='require<dtrans-safetyanalyzer>' -dtrans-print-types -dtrans-use-block-freq=false -disable-output 2>&1 | FileCheck %s
=======
; RUN: opt < %s -opaque-pointers -whole-program-assume -intel-libirc-allowed  -passes='require<dtrans-safetyanalyzer>' -dtrans-print-types -dtrans-use-block-freq=false -disable-output 2>&1 | FileCheck %s
>>>>>>> bfff8914

; This test verifies that frequencies of field accesses are computed. This test
; uses the flag -dtrans-use-block-freq=false to cause the counters to just use
; static instruction counts to keep the test from being affected by any
; changes to the block frequency class implementation.

target datalayout = "e-m:e-i64:64-f80:128-n8:16:32:64-S128"
target triple = "x86_64-unknown-linux-gnu"

; Checks field frequencies of struct.test01.
; CHECK: Name: struct.test01
; CHECK: Frequency: 7
; CHECK: Frequency: 2
; CHECK: Frequency: 0
; CHECK: Total Frequency: 9
%struct.test01 = type { i32, i64, i32 }
@g_instance.test01 = internal unnamed_addr global %struct.test01 zeroinitializer

; Checks field frequencies of struct.test02.
; CHECK: Name: struct.test02
; CHECK: Frequency: 1
; CHECK: Frequency: 3
; CHECK: Total Frequency: 4
%struct.test02 = type { ptr, i64 }

; Checks field frequencies of struct.test03.
; CHECK: Name: struct.test03
; CHECK: Frequency: 5
; CHECK: Frequency: 3
; CHECK: Total Frequency: 8
%struct.test03 = type { ptr, ptr }

; Max Total Frequency of all structures
; CHECK: MaxTotalFrequency: 9

define void @foo(ptr "intel_dtrans_func_index"="1" %tp, ptr "intel_dtrans_func_index"="2" %tp2) !intel.dtrans.func.type !5 {
entry:
  %i = getelementptr inbounds %struct.test01, ptr %tp, i64 0, i32 0
  %0 = load i32, ptr %i, align 8	; test01 @ 0
  %1 = load i32, ptr %i, align 8	; test01 @ 0
  %2 = load i32, ptr %i, align 8	; test01 @ 0
  %3 = load i32, ptr %i, align 8	; test01 @ 0
  %4 = load i32, ptr %i, align 8	; test01 @ 0
  %j = getelementptr inbounds %struct.test02, ptr %tp2, i64 0, i32 1
  %5 = load i64, ptr %j, align 8	; test02 @ 1
  %c = getelementptr inbounds %struct.test01, ptr %tp, i64 0, i32 1
  store i64 0, ptr %c, align 8	; test01 @ 1
  %t = getelementptr inbounds %struct.test01, ptr %tp, i64 0, i32 0
  store i32 10, ptr %t, align 8	; test01 @ 0
  %h = getelementptr inbounds %struct.test01, ptr %tp, i64 0, i32 0
  store i32 20, ptr %h, align 4	; test01 @ 0
  store i64 30, ptr getelementptr (%struct.test01, ptr @g_instance.test01, i64 0, i32 1), align 4 ; test01 @ 1
  ret void
}

define void @bar(ptr "intel_dtrans_func_index"="1" %tp, ptr "intel_dtrans_func_index"="2" %tp2, ptr "intel_dtrans_func_index"="3" %tp3) !intel.dtrans.func.type !7 {
entry:
  %i = getelementptr inbounds %struct.test02, ptr %tp2, i64 0, i32 1
  %0 = load i64, ptr %i, align 8 ; test02 @ 1
  %j = getelementptr inbounds %struct.test02, ptr %tp2, i64 0, i32 0
  store ptr null,  ptr %j, align 4 ; test02 @ 0
  %k = getelementptr inbounds %struct.test03, ptr %tp3, i64 0, i32 1
  store ptr null,  ptr %k, align 4 ; test03 @ 1
  store ptr null,  ptr %k, align 4 ; test03 @ 1
  store ptr null,  ptr %k, align 4 ; test03 @ 1
  ret void
}

define void @baz(ptr "intel_dtrans_func_index"="1" %tp2, ptr "intel_dtrans_func_index"="2" %tp3) !intel.dtrans.func.type !8 {
entry:
  %i = getelementptr inbounds %struct.test02, ptr %tp2, i64 0, i32 1
  %0 = load i64, ptr %i, align 8 ; test02 @ 1
  %j = getelementptr inbounds %struct.test03, ptr %tp3, i64 0, i32 0
  store ptr null,  ptr %j, align 4 ; test03 @ 0
  %1 = load ptr, ptr %j, align 8 ; test03 @ 0
  %2 = load ptr, ptr %j, align 8 ; test03 @ 0
  %3 = load ptr, ptr %j, align 8 ; test03 @ 0
  %4 = load ptr, ptr %j, align 8 ; test03 @ 0
  ret void
}

!1 = !{i32 0, i32 0}  ; i32
!2 = !{i64 0, i32 0}  ; i64
!3 = !{%struct.test01 zeroinitializer, i32 1}  ; %struct.test01*
!4 = !{%struct.test02 zeroinitializer, i32 1}  ; %struct.test02*
!5 = distinct !{!3, !4}
!6 = !{%struct.test03 zeroinitializer, i32 1}  ; %struct.test03*
!7 = distinct !{!3, !4, !6}
!8 = distinct !{!4, !6}
!9 = !{!"S", %struct.test01 zeroinitializer, i32 3, !1, !2, !1} ; { i32, i64, i32 }
!10 = !{!"S", %struct.test02 zeroinitializer, i32 2, !3, !2} ; { %struct.test01*, i64 }
!11 = !{!"S", %struct.test03 zeroinitializer, i32 2, !4, !3} ; { %struct.test02*, %struct.test01* }

!intel.dtrans.types = !{!9, !10, !11}<|MERGE_RESOLUTION|>--- conflicted
+++ resolved
@@ -1,11 +1,6 @@
 ; REQUIRES: asserts
 
-<<<<<<< HEAD
-; RUN: opt < %s -dtransop-allow-typed-pointers -whole-program-assume -intel-libirc-allowed  -dtrans-safetyanalyzer -dtrans-print-types -dtrans-use-block-freq=false -disable-output 2>&1 | FileCheck %s
-; RUN: opt < %s -dtransop-allow-typed-pointers -whole-program-assume -intel-libirc-allowed  -passes='require<dtrans-safetyanalyzer>' -dtrans-print-types -dtrans-use-block-freq=false -disable-output 2>&1 | FileCheck %s
-=======
 ; RUN: opt < %s -opaque-pointers -whole-program-assume -intel-libirc-allowed  -passes='require<dtrans-safetyanalyzer>' -dtrans-print-types -dtrans-use-block-freq=false -disable-output 2>&1 | FileCheck %s
->>>>>>> bfff8914
 
 ; This test verifies that frequencies of field accesses are computed. This test
 ; uses the flag -dtrans-use-block-freq=false to cause the counters to just use
