; REQUIRES: asserts
; UNSUPPORTED: enable-opaque-pointers

target triple = "x86_64-unknown-linux-gnu"

<<<<<<< HEAD
; RUN: opt < %s -whole-program-assume -intel-libirc-allowed -dtransanalysis -dtrans-print-types -disable-output 2>&1 | FileCheck %s
=======
>>>>>>> bfff8914
; RUN: opt  < %s -whole-program-assume -intel-libirc-allowed -passes='require<dtransanalysis>' -dtrans-print-types -disable-output 2>&1 | FileCheck %s

; This test checks that accessing the zero element in a structure
; with base type doesn't breaks the relationship with the padded type.

; CHECK-LABEL: LLVMType: %class.inner2 = type <{ %class.inner3, [4 x i8] }>
; CHECK: Related base structure: class.inner2.base

; CHECK-LABEL: LLVMType: %class.inner2.base = type <{ %class.inner3 }>
; CHECK: Related padded structure: class.inner2

%class.outer = type <{ %class.inner1 }>
%class.inner1 = type <{ %class.inner2.base }>
%class.inner2.base = type <{ %class.inner3 }>
%class.inner3 = type <{ %class.TestClass*, %class.TestClass*, %class.TestClass* }>
%class.TestClass = type <{i64, i64, i64}>

%class.inner2 = type <{ %class.inner3, [4 x i8] }>

define internal void @foo(%class.outer* nocapture %arg, %class.inner2* %arg2) {
bb:
  %tmp = getelementptr %class.outer, %class.outer* %arg, i64 0, i32 0
  %tmp2 = bitcast %class.inner1* %tmp to i64*
  %tmp3 = load i64, i64* %tmp2

  ret void
}<|MERGE_RESOLUTION|>--- conflicted
+++ resolved
@@ -3,10 +3,6 @@
 
 target triple = "x86_64-unknown-linux-gnu"
 
-<<<<<<< HEAD
-; RUN: opt < %s -whole-program-assume -intel-libirc-allowed -dtransanalysis -dtrans-print-types -disable-output 2>&1 | FileCheck %s
-=======
->>>>>>> bfff8914
 ; RUN: opt  < %s -whole-program-assume -intel-libirc-allowed -passes='require<dtransanalysis>' -dtrans-print-types -disable-output 2>&1 | FileCheck %s
 
 ; This test checks that accessing the zero element in a structure
