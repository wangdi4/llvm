; REQUIRES: asserts
; UNSUPPORTED: enable-opaque-pointers
<<<<<<< HEAD
; RUN: opt < %s -whole-program-assume -intel-libirc-allowed -dtransanalysis -debug-only=dtrans-lpa-results -disable-output 2>&1 | FileCheck %s
=======

>>>>>>> bfff8914
; RUN: opt < %s -whole-program-assume -intel-libirc-allowed -passes='require<dtransanalysis>' -debug-only=dtrans-lpa-results -disable-output 2>&1 | FileCheck %s

; Test various cases of byte-flattened GEP accesses. In particular, verify
; cases where special element-zero handling gets applied to the structure.

target datalayout = "e-m:e-i64:64-f80:128-n8:16:32:64-S128"
target triple = "x86_64-unknown-linux-gnu"


; Byte-flattend GEP without special handling of first element of structure.
%struct.test01 = type { i64, i32 }
define void @test01(%struct.test01* %p) {
  %p2 = bitcast %struct.test01* %p to i8*
  %py8 = getelementptr i8, i8* %p2, i64 8
  %py = bitcast i8* %py8 to i32*
  %y = load i32, i32* %py
  ret void
}
; CHECK-LABEL: void @test01(
; CHECK: %py = bitcast i8* %py8 to i32*
; CHECK-NEXT:    LocalPointerInfo:
; CHECK-NEXT:      Aliased types:
; CHECK-NEXT:        i32*
; CHECK-NEXT:        i8*
; CHECK-NEXT:      Element pointees:
; CHECK-NEXT:        %struct.test01 @ 1

; Byte-flattened GEP when first element of structure is ptr-to-ptr
%struct.test02 = type { i64**, i32 }
define void @test02(%struct.test02* %p) {
  %p2 = bitcast %struct.test02* %p to i8*
  %py8 = getelementptr i8, i8* %p2, i64 8
  %py = bitcast i8* %py8 to i32*
  %y = load i32, i32* %py
  ret void
}
; CHECK-LABEL: void @test02(
; CHECK: %py = bitcast i8* %py8 to i32*
; CHECK-NEXT:    LocalPointerInfo:
; CHECK-NEXT:      Aliased types:
; CHECK-NEXT:        i32*
; CHECK-NEXT:        i8*
; CHECK-NEXT:      Element pointees:
; CHECK-NEXT:        %struct.test02 @ 1


; Byte-flattened GEP when first element of structure is i8*
%struct.test03 = type { i8*, i32 }
define void @test03(%struct.test03* %p) {
  %p2 = bitcast %struct.test03* %p to i8*
  %py8 = getelementptr i8, i8* %p2, i64 8
  %py = bitcast i8* %py8 to i32*
  %y = load i32, i32* %py
  ret void
}
; CHECK-LABEL: void @test03(
; CHECK: %py = bitcast i8* %py8 to i32*
; CHECK-NEXT:    LocalPointerInfo:
; CHECK-NEXT:      Aliased types:
; CHECK-NEXT:        i32*
; CHECK-NEXT:        i8*
; CHECK-NEXT:      Element pointees:
; CHECK-NEXT:        %struct.test03 @ 1


; Byte-flattened GEP when first element of structure is array of i8
%struct.test04 = type { [8 x i8], i32 }
define void @test04(%struct.test04* %p) {
  %p2 = bitcast %struct.test04* %p to i8*
  %py8 = getelementptr i8, i8* %p2, i64 8
  %py = bitcast i8* %py8 to i32*
  %y = load i32, i32* %py
  ret void
}
; CHECK-LABEL: void @test04(
; CHECK: %py = bitcast i8* %py8 to i32*
; CHECK-NEXT:    LocalPointerInfo:
; CHECK-NEXT:      Aliased types:
; CHECK-NEXT:        i32*
; CHECK-NEXT:        i8*
; CHECK-NEXT:      Element pointees:
; CHECK-NEXT:        %struct.test04 @ 1


; Byte-flattened GEP when first element of structure is i8* of nested
; structure, and GEP accesses element of innter structure
%struct.test05inner = type { i8*, i32, i32 }
%struct.test05outer = type { %struct.test05inner, i32 }
define void @test05(%struct.test05outer* %p) {
  %p2 = bitcast %struct.test05outer* %p to i8*
  %py8 = getelementptr i8, i8* %p2, i64 8
  %py = bitcast i8* %py8 to i32*
  %y = load i32, i32* %py
  ret void
}
; CHECK-LABEL: void @test05(
; CHECK: %py = bitcast i8* %py8 to i32*
; CHECK-NEXT:    LocalPointerInfo:
; CHECK-NEXT:      Aliased types:
; CHECK-NEXT:        i32*
; CHECK-NEXT:        i8*
; CHECK-NEXT:      Element pointees:
; CHECK-NEXT:        %struct.test05inner @ 1

; Byte-flattened GEP when first element of structure is i8* of nested
; structure, and GEP accesses element of outer structure
%struct.test06inner = type { i8*, i32, i32 }
%struct.test06outer = type { %struct.test05inner, i32 }
define void @test06(%struct.test06outer* %p) {
  %p2 = bitcast %struct.test06outer* %p to i8*
  %py8 = getelementptr i8, i8* %p2, i64 16
  %py = bitcast i8* %py8 to i32*
  %y = load i32, i32* %py
  ret void
}
; CHECK-LABEL: void @test06(
; CHECK: %py = bitcast i8* %py8 to i32*
; CHECK-NEXT:    LocalPointerInfo:
; CHECK-NEXT:      Aliased types:
; CHECK-NEXT:        i32*
; CHECK-NEXT:        i8*
; CHECK-NEXT:      Element pointees:
; CHECK-NEXT:        %struct.test06outer @ 1
<|MERGE_RESOLUTION|>--- conflicted
+++ resolved
@@ -1,10 +1,6 @@
 ; REQUIRES: asserts
 ; UNSUPPORTED: enable-opaque-pointers
-<<<<<<< HEAD
-; RUN: opt < %s -whole-program-assume -intel-libirc-allowed -dtransanalysis -debug-only=dtrans-lpa-results -disable-output 2>&1 | FileCheck %s
-=======
 
->>>>>>> bfff8914
 ; RUN: opt < %s -whole-program-assume -intel-libirc-allowed -passes='require<dtransanalysis>' -debug-only=dtrans-lpa-results -disable-output 2>&1 | FileCheck %s
 
 ; Test various cases of byte-flattened GEP accesses. In particular, verify
