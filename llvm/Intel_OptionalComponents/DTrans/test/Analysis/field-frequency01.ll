; REQUIRES: asserts
; UNSUPPORTED: enable-opaque-pointers
; This test verifies that frequencies of field accesses are computed as
; expected when BlockFrequencyInfo is not used (i.e -dtrans-ignore-bfi=true).

<<<<<<< HEAD
; RUN: opt < %s -whole-program-assume -intel-libirc-allowed  -dtransanalysis -dtrans-print-types -dtrans-ignore-bfi=true -disable-output 2>&1 | FileCheck %s
=======
>>>>>>> bfff8914
; RUN: opt < %s -whole-program-assume -intel-libirc-allowed  -passes='require<dtransanalysis>' -dtrans-print-types -dtrans-ignore-bfi=true -disable-output 2>&1 | FileCheck %s

target datalayout = "e-m:e-i64:64-f80:128-n8:16:32:64-S128"
target triple = "x86_64-unknown-linux-gnu"

; Checks field frequencies of struct.test01.
;  1st field is accessed 7 times.
;  2nd field is accessed 2 times.
;  3rd field is never accessed.
;  Total Frequency of all fields: 9
; CHECK: Name: struct.test01
; CHECK: Frequency: 7
; CHECK: Frequency: 2
; CHECK: Frequency: 0
; CHECK: Total Frequency: 9
%struct.test01 = type { i32, i64, i32 }
@g_instance.test01 = internal unnamed_addr global %struct.test01 zeroinitializer

; Checks field frequencies of struct.test02.
;  1st field is accessed 1 time.
;  2nd field is accessed 3 times.
;  Total Frequency of all fields: 4
; CHECK: Name: struct.test02
; CHECK: Frequency: 1
; CHECK: Frequency: 3
; CHECK: Total Frequency: 4
%struct.test02 = type { %struct.test01*, i64 }

; Checks field frequencies of struct.test03.
;  1st field is accessed 5 times.
;  2nd field is accessed 3 times.
;  Total Frequency of all fields: 8
; CHECK: Name: struct.test03
; CHECK: Frequency: 5
; CHECK: Frequency: 3
; CHECK: Total Frequency: 8
%struct.test03 = type { %struct.test02*, %struct.test01* }

; Max Total Frequency of all three structs.
; CHECK: MaxTotalFrequency: 9

define void @foo(%struct.test01* %tp, %struct.test02* %tp2) {
entry:
  %i = getelementptr inbounds %struct.test01, %struct.test01* %tp, i64 0, i32 0
  %0 = load i32, i32* %i, align 8
  %1 = load i32, i32* %i, align 8
  %2 = load i32, i32* %i, align 8
  %3 = load i32, i32* %i, align 8
  %4 = load i32, i32* %i, align 8
  %j = getelementptr inbounds %struct.test02, %struct.test02* %tp2, i64 0, i32 1
  %5 = load i64, i64* %j, align 8
  %c = getelementptr inbounds %struct.test01, %struct.test01* %tp, i64 0, i32 1
  store i64 0, i64* %c, align 8
  %t = getelementptr inbounds %struct.test01, %struct.test01* %tp, i64 0, i32 0
  store i32 10, i32* %t, align 8
  %h = getelementptr inbounds %struct.test01, %struct.test01* %tp, i64 0, i32 0
  store i32 20, i32* %h, align 4
  store i64 30, i64* getelementptr (%struct.test01, %struct.test01* @g_instance.test01, i64 0, i32 1), align 4
  ret void
}

define void @bar(%struct.test01* %tp, %struct.test02* %tp2, %struct.test03* %tp3) {
entry:
  %i = getelementptr inbounds %struct.test02, %struct.test02* %tp2, i64 0, i32 1
  %0 = load i64, i64* %i, align 8
  %j = getelementptr inbounds %struct.test02, %struct.test02* %tp2, i64 0, i32 0
  store %struct.test01* null,  %struct.test01** %j, align 4
  %k = getelementptr inbounds %struct.test03, %struct.test03* %tp3, i64 0, i32 1
  store %struct.test01* null,  %struct.test01** %k, align 4
  store %struct.test01* null,  %struct.test01** %k, align 4
  store %struct.test01* null,  %struct.test01** %k, align 4
  ret void
}

define void @baz(%struct.test02* %tp2, %struct.test03* %tp3) {
entry:
  %i = getelementptr inbounds %struct.test02, %struct.test02* %tp2, i64 0, i32 1
  %0 = load i64, i64* %i, align 8
  %j = getelementptr inbounds %struct.test03, %struct.test03* %tp3, i64 0, i32 0
  store %struct.test02* null,  %struct.test02** %j, align 4
  %1 = load %struct.test02*, %struct.test02** %j, align 8
  %2 = load %struct.test02*, %struct.test02** %j, align 8
  %3 = load %struct.test02*, %struct.test02** %j, align 8
  %4 = load %struct.test02*, %struct.test02** %j, align 8
  ret void
}<|MERGE_RESOLUTION|>--- conflicted
+++ resolved
@@ -3,10 +3,6 @@
 ; This test verifies that frequencies of field accesses are computed as
 ; expected when BlockFrequencyInfo is not used (i.e -dtrans-ignore-bfi=true).
 
-<<<<<<< HEAD
-; RUN: opt < %s -whole-program-assume -intel-libirc-allowed  -dtransanalysis -dtrans-print-types -dtrans-ignore-bfi=true -disable-output 2>&1 | FileCheck %s
-=======
->>>>>>> bfff8914
 ; RUN: opt < %s -whole-program-assume -intel-libirc-allowed  -passes='require<dtransanalysis>' -dtrans-print-types -dtrans-ignore-bfi=true -disable-output 2>&1 | FileCheck %s
 
 target datalayout = "e-m:e-i64:64-f80:128-n8:16:32:64-S128"
