; REQUIRES: asserts
; UNSUPPORTED: enable-opaque-pointers
<<<<<<< HEAD
; RUN: opt -whole-program-assume -intel-libirc-allowed -dtransanalysis -indirectcallconv -disable-output -debug-only=dtransanalysis,dtrans-lpa < %s 2>&1 | FileCheck %s
; RUN: opt -whole-program-assume -intel-libirc-allowed -passes='require<dtransanalysis>' -disable-output -debug-only=dtransanalysis,dtrans-lpa < %s 2>&1 | FileCheck %s

target triple = "x86_64-unknown-linux-gnu"
=======

target triple = "x86_64-unknown-linux-gnu"

; RUN: opt -whole-program-assume -intel-libirc-allowed -passes='require<dtransanalysis>' -disable-output -debug-only=dtransanalysis,dtrans-lpa < %s 2>&1 | FileCheck %s
>>>>>>> bfff8914

; Check that the -debug-only=dtransanalysis,dtrans-lpa does not print out
; the whole function in the 'analyzeValue' trace.

; CHECK: analyzeValue i32 ()* @foo
; CHECK: analyzeValue i32 ()* @bar

define dso_local i32 @foo() {
  ret i32 5
}

define dso_local i32 @bar() {
  ret i32 5
}

%struct.MYSTRUCT = type { i32 ()*, i32 ()* }

@globstruct = internal global %struct.MYSTRUCT zeroinitializer, align 8

declare void @llvm.memset.p0i8.i64(i8*, i8, i64, i1)

define dso_local i32 @main() {
  %t2 = bitcast %struct.MYSTRUCT* @globstruct to i8*
  call void @llvm.memset.p0i8.i64(i8* %t2, i8 127, i64 16, i1 false)
  store i32 ()* @foo, i32 ()** getelementptr inbounds (%struct.MYSTRUCT, %struct.MYSTRUCT* @globstruct, i32 0, i32 0), align 8
  store i32 ()* @bar, i32 ()** getelementptr inbounds (%struct.MYSTRUCT, %struct.MYSTRUCT* @globstruct, i32 0, i32 1), align 8
  %t0 = load i32 ()*, i32 ()** getelementptr inbounds (%struct.MYSTRUCT, %struct.MYSTRUCT* @globstruct, i32 0, i32 0), align 8
  %call = call i32 %t0()
  %t1 = load i32 ()*, i32 ()** getelementptr inbounds (%struct.MYSTRUCT, %struct.MYSTRUCT* @globstruct, i32 0, i32 1), align 8
  %call1 = call i32 %t1()
  %add = add nsw i32 %call, %call1
  ret i32 %add
}
<|MERGE_RESOLUTION|>--- conflicted
+++ resolved
@@ -1,16 +1,9 @@
 ; REQUIRES: asserts
 ; UNSUPPORTED: enable-opaque-pointers
-<<<<<<< HEAD
-; RUN: opt -whole-program-assume -intel-libirc-allowed -dtransanalysis -indirectcallconv -disable-output -debug-only=dtransanalysis,dtrans-lpa < %s 2>&1 | FileCheck %s
-; RUN: opt -whole-program-assume -intel-libirc-allowed -passes='require<dtransanalysis>' -disable-output -debug-only=dtransanalysis,dtrans-lpa < %s 2>&1 | FileCheck %s
-
-target triple = "x86_64-unknown-linux-gnu"
-=======
 
 target triple = "x86_64-unknown-linux-gnu"
 
 ; RUN: opt -whole-program-assume -intel-libirc-allowed -passes='require<dtransanalysis>' -disable-output -debug-only=dtransanalysis,dtrans-lpa < %s 2>&1 | FileCheck %s
->>>>>>> bfff8914
 
 ; Check that the -debug-only=dtransanalysis,dtrans-lpa does not print out
 ; the whole function in the 'analyzeValue' trace.
