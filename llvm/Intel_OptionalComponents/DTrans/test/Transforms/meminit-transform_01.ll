; This testcase verifies that MemInitTrimDown transformation is able
; to trim down capacity values that are passed to constructors of
; Arr and Arr1.

; UNSUPPORTED: enable-opaque-pointers
<<<<<<< HEAD
; RUN: opt < %s -S -dtrans-meminittrimdown -enable-dtrans-meminittrimdown -whole-program-assume -intel-libirc-allowed -enable-intel-advanced-opts -mtriple=i686-- -mattr=+avx2 2>&1 | FileCheck %s
=======
>>>>>>> bfff8914
; RUN: opt < %s -S -passes=dtrans-meminittrimdown -enable-dtrans-meminittrimdown -whole-program-assume -intel-libirc-allowed -enable-intel-advanced-opts -mtriple=i686-- -mattr=+avx2 2>&1 | FileCheck %s

; Here is C++ version of the testcase. "F" will be detected as candidate
; struct. "f1" and "f2" will be considered as candidate vector fields.
;

;  struct Mem {
;   virtual void *allocate() = 0;
;   virtual void *deallocate() = 0;
; };
;
; template <typename S> struct Arr {
;   bool flag;
;   unsigned capacity;
;   unsigned size;
;   S **base;
;   Mem *mem;
;
;   void resize(int inc) {
;     // 2nd pattern allowed.
;     unsigned int newMax = size + inc;
;     if (newMax <= capacity)
;        return;
;     unsigned int minNewMax = (unsigned int)((double)size * 1.25);
;     if (newMax < minNewMax)
;         newMax = minNewMax;
;     S **newList = (S **) malloc (newMax * sizeof(S*));
;     for (unsigned int index = 0; index < size; index++)
;        newList[index] = base[index];
;
;     free(base); //delete [] fElemList;
;     base = newList;
;     capacity = newMax;
;   }
;
;   void add(S* val) {
;     resize(1);
;     base[size] = val;
;     size++;
;   }
;
;   Arr(const Arr &A) :
;     flag(A.flag), capacity(A.capacity), size(A.size), base(0), mem(A.mem) {
;     base = (S**)malloc(capacity * sizeof(S*));
;     memset(base, 0, capacity * sizeof(S*));
;     for (unsigned int index = 0; index < size; index++)
;     base[index] = A.base[index];
;   }
;
;   unsigned getSize() { return size; }
;   unsigned getCapacity() { return capacity; }
;   void set(unsigned i, S* val) {
;     if (i >= size)
;       throw;
;     base[i] = val;
;   }
;   S* get(unsigned i) {
;     if (i >= size)
;       throw;
;     return base[i];
;   }
;   Arr(unsigned c = 2, Mem *mem = 0)
;      : flag(false), capacity(c), size(0), base(0), mem(mem) {
;    base = (S**)malloc(capacity * sizeof(S*));
;    memset(base, 0, capacity * sizeof(S*));
;  }
;  ~Arr() {
;    free(base);
;  }
;};
;
;template <typename S>
;struct Arr1 : public Arr<S> {
; public:
;   Arr1(unsigned c = 2, Mem *mem = 0);
; };
;template <typename S>
; Arr1<S>::Arr1(unsigned c, Mem *mem)
;     : Arr<S>(c, mem) { }
;
;class F {
;  Mem *mem;
;public:
;  Arr<int*>* f1;
;  Arr1<float*>* f2;
;  F() {
;    // 4 is propagated to callee in IR.
;    f1 = new Arr<int *>(4, nullptr);
;    f2 = new Arr1<float *>(f1->getCapacity());
;    int** pi = f1->get(1);
;    float** pf = f2->get(1);
;    f1->set(0, pi);
;    f2->set(0, pf);
;    f2->add(nullptr);
;    f1->add(nullptr);
;    Arr<int*>* f3 = new Arr<int *>(*f1);
;    f1->getSize();
;    f1->getCapacity();
;    Arr1<float*>* f4 = new Arr1<float *>(4);
;    delete f1;
;    delete f2;
;  }
;
;};
;int main() {
;  F *f = new F();
;}

; capacity value (i.e 4) that is passed to constructor call of Arr vector
; in "F" function is propagated to "_ZN3ArrIPiEC2EiP3Mem". In addition to
; Store instruction that saves capacity value, memory allocation and
; memset instructions are also fixed since they use capacity values.
;
;CHECK: define void @_ZN3ArrIPiEC2EiP3Mem(%struct.Arr* %this, i32 %c, %struct.Mem* %mem)
;CHECK: store i32 1, i32* %capacity
;CHECK-NOT: store i32 4, i32* %capacity
;CHECK: %call = tail call noalias i8* @malloc(i64 8)
;CHECK-NOT: %call = tail call noalias i8* @malloc(i64 %mul)
;CHECK: tail call void @llvm.memset.p0i8.i64(i8* align 8 %call, i8 0, i64 8, i1 false)
;CHECK-NOT: tail call void @llvm.memset.p0i8.i64(i8* align 8 %call, i8 0, i64 %mul, i1 false)
;CHECK: ret void

;CHECK: define void @_ZN1FC2Ev(%class.F* %this)
; Non-constant capacity value that is passed to constructor of Arr1 vector
; in "F" function is not changed.
; CHECK: tail call void @_ZN4Arr1IPfEC2EiP3Mem(%struct.Arr1* %2, i32 %cap1, %struct.Mem* null)
;
; capacity value that is passed to constructor of Arr1 vector in "F" function
; is trimmed down from 4 to 1.
;
; CHECK: tail call void @_ZN4Arr1IPfEC2EiP3Mem(%struct.Arr1* nonnull %17, i32 1, %struct.Mem* null)
; CHECK-NOT: tail call void @_ZN4Arr1IPfEC2EiP3Mem(%struct.Arr1* nonnull %17, i32 4, %struct.Mem* null)

target datalayout = "e-m:e-i64:64-f80:128-n8:16:32:64-S128"
target triple = "x86_64-unknown-linux-gnu"

%class.F = type { %struct.Mem*, %struct.Arr*, %struct.Arr1* }
%struct.Mem = type { i32 (...)** }
%struct.Arr = type { i8, i32, i32, i32***, %struct.Mem* }
%struct.Arr1 = type { %struct.Arr.0 }
%struct.Arr.0 = type { i8, i32, i32, float***, %struct.Mem* }

; All fields of Arr class are initialized as expected.
define void @_ZN3ArrIPiEC2EiP3Mem(%struct.Arr* %this, i32 %c, %struct.Mem* %mem) {
entry:
  %flag = getelementptr inbounds %struct.Arr, %struct.Arr* %this, i64 0, i32 0
  store i8 0, i8* %flag
  %capacity = getelementptr inbounds %struct.Arr, %struct.Arr* %this, i64 0, i32 1
  store i32 4, i32* %capacity
  %size = getelementptr inbounds %struct.Arr, %struct.Arr* %this, i64 0, i32 2
  store i32 0, i32* %size
  %base = getelementptr inbounds %struct.Arr, %struct.Arr* %this, i64 0, i32 3
  %mem2 = getelementptr inbounds %struct.Arr, %struct.Arr* %this, i64 0, i32 4
  store %struct.Mem* %mem, %struct.Mem** %mem2
  %conv = zext i32 4 to i64
  %mul = shl nuw nsw i64 %conv, 3
  %call = tail call noalias i8* @malloc(i64 %mul)
  %0 = bitcast i8* %call to i32***
  call void @llvm.dbg.value(metadata i32*** %0, metadata !13, metadata !DIExpression()), !dbg !14
  store i32*** %0, i32**** %base
  tail call void @llvm.memset.p0i8.i64(i8* align 8 %call, i8 0, i64 %mul, i1 false)
  %tmp6 = bitcast %struct.Mem* %mem to i8* (%struct.Mem*, i32)***
  %vtable = load i8* (%struct.Mem*, i32)**, i8* (%struct.Mem*, i32)*** %tmp6
  %bc1 = bitcast i8* (%struct.Mem*, i32)** %vtable to i8*
  %tt = tail call i1 @llvm.type.test(i8* %bc1, metadata !"typeId")
  tail call void @llvm.assume(i1 %tt)
  ret void
}

; This is the constructor for Derived class. It just calls constructor of
; base class to initialize fields.
define void @_ZN4Arr1IPfEC2EiP3Mem(%struct.Arr1* %this, i32 %c, %struct.Mem* %mem) {
entry:
  %0 = getelementptr inbounds %struct.Arr1, %struct.Arr1* %this, i64 0, i32 0
  tail call void @_ZN3ArrIPfEC2EiP3Mem(%struct.Arr.0* %0, i32 %c, %struct.Mem* %mem)
  ret void
}

; This is constructor of base class of Arr1. It initializes all fields
; as expected.
define void @_ZN3ArrIPfEC2EiP3Mem(%struct.Arr.0* %this, i32 %c, %struct.Mem* %mem) {
entry:
  %flag = getelementptr inbounds %struct.Arr.0, %struct.Arr.0* %this, i64 0, i32 0
  store i8 0, i8* %flag
  %capacity = getelementptr inbounds %struct.Arr.0, %struct.Arr.0* %this, i64 0, i32 1
  store i32 %c, i32* %capacity
  %size = getelementptr inbounds %struct.Arr.0, %struct.Arr.0* %this, i64 0, i32 2
  store i32 0, i32* %size
  %base = getelementptr inbounds %struct.Arr.0, %struct.Arr.0* %this, i64 0, i32 3
  %mem2 = getelementptr inbounds %struct.Arr.0, %struct.Arr.0* %this, i64 0, i32 4
  store %struct.Mem* %mem, %struct.Mem** %mem2
  %conv = zext i32 %c to i64
  %mul = shl nuw nsw i64 %conv, 3
  %call = tail call noalias i8* @malloc(i64 %mul)
  %0 = bitcast i8* %call to float***
  store float*** %0, float**** %base
  tail call void @llvm.memset.p0i8.i64(i8* align 8 %call, i8 0, i64 %mul, i1 false)
  ret void
}

define void @_ZN3ArrIPiEC2ERKS1_(%struct.Arr* %this, %struct.Arr* %A) {
entry:
  %flag = getelementptr inbounds %struct.Arr, %struct.Arr* %this, i64 0, i32 0
  %flag2 = getelementptr inbounds %struct.Arr, %struct.Arr* %A, i64 0, i32 0
  %0 = load i8, i8* %flag2
  store i8 %0, i8* %flag
  %capacity = getelementptr inbounds %struct.Arr, %struct.Arr* %this, i64 0, i32 1
  %capacity3 = getelementptr inbounds %struct.Arr, %struct.Arr* %A, i64 0, i32 1
  %1 = load i32, i32* %capacity3
  store i32 %1, i32* %capacity
  %size = getelementptr inbounds %struct.Arr, %struct.Arr* %this, i64 0, i32 2
  %size4 = getelementptr inbounds %struct.Arr, %struct.Arr* %A, i64 0, i32 2
  %2 = load i32, i32* %size4
  store i32 %2, i32* %size
  %base = getelementptr inbounds %struct.Arr, %struct.Arr* %this, i64 0, i32 3
  %mem = getelementptr inbounds %struct.Arr, %struct.Arr* %this, i64 0, i32 4
  %mem5 = getelementptr inbounds %struct.Arr, %struct.Arr* %A, i64 0, i32 4
  %3 = bitcast %struct.Mem** %mem5 to i64*
  %4 = load i64, i64* %3
  %5 = bitcast %struct.Mem** %mem to i64*
  store i64 %4, i64* %5
  %conv = zext i32 %1 to i64
  %mul = shl nuw nsw i64 %conv, 3
  %call = tail call noalias i8* @malloc(i64 %mul)
  %6 = bitcast i32**** %base to i8**
  store i8* %call, i8** %6
  tail call void @llvm.memset.p0i8.i64(i8* align 8 %call, i8 0, i64 %mul, i1 false)
  %cmp25 = icmp eq i32 %2, 0
  br i1 %cmp25, label %for.cond.cleanup, label %for.body.lr.ph

for.body.lr.ph:                                   ; preds = %entry
  %base13 = getelementptr inbounds %struct.Arr, %struct.Arr* %A, i64 0, i32 3
  %7 = load i32***, i32**** %base13
  %8 = load i32***, i32**** %base
  %wide.trip.count = zext i32 %2 to i64
  br label %for.body

for.cond.cleanup:                                 ; preds = %for.body, %entry
  ret void

for.body:                                         ; preds = %for.body, %for.body.lr.ph
  %indvars.iv = phi i64 [ 0, %for.body.lr.ph ], [ %indvars.iv.next, %for.body ]
  %arrayidx = getelementptr inbounds i32**, i32*** %7, i64 %indvars.iv
  %9 = bitcast i32*** %arrayidx to i64*
  %10 = load i64, i64* %9
  %arrayidx16 = getelementptr inbounds i32**, i32*** %8, i64 %indvars.iv
  %11 = bitcast i32*** %arrayidx16 to i64*
  store i64 %10, i64* %11
  %indvars.iv.next = add nuw nsw i64 %indvars.iv, 1
  %exitcond = icmp eq i64 %indvars.iv.next, %wide.trip.count
  br i1 %exitcond, label %for.cond.cleanup, label %for.body
}

define void @_ZN3ArrIPiE3setEiPS0_(%struct.Arr* %this, i32 %i, i32** %val) {
entry:
  %size = getelementptr inbounds %struct.Arr, %struct.Arr* %this, i64 0, i32 2
  %0 = load i32, i32* %size
  %cmp = icmp ugt i32 %0, %i
  br i1 %cmp, label %if.end, label %if.then

if.then:                                          ; preds = %entry
  tail call void @__cxa_rethrow()
  unreachable

if.end:                                           ; preds = %entry
  %base = getelementptr inbounds %struct.Arr, %struct.Arr* %this, i64 0, i32 3
  %1 = load i32***, i32**** %base
  %idxprom = zext i32 %i to i64
  %arrayidx = getelementptr inbounds i32**, i32*** %1, i64 %idxprom
  store i32** %val, i32*** %arrayidx
  ret void
}

define void @_ZN3ArrIPfE3setEiPS0_(%struct.Arr.0* %this, i32 %i, float** %val) {
entry:
  %size = getelementptr inbounds %struct.Arr.0, %struct.Arr.0* %this, i64 0, i32 2
  %0 = load i32, i32* %size
  %cmp = icmp ugt i32 %0, %i
  br i1 %cmp, label %if.end, label %if.then

if.then:                                          ; preds = %entry
  tail call void @__cxa_rethrow()
  unreachable

if.end:                                           ; preds = %entry
  %base = getelementptr inbounds %struct.Arr.0, %struct.Arr.0* %this, i64 0, i32 3
  %1 = load float***, float**** %base
  %idxprom = zext i32 %i to i64
  %arrayidx = getelementptr inbounds float**, float*** %1, i64 %idxprom
  store float** %val, float*** %arrayidx
  ret void
}

define void @_ZN3ArrIPfE3addEPS0_(%struct.Arr.0* %this, float** %val) {
entry:
  call void @llvm.dbg.value(metadata i32 0, metadata !13, metadata !DIExpression()), !dbg !14
  tail call void @_ZN3ArrIPfE6resizeEi(%struct.Arr.0* %this, i32 1)
  %base = getelementptr inbounds %struct.Arr.0, %struct.Arr.0* %this, i64 0, i32 3
  %0 = load float***, float**** %base
  %size = getelementptr inbounds %struct.Arr.0, %struct.Arr.0* %this, i64 0, i32 2
  %1 = load i32, i32* %size
  %idxprom = zext i32 %1 to i64
  %arrayidx = getelementptr inbounds float**, float*** %0, i64 %idxprom
  store float** %val, float*** %arrayidx
  %inc = add i32 %1, 1
  store i32 %inc, i32* %size
  ret void
}

define void @_ZN3ArrIPiE3addEPS0_(%struct.Arr* %this, i32** %val) {
entry:
  tail call void @_ZN3ArrIPiE6resizeEi(%struct.Arr* %this, i32 1)
  call void @llvm.dbg.value(metadata i32 0, metadata !13, metadata !DIExpression()), !dbg !14
  %base = getelementptr inbounds %struct.Arr, %struct.Arr* %this, i64 0, i32 3
  %0 = load i32***, i32**** %base
  %size = getelementptr inbounds %struct.Arr, %struct.Arr* %this, i64 0, i32 2
  %1 = load i32, i32* %size
  %idxprom = zext i32 %1 to i64
  %arrayidx = getelementptr inbounds i32**, i32*** %0, i64 %idxprom
  store i32** %val, i32*** %arrayidx
  %inc = add i32 %1, 1
  store i32 %inc, i32* %size
  ret void
}

define void @_ZN3ArrIPiE6resizeEi(%struct.Arr* %this, i32 %inc) {
entry:
  %size = getelementptr inbounds %struct.Arr, %struct.Arr* %this, i64 0, i32 2
  %0 = load i32, i32* %size
  %add = add i32 %0, 1
  %capacity = getelementptr inbounds %struct.Arr, %struct.Arr* %this, i64 0, i32 1
  %1 = load i32, i32* %capacity
  %cmp = icmp ugt i32 %add, %1
  br i1 %cmp, label %if.end, label %cleanup

if.end:                                           ; preds = %entry
  %conv = uitofp i32 %0 to double
  %mul = fmul double %conv, 1.250000e+00
  %conv3 = fptoui double %mul to i32
  %cmp4 = icmp ult i32 %add, %conv3
  %spec.select = select i1 %cmp4, i32 %conv3, i32 %add
  %conv7 = zext i32 %spec.select to i64
  %mul8 = shl nuw nsw i64 %conv7, 3
  %call = tail call noalias i8* @malloc(i64 %mul8)
  %2 = bitcast i8* %call to i32***
  %cmp1029 = icmp eq i32 %0, 0
  %base = getelementptr inbounds %struct.Arr, %struct.Arr* %this, i64 0, i32 3
  br i1 %cmp1029, label %for.cond.cleanup, label %for.body.lr.ph

for.body.lr.ph:                                   ; preds = %if.end
  %3 = load i32***, i32**** %base
  %wide.trip.count = zext i32 %0 to i64
  br label %for.body

for.cond.cleanup:                                 ; preds = %for.body, %if.end
  %4 = bitcast i32**** %base to i8**
  %5 = load i8*, i8** %4
  tail call void @free(i8* %5)
  store i8* %call, i8** %4
  store i32 %spec.select, i32* %capacity
  br label %cleanup

for.body:                                         ; preds = %for.body, %for.body.lr.ph
  %indvars.iv = phi i64 [ 0, %for.body.lr.ph ], [ %indvars.iv.next, %for.body ]
  %arrayidx = getelementptr inbounds i32**, i32*** %3, i64 %indvars.iv
  %6 = bitcast i32*** %arrayidx to i64*
  %7 = load i64, i64* %6
  %arrayidx12 = getelementptr inbounds i32**, i32*** %2, i64 %indvars.iv
  %8 = bitcast i32*** %arrayidx12 to i64*
  store i64 %7, i64* %8
  %indvars.iv.next = add nuw nsw i64 %indvars.iv, 1
  %exitcond = icmp eq i64 %indvars.iv.next, %wide.trip.count
  br i1 %exitcond, label %for.cond.cleanup, label %for.body

cleanup:                                          ; preds = %entry, %for.cond.cleanup
  ret void
}

define void @_ZN3ArrIPfE6resizeEi(%struct.Arr.0* %this, i32 %inc) {
entry:
  %size = getelementptr inbounds %struct.Arr.0, %struct.Arr.0* %this, i64 0, i32 2
  %0 = load i32, i32* %size
  %add = add i32 %0, 1
  %capacity = getelementptr inbounds %struct.Arr.0, %struct.Arr.0* %this, i64 0, i32 1
  %1 = load i32, i32* %capacity
  %cmp = icmp ugt i32 %add, %1
  br i1 %cmp, label %if.end, label %cleanup

if.end:                                           ; preds = %entry
  %conv = uitofp i32 %0 to double
  %mul = fmul double %conv, 1.250000e+00
  %conv3 = fptoui double %mul to i32
  %cmp4 = icmp ult i32 %add, %conv3
  %spec.select = select i1 %cmp4, i32 %conv3, i32 %add
  %conv7 = zext i32 %spec.select to i64
  %mul8 = shl nuw nsw i64 %conv7, 3
  %call = tail call noalias i8* @malloc(i64 %mul8)
  %2 = bitcast i8* %call to float***
  %cmp1029 = icmp eq i32 %0, 0
  %base = getelementptr inbounds %struct.Arr.0, %struct.Arr.0* %this, i64 0, i32 3
  br i1 %cmp1029, label %for.cond.cleanup, label %for.body.lr.ph

for.body.lr.ph:                                   ; preds = %if.end
  %3 = load float***, float**** %base
  %wide.trip.count = zext i32 %0 to i64
  br label %for.body

for.cond.cleanup:                                 ; preds = %for.body, %if.end
  %4 = bitcast float**** %base to i8**
  %5 = load i8*, i8** %4
  tail call void @free(i8* %5)
  store i8* %call, i8** %4
  store i32 %spec.select, i32* %capacity
  br label %cleanup

for.body:                                         ; preds = %for.body, %for.body.lr.ph
  %indvars.iv = phi i64 [ 0, %for.body.lr.ph ], [ %indvars.iv.next, %for.body ]
  %arrayidx = getelementptr inbounds float**, float*** %3, i64 %indvars.iv
  %6 = bitcast float*** %arrayidx to i64*
  %7 = load i64, i64* %6
  %arrayidx12 = getelementptr inbounds float**, float*** %2, i64 %indvars.iv
  %8 = bitcast float*** %arrayidx12 to i64*
  store i64 %7, i64* %8
  %indvars.iv.next = add nuw nsw i64 %indvars.iv, 1
  %exitcond = icmp eq i64 %indvars.iv.next, %wide.trip.count
  br i1 %exitcond, label %for.cond.cleanup, label %for.body

cleanup:                                          ; preds = %entry, %for.cond.cleanup
  ret void
}

define i32** @_ZN3ArrIPiE3getEi(%struct.Arr* %this, i32 %i) {
entry:
  %size = getelementptr inbounds %struct.Arr, %struct.Arr* %this, i64 0, i32 2
  %0 = load i32, i32* %size
  %cmp = icmp ugt i32 %0, %i
  br i1 %cmp, label %if.end, label %if.then

if.then:                                          ; preds = %entry
  tail call void @__cxa_rethrow()
  unreachable

if.end:                                           ; preds = %entry
  %base = getelementptr inbounds %struct.Arr, %struct.Arr* %this, i64 0, i32 3
  %1 = load i32***, i32**** %base
  %idxprom = zext i32 %i to i64
  %arrayidx = getelementptr inbounds i32**, i32*** %1, i64 %idxprom
  %2 = load i32**, i32*** %arrayidx
  ret i32** %2
}

define float** @_ZN3ArrIPfE3getEi(%struct.Arr.0* %this, i32 %i) {
entry:
  %size = getelementptr inbounds %struct.Arr.0, %struct.Arr.0* %this, i64 0, i32 2
  %0 = load i32, i32* %size, align 8
  %cmp = icmp ugt i32 %0, %i
  br i1 %cmp, label %if.end, label %if.then

if.then:                                          ; preds = %entry
  tail call void @__cxa_rethrow()
  unreachable

if.end:                                           ; preds = %entry
  %base = getelementptr inbounds %struct.Arr.0, %struct.Arr.0* %this, i64 0, i32 3
  %1 = load float***, float**** %base
  %idxprom = zext i32 %i to i64
  %arrayidx = getelementptr inbounds float**, float*** %1, i64 %idxprom
  %2 = load float**, float*** %arrayidx
  ret float** %2
}

define void @_ZN3ArrIPiED2Ev(%struct.Arr* %this) {
entry:
  %base = getelementptr inbounds %struct.Arr, %struct.Arr* %this, i64 0, i32 3
  %0 = bitcast i32**** %base to i8**
  %1 = load i8*, i8** %0
  tail call void @free(i8* %1)
  ret void
}

define void @_ZN3ArrIPfED2Ev(%struct.Arr.0* %this) {
entry:
  %base = getelementptr inbounds %struct.Arr.0, %struct.Arr.0* %this, i64 0, i32 3
  %0 = bitcast float**** %base to i8**
  %1 = load i8*, i8** %0
  tail call void @free(i8* %1)
  ret void
}

define i32 @_ZN3ArrIPiE7getSizeEv(%struct.Arr* %this) {
entry:
  %size = getelementptr inbounds %struct.Arr, %struct.Arr* %this, i64 0, i32 2
  %0 = load i32, i32* %size
  ret i32 %0
}

define i32 @_ZN3ArrIPiE11getCapacityEv(%struct.Arr* %this) {
entry:
  %capacity = getelementptr inbounds %struct.Arr, %struct.Arr* %this, i64 0, i32 1
  %0 = load i32, i32* %capacity
  ret i32 %0
}

define i32 @main() {
entry:
  %call = tail call i8* @_Znwm(i64 24)
  %0 = bitcast i8* %call to %class.F*
  tail call void @_ZN1FC2Ev(%class.F* %0)
  ret i32 0
}

define void @_ZN1FC2Ev(%class.F* %this) {
entry:
  %call = tail call i8* @_Znwm(i64 32)
  %0 = bitcast i8* %call to %struct.Arr*
  tail call void @_ZN3ArrIPiEC2EiP3Mem(%struct.Arr* %0, i32 4, %struct.Mem* null)
  %f1 = getelementptr inbounds %class.F, %class.F* %this, i64 0, i32 1
  %1 = bitcast %struct.Arr** %f1 to i8**
  store %struct.Arr* %0, %struct.Arr** %f1
  %call2 = tail call i8* @_Znwm(i64 32)
  %2 = bitcast i8* %call2 to %struct.Arr1*
  %cap1 = tail call i32 @_ZN3ArrIPiE11getCapacityEv(%struct.Arr* nonnull %0)
  tail call void @_ZN4Arr1IPfEC2EiP3Mem(%struct.Arr1* %2, i32 %cap1, %struct.Mem* null)
  %f2 = getelementptr inbounds %class.F, %class.F* %this, i64 0, i32 2
  %3 = bitcast %struct.Arr1** %f2 to i8**
  store %struct.Arr1* %2, %struct.Arr1** %f2
  %4 = load %struct.Arr*, %struct.Arr** %f1
  %call6 = tail call i32** @_ZN3ArrIPiE3getEi(%struct.Arr* %4, i32 1)
  %5 = bitcast %struct.Arr1** %f2 to %struct.Arr.0**
  %6 = load %struct.Arr.0*, %struct.Arr.0** %5
  %call8 = tail call float** @_ZN3ArrIPfE3getEi(%struct.Arr.0* %6, i32 1)
  %7 = load %struct.Arr*, %struct.Arr** %f1
  tail call void @_ZN3ArrIPiE3setEiPS0_(%struct.Arr* %7, i32 0, i32** %call6)
  %8 = load %struct.Arr.0*, %struct.Arr.0** %5
  tail call void @_ZN3ArrIPfE3setEiPS0_(%struct.Arr.0* %8, i32 0, float** %call8)
  %9 = load %struct.Arr.0*, %struct.Arr.0** %5
  tail call void @_ZN3ArrIPfE3addEPS0_(%struct.Arr.0* %9, float** null)
  %10 = load %struct.Arr*, %struct.Arr** %f1
  tail call void @_ZN3ArrIPiE3addEPS0_(%struct.Arr* %10, i32** null)
  %call13 = tail call i8* @_Znwm(i64 32)
  %11 = bitcast i8* %call13 to %struct.Arr*
  %12 = load %struct.Arr*, %struct.Arr** %f1
  tail call void @_ZN3ArrIPiEC2ERKS1_(%struct.Arr* %11, %struct.Arr* %12)
  %s = load %struct.Arr*, %struct.Arr** %f1, align 8
  %call18 = tail call i32 @_ZN3ArrIPiE7getSizeEv(%struct.Arr* %s)
  %d = load %struct.Arr*, %struct.Arr** %f1, align 8
  %call20 = tail call i32 @_ZN3ArrIPiE11getCapacityEv(%struct.Arr* %d)
  %13 = load %struct.Arr*, %struct.Arr** %f1
  tail call void @_ZN3ArrIPiED2Ev(%struct.Arr* %13)
  %14 = load %struct.Arr1*, %struct.Arr1** %f2
  %15 = getelementptr inbounds %struct.Arr1, %struct.Arr1* %14, i64 0, i32 0
  tail call void @_ZN3ArrIPfED2Ev(%struct.Arr.0* %15)
  %16 = tail call i8* @_Znwm(i64 32) #8
  %17 = bitcast i8* %16 to %struct.Arr1*
  tail call void @_ZN4Arr1IPfEC2EiP3Mem(%struct.Arr1* nonnull %17, i32 4, %struct.Mem* null)

  ret void
}

declare noalias i8* @_Znwm(i64)
declare noalias i8* @malloc(i64) #0
declare void @llvm.memset.p0i8.i64(i8* nocapture writeonly, i8, i64, i1 immarg)
declare void @__cxa_rethrow()
declare void @free(i8* nocapture) #1
declare void @llvm.dbg.value(metadata, metadata, metadata)
declare i1 @llvm.type.test(i8* , metadata)
declare void @llvm.assume(i1)

attributes #0 = { allockind("alloc,uninitialized") allocsize(0) "alloc-family"="malloc" }
attributes #1 = { allockind("free") "alloc-family"="malloc" }

!llvm.dbg.cu = !{!0}
!llvm.module.flags = !{!3, !4, !5}
!llvm.dbg.intel.emit_class_debug_always = !{!6}
!llvm.ident = !{!7}

!0 = distinct !DICompileUnit(language: DW_LANG_C_plus_plus, file: !1, producer: "", isOptimized: false, runtimeVersion: 0, emissionKind: FullDebug, enums: !2, nameTableKind: None)
!1 = !DIFile(filename: "test", directory: ".")
!2 = !{}
!3 = !{i32 2, !"Dwarf Version", i32 4}
!4 = !{i32 2, !"Debug Info Version", i32 3}
!5 = !{i32 1, !"wchar_size", i32 4}
!6 = !{!"true"}
!7 = !{!""}
!8 = distinct !DISubprogram(name: "na", linkageName: "na", scope: !1, file: !1, line: 1, type: !9, isLocal: false, isDefinition: true, scopeLine: 1, flags: DIFlagPrototyped, isOptimized: false, unit: !0, retainedNodes: !2)
; int(void*) type.
!9 = !DISubroutineType(types: !10)
!10 = !{!11, !12}
!11 = !DIBasicType(name: "int", size: 32, encoding: DW_ATE_signed)
!12 = !DIDerivedType(tag: DW_TAG_pointer_type, baseType: null, size: 64)
!13 = !DILocalVariable(name: "na", arg: 1, scope: !8, file: !1, line: 1, type: !12)
!14 = !DILocation(line: 1, column: 1, scope: !8)
!15 = !DILocation(line: 1, column: 1, scope: !8)
!16 = !DILocation(line: 1, column: 1, scope: !8)<|MERGE_RESOLUTION|>--- conflicted
+++ resolved
@@ -3,10 +3,6 @@
 ; Arr and Arr1.
 
 ; UNSUPPORTED: enable-opaque-pointers
-<<<<<<< HEAD
-; RUN: opt < %s -S -dtrans-meminittrimdown -enable-dtrans-meminittrimdown -whole-program-assume -intel-libirc-allowed -enable-intel-advanced-opts -mtriple=i686-- -mattr=+avx2 2>&1 | FileCheck %s
-=======
->>>>>>> bfff8914
 ; RUN: opt < %s -S -passes=dtrans-meminittrimdown -enable-dtrans-meminittrimdown -whole-program-assume -intel-libirc-allowed -enable-intel-advanced-opts -mtriple=i686-- -mattr=+avx2 2>&1 | FileCheck %s
 
 ; Here is C++ version of the testcase. "F" will be detected as candidate
