--- conflicted
+++ resolved
@@ -2,10 +2,6 @@
 
 target triple = "x86_64-unknown-linux-gnu"
 
-<<<<<<< HEAD
-; RUN: opt -whole-program-assume -intel-libirc-allowed < %s -S -dtrans-reorderfields | FileCheck %s
-=======
->>>>>>> bfff8914
 ; RUN: opt -whole-program-assume -intel-libirc-allowed < %s -S -passes=dtrans-reorderfields | FileCheck %s
 
 ; Verify that fields are not reordered when any invoke instruction is involved
