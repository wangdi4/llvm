--- conflicted
+++ resolved
@@ -2,13 +2,6 @@
 
 target triple = "x86_64-unknown-linux-gnu"
 
-<<<<<<< HEAD
-; RUN: opt -S -whole-program-assume -intel-libirc-allowed -dtrans-optbasetest -dtrans-optbasetest-typelist=struct.MyStruct -o %t %s
-; RUN:   grep "DILocalVariable(name: \"x\"" %t | count 1
-; RUN:   grep "DILocalVariable(name: \"y\"" %t | count 1
-; RUN:   grep "DILocalVariable(name: \"z\"" %t | count 1
-=======
->>>>>>> bfff8914
 ; RUN: opt -S -whole-program-assume -intel-libirc-allowed -passes=dtrans-optbasetest -dtrans-optbasetest-typelist=struct.MyStruct -o %t %s
 ; RUN:   grep "DILocalVariable(name: \"x\"" %t | count 1
 ; RUN:   grep "DILocalVariable(name: \"y\"" %t | count 1
