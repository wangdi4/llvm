--- conflicted
+++ resolved
@@ -4,10 +4,6 @@
 ; this test when -dtrans-commute-cond-ignore-heuristic is passed.
 ; Verified that the operands of %and1 are swapped.
 
-<<<<<<< HEAD
-;  RUN: opt < %s -enable-intel-advanced-opts -mtriple=i686-- -mattr=+avx2 -whole-program-assume -intel-libirc-allowed -dtrans-commutecond -dtrans-commute-cond-ignore-heuristic -S 2>&1 | FileCheck %s
-=======
->>>>>>> bfff8914
 ;  RUN: opt < %s -enable-intel-advanced-opts -mtriple=i686-- -mattr=+avx2 -whole-program-assume -intel-libirc-allowed -passes=dtrans-commutecond -dtrans-commute-cond-ignore-heuristic  -S 2>&1 | FileCheck %s
 
 ; CHECK: %and1 = and i1 %cmp2, %cmp1
