; UNSUPPORTED: enable-opaque-pointers
<<<<<<< HEAD
; RUN: opt -whole-program-assume -intel-libirc-allowed -dtrans-deletefield -S -o - %s | FileCheck %s
=======
>>>>>>> bfff8914
; RUN: opt -whole-program-assume -intel-libirc-allowed -passes='dtrans-deletefield' -S -o - %s | FileCheck %s

; This test checks that the DTrans delete field pass updates the align value on
; the load/store instructions when the structure changes because after fields
; are deleted from the structure, it may no longer be guaranteed that the
; specified alignment will hold.

target triple = "x86_64-unknown-linux-gnu"
target datalayout = "e-m:e-i64:64-f80:128-n8:16:32:64-S128"

; Field offsets: 0, 4, 12, 16, 20, 28
%struct.test = type <{ i32, i64, i32, i32, i64, i32 }>
; CHECK: %__DFT_struct.test = type <{ i32, i32 }>

define i32 @main(i32 %argc, i8** %argv) {
  ; Allocate an array of structures.
  %p = call align 16 i8* @malloc(i64 64)
  %p_test = bitcast i8* %p to %struct.test*

  ; Call a function to do something.
  %unknown = zext i32 %argc to i64
  %val = call i32 @doSomething(i64 %unknown, %struct.test* %p_test)

  ; Free the structures
  call void @free(i8* %p)

  ret i32 %val
}

define i32 @doSomething(i64 %idx, %struct.test* align 16 %p_test) {
  ; Get pointers to each field
  %p_test_A = getelementptr %struct.test, %struct.test* %p_test, i64 %idx, i32 0
  %p_test_B = getelementptr %struct.test, %struct.test* %p_test, i64 %idx, i32 1
  %p_test_C = getelementptr %struct.test, %struct.test* %p_test, i64 %idx, i32 2
  %p_test_D = getelementptr %struct.test, %struct.test* %p_test, i64 %idx, i32 3
  %p_test_E = getelementptr %struct.test, %struct.test* %p_test, i64 %idx, i32 4

  ; read and write A and D.
  store i32 1, i32* %p_test_A, align 16
  %valA = load i32, i32* %p_test_A, align 16
  store i32 2, i32* %p_test_D, align 8
  %valD = load i32, i32* %p_test_D, align 8
  %sum = add i32 %valA, %valD

  ret i32 %sum
}

; For packed structures, delete field should set the default aligmnent.

; CHECK-LABEL: define internal i32 @doSomething
; CHECK:  store i32 1, i32* %p_test_A, align 1
; CHECK:  %valA = load i32, i32* %p_test_A, align 1
; CHECK:  store i32 2, i32* %p_test_D, align 1
; CHECK:  %valD = load i32, i32* %p_test_D, align 1

declare dso_local noalias noundef align 16 i8* @malloc(i64 noundef) #0
declare dso_local void @free(i8* nocapture noundef) local_unnamed_addr #1

attributes #0 = { allockind("alloc,uninitialized") allocsize(0) "alloc-family"="malloc" }
attributes #1 = { allockind("free") "alloc-family"="malloc" }<|MERGE_RESOLUTION|>--- conflicted
+++ resolved
@@ -1,8 +1,4 @@
 ; UNSUPPORTED: enable-opaque-pointers
-<<<<<<< HEAD
-; RUN: opt -whole-program-assume -intel-libirc-allowed -dtrans-deletefield -S -o - %s | FileCheck %s
-=======
->>>>>>> bfff8914
 ; RUN: opt -whole-program-assume -intel-libirc-allowed -passes='dtrans-deletefield' -S -o - %s | FileCheck %s
 
 ; This test checks that the DTrans delete field pass updates the align value on
