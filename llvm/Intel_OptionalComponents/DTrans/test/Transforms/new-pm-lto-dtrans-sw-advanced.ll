--- conflicted
+++ resolved
@@ -48,10 +48,7 @@
 ; CHECK: Running pass: dtrans::MemInitTrimDownPass
 ; CHECK: Running pass: dtrans::SOAToAOSPreparePass
 ; CHECK: Running pass: dtrans::SOAToAOSPass
-<<<<<<< HEAD
-=======
 ; CHECK: Running pass: dtrans::MemManageTransPass
->>>>>>> d2d0a52b
 ; CHECK: Running pass: dtrans::CodeAlignPass
 ; The ordering of the analysis passes seems not to be deterministic so we
 ; don't check them all here. The check below guarantees that WeakAlignPass
