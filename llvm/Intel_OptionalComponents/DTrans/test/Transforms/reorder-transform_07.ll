--- conflicted
+++ resolved
@@ -4,10 +4,6 @@
 ; correctly to realloc with constant and non-constant sizes with and
 ; without sext/zext related to %struct.test.
 
-<<<<<<< HEAD
-;  RUN: opt  < %s -whole-program-assume -intel-libirc-allowed -S -dtrans-reorderfields | FileCheck %s
-=======
->>>>>>> bfff8914
 ;  RUN: opt  < %s -whole-program-assume -intel-libirc-allowed -S -passes=dtrans-reorderfields | FileCheck %s
 
 target datalayout = "e-m:e-i64:64-f80:128-n8:16:32:64-S128"
