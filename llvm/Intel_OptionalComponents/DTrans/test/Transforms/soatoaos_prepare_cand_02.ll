--- conflicted
+++ resolved
@@ -3,10 +3,6 @@
 ; functionality analysis because member functions of the class are
 ; not valid to make the class as vector class.
 
-<<<<<<< HEAD
-; RUN: opt < %s -dtrans-soatoaos-prepare  -whole-program-assume -intel-libirc-allowed -enable-intel-advanced-opts -mtriple=i686-- -mattr=+avx2 -debug-only=dtrans-soatoaos-prepare -disable-output 2>&1 | FileCheck %s
-=======
->>>>>>> bfff8914
 ; RUN: opt < %s -passes=dtrans-soatoaos-prepare  -whole-program-assume -intel-libirc-allowed -enable-intel-advanced-opts -mtriple=i686-- -mattr=+avx2 -debug-only=dtrans-soatoaos-prepare -disable-output 2>&1 | FileCheck %s
 
 ; REQUIRES: asserts
