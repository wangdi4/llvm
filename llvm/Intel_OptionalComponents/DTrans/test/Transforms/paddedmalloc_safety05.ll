--- conflicted
+++ resolved
@@ -5,13 +5,7 @@
 target triple = "x86_64-unknown-linux-gnu"
 
 ; UNSUPPORTED: enable-opaque-pointers
-<<<<<<< HEAD
-; RUN: opt < %s -whole-program-assume -intel-libirc-allowed -dtrans-test-paddedmalloc -dtrans-paddedmalloc -S 2>&1 | FileCheck %s
 ; RUN: opt < %s -whole-program-assume -intel-libirc-allowed -dtrans-test-paddedmalloc -passes=dtrans-paddedmalloc -S 2>&1 | FileCheck %s
-; RUN: opt < %s -whole-program-assume -intel-libirc-allowed -dtrans-test-paddedmalloc -dtrans-paddedmalloc -padded-pointer-prop -S 2>&1 | FileCheck %s
-=======
-; RUN: opt < %s -whole-program-assume -intel-libirc-allowed -dtrans-test-paddedmalloc -passes=dtrans-paddedmalloc -S 2>&1 | FileCheck %s
->>>>>>> bfff8914
 ; RUN: opt < %s -whole-program-assume -intel-libirc-allowed -dtrans-test-paddedmalloc -passes="dtrans-paddedmalloc,padded-pointer-prop" -S 2>&1 | FileCheck %s
 
 %struct.testStruct = type { i8* }
