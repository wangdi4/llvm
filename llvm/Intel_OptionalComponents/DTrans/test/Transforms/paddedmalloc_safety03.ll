; REQUIRES: asserts
; UNSUPPORTED: enable-opaque-pointers

target triple = "x86_64-unknown-linux-gnu"

; Test that identifies that the DTrans padded malloc optimization didn't
; apply the optimization since it didn't find a malloc function, even
; though a search loop is available.

<<<<<<< HEAD
; RUN: opt -whole-program-assume -intel-libirc-allowed < %s -dtrans-paddedmalloc -dtrans-test-paddedmalloc -debug-only=dtrans-paddedmalloc -disable-output 2>&1 | FileCheck %s
=======
>>>>>>> bfff8914
; RUN: opt -whole-program-assume -intel-libirc-allowed < %s -passes=dtrans-paddedmalloc -dtrans-test-paddedmalloc -debug-only=dtrans-paddedmalloc -disable-output 2>&1 | FileCheck %s

%struct.testStruct = type { i8* }

@globalstruct = internal global %struct.testStruct zeroinitializer, align 8
@arr1 = internal global [10 x i32] zeroinitializer, align 16
@arr2 = internal global [10 x i32] zeroinitializer, align 16

declare noalias i8* @malloc(i64)

declare void @free(i8* nocapture)

; Malloc function
define internal noalias i8* @mallocFunc(i64 %size, i8* (i64)* %func) {
 %tobool = icmp ne i8* (i64)* %func, null
  br i1 %tobool, label %if.then, label %if.else

if.then:
  %call = call i8* %func(i64 %size)
  br label %if.end

if.else:
  %call1 = call noalias i8* @malloc(i64 %size) #2
  br label %if.end

if.end:
  %ptr.0 = phi i8* [ %call, %if.then ], [ %call1, %if.else ]
  ret i8* %ptr.0
}

; Search loop
define internal zeroext i1 @searchloop() #5 {
  br label %3

; <label>:1:                                      ; preds = %3
  %2 = icmp ult i64 %10, 10
  br i1 %2, label %3, label %11

; <label>:3:                                      ; preds = %1, %0
  %4 = phi i64 [ 0, %0 ], [ %10, %1 ]
  %5 = getelementptr inbounds [10 x i32], [10 x i32]* @arr1, i64 0, i64 %4
  %6 = load i32, i32* %5, align 4
  %7 = getelementptr inbounds [10 x i32], [10 x i32]* @arr2, i64 0, i64 %4
  %8 = load i32, i32* %7, align 4
  %9 = icmp eq i32 %6, %8
  %10 = add nuw nsw i64 %4, 1
  br i1 %9, label %11, label %1

; <label>:11:                                     ; preds = %3, %1
  %12 = phi i1 [ true, %3 ], [ false, %1 ]
  ret i1 %12
}

define i32 @main() {
  %1 = tail call noalias i8* @mallocFunc(i64 100, i8* (i64)* null)
  store i8* %1, i8** getelementptr inbounds (%struct.testStruct,
    %struct.testStruct* @globalstruct, i64 0, i32 0), align 8
  tail call void @free(i8* %1)
  store i8* null, i8** getelementptr inbounds (%struct.testStruct,
    %struct.testStruct* @globalstruct, i64 0, i32 0), align 8
  call zeroext i1 @searchloop()
  ret i32 0
}

; CHECK: dtrans-paddedmalloc: Trace for DTrans Padded Malloc
; CHECK: dtrans-paddedmalloc: Identifying alloc functions
; CHECK: No alloc functions found<|MERGE_RESOLUTION|>--- conflicted
+++ resolved
@@ -7,10 +7,6 @@
 ; apply the optimization since it didn't find a malloc function, even
 ; though a search loop is available.
 
-<<<<<<< HEAD
-; RUN: opt -whole-program-assume -intel-libirc-allowed < %s -dtrans-paddedmalloc -dtrans-test-paddedmalloc -debug-only=dtrans-paddedmalloc -disable-output 2>&1 | FileCheck %s
-=======
->>>>>>> bfff8914
 ; RUN: opt -whole-program-assume -intel-libirc-allowed < %s -passes=dtrans-paddedmalloc -dtrans-test-paddedmalloc -debug-only=dtrans-paddedmalloc -disable-output 2>&1 | FileCheck %s
 
 %struct.testStruct = type { i8* }
