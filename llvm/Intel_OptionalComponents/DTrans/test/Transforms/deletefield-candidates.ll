; REQUIRES: asserts
; UNSUPPORTED: enable-opaque-pointers
<<<<<<< HEAD
; RUN: sed -e s/.T1:// %s | \
; RUN:   opt -whole-program-assume -intel-libirc-allowed -dtrans-identify-unused-values=false  -dtrans-deletefield -debug-only=dtrans-deletefield \
; RUN:       -disable-output 2>&1 | FileCheck --check-prefix=CHECK1 %s
=======
>>>>>>> bfff8914
; RUN: sed -e s/.T2:// %s | \
; RUN:   opt -whole-program-assume -intel-libirc-allowed -dtrans-identify-unused-values=false  -passes=dtrans-deletefield -debug-only=dtrans-deletefield \
; RUN:       -disable-output 2>&1 | FileCheck --check-prefix=CHECK1 %s
; RUN: sed -e s/.T2:// %s | \
<<<<<<< HEAD
; RUN:   opt -whole-program-assume -intel-libirc-allowed -dtrans-identify-unused-values=false  -dtrans-deletefield -debug-only=dtrans-deletefield \
; RUN:       -disable-output 2>&1 | FileCheck --check-prefix=CHECK2 %s
; RUN: sed -e s/.T2:// %s | \
; RUN:   opt -whole-program-assume -intel-libirc-allowed -dtrans-identify-unused-values=false  -passes=dtrans-deletefield -debug-only=dtrans-deletefield \
; RUN:       -disable-output 2>&1 | FileCheck --check-prefix=CHECK2 %s
; RUN: sed -e s/.T3:// %s | \
; RUN:   opt -whole-program-assume -intel-libirc-allowed -dtrans-identify-unused-values=false  -dtrans-deletefield -debug-only=dtrans-deletefield \
; RUN:       -disable-output 2>&1 | FileCheck --check-prefix=CHECK3 %s
; RUN: sed -e s/.T3:// %s | \
; RUN:   opt -whole-program-assume -intel-libirc-allowed -dtrans-identify-unused-values=false  -passes=dtrans-deletefield -debug-only=dtrans-deletefield \
; RUN:       -disable-output 2>&1 | FileCheck --check-prefix=CHECK3 %s
; RUN: sed -e s/.T4:// %s | \
; RUN:   opt -whole-program-assume -intel-libirc-allowed -dtrans-identify-unused-values=false  -dtrans-deletefield -debug-only=dtrans-deletefield \
; RUN:       -disable-output 2>&1 | FileCheck --check-prefix=CHECK4 %s
; RUN: sed -e s/.T4:// %s | \
; RUN:   opt -whole-program-assume -intel-libirc-allowed -dtrans-identify-unused-values=false  -passes=dtrans-deletefield -debug-only=dtrans-deletefield \
; RUN:       -disable-output 2>&1 | FileCheck --check-prefix=CHECK4 %s
; RUN: sed -e s/.T5:// %s | \
; RUN:   opt -whole-program-assume -intel-libirc-allowed -dtrans-identify-unused-values=false -dtrans-deletefield -debug-only=dtrans-deletefield \
; RUN:       -disable-output 2>&1 | FileCheck --check-prefix=CHECK5 %s
; RUN: sed -e s/.T5:// %s | \
=======
; RUN:   opt -whole-program-assume -intel-libirc-allowed -dtrans-identify-unused-values=false  -passes=dtrans-deletefield -debug-only=dtrans-deletefield \
; RUN:       -disable-output 2>&1 | FileCheck --check-prefix=CHECK2 %s
; RUN: sed -e s/.T3:// %s | \
; RUN:   opt -whole-program-assume -intel-libirc-allowed -dtrans-identify-unused-values=false  -passes=dtrans-deletefield -debug-only=dtrans-deletefield \
; RUN:       -disable-output 2>&1 | FileCheck --check-prefix=CHECK3 %s
; RUN: sed -e s/.T4:// %s | \
; RUN:   opt -whole-program-assume -intel-libirc-allowed -dtrans-identify-unused-values=false  -passes=dtrans-deletefield -debug-only=dtrans-deletefield \
; RUN:       -disable-output 2>&1 | FileCheck --check-prefix=CHECK4 %s
; RUN: sed -e s/.T5:// %s | \
>>>>>>> bfff8914
; RUN:   opt -whole-program-assume -intel-libirc-allowed -dtrans-identify-unused-values=false -passes=dtrans-deletefield -debug-only=dtrans-deletefield \
; RUN:       -disable-output 2>&1 | FileCheck --check-prefix=CHECK5 %s

target triple = "x86_64-unknown-linux-gnu"

; This test verifies only the candidate structure selection of the
; dtrans delete fields pass. Safety condition checks are verified elsewhere.

; The use of 'sed' above allows IR for multiple tests to be combined into a
; single test file while avoiding problems with ordering of the output.

; T1 -- check for the identification of struct with an unused field.

; T2 -- check for the identification of struct with a field that is
;       written but not read.

; T3 -- check that we don't select struct where all fields are read and written.

; T4 -- check that we don't select a struct with a field that are read but not
;       written.

; T5 -- check that we don't optimize a struct when all fields are unread.

%struct.test = type { i32, i64, i32 }

define i32 @main(i32 %argc, i8** %argv) {
  ; Common to all tests, allocate a struct and get pointers to its fields.
  %p = call i8* @malloc(i64 16)
  %p_test = bitcast i8* %p to %struct.test*
  %p_test_A = getelementptr %struct.test, %struct.test* %p_test, i64 0, i32 0
  %p_test_B = getelementptr %struct.test, %struct.test* %p_test, i64 0, i32 1
  %p_test_C = getelementptr %struct.test, %struct.test* %p_test, i64 0, i32 2

  ; Common to all tests, read A and C
  store i32 %argc, i32* %p_test_A
  store i32 %argc, i32* %p_test_C

  ; For T1-T4, write A and C
;T1:  %valA = load i32, i32* %p_test_A
;T1:  %valC = load i32, i32* %p_test_C
;T2:  %valA = load i32, i32* %p_test_A
;T2:  %valC = load i32, i32* %p_test_C
;T3:  %valA = load i32, i32* %p_test_A
;T3:  %valC = load i32, i32* %p_test_C
;T4:  %valA = load i32, i32* %p_test_A
;T4:  %valC = load i32, i32* %p_test_C

;T2: %val = sext i32 %argc to i64
;T2: store i64 %val, i64* %p_test_B

;T3: %val = sext i32 %argc to i64
;T3: store i64 %val, i64* %p_test_B
;T3: %valB = load i64, i64* %p_test_B

;T4: %valB = load i64, i64* %p_test_B

;T5: ; No substitutions required.

  ; Common to all tests, free the structure
  call void @free(i8* %p)
  ret i32 0
}

; CHECK1: Selected for deletion: %struct.test
; CHECK2: Selected for deletion: %struct.test
; CHECK3-NOT: Selected for deletion: %struct.test
; CHECK3: No candidates found.
; CHECK4-NOT: Selected for deletion: %struct.test
; CHECK4: No candidates found.
; CHECK5-NOT: Selected for deletion: %struct.test
; CHECK5: No candidates found.

declare i8* @malloc(i64) #0
declare void @free(i8*) #1

attributes #0 = { allockind("alloc,uninitialized") allocsize(0) "alloc-family"="malloc" }
attributes #1 = { allockind("free") "alloc-family"="malloc" }<|MERGE_RESOLUTION|>--- conflicted
+++ resolved
@@ -1,38 +1,9 @@
 ; REQUIRES: asserts
 ; UNSUPPORTED: enable-opaque-pointers
-<<<<<<< HEAD
-; RUN: sed -e s/.T1:// %s | \
-; RUN:   opt -whole-program-assume -intel-libirc-allowed -dtrans-identify-unused-values=false  -dtrans-deletefield -debug-only=dtrans-deletefield \
-; RUN:       -disable-output 2>&1 | FileCheck --check-prefix=CHECK1 %s
-=======
->>>>>>> bfff8914
 ; RUN: sed -e s/.T2:// %s | \
 ; RUN:   opt -whole-program-assume -intel-libirc-allowed -dtrans-identify-unused-values=false  -passes=dtrans-deletefield -debug-only=dtrans-deletefield \
 ; RUN:       -disable-output 2>&1 | FileCheck --check-prefix=CHECK1 %s
 ; RUN: sed -e s/.T2:// %s | \
-<<<<<<< HEAD
-; RUN:   opt -whole-program-assume -intel-libirc-allowed -dtrans-identify-unused-values=false  -dtrans-deletefield -debug-only=dtrans-deletefield \
-; RUN:       -disable-output 2>&1 | FileCheck --check-prefix=CHECK2 %s
-; RUN: sed -e s/.T2:// %s | \
-; RUN:   opt -whole-program-assume -intel-libirc-allowed -dtrans-identify-unused-values=false  -passes=dtrans-deletefield -debug-only=dtrans-deletefield \
-; RUN:       -disable-output 2>&1 | FileCheck --check-prefix=CHECK2 %s
-; RUN: sed -e s/.T3:// %s | \
-; RUN:   opt -whole-program-assume -intel-libirc-allowed -dtrans-identify-unused-values=false  -dtrans-deletefield -debug-only=dtrans-deletefield \
-; RUN:       -disable-output 2>&1 | FileCheck --check-prefix=CHECK3 %s
-; RUN: sed -e s/.T3:// %s | \
-; RUN:   opt -whole-program-assume -intel-libirc-allowed -dtrans-identify-unused-values=false  -passes=dtrans-deletefield -debug-only=dtrans-deletefield \
-; RUN:       -disable-output 2>&1 | FileCheck --check-prefix=CHECK3 %s
-; RUN: sed -e s/.T4:// %s | \
-; RUN:   opt -whole-program-assume -intel-libirc-allowed -dtrans-identify-unused-values=false  -dtrans-deletefield -debug-only=dtrans-deletefield \
-; RUN:       -disable-output 2>&1 | FileCheck --check-prefix=CHECK4 %s
-; RUN: sed -e s/.T4:// %s | \
-; RUN:   opt -whole-program-assume -intel-libirc-allowed -dtrans-identify-unused-values=false  -passes=dtrans-deletefield -debug-only=dtrans-deletefield \
-; RUN:       -disable-output 2>&1 | FileCheck --check-prefix=CHECK4 %s
-; RUN: sed -e s/.T5:// %s | \
-; RUN:   opt -whole-program-assume -intel-libirc-allowed -dtrans-identify-unused-values=false -dtrans-deletefield -debug-only=dtrans-deletefield \
-; RUN:       -disable-output 2>&1 | FileCheck --check-prefix=CHECK5 %s
-; RUN: sed -e s/.T5:// %s | \
-=======
 ; RUN:   opt -whole-program-assume -intel-libirc-allowed -dtrans-identify-unused-values=false  -passes=dtrans-deletefield -debug-only=dtrans-deletefield \
 ; RUN:       -disable-output 2>&1 | FileCheck --check-prefix=CHECK2 %s
 ; RUN: sed -e s/.T3:// %s | \
@@ -42,7 +13,6 @@
 ; RUN:   opt -whole-program-assume -intel-libirc-allowed -dtrans-identify-unused-values=false  -passes=dtrans-deletefield -debug-only=dtrans-deletefield \
 ; RUN:       -disable-output 2>&1 | FileCheck --check-prefix=CHECK4 %s
 ; RUN: sed -e s/.T5:// %s | \
->>>>>>> bfff8914
 ; RUN:   opt -whole-program-assume -intel-libirc-allowed -dtrans-identify-unused-values=false -passes=dtrans-deletefield -debug-only=dtrans-deletefield \
 ; RUN:       -disable-output 2>&1 | FileCheck --check-prefix=CHECK5 %s
 
