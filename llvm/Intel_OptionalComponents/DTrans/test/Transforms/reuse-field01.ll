--- conflicted
+++ resolved
@@ -2,10 +2,6 @@
 ; and replace it to 3 in both cal_0 and cal_1.
 ; REQUIRES: asserts
 ; UNSUPPORTED: enable-opaque-pointers
-<<<<<<< HEAD
-; RUN: opt -enable-intel-advanced-opts -mtriple=i686-- -mattr=+avx2 -whole-program-assume -intel-libirc-allowed < %s -dtrans-reusefield -debug-only=dtrans-reusefield -disable-output 2>&1 | FileCheck %s
-=======
->>>>>>> bfff8914
 ; RUN: opt -enable-intel-advanced-opts -mtriple=i686-- -mattr=+avx2 -whole-program-assume -intel-libirc-allowed < %s -passes=dtrans-reusefield -debug-only=dtrans-reusefield -disable-output 2>&1 | FileCheck %s
 
 ; CHECK:Reused structure: %struct.test
