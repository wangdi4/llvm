; REQUIRES: system-windows
; UNSUPPORTED: enable-opaque-pointers

; This is similar to meminit-transform_01.ll except IR has windows
; specific things like EH, return types for ctor, cctor etc.

; This testcase verifies that MemInitTrimDown transformation is able
; to trim down capacity values that are passed to constructors of
; Arr and Arr1.

<<<<<<< HEAD
; RUN: opt < %s -S -dtrans-meminittrimdown -enable-dtrans-meminittrimdown -whole-program-assume -intel-libirc-allowed -enable-intel-advanced-opts -mtriple=i686-- -mattr=+avx2 2>&1 | FileCheck %s
=======
>>>>>>> bfff8914
; RUN: opt < %s -S -passes=dtrans-meminittrimdown -enable-dtrans-meminittrimdown -whole-program-assume -intel-libirc-allowed -enable-intel-advanced-opts -mtriple=i686-- -mattr=+avx2 2>&1 | FileCheck %s

; Here is C++ version of the testcase. "F" will be detected as candidate
; struct. "f1" and "f2" will be considered as candidate vector fields.
;

;  struct Mem {
;   virtual void *allocate() = 0;
;   virtual void *deallocate() = 0;
; };
;
; template <typename S> struct Arr {
;   bool flag;
;   unsigned capacity;
;   unsigned size;
;   S **base;
;   Mem *mem;
;
;   void resize(int inc) {
;     // 2nd pattern allowed.
;     unsigned int newMax = size + inc;
;     if (newMax <= capacity)
;        return;
;     unsigned int minNewMax = (unsigned int)((double)size * 1.25);
;     if (newMax < minNewMax)
;         newMax = minNewMax;
;     S **newList = (S **) malloc (newMax * sizeof(S*));
;     for (unsigned int index = 0; index < size; index++)
;        newList[index] = base[index];
;
;     free(base); //delete [] fElemList;
;     base = newList;
;     capacity = newMax;
;   }
;
;   void add(S* val) {
;     resize(1);
;     base[size] = val;
;     size++;
;   }
;
;   Arr(const Arr &A) :
;     flag(A.flag), capacity(A.capacity), size(A.size), base(0), mem(A.mem) {
;     base = (S**)malloc(capacity * sizeof(S*));
;     memset(base, 0, capacity * sizeof(S*));
;     for (unsigned int index = 0; index < size; index++)
;     base[index] = A.base[index];
;   }
;
;   unsigned getSize() { return size; }
;   unsigned getCapacity() { return capacity; }
;   void set(unsigned i, S* val) {
;     if (i >= size)
;       throw;
;     base[i] = val;
;   }
;   S* get(unsigned i) {
;     if (i >= size)
;       throw;
;     return base[i];
;   }
;   Arr(unsigned c = 2, Mem *mem = 0)
;      : flag(false), capacity(c), size(0), base(0), mem(mem) {
;    base = (S**)malloc(capacity * sizeof(S*));
;    memset(base, 0, capacity * sizeof(S*));
;  }
;  ~Arr() {
;    free(base);
;  }
;};
;
;template <typename S>
;struct Arr1 : public Arr<S> {
; public:
;   Arr1(unsigned c = 2, Mem *mem = 0);
; };
;template <typename S>
; Arr1<S>::Arr1(unsigned c, Mem *mem)
;     : Arr<S>(c, mem) { }
;
;class F {
;  Mem *mem;
;public:
;  Arr<int*>* f1;
;  Arr1<float*>* f2;
;  F() {
;    // 4 is propagated to callee in IR.
;    f1 = new Arr<int *>(4, nullptr);
;    f2 = new Arr1<float *>(f1->getCapacity());
;    int** pi = f1->get(1);
;    float** pf = f2->get(1);
;    f1->set(0, pi);
;    f2->set(0, pf);
;    f2->add(nullptr);
;    f1->add(nullptr);
;    Arr<int*>* f3 = new Arr<int *>(*f1);
;    f1->getSize();
;    f1->getCapacity();
;    Arr1<float*>* f4 = new Arr1<float *>(4);
;    delete f1;
;    delete f2;
;  }
;
;};
;int main() {
;  F *f = new F();
;}

; capacity value (i.e 4) that is passed to constructor call of Arr vector
; in "F" function is propagated to "_ZN3ArrIPiEC2EiP3Mem". In addition to
; Store instruction that saves capacity value, memory allocation and
; memset instructions are also fixed since they use capacity values.
;
;CHECK: define %struct.Arr* @_ZN3ArrIPiEC2EiP3Mem(%struct.Arr* %this, i32 %c, %struct.Mem* %mem)
;CHECK: store i32 1, i32* %capacity
;CHECK-NOT: store i32 4, i32* %capacity
;CHECK: %call = tail call noalias i8* @malloc(i64 8)
;CHECK-NOT: %call = tail call noalias i8* @malloc(i64 %mul)
;CHECK: tail call void @llvm.memset.p0i8.i64(i8* align 8 %call, i8 0, i64 8, i1 false)
;CHECK-NOT: tail call void @llvm.memset.p0i8.i64(i8* align 8 %call, i8 0, i64 %mul, i1 false)
;CHECK: ret %struct.Arr* %this

;CHECK: define %class.F* @_ZN1FC2Ev(%class.F* %this)
; Non-constant capacity value that is passed to constructor of Arr1 vector
; in "F" function is not changed.
; CHECK: tail call %struct.Arr1* @_ZN4Arr1IPfEC2EiP3Mem(%struct.Arr1* %2, i32 %cap1, %struct.Mem* null)
;
; capacity value that is passed to constructor of Arr1 vector in "F" function
; is trimmed down from 4 to 1.
;
; CHECK: tail call %struct.Arr1* @_ZN4Arr1IPfEC2EiP3Mem(%struct.Arr1* nonnull %17, i32 1, %struct.Mem* null)
; CHECK-NOT: tail %struct.Arr1* void @_ZN4Arr1IPfEC2EiP3Mem(%struct.Arr1* nonnull %17, i32 4, %struct.Mem* null)

target datalayout = "e-m:w-p270:32:32-p271:32:32-p272:64:64-i64:64-f80:128-n8:16:32:64-S128"
target triple = "x86_64-pc-windows-msvc"
;target datalayout = "e-m:e-i64:64-f80:128-n8:16:32:64-S128"
;target triple = "x86_64-unknown-linux-gnu"

%class.F = type { %struct.Mem*, %struct.Arr*, %struct.Arr1* }
%struct.Mem = type { i32 (...)** }
%struct.Arr = type { i8, i32, i32, i32***, %struct.Mem* }
%struct.Arr1 = type { %struct.Arr.0 }
%struct.Arr.0 = type { i8, i32, i32, float***, %struct.Mem* }
%eh.ThrowInfo = type { i32, i32, i32, i32 }

; All fields of Arr class are initialized as expected.
define %struct.Arr* @_ZN3ArrIPiEC2EiP3Mem(%struct.Arr* %this, i32 %c, %struct.Mem* %mem) {
entry:
  %flag = getelementptr inbounds %struct.Arr, %struct.Arr* %this, i64 0, i32 0
  store i8 0, i8* %flag
  %capacity = getelementptr inbounds %struct.Arr, %struct.Arr* %this, i64 0, i32 1
  store i32 4, i32* %capacity
  %size = getelementptr inbounds %struct.Arr, %struct.Arr* %this, i64 0, i32 2
  store i32 0, i32* %size
  %base = getelementptr inbounds %struct.Arr, %struct.Arr* %this, i64 0, i32 3
  %mem2 = getelementptr inbounds %struct.Arr, %struct.Arr* %this, i64 0, i32 4
  store %struct.Mem* %mem, %struct.Mem** %mem2
  %conv = zext i32 4 to i64
  %mul = shl nuw nsw i64 %conv, 3
  %call = tail call noalias i8* @malloc(i64 %mul)
  %0 = bitcast i8* %call to i32***
  call void @llvm.dbg.value(metadata i32*** %0, metadata !13, metadata !DIExpression()), !dbg !14
  store i32*** %0, i32**** %base
  tail call void @llvm.memset.p0i8.i64(i8* align 8 %call, i8 0, i64 %mul, i1 false)
  ret %struct.Arr* %this
}

; This is the constructor for Derived class. It just calls constructor of
; base class to initialize fields.
define %struct.Arr1* @_ZN4Arr1IPfEC2EiP3Mem(%struct.Arr1* %this, i32 %c, %struct.Mem* %mem) {
entry:
  %0 = getelementptr inbounds %struct.Arr1, %struct.Arr1* %this, i64 0, i32 0
  %c7 = tail call %struct.Arr.0* @_ZN3ArrIPfEC2EiP3Mem(%struct.Arr.0* %0, i32 %c, %struct.Mem* %mem)
  ret %struct.Arr1* %this
}

; This is constructor of base class of Arr1. It initializes all fields
; as expected.
define %struct.Arr.0* @_ZN3ArrIPfEC2EiP3Mem(%struct.Arr.0* %this, i32 %c, %struct.Mem* %mem) {
entry:
  %flag = getelementptr inbounds %struct.Arr.0, %struct.Arr.0* %this, i64 0, i32 0
  store i8 0, i8* %flag
  %capacity = getelementptr inbounds %struct.Arr.0, %struct.Arr.0* %this, i64 0, i32 1
  store i32 %c, i32* %capacity
  %size = getelementptr inbounds %struct.Arr.0, %struct.Arr.0* %this, i64 0, i32 2
  store i32 0, i32* %size
  %base = getelementptr inbounds %struct.Arr.0, %struct.Arr.0* %this, i64 0, i32 3
  %mem2 = getelementptr inbounds %struct.Arr.0, %struct.Arr.0* %this, i64 0, i32 4
  store %struct.Mem* %mem, %struct.Mem** %mem2
  %conv = zext i32 %c to i64
  %mul = shl nuw nsw i64 %conv, 3
  %call = tail call noalias i8* @malloc(i64 %mul)
  %0 = bitcast i8* %call to float***
  store float*** %0, float**** %base
  tail call void @llvm.memset.p0i8.i64(i8* align 8 %call, i8 0, i64 %mul, i1 false)
  ret %struct.Arr.0* %this
}

define %struct.Arr* @_ZN3ArrIPiEC2ERKS1_(%struct.Arr* %this, %struct.Arr* %A) {
entry:
  %flag = getelementptr inbounds %struct.Arr, %struct.Arr* %this, i64 0, i32 0
  %flag2 = getelementptr inbounds %struct.Arr, %struct.Arr* %A, i64 0, i32 0
  %0 = load i8, i8* %flag2
  store i8 %0, i8* %flag
  %capacity = getelementptr inbounds %struct.Arr, %struct.Arr* %this, i64 0, i32 1
  %capacity3 = getelementptr inbounds %struct.Arr, %struct.Arr* %A, i64 0, i32 1
  %1 = load i32, i32* %capacity3
  store i32 %1, i32* %capacity
  %size = getelementptr inbounds %struct.Arr, %struct.Arr* %this, i64 0, i32 2
  %size4 = getelementptr inbounds %struct.Arr, %struct.Arr* %A, i64 0, i32 2
  %2 = load i32, i32* %size4
  store i32 %2, i32* %size
  %base = getelementptr inbounds %struct.Arr, %struct.Arr* %this, i64 0, i32 3
  %mem = getelementptr inbounds %struct.Arr, %struct.Arr* %this, i64 0, i32 4
  %mem5 = getelementptr inbounds %struct.Arr, %struct.Arr* %A, i64 0, i32 4
  %3 = bitcast %struct.Mem** %mem5 to i64*
  %4 = load i64, i64* %3
  %5 = bitcast %struct.Mem** %mem to i64*
  store i64 %4, i64* %5
  %conv = zext i32 %1 to i64
  %mul = shl nuw nsw i64 %conv, 3
  %call = tail call noalias i8* @malloc(i64 %mul)
  %6 = bitcast i32**** %base to i8**
  store i8* %call, i8** %6
  tail call void @llvm.memset.p0i8.i64(i8* align 8 %call, i8 0, i64 %mul, i1 false)
  %cmp25 = icmp eq i32 %2, 0
  br i1 %cmp25, label %for.cond.cleanup, label %for.body.lr.ph

for.body.lr.ph:                                   ; preds = %entry
  %base13 = getelementptr inbounds %struct.Arr, %struct.Arr* %A, i64 0, i32 3
  %7 = load i32***, i32**** %base13
  %8 = load i32***, i32**** %base
  %wide.trip.count = zext i32 %2 to i64
  br label %for.body

for.cond.cleanup:                                 ; preds = %for.body, %entry
  ret %struct.Arr* %this

for.body:                                         ; preds = %for.body, %for.body.lr.ph
  %indvars.iv = phi i64 [ 0, %for.body.lr.ph ], [ %indvars.iv.next, %for.body ]
  %arrayidx = getelementptr inbounds i32**, i32*** %7, i64 %indvars.iv
  %9 = bitcast i32*** %arrayidx to i64*
  %10 = load i64, i64* %9
  %arrayidx16 = getelementptr inbounds i32**, i32*** %8, i64 %indvars.iv
  %11 = bitcast i32*** %arrayidx16 to i64*
  store i64 %10, i64* %11
  %indvars.iv.next = add nuw nsw i64 %indvars.iv, 1
  %exitcond = icmp eq i64 %indvars.iv.next, %wide.trip.count
  br i1 %exitcond, label %for.cond.cleanup, label %for.body
}

define void @_ZN3ArrIPiE3setEiPS0_(%struct.Arr* %this, i32 %i, i32** %val) {
entry:
  %ai = alloca i64, align 8
  %size = getelementptr inbounds %struct.Arr, %struct.Arr* %this, i64 0, i32 2
  %0 = load i32, i32* %size
  %cmp = icmp ugt i32 %0, %i
  br i1 %cmp, label %if.end, label %if.then

if.then:                                          ; preds = %entry
  %bc1 = bitcast i64* %ai to i8*
  call void @_CxxThrowException(i8* nonnull %bc1, %eh.ThrowInfo* null)
  unreachable

if.end:                                           ; preds = %entry
  %base = getelementptr inbounds %struct.Arr, %struct.Arr* %this, i64 0, i32 3
  %1 = load i32***, i32**** %base
  %idxprom = zext i32 %i to i64
  %arrayidx = getelementptr inbounds i32**, i32*** %1, i64 %idxprom
  store i32** %val, i32*** %arrayidx
  ret void
}

define void @_ZN3ArrIPfE3setEiPS0_(%struct.Arr.0* %this, i32 %i, float** %val) {
entry:
  %ai = alloca i64, align 8
  %size = getelementptr inbounds %struct.Arr.0, %struct.Arr.0* %this, i64 0, i32 2
  %0 = load i32, i32* %size
  %cmp = icmp ugt i32 %0, %i
  br i1 %cmp, label %if.end, label %if.then

if.then:                                          ; preds = %entry
  %bc1 = bitcast i64* %ai to i8*
  call void @_CxxThrowException(i8* nonnull %bc1, %eh.ThrowInfo* null)
  unreachable

if.end:                                           ; preds = %entry
  %base = getelementptr inbounds %struct.Arr.0, %struct.Arr.0* %this, i64 0, i32 3
  %1 = load float***, float**** %base
  %idxprom = zext i32 %i to i64
  %arrayidx = getelementptr inbounds float**, float*** %1, i64 %idxprom
  store float** %val, float*** %arrayidx
  ret void
}

define void @_ZN3ArrIPfE3addEPS0_(%struct.Arr.0* %this, float** %val) {
entry:
  call void @llvm.dbg.value(metadata i32 0, metadata !13, metadata !DIExpression()), !dbg !14
  tail call void @_ZN3ArrIPfE6resizeEi(%struct.Arr.0* %this, i32 1)
  %base = getelementptr inbounds %struct.Arr.0, %struct.Arr.0* %this, i64 0, i32 3
  %0 = load float***, float**** %base
  %size = getelementptr inbounds %struct.Arr.0, %struct.Arr.0* %this, i64 0, i32 2
  %1 = load i32, i32* %size
  %idxprom = zext i32 %1 to i64
  %arrayidx = getelementptr inbounds float**, float*** %0, i64 %idxprom
  store float** %val, float*** %arrayidx
  %inc = add i32 %1, 1
  store i32 %inc, i32* %size
  ret void
}

define void @_ZN3ArrIPiE3addEPS0_(%struct.Arr* %this, i32** %val) {
entry:
  tail call void @_ZN3ArrIPiE6resizeEi(%struct.Arr* %this, i32 1)
  call void @llvm.dbg.value(metadata i32 0, metadata !13, metadata !DIExpression()), !dbg !14
  %base = getelementptr inbounds %struct.Arr, %struct.Arr* %this, i64 0, i32 3
  %0 = load i32***, i32**** %base
  %size = getelementptr inbounds %struct.Arr, %struct.Arr* %this, i64 0, i32 2
  %1 = load i32, i32* %size
  %idxprom = zext i32 %1 to i64
  %arrayidx = getelementptr inbounds i32**, i32*** %0, i64 %idxprom
  store i32** %val, i32*** %arrayidx
  %inc = add i32 %1, 1
  store i32 %inc, i32* %size
  ret void
}

define void @_ZN3ArrIPiE6resizeEi(%struct.Arr* %this, i32 %inc) {
entry:
  %size = getelementptr inbounds %struct.Arr, %struct.Arr* %this, i64 0, i32 2
  %0 = load i32, i32* %size
  %add = add i32 %0, 1
  %capacity = getelementptr inbounds %struct.Arr, %struct.Arr* %this, i64 0, i32 1
  %1 = load i32, i32* %capacity
  %cmp = icmp ugt i32 %add, %1
  br i1 %cmp, label %if.end, label %cleanup

if.end:                                           ; preds = %entry
  %conv = uitofp i32 %0 to double
  %mul = fmul double %conv, 1.250000e+00
  %conv3 = fptoui double %mul to i32
  %cmp4 = icmp ult i32 %add, %conv3
  %spec.select = select i1 %cmp4, i32 %conv3, i32 %add
  %conv7 = zext i32 %spec.select to i64
  %mul8 = shl nuw nsw i64 %conv7, 3
  %call = tail call noalias i8* @malloc(i64 %mul8)
  %2 = bitcast i8* %call to i32***
  %cmp1029 = icmp eq i32 %0, 0
  %base = getelementptr inbounds %struct.Arr, %struct.Arr* %this, i64 0, i32 3
  br i1 %cmp1029, label %for.cond.cleanup, label %for.body.lr.ph

for.body.lr.ph:                                   ; preds = %if.end
  %3 = load i32***, i32**** %base
  %wide.trip.count = zext i32 %0 to i64
  br label %for.body

for.cond.cleanup:                                 ; preds = %for.body, %if.end
  %4 = bitcast i32**** %base to i8**
  %5 = load i8*, i8** %4
  tail call void @free(i8* %5)
  store i8* %call, i8** %4
  store i32 %spec.select, i32* %capacity
  br label %cleanup

for.body:                                         ; preds = %for.body, %for.body.lr.ph
  %indvars.iv = phi i64 [ 0, %for.body.lr.ph ], [ %indvars.iv.next, %for.body ]
  %arrayidx = getelementptr inbounds i32**, i32*** %3, i64 %indvars.iv
  %6 = bitcast i32*** %arrayidx to i64*
  %7 = load i64, i64* %6
  %arrayidx12 = getelementptr inbounds i32**, i32*** %2, i64 %indvars.iv
  %8 = bitcast i32*** %arrayidx12 to i64*
  store i64 %7, i64* %8
  %indvars.iv.next = add nuw nsw i64 %indvars.iv, 1
  %exitcond = icmp eq i64 %indvars.iv.next, %wide.trip.count
  br i1 %exitcond, label %for.cond.cleanup, label %for.body

cleanup:                                          ; preds = %entry, %for.cond.cleanup
  ret void
}

define void @_ZN3ArrIPfE6resizeEi(%struct.Arr.0* %this, i32 %inc) {
entry:
  %size = getelementptr inbounds %struct.Arr.0, %struct.Arr.0* %this, i64 0, i32 2
  %0 = load i32, i32* %size
  %add = add i32 %0, 1
  %capacity = getelementptr inbounds %struct.Arr.0, %struct.Arr.0* %this, i64 0, i32 1
  %1 = load i32, i32* %capacity
  %cmp = icmp ugt i32 %add, %1
  br i1 %cmp, label %if.end, label %cleanup

if.end:                                           ; preds = %entry
  %conv = uitofp i32 %0 to double
  %mul = fmul double %conv, 1.250000e+00
  %conv3 = fptoui double %mul to i32
  %cmp4 = icmp ult i32 %add, %conv3
  %spec.select = select i1 %cmp4, i32 %conv3, i32 %add
  %conv7 = zext i32 %spec.select to i64
  %mul8 = shl nuw nsw i64 %conv7, 3
  %call = tail call noalias i8* @malloc(i64 %mul8)
  %2 = bitcast i8* %call to float***
  %cmp1029 = icmp eq i32 %0, 0
  %base = getelementptr inbounds %struct.Arr.0, %struct.Arr.0* %this, i64 0, i32 3
  br i1 %cmp1029, label %for.cond.cleanup, label %for.body.lr.ph

for.body.lr.ph:                                   ; preds = %if.end
  %3 = load float***, float**** %base
  %wide.trip.count = zext i32 %0 to i64
  br label %for.body

for.cond.cleanup:                                 ; preds = %for.body, %if.end
  %4 = bitcast float**** %base to i8**
  %5 = load i8*, i8** %4
  tail call void @free(i8* %5)
  store i8* %call, i8** %4
  store i32 %spec.select, i32* %capacity
  br label %cleanup

for.body:                                         ; preds = %for.body, %for.body.lr.ph
  %indvars.iv = phi i64 [ 0, %for.body.lr.ph ], [ %indvars.iv.next, %for.body ]
  %arrayidx = getelementptr inbounds float**, float*** %3, i64 %indvars.iv
  %6 = bitcast float*** %arrayidx to i64*
  %7 = load i64, i64* %6
  %arrayidx12 = getelementptr inbounds float**, float*** %2, i64 %indvars.iv
  %8 = bitcast float*** %arrayidx12 to i64*
  store i64 %7, i64* %8
  %indvars.iv.next = add nuw nsw i64 %indvars.iv, 1
  %exitcond = icmp eq i64 %indvars.iv.next, %wide.trip.count
  br i1 %exitcond, label %for.cond.cleanup, label %for.body

cleanup:                                          ; preds = %entry, %for.cond.cleanup
  ret void
}

define i32** @_ZN3ArrIPiE3getEi(%struct.Arr* %this, i32 %i) {
entry:
  %ai = alloca i64, align 8
  %size = getelementptr inbounds %struct.Arr, %struct.Arr* %this, i64 0, i32 2
  %0 = load i32, i32* %size
  %cmp = icmp ugt i32 %0, %i
  br i1 %cmp, label %if.end, label %if.then

if.then:                                          ; preds = %entry
  %bc1 = bitcast i64* %ai to i8*
  call void @_CxxThrowException(i8* nonnull %bc1, %eh.ThrowInfo* null)
  unreachable

if.end:                                           ; preds = %entry
  %base = getelementptr inbounds %struct.Arr, %struct.Arr* %this, i64 0, i32 3
  %1 = load i32***, i32**** %base
  %idxprom = zext i32 %i to i64
  %arrayidx = getelementptr inbounds i32**, i32*** %1, i64 %idxprom
  %2 = load i32**, i32*** %arrayidx
  ret i32** %2
}

define float** @_ZN3ArrIPfE3getEi(%struct.Arr.0* %this, i32 %i) {
entry:
  %ai = alloca i64, align 8
  %size = getelementptr inbounds %struct.Arr.0, %struct.Arr.0* %this, i64 0, i32 2
  %0 = load i32, i32* %size, align 8
  %cmp = icmp ugt i32 %0, %i
  br i1 %cmp, label %if.end, label %if.then

if.then:                                          ; preds = %entry
  %bc1 = bitcast i64* %ai to i8*
  call void @_CxxThrowException(i8* nonnull %bc1, %eh.ThrowInfo* null)
  unreachable

if.end:                                           ; preds = %entry
  %base = getelementptr inbounds %struct.Arr.0, %struct.Arr.0* %this, i64 0, i32 3
  %1 = load float***, float**** %base
  %idxprom = zext i32 %i to i64
  %arrayidx = getelementptr inbounds float**, float*** %1, i64 %idxprom
  %2 = load float**, float*** %arrayidx
  ret float** %2
}

define void @_ZN3ArrIPiED2Ev(%struct.Arr* %this) {
entry:
  %base = getelementptr inbounds %struct.Arr, %struct.Arr* %this, i64 0, i32 3
  %0 = bitcast i32**** %base to i8**
  %1 = load i8*, i8** %0
  tail call void @free(i8* %1)
  ret void
}

define void @_ZN3ArrIPfED2Ev(%struct.Arr.0* %this) {
entry:
  %base = getelementptr inbounds %struct.Arr.0, %struct.Arr.0* %this, i64 0, i32 3
  %0 = bitcast float**** %base to i8**
  %1 = load i8*, i8** %0
  tail call void @free(i8* %1)
  ret void
}

define i32 @_ZN3ArrIPiE7getSizeEv(%struct.Arr* %this) {
entry:
  %size = getelementptr inbounds %struct.Arr, %struct.Arr* %this, i64 0, i32 2
  %0 = load i32, i32* %size
  ret i32 %0
}

define i32 @_ZN3ArrIPiE11getCapacityEv(%struct.Arr* %this) {
entry:
  %capacity = getelementptr inbounds %struct.Arr, %struct.Arr* %this, i64 0, i32 1
  %0 = load i32, i32* %capacity
  ret i32 %0
}

define i32 @main() {
entry:
  %call = tail call i8* @_Znwm(i64 24)
  %0 = bitcast i8* %call to %class.F*
  %cc1 = tail call %class.F* @_ZN1FC2Ev(%class.F* %0)
  ret i32 0
}

define %class.F* @_ZN1FC2Ev(%class.F* %this) {
entry:
  %call = tail call i8* @_Znwm(i64 32)
  %0 = bitcast i8* %call to %struct.Arr*
  %c1 = tail call %struct.Arr* @_ZN3ArrIPiEC2EiP3Mem(%struct.Arr* %0, i32 4, %struct.Mem* null)
  %f1 = getelementptr inbounds %class.F, %class.F* %this, i64 0, i32 1
  %1 = bitcast %struct.Arr** %f1 to i8**
  store %struct.Arr* %0, %struct.Arr** %f1
  %call2 = tail call i8* @_Znwm(i64 32)
  %2 = bitcast i8* %call2 to %struct.Arr1*
  %cap1 = tail call i32 @_ZN3ArrIPiE11getCapacityEv(%struct.Arr* nonnull %0)
  %c2 = tail call %struct.Arr1* @_ZN4Arr1IPfEC2EiP3Mem(%struct.Arr1* %2, i32 %cap1, %struct.Mem* null)
  %f2 = getelementptr inbounds %class.F, %class.F* %this, i64 0, i32 2
  %3 = bitcast %struct.Arr1** %f2 to i8**
  store %struct.Arr1* %2, %struct.Arr1** %f2
  %4 = load %struct.Arr*, %struct.Arr** %f1
  %call6 = tail call i32** @_ZN3ArrIPiE3getEi(%struct.Arr* %4, i32 1)
  %5 = bitcast %struct.Arr1** %f2 to %struct.Arr.0**
  %6 = load %struct.Arr.0*, %struct.Arr.0** %5
  %call8 = tail call float** @_ZN3ArrIPfE3getEi(%struct.Arr.0* %6, i32 1)
  %7 = load %struct.Arr*, %struct.Arr** %f1
  tail call void @_ZN3ArrIPiE3setEiPS0_(%struct.Arr* %7, i32 0, i32** %call6)
  %8 = load %struct.Arr.0*, %struct.Arr.0** %5
  tail call void @_ZN3ArrIPfE3setEiPS0_(%struct.Arr.0* %8, i32 0, float** %call8)
  %9 = load %struct.Arr.0*, %struct.Arr.0** %5
  tail call void @_ZN3ArrIPfE3addEPS0_(%struct.Arr.0* %9, float** null)
  %10 = load %struct.Arr*, %struct.Arr** %f1
  tail call void @_ZN3ArrIPiE3addEPS0_(%struct.Arr* %10, i32** null)
  %call13 = tail call i8* @_Znwm(i64 32)
  %11 = bitcast i8* %call13 to %struct.Arr*
  %12 = load %struct.Arr*, %struct.Arr** %f1
  %c3 = tail call %struct.Arr* @_ZN3ArrIPiEC2ERKS1_(%struct.Arr* %11, %struct.Arr* %12)
  %s = load %struct.Arr*, %struct.Arr** %f1, align 8
  %call18 = tail call i32 @_ZN3ArrIPiE7getSizeEv(%struct.Arr* %s)
  %d = load %struct.Arr*, %struct.Arr** %f1, align 8
  %call20 = tail call i32 @_ZN3ArrIPiE11getCapacityEv(%struct.Arr* %d)
  %13 = load %struct.Arr*, %struct.Arr** %f1
  tail call void @_ZN3ArrIPiED2Ev(%struct.Arr* %13)
  %14 = load %struct.Arr1*, %struct.Arr1** %f2
  %15 = getelementptr inbounds %struct.Arr1, %struct.Arr1* %14, i64 0, i32 0
  tail call void @_ZN3ArrIPfED2Ev(%struct.Arr.0* %15)
  %16 = tail call i8* @_Znwm(i64 32) #8
  %17 = bitcast i8* %16 to %struct.Arr1*
  %d5 = tail call %struct.Arr1* @_ZN4Arr1IPfEC2EiP3Mem(%struct.Arr1* nonnull %17, i32 4, %struct.Mem* null)

  ret %class.F* %this
}

declare noalias i8* @_Znwm(i64)
declare noalias i8* @malloc(i64) #0
declare void @llvm.memset.p0i8.i64(i8* nocapture writeonly, i8, i64, i1 immarg)
declare void @_CxxThrowException(i8*, %eh.ThrowInfo*)
declare void @free(i8* nocapture) #1
declare void @llvm.dbg.value(metadata, metadata, metadata)

attributes #0 = { allockind("alloc,uninitialized") allocsize(0) "alloc-family"="malloc" }
attributes #1 = { allockind("free") "alloc-family"="malloc" }

!llvm.dbg.cu = !{!0}
!llvm.module.flags = !{!3, !4, !5}
!llvm.dbg.intel.emit_class_debug_always = !{!6}
!llvm.ident = !{!7}

!0 = distinct !DICompileUnit(language: DW_LANG_C_plus_plus, file: !1, producer: "", isOptimized: false, runtimeVersion: 0, emissionKind: FullDebug, enums: !2, nameTableKind: None)
!1 = !DIFile(filename: "test", directory: ".")
!2 = !{}
!3 = !{i32 2, !"Dwarf Version", i32 4}
!4 = !{i32 2, !"Debug Info Version", i32 3}
!5 = !{i32 1, !"wchar_size", i32 4}
!6 = !{!"true"}
!7 = !{!""}
!8 = distinct !DISubprogram(name: "na", linkageName: "na", scope: !1, file: !1, line: 1, type: !9, isLocal: false, isDefinition: true, scopeLine: 1, flags: DIFlagPrototyped, isOptimized: false, unit: !0, retainedNodes: !2)
; int(void*) type.
!9 = !DISubroutineType(types: !10)
!10 = !{!11, !12}
!11 = !DIBasicType(name: "int", size: 32, encoding: DW_ATE_signed)
!12 = !DIDerivedType(tag: DW_TAG_pointer_type, baseType: null, size: 64)
!13 = !DILocalVariable(name: "na", arg: 1, scope: !8, file: !1, line: 1, type: !12)
!14 = !DILocation(line: 1, column: 1, scope: !8)
!15 = !DILocation(line: 1, column: 1, scope: !8)
!16 = !DILocation(line: 1, column: 1, scope: !8)<|MERGE_RESOLUTION|>--- conflicted
+++ resolved
@@ -8,10 +8,6 @@
 ; to trim down capacity values that are passed to constructors of
 ; Arr and Arr1.
 
-<<<<<<< HEAD
-; RUN: opt < %s -S -dtrans-meminittrimdown -enable-dtrans-meminittrimdown -whole-program-assume -intel-libirc-allowed -enable-intel-advanced-opts -mtriple=i686-- -mattr=+avx2 2>&1 | FileCheck %s
-=======
->>>>>>> bfff8914
 ; RUN: opt < %s -S -passes=dtrans-meminittrimdown -enable-dtrans-meminittrimdown -whole-program-assume -intel-libirc-allowed -enable-intel-advanced-opts -mtriple=i686-- -mattr=+avx2 2>&1 | FileCheck %s
 
 ; Here is C++ version of the testcase. "F" will be detected as candidate
