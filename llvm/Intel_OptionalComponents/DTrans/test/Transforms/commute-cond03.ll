; UNSUPPORTED: enable-opaque-pointers

; This test verifies that CommuteCond transformation is triggered
; using DTrans heuristic, which checks that %ident is a field of a struct
; and number of possible constant values for the field is less than 4.
; Verified that operands of %and1 are swapped by the transformation.

<<<<<<< HEAD
;  RUN: opt < %s -S -enable-intel-advanced-opts -mtriple=i686-- -mattr=+avx2 -whole-program-assume -intel-libirc-allowed -dtrans-commutecond 2>&1 | FileCheck %s
=======
>>>>>>> bfff8914
;  RUN: opt < %s -S -enable-intel-advanced-opts -mtriple=i686-- -mattr=+avx2 -whole-program-assume -intel-libirc-allowed -passes=dtrans-commutecond 2>&1 | FileCheck %s

; CHECK: define i32 @proc2
; CHECK: %and1 = and i1 %cmp2, %cmp1
; CHECK-NOT: %and1 = and i1 %cmp1, %cmp2

target datalayout = "e-m:e-i64:64-f80:128-n8:16:32:64-S128"
target triple = "x86_64-unknown-linux-gnu"

%struct.test.01 = type { i32, i64, i32, i32, i16, i64*, i64, i32 }

define i32 @main() {
entry:
  call void @proc1();
  ret i32 0
}

define i32 @proc2(%struct.test.01* %arc, i64 %red_cost) {
entry:
  %F4 = getelementptr %struct.test.01, %struct.test.01* %arc, i32 0, i32 4
  %ident = load i16, i16* %F4
  %cmp = icmp slt i64 %red_cost, 0
  br i1 %cmp, label %land.lhs.true, label %lor.rhs

lor.rhs:                                          ; preds = %entry
  %cmp1 = icmp ne i64 %red_cost, 0
  %cmp2 = icmp eq i16 %ident, 2
  %and1 = and i1 %cmp1, %cmp2
  br i1 %and1, label %l.end.true, label %l.end.false

land.lhs.true:                                    ; preds = %entry
  %cmp3 = icmp eq i16 %ident, 1
  br i1 %cmp3, label %l.end.true, label %l.end.false

l.end.true:                              ; preds = %lor.rhs, %land.lhs.true
  ret i32 1

l.end.false:                             ; preds = %lor.rhs, %land.lhs.true
  ret i32 0
}

; This routine just accesses candidate field.
define void @proc1() {
  %call1 = tail call noalias i8* @calloc(i64 10, i64 56)
  %tp2 = bitcast i8* %call1 to %struct.test.01*
  %F4 = getelementptr %struct.test.01, %struct.test.01* %tp2, i32 0, i32 4
  store i16 0, i16* %F4
  %S1 = select i1 undef, i16 1, i16 2
  store i16 %S1, i16* %F4
  %call2 = call i32 @proc2(%struct.test.01* %tp2, i64 20);
  ret void
}

; Function Attrs: nounwind
declare dso_local noalias i8* @calloc(i64, i64) #0

attributes #0 = { allockind("alloc,zeroed") allocsize(0,1) "alloc-family"="malloc" }<|MERGE_RESOLUTION|>--- conflicted
+++ resolved
@@ -5,10 +5,6 @@
 ; and number of possible constant values for the field is less than 4.
 ; Verified that operands of %and1 are swapped by the transformation.
 
-<<<<<<< HEAD
-;  RUN: opt < %s -S -enable-intel-advanced-opts -mtriple=i686-- -mattr=+avx2 -whole-program-assume -intel-libirc-allowed -dtrans-commutecond 2>&1 | FileCheck %s
-=======
->>>>>>> bfff8914
 ;  RUN: opt < %s -S -enable-intel-advanced-opts -mtriple=i686-- -mattr=+avx2 -whole-program-assume -intel-libirc-allowed -passes=dtrans-commutecond 2>&1 | FileCheck %s
 
 ; CHECK: define i32 @proc2
