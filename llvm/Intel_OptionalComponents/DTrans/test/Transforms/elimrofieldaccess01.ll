; UNSUPPORTED: enable-opaque-pointers
<<<<<<< HEAD
; RUN: opt  < %s -whole-program-assume -intel-libirc-allowed -dtrans-elim-ro-field-access -S 2>&1 | FileCheck %s
=======
>>>>>>> bfff8914
; RUN: opt  < %s -whole-program-assume -intel-libirc-allowed -passes=dtrans-elim-ro-field-access -S 2>&1 | FileCheck %s

target triple = "x86_64-unknown-linux-gnu"

; This test verifies the DTrans eliminate read-only field access pass.

%struct.lzma_allocator = type { i8* (i8*, i64, i64)*, void (i8*, i8*)*, i8* }

define i8* @lzma_alloc(i64 %size, %struct.lzma_allocator* %allocator) {
entry:
  %cmp = icmp eq i64 %size, 0
  %spec.select = select i1 %cmp, i64 1, i64 %size
  %cmp1 = icmp eq %struct.lzma_allocator* %allocator, null
  br i1 %cmp1, label %if.else, label %land.lhs.true

land.lhs.true:                                    ; preds = %entry
  %alloc = getelementptr inbounds %struct.lzma_allocator, %struct.lzma_allocator* %allocator, i64 0, i32 0
  %0 = load i8* (i8*, i64, i64)*, i8* (i8*, i64, i64)** %alloc, align 8
  %cmp2 = icmp eq i8* (i8*, i64, i64)* %0, null
  br i1 %cmp2, label %if.else, label %if.then3

if.then3:                                         ; preds = %land.lhs.true
  %opaque = getelementptr inbounds %struct.lzma_allocator, %struct.lzma_allocator* %allocator, i64 0, i32 2
  %1 = load i8*, i8** %opaque, align 8
  %call = call i8* %0(i8* %1, i64 1, i64 %spec.select)
  br label %if.end6

if.else:                                          ; preds = %land.lhs.true, %entry
  %call5 = call noalias i8* @malloc(i64 %spec.select)
  br label %if.end6

if.end6:                                          ; preds = %if.else, %if.then3
  %ptr.0 = phi i8* [ %call, %if.then3 ], [ %call5, %if.else ]
  ret i8* %ptr.0
}

declare i8* @malloc(i64)


; CHECK-LABEL: @lzma_alloc(
; CHECK-NEXT:  entry:
; CHECK-NEXT:    [[CMP:%.*]] = icmp eq i64 [[SIZE:%.*]], 0
; CHECK-NEXT:    [[SPEC_SELECT:%.*]] = select i1 [[CMP]], i64 1, i64 [[SIZE]]
; CHECK-NEXT:    br label [[IF_ELSE:%.*]]
; CHECK:       if.else:
; CHECK-NEXT:    [[CALL5:%.*]] = call noalias i8* @malloc(i64 [[SPEC_SELECT]])
; CHECK-NEXT:    br label [[IF_END6:%.*]]
; CHECK:       if.end6:
; CHECK-NEXT:    ret i8* [[CALL5]]
;<|MERGE_RESOLUTION|>--- conflicted
+++ resolved
@@ -1,8 +1,4 @@
 ; UNSUPPORTED: enable-opaque-pointers
-<<<<<<< HEAD
-; RUN: opt  < %s -whole-program-assume -intel-libirc-allowed -dtrans-elim-ro-field-access -S 2>&1 | FileCheck %s
-=======
->>>>>>> bfff8914
 ; RUN: opt  < %s -whole-program-assume -intel-libirc-allowed -passes=dtrans-elim-ro-field-access -S 2>&1 | FileCheck %s
 
 target triple = "x86_64-unknown-linux-gnu"
