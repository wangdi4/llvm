; REQUIRES: asserts
; UNSUPPORTED: enable-opaque-pointers
<<<<<<< HEAD
; RUN: opt < %s -whole-program-assume -intel-libirc-allowed -dtrans-elim-ro-field-access -debug-only=elim-ro-field-access -S 2>&1 | FileCheck %s
=======
>>>>>>> bfff8914
; RUN: opt < %s -whole-program-assume -intel-libirc-allowed -passes=dtrans-elim-ro-field-access -debug-only=elim-ro-field-access -S 2>&1 | FileCheck %s

; Check that the conditionals are removed from the blocks if.else.i and
; lzma_next_end.exit in @lzma_end.

; CHECK: DTRANS-ELIM-RO-FIELD-ACCESS: Analysing lzma_end
; CHECK: DTRANS-ELIM-RO-FIELD-ACCESS: First IF BB is proven
; CHECK: DTRANS-ELIM-RO-FIELD-ACCESS: First IF BB is proven
; CHECK: DTRANS-ELIM-RO-FIELD-ACCESS: First IF BB is proven
; CHECK: DTRANS-ELIM-RO-FIELD-ACCESS: Second IF BB is proven
; CHECK: DTRANS-ELIM-RO-FIELD-ACCESS: Success
; CHECK: DTRANS-ELIM-RO-FIELD-ACCESS: First IF BB is proven
; CHECK: DTRANS-ELIM-RO-FIELD-ACCESS: Second IF BB is proven
; CHECK: DTRANS-ELIM-RO-FIELD-ACCESS: Success

; CHECK-LABEL: define dso_local void @lzma_end(
; CHECK: if.else.i:
; CHECK-NEXT: br label
; CHECK: lzma_next_end.exit:
; CHECK-NEXT: phi
; CHECK-NEXT: phi
; CHECK-NEXT: call
; CHECK-NEXT: br label

target datalayout = "e-m:e-p270:32:32-p271:32:32-p272:64:64-i64:64-f80:128-n8:16:32:64-S128"
target triple = "x86_64-unknown-linux-gnu"

%struct.lzma_stream = type { i8*, i64, i64, i8*, i64, i64, %struct.lzma_allocator*, %struct.lzma_internal_s*, i8*, i8*, i8*, i8*, i64, i64, i64, i64, i32, i32 }
%struct.lzma_allocator = type { i8* (i8*, i64, i64)*, void (i8*, i8*)*, i8* }
%struct.lzma_internal_s = type { %struct.lzma_next_coder_s, i32, i64, [4 x i8], i8 }
%struct.lzma_next_coder_s = type { i8*, i64, i64, i32 (i8*, %struct.lzma_allocator*, i8*, i64*, i64, i8*, i64*, i64, i32)*, void (i8*, %struct.lzma_allocator*)*, i32 (i8*)*, i32 (i8*, i64*, i64*, i64)*, i32 (i8*, %struct.lzma_allocator*, %struct.lzma_filter*, %struct.lzma_filter*)* }
%struct.lzma_filter = type { i64, i8* }

; Function Attrs: nounwind uwtable
define dso_local void @lzma_end(%struct.lzma_stream* %strm) local_unnamed_addr #0 {
entry:
  %.compoundliteral.sroa.3.i = alloca { i64, i32 (i8*, %struct.lzma_allocator*, i8*, i64*, i64, i8*, i64*, i64, i32)*, void (i8*, %struct.lzma_allocator*)*, i32 (i8*)*, i32 (i8*, i64*, i64*, i64)*, i32 (i8*, %struct.lzma_allocator*, %struct.lzma_filter*, %struct.lzma_filter*)* }, align 8
  %cmp.not = icmp eq %struct.lzma_stream* %strm, null
  br i1 %cmp.not, label %if.end, label %land.lhs.true

land.lhs.true:                                    ; preds = %entry
  %internal = getelementptr inbounds %struct.lzma_stream, %struct.lzma_stream* %strm, i64 0, i32 7, !intel-tbaa !6
  %0 = load %struct.lzma_internal_s*, %struct.lzma_internal_s** %internal, align 8, !tbaa !6
  %cmp1.not = icmp eq %struct.lzma_internal_s* %0, null
  br i1 %cmp1.not, label %if.end, label %if.then

if.then:                                          ; preds = %land.lhs.true
  %1 = bitcast %struct.lzma_internal_s* %0 to i8*
  %next = getelementptr inbounds %struct.lzma_internal_s, %struct.lzma_internal_s* %0, i64 0, i32 0, !intel-tbaa !15
  %allocator = getelementptr inbounds %struct.lzma_stream, %struct.lzma_stream* %strm, i64 0, i32 6, !intel-tbaa !22
  %2 = load %struct.lzma_allocator*, %struct.lzma_allocator** %allocator, align 8, !tbaa !22
  %.compoundliteral.sroa.3.i.0.i.0..sroa_cast19 = bitcast { i64, i32 (i8*, %struct.lzma_allocator*, i8*, i64*, i64, i8*, i64*, i64, i32)*, void (i8*, %struct.lzma_allocator*)*, i32 (i8*)*, i32 (i8*, i64*, i64*, i64)*, i32 (i8*, %struct.lzma_allocator*, %struct.lzma_filter*, %struct.lzma_filter*)* }* %.compoundliteral.sroa.3.i to i8*
  call void @llvm.lifetime.start.p0i8(i64 48, i8* nonnull %.compoundliteral.sroa.3.i.0.i.0..sroa_cast19)
  %init.i = getelementptr inbounds %struct.lzma_next_coder_s, %struct.lzma_next_coder_s* %next, i64 0, i32 2, !intel-tbaa !23
  %3 = load i64, i64* %init.i, align 8, !tbaa !24
  %cmp.not.i = icmp eq i64 %3, 0
  br i1 %cmp.not.i, label %lzma_next_end.exit, label %if.then.i

if.then.i:                                        ; preds = %if.then
  %end.i = getelementptr inbounds %struct.lzma_next_coder_s, %struct.lzma_next_coder_s* %next, i64 0, i32 4, !intel-tbaa !25
  %4 = load void (i8*, %struct.lzma_allocator*)*, void (i8*, %struct.lzma_allocator*)** %end.i, align 8, !tbaa !26
  %cmp1.not.i = icmp eq void (i8*, %struct.lzma_allocator*)* %4, null
  %5 = getelementptr inbounds %struct.lzma_next_coder_s, %struct.lzma_next_coder_s* %next, i64 0, i32 0
  %6 = load i8*, i8** %5, align 8, !tbaa !27
  br i1 %cmp1.not.i, label %if.else.i, label %if.then2.i

if.then2.i:                                       ; preds = %if.then.i
  br label %if.end.i

if.else.i:                                        ; preds = %if.then.i
  %cmp.not.i.i = icmp eq %struct.lzma_allocator* %2, null
  br i1 %cmp.not.i.i, label %if.else.i.i, label %land.lhs.true.i.i

land.lhs.true.i.i:                                ; preds = %if.else.i
  %free.i.i = getelementptr inbounds %struct.lzma_allocator, %struct.lzma_allocator* %2, i64 0, i32 1, !intel-tbaa !28
  %7 = load void (i8*, i8*)*, void (i8*, i8*)** %free.i.i, align 8, !tbaa !28
  %cmp1.not.i.i = icmp eq void (i8*, i8*)* %7, null
  br i1 %cmp1.not.i.i, label %if.else.i.i, label %if.then.i.i

if.then.i.i:                                      ; preds = %land.lhs.true.i.i
  %opaque.i.i = getelementptr inbounds %struct.lzma_allocator, %struct.lzma_allocator* %2, i64 0, i32 2, !intel-tbaa !32
  %8 = load i8*, i8** %opaque.i.i, align 8, !tbaa !32
  br label %if.end.i

if.else.i.i:                                      ; preds = %land.lhs.true.i.i, %if.else.i
  tail call void @free(i8* %6) #5
  br label %if.end.i

if.end.i:                                         ; preds = %if.else.i.i, %if.then.i.i, %if.then2.i
  call void @llvm.memset.p0i8.i64(i8* noundef nonnull align 8 dereferenceable(48) %.compoundliteral.sroa.3.i.0.i.0..sroa_cast19, i8 0, i64 48, i1 false)
  store i8* null, i8** %5, align 8, !tbaa.struct !33
  %.compoundliteral.sroa.2.0..sroa_idx9.i = getelementptr inbounds %struct.lzma_next_coder_s, %struct.lzma_next_coder_s* %next, i64 0, i32 1
  store i64 -1, i64* %.compoundliteral.sroa.2.0..sroa_idx9.i, align 8, !tbaa.struct !38
  %.compoundliteral.sroa.3.0..sroa_cast10.i = bitcast i64* %init.i to i8*
  call void @llvm.memcpy.p0i8.p0i8.i64(i8* noundef nonnull align 8 dereferenceable(48) %.compoundliteral.sroa.3.0..sroa_cast10.i, i8* noundef nonnull align 8 dereferenceable(48) %.compoundliteral.sroa.3.i.0.i.0..sroa_cast19, i64 48, i1 false) #5, !tbaa.struct !39
  %.phi.trans.insert = bitcast %struct.lzma_internal_s** %internal to i8**
  %.pre = load i8*, i8** %.phi.trans.insert, align 8, !tbaa !6
  %.pre23 = load %struct.lzma_allocator*, %struct.lzma_allocator** %allocator, align 8, !tbaa !22
  br label %lzma_next_end.exit

lzma_next_end.exit:                               ; preds = %if.then, %if.end.i
  %9 = phi %struct.lzma_allocator* [ %.pre23, %if.end.i ], [ %2, %if.then ]
  %10 = phi i8* [ %.pre, %if.end.i ], [ %1, %if.then ]
  call void @llvm.lifetime.end.p0i8(i64 48, i8* nonnull %.compoundliteral.sroa.3.i.0.i.0..sroa_cast19)
  %cmp.not.i12 = icmp eq %struct.lzma_allocator* %9, null
  br i1 %cmp.not.i12, label %if.else.i15, label %land.lhs.true.i

land.lhs.true.i:                                  ; preds = %lzma_next_end.exit
  %free.i = getelementptr inbounds %struct.lzma_allocator, %struct.lzma_allocator* %9, i64 0, i32 1, !intel-tbaa !28
  %11 = load void (i8*, i8*)*, void (i8*, i8*)** %free.i, align 8, !tbaa !28
  %cmp1.not.i13 = icmp eq void (i8*, i8*)* %11, null
  br i1 %cmp1.not.i13, label %if.else.i15, label %if.then.i14

if.then.i14:                                      ; preds = %land.lhs.true.i
  %opaque.i = getelementptr inbounds %struct.lzma_allocator, %struct.lzma_allocator* %9, i64 0, i32 2, !intel-tbaa !32
  %12 = load i8*, i8** %opaque.i, align 8, !tbaa !32
  br label %lzma_free.exit

if.else.i15:                                      ; preds = %land.lhs.true.i, %lzma_next_end.exit
  tail call void @free(i8* %10) #5
  br label %lzma_free.exit

lzma_free.exit:                                   ; preds = %if.then.i14, %if.else.i15
  store %struct.lzma_internal_s* null, %struct.lzma_internal_s** %internal, align 8, !tbaa !6
  br label %if.end

if.end:                                           ; preds = %lzma_free.exit, %land.lhs.true, %entry
  ret void
}

; Function Attrs: argmemonly mustprogress nofree nounwind willreturn writeonly
declare void @llvm.memset.p0i8.i64(i8* nocapture writeonly, i8, i64, i1 immarg) #1

; Function Attrs: argmemonly mustprogress nofree nounwind willreturn
declare void @llvm.memcpy.p0i8.p0i8.i64(i8* noalias nocapture writeonly, i8* noalias nocapture readonly, i64, i1 immarg) #2

; Function Attrs: inaccessiblemem_or_argmemonly mustprogress nounwind willreturn
declare dso_local void @free(i8* nocapture noundef) local_unnamed_addr #3

; Function Attrs: argmemonly nofree nosync nounwind willreturn
declare void @llvm.lifetime.start.p0i8(i64 immarg, i8* nocapture) #4

; Function Attrs: argmemonly nofree nosync nounwind willreturn
declare void @llvm.lifetime.end.p0i8(i64 immarg, i8* nocapture) #4

attributes #0 = { nounwind uwtable "denormal-fp-math"="preserve-sign,preserve-sign" "denormal-fp-math-f32"="ieee,ieee" "frame-pointer"="none" "loopopt-pipeline"="full" "min-legal-vector-width"="0" "no-infs-fp-math"="true" "no-nans-fp-math"="true" "no-signed-zeros-fp-math"="true" "no-trapping-math"="true" "pre_loopopt" "stack-protector-buffer-size"="8" "target-cpu"="skylake-avx512" "target-features"="+adx,+aes,+avx,+avx2,+avx512bw,+avx512cd,+avx512dq,+avx512f,+avx512vl,+bmi,+bmi2,+clflushopt,+clwb,+crc32,+cx16,+cx8,+f16c,+fma,+fsgsbase,+fxsr,+invpcid,+lzcnt,+mmx,+movbe,+pclmul,+pku,+popcnt,+prfchw,+rdrnd,+rdseed,+sahf,+sse,+sse2,+sse3,+sse4.1,+sse4.2,+ssse3,+x87,+xsave,+xsavec,+xsaveopt,+xsaves" "unsafe-fp-math"="true" }
attributes #1 = { argmemonly mustprogress nofree nounwind willreturn writeonly }
attributes #2 = { argmemonly mustprogress nofree nounwind willreturn }
attributes #3 = { inaccessiblemem_or_argmemonly mustprogress nounwind willreturn "denormal-fp-math"="preserve-sign,preserve-sign" "denormal-fp-math-f32"="ieee,ieee" "frame-pointer"="none" "loopopt-pipeline"="full" "no-infs-fp-math"="true" "no-nans-fp-math"="true" "no-signed-zeros-fp-math"="true" "no-trapping-math"="true" "stack-protector-buffer-size"="8" "target-cpu"="skylake-avx512" "target-features"="+adx,+aes,+avx,+avx2,+avx512bw,+avx512cd,+avx512dq,+avx512f,+avx512vl,+bmi,+bmi2,+clflushopt,+clwb,+crc32,+cx16,+cx8,+f16c,+fma,+fsgsbase,+fxsr,+invpcid,+lzcnt,+mmx,+movbe,+pclmul,+pku,+popcnt,+prfchw,+rdrnd,+rdseed,+sahf,+sse,+sse2,+sse3,+sse4.1,+sse4.2,+ssse3,+x87,+xsave,+xsavec,+xsaveopt,+xsaves" "unsafe-fp-math"="true" }
attributes #4 = { argmemonly nofree nosync nounwind willreturn }
attributes #5 = { nounwind }

!llvm.module.flags = !{!0, !1, !2, !3, !4}
!llvm.ident = !{!5}

!0 = !{i32 1, !"wchar_size", i32 4}
!1 = !{i32 1, !"Virtual Function Elim", i32 0}
!2 = !{i32 7, !"uwtable", i32 1}
!3 = !{i32 1, !"ThinLTO", i32 0}
!4 = !{i32 1, !"EnableSplitLTOUnit", i32 1}
!5 = !{!"Intel(R) oneAPI DPC++/C++ Compiler 2021.4.0 (2021.x.0.YYYYMMDD)"}
!6 = !{!7, !13, i64 56}
!7 = !{!"struct@", !8, i64 0, !11, i64 8, !11, i64 16, !8, i64 24, !11, i64 32, !11, i64 40, !12, i64 48, !13, i64 56, !14, i64 64, !14, i64 72, !14, i64 80, !14, i64 88, !11, i64 96, !11, i64 104, !11, i64 112, !11, i64 120, !9, i64 128, !9, i64 132}
!8 = !{!"pointer@_ZTSPh", !9, i64 0}
!9 = !{!"omnipotent char", !10, i64 0}
!10 = !{!"Simple C/C++ TBAA"}
!11 = !{!"long", !9, i64 0}
!12 = !{!"pointer@_ZTSP14lzma_allocator", !9, i64 0}
!13 = !{!"pointer@_ZTSP15lzma_internal_s", !9, i64 0}
!14 = !{!"pointer@_ZTSPv", !9, i64 0}
!15 = !{!16, !17, i64 0}
!16 = !{!"struct@lzma_internal_s", !17, i64 0, !9, i64 64, !11, i64 72, !20, i64 80, !21, i64 84}
!17 = !{!"struct@lzma_next_coder_s", !14, i64 0, !11, i64 8, !11, i64 16, !18, i64 24, !19, i64 32, !18, i64 40, !18, i64 48, !18, i64 56}
!18 = !{!"unspecified pointer", !9, i64 0}
!19 = !{!"pointer@_ZTSPFvPvP14lzma_allocatorE", !9, i64 0}
!20 = !{!"array@_ZTSA4_b", !21, i64 0}
!21 = !{!"_Bool", !9, i64 0}
!22 = !{!7, !12, i64 48}
!23 = !{!17, !11, i64 16}
!24 = !{!16, !11, i64 16}
!25 = !{!17, !19, i64 32}
!26 = !{!16, !19, i64 32}
!27 = !{!17, !14, i64 0}
!28 = !{!29, !31, i64 8}
!29 = !{!"struct@", !30, i64 0, !31, i64 8, !14, i64 16}
!30 = !{!"pointer@_ZTSPFPvS_mmE", !9, i64 0}
!31 = !{!"pointer@_ZTSPFvPvS_E", !9, i64 0}
!32 = !{!29, !14, i64 16}
!33 = !{i64 0, i64 8, !34, i64 8, i64 8, !35, i64 16, i64 8, !35, i64 24, i64 8, !36, i64 32, i64 8, !37, i64 40, i64 8, !36, i64 48, i64 8, !36, i64 56, i64 8, !36}
!34 = !{!14, !14, i64 0}
!35 = !{!11, !11, i64 0}
!36 = !{!18, !18, i64 0}
!37 = !{!19, !19, i64 0}
!38 = !{i64 0, i64 8, !35, i64 8, i64 8, !35, i64 16, i64 8, !36, i64 24, i64 8, !37, i64 32, i64 8, !36, i64 40, i64 8, !36, i64 48, i64 8, !36}
!39 = !{i64 0, i64 8, !35, i64 8, i64 8, !36, i64 16, i64 8, !37, i64 24, i64 8, !36, i64 32, i64 8, !36, i64 40, i64 8, !36}<|MERGE_RESOLUTION|>--- conflicted
+++ resolved
@@ -1,9 +1,5 @@
 ; REQUIRES: asserts
 ; UNSUPPORTED: enable-opaque-pointers
-<<<<<<< HEAD
-; RUN: opt < %s -whole-program-assume -intel-libirc-allowed -dtrans-elim-ro-field-access -debug-only=elim-ro-field-access -S 2>&1 | FileCheck %s
-=======
->>>>>>> bfff8914
 ; RUN: opt < %s -whole-program-assume -intel-libirc-allowed -passes=dtrans-elim-ro-field-access -debug-only=elim-ro-field-access -S 2>&1 | FileCheck %s
 
 ; Check that the conditionals are removed from the blocks if.else.i and
