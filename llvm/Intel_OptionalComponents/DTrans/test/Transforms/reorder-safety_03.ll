; UNSUPPORTED: enable-opaque-pointers

; This test verifies that struct.test is not selected as candidate
; due to reordering restrictions since struct.test has vector type.

<<<<<<< HEAD
;  RUN: opt  -whole-program-assume -intel-libirc-allowed < %s -dtrans-reorderfields   -S 2>&1 | FileCheck %s
=======
>>>>>>> bfff8914
;  RUN: opt  -whole-program-assume -intel-libirc-allowed < %s -passes=dtrans-reorderfields  -S 2>&1 | FileCheck %s

; Note: Rejecting struct.test because reorder-field pass won't support any struct with vector type inside.

; CHECK: %struct.test = type { i32, i64, i32, i32, <2 x i8>, i64, i64 }

target datalayout = "e-m:e-i64:64-f80:128-n8:16:32:64-S128"
target triple = "x86_64-unknown-linux-gnu"

%struct.test = type { i32, i64, i32, i32, <2 x i8>, i64, i64 }

define void @foo(%struct.test* %tp) {
entry:
  %i = getelementptr inbounds %struct.test, %struct.test* %tp, i64 0, i32 0
  %0 = load i32, i32* %i, align 8
  %add = add nsw i32 %0, 20
  %conv = sext i32 %add to i64
  %c = getelementptr inbounds %struct.test, %struct.test* %tp, i64 0, i32 1
  store i64 %conv, i64* %c, align 8
  %add2 = add i32 %0, 40
  %t = getelementptr inbounds %struct.test, %struct.test* %tp, i64 0, i32 2
  store i32 %add2, i32* %t, align 8
  ret void
}

define i32 @main() {
entry:
  %call = tail call noalias i8* @calloc(i64 10, i64 48)
  %0 = bitcast i8* %call to %struct.test*
  %i = bitcast i8* %call to i32*
  store i32 10, i32* %i, align 8
  tail call void @foo(%struct.test* %0)
  ret i32 0
}

; Function Attrs: nounwind
declare dso_local noalias i8* @calloc(i64, i64)<|MERGE_RESOLUTION|>--- conflicted
+++ resolved
@@ -3,10 +3,6 @@
 ; This test verifies that struct.test is not selected as candidate
 ; due to reordering restrictions since struct.test has vector type.
 
-<<<<<<< HEAD
-;  RUN: opt  -whole-program-assume -intel-libirc-allowed < %s -dtrans-reorderfields   -S 2>&1 | FileCheck %s
-=======
->>>>>>> bfff8914
 ;  RUN: opt  -whole-program-assume -intel-libirc-allowed < %s -passes=dtrans-reorderfields  -S 2>&1 | FileCheck %s
 
 ; Note: Rejecting struct.test because reorder-field pass won't support any struct with vector type inside.
