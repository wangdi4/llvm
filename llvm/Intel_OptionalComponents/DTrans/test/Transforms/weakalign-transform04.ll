--- conflicted
+++ resolved
@@ -1,8 +1,4 @@
 ; UNSUPPORTED: enable-opaque-pointers
-<<<<<<< HEAD
-; RUN: opt < %s -S -whole-program-assume -intel-libirc-allowed -dtrans-weakalign -dtrans-weakalign-heur-override=false 2>&1 | FileCheck %s
-=======
->>>>>>> bfff8914
 ; RUN: opt < %s -S -whole-program-assume -intel-libirc-allowed -passes=dtrans-weakalign -dtrans-weakalign-heur-override=false 2>&1 | FileCheck %s
 
 ; Test that the mallopt call gets inserted at the start of main when
