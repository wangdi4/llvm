; Test that identifies if the DTrans padded malloc optimization built the
; global counter and the interface correctly, and modified the malloc
; function successfully when -fiopenmp is used.

target triple = "x86_64-unknown-linux-gnu"

; UNSUPPORTED: enable-opaque-pointers
<<<<<<< HEAD
; RUN: opt  < %s -whole-program-assume -intel-libirc-allowed -dtrans-test-paddedmalloc -vpo-paropt -dtrans-paddedmalloc -S 2>&1 | FileCheck %s
=======
>>>>>>> bfff8914
; RUN: opt  < %s -whole-program-assume -intel-libirc-allowed -dtrans-test-paddedmalloc -passes='vpo-paropt,dtrans-paddedmalloc' -S 2>&1 | FileCheck %s

%struct.testStruct = type { i8* }

@globalstruct = internal global %struct.testStruct zeroinitializer, align 8
@arr1 = internal global [10 x i32] zeroinitializer, align 16
@arr2 = internal global [10 x i32] zeroinitializer, align 16

declare dso_local noalias noundef i8* @malloc(i64 noundef) local_unnamed_addr #0


declare token @llvm.directive.region.entry()
declare void @llvm.directive.region.exit(token)

declare dso_local void @free(i8* allocptr nocapture noundef) local_unnamed_addr #1


; Malloc function
define internal noalias i8* @mallocFunc(i64) {
  %2 = tail call noalias i8* @malloc(i64 %0)
  ret i8* %2
}

; Search loop
define internal zeroext i1 @searchloop() #5 {
  br label %3

; <label>:1:                                      ; preds = %3
  %2 = icmp ult i64 %10, 10
  br i1 %2, label %3, label %11

; <label>:3:                                      ; preds = %1, %0
  %4 = phi i64 [ 0, %0 ], [ %10, %1 ]
  %5 = getelementptr inbounds [10 x i32], [10 x i32]* @arr1, i64 0, i64 %4
  %6 = load i32, i32* %5, align 4
  %7 = getelementptr inbounds [10 x i32], [10 x i32]* @arr2, i64 0, i64 %4
  %8 = load i32, i32* %7, align 4
  %9 = icmp eq i32 %6, %8
  %10 = add nuw nsw i64 %4, 1
  br i1 %9, label %11, label %1

; <label>:11:                                     ; preds = %3, %1
  %12 = phi i1 [ true, %3 ], [ false, %1 ]
  ret i1 %12
}

define i32 @main() {

  %1 = call token @llvm.directive.region.entry() [ "DIR.OMP.PARALLEL"() ]
  br label %DIR.OMP.PARALLEL.START

DIR.OMP.PARALLEL.START:
  %2 = tail call noalias i8* @mallocFunc(i64 100)
  store i8* %2, i8** getelementptr inbounds (%struct.testStruct,
    %struct.testStruct* @globalstruct, i64 0, i32 0), align 8
  tail call void @free(i8* %2)
  store i8* null, i8** getelementptr inbounds (%struct.testStruct,
    %struct.testStruct* @globalstruct, i64 0, i32 0), align 8
  call zeroext i1 @searchloop()
  br label %DIR.OMP.END.PARALLEL.EXIT

DIR.OMP.END.PARALLEL.EXIT:
  call void @llvm.directive.region.exit(token %1) [ "DIR.OMP.END.PARALLEL"() ]
  ret i32 0
}

attributes #0 = { allockind("alloc,uninitialized") allocsize(0) "alloc-family"="malloc" }
attributes #1 = { allockind("free") "alloc-family"="malloc" }


; Verify that the counter was set correctly
; CHECK-LABEL: define internal noalias i8* @mallocFunc(i64 %0) {
; CHECK-NEXT: [[TMP2:%.*]] = icmp ult i64 [[TMP0:%.*]], 4294967295
; CHECK-NEXT: br i1 [[TMP2:%.*]], label [[TMP3:%.*]], label %MaxBB
;
; CHECK-LABEL: 3:
; CHECK-NEXT:   [[TMP4:%.*]] = load atomic i32, i32* @__Intel_PaddedMallocCounter seq_cst, align 4
; CHECK-NEXT:   [[TMP5:%.*]] = icmp ult i32 [[TMP4]], 250
; CHECK-NEXT:   br i1 [[TMP5]], label %BBif, label %BBelse
;
; CHECK-LABEL: MaxBB:
; CHECK-NEXT:   [[TMP6:%.*]] = atomicrmw xchg i32* @__Intel_PaddedMallocCounter, i32 250 seq_cst
; CHECK-NEXT:   br label %BBelse
;
; CHECK-LABEL: BBif:
; CHECK-NEXT:   [[TMP7:%.*]] = add i64 [[TMP0:%.*]], 32
; CHECK-NEXT:   [[TMP8:%.*]] = tail call noalias i8* @malloc(i64 [[TMP7:%.*]])
; CHECK-NEXT:   [[TMP9:%.*]] = atomicrmw add i32* @__Intel_PaddedMallocCounter, i32 1 seq_cst
; CHECK-NEXT:   br label [[TMP11:%.*]]
;
; CHECK-LABEL: BBelse:
; CHECK-NEXT:   [[TMP10:%.*]] = tail call noalias i8* @malloc(i64 [[TMP0:%.*]])
; CHECK-NEXT:   br label [[TMP11:%.*]]
;
; CHECK-LABEL: 11:
; CHECK-NEXT:   [[TMP12:%.*]] = phi i8* [ [[TMP8:%.*]], %BBif ], [ [[TMP10:%.*]], %BBelse ]
; CHECK-NEXT:   ret i8* [[TMP12:%.*]]
; CHECK: }

; Verify that the __kmpc functions were created
; CHECK-LABEL: define i32 @main() {
; CHECK:   br label %codeRepl
;
; CHECK-LABEL: codeRepl:                                         ; preds = %0
; CHECK:   call void (%struct.ident_t*, i32, void (i32*, i32*, ...)*, ...) @__kmpc_fork_call(%struct.ident_t* @.kmpc_loc{{[^,]*}}, i32 0, void (i32*, i32*, ...)* bitcast (void (i32*, i32*)* @main..split to void (i32*, i32*, ...)*))
; CHECK:   br label %DIR.OMP.END.PARALLEL.EXIT.ret
;
; CHECK-LABEL: DIR.OMP.END.PARALLEL.EXIT.ret:                    ; preds = %codeRepl
; CHECK:   ret i32 0
; CHECK: }

; Verify that the outline function was created
; CHECK-LABEL: define internal void @main..split(i32* %tid, i32* %bid) #3 {
; CHECK-LABEL: newFuncRoot:
; CHECK:   br label %.split
;
; CHECK-LABEL: DIR.OMP.PARALLEL.START:                           ; preds = %.split
; CHECK:   [[TMP0:%.*]] = tail call noalias i8* @mallocFunc(i64 100)
; CHECK:   store i8* [[TMP0:%.*]], i8** getelementptr inbounds (%struct.testStruct, %struct.testStruct* @globalstruct, i64 0, i32 0), align 8
; CHECK:   tail call void @free(i8* [[TMP0:%.*]])
; CHECK:   store i8* null, i8** getelementptr inbounds (%struct.testStruct, %struct.testStruct* @globalstruct, i64 0, i32 0), align 8
; CHECK:   [[TMP1:%.*]] = call zeroext i1 @searchloop()
; CHECK:   br label %DIR.OMP.END.PARALLEL.EXIT
;
; CHECK-LABEL: DIR.OMP.END.PARALLEL.EXIT:                        ; preds = %DIR.OMP.PARALLEL.START
; CHECK:   br label %DIR.OMP.END.PARALLEL.EXIT.ret.exitStub
;
; CHECK-LABEL: .split:                                           ; preds = %newFuncRoot
; CHECK:   br label %DIR.OMP.PARALLEL.START
;
; CHECK-LABEL: DIR.OMP.END.PARALLEL.EXIT.ret.exitStub:           ; preds = %DIR.OMP.END.PARALLEL.EXIT
; CHECK:   ret void
; CHECK: }

; Verify that the interface was created
; CHECK: define i1 @__Intel_PaddedMallocInterface() !dtrans.paddedmallocsize ![[NUM:[0-9]+]] {
; CHECK-LABEL: entry:
; CHECK:   [[TMP0:%.*]] = load i32, i32* @__Intel_PaddedMallocCounter
; CHECK:   [[TMP1:%.*]] = icmp ult i32 [[TMP0:%.*]], 250
; CHECK:   ret i1 [[TMP1:%.*]]
; CHECK: }

; CHECK: ![[NUM]] = !{i32 32}<|MERGE_RESOLUTION|>--- conflicted
+++ resolved
@@ -5,10 +5,6 @@
 target triple = "x86_64-unknown-linux-gnu"
 
 ; UNSUPPORTED: enable-opaque-pointers
-<<<<<<< HEAD
-; RUN: opt  < %s -whole-program-assume -intel-libirc-allowed -dtrans-test-paddedmalloc -vpo-paropt -dtrans-paddedmalloc -S 2>&1 | FileCheck %s
-=======
->>>>>>> bfff8914
 ; RUN: opt  < %s -whole-program-assume -intel-libirc-allowed -dtrans-test-paddedmalloc -passes='vpo-paropt,dtrans-paddedmalloc' -S 2>&1 | FileCheck %s
 
 %struct.testStruct = type { i8* }
