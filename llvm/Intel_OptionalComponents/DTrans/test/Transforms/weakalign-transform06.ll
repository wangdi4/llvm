--- conflicted
+++ resolved
@@ -1,8 +1,4 @@
 ; UNSUPPORTED: enable-opaque-pointers
-<<<<<<< HEAD
-; RUN: opt < %s -S -whole-program-assume -intel-libirc-allowed -dtrans-weakalign 2>&1 | FileCheck %s
-=======
->>>>>>> bfff8914
 ; RUN: opt < %s -S -whole-program-assume -intel-libirc-allowed -passes=dtrans-weakalign 2>&1 | FileCheck %s
 
 ; Test that the transformation occurs when there is a safe use of the
