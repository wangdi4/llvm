; UNSUPPORTED: enable-opaque-pointers
<<<<<<< HEAD
; RUN:  opt -S -o - -whole-program-assume -intel-libirc-allowed -dtrans-resolvetypes %s | FileCheck %s
=======
>>>>>>> bfff8914
; RUN:  opt -S -o - -whole-program-assume -intel-libirc-allowed -passes=dtrans-resolvetypes %s | FileCheck %s

target triple = "x86_64-unknown-linux-gnu"

; This test is here to verify that compatible but not equivalent types are
; handled correctly when a type that is part of a compatibility set is involved
; in a bitcast of a type that is not a member of the set.

; This is derived from the example in resolve-types04.ll, but modified to
; contain a bitcast where a type with compatibility candidates has a function
; call bitcast between derived and base types, which are not of the same
; compatibility set.

%struct.middle = type { i32, i32, %struct.bar }
%struct.middle.1 = type { i32, i32, %struct.foo* }
%struct.bar = type { i32, i32 }
%struct.foo = type { i16, i16, i32 }

%struct.base = type { i32, i32, %struct.middle* }

; The types here contain a different number of members than the type that will
; be seen within a bitcast of a function call type.
%struct.derived = type { i32, i32, %struct.middle*, i32 }
%struct.derived.1 = type { i32, i32, %struct.middle.1*, i32 }

; CHECK-DAG: %struct.middle = type { i32, i32, %struct.bar }
; CHECK-DAG: %struct.middle.1 = type { i32, i32, %struct.foo* }
; CHECK-DAG: %struct.bar = type { i32, i32 }
; CHECK-DAG: %struct.foo = type { i16, i16, i32 }
; CHECK-DAG: %struct.derived = type { i32, i32, %struct.middle*, i32 }
; CHECK-DAG: %struct.derived.1 = type { i32, i32, %struct.middle.1*, i32 }

; The function call bitcast seen within this function is to create a cast
; involving a member of a compatibility set (%struct.derived) and a type that is
; not a part of that set. This will prevent the type from being remapped.
define void @f1(%struct.derived* %o) {
  call void bitcast (void (%struct.base*)* @use_base to void (%struct.derived*)*)(%struct.derived* %o)
  ret void
}

define void @use_middle(%struct.middle* %m) {
  %pbar = getelementptr %struct.middle, %struct.middle* %m, i64 0, i32 2
  call void @use_bar(%struct.bar* %pbar)
  ret void
}

define void @use_derived(%struct.derived.1* %m) {
  %pmiddle = getelementptr %struct.derived.1, %struct.derived.1* %m, i64 0, i32 2
  ret void
}

define void @use_bar(%struct.bar* %b) {
  ret void
}

define void @use_base(%struct.base* %d) {
  %pbase = getelementptr %struct.base, %struct.base* %d, i64 0, i32 1
  ret void
}<|MERGE_RESOLUTION|>--- conflicted
+++ resolved
@@ -1,8 +1,4 @@
 ; UNSUPPORTED: enable-opaque-pointers
-<<<<<<< HEAD
-; RUN:  opt -S -o - -whole-program-assume -intel-libirc-allowed -dtrans-resolvetypes %s | FileCheck %s
-=======
->>>>>>> bfff8914
 ; RUN:  opt -S -o - -whole-program-assume -intel-libirc-allowed -passes=dtrans-resolvetypes %s | FileCheck %s
 
 target triple = "x86_64-unknown-linux-gnu"
