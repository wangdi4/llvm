--- conflicted
+++ resolved
@@ -3,10 +3,6 @@
 ; This test verifies that Field-reordering transformation applied
 ; correctly to ByteFlattened GEP instructions related to %struct.test.
 
-<<<<<<< HEAD
-;  RUN: opt  -whole-program-assume -intel-libirc-allowed < %s -S -dtrans-reorderfields | FileCheck %s
-=======
->>>>>>> bfff8914
 ;  RUN: opt  -whole-program-assume -intel-libirc-allowed < %s -S -passes=dtrans-reorderfields | FileCheck %s
 
 target datalayout = "e-m:e-i64:64-f80:128-n8:16:32:64-S128"
