; UNSUPPORTED: enable-opaque-pointers

; This test verifies that Field-reordering transformation applied
; correctly to memmov/memcpy/memset with constant and non-constant
; sizes related to %struct.test.

<<<<<<< HEAD
;  RUN: opt  < %s -whole-program-assume -intel-libirc-allowed -S -dtrans-reorderfields | FileCheck %s
=======
>>>>>>> bfff8914
;  RUN: opt  < %s -whole-program-assume -intel-libirc-allowed -S -passes=dtrans-reorderfields | FileCheck %s



target datalayout = "e-m:e-i64:64-f80:128-n8:16:32:64-S128"
target triple = "x86_64-unknown-linux-gnu"

@G =  global i32 20, align 4
%struct.test = type { i32, i64, i32, i32, i16, i64, i64 }

define void @foo(%struct.test* %tp1, %struct.test* %tp2, %struct.test* %tp3) {
entry:
  %p1 = bitcast %struct.test* %tp1 to i8*
  %p2 = bitcast %struct.test* %tp2 to i8*
  %call = bitcast %struct.test* %tp2 to i8*
  %call1 = bitcast %struct.test* %tp2 to i8*

  %ld2 = load i32, i32* @G, align 4
  %conv2 = sext i32 %ld2 to i64
  %mul = mul nsw i64 %conv2, 48
  call void @llvm.memset.p0i8.i64(i8* %call, i8 0, i64 %mul, i1 false)
; CHECK:  %0 = sdiv exact i64 %mul, 48
; CHECK:  %1 = mul i64 %0, 40
; CHECK:  void @llvm.memset.p0i8.i64(i8* %call, i8 0, i64 %1, i1 false)

  call void @llvm.memset.p0i8.i64(i8* %call1, i8 0, i64 48, i1 false)
; CHECK:  void @llvm.memset.p0i8.i64(i8* %call1, i8 0, i64 40, i1 false)

  call void @llvm.memmove.p0i8.p0i8.i64(i8* %p2, i8* %p1, i64 48, i1 false)
; CHECK:  void @llvm.memmove.p0i8.p0i8.i64(i8* %p2, i8* %p1, i64 40, i1 false)

  call void @llvm.memcpy.p0i8.p0i8.i64(i8* %p1, i8* %p2, i64 48, i1 false)
; CHECK:  void @llvm.memcpy.p0i8.p0i8.i64(i8* %p1, i8* %p2, i64 40, i1 false)

  %p3 = bitcast %struct.test* %tp3 to i8*
  %ld1 = load i32, i32* @G, align 4
  %conv1 = sext i32 %ld1 to i64
  %mul1 = mul nsw i64 %conv1, 48
  call void @llvm.memcpy.p0i8.p0i8.i64(i8* %p3, i8* %p2, i64 %mul1, i1 false)
; CHECK:  %2 = sdiv exact i64 %mul1, 48
; CHECK:  %3 = mul i64 %2, 40
; CHECK:  void @llvm.memcpy.p0i8.p0i8.i64(i8* %p3, i8* %p2, i64 %3, i1 false)

  %mul2 = mul nsw i64 %conv1, 48
  call void @llvm.memmove.p0i8.p0i8.i64(i8* %p2, i8* %p3, i64 %mul2, i1 false)
; CHECK:  %4 = sdiv exact i64 %mul2, 48
; CHECK:  %5 = mul i64 %4, 40
; CHECK:  void @llvm.memmove.p0i8.p0i8.i64(i8* %p2, i8* %p3, i64 %5, i1 false)

  ret void
}

; Function Attrs: nounwind
declare void @llvm.memset.p0i8.i64(i8*, i8, i64, i1)
declare void @llvm.memcpy.p0i8.p0i8.i64(i8*, i8*, i64, i1)
declare void @llvm.memmove.p0i8.p0i8.i64(i8* , i8*, i64, i1)<|MERGE_RESOLUTION|>--- conflicted
+++ resolved
@@ -4,10 +4,6 @@
 ; correctly to memmov/memcpy/memset with constant and non-constant
 ; sizes related to %struct.test.
 
-<<<<<<< HEAD
-;  RUN: opt  < %s -whole-program-assume -intel-libirc-allowed -S -dtrans-reorderfields | FileCheck %s
-=======
->>>>>>> bfff8914
 ;  RUN: opt  < %s -whole-program-assume -intel-libirc-allowed -S -passes=dtrans-reorderfields | FileCheck %s
 
 
