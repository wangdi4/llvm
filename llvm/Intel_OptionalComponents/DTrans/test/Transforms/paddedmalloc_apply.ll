--- conflicted
+++ resolved
@@ -6,10 +6,6 @@
 ; Test that identifies if the DTrans padded malloc optimization was applied. In order to apply
 ; padded malloc, the optimization must find a malloc function and a search loop.
 
-<<<<<<< HEAD
-; RUN: opt -whole-program-assume -intel-libirc-allowed < %s -dtrans-paddedmalloc -dtrans-test-paddedmalloc -debug-only=dtrans-paddedmalloc -disable-output 2>&1 | FileCheck %s
-=======
->>>>>>> bfff8914
 ; RUN: opt -whole-program-assume -intel-libirc-allowed < %s -passes=dtrans-paddedmalloc -dtrans-test-paddedmalloc -debug-only=dtrans-paddedmalloc -disable-output 2>&1 | FileCheck %s
 
 %struct.testStruct = type { i8* }
