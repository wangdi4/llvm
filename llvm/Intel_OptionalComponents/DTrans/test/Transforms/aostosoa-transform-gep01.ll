--- conflicted
+++ resolved
@@ -1,18 +1,6 @@
 ; UNSUPPORTED: enable-opaque-pointers
 
 target triple = "x86_64-unknown-linux-gnu"
-<<<<<<< HEAD
-
-; Legacy pass manager runs:
-; RUN: sed -e s/.T1:// %s | \
-; RUN:   opt -enable-intel-advanced-opts=1 -mtriple=i686-- -mattr=+avx2 -whole-program-assume -intel-libirc-allowed -internalize -S -dtrans-aostosoa -dtrans-aostosoa-index32=false -dtrans-aostosoa-heur-override=struct.test01 2>&1 | \
-; RUN:   FileCheck --check-prefix=CHECK-ALWAYS --check-prefix=CHECK-TEST1 %s
-
-; RUN: sed -e s/.T2:// %s | \
-; RUN:   opt -enable-intel-advanced-opts=1 -mtriple=i686-- -mattr=+avx2 -whole-program-assume -intel-libirc-allowed -internalize -S -dtrans-aostosoa -dtrans-aostosoa-index32=false -dtrans-aostosoa-heur-override=struct.test01 2>&1 | \
-; RUN:   FileCheck %s --check-prefix=CHECK-ALWAYS --check-prefix=CHECK-TEST2
-=======
->>>>>>> bfff8914
 
 ; RUN: sed -e s/.T1:// %s | \
 ; RUN: opt -enable-intel-advanced-opts=1 -mtriple=i686-- -mattr=+avx2 -whole-program-assume -intel-libirc-allowed -S -passes='internalize,dtrans-aostosoa' -dtrans-aostosoa-index32=false -dtrans-aostosoa-heur-override=struct.test01 2>&1 | \
