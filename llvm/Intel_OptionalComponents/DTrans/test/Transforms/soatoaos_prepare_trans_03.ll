--- conflicted
+++ resolved
@@ -11,10 +11,6 @@
 ; REQUIRES: asserts
 ; UNSUPPORTED: enable-opaque-pointers
 
-<<<<<<< HEAD
-; RUN: opt < %s -dtrans-soatoaos-prepare  -whole-program-assume -intel-libirc-allowed -enable-intel-advanced-opts -mtriple=i686-- -mattr=+avx2 -debug-only=dtrans-soatoaos-prepare -disable-output 2>&1 | FileCheck %s
-=======
->>>>>>> bfff8914
 ; RUN: opt < %s -passes=dtrans-soatoaos-prepare  -whole-program-assume -intel-libirc-allowed -enable-intel-advanced-opts -mtriple=i686-- -mattr=+avx2 -debug-only=dtrans-soatoaos-prepare -disable-output 2>&1 | FileCheck %s
 
 ; Here is C++ version of the testcase. "F" will be detected as candidate
