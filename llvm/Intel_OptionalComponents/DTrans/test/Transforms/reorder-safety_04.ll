; UNSUPPORTED: enable-opaque-pointers

target triple = "x86_64-unknown-linux-gnu"

<<<<<<< HEAD
;  RUN: opt  -whole-program-assume -intel-libirc-allowed < %s -S -dtrans-reorderfields | FileCheck %s
=======
>>>>>>> bfff8914
;  RUN: opt  -whole-program-assume -intel-libirc-allowed < %s -S -passes=dtrans-reorderfields | FileCheck %s

; This test verifies that the reordering transformation is NOT applied to
; struct.test because a memory write is done to the first field of the structure
; using a bitcast of a pointer to the structure. The transformation does not
; currently support rewriting the store instruction if the structure fields were
; reordered.

target datalayout = "e-m:e-i64:64-f80:128-n8:16:32:64-S128"

%struct.test = type { i32, i64, i32, i32, i16, i64, i64 }
; CHECK-NOT: %__DFR_struct.test = type { i64, i64, i64, i32, i32, i32, i16 }
; CHECK: %struct.test = type { i32, i64, i32, i32, i16, i64, i64 }

define i32 @main() {
  %call = call i8* @calloc(i64 10, i64 48)
  %s = bitcast i8* %call to %struct.test*

  ; The following instructions write the structure field, but reorder fields
  ; does not support transforming this write to the location of a reordered
  ; structure.
  %i = bitcast i8* %call to i32*
  store i32 10, i32* %i
  ret i32 0
}

declare i8* @calloc(i64, i64) #0

attributes #0 = { allockind("alloc,zeroed") allocsize(0,1) "alloc-family"="malloc" }<|MERGE_RESOLUTION|>--- conflicted
+++ resolved
@@ -2,10 +2,6 @@
 
 target triple = "x86_64-unknown-linux-gnu"
 
-<<<<<<< HEAD
-;  RUN: opt  -whole-program-assume -intel-libirc-allowed < %s -S -dtrans-reorderfields | FileCheck %s
-=======
->>>>>>> bfff8914
 ;  RUN: opt  -whole-program-assume -intel-libirc-allowed < %s -S -passes=dtrans-reorderfields | FileCheck %s
 
 ; This test verifies that the reordering transformation is NOT applied to
