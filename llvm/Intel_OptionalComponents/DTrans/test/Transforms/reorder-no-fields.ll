; This test verifies dtrans field reordering transformation doesn't crash
; if a structure doesn't have fields.

; UNSUPPORTED: enable-opaque-pointers
<<<<<<< HEAD
; RUN: opt < %s -S -whole-program-assume -intel-libirc-allowed -dtrans-reorderfields  -disable-output  2>/dev/null
=======
>>>>>>> bfff8914
; RUN: opt < %s -S -whole-program-assume -intel-libirc-allowed -passes=dtrans-reorderfields  -disable-output  2>/dev/null


target datalayout = "e-m:e-i64:64-f80:128-n8:16:32:64-S128"
target triple = "x86_64-unknown-linux-gnu"

%struct.TCDef = type { i16, %struct.TCDef*, {}* }
declare void @f1(i8*);
define void @test1(%struct.TCDef* %s) {
  %p = bitcast %struct.TCDef* %s to i8*
  call void @f1(i8* %p)
  ret void
}<|MERGE_RESOLUTION|>--- conflicted
+++ resolved
@@ -2,10 +2,6 @@
 ; if a structure doesn't have fields.
 
 ; UNSUPPORTED: enable-opaque-pointers
-<<<<<<< HEAD
-; RUN: opt < %s -S -whole-program-assume -intel-libirc-allowed -dtrans-reorderfields  -disable-output  2>/dev/null
-=======
->>>>>>> bfff8914
 ; RUN: opt < %s -S -whole-program-assume -intel-libirc-allowed -passes=dtrans-reorderfields  -disable-output  2>/dev/null
 
 
