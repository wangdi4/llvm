; This test try to check fields intersect function, the 1-th field's same value fields should be { 1 3 4 }, but 3-th and 4-th field same value fields should be { 3, 4 }, so the result of intersect should be { 3, 4 }.
; REQUIRES: asserts
; UNSUPPORTED: enable-opaque-pointers
<<<<<<< HEAD
; RUN: opt -enable-intel-advanced-opts -mtriple=i686-- -mattr=+avx2 -whole-program-assume -intel-libirc-allowed < %s -dtrans-reusefield -debug-only=dtrans-reusefield -disable-output 2>&1 | FileCheck %s
=======
>>>>>>> bfff8914
; RUN: opt -enable-intel-advanced-opts -mtriple=i686-- -mattr=+avx2 -whole-program-assume -intel-libirc-allowed < %s -passes=dtrans-reusefield -debug-only=dtrans-reusefield -disable-output 2>&1 | FileCheck %s

; CHECK:Reused structure: %struct.test
; CHECK-NEXT:    Field mapping are (From:To): { 3:3 4:3 }
; CHECK-NEXT:GEP (before):
; CHECK-NEXT:  %g = getelementptr inbounds %struct.test, %struct.test* %tp, i64 0, i32 4
; CHECK-NEXT:New GEP (after):
; CHECK-NEXT:  %0 = getelementptr %struct.test, %struct.test* %tp, i64 0, i32 3
; CHECK-NEXT:Load:
; CHECK-NEXT:  %b = load i64, i64* %0, align 8
; CHECK-NEXT:GEP (before):
; CHECK-NEXT:  %g = getelementptr inbounds %struct.test, %struct.test* %tp, i64 0, i32 4
; CHECK-NEXT:GEP (after):
; CHECK-NEXT:  %g = getelementptr inbounds %struct.test, %struct.test* %tp, i64 0, i32 3
; CHECK-NEXT:GEP (before):
; CHECK-NEXT:  %g = getelementptr inbounds %struct.test, %struct.test* %tp, i64 0, i32 4
; CHECK-NEXT:GEP (after):
; CHECK-NEXT:  %g = getelementptr inbounds %struct.test, %struct.test* %tp, i64 0, i32 3

target datalayout = "e-m:e-i64:64-f80:128-n8:16:32:64-S128"
target triple = "x86_64-unknown-linux-gnu"

%struct.test = type { i32, i64, i32, i64, i64 }

define void @foo_0(%struct.test* %tp) {
entry:
  %i = getelementptr inbounds %struct.test, %struct.test* %tp, i64 0, i32 0
  %0 = load i32, i32* %i, align 8
  %add = add nsw i32 %0, 20
  %conv = sext i32 %add to i64
  %c = getelementptr inbounds %struct.test, %struct.test* %tp, i64 0, i32 1
  store i64 %conv, i64* %c, align 8
  %f = getelementptr inbounds %struct.test, %struct.test* %tp, i64 0, i32 3
  store i64 %conv, i64* %f, align 8
  %o = getelementptr inbounds %struct.test, %struct.test* %tp, i64 0, i32 4
  store i64 %conv, i64* %o, align 8
  ret void
}

define i64 @cal_0(%struct.test* %tp) {
entry:
  %f = getelementptr inbounds %struct.test, %struct.test* %tp, i64 0, i32 3
  %a = load i64, i64* %f, align 8
  %g = getelementptr inbounds %struct.test, %struct.test* %tp, i64 0, i32 4
  %b = load i64, i64* %g, align 8
  %h = getelementptr inbounds %struct.test, %struct.test* %tp, i64 0, i32 1
  %d = load i64, i64* %g, align 8
  %e = add i64 %a, %b
  %ret = add i64 %d, %e
  ret i64 %ret
}

define void @foo_1(%struct.test* %tp, i64 %num) {
entry:
  %add11 = add nsw i64 %num, 50
  %f = getelementptr inbounds %struct.test, %struct.test* %tp, i64 0, i32 3
  store i64 %add11, i64* %f, align 8
  %add14 = add nsw i64 %num, 110
  %o = getelementptr inbounds %struct.test, %struct.test* %tp, i64 0, i32 4
  store i64 %add11, i64* %o, align 8
  ret void
}

define i64 @cal_1(%struct.test* %tp) {
entry:
  %f = getelementptr inbounds %struct.test, %struct.test* %tp, i64 0, i32 1
  %a = load i64, i64* %f, align 8
  %g = getelementptr inbounds %struct.test, %struct.test* %tp, i64 0, i32 4
  %b = load i64, i64* %g, align 8
  %c = sub i64 %a, %b
  ret i64 %c
}

define i64 @main() {
entry:
  %call = tail call noalias i8* @calloc(i64 10, i64 40)
  %0 = bitcast i8* %call to %struct.test*
  %i = getelementptr %struct.test, %struct.test* %0, i64 0, i32 0
  store i32 10, i32* %i, align 8
  tail call void @foo_0(%struct.test* %0)
  %res_0 = tail call i64 @cal_0(%struct.test* %0)
  tail call void @foo_1(%struct.test* %0, i64 101)
  %res_1 = tail call i64 @cal_1(%struct.test* %0)
  %res = add i64 %res_0, %res_1
  ret i64 %res
}

; Function Attrs: nounwind
declare dso_local noalias i8* @calloc(i64, i64) #0

attributes #0 = { allockind("alloc,zeroed") allocsize(0,1) "alloc-family"="malloc" }<|MERGE_RESOLUTION|>--- conflicted
+++ resolved
@@ -1,10 +1,6 @@
 ; This test try to check fields intersect function, the 1-th field's same value fields should be { 1 3 4 }, but 3-th and 4-th field same value fields should be { 3, 4 }, so the result of intersect should be { 3, 4 }.
 ; REQUIRES: asserts
 ; UNSUPPORTED: enable-opaque-pointers
-<<<<<<< HEAD
-; RUN: opt -enable-intel-advanced-opts -mtriple=i686-- -mattr=+avx2 -whole-program-assume -intel-libirc-allowed < %s -dtrans-reusefield -debug-only=dtrans-reusefield -disable-output 2>&1 | FileCheck %s
-=======
->>>>>>> bfff8914
 ; RUN: opt -enable-intel-advanced-opts -mtriple=i686-- -mattr=+avx2 -whole-program-assume -intel-libirc-allowed < %s -passes=dtrans-reusefield -debug-only=dtrans-reusefield -disable-output 2>&1 | FileCheck %s
 
 ; CHECK:Reused structure: %struct.test
