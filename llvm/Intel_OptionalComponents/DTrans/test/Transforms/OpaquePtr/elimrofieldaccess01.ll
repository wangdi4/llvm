<<<<<<< HEAD
; RUN: opt -opaque-pointers < %s -whole-program-assume -intel-libirc-allowed -dtrans-elim-ro-field-access-op -S 2>&1 | FileCheck %s
=======
>>>>>>> bfff8914
; RUN: opt -opaque-pointers < %s -whole-program-assume -intel-libirc-allowed -passes=dtrans-elim-ro-field-access-op -S 2>&1 | FileCheck %s

; This test verifies the DTrans eliminate read-only field access pass.

; CHECK-LABEL: @lzma_alloc(
; CHECK-NEXT:  entry:
; CHECK-NEXT:    [[CMP:%.*]] = icmp eq i64 [[SIZE:%.*]], 0
; CHECK-NEXT:    [[SPEC_SELECT:%.*]] = select i1 [[CMP]], i64 1, i64 [[SIZE]]
; CHECK-NEXT:    br label [[IF_ELSE:%.*]]
; CHECK:       if.else:
; CHECK-NEXT:    [[CALL5:%.*]] = tail call noalias align 16 ptr @malloc(i64 [[SPEC_SELECT]])
; CHECK-NEXT:    br label [[IF_END6:%.*]]
; CHECK:       if.end6:
; CHECK-NEXT:    ret ptr [[CALL5]]

target datalayout = "e-m:e-p270:32:32-p271:32:32-p272:64:64-i64:64-f80:128-n8:16:32:64-S128"
target triple = "x86_64-unknown-linux-gnu"

%struct.lzma_allocator = type { ptr, ptr, ptr }

; Function Attrs: nounwind uwtable
define dso_local "intel_dtrans_func_index"="1" ptr @lzma_alloc(i64 %size, ptr readonly "intel_dtrans_func_index"="2" %allocator) local_unnamed_addr #0 !intel.dtrans.func.type !14 {
entry:
  %cmp = icmp eq i64 %size, 0
  %spec.store.select = select i1 %cmp, i64 1, i64 %size
  %cmp1.not = icmp eq ptr %allocator, null
  br i1 %cmp1.not, label %if.else, label %land.lhs.true

land.lhs.true:                                    ; preds = %entry
  %alloc = getelementptr inbounds %struct.lzma_allocator, ptr %allocator, i64 0, i32 0, !intel-tbaa !16
  %i = load ptr, ptr %alloc, align 8, !tbaa !16
  %cmp2.not = icmp eq ptr %i, null
  br i1 %cmp2.not, label %if.else, label %if.then3

if.then3:                                         ; preds = %land.lhs.true
  %opaque = getelementptr inbounds %struct.lzma_allocator, ptr %allocator, i64 0, i32 2, !intel-tbaa !23
  %i1 = load ptr, ptr %opaque, align 8, !tbaa !23
  %call = tail call ptr %i(ptr %i1, i64 1, i64 %spec.store.select) #2, !intel_dtrans_type !7
  br label %if.end6

if.else:                                          ; preds = %land.lhs.true, %entry
  %call5 = tail call noalias align 16 ptr @malloc(i64 %spec.store.select) #2
  br label %if.end6

if.end6:                                          ; preds = %if.else, %if.then3
  %ptr.0 = phi ptr [ %call, %if.then3 ], [ %call5, %if.else ]
  ret ptr %ptr.0
}

; Function Attrs: inaccessiblememonly mustprogress nofree nounwind willreturn
declare !intel.dtrans.func.type !24 dso_local noalias noundef align 16 "intel_dtrans_func_index"="1" ptr @malloc(i64 noundef) local_unnamed_addr #1

attributes #0 = { nounwind uwtable "denormal-fp-math"="preserve-sign,preserve-sign" "denormal-fp-math-f32"="ieee,ieee" "frame-pointer"="none" "min-legal-vector-width"="0" "no-infs-fp-math"="true" "no-nans-fp-math"="true" "no-signed-zeros-fp-math"="true" "no-trapping-math"="true" "pre_loopopt" "stack-protector-buffer-size"="8" "target-cpu"="skylake-avx512" "target-features"="+adx,+aes,+avx,+avx2,+avx512bw,+avx512cd,+avx512dq,+avx512f,+avx512vl,+bmi,+bmi2,+clflushopt,+clwb,+cx16,+cx8,+f16c,+fma,+fsgsbase,+fxsr,+invpcid,+lzcnt,+mmx,+movbe,+pclmul,+pku,+popcnt,+prfchw,+rdrnd,+rdseed,+sahf,+sse,+sse2,+sse3,+sse4.1,+sse4.2,+ssse3,+x87,+xsave,+xsavec,+xsaveopt,+xsaves" "unsafe-fp-math"="true" }
attributes #1 = { inaccessiblememonly mustprogress nofree nounwind willreturn "denormal-fp-math"="preserve-sign,preserve-sign" "denormal-fp-math-f32"="ieee,ieee" "frame-pointer"="none" "no-infs-fp-math"="true" "no-nans-fp-math"="true" "no-signed-zeros-fp-math"="true" "no-trapping-math"="true" "stack-protector-buffer-size"="8" "target-cpu"="skylake-avx512" "target-features"="+adx,+aes,+avx,+avx2,+avx512bw,+avx512cd,+avx512dq,+avx512f,+avx512vl,+bmi,+bmi2,+clflushopt,+clwb,+cx16,+cx8,+f16c,+fma,+fsgsbase,+fxsr,+invpcid,+lzcnt,+mmx,+movbe,+pclmul,+pku,+popcnt,+prfchw,+rdrnd,+rdseed,+sahf,+sse,+sse2,+sse3,+sse4.1,+sse4.2,+ssse3,+x87,+xsave,+xsavec,+xsaveopt,+xsaves" "unsafe-fp-math"="true" }
attributes #2 = { nounwind }

!llvm.module.flags = !{!0, !1, !2, !3, !4}
!intel.dtrans.types = !{!5}
!llvm.ident = !{!13}

!0 = !{i32 1, !"wchar_size", i32 4}
!1 = !{i32 1, !"Virtual Function Elim", i32 0}
!2 = !{i32 7, !"uwtable", i32 1}
!3 = !{i32 1, !"ThinLTO", i32 0}
!4 = !{i32 1, !"EnableSplitLTOUnit", i32 1}
!5 = !{!"S", %struct.lzma_allocator zeroinitializer, i32 3, !6, !10, !8}
!6 = !{!7, i32 1}
!7 = !{!"F", i1 false, i32 3, !8, !8, !9, !9}
!8 = !{i8 0, i32 1}
!9 = !{i64 0, i32 0}
!10 = !{!11, i32 1}
!11 = !{!"F", i1 false, i32 2, !12, !8, !8}
!12 = !{!"void", i32 0}
!13 = !{!"Intel(R) oneAPI DPC++/C++ Compiler 2021.4.0 (2021.x.0.YYYYMMDD)"}
!14 = distinct !{!8, !15}
!15 = !{%struct.lzma_allocator zeroinitializer, i32 1}
!16 = !{!17, !18, i64 0}
!17 = !{!"struct@", !18, i64 0, !21, i64 8, !22, i64 16}
!18 = !{!"pointer@_ZTSPFPvS_mmE", !19, i64 0}
!19 = !{!"omnipotent char", !20, i64 0}
!20 = !{!"Simple C/C++ TBAA"}
!21 = !{!"pointer@_ZTSPFvPvS_E", !19, i64 0}
!22 = !{!"pointer@_ZTSPv", !19, i64 0}
!23 = !{!17, !22, i64 16}
!24 = distinct !{!8}<|MERGE_RESOLUTION|>--- conflicted
+++ resolved
@@ -1,7 +1,3 @@
-<<<<<<< HEAD
-; RUN: opt -opaque-pointers < %s -whole-program-assume -intel-libirc-allowed -dtrans-elim-ro-field-access-op -S 2>&1 | FileCheck %s
-=======
->>>>>>> bfff8914
 ; RUN: opt -opaque-pointers < %s -whole-program-assume -intel-libirc-allowed -passes=dtrans-elim-ro-field-access-op -S 2>&1 | FileCheck %s
 
 ; This test verifies the DTrans eliminate read-only field access pass.
