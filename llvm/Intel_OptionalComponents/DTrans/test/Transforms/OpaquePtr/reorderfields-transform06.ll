--- conflicted
+++ resolved
@@ -2,10 +2,6 @@
 ; correctly to memmov/memcpy/memset with constant and non-constant
 ; sizes related to %struct.test.
 
-<<<<<<< HEAD
-;  RUN: opt < %s -opaque-pointers -whole-program-assume -intel-libirc-allowed -S -dtrans-reorderfieldsop | FileCheck %s
-=======
->>>>>>> bfff8914
 ;  RUN: opt < %s -opaque-pointers -whole-program-assume -intel-libirc-allowed -S -passes=dtrans-reorderfieldsop | FileCheck %s
 
 target datalayout = "e-m:e-i64:64-f80:128-n8:16:32:64-S128"
