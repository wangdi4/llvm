--- conflicted
+++ resolved
@@ -3,12 +3,7 @@
 ; and the number of possible constant values for the field is less than 4.
 ; Verify that operands of %and1 are swapped by the transformation.
 
-<<<<<<< HEAD
-;  RUN: opt < %s -dtransop-allow-typed-pointers -S -enable-intel-advanced-opts -mtriple=i686-- -mattr=+avx2 -whole-program-assume -intel-libirc-allowed -dtrans-commutecondop 2>&1 | FileCheck %s
-;  RUN: opt < %s -dtransop-allow-typed-pointers -S -enable-intel-advanced-opts -mtriple=i686-- -mattr=+avx2 -whole-program-assume -intel-libirc-allowed -passes=dtrans-commutecondop 2>&1 | FileCheck %s
-=======
 ;  RUN: opt < %s -opaque-pointers -S -enable-intel-advanced-opts -mtriple=i686-- -mattr=+avx2 -whole-program-assume -intel-libirc-allowed -passes=dtrans-commutecondop 2>&1 | FileCheck %s
->>>>>>> bfff8914
 
 ; CHECK: define i32 @proc2
 ; CHECK: %and1 = and i1 %cmp2, %cmp1
