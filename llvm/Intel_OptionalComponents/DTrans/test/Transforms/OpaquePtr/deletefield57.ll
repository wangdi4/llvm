--- conflicted
+++ resolved
@@ -1,7 +1,3 @@
-<<<<<<< HEAD
-; RUN: opt -opaque-pointers -whole-program-assume -intel-libirc-allowed -dtrans-deletefieldop -S -o - %s | FileCheck %s
-=======
->>>>>>> bfff8914
 ; RUN: opt -opaque-pointers -whole-program-assume -intel-libirc-allowed -passes=dtrans-deletefieldop -S -o - %s | FileCheck %s
 
 target triple = "x86_64-unknown-linux-gnu"
