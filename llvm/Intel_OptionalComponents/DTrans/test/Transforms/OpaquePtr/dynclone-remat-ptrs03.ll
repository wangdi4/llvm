--- conflicted
+++ resolved
@@ -2,12 +2,7 @@
 ; track all uses (GEP, Load, Store, PHI, bitcast) of memory allocation
 ; pointer in init routine.
 
-<<<<<<< HEAD
-;  RUN: opt < %s -dtransop-allow-typed-pointers -S -enable-intel-advanced-opts -mtriple=i686-- -mattr=+avx2 -whole-program-assume -intel-libirc-allowed -dtrans-dyncloneop 2>&1 | FileCheck %s
-;  RUN: opt < %s -dtransop-allow-typed-pointers -S -enable-intel-advanced-opts -mtriple=i686-- -mattr=+avx2 -whole-program-assume -intel-libirc-allowed -passes=dtrans-dyncloneop 2>&1 | FileCheck %s
-=======
 ;  RUN: opt < %s -opaque-pointers -S -enable-intel-advanced-opts -mtriple=i686-- -mattr=+avx2 -whole-program-assume -intel-libirc-allowed -passes=dtrans-dyncloneop 2>&1 | FileCheck %s
->>>>>>> bfff8914
 
 ; CHECK: store i8 1, ptr @__Shrink__Happened__
 
