; This test verifies that SOAToAOS is triggered when IR has specific things
; like EH etc.

<<<<<<< HEAD
; RUN: opt < %s -dtransop-allow-typed-pointers -S -whole-program-assume -intel-libirc-allowed -dtrans-soatoaosop                  \
; RUN:          -enable-intel-advanced-opts -mattr=+avx2                     \
; RUN:          -dtrans-soatoaosop-size-heuristic=false | FileCheck %s
; RUN: opt < %s -dtransop-allow-typed-pointers -S -whole-program-assume -intel-libirc-allowed -passes=dtrans-soatoaosop           \
; RUN:          -enable-intel-advanced-opts -mattr=+avx2                     \
; RUN:          -dtrans-soatoaosop-size-heuristic=false | FileCheck %s

; RUN: opt < %s -S -opaque-pointers -whole-program-assume -intel-libirc-allowed -dtrans-soatoaosop \
; RUN:          -enable-intel-advanced-opts  -mattr=+avx2                    \
; RUN:          -dtrans-soatoaosop-size-heuristic=false                      \
; RUN:          2>&1 | FileCheck --check-prefix=CHECK-OP %s
=======
>>>>>>> bfff8914
; RUN: opt < %s -S -opaque-pointers -whole-program-assume -intel-libirc-allowed                    \
; RUN:          -passes=dtrans-soatoaosop                                    \
; RUN:          -enable-intel-advanced-opts -mattr=+avx2                     \
; RUN:          -dtrans-soatoaosop-size-heuristic=false                      \
; RUN:          2>&1 | FileCheck %s
;  // icx /GX m7.cpp -O1 -Ob0 -S -emit-llvm
;  // Attributess cleanup.
;
; m7.cpp:
;
; extern "C" {
;  extern void *malloc(int) noexcept;
;  extern void free(void *) noexcept;
;  }
;
;  template <typename S> struct Arr {
;    bool flag;
;    unsigned capacity;
;    S *base;
;    unsigned size;
;    struct Mem* mem;
;    S &get(int i) {
;     if (i >= size)
;       throw;
;     return base[i];
;    }
;    void set(int i, S val) {
;     if (i >= size)
;       throw;
;     base[i] = val;
;    }
;   Arr(unsigned c = 2, struct Mem *mem = 0)
;     : flag(false), capacity(c), size(0), base(0), mem(mem) {
;     base = (S*)malloc(capacity * sizeof(S));
;     memset(base, 0, capacity * sizeof(S));
;   }
;   void realloc(int inc) {
;     unsigned int newMax = size + inc;
;     if (newMax <= capacity)
;        return;
;     unsigned int minNewMax = (unsigned int)((double)size * 1.25);
;     if (newMax < minNewMax)
;         newMax = minNewMax;
;     S *newList = (S *) malloc (newMax * sizeof(S));
;     for (unsigned int index = 0; index < size; index++)
;        newList[index] = base[index];
;
;     free(base); //delete [] fElemList;
;     base = newList;
;     capacity = newMax;
;   }
;   void add(const S &e) {
;     realloc(1);
;     base[size] = e;
;     ++size;
;   }
;   Arr(const Arr &A) :
;     flag(A.flag), capacity(A.capacity), size(A.size), base(0), mem(A.mem) {
;     base = (S*)malloc(capacity * sizeof(S));
;     memset(base, 0, capacity * sizeof(S));
;     for (unsigned int index = 0; index < size; index++)
;       base[index] = A.base[index];
;   }
;    ~Arr() { free(base); }
;  };
;
;  class F {
;  public:
;    Arr<int *> *f1;
;    Arr<float *> *f2;
;    F(const F &f) {
;      try {
;      f1 = new Arr<int *>(*f.f1);
;      f2 = new Arr<float *>(*f.f2);
;      }
;      catch (int e) {
;        cleanup();
;        throw;
;      }
;    }
;    void put(int *a, float *b) {
;      f1->add(a);
;      f2->add(b);
;    }
;    void set1(int i, int *a) {
;      f1->set(i, a);
;    }
;    void set2(int i, float *b) {
;      f2->set(i, b);
;    }
;    int get1(int i) {
;      return *(f1->get(i));
;    }
;    float get2(int i) {
;      return *(f2->get(i));
;    }
;    F() {
;      f1 = new Arr<int *>();
;      f2 = new Arr<float *>();
;    }
;    void cleanup() {
;      delete f1;
;      delete f2;
;    }
;  };
;
;  int v1 = 20;
;  int v2 = 30;
;  float v3 = 3.5;
;  float v4 = 7.5;
;
;
;  bool check1(F *f) {
;    if (f->get1(0) != v2)
;      return false;
;    if (f->get2(0) != v4)
;      return false;
;    if (f->get1(1) != v2)
;      return false;
;    if (f->get2(1) != v4)
;      return false;
;    return true;
;  }
;
;  int main() {
;    F *f = new F();
;    f->put(&v1, &v3);
;    if (f->get1(0) != v1)
;      return -1;
;    if (f->get2(0) != v3)
;      return -1;
;    // force realloc
;    f->put(&v2, &v4);
;    if (f->get1(0) != v1)
;      return -1;
;    if (f->get2(0) != v3)
;      return -1;
;    if (f->get1(1) != v2)
;      return -1;
;    if (f->get2(1) != v4)
;      return -1;
;
;    f->set1(0, &v2);
;    f->set2(0, &v4);
;    if (!check1(f))
;      return -1;
;
;    F *f1 = new F(*f);
;    if (!check1(f1))
;      return -1;
;
;    delete f;
;    delete f1;
;    return 0;
; }

target datalayout = "e-m:w-p270:32:32-p271:32:32-p272:64:64-i64:64-f80:128-n8:16:32:64-S128"
target triple = "x86_64-pc-windows-msvc"

; CHECK-DAG: %__SOADT_class.F = type { ptr, i64, ptr  }
; CHECK-DAG: %__SOADT_AR_struct.Arr = type { i8, i32, ptr, i32, ptr }
; CHECK-DAG: %__SOADT_EL_class.F = type { ptr, ptr }

%class.F = type { ptr, ptr, ptr }
%struct.Arr = type { i8, i32, ptr, i32, ptr }
%struct.Arr.0 = type { i8, i32, ptr, i32, ptr }
%struct.Mem = type { ptr }
%eh.ThrowInfo = type { i32, i32, i32, i32 }

@"?v1@@3HA" = dso_local global i32 20, align 4
@"?v2@@3HA" = dso_local global i32 30, align 4
@"?v3@@3MA" = dso_local global float 3.500000e+00, align 4
@"?v4@@3MA" = dso_local global float 7.500000e+00, align 4

define dso_local zeroext i1 @"?check1@@YA_NPEAVF@@@Z"(ptr nocapture "intel_dtrans_func_index"="1" %f) !intel.dtrans.func.type !15 {
entry:
  %call = call i32 @"?get1@F@@QEAAHH@Z"(ptr %f, i32 0)
  %i = load i32, ptr @"?v2@@3HA", align 4
  %cmp = icmp eq i32 %call, %i
  br i1 %cmp, label %if.end, label %return

if.end:                                           ; preds = %entry
  %call1 = call float @"?get2@F@@QEAAMH@Z"(ptr %f, i32 0)
  %i1 = load float, ptr @"?v4@@3MA", align 4
  %cmp2 = fcmp une float %call1, %i1
  br i1 %cmp2, label %return, label %if.end4

if.end4:                                          ; preds = %if.end
  %call5 = call i32 @"?get1@F@@QEAAHH@Z"(ptr %f, i32 1)
  %i2 = load i32, ptr @"?v2@@3HA", align 4
  %cmp6 = icmp eq i32 %call5, %i2
  br i1 %cmp6, label %if.end8, label %return

if.end8:                                          ; preds = %if.end4
  %call9 = call float @"?get2@F@@QEAAMH@Z"(ptr %f, i32 1)
  %i3 = load float, ptr @"?v4@@3MA", align 4
  %cmp10 = fcmp oeq float %call9, %i3
  br label %return

return:                                           ; preds = %if.end8, %if.end4, %if.end, %entry
  %retval.0 = phi i1 [ false, %entry ], [ false, %if.end ], [ false, %if.end4 ], [ %cmp10, %if.end8 ]
  ret i1 %retval.0
}

define linkonce_odr dso_local i32 @"?get1@F@@QEAAHH@Z"(ptr nocapture "intel_dtrans_func_index"="1" %this, i32 %i) !intel.dtrans.func.type !17 {
entry:
  %f1 = getelementptr inbounds %class.F, ptr %this, i64 0, i32 0
  %i1 = load ptr, ptr %f1, align 8
  %call = call nonnull align 8 dereferenceable(8) ptr @"?get@?$Arr@PEAH@@QEAAAEAPEAHH@Z"(ptr %i1, i32 %i)
  %i2 = load ptr, ptr %call, align 8
  %i3 = load i32, ptr %i2, align 4
  ret i32 %i3
}

define linkonce_odr dso_local float @"?get2@F@@QEAAMH@Z"(ptr nocapture "intel_dtrans_func_index"="1" %this, i32 %i) !intel.dtrans.func.type !17 {
entry:
  %f2 = getelementptr inbounds %class.F, ptr %this, i64 0, i32 1
  %i1 = load ptr, ptr %f2, align 8
  %call = call nonnull align 8 dereferenceable(8) ptr @"?get@?$Arr@PEAM@@QEAAAEAPEAMH@Z"(ptr %i1, i32 %i)
  %i2 = load ptr, ptr %call, align 8
  %i3 = load float, ptr %i2, align 4
  ret float %i3
}

define dso_local i32 @main() local_unnamed_addr personality ptr @__CxxFrameHandler3 {
entry:
  %call = call noalias nonnull dereferenceable(24) ptr @"??2@YAPEAX_K@Z"(i64 24)
  %call1 = invoke ptr @"??0F@@QEAA@XZ"(ptr nonnull %call)
          to label %invoke.cont unwind label %ehcleanup

invoke.cont:                                      ; preds = %entry
  call void @"?put@F@@QEAAXPEAHPEAM@Z"(ptr nonnull %call, ptr nonnull @"?v1@@3HA", ptr nonnull @"?v3@@3MA")
  %call2 = call i32 @"?get1@F@@QEAAHH@Z"(ptr nonnull %call, i32 0)
  %i1 = load i32, ptr @"?v1@@3HA", align 4
  %cmp = icmp eq i32 %call2, %i1
  br i1 %cmp, label %if.end, label %cleanup37

ehcleanup:                                        ; preds = %entry
  %i2 = cleanuppad within none []
  call void @"??3@YAXPEAX@Z"(ptr %call) [ "funclet"(token %i2) ]
  cleanupret from %i2 unwind label %ehcleanup38

if.end:                                           ; preds = %invoke.cont
  %call3 = call float @"?get2@F@@QEAAMH@Z"(ptr nonnull %call, i32 0)
  %i3 = load float, ptr @"?v3@@3MA", align 4
  %cmp4 = fcmp une float %call3, %i3
  br i1 %cmp4, label %cleanup37, label %if.end6

if.end6:                                          ; preds = %if.end
  call void @"?put@F@@QEAAXPEAHPEAM@Z"(ptr nonnull %call, ptr nonnull @"?v2@@3HA", ptr nonnull @"?v4@@3MA")
  %call7 = call i32 @"?get1@F@@QEAAHH@Z"(ptr nonnull %call, i32 0)
  %i4 = load i32, ptr @"?v1@@3HA", align 4
  %cmp8 = icmp eq i32 %call7, %i4
  br i1 %cmp8, label %if.end10, label %cleanup37

if.end10:                                         ; preds = %if.end6
  %call11 = call float @"?get2@F@@QEAAMH@Z"(ptr nonnull %call, i32 0)
  %i5 = load float, ptr @"?v3@@3MA", align 4
  %cmp12 = fcmp une float %call11, %i5
  br i1 %cmp12, label %cleanup37, label %if.end14

if.end14:                                         ; preds = %if.end10
  %call15 = call i32 @"?get1@F@@QEAAHH@Z"(ptr nonnull %call, i32 1)
  %i6 = load i32, ptr @"?v2@@3HA", align 4
  %cmp16 = icmp eq i32 %call15, %i6
  br i1 %cmp16, label %if.end18, label %cleanup37

if.end18:                                         ; preds = %if.end14
  %call19 = call float @"?get2@F@@QEAAMH@Z"(ptr nonnull %call, i32 1)
  %i7 = load float, ptr @"?v4@@3MA", align 4
  %cmp20 = fcmp une float %call19, %i7
  br i1 %cmp20, label %cleanup37, label %if.end22

if.end22:                                         ; preds = %if.end18
  call void @"?set1@F@@QEAAXHPEAH@Z"(ptr nonnull %call, i32 0, ptr nonnull @"?v2@@3HA")
  call void @"?set2@F@@QEAAXHPEAM@Z"(ptr nonnull %call, i32 0, ptr nonnull @"?v4@@3MA")
  %call23 = call zeroext i1 @"?check1@@YA_NPEAVF@@@Z"(ptr nonnull %call)
  br i1 %call23, label %if.end25, label %cleanup37

if.end25:                                         ; preds = %if.end22
  %call26 = call noalias nonnull dereferenceable(24) ptr @"??2@YAPEAX_K@Z"(i64 24)
  %call28 = invoke ptr @"??0F@@QEAA@AEBV0@@Z"(ptr nonnull %call26, ptr nonnull align 8 dereferenceable(24) %call)
          to label %invoke.cont27 unwind label %ehcleanup29

invoke.cont27:                                    ; preds = %if.end25
  %call30 = call zeroext i1 @"?check1@@YA_NPEAVF@@@Z"(ptr nonnull %call26)
  br i1 %call30, label %delete.notnull, label %cleanup37

ehcleanup29:                                      ; preds = %if.end25
  %i9 = cleanuppad within none []
  call void @"??3@YAXPEAX@Z"(ptr %call26) [ "funclet"(token %i9) ]
  cleanupret from %i9 unwind label %ehcleanup38

delete.notnull:                                   ; preds = %invoke.cont27
  call void @"??3@YAXPEAX@Z"(ptr %call)
  call void @"??3@YAXPEAX@Z"(ptr %call26)
  br label %cleanup37

cleanup37:                                        ; preds = %delete.notnull, %invoke.cont27, %if.end22, %if.end18, %if.end14, %if.end10, %if.end6, %if.end, %invoke.cont
  %retval.1 = phi i32 [ -1, %invoke.cont ], [ -1, %if.end ], [ -1, %if.end6 ], [ -1, %if.end10 ], [ -1, %if.end14 ], [ -1, %if.end18 ], [ -1, %if.end22 ], [ -1, %invoke.cont27 ], [ 0, %delete.notnull ]
  ret i32 %retval.1

ehcleanup38:                                      ; preds = %ehcleanup29, %ehcleanup
  %i10 = cleanuppad within none []
  cleanupret from %i10 unwind to caller
}

declare !intel.dtrans.func.type !18 dso_local noalias nonnull "intel_dtrans_func_index"="1" ptr @"??2@YAPEAX_K@Z"(i64) local_unnamed_addr

define linkonce_odr dso_local "intel_dtrans_func_index"="1" ptr @"??0F@@QEAA@XZ"(ptr returned "intel_dtrans_func_index"="2" %this) personality ptr @__CxxFrameHandler3 !intel.dtrans.func.type !20 {
entry:
  %call = call noalias nonnull dereferenceable(32) ptr @"??2@YAPEAX_K@Z"(i64 32)
  %call2 = call ptr @"??0?$Arr@PEAH@@QEAA@H@Z"(ptr nonnull %call, i32 1, ptr null)
  %f1 = getelementptr inbounds %class.F, ptr %this, i64 0, i32 0
  store ptr %call, ptr %f1, align 8
  %call3 = call noalias nonnull dereferenceable(32) ptr @"??2@YAPEAX_K@Z"(i64 32)
  %call5 = call ptr @"??0?$Arr@PEAM@@QEAA@H@Z"(ptr nonnull %call3, i32 1, ptr null)
  %f2 = getelementptr inbounds %class.F, ptr %this, i64 0, i32 1
  store ptr %call3, ptr %f2, align 8
  ret ptr %this
}

declare dso_local i32 @__CxxFrameHandler3(...)

declare !intel.dtrans.func.type !21 dso_local void @"??3@YAXPEAX@Z"(ptr "intel_dtrans_func_index"="1") local_unnamed_addr

define linkonce_odr dso_local void @"?put@F@@QEAAXPEAHPEAM@Z"(ptr nocapture "intel_dtrans_func_index"="1" %this, ptr nocapture "intel_dtrans_func_index"="2" %a, ptr nocapture "intel_dtrans_func_index"="3" %b) align 2 !intel.dtrans.func.type !22 {
entry:
  %b.addr = alloca ptr, align 8, !intel_dtrans_type !24
  %a.addr = alloca ptr, align 8, !intel_dtrans_type !23
  store ptr %b, ptr %b.addr, align 8
  store ptr %a, ptr %a.addr, align 8
  %f1 = getelementptr inbounds %class.F, ptr %this, i64 0, i32 0
  %i = load ptr, ptr %f1, align 8
  call void @"?add@?$Arr@PEAH@@QEAAXAEBQEAH@Z"(ptr %i, ptr nonnull align 8 dereferenceable(8) %a.addr)
  %f2 = getelementptr inbounds %class.F, ptr %this, i64 0, i32 1
  %i1 = load ptr, ptr %f2, align 8
  call void @"?add@?$Arr@PEAM@@QEAAXAEBQEAM@Z"(ptr %i1, ptr nonnull align 8 dereferenceable(8) %b.addr)
  ret void
}

define linkonce_odr dso_local void @"?set1@F@@QEAAXHPEAH@Z"(ptr nocapture "intel_dtrans_func_index"="1" %this, i32 %i, ptr nocapture "intel_dtrans_func_index"="2" %a) !intel.dtrans.func.type !25 {
entry:
  %f1 = getelementptr inbounds %class.F, ptr %this, i64 0, i32 0
  %i1 = load ptr, ptr %f1, align 8
  call void @"?set@?$Arr@PEAH@@QEAAXHPEAH@Z"(ptr %i1, i32 %i, ptr %a)
  ret void
}

define linkonce_odr dso_local void @"?set2@F@@QEAAXHPEAM@Z"(ptr nocapture "intel_dtrans_func_index"="1" %this, i32 %i, ptr nocapture "intel_dtrans_func_index"="2" %b) !intel.dtrans.func.type !26 {
entry:
  %f2 = getelementptr inbounds %class.F, ptr %this, i64 0, i32 1
  %i1 = load ptr, ptr %f2, align 8
  call void @"?set@?$Arr@PEAM@@QEAAXHPEAM@Z"(ptr %i1, i32 %i, ptr %b)
  ret void
}

define linkonce_odr dso_local "intel_dtrans_func_index"="1" ptr @"??0F@@QEAA@AEBV0@@Z"(ptr returned "intel_dtrans_func_index"="2" %this, ptr nocapture nonnull align 8 dereferenceable(24) "intel_dtrans_func_index"="3" %f) personality ptr @__CxxFrameHandler3 !intel.dtrans.func.type !27 {
entry:
  %call = invoke noalias nonnull dereferenceable(32) ptr @"??2@YAPEAX_K@Z"(i64 32)
          to label %invoke.cont unwind label %catch.dispatch

invoke.cont:                                      ; preds = %entry
  %f1 = getelementptr inbounds %class.F, ptr %f, i64 0, i32 0
  %i1 = load ptr, ptr %f1, align 8
  %call3 = call ptr @"??0?$Arr@PEAH@@QEAA@AEBU0@@Z"(ptr nonnull %call, ptr nonnull align 8 dereferenceable(32) %i1)
  %f11 = getelementptr inbounds %class.F, ptr %f, i64 0, i32 0
  store ptr %call, ptr %f11, align 8
  %call6 = invoke noalias nonnull dereferenceable(32) ptr @"??2@YAPEAX_K@Z"(i64 32)
          to label %invoke.cont5 unwind label %catch.dispatch

invoke.cont5:                                     ; preds = %invoke.cont
  %f2 = getelementptr inbounds %class.F, ptr %f, i64 0, i32 1
  %i4 = load ptr, ptr %f2, align 8
  %call8 = call ptr @"??0?$Arr@PEAM@@QEAA@AEBU0@@Z"(ptr nonnull %call6, ptr nonnull align 8 dereferenceable(32) %i4)
  %f210 = getelementptr inbounds %class.F, ptr %this, i64 0, i32 1
  store ptr %call6, ptr %f210, align 8
  ret ptr %this

catch.dispatch:                                   ; preds = %invoke.cont, %entry
  %i6 = catchswitch within none [label %catch] unwind to caller

catch:                                            ; preds = %catch.dispatch
  %i7 = catchpad within %i6 [ptr null, i32 0, ptr null]
  call void @"?cleanup@F@@QEAAXXZ"(ptr %this) [ "funclet"(token %i7) ]
  call void @_CxxThrowException(ptr null, ptr null) [ "funclet"(token %i7) ]
  unreachable
}

define linkonce_odr dso_local nonnull align 8 dereferenceable(8) "intel_dtrans_func_index"="1" ptr @"?get@?$Arr@PEAH@@QEAAAEAPEAHH@Z"(ptr nocapture "intel_dtrans_func_index"="2" %this, i32 %i) !intel.dtrans.func.type !28 {
entry:
  %size = getelementptr inbounds %struct.Arr, ptr %this, i64 0, i32 3
  %tmp = load i32, ptr %size, align 8
  %cmp = icmp ugt i32 %tmp, %i
  br i1 %cmp, label %if.end, label %if.then

if.then:                                          ; preds = %entry
  call void @_CxxThrowException(ptr null, ptr null)
  unreachable

if.end:                                           ; preds = %entry
  %base2 = getelementptr inbounds %struct.Arr, ptr %this, i32 0, i32 2
  %tmp3 = load ptr, ptr %base2, align 8
  %idxprom3 = zext i32 %i to i64
  %arrayidx4 = getelementptr inbounds ptr, ptr %tmp3, i64 %idxprom3
  ret ptr %arrayidx4
}

declare !intel.dtrans.func.type !29 dso_local void @_CxxThrowException(ptr "intel_dtrans_func_index"="1", ptr "intel_dtrans_func_index"="2") local_unnamed_addr

define linkonce_odr dso_local nonnull align 8 dereferenceable(8) "intel_dtrans_func_index"="1" ptr @"?get@?$Arr@PEAM@@QEAAAEAPEAMH@Z"(ptr nocapture "intel_dtrans_func_index"="2" %this, i32 %i) !intel.dtrans.func.type !31 {
entry:
  %size = getelementptr inbounds %struct.Arr.0, ptr %this, i32 0, i32 3
  %tmp = load i32, ptr %size, align 8
  %cmp = icmp ugt i32 %tmp, %i
  br i1 %cmp, label %if.end, label %if.then

if.then:                                          ; preds = %entry
  call void @_CxxThrowException(ptr null, ptr null)
  unreachable

if.end:                                           ; preds = %entry
  %base2 = getelementptr inbounds %struct.Arr.0, ptr %this, i32 0, i32 2
  %tmp3 = load ptr, ptr %base2, align 8
  %idxprom3 = zext i32 %i to i64
  %arrayidx4 = getelementptr inbounds ptr, ptr %tmp3, i64 %idxprom3
  ret ptr %arrayidx4
}

define linkonce_odr dso_local "intel_dtrans_func_index"="1" ptr @"??0?$Arr@PEAH@@QEAA@H@Z"(ptr returned "intel_dtrans_func_index"="2" %this, i32 %c, ptr "intel_dtrans_func_index"="3" %mem) !intel.dtrans.func.type !32 {
entry:
  %flag = getelementptr inbounds %struct.Arr, ptr %this, i64 0, i32 0
  store i8 0, ptr %flag, align 8
  %capacity = getelementptr inbounds %struct.Arr, ptr %this, i64 0, i32 1
  store i32 %c, ptr %capacity, align 4
  %base = getelementptr inbounds %struct.Arr, ptr %this, i64 0, i32 2
  store ptr null, ptr %base, align 8
  %size = getelementptr inbounds %struct.Arr, ptr %this, i64 0, i32 3
  store i32 0, ptr %size, align 8
  %mem2 = getelementptr inbounds %struct.Arr, ptr %this, i64 0, i32 4
  store ptr %mem, ptr %mem2, align 8
  %conv = zext i32 %c to i64
  %mul = shl nuw nsw i64 %conv, 3
  %call = call noalias ptr @malloc(i64 %mul)
  store ptr %call, ptr %base, align 8
  call void @llvm.memset.p0.i64(ptr align 8 %call, i8 0, i64 %mul, i1 false)
  ret ptr %this
}

define linkonce_odr dso_local "intel_dtrans_func_index"="1" ptr @"??0?$Arr@PEAM@@QEAA@H@Z"(ptr returned "intel_dtrans_func_index"="2" %this, i32 %c, ptr "intel_dtrans_func_index"="3" %mem) !intel.dtrans.func.type !33 {
entry:
  %flag = getelementptr inbounds %struct.Arr.0, ptr %this, i64 0, i32 0
  store i8 0, ptr %flag, align 8
  %capacity = getelementptr inbounds %struct.Arr.0, ptr %this, i64 0, i32 1
  store i32 %c, ptr %capacity, align 4
  %base = getelementptr inbounds %struct.Arr.0, ptr %this, i64 0, i32 2
  store ptr null, ptr %base, align 8
  %size = getelementptr inbounds %struct.Arr.0, ptr %this, i64 0, i32 3
  store i32 0, ptr %size, align 8
  %mem2 = getelementptr inbounds %struct.Arr.0, ptr %this, i64 0, i32 4
  store ptr %mem, ptr %mem2, align 8
  %conv = zext i32 %c to i64
  %mul = shl nuw nsw i64 %conv, 3
  %call = call noalias ptr @malloc(i64 %mul)
  store ptr %call, ptr %base, align 8
  call void @llvm.memset.p0.i64(ptr align 8 %call, i8 0, i64 %mul, i1 false)
  ret ptr %this
}

; Function Attrs: allockind("alloc,uninitialized") allocsize(0)
declare !intel.dtrans.func.type !34 dso_local noalias "intel_dtrans_func_index"="1" ptr @malloc(i64) local_unnamed_addr #0

define linkonce_odr dso_local void @"?add@?$Arr@PEAH@@QEAAXAEBQEAH@Z"(ptr nocapture "intel_dtrans_func_index"="1" %this, ptr nocapture nonnull align 8 dereferenceable(8) "intel_dtrans_func_index"="2" %e) !intel.dtrans.func.type !35 {
entry:
  call void @"?realloc@?$Arr@PEAH@@QEAAXH@Z"(ptr %this, i32 1)
  %tmp2 = load ptr, ptr %e, align 8
  %base = getelementptr inbounds %struct.Arr, ptr %this, i32 0, i32 2
  %tmp3 = load ptr, ptr %base, align 8
  %size = getelementptr inbounds %struct.Arr, ptr %this, i32 0, i32 3
  %tmp4 = load i32, ptr %size, align 8
  %idxprom = zext i32 %tmp4 to i64
  %arrayidx = getelementptr inbounds ptr, ptr %tmp3, i64 %idxprom
  store ptr %tmp2, ptr %arrayidx, align 8
  %inc = add nsw i32 %tmp4, 1
  store i32 %inc, ptr %size, align 8
  ret void
}

define linkonce_odr dso_local void @"?add@?$Arr@PEAM@@QEAAXAEBQEAM@Z"(ptr nocapture "intel_dtrans_func_index"="1" %this, ptr nocapture nonnull align 8 dereferenceable(8) "intel_dtrans_func_index"="2" %e) !intel.dtrans.func.type !36 {
entry:
  call void @"?realloc@?$Arr@PEAM@@QEAAXH@Z"(ptr %this, i32 1)
  %tmp2 = load ptr, ptr %e, align 8
  %base = getelementptr inbounds %struct.Arr.0, ptr %this, i32 0, i32 2
  %tmp3 = load ptr, ptr %base, align 8
  %size = getelementptr inbounds %struct.Arr.0, ptr %this, i32 0, i32 3
  %tmp4 = load i32, ptr %size, align 8
  %idxprom = zext i32 %tmp4 to i64
  %arrayidx = getelementptr inbounds ptr, ptr %tmp3, i64 %idxprom
  store ptr %tmp2, ptr %arrayidx, align 8
  %inc = add nsw i32 %tmp4, 1
  store i32 %inc, ptr %size, align 8
  ret void
}

define linkonce_odr dso_local void @"?realloc@?$Arr@PEAH@@QEAAXH@Z"(ptr nocapture "intel_dtrans_func_index"="1" %this, i32 %inc) !intel.dtrans.func.type !37 {
entry:
  %size = getelementptr inbounds %struct.Arr, ptr %this, i32 0, i32 3
  %tmp = load i32, ptr %size, align 8
  %add = add nsw i32 %tmp, 1
  %capacity = getelementptr inbounds %struct.Arr, ptr %this, i32 0, i32 1
  %tmp2 = load i32, ptr %capacity, align 8
  %cmp = icmp ugt i32 %add, %tmp2
  br i1 %cmp, label %if.end, label %cleanup

if.end:                                           ; preds = %entry
  %conv = uitofp i32 %tmp to double
  %mul = fmul fast double %conv, 1.250000e+00
  %conv3 = fptoui double %mul to i32
  %cmp4 = icmp ult i32 %add, %conv3
  %spec.select = select i1 %cmp4, i32 %conv3, i32 %add
  %conv7 = zext i32 %spec.select to i64
  %mul8 = shl nuw nsw i64 %conv7, 3
  %call = call noalias ptr @malloc(i64 %mul8)
  %cmp1029 = icmp eq i32 %tmp, 0
  br i1 %cmp1029, label %for.cond.cleanup, label %for.body.lr.ph

for.body.lr.ph:                                   ; preds = %if.end
  %base = getelementptr inbounds %struct.Arr, ptr %this, i64 0, i32 2
  %i3 = load ptr, ptr %base, align 8
  %wide.trip.count = zext i32 %tmp to i64
  br label %for.body

for.cond.cleanup:                                 ; preds = %for.body, %if.end
  %base14 = getelementptr inbounds %struct.Arr, ptr %this, i64 0, i32 2
  %i5 = load ptr, ptr %base14, align 8
  call void @free(ptr %i5)
  store ptr %call, ptr %base14, align 8
  store i32 %spec.select, ptr %capacity, align 4
  br label %cleanup

for.body:                                         ; preds = %for.body, %for.body.lr.ph
  %indvars.iv = phi i64 [ 0, %for.body.lr.ph ], [ %indvars.iv.next, %for.body ]
  %ptridx = getelementptr inbounds ptr, ptr %i3, i64 %indvars.iv
  %i6 = load ptr, ptr %ptridx, align 8
  %ptridx12 = getelementptr inbounds ptr, ptr %call, i64 %indvars.iv
  store ptr %i6, ptr %ptridx12, align 8
  %indvars.iv.next = add nuw nsw i64 %indvars.iv, 1
  %exitcond = icmp eq i64 %indvars.iv.next, %wide.trip.count
  br i1 %exitcond, label %for.cond.cleanup, label %for.body

cleanup:                                          ; preds = %for.cond.cleanup, %entry
  ret void
}

; Function Attrs: allockind("free")
declare !intel.dtrans.func.type !38 dso_local void @free(ptr nocapture "intel_dtrans_func_index"="1") local_unnamed_addr #1

define linkonce_odr dso_local void @"?realloc@?$Arr@PEAM@@QEAAXH@Z"(ptr nocapture "intel_dtrans_func_index"="1" %this, i32 %inc) !intel.dtrans.func.type !39 {
entry:
  %size = getelementptr inbounds %struct.Arr.0, ptr %this, i32 0, i32 3
  %tmp = load i32, ptr %size, align 8
  %add = add nsw i32 %tmp, 1
  %capacity = getelementptr inbounds %struct.Arr.0, ptr %this, i32 0, i32 1
  %tmp2 = load i32, ptr %capacity, align 8
  %cmp = icmp ugt i32 %add, %tmp2
  br i1 %cmp, label %if.end, label %cleanup

if.end:                                           ; preds = %entry
  %conv = uitofp i32 %tmp to double
  %mul = fmul fast double %conv, 1.250000e+00
  %conv3 = fptoui double %mul to i32
  %cmp4 = icmp ult i32 %add, %conv3
  %spec.select = select i1 %cmp4, i32 %conv3, i32 %add
  %conv7 = zext i32 %spec.select to i64
  %mul8 = shl nuw nsw i64 %conv7, 3
  %call = call noalias ptr @malloc(i64 %mul8)
  %cmp1029 = icmp eq i32 %tmp, 0
  br i1 %cmp1029, label %for.cond.cleanup, label %for.body.lr.ph

for.body.lr.ph:                                   ; preds = %if.end
  %base = getelementptr inbounds %struct.Arr.0, ptr %this, i64 0, i32 2
  %i3 = load ptr, ptr %base, align 8
  %wide.trip.count = zext i32 %tmp to i64
  br label %for.body

for.cond.cleanup:                                 ; preds = %for.body, %if.end
  %base14 = getelementptr inbounds %struct.Arr.0, ptr %this, i64 0, i32 2
  %i5 = load ptr, ptr %base14, align 8
  call void @free(ptr %i5)
  store ptr %call, ptr %base14, align 8
  store i32 %spec.select, ptr %capacity, align 4
  br label %cleanup

for.body:                                         ; preds = %for.body, %for.body.lr.ph
  %indvars.iv = phi i64 [ 0, %for.body.lr.ph ], [ %indvars.iv.next, %for.body ]
  %ptridx = getelementptr inbounds ptr, ptr %i3, i64 %indvars.iv
  %i6 = load ptr, ptr %ptridx, align 8
  %ptridx12 = getelementptr inbounds ptr, ptr %call, i64 %indvars.iv
  store ptr %i6, ptr %ptridx12, align 8
  %indvars.iv.next = add nuw nsw i64 %indvars.iv, 1
  %exitcond = icmp eq i64 %indvars.iv.next, %wide.trip.count
  br i1 %exitcond, label %for.cond.cleanup, label %for.body

cleanup:                                          ; preds = %for.cond.cleanup, %entry
  ret void
}

define linkonce_odr dso_local void @"?set@?$Arr@PEAH@@QEAAXHPEAH@Z"(ptr nocapture "intel_dtrans_func_index"="1" %this, i32 %i, ptr nocapture "intel_dtrans_func_index"="2" %val) !intel.dtrans.func.type !40 {
entry:
  %size = getelementptr inbounds %struct.Arr, ptr %this, i32 0, i32 3
  %tmp = load i32, ptr %size, align 8
  %cmp = icmp ugt i32 %tmp, %i
  br i1 %cmp, label %if.end, label %if.then

if.then:                                          ; preds = %entry
  call void @_CxxThrowException(ptr null, ptr null)
  unreachable

if.end:                                           ; preds = %entry
  %base2 = getelementptr inbounds %struct.Arr, ptr %this, i32 0, i32 2
  %tmp5 = load ptr, ptr %base2, align 8
  %idxprom3 = zext i32 %i to i64
  %arrayidx4 = getelementptr inbounds ptr, ptr %tmp5, i64 %idxprom3
  store ptr %val, ptr %arrayidx4, align 8
  ret void
}

define linkonce_odr dso_local void @"?set@?$Arr@PEAM@@QEAAXHPEAM@Z"(ptr nocapture "intel_dtrans_func_index"="1" %this, i32 %i, ptr nocapture "intel_dtrans_func_index"="2" %val) !intel.dtrans.func.type !41 {
entry:
  %size = getelementptr inbounds %struct.Arr.0, ptr %this, i32 0, i32 3
  %tmp = load i32, ptr %size, align 8
  %cmp = icmp ugt i32 %tmp, %i
  br i1 %cmp, label %if.end, label %if.then

if.then:                                          ; preds = %entry
  call void @_CxxThrowException(ptr null, ptr null)
  unreachable

if.end:                                           ; preds = %entry
  %base2 = getelementptr inbounds %struct.Arr.0, ptr %this, i32 0, i32 2
  %tmp5 = load ptr, ptr %base2, align 8
  %idxprom3 = zext i32 %i to i64
  %arrayidx4 = getelementptr inbounds ptr, ptr %tmp5, i64 %idxprom3
  store ptr %val, ptr %arrayidx4, align 8
  ret void
}

define linkonce_odr dso_local "intel_dtrans_func_index"="1" ptr @"??0?$Arr@PEAH@@QEAA@AEBU0@@Z"(ptr returned "intel_dtrans_func_index"="2" %this, ptr nocapture nonnull align 8 dereferenceable(32) "intel_dtrans_func_index"="3" %A) !intel.dtrans.func.type !42 {
entry:
  %flag = getelementptr inbounds %struct.Arr, ptr %this, i64 0, i32 0
  %flag2 = getelementptr inbounds %struct.Arr, ptr %A, i64 0, i32 0
  %i = load i8, ptr %flag2, align 8
  store i8 %i, ptr %flag, align 8
  %capacity = getelementptr inbounds %struct.Arr, ptr %this, i64 0, i32 1
  %capacity3 = getelementptr inbounds %struct.Arr, ptr %A, i64 0, i32 1
  %i1 = load i32, ptr %capacity3, align 4
  store i32 %i1, ptr %capacity, align 4
  %base = getelementptr inbounds %struct.Arr, ptr %this, i64 0, i32 2
  store ptr null, ptr %base, align 8
  %size = getelementptr inbounds %struct.Arr, ptr %this, i64 0, i32 3
  %size4 = getelementptr inbounds %struct.Arr, ptr %A, i64 0, i32 3
  %i2 = load i32, ptr %size4, align 8
  store i32 %i2, ptr %size, align 8
  %mem = getelementptr inbounds %struct.Arr, ptr %this, i64 0, i32 4
  %mem5 = getelementptr inbounds %struct.Arr, ptr %A, i64 0, i32 4
  %i3 = load ptr, ptr %mem5, align 8
  store ptr %i3, ptr %mem, align 8
  %conv = zext i32 %i1 to i64
  %mul = shl nuw nsw i64 %conv, 3
  %call = call noalias ptr @malloc(i64 %mul)
  store ptr %call, ptr %base, align 8
  call void @llvm.memset.p0.i64(ptr align 8 %call, i8 0, i64 %mul, i1 false)
  %cmp25 = icmp eq i32 %i2, 0
  br i1 %cmp25, label %for.cond.cleanup, label %for.body.lr.ph

for.body.lr.ph:                                   ; preds = %entry
  %base13 = getelementptr inbounds %struct.Arr, ptr %A, i64 0, i32 2
  %i5 = load ptr, ptr %base13, align 8
  %i6 = load ptr, ptr %base, align 8
  %wide.trip.count = zext i32 %i2 to i64
  br label %for.body

for.cond.cleanup:                                 ; preds = %for.body, %entry
  ret ptr %this

for.body:                                         ; preds = %for.body, %for.body.lr.ph
  %indvars.iv = phi i64 [ 0, %for.body.lr.ph ], [ %indvars.iv.next, %for.body ]
  %ptridx = getelementptr inbounds ptr, ptr %i5, i64 %indvars.iv
  %i7 = load ptr, ptr %ptridx, align 8
  %ptridx16 = getelementptr inbounds ptr, ptr %i6, i64 %indvars.iv
  store ptr %i7, ptr %ptridx16, align 8
  %indvars.iv.next = add nuw nsw i64 %indvars.iv, 1
  %exitcond = icmp eq i64 %indvars.iv.next, %wide.trip.count
  br i1 %exitcond, label %for.cond.cleanup, label %for.body
}

define linkonce_odr dso_local "intel_dtrans_func_index"="1" ptr @"??0?$Arr@PEAM@@QEAA@AEBU0@@Z"(ptr returned "intel_dtrans_func_index"="2" %this, ptr nocapture nonnull align 8 dereferenceable(32) "intel_dtrans_func_index"="3" %A) !intel.dtrans.func.type !43 {
entry:
  %flag = getelementptr inbounds %struct.Arr.0, ptr %this, i64 0, i32 0
  %flag2 = getelementptr inbounds %struct.Arr.0, ptr %A, i64 0, i32 0
  %i = load i8, ptr %flag2, align 8
  store i8 %i, ptr %flag, align 8
  %capacity = getelementptr inbounds %struct.Arr.0, ptr %this, i64 0, i32 1
  %capacity3 = getelementptr inbounds %struct.Arr.0, ptr %A, i64 0, i32 1
  %i1 = load i32, ptr %capacity3, align 4
  store i32 %i1, ptr %capacity, align 4
  %base = getelementptr inbounds %struct.Arr.0, ptr %this, i64 0, i32 2
  store ptr null, ptr %base, align 8
  %size = getelementptr inbounds %struct.Arr.0, ptr %this, i64 0, i32 3
  %size4 = getelementptr inbounds %struct.Arr.0, ptr %A, i64 0, i32 3
  %i2 = load i32, ptr %size4, align 8
  store i32 %i2, ptr %size, align 8
  %mem = getelementptr inbounds %struct.Arr.0, ptr %this, i64 0, i32 4
  %mem5 = getelementptr inbounds %struct.Arr.0, ptr %A, i64 0, i32 4
  %i3 = load ptr, ptr %mem5, align 8
  store ptr %i3, ptr %mem, align 8
  %conv = zext i32 %i1 to i64
  %mul = shl nuw nsw i64 %conv, 3
  %call = call noalias ptr @malloc(i64 %mul)
  store ptr %call, ptr %base, align 8
  call void @llvm.memset.p0.i64(ptr align 8 %call, i8 0, i64 %mul, i1 false)
  %cmp25 = icmp eq i32 %i2, 0
  br i1 %cmp25, label %for.cond.cleanup, label %for.body.lr.ph

for.body.lr.ph:                                   ; preds = %entry
  %base13 = getelementptr inbounds %struct.Arr.0, ptr %A, i64 0, i32 2
  %i5 = load ptr, ptr %base13, align 8
  %i6 = load ptr, ptr %base, align 8
  %wide.trip.count = zext i32 %i2 to i64
  br label %for.body

for.cond.cleanup:                                 ; preds = %for.body, %entry
  ret ptr %this

for.body:                                         ; preds = %for.body, %for.body.lr.ph
  %indvars.iv = phi i64 [ 0, %for.body.lr.ph ], [ %indvars.iv.next, %for.body ]
  %ptridx = getelementptr inbounds ptr, ptr %i5, i64 %indvars.iv
  %i7 = load ptr, ptr %ptridx, align 8
  %ptridx16 = getelementptr inbounds ptr, ptr %i6, i64 %indvars.iv
  store ptr %i7, ptr %ptridx16, align 8
  %indvars.iv.next = add nuw nsw i64 %indvars.iv, 1
  %exitcond = icmp eq i64 %indvars.iv.next, %wide.trip.count
  br i1 %exitcond, label %for.cond.cleanup, label %for.body
}

define linkonce_odr dso_local void @"?cleanup@F@@QEAAXXZ"(ptr nocapture "intel_dtrans_func_index"="1" %this) !intel.dtrans.func.type !44 {
entry:
  %f1 = getelementptr inbounds %class.F, ptr %this, i64 0, i32 0
  %i = load ptr, ptr %f1, align 8
  %isnull = icmp eq ptr %i, null
  br i1 %isnull, label %delete.end, label %delete.notnull

delete.notnull:                                   ; preds = %entry
  call void @"??1?$Arr@PEAH@@QEAA@XZ"(ptr nonnull %i)
  call void @"??3@YAXPEAX@Z"(ptr %i)
  br label %delete.end

delete.end:                                       ; preds = %delete.notnull, %entry
  %f2 = getelementptr inbounds %class.F, ptr %this, i64 0, i32 1
  %i2 = load ptr, ptr %f2, align 8
  %isnull2 = icmp eq ptr %i2, null
  br i1 %isnull2, label %delete.end4, label %delete.notnull3

delete.notnull3:                                  ; preds = %delete.end
  call void @"??1?$Arr@PEAM@@QEAA@XZ"(ptr nonnull %i2)
  call void @"??3@YAXPEAX@Z"(ptr %i2)
  br label %delete.end4

delete.end4:                                      ; preds = %delete.notnull3, %delete.end
  ret void
}

define linkonce_odr dso_local void @"??1?$Arr@PEAH@@QEAA@XZ"(ptr nocapture "intel_dtrans_func_index"="1" %this) !intel.dtrans.func.type !45 {
entry:
  %base = getelementptr inbounds %struct.Arr, ptr %this, i64 0, i32 2
  %i1 = load ptr, ptr %base, align 8
  call void @free(ptr %i1)
  ret void
}

define linkonce_odr dso_local void @"??1?$Arr@PEAM@@QEAA@XZ"(ptr nocapture "intel_dtrans_func_index"="1" %this) !intel.dtrans.func.type !46 {
entry:
  %base = getelementptr inbounds %struct.Arr.0, ptr %this, i64 0, i32 2
  %i1 = load ptr, ptr %base, align 8
  call void @free(ptr %i1)
  ret void
}

; Function Attrs: nocallback nofree nounwind willreturn memory(argmem: write)
declare void @llvm.memset.p0.i64(ptr nocapture writeonly, i8, i64, i1 immarg) #2

attributes #0 = { allockind("alloc,uninitialized") allocsize(0) "alloc-family"="malloc" }
attributes #1 = { allockind("free") "alloc-family"="malloc" }
attributes #2 = { nocallback nofree nounwind willreturn memory(argmem: write) }

!intel.dtrans.types = !{!0, !4, !8, !12, !14}

!0 = !{!"S", %class.F zeroinitializer, i32 3, !1, !2, !3}
!1 = !{%struct.Arr zeroinitializer, i32 1}
!2 = !{%struct.Arr.0 zeroinitializer, i32 1}
!3 = !{%struct.Mem zeroinitializer, i32 1}
!4 = !{!"S", %struct.Arr zeroinitializer, i32 5, !5, !6, !7, !6, !3}
!5 = !{i8 0, i32 0}
!6 = !{i32 0, i32 0}
!7 = !{i32 0, i32 2}
!8 = !{!"S", %struct.Mem zeroinitializer, i32 1, !9}
!9 = !{!10, i32 2}
!10 = !{!"F", i1 true, i32 0, !11}
!11 = !{!"A", i32 4, !5}
!12 = !{!"S", %struct.Arr.0 zeroinitializer, i32 5, !5, !6, !13, !6, !3}
!13 = !{float 0.000000e+00, i32 2}
!14 = !{!"S", %eh.ThrowInfo zeroinitializer, i32 4, !6, !6, !6, !6}
!15 = distinct !{!16}
!16 = !{%class.F zeroinitializer, i32 1}
!17 = distinct !{!16}
!18 = distinct !{!19}
!19 = !{i8 0, i32 1}
!20 = distinct !{!16, !16}
!21 = distinct !{!19}
!22 = distinct !{!16, !23, !24}
!23 = !{i32 0, i32 1}
!24 = !{float 0.000000e+00, i32 1}
!25 = distinct !{!16, !23}
!26 = distinct !{!16, !24}
!27 = distinct !{!16, !16, !16}
!28 = distinct !{!7, !1}
!29 = distinct !{!19, !30}
!30 = !{%eh.ThrowInfo zeroinitializer, i32 1}
!31 = distinct !{!13, !2}
!32 = distinct !{!1, !1, !3}
!33 = distinct !{!2, !2, !3}
!34 = distinct !{!19}
!35 = distinct !{!1, !7}
!36 = distinct !{!2, !13}
!37 = distinct !{!1}
!38 = distinct !{!19}
!39 = distinct !{!2}
!40 = distinct !{!1, !23}
!41 = distinct !{!2, !24}
!42 = distinct !{!1, !1, !1}
!43 = distinct !{!2, !2, !2}
!44 = distinct !{!16}
!45 = distinct !{!1}
!46 = distinct !{!2}<|MERGE_RESOLUTION|>--- conflicted
+++ resolved
@@ -1,20 +1,6 @@
 ; This test verifies that SOAToAOS is triggered when IR has specific things
 ; like EH etc.
 
-<<<<<<< HEAD
-; RUN: opt < %s -dtransop-allow-typed-pointers -S -whole-program-assume -intel-libirc-allowed -dtrans-soatoaosop                  \
-; RUN:          -enable-intel-advanced-opts -mattr=+avx2                     \
-; RUN:          -dtrans-soatoaosop-size-heuristic=false | FileCheck %s
-; RUN: opt < %s -dtransop-allow-typed-pointers -S -whole-program-assume -intel-libirc-allowed -passes=dtrans-soatoaosop           \
-; RUN:          -enable-intel-advanced-opts -mattr=+avx2                     \
-; RUN:          -dtrans-soatoaosop-size-heuristic=false | FileCheck %s
-
-; RUN: opt < %s -S -opaque-pointers -whole-program-assume -intel-libirc-allowed -dtrans-soatoaosop \
-; RUN:          -enable-intel-advanced-opts  -mattr=+avx2                    \
-; RUN:          -dtrans-soatoaosop-size-heuristic=false                      \
-; RUN:          2>&1 | FileCheck --check-prefix=CHECK-OP %s
-=======
->>>>>>> bfff8914
 ; RUN: opt < %s -S -opaque-pointers -whole-program-assume -intel-libirc-allowed                    \
 ; RUN:          -passes=dtrans-soatoaosop                                    \
 ; RUN:          -enable-intel-advanced-opts -mattr=+avx2                     \
