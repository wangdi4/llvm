<<<<<<< HEAD
; RUN: opt < %s -dtransop-allow-typed-pointers -whole-program-assume -intel-libirc-allowed -disable-output                                                       \
; RUN: -passes='require<dtrans-safetyanalyzer>,require<soatoaosop-approx>,require<soatoaosop-array-methods>' \
=======
; RUN: opt < %s -opaque-pointers -whole-program-assume -intel-libirc-allowed -disable-output                    \
; RUN: -passes='require<dtrans-safetyanalyzer>,require<soatoaosop-approx>,require<soatoaosop-array-methods>'    \
>>>>>>> bfff8914
; RUN:        -dtrans-soatoaosop-base-ptr-off=3 -dtrans-soatoaosop-mem-off=4                                    \
; RUN:        -debug-only=dtrans-soatoaosop,dtrans-soatoaosop-arrays                                            \
; RUN:        -dtrans-soatoaosop-ignore-funcs=_ZN10MemManager8allocateEl                                        \
; RUN:        2>&1 | FileCheck %s
<<<<<<< HEAD
; RUN: opt -S < %s -dtransop-allow-typed-pointers -whole-program-assume -intel-libirc-allowed                                                                    \
; RUN:        -passes=soatoaosop-arrays-methods-transform                                                     \
; RUN:        -dtrans-soatoaosop-base-ptr-off=3 -dtrans-soatoaosop-mem-off=4                                    \
; RUN:        -dtrans-soatoaosop-ignore-funcs=_ZN10MemManager8allocateEl                                        \
; RUN:        | FileCheck --check-prefix=CHECK-MOD %s
;
; RUN: opt < %s -opaque-pointers -whole-program-assume -intel-libirc-allowed -disable-output                                                       \
; RUN: -passes='require<dtrans-safetyanalyzer>,require<soatoaosop-approx>,require<soatoaosop-array-methods>' \
; RUN:        -dtrans-soatoaosop-base-ptr-off=3 -dtrans-soatoaosop-mem-off=4                                    \
; RUN:        -debug-only=dtrans-soatoaosop,dtrans-soatoaosop-arrays                                            \
; RUN:        -dtrans-soatoaosop-ignore-funcs=_ZN10MemManager8allocateEl                                        \
; RUN:        2>&1 | FileCheck --check-prefix=CHECK-OP %s
; RUN: opt -S < %s -opaque-pointers -whole-program-assume -intel-libirc-allowed                                                                    \
; RUN:        -passes=soatoaosop-arrays-methods-transform                                                     \
; RUN:        -dtrans-soatoaosop-base-ptr-off=3 -dtrans-soatoaosop-mem-off=4                                    \
; RUN:        -dtrans-soatoaosop-ignore-funcs=_ZN10MemManager8allocateEl                                        \
; RUN:        | FileCheck --check-prefix=CHECK-OP-MOD %s
=======
; RUN: opt -S < %s -opaque-pointers -whole-program-assume -intel-libirc-allowed                                 \
; RUN:        -passes=soatoaosop-arrays-methods-transform                                                       \
; RUN:        -dtrans-soatoaosop-base-ptr-off=3 -dtrans-soatoaosop-mem-off=4                                    \
; RUN:        -dtrans-soatoaosop-ignore-funcs=_ZN10MemManager8allocateEl                                        \
; RUN:        | FileCheck --check-prefix=CHECK-MOD %s
>>>>>>> bfff8914
; REQUIRES: asserts

target datalayout = "e-m:e-i64:64-f80:128-n8:16:32:64-S128"
target triple = "x86_64-unknown-linux-gnu"

%class.ValueVectorOf = type { i8, i32, i32, ptr, ptr }
%class.IC_Field = type opaque
%class.XMLMsgLoader = type { ptr }
; CHECK-MOD-DAG: %__SOA_class.ValueVectorOf = type { i8, i32, i32, ptr, ptr }
; CHECK-MOD-DAG: %__SOA_EL_class.ValueVectorOf = type { ptr, ptr }


; The following method should be classified as copy-ctor.
; Instructions to transform are shown.
; Transformed instructions are shown.
;  template <class TElem>
;  ValueVectorOf<TElem>::ValueVectorOf(const ValueVectorOf<TElem> &toCopy)
;      : XMemory(toCopy), fCallDestructor(toCopy.fCallDestructor),
;        fCurCount(toCopy.fCurCount), fMaxCount(toCopy.fMaxCount), fElemList(0),
;        fMemoryManager(toCopy.fMemoryManager) {
;    fElemList = (TElem *)fMemoryManager->allocate(
;        fMaxCount * sizeof(TElem)); // new TElem[fMaxCount];
;    memset(fElemList, 0, fMaxCount * sizeof(TElem));
;    for (unsigned int index = 0; index < fCurCount; index++)
;      fElemList[index] = toCopy.fElemList[index];
;  }
; CHECK: ; Classification: CCtor method
; CHECK: ; Dump instructions needing update. Total = 10

define void @"ValueVectorOf<IC_Field*>::ValueVectorOf(ValueVectorOf<IC_Field*> const&)"(ptr "intel_dtrans_func_index"="1" %this, ptr "intel_dtrans_func_index"="2" %toCopy) !intel.dtrans.func.type !9 {
entry:
; CHECK-MOD:   %fCallDestructor = getelementptr inbounds %__SOA_class.ValueVectorOf, ptr %this, i64 0, i32 0
  %fCallDestructor = getelementptr inbounds %class.ValueVectorOf, ptr %this, i64 0, i32 0
; CHECK-MOD:   %fCallDestructor2 = getelementptr inbounds %__SOA_class.ValueVectorOf, ptr %toCopy, i64 0, i32 0
  %fCallDestructor2 = getelementptr inbounds %class.ValueVectorOf, ptr %toCopy, i64 0, i32 0
  %tmp = load i8, ptr %fCallDestructor2, align 1
  store i8 %tmp, ptr %fCallDestructor, align 1
; CHECK-MOD:   %fCurCount = getelementptr inbounds %__SOA_class.ValueVectorOf, ptr %this, i64 0, i32 1
  %fCurCount = getelementptr inbounds %class.ValueVectorOf, ptr %this, i64 0, i32 1
; CHECK-MOD:   %fCurCount3 = getelementptr inbounds %__SOA_class.ValueVectorOf, ptr %toCopy, i64 0, i32 1
  %fCurCount3 = getelementptr inbounds %class.ValueVectorOf, ptr %toCopy, i64 0, i32 1
  %tmp1 = load i32, ptr %fCurCount3, align 4
  store i32 %tmp1, ptr %fCurCount, align 4
; CHECK-MOD:  %fMaxCount = getelementptr inbounds %__SOA_class.ValueVectorOf, ptr %this, i64 0, i32 2
  %fMaxCount = getelementptr inbounds %class.ValueVectorOf, ptr %this, i64 0, i32 2
; CHECK-MOD:  %fMaxCount4 = getelementptr inbounds %__SOA_class.ValueVectorOf, ptr %toCopy, i64 0, i32 2
  %fMaxCount4 = getelementptr inbounds %class.ValueVectorOf, ptr %toCopy, i64 0, i32 2
  %tmp2 = load i32, ptr %fMaxCount4, align 4
  store i32 %tmp2, ptr %fMaxCount, align 4
; CHECK-MOD:   %fElemList = getelementptr inbounds %__SOA_class.ValueVectorOf, ptr %this, i64 0, i32 3
  %fElemList = getelementptr inbounds %class.ValueVectorOf, ptr %this, i64 0, i32 3
; CHECK:     ; BasePtrInst: Nullify base pointer
; CHECK-NEXT:  store ptr null, ptr %fElemList
; CHECK-MOD:   store ptr null, ptr %fElemList
  store ptr null, ptr %fElemList, align 8
; CHECK-MOD:   %fMemoryManager = getelementptr inbounds %__SOA_class.ValueVectorOf, ptr %this, i64 0, i32 4
  %fMemoryManager = getelementptr inbounds %class.ValueVectorOf, ptr %this, i64 0, i32 4
; CHECK-MOD:   %fMemoryManager5 = getelementptr inbounds %__SOA_class.ValueVectorOf, ptr %toCopy, i64 0, i32 4
  %fMemoryManager5 = getelementptr inbounds %class.ValueVectorOf, ptr %toCopy, i64 0, i32 4
  %tmp3 = load ptr, ptr %fMemoryManager5, align 8
  store ptr %tmp3, ptr %fMemoryManager, align 8
  %conv = zext i32 %tmp2 to i64
  %mul = shl nuw nsw i64 %conv, 3
; CHECK:     ; BasePtrInst: Allocation call
; CHECK-NEXT:  %call = tail call ptr @_ZN10MemManager8allocateEl(ptr %tmp3, i64 %mul)
; CHECK-MOD:       %nsz = mul nuw i64 %mul, 2
; CHECK-MOD-NEXT:  %call = tail call ptr @_ZN10MemManager8allocateEl(ptr %tmp3, i64 %nsz)
  %call = tail call ptr @_ZN10MemManager8allocateEl(ptr %tmp3, i64 %mul)
; CHECK-MOD:   %tmp6 = bitcast ptr %fElemList to ptr
  %tmp6 = bitcast ptr %fElemList to ptr
; CHECK:     ; BasePtrInst: Init base pointer with allocated memory
; CHECK-NEXT:  store ptr %call, ptr %tmp6
; CHECK-MOD:   store ptr %call, ptr %tmp6
  store ptr %call, ptr %tmp6, align 8
  %tmp7 = load i32, ptr %fMaxCount, align 4
  %conv11 = zext i32 %tmp7 to i64
  %mul12 = shl nuw nsw i64 %conv11, 3
; CHECK:     ; MemInst: Memset of elements
; CHECK-NEXT:  tail call void @llvm.memset.p0.i64(ptr %call, i8 0, i64 %mul12, i1 false)
; CHECK-MOD:        %nsz1 = mul nuw i64 %mul12, 2
; CHECK-MOD-NEXT:   tail call void @llvm.memset.p0.i64(ptr %call, i8 0, i64 %nsz1, i1 false)
  tail call void @llvm.memset.p0.i64(ptr %call, i8 0, i64 %mul12, i1 false)
  %tmp8 = load i32, ptr %fCurCount, align 4
  %cmp27 = icmp eq i32 %tmp8, 0
  br i1 %cmp27, label %for.cond.cleanup, label %for.body.lr.ph

for.body.lr.ph:                                   ; preds = %entry
; CHECK-MOD:  %fElemList14 = getelementptr inbounds %__SOA_class.ValueVectorOf, ptr %toCopy, i64 0, i32 3
  %fElemList14 = getelementptr inbounds %class.ValueVectorOf, ptr %toCopy, i64 0, i32 3
  %tmp9 = zext i32 %tmp8 to i64
  br label %for.body

for.cond.cleanup:                                 ; preds = %for.body, %entry
  ret void

for.body:                                         ; preds = %for.body, %for.body.lr.ph
  %indvars.iv = phi i64 [ 0, %for.body.lr.ph ], [ %indvars.iv.next, %for.body ]
; CHECK:     ; BasePtrInst: Load of base pointer
; CHECK-NEXT:  %tmp10 = load ptr, ptr %fElemList14
; CHECK-MOD:   %tmp10 = load ptr, ptr %fElemList14
  %tmp10 = load ptr, ptr %fElemList14, align 8
; CHECK:     ; MemInstGEP: Element load
; CHECK-NEXT:  %arrayidx = getelementptr inbounds ptr, ptr %tmp10, i64 %indvars.iv
  %arrayidx = getelementptr inbounds ptr, ptr %tmp10, i64 %indvars.iv
; CHECK-MOD:   %arrayidx = getelementptr inbounds %__SOA_EL_class.ValueVectorOf, ptr %tmp10, i64 %indvars.iv
; CHECK-MOD-NEXT:   %elem3 = getelementptr inbounds %__SOA_EL_class.ValueVectorOf, ptr %arrayidx, i64 0, i32 1
; CHECK-MOD-NEXT:   %elem = getelementptr inbounds %__SOA_EL_class.ValueVectorOf, ptr %arrayidx, i64 0, i32 0
; CHECK-MOD-NEXT:   %0 = bitcast ptr %elem to ptr
; CHECK-MOD-NEXT:   %tmp11 = bitcast ptr %elem3 to ptr
  %tmp11 = bitcast ptr %arrayidx to ptr
; CHECK:     ; MemInst: Element load
; CHECK-NEXT:  %tmp12 = load i64, ptr %tmp11
; CHECK-MOD:        %copy = load i64, ptr %0
; CHECK-MOD-NEXT:   %tmp12 = load i64, ptr %tmp11
  %tmp12 = load i64, ptr %tmp11, align 8
  %tmp13 = load ptr, ptr %fElemList, align 8
; CHECK:     ; MemInstGEP: Element copy
; CHECK-NEXT:  %arrayidx17 = getelementptr inbounds ptr, ptr %tmp13, i64 %indvars.iv
; CHECK-MOD:   %arrayidx17 = getelementptr inbounds %__SOA_EL_class.ValueVectorOf, ptr %tmp13, i64 %indvars.iv
  %arrayidx17 = getelementptr inbounds ptr, ptr %tmp13, i64 %indvars.iv
; CHECK-MOD-NEXT:   %elem4 = getelementptr inbounds %__SOA_EL_class.ValueVectorOf, ptr %arrayidx17, i64 0, i32 1
; CHECK-MOD-NEXT:   %elem2 = getelementptr inbounds %__SOA_EL_class.ValueVectorOf, ptr %arrayidx17, i64 0, i32 0
; CHECK-MOD-NEXT:   %1 = bitcast ptr %elem2 to ptr
; CHECK-MOD-NEXT:   %tmp14 = bitcast ptr %elem4 to ptr
  %tmp14 = bitcast ptr %arrayidx17 to ptr
; CHECK:     ; MemInst: Element copy
; CHECK-NEXT:  store i64 %tmp12, ptr %tmp14
; CHECK-MOD:       store i64 %copy, ptr %1
; CHECK-MOD-NEXT:  store i64 %tmp12, ptr %tmp14
  store i64 %tmp12, ptr %tmp14, align 8
  %indvars.iv.next = add nuw nsw i64 %indvars.iv, 1
  %cmp = icmp ult i64 %indvars.iv.next, %tmp9
  br i1 %cmp, label %for.body, label %for.cond.cleanup
}

define dso_local noalias nonnull "intel_dtrans_func_index"="1" ptr @_ZN10MemManager8allocateEl(ptr nocapture readnone "intel_dtrans_func_index"="2" %this, i64 %size) align 2 !intel.dtrans.func.type !11 {
entry:
  %call = call ptr @malloc(i64 %size)
  ret ptr %call
}

; Function Attrs: allockind("alloc,uninitialized") allocsize(0)
declare !intel.dtrans.func.type !13 "intel_dtrans_func_index"="1" ptr @malloc(i64) #0

; Function Attrs: nocallback nofree nounwind willreturn memory(argmem: write)
declare void @llvm.memset.p0.i64(ptr nocapture writeonly, i8, i64, i1 immarg) #1

attributes #0 = { allockind("alloc,uninitialized") allocsize(0) "alloc-family"="malloc" }
attributes #1 = { nocallback nofree nounwind willreturn memory(argmem: write) }

!intel.dtrans.types = !{!0, !1, !5}

!0 = !{!"S", %class.IC_Field zeroinitializer, i32 -1}
!1 = !{!"S", %class.XMLMsgLoader zeroinitializer, i32 1, !2}
!2 = !{!3, i32 2}
!3 = !{!"F", i1 true, i32 0, !4}
!4 = !{i32 0, i32 0}
!5 = !{!"S", %class.ValueVectorOf zeroinitializer, i32 5, !6, !4, !4, !7, !8}
!6 = !{i8 0, i32 0}
!7 = !{%class.IC_Field zeroinitializer, i32 2}
!8 = !{%class.XMLMsgLoader zeroinitializer, i32 1}
!9 = distinct !{!10, !10}
!10 = !{%class.ValueVectorOf zeroinitializer, i32 1}
!11 = distinct !{!12, !8}
!12 = !{i8 0, i32 1}
!13 = distinct !{!12}<|MERGE_RESOLUTION|>--- conflicted
+++ resolved
@@ -1,39 +1,14 @@
-<<<<<<< HEAD
-; RUN: opt < %s -dtransop-allow-typed-pointers -whole-program-assume -intel-libirc-allowed -disable-output                                                       \
-; RUN: -passes='require<dtrans-safetyanalyzer>,require<soatoaosop-approx>,require<soatoaosop-array-methods>' \
-=======
 ; RUN: opt < %s -opaque-pointers -whole-program-assume -intel-libirc-allowed -disable-output                    \
 ; RUN: -passes='require<dtrans-safetyanalyzer>,require<soatoaosop-approx>,require<soatoaosop-array-methods>'    \
->>>>>>> bfff8914
 ; RUN:        -dtrans-soatoaosop-base-ptr-off=3 -dtrans-soatoaosop-mem-off=4                                    \
 ; RUN:        -debug-only=dtrans-soatoaosop,dtrans-soatoaosop-arrays                                            \
 ; RUN:        -dtrans-soatoaosop-ignore-funcs=_ZN10MemManager8allocateEl                                        \
 ; RUN:        2>&1 | FileCheck %s
-<<<<<<< HEAD
-; RUN: opt -S < %s -dtransop-allow-typed-pointers -whole-program-assume -intel-libirc-allowed                                                                    \
-; RUN:        -passes=soatoaosop-arrays-methods-transform                                                     \
-; RUN:        -dtrans-soatoaosop-base-ptr-off=3 -dtrans-soatoaosop-mem-off=4                                    \
-; RUN:        -dtrans-soatoaosop-ignore-funcs=_ZN10MemManager8allocateEl                                        \
-; RUN:        | FileCheck --check-prefix=CHECK-MOD %s
-;
-; RUN: opt < %s -opaque-pointers -whole-program-assume -intel-libirc-allowed -disable-output                                                       \
-; RUN: -passes='require<dtrans-safetyanalyzer>,require<soatoaosop-approx>,require<soatoaosop-array-methods>' \
-; RUN:        -dtrans-soatoaosop-base-ptr-off=3 -dtrans-soatoaosop-mem-off=4                                    \
-; RUN:        -debug-only=dtrans-soatoaosop,dtrans-soatoaosop-arrays                                            \
-; RUN:        -dtrans-soatoaosop-ignore-funcs=_ZN10MemManager8allocateEl                                        \
-; RUN:        2>&1 | FileCheck --check-prefix=CHECK-OP %s
-; RUN: opt -S < %s -opaque-pointers -whole-program-assume -intel-libirc-allowed                                                                    \
-; RUN:        -passes=soatoaosop-arrays-methods-transform                                                     \
-; RUN:        -dtrans-soatoaosop-base-ptr-off=3 -dtrans-soatoaosop-mem-off=4                                    \
-; RUN:        -dtrans-soatoaosop-ignore-funcs=_ZN10MemManager8allocateEl                                        \
-; RUN:        | FileCheck --check-prefix=CHECK-OP-MOD %s
-=======
 ; RUN: opt -S < %s -opaque-pointers -whole-program-assume -intel-libirc-allowed                                 \
 ; RUN:        -passes=soatoaosop-arrays-methods-transform                                                       \
 ; RUN:        -dtrans-soatoaosop-base-ptr-off=3 -dtrans-soatoaosop-mem-off=4                                    \
 ; RUN:        -dtrans-soatoaosop-ignore-funcs=_ZN10MemManager8allocateEl                                        \
 ; RUN:        | FileCheck --check-prefix=CHECK-MOD %s
->>>>>>> bfff8914
 ; REQUIRES: asserts
 
 target datalayout = "e-m:e-i64:64-f80:128-n8:16:32:64-S128"
