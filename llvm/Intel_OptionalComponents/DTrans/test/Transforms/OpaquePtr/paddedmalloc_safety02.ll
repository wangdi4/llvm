; REQUIRES: asserts

; Test that identifies if the DTrans padded malloc optimization identified
; a malloc function but there is no search loop.

<<<<<<< HEAD
; RUN: opt -opaque-pointers -whole-program-assume -intel-libirc-allowed < %s -dtrans-paddedmallocop -dtrans-test-paddedmalloc -debug-only=dtrans-paddedmalloc -disable-output 2>&1 | FileCheck %s
=======
>>>>>>> bfff8914
; RUN: opt -opaque-pointers -whole-program-assume -intel-libirc-allowed < %s -passes=dtrans-paddedmallocop -dtrans-test-paddedmalloc -debug-only=dtrans-paddedmalloc -disable-output 2>&1 | FileCheck %s

; CHECK: dtrans-paddedmalloc: Trace for DTrans Padded Malloc
; CHECK: dtrans-paddedmalloc: Identifying alloc functions
; CHECK: Alloc Function: mallocFunc
; CHECK: dtrans-paddedmalloc: Identifying search loops
; CHECK: No search loops found

target datalayout = "e-m:e-p270:32:32-p271:32:32-p272:64:64-i64:64-f80:128-n8:16:32:64-S128"
target triple = "x86_64-unknown-linux-gnu"

%struct._ZTS10testStruct.testStruct = type { ptr }

@globalStruct = internal global %struct._ZTS10testStruct.testStruct zeroinitializer, align 8

; Function Attrs: mustprogress nofree noinline nounwind uwtable willreturn
define internal noalias "intel_dtrans_func_index"="1" ptr @mallocFunc(i64 %size) local_unnamed_addr #0 !intel.dtrans.func.type !8 {
entry:
  %call = tail call ptr @malloc(i64 %size)
  ret ptr %call
}

; Function Attrs: inaccessiblememonly mustprogress nofree nounwind willreturn
declare !intel.dtrans.func.type !9 dso_local noalias noundef "intel_dtrans_func_index"="1" ptr @malloc(i64 noundef) local_unnamed_addr #1

; Function Attrs: mustprogress nounwind uwtable willreturn
define i32 @main() local_unnamed_addr #2 {
entry:
  %call = tail call ptr @mallocFunc(i64 100)
  store ptr %call, ptr getelementptr inbounds (%struct._ZTS10testStruct.testStruct, ptr @globalStruct, i64 0, i32 0), align 8, !tbaa !10
  ret i32 0
  tail call void @free(ptr %call)
  store ptr null, ptr getelementptr inbounds (%struct._ZTS10testStruct.testStruct, ptr @globalStruct, i64 0, i32 0), align 8, !tbaa !10
  ret i32 0
}

; Function Attrs: inaccessiblemem_or_argmemonly mustprogress nounwind willreturn
declare !intel.dtrans.func.type !15 dso_local void @free(ptr nocapture noundef "intel_dtrans_func_index"="1") local_unnamed_addr #3

attributes #0 = { mustprogress nofree noinline nounwind uwtable willreturn "denormal-fp-math"="preserve-sign,preserve-sign" "denormal-fp-math-f32"="ieee,ieee" "frame-pointer"="none" "loopopt-pipeline"="full" "min-legal-vector-width"="0" "no-infs-fp-math"="true" "no-nans-fp-math"="true" "no-signed-zeros-fp-math"="true" "no-trapping-math"="true" "pre_loopopt" "stack-protector-buffer-size"="8" "target-cpu"="skylake-avx512" "target-features"="+adx,+aes,+avx,+avx2,+avx512bw,+avx512cd,+avx512dq,+avx512f,+avx512vl,+bmi,+bmi2,+clflushopt,+clwb,+crc32,+cx16,+cx8,+f16c,+fma,+fsgsbase,+fxsr,+invpcid,+lzcnt,+mmx,+movbe,+pclmul,+pku,+popcnt,+prfchw,+rdrnd,+rdseed,+sahf,+sse,+sse2,+sse3,+sse4.1,+sse4.2,+ssse3,+x87,+xsave,+xsavec,+xsaveopt,+xsaves" "unsafe-fp-math"="true" }
attributes #1 = { inaccessiblememonly mustprogress nofree nounwind willreturn allockind("alloc,uninitialized") allocsize(0) "alloc-family"="malloc" "denormal-fp-math"="preserve-sign,preserve-sign" "denormal-fp-math-f32"="ieee,ieee" "frame-pointer"="none" "loopopt-pipeline"="full" "no-infs-fp-math"="true" "no-nans-fp-math"="true" "no-signed-zeros-fp-math"="true" "no-trapping-math"="true" "stack-protector-buffer-size"="8" "target-cpu"="skylake-avx512" "target-features"="+adx,+aes,+avx,+avx2,+avx512bw,+avx512cd,+avx512dq,+avx512f,+avx512vl,+bmi,+bmi2,+clflushopt,+clwb,+crc32,+cx16,+cx8,+f16c,+fma,+fsgsbase,+fxsr,+invpcid,+lzcnt,+mmx,+movbe,+pclmul,+pku,+popcnt,+prfchw,+rdrnd,+rdseed,+sahf,+sse,+sse2,+sse3,+sse4.1,+sse4.2,+ssse3,+x87,+xsave,+xsavec,+xsaveopt,+xsaves" "unsafe-fp-math"="true" }
attributes #2 = { mustprogress nounwind uwtable willreturn "denormal-fp-math"="preserve-sign,preserve-sign" "denormal-fp-math-f32"="ieee,ieee" "frame-pointer"="none" "loopopt-pipeline"="full" "min-legal-vector-width"="0" "no-infs-fp-math"="true" "no-nans-fp-math"="true" "no-signed-zeros-fp-math"="true" "no-trapping-math"="true" "pre_loopopt" "stack-protector-buffer-size"="8" "target-cpu"="skylake-avx512" "target-features"="+adx,+aes,+avx,+avx2,+avx512bw,+avx512cd,+avx512dq,+avx512f,+avx512vl,+bmi,+bmi2,+clflushopt,+clwb,+crc32,+cx16,+cx8,+f16c,+fma,+fsgsbase,+fxsr,+invpcid,+lzcnt,+mmx,+movbe,+pclmul,+pku,+popcnt,+prfchw,+rdrnd,+rdseed,+sahf,+sse,+sse2,+sse3,+sse4.1,+sse4.2,+ssse3,+x87,+xsave,+xsavec,+xsaveopt,+xsaves" "unsafe-fp-math"="true" }
attributes #3 = { inaccessiblemem_or_argmemonly mustprogress nounwind willreturn allockind("free") "alloc-family"="malloc" "denormal-fp-math"="preserve-sign,preserve-sign" "denormal-fp-math-f32"="ieee,ieee" "frame-pointer"="none" "loopopt-pipeline"="full" "no-infs-fp-math"="true" "no-nans-fp-math"="true" "no-signed-zeros-fp-math"="true" "no-trapping-math"="true" "stack-protector-buffer-size"="8" "target-cpu"="skylake-avx512" "target-features"="+adx,+aes,+avx,+avx2,+avx512bw,+avx512cd,+avx512dq,+avx512f,+avx512vl,+bmi,+bmi2,+clflushopt,+clwb,+crc32,+cx16,+cx8,+f16c,+fma,+fsgsbase,+fxsr,+invpcid,+lzcnt,+mmx,+movbe,+pclmul,+pku,+popcnt,+prfchw,+rdrnd,+rdseed,+sahf,+sse,+sse2,+sse3,+sse4.1,+sse4.2,+ssse3,+x87,+xsave,+xsavec,+xsaveopt,+xsaves" "unsafe-fp-math"="true" }

!llvm.module.flags = !{!0, !1, !2, !3, !4}
!intel.dtrans.types = !{!5}
!llvm.ident = !{!7}

!0 = !{i32 1, !"wchar_size", i32 4}
!1 = !{i32 1, !"Virtual Function Elim", i32 0}
!2 = !{i32 7, !"uwtable", i32 1}
!3 = !{i32 1, !"ThinLTO", i32 0}
!4 = !{i32 1, !"EnableSplitLTOUnit", i32 1}
!5 = !{!"S", %struct._ZTS10testStruct.testStruct zeroinitializer, i32 1, !6}
!6 = !{i8 0, i32 1}
!7 = !{!"Intel(R) oneAPI DPC++/C++ Compiler 2022.1.0 (2022.x.0.YYYYMMDD)"}
!8 = distinct !{!6}
!9 = distinct !{!6}
!10 = !{!11, !12, i64 0}
!11 = !{!"struct@", !12, i64 0}
!12 = !{!"pointer@_ZTSPc", !13, i64 0}
!13 = !{!"omnipotent char", !14, i64 0}
!14 = !{!"Simple C/C++ TBAA"}
!15 = distinct !{!6}<|MERGE_RESOLUTION|>--- conflicted
+++ resolved
@@ -3,10 +3,6 @@
 ; Test that identifies if the DTrans padded malloc optimization identified
 ; a malloc function but there is no search loop.
 
-<<<<<<< HEAD
-; RUN: opt -opaque-pointers -whole-program-assume -intel-libirc-allowed < %s -dtrans-paddedmallocop -dtrans-test-paddedmalloc -debug-only=dtrans-paddedmalloc -disable-output 2>&1 | FileCheck %s
-=======
->>>>>>> bfff8914
 ; RUN: opt -opaque-pointers -whole-program-assume -intel-libirc-allowed < %s -passes=dtrans-paddedmallocop -dtrans-test-paddedmalloc -debug-only=dtrans-paddedmalloc -disable-output 2>&1 | FileCheck %s
 
 ; CHECK: dtrans-paddedmalloc: Trace for DTrans Padded Malloc
