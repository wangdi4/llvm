--- conflicted
+++ resolved
@@ -4,27 +4,8 @@
 ; Dtors: _ZN3ArrIPiED2Ev, _ZN3ArrIPfED2Ev and _ZN3ArrIPsED2Ev
 
 target triple = "x86_64-unknown-linux-gnu"
-<<<<<<< HEAD
-
-; RUN: opt < %s -dtransop-allow-typed-pointers -whole-program-assume -intel-libirc-allowed -disable-output                                      \
-; RUN:          -debug-only=dtrans-soatoaosop,dtrans-soatoaosop-struct                                                    \
-; RUN:          -passes='require<dtrans-safetyanalyzer>,require<soatoaosop-approx>,require<soatoaosop-struct-methods>'    \
-; RUN:          -dtrans-soatoaosop-array-type=struct.Arr                                                                  \
-; RUN:          -dtrans-soatoaosop-array-type=struct.Arr.0                                                                \
-; RUN:          -dtrans-soatoaosop-array-type=struct.Arr.1                                                                \
-; RUN:          -dtrans-soatoaosop-base-ptr-off=2                                                                         \
-; RUN:          -dtrans-soatoaosop-method-call-site-comparison=dtor                                                       \
-; RUN:          -dtrans-soatoaosop-ignore-funcs=_ZN10MemManager10deallocateEPv                                            \
-; RUN:          -dtrans-soatoaosop-array-dtor=_ZN3ArrIPiED2Ev                                                             \
-; RUN:          -dtrans-soatoaosop-array-dtor=_ZN3ArrIPfED2Ev                                                             \
-; RUN:          -dtrans-soatoaosop-array-dtor=_ZN3ArrIPsED2Ev                                                             \
-; RUN:       2>&1 | FileCheck  %s
-
-; RUN: opt < %s -opaque-pointers -whole-program-assume -intel-libirc-allowed -disable-output                                                    \
-=======
 
 ; RUN: opt < %s -opaque-pointers -whole-program-assume -intel-libirc-allowed -disable-output                              \
->>>>>>> bfff8914
 ; RUN:          -debug-only=dtrans-soatoaosop,dtrans-soatoaosop-struct                                                    \
 ; RUN:          -passes='require<dtrans-safetyanalyzer>,require<soatoaosop-approx>,require<soatoaosop-struct-methods>'    \
 ; RUN:          -dtrans-soatoaosop-array-type=struct.Arr                                                                  \
