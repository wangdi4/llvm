; This test verifies that CommuteCond transformation is triggered
; using DTrans heuristics, which check that %ident is a field of a struct
; and the number of possible constant values for the field is less than 4.
; Verify that operands of %and1 are swapped by the transformation.
;
; This test is the same as commute-cond03.ll, but uses opaque pointers,
; and does not contain any pointer bitcasts.

<<<<<<< HEAD
;  RUN: opt < %s -S -opaque-pointers -enable-intel-advanced-opts -mtriple=i686-- -mattr=+avx2 -whole-program-assume -intel-libirc-allowed -dtrans-commutecondop 2>&1 | FileCheck %s
=======
>>>>>>> bfff8914
;  RUN: opt < %s -S -opaque-pointers -enable-intel-advanced-opts -mtriple=i686-- -mattr=+avx2 -whole-program-assume -intel-libirc-allowed -passes=dtrans-commutecondop 2>&1 | FileCheck %s

; CHECK: define i32 @proc2
; CHECK: %and1 = and i1 %cmp2, %cmp1
; CHECK-NOT: %and1 = and i1 %cmp1, %cmp2

target datalayout = "e-m:e-i64:64-f80:128-n8:16:32:64-S128"
target triple = "x86_64-unknown-linux-gnu"

%struct.test.01 = type { i32, i64, i32, i32, i16, ptr, i64, i32 }

define i32 @main() {
entry:
  call void @proc1();
  ret i32 0
}

define i32 @proc2(ptr "intel_dtrans_func_index"="1" %arc, i64 %red_cost) !intel.dtrans.func.type !6 {
entry:
  %F4 = getelementptr %struct.test.01, ptr %arc, i32 0, i32 4
  %ident = load i16, ptr %F4
  %cmp = icmp slt i64 %red_cost, 0
  br i1 %cmp, label %land.lhs.true, label %lor.rhs

lor.rhs:                                          ; preds = %entry
  %cmp1 = icmp ne i64 %red_cost, 0
  %cmp2 = icmp eq i16 %ident, 2
  %and1 = and i1 %cmp1, %cmp2
  br i1 %and1, label %l.end.true, label %l.end.false

land.lhs.true:                                    ; preds = %entry
  %cmp3 = icmp eq i16 %ident, 1
  br i1 %cmp3, label %l.end.true, label %l.end.false

l.end.true:                              ; preds = %lor.rhs, %land.lhs.true
  ret i32 1

l.end.false:                             ; preds = %lor.rhs, %land.lhs.true
  ret i32 0
}

; This routine just accesses candidate field.
define void @proc1() {
  %call1 = tail call noalias ptr @calloc(i64 10, i64 56)
  %F4 = getelementptr %struct.test.01, ptr %call1, i32 0, i32 4
  store i16 0, ptr %F4
  %S1 = select i1 undef, i16 1, i16 2
  store i16 %S1, ptr %F4
  %call2 = call i32 @proc2(ptr %call1, i64 20);
  ret void
}

; Function Attrs: nounwind
declare !intel.dtrans.func.type !8 "intel_dtrans_func_index"="1" ptr @calloc(i64, i64) #0

attributes #0 = { allockind("alloc,zeroed") allocsize(0,1) "alloc-family"="malloc" }

!1 = !{i32 0, i32 0}  ; i32
!2 = !{i64 0, i32 0}  ; i64
!3 = !{i16 0, i32 0}  ; i16
!4 = !{i64 0, i32 1}  ; i64*
!5 = !{%struct.test.01 zeroinitializer, i32 1}  ; %struct.test.01*
!6 = distinct !{!5}
!7 = !{i8 0, i32 1}  ; i8*
!8 = distinct !{!7}
!9 = !{!"S", %struct.test.01 zeroinitializer, i32 8, !1, !2, !1, !1, !3, !4, !2, !1} ; { i32, i64, i32, i32, i16, i64*, i64, i32 }

!intel.dtrans.types = !{!9}
<|MERGE_RESOLUTION|>--- conflicted
+++ resolved
@@ -6,10 +6,6 @@
 ; This test is the same as commute-cond03.ll, but uses opaque pointers,
 ; and does not contain any pointer bitcasts.
 
-<<<<<<< HEAD
-;  RUN: opt < %s -S -opaque-pointers -enable-intel-advanced-opts -mtriple=i686-- -mattr=+avx2 -whole-program-assume -intel-libirc-allowed -dtrans-commutecondop 2>&1 | FileCheck %s
-=======
->>>>>>> bfff8914
 ;  RUN: opt < %s -S -opaque-pointers -enable-intel-advanced-opts -mtriple=i686-- -mattr=+avx2 -whole-program-assume -intel-libirc-allowed -passes=dtrans-commutecondop 2>&1 | FileCheck %s
 
 ; CHECK: define i32 @proc2
