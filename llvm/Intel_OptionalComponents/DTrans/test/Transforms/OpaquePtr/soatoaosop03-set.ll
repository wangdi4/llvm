<<<<<<< HEAD
; RUN: opt < %s -dtransop-allow-typed-pointers -whole-program-assume -intel-libirc-allowed -disable-output                            \
=======
; RUN: opt < %s -opaque-pointers -whole-program-assume -intel-libirc-allowed -disable-output                    \
>>>>>>> bfff8914
; RUN:    -passes='require<dtrans-safetyanalyzer>,require<soatoaosop-approx>,require<soatoaosop-array-methods>' \
; RUN:    -dtrans-soatoaosop-base-ptr-off=3                                                                     \
; RUN:    -debug-only=dtrans-soatoaosop                                                                         \
; RUN:  2>&1 | FileCheck %s
<<<<<<< HEAD
; RUN: opt < %s -dtransop-allow-typed-pointers -whole-program-assume -intel-libirc-allowed -disable-output                            \
=======
; RUN: opt < %s -opaque-pointers -whole-program-assume -intel-libirc-allowed -disable-output                    \
>>>>>>> bfff8914
; RUN:    -passes='require<dtrans-safetyanalyzer>,require<soatoaosop-approx>,require<soatoaosop-array-methods>' \
; RUN:    -dtrans-soatoaosop-base-ptr-off=3                                                                     \
; RUN:    -debug-only=dtrans-soatoaosop-arrays                                                                  \
; RUN:  2>&1 | FileCheck --check-prefix=CHECK-TRANS %s
<<<<<<< HEAD
; RUN: opt -S < %s -dtransop-allow-typed-pointers -whole-program-assume -intel-libirc-allowed                                         \
; RUN:    -passes=soatoaosop-arrays-methods-transform -dtrans-soatoaosop-base-ptr-off=3                         \
; RUN:  | FileCheck --check-prefix=CHECK-MOD %s
;
; RUN: opt < %s -opaque-pointers -whole-program-assume -intel-libirc-allowed -disable-output                                          \
; RUN:    -passes='require<dtrans-safetyanalyzer>,require<soatoaosop-approx>,require<soatoaosop-array-methods>' \
; RUN:    -dtrans-soatoaosop-base-ptr-off=3                                                                     \
; RUN:    -debug-only=dtrans-soatoaosop                                                                         \
; RUN:  2>&1 | FileCheck %s
; RUN: opt < %s -opaque-pointers -whole-program-assume -intel-libirc-allowed -disable-output                                          \
; RUN:    -passes='require<dtrans-safetyanalyzer>,require<soatoaosop-approx>,require<soatoaosop-array-methods>' \
; RUN:    -dtrans-soatoaosop-base-ptr-off=3                                                                     \
; RUN:    -debug-only=dtrans-soatoaosop-arrays                                                                  \
; RUN:  2>&1 | FileCheck --check-prefix=CHECK-OP-TRANS %s
; RUN: opt -S < %s -opaque-pointers -whole-program-assume -intel-libirc-allowed                                                       \
; RUN:    -passes=soatoaosop-arrays-methods-transform -dtrans-soatoaosop-base-ptr-off=3                         \
; RUN:  | FileCheck --check-prefix=CHECK-OP-MOD %s
=======
; RUN: opt -S < %s -opaque-pointers -whole-program-assume -intel-libirc-allowed                                 \
; RUN:    -passes=soatoaosop-arrays-methods-transform -dtrans-soatoaosop-base-ptr-off=3                         \
; RUN:  | FileCheck --check-prefix=CHECK-MOD %s
>>>>>>> bfff8914
; REQUIRES: asserts

target triple = "x86_64-unknown-linux-gnu"

target datalayout = "e-m:e-i64:64-f80:128-n8:16:32:64-S128"

; CHECK-MOD-DAG: %__SOA_struct.Arr = type <{ ptr, i32, [4 x i8], ptr, i32, [4 x i8] }>
; CHECK-MOD-DAG: %__SOA_EL_struct.Arr = type { ptr, ptr }
%struct.Arr = type <{ ptr, i32, [4 x i8], ptr, i32, [4 x i8] }>
%struct.Mem = type { ptr }

; The following method should be classified as set-like method.
; Instructions to transform are shown.
; Transformed instructions are shown.
;   void set(int i, S val) { base[i] = val; }
; CHECK:      Checking array's method _ZN3ArrIPiE3setEiS0_
; CHECK-NEXT: Classification: Set element method
; CHECK-TRANS: ; Dump instructions needing update. Total = 3

define void @_ZN3ArrIPiE3setEiS0_(ptr "intel_dtrans_func_index"="1" %this, i32 %i, ptr "intel_dtrans_func_index"="2" %val) !intel.dtrans.func.type !9 {
entry:
  %base = getelementptr inbounds %struct.Arr, ptr %this, i32 0, i32 3
; CHECK-TRANS:      ; BasePtrInst: Load of base pointer
; CHECK-TRANS-NEXT:   %tmp = load ptr, ptr %base, align 8
; CHECK-MOD:          %tmp = load ptr, ptr %base, align 8
  %tmp = load ptr, ptr %base, align 8
  %idxprom = sext i32 %i to i64
; CHECK-TRANS:      ; MemInstGEP: Element set from arg
; CHECK-TRANS-NEXT: %arrayidx = getelementptr inbounds ptr, ptr %tmp, i64 %idxprom
; CHECK-MOD:      %arrayidx = getelementptr inbounds %__SOA_EL_struct.Arr, ptr %tmp, i64 %idxprom
; CHECK-MOD-NEXT: %elem = getelementptr inbounds %__SOA_EL_struct.Arr, ptr %arrayidx, i64 0, i32 1
  %arrayidx = getelementptr inbounds ptr, ptr %tmp, i64 %idxprom
; CHECK-TRANS:      ; MemInst: Element set from arg
; CHECK-TRANS-NEXT:   store ptr %val, ptr %arrayidx, align 8
  store ptr %val, ptr %arrayidx, align 8
  ret void
}

!intel.dtrans.types = !{!0, !4}

!0 = !{!"S", %struct.Mem zeroinitializer, i32 1, !1}
!1 = !{!2, i32 2}
!2 = !{!"F", i1 true, i32 0, !3}
!3 = !{i32 0, i32 0}
!4 = !{!"S", %struct.Arr zeroinitializer, i32 6, !5, !3, !6, !8, !3, !6}
!5 = !{%struct.Mem zeroinitializer, i32 1}
!6 = !{!"A", i32 4, !7}
!7 = !{i8 0, i32 0}
!8 = !{i32 0, i32 2}
!9 = distinct !{!10, !11}
!10 = !{%struct.Arr zeroinitializer, i32 1}
!11 = !{i32 0, i32 1}<|MERGE_RESOLUTION|>--- conflicted
+++ resolved
@@ -1,44 +1,16 @@
-<<<<<<< HEAD
-; RUN: opt < %s -dtransop-allow-typed-pointers -whole-program-assume -intel-libirc-allowed -disable-output                            \
-=======
 ; RUN: opt < %s -opaque-pointers -whole-program-assume -intel-libirc-allowed -disable-output                    \
->>>>>>> bfff8914
 ; RUN:    -passes='require<dtrans-safetyanalyzer>,require<soatoaosop-approx>,require<soatoaosop-array-methods>' \
 ; RUN:    -dtrans-soatoaosop-base-ptr-off=3                                                                     \
 ; RUN:    -debug-only=dtrans-soatoaosop                                                                         \
 ; RUN:  2>&1 | FileCheck %s
-<<<<<<< HEAD
-; RUN: opt < %s -dtransop-allow-typed-pointers -whole-program-assume -intel-libirc-allowed -disable-output                            \
-=======
 ; RUN: opt < %s -opaque-pointers -whole-program-assume -intel-libirc-allowed -disable-output                    \
->>>>>>> bfff8914
 ; RUN:    -passes='require<dtrans-safetyanalyzer>,require<soatoaosop-approx>,require<soatoaosop-array-methods>' \
 ; RUN:    -dtrans-soatoaosop-base-ptr-off=3                                                                     \
 ; RUN:    -debug-only=dtrans-soatoaosop-arrays                                                                  \
 ; RUN:  2>&1 | FileCheck --check-prefix=CHECK-TRANS %s
-<<<<<<< HEAD
-; RUN: opt -S < %s -dtransop-allow-typed-pointers -whole-program-assume -intel-libirc-allowed                                         \
-; RUN:    -passes=soatoaosop-arrays-methods-transform -dtrans-soatoaosop-base-ptr-off=3                         \
-; RUN:  | FileCheck --check-prefix=CHECK-MOD %s
-;
-; RUN: opt < %s -opaque-pointers -whole-program-assume -intel-libirc-allowed -disable-output                                          \
-; RUN:    -passes='require<dtrans-safetyanalyzer>,require<soatoaosop-approx>,require<soatoaosop-array-methods>' \
-; RUN:    -dtrans-soatoaosop-base-ptr-off=3                                                                     \
-; RUN:    -debug-only=dtrans-soatoaosop                                                                         \
-; RUN:  2>&1 | FileCheck %s
-; RUN: opt < %s -opaque-pointers -whole-program-assume -intel-libirc-allowed -disable-output                                          \
-; RUN:    -passes='require<dtrans-safetyanalyzer>,require<soatoaosop-approx>,require<soatoaosop-array-methods>' \
-; RUN:    -dtrans-soatoaosop-base-ptr-off=3                                                                     \
-; RUN:    -debug-only=dtrans-soatoaosop-arrays                                                                  \
-; RUN:  2>&1 | FileCheck --check-prefix=CHECK-OP-TRANS %s
-; RUN: opt -S < %s -opaque-pointers -whole-program-assume -intel-libirc-allowed                                                       \
-; RUN:    -passes=soatoaosop-arrays-methods-transform -dtrans-soatoaosop-base-ptr-off=3                         \
-; RUN:  | FileCheck --check-prefix=CHECK-OP-MOD %s
-=======
 ; RUN: opt -S < %s -opaque-pointers -whole-program-assume -intel-libirc-allowed                                 \
 ; RUN:    -passes=soatoaosop-arrays-methods-transform -dtrans-soatoaosop-base-ptr-off=3                         \
 ; RUN:  | FileCheck --check-prefix=CHECK-MOD %s
->>>>>>> bfff8914
 ; REQUIRES: asserts
 
 target triple = "x86_64-unknown-linux-gnu"
