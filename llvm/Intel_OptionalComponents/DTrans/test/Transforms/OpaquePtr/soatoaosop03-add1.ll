--- conflicted
+++ resolved
@@ -1,35 +1,4 @@
-<<<<<<< HEAD
-; RUN: opt < %s -dtransop-allow-typed-pointers -whole-program-assume -intel-libirc-allowed -disable-output                             \
-=======
 ; RUN: opt < %s -opaque-pointers -whole-program-assume -intel-libirc-allowed -disable-output                     \
->>>>>>> bfff8914
-; RUN:    -passes='require<dtrans-safetyanalyzer>,require<soatoaosop-approx>,require<soatoaosop-array-methods>'  \
-; RUN:    -dtrans-soatoaosop-base-ptr-off=3                                                                      \
-; RUN:    -debug-only=dtrans-soatoaosop                                                                          \
-; RUN:  2>&1 | FileCheck %s
-;
-<<<<<<< HEAD
-; RUN: opt < %s -dtransop-allow-typed-pointers -whole-program-assume -intel-libirc-allowed -disable-output                             \
-=======
-; RUN: opt < %s -opaque-pointers -whole-program-assume -intel-libirc-allowed -disable-output \
->>>>>>> bfff8914
-; RUN:    -passes='require<dtrans-safetyanalyzer>,require<soatoaosop-approx>,require<soatoaosop-array-methods>'  \
-; RUN:    -dtrans-soatoaosop-base-ptr-off=3                                                                      \
-; RUN:    -debug-only=dtrans-soatoaosop-arrays                                                                   \
-; RUN:  2>&1 | FileCheck --check-prefix=CHECK-TRANS %s
-;
-<<<<<<< HEAD
-; RUN: opt -S < %s -dtransop-allow-typed-pointers -whole-program-assume -intel-libirc-allowed                                          \
-=======
-; RUN: opt -S < %s -opaque-pointers -whole-program-assume -intel-libirc-allowed                                                        \
->>>>>>> bfff8914
-; RUN:    -passes=soatoaosop-arrays-methods-transform                                                            \
-; RUN:    -dtrans-soatoaosop-base-ptr-off=3 -dtrans-soatoaosop-mem-off=0                                         \
-; RUN:    -dtransop-optbase-process-function-declaration                                                         \
-; RUN:  | FileCheck --check-prefix=CHECK-MOD %s
-<<<<<<< HEAD
-;
-; RUN: opt < %s -dtransop-allow-typed-pointers -whole-program-assume -intel-libirc-allowed -disable-output                             \
 ; RUN:    -passes='require<dtrans-safetyanalyzer>,require<soatoaosop-approx>,require<soatoaosop-array-methods>'  \
 ; RUN:    -dtrans-soatoaosop-base-ptr-off=3                                                                      \
 ; RUN:    -debug-only=dtrans-soatoaosop                                                                          \
@@ -39,15 +8,13 @@
 ; RUN:    -passes='require<dtrans-safetyanalyzer>,require<soatoaosop-approx>,require<soatoaosop-array-methods>'  \
 ; RUN:    -dtrans-soatoaosop-base-ptr-off=3                                                                      \
 ; RUN:    -debug-only=dtrans-soatoaosop-arrays                                                                   \
-; RUN:  2>&1 | FileCheck --check-prefix=CHECK-OP-TRANS %s
+; RUN:  2>&1 | FileCheck --check-prefix=CHECK-TRANS %s
 ;
 ; RUN: opt -S < %s -opaque-pointers -whole-program-assume -intel-libirc-allowed                                                        \
 ; RUN:    -passes=soatoaosop-arrays-methods-transform                                                            \
 ; RUN:    -dtrans-soatoaosop-base-ptr-off=3 -dtrans-soatoaosop-mem-off=0                                         \
 ; RUN:    -dtransop-optbase-process-function-declaration                                                         \
-; RUN:  | FileCheck --check-prefix=CHECK-OP-MOD %s
-=======
->>>>>>> bfff8914
+; RUN:  | FileCheck --check-prefix=CHECK-MOD %s
 ; REQUIRES: asserts
 
 target triple = "x86_64-unknown-linux-gnu"
