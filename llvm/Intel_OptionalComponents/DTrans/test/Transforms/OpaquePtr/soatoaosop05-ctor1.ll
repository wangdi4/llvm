--- conflicted
+++ resolved
@@ -1,14 +1,7 @@
-<<<<<<< HEAD
-; RUN: opt < %s -dtransop-allow-typed-pointers -whole-program-assume -intel-libirc-allowed -disable-output -debug-only=dtrans-soatoaosop-deps          \
-; RUN:          -passes='require<dtrans-safetyanalyzer>,require<soatoaosop-approx>'               \
-; RUN:       2>&1 | FileCheck --check-prefix=CHECK-DEP %s
-; RUN: opt < %s -dtransop-allow-typed-pointers -whole-program-assume -intel-libirc-allowed -disable-output              \
-=======
 ; RUN: opt < %s -opaque-pointers -whole-program-assume -intel-libirc-allowed -disable-output -debug-only=dtrans-soatoaosop-deps \
 ; RUN:          -passes='require<dtrans-safetyanalyzer>,require<soatoaosop-approx>'               \
 ; RUN:       2>&1 | FileCheck --check-prefix=CHECK-DEP %s
 ; RUN: opt < %s -opaque-pointers -whole-program-assume -intel-libirc-allowed -disable-output      \
->>>>>>> bfff8914
 ; RUN:          -debug-only=dtrans-soatoaosop,dtrans-soatoaosop-struct                            \
 ; RUN:          -passes='require<dtrans-safetyanalyzer>,require<soatoaosop-approx>,require<soatoaosop-struct-methods>' \
 ; RUN:          -dtrans-soatoaosop-mem-off=3                                                      \
@@ -16,11 +9,7 @@
 ; RUN:          -dtrans-soatoaosop-array-type=class.ValueVectorOf.1                               \
 ; RUN:          -dtrans-soatoaosop-base-ptr-off=3                                                 \
 ; RUN:       2>&1 | FileCheck --check-prefix=CHECK-TRANS %s
-<<<<<<< HEAD
-; RUN: opt -S < %s -dtransop-allow-typed-pointers -whole-program-assume -intel-libirc-allowed                           \
-=======
 ; RUN: opt -S < %s -opaque-pointers -whole-program-assume -intel-libirc-allowed                   \
->>>>>>> bfff8914
 ; RUN:          -passes=soatoaosop-struct-methods-transform                                       \
 ; RUN:          -dtrans-soatoaosop-mem-off=3                                                      \
 ; RUN:          -dtransop-optbase-process-function-declaration                                    \
@@ -28,28 +17,6 @@
 ; RUN:          -dtrans-soatoaosop-array-type=class.ValueVectorOf.1                               \
 ; RUN:          -dtrans-soatoaosop-base-ptr-off=3                                                 \
 ; RUN:       | FileCheck --check-prefix=CHECK-MOD %s
-<<<<<<< HEAD
-; RUN: opt < %s -opaque-pointers -whole-program-assume -intel-libirc-allowed -disable-output -debug-only=dtrans-soatoaosop-deps \
-; RUN:          -passes='require<dtrans-safetyanalyzer>,require<soatoaosop-approx>'                        \
-; RUN:       2>&1 | FileCheck --check-prefix=CHECK-OP-DEP %s
-; RUN: opt < %s -opaque-pointers -whole-program-assume -intel-libirc-allowed -disable-output                            \
-; RUN:          -debug-only=dtrans-soatoaosop,dtrans-soatoaosop-struct                            \
-; RUN:          -passes='require<dtrans-safetyanalyzer>,require<soatoaosop-approx>,require<soatoaosop-struct-methods>' \
-; RUN:          -dtrans-soatoaosop-mem-off=3                                                      \
-; RUN:          -dtrans-soatoaosop-array-type=class.ValueVectorOf.0                               \
-; RUN:          -dtrans-soatoaosop-array-type=class.ValueVectorOf.1                               \
-; RUN:          -dtrans-soatoaosop-base-ptr-off=3                                                 \
-; RUN:       2>&1 | FileCheck --check-prefix=CHECK-OP-TRANS %s
-; RUN: opt -S < %s -opaque-pointers -whole-program-assume -intel-libirc-allowed                                         \
-; RUN:          -passes=soatoaosop-struct-methods-transform                                       \
-; RUN:          -dtrans-soatoaosop-mem-off=3                                                      \
-; RUN:          -dtransop-optbase-process-function-declaration                                    \
-; RUN:          -dtrans-soatoaosop-array-type=class.ValueVectorOf.0                               \
-; RUN:          -dtrans-soatoaosop-array-type=class.ValueVectorOf.1                               \
-; RUN:          -dtrans-soatoaosop-base-ptr-off=3                                                 \
-; RUN:       | FileCheck --check-prefix=CHECK-OP-MOD %s
-=======
->>>>>>> bfff8914
 ; REQUIRES: asserts
 
 target datalayout = "e-m:e-i64:64-f80:128-n8:16:32:64-S128"
