--- conflicted
+++ resolved
@@ -1,9 +1,4 @@
-<<<<<<< HEAD
-; RUN: opt -dtransop-allow-typed-pointers -whole-program-assume -intel-libirc-allowed -dtrans-deletefieldop -S -o - %s | FileCheck %s
-; RUN: opt -dtransop-allow-typed-pointers -whole-program-assume -intel-libirc-allowed -passes='dtrans-deletefieldop' -S -o - %s | FileCheck %s
-=======
 ; RUN: opt -opaque-pointers -whole-program-assume -intel-libirc-allowed -passes='dtrans-deletefieldop' -S -o - %s | FileCheck %s
->>>>>>> bfff8914
 
 target triple = "x86_64-unknown-linux-gnu"
 
