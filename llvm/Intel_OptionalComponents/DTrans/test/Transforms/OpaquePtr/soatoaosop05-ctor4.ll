--- conflicted
+++ resolved
@@ -4,22 +4,7 @@
 
 target triple = "x86_64-unknown-linux-gnu"
 
-<<<<<<< HEAD
-; RUN: opt < %s -dtransop-allow-typed-pointers -whole-program-assume -intel-libirc-allowed -disable-output                                      \
-; RUN:          -debug-only=dtrans-soatoaosop,dtrans-soatoaosop-struct                                                    \
-; RUN:          -passes='require<dtrans-safetyanalyzer>,require<soatoaosop-approx>,require<soatoaosop-struct-methods>'    \
-; RUN:          -dtrans-soatoaosop-array-type=struct.Arr                                                                  \
-; RUN:          -dtrans-soatoaosop-array-type=struct.Arr.0                                                                \
-; RUN:          -dtrans-soatoaosop-base-ptr-off=2                                                                         \
-; RUN:          -dtrans-soatoaosop-method-call-site-comparison=ctor                                                       \
-; RUN:          -dtrans-soatoaosop-array-ctor=_ZN3ArrIPiEC2Ei                                                             \
-; RUN:          -dtrans-soatoaosop-array-ctor=_ZN3ArrIPfEC2Ei                                                             \
-; RUN:       2>&1 | FileCheck %s
-;
-; RUN: opt < %s -opaque-pointers -whole-program-assume -intel-libirc-allowed -disable-output                                                    \
-=======
 ; RUN: opt < %s -opaque-pointers -whole-program-assume -intel-libirc-allowed -disable-output                              \
->>>>>>> bfff8914
 ; RUN:          -debug-only=dtrans-soatoaosop,dtrans-soatoaosop-struct                                                    \
 ; RUN:          -passes='require<dtrans-safetyanalyzer>,require<soatoaosop-approx>,require<soatoaosop-struct-methods>'    \
 ; RUN:          -dtrans-soatoaosop-array-type=struct.Arr                                                                  \
