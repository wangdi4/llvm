<<<<<<< HEAD
; RUN: opt < %s -dtransop-allow-typed-pointers -whole-program-assume -intel-libirc-allowed -disable-output                                      \
=======
; RUN: opt < %s -opaque-pointers -whole-program-assume -intel-libirc-allowed -disable-output                              \
>>>>>>> bfff8914
; RUN:          -debug-only=dtrans-soatoaosop,dtrans-soatoaosop-struct                                                    \
; RUN:          -passes='require<dtrans-safetyanalyzer>,require<soatoaosop-approx>,require<soatoaosop-struct-methods>'    \
; RUN:          -dtrans-soatoaosop-array-type=struct.Arr                                                                  \
; RUN:          -dtrans-soatoaosop-array-type=struct.Arr.0                                                                \
; RUN:          -dtrans-soatoaosop-base-ptr-off=2                                                                         \
; RUN:          -dtrans-soatoaosop-method-call-site-comparison=dtor                                                       \
; RUN:          -dtrans-soatoaosop-array-dtor=_ZN3ArrIPiED2Ev                                                             \
; RUN:          -dtrans-soatoaosop-array-dtor=_ZN3ArrIPfED2Ev                                                             \
<<<<<<< HEAD
; RUN:       2>&1 | FileCheck --check-prefix=CHECK-TRANS %s
;
; RUN: opt < %s -opaque-pointers -whole-program-assume -intel-libirc-allowed -disable-output                                                    \
; RUN:          -debug-only=dtrans-soatoaosop,dtrans-soatoaosop-struct                                                    \
; RUN:          -passes='require<dtrans-safetyanalyzer>,require<soatoaosop-approx>,require<soatoaosop-struct-methods>'    \
; RUN:          -dtrans-soatoaosop-array-type=struct.Arr                                                                  \
; RUN:          -dtrans-soatoaosop-array-type=struct.Arr.0                                                                \
; RUN:          -dtrans-soatoaosop-base-ptr-off=2                                                                         \
; RUN:          -dtrans-soatoaosop-method-call-site-comparison=dtor                                                       \
; RUN:          -dtrans-soatoaosop-array-dtor=_ZN3ArrIPiED2Ev                                                             \
; RUN:          -dtrans-soatoaosop-array-dtor=_ZN3ArrIPfED2Ev                                                             \
; RUN:       2>&1 | FileCheck --check-prefix=CHECK-TRANS %s
=======
; RUN:       2>&1 | FileCheck %s
>>>>>>> bfff8914
; REQUIRES: asserts

target triple = "x86_64-unknown-linux-gnu"
target datalayout = "e-m:e-i64:64-f80:128-n8:16:32:64-S128"

%class.F = type { ptr, ptr }
%struct.Arr = type <{ i32, [4 x i8], ptr, i32, [4 x i8] }>
%struct.Arr.0 = type <{ i32, [4 x i8], ptr, i32, [4 x i8] }>

; CHECK: ; Checking structure's method _ZN1FD2Ev
; CHECK: ; IR:  has only expected side-effects
; CHECK: ; Dump instructions needing update. Total = 4

declare dso_local void @_ZdlPv(ptr) local_unnamed_addr

define hidden void @_ZN1FD2Ev(ptr nocapture readonly "intel_dtrans_func_index"="1" %arg) !intel.dtrans.func.type !10 {
bb:
  %tmp = getelementptr inbounds %class.F, ptr %arg, i64 0, i32 0
; CHECK: ; ArrayInst: Load of array
  %tmp1 = load ptr, ptr %tmp, align 8
  %tmp2 = icmp eq ptr %tmp1, null
  br i1 %tmp2, label %bb5, label %bb3

bb3:                                              ; preds = %bb
; CHECK: ; ArrayInst: Array method call
  tail call void @_ZN3ArrIPiED2Ev(ptr nonnull %tmp1)
  %tmp4 = bitcast ptr %tmp1 to ptr
  tail call void @_ZdlPv(ptr %tmp4)
  br label %bb5

bb5:                                              ; preds = %bb3, %bb
  %tmp6 = getelementptr inbounds %class.F, ptr %arg, i64 0, i32 1
; CHECK: ; ArrayInst: Load of array
  %tmp7 = load ptr, ptr %tmp6, align 8
  %tmp8 = icmp eq ptr %tmp7, null
  br i1 %tmp8, label %bb11, label %bb9

bb9:                                              ; preds = %bb5
; CHECK: ; ArrayInst: Array method call
  tail call void @_ZN3ArrIPfED2Ev(ptr nonnull %tmp7)
  %tmp10 = bitcast ptr %tmp7 to ptr
  tail call void @_ZdlPv(ptr %tmp10)
  ret void

bb11:                                             ; preds = %bb5
  ret void
}

declare !intel.dtrans.func.type !12 hidden void @_ZN3ArrIPiED2Ev(ptr nocapture readonly "intel_dtrans_func_index"="1")

declare !intel.dtrans.func.type !13 hidden void @_ZN3ArrIPfED2Ev(ptr nocapture readonly "intel_dtrans_func_index"="1")

; CHECK: ; Seen dtor.
; CHECK: ; Array call sites analysis result: required call sites can be merged

!intel.dtrans.types = !{!0, !5, !7}

!0 = !{!"S", %struct.Arr zeroinitializer, i32 5, !1, !2, !4, !1, !2}
!1 = !{i32 0, i32 0}
!2 = !{!"A", i32 4, !3}
!3 = !{i8 0, i32 0}
!4 = !{i32 0, i32 2}
!5 = !{!"S", %struct.Arr.0 zeroinitializer, i32 5, !1, !2, !6, !1, !2}
!6 = !{float 0.000000e+00, i32 2}
!7 = !{!"S", %class.F zeroinitializer, i32 2, !8, !9}
!8 = !{%struct.Arr zeroinitializer, i32 1}
!9 = !{%struct.Arr.0 zeroinitializer, i32 1}
!10 = distinct !{!11}
!11 = !{%class.F zeroinitializer, i32 1}
!12 = distinct !{!8}
!13 = distinct !{!9}<|MERGE_RESOLUTION|>--- conflicted
+++ resolved
@@ -1,8 +1,4 @@
-<<<<<<< HEAD
-; RUN: opt < %s -dtransop-allow-typed-pointers -whole-program-assume -intel-libirc-allowed -disable-output                                      \
-=======
 ; RUN: opt < %s -opaque-pointers -whole-program-assume -intel-libirc-allowed -disable-output                              \
->>>>>>> bfff8914
 ; RUN:          -debug-only=dtrans-soatoaosop,dtrans-soatoaosop-struct                                                    \
 ; RUN:          -passes='require<dtrans-safetyanalyzer>,require<soatoaosop-approx>,require<soatoaosop-struct-methods>'    \
 ; RUN:          -dtrans-soatoaosop-array-type=struct.Arr                                                                  \
@@ -11,22 +7,7 @@
 ; RUN:          -dtrans-soatoaosop-method-call-site-comparison=dtor                                                       \
 ; RUN:          -dtrans-soatoaosop-array-dtor=_ZN3ArrIPiED2Ev                                                             \
 ; RUN:          -dtrans-soatoaosop-array-dtor=_ZN3ArrIPfED2Ev                                                             \
-<<<<<<< HEAD
-; RUN:       2>&1 | FileCheck --check-prefix=CHECK-TRANS %s
-;
-; RUN: opt < %s -opaque-pointers -whole-program-assume -intel-libirc-allowed -disable-output                                                    \
-; RUN:          -debug-only=dtrans-soatoaosop,dtrans-soatoaosop-struct                                                    \
-; RUN:          -passes='require<dtrans-safetyanalyzer>,require<soatoaosop-approx>,require<soatoaosop-struct-methods>'    \
-; RUN:          -dtrans-soatoaosop-array-type=struct.Arr                                                                  \
-; RUN:          -dtrans-soatoaosop-array-type=struct.Arr.0                                                                \
-; RUN:          -dtrans-soatoaosop-base-ptr-off=2                                                                         \
-; RUN:          -dtrans-soatoaosop-method-call-site-comparison=dtor                                                       \
-; RUN:          -dtrans-soatoaosop-array-dtor=_ZN3ArrIPiED2Ev                                                             \
-; RUN:          -dtrans-soatoaosop-array-dtor=_ZN3ArrIPfED2Ev                                                             \
-; RUN:       2>&1 | FileCheck --check-prefix=CHECK-TRANS %s
-=======
 ; RUN:       2>&1 | FileCheck %s
->>>>>>> bfff8914
 ; REQUIRES: asserts
 
 target triple = "x86_64-unknown-linux-gnu"
