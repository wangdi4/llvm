--- conflicted
+++ resolved
@@ -10,10 +10,6 @@
 ; -  3 pointer-type fields;
 ;
 
-<<<<<<< HEAD
-;  RUN: opt < %s -opaque-pointers -whole-program-assume -intel-libirc-allowed -S -dtrans-reorderfieldsop -dtrans-reorderfieldop-enable-applicable-test=0 -dtrans-reorderfieldop-enable-legal-test=0 | FileCheck %s
-=======
->>>>>>> bfff8914
 ;  RUN: opt < %s -opaque-pointers -whole-program-assume -intel-libirc-allowed -S -passes=dtrans-reorderfieldsop -dtrans-reorderfieldop-enable-applicable-test=0 -dtrans-reorderfieldop-enable-legal-test=0 | FileCheck %s
 
 ; CHECK: %__DFR_struct.S = type { %struct.S0, i32, i64, i16, i16, i16, i64, i64, i64, ptr, ptr, ptr, i32, i32, %struct.S0, %struct.S0, %struct.S0, %struct.S0, i32, i32 }
