--- conflicted
+++ resolved
@@ -3,10 +3,6 @@
 ; Test that verifies that padded malloc wasn't applied because there was
 ; no search loop and no use of malloc.
 
-<<<<<<< HEAD
-; RUN: opt -opaque-pointers < %s -whole-program-assume -intel-libirc-allowed -debug-only=dtrans-paddedmalloc -dtrans-paddedmallocop -padded-pointer-prop-op -S 2>&1 | FileCheck %s
-=======
->>>>>>> bfff8914
 ; RUN: opt -opaque-pointers < %s -whole-program-assume -intel-libirc-allowed -debug-only=dtrans-paddedmalloc -passes="dtrans-paddedmallocop,padded-pointer-prop-op" -S 2>&1 | FileCheck %s
 
 ; CHECK:      dtrans-paddedmalloc: Trace for DTrans Padded Malloc
