<<<<<<< HEAD
; RUN: opt < %S/soatoaosop06-exe.ll -S -dtransop-allow-typed-pointers -whole-program-assume -dtrans-soatoaosop -disable-output         \
; RUN:          -dtrans-soatoaosop-size-heuristic=false                       \
; RUN:          -enable-intel-advanced-opts -intel-libirc-allowed -mtriple=i686-- -mattr=+avx2                            \
; RUN:          -debug-only=dtrans-soatoaosop,dtrans-soatoaosop-arrays,dtrans-soatoaosop-struct           \
; RUN:  2>&1 | FileCheck %s
; RUN: opt < %S/soatoaosop06-exe.ll -S -dtransop-allow-typed-pointers -whole-program-assume -dtrans-soatoaosop -disable-output         \
; RUN:          -dtrans-soatoaosop-size-heuristic=false                       \
; RUN:          -enable-intel-advanced-opts -intel-libirc-allowed -mtriple=i686-- -mattr=+avx2                            \
; RUN:          -debug-only=dtrans-soatoaosop-deps                                                    \
; RUN:  2>&1 | FileCheck --check-prefix=CHECK-DEP-WF %s
; RUN: opt < %S/soatoaosop06-exe.ll -S -dtransop-allow-typed-pointers -whole-program-assume -passes=dtrans-soatoaosop -disable-output  \
; RUN:          -dtrans-soatoaosop-size-heuristic=false                       \
; RUN:          -enable-intel-advanced-opts -intel-libirc-allowed -mtriple=i686-- -mattr=+avx2                            \
; RUN:          -debug-only=dtrans-soatoaosop,dtrans-soatoaosop-arrays,dtrans-soatoaosop-struct           \
; RUN:  2>&1 | FileCheck %s
; RUN: opt < %S/soatoaosop06-exe.ll -S -dtransop-allow-typed-pointers -whole-program-assume -passes=dtrans-soatoaosop -disable-output  \
; RUN:          -dtrans-soatoaosop-size-heuristic=false                       \
; RUN:          -enable-intel-advanced-opts -intel-libirc-allowed -mtriple=i686-- -mattr=+avx2                            \
; RUN:          -debug-only=dtrans-soatoaosop-deps                                                    \
; RUN:  2>&1 | FileCheck --check-prefix=CHECK-DEP-WF %s
;
; RUN: opt < %S/soatoaosop06-exe.ll -S -opaque-pointers -whole-program-assume \
; RUN:          -dtrans-soatoaosop -disable-output         \
; RUN:          -dtrans-soatoaosop-size-heuristic=false                       \
; RUN:          -enable-intel-advanced-opts -intel-libirc-allowed -mtriple=i686-- -mattr=+avx2                            \
; RUN:          -debug-only=dtrans-soatoaosop,dtrans-soatoaosop-arrays,dtrans-soatoaosop-struct           \
; RUN:  2>&1 | FileCheck --check-prefix=CHECK %s
; RUN: opt < %S/soatoaosop06-exe.ll -S -opaque-pointers -whole-program-assume \
; RUN:          -dtrans-soatoaosop -disable-output         \
; RUN:          -dtrans-soatoaosop-size-heuristic=false                       \
; RUN:          -enable-intel-advanced-opts -intel-libirc-allowed -mtriple=i686-- -mattr=+avx2                            \
; RUN:          -debug-only=dtrans-soatoaosop-deps                                                    \
; RUN:  2>&1 | FileCheck --check-prefix=CHECK-OP-DEP-WF %s
=======
>>>>>>> bfff8914
; RUN: opt < %S/soatoaosop06-exe.ll -S -opaque-pointers -whole-program-assume\
; RUN:          -passes=dtrans-soatoaosop -disable-output  \
; RUN:          -dtrans-soatoaosop-size-heuristic=false                       \
; RUN:          -enable-intel-advanced-opts -intel-libirc-allowed -mtriple=i686-- -mattr=+avx2                            \
; RUN:          -debug-only=dtrans-soatoaosop,dtrans-soatoaosop-arrays,dtrans-soatoaosop-struct           \
; RUN:  2>&1 | FileCheck --check-prefix=CHECK %s
; RUN: opt < %S/soatoaosop06-exe.ll -S -opaque-pointers -whole-program-assume \
; RUN:          -passes=dtrans-soatoaosop -disable-output  \
; RUN:          -dtrans-soatoaosop-size-heuristic=false                       \
; RUN:          -enable-intel-advanced-opts -intel-libirc-allowed -mtriple=i686-- -mattr=+avx2                            \
; RUN:          -debug-only=dtrans-soatoaosop-deps                                                    \
; RUN:  2>&1 | FileCheck --check-prefix=CHECK-DEP-WF %s
; REQUIRES: asserts

; Check that approximations work as expected.
; CHECK-DEP-WF-NOT: ; {{.*}}Unknown{{.*}}Dep
; There should be no unknown GEP
; CHECK-DEP-WF-NOT: ; Func(GEP

; CHECK:        ; Struct's class.F methods:
; CHECK-NEXT:    ; check1(F*)
; CHECK-NEXT:    ; F::get1(int)
; CHECK-NEXT:    ; F::get2(int)
; CHECK-NEXT:    ; F::F()
; CHECK-NEXT:    ; F::put(int*, float*)
; CHECK-NEXT:    ; F::set1(int, int*)
; CHECK-NEXT:    ; F::set2(int, float*)
; CHECK-NEXT:    ; F::F(F const&)
; CHECK-NEXT:    ; F::~F()
; CHECK-NEXT:   ; Fields's struct.Arr methods:
; CHECK-NEXT:    ; Arr<int*>::get(int), #uses = 1
; CHECK-NEXT:    ; Arr<int*>::Arr(int, %struct.Mem*), #uses = 1
; CHECK-NEXT:    ; Arr<int*>::add(int* const&), #uses = 1
; CHECK-NEXT:    ; Arr<int*>::realloc(int), #uses = 1
; CHECK-NEXT:    ; Arr<int*>::set(int, int*), #uses = 1
; CHECK-NEXT:    ; Arr<int*>::Arr(Arr<int*> const&), #uses = 1
; CHECK-NEXT:    ; Arr<int*>::~Arr(), #uses = 1
; CHECK-NEXT:   ; Fields's struct.Arr.0 methods:
; CHECK-NEXT:    ; Arr<float*>::get(int), #uses = 1
; CHECK-NEXT:    ; Arr<float*>::Arr(int, %struct.Mem*), #uses = 1
; CHECK-NEXT:    ; Arr<float*>::add(float* const&), #uses = 1
; CHECK-NEXT:    ; Arr<float*>::realloc(int), #uses = 1
; CHECK-NEXT:    ; Arr<float*>::set(int, float*), #uses = 1
; CHECK-NEXT:    ; Arr<float*>::Arr(Arr<float*> const&), #uses = 1
; CHECK-NEXT:    ; Arr<float*>::~Arr(), #uses = 1
; CHECK-NEXT: ; Dep approximation for array's method Arr<int*>::get(int) is successful
; CHECK-NEXT: ; Dep approximation for array's method Arr<int*>::Arr(int, %struct.Mem*) is successful
; CHECK-NEXT: ; Dep approximation for array's method Arr<int*>::add(int* const&) is successful
; CHECK-NEXT: ; Dep approximation for array's method Arr<int*>::realloc(int) is successful
; CHECK-NEXT: ; Dep approximation for array's method Arr<int*>::set(int, int*) is successful
; CHECK-NEXT: ; Dep approximation for array's method Arr<int*>::Arr(Arr<int*> const&) is successful
; CHECK-NEXT: ; Dep approximation for array's method Arr<int*>::~Arr() is successful
; CHECK-NEXT: ; Dep approximation for array's method Arr<float*>::get(int) is successful
; CHECK-NEXT: ; Dep approximation for array's method Arr<float*>::Arr(int, %struct.Mem*) is successful
; CHECK-NEXT: ; Dep approximation for array's method Arr<float*>::add(float* const&) is successful
; CHECK-NEXT: ; Dep approximation for array's method Arr<float*>::realloc(int) is successful
; CHECK-NEXT: ; Dep approximation for array's method Arr<float*>::set(int, float*) is successful
; CHECK-NEXT: ; Dep approximation for array's method Arr<float*>::Arr(Arr<float*> const&) is successful
; CHECK-NEXT: ; Dep approximation for array's method Arr<float*>::~Arr() is successful
; CHECK-NEXT: ; Dep approximation for struct's method check1(F*) is successful
; CHECK-NEXT: ; Dep approximation for struct's method F::get1(int) is successful
; CHECK-NEXT: ; Dep approximation for struct's method F::get2(int) is successful
; CHECK-NEXT: ; Dep approximation for struct's method F::F() is successful
; CHECK-NEXT: ; Dep approximation for struct's method F::put(int*, float*) is successful
; CHECK-NEXT: ; Dep approximation for struct's method F::set1(int, int*) is successful
; CHECK-NEXT: ; Dep approximation for struct's method F::set2(int, float*) is successful
; CHECK-NEXT: ; Dep approximation for struct's method F::F(F const&) is successful
; CHECK-NEXT: ; Dep approximation for struct's method F::~F() is successful
; CHECK-NEXT: ; Checking array's method Arr<int*>::get(int)
; CHECK-NEXT: ; Classification: Get pointer to element method
; CHECK-NEXT: ; Checking array's method Arr<int*>::Arr(int, %struct.Mem*)
; CHECK-NEXT: ; Classification: Ctor method
; CHECK-NEXT: ; Checking array's method Arr<int*>::add(int* const&)
; CHECK-NEXT: ; Classification: Append element method
; CHECK-NEXT: ; Checking array's method Arr<int*>::realloc(int)
; CHECK-NEXT: ; Classification: Realloc method
; CHECK-NEXT: ; Checking array's method Arr<int*>::set(int, int*)
; CHECK-NEXT: ; Classification: Set element method
; CHECK-NEXT: ; Checking array's method Arr<int*>::Arr(Arr<int*> const&)
; CHECK-NEXT: ; Classification: CCtor method
; CHECK-NEXT: ; Checking array's method Arr<int*>::~Arr()
; CHECK-NEXT: ; Classification: Dtor method
; CHECK-NEXT: ; Checking array's method Arr<float*>::get(int)
; CHECK-NEXT: ; Classification: Get pointer to element method
; CHECK-NEXT: ; Checking array's method Arr<float*>::Arr(int, %struct.Mem*)
; CHECK-NEXT: ; Classification: Ctor method
; CHECK-NEXT: ; Checking array's method Arr<float*>::add(float* const&)
; CHECK-NEXT: ; Classification: Append element method
; CHECK-NEXT: ; Checking array's method Arr<float*>::realloc(int)
; CHECK-NEXT: ; Classification: Realloc method
; CHECK-NEXT: ; Checking array's method Arr<float*>::set(int, float*)
; CHECK-NEXT: ; Classification: Set element method
; CHECK-NEXT: ; Checking array's method Arr<float*>::Arr(Arr<float*> const&)
; CHECK-NEXT: ; Classification: CCtor method
; CHECK-NEXT: ; Checking array's method Arr<float*>::~Arr()
; CHECK-NEXT: ; Classification: Dtor method
; CHECK-NEXT: ; Comparison of Arr<int*>::realloc(int) and Arr<float*>::realloc(int) showed bit-to-bit equality.
; CHECK-NEXT: ; Comparison of Arr<int*>::Arr(Arr<int*> const&) and Arr<float*>::Arr(Arr<float*> const&) showed bit-to-bit equality.
; CHECK-NEXT: ; Comparison of Arr<int*>::Arr(int, %struct.Mem*) and Arr<float*>::Arr(int, %struct.Mem*) showed bit-to-bit equality.
; CHECK-NEXT: ; Comparison of Arr<int*>::~Arr() and Arr<float*>::~Arr() showed bit-to-bit equality.
; CHECK-NEXT: ; Comparison of Arr<int*>::add(int* const&) and Arr<float*>::add(float* const&) showed bit-to-bit equality.
; CHECK-NEXT: ; Struct's method check1(F*) no need to analyze: no accesses to arrays
; CHECK-NEXT: ; Struct's method F::get1(int) has only expected side-effects
; CHECK-NEXT: ; Seen pointer to element returned.
; CHECK-NEXT: ; Array call sites analysis result: required call sites can be merged in F::get1(int)
; CHECK-NEXT: ; Struct's method F::get2(int) has only expected side-effects
; CHECK-NEXT: ; Seen pointer to element returned.
; CHECK-NEXT: ; Array call sites analysis result: required call sites can be merged in F::get2(int)
; CHECK-NEXT: ; Struct's method F::F() has only expected side-effects
; CHECK-NEXT: ; Seen ctor.
; CHECK-NEXT: ; Array call sites analysis result: required call sites can be merged in F::F()
; CHECK-NEXT: ; Struct's method F::put(int*, float*) has only expected side-effects
; CHECK-NEXT: ; Seen appends.
; CHECK-NEXT: ; Array call sites analysis result: required call sites can be merged in F::put(int*, float*)
; CHECK-NEXT: ; Struct's method F::set1(int, int*) has only expected side-effects
; CHECK-NEXT: ; Array call sites analysis result: required call sites can be merged in F::set1(int, int*)
; CHECK-NEXT: ; Struct's method F::set2(int, float*) has only expected side-effects
; CHECK-NEXT: ; Array call sites analysis result: required call sites can be merged in F::set2(int, float*)
; CHECK-NEXT: ; Struct's method F::F(F const&) has only expected side-effects
; CHECK-NEXT: ; Seen cctor.
; CHECK-NEXT: ; Array call sites analysis result: required call sites can be merged in F::F(F const&)
; CHECK-NEXT: ; Struct's method F::~F() has only expected side-effects
; CHECK-NEXT: ; Seen dtor.
; CHECK-NEXT: ; Array call sites analysis result: required call sites can be merged in F::~F()
; CHECK-NEXT:   ; SOA-to-AOS possible for %class.F.<|MERGE_RESOLUTION|>--- conflicted
+++ resolved
@@ -1,39 +1,3 @@
-<<<<<<< HEAD
-; RUN: opt < %S/soatoaosop06-exe.ll -S -dtransop-allow-typed-pointers -whole-program-assume -dtrans-soatoaosop -disable-output         \
-; RUN:          -dtrans-soatoaosop-size-heuristic=false                       \
-; RUN:          -enable-intel-advanced-opts -intel-libirc-allowed -mtriple=i686-- -mattr=+avx2                            \
-; RUN:          -debug-only=dtrans-soatoaosop,dtrans-soatoaosop-arrays,dtrans-soatoaosop-struct           \
-; RUN:  2>&1 | FileCheck %s
-; RUN: opt < %S/soatoaosop06-exe.ll -S -dtransop-allow-typed-pointers -whole-program-assume -dtrans-soatoaosop -disable-output         \
-; RUN:          -dtrans-soatoaosop-size-heuristic=false                       \
-; RUN:          -enable-intel-advanced-opts -intel-libirc-allowed -mtriple=i686-- -mattr=+avx2                            \
-; RUN:          -debug-only=dtrans-soatoaosop-deps                                                    \
-; RUN:  2>&1 | FileCheck --check-prefix=CHECK-DEP-WF %s
-; RUN: opt < %S/soatoaosop06-exe.ll -S -dtransop-allow-typed-pointers -whole-program-assume -passes=dtrans-soatoaosop -disable-output  \
-; RUN:          -dtrans-soatoaosop-size-heuristic=false                       \
-; RUN:          -enable-intel-advanced-opts -intel-libirc-allowed -mtriple=i686-- -mattr=+avx2                            \
-; RUN:          -debug-only=dtrans-soatoaosop,dtrans-soatoaosop-arrays,dtrans-soatoaosop-struct           \
-; RUN:  2>&1 | FileCheck %s
-; RUN: opt < %S/soatoaosop06-exe.ll -S -dtransop-allow-typed-pointers -whole-program-assume -passes=dtrans-soatoaosop -disable-output  \
-; RUN:          -dtrans-soatoaosop-size-heuristic=false                       \
-; RUN:          -enable-intel-advanced-opts -intel-libirc-allowed -mtriple=i686-- -mattr=+avx2                            \
-; RUN:          -debug-only=dtrans-soatoaosop-deps                                                    \
-; RUN:  2>&1 | FileCheck --check-prefix=CHECK-DEP-WF %s
-;
-; RUN: opt < %S/soatoaosop06-exe.ll -S -opaque-pointers -whole-program-assume \
-; RUN:          -dtrans-soatoaosop -disable-output         \
-; RUN:          -dtrans-soatoaosop-size-heuristic=false                       \
-; RUN:          -enable-intel-advanced-opts -intel-libirc-allowed -mtriple=i686-- -mattr=+avx2                            \
-; RUN:          -debug-only=dtrans-soatoaosop,dtrans-soatoaosop-arrays,dtrans-soatoaosop-struct           \
-; RUN:  2>&1 | FileCheck --check-prefix=CHECK %s
-; RUN: opt < %S/soatoaosop06-exe.ll -S -opaque-pointers -whole-program-assume \
-; RUN:          -dtrans-soatoaosop -disable-output         \
-; RUN:          -dtrans-soatoaosop-size-heuristic=false                       \
-; RUN:          -enable-intel-advanced-opts -intel-libirc-allowed -mtriple=i686-- -mattr=+avx2                            \
-; RUN:          -debug-only=dtrans-soatoaosop-deps                                                    \
-; RUN:  2>&1 | FileCheck --check-prefix=CHECK-OP-DEP-WF %s
-=======
->>>>>>> bfff8914
 ; RUN: opt < %S/soatoaosop06-exe.ll -S -opaque-pointers -whole-program-assume\
 ; RUN:          -passes=dtrans-soatoaosop -disable-output  \
 ; RUN:          -dtrans-soatoaosop-size-heuristic=false                       \
