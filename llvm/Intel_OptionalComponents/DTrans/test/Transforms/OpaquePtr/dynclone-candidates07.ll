--- conflicted
+++ resolved
@@ -2,12 +2,7 @@
 ; This test verifies init routine is not identified for DynClone
 ; transformation.
 
-<<<<<<< HEAD
-;  RUN: opt < %s -dtransop-allow-typed-pointers -enable-intel-advanced-opts -mtriple=i686-- -mattr=+avx2 -whole-program-assume -intel-libirc-allowed -dtrans-dyncloneop -debug-only=dtrans-dynclone -disable-output 2>&1 | FileCheck %s
-;  RUN: opt < %s -dtransop-allow-typed-pointers -enable-intel-advanced-opts -mtriple=i686-- -mattr=+avx2 -whole-program-assume -intel-libirc-allowed -passes=dtrans-dyncloneop -debug-only=dtrans-dynclone -disable-output 2>&1 | FileCheck %s
-=======
 ;  RUN: opt < %s -opaque-pointers -enable-intel-advanced-opts -mtriple=i686-- -mattr=+avx2 -whole-program-assume -intel-libirc-allowed -passes=dtrans-dyncloneop -debug-only=dtrans-dynclone -disable-output 2>&1 | FileCheck %s
->>>>>>> bfff8914
 
 ; CHECK-LABEL:  Possible Candidate fields:
 ; CHECK:    struct: struct.test.01 Index: 1
