--- conflicted
+++ resolved
@@ -7,14 +7,7 @@
 ; to trim down capacity values that are passed to constructors of
 ; Arr and Arr1.
 
-<<<<<<< HEAD
-; RUN: opt < %s -dtransop-allow-typed-pointers -S -dtrans-meminittrimdownop -whole-program-assume -intel-libirc-allowed -enable-intel-advanced-opts -mtriple=i686-- -mattr=+avx2 2>&1 | FileCheck --check-prefix=CHECK-TRANS %s
-; RUN: opt < %s -dtransop-allow-typed-pointers -S -passes=dtrans-meminittrimdownop -whole-program-assume -intel-libirc-allowed -enable-intel-advanced-opts -mtriple=i686-- -mattr=+avx2 2>&1 | FileCheck --check-prefix=CHECK-TRANS %s
-; RUN: opt < %s -opaque-pointers -S -dtrans-meminittrimdownop -whole-program-assume -intel-libirc-allowed -enable-intel-advanced-opts -mtriple=i686-- -mattr=+avx2 2>&1 | FileCheck --check-prefix=CHECK-OP-TRANS %s
-; RUN: opt < %s -opaque-pointers -S -passes=dtrans-meminittrimdownop -whole-program-assume -intel-libirc-allowed -enable-intel-advanced-opts -mtriple=i686-- -mattr=+avx2 2>&1 | FileCheck --check-prefix=CHECK-OP-TRANS %s
-=======
 ; RUN: opt < %s -opaque-pointers -S -passes=dtrans-meminittrimdownop -whole-program-assume -intel-libirc-allowed -enable-intel-advanced-opts -mtriple=i686-- -mattr=+avx2 2>&1 | FileCheck %s
->>>>>>> bfff8914
 
 ; Here is C++ version of the testcase. "F" will be detected as candidate
 ; struct. "f1" and "f2" will be considered as candidate vector fields.
