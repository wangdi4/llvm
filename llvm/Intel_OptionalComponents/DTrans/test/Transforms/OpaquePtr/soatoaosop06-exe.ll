<<<<<<< HEAD
; RUN: opt < %s -dtransop-allow-typed-pointers -S -whole-program-assume -intel-libirc-allowed -dtrans-soatoaosop                                        \
; RUN:          -enable-intel-advanced-opts  -mattr=+avx2                                       \
; RUN:          -dtrans-soatoaosop-size-heuristic=false                   \
; RUN:       | FileCheck %s
; RUN: opt < %s -dtransop-allow-typed-pointers -S -whole-program-assume -intel-libirc-allowed -dtrans-soatoaosop                                       \
; RUN:          -enable-intel-advanced-opts  -mattr=+avx2                                       \
; RUN:          -dtrans-soatoaosop-size-heuristic=false                   \
; RUN:       | %lli
; RUN: opt < %s -dtransop-allow-typed-pointers -S -whole-program-assume -intel-libirc-allowed -passes=dtrans-soatoaosop                                \
; RUN:          -enable-intel-advanced-opts  -mattr=+avx2                                       \
; RUN:          -dtrans-soatoaosop-size-heuristic=false                   \
; RUN:       | FileCheck %s
; RUN: opt < %s -S -whole-program-assume -intel-libirc-allowed -passes=dtrans-soatoaosop                                \
; RUN:          -enable-intel-advanced-opts  -mattr=+avx2                                       \
; RUN:          -dtrans-soatoaosop-size-heuristic=false                   \
; RUN:       | %lli
;
; RUN: opt < %s -S -opaque-pointers -whole-program-assume -intel-libirc-allowed -dtrans-soatoaosop                                        \
; RUN:          -enable-intel-advanced-opts  -mattr=+avx2                                       \
; RUN:          -dtrans-soatoaosop-size-heuristic=false                   \
; RUN:       | FileCheck --check-prefix=CHECK-OP %s
; RUN: opt < %s -S -opaque-pointers -whole-program-assume -intel-libirc-allowed -passes=dtrans-soatoaosop                                \
; RUN:          -enable-intel-advanced-opts  -mattr=+avx2                                       \
; RUN:          -dtrans-soatoaosop-size-heuristic=false                   \
; RUN:       | FileCheck --check-prefix=CHECK-OP %s
; REQUIRES: x86_64-linux
=======
; RUN: opt < %s -S -opaque-pointers -whole-program-assume -intel-libirc-allowed -passes=dtrans-soatoaosop                                \
; RUN:          -enable-intel-advanced-opts  -mattr=+avx2                                       \
; RUN:          -dtrans-soatoaosop-size-heuristic=false                   \
; RUN:       | FileCheck %s
; RUN: opt < %s -S -opaque-pointers -whole-program-assume -intel-libirc-allowed -passes=dtrans-soatoaosop                                \
; RUN:          -enable-intel-advanced-opts  -mattr=+avx2                                       \
; RUN:          -dtrans-soatoaos-size-heuristic=false                   \
; RUN:       | %lli
; REQUIRES: system-linux

>>>>>>> bfff8914

; -debug-only=dtrans-soatoaosop,dtrans-soatoaosop-arrays,dtrans-soatoaosop-struct

; Checks that transformation happens and executable test passes.
;    // icx -std=c++11 m5.cc -O0 -g -S -emit-llvm
;    // Attributess cleanup.
;    // Simplified:
;    //     opt -S -instnamer -mem2reg -function-attrs
; extern "C" {
; extern void *malloc(int) noexcept;
; extern void free(void *) noexcept;
; }
;  struct Mem {
;   virtual void *allocate() = 0;
;   virtual void *deallocate() = 0;
; };
;
; template <typename S> struct Arr {
;   bool flag;
;   unsigned capacity;
;   S *base;
;   unsigned size;
;   struct Mem* mem;
;   S &get(int i) {
;     if (i >= size)
;       throw;
;     return base[i];
;   }
;   void set(int i, S val) {
;     if (i >= size)
;       throw;
;     base[i] = val;
;   }
;   Arr(unsigned c = 2, struct Mem *mem = 0)
;     : flag(false), capacity(c), size(0), base(0), mem(mem) {
;     base = (S*)malloc(capacity * sizeof(S));
;     memset(base, 0, capacity * sizeof(S));
;   }
;   void realloc(int inc) {
;     unsigned int newMax = size + inc;
;     if (newMax <= capacity)
;        return;
;     unsigned int minNewMax = (unsigned int)((double)size * 1.25);
;     if (newMax < minNewMax)
;         newMax = minNewMax;
;     S *newList = (S *) malloc (newMax * sizeof(S));
;     for (unsigned int index = 0; index < size; index++)
;        newList[index] = base[index];
;
;     free(base); //delete [] fElemList;
;     base = newList;
;     capacity = newMax;
;   }
;   void add(const S &e) {
;     realloc(1);
;     base[size] = e;
;     ++size;
;   }
;   Arr(const Arr &A) :
;     flag(A.flag), capacity(A.capacity), size(A.size), base(0), mem(A.mem) {
;     base = (S*)malloc(capacity * sizeof(S));
;     memset(base, 0, capacity * sizeof(S));
;     for (unsigned int index = 0; index < size; index++)
;       base[index] = A.base[index];
;   }
;   ~Arr() { free(base); }
; };
;
; class F {
; public:
;   Arr<int *> *f1;
;   Arr<float *> *f2;
;   struct Mem* mem;
;   F(const F &f) {
;     f1 = new Arr<int *>(*f.f1);
;     f2 = new Arr<float *>(*f.f2);
;   }
;   void put(int *a, float *b) {
;     f1->add(a);
;     f2->add(b);
;   }
;   void set1(int i, int *a) {
;     f1->set(i, a);
;   }
;   void set2(int i, float *b) {
;     f2->set(i, b);
;   }
;   int get1(int i) {
;     return *(f1->get(i));
;   }
;   float get2(int i) {
;     return *(f2->get(i));
;   }
;   F() {
;     f1 = new Arr<int *>();
;     f2 = new Arr<float *>();
;   }
;   ~F() {
;     delete f1;
;     delete f2;
;   }
; };
;
; int v1 = 20;
; int v2 = 30;
; float v3 = 3.5;
; float v4 = 7.5;
;
; bool check1(F *f) {
;   if (f->get1(0) != v2)
;     return false;
;   if (f->get2(0) != v4)
;     return false;
;   if (f->get1(1) != v2)
;     return false;
;   if (f->get2(1) != v4)
;     return false;
;   return true;
; }
;
; int main() {
;   F *f = new F();
;   f->put(&v1, &v3);
;   if (f->get1(0) != v1)
;     return -1;
;   if (f->get2(0) != v3)
;     return -1;
;   // force realloc
;   f->put(&v2, &v4);
;   if (f->get1(0) != v1)
;     return -1;
;   if (f->get2(0) != v3)
;     return -1;
;   if (f->get1(1) != v2)
;     return -1;
;   if (f->get2(1) != v4)
;     return -1;
;
;   f->set1(0, &v2);
;   f->set2(0, &v4);
;   if (!check1(f))
;     return -1;
;
;   F *f1 = new F(*f);
;   if (!check1(f1))
;     return -1;
;
;   delete f;
;   delete f1;
;   return 0;
; }
target datalayout = "e-m:e-p270:32:32-p271:32:32-p272:64:64-i64:64-f80:128-n8:16:32:64-S128"
target triple = "x86_64-unknown-linux-gnu"

; CHECK-DAG: %__SOADT_class.F = type { ptr, i64, ptr }
; CHECK-DAG: %__SOADT_AR_struct.Arr = type { i8, i32, ptr, i32, ptr }
; CHECK-DAG: %__SOADT_EL_class.F = type { ptr, ptr }

%class.F = type { ptr, ptr, ptr }
%struct.Arr = type { i8, i32, ptr, i32, ptr }
%struct.Arr.0 = type { i8, i32, ptr, i32, ptr }
%struct.Mem = type { ptr }

@v1 = global i32 20, align 4, !dbg !0
@v2 = global i32 30, align 4, !dbg !13
@v3 = global float 3.500000e+00, align 4, !dbg !15
@v4 = global float 7.500000e+00, align 4, !dbg !17

; Function Attrs: nounwind memory(read)
define zeroext i1 @"check1(F*)"(ptr nocapture readonly "intel_dtrans_func_index"="1" %f) #0 !dbg !37 !intel.dtrans.func.type !137 {
entry:
  call void @llvm.dbg.value(metadata ptr %f, metadata !139, metadata !DIExpression()), !dbg !140
  %call = call i32 @"F::get1(int)"(ptr %f, i32 0), !dbg !141
  %tmp1 = load i32, ptr @v2, align 4, !dbg !143
  %cmp = icmp ne i32 %call, %tmp1, !dbg !144
  br i1 %cmp, label %if.then, label %if.end, !dbg !145

if.then:                                          ; preds = %entry
  br label %return, !dbg !146

if.end:                                           ; preds = %entry
  %call1 = call float @"F::get2(int)"(ptr %f, i32 0), !dbg !147
  %tmp3 = load float, ptr @v4, align 4, !dbg !149
  %cmp2 = fcmp une float %call1, %tmp3, !dbg !150
  br i1 %cmp2, label %if.then3, label %if.end4, !dbg !151

if.then3:                                         ; preds = %if.end
  br label %return, !dbg !152

if.end4:                                          ; preds = %if.end
  %call5 = call i32 @"F::get1(int)"(ptr %f, i32 1), !dbg !153
  %tmp5 = load i32, ptr @v2, align 4, !dbg !155
  %cmp6 = icmp ne i32 %call5, %tmp5, !dbg !156
  br i1 %cmp6, label %if.then7, label %if.end8, !dbg !157

if.then7:                                         ; preds = %if.end4
  br label %return, !dbg !158

if.end8:                                          ; preds = %if.end4
  %call9 = call float @"F::get2(int)"(ptr %f, i32 1), !dbg !159
  %tmp7 = load float, ptr @v4, align 4, !dbg !161
  %cmp10 = fcmp une float %call9, %tmp7, !dbg !162
  br i1 %cmp10, label %if.then11, label %if.end12, !dbg !163

if.then11:                                        ; preds = %if.end8
  br label %return, !dbg !164

if.end12:                                         ; preds = %if.end8
  br label %return, !dbg !165

return:                                           ; preds = %if.end12, %if.then11, %if.then7, %if.then3, %if.then
  %retval.0 = phi i1 [ false, %if.then ], [ false, %if.then3 ], [ false, %if.then7 ], [ false, %if.then11 ], [ true, %if.end12 ], !dbg !166
  ret i1 %retval.0, !dbg !167
}

; Function Attrs: nocallback nofree nosync nounwind speculatable willreturn memory(none)
declare void @llvm.dbg.declare(metadata, metadata, metadata) #1

; Function Attrs: nounwind memory(read)
define i32 @"F::get1(int)"(ptr nocapture readonly "intel_dtrans_func_index"="1" %this, i32 %i) #0 align 2 !dbg !168 !intel.dtrans.func.type !169 {
entry:
  call void @llvm.dbg.value(metadata ptr %this, metadata !170, metadata !DIExpression()), !dbg !171
  call void @llvm.dbg.value(metadata i32 %i, metadata !172, metadata !DIExpression()), !dbg !173
  %f1 = getelementptr inbounds %class.F, ptr %this, i32 0, i32 0, !dbg !174
  %tmp = load ptr, ptr %f1, align 8, !dbg !174
  %call = call dereferenceable(8) ptr @"Arr<int*>::get(int)"(ptr %tmp, i32 %i), !dbg !175
  %tmp2 = load ptr, ptr %call, align 8, !dbg !175
  %tmp3 = load i32, ptr %tmp2, align 4, !dbg !176
  ret i32 %tmp3, !dbg !177
}

; Function Attrs: nounwind memory(read)
define float @"F::get2(int)"(ptr nocapture readonly "intel_dtrans_func_index"="1" %this, i32 %i) #0 align 2 !dbg !178 !intel.dtrans.func.type !179 {
entry:
  call void @llvm.dbg.value(metadata ptr %this, metadata !180, metadata !DIExpression()), !dbg !181
  call void @llvm.dbg.value(metadata i32 %i, metadata !182, metadata !DIExpression()), !dbg !183
  %f2 = getelementptr inbounds %class.F, ptr %this, i32 0, i32 1, !dbg !184
  %tmp = load ptr, ptr %f2, align 8, !dbg !184
  %call = call dereferenceable(8) ptr @"Arr<float*>::get(int)"(ptr %tmp, i32 %i), !dbg !185
  %tmp2 = load ptr, ptr %call, align 8, !dbg !185
  %tmp3 = load float, ptr %tmp2, align 4, !dbg !186
  ret float %tmp3, !dbg !187
}

define i32 @main() personality ptr @__gxx_personality_v0 !dbg !188 {
entry:
  %call = call ptr @_Znwm(i64 24), !dbg !191
  %tmp = bitcast ptr %call to ptr, !dbg !191
  invoke void @"F::F()"(ptr %tmp)
          to label %invoke.cont unwind label %lpad, !dbg !192

invoke.cont:                                      ; preds = %entry
  call void @llvm.dbg.value(metadata ptr %tmp, metadata !193, metadata !DIExpression()), !dbg !194
  call void @"F::put(int*, float*)"(ptr %tmp, ptr @v1, ptr @v3), !dbg !195
  %call1 = call i32 @"F::get1(int)"(ptr %tmp, i32 0), !dbg !196
  %tmp3 = load i32, ptr @v1, align 4, !dbg !198
  %cmp = icmp ne i32 %call1, %tmp3, !dbg !199
  br i1 %cmp, label %if.then, label %if.end, !dbg !200

if.then:                                          ; preds = %invoke.cont
  br label %return, !dbg !201

lpad:                                             ; preds = %entry
  %tmp4 = landingpad { ptr, i32 }
          cleanup, !dbg !202
  %tmp5 = extractvalue { ptr, i32 } %tmp4, 0, !dbg !202
  %tmp6 = extractvalue { ptr, i32 } %tmp4, 1, !dbg !202
  call void @_ZdlPv(ptr %call), !dbg !191
  br label %eh.resume, !dbg !191

if.end:                                           ; preds = %invoke.cont
  %call2 = call float @"F::get2(int)"(ptr %tmp, i32 0), !dbg !203
  %tmp8 = load float, ptr @v3, align 4, !dbg !205
  %cmp3 = fcmp une float %call2, %tmp8, !dbg !206
  br i1 %cmp3, label %if.then4, label %if.end5, !dbg !207

if.then4:                                         ; preds = %if.end
  br label %return, !dbg !208

if.end5:                                          ; preds = %if.end
  call void @"F::put(int*, float*)"(ptr %tmp, ptr @v2, ptr @v4), !dbg !209
  %call6 = call i32 @"F::get1(int)"(ptr %tmp, i32 0), !dbg !210
  %tmp11 = load i32, ptr @v1, align 4, !dbg !212
  %cmp7 = icmp ne i32 %call6, %tmp11, !dbg !213
  br i1 %cmp7, label %if.then8, label %if.end9, !dbg !214

if.then8:                                         ; preds = %if.end5
  br label %return, !dbg !215

if.end9:                                          ; preds = %if.end5
  %call10 = call float @"F::get2(int)"(ptr %tmp, i32 0), !dbg !216
  %tmp13 = load float, ptr @v3, align 4, !dbg !218
  %cmp11 = fcmp une float %call10, %tmp13, !dbg !219
  br i1 %cmp11, label %if.then12, label %if.end13, !dbg !220

if.then12:                                        ; preds = %if.end9
  br label %return, !dbg !221

if.end13:                                         ; preds = %if.end9
  %call14 = call i32 @"F::get1(int)"(ptr %tmp, i32 1), !dbg !222
  %tmp15 = load i32, ptr @v2, align 4, !dbg !224
  %cmp15 = icmp ne i32 %call14, %tmp15, !dbg !225
  br i1 %cmp15, label %if.then16, label %if.end17, !dbg !226

if.then16:                                        ; preds = %if.end13
  br label %return, !dbg !227

if.end17:                                         ; preds = %if.end13
  %call18 = call float @"F::get2(int)"(ptr %tmp, i32 1), !dbg !228
  %tmp17 = load float, ptr @v4, align 4, !dbg !230
  %cmp19 = fcmp une float %call18, %tmp17, !dbg !231
  br i1 %cmp19, label %if.then20, label %if.end21, !dbg !232

if.then20:                                        ; preds = %if.end17
  br label %return, !dbg !233

if.end21:                                         ; preds = %if.end17
  call void @"F::set1(int, int*)"(ptr %tmp, i32 0, ptr @v2), !dbg !234
  call void @"F::set2(int, float*)"(ptr %tmp, i32 0, ptr @v4), !dbg !235
  %call22 = call zeroext i1 @"check1(F*)"(ptr %tmp), !dbg !236
  br i1 %call22, label %if.end24, label %if.then23, !dbg !238

if.then23:                                        ; preds = %if.end21
  br label %return, !dbg !239

if.end24:                                         ; preds = %if.end21
  %call25 = call ptr @_Znwm(i64 24), !dbg !240
  %tmp21 = bitcast ptr %call25 to ptr, !dbg !240
  invoke void @"F::F(F const&)"(ptr %tmp21, ptr dereferenceable(24) %tmp)
          to label %invoke.cont27 unwind label %lpad26, !dbg !241

invoke.cont27:                                    ; preds = %if.end24
  call void @llvm.dbg.value(metadata ptr %tmp21, metadata !242, metadata !DIExpression()), !dbg !243
  %call28 = call zeroext i1 @"check1(F*)"(ptr %tmp21), !dbg !244
  br i1 %call28, label %if.end30, label %if.then29, !dbg !246

if.then29:                                        ; preds = %invoke.cont27
  br label %return, !dbg !247

lpad26:                                           ; preds = %if.end24
  %tmp24 = landingpad { ptr, i32 }
          cleanup, !dbg !202
  %tmp25 = extractvalue { ptr, i32 } %tmp24, 0, !dbg !202
  %tmp26 = extractvalue { ptr, i32 } %tmp24, 1, !dbg !202
  call void @_ZdlPv(ptr %call25), !dbg !240
  br label %eh.resume, !dbg !240

if.end30:                                         ; preds = %invoke.cont27
  %isnull = icmp eq ptr %tmp, null, !dbg !248
  br i1 %isnull, label %delete.end, label %delete.notnull, !dbg !248

delete.notnull:                                   ; preds = %if.end30
  call void @"F::~F()"(ptr %tmp), !dbg !248
  %tmp28 = bitcast ptr %tmp to ptr, !dbg !248
  call void @_ZdlPv(ptr %tmp28), !dbg !248
  br label %delete.end, !dbg !248

delete.end:                                       ; preds = %delete.notnull, %if.end30
  %isnull31 = icmp eq ptr %tmp21, null, !dbg !249
  br i1 %isnull31, label %delete.end33, label %delete.notnull32, !dbg !249

delete.notnull32:                                 ; preds = %delete.end
  call void @"F::~F()"(ptr %tmp21), !dbg !249
  %tmp30 = bitcast ptr %tmp21 to ptr, !dbg !249
  call void @_ZdlPv(ptr %tmp30), !dbg !249
  br label %delete.end33, !dbg !249

delete.end33:                                     ; preds = %delete.notnull32, %delete.end
  br label %return, !dbg !250

return:                                           ; preds = %delete.end33, %if.then29, %if.then23, %if.then20, %if.then16, %if.then12, %if.then8, %if.then4, %if.then
  %retval.0 = phi i32 [ -1, %if.then ], [ -1, %if.then4 ], [ -1, %if.then8 ], [ -1, %if.then12 ], [ -1, %if.then16 ], [ -1, %if.then20 ], [ 0, %delete.end33 ], [ -1, %if.then29 ], [ -1, %if.then23 ], !dbg !251
  ret i32 %retval.0, !dbg !202

eh.resume:                                        ; preds = %lpad26, %lpad
  %exn.slot.0 = phi ptr [ %tmp25, %lpad26 ], [ %tmp5, %lpad ], !dbg !202
  %ehselector.slot.0 = phi i32 [ %tmp26, %lpad26 ], [ %tmp6, %lpad ], !dbg !202
  resume { ptr, i32 } undef, !dbg !191
}

declare !intel.dtrans.func.type !252 dso_local nonnull "intel_dtrans_func_index"="1" ptr @_Znwm(i64)

define void @"F::F()"(ptr nocapture noundef "intel_dtrans_func_index"="1" %this) align 2 personality ptr @__gxx_personality_v0 !dbg !254 !intel.dtrans.func.type !255 {
entry:
  call void @llvm.dbg.value(metadata ptr %this, metadata !256, metadata !DIExpression()), !dbg !257
  %call = call ptr @_Znwm(i64 32), !dbg !258
  %tmp = bitcast ptr %call to ptr, !dbg !258
  invoke void @"Arr<int*>::Arr(int, %struct.Mem*)"(ptr %tmp, i32 1, ptr null)
          to label %invoke.cont unwind label %lpad, !dbg !260

invoke.cont:                                      ; preds = %entry
  %f1 = getelementptr inbounds %class.F, ptr %this, i32 0, i32 0, !dbg !261
  store ptr %tmp, ptr %f1, align 8, !dbg !262
  %call2 = call ptr @_Znwm(i64 32), !dbg !263
  %tmp1 = bitcast ptr %call2 to ptr, !dbg !263
  invoke void @"Arr<float*>::Arr(int, %struct.Mem*)"(ptr %tmp1, i32 1, ptr null)
          to label %invoke.cont4 unwind label %lpad3, !dbg !264

invoke.cont4:                                     ; preds = %invoke.cont
  %f2 = getelementptr inbounds %class.F, ptr %this, i32 0, i32 1, !dbg !265
  store ptr %tmp1, ptr %f2, align 8, !dbg !266
  ret void, !dbg !267

lpad:                                             ; preds = %entry
  %tmp2 = landingpad { ptr, i32 }
          cleanup, !dbg !268
  %tmp3 = extractvalue { ptr, i32 } %tmp2, 0, !dbg !268
  %tmp4 = extractvalue { ptr, i32 } %tmp2, 1, !dbg !268
  call void @_ZdlPv(ptr %call), !dbg !258
  br label %eh.resume, !dbg !258

lpad3:                                            ; preds = %invoke.cont
  %tmp5 = landingpad { ptr, i32 }
          cleanup, !dbg !268
  %tmp6 = extractvalue { ptr, i32 } %tmp5, 0, !dbg !268
  %tmp7 = extractvalue { ptr, i32 } %tmp5, 1, !dbg !268
  call void @_ZdlPv(ptr %call2), !dbg !263
  br label %eh.resume, !dbg !263

eh.resume:                                        ; preds = %lpad3, %lpad
  %exn.slot.0 = phi ptr [ %tmp6, %lpad3 ], [ %tmp3, %lpad ], !dbg !268
  %ehselector.slot.0 = phi i32 [ %tmp7, %lpad3 ], [ %tmp4, %lpad ], !dbg !268
  resume { ptr, i32 } undef, !dbg !258
}

declare i32 @__gxx_personality_v0(...)

declare !intel.dtrans.func.type !269 dso_local void @_ZdlPv(ptr "intel_dtrans_func_index"="1")

define void @"F::put(int*, float*)"(ptr nocapture readonly "intel_dtrans_func_index"="1" %this, ptr "intel_dtrans_func_index"="2" %a, ptr "intel_dtrans_func_index"="3" %b) align 2 !dbg !270 !intel.dtrans.func.type !271 {
entry:
  %a.addr = alloca ptr, align 8, !intel_dtrans_type !272
  %b.addr = alloca ptr, align 8, !intel_dtrans_type !273
  call void @llvm.dbg.value(metadata ptr %this, metadata !274, metadata !DIExpression()), !dbg !275
  store ptr %a, ptr %a.addr, align 8
  call void @llvm.dbg.declare(metadata ptr %a.addr, metadata !276, metadata !DIExpression()), !dbg !277
  store ptr %b, ptr %b.addr, align 8
  call void @llvm.dbg.declare(metadata ptr %b.addr, metadata !278, metadata !DIExpression()), !dbg !279
  %f1 = getelementptr inbounds %class.F, ptr %this, i32 0, i32 0, !dbg !280
  %tmp = load ptr, ptr %f1, align 8, !dbg !280
  call void @"Arr<int*>::add(int* const&)"(ptr %tmp, ptr dereferenceable(8) %a.addr), !dbg !281
  %f2 = getelementptr inbounds %class.F, ptr %this, i32 0, i32 1, !dbg !282
  %tmp1 = load ptr, ptr %f2, align 8, !dbg !282
  call void @"Arr<float*>::add(float* const&)"(ptr %tmp1, ptr dereferenceable(8) %b.addr), !dbg !283
  ret void, !dbg !284
}

; Function Attrs: nounwind
define void @"F::set1(int, int*)"(ptr nocapture readonly "intel_dtrans_func_index"="1" %this, i32 %i, ptr "intel_dtrans_func_index"="2" %a) #2 align 2 !dbg !285 !intel.dtrans.func.type !286 {
entry:
  call void @llvm.dbg.value(metadata ptr %this, metadata !287, metadata !DIExpression()), !dbg !288
  call void @llvm.dbg.value(metadata i32 %i, metadata !289, metadata !DIExpression()), !dbg !290
  call void @llvm.dbg.value(metadata ptr %a, metadata !291, metadata !DIExpression()), !dbg !292
  %f1 = getelementptr inbounds %class.F, ptr %this, i32 0, i32 0, !dbg !293
  %tmp = load ptr, ptr %f1, align 8, !dbg !293
  call void @"Arr<int*>::set(int, int*)"(ptr %tmp, i32 %i, ptr %a), !dbg !294
  ret void, !dbg !295
}

; Function Attrs: nounwind
define void @"F::set2(int, float*)"(ptr nocapture readonly "intel_dtrans_func_index"="1" %this, i32 %i, ptr "intel_dtrans_func_index"="2" %b) #2 align 2 !dbg !296 !intel.dtrans.func.type !297 {
entry:
  call void @llvm.dbg.value(metadata ptr %this, metadata !298, metadata !DIExpression()), !dbg !299
  call void @llvm.dbg.value(metadata i32 %i, metadata !300, metadata !DIExpression()), !dbg !301
  call void @llvm.dbg.value(metadata ptr %b, metadata !302, metadata !DIExpression()), !dbg !303
  %f2 = getelementptr inbounds %class.F, ptr %this, i32 0, i32 1, !dbg !304
  %tmp = load ptr, ptr %f2, align 8, !dbg !304
  call void @"Arr<float*>::set(int, float*)"(ptr %tmp, i32 %i, ptr %b), !dbg !305
  ret void, !dbg !306
}

define void @"F::F(F const&)"(ptr nocapture "intel_dtrans_func_index"="1" %this, ptr nocapture readonly dereferenceable(24) "intel_dtrans_func_index"="2" %f) align 2 personality ptr @__gxx_personality_v0 !dbg !307 !intel.dtrans.func.type !308 {
entry:
  call void @llvm.dbg.value(metadata ptr %this, metadata !309, metadata !DIExpression()), !dbg !310
  call void @llvm.dbg.value(metadata ptr %f, metadata !311, metadata !DIExpression()), !dbg !312
  %call = call ptr @_Znwm(i64 32), !dbg !313
  %tmp = bitcast ptr %call to ptr, !dbg !313
  %f1 = getelementptr inbounds %class.F, ptr %f, i32 0, i32 0, !dbg !315
  %tmp2 = load ptr, ptr %f1, align 8, !dbg !315
  invoke void @"Arr<int*>::Arr(Arr<int*> const&)"(ptr %tmp, ptr dereferenceable(32) %tmp2)
          to label %invoke.cont unwind label %lpad, !dbg !316

invoke.cont:                                      ; preds = %entry
  %f12 = getelementptr inbounds %class.F, ptr %this, i32 0, i32 0, !dbg !317
  store ptr %tmp, ptr %f12, align 8, !dbg !318
  %call3 = call ptr @_Znwm(i64 32), !dbg !319
  %tmp3 = bitcast ptr %call3 to ptr, !dbg !319
  %f2 = getelementptr inbounds %class.F, ptr %f, i32 0, i32 1, !dbg !320
  %tmp5 = load ptr, ptr %f2, align 8, !dbg !320
  invoke void @"Arr<float*>::Arr(Arr<float*> const&)"(ptr %tmp3, ptr dereferenceable(32) %tmp5)
          to label %invoke.cont5 unwind label %lpad4, !dbg !321

invoke.cont5:                                     ; preds = %invoke.cont
  %f26 = getelementptr inbounds %class.F, ptr %this, i32 0, i32 1, !dbg !322
  store ptr %tmp3, ptr %f26, align 8, !dbg !323
  ret void, !dbg !324

lpad:                                             ; preds = %entry
  %tmp6 = landingpad { ptr, i32 }
          cleanup, !dbg !325
  %tmp7 = extractvalue { ptr, i32 } %tmp6, 0, !dbg !325
  %tmp8 = extractvalue { ptr, i32 } %tmp6, 1, !dbg !325
  call void @_ZdlPv(ptr %call), !dbg !313
  br label %eh.resume, !dbg !313

lpad4:                                            ; preds = %invoke.cont
  %tmp9 = landingpad { ptr, i32 }
          cleanup, !dbg !325
  %tmp10 = extractvalue { ptr, i32 } %tmp9, 0, !dbg !325
  %tmp11 = extractvalue { ptr, i32 } %tmp9, 1, !dbg !325
  call void @_ZdlPv(ptr %call3), !dbg !319
  br label %eh.resume, !dbg !319

eh.resume:                                        ; preds = %lpad4, %lpad
  %exn.slot.0 = phi ptr [ %tmp10, %lpad4 ], [ %tmp7, %lpad ], !dbg !325
  %ehselector.slot.0 = phi i32 [ %tmp11, %lpad4 ], [ %tmp8, %lpad ], !dbg !325
  resume { ptr, i32 } undef, !dbg !313
}

define void @"F::~F()"(ptr nocapture readonly "intel_dtrans_func_index"="1" %this) align 2 !dbg !326 !intel.dtrans.func.type !327 {
entry:
  call void @llvm.dbg.value(metadata ptr %this, metadata !328, metadata !DIExpression()), !dbg !329
  %f1 = getelementptr inbounds %class.F, ptr %this, i32 0, i32 0, !dbg !330
  %tmp = load ptr, ptr %f1, align 8, !dbg !330
  %isnull = icmp eq ptr %tmp, null, !dbg !332
  br i1 %isnull, label %delete.end, label %delete.notnull, !dbg !332

delete.notnull:                                   ; preds = %entry
  call void @"Arr<int*>::~Arr()"(ptr %tmp), !dbg !332
  %tmp1 = bitcast ptr %tmp to ptr, !dbg !332
  call void @_ZdlPv(ptr %tmp1), !dbg !332
  br label %delete.end, !dbg !332

delete.end:                                       ; preds = %delete.notnull, %entry
  %f2 = getelementptr inbounds %class.F, ptr %this, i32 0, i32 1, !dbg !333
  %tmp2 = load ptr, ptr %f2, align 8, !dbg !333
  %isnull2 = icmp eq ptr %tmp2, null, !dbg !334
  br i1 %isnull2, label %delete.end4, label %delete.notnull3, !dbg !334

delete.notnull3:                                  ; preds = %delete.end
  call void @"Arr<float*>::~Arr()"(ptr %tmp2), !dbg !334
  %tmp3 = bitcast ptr %tmp2 to ptr, !dbg !334
  call void @_ZdlPv(ptr %tmp3), !dbg !334
  br label %delete.end4, !dbg !334

delete.end4:                                      ; preds = %delete.notnull3, %delete.end
  ret void, !dbg !335
}

; Function Attrs: nounwind memory(read)
define dereferenceable(8) "intel_dtrans_func_index"="1" ptr @"Arr<int*>::get(int)"(ptr nocapture readonly "intel_dtrans_func_index"="2" %this, i32 %i) #0 align 2 !dbg !336 !intel.dtrans.func.type !337 {
entry:
  call void @llvm.dbg.value(metadata ptr %this, metadata !338, metadata !DIExpression()), !dbg !339
  call void @llvm.dbg.value(metadata i32 %i, metadata !340, metadata !DIExpression()), !dbg !341
  %size = getelementptr inbounds %struct.Arr, ptr %this, i32 0, i32 3, !dbg !342
  %tmp = load i32, ptr %size, align 8, !dbg !342
  %cmp = icmp ugt i32 %tmp, %i, !dbg !344
  br i1 %cmp, label %if.end, label %if.then, !dbg !345

if.then:                                          ; preds = %entry
  call void @__cxa_rethrow()
  unreachable

if.end:                                           ; preds = %entry
  %base2 = getelementptr inbounds %struct.Arr, ptr %this, i32 0, i32 2
  %tmp3 = load ptr, ptr %base2, align 8
  %idxprom3 = zext i32 %i to i64
  %arrayidx4 = getelementptr inbounds ptr, ptr %tmp3, i64 %idxprom3
  ret ptr %arrayidx4
}

; Function Attrs: nounwind memory(read)
define dereferenceable(8) "intel_dtrans_func_index"="1" ptr @"Arr<float*>::get(int)"(ptr nocapture readonly "intel_dtrans_func_index"="2" %this, i32 %i) #0 align 2 !dbg !346 !intel.dtrans.func.type !347 {
entry:
  call void @llvm.dbg.value(metadata ptr %this, metadata !348, metadata !DIExpression()), !dbg !349
  call void @llvm.dbg.value(metadata i32 %i, metadata !350, metadata !DIExpression()), !dbg !351
  %size = getelementptr inbounds %struct.Arr.0, ptr %this, i32 0, i32 3, !dbg !352
  %tmp = load i32, ptr %size, align 8, !dbg !352
  %cmp = icmp ugt i32 %tmp, %i, !dbg !354
  br i1 %cmp, label %if.end, label %if.then, !dbg !355

if.then:                                          ; preds = %entry
  call void @__cxa_rethrow()
  unreachable

if.end:                                           ; preds = %entry
  %base2 = getelementptr inbounds %struct.Arr.0, ptr %this, i32 0, i32 2
  %tmp3 = load ptr, ptr %base2, align 8
  %idxprom3 = zext i32 %i to i64
  %arrayidx4 = getelementptr inbounds ptr, ptr %tmp3, i64 %idxprom3
  ret ptr %arrayidx4
}

define void @"Arr<int*>::Arr(int, %struct.Mem*)"(ptr nocapture writeonly "intel_dtrans_func_index"="1" %this, i32 %c, ptr "intel_dtrans_func_index"="2" %mem) align 2 !dbg !356 !intel.dtrans.func.type !357 {
entry:
  call void @llvm.dbg.value(metadata ptr %this, metadata !358, metadata !DIExpression()), !dbg !359
  call void @llvm.dbg.value(metadata i32 %c, metadata !360, metadata !DIExpression()), !dbg !361
  %flag = getelementptr inbounds %struct.Arr, ptr %this, i64 0, i32 0, !dbg !362
  store i8 0, ptr %flag, align 8
  %capacity = getelementptr inbounds %struct.Arr, ptr %this, i64 0, i32 1
  store i32 %c, ptr %capacity, align 4
  %base = getelementptr inbounds %struct.Arr, ptr %this, i64 0, i32 2
  store ptr null, ptr %base, align 8
  %size = getelementptr inbounds %struct.Arr, ptr %this, i64 0, i32 3
  store i32 0, ptr %size, align 8
  %mem2 = getelementptr inbounds %struct.Arr, ptr %this, i64 0, i32 4
  store ptr %mem, ptr %mem2, align 8
  %conv = zext i32 %c to i64
  %mul = shl nuw nsw i64 %conv, 3
  %call = call noalias ptr @malloc(i64 %mul)
  %i = bitcast ptr %call to ptr
  store ptr %i, ptr %base, align 8
  call void @llvm.memset.p0.i64(ptr align 8 %call, i8 0, i64 %mul, i1 false)
  ret void
}

define void @"Arr<float*>::Arr(int, %struct.Mem*)"(ptr nocapture writeonly "intel_dtrans_func_index"="1" %this, i32 %c, ptr "intel_dtrans_func_index"="2" %mem) align 2 !dbg !363 !intel.dtrans.func.type !364 {
entry:
  call void @llvm.dbg.value(metadata ptr %this, metadata !365, metadata !DIExpression()), !dbg !366
  call void @llvm.dbg.value(metadata i32 %c, metadata !367, metadata !DIExpression()), !dbg !368
  %flag = getelementptr inbounds %struct.Arr.0, ptr %this, i64 0, i32 0, !dbg !369
  store i8 0, ptr %flag, align 8
  %capacity = getelementptr inbounds %struct.Arr.0, ptr %this, i64 0, i32 1
  store i32 %c, ptr %capacity, align 4
  %base = getelementptr inbounds %struct.Arr.0, ptr %this, i64 0, i32 2
  store ptr null, ptr %base, align 8
  %size = getelementptr inbounds %struct.Arr.0, ptr %this, i64 0, i32 3
  store i32 0, ptr %size, align 8
  %mem2 = getelementptr inbounds %struct.Arr.0, ptr %this, i64 0, i32 4
  store ptr %mem, ptr %mem2, align 8
  %conv = zext i32 %c to i64
  %mul = shl nuw nsw i64 %conv, 3
  %call = call noalias ptr @malloc(i64 %mul)
  %i = bitcast ptr %call to ptr
  store ptr %i, ptr %base, align 8
  call void @llvm.memset.p0.i64(ptr align 8 %call, i8 0, i64 %mul, i1 false)
  ret void
}

; Function Attrs: allockind("alloc,uninitialized") allocsize(0)
declare !intel.dtrans.func.type !370 dso_local "intel_dtrans_func_index"="1" ptr @malloc(i64) #3

declare void @__cxa_rethrow()

define void @"Arr<int*>::add(int* const&)"(ptr nocapture "intel_dtrans_func_index"="1" %this, ptr nocapture readonly dereferenceable(8) "intel_dtrans_func_index"="2" %e) align 2 !dbg !371 !intel.dtrans.func.type !372 {
entry:
  call void @llvm.dbg.value(metadata ptr %this, metadata !373, metadata !DIExpression()), !dbg !374
  call void @llvm.dbg.value(metadata ptr %e, metadata !375, metadata !DIExpression()), !dbg !376
  call void @"Arr<int*>::realloc(int)"(ptr %this, i32 1), !dbg !377
  %tmp2 = load ptr, ptr %e, align 8, !dbg !378
  %base = getelementptr inbounds %struct.Arr, ptr %this, i32 0, i32 2, !dbg !380
  %tmp3 = load ptr, ptr %base, align 8, !dbg !380
  %size = getelementptr inbounds %struct.Arr, ptr %this, i32 0, i32 3, !dbg !381
  %tmp4 = load i32, ptr %size, align 8, !dbg !381
  %idxprom = zext i32 %tmp4 to i64, !dbg !380
  %arrayidx = getelementptr inbounds ptr, ptr %tmp3, i64 %idxprom, !dbg !380
  store ptr %tmp2, ptr %arrayidx, align 8, !dbg !382
  %inc = add nsw i32 %tmp4, 1, !dbg !383
  store i32 %inc, ptr %size, align 8, !dbg !383
  ret void, !dbg !384
}

define void @"Arr<float*>::add(float* const&)"(ptr nocapture "intel_dtrans_func_index"="1" %this, ptr nocapture readonly dereferenceable(8) "intel_dtrans_func_index"="2" %e) align 2 !dbg !385 !intel.dtrans.func.type !386 {
entry:
  call void @llvm.dbg.value(metadata ptr %this, metadata !387, metadata !DIExpression()), !dbg !388
  call void @llvm.dbg.value(metadata ptr %e, metadata !389, metadata !DIExpression()), !dbg !390
  call void @"Arr<float*>::realloc(int)"(ptr %this, i32 1), !dbg !391
  %tmp2 = load ptr, ptr %e, align 8, !dbg !392
  %base = getelementptr inbounds %struct.Arr.0, ptr %this, i32 0, i32 2, !dbg !394
  %tmp3 = load ptr, ptr %base, align 8, !dbg !394
  %size = getelementptr inbounds %struct.Arr.0, ptr %this, i32 0, i32 3, !dbg !395
  %tmp4 = load i32, ptr %size, align 8, !dbg !395
  %idxprom = zext i32 %tmp4 to i64, !dbg !394
  %arrayidx = getelementptr inbounds ptr, ptr %tmp3, i64 %idxprom, !dbg !394
  store ptr %tmp2, ptr %arrayidx, align 8, !dbg !396
  %inc = add nsw i32 %tmp4, 1, !dbg !397
  store i32 %inc, ptr %size, align 8, !dbg !397
  ret void, !dbg !398
}

define void @"Arr<int*>::realloc(int)"(ptr nocapture "intel_dtrans_func_index"="1" %this, i32 %inc) align 2 !dbg !399 !intel.dtrans.func.type !400 {
entry:
  call void @llvm.dbg.value(metadata ptr %this, metadata !401, metadata !DIExpression()), !dbg !402
  call void @llvm.dbg.value(metadata i32 %inc, metadata !403, metadata !DIExpression()), !dbg !404
  %size = getelementptr inbounds %struct.Arr, ptr %this, i32 0, i32 3, !dbg !405
  %tmp = load i32, ptr %size, align 8, !dbg !405
  %add = add nsw i32 %tmp, 1, !dbg !407
  %capacity = getelementptr inbounds %struct.Arr, ptr %this, i32 0, i32 1, !dbg !408
  %tmp2 = load i32, ptr %capacity, align 8, !dbg !408
  %cmp = icmp ugt i32 %add, %tmp2, !dbg !409
  br i1 %cmp, label %if.end, label %cleanup

if.end:                                           ; preds = %entry
  %conv = uitofp i32 %tmp to double
  %mul = fmul fast double %conv, 1.250000e+00
  %conv3 = fptoui double %mul to i32
  %cmp4 = icmp ult i32 %add, %conv3
  %spec.select = select i1 %cmp4, i32 %conv3, i32 %add
  %conv7 = zext i32 %spec.select to i64
  %mul8 = shl nuw nsw i64 %conv7, 3
  %call = call noalias ptr @malloc(i64 %mul8)
  %i2 = bitcast ptr %call to ptr
  %cmp1029 = icmp eq i32 %tmp, 0
  br i1 %cmp1029, label %for.cond.cleanup, label %for.body.lr.ph

for.body.lr.ph:                                   ; preds = %if.end
  %base = getelementptr inbounds %struct.Arr, ptr %this, i64 0, i32 2
  %i3 = load ptr, ptr %base, align 8
  %wide.trip.count = zext i32 %tmp to i64
  br label %for.body

for.cond.cleanup:                                 ; preds = %for.body, %if.end
  %base14 = getelementptr inbounds %struct.Arr, ptr %this, i64 0, i32 2
  %i4 = bitcast ptr %base14 to ptr
  %i5 = load ptr, ptr %i4, align 8
  call void @free(ptr %i5)
  store ptr %call, ptr %i4, align 8
  store i32 %spec.select, ptr %capacity, align 4
  br label %cleanup

for.body:                                         ; preds = %for.body, %for.body.lr.ph
  %indvars.iv = phi i64 [ 0, %for.body.lr.ph ], [ %indvars.iv.next, %for.body ]
  %ptridx = getelementptr inbounds ptr, ptr %i3, i64 %indvars.iv
  %i6 = load ptr, ptr %ptridx, align 8
  %ptridx12 = getelementptr inbounds ptr, ptr %i2, i64 %indvars.iv
  store ptr %i6, ptr %ptridx12, align 8
  %indvars.iv.next = add nuw nsw i64 %indvars.iv, 1
  %exitcond = icmp eq i64 %indvars.iv.next, %wide.trip.count
  br i1 %exitcond, label %for.cond.cleanup, label %for.body

cleanup:                                          ; preds = %for.cond.cleanup, %entry
  ret void, !dbg !410
}

; Function Attrs: allockind("free")
declare !intel.dtrans.func.type !411 dso_local void @free(ptr "intel_dtrans_func_index"="1") #4

define void @"Arr<float*>::realloc(int)"(ptr nocapture "intel_dtrans_func_index"="1" %this, i32 %inc) align 2 !dbg !412 !intel.dtrans.func.type !413 {
entry:
  call void @llvm.dbg.value(metadata ptr %this, metadata !414, metadata !DIExpression()), !dbg !415
  call void @llvm.dbg.value(metadata i32 %inc, metadata !416, metadata !DIExpression()), !dbg !417
  %size = getelementptr inbounds %struct.Arr.0, ptr %this, i32 0, i32 3, !dbg !418
  %tmp = load i32, ptr %size, align 8, !dbg !418
  %add = add nsw i32 %tmp, 1, !dbg !420
  %capacity = getelementptr inbounds %struct.Arr.0, ptr %this, i32 0, i32 1, !dbg !421
  %tmp2 = load i32, ptr %capacity, align 8, !dbg !421
  %cmp = icmp ugt i32 %add, %tmp2, !dbg !422
  br i1 %cmp, label %if.end, label %cleanup

if.end:                                           ; preds = %entry
  %conv = uitofp i32 %tmp to double
  %mul = fmul fast double %conv, 1.250000e+00
  %conv3 = fptoui double %mul to i32
  %cmp4 = icmp ult i32 %add, %conv3
  %spec.select = select i1 %cmp4, i32 %conv3, i32 %add
  %conv7 = zext i32 %spec.select to i64
  %mul8 = shl nuw nsw i64 %conv7, 3
  %call = call noalias ptr @malloc(i64 %mul8)
  %i2 = bitcast ptr %call to ptr
  %cmp1029 = icmp eq i32 %tmp, 0
  br i1 %cmp1029, label %for.cond.cleanup, label %for.body.lr.ph

for.body.lr.ph:                                   ; preds = %if.end
  %base = getelementptr inbounds %struct.Arr.0, ptr %this, i64 0, i32 2
  %i3 = load ptr, ptr %base, align 8
  %wide.trip.count = zext i32 %tmp to i64
  br label %for.body

for.cond.cleanup:                                 ; preds = %for.body, %if.end
  %base14 = getelementptr inbounds %struct.Arr.0, ptr %this, i64 0, i32 2
  %i4 = bitcast ptr %base14 to ptr
  %i5 = load ptr, ptr %i4, align 8
  call void @free(ptr %i5)
  store ptr %call, ptr %i4, align 8
  store i32 %spec.select, ptr %capacity, align 4
  br label %cleanup

for.body:                                         ; preds = %for.body, %for.body.lr.ph
  %indvars.iv = phi i64 [ 0, %for.body.lr.ph ], [ %indvars.iv.next, %for.body ]
  %ptridx = getelementptr inbounds ptr, ptr %i3, i64 %indvars.iv
  %i6 = load ptr, ptr %ptridx, align 8
  %ptridx12 = getelementptr inbounds ptr, ptr %i2, i64 %indvars.iv
  store ptr %i6, ptr %ptridx12, align 8
  %indvars.iv.next = add nuw nsw i64 %indvars.iv, 1
  %exitcond = icmp eq i64 %indvars.iv.next, %wide.trip.count
  br i1 %exitcond, label %for.cond.cleanup, label %for.body

cleanup:                                          ; preds = %for.cond.cleanup, %entry
  ret void, !dbg !423
}

; Function Attrs: nounwind
define void @"Arr<int*>::set(int, int*)"(ptr nocapture readonly "intel_dtrans_func_index"="1" %this, i32 %i, ptr "intel_dtrans_func_index"="2" %val) #2 align 2 !dbg !424 !intel.dtrans.func.type !425 {
entry:
  call void @llvm.dbg.value(metadata ptr %this, metadata !426, metadata !DIExpression()), !dbg !427
  call void @llvm.dbg.value(metadata i32 %i, metadata !428, metadata !DIExpression()), !dbg !429
  call void @llvm.dbg.value(metadata ptr %val, metadata !430, metadata !DIExpression()), !dbg !431
  %size = getelementptr inbounds %struct.Arr, ptr %this, i32 0, i32 3, !dbg !432
  %tmp = load i32, ptr %size, align 8, !dbg !432
  %cmp = icmp ugt i32 %tmp, %i, !dbg !434
  br i1 %cmp, label %if.end, label %if.then, !dbg !435

if.then:                                          ; preds = %entry
  call void @__cxa_rethrow()
  unreachable

if.end:                                           ; preds = %entry
  %base2 = getelementptr inbounds %struct.Arr, ptr %this, i32 0, i32 2, !dbg !436
  %tmp5 = load ptr, ptr %base2, align 8, !dbg !436
  %idxprom3 = zext i32 %i to i64, !dbg !436
  %arrayidx4 = getelementptr inbounds ptr, ptr %tmp5, i64 %idxprom3, !dbg !436
  store ptr %val, ptr %arrayidx4, align 8, !dbg !437
  ret void, !dbg !438
}

; Function Attrs: nounwind
define void @"Arr<float*>::set(int, float*)"(ptr nocapture readonly "intel_dtrans_func_index"="1" %this, i32 %i, ptr "intel_dtrans_func_index"="2" %val) #2 align 2 !dbg !439 !intel.dtrans.func.type !440 {
entry:
  call void @llvm.dbg.value(metadata ptr %this, metadata !441, metadata !DIExpression()), !dbg !442
  call void @llvm.dbg.value(metadata i32 %i, metadata !443, metadata !DIExpression()), !dbg !444
  call void @llvm.dbg.value(metadata ptr %val, metadata !445, metadata !DIExpression()), !dbg !446
  %size = getelementptr inbounds %struct.Arr.0, ptr %this, i32 0, i32 3, !dbg !447
  %tmp = load i32, ptr %size, align 8, !dbg !447
  %cmp = icmp ugt i32 %tmp, %i, !dbg !449
  br i1 %cmp, label %if.end, label %if.then, !dbg !450

if.then:                                          ; preds = %entry
  call void @__cxa_rethrow()
  unreachable

if.end:                                           ; preds = %entry
  %base2 = getelementptr inbounds %struct.Arr.0, ptr %this, i32 0, i32 2, !dbg !451
  %tmp5 = load ptr, ptr %base2, align 8, !dbg !451
  %idxprom3 = zext i32 %i to i64, !dbg !451
  %arrayidx4 = getelementptr inbounds ptr, ptr %tmp5, i64 %idxprom3, !dbg !451
  store ptr %val, ptr %arrayidx4, align 8, !dbg !452
  ret void, !dbg !453
}

define void @"Arr<int*>::Arr(Arr<int*> const&)"(ptr nocapture "intel_dtrans_func_index"="1" %this, ptr nocapture readonly dereferenceable(32) "intel_dtrans_func_index"="2" %A) align 2 !dbg !454 !intel.dtrans.func.type !455 {
entry:
  call void @llvm.dbg.value(metadata ptr %this, metadata !456, metadata !DIExpression()), !dbg !457
  call void @llvm.dbg.value(metadata ptr %A, metadata !458, metadata !DIExpression()), !dbg !459
  %flag = getelementptr inbounds %struct.Arr, ptr %this, i64 0, i32 0, !dbg !460
  %flag2 = getelementptr inbounds %struct.Arr, ptr %A, i64 0, i32 0
  %i = load i8, ptr %flag2, align 8
  store i8 %i, ptr %flag, align 8
  %capacity = getelementptr inbounds %struct.Arr, ptr %this, i64 0, i32 1
  %capacity3 = getelementptr inbounds %struct.Arr, ptr %A, i64 0, i32 1
  %i1 = load i32, ptr %capacity3, align 4
  store i32 %i1, ptr %capacity, align 4
  %base = getelementptr inbounds %struct.Arr, ptr %this, i64 0, i32 2
  store ptr null, ptr %base, align 8
  %size = getelementptr inbounds %struct.Arr, ptr %this, i64 0, i32 3
  %size4 = getelementptr inbounds %struct.Arr, ptr %A, i64 0, i32 3
  %i2 = load i32, ptr %size4, align 8
  store i32 %i2, ptr %size, align 8
  %mem = getelementptr inbounds %struct.Arr, ptr %this, i64 0, i32 4
  %mem5 = getelementptr inbounds %struct.Arr, ptr %A, i64 0, i32 4
  %i3 = load ptr, ptr %mem5, align 8
  store ptr %i3, ptr %mem, align 8
  %conv = zext i32 %i1 to i64
  %mul = shl nuw nsw i64 %conv, 3
  %call = call noalias ptr @malloc(i64 %mul)
  %i4 = bitcast ptr %base to ptr
  store ptr %call, ptr %i4, align 8
  call void @llvm.memset.p0.i64(ptr align 8 %call, i8 0, i64 %mul, i1 false)
  %cmp25 = icmp eq i32 %i2, 0
  br i1 %cmp25, label %for.cond.cleanup, label %for.body.lr.ph

for.body.lr.ph:                                   ; preds = %entry
  %base13 = getelementptr inbounds %struct.Arr, ptr %A, i64 0, i32 2
  %i5 = load ptr, ptr %base13, align 8
  %i6 = load ptr, ptr %base, align 8
  %wide.trip.count = zext i32 %i2 to i64
  br label %for.body

for.cond.cleanup:                                 ; preds = %for.body, %entry
  ret void, !dbg !462

for.body:                                         ; preds = %for.body, %for.body.lr.ph
  %indvars.iv = phi i64 [ 0, %for.body.lr.ph ], [ %indvars.iv.next, %for.body ]
  %ptridx = getelementptr inbounds ptr, ptr %i5, i64 %indvars.iv
  %i7 = load ptr, ptr %ptridx, align 8
  %ptridx16 = getelementptr inbounds ptr, ptr %i6, i64 %indvars.iv
  store ptr %i7, ptr %ptridx16, align 8
  %indvars.iv.next = add nuw nsw i64 %indvars.iv, 1
  %exitcond = icmp eq i64 %indvars.iv.next, %wide.trip.count
  br i1 %exitcond, label %for.cond.cleanup, label %for.body
}

define void @"Arr<float*>::Arr(Arr<float*> const&)"(ptr nocapture "intel_dtrans_func_index"="1" %this, ptr nocapture readonly dereferenceable(32) "intel_dtrans_func_index"="2" %A) align 2 !dbg !463 !intel.dtrans.func.type !464 {
entry:
  call void @llvm.dbg.value(metadata ptr %this, metadata !465, metadata !DIExpression()), !dbg !466
  call void @llvm.dbg.value(metadata ptr %A, metadata !467, metadata !DIExpression()), !dbg !468
  %flag = getelementptr inbounds %struct.Arr.0, ptr %this, i64 0, i32 0, !dbg !469
  %flag2 = getelementptr inbounds %struct.Arr.0, ptr %A, i64 0, i32 0
  %i = load i8, ptr %flag2, align 8
  store i8 %i, ptr %flag, align 8
  %capacity = getelementptr inbounds %struct.Arr.0, ptr %this, i64 0, i32 1
  %capacity3 = getelementptr inbounds %struct.Arr.0, ptr %A, i64 0, i32 1
  %i1 = load i32, ptr %capacity3, align 4
  store i32 %i1, ptr %capacity, align 4
  %base = getelementptr inbounds %struct.Arr.0, ptr %this, i64 0, i32 2
  store ptr null, ptr %base, align 8
  %size = getelementptr inbounds %struct.Arr.0, ptr %this, i64 0, i32 3
  %size4 = getelementptr inbounds %struct.Arr.0, ptr %A, i64 0, i32 3
  %i2 = load i32, ptr %size4, align 8
  store i32 %i2, ptr %size, align 8
  %mem = getelementptr inbounds %struct.Arr.0, ptr %this, i64 0, i32 4
  %mem5 = getelementptr inbounds %struct.Arr.0, ptr %A, i64 0, i32 4
  %i3 = load ptr, ptr %mem5, align 8
  store ptr %i3, ptr %mem, align 8
  %conv = zext i32 %i1 to i64
  %mul = shl nuw nsw i64 %conv, 3
  %call = call noalias ptr @malloc(i64 %mul)
  %i4 = bitcast ptr %base to ptr
  store ptr %call, ptr %i4, align 8
  call void @llvm.memset.p0.i64(ptr align 8 %call, i8 0, i64 %mul, i1 false)
  %cmp25 = icmp eq i32 %i2, 0
  br i1 %cmp25, label %for.cond.cleanup, label %for.body.lr.ph

for.body.lr.ph:                                   ; preds = %entry
  %base13 = getelementptr inbounds %struct.Arr.0, ptr %A, i64 0, i32 2
  %i5 = load ptr, ptr %base13, align 8
  %i6 = load ptr, ptr %base, align 8
  %wide.trip.count = zext i32 %i2 to i64
  br label %for.body

for.cond.cleanup:                                 ; preds = %for.body, %entry
  ret void, !dbg !471

for.body:                                         ; preds = %for.body, %for.body.lr.ph
  %indvars.iv = phi i64 [ 0, %for.body.lr.ph ], [ %indvars.iv.next, %for.body ]
  %ptridx = getelementptr inbounds ptr, ptr %i5, i64 %indvars.iv
  %i7 = load ptr, ptr %ptridx, align 8
  %ptridx16 = getelementptr inbounds ptr, ptr %i6, i64 %indvars.iv
  store ptr %i7, ptr %ptridx16, align 8
  %indvars.iv.next = add nuw nsw i64 %indvars.iv, 1
  %exitcond = icmp eq i64 %indvars.iv.next, %wide.trip.count
  br i1 %exitcond, label %for.cond.cleanup, label %for.body
}

define void @"Arr<int*>::~Arr()"(ptr nocapture readonly "intel_dtrans_func_index"="1" %this) align 2 !dbg !472 !intel.dtrans.func.type !473 {
entry:
  call void @llvm.dbg.value(metadata ptr %this, metadata !474, metadata !DIExpression()), !dbg !475
  %base = getelementptr inbounds %struct.Arr, ptr %this, i32 0, i32 2, !dbg !476
  %tmp = load ptr, ptr %base, align 8, !dbg !476
  %tmp1 = bitcast ptr %tmp to ptr, !dbg !476
  call void @free(ptr %tmp1), !dbg !478
  ret void, !dbg !479
}

define void @"Arr<float*>::~Arr()"(ptr nocapture readonly "intel_dtrans_func_index"="1" %this) align 2 !dbg !480 !intel.dtrans.func.type !481 {
entry:
  call void @llvm.dbg.value(metadata ptr %this, metadata !482, metadata !DIExpression()), !dbg !483
  %base = getelementptr inbounds %struct.Arr.0, ptr %this, i32 0, i32 2, !dbg !484
  %tmp = load ptr, ptr %base, align 8, !dbg !484
  %tmp1 = bitcast ptr %tmp to ptr, !dbg !484
  call void @free(ptr %tmp1), !dbg !486
  ret void, !dbg !487
}

; Function Attrs: nocallback nofree nosync nounwind speculatable willreturn memory(none)
declare void @llvm.dbg.value(metadata, metadata, metadata) #1

; Function Attrs: nocallback nofree nounwind willreturn memory(argmem: write)
declare void @llvm.memset.p0.i64(ptr nocapture writeonly, i8, i64, i1 immarg) #5

attributes #0 = { nounwind memory(read) }
attributes #1 = { nocallback nofree nosync nounwind speculatable willreturn memory(none) }
attributes #2 = { nounwind }
attributes #3 = { allockind("alloc,uninitialized") allocsize(0) "alloc-family"="malloc" }
attributes #4 = { allockind("free") "alloc-family"="malloc" }
attributes #5 = { nocallback nofree nounwind willreturn memory(argmem: write) }

!llvm.dbg.cu = !{!2}
!llvm.module.flags = !{!19, !20, !21}
!llvm.dbg.intel.emit_class_debug_always = !{!22}
!llvm.ident = !{!23}
!intel.dtrans.types = !{!24, !28, !32, !35}

!0 = !DIGlobalVariableExpression(var: !1, expr: !DIExpression())
!1 = distinct !DIGlobalVariable(name: "v1", scope: !2, file: !3, line: 96, type: !8, isLocal: false, isDefinition: true)
!2 = distinct !DICompileUnit(language: DW_LANG_C_plus_plus, file: !3, producer: "clang version 8.0.0", isOptimized: false, runtimeVersion: 0, emissionKind: FullDebug, enums: !4, retainedTypes: !5, globals: !12, nameTableKind: None)
!3 = !DIFile(filename: "test.cc", directory: "llvm")
!4 = !{}
!5 = !{!6, !9}
!6 = !DIDerivedType(tag: DW_TAG_pointer_type, baseType: !7, size: 64)
!7 = !DIDerivedType(tag: DW_TAG_pointer_type, baseType: !8, size: 64)
!8 = !DIBasicType(name: "int", size: 32, encoding: DW_ATE_signed)
!9 = !DIDerivedType(tag: DW_TAG_pointer_type, baseType: !10, size: 64)
!10 = !DIDerivedType(tag: DW_TAG_pointer_type, baseType: !11, size: 64)
!11 = !DIBasicType(name: "float", size: 32, encoding: DW_ATE_float)
!12 = !{!0, !13, !15, !17}
!13 = !DIGlobalVariableExpression(var: !14, expr: !DIExpression())
!14 = distinct !DIGlobalVariable(name: "v2", scope: !2, file: !3, line: 97, type: !8, isLocal: false, isDefinition: true)
!15 = !DIGlobalVariableExpression(var: !16, expr: !DIExpression())
!16 = distinct !DIGlobalVariable(name: "v3", scope: !2, file: !3, line: 98, type: !11, isLocal: false, isDefinition: true)
!17 = !DIGlobalVariableExpression(var: !18, expr: !DIExpression())
!18 = distinct !DIGlobalVariable(name: "v4", scope: !2, file: !3, line: 99, type: !11, isLocal: false, isDefinition: true)
!19 = !{i32 2, !"Dwarf Version", i32 4}
!20 = !{i32 2, !"Debug Info Version", i32 3}
!21 = !{i32 1, !"wchar_size", i32 4}
!22 = !{!"true"}
!23 = !{!"clang version 8.0.0"}
!24 = !{!"S", %class.F zeroinitializer, i32 3, !25, !26, !27}
!25 = !{%struct.Arr zeroinitializer, i32 1}
!26 = !{%struct.Arr.0 zeroinitializer, i32 1}
!27 = !{%struct.Mem zeroinitializer, i32 1}
!28 = !{!"S", %struct.Arr zeroinitializer, i32 5, !29, !30, !31, !30, !27}
!29 = !{i8 0, i32 0}
!30 = !{i32 0, i32 0}
!31 = !{i32 0, i32 2}
!32 = !{!"S", %struct.Mem zeroinitializer, i32 1, !33}
!33 = !{!34, i32 2}
!34 = !{!"F", i1 true, i32 0, !30}
!35 = !{!"S", %struct.Arr.0 zeroinitializer, i32 5, !29, !30, !36, !30, !27}
!36 = !{float 0.000000e+00, i32 2}
!37 = distinct !DISubprogram(name: "check1", linkageName: "check1(F*)", scope: !3, file: !3, line: 101, type: !38, scopeLine: 101, flags: DIFlagPrototyped, spFlags: DISPFlagDefinition, unit: !2, retainedNodes: !4)
!38 = !DISubroutineType(types: !39)
!39 = !{!40, !41}
!40 = !DIBasicType(name: "bool", size: 8, encoding: DW_ATE_boolean)
!41 = !DIDerivedType(tag: DW_TAG_pointer_type, baseType: !42, size: 64)
!42 = distinct !DICompositeType(tag: DW_TAG_class_type, name: "F", file: !3, line: 62, size: 128, flags: DIFlagTypePassByReference, elements: !43, identifier: "typeinfo name for F")
!43 = !{!44, !78, !112, !118, !121, !124, !127, !130, !133, !136}
!44 = !DIDerivedType(tag: DW_TAG_member, name: "f1", scope: !42, file: !3, line: 64, baseType: !45, size: 64, flags: DIFlagPublic)
!45 = !DIDerivedType(tag: DW_TAG_pointer_type, baseType: !46, size: 64)
!46 = distinct !DICompositeType(tag: DW_TAG_structure_type, name: "Arr<int *>", file: !3, line: 6, size: 192, flags: DIFlagTypePassByReference, elements: !47, templateParams: !76, identifier: "typeinfo name for Arr<int*>")
!47 = !{!48, !49, !50, !51, !56, !59, !62, !63, !68, !73}
!48 = !DIDerivedType(tag: DW_TAG_member, name: "capacity", scope: !46, file: !3, line: 7, baseType: !8, size: 32)
!49 = !DIDerivedType(tag: DW_TAG_member, name: "base", scope: !46, file: !3, line: 8, baseType: !6, size: 64, offset: 64)
!50 = !DIDerivedType(tag: DW_TAG_member, name: "size", scope: !46, file: !3, line: 9, baseType: !8, size: 32, offset: 128)
!51 = !DISubprogram(name: "get", linkageName: "Arr<int*>::get(int)", scope: !46, file: !3, line: 10, type: !52, scopeLine: 10, flags: DIFlagPrototyped, spFlags: 0)
!52 = !DISubroutineType(types: !53)
!53 = !{!54, !55, !8}
!54 = !DIDerivedType(tag: DW_TAG_reference_type, baseType: !7, size: 64)
!55 = !DIDerivedType(tag: DW_TAG_pointer_type, baseType: !46, size: 64, flags: DIFlagArtificial | DIFlagObjectPointer)
!56 = !DISubprogram(name: "set", linkageName: "Arr<int*>::set(int, int*)", scope: !46, file: !3, line: 15, type: !57, scopeLine: 15, flags: DIFlagPrototyped, spFlags: 0)
!57 = !DISubroutineType(types: !58)
!58 = !{null, !55, !8, !7}
!59 = !DISubprogram(name: "Arr", scope: !46, file: !3, line: 21, type: !60, scopeLine: 21, flags: DIFlagPrototyped, spFlags: 0)
!60 = !DISubroutineType(types: !61)
!61 = !{null, !55, !8}
!62 = !DISubprogram(name: "realloc", linkageName: "Arr<int*>::realloc(int)", scope: !46, file: !3, line: 24, type: !60, scopeLine: 24, flags: DIFlagPrototyped, spFlags: 0)
!63 = !DISubprogram(name: "add", linkageName: "Arr<int*>::add(int* const&)", scope: !46, file: !3, line: 36, type: !64, scopeLine: 36, flags: DIFlagPrototyped, spFlags: 0)
!64 = !DISubroutineType(types: !65)
!65 = !{null, !55, !66}
!66 = !DIDerivedType(tag: DW_TAG_reference_type, baseType: !67, size: 64)
!67 = !DIDerivedType(tag: DW_TAG_const_type, baseType: !7)
!68 = !DISubprogram(name: "Arr", scope: !46, file: !3, line: 46, type: !69, scopeLine: 46, flags: DIFlagPrototyped, spFlags: 0)
!69 = !DISubroutineType(types: !70)
!70 = !{null, !55, !71}
!71 = !DIDerivedType(tag: DW_TAG_reference_type, baseType: !72, size: 64)
!72 = !DIDerivedType(tag: DW_TAG_const_type, baseType: !46)
!73 = !DISubprogram(name: "~Arr", scope: !46, file: !3, line: 59, type: !74, scopeLine: 59, flags: DIFlagPrototyped, spFlags: 0)
!74 = !DISubroutineType(types: !75)
!75 = !{null, !55}
!76 = !{!77}
!77 = !DITemplateTypeParameter(name: "S", type: !7)
!78 = !DIDerivedType(tag: DW_TAG_member, name: "f2", scope: !42, file: !3, line: 65, baseType: !79, size: 64, offset: 64, flags: DIFlagPublic)
!79 = !DIDerivedType(tag: DW_TAG_pointer_type, baseType: !80, size: 64)
!80 = distinct !DICompositeType(tag: DW_TAG_structure_type, name: "Arr<float *>", file: !3, line: 6, size: 192, flags: DIFlagTypePassByReference, elements: !81, templateParams: !110, identifier: "typeinfo name for Arr<float*>")
!81 = !{!82, !83, !84, !85, !90, !93, !96, !97, !102, !107}
!82 = !DIDerivedType(tag: DW_TAG_member, name: "capacity", scope: !80, file: !3, line: 7, baseType: !8, size: 32)
!83 = !DIDerivedType(tag: DW_TAG_member, name: "base", scope: !80, file: !3, line: 8, baseType: !9, size: 64, offset: 64)
!84 = !DIDerivedType(tag: DW_TAG_member, name: "size", scope: !80, file: !3, line: 9, baseType: !8, size: 32, offset: 128)
!85 = !DISubprogram(name: "get", linkageName: "Arr<float*>::get(int)", scope: !80, file: !3, line: 10, type: !86, scopeLine: 10, flags: DIFlagPrototyped, spFlags: 0)
!86 = !DISubroutineType(types: !87)
!87 = !{!88, !89, !8}
!88 = !DIDerivedType(tag: DW_TAG_reference_type, baseType: !10, size: 64)
!89 = !DIDerivedType(tag: DW_TAG_pointer_type, baseType: !80, size: 64, flags: DIFlagArtificial | DIFlagObjectPointer)
!90 = !DISubprogram(name: "set", linkageName: "Arr<float*>::set(int, float*)", scope: !80, file: !3, line: 15, type: !91, scopeLine: 15, flags: DIFlagPrototyped, spFlags: 0)
!91 = !DISubroutineType(types: !92)
!92 = !{null, !89, !8, !10}
!93 = !DISubprogram(name: "Arr", scope: !80, file: !3, line: 21, type: !94, scopeLine: 21, flags: DIFlagPrototyped, spFlags: 0)
!94 = !DISubroutineType(types: !95)
!95 = !{null, !89, !8}
!96 = !DISubprogram(name: "realloc", linkageName: "Arr<float*>::realloc(int)", scope: !80, file: !3, line: 24, type: !94, scopeLine: 24, flags: DIFlagPrototyped, spFlags: 0)
!97 = !DISubprogram(name: "add", linkageName: "Arr<float*>::add(float* const&)", scope: !80, file: !3, line: 36, type: !98, scopeLine: 36, flags: DIFlagPrototyped, spFlags: 0)
!98 = !DISubroutineType(types: !99)
!99 = !{null, !89, !100}
!100 = !DIDerivedType(tag: DW_TAG_reference_type, baseType: !101, size: 64)
!101 = !DIDerivedType(tag: DW_TAG_const_type, baseType: !10)
!102 = !DISubprogram(name: "Arr", scope: !80, file: !3, line: 46, type: !103, scopeLine: 46, flags: DIFlagPrototyped, spFlags: 0)
!103 = !DISubroutineType(types: !104)
!104 = !{null, !89, !105}
!105 = !DIDerivedType(tag: DW_TAG_reference_type, baseType: !106, size: 64)
!106 = !DIDerivedType(tag: DW_TAG_const_type, baseType: !80)
!107 = !DISubprogram(name: "~Arr", scope: !80, file: !3, line: 59, type: !108, scopeLine: 59, flags: DIFlagPrototyped, spFlags: 0)
!108 = !DISubroutineType(types: !109)
!109 = !{null, !89}
!110 = !{!111}
!111 = !DITemplateTypeParameter(name: "S", type: !10)
!112 = !DISubprogram(name: "F", scope: !42, file: !3, line: 66, type: !113, scopeLine: 66, flags: DIFlagPublic | DIFlagPrototyped, spFlags: 0)
!113 = !DISubroutineType(types: !114)
!114 = !{null, !115, !116}
!115 = !DIDerivedType(tag: DW_TAG_pointer_type, baseType: !42, size: 64, flags: DIFlagArtificial | DIFlagObjectPointer)
!116 = !DIDerivedType(tag: DW_TAG_reference_type, baseType: !117, size: 64)
!117 = !DIDerivedType(tag: DW_TAG_const_type, baseType: !42)
!118 = !DISubprogram(name: "put", linkageName: "F::put(int*, float*)", scope: !42, file: !3, line: 70, type: !119, scopeLine: 70, flags: DIFlagPublic | DIFlagPrototyped, spFlags: 0)
!119 = !DISubroutineType(types: !120)
!120 = !{null, !115, !7, !10}
!121 = !DISubprogram(name: "set1", linkageName: "F::set1(int, int*)", scope: !42, file: !3, line: 74, type: !122, scopeLine: 74, flags: DIFlagPublic | DIFlagPrototyped, spFlags: 0)
!122 = !DISubroutineType(types: !123)
!123 = !{null, !115, !8, !7}
!124 = !DISubprogram(name: "set2", linkageName: "F::set2(int, float*)", scope: !42, file: !3, line: 77, type: !125, scopeLine: 77, flags: DIFlagPublic | DIFlagPrototyped, spFlags: 0)
!125 = !DISubroutineType(types: !126)
!126 = !{null, !115, !8, !10}
!127 = !DISubprogram(name: "get1", linkageName: "F::get1(int)", scope: !42, file: !3, line: 80, type: !128, scopeLine: 80, flags: DIFlagPublic | DIFlagPrototyped, spFlags: 0)
!128 = !DISubroutineType(types: !129)
!129 = !{!8, !115, !8}
!130 = !DISubprogram(name: "get2", linkageName: "F::get2(int)", scope: !42, file: !3, line: 83, type: !131, scopeLine: 83, flags: DIFlagPublic | DIFlagPrototyped, spFlags: 0)
!131 = !DISubroutineType(types: !132)
!132 = !{!11, !115, !8}
!133 = !DISubprogram(name: "F", scope: !42, file: !3, line: 86, type: !134, scopeLine: 86, flags: DIFlagPublic | DIFlagPrototyped, spFlags: 0)
!134 = !DISubroutineType(types: !135)
!135 = !{null, !115}
!136 = !DISubprogram(name: "~F", scope: !42, file: !3, line: 90, type: !134, scopeLine: 90, flags: DIFlagPublic | DIFlagPrototyped, spFlags: 0)
!137 = distinct !{!138}
!138 = !{%class.F zeroinitializer, i32 1}
!139 = !DILocalVariable(name: "f", arg: 1, scope: !37, file: !3, line: 101, type: !41)
!140 = !DILocation(line: 101, column: 16, scope: !37)
!141 = !DILocation(line: 102, column: 10, scope: !142)
!142 = distinct !DILexicalBlock(scope: !37, file: !3, line: 102, column: 7)
!143 = !DILocation(line: 102, column: 21, scope: !142)
!144 = !DILocation(line: 102, column: 18, scope: !142)
!145 = !DILocation(line: 102, column: 7, scope: !37)
!146 = !DILocation(line: 103, column: 5, scope: !142)
!147 = !DILocation(line: 104, column: 10, scope: !148)
!148 = distinct !DILexicalBlock(scope: !37, file: !3, line: 104, column: 7)
!149 = !DILocation(line: 104, column: 21, scope: !148)
!150 = !DILocation(line: 104, column: 18, scope: !148)
!151 = !DILocation(line: 104, column: 7, scope: !37)
!152 = !DILocation(line: 105, column: 5, scope: !148)
!153 = !DILocation(line: 106, column: 10, scope: !154)
!154 = distinct !DILexicalBlock(scope: !37, file: !3, line: 106, column: 7)
!155 = !DILocation(line: 106, column: 21, scope: !154)
!156 = !DILocation(line: 106, column: 18, scope: !154)
!157 = !DILocation(line: 106, column: 7, scope: !37)
!158 = !DILocation(line: 107, column: 5, scope: !154)
!159 = !DILocation(line: 108, column: 10, scope: !160)
!160 = distinct !DILexicalBlock(scope: !37, file: !3, line: 108, column: 7)
!161 = !DILocation(line: 108, column: 21, scope: !160)
!162 = !DILocation(line: 108, column: 18, scope: !160)
!163 = !DILocation(line: 108, column: 7, scope: !37)
!164 = !DILocation(line: 109, column: 5, scope: !160)
!165 = !DILocation(line: 110, column: 3, scope: !37)
!166 = !DILocation(line: 0, scope: !37)
!167 = !DILocation(line: 111, column: 1, scope: !37)
!168 = distinct !DISubprogram(name: "get1", linkageName: "F::get1(int)", scope: !42, file: !3, line: 80, type: !128, scopeLine: 80, flags: DIFlagPrototyped, spFlags: DISPFlagDefinition, unit: !2, declaration: !127, retainedNodes: !4)
!169 = distinct !{!138}
!170 = !DILocalVariable(name: "this", arg: 1, scope: !168, type: !41, flags: DIFlagArtificial | DIFlagObjectPointer)
!171 = !DILocation(line: 0, scope: !168)
!172 = !DILocalVariable(name: "i", arg: 2, scope: !168, file: !3, line: 80, type: !8)
!173 = !DILocation(line: 80, column: 16, scope: !168)
!174 = !DILocation(line: 81, column: 14, scope: !168)
!175 = !DILocation(line: 81, column: 18, scope: !168)
!176 = !DILocation(line: 81, column: 12, scope: !168)
!177 = !DILocation(line: 81, column: 5, scope: !168)
!178 = distinct !DISubprogram(name: "get2", linkageName: "F::get2(int)", scope: !42, file: !3, line: 83, type: !131, scopeLine: 83, flags: DIFlagPrototyped, spFlags: DISPFlagDefinition, unit: !2, declaration: !130, retainedNodes: !4)
!179 = distinct !{!138}
!180 = !DILocalVariable(name: "this", arg: 1, scope: !178, type: !41, flags: DIFlagArtificial | DIFlagObjectPointer)
!181 = !DILocation(line: 0, scope: !178)
!182 = !DILocalVariable(name: "i", arg: 2, scope: !178, file: !3, line: 83, type: !8)
!183 = !DILocation(line: 83, column: 18, scope: !178)
!184 = !DILocation(line: 84, column: 14, scope: !178)
!185 = !DILocation(line: 84, column: 18, scope: !178)
!186 = !DILocation(line: 84, column: 12, scope: !178)
!187 = !DILocation(line: 84, column: 5, scope: !178)
!188 = distinct !DISubprogram(name: "main", scope: !3, file: !3, line: 113, type: !189, scopeLine: 113, flags: DIFlagPrototyped, spFlags: DISPFlagDefinition, unit: !2, retainedNodes: !4)
!189 = !DISubroutineType(types: !190)
!190 = !{!8}
!191 = !DILocation(line: 114, column: 10, scope: !188)
!192 = !DILocation(line: 114, column: 14, scope: !188)
!193 = !DILocalVariable(name: "f", scope: !188, file: !3, line: 114, type: !41)
!194 = !DILocation(line: 114, column: 6, scope: !188)
!195 = !DILocation(line: 115, column: 6, scope: !188)
!196 = !DILocation(line: 116, column: 10, scope: !197)
!197 = distinct !DILexicalBlock(scope: !188, file: !3, line: 116, column: 7)
!198 = !DILocation(line: 116, column: 21, scope: !197)
!199 = !DILocation(line: 116, column: 18, scope: !197)
!200 = !DILocation(line: 116, column: 7, scope: !188)
!201 = !DILocation(line: 117, column: 5, scope: !197)
!202 = !DILocation(line: 143, column: 1, scope: !188)
!203 = !DILocation(line: 118, column: 10, scope: !204)
!204 = distinct !DILexicalBlock(scope: !188, file: !3, line: 118, column: 7)
!205 = !DILocation(line: 118, column: 21, scope: !204)
!206 = !DILocation(line: 118, column: 18, scope: !204)
!207 = !DILocation(line: 118, column: 7, scope: !188)
!208 = !DILocation(line: 119, column: 5, scope: !204)
!209 = !DILocation(line: 121, column: 6, scope: !188)
!210 = !DILocation(line: 122, column: 10, scope: !211)
!211 = distinct !DILexicalBlock(scope: !188, file: !3, line: 122, column: 7)
!212 = !DILocation(line: 122, column: 21, scope: !211)
!213 = !DILocation(line: 122, column: 18, scope: !211)
!214 = !DILocation(line: 122, column: 7, scope: !188)
!215 = !DILocation(line: 123, column: 5, scope: !211)
!216 = !DILocation(line: 124, column: 10, scope: !217)
!217 = distinct !DILexicalBlock(scope: !188, file: !3, line: 124, column: 7)
!218 = !DILocation(line: 124, column: 21, scope: !217)
!219 = !DILocation(line: 124, column: 18, scope: !217)
!220 = !DILocation(line: 124, column: 7, scope: !188)
!221 = !DILocation(line: 125, column: 5, scope: !217)
!222 = !DILocation(line: 126, column: 10, scope: !223)
!223 = distinct !DILexicalBlock(scope: !188, file: !3, line: 126, column: 7)
!224 = !DILocation(line: 126, column: 21, scope: !223)
!225 = !DILocation(line: 126, column: 18, scope: !223)
!226 = !DILocation(line: 126, column: 7, scope: !188)
!227 = !DILocation(line: 127, column: 5, scope: !223)
!228 = !DILocation(line: 128, column: 10, scope: !229)
!229 = distinct !DILexicalBlock(scope: !188, file: !3, line: 128, column: 7)
!230 = !DILocation(line: 128, column: 21, scope: !229)
!231 = !DILocation(line: 128, column: 18, scope: !229)
!232 = !DILocation(line: 128, column: 7, scope: !188)
!233 = !DILocation(line: 129, column: 5, scope: !229)
!234 = !DILocation(line: 131, column: 6, scope: !188)
!235 = !DILocation(line: 132, column: 6, scope: !188)
!236 = !DILocation(line: 133, column: 8, scope: !237)
!237 = distinct !DILexicalBlock(scope: !188, file: !3, line: 133, column: 7)
!238 = !DILocation(line: 133, column: 7, scope: !188)
!239 = !DILocation(line: 134, column: 5, scope: !237)
!240 = !DILocation(line: 136, column: 11, scope: !188)
!241 = !DILocation(line: 136, column: 15, scope: !188)
!242 = !DILocalVariable(name: "f1", scope: !188, file: !3, line: 136, type: !41)
!243 = !DILocation(line: 136, column: 6, scope: !188)
!244 = !DILocation(line: 137, column: 8, scope: !245)
!245 = distinct !DILexicalBlock(scope: !188, file: !3, line: 137, column: 7)
!246 = !DILocation(line: 137, column: 7, scope: !188)
!247 = !DILocation(line: 138, column: 5, scope: !245)
!248 = !DILocation(line: 140, column: 3, scope: !188)
!249 = !DILocation(line: 141, column: 3, scope: !188)
!250 = !DILocation(line: 142, column: 3, scope: !188)
!251 = !DILocation(line: 0, scope: !188)
!252 = distinct !{!253}
!253 = !{i8 0, i32 1}
!254 = distinct !DISubprogram(name: "F", linkageName: "F::F()", scope: !42, file: !3, line: 86, type: !134, scopeLine: 86, flags: DIFlagPrototyped, spFlags: DISPFlagDefinition, unit: !2, declaration: !133, retainedNodes: !4)
!255 = distinct !{!138}
!256 = !DILocalVariable(name: "this", arg: 1, scope: !254, type: !41, flags: DIFlagArtificial | DIFlagObjectPointer)
!257 = !DILocation(line: 0, scope: !254)
!258 = !DILocation(line: 87, column: 10, scope: !259)
!259 = distinct !DILexicalBlock(scope: !254, file: !3, line: 86, column: 7)
!260 = !DILocation(line: 87, column: 14, scope: !259)
!261 = !DILocation(line: 87, column: 5, scope: !259)
!262 = !DILocation(line: 87, column: 8, scope: !259)
!263 = !DILocation(line: 88, column: 10, scope: !259)
!264 = !DILocation(line: 88, column: 14, scope: !259)
!265 = !DILocation(line: 88, column: 5, scope: !259)
!266 = !DILocation(line: 88, column: 8, scope: !259)
!267 = !DILocation(line: 89, column: 3, scope: !254)
!268 = !DILocation(line: 89, column: 3, scope: !259)
!269 = distinct !{!253}
!270 = distinct !DISubprogram(name: "put", linkageName: "F::put(int*, float*)", scope: !42, file: !3, line: 70, type: !119, scopeLine: 70, flags: DIFlagPrototyped, spFlags: DISPFlagDefinition, unit: !2, declaration: !118, retainedNodes: !4)
!271 = distinct !{!138, !272, !273}
!272 = !{i32 0, i32 1}
!273 = !{float 0.000000e+00, i32 1}
!274 = !DILocalVariable(name: "this", arg: 1, scope: !270, type: !41, flags: DIFlagArtificial | DIFlagObjectPointer)
!275 = !DILocation(line: 0, scope: !270)
!276 = !DILocalVariable(name: "a", arg: 2, scope: !270, file: !3, line: 70, type: !7)
!277 = !DILocation(line: 70, column: 17, scope: !270)
!278 = !DILocalVariable(name: "b", arg: 3, scope: !270, file: !3, line: 70, type: !10)
!279 = !DILocation(line: 70, column: 27, scope: !270)
!280 = !DILocation(line: 71, column: 5, scope: !270)
!281 = !DILocation(line: 71, column: 9, scope: !270)
!282 = !DILocation(line: 72, column: 5, scope: !270)
!283 = !DILocation(line: 72, column: 9, scope: !270)
!284 = !DILocation(line: 73, column: 3, scope: !270)
!285 = distinct !DISubprogram(name: "set1", linkageName: "F::set1(int, int*)", scope: !42, file: !3, line: 74, type: !122, scopeLine: 74, flags: DIFlagPrototyped, spFlags: DISPFlagDefinition, unit: !2, declaration: !121, retainedNodes: !4)
!286 = distinct !{!138, !272}
!287 = !DILocalVariable(name: "this", arg: 1, scope: !285, type: !41, flags: DIFlagArtificial | DIFlagObjectPointer)
!288 = !DILocation(line: 0, scope: !285)
!289 = !DILocalVariable(name: "i", arg: 2, scope: !285, file: !3, line: 74, type: !8)
!290 = !DILocation(line: 74, column: 17, scope: !285)
!291 = !DILocalVariable(name: "a", arg: 3, scope: !285, file: !3, line: 74, type: !7)
!292 = !DILocation(line: 74, column: 25, scope: !285)
!293 = !DILocation(line: 75, column: 5, scope: !285)
!294 = !DILocation(line: 75, column: 9, scope: !285)
!295 = !DILocation(line: 76, column: 3, scope: !285)
!296 = distinct !DISubprogram(name: "set2", linkageName: "F::set2(int, float*)", scope: !42, file: !3, line: 77, type: !125, scopeLine: 77, flags: DIFlagPrototyped, spFlags: DISPFlagDefinition, unit: !2, declaration: !124, retainedNodes: !4)
!297 = distinct !{!138, !273}
!298 = !DILocalVariable(name: "this", arg: 1, scope: !296, type: !41, flags: DIFlagArtificial | DIFlagObjectPointer)
!299 = !DILocation(line: 0, scope: !296)
!300 = !DILocalVariable(name: "i", arg: 2, scope: !296, file: !3, line: 77, type: !8)
!301 = !DILocation(line: 77, column: 17, scope: !296)
!302 = !DILocalVariable(name: "b", arg: 3, scope: !296, file: !3, line: 77, type: !10)
!303 = !DILocation(line: 77, column: 27, scope: !296)
!304 = !DILocation(line: 78, column: 5, scope: !296)
!305 = !DILocation(line: 78, column: 9, scope: !296)
!306 = !DILocation(line: 79, column: 3, scope: !296)
!307 = distinct !DISubprogram(name: "F", linkageName: "F::F(F const&)", scope: !42, file: !3, line: 66, type: !113, scopeLine: 66, flags: DIFlagPrototyped, spFlags: DISPFlagDefinition, unit: !2, declaration: !112, retainedNodes: !4)
!308 = distinct !{!138, !138}
!309 = !DILocalVariable(name: "this", arg: 1, scope: !307, type: !41, flags: DIFlagArtificial | DIFlagObjectPointer)
!310 = !DILocation(line: 0, scope: !307)
!311 = !DILocalVariable(name: "f", arg: 2, scope: !307, file: !3, line: 66, type: !116)
!312 = !DILocation(line: 66, column: 14, scope: !307)
!313 = !DILocation(line: 67, column: 10, scope: !314)
!314 = distinct !DILexicalBlock(scope: !307, file: !3, line: 66, column: 17)
!315 = !DILocation(line: 67, column: 28, scope: !314)
!316 = !DILocation(line: 67, column: 14, scope: !314)
!317 = !DILocation(line: 67, column: 5, scope: !314)
!318 = !DILocation(line: 67, column: 8, scope: !314)
!319 = !DILocation(line: 68, column: 10, scope: !314)
!320 = !DILocation(line: 68, column: 30, scope: !314)
!321 = !DILocation(line: 68, column: 14, scope: !314)
!322 = !DILocation(line: 68, column: 5, scope: !314)
!323 = !DILocation(line: 68, column: 8, scope: !314)
!324 = !DILocation(line: 69, column: 3, scope: !307)
!325 = !DILocation(line: 69, column: 3, scope: !314)
!326 = distinct !DISubprogram(name: "~F", linkageName: "F::~F()", scope: !42, file: !3, line: 90, type: !134, scopeLine: 90, flags: DIFlagPrototyped, spFlags: DISPFlagDefinition, unit: !2, declaration: !136, retainedNodes: !4)
!327 = distinct !{!138}
!328 = !DILocalVariable(name: "this", arg: 1, scope: !326, type: !41, flags: DIFlagArtificial | DIFlagObjectPointer)
!329 = !DILocation(line: 0, scope: !326)
!330 = !DILocation(line: 91, column: 12, scope: !331)
!331 = distinct !DILexicalBlock(scope: !326, file: !3, line: 90, column: 8)
!332 = !DILocation(line: 91, column: 5, scope: !331)
!333 = !DILocation(line: 92, column: 12, scope: !331)
!334 = !DILocation(line: 92, column: 5, scope: !331)
!335 = !DILocation(line: 93, column: 3, scope: !326)
!336 = distinct !DISubprogram(name: "get", linkageName: "Arr<int*>::get(int)", scope: !46, file: !3, line: 10, type: !52, scopeLine: 10, flags: DIFlagPrototyped, spFlags: DISPFlagDefinition, unit: !2, declaration: !51, retainedNodes: !4)
!337 = distinct !{!31, !25}
!338 = !DILocalVariable(name: "this", arg: 1, scope: !336, type: !45, flags: DIFlagArtificial | DIFlagObjectPointer)
!339 = !DILocation(line: 0, scope: !336)
!340 = !DILocalVariable(name: "i", arg: 2, scope: !336, file: !3, line: 10, type: !8)
!341 = !DILocation(line: 10, column: 14, scope: !336)
!342 = !DILocation(line: 11, column: 9, scope: !343)
!343 = distinct !DILexicalBlock(scope: !336, file: !3, line: 11, column: 9)
!344 = !DILocation(line: 11, column: 19, scope: !343)
!345 = !DILocation(line: 11, column: 9, scope: !336)
!346 = distinct !DISubprogram(name: "get", linkageName: "Arr<float*>::get(int)", scope: !80, file: !3, line: 10, type: !86, scopeLine: 10, flags: DIFlagPrototyped, spFlags: DISPFlagDefinition, unit: !2, declaration: !85, retainedNodes: !4)
!347 = distinct !{!36, !26}
!348 = !DILocalVariable(name: "this", arg: 1, scope: !346, type: !79, flags: DIFlagArtificial | DIFlagObjectPointer)
!349 = !DILocation(line: 0, scope: !346)
!350 = !DILocalVariable(name: "i", arg: 2, scope: !346, file: !3, line: 10, type: !8)
!351 = !DILocation(line: 10, column: 14, scope: !346)
!352 = !DILocation(line: 11, column: 9, scope: !353)
!353 = distinct !DILexicalBlock(scope: !346, file: !3, line: 11, column: 9)
!354 = !DILocation(line: 11, column: 19, scope: !353)
!355 = !DILocation(line: 11, column: 9, scope: !346)
!356 = distinct !DISubprogram(name: "Arr", linkageName: "Arr<int*>::Arr(int, %struct.Mem*)", scope: !46, file: !3, line: 21, type: !60, scopeLine: 21, flags: DIFlagPrototyped, spFlags: DISPFlagDefinition, unit: !2, declaration: !59, retainedNodes: !4)
!357 = distinct !{!25, !27}
!358 = !DILocalVariable(name: "this", arg: 1, scope: !356, type: !45, flags: DIFlagArtificial | DIFlagObjectPointer)
!359 = !DILocation(line: 0, scope: !356)
!360 = !DILocalVariable(name: "c", arg: 2, scope: !356, file: !3, line: 21, type: !8)
!361 = !DILocation(line: 21, column: 11, scope: !356)
!362 = !DILocation(line: 21, column: 20, scope: !356)
!363 = distinct !DISubprogram(name: "Arr", linkageName: "Arr<float*>::Arr(int, %struct.Mem*)", scope: !80, file: !3, line: 21, type: !94, scopeLine: 21, flags: DIFlagPrototyped, spFlags: DISPFlagDefinition, unit: !2, declaration: !93, retainedNodes: !4)
!364 = distinct !{!26, !27}
!365 = !DILocalVariable(name: "this", arg: 1, scope: !363, type: !79, flags: DIFlagArtificial | DIFlagObjectPointer)
!366 = !DILocation(line: 0, scope: !363)
!367 = !DILocalVariable(name: "c", arg: 2, scope: !363, file: !3, line: 21, type: !8)
!368 = !DILocation(line: 21, column: 11, scope: !363)
!369 = !DILocation(line: 21, column: 20, scope: !363)
!370 = distinct !{!253}
!371 = distinct !DISubprogram(name: "add", linkageName: "Arr<int*>::add(int* const&)", scope: !46, file: !3, line: 36, type: !64, scopeLine: 36, flags: DIFlagPrototyped, spFlags: DISPFlagDefinition, unit: !2, declaration: !63, retainedNodes: !4)
!372 = distinct !{!25, !31}
!373 = !DILocalVariable(name: "this", arg: 1, scope: !371, type: !45, flags: DIFlagArtificial | DIFlagObjectPointer)
!374 = !DILocation(line: 0, scope: !371)
!375 = !DILocalVariable(name: "e", arg: 2, scope: !371, file: !3, line: 36, type: !66)
!376 = !DILocation(line: 36, column: 21, scope: !371)
!377 = !DILocation(line: 37, column: 5, scope: !371)
!378 = !DILocation(line: 39, column: 9, scope: !379)
!379 = distinct !DILexicalBlock(scope: !371, file: !3, line: 39, column: 9)
!380 = !DILocation(line: 40, column: 7, scope: !379)
!381 = !DILocation(line: 40, column: 16, scope: !379)
!382 = !DILocation(line: 40, column: 22, scope: !379)
!383 = !DILocation(line: 44, column: 5, scope: !371)
!384 = !DILocation(line: 45, column: 3, scope: !371)
!385 = distinct !DISubprogram(name: "add", linkageName: "Arr<float*>::add(float* const&)", scope: !80, file: !3, line: 36, type: !98, scopeLine: 36, flags: DIFlagPrototyped, spFlags: DISPFlagDefinition, unit: !2, declaration: !97, retainedNodes: !4)
!386 = distinct !{!26, !36}
!387 = !DILocalVariable(name: "this", arg: 1, scope: !385, type: !79, flags: DIFlagArtificial | DIFlagObjectPointer)
!388 = !DILocation(line: 0, scope: !385)
!389 = !DILocalVariable(name: "e", arg: 2, scope: !385, file: !3, line: 36, type: !100)
!390 = !DILocation(line: 36, column: 21, scope: !385)
!391 = !DILocation(line: 37, column: 5, scope: !385)
!392 = !DILocation(line: 39, column: 9, scope: !393)
!393 = distinct !DILexicalBlock(scope: !385, file: !3, line: 39, column: 9)
!394 = !DILocation(line: 40, column: 7, scope: !393)
!395 = !DILocation(line: 40, column: 16, scope: !393)
!396 = !DILocation(line: 40, column: 22, scope: !393)
!397 = !DILocation(line: 44, column: 5, scope: !385)
!398 = !DILocation(line: 45, column: 3, scope: !385)
!399 = distinct !DISubprogram(name: "realloc", linkageName: "Arr<int*>::realloc(int)", scope: !46, file: !3, line: 24, type: !60, scopeLine: 24, flags: DIFlagPrototyped, spFlags: DISPFlagDefinition, unit: !2, declaration: !62, retainedNodes: !4)
!400 = distinct !{!25}
!401 = !DILocalVariable(name: "this", arg: 1, scope: !399, type: !45, flags: DIFlagArtificial | DIFlagObjectPointer)
!402 = !DILocation(line: 0, scope: !399)
!403 = !DILocalVariable(name: "inc", arg: 2, scope: !399, file: !3, line: 24, type: !8)
!404 = !DILocation(line: 24, column: 20, scope: !399)
!405 = !DILocation(line: 25, column: 9, scope: !406)
!406 = distinct !DILexicalBlock(scope: !399, file: !3, line: 25, column: 9)
!407 = !DILocation(line: 25, column: 14, scope: !406)
!408 = !DILocation(line: 25, column: 23, scope: !406)
!409 = !DILocation(line: 25, column: 20, scope: !406)
!410 = !DILocation(line: 35, column: 3, scope: !399)
!411 = distinct !{!253}
!412 = distinct !DISubprogram(name: "realloc", linkageName: "Arr<float*>::realloc(int)", scope: !80, file: !3, line: 24, type: !94, scopeLine: 24, flags: DIFlagPrototyped, spFlags: DISPFlagDefinition, unit: !2, declaration: !96, retainedNodes: !4)
!413 = distinct !{!26}
!414 = !DILocalVariable(name: "this", arg: 1, scope: !412, type: !79, flags: DIFlagArtificial | DIFlagObjectPointer)
!415 = !DILocation(line: 0, scope: !412)
!416 = !DILocalVariable(name: "inc", arg: 2, scope: !412, file: !3, line: 24, type: !8)
!417 = !DILocation(line: 24, column: 20, scope: !412)
!418 = !DILocation(line: 25, column: 9, scope: !419)
!419 = distinct !DILexicalBlock(scope: !412, file: !3, line: 25, column: 9)
!420 = !DILocation(line: 25, column: 14, scope: !419)
!421 = !DILocation(line: 25, column: 23, scope: !419)
!422 = !DILocation(line: 25, column: 20, scope: !419)
!423 = !DILocation(line: 35, column: 3, scope: !412)
!424 = distinct !DISubprogram(name: "set", linkageName: "Arr<int*>::set(int, int*)", scope: !46, file: !3, line: 15, type: !57, scopeLine: 15, flags: DIFlagPrototyped, spFlags: DISPFlagDefinition, unit: !2, declaration: !56, retainedNodes: !4)
!425 = distinct !{!25, !272}
!426 = !DILocalVariable(name: "this", arg: 1, scope: !424, type: !45, flags: DIFlagArtificial | DIFlagObjectPointer)
!427 = !DILocation(line: 0, scope: !424)
!428 = !DILocalVariable(name: "i", arg: 2, scope: !424, file: !3, line: 15, type: !8)
!429 = !DILocation(line: 15, column: 16, scope: !424)
!430 = !DILocalVariable(name: "val", arg: 3, scope: !424, file: !3, line: 15, type: !7)
!431 = !DILocation(line: 15, column: 21, scope: !424)
!432 = !DILocation(line: 16, column: 9, scope: !433)
!433 = distinct !DILexicalBlock(scope: !424, file: !3, line: 16, column: 9)
!434 = !DILocation(line: 16, column: 19, scope: !433)
!435 = !DILocation(line: 16, column: 9, scope: !424)
!436 = !DILocation(line: 19, column: 7, scope: !433)
!437 = !DILocation(line: 19, column: 15, scope: !433)
!438 = !DILocation(line: 20, column: 3, scope: !424)
!439 = distinct !DISubprogram(name: "set", linkageName: "Arr<float*>::set(int, float*)", scope: !80, file: !3, line: 15, type: !91, scopeLine: 15, flags: DIFlagPrototyped, spFlags: DISPFlagDefinition, unit: !2, declaration: !90, retainedNodes: !4)
!440 = distinct !{!26, !273}
!441 = !DILocalVariable(name: "this", arg: 1, scope: !439, type: !79, flags: DIFlagArtificial | DIFlagObjectPointer)
!442 = !DILocation(line: 0, scope: !439)
!443 = !DILocalVariable(name: "i", arg: 2, scope: !439, file: !3, line: 15, type: !8)
!444 = !DILocation(line: 15, column: 16, scope: !439)
!445 = !DILocalVariable(name: "val", arg: 3, scope: !439, file: !3, line: 15, type: !10)
!446 = !DILocation(line: 15, column: 21, scope: !439)
!447 = !DILocation(line: 16, column: 9, scope: !448)
!448 = distinct !DILexicalBlock(scope: !439, file: !3, line: 16, column: 9)
!449 = !DILocation(line: 16, column: 19, scope: !448)
!450 = !DILocation(line: 16, column: 9, scope: !439)
!451 = !DILocation(line: 19, column: 7, scope: !448)
!452 = !DILocation(line: 19, column: 15, scope: !448)
!453 = !DILocation(line: 20, column: 3, scope: !439)
!454 = distinct !DISubprogram(name: "Arr", linkageName: "Arr<int*>::Arr(Arr<int*> const&)", scope: !46, file: !3, line: 46, type: !69, scopeLine: 46, flags: DIFlagPrototyped, spFlags: DISPFlagDefinition, unit: !2, declaration: !68, retainedNodes: !4)
!455 = distinct !{!25, !25}
!456 = !DILocalVariable(name: "this", arg: 1, scope: !454, type: !45, flags: DIFlagArtificial | DIFlagObjectPointer)
!457 = !DILocation(line: 0, scope: !454)
!458 = !DILocalVariable(name: "A", arg: 2, scope: !454, file: !3, line: 46, type: !71)
!459 = !DILocation(line: 46, column: 18, scope: !454)
!460 = !DILocation(line: 47, column: 19, scope: !461)
!461 = distinct !DILexicalBlock(scope: !454, file: !3, line: 46, column: 21)
!462 = !DILocation(line: 58, column: 3, scope: !454)
!463 = distinct !DISubprogram(name: "Arr", linkageName: "Arr<float*>::Arr(Arr<float*> const&)", scope: !80, file: !3, line: 46, type: !103, scopeLine: 46, flags: DIFlagPrototyped, spFlags: DISPFlagDefinition, unit: !2, declaration: !102, retainedNodes: !4)
!464 = distinct !{!26, !26}
!465 = !DILocalVariable(name: "this", arg: 1, scope: !463, type: !79, flags: DIFlagArtificial | DIFlagObjectPointer)
!466 = !DILocation(line: 0, scope: !463)
!467 = !DILocalVariable(name: "A", arg: 2, scope: !463, file: !3, line: 46, type: !105)
!468 = !DILocation(line: 46, column: 18, scope: !463)
!469 = !DILocation(line: 47, column: 19, scope: !470)
!470 = distinct !DILexicalBlock(scope: !463, file: !3, line: 46, column: 21)
!471 = !DILocation(line: 58, column: 3, scope: !463)
!472 = distinct !DISubprogram(name: "~Arr", linkageName: "Arr<int*>::~Arr()", scope: !46, file: !3, line: 59, type: !74, scopeLine: 59, flags: DIFlagPrototyped, spFlags: DISPFlagDefinition, unit: !2, declaration: !73, retainedNodes: !4)
!473 = distinct !{!25}
!474 = !DILocalVariable(name: "this", arg: 1, scope: !472, type: !45, flags: DIFlagArtificial | DIFlagObjectPointer)
!475 = !DILocation(line: 0, scope: !472)
!476 = !DILocation(line: 59, column: 17, scope: !477)
!477 = distinct !DILexicalBlock(scope: !472, file: !3, line: 59, column: 10)
!478 = !DILocation(line: 59, column: 12, scope: !477)
!479 = !DILocation(line: 59, column: 24, scope: !472)
!480 = distinct !DISubprogram(name: "~Arr", linkageName: "Arr<float*>::~Arr()", scope: !80, file: !3, line: 59, type: !108, scopeLine: 59, flags: DIFlagPrototyped, spFlags: DISPFlagDefinition, unit: !2, declaration: !107, retainedNodes: !4)
!481 = distinct !{!26}
!482 = !DILocalVariable(name: "this", arg: 1, scope: !480, type: !79, flags: DIFlagArtificial | DIFlagObjectPointer)
!483 = !DILocation(line: 0, scope: !480)
!484 = !DILocation(line: 59, column: 17, scope: !485)
!485 = distinct !DILexicalBlock(scope: !480, file: !3, line: 59, column: 10)
!486 = !DILocation(line: 59, column: 12, scope: !485)
!487 = !DILocation(line: 59, column: 24, scope: !480)<|MERGE_RESOLUTION|>--- conflicted
+++ resolved
@@ -1,31 +1,3 @@
-<<<<<<< HEAD
-; RUN: opt < %s -dtransop-allow-typed-pointers -S -whole-program-assume -intel-libirc-allowed -dtrans-soatoaosop                                        \
-; RUN:          -enable-intel-advanced-opts  -mattr=+avx2                                       \
-; RUN:          -dtrans-soatoaosop-size-heuristic=false                   \
-; RUN:       | FileCheck %s
-; RUN: opt < %s -dtransop-allow-typed-pointers -S -whole-program-assume -intel-libirc-allowed -dtrans-soatoaosop                                       \
-; RUN:          -enable-intel-advanced-opts  -mattr=+avx2                                       \
-; RUN:          -dtrans-soatoaosop-size-heuristic=false                   \
-; RUN:       | %lli
-; RUN: opt < %s -dtransop-allow-typed-pointers -S -whole-program-assume -intel-libirc-allowed -passes=dtrans-soatoaosop                                \
-; RUN:          -enable-intel-advanced-opts  -mattr=+avx2                                       \
-; RUN:          -dtrans-soatoaosop-size-heuristic=false                   \
-; RUN:       | FileCheck %s
-; RUN: opt < %s -S -whole-program-assume -intel-libirc-allowed -passes=dtrans-soatoaosop                                \
-; RUN:          -enable-intel-advanced-opts  -mattr=+avx2                                       \
-; RUN:          -dtrans-soatoaosop-size-heuristic=false                   \
-; RUN:       | %lli
-;
-; RUN: opt < %s -S -opaque-pointers -whole-program-assume -intel-libirc-allowed -dtrans-soatoaosop                                        \
-; RUN:          -enable-intel-advanced-opts  -mattr=+avx2                                       \
-; RUN:          -dtrans-soatoaosop-size-heuristic=false                   \
-; RUN:       | FileCheck --check-prefix=CHECK-OP %s
-; RUN: opt < %s -S -opaque-pointers -whole-program-assume -intel-libirc-allowed -passes=dtrans-soatoaosop                                \
-; RUN:          -enable-intel-advanced-opts  -mattr=+avx2                                       \
-; RUN:          -dtrans-soatoaosop-size-heuristic=false                   \
-; RUN:       | FileCheck --check-prefix=CHECK-OP %s
-; REQUIRES: x86_64-linux
-=======
 ; RUN: opt < %s -S -opaque-pointers -whole-program-assume -intel-libirc-allowed -passes=dtrans-soatoaosop                                \
 ; RUN:          -enable-intel-advanced-opts  -mattr=+avx2                                       \
 ; RUN:          -dtrans-soatoaosop-size-heuristic=false                   \
@@ -36,7 +8,6 @@
 ; RUN:       | %lli
 ; REQUIRES: system-linux
 
->>>>>>> bfff8914
 
 ; -debug-only=dtrans-soatoaosop,dtrans-soatoaosop-arrays,dtrans-soatoaosop-struct
 
