--- conflicted
+++ resolved
@@ -5,10 +5,6 @@
 
 target triple = "x86_64-unknown-linux-gnu"
 
-<<<<<<< HEAD
-; RUN: opt -S -opaque-pointers -whole-program-assume -intel-libirc-allowed -dtrans-aostosoaop -dtrans-aostosoaop-index32=false %s 2>&1 | FileCheck %s
-=======
->>>>>>> bfff8914
 ; RUN: opt -S -opaque-pointers -whole-program-assume -intel-libirc-allowed -passes=dtrans-aostosoaop -dtrans-aostosoaop-index32=false %s 2>&1 | FileCheck %s
 
 ; Test AOS-to-SOA conversion when the type is selected based
