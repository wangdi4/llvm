--- conflicted
+++ resolved
@@ -4,12 +4,7 @@
 ; This test is same as commute-cond01.ll except
 ; -dtrans-commute-cond-ignore-heuristic option not passed.
 
-<<<<<<< HEAD
-;  RUN: opt < %s -dtransop-allow-typed-pointers -enable-intel-advanced-opts -mtriple=i686-- -mattr=+avx2 -whole-program-assume -intel-libirc-allowed -dtrans-commutecondop -S 2>&1 | FileCheck %s
-;  RUN: opt < %s -dtransop-allow-typed-pointers -enable-intel-advanced-opts -mtriple=i686-- -mattr=+avx2 -whole-program-assume -intel-libirc-allowed -passes=dtrans-commutecondop -S 2>&1 | FileCheck %s
-=======
 ;  RUN: opt < %s -opaque-pointers -enable-intel-advanced-opts -mtriple=i686-- -mattr=+avx2 -whole-program-assume -intel-libirc-allowed -passes=dtrans-commutecondop -S 2>&1 | FileCheck %s
->>>>>>> bfff8914
 
 ; CHECK: %and1 = and i1 %cmp1, %cmp2
 ; CHECK-NOT: %and1 = and i1 %cmp2, %cmp1
