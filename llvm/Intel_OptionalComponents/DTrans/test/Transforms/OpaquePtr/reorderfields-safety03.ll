; This test verifies that struct.test is not selected as candidate
; due to reordering restrictions since struct.test has vector type.

<<<<<<< HEAD
;  RUN: opt < %s -opaque-pointers -whole-program-assume -intel-libirc-allowed -dtrans-reorderfieldsop -S 2>&1 | FileCheck %s
=======
>>>>>>> bfff8914
;  RUN: opt < %s -opaque-pointers -whole-program-assume -intel-libirc-allowed -passes=dtrans-reorderfieldsop -S 2>&1 | FileCheck %s

; Note: Rejecting struct.test because reorder-field pass won't support any
; struct with vector type inside.

; CHECK: %struct.test = type { i32, i64, i32, i32, <2 x i8>, i64, i64 }

target datalayout = "e-m:e-i64:64-f80:128-n8:16:32:64-S128"
target triple = "x86_64-unknown-linux-gnu"

%struct.test = type { i32, i64, i32, i32, <2 x i8>, i64, i64 }

define void @foo(ptr "intel_dtrans_func_index"="1" %tp) !intel.dtrans.func.type !6 {
entry:
  %i = getelementptr inbounds %struct.test, ptr %tp, i64 0, i32 0
  %0 = load i32, ptr %i, align 8
  %add = add nsw i32 %0, 20
  %conv = sext i32 %add to i64
  %c = getelementptr inbounds %struct.test, ptr %tp, i64 0, i32 1
  store i64 %conv, ptr %c, align 8
  %add2 = add i32 %0, 40
  %t = getelementptr inbounds %struct.test, ptr %tp, i64 0, i32 2
  store i32 %add2, ptr %t, align 8
  ret void
}

define i32 @main() {
entry:
  %call = tail call noalias ptr @calloc(i64 10, i64 48)
  store i32 10, ptr %call, align 8
  tail call void @foo(ptr %call)
  ret i32 0
}

declare !intel.dtrans.func.type !8  "intel_dtrans_func_index"="1" ptr @calloc(i64, i64)

!1 = !{i32 0, i32 0}  ; i32
!2 = !{i64 0, i32 0}  ; i64
!3 = !{!"V", i32 2, !4}  ; <2 x i8>
!4 = !{i8 0, i32 0}  ; i8
!5 = !{%struct.test zeroinitializer, i32 1}  ; %struct.test*
!6 = distinct !{!5}
!7 = !{i8 0, i32 1}  ; i8*
!8 = distinct !{!7}
!9 = !{!"S", %struct.test zeroinitializer, i32 7, !1, !2, !1, !1, !3, !2, !2} ; { i32, i64, i32, i32, <2 x i8>, i64, i64 }

!intel.dtrans.types = !{!9}
<|MERGE_RESOLUTION|>--- conflicted
+++ resolved
@@ -1,10 +1,6 @@
 ; This test verifies that struct.test is not selected as candidate
 ; due to reordering restrictions since struct.test has vector type.
 
-<<<<<<< HEAD
-;  RUN: opt < %s -opaque-pointers -whole-program-assume -intel-libirc-allowed -dtrans-reorderfieldsop -S 2>&1 | FileCheck %s
-=======
->>>>>>> bfff8914
 ;  RUN: opt < %s -opaque-pointers -whole-program-assume -intel-libirc-allowed -passes=dtrans-reorderfieldsop -S 2>&1 | FileCheck %s
 
 ; Note: Rejecting struct.test because reorder-field pass won't support any
