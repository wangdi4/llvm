--- conflicted
+++ resolved
@@ -5,14 +5,6 @@
 
 ; REQUIRES: asserts
 
-<<<<<<< HEAD
-; RUN: opt < %s -dtransop-allow-typed-pointers -whole-program-assume -intel-libirc-allowed -disable-output \
-; RUN:    -passes='require<dtrans-safetyanalyzer>,require<soatoaosop-approx>,require<soatoaosop-array-methods>'  \
-; RUN:    -dtrans-soatoaosop-base-ptr-off=3 -dtrans-soatoaosop-mem-off=0                                            \
-; RUN:    -debug-only=dtrans-soatoaosop 2>&1 | FileCheck %s
-;
-=======
->>>>>>> bfff8914
 ; RUN: opt < %s -opaque-pointers -whole-program-assume -intel-libirc-allowed -disable-output \
 ; RUN:    -passes='require<dtrans-safetyanalyzer>,require<soatoaosop-approx>,require<soatoaosop-array-methods>'  \
 ; RUN:    -dtrans-soatoaosop-base-ptr-off=3 -dtrans-soatoaosop-mem-off=0                                            \
