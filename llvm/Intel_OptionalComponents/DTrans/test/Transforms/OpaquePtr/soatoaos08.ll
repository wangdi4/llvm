; This test verifies that SOAToAOS is triggered when member functions have
; llvm.assume and llvm.type.test intrinsic calls.
; This test also verifies that metadata is generated for newly created
; element type (i.e %__SOADT_EL_class.F).

<<<<<<< HEAD
; RUN: opt < %s -dtransop-allow-typed-pointers -S -whole-program-assume -intel-libirc-allowed -dtrans-soatoaosop                                  \
; RUN:          -dtrans-soatoaosop-size-heuristic=false              \
; RUN:          -enable-intel-advanced-opts -mtriple=i686-- -mattr=+avx2                   \
; RUN:  2>&1 | FileCheck %s
; RUN: opt < %s -dtransop-allow-typed-pointers -S -whole-program-assume -intel-libirc-allowed -passes=dtrans-soatoaosop                           \
; RUN:          -dtrans-soatoaosop-size-heuristic=false              \
; RUN:          -enable-intel-advanced-opts -mtriple=i686-- -mattr=+avx2                   \
; RUN:  2>&1 | FileCheck %s

; RUN: opt < %s -opaque-pointers -S -whole-program-assume -intel-libirc-allowed                                  \
; RUN:          -dtrans-soatoaosop -dtrans-soatoaosop-size-heuristic=false              \
; RUN:          -enable-intel-advanced-opts -mtriple=i686-- -mattr=+avx2                   \
; RUN:  2>&1 | FileCheck --check-prefix=CHECK-OP %s
; RUN: opt < %s -opaque-pointers -S -whole-program-assume -intel-libirc-allowed                                      \
; RUN:          -passes=dtrans-soatoaosop -dtrans-soatoaosop-size-heuristic=false              \
; RUN:          -enable-intel-advanced-opts -mtriple=i686-- -mattr=+avx2                   \
; RUN:  2>&1 | FileCheck --check-prefix=CHECK-OP %s
=======
; RUN: opt < %s -opaque-pointers -S -whole-program-assume -intel-libirc-allowed            \
; RUN:          -passes=dtrans-soatoaosop -dtrans-soatoaosop-size-heuristic=false          \
; RUN:          -enable-intel-advanced-opts -mtriple=i686-- -mattr=+avx2                   \
; RUN:  2>&1 | FileCheck %s
>>>>>>> bfff8914

; Checks that transformation happens and executable test passes.
;    // icx -std=c++11 m5.cc -O0 -g -S -emit-llvm
;    // Attributess cleanup.
;    // Simplified:
;    //     opt -S -instnamer -mem2reg -function-attrs
; extern "C" {
; extern void *malloc(int) noexcept;
; extern void free(void *) noexcept;
; }
;
; struct Mem {
;   virtual void *allocate() = 0;
;   virtual void *deallocate() = 0;
; };
;
; template <typename S> struct Arr {
;   unsigned capacity;
;   S *base;
;   unsigned size;
;   struct Mem* mem;
;   bool flag;
;
;   S &get(int i) {
;     if (i >= size)
;       throw;
;     return base[i];
;   }
;   void set(int i, S val) {
;     if (i >= size)
;       throw;
;     base[i] = val;
;   }
;   Arr(unsigned c = 2, struct Mem *mem = 0)
;     : flag(false), capacity(c), size(0), base(0), mem(mem) {
;     base = (S*)malloc(capacity * sizeof(S));
;     memset(base, 0, capacity * sizeof(S));
;   }
;   void realloc(int inc) {
;     unsigned int newMax = size + inc;
;     if (newMax <= capacity)
;        return;
;     unsigned int minNewMax = (unsigned int)((double)size * 1.25);
;     if (newMax < minNewMax)
;         newMax = minNewMax;
;     S *newList = (S *) malloc (newMax * sizeof(S));
;     for (unsigned int index = 0; index < size; index++)
;        newList[index] = base[index];
;
;     free(base); //delete [] fElemList;
;     base = newList;
;     capacity = newMax;
;   }
;   void add(const S &e) {
;     realloc(1);
;     base[size] = e;
;     ++size;
;   }
;   Arr(const Arr &A) :
;     flag(A.flag), capacity(A.capacity), size(A.size), base(0), mem(A.mem) {
;     base = (S*)malloc(capacity * sizeof(S));
;     memset(base, 0, capacity * sizeof(S));
;     for (unsigned int index = 0; index < size; index++)
;       base[index] = A.base[index];
;   }
;   ~Arr() { free(base); }
; };
;
; class F {
; public:
;   Arr<int *> *f1;
;   Arr<float *> *f2;
;   struct Mem* mem;
;   F(const F &f) {
;     f1 = new Arr<int *>(*f.f1);
;     f2 = new Arr<float *>(*f.f2);
;   }
;   void put(int *a, float *b) {
;     f1->add(a);
;     f2->add(b);
;   }
;   void set1(int i, int *a) {
;     f1->set(i, a);
;   }
;   void set2(int i, float *b) {
;     f2->set(i, b);
;   }
;   int get1(int i) {
;     return *(f1->get(i));
;   }
;   float get2(int i) {
;     return *(f2->get(i));
;   }
;   F() {
;     f1 = new Arr<int *>();
;     f2 = new Arr<float *>();
;   }
;   ~F() {
;     delete f1;
;     delete f2;
;   }
; };
;
; int v1 = 20;
; int v2 = 30;
; float v3 = 3.5;
; float v4 = 7.5;
;
; bool check1(F *f) {
;   if (f->get1(0) != v2)
;     return false;
;   if (f->get2(0) != v4)
;     return false;
;   if (f->get1(1) != v2)
;     return false;
;   if (f->get2(1) != v4)
;     return false;
;   return true;
; }
;
; int main() {
;   F *f = new F();
;   f->put(&v1, &v3);
;   if (f->get1(0) != v1)
;     return -1;
;   if (f->get2(0) != v3)
;     return -1;
;   // force realloc
;   f->put(&v2, &v4);
;   if (f->get1(0) != v1)
;     return -1;
;   if (f->get2(0) != v3)
;     return -1;
;   if (f->get1(1) != v2)
;     return -1;
;   if (f->get2(1) != v4)
;     return -1;
;
;   f->set1(0, &v2);
;   f->set2(0, &v4);
;   if (!check1(f))
;     return -1;
;
;   F *f1 = new F(*f);
;   if (!check1(f1))
;     return -1;
;
;   delete f;
;   delete f1;
;   return 0;
; }
target datalayout = "e-m:e-p270:32:32-p271:32:32-p272:64:64-i64:64-f80:128-n8:16:32:64-S128"
target triple = "x86_64-unknown-linux-gnu"

%class.F = type { ptr, ptr, ptr }
%struct.Arr = type { i32, ptr, i32, ptr, i8 }
%struct.Arr.0 = type { i32, ptr, i32, ptr, i8 }
%struct.Mem = type { ptr }

; CHECK-DAG: %__SOADT_class.F = type { ptr, i64, ptr  }
; CHECK-DAG: %__SOADT_AR_struct.Arr = type { i32, ptr, i32, ptr, i8 }
; CHECK-DAG: %__SOADT_EL_class.F = type { ptr, ptr }

; CHECK: !llvm.dbg.cu
; CHECK: !intel.dtrans.types{{.*}}![[MD1:[0-9]+]]{{.*}}
; CHECK: [[MD1]] = !{!"S", %__SOADT_EL_class.F zeroinitializer, i32 2, ![[MD2:[0-9]+]], ![[MD3:[0-9]+]]}
; CHECK: ![[MD2]] = !{i32 0, i32 1}
; CHECK: ![[MD3]] = !{float 0.000000e+00, i32 1}


@v1 = global i32 20, align 4, !dbg !0
@v2 = global i32 30, align 4, !dbg !13
@v3 = global float 3.500000e+00, align 4, !dbg !15
@v4 = global float 7.500000e+00, align 4, !dbg !17

; Function Attrs: nounwind memory(read)
define zeroext i1 @"check1(F*)"(ptr nocapture readonly "intel_dtrans_func_index"="1" %f) #0 !dbg !37 !intel.dtrans.func.type !137 {
entry:
  call void @llvm.dbg.value(metadata ptr %f, metadata !139, metadata !DIExpression()), !dbg !140
  %call = call i32 @"F::get1(int)"(ptr %f, i32 0), !dbg !141
  %tmp1 = load i32, ptr @v2, align 4, !dbg !143
  %cmp = icmp ne i32 %call, %tmp1, !dbg !144
  %or.cond = or i1 %cmp, true
  br i1 %or.cond, label %if.then, label %if.end, !dbg !145

if.then:                                          ; preds = %entry
  br label %return, !dbg !146

if.end:                                           ; preds = %entry
  %call1 = call float @"F::get2(int)"(ptr %f, i32 0), !dbg !147
  %tmp3 = load float, ptr @v4, align 4, !dbg !149
  %cmp2 = fcmp une float %call1, %tmp3, !dbg !150
  br i1 %cmp2, label %if.then3, label %if.end4, !dbg !151

if.then3:                                         ; preds = %if.end
  br label %return, !dbg !152

if.end4:                                          ; preds = %if.end
  %call5 = call i32 @"F::get1(int)"(ptr %f, i32 1), !dbg !153
  %tmp5 = load i32, ptr @v2, align 4, !dbg !155
  %cmp6 = icmp ne i32 %call5, %tmp5, !dbg !156
  br i1 %cmp6, label %if.then7, label %if.end8, !dbg !157

if.then7:                                         ; preds = %if.end4
  br label %return, !dbg !158

if.end8:                                          ; preds = %if.end4
  %call9 = call float @"F::get2(int)"(ptr %f, i32 1), !dbg !159
  %tmp7 = load float, ptr @v4, align 4, !dbg !161
  %cmp10 = fcmp une float %call9, %tmp7, !dbg !162
  br i1 %cmp10, label %if.then11, label %if.end12, !dbg !163

if.then11:                                        ; preds = %if.end8
  br label %return, !dbg !164

if.end12:                                         ; preds = %if.end8
  br label %return, !dbg !165

return:                                           ; preds = %if.end12, %if.then11, %if.then7, %if.then3, %if.then
  %retval.0 = phi i1 [ false, %if.then ], [ false, %if.then3 ], [ false, %if.then7 ], [ false, %if.then11 ], [ true, %if.end12 ], !dbg !166
  ret i1 %retval.0, !dbg !167
}

; Function Attrs: nocallback nofree nosync nounwind speculatable willreturn memory(none)
declare void @llvm.dbg.declare(metadata, metadata, metadata) #1

; Function Attrs: nounwind memory(read)
define i32 @"F::get1(int)"(ptr nocapture readonly "intel_dtrans_func_index"="1" %this, i32 %i) #0 align 2 !dbg !168 !intel.dtrans.func.type !169 {
entry:
  call void @llvm.dbg.value(metadata ptr %this, metadata !170, metadata !DIExpression()), !dbg !171
  call void @llvm.dbg.value(metadata i32 %i, metadata !172, metadata !DIExpression()), !dbg !173
  %f1 = getelementptr inbounds %class.F, ptr %this, i32 0, i32 0, !dbg !174
  %tmp = load ptr, ptr %f1, align 8, !dbg !174
  %call = call dereferenceable(8) ptr @"Arr<int*>::get(int)"(ptr %tmp, i32 %i), !dbg !175
  %tmp2 = load ptr, ptr %call, align 8, !dbg !175
  %tmp3 = load i32, ptr %tmp2, align 4, !dbg !176
  ret i32 %tmp3, !dbg !177
}

; Function Attrs: nounwind memory(read)
define float @"F::get2(int)"(ptr nocapture readonly "intel_dtrans_func_index"="1" %this, i32 %i) #0 align 2 !dbg !178 !intel.dtrans.func.type !179 {
entry:
  call void @llvm.dbg.value(metadata ptr %this, metadata !180, metadata !DIExpression()), !dbg !181
  call void @llvm.dbg.value(metadata i32 %i, metadata !182, metadata !DIExpression()), !dbg !183
  %f2 = getelementptr inbounds %class.F, ptr %this, i32 0, i32 1, !dbg !184
  %tmp = load ptr, ptr %f2, align 8, !dbg !184
  %call = call dereferenceable(8) ptr @"Arr<float*>::get(int)"(ptr %tmp, i32 %i), !dbg !185
  %tmp2 = load ptr, ptr %call, align 8, !dbg !185
  %tmp3 = load float, ptr %tmp2, align 4, !dbg !186
  ret float %tmp3, !dbg !187
}

define i32 @main() personality ptr @__gxx_personality_v0 !dbg !188 {
entry:
  %call = call ptr @_Znwm(i64 16), !dbg !191
  %tmp = bitcast ptr %call to ptr, !dbg !191
  invoke void @"F::F()"(ptr %tmp)
          to label %invoke.cont unwind label %lpad, !dbg !192

invoke.cont:                                      ; preds = %entry
  call void @llvm.dbg.value(metadata ptr %tmp, metadata !193, metadata !DIExpression()), !dbg !194
  call void @"F::put(int*, float*)"(ptr %tmp, ptr @v1, ptr @v3), !dbg !195
  %call1 = call i32 @"F::get1(int)"(ptr %tmp, i32 0), !dbg !196
  %tmp3 = load i32, ptr @v1, align 4, !dbg !198
  %cmp = icmp ne i32 %call1, %tmp3, !dbg !199
  br i1 %cmp, label %if.then, label %if.end, !dbg !200

if.then:                                          ; preds = %invoke.cont
  br label %return, !dbg !201

lpad:                                             ; preds = %entry
  %tmp4 = landingpad { ptr, i32 }
          cleanup, !dbg !202
  %tmp5 = extractvalue { ptr, i32 } %tmp4, 0, !dbg !202
  %tmp6 = extractvalue { ptr, i32 } %tmp4, 1, !dbg !202
  call void @_ZdlPv(ptr %call), !dbg !191
  br label %eh.resume, !dbg !191

if.end:                                           ; preds = %invoke.cont
  %call2 = call float @"F::get2(int)"(ptr %tmp, i32 0), !dbg !203
  %tmp8 = load float, ptr @v3, align 4, !dbg !205
  %cmp3 = fcmp une float %call2, %tmp8, !dbg !206
  br i1 %cmp3, label %if.then4, label %if.end5, !dbg !207

if.then4:                                         ; preds = %if.end
  br label %return, !dbg !208

if.end5:                                          ; preds = %if.end
  call void @"F::put(int*, float*)"(ptr %tmp, ptr @v2, ptr @v4), !dbg !209
  %call6 = call i32 @"F::get1(int)"(ptr %tmp, i32 0), !dbg !210
  %tmp11 = load i32, ptr @v1, align 4, !dbg !212
  %cmp7 = icmp ne i32 %call6, %tmp11, !dbg !213
  br i1 %cmp7, label %if.then8, label %if.end9, !dbg !214

if.then8:                                         ; preds = %if.end5
  br label %return, !dbg !215

if.end9:                                          ; preds = %if.end5
  %call10 = call float @"F::get2(int)"(ptr %tmp, i32 0), !dbg !216
  %tmp13 = load float, ptr @v3, align 4, !dbg !218
  %cmp11 = fcmp une float %call10, %tmp13, !dbg !219
  br i1 %cmp11, label %if.then12, label %if.end13, !dbg !220

if.then12:                                        ; preds = %if.end9
  br label %return, !dbg !221

if.end13:                                         ; preds = %if.end9
  %call14 = call i32 @"F::get1(int)"(ptr %tmp, i32 1), !dbg !222
  %tmp15 = load i32, ptr @v2, align 4, !dbg !224
  %cmp15 = icmp ne i32 %call14, %tmp15, !dbg !225
  br i1 %cmp15, label %if.then16, label %if.end17, !dbg !226

if.then16:                                        ; preds = %if.end13
  br label %return, !dbg !227

if.end17:                                         ; preds = %if.end13
  %call18 = call float @"F::get2(int)"(ptr %tmp, i32 1), !dbg !228
  %tmp17 = load float, ptr @v4, align 4, !dbg !230
  %cmp19 = fcmp une float %call18, %tmp17, !dbg !231
  br i1 %cmp19, label %if.then20, label %if.end21, !dbg !232

if.then20:                                        ; preds = %if.end17
  br label %return, !dbg !233

if.end21:                                         ; preds = %if.end17
  call void @"F::set1(int, int*)"(ptr %tmp, i32 0, ptr @v2), !dbg !234
  call void @"F::set2(int, float*)"(ptr %tmp, i32 0, ptr @v4), !dbg !235
  %call22 = call zeroext i1 @"check1(F*)"(ptr %tmp), !dbg !236
  br i1 %call22, label %if.end24, label %if.then23, !dbg !238

if.then23:                                        ; preds = %if.end21
  br label %return, !dbg !239

if.end24:                                         ; preds = %if.end21
  %call25 = call ptr @_Znwm(i64 24), !dbg !240
  %tmp21 = bitcast ptr %call25 to ptr, !dbg !240
  invoke void @"F::F(F const&)"(ptr %tmp21, ptr dereferenceable(16) %tmp)
          to label %invoke.cont27 unwind label %lpad26, !dbg !241

invoke.cont27:                                    ; preds = %if.end24
  call void @llvm.dbg.value(metadata ptr %tmp21, metadata !242, metadata !DIExpression()), !dbg !243
  %call28 = call zeroext i1 @"check1(F*)"(ptr %tmp21), !dbg !244
  br i1 %call28, label %if.end30, label %if.then29, !dbg !246

if.then29:                                        ; preds = %invoke.cont27
  br label %return, !dbg !247

lpad26:                                           ; preds = %if.end24
  %tmp24 = landingpad { ptr, i32 }
          cleanup, !dbg !202
  %tmp25 = extractvalue { ptr, i32 } %tmp24, 0, !dbg !202
  %tmp26 = extractvalue { ptr, i32 } %tmp24, 1, !dbg !202
  call void @_ZdlPv(ptr %call25), !dbg !240
  br label %eh.resume, !dbg !240

if.end30:                                         ; preds = %invoke.cont27
  %isnull = icmp eq ptr %tmp, null, !dbg !248
  br i1 %isnull, label %delete.end, label %delete.notnull, !dbg !248

delete.notnull:                                   ; preds = %if.end30
  call void @"F::~F()"(ptr %tmp), !dbg !248
  %tmp28 = bitcast ptr %tmp to ptr, !dbg !248
  call void @_ZdlPv(ptr %tmp28), !dbg !248
  br label %delete.end, !dbg !248

delete.end:                                       ; preds = %delete.notnull, %if.end30
  %isnull31 = icmp eq ptr %tmp21, null, !dbg !249
  br i1 %isnull31, label %delete.end33, label %delete.notnull32, !dbg !249

delete.notnull32:                                 ; preds = %delete.end
  call void @"F::~F()"(ptr %tmp21), !dbg !249
  %tmp30 = bitcast ptr %tmp21 to ptr, !dbg !249
  call void @_ZdlPv(ptr %tmp30), !dbg !249
  br label %delete.end33, !dbg !249

delete.end33:                                     ; preds = %delete.notnull32, %delete.end
  br label %return, !dbg !250

return:                                           ; preds = %delete.end33, %if.then29, %if.then23, %if.then20, %if.then16, %if.then12, %if.then8, %if.then4, %if.then
  %retval.0 = phi i32 [ -1, %if.then ], [ -1, %if.then4 ], [ -1, %if.then8 ], [ -1, %if.then12 ], [ -1, %if.then16 ], [ -1, %if.then20 ], [ 0, %delete.end33 ], [ -1, %if.then29 ], [ -1, %if.then23 ], !dbg !251
  ret i32 %retval.0, !dbg !202

eh.resume:                                        ; preds = %lpad26, %lpad
  %exn.slot.0 = phi ptr [ %tmp25, %lpad26 ], [ %tmp5, %lpad ], !dbg !202
  %ehselector.slot.0 = phi i32 [ %tmp26, %lpad26 ], [ %tmp6, %lpad ], !dbg !202
  resume { ptr, i32 } undef, !dbg !191
}

declare !intel.dtrans.func.type !252 dso_local nonnull "intel_dtrans_func_index"="1" ptr @_Znwm(i64)

define void @"F::F()"(ptr nocapture "intel_dtrans_func_index"="1" %this) align 2 personality ptr @__gxx_personality_v0 !dbg !254 !intel.dtrans.func.type !255 {
entry:
  call void @llvm.dbg.value(metadata ptr %this, metadata !256, metadata !DIExpression()), !dbg !257
  %call = call ptr @_Znwm(i64 40), !dbg !258
  %tmp = bitcast ptr %call to ptr, !dbg !258
  invoke void @"Arr<int*>::Arr(int, struct.Mem*)"(ptr %tmp, i32 1, ptr null)
          to label %invoke.cont unwind label %lpad, !dbg !260

invoke.cont:                                      ; preds = %entry
  %f1 = getelementptr inbounds %class.F, ptr %this, i32 0, i32 0, !dbg !261
  store ptr %tmp, ptr %f1, align 8, !dbg !262
  %call2 = call ptr @_Znwm(i64 40), !dbg !263
  %tmp1 = bitcast ptr %call2 to ptr, !dbg !263
  invoke void @"Arr<float*>::Arr(int, struct.Mem*)"(ptr %tmp1, i32 1, ptr null)
          to label %invoke.cont4 unwind label %lpad3, !dbg !264

invoke.cont4:                                     ; preds = %invoke.cont
  %f2 = getelementptr inbounds %class.F, ptr %this, i32 0, i32 1, !dbg !265
  store ptr %tmp1, ptr %f2, align 8, !dbg !266
  ret void, !dbg !267

lpad:                                             ; preds = %entry
  %tmp2 = landingpad { ptr, i32 }
          cleanup, !dbg !268
  %tmp3 = extractvalue { ptr, i32 } %tmp2, 0, !dbg !268
  %tmp4 = extractvalue { ptr, i32 } %tmp2, 1, !dbg !268
  call void @_ZdlPv(ptr %call), !dbg !258
  br label %eh.resume, !dbg !258

lpad3:                                            ; preds = %invoke.cont
  %tmp5 = landingpad { ptr, i32 }
          cleanup, !dbg !268
  %tmp6 = extractvalue { ptr, i32 } %tmp5, 0, !dbg !268
  %tmp7 = extractvalue { ptr, i32 } %tmp5, 1, !dbg !268
  call void @_ZdlPv(ptr %call2), !dbg !263
  br label %eh.resume, !dbg !263

eh.resume:                                        ; preds = %lpad3, %lpad
  %exn.slot.0 = phi ptr [ %tmp6, %lpad3 ], [ %tmp3, %lpad ], !dbg !268
  %ehselector.slot.0 = phi i32 [ %tmp7, %lpad3 ], [ %tmp4, %lpad ], !dbg !268
  resume { ptr, i32 } undef, !dbg !258
}

declare i32 @__gxx_personality_v0(...)

declare !intel.dtrans.func.type !269 void @_ZdlPv(ptr "intel_dtrans_func_index"="1")

define void @"F::put(int*, float*)"(ptr nocapture readonly "intel_dtrans_func_index"="1" %this, ptr "intel_dtrans_func_index"="2" %a, ptr "intel_dtrans_func_index"="3" %b) align 2 !dbg !270 !intel.dtrans.func.type !271 {
entry:
  %a.addr = alloca ptr, align 8, !intel_dtrans_type !272
  %b.addr = alloca ptr, align 8, !intel_dtrans_type !273
  call void @llvm.dbg.value(metadata ptr %this, metadata !274, metadata !DIExpression()), !dbg !275
  store ptr %a, ptr %a.addr, align 8
  call void @llvm.dbg.declare(metadata ptr %a.addr, metadata !276, metadata !DIExpression()), !dbg !277
  store ptr %b, ptr %b.addr, align 8
  call void @llvm.dbg.declare(metadata ptr %b.addr, metadata !278, metadata !DIExpression()), !dbg !279
  %f1 = getelementptr inbounds %class.F, ptr %this, i32 0, i32 0, !dbg !280
  %tmp = load ptr, ptr %f1, align 8, !dbg !280
  call void @"Arr<int*>::add(int* const&)"(ptr %tmp, ptr dereferenceable(8) %a.addr), !dbg !281
  %f2 = getelementptr inbounds %class.F, ptr %this, i32 0, i32 1, !dbg !282
  %tmp1 = load ptr, ptr %f2, align 8, !dbg !282
  call void @"Arr<float*>::add(float* const&)"(ptr %tmp1, ptr dereferenceable(8) %b.addr), !dbg !283
  ret void, !dbg !284
}

; Function Attrs: nounwind
define void @"F::set1(int, int*)"(ptr nocapture readonly "intel_dtrans_func_index"="1" %this, i32 %i, ptr "intel_dtrans_func_index"="2" %a) #2 align 2 !dbg !285 !intel.dtrans.func.type !286 {
entry:
  call void @llvm.dbg.value(metadata ptr %this, metadata !287, metadata !DIExpression()), !dbg !288
  call void @llvm.dbg.value(metadata i32 %i, metadata !289, metadata !DIExpression()), !dbg !290
  call void @llvm.dbg.value(metadata ptr %a, metadata !291, metadata !DIExpression()), !dbg !292
  %f1 = getelementptr inbounds %class.F, ptr %this, i32 0, i32 0, !dbg !293
  %tmp = load ptr, ptr %f1, align 8, !dbg !293
  call void @"Arr<int*>::set(int, int*)"(ptr %tmp, i32 %i, ptr %a), !dbg !294
  ret void, !dbg !295
}

; Function Attrs: nounwind
define void @"F::set2(int, float*)"(ptr nocapture readonly "intel_dtrans_func_index"="1" %this, i32 %i, ptr "intel_dtrans_func_index"="2" %b) #2 align 2 !dbg !296 !intel.dtrans.func.type !297 {
entry:
  call void @llvm.dbg.value(metadata ptr %this, metadata !298, metadata !DIExpression()), !dbg !299
  call void @llvm.dbg.value(metadata i32 %i, metadata !300, metadata !DIExpression()), !dbg !301
  call void @llvm.dbg.value(metadata ptr %b, metadata !302, metadata !DIExpression()), !dbg !303
  %f2 = getelementptr inbounds %class.F, ptr %this, i32 0, i32 1, !dbg !304
  %tmp = load ptr, ptr %f2, align 8, !dbg !304
  call void @"Arr<float*>::set(int, float*)"(ptr %tmp, i32 %i, ptr %b), !dbg !305
  ret void, !dbg !306
}

define void @"F::F(F const&)"(ptr nocapture "intel_dtrans_func_index"="1" %this, ptr nocapture readonly dereferenceable(16) "intel_dtrans_func_index"="2" %f) align 2 personality ptr @__gxx_personality_v0 !dbg !307 !intel.dtrans.func.type !308 {
entry:
  call void @llvm.dbg.value(metadata ptr %this, metadata !309, metadata !DIExpression()), !dbg !310
  call void @llvm.dbg.value(metadata ptr %f, metadata !311, metadata !DIExpression()), !dbg !312
  %call = call ptr @_Znwm(i64 40), !dbg !313
  %tmp = bitcast ptr %call to ptr, !dbg !313
  %f1 = getelementptr inbounds %class.F, ptr %f, i32 0, i32 0, !dbg !315
  %tmp2 = load ptr, ptr %f1, align 8, !dbg !315
  invoke void @"Arr<int*>::Arr(Arr<int*> const&)"(ptr %tmp, ptr dereferenceable(32) %tmp2)
          to label %invoke.cont unwind label %lpad, !dbg !316

invoke.cont:                                      ; preds = %entry
  %f12 = getelementptr inbounds %class.F, ptr %this, i32 0, i32 0, !dbg !317
  store ptr %tmp, ptr %f12, align 8, !dbg !318
  %call3 = call ptr @_Znwm(i64 40), !dbg !319
  %tmp3 = bitcast ptr %call3 to ptr, !dbg !319
  %f2 = getelementptr inbounds %class.F, ptr %f, i32 0, i32 1, !dbg !320
  %tmp5 = load ptr, ptr %f2, align 8, !dbg !320
  invoke void @"Arr<float*>::Arr(Arr<float*> const&)"(ptr %tmp3, ptr dereferenceable(32) %tmp5)
          to label %invoke.cont5 unwind label %lpad4, !dbg !321

invoke.cont5:                                     ; preds = %invoke.cont
  %f26 = getelementptr inbounds %class.F, ptr %this, i32 0, i32 1, !dbg !322
  store ptr %tmp3, ptr %f26, align 8, !dbg !323
  ret void, !dbg !324

lpad:                                             ; preds = %entry
  %tmp6 = landingpad { ptr, i32 }
          cleanup, !dbg !325
  %tmp7 = extractvalue { ptr, i32 } %tmp6, 0, !dbg !325
  %tmp8 = extractvalue { ptr, i32 } %tmp6, 1, !dbg !325
  call void @_ZdlPv(ptr %call), !dbg !313
  br label %eh.resume, !dbg !313

lpad4:                                            ; preds = %invoke.cont
  %tmp9 = landingpad { ptr, i32 }
          cleanup, !dbg !325
  %tmp10 = extractvalue { ptr, i32 } %tmp9, 0, !dbg !325
  %tmp11 = extractvalue { ptr, i32 } %tmp9, 1, !dbg !325
  call void @_ZdlPv(ptr %call3), !dbg !319
  br label %eh.resume, !dbg !319

eh.resume:                                        ; preds = %lpad4, %lpad
  %exn.slot.0 = phi ptr [ %tmp10, %lpad4 ], [ %tmp7, %lpad ], !dbg !325
  %ehselector.slot.0 = phi i32 [ %tmp11, %lpad4 ], [ %tmp8, %lpad ], !dbg !325
  resume { ptr, i32 } undef, !dbg !313
}

define void @"F::~F()"(ptr nocapture readonly "intel_dtrans_func_index"="1" %this) align 2 !dbg !326 !intel.dtrans.func.type !327 {
entry:
  call void @llvm.dbg.value(metadata ptr %this, metadata !328, metadata !DIExpression()), !dbg !329
  %f1 = getelementptr inbounds %class.F, ptr %this, i32 0, i32 0, !dbg !330
  %tmp = load ptr, ptr %f1, align 8, !dbg !330
  %isnull = icmp eq ptr %tmp, null, !dbg !332
  br i1 %isnull, label %delete.end, label %delete.notnull, !dbg !332

delete.notnull:                                   ; preds = %entry
  call void @"Arr<int*>::~Arr()"(ptr %tmp), !dbg !332
  %tmp1 = bitcast ptr %tmp to ptr, !dbg !332
  call void @_ZdlPv(ptr %tmp1), !dbg !332
  br label %delete.end, !dbg !332

delete.end:                                       ; preds = %delete.notnull, %entry
  %f2 = getelementptr inbounds %class.F, ptr %this, i32 0, i32 1, !dbg !333
  %tmp2 = load ptr, ptr %f2, align 8, !dbg !333
  %isnull2 = icmp eq ptr %tmp2, null, !dbg !334
  br i1 %isnull2, label %delete.end4, label %delete.notnull3, !dbg !334

delete.notnull3:                                  ; preds = %delete.end
  call void @"Arr<float*>::~Arr()"(ptr %tmp2), !dbg !334
  %tmp3 = bitcast ptr %tmp2 to ptr, !dbg !334
  call void @_ZdlPv(ptr %tmp3), !dbg !334
  br label %delete.end4, !dbg !334

delete.end4:                                      ; preds = %delete.notnull3, %delete.end
  ret void, !dbg !335
}

; Function Attrs: nounwind memory(read)
define dereferenceable(8) "intel_dtrans_func_index"="1" ptr @"Arr<int*>::get(int)"(ptr nocapture readonly "intel_dtrans_func_index"="2" %this, i32 %i) #0 align 2 !dbg !336 !intel.dtrans.func.type !337 {
entry:
  call void @llvm.dbg.value(metadata ptr %this, metadata !338, metadata !DIExpression()), !dbg !339
  call void @llvm.dbg.value(metadata i32 %i, metadata !340, metadata !DIExpression()), !dbg !341
  %size = getelementptr inbounds %struct.Arr, ptr %this, i32 0, i32 2, !dbg !342
  %tmp = load i32, ptr %size, align 8, !dbg !342
  %cmp = icmp ugt i32 %tmp, %i, !dbg !344
  br i1 %cmp, label %if.end, label %if.then, !dbg !345

if.then:                                          ; preds = %entry
  tail call void @__cxa_rethrow()
  unreachable

if.end:                                           ; preds = %entry
  %base2 = getelementptr inbounds %struct.Arr, ptr %this, i32 0, i32 1, !dbg !346
  %tmp3 = load ptr, ptr %base2, align 8, !dbg !346
  %idxprom3 = zext i32 %i to i64, !dbg !346
  %arrayidx4 = getelementptr inbounds ptr, ptr %tmp3, i64 %idxprom3, !dbg !346
  ret ptr %arrayidx4, !dbg !347
}

; Function Attrs: nounwind memory(read)
define dereferenceable(8) "intel_dtrans_func_index"="1" ptr @"Arr<float*>::get(int)"(ptr nocapture readonly "intel_dtrans_func_index"="2" %this, i32 %i) #0 align 2 !dbg !348 !intel.dtrans.func.type !349 {
entry:
  call void @llvm.dbg.value(metadata ptr %this, metadata !350, metadata !DIExpression()), !dbg !351
  call void @llvm.dbg.value(metadata i32 %i, metadata !352, metadata !DIExpression()), !dbg !353
  %size = getelementptr inbounds %struct.Arr.0, ptr %this, i32 0, i32 2, !dbg !354
  %tmp = load i32, ptr %size, align 8, !dbg !354
  %cmp = icmp ugt i32 %tmp, %i, !dbg !356
  br i1 %cmp, label %if.end, label %if.then, !dbg !357

if.then:                                          ; preds = %entry
  tail call void @__cxa_rethrow()
  unreachable

if.end:                                           ; preds = %entry
  %base2 = getelementptr inbounds %struct.Arr.0, ptr %this, i32 0, i32 1, !dbg !358
  %tmp3 = load ptr, ptr %base2, align 8, !dbg !358
  %idxprom3 = zext i32 %i to i64, !dbg !358
  %arrayidx4 = getelementptr inbounds ptr, ptr %tmp3, i64 %idxprom3, !dbg !358
  ret ptr %arrayidx4, !dbg !359
}

define void @"Arr<int*>::Arr(int, struct.Mem*)"(ptr nocapture "intel_dtrans_func_index"="1" %this, i32 %c, ptr "intel_dtrans_func_index"="2" %m) align 2 !dbg !360 !intel.dtrans.func.type !361 {
entry:
  call void @llvm.dbg.value(metadata ptr %this, metadata !362, metadata !DIExpression()), !dbg !363
  call void @llvm.dbg.value(metadata i32 %c, metadata !364, metadata !DIExpression()), !dbg !365
  %flag = getelementptr inbounds %struct.Arr, ptr %this, i64 0, i32 4
  store i8 0, ptr %flag, align 1
  %capacity = getelementptr inbounds %struct.Arr, ptr %this, i32 0, i32 0, !dbg !366
  store i32 %c, ptr %capacity, align 8, !dbg !366
  %base = getelementptr inbounds %struct.Arr, ptr %this, i32 0, i32 1, !dbg !367
  store ptr null, ptr %base, align 8, !dbg !367
  %size = getelementptr inbounds %struct.Arr, ptr %this, i32 0, i32 2, !dbg !368
  store i32 0, ptr %size, align 8, !dbg !368
  %capacity2 = getelementptr inbounds %struct.Arr, ptr %this, i32 0, i32 0, !dbg !369
  %tmp1 = load i32, ptr %capacity2, align 8, !dbg !369
  %conv = zext i32 %tmp1 to i64
  %mul = mul i64 %conv, 8, !dbg !371
  %mem3 = getelementptr inbounds %struct.Arr, ptr %this, i32 0, i32 3
  store ptr %m, ptr %mem3, align 8
  %mem = getelementptr inbounds %struct.Arr, ptr %this, i32 0, i32 3
  %ld1 = load ptr, ptr %mem, align 8
  %tmp6 = bitcast ptr %ld1 to ptr
  %vtable = load ptr, ptr %tmp6, align 8
  %bc1 = bitcast ptr %vtable to ptr
  %tt = tail call i1 @llvm.type.test(ptr %bc1, metadata !"typeId")
  tail call void @llvm.assume(i1 %tt)
  %call = call ptr @malloc(i64 %mul), !dbg !372
  %tmp2 = bitcast ptr %call to ptr, !dbg !373
  store ptr %tmp2, ptr %base, align 8, !dbg !374
  tail call void @llvm.memset.p0.i64(ptr align 8 %call, i8 0, i64 %mul, i1 false)
  ret void, !dbg !375
}

define void @"Arr<float*>::Arr(int, struct.Mem*)"(ptr nocapture "intel_dtrans_func_index"="1" %this, i32 %c, ptr "intel_dtrans_func_index"="2" %m) align 2 !dbg !376 !intel.dtrans.func.type !377 {
entry:
  call void @llvm.dbg.value(metadata ptr %this, metadata !378, metadata !DIExpression()), !dbg !379
  call void @llvm.dbg.value(metadata i32 %c, metadata !380, metadata !DIExpression()), !dbg !381
  %flag = getelementptr inbounds %struct.Arr.0, ptr %this, i64 0, i32 4
  store i8 0, ptr %flag, align 1
  %capacity = getelementptr inbounds %struct.Arr.0, ptr %this, i32 0, i32 0, !dbg !382
  store i32 %c, ptr %capacity, align 8, !dbg !382
  %base = getelementptr inbounds %struct.Arr.0, ptr %this, i32 0, i32 1, !dbg !383
  store ptr null, ptr %base, align 8, !dbg !383
  %size = getelementptr inbounds %struct.Arr.0, ptr %this, i32 0, i32 2, !dbg !384
  store i32 0, ptr %size, align 8, !dbg !384
  %capacity2 = getelementptr inbounds %struct.Arr.0, ptr %this, i32 0, i32 0, !dbg !385
  %tmp1 = load i32, ptr %capacity2, align 8, !dbg !385
  %conv = zext i32 %tmp1 to i64, !dbg !385
  %mul = mul i64 %conv, 8, !dbg !387
  %mem3 = getelementptr inbounds %struct.Arr.0, ptr %this, i32 0, i32 3
  store ptr %m, ptr %mem3, align 8
  %mem = getelementptr inbounds %struct.Arr.0, ptr %this, i32 0, i32 3
  %ld1 = load ptr, ptr %mem, align 8
  %tmp6 = bitcast ptr %ld1 to ptr
  %vtable = load ptr, ptr %tmp6, align 8
  %bc1 = bitcast ptr %vtable to ptr
  %tt = tail call i1 @llvm.type.test(ptr %bc1, metadata !"typeId")
  tail call void @llvm.assume(i1 %tt)
  %call = call ptr @malloc(i64 %mul), !dbg !388
  %tmp2 = bitcast ptr %call to ptr, !dbg !389
  store ptr %tmp2, ptr %base, align 8, !dbg !390
  tail call void @llvm.memset.p0.i64(ptr align 8 %call, i8 0, i64 %mul, i1 false)
  ret void, !dbg !391
}

; Function Attrs: allockind("alloc,uninitialized") allocsize(0)
declare !intel.dtrans.func.type !392 "intel_dtrans_func_index"="1" ptr @malloc(i64) #3

declare void @__cxa_rethrow()

define void @"Arr<int*>::add(int* const&)"(ptr nocapture "intel_dtrans_func_index"="1" %this, ptr nocapture readonly dereferenceable(8) "intel_dtrans_func_index"="2" %e) align 2 !dbg !393 !intel.dtrans.func.type !394 {
entry:
  call void @llvm.dbg.value(metadata ptr %this, metadata !395, metadata !DIExpression()), !dbg !396
  call void @llvm.dbg.value(metadata ptr %e, metadata !397, metadata !DIExpression()), !dbg !398
  call void @"Arr<int*>::realloc(int)"(ptr %this, i32 1), !dbg !399
  %tmp2 = load ptr, ptr %e, align 8, !dbg !400
  %base = getelementptr inbounds %struct.Arr, ptr %this, i32 0, i32 1, !dbg !402
  %tmp3 = load ptr, ptr %base, align 8, !dbg !402
  %size = getelementptr inbounds %struct.Arr, ptr %this, i32 0, i32 2, !dbg !403
  %tmp4 = load i32, ptr %size, align 8, !dbg !403
  %idxprom = zext i32 %tmp4 to i64, !dbg !402
  %arrayidx = getelementptr inbounds ptr, ptr %tmp3, i64 %idxprom, !dbg !402
  store ptr %tmp2, ptr %arrayidx, align 8, !dbg !404
  %inc = add nsw i32 %tmp4, 1, !dbg !405
  store i32 %inc, ptr %size, align 8, !dbg !405
  ret void, !dbg !406
}

define void @"Arr<float*>::add(float* const&)"(ptr nocapture "intel_dtrans_func_index"="1" %this, ptr nocapture readonly dereferenceable(8) "intel_dtrans_func_index"="2" %e) align 2 !dbg !407 !intel.dtrans.func.type !408 {
entry:
  call void @llvm.dbg.value(metadata ptr %this, metadata !409, metadata !DIExpression()), !dbg !410
  call void @llvm.dbg.value(metadata ptr %e, metadata !411, metadata !DIExpression()), !dbg !412
  call void @"Arr<float*>::realloc(int)"(ptr %this, i32 1), !dbg !413
  %tmp2 = load ptr, ptr %e, align 8, !dbg !414
  %base = getelementptr inbounds %struct.Arr.0, ptr %this, i32 0, i32 1, !dbg !416
  %tmp3 = load ptr, ptr %base, align 8, !dbg !416
  %size = getelementptr inbounds %struct.Arr.0, ptr %this, i32 0, i32 2, !dbg !417
  %tmp4 = load i32, ptr %size, align 8, !dbg !417
  %idxprom = zext i32 %tmp4 to i64, !dbg !416
  %arrayidx = getelementptr inbounds ptr, ptr %tmp3, i64 %idxprom, !dbg !416
  store ptr %tmp2, ptr %arrayidx, align 8, !dbg !418
  %inc = add nsw i32 %tmp4, 1, !dbg !419
  store i32 %inc, ptr %size, align 8, !dbg !419
  ret void, !dbg !420
}

define void @"Arr<int*>::realloc(int)"(ptr nocapture "intel_dtrans_func_index"="1" %this, i32 %inc) align 2 !dbg !421 !intel.dtrans.func.type !422 {
entry:
  call void @llvm.dbg.value(metadata ptr %this, metadata !423, metadata !DIExpression()), !dbg !424
  call void @llvm.dbg.value(metadata i32 %inc, metadata !425, metadata !DIExpression()), !dbg !426
  %size = getelementptr inbounds %struct.Arr, ptr %this, i32 0, i32 2, !dbg !427
  %tmp = load i32, ptr %size, align 8, !dbg !427
  %add = add nsw i32 %tmp, 1, !dbg !429
  %capacity = getelementptr inbounds %struct.Arr, ptr %this, i32 0, i32 0, !dbg !430
  %tmp2 = load i32, ptr %capacity, align 8, !dbg !430
  %cmp = icmp ugt i32 %add, %tmp2, !dbg !431
  br i1 %cmp, label %if.end, label %cleanup

if.end:                                           ; preds = %entry
  %conv = uitofp i32 %tmp to double
  %mul = fmul fast double %conv, 1.250000e+00
  %conv3 = fptoui double %mul to i32
  %cmp4 = icmp ult i32 %add, %conv3
  %spec.select = select i1 %cmp4, i32 %conv3, i32 %add
  %conv7 = zext i32 %spec.select to i64
  %mul8 = shl nuw nsw i64 %conv7, 3
  %call = call noalias ptr @malloc(i64 %mul8)
  %i2 = bitcast ptr %call to ptr
  %cmp1029 = icmp eq i32 %tmp, 0
  br i1 %cmp1029, label %for.cond.cleanup, label %for.body.lr.ph

for.body.lr.ph:                                   ; preds = %if.end
  %base = getelementptr inbounds %struct.Arr, ptr %this, i64 0, i32 1
  %i3 = load ptr, ptr %base, align 8
  %wide.trip.count = zext i32 %tmp to i64
  br label %for.body

for.cond.cleanup:                                 ; preds = %for.body, %if.end
  %base14 = getelementptr inbounds %struct.Arr, ptr %this, i64 0, i32 1
  %i4 = bitcast ptr %base14 to ptr
  %i5 = load ptr, ptr %i4, align 8
  call void @free(ptr %i5)
  store ptr %call, ptr %i4, align 8
  store i32 %spec.select, ptr %capacity, align 4
  br label %cleanup

for.body:                                         ; preds = %for.body, %for.body.lr.ph
  %indvars.iv = phi i64 [ 0, %for.body.lr.ph ], [ %indvars.iv.next, %for.body ]
  %ptridx = getelementptr inbounds ptr, ptr %i3, i64 %indvars.iv
  %i6 = load ptr, ptr %ptridx, align 8
  %ptridx12 = getelementptr inbounds ptr, ptr %i2, i64 %indvars.iv
  store ptr %i6, ptr %ptridx12, align 8
  %indvars.iv.next = add nuw nsw i64 %indvars.iv, 1
  %exitcond = icmp eq i64 %indvars.iv.next, %wide.trip.count
  br i1 %exitcond, label %for.cond.cleanup, label %for.body

cleanup:                                          ; preds = %for.cond.cleanup, %entry
  ret void, !dbg !432
}

; Function Attrs: allockind("free")
declare void @free(ptr) #4

define void @"Arr<float*>::realloc(int)"(ptr nocapture "intel_dtrans_func_index"="1" %this, i32 %inc) align 2 !dbg !433 !intel.dtrans.func.type !434 {
entry:
  call void @llvm.dbg.value(metadata ptr %this, metadata !435, metadata !DIExpression()), !dbg !436
  call void @llvm.dbg.value(metadata i32 %inc, metadata !437, metadata !DIExpression()), !dbg !438
  %size = getelementptr inbounds %struct.Arr.0, ptr %this, i32 0, i32 2, !dbg !439
  %tmp = load i32, ptr %size, align 8, !dbg !439
  %add = add nsw i32 %tmp, 1, !dbg !441
  %capacity = getelementptr inbounds %struct.Arr.0, ptr %this, i32 0, i32 0, !dbg !442
  %tmp2 = load i32, ptr %capacity, align 8, !dbg !442
  %cmp = icmp ugt i32 %add, %tmp2, !dbg !443
  br i1 %cmp, label %if.end, label %cleanup

if.end:                                           ; preds = %entry
  %conv = uitofp i32 %tmp to double
  %mul = fmul fast double %conv, 1.250000e+00
  %conv3 = fptoui double %mul to i32
  %cmp4 = icmp ult i32 %add, %conv3
  %spec.select = select i1 %cmp4, i32 %conv3, i32 %add
  %conv7 = zext i32 %spec.select to i64
  %mul8 = shl nuw nsw i64 %conv7, 3
  %call = call noalias ptr @malloc(i64 %mul8)
  %i2 = bitcast ptr %call to ptr
  %cmp1029 = icmp eq i32 %tmp, 0
  br i1 %cmp1029, label %for.cond.cleanup, label %for.body.lr.ph

for.body.lr.ph:                                   ; preds = %if.end
  %base = getelementptr inbounds %struct.Arr.0, ptr %this, i64 0, i32 1
  %i3 = load ptr, ptr %base, align 8
  %wide.trip.count = zext i32 %tmp to i64
  br label %for.body

for.cond.cleanup:                                 ; preds = %for.body, %if.end
  %base14 = getelementptr inbounds %struct.Arr.0, ptr %this, i64 0, i32 1
  %i4 = bitcast ptr %base14 to ptr
  %i5 = load ptr, ptr %i4, align 8
  call void @free(ptr %i5)
  store ptr %call, ptr %i4, align 8
  store i32 %spec.select, ptr %capacity, align 4
  br label %cleanup

for.body:                                         ; preds = %for.body, %for.body.lr.ph
  %indvars.iv = phi i64 [ 0, %for.body.lr.ph ], [ %indvars.iv.next, %for.body ]
  %ptridx = getelementptr inbounds ptr, ptr %i3, i64 %indvars.iv
  %i6 = load ptr, ptr %ptridx, align 8
  %ptridx12 = getelementptr inbounds ptr, ptr %i2, i64 %indvars.iv
  store ptr %i6, ptr %ptridx12, align 8
  %indvars.iv.next = add nuw nsw i64 %indvars.iv, 1
  %exitcond = icmp eq i64 %indvars.iv.next, %wide.trip.count
  br i1 %exitcond, label %for.cond.cleanup, label %for.body

cleanup:                                          ; preds = %for.cond.cleanup, %entry
  ret void, !dbg !444
}

; Function Attrs: nounwind
define void @"Arr<int*>::set(int, int*)"(ptr nocapture readonly "intel_dtrans_func_index"="1" %this, i32 %i, ptr "intel_dtrans_func_index"="2" %val) #2 align 2 !dbg !445 !intel.dtrans.func.type !446 {
entry:
  call void @llvm.dbg.value(metadata ptr %this, metadata !447, metadata !DIExpression()), !dbg !448
  call void @llvm.dbg.value(metadata i32 %i, metadata !449, metadata !DIExpression()), !dbg !450
  call void @llvm.dbg.value(metadata ptr %val, metadata !451, metadata !DIExpression()), !dbg !452
  %size = getelementptr inbounds %struct.Arr, ptr %this, i32 0, i32 2, !dbg !453
  %tmp = load i32, ptr %size, align 8, !dbg !453
  %cmp = icmp ugt i32 %tmp, %i, !dbg !455
  br i1 %cmp, label %if.end, label %if.then, !dbg !456

if.then:                                          ; preds = %entry
  call void @__cxa_rethrow()
  unreachable

if.end:                                           ; preds = %entry
  %base2 = getelementptr inbounds %struct.Arr, ptr %this, i32 0, i32 1, !dbg !457
  %tmp5 = load ptr, ptr %base2, align 8, !dbg !457
  %idxprom3 = zext i32 %i to i64, !dbg !457
  %arrayidx4 = getelementptr inbounds ptr, ptr %tmp5, i64 %idxprom3, !dbg !457
  store ptr %val, ptr %arrayidx4, align 8, !dbg !458
  ret void, !dbg !459
}

; Function Attrs: nounwind
define void @"Arr<float*>::set(int, float*)"(ptr nocapture readonly "intel_dtrans_func_index"="1" %this, i32 %i, ptr "intel_dtrans_func_index"="2" %val) #2 align 2 !dbg !460 !intel.dtrans.func.type !461 {
entry:
  call void @llvm.dbg.value(metadata ptr %this, metadata !462, metadata !DIExpression()), !dbg !463
  call void @llvm.dbg.value(metadata i32 %i, metadata !464, metadata !DIExpression()), !dbg !465
  call void @llvm.dbg.value(metadata ptr %val, metadata !466, metadata !DIExpression()), !dbg !467
  %size = getelementptr inbounds %struct.Arr.0, ptr %this, i32 0, i32 2, !dbg !468
  %tmp = load i32, ptr %size, align 8, !dbg !468
  %cmp = icmp ugt i32 %tmp, %i, !dbg !470
  br i1 %cmp, label %if.end, label %if.then, !dbg !471

if.then:                                          ; preds = %entry
  call void @__cxa_rethrow()
  unreachable

if.end:                                           ; preds = %entry
  %base2 = getelementptr inbounds %struct.Arr.0, ptr %this, i32 0, i32 1, !dbg !472
  %tmp5 = load ptr, ptr %base2, align 8, !dbg !472
  %idxprom3 = zext i32 %i to i64, !dbg !472
  %arrayidx4 = getelementptr inbounds ptr, ptr %tmp5, i64 %idxprom3, !dbg !472
  store ptr %val, ptr %arrayidx4, align 8, !dbg !473
  ret void, !dbg !474
}

define void @"Arr<int*>::Arr(Arr<int*> const&)"(ptr nocapture "intel_dtrans_func_index"="1" %this, ptr nocapture readonly dereferenceable(32) "intel_dtrans_func_index"="2" %A) align 2 !dbg !475 !intel.dtrans.func.type !476 {
entry:
  call void @llvm.dbg.value(metadata ptr %this, metadata !477, metadata !DIExpression()), !dbg !478
  call void @llvm.dbg.value(metadata ptr %A, metadata !479, metadata !DIExpression()), !dbg !480
  %flag = getelementptr inbounds %struct.Arr, ptr %this, i64 0, i32 4, !dbg !481
  %flag2 = getelementptr inbounds %struct.Arr, ptr %A, i64 0, i32 4
  %i = load i8, ptr %flag2, align 8
  store i8 %i, ptr %flag, align 8
  %capacity = getelementptr inbounds %struct.Arr, ptr %this, i64 0, i32 0
  %capacity3 = getelementptr inbounds %struct.Arr, ptr %A, i64 0, i32 0
  %i1 = load i32, ptr %capacity3, align 4
  store i32 %i1, ptr %capacity, align 4
  %base = getelementptr inbounds %struct.Arr, ptr %this, i64 0, i32 1
  store ptr null, ptr %base, align 8
  %size = getelementptr inbounds %struct.Arr, ptr %this, i64 0, i32 2
  %size4 = getelementptr inbounds %struct.Arr, ptr %A, i64 0, i32 2
  %i2 = load i32, ptr %size4, align 8
  store i32 %i2, ptr %size, align 8
  %mem = getelementptr inbounds %struct.Arr, ptr %this, i64 0, i32 3
  %mem5 = getelementptr inbounds %struct.Arr, ptr %A, i64 0, i32 3
  %i3 = load ptr, ptr %mem5, align 8
  store ptr %i3, ptr %mem, align 8
  %conv = zext i32 %i1 to i64
  %mul = shl nuw nsw i64 %conv, 3
  %call = call noalias ptr @malloc(i64 %mul)
  %i4 = bitcast ptr %base to ptr
  store ptr %call, ptr %i4, align 8
  call void @llvm.memset.p0.i64(ptr align 8 %call, i8 0, i64 %mul, i1 false)
  %cmp25 = icmp eq i32 %i2, 0
  br i1 %cmp25, label %for.cond.cleanup, label %for.body.lr.ph

for.body.lr.ph:                                   ; preds = %entry
  %base13 = getelementptr inbounds %struct.Arr, ptr %A, i64 0, i32 1
  %i5 = load ptr, ptr %base13, align 8
  %i6 = load ptr, ptr %base, align 8
  %wide.trip.count = zext i32 %i2 to i64
  br label %for.body

for.cond.cleanup:                                 ; preds = %for.body, %entry
  ret void, !dbg !483

for.body:                                         ; preds = %for.body, %for.body.lr.ph
  %indvars.iv = phi i64 [ 0, %for.body.lr.ph ], [ %indvars.iv.next, %for.body ]
  %ptridx = getelementptr inbounds ptr, ptr %i5, i64 %indvars.iv
  %i7 = load ptr, ptr %ptridx, align 8
  %ptridx16 = getelementptr inbounds ptr, ptr %i6, i64 %indvars.iv
  store ptr %i7, ptr %ptridx16, align 8
  %indvars.iv.next = add nuw nsw i64 %indvars.iv, 1
  %exitcond = icmp eq i64 %indvars.iv.next, %wide.trip.count
  br i1 %exitcond, label %for.cond.cleanup, label %for.body
}

define void @"Arr<float*>::Arr(Arr<float*> const&)"(ptr nocapture "intel_dtrans_func_index"="1" %this, ptr nocapture readonly dereferenceable(32) "intel_dtrans_func_index"="2" %A) align 2 !dbg !484 !intel.dtrans.func.type !485 {
entry:
  call void @llvm.dbg.value(metadata ptr %this, metadata !486, metadata !DIExpression()), !dbg !487
  call void @llvm.dbg.value(metadata ptr %A, metadata !488, metadata !DIExpression()), !dbg !489
  %flag = getelementptr inbounds %struct.Arr.0, ptr %this, i64 0, i32 4, !dbg !490
  %flag2 = getelementptr inbounds %struct.Arr.0, ptr %A, i64 0, i32 4
  %i = load i8, ptr %flag2, align 8
  store i8 %i, ptr %flag, align 8
  %capacity = getelementptr inbounds %struct.Arr.0, ptr %this, i64 0, i32 0
  %capacity3 = getelementptr inbounds %struct.Arr.0, ptr %A, i64 0, i32 0
  %i1 = load i32, ptr %capacity3, align 4
  store i32 %i1, ptr %capacity, align 4
  %base = getelementptr inbounds %struct.Arr.0, ptr %this, i64 0, i32 1
  store ptr null, ptr %base, align 8
  %size = getelementptr inbounds %struct.Arr.0, ptr %this, i64 0, i32 2
  %size4 = getelementptr inbounds %struct.Arr.0, ptr %A, i64 0, i32 2
  %i2 = load i32, ptr %size4, align 8
  store i32 %i2, ptr %size, align 8
  %mem = getelementptr inbounds %struct.Arr.0, ptr %this, i64 0, i32 3
  %mem5 = getelementptr inbounds %struct.Arr.0, ptr %A, i64 0, i32 3
  %i3 = load ptr, ptr %mem5, align 8
  store ptr %i3, ptr %mem, align 8
  %conv = zext i32 %i1 to i64
  %mul = shl nuw nsw i64 %conv, 3
  %call = call noalias ptr @malloc(i64 %mul)
  %i4 = bitcast ptr %base to ptr
  store ptr %call, ptr %i4, align 8
  call void @llvm.memset.p0.i64(ptr align 8 %call, i8 0, i64 %mul, i1 false)
  %cmp25 = icmp eq i32 %i2, 0
  br i1 %cmp25, label %for.cond.cleanup, label %for.body.lr.ph

for.body.lr.ph:                                   ; preds = %entry
  %base13 = getelementptr inbounds %struct.Arr.0, ptr %A, i64 0, i32 1
  %i5 = load ptr, ptr %base13, align 8
  %i6 = load ptr, ptr %base, align 8
  %wide.trip.count = zext i32 %i2 to i64
  br label %for.body

for.cond.cleanup:                                 ; preds = %for.body, %entry
  ret void, !dbg !492

for.body:                                         ; preds = %for.body, %for.body.lr.ph
  %indvars.iv = phi i64 [ 0, %for.body.lr.ph ], [ %indvars.iv.next, %for.body ]
  %ptridx = getelementptr inbounds ptr, ptr %i5, i64 %indvars.iv
  %i7 = load ptr, ptr %ptridx, align 8
  %ptridx16 = getelementptr inbounds ptr, ptr %i6, i64 %indvars.iv
  store ptr %i7, ptr %ptridx16, align 8
  %indvars.iv.next = add nuw nsw i64 %indvars.iv, 1
  %exitcond = icmp eq i64 %indvars.iv.next, %wide.trip.count
  br i1 %exitcond, label %for.cond.cleanup, label %for.body
}

define void @"Arr<int*>::~Arr()"(ptr nocapture readonly "intel_dtrans_func_index"="1" %this) align 2 !dbg !493 !intel.dtrans.func.type !494 {
entry:
  call void @llvm.dbg.value(metadata ptr %this, metadata !495, metadata !DIExpression()), !dbg !496
  %base = getelementptr inbounds %struct.Arr, ptr %this, i32 0, i32 1, !dbg !497
  %tmp = load ptr, ptr %base, align 8, !dbg !497
  %tmp1 = bitcast ptr %tmp to ptr, !dbg !497
  call void @free(ptr %tmp1), !dbg !499
  ret void, !dbg !500
}

define void @"Arr<float*>::~Arr()"(ptr nocapture readonly "intel_dtrans_func_index"="1" %this) align 2 !dbg !501 !intel.dtrans.func.type !502 {
entry:
  call void @llvm.dbg.value(metadata ptr %this, metadata !503, metadata !DIExpression()), !dbg !504
  %base = getelementptr inbounds %struct.Arr.0, ptr %this, i32 0, i32 1, !dbg !505
  %tmp = load ptr, ptr %base, align 8, !dbg !505
  %tmp1 = bitcast ptr %tmp to ptr, !dbg !505
  call void @free(ptr %tmp1), !dbg !507
  ret void, !dbg !508
}

; Function Attrs: nocallback nofree nosync nounwind speculatable willreturn memory(none)
declare void @llvm.dbg.value(metadata, metadata, metadata) #1

; Function Attrs: nocallback nofree nosync nounwind speculatable willreturn memory(none)
declare i1 @llvm.type.test(ptr, metadata) #1

; Function Attrs: nocallback nofree nosync nounwind willreturn memory(inaccessiblemem: readwrite)
declare void @llvm.assume(i1 noundef) #5

; Function Attrs: nocallback nofree nounwind willreturn memory(argmem: write)
declare void @llvm.memset.p0.i64(ptr nocapture writeonly, i8, i64, i1 immarg) #6

attributes #0 = { nounwind memory(read) }
attributes #1 = { nocallback nofree nosync nounwind speculatable willreturn memory(none) }
attributes #2 = { nounwind }
attributes #3 = { allockind("alloc,uninitialized") allocsize(0) "alloc-family"="malloc" }
attributes #4 = { allockind("free") "alloc-family"="malloc" }
attributes #5 = { nocallback nofree nosync nounwind willreturn memory(inaccessiblemem: readwrite) }
attributes #6 = { nocallback nofree nounwind willreturn memory(argmem: write) }

!llvm.dbg.cu = !{!2}
!llvm.module.flags = !{!19, !20, !21}
!llvm.dbg.intel.emit_class_debug_always = !{!22}
!llvm.ident = !{!23}
!intel.dtrans.types = !{!24, !28, !32, !35}

!0 = !DIGlobalVariableExpression(var: !1, expr: !DIExpression())
!1 = distinct !DIGlobalVariable(name: "v1", scope: !2, file: !3, line: 96, type: !8, isLocal: false, isDefinition: true)
!2 = distinct !DICompileUnit(language: DW_LANG_C_plus_plus, file: !3, producer: "clang version 8.0.0", isOptimized: false, runtimeVersion: 0, emissionKind: FullDebug, enums: !4, retainedTypes: !5, globals: !12, nameTableKind: None)
!3 = !DIFile(filename: "test.cc", directory: "llvm")
!4 = !{}
!5 = !{!6, !9}
!6 = !DIDerivedType(tag: DW_TAG_pointer_type, baseType: !7, size: 64)
!7 = !DIDerivedType(tag: DW_TAG_pointer_type, baseType: !8, size: 64)
!8 = !DIBasicType(name: "int", size: 32, encoding: DW_ATE_signed)
!9 = !DIDerivedType(tag: DW_TAG_pointer_type, baseType: !10, size: 64)
!10 = !DIDerivedType(tag: DW_TAG_pointer_type, baseType: !11, size: 64)
!11 = !DIBasicType(name: "float", size: 32, encoding: DW_ATE_float)
!12 = !{!0, !13, !15, !17}
!13 = !DIGlobalVariableExpression(var: !14, expr: !DIExpression())
!14 = distinct !DIGlobalVariable(name: "v2", scope: !2, file: !3, line: 97, type: !8, isLocal: false, isDefinition: true)
!15 = !DIGlobalVariableExpression(var: !16, expr: !DIExpression())
!16 = distinct !DIGlobalVariable(name: "v3", scope: !2, file: !3, line: 98, type: !11, isLocal: false, isDefinition: true)
!17 = !DIGlobalVariableExpression(var: !18, expr: !DIExpression())
!18 = distinct !DIGlobalVariable(name: "v4", scope: !2, file: !3, line: 99, type: !11, isLocal: false, isDefinition: true)
!19 = !{i32 2, !"Dwarf Version", i32 4}
!20 = !{i32 2, !"Debug Info Version", i32 3}
!21 = !{i32 1, !"wchar_size", i32 4}
!22 = !{!"true"}
!23 = !{!"clang version 8.0.0"}
!24 = !{!"S", %class.F zeroinitializer, i32 3, !25, !26, !27}
!25 = !{%struct.Arr zeroinitializer, i32 1}
!26 = !{%struct.Arr.0 zeroinitializer, i32 1}
!27 = !{%struct.Mem zeroinitializer, i32 1}
!28 = !{!"S", %struct.Arr zeroinitializer, i32 5, !29, !30, !29, !27, !31}
!29 = !{i32 0, i32 0}
!30 = !{i32 0, i32 2}
!31 = !{i8 0, i32 0}
!32 = !{!"S", %struct.Mem zeroinitializer, i32 1, !33}
!33 = !{!34, i32 2}
!34 = !{!"F", i1 true, i32 0, !29}
!35 = !{!"S", %struct.Arr.0 zeroinitializer, i32 5, !29, !36, !29, !27, !31}
!36 = !{float 0.000000e+00, i32 2}
!37 = distinct !DISubprogram(name: "check1", linkageName: "check1(F*)", scope: !3, file: !3, line: 101, type: !38, scopeLine: 101, flags: DIFlagPrototyped, spFlags: DISPFlagDefinition, unit: !2, retainedNodes: !4)
!38 = !DISubroutineType(types: !39)
!39 = !{!40, !41}
!40 = !DIBasicType(name: "bool", size: 8, encoding: DW_ATE_boolean)
!41 = !DIDerivedType(tag: DW_TAG_pointer_type, baseType: !42, size: 64)
!42 = distinct !DICompositeType(tag: DW_TAG_class_type, name: "F", file: !3, line: 62, size: 128, flags: DIFlagTypePassByReference, elements: !43, identifier: "typeinfo name for F")
!43 = !{!44, !78, !112, !118, !121, !124, !127, !130, !133, !136}
!44 = !DIDerivedType(tag: DW_TAG_member, name: "f1", scope: !42, file: !3, line: 64, baseType: !45, size: 64, flags: DIFlagPublic)
!45 = !DIDerivedType(tag: DW_TAG_pointer_type, baseType: !46, size: 64)
!46 = distinct !DICompositeType(tag: DW_TAG_structure_type, name: "Arr<int *>", file: !3, line: 6, size: 192, flags: DIFlagTypePassByReference, elements: !47, templateParams: !76, identifier: "typeinfo name for Arr<int*>")
!47 = !{!48, !49, !50, !51, !56, !59, !62, !63, !68, !73}
!48 = !DIDerivedType(tag: DW_TAG_member, name: "capacity", scope: !46, file: !3, line: 7, baseType: !8, size: 32)
!49 = !DIDerivedType(tag: DW_TAG_member, name: "base", scope: !46, file: !3, line: 8, baseType: !6, size: 64, offset: 64)
!50 = !DIDerivedType(tag: DW_TAG_member, name: "size", scope: !46, file: !3, line: 9, baseType: !8, size: 32, offset: 128)
!51 = !DISubprogram(name: "get", linkageName: "Arr<int*>::get(int)", scope: !46, file: !3, line: 10, type: !52, scopeLine: 10, flags: DIFlagPrototyped, spFlags: 0)
!52 = !DISubroutineType(types: !53)
!53 = !{!54, !55, !8}
!54 = !DIDerivedType(tag: DW_TAG_reference_type, baseType: !7, size: 64)
!55 = !DIDerivedType(tag: DW_TAG_pointer_type, baseType: !46, size: 64, flags: DIFlagArtificial | DIFlagObjectPointer)
!56 = !DISubprogram(name: "set", linkageName: "Arr<int*>::set(int, int*)", scope: !46, file: !3, line: 15, type: !57, scopeLine: 15, flags: DIFlagPrototyped, spFlags: 0)
!57 = !DISubroutineType(types: !58)
!58 = !{null, !55, !8, !7}
!59 = !DISubprogram(name: "Arr", scope: !46, file: !3, line: 21, type: !60, scopeLine: 21, flags: DIFlagPrototyped, spFlags: 0)
!60 = !DISubroutineType(types: !61)
!61 = !{null, !55, !8}
!62 = !DISubprogram(name: "realloc", linkageName: "Arr<int*>::realloc(int)", scope: !46, file: !3, line: 24, type: !60, scopeLine: 24, flags: DIFlagPrototyped, spFlags: 0)
!63 = !DISubprogram(name: "add", linkageName: "Arr<int*>::add(int* const&)", scope: !46, file: !3, line: 36, type: !64, scopeLine: 36, flags: DIFlagPrototyped, spFlags: 0)
!64 = !DISubroutineType(types: !65)
!65 = !{null, !55, !66}
!66 = !DIDerivedType(tag: DW_TAG_reference_type, baseType: !67, size: 64)
!67 = !DIDerivedType(tag: DW_TAG_const_type, baseType: !7)
!68 = !DISubprogram(name: "Arr", scope: !46, file: !3, line: 46, type: !69, scopeLine: 46, flags: DIFlagPrototyped, spFlags: 0)
!69 = !DISubroutineType(types: !70)
!70 = !{null, !55, !71}
!71 = !DIDerivedType(tag: DW_TAG_reference_type, baseType: !72, size: 64)
!72 = !DIDerivedType(tag: DW_TAG_const_type, baseType: !46)
!73 = !DISubprogram(name: "~Arr", scope: !46, file: !3, line: 59, type: !74, scopeLine: 59, flags: DIFlagPrototyped, spFlags: 0)
!74 = !DISubroutineType(types: !75)
!75 = !{null, !55}
!76 = !{!77}
!77 = !DITemplateTypeParameter(name: "S", type: !7)
!78 = !DIDerivedType(tag: DW_TAG_member, name: "f2", scope: !42, file: !3, line: 65, baseType: !79, size: 64, offset: 64, flags: DIFlagPublic)
!79 = !DIDerivedType(tag: DW_TAG_pointer_type, baseType: !80, size: 64)
!80 = distinct !DICompositeType(tag: DW_TAG_structure_type, name: "Arr<float *>", file: !3, line: 6, size: 192, flags: DIFlagTypePassByReference, elements: !81, templateParams: !110, identifier: "typeinfo name for Arr<float*>")
!81 = !{!82, !83, !84, !85, !90, !93, !96, !97, !102, !107}
!82 = !DIDerivedType(tag: DW_TAG_member, name: "capacity", scope: !80, file: !3, line: 7, baseType: !8, size: 32)
!83 = !DIDerivedType(tag: DW_TAG_member, name: "base", scope: !80, file: !3, line: 8, baseType: !9, size: 64, offset: 64)
!84 = !DIDerivedType(tag: DW_TAG_member, name: "size", scope: !80, file: !3, line: 9, baseType: !8, size: 32, offset: 128)
!85 = !DISubprogram(name: "get", linkageName: "Arr<float*>::get(int)", scope: !80, file: !3, line: 10, type: !86, scopeLine: 10, flags: DIFlagPrototyped, spFlags: 0)
!86 = !DISubroutineType(types: !87)
!87 = !{!88, !89, !8}
!88 = !DIDerivedType(tag: DW_TAG_reference_type, baseType: !10, size: 64)
!89 = !DIDerivedType(tag: DW_TAG_pointer_type, baseType: !80, size: 64, flags: DIFlagArtificial | DIFlagObjectPointer)
!90 = !DISubprogram(name: "set", linkageName: "Arr<float*>::set(int, float*)", scope: !80, file: !3, line: 15, type: !91, scopeLine: 15, flags: DIFlagPrototyped, spFlags: 0)
!91 = !DISubroutineType(types: !92)
!92 = !{null, !89, !8, !10}
!93 = !DISubprogram(name: "Arr", scope: !80, file: !3, line: 21, type: !94, scopeLine: 21, flags: DIFlagPrototyped, spFlags: 0)
!94 = !DISubroutineType(types: !95)
!95 = !{null, !89, !8}
!96 = !DISubprogram(name: "realloc", linkageName: "Arr<float*>::realloc(int)", scope: !80, file: !3, line: 24, type: !94, scopeLine: 24, flags: DIFlagPrototyped, spFlags: 0)
!97 = !DISubprogram(name: "add", linkageName: "Arr<float*>::add(float* const&)", scope: !80, file: !3, line: 36, type: !98, scopeLine: 36, flags: DIFlagPrototyped, spFlags: 0)
!98 = !DISubroutineType(types: !99)
!99 = !{null, !89, !100}
!100 = !DIDerivedType(tag: DW_TAG_reference_type, baseType: !101, size: 64)
!101 = !DIDerivedType(tag: DW_TAG_const_type, baseType: !10)
!102 = !DISubprogram(name: "Arr", scope: !80, file: !3, line: 46, type: !103, scopeLine: 46, flags: DIFlagPrototyped, spFlags: 0)
!103 = !DISubroutineType(types: !104)
!104 = !{null, !89, !105}
!105 = !DIDerivedType(tag: DW_TAG_reference_type, baseType: !106, size: 64)
!106 = !DIDerivedType(tag: DW_TAG_const_type, baseType: !80)
!107 = !DISubprogram(name: "~Arr", scope: !80, file: !3, line: 59, type: !108, scopeLine: 59, flags: DIFlagPrototyped, spFlags: 0)
!108 = !DISubroutineType(types: !109)
!109 = !{null, !89}
!110 = !{!111}
!111 = !DITemplateTypeParameter(name: "S", type: !10)
!112 = !DISubprogram(name: "F", scope: !42, file: !3, line: 66, type: !113, scopeLine: 66, flags: DIFlagPublic | DIFlagPrototyped, spFlags: 0)
!113 = !DISubroutineType(types: !114)
!114 = !{null, !115, !116}
!115 = !DIDerivedType(tag: DW_TAG_pointer_type, baseType: !42, size: 64, flags: DIFlagArtificial | DIFlagObjectPointer)
!116 = !DIDerivedType(tag: DW_TAG_reference_type, baseType: !117, size: 64)
!117 = !DIDerivedType(tag: DW_TAG_const_type, baseType: !42)
!118 = !DISubprogram(name: "put", linkageName: "F::put(int*, float*)", scope: !42, file: !3, line: 70, type: !119, scopeLine: 70, flags: DIFlagPublic | DIFlagPrototyped, spFlags: 0)
!119 = !DISubroutineType(types: !120)
!120 = !{null, !115, !7, !10}
!121 = !DISubprogram(name: "set1", linkageName: "F::set1(int, int*)", scope: !42, file: !3, line: 74, type: !122, scopeLine: 74, flags: DIFlagPublic | DIFlagPrototyped, spFlags: 0)
!122 = !DISubroutineType(types: !123)
!123 = !{null, !115, !8, !7}
!124 = !DISubprogram(name: "set2", linkageName: "F::set2(int, float*)", scope: !42, file: !3, line: 77, type: !125, scopeLine: 77, flags: DIFlagPublic | DIFlagPrototyped, spFlags: 0)
!125 = !DISubroutineType(types: !126)
!126 = !{null, !115, !8, !10}
!127 = !DISubprogram(name: "get1", linkageName: "F::get1(int)", scope: !42, file: !3, line: 80, type: !128, scopeLine: 80, flags: DIFlagPublic | DIFlagPrototyped, spFlags: 0)
!128 = !DISubroutineType(types: !129)
!129 = !{!8, !115, !8}
!130 = !DISubprogram(name: "get2", linkageName: "F::get2(int)", scope: !42, file: !3, line: 83, type: !131, scopeLine: 83, flags: DIFlagPublic | DIFlagPrototyped, spFlags: 0)
!131 = !DISubroutineType(types: !132)
!132 = !{!11, !115, !8}
!133 = !DISubprogram(name: "F", scope: !42, file: !3, line: 86, type: !134, scopeLine: 86, flags: DIFlagPublic | DIFlagPrototyped, spFlags: 0)
!134 = !DISubroutineType(types: !135)
!135 = !{null, !115}
!136 = !DISubprogram(name: "~F", scope: !42, file: !3, line: 90, type: !134, scopeLine: 90, flags: DIFlagPublic | DIFlagPrototyped, spFlags: 0)
!137 = distinct !{!138}
!138 = !{%class.F zeroinitializer, i32 1}
!139 = !DILocalVariable(name: "f", arg: 1, scope: !37, file: !3, line: 101, type: !41)
!140 = !DILocation(line: 101, column: 16, scope: !37)
!141 = !DILocation(line: 102, column: 10, scope: !142)
!142 = distinct !DILexicalBlock(scope: !37, file: !3, line: 102, column: 7)
!143 = !DILocation(line: 102, column: 21, scope: !142)
!144 = !DILocation(line: 102, column: 18, scope: !142)
!145 = !DILocation(line: 102, column: 7, scope: !37)
!146 = !DILocation(line: 103, column: 5, scope: !142)
!147 = !DILocation(line: 104, column: 10, scope: !148)
!148 = distinct !DILexicalBlock(scope: !37, file: !3, line: 104, column: 7)
!149 = !DILocation(line: 104, column: 21, scope: !148)
!150 = !DILocation(line: 104, column: 18, scope: !148)
!151 = !DILocation(line: 104, column: 7, scope: !37)
!152 = !DILocation(line: 105, column: 5, scope: !148)
!153 = !DILocation(line: 106, column: 10, scope: !154)
!154 = distinct !DILexicalBlock(scope: !37, file: !3, line: 106, column: 7)
!155 = !DILocation(line: 106, column: 21, scope: !154)
!156 = !DILocation(line: 106, column: 18, scope: !154)
!157 = !DILocation(line: 106, column: 7, scope: !37)
!158 = !DILocation(line: 107, column: 5, scope: !154)
!159 = !DILocation(line: 108, column: 10, scope: !160)
!160 = distinct !DILexicalBlock(scope: !37, file: !3, line: 108, column: 7)
!161 = !DILocation(line: 108, column: 21, scope: !160)
!162 = !DILocation(line: 108, column: 18, scope: !160)
!163 = !DILocation(line: 108, column: 7, scope: !37)
!164 = !DILocation(line: 109, column: 5, scope: !160)
!165 = !DILocation(line: 110, column: 3, scope: !37)
!166 = !DILocation(line: 0, scope: !37)
!167 = !DILocation(line: 111, column: 1, scope: !37)
!168 = distinct !DISubprogram(name: "get1", linkageName: "F::get1(int)", scope: !42, file: !3, line: 80, type: !128, scopeLine: 80, flags: DIFlagPrototyped, spFlags: DISPFlagDefinition, unit: !2, declaration: !127, retainedNodes: !4)
!169 = distinct !{!138}
!170 = !DILocalVariable(name: "this", arg: 1, scope: !168, type: !41, flags: DIFlagArtificial | DIFlagObjectPointer)
!171 = !DILocation(line: 0, scope: !168)
!172 = !DILocalVariable(name: "i", arg: 2, scope: !168, file: !3, line: 80, type: !8)
!173 = !DILocation(line: 80, column: 16, scope: !168)
!174 = !DILocation(line: 81, column: 14, scope: !168)
!175 = !DILocation(line: 81, column: 18, scope: !168)
!176 = !DILocation(line: 81, column: 12, scope: !168)
!177 = !DILocation(line: 81, column: 5, scope: !168)
!178 = distinct !DISubprogram(name: "get2", linkageName: "F::get2(int)", scope: !42, file: !3, line: 83, type: !131, scopeLine: 83, flags: DIFlagPrototyped, spFlags: DISPFlagDefinition, unit: !2, declaration: !130, retainedNodes: !4)
!179 = distinct !{!138}
!180 = !DILocalVariable(name: "this", arg: 1, scope: !178, type: !41, flags: DIFlagArtificial | DIFlagObjectPointer)
!181 = !DILocation(line: 0, scope: !178)
!182 = !DILocalVariable(name: "i", arg: 2, scope: !178, file: !3, line: 83, type: !8)
!183 = !DILocation(line: 83, column: 18, scope: !178)
!184 = !DILocation(line: 84, column: 14, scope: !178)
!185 = !DILocation(line: 84, column: 18, scope: !178)
!186 = !DILocation(line: 84, column: 12, scope: !178)
!187 = !DILocation(line: 84, column: 5, scope: !178)
!188 = distinct !DISubprogram(name: "main", scope: !3, file: !3, line: 113, type: !189, scopeLine: 113, flags: DIFlagPrototyped, spFlags: DISPFlagDefinition, unit: !2, retainedNodes: !4)
!189 = !DISubroutineType(types: !190)
!190 = !{!8}
!191 = !DILocation(line: 114, column: 10, scope: !188)
!192 = !DILocation(line: 114, column: 14, scope: !188)
!193 = !DILocalVariable(name: "f", scope: !188, file: !3, line: 114, type: !41)
!194 = !DILocation(line: 114, column: 6, scope: !188)
!195 = !DILocation(line: 115, column: 6, scope: !188)
!196 = !DILocation(line: 116, column: 10, scope: !197)
!197 = distinct !DILexicalBlock(scope: !188, file: !3, line: 116, column: 7)
!198 = !DILocation(line: 116, column: 21, scope: !197)
!199 = !DILocation(line: 116, column: 18, scope: !197)
!200 = !DILocation(line: 116, column: 7, scope: !188)
!201 = !DILocation(line: 117, column: 5, scope: !197)
!202 = !DILocation(line: 143, column: 1, scope: !188)
!203 = !DILocation(line: 118, column: 10, scope: !204)
!204 = distinct !DILexicalBlock(scope: !188, file: !3, line: 118, column: 7)
!205 = !DILocation(line: 118, column: 21, scope: !204)
!206 = !DILocation(line: 118, column: 18, scope: !204)
!207 = !DILocation(line: 118, column: 7, scope: !188)
!208 = !DILocation(line: 119, column: 5, scope: !204)
!209 = !DILocation(line: 121, column: 6, scope: !188)
!210 = !DILocation(line: 122, column: 10, scope: !211)
!211 = distinct !DILexicalBlock(scope: !188, file: !3, line: 122, column: 7)
!212 = !DILocation(line: 122, column: 21, scope: !211)
!213 = !DILocation(line: 122, column: 18, scope: !211)
!214 = !DILocation(line: 122, column: 7, scope: !188)
!215 = !DILocation(line: 123, column: 5, scope: !211)
!216 = !DILocation(line: 124, column: 10, scope: !217)
!217 = distinct !DILexicalBlock(scope: !188, file: !3, line: 124, column: 7)
!218 = !DILocation(line: 124, column: 21, scope: !217)
!219 = !DILocation(line: 124, column: 18, scope: !217)
!220 = !DILocation(line: 124, column: 7, scope: !188)
!221 = !DILocation(line: 125, column: 5, scope: !217)
!222 = !DILocation(line: 126, column: 10, scope: !223)
!223 = distinct !DILexicalBlock(scope: !188, file: !3, line: 126, column: 7)
!224 = !DILocation(line: 126, column: 21, scope: !223)
!225 = !DILocation(line: 126, column: 18, scope: !223)
!226 = !DILocation(line: 126, column: 7, scope: !188)
!227 = !DILocation(line: 127, column: 5, scope: !223)
!228 = !DILocation(line: 128, column: 10, scope: !229)
!229 = distinct !DILexicalBlock(scope: !188, file: !3, line: 128, column: 7)
!230 = !DILocation(line: 128, column: 21, scope: !229)
!231 = !DILocation(line: 128, column: 18, scope: !229)
!232 = !DILocation(line: 128, column: 7, scope: !188)
!233 = !DILocation(line: 129, column: 5, scope: !229)
!234 = !DILocation(line: 131, column: 6, scope: !188)
!235 = !DILocation(line: 132, column: 6, scope: !188)
!236 = !DILocation(line: 133, column: 8, scope: !237)
!237 = distinct !DILexicalBlock(scope: !188, file: !3, line: 133, column: 7)
!238 = !DILocation(line: 133, column: 7, scope: !188)
!239 = !DILocation(line: 134, column: 5, scope: !237)
!240 = !DILocation(line: 136, column: 11, scope: !188)
!241 = !DILocation(line: 136, column: 15, scope: !188)
!242 = !DILocalVariable(name: "f1", scope: !188, file: !3, line: 136, type: !41)
!243 = !DILocation(line: 136, column: 6, scope: !188)
!244 = !DILocation(line: 137, column: 8, scope: !245)
!245 = distinct !DILexicalBlock(scope: !188, file: !3, line: 137, column: 7)
!246 = !DILocation(line: 137, column: 7, scope: !188)
!247 = !DILocation(line: 138, column: 5, scope: !245)
!248 = !DILocation(line: 140, column: 3, scope: !188)
!249 = !DILocation(line: 141, column: 3, scope: !188)
!250 = !DILocation(line: 142, column: 3, scope: !188)
!251 = !DILocation(line: 0, scope: !188)
!252 = distinct !{!253}
!253 = !{i8 0, i32 1}
!254 = distinct !DISubprogram(name: "F", linkageName: "F::F()", scope: !42, file: !3, line: 86, type: !134, scopeLine: 86, flags: DIFlagPrototyped, spFlags: DISPFlagDefinition, unit: !2, declaration: !133, retainedNodes: !4)
!255 = distinct !{!138}
!256 = !DILocalVariable(name: "this", arg: 1, scope: !254, type: !41, flags: DIFlagArtificial | DIFlagObjectPointer)
!257 = !DILocation(line: 0, scope: !254)
!258 = !DILocation(line: 87, column: 10, scope: !259)
!259 = distinct !DILexicalBlock(scope: !254, file: !3, line: 86, column: 7)
!260 = !DILocation(line: 87, column: 14, scope: !259)
!261 = !DILocation(line: 87, column: 5, scope: !259)
!262 = !DILocation(line: 87, column: 8, scope: !259)
!263 = !DILocation(line: 88, column: 10, scope: !259)
!264 = !DILocation(line: 88, column: 14, scope: !259)
!265 = !DILocation(line: 88, column: 5, scope: !259)
!266 = !DILocation(line: 88, column: 8, scope: !259)
!267 = !DILocation(line: 89, column: 3, scope: !254)
!268 = !DILocation(line: 89, column: 3, scope: !259)
!269 = distinct !{!253}
!270 = distinct !DISubprogram(name: "put", linkageName: "F::put(int*, float*)", scope: !42, file: !3, line: 70, type: !119, scopeLine: 70, flags: DIFlagPrototyped, spFlags: DISPFlagDefinition, unit: !2, declaration: !118, retainedNodes: !4)
!271 = distinct !{!138, !272, !273}
!272 = !{i32 0, i32 1}
!273 = !{float 0.000000e+00, i32 1}
!274 = !DILocalVariable(name: "this", arg: 1, scope: !270, type: !41, flags: DIFlagArtificial | DIFlagObjectPointer)
!275 = !DILocation(line: 0, scope: !270)
!276 = !DILocalVariable(name: "a", arg: 2, scope: !270, file: !3, line: 70, type: !7)
!277 = !DILocation(line: 70, column: 17, scope: !270)
!278 = !DILocalVariable(name: "b", arg: 3, scope: !270, file: !3, line: 70, type: !10)
!279 = !DILocation(line: 70, column: 27, scope: !270)
!280 = !DILocation(line: 71, column: 5, scope: !270)
!281 = !DILocation(line: 71, column: 9, scope: !270)
!282 = !DILocation(line: 72, column: 5, scope: !270)
!283 = !DILocation(line: 72, column: 9, scope: !270)
!284 = !DILocation(line: 73, column: 3, scope: !270)
!285 = distinct !DISubprogram(name: "set1", linkageName: "F::set1(int, int*)", scope: !42, file: !3, line: 74, type: !122, scopeLine: 74, flags: DIFlagPrototyped, spFlags: DISPFlagDefinition, unit: !2, declaration: !121, retainedNodes: !4)
!286 = distinct !{!138, !272}
!287 = !DILocalVariable(name: "this", arg: 1, scope: !285, type: !41, flags: DIFlagArtificial | DIFlagObjectPointer)
!288 = !DILocation(line: 0, scope: !285)
!289 = !DILocalVariable(name: "i", arg: 2, scope: !285, file: !3, line: 74, type: !8)
!290 = !DILocation(line: 74, column: 17, scope: !285)
!291 = !DILocalVariable(name: "a", arg: 3, scope: !285, file: !3, line: 74, type: !7)
!292 = !DILocation(line: 74, column: 25, scope: !285)
!293 = !DILocation(line: 75, column: 5, scope: !285)
!294 = !DILocation(line: 75, column: 9, scope: !285)
!295 = !DILocation(line: 76, column: 3, scope: !285)
!296 = distinct !DISubprogram(name: "set2", linkageName: "F::set2(int, float*)", scope: !42, file: !3, line: 77, type: !125, scopeLine: 77, flags: DIFlagPrototyped, spFlags: DISPFlagDefinition, unit: !2, declaration: !124, retainedNodes: !4)
!297 = distinct !{!138, !273}
!298 = !DILocalVariable(name: "this", arg: 1, scope: !296, type: !41, flags: DIFlagArtificial | DIFlagObjectPointer)
!299 = !DILocation(line: 0, scope: !296)
!300 = !DILocalVariable(name: "i", arg: 2, scope: !296, file: !3, line: 77, type: !8)
!301 = !DILocation(line: 77, column: 17, scope: !296)
!302 = !DILocalVariable(name: "b", arg: 3, scope: !296, file: !3, line: 77, type: !10)
!303 = !DILocation(line: 77, column: 27, scope: !296)
!304 = !DILocation(line: 78, column: 5, scope: !296)
!305 = !DILocation(line: 78, column: 9, scope: !296)
!306 = !DILocation(line: 79, column: 3, scope: !296)
!307 = distinct !DISubprogram(name: "F", linkageName: "F::F(F const&)", scope: !42, file: !3, line: 66, type: !113, scopeLine: 66, flags: DIFlagPrototyped, spFlags: DISPFlagDefinition, unit: !2, declaration: !112, retainedNodes: !4)
!308 = distinct !{!138, !138}
!309 = !DILocalVariable(name: "this", arg: 1, scope: !307, type: !41, flags: DIFlagArtificial | DIFlagObjectPointer)
!310 = !DILocation(line: 0, scope: !307)
!311 = !DILocalVariable(name: "f", arg: 2, scope: !307, file: !3, line: 66, type: !116)
!312 = !DILocation(line: 66, column: 14, scope: !307)
!313 = !DILocation(line: 67, column: 10, scope: !314)
!314 = distinct !DILexicalBlock(scope: !307, file: !3, line: 66, column: 17)
!315 = !DILocation(line: 67, column: 28, scope: !314)
!316 = !DILocation(line: 67, column: 14, scope: !314)
!317 = !DILocation(line: 67, column: 5, scope: !314)
!318 = !DILocation(line: 67, column: 8, scope: !314)
!319 = !DILocation(line: 68, column: 10, scope: !314)
!320 = !DILocation(line: 68, column: 30, scope: !314)
!321 = !DILocation(line: 68, column: 14, scope: !314)
!322 = !DILocation(line: 68, column: 5, scope: !314)
!323 = !DILocation(line: 68, column: 8, scope: !314)
!324 = !DILocation(line: 69, column: 3, scope: !307)
!325 = !DILocation(line: 69, column: 3, scope: !314)
!326 = distinct !DISubprogram(name: "~F", linkageName: "F::~F()", scope: !42, file: !3, line: 90, type: !134, scopeLine: 90, flags: DIFlagPrototyped, spFlags: DISPFlagDefinition, unit: !2, declaration: !136, retainedNodes: !4)
!327 = distinct !{!138}
!328 = !DILocalVariable(name: "this", arg: 1, scope: !326, type: !41, flags: DIFlagArtificial | DIFlagObjectPointer)
!329 = !DILocation(line: 0, scope: !326)
!330 = !DILocation(line: 91, column: 12, scope: !331)
!331 = distinct !DILexicalBlock(scope: !326, file: !3, line: 90, column: 8)
!332 = !DILocation(line: 91, column: 5, scope: !331)
!333 = !DILocation(line: 92, column: 12, scope: !331)
!334 = !DILocation(line: 92, column: 5, scope: !331)
!335 = !DILocation(line: 93, column: 3, scope: !326)
!336 = distinct !DISubprogram(name: "get", linkageName: "Arr<int*>::get(int)", scope: !46, file: !3, line: 10, type: !52, scopeLine: 10, flags: DIFlagPrototyped, spFlags: DISPFlagDefinition, unit: !2, declaration: !51, retainedNodes: !4)
!337 = distinct !{!30, !25}
!338 = !DILocalVariable(name: "this", arg: 1, scope: !336, type: !45, flags: DIFlagArtificial | DIFlagObjectPointer)
!339 = !DILocation(line: 0, scope: !336)
!340 = !DILocalVariable(name: "i", arg: 2, scope: !336, file: !3, line: 10, type: !8)
!341 = !DILocation(line: 10, column: 14, scope: !336)
!342 = !DILocation(line: 11, column: 9, scope: !343)
!343 = distinct !DILexicalBlock(scope: !336, file: !3, line: 11, column: 9)
!344 = !DILocation(line: 11, column: 19, scope: !343)
!345 = !DILocation(line: 11, column: 9, scope: !336)
!346 = !DILocation(line: 13, column: 12, scope: !336)
!347 = !DILocation(line: 14, column: 3, scope: !336)
!348 = distinct !DISubprogram(name: "get", linkageName: "Arr<float*>::get(int)", scope: !80, file: !3, line: 10, type: !86, scopeLine: 10, flags: DIFlagPrototyped, spFlags: DISPFlagDefinition, unit: !2, declaration: !85, retainedNodes: !4)
!349 = distinct !{!36, !26}
!350 = !DILocalVariable(name: "this", arg: 1, scope: !348, type: !79, flags: DIFlagArtificial | DIFlagObjectPointer)
!351 = !DILocation(line: 0, scope: !348)
!352 = !DILocalVariable(name: "i", arg: 2, scope: !348, file: !3, line: 10, type: !8)
!353 = !DILocation(line: 10, column: 14, scope: !348)
!354 = !DILocation(line: 11, column: 9, scope: !355)
!355 = distinct !DILexicalBlock(scope: !348, file: !3, line: 11, column: 9)
!356 = !DILocation(line: 11, column: 19, scope: !355)
!357 = !DILocation(line: 11, column: 9, scope: !348)
!358 = !DILocation(line: 13, column: 12, scope: !348)
!359 = !DILocation(line: 14, column: 3, scope: !348)
!360 = distinct !DISubprogram(name: "Arr", linkageName: "Arr<int*>::Arr(int, struct.Mem*)", scope: !46, file: !3, line: 21, type: !60, scopeLine: 21, flags: DIFlagPrototyped, spFlags: DISPFlagDefinition, unit: !2, declaration: !59, retainedNodes: !4)
!361 = distinct !{!25, !27}
!362 = !DILocalVariable(name: "this", arg: 1, scope: !360, type: !45, flags: DIFlagArtificial | DIFlagObjectPointer)
!363 = !DILocation(line: 0, scope: !360)
!364 = !DILocalVariable(name: "c", arg: 2, scope: !360, file: !3, line: 21, type: !8)
!365 = !DILocation(line: 21, column: 11, scope: !360)
!366 = !DILocation(line: 21, column: 20, scope: !360)
!367 = !DILocation(line: 21, column: 43, scope: !360)
!368 = !DILocation(line: 21, column: 34, scope: !360)
!369 = !DILocation(line: 22, column: 24, scope: !370)
!370 = distinct !DILexicalBlock(scope: !360, file: !3, line: 21, column: 57)
!371 = !DILocation(line: 22, column: 34, scope: !370)
!372 = !DILocation(line: 22, column: 17, scope: !370)
!373 = !DILocation(line: 22, column: 12, scope: !370)
!374 = !DILocation(line: 22, column: 10, scope: !370)
!375 = !DILocation(line: 23, column: 3, scope: !360)
!376 = distinct !DISubprogram(name: "Arr", linkageName: "Arr<float*>::Arr(int, struct.Mem*)", scope: !80, file: !3, line: 21, type: !94, scopeLine: 21, flags: DIFlagPrototyped, spFlags: DISPFlagDefinition, unit: !2, declaration: !93, retainedNodes: !4)
!377 = distinct !{!26, !27}
!378 = !DILocalVariable(name: "this", arg: 1, scope: !376, type: !79, flags: DIFlagArtificial | DIFlagObjectPointer)
!379 = !DILocation(line: 0, scope: !376)
!380 = !DILocalVariable(name: "c", arg: 2, scope: !376, file: !3, line: 21, type: !8)
!381 = !DILocation(line: 21, column: 11, scope: !376)
!382 = !DILocation(line: 21, column: 20, scope: !376)
!383 = !DILocation(line: 21, column: 43, scope: !376)
!384 = !DILocation(line: 21, column: 34, scope: !376)
!385 = !DILocation(line: 22, column: 24, scope: !386)
!386 = distinct !DILexicalBlock(scope: !376, file: !3, line: 21, column: 57)
!387 = !DILocation(line: 22, column: 34, scope: !386)
!388 = !DILocation(line: 22, column: 17, scope: !386)
!389 = !DILocation(line: 22, column: 12, scope: !386)
!390 = !DILocation(line: 22, column: 10, scope: !386)
!391 = !DILocation(line: 23, column: 3, scope: !376)
!392 = distinct !{!253}
!393 = distinct !DISubprogram(name: "add", linkageName: "Arr<int*>::add(int* const&)", scope: !46, file: !3, line: 36, type: !64, scopeLine: 36, flags: DIFlagPrototyped, spFlags: DISPFlagDefinition, unit: !2, declaration: !63, retainedNodes: !4)
!394 = distinct !{!25, !30}
!395 = !DILocalVariable(name: "this", arg: 1, scope: !393, type: !45, flags: DIFlagArtificial | DIFlagObjectPointer)
!396 = !DILocation(line: 0, scope: !393)
!397 = !DILocalVariable(name: "e", arg: 2, scope: !393, file: !3, line: 36, type: !66)
!398 = !DILocation(line: 36, column: 21, scope: !393)
!399 = !DILocation(line: 37, column: 5, scope: !393)
!400 = !DILocation(line: 39, column: 9, scope: !401)
!401 = distinct !DILexicalBlock(scope: !393, file: !3, line: 39, column: 9)
!402 = !DILocation(line: 40, column: 7, scope: !401)
!403 = !DILocation(line: 40, column: 16, scope: !401)
!404 = !DILocation(line: 40, column: 22, scope: !401)
!405 = !DILocation(line: 44, column: 5, scope: !393)
!406 = !DILocation(line: 45, column: 3, scope: !393)
!407 = distinct !DISubprogram(name: "add", linkageName: "Arr<float*>::add(float* const&)", scope: !80, file: !3, line: 36, type: !98, scopeLine: 36, flags: DIFlagPrototyped, spFlags: DISPFlagDefinition, unit: !2, declaration: !97, retainedNodes: !4)
!408 = distinct !{!26, !36}
!409 = !DILocalVariable(name: "this", arg: 1, scope: !407, type: !79, flags: DIFlagArtificial | DIFlagObjectPointer)
!410 = !DILocation(line: 0, scope: !407)
!411 = !DILocalVariable(name: "e", arg: 2, scope: !407, file: !3, line: 36, type: !100)
!412 = !DILocation(line: 36, column: 21, scope: !407)
!413 = !DILocation(line: 37, column: 5, scope: !407)
!414 = !DILocation(line: 39, column: 9, scope: !415)
!415 = distinct !DILexicalBlock(scope: !407, file: !3, line: 39, column: 9)
!416 = !DILocation(line: 40, column: 7, scope: !415)
!417 = !DILocation(line: 40, column: 16, scope: !415)
!418 = !DILocation(line: 40, column: 22, scope: !415)
!419 = !DILocation(line: 44, column: 5, scope: !407)
!420 = !DILocation(line: 45, column: 3, scope: !407)
!421 = distinct !DISubprogram(name: "realloc", linkageName: "Arr<int*>::realloc(int)", scope: !46, file: !3, line: 24, type: !60, scopeLine: 24, flags: DIFlagPrototyped, spFlags: DISPFlagDefinition, unit: !2, declaration: !62, retainedNodes: !4)
!422 = distinct !{!25}
!423 = !DILocalVariable(name: "this", arg: 1, scope: !421, type: !45, flags: DIFlagArtificial | DIFlagObjectPointer)
!424 = !DILocation(line: 0, scope: !421)
!425 = !DILocalVariable(name: "inc", arg: 2, scope: !421, file: !3, line: 24, type: !8)
!426 = !DILocation(line: 24, column: 20, scope: !421)
!427 = !DILocation(line: 25, column: 9, scope: !428)
!428 = distinct !DILexicalBlock(scope: !421, file: !3, line: 25, column: 9)
!429 = !DILocation(line: 25, column: 14, scope: !428)
!430 = !DILocation(line: 25, column: 23, scope: !428)
!431 = !DILocation(line: 25, column: 20, scope: !428)
!432 = !DILocation(line: 35, column: 3, scope: !421)
!433 = distinct !DISubprogram(name: "realloc", linkageName: "Arr<float*>::realloc(int)", scope: !80, file: !3, line: 24, type: !94, scopeLine: 24, flags: DIFlagPrototyped, spFlags: DISPFlagDefinition, unit: !2, declaration: !96, retainedNodes: !4)
!434 = distinct !{!26}
!435 = !DILocalVariable(name: "this", arg: 1, scope: !433, type: !79, flags: DIFlagArtificial | DIFlagObjectPointer)
!436 = !DILocation(line: 0, scope: !433)
!437 = !DILocalVariable(name: "inc", arg: 2, scope: !433, file: !3, line: 24, type: !8)
!438 = !DILocation(line: 24, column: 20, scope: !433)
!439 = !DILocation(line: 25, column: 9, scope: !440)
!440 = distinct !DILexicalBlock(scope: !433, file: !3, line: 25, column: 9)
!441 = !DILocation(line: 25, column: 14, scope: !440)
!442 = !DILocation(line: 25, column: 23, scope: !440)
!443 = !DILocation(line: 25, column: 20, scope: !440)
!444 = !DILocation(line: 35, column: 3, scope: !433)
!445 = distinct !DISubprogram(name: "set", linkageName: "Arr<int*>::set(int, int*)", scope: !46, file: !3, line: 15, type: !57, scopeLine: 15, flags: DIFlagPrototyped, spFlags: DISPFlagDefinition, unit: !2, declaration: !56, retainedNodes: !4)
!446 = distinct !{!25, !272}
!447 = !DILocalVariable(name: "this", arg: 1, scope: !445, type: !45, flags: DIFlagArtificial | DIFlagObjectPointer)
!448 = !DILocation(line: 0, scope: !445)
!449 = !DILocalVariable(name: "i", arg: 2, scope: !445, file: !3, line: 15, type: !8)
!450 = !DILocation(line: 15, column: 16, scope: !445)
!451 = !DILocalVariable(name: "val", arg: 3, scope: !445, file: !3, line: 15, type: !7)
!452 = !DILocation(line: 15, column: 21, scope: !445)
!453 = !DILocation(line: 16, column: 9, scope: !454)
!454 = distinct !DILexicalBlock(scope: !445, file: !3, line: 16, column: 9)
!455 = !DILocation(line: 16, column: 19, scope: !454)
!456 = !DILocation(line: 16, column: 9, scope: !445)
!457 = !DILocation(line: 19, column: 7, scope: !454)
!458 = !DILocation(line: 19, column: 15, scope: !454)
!459 = !DILocation(line: 20, column: 3, scope: !445)
!460 = distinct !DISubprogram(name: "set", linkageName: "Arr<float*>::set(int, float*)", scope: !80, file: !3, line: 15, type: !91, scopeLine: 15, flags: DIFlagPrototyped, spFlags: DISPFlagDefinition, unit: !2, declaration: !90, retainedNodes: !4)
!461 = distinct !{!26, !273}
!462 = !DILocalVariable(name: "this", arg: 1, scope: !460, type: !79, flags: DIFlagArtificial | DIFlagObjectPointer)
!463 = !DILocation(line: 0, scope: !460)
!464 = !DILocalVariable(name: "i", arg: 2, scope: !460, file: !3, line: 15, type: !8)
!465 = !DILocation(line: 15, column: 16, scope: !460)
!466 = !DILocalVariable(name: "val", arg: 3, scope: !460, file: !3, line: 15, type: !10)
!467 = !DILocation(line: 15, column: 21, scope: !460)
!468 = !DILocation(line: 16, column: 9, scope: !469)
!469 = distinct !DILexicalBlock(scope: !460, file: !3, line: 16, column: 9)
!470 = !DILocation(line: 16, column: 19, scope: !469)
!471 = !DILocation(line: 16, column: 9, scope: !460)
!472 = !DILocation(line: 19, column: 7, scope: !469)
!473 = !DILocation(line: 19, column: 15, scope: !469)
!474 = !DILocation(line: 20, column: 3, scope: !460)
!475 = distinct !DISubprogram(name: "Arr", linkageName: "Arr<int*>::Arr(Arr<int*> const&)", scope: !46, file: !3, line: 46, type: !69, scopeLine: 46, flags: DIFlagPrototyped, spFlags: DISPFlagDefinition, unit: !2, declaration: !68, retainedNodes: !4)
!476 = distinct !{!25, !25}
!477 = !DILocalVariable(name: "this", arg: 1, scope: !475, type: !45, flags: DIFlagArtificial | DIFlagObjectPointer)
!478 = !DILocation(line: 0, scope: !475)
!479 = !DILocalVariable(name: "A", arg: 2, scope: !475, file: !3, line: 46, type: !71)
!480 = !DILocation(line: 46, column: 18, scope: !475)
!481 = !DILocation(line: 47, column: 19, scope: !482)
!482 = distinct !DILexicalBlock(scope: !475, file: !3, line: 46, column: 21)
!483 = !DILocation(line: 58, column: 3, scope: !475)
!484 = distinct !DISubprogram(name: "Arr", linkageName: "Arr<float*>::Arr(Arr<float*> const&)", scope: !80, file: !3, line: 46, type: !103, scopeLine: 46, flags: DIFlagPrototyped, spFlags: DISPFlagDefinition, unit: !2, declaration: !102, retainedNodes: !4)
!485 = distinct !{!26, !26}
!486 = !DILocalVariable(name: "this", arg: 1, scope: !484, type: !79, flags: DIFlagArtificial | DIFlagObjectPointer)
!487 = !DILocation(line: 0, scope: !484)
!488 = !DILocalVariable(name: "A", arg: 2, scope: !484, file: !3, line: 46, type: !105)
!489 = !DILocation(line: 46, column: 18, scope: !484)
!490 = !DILocation(line: 47, column: 19, scope: !491)
!491 = distinct !DILexicalBlock(scope: !484, file: !3, line: 46, column: 21)
!492 = !DILocation(line: 58, column: 3, scope: !484)
!493 = distinct !DISubprogram(name: "~Arr", linkageName: "Arr<int*>::~Arr()", scope: !46, file: !3, line: 59, type: !74, scopeLine: 59, flags: DIFlagPrototyped, spFlags: DISPFlagDefinition, unit: !2, declaration: !73, retainedNodes: !4)
!494 = distinct !{!25}
!495 = !DILocalVariable(name: "this", arg: 1, scope: !493, type: !45, flags: DIFlagArtificial | DIFlagObjectPointer)
!496 = !DILocation(line: 0, scope: !493)
!497 = !DILocation(line: 59, column: 17, scope: !498)
!498 = distinct !DILexicalBlock(scope: !493, file: !3, line: 59, column: 10)
!499 = !DILocation(line: 59, column: 12, scope: !498)
!500 = !DILocation(line: 59, column: 24, scope: !493)
!501 = distinct !DISubprogram(name: "~Arr", linkageName: "Arr<float*>::~Arr()", scope: !80, file: !3, line: 59, type: !108, scopeLine: 59, flags: DIFlagPrototyped, spFlags: DISPFlagDefinition, unit: !2, declaration: !107, retainedNodes: !4)
!502 = distinct !{!26}
!503 = !DILocalVariable(name: "this", arg: 1, scope: !501, type: !79, flags: DIFlagArtificial | DIFlagObjectPointer)
!504 = !DILocation(line: 0, scope: !501)
!505 = !DILocation(line: 59, column: 17, scope: !506)
!506 = distinct !DILexicalBlock(scope: !501, file: !3, line: 59, column: 10)
!507 = !DILocation(line: 59, column: 12, scope: !506)
!508 = !DILocation(line: 59, column: 24, scope: !501)<|MERGE_RESOLUTION|>--- conflicted
+++ resolved
@@ -3,30 +3,10 @@
 ; This test also verifies that metadata is generated for newly created
 ; element type (i.e %__SOADT_EL_class.F).
 
-<<<<<<< HEAD
-; RUN: opt < %s -dtransop-allow-typed-pointers -S -whole-program-assume -intel-libirc-allowed -dtrans-soatoaosop                                  \
-; RUN:          -dtrans-soatoaosop-size-heuristic=false              \
-; RUN:          -enable-intel-advanced-opts -mtriple=i686-- -mattr=+avx2                   \
-; RUN:  2>&1 | FileCheck %s
-; RUN: opt < %s -dtransop-allow-typed-pointers -S -whole-program-assume -intel-libirc-allowed -passes=dtrans-soatoaosop                           \
-; RUN:          -dtrans-soatoaosop-size-heuristic=false              \
-; RUN:          -enable-intel-advanced-opts -mtriple=i686-- -mattr=+avx2                   \
-; RUN:  2>&1 | FileCheck %s
-
-; RUN: opt < %s -opaque-pointers -S -whole-program-assume -intel-libirc-allowed                                  \
-; RUN:          -dtrans-soatoaosop -dtrans-soatoaosop-size-heuristic=false              \
-; RUN:          -enable-intel-advanced-opts -mtriple=i686-- -mattr=+avx2                   \
-; RUN:  2>&1 | FileCheck --check-prefix=CHECK-OP %s
-; RUN: opt < %s -opaque-pointers -S -whole-program-assume -intel-libirc-allowed                                      \
-; RUN:          -passes=dtrans-soatoaosop -dtrans-soatoaosop-size-heuristic=false              \
-; RUN:          -enable-intel-advanced-opts -mtriple=i686-- -mattr=+avx2                   \
-; RUN:  2>&1 | FileCheck --check-prefix=CHECK-OP %s
-=======
 ; RUN: opt < %s -opaque-pointers -S -whole-program-assume -intel-libirc-allowed            \
 ; RUN:          -passes=dtrans-soatoaosop -dtrans-soatoaosop-size-heuristic=false          \
 ; RUN:          -enable-intel-advanced-opts -mtriple=i686-- -mattr=+avx2                   \
 ; RUN:  2>&1 | FileCheck %s
->>>>>>> bfff8914
 
 ; Checks that transformation happens and executable test passes.
 ;    // icx -std=c++11 m5.cc -O0 -g -S -emit-llvm
