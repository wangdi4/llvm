--- conflicted
+++ resolved
@@ -2,13 +2,7 @@
 ; isn't applied, the generated global variable and interface
 ; are removed from the IR.
 
-<<<<<<< HEAD
-; RUN: opt -opaque-pointers < %s -whole-program-assume -intel-libirc-allowed -dtrans-test-paddedmalloc -dtrans-paddedmallocop -S 2>&1 | FileCheck %s
 ; RUN: opt -opaque-pointers < %s -whole-program-assume -intel-libirc-allowed -dtrans-test-paddedmalloc -passes=dtrans-paddedmallocop -S 2>&1 | FileCheck %s
-; RUN: opt -opaque-pointers < %s -whole-program-assume -intel-libirc-allowed -dtrans-test-paddedmalloc -dtrans-paddedmallocop -padded-pointer-prop-op -S 2>&1 | FileCheck %s
-=======
-; RUN: opt -opaque-pointers < %s -whole-program-assume -intel-libirc-allowed -dtrans-test-paddedmalloc -passes=dtrans-paddedmallocop -S 2>&1 | FileCheck %s
->>>>>>> bfff8914
 ; RUN: opt -opaque-pointers < %s -whole-program-assume -intel-libirc-allowed -dtrans-test-paddedmalloc -passes="dtrans-paddedmallocop,padded-pointer-prop-op" -S 2>&1 | FileCheck %s
 
 ; Check to ensure test is run.
