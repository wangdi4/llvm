; REQUIRES: asserts
; UNSUPPORTED: enable-opaque-pointers

; This test verifies that no field is qualified for DynClone transformation
; due to memset.

<<<<<<< HEAD
;  RUN: opt < %s -enable-intel-advanced-opts -mtriple=i686-- -mattr=+avx2 -whole-program-assume -intel-libirc-allowed -dtrans-dynclone -debug-only=dtrans-dynclone -disable-output 2>&1 | FileCheck %s
=======
>>>>>>> bfff8914
;  RUN: opt < %s -enable-intel-advanced-opts -mtriple=i686-- -mattr=+avx2 -whole-program-assume -intel-libirc-allowed -passes=dtrans-dynclone -debug-only=dtrans-dynclone -disable-output 2>&1 | FileCheck %s

; CHECK-LABEL:  Possible Candidate fields:
; CHECK:    struct: struct.test.01 Index: 1
; CHECK:    struct: struct.test.01 Index: 6
; CHECK:    struct: struct.test.01 Index: 7

; CHECK:  Invalid...written by memset
; CHECK:  No Candidate is qualified

target datalayout = "e-m:e-i64:64-f80:128-n8:16:32:64-S128"
target triple = "x86_64-unknown-linux-gnu"

; 1, 6 and 7 fields are selected for possible candidates. After pruning,
; none of the fields is selected as final candidates due to memset.
; Fields are written using memset with non-zero value.
%struct.test.01 = type { i32, i64, i32, i32, i16, i64*, i64, i64 }

define i32 @main() {
entry:
  %call1 = tail call noalias i8* @calloc(i64 10, i64 56)
  %j = bitcast i8* %call1 to %struct.test.01*
  %i = bitcast i8* %call1 to i32*
  call void @llvm.memset.p0i8.i64(i8* %call1, i8 1, i64 56, i1 false)
  ret i32 0
}

; Function Attrs: nounwind
declare dso_local noalias i8* @calloc(i64, i64) #0
declare void @llvm.memset.p0i8.i64(i8*, i8, i64, i1)

attributes #0 = { allockind("alloc,zeroed") allocsize(0,1) "alloc-family"="malloc" }<|MERGE_RESOLUTION|>--- conflicted
+++ resolved
@@ -4,10 +4,6 @@
 ; This test verifies that no field is qualified for DynClone transformation
 ; due to memset.
 
-<<<<<<< HEAD
-;  RUN: opt < %s -enable-intel-advanced-opts -mtriple=i686-- -mattr=+avx2 -whole-program-assume -intel-libirc-allowed -dtrans-dynclone -debug-only=dtrans-dynclone -disable-output 2>&1 | FileCheck %s
-=======
->>>>>>> bfff8914
 ;  RUN: opt < %s -enable-intel-advanced-opts -mtriple=i686-- -mattr=+avx2 -whole-program-assume -intel-libirc-allowed -passes=dtrans-dynclone -debug-only=dtrans-dynclone -disable-output 2>&1 | FileCheck %s
 
 ; CHECK-LABEL:  Possible Candidate fields:
