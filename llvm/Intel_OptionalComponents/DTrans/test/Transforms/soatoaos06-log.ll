<<<<<<< HEAD
; RUN: opt < %S/soatoaos06-exe.ll -S -whole-program-assume -intel-libirc-allowed -dtrans-soatoaos -disable-output         \
=======
; RUN: opt < %S/soatoaos06-exe.ll -S -whole-program-assume -intel-libirc-allowed -passes=dtrans-soatoaos -disable-output  \
>>>>>>> bfff8914
; RUN:          -enable-dtrans-soatoaos -dtrans-soatoaos-size-heuristic=false                       \
; RUN:          -enable-intel-advanced-opts -mtriple=i686-- -mattr=+avx2                            \
; RUN:          -debug-only=dtrans-soatoaos,dtrans-soatoaos-arrays,dtrans-soatoaos-struct           \
; RUN:  2>&1 | FileCheck %s
<<<<<<< HEAD
; RUN: opt < %S/soatoaos06-exe.ll -S -whole-program-assume -intel-libirc-allowed -dtrans-soatoaos -disable-output         \
; RUN:          -enable-dtrans-soatoaos -dtrans-soatoaos-size-heuristic=false                       \
; RUN:          -enable-intel-advanced-opts -mtriple=i686-- -mattr=+avx2                            \
; RUN:          -debug-only=dtrans-soatoaos-deps                                                    \
; RUN:  2>&1 | FileCheck --check-prefix=CHECK-DEP-WF %s
; RUN: opt < %S/soatoaos06-exe.ll -S -whole-program-assume -intel-libirc-allowed -passes=dtrans-soatoaos -disable-output  \
; RUN:          -enable-dtrans-soatoaos -dtrans-soatoaos-size-heuristic=false                       \
; RUN:          -enable-intel-advanced-opts -mtriple=i686-- -mattr=+avx2                            \
; RUN:          -debug-only=dtrans-soatoaos,dtrans-soatoaos-arrays,dtrans-soatoaos-struct           \
; RUN:  2>&1 | FileCheck %s
=======
>>>>>>> bfff8914
; RUN: opt < %S/soatoaos06-exe.ll -S -whole-program-assume -intel-libirc-allowed -passes=dtrans-soatoaos -disable-output  \
; RUN:          -enable-dtrans-soatoaos -dtrans-soatoaos-size-heuristic=false                       \
; RUN:          -enable-intel-advanced-opts -mtriple=i686-- -mattr=+avx2                            \
; RUN:          -debug-only=dtrans-soatoaos-deps                                                    \
; RUN:  2>&1 | FileCheck --check-prefix=CHECK-DEP-WF %s
; REQUIRES: asserts
; UNSUPPORTED: enable-opaque-pointers

target triple = "x86_64-unknown-linux-gnu"

; Check that approximations work as expected.
; CHECK-DEP-WF-NOT: ; {{.*}}Unknown{{.*}}Dep
; There should be no unknown GEP
; CHECK-DEP-WF-NOT: ; Func(GEP

; CHECK:        ; Struct's class.F methods:
; CHECK-NEXT:    ; check1(F*)
; CHECK-NEXT:    ; F::get1(int)
; CHECK-NEXT:    ; F::get2(int)
; CHECK-NEXT:    ; F::F()
; CHECK-NEXT:    ; F::put(int*, float*)
; CHECK-NEXT:    ; F::set1(int, int*)
; CHECK-NEXT:    ; F::set2(int, float*)
; CHECK-NEXT:    ; F::F(F const&)
; CHECK-NEXT:    ; F::~F()
; CHECK-NEXT:   ; Fields's struct.Arr methods:
; CHECK-NEXT:    ; Arr<int*>::get(int), #uses = 1
; CHECK-NEXT:    ; Arr<int*>::Arr(int, %struct.Mem*), #uses = 1
; CHECK-NEXT:    ; Arr<int*>::add(int* const&), #uses = 1
; CHECK-NEXT:    ; Arr<int*>::realloc(int), #uses = 1
; CHECK-NEXT:    ; Arr<int*>::set(int, int*), #uses = 1
; CHECK-NEXT:    ; Arr<int*>::Arr(Arr<int*> const&), #uses = 1
; CHECK-NEXT:    ; Arr<int*>::~Arr(), #uses = 1
; CHECK-NEXT:   ; Fields's struct.Arr.0 methods:
; CHECK-NEXT:    ; Arr<float*>::get(int), #uses = 1
; CHECK-NEXT:    ; Arr<float*>::Arr(int, %struct.Mem*), #uses = 1
; CHECK-NEXT:    ; Arr<float*>::add(float* const&), #uses = 1
; CHECK-NEXT:    ; Arr<float*>::realloc(int), #uses = 1
; CHECK-NEXT:    ; Arr<float*>::set(int, float*), #uses = 1
; CHECK-NEXT:    ; Arr<float*>::Arr(Arr<float*> const&), #uses = 1
; CHECK-NEXT:    ; Arr<float*>::~Arr(), #uses = 1
; CHECK-NEXT: ; Dep approximation for array's method Arr<int*>::get(int) is successful
; CHECK-NEXT: ; Dep approximation for array's method Arr<int*>::Arr(int, %struct.Mem*) is successful
; CHECK-NEXT: ; Dep approximation for array's method Arr<int*>::add(int* const&) is successful
; CHECK-NEXT: ; Dep approximation for array's method Arr<int*>::realloc(int) is successful
; CHECK-NEXT: ; Dep approximation for array's method Arr<int*>::set(int, int*) is successful
; CHECK-NEXT: ; Dep approximation for array's method Arr<int*>::Arr(Arr<int*> const&) is successful
; CHECK-NEXT: ; Dep approximation for array's method Arr<int*>::~Arr() is successful
; CHECK-NEXT: ; Dep approximation for array's method Arr<float*>::get(int) is successful
; CHECK-NEXT: ; Dep approximation for array's method Arr<float*>::Arr(int, %struct.Mem*) is successful
; CHECK-NEXT: ; Dep approximation for array's method Arr<float*>::add(float* const&) is successful
; CHECK-NEXT: ; Dep approximation for array's method Arr<float*>::realloc(int) is successful
; CHECK-NEXT: ; Dep approximation for array's method Arr<float*>::set(int, float*) is successful
; CHECK-NEXT: ; Dep approximation for array's method Arr<float*>::Arr(Arr<float*> const&) is successful
; CHECK-NEXT: ; Dep approximation for array's method Arr<float*>::~Arr() is successful
; CHECK-NEXT: ; Dep approximation for struct's method check1(F*) is successful
; CHECK-NEXT: ; Dep approximation for struct's method F::get1(int) is successful
; CHECK-NEXT: ; Dep approximation for struct's method F::get2(int) is successful
; CHECK-NEXT: ; Dep approximation for struct's method F::F() is successful
; CHECK-NEXT: ; Dep approximation for struct's method F::put(int*, float*) is successful
; CHECK-NEXT: ; Dep approximation for struct's method F::set1(int, int*) is successful
; CHECK-NEXT: ; Dep approximation for struct's method F::set2(int, float*) is successful
; CHECK-NEXT: ; Dep approximation for struct's method F::F(F const&) is successful
; CHECK-NEXT: ; Dep approximation for struct's method F::~F() is successful
; CHECK-NEXT: ; Checking array's method Arr<int*>::get(int)
; CHECK-NEXT: ; Classification: Get pointer to element method
; CHECK-NEXT: ; Checking array's method Arr<int*>::Arr(int, %struct.Mem*)
; CHECK-NEXT: ; Classification: Ctor method
; CHECK-NEXT: ; Checking array's method Arr<int*>::add(int* const&)
; CHECK-NEXT: ; Classification: Append element method
; CHECK-NEXT: ; Checking array's method Arr<int*>::realloc(int)
; CHECK-NEXT: ; Classification: Realloc method
; CHECK-NEXT: ; Checking array's method Arr<int*>::set(int, int*)
; CHECK-NEXT: ; Classification: Set element method
; CHECK-NEXT: ; Checking array's method Arr<int*>::Arr(Arr<int*> const&)
; CHECK-NEXT: ; Classification: CCtor method
; CHECK-NEXT: ; Checking array's method Arr<int*>::~Arr()
; CHECK-NEXT: ; Classification: Dtor method
; CHECK-NEXT: ; Checking array's method Arr<float*>::get(int)
; CHECK-NEXT: ; Classification: Get pointer to element method
; CHECK-NEXT: ; Checking array's method Arr<float*>::Arr(int, %struct.Mem*)
; CHECK-NEXT: ; Classification: Ctor method
; CHECK-NEXT: ; Checking array's method Arr<float*>::add(float* const&)
; CHECK-NEXT: ; Classification: Append element method
; CHECK-NEXT: ; Checking array's method Arr<float*>::realloc(int)
; CHECK-NEXT: ; Classification: Realloc method
; CHECK-NEXT: ; Checking array's method Arr<float*>::set(int, float*)
; CHECK-NEXT: ; Classification: Set element method
; CHECK-NEXT: ; Checking array's method Arr<float*>::Arr(Arr<float*> const&)
; CHECK-NEXT: ; Classification: CCtor method
; CHECK-NEXT: ; Checking array's method Arr<float*>::~Arr()
; CHECK-NEXT: ; Classification: Dtor method
; CHECK-NEXT: ; Comparison of Arr<int*>::realloc(int) and Arr<float*>::realloc(int) showed bit-to-bit equality.
; CHECK-NEXT: ; Comparison of Arr<int*>::Arr(Arr<int*> const&) and Arr<float*>::Arr(Arr<float*> const&) showed bit-to-bit equality.
; CHECK-NEXT: ; Comparison of Arr<int*>::Arr(int, %struct.Mem*) and Arr<float*>::Arr(int, %struct.Mem*) showed bit-to-bit equality.
; CHECK-NEXT: ; Comparison of Arr<int*>::~Arr() and Arr<float*>::~Arr() showed bit-to-bit equality.
; CHECK-NEXT: ; Comparison of Arr<int*>::add(int* const&) and Arr<float*>::add(float* const&) showed bit-to-bit equality.
; CHECK-NEXT: ; Struct's method check1(F*) no need to analyze: no accesses to arrays
; CHECK-NEXT: ; Struct's method F::get1(int) has only expected side-effects
; CHECK-NEXT: ; Seen pointer to element returned.
; CHECK-NEXT: ; Array call sites analysis result: required call sites can be merged in F::get1(int)
; CHECK-NEXT: ; Struct's method F::get2(int) has only expected side-effects
; CHECK-NEXT: ; Seen pointer to element returned.
; CHECK-NEXT: ; Array call sites analysis result: required call sites can be merged in F::get2(int)
; CHECK-NEXT: ; Struct's method F::F() has only expected side-effects
; CHECK-NEXT: ; Seen ctor.
; CHECK-NEXT: ; Array call sites analysis result: required call sites can be merged in F::F()
; CHECK-NEXT: ; Struct's method F::put(int*, float*) has only expected side-effects
; CHECK-NEXT: ; Seen appends.
; CHECK-NEXT: ; Array call sites analysis result: required call sites can be merged in F::put(int*, float*)
; CHECK-NEXT: ; Struct's method F::set1(int, int*) has only expected side-effects
; CHECK-NEXT: ; Array call sites analysis result: required call sites can be merged in F::set1(int, int*)
; CHECK-NEXT: ; Struct's method F::set2(int, float*) has only expected side-effects
; CHECK-NEXT: ; Array call sites analysis result: required call sites can be merged in F::set2(int, float*)
; CHECK-NEXT: ; Struct's method F::F(F const&) has only expected side-effects
; CHECK-NEXT: ; Seen cctor.
; CHECK-NEXT: ; Array call sites analysis result: required call sites can be merged in F::F(F const&)
; CHECK-NEXT: ; Struct's method F::~F() has only expected side-effects
; CHECK-NEXT: ; Seen dtor.
; CHECK-NEXT: ; Array call sites analysis result: required call sites can be merged in F::~F()
; CHECK-NEXT:   ; SOA-to-AOS possible for %class.F.
<|MERGE_RESOLUTION|>--- conflicted
+++ resolved
@@ -1,25 +1,8 @@
-<<<<<<< HEAD
-; RUN: opt < %S/soatoaos06-exe.ll -S -whole-program-assume -intel-libirc-allowed -dtrans-soatoaos -disable-output         \
-=======
-; RUN: opt < %S/soatoaos06-exe.ll -S -whole-program-assume -intel-libirc-allowed -passes=dtrans-soatoaos -disable-output  \
->>>>>>> bfff8914
-; RUN:          -enable-dtrans-soatoaos -dtrans-soatoaos-size-heuristic=false                       \
-; RUN:          -enable-intel-advanced-opts -mtriple=i686-- -mattr=+avx2                            \
-; RUN:          -debug-only=dtrans-soatoaos,dtrans-soatoaos-arrays,dtrans-soatoaos-struct           \
-; RUN:  2>&1 | FileCheck %s
-<<<<<<< HEAD
-; RUN: opt < %S/soatoaos06-exe.ll -S -whole-program-assume -intel-libirc-allowed -dtrans-soatoaos -disable-output         \
-; RUN:          -enable-dtrans-soatoaos -dtrans-soatoaos-size-heuristic=false                       \
-; RUN:          -enable-intel-advanced-opts -mtriple=i686-- -mattr=+avx2                            \
-; RUN:          -debug-only=dtrans-soatoaos-deps                                                    \
-; RUN:  2>&1 | FileCheck --check-prefix=CHECK-DEP-WF %s
 ; RUN: opt < %S/soatoaos06-exe.ll -S -whole-program-assume -intel-libirc-allowed -passes=dtrans-soatoaos -disable-output  \
 ; RUN:          -enable-dtrans-soatoaos -dtrans-soatoaos-size-heuristic=false                       \
 ; RUN:          -enable-intel-advanced-opts -mtriple=i686-- -mattr=+avx2                            \
 ; RUN:          -debug-only=dtrans-soatoaos,dtrans-soatoaos-arrays,dtrans-soatoaos-struct           \
 ; RUN:  2>&1 | FileCheck %s
-=======
->>>>>>> bfff8914
 ; RUN: opt < %S/soatoaos06-exe.ll -S -whole-program-assume -intel-libirc-allowed -passes=dtrans-soatoaos -disable-output  \
 ; RUN:          -enable-dtrans-soatoaos -dtrans-soatoaos-size-heuristic=false                       \
 ; RUN:          -enable-intel-advanced-opts -mtriple=i686-- -mattr=+avx2                            \
