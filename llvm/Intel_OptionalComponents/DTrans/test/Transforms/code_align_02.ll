--- conflicted
+++ resolved
@@ -4,10 +4,6 @@
 ; This test is same as code_align_01.ll except annotation for
 ; SOAToAOS transformation is missing.
 
-<<<<<<< HEAD
-; RUN: opt < %s -dtrans-codealign -whole-program-assume -intel-libirc-allowed -enable-intel-advanced-opts -mtriple=i686-- -mattr=+avx2 -S 2>&1 | FileCheck %s
-=======
->>>>>>> bfff8914
 ; RUN: opt < %s -passes=dtrans-codealign -whole-program-assume -intel-libirc-allowed -enable-intel-advanced-opts -mtriple=i686-- -mattr=+avx2 -S 2>&1 | FileCheck %s
 
 target datalayout = "e-m:e-p270:32:32-p271:32:32-p272:64:64-i64:64-f80:128-n8:16:32:64-S128"
