; UNSUPPORTED: enable-opaque-pointers

target triple = "x86_64-unknown-linux-gnu"

; This test is to verify that the DTrans base class cloning/remapping of
; functions does not cause the debug information to fail the module verifier.
; In this test the function that originally contained the local variable
; has been optimized away, but has left inlined instances within two functions.

<<<<<<< HEAD
; Old pass manager
; RUN: sed -e s/^.DO_CLONE1:// %s | sed s/^.DO_CLONE2:// | \
; RUN:     opt -disable-output -whole-program-assume -intel-libirc-allowed -dtrans-optbasetest -dtrans-optbasetest-typelist=struct.node

; RUN: sed -e s/^.NO_CLONE1:// %s | sed s/^.DO_CLONE2:// | \
; RUN:     opt -disable-output -whole-program-assume -intel-libirc-allowed -dtrans-optbasetest -dtrans-optbasetest-typelist=struct.node

; RUN: sed -e s/^.DO_CLONE1:// %s | sed s/^.NO_CLONE2:// | \
; RUN:     opt -disable-output -whole-program-assume -intel-libirc-allowed -dtrans-optbasetest -dtrans-optbasetest-typelist=struct.node

; RUN: sed -e s/^.NO_CLONE1:// %s | sed s/^.NO_CLONE2:// | \
; RUN:     opt -disable-output -whole-program-assume -intel-libirc-allowed -dtrans-optbasetest -dtrans-optbasetest-typelist=struct.node

; New pass manager
=======
>>>>>>> bfff8914
; RUN: sed -e s/^.DO_CLONE1:// %s | sed s/^.DO_CLONE2:// | \
; RUN:     opt -disable-output -whole-program-assume -intel-libirc-allowed -passes=dtrans-optbasetest -dtrans-optbasetest-typelist=struct.node

; RUN: sed -e s/^.NO_CLONE1:// %s | sed s/^.DO_CLONE2:// | \
; RUN:     opt -disable-output -whole-program-assume -intel-libirc-allowed -passes=dtrans-optbasetest -dtrans-optbasetest-typelist=struct.node

; RUN: sed -e s/^.DO_CLONE1:// %s | sed s/^.NO_CLONE2:// | \
; RUN:     opt -disable-output -whole-program-assume -intel-libirc-allowed -passes=dtrans-optbasetest -dtrans-optbasetest-typelist=struct.node

; RUN: sed -e s/^.NO_CLONE1:// %s | sed s/^.NO_CLONE2:// | \
; RUN:     opt -disable-output -whole-program-assume -intel-libirc-allowed -passes=dtrans-optbasetest -dtrans-optbasetest-typelist=struct.node

%struct.network = type { i64, %struct.node*, %struct.arc* }
%struct.node = type { i64 }
%struct.arc = type { i64 }

@net = internal global %struct.network zeroinitializer, align 8, !dbg !0

declare void @llvm.dbg.value(metadata, metadata, metadata)
declare void @llvm.dbg.declare(metadata, metadata, metadata)

;DO_CLONE1: define internal i64 @suspend_impl(%struct.network* %t0) !dbg !35 {
;NO_CLONE1: define internal i64 @suspend_impl() !dbg !35 {
  ; Debug info for local variable
  call void @llvm.dbg.value(metadata %struct.network* @net, metadata !39, metadata !DIExpression()), !dbg !40

  ; Debug info for inlined variable.
  call void @llvm.dbg.value(metadata %struct.network* @net, metadata !33, metadata !DIExpression()), !dbg !41
  ret i64 undef
}

;DO_CLONE2: define internal i64 @price_out(%struct.network*) !dbg !45 {
;NO_CLONE2: define internal i64 @price_out() !dbg !45 {
  ; Debug info for inlined variable.
  call void @llvm.dbg.value(metadata %struct.network* @net, metadata !33, metadata !DIExpression()), !dbg !50
  ret i64 undef
}

; These flags are necessary in order for debug to be processed.
!llvm.module.flags = !{!19, !20, !21, !22}

; Description of global variable 'net'.
!0 = !DIGlobalVariableExpression(var: !1, expr: !DIExpression())
!1 = distinct !DIGlobalVariable(name: "net", scope: !2, file: !3, line: 30, type: !9, isLocal: false, isDefinition: true)

; Source file information.
!2 = distinct !DICompileUnit(language: DW_LANG_C89, file: !3, producer: "clang version 7.0.0", isOptimized: true, runtimeVersion: 0, emissionKind: FullDebug, retainedTypes: !4, globals: !8)
!3 = !DIFile(filename: "mcf.c", directory: "build_base_hsw.0000")
!4 = !{!5}

!5 = !DIDerivedType(tag: DW_TAG_typedef, name: "int64_t", file: !6, line: 197, baseType: !7)
!6 = !DIFile(filename: "/usr/include/sys/types.h", directory: "build_base_hsw.0000")
!7 = !DIBasicType(name: "long int", size: 64, encoding: DW_ATE_signed)

; Global variable list
!8 = !{!0}

; Description of network structure.
!9 = !DIDerivedType(tag: DW_TAG_typedef, name: "network_t", file: !10, line: 206, baseType: !11)
!10 = !DIFile(filename: "defines.h", directory: "build_base_hsw.0000")
!11 = distinct !DICompositeType(tag: DW_TAG_structure_type, name: "network", file: !10, line: 181, size: 8, elements: !12)
!12 = !{!13, !14, !18}
!13 = !DIDerivedType(tag: DW_TAG_member, name: "n", scope: !11, file: !10, line: 185, baseType: !5, size: 64)
!14 = !DIDerivedType(tag: DW_TAG_member, name: "nodes", scope: !11, file: !10, line: 200, baseType: !15, size: 64, offset: 8)

; Description of node structure.
!15 = !DIDerivedType(tag: DW_TAG_typedef, name: "node_p", file: !10, line: 135, baseType: !16)
!16 = !DIDerivedType(tag: DW_TAG_pointer_type, baseType: !17, size: 8)
!17 = distinct !DICompositeType(tag: DW_TAG_structure_type, name: "node", file: !10, line: 149, size: 832, elements: !4)
!18 = distinct !DICompositeType(tag: DW_TAG_structure_type, name: "arc", file: !10, line: 168, size: 576, elements: !4)

; Referenced from module flags to cause opt to process debug info.
!19 = !{i32 2, !"Dwarf Version", i32 4}
!20 = !{i32 2, !"Debug Info Version", i32 3}
!21 = !{i32 1, !"wchar_size", i32 4}
!22 = !{i32 1, !"ThinLTO", i32 0}

; Debug information for routine refreshPositions.
!23 = distinct !DISubprogram(name: "refreshPositions", scope: !24, file: !24, line: 77, type: !25, isLocal: false, isDefinition: true, scopeLine: 84, flags: DIFlagPrototyped, isOptimized: true, unit: !31, retainedNodes: !32)
!24 = !DIFile(filename: "implicit.c", directory: "build_base_hsw.0000")
!25 = !DISubroutineType(types: !26)
!26 = !{null, !27}
!27 = !DIDerivedType(tag: DW_TAG_pointer_type, baseType: !28, size: 64)
!28 = !DIDerivedType(tag: DW_TAG_typedef, name: "network_t", file: !10, line: 206, baseType: !29)
!29 = distinct !DICompositeType(tag: DW_TAG_structure_type, name: "network", file: !10, line: 181, size: 8, elements: !30)
!30 = !{!13}
!31 = distinct !DICompileUnit(language: DW_LANG_C89, file: !24, producer: "clang version 7.0.0", isOptimized: true, runtimeVersion: 0, emissionKind: FullDebug, retainedTypes: !4)
!32 = !{!33}

; This variable gets inlined, causing references from multiple routines
; to reference it.
!33 = !DILocalVariable(name: "net", arg: 1, scope: !23, file: !24, line: 77, type: !27)
!34 = !DILocation(line: 77, column: 35, scope: !23)

; Debug information for routine suspend_impl
!35 = distinct !DISubprogram(name: "suspend_impl", scope: !24, file: !24, line: 787, type: !36, isLocal: false, isDefinition: true, scopeLine: 794, flags: DIFlagPrototyped, isOptimized: true, unit: !31, retainedNodes: !38)
!36 = !DISubroutineType(types: !37)
;DO_CLONE1:!37 = !{null, !27}
;NO_CLONE1:!37 = !{null}
!38 = !{!39}
!39 = !DILocalVariable(name: "net", arg: 1, scope: !35, file: !24, line: 77, type: !27)
!40 = !DILocation(line: 787, column: 31, scope: !35)


; Information about the source line location inside of suspend_impl
; that is from an inlined call to refreshPositions
!41 = !DILocation(line: 77, column: 35, scope: !23, inlinedAt: !42)
!42 = distinct !DILocation(line: 866, column: 9, scope: !43)
!43 = distinct !DILexicalBlock(scope: !44, file: !24, line: 852, column: 5)
!44 = distinct !DILexicalBlock(scope: !35, file: !24, line: 851, column: 9)

!45 = distinct !DISubprogram(name: "price_out_impl", scope: !24, file: !24, line: 444, type: !48, isLocal: false, isDefinition: true, scopeLine: 449, flags: DIFlagPrototyped, isOptimized: true, unit: !31, retainedNodes: !46)
!46 = !{!47}
!47 = !DILocalVariable(name: "net", arg: 1, scope: !45, file: !24, line: 444, type: !27)
!48 = !DISubroutineType(types: !49)
;DO_CLONE2:!49 = !{null, !27}
;NO_CLONE2:!49 = !{null}

!50 = !DILocation(line: 77, column: 35, scope: !23, inlinedAt: !51)
!51 = distinct !DILocation(line: 757, column: 9, scope: !45)<|MERGE_RESOLUTION|>--- conflicted
+++ resolved
@@ -7,23 +7,6 @@
 ; In this test the function that originally contained the local variable
 ; has been optimized away, but has left inlined instances within two functions.
 
-<<<<<<< HEAD
-; Old pass manager
-; RUN: sed -e s/^.DO_CLONE1:// %s | sed s/^.DO_CLONE2:// | \
-; RUN:     opt -disable-output -whole-program-assume -intel-libirc-allowed -dtrans-optbasetest -dtrans-optbasetest-typelist=struct.node
-
-; RUN: sed -e s/^.NO_CLONE1:// %s | sed s/^.DO_CLONE2:// | \
-; RUN:     opt -disable-output -whole-program-assume -intel-libirc-allowed -dtrans-optbasetest -dtrans-optbasetest-typelist=struct.node
-
-; RUN: sed -e s/^.DO_CLONE1:// %s | sed s/^.NO_CLONE2:// | \
-; RUN:     opt -disable-output -whole-program-assume -intel-libirc-allowed -dtrans-optbasetest -dtrans-optbasetest-typelist=struct.node
-
-; RUN: sed -e s/^.NO_CLONE1:// %s | sed s/^.NO_CLONE2:// | \
-; RUN:     opt -disable-output -whole-program-assume -intel-libirc-allowed -dtrans-optbasetest -dtrans-optbasetest-typelist=struct.node
-
-; New pass manager
-=======
->>>>>>> bfff8914
 ; RUN: sed -e s/^.DO_CLONE1:// %s | sed s/^.DO_CLONE2:// | \
 ; RUN:     opt -disable-output -whole-program-assume -intel-libirc-allowed -passes=dtrans-optbasetest -dtrans-optbasetest-typelist=struct.node
 
