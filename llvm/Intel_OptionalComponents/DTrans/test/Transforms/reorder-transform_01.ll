; UNSUPPORTED: enable-opaque-pointers

; This test verifies that reordering transformation applied to struct.test
; and a new struct is created with different layout.

<<<<<<< HEAD
;  RUN: opt  -whole-program-assume -intel-libirc-allowed < %s -S -dtrans-reorderfields | FileCheck %s
=======
>>>>>>> bfff8914
;  RUN: opt  -whole-program-assume -intel-libirc-allowed < %s -S -passes=dtrans-reorderfields | FileCheck %s

; CHECK: %__DFR_struct.test = type { i64, i64, i64, i32, i32, i32, i16 }
; CHECK-NOT: %struct.test = type { i32, i64, i32, i32, i16, i64, i64 }

target datalayout = "e-m:e-i64:64-f80:128-n8:16:32:64-S128"
target triple = "x86_64-unknown-linux-gnu"


%struct.test = type { i32, i64, i32, i32, i16, i64, i64 }

define i32 @main() {
entry:
  %call = tail call noalias i8* @calloc(i64 10, i64 48)
  %0 = bitcast i8* %call to %struct.test*
  %i = getelementptr %struct.test, %struct.test* %0, i64 0, i32 0
  store i32 10, i32* %i, align 8
  ret i32 0
}

; Function Attrs: nounwind
declare dso_local noalias i8* @calloc(i64, i64) #0

attributes #0 = { allockind("alloc,zeroed") allocsize(0,1) "alloc-family"="malloc" }<|MERGE_RESOLUTION|>--- conflicted
+++ resolved
@@ -3,10 +3,6 @@
 ; This test verifies that reordering transformation applied to struct.test
 ; and a new struct is created with different layout.
 
-<<<<<<< HEAD
-;  RUN: opt  -whole-program-assume -intel-libirc-allowed < %s -S -dtrans-reorderfields | FileCheck %s
-=======
->>>>>>> bfff8914
 ;  RUN: opt  -whole-program-assume -intel-libirc-allowed < %s -S -passes=dtrans-reorderfields | FileCheck %s
 
 ; CHECK: %__DFR_struct.test = type { i64, i64, i64, i32, i32, i32, i16 }
