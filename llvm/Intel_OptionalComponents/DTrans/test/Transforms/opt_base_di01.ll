; UNSUPPORTED: enable-opaque-pointers

target triple = "x86_64-unknown-linux-gnu"

; This test is to verify that the DTrans base class cloning/remapping of
; functions does not cause the debug information to fail the module verifier
; for cases involving inlined functions. In this test, the function test01
; will have an inlined instance of variables from the debug information of
; the function test_inlinee.
;
; The body of the function that was inlined, test_inlinee, will be processed
; first in this test.
;
; DTrans will either remap a function for the data type or clone the function
; based on whether the function signature changes. This test will run for
; each of the permutations for the two functions based on the 'sed' substitutions.

<<<<<<< HEAD
; Old pass manager
; RUN: sed -e s/^.DO_CLONE_INLINEE:// %s | sed s/^.DO_CLONE_INLINER:// | \
; RUN:     opt -disable-output -whole-program-assume -intel-libirc-allowed -dtrans-optbasetest -dtrans-optbasetest-typelist=struct.node

; RUN: sed -e s/^.NO_CLONE_INLINEE:// %s | sed s/^.DO_CLONE_INLINER:// | \
; RUN:     opt -disable-output -whole-program-assume -intel-libirc-allowed -dtrans-optbasetest -dtrans-optbasetest-typelist=struct.node

; RUN: sed -e s/^.DO_CLONE_INLINEE:// %s | sed s/^.NO_CLONE_INLINER:// | \
; RUN:     opt -disable-output -whole-program-assume -intel-libirc-allowed -dtrans-optbasetest -dtrans-optbasetest-typelist=struct.node

; RUN: sed -e s/^.NO_CLONE_INLINEE:// %s | sed s/^.NO_CLONE_INLINER:// | \
; RUN:     opt -disable-output -whole-program-assume -intel-libirc-allowed -dtrans-optbasetest -dtrans-optbasetest-typelist=struct.node

; New pass manager
=======
>>>>>>> bfff8914
; RUN: sed -e s/^.DO_CLONE_INLINEE:// %s | sed s/^.DO_CLONE_INLINER:// | \
; RUN:     opt -disable-output -whole-program-assume -intel-libirc-allowed -passes=dtrans-optbasetest -dtrans-optbasetest-typelist=struct.node

; RUN: sed -e s/^.NO_CLONE_INLINEE:// %s | sed s/^.DO_CLONE_INLINER:// | \
; RUN:     opt -disable-output -whole-program-assume -intel-libirc-allowed -passes=dtrans-optbasetest -dtrans-optbasetest-typelist=struct.node

; RUN: sed -e s/^.DO_CLONE_INLINEE:// %s | sed s/^.NO_CLONE_INLINER:// | \
; RUN:     opt -disable-output -whole-program-assume -intel-libirc-allowed -passes=dtrans-optbasetest -dtrans-optbasetest-typelist=struct.node

; RUN: sed -e s/^.NO_CLONE_INLINEE:// %s | sed s/^.NO_CLONE_INLINER:// | \
; RUN:     opt -disable-output -whole-program-assume -intel-libirc-allowed -passes=dtrans-optbasetest -dtrans-optbasetest-typelist=struct.node

%struct.network = type { i64, %struct.node*, %struct.arc* }
%struct.node = type { i64 }
%struct.arc = type { i64 }

@net = internal global %struct.network zeroinitializer, align 8, !dbg !0

declare void @llvm.dbg.value(metadata, metadata, metadata)
declare void @llvm.dbg.declare(metadata, metadata, metadata)

;DO_CLONE_INLINEE: define internal i64 @test_inlinee(%struct.network*) !dbg !23 {
;NO_CLONE_INLINEE: define internal i64 @test_inlinee() !dbg !23 {
  ; Debug info for local variable.
  ; This variable will also be used by the inlined instance.
  call void @llvm.dbg.value(metadata %struct.network* @net, metadata !33, metadata !DIExpression()), !dbg !34
  ret i64 undef
}

;DO_CLONE_INLINER: define internal i64 @test01(%struct.network* %t0) !dbg !35 {
;NO_CLONE_INLINER: define internal i64 @test01() !dbg !35 {
  ; Debug info for local variable
  call void @llvm.dbg.value(metadata %struct.network* @net, metadata !39, metadata !DIExpression()), !dbg !40

  ; Debug info for inlined variable.
  call void @llvm.dbg.value(metadata %struct.network* @net, metadata !33, metadata !DIExpression()), !dbg !41
  ret i64 undef
}

; These flags are necessary in order for debug to be processed.
!llvm.module.flags = !{!19, !20, !21, !22}

; Description of global variable 'net'.
!0 = !DIGlobalVariableExpression(var: !1, expr: !DIExpression())
!1 = distinct !DIGlobalVariable(name: "net", scope: !2, file: !3, line: 30, type: !9, isLocal: false, isDefinition: true)

; Source file information.
!2 = distinct !DICompileUnit(language: DW_LANG_C89, file: !3, producer: "clang version 7.0.0", isOptimized: true, runtimeVersion: 0, emissionKind: FullDebug, retainedTypes: !4, globals: !8)
!3 = !DIFile(filename: "test.c", directory: "build_base_hsw.0000")
!4 = !{!5}

!5 = !DIDerivedType(tag: DW_TAG_typedef, name: "int64_t", file: !6, line: 197, baseType: !7)
!6 = !DIFile(filename: "/usr/include/sys/types.h", directory: "build_base_hsw.0000")
!7 = !DIBasicType(name: "long int", size: 64, encoding: DW_ATE_signed)

; Global variable list.
!8 = !{!0}

; Description of network structure.
!9 = !DIDerivedType(tag: DW_TAG_typedef, name: "network_t", file: !10, line: 206, baseType: !11)
!10 = !DIFile(filename: "defines.h", directory: "build_base_hsw.0000")
!11 = distinct !DICompositeType(tag: DW_TAG_structure_type, name: "network", file: !10, line: 181, size: 8, elements: !12)
!12 = !{!13, !14, !18}
!13 = !DIDerivedType(tag: DW_TAG_member, name: "n", scope: !11, file: !10, line: 185, baseType: !5, size: 64)
!14 = !DIDerivedType(tag: DW_TAG_member, name: "nodes", scope: !11, file: !10, line: 200, baseType: !15, size: 64, offset: 8)

; Description of node structure.
!15 = !DIDerivedType(tag: DW_TAG_typedef, name: "node_p", file: !10, line: 135, baseType: !16)
!16 = !DIDerivedType(tag: DW_TAG_pointer_type, baseType: !17, size: 8)
!17 = distinct !DICompositeType(tag: DW_TAG_structure_type, name: "node", file: !10, line: 149, size: 832, elements: !4)
!18 = distinct !DICompositeType(tag: DW_TAG_structure_type, name: "arc", file: !10, line: 168, size: 576, elements: !4)

; Referenced from module flags to cause opt to process debug info.
!19 = !{i32 2, !"Dwarf Version", i32 4}
!20 = !{i32 2, !"Debug Info Version", i32 3}
!21 = !{i32 1, !"wchar_size", i32 4}
!22 = !{i32 1, !"ThinLTO", i32 0}

; Debug information for routine test_inlinee.
!23 = distinct !DISubprogram(name: "test_inlinee", scope: !24, file: !24, line: 77, type: !25, isLocal: false, isDefinition: true, scopeLine: 84, flags: DIFlagPrototyped, isOptimized: true, unit: !31, retainedNodes: !32)
!24 = !DIFile(filename: "test.c", directory: "build_base_hsw.0000")
!25 = !DISubroutineType(types: !26)
;DO_CLONE_INLINEE:!26 = !{null, !27}
;NO_CLONE_INLINEE:!26 = !{null}
!27 = !DIDerivedType(tag: DW_TAG_pointer_type, baseType: !28, size: 64)
!28 = !DIDerivedType(tag: DW_TAG_typedef, name: "network_t", file: !10, line: 206, baseType: !29)
!29 = distinct !DICompositeType(tag: DW_TAG_structure_type, name: "network", file: !10, line: 181, size: 8, elements: !30)
!30 = !{!13}
!31 = distinct !DICompileUnit(language: DW_LANG_C89, file: !24, producer: "clang version 7.0.0", isOptimized: true, runtimeVersion: 0, emissionKind: FullDebug, retainedTypes: !4)
!32 = !{!33}

; This variable gets inlined, causing references from multiple routines
; to reference it.
!33 = !DILocalVariable(name: "net", arg: 1, scope: !23, file: !24, line: 77, type: !27)
!34 = !DILocation(line: 77, column: 35, scope: !23)

; Debug information for routine test01.
!35 = distinct !DISubprogram(name: "test01", scope: !24, file: !24, line: 787, type: !36, isLocal: false, isDefinition: true, scopeLine: 794, flags: DIFlagPrototyped, isOptimized: true, unit: !31, retainedNodes: !38)
!36 = !DISubroutineType(types: !37)
;DO_CLONE_INLINER:!37 = !{null, !27}
;NO_CLONE_INLINER:!37 = !{null}
!38 = !{!39}
!39 = !DILocalVariable(name: "net", arg: 1, scope: !35, file: !24, line: 77, type: !27)
!40 = !DILocation(line: 787, column: 31, scope: !35)

; Information about the source line location inside of test01
; that is from an inlined call to test_inlinee.
!41 = !DILocation(line: 77, column: 35, scope: !23, inlinedAt: !42)
!42 = distinct !DILocation(line: 866, column: 9, scope: !43)
!43 = distinct !DILexicalBlock(scope: !44, file: !24, line: 852, column: 5)
!44 = distinct !DILexicalBlock(scope: !35, file: !24, line: 851, column: 9)<|MERGE_RESOLUTION|>--- conflicted
+++ resolved
@@ -15,23 +15,6 @@
 ; based on whether the function signature changes. This test will run for
 ; each of the permutations for the two functions based on the 'sed' substitutions.
 
-<<<<<<< HEAD
-; Old pass manager
-; RUN: sed -e s/^.DO_CLONE_INLINEE:// %s | sed s/^.DO_CLONE_INLINER:// | \
-; RUN:     opt -disable-output -whole-program-assume -intel-libirc-allowed -dtrans-optbasetest -dtrans-optbasetest-typelist=struct.node
-
-; RUN: sed -e s/^.NO_CLONE_INLINEE:// %s | sed s/^.DO_CLONE_INLINER:// | \
-; RUN:     opt -disable-output -whole-program-assume -intel-libirc-allowed -dtrans-optbasetest -dtrans-optbasetest-typelist=struct.node
-
-; RUN: sed -e s/^.DO_CLONE_INLINEE:// %s | sed s/^.NO_CLONE_INLINER:// | \
-; RUN:     opt -disable-output -whole-program-assume -intel-libirc-allowed -dtrans-optbasetest -dtrans-optbasetest-typelist=struct.node
-
-; RUN: sed -e s/^.NO_CLONE_INLINEE:// %s | sed s/^.NO_CLONE_INLINER:// | \
-; RUN:     opt -disable-output -whole-program-assume -intel-libirc-allowed -dtrans-optbasetest -dtrans-optbasetest-typelist=struct.node
-
-; New pass manager
-=======
->>>>>>> bfff8914
 ; RUN: sed -e s/^.DO_CLONE_INLINEE:// %s | sed s/^.DO_CLONE_INLINER:// | \
 ; RUN:     opt -disable-output -whole-program-assume -intel-libirc-allowed -passes=dtrans-optbasetest -dtrans-optbasetest-typelist=struct.node
 
