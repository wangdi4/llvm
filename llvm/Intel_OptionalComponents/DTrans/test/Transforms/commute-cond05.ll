; UNSUPPORTED: enable-opaque-pointers

; This test verifies that CommuteCond transformation is NOT triggered for
; this test because FalseValue of %sel1 is true.
; Verified that Condition and Truevalue operands of %sel1 are NOT swapped.

<<<<<<< HEAD
;  RUN: opt < %s -enable-intel-advanced-opts -mtriple=i686-- -mattr=+avx2 -whole-program-assume -intel-libirc-allowed -dtrans-commutecond -dtrans-commute-cond-ignore-heuristic -S 2>&1 | FileCheck %s
=======
>>>>>>> bfff8914
;  RUN: opt < %s -enable-intel-advanced-opts -mtriple=i686-- -mattr=+avx2 -whole-program-assume -intel-libirc-allowed -passes=dtrans-commutecond -dtrans-commute-cond-ignore-heuristic  -S 2>&1 | FileCheck %s

; CHECK: %sel1 = select i1 %cmp1, i1 %cmp2, i1 true
; CHECK-NOT: %sel1 = select i1 %cmp2, i1 %cmp1, i1 true

target datalayout = "e-m:e-i64:64-f80:128-n8:16:32:64-S128"
target triple = "x86_64-unknown-linux-gnu"

define dso_local i32 @bea_is_dual_infeasible(i16 %ident, i64 %red_cost) {
entry:
  %cmp = icmp slt i64 %red_cost, 0
  br i1 %cmp, label %land.lhs.true, label %lor.rhs

lor.rhs:                                          ; preds = %entry
  %cmp1 = icmp ne i64 %red_cost, 0
  %cmp2 = icmp eq i16 %ident, 2
  %sel1 = select i1 %cmp1, i1 %cmp2, i1 true
  br i1 %sel1, label %l.end.true, label %l.end.false

land.lhs.true:                                    ; preds = %entry
  %cmp3 = icmp eq i16 %ident, 1
  br i1 %cmp3, label %l.end.true, label %l.end.false

l.end.true:                              ; preds = %lor.rhs, %land.lhs.true
  ret i32 1

l.end.false:                             ; preds = %lor.rhs, %land.lhs.true
  ret i32 0
}<|MERGE_RESOLUTION|>--- conflicted
+++ resolved
@@ -4,10 +4,6 @@
 ; this test because FalseValue of %sel1 is true.
 ; Verified that Condition and Truevalue operands of %sel1 are NOT swapped.
 
-<<<<<<< HEAD
-;  RUN: opt < %s -enable-intel-advanced-opts -mtriple=i686-- -mattr=+avx2 -whole-program-assume -intel-libirc-allowed -dtrans-commutecond -dtrans-commute-cond-ignore-heuristic -S 2>&1 | FileCheck %s
-=======
->>>>>>> bfff8914
 ;  RUN: opt < %s -enable-intel-advanced-opts -mtriple=i686-- -mattr=+avx2 -whole-program-assume -intel-libirc-allowed -passes=dtrans-commutecond -dtrans-commute-cond-ignore-heuristic  -S 2>&1 | FileCheck %s
 
 ; CHECK: %sel1 = select i1 %cmp1, i1 %cmp2, i1 true
