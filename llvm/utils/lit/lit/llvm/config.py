--- conflicted
+++ resolved
@@ -632,19 +632,13 @@
         lld_link = self.use_llvm_tool('lld-link', required=required,
                                       search_paths=paths,
                                       use_installed=use_installed)
-<<<<<<< HEAD
         # INTEL_CUSTOMIZATION
         # Setting required=False temporarily as we do not build these tools
         ld64_lld = self.use_llvm_tool('ld64.lld', required=False,
+                                      search_paths=paths,
                                       use_installed=use_installed)
         wasm_ld = self.use_llvm_tool('wasm-ld', required=False,
-=======
-        ld64_lld = self.use_llvm_tool('ld64.lld', required=required,
-                                      search_paths=paths,
-                                      use_installed=use_installed)
-        wasm_ld = self.use_llvm_tool('wasm-ld', required=required,
                                      search_paths=paths,
->>>>>>> 3d2c9069
                                      use_installed=use_installed)
         # end INTEL_CUSTOMIZATION
 
