import itertools
import os
import platform
import re
import subprocess
import sys
import errno

import lit.util
from lit.llvm.subst import FindTool
from lit.llvm.subst import ToolSubst

lit_path_displayed = False

class LLVMConfig(object):

    def __init__(self, lit_config, config):
        self.lit_config = lit_config
        self.config = config

        features = config.available_features

        self.use_lit_shell = False
        # Tweak PATH for Win32 to decide to use bash.exe or not.
        if sys.platform == 'win32':
            # Seek necessary tools in directories and set to $PATH.
            path = None
            lit_tools_dir = getattr(config, 'lit_tools_dir', None)
            required_tools = [
                'cmp.exe', 'grep.exe', 'sed.exe', 'diff.exe', 'echo.exe']
            path = self.lit_config.getToolsPath(lit_tools_dir,
                                                config.environment['PATH'],
                                                required_tools)
            if path is None:
                path = self._find_git_windows_unix_tools(required_tools)
            if path is not None:
                self.with_environment('PATH', path, append_path=True)
            # Many tools behave strangely if these environment variables aren't
            # set.
            self.with_system_environment(
                ['SystemDrive', 'SystemRoot', 'TEMP', 'TMP'])
            self.use_lit_shell = True

            global lit_path_displayed
            if not self.lit_config.quiet and lit_path_displayed is False:
                self.lit_config.note("using lit tools: {}".format(path))
                lit_path_displayed = True

        # Choose between lit's internal shell pipeline runner and a real shell.
        # If LIT_USE_INTERNAL_SHELL is in the environment, we use that as an
        # override.
        lit_shell_env = os.environ.get('LIT_USE_INTERNAL_SHELL')
        if lit_shell_env:
            self.use_lit_shell = lit.util.pythonize_bool(lit_shell_env)

        if not self.use_lit_shell:
            features.add('shell')

        # Running on Darwin OS
        if platform.system() == 'Darwin':
            # FIXME: lld uses the first, other projects use the second.
            # We should standardize on the former.
            features.add('system-linker-mach-o')
            features.add('system-darwin')
        elif platform.system() == 'Windows':
            # For tests that require Windows to run.
            features.add('system-windows')
        elif platform.system() == 'Linux':
            features.add('system-linux')
        elif platform.system() in ['FreeBSD']:
            features.add('system-freebsd')
        elif platform.system() == 'NetBSD':
            features.add('system-netbsd')
        elif platform.system() == 'AIX':
            features.add('system-aix')
        elif platform.system() == 'SunOS':
            features.add('system-solaris')

        # Native compilation: host arch == default triple arch
        # Both of these values should probably be in every site config (e.g. as
        # part of the standard header.  But currently they aren't)
        host_triple = getattr(config, 'host_triple', None)
        target_triple = getattr(config, 'target_triple', None)
        if host_triple and host_triple == target_triple:
            features.add('native')

        # Sanitizers.
        sanitizers = getattr(config, 'llvm_use_sanitizer', '')
        sanitizers = frozenset(x.lower() for x in sanitizers.split(';'))
        if 'address' in sanitizers:
            features.add('asan')
        if 'memory' in sanitizers or 'memorywithorigins' in sanitizers:
            features.add('msan')
        if 'undefined' in sanitizers:
            features.add('ubsan')

        have_zlib = getattr(config, 'have_zlib', None)
        if have_zlib:
            features.add('zlib')

        # Check if we should run long running tests.
        long_tests = lit_config.params.get('run_long_tests', None)
        if lit.util.pythonize_bool(long_tests):
            features.add('long_tests')

        if target_triple:
            if re.match(r'^x86_64.*-apple', target_triple):
                features.add('x86_64-apple')
                host_cxx = getattr(config, 'host_cxx', None)
                if ('address' in sanitizers and
                        self.get_clang_has_lsan(host_cxx, target_triple)):
                    self.with_environment(
                        'ASAN_OPTIONS', 'detect_leaks=1', append_path=True)
            if re.match(r'^x86_64.*-linux', target_triple):
                features.add('x86_64-linux')
            if re.match(r'^i.86.*', target_triple):
                features.add('target-x86')
            elif re.match(r'^x86_64.*', target_triple):
                features.add('target-x86_64')
            elif re.match(r'^aarch64.*', target_triple):
                features.add('target-aarch64')
            elif re.match(r'^arm.*', target_triple):
                features.add('target-arm')

        use_gmalloc = lit_config.params.get('use_gmalloc', None)
        if lit.util.pythonize_bool(use_gmalloc):
            # Allow use of an explicit path for gmalloc library.
            # Will default to '/usr/lib/libgmalloc.dylib' if not set.
            gmalloc_path_str = lit_config.params.get(
                'gmalloc_path', '/usr/lib/libgmalloc.dylib')
            if gmalloc_path_str is not None:
                self.with_environment(
                    'DYLD_INSERT_LIBRARIES', gmalloc_path_str)

    def _find_git_windows_unix_tools(self, tools_needed):
        assert(sys.platform == 'win32')
        if sys.version_info.major >= 3:
            import winreg
        else:
            import _winreg as winreg

        # Search both the 64 and 32-bit hives, as well as HKLM + HKCU
        masks = [0, winreg.KEY_WOW64_64KEY]
        hives = [winreg.HKEY_LOCAL_MACHINE, winreg.HKEY_CURRENT_USER]
        for mask, hive in itertools.product(masks, hives):
            try:
                with winreg.OpenKey(hive, r"SOFTWARE\GitForWindows", 0,
                                    winreg.KEY_READ | mask) as key:
                    install_root, _ = winreg.QueryValueEx(key, 'InstallPath')

                    if not install_root:
                        continue
                    candidate_path = os.path.join(install_root, 'usr', 'bin')
                    if not lit.util.checkToolsPath(
                               candidate_path, tools_needed):
                        continue

                    # We found it, stop enumerating.
                    return lit.util.to_string(candidate_path)
            except:
                continue

        return None

    def with_environment(self, variable, value, append_path=False):
        if append_path:
            # For paths, we should be able to take a list of them and process
            # all of them.
            paths_to_add = value
            if lit.util.is_string(paths_to_add):
                paths_to_add = [paths_to_add]

            def norm(x):
                return os.path.normcase(os.path.normpath(x))

            current_paths = self.config.environment.get(variable, None)
            if current_paths:
                current_paths = current_paths.split(os.path.pathsep)
                paths = [norm(p) for p in current_paths]
            else:
                paths = []

            # If we are passed a list [a b c], then iterating this list forwards
            # and adding each to the beginning would result in c b a.  So we
            # need to iterate in reverse to end up with the original ordering.
            for p in reversed(paths_to_add):
                # Move it to the front if it already exists, otherwise insert
                # it at the beginning.
                p = norm(p)
                try:
                    paths.remove(p)
                except ValueError:
                    pass
                paths = [p] + paths
            value = os.pathsep.join(paths)
        self.config.environment[variable] = value

    def with_system_environment(self, variables, append_path=False):
        if lit.util.is_string(variables):
            variables = [variables]
        for v in variables:
            value = os.environ.get(v)
            if value:
                self.with_environment(v, value, append_path)

    def clear_environment(self, variables):
        for name in variables:
            if name in self.config.environment:
                del self.config.environment[name]

    def get_process_output(self, command):
        try:
            cmd = subprocess.Popen(
                command, stdout=subprocess.PIPE,
                stderr=subprocess.PIPE, env=self.config.environment)
            stdout, stderr = cmd.communicate()
            stdout = lit.util.to_string(stdout)
            stderr = lit.util.to_string(stderr)
            return (stdout, stderr)
        except OSError:
            self.lit_config.fatal('Could not run process %s' % command)

    def feature_config(self, features):
        # Ask llvm-config about the specified feature.
        arguments = [x for (x, _) in features]
        config_path = os.path.join(self.config.llvm_tools_dir, 'llvm-config')

        output, _ = self.get_process_output([config_path] + arguments)
        lines = output.split('\n')

        for (feature_line, (_, patterns)) in zip(lines, features):
            # We should have either a callable or a dictionary.  If it's a
            # dictionary, grep each key against the output and use the value if
            # it matches.  If it's a callable, it does the entire translation.
            if callable(patterns):
                features_to_add = patterns(feature_line)
                self.config.available_features.update(features_to_add)
            else:
                for (re_pattern, feature) in patterns.items():
                    if re.search(re_pattern, feature_line):
                        self.config.available_features.add(feature)

<<<<<<< HEAD
    # INTEL_CUSTOMIZATION
    # Add Intel specific features into the config for LIT tests.
    # Each feature enabled for the compiler build via LLVM_INTEL_FEATURES
    # enables the corresponding intel_feature_xxx feature for the LIT tests.
    def add_intel_features(self):
        config_path = os.path.join(self.config.llvm_tools_dir, 'llvm-config')

        output, _ = self.get_process_output([config_path] +
                                            ["--intel-features"])
        features = output.split(' ')

        for feat in features:
            # Drop trailing new line from the last feature.
            name = feat.rstrip()
            if name:
                # Lowercase the feature name to make the current feature
                # filtering tool happy.  We may remove call to lower(),
                # when we have more sophisticated feature filtering tool.
                self.config.available_features.add(name.lower());
    # end INTEL_CUSTOMIZATION

    # Note that when substituting %clang_cc1 also fill in the include directory of
    # the builtin headers. Those are part of even a freestanding environment, but
    # Clang relies on the driver to locate them.
=======
    # Note that when substituting %clang_cc1 also fill in the include directory
    # of the builtin headers. Those are part of even a freestanding
    # environment, but Clang relies on the driver to locate them.
>>>>>>> 81d4e9c1
    def get_clang_builtin_include_dir(self, clang):
        # FIXME: Rather than just getting the version, we should have clang
        # print out its resource dir here in an easy to scrape form.
        clang_dir, _ = self.get_process_output(
            [clang, '-print-file-name=include'])

        if not clang_dir:
            print(clang)
            self.lit_config.fatal(
                "Couldn't find the include dir for Clang ('%s')" % clang)

        clang_dir = clang_dir.strip()
        if sys.platform in ['win32'] and not self.use_lit_shell:
            # Don't pass dosish path separator to msys bash.exe.
            clang_dir = clang_dir.replace('\\', '/')
        # Ensure the result is an ascii string, across Python2.5+ - Python3.
        return clang_dir

    # On macOS, LSan is only supported on clang versions 5 and higher
    def get_clang_has_lsan(self, clang, triple):
        if not clang:
            self.lit_config.warning(
                'config.host_cxx is unset but test suite is configured '
                'to use sanitizers.')
            return False

        clang_binary = clang.split()[0]
        version_string, _ = self.get_process_output(
            [clang_binary, '--version'])
        if not 'clang' in version_string:
            self.lit_config.warning(
                "compiler '%s' does not appear to be clang, " % clang_binary +
                'but test suite is configured to use sanitizers.')
            return False

        if re.match(r'.*-linux', triple):
            return True

        if re.match(r'^x86_64.*-apple', triple):
            version_regex = re.search(r'version ([0-9]+)\.([0-9]+).([0-9]+)',
                                      version_string)
            major_version_number = int(version_regex.group(1))
            minor_version_number = int(version_regex.group(2))
            patch_version_number = int(version_regex.group(3))
            if ('Apple LLVM' in version_string or
                'Apple clang' in version_string):
                # Apple clang doesn't yet support LSan
                return False
            return major_version_number >= 5

        return False

    def make_itanium_abi_triple(self, triple):
        m = re.match(r'(\w+)-(\w+)-(\w+)', triple)
        if not m:
            self.lit_config.fatal(
                "Could not turn '%s' into Itanium ABI triple" % triple)
        if m.group(3).lower() != 'windows':
            # All non-windows triples use the Itanium ABI.
            return triple
        return m.group(1) + '-' + m.group(2) + '-' + m.group(3) + '-gnu'

    def make_msabi_triple(self, triple):
        m = re.match(r'(\w+)-(\w+)-(\w+)', triple)
        if not m:
            self.lit_config.fatal(
                "Could not turn '%s' into MS ABI triple" % triple)
        isa = m.group(1).lower()
        vendor = m.group(2).lower()
        os = m.group(3).lower()
        if os == 'windows' and re.match(r'.*-msvc$', triple):
            # If the OS is windows and environment is msvc, we're done.
            return triple
        if isa.startswith('x86') or isa == 'amd64' or re.match(r'i\d86', isa):
            # For x86 ISAs, adjust the OS.
            return isa + '-' + vendor + '-windows-msvc'
        # -msvc is not supported for non-x86 targets; use a default.
        return 'i686-pc-windows-msvc'

    def add_tool_substitutions(self, tools, search_dirs=None):
        if not search_dirs:
            search_dirs = [self.config.llvm_tools_dir]

        if lit.util.is_string(search_dirs):
            search_dirs = [search_dirs]

        tools = [x if isinstance(x, ToolSubst) else ToolSubst(x)
                 for x in tools]

        search_dirs = os.pathsep.join(search_dirs)
        substitutions = []

        for tool in tools:
            match = tool.resolve(self, search_dirs)

            # Either no match occurred, or there was an unresolved match that
            # is ignored.
            if not match:
                continue

            subst_key, tool_pipe, command = match

            # An unresolved match occurred that can't be ignored.  Fail without
            # adding any of the previously-discovered substitutions.
            if not command:
                return False

            substitutions.append((subst_key, tool_pipe + command))

        self.config.substitutions.extend(substitutions)
        return True

    def add_err_msg_substitutions(self):
        host_cxx = getattr(self.config, 'host_cxx', '')
        # On Windows, python's os.strerror() does not emit the same spelling as
        # the C++ std::error_code.  As a workaround, hardcode the Windows error
        # message.
        if (sys.platform == 'win32' and 'MSYS' not in host_cxx):
            self.config.substitutions.append(
                ('%errc_ENOENT', '\'no such file or directory\''))
            self.config.substitutions.append(
                ('%errc_EISDIR', '\'is a directory\''))
            self.config.substitutions.append(
                ('%errc_EINVAL', '\'invalid argument\''))
            self.config.substitutions.append(
                ('%errc_EACCES', '\'permission denied\''))
        else:
            self.config.substitutions.append(
                ('%errc_ENOENT', '\'' + os.strerror(errno.ENOENT) + '\''))
            self.config.substitutions.append(
                ('%errc_EISDIR', '\'' + os.strerror(errno.EISDIR) + '\''))
            self.config.substitutions.append(
                ('%errc_EINVAL', '\'' + os.strerror(errno.EINVAL) + '\''))
            self.config.substitutions.append(
                ('%errc_EACCES', '\'' + os.strerror(errno.EACCES) + '\''))

    def use_default_substitutions(self):
        tool_patterns = [
            ToolSubst('FileCheck', unresolved='fatal'),
            # Handle these specially as they are strings searched for during
            # testing.
            ToolSubst(r'\| \bcount\b', command=FindTool('count'),
                verbatim=True, unresolved='fatal'),
            ToolSubst(r'\| \bnot\b', command=FindTool('not'),
                verbatim=True, unresolved='fatal')]

        self.config.substitutions.append(('%python', '"%s"' % (sys.executable)))

        self.add_tool_substitutions(
            tool_patterns, [self.config.llvm_tools_dir])

        self.add_err_msg_substitutions()

    def use_llvm_tool(self, name, search_env=None, required=False, quiet=False):
        """Find the executable program 'name', optionally using the specified
        environment variable as an override before searching the
        configuration's PATH."""
        # If the override is specified in the environment, use it without
        # validation.
        if search_env:
            tool = self.config.environment.get(search_env)
            if tool:
                return tool

        # Otherwise look in the path.
        tool = lit.util.which(name, self.config.environment['PATH'])

        if required and not tool:
            message = "couldn't find '{}' program".format(name)
            if search_env:
                message = message + \
                    ', try setting {} in your environment'.format(search_env)
            self.lit_config.fatal(message)

        if tool:
            tool = os.path.normpath(tool)
            if not self.lit_config.quiet and not quiet:
                self.lit_config.note('using {}: {}'.format(name, tool))
        return tool

    def use_clang(self, additional_tool_dirs=[], additional_flags=[],
                  required=True):
        """Configure the test suite to be able to invoke clang.

        Sets up some environment variables important to clang, locates a
        just-built or installed clang, and add a set of standard
        substitutions useful to any test suite that makes use of clang.

        """
        # Clear some environment variables that might affect Clang.
        #
        # This first set of vars are read by Clang, but shouldn't affect tests
        # that aren't specifically looking for these features, or are required
        # simply to run the tests at all.
        #
        # FIXME: Should we have a tool that enforces this?

        # safe_env_vars = (
        #     'TMPDIR', 'TEMP', 'TMP', 'USERPROFILE', 'PWD',
        #     'MACOSX_DEPLOYMENT_TARGET', 'IPHONEOS_DEPLOYMENT_TARGET',
        #     'VCINSTALLDIR', 'VC100COMNTOOLS', 'VC90COMNTOOLS',
        #     'VC80COMNTOOLS')
        possibly_dangerous_env_vars = [
            'COMPILER_PATH', 'RC_DEBUG_OPTIONS',
            'CINDEXTEST_PREAMBLE_FILE', 'LIBRARY_PATH',
            'CPATH', 'C_INCLUDE_PATH', 'CPLUS_INCLUDE_PATH',
            'OBJC_INCLUDE_PATH', 'OBJCPLUS_INCLUDE_PATH',
            'LIBCLANG_TIMING', 'LIBCLANG_OBJTRACKING',
            'LIBCLANG_LOGGING', 'LIBCLANG_BGPRIO_INDEX',
            'LIBCLANG_BGPRIO_EDIT', 'LIBCLANG_NOTHREADS',
            'LIBCLANG_RESOURCE_USAGE',
            'LIBCLANG_CODE_COMPLETION_LOGGING',
            ]
        # Clang/Win32 may refer to %INCLUDE%. vsvarsall.bat sets it.
        if platform.system() != 'Windows':
            possibly_dangerous_env_vars.append('INCLUDE')

        self.clear_environment(possibly_dangerous_env_vars)

        # Tweak the PATH to include the tools dir and the scripts dir.
        # Put Clang first to avoid LLVM from overriding out-of-tree clang
        # builds.
        exe_dir_props = [self.config.name.lower() + '_tools_dir',
                         'clang_tools_dir', 'llvm_tools_dir']
        paths = [getattr(self.config, pp) for pp in exe_dir_props
                 if getattr(self.config, pp, None)]
        paths = additional_tool_dirs + paths
        self.with_environment('PATH', paths, append_path=True)

        lib_dir_props = [
            self.config.name.lower() + '_libs_dir',
            'clang_libs_dir',
            'llvm_shlib_dir',
            'llvm_libs_dir',
            ]
        paths = [getattr(self.config, pp) for pp in lib_dir_props
                 if getattr(self.config, pp, None)]

        self.with_environment('LD_LIBRARY_PATH', paths, append_path=True)

        shl = getattr(self.config, 'llvm_shlib_dir', None)
        pext = getattr(self.config, 'llvm_plugin_ext', None)
        if shl:
            self.config.substitutions.append(('%llvmshlibdir', shl))
        if pext:
            self.config.substitutions.append(('%pluginext', pext))

        # Discover the 'clang' and 'clangcc' to use.
        self.config.clang = self.use_llvm_tool(
            'clang', search_env='CLANG', required=required)
        if self.config.clang:
          self.config.available_features.add('clang')
          builtin_include_dir = self.get_clang_builtin_include_dir(
              self.config.clang)
          tool_substitutions = [
              ToolSubst('%clang', command=self.config.clang,
                        extra_args=additional_flags),
              ToolSubst('%clang_analyze_cc1', command='%clang_cc1',
                        extra_args=['-analyze', '%analyze',
                                    '-setup-static-analyzer']+additional_flags),
              ToolSubst('%clang_cc1', command=self.config.clang,
                        extra_args=['-cc1', '-internal-isystem',
                                    builtin_include_dir, '-nostdsysteminc'] +
                                   additional_flags),
              ToolSubst('%clang_cpp', command=self.config.clang,
                        extra_args=['--driver-mode=cpp']+additional_flags),
              ToolSubst('%clang_cl', command=self.config.clang,
                        extra_args=['--driver-mode=cl']+additional_flags),
              ToolSubst('%clangxx', command=self.config.clang,
                        extra_args=['--driver-mode=g++']+additional_flags),
              ]
          self.add_tool_substitutions(tool_substitutions)
          self.config.substitutions.append(
              ('%resource_dir', builtin_include_dir))

        self.config.substitutions.append(
            ('%itanium_abi_triple',
             self.make_itanium_abi_triple(self.config.target_triple)))
        self.config.substitutions.append(
            ('%ms_abi_triple',
             self.make_msabi_triple(self.config.target_triple)))

        # The host triple might not be set, at least if we're compiling clang
        # from an already installed llvm.
        if (self.config.host_triple and
                self.config.host_triple != '@LLVM_HOST_TRIPLE@'):
            self.config.substitutions.append(
                ('%target_itanium_abi_host_triple',
                 '--target=' + self.make_itanium_abi_triple(
                                   self.config.host_triple)))
        else:
            self.config.substitutions.append(
                ('%target_itanium_abi_host_triple', ''))

        # FIXME: Find nicer way to prohibit this.
        def prefer(this, to):
            return '''\"*** Do not use '%s' in tests, use '%s'. ***\"''' % (
                to, this)
        self.config.substitutions.append(
            (' clang ', prefer('%clang', 'clang')))
        self.config.substitutions.append(
            (r' clang\+\+ ', prefer('%clangxx', 'clang++')))
        self.config.substitutions.append(
            (' clang-cc ', prefer('%clang_cc1', 'clang-cc')))
        self.config.substitutions.append(
            (' clang-cl ', prefer('%clang_cl', 'clang-cl')))
        self.config.substitutions.append(
            (' clang -cc1 -analyze ',
             prefer('%clang_analyze_cc1', 'clang -cc1 -analyze')))
        self.config.substitutions.append(
            (' clang -cc1 ', prefer('%clang_cc1', 'clang -cc1')))
        self.config.substitutions.append(
            (' %clang-cc1 ',
             '''\"*** invalid substitution, use '%clang_cc1'. ***\"'''))
        self.config.substitutions.append(
            (' %clang-cpp ',
             '''\"*** invalid substitution, use '%clang_cpp'. ***\"'''))
        self.config.substitutions.append(
            (' %clang-cl ',
             '''\"*** invalid substitution, use '%clang_cl'. ***\"'''))

    def use_lld(self, additional_tool_dirs=[], required=True):
        """Configure the test suite to be able to invoke lld.

        Sets up some environment variables important to lld, locates a
        just-built or installed lld, and add a set of standard
        substitutions useful to any test suite that makes use of lld.

        """

        # Tweak the PATH to include the tools dir and the scripts dir.
        exe_dir_props = [self.config.name.lower() + '_tools_dir',
                         'lld_tools_dir', 'llvm_tools_dir']
        paths = [getattr(self.config, pp) for pp in exe_dir_props
                 if getattr(self.config, pp, None)]
        paths = additional_tool_dirs + paths
        self.with_environment('PATH', paths, append_path=True)

        lib_dir_props = [self.config.name.lower() + '_libs_dir',
                         'lld_libs_dir', 'llvm_libs_dir']
        paths = [getattr(self.config, pp) for pp in lib_dir_props
                 if getattr(self.config, pp, None)]

        self.with_environment('LD_LIBRARY_PATH', paths, append_path=True)

        # Discover the 'clang' and 'clangcc' to use.

        ld_lld = self.use_llvm_tool('ld.lld', required=required)
        lld_link = self.use_llvm_tool('lld-link', required=required)
        ld64_lld = self.use_llvm_tool('ld64.lld', required=required)
        wasm_ld = self.use_llvm_tool('wasm-ld', required=required)

        was_found = ld_lld and lld_link and ld64_lld and wasm_ld
        tool_substitutions = []
        if ld_lld:
            tool_substitutions.append(ToolSubst(r'ld\.lld', command=ld_lld))
        if lld_link:
            tool_substitutions.append(ToolSubst('lld-link', command=lld_link))
        if ld64_lld:
            tool_substitutions.append(ToolSubst(r'ld64\.lld', command=ld64_lld))
        if wasm_ld:
            tool_substitutions.append(ToolSubst('wasm-ld', command=wasm_ld))
        self.add_tool_substitutions(tool_substitutions)
        return was_found<|MERGE_RESOLUTION|>--- conflicted
+++ resolved
@@ -240,7 +240,6 @@
                     if re.search(re_pattern, feature_line):
                         self.config.available_features.add(feature)
 
-<<<<<<< HEAD
     # INTEL_CUSTOMIZATION
     # Add Intel specific features into the config for LIT tests.
     # Each feature enabled for the compiler build via LLVM_INTEL_FEATURES
@@ -262,14 +261,9 @@
                 self.config.available_features.add(name.lower());
     # end INTEL_CUSTOMIZATION
 
-    # Note that when substituting %clang_cc1 also fill in the include directory of
-    # the builtin headers. Those are part of even a freestanding environment, but
-    # Clang relies on the driver to locate them.
-=======
     # Note that when substituting %clang_cc1 also fill in the include directory
     # of the builtin headers. Those are part of even a freestanding
     # environment, but Clang relies on the driver to locate them.
->>>>>>> 81d4e9c1
     def get_clang_builtin_include_dir(self, clang):
         # FIXME: Rather than just getting the version, we should have clang
         # print out its resource dir here in an easy to scrape form.
