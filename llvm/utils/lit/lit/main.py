--- conflicted
+++ resolved
@@ -242,37 +242,6 @@
                 lit_config.warning("Failed to delete temp directory '%s'" % tmp_dir)
 
 
-<<<<<<< HEAD
-def print_summary(tests, elapsed, opts):
-    # Status code, summary label, group label
-    groups = [
-        # Successes
-        (lit.Test.UNSUPPORTED, 'Unsupported Tests  ', 'Unsupported'),
-        (lit.Test.PASS,        'Expected Passes    ', ''),
-        (lit.Test.FLAKYPASS,   'Passes With Retry  ', ''),
-        (lit.Test.XFAIL,       'Expected Failures  ', 'Expected Failing'),
-        # Failures
-        (lit.Test.UNRESOLVED,  'Unresolved Tests   ', 'Unresolved'),
-        (lit.Test.TIMEOUT,     'Individual Timeouts', 'Timed Out'),
-        (lit.Test.FAIL,        'Unexpected Failures', 'Failing'),
-        (lit.Test.XPASS,       'Unexpected Passes  ', 'Unexpected Passing')]
-
-    by_code = {code: [] for (code, _, _) in groups}
-    for test in tests:
-        by_code[test.result.code].append(test)
-
-    for (code, _, group_label) in groups:
-        print_group(code, group_label, by_code[code], opts)
-
-    if opts.timeTests and tests:
-        test_times = [(t.getFullName(), t.result.elapsed) for t in tests]
-        lit.util.printHistogram(test_times, title='Tests')
-
-    if not opts.quiet:
-        print('\nTesting Time: %.2fs' % elapsed)
-    for (code, summary_label, _) in groups:
-        print_group_summary(code, summary_label, by_code[code], opts.quiet)
-=======
 def print_histogram(tests):
     test_times = [(t.getFullName(), t.result.elapsed) for t in tests]
     lit.util.printHistogram(test_times, title='Tests')
@@ -303,7 +272,6 @@
         print_group(code, group_label, tests_by_code[code], opts)
 
     print_summary(tests_by_code, opts.quiet, elapsed)
->>>>>>> 585dd68e
 
 
 def print_group(code, label, tests, opts):
@@ -322,12 +290,6 @@
     sys.stdout.write('\n')
 
 
-<<<<<<< HEAD
-def print_group_summary(code, label, tests, quiet):
-    count = len(tests)
-    if count and (code.isFailure or not quiet):
-        print('  %s: %d' % (label, count))
-=======
 def print_summary(tests_by_code, quiet, elapsed):
     if not quiet:
         print('\nTesting Time: %.2fs' % elapsed)
@@ -345,7 +307,6 @@
         label = label.ljust(max_label_len)
         count = str(count).rjust(max_count_len)
         print('  %s: %s' % (label, count))
->>>>>>> 585dd68e
 
 
 def write_test_results(tests, lit_config, elapsed, output_path):
