# Check the internal shell handling component of the ShTest format.
#
# RUN: not %{lit} -j 1 -v %{inputs}/shtest-shell > %t.out
# FIXME: Temporarily dump test output so we can debug failing tests on
# buildbots.
# RUN: cat %t.out
# RUN: FileCheck --input-file %t.out %s
#
# END.

# CHECK: -- Testing:

# CHECK: FAIL: shtest-shell :: cat-error-0.txt
# CHECK: *** TEST 'shtest-shell :: cat-error-0.txt' FAILED ***
# CHECK: $ "cat" "-b" "temp1.txt"
# CHECK: # command stderr:
# CHECK: Unsupported: 'cat':  option -b not recognized
# CHECK: error: command failed with exit status: 1
# CHECK: ***

# CHECK: FAIL: shtest-shell :: cat-error-1.txt
# CHECK: *** TEST 'shtest-shell :: cat-error-1.txt' FAILED ***
# CHECK: $ "cat" "temp1.txt"
# CHECK: # command stderr:
# CHECK: [Errno 2] No such file or directory: 'temp1.txt'
# CHECK: error: command failed with exit status: 1
# CHECK: ***

# CHECK: FAIL: shtest-shell :: colon-error.txt
# CHECK: *** TEST 'shtest-shell :: colon-error.txt' FAILED ***
# CHECK: $ ":"
# CHECK: # command stderr:
# CHECK: Unsupported: ':' cannot be part of a pipeline
# CHECK: error: command failed with exit status: 127
# CHECK: ***


# CHECK: FAIL: shtest-shell :: diff-encodings.txt
# CHECK: *** TEST 'shtest-shell :: diff-encodings.txt' FAILED ***

# CHECK: $ "diff" "-u" "diff-in.bin" "diff-in.bin"
# CHECK-NOT: error

# CHECK: $ "diff" "-u" "diff-in.utf16" "diff-in.bin"
# CHECK: # command output:
# CHECK-NEXT: ---
# CHECK-NEXT: +++
# CHECK-NEXT: @@
# CHECK-NEXT: {{^ .f.o.o.$}}
# CHECK-NEXT: {{^-.b.a.r.$}}
# CHECK-NEXT: {{^\+.b.a.r..}}
# CHECK-NEXT: {{^ .b.a.z.$}}
# CHECK: error: command failed with exit status: 1
# CHECK: $ "true"

# CHECK: $ "diff" "-u" "diff-in.utf8" "diff-in.bin"
# CHECK: # command output:
# CHECK-NEXT: ---
# CHECK-NEXT: +++
# CHECK-NEXT: @@
# CHECK-NEXT: -foo
# CHECK-NEXT: -bar
# CHECK-NEXT: -baz
# CHECK-NEXT: {{^\+.f.o.o.$}}
# CHECK-NEXT: {{^\+.b.a.r..}}
# CHECK-NEXT: {{^\+.b.a.z.$}}
# CHECK: error: command failed with exit status: 1
# CHECK: $ "true"

# CHECK: $ "diff" "-u" "diff-in.bin" "diff-in.utf8"
# CHECK: # command output:
# CHECK-NEXT: ---
# CHECK-NEXT: +++
# CHECK-NEXT: @@
# CHECK-NEXT: {{^\-.f.o.o.$}}
# CHECK-NEXT: {{^\-.b.a.r..}}
# CHECK-NEXT: {{^\-.b.a.z.$}}
# CHECK-NEXT: +foo
# CHECK-NEXT: +bar
# CHECK-NEXT: +baz
# CHECK: error: command failed with exit status: 1
# CHECK: $ "true"

# CHECK: $ "false"

# CHECK: ***


# CHECK: FAIL: shtest-shell :: diff-error-0.txt
# CHECK: *** TEST 'shtest-shell :: diff-error-0.txt' FAILED ***
# CHECK: $ "diff" "diff-error-0.txt" "diff-error-0.txt"
# CHECK: # command stderr:
# CHECK: Unsupported: 'diff' cannot be part of a pipeline
# CHECK: error: command failed with exit status: 127
# CHECK: ***

# CHECK: FAIL: shtest-shell :: diff-error-1.txt
# CHECK: *** TEST 'shtest-shell :: diff-error-1.txt' FAILED ***
# CHECK: $ "diff" "-B" "temp1.txt" "temp2.txt"
# CHECK: # command stderr:
# CHECK: Unsupported: 'diff': option -B not recognized
# CHECK: error: command failed with exit status: 127
# CHECK: ***

# CHECK: FAIL: shtest-shell :: diff-error-2.txt
# CHECK: *** TEST 'shtest-shell :: diff-error-2.txt' FAILED ***
# CHECK: $ "diff" "temp.txt"
# CHECK: # command stderr:
# CHECK: Error:  missing or extra operand
# CHECK: error: command failed with exit status: 127
# CHECK: ***

# CHECK: FAIL: shtest-shell :: diff-error-3.txt
# CHECK: *** TEST 'shtest-shell :: diff-error-3.txt' FAILED ***
# CHECK: $ "diff" "temp.txt" "temp1.txt"
# CHECK: # command stderr:
# CHECK: Error: 'diff' command failed
# CHECK: error: command failed with exit status: 1
# CHECK: ***

# CHECK: FAIL: shtest-shell :: diff-error-4.txt
# CHECK: *** TEST 'shtest-shell :: diff-error-4.txt' FAILED ***
# CHECK: Exit Code: 1
# CHECK: # command output:
# CHECK: diff-error-4.txt.tmp
# CHECK: diff-error-4.txt.tmp1
# CHECK: *** 1 ****
# CHECK: ! hello-first
# CHECK: --- 1 ----
# CHECK: ! hello-second
# CHECK: ***

# CHECK: FAIL: shtest-shell :: diff-error-5.txt
# CHECK: *** TEST 'shtest-shell :: diff-error-5.txt' FAILED ***
# CHECK: $ "diff"
# CHECK: # command stderr:
# CHECK: Error:  missing or extra operand
# CHECK: error: command failed with exit status: 127
# CHECK: ***

# CHECK: FAIL: shtest-shell :: diff-error-6.txt
# CHECK: *** TEST 'shtest-shell :: diff-error-6.txt' FAILED ***
# CHECK: $ "diff"
# CHECK: # command stderr:
# CHECK: Error:  missing or extra operand
# CHECK: error: command failed with exit status: 127
# CHECK: ***

# CHECK: FAIL: shtest-shell :: diff-r-error-0.txt
# CHECK: *** TEST 'shtest-shell :: diff-r-error-0.txt' FAILED ***
# CHECK: $ "diff" "-r" 
# CHECK: # command output:
# CHECK: Only in {{.*}}dir1: dir1unique
# CHECK: Only in {{.*}}dir2: dir2unique
# CHECK: error: command failed with exit status: 1

# CHECK: FAIL: shtest-shell :: diff-r-error-1.txt
# CHECK: *** TEST 'shtest-shell :: diff-r-error-1.txt' FAILED ***
# CHECK: $ "diff" "-r" 
# CHECK: # command output:
# CHECK: *** {{.*}}dir1{{.*}}subdir{{.*}}f01
# CHECK: --- {{.*}}dir2{{.*}}subdir{{.*}}f01
# CHECK: 12345
# CHECK: 00000
# CHECK: error: command failed with exit status: 1

# CHECK: FAIL: shtest-shell :: diff-r-error-2.txt
# CHECK: *** TEST 'shtest-shell :: diff-r-error-2.txt' FAILED ***
# CHECK: $ "diff" "-r" 
# CHECK: # command output:
# CHECK: Only in {{.*}}dir2: extrafile
# CHECK: error: command failed with exit status: 1

# CHECK: FAIL: shtest-shell :: diff-r-error-3.txt
# CHECK: *** TEST 'shtest-shell :: diff-r-error-3.txt' FAILED ***
# CHECK: $ "diff" "-r" 
# CHECK: # command output:
# CHECK: Only in {{.*}}dir1: extra_subdir
# CHECK: error: command failed with exit status: 1

# CHECK: FAIL: shtest-shell :: diff-r-error-4.txt
# CHECK: *** TEST 'shtest-shell :: diff-r-error-4.txt' FAILED ***
# CHECK: $ "diff" "-r" 
# CHECK: # command output:
# CHECK: File {{.*}}dir1{{.*}}extra_subdir is a directory while file {{.*}}dir2{{.*}}extra_subdir is a regular file
# CHECK: error: command failed with exit status: 1

# CHECK: FAIL: shtest-shell :: diff-r-error-5.txt
# CHECK: *** TEST 'shtest-shell :: diff-r-error-5.txt' FAILED ***
# CHECK: $ "diff" "-r" 
# CHECK: # command output:
# CHECK: Only in {{.*}}dir1: extra_subdir
# CHECK: error: command failed with exit status: 1

# CHECK: FAIL: shtest-shell :: diff-r-error-6.txt
# CHECK: *** TEST 'shtest-shell :: diff-r-error-6.txt' FAILED ***
# CHECK: $ "diff" "-r" 
# CHECK: # command output:
# CHECK: File {{.*}}dir1{{.*}}extra_file is a regular empty file while file {{.*}}dir2{{.*}}extra_file is a directory
# CHECK: error: command failed with exit status: 1

# CHECK: PASS: shtest-shell :: diff-r.txt


# CHECK: FAIL: shtest-shell :: diff-strip-trailing-cr.txt

# CHECK: *** TEST 'shtest-shell :: diff-strip-trailing-cr.txt' FAILED ***

# CHECK: $ "diff" "-u" "diff-in.dos" "diff-in.unix"
# CHECK: # command output:
# CHECK: @@
# CHECK-NEXT: -In this file, the
# CHECK-NEXT: -sequence "\r\n"
# CHECK-NEXT: -terminates lines.
# CHECK-NEXT: +In this file, the
# CHECK-NEXT: +sequence "\n"
# CHECK-NEXT: +terminates lines.
# CHECK: error: command failed with exit status: 1
# CHECK: $ "true"

# CHECK: $ "diff" "-u" "diff-in.unix" "diff-in.dos"
# CHECK: # command output:
# CHECK: @@
# CHECK-NEXT: -In this file, the
# CHECK-NEXT: -sequence "\n"
# CHECK-NEXT: -terminates lines.
# CHECK-NEXT: +In this file, the
# CHECK-NEXT: +sequence "\r\n"
# CHECK-NEXT: +terminates lines.
# CHECK: error: command failed with exit status: 1
# CHECK: $ "true"

# CHECK: $ "diff" "-u" "--strip-trailing-cr" "diff-in.dos" "diff-in.unix"
# CHECK: # command output:
# CHECK: @@
# CHECK-NEXT:  In this file, the
# CHECK-NEXT: -sequence "\r\n"
# CHECK-NEXT: +sequence "\n"
# CHECK-NEXT:  terminates lines.
# CHECK: error: command failed with exit status: 1
# CHECK: $ "true"

# CHECK: $ "diff" "-u" "--strip-trailing-cr" "diff-in.unix" "diff-in.dos"
# CHECK: # command output:
# CHECK: @@
# CHECK-NEXT:  In this file, the
# CHECK-NEXT: -sequence "\n"
# CHECK-NEXT: +sequence "\r\n"
# CHECK-NEXT:  terminates lines.
# CHECK: error: command failed with exit status: 1
# CHECK: $ "true"

# CHECK: $ "false"

# CHECK: ***


# CHECK: FAIL: shtest-shell :: diff-unified-error-0.txt
# CHECK: *** TEST 'shtest-shell :: diff-unified-error-0.txt' FAILED ***
# CHECK: $ "diff" "-U" "30.1" "{{[^"]*}}" "{{[^"]*}}"
# CHECK: # command stderr:
# CHECK: Error: invalid '-U' argument: 30.1
# CHECK: error: command failed with exit status: 127
# CHECK: ***

# CHECK: FAIL: shtest-shell :: diff-unified-error-1.txt
# CHECK: *** TEST 'shtest-shell :: diff-unified-error-1.txt' FAILED ***
# CHECK: $ "diff" "-U-1" "{{[^"]*}}" "{{[^"]*}}"
# CHECK: # command stderr:
# CHECK: Error: invalid '-U' argument: -1
# CHECK: error: command failed with exit status: 127
# CHECK: ***


# CHECK: FAIL: shtest-shell :: diff-unified.txt

# CHECK: *** TEST 'shtest-shell :: diff-unified.txt' FAILED ***

# CHECK: $ "diff" "-u" "{{[^"]*}}.foo" "{{[^"]*}}.bar"
# CHECK: # command output:
# CHECK: @@ {{.*}} @@
# CHECK-NEXT: 3
# CHECK-NEXT: 4
# CHECK-NEXT: 5
# CHECK-NEXT: -6 foo
# CHECK-NEXT: +6 bar
# CHECK-NEXT: 7
# CHECK-NEXT: 8
# CHECK-NEXT: 9
# CHECK-EMPTY:
# CHECK-NEXT: error: command failed with exit status: 1
# CHECK-NEXT: $ "true"

# CHECK: $ "diff" "-U" "2" "{{[^"]*}}.foo" "{{[^"]*}}.bar"
# CHECK: # command output:
# CHECK: @@ {{.*}} @@
# CHECK-NEXT: 4
# CHECK-NEXT: 5
# CHECK-NEXT: -6 foo
# CHECK-NEXT: +6 bar
# CHECK-NEXT: 7
# CHECK-NEXT: 8
# CHECK-EMPTY:
# CHECK-NEXT: error: command failed with exit status: 1
# CHECK-NEXT: $ "true"

# CHECK: $ "diff" "-U4" "{{[^"]*}}.foo" "{{[^"]*}}.bar"
# CHECK: # command output:
# CHECK: @@ {{.*}} @@
# CHECK-NEXT: 2
# CHECK-NEXT: 3
# CHECK-NEXT: 4
# CHECK-NEXT: 5
# CHECK-NEXT: -6 foo
# CHECK-NEXT: +6 bar
# CHECK-NEXT: 7
# CHECK-NEXT: 8
# CHECK-NEXT: 9
# CHECK-NEXT: 10
# CHECK-EMPTY:
# CHECK-NEXT: error: command failed with exit status: 1
# CHECK-NEXT: $ "true"

# CHECK: $ "diff" "-U0" "{{[^"]*}}.foo" "{{[^"]*}}.bar"
# CHECK: # command output:
# CHECK: @@ {{.*}} @@
# CHECK-NEXT: -6 foo
# CHECK-NEXT: +6 bar
# CHECK-EMPTY:
# CHECK-NEXT: error: command failed with exit status: 1
# CHECK-NEXT: $ "true"

# CHECK: $ "false"

# CHECK: ***


# CHECK: FAIL: shtest-shell :: error-0.txt
# CHECK: *** TEST 'shtest-shell :: error-0.txt' FAILED ***
# CHECK: $ "not-a-real-command"
# CHECK: # command stderr:
# CHECK: 'not-a-real-command': command not found
# CHECK: error: command failed with exit status: 127
# CHECK: ***

# FIXME: The output here sucks.
#
# CHECK: FAIL: shtest-shell :: error-1.txt
# CHECK: *** TEST 'shtest-shell :: error-1.txt' FAILED ***
# CHECK: shell parser error on: ': \'RUN: at line 3\'; echo "missing quote'
# CHECK: ***

# CHECK: FAIL: shtest-shell :: error-2.txt
# CHECK: *** TEST 'shtest-shell :: error-2.txt' FAILED ***
# CHECK: Unsupported redirect:
# CHECK: ***

# CHECK: FAIL: shtest-shell :: mkdir-error-0.txt
# CHECK: *** TEST 'shtest-shell :: mkdir-error-0.txt' FAILED ***
# CHECK: $ "mkdir" "-p" "temp"
# CHECK: # command stderr:
# CHECK: Unsupported: 'mkdir' cannot be part of a pipeline
# CHECK: error: command failed with exit status: 127
# CHECK: ***

# CHECK: FAIL: shtest-shell :: mkdir-error-1.txt
# CHECK: *** TEST 'shtest-shell :: mkdir-error-1.txt' FAILED ***
# CHECK: $ "mkdir" "-p" "-m" "777" "temp"
# CHECK: # command stderr:
# CHECK: Unsupported: 'mkdir': option -m not recognized
# CHECK: error: command failed with exit status: 127
# CHECK: ***

# CHECK: FAIL: shtest-shell :: mkdir-error-2.txt
# CHECK: *** TEST 'shtest-shell :: mkdir-error-2.txt' FAILED ***
# CHECK: $ "mkdir" "-p"
# CHECK: # command stderr:
# CHECK: Error: 'mkdir' is missing an operand
# CHECK: error: command failed with exit status: 127
# CHECK: ***

# CHECK: PASS: shtest-shell :: redirects.txt

# CHECK: FAIL: shtest-shell :: rm-error-0.txt
# CHECK: *** TEST 'shtest-shell :: rm-error-0.txt' FAILED ***
# CHECK: $ "rm" "-rf" "temp"
# CHECK: # command stderr:
# CHECK: Unsupported: 'rm' cannot be part of a pipeline
# CHECK: error: command failed with exit status: 127
# CHECK: ***

# CHECK: FAIL: shtest-shell :: rm-error-1.txt
# CHECK: *** TEST 'shtest-shell :: rm-error-1.txt' FAILED ***
# CHECK: $ "rm" "-f" "-v" "temp"
# CHECK: # command stderr:
# CHECK: Unsupported: 'rm': option -v not recognized
# CHECK: error: command failed with exit status: 127
# CHECK: ***

# CHECK: FAIL: shtest-shell :: rm-error-2.txt
# CHECK: *** TEST 'shtest-shell :: rm-error-2.txt' FAILED ***
# CHECK: $ "rm" "-r" "hello"
# CHECK: # command stderr:
# CHECK: Error: 'rm' command failed
# CHECK: error: command failed with exit status: 1
# CHECK: ***

# CHECK: FAIL: shtest-shell :: rm-error-3.txt
# CHECK: *** TEST 'shtest-shell :: rm-error-3.txt' FAILED ***
# CHECK: Exit Code: 1
# CHECK: ***

# CHECK: PASS: shtest-shell :: rm-unicode-0.txt
# CHECK: PASS: shtest-shell :: sequencing-0.txt
# CHECK: XFAIL: shtest-shell :: sequencing-1.txt

# CHECK: FAIL: shtest-shell :: stdout-encoding.txt
# CHECK: *** TEST 'shtest-shell :: stdout-encoding.txt' FAILED ***
# CHECK: $ "cat" "diff-in.bin"
# CHECK: # command output:
# CHECK-NEXT: {{^.f.o.o.$}}
# CHECK-NEXT: {{^.b.a.r..}}
# CHECK-NEXT: {{^.b.a.z.$}}
# CHECK-NOT: error
# CHECK: $ "false"
# CHECK: ***

# CHECK: PASS: shtest-shell :: valid-shell.txt
<<<<<<< HEAD
# CHECK: Failing Tests (32)
=======
# CHECK: Failing Tests (33)
>>>>>>> e4eba774
<|MERGE_RESOLUTION|>--- conflicted
+++ resolved
@@ -426,8 +426,4 @@
 # CHECK: ***
 
 # CHECK: PASS: shtest-shell :: valid-shell.txt
-<<<<<<< HEAD
-# CHECK: Failing Tests (32)
-=======
-# CHECK: Failing Tests (33)
->>>>>>> e4eba774
+# CHECK: Failing Tests (33)