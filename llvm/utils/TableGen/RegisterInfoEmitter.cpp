--- conflicted
+++ resolved
@@ -53,10 +53,10 @@
   void run(raw_ostream &o);
 
 private:
-  void EmitRegMapping(raw_ostream &o,
-                      const std::vector<CodeGenRegister*> &Regs, bool isCtor);
+  void EmitRegMapping(raw_ostream &o, const std::deque<CodeGenRegister> &Regs,
+                      bool isCtor);
   void EmitRegMappingTables(raw_ostream &o,
-                            const std::vector<CodeGenRegister*> &Regs,
+                            const std::deque<CodeGenRegister> &Regs,
                             bool isCtor);
   void EmitRegUnitPressure(raw_ostream &OS, const CodeGenRegBank &RegBank,
                            const std::string &ClassName);
@@ -70,12 +70,13 @@
 // runEnums - Print out enum values for all of the registers.
 void RegisterInfoEmitter::runEnums(raw_ostream &OS,
                                    CodeGenTarget &Target, CodeGenRegBank &Bank) {
-  const std::vector<CodeGenRegister*> &Registers = Bank.getRegisters();
+  const auto &Registers = Bank.getRegisters();
 
   // Register enums are stored as uint16_t in the tables. Make sure we'll fit.
   assert(Registers.size() <= 0xffff && "Too many regs to fit in tables");
 
-  std::string Namespace = Registers[0]->TheDef->getValueAsString("Namespace");
+  std::string Namespace =
+      Registers.front().TheDef->getValueAsString("Namespace");
 
   emitSourceFileHeader("Target Register Enum Values", OS);
 
@@ -92,10 +93,9 @@
     OS << "namespace " << Namespace << " {\n";
   OS << "enum {\n  NoRegister,\n";
 
-  for (unsigned i = 0, e = Registers.size(); i != e; ++i)
-    OS << "  " << Registers[i]->getName() << " = " <<
-      Registers[i]->EnumValue << ",\n";
-  assert(Registers.size() == Registers[Registers.size()-1]->EnumValue &&
+  for (const auto &Reg : Registers)
+    OS << "  " << Reg.getName() << " = " << Reg.EnumValue << ",\n";
+  assert(Registers.size() == Registers.back().EnumValue &&
          "Register enum value mismatch!");
   OS << "  NUM_TARGET_REGS \t// " << Registers.size()+1 << "\n";
   OS << "};\n";
@@ -137,23 +137,36 @@
       OS << "}\n";
   }
 
-  ArrayRef<CodeGenSubRegIndex*> SubRegIndices = Bank.getSubRegIndices();
+  auto &SubRegIndices = Bank.getSubRegIndices();
   if (!SubRegIndices.empty()) {
     OS << "\n// Subregister indices\n";
-    std::string Namespace =
-      SubRegIndices[0]->getNamespace();
+    std::string Namespace = SubRegIndices.front().getNamespace();
     if (!Namespace.empty())
       OS << "namespace " << Namespace << " {\n";
     OS << "enum {\n  NoSubRegister,\n";
-    for (unsigned i = 0, e = SubRegIndices.size(); i != e; ++i)
-      OS << "  " << SubRegIndices[i]->getName() << ",\t// " << i+1 << "\n";
+    unsigned i = 0;
+    for (const auto &Idx : SubRegIndices)
+      OS << "  " << Idx.getName() << ",\t// " << ++i << "\n";
     OS << "  NUM_TARGET_SUBREGS\n};\n";
     if (!Namespace.empty())
       OS << "}\n";
   }
 
-  OS << "} // End llvm namespace \n";
+  OS << "} // End llvm namespace\n";
   OS << "#endif // GET_REGINFO_ENUM\n\n";
+}
+
+static void printInt(raw_ostream &OS, int Val) {
+  OS << Val;
+}
+
+static const char *getMinimalTypeForRange(uint64_t Range) {
+  assert(Range < 0xFFFFFFFFULL && "Enum too large");
+  if (Range > 0xFFFF)
+    return "uint32_t";
+  if (Range > 0xFF)
+    return "uint16_t";
+  return "uint8_t";
 }
 
 void RegisterInfoEmitter::
@@ -178,7 +191,7 @@
     }
     OS << "},  \t// " << RC.getName() << "\n";
   }
-  OS << "    {0, 0} };\n"
+  OS << "  };\n"
      << "  return RCWeightTable[RC->getID()];\n"
      << "}\n\n";
 
@@ -203,7 +216,7 @@
       assert(RU.Weight < 256 && "RegUnit too heavy");
       OS << RU.Weight << ", ";
     }
-    OS << "0 };\n"
+    OS << "};\n"
        << "  return RUWeightTable[RegUnit];\n";
   }
   else {
@@ -221,8 +234,11 @@
      << "const char *" << ClassName << "::\n"
      << "getRegPressureSetName(unsigned Idx) const {\n"
      << "  static const char *PressureNameTable[] = {\n";
+  unsigned MaxRegUnitWeight = 0;
   for (unsigned i = 0; i < NumSets; ++i ) {
-    OS << "    \"" << RegBank.getRegSetAt(i).Name << "\",\n";
+    const RegUnitSet &RegUnits = RegBank.getRegSetAt(i);
+    MaxRegUnitWeight = std::max(MaxRegUnitWeight, RegUnits.Weight);
+    OS << "    \"" << RegUnits.Name << "\",\n";
   }
   OS << "    nullptr };\n"
      << "  return PressureNameTable[Idx];\n"
@@ -232,63 +248,54 @@
      << "// This limit must be adjusted dynamically for reserved registers.\n"
      << "unsigned " << ClassName << "::\n"
      << "getRegPressureSetLimit(unsigned Idx) const {\n"
-     << "  static const unsigned PressureLimitTable[] = {\n";
+     << "  static const " << getMinimalTypeForRange(MaxRegUnitWeight)
+     << " PressureLimitTable[] = {\n";
   for (unsigned i = 0; i < NumSets; ++i ) {
     const RegUnitSet &RegUnits = RegBank.getRegSetAt(i);
     OS << "    " << RegUnits.Weight << ",  \t// " << i << ": "
        << RegUnits.Name << "\n";
   }
-  OS << "    0 };\n"
+  OS << "  };\n"
      << "  return PressureLimitTable[Idx];\n"
      << "}\n\n";
+
+  SequenceToOffsetTable<std::vector<int>> PSetsSeqs;
 
   // This table may be larger than NumRCs if some register units needed a list
   // of unit sets that did not correspond to a register class.
   unsigned NumRCUnitSets = RegBank.getNumRegClassPressureSetLists();
-  OS << "/// Table of pressure sets per register class or unit.\n"
-     << "static const int RCSetsTable[] = {\n    ";
-  std::vector<unsigned> RCSetStarts(NumRCUnitSets);
-  for (unsigned i = 0, StartIdx = 0, e = NumRCUnitSets; i != e; ++i) {
-    RCSetStarts[i] = StartIdx;
+  std::vector<std::vector<int>> PSets(NumRCUnitSets);
+
+  for (unsigned i = 0, e = NumRCUnitSets; i != e; ++i) {
     ArrayRef<unsigned> PSetIDs = RegBank.getRCPressureSetIDs(i);
-    std::vector<unsigned> PSets;
-    PSets.reserve(PSetIDs.size());
+    PSets[i].reserve(PSetIDs.size());
     for (ArrayRef<unsigned>::iterator PSetI = PSetIDs.begin(),
            PSetE = PSetIDs.end(); PSetI != PSetE; ++PSetI) {
-      PSets.push_back(RegBank.getRegPressureSet(*PSetI).Order);
-    }
-    std::sort(PSets.begin(), PSets.end());
-    for (unsigned j = 0, e = PSets.size(); j < e; ++j) {
-      OS << PSets[j] << ",  ";
-      ++StartIdx;
-    }
-    OS << "-1,  \t// #" << RCSetStarts[i] << " ";
-    if (i < NumRCs)
-      OS << RegBank.getRegClasses()[i]->getName();
-    else {
-      OS << "inferred";
-      for (ArrayRef<unsigned>::iterator PSetI = PSetIDs.begin(),
-             PSetE = PSetIDs.end(); PSetI != PSetE; ++PSetI) {
-        OS << "~" << RegBank.getRegSetAt(*PSetI).Name;
-      }
-    }
-    OS << "\n    ";
-    ++StartIdx;
-  }
-  OS << "-1 };\n\n";
+      PSets[i].push_back(RegBank.getRegPressureSet(*PSetI).Order);
+    }
+    std::sort(PSets[i].begin(), PSets[i].end());
+    PSetsSeqs.add(PSets[i]);
+  }
+
+  PSetsSeqs.layout();
+
+  OS << "/// Table of pressure sets per register class or unit.\n"
+     << "static const int RCSetsTable[] = {\n";
+  PSetsSeqs.emit(OS, printInt, "-1");
+  OS << "};\n\n";
 
   OS << "/// Get the dimensions of register pressure impacted by this "
      << "register class.\n"
      << "/// Returns a -1 terminated array of pressure set IDs\n"
      << "const int* " << ClassName << "::\n"
      << "getRegClassPressureSets(const TargetRegisterClass *RC) const {\n";
-  OS << "  static const unsigned RCSetStartTable[] = {\n    ";
+  OS << "  static const " << getMinimalTypeForRange(PSetsSeqs.size()-1)
+     << " RCSetStartTable[] = {\n    ";
   for (unsigned i = 0, e = NumRCs; i != e; ++i) {
-    OS << RCSetStarts[i] << ",";
-  }
-  OS << "0 };\n"
-     << "  unsigned SetListStart = RCSetStartTable[RC->getID()];\n"
-     << "  return &RCSetsTable[SetListStart];\n"
+    OS << PSetsSeqs.get(PSets[i]) << ",";
+  }
+  OS << "};\n"
+     << "  return &RCSetsTable[RCSetStartTable[RC->getID()]];\n"
      << "}\n\n";
 
   OS << "/// Get the dimensions of register pressure impacted by this "
@@ -298,29 +305,28 @@
      << "getRegUnitPressureSets(unsigned RegUnit) const {\n"
      << "  assert(RegUnit < " << RegBank.getNumNativeRegUnits()
      << " && \"invalid register unit\");\n";
-  OS << "  static const unsigned RUSetStartTable[] = {\n    ";
+  OS << "  static const " << getMinimalTypeForRange(PSetsSeqs.size()-1)
+     << " RUSetStartTable[] = {\n    ";
   for (unsigned UnitIdx = 0, UnitEnd = RegBank.getNumNativeRegUnits();
        UnitIdx < UnitEnd; ++UnitIdx) {
-    OS << RCSetStarts[RegBank.getRegUnit(UnitIdx).RegClassUnitSetsIdx] << ",";
-  }
-  OS << "0 };\n"
-     << "  unsigned SetListStart = RUSetStartTable[RegUnit];\n"
-     << "  return &RCSetsTable[SetListStart];\n"
+    OS << PSetsSeqs.get(PSets[RegBank.getRegUnit(UnitIdx).RegClassUnitSetsIdx])
+       << ",";
+  }
+  OS << "};\n"
+     << "  return &RCSetsTable[RUSetStartTable[RegUnit]];\n"
      << "}\n\n";
 }
 
-void
-RegisterInfoEmitter::EmitRegMappingTables(raw_ostream &OS,
-                                       const std::vector<CodeGenRegister*> &Regs,
-                                          bool isCtor) {
+void RegisterInfoEmitter::EmitRegMappingTables(
+    raw_ostream &OS, const std::deque<CodeGenRegister> &Regs, bool isCtor) {
   // Collect all information about dwarf register numbers
   typedef std::map<Record*, std::vector<int64_t>, LessRecordRegister> DwarfRegNumsMapTy;
   DwarfRegNumsMapTy DwarfRegNums;
 
   // First, just pull all provided information to the map
   unsigned maxLength = 0;
-  for (unsigned i = 0, e = Regs.size(); i != e; ++i) {
-    Record *Reg = Regs[i]->TheDef;
+  for (auto &RE : Regs) {
+    Record *Reg = RE.TheDef;
     std::vector<int64_t> RegNums = Reg->getValueAsListOfInts("DwarfNumbers");
     maxLength = std::max((size_t)maxLength, RegNums.size());
     if (DwarfRegNums.count(Reg))
@@ -338,7 +344,7 @@
     for (unsigned i = I->second.size(), e = maxLength; i != e; ++i)
       I->second.push_back(-1);
 
-  std::string Namespace = Regs[0]->TheDef->getValueAsString("Namespace");
+  std::string Namespace = Regs.front().TheDef->getValueAsString("Namespace");
 
   OS << "// " << Namespace << " Dwarf<->LLVM register mappings.\n";
 
@@ -378,16 +384,16 @@
       OS << "extern const unsigned " << Namespace
          << (j == 0 ? "DwarfFlavour" : "EHFlavour") << i << "Dwarf2LSize";
       if (!isCtor)
-        OS << " = sizeof(" << Namespace
+        OS << " = array_lengthof(" << Namespace
            << (j == 0 ? "DwarfFlavour" : "EHFlavour") << i
-           << "Dwarf2L)/sizeof(MCRegisterInfo::DwarfLLVMRegPair);\n\n";
+           << "Dwarf2L);\n\n";
       else
         OS << ";\n\n";
     }
   }
 
-  for (unsigned i = 0, e = Regs.size(); i != e; ++i) {
-    Record *Reg = Regs[i]->TheDef;
+  for (auto &RE : Regs) {
+    Record *Reg = RE.TheDef;
     const RecordVal *V = Reg->getValue("DwarfAlias");
     if (!V || !V->getValue())
       continue;
@@ -426,24 +432,21 @@
       OS << "extern const unsigned " << Namespace
          << (j == 0 ? "DwarfFlavour" : "EHFlavour") << i << "L2DwarfSize";
       if (!isCtor)
-        OS << " = sizeof(" << Namespace
-           << (j == 0 ? "DwarfFlavour" : "EHFlavour") << i
-           << "L2Dwarf)/sizeof(MCRegisterInfo::DwarfLLVMRegPair);\n\n";
+        OS << " = array_lengthof(" << Namespace
+           << (j == 0 ? "DwarfFlavour" : "EHFlavour") << i << "L2Dwarf);\n\n";
       else
         OS << ";\n\n";
     }
   }
 }
 
-void
-RegisterInfoEmitter::EmitRegMapping(raw_ostream &OS,
-                                    const std::vector<CodeGenRegister*> &Regs,
-                                    bool isCtor) {
+void RegisterInfoEmitter::EmitRegMapping(
+    raw_ostream &OS, const std::deque<CodeGenRegister> &Regs, bool isCtor) {
   // Emit the initializer so the tables from EmitRegMappingTables get wired up
   // to the MCRegisterInfo object.
   unsigned maxLength = 0;
-  for (unsigned i = 0, e = Regs.size(); i != e; ++i) {
-    Record *Reg = Regs[i]->TheDef;
+  for (auto &RE : Regs) {
+    Record *Reg = RE.TheDef;
     maxLength = std::max((size_t)maxLength,
                          Reg->getValueAsListOfInts("DwarfNumbers").size());
   }
@@ -451,7 +454,7 @@
   if (!maxLength)
     return;
 
-  std::string Namespace = Regs[0]->TheDef->getValueAsString("Namespace");
+  std::string Namespace = Regs.front().TheDef->getValueAsString("Namespace");
 
   // Emit reverse information about the dwarf register numbers.
   for (unsigned j = 0; j < 2; ++j) {
@@ -621,20 +624,11 @@
   return true;
 }
 
-static const char *getMinimalTypeForRange(uint64_t Range) {
-  assert(Range < 0xFFFFFFFFULL && "Enum too large");
-  if (Range > 0xFFFF)
-    return "uint32_t";
-  if (Range > 0xFF)
-    return "uint16_t";
-  return "uint8_t";
-}
-
 void
 RegisterInfoEmitter::emitComposeSubRegIndices(raw_ostream &OS,
                                               CodeGenRegBank &RegBank,
                                               const std::string &ClName) {
-  ArrayRef<CodeGenSubRegIndex*> SubRegIndices = RegBank.getSubRegIndices();
+  const auto &SubRegIndices = RegBank.getSubRegIndices();
   OS << "unsigned " << ClName
      << "::composeSubRegIndicesImpl(unsigned IdxA, unsigned IdxB) const {\n";
 
@@ -649,10 +643,12 @@
   SmallVector<unsigned, 4> RowMap;
   SmallVector<SmallVector<CodeGenSubRegIndex*, 4>, 4> Rows;
 
-  for (unsigned i = 0, e = SubRegIndices.size(); i != e; ++i) {
+  auto SubRegIndicesSize =
+      std::distance(SubRegIndices.begin(), SubRegIndices.end());
+  for (const auto &Idx : SubRegIndices) {
     unsigned Found = ~0u;
     for (unsigned r = 0, re = Rows.size(); r != re; ++r) {
-      if (combine(SubRegIndices[i], Rows[r])) {
+      if (combine(&Idx, Rows[r])) {
         Found = r;
         break;
       }
@@ -660,27 +656,27 @@
     if (Found == ~0u) {
       Found = Rows.size();
       Rows.resize(Found + 1);
-      Rows.back().resize(SubRegIndices.size());
-      combine(SubRegIndices[i], Rows.back());
+      Rows.back().resize(SubRegIndicesSize);
+      combine(&Idx, Rows.back());
     }
     RowMap.push_back(Found);
   }
 
   // Output the row map if there is multiple rows.
   if (Rows.size() > 1) {
-    OS << "  static const " << getMinimalTypeForRange(Rows.size())
-       << " RowMap[" << SubRegIndices.size() << "] = {\n    ";
-    for (unsigned i = 0, e = SubRegIndices.size(); i != e; ++i)
+    OS << "  static const " << getMinimalTypeForRange(Rows.size()) << " RowMap["
+       << SubRegIndicesSize << "] = {\n    ";
+    for (unsigned i = 0, e = SubRegIndicesSize; i != e; ++i)
       OS << RowMap[i] << ", ";
     OS << "\n  };\n";
   }
 
   // Output the rows.
-  OS << "  static const " << getMinimalTypeForRange(SubRegIndices.size()+1)
-     << " Rows[" << Rows.size() << "][" << SubRegIndices.size() << "] = {\n";
+  OS << "  static const " << getMinimalTypeForRange(SubRegIndicesSize + 1)
+     << " Rows[" << Rows.size() << "][" << SubRegIndicesSize << "] = {\n";
   for (unsigned r = 0, re = Rows.size(); r != re; ++r) {
     OS << "    { ";
-    for (unsigned i = 0, e = SubRegIndices.size(); i != e; ++i)
+    for (unsigned i = 0, e = SubRegIndicesSize; i != e; ++i)
       if (Rows[r][i])
         OS << Rows[r][i]->EnumValue << ", ";
       else
@@ -689,8 +685,8 @@
   }
   OS << "  };\n\n";
 
-  OS << "  --IdxA; assert(IdxA < " << SubRegIndices.size() << ");\n"
-     << "  --IdxB; assert(IdxB < " << SubRegIndices.size() << ");\n";
+  OS << "  --IdxA; assert(IdxA < " << SubRegIndicesSize << ");\n"
+     << "  --IdxB; assert(IdxB < " << SubRegIndicesSize << ");\n";
   if (Rows.size() > 1)
     OS << "  return Rows[RowMap[IdxA]][IdxB];\n";
   else
@@ -798,9 +794,9 @@
   OS << "\n#ifdef GET_REGINFO_MC_DESC\n";
   OS << "#undef GET_REGINFO_MC_DESC\n";
 
-  const std::vector<CodeGenRegister*> &Regs = RegBank.getRegisters();
-
-  ArrayRef<CodeGenSubRegIndex*> SubRegIndices = RegBank.getSubRegIndices();
+  const auto &Regs = RegBank.getRegisters();
+
+  auto &SubRegIndices = RegBank.getSubRegIndices();
   // The lists of sub-registers and super-registers go in the same array.  That
   // allows us to share suffixes.
   typedef std::vector<const CodeGenRegister*> RegVec;
@@ -825,34 +821,27 @@
   SequenceToOffsetTable<std::string> RegStrings;
 
   // Precompute register lists for the SequenceToOffsetTable.
-<<<<<<< HEAD
-  for (unsigned i = 0, e = Regs.size(); i != e; ++i) {
-    const CodeGenRegister *Reg = Regs[i];
-
-    RegStrings.add(Reg->getName());
-=======
   unsigned i = 0;
   for (auto I = Regs.begin(), E = Regs.end(); I != E; ++I, ++i) {
     const auto &Reg = *I;
     RegStrings.add(Reg.getName());
->>>>>>> 41cb3da2
 
     // Compute the ordered sub-register list.
     SetVector<const CodeGenRegister*> SR;
-    Reg->addSubRegsPreOrder(SR, RegBank);
-    diffEncode(SubRegLists[i], Reg->EnumValue, SR.begin(), SR.end());
+    Reg.addSubRegsPreOrder(SR, RegBank);
+    diffEncode(SubRegLists[i], Reg.EnumValue, SR.begin(), SR.end());
     DiffSeqs.add(SubRegLists[i]);
 
     // Compute the corresponding sub-register indexes.
     SubRegIdxVec &SRIs = SubRegIdxLists[i];
     for (unsigned j = 0, je = SR.size(); j != je; ++j)
-      SRIs.push_back(Reg->getSubRegIndex(SR[j]));
+      SRIs.push_back(Reg.getSubRegIndex(SR[j]));
     SubRegIdxSeqs.add(SRIs);
 
     // Super-registers are already computed.
-    const RegVec &SuperRegList = Reg->getSuperRegs();
-    diffEncode(SuperRegLists[i], Reg->EnumValue,
-               SuperRegList.begin(), SuperRegList.end());
+    const RegVec &SuperRegList = Reg.getSuperRegs();
+    diffEncode(SuperRegLists[i], Reg.EnumValue, SuperRegList.begin(),
+               SuperRegList.end());
     DiffSeqs.add(SuperRegLists[i]);
 
     // Differentially encode the register unit list, seeded by register number.
@@ -867,20 +856,18 @@
     //
     // Check the neighboring registers for arithmetic progressions.
     unsigned ScaleA = ~0u, ScaleB = ~0u;
-    ArrayRef<unsigned> RUs = Reg->getNativeRegUnits();
-    if (i > 0 && Regs[i-1]->getNativeRegUnits().size() == RUs.size())
-      ScaleB = RUs.front() - Regs[i-1]->getNativeRegUnits().front();
-    if (i+1 != Regs.size() &&
-        Regs[i+1]->getNativeRegUnits().size() == RUs.size())
-      ScaleA = Regs[i+1]->getNativeRegUnits().front() - RUs.front();
+    ArrayRef<unsigned> RUs = Reg.getNativeRegUnits();
+    if (I != Regs.begin() &&
+        std::prev(I)->getNativeRegUnits().size() == RUs.size())
+      ScaleB = RUs.front() - std::prev(I)->getNativeRegUnits().front();
+    if (std::next(I) != Regs.end() &&
+        std::next(I)->getNativeRegUnits().size() == RUs.size())
+      ScaleA = std::next(I)->getNativeRegUnits().front() - RUs.front();
     unsigned Scale = std::min(ScaleB, ScaleA);
     // Default the scale to 0 if it can't be encoded in 4 bits.
     if (Scale >= 16)
       Scale = 0;
     RegUnitInitScale[i] = Scale;
-<<<<<<< HEAD
-    DiffSeqs.add(diffEncode(RegUnitLists[i], Scale * Reg->EnumValue, RUs));
-=======
     DiffSeqs.add(diffEncode(RegUnitLists[i], Scale * Reg.EnumValue, RUs));
 
     const auto &RUMasks = Reg.getRegUnitLaneMasks();
@@ -894,7 +881,6 @@
     }
 #endif
     LaneMaskSeqs.add(LaneMaskVec);
->>>>>>> 41cb3da2
   }
 
   // Compute the final layout of the sequence table.
@@ -925,12 +911,9 @@
   OS << "extern const MCRegisterInfo::SubRegCoveredBits "
      << TargetName << "SubRegIdxRanges[] = {\n";
   OS << "  { " << (uint16_t)-1 << ", " << (uint16_t)-1 << " },\n";
-  for (ArrayRef<CodeGenSubRegIndex*>::const_iterator
-         SRI = SubRegIndices.begin(), SRE = SubRegIndices.end();
-         SRI != SRE; ++SRI) {
-    OS << "  { " << (*SRI)->Offset << ", "
-                 << (*SRI)->Size
-       << " },\t// " << (*SRI)->getName() << "\n";
+  for (const auto &Idx : SubRegIndices) {
+    OS << "  { " << Idx.Offset << ", " << Idx.Size << " },\t// "
+       << Idx.getName() << "\n";
   }
   OS << "};\n\n";
 
@@ -945,15 +928,6 @@
   OS << "  { " << RegStrings.get("") << ", 0, 0, 0, 0, 0 },\n";
 
   // Emit the register descriptors now.
-<<<<<<< HEAD
-  for (unsigned i = 0, e = Regs.size(); i != e; ++i) {
-    const CodeGenRegister *Reg = Regs[i];
-    OS << "  { " << RegStrings.get(Reg->getName()) << ", "
-       << DiffSeqs.get(SubRegLists[i]) << ", "
-       << DiffSeqs.get(SuperRegLists[i]) << ", "
-       << SubRegIdxSeqs.get(SubRegIdxLists[i]) << ", "
-       << (DiffSeqs.get(RegUnitLists[i])*16 + RegUnitInitScale[i]) << " },\n";
-=======
   i = 0;
   for (const auto &Reg : Regs) {
     OS << "  { " << RegStrings.get(Reg.getName()) << ", "
@@ -962,7 +936,6 @@
        << (DiffSeqs.get(RegUnitLists[i]) * 16 + RegUnitInitScale[i]) << ", "
        << LaneMaskSeqs.get(RegUnitLaneMasks[i]) << " },\n";
     ++i;
->>>>>>> 41cb3da2
   }
   OS << "};\n\n";      // End of register descriptors...
 
@@ -985,12 +958,16 @@
   // Loop over all of the register classes... emitting each one.
   OS << "namespace {     // Register classes...\n";
 
+  SequenceToOffsetTable<std::string> RegClassStrings;
+
   // Emit the register enum value arrays for each RegisterClass
   for (const auto &RC : RegisterClasses) {
     ArrayRef<Record*> Order = RC.getOrder();
 
     // Give the register class a legal C name if it's anonymous.
     std::string Name = RC.getName();
+
+    RegClassStrings.add(Name);
 
     // Emit the register list now.
     OS << "  // " << Name << " Register Class...\n"
@@ -1016,6 +993,11 @@
   }
   OS << "}\n\n";
 
+  RegClassStrings.layout();
+  OS << "extern const char " << TargetName << "RegClassStrings[] = {\n";
+  RegClassStrings.emit(OS, printChar);
+  OS << "};\n\n";
+
   OS << "extern const MCRegisterClass " << TargetName
      << "MCRegisterClasses[] = {\n";
 
@@ -1026,8 +1008,8 @@
     assert((RC.SpillAlignment/8) <= 0xffff && "SpillAlignment too large.");
     assert(RC.CopyCost >= -128 && RC.CopyCost <= 127 && "Copy cost too large.");
 
-    OS << "  { " << '\"' << RC.getName() << "\", "
-       << RC.getName() << ", " << RC.getName() << "Bits, "
+    OS << "  { " << RC.getName() << ", " << RC.getName() << "Bits, "
+       << RegClassStrings.get(RC.getName()) << ", "
        << RC.getOrder().size() << ", sizeof(" << RC.getName() << "Bits), "
        << RC.getQualifiedName() + "RegClassID" << ", "
        << RC.SpillSize/8 << ", "
@@ -1045,8 +1027,8 @@
   OS << "RegEncodingTable[] = {\n";
   // Add entry for NoRegister
   OS << "  0,\n";
-  for (unsigned i = 0, e = Regs.size(); i != e; ++i) {
-    Record *Reg = Regs[i]->TheDef;
+  for (const auto &RE : Regs) {
+    Record *Reg = RE.TheDef;
     BitsInit *BI = Reg->getValueAsBitsInit("HWEncoding");
     uint64_t Value = 0;
     for (unsigned b = 0, be = BI->getNumBits(); b != be; ++b) {
@@ -1060,20 +1042,9 @@
   // MCRegisterInfo initialization routine.
   OS << "static inline void Init" << TargetName
      << "MCRegisterInfo(MCRegisterInfo *RI, unsigned RA, "
-     << "unsigned DwarfFlavour = 0, unsigned EHFlavour = 0, unsigned PC = 0) {\n"
+     << "unsigned DwarfFlavour = 0, unsigned EHFlavour = 0, unsigned PC = 0) "
+        "{\n"
      << "  RI->InitMCRegisterInfo(" << TargetName << "RegDesc, "
-<<<<<<< HEAD
-     << Regs.size()+1 << ", RA, PC, " << TargetName << "MCRegisterClasses, "
-     << RegisterClasses.size() << ", "
-     << TargetName << "RegUnitRoots, "
-     << RegBank.getNumNativeRegUnits() << ", "
-     << TargetName << "RegDiffLists, "
-     << TargetName << "RegStrings, "
-     << TargetName << "SubRegIdxLists, "
-     << (SubRegIndices.size() + 1) << ",\n"
-     << TargetName << "SubRegIdxRanges, "
-     << "  " << TargetName << "RegEncodingTable);\n\n";
-=======
      << Regs.size() + 1 << ", RA, PC, " << TargetName << "MCRegisterClasses, "
      << RegisterClasses.size() << ", " << TargetName << "RegUnitRoots, "
      << RegBank.getNumNativeRegUnits() << ", " << TargetName << "RegDiffLists, "
@@ -1082,13 +1053,12 @@
      << (std::distance(SubRegIndices.begin(), SubRegIndices.end()) + 1) << ",\n"
      << TargetName << "SubRegIdxRanges, " << TargetName
      << "RegEncodingTable);\n\n";
->>>>>>> 41cb3da2
 
   EmitRegMapping(OS, Regs, false);
 
   OS << "}\n\n";
 
-  OS << "} // End llvm namespace \n";
+  OS << "} // End llvm namespace\n";
   OS << "#endif // GET_REGINFO_MC_DESC\n\n";
 }
 
@@ -1146,7 +1116,7 @@
     }
     OS << "} // end of namespace " << TargetName << "\n\n";
   }
-  OS << "} // End llvm namespace \n";
+  OS << "} // End llvm namespace\n";
   OS << "#endif // GET_REGINFO_HEADER\n\n";
 }
 
@@ -1168,13 +1138,8 @@
      << "MCRegisterClasses[];\n";
 
   // Start out by emitting each of the register classes.
-<<<<<<< HEAD
-  ArrayRef<CodeGenRegisterClass*> RegisterClasses = RegBank.getRegClasses();
-  ArrayRef<CodeGenSubRegIndex*> SubRegIndices = RegBank.getSubRegIndices();
-=======
   const auto &RegisterClasses = RegBank.getRegClasses();
   const auto &SubRegIndices = RegBank.getSubRegIndices();
->>>>>>> 41cb3da2
 
   // Collect all registers belonging to any allocatable class.
   std::set<Record*> AllocatableRegs;
@@ -1198,18 +1163,17 @@
 
   // Emit SubRegIndex names, skipping 0.
   OS << "\nstatic const char *const SubRegIndexNameTable[] = { \"";
-  for (unsigned i = 0, e = SubRegIndices.size(); i != e; ++i) {
-    OS << SubRegIndices[i]->getName();
-    if (i + 1 != e)
-      OS << "\", \"";
+
+  for (const auto &Idx : SubRegIndices) {
+    OS << Idx.getName();
+    OS << "\", \"";
   }
   OS << "\" };\n\n";
 
   // Emit SubRegIndex lane masks, including 0.
   OS << "\nstatic const unsigned SubRegIndexLaneMaskTable[] = {\n  ~0u,\n";
-  for (unsigned i = 0, e = SubRegIndices.size(); i != e; ++i) {
-    OS << format("  0x%08x, // ", SubRegIndices[i]->LaneMask)
-       << SubRegIndices[i]->getName() << '\n';
+  for (const auto &Idx : SubRegIndices) {
+    OS << format("  0x%08x, // ", Idx.LaneMask) << Idx.getName() << '\n';
   }
   OS << " };\n\n";
 
@@ -1250,22 +1214,16 @@
 
       // Emit super-reg class masks for any relevant SubRegIndices that can
       // project into RC.
-<<<<<<< HEAD
-      IdxList &SRIList = SuperRegIdxLists[rc];
-      for (unsigned sri = 0, sre = SubRegIndices.size(); sri != sre; ++sri) {
-        CodeGenSubRegIndex *Idx = SubRegIndices[sri];
-=======
       IdxList &SRIList = SuperRegIdxLists[RC.EnumValue];
       for (auto &Idx : SubRegIndices) {
->>>>>>> 41cb3da2
         MaskBV.reset();
-        RC.getSuperRegClasses(Idx, MaskBV);
+        RC.getSuperRegClasses(&Idx, MaskBV);
         if (MaskBV.none())
           continue;
-        SRIList.push_back(Idx);
+        SRIList.push_back(&Idx);
         OS << "\n  ";
         printBitVectorAsHex(OS, MaskBV, 32);
-        OS << "// " << Idx->getName();
+        OS << "// " << Idx.getName();
       }
       SuperRegIdxSeqs.add(SRIList);
       OS << "\n};\n\n";
@@ -1324,11 +1282,7 @@
     }
 
     // Now emit the actual value-initialized register class instances.
-<<<<<<< HEAD
-    OS << "namespace " << RegisterClasses[0]->Namespace
-=======
     OS << "\nnamespace " << RegisterClasses.front().Namespace
->>>>>>> 41cb3da2
        << " {   // Register class instances\n";
 
     for (const auto &RC : RegisterClasses) {
@@ -1366,9 +1320,8 @@
      << TargetName << "RegInfoDesc[] = { // Extra Descriptors\n";
   OS << "  { 0, 0 },\n";
 
-  const std::vector<CodeGenRegister*> &Regs = RegBank.getRegisters();
-  for (unsigned i = 0, e = Regs.size(); i != e; ++i) {
-    const CodeGenRegister &Reg = *Regs[i];
+  const auto &Regs = RegBank.getRegisters();
+  for (const auto &Reg : Regs) {
     OS << "  { ";
     OS << Reg.CostPerUse << ", "
        << int(AllocatableRegs.count(Reg.TheDef)) << " },\n";
@@ -1378,14 +1331,10 @@
 
   std::string ClassName = Target.getName() + "GenRegisterInfo";
 
-<<<<<<< HEAD
-  if (!SubRegIndices.empty())
-=======
   auto SubRegIndicesSize =
       std::distance(SubRegIndices.begin(), SubRegIndices.end());
 
   if (!SubRegIndices.empty()) {
->>>>>>> 41cb3da2
     emitComposeSubRegIndices(OS, RegBank, ClassName);
     emitComposeSubRegIndexLaneMask(OS, RegBank, ClassName);
   }
@@ -1403,28 +1352,21 @@
       OS << "  static const uint16_t Table[";
     else
       PrintFatalError("Too many register classes.");
-<<<<<<< HEAD
-    OS << RegisterClasses.size() << "][" << SubRegIndices.size() << "] = {\n";
-    for (unsigned rci = 0, rce = RegisterClasses.size(); rci != rce; ++rci) {
-      const CodeGenRegisterClass &RC = *RegisterClasses[rci];
-=======
     OS << RegisterClasses.size() << "][" << SubRegIndicesSize << "] = {\n";
     for (const auto &RC : RegisterClasses) {
->>>>>>> 41cb3da2
       OS << "    {\t// " << RC.getName() << "\n";
-      for (unsigned sri = 0, sre = SubRegIndices.size(); sri != sre; ++sri) {
-        CodeGenSubRegIndex *Idx = SubRegIndices[sri];
-        if (CodeGenRegisterClass *SRC = RC.getSubClassWithSubReg(Idx))
-          OS << "      " << SRC->EnumValue + 1 << ",\t// " << Idx->getName()
+      for (auto &Idx : SubRegIndices) {
+        if (CodeGenRegisterClass *SRC = RC.getSubClassWithSubReg(&Idx))
+          OS << "      " << SRC->EnumValue + 1 << ",\t// " << Idx.getName()
              << " -> " << SRC->getName() << "\n";
         else
-          OS << "      0,\t// " << Idx->getName() << "\n";
+          OS << "      0,\t// " << Idx.getName() << "\n";
       }
       OS << "    },\n";
     }
     OS << "  };\n  assert(RC && \"Missing regclass\");\n"
        << "  if (!Idx) return RC;\n  --Idx;\n"
-       << "  assert(Idx < " << SubRegIndices.size() << " && \"Bad subreg\");\n"
+       << "  assert(Idx < " << SubRegIndicesSize << " && \"Bad subreg\");\n"
        << "  unsigned TV = Table[RC->getID()][Idx];\n"
        << "  return TV ? getRegClass(TV - 1) : nullptr;\n}\n\n";
   }
@@ -1436,6 +1378,7 @@
   OS << "extern const MCPhysReg " << TargetName << "RegDiffLists[];\n";
   OS << "extern const unsigned " << TargetName << "LaneMaskLists[];\n";
   OS << "extern const char " << TargetName << "RegStrings[];\n";
+  OS << "extern const char " << TargetName << "RegClassStrings[];\n";
   OS << "extern const MCPhysReg " << TargetName << "RegUnitRoots[][2];\n";
   OS << "extern const uint16_t " << TargetName << "SubRegIdxLists[];\n";
   OS << "extern const MCRegisterInfo::SubRegCoveredBits "
@@ -1451,16 +1394,17 @@
      << "             SubRegIndexNameTable, SubRegIndexLaneMaskTable, 0x";
   OS.write_hex(RegBank.CoveringLanes);
   OS << ") {\n"
-     << "  InitMCRegisterInfo(" << TargetName << "RegDesc, "
-     << Regs.size()+1 << ", RA, PC,\n                     " << TargetName
+     << "  InitMCRegisterInfo(" << TargetName << "RegDesc, " << Regs.size() + 1
+     << ", RA, PC,\n                     " << TargetName
      << "MCRegisterClasses, " << RegisterClasses.size() << ",\n"
      << "                     " << TargetName << "RegUnitRoots,\n"
      << "                     " << RegBank.getNumNativeRegUnits() << ",\n"
      << "                     " << TargetName << "RegDiffLists,\n"
      << "                     " << TargetName << "LaneMaskLists,\n"
      << "                     " << TargetName << "RegStrings,\n"
+     << "                     " << TargetName << "RegClassStrings,\n"
      << "                     " << TargetName << "SubRegIdxLists,\n"
-     << "                     " << SubRegIndices.size() + 1 << ",\n"
+     << "                     " << SubRegIndicesSize + 1 << ",\n"
      << "                     " << TargetName << "SubRegIdxRanges,\n"
      << "                     " << TargetName << "RegEncodingTable);\n\n";
 
@@ -1504,7 +1448,7 @@
   }
   OS << "\n\n";
 
-  OS << "} // End llvm namespace \n";
+  OS << "} // End llvm namespace\n";
   OS << "#endif // GET_REGINFO_TARGET_DESC\n\n";
 }
 
