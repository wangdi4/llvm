--- conflicted
+++ resolved
@@ -1,4 +1,3 @@
-<<<<<<< HEAD
 //===- CodeGenIntrinsics.h - Intrinsic Class Wrapper ------------*- C++ -*--===//
 // INTEL_CUSTOMIZATION
 //
@@ -17,9 +16,6 @@
 // License.
 //
 // end INTEL_CUSTOMIZATION
-=======
-//===- CodeGenIntrinsics.h - Intrinsic Class Wrapper -----------*- C++ -*--===//
->>>>>>> a6bdfd4b
 //
 // Part of the LLVM Project, under the Apache License v2.0 with LLVM Exceptions.
 // See https://llvm.org/LICENSE.txt for license information.
