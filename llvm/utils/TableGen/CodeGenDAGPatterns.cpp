--- conflicted
+++ resolved
@@ -1387,7 +1387,7 @@
 
   if (R->isSubClassOf("SubRegIndex")) {
     assert(ResNo == 0 && "SubRegisterIndices only produce one result!");
-    return EEVT::TypeSet();
+    return EEVT::TypeSet(MVT::i32, TP);
   }
 
   if (R->isSubClassOf("ValueType")) {
@@ -1529,9 +1529,10 @@
   return false;
 }
 
-
-<<<<<<< HEAD
-=======
+static bool isOperandClass(const TreePatternNode *N, StringRef Class) {
+  if (!N->isLeaf())
+    return N->getOperator()->isSubClassOf(Class);
+
   DefInit *DI = dyn_cast<DefInit>(N->getLeafValue());
   if (DI && DI->getDef()->isSubClassOf(Class))
     return true;
@@ -1554,7 +1555,6 @@
            "' expects more than the provided " + Twine(Actual) + " operands!");
 }
 
->>>>>>> 41cb3da2
 /// ApplyTypeConstraints - Apply all of the type constraints relevant to
 /// this node and its children in the tree.  This returns true if it makes a
 /// change, false otherwise.  If a type contradiction is found, flag an error.
@@ -1714,6 +1714,34 @@
       assert(getChild(0)->getNumTypes() == 1 && "FIXME: Unhandled");
       MadeChange |= UpdateNodeType(0, getChild(0)->getExtType(0), TP);
       MadeChange |= getChild(0)->UpdateNodeType(0, getExtType(0), TP);
+    } else if (getOperator()->getName() == "REG_SEQUENCE") {
+      // We need to do extra, custom typechecking for REG_SEQUENCE since it is
+      // variadic.
+
+      unsigned NChild = getNumChildren();
+      if (NChild < 3) {
+        TP.error("REG_SEQUENCE requires at least 3 operands!");
+        return false;
+      }
+
+      if (NChild % 2 == 0) {
+        TP.error("REG_SEQUENCE requires an odd number of operands!");
+        return false;
+      }
+
+      if (!isOperandClass(getChild(0), "RegisterClass")) {
+        TP.error("REG_SEQUENCE requires a RegisterClass for first operand!");
+        return false;
+      }
+
+      for (unsigned I = 1; I < NChild; I += 2) {
+        TreePatternNode *SubIdxChild = getChild(I + 1);
+        if (!isOperandClass(SubIdxChild, "SubRegIndex")) {
+          TP.error("REG_SEQUENCE requires a SubRegIndex for operand " +
+                   itostr(I + 1) + "!");
+          return false;
+        }
+      }
     }
 
     unsigned ChildNo = 0;
@@ -1773,15 +1801,9 @@
       MadeChange |= Child->UpdateNodeTypeFromInst(ChildResNo, OperandNode, TP);
     }
 
-<<<<<<< HEAD
-    if (ChildNo != getNumChildren()) {
-      TP.error("Instruction '" + getOperator()->getName() +
-               "' was provided too many operands!");
-=======
     if (!InstInfo.Operands.isVariadic && ChildNo != getNumChildren()) {
       emitTooManyOperandsError(TP, getOperator()->getName(),
                                ChildNo, getNumChildren());
->>>>>>> 41cb3da2
       return false;
     }
 
@@ -1901,7 +1923,7 @@
   Trees.push_back(Pat);
 }
 
-void TreePattern::error(const std::string &Msg) {
+void TreePattern::error(const Twine &Msg) {
   if (HasError)
     return;
   dump();
@@ -2256,13 +2278,6 @@
   VerifyInstructionFlags();
 }
 
-CodeGenDAGPatterns::~CodeGenDAGPatterns() {
-  for (pf_iterator I = PatternFragments.begin(),
-       E = PatternFragments.end(); I != E; ++I)
-    delete I->second;
-}
-
-
 Record *CodeGenDAGPatterns::getSDNodeNamed(const std::string &Name) const {
   Record *N = Records.getDef(Name);
   if (!N || !N->isSubClassOf("SDNode")) {
@@ -2324,9 +2339,9 @@
 
     DagInit *Tree = Fragments[i]->getValueAsDag("Fragment");
     TreePattern *P =
-      new TreePattern(Fragments[i], Tree,
-                      !Fragments[i]->isSubClassOf("OutPatFrag"), *this);
-    PatternFragments[Fragments[i]] = P;
+        (PatternFragments[Fragments[i]] = llvm::make_unique<TreePattern>(
+             Fragments[i], Tree, !Fragments[i]->isSubClassOf("OutPatFrag"),
+             *this)).get();
 
     // Validate the argument list, converting it to set, to discard duplicates.
     std::vector<std::string> &Args = P->getArgList();
@@ -2384,16 +2399,16 @@
     if (OutFrags != Fragments[i]->isSubClassOf("OutPatFrag"))
       continue;
 
-    TreePattern *ThePat = PatternFragments[Fragments[i]];
-    ThePat->InlinePatternFragments();
+    TreePattern &ThePat = *PatternFragments[Fragments[i]];
+    ThePat.InlinePatternFragments();
 
     // Infer as many types as possible.  Don't worry about it if we don't infer
     // all of them, some may depend on the inputs of the pattern.
-    ThePat->InferAllTypes();
-    ThePat->resetError();
+    ThePat.InferAllTypes();
+    ThePat.resetError();
 
     // If debugging, print out the pattern fragment result.
-    DEBUG(ThePat->dump());
+    DEBUG(ThePat.dump());
   }
 }
 
@@ -3113,13 +3128,6 @@
     CodeGenInstruction &InstInfo =
       const_cast<CodeGenInstruction &>(*Instructions[i]);
 
-    // Treat neverHasSideEffects = 1 as the equivalent of hasSideEffects = 0.
-    // This flag is obsolete and will be removed.
-    if (InstInfo.neverHasSideEffects) {
-      assert(!InstInfo.hasSideEffects);
-      InstInfo.hasSideEffects_Unset = false;
-    }
-
     // Get the primary instruction pattern.
     const TreePattern *Pattern = getInstruction(InstInfo.TheDef).getPattern();
     if (!Pattern) {
@@ -3306,14 +3314,14 @@
     if (LI->getSize() == 0) continue;  // no pattern.
 
     // Parse the instruction.
-    TreePattern *Result = new TreePattern(CurPattern, LI, false, *this);
+    TreePattern Result(CurPattern, LI, false, *this);
 
     // Inline pattern fragments into it.
-    Result->InlinePatternFragments();
-
-    if (Result->getNumTrees() != 1)
-      Result->error("Cannot handle instructions producing instructions "
-                    "with temporaries yet!");
+    Result.InlinePatternFragments();
+
+    if (Result.getNumTrees() != 1)
+      Result.error("Cannot handle instructions producing instructions "
+                   "with temporaries yet!");
 
     bool IterateInference;
     bool InferredAllPatternTypes, InferredAllResultTypes;
@@ -3326,7 +3334,7 @@
       // Infer as many types as possible.  If we cannot infer all of them, we
       // can never do anything with this pattern: report it to the user.
       InferredAllResultTypes =
-        Result->InferAllTypes(&Pattern->getNamedNodesMap());
+          Result.InferAllTypes(&Pattern->getNamedNodesMap());
 
       IterateInference = false;
 
@@ -3334,13 +3342,13 @@
       // resolve cases where the input type is known to be a pointer type (which
       // is considered resolved), but the result knows it needs to be 32- or
       // 64-bits.  Infer the other way for good measure.
-      for (unsigned i = 0, e = std::min(Result->getTree(0)->getNumTypes(),
+      for (unsigned i = 0, e = std::min(Result.getTree(0)->getNumTypes(),
                                         Pattern->getTree(0)->getNumTypes());
            i != e; ++i) {
-        IterateInference = Pattern->getTree(0)->
-          UpdateNodeType(i, Result->getTree(0)->getExtType(i), *Result);
-        IterateInference |= Result->getTree(0)->
-          UpdateNodeType(i, Pattern->getTree(0)->getExtType(i), *Result);
+        IterateInference = Pattern->getTree(0)->UpdateNodeType(
+            i, Result.getTree(0)->getExtType(i), Result);
+        IterateInference |= Result.getTree(0)->UpdateNodeType(
+            i, Pattern->getTree(0)->getExtType(i), Result);
       }
 
       // If our iteration has converged and the input pattern's types are fully
@@ -3354,8 +3362,8 @@
       // arbitrary types to the result pattern's nodes.
       if (!IterateInference && InferredAllPatternTypes &&
           !InferredAllResultTypes)
-        IterateInference = ForceArbitraryInstResultType(Result->getTree(0),
-                                                        *Result);
+        IterateInference =
+            ForceArbitraryInstResultType(Result.getTree(0), Result);
     } while (IterateInference);
 
     // Verify that we inferred enough types that we can do something with the
@@ -3364,7 +3372,7 @@
       Pattern->error("Could not infer all types in pattern!");
     if (!InferredAllResultTypes) {
       Pattern->dump();
-      Result->error("Could not infer all types in pattern result!");
+      Result.error("Could not infer all types in pattern result!");
     }
 
     // Validate that the input pattern is correct.
@@ -3377,7 +3385,7 @@
                                   InstImpResults);
 
     // Promote the xform function to be an explicit node if set.
-    TreePatternNode *DstPattern = Result->getOnlyTree();
+    TreePatternNode *DstPattern = Result.getOnlyTree();
     std::vector<TreePatternNode*> ResultNodeOperands;
     for (unsigned ii = 0, ee = DstPattern->getNumChildren(); ii != ee; ++ii) {
       TreePatternNode *OpNode = DstPattern->getChild(ii);
@@ -3389,16 +3397,16 @@
       }
       ResultNodeOperands.push_back(OpNode);
     }
-    DstPattern = Result->getOnlyTree();
+    DstPattern = Result.getOnlyTree();
     if (!DstPattern->isLeaf())
       DstPattern = new TreePatternNode(DstPattern->getOperator(),
                                        ResultNodeOperands,
                                        DstPattern->getNumTypes());
 
-    for (unsigned i = 0, e = Result->getOnlyTree()->getNumTypes(); i != e; ++i)
-      DstPattern->setType(i, Result->getOnlyTree()->getExtType(i));
-
-    TreePattern Temp(Result->getRecord(), DstPattern, false, *this);
+    for (unsigned i = 0, e = Result.getOnlyTree()->getNumTypes(); i != e; ++i)
+      DstPattern->setType(i, Result.getOnlyTree()->getExtType(i));
+
+    TreePattern Temp(Result.getRecord(), DstPattern, false, *this);
     Temp.InferAllTypes();
 
 
