--- conflicted
+++ resolved
@@ -579,11 +579,6 @@
     HANDLE_OPERAND(rmRegister)
     HANDLE_OPTIONAL(immediate)
     break;
-<<<<<<< HEAD
-#if INTEL_CUSTOMIZATION
-  case X86Local::MRMSrcMemFSIB:
-#endif // INTEL_CUSTOMIZATION
-=======
   case X86Local::MRMSrcRegCC:
     assert(numPhysicalOperands == 3 &&
            "Unexpected number of operands for MRMSrcRegCC");
@@ -591,7 +586,9 @@
     HANDLE_OPERAND(rmRegister)
     HANDLE_OPERAND(opcodeModifier)
     break;
->>>>>>> 5a301779
+#if INTEL_CUSTOMIZATION
+  case X86Local::MRMSrcMemFSIB:
+#endif // INTEL_CUSTOMIZATION
   case X86Local::MRMSrcMem:
     // Operand 1 is a register operand in the Reg/Opcode field.
     // Operand 2 is a memory operand (possibly SIB-extended)
@@ -632,14 +629,6 @@
     HANDLE_OPERAND(memory)
     HANDLE_OPTIONAL(immediate)
     break;
-<<<<<<< HEAD
-#if INTEL_CUSTOMIZATION
-  case X86Local::MRMr0:
-    // Operand 1 is a register operand in the R/M field.
-    HANDLE_OPTIONAL(roRegister)
-    break;
-#endif // INTEL_CUSTOMIZATION
-=======
   case X86Local::MRMSrcMemCC:
     assert(numPhysicalOperands == 3 &&
            "Unexpected number of operands for MRMSrcMemCC");
@@ -647,13 +636,18 @@
     HANDLE_OPERAND(memory)
     HANDLE_OPERAND(opcodeModifier)
     break;
+#if INTEL_CUSTOMIZATION
+  case X86Local::MRMr0:
+    // Operand 1 is a register operand in the R/M field.
+    HANDLE_OPTIONAL(roRegister) // FIXME: Why is this optional?
+    break;
+#endif // INTEL_CUSTOMIZATION
   case X86Local::MRMXrCC:
     assert(numPhysicalOperands == 2 &&
            "Unexpected number of operands for MRMXrCC");
     HANDLE_OPERAND(rmRegister)
     HANDLE_OPERAND(opcodeModifier)
     break;
->>>>>>> 5a301779
   case X86Local::MRMXr:
   case X86Local::MRM0r:
   case X86Local::MRM1r:
