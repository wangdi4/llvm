//===- X86RecognizableInstr.cpp - Disassembler instruction spec --*- C++ -*-===//
//
// Part of the LLVM Project, under the Apache License v2.0 with LLVM Exceptions.
// See https://llvm.org/LICENSE.txt for license information.
// SPDX-License-Identifier: Apache-2.0 WITH LLVM-exception
//
//===----------------------------------------------------------------------===//
//
// This file is part of the X86 Disassembler Emitter.
// It contains the implementation of a single recognizable instruction.
// Documentation for the disassembler emitter in general can be found in
//  X86DisassemblerEmitter.h.
//
//===----------------------------------------------------------------------===//

#include "X86RecognizableInstr.h"
#include "X86DisassemblerShared.h"
#include "X86ModRMFilters.h"
#include "llvm/Support/ErrorHandling.h"
#include <string>

using namespace llvm;
using namespace X86Disassembler;

/// byteFromBitsInit - Extracts a value at most 8 bits in width from a BitsInit.
///   Useful for switch statements and the like.
///
/// @param init - A reference to the BitsInit to be decoded.
/// @return     - The field, with the first bit in the BitsInit as the lowest
///               order bit.
static uint8_t byteFromBitsInit(BitsInit &init) {
  int width = init.getNumBits();

  assert(width <= 8 && "Field is too large for uint8_t!");

  int     index;
  uint8_t mask = 0x01;

  uint8_t ret = 0;

  for (index = 0; index < width; index++) {
    if (cast<BitInit>(init.getBit(index))->getValue())
      ret |= mask;

    mask <<= 1;
  }

  return ret;
}

/// byteFromRec - Extract a value at most 8 bits in with from a Record given the
///   name of the field.
///
/// @param rec  - The record from which to extract the value.
/// @param name - The name of the field in the record.
/// @return     - The field, as translated by byteFromBitsInit().
static uint8_t byteFromRec(const Record* rec, const std::string &name) {
  BitsInit* bits = rec->getValueAsBitsInit(name);
  return byteFromBitsInit(*bits);
}

RecognizableInstr::RecognizableInstr(DisassemblerTables &tables,
                                     const CodeGenInstruction &insn,
                                     InstrUID uid) {
  UID = uid;

  Rec = insn.TheDef;
  Name = Rec->getName();
  Spec = &tables.specForUID(UID);

  if (!Rec->isSubClassOf("X86Inst")) {
    ShouldBeEmitted = false;
    return;
  }

  OpPrefix = byteFromRec(Rec, "OpPrefixBits");
  OpMap    = byteFromRec(Rec, "OpMapBits");
  Opcode   = byteFromRec(Rec, "Opcode");
  Form     = byteFromRec(Rec, "FormBits");
  Encoding = byteFromRec(Rec, "OpEncBits");

  OpSize             = byteFromRec(Rec, "OpSizeBits");
  AdSize             = byteFromRec(Rec, "AdSizeBits");
  HasREX_WPrefix     = Rec->getValueAsBit("hasREX_WPrefix");
  HasVEX_4V          = Rec->getValueAsBit("hasVEX_4V");
  HasVEX_W           = Rec->getValueAsBit("HasVEX_W");
  IgnoresVEX_W       = Rec->getValueAsBit("IgnoresVEX_W");
  IgnoresVEX_L       = Rec->getValueAsBit("ignoresVEX_L");
  HasEVEX_L2Prefix   = Rec->getValueAsBit("hasEVEX_L2");
  HasEVEX_K          = Rec->getValueAsBit("hasEVEX_K");
  HasEVEX_KZ         = Rec->getValueAsBit("hasEVEX_Z");
  HasEVEX_B          = Rec->getValueAsBit("hasEVEX_B");
  IsCodeGenOnly      = Rec->getValueAsBit("isCodeGenOnly");
  ForceDisassemble   = Rec->getValueAsBit("ForceDisassemble");
  CD8_Scale          = byteFromRec(Rec, "CD8_Scale");

  Name      = Rec->getName();

  Operands = &insn.Operands.OperandList;

  HasVEX_LPrefix   = Rec->getValueAsBit("hasVEX_L");

  EncodeRC = HasEVEX_B &&
             (Form == X86Local::MRMDestReg || Form == X86Local::MRMSrcReg);

  // Check for 64-bit inst which does not require REX
  Is32Bit = false;
  Is64Bit = false;
  // FIXME: Is there some better way to check for In64BitMode?
  std::vector<Record*> Predicates = Rec->getValueAsListOfDefs("Predicates");
  for (unsigned i = 0, e = Predicates.size(); i != e; ++i) {
    if (Predicates[i]->getName().find("Not64Bit") != Name.npos ||
        Predicates[i]->getName().find("In32Bit") != Name.npos) {
      Is32Bit = true;
      break;
    }
    if (Predicates[i]->getName().find("In64Bit") != Name.npos) {
      Is64Bit = true;
      break;
    }
  }

  if (Form == X86Local::Pseudo || (IsCodeGenOnly && !ForceDisassemble)) {
    ShouldBeEmitted = false;
    return;
  }

  // Special case since there is no attribute class for 64-bit and VEX
  if (Name == "VMASKMOVDQU64") {
    ShouldBeEmitted = false;
    return;
  }

  ShouldBeEmitted  = true;
}

void RecognizableInstr::processInstr(DisassemblerTables &tables,
                                     const CodeGenInstruction &insn,
                                     InstrUID uid)
{
  // Ignore "asm parser only" instructions.
  if (insn.TheDef->getValueAsBit("isAsmParserOnly"))
    return;

  RecognizableInstr recogInstr(tables, insn, uid);

  if (recogInstr.shouldBeEmitted()) {
    recogInstr.emitInstructionSpecifier();
    recogInstr.emitDecodePath(tables);
  }
}

#define EVEX_KB(n) (HasEVEX_KZ && HasEVEX_B ? n##_KZ_B : \
                    (HasEVEX_K && HasEVEX_B ? n##_K_B : \
                    (HasEVEX_KZ ? n##_KZ : \
                    (HasEVEX_K? n##_K : (HasEVEX_B ? n##_B : n)))))

InstructionContext RecognizableInstr::insnContext() const {
  InstructionContext insnContext;

  if (Encoding == X86Local::EVEX) {
    if (HasVEX_LPrefix && HasEVEX_L2Prefix) {
      errs() << "Don't support VEX.L if EVEX_L2 is enabled: " << Name << "\n";
      llvm_unreachable("Don't support VEX.L if EVEX_L2 is enabled");
    }
    // VEX_L & VEX_W
    if (!EncodeRC && HasVEX_LPrefix && HasVEX_W) {
      if (OpPrefix == X86Local::PD)
        insnContext = EVEX_KB(IC_EVEX_L_W_OPSIZE);
      else if (OpPrefix == X86Local::XS)
        insnContext = EVEX_KB(IC_EVEX_L_W_XS);
      else if (OpPrefix == X86Local::XD)
        insnContext = EVEX_KB(IC_EVEX_L_W_XD);
      else if (OpPrefix == X86Local::PS)
        insnContext = EVEX_KB(IC_EVEX_L_W);
      else {
        errs() << "Instruction does not use a prefix: " << Name << "\n";
        llvm_unreachable("Invalid prefix");
      }
    } else if (!EncodeRC && HasVEX_LPrefix) {
      // VEX_L
      if (OpPrefix == X86Local::PD)
        insnContext = EVEX_KB(IC_EVEX_L_OPSIZE);
      else if (OpPrefix == X86Local::XS)
        insnContext = EVEX_KB(IC_EVEX_L_XS);
      else if (OpPrefix == X86Local::XD)
        insnContext = EVEX_KB(IC_EVEX_L_XD);
      else if (OpPrefix == X86Local::PS)
        insnContext = EVEX_KB(IC_EVEX_L);
      else {
        errs() << "Instruction does not use a prefix: " << Name << "\n";
        llvm_unreachable("Invalid prefix");
      }
    } else if (!EncodeRC && HasEVEX_L2Prefix && HasVEX_W) {
      // EVEX_L2 & VEX_W
      if (OpPrefix == X86Local::PD)
        insnContext = EVEX_KB(IC_EVEX_L2_W_OPSIZE);
      else if (OpPrefix == X86Local::XS)
        insnContext = EVEX_KB(IC_EVEX_L2_W_XS);
      else if (OpPrefix == X86Local::XD)
        insnContext = EVEX_KB(IC_EVEX_L2_W_XD);
      else if (OpPrefix == X86Local::PS)
        insnContext = EVEX_KB(IC_EVEX_L2_W);
      else {
        errs() << "Instruction does not use a prefix: " << Name << "\n";
        llvm_unreachable("Invalid prefix");
      }
    } else if (!EncodeRC && HasEVEX_L2Prefix) {
      // EVEX_L2
      if (OpPrefix == X86Local::PD)
        insnContext = EVEX_KB(IC_EVEX_L2_OPSIZE);
      else if (OpPrefix == X86Local::XD)
        insnContext = EVEX_KB(IC_EVEX_L2_XD);
      else if (OpPrefix == X86Local::XS)
        insnContext = EVEX_KB(IC_EVEX_L2_XS);
      else if (OpPrefix == X86Local::PS)
        insnContext = EVEX_KB(IC_EVEX_L2);
      else {
        errs() << "Instruction does not use a prefix: " << Name << "\n";
        llvm_unreachable("Invalid prefix");
      }
    }
    else if (HasVEX_W) {
      // VEX_W
      if (OpPrefix == X86Local::PD)
        insnContext = EVEX_KB(IC_EVEX_W_OPSIZE);
      else if (OpPrefix == X86Local::XS)
        insnContext = EVEX_KB(IC_EVEX_W_XS);
      else if (OpPrefix == X86Local::XD)
        insnContext = EVEX_KB(IC_EVEX_W_XD);
      else if (OpPrefix == X86Local::PS)
        insnContext = EVEX_KB(IC_EVEX_W);
      else {
        errs() << "Instruction does not use a prefix: " << Name << "\n";
        llvm_unreachable("Invalid prefix");
      }
    }
    // No L, no W
    else if (OpPrefix == X86Local::PD)
      insnContext = EVEX_KB(IC_EVEX_OPSIZE);
    else if (OpPrefix == X86Local::XD)
      insnContext = EVEX_KB(IC_EVEX_XD);
    else if (OpPrefix == X86Local::XS)
      insnContext = EVEX_KB(IC_EVEX_XS);
    else if (OpPrefix == X86Local::PS)
      insnContext = EVEX_KB(IC_EVEX);
    else {
      errs() << "Instruction does not use a prefix: " << Name << "\n";
      llvm_unreachable("Invalid prefix");
    }
    /// eof EVEX
  } else if (Encoding == X86Local::VEX || Encoding == X86Local::XOP) {
    if (HasVEX_LPrefix && HasVEX_W) {
      if (OpPrefix == X86Local::PD)
        insnContext = IC_VEX_L_W_OPSIZE;
      else if (OpPrefix == X86Local::XS)
        insnContext = IC_VEX_L_W_XS;
      else if (OpPrefix == X86Local::XD)
        insnContext = IC_VEX_L_W_XD;
      else if (OpPrefix == X86Local::PS)
        insnContext = IC_VEX_L_W;
      else {
        errs() << "Instruction does not use a prefix: " << Name << "\n";
        llvm_unreachable("Invalid prefix");
      }
    } else if (OpPrefix == X86Local::PD && HasVEX_LPrefix)
      insnContext = IC_VEX_L_OPSIZE;
    else if (OpPrefix == X86Local::PD && HasVEX_W)
      insnContext = IC_VEX_W_OPSIZE;
    else if (OpPrefix == X86Local::PD)
      insnContext = IC_VEX_OPSIZE;
    else if (HasVEX_LPrefix && OpPrefix == X86Local::XS)
      insnContext = IC_VEX_L_XS;
    else if (HasVEX_LPrefix && OpPrefix == X86Local::XD)
      insnContext = IC_VEX_L_XD;
    else if (HasVEX_W && OpPrefix == X86Local::XS)
      insnContext = IC_VEX_W_XS;
    else if (HasVEX_W && OpPrefix == X86Local::XD)
      insnContext = IC_VEX_W_XD;
    else if (HasVEX_W && OpPrefix == X86Local::PS)
      insnContext = IC_VEX_W;
    else if (HasVEX_LPrefix && OpPrefix == X86Local::PS)
      insnContext = IC_VEX_L;
    else if (OpPrefix == X86Local::XD)
      insnContext = IC_VEX_XD;
    else if (OpPrefix == X86Local::XS)
      insnContext = IC_VEX_XS;
    else if (OpPrefix == X86Local::PS)
      insnContext = IC_VEX;
    else {
      errs() << "Instruction does not use a prefix: " << Name << "\n";
      llvm_unreachable("Invalid prefix");
    }
  } else if (Is64Bit || HasREX_WPrefix || AdSize == X86Local::AdSize64) {
    if (HasREX_WPrefix && (OpSize == X86Local::OpSize16 || OpPrefix == X86Local::PD))
      insnContext = IC_64BIT_REXW_OPSIZE;
    else if (HasREX_WPrefix && AdSize == X86Local::AdSize32)
      insnContext = IC_64BIT_REXW_ADSIZE;
    else if (OpSize == X86Local::OpSize16 && OpPrefix == X86Local::XD)
      insnContext = IC_64BIT_XD_OPSIZE;
    else if (OpSize == X86Local::OpSize16 && OpPrefix == X86Local::XS)
      insnContext = IC_64BIT_XS_OPSIZE;
    else if (AdSize == X86Local::AdSize32 && OpPrefix == X86Local::PD)
      insnContext = IC_64BIT_OPSIZE_ADSIZE;
    else if (OpSize == X86Local::OpSize16 && AdSize == X86Local::AdSize32)
      insnContext = IC_64BIT_OPSIZE_ADSIZE;
    else if (OpSize == X86Local::OpSize16 || OpPrefix == X86Local::PD)
      insnContext = IC_64BIT_OPSIZE;
    else if (AdSize == X86Local::AdSize32)
      insnContext = IC_64BIT_ADSIZE;
    else if (HasREX_WPrefix && OpPrefix == X86Local::XS)
      insnContext = IC_64BIT_REXW_XS;
    else if (HasREX_WPrefix && OpPrefix == X86Local::XD)
      insnContext = IC_64BIT_REXW_XD;
    else if (OpPrefix == X86Local::XD)
      insnContext = IC_64BIT_XD;
    else if (OpPrefix == X86Local::XS)
      insnContext = IC_64BIT_XS;
    else if (HasREX_WPrefix)
      insnContext = IC_64BIT_REXW;
    else
      insnContext = IC_64BIT;
  } else {
    if (OpSize == X86Local::OpSize16 && OpPrefix == X86Local::XD)
      insnContext = IC_XD_OPSIZE;
    else if (OpSize == X86Local::OpSize16 && OpPrefix == X86Local::XS)
      insnContext = IC_XS_OPSIZE;
    else if (AdSize == X86Local::AdSize16 && OpPrefix == X86Local::XD)
      insnContext = IC_XD_ADSIZE;
    else if (AdSize == X86Local::AdSize16 && OpPrefix == X86Local::XS)
      insnContext = IC_XS_ADSIZE;
    else if (AdSize == X86Local::AdSize16 && OpPrefix == X86Local::PD)
      insnContext = IC_OPSIZE_ADSIZE;
    else if (OpSize == X86Local::OpSize16 && AdSize == X86Local::AdSize16)
      insnContext = IC_OPSIZE_ADSIZE;
    else if (OpSize == X86Local::OpSize16 || OpPrefix == X86Local::PD)
      insnContext = IC_OPSIZE;
    else if (AdSize == X86Local::AdSize16)
      insnContext = IC_ADSIZE;
    else if (OpPrefix == X86Local::XD)
      insnContext = IC_XD;
    else if (OpPrefix == X86Local::XS)
      insnContext = IC_XS;
    else
      insnContext = IC;
  }

  return insnContext;
}

void RecognizableInstr::adjustOperandEncoding(OperandEncoding &encoding) {
  // The scaling factor for AVX512 compressed displacement encoding is an
  // instruction attribute.  Adjust the ModRM encoding type to include the
  // scale for compressed displacement.
  if ((encoding != ENCODING_RM && encoding != ENCODING_VSIB) ||CD8_Scale == 0)
    return;
  encoding = (OperandEncoding)(encoding + Log2_32(CD8_Scale));
  assert(((encoding >= ENCODING_RM && encoding <= ENCODING_RM_CD64) ||
          (encoding >= ENCODING_VSIB && encoding <= ENCODING_VSIB_CD64)) &&
         "Invalid CDisp scaling");
}

void RecognizableInstr::handleOperand(bool optional, unsigned &operandIndex,
                                      unsigned &physicalOperandIndex,
                                      unsigned numPhysicalOperands,
                                      const unsigned *operandMapping,
                                      OperandEncoding (*encodingFromString)
                                        (const std::string&,
                                         uint8_t OpSize)) {
  if (optional) {
    if (physicalOperandIndex >= numPhysicalOperands)
      return;
  } else {
    assert(physicalOperandIndex < numPhysicalOperands);
  }

  while (operandMapping[operandIndex] != operandIndex) {
    Spec->operands[operandIndex].encoding = ENCODING_DUP;
    Spec->operands[operandIndex].type =
      (OperandType)(TYPE_DUP0 + operandMapping[operandIndex]);
    ++operandIndex;
  }

  StringRef typeName = (*Operands)[operandIndex].Rec->getName();

  OperandEncoding encoding = encodingFromString(typeName, OpSize);
  // Adjust the encoding type for an operand based on the instruction.
  adjustOperandEncoding(encoding);
  Spec->operands[operandIndex].encoding = encoding;
  Spec->operands[operandIndex].type = typeFromString(typeName,
                                                     HasREX_WPrefix, OpSize);

  ++operandIndex;
  ++physicalOperandIndex;
}

void RecognizableInstr::emitInstructionSpecifier() {
  Spec->name       = Name;

  Spec->insnContext = insnContext();

  const std::vector<CGIOperandList::OperandInfo> &OperandList = *Operands;

  unsigned numOperands = OperandList.size();
  unsigned numPhysicalOperands = 0;

  // operandMapping maps from operands in OperandList to their originals.
  // If operandMapping[i] != i, then the entry is a duplicate.
  unsigned operandMapping[X86_MAX_OPERANDS];
  assert(numOperands <= X86_MAX_OPERANDS && "X86_MAX_OPERANDS is not large enough");

  for (unsigned operandIndex = 0; operandIndex < numOperands; ++operandIndex) {
    if (!OperandList[operandIndex].Constraints.empty()) {
      const CGIOperandList::ConstraintInfo &Constraint =
        OperandList[operandIndex].Constraints[0];
      if (Constraint.isTied()) {
        operandMapping[operandIndex] = operandIndex;
        operandMapping[Constraint.getTiedOperand()] = operandIndex;
      } else {
        ++numPhysicalOperands;
        operandMapping[operandIndex] = operandIndex;
      }
    } else {
      ++numPhysicalOperands;
      operandMapping[operandIndex] = operandIndex;
    }
  }

#define HANDLE_OPERAND(class)               \
  handleOperand(false,                      \
                operandIndex,               \
                physicalOperandIndex,       \
                numPhysicalOperands,        \
                operandMapping,             \
                class##EncodingFromString);

#define HANDLE_OPTIONAL(class)              \
  handleOperand(true,                       \
                operandIndex,               \
                physicalOperandIndex,       \
                numPhysicalOperands,        \
                operandMapping,             \
                class##EncodingFromString);

  // operandIndex should always be < numOperands
  unsigned operandIndex = 0;
  // physicalOperandIndex should always be < numPhysicalOperands
  unsigned physicalOperandIndex = 0;

#ifndef NDEBUG
  // Given the set of prefix bits, how many additional operands does the
  // instruction have?
  unsigned additionalOperands = 0;
  if (HasVEX_4V)
    ++additionalOperands;
  if (HasEVEX_K)
    ++additionalOperands;
#endif

  switch (Form) {
  default: llvm_unreachable("Unhandled form");
  case X86Local::RawFrmSrc:
    HANDLE_OPERAND(relocation);
    return;
  case X86Local::RawFrmDst:
    HANDLE_OPERAND(relocation);
    return;
  case X86Local::RawFrmDstSrc:
    HANDLE_OPERAND(relocation);
    HANDLE_OPERAND(relocation);
    return;
  case X86Local::RawFrm:
    // Operand 1 (optional) is an address or immediate.
    assert(numPhysicalOperands <= 1 &&
           "Unexpected number of operands for RawFrm");
    HANDLE_OPTIONAL(relocation)
    break;
  case X86Local::RawFrmMemOffs:
    // Operand 1 is an address.
    HANDLE_OPERAND(relocation);
    break;
  case X86Local::AddRegFrm:
    // Operand 1 is added to the opcode.
    // Operand 2 (optional) is an address.
    assert(numPhysicalOperands >= 1 && numPhysicalOperands <= 2 &&
           "Unexpected number of operands for AddRegFrm");
    HANDLE_OPERAND(opcodeModifier)
    HANDLE_OPTIONAL(relocation)
    break;
  case X86Local::AddCCFrm:
    // Operand 1 (optional) is an address or immediate.
    assert(numPhysicalOperands == 2 &&
           "Unexpected number of operands for AddCCFrm");
    HANDLE_OPERAND(relocation)
    HANDLE_OPERAND(opcodeModifier)
    break;
  case X86Local::MRMDestReg:
    // Operand 1 is a register operand in the R/M field.
    // - In AVX512 there may be a mask operand here -
    // Operand 2 is a register operand in the Reg/Opcode field.
    // - In AVX, there is a register operand in the VEX.vvvv field here -
    // Operand 3 (optional) is an immediate.
    assert(numPhysicalOperands >= 2 + additionalOperands &&
           numPhysicalOperands <= 3 + additionalOperands &&
           "Unexpected number of operands for MRMDestRegFrm");

    HANDLE_OPERAND(rmRegister)
    if (HasEVEX_K)
      HANDLE_OPERAND(writemaskRegister)

    if (HasVEX_4V)
      // FIXME: In AVX, the register below becomes the one encoded
      // in ModRMVEX and the one above the one in the VEX.VVVV field
      HANDLE_OPERAND(vvvvRegister)

    HANDLE_OPERAND(roRegister)
    HANDLE_OPTIONAL(immediate)
    break;
  case X86Local::MRMDestMem:
    // Operand 1 is a memory operand (possibly SIB-extended)
    // Operand 2 is a register operand in the Reg/Opcode field.
    // - In AVX, there is a register operand in the VEX.vvvv field here -
    // Operand 3 (optional) is an immediate.
    assert(numPhysicalOperands >= 2 + additionalOperands &&
           numPhysicalOperands <= 3 + additionalOperands &&
           "Unexpected number of operands for MRMDestMemFrm with VEX_4V");

    HANDLE_OPERAND(memory)

    if (HasEVEX_K)
      HANDLE_OPERAND(writemaskRegister)

    if (HasVEX_4V)
      // FIXME: In AVX, the register below becomes the one encoded
      // in ModRMVEX and the one above the one in the VEX.VVVV field
      HANDLE_OPERAND(vvvvRegister)

    HANDLE_OPERAND(roRegister)
    HANDLE_OPTIONAL(immediate)
    break;
  case X86Local::MRMSrcReg:
    // Operand 1 is a register operand in the Reg/Opcode field.
    // Operand 2 is a register operand in the R/M field.
    // - In AVX, there is a register operand in the VEX.vvvv field here -
    // Operand 3 (optional) is an immediate.
    // Operand 4 (optional) is an immediate.

    assert(numPhysicalOperands >= 2 + additionalOperands &&
           numPhysicalOperands <= 4 + additionalOperands &&
           "Unexpected number of operands for MRMSrcRegFrm");

    HANDLE_OPERAND(roRegister)

    if (HasEVEX_K)
      HANDLE_OPERAND(writemaskRegister)

    if (HasVEX_4V)
      // FIXME: In AVX, the register below becomes the one encoded
      // in ModRMVEX and the one above the one in the VEX.VVVV field
      HANDLE_OPERAND(vvvvRegister)

    HANDLE_OPERAND(rmRegister)
    HANDLE_OPTIONAL(immediate)
    HANDLE_OPTIONAL(immediate) // above might be a register in 7:4
    break;
  case X86Local::MRMSrcReg4VOp3:
    assert(numPhysicalOperands == 3 &&
           "Unexpected number of operands for MRMSrcReg4VOp3Frm");
    HANDLE_OPERAND(roRegister)
    HANDLE_OPERAND(rmRegister)
    HANDLE_OPERAND(vvvvRegister)
    break;
  case X86Local::MRMSrcRegOp4:
    assert(numPhysicalOperands >= 4 && numPhysicalOperands <= 5 &&
           "Unexpected number of operands for MRMSrcRegOp4Frm");
    HANDLE_OPERAND(roRegister)
    HANDLE_OPERAND(vvvvRegister)
    HANDLE_OPERAND(immediate) // Register in imm[7:4]
    HANDLE_OPERAND(rmRegister)
    HANDLE_OPTIONAL(immediate)
    break;
  case X86Local::MRMSrcRegCC:
    assert(numPhysicalOperands == 3 &&
           "Unexpected number of operands for MRMSrcRegCC");
    HANDLE_OPERAND(roRegister)
    HANDLE_OPERAND(rmRegister)
    HANDLE_OPERAND(opcodeModifier)
    break;
#if INTEL_CUSTOMIZATION
  case X86Local::MRMSrcMemFSIB:
#endif // INTEL_CUSTOMIZATION
  case X86Local::MRMSrcMem:
    // Operand 1 is a register operand in the Reg/Opcode field.
    // Operand 2 is a memory operand (possibly SIB-extended)
    // - In AVX, there is a register operand in the VEX.vvvv field here -
    // Operand 3 (optional) is an immediate.

    assert(numPhysicalOperands >= 2 + additionalOperands &&
           numPhysicalOperands <= 4 + additionalOperands &&
           "Unexpected number of operands for MRMSrcMemFrm");

    HANDLE_OPERAND(roRegister)

    if (HasEVEX_K)
      HANDLE_OPERAND(writemaskRegister)

    if (HasVEX_4V)
      // FIXME: In AVX, the register below becomes the one encoded
      // in ModRMVEX and the one above the one in the VEX.VVVV field
      HANDLE_OPERAND(vvvvRegister)

    HANDLE_OPERAND(memory)
    HANDLE_OPTIONAL(immediate)
    HANDLE_OPTIONAL(immediate) // above might be a register in 7:4
    break;
  case X86Local::MRMSrcMem4VOp3:
    assert(numPhysicalOperands == 3 &&
           "Unexpected number of operands for MRMSrcMem4VOp3Frm");
    HANDLE_OPERAND(roRegister)
    HANDLE_OPERAND(memory)
    HANDLE_OPERAND(vvvvRegister)
    break;
  case X86Local::MRMSrcMemOp4:
    assert(numPhysicalOperands >= 4 && numPhysicalOperands <= 5 &&
           "Unexpected number of operands for MRMSrcMemOp4Frm");
    HANDLE_OPERAND(roRegister)
    HANDLE_OPERAND(vvvvRegister)
    HANDLE_OPERAND(immediate) // Register in imm[7:4]
    HANDLE_OPERAND(memory)
    HANDLE_OPTIONAL(immediate)
    break;
  case X86Local::MRMSrcMemCC:
    assert(numPhysicalOperands == 3 &&
           "Unexpected number of operands for MRMSrcMemCC");
    HANDLE_OPERAND(roRegister)
    HANDLE_OPERAND(memory)
    HANDLE_OPERAND(opcodeModifier)
    break;
#if INTEL_CUSTOMIZATION
  case X86Local::MRMr0:
    // Operand 1 is a register operand in the R/M field.
    HANDLE_OPTIONAL(roRegister) // FIXME: Why is this optional?
    break;
#endif // INTEL_CUSTOMIZATION
  case X86Local::MRMXrCC:
    assert(numPhysicalOperands == 2 &&
           "Unexpected number of operands for MRMXrCC");
    HANDLE_OPERAND(rmRegister)
    HANDLE_OPERAND(opcodeModifier)
    break;
  case X86Local::MRMXr:
  case X86Local::MRM0r:
  case X86Local::MRM1r:
  case X86Local::MRM2r:
  case X86Local::MRM3r:
  case X86Local::MRM4r:
  case X86Local::MRM5r:
  case X86Local::MRM6r:
  case X86Local::MRM7r:
    // Operand 1 is a register operand in the R/M field.
    // Operand 2 (optional) is an immediate or relocation.
    // Operand 3 (optional) is an immediate.
    assert(numPhysicalOperands >= 0 + additionalOperands &&
           numPhysicalOperands <= 3 + additionalOperands &&
           "Unexpected number of operands for MRMnr");

    if (HasVEX_4V)
      HANDLE_OPERAND(vvvvRegister)

    if (HasEVEX_K)
      HANDLE_OPERAND(writemaskRegister)
    HANDLE_OPTIONAL(rmRegister)
    HANDLE_OPTIONAL(relocation)
    HANDLE_OPTIONAL(immediate)
    break;
  case X86Local::MRMXmCC:
    assert(numPhysicalOperands == 2 &&
           "Unexpected number of operands for MRMXm");
    HANDLE_OPERAND(memory)
    HANDLE_OPERAND(opcodeModifier)
    break;
  case X86Local::MRMXm:
  case X86Local::MRM0m:
  case X86Local::MRM1m:
  case X86Local::MRM2m:
  case X86Local::MRM3m:
  case X86Local::MRM4m:
  case X86Local::MRM5m:
  case X86Local::MRM6m:
  case X86Local::MRM7m:
    // Operand 1 is a memory operand (possibly SIB-extended)
    // Operand 2 (optional) is an immediate or relocation.
    assert(numPhysicalOperands >= 1 + additionalOperands &&
           numPhysicalOperands <= 2 + additionalOperands &&
           "Unexpected number of operands for MRMnm");

    if (HasVEX_4V)
      HANDLE_OPERAND(vvvvRegister)
    if (HasEVEX_K)
      HANDLE_OPERAND(writemaskRegister)
    HANDLE_OPERAND(memory)
    HANDLE_OPTIONAL(relocation)
    break;
  case X86Local::RawFrmImm8:
    // operand 1 is a 16-bit immediate
    // operand 2 is an 8-bit immediate
    assert(numPhysicalOperands == 2 &&
           "Unexpected number of operands for X86Local::RawFrmImm8");
    HANDLE_OPERAND(immediate)
    HANDLE_OPERAND(immediate)
    break;
  case X86Local::RawFrmImm16:
    // operand 1 is a 16-bit immediate
    // operand 2 is a 16-bit immediate
    HANDLE_OPERAND(immediate)
    HANDLE_OPERAND(immediate)
    break;
#define MAP(from, to) case X86Local::MRM_##from:
  X86_INSTR_MRM_MAPPING
#undef MAP
    HANDLE_OPTIONAL(relocation)
    break;
  }

#undef HANDLE_OPERAND
#undef HANDLE_OPTIONAL
}

void RecognizableInstr::emitDecodePath(DisassemblerTables &tables) const {
  // Special cases where the LLVM tables are not complete

#define MAP(from, to)                     \
  case X86Local::MRM_##from:

  llvm::Optional<OpcodeType> opcodeType;
  switch (OpMap) {
  default: llvm_unreachable("Invalid map!");
  case X86Local::OB:        opcodeType = ONEBYTE;       break;
  case X86Local::TB:        opcodeType = TWOBYTE;       break;
  case X86Local::T8:        opcodeType = THREEBYTE_38;  break;
  case X86Local::TA:        opcodeType = THREEBYTE_3A;  break;
  case X86Local::XOP8:      opcodeType = XOP8_MAP;      break;
  case X86Local::XOP9:      opcodeType = XOP9_MAP;      break;
  case X86Local::XOPA:      opcodeType = XOPA_MAP;      break;
  case X86Local::ThreeDNow: opcodeType = THREEDNOW_MAP; break;
#if INTEL_CUSTOMIZATION
#if INTEL_FEATURE_ISA_FP16
  case X86Local::T_MAP5:    opcodeType = THREEBYTE_39;  break;
  case X86Local::T_MAP6:    opcodeType = THREEBYTE_3B;  break;
#endif // INTEL_FEATURE_ISA_FP16
#endif // INTEL_CUSTOMIZATION
  }

  std::unique_ptr<ModRMFilter> filter;
  switch (Form) {
  default: llvm_unreachable("Invalid form!");
  case X86Local::Pseudo: llvm_unreachable("Pseudo should not be emitted!");
  case X86Local::RawFrm:
  case X86Local::AddRegFrm:
  case X86Local::RawFrmMemOffs:
  case X86Local::RawFrmSrc:
  case X86Local::RawFrmDst:
  case X86Local::RawFrmDstSrc:
  case X86Local::RawFrmImm8:
  case X86Local::RawFrmImm16:
  case X86Local::AddCCFrm:
    filter = llvm::make_unique<DumbFilter>();
    break;
  case X86Local::MRMDestReg:
  case X86Local::MRMSrcReg:
  case X86Local::MRMSrcReg4VOp3:
  case X86Local::MRMSrcRegOp4:
  case X86Local::MRMSrcRegCC:
  case X86Local::MRMXrCC:
  case X86Local::MRMXr:
    filter = llvm::make_unique<ModFilter>(true);
    break;
  case X86Local::MRMDestMem:
#if INTEL_CUSTOMIZATION
#if INTEL_FEATURE_ISA_AMX
  case X86Local::MRMSrcMemFSIB:
#endif // INTEL_FEATURE_ISA_AMX
#endif // INTEL_CUSTOMIZATION
  case X86Local::MRMSrcMem:
  case X86Local::MRMSrcMem4VOp3:
  case X86Local::MRMSrcMemOp4:
  case X86Local::MRMSrcMemCC:
  case X86Local::MRMXmCC:
  case X86Local::MRMXm:
    filter = llvm::make_unique<ModFilter>(false);
    break;
  case X86Local::MRM0r: case X86Local::MRM1r:
  case X86Local::MRM2r: case X86Local::MRM3r:
  case X86Local::MRM4r: case X86Local::MRM5r:
  case X86Local::MRM6r: case X86Local::MRM7r:
    filter = llvm::make_unique<ExtendedFilter>(true, Form - X86Local::MRM0r);
    break;
#if INTEL_CUSTOMIZATION
#if INTEL_FEATURE_ISA_AMX
  case X86Local::MRMr0:
    filter = llvm::make_unique<ExtendedRMFilter>(true, Form - X86Local::MRMr0);
    break;
#endif // INTEL_FEATURE_ISA_AMX
#endif // INTEL_CUSTOMIZATION
  case X86Local::MRM0m: case X86Local::MRM1m:
  case X86Local::MRM2m: case X86Local::MRM3m:
  case X86Local::MRM4m: case X86Local::MRM5m:
  case X86Local::MRM6m: case X86Local::MRM7m:
    filter = llvm::make_unique<ExtendedFilter>(false, Form - X86Local::MRM0m);
    break;
  X86_INSTR_MRM_MAPPING
    filter = llvm::make_unique<ExactFilter>(0xC0 + Form - X86Local::MRM_C0);
    break;
  } // switch (Form)

  uint8_t opcodeToSet = Opcode;

  unsigned AddressSize = 0;
  switch (AdSize) {
  case X86Local::AdSize16: AddressSize = 16; break;
  case X86Local::AdSize32: AddressSize = 32; break;
  case X86Local::AdSize64: AddressSize = 64; break;
  }

  assert(opcodeType && "Opcode type not set");
  assert(filter && "Filter not set");

  if (Form == X86Local::AddRegFrm || Form == X86Local::MRMSrcRegCC ||
      Form == X86Local::MRMSrcMemCC || Form == X86Local::MRMXrCC ||
      Form == X86Local::MRMXmCC || Form == X86Local::AddCCFrm) {
    unsigned Count = Form == X86Local::AddRegFrm ? 8 : 16;
    assert(((opcodeToSet % Count) == 0) && "ADDREG_FRM opcode not aligned");

    uint8_t currentOpcode;

    for (currentOpcode = opcodeToSet; currentOpcode < opcodeToSet + Count;
         ++currentOpcode)
      tables.setTableFields(*opcodeType, insnContext(), currentOpcode, *filter,
                            UID, Is32Bit, OpPrefix == 0,
                            IgnoresVEX_L || EncodeRC,
                            IgnoresVEX_W, AddressSize);
  } else {
    tables.setTableFields(*opcodeType, insnContext(), opcodeToSet, *filter, UID,
                          Is32Bit, OpPrefix == 0, IgnoresVEX_L || EncodeRC,
                          IgnoresVEX_W, AddressSize);
  }

#undef MAP
}

#define TYPE(str, type) if (s == str) return type;
OperandType RecognizableInstr::typeFromString(const std::string &s,
                                              bool hasREX_WPrefix,
                                              uint8_t OpSize) {
  if(hasREX_WPrefix) {
    // For instructions with a REX_W prefix, a declared 32-bit register encoding
    // is special.
    TYPE("GR32",              TYPE_R32)
  }
  if(OpSize == X86Local::OpSize16) {
    // For OpSize16 instructions, a declared 16-bit register or
    // immediate encoding is special.
    TYPE("GR16",              TYPE_Rv)
  } else if(OpSize == X86Local::OpSize32) {
    // For OpSize32 instructions, a declared 32-bit register or
    // immediate encoding is special.
    TYPE("GR32",              TYPE_Rv)
  }
  TYPE("i16mem",              TYPE_M)
  TYPE("i16imm",              TYPE_IMM)
  TYPE("i16i8imm",            TYPE_IMM)
  TYPE("GR16",                TYPE_R16)
  TYPE("i32mem",              TYPE_M)
  TYPE("i32imm",              TYPE_IMM)
  TYPE("i32i8imm",            TYPE_IMM)
  TYPE("GR32",                TYPE_R32)
  TYPE("GR32orGR64",          TYPE_R32)
  TYPE("i64mem",              TYPE_M)
  TYPE("i64i32imm",           TYPE_IMM)
  TYPE("i64i8imm",            TYPE_IMM)
  TYPE("GR64",                TYPE_R64)
  TYPE("i8mem",               TYPE_M)
  TYPE("i8imm",               TYPE_IMM)
  TYPE("u8imm",               TYPE_UIMM8)
  TYPE("i16u8imm",            TYPE_UIMM8)
  TYPE("i32u8imm",            TYPE_UIMM8)
  TYPE("i64u8imm",            TYPE_UIMM8)
  TYPE("GR8",                 TYPE_R8)
  TYPE("VR128",               TYPE_XMM)
  TYPE("VR128X",              TYPE_XMM)
  TYPE("f128mem",             TYPE_M)
  TYPE("f256mem",             TYPE_M)
  TYPE("f512mem",             TYPE_M)
  TYPE("FR128",               TYPE_XMM)
  TYPE("FR64",                TYPE_XMM)
  TYPE("FR64X",               TYPE_XMM)
  TYPE("f64mem",              TYPE_M)
  TYPE("sdmem",               TYPE_M)
#if INTEL_CUSTOMIZATION
#if INTEL_FEATURE_ISA_FP16
  TYPE("FR16X",               TYPE_XMM)
#endif // INTEL_FEATURE_ISA_FP16
#endif // INTEL_CUSTOMIZATION
  TYPE("FR32",                TYPE_XMM)
  TYPE("FR32X",               TYPE_XMM)
  TYPE("f32mem",              TYPE_M)
#if INTEL_CUSTOMIZATION
#if INTEL_FEATURE_ISA_FP16
  TYPE("f16mem",              TYPE_M)
#endif // INTEL_FEATURE_ISA_FP16
#endif // INTEL_CUSTOMIZATION
  TYPE("ssmem",               TYPE_M)
#if INTEL_CUSTOMIZATION
#if INTEL_FEATURE_ISA_FP16
  TYPE("shmem",               TYPE_M)
#endif // INTEL_FEATURE_ISA_FP16
#endif // INTEL_CUSTOMIZATION
  TYPE("RST",                 TYPE_ST)
  TYPE("RSTi",                TYPE_ST)
  TYPE("i128mem",             TYPE_M)
  TYPE("i256mem",             TYPE_M)
  TYPE("i512mem",             TYPE_M)
  TYPE("i64i32imm_pcrel",     TYPE_REL)
  TYPE("i16imm_pcrel",        TYPE_REL)
  TYPE("i32imm_pcrel",        TYPE_REL)
  TYPE("ccode",               TYPE_IMM)
  TYPE("AVX512RC",            TYPE_IMM)
  TYPE("brtarget32",          TYPE_REL)
  TYPE("brtarget16",          TYPE_REL)
  TYPE("brtarget8",           TYPE_REL)
  TYPE("f80mem",              TYPE_M)
  TYPE("lea64_32mem",         TYPE_M)
  TYPE("lea64mem",            TYPE_M)
  TYPE("VR64",                TYPE_MM64)
  TYPE("i64imm",              TYPE_IMM)
  TYPE("anymem",              TYPE_M)
  TYPE("opaquemem",           TYPE_M)
  TYPE("SEGMENT_REG",         TYPE_SEGMENTREG)
  TYPE("DEBUG_REG",           TYPE_DEBUGREG)
  TYPE("CONTROL_REG",         TYPE_CONTROLREG)
  TYPE("srcidx8",             TYPE_SRCIDX)
  TYPE("srcidx16",            TYPE_SRCIDX)
  TYPE("srcidx32",            TYPE_SRCIDX)
  TYPE("srcidx64",            TYPE_SRCIDX)
  TYPE("dstidx8",             TYPE_DSTIDX)
  TYPE("dstidx16",            TYPE_DSTIDX)
  TYPE("dstidx32",            TYPE_DSTIDX)
  TYPE("dstidx64",            TYPE_DSTIDX)
  TYPE("offset16_8",          TYPE_MOFFS)
  TYPE("offset16_16",         TYPE_MOFFS)
  TYPE("offset16_32",         TYPE_MOFFS)
  TYPE("offset32_8",          TYPE_MOFFS)
  TYPE("offset32_16",         TYPE_MOFFS)
  TYPE("offset32_32",         TYPE_MOFFS)
  TYPE("offset32_64",         TYPE_MOFFS)
  TYPE("offset64_8",          TYPE_MOFFS)
  TYPE("offset64_16",         TYPE_MOFFS)
  TYPE("offset64_32",         TYPE_MOFFS)
  TYPE("offset64_64",         TYPE_MOFFS)
  TYPE("VR256",               TYPE_YMM)
  TYPE("VR256X",              TYPE_YMM)
  TYPE("VR512",               TYPE_ZMM)
  TYPE("VK1",                 TYPE_VK)
  TYPE("VK1WM",               TYPE_VK)
  TYPE("VK2",                 TYPE_VK)
  TYPE("VK2WM",               TYPE_VK)
  TYPE("VK4",                 TYPE_VK)
  TYPE("VK4WM",               TYPE_VK)
  TYPE("VK8",                 TYPE_VK)
  TYPE("VK8WM",               TYPE_VK)
  TYPE("VK16",                TYPE_VK)
  TYPE("VK16WM",              TYPE_VK)
  TYPE("VK32",                TYPE_VK)
  TYPE("VK32WM",              TYPE_VK)
  TYPE("VK64",                TYPE_VK)
  TYPE("VK64WM",              TYPE_VK)
<<<<<<< HEAD
#if INTEL_CUSTOMIZATION
#if INTEL_FEATURE_ISA_VP2INTERSECT
=======
>>>>>>> 2f94203e
  TYPE("VK1Pair",             TYPE_VK_PAIR)
  TYPE("VK2Pair",             TYPE_VK_PAIR)
  TYPE("VK4Pair",             TYPE_VK_PAIR)
  TYPE("VK8Pair",             TYPE_VK_PAIR)
  TYPE("VK16Pair",            TYPE_VK_PAIR)
<<<<<<< HEAD
#endif // INTEL_FEATURE_ISA_VP2INTERSECT
#endif // INTEL_CUSTOMIZATION
=======
>>>>>>> 2f94203e
  TYPE("vx64mem",             TYPE_MVSIBX)
  TYPE("vx128mem",            TYPE_MVSIBX)
  TYPE("vx256mem",            TYPE_MVSIBX)
  TYPE("vy128mem",            TYPE_MVSIBY)
  TYPE("vy256mem",            TYPE_MVSIBY)
  TYPE("vx64xmem",            TYPE_MVSIBX)
  TYPE("vx128xmem",           TYPE_MVSIBX)
  TYPE("vx256xmem",           TYPE_MVSIBX)
  TYPE("vy128xmem",           TYPE_MVSIBY)
  TYPE("vy256xmem",           TYPE_MVSIBY)
  TYPE("vy512xmem",           TYPE_MVSIBY)
  TYPE("vz256mem",            TYPE_MVSIBZ)
  TYPE("vz512mem",            TYPE_MVSIBZ)
  TYPE("BNDR",                TYPE_BNDR)
#if INTEL_CUSTOMIZATION
#if INTEL_FEATURE_ISA_AMX
  TYPE("VTILE",               TYPE_TMM)
#endif // INTEL_FEATURE_ISA_AMX
#endif // INTEL_CUSTOMIZATION
  errs() << "Unhandled type string " << s << "\n";
  llvm_unreachable("Unhandled type string");
}
#undef TYPE

#define ENCODING(str, encoding) if (s == str) return encoding;
OperandEncoding
RecognizableInstr::immediateEncodingFromString(const std::string &s,
                                               uint8_t OpSize) {
  if(OpSize != X86Local::OpSize16) {
    // For instructions without an OpSize prefix, a declared 16-bit register or
    // immediate encoding is special.
    ENCODING("i16imm",        ENCODING_IW)
  }
  ENCODING("i32i8imm",        ENCODING_IB)
  ENCODING("AVX512RC",        ENCODING_IRC)
  ENCODING("i16imm",          ENCODING_Iv)
  ENCODING("i16i8imm",        ENCODING_IB)
  ENCODING("i32imm",          ENCODING_Iv)
  ENCODING("i64i32imm",       ENCODING_ID)
  ENCODING("i64i8imm",        ENCODING_IB)
  ENCODING("i8imm",           ENCODING_IB)
  ENCODING("u8imm",           ENCODING_IB)
  ENCODING("i16u8imm",        ENCODING_IB)
  ENCODING("i32u8imm",        ENCODING_IB)
  ENCODING("i64u8imm",        ENCODING_IB)
  // This is not a typo.  Instructions like BLENDVPD put
  // register IDs in 8-bit immediates nowadays.
  ENCODING("FR32",            ENCODING_IB)
  ENCODING("FR64",            ENCODING_IB)
  ENCODING("FR128",           ENCODING_IB)
  ENCODING("VR128",           ENCODING_IB)
  ENCODING("VR256",           ENCODING_IB)
#if INTEL_CUSTOMIZATION
#if INTEL_FEATURE_ISA_FP16
  ENCODING("FR16X",           ENCODING_IB)
#endif // INTEL_FEATURE_ISA_FP16
#endif // INTEL_CUSTOMIZATION
  ENCODING("FR32X",           ENCODING_IB)
  ENCODING("FR64X",           ENCODING_IB)
  ENCODING("VR128X",          ENCODING_IB)
  ENCODING("VR256X",          ENCODING_IB)
  ENCODING("VR512",           ENCODING_IB)
#if INTEL_CUSTOMIZATION
#if INTEL_FEATURE_ISA_AMX
  ENCODING("VTILE",           ENCODING_IB)
#endif // INTEL_FEATURE_ISA_AMX
#endif // INTEL_CUSTOMIZATION
  errs() << "Unhandled immediate encoding " << s << "\n";
  llvm_unreachable("Unhandled immediate encoding");
}

OperandEncoding
RecognizableInstr::rmRegisterEncodingFromString(const std::string &s,
                                                uint8_t OpSize) {
  ENCODING("RST",             ENCODING_FP)
  ENCODING("RSTi",            ENCODING_FP)
  ENCODING("GR16",            ENCODING_RM)
  ENCODING("GR32",            ENCODING_RM)
  ENCODING("GR32orGR64",      ENCODING_RM)
  ENCODING("GR64",            ENCODING_RM)
  ENCODING("GR8",             ENCODING_RM)
  ENCODING("VR128",           ENCODING_RM)
  ENCODING("VR128X",          ENCODING_RM)
  ENCODING("FR128",           ENCODING_RM)
  ENCODING("FR64",            ENCODING_RM)
  ENCODING("FR32",            ENCODING_RM)
  ENCODING("FR64X",           ENCODING_RM)
  ENCODING("FR32X",           ENCODING_RM)
#if INTEL_CUSTOMIZATION
#if INTEL_FEATURE_ISA_FP16
  ENCODING("FR16X",           ENCODING_RM)
#endif // INTEL_FEATURE_ISA_FP16
#endif // INTEL_CUSTOMIZATION
  ENCODING("VR64",            ENCODING_RM)
  ENCODING("VR256",           ENCODING_RM)
  ENCODING("VR256X",          ENCODING_RM)
  ENCODING("VR512",           ENCODING_RM)
  ENCODING("VK1",             ENCODING_RM)
  ENCODING("VK2",             ENCODING_RM)
  ENCODING("VK4",             ENCODING_RM)
  ENCODING("VK8",             ENCODING_RM)
  ENCODING("VK16",            ENCODING_RM)
  ENCODING("VK32",            ENCODING_RM)
  ENCODING("VK64",            ENCODING_RM)
<<<<<<< HEAD
#if INTEL_CUSTOMIZATION
#if INTEL_FEATURE_ISA_VP2INTERSECT
=======
>>>>>>> 2f94203e
  ENCODING("VK1PAIR",         ENCODING_RM)
  ENCODING("VK2PAIR",         ENCODING_RM)
  ENCODING("VK4PAIR",         ENCODING_RM)
  ENCODING("VK8PAIR",         ENCODING_RM)
  ENCODING("VK16PAIR",        ENCODING_RM)
<<<<<<< HEAD
#endif // INTEL_FEATURE_ISA_VP2INTERSECT
#endif // INTEL_CUSTOMIZATION
=======
>>>>>>> 2f94203e
  ENCODING("BNDR",            ENCODING_RM)
#if INTEL_CUSTOMIZATION
#if INTEL_FEATURE_ISA_AMX
  ENCODING("VTILE",           ENCODING_RM)
#endif // INTEL_FEATURE_ISA_AMX
#endif // INTEL_CUSTOMIZATION
  errs() << "Unhandled R/M register encoding " << s << "\n";
  llvm_unreachable("Unhandled R/M register encoding");
}

OperandEncoding
RecognizableInstr::roRegisterEncodingFromString(const std::string &s,
                                                uint8_t OpSize) {
  ENCODING("GR16",            ENCODING_REG)
  ENCODING("GR32",            ENCODING_REG)
  ENCODING("GR32orGR64",      ENCODING_REG)
  ENCODING("GR64",            ENCODING_REG)
  ENCODING("GR8",             ENCODING_REG)
  ENCODING("VR128",           ENCODING_REG)
  ENCODING("FR128",           ENCODING_REG)
  ENCODING("FR64",            ENCODING_REG)
  ENCODING("FR32",            ENCODING_REG)
  ENCODING("VR64",            ENCODING_REG)
  ENCODING("SEGMENT_REG",     ENCODING_REG)
  ENCODING("DEBUG_REG",       ENCODING_REG)
  ENCODING("CONTROL_REG",     ENCODING_REG)
  ENCODING("VR256",           ENCODING_REG)
  ENCODING("VR256X",          ENCODING_REG)
  ENCODING("VR128X",          ENCODING_REG)
  ENCODING("FR64X",           ENCODING_REG)
  ENCODING("FR32X",           ENCODING_REG)
#if INTEL_CUSTOMIZATION
#if INTEL_FEATURE_ISA_FP16
  ENCODING("FR16X",           ENCODING_REG)
#endif // INTEL_FEATURE_ISA_FP16
#endif // INTEL_CUSTOMIZATION
  ENCODING("VR512",           ENCODING_REG)
  ENCODING("VK1",             ENCODING_REG)
  ENCODING("VK2",             ENCODING_REG)
  ENCODING("VK4",             ENCODING_REG)
  ENCODING("VK8",             ENCODING_REG)
  ENCODING("VK16",            ENCODING_REG)
  ENCODING("VK32",            ENCODING_REG)
  ENCODING("VK64",            ENCODING_REG)
<<<<<<< HEAD
#if INTEL_CUSTOMIZATION
#if INTEL_FEATURE_ISA_VP2INTERSECT
=======
>>>>>>> 2f94203e
  ENCODING("VK1Pair",         ENCODING_REG)
  ENCODING("VK2Pair",         ENCODING_REG)
  ENCODING("VK4Pair",         ENCODING_REG)
  ENCODING("VK8Pair",         ENCODING_REG)
  ENCODING("VK16Pair",        ENCODING_REG)
<<<<<<< HEAD
#endif // INTEL_FEATURE_ISA_VP2INTERSECT
#endif // INTEL_CUSTOMIZATION
=======
>>>>>>> 2f94203e
  ENCODING("VK1WM",           ENCODING_REG)
  ENCODING("VK2WM",           ENCODING_REG)
  ENCODING("VK4WM",           ENCODING_REG)
  ENCODING("VK8WM",           ENCODING_REG)
  ENCODING("VK16WM",          ENCODING_REG)
  ENCODING("VK32WM",          ENCODING_REG)
  ENCODING("VK64WM",          ENCODING_REG)
  ENCODING("BNDR",            ENCODING_REG)
#if INTEL_CUSTOMIZATION
#if INTEL_FEATURE_ISA_AMX
  ENCODING("VTILE",           ENCODING_REG)
#endif // INTEL_FEATURE_ISA_AMX
#endif // INTEL_CUSTOMIZATION
  errs() << "Unhandled reg/opcode register encoding " << s << "\n";
  llvm_unreachable("Unhandled reg/opcode register encoding");
}

OperandEncoding
RecognizableInstr::vvvvRegisterEncodingFromString(const std::string &s,
                                                  uint8_t OpSize) {
  ENCODING("GR32",            ENCODING_VVVV)
  ENCODING("GR64",            ENCODING_VVVV)
  ENCODING("FR32",            ENCODING_VVVV)
  ENCODING("FR128",           ENCODING_VVVV)
  ENCODING("FR64",            ENCODING_VVVV)
  ENCODING("VR128",           ENCODING_VVVV)
  ENCODING("VR256",           ENCODING_VVVV)
#if INTEL_CUSTOMIZATION
#if INTEL_FEATURE_ISA_FP16
  ENCODING("FR16X",           ENCODING_VVVV)
#endif // INTEL_FEATURE_ISA_FP16
#endif // INTEL_CUSTOMIZATION
  ENCODING("FR32X",           ENCODING_VVVV)
  ENCODING("FR64X",           ENCODING_VVVV)
  ENCODING("VR128X",          ENCODING_VVVV)
  ENCODING("VR256X",          ENCODING_VVVV)
  ENCODING("VR512",           ENCODING_VVVV)
  ENCODING("VK1",             ENCODING_VVVV)
  ENCODING("VK2",             ENCODING_VVVV)
  ENCODING("VK4",             ENCODING_VVVV)
  ENCODING("VK8",             ENCODING_VVVV)
  ENCODING("VK16",            ENCODING_VVVV)
  ENCODING("VK32",            ENCODING_VVVV)
  ENCODING("VK64",            ENCODING_VVVV)
<<<<<<< HEAD
#if INTEL_CUSTOMIZATION
#if INTEL_FEATURE_ISA_VP2INTERSECT
=======
>>>>>>> 2f94203e
  ENCODING("VK1PAIR",         ENCODING_VVVV)
  ENCODING("VK2PAIR",         ENCODING_VVVV)
  ENCODING("VK4PAIR",         ENCODING_VVVV)
  ENCODING("VK8PAIR",         ENCODING_VVVV)
  ENCODING("VK16PAIR",        ENCODING_VVVV)
<<<<<<< HEAD
#endif // INTEL_FEATURE_ISA_VP2INTERSECT
#if INTEL_FEATURE_ISA_AMX
  ENCODING("VTILE",           ENCODING_VVVV)
#endif // INTEL_FEATURE_ISA_AMX
#endif // INTEL_CUSTOMIZATION
=======
>>>>>>> 2f94203e
  errs() << "Unhandled VEX.vvvv register encoding " << s << "\n";
  llvm_unreachable("Unhandled VEX.vvvv register encoding");
}

OperandEncoding
RecognizableInstr::writemaskRegisterEncodingFromString(const std::string &s,
                                                       uint8_t OpSize) {
  ENCODING("VK1WM",           ENCODING_WRITEMASK)
  ENCODING("VK2WM",           ENCODING_WRITEMASK)
  ENCODING("VK4WM",           ENCODING_WRITEMASK)
  ENCODING("VK8WM",           ENCODING_WRITEMASK)
  ENCODING("VK16WM",          ENCODING_WRITEMASK)
  ENCODING("VK32WM",          ENCODING_WRITEMASK)
  ENCODING("VK64WM",          ENCODING_WRITEMASK)
  errs() << "Unhandled mask register encoding " << s << "\n";
  llvm_unreachable("Unhandled mask register encoding");
}

OperandEncoding
RecognizableInstr::memoryEncodingFromString(const std::string &s,
                                            uint8_t OpSize) {
  ENCODING("i16mem",          ENCODING_RM)
  ENCODING("i32mem",          ENCODING_RM)
  ENCODING("i64mem",          ENCODING_RM)
  ENCODING("i8mem",           ENCODING_RM)
#if INTEL_CUSTOMIZATION
#if INTEL_FEATURE_ISA_FP16
  ENCODING("shmem",           ENCODING_RM)
#endif // INTEL_FEATURE_ISA_FP16
#endif // INTEL_CUSTOMIZATION
  ENCODING("ssmem",           ENCODING_RM)
  ENCODING("sdmem",           ENCODING_RM)
  ENCODING("f128mem",         ENCODING_RM)
  ENCODING("f256mem",         ENCODING_RM)
  ENCODING("f512mem",         ENCODING_RM)
  ENCODING("f64mem",          ENCODING_RM)
  ENCODING("f32mem",          ENCODING_RM)
#if INTEL_CUSTOMIZATION
#if INTEL_FEATURE_ISA_FP16
  ENCODING("f16mem",          ENCODING_RM)
#endif // INTEL_FEATURE_ISA_FP16
#endif // INTEL_CUSTOMIZATION
  ENCODING("i128mem",         ENCODING_RM)
  ENCODING("i256mem",         ENCODING_RM)
  ENCODING("i512mem",         ENCODING_RM)
  ENCODING("f80mem",          ENCODING_RM)
  ENCODING("lea64_32mem",     ENCODING_RM)
  ENCODING("lea64mem",        ENCODING_RM)
  ENCODING("anymem",          ENCODING_RM)
  ENCODING("opaquemem",       ENCODING_RM)
  ENCODING("vx64mem",         ENCODING_VSIB)
  ENCODING("vx128mem",        ENCODING_VSIB)
  ENCODING("vx256mem",        ENCODING_VSIB)
  ENCODING("vy128mem",        ENCODING_VSIB)
  ENCODING("vy256mem",        ENCODING_VSIB)
  ENCODING("vx64xmem",        ENCODING_VSIB)
  ENCODING("vx128xmem",       ENCODING_VSIB)
  ENCODING("vx256xmem",       ENCODING_VSIB)
  ENCODING("vy128xmem",       ENCODING_VSIB)
  ENCODING("vy256xmem",       ENCODING_VSIB)
  ENCODING("vy512xmem",       ENCODING_VSIB)
  ENCODING("vz256mem",        ENCODING_VSIB)
  ENCODING("vz512mem",        ENCODING_VSIB)
  errs() << "Unhandled memory encoding " << s << "\n";
  llvm_unreachable("Unhandled memory encoding");
}

OperandEncoding
RecognizableInstr::relocationEncodingFromString(const std::string &s,
                                                uint8_t OpSize) {
  if(OpSize != X86Local::OpSize16) {
    // For instructions without an OpSize prefix, a declared 16-bit register or
    // immediate encoding is special.
    ENCODING("i16imm",        ENCODING_IW)
  }
  ENCODING("i16imm",          ENCODING_Iv)
  ENCODING("i16i8imm",        ENCODING_IB)
  ENCODING("i32imm",          ENCODING_Iv)
  ENCODING("i32i8imm",        ENCODING_IB)
  ENCODING("i64i32imm",       ENCODING_ID)
  ENCODING("i64i8imm",        ENCODING_IB)
  ENCODING("i8imm",           ENCODING_IB)
  ENCODING("u8imm",           ENCODING_IB)
  ENCODING("i16u8imm",        ENCODING_IB)
  ENCODING("i32u8imm",        ENCODING_IB)
  ENCODING("i64u8imm",        ENCODING_IB)
  ENCODING("i64i32imm_pcrel", ENCODING_ID)
  ENCODING("i16imm_pcrel",    ENCODING_IW)
  ENCODING("i32imm_pcrel",    ENCODING_ID)
  ENCODING("brtarget32",      ENCODING_ID)
  ENCODING("brtarget16",      ENCODING_IW)
  ENCODING("brtarget8",       ENCODING_IB)
  ENCODING("i64imm",          ENCODING_IO)
  ENCODING("offset16_8",      ENCODING_Ia)
  ENCODING("offset16_16",     ENCODING_Ia)
  ENCODING("offset16_32",     ENCODING_Ia)
  ENCODING("offset32_8",      ENCODING_Ia)
  ENCODING("offset32_16",     ENCODING_Ia)
  ENCODING("offset32_32",     ENCODING_Ia)
  ENCODING("offset32_64",     ENCODING_Ia)
  ENCODING("offset64_8",      ENCODING_Ia)
  ENCODING("offset64_16",     ENCODING_Ia)
  ENCODING("offset64_32",     ENCODING_Ia)
  ENCODING("offset64_64",     ENCODING_Ia)
  ENCODING("srcidx8",         ENCODING_SI)
  ENCODING("srcidx16",        ENCODING_SI)
  ENCODING("srcidx32",        ENCODING_SI)
  ENCODING("srcidx64",        ENCODING_SI)
  ENCODING("dstidx8",         ENCODING_DI)
  ENCODING("dstidx16",        ENCODING_DI)
  ENCODING("dstidx32",        ENCODING_DI)
  ENCODING("dstidx64",        ENCODING_DI)
  errs() << "Unhandled relocation encoding " << s << "\n";
  llvm_unreachable("Unhandled relocation encoding");
}

OperandEncoding
RecognizableInstr::opcodeModifierEncodingFromString(const std::string &s,
                                                    uint8_t OpSize) {
  ENCODING("GR32",            ENCODING_Rv)
  ENCODING("GR64",            ENCODING_RO)
  ENCODING("GR16",            ENCODING_Rv)
  ENCODING("GR8",             ENCODING_RB)
  ENCODING("ccode",           ENCODING_CC)
  errs() << "Unhandled opcode modifier encoding " << s << "\n";
  llvm_unreachable("Unhandled opcode modifier encoding");
}
#undef ENCODING<|MERGE_RESOLUTION|>--- conflicted
+++ resolved
@@ -974,21 +974,11 @@
   TYPE("VK32WM",              TYPE_VK)
   TYPE("VK64",                TYPE_VK)
   TYPE("VK64WM",              TYPE_VK)
-<<<<<<< HEAD
-#if INTEL_CUSTOMIZATION
-#if INTEL_FEATURE_ISA_VP2INTERSECT
-=======
->>>>>>> 2f94203e
   TYPE("VK1Pair",             TYPE_VK_PAIR)
   TYPE("VK2Pair",             TYPE_VK_PAIR)
   TYPE("VK4Pair",             TYPE_VK_PAIR)
   TYPE("VK8Pair",             TYPE_VK_PAIR)
   TYPE("VK16Pair",            TYPE_VK_PAIR)
-<<<<<<< HEAD
-#endif // INTEL_FEATURE_ISA_VP2INTERSECT
-#endif // INTEL_CUSTOMIZATION
-=======
->>>>>>> 2f94203e
   TYPE("vx64mem",             TYPE_MVSIBX)
   TYPE("vx128mem",            TYPE_MVSIBX)
   TYPE("vx256mem",            TYPE_MVSIBX)
@@ -1093,21 +1083,11 @@
   ENCODING("VK16",            ENCODING_RM)
   ENCODING("VK32",            ENCODING_RM)
   ENCODING("VK64",            ENCODING_RM)
-<<<<<<< HEAD
-#if INTEL_CUSTOMIZATION
-#if INTEL_FEATURE_ISA_VP2INTERSECT
-=======
->>>>>>> 2f94203e
   ENCODING("VK1PAIR",         ENCODING_RM)
   ENCODING("VK2PAIR",         ENCODING_RM)
   ENCODING("VK4PAIR",         ENCODING_RM)
   ENCODING("VK8PAIR",         ENCODING_RM)
   ENCODING("VK16PAIR",        ENCODING_RM)
-<<<<<<< HEAD
-#endif // INTEL_FEATURE_ISA_VP2INTERSECT
-#endif // INTEL_CUSTOMIZATION
-=======
->>>>>>> 2f94203e
   ENCODING("BNDR",            ENCODING_RM)
 #if INTEL_CUSTOMIZATION
 #if INTEL_FEATURE_ISA_AMX
@@ -1152,21 +1132,11 @@
   ENCODING("VK16",            ENCODING_REG)
   ENCODING("VK32",            ENCODING_REG)
   ENCODING("VK64",            ENCODING_REG)
-<<<<<<< HEAD
-#if INTEL_CUSTOMIZATION
-#if INTEL_FEATURE_ISA_VP2INTERSECT
-=======
->>>>>>> 2f94203e
   ENCODING("VK1Pair",         ENCODING_REG)
   ENCODING("VK2Pair",         ENCODING_REG)
   ENCODING("VK4Pair",         ENCODING_REG)
   ENCODING("VK8Pair",         ENCODING_REG)
   ENCODING("VK16Pair",        ENCODING_REG)
-<<<<<<< HEAD
-#endif // INTEL_FEATURE_ISA_VP2INTERSECT
-#endif // INTEL_CUSTOMIZATION
-=======
->>>>>>> 2f94203e
   ENCODING("VK1WM",           ENCODING_REG)
   ENCODING("VK2WM",           ENCODING_REG)
   ENCODING("VK4WM",           ENCODING_REG)
@@ -1211,24 +1181,16 @@
   ENCODING("VK16",            ENCODING_VVVV)
   ENCODING("VK32",            ENCODING_VVVV)
   ENCODING("VK64",            ENCODING_VVVV)
-<<<<<<< HEAD
-#if INTEL_CUSTOMIZATION
-#if INTEL_FEATURE_ISA_VP2INTERSECT
-=======
->>>>>>> 2f94203e
   ENCODING("VK1PAIR",         ENCODING_VVVV)
   ENCODING("VK2PAIR",         ENCODING_VVVV)
   ENCODING("VK4PAIR",         ENCODING_VVVV)
   ENCODING("VK8PAIR",         ENCODING_VVVV)
   ENCODING("VK16PAIR",        ENCODING_VVVV)
-<<<<<<< HEAD
-#endif // INTEL_FEATURE_ISA_VP2INTERSECT
+#if INTEL_CUSTOMIZATION
 #if INTEL_FEATURE_ISA_AMX
   ENCODING("VTILE",           ENCODING_VVVV)
 #endif // INTEL_FEATURE_ISA_AMX
 #endif // INTEL_CUSTOMIZATION
-=======
->>>>>>> 2f94203e
   errs() << "Unhandled VEX.vvvv register encoding " << s << "\n";
   llvm_unreachable("Unhandled VEX.vvvv register encoding");
 }
