//===- X86DisassemblerTables.cpp - Disassembler tables ----------*- C++ -*-===//
//
// Part of the LLVM Project, under the Apache License v2.0 with LLVM Exceptions.
// See https://llvm.org/LICENSE.txt for license information.
// SPDX-License-Identifier: Apache-2.0 WITH LLVM-exception
//
//===----------------------------------------------------------------------===//
//
// This file is part of the X86 Disassembler Emitter.
// It contains the implementation of the disassembler tables.
// Documentation for the disassembler emitter in general can be found in
//  X86DisassemblerEmitter.h.
//
//===----------------------------------------------------------------------===//

#include "X86DisassemblerTables.h"
#include "X86DisassemblerShared.h"
#include "llvm/ADT/STLExtras.h"
#include "llvm/Support/ErrorHandling.h"
#include "llvm/Support/Format.h"
#include <map>

using namespace llvm;
using namespace X86Disassembler;

/// stringForContext - Returns a string containing the name of a particular
///   InstructionContext, usually for diagnostic purposes.
///
/// @param insnContext  - The instruction class to transform to a string.
/// @return           - A statically-allocated string constant that contains the
///                     name of the instruction class.
static inline const char* stringForContext(InstructionContext insnContext) {
  switch (insnContext) {
  default:
    llvm_unreachable("Unhandled instruction class");
#define ENUM_ENTRY(n, r, d)   case n: return #n; break;
#define ENUM_ENTRY_K_B(n, r, d) ENUM_ENTRY(n, r, d) ENUM_ENTRY(n##_K_B, r, d)\
        ENUM_ENTRY(n##_KZ, r, d) ENUM_ENTRY(n##_K, r, d) ENUM_ENTRY(n##_B, r, d)\
        ENUM_ENTRY(n##_KZ_B, r, d)
#if INTEL_CUSTOMIZATION
#if INTEL_FEATURE_ICECODE
  INSTRUCTION_CONTEXTS_CE
#else // INTEL_FEATURE_ICECODE
  INSTRUCTION_CONTEXTS
#endif // INTEL_FEATURE_ICECODE
#endif // INTEL_CUSTOMIZATION
#undef ENUM_ENTRY
#undef ENUM_ENTRY_K_B
  }
}

/// stringForOperandType - Like stringForContext, but for OperandTypes.
static inline const char* stringForOperandType(OperandType type) {
  switch (type) {
  default:
    llvm_unreachable("Unhandled type");
#define ENUM_ENTRY(i, d) case i: return #i;
#if INTEL_CUSTOMIZATION
#if INTEL_FEATURE_ICECODE
  TYPES_CE
#else // INTEL_FEATURE_ICECODE
  TYPES
#endif // INTEL_FEATURE_ICECODE
#endif // INTEL_CUSTOMIZATION
#undef ENUM_ENTRY
  }
}

/// stringForOperandEncoding - like stringForContext, but for
///   OperandEncodings.
static inline const char* stringForOperandEncoding(OperandEncoding encoding) {
  switch (encoding) {
  default:
    llvm_unreachable("Unhandled encoding");
#define ENUM_ENTRY(i, d) case i: return #i;
  ENCODINGS
#undef ENUM_ENTRY
  }
}

/// inheritsFrom - Indicates whether all instructions in one class also belong
///   to another class.
///
/// @param child  - The class that may be the subset
/// @param parent - The class that may be the superset
/// @return       - True if child is a subset of parent, false otherwise.
static inline bool inheritsFrom(InstructionContext child,
                                InstructionContext parent, bool noPrefix = true,
                                bool VEX_LIG = false, bool VEX_WIG = false,
                                bool AdSize64 = false) {
  if (child == parent)
    return true;

  switch (parent) {
  case IC:
    return(inheritsFrom(child, IC_64BIT, AdSize64) ||
           (noPrefix && inheritsFrom(child, IC_OPSIZE, noPrefix)) ||
           inheritsFrom(child, IC_ADSIZE) ||
           (noPrefix && inheritsFrom(child, IC_XD, noPrefix)) ||
           (noPrefix && inheritsFrom(child, IC_XS, noPrefix)));
  case IC_64BIT:
    return(inheritsFrom(child, IC_64BIT_REXW)   ||
#if INTEL_CUSTOMIZATION
#if INTEL_FEATURE_ICECODE
           (inheritsFrom(child, IC_64BIT_CE)) ||
           (noPrefix && inheritsFrom(child, IC_64BIT_XS_CE, noPrefix)) ||
#endif // INTEL_FEATURE_ICECODE
#endif // INTEL_CUSTOMIZATION
           (noPrefix && inheritsFrom(child, IC_64BIT_OPSIZE, noPrefix)) ||
           (!AdSize64 && inheritsFrom(child, IC_64BIT_ADSIZE)) ||
           (noPrefix && inheritsFrom(child, IC_64BIT_XD, noPrefix))     ||
           (noPrefix && inheritsFrom(child, IC_64BIT_XS, noPrefix)));
#if INTEL_CUSTOMIZATION
#if INTEL_FEATURE_ICECODE
  case IC_64BIT_CE:
  case IC_64BIT_OPSIZE_CE:
  case IC_64BIT_XD_CE:
  case IC_64BIT_XS_CE:
  case IC_64BIT_REXW_CE:
  case IC_64BIT_REXW_XD_CE:
  case IC_64BIT_REXW_XS_CE:
  case IC_64BIT_XD_OPSIZE_CE:
  case IC_64BIT_XS_OPSIZE_CE:
    return false;
#endif // INTEL_FEATURE_ICECODE
#endif // INTEL_CUSTOMIZATION
  case IC_OPSIZE:
    return inheritsFrom(child, IC_64BIT_OPSIZE) ||
#if INTEL_CUSTOMIZATION
#if INTEL_FEATURE_ICECODE
           inheritsFrom(child, IC_64BIT_OPSIZE_CE) ||
#endif // INTEL_FEATURE_ICECODE
#endif // INTEL_CUSTOMIZATION
           inheritsFrom(child, IC_OPSIZE_ADSIZE);
  case IC_ADSIZE:
    return (noPrefix && inheritsFrom(child, IC_OPSIZE_ADSIZE, noPrefix));
  case IC_OPSIZE_ADSIZE:
    return false;
  case IC_64BIT_ADSIZE:
    return (noPrefix && inheritsFrom(child, IC_64BIT_OPSIZE_ADSIZE, noPrefix));
  case IC_64BIT_OPSIZE_ADSIZE:
    return (noPrefix &&
            inheritsFrom(child, IC_64BIT_VEX_OPSIZE_ADSIZE, noPrefix));
  case IC_XD:
    return inheritsFrom(child, IC_64BIT_XD);
  case IC_XS:
    return inheritsFrom(child, IC_64BIT_XS);
  case IC_XD_OPSIZE:
    return inheritsFrom(child, IC_64BIT_XD_OPSIZE);
  case IC_XS_OPSIZE:
    return inheritsFrom(child, IC_64BIT_XS_OPSIZE);
  case IC_XD_ADSIZE:
    return inheritsFrom(child, IC_64BIT_XD_ADSIZE);
  case IC_XS_ADSIZE:
    return inheritsFrom(child, IC_64BIT_XS_ADSIZE);
  case IC_64BIT_REXW:
    return((noPrefix && inheritsFrom(child, IC_64BIT_REXW_XS, noPrefix)) ||
#if INTEL_CUSTOMIZATION
#if INTEL_FEATURE_ICECODE
           (inheritsFrom(child, IC_64BIT_REXW_CE)) ||
#endif // INTEL_FEATURE_ICECODE
#endif // INTEL_CUSTOMIZATION
           (noPrefix && inheritsFrom(child, IC_64BIT_REXW_XD, noPrefix)) ||
           (noPrefix && inheritsFrom(child, IC_64BIT_REXW_OPSIZE, noPrefix)) ||
           (!AdSize64 && inheritsFrom(child, IC_64BIT_REXW_ADSIZE)));
  case IC_64BIT_OPSIZE:
    return inheritsFrom(child, IC_64BIT_REXW_OPSIZE) ||
           (!AdSize64 && inheritsFrom(child, IC_64BIT_OPSIZE_ADSIZE)) ||
           (!AdSize64 && inheritsFrom(child, IC_64BIT_REXW_ADSIZE)) ||
           (!AdSize64 && inheritsFrom(child, IC_64BIT_VEX_OPSIZE_ADSIZE));
  case IC_64BIT_XD:
<<<<<<< HEAD
    return(inheritsFrom(child, IC_64BIT_REXW_XD) ||
#if INTEL_CUSTOMIZATION
#if INTEL_FEATURE_ICECODE
           (inheritsFrom(child, IC_64BIT_XD_CE)) ||
#endif // INTEL_FEATURE_ICECODE
#endif // INTEL_CUSTOMIZATION
           (!AdSize64 && inheritsFrom(child, IC_64BIT_XD_ADSIZE)));
=======
    return (inheritsFrom(child, IC_64BIT_REXW_XD) ||
            (!AdSize64 && inheritsFrom(child, IC_64BIT_XD_ADSIZE)));
>>>>>>> a8ad9170
  case IC_64BIT_XS:
    return(inheritsFrom(child, IC_64BIT_REXW_XS) ||
#if INTEL_CUSTOMIZATION
#if INTEL_FEATURE_ICECODE
           (inheritsFrom(child, IC_64BIT_REXW_XS_CE)) ||
#endif // INTEL_FEATURE_ICECODE
#endif // INTEL_CUSTOMIZATION
           (!AdSize64 && inheritsFrom(child, IC_64BIT_XS_ADSIZE)));
  case IC_64BIT_XD_OPSIZE:
  case IC_64BIT_XS_OPSIZE:
    return false;
  case IC_64BIT_XD_ADSIZE:
  case IC_64BIT_XS_ADSIZE:
    return false;
  case IC_64BIT_REXW_XD:
  case IC_64BIT_REXW_XS:
  case IC_64BIT_REXW_OPSIZE:
  case IC_64BIT_REXW_ADSIZE:
    return false;
  case IC_VEX:
    return (VEX_LIG && VEX_WIG && inheritsFrom(child, IC_VEX_L_W)) ||
           (VEX_WIG && inheritsFrom(child, IC_VEX_W)) ||
           (VEX_LIG && inheritsFrom(child, IC_VEX_L));
  case IC_VEX_XS:
    return (VEX_LIG && VEX_WIG && inheritsFrom(child, IC_VEX_L_W_XS)) ||
           (VEX_WIG && inheritsFrom(child, IC_VEX_W_XS)) ||
           (VEX_LIG && inheritsFrom(child, IC_VEX_L_XS));
  case IC_VEX_XD:
    return (VEX_LIG && VEX_WIG && inheritsFrom(child, IC_VEX_L_W_XD)) ||
           (VEX_WIG && inheritsFrom(child, IC_VEX_W_XD)) ||
           (VEX_LIG && inheritsFrom(child, IC_VEX_L_XD));
  case IC_VEX_OPSIZE:
    return (VEX_LIG && VEX_WIG && inheritsFrom(child, IC_VEX_L_W_OPSIZE)) ||
           (VEX_WIG && inheritsFrom(child, IC_VEX_W_OPSIZE)) ||
           (VEX_LIG && inheritsFrom(child, IC_VEX_L_OPSIZE)) ||
           inheritsFrom(child, IC_64BIT_VEX_OPSIZE);
  case IC_64BIT_VEX_OPSIZE:
    return inheritsFrom(child, IC_64BIT_VEX_OPSIZE_ADSIZE);
  case IC_64BIT_VEX_OPSIZE_ADSIZE:
    return false;
  case IC_VEX_W:
    return VEX_LIG && inheritsFrom(child, IC_VEX_L_W);
  case IC_VEX_W_XS:
    return VEX_LIG && inheritsFrom(child, IC_VEX_L_W_XS);
  case IC_VEX_W_XD:
    return VEX_LIG && inheritsFrom(child, IC_VEX_L_W_XD);
  case IC_VEX_W_OPSIZE:
    return VEX_LIG && inheritsFrom(child, IC_VEX_L_W_OPSIZE);
  case IC_VEX_L:
    return VEX_WIG && inheritsFrom(child, IC_VEX_L_W);
  case IC_VEX_L_XS:
    return VEX_WIG && inheritsFrom(child, IC_VEX_L_W_XS);
  case IC_VEX_L_XD:
    return VEX_WIG && inheritsFrom(child, IC_VEX_L_W_XD);
  case IC_VEX_L_OPSIZE:
    return VEX_WIG && inheritsFrom(child, IC_VEX_L_W_OPSIZE);
  case IC_VEX_L_W:
  case IC_VEX_L_W_XS:
  case IC_VEX_L_W_XD:
  case IC_VEX_L_W_OPSIZE:
    return false;
  case IC_EVEX:
    return (VEX_LIG && VEX_WIG && inheritsFrom(child, IC_EVEX_L_W)) ||
           (VEX_LIG && VEX_WIG && inheritsFrom(child, IC_EVEX_L2_W)) ||
           (VEX_WIG && inheritsFrom(child, IC_EVEX_W)) ||
           (VEX_LIG && inheritsFrom(child, IC_EVEX_L)) ||
           (VEX_LIG && inheritsFrom(child, IC_EVEX_L2));
  case IC_EVEX_XS:
    return (VEX_LIG && VEX_WIG && inheritsFrom(child, IC_EVEX_L_W_XS)) ||
           (VEX_LIG && VEX_WIG && inheritsFrom(child, IC_EVEX_L2_W_XS)) ||
           (VEX_WIG && inheritsFrom(child, IC_EVEX_W_XS)) ||
           (VEX_LIG && inheritsFrom(child, IC_EVEX_L_XS)) ||
           (VEX_LIG && inheritsFrom(child, IC_EVEX_L2_XS));
  case IC_EVEX_XD:
    return (VEX_LIG && VEX_WIG && inheritsFrom(child, IC_EVEX_L_W_XD)) ||
           (VEX_LIG && VEX_WIG && inheritsFrom(child, IC_EVEX_L2_W_XD)) ||
           (VEX_WIG && inheritsFrom(child, IC_EVEX_W_XD)) ||
           (VEX_LIG && inheritsFrom(child, IC_EVEX_L_XD)) ||
           (VEX_LIG && inheritsFrom(child, IC_EVEX_L2_XD));
  case IC_EVEX_OPSIZE:
    return (VEX_LIG && VEX_WIG && inheritsFrom(child, IC_EVEX_L_W_OPSIZE)) ||
           (VEX_LIG && VEX_WIG && inheritsFrom(child, IC_EVEX_L2_W_OPSIZE)) ||
           (VEX_WIG && inheritsFrom(child, IC_EVEX_W_OPSIZE)) ||
           (VEX_LIG && inheritsFrom(child, IC_EVEX_L_OPSIZE)) ||
           (VEX_LIG && inheritsFrom(child, IC_EVEX_L2_OPSIZE));
  case IC_EVEX_K:
    return (VEX_LIG && VEX_WIG && inheritsFrom(child, IC_EVEX_L_W_K)) ||
           (VEX_LIG && VEX_WIG && inheritsFrom(child, IC_EVEX_L2_W_K)) ||
           (VEX_WIG && inheritsFrom(child, IC_EVEX_W_K)) ||
           (VEX_LIG && inheritsFrom(child, IC_EVEX_L_K)) ||
           (VEX_LIG && inheritsFrom(child, IC_EVEX_L2_K));
  case IC_EVEX_XS_K:
    return (VEX_LIG && VEX_WIG && inheritsFrom(child, IC_EVEX_L_W_XS_K)) ||
           (VEX_LIG && VEX_WIG && inheritsFrom(child, IC_EVEX_L2_W_XS_K)) ||
           (VEX_WIG && inheritsFrom(child, IC_EVEX_W_XS_K)) ||
           (VEX_LIG && inheritsFrom(child, IC_EVEX_L_XS_K)) ||
           (VEX_LIG && inheritsFrom(child, IC_EVEX_L2_XS_K));
  case IC_EVEX_XD_K:
    return (VEX_LIG && VEX_WIG && inheritsFrom(child, IC_EVEX_L_W_XD_K)) ||
           (VEX_LIG && VEX_WIG && inheritsFrom(child, IC_EVEX_L2_W_XD_K)) ||
           (VEX_WIG && inheritsFrom(child, IC_EVEX_W_XD_K)) ||
           (VEX_LIG && inheritsFrom(child, IC_EVEX_L_XD_K)) ||
           (VEX_LIG && inheritsFrom(child, IC_EVEX_L2_XD_K));
  case IC_EVEX_OPSIZE_K:
    return (VEX_LIG && VEX_WIG && inheritsFrom(child, IC_EVEX_L_W_OPSIZE_K)) ||
           (VEX_LIG && VEX_WIG && inheritsFrom(child, IC_EVEX_L2_W_OPSIZE_K)) ||
           (VEX_WIG && inheritsFrom(child, IC_EVEX_W_OPSIZE_K)) ||
           (VEX_LIG && inheritsFrom(child, IC_EVEX_L_OPSIZE_K)) ||
           (VEX_LIG && inheritsFrom(child, IC_EVEX_L2_OPSIZE_K));
  case IC_EVEX_KZ:
    return (VEX_LIG && VEX_WIG && inheritsFrom(child, IC_EVEX_L_W_KZ)) ||
           (VEX_LIG && VEX_WIG && inheritsFrom(child, IC_EVEX_L2_W_KZ)) ||
           (VEX_WIG && inheritsFrom(child, IC_EVEX_W_KZ)) ||
           (VEX_LIG && inheritsFrom(child, IC_EVEX_L_KZ)) ||
           (VEX_LIG && inheritsFrom(child, IC_EVEX_L2_KZ));
  case IC_EVEX_XS_KZ:
    return (VEX_LIG && VEX_WIG && inheritsFrom(child, IC_EVEX_L_W_XS_KZ)) ||
           (VEX_LIG && VEX_WIG && inheritsFrom(child, IC_EVEX_L2_W_XS_KZ)) ||
           (VEX_WIG && inheritsFrom(child, IC_EVEX_W_XS_KZ)) ||
           (VEX_LIG && inheritsFrom(child, IC_EVEX_L_XS_KZ)) ||
           (VEX_LIG && inheritsFrom(child, IC_EVEX_L2_XS_KZ));
  case IC_EVEX_XD_KZ:
    return (VEX_LIG && VEX_WIG && inheritsFrom(child, IC_EVEX_L_W_XD_KZ)) ||
           (VEX_LIG && VEX_WIG && inheritsFrom(child, IC_EVEX_L2_W_XD_KZ)) ||
           (VEX_WIG && inheritsFrom(child, IC_EVEX_W_XD_KZ)) ||
           (VEX_LIG && inheritsFrom(child, IC_EVEX_L_XD_KZ)) ||
           (VEX_LIG && inheritsFrom(child, IC_EVEX_L2_XD_KZ));
  case IC_EVEX_OPSIZE_KZ:
    return (VEX_LIG && VEX_WIG && inheritsFrom(child, IC_EVEX_L_W_OPSIZE_KZ)) ||
           (VEX_LIG && VEX_WIG && inheritsFrom(child, IC_EVEX_L2_W_OPSIZE_KZ)) ||
           (VEX_WIG && inheritsFrom(child, IC_EVEX_W_OPSIZE_KZ)) ||
           (VEX_LIG && inheritsFrom(child, IC_EVEX_L_OPSIZE_KZ)) ||
           (VEX_LIG && inheritsFrom(child, IC_EVEX_L2_OPSIZE_KZ));
  case IC_EVEX_W:
    return (VEX_LIG && inheritsFrom(child, IC_EVEX_L_W)) ||
           (VEX_LIG && inheritsFrom(child, IC_EVEX_L2_W));
  case IC_EVEX_W_XS:
    return (VEX_LIG && inheritsFrom(child, IC_EVEX_L_W_XS)) ||
           (VEX_LIG && inheritsFrom(child, IC_EVEX_L2_W_XS));
  case IC_EVEX_W_XD:
    return (VEX_LIG && inheritsFrom(child, IC_EVEX_L_W_XD)) ||
           (VEX_LIG && inheritsFrom(child, IC_EVEX_L2_W_XD));
  case IC_EVEX_W_OPSIZE:
    return (VEX_LIG && inheritsFrom(child, IC_EVEX_L_W_OPSIZE)) ||
           (VEX_LIG && inheritsFrom(child, IC_EVEX_L2_W_OPSIZE));
  case IC_EVEX_W_K:
    return (VEX_LIG && inheritsFrom(child, IC_EVEX_L_W_K)) ||
           (VEX_LIG && inheritsFrom(child, IC_EVEX_L2_W_K));
  case IC_EVEX_W_XS_K:
    return (VEX_LIG && inheritsFrom(child, IC_EVEX_L_W_XS_K)) ||
           (VEX_LIG && inheritsFrom(child, IC_EVEX_L2_W_XS_K));
  case IC_EVEX_W_XD_K:
    return (VEX_LIG && inheritsFrom(child, IC_EVEX_L_W_XD_K)) ||
           (VEX_LIG && inheritsFrom(child, IC_EVEX_L2_W_XD_K));
  case IC_EVEX_W_OPSIZE_K:
    return (VEX_LIG && inheritsFrom(child, IC_EVEX_L_W_OPSIZE_K)) ||
           (VEX_LIG && inheritsFrom(child, IC_EVEX_L2_W_OPSIZE_K));
  case IC_EVEX_W_KZ:
    return (VEX_LIG && inheritsFrom(child, IC_EVEX_L_W_KZ)) ||
           (VEX_LIG && inheritsFrom(child, IC_EVEX_L2_W_KZ));
  case IC_EVEX_W_XS_KZ:
    return (VEX_LIG && inheritsFrom(child, IC_EVEX_L_W_XS_KZ)) ||
           (VEX_LIG && inheritsFrom(child, IC_EVEX_L2_W_XS_KZ));
  case IC_EVEX_W_XD_KZ:
    return (VEX_LIG && inheritsFrom(child, IC_EVEX_L_W_XD_KZ)) ||
           (VEX_LIG && inheritsFrom(child, IC_EVEX_L2_W_XD_KZ));
  case IC_EVEX_W_OPSIZE_KZ:
    return (VEX_LIG && inheritsFrom(child, IC_EVEX_L_W_OPSIZE_KZ)) ||
           (VEX_LIG && inheritsFrom(child, IC_EVEX_L2_W_OPSIZE_KZ));
  case IC_EVEX_L:
    return VEX_WIG && inheritsFrom(child, IC_EVEX_L_W);
  case IC_EVEX_L_XS:
    return VEX_WIG && inheritsFrom(child, IC_EVEX_L_W_XS);
  case IC_EVEX_L_XD:
    return VEX_WIG && inheritsFrom(child, IC_EVEX_L_W_XD);
  case IC_EVEX_L_OPSIZE:
    return VEX_WIG && inheritsFrom(child, IC_EVEX_L_W_OPSIZE);
  case IC_EVEX_L_K:
    return VEX_WIG && inheritsFrom(child, IC_EVEX_L_W_K);
  case IC_EVEX_L_XS_K:
    return VEX_WIG && inheritsFrom(child, IC_EVEX_L_W_XS_K);
  case IC_EVEX_L_XD_K:
    return VEX_WIG && inheritsFrom(child, IC_EVEX_L_W_XD_K);
  case IC_EVEX_L_OPSIZE_K:
    return VEX_WIG && inheritsFrom(child, IC_EVEX_L_W_OPSIZE_K);
  case IC_EVEX_L_KZ:
    return VEX_WIG && inheritsFrom(child, IC_EVEX_L_W_KZ);
  case IC_EVEX_L_XS_KZ:
    return VEX_WIG && inheritsFrom(child, IC_EVEX_L_W_XS_KZ);
  case IC_EVEX_L_XD_KZ:
    return VEX_WIG && inheritsFrom(child, IC_EVEX_L_W_XD_KZ);
  case IC_EVEX_L_OPSIZE_KZ:
    return VEX_WIG && inheritsFrom(child, IC_EVEX_L_W_OPSIZE_KZ);
  case IC_EVEX_L_W:
  case IC_EVEX_L_W_XS:
  case IC_EVEX_L_W_XD:
  case IC_EVEX_L_W_OPSIZE:
    return false;
  case IC_EVEX_L_W_K:
  case IC_EVEX_L_W_XS_K:
  case IC_EVEX_L_W_XD_K:
  case IC_EVEX_L_W_OPSIZE_K:
    return false;
  case IC_EVEX_L_W_KZ:
  case IC_EVEX_L_W_XS_KZ:
  case IC_EVEX_L_W_XD_KZ:
  case IC_EVEX_L_W_OPSIZE_KZ:
    return false;
  case IC_EVEX_L2:
    return VEX_WIG && inheritsFrom(child, IC_EVEX_L2_W);
  case IC_EVEX_L2_XS:
    return VEX_WIG && inheritsFrom(child, IC_EVEX_L2_W_XS);
  case IC_EVEX_L2_XD:
    return VEX_WIG && inheritsFrom(child, IC_EVEX_L2_W_XD);
  case IC_EVEX_L2_OPSIZE:
    return VEX_WIG && inheritsFrom(child, IC_EVEX_L2_W_OPSIZE);
  case IC_EVEX_L2_K:
    return VEX_WIG && inheritsFrom(child, IC_EVEX_L2_W_K);
  case IC_EVEX_L2_XS_K:
    return VEX_WIG && inheritsFrom(child, IC_EVEX_L2_W_XS_K);
  case IC_EVEX_L2_XD_K:
    return VEX_WIG && inheritsFrom(child, IC_EVEX_L2_W_XD_K);
  case IC_EVEX_L2_OPSIZE_K:
    return VEX_WIG && inheritsFrom(child, IC_EVEX_L2_W_OPSIZE_K);
  case IC_EVEX_L2_KZ:
    return VEX_WIG && inheritsFrom(child, IC_EVEX_L2_W_KZ);
  case IC_EVEX_L2_XS_KZ:
    return VEX_WIG && inheritsFrom(child, IC_EVEX_L2_W_XS_KZ);
  case IC_EVEX_L2_XD_KZ:
    return VEX_WIG && inheritsFrom(child, IC_EVEX_L2_W_XD_KZ);
  case IC_EVEX_L2_OPSIZE_KZ:
    return VEX_WIG && inheritsFrom(child, IC_EVEX_L2_W_OPSIZE_KZ);
  case IC_EVEX_L2_W:
  case IC_EVEX_L2_W_XS:
  case IC_EVEX_L2_W_XD:
  case IC_EVEX_L2_W_OPSIZE:
    return false;
  case IC_EVEX_L2_W_K:
  case IC_EVEX_L2_W_XS_K:
  case IC_EVEX_L2_W_XD_K:
  case IC_EVEX_L2_W_OPSIZE_K:
    return false;
  case IC_EVEX_L2_W_KZ:
  case IC_EVEX_L2_W_XS_KZ:
  case IC_EVEX_L2_W_XD_KZ:
  case IC_EVEX_L2_W_OPSIZE_KZ:
    return false;
  case IC_EVEX_B:
    return (VEX_LIG && VEX_WIG && inheritsFrom(child, IC_EVEX_L_W_B)) ||
           (VEX_LIG && VEX_WIG && inheritsFrom(child, IC_EVEX_L2_W_B)) ||
           (VEX_WIG && inheritsFrom(child, IC_EVEX_W_B)) ||
           (VEX_LIG && inheritsFrom(child, IC_EVEX_L_B)) ||
           (VEX_LIG && inheritsFrom(child, IC_EVEX_L2_B));
  case IC_EVEX_XS_B:
    return (VEX_LIG && VEX_WIG && inheritsFrom(child, IC_EVEX_L_W_XS_B)) ||
           (VEX_LIG && VEX_WIG && inheritsFrom(child, IC_EVEX_L2_W_XS_B)) ||
           (VEX_WIG && inheritsFrom(child, IC_EVEX_W_XS_B)) ||
           (VEX_LIG && inheritsFrom(child, IC_EVEX_L_XS_B)) ||
           (VEX_LIG && inheritsFrom(child, IC_EVEX_L2_XS_B));
  case IC_EVEX_XD_B:
    return (VEX_LIG && VEX_WIG && inheritsFrom(child, IC_EVEX_L_W_XD_B)) ||
           (VEX_LIG && VEX_WIG && inheritsFrom(child, IC_EVEX_L2_W_XD_B)) ||
           (VEX_WIG && inheritsFrom(child, IC_EVEX_W_XD_B)) ||
           (VEX_LIG && inheritsFrom(child, IC_EVEX_L_XD_B)) ||
           (VEX_LIG && inheritsFrom(child, IC_EVEX_L2_XD_B));
  case IC_EVEX_OPSIZE_B:
    return (VEX_LIG && VEX_WIG && inheritsFrom(child, IC_EVEX_L_W_OPSIZE_B)) ||
           (VEX_LIG && VEX_WIG && inheritsFrom(child, IC_EVEX_L2_W_OPSIZE_B)) ||
           (VEX_WIG && inheritsFrom(child, IC_EVEX_W_OPSIZE_B)) ||
           (VEX_LIG && inheritsFrom(child, IC_EVEX_L_OPSIZE_B)) ||
           (VEX_LIG && inheritsFrom(child, IC_EVEX_L2_OPSIZE_B));
  case IC_EVEX_K_B:
    return (VEX_LIG && VEX_WIG && inheritsFrom(child, IC_EVEX_L_W_K_B)) ||
           (VEX_LIG && VEX_WIG && inheritsFrom(child, IC_EVEX_L2_W_K_B)) ||
           (VEX_WIG && inheritsFrom(child, IC_EVEX_W_K_B)) ||
           (VEX_LIG && inheritsFrom(child, IC_EVEX_L_K_B)) ||
           (VEX_LIG && inheritsFrom(child, IC_EVEX_L2_K_B));
  case IC_EVEX_XS_K_B:
    return (VEX_LIG && VEX_WIG && inheritsFrom(child, IC_EVEX_L_W_XS_K_B)) ||
           (VEX_LIG && VEX_WIG && inheritsFrom(child, IC_EVEX_L2_W_XS_K_B)) ||
           (VEX_WIG && inheritsFrom(child, IC_EVEX_W_XS_K_B)) ||
           (VEX_LIG && inheritsFrom(child, IC_EVEX_L_XS_K_B)) ||
           (VEX_LIG && inheritsFrom(child, IC_EVEX_L2_XS_K_B));
  case IC_EVEX_XD_K_B:
    return (VEX_LIG && VEX_WIG && inheritsFrom(child, IC_EVEX_L_W_XD_K_B)) ||
           (VEX_LIG && VEX_WIG && inheritsFrom(child, IC_EVEX_L2_W_XD_K_B)) ||
           (VEX_WIG && inheritsFrom(child, IC_EVEX_W_XD_K_B)) ||
           (VEX_LIG && inheritsFrom(child, IC_EVEX_L_XD_K_B)) ||
           (VEX_LIG && inheritsFrom(child, IC_EVEX_L2_XD_K_B));
  case IC_EVEX_OPSIZE_K_B:
    return (VEX_LIG && VEX_WIG &&
            inheritsFrom(child, IC_EVEX_L_W_OPSIZE_K_B)) ||
           (VEX_LIG && VEX_WIG &&
            inheritsFrom(child, IC_EVEX_L2_W_OPSIZE_K_B)) ||
           (VEX_WIG && inheritsFrom(child, IC_EVEX_W_OPSIZE_K_B)) ||
           (VEX_LIG && inheritsFrom(child, IC_EVEX_L_OPSIZE_K_B)) ||
           (VEX_LIG && inheritsFrom(child, IC_EVEX_L2_OPSIZE_K_B));
  case IC_EVEX_KZ_B:
    return (VEX_LIG && VEX_WIG && inheritsFrom(child, IC_EVEX_L_W_KZ_B)) ||
           (VEX_LIG && VEX_WIG && inheritsFrom(child, IC_EVEX_L2_W_KZ_B)) ||
           (VEX_WIG && inheritsFrom(child, IC_EVEX_W_KZ_B)) ||
           (VEX_LIG && inheritsFrom(child, IC_EVEX_L_KZ_B)) ||
           (VEX_LIG && inheritsFrom(child, IC_EVEX_L2_KZ_B));
  case IC_EVEX_XS_KZ_B:
    return (VEX_LIG && VEX_WIG && inheritsFrom(child, IC_EVEX_L_W_XS_KZ_B)) ||
           (VEX_LIG && VEX_WIG && inheritsFrom(child, IC_EVEX_L2_W_XS_KZ_B)) ||
           (VEX_WIG && inheritsFrom(child, IC_EVEX_W_XS_KZ_B)) ||
           (VEX_LIG && inheritsFrom(child, IC_EVEX_L_XS_KZ_B)) ||
           (VEX_LIG && inheritsFrom(child, IC_EVEX_L2_XS_KZ_B));
  case IC_EVEX_XD_KZ_B:
    return (VEX_LIG && VEX_WIG && inheritsFrom(child, IC_EVEX_L_W_XD_KZ_B)) ||
           (VEX_LIG && VEX_WIG && inheritsFrom(child, IC_EVEX_L2_W_XD_KZ_B)) ||
           (VEX_WIG && inheritsFrom(child, IC_EVEX_W_XD_KZ_B)) ||
           (VEX_LIG && inheritsFrom(child, IC_EVEX_L_XD_KZ_B)) ||
           (VEX_LIG && inheritsFrom(child, IC_EVEX_L2_XD_KZ_B));
  case IC_EVEX_OPSIZE_KZ_B:
    return (VEX_LIG && VEX_WIG &&
            inheritsFrom(child, IC_EVEX_L_W_OPSIZE_KZ_B)) ||
           (VEX_LIG && VEX_WIG &&
            inheritsFrom(child, IC_EVEX_L2_W_OPSIZE_KZ_B)) ||
           (VEX_WIG && inheritsFrom(child, IC_EVEX_W_OPSIZE_KZ_B)) ||
           (VEX_LIG && inheritsFrom(child, IC_EVEX_L_OPSIZE_KZ_B)) ||
           (VEX_LIG && inheritsFrom(child, IC_EVEX_L2_OPSIZE_KZ_B));
  case IC_EVEX_W_B:
    return (VEX_LIG && inheritsFrom(child, IC_EVEX_L_W_B)) ||
           (VEX_LIG && inheritsFrom(child, IC_EVEX_L2_W_B));
  case IC_EVEX_W_XS_B:
    return (VEX_LIG && inheritsFrom(child, IC_EVEX_L_W_XS_B)) ||
           (VEX_LIG && inheritsFrom(child, IC_EVEX_L2_W_XS_B));
  case IC_EVEX_W_XD_B:
    return (VEX_LIG && inheritsFrom(child, IC_EVEX_L_W_XD_B)) ||
           (VEX_LIG && inheritsFrom(child, IC_EVEX_L2_W_XD_B));
  case IC_EVEX_W_OPSIZE_B:
    return (VEX_LIG && inheritsFrom(child, IC_EVEX_L_W_OPSIZE_B)) ||
           (VEX_LIG && inheritsFrom(child, IC_EVEX_L2_W_OPSIZE_B));
  case IC_EVEX_W_K_B:
    return (VEX_LIG && inheritsFrom(child, IC_EVEX_L_W_K_B)) ||
           (VEX_LIG && inheritsFrom(child, IC_EVEX_L2_W_K_B));
  case IC_EVEX_W_XS_K_B:
    return (VEX_LIG && inheritsFrom(child, IC_EVEX_L_W_XS_K_B)) ||
           (VEX_LIG && inheritsFrom(child, IC_EVEX_L2_W_XS_K_B));
  case IC_EVEX_W_XD_K_B:
    return (VEX_LIG && inheritsFrom(child, IC_EVEX_L_W_XD_K_B)) ||
           (VEX_LIG && inheritsFrom(child, IC_EVEX_L2_W_XD_K_B));
  case IC_EVEX_W_OPSIZE_K_B:
    return (VEX_LIG && inheritsFrom(child, IC_EVEX_L_W_OPSIZE_K_B)) ||
           (VEX_LIG && inheritsFrom(child, IC_EVEX_L2_W_OPSIZE_K_B));
  case IC_EVEX_W_KZ_B:
    return (VEX_LIG && inheritsFrom(child, IC_EVEX_L_W_KZ_B)) ||
           (VEX_LIG && inheritsFrom(child, IC_EVEX_L2_W_KZ_B));
  case IC_EVEX_W_XS_KZ_B:
    return (VEX_LIG && inheritsFrom(child, IC_EVEX_L_W_XS_KZ_B)) ||
           (VEX_LIG && inheritsFrom(child, IC_EVEX_L2_W_XS_KZ_B));
  case IC_EVEX_W_XD_KZ_B:
    return (VEX_LIG && inheritsFrom(child, IC_EVEX_L_W_XD_KZ_B)) ||
           (VEX_LIG && inheritsFrom(child, IC_EVEX_L2_W_XD_KZ_B));
  case IC_EVEX_W_OPSIZE_KZ_B:
    return (VEX_LIG && inheritsFrom(child, IC_EVEX_L_W_OPSIZE_KZ_B)) ||
           (VEX_LIG && inheritsFrom(child, IC_EVEX_L2_W_OPSIZE_KZ_B));
  case IC_EVEX_L_B:
    return VEX_WIG && inheritsFrom(child, IC_EVEX_L_W_B);
  case IC_EVEX_L_XS_B:
    return VEX_WIG && inheritsFrom(child, IC_EVEX_L_W_XS_B);
  case IC_EVEX_L_XD_B:
    return VEX_WIG && inheritsFrom(child, IC_EVEX_L_W_XD_B);
  case IC_EVEX_L_OPSIZE_B:
    return VEX_WIG && inheritsFrom(child, IC_EVEX_L_W_OPSIZE_B);
  case IC_EVEX_L_K_B:
    return VEX_WIG && inheritsFrom(child, IC_EVEX_L_W_K_B);
  case IC_EVEX_L_XS_K_B:
    return VEX_WIG && inheritsFrom(child, IC_EVEX_L_W_XS_K_B);
  case IC_EVEX_L_XD_K_B:
    return VEX_WIG && inheritsFrom(child, IC_EVEX_L_W_XD_K_B);
  case IC_EVEX_L_OPSIZE_K_B:
    return VEX_WIG && inheritsFrom(child, IC_EVEX_L_W_OPSIZE_K_B);
  case IC_EVEX_L_KZ_B:
    return VEX_WIG && inheritsFrom(child, IC_EVEX_L_W_KZ_B);
  case IC_EVEX_L_XS_KZ_B:
    return VEX_WIG && inheritsFrom(child, IC_EVEX_L_W_XS_KZ_B);
  case IC_EVEX_L_XD_KZ_B:
    return VEX_WIG && inheritsFrom(child, IC_EVEX_L_W_XD_KZ_B);
  case IC_EVEX_L_OPSIZE_KZ_B:
    return VEX_WIG && inheritsFrom(child, IC_EVEX_L_W_OPSIZE_KZ_B);
  case IC_EVEX_L_W_B:
  case IC_EVEX_L_W_XS_B:
  case IC_EVEX_L_W_XD_B:
  case IC_EVEX_L_W_OPSIZE_B:
    return false;
  case IC_EVEX_L_W_K_B:
  case IC_EVEX_L_W_XS_K_B:
  case IC_EVEX_L_W_XD_K_B:
  case IC_EVEX_L_W_OPSIZE_K_B:
    return false;
  case IC_EVEX_L_W_KZ_B:
  case IC_EVEX_L_W_XS_KZ_B:
  case IC_EVEX_L_W_XD_KZ_B:
  case IC_EVEX_L_W_OPSIZE_KZ_B:
    return false;
  case IC_EVEX_L2_B:
    return VEX_WIG && inheritsFrom(child, IC_EVEX_L2_W_B);
  case IC_EVEX_L2_XS_B:
    return VEX_WIG && inheritsFrom(child, IC_EVEX_L2_W_XS_B);
  case IC_EVEX_L2_XD_B:
    return VEX_WIG && inheritsFrom(child, IC_EVEX_L2_W_XD_B);
  case IC_EVEX_L2_OPSIZE_B:
    return VEX_WIG && inheritsFrom(child, IC_EVEX_L2_W_OPSIZE_B);
  case IC_EVEX_L2_K_B:
    return VEX_WIG && inheritsFrom(child, IC_EVEX_L2_W_K_B);
  case IC_EVEX_L2_XS_K_B:
    return VEX_WIG && inheritsFrom(child, IC_EVEX_L2_W_XS_K_B);
  case IC_EVEX_L2_XD_K_B:
    return VEX_WIG && inheritsFrom(child, IC_EVEX_L2_W_XD_K_B);
  case IC_EVEX_L2_OPSIZE_K_B:
    return VEX_WIG && inheritsFrom(child, IC_EVEX_L2_W_OPSIZE_K_B);
  case IC_EVEX_L2_KZ_B:
    return VEX_WIG && inheritsFrom(child, IC_EVEX_L2_W_KZ_B);
  case IC_EVEX_L2_XS_KZ_B:
    return VEX_WIG && inheritsFrom(child, IC_EVEX_L2_W_XS_KZ_B);
  case IC_EVEX_L2_XD_KZ_B:
    return VEX_WIG && inheritsFrom(child, IC_EVEX_L2_W_XD_KZ_B);
  case IC_EVEX_L2_OPSIZE_KZ_B:
    return VEX_WIG && inheritsFrom(child, IC_EVEX_L2_W_OPSIZE_KZ_B);
  case IC_EVEX_L2_W_B:
  case IC_EVEX_L2_W_XS_B:
  case IC_EVEX_L2_W_XD_B:
  case IC_EVEX_L2_W_OPSIZE_B:
    return false;
  case IC_EVEX_L2_W_K_B:
  case IC_EVEX_L2_W_XS_K_B:
  case IC_EVEX_L2_W_XD_K_B:
  case IC_EVEX_L2_W_OPSIZE_K_B:
    return false;
  case IC_EVEX_L2_W_KZ_B:
  case IC_EVEX_L2_W_XS_KZ_B:
  case IC_EVEX_L2_W_XD_KZ_B:
  case IC_EVEX_L2_W_OPSIZE_KZ_B:
    return false;
  default:
    errs() << "Unknown instruction class: " <<
      stringForContext((InstructionContext)parent) << "\n";
    llvm_unreachable("Unknown instruction class");
  }
}

/// outranks - Indicates whether, if an instruction has two different applicable
///   classes, which class should be preferred when performing decode.  This
///   imposes a total ordering (ties are resolved toward "lower")
///
/// @param upper  - The class that may be preferable
/// @param lower  - The class that may be less preferable
/// @return       - True if upper is to be preferred, false otherwise.
static inline bool outranks(InstructionContext upper,
                            InstructionContext lower) {
  assert(upper < IC_max);
  assert(lower < IC_max);

#define ENUM_ENTRY(n, r, d) r,
#define ENUM_ENTRY_K_B(n, r, d) ENUM_ENTRY(n, r, d) \
  ENUM_ENTRY(n##_K_B, r, d) ENUM_ENTRY(n##_KZ_B, r, d) \
  ENUM_ENTRY(n##_KZ, r, d) ENUM_ENTRY(n##_K, r, d) ENUM_ENTRY(n##_B, r, d)
  static int ranks[IC_max] = {
#if INTEL_CUSTOMIZATION
#if INTEL_FEATURE_ICECODE
    INSTRUCTION_CONTEXTS_CE
#else // INTEL_FEATURE_ICECODE
    INSTRUCTION_CONTEXTS
#endif // INTEL_FEATURE_ICECODE
#endif // INTEL_CUSTOMIZATION
  };
#undef ENUM_ENTRY
#undef ENUM_ENTRY_K_B

  return (ranks[upper] > ranks[lower]);
}

/// getDecisionType - Determines whether a ModRM decision with 255 entries can
///   be compacted by eliminating redundant information.
///
/// @param decision - The decision to be compacted.
/// @return         - The compactest available representation for the decision.
static ModRMDecisionType getDecisionType(ModRMDecision &decision) {
  bool satisfiesOneEntry = true;
  bool satisfiesSplitRM = true;
  bool satisfiesSplitReg = true;
  bool satisfiesSplitMisc = true;

  for (unsigned index = 0; index < 256; ++index) {
    if (decision.instructionIDs[index] != decision.instructionIDs[0])
      satisfiesOneEntry = false;

    if (((index & 0xc0) == 0xc0) &&
       (decision.instructionIDs[index] != decision.instructionIDs[0xc0]))
      satisfiesSplitRM = false;

    if (((index & 0xc0) != 0xc0) &&
       (decision.instructionIDs[index] != decision.instructionIDs[0x00]))
      satisfiesSplitRM = false;

    if (((index & 0xc0) == 0xc0) &&
       (decision.instructionIDs[index] != decision.instructionIDs[index&0xf8]))
      satisfiesSplitReg = false;

    if (((index & 0xc0) != 0xc0) &&
       (decision.instructionIDs[index] != decision.instructionIDs[index&0x38]))
      satisfiesSplitMisc = false;
  }

  if (satisfiesOneEntry)
    return MODRM_ONEENTRY;

  if (satisfiesSplitRM)
    return MODRM_SPLITRM;

  if (satisfiesSplitReg && satisfiesSplitMisc)
    return MODRM_SPLITREG;

  if (satisfiesSplitMisc)
    return MODRM_SPLITMISC;

  return MODRM_FULL;
}

/// stringForDecisionType - Returns a statically-allocated string corresponding
///   to a particular decision type.
///
/// @param dt - The decision type.
/// @return   - A pointer to the statically-allocated string (e.g.,
///             "MODRM_ONEENTRY" for MODRM_ONEENTRY).
static const char* stringForDecisionType(ModRMDecisionType dt) {
#define ENUM_ENTRY(n) case n: return #n;
  switch (dt) {
    default:
      llvm_unreachable("Unknown decision type");
    MODRMTYPES
  };
#undef ENUM_ENTRY
}

DisassemblerTables::DisassemblerTables() {
  for (unsigned i = 0; i < array_lengthof(Tables); i++)
    Tables[i] = std::make_unique<ContextDecision>();

  HasConflicts = false;
}

DisassemblerTables::~DisassemblerTables() {
}

void DisassemblerTables::emitModRMDecision(raw_ostream &o1, raw_ostream &o2,
                                           unsigned &i1, unsigned &i2,
                                           unsigned &ModRMTableNum,
                                           ModRMDecision &decision) const {
  static uint32_t sTableNumber = 0;
  static uint32_t sEntryNumber = 1;
  ModRMDecisionType dt = getDecisionType(decision);

  if (dt == MODRM_ONEENTRY && decision.instructionIDs[0] == 0) {
    // Empty table.
    o2 << "{" << stringForDecisionType(dt) << ", 0}";
    return;
  }

  std::vector<unsigned> ModRMDecision;

  switch (dt) {
    default:
      llvm_unreachable("Unknown decision type");
    case MODRM_ONEENTRY:
      ModRMDecision.push_back(decision.instructionIDs[0]);
      break;
    case MODRM_SPLITRM:
      ModRMDecision.push_back(decision.instructionIDs[0x00]);
      ModRMDecision.push_back(decision.instructionIDs[0xc0]);
      break;
    case MODRM_SPLITREG:
      for (unsigned index = 0; index < 64; index += 8)
        ModRMDecision.push_back(decision.instructionIDs[index]);
      for (unsigned index = 0xc0; index < 256; index += 8)
        ModRMDecision.push_back(decision.instructionIDs[index]);
      break;
    case MODRM_SPLITMISC:
      for (unsigned index = 0; index < 64; index += 8)
        ModRMDecision.push_back(decision.instructionIDs[index]);
      for (unsigned index = 0xc0; index < 256; ++index)
        ModRMDecision.push_back(decision.instructionIDs[index]);
      break;
    case MODRM_FULL:
      for (unsigned short InstructionID : decision.instructionIDs)
        ModRMDecision.push_back(InstructionID);
      break;
  }

  unsigned &EntryNumber = ModRMTable[ModRMDecision];
  if (EntryNumber == 0) {
    EntryNumber = ModRMTableNum;

    ModRMTableNum += ModRMDecision.size();
    o1 << "/*Table" << EntryNumber << "*/\n";
    i1++;
    for (unsigned I : ModRMDecision) {
      o1.indent(i1 * 2) << format("0x%hx", I) << ", /*"
                        << InstructionSpecifiers[I].name << "*/\n";
    }
    i1--;
  }

  o2 << "{" << stringForDecisionType(dt) << ", " << EntryNumber << "}";

  switch (dt) {
    default:
      llvm_unreachable("Unknown decision type");
    case MODRM_ONEENTRY:
      sEntryNumber += 1;
      break;
    case MODRM_SPLITRM:
      sEntryNumber += 2;
      break;
    case MODRM_SPLITREG:
      sEntryNumber += 16;
      break;
    case MODRM_SPLITMISC:
      sEntryNumber += 8 + 64;
      break;
    case MODRM_FULL:
      sEntryNumber += 256;
      break;
  }

  // We assume that the index can fit into uint16_t.
  assert(sEntryNumber < 65536U &&
         "Index into ModRMDecision is too large for uint16_t!");
  (void)sEntryNumber;

  ++sTableNumber;
}

void DisassemblerTables::emitOpcodeDecision(raw_ostream &o1, raw_ostream &o2,
                                            unsigned &i1, unsigned &i2,
                                            unsigned &ModRMTableNum,
                                            OpcodeDecision &opDecision) const {
  o2 << "{";
  ++i2;

  unsigned index;
  for (index = 0; index < 256; ++index) {
    auto &decision = opDecision.modRMDecisions[index];
    ModRMDecisionType dt = getDecisionType(decision);
    if (!(dt == MODRM_ONEENTRY && decision.instructionIDs[0] == 0))
      break;
  }
  if (index == 256) {
    // If all 256 entries are MODRM_ONEENTRY, omit output.
    static_assert(MODRM_ONEENTRY == 0, "");
    --i2;
    o2 << "},\n";
  } else {
    o2 << " /* struct OpcodeDecision */ {\n";
    for (index = 0; index < 256; ++index) {
      o2.indent(i2);

      o2 << "/*0x" << format("%02hhx", index) << "*/";

      emitModRMDecision(o1, o2, i1, i2, ModRMTableNum,
                        opDecision.modRMDecisions[index]);

      if (index < 255)
        o2 << ",";

      o2 << "\n";
    }
    o2.indent(i2) << "}\n";
    --i2;
    o2.indent(i2) << "},\n";
  }
}

void DisassemblerTables::emitContextDecision(raw_ostream &o1, raw_ostream &o2,
                                             unsigned &i1, unsigned &i2,
                                             unsigned &ModRMTableNum,
                                             ContextDecision &decision,
                                             const char* name) const {
  o2.indent(i2) << "static const struct ContextDecision " << name << " = {{/* opcodeDecisions */\n";
  i2++;

  for (unsigned index = 0; index < IC_max; ++index) {
    o2.indent(i2) << "/*";
    o2 << stringForContext((InstructionContext)index);
    o2 << "*/ ";

    emitOpcodeDecision(o1, o2, i1, i2, ModRMTableNum,
                       decision.opcodeDecisions[index]);
  }

  i2--;
  o2.indent(i2) << "}};" << "\n";
}

void DisassemblerTables::emitInstructionInfo(raw_ostream &o,
                                             unsigned &i) const {
  unsigned NumInstructions = InstructionSpecifiers.size();

  o << "static const struct OperandSpecifier x86OperandSets[]["
    << X86_MAX_OPERANDS << "] = {\n";

  typedef SmallVector<std::pair<OperandEncoding, OperandType>,
                      X86_MAX_OPERANDS> OperandListTy;
  std::map<OperandListTy, unsigned> OperandSets;

  unsigned OperandSetNum = 0;
  for (unsigned Index = 0; Index < NumInstructions; ++Index) {
    OperandListTy OperandList;

    for (auto Operand : InstructionSpecifiers[Index].operands) {
      OperandEncoding Encoding = (OperandEncoding)Operand.encoding;
      OperandType Type = (OperandType)Operand.type;
      OperandList.push_back(std::make_pair(Encoding, Type));
    }
    unsigned &N = OperandSets[OperandList];
    if (N != 0) continue;

    N = ++OperandSetNum;

    o << "  { /* " << (OperandSetNum - 1) << " */\n";
    for (unsigned i = 0, e = OperandList.size(); i != e; ++i) {
      const char *Encoding = stringForOperandEncoding(OperandList[i].first);
      const char *Type     = stringForOperandType(OperandList[i].second);
      o << "    { " << Encoding << ", " << Type << " },\n";
    }
    o << "  },\n";
  }
  o << "};" << "\n\n";

  o.indent(i * 2) << "static const struct InstructionSpecifier ";
  o << INSTRUCTIONS_STR "[" << InstructionSpecifiers.size() << "] = {\n";

  i++;

  for (unsigned index = 0; index < NumInstructions; ++index) {
    o.indent(i * 2) << "{ /* " << index << " */\n";
    i++;

    OperandListTy OperandList;
    for (auto Operand : InstructionSpecifiers[index].operands) {
      OperandEncoding Encoding = (OperandEncoding)Operand.encoding;
      OperandType Type = (OperandType)Operand.type;
      OperandList.push_back(std::make_pair(Encoding, Type));
    }
    o.indent(i * 2) << (OperandSets[OperandList] - 1) << ",\n";

    o.indent(i * 2) << "/* " << InstructionSpecifiers[index].name << " */\n";

    i--;
    o.indent(i * 2) << "},\n";
  }

  i--;
  o.indent(i * 2) << "};" << "\n";
}

void DisassemblerTables::emitContextTable(raw_ostream &o, unsigned &i) const {
  o.indent(i * 2) << "static const uint8_t " CONTEXTS_STR
                     "[" << ATTR_max << "] = {\n";
  i++;

  for (unsigned index = 0; index < ATTR_max; ++index) {
    o.indent(i * 2);

    if ((index & ATTR_EVEX) || (index & ATTR_VEX) || (index & ATTR_VEXL)) {
      if (index & ATTR_EVEX)
        o << "IC_EVEX";
      else if ((index & (ATTR_64BIT | ATTR_VEXL | ATTR_REXW | ATTR_OPSIZE)) ==
               (ATTR_64BIT | ATTR_OPSIZE))
        o << "IC_64BIT_VEX";
      else
        o << "IC_VEX";

      if ((index & ATTR_EVEX) && (index & ATTR_EVEXL2))
        o << "_L2";
      else if (index & ATTR_VEXL)
        o << "_L";

      if (index & ATTR_REXW)
        o << "_W";

      if (index & ATTR_OPSIZE) {
        o << "_OPSIZE";
        if ((index & (ATTR_64BIT | ATTR_EVEX | ATTR_VEX | ATTR_VEXL |
                      ATTR_REXW | ATTR_ADSIZE)) ==
            (ATTR_64BIT | ATTR_VEX | ATTR_ADSIZE))
          o << "_ADSIZE";
      } else if (index & ATTR_XD)
        o << "_XD";
      else if (index & ATTR_XS)
        o << "_XS";

      if ((index & ATTR_EVEX)) {
        if (index & ATTR_EVEXKZ)
          o << "_KZ";
        else if (index & ATTR_EVEXK)
          o << "_K";

        if (index & ATTR_EVEXB)
          o << "_B";
      }
<<<<<<< HEAD
    }
#if INTEL_CUSTOMIZATION
#if INTEL_FEATURE_ICECODE
    else if ((index & ATTR_64BIT) && (index & ATTR_REXW) &&
             (index & ATTR_XS) && (index & ATTR_CE))
      o << "IC_64BIT_REXW_XS_CE";
    else if ((index & ATTR_64BIT) && (index & ATTR_REXW) &&
             (index & ATTR_XD) && (index & ATTR_CE))
      o << "IC_64BIT_REXW_XD_CE";
    else if ((index & ATTR_64BIT) && (index & ATTR_XD) &&
             (index & ATTR_OPSIZE) && (index & ATTR_CE))
      o << "IC_64BIT_XD_OPSIZE_CE";
    else if ((index & ATTR_64BIT) && (index & ATTR_XS) &&
             (index & ATTR_OPSIZE) && (index & ATTR_CE))
      o << "IC_64BIT_XS_OPSIZE_CE";
    else if ((index & ATTR_64BIT) && (index & ATTR_REXW) && (index & ATTR_CE))
      o << "IC_64BIT_REXW_CE";
    else if ((index & ATTR_64BIT) && (index & ATTR_XD) && (index & ATTR_CE))
      o << "IC_64BIT_XD_CE";
    else if ((index & ATTR_64BIT) && (index & ATTR_XS) && (index & ATTR_CE))
      o << "IC_64BIT_XS_CE";
    else if ((index & ATTR_64BIT) && (index & ATTR_OPSIZE) && (index & ATTR_CE))
      o << "IC_64BIT_OPSIZE_CE";
    else if ((index & ATTR_64BIT) && (index & ATTR_CE))
      o << "IC_64BIT_CE";
#endif // INTEL_FEATURE_ICECODE
#endif // INTEL_CUSTOMIZATION
    else if ((index & ATTR_64BIT) && (index & ATTR_REXW) && (index & ATTR_XS))
=======
    } else if ((index & ATTR_64BIT) && (index & ATTR_REXW) && (index & ATTR_XS))
>>>>>>> a8ad9170
      o << "IC_64BIT_REXW_XS";
    else if ((index & ATTR_64BIT) && (index & ATTR_REXW) && (index & ATTR_XD))
      o << "IC_64BIT_REXW_XD";
    else if ((index & ATTR_64BIT) && (index & ATTR_REXW) &&
             (index & ATTR_OPSIZE))
      o << "IC_64BIT_REXW_OPSIZE";
    else if ((index & ATTR_64BIT) && (index & ATTR_REXW) &&
             (index & ATTR_ADSIZE))
      o << "IC_64BIT_REXW_ADSIZE";
    else if ((index & ATTR_64BIT) && (index & ATTR_XD) && (index & ATTR_OPSIZE))
      o << "IC_64BIT_XD_OPSIZE";
    else if ((index & ATTR_64BIT) && (index & ATTR_XD) && (index & ATTR_ADSIZE))
      o << "IC_64BIT_XD_ADSIZE";
    else if ((index & ATTR_64BIT) && (index & ATTR_XS) && (index & ATTR_OPSIZE))
      o << "IC_64BIT_XS_OPSIZE";
    else if ((index & ATTR_64BIT) && (index & ATTR_XS) && (index & ATTR_ADSIZE))
      o << "IC_64BIT_XS_ADSIZE";
    else if ((index & ATTR_64BIT) && (index & ATTR_XS))
      o << "IC_64BIT_XS";
    else if ((index & ATTR_64BIT) && (index & ATTR_XD))
      o << "IC_64BIT_XD";
    else if ((index & ATTR_64BIT) && (index & ATTR_OPSIZE) &&
             (index & ATTR_ADSIZE))
      o << "IC_64BIT_OPSIZE_ADSIZE";
    else if ((index & ATTR_64BIT) && (index & ATTR_OPSIZE))
      o << "IC_64BIT_OPSIZE";
    else if ((index & ATTR_64BIT) && (index & ATTR_ADSIZE))
      o << "IC_64BIT_ADSIZE";
    else if ((index & ATTR_64BIT) && (index & ATTR_REXW))
      o << "IC_64BIT_REXW";
    else if ((index & ATTR_64BIT))
      o << "IC_64BIT";
    else if ((index & ATTR_XS) && (index & ATTR_OPSIZE))
      o << "IC_XS_OPSIZE";
    else if ((index & ATTR_XD) && (index & ATTR_OPSIZE))
      o << "IC_XD_OPSIZE";
    else if ((index & ATTR_XS) && (index & ATTR_ADSIZE))
      o << "IC_XS_ADSIZE";
    else if ((index & ATTR_XD) && (index & ATTR_ADSIZE))
      o << "IC_XD_ADSIZE";
    else if (index & ATTR_XS)
      o << "IC_XS";
    else if (index & ATTR_XD)
      o << "IC_XD";
    else if ((index & ATTR_OPSIZE) && (index & ATTR_ADSIZE))
      o << "IC_OPSIZE_ADSIZE";
    else if (index & ATTR_OPSIZE)
      o << "IC_OPSIZE";
    else if (index & ATTR_ADSIZE)
      o << "IC_ADSIZE";
    else
      o << "IC";

    o << ", // " << index << "\n";
  }

  i--;
  o.indent(i * 2) << "};" << "\n";
}

void DisassemblerTables::emitContextDecisions(raw_ostream &o1, raw_ostream &o2,
                                              unsigned &i1, unsigned &i2,
                                              unsigned &ModRMTableNum) const {
  emitContextDecision(o1, o2, i1, i2, ModRMTableNum, *Tables[0], ONEBYTE_STR);
  emitContextDecision(o1, o2, i1, i2, ModRMTableNum, *Tables[1], TWOBYTE_STR);
  emitContextDecision(o1, o2, i1, i2, ModRMTableNum, *Tables[2], THREEBYTE38_STR);
  emitContextDecision(o1, o2, i1, i2, ModRMTableNum, *Tables[3], THREEBYTE3A_STR);
  emitContextDecision(o1, o2, i1, i2, ModRMTableNum, *Tables[4], XOP8_MAP_STR);
  emitContextDecision(o1, o2, i1, i2, ModRMTableNum, *Tables[5], XOP9_MAP_STR);
  emitContextDecision(o1, o2, i1, i2, ModRMTableNum, *Tables[6], XOPA_MAP_STR);
  emitContextDecision(o1, o2, i1, i2, ModRMTableNum, *Tables[7], THREEDNOW_MAP_STR);
#if INTEL_CUSTOMIZATION
  emitContextDecision(o1, o2, i1, i2, ModRMTableNum, *Tables[8], THREEBYTE39_STR);
  emitContextDecision(o1, o2, i1, i2, ModRMTableNum, *Tables[9], THREEBYTE3B_STR);
  emitContextDecision(o1, o2, i1, i2, ModRMTableNum, *Tables[10], MAP8_STR);
#endif // INTEL_CUSTOMIZATION
}

void DisassemblerTables::emit(raw_ostream &o) const {
  unsigned i1 = 0;
  unsigned i2 = 0;

  std::string s1;
  std::string s2;

  raw_string_ostream o1(s1);
  raw_string_ostream o2(s2);

  emitInstructionInfo(o, i2);
  o << "\n";

  emitContextTable(o, i2);
  o << "\n";

  unsigned ModRMTableNum = 0;

  o << "static const InstrUID modRMTable[] = {\n";
  i1++;
  std::vector<unsigned> EmptyTable(1, 0);
  ModRMTable[EmptyTable] = ModRMTableNum;
  ModRMTableNum += EmptyTable.size();
  o1 << "/*EmptyTable*/\n";
  o1.indent(i1 * 2) << "0x0,\n";
  i1--;
  emitContextDecisions(o1, o2, i1, i2, ModRMTableNum);

  o << o1.str();
  o << "  0x0\n";
  o << "};\n";
  o << "\n";
  o << o2.str();
  o << "\n";
  o << "\n";
}

void DisassemblerTables::setTableFields(ModRMDecision     &decision,
                                        const ModRMFilter &filter,
                                        InstrUID          uid,
                                        uint8_t           opcode) {
  for (unsigned index = 0; index < 256; ++index) {
    if (filter.accepts(index)) {
      if (decision.instructionIDs[index] == uid)
        continue;

      if (decision.instructionIDs[index] != 0) {
        InstructionSpecifier &newInfo =
          InstructionSpecifiers[uid];
        InstructionSpecifier &previousInfo =
          InstructionSpecifiers[decision.instructionIDs[index]];

        if(previousInfo.name == "NOOP" && (newInfo.name == "XCHG16ar" ||
                                           newInfo.name == "XCHG32ar" ||
                                           newInfo.name == "XCHG64ar"))
          continue; // special case for XCHG*ar and NOOP

        if (outranks(previousInfo.insnContext, newInfo.insnContext))
          continue;

        if (previousInfo.insnContext == newInfo.insnContext) {
          errs() << "Error: Primary decode conflict: ";
          errs() << newInfo.name << " would overwrite " << previousInfo.name;
          errs() << "\n";
          errs() << "ModRM   " << index << "\n";
          errs() << "Opcode  " << (uint16_t)opcode << "\n";
          errs() << "Context " << stringForContext(newInfo.insnContext) << "\n";
          HasConflicts = true;
        }
      }

      decision.instructionIDs[index] = uid;
    }
  }
}

void DisassemblerTables::setTableFields(OpcodeType          type,
                                        InstructionContext  insnContext,
                                        uint8_t             opcode,
                                        const ModRMFilter   &filter,
                                        InstrUID            uid,
                                        bool                is32bit,
                                        bool                noPrefix,
                                        bool                ignoresVEX_L,
                                        bool                ignoresVEX_W,
                                        unsigned            addressSize) {
  ContextDecision &decision = *Tables[type];

  for (unsigned index = 0; index < IC_max; ++index) {
    if ((is32bit || addressSize == 16) &&
        inheritsFrom((InstructionContext)index, IC_64BIT))
      continue;

    bool adSize64 = addressSize == 64;
    if (inheritsFrom((InstructionContext)index,
                     InstructionSpecifiers[uid].insnContext, noPrefix,
                     ignoresVEX_L, ignoresVEX_W, adSize64))
      setTableFields(decision.opcodeDecisions[index].modRMDecisions[opcode],
                     filter,
                     uid,
                     opcode);
  }
}<|MERGE_RESOLUTION|>--- conflicted
+++ resolved
@@ -169,18 +169,13 @@
            (!AdSize64 && inheritsFrom(child, IC_64BIT_REXW_ADSIZE)) ||
            (!AdSize64 && inheritsFrom(child, IC_64BIT_VEX_OPSIZE_ADSIZE));
   case IC_64BIT_XD:
-<<<<<<< HEAD
-    return(inheritsFrom(child, IC_64BIT_REXW_XD) ||
+    return (inheritsFrom(child, IC_64BIT_REXW_XD) ||
 #if INTEL_CUSTOMIZATION
 #if INTEL_FEATURE_ICECODE
-           (inheritsFrom(child, IC_64BIT_XD_CE)) ||
+            (inheritsFrom(child, IC_64BIT_XD_CE)) ||
 #endif // INTEL_FEATURE_ICECODE
 #endif // INTEL_CUSTOMIZATION
-           (!AdSize64 && inheritsFrom(child, IC_64BIT_XD_ADSIZE)));
-=======
-    return (inheritsFrom(child, IC_64BIT_REXW_XD) ||
             (!AdSize64 && inheritsFrom(child, IC_64BIT_XD_ADSIZE)));
->>>>>>> a8ad9170
   case IC_64BIT_XS:
     return(inheritsFrom(child, IC_64BIT_REXW_XS) ||
 #if INTEL_CUSTOMIZATION
@@ -985,9 +980,8 @@
         if (index & ATTR_EVEXB)
           o << "_B";
       }
-<<<<<<< HEAD
+#if INTEL_CUSTOMIZATION
     }
-#if INTEL_CUSTOMIZATION
 #if INTEL_FEATURE_ICECODE
     else if ((index & ATTR_64BIT) && (index & ATTR_REXW) &&
              (index & ATTR_XS) && (index & ATTR_CE))
@@ -1012,11 +1006,8 @@
     else if ((index & ATTR_64BIT) && (index & ATTR_CE))
       o << "IC_64BIT_CE";
 #endif // INTEL_FEATURE_ICECODE
+    else if ((index & ATTR_64BIT) && (index & ATTR_REXW) && (index & ATTR_XS))
 #endif // INTEL_CUSTOMIZATION
-    else if ((index & ATTR_64BIT) && (index & ATTR_REXW) && (index & ATTR_XS))
-=======
-    } else if ((index & ATTR_64BIT) && (index & ATTR_REXW) && (index & ATTR_XS))
->>>>>>> a8ad9170
       o << "IC_64BIT_REXW_XS";
     else if ((index & ATTR_64BIT) && (index & ATTR_REXW) && (index & ATTR_XD))
       o << "IC_64BIT_REXW_XD";
