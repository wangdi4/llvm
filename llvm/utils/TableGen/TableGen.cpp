//===- TableGen.cpp - Top-Level TableGen implementation for LLVM ----------===//
//
//                     The LLVM Compiler Infrastructure
//
// This file is distributed under the University of Illinois Open Source
// License. See LICENSE.TXT for details.
//
//===----------------------------------------------------------------------===//
//
// This file contains the main function for LLVM's TableGen.
//
//===----------------------------------------------------------------------===//

#include "TableGenBackends.h" // Declares all backends.
#include "llvm/Support/CommandLine.h"
#include "llvm/Support/ManagedStatic.h"
#include "llvm/Support/PrettyStackTrace.h"
#include "llvm/Support/Signals.h"
#include "llvm/TableGen/Error.h"
#include "llvm/TableGen/Main.h"
#include "llvm/TableGen/Record.h"
#include "llvm/TableGen/SetTheory.h"

using namespace llvm;

enum ActionType {
  PrintRecords,
  GenEmitter,
  GenRegisterInfo,
  GenInstrInfo,
  GenAsmWriter,
  GenAsmMatcher,
  GenDisassembler,
  GenPseudoLowering,
  GenCallingConv,
  GenDAGISel,
  GenDFAPacketizer,
  GenFastISel,
  GenSubtarget,
  GenIntrinsic,
  GenTgtIntrinsic,
  PrintEnums,
  PrintSets,
  GenOptParserDefs,
<<<<<<< HEAD
  GenMAPatterns, // INTEL
  GenCTags
=======
  GenCTags,
  GenAttributes
>>>>>>> 9e934b0c
};

namespace {
  cl::opt<ActionType>
  Action(cl::desc("Action to perform:"),
         cl::values(clEnumValN(PrintRecords, "print-records",
                               "Print all records to stdout (default)"),
                    clEnumValN(GenEmitter, "gen-emitter",
                               "Generate machine code emitter"),
                    clEnumValN(GenRegisterInfo, "gen-register-info",
                               "Generate registers and register classes info"),
                    clEnumValN(GenInstrInfo, "gen-instr-info",
                               "Generate instruction descriptions"),
                    clEnumValN(GenCallingConv, "gen-callingconv",
                               "Generate calling convention descriptions"),
                    clEnumValN(GenAsmWriter, "gen-asm-writer",
                               "Generate assembly writer"),
                    clEnumValN(GenDisassembler, "gen-disassembler",
                               "Generate disassembler"),
                    clEnumValN(GenPseudoLowering, "gen-pseudo-lowering",
                               "Generate pseudo instruction lowering"),
                    clEnumValN(GenAsmMatcher, "gen-asm-matcher",
                               "Generate assembly instruction matcher"),
                    clEnumValN(GenDAGISel, "gen-dag-isel",
                               "Generate a DAG instruction selector"),
                    clEnumValN(GenDFAPacketizer, "gen-dfa-packetizer",
                               "Generate DFA Packetizer for VLIW targets"),
                    clEnumValN(GenFastISel, "gen-fast-isel",
                               "Generate a \"fast\" instruction selector"),
                    clEnumValN(GenSubtarget, "gen-subtarget",
                               "Generate subtarget enumerations"),
                    clEnumValN(GenIntrinsic, "gen-intrinsic",
                               "Generate intrinsic information"),
                    clEnumValN(GenTgtIntrinsic, "gen-tgt-intrinsic",
                               "Generate target intrinsic information"),
                    clEnumValN(PrintEnums, "print-enums",
                               "Print enum values for a class"),
                    clEnumValN(PrintSets, "print-sets",
                               "Print expanded sets for testing DAG exprs"),
                    clEnumValN(GenOptParserDefs, "gen-opt-parser-defs",
                               "Generate option definitions"),
                    clEnumValN(GenCTags, "gen-ctags",
                               "Generate ctags-compatible index"),
<<<<<<< HEAD
// INTEL_CUSTOMIZATION
                    clEnumValN(GenMAPatterns, "gen-ma-patterns",
                               "Generate MUL/ADD patterns"),
// END INTEL_CUSTOMIZATION
=======
                    clEnumValN(GenAttributes, "gen-attrs",
                               "Generate attributes"),
>>>>>>> 9e934b0c
                    clEnumValEnd));

  cl::opt<std::string>
  Class("class", cl::desc("Print Enum list for this class"),
          cl::value_desc("class name"));

bool LLVMTableGenMain(raw_ostream &OS, RecordKeeper &Records) {
  switch (Action) {
  case PrintRecords:
    OS << Records;           // No argument, dump all contents
    break;
  case GenEmitter:
    EmitCodeEmitter(Records, OS);
    break;
  case GenRegisterInfo:
    EmitRegisterInfo(Records, OS);
    break;
  case GenInstrInfo:
    EmitInstrInfo(Records, OS);
    break;
  case GenCallingConv:
    EmitCallingConv(Records, OS);
    break;
  case GenAsmWriter:
    EmitAsmWriter(Records, OS);
    break;
  case GenAsmMatcher:
    EmitAsmMatcher(Records, OS);
    break;
  case GenDisassembler:
    EmitDisassembler(Records, OS);
    break;
  case GenPseudoLowering:
    EmitPseudoLowering(Records, OS);
    break;
  case GenDAGISel:
    EmitDAGISel(Records, OS);
    break;
  case GenDFAPacketizer:
    EmitDFAPacketizer(Records, OS);
    break;
  case GenFastISel:
    EmitFastISel(Records, OS);
    break;
  case GenSubtarget:
    EmitSubtarget(Records, OS);
    break;
  case GenIntrinsic:
    EmitIntrinsics(Records, OS);
    break;
  case GenTgtIntrinsic:
    EmitIntrinsics(Records, OS, true);
    break;
  case GenOptParserDefs:
    EmitOptParser(Records, OS);
    break;
  case PrintEnums:
  {
    for (Record *Rec : Records.getAllDerivedDefinitions(Class))
      OS << Rec->getName() << ", ";
    OS << "\n";
    break;
  }
  case PrintSets:
  {
    SetTheory Sets;
    Sets.addFieldExpander("Set", "Elements");
    for (Record *Rec : Records.getAllDerivedDefinitions("Set")) {
      OS << Rec->getName() << " = [";
      const std::vector<Record*> *Elts = Sets.expand(Rec);
      assert(Elts && "Couldn't expand Set instance");
      for (Record *Elt : *Elts)
        OS << ' ' << Elt->getName();
      OS << " ]\n";
    }
    break;
  }
  case GenCTags:
    EmitCTags(Records, OS);
    break;
<<<<<<< HEAD
  case GenMAPatterns:            // INTEL
    EmitMAPatterns(Records, OS); // INTEL
    break;                       // INTEL
=======
  case GenAttributes:
    EmitAttributes(Records, OS);
    break;
>>>>>>> 9e934b0c
  }

  return false;
}
}

int main(int argc, char **argv) {
  sys::PrintStackTraceOnErrorSignal();
  PrettyStackTraceProgram X(argc, argv);
  cl::ParseCommandLineOptions(argc, argv);

  llvm_shutdown_obj Y;

  return TableGenMain(argv[0], &LLVMTableGenMain);
}

#ifdef __has_feature
#if __has_feature(address_sanitizer)
#include <sanitizer/lsan_interface.h>
// Disable LeakSanitizer for this binary as it has too many leaks that are not
// very interesting to fix. See compiler-rt/include/sanitizer/lsan_interface.h .
int __lsan_is_turned_off() { return 1; }
#endif  // __has_feature(address_sanitizer)
#endif  // defined(__has_feature)<|MERGE_RESOLUTION|>--- conflicted
+++ resolved
@@ -42,13 +42,9 @@
   PrintEnums,
   PrintSets,
   GenOptParserDefs,
-<<<<<<< HEAD
+  GenCTags,
   GenMAPatterns, // INTEL
-  GenCTags
-=======
-  GenCTags,
   GenAttributes
->>>>>>> 9e934b0c
 };
 
 namespace {
@@ -92,15 +88,12 @@
                                "Generate option definitions"),
                     clEnumValN(GenCTags, "gen-ctags",
                                "Generate ctags-compatible index"),
-<<<<<<< HEAD
+                    clEnumValN(GenAttributes, "gen-attrs",
+                               "Generate attributes"),
 // INTEL_CUSTOMIZATION
                     clEnumValN(GenMAPatterns, "gen-ma-patterns",
                                "Generate MUL/ADD patterns"),
 // END INTEL_CUSTOMIZATION
-=======
-                    clEnumValN(GenAttributes, "gen-attrs",
-                               "Generate attributes"),
->>>>>>> 9e934b0c
                     clEnumValEnd));
 
   cl::opt<std::string>
@@ -181,15 +174,12 @@
   case GenCTags:
     EmitCTags(Records, OS);
     break;
-<<<<<<< HEAD
+  case GenAttributes:
+    EmitAttributes(Records, OS);
+    break;
   case GenMAPatterns:            // INTEL
     EmitMAPatterns(Records, OS); // INTEL
     break;                       // INTEL
-=======
-  case GenAttributes:
-    EmitAttributes(Records, OS);
-    break;
->>>>>>> 9e934b0c
   }
 
   return false;
