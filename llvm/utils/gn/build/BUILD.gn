--- conflicted
+++ resolved
@@ -285,11 +285,6 @@
     }
   }
   if (sysroot != "") {
-<<<<<<< HEAD
-    assert(current_os == "win", "FIXME: Make sysroot work on non-win")
-    assert(is_clang, "sysroot only works with clang-cl as host compiler")
-    cflags += [ "/winsysroot" + rebase_path(sysroot, root_build_dir) ]
-=======
     assert(current_os != "mac" && current_os != "ios",
            "FIXME: Make sysroot work on darwin")
     if (current_os == "win") {
@@ -298,7 +293,6 @@
     } else {
       cflags += [ "--sysroot=" + rebase_path(sysroot, root_build_dir) ]
     }
->>>>>>> ba5227ed
   }
 
   if (use_ubsan) {
