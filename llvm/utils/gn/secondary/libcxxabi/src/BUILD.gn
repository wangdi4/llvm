--- conflicted
+++ resolved
@@ -69,14 +69,10 @@
     "-std=c++20",
     "-nostdinc++",
   ]
-<<<<<<< HEAD
-  defines = [ "_LIBCXXABI_BUILDING_LIBRARY" ]
-=======
   defines = [
     "_LIBCXXABI_BUILDING_LIBRARY",
     "_LIBCPP_BUILDING_LIBRARY",
   ]
->>>>>>> 6a5533fa
   if (target_os == "win") {
     defines += [ "_LIBCXXABI_DISABLE_VISIBILITY_ANNOTATIONS" ]
   }
