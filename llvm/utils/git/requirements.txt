--- conflicted
+++ resolved
@@ -19,8 +19,4 @@
 # reports from Dependabot. If merge conflicts are reported, please keep only this
 # comment.
 #
-<<<<<<< HEAD
-# end INTEL_CUSTOMIZATION
-=======
-# end INTEL_CUSTOMIZATION
->>>>>>> 7f4c3c22
+# end INTEL_CUSTOMIZATION