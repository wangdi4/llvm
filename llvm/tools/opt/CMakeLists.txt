set(LLVM_LINK_COMPONENTS
  ${LLVM_TARGETS_TO_BUILD}
  Analysis
  BitWriter
  CodeGen
  Core
  IPA
  IPO
  IRReader
  InstCombine
  Instrumentation
  MC
  ObjCARCOpts
  ScalarOpts
  Support
  Target
  TransformUtils
  Vectorize
<<<<<<< HEAD
  VPOVectorizer #***INTEL
=======
  Passes
>>>>>>> b2418b76
  )
#
#  --- Need to add these two 
#  VPOAnalysis
#  WRegionInfoAnalysis
#

# Support plugins.
set(LLVM_NO_DEAD_STRIP 1)

add_llvm_tool(opt
  AnalysisWrappers.cpp
  BreakpointPrinter.cpp
  GraphPrinters.cpp
  NewPMDriver.cpp
  PassPrinters.cpp
  PrintSCC.cpp
  opt.cpp
  )
export_executable_symbols(opt)

if(WITH_POLLY AND LINK_POLLY_INTO_TOOLS)
  target_link_libraries(opt Polly)
  if(POLLY_LINK_LIBS)
    foreach(lib ${POLLY_LINK_LIBS})
      target_link_libraries(opt ${lib})
    endforeach(lib)
  endif(POLLY_LINK_LIBS)
endif(WITH_POLLY AND LINK_POLLY_INTO_TOOLS)<|MERGE_RESOLUTION|>--- conflicted
+++ resolved
@@ -16,11 +16,8 @@
   Target
   TransformUtils
   Vectorize
-<<<<<<< HEAD
   VPOVectorizer #***INTEL
-=======
   Passes
->>>>>>> b2418b76
   )
 #
 #  --- Need to add these two 
