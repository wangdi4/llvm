--- conflicted
+++ resolved
@@ -22,7 +22,6 @@
   TransformUtils
   Vectorize
   Passes
-<<<<<<< HEAD
 # INTEL_CUSTOMIZATION
   Intel_LoopAnalysis
   Intel_LoopTransforms
@@ -34,9 +33,7 @@
   VPOAnalysis
   VPOTransforms
 # end INTEL_COLLAB
-=======
   ASFixer
->>>>>>> 8a9c8fbd
   )
 
 # Support plugins.
