--- conflicted
+++ resolved
@@ -552,11 +552,8 @@
       "expand-reductions",    "indirectbr-expand",
       "generic-to-nvvm",      "expandmemcmp",
       "loop-reduce",          "lower-amx-type",
-<<<<<<< HEAD
+      "lower-amx-intrinsics", "polyhedral-info"};
       "polyhedral-info",      "replace-with-veclib"};
-=======
-      "lower-amx-intrinsics", "polyhedral-info"};
->>>>>>> ac97892e
   for (const auto &P : PassNamePrefix)
     if (Pass.startswith(P))
       return true;
