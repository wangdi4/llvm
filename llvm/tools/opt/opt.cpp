//===- opt.cpp - The LLVM Modular Optimizer -------------------------------===//
//
// Part of the LLVM Project, under the Apache License v2.0 with LLVM Exceptions.
// See https://llvm.org/LICENSE.txt for license information.
// SPDX-License-Identifier: Apache-2.0 WITH LLVM-exception
//
//===----------------------------------------------------------------------===//
//
// Optimizations may be specified an arbitrary number of times on the command
// line, They are run in the order specified.
//
//===----------------------------------------------------------------------===//

#include "BreakpointPrinter.h"
#include "NewPMDriver.h"
#include "PassPrinters.h"
#include "llvm/ADT/Triple.h"
#include "llvm/Analysis/CallGraph.h"
#include "llvm/Analysis/CallGraphSCCPass.h"
#include "llvm/Analysis/LoopPass.h"
#include "llvm/Analysis/RegionPass.h"
#include "llvm/Analysis/TargetLibraryInfo.h"
#include "llvm/Analysis/TargetTransformInfo.h"
#include "llvm/AsmParser/Parser.h"
#include "llvm/CodeGen/CommandFlags.h"
#include "llvm/CodeGen/TargetPassConfig.h"
#include "llvm/Config/llvm-config.h"
#include "llvm/IR/DataLayout.h"
#include "llvm/IR/DebugInfo.h"
#include "llvm/IR/LLVMContext.h"
#include "llvm/IR/LLVMRemarkStreamer.h"
#include "llvm/IR/LegacyPassManager.h"
#include "llvm/IR/LegacyPassNameParser.h"
#include "llvm/IR/Module.h"
#include "llvm/IR/Verifier.h"
#include "llvm/IRReader/IRReader.h"
#include "llvm/InitializePasses.h"
#include "llvm/LinkAllIR.h"
#include "llvm/LinkAllPasses.h"
#include "llvm/MC/SubtargetFeature.h"
#include "llvm/Remarks/HotnessThresholdParser.h"
#include "llvm/Support/Debug.h"
#include "llvm/Support/FileSystem.h"
#include "llvm/Support/Host.h"
#include "llvm/Support/InitLLVM.h"
#include "llvm/Support/PluginLoader.h"
#include "llvm/Support/SourceMgr.h"
#include "llvm/Support/SystemUtils.h"
#include "llvm/Support/TargetRegistry.h"
#include "llvm/Support/TargetSelect.h"
#include "llvm/Support/ToolOutputFile.h"
#include "llvm/Support/YAMLTraits.h"
#include "llvm/Target/TargetMachine.h"
#include "llvm/Transforms/Coroutines.h"
#include "llvm/Transforms/IPO/AlwaysInliner.h"
#include "llvm/Transforms/IPO/PassManagerBuilder.h"
#include "llvm/Transforms/IPO/WholeProgramDevirt.h"
#include "llvm/Transforms/Utils/Cloning.h"
#include "llvm/Transforms/Utils/Debugify.h"

#if INTEL_CUSTOMIZATION
#if INTEL_INCLUDE_DTRANS
#include "Intel_DTrans/DTransCommon.h"
#endif // INTEL_INCLUDE_DTRANS
#endif // INTEL_CUSTOMIZATION

#include <algorithm>
#include <memory>
using namespace llvm;
using namespace opt_tool;

static codegen::RegisterCodeGenFlags CFG;

// The OptimizationList is automatically populated with registered Passes by the
// PassNameParser.
static cl::list<const PassInfo *, bool, PassNameParser> PassList(cl::desc(
    "Optimizations available (use '-passes=' for the new pass manager)"));

static cl::opt<bool> EnableNewPassManager(
    "enable-new-pm",
    cl::desc("Enable the new pass manager, translating "
             "'opt -foo' to 'opt -passes=foo'. This is strictly for the new PM "
             "migration, use '-passes=' when possible."),
    cl::init(LLVM_ENABLE_NEW_PASS_MANAGER));

// This flag specifies a textual description of the optimization pass pipeline
// to run over the module. This flag switches opt to use the new pass manager
// infrastructure, completely disabling all of the flags specific to the old
// pass management.
static cl::opt<std::string> PassPipeline(
    "passes",
    cl::desc(
        "A textual description of the pass pipeline. To have analysis passes "
        "available before a certain pass, add 'require<foo-analysis>'."));

static cl::opt<bool> PrintPasses("print-passes",
                                 cl::desc("Print available passes that can be "
                                          "specified in -passes=foo and exit"));

static cl::opt<std::string>
InputFilename(cl::Positional, cl::desc("<input bitcode file>"),
    cl::init("-"), cl::value_desc("filename"));

static cl::opt<std::string>
OutputFilename("o", cl::desc("Override output filename"),
               cl::value_desc("filename"));

static cl::opt<bool>
Force("f", cl::desc("Enable binary output on terminals"));

static cl::opt<bool>
PrintEachXForm("p", cl::desc("Print module after each transformation"));

static cl::opt<bool>
NoOutput("disable-output",
         cl::desc("Do not write result bitcode file"), cl::Hidden);

static cl::opt<bool>
OutputAssembly("S", cl::desc("Write output as LLVM assembly"));

static cl::opt<bool>
    OutputThinLTOBC("thinlto-bc",
                    cl::desc("Write output as ThinLTO-ready bitcode"));

static cl::opt<bool>
    SplitLTOUnit("thinlto-split-lto-unit",
                 cl::desc("Enable splitting of a ThinLTO LTOUnit"));

static cl::opt<std::string> ThinLinkBitcodeFile(
    "thin-link-bitcode-file", cl::value_desc("filename"),
    cl::desc(
        "A file in which to write minimized bitcode for the thin link only"));

static cl::opt<bool>
NoVerify("disable-verify", cl::desc("Do not run the verifier"), cl::Hidden);

static cl::opt<bool> NoUpgradeDebugInfo("disable-upgrade-debug-info",
                                        cl::desc("Generate invalid output"),
                                        cl::ReallyHidden);

static cl::opt<bool> VerifyEach("verify-each",
                                cl::desc("Verify after each transform"));

static cl::opt<bool>
    DisableDITypeMap("disable-debug-info-type-map",
                     cl::desc("Don't use a uniquing type map for debug info"));

static cl::opt<bool>
StripDebug("strip-debug",
           cl::desc("Strip debugger symbol info from translation unit"));

static cl::opt<bool>
    StripNamedMetadata("strip-named-metadata",
                       cl::desc("Strip module-level named metadata"));

static cl::opt<bool>
    DisableInline("disable-inlining",
                  cl::desc("Do not run the inliner pass (legacy PM only)"));

static cl::opt<bool>
DisableOptimizations("disable-opt",
                     cl::desc("Do not run any optimization passes"));

static cl::opt<bool> StandardLinkOpts(
    "std-link-opts",
    cl::desc("Include the standard link time optimizations (legacy PM only)"));

static cl::opt<bool>
    OptLevelO0("O0", cl::desc("Optimization level 0. Similar to clang -O0. "
                              "Use -passes='default<O0>' for the new PM"));

static cl::opt<bool>
    OptLevelO1("O1", cl::desc("Optimization level 1. Similar to clang -O1. "
                              "Use -passes='default<O1>' for the new PM"));

static cl::opt<bool>
    OptLevelO2("O2", cl::desc("Optimization level 2. Similar to clang -O2. "
                              "Use -passes='default<O2>' for the new PM"));

static cl::opt<bool>
    OptLevelOs("Os", cl::desc("Like -O2 but size-conscious. Similar to clang "
                              "-Os. Use -passes='default<Os>' for the new PM"));
<<<<<<< HEAD

static cl::opt<bool> OptLevelOz(
    "Oz",
    cl::desc("Like -O2 but optimize for code size above all else. Similar to "
             "clang -Oz. Use -passes='default<Oz>' for the new PM"));

static cl::opt<bool>
    OptLevelO3("O3", cl::desc("Optimization level 3. Similar to clang -O3. "
                              "Use -passes='default<O3>' for the new PM"));

static cl::opt<unsigned> CodeGenOptLevel(
    "codegen-opt-level",
    cl::desc("Override optimization level for codegen hooks, legacy PM only"));
=======

static cl::opt<bool> OptLevelOz(
    "Oz",
    cl::desc("Like -O2 but optimize for code size above all else. Similar to "
             "clang -Oz. Use -passes='default<Oz>' for the new PM"));
>>>>>>> 8817bba6

#if INTEL_CUSTOMIZATION
// This option can be passed directly to clcpcom. It is duplicated here to
// provide the same functionality through opt.
static cl::opt<bool>
<<<<<<< HEAD
DisableIntelProprietaryOpts("disable-intel-proprietary-opts",
               cl::desc("Disable Intel proprietary optimizations"),
               cl::init(false));

// This option can be used to configure the pipeline to run like the
// PrepareForLTO mode of a -c compilation.
static cl::opt<bool>
    PrepareForLTOFlag("prepare-for-lto",
                      cl::desc("Enable the passmanager PrepareForLTO mode"),
                      cl::init(false));
#endif // INTEL_CUSTOMIZATION
=======
    OptLevelO3("O3", cl::desc("Optimization level 3. Similar to clang -O3. "
                              "Use -passes='default<O3>' for the new PM"));

static cl::opt<unsigned> CodeGenOptLevel(
    "codegen-opt-level",
    cl::desc("Override optimization level for codegen hooks, legacy PM only"));
>>>>>>> 8817bba6

static cl::opt<std::string>
TargetTriple("mtriple", cl::desc("Override target triple for module"));

cl::opt<bool> DisableLoopUnrolling(
    "disable-loop-unrolling",
    cl::desc("Disable loop unrolling in all relevant passes"), cl::init(false));

static cl::opt<bool> EmitSummaryIndex("module-summary",
                                      cl::desc("Emit module summary index"),
                                      cl::init(false));

static cl::opt<bool> EmitModuleHash("module-hash", cl::desc("Emit module hash"),
                                    cl::init(false));

static cl::opt<bool>
DisableSimplifyLibCalls("disable-simplify-libcalls",
                        cl::desc("Disable simplify-libcalls"));

static cl::list<std::string>
DisableBuiltins("disable-builtin",
                cl::desc("Disable specific target library builtin function"),
                cl::ZeroOrMore);

static cl::opt<bool>
    AnalyzeOnly("analyze", cl::desc("Only perform analysis, no optimization. "
                                    "Legacy pass manager only."));

static cl::opt<bool> EnableDebugify(
    "enable-debugify",
    cl::desc(
        "Start the pipeline with debugify and end it with check-debugify"));

static cl::opt<bool>
PrintBreakpoints("print-breakpoints-for-testing",
                 cl::desc("Print select breakpoints location for testing"));

static cl::opt<std::string> ClDataLayout("data-layout",
                                         cl::desc("data layout string to use"),
                                         cl::value_desc("layout-string"),
                                         cl::init(""));

static cl::opt<bool> PreserveBitcodeUseListOrder(
    "preserve-bc-uselistorder",
    cl::desc("Preserve use-list order when writing LLVM bitcode."),
    cl::init(true), cl::Hidden);

static cl::opt<bool> PreserveAssemblyUseListOrder(
    "preserve-ll-uselistorder",
    cl::desc("Preserve use-list order when writing LLVM assembly."),
    cl::init(false), cl::Hidden);

static cl::opt<bool> RunTwice("run-twice",
                              cl::desc("Run all passes twice, re-using the "
                                       "same pass manager (legacy PM only)."),
                              cl::init(false), cl::Hidden);

static cl::opt<bool> DiscardValueNames(
    "discard-value-names",
    cl::desc("Discard names from Value (other than GlobalValue)."),
    cl::init(false), cl::Hidden);

static cl::opt<bool> Coroutines(
  "enable-coroutines",
  cl::desc("Enable coroutine passes."),
  cl::init(false), cl::Hidden);

static cl::opt<bool> TimeTrace(
    "time-trace",
    cl::desc("Record time trace"));

static cl::opt<unsigned> TimeTraceGranularity(
    "time-trace-granularity",
    cl::desc("Minimum time granularity (in microseconds) traced by time profiler"),
    cl::init(500), cl::Hidden);

static cl::opt<std::string>
    TimeTraceFile("time-trace-file",
                    cl::desc("Specify time trace file destination"),
                    cl::value_desc("filename"));

static cl::opt<bool> RemarksWithHotness(
    "pass-remarks-with-hotness",
    cl::desc("With PGO, include profile count in optimization remarks"),
    cl::Hidden);

static cl::opt<Optional<uint64_t>, false, remarks::HotnessThresholdParser>
    RemarksHotnessThreshold(
        "pass-remarks-hotness-threshold",
        cl::desc("Minimum profile count required for "
                 "an optimization remark to be output. "
                 "Use 'auto' to apply the threshold from profile summary."),
        cl::value_desc("N or 'auto'"), cl::init(0), cl::Hidden);

static cl::opt<std::string>
    RemarksFilename("pass-remarks-output",
                    cl::desc("Output filename for pass remarks"),
                    cl::value_desc("filename"));

static cl::opt<std::string>
    RemarksPasses("pass-remarks-filter",
                  cl::desc("Only record optimization remarks from passes whose "
                           "names match the given regular expression"),
                  cl::value_desc("regex"));

static cl::opt<std::string> RemarksFormat(
    "pass-remarks-format",
    cl::desc("The format used for serializing remarks (default: YAML)"),
    cl::value_desc("format"), cl::init("yaml"));

cl::opt<PGOKind>
    PGOKindFlag("pgo-kind", cl::init(NoPGO), cl::Hidden,
                cl::desc("The kind of profile guided optimization"),
                cl::values(clEnumValN(NoPGO, "nopgo", "Do not use PGO."),
                           clEnumValN(InstrGen, "pgo-instr-gen-pipeline",
                                      "Instrument the IR to generate profile."),
                           clEnumValN(InstrUse, "pgo-instr-use-pipeline",
                                      "Use instrumented profile to guide PGO."),
                           clEnumValN(SampleUse, "pgo-sample-use-pipeline",
                                      "Use sampled profile to guide PGO.")));
cl::opt<std::string> ProfileFile("profile-file",
                                 cl::desc("Path to the profile."), cl::Hidden);

cl::opt<CSPGOKind> CSPGOKindFlag(
    "cspgo-kind", cl::init(NoCSPGO), cl::Hidden,
    cl::desc("The kind of context sensitive profile guided optimization"),
    cl::values(
        clEnumValN(NoCSPGO, "nocspgo", "Do not use CSPGO."),
        clEnumValN(
            CSInstrGen, "cspgo-instr-gen-pipeline",
            "Instrument (context sensitive) the IR to generate profile."),
        clEnumValN(
            CSInstrUse, "cspgo-instr-use-pipeline",
            "Use instrumented (context sensitive) profile to guide PGO.")));
cl::opt<std::string> CSProfileGenFile(
    "cs-profilegen-file",
    cl::desc("Path to the instrumented context sensitive profile."),
    cl::Hidden);

static inline void addPass(legacy::PassManagerBase &PM, Pass *P) {
  // Add the pass to the pass manager...
  PM.add(P);

  // If we are verifying all of the intermediate steps, add the verifier...
  if (VerifyEach)
    PM.add(createVerifierPass());
}

/// This routine adds optimization passes based on selected optimization level,
/// OptLevel.
///
/// OptLevel - Optimization Level
static void AddOptimizationPasses(legacy::PassManagerBase &MPM,
                                  legacy::FunctionPassManager &FPM,
                                  TargetMachine *TM, unsigned OptLevel,
                                  unsigned SizeLevel) {
  if (!NoVerify || VerifyEach)
    FPM.add(createVerifierPass()); // Verify that input is correct

  PassManagerBuilder Builder;
  Builder.OptLevel = OptLevel;
  Builder.SizeLevel = SizeLevel;

  if (DisableInline) {
    // No inlining pass
  } else if (OptLevel > 1) {
    Builder.Inliner = createFunctionInliningPass(OptLevel, SizeLevel, false);
  } else {
    Builder.Inliner = createAlwaysInlinerLegacyPass();
  }
  Builder.DisableUnrollLoops = (DisableLoopUnrolling.getNumOccurrences() > 0) ?
                               DisableLoopUnrolling : OptLevel == 0;
#if INTEL_CUSTOMIZATION
  Builder.DisableIntelProprietaryOpts = DisableIntelProprietaryOpts;
#endif // INTEL_CUSTOMIZATION

  Builder.LoopVectorize = OptLevel > 1 && SizeLevel < 2;

  Builder.SLPVectorize = OptLevel > 1 && SizeLevel < 2;

  if (TM)
    TM->adjustPassManager(Builder);

  if (Coroutines)
    addCoroutinePassesToExtensionPoints(Builder);

  switch (PGOKindFlag) {
  case InstrGen:
    Builder.EnablePGOInstrGen = true;
    Builder.PGOInstrGen = ProfileFile;
    break;
  case InstrUse:
    Builder.PGOInstrUse = ProfileFile;
    break;
  case SampleUse:
    Builder.PGOSampleUse = ProfileFile;
    break;
  default:
    break;
  }

  switch (CSPGOKindFlag) {
  case CSInstrGen:
    Builder.EnablePGOCSInstrGen = true;
    break;
  case CSInstrUse:
    Builder.EnablePGOCSInstrUse = true;
    break;
  default:
    break;
  }
#if INTEL_CUSTOMIZATION
  if (PrepareForLTOFlag)
    Builder.PrepareForLTO = true;
#endif // INTEL_CUSTOMIZATION

  Builder.populateFunctionPassManager(FPM);
  Builder.populateModulePassManager(MPM);
}

static void AddStandardLinkPasses(legacy::PassManagerBase &PM) {
  PassManagerBuilder Builder;
  Builder.VerifyInput = true;
  if (DisableOptimizations)
    Builder.OptLevel = 0;

  if (!DisableInline)
    Builder.Inliner = createFunctionInliningPass();
  Builder.populateLTOPassManager(PM);
}

//===----------------------------------------------------------------------===//
// CodeGen-related helper functions.
//

static CodeGenOpt::Level GetCodeGenOptLevel() {
  if (CodeGenOptLevel.getNumOccurrences())
    return static_cast<CodeGenOpt::Level>(unsigned(CodeGenOptLevel));
  if (OptLevelO1)
    return CodeGenOpt::Less;
  if (OptLevelO2)
    return CodeGenOpt::Default;
  if (OptLevelO3)
    return CodeGenOpt::Aggressive;
  return CodeGenOpt::None;
}

// Returns the TargetMachine instance or zero if no triple is provided.
static TargetMachine* GetTargetMachine(Triple TheTriple, StringRef CPUStr,
                                       StringRef FeaturesStr,
                                       const TargetOptions &Options) {
  std::string Error;
  const Target *TheTarget =
      TargetRegistry::lookupTarget(codegen::getMArch(), TheTriple, Error);
  // Some modules don't specify a triple, and this is okay.
  if (!TheTarget) {
    return nullptr;
  }

  return TheTarget->createTargetMachine(
      TheTriple.getTriple(), codegen::getCPUStr(), codegen::getFeaturesStr(),
      Options, codegen::getExplicitRelocModel(),
      codegen::getExplicitCodeModel(), GetCodeGenOptLevel());
}

#ifdef BUILD_EXAMPLES
void initializeExampleIRTransforms(llvm::PassRegistry &Registry);
#endif

struct TimeTracerRAII {
  TimeTracerRAII(StringRef ProgramName) {
    if (TimeTrace)
      timeTraceProfilerInitialize(TimeTraceGranularity, ProgramName);
  }
  ~TimeTracerRAII() {
    if (TimeTrace) {
      if (auto E = timeTraceProfilerWrite(TimeTraceFile, OutputFilename)) {
        handleAllErrors(std::move(E), [&](const StringError &SE) {
          errs() << SE.getMessage() << "\n";
        });
        return;
      }
      timeTraceProfilerCleanup();
    }
  }
};

// For use in NPM transition. Currently this contains most codegen-specific
// passes. Remove passes from here when porting to the NPM.
// TODO: use a codegen version of PassRegistry.def/PassBuilder::is*Pass() once
// it exists.
static bool shouldPinPassToLegacyPM(StringRef Pass) {
  std::vector<StringRef> PassNameExactToIgnore = {
      "nvvm-reflect",
      "nvvm-intr-range",
      "amdgpu-simplifylib",
      "amdgpu-usenative",
      "amdgpu-promote-alloca",
      "amdgpu-promote-alloca-to-vector",
      "amdgpu-lower-kernel-attributes",
      "amdgpu-propagate-attributes-early",
      "amdgpu-propagate-attributes-late",
      "amdgpu-unify-metadata",
      "amdgpu-printf-runtime-binding",
      "amdgpu-always-inline"};
  for (const auto &P : PassNameExactToIgnore)
    if (Pass == P)
      return false;

  std::vector<StringRef> PassNamePrefix = {
      "x86-",  "xcore-", "wasm-",    "systemz-", "ppc-",    "nvvm-",   "nvptx-",
      "mips-", "lanai-", "hexagon-", "bpf-",     "avr-",    "thumb2-", "arm-",
      "si-",   "gcn-",   "amdgpu-",  "aarch64-", "amdgcn-", "polly-"};
  std::vector<StringRef> PassNameContain = {"ehprepare"};
  std::vector<StringRef> PassNameExact = {
      "safe-stack",           "cost-model",
      "codegenprepare",       "interleaved-load-combine",
      "unreachableblockelim", "verify-safepoint-ir",
      "divergence",           "atomic-expand",
      "hardware-loops",       "type-promotion",
      "mve-tail-predication", "interleaved-access",
      "global-merge",         "pre-isel-intrinsic-lowering",
      "expand-reductions",    "indirectbr-expand",
      "generic-to-nvvm",      "expandmemcmp",
      "loop-reduce",          "lower-amx-type",
      "polyhedral-info",      "replace-with-veclib"};
  for (const auto &P : PassNamePrefix)
    if (Pass.startswith(P))
      return true;
  for (const auto &P : PassNameContain)
    if (Pass.contains(P))
      return true;
  for (const auto &P : PassNameExact)
    if (Pass == P)
      return true;
  return false;
}

// For use in NPM transition.
static bool shouldForceLegacyPM() {
  for (const auto &P : PassList) {
    StringRef Arg = P->getPassArgument();
    if (shouldPinPassToLegacyPM(Arg))
      return true;
  }
  return false;
}

//===----------------------------------------------------------------------===//
// main for opt
//
int main(int argc, char **argv) {
  InitLLVM X(argc, argv);

  // Enable debug stream buffering.
  EnableDebugBuffering = true;

  LLVMContext Context;

  InitializeAllTargets();
  InitializeAllTargetMCs();
  InitializeAllAsmPrinters();
  InitializeAllAsmParsers();

  // Initialize passes
  PassRegistry &Registry = *PassRegistry::getPassRegistry();
  initializeCore(Registry);
  initializeCoroutines(Registry);
  initializeScalarOpts(Registry);
  initializeObjCARCOpts(Registry);
  initializeVectorization(Registry);
  initializeIPO(Registry);
  initializeAnalysis(Registry);
  initializeTransformUtils(Registry);
  initializeInstCombine(Registry);
  initializeAggressiveInstCombine(Registry);
  initializeInstrumentation(Registry);
  initializeTarget(Registry);
  // For codegen passes, only passes that do IR to IR transformation are
  // supported.
  initializeExpandMemCmpPassPass(Registry);
  initializeScalarizeMaskedMemIntrinLegacyPassPass(Registry);
  initializeCodeGenPreparePass(Registry);
  initializeAtomicExpandPass(Registry);
  initializeRewriteSymbolsLegacyPassPass(Registry);
  initializeWinEHPreparePass(Registry);
  initializeDwarfEHPrepareLegacyPassPass(Registry);
  initializeSafeStackLegacyPassPass(Registry);
  initializeSjLjEHPreparePass(Registry);
  initializePreISelIntrinsicLoweringLegacyPassPass(Registry);
  initializeGlobalMergePass(Registry);
  initializeIndirectBrExpandPassPass(Registry);
  initializeInterleavedLoadCombinePass(Registry);
  initializeInterleavedAccessPass(Registry);
  initializeEntryExitInstrumenterPass(Registry);
  initializePostInlineEntryExitInstrumenterPass(Registry);
  initializeUnreachableBlockElimLegacyPassPass(Registry);
  initializeExpandReductionsPass(Registry);
  initializeWasmEHPreparePass(Registry);
  initializeWriteBitcodePassPass(Registry);
  initializeHardwareLoopsPass(Registry);
  initializeTypePromotionPass(Registry);
<<<<<<< HEAD
#if INTEL_CUSTOMIZATION
  initializeIntel_DPCPPKernelTransforms(Registry);
  initializeIntel_LoopAnalysis(Registry);
  initializeIntel_LoopTransforms(Registry);
  initializeVecClonePass(Registry);
  initializeMapIntrinToImlPass(Registry);
  initializeFloat128ExpandPass(Registry);
  initializeIntel_OpenCLTransforms(Registry);
=======
  initializeReplaceWithVeclibLegacyPass(Registry);
>>>>>>> 8817bba6
  initializeSYCLLowerWGScopeLegacyPassPass(Registry);
  initializeSYCLLowerESIMDLegacyPassPass(Registry);
  initializeParseAnnotateAttributesLegacyPass(Registry);
#if INTEL_INCLUDE_DTRANS
  initializeDTransPasses(Registry);
#endif // INTEL_INCLUDE_DTRANS
  initializeOptimizeDynamicCastsWrapperPass(Registry);
#endif  // INTEL_CUSTOMIZATION

#if INTEL_COLLAB
  initializeVPOAnalysis(Registry);
  initializeVPOTransforms(Registry);
#endif // INTEL_COLLAB
  initializeESIMDLowerLoadStorePass(Registry);
  initializeESIMDLowerVecArgLegacyPassPass(Registry);

#ifdef BUILD_EXAMPLES
  initializeExampleIRTransforms(Registry);
#endif

  cl::ParseCommandLineOptions(argc, argv,
    "llvm .bc -> .bc modular optimizer and analysis printer\n");

  if (AnalyzeOnly && NoOutput) {
    errs() << argv[0] << ": analyze mode conflicts with no-output mode.\n";
    return 1;
  }

  // FIXME: once the legacy PM code is deleted, move runPassPipeline() here and
  // construct the PassBuilder before parsing IR so we can reuse the same
  // PassBuilder for print passes.
  if (PrintPasses) {
    printPasses(outs());
    return 0;
  }

  TimeTracerRAII TimeTracer(argv[0]);

  SMDiagnostic Err;

  Context.setDiscardValueNames(DiscardValueNames);
  if (!DisableDITypeMap)
    Context.enableDebugTypeODRUniquing();

  Expected<std::unique_ptr<ToolOutputFile>> RemarksFileOrErr =
      setupLLVMOptimizationRemarks(Context, RemarksFilename, RemarksPasses,
                                   RemarksFormat, RemarksWithHotness,
                                   RemarksHotnessThreshold);
  if (Error E = RemarksFileOrErr.takeError()) {
    errs() << toString(std::move(E)) << '\n';
    return 1;
  }
  std::unique_ptr<ToolOutputFile> RemarksFile = std::move(*RemarksFileOrErr);

  // Load the input module...
  auto SetDataLayout = [](StringRef) -> Optional<std::string> {
    if (ClDataLayout.empty())
      return None;
    return ClDataLayout;
  };
  std::unique_ptr<Module> M;
  if (NoUpgradeDebugInfo)
    M = parseAssemblyFileWithIndexNoUpgradeDebugInfo(
            InputFilename, Err, Context, nullptr, SetDataLayout)
            .Mod;
  else
    M = parseIRFile(InputFilename, Err, Context, SetDataLayout);

  if (!M) {
    Err.print(argv[0], errs());
    return 1;
  }

  // Strip debug info before running the verifier.
  if (StripDebug)
    StripDebugInfo(*M);

  // Erase module-level named metadata, if requested.
  if (StripNamedMetadata) {
    while (!M->named_metadata_empty()) {
      NamedMDNode *NMD = &*M->named_metadata_begin();
      M->eraseNamedMetadata(NMD);
    }
  }

  // If we are supposed to override the target triple or data layout, do so now.
  if (!TargetTriple.empty())
    M->setTargetTriple(Triple::normalize(TargetTriple));

  // Immediately run the verifier to catch any problems before starting up the
  // pass pipelines.  Otherwise we can crash on broken code during
  // doInitialization().
  if (!NoVerify && verifyModule(*M, &errs())) {
    errs() << argv[0] << ": " << InputFilename
           << ": error: input module is broken!\n";
    return 1;
  }

  // Enable testing of whole program devirtualization on this module by invoking
  // the facility for updating public visibility to linkage unit visibility when
  // specified by an internal option. This is normally done during LTO which is
  // not performed via opt.
  updateVCallVisibilityInModule(*M,
                                /* WholeProgramVisibilityEnabledInLTO */ false,
                                /* DynamicExportSymbols */ {});

  // Figure out what stream we are supposed to write to...
  std::unique_ptr<ToolOutputFile> Out;
  std::unique_ptr<ToolOutputFile> ThinLinkOut;
  if (NoOutput) {
    if (!OutputFilename.empty())
      errs() << "WARNING: The -o (output filename) option is ignored when\n"
                "the --disable-output option is used.\n";
  } else {
    // Default to standard output.
    if (OutputFilename.empty())
      OutputFilename = "-";

    std::error_code EC;
    sys::fs::OpenFlags Flags = OutputAssembly ? sys::fs::OF_Text
                                              : sys::fs::OF_None;
    Out.reset(new ToolOutputFile(OutputFilename, EC, Flags));
    if (EC) {
      errs() << EC.message() << '\n';
      return 1;
    }

    if (!ThinLinkBitcodeFile.empty()) {
      ThinLinkOut.reset(
          new ToolOutputFile(ThinLinkBitcodeFile, EC, sys::fs::OF_None));
      if (EC) {
        errs() << EC.message() << '\n';
        return 1;
      }
    }
  }

  Triple ModuleTriple(M->getTargetTriple());
  std::string CPUStr, FeaturesStr;
  TargetMachine *Machine = nullptr;
  const TargetOptions Options =
      codegen::InitTargetOptionsFromCodeGenFlags(ModuleTriple);

  if (ModuleTriple.getArch()) {
    CPUStr = codegen::getCPUStr();
    FeaturesStr = codegen::getFeaturesStr();
    Machine = GetTargetMachine(ModuleTriple, CPUStr, FeaturesStr, Options);
  } else if (ModuleTriple.getArchName() != "unknown" &&
             ModuleTriple.getArchName() != "") {
    errs() << argv[0] << ": unrecognized architecture '"
           << ModuleTriple.getArchName() << "' provided.\n";
    return 1;
  }

  std::unique_ptr<TargetMachine> TM(Machine);

  // Override function attributes based on CPUStr, FeaturesStr, and command line
  // flags.
  codegen::setFunctionAttributes(CPUStr, FeaturesStr, *M);

  // If the output is set to be emitted to standard out, and standard out is a
  // console, print out a warning message and refuse to do it.  We don't
  // impress anyone by spewing tons of binary goo to a terminal.
  if (!Force && !NoOutput && !AnalyzeOnly && !OutputAssembly)
    if (CheckBitcodeOutputToConsole(Out->os()))
      NoOutput = true;

  if (OutputThinLTOBC)
    M->addModuleFlag(Module::Error, "EnableSplitLTOUnit", SplitLTOUnit);

  // Add an appropriate TargetLibraryInfo pass for the module's triple.
  TargetLibraryInfoImpl TLII(ModuleTriple);

  // The -disable-simplify-libcalls flag actually disables all builtin optzns.
  if (DisableSimplifyLibCalls)
    TLII.disableAllFunctions();
  else {
    // Disable individual builtin functions in TargetLibraryInfo.
    LibFunc F;
    for (auto &FuncName : DisableBuiltins)
      if (TLII.getLibFunc(FuncName, F))
        TLII.setUnavailable(F);
      else {
        errs() << argv[0] << ": cannot disable nonexistent builtin function "
               << FuncName << '\n';
        return 1;
      }
  }

  // If `-passes=` is specified, use NPM.
  // If `-enable-new-pm` is specified and there are no codegen passes, use NPM.
  // e.g. `-enable-new-pm -sroa` will use NPM.
  // but `-enable-new-pm -codegenprepare` will still revert to legacy PM.
  if ((EnableNewPassManager && !shouldForceLegacyPM()) ||
      PassPipeline.getNumOccurrences() > 0) {
    if (AnalyzeOnly) {
      errs() << "Cannot specify -analyze under new pass manager, either "
                "specify '-enable-new-pm=0', or use the corresponding new pass "
                "manager pass, e.g. '-passes=print<scalar-evolution>'. For a "
                "full list of passes, see the '--print-passes' flag.\n";
      return 1;
    }
    if (PassPipeline.getNumOccurrences() > 0 && PassList.size() > 0) {
      errs()
          << "Cannot specify passes via both -foo-pass and --passes=foo-pass\n";
      return 1;
    }
    SmallVector<StringRef, 4> Passes;
    if (OptLevelO0)
      Passes.push_back("default<O0>");
    if (OptLevelO1)
      Passes.push_back("default<O1>");
    if (OptLevelO2)
      Passes.push_back("default<O2>");
    if (OptLevelO3)
      Passes.push_back("default<O3>");
    if (OptLevelOs)
      Passes.push_back("default<Os>");
    if (OptLevelOz)
      Passes.push_back("default<Oz>");
    for (const auto &P : PassList)
      Passes.push_back(P->getPassArgument());
    OutputKind OK = OK_NoOutput;
    if (!NoOutput)
      OK = OutputAssembly
               ? OK_OutputAssembly
               : (OutputThinLTOBC ? OK_OutputThinLTOBitcode : OK_OutputBitcode);

    VerifierKind VK = VK_VerifyInAndOut;
    if (NoVerify)
      VK = VK_NoVerifier;
    else if (VerifyEach)
      VK = VK_VerifyEachPass;

    // The user has asked to use the new pass manager and provided a pipeline
    // string. Hand off the rest of the functionality to the new code for that
    // layer.
    return runPassPipeline(argv[0], *M, TM.get(), &TLII, Out.get(),
                           ThinLinkOut.get(), RemarksFile.get(), PassPipeline,
                           Passes, OK, VK, PreserveAssemblyUseListOrder,
                           PreserveBitcodeUseListOrder, EmitSummaryIndex,
                           EmitModuleHash, EnableDebugify, Coroutines)
               ? 0
               : 1;
  }

  // Create a PassManager to hold and optimize the collection of passes we are
  // about to build. If the -debugify-each option is set, wrap each pass with
  // the (-check)-debugify passes.
  DebugifyCustomPassManager Passes;
  if (DebugifyEach)
    Passes.enableDebugifyEach();

  bool AddOneTimeDebugifyPasses = EnableDebugify && !DebugifyEach;

  Passes.add(new TargetLibraryInfoWrapperPass(TLII));

  // Add internal analysis passes from the target machine.
  Passes.add(createTargetTransformInfoWrapperPass(TM ? TM->getTargetIRAnalysis()
                                                     : TargetIRAnalysis()));

  if (AddOneTimeDebugifyPasses)
    Passes.add(createDebugifyModulePass());

  std::unique_ptr<legacy::FunctionPassManager> FPasses;
  if (OptLevelO0 || OptLevelO1 || OptLevelO2 || OptLevelOs || OptLevelOz ||
      OptLevelO3) {
    FPasses.reset(new legacy::FunctionPassManager(M.get()));
    FPasses->add(createTargetTransformInfoWrapperPass(
        TM ? TM->getTargetIRAnalysis() : TargetIRAnalysis()));
  }

  if (PrintBreakpoints) {
    // Default to standard output.
    if (!Out) {
      if (OutputFilename.empty())
        OutputFilename = "-";

      std::error_code EC;
      Out = std::make_unique<ToolOutputFile>(OutputFilename, EC,
                                              sys::fs::OF_None);
      if (EC) {
        errs() << EC.message() << '\n';
        return 1;
      }
    }
    Passes.add(createBreakpointPrinter(Out->os()));
    NoOutput = true;
  }

  if (TM) {
    // FIXME: We should dyn_cast this when supported.
    auto &LTM = static_cast<LLVMTargetMachine &>(*TM);
    Pass *TPC = LTM.createPassConfig(Passes);
    Passes.add(TPC);
  }

  // Create a new optimization pass for each one specified on the command line
  for (unsigned i = 0; i < PassList.size(); ++i) {
    if (StandardLinkOpts &&
        StandardLinkOpts.getPosition() < PassList.getPosition(i)) {
      AddStandardLinkPasses(Passes);
      StandardLinkOpts = false;
    }

    if (OptLevelO0 && OptLevelO0.getPosition() < PassList.getPosition(i)) {
      AddOptimizationPasses(Passes, *FPasses, TM.get(), 0, 0);
      OptLevelO0 = false;
    }

    if (OptLevelO1 && OptLevelO1.getPosition() < PassList.getPosition(i)) {
      AddOptimizationPasses(Passes, *FPasses, TM.get(), 1, 0);
      OptLevelO1 = false;
    }

    if (OptLevelO2 && OptLevelO2.getPosition() < PassList.getPosition(i)) {
      AddOptimizationPasses(Passes, *FPasses, TM.get(), 2, 0);
      OptLevelO2 = false;
    }

    if (OptLevelOs && OptLevelOs.getPosition() < PassList.getPosition(i)) {
      AddOptimizationPasses(Passes, *FPasses, TM.get(), 2, 1);
      OptLevelOs = false;
    }

    if (OptLevelOz && OptLevelOz.getPosition() < PassList.getPosition(i)) {
      AddOptimizationPasses(Passes, *FPasses, TM.get(), 2, 2);
      OptLevelOz = false;
    }

    if (OptLevelO3 && OptLevelO3.getPosition() < PassList.getPosition(i)) {
      AddOptimizationPasses(Passes, *FPasses, TM.get(), 3, 0);
      OptLevelO3 = false;
    }

    const PassInfo *PassInf = PassList[i];
    Pass *P = nullptr;
    if (PassInf->getNormalCtor())
      P = PassInf->getNormalCtor()();
    else
      errs() << argv[0] << ": cannot create pass: "
             << PassInf->getPassName() << "\n";
    if (P) {
      PassKind Kind = P->getPassKind();
      addPass(Passes, P);

      if (AnalyzeOnly) {
        switch (Kind) {
        case PT_Region:
          Passes.add(createRegionPassPrinter(PassInf, Out->os()));
          break;
        case PT_Loop:
          Passes.add(createLoopPassPrinter(PassInf, Out->os()));
          break;
        case PT_Function:
          Passes.add(createFunctionPassPrinter(PassInf, Out->os()));
          break;
        case PT_CallGraphSCC:
          Passes.add(createCallGraphPassPrinter(PassInf, Out->os()));
          break;
        default:
          Passes.add(createModulePassPrinter(PassInf, Out->os()));
          break;
        }
      }
    }

    if (PrintEachXForm)
      Passes.add(
          createPrintModulePass(errs(), "", PreserveAssemblyUseListOrder));
  }

  if (StandardLinkOpts) {
    AddStandardLinkPasses(Passes);
    StandardLinkOpts = false;
  }

  if (OptLevelO0)
    AddOptimizationPasses(Passes, *FPasses, TM.get(), 0, 0);

  if (OptLevelO1)
    AddOptimizationPasses(Passes, *FPasses, TM.get(), 1, 0);

  if (OptLevelO2)
    AddOptimizationPasses(Passes, *FPasses, TM.get(), 2, 0);

  if (OptLevelOs)
    AddOptimizationPasses(Passes, *FPasses, TM.get(), 2, 1);

  if (OptLevelOz)
    AddOptimizationPasses(Passes, *FPasses, TM.get(), 2, 2);

  if (OptLevelO3)
    AddOptimizationPasses(Passes, *FPasses, TM.get(), 3, 0);

  if (FPasses) {
    FPasses->doInitialization();
    for (Function &F : *M)
      FPasses->run(F);
    FPasses->doFinalization();
  }

  // Check that the module is well formed on completion of optimization
  if (!NoVerify && !VerifyEach)
    Passes.add(createVerifierPass());

  if (AddOneTimeDebugifyPasses)
    Passes.add(createCheckDebugifyModulePass(false));

  // In run twice mode, we want to make sure the output is bit-by-bit
  // equivalent if we run the pass manager again, so setup two buffers and
  // a stream to write to them. Note that llc does something similar and it
  // may be worth to abstract this out in the future.
  SmallVector<char, 0> Buffer;
  SmallVector<char, 0> FirstRunBuffer;
  std::unique_ptr<raw_svector_ostream> BOS;
  raw_ostream *OS = nullptr;

  const bool ShouldEmitOutput = !NoOutput && !AnalyzeOnly;

  // Write bitcode or assembly to the output as the last step...
  if (ShouldEmitOutput || RunTwice) {
    assert(Out);
    OS = &Out->os();
    if (RunTwice) {
      BOS = std::make_unique<raw_svector_ostream>(Buffer);
      OS = BOS.get();
    }
    if (OutputAssembly) {
      if (EmitSummaryIndex)
        report_fatal_error("Text output is incompatible with -module-summary");
      if (EmitModuleHash)
        report_fatal_error("Text output is incompatible with -module-hash");
      Passes.add(createPrintModulePass(*OS, "", PreserveAssemblyUseListOrder));
    } else if (OutputThinLTOBC)
      Passes.add(createWriteThinLTOBitcodePass(
          *OS, ThinLinkOut ? &ThinLinkOut->os() : nullptr));
    else
      Passes.add(createBitcodeWriterPass(*OS, PreserveBitcodeUseListOrder,
                                         EmitSummaryIndex, EmitModuleHash));
  }

  // Before executing passes, print the final values of the LLVM options.
  cl::PrintOptionValues();

  if (!RunTwice) {
    // Now that we have all of the passes ready, run them.
    Passes.run(*M);
  } else {
    // If requested, run all passes twice with the same pass manager to catch
    // bugs caused by persistent state in the passes.
    std::unique_ptr<Module> M2(CloneModule(*M));
    // Run all passes on the original module first, so the second run processes
    // the clone to catch CloneModule bugs.
    Passes.run(*M);
    FirstRunBuffer = Buffer;
    Buffer.clear();

    Passes.run(*M2);

    // Compare the two outputs and make sure they're the same
    assert(Out);
    if (Buffer.size() != FirstRunBuffer.size() ||
        (memcmp(Buffer.data(), FirstRunBuffer.data(), Buffer.size()) != 0)) {
      errs()
          << "Running the pass manager twice changed the output.\n"
             "Writing the result of the second run to the specified output.\n"
             "To generate the one-run comparison binary, just run without\n"
             "the compile-twice option\n";
      if (ShouldEmitOutput) {
        Out->os() << BOS->str();
        Out->keep();
      }
      if (RemarksFile)
        RemarksFile->keep();
      return 1;
    }
    if (ShouldEmitOutput)
      Out->os() << BOS->str();
  }

  if (DebugifyEach && !DebugifyExport.empty())
    exportDebugifyStats(DebugifyExport, Passes.getDebugifyStatsMap());

  // Declare success.
  if (!NoOutput || PrintBreakpoints)
    Out->keep();

  if (RemarksFile)
    RemarksFile->keep();

  if (ThinLinkOut)
    ThinLinkOut->keep();

  return 0;
}<|MERGE_RESOLUTION|>--- conflicted
+++ resolved
@@ -180,7 +180,6 @@
 static cl::opt<bool>
     OptLevelOs("Os", cl::desc("Like -O2 but size-conscious. Similar to clang "
                               "-Os. Use -passes='default<Os>' for the new PM"));
-<<<<<<< HEAD
 
 static cl::opt<bool> OptLevelOz(
     "Oz",
@@ -194,19 +193,11 @@
 static cl::opt<unsigned> CodeGenOptLevel(
     "codegen-opt-level",
     cl::desc("Override optimization level for codegen hooks, legacy PM only"));
-=======
-
-static cl::opt<bool> OptLevelOz(
-    "Oz",
-    cl::desc("Like -O2 but optimize for code size above all else. Similar to "
-             "clang -Oz. Use -passes='default<Oz>' for the new PM"));
->>>>>>> 8817bba6
 
 #if INTEL_CUSTOMIZATION
 // This option can be passed directly to clcpcom. It is duplicated here to
 // provide the same functionality through opt.
 static cl::opt<bool>
-<<<<<<< HEAD
 DisableIntelProprietaryOpts("disable-intel-proprietary-opts",
                cl::desc("Disable Intel proprietary optimizations"),
                cl::init(false));
@@ -218,14 +209,6 @@
                       cl::desc("Enable the passmanager PrepareForLTO mode"),
                       cl::init(false));
 #endif // INTEL_CUSTOMIZATION
-=======
-    OptLevelO3("O3", cl::desc("Optimization level 3. Similar to clang -O3. "
-                              "Use -passes='default<O3>' for the new PM"));
-
-static cl::opt<unsigned> CodeGenOptLevel(
-    "codegen-opt-level",
-    cl::desc("Override optimization level for codegen hooks, legacy PM only"));
->>>>>>> 8817bba6
 
 static cl::opt<std::string>
 TargetTriple("mtriple", cl::desc("Override target triple for module"));
@@ -628,7 +611,7 @@
   initializeWriteBitcodePassPass(Registry);
   initializeHardwareLoopsPass(Registry);
   initializeTypePromotionPass(Registry);
-<<<<<<< HEAD
+  initializeReplaceWithVeclibLegacyPass(Registry);
 #if INTEL_CUSTOMIZATION
   initializeIntel_DPCPPKernelTransforms(Registry);
   initializeIntel_LoopAnalysis(Registry);
@@ -637,9 +620,6 @@
   initializeMapIntrinToImlPass(Registry);
   initializeFloat128ExpandPass(Registry);
   initializeIntel_OpenCLTransforms(Registry);
-=======
-  initializeReplaceWithVeclibLegacyPass(Registry);
->>>>>>> 8817bba6
   initializeSYCLLowerWGScopeLegacyPassPass(Registry);
   initializeSYCLLowerESIMDLegacyPassPass(Registry);
   initializeParseAnnotateAttributesLegacyPass(Registry);
