--- conflicted
+++ resolved
@@ -19,8 +19,4 @@
 type = Tool
 name = opt
 parent = Tools
-<<<<<<< HEAD
-required_libraries = AsmParser BitReader BitWriter CodeGen IRReader IPO Instrumentation Scalar Intel_LoopTransforms ObjCARC all-targets
-=======
-required_libraries = AsmParser BitReader BitWriter CodeGen IRReader IPO Instrumentation Scalar ObjCARC Passes all-targets
->>>>>>> b2418b76
+required_libraries = AsmParser BitReader BitWriter CodeGen IRReader IPO Instrumentation Scalar Intel_LoopTransforms ObjCARC Passes all-targets