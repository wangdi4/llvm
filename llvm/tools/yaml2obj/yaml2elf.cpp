//===- yaml2elf - Convert YAML to a ELF object file -----------------------===//
//
//                     The LLVM Compiler Infrastructure
//
// This file is distributed under the University of Illinois Open Source
// License. See LICENSE.TXT for details.
//
//===----------------------------------------------------------------------===//
///
/// \file
/// \brief The ELF component of yaml2obj.
///
//===----------------------------------------------------------------------===//

#include "yaml2obj.h"
#include "llvm/ADT/ArrayRef.h"
#include "llvm/BinaryFormat/ELF.h"
#include "llvm/MC/StringTableBuilder.h"
#include "llvm/Object/ELFObjectFile.h"
#include "llvm/ObjectYAML/ELFYAML.h"
#include "llvm/Support/MemoryBuffer.h"
#include "llvm/Support/YAMLTraits.h"
#include "llvm/Support/raw_ostream.h"

using namespace llvm;

// This class is used to build up a contiguous binary blob while keeping
// track of an offset in the output (which notionally begins at
// `InitialOffset`).
namespace {
class ContiguousBlobAccumulator {
  const uint64_t InitialOffset;
  SmallVector<char, 128> Buf;
  raw_svector_ostream OS;

  /// \returns The new offset.
  uint64_t padToAlignment(unsigned Align) {
    if (Align == 0)
      Align = 1;
    uint64_t CurrentOffset = InitialOffset + OS.tell();
    uint64_t AlignedOffset = alignTo(CurrentOffset, Align);
    for (; CurrentOffset != AlignedOffset; ++CurrentOffset)
      OS.write('\0');
    return AlignedOffset; // == CurrentOffset;
  }

public:
  ContiguousBlobAccumulator(uint64_t InitialOffset_)
      : InitialOffset(InitialOffset_), Buf(), OS(Buf) {}
  template <class Integer>
  raw_ostream &getOSAndAlignedOffset(Integer &Offset, unsigned Align) {
    Offset = padToAlignment(Align);
    return OS;
  }
  void writeBlobToStream(raw_ostream &Out) { Out << OS.str(); }
};
} // end anonymous namespace

// Used to keep track of section and symbol names, so that in the YAML file
// sections and symbols can be referenced by name instead of by index.
namespace {
class NameToIdxMap {
  StringMap<int> Map;
public:
  /// \returns true if name is already present in the map.
  bool addName(StringRef Name, unsigned i) {
    return !Map.insert(std::make_pair(Name, (int)i)).second;
  }
  /// \returns true if name is not present in the map
  bool lookup(StringRef Name, unsigned &Idx) const {
    StringMap<int>::const_iterator I = Map.find(Name);
    if (I == Map.end())
      return true;
    Idx = I->getValue();
    return false;
  }
  /// asserts if name is not present in the map
  unsigned get(StringRef Name) const {
    unsigned Idx = 0;
    auto missing = lookup(Name, Idx);
    (void)missing;
    assert(!missing && "Expected section not found in index");
    return Idx;
  }
  unsigned size() const { return Map.size(); }
};
} // end anonymous namespace

template <class T>
static size_t arrayDataSize(ArrayRef<T> A) {
  return A.size() * sizeof(T);
}

template <class T>
static void writeArrayData(raw_ostream &OS, ArrayRef<T> A) {
  OS.write((const char *)A.data(), arrayDataSize(A));
}

template <class T>
static void zero(T &Obj) {
  memset(&Obj, 0, sizeof(Obj));
}

namespace {
/// \brief "Single point of truth" for the ELF file construction.
/// TODO: This class still has a ways to go before it is truly a "single
/// point of truth".
template <class ELFT>
class ELFState {
  typedef typename object::ELFFile<ELFT>::Elf_Ehdr Elf_Ehdr;
  typedef typename object::ELFFile<ELFT>::Elf_Phdr Elf_Phdr;
  typedef typename object::ELFFile<ELFT>::Elf_Shdr Elf_Shdr;
  typedef typename object::ELFFile<ELFT>::Elf_Sym Elf_Sym;
  typedef typename object::ELFFile<ELFT>::Elf_Rel Elf_Rel;
  typedef typename object::ELFFile<ELFT>::Elf_Rela Elf_Rela;

  enum class SymtabType { Static, Dynamic };

  /// \brief The future ".strtab" section.
  StringTableBuilder DotStrtab{StringTableBuilder::ELF};

  /// \brief The future ".shstrtab" section.
  StringTableBuilder DotShStrtab{StringTableBuilder::ELF};

  /// \brief The future ".dynstr" section.
  StringTableBuilder DotDynstr{StringTableBuilder::ELF};

  NameToIdxMap SN2I;
  NameToIdxMap SymN2I;
  const ELFYAML::Object &Doc;

  bool buildSectionIndex();
  bool buildSymbolIndex(std::size_t &StartIndex,
                        const std::vector<ELFYAML::Symbol> &Symbols);
  void initELFHeader(Elf_Ehdr &Header);
  void initProgramHeaders(std::vector<Elf_Phdr> &PHeaders);
  bool initSectionHeaders(std::vector<Elf_Shdr> &SHeaders,
                          ContiguousBlobAccumulator &CBA);
  void initSymtabSectionHeader(Elf_Shdr &SHeader, SymtabType STType,
                               ContiguousBlobAccumulator &CBA);
  void initStrtabSectionHeader(Elf_Shdr &SHeader, StringRef Name,
                               StringTableBuilder &STB,
                               ContiguousBlobAccumulator &CBA);
  void setProgramHeaderLayout(std::vector<Elf_Phdr> &PHeaders,
                              std::vector<Elf_Shdr> &SHeaders);
  void addSymbols(const std::vector<ELFYAML::Symbol> &Symbols,
                  std::vector<Elf_Sym> &Syms, unsigned SymbolBinding,
                  const StringTableBuilder &Strtab);
  void writeSectionContent(Elf_Shdr &SHeader,
                           const ELFYAML::RawContentSection &Section,
                           ContiguousBlobAccumulator &CBA);
  bool writeSectionContent(Elf_Shdr &SHeader,
                           const ELFYAML::RelocationSection &Section,
                           ContiguousBlobAccumulator &CBA);
  bool writeSectionContent(Elf_Shdr &SHeader, const ELFYAML::Group &Group,
                           ContiguousBlobAccumulator &CBA);
  bool writeSectionContent(Elf_Shdr &SHeader,
                           const ELFYAML::MipsABIFlags &Section,
                           ContiguousBlobAccumulator &CBA);
  bool hasDynamicSymbols() const;
  SmallVector<const char *, 5> implicitSectionNames() const;

  // - SHT_NULL entry (placed first, i.e. 0'th entry)
  // - symbol table (.symtab) (defaults to after last yaml section)
  // - string table (.strtab) (defaults to after .symtab)
  // - section header string table (.shstrtab) (defaults to after .strtab)
  // - dynamic symbol table (.dynsym) (defaults to after .shstrtab)
  // - dynamic string table (.dynstr) (defaults to after .dynsym)
  unsigned getDotSymTabSecNo() const { return SN2I.get(".symtab"); }
  unsigned getDotStrTabSecNo() const { return SN2I.get(".strtab"); }
  unsigned getDotShStrTabSecNo() const { return SN2I.get(".shstrtab"); }
  unsigned getDotDynSymSecNo() const { return SN2I.get(".dynsym"); }
  unsigned getDotDynStrSecNo() const { return SN2I.get(".dynstr"); }
  unsigned getSectionCount() const { return SN2I.size() + 1; }

  ELFState(const ELFYAML::Object &D) : Doc(D) {}

public:
  static int writeELF(raw_ostream &OS, const ELFYAML::Object &Doc);
};
} // end anonymous namespace

template <class ELFT>
void ELFState<ELFT>::initELFHeader(Elf_Ehdr &Header) {
  using namespace llvm::ELF;
  zero(Header);
  Header.e_ident[EI_MAG0] = 0x7f;
  Header.e_ident[EI_MAG1] = 'E';
  Header.e_ident[EI_MAG2] = 'L';
  Header.e_ident[EI_MAG3] = 'F';
  Header.e_ident[EI_CLASS] = ELFT::Is64Bits ? ELFCLASS64 : ELFCLASS32;
  bool IsLittleEndian = ELFT::TargetEndianness == support::little;
  Header.e_ident[EI_DATA] = IsLittleEndian ? ELFDATA2LSB : ELFDATA2MSB;
  Header.e_ident[EI_VERSION] = EV_CURRENT;
  Header.e_ident[EI_OSABI] = Doc.Header.OSABI;
  Header.e_ident[EI_ABIVERSION] = 0;
  Header.e_type = Doc.Header.Type;
  Header.e_machine = Doc.Header.Machine;
  Header.e_version = EV_CURRENT;
  Header.e_entry = Doc.Header.Entry;
  Header.e_phoff = sizeof(Header);
  Header.e_flags = Doc.Header.Flags;
  Header.e_ehsize = sizeof(Elf_Ehdr);
  Header.e_phentsize = sizeof(Elf_Phdr);
  Header.e_phnum = Doc.ProgramHeaders.size();
  Header.e_shentsize = sizeof(Elf_Shdr);
  // Immediately following the ELF header and program headers.
  Header.e_shoff =
      sizeof(Header) + sizeof(Elf_Phdr) * Doc.ProgramHeaders.size();
  Header.e_shnum = getSectionCount();
  Header.e_shstrndx = getDotShStrTabSecNo();
}

template <class ELFT>
void ELFState<ELFT>::initProgramHeaders(std::vector<Elf_Phdr> &PHeaders) {
  for (const auto &YamlPhdr : Doc.ProgramHeaders) {
    Elf_Phdr Phdr;
    Phdr.p_type = YamlPhdr.Type;
    Phdr.p_flags = YamlPhdr.Flags;
    Phdr.p_vaddr = YamlPhdr.VAddr;
    Phdr.p_paddr = YamlPhdr.PAddr;
    PHeaders.push_back(Phdr);
  }
}

template <class ELFT>
bool ELFState<ELFT>::initSectionHeaders(std::vector<Elf_Shdr> &SHeaders,
                                        ContiguousBlobAccumulator &CBA) {
  // Ensure SHN_UNDEF entry is present. An all-zero section header is a
  // valid SHN_UNDEF entry since SHT_NULL == 0.
  Elf_Shdr SHeader;
  zero(SHeader);
  SHeaders.push_back(SHeader);

  for (const auto &Sec : Doc.Sections) {
    zero(SHeader);
    SHeader.sh_name = DotShStrtab.getOffset(Sec->Name);
    SHeader.sh_type = Sec->Type;
    SHeader.sh_flags = Sec->Flags;
    SHeader.sh_addr = Sec->Address;
    SHeader.sh_addralign = Sec->AddressAlign;

    if (!Sec->Link.empty()) {
      unsigned Index;
      if (SN2I.lookup(Sec->Link, Index)) {
        errs() << "error: Unknown section referenced: '" << Sec->Link
               << "' at YAML section '" << Sec->Name << "'.\n";
        return false;
      }
      SHeader.sh_link = Index;
    }

    if (auto S = dyn_cast<ELFYAML::RawContentSection>(Sec.get()))
      writeSectionContent(SHeader, *S, CBA);
    else if (auto S = dyn_cast<ELFYAML::RelocationSection>(Sec.get())) {
      if (S->Link.empty())
        // For relocation section set link to .symtab by default.
        SHeader.sh_link = getDotSymTabSecNo();

      unsigned Index;
      if (SN2I.lookup(S->Info, Index)) {
        if (S->Info.getAsInteger(0, Index)) {
          errs() << "error: Unknown section referenced: '" << S->Info
                 << "' at YAML section '" << S->Name << "'.\n";
          return false;
        }
      }
      SHeader.sh_info = Index;

      if (!writeSectionContent(SHeader, *S, CBA))
        return false;
    } else if (auto S = dyn_cast<ELFYAML::Group>(Sec.get())) {
      unsigned SymIdx;
      if (SymN2I.lookup(S->Info, SymIdx)) {
        errs() << "error: Unknown symbol referenced: '" << S->Info
               << "' at YAML section '" << S->Name << "'.\n";
        return false;
      }
      SHeader.sh_info = SymIdx;
      if (!writeSectionContent(SHeader, *S, CBA))
        return false;
    } else if (auto S = dyn_cast<ELFYAML::MipsABIFlags>(Sec.get())) {
      if (!writeSectionContent(SHeader, *S, CBA))
        return false;
    } else if (auto S = dyn_cast<ELFYAML::NoBitsSection>(Sec.get())) {
      SHeader.sh_entsize = 0;
      SHeader.sh_size = S->Size;
      // SHT_NOBITS section does not have content
      // so just to setup the section offset.
      CBA.getOSAndAlignedOffset(SHeader.sh_offset, SHeader.sh_addralign);
    } else
      llvm_unreachable("Unknown section type");

    SHeaders.push_back(SHeader);
  }
  return true;
}

template <class ELFT>
void ELFState<ELFT>::initSymtabSectionHeader(Elf_Shdr &SHeader,
                                             SymtabType STType,
                                             ContiguousBlobAccumulator &CBA) {
  zero(SHeader);
  bool IsStatic = STType == SymtabType::Static;
  SHeader.sh_name = DotShStrtab.getOffset(IsStatic ? ".symtab" : ".dynsym");
  SHeader.sh_type = IsStatic ? ELF::SHT_SYMTAB : ELF::SHT_DYNSYM;
  SHeader.sh_link = IsStatic ? getDotStrTabSecNo() : getDotDynStrSecNo();
  const auto &Symbols = IsStatic ? Doc.Symbols : Doc.DynamicSymbols;
  auto &Strtab = IsStatic ? DotStrtab : DotDynstr;
  // One greater than symbol table index of the last local symbol.
  SHeader.sh_info = Symbols.Local.size() + 1;
  SHeader.sh_entsize = sizeof(Elf_Sym);
  SHeader.sh_addralign = 8;

  std::vector<Elf_Sym> Syms;
  {
    // Ensure STN_UNDEF is present
    Elf_Sym Sym;
    zero(Sym);
    Syms.push_back(Sym);
  }

  // Add symbol names to .strtab or .dynstr.
  for (const auto &Sym : Symbols.Local)
    Strtab.add(Sym.Name);
  for (const auto &Sym : Symbols.Global)
    Strtab.add(Sym.Name);
  for (const auto &Sym : Symbols.Weak)
    Strtab.add(Sym.Name);
  Strtab.finalize();

  addSymbols(Symbols.Local, Syms, ELF::STB_LOCAL, Strtab);
  addSymbols(Symbols.Global, Syms, ELF::STB_GLOBAL, Strtab);
  addSymbols(Symbols.Weak, Syms, ELF::STB_WEAK, Strtab);

  writeArrayData(
      CBA.getOSAndAlignedOffset(SHeader.sh_offset, SHeader.sh_addralign),
      makeArrayRef(Syms));
  SHeader.sh_size = arrayDataSize(makeArrayRef(Syms));
}

template <class ELFT>
void ELFState<ELFT>::initStrtabSectionHeader(Elf_Shdr &SHeader, StringRef Name,
                                             StringTableBuilder &STB,
                                             ContiguousBlobAccumulator &CBA) {
  zero(SHeader);
  SHeader.sh_name = DotShStrtab.getOffset(Name);
  SHeader.sh_type = ELF::SHT_STRTAB;
  STB.write(CBA.getOSAndAlignedOffset(SHeader.sh_offset, SHeader.sh_addralign));
  SHeader.sh_size = STB.getSize();
  SHeader.sh_addralign = 1;
}

template <class ELFT>
void ELFState<ELFT>::setProgramHeaderLayout(std::vector<Elf_Phdr> &PHeaders,
                                            std::vector<Elf_Shdr> &SHeaders) {
  uint32_t PhdrIdx = 0;
  for (auto &YamlPhdr : Doc.ProgramHeaders) {
    auto &PHeader = PHeaders[PhdrIdx++];

    if (YamlPhdr.Sections.size())
      PHeader.p_offset = UINT32_MAX;
    else
      PHeader.p_offset = 0;

    // Find the minimum offset for the program header.
    for (auto SecName : YamlPhdr.Sections) {
      uint32_t Index = 0;
      SN2I.lookup(SecName.Section, Index);
      const auto &SHeader = SHeaders[Index];
      PHeader.p_offset = std::min(PHeader.p_offset, SHeader.sh_offset);
    }

    // Find the maximum offset of the end of a section in order to set p_filesz.
    PHeader.p_filesz = 0;
    for (auto SecName : YamlPhdr.Sections) {
      uint32_t Index = 0;
      SN2I.lookup(SecName.Section, Index);
      const auto &SHeader = SHeaders[Index];
      uint64_t EndOfSection;
      if (SHeader.sh_type == llvm::ELF::SHT_NOBITS)
        EndOfSection = SHeader.sh_offset;
      else
        EndOfSection = SHeader.sh_offset + SHeader.sh_size;
      uint64_t EndOfSegment = PHeader.p_offset + PHeader.p_filesz;
      EndOfSegment = std::max(EndOfSegment, EndOfSection);
      PHeader.p_filesz = EndOfSegment - PHeader.p_offset;
    }

    // Find the memory size by adding the size of sections at the end of the
    // segment. These should be empty (size of zero) and NOBITS sections.
    PHeader.p_memsz = PHeader.p_filesz;
    for (auto SecName : YamlPhdr.Sections) {
      uint32_t Index = 0;
      SN2I.lookup(SecName.Section, Index);
      const auto &SHeader = SHeaders[Index];
      if (SHeader.sh_offset == PHeader.p_offset + PHeader.p_filesz)
        PHeader.p_memsz += SHeader.sh_size;
    }

    // Set the alignment of the segment to be the same as the maximum alignment
<<<<<<< HEAD
    // of the the sections with the same offset so that by default the segment
    // has a valid and sensible alignment.
    PHeader.p_align = 1;
    for (auto SecName : YamlPhdr.Sections) {
      uint32_t Index = 0;
      SN2I.lookup(SecName.Section, Index);
      const auto &SHeader = SHeaders[Index];
      if (SHeader.sh_offset == PHeader.p_offset)
        PHeader.p_align = std::max(PHeader.p_align, SHeader.sh_addralign);
=======
    // of the sections with the same offset so that by default the segment
    // has a valid and sensible alignment.
    if (YamlPhdr.Align) {
      PHeader.p_align = *YamlPhdr.Align;
    } else {
      PHeader.p_align = 1;
      for (auto SecName : YamlPhdr.Sections) {
        uint32_t Index = 0;
        SN2I.lookup(SecName.Section, Index);
        const auto &SHeader = SHeaders[Index];
        if (SHeader.sh_offset == PHeader.p_offset)
          PHeader.p_align = std::max(PHeader.p_align, SHeader.sh_addralign);
      }
>>>>>>> 0e95ba0d
    }
  }
}

template <class ELFT>
void ELFState<ELFT>::addSymbols(const std::vector<ELFYAML::Symbol> &Symbols,
                                std::vector<Elf_Sym> &Syms,
                                unsigned SymbolBinding,
                                const StringTableBuilder &Strtab) {
  for (const auto &Sym : Symbols) {
    Elf_Sym Symbol;
    zero(Symbol);
    if (!Sym.Name.empty())
      Symbol.st_name = Strtab.getOffset(Sym.Name);
    Symbol.setBindingAndType(SymbolBinding, Sym.Type);
    if (!Sym.Section.empty()) {
      unsigned Index;
      if (SN2I.lookup(Sym.Section, Index)) {
        errs() << "error: Unknown section referenced: '" << Sym.Section
               << "' by YAML symbol " << Sym.Name << ".\n";
        exit(1);
      }
      Symbol.st_shndx = Index;
    } else if (Sym.Index) {
      Symbol.st_shndx = *Sym.Index;
    }
    // else Symbol.st_shndex == SHN_UNDEF (== 0), since it was zero'd earlier.
    Symbol.st_value = Sym.Value;
    Symbol.st_other = Sym.Other;
    Symbol.st_size = Sym.Size;
    Syms.push_back(Symbol);
  }
}

template <class ELFT>
void
ELFState<ELFT>::writeSectionContent(Elf_Shdr &SHeader,
                                    const ELFYAML::RawContentSection &Section,
                                    ContiguousBlobAccumulator &CBA) {
  assert(Section.Size >= Section.Content.binary_size() &&
         "Section size and section content are inconsistent");
  raw_ostream &OS =
      CBA.getOSAndAlignedOffset(SHeader.sh_offset, SHeader.sh_addralign);
  Section.Content.writeAsBinary(OS);
  for (auto i = Section.Content.binary_size(); i < Section.Size; ++i)
    OS.write(0);
  SHeader.sh_entsize = 0;
  SHeader.sh_size = Section.Size;
}

static bool isMips64EL(const ELFYAML::Object &Doc) {
  return Doc.Header.Machine == ELFYAML::ELF_EM(llvm::ELF::EM_MIPS) &&
         Doc.Header.Class == ELFYAML::ELF_ELFCLASS(ELF::ELFCLASS64) &&
         Doc.Header.Data == ELFYAML::ELF_ELFDATA(ELF::ELFDATA2LSB);
}

template <class ELFT>
bool
ELFState<ELFT>::writeSectionContent(Elf_Shdr &SHeader,
                                    const ELFYAML::RelocationSection &Section,
                                    ContiguousBlobAccumulator &CBA) {
  assert((Section.Type == llvm::ELF::SHT_REL ||
          Section.Type == llvm::ELF::SHT_RELA) &&
         "Section type is not SHT_REL nor SHT_RELA");

  bool IsRela = Section.Type == llvm::ELF::SHT_RELA;
  SHeader.sh_entsize = IsRela ? sizeof(Elf_Rela) : sizeof(Elf_Rel);
  SHeader.sh_size = SHeader.sh_entsize * Section.Relocations.size();

  auto &OS = CBA.getOSAndAlignedOffset(SHeader.sh_offset, SHeader.sh_addralign);

  for (const auto &Rel : Section.Relocations) {
    unsigned SymIdx = 0;
    // Some special relocation, R_ARM_v4BX for instance, does not have
    // an external reference.  So it ignores the return value of lookup()
    // here.
    if (Rel.Symbol)
      SymN2I.lookup(*Rel.Symbol, SymIdx);

    if (IsRela) {
      Elf_Rela REntry;
      zero(REntry);
      REntry.r_offset = Rel.Offset;
      REntry.r_addend = Rel.Addend;
      REntry.setSymbolAndType(SymIdx, Rel.Type, isMips64EL(Doc));
      OS.write((const char *)&REntry, sizeof(REntry));
    } else {
      Elf_Rel REntry;
      zero(REntry);
      REntry.r_offset = Rel.Offset;
      REntry.setSymbolAndType(SymIdx, Rel.Type, isMips64EL(Doc));
      OS.write((const char *)&REntry, sizeof(REntry));
    }
  }
  return true;
}

template <class ELFT>
bool ELFState<ELFT>::writeSectionContent(Elf_Shdr &SHeader,
                                         const ELFYAML::Group &Section,
                                         ContiguousBlobAccumulator &CBA) {
  typedef typename object::ELFFile<ELFT>::Elf_Word Elf_Word;
  assert(Section.Type == llvm::ELF::SHT_GROUP &&
         "Section type is not SHT_GROUP");

  SHeader.sh_entsize = sizeof(Elf_Word);
  SHeader.sh_size = SHeader.sh_entsize * Section.Members.size();

  auto &OS = CBA.getOSAndAlignedOffset(SHeader.sh_offset, SHeader.sh_addralign);

  for (auto member : Section.Members) {
    Elf_Word SIdx;
    unsigned int sectionIndex = 0;
    if (member.sectionNameOrType == "GRP_COMDAT")
      sectionIndex = llvm::ELF::GRP_COMDAT;
    else if (SN2I.lookup(member.sectionNameOrType, sectionIndex)) {
      errs() << "error: Unknown section referenced: '"
             << member.sectionNameOrType << "' at YAML section' "
             << Section.Name << "\n";
      return false;
    }
    SIdx = sectionIndex;
    OS.write((const char *)&SIdx, sizeof(SIdx));
  }
  return true;
}

template <class ELFT>
bool ELFState<ELFT>::writeSectionContent(Elf_Shdr &SHeader,
                                         const ELFYAML::MipsABIFlags &Section,
                                         ContiguousBlobAccumulator &CBA) {
  assert(Section.Type == llvm::ELF::SHT_MIPS_ABIFLAGS &&
         "Section type is not SHT_MIPS_ABIFLAGS");

  object::Elf_Mips_ABIFlags<ELFT> Flags;
  zero(Flags);
  SHeader.sh_entsize = sizeof(Flags);
  SHeader.sh_size = SHeader.sh_entsize;

  auto &OS = CBA.getOSAndAlignedOffset(SHeader.sh_offset, SHeader.sh_addralign);
  Flags.version = Section.Version;
  Flags.isa_level = Section.ISALevel;
  Flags.isa_rev = Section.ISARevision;
  Flags.gpr_size = Section.GPRSize;
  Flags.cpr1_size = Section.CPR1Size;
  Flags.cpr2_size = Section.CPR2Size;
  Flags.fp_abi = Section.FpABI;
  Flags.isa_ext = Section.ISAExtension;
  Flags.ases = Section.ASEs;
  Flags.flags1 = Section.Flags1;
  Flags.flags2 = Section.Flags2;
  OS.write((const char *)&Flags, sizeof(Flags));

  return true;
}

template <class ELFT> bool ELFState<ELFT>::buildSectionIndex() {
  for (unsigned i = 0, e = Doc.Sections.size(); i != e; ++i) {
    StringRef Name = Doc.Sections[i]->Name;
    DotShStrtab.add(Name);
    // "+ 1" to take into account the SHT_NULL entry.
    if (SN2I.addName(Name, i + 1)) {
      errs() << "error: Repeated section name: '" << Name
             << "' at YAML section number " << i << ".\n";
      return false;
    }
  }

  auto SecNo = 1 + Doc.Sections.size();
  // Add special sections after input sections, if necessary.
  for (const auto &Name : implicitSectionNames())
    if (!SN2I.addName(Name, SecNo)) {
      // Account for this section, since it wasn't in the Doc
      ++SecNo;
      DotShStrtab.add(Name);
    }

  DotShStrtab.finalize();
  return true;
}

template <class ELFT>
bool
ELFState<ELFT>::buildSymbolIndex(std::size_t &StartIndex,
                                 const std::vector<ELFYAML::Symbol> &Symbols) {
  for (const auto &Sym : Symbols) {
    ++StartIndex;
    if (Sym.Name.empty())
      continue;
    if (SymN2I.addName(Sym.Name, StartIndex)) {
      errs() << "error: Repeated symbol name: '" << Sym.Name << "'.\n";
      return false;
    }
  }
  return true;
}

template <class ELFT>
int ELFState<ELFT>::writeELF(raw_ostream &OS, const ELFYAML::Object &Doc) {
  ELFState<ELFT> State(Doc);
  if (!State.buildSectionIndex())
    return 1;

  std::size_t StartSymIndex = 0;
  if (!State.buildSymbolIndex(StartSymIndex, Doc.Symbols.Local) ||
      !State.buildSymbolIndex(StartSymIndex, Doc.Symbols.Global) ||
      !State.buildSymbolIndex(StartSymIndex, Doc.Symbols.Weak))
    return 1;

  Elf_Ehdr Header;
  State.initELFHeader(Header);

  // TODO: Flesh out section header support.

  std::vector<Elf_Phdr> PHeaders;
  State.initProgramHeaders(PHeaders);

  // XXX: This offset is tightly coupled with the order that we write
  // things to `OS`.
  const size_t SectionContentBeginOffset = Header.e_ehsize +
                                           Header.e_phentsize * Header.e_phnum +
                                           Header.e_shentsize * Header.e_shnum;
  ContiguousBlobAccumulator CBA(SectionContentBeginOffset);

  std::vector<Elf_Shdr> SHeaders;
  if(!State.initSectionHeaders(SHeaders, CBA))
    return 1;

  // Populate SHeaders with implicit sections not present in the Doc
  for (const auto &Name : State.implicitSectionNames())
    if (State.SN2I.get(Name) >= SHeaders.size())
      SHeaders.push_back({});

  // Initialize the implicit sections
  auto Index = State.SN2I.get(".symtab");
  State.initSymtabSectionHeader(SHeaders[Index], SymtabType::Static, CBA);
  Index = State.SN2I.get(".strtab");
  State.initStrtabSectionHeader(SHeaders[Index], ".strtab", State.DotStrtab, CBA);
  Index = State.SN2I.get(".shstrtab");
  State.initStrtabSectionHeader(SHeaders[Index], ".shstrtab", State.DotShStrtab, CBA);
  if (State.hasDynamicSymbols()) {
    Index = State.SN2I.get(".dynsym");
    State.initSymtabSectionHeader(SHeaders[Index], SymtabType::Dynamic, CBA);
    SHeaders[Index].sh_flags |= ELF::SHF_ALLOC;
    Index = State.SN2I.get(".dynstr");
    State.initStrtabSectionHeader(SHeaders[Index], ".dynstr", State.DotDynstr, CBA);
    SHeaders[Index].sh_flags |= ELF::SHF_ALLOC;
  }

  // Now we can decide segment offsets
  State.setProgramHeaderLayout(PHeaders, SHeaders);

  // Now we can decide segment offsets
  State.setProgramHeaderLayout(PHeaders, SHeaders);

  OS.write((const char *)&Header, sizeof(Header));
  writeArrayData(OS, makeArrayRef(PHeaders));
  writeArrayData(OS, makeArrayRef(SHeaders));
  CBA.writeBlobToStream(OS);
  return 0;
}

template <class ELFT> bool ELFState<ELFT>::hasDynamicSymbols() const {
  return Doc.DynamicSymbols.Global.size() > 0 ||
         Doc.DynamicSymbols.Weak.size() > 0 ||
         Doc.DynamicSymbols.Local.size() > 0;
}

template <class ELFT> SmallVector<const char *, 5> ELFState<ELFT>::implicitSectionNames() const {
  if (!hasDynamicSymbols())
    return {".symtab", ".strtab", ".shstrtab"};
  return {".symtab", ".strtab", ".shstrtab", ".dynsym", ".dynstr"};
}

static bool is64Bit(const ELFYAML::Object &Doc) {
  return Doc.Header.Class == ELFYAML::ELF_ELFCLASS(ELF::ELFCLASS64);
}

static bool isLittleEndian(const ELFYAML::Object &Doc) {
  return Doc.Header.Data == ELFYAML::ELF_ELFDATA(ELF::ELFDATA2LSB);
}

int yaml2elf(llvm::ELFYAML::Object &Doc, raw_ostream &Out) {
  using object::ELFType;
  typedef ELFType<support::little, true> LE64;
  typedef ELFType<support::big, true> BE64;
  typedef ELFType<support::little, false> LE32;
  typedef ELFType<support::big, false> BE32;
  if (is64Bit(Doc)) {
    if (isLittleEndian(Doc))
      return ELFState<LE64>::writeELF(Out, Doc);
    else
      return ELFState<BE64>::writeELF(Out, Doc);
  } else {
    if (isLittleEndian(Doc))
      return ELFState<LE32>::writeELF(Out, Doc);
    else
      return ELFState<BE32>::writeELF(Out, Doc);
  }
}<|MERGE_RESOLUTION|>--- conflicted
+++ resolved
@@ -399,17 +399,6 @@
     }
 
     // Set the alignment of the segment to be the same as the maximum alignment
-<<<<<<< HEAD
-    // of the the sections with the same offset so that by default the segment
-    // has a valid and sensible alignment.
-    PHeader.p_align = 1;
-    for (auto SecName : YamlPhdr.Sections) {
-      uint32_t Index = 0;
-      SN2I.lookup(SecName.Section, Index);
-      const auto &SHeader = SHeaders[Index];
-      if (SHeader.sh_offset == PHeader.p_offset)
-        PHeader.p_align = std::max(PHeader.p_align, SHeader.sh_addralign);
-=======
     // of the sections with the same offset so that by default the segment
     // has a valid and sensible alignment.
     if (YamlPhdr.Align) {
@@ -423,7 +412,6 @@
         if (SHeader.sh_offset == PHeader.p_offset)
           PHeader.p_align = std::max(PHeader.p_align, SHeader.sh_addralign);
       }
->>>>>>> 0e95ba0d
     }
   }
 }
@@ -676,9 +664,6 @@
   // Now we can decide segment offsets
   State.setProgramHeaderLayout(PHeaders, SHeaders);
 
-  // Now we can decide segment offsets
-  State.setProgramHeaderLayout(PHeaders, SHeaders);
-
   OS.write((const char *)&Header, sizeof(Header));
   writeArrayData(OS, makeArrayRef(PHeaders));
   writeArrayData(OS, makeArrayRef(SHeaders));
