set(LLVM_LINK_COMPONENTS
  AllTargetsAsmParsers
  AllTargetsCodeGens
  AllTargetsDescs
  AllTargetsInfos
  Analysis
  BitReader
  BitWriter
  CodeGen
  Core
  Coroutines
  IPO
  IRReader
  AggressiveInstCombine
  InstCombine
  Instrumentation
  FuzzMutate
  MC
  ObjCARCOpts
  ScalarOpts
  Support
  Target
  TransformUtils
  Vectorize
  Passes
<<<<<<< HEAD
# INTEL_CUSTOMIZATION
  Intel_OptReport
# end INTEL_CUSTOMIZATION
=======
  SYCLLowerIR
>>>>>>> 99e19010
)

add_llvm_fuzzer(llvm-opt-fuzzer
  llvm-opt-fuzzer.cpp
  DUMMY_MAIN DummyOptFuzzer.cpp
  )<|MERGE_RESOLUTION|>--- conflicted
+++ resolved
@@ -23,13 +23,10 @@
   TransformUtils
   Vectorize
   Passes
-<<<<<<< HEAD
+  SYCLLowerIR
 # INTEL_CUSTOMIZATION
   Intel_OptReport
 # end INTEL_CUSTOMIZATION
-=======
-  SYCLLowerIR
->>>>>>> 99e19010
 )
 
 add_llvm_fuzzer(llvm-opt-fuzzer
