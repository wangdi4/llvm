--- conflicted
+++ resolved
@@ -29,8 +29,6 @@
     cl::Hidden,
     cl::location(llvm::sampleprof::CSProfileGenerator::MaxCompressionSize));
 
-<<<<<<< HEAD
-=======
 static cl::opt<uint64_t> CSProfColdThres(
     "csprof-cold-thres", cl::init(100), cl::ZeroOrMore,
     cl::desc("Specify the total samples threshold for a context profile to "
@@ -44,7 +42,6 @@
              "csprof-cold-thres, it will be trimmed unless csprof-keep-cold "
              "flag is specified."));
 
->>>>>>> 74f131e7
 using namespace llvm;
 using namespace sampleprof;
 
@@ -346,8 +343,6 @@
   }
 }
 
-<<<<<<< HEAD
-=======
 void CSProfileGenerator::mergeAndTrimColdProfile(
     StringMap<FunctionSamples> &ProfileMap) {
   // Nothing to merge if sample threshold is zero
@@ -391,7 +386,6 @@
   }
 }
 
->>>>>>> 74f131e7
 // Helper function to extract context prefix string stack
 // Extract context stack for reusing, leaf context stack will
 // be added compressed while looking up function profile
