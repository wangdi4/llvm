--- conflicted
+++ resolved
@@ -60,8 +60,6 @@
 cl::opt<bool>
     LeadingIPOnly("leading-ip-only",
                   cl::desc("Form a profile based only on sample IPs"));
-<<<<<<< HEAD
-=======
 
 static cl::list<std::string> PerfEventFilter(
     "perf-event",
@@ -74,7 +72,6 @@
 static cl::opt<uint64_t>
     SamplePeriod("sample-period", cl::init(1),
                  cl::desc("The sampling period (-c) used for perf data"));
->>>>>>> ec3077b5
 #endif // INTEL_CUSTOMIZATION
 
 extern cl::opt<std::string> PerfTraceFilename;
@@ -642,13 +639,9 @@
   }
 
 #if INTEL_CUSTOMIZATION
-<<<<<<< HEAD
-  if (LeadingIPOnly && Index == 1) {
-=======
   // We assume that if we saw an event name we also saw a leading addr.
   // In other words, LeadingAddr is set if Index is 1 or 2.
   if (LeadingIPOnly && Index > 0) {
->>>>>>> ec3077b5
     // Form a profile only from the sample IP. Do not assume an LBR stack
     // follows, and ignore it if it does.
     uint64_t SampleIP = Binary->canonicalizeVirtualAddress(LeadingAddr);
