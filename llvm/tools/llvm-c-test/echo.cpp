//===-- echo.cpp - tool for testing libLLVM and llvm-c API ----------------===//
//
// Part of the LLVM Project, under the Apache License v2.0 with LLVM Exceptions.
// See https://llvm.org/LICENSE.txt for license information.
// SPDX-License-Identifier: Apache-2.0 WITH LLVM-exception
//
//===----------------------------------------------------------------------===//
//
// This file implements the --echo command in llvm-c-test.
//
// This command uses the C API to read a module and output an exact copy of it
// as output. It is used to check that the resulting module matches the input
// to validate that the C API can read and write modules properly.
//
//===----------------------------------------------------------------------===//

#include "llvm-c-test.h"
#include "llvm-c/DebugInfo.h"
#include "llvm-c/ErrorHandling.h"
#include "llvm-c/Target.h"
#include "llvm/ADT/DenseMap.h"
#include "llvm/ADT/Hashing.h"
#include "llvm/ADT/SmallVector.h"
#include "llvm/Support/ErrorHandling.h"

#include <stdio.h>
#include <stdlib.h>

using namespace llvm;

// Provide DenseMapInfo for C API opaque types.
template<typename T>
struct CAPIDenseMap {};

// The default DenseMapInfo require to know about pointer alignment.
// Because the C API uses opaque pointer types, their alignment is unknown.
// As a result, we need to roll out our own implementation.
template<typename T>
struct CAPIDenseMap<T*> {
  struct CAPIDenseMapInfo {
    static inline T* getEmptyKey() {
      uintptr_t Val = static_cast<uintptr_t>(-1);
      return reinterpret_cast<T*>(Val);
    }
    static inline T* getTombstoneKey() {
      uintptr_t Val = static_cast<uintptr_t>(-2);
      return reinterpret_cast<T*>(Val);
    }
    static unsigned getHashValue(const T *PtrVal) {
      return hash_value(PtrVal);
    }
    static bool isEqual(const T *LHS, const T *RHS) { return LHS == RHS; }
  };

  typedef DenseMap<T*, T*, CAPIDenseMapInfo> Map;
};

typedef CAPIDenseMap<LLVMValueRef>::Map ValueMap;
typedef CAPIDenseMap<LLVMBasicBlockRef>::Map BasicBlockMap;

struct TypeCloner {
  LLVMModuleRef M;
  LLVMContextRef Ctx;

  TypeCloner(LLVMModuleRef M): M(M), Ctx(LLVMGetModuleContext(M)) {}

  LLVMTypeRef Clone(LLVMValueRef Src) {
    return Clone(LLVMTypeOf(Src));
  }

  LLVMTypeRef Clone(LLVMTypeRef Src) {
    LLVMTypeKind Kind = LLVMGetTypeKind(Src);
    switch (Kind) {
      case LLVMVoidTypeKind:
        return LLVMVoidTypeInContext(Ctx);
      case LLVMHalfTypeKind:
        return LLVMHalfTypeInContext(Ctx);
      case LLVMBFloatTypeKind:
        return LLVMHalfTypeInContext(Ctx);
      case LLVMFloatTypeKind:
        return LLVMFloatTypeInContext(Ctx);
      case LLVMDoubleTypeKind:
        return LLVMDoubleTypeInContext(Ctx);
      case LLVMX86_FP80TypeKind:
        return LLVMX86FP80TypeInContext(Ctx);
      case LLVMFP128TypeKind:
        return LLVMFP128TypeInContext(Ctx);
      case LLVMPPC_FP128TypeKind:
        return LLVMPPCFP128TypeInContext(Ctx);
      case LLVMLabelTypeKind:
        return LLVMLabelTypeInContext(Ctx);
      case LLVMIntegerTypeKind:
        return LLVMIntTypeInContext(Ctx, LLVMGetIntTypeWidth(Src));
      case LLVMFunctionTypeKind: {
        unsigned ParamCount = LLVMCountParamTypes(Src);
        LLVMTypeRef* Params = nullptr;
        if (ParamCount > 0) {
          Params = static_cast<LLVMTypeRef*>(
              safe_malloc(ParamCount * sizeof(LLVMTypeRef)));
          LLVMGetParamTypes(Src, Params);
          for (unsigned i = 0; i < ParamCount; i++)
            Params[i] = Clone(Params[i]);
        }

        LLVMTypeRef FunTy = LLVMFunctionType(Clone(LLVMGetReturnType(Src)),
                                             Params, ParamCount,
                                             LLVMIsFunctionVarArg(Src));
        if (ParamCount > 0)
          free(Params);
        return FunTy;
      }
      case LLVMStructTypeKind: {
        LLVMTypeRef S = nullptr;
        const char *Name = LLVMGetStructName(Src);
        if (Name) {
          S = LLVMGetTypeByName2(Ctx, Name);
          if (S)
            return S;
          S = LLVMStructCreateNamed(Ctx, Name);
          if (LLVMIsOpaqueStruct(Src))
            return S;
        }

        unsigned EltCount = LLVMCountStructElementTypes(Src);
        SmallVector<LLVMTypeRef, 8> Elts;
        for (unsigned i = 0; i < EltCount; i++)
          Elts.push_back(Clone(LLVMStructGetTypeAtIndex(Src, i)));
        if (Name)
          LLVMStructSetBody(S, Elts.data(), EltCount, LLVMIsPackedStruct(Src));
        else
          S = LLVMStructTypeInContext(Ctx, Elts.data(), EltCount,
                                      LLVMIsPackedStruct(Src));
        return S;
      }
      case LLVMArrayTypeKind:
        return LLVMArrayType(
          Clone(LLVMGetElementType(Src)),
          LLVMGetArrayLength(Src)
        );
      case LLVMPointerTypeKind:
        if (LLVMPointerTypeIsOpaque(Src))
          return LLVMPointerTypeInContext(Ctx, LLVMGetPointerAddressSpace(Src));
        else
          return LLVMPointerType(Clone(LLVMGetElementType(Src)),
                                 LLVMGetPointerAddressSpace(Src));
      case LLVMVectorTypeKind:
        return LLVMVectorType(
          Clone(LLVMGetElementType(Src)),
          LLVMGetVectorSize(Src)
        );
      case LLVMScalableVectorTypeKind:
        return LLVMScalableVectorType(Clone(LLVMGetElementType(Src)),
                                      LLVMGetVectorSize(Src));
      case LLVMMetadataTypeKind:
        return LLVMMetadataTypeInContext(Ctx);
      case LLVMX86_AMXTypeKind:
        return LLVMX86AMXTypeInContext(Ctx);
      case LLVMX86_MMXTypeKind:
        return LLVMX86MMXTypeInContext(Ctx);
      case LLVMTokenTypeKind:
        return LLVMTokenTypeInContext(Ctx);
    }

    fprintf(stderr, "%d is not a supported typekind\n", Kind);
    exit(-1);
  }
};

static ValueMap clone_params(LLVMValueRef Src, LLVMValueRef Dst) {
  unsigned Count = LLVMCountParams(Src);
  if (Count != LLVMCountParams(Dst))
    report_fatal_error("Parameter count mismatch");

  ValueMap VMap;
  if (Count == 0)
    return VMap;

  LLVMValueRef SrcFirst = LLVMGetFirstParam(Src);
  LLVMValueRef DstFirst = LLVMGetFirstParam(Dst);
  LLVMValueRef SrcLast = LLVMGetLastParam(Src);
  LLVMValueRef DstLast = LLVMGetLastParam(Dst);

  LLVMValueRef SrcCur = SrcFirst;
  LLVMValueRef DstCur = DstFirst;
  LLVMValueRef SrcNext = nullptr;
  LLVMValueRef DstNext = nullptr;
  while (true) {
    size_t NameLen;
    const char *Name = LLVMGetValueName2(SrcCur, &NameLen);
    LLVMSetValueName2(DstCur, Name, NameLen);

    VMap[SrcCur] = DstCur;

    Count--;
    SrcNext = LLVMGetNextParam(SrcCur);
    DstNext = LLVMGetNextParam(DstCur);
    if (SrcNext == nullptr && DstNext == nullptr) {
      if (SrcCur != SrcLast)
        report_fatal_error("SrcLast param does not match End");
      if (DstCur != DstLast)
        report_fatal_error("DstLast param does not match End");
      break;
    }

    if (SrcNext == nullptr)
      report_fatal_error("SrcNext was unexpectedly null");
    if (DstNext == nullptr)
      report_fatal_error("DstNext was unexpectedly null");

    LLVMValueRef SrcPrev = LLVMGetPreviousParam(SrcNext);
    if (SrcPrev != SrcCur)
      report_fatal_error("SrcNext.Previous param is not Current");

    LLVMValueRef DstPrev = LLVMGetPreviousParam(DstNext);
    if (DstPrev != DstCur)
      report_fatal_error("DstNext.Previous param is not Current");

    SrcCur = SrcNext;
    DstCur = DstNext;
  }

  if (Count != 0)
    report_fatal_error("Parameter count does not match iteration");

  return VMap;
}

static void check_value_kind(LLVMValueRef V, LLVMValueKind K) {
  if (LLVMGetValueKind(V) != K)
    report_fatal_error("LLVMGetValueKind returned incorrect type");
}

static LLVMValueRef clone_constant_impl(LLVMValueRef Cst, LLVMModuleRef M);

static LLVMValueRef clone_constant(LLVMValueRef Cst, LLVMModuleRef M) {
  LLVMValueRef Ret = clone_constant_impl(Cst, M);
  check_value_kind(Ret, LLVMGetValueKind(Cst));
  return Ret;
}

static LLVMValueRef clone_constant_impl(LLVMValueRef Cst, LLVMModuleRef M) {
  if (!LLVMIsAConstant(Cst))
    report_fatal_error("Expected a constant");

  // Maybe it is a symbol
  if (LLVMIsAGlobalValue(Cst)) {
    size_t NameLen;
    const char *Name = LLVMGetValueName2(Cst, &NameLen);

    // Try function
    if (LLVMIsAFunction(Cst)) {
      check_value_kind(Cst, LLVMFunctionValueKind);

      LLVMValueRef Dst = nullptr;
      // Try an intrinsic
      unsigned ID = LLVMGetIntrinsicID(Cst);
      if (ID > 0 && !LLVMIntrinsicIsOverloaded(ID)) {
        Dst = LLVMGetIntrinsicDeclaration(M, ID, nullptr, 0);
      } else {
        // Try a normal function
        Dst = LLVMGetNamedFunction(M, Name);
      }

      if (Dst)
        return Dst;
      report_fatal_error("Could not find function");
    }

    // Try global variable
    if (LLVMIsAGlobalVariable(Cst)) {
      check_value_kind(Cst, LLVMGlobalVariableValueKind);
      LLVMValueRef Dst = LLVMGetNamedGlobal(M, Name);
      if (Dst)
        return Dst;
      report_fatal_error("Could not find variable");
    }

    // Try global alias
    if (LLVMIsAGlobalAlias(Cst)) {
      check_value_kind(Cst, LLVMGlobalAliasValueKind);
      LLVMValueRef Dst = LLVMGetNamedGlobalAlias(M, Name, NameLen);
      if (Dst)
        return Dst;
      report_fatal_error("Could not find alias");
    }

    fprintf(stderr, "Could not find @%s\n", Name);
    exit(-1);
  }

  // Try integer literal
  if (LLVMIsAConstantInt(Cst)) {
    check_value_kind(Cst, LLVMConstantIntValueKind);
    return LLVMConstInt(TypeCloner(M).Clone(Cst),
                        LLVMConstIntGetZExtValue(Cst), false);
  }

  // Try zeroinitializer
  if (LLVMIsAConstantAggregateZero(Cst)) {
    check_value_kind(Cst, LLVMConstantAggregateZeroValueKind);
    return LLVMConstNull(TypeCloner(M).Clone(Cst));
  }

  // Try constant array
  if (LLVMIsAConstantArray(Cst)) {
    check_value_kind(Cst, LLVMConstantArrayValueKind);
    LLVMTypeRef Ty = TypeCloner(M).Clone(Cst);
    unsigned EltCount = LLVMGetArrayLength(Ty);
    SmallVector<LLVMValueRef, 8> Elts;
    for (unsigned i = 0; i < EltCount; i++)
      Elts.push_back(clone_constant(LLVMGetOperand(Cst, i), M));
    return LLVMConstArray(LLVMGetElementType(Ty), Elts.data(), EltCount);
  }

  // Try constant data array
  if (LLVMIsAConstantDataArray(Cst)) {
    check_value_kind(Cst, LLVMConstantDataArrayValueKind);
    LLVMTypeRef Ty = TypeCloner(M).Clone(Cst);
    unsigned EltCount = LLVMGetArrayLength(Ty);
    SmallVector<LLVMValueRef, 8> Elts;
    for (unsigned i = 0; i < EltCount; i++)
      Elts.push_back(clone_constant(LLVMGetElementAsConstant(Cst, i), M));
    return LLVMConstArray(LLVMGetElementType(Ty), Elts.data(), EltCount);
  }

  // Try constant struct
  if (LLVMIsAConstantStruct(Cst)) {
    check_value_kind(Cst, LLVMConstantStructValueKind);
    LLVMTypeRef Ty = TypeCloner(M).Clone(Cst);
    unsigned EltCount = LLVMCountStructElementTypes(Ty);
    SmallVector<LLVMValueRef, 8> Elts;
    for (unsigned i = 0; i < EltCount; i++)
      Elts.push_back(clone_constant(LLVMGetOperand(Cst, i), M));
    if (LLVMGetStructName(Ty))
      return LLVMConstNamedStruct(Ty, Elts.data(), EltCount);
    return LLVMConstStructInContext(LLVMGetModuleContext(M), Elts.data(),
                                    EltCount, LLVMIsPackedStruct(Ty));
  }

  // Try ConstantPointerNull
  if (LLVMIsAConstantPointerNull(Cst)) {
    check_value_kind(Cst, LLVMConstantPointerNullValueKind);
    LLVMTypeRef Ty = TypeCloner(M).Clone(Cst);
    return LLVMConstNull(Ty);
  }

  // Try undef
  if (LLVMIsUndef(Cst)) {
    check_value_kind(Cst, LLVMUndefValueValueKind);
    return LLVMGetUndef(TypeCloner(M).Clone(Cst));
  }

  // Try poison
  if (LLVMIsPoison(Cst)) {
    check_value_kind(Cst, LLVMPoisonValueValueKind);
    return LLVMGetPoison(TypeCloner(M).Clone(Cst));
  }

  // Try null
  if (LLVMIsNull(Cst)) {
    check_value_kind(Cst, LLVMConstantTokenNoneValueKind);
    LLVMTypeRef Ty = TypeCloner(M).Clone(Cst);
    return LLVMConstNull(Ty);
  }

  // Try float literal
  if (LLVMIsAConstantFP(Cst)) {
    check_value_kind(Cst, LLVMConstantFPValueKind);
    report_fatal_error("ConstantFP is not supported");
  }

  // Try ConstantVector
  if (LLVMIsAConstantVector(Cst)) {
    check_value_kind(Cst, LLVMConstantVectorValueKind);
    LLVMTypeRef Ty = TypeCloner(M).Clone(Cst);
    unsigned EltCount = LLVMGetVectorSize(Ty);
    SmallVector<LLVMValueRef, 8> Elts;
    for (unsigned i = 0; i < EltCount; i++)
      Elts.push_back(clone_constant(LLVMGetOperand(Cst, i), M));
    return LLVMConstVector(Elts.data(), EltCount);
  }

  // Try ConstantDataVector
  if (LLVMIsAConstantDataVector(Cst)) {
    check_value_kind(Cst, LLVMConstantDataVectorValueKind);
    LLVMTypeRef Ty = TypeCloner(M).Clone(Cst);
    unsigned EltCount = LLVMGetVectorSize(Ty);
    SmallVector<LLVMValueRef, 8> Elts;
    for (unsigned i = 0; i < EltCount; i++)
      Elts.push_back(clone_constant(LLVMGetElementAsConstant(Cst, i), M));
    return LLVMConstVector(Elts.data(), EltCount);
  }

  // At this point, if it's not a constant expression, it's a kind of constant
  // which is not supported
  if (!LLVMIsAConstantExpr(Cst))
    report_fatal_error("Unsupported constant kind");

  // At this point, it must be a constant expression
  check_value_kind(Cst, LLVMConstantExprValueKind);

  LLVMOpcode Op = LLVMGetConstOpcode(Cst);
  switch(Op) {
    case LLVMBitCast:
      return LLVMConstBitCast(clone_constant(LLVMGetOperand(Cst, 0), M),
                              TypeCloner(M).Clone(Cst));
    case LLVMGetElementPtr: {
      LLVMTypeRef ElemTy =
          TypeCloner(M).Clone(LLVMGetGEPSourceElementType(Cst));
      LLVMValueRef Ptr = clone_constant(LLVMGetOperand(Cst, 0), M);
      int NumIdx = LLVMGetNumIndices(Cst);
      SmallVector<LLVMValueRef, 8> Idx;
      for (int i = 1; i <= NumIdx; i++)
        Idx.push_back(clone_constant(LLVMGetOperand(Cst, i), M));
      if (LLVMIsInBounds(Cst))
        return LLVMConstInBoundsGEP2(ElemTy, Ptr, Idx.data(), NumIdx);
      else
        return LLVMConstGEP2(ElemTy, Ptr, Idx.data(), NumIdx);
    }
    default:
      fprintf(stderr, "%d is not a supported opcode for constant expressions\n",
              Op);
      exit(-1);
  }
}

struct FunCloner {
  LLVMValueRef Fun;
  LLVMModuleRef M;

  ValueMap VMap;
  BasicBlockMap BBMap;

  FunCloner(LLVMValueRef Src, LLVMValueRef Dst): Fun(Dst),
    M(LLVMGetGlobalParent(Fun)), VMap(clone_params(Src, Dst)) {}

  LLVMTypeRef CloneType(LLVMTypeRef Src) {
    return TypeCloner(M).Clone(Src);
  }

  LLVMTypeRef CloneType(LLVMValueRef Src) {
    return TypeCloner(M).Clone(Src);
  }

  // Try to clone everything in the llvm::Value hierarchy.
  LLVMValueRef CloneValue(LLVMValueRef Src) {
    // First, the value may be constant.
    if (LLVMIsAConstant(Src))
      return clone_constant(Src, M);

    // Function argument should always be in the map already.
    auto i = VMap.find(Src);
    if (i != VMap.end())
      return i->second;

    if (!LLVMIsAInstruction(Src))
      report_fatal_error("Expected an instruction");

    auto Ctx = LLVMGetModuleContext(M);
    auto Builder = LLVMCreateBuilderInContext(Ctx);
    auto BB = DeclareBB(LLVMGetInstructionParent(Src));
    LLVMPositionBuilderAtEnd(Builder, BB);
    auto Dst = CloneInstruction(Src, Builder);
    LLVMDisposeBuilder(Builder);
    return Dst;
  }

  void CloneAttrs(LLVMValueRef Src, LLVMValueRef Dst) {
    auto Ctx = LLVMGetModuleContext(M);
    int ArgCount = LLVMGetNumArgOperands(Src);
    for (int i = LLVMAttributeReturnIndex; i <= ArgCount; i++) {
      for (unsigned k = 0, e = LLVMGetLastEnumAttributeKind(); k < e; ++k) {
        if (auto SrcA = LLVMGetCallSiteEnumAttribute(Src, i, k)) {
          auto Val = LLVMGetEnumAttributeValue(SrcA);
          auto A = LLVMCreateEnumAttribute(Ctx, k, Val);
          LLVMAddCallSiteAttribute(Dst, i, A);
        }
      }
    }
  }

  LLVMValueRef CloneInstruction(LLVMValueRef Src, LLVMBuilderRef Builder) {
    check_value_kind(Src, LLVMInstructionValueKind);
    if (!LLVMIsAInstruction(Src))
      report_fatal_error("Expected an instruction");

    size_t NameLen;
    const char *Name = LLVMGetValueName2(Src, &NameLen);

    // Check if this is something we already computed.
    {
      auto i = VMap.find(Src);
      if (i != VMap.end()) {
        // If we have a hit, it means we already generated the instruction
        // as a dependency to something else. We need to make sure
        // it is ordered properly.
        auto I = i->second;
        LLVMInstructionRemoveFromParent(I);
        LLVMInsertIntoBuilderWithName(Builder, I, Name);
        return I;
      }
    }

    // We tried everything, it must be an instruction
    // that hasn't been generated already.
    LLVMValueRef Dst = nullptr;

    LLVMOpcode Op = LLVMGetInstructionOpcode(Src);
    switch(Op) {
      case LLVMRet: {
        int OpCount = LLVMGetNumOperands(Src);
        if (OpCount == 0)
          Dst = LLVMBuildRetVoid(Builder);
        else
          Dst = LLVMBuildRet(Builder, CloneValue(LLVMGetOperand(Src, 0)));
        break;
      }
      case LLVMBr: {
        if (!LLVMIsConditional(Src)) {
          LLVMValueRef SrcOp = LLVMGetOperand(Src, 0);
          LLVMBasicBlockRef SrcBB = LLVMValueAsBasicBlock(SrcOp);
          Dst = LLVMBuildBr(Builder, DeclareBB(SrcBB));
          break;
        }

        LLVMValueRef Cond = LLVMGetCondition(Src);
        LLVMValueRef Else = LLVMGetOperand(Src, 1);
        LLVMBasicBlockRef ElseBB = DeclareBB(LLVMValueAsBasicBlock(Else));
        LLVMValueRef Then = LLVMGetOperand(Src, 2);
        LLVMBasicBlockRef ThenBB = DeclareBB(LLVMValueAsBasicBlock(Then));
        Dst = LLVMBuildCondBr(Builder, CloneValue(Cond), ThenBB, ElseBB);
        break;
      }
      case LLVMSwitch:
      case LLVMIndirectBr:
        break;
      case LLVMInvoke: {
        SmallVector<LLVMValueRef, 8> Args;
        int ArgCount = LLVMGetNumArgOperands(Src);
        for (int i = 0; i < ArgCount; i++)
          Args.push_back(CloneValue(LLVMGetOperand(Src, i)));
        LLVMTypeRef FnTy = CloneType(LLVMGetCalledFunctionType(Src));
        LLVMValueRef Fn = CloneValue(LLVMGetCalledValue(Src));
        LLVMBasicBlockRef Then = DeclareBB(LLVMGetNormalDest(Src));
        LLVMBasicBlockRef Unwind = DeclareBB(LLVMGetUnwindDest(Src));
        Dst = LLVMBuildInvoke2(Builder, FnTy, Fn, Args.data(), ArgCount,
                               Then, Unwind, Name);
        CloneAttrs(Src, Dst);
        break;
      }
      case LLVMUnreachable:
        Dst = LLVMBuildUnreachable(Builder);
        break;
      case LLVMAdd: {
        LLVMValueRef LHS = CloneValue(LLVMGetOperand(Src, 0));
        LLVMValueRef RHS = CloneValue(LLVMGetOperand(Src, 1));
        Dst = LLVMBuildAdd(Builder, LHS, RHS, Name);
        break;
      }
      case LLVMSub: {
        LLVMValueRef LHS = CloneValue(LLVMGetOperand(Src, 0));
        LLVMValueRef RHS = CloneValue(LLVMGetOperand(Src, 1));
        Dst = LLVMBuildSub(Builder, LHS, RHS, Name);
        break;
      }
      case LLVMMul: {
        LLVMValueRef LHS = CloneValue(LLVMGetOperand(Src, 0));
        LLVMValueRef RHS = CloneValue(LLVMGetOperand(Src, 1));
        Dst = LLVMBuildMul(Builder, LHS, RHS, Name);
        break;
      }
      case LLVMUDiv: {
        LLVMValueRef LHS = CloneValue(LLVMGetOperand(Src, 0));
        LLVMValueRef RHS = CloneValue(LLVMGetOperand(Src, 1));
        Dst = LLVMBuildUDiv(Builder, LHS, RHS, Name);
        break;
      }
      case LLVMSDiv: {
        LLVMValueRef LHS = CloneValue(LLVMGetOperand(Src, 0));
        LLVMValueRef RHS = CloneValue(LLVMGetOperand(Src, 1));
        Dst = LLVMBuildSDiv(Builder, LHS, RHS, Name);
        break;
      }
      case LLVMURem: {
        LLVMValueRef LHS = CloneValue(LLVMGetOperand(Src, 0));
        LLVMValueRef RHS = CloneValue(LLVMGetOperand(Src, 1));
        Dst = LLVMBuildURem(Builder, LHS, RHS, Name);
        break;
      }
      case LLVMSRem: {
        LLVMValueRef LHS = CloneValue(LLVMGetOperand(Src, 0));
        LLVMValueRef RHS = CloneValue(LLVMGetOperand(Src, 1));
        Dst = LLVMBuildSRem(Builder, LHS, RHS, Name);
        break;
      }
      case LLVMShl: {
        LLVMValueRef LHS = CloneValue(LLVMGetOperand(Src, 0));
        LLVMValueRef RHS = CloneValue(LLVMGetOperand(Src, 1));
        Dst = LLVMBuildShl(Builder, LHS, RHS, Name);
        break;
      }
      case LLVMLShr: {
        LLVMValueRef LHS = CloneValue(LLVMGetOperand(Src, 0));
        LLVMValueRef RHS = CloneValue(LLVMGetOperand(Src, 1));
        Dst = LLVMBuildLShr(Builder, LHS, RHS, Name);
        break;
      }
      case LLVMAShr: {
        LLVMValueRef LHS = CloneValue(LLVMGetOperand(Src, 0));
        LLVMValueRef RHS = CloneValue(LLVMGetOperand(Src, 1));
        Dst = LLVMBuildAShr(Builder, LHS, RHS, Name);
        break;
      }
      case LLVMAnd: {
        LLVMValueRef LHS = CloneValue(LLVMGetOperand(Src, 0));
        LLVMValueRef RHS = CloneValue(LLVMGetOperand(Src, 1));
        Dst = LLVMBuildAnd(Builder, LHS, RHS, Name);
        break;
      }
      case LLVMOr: {
        LLVMValueRef LHS = CloneValue(LLVMGetOperand(Src, 0));
        LLVMValueRef RHS = CloneValue(LLVMGetOperand(Src, 1));
        Dst = LLVMBuildOr(Builder, LHS, RHS, Name);
        break;
      }
      case LLVMXor: {
        LLVMValueRef LHS = CloneValue(LLVMGetOperand(Src, 0));
        LLVMValueRef RHS = CloneValue(LLVMGetOperand(Src, 1));
        Dst = LLVMBuildXor(Builder, LHS, RHS, Name);
        break;
      }
      case LLVMAlloca: {
        LLVMTypeRef Ty = CloneType(LLVMGetAllocatedType(Src));
        Dst = LLVMBuildAlloca(Builder, Ty, Name);
        LLVMSetAlignment(Dst, LLVMGetAlignment(Src));
        break;
      }
      case LLVMLoad: {
        LLVMValueRef Ptr = CloneValue(LLVMGetOperand(Src, 0));
        Dst = LLVMBuildLoad2(Builder, CloneType(Src), Ptr, Name);
        LLVMSetAlignment(Dst, LLVMGetAlignment(Src));
        LLVMSetOrdering(Dst, LLVMGetOrdering(Src));
        LLVMSetVolatile(Dst, LLVMGetVolatile(Src));
        break;
      }
      case LLVMStore: {
        LLVMValueRef Val = CloneValue(LLVMGetOperand(Src, 0));
        LLVMValueRef Ptr = CloneValue(LLVMGetOperand(Src, 1));
        Dst = LLVMBuildStore(Builder, Val, Ptr);
        LLVMSetAlignment(Dst, LLVMGetAlignment(Src));
        LLVMSetOrdering(Dst, LLVMGetOrdering(Src));
        LLVMSetVolatile(Dst, LLVMGetVolatile(Src));
        break;
      }
      case LLVMGetElementPtr: {
        LLVMTypeRef ElemTy = CloneType(LLVMGetGEPSourceElementType(Src));
        LLVMValueRef Ptr = CloneValue(LLVMGetOperand(Src, 0));
        SmallVector<LLVMValueRef, 8> Idx;
        int NumIdx = LLVMGetNumIndices(Src);
        for (int i = 1; i <= NumIdx; i++)
          Idx.push_back(CloneValue(LLVMGetOperand(Src, i)));
        if (LLVMIsInBounds(Src))
          Dst = LLVMBuildInBoundsGEP2(Builder, ElemTy, Ptr, Idx.data(), NumIdx,
                                      Name);
        else
          Dst = LLVMBuildGEP2(Builder, ElemTy, Ptr, Idx.data(), NumIdx, Name);
        break;
      }
      case LLVMAtomicRMW: {
        LLVMValueRef Ptr = CloneValue(LLVMGetOperand(Src, 0));
        LLVMValueRef Val = CloneValue(LLVMGetOperand(Src, 1));
        LLVMAtomicRMWBinOp BinOp = LLVMGetAtomicRMWBinOp(Src);
        LLVMAtomicOrdering Ord = LLVMGetOrdering(Src);
        LLVMBool SingleThread = LLVMIsAtomicSingleThread(Src);
        Dst = LLVMBuildAtomicRMW(Builder, BinOp, Ptr, Val, Ord, SingleThread);
        LLVMSetAlignment(Dst, LLVMGetAlignment(Src));
        LLVMSetVolatile(Dst, LLVMGetVolatile(Src));
        LLVMSetValueName2(Dst, Name, NameLen);
        break;
      }
      case LLVMAtomicCmpXchg: {
        LLVMValueRef Ptr = CloneValue(LLVMGetOperand(Src, 0));
        LLVMValueRef Cmp = CloneValue(LLVMGetOperand(Src, 1));
        LLVMValueRef New = CloneValue(LLVMGetOperand(Src, 2));
        LLVMAtomicOrdering Succ = LLVMGetCmpXchgSuccessOrdering(Src);
        LLVMAtomicOrdering Fail = LLVMGetCmpXchgFailureOrdering(Src);
        LLVMBool SingleThread = LLVMIsAtomicSingleThread(Src);

        Dst = LLVMBuildAtomicCmpXchg(Builder, Ptr, Cmp, New, Succ, Fail,
                                     SingleThread);
        LLVMSetAlignment(Dst, LLVMGetAlignment(Src));
        LLVMSetVolatile(Dst, LLVMGetVolatile(Src));
        LLVMSetWeak(Dst, LLVMGetWeak(Src));
        LLVMSetValueName2(Dst, Name, NameLen);
        break;
      }
      case LLVMBitCast: {
        LLVMValueRef V = CloneValue(LLVMGetOperand(Src, 0));
        Dst = LLVMBuildBitCast(Builder, V, CloneType(Src), Name);
        break;
      }
      case LLVMICmp: {
        LLVMIntPredicate Pred = LLVMGetICmpPredicate(Src);
        LLVMValueRef LHS = CloneValue(LLVMGetOperand(Src, 0));
        LLVMValueRef RHS = CloneValue(LLVMGetOperand(Src, 1));
        Dst = LLVMBuildICmp(Builder, Pred, LHS, RHS, Name);
        break;
      }
      case LLVMPHI: {
        // We need to aggressively set things here because of loops.
        VMap[Src] = Dst = LLVMBuildPhi(Builder, CloneType(Src), Name);

        SmallVector<LLVMValueRef, 8> Values;
        SmallVector<LLVMBasicBlockRef, 8> Blocks;

        unsigned IncomingCount = LLVMCountIncoming(Src);
        for (unsigned i = 0; i < IncomingCount; ++i) {
          Blocks.push_back(DeclareBB(LLVMGetIncomingBlock(Src, i)));
          Values.push_back(CloneValue(LLVMGetIncomingValue(Src, i)));
        }

        LLVMAddIncoming(Dst, Values.data(), Blocks.data(), IncomingCount);
        return Dst;
      }
      case LLVMCall: {
        SmallVector<LLVMValueRef, 8> Args;
        int ArgCount = LLVMGetNumArgOperands(Src);
        for (int i = 0; i < ArgCount; i++)
          Args.push_back(CloneValue(LLVMGetOperand(Src, i)));
        LLVMTypeRef FnTy = CloneType(LLVMGetCalledFunctionType(Src));
        LLVMValueRef Fn = CloneValue(LLVMGetCalledValue(Src));
        Dst = LLVMBuildCall2(Builder, FnTy, Fn, Args.data(), ArgCount, Name);
        LLVMSetTailCall(Dst, LLVMIsTailCall(Src));
        CloneAttrs(Src, Dst);
        break;
      }
      case LLVMResume: {
        Dst = LLVMBuildResume(Builder, CloneValue(LLVMGetOperand(Src, 0)));
        break;
      }
      case LLVMLandingPad: {
        // The landing pad API is a bit screwed up for historical reasons.
        Dst = LLVMBuildLandingPad(Builder, CloneType(Src), nullptr, 0, Name);
        unsigned NumClauses = LLVMGetNumClauses(Src);
        for (unsigned i = 0; i < NumClauses; ++i)
          LLVMAddClause(Dst, CloneValue(LLVMGetClause(Src, i)));
        LLVMSetCleanup(Dst, LLVMIsCleanup(Src));
        break;
      }
      case LLVMCleanupRet: {
        LLVMValueRef CatchPad = CloneValue(LLVMGetOperand(Src, 0));
        LLVMBasicBlockRef Unwind = nullptr;
        if (LLVMBasicBlockRef UDest = LLVMGetUnwindDest(Src))
          Unwind = DeclareBB(UDest);
        Dst = LLVMBuildCleanupRet(Builder, CatchPad, Unwind);
        break;
      }
      case LLVMCatchRet: {
        LLVMValueRef CatchPad = CloneValue(LLVMGetOperand(Src, 0));
        LLVMBasicBlockRef SuccBB = DeclareBB(LLVMGetSuccessor(Src, 0));
        Dst = LLVMBuildCatchRet(Builder, CatchPad, SuccBB);
        break;
      }
      case LLVMCatchPad: {
        LLVMValueRef ParentPad = CloneValue(LLVMGetParentCatchSwitch(Src));
        SmallVector<LLVMValueRef, 8> Args;
        int ArgCount = LLVMGetNumArgOperands(Src);
        for (int i = 0; i < ArgCount; i++)
          Args.push_back(CloneValue(LLVMGetOperand(Src, i)));
        Dst = LLVMBuildCatchPad(Builder, ParentPad,
                                Args.data(), ArgCount, Name);
        break;
      }
      case LLVMCleanupPad: {
        LLVMValueRef ParentPad = CloneValue(LLVMGetOperand(Src, 0));
        SmallVector<LLVMValueRef, 8> Args;
        int ArgCount = LLVMGetNumArgOperands(Src);
        for (int i = 0; i < ArgCount; i++)
          Args.push_back(CloneValue(LLVMGetArgOperand(Src, i)));
        Dst = LLVMBuildCleanupPad(Builder, ParentPad,
                                  Args.data(), ArgCount, Name);
        break;
      }
      case LLVMCatchSwitch: {
        LLVMValueRef ParentPad = CloneValue(LLVMGetOperand(Src, 0));
        LLVMBasicBlockRef UnwindBB = nullptr;
        if (LLVMBasicBlockRef UDest = LLVMGetUnwindDest(Src)) {
          UnwindBB = DeclareBB(UDest);
        }
        unsigned NumHandlers = LLVMGetNumHandlers(Src);
        Dst = LLVMBuildCatchSwitch(Builder, ParentPad, UnwindBB, NumHandlers, Name);
        if (NumHandlers > 0) {
          LLVMBasicBlockRef *Handlers = static_cast<LLVMBasicBlockRef*>(
                       safe_malloc(NumHandlers * sizeof(LLVMBasicBlockRef)));
          LLVMGetHandlers(Src, Handlers);
          for (unsigned i = 0; i < NumHandlers; i++)
            LLVMAddHandler(Dst, DeclareBB(Handlers[i]));
          free(Handlers);
        }
        break;
      }
      case LLVMExtractValue: {
        LLVMValueRef Agg = CloneValue(LLVMGetOperand(Src, 0));
        if (LLVMGetNumIndices(Src) > 1)
          report_fatal_error("ExtractValue: Expected only one index");
        else if (LLVMGetNumIndices(Src) < 1)
          report_fatal_error("ExtractValue: Expected an index");
        auto I = LLVMGetIndices(Src)[0];
        Dst = LLVMBuildExtractValue(Builder, Agg, I, Name);
        break;
      }
      case LLVMInsertValue: {
        LLVMValueRef Agg = CloneValue(LLVMGetOperand(Src, 0));
        LLVMValueRef V = CloneValue(LLVMGetOperand(Src, 1));
        if (LLVMGetNumIndices(Src) > 1)
          report_fatal_error("InsertValue: Expected only one index");
        else if (LLVMGetNumIndices(Src) < 1)
          report_fatal_error("InsertValue: Expected an index");
        auto I = LLVMGetIndices(Src)[0];
        Dst = LLVMBuildInsertValue(Builder, Agg, V, I, Name);
        break;
      }
      case LLVMExtractElement: {
        LLVMValueRef Agg = CloneValue(LLVMGetOperand(Src, 0));
        LLVMValueRef Index = CloneValue(LLVMGetOperand(Src, 1));
        Dst = LLVMBuildExtractElement(Builder, Agg, Index, Name);
        break;
      }
      case LLVMInsertElement: {
        LLVMValueRef Agg = CloneValue(LLVMGetOperand(Src, 0));
        LLVMValueRef V = CloneValue(LLVMGetOperand(Src, 1));
        LLVMValueRef Index = CloneValue(LLVMGetOperand(Src, 2));
        Dst = LLVMBuildInsertElement(Builder, Agg, V, Index, Name);
        break;
      }
      case LLVMShuffleVector: {
        LLVMValueRef Agg0 = CloneValue(LLVMGetOperand(Src, 0));
        LLVMValueRef Agg1 = CloneValue(LLVMGetOperand(Src, 1));
        SmallVector<LLVMValueRef, 8> MaskElts;
        unsigned NumMaskElts = LLVMGetNumMaskElements(Src);
        for (unsigned i = 0; i < NumMaskElts; i++) {
          int Val = LLVMGetMaskValue(Src, i);
          if (Val == LLVMGetUndefMaskElem()) {
            MaskElts.push_back(LLVMGetUndef(LLVMInt64Type()));
          } else {
            MaskElts.push_back(LLVMConstInt(LLVMInt64Type(), Val, true));
          }
        }
        LLVMValueRef Mask = LLVMConstVector(MaskElts.data(), NumMaskElts);
        Dst = LLVMBuildShuffleVector(Builder, Agg0, Agg1, Mask, Name);
        break;
      }
      case LLVMFreeze: {
        LLVMValueRef Arg = CloneValue(LLVMGetOperand(Src, 0));
        Dst = LLVMBuildFreeze(Builder, Arg, Name);
        break;
      }
      default:
        break;
    }

    if (Dst == nullptr) {
      fprintf(stderr, "%d is not a supported opcode\n", Op);
      exit(-1);
    }

    auto Ctx = LLVMGetModuleContext(M);
    size_t NumMetadataEntries;
    auto *AllMetadata =
        LLVMInstructionGetAllMetadataOtherThanDebugLoc(Src,
                                                       &NumMetadataEntries);
    for (unsigned i = 0; i < NumMetadataEntries; ++i) {
      unsigned Kind = LLVMValueMetadataEntriesGetKind(AllMetadata, i);
      LLVMMetadataRef MD = LLVMValueMetadataEntriesGetMetadata(AllMetadata, i);
      LLVMSetMetadata(Dst, Kind, LLVMMetadataAsValue(Ctx, MD));
    }
    LLVMDisposeValueMetadataEntries(AllMetadata);
    LLVMAddMetadataToInst(Builder, Dst);

    check_value_kind(Dst, LLVMInstructionValueKind);
    return VMap[Src] = Dst;
  }

  LLVMBasicBlockRef DeclareBB(LLVMBasicBlockRef Src) {
    // Check if this is something we already computed.
    {
      auto i = BBMap.find(Src);
      if (i != BBMap.end()) {
        return i->second;
      }
    }

    LLVMValueRef V = LLVMBasicBlockAsValue(Src);
    if (!LLVMValueIsBasicBlock(V) || LLVMValueAsBasicBlock(V) != Src)
      report_fatal_error("Basic block is not a basic block");

    const char *Name = LLVMGetBasicBlockName(Src);
    size_t NameLen;
    const char *VName = LLVMGetValueName2(V, &NameLen);
    if (Name != VName)
      report_fatal_error("Basic block name mismatch");

    LLVMBasicBlockRef BB = LLVMAppendBasicBlock(Fun, Name);
    return BBMap[Src] = BB;
  }

  LLVMBasicBlockRef CloneBB(LLVMBasicBlockRef Src) {
    LLVMBasicBlockRef BB = DeclareBB(Src);

    // Make sure ordering is correct.
    LLVMBasicBlockRef Prev = LLVMGetPreviousBasicBlock(Src);
    if (Prev)
      LLVMMoveBasicBlockAfter(BB, DeclareBB(Prev));

    LLVMValueRef First = LLVMGetFirstInstruction(Src);
    LLVMValueRef Last = LLVMGetLastInstruction(Src);

    if (First == nullptr) {
      if (Last != nullptr)
        report_fatal_error("Has no first instruction, but last one");
      return BB;
    }

    auto Ctx = LLVMGetModuleContext(M);
    LLVMBuilderRef Builder = LLVMCreateBuilderInContext(Ctx);
    LLVMPositionBuilderAtEnd(Builder, BB);

    LLVMValueRef Cur = First;
    LLVMValueRef Next = nullptr;
    while(true) {
      CloneInstruction(Cur, Builder);
      Next = LLVMGetNextInstruction(Cur);
      if (Next == nullptr) {
        if (Cur != Last)
          report_fatal_error("Final instruction does not match Last");
        break;
      }

      LLVMValueRef Prev = LLVMGetPreviousInstruction(Next);
      if (Prev != Cur)
        report_fatal_error("Next.Previous instruction is not Current");

      Cur = Next;
    }

    LLVMDisposeBuilder(Builder);
    return BB;
  }

  void CloneBBs(LLVMValueRef Src) {
    unsigned Count = LLVMCountBasicBlocks(Src);
    if (Count == 0)
      return;

    LLVMBasicBlockRef First = LLVMGetFirstBasicBlock(Src);
    LLVMBasicBlockRef Last = LLVMGetLastBasicBlock(Src);

    LLVMBasicBlockRef Cur = First;
    LLVMBasicBlockRef Next = nullptr;
    while(true) {
      CloneBB(Cur);
      Count--;
      Next = LLVMGetNextBasicBlock(Cur);
      if (Next == nullptr) {
        if (Cur != Last)
          report_fatal_error("Final basic block does not match Last");
        break;
      }

      LLVMBasicBlockRef Prev = LLVMGetPreviousBasicBlock(Next);
      if (Prev != Cur)
        report_fatal_error("Next.Previous basic bloc is not Current");

      Cur = Next;
    }

    if (Count != 0)
      report_fatal_error("Basic block count does not match iterration");
  }
};

static void declare_symbols(LLVMModuleRef Src, LLVMModuleRef M) {
  auto Ctx = LLVMGetModuleContext(M);

  LLVMValueRef Begin = LLVMGetFirstGlobal(Src);
  LLVMValueRef End = LLVMGetLastGlobal(Src);

  LLVMValueRef Cur = Begin;
  LLVMValueRef Next = nullptr;
  if (!Begin) {
    if (End != nullptr)
      report_fatal_error("Range has an end but no beginning");
    goto FunDecl;
  }

  while (true) {
    size_t NameLen;
    const char *Name = LLVMGetValueName2(Cur, &NameLen);
    if (LLVMGetNamedGlobal(M, Name))
      report_fatal_error("GlobalVariable already cloned");
    LLVMAddGlobal(M, TypeCloner(M).Clone(LLVMGlobalGetValueType(Cur)), Name);

    Next = LLVMGetNextGlobal(Cur);
    if (Next == nullptr) {
      if (Cur != End)
        report_fatal_error("");
      break;
    }

    LLVMValueRef Prev = LLVMGetPreviousGlobal(Next);
    if (Prev != Cur)
      report_fatal_error("Next.Previous global is not Current");

    Cur = Next;
  }

FunDecl:
  Begin = LLVMGetFirstFunction(Src);
  End = LLVMGetLastFunction(Src);
  if (!Begin) {
    if (End != nullptr)
      report_fatal_error("Range has an end but no beginning");
    goto AliasDecl;
  }

  Cur = Begin;
  Next = nullptr;
  while (true) {
    size_t NameLen;
    const char *Name = LLVMGetValueName2(Cur, &NameLen);
    if (LLVMGetNamedFunction(M, Name))
      report_fatal_error("Function already cloned");
    LLVMTypeRef Ty = TypeCloner(M).Clone(LLVMGlobalGetValueType(Cur));

    auto F = LLVMAddFunction(M, Name, Ty);

    // Copy attributes
    for (int i = LLVMAttributeFunctionIndex, c = LLVMCountParams(F);
         i <= c; ++i) {
      for (unsigned k = 0, e = LLVMGetLastEnumAttributeKind(); k < e; ++k) {
        if (auto SrcA = LLVMGetEnumAttributeAtIndex(Cur, i, k)) {
          auto Val = LLVMGetEnumAttributeValue(SrcA);
          auto DstA = LLVMCreateEnumAttribute(Ctx, k, Val);
          LLVMAddAttributeAtIndex(F, i, DstA);
        }
      }
    }

    Next = LLVMGetNextFunction(Cur);
    if (Next == nullptr) {
      if (Cur != End)
        report_fatal_error("Last function does not match End");
      break;
    }

    LLVMValueRef Prev = LLVMGetPreviousFunction(Next);
    if (Prev != Cur)
      report_fatal_error("Next.Previous function is not Current");

    Cur = Next;
  }

AliasDecl:
  Begin = LLVMGetFirstGlobalAlias(Src);
  End = LLVMGetLastGlobalAlias(Src);
  if (!Begin) {
    if (End != nullptr)
      report_fatal_error("Range has an end but no beginning");
    goto GlobalIFuncDecl;
  }

  Cur = Begin;
  Next = nullptr;
  while (true) {
    size_t NameLen;
    const char *Name = LLVMGetValueName2(Cur, &NameLen);
    if (LLVMGetNamedGlobalAlias(M, Name, NameLen))
      report_fatal_error("Global alias already cloned");
    LLVMTypeRef PtrType = TypeCloner(M).Clone(Cur);
    LLVMTypeRef ValType = TypeCloner(M).Clone(LLVMGlobalGetValueType(Cur));
    unsigned AddrSpace = LLVMGetPointerAddressSpace(PtrType);
    // FIXME: Allow NULL aliasee.
    LLVMAddAlias2(M, ValType, AddrSpace, LLVMGetUndef(PtrType), Name);

    Next = LLVMGetNextGlobalAlias(Cur);
    if (Next == nullptr) {
      if (Cur != End)
        report_fatal_error("");
      break;
    }

    LLVMValueRef Prev = LLVMGetPreviousGlobalAlias(Next);
    if (Prev != Cur)
      report_fatal_error("Next.Previous global is not Current");

    Cur = Next;
  }

GlobalIFuncDecl:
  Begin = LLVMGetFirstGlobalIFunc(Src);
  End = LLVMGetLastGlobalIFunc(Src);
  if (!Begin) {
    if (End != nullptr)
      report_fatal_error("Range has an end but no beginning");
    goto NamedMDDecl;
  }

  Cur = Begin;
  Next = nullptr;
  while (true) {
    size_t NameLen;
    const char *Name = LLVMGetValueName2(Cur, &NameLen);
    if (LLVMGetNamedGlobalIFunc(M, Name, NameLen))
      report_fatal_error("Global ifunc already cloned");
    LLVMTypeRef CurType = TypeCloner(M).Clone(LLVMGlobalGetValueType(Cur));
    // FIXME: Allow NULL resolver.
    LLVMAddGlobalIFunc(M, Name, NameLen,
                       CurType, /*addressSpace*/ 0, LLVMGetUndef(CurType));

    Next = LLVMGetNextGlobalIFunc(Cur);
    if (Next == nullptr) {
      if (Cur != End)
        report_fatal_error("");
      break;
    }

    LLVMValueRef Prev = LLVMGetPreviousGlobalIFunc(Next);
    if (Prev != Cur)
      report_fatal_error("Next.Previous global is not Current");

    Cur = Next;
  }

NamedMDDecl:
  LLVMNamedMDNodeRef BeginMD = LLVMGetFirstNamedMetadata(Src);
  LLVMNamedMDNodeRef EndMD = LLVMGetLastNamedMetadata(Src);
  if (!BeginMD) {
    if (EndMD != nullptr)
      report_fatal_error("Range has an end but no beginning");
    return;
  }

  LLVMNamedMDNodeRef CurMD = BeginMD;
  LLVMNamedMDNodeRef NextMD = nullptr;
  while (true) {
    size_t NameLen;
    const char *Name = LLVMGetNamedMetadataName(CurMD, &NameLen);
    if (LLVMGetNamedMetadata(M, Name, NameLen))
      report_fatal_error("Named Metadata Node already cloned");
    LLVMGetOrInsertNamedMetadata(M, Name, NameLen);

    NextMD = LLVMGetNextNamedMetadata(CurMD);
    if (NextMD == nullptr) {
      if (CurMD != EndMD)
        report_fatal_error("");
      break;
    }

    LLVMNamedMDNodeRef PrevMD = LLVMGetPreviousNamedMetadata(NextMD);
    if (PrevMD != CurMD)
      report_fatal_error("Next.Previous global is not Current");

    CurMD = NextMD;
  }
}

static void clone_symbols(LLVMModuleRef Src, LLVMModuleRef M) {
  LLVMValueRef Begin = LLVMGetFirstGlobal(Src);
  LLVMValueRef End = LLVMGetLastGlobal(Src);

  LLVMValueRef Cur = Begin;
  LLVMValueRef Next = nullptr;
  if (!Begin) {
    if (End != nullptr)
      report_fatal_error("Range has an end but no beginning");
    goto FunClone;
  }

  while (true) {
    size_t NameLen;
    const char *Name = LLVMGetValueName2(Cur, &NameLen);
    LLVMValueRef G = LLVMGetNamedGlobal(M, Name);
    if (!G)
      report_fatal_error("GlobalVariable must have been declared already");

    if (auto I = LLVMGetInitializer(Cur))
      LLVMSetInitializer(G, clone_constant(I, M));

    size_t NumMetadataEntries;
    auto *AllMetadata = LLVMGlobalCopyAllMetadata(Cur, &NumMetadataEntries);
    for (unsigned i = 0; i < NumMetadataEntries; ++i) {
      unsigned Kind = LLVMValueMetadataEntriesGetKind(AllMetadata, i);
      LLVMMetadataRef MD = LLVMValueMetadataEntriesGetMetadata(AllMetadata, i);
      LLVMGlobalSetMetadata(G, Kind, MD);
    }
    LLVMDisposeValueMetadataEntries(AllMetadata);

    LLVMSetGlobalConstant(G, LLVMIsGlobalConstant(Cur));
    LLVMSetThreadLocal(G, LLVMIsThreadLocal(Cur));
    LLVMSetExternallyInitialized(G, LLVMIsExternallyInitialized(Cur));
    LLVMSetLinkage(G, LLVMGetLinkage(Cur));
    LLVMSetSection(G, LLVMGetSection(Cur));
    LLVMSetVisibility(G, LLVMGetVisibility(Cur));
    LLVMSetUnnamedAddress(G, LLVMGetUnnamedAddress(Cur));
    LLVMSetAlignment(G, LLVMGetAlignment(Cur));

    Next = LLVMGetNextGlobal(Cur);
    if (Next == nullptr) {
      if (Cur != End)
        report_fatal_error("");
      break;
    }

    LLVMValueRef Prev = LLVMGetPreviousGlobal(Next);
    if (Prev != Cur)
      report_fatal_error("Next.Previous global is not Current");

    Cur = Next;
  }

FunClone:
  Begin = LLVMGetFirstFunction(Src);
  End = LLVMGetLastFunction(Src);
  if (!Begin) {
    if (End != nullptr)
      report_fatal_error("Range has an end but no beginning");
    goto AliasClone;
  }

  Cur = Begin;
  Next = nullptr;
  while (true) {
    size_t NameLen;
    const char *Name = LLVMGetValueName2(Cur, &NameLen);
    LLVMValueRef Fun = LLVMGetNamedFunction(M, Name);
    if (!Fun)
      report_fatal_error("Function must have been declared already");

    if (LLVMHasPersonalityFn(Cur)) {
      size_t FNameLen;
      const char *FName = LLVMGetValueName2(LLVMGetPersonalityFn(Cur),
                                           &FNameLen);
      LLVMValueRef P = LLVMGetNamedFunction(M, FName);
      if (!P)
        report_fatal_error("Could not find personality function");
      LLVMSetPersonalityFn(Fun, P);
    }

    size_t NumMetadataEntries;
    auto *AllMetadata = LLVMGlobalCopyAllMetadata(Cur, &NumMetadataEntries);
    for (unsigned i = 0; i < NumMetadataEntries; ++i) {
      unsigned Kind = LLVMValueMetadataEntriesGetKind(AllMetadata, i);
      LLVMMetadataRef MD = LLVMValueMetadataEntriesGetMetadata(AllMetadata, i);
      LLVMGlobalSetMetadata(Fun, Kind, MD);
    }
    LLVMDisposeValueMetadataEntries(AllMetadata);

    FunCloner FC(Cur, Fun);
    FC.CloneBBs(Cur);

    Next = LLVMGetNextFunction(Cur);
    if (Next == nullptr) {
      if (Cur != End)
        report_fatal_error("Last function does not match End");
      break;
    }

    LLVMValueRef Prev = LLVMGetPreviousFunction(Next);
    if (Prev != Cur)
      report_fatal_error("Next.Previous function is not Current");

    Cur = Next;
  }

AliasClone:
  Begin = LLVMGetFirstGlobalAlias(Src);
  End = LLVMGetLastGlobalAlias(Src);
  if (!Begin) {
    if (End != nullptr)
      report_fatal_error("Range has an end but no beginning");
    goto GlobalIFuncClone;
  }

  Cur = Begin;
  Next = nullptr;
  while (true) {
    size_t NameLen;
    const char *Name = LLVMGetValueName2(Cur, &NameLen);
    LLVMValueRef Alias = LLVMGetNamedGlobalAlias(M, Name, NameLen);
    if (!Alias)
      report_fatal_error("Global alias must have been declared already");

    if (LLVMValueRef Aliasee = LLVMAliasGetAliasee(Cur)) {
      LLVMAliasSetAliasee(Alias, clone_constant(Aliasee, M));
    }

    LLVMSetLinkage(Alias, LLVMGetLinkage(Cur));
    LLVMSetUnnamedAddress(Alias, LLVMGetUnnamedAddress(Cur));

    Next = LLVMGetNextGlobalAlias(Cur);
    if (Next == nullptr) {
      if (Cur != End)
        report_fatal_error("Last global alias does not match End");
      break;
    }

    LLVMValueRef Prev = LLVMGetPreviousGlobalAlias(Next);
    if (Prev != Cur)
      report_fatal_error("Next.Previous global alias is not Current");

    Cur = Next;
  }

GlobalIFuncClone:
  Begin = LLVMGetFirstGlobalIFunc(Src);
  End = LLVMGetLastGlobalIFunc(Src);
  if (!Begin) {
    if (End != nullptr)
      report_fatal_error("Range has an end but no beginning");
    goto NamedMDClone;
  }

  Cur = Begin;
  Next = nullptr;
  while (true) {
    size_t NameLen;
    const char *Name = LLVMGetValueName2(Cur, &NameLen);
    LLVMValueRef IFunc = LLVMGetNamedGlobalIFunc(M, Name, NameLen);
    if (!IFunc)
      report_fatal_error("Global ifunc must have been declared already");

    if (LLVMValueRef Resolver = LLVMGetGlobalIFuncResolver(Cur)) {
      LLVMSetGlobalIFuncResolver(IFunc, clone_constant(Resolver, M));
    }

    LLVMSetLinkage(IFunc, LLVMGetLinkage(Cur));
    LLVMSetUnnamedAddress(IFunc, LLVMGetUnnamedAddress(Cur));

    Next = LLVMGetNextGlobalIFunc(Cur);
    if (Next == nullptr) {
      if (Cur != End)
        report_fatal_error("Last global alias does not match End");
      break;
    }

    LLVMValueRef Prev = LLVMGetPreviousGlobalIFunc(Next);
    if (Prev != Cur)
      report_fatal_error("Next.Previous global alias is not Current");

    Cur = Next;
  }

NamedMDClone:
  LLVMNamedMDNodeRef BeginMD = LLVMGetFirstNamedMetadata(Src);
  LLVMNamedMDNodeRef EndMD = LLVMGetLastNamedMetadata(Src);
  if (!BeginMD) {
    if (EndMD != nullptr)
      report_fatal_error("Range has an end but no beginning");
    return;
  }

  LLVMNamedMDNodeRef CurMD = BeginMD;
  LLVMNamedMDNodeRef NextMD = nullptr;
  while (true) {
    size_t NameLen;
    const char *Name = LLVMGetNamedMetadataName(CurMD, &NameLen);
    LLVMNamedMDNodeRef NamedMD = LLVMGetNamedMetadata(M, Name, NameLen);
    if (!NamedMD)
      report_fatal_error("Named MD Node must have been declared already");

    unsigned OperandCount = LLVMGetNamedMetadataNumOperands(Src, Name);
    LLVMValueRef *OperandBuf = static_cast<LLVMValueRef *>(
              safe_malloc(OperandCount * sizeof(LLVMValueRef)));
    LLVMGetNamedMetadataOperands(Src, Name, OperandBuf);
    for (unsigned i = 0, e = OperandCount; i != e; ++i) {
      LLVMAddNamedMetadataOperand(M, Name, OperandBuf[i]);
    }
    free(OperandBuf);

    NextMD = LLVMGetNextNamedMetadata(CurMD);
    if (NextMD == nullptr) {
      if (CurMD != EndMD)
        report_fatal_error("Last Named MD Node does not match End");
      break;
    }

    LLVMNamedMDNodeRef PrevMD = LLVMGetPreviousNamedMetadata(NextMD);
    if (PrevMD != CurMD)
      report_fatal_error("Next.Previous Named MD Node is not Current");

    CurMD = NextMD;
  }
}

int llvm_echo(bool OpaquePointers) {
  LLVMEnablePrettyStackTrace();

  LLVMModuleRef Src = llvm_load_module(false, true);
  size_t SourceFileLen;
  const char *SourceFileName = LLVMGetSourceFileName(Src, &SourceFileLen);
  size_t ModuleIdentLen;
  const char *ModuleName = LLVMGetModuleIdentifier(Src, &ModuleIdentLen);
  LLVMContextRef Ctx = LLVMContextCreate();
<<<<<<< HEAD
  if (!OpaquePointers)
    LLVMContextSetOpaquePointers(Ctx, false);
=======
  if (OpaquePointers)
    LLVMContextSetOpaquePointers(Ctx, true);
>>>>>>> 139b7d14
  LLVMModuleRef M = LLVMModuleCreateWithNameInContext(ModuleName, Ctx);

  LLVMSetSourceFileName(M, SourceFileName, SourceFileLen);
  LLVMSetModuleIdentifier(M, ModuleName, ModuleIdentLen);

  LLVMSetTarget(M, LLVMGetTarget(Src));
  LLVMSetModuleDataLayout(M, LLVMGetModuleDataLayout(Src));
  if (strcmp(LLVMGetDataLayoutStr(M), LLVMGetDataLayoutStr(Src)))
    report_fatal_error("Inconsistent DataLayout string representation");

  size_t ModuleInlineAsmLen;
  const char *ModuleAsm = LLVMGetModuleInlineAsm(Src, &ModuleInlineAsmLen);
  LLVMSetModuleInlineAsm2(M, ModuleAsm, ModuleInlineAsmLen);

  declare_symbols(Src, M);
  clone_symbols(Src, M);
  char *Str = LLVMPrintModuleToString(M);
  fputs(Str, stdout);

  LLVMDisposeMessage(Str);
  LLVMDisposeModule(Src);
  LLVMDisposeModule(M);
  LLVMContextDispose(Ctx);

  return 0;
}<|MERGE_RESOLUTION|>--- conflicted
+++ resolved
@@ -1401,13 +1401,8 @@
   size_t ModuleIdentLen;
   const char *ModuleName = LLVMGetModuleIdentifier(Src, &ModuleIdentLen);
   LLVMContextRef Ctx = LLVMContextCreate();
-<<<<<<< HEAD
-  if (!OpaquePointers)
-    LLVMContextSetOpaquePointers(Ctx, false);
-=======
   if (OpaquePointers)
     LLVMContextSetOpaquePointers(Ctx, true);
->>>>>>> 139b7d14
   LLVMModuleRef M = LLVMModuleCreateWithNameInContext(ModuleName, Ctx);
 
   LLVMSetSourceFileName(M, SourceFileName, SourceFileLen);
