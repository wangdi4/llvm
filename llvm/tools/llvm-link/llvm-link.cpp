//===- llvm-link.cpp - Low-level LLVM linker ------------------------------===//
//
// Part of the LLVM Project, under the Apache License v2.0 with LLVM Exceptions.
// See https://llvm.org/LICENSE.txt for license information.
// SPDX-License-Identifier: Apache-2.0 WITH LLVM-exception
//
//===----------------------------------------------------------------------===//
//
// This utility may be invoked in the following manner:
//  llvm-link a.bc b.bc c.bc -o x.bc
//
//===----------------------------------------------------------------------===//

#include "llvm/ADT/STLExtras.h"
#include "llvm/BinaryFormat/Magic.h"
#include "llvm/Bitcode/BitcodeReader.h"
#include "llvm/Bitcode/BitcodeWriter.h"
#include "llvm/IR/AutoUpgrade.h"
#include "llvm/IR/DiagnosticInfo.h"
#include "llvm/IR/DiagnosticPrinter.h"
#include "llvm/IR/LLVMContext.h"
#include "llvm/IR/Module.h"
#include "llvm/IR/ModuleSummaryIndex.h"
#include "llvm/IR/Verifier.h"
#include "llvm/IRReader/IRReader.h"
#include "llvm/Linker/Linker.h"
#include "llvm/Object/Archive.h"
#include "llvm/Support/CommandLine.h"
#include "llvm/Support/FileSystem.h"
#include "llvm/Support/InitLLVM.h"
#include "llvm/Support/Path.h"
#include "llvm/Support/SourceMgr.h"
#include "llvm/Support/SystemUtils.h"
#include "llvm/Support/ToolOutputFile.h"
#include "llvm/Support/WithColor.h"
#include "llvm/Transforms/IPO/FunctionImport.h"
#include "llvm/Transforms/IPO/Internalize.h"
#include "llvm/Transforms/Utils/FunctionImportUtils.h"

#include <memory>
#include <utility>
using namespace llvm;

static cl::list<std::string>
InputFilenames(cl::Positional, cl::OneOrMore,
               cl::desc("<input bitcode files>"));

static cl::list<std::string> OverridingInputs(
    "override", cl::ZeroOrMore, cl::value_desc("filename"),
    cl::desc(
        "input bitcode file which can override previously defined symbol(s)"));

// Option to simulate function importing for testing. This enables using
// llvm-link to simulate ThinLTO backend processes.
static cl::list<std::string> Imports(
    "import", cl::ZeroOrMore, cl::value_desc("function:filename"),
    cl::desc("Pair of function name and filename, where function should be "
             "imported from bitcode in filename"));

// Option to support testing of function importing. The module summary
// must be specified in the case were we request imports via the -import
// option, as well as when compiling any module with functions that may be
// exported (imported by a different llvm-link -import invocation), to ensure
// consistent promotion and renaming of locals.
static cl::opt<std::string>
    SummaryIndex("summary-index", cl::desc("Module summary index filename"),
                 cl::init(""), cl::value_desc("filename"));

static cl::opt<std::string>
OutputFilename("o", cl::desc("Override output filename"), cl::init("-"),
               cl::value_desc("filename"));

static cl::opt<bool>
Internalize("internalize", cl::desc("Internalize linked symbols"));

static cl::opt<bool>
    DisableDITypeMap("disable-debug-info-type-map",
                     cl::desc("Don't use a uniquing type map for debug info"));

static cl::opt<bool>
OnlyNeeded("only-needed", cl::desc("Link only needed symbols"));

static cl::opt<bool>
Force("f", cl::desc("Enable binary output on terminals"));

static cl::opt<bool>
    DisableLazyLoad("disable-lazy-loading",
                    cl::desc("Disable lazy module loading"));

static cl::opt<bool>
    OutputAssembly("S", cl::desc("Write output as LLVM assembly"), cl::Hidden);

static cl::opt<bool>
Verbose("v", cl::desc("Print information about actions taken"));

static cl::opt<bool>
DumpAsm("d", cl::desc("Print assembly as linked"), cl::Hidden);

static cl::opt<bool>
SuppressWarnings("suppress-warnings", cl::desc("Suppress all linking warnings"),
                 cl::init(false));

static cl::opt<bool> PreserveBitcodeUseListOrder(
    "preserve-bc-uselistorder",
    cl::desc("Preserve use-list order when writing LLVM bitcode."),
    cl::init(true), cl::Hidden);

static cl::opt<bool> PreserveAssemblyUseListOrder(
    "preserve-ll-uselistorder",
    cl::desc("Preserve use-list order when writing LLVM assembly."),
    cl::init(false), cl::Hidden);

static ExitOnError ExitOnErr;

// Read the specified bitcode file in and return it. This routine searches the
// link path for the specified file to try to find it...
//
static std::unique_ptr<Module> loadFile(const char *argv0,
                                        std::unique_ptr<MemoryBuffer> Buffer,
                                        LLVMContext &Context,
                                        bool MaterializeMetadata = true) {
  SMDiagnostic Err;
  if (Verbose)
    errs() << "Loading '" << Buffer->getBufferIdentifier() << "'\n";
  std::unique_ptr<Module> Result;
  if (DisableLazyLoad)
    Result = parseIR(*Buffer, Err, Context);
  else
    Result =
        getLazyIRModule(std::move(Buffer), Err, Context, !MaterializeMetadata);

  if (!Result) {
    Err.print(argv0, errs());
    return nullptr;
  }

  if (MaterializeMetadata) {
    ExitOnErr(Result->materializeMetadata());
    UpgradeDebugInfo(*Result);
  }

  return Result;
}

static std::unique_ptr<Module> loadArFile(const char *Argv0,
                                          std::unique_ptr<MemoryBuffer> Buffer,
                                          LLVMContext &Context) {
  std::unique_ptr<Module> Result(new Module("ArchiveModule", Context));
  Linker L(*Result); // INTEL
  StringRef ArchiveName = Buffer->getBufferIdentifier();
  if (Verbose)
    errs() << "Reading library archive file '" << ArchiveName
           << "' to memory\n";
  Error Err = Error::success();
  object::Archive Archive(*Buffer, Err);
  ExitOnErr(std::move(Err));
  Linker L(*Result);
  for (const object::Archive::Child &C : Archive.children(Err)) {
    Expected<StringRef> Ename = C.getName();
    if (Error E = Ename.takeError()) {
      errs() << Argv0 << ": ";
      WithColor::error()
          << " failed to read name of archive member"
          << ArchiveName << "'\n";
      return nullptr;
    }
    std::string ChildName = Ename.get().str();
    if (Verbose)
      errs() << "Parsing member '" << ChildName
             << "' of archive library to module.\n";
    SMDiagnostic ParseErr;
    Expected<MemoryBufferRef> MemBuf = C.getMemoryBufferRef();
    if (Error E = MemBuf.takeError()) {
      errs() << Argv0 << ": ";
      WithColor::error() << " loading memory for member '" << ChildName
                         << "' of archive library failed'" << ArchiveName
                         << "'\n";
      return nullptr;
    };

    if (!isBitcode(reinterpret_cast<const unsigned char *>
                   (MemBuf.get().getBufferStart()),
                   reinterpret_cast<const unsigned char *>
                   (MemBuf.get().getBufferEnd()))) {
      errs() << Argv0 << ": ";
      WithColor::error() << "  member of archive is not a bitcode file: '"
                         << ChildName << "'\n";
      return nullptr;
    }

<<<<<<< HEAD
#if INTEL_CUSTOMIZATION
=======
>>>>>>> 23310626
    std::unique_ptr<Module> M;
    if (DisableLazyLoad)
      M = parseIR(MemBuf.get(), ParseErr, Context);
    else
      M = getLazyIRModule(MemoryBuffer::getMemBuffer(MemBuf.get(), false),
                          ParseErr, Context);
<<<<<<< HEAD
#endif // INTEL_CUSTOMIZATION
=======
>>>>>>> 23310626

    if (!M.get()) {
      errs() << Argv0 << ": ";
      WithColor::error() << " parsing member '" << ChildName
                         << "' of archive library failed'" << ArchiveName
                         << "'\n";
      return nullptr;
    }
    if (Verbose)
      errs() << "Linking member '" << ChildName << "' of archive library.\n";
<<<<<<< HEAD
    if (L.linkInModule(std::move(M))) //  INTEL
=======
    if (L.linkInModule(std::move(M)))
>>>>>>> 23310626
      return nullptr;
  } // end for each child
  ExitOnErr(std::move(Err));
  return Result;
}

namespace {

/// Helper to load on demand a Module from file and cache it for subsequent
/// queries during function importing.
class ModuleLazyLoaderCache {
  /// Cache of lazily loaded module for import.
  StringMap<std::unique_ptr<Module>> ModuleMap;

  /// Retrieve a Module from the cache or lazily load it on demand.
  std::function<std::unique_ptr<Module>(const char *argv0,
                                        const std::string &FileName)>
      createLazyModule;

public:
  /// Create the loader, Module will be initialized in \p Context.
  ModuleLazyLoaderCache(std::function<std::unique_ptr<Module>(
                            const char *argv0, const std::string &FileName)>
                            createLazyModule)
      : createLazyModule(std::move(createLazyModule)) {}

  /// Retrieve a Module from the cache or lazily load it on demand.
  Module &operator()(const char *argv0, const std::string &FileName);

  std::unique_ptr<Module> takeModule(const std::string &FileName) {
    auto I = ModuleMap.find(FileName);
    assert(I != ModuleMap.end());
    std::unique_ptr<Module> Ret = std::move(I->second);
    ModuleMap.erase(I);
    return Ret;
  }
};

// Get a Module for \p FileName from the cache, or load it lazily.
Module &ModuleLazyLoaderCache::operator()(const char *argv0,
                                          const std::string &Identifier) {
  auto &Module = ModuleMap[Identifier];
  if (!Module)
    Module = createLazyModule(argv0, Identifier);
  return *Module;
}
} // anonymous namespace

namespace {
struct LLVMLinkDiagnosticHandler : public DiagnosticHandler {
  bool handleDiagnostics(const DiagnosticInfo &DI) override {
    unsigned Severity = DI.getSeverity();
    switch (Severity) {
    case DS_Error:
      WithColor::error();
      break;
    case DS_Warning:
      if (SuppressWarnings)
        return true;
      WithColor::warning();
      break;
    case DS_Remark:
    case DS_Note:
      llvm_unreachable("Only expecting warnings and errors");
    }

    DiagnosticPrinterRawOStream DP(errs());
    DI.print(DP);
    errs() << '\n';
    return true;
  }
};
}

/// Import any functions requested via the -import option.
static bool importFunctions(const char *argv0, Module &DestModule) {
  if (SummaryIndex.empty())
    return true;
  std::unique_ptr<ModuleSummaryIndex> Index =
      ExitOnErr(llvm::getModuleSummaryIndexForFile(SummaryIndex));

  // Map of Module -> List of globals to import from the Module
  FunctionImporter::ImportMapTy ImportList;

  auto ModuleLoader = [&DestModule](const char *argv0,
                                    const std::string &Identifier) {
    std::unique_ptr<MemoryBuffer> Buffer =
        ExitOnErr(errorOrToExpected(MemoryBuffer::getFileOrSTDIN(Identifier)));
    return loadFile(argv0, std::move(Buffer), DestModule.getContext(), false);
  };

  ModuleLazyLoaderCache ModuleLoaderCache(ModuleLoader);
  for (const auto &Import : Imports) {
    // Identify the requested function and its bitcode source file.
    size_t Idx = Import.find(':');
    if (Idx == std::string::npos) {
      errs() << "Import parameter bad format: " << Import << "\n";
      return false;
    }
    std::string FunctionName = Import.substr(0, Idx);
    std::string FileName = Import.substr(Idx + 1, std::string::npos);

    // Load the specified source module.
    auto &SrcModule = ModuleLoaderCache(argv0, FileName);

    if (verifyModule(SrcModule, &errs())) {
      errs() << argv0 << ": " << FileName;
      WithColor::error() << "input module is broken!\n";
      return false;
    }

    Function *F = SrcModule.getFunction(FunctionName);
    if (!F) {
      errs() << "Ignoring import request for non-existent function "
             << FunctionName << " from " << FileName << "\n";
      continue;
    }
    // We cannot import weak_any functions without possibly affecting the
    // order they are seen and selected by the linker, changing program
    // semantics.
    if (F->hasWeakAnyLinkage()) {
      errs() << "Ignoring import request for weak-any function " << FunctionName
             << " from " << FileName << "\n";
      continue;
    }

    if (Verbose)
      errs() << "Importing " << FunctionName << " from " << FileName << "\n";

    auto &Entry = ImportList[FileName];
    Entry.insert(F->getGUID());
  }
  auto CachedModuleLoader = [&](StringRef Identifier) {
    return ModuleLoaderCache.takeModule(std::string(Identifier));
  };
  FunctionImporter Importer(*Index, CachedModuleLoader,
                            /*ClearDSOLocalOnDeclarations=*/false);
  ExitOnErr(Importer.importFunctions(DestModule, ImportList));

  return true;
}

static bool linkFiles(const char *argv0, LLVMContext &Context, Linker &L,
                      const cl::list<std::string> &Files,
                      unsigned Flags) {
  // Filter out flags that don't apply to the first file we load.
  unsigned ApplicableFlags = Flags & Linker::Flags::OverrideFromSrc;
  // Similar to some flags, internalization doesn't apply to the first file.
  bool InternalizeLinkedSymbols = false;
  for (const auto &File : Files) {
    std::unique_ptr<MemoryBuffer> Buffer =
        ExitOnErr(errorOrToExpected(MemoryBuffer::getFileOrSTDIN(File)));

    std::unique_ptr<Module> M =
        identify_magic(Buffer->getBuffer()) == file_magic::archive
            ? loadArFile(argv0, std::move(Buffer), Context)
            : loadFile(argv0, std::move(Buffer), Context);
    if (!M.get()) {
      errs() << argv0 << ": ";
      WithColor::error() << " loading file '" << File << "'\n";
      return false;
    }

    // Note that when ODR merging types cannot verify input files in here When
    // doing that debug metadata in the src module might already be pointing to
    // the destination.
    if (DisableDITypeMap && verifyModule(*M, &errs())) {
      errs() << argv0 << ": " << File << ": ";
      WithColor::error() << "input module is broken!\n";
      return false;
    }

    // If a module summary index is supplied, load it so linkInModule can treat
    // local functions/variables as exported and promote if necessary.
    if (!SummaryIndex.empty()) {
      std::unique_ptr<ModuleSummaryIndex> Index =
          ExitOnErr(llvm::getModuleSummaryIndexForFile(SummaryIndex));

      // Conservatively mark all internal values as promoted, since this tool
      // does not do the ThinLink that would normally determine what values to
      // promote.
      for (auto &I : *Index) {
        for (auto &S : I.second.SummaryList) {
          if (GlobalValue::isLocalLinkage(S->linkage()))
            S->setLinkage(GlobalValue::ExternalLinkage);
        }
      }

      // Promotion
      if (renameModuleForThinLTO(*M, *Index,
                                 /*ClearDSOLocalOnDeclarations=*/false))
        return true;
    }

    if (Verbose)
      errs() << "Linking in '" << File << "'\n";

    bool Err = false;
    if (InternalizeLinkedSymbols) {
      Err = L.linkInModule(
          std::move(M), ApplicableFlags, [](Module &M, const StringSet<> &GVS) {
            internalizeModule(M, [&GVS](const GlobalValue &GV) {
              return !GV.hasName() || (GVS.count(GV.getName()) == 0);
            });
          });
    } else {
      Err = L.linkInModule(std::move(M), ApplicableFlags);
    }

    if (Err)
      return false;

    // Internalization applies to linking of subsequent files.
    InternalizeLinkedSymbols = Internalize;

    // All linker flags apply to linking of subsequent files.
    ApplicableFlags = Flags;
  }

  return true;
}

int main(int argc, char **argv) {
  InitLLVM X(argc, argv);
  ExitOnErr.setBanner(std::string(argv[0]) + ": ");

  LLVMContext Context;
  Context.setDiagnosticHandler(
    std::make_unique<LLVMLinkDiagnosticHandler>(), true);
  cl::ParseCommandLineOptions(argc, argv, "llvm linker\n");

  if (!DisableDITypeMap)
    Context.enableDebugTypeODRUniquing();

  auto Composite = std::make_unique<Module>("llvm-link", Context);
  Linker L(*Composite);

  unsigned Flags = Linker::Flags::None;
  if (OnlyNeeded)
    Flags |= Linker::Flags::LinkOnlyNeeded;

  // First add all the regular input files
  if (!linkFiles(argv[0], Context, L, InputFilenames, Flags))
    return 1;

  // Next the -override ones.
  if (!linkFiles(argv[0], Context, L, OverridingInputs,
                 Flags | Linker::Flags::OverrideFromSrc))
    return 1;

  // Import any functions requested via -import
  if (!importFunctions(argv[0], *Composite))
    return 1;

  if (DumpAsm)
    errs() << "Here's the assembly:\n" << *Composite;

  std::error_code EC;
  ToolOutputFile Out(OutputFilename, EC,
                     OutputAssembly ? sys::fs::OF_Text : sys::fs::OF_None);
  if (EC) {
    WithColor::error() << EC.message() << '\n';
    return 1;
  }

  if (verifyModule(*Composite, &errs())) {
    errs() << argv[0] << ": ";
    WithColor::error() << "linked module is broken!\n";
    return 1;
  }

  if (Verbose)
    errs() << "Writing bitcode...\n";
  if (OutputAssembly) {
    Composite->print(Out.os(), nullptr, PreserveAssemblyUseListOrder);
  } else if (Force || !CheckBitcodeOutputToConsole(Out.os()))
    WriteBitcodeToFile(*Composite, Out.os(), PreserveBitcodeUseListOrder);

  // Declare success.
  Out.keep();

  return 0;
}<|MERGE_RESOLUTION|>--- conflicted
+++ resolved
@@ -146,7 +146,6 @@
                                           std::unique_ptr<MemoryBuffer> Buffer,
                                           LLVMContext &Context) {
   std::unique_ptr<Module> Result(new Module("ArchiveModule", Context));
-  Linker L(*Result); // INTEL
   StringRef ArchiveName = Buffer->getBufferIdentifier();
   if (Verbose)
     errs() << "Reading library archive file '" << ArchiveName
@@ -188,20 +187,12 @@
       return nullptr;
     }
 
-<<<<<<< HEAD
-#if INTEL_CUSTOMIZATION
-=======
->>>>>>> 23310626
     std::unique_ptr<Module> M;
     if (DisableLazyLoad)
       M = parseIR(MemBuf.get(), ParseErr, Context);
     else
       M = getLazyIRModule(MemoryBuffer::getMemBuffer(MemBuf.get(), false),
                           ParseErr, Context);
-<<<<<<< HEAD
-#endif // INTEL_CUSTOMIZATION
-=======
->>>>>>> 23310626
 
     if (!M.get()) {
       errs() << Argv0 << ": ";
@@ -212,11 +203,7 @@
     }
     if (Verbose)
       errs() << "Linking member '" << ChildName << "' of archive library.\n";
-<<<<<<< HEAD
-    if (L.linkInModule(std::move(M))) //  INTEL
-=======
     if (L.linkInModule(std::move(M)))
->>>>>>> 23310626
       return nullptr;
   } // end for each child
   ExitOnErr(std::move(Err));
