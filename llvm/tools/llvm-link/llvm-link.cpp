--- conflicted
+++ resolved
@@ -205,11 +205,7 @@
     }
     if (Verbose)
       errs() << "Linking member '" << ChildName << "' of archive library.\n";
-<<<<<<< HEAD
-    if (L.linkInModule(std::move(M))) // INTEL
-=======
-    if (Linker::linkModules(*Result, std::move(M)))
->>>>>>> 761aca1e
+    if (L.linkInModule(std::move(M))) //  INTEL
       return nullptr;
   } // end for each child
   ExitOnErr(std::move(Err));
