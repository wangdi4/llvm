//===- ObjcopyOptions.cpp -------------------------------------------------===//
//
// Part of the LLVM Project, under the Apache License v2.0 with LLVM Exceptions.
// See https://llvm.org/LICENSE.txt for license information.
// SPDX-License-Identifier: Apache-2.0 WITH LLVM-exception
//
//===----------------------------------------------------------------------===//

#include "ObjcopyOptions.h"
#include "llvm/ADT/Optional.h"
#include "llvm/ADT/SmallVector.h"
#include "llvm/ADT/StringRef.h"
#include "llvm/ADT/StringSet.h"
#include "llvm/BinaryFormat/COFF.h"
#include "llvm/ObjCopy/CommonConfig.h"
#include "llvm/ObjCopy/ConfigManager.h"
#include "llvm/ObjCopy/MachO/MachOConfig.h"
#include "llvm/Option/Arg.h"
#include "llvm/Option/ArgList.h"
#include "llvm/Support/CRC.h"
#include "llvm/Support/CommandLine.h"
#include "llvm/Support/Compression.h"
#include "llvm/Support/Errc.h"
#include "llvm/Support/Error.h"
#include "llvm/Support/MemoryBuffer.h"

using namespace llvm;
using namespace llvm::objcopy;

namespace {
enum ObjcopyID {
  OBJCOPY_INVALID = 0, // This is not an option ID.
#define OPTION(PREFIX, NAME, ID, KIND, GROUP, ALIAS, ALIASARGS, FLAGS, PARAM,  \
               HELPTEXT, METAVAR, VALUES)                                      \
  OBJCOPY_##ID,
#include "ObjcopyOpts.inc"
#undef OPTION
};

#define PREFIX(NAME, VALUE) const char *const OBJCOPY_##NAME[] = VALUE;
#include "ObjcopyOpts.inc"
#undef PREFIX

const opt::OptTable::Info ObjcopyInfoTable[] = {
#define OPTION(PREFIX, NAME, ID, KIND, GROUP, ALIAS, ALIASARGS, FLAGS, PARAM,  \
               HELPTEXT, METAVAR, VALUES)                                      \
  {OBJCOPY_##PREFIX,                                                           \
   NAME,                                                                       \
   HELPTEXT,                                                                   \
   METAVAR,                                                                    \
   OBJCOPY_##ID,                                                               \
   opt::Option::KIND##Class,                                                   \
   PARAM,                                                                      \
   FLAGS,                                                                      \
   OBJCOPY_##GROUP,                                                            \
   OBJCOPY_##ALIAS,                                                            \
   ALIASARGS,                                                                  \
   VALUES},
#include "ObjcopyOpts.inc"
#undef OPTION
};

class ObjcopyOptTable : public opt::OptTable {
public:
  ObjcopyOptTable() : OptTable(ObjcopyInfoTable) {
    setGroupedShortOptions(true);
  }
};

enum InstallNameToolID {
  INSTALL_NAME_TOOL_INVALID = 0, // This is not an option ID.
#define OPTION(PREFIX, NAME, ID, KIND, GROUP, ALIAS, ALIASARGS, FLAGS, PARAM,  \
               HELPTEXT, METAVAR, VALUES)                                      \
  INSTALL_NAME_TOOL_##ID,
#include "InstallNameToolOpts.inc"
#undef OPTION
};

#define PREFIX(NAME, VALUE)                                                    \
  const char *const INSTALL_NAME_TOOL_##NAME[] = VALUE;
#include "InstallNameToolOpts.inc"
#undef PREFIX

const opt::OptTable::Info InstallNameToolInfoTable[] = {
#define OPTION(PREFIX, NAME, ID, KIND, GROUP, ALIAS, ALIASARGS, FLAGS, PARAM,  \
               HELPTEXT, METAVAR, VALUES)                                      \
  {INSTALL_NAME_TOOL_##PREFIX,                                                 \
   NAME,                                                                       \
   HELPTEXT,                                                                   \
   METAVAR,                                                                    \
   INSTALL_NAME_TOOL_##ID,                                                     \
   opt::Option::KIND##Class,                                                   \
   PARAM,                                                                      \
   FLAGS,                                                                      \
   INSTALL_NAME_TOOL_##GROUP,                                                  \
   INSTALL_NAME_TOOL_##ALIAS,                                                  \
   ALIASARGS,                                                                  \
   VALUES},
#include "InstallNameToolOpts.inc"
#undef OPTION
};

class InstallNameToolOptTable : public opt::OptTable {
public:
  InstallNameToolOptTable() : OptTable(InstallNameToolInfoTable) {}
};

enum BitcodeStripID {
  BITCODE_STRIP_INVALID = 0, // This is not an option ID.
#define OPTION(PREFIX, NAME, ID, KIND, GROUP, ALIAS, ALIASARGS, FLAGS, PARAM,  \
               HELPTEXT, METAVAR, VALUES)                                      \
  BITCODE_STRIP_##ID,
#include "BitcodeStripOpts.inc"
#undef OPTION
};

#define PREFIX(NAME, VALUE) const char *const BITCODE_STRIP_##NAME[] = VALUE;
#include "BitcodeStripOpts.inc"
#undef PREFIX

const opt::OptTable::Info BitcodeStripInfoTable[] = {
#define OPTION(PREFIX, NAME, ID, KIND, GROUP, ALIAS, ALIASARGS, FLAGS, PARAM,  \
               HELPTEXT, METAVAR, VALUES)                                      \
  {BITCODE_STRIP_##PREFIX,                                                     \
   NAME,                                                                       \
   HELPTEXT,                                                                   \
   METAVAR,                                                                    \
   BITCODE_STRIP_##ID,                                                         \
   opt::Option::KIND##Class,                                                   \
   PARAM,                                                                      \
   FLAGS,                                                                      \
   BITCODE_STRIP_##GROUP,                                                      \
   BITCODE_STRIP_##ALIAS,                                                      \
   ALIASARGS,                                                                  \
   VALUES},
#include "BitcodeStripOpts.inc"
#undef OPTION
};

class BitcodeStripOptTable : public opt::OptTable {
public:
  BitcodeStripOptTable() : OptTable(BitcodeStripInfoTable) {}
};

enum StripID {
  STRIP_INVALID = 0, // This is not an option ID.
#define OPTION(PREFIX, NAME, ID, KIND, GROUP, ALIAS, ALIASARGS, FLAGS, PARAM,  \
               HELPTEXT, METAVAR, VALUES)                                      \
  STRIP_##ID,
#include "StripOpts.inc"
#undef OPTION
};

#define PREFIX(NAME, VALUE) const char *const STRIP_##NAME[] = VALUE;
#include "StripOpts.inc"
#undef PREFIX

const opt::OptTable::Info StripInfoTable[] = {
#define OPTION(PREFIX, NAME, ID, KIND, GROUP, ALIAS, ALIASARGS, FLAGS, PARAM,  \
               HELPTEXT, METAVAR, VALUES)                                      \
  {STRIP_##PREFIX, NAME,       HELPTEXT,                                       \
   METAVAR,        STRIP_##ID, opt::Option::KIND##Class,                       \
   PARAM,          FLAGS,      STRIP_##GROUP,                                  \
   STRIP_##ALIAS,  ALIASARGS,  VALUES},
#include "StripOpts.inc"
#undef OPTION
};

class StripOptTable : public opt::OptTable {
public:
  StripOptTable() : OptTable(StripInfoTable) { setGroupedShortOptions(true); }
};

} // namespace

static SectionFlag parseSectionRenameFlag(StringRef SectionName) {
  return llvm::StringSwitch<SectionFlag>(SectionName)
      .CaseLower("alloc", SectionFlag::SecAlloc)
      .CaseLower("load", SectionFlag::SecLoad)
      .CaseLower("noload", SectionFlag::SecNoload)
      .CaseLower("readonly", SectionFlag::SecReadonly)
      .CaseLower("debug", SectionFlag::SecDebug)
      .CaseLower("code", SectionFlag::SecCode)
      .CaseLower("data", SectionFlag::SecData)
      .CaseLower("rom", SectionFlag::SecRom)
      .CaseLower("merge", SectionFlag::SecMerge)
      .CaseLower("strings", SectionFlag::SecStrings)
      .CaseLower("contents", SectionFlag::SecContents)
      .CaseLower("share", SectionFlag::SecShare)
      .CaseLower("exclude", SectionFlag::SecExclude)
      .Default(SectionFlag::SecNone);
}

static Expected<SectionFlag>
parseSectionFlagSet(ArrayRef<StringRef> SectionFlags) {
  SectionFlag ParsedFlags = SectionFlag::SecNone;
  for (StringRef Flag : SectionFlags) {
    SectionFlag ParsedFlag = parseSectionRenameFlag(Flag);
    if (ParsedFlag == SectionFlag::SecNone)
      return createStringError(
          errc::invalid_argument,
          "unrecognized section flag '%s'. Flags supported for GNU "
          "compatibility: alloc, load, noload, readonly, exclude, debug, "
          "code, data, rom, share, contents, merge, strings",
          Flag.str().c_str());
    ParsedFlags |= ParsedFlag;
  }

  return ParsedFlags;
}

static Expected<SectionRename> parseRenameSectionValue(StringRef FlagValue) {
  if (!FlagValue.contains('='))
    return createStringError(errc::invalid_argument,
                             "bad format for --rename-section: missing '='");

  // Initial split: ".foo" = ".bar,f1,f2,..."
  auto Old2New = FlagValue.split('=');
  SectionRename SR;
  SR.OriginalName = Old2New.first;

  // Flags split: ".bar" "f1" "f2" ...
  SmallVector<StringRef, 6> NameAndFlags;
  Old2New.second.split(NameAndFlags, ',');
  SR.NewName = NameAndFlags[0];

  if (NameAndFlags.size() > 1) {
    Expected<SectionFlag> ParsedFlagSet =
        parseSectionFlagSet(makeArrayRef(NameAndFlags).drop_front());
    if (!ParsedFlagSet)
      return ParsedFlagSet.takeError();
    SR.NewFlags = *ParsedFlagSet;
  }

  return SR;
}

static Expected<std::pair<StringRef, uint64_t>>
parseSetSectionAttribute(StringRef Option, StringRef FlagValue) {
  if (!FlagValue.contains('='))
    return make_error<StringError>("bad format for " + Option + ": missing '='",
                                   errc::invalid_argument);
  auto Split = StringRef(FlagValue).split('=');
  if (Split.first.empty())
    return make_error<StringError>("bad format for " + Option +
                                       ": missing section name",
                                   errc::invalid_argument);
  uint64_t Value;
  if (Split.second.getAsInteger(0, Value))
    return make_error<StringError>("invalid value for " + Option + ": '" +
                                       Split.second + "'",
                                   errc::invalid_argument);
  return std::make_pair(Split.first, Value);
}

static Expected<SectionFlagsUpdate>
parseSetSectionFlagValue(StringRef FlagValue) {
  if (!StringRef(FlagValue).contains('='))
    return createStringError(errc::invalid_argument,
                             "bad format for --set-section-flags: missing '='");

  // Initial split: ".foo" = "f1,f2,..."
  auto Section2Flags = StringRef(FlagValue).split('=');
  SectionFlagsUpdate SFU;
  SFU.Name = Section2Flags.first;

  // Flags split: "f1" "f2" ...
  SmallVector<StringRef, 6> SectionFlags;
  Section2Flags.second.split(SectionFlags, ',');
  Expected<SectionFlag> ParsedFlagSet = parseSectionFlagSet(SectionFlags);
  if (!ParsedFlagSet)
    return ParsedFlagSet.takeError();
  SFU.NewFlags = *ParsedFlagSet;

  return SFU;
}

namespace {
struct TargetInfo {
  FileFormat Format;
  MachineInfo Machine;
};
} // namespace

// FIXME: consolidate with the bfd parsing used by lld.
static const StringMap<MachineInfo> TargetMap{
    // Name, {EMachine, 64bit, LittleEndian}
    // x86
    {"elf32-i386", {ELF::EM_386, false, true}},
    {"elf32-x86-64", {ELF::EM_X86_64, false, true}},
    {"elf64-x86-64", {ELF::EM_X86_64, true, true}},
    // Intel MCU
    {"elf32-iamcu", {ELF::EM_IAMCU, false, true}},
    // ARM
    {"elf32-littlearm", {ELF::EM_ARM, false, true}},
    // ARM AArch64
    {"elf64-aarch64", {ELF::EM_AARCH64, true, true}},
    {"elf64-littleaarch64", {ELF::EM_AARCH64, true, true}},
    // RISC-V
    {"elf32-littleriscv", {ELF::EM_RISCV, false, true}},
    {"elf64-littleriscv", {ELF::EM_RISCV, true, true}},
    // PowerPC
    {"elf32-powerpc", {ELF::EM_PPC, false, false}},
    {"elf32-powerpcle", {ELF::EM_PPC, false, true}},
    {"elf64-powerpc", {ELF::EM_PPC64, true, false}},
    {"elf64-powerpcle", {ELF::EM_PPC64, true, true}},
    // MIPS
    {"elf32-bigmips", {ELF::EM_MIPS, false, false}},
    {"elf32-ntradbigmips", {ELF::EM_MIPS, false, false}},
    {"elf32-ntradlittlemips", {ELF::EM_MIPS, false, true}},
    {"elf32-tradbigmips", {ELF::EM_MIPS, false, false}},
    {"elf32-tradlittlemips", {ELF::EM_MIPS, false, true}},
    {"elf64-tradbigmips", {ELF::EM_MIPS, true, false}},
    {"elf64-tradlittlemips", {ELF::EM_MIPS, true, true}},
    // SPARC
    {"elf32-sparc", {ELF::EM_SPARC, false, false}},
    {"elf32-sparcel", {ELF::EM_SPARC, false, true}},
    {"elf32-hexagon", {ELF::EM_HEXAGON, false, true}},
};

static Expected<TargetInfo>
getOutputTargetInfoByTargetName(StringRef TargetName) {
  StringRef OriginalTargetName = TargetName;
  bool IsFreeBSD = TargetName.consume_back("-freebsd");
  auto Iter = TargetMap.find(TargetName);
  if (Iter == std::end(TargetMap))
    return createStringError(errc::invalid_argument,
                             "invalid output format: '%s'",
                             OriginalTargetName.str().c_str());
  MachineInfo MI = Iter->getValue();
  if (IsFreeBSD)
    MI.OSABI = ELF::ELFOSABI_FREEBSD;

  FileFormat Format;
  if (TargetName.startswith("elf"))
    Format = FileFormat::ELF;
  else
    // This should never happen because `TargetName` is valid (it certainly
    // exists in the TargetMap).
    llvm_unreachable("unknown target prefix");

  return {TargetInfo{Format, MI}};
}

static Error addSymbolsFromFile(NameMatcher &Symbols, BumpPtrAllocator &Alloc,
                                StringRef Filename, MatchStyle MS,
                                function_ref<Error(Error)> ErrorCallback) {
  StringSaver Saver(Alloc);
  SmallVector<StringRef, 16> Lines;
  auto BufOrErr = MemoryBuffer::getFile(Filename);
  if (!BufOrErr)
    return createFileError(Filename, BufOrErr.getError());

  BufOrErr.get()->getBuffer().split(Lines, '\n');
  for (StringRef Line : Lines) {
    // Ignore everything after '#', trim whitespace, and only add the symbol if
    // it's not empty.
    auto TrimmedLine = Line.split('#').first.trim();
    if (!TrimmedLine.empty())
      if (Error E = Symbols.addMatcher(NameOrPattern::create(
              Saver.save(TrimmedLine), MS, ErrorCallback)))
        return E;
  }

  return Error::success();
}

static Error addSymbolsToRenameFromFile(StringMap<StringRef> &SymbolsToRename,
                                        BumpPtrAllocator &Alloc,
                                        StringRef Filename) {
  StringSaver Saver(Alloc);
  SmallVector<StringRef, 16> Lines;
  auto BufOrErr = MemoryBuffer::getFile(Filename);
  if (!BufOrErr)
    return createFileError(Filename, BufOrErr.getError());

  BufOrErr.get()->getBuffer().split(Lines, '\n');
  size_t NumLines = Lines.size();
  for (size_t LineNo = 0; LineNo < NumLines; ++LineNo) {
    StringRef TrimmedLine = Lines[LineNo].split('#').first.trim();
    if (TrimmedLine.empty())
      continue;

    std::pair<StringRef, StringRef> Pair = Saver.save(TrimmedLine).split(' ');
    StringRef NewName = Pair.second.trim();
    if (NewName.empty())
      return createStringError(errc::invalid_argument,
                               "%s:%zu: missing new symbol name",
                               Filename.str().c_str(), LineNo + 1);
    SymbolsToRename.insert({Pair.first, NewName});
  }
  return Error::success();
}

template <class T> static ErrorOr<T> getAsInteger(StringRef Val) {
  T Result;
  if (Val.getAsInteger(0, Result))
    return errc::invalid_argument;
  return Result;
}

namespace {

enum class ToolType { Objcopy, Strip, InstallNameTool, BitcodeStrip };

} // anonymous namespace

static void printHelp(const opt::OptTable &OptTable, raw_ostream &OS,
                      ToolType Tool) {
  StringRef HelpText, ToolName;
  switch (Tool) {
  case ToolType::Objcopy:
    ToolName = "llvm-objcopy";
    HelpText = " [options] input [output]";
    break;
  case ToolType::Strip:
    ToolName = "llvm-strip";
    HelpText = " [options] inputs...";
    break;
  case ToolType::InstallNameTool:
    ToolName = "llvm-install-name-tool";
    HelpText = " [options] input";
    break;
  case ToolType::BitcodeStrip:
    ToolName = "llvm-bitcode-strip";
    HelpText = " [options] input";
    break;
  }
  OptTable.printHelp(OS, (ToolName + HelpText).str().c_str(),
                     (ToolName + " tool").str().c_str());
  // TODO: Replace this with libOption call once it adds extrahelp support.
  // The CommandLine library has a cl::extrahelp class to support this,
  // but libOption does not have that yet.
  OS << "\nPass @FILE as argument to read options from FILE.\n";
}

static Expected<NewSymbolInfo> parseNewSymbolInfo(StringRef FlagValue) {
  // Parse value given with --add-symbol option and create the
  // new symbol if possible. The value format for --add-symbol is:
  //
  // <name>=[<section>:]<value>[,<flags>]
  //
  // where:
  // <name> - symbol name, can be empty string
  // <section> - optional section name. If not given ABS symbol is created
  // <value> - symbol value, can be decimal or hexadecimal number prefixed
  //           with 0x.
  // <flags> - optional flags affecting symbol type, binding or visibility.
  NewSymbolInfo SI;
  StringRef Value;
  std::tie(SI.SymbolName, Value) = FlagValue.split('=');
  if (Value.empty())
    return createStringError(
        errc::invalid_argument,
        "bad format for --add-symbol, missing '=' after '%s'",
        SI.SymbolName.str().c_str());

  if (Value.contains(':')) {
    std::tie(SI.SectionName, Value) = Value.split(':');
    if (SI.SectionName.empty() || Value.empty())
      return createStringError(
          errc::invalid_argument,
          "bad format for --add-symbol, missing section name or symbol value");
  }

  SmallVector<StringRef, 6> Flags;
  Value.split(Flags, ',');
  if (Flags[0].getAsInteger(0, SI.Value))
    return createStringError(errc::invalid_argument, "bad symbol value: '%s'",
                             Flags[0].str().c_str());

  using Functor = std::function<void()>;
  SmallVector<StringRef, 6> UnsupportedFlags;
  for (size_t I = 1, NumFlags = Flags.size(); I < NumFlags; ++I)
    static_cast<Functor>(
        StringSwitch<Functor>(Flags[I])
            .CaseLower("global",
                       [&] { SI.Flags.push_back(SymbolFlag::Global); })
            .CaseLower("local", [&] { SI.Flags.push_back(SymbolFlag::Local); })
            .CaseLower("weak", [&] { SI.Flags.push_back(SymbolFlag::Weak); })
            .CaseLower("default",
                       [&] { SI.Flags.push_back(SymbolFlag::Default); })
            .CaseLower("hidden",
                       [&] { SI.Flags.push_back(SymbolFlag::Hidden); })
            .CaseLower("protected",
                       [&] { SI.Flags.push_back(SymbolFlag::Protected); })
            .CaseLower("file", [&] { SI.Flags.push_back(SymbolFlag::File); })
            .CaseLower("section",
                       [&] { SI.Flags.push_back(SymbolFlag::Section); })
            .CaseLower("object",
                       [&] { SI.Flags.push_back(SymbolFlag::Object); })
            .CaseLower("function",
                       [&] { SI.Flags.push_back(SymbolFlag::Function); })
            .CaseLower(
                "indirect-function",
                [&] { SI.Flags.push_back(SymbolFlag::IndirectFunction); })
            .CaseLower("debug", [&] { SI.Flags.push_back(SymbolFlag::Debug); })
            .CaseLower("constructor",
                       [&] { SI.Flags.push_back(SymbolFlag::Constructor); })
            .CaseLower("warning",
                       [&] { SI.Flags.push_back(SymbolFlag::Warning); })
            .CaseLower("indirect",
                       [&] { SI.Flags.push_back(SymbolFlag::Indirect); })
            .CaseLower("synthetic",
                       [&] { SI.Flags.push_back(SymbolFlag::Synthetic); })
            .CaseLower("unique-object",
                       [&] { SI.Flags.push_back(SymbolFlag::UniqueObject); })
            .StartsWithLower("before=",
                             [&] {
                               StringRef SymNamePart =
                                   Flags[I].split('=').second;

                               if (!SymNamePart.empty())
                                 SI.BeforeSyms.push_back(SymNamePart);
                             })
            .Default([&] { UnsupportedFlags.push_back(Flags[I]); }))();
  if (!UnsupportedFlags.empty())
    return createStringError(errc::invalid_argument,
                             "unsupported flag%s for --add-symbol: '%s'",
                             UnsupportedFlags.size() > 1 ? "s" : "",
                             join(UnsupportedFlags, "', '").c_str());

  return SI;
}

// Parse input option \p ArgValue and load section data. This function
// extracts section name and name of the file keeping section data from
// ArgValue, loads data from the file, and stores section name and data
// into the vector of new sections \p NewSections.
static Error loadNewSectionData(StringRef ArgValue, StringRef OptionName,
                                std::vector<NewSectionInfo> &NewSections) {
  if (!ArgValue.contains('='))
    return createStringError(errc::invalid_argument,
                             "bad format for " + OptionName + ": missing '='");

  std::pair<StringRef, StringRef> SecPair = ArgValue.split("=");
  if (SecPair.second.empty())
    return createStringError(errc::invalid_argument, "bad format for " +
                                                         OptionName +
                                                         ": missing file name");

  ErrorOr<std::unique_ptr<MemoryBuffer>> BufOrErr =
      MemoryBuffer::getFile(SecPair.second);
  if (!BufOrErr)
    return createFileError(SecPair.second,
                           errorCodeToError(BufOrErr.getError()));

  NewSections.push_back({SecPair.first, std::move(*BufOrErr)});
  return Error::success();
}

// parseObjcopyOptions returns the config and sets the input arguments. If a
// help flag is set then parseObjcopyOptions will print the help messege and
// exit.
Expected<DriverConfig>
objcopy::parseObjcopyOptions(ArrayRef<const char *> RawArgsArr,
                             function_ref<Error(Error)> ErrorCallback) {
  DriverConfig DC;
  ObjcopyOptTable T;

  const char *const *DashDash =
      llvm::find_if(RawArgsArr, [](StringRef Str) { return Str == "--"; });
  ArrayRef<const char *> ArgsArr = makeArrayRef(RawArgsArr.begin(), DashDash);
  if (DashDash != RawArgsArr.end())
    DashDash = std::next(DashDash);

  unsigned MissingArgumentIndex, MissingArgumentCount;
  llvm::opt::InputArgList InputArgs =
      T.ParseArgs(ArgsArr, MissingArgumentIndex, MissingArgumentCount);

  if (InputArgs.size() == 0 && DashDash == RawArgsArr.end()) {
    printHelp(T, errs(), ToolType::Objcopy);
    exit(1);
  }

  if (InputArgs.hasArg(OBJCOPY_help)) {
    printHelp(T, outs(), ToolType::Objcopy);
    exit(0);
  }

  if (InputArgs.hasArg(OBJCOPY_version)) {
    outs() << "llvm-objcopy, compatible with GNU objcopy\n";
    cl::PrintVersionMessage();
    exit(0);
  }

  SmallVector<const char *, 2> Positional;

  for (auto *Arg : InputArgs.filtered(OBJCOPY_UNKNOWN))
    return createStringError(errc::invalid_argument, "unknown argument '%s'",
                             Arg->getAsString(InputArgs).c_str());

  for (auto *Arg : InputArgs.filtered(OBJCOPY_INPUT))
    Positional.push_back(Arg->getValue());
  std::copy(DashDash, RawArgsArr.end(), std::back_inserter(Positional));

  if (Positional.empty())
    return createStringError(errc::invalid_argument, "no input file specified");

  if (Positional.size() > 2)
    return createStringError(errc::invalid_argument,
                             "too many positional arguments");

  ConfigManager ConfigMgr;
  CommonConfig &Config = ConfigMgr.Common;
  COFFConfig &COFFConfig = ConfigMgr.COFF;
  ELFConfig &ELFConfig = ConfigMgr.ELF;
  MachOConfig &MachOConfig = ConfigMgr.MachO;
  Config.InputFilename = Positional[0];
  Config.OutputFilename = Positional[Positional.size() == 1 ? 0 : 1];
  if (InputArgs.hasArg(OBJCOPY_target) &&
      (InputArgs.hasArg(OBJCOPY_input_target) ||
       InputArgs.hasArg(OBJCOPY_output_target)))
    return createStringError(
        errc::invalid_argument,
        "--target cannot be used with --input-target or --output-target");

  if (InputArgs.hasArg(OBJCOPY_regex) && InputArgs.hasArg(OBJCOPY_wildcard))
    return createStringError(errc::invalid_argument,
                             "--regex and --wildcard are incompatible");

  MatchStyle SectionMatchStyle = InputArgs.hasArg(OBJCOPY_regex)
                                     ? MatchStyle::Regex
                                     : MatchStyle::Wildcard;
  MatchStyle SymbolMatchStyle
      = InputArgs.hasArg(OBJCOPY_regex)    ? MatchStyle::Regex
      : InputArgs.hasArg(OBJCOPY_wildcard) ? MatchStyle::Wildcard
                                           : MatchStyle::Literal;
  StringRef InputFormat, OutputFormat;
  if (InputArgs.hasArg(OBJCOPY_target)) {
    InputFormat = InputArgs.getLastArgValue(OBJCOPY_target);
    OutputFormat = InputArgs.getLastArgValue(OBJCOPY_target);
  } else {
    InputFormat = InputArgs.getLastArgValue(OBJCOPY_input_target);
    OutputFormat = InputArgs.getLastArgValue(OBJCOPY_output_target);
  }

  // FIXME:  Currently, we ignore the target for non-binary/ihex formats
  // explicitly specified by -I option (e.g. -Ielf32-x86-64) and guess the
  // format by llvm::object::createBinary regardless of the option value.
  Config.InputFormat = StringSwitch<FileFormat>(InputFormat)
                           .Case("binary", FileFormat::Binary)
                           .Case("ihex", FileFormat::IHex)
                           .Default(FileFormat::Unspecified);

  if (InputArgs.hasArg(OBJCOPY_new_symbol_visibility)) {
    const uint8_t Invalid = 0xff;
    StringRef VisibilityStr =
        InputArgs.getLastArgValue(OBJCOPY_new_symbol_visibility);

    ELFConfig.NewSymbolVisibility = StringSwitch<uint8_t>(VisibilityStr)
                                        .Case("default", ELF::STV_DEFAULT)
                                        .Case("hidden", ELF::STV_HIDDEN)
                                        .Case("internal", ELF::STV_INTERNAL)
                                        .Case("protected", ELF::STV_PROTECTED)
                                        .Default(Invalid);

    if (ELFConfig.NewSymbolVisibility == Invalid)
      return createStringError(errc::invalid_argument,
                               "'%s' is not a valid symbol visibility",
                               VisibilityStr.str().c_str());
  }

  for (const auto *Arg : InputArgs.filtered(OBJCOPY_subsystem)) {
    StringRef Subsystem, Version;
    std::tie(Subsystem, Version) = StringRef(Arg->getValue()).split(':');
    COFFConfig.Subsystem =
        StringSwitch<unsigned>(Subsystem.lower())
            .Case("boot_application",
                  COFF::IMAGE_SUBSYSTEM_WINDOWS_BOOT_APPLICATION)
            .Case("console", COFF::IMAGE_SUBSYSTEM_WINDOWS_CUI)
            .Case("efi_application", COFF::IMAGE_SUBSYSTEM_EFI_APPLICATION)
            .Case("efi_boot_service_driver",
                  COFF::IMAGE_SUBSYSTEM_EFI_BOOT_SERVICE_DRIVER)
            .Case("efi_rom", COFF::IMAGE_SUBSYSTEM_EFI_ROM)
            .Case("efi_runtime_driver",
                  COFF::IMAGE_SUBSYSTEM_EFI_RUNTIME_DRIVER)
            .Case("native", COFF::IMAGE_SUBSYSTEM_NATIVE)
            .Case("posix", COFF::IMAGE_SUBSYSTEM_POSIX_CUI)
            .Case("windows", COFF::IMAGE_SUBSYSTEM_WINDOWS_GUI)
            .Default(COFF::IMAGE_SUBSYSTEM_UNKNOWN);
    if (*COFFConfig.Subsystem == COFF::IMAGE_SUBSYSTEM_UNKNOWN)
      return createStringError(errc::invalid_argument,
                               "'%s' is not a valid subsystem",
                               Subsystem.str().c_str());
    if (!Version.empty()) {
      StringRef Major, Minor;
      std::tie(Major, Minor) = Version.split('.');
      unsigned Number;
      if (Major.getAsInteger(10, Number))
        return createStringError(errc::invalid_argument,
                                 "'%s' is not a valid subsystem major version",
                                 Major.str().c_str());
      COFFConfig.MajorSubsystemVersion = Number;
      Number = 0;
      if (!Minor.empty() && Minor.getAsInteger(10, Number))
        return createStringError(errc::invalid_argument,
                                 "'%s' is not a valid subsystem minor version",
                                 Minor.str().c_str());
      COFFConfig.MinorSubsystemVersion = Number;
    }
  }

  Config.OutputFormat = StringSwitch<FileFormat>(OutputFormat)
                            .Case("binary", FileFormat::Binary)
                            .Case("ihex", FileFormat::IHex)
                            .Default(FileFormat::Unspecified);
  if (Config.OutputFormat == FileFormat::Unspecified) {
    if (OutputFormat.empty()) {
      Config.OutputFormat = Config.InputFormat;
    } else {
      Expected<TargetInfo> Target =
          getOutputTargetInfoByTargetName(OutputFormat);
      if (!Target)
        return Target.takeError();
      Config.OutputFormat = Target->Format;
      Config.OutputArch = Target->Machine;
    }
  }

  if (const auto *A = InputArgs.getLastArg(OBJCOPY_compress_debug_sections)) {
    Config.CompressionType = StringSwitch<DebugCompressionType>(A->getValue())
<<<<<<< HEAD
                                 .Case("zlib", DebugCompressionType::Z)
=======
                                 .Case("zlib", DebugCompressionType::Zlib)
>>>>>>> ed1dfb38
                                 .Case("zstd", DebugCompressionType::Zstd)
                                 .Default(DebugCompressionType::None);
    if (Config.CompressionType == DebugCompressionType::None) {
      return createStringError(
          errc::invalid_argument,
          "invalid or unsupported --compress-debug-sections format: %s",
          A->getValue());
    }
    if (const char *Reason = compression::getReasonIfUnsupported(
            compression::formatFor(Config.CompressionType)))
      return createStringError(errc::invalid_argument, Reason);
  }

  Config.AddGnuDebugLink = InputArgs.getLastArgValue(OBJCOPY_add_gnu_debuglink);
  // The gnu_debuglink's target is expected to not change or else its CRC would
  // become invalidated and get rejected. We can avoid recalculating the
  // checksum for every target file inside an archive by precomputing the CRC
  // here. This prevents a significant amount of I/O.
  if (!Config.AddGnuDebugLink.empty()) {
    auto DebugOrErr = MemoryBuffer::getFile(Config.AddGnuDebugLink);
    if (!DebugOrErr)
      return createFileError(Config.AddGnuDebugLink, DebugOrErr.getError());
    auto Debug = std::move(*DebugOrErr);
    Config.GnuDebugLinkCRC32 =
        llvm::crc32(arrayRefFromStringRef(Debug->getBuffer()));
  }
  Config.SplitDWO = InputArgs.getLastArgValue(OBJCOPY_split_dwo);
  Config.SymbolsPrefix = InputArgs.getLastArgValue(OBJCOPY_prefix_symbols);
  Config.AllocSectionsPrefix =
      InputArgs.getLastArgValue(OBJCOPY_prefix_alloc_sections);
  if (auto Arg = InputArgs.getLastArg(OBJCOPY_extract_partition))
    Config.ExtractPartition = Arg->getValue();

  for (auto *Arg : InputArgs.filtered(OBJCOPY_redefine_symbol)) {
    if (!StringRef(Arg->getValue()).contains('='))
      return createStringError(errc::invalid_argument,
                               "bad format for --redefine-sym");
    auto Old2New = StringRef(Arg->getValue()).split('=');
    if (!Config.SymbolsToRename.insert(Old2New).second)
      return createStringError(errc::invalid_argument,
                               "multiple redefinition of symbol '%s'",
                               Old2New.first.str().c_str());
  }

  for (auto *Arg : InputArgs.filtered(OBJCOPY_redefine_symbols))
    if (Error E = addSymbolsToRenameFromFile(Config.SymbolsToRename, DC.Alloc,
                                             Arg->getValue()))
      return std::move(E);

  for (auto *Arg : InputArgs.filtered(OBJCOPY_rename_section)) {
    Expected<SectionRename> SR =
        parseRenameSectionValue(StringRef(Arg->getValue()));
    if (!SR)
      return SR.takeError();
    if (!Config.SectionsToRename.try_emplace(SR->OriginalName, *SR).second)
      return createStringError(errc::invalid_argument,
                               "multiple renames of section '%s'",
                               SR->OriginalName.str().c_str());
  }
  for (auto *Arg : InputArgs.filtered(OBJCOPY_set_section_alignment)) {
    Expected<std::pair<StringRef, uint64_t>> NameAndAlign =
        parseSetSectionAttribute("--set-section-alignment", Arg->getValue());
    if (!NameAndAlign)
      return NameAndAlign.takeError();
    Config.SetSectionAlignment[NameAndAlign->first] = NameAndAlign->second;
  }
  for (auto *Arg : InputArgs.filtered(OBJCOPY_set_section_flags)) {
    Expected<SectionFlagsUpdate> SFU =
        parseSetSectionFlagValue(Arg->getValue());
    if (!SFU)
      return SFU.takeError();
    if (!Config.SetSectionFlags.try_emplace(SFU->Name, *SFU).second)
      return createStringError(
          errc::invalid_argument,
          "--set-section-flags set multiple times for section '%s'",
          SFU->Name.str().c_str());
  }
  for (auto *Arg : InputArgs.filtered(OBJCOPY_set_section_type)) {
    Expected<std::pair<StringRef, uint64_t>> NameAndType =
        parseSetSectionAttribute("--set-section-type", Arg->getValue());
    if (!NameAndType)
      return NameAndType.takeError();
    Config.SetSectionType[NameAndType->first] = NameAndType->second;
  }
  // Prohibit combinations of --set-section-{flags,type} when the section name
  // is used as the destination of a --rename-section.
  for (const auto &E : Config.SectionsToRename) {
    const SectionRename &SR = E.second;
    auto Err = [&](const char *Option) {
      return createStringError(
          errc::invalid_argument,
          "--set-section-%s=%s conflicts with --rename-section=%s=%s", Option,
          SR.NewName.str().c_str(), SR.OriginalName.str().c_str(),
          SR.NewName.str().c_str());
    };
    if (Config.SetSectionFlags.count(SR.NewName))
      return Err("flags");
    if (Config.SetSectionType.count(SR.NewName))
      return Err("type");
  }

  for (auto *Arg : InputArgs.filtered(OBJCOPY_remove_section))
    if (Error E = Config.ToRemove.addMatcher(NameOrPattern::create(
            Arg->getValue(), SectionMatchStyle, ErrorCallback)))
      return std::move(E);
  for (auto *Arg : InputArgs.filtered(OBJCOPY_keep_section))
    if (Error E = Config.KeepSection.addMatcher(NameOrPattern::create(
            Arg->getValue(), SectionMatchStyle, ErrorCallback)))
      return std::move(E);
  for (auto *Arg : InputArgs.filtered(OBJCOPY_only_section))
    if (Error E = Config.OnlySection.addMatcher(NameOrPattern::create(
            Arg->getValue(), SectionMatchStyle, ErrorCallback)))
      return std::move(E);
  for (auto *Arg : InputArgs.filtered(OBJCOPY_add_section)) {
    if (Error Err = loadNewSectionData(Arg->getValue(), "--add-section",
                                       Config.AddSection))
      return std::move(Err);
  }
  for (auto *Arg : InputArgs.filtered(OBJCOPY_update_section)) {
    if (Error Err = loadNewSectionData(Arg->getValue(), "--update-section",
                                       Config.UpdateSection))
      return std::move(Err);
  }
  for (auto *Arg : InputArgs.filtered(OBJCOPY_dump_section)) {
    StringRef Value(Arg->getValue());
    if (Value.split('=').second.empty())
      return createStringError(
          errc::invalid_argument,
          "bad format for --dump-section, expected section=file");
    Config.DumpSection.push_back(Value);
  }
  Config.StripAll = InputArgs.hasArg(OBJCOPY_strip_all);
  Config.StripAllGNU = InputArgs.hasArg(OBJCOPY_strip_all_gnu);
  Config.StripDebug = InputArgs.hasArg(OBJCOPY_strip_debug);
  Config.StripDWO = InputArgs.hasArg(OBJCOPY_strip_dwo);
  Config.StripSections = InputArgs.hasArg(OBJCOPY_strip_sections);
  Config.StripNonAlloc = InputArgs.hasArg(OBJCOPY_strip_non_alloc);
  Config.StripUnneeded = InputArgs.hasArg(OBJCOPY_strip_unneeded);
  Config.ExtractDWO = InputArgs.hasArg(OBJCOPY_extract_dwo);
  Config.ExtractMainPartition =
      InputArgs.hasArg(OBJCOPY_extract_main_partition);
  ELFConfig.LocalizeHidden = InputArgs.hasArg(OBJCOPY_localize_hidden);
  Config.Weaken = InputArgs.hasArg(OBJCOPY_weaken);
  if (auto *Arg =
          InputArgs.getLastArg(OBJCOPY_discard_all, OBJCOPY_discard_locals)) {
    Config.DiscardMode = Arg->getOption().matches(OBJCOPY_discard_all)
                             ? DiscardType::All
                             : DiscardType::Locals;
  }
  Config.OnlyKeepDebug = InputArgs.hasArg(OBJCOPY_only_keep_debug);
  ELFConfig.KeepFileSymbols = InputArgs.hasArg(OBJCOPY_keep_file_symbols);
  MachOConfig.KeepUndefined = InputArgs.hasArg(OBJCOPY_keep_undefined);
  Config.DecompressDebugSections =
      InputArgs.hasArg(OBJCOPY_decompress_debug_sections);
  if (Config.DiscardMode == DiscardType::All) {
    Config.StripDebug = true;
    ELFConfig.KeepFileSymbols = true;
  }
  for (auto *Arg : InputArgs.filtered(OBJCOPY_localize_symbol))
    if (Error E = Config.SymbolsToLocalize.addMatcher(NameOrPattern::create(
            Arg->getValue(), SymbolMatchStyle, ErrorCallback)))
      return std::move(E);
  for (auto *Arg : InputArgs.filtered(OBJCOPY_localize_symbols))
    if (Error E = addSymbolsFromFile(Config.SymbolsToLocalize, DC.Alloc,
                                     Arg->getValue(), SymbolMatchStyle,
                                     ErrorCallback))
      return std::move(E);
  for (auto *Arg : InputArgs.filtered(OBJCOPY_keep_global_symbol))
    if (Error E = Config.SymbolsToKeepGlobal.addMatcher(NameOrPattern::create(
            Arg->getValue(), SymbolMatchStyle, ErrorCallback)))
      return std::move(E);
  for (auto *Arg : InputArgs.filtered(OBJCOPY_keep_global_symbols))
    if (Error E = addSymbolsFromFile(Config.SymbolsToKeepGlobal, DC.Alloc,
                                     Arg->getValue(), SymbolMatchStyle,
                                     ErrorCallback))
      return std::move(E);
  for (auto *Arg : InputArgs.filtered(OBJCOPY_globalize_symbol))
    if (Error E = Config.SymbolsToGlobalize.addMatcher(NameOrPattern::create(
            Arg->getValue(), SymbolMatchStyle, ErrorCallback)))
      return std::move(E);
  for (auto *Arg : InputArgs.filtered(OBJCOPY_globalize_symbols))
    if (Error E = addSymbolsFromFile(Config.SymbolsToGlobalize, DC.Alloc,
                                     Arg->getValue(), SymbolMatchStyle,
                                     ErrorCallback))
      return std::move(E);
  for (auto *Arg : InputArgs.filtered(OBJCOPY_weaken_symbol))
    if (Error E = Config.SymbolsToWeaken.addMatcher(NameOrPattern::create(
            Arg->getValue(), SymbolMatchStyle, ErrorCallback)))
      return std::move(E);
  for (auto *Arg : InputArgs.filtered(OBJCOPY_weaken_symbols))
    if (Error E = addSymbolsFromFile(Config.SymbolsToWeaken, DC.Alloc,
                                     Arg->getValue(), SymbolMatchStyle,
                                     ErrorCallback))
      return std::move(E);
  for (auto *Arg : InputArgs.filtered(OBJCOPY_strip_symbol))
    if (Error E = Config.SymbolsToRemove.addMatcher(NameOrPattern::create(
            Arg->getValue(), SymbolMatchStyle, ErrorCallback)))
      return std::move(E);
  for (auto *Arg : InputArgs.filtered(OBJCOPY_strip_symbols))
    if (Error E = addSymbolsFromFile(Config.SymbolsToRemove, DC.Alloc,
                                     Arg->getValue(), SymbolMatchStyle,
                                     ErrorCallback))
      return std::move(E);
  for (auto *Arg : InputArgs.filtered(OBJCOPY_strip_unneeded_symbol))
    if (Error E =
            Config.UnneededSymbolsToRemove.addMatcher(NameOrPattern::create(
                Arg->getValue(), SymbolMatchStyle, ErrorCallback)))
      return std::move(E);
  for (auto *Arg : InputArgs.filtered(OBJCOPY_strip_unneeded_symbols))
    if (Error E = addSymbolsFromFile(Config.UnneededSymbolsToRemove, DC.Alloc,
                                     Arg->getValue(), SymbolMatchStyle,
                                     ErrorCallback))
      return std::move(E);
  for (auto *Arg : InputArgs.filtered(OBJCOPY_keep_symbol))
    if (Error E = Config.SymbolsToKeep.addMatcher(NameOrPattern::create(
            Arg->getValue(), SymbolMatchStyle, ErrorCallback)))
      return std::move(E);
  for (auto *Arg : InputArgs.filtered(OBJCOPY_keep_symbols))
    if (Error E =
            addSymbolsFromFile(Config.SymbolsToKeep, DC.Alloc, Arg->getValue(),
                               SymbolMatchStyle, ErrorCallback))
      return std::move(E);
  for (auto *Arg : InputArgs.filtered(OBJCOPY_add_symbol)) {
    Expected<NewSymbolInfo> SymInfo = parseNewSymbolInfo(Arg->getValue());
    if (!SymInfo)
      return SymInfo.takeError();

    Config.SymbolsToAdd.push_back(*SymInfo);
  }

  ELFConfig.AllowBrokenLinks = InputArgs.hasArg(OBJCOPY_allow_broken_links);

  Config.DeterministicArchives = InputArgs.hasFlag(
      OBJCOPY_enable_deterministic_archives,
      OBJCOPY_disable_deterministic_archives, /*default=*/true);

  Config.PreserveDates = InputArgs.hasArg(OBJCOPY_preserve_dates);

  if (Config.PreserveDates &&
      (Config.OutputFilename == "-" || Config.InputFilename == "-"))
    return createStringError(errc::invalid_argument,
                             "--preserve-dates requires a file");

  for (auto *Arg : InputArgs)
    if (Arg->getOption().matches(OBJCOPY_set_start)) {
      auto EAddr = getAsInteger<uint64_t>(Arg->getValue());
      if (!EAddr)
        return createStringError(
            EAddr.getError(), "bad entry point address: '%s'", Arg->getValue());

      ELFConfig.EntryExpr = [EAddr](uint64_t) { return *EAddr; };
    } else if (Arg->getOption().matches(OBJCOPY_change_start)) {
      auto EIncr = getAsInteger<int64_t>(Arg->getValue());
      if (!EIncr)
        return createStringError(EIncr.getError(),
                                 "bad entry point increment: '%s'",
                                 Arg->getValue());
      auto Expr = ELFConfig.EntryExpr ? std::move(ELFConfig.EntryExpr)
                                      : [](uint64_t A) { return A; };
      ELFConfig.EntryExpr = [Expr, EIncr](uint64_t EAddr) {
        return Expr(EAddr) + *EIncr;
      };
    }

  if (Config.DecompressDebugSections &&
      Config.CompressionType != DebugCompressionType::None) {
    return createStringError(
        errc::invalid_argument,
        "cannot specify both --compress-debug-sections and "
        "--decompress-debug-sections");
  }

  if (Config.DecompressDebugSections && !compression::zlib::isAvailable())
    return createStringError(
        errc::invalid_argument,
        "LLVM was not compiled with LLVM_ENABLE_ZLIB: cannot decompress");

  if (Config.ExtractPartition && Config.ExtractMainPartition)
    return createStringError(errc::invalid_argument,
                             "cannot specify --extract-partition together with "
                             "--extract-main-partition");

  DC.CopyConfigs.push_back(std::move(ConfigMgr));
  return std::move(DC);
}

// parseInstallNameToolOptions returns the config and sets the input arguments.
// If a help flag is set then parseInstallNameToolOptions will print the help
// messege and exit.
Expected<DriverConfig>
objcopy::parseInstallNameToolOptions(ArrayRef<const char *> ArgsArr) {
  DriverConfig DC;
  ConfigManager ConfigMgr;
  CommonConfig &Config = ConfigMgr.Common;
  MachOConfig &MachOConfig = ConfigMgr.MachO;
  InstallNameToolOptTable T;
  unsigned MissingArgumentIndex, MissingArgumentCount;
  llvm::opt::InputArgList InputArgs =
      T.ParseArgs(ArgsArr, MissingArgumentIndex, MissingArgumentCount);

  if (MissingArgumentCount)
    return createStringError(
        errc::invalid_argument,
        "missing argument to " +
            StringRef(InputArgs.getArgString(MissingArgumentIndex)) +
            " option");

  if (InputArgs.size() == 0) {
    printHelp(T, errs(), ToolType::InstallNameTool);
    exit(1);
  }

  if (InputArgs.hasArg(INSTALL_NAME_TOOL_help)) {
    printHelp(T, outs(), ToolType::InstallNameTool);
    exit(0);
  }

  if (InputArgs.hasArg(INSTALL_NAME_TOOL_version)) {
    outs() << "llvm-install-name-tool, compatible with cctools "
              "install_name_tool\n";
    cl::PrintVersionMessage();
    exit(0);
  }

  for (auto *Arg : InputArgs.filtered(INSTALL_NAME_TOOL_add_rpath))
    MachOConfig.RPathToAdd.push_back(Arg->getValue());

  for (auto *Arg : InputArgs.filtered(INSTALL_NAME_TOOL_prepend_rpath))
    MachOConfig.RPathToPrepend.push_back(Arg->getValue());

  for (auto *Arg : InputArgs.filtered(INSTALL_NAME_TOOL_delete_rpath)) {
    StringRef RPath = Arg->getValue();

    // Cannot add and delete the same rpath at the same time.
    if (is_contained(MachOConfig.RPathToAdd, RPath))
      return createStringError(
          errc::invalid_argument,
          "cannot specify both -add_rpath '%s' and -delete_rpath '%s'",
          RPath.str().c_str(), RPath.str().c_str());
    if (is_contained(MachOConfig.RPathToPrepend, RPath))
      return createStringError(
          errc::invalid_argument,
          "cannot specify both -prepend_rpath '%s' and -delete_rpath '%s'",
          RPath.str().c_str(), RPath.str().c_str());

    MachOConfig.RPathsToRemove.insert(RPath);
  }

  for (auto *Arg : InputArgs.filtered(INSTALL_NAME_TOOL_rpath)) {
    StringRef Old = Arg->getValue(0);
    StringRef New = Arg->getValue(1);

    auto Match = [=](StringRef RPath) { return RPath == Old || RPath == New; };

    // Cannot specify duplicate -rpath entries
    auto It1 = find_if(
        MachOConfig.RPathsToUpdate,
        [&Match](const DenseMap<StringRef, StringRef>::value_type &OldNew) {
          return Match(OldNew.getFirst()) || Match(OldNew.getSecond());
        });
    if (It1 != MachOConfig.RPathsToUpdate.end())
      return createStringError(errc::invalid_argument,
                               "cannot specify both -rpath '" +
                                   It1->getFirst() + "' '" + It1->getSecond() +
                                   "' and -rpath '" + Old + "' '" + New + "'");

    // Cannot specify the same rpath under both -delete_rpath and -rpath
    auto It2 = find_if(MachOConfig.RPathsToRemove, Match);
    if (It2 != MachOConfig.RPathsToRemove.end())
      return createStringError(errc::invalid_argument,
                               "cannot specify both -delete_rpath '" + *It2 +
                                   "' and -rpath '" + Old + "' '" + New + "'");

    // Cannot specify the same rpath under both -add_rpath and -rpath
    auto It3 = find_if(MachOConfig.RPathToAdd, Match);
    if (It3 != MachOConfig.RPathToAdd.end())
      return createStringError(errc::invalid_argument,
                               "cannot specify both -add_rpath '" + *It3 +
                                   "' and -rpath '" + Old + "' '" + New + "'");

    // Cannot specify the same rpath under both -prepend_rpath and -rpath.
    auto It4 = find_if(MachOConfig.RPathToPrepend, Match);
    if (It4 != MachOConfig.RPathToPrepend.end())
      return createStringError(errc::invalid_argument,
                               "cannot specify both -prepend_rpath '" + *It4 +
                                   "' and -rpath '" + Old + "' '" + New + "'");

    MachOConfig.RPathsToUpdate.insert({Old, New});
  }

  if (auto *Arg = InputArgs.getLastArg(INSTALL_NAME_TOOL_id)) {
    MachOConfig.SharedLibId = Arg->getValue();
    if (MachOConfig.SharedLibId->empty())
      return createStringError(errc::invalid_argument,
                               "cannot specify an empty id");
  }

  for (auto *Arg : InputArgs.filtered(INSTALL_NAME_TOOL_change))
    MachOConfig.InstallNamesToUpdate.insert(
        {Arg->getValue(0), Arg->getValue(1)});

  MachOConfig.RemoveAllRpaths =
      InputArgs.hasArg(INSTALL_NAME_TOOL_delete_all_rpaths);

  SmallVector<StringRef, 2> Positional;
  for (auto *Arg : InputArgs.filtered(INSTALL_NAME_TOOL_UNKNOWN))
    return createStringError(errc::invalid_argument, "unknown argument '%s'",
                             Arg->getAsString(InputArgs).c_str());
  for (auto *Arg : InputArgs.filtered(INSTALL_NAME_TOOL_INPUT))
    Positional.push_back(Arg->getValue());
  if (Positional.empty())
    return createStringError(errc::invalid_argument, "no input file specified");
  if (Positional.size() > 1)
    return createStringError(
        errc::invalid_argument,
        "llvm-install-name-tool expects a single input file");
  Config.InputFilename = Positional[0];
  Config.OutputFilename = Positional[0];

  DC.CopyConfigs.push_back(std::move(ConfigMgr));
  return std::move(DC);
}

Expected<DriverConfig>
objcopy::parseBitcodeStripOptions(ArrayRef<const char *> ArgsArr,
                                  function_ref<Error(Error)> ErrorCallback) {
  DriverConfig DC;
  ConfigManager ConfigMgr;
  CommonConfig &Config = ConfigMgr.Common;
  MachOConfig &MachOConfig = ConfigMgr.MachO;
  BitcodeStripOptTable T;
  unsigned MissingArgumentIndex, MissingArgumentCount;
  opt::InputArgList InputArgs =
      T.ParseArgs(ArgsArr, MissingArgumentIndex, MissingArgumentCount);

  if (InputArgs.size() == 0) {
    printHelp(T, errs(), ToolType::BitcodeStrip);
    exit(1);
  }

  if (InputArgs.hasArg(BITCODE_STRIP_help)) {
    printHelp(T, outs(), ToolType::BitcodeStrip);
    exit(0);
  }

  if (InputArgs.hasArg(BITCODE_STRIP_version)) {
    outs() << "llvm-bitcode-strip, compatible with cctools "
              "bitcode_strip\n";
    cl::PrintVersionMessage();
    exit(0);
  }

  for (auto *Arg : InputArgs.filtered(BITCODE_STRIP_UNKNOWN))
    return createStringError(errc::invalid_argument, "unknown argument '%s'",
                             Arg->getAsString(InputArgs).c_str());

  SmallVector<StringRef, 2> Positional;
  for (auto *Arg : InputArgs.filtered(BITCODE_STRIP_INPUT))
    Positional.push_back(Arg->getValue());
  if (Positional.size() > 1)
    return createStringError(errc::invalid_argument,
                             "llvm-bitcode-strip expects a single input file");
  assert(!Positional.empty());
  Config.InputFilename = Positional[0];

  if (!InputArgs.hasArg(BITCODE_STRIP_output)) {
    return createStringError(errc::invalid_argument,
                             "-o is a required argument");
  }
  Config.OutputFilename = InputArgs.getLastArgValue(BITCODE_STRIP_output);

  if (!InputArgs.hasArg(BITCODE_STRIP_remove))
    return createStringError(errc::invalid_argument, "no action specified");

  // We only support -r for now, which removes all bitcode sections and
  // the __LLVM segment if it's now empty.
  cantFail(Config.ToRemove.addMatcher(NameOrPattern::create(
      "__LLVM,__asm", MatchStyle::Literal, ErrorCallback)));
  cantFail(Config.ToRemove.addMatcher(NameOrPattern::create(
      "__LLVM,__bitcode", MatchStyle::Literal, ErrorCallback)));
  cantFail(Config.ToRemove.addMatcher(NameOrPattern::create(
      "__LLVM,__bundle", MatchStyle::Literal, ErrorCallback)));
  cantFail(Config.ToRemove.addMatcher(NameOrPattern::create(
      "__LLVM,__cmdline", MatchStyle::Literal, ErrorCallback)));
  cantFail(Config.ToRemove.addMatcher(NameOrPattern::create(
      "__LLVM,__swift_cmdline", MatchStyle::Literal, ErrorCallback)));
  MachOConfig.EmptySegmentsToRemove.insert("__LLVM");

  DC.CopyConfigs.push_back(std::move(ConfigMgr));
  return std::move(DC);
}

// parseStripOptions returns the config and sets the input arguments. If a
// help flag is set then parseStripOptions will print the help messege and
// exit.
Expected<DriverConfig>
objcopy::parseStripOptions(ArrayRef<const char *> RawArgsArr,
                           function_ref<Error(Error)> ErrorCallback) {
  const char *const *DashDash =
      llvm::find_if(RawArgsArr, [](StringRef Str) { return Str == "--"; });
  ArrayRef<const char *> ArgsArr = makeArrayRef(RawArgsArr.begin(), DashDash);
  if (DashDash != RawArgsArr.end())
    DashDash = std::next(DashDash);

  StripOptTable T;
  unsigned MissingArgumentIndex, MissingArgumentCount;
  llvm::opt::InputArgList InputArgs =
      T.ParseArgs(ArgsArr, MissingArgumentIndex, MissingArgumentCount);

  if (InputArgs.size() == 0 && DashDash == RawArgsArr.end()) {
    printHelp(T, errs(), ToolType::Strip);
    exit(1);
  }

  if (InputArgs.hasArg(STRIP_help)) {
    printHelp(T, outs(), ToolType::Strip);
    exit(0);
  }

  if (InputArgs.hasArg(STRIP_version)) {
    outs() << "llvm-strip, compatible with GNU strip\n";
    cl::PrintVersionMessage();
    exit(0);
  }

  SmallVector<StringRef, 2> Positional;
  for (auto *Arg : InputArgs.filtered(STRIP_UNKNOWN))
    return createStringError(errc::invalid_argument, "unknown argument '%s'",
                             Arg->getAsString(InputArgs).c_str());
  for (auto *Arg : InputArgs.filtered(STRIP_INPUT))
    Positional.push_back(Arg->getValue());
  std::copy(DashDash, RawArgsArr.end(), std::back_inserter(Positional));

  if (Positional.empty())
    return createStringError(errc::invalid_argument, "no input file specified");

  if (Positional.size() > 1 && InputArgs.hasArg(STRIP_output))
    return createStringError(
        errc::invalid_argument,
        "multiple input files cannot be used in combination with -o");

  ConfigManager ConfigMgr;
  CommonConfig &Config = ConfigMgr.Common;
  ELFConfig &ELFConfig = ConfigMgr.ELF;
  MachOConfig &MachOConfig = ConfigMgr.MachO;

  if (InputArgs.hasArg(STRIP_regex) && InputArgs.hasArg(STRIP_wildcard))
    return createStringError(errc::invalid_argument,
                             "--regex and --wildcard are incompatible");
  MatchStyle SectionMatchStyle =
      InputArgs.hasArg(STRIP_regex) ? MatchStyle::Regex : MatchStyle::Wildcard;
  MatchStyle SymbolMatchStyle
      = InputArgs.hasArg(STRIP_regex)    ? MatchStyle::Regex
      : InputArgs.hasArg(STRIP_wildcard) ? MatchStyle::Wildcard
                                         : MatchStyle::Literal;
  ELFConfig.AllowBrokenLinks = InputArgs.hasArg(STRIP_allow_broken_links);
  Config.StripDebug = InputArgs.hasArg(STRIP_strip_debug);

  if (auto *Arg = InputArgs.getLastArg(STRIP_discard_all, STRIP_discard_locals))
    Config.DiscardMode = Arg->getOption().matches(STRIP_discard_all)
                             ? DiscardType::All
                             : DiscardType::Locals;
  Config.StripSections = InputArgs.hasArg(STRIP_strip_sections);
  Config.StripUnneeded = InputArgs.hasArg(STRIP_strip_unneeded);
  if (auto Arg = InputArgs.getLastArg(STRIP_strip_all, STRIP_no_strip_all))
    Config.StripAll = Arg->getOption().getID() == STRIP_strip_all;
  Config.StripAllGNU = InputArgs.hasArg(STRIP_strip_all_gnu);
  MachOConfig.StripSwiftSymbols = InputArgs.hasArg(STRIP_strip_swift_symbols);
  Config.OnlyKeepDebug = InputArgs.hasArg(STRIP_only_keep_debug);
  ELFConfig.KeepFileSymbols = InputArgs.hasArg(STRIP_keep_file_symbols);
  MachOConfig.KeepUndefined = InputArgs.hasArg(STRIP_keep_undefined);

  for (auto *Arg : InputArgs.filtered(STRIP_keep_section))
    if (Error E = Config.KeepSection.addMatcher(NameOrPattern::create(
            Arg->getValue(), SectionMatchStyle, ErrorCallback)))
      return std::move(E);

  for (auto *Arg : InputArgs.filtered(STRIP_remove_section))
    if (Error E = Config.ToRemove.addMatcher(NameOrPattern::create(
            Arg->getValue(), SectionMatchStyle, ErrorCallback)))
      return std::move(E);

  for (auto *Arg : InputArgs.filtered(STRIP_strip_symbol))
    if (Error E = Config.SymbolsToRemove.addMatcher(NameOrPattern::create(
            Arg->getValue(), SymbolMatchStyle, ErrorCallback)))
      return std::move(E);

  for (auto *Arg : InputArgs.filtered(STRIP_keep_symbol))
    if (Error E = Config.SymbolsToKeep.addMatcher(NameOrPattern::create(
            Arg->getValue(), SymbolMatchStyle, ErrorCallback)))
      return std::move(E);

  if (!InputArgs.hasArg(STRIP_no_strip_all) && !Config.StripDebug &&
      !Config.OnlyKeepDebug && !Config.StripUnneeded &&
      Config.DiscardMode == DiscardType::None && !Config.StripAllGNU &&
      Config.SymbolsToRemove.empty())
    Config.StripAll = true;

  if (Config.DiscardMode == DiscardType::All) {
    Config.StripDebug = true;
    ELFConfig.KeepFileSymbols = true;
  }

  Config.DeterministicArchives =
      InputArgs.hasFlag(STRIP_enable_deterministic_archives,
                        STRIP_disable_deterministic_archives, /*default=*/true);

  Config.PreserveDates = InputArgs.hasArg(STRIP_preserve_dates);
  Config.InputFormat = FileFormat::Unspecified;
  Config.OutputFormat = FileFormat::Unspecified;

  DriverConfig DC;
  if (Positional.size() == 1) {
    Config.InputFilename = Positional[0];
    Config.OutputFilename =
        InputArgs.getLastArgValue(STRIP_output, Positional[0]);
    DC.CopyConfigs.push_back(std::move(ConfigMgr));
  } else {
    StringMap<unsigned> InputFiles;
    for (StringRef Filename : Positional) {
      if (InputFiles[Filename]++ == 1) {
        if (Filename == "-")
          return createStringError(
              errc::invalid_argument,
              "cannot specify '-' as an input file more than once");
        if (Error E = ErrorCallback(createStringError(
                errc::invalid_argument, "'%s' was already specified",
                Filename.str().c_str())))
          return std::move(E);
      }
      Config.InputFilename = Filename;
      Config.OutputFilename = Filename;
      DC.CopyConfigs.push_back(ConfigMgr);
    }
  }

  if (Config.PreserveDates && (is_contained(Positional, "-") ||
                               InputArgs.getLastArgValue(STRIP_output) == "-"))
    return createStringError(errc::invalid_argument,
                             "--preserve-dates requires a file");

  return std::move(DC);
}<|MERGE_RESOLUTION|>--- conflicted
+++ resolved
@@ -720,11 +720,7 @@
 
   if (const auto *A = InputArgs.getLastArg(OBJCOPY_compress_debug_sections)) {
     Config.CompressionType = StringSwitch<DebugCompressionType>(A->getValue())
-<<<<<<< HEAD
-                                 .Case("zlib", DebugCompressionType::Z)
-=======
                                  .Case("zlib", DebugCompressionType::Zlib)
->>>>>>> ed1dfb38
                                  .Case("zstd", DebugCompressionType::Zstd)
                                  .Default(DebugCompressionType::None);
     if (Config.CompressionType == DebugCompressionType::None) {
