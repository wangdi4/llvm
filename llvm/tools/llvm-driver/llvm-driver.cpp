//===-- llvm-driver.cpp ---------------------------------------------------===//
//
// Part of the LLVM Project, under the Apache License v2.0 with LLVM Exceptions.
// See https://llvm.org/LICENSE.txt for license information.
// SPDX-License-Identifier: Apache-2.0 WITH LLVM-exception
//
//===----------------------------------------------------------------------===//

#include "llvm/ADT/StringExtras.h"
#include "llvm/ADT/StringRef.h"
#include "llvm/ADT/StringSwitch.h"
#include "llvm/Support/CommandLine.h"
#include "llvm/Support/ErrorHandling.h"
#include "llvm/Support/LLVMDriver.h"
#include "llvm/Support/Path.h"
#include "llvm/Support/WithColor.h"

using namespace llvm;

#define LLVM_DRIVER_TOOL(tool, entry)                                          \
  int entry##_main(int argc, char **argv, const llvm::ToolContext &);
#include "LLVMDriverTools.def"

constexpr char subcommands[] =
#define LLVM_DRIVER_TOOL(tool, entry) "  " tool "\n"
#include "LLVMDriverTools.def"
    ;

static void printHelpMessage() {
  llvm::outs() << "OVERVIEW: llvm toolchain driver\n\n"
               << "USAGE: llvm [subcommand] [options]\n\n"
               << "SUBCOMMANDS:\n\n"
               << subcommands
               << "\n  Type \"llvm <subcommand> --help\" to get more help on a "
                  "specific subcommand\n\n"
               << "OPTIONS:\n\n  --help - Display this message";
}

static int findTool(int Argc, char **Argv, const char *Argv0) {
  if (!Argc) {
    printHelpMessage();
    return 1;
  }

  StringRef ToolName = Argv[0];

  if (ToolName == "--help") {
    printHelpMessage();
    return 0;
  }

  StringRef Stem = sys::path::stem(ToolName);
  auto Is = [=](StringRef Tool) {
    auto IsImpl = [=](StringRef Stem) {
      auto I = Stem.rfind_insensitive(Tool);
      return I != StringRef::npos && (I + Tool.size() == Stem.size() ||
                                      !llvm::isAlnum(Stem[I + Tool.size()]));
    };
    for (StringRef S : {Stem, sys::path::filename(ToolName)})
      if (IsImpl(S))
        return true;
    return false;
  };

  auto MakeDriverArgs = [=]() -> llvm::ToolContext {
    if (ToolName != Argv0)
      return {Argv0, ToolName.data(), true};
    return {Argv0, sys::path::filename(Argv0).data(), false};
  };

#define LLVM_DRIVER_TOOL(tool, entry)                                          \
  if (Is(tool))                                                                \
<<<<<<< HEAD
    return entry##_main(Argc, Argv, {});
=======
    return entry##_main(Argc, Argv, MakeDriverArgs());
>>>>>>> f6ee169a
#include "LLVMDriverTools.def"

  if (Is("llvm"))
    return findTool(Argc - 1, Argv + 1, Argv0);

  printHelpMessage();
  return 1;
}

int main(int Argc, char **Argv) { return findTool(Argc, Argv, Argv[0]); }<|MERGE_RESOLUTION|>--- conflicted
+++ resolved
@@ -70,11 +70,7 @@
 
 #define LLVM_DRIVER_TOOL(tool, entry)                                          \
   if (Is(tool))                                                                \
-<<<<<<< HEAD
-    return entry##_main(Argc, Argv, {});
-=======
     return entry##_main(Argc, Argv, MakeDriverArgs());
->>>>>>> f6ee169a
 #include "LLVMDriverTools.def"
 
   if (Is("llvm"))
