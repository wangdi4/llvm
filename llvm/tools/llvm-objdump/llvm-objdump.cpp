--- conflicted
+++ resolved
@@ -2555,11 +2555,6 @@
     const char *Argv[] = {"llvm-objdump", AsmSyntax};
     llvm::cl::ParseCommandLineOptions(2, Argv);
   }
-<<<<<<< HEAD
-  LLVMArgs.push_back(nullptr);
-  llvm::cl::ParseCommandLineOptions(LLVMArgs.size() - 1, LLVMArgs.data());
-=======
->>>>>>> 5e69cdd1
 
   // objdump defaults to a.out if no filenames specified.
   if (InputFilenames.empty())
