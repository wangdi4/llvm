//===-- llvm-objdump.cpp - Object file dumping utility for llvm -----------===//
//
//                     The LLVM Compiler Infrastructure
//
// This file is distributed under the University of Illinois Open Source
// License. See LICENSE.TXT for details.
//
//===----------------------------------------------------------------------===//
//
// This program is a utility that works like binutils "objdump", that is, it
// dumps out a plethora of information about an object file depending on the
// flags.
//
// The flags and output of this program should be near identical to those of
// binutils objdump.
//
//===----------------------------------------------------------------------===//

#include "llvm-objdump.h"
#include "llvm/ADT/Optional.h"
#include "llvm/ADT/STLExtras.h"
#include "llvm/ADT/StringExtras.h"
#include "llvm/ADT/Triple.h"
#include "llvm/CodeGen/FaultMaps.h"
#include "llvm/MC/MCAsmInfo.h"
#include "llvm/MC/MCContext.h"
#include "llvm/MC/MCDisassembler.h"
#include "llvm/MC/MCInst.h"
#include "llvm/MC/MCInstPrinter.h"
#include "llvm/MC/MCInstrAnalysis.h"
#include "llvm/MC/MCInstrInfo.h"
#include "llvm/MC/MCObjectFileInfo.h"
#include "llvm/MC/MCRegisterInfo.h"
#include "llvm/MC/MCRelocationInfo.h"
#include "llvm/MC/MCSubtargetInfo.h"
#include "llvm/Object/Archive.h"
#include "llvm/Object/ELFObjectFile.h"
#include "llvm/Object/COFF.h"
#include "llvm/Object/MachO.h"
#include "llvm/Object/ObjectFile.h"
#include "llvm/Support/Casting.h"
#include "llvm/Support/CommandLine.h"
#include "llvm/Support/Debug.h"
#include "llvm/Support/Errc.h"
#include "llvm/Support/FileSystem.h"
#include "llvm/Support/Format.h"
#include "llvm/Support/GraphWriter.h"
#include "llvm/Support/Host.h"
#include "llvm/Support/ManagedStatic.h"
#include "llvm/Support/MemoryBuffer.h"
#include "llvm/Support/PrettyStackTrace.h"
#include "llvm/Support/Signals.h"
#include "llvm/Support/SourceMgr.h"
#include "llvm/Support/TargetRegistry.h"
#include "llvm/Support/TargetSelect.h"
#include "llvm/Support/raw_ostream.h"
#include <algorithm>
#include <cctype>
#include <cstring>
#include <system_error>

using namespace llvm;
using namespace object;

static cl::list<std::string>
InputFilenames(cl::Positional, cl::desc("<input object files>"),cl::ZeroOrMore);

cl::opt<bool>
llvm::Disassemble("disassemble",
  cl::desc("Display assembler mnemonics for the machine instructions"));
static cl::alias
Disassembled("d", cl::desc("Alias for --disassemble"),
             cl::aliasopt(Disassemble));

cl::opt<bool>
llvm::DisassembleAll("disassemble-all",
  cl::desc("Display assembler mnemonics for the machine instructions"));
static cl::alias
DisassembleAlld("D", cl::desc("Alias for --disassemble-all"),
             cl::aliasopt(DisassembleAll));

cl::opt<bool>
llvm::Relocations("r", cl::desc("Display the relocation entries in the file"));

cl::opt<bool>
llvm::SectionContents("s", cl::desc("Display the content of each section"));

cl::opt<bool>
llvm::SymbolTable("t", cl::desc("Display the symbol table"));

cl::opt<bool>
llvm::ExportsTrie("exports-trie", cl::desc("Display mach-o exported symbols"));

cl::opt<bool>
llvm::Rebase("rebase", cl::desc("Display mach-o rebasing info"));

cl::opt<bool>
llvm::Bind("bind", cl::desc("Display mach-o binding info"));

cl::opt<bool>
llvm::LazyBind("lazy-bind", cl::desc("Display mach-o lazy binding info"));

cl::opt<bool>
llvm::WeakBind("weak-bind", cl::desc("Display mach-o weak binding info"));

cl::opt<bool>
llvm::RawClangAST("raw-clang-ast",
    cl::desc("Dump the raw binary contents of the clang AST section"));

static cl::opt<bool>
MachOOpt("macho", cl::desc("Use MachO specific object file parser"));
static cl::alias
MachOm("m", cl::desc("Alias for --macho"), cl::aliasopt(MachOOpt));

cl::opt<std::string>
llvm::TripleName("triple", cl::desc("Target triple to disassemble for, "
                                    "see -version for available targets"));

cl::opt<std::string>
llvm::MCPU("mcpu",
     cl::desc("Target a specific cpu type (-mcpu=help for details)"),
     cl::value_desc("cpu-name"),
     cl::init(""));

cl::opt<std::string>
llvm::ArchName("arch-name", cl::desc("Target arch to disassemble for, "
                                "see -version for available targets"));

cl::opt<bool>
llvm::SectionHeaders("section-headers", cl::desc("Display summaries of the "
                                                 "headers for each section."));
static cl::alias
SectionHeadersShort("headers", cl::desc("Alias for --section-headers"),
                    cl::aliasopt(SectionHeaders));
static cl::alias
SectionHeadersShorter("h", cl::desc("Alias for --section-headers"),
                      cl::aliasopt(SectionHeaders));

cl::list<std::string>
llvm::FilterSections("section", cl::desc("Operate on the specified sections only. "
                                         "With -macho dump segment,section"));
cl::alias
static FilterSectionsj("j", cl::desc("Alias for --section"),
                 cl::aliasopt(llvm::FilterSections));

cl::list<std::string>
llvm::MAttrs("mattr",
  cl::CommaSeparated,
  cl::desc("Target specific attributes"),
  cl::value_desc("a1,+a2,-a3,..."));

cl::opt<bool>
llvm::NoShowRawInsn("no-show-raw-insn", cl::desc("When disassembling "
                                                 "instructions, do not print "
                                                 "the instruction bytes."));

cl::opt<bool>
llvm::UnwindInfo("unwind-info", cl::desc("Display unwind information"));

static cl::alias
UnwindInfoShort("u", cl::desc("Alias for --unwind-info"),
                cl::aliasopt(UnwindInfo));

cl::opt<bool>
llvm::PrivateHeaders("private-headers",
                     cl::desc("Display format specific file headers"));

static cl::alias
PrivateHeadersShort("p", cl::desc("Alias for --private-headers"),
                    cl::aliasopt(PrivateHeaders));

cl::opt<bool>
    llvm::PrintImmHex("print-imm-hex",
                      cl::desc("Use hex format for immediate values"));

cl::opt<bool> PrintFaultMaps("fault-map-section",
                             cl::desc("Display contents of faultmap section"));

static StringRef ToolName;

namespace {
typedef std::function<bool(llvm::object::SectionRef const &)> FilterPredicate;

class SectionFilterIterator {
public:
  SectionFilterIterator(FilterPredicate P,
                        llvm::object::section_iterator const &I,
                        llvm::object::section_iterator const &E)
      : Predicate(P), Iterator(I), End(E) {
    ScanPredicate();
  }
  const llvm::object::SectionRef &operator*() const { return *Iterator; }
  SectionFilterIterator &operator++() {
    ++Iterator;
    ScanPredicate();
    return *this;
  }
  bool operator!=(SectionFilterIterator const &Other) const {
    return Iterator != Other.Iterator;
  }

private:
  void ScanPredicate() {
    while (Iterator != End && !Predicate(*Iterator)) {
      ++Iterator;
    }
  }
  FilterPredicate Predicate;
  llvm::object::section_iterator Iterator;
  llvm::object::section_iterator End;
};

class SectionFilter {
public:
  SectionFilter(FilterPredicate P, llvm::object::ObjectFile const &O)
      : Predicate(P), Object(O) {}
  SectionFilterIterator begin() {
    return SectionFilterIterator(Predicate, Object.section_begin(),
                                 Object.section_end());
  }
  SectionFilterIterator end() {
    return SectionFilterIterator(Predicate, Object.section_end(),
                                 Object.section_end());
  }

private:
  FilterPredicate Predicate;
  llvm::object::ObjectFile const &Object;
};
SectionFilter ToolSectionFilter(llvm::object::ObjectFile const &O) {
  return SectionFilter([](llvm::object::SectionRef const &S) {
                         if(FilterSections.empty())
                           return true;
                         llvm::StringRef String;
                         std::error_code error = S.getName(String);
                         if (error)
                           return false;
                         return std::find(FilterSections.begin(),
                                          FilterSections.end(),
                                          String) != FilterSections.end();
                       },
                       O);
}
}

void llvm::error(std::error_code EC) {
  if (!EC)
    return;

  errs() << ToolName << ": error reading file: " << EC.message() << ".\n";
  errs().flush();
  exit(1);
}

LLVM_ATTRIBUTE_NORETURN void llvm::report_error(StringRef File,
                                                std::error_code EC) {
  assert(EC);
  errs() << ToolName << ": '" << File << "': " << EC.message() << ".\n";
  exit(1);
}

static const Target *getTarget(const ObjectFile *Obj = nullptr) {
  // Figure out the target triple.
  llvm::Triple TheTriple("unknown-unknown-unknown");
  if (TripleName.empty()) {
    if (Obj) {
      TheTriple.setArch(Triple::ArchType(Obj->getArch()));
      // TheTriple defaults to ELF, and COFF doesn't have an environment:
      // the best we can do here is indicate that it is mach-o.
      if (Obj->isMachO())
        TheTriple.setObjectFormat(Triple::MachO);

      if (Obj->isCOFF()) {
        const auto COFFObj = dyn_cast<COFFObjectFile>(Obj);
        if (COFFObj->getArch() == Triple::thumb)
          TheTriple.setTriple("thumbv7-windows");
      }
    }
  } else
    TheTriple.setTriple(Triple::normalize(TripleName));

  // Get the target specific parser.
  std::string Error;
  const Target *TheTarget = TargetRegistry::lookupTarget(ArchName, TheTriple,
                                                         Error);
  if (!TheTarget)
    report_fatal_error("can't find target: " + Error);

  // Update the triple name and return the found target.
  TripleName = TheTriple.getTriple();
  return TheTarget;
}

bool llvm::RelocAddressLess(RelocationRef a, RelocationRef b) {
  return a.getOffset() < b.getOffset();
}

namespace {
class PrettyPrinter {
public:
  virtual ~PrettyPrinter(){}
  virtual void printInst(MCInstPrinter &IP, const MCInst *MI,
                         ArrayRef<uint8_t> Bytes, uint64_t Address,
                         raw_ostream &OS, StringRef Annot,
                         MCSubtargetInfo const &STI) {
    outs() << format("%8" PRIx64 ":", Address);
    if (!NoShowRawInsn) {
      outs() << "\t";
      dumpBytes(Bytes, outs());
    }
    IP.printInst(MI, outs(), "", STI);
  }
};
PrettyPrinter PrettyPrinterInst;
class HexagonPrettyPrinter : public PrettyPrinter {
public:
  void printLead(ArrayRef<uint8_t> Bytes, uint64_t Address,
                 raw_ostream &OS) {
    uint32_t opcode =
      (Bytes[3] << 24) | (Bytes[2] << 16) | (Bytes[1] << 8) | Bytes[0];
    OS << format("%8" PRIx64 ":", Address);
    if (!NoShowRawInsn) {
      OS << "\t";
      dumpBytes(Bytes.slice(0, 4), OS);
      OS << format("%08" PRIx32, opcode);
    }
  }
  void printInst(MCInstPrinter &IP, const MCInst *MI,
                 ArrayRef<uint8_t> Bytes, uint64_t Address,
                 raw_ostream &OS, StringRef Annot,
                 MCSubtargetInfo const &STI) override {
    std::string Buffer;
    {
      raw_string_ostream TempStream(Buffer);
      IP.printInst(MI, TempStream, "", STI);
    }
    StringRef Contents(Buffer);
    // Split off bundle attributes
    auto PacketBundle = Contents.rsplit('\n');
    // Split off first instruction from the rest
    auto HeadTail = PacketBundle.first.split('\n');
    auto Preamble = " { ";
    auto Separator = "";
    while(!HeadTail.first.empty()) {
      OS << Separator;
      Separator = "\n";
      printLead(Bytes, Address, OS);
      OS << Preamble;
      Preamble = "   ";
      StringRef Inst;
      auto Duplex = HeadTail.first.split('\v');
      if(!Duplex.second.empty()){
        OS << Duplex.first;
        OS << "; ";
        Inst = Duplex.second;
      }
      else
        Inst = HeadTail.first;
      OS << Inst;
      Bytes = Bytes.slice(4);
      Address += 4;
      HeadTail = HeadTail.second.split('\n');
    }
    OS << " } " << PacketBundle.second;
  }
};
HexagonPrettyPrinter HexagonPrettyPrinterInst;
PrettyPrinter &selectPrettyPrinter(Triple const &Triple) {
  switch(Triple.getArch()) {
  default:
    return PrettyPrinterInst;
  case Triple::hexagon:
    return HexagonPrettyPrinterInst;
  }
}
}

template <class ELFT>
static std::error_code getRelocationValueString(const ELFObjectFile<ELFT> *Obj,
                                                const RelocationRef &RelRef,
                                                SmallVectorImpl<char> &Result) {
  DataRefImpl Rel = RelRef.getRawDataRefImpl();

  typedef typename ELFObjectFile<ELFT>::Elf_Sym Elf_Sym;
  typedef typename ELFObjectFile<ELFT>::Elf_Shdr Elf_Shdr;
  typedef typename ELFObjectFile<ELFT>::Elf_Rela Elf_Rela;

  const ELFFile<ELFT> &EF = *Obj->getELFFile();

  ErrorOr<const Elf_Shdr *> SecOrErr = EF.getSection(Rel.d.a);
  if (std::error_code EC = SecOrErr.getError())
    return EC;
  const Elf_Shdr *Sec = *SecOrErr;
  ErrorOr<const Elf_Shdr *> SymTabOrErr = EF.getSection(Sec->sh_link);
  if (std::error_code EC = SymTabOrErr.getError())
    return EC;
  const Elf_Shdr *SymTab = *SymTabOrErr;
  assert(SymTab->sh_type == ELF::SHT_SYMTAB ||
         SymTab->sh_type == ELF::SHT_DYNSYM);
  ErrorOr<const Elf_Shdr *> StrTabSec = EF.getSection(SymTab->sh_link);
  if (std::error_code EC = StrTabSec.getError())
    return EC;
  ErrorOr<StringRef> StrTabOrErr = EF.getStringTable(*StrTabSec);
  if (std::error_code EC = StrTabOrErr.getError())
    return EC;
  StringRef StrTab = *StrTabOrErr;
  uint8_t type = RelRef.getType();
  StringRef res;
  int64_t addend = 0;
  switch (Sec->sh_type) {
  default:
    return object_error::parse_failed;
  case ELF::SHT_REL: {
    // TODO: Read implicit addend from section data.
    break;
  }
  case ELF::SHT_RELA: {
    const Elf_Rela *ERela = Obj->getRela(Rel);
    addend = ERela->r_addend;
    break;
  }
  }
  symbol_iterator SI = RelRef.getSymbol();
  const Elf_Sym *symb = Obj->getSymbol(SI->getRawDataRefImpl());
  StringRef Target;
  if (symb->getType() == ELF::STT_SECTION) {
    ErrorOr<section_iterator> SymSI = SI->getSection();
    if (std::error_code EC = SymSI.getError())
      return EC;
    const Elf_Shdr *SymSec = Obj->getSection((*SymSI)->getRawDataRefImpl());
    ErrorOr<StringRef> SecName = EF.getSectionName(SymSec);
    if (std::error_code EC = SecName.getError())
      return EC;
    Target = *SecName;
  } else {
    ErrorOr<StringRef> SymName = symb->getName(StrTab);
    if (!SymName)
      return SymName.getError();
    Target = *SymName;
  }
  switch (EF.getHeader()->e_machine) {
  case ELF::EM_X86_64:
    switch (type) {
    case ELF::R_X86_64_PC8:
    case ELF::R_X86_64_PC16:
    case ELF::R_X86_64_PC32: {
      std::string fmtbuf;
      raw_string_ostream fmt(fmtbuf);
      fmt << Target << (addend < 0 ? "" : "+") << addend << "-P";
      fmt.flush();
      Result.append(fmtbuf.begin(), fmtbuf.end());
    } break;
    case ELF::R_X86_64_8:
    case ELF::R_X86_64_16:
    case ELF::R_X86_64_32:
    case ELF::R_X86_64_32S:
    case ELF::R_X86_64_64: {
      std::string fmtbuf;
      raw_string_ostream fmt(fmtbuf);
      fmt << Target << (addend < 0 ? "" : "+") << addend;
      fmt.flush();
      Result.append(fmtbuf.begin(), fmtbuf.end());
    } break;
    default:
      res = "Unknown";
    }
    break;
  case ELF::EM_AARCH64: {
    std::string fmtbuf;
    raw_string_ostream fmt(fmtbuf);
    fmt << Target;
    if (addend != 0)
      fmt << (addend < 0 ? "" : "+") << addend;
    fmt.flush();
    Result.append(fmtbuf.begin(), fmtbuf.end());
    break;
  }
  case ELF::EM_386:
<<<<<<< HEAD
#if INTEL_CUSTOMIZATION
  case ELF::EM_IAMCU:
#endif //INTEL_CUSTOMIZATION
=======
  case ELF::EM_IAMCU:
>>>>>>> 9e934b0c
  case ELF::EM_ARM:
  case ELF::EM_HEXAGON:
  case ELF::EM_MIPS:
    res = Target;
    break;
  default:
    res = "Unknown";
  }
  if (Result.empty())
    Result.append(res.begin(), res.end());
  return std::error_code();
}

static std::error_code getRelocationValueString(const ELFObjectFileBase *Obj,
                                                const RelocationRef &Rel,
                                                SmallVectorImpl<char> &Result) {
  if (auto *ELF32LE = dyn_cast<ELF32LEObjectFile>(Obj))
    return getRelocationValueString(ELF32LE, Rel, Result);
  if (auto *ELF64LE = dyn_cast<ELF64LEObjectFile>(Obj))
    return getRelocationValueString(ELF64LE, Rel, Result);
  if (auto *ELF32BE = dyn_cast<ELF32BEObjectFile>(Obj))
    return getRelocationValueString(ELF32BE, Rel, Result);
  auto *ELF64BE = cast<ELF64BEObjectFile>(Obj);
  return getRelocationValueString(ELF64BE, Rel, Result);
}

static std::error_code getRelocationValueString(const COFFObjectFile *Obj,
                                                const RelocationRef &Rel,
                                                SmallVectorImpl<char> &Result) {
  symbol_iterator SymI = Rel.getSymbol();
  ErrorOr<StringRef> SymNameOrErr = SymI->getName();
  if (std::error_code EC = SymNameOrErr.getError())
    return EC;
  StringRef SymName = *SymNameOrErr;
  Result.append(SymName.begin(), SymName.end());
  return std::error_code();
}

static void printRelocationTargetName(const MachOObjectFile *O,
                                      const MachO::any_relocation_info &RE,
                                      raw_string_ostream &fmt) {
  bool IsScattered = O->isRelocationScattered(RE);

  // Target of a scattered relocation is an address.  In the interest of
  // generating pretty output, scan through the symbol table looking for a
  // symbol that aligns with that address.  If we find one, print it.
  // Otherwise, we just print the hex address of the target.
  if (IsScattered) {
    uint32_t Val = O->getPlainRelocationSymbolNum(RE);

    for (const SymbolRef &Symbol : O->symbols()) {
      std::error_code ec;
      ErrorOr<uint64_t> Addr = Symbol.getAddress();
      if ((ec = Addr.getError()))
        report_fatal_error(ec.message());
      if (*Addr != Val)
        continue;
      ErrorOr<StringRef> Name = Symbol.getName();
      if (std::error_code EC = Name.getError())
        report_fatal_error(EC.message());
      fmt << *Name;
      return;
    }

    // If we couldn't find a symbol that this relocation refers to, try
    // to find a section beginning instead.
    for (const SectionRef &Section : ToolSectionFilter(*O)) {
      std::error_code ec;

      StringRef Name;
      uint64_t Addr = Section.getAddress();
      if (Addr != Val)
        continue;
      if ((ec = Section.getName(Name)))
        report_fatal_error(ec.message());
      fmt << Name;
      return;
    }

    fmt << format("0x%x", Val);
    return;
  }

  StringRef S;
  bool isExtern = O->getPlainRelocationExternal(RE);
  uint64_t Val = O->getPlainRelocationSymbolNum(RE);

  if (isExtern) {
    symbol_iterator SI = O->symbol_begin();
    advance(SI, Val);
    ErrorOr<StringRef> SOrErr = SI->getName();
    error(SOrErr.getError());
    S = *SOrErr;
  } else {
    section_iterator SI = O->section_begin();
    // Adjust for the fact that sections are 1-indexed.
    advance(SI, Val - 1);
    SI->getName(S);
  }

  fmt << S;
}

static std::error_code getRelocationValueString(const MachOObjectFile *Obj,
                                                const RelocationRef &RelRef,
                                                SmallVectorImpl<char> &Result) {
  DataRefImpl Rel = RelRef.getRawDataRefImpl();
  MachO::any_relocation_info RE = Obj->getRelocation(Rel);

  unsigned Arch = Obj->getArch();

  std::string fmtbuf;
  raw_string_ostream fmt(fmtbuf);
  unsigned Type = Obj->getAnyRelocationType(RE);
  bool IsPCRel = Obj->getAnyRelocationPCRel(RE);

  // Determine any addends that should be displayed with the relocation.
  // These require decoding the relocation type, which is triple-specific.

  // X86_64 has entirely custom relocation types.
  if (Arch == Triple::x86_64) {
    bool isPCRel = Obj->getAnyRelocationPCRel(RE);

    switch (Type) {
    case MachO::X86_64_RELOC_GOT_LOAD:
    case MachO::X86_64_RELOC_GOT: {
      printRelocationTargetName(Obj, RE, fmt);
      fmt << "@GOT";
      if (isPCRel)
        fmt << "PCREL";
      break;
    }
    case MachO::X86_64_RELOC_SUBTRACTOR: {
      DataRefImpl RelNext = Rel;
      Obj->moveRelocationNext(RelNext);
      MachO::any_relocation_info RENext = Obj->getRelocation(RelNext);

      // X86_64_RELOC_SUBTRACTOR must be followed by a relocation of type
      // X86_64_RELOC_UNSIGNED.
      // NOTE: Scattered relocations don't exist on x86_64.
      unsigned RType = Obj->getAnyRelocationType(RENext);
      if (RType != MachO::X86_64_RELOC_UNSIGNED)
        report_fatal_error("Expected X86_64_RELOC_UNSIGNED after "
                           "X86_64_RELOC_SUBTRACTOR.");

      // The X86_64_RELOC_UNSIGNED contains the minuend symbol;
      // X86_64_RELOC_SUBTRACTOR contains the subtrahend.
      printRelocationTargetName(Obj, RENext, fmt);
      fmt << "-";
      printRelocationTargetName(Obj, RE, fmt);
      break;
    }
    case MachO::X86_64_RELOC_TLV:
      printRelocationTargetName(Obj, RE, fmt);
      fmt << "@TLV";
      if (isPCRel)
        fmt << "P";
      break;
    case MachO::X86_64_RELOC_SIGNED_1:
      printRelocationTargetName(Obj, RE, fmt);
      fmt << "-1";
      break;
    case MachO::X86_64_RELOC_SIGNED_2:
      printRelocationTargetName(Obj, RE, fmt);
      fmt << "-2";
      break;
    case MachO::X86_64_RELOC_SIGNED_4:
      printRelocationTargetName(Obj, RE, fmt);
      fmt << "-4";
      break;
    default:
      printRelocationTargetName(Obj, RE, fmt);
      break;
    }
    // X86 and ARM share some relocation types in common.
  } else if (Arch == Triple::x86 || Arch == Triple::arm ||
             Arch == Triple::ppc) {
    // Generic relocation types...
    switch (Type) {
    case MachO::GENERIC_RELOC_PAIR: // prints no info
      return std::error_code();
    case MachO::GENERIC_RELOC_SECTDIFF: {
      DataRefImpl RelNext = Rel;
      Obj->moveRelocationNext(RelNext);
      MachO::any_relocation_info RENext = Obj->getRelocation(RelNext);

      // X86 sect diff's must be followed by a relocation of type
      // GENERIC_RELOC_PAIR.
      unsigned RType = Obj->getAnyRelocationType(RENext);

      if (RType != MachO::GENERIC_RELOC_PAIR)
        report_fatal_error("Expected GENERIC_RELOC_PAIR after "
                           "GENERIC_RELOC_SECTDIFF.");

      printRelocationTargetName(Obj, RE, fmt);
      fmt << "-";
      printRelocationTargetName(Obj, RENext, fmt);
      break;
    }
    }

    if (Arch == Triple::x86 || Arch == Triple::ppc) {
      switch (Type) {
      case MachO::GENERIC_RELOC_LOCAL_SECTDIFF: {
        DataRefImpl RelNext = Rel;
        Obj->moveRelocationNext(RelNext);
        MachO::any_relocation_info RENext = Obj->getRelocation(RelNext);

        // X86 sect diff's must be followed by a relocation of type
        // GENERIC_RELOC_PAIR.
        unsigned RType = Obj->getAnyRelocationType(RENext);
        if (RType != MachO::GENERIC_RELOC_PAIR)
          report_fatal_error("Expected GENERIC_RELOC_PAIR after "
                             "GENERIC_RELOC_LOCAL_SECTDIFF.");

        printRelocationTargetName(Obj, RE, fmt);
        fmt << "-";
        printRelocationTargetName(Obj, RENext, fmt);
        break;
      }
      case MachO::GENERIC_RELOC_TLV: {
        printRelocationTargetName(Obj, RE, fmt);
        fmt << "@TLV";
        if (IsPCRel)
          fmt << "P";
        break;
      }
      default:
        printRelocationTargetName(Obj, RE, fmt);
      }
    } else { // ARM-specific relocations
      switch (Type) {
      case MachO::ARM_RELOC_HALF:
      case MachO::ARM_RELOC_HALF_SECTDIFF: {
        // Half relocations steal a bit from the length field to encode
        // whether this is an upper16 or a lower16 relocation.
        bool isUpper = Obj->getAnyRelocationLength(RE) >> 1;

        if (isUpper)
          fmt << ":upper16:(";
        else
          fmt << ":lower16:(";
        printRelocationTargetName(Obj, RE, fmt);

        DataRefImpl RelNext = Rel;
        Obj->moveRelocationNext(RelNext);
        MachO::any_relocation_info RENext = Obj->getRelocation(RelNext);

        // ARM half relocs must be followed by a relocation of type
        // ARM_RELOC_PAIR.
        unsigned RType = Obj->getAnyRelocationType(RENext);
        if (RType != MachO::ARM_RELOC_PAIR)
          report_fatal_error("Expected ARM_RELOC_PAIR after "
                             "ARM_RELOC_HALF");

        // NOTE: The half of the target virtual address is stashed in the
        // address field of the secondary relocation, but we can't reverse
        // engineer the constant offset from it without decoding the movw/movt
        // instruction to find the other half in its immediate field.

        // ARM_RELOC_HALF_SECTDIFF encodes the second section in the
        // symbol/section pointer of the follow-on relocation.
        if (Type == MachO::ARM_RELOC_HALF_SECTDIFF) {
          fmt << "-";
          printRelocationTargetName(Obj, RENext, fmt);
        }

        fmt << ")";
        break;
      }
      default: { printRelocationTargetName(Obj, RE, fmt); }
      }
    }
  } else
    printRelocationTargetName(Obj, RE, fmt);

  fmt.flush();
  Result.append(fmtbuf.begin(), fmtbuf.end());
  return std::error_code();
}

static std::error_code getRelocationValueString(const RelocationRef &Rel,
                                                SmallVectorImpl<char> &Result) {
  const ObjectFile *Obj = Rel.getObject();
  if (auto *ELF = dyn_cast<ELFObjectFileBase>(Obj))
    return getRelocationValueString(ELF, Rel, Result);
  if (auto *COFF = dyn_cast<COFFObjectFile>(Obj))
    return getRelocationValueString(COFF, Rel, Result);
  auto *MachO = cast<MachOObjectFile>(Obj);
  return getRelocationValueString(MachO, Rel, Result);
}

/// @brief Indicates whether this relocation should hidden when listing
/// relocations, usually because it is the trailing part of a multipart
/// relocation that will be printed as part of the leading relocation.
static bool getHidden(RelocationRef RelRef) {
  const ObjectFile *Obj = RelRef.getObject();
  auto *MachO = dyn_cast<MachOObjectFile>(Obj);
  if (!MachO)
    return false;

  unsigned Arch = MachO->getArch();
  DataRefImpl Rel = RelRef.getRawDataRefImpl();
  uint64_t Type = MachO->getRelocationType(Rel);

  // On arches that use the generic relocations, GENERIC_RELOC_PAIR
  // is always hidden.
  if (Arch == Triple::x86 || Arch == Triple::arm || Arch == Triple::ppc) {
    if (Type == MachO::GENERIC_RELOC_PAIR)
      return true;
  } else if (Arch == Triple::x86_64) {
    // On x86_64, X86_64_RELOC_UNSIGNED is hidden only when it follows
    // an X86_64_RELOC_SUBTRACTOR.
    if (Type == MachO::X86_64_RELOC_UNSIGNED && Rel.d.a > 0) {
      DataRefImpl RelPrev = Rel;
      RelPrev.d.a--;
      uint64_t PrevType = MachO->getRelocationType(RelPrev);
      if (PrevType == MachO::X86_64_RELOC_SUBTRACTOR)
        return true;
    }
  }

  return false;
}

static void DisassembleObject(const ObjectFile *Obj, bool InlineRelocs) {
  const Target *TheTarget = getTarget(Obj);

  // Package up features to be passed to target/subtarget
  std::string FeaturesStr;
  if (MAttrs.size()) {
    SubtargetFeatures Features;
    for (unsigned i = 0; i != MAttrs.size(); ++i)
      Features.AddFeature(MAttrs[i]);
    FeaturesStr = Features.getString();
  }

  std::unique_ptr<const MCRegisterInfo> MRI(
      TheTarget->createMCRegInfo(TripleName));
  if (!MRI)
    report_fatal_error("error: no register info for target " + TripleName);

  // Set up disassembler.
  std::unique_ptr<const MCAsmInfo> AsmInfo(
      TheTarget->createMCAsmInfo(*MRI, TripleName));
  if (!AsmInfo)
    report_fatal_error("error: no assembly info for target " + TripleName);
  std::unique_ptr<const MCSubtargetInfo> STI(
      TheTarget->createMCSubtargetInfo(TripleName, MCPU, FeaturesStr));
  if (!STI)
    report_fatal_error("error: no subtarget info for target " + TripleName);
  std::unique_ptr<const MCInstrInfo> MII(TheTarget->createMCInstrInfo());
  if (!MII)
    report_fatal_error("error: no instruction info for target " + TripleName);
  std::unique_ptr<const MCObjectFileInfo> MOFI(new MCObjectFileInfo);
  MCContext Ctx(AsmInfo.get(), MRI.get(), MOFI.get());

  std::unique_ptr<MCDisassembler> DisAsm(
    TheTarget->createMCDisassembler(*STI, Ctx));
  if (!DisAsm)
    report_fatal_error("error: no disassembler for target " + TripleName);

  std::unique_ptr<const MCInstrAnalysis> MIA(
      TheTarget->createMCInstrAnalysis(MII.get()));

  int AsmPrinterVariant = AsmInfo->getAssemblerDialect();
  std::unique_ptr<MCInstPrinter> IP(TheTarget->createMCInstPrinter(
      Triple(TripleName), AsmPrinterVariant, *AsmInfo, *MII, *MRI));
  if (!IP)
    report_fatal_error("error: no instruction printer for target " +
                       TripleName);
  IP->setPrintImmHex(PrintImmHex);
  PrettyPrinter &PIP = selectPrettyPrinter(Triple(TripleName));

  StringRef Fmt = Obj->getBytesInAddress() > 4 ? "\t\t%016" PRIx64 ":  " :
                                                 "\t\t\t%08" PRIx64 ":  ";

  // Create a mapping, RelocSecs = SectionRelocMap[S], where sections
  // in RelocSecs contain the relocations for section S.
  std::error_code EC;
  std::map<SectionRef, SmallVector<SectionRef, 1>> SectionRelocMap;
  for (const SectionRef &Section : ToolSectionFilter(*Obj)) {
    section_iterator Sec2 = Section.getRelocatedSection();
    if (Sec2 != Obj->section_end())
      SectionRelocMap[*Sec2].push_back(Section);
  }

  // Create a mapping from virtual address to symbol name.  This is used to
  // pretty print the symbols while disassembling.
  typedef std::vector<std::pair<uint64_t, StringRef>> SectionSymbolsTy;
  std::map<SectionRef, SectionSymbolsTy> AllSymbols;
  for (const SymbolRef &Symbol : Obj->symbols()) {
    ErrorOr<uint64_t> AddressOrErr = Symbol.getAddress();
    error(AddressOrErr.getError());
    uint64_t Address = *AddressOrErr;

    ErrorOr<StringRef> Name = Symbol.getName();
    error(Name.getError());
    if (Name->empty())
      continue;

    ErrorOr<section_iterator> SectionOrErr = Symbol.getSection();
    error(SectionOrErr.getError());
    section_iterator SecI = *SectionOrErr;
    if (SecI == Obj->section_end())
      continue;

    AllSymbols[*SecI].emplace_back(Address, *Name);
  }

  // Create a mapping from virtual address to section.
  std::vector<std::pair<uint64_t, SectionRef>> SectionAddresses;
  for (SectionRef Sec : Obj->sections())
    SectionAddresses.emplace_back(Sec.getAddress(), Sec);
  array_pod_sort(SectionAddresses.begin(), SectionAddresses.end());

  // Linked executables (.exe and .dll files) typically don't include a real
  // symbol table but they might contain an export table.
  if (const auto *COFFObj = dyn_cast<COFFObjectFile>(Obj)) {
    for (const auto &ExportEntry : COFFObj->export_directories()) {
      StringRef Name;
      error(ExportEntry.getSymbolName(Name));
      if (Name.empty())
        continue;
      uint32_t RVA;
      error(ExportEntry.getExportRVA(RVA));

      uint64_t VA = COFFObj->getImageBase() + RVA;
      auto Sec = std::upper_bound(
          SectionAddresses.begin(), SectionAddresses.end(), VA,
          [](uint64_t LHS, const std::pair<uint64_t, SectionRef> &RHS) {
            return LHS < RHS.first;
          });
      if (Sec != SectionAddresses.begin())
        --Sec;
      else
        Sec = SectionAddresses.end();

      if (Sec != SectionAddresses.end())
        AllSymbols[Sec->second].emplace_back(VA, Name);
    }
  }

  // Sort all the symbols, this allows us to use a simple binary search to find
  // a symbol near an address.
  for (std::pair<const SectionRef, SectionSymbolsTy> &SecSyms : AllSymbols)
    array_pod_sort(SecSyms.second.begin(), SecSyms.second.end());

  for (const SectionRef &Section : ToolSectionFilter(*Obj)) {
    if (!DisassembleAll && (!Section.isText() || Section.isVirtual()))
      continue;

    uint64_t SectionAddr = Section.getAddress();
    uint64_t SectSize = Section.getSize();
    if (!SectSize)
      continue;

    // Get the list of all the symbols in this section.
    SectionSymbolsTy &Symbols = AllSymbols[Section];
    std::vector<uint64_t> DataMappingSymsAddr;
    std::vector<uint64_t> TextMappingSymsAddr;
    if (Obj->isELF() && Obj->getArch() == Triple::aarch64) {
      for (const auto &Symb : Symbols) {
        uint64_t Address = Symb.first;
        StringRef Name = Symb.second;
        if (Name.startswith("$d"))
          DataMappingSymsAddr.push_back(Address - SectionAddr);
        if (Name.startswith("$x"))
          TextMappingSymsAddr.push_back(Address - SectionAddr);
      }
    }

    std::sort(DataMappingSymsAddr.begin(), DataMappingSymsAddr.end());
    std::sort(TextMappingSymsAddr.begin(), TextMappingSymsAddr.end());

    // Make a list of all the relocations for this section.
    std::vector<RelocationRef> Rels;
    if (InlineRelocs) {
      for (const SectionRef &RelocSec : SectionRelocMap[Section]) {
        for (const RelocationRef &Reloc : RelocSec.relocations()) {
          Rels.push_back(Reloc);
        }
      }
    }

    // Sort relocations by address.
    std::sort(Rels.begin(), Rels.end(), RelocAddressLess);

    StringRef SegmentName = "";
    if (const MachOObjectFile *MachO = dyn_cast<const MachOObjectFile>(Obj)) {
      DataRefImpl DR = Section.getRawDataRefImpl();
      SegmentName = MachO->getSectionFinalSegmentName(DR);
    }
    StringRef name;
    error(Section.getName(name));
    outs() << "Disassembly of section ";
    if (!SegmentName.empty())
      outs() << SegmentName << ",";
    outs() << name << ':';

    // If the section has no symbol at the start, just insert a dummy one.
    if (Symbols.empty() || Symbols[0].first != 0)
      Symbols.insert(Symbols.begin(), std::make_pair(SectionAddr, name));

    SmallString<40> Comments;
    raw_svector_ostream CommentStream(Comments);

    StringRef BytesStr;
    error(Section.getContents(BytesStr));
    ArrayRef<uint8_t> Bytes(reinterpret_cast<const uint8_t *>(BytesStr.data()),
                            BytesStr.size());

    uint64_t Size;
    uint64_t Index;

    std::vector<RelocationRef>::const_iterator rel_cur = Rels.begin();
    std::vector<RelocationRef>::const_iterator rel_end = Rels.end();
    // Disassemble symbol by symbol.
    for (unsigned si = 0, se = Symbols.size(); si != se; ++si) {

      uint64_t Start = Symbols[si].first - SectionAddr;
      // The end is either the section end or the beginning of the next
      // symbol.
      uint64_t End =
          (si == se - 1) ? SectSize : Symbols[si + 1].first - SectionAddr;
      // Don't try to disassemble beyond the end of section contents.
      if (End > SectSize)
        End = SectSize;
      // If this symbol has the same address as the next symbol, then skip it.
      if (Start >= End)
        continue;

      outs() << '\n' << Symbols[si].second << ":\n";

#ifndef NDEBUG
      raw_ostream &DebugOut = DebugFlag ? dbgs() : nulls();
#else
      raw_ostream &DebugOut = nulls();
#endif

      for (Index = Start; Index < End; Index += Size) {
        MCInst Inst;

        // AArch64 ELF binaries can interleave data and text in the
        // same section. We rely on the markers introduced to
        // understand what we need to dump.
        if (Obj->isELF() && Obj->getArch() == Triple::aarch64) {
          uint64_t Stride = 0;

          auto DAI = std::lower_bound(DataMappingSymsAddr.begin(),
                                      DataMappingSymsAddr.end(), Index);
          if (DAI != DataMappingSymsAddr.end() && *DAI == Index) {
            // Switch to data.
            while (Index < End) {
              outs() << format("%8" PRIx64 ":", SectionAddr + Index);
              outs() << "\t";
              if (Index + 4 <= End) {
                Stride = 4;
                dumpBytes(Bytes.slice(Index, 4), outs());
                outs() << "\t.word";
              } else if (Index + 2 <= End) {
                Stride = 2;
                dumpBytes(Bytes.slice(Index, 2), outs());
                outs() << "\t.short";
              } else {
                Stride = 1;
                dumpBytes(Bytes.slice(Index, 1), outs());
                outs() << "\t.byte";
              }
              Index += Stride;
              outs() << "\n";
              auto TAI = std::lower_bound(TextMappingSymsAddr.begin(),
                                          TextMappingSymsAddr.end(), Index);
              if (TAI != TextMappingSymsAddr.end() && *TAI == Index)
                break;
            }
          }
        }

        if (Index >= End)
          break;

        if (DisAsm->getInstruction(Inst, Size, Bytes.slice(Index),
                                   SectionAddr + Index, DebugOut,
                                   CommentStream)) {
          PIP.printInst(*IP, &Inst,
                        Bytes.slice(Index, Size),
                        SectionAddr + Index, outs(), "", *STI);
          outs() << CommentStream.str();
          Comments.clear();

          // Try to resolve the target of a call, tail call, etc. to a specific
          // symbol.
          if (MIA && (MIA->isCall(Inst) || MIA->isUnconditionalBranch(Inst) ||
                      MIA->isConditionalBranch(Inst))) {
            uint64_t Target;
            if (MIA->evaluateBranch(Inst, SectionAddr + Index, Size, Target)) {
              // In a relocatable object, the target's section must reside in
              // the same section as the call instruction or it is accessed
              // through a relocation.
              //
              // In a non-relocatable object, the target may be in any section.
              //
              // N.B. We don't walk the relocations in the relocatable case yet.
              auto *TargetSectionSymbols = &Symbols;
              if (!Obj->isRelocatableObject()) {
                auto SectionAddress = std::upper_bound(
                    SectionAddresses.begin(), SectionAddresses.end(), Target,
                    [](uint64_t LHS,
                       const std::pair<uint64_t, SectionRef> &RHS) {
                      return LHS < RHS.first;
                    });
                if (SectionAddress != SectionAddresses.begin()) {
                  --SectionAddress;
                  TargetSectionSymbols = &AllSymbols[SectionAddress->second];
                } else {
                  TargetSectionSymbols = nullptr;
                }
              }

              // Find the first symbol in the section whose offset is less than
              // or equal to the target.
              if (TargetSectionSymbols) {
                auto TargetSym = std::upper_bound(
                    TargetSectionSymbols->begin(), TargetSectionSymbols->end(),
                    Target, [](uint64_t LHS,
                               const std::pair<uint64_t, StringRef> &RHS) {
                      return LHS < RHS.first;
                    });
                if (TargetSym != TargetSectionSymbols->begin()) {
                  --TargetSym;
                  uint64_t TargetAddress = std::get<0>(*TargetSym);
                  StringRef TargetName = std::get<1>(*TargetSym);
                  outs() << " <" << TargetName;
                  uint64_t Disp = Target - TargetAddress;
                  if (Disp)
                    outs() << '+' << utohexstr(Disp);
                  outs() << '>';
                }
              }
            }
          }
          outs() << "\n";
        } else {
          errs() << ToolName << ": warning: invalid instruction encoding\n";
          if (Size == 0)
            Size = 1; // skip illegible bytes
        }

        // Print relocation for instruction.
        while (rel_cur != rel_end) {
          bool hidden = getHidden(*rel_cur);
          uint64_t addr = rel_cur->getOffset();
          SmallString<16> name;
          SmallString<32> val;

          // If this relocation is hidden, skip it.
          if (hidden) goto skip_print_rel;

          // Stop when rel_cur's address is past the current instruction.
          if (addr >= Index + Size) break;
          rel_cur->getTypeName(name);
          error(getRelocationValueString(*rel_cur, val));
          outs() << format(Fmt.data(), SectionAddr + addr) << name
                 << "\t" << val << "\n";

        skip_print_rel:
          ++rel_cur;
        }
      }
    }
  }
}

void llvm::PrintRelocations(const ObjectFile *Obj) {
  StringRef Fmt = Obj->getBytesInAddress() > 4 ? "%016" PRIx64 :
                                                 "%08" PRIx64;
  // Regular objdump doesn't print relocations in non-relocatable object
  // files.
  if (!Obj->isRelocatableObject())
    return;

  for (const SectionRef &Section : ToolSectionFilter(*Obj)) {
    if (Section.relocation_begin() == Section.relocation_end())
      continue;
    StringRef secname;
    error(Section.getName(secname));
    outs() << "RELOCATION RECORDS FOR [" << secname << "]:\n";
    for (const RelocationRef &Reloc : Section.relocations()) {
      bool hidden = getHidden(Reloc);
      uint64_t address = Reloc.getOffset();
      SmallString<32> relocname;
      SmallString<32> valuestr;
      if (hidden)
        continue;
      Reloc.getTypeName(relocname);
      error(getRelocationValueString(Reloc, valuestr));
      outs() << format(Fmt.data(), address) << " " << relocname << " "
             << valuestr << "\n";
    }
    outs() << "\n";
  }
}

void llvm::PrintSectionHeaders(const ObjectFile *Obj) {
  outs() << "Sections:\n"
            "Idx Name          Size      Address          Type\n";
  unsigned i = 0;
  for (const SectionRef &Section : ToolSectionFilter(*Obj)) {
    StringRef Name;
    error(Section.getName(Name));
    uint64_t Address = Section.getAddress();
    uint64_t Size = Section.getSize();
    bool Text = Section.isText();
    bool Data = Section.isData();
    bool BSS = Section.isBSS();
    std::string Type = (std::string(Text ? "TEXT " : "") +
                        (Data ? "DATA " : "") + (BSS ? "BSS" : ""));
    outs() << format("%3d %-13s %08" PRIx64 " %016" PRIx64 " %s\n", i,
                     Name.str().c_str(), Size, Address, Type.c_str());
    ++i;
  }
}

void llvm::PrintSectionContents(const ObjectFile *Obj) {
  std::error_code EC;
  for (const SectionRef &Section : ToolSectionFilter(*Obj)) {
    StringRef Name;
    StringRef Contents;
    error(Section.getName(Name));
    uint64_t BaseAddr = Section.getAddress();
    uint64_t Size = Section.getSize();
    if (!Size)
      continue;

    outs() << "Contents of section " << Name << ":\n";
    if (Section.isBSS()) {
      outs() << format("<skipping contents of bss section at [%04" PRIx64
                       ", %04" PRIx64 ")>\n",
                       BaseAddr, BaseAddr + Size);
      continue;
    }

    error(Section.getContents(Contents));

    // Dump out the content as hex and printable ascii characters.
    for (std::size_t addr = 0, end = Contents.size(); addr < end; addr += 16) {
      outs() << format(" %04" PRIx64 " ", BaseAddr + addr);
      // Dump line of hex.
      for (std::size_t i = 0; i < 16; ++i) {
        if (i != 0 && i % 4 == 0)
          outs() << ' ';
        if (addr + i < end)
          outs() << hexdigit((Contents[addr + i] >> 4) & 0xF, true)
                 << hexdigit(Contents[addr + i] & 0xF, true);
        else
          outs() << "  ";
      }
      // Print ascii.
      outs() << "  ";
      for (std::size_t i = 0; i < 16 && addr + i < end; ++i) {
        if (std::isprint(static_cast<unsigned char>(Contents[addr + i]) & 0xFF))
          outs() << Contents[addr + i];
        else
          outs() << ".";
      }
      outs() << "\n";
    }
  }
}

void llvm::PrintSymbolTable(const ObjectFile *o) {
  outs() << "SYMBOL TABLE:\n";

  if (const COFFObjectFile *coff = dyn_cast<const COFFObjectFile>(o)) {
    printCOFFSymbolTable(coff);
    return;
  }
  for (const SymbolRef &Symbol : o->symbols()) {
    ErrorOr<uint64_t> AddressOrError = Symbol.getAddress();
    error(AddressOrError.getError());
    uint64_t Address = *AddressOrError;
    SymbolRef::Type Type = Symbol.getType();
    uint32_t Flags = Symbol.getFlags();
    ErrorOr<section_iterator> SectionOrErr = Symbol.getSection();
    error(SectionOrErr.getError());
    section_iterator Section = *SectionOrErr;
    StringRef Name;
    if (Type == SymbolRef::ST_Debug && Section != o->section_end()) {
      Section->getName(Name);
    } else {
      ErrorOr<StringRef> NameOrErr = Symbol.getName();
      error(NameOrErr.getError());
      Name = *NameOrErr;
    }

    bool Global = Flags & SymbolRef::SF_Global;
    bool Weak = Flags & SymbolRef::SF_Weak;
    bool Absolute = Flags & SymbolRef::SF_Absolute;
    bool Common = Flags & SymbolRef::SF_Common;
    bool Hidden = Flags & SymbolRef::SF_Hidden;

    char GlobLoc = ' ';
    if (Type != SymbolRef::ST_Unknown)
      GlobLoc = Global ? 'g' : 'l';
    char Debug = (Type == SymbolRef::ST_Debug || Type == SymbolRef::ST_File)
                 ? 'd' : ' ';
    char FileFunc = ' ';
    if (Type == SymbolRef::ST_File)
      FileFunc = 'f';
    else if (Type == SymbolRef::ST_Function)
      FileFunc = 'F';

    const char *Fmt = o->getBytesInAddress() > 4 ? "%016" PRIx64 :
                                                   "%08" PRIx64;

    outs() << format(Fmt, Address) << " "
           << GlobLoc // Local -> 'l', Global -> 'g', Neither -> ' '
           << (Weak ? 'w' : ' ') // Weak?
           << ' ' // Constructor. Not supported yet.
           << ' ' // Warning. Not supported yet.
           << ' ' // Indirect reference to another symbol.
           << Debug // Debugging (d) or dynamic (D) symbol.
           << FileFunc // Name of function (F), file (f) or object (O).
           << ' ';
    if (Absolute) {
      outs() << "*ABS*";
    } else if (Common) {
      outs() << "*COM*";
    } else if (Section == o->section_end()) {
      outs() << "*UND*";
    } else {
      if (const MachOObjectFile *MachO =
          dyn_cast<const MachOObjectFile>(o)) {
        DataRefImpl DR = Section->getRawDataRefImpl();
        StringRef SegmentName = MachO->getSectionFinalSegmentName(DR);
        outs() << SegmentName << ",";
      }
      StringRef SectionName;
      error(Section->getName(SectionName));
      outs() << SectionName;
    }

    outs() << '\t';
    if (Common || isa<ELFObjectFileBase>(o)) {
      uint64_t Val =
          Common ? Symbol.getAlignment() : ELFSymbolRef(Symbol).getSize();
      outs() << format("\t %08" PRIx64 " ", Val);
    }

    if (Hidden) {
      outs() << ".hidden ";
    }
    outs() << Name
           << '\n';
  }
}

static void PrintUnwindInfo(const ObjectFile *o) {
  outs() << "Unwind info:\n\n";

  if (const COFFObjectFile *coff = dyn_cast<COFFObjectFile>(o)) {
    printCOFFUnwindInfo(coff);
  } else if (const MachOObjectFile *MachO = dyn_cast<MachOObjectFile>(o))
    printMachOUnwindInfo(MachO);
  else {
    // TODO: Extract DWARF dump tool to objdump.
    errs() << "This operation is only currently supported "
              "for COFF and MachO object files.\n";
    return;
  }
}

void llvm::printExportsTrie(const ObjectFile *o) {
  outs() << "Exports trie:\n";
  if (const MachOObjectFile *MachO = dyn_cast<MachOObjectFile>(o))
    printMachOExportsTrie(MachO);
  else {
    errs() << "This operation is only currently supported "
              "for Mach-O executable files.\n";
    return;
  }
}

void llvm::printRebaseTable(const ObjectFile *o) {
  outs() << "Rebase table:\n";
  if (const MachOObjectFile *MachO = dyn_cast<MachOObjectFile>(o))
    printMachORebaseTable(MachO);
  else {
    errs() << "This operation is only currently supported "
              "for Mach-O executable files.\n";
    return;
  }
}

void llvm::printBindTable(const ObjectFile *o) {
  outs() << "Bind table:\n";
  if (const MachOObjectFile *MachO = dyn_cast<MachOObjectFile>(o))
    printMachOBindTable(MachO);
  else {
    errs() << "This operation is only currently supported "
              "for Mach-O executable files.\n";
    return;
  }
}

void llvm::printLazyBindTable(const ObjectFile *o) {
  outs() << "Lazy bind table:\n";
  if (const MachOObjectFile *MachO = dyn_cast<MachOObjectFile>(o))
    printMachOLazyBindTable(MachO);
  else {
    errs() << "This operation is only currently supported "
              "for Mach-O executable files.\n";
    return;
  }
}

void llvm::printWeakBindTable(const ObjectFile *o) {
  outs() << "Weak bind table:\n";
  if (const MachOObjectFile *MachO = dyn_cast<MachOObjectFile>(o))
    printMachOWeakBindTable(MachO);
  else {
    errs() << "This operation is only currently supported "
              "for Mach-O executable files.\n";
    return;
  }
}

/// Dump the raw contents of the __clangast section so the output can be piped
/// into llvm-bcanalyzer.
void llvm::printRawClangAST(const ObjectFile *Obj) {
  if (outs().is_displayed()) {
    errs() << "The -raw-clang-ast option will dump the raw binary contents of "
              "the clang ast section.\n"
              "Please redirect the output to a file or another program such as "
              "llvm-bcanalyzer.\n";
    return;
  }

  StringRef ClangASTSectionName("__clangast");
  if (isa<COFFObjectFile>(Obj)) {
    ClangASTSectionName = "clangast";
  }

  Optional<object::SectionRef> ClangASTSection;
  for (auto Sec : ToolSectionFilter(*Obj)) {
    StringRef Name;
    Sec.getName(Name);
    if (Name == ClangASTSectionName) {
      ClangASTSection = Sec;
      break;
    }
  }
  if (!ClangASTSection)
    return;

  StringRef ClangASTContents;
  error(ClangASTSection.getValue().getContents(ClangASTContents));
  outs().write(ClangASTContents.data(), ClangASTContents.size());
}

static void printFaultMaps(const ObjectFile *Obj) {
  const char *FaultMapSectionName = nullptr;

  if (isa<ELFObjectFileBase>(Obj)) {
    FaultMapSectionName = ".llvm_faultmaps";
  } else if (isa<MachOObjectFile>(Obj)) {
    FaultMapSectionName = "__llvm_faultmaps";
  } else {
    errs() << "This operation is only currently supported "
              "for ELF and Mach-O executable files.\n";
    return;
  }

  Optional<object::SectionRef> FaultMapSection;

  for (auto Sec : ToolSectionFilter(*Obj)) {
    StringRef Name;
    Sec.getName(Name);
    if (Name == FaultMapSectionName) {
      FaultMapSection = Sec;
      break;
    }
  }

  outs() << "FaultMap table:\n";

  if (!FaultMapSection.hasValue()) {
    outs() << "<not found>\n";
    return;
  }

  StringRef FaultMapContents;
  error(FaultMapSection.getValue().getContents(FaultMapContents));

  FaultMapParser FMP(FaultMapContents.bytes_begin(),
                     FaultMapContents.bytes_end());

  outs() << FMP;
}

static void printPrivateFileHeader(const ObjectFile *o) {
  if (o->isELF())
    printELFFileHeader(o);
  else if (o->isCOFF())
    printCOFFFileHeader(o);
  else if (o->isMachO())
    printMachOFileHeader(o);
  else
    report_fatal_error("Invalid/Unsupported object file format");
}

static void DumpObject(const ObjectFile *o) {
  // Avoid other output when using a raw option.
  if (!RawClangAST) {
    outs() << '\n';
    outs() << o->getFileName()
           << ":\tfile format " << o->getFileFormatName() << "\n\n";
  }

  if (Disassemble)
    DisassembleObject(o, Relocations);
  if (Relocations && !Disassemble)
    PrintRelocations(o);
  if (SectionHeaders)
    PrintSectionHeaders(o);
  if (SectionContents)
    PrintSectionContents(o);
  if (SymbolTable)
    PrintSymbolTable(o);
  if (UnwindInfo)
    PrintUnwindInfo(o);
  if (PrivateHeaders)
    printPrivateFileHeader(o);
  if (ExportsTrie)
    printExportsTrie(o);
  if (Rebase)
    printRebaseTable(o);
  if (Bind)
    printBindTable(o);
  if (LazyBind)
    printLazyBindTable(o);
  if (WeakBind)
    printWeakBindTable(o);
  if (RawClangAST)
    printRawClangAST(o);
  if (PrintFaultMaps)
    printFaultMaps(o);
}

/// @brief Dump each object file in \a a;
static void DumpArchive(const Archive *a) {
  for (auto &ErrorOrChild : a->children()) {
    if (std::error_code EC = ErrorOrChild.getError())
      report_error(a->getFileName(), EC);
    const Archive::Child &C = *ErrorOrChild;
    ErrorOr<std::unique_ptr<Binary>> ChildOrErr = C.getAsBinary();
    if (std::error_code EC = ChildOrErr.getError())
      if (EC != object_error::invalid_file_type)
        report_error(a->getFileName(), EC);
    if (ObjectFile *o = dyn_cast<ObjectFile>(&*ChildOrErr.get()))
      DumpObject(o);
    else
      report_error(a->getFileName(), object_error::invalid_file_type);
  }
}

/// @brief Open file and figure out how to dump it.
static void DumpInput(StringRef file) {

  // If we are using the Mach-O specific object file parser, then let it parse
  // the file and process the command line options.  So the -arch flags can
  // be used to select specific slices, etc.
  if (MachOOpt) {
    ParseInputMachO(file);
    return;
  }

  // Attempt to open the binary.
  ErrorOr<OwningBinary<Binary>> BinaryOrErr = createBinary(file);
  if (std::error_code EC = BinaryOrErr.getError())
    report_error(file, EC);
  Binary &Binary = *BinaryOrErr.get().getBinary();

  if (Archive *a = dyn_cast<Archive>(&Binary))
    DumpArchive(a);
  else if (ObjectFile *o = dyn_cast<ObjectFile>(&Binary))
    DumpObject(o);
  else
    report_error(file, object_error::invalid_file_type);
}

int main(int argc, char **argv) {
  // Print a stack trace if we signal out.
  sys::PrintStackTraceOnErrorSignal();
  PrettyStackTraceProgram X(argc, argv);
  llvm_shutdown_obj Y;  // Call llvm_shutdown() on exit.

  // Initialize targets and assembly printers/parsers.
  llvm::InitializeAllTargetInfos();
  llvm::InitializeAllTargetMCs();
  llvm::InitializeAllDisassemblers();

  // Register the target printer for --version.
  cl::AddExtraVersionPrinter(TargetRegistry::printRegisteredTargetsForVersion);

  cl::ParseCommandLineOptions(argc, argv, "llvm object file dumper\n");
  TripleName = Triple::normalize(TripleName);

  ToolName = argv[0];

  // Defaults to a.out if no filenames specified.
  if (InputFilenames.size() == 0)
    InputFilenames.push_back("a.out");

  if (DisassembleAll)
    Disassemble = true;
  if (!Disassemble
      && !Relocations
      && !SectionHeaders
      && !SectionContents
      && !SymbolTable
      && !UnwindInfo
      && !PrivateHeaders
      && !ExportsTrie
      && !Rebase
      && !Bind
      && !LazyBind
      && !WeakBind
      && !RawClangAST
      && !(UniversalHeaders && MachOOpt)
      && !(ArchiveHeaders && MachOOpt)
      && !(IndirectSymbols && MachOOpt)
      && !(DataInCode && MachOOpt)
      && !(LinkOptHints && MachOOpt)
      && !(InfoPlist && MachOOpt)
      && !(DylibsUsed && MachOOpt)
      && !(DylibId && MachOOpt)
      && !(ObjcMetaData && MachOOpt)
      && !(FilterSections.size() != 0 && MachOOpt)
      && !PrintFaultMaps) {
    cl::PrintHelpMessage();
    return 2;
  }

  std::for_each(InputFilenames.begin(), InputFilenames.end(),
                DumpInput);

  return EXIT_SUCCESS;
}<|MERGE_RESOLUTION|>--- conflicted
+++ resolved
@@ -476,13 +476,7 @@
     break;
   }
   case ELF::EM_386:
-<<<<<<< HEAD
-#if INTEL_CUSTOMIZATION
   case ELF::EM_IAMCU:
-#endif //INTEL_CUSTOMIZATION
-=======
-  case ELF::EM_IAMCU:
->>>>>>> 9e934b0c
   case ELF::EM_ARM:
   case ELF::EM_HEXAGON:
   case ELF::EM_MIPS:
