--- conflicted
+++ resolved
@@ -340,11 +340,7 @@
 
     // Update "global" offset according to the total size of a handled struct
     // type.
-<<<<<<< HEAD
-    Offset += SL->getSizeInBytes();
-=======
     Offset += SLSize;
->>>>>>> 8cd97e86
   } else { // Assume that we encountered some scalar element
     int NumBytes = M.getDataLayout().getTypeStoreSize(Ty);
 
@@ -737,13 +733,6 @@
           if (SCTy->isIntegerTy(1)) // trunc back to i1 if necessary
             Replacement = CastInst::CreateIntegerCast(
                 Replacement, SCTy, /* IsSigned */ false, "tobool", CI);
-<<<<<<< HEAD
-
-          if (IsNewSpecConstant && DefaultValue)
-            DefaultsMetadata.push_back(
-                generateSpecConstDefaultValueMetadata(SymID, DefaultValue));
-=======
->>>>>>> 8cd97e86
         } else {
           // Replace the intrinsic with default C++ value for the spec constant
           // type.
