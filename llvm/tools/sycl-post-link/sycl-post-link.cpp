//===- sycl-post-link.cpp - SYCL post-link device code processing tool ----===//
//
// Part of the LLVM Project, under the Apache License v2.0 with LLVM Exceptions.
// See https://llvm.org/LICENSE.txt for license information.
// SPDX-License-Identifier: Apache-2.0 WITH LLVM-exception
//
//===----------------------------------------------------------------------===//
//
// This source is a collection of utilities run on device code's LLVM IR before
// handing off to back-end for further compilation or emitting SPIRV. The
// utilities are:
// - module splitter to split a big input module into smaller ones
// - specialization constant intrinsic transformation
#if INTEL_COLLAB
// - OpenMP offload entries processing:
//     * combining of multiple OpenMP offload entry symbols into one table
//     * sorting of the resulting OpenMP offload entry table by entry name
//     * making OpenMP declare target variables, referenced by OpenMP offload
//       table, static (i.e. with internal linkage)
// - OpenMP offload explicit simd adaptor pass invocation
#endif // INTEL_COLLAB
//===----------------------------------------------------------------------===//

#include "SPIRKernelParamOptInfo.h"
#include "SpecConstants.h"

#include "llvm/ADT/SetVector.h"
#include "llvm/ADT/Triple.h"
#include "llvm/Bitcode/BitcodeWriterPass.h"
#include "llvm/IR/IRPrintingPasses.h"
#include "llvm/IR/InstIterator.h"
#include "llvm/IR/Instructions.h"
#include "llvm/IR/LLVMContext.h"
#include "llvm/IR/LegacyPassManager.h"
#include "llvm/IR/IRBuilder.h"
#include "llvm/IR/Module.h"
#include "llvm/IRReader/IRReader.h"
#include "llvm/Support/CommandLine.h"
#include "llvm/Support/InitLLVM.h"
#include "llvm/Support/Path.h"
#include "llvm/Support/PropertySetIO.h"
#include "llvm/Support/SimpleTable.h"
#include "llvm/Support/SystemUtils.h"
#include "llvm/Support/WithColor.h"
#include "llvm/Transforms/IPO.h"
#include "llvm/Transforms/IPO/GlobalDCE.h"
#include "llvm/Transforms/Utils/Cloning.h"

#if INTEL_COLLAB
#include "llvm/Pass.h"
#include "llvm/Analysis/TargetTransformInfo.h"
#include "llvm/IR/MDBuilder.h"
#include "llvm/Transforms/VPO/Paropt/VPOParoptLowerSimd.h"
#include "llvm/GenXIntrinsics/GenXSPIRVWriterAdaptor.h"
#endif // INTEL_COLLAB

#include <memory>

using namespace llvm;

using string_vector = std::vector<std::string>;

cl::OptionCategory PostLinkCat{"sycl-post-link options"};

// Column names in the output file table. Must match across tools -
// clang/lib/Driver/Driver.cpp, sycl-post-link.cpp, ClangOffloadWrapper.cpp
static constexpr char COL_CODE[] = "Code";
static constexpr char COL_SYM[] = "Symbols";
static constexpr char COL_PROPS[] = "Properties";
static constexpr char DEVICELIB_FUNC_PREFIX[] = "__devicelib_";

// DeviceLibExt is shared between sycl-post-link tool and sycl runtime.
// If any change is made here, need to sync with DeviceLibExt definition
// in sycl/source/detail/program_manager/program_manager.hpp
enum class DeviceLibExt : std::uint32_t {
  cl_intel_devicelib_assert,
  cl_intel_devicelib_math,
  cl_intel_devicelib_math_fp64,
  cl_intel_devicelib_complex,
  cl_intel_devicelib_complex_fp64
};

// InputFilename - The filename to read from.
static cl::opt<std::string> InputFilename{
    cl::Positional, cl::desc("<input bitcode file>"), cl::init("-"),
    cl::value_desc("filename")};

static cl::opt<std::string> OutputDir{
    "out-dir",
    cl::desc(
        "Directory where files listed in the result file table will be output"),
    cl::value_desc("dirname"), cl::cat(PostLinkCat)};

static cl::opt<std::string> OutputFilename{"o", cl::desc("Output filename"),
                                           cl::value_desc("filename"),
                                           cl::init("-"), cl::cat(PostLinkCat)};

static cl::opt<bool> Force{"f", cl::desc("Enable binary output on terminals"),
                           cl::cat(PostLinkCat)};

static cl::opt<bool> IROutputOnly{
    "ir-output-only", cl::desc("Output single IR file"), cl::cat(PostLinkCat)};

static cl::opt<bool> OutputAssembly{"S",
                                    cl::desc("Write output as LLVM assembly"),
                                    cl::Hidden, cl::cat(PostLinkCat)};

enum IRSplitMode {
  SPLIT_PER_TU,     // one module per translation unit
  SPLIT_PER_KERNEL, // one module per kernel
  SPLIT_AUTO        // automatically select split mode
};

static cl::opt<IRSplitMode> SplitMode(
    "split", cl::desc("split input module"), cl::Optional, cl::init(SPLIT_AUTO),
    cl::values(
        clEnumValN(SPLIT_PER_TU, "source",
                   "1 output module per source (translation unit)"),
        clEnumValN(SPLIT_PER_KERNEL, "kernel", "1 output module per kernel"),
        clEnumValN(SPLIT_AUTO, "auto", "Choose split mode automatically")),
    cl::cat(PostLinkCat));

static cl::opt<bool> DoSymGen{"symbols",
                              cl::desc("generate exported symbol files"),
                              cl::cat(PostLinkCat)};

enum SpecConstMode { SC_USE_RT_VAL, SC_USE_DEFAULT_VAL };

static cl::opt<SpecConstMode> SpecConstLower{
    "spec-const",
    cl::desc("lower and generate specialization constants information"),
    cl::Optional,
    cl::init(SC_USE_RT_VAL),
    cl::values(
        clEnumValN(SC_USE_RT_VAL, "rt", "spec constants are set at runtime"),
        clEnumValN(SC_USE_DEFAULT_VAL, "default",
                   "set spec constants to C++ defaults")),
    cl::cat(PostLinkCat)};

#if INTEL_COLLAB
static cl::opt<std::string> OmpOffloadEntriesSymbol(
    "ompoffload-link-entries", cl::ValueOptional,
    cl::init("__omp_offloading_entries_table"),
    cl::desc("link OpenMP offload entries into one table"),
    cl::value_desc("symbol-name"), cl::cat(PostLinkCat));

static cl::opt<bool> SortOmpOffloadEntries(
    "ompoffload-sort-entries", cl::init(false),
    cl::desc("sort OpenMP offload entries by name. "
             "Does nothing without -ompoffload-link-entries"),
    cl::cat(PostLinkCat));

static cl::opt<bool>
    MakeOmpGlobalsStatic("ompoffload-make-globals-static", cl::init(false),
                         cl::desc("make OpenMP global variables referenced "
                                  "in the offload table static."),
                         cl::cat(PostLinkCat));

static cl::opt<bool> EnableOmpExplicitSimd(
    "ompoffload-explicit-simd", cl::init(false),
    cl::desc("enable OpenMP offload explicit simd. "
             "Does nothing without -ompoffload-explicit-simd"),
    cl::cat(PostLinkCat));
#endif // INTEL_COLLAB
static cl::opt<bool> EmitKernelParamInfo{
    "emit-param-info", cl::desc("emit kernel parameter optimization info"),
    cl::cat(PostLinkCat)};

struct ImagePropSaveInfo {
  bool NeedDeviceLibReqMask;
  bool DoSpecConst;
  bool SetSpecConstAtRT;
  bool SpecConstsMet;
  bool EmitKernelParamInfo;
};
// Please update DeviceLibFuncMap if any item is added to or removed from
// fallback device libraries in libdevice.
static std::unordered_map<std::string, DeviceLibExt> DeviceLibFuncMap = {
    {"__devicelib_acosf", DeviceLibExt::cl_intel_devicelib_math},
    {"__devicelib_acoshf", DeviceLibExt::cl_intel_devicelib_math},
    {"__devicelib_asinf", DeviceLibExt::cl_intel_devicelib_math},
    {"__devicelib_asinhf", DeviceLibExt::cl_intel_devicelib_math},
    {"__devicelib_atan2f", DeviceLibExt::cl_intel_devicelib_math},
    {"__devicelib_atanf", DeviceLibExt::cl_intel_devicelib_math},
    {"__devicelib_atanhf", DeviceLibExt::cl_intel_devicelib_math},
    {"__devicelib_cbrtf", DeviceLibExt::cl_intel_devicelib_math},
    {"__devicelib_cosf", DeviceLibExt::cl_intel_devicelib_math},
    {"__devicelib_coshf", DeviceLibExt::cl_intel_devicelib_math},
    {"__devicelib_erfcf", DeviceLibExt::cl_intel_devicelib_math},
    {"__devicelib_erff", DeviceLibExt::cl_intel_devicelib_math},
    {"__devicelib_exp2f", DeviceLibExt::cl_intel_devicelib_math},
    {"__devicelib_expf", DeviceLibExt::cl_intel_devicelib_math},
    {"__devicelib_expm1f", DeviceLibExt::cl_intel_devicelib_math},
    {"__devicelib_fdimf", DeviceLibExt::cl_intel_devicelib_math},
    {"__devicelib_fmaf", DeviceLibExt::cl_intel_devicelib_math},
    {"__devicelib_fmodf", DeviceLibExt::cl_intel_devicelib_math},
    {"__devicelib_frexpf", DeviceLibExt::cl_intel_devicelib_math},
    {"__devicelib_hypotf", DeviceLibExt::cl_intel_devicelib_math},
    {"__devicelib_ilogbf", DeviceLibExt::cl_intel_devicelib_math},
    {"__devicelib_ldexpf", DeviceLibExt::cl_intel_devicelib_math},
    {"__devicelib_lgammaf", DeviceLibExt::cl_intel_devicelib_math},
    {"__devicelib_log10f", DeviceLibExt::cl_intel_devicelib_math},
    {"__devicelib_log1pf", DeviceLibExt::cl_intel_devicelib_math},
    {"__devicelib_log2f", DeviceLibExt::cl_intel_devicelib_math},
    {"__devicelib_logbf", DeviceLibExt::cl_intel_devicelib_math},
    {"__devicelib_logf", DeviceLibExt::cl_intel_devicelib_math},
    {"__devicelib_modff", DeviceLibExt::cl_intel_devicelib_math},
    {"__devicelib_nextafterf", DeviceLibExt::cl_intel_devicelib_math},
    {"__devicelib_powf", DeviceLibExt::cl_intel_devicelib_math},
    {"__devicelib_remainderf", DeviceLibExt::cl_intel_devicelib_math},
    {"__devicelib_remquof", DeviceLibExt::cl_intel_devicelib_math},
    {"__devicelib_scalbnf", DeviceLibExt::cl_intel_devicelib_math},
    {"__devicelib_sinf", DeviceLibExt::cl_intel_devicelib_math},
    {"__devicelib_sinhf", DeviceLibExt::cl_intel_devicelib_math},
    {"__devicelib_sqrtf", DeviceLibExt::cl_intel_devicelib_math},
    {"__devicelib_tanf", DeviceLibExt::cl_intel_devicelib_math},
    {"__devicelib_tanhf", DeviceLibExt::cl_intel_devicelib_math},
    {"__devicelib_tgammaf", DeviceLibExt::cl_intel_devicelib_math},
    {"__devicelib_acos", DeviceLibExt::cl_intel_devicelib_math_fp64},
    {"__devicelib_acosh", DeviceLibExt::cl_intel_devicelib_math_fp64},
    {"__devicelib_asin", DeviceLibExt::cl_intel_devicelib_math_fp64},
    {"__devicelib_asinh", DeviceLibExt::cl_intel_devicelib_math_fp64},
    {"__devicelib_atan", DeviceLibExt::cl_intel_devicelib_math_fp64},
    {"__devicelib_atan2", DeviceLibExt::cl_intel_devicelib_math_fp64},
    {"__devicelib_atanh", DeviceLibExt::cl_intel_devicelib_math_fp64},
    {"__devicelib_cbrt", DeviceLibExt::cl_intel_devicelib_math_fp64},
    {"__devicelib_cos", DeviceLibExt::cl_intel_devicelib_math_fp64},
    {"__devicelib_cosh", DeviceLibExt::cl_intel_devicelib_math_fp64},
    {"__devicelib_erf", DeviceLibExt::cl_intel_devicelib_math_fp64},
    {"__devicelib_erfc", DeviceLibExt::cl_intel_devicelib_math_fp64},
    {"__devicelib_exp", DeviceLibExt::cl_intel_devicelib_math_fp64},
    {"__devicelib_exp2", DeviceLibExt::cl_intel_devicelib_math_fp64},
    {"__devicelib_expm1", DeviceLibExt::cl_intel_devicelib_math_fp64},
    {"__devicelib_fdim", DeviceLibExt::cl_intel_devicelib_math_fp64},
    {"__devicelib_fma", DeviceLibExt::cl_intel_devicelib_math_fp64},
    {"__devicelib_fmod", DeviceLibExt::cl_intel_devicelib_math_fp64},
    {"__devicelib_frexp", DeviceLibExt::cl_intel_devicelib_math_fp64},
    {"__devicelib_hypot", DeviceLibExt::cl_intel_devicelib_math_fp64},
    {"__devicelib_ilogb", DeviceLibExt::cl_intel_devicelib_math_fp64},
    {"__devicelib_ldexp", DeviceLibExt::cl_intel_devicelib_math_fp64},
    {"__devicelib_lgamma", DeviceLibExt::cl_intel_devicelib_math_fp64},
    {"__devicelib_log", DeviceLibExt::cl_intel_devicelib_math_fp64},
    {"__devicelib_log10", DeviceLibExt::cl_intel_devicelib_math_fp64},
    {"__devicelib_log1p", DeviceLibExt::cl_intel_devicelib_math_fp64},
    {"__devicelib_log2", DeviceLibExt::cl_intel_devicelib_math_fp64},
    {"__devicelib_logb", DeviceLibExt::cl_intel_devicelib_math_fp64},
    {"__devicelib_modf", DeviceLibExt::cl_intel_devicelib_math_fp64},
    {"__devicelib_nextafter", DeviceLibExt::cl_intel_devicelib_math_fp64},
    {"__devicelib_pow", DeviceLibExt::cl_intel_devicelib_math_fp64},
    {"__devicelib_remainder", DeviceLibExt::cl_intel_devicelib_math_fp64},
    {"__devicelib_remquo", DeviceLibExt::cl_intel_devicelib_math_fp64},
    {"__devicelib_scalbn", DeviceLibExt::cl_intel_devicelib_math_fp64},
    {"__devicelib_sin", DeviceLibExt::cl_intel_devicelib_math_fp64},
    {"__devicelib_sinh", DeviceLibExt::cl_intel_devicelib_math_fp64},
    {"__devicelib_sqrt", DeviceLibExt::cl_intel_devicelib_math_fp64},
    {"__devicelib_tan", DeviceLibExt::cl_intel_devicelib_math_fp64},
    {"__devicelib_tanh", DeviceLibExt::cl_intel_devicelib_math_fp64},
    {"__devicelib_tgamma", DeviceLibExt::cl_intel_devicelib_math_fp64},
    {"__devicelib___divsc3", DeviceLibExt::cl_intel_devicelib_complex},
    {"__devicelib___mulsc3", DeviceLibExt::cl_intel_devicelib_complex},
    {"__devicelib_cabsf", DeviceLibExt::cl_intel_devicelib_complex},
    {"__devicelib_cacosf", DeviceLibExt::cl_intel_devicelib_complex},
    {"__devicelib_cacoshf", DeviceLibExt::cl_intel_devicelib_complex},
    {"__devicelib_cargf", DeviceLibExt::cl_intel_devicelib_complex},
    {"__devicelib_casinf", DeviceLibExt::cl_intel_devicelib_complex},
    {"__devicelib_casinhf", DeviceLibExt::cl_intel_devicelib_complex},
    {"__devicelib_catanf", DeviceLibExt::cl_intel_devicelib_complex},
    {"__devicelib_catanhf", DeviceLibExt::cl_intel_devicelib_complex},
    {"__devicelib_ccosf", DeviceLibExt::cl_intel_devicelib_complex},
    {"__devicelib_ccoshf", DeviceLibExt::cl_intel_devicelib_complex},
    {"__devicelib_cexpf", DeviceLibExt::cl_intel_devicelib_complex},
    {"__devicelib_cimagf", DeviceLibExt::cl_intel_devicelib_complex},
    {"__devicelib_clogf", DeviceLibExt::cl_intel_devicelib_complex},
    {"__devicelib_cpolarf", DeviceLibExt::cl_intel_devicelib_complex},
    {"__devicelib_cpowf", DeviceLibExt::cl_intel_devicelib_complex},
    {"__devicelib_cprojf", DeviceLibExt::cl_intel_devicelib_complex},
    {"__devicelib_crealf", DeviceLibExt::cl_intel_devicelib_complex},
    {"__devicelib_csinf", DeviceLibExt::cl_intel_devicelib_complex},
    {"__devicelib_csinhf", DeviceLibExt::cl_intel_devicelib_complex},
    {"__devicelib_csqrtf", DeviceLibExt::cl_intel_devicelib_complex},
    {"__devicelib_ctanf", DeviceLibExt::cl_intel_devicelib_complex},
    {"__devicelib_ctanhf", DeviceLibExt::cl_intel_devicelib_complex},
    {"__devicelib___divdc3", DeviceLibExt::cl_intel_devicelib_complex_fp64},
    {"__devicelib___muldc3", DeviceLibExt::cl_intel_devicelib_complex_fp64},
    {"__devicelib_cabs", DeviceLibExt::cl_intel_devicelib_complex_fp64},
    {"__devicelib_cacos", DeviceLibExt::cl_intel_devicelib_complex_fp64},
    {"__devicelib_cacosh", DeviceLibExt::cl_intel_devicelib_complex_fp64},
    {"__devicelib_carg", DeviceLibExt::cl_intel_devicelib_complex_fp64},
    {"__devicelib_casin", DeviceLibExt::cl_intel_devicelib_complex_fp64},
    {"__devicelib_casinh", DeviceLibExt::cl_intel_devicelib_complex_fp64},
    {"__devicelib_catan", DeviceLibExt::cl_intel_devicelib_complex_fp64},
    {"__devicelib_catanh", DeviceLibExt::cl_intel_devicelib_complex_fp64},
    {"__devicelib_ccos", DeviceLibExt::cl_intel_devicelib_complex_fp64},
    {"__devicelib_ccosh", DeviceLibExt::cl_intel_devicelib_complex_fp64},
    {"__devicelib_cexp", DeviceLibExt::cl_intel_devicelib_complex_fp64},
    {"__devicelib_cimag", DeviceLibExt::cl_intel_devicelib_complex_fp64},
    {"__devicelib_clog", DeviceLibExt::cl_intel_devicelib_complex_fp64},
    {"__devicelib_cpolar", DeviceLibExt::cl_intel_devicelib_complex_fp64},
    {"__devicelib_cpow", DeviceLibExt::cl_intel_devicelib_complex_fp64},
    {"__devicelib_cproj", DeviceLibExt::cl_intel_devicelib_complex_fp64},
    {"__devicelib_creal", DeviceLibExt::cl_intel_devicelib_complex_fp64},
    {"__devicelib_csin", DeviceLibExt::cl_intel_devicelib_complex_fp64},
    {"__devicelib_csinh", DeviceLibExt::cl_intel_devicelib_complex_fp64},
    {"__devicelib_csqrt", DeviceLibExt::cl_intel_devicelib_complex_fp64},
    {"__devicelib_ctan", DeviceLibExt::cl_intel_devicelib_complex_fp64},
    {"__devicelib_ctanh", DeviceLibExt::cl_intel_devicelib_complex_fp64},
};

static void error(const Twine &Msg) {
  errs() << "sycl-post-link: " << Msg << '\n';
  exit(1);
}

static void checkError(std::error_code EC, const Twine &Prefix) {
  if (EC)
    error(Prefix + ": " + EC.message());
}

static void writeToFile(std::string Filename, std::string Content) {
  std::error_code EC;
  raw_fd_ostream OS{Filename, EC, sys::fs::OpenFlags::OF_None};
  checkError(EC, "error opening the file '" + Filename + "'");
  OS.write(Content.data(), Content.size());
  OS.close();
}

// Describes scope covered by each entry in the module-kernel map populated by
// the collectKernelModuleMap function.
enum KernelMapEntryScope {
  Scope_PerKernel, // one entry per kernel
  Scope_PerModule, // one entry per module
  Scope_Global     // single entry in the map for all kernels
};

static KernelMapEntryScope selectDeviceCodeSplitScopeAutomatically(Module &M) {
  if (IROutputOnly) {
    // We allow enabling auto split mode even in presence of -ir-output-only
    // flag, but in this case we are limited by it so we can't do any split at
    // all.
    return Scope_Global;
  }

  for (const auto &F : M.functions()) {
    // There are functions marked with [[intel::device_indirectly_callable]]
    // attribute, because it instructs us to make this function available to the
    // whole program as it was compiled as a single module.
    if (F.hasFnAttribute("referenced-indirectly"))
      return Scope_Global;
    if (F.isDeclaration())
      continue;
    // There are indirect calls in the module, which means that we don't know
    // how to group functions so both caller and callee of indirect call are in
    // the same module.
    for (const auto &BB : F) {
      for (const auto &I : BB) {
        if (auto *CI = dyn_cast<CallInst>(&I)) {
          if (!CI->getCalledFunction())
            return Scope_Global;
        }
      }
    }
  }

  // At the moment, we assume that per-source split is the best way of splitting
  // device code and can always be used execpt for cases handled above.
  return Scope_PerModule;
}

// This function decides how kernels of the input module M will be distributed
// ("split") into multiple modules based on the command options and IR
// attributes. The decision is recorded in the output map parameter
// ResKernelModuleMap which maps some key to a group of kernels. Each such group
// along with IR it depends on (globals, functions from its call graph,...) will
// constitute a separate module.
static void collectKernelModuleMap(
    Module &M, std::map<StringRef, std::vector<Function *>> &ResKernelModuleMap,
    KernelMapEntryScope EntryScope) {

  for (auto &F : M.functions()) {
    if (F.getCallingConv() == CallingConv::SPIR_KERNEL) {
      switch (EntryScope) {
      case Scope_PerKernel:
        ResKernelModuleMap[F.getName()].push_back(&F);
        break;
      case Scope_PerModule: {
        constexpr char ATTR_SYCL_MODULE_ID[] = "sycl-module-id";

        // TODO It may make sense to group all kernels w/o the attribute into
        // a separate module rather than issuing an error. Should probably be
        // controlled by an option.
        if (!F.hasFnAttribute(ATTR_SYCL_MODULE_ID))
          error("no '" + Twine(ATTR_SYCL_MODULE_ID) +
                "' attribute in kernel '" + F.getName() +
                "', per-module split not possible");
        Attribute Id = F.getFnAttribute(ATTR_SYCL_MODULE_ID);
        StringRef Val = Id.getValueAsString();
        ResKernelModuleMap[Val].push_back(&F);
        break;
      }
      case Scope_Global:
        // the map key is not significant here
        ResKernelModuleMap["<GLOBAL>"].push_back(&F);
        break;
      default:
        llvm_unreachable("unknown scope");
      }
    }
  }
}

// Input parameter KernelModuleMap is a map containing groups of kernels with
// same values of the sycl-module-id attribute. ResSymbolsLists is a vector of
// kernel name lists. Each vector element is a string with kernel names from the
// same module separated by \n.
// The function saves names of kernels from one group to a single std::string
// and stores this string to the ResSymbolsLists vector.
static void collectSymbolsLists(
    std::map<StringRef, std::vector<Function *>> &KernelModuleMap,
    string_vector &ResSymbolsLists) {
  for (auto &It : KernelModuleMap) {
    std::string SymbolsList;
    for (auto &F : It.second) {
      SymbolsList =
          (Twine(SymbolsList) + Twine(F->getName()) + Twine("\n")).str();
    }
    ResSymbolsLists.push_back(std::move(SymbolsList));
  }
}

// Input parameter KernelModuleMap is a map containing groups of kernels with
// same values of the sycl-module-id attribute. For each group of kernels a
// separate IR module will be produced.
// ResModules is a vector of produced modules.
// The function splits input LLVM IR module M into smaller ones and stores them
// to the ResModules vector.
static void
splitModule(Module &M,
            std::map<StringRef, std::vector<Function *>> &KernelModuleMap,
            std::vector<std::unique_ptr<Module>> &ResModules) {
  for (auto &It : KernelModuleMap) {
    // For each group of kernels collect all dependencies.
    SetVector<const GlobalValue *> GVs;
    std::vector<llvm::Function *> Workqueue;

    for (auto &F : It.second) {
      GVs.insert(F);
      Workqueue.push_back(F);
    }

    while (!Workqueue.empty()) {
      Function *F = &*Workqueue.back();
      Workqueue.pop_back();
      for (auto &I : instructions(F)) {
        if (CallBase *CB = dyn_cast<CallBase>(&I))
          if (Function *CF = CB->getCalledFunction())
            if (!CF->isDeclaration() && !GVs.count(CF)) {
              GVs.insert(CF);
              Workqueue.push_back(CF);
            }
      }
    }

    // It's not easy to trace global variable's uses inside needed functions
    // because global variable can be used inside a combination of operators, so
    // mark all global variables as needed and remove dead ones after
    // cloning.
    for (auto &G : M.globals()) {
      GVs.insert(&G);
    }

    ValueToValueMapTy VMap;
    // Clone definitions only for needed globals. Others will be added as
    // declarations and removed later.
    std::unique_ptr<Module> MClone = CloneModule(
        M, VMap, [&](const GlobalValue *GV) { return GVs.count(GV); });

    // TODO: Use the new PassManager instead?
    legacy::PassManager Passes;
    // Do cleanup.
    Passes.add(createGlobalDCEPass());           // Delete unreachable globals.
    Passes.add(createStripDeadDebugInfoPass());  // Remove dead debug info.
    Passes.add(createStripDeadPrototypesPass()); // Remove dead func decls.
    Passes.run(*MClone.get());

    // Save results.
    ResModules.push_back(std::move(MClone));
  }
}

static std::string makeResultFileName(Twine Ext, int I) {
  const StringRef Dir0 = OutputDir.getNumOccurrences() > 0
                             ? OutputDir
                             : sys::path::parent_path(OutputFilename);
  const StringRef Sep = sys::path::get_separator();
  std::string Dir = Dir0.str();
  if (!Dir0.empty() && !Dir0.endswith(Sep))
    Dir += Sep.str();
  return (Dir + Twine(sys::path::stem(OutputFilename)) + "_" +
          std::to_string(I) + Ext)
      .str();
}
#if INTEL_COLLAB
static void processOmpOffloadEntries(Module &M, bool DoLink, bool DoSort,
                                     bool DoStatic) {
  Type *EntryTy = nullptr;
  unsigned AddrSpace = 0;
  StringRef SectionName = "omp_offloading_entries";
  StringRef NewSymbolName =
      OmpOffloadEntriesSymbol.empty()
          ? OmpOffloadEntriesSymbol.getDefault().getValue()
          : OmpOffloadEntriesSymbol;
  SmallVector<Constant *, 32> InitializerData;
  SmallVector<GlobalVariable *, 32> OrigEntries;

  if (DoLink && M.getGlobalVariable(NewSymbolName))
    error("global variable " + Twine(NewSymbolName) + " already exists");

  // Look for OpenMP offload entry symbols and collect
  // their initializers.
  Triple TT(M.getTargetTriple());

  for (auto &GV : M.globals()) {
    if (GV.getSection() != SectionName &&
        // The section has "$..." suffix on Windows.
        (!TT.isOSWindows() ||
         !GV.getSection().startswith(SectionName.str() + "$")))
      continue;

    if (!EntryTy) {
      EntryTy = GV.getValueType();
      AddrSpace = GV.getAddressSpace();
    }

    if (EntryTy != GV.getValueType() || AddrSpace != GV.getAddressSpace())
      error("symbols in " + Twine(SectionName) +
            " section have different types");

    if (!GV.isConstant())
      error("non-constant symbol in " + Twine(SectionName) + " section");

    if (!GV.hasInitializer())
      error("uninitialized symbol in " + Twine(SectionName) + " section");

    Constant *Init = GV.getInitializer();
    InitializerData.push_back(Init);
    OrigEntries.push_back(&GV);

    if (!DoStatic)
      continue;

    // OpenMP global variable is in the first field.
    // Find the variable and make it internal.
    Constant *EntryVarInit = Init->getAggregateElement(0u);
    if (!EntryVarInit)
      error("unsupported OpenMP offload structure type");

    auto *OMPVar = dyn_cast<GlobalVariable>(EntryVarInit->stripPointerCasts());
    if (!OMPVar)
      // Skip Functions.
      continue;

    if (OMPVar->isDeclaration())
      error("unexpected declaration referenced "
            "in OpenMP offload entries table");

    OMPVar->setLinkage(GlobalValue::InternalLinkage);
    OMPVar->setVisibility(GlobalValue::DefaultVisibility);
  }

  if (InitializerData.empty() || !DoLink)
    return;

  if (DoSort) {
    // Sort entries by their names, which are assumed
    // to be in the second field of the entry structure.
    auto &&CompareEntries = [](const Constant *E1, const Constant *E2) -> bool {
      Constant *NamesInit[2] = {E1->getAggregateElement(1),
                                E2->getAggregateElement(1)};
      StringRef Names[2];

      for (unsigned I = 0; I < 2; ++I) {
        if (!NamesInit[I])
          error("OpenMP offload entry has no name");
        const auto *NameGEP = dyn_cast<ConstantExpr>(NamesInit[I]);
        // Assert getelementptr (@GV, 0, 0) initializer.
        if (!NameGEP || NameGEP->getOpcode() != Instruction::GetElementPtr ||
            NameGEP->getNumOperands() != 3 ||
            !NameGEP->getOperand(1)->isNullValue() ||
            !NameGEP->getOperand(2)->isNullValue())
          error("unsupported initializer for OpenMP offload entry");

        const auto *GV = dyn_cast<GlobalVariable>(NameGEP->getOperand(0));
        if (!GV || !GV->isConstant() || !GV->hasInitializer())
          error("unsupported initializer for OpenMP offload entry");

        const auto *Init =
            dyn_cast_or_null<ConstantDataArray>(GV->getInitializer());
        if (!Init)
          error("unsupported initializer for OpenMP offload entry name");

        Names[I] = Init->getAsString();
      }

      return Names[0] < Names[1];
    };

    llvm::sort(InitializerData, CompareEntries);
  }

  // Create a new array of OpenMP offload entries.
  auto *InitTy = ArrayType::get(EntryTy, InitializerData.size());
  auto *Initializer = ConstantArray::get(InitTy, InitializerData);
  auto *TableGV = new GlobalVariable(
      M, Initializer->getType(), /*isConstant=*/true,
      // Make the new symbol external to make sure no two
      // post-linked modules are linked together.
      GlobalValue::ExternalLinkage, Initializer, NewSymbolName,
      /*InsertBefore=*/nullptr, GlobalValue::ThreadLocalMode::NotThreadLocal,
      AddrSpace);

  // Create a variable holding size of the new entries table.
  uint64_t TableSize = TableGV->getValueType()->getArrayNumElements() *
                       M.getDataLayout().getTypeAllocSize(
                           TableGV->getValueType()->getArrayElementType());

  Initializer = ConstantInt::get(Type::getInt64Ty(M.getContext()), TableSize);
  new GlobalVariable(M, Initializer->getType(), /*isConstant=*/true,
                     GlobalVariable::ExternalLinkage, Initializer,
                     NewSymbolName + Twine("_size"), /*InsertBefore=*/nullptr,
                     GlobalValue::ThreadLocalMode::NotThreadLocal, AddrSpace);

  // Delete the original entry symbols.
  for (auto *GV : OrigEntries)
    if (GV->use_empty())
      // There should not be any uses, but check it for safety.
      GV->eraseFromParent();
}
#endif // INTEL_COLLAB

static void saveModule(Module &M, StringRef OutFilename) {
  std::error_code EC;
  raw_fd_ostream Out{OutFilename, EC, sys::fs::OF_None};
  checkError(EC, "error opening the file '" + OutFilename + "'");

  // TODO: Use the new PassManager instead?
  legacy::PassManager PrintModule;

  if (OutputAssembly)
    PrintModule.add(createPrintModulePass(Out, ""));
  else if (Force || !CheckBitcodeOutputToConsole(Out))
    PrintModule.add(createBitcodeWriterPass(Out));
  PrintModule.run(M);
}

// Saves specified collection of llvm IR modules to files.
// Saves file list if user specified corresponding filename.
static string_vector
saveResultModules(std::vector<std::unique_ptr<Module>> &ResModules) {
  string_vector Res;

  for (size_t I = 0; I < ResModules.size(); ++I) {
    std::error_code EC;
    StringRef FileExt = (OutputAssembly) ? ".ll" : ".bc";
    std::string CurOutFileName = makeResultFileName(FileExt, I);
    saveModule(*ResModules[I].get(), CurOutFileName);
    Res.emplace_back(std::move(CurOutFileName));
  }
  return Res;
}

// Each fallback device library corresponds to one bit in "require mask" which
// is an unsigned int32. getDeviceLibBit checks which fallback device library
// is required for FuncName and returns the corresponding bit. The corresponding
// mask for each fallback device library is:
// fallback-cassert:      0x1
// fallback-cmath:        0x2
// fallback-cmath-fp64:   0x4
// fallback-complex:      0x8
// fallback-complex-fp64: 0x10
static uint32_t getDeviceLibBits(const std::string &FuncName) {
  auto DeviceLibFuncIter = DeviceLibFuncMap.find(FuncName);
  return ((DeviceLibFuncIter == DeviceLibFuncMap.end())
              ? 0
              : 0x1 << (static_cast<uint32_t>(DeviceLibFuncIter->second) -
                        static_cast<uint32_t>(
                            DeviceLibExt::cl_intel_devicelib_assert)));
}

// For each device image module, we go through all functions which meets
// 1. The function name has prefix "__devicelib_"
// 2. The function is declaration which means it doesn't have function body
// And we don't expect non-spirv functions with "__devicelib_" prefix.
static uint32_t getModuleReqMask(const Module &M) {
  // Device libraries will be enabled only for spir-v module.
  if (!llvm::Triple(M.getTargetTriple()).isSPIR())
    return 0;
  // 0x1 means sycl runtime will link and load libsycl-fallback-assert.spv as
  // default. In fact, default link assert spv is not necessary but dramatic
  // perf regression is observed if we don't link any device library. The perf
  // regression is caused by a clang issue.
  uint32_t ReqMask = 0x1;
  for (const Function &SF : M) {
    if (SF.getName().startswith(DEVICELIB_FUNC_PREFIX) && SF.isDeclaration()) {
      assert(SF.getCallingConv() == CallingConv::SPIR_FUNC);
      uint32_t DeviceLibBits = getDeviceLibBits(SF.getName().str());
      ReqMask |= DeviceLibBits;
    }
  }
  return ReqMask;
}

static string_vector saveDeviceImageProperty(
    const std::vector<std::unique_ptr<Module>> &ResultModules,
    const ImagePropSaveInfo &ImgPSInfo) {
  string_vector Res;
  for (size_t I = 0; I < ResultModules.size(); ++I) {
    llvm::util::PropertySetRegistry PropSet;
    if (ImgPSInfo.NeedDeviceLibReqMask) {
      uint32_t MRMask = getModuleReqMask(*ResultModules[I]);
      std::map<StringRef, uint32_t> RMEntry = {{"DeviceLibReqMask", MRMask}};
      PropSet.add(llvm::util::PropertySetRegistry::SYCL_DEVICELIB_REQ_MASK,
                  RMEntry);
    }
    if (ImgPSInfo.DoSpecConst && ImgPSInfo.SetSpecConstAtRT) {
      if (ImgPSInfo.SpecConstsMet) {
        // extract spec constant maps per each module
        ScalarSpecIDMapTy TmpScalarSpecIDMap;
        CompositeSpecIDMapTy TmpCompositeSpecIDMap;
        SpecConstantsPass::collectSpecConstantMetadata(
            *ResultModules[I].get(), TmpScalarSpecIDMap, TmpCompositeSpecIDMap);
        PropSet.add(
            llvm::util::PropertySetRegistry::SYCL_SPECIALIZATION_CONSTANTS,
            TmpScalarSpecIDMap);
        PropSet.add(llvm::util::PropertySetRegistry::
                        SYCL_COMPOSITE_SPECIALIZATION_CONSTANTS,
                    TmpCompositeSpecIDMap);
      }
    }
    if (ImgPSInfo.EmitKernelParamInfo) {
      // extract kernel parameter optimization info per module
      ModuleAnalysisManager MAM;
      // Register required analysis
      MAM.registerPass([&] { return PassInstrumentationAnalysis(); });
      // Register the payload analysis
      MAM.registerPass([&] { return SPIRKernelParamOptInfoAnalysis(); });
      SPIRKernelParamOptInfo PInfo =
          MAM.getResult<SPIRKernelParamOptInfoAnalysis>(*ResultModules[I]);

      // convert analysis results into properties and record them
      llvm::util::PropertySet &Props =
          PropSet[llvm::util::PropertySetRegistry::SYCL_KERNEL_PARAM_OPT_INFO];

      for (const auto &NameInfoPair : PInfo) {
        const llvm::BitVector &Bits = NameInfoPair.second;
        const llvm::ArrayRef<uintptr_t> Arr = NameInfoPair.second.getData();
        const unsigned char *Data =
            reinterpret_cast<const unsigned char *>(Arr.begin());
        llvm::util::PropertyValue::SizeTy DataBitSize = Bits.size();
        Props.insert(std::make_pair(
            NameInfoPair.first, llvm::util::PropertyValue(Data, DataBitSize)));
      }
    }
    std::error_code EC;
    std::string SCFile = makeResultFileName(".prop", I);
    raw_fd_ostream SCOut(SCFile, EC);
    PropSet.write(SCOut);
    Res.emplace_back(std::move(SCFile));
  }

  return Res;
}

// Saves specified collection of symbols lists to files.
// Saves file list if user specified corresponding filename.
static string_vector saveResultSymbolsLists(string_vector &ResSymbolsLists) {
  string_vector Res;

  std::string TxtFilesList;
  for (size_t I = 0; I < ResSymbolsLists.size(); ++I) {
    std::string CurOutFileName = makeResultFileName(".sym", I);
    writeToFile(CurOutFileName, ResSymbolsLists[I]);
    Res.emplace_back(std::move(CurOutFileName));
  }
  return Res;
}

#define CHECK_AND_EXIT(E)                                                      \
  {                                                                            \
    Error LocE = std::move(E);                                                 \
    if (LocE) {                                                                \
      logAllUnhandledErrors(std::move(LocE), WithColor::error(errs()));        \
      return 1;                                                                \
    }                                                                          \
  }

static int processOneModule(std::unique_ptr<Module> M,
                            util::SimpleTable &Table) {
  std::map<StringRef, std::vector<Function *>> GlobalsSet;

  bool DoSplit = SplitMode.getNumOccurrences() > 0;
  bool DoSpecConst = SpecConstLower.getNumOccurrences() > 0;

  if (DoSplit || DoSymGen) {
    KernelMapEntryScope Scope = Scope_Global;
    if (DoSplit) {
      if (SplitMode == SPLIT_AUTO)
        Scope = selectDeviceCodeSplitScopeAutomatically(*M);
      else
        Scope =
            SplitMode == SPLIT_PER_KERNEL ? Scope_PerKernel : Scope_PerModule;
    }
    collectKernelModuleMap(*M, GlobalsSet, Scope);
  }

  std::vector<std::unique_ptr<Module>> ResultModules;
  string_vector ResultSymbolsLists;

  bool SpecConstsMet = false;
  bool SetSpecConstAtRT = DoSpecConst && (SpecConstLower == SC_USE_RT_VAL);

  if (DoSpecConst) {
    // perform the spec constant intrinsics transformation and enumeration on
    // the whole module
    ModulePassManager RunSpecConst;
    ModuleAnalysisManager MAM;
    SpecConstantsPass SCP(SetSpecConstAtRT);
    // Register required analysis
    MAM.registerPass([&] { return PassInstrumentationAnalysis(); });
    RunSpecConst.addPass(SCP);
    if (!DoSplit)
      // This pass deletes unreachable globals. Code splitter runs it later.
      RunSpecConst.addPass(GlobalDCEPass());
    PreservedAnalyses Res = RunSpecConst.run(*M, MAM);
    SpecConstsMet = !Res.areAllPreserved();
  }
  if (IROutputOnly) {
    // the result is the transformed input LLVMIR file rather than a file table
    saveModule(*M, OutputFilename);
    return 0;
  }
  if (DoSplit) {
    splitModule(*M, GlobalsSet, ResultModules);
    // post-link always produces a code result, even if it is unmodified input
    if (ResultModules.size() == 0)
      ResultModules.push_back(std::move(M));
  } else
    ResultModules.push_back(std::move(M));

  {
    // reuse input module if there were no spec constants and no splitting
    string_vector Files = SpecConstsMet || (ResultModules.size() > 1)
                              ? saveResultModules(ResultModules)
                              : string_vector{InputFilename};
    // "Code" column is always output
    Error Err = Table.addColumn(COL_CODE, Files);
    CHECK_AND_EXIT(Err);
  }

  {
    ImagePropSaveInfo ImgPSInfo = {true, DoSpecConst, SetSpecConstAtRT,
                                   SpecConstsMet, EmitKernelParamInfo};
    string_vector Files = saveDeviceImageProperty(ResultModules, ImgPSInfo);
    Error Err = Table.addColumn(COL_PROPS, Files);
    CHECK_AND_EXIT(Err);
  }
  if (DoSymGen) {
    // extract symbols per each module
    collectSymbolsLists(GlobalsSet, ResultSymbolsLists);
    if (ResultSymbolsLists.empty()) {
      // push empty symbols list for consistency
      assert(ResultModules.size() == 1);
      ResultSymbolsLists.push_back("");
    }
    string_vector Files = saveResultSymbolsLists(ResultSymbolsLists);
    Error Err = Table.addColumn(COL_SYM, Files);
    CHECK_AND_EXIT(Err);
  }
  return 0;
}

int main(int argc, char **argv) {
  InitLLVM X{argc, argv};

  LLVMContext Context;
  cl::HideUnrelatedOptions(PostLinkCat);
  cl::ParseCommandLineOptions(
      argc, argv,
      "SYCL post-link device code processing tool.\n"
      "This is a collection of utilities run on device code's LLVM IR before\n"
      "handing off to back-end for further compilation or emitting SPIRV.\n"
      "The utilities are:\n"
      "- Module splitter to split a big input module into smaller ones.\n"
      "  Groups kernels using function attribute 'sycl-module-id', i.e.\n"
      "  kernels with the same values of the 'sycl-module-id' attribute will\n"
      "  be put into the same module. If -split=kernel option is specified,\n"
      "  one module per kernel will be emitted.\n"
      "  '-split=auto' mode automatically selects the best way of splitting\n"
      "  kernels into modules based on some heuristic.\n"
      "- If -symbols options is also specified, then for each produced module\n"
      "  a text file containing names of all spir kernels in it is generated.\n"
      "- Specialization constant intrinsic transformer. Replaces symbolic\n"
      "  ID-based intrinsics to integer ID-based ones to make them friendly\n"
      "  for the SPIRV translator\n"
#if INTEL_COLLAB
      "- OpenMP offload entries processing:\n"
      "    * if -" + OmpOffloadEntriesSymbol.ArgStr.str() + " is specified\n"
      "      all global variables in omp_offloading_entries section\n"
      "      will be combined into one global array (or table) named\n"
      "      " + OmpOffloadEntriesSymbol.getDefault().getValue() + ".\n"
      "      The final table's size will be kept in another global variable\n"
      "      named the same and with '_size' suffix.\n"
      "      The default table name may be overridden by specifying a valid\n"
      "      symbol name after the option.\n"
      "    * if the above table creation is enabled, specifying\n"
      "      -" + SortOmpOffloadEntries.ArgStr.str() + " will sort entries\n"
      "      in the table by the entries' names alphabetically\n"
      "      in ascending order.\n"
      "    * if -" + MakeOmpGlobalsStatic.ArgStr.str() + " is specified\n"
      "      all OpenMP declare target global variables will be made\n"
      "      static (internal linkage).\n"
      "    * if -" + EnableOmpExplicitSimd.ArgStr.str() + " is specified\n"
      "      all kernel functions will be converted to explicit simd\n"
      "      kernel fcuntions.\n"
#endif // INTEL_COLLAB
      "Normally, the tool generates a number of files and \"file table\"\n"
      "file listing all generated files in a table manner. For example, if\n"
      "the input file 'example.bc' contains two kernels, then the command\n"
      "  $ sycl-post-link --split=kernel --symbols --spec-const=rt \\\n"
      "    -o example.table example.bc\n"
      "will produce 'example.table' file with the following content:\n"
      "  [Code|Properties|Symbols]\n"
      "  example_0.bc|example_0.prop|example_0.sym\n"
      "  example_1.bc|example_1.prop|example_1.sym\n"
      "When only specialization constant processing is needed, the tool can\n"
      "output a single transformed IR file if --ir-output-only is specified:\n"
      "  $ sycl-post-link --ir-output-only --spec-const=default \\\n"
      "    -o example_p.bc example.bc\n"
      "will produce single output file example_p.bc suitable for SPIRV\n"
      "translation.\n"
      "--ir-output-only option is not not compatible with split modes other\n"
      "than 'auto'.\n");

  bool DoSplit = SplitMode.getNumOccurrences() > 0;
  bool DoSpecConst = SpecConstLower.getNumOccurrences() > 0;
  bool DoParamInfo = EmitKernelParamInfo.getNumOccurrences() > 0;

#if INTEL_COLLAB
  bool DoLinkOmpOffloadEntries =
      OmpOffloadEntriesSymbol.getNumOccurrences() > 0;
  bool DoMakeOmpGlobalsStatic = MakeOmpGlobalsStatic.getNumOccurrences() > 0;
  bool DoSortOmpOffloadEntries = SortOmpOffloadEntries.getNumOccurrences() > 0;
  bool DoEnableOmpExplicitSimd = EnableOmpExplicitSimd.getNumOccurrences() > 0;

  if (DoLinkOmpOffloadEntries && !IROutputOnly)
    // OpenMP offload works with IR output only currently.
    error(Twine("-") + OmpOffloadEntriesSymbol.ArgStr +
          Twine(" can only be used with -") + IROutputOnly.ArgStr);
  if (SortOmpOffloadEntries && !DoLinkOmpOffloadEntries)
    errs() << "warning: -" << SortOmpOffloadEntries.ArgStr
           << " ignored without -" << OmpOffloadEntriesSymbol.ArgStr << "\n";

  if (!DoSplit && !DoSpecConst && !DoSymGen && !DoParamInfo &&
      !DoLinkOmpOffloadEntries && !DoMakeOmpGlobalsStatic) {
#else  // INTEL_COLLAB
  if (!DoSplit && !DoSpecConst && !DoSymGen && !DoParamInfo) {
#endif // INTEL_COLLAB
    errs() << "no actions specified; try --help for usage info\n";
    return 1;
  }
  if (IROutputOnly && (DoSplit && SplitMode != SPLIT_AUTO)) {
    errs() << "error: -" << SplitMode.ArgStr << "=" << SplitMode.ValueStr
           << " can't be used with -" << IROutputOnly.ArgStr << "\n";
    return 1;
  }
  if (IROutputOnly && DoSymGen) {
    errs() << "error: -" << DoSymGen.ArgStr << " can't be used with -"
           << IROutputOnly.ArgStr << "\n";
    return 1;
  }
  if (IROutputOnly && DoParamInfo) {
    errs() << "error: -" << EmitKernelParamInfo.ArgStr << " can't be used with"
           << " -" << IROutputOnly.ArgStr << "\n";
    return 1;
  }
  SMDiagnostic Err;
  std::unique_ptr<Module> M = parseIRFile(InputFilename, Err, Context);
  // It is OK to use raw pointer here as we control that it does not outlive M
  // or objects it is moved to
  Module *MPtr = M.get();

  if (!MPtr) {
    Err.print(argv[0], errs());
    return 1;
  }

  // After linking device bitcode "llvm.used" holds references to the kernels
  // that are defined in the device image. But after splitting device image into
  // separate kernels we may end up with having references to kernel declaration
  // originating from "llvm.used" in the IR that is passed to llvm-spirv tool,
  // and these declarations cause an assertion in llvm-spirv. To workaround this
  // issue remove "llvm.used" from the input module before performing any other
  // actions.
  if (GlobalVariable *GV = MPtr->getGlobalVariable("llvm.used")) {
    assert(GV->user_empty() && "unexpected llvm.used users");
    GV->eraseFromParent();
  }

  if (OutputFilename.getNumOccurrences() == 0)
    OutputFilename = (Twine(sys::path::stem(InputFilename)) + ".files").str();

  util::SimpleTable Table;
  int Res = processOneModule(std::move(M), Table);
  if (Res)
    return Res;

<<<<<<< HEAD
  if (DoSpecConst) {
    // perform the spec constant intrinsics transformation and enumeration on
    // the whole module
    ModulePassManager RunSpecConst;
    ModuleAnalysisManager MAM;
    SpecConstantsPass SCP(SetSpecConstAtRT);
    // Register required analysis
    MAM.registerPass([&] { return PassInstrumentationAnalysis(); });
    RunSpecConst.addPass(SCP);
    if (!DoSplit)
      // This pass deletes unreachable globals. Code splitter runs it later.
      RunSpecConst.addPass(GlobalDCEPass());
    PreservedAnalyses Res = RunSpecConst.run(*MPtr, MAM);
    SpecConstsMet = !Res.areAllPreserved();
  }

#if INTEL_COLLAB
  if (DoEnableOmpExplicitSimd) {
    legacy::PassManager Passes;
    Passes.add(createVPOParoptLowerSimdPass());
    Passes.add(createGenXSPIRVWriterAdaptorPass());
    Passes.run(*MPtr);
  }

  if (DoLinkOmpOffloadEntries || DoMakeOmpGlobalsStatic)
    processOmpOffloadEntries(*MPtr, DoLinkOmpOffloadEntries,
                             DoSortOmpOffloadEntries, DoMakeOmpGlobalsStatic);
#endif // INTEL_COLLAB

  if (IROutputOnly) {
    // the result is the transformed input LLVMIR file rather than a file table
    saveModule(*MPtr, OutputFilename);
=======
  if (IROutputOnly)
>>>>>>> 8d131235
    return 0;

  {
    std::error_code EC;
    raw_fd_ostream Out{OutputFilename, EC, sys::fs::OF_None};
    checkError(EC, "error opening file '" + OutputFilename + "'");
    Table.write(Out);
  }
  return 0;
}<|MERGE_RESOLUTION|>--- conflicted
+++ resolved
@@ -797,6 +797,14 @@
                             util::SimpleTable &Table) {
   std::map<StringRef, std::vector<Function *>> GlobalsSet;
 
+#if INTEL_COLLAB
+  bool DoLinkOmpOffloadEntries =
+      OmpOffloadEntriesSymbol.getNumOccurrences() > 0;
+  bool DoMakeOmpGlobalsStatic = MakeOmpGlobalsStatic.getNumOccurrences() > 0;
+  bool DoSortOmpOffloadEntries = SortOmpOffloadEntries.getNumOccurrences() > 0;
+  bool DoEnableOmpExplicitSimd = EnableOmpExplicitSimd.getNumOccurrences() > 0;
+#endif // INTEL_COLLAB
+
   bool DoSplit = SplitMode.getNumOccurrences() > 0;
   bool DoSpecConst = SpecConstLower.getNumOccurrences() > 0;
 
@@ -833,6 +841,20 @@
     PreservedAnalyses Res = RunSpecConst.run(*M, MAM);
     SpecConstsMet = !Res.areAllPreserved();
   }
+
+#if INTEL_COLLAB
+  if (DoEnableOmpExplicitSimd) {
+    legacy::PassManager Passes;
+    Passes.add(createVPOParoptLowerSimdPass());
+    Passes.add(createGenXSPIRVWriterAdaptorPass());
+    Passes.run(*M);
+  }
+
+  if (DoLinkOmpOffloadEntries || DoMakeOmpGlobalsStatic)
+    processOmpOffloadEntries(*M, DoLinkOmpOffloadEntries,
+                             DoSortOmpOffloadEntries, DoMakeOmpGlobalsStatic);
+#endif // INTEL_COLLAB
+
   if (IROutputOnly) {
     // the result is the transformed input LLVMIR file rather than a file table
     saveModule(*M, OutputFilename);
@@ -948,8 +970,6 @@
   bool DoLinkOmpOffloadEntries =
       OmpOffloadEntriesSymbol.getNumOccurrences() > 0;
   bool DoMakeOmpGlobalsStatic = MakeOmpGlobalsStatic.getNumOccurrences() > 0;
-  bool DoSortOmpOffloadEntries = SortOmpOffloadEntries.getNumOccurrences() > 0;
-  bool DoEnableOmpExplicitSimd = EnableOmpExplicitSimd.getNumOccurrences() > 0;
 
   if (DoLinkOmpOffloadEntries && !IROutputOnly)
     // OpenMP offload works with IR output only currently.
@@ -1013,42 +1033,7 @@
   if (Res)
     return Res;
 
-<<<<<<< HEAD
-  if (DoSpecConst) {
-    // perform the spec constant intrinsics transformation and enumeration on
-    // the whole module
-    ModulePassManager RunSpecConst;
-    ModuleAnalysisManager MAM;
-    SpecConstantsPass SCP(SetSpecConstAtRT);
-    // Register required analysis
-    MAM.registerPass([&] { return PassInstrumentationAnalysis(); });
-    RunSpecConst.addPass(SCP);
-    if (!DoSplit)
-      // This pass deletes unreachable globals. Code splitter runs it later.
-      RunSpecConst.addPass(GlobalDCEPass());
-    PreservedAnalyses Res = RunSpecConst.run(*MPtr, MAM);
-    SpecConstsMet = !Res.areAllPreserved();
-  }
-
-#if INTEL_COLLAB
-  if (DoEnableOmpExplicitSimd) {
-    legacy::PassManager Passes;
-    Passes.add(createVPOParoptLowerSimdPass());
-    Passes.add(createGenXSPIRVWriterAdaptorPass());
-    Passes.run(*MPtr);
-  }
-
-  if (DoLinkOmpOffloadEntries || DoMakeOmpGlobalsStatic)
-    processOmpOffloadEntries(*MPtr, DoLinkOmpOffloadEntries,
-                             DoSortOmpOffloadEntries, DoMakeOmpGlobalsStatic);
-#endif // INTEL_COLLAB
-
-  if (IROutputOnly) {
-    // the result is the transformed input LLVMIR file rather than a file table
-    saveModule(*MPtr, OutputFilename);
-=======
   if (IROutputOnly)
->>>>>>> 8d131235
     return 0;
 
   {
