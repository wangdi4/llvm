--- conflicted
+++ resolved
@@ -1057,7 +1057,6 @@
   bool DoSpecConst = SpecConstLower.getNumOccurrences() > 0;
   bool DoParamInfo = EmitKernelParamInfo.getNumOccurrences() > 0;
 
-<<<<<<< HEAD
 #if INTEL_COLLAB
   bool DoLinkOmpOffloadEntries =
       OmpOffloadEntriesSymbol.getNumOccurrences() > 0;
@@ -1074,11 +1073,8 @@
   if (!DoSplit && !DoSpecConst && !DoSymGen && !DoParamInfo &&
       !DoLinkOmpOffloadEntries && !DoMakeOmpGlobalsStatic) {
 #else  // INTEL_COLLAB
-  if (!DoSplit && !DoSpecConst && !DoSymGen && !DoParamInfo) {
+  if (!DoSplit && !DoSpecConst && !DoSymGen && !DoParamInfo && !DoSplitEsimd) {
 #endif // INTEL_COLLAB
-=======
-  if (!DoSplit && !DoSpecConst && !DoSymGen && !DoParamInfo && !DoSplitEsimd) {
->>>>>>> a599c44d
     errs() << "no actions specified; try --help for usage info\n";
     return 1;
   }
