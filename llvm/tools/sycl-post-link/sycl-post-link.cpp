--- conflicted
+++ resolved
@@ -1121,7 +1121,6 @@
       "- Specialization constant intrinsic transformer. Replaces symbolic\n"
       "  ID-based intrinsics to integer ID-based ones to make them friendly\n"
       "  for the SPIRV translator\n"
-<<<<<<< HEAD
 #if INTEL_COLLAB
       "- OpenMP offload entries processing:\n"
       "    * if -" + OmpOffloadEntriesSymbol.ArgStr.str() + " is specified\n"
@@ -1143,12 +1142,10 @@
       "      all kernel functions will be converted to explicit simd\n"
       "      kernel fcuntions.\n"
 #endif // INTEL_COLLAB
-=======
       "When the tool splits input module into regular SYCL and ESIMD kernels,\n"
       "it performs a set of specific lowering and transformation passes on\n"
       "ESIMD module, which is enabled by the '-lower-esimd' option. Regular\n"
       "optimization level options are supported, e.g. -O[0|1|2|3|s|z].\n"
->>>>>>> d1d0f437
       "Normally, the tool generates a number of files and \"file table\"\n"
       "file listing all generated files in a table manner. For example, if\n"
       "the input file 'example.bc' contains two kernels, then the command\n"
