--- conflicted
+++ resolved
@@ -986,10 +986,7 @@
     Modified |= MMs.size() > 1;
 #ifndef _NDEBUG
     bool NoSplitOccurred = (MMs.size() == 1) && (Table->getNumRows() == 0);
-<<<<<<< HEAD
-=======
     (void)NoSplitOccurred; // INTEL
->>>>>>> 702c911c
 #endif // _NDEBUG
 
     if (!SplitEsimd && (MMs.size() > 1)) {
