//===----- SYCLDeviceRequirements.cpp - collect data for used aspects ----=-==//
//
// Part of the LLVM Project, under the Apache License v2.0 with LLVM Exceptions.
// See https://llvm.org/LICENSE.txt for license information.
// SPDX-License-Identifier: Apache-2.0 WITH LLVM-exception
//
//===----------------------------------------------------------------------===//

#include "SYCLDeviceRequirements.h"
#include "ModuleSplitter.h"

#include "llvm/ADT/SmallString.h"
#include "llvm/ADT/StringRef.h"
#include "llvm/IR/Module.h"
#include "llvm/Support/PropertySetIO.h"

#include <set>
#include <vector>

using namespace llvm;

void llvm::getSYCLDeviceRequirements(
    const module_split::ModuleDesc &MD,
    std::map<StringRef, util::PropertyValue> &Requirements) {
  auto ExtractSignedIntegerFromMDNodeOperand = [=](const MDNode *N,
                                                   unsigned OpNo) -> int64_t {
    Constant *C =
        cast<ConstantAsMetadata>(N->getOperand(OpNo).get())->getValue();
    return C->getUniqueInteger().getSExtValue();
  };

  auto ExtractUnsignedIntegerFromMDNodeOperand =
      [=](const MDNode *N, unsigned OpNo) -> uint64_t {
    Constant *C =
        cast<ConstantAsMetadata>(N->getOperand(OpNo).get())->getValue();
    return C->getUniqueInteger().getZExtValue();
  };

  // { LLVM-IR metadata name , [SYCL/Device requirements] property name }, see:
  // https://github.com/intel/llvm/blob/sycl/sycl/doc/design/OptionalDeviceFeatures.md#create-the-sycldevice-requirements-property-set
  // Scan the module and if the metadata is present fill the corresponing
  // property with metadata's aspects
  constexpr std::pair<const char *, const char *> ReqdMDs[] = {
      {"sycl_used_aspects", "aspects"}, {"sycl_fixed_targets", "fixed_target"}};

  for (const auto &[MDName, MappedName] : ReqdMDs) {
    std::set<uint32_t> Values;
    for (const Function &F : MD.getModule()) {
      if (const MDNode *MDN = F.getMetadata(MDName)) {
        for (size_t I = 0, E = MDN->getNumOperands(); I < E; ++I) {
          if (std::string(MDName) == "sycl_used_aspects") {
            // Don't put internal aspects (with negative integer value) into the
            // requirements, they are used only for device image splitting.
            auto Val = ExtractSignedIntegerFromMDNodeOperand(MDN, I);
            if (Val >= 0)
              Values.insert(Val);
          } else {
            Values.insert(ExtractUnsignedIntegerFromMDNodeOperand(MDN, I));
          }
        }
      }
    }

    // We don't need the "fixed_target" property if it's empty
    if (std::string(MDName) == "sycl_fixed_targets" && Values.empty())
      continue;
    Requirements[MappedName] =
        std::vector<uint32_t>(Values.begin(), Values.end());
  }

  std::optional<llvm::SmallVector<uint64_t, 3>> ReqdWorkGroupSize;
  for (const Function &F : MD.getModule()) {
    if (const MDNode *MDN = F.getMetadata("reqd_work_group_size")) {
      llvm::SmallVector<uint64_t, 3> NewReqdWorkGroupSize;
      for (size_t I = 0, E = MDN->getNumOperands(); I < E; ++I)
        NewReqdWorkGroupSize.push_back(
            ExtractUnsignedIntegerFromMDNodeOperand(MDN, I));
      if (!ReqdWorkGroupSize)
        ReqdWorkGroupSize = NewReqdWorkGroupSize;
    }
  }

  // TODO: Before intel/llvm#10620, the reqd_work_group_size attribute
  // stores its values as uint32_t, but this needed to be expanded to
  // uint64_t.  However, this change did not happen in ABI-breaking
  // window, so we attach the required work-group size as the
  // reqd_work_group_size_uint64_t attribute. At the next ABI-breaking
  // window, this can be changed back to reqd_work_group_size.
  if (ReqdWorkGroupSize)
    Requirements["reqd_work_group_size_uint64_t"] = *ReqdWorkGroupSize;

<<<<<<< HEAD
=======
  auto ExtractStringFromMDNodeOperand =
      [=](const MDNode *N, unsigned OpNo) -> llvm::SmallString<256> {
    MDString *S = cast<llvm::MDString>(N->getOperand(OpNo).get());
    return S->getString();
  };

  // { LLVM-IR metadata name , [SYCL/Device requirements] property name }, see:
  // https://github.com/intel/llvm/blob/sycl/sycl/doc/design/OptionalDeviceFeatures.md#create-the-sycldevice-requirements-property-set
  // Scan the module and if the metadata is present fill the corresponing
  // property with metadata's aspects
  constexpr std::pair<const char *, const char *> MatrixMDs[] = {
      {"sycl_joint_matrix", "joint_matrix"},
      {"sycl_joint_matrix_mad", "joint_matrix_mad"}};

  for (const auto &[MDName, MappedName] : MatrixMDs) {
    llvm::SmallString<256> Val;
    for (const Function &F : MD.getModule())
      if (const MDNode *MDN = F.getMetadata(MDName))
        Val = ExtractStringFromMDNodeOperand(
            MDN, 0); // there is always only one operand
    if (Val.empty())
      continue;
    Requirements[MappedName] = Val;
  }

>>>>>>> 7f4c3c22
  // There should only be at most one function with
  // intel_reqd_sub_group_size metadata when considering the entry
  // points of a module, but not necessarily when considering all the
  // functions of a module: an entry point with a
  // intel_reqd_sub_group_size can call an ESIMD function through
  // invoke_esimd, and that function has intel_reqd_sub_group_size=1,
  // which is valid.
  std::optional<uint32_t> SubGroupSize;
  for (const Function *F : MD.entries()) {
    if (auto *MDN = F->getMetadata("intel_reqd_sub_group_size")) {
      assert(MDN->getNumOperands() == 1);
      auto MDValue = ExtractUnsignedIntegerFromMDNodeOperand(MDN, 0);
      if (!SubGroupSize)
        SubGroupSize = MDValue;
      else
        assert(*SubGroupSize == static_cast<uint32_t>(MDValue));
    }
  }
  // Do not attach reqd_sub_group_size if there is no attached metadata
  if (SubGroupSize)
    Requirements["reqd_sub_group_size"] = *SubGroupSize;
}<|MERGE_RESOLUTION|>--- conflicted
+++ resolved
@@ -89,8 +89,6 @@
   if (ReqdWorkGroupSize)
     Requirements["reqd_work_group_size_uint64_t"] = *ReqdWorkGroupSize;
 
-<<<<<<< HEAD
-=======
   auto ExtractStringFromMDNodeOperand =
       [=](const MDNode *N, unsigned OpNo) -> llvm::SmallString<256> {
     MDString *S = cast<llvm::MDString>(N->getOperand(OpNo).get());
@@ -116,7 +114,6 @@
     Requirements[MappedName] = Val;
   }
 
->>>>>>> 7f4c3c22
   // There should only be at most one function with
   // intel_reqd_sub_group_size metadata when considering the entry
   // points of a module, but not necessarily when considering all the
