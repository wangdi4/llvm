//===---- CompileTimePropertiesPass.cpp - SYCL Compile Time Props Pass ----===//
//
// Part of the LLVM Project, under the Apache License v2.0 with LLVM Exceptions.
// See https://llvm.org/LICENSE.txt for license information.
// SPDX-License-Identifier: Apache-2.0 WITH LLVM-exception
//
//===----------------------------------------------------------------------===//
// See comments in the header.
//===----------------------------------------------------------------------===//

#include "CompileTimePropertiesPass.h"
#include "DeviceGlobals.h"

#include "llvm/ADT/APInt.h"
#include "llvm/ADT/StringMap.h"
#include "llvm/ADT/StringRef.h"
#include "llvm/IR/InstIterator.h"
#include "llvm/IR/IntrinsicInst.h"
#include "llvm/IR/Module.h"
#include "llvm/IR/Operator.h"

using namespace llvm;

namespace {

constexpr StringRef SYCL_HOST_ACCESS_ATTR = "sycl-host-access";

constexpr StringRef SPIRV_DECOR_MD_KIND = "spirv.Decorations";
// The corresponding SPIR-V OpCode for the host_access property is documented
// in the SPV_INTEL_global_variable_decorations design document:
// https://github.com/intel/llvm/blob/sycl/sycl/doc/extensions/DeviceGlobal/SPV_INTEL_global_variable_decorations.asciidoc#decoration
constexpr uint32_t SPIRV_HOST_ACCESS_DECOR = 6147;
constexpr uint32_t SPIRV_HOST_ACCESS_DEFAULT_VALUE = 2; // Read/Write

enum class DecorValueTy {
  uint32,
  boolean,
};

struct Decor {
  uint32_t Code;
  DecorValueTy Type;
};

#define SYCL_COMPILE_TIME_PROPERTY(PropertyName, Decoration, ValueType)        \
  {PropertyName, {Decoration, ValueType}},

const StringMap<Decor> SpirvDecorMap = {
#include "CompileTimeProperties.def"
};
#undef SYCL_COMPILE_TIME_PROPERTY

/// Builds a metadata node for a SPIR-V decoration (both decoration code
/// and value are \c uint32_t integers).
///
/// @param Ctx    [in] the LLVM Context.
/// @param OpCode [in] the SPIR-V OpCode code.
/// @param Value  [in] the SPIR-V decoration value.
///
/// @returns a pointer to the metadata node created for the required decoration
/// and its value.
MDNode *buildSpirvDecorMetadata(LLVMContext &Ctx, uint32_t OpCode,
                                uint32_t Value) {
  auto *Ty = Type::getInt32Ty(Ctx);
  SmallVector<Metadata *, 2> MD;
  MD.push_back(ConstantAsMetadata::get(
      Constant::getIntegerValue(Ty, APInt(32, OpCode))));
  MD.push_back(
      ConstantAsMetadata::get(Constant::getIntegerValue(Ty, APInt(32, Value))));
  return MDNode::get(Ctx, MD);
}

/// Builds a metadata node for a SPIR-V decoration (both decoration code
/// and value are \c uint32_t integers, and the secondary extra operand is a
/// string).
///
/// @param Ctx        [in] the LLVM Context.
/// @param OpCode     [in] the SPIR-V OpCode code.
/// @param Value      [in] the SPIR-V decoration value.
/// @param Secondary  [in] the secondary "extra operands" (\c StringRef).
///
/// @returns a pointer to the metadata node created for the required decoration
/// and its value.
MDNode *buildSpirvDecorMetadata(LLVMContext &Ctx, uint32_t OpCode,
                                uint32_t Value, StringRef Secondary) {
  auto *Ty = Type::getInt32Ty(Ctx);
  SmallVector<Metadata *, 3> MD;
  MD.push_back(ConstantAsMetadata::get(
      Constant::getIntegerValue(Ty, APInt(32, OpCode))));
  MD.push_back(
      ConstantAsMetadata::get(Constant::getIntegerValue(Ty, APInt(32, Value))));
  MD.push_back(MDString::get(Ctx, Secondary));
  return MDNode::get(Ctx, MD);
}

/// Gets the string value in a global variable. If the parameter is not a global
/// variable or it does not contain string data, then \c None is returned.
///
/// @param StringV  [in] the LLVM value of supposed \c GlobalVariable type with
///                 a string value.
///
/// @returns a \c StringRef with the string contained in \c StringV and \c None
///          if \c StringV is not a \c GlobalVariable or does not contain string
///          data.
Optional<StringRef> getGlobalVariableString(const Value *StringV) {
  if (const auto *StringGV = dyn_cast<GlobalVariable>(StringV))
    if (const auto *StringData =
            dyn_cast<ConstantDataSequential>(StringGV->getInitializer()))
      if (StringData->isCString())
        return StringData->getAsCString();
  return {};
}

/// Tries to generate a SPIR-V decorate metadata node from an attribute. If
/// the attribute is unknown \c nullptr will be returned.
///
/// @param Ctx   [in] the LLVM context.
/// @param Attr  [in] the LLVM attribute to generate metadata for.
///
/// @returns a pointer to a new metadata node if \c Attr is an attribute with a
///          known corresponding SPIR-V decorate and the arguments are valid.
///          Otherwise \c nullptr is returned.
MDNode *attributeToDecorateMetadata(LLVMContext &Ctx, const Attribute &Attr) {
  // Currently, only string attributes are supported
  if (!Attr.isStringAttribute())
    return nullptr;
  auto DecorIt = SpirvDecorMap.find(Attr.getKindAsString());
  if (DecorIt == SpirvDecorMap.end())
    return nullptr;
  Decor DecorFound = DecorIt->second;
  uint32_t DecorCode = DecorFound.Code;
  switch (DecorFound.Type) {
    case DecorValueTy::uint32:
      return buildSpirvDecorMetadata(Ctx, DecorCode,
                                     getAttributeAsInteger<uint32_t>(Attr));
    case DecorValueTy::boolean:
      return buildSpirvDecorMetadata(Ctx, DecorCode, hasProperty(Attr));
    default:
      llvm_unreachable("Unhandled decorator type.");
  }
}

/// Tries to generate a SPIR-V execution mode metadata node from an attribute.
/// If the attribute is unknown \c None will be returned.
///
/// @param M     [in] the LLVM module.
/// @param Attr  [in] the LLVM attribute to generate metadata for.
///
/// @returns a pair with the name of the resulting metadata and a pointer to
///          the metadata node with its values if the attribute has a
///          corresponding SPIR-V execution mode. Otherwise \c None is returned.
Optional<std::pair<std::string, MDNode *>>
attributeToExecModeMetadata(Module &M, const Attribute &Attr) {
  LLVMContext &Ctx = M.getContext();
  const DataLayout &DLayout = M.getDataLayout();

  // Currently, only string attributes are supported
  if (!Attr.isStringAttribute())
    return None;
  StringRef AttrKindStr = Attr.getKindAsString();
  // Early exit if it is not a sycl-* attribute.
  if (!AttrKindStr.startswith("sycl-"))
    return None;

  if (AttrKindStr == "sycl-work-group-size" ||
      AttrKindStr == "sycl-work-group-size-hint") {
    // Split values in the comma-separated list integers.
    SmallVector<StringRef, 3> ValStrs;
    Attr.getValueAsString().split(ValStrs, ',');

    assert(ValStrs.size() <= 3 &&
           "sycl-work-group-size and sycl-work-group-size-hint currently only "
           "support up to three values");

    // SYCL work-group sizes must be reversed for SPIR-V.
    std::reverse(ValStrs.begin(), ValStrs.end());

    // Use integer pointer size as closest analogue to size_t.
    IntegerType *IntPtrTy = DLayout.getIntPtrType(Ctx);
    IntegerType *SizeTTy = Type::getIntNTy(Ctx, IntPtrTy->getBitWidth());
    unsigned SizeTBitSize = SizeTTy->getBitWidth();

    // Get the integers from the strings.
    SmallVector<Metadata *, 3> MDVals;
    for (StringRef ValStr : ValStrs)
      MDVals.push_back(ConstantAsMetadata::get(Constant::getIntegerValue(
          SizeTTy, APInt(SizeTBitSize, ValStr, 10))));

    const char *MDName = (AttrKindStr == "sycl-work-group-size")
                             ? "reqd_work_group_size"
                             : "work_group_size_hint";
    return std::pair<std::string, MDNode *>(MDName, MDNode::get(Ctx, MDVals));
  }

  if (AttrKindStr == "sycl-sub-group-size") {
    uint32_t SubGroupSize = getAttributeAsInteger<uint32_t>(Attr);
    IntegerType *Ty = Type::getInt32Ty(Ctx);
    Metadata *MDVal = ConstantAsMetadata::get(
        Constant::getIntegerValue(Ty, APInt(32, SubGroupSize)));
    SmallVector<Metadata *, 1> MD{MDVal};
    return std::pair<std::string, MDNode *>("intel_reqd_sub_group_size",
                                            MDNode::get(Ctx, MD));
  }

  return None;
}

} // anonymous namespace

PreservedAnalyses CompileTimePropertiesPass::run(Module &M,
                                                 ModuleAnalysisManager &MAM) {
  LLVMContext &Ctx = M.getContext();
  unsigned MDKindID = Ctx.getMDKindID(SPIRV_DECOR_MD_KIND);
  bool CompileTimePropertiesMet = false;

  // Let's process all the globals
  for (auto &GV : M.globals()) {
    // we suppose the enumeration orders in every enumeration in the SYCL
    // headers are the same as in the descriptions of the corresponding
    // decorations in the SPV_INTEL_* extensions.
    SmallVector<Metadata *, 8> MDOps;
    for (auto &Attribute : GV.getAttributes()) {
      MDNode *SPIRVMetadata = attributeToDecorateMetadata(Ctx, Attribute);
      if (SPIRVMetadata)
        MDOps.push_back(SPIRVMetadata);
    }

    // Some properties should be handled specially.

    // The host_access property is handled specially for device global variables
    // because the SPIR-V decoration requires two "extra operands". The second
    // SPIR-V operand is the "name" (the value of the "sycl-unique-id" property)
    // of the variable.
    if (isDeviceGlobalVariable(GV)) {
      auto HostAccessDecorValue =
          GV.hasAttribute(SYCL_HOST_ACCESS_ATTR)
              ? getAttributeAsInteger<uint32_t>(GV, SYCL_HOST_ACCESS_ATTR)
              : SPIRV_HOST_ACCESS_DEFAULT_VALUE;
      auto VarName = getGlobalVariableUniqueId(GV);
      MDOps.push_back(buildSpirvDecorMetadata(Ctx, SPIRV_HOST_ACCESS_DECOR,
                                              HostAccessDecorValue, VarName));
    }

    // Add the generated metadata to the variable
    if (!MDOps.empty()) {
      GV.addMetadata(MDKindID, *MDNode::get(Ctx, MDOps));
      CompileTimePropertiesMet = true;
    }
  }

  // Process all properties on kernels.
  for (Function &F : M) {
    // Only consider kernels.
    if (F.getCallingConv() != CallingConv::SPIR_KERNEL)
      continue;

<<<<<<< HEAD
    SmallVector<Metadata *, 8> MDOps;
    SmallVector<std::pair<std::string, MDNode *>, 8> NamedMDOps;
    for (const Attribute &Attribute : F.getAttributes().getFnAttrs()) {
      if (MDNode *SPIRVMetadata = attributeToDecorateMetadata(Ctx, Attribute))
        MDOps.push_back(SPIRVMetadata);
      else if (auto NamedMetadata = attributeToExecModeMetadata(M, Attribute))
        NamedMDOps.push_back(*NamedMetadata);
=======
    {
      // Process all properties on kernels arugments
      SmallVector<Metadata *, 8> MDOps;
      MDOps.reserve(F.arg_size());
      bool foundKernelProperties = false;
      for (unsigned i = 0; i < F.arg_size(); i++) {
        SmallVector<Metadata *, 8> MDArgOps;
        for (auto &Attribute : F.getAttributes().getParamAttrs(i)) {
          if (MDNode *SPIRVMetadata =
                  attributeToDecorateMetadata(Ctx, Attribute))
            MDArgOps.push_back(SPIRVMetadata);
        }
        if (!MDArgOps.empty())
            foundKernelProperties = true;
        MDOps.push_back(MDNode::get(Ctx, MDArgOps));
      }
      // Add the generated metadata to the kernel function.
      if (foundKernelProperties) {
        F.addMetadata(MDParamKindID, *MDNode::get(Ctx, MDOps));
        CompileTimePropertiesMet = true;
      }
>>>>>>> ba9af470
    }

    // Add the generated metadata to the kernel function.
    if (!MDOps.empty()) {
      F.addMetadata(MDKindID, *MDNode::get(Ctx, MDOps));
      CompileTimePropertiesMet = true;
    }

    // Add the new named metadata to the kernel function.
    for (std::pair<std::string, MDNode *> NamedMD : NamedMDOps) {
      // If multiple sources defined this metadata, prioritize the existing one.
      if (F.hasMetadata(NamedMD.first))
        continue;
      F.addMetadata(NamedMD.first, *NamedMD.second);
    }
  }

  // Check pointer annotations.
  SmallVector<IntrinsicInst *, 4> RemovableAnnots;
  for (Function &F : M)
    for (inst_iterator I = inst_begin(&F), E = inst_end(&F); I != E; ++I)
      if (auto *IntrInst = dyn_cast<IntrinsicInst>(&*I))
        if (IntrInst->getIntrinsicID() == Intrinsic::ptr_annotation &&
            transformSYCLPropertiesAnnotation(M, IntrInst, RemovableAnnots))
          CompileTimePropertiesMet = true;

  // Remove irrelevant "sycl-properties" annotations after the transformations.
  for (IntrinsicInst *IntrInst : RemovableAnnots) {
    assert(IntrInst->getNumUses() == 0);
    IntrInst->eraseFromParent();
  }

  // The pass just adds some metadata to the module, it should not ruin
  // any analysis, but we need return PreservedAnalyses::none() to inform
  // the caller that at least one compile-time property was met.
  return CompileTimePropertiesMet ? PreservedAnalyses::none()
                                  : PreservedAnalyses::all();
}

// Returns true if the transformation changed IntrInst.
bool CompileTimePropertiesPass::transformSYCLPropertiesAnnotation(
    Module &M, IntrinsicInst *IntrInst,
    SmallVectorImpl<IntrinsicInst *> &RemovableAnnotations) {
  assert(IntrInst->getIntrinsicID() == Intrinsic::ptr_annotation &&
         "Intrinsic is not a pointer annotation.");
  assert(IntrInst->arg_size() == 5 &&
         "Unexpected number of arguments in annotation intrinsic.");

  // Get the global variable with the annotation string.
  const GlobalVariable *AnnotStrArgGV = nullptr;
  const Value *IntrAnnotStringArg = IntrInst->getArgOperand(1);
  if (auto *GEP = dyn_cast<GEPOperator>(IntrAnnotStringArg))
    if (auto *C = dyn_cast<Constant>(GEP->getOperand(0)))
      AnnotStrArgGV = dyn_cast<GlobalVariable>(C);
  if (!AnnotStrArgGV)
    return false;

  // We only need to consider annotations with "sycl-properties" annotation
  // string.
  Optional<StringRef> AnnotStr = getGlobalVariableString(AnnotStrArgGV);
  if (!AnnotStr || AnnotStr->str() != "sycl-properties")
    return false;

  // Read the annotation values and create the new annotation string.
  std::string NewAnnotString = "";
  if (const auto *Cast =
          dyn_cast<BitCastOperator>(IntrInst->getArgOperand(4))) {
    if (const auto *AnnotValsGV =
            dyn_cast<GlobalVariable>(Cast->getOperand(0))) {
      if (const auto *AnnotValsAggr =
              dyn_cast<ConstantAggregate>(AnnotValsGV->getInitializer())) {
        assert(
            (AnnotValsAggr->getNumOperands() & 1) == 0 &&
            "sycl-properties annotation must have an even number of annotation "
            "values.");

        // Iterate over the pairs of property meta-names and meta-values.
        for (size_t I = 0; I < AnnotValsAggr->getNumOperands(); I += 2) {
          Optional<StringRef> PropMetaName =
              getGlobalVariableString(AnnotValsAggr->getOperand(I));
          Optional<StringRef> PropMetaValue =
              getGlobalVariableString(AnnotValsAggr->getOperand(I + 1));

          assert(PropMetaName &&
                 "Unexpected format for property name in annotation.");

          auto DecorIt = SpirvDecorMap.find(*PropMetaName);
          if (DecorIt == SpirvDecorMap.end())
            continue;
          uint32_t DecorCode = DecorIt->second.Code;

          // Expected format is '{X}' or '{X:Y}' where X is decoration ID and
          // Y is the value if present. It encloses Y in " to ensure that
          // string values are handled correctly. Note that " around values are
          // always valid, even if the decoration parameters are not strings.
          NewAnnotString += "{" + std::to_string(DecorCode);
          if (PropMetaValue)
            NewAnnotString += ":\"" + PropMetaValue->str() + "\"";
          NewAnnotString += "}";
        }
      }
    }
  }

  // If the new annotation string is empty there is no reason to keep it, so
  // replace it with the first operand and mark it for removal.
  if (NewAnnotString.empty()) {
    IntrInst->replaceAllUsesWith(IntrInst->getOperand(0));
    RemovableAnnotations.push_back(IntrInst);
    return true;
  }

  // Either reuse a previously generated one or create a new global variable
  // with the new annotation string.
  GlobalVariable *NewAnnotStringGV = nullptr;
  auto ExistingNewAnnotStringIt = ReusableAnnotStrings.find(NewAnnotString);
  if (ExistingNewAnnotStringIt != ReusableAnnotStrings.end()) {
    NewAnnotStringGV = ExistingNewAnnotStringIt->second;
  } else {
    Constant *NewAnnotStringData =
        ConstantDataArray::getString(M.getContext(), NewAnnotString);
    NewAnnotStringGV = new GlobalVariable(M, NewAnnotStringData->getType(),
                                          true, GlobalValue::PrivateLinkage,
                                          NewAnnotStringData, ".str");
    NewAnnotStringGV->setSection(AnnotStrArgGV->getSection());
    NewAnnotStringGV->setUnnamedAddr(GlobalValue::UnnamedAddr::Global);
    ReusableAnnotStrings.insert({NewAnnotString, NewAnnotStringGV});
  }

  // Replace the annotation string with a bitcast of the new global variable.
  IntrInst->setArgOperand(
      1, ConstantExpr::getBitCast(NewAnnotStringGV,
                                  IntrAnnotStringArg->getType()));

  // The values are not in the annotation string, so we can remove the original
  // annotation value.
  unsigned DefaultAS = M.getDataLayout().getDefaultGlobalsAddressSpace();
  Type *Int8Ty = IntegerType::getInt8Ty(M.getContext());
  PointerType *Int8DefaultASPtrTy = Int8Ty->getPointerTo(DefaultAS);
  IntrInst->setArgOperand(4, ConstantPointerNull::get(Int8DefaultASPtrTy));
  return true;
}<|MERGE_RESOLUTION|>--- conflicted
+++ resolved
@@ -26,6 +26,7 @@
 constexpr StringRef SYCL_HOST_ACCESS_ATTR = "sycl-host-access";
 
 constexpr StringRef SPIRV_DECOR_MD_KIND = "spirv.Decorations";
+constexpr StringRef SPIRV_PARAM_DECOR_MD_KIND = "spirv.ParameterDecorations";
 // The corresponding SPIR-V OpCode for the host_access property is documented
 // in the SPV_INTEL_global_variable_decorations design document:
 // https://github.com/intel/llvm/blob/sycl/sycl/doc/extensions/DeviceGlobal/SPV_INTEL_global_variable_decorations.asciidoc#decoration
@@ -211,6 +212,7 @@
                                                  ModuleAnalysisManager &MAM) {
   LLVMContext &Ctx = M.getContext();
   unsigned MDKindID = Ctx.getMDKindID(SPIRV_DECOR_MD_KIND);
+  unsigned MDParamKindID = Ctx.getMDKindID(SPIRV_PARAM_DECOR_MD_KIND);
   bool CompileTimePropertiesMet = false;
 
   // Let's process all the globals
@@ -254,15 +256,6 @@
     if (F.getCallingConv() != CallingConv::SPIR_KERNEL)
       continue;
 
-<<<<<<< HEAD
-    SmallVector<Metadata *, 8> MDOps;
-    SmallVector<std::pair<std::string, MDNode *>, 8> NamedMDOps;
-    for (const Attribute &Attribute : F.getAttributes().getFnAttrs()) {
-      if (MDNode *SPIRVMetadata = attributeToDecorateMetadata(Ctx, Attribute))
-        MDOps.push_back(SPIRVMetadata);
-      else if (auto NamedMetadata = attributeToExecModeMetadata(M, Attribute))
-        NamedMDOps.push_back(*NamedMetadata);
-=======
     {
       // Process all properties on kernels arugments
       SmallVector<Metadata *, 8> MDOps;
@@ -284,8 +277,18 @@
         F.addMetadata(MDParamKindID, *MDNode::get(Ctx, MDOps));
         CompileTimePropertiesMet = true;
       }
->>>>>>> ba9af470
-    }
+    }
+
+    {
+      // Process all properties on kernels.
+      SmallVector<Metadata *, 8> MDOps;
+      SmallVector<std::pair<std::string, MDNode *>, 8> NamedMDOps;
+      for (const Attribute &Attribute : F.getAttributes().getFnAttrs()) {
+        if (MDNode *SPIRVMetadata = attributeToDecorateMetadata(Ctx, Attribute))
+          MDOps.push_back(SPIRVMetadata);
+        else if (auto NamedMetadata = attributeToExecModeMetadata(M, Attribute))
+          NamedMDOps.push_back(*NamedMetadata);
+      }
 
     // Add the generated metadata to the kernel function.
     if (!MDOps.empty()) {
@@ -299,6 +302,7 @@
       if (F.hasMetadata(NamedMD.first))
         continue;
       F.addMetadata(NamedMD.first, *NamedMD.second);
+    }
     }
   }
 
