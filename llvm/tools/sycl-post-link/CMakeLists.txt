--- conflicted
+++ resolved
@@ -18,15 +18,6 @@
   VPOTransforms
 # end INTEL_CUSTOMIZATION
   TransformUtils
-<<<<<<< HEAD
-  VPOTransforms
-  GenXIntrinsics
-=======
-# INTEL_CUSTOMIZATION
-  GenXIntrinsics
-  VPOTransforms
-# end INTEL_CUSTOMIZATION
->>>>>>> 48c7634a
   )
 
 add_llvm_tool(sycl-post-link
