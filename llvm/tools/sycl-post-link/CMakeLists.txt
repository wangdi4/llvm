if(INTEL_CUSTOMIZATION)
get_property(LLVMGenXIntrinsics_SOURCE_DIR GLOBAL PROPERTY LLVMGenXIntrinsics_SOURCE_PROP)
get_property(LLVMGenXIntrinsics_BINARY_DIR GLOBAL PROPERTY LLVMGenXIntrinsics_BINARY_PROP)

include_directories(
  ${LLVMGenXIntrinsics_SOURCE_DIR}/GenXIntrinsics/include
  ${LLVMGenXIntrinsics_BINARY_DIR}/GenXIntrinsics/include)
endif()

set(LLVM_LINK_COMPONENTS
  BitWriter
  Core
  IPO
  IRReader
  Support
# INTEL_CUSTOMIZATION
  GenXIntrinsics
  VPOTransforms
# end INTEL_CUSTOMIZATION
  TransformUtils
  SYCLLowerIR
  InstCombine
  ScalarOpts
  )

get_property(LLVMGenXIntrinsics_SOURCE_DIR GLOBAL PROPERTY LLVMGenXIntrinsics_SOURCE_PROP)
get_property(LLVMGenXIntrinsics_BINARY_DIR GLOBAL PROPERTY LLVMGenXIntrinsics_BINARY_PROP)

include_directories(
  ${LLVMGenXIntrinsics_SOURCE_DIR}/GenXIntrinsics/include
  ${LLVMGenXIntrinsics_BINARY_DIR}/GenXIntrinsics/include)

add_llvm_tool(sycl-post-link
  sycl-post-link.cpp
  SPIRKernelParamOptInfo.cpp
  SpecConstants.cpp
<<<<<<< HEAD

# INTEL_CUSTOMIZATION
=======
  SYCLDeviceLibReqMask.cpp
>>>>>>> a1d362ff
  ADDITIONAL_HEADER_DIRS
  ${LLVMGenXIntrinsics_SOURCE_DIR}/GenXIntrinsics/include
  ${LLVMGenXIntrinsics_BINARY_DIR}/GenXIntrinsics/include

  LINK_LIBS
  LLVMVPOTransforms
  LLVMGenXIntrinsics
  LLVMVPOTransforms
# end INTEL_CUSTOMIZATION

  DEPENDS
  intrinsics_gen
  LLVMGenXIntrinsics
# INTEL_CUSTOMIZATION
  LLVMVPOTransforms
# end INTEL_CUSTOMIZATION
  CUSTOM_WIN_VER
  )
if(INTEL_CUSTOMIZATION)
  dpcpptarget_add_resource_file(sycl-post-link
    "sycl-post-link.exe"
    "Intel(R) oneAPI DPC++ Compiler"
    "SYCL post-link device code processing tool")
endif()

target_link_libraries(sycl-post-link PRIVATE LLVMGenXIntrinsics)<|MERGE_RESOLUTION|>--- conflicted
+++ resolved
@@ -34,16 +34,12 @@
   sycl-post-link.cpp
   SPIRKernelParamOptInfo.cpp
   SpecConstants.cpp
-<<<<<<< HEAD
-
-# INTEL_CUSTOMIZATION
-=======
   SYCLDeviceLibReqMask.cpp
->>>>>>> a1d362ff
   ADDITIONAL_HEADER_DIRS
   ${LLVMGenXIntrinsics_SOURCE_DIR}/GenXIntrinsics/include
   ${LLVMGenXIntrinsics_BINARY_DIR}/GenXIntrinsics/include
 
+# INTEL_CUSTOMIZATION
   LINK_LIBS
   LLVMVPOTransforms
   LLVMGenXIntrinsics
