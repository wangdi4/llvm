//===-------- ModuleSplitter.cpp - split a module into callgraphs ---------===//
//
// Part of the LLVM Project, under the Apache License v2.0 with LLVM Exceptions.
// See https://llvm.org/LICENSE.txt for license information.
// SPDX-License-Identifier: Apache-2.0 WITH LLVM-exception
//
//===----------------------------------------------------------------------===//
// See comments in the header.
//===----------------------------------------------------------------------===//

#include "ModuleSplitter.h"
#include "DeviceGlobals.h"
#include "Support.h"

#include "llvm/ADT/SetVector.h"
#include "llvm/IR/Function.h"
#include "llvm/IR/InstIterator.h"
#include "llvm/IR/Instructions.h"
#include "llvm/IR/LegacyPassManager.h"
#include "llvm/IR/Module.h"
#include "llvm/SYCLLowerIR/LowerInvokeSimd.h"
#include "llvm/Transforms/IPO.h"
#include "llvm/Transforms/IPO/GlobalDCE.h"
#include "llvm/Transforms/IPO/StripDeadPrototypes.h"
#include "llvm/Transforms/IPO/StripSymbols.h"
#include "llvm/Transforms/Utils/Cloning.h"

#include <algorithm>
#include <map>
#include <utility>

using namespace llvm;
using namespace llvm::module_split;

namespace {

// Identifying name for global scope
constexpr char GLOBAL_SCOPE_NAME[] = "<GLOBAL>";
constexpr char SYCL_SCOPE_NAME[] = "<SYCL>";
constexpr char ESIMD_SCOPE_NAME[] = "<ESIMD>";
#if INTEL_COLLAB
constexpr char OMP_GLOBAL_VARS_NAME[] = "<OMP_GLOBAL_VARS>";
#endif // INTEL_COLLAB
constexpr char ESIMD_MARKER_MD[] = "sycl_explicit_simd";

constexpr char ATTR_SYCL_MODULE_ID[] = "sycl-module-id";
constexpr char ATTR_DOUBLE_GRF[] = "esimd-double-grf";

bool hasIndirectFunctionsOrCalls(const Module &M) {
  for (const auto &F : M.functions()) {
    // There are functions marked with [[intel::device_indirectly_callable]]
    // attribute, because it instructs us to make this function available to the
    // whole program as it was compiled as a single module.
    if (F.hasFnAttribute("referenced-indirectly"))
      return true;
    if (F.isDeclaration())
      continue;
    // There are indirect calls in the module, which means that we don't know
    // how to group functions so both caller and callee of indirect call are in
    // the same module.
    for (const auto &I : instructions(F)) {
      if (auto *CI = dyn_cast<CallInst>(&I))
        if (!CI->getCalledFunction())
          return true;
    }

    // Function pointer is used somewhere. Follow the same rule as above.
    for (const auto *U : F.users())
      if (!isa<CallInst>(U))
        return true;
  }

  return false;
}

EntryPointsGroupScope selectDeviceCodeGroupScope(const Module &M,
                                                 IRSplitMode Mode,
                                                 bool AutoSplitIsGlobalScope) {
  switch (Mode) {
  case SPLIT_PER_TU:
    return Scope_PerModule;

  case SPLIT_PER_KERNEL:
    return Scope_PerKernel;

  case SPLIT_AUTO: {
    if (hasIndirectFunctionsOrCalls(M) || AutoSplitIsGlobalScope)
      return Scope_Global;

    // At the moment, we assume that per-source split is the best way of
    // splitting device code and can always be used except for cases handled
    // above.
    return Scope_PerModule;
  }

  case SPLIT_NONE:
    return Scope_Global;
  }

  llvm_unreachable("unsupported split mode");
}

// Return true if the function is a SPIRV or SYCL builtin, e.g.
// _Z28__spirv_GlobalInvocationId_xv
bool isSpirvSyclBuiltin(StringRef FName) {
  if (!FName.consume_front("_Z"))
    return false;
  // now skip the digits
  FName = FName.drop_while([](char C) { return std::isdigit(C); });

  return FName.startswith("__spirv_") || FName.startswith("__sycl_");
}

bool isKernel(const Function &F) {
  return F.getCallingConv() == CallingConv::SPIR_KERNEL;
}

bool isEntryPoint(const Function &F, bool EmitOnlyKernelsAsEntryPoints) {
  // Skip declarations, if any: they should not be included into a vector of
  // entry points groups or otherwise we will end up with incorrectly generated
  // list of symbols.
  if (F.isDeclaration())
    return false;

  // Kernels are always considered to be entry points
  if (isKernel(F))
    return true;

  if (!EmitOnlyKernelsAsEntryPoints) {
    // If not disabled, SYCL_EXTERNAL functions with sycl-module-id attribute
    // are also considered as entry points (except __spirv_* and __sycl_*
    // functions)
    return F.hasFnAttribute(ATTR_SYCL_MODULE_ID) &&
           !isSpirvSyclBuiltin(F.getName());
  }

  return false;
}

bool isESIMDFunction(const Function &F) {
  return F.getMetadata(ESIMD_MARKER_MD) != nullptr;
}

// This function makes one or two groups depending on kernel types (SYCL, ESIMD)
EntryPointGroupVec
groupEntryPointsByKernelType(ModuleDesc &MD,
                             bool EmitOnlyKernelsAsEntryPoints) {
  Module &M = MD.getModule();
  EntryPointGroupVec EntryPointGroups{};
  std::map<StringRef, EntryPointSet> EntryPointMap;

  // Only process module entry points:
  for (Function &F : M.functions()) {
    if (!isEntryPoint(F, EmitOnlyKernelsAsEntryPoints) ||
        !MD.isEntryPointCandidate(F))
      continue;

    if (isESIMDFunction(F))
      EntryPointMap[ESIMD_SCOPE_NAME].insert(&F);
    else
      EntryPointMap[SYCL_SCOPE_NAME].insert(&F);
  }

  if (!EntryPointMap.empty()) {
    for (auto &EPG : EntryPointMap) {
      EntryPointGroups.emplace_back(EntryPointGroup{
          EPG.first, std::move(EPG.second), MD.getEntryPointGroup().Props});
      EntryPointGroup &G = EntryPointGroups.back();

      if (G.GroupId == ESIMD_SCOPE_NAME) {
        G.Props.HasESIMD = SyclEsimdSplitStatus::ESIMD_ONLY;
      } else {
        assert(G.GroupId == SYCL_SCOPE_NAME);
        G.Props.HasESIMD = SyclEsimdSplitStatus::SYCL_ONLY;
      }
    }
  } else {
    // No entry points met, record this.
    EntryPointGroups.emplace_back(
        EntryPointGroup{SYCL_SCOPE_NAME, EntryPointSet{}});
    EntryPointGroup &G = EntryPointGroups.back();
    G.Props.HasESIMD = SyclEsimdSplitStatus::SYCL_ONLY;
  }

  return EntryPointGroups;
}

// This function decides how entry points of the input module M will be
// distributed ("split") into multiple modules based on the command options and
// IR attributes. The decision is recorded in the output vector EntryPointGroups
// which contains pairs of group id and entry points for that group. Each such
// group along with IR it depends on (globals, functions from its call graph,
// ...) will constitute a separate module.
#if INTEL_COLLAB
// There is a special case for some compilation flows where all global
// variables definitions are extracted into a single module. This module must
// be listed first in the output table. For the special case, this function is
// called with AddSeparateGroupForGlobals set to 'true'
EntryPointGroupVec
groupEntryPointsByScope(ModuleDesc &MD, EntryPointsGroupScope EntryScope,
                        bool EmitOnlyKernelsAsEntryPoints,
                        bool AddSeparateGroupForGlobals = false) {
#else  // INTEL_COLLAB
EntryPointGroupVec groupEntryPointsByScope(ModuleDesc &MD,
                                           EntryPointsGroupScope EntryScope,
                                           bool EmitOnlyKernelsAsEntryPoints) {
#endif // INTEL_COLLAB
  EntryPointGroupVec EntryPointGroups{};
  // Use MapVector for deterministic order of traversal (helps tests).
  MapVector<StringRef, EntryPointSet> EntryPointMap;
  Module &M = MD.getModule();

  // Only process module entry points:
  for (Function &F : M.functions()) {
    if (!isEntryPoint(F, EmitOnlyKernelsAsEntryPoints) ||
        !MD.isEntryPointCandidate(F))
      continue;

    switch (EntryScope) {
    case Scope_PerKernel:
      EntryPointMap[F.getName()].insert(&F);
      break;

    case Scope_PerModule: {
      if (!F.hasFnAttribute(ATTR_SYCL_MODULE_ID))
        // TODO It may make sense to group all entry points w/o the attribute
        // into a separate module rather than issuing an error. Should probably
        // be controlled by an option.
        error("no '" + Twine(ATTR_SYCL_MODULE_ID) +
              "' attribute for entry point '" + F.getName() +
              "', per-module split is not possible");

      Attribute Id = F.getFnAttribute(ATTR_SYCL_MODULE_ID);
      StringRef Val = Id.getValueAsString();
      EntryPointMap[Val].insert(&F);
      break;
    }

    case Scope_Global:
      // the map key is not significant here
      EntryPointMap[GLOBAL_SCOPE_NAME].insert(&F);
      break;
    }
  }

  if (!EntryPointMap.empty()) {
#if INTEL_COLLAB
    if (AddSeparateGroupForGlobals)
      EntryPointGroups.reserve(EntryPointMap.size() + 1);
    else
      EntryPointGroups.reserve(EntryPointMap.size());
#else  // INTEL_COLLAB
    EntryPointGroups.reserve(EntryPointMap.size());
#endif // INTEL_COLLAB
    for (auto &EPG : EntryPointMap) {
      EntryPointGroups.emplace_back(EntryPointGroup{
          EPG.first, std::move(EPG.second), MD.getEntryPointGroup().Props});
      EntryPointGroup &G = EntryPointGroups.back();
      G.Props.Scope = EntryScope;
    }
#if INTEL_COLLAB
    // last module should contain global variables definitions if needed.
    if (AddSeparateGroupForGlobals && EntryScope == Scope_PerKernel)
      EntryPointGroups.push_back({OMP_GLOBAL_VARS_NAME, {}});
#endif // INTEL_COLLAB
  } else {
    // No entry points met, record this.
    EntryPointGroups.emplace_back(
        EntryPointGroup{GLOBAL_SCOPE_NAME, EntryPointSet{}});
  }
  return EntryPointGroups;
}

template <class EntryPoinGroupFunc>
EntryPointGroupVec
groupEntryPointsByAttribute(ModuleDesc &MD, StringRef AttrName,
                            bool EmitOnlyKernelsAsEntryPoints,
                            EntryPoinGroupFunc F) {
  EntryPointGroupVec EntryPointGroups{};
  std::map<StringRef, EntryPointSet> EntryPointMap;
  Module &M = MD.getModule();

  // Only process module entry points:
  for (auto &F : M.functions()) {
    if (!isEntryPoint(F, EmitOnlyKernelsAsEntryPoints) ||
        !MD.isEntryPointCandidate(F)) {
      continue;
    }
    if (F.hasFnAttribute(AttrName)) {
      EntryPointMap[AttrName].insert(&F);
    } else {
      EntryPointMap[""].insert(&F);
    }
  }
  if (!EntryPointMap.empty()) {
    EntryPointGroups.reserve(EntryPointMap.size());
    for (auto &EPG : EntryPointMap) {
      EntryPointGroups.emplace_back(EntryPointGroup{
          EPG.first, std::move(EPG.second), MD.getEntryPointGroup().Props});
      F(EntryPointGroups.back());
    }
  } else {
    // No entry points met, record this.
    EntryPointGroups.push_back({GLOBAL_SCOPE_NAME, {}});
    F(EntryPointGroups.back());
  }
  return EntryPointGroups;
}

<<<<<<< HEAD
#if INTEL_COLLAB
void collectFunctionsToExtract(SetVector<const GlobalValue *> &GVs,
                               const EntryPointGroup &ModuleEntryPoints,
                               const Module *M = nullptr) {
  const bool isESIMD = ModuleEntryPoints.isEsimd();

  // It is conservatively assumed that any address-taken function can be invoked
  // or otherwise used by any function in any module split from the initial one.
  // So such functions along with the call graphs they start are always
  // extracted (and duplicated in each split module).
  // TODO: try to determine which split modules really use address-taken
  // functions and only duplicate the functions in such modules. Note that usage
  // may include e.g. function address comparison w/o actual invocation.
  if (M) {
    for (const auto& F : *M) {
      if (F.hasAddressTaken() && (isESIMDFunction(F) == isESIMD)) {
        GVs.insert(&F);
      }
    }
  }
#else
void collectFunctionsToExtract(SetVector<const GlobalValue *> &GVs,
                               const EntryPointGroup &ModuleEntryPoints) {
#endif // INTEL_COLLAB
=======
// Represents a call graph between functions in a module. Nodes are functions,
// edges are "calls" relation.
class CallGraph {
public:
  using FunctionSet = SmallPtrSet<const Function *, 16>;

private:
  std::unordered_map<const Function *, FunctionSet> Graph;
  SmallPtrSet<const Function *, 1> EmptySet;
  FunctionSet AddrTakenFunctions;

public:
  CallGraph(const Module &M) {
    for (const auto &F : M) {
      for (const Value *U : F.users()) {
        if (const auto *I = dyn_cast<CallInst>(U)) {
          if (I->getCalledFunction() == &F) {
            const Function *F1 = I->getFunction();
            Graph[F1].insert(&F);
          }
        }
      }
      if (F.hasAddressTaken()) {
        AddrTakenFunctions.insert(&F);
      }
    }
  }

  iterator_range<FunctionSet::const_iterator>
  successors(const Function *F) const {
    auto It = Graph.find(F);
    return (It == Graph.end())
               ? make_range(EmptySet.begin(), EmptySet.end())
               : make_range(It->second.begin(), It->second.end());
  }

  iterator_range<FunctionSet::const_iterator> addrTakenFunctions() const {
    return make_range(AddrTakenFunctions.begin(), AddrTakenFunctions.end());
  }
};

void collectFunctionsToExtract(SetVector<const GlobalValue *> &GVs,
                               const EntryPointGroup &ModuleEntryPoints,
                               const CallGraph &Deps) {
>>>>>>> 7fca6dfc
  for (const auto *F : ModuleEntryPoints.Functions)
    GVs.insert(F);
  // It is conservatively assumed that any address-taken function can be invoked
  // or otherwise used by any function in any module split from the initial one.
  // So such functions along with the call graphs they start are always
  // extracted (and duplicated in each split module). They are not treated as
  // entry points, as SYCL runtime requires that intersection of entry point
  // sets of different device binaries (for the same target) must be empty.
  // TODO: try to determine which split modules really use address-taken
  // functions and only duplicate the functions in such modules. Note that usage
  // may include e.g. function address comparison w/o actual invocation.
  for (const auto *F : Deps.addrTakenFunctions()) {
    if (!isKernel(*F) && (isESIMDFunction(*F) == ModuleEntryPoints.isEsimd()))
      GVs.insert(F);
  }

  // GVs has SetVector type. This type inserts a value only if it is not yet
  // present there. So, recursion is not expected here.
  decltype(GVs.size()) Idx = 0;
  while (Idx < GVs.size()) {
    const auto *F = cast<Function>(GVs[Idx++]);

    for (const Function *F1 : Deps.successors(F)) {
      if (!F1->isDeclaration())
        GVs.insert(F1);
    }
  }
}

void collectGlobalVarsToExtract(SetVector<const GlobalValue *> &GVs,
                                const Module &M) {
  // It's not easy to trace global variable's uses inside needed functions
  // because global variable can be used inside a combination of operators, so
  // mark all global variables as needed and remove dead ones after cloning.
  // Notice. For device global variables with the 'device_image_scope' property,
  // removing dead ones is a must, the 'checkImageScopedDeviceGlobals' function
  // checks that there are no usages of a single device global variable with the
  // 'device_image_scope' property from multiple modules and the splitter must
  // not add such usages after the check.
  for (const auto &G : M.globals())
    GVs.insert(&G);
}

ModuleDesc extractSubModule(const ModuleDesc &MD,
                            const SetVector<const GlobalValue *> GVs,
                            EntryPointGroup &&ModuleEntryPoints) {
  const Module &M = MD.getModule();
  // For each group of entry points collect all dependencies.
  ValueToValueMapTy VMap;
  // Clone definitions only for needed globals. Others will be added as
  // declarations and removed later.
  std::unique_ptr<Module> SubM = CloneModule(
      M, VMap, [&](const GlobalValue *GV) { return GVs.count(GV); });
  // Replace entry points with cloned ones.
  EntryPointSet NewEPs;
  const EntryPointSet &EPs = ModuleEntryPoints.Functions;
  std::for_each(EPs.begin(), EPs.end(), [&](const Function *F) {
    NewEPs.insert(cast<Function>(VMap[F]));
  });
  ModuleEntryPoints.Functions = std::move(NewEPs);
  return ModuleDesc{std::move(SubM), std::move(ModuleEntryPoints), MD.Props};
}

// The function produces a copy of input LLVM IR module M with only those entry
// points that are specified in ModuleEntryPoints vector.
ModuleDesc extractCallGraph(const ModuleDesc &MD,
                            EntryPointGroup &&ModuleEntryPoints) {
  SetVector<const GlobalValue *> GVs;
<<<<<<< HEAD
#if INTEL_COLLAB
  collectFunctionsToExtract(GVs, ModuleEntryPoints, &M);
#else
  collectFunctionsToExtract(GVs, ModuleEntryPoints);
#endif // INTEL_COLLAB
  collectGlobalVarsToExtract(GVs, M);
=======
  collectFunctionsToExtract(GVs, ModuleEntryPoints, CallGraph{MD.getModule()});
  collectGlobalVarsToExtract(GVs, MD.getModule());
>>>>>>> 7fca6dfc

  ModuleDesc SplitM = extractSubModule(MD, GVs, std::move(ModuleEntryPoints));
  SplitM.cleanup();

  return SplitM;
}

#if INTEL_COLLAB
void externalizeGlobalVars(Module &M) {
  for (GlobalVariable &GV : M.globals()) {
    if (GV.hasLocalLinkage())
      GV.setLinkage(GlobalValue::ExternalLinkage);
  }
}

// The function produces a copy of input LLVM IR module M with only those entry
// points that are specified in ModuleEntryPoints vector.
// There is a special case for OpenMP offload compilation:
// - first split module contains global variables which are externalized
// - other split modules contain entry points with dependencies
ModuleDesc extractOMPCallGraph(const ModuleDesc &MD,
                               EntryPointGroup &&ModuleEntryPoints) {
  bool IsGlobalsModule = (ModuleEntryPoints.GroupId == OMP_GLOBAL_VARS_NAME);
  SetVector<const GlobalValue *> GVs;

  if (!IsGlobalsModule)
    collectFunctionsToExtract(GVs, ModuleEntryPoints,
                              CallGraph{MD.getModule()});
  else
    collectGlobalVarsToExtract(GVs, MD.getModule());

  ModuleDesc SplitM = extractSubModule(MD, GVs, std::move(ModuleEntryPoints));

  if (IsGlobalsModule)
    externalizeGlobalVars(SplitM.getModule());

  SplitM.cleanup();

  return SplitM;
}

#endif // INTEL_COLLAB
class ModuleCopier : public ModuleSplitterBase {
public:
  using ModuleSplitterBase::ModuleSplitterBase; // to inherit base constructors

  ModuleDesc nextSplit() override {
    return ModuleDesc{releaseInputModule(), nextGroup(), Input.Props};
  }
};

class ModuleSplitter : public ModuleSplitterBase {
public:
  ModuleSplitter(ModuleDesc &&MD, EntryPointGroupVec &&GroupVec)
      : ModuleSplitterBase(std::move(MD), std::move(GroupVec)) {}

  ModuleDesc nextSplit() override {
    return extractCallGraph(Input, nextGroup());
  }
};

#if INTEL_COLLAB
class OMPModuleSplitter : public ModuleSplitterBase {
public:
  using ModuleSplitterBase::ModuleSplitterBase; // to inherit base constructors

  ModuleDesc nextSplit() override {
    return extractOMPCallGraph(Input, nextGroup());
  }
};
#endif // INTEL_COLLAB

} // namespace

namespace llvm {
namespace module_split {

std::unique_ptr<ModuleSplitterBase>
getSplitterByKernelType(ModuleDesc &&MD, bool EmitOnlyKernelsAsEntryPoints) {
  EntryPointGroupVec Groups =
      groupEntryPointsByKernelType(MD, EmitOnlyKernelsAsEntryPoints);
  bool DoSplit = (Groups.size() > 1);

  if (DoSplit)
    return std::make_unique<ModuleSplitter>(std::move(MD), std::move(Groups));
  else
    return std::make_unique<ModuleCopier>(std::move(MD), std::move(Groups));
}

std::unique_ptr<ModuleSplitterBase>
getSplitterByMode(ModuleDesc &&MD, IRSplitMode Mode,
                  bool AutoSplitIsGlobalScope,
#if INTEL_COLLAB
                  bool EmitOnlyKernelsAsEntryPoints, bool IsOMPOffload) {
#else  // INTEL_COLLAB
                  bool EmitOnlyKernelsAsEntryPoints) {
#endif // INTEL_COLLAB

  EntryPointsGroupScope Scope =
      selectDeviceCodeGroupScope(MD.getModule(), Mode, AutoSplitIsGlobalScope);
#if INTEL_COLLAB
  EntryPointGroupVec Groups = groupEntryPointsByScope(
      MD, Scope, EmitOnlyKernelsAsEntryPoints, IsOMPOffload);
#else  // INTEL_COLLAB
  EntryPointGroupVec Groups =
      groupEntryPointsByScope(MD, Scope, EmitOnlyKernelsAsEntryPoints);
#endif // INTEL_COLLAB
  assert(!Groups.empty() && "At least one group is expected");
  bool DoSplit = (Mode != SPLIT_NONE &&
                  (Groups.size() > 1 || !Groups.cbegin()->Functions.empty()));
#if INTEL_COLLAB
  if (IsOMPOffload && (Scope == Scope_PerKernel))
    return std::make_unique<OMPModuleSplitter>(std::move(MD),
                                               std::move(Groups));
#endif // INTEL_COLLAB
  if (DoSplit)
    return std::make_unique<ModuleSplitter>(std::move(MD), std::move(Groups));
  else
    return std::make_unique<ModuleCopier>(std::move(MD), std::move(Groups));
}

void ModuleSplitterBase::verifyNoCrossModuleDeviceGlobalUsage() {
  const Module &M = getInputModule();
  // Early exit if there is only one group
  if (Groups.size() < 2)
    return;

  // Reverse the EntryPointGroupMap to get a map of entry point -> module's name
  unsigned EntryPointNumber = 0;
  for (const auto &Group : Groups)
    EntryPointNumber += static_cast<unsigned>(Group.Functions.size());
  DenseMap<const Function *, StringRef> EntryPointModules(EntryPointNumber);
  for (const auto &Group : Groups)
    for (const auto *F : Group.Functions)
      EntryPointModules.insert({F, Group.GroupId});

  // Processing device global variables with the "device_image_scope" property
  for (auto &GV : M.globals()) {
    if (!isDeviceGlobalVariable(GV) || !hasDeviceImageScopeProperty(GV))
      continue;

    Optional<StringRef> VarEntryPointModule{};
    auto CheckEntryPointModule = [&VarEntryPointModule, &EntryPointModules,
                                  &GV](const auto *F) {
      auto EntryPointModulesIt = EntryPointModules.find(F);
      assert(EntryPointModulesIt != EntryPointModules.end() &&
             "There is no group for an entry point");
      if (!VarEntryPointModule.has_value()) {
        VarEntryPointModule = EntryPointModulesIt->second;
        return;
      }
      if (EntryPointModulesIt->second != *VarEntryPointModule) {
        error("device_global variable '" + Twine(GV.getName()) +
              "' with property \"device_image_scope\" is used in more "
              "than one device image.");
      }
    };

    SmallSetVector<const User *, 32> Workqueue;
    for (auto *U : GV.users())
      Workqueue.insert(U);

    while (!Workqueue.empty()) {
      const User *U = Workqueue.pop_back_val();
      if (auto *I = dyn_cast<const Instruction>(U)) {
        auto *F = I->getFunction();
        Workqueue.insert(F);
        continue;
      }
      if (auto *F = dyn_cast<const Function>(U)) {
        if (EntryPointModules.count(F))
          CheckEntryPointModule(F);
      }
      for (auto *UU : U->users())
        Workqueue.insert(UU);
    }
  }
}

#ifndef NDEBUG

const char *toString(SyclEsimdSplitStatus S) {
  switch (S) {
  case SyclEsimdSplitStatus::ESIMD_ONLY:
    return "ESIMD_ONLY";
  case SyclEsimdSplitStatus::SYCL_ONLY:
    return "SYCL_ONLY";
  case SyclEsimdSplitStatus::SYCL_AND_ESIMD:
    return "SYCL_AND_ESIMD";
  }
  return "<UNKNOWN_STATUS>";
}

void tab(int N) {
  for (int I = 0; I < N; ++I) {
    llvm::errs() << "  ";
  }
}

void dumpEntryPoints(const EntryPointSet &C, const char *msg, int Tab) {
  tab(Tab);
  llvm::errs() << "ENTRY POINTS"
               << " " << msg << " {\n";
  for (const Function *F : C) {
    tab(Tab);
    llvm::errs() << "  " << F->getName() << "\n";
  }
  tab(Tab);
  llvm::errs() << "}\n";
}

void dumpEntryPoints(const Module &M, bool OnlyKernelsAreEntryPoints,
                     const char *msg, int Tab) {
  tab(Tab);
  llvm::errs() << "ENTRY POINTS (Module)"
               << " " << msg << " {\n";
  for (const auto &F : M) {
    if (isEntryPoint(F, OnlyKernelsAreEntryPoints)) {
      tab(Tab);
      llvm::errs() << "  " << F.getName() << "\n";
    }
  }
  tab(Tab);
  llvm::errs() << "}\n";
}

#endif // NDEBUG

void ModuleDesc::assignMergedProperties(const ModuleDesc &MD1,
                                        const ModuleDesc &MD2) {
  EntryPoints.Props = MD1.EntryPoints.Props.merge(MD2.EntryPoints.Props);
  Props.SpecConstsMet = MD1.Props.SpecConstsMet || MD2.Props.SpecConstsMet;
}

void ModuleDesc::renameDuplicatesOf(const Module &MA, StringRef Suff) {
  Module &MB = getModule();
#ifndef NDEBUG
  DenseSet<StringRef> EntryNamesB;
  const auto It0 = entries().begin();
  const auto It1 = entries().end();
  std::for_each(It0, It1,
                [&](const Function *F) { EntryNamesB.insert(F->getName()); });
#endif // NDEBUG
  for (const GlobalObject &GoA : MA.global_objects()) {
    if (GoA.isDeclaration()) {
      continue;
    }
    StringRef Name = GoA.getName();
    auto *F = dyn_cast<Function>(&GoA);
    GlobalObject *GoB =
        F ? cast_or_null<GlobalObject>(MB.getFunction(Name))
          : cast_or_null<GlobalObject>(MB.getGlobalVariable(Name));

    if (!GoB || GoB->isDeclaration()) {
      // function or variable is not shared or is a declaration in MB
      continue;
    }
#ifndef NDEBUG
    if (F) {
      // this is a shared function, must not be an entry point:
      assert(!EntryNamesB.contains(Name));
    }
#endif // NDEBUG
    // rename the global object in MB:
    GoB->setName(Name + Suff);
  }
}

// Attribute to save current function linkage in before replacement.
// See more comments in ModuleSplitter::fixupLinkageOfDirectInvokeSimdTargets
// declaration.
constexpr char SYCL_ORIG_LINKAGE_ATTR[] = "__sycl_orig_linkage";

void ModuleDesc::fixupLinkageOfDirectInvokeSimdTargets() {
  for (Function &F : *M) {
    if (!F.hasFnAttribute(INVOKE_SIMD_DIRECT_TARGET_ATTR)) {
      continue;
    }
    int L = static_cast<int>(F.getLinkage());
    using LT = GlobalValue::LinkageTypes;

    if (L == static_cast<int>(LT::LinkOnceODRLinkage)) {
      F.addFnAttr(SYCL_ORIG_LINKAGE_ATTR, llvm::utostr(L));
      F.setLinkage(LT::WeakODRLinkage);
    } else if (L == static_cast<int>(LT::LinkOnceAnyLinkage)) {
      F.addFnAttr(SYCL_ORIG_LINKAGE_ATTR, llvm::utostr(L));
      F.setLinkage(LT::WeakAnyLinkage);
    }
  }
}

void ModuleDesc::restoreLinkageOfDirectInvokeSimdTargets() {
  for (Function &F : *M) {
    Attribute A = F.getFnAttribute(SYCL_ORIG_LINKAGE_ATTR);

    if (!A.isValid()) {
      continue;
    }
    F.removeFnAttr(SYCL_ORIG_LINKAGE_ATTR);
    int L = std::stoi(A.getValueAsString().str());
    F.setLinkage(static_cast<GlobalValue::LinkageTypes>(L));
  }
}

// TODO: try to move all passes (cleanup, spec consts, compile time properties)
// in one place and execute MPM.run() only once.
void ModuleDesc::cleanup() {
  ModuleAnalysisManager MAM;
  MAM.registerPass([&] { return PassInstrumentationAnalysis(); });
  ModulePassManager MPM;
  // Do cleanup.
  MPM.addPass(GlobalDCEPass());           // Delete unreachable globals.
  MPM.addPass(StripDeadDebugInfoPass());  // Remove dead debug info.
  MPM.addPass(StripDeadPrototypesPass()); // Remove dead func decls.
  MPM.run(*M, MAM);
}

#ifndef NDEBUG
void ModuleDesc::verifyESIMDProperty() const {
  if (EntryPoints.Props.HasESIMD == SyclEsimdSplitStatus::SYCL_AND_ESIMD) {
    return; // nothing to verify
  }
  // Verify entry points:
  for (const auto *F : entries()) {
    const bool IsESIMDFunction = isESIMDFunction(*F);

    switch (EntryPoints.Props.HasESIMD) {
    case SyclEsimdSplitStatus::ESIMD_ONLY:
      assert(IsESIMDFunction);
      break;
    case SyclEsimdSplitStatus::SYCL_ONLY:
      assert(!IsESIMDFunction);
      break;
    default:
      break;
    }
  }
  // No ESIMD functions expected in case of SYCL_ONLY:
  // TODO commented out as this fails with RoundedRangeKernel - when it is
  // created to wrap (call) an ESIMD kernel definition, it is not marked with
  // "sycl_explicit_simd" attribute in the API headers. Thus it leads to extra
  // "SYCL only" module during split. This existed before and needs to be fixed.
  // if (Props.HasEsimd == SyclEsimdSplitStatus::SYCL_ONLY) {
  //  for (const auto &F : getModule()) {
  //    assert(!isESIMDFunction(F));
  //  }
  //}
}

void ModuleDesc::dump() const {
  llvm::errs() << "split_module::ModuleDesc[" << Name << "] {\n";
  llvm::errs() << "  ESIMD:" << toString(EntryPoints.Props.HasESIMD)
               << ", SpecConstMet:" << (Props.SpecConstsMet ? "YES" : "NO")
               << ", DoubleGRF:"
               << (EntryPoints.Props.UsesDoubleGRF ? "YES" : "NO") << "\n";
  dumpEntryPoints(entries(), EntryPoints.GroupId.str().c_str(), 1);
  llvm::errs() << "}\n";
}
#endif // NDEBUG

void EntryPointGroup::saveNames(std::vector<std::string> &Dest) const {
  Dest.reserve(Dest.size() + Functions.size());
  std::transform(Functions.begin(), Functions.end(),
                 std::inserter(Dest, Dest.end()),
                 [](const Function *F) { return F->getName().str(); });
}

void EntryPointGroup::rebuildFromNames(const std::vector<std::string> &Names,
                                       const Module &M) {
  Functions.clear();
  auto It0 = Names.cbegin();
  auto It1 = Names.cend();
  std::for_each(It0, It1, [&](const std::string &Name) {
    // Sometimes functions considered entry points (those for which isEntryPoint
    // returned true) may be dropped by optimizations, such as AlwaysInliner.
    // For example, if a linkonce_odr function is inlined and there are no other
    // uses, AlwaysInliner drops it. It is responsibility of the user to make an
    // entry point not have internal linkage (such as linkonce_odr) to guarantee
    // its availability in the resulting device binary image.
    if (Function *F = M.getFunction(Name)) {
      Functions.insert(F);
    }
  });
}

std::unique_ptr<ModuleSplitterBase>
getESIMDDoubleGRFSplitter(ModuleDesc &&MD, bool EmitOnlyKernelsAsEntryPoints) {
  EntryPointGroupVec Groups = groupEntryPointsByAttribute(
      MD, ATTR_DOUBLE_GRF, EmitOnlyKernelsAsEntryPoints,
      [](EntryPointGroup &G) {
        if (G.GroupId == ATTR_DOUBLE_GRF) {
          G.Props.UsesDoubleGRF = true;
        }
      });
  assert(!Groups.empty() && "At least one group is expected");
  assert(Groups.size() <= 2 && "At most 2 groups are expected");

  if (Groups.size() > 1)
    return std::make_unique<ModuleSplitter>(std::move(MD), std::move(Groups));
  else
    return std::make_unique<ModuleCopier>(std::move(MD), std::move(Groups));
}

} // namespace module_split
} // namespace llvm<|MERGE_RESOLUTION|>--- conflicted
+++ resolved
@@ -307,32 +307,6 @@
   return EntryPointGroups;
 }
 
-<<<<<<< HEAD
-#if INTEL_COLLAB
-void collectFunctionsToExtract(SetVector<const GlobalValue *> &GVs,
-                               const EntryPointGroup &ModuleEntryPoints,
-                               const Module *M = nullptr) {
-  const bool isESIMD = ModuleEntryPoints.isEsimd();
-
-  // It is conservatively assumed that any address-taken function can be invoked
-  // or otherwise used by any function in any module split from the initial one.
-  // So such functions along with the call graphs they start are always
-  // extracted (and duplicated in each split module).
-  // TODO: try to determine which split modules really use address-taken
-  // functions and only duplicate the functions in such modules. Note that usage
-  // may include e.g. function address comparison w/o actual invocation.
-  if (M) {
-    for (const auto& F : *M) {
-      if (F.hasAddressTaken() && (isESIMDFunction(F) == isESIMD)) {
-        GVs.insert(&F);
-      }
-    }
-  }
-#else
-void collectFunctionsToExtract(SetVector<const GlobalValue *> &GVs,
-                               const EntryPointGroup &ModuleEntryPoints) {
-#endif // INTEL_COLLAB
-=======
 // Represents a call graph between functions in a module. Nodes are functions,
 // edges are "calls" relation.
 class CallGraph {
@@ -377,7 +351,6 @@
 void collectFunctionsToExtract(SetVector<const GlobalValue *> &GVs,
                                const EntryPointGroup &ModuleEntryPoints,
                                const CallGraph &Deps) {
->>>>>>> 7fca6dfc
   for (const auto *F : ModuleEntryPoints.Functions)
     GVs.insert(F);
   // It is conservatively assumed that any address-taken function can be invoked
@@ -446,17 +419,8 @@
 ModuleDesc extractCallGraph(const ModuleDesc &MD,
                             EntryPointGroup &&ModuleEntryPoints) {
   SetVector<const GlobalValue *> GVs;
-<<<<<<< HEAD
-#if INTEL_COLLAB
-  collectFunctionsToExtract(GVs, ModuleEntryPoints, &M);
-#else
-  collectFunctionsToExtract(GVs, ModuleEntryPoints);
-#endif // INTEL_COLLAB
-  collectGlobalVarsToExtract(GVs, M);
-=======
   collectFunctionsToExtract(GVs, ModuleEntryPoints, CallGraph{MD.getModule()});
   collectGlobalVarsToExtract(GVs, MD.getModule());
->>>>>>> 7fca6dfc
 
   ModuleDesc SplitM = extractSubModule(MD, GVs, std::move(ModuleEntryPoints));
   SplitM.cleanup();
