--- conflicted
+++ resolved
@@ -527,10 +527,7 @@
   // Verify entry points:
   for (const auto *F : entries()) {
     const bool IsESIMDFunction = isESIMDFunction(*F);
-<<<<<<< HEAD
-=======
     (void)IsESIMDFunction; // INTEL
->>>>>>> 702c911c
 
     switch (Props.HasEsimd) {
     case SyclEsimdSplitStatus::ESIMD_ONLY:
