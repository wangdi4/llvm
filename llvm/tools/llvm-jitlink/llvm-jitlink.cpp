//===- llvm-jitlink.cpp -- Command line interface/tester for llvm-jitlink -===//
//
// Part of the LLVM Project, under the Apache License v2.0 with LLVM Exceptions.
// See https://llvm.org/LICENSE.txt for license information.
// SPDX-License-Identifier: Apache-2.0 WITH LLVM-exception
//
//===----------------------------------------------------------------------===//
//
// This utility provides a simple command line interface to the llvm jitlink
// library, which makes relocatable object files executable in memory. Its
// primary function is as a testing utility for the jitlink library.
//
//===----------------------------------------------------------------------===//

#include "llvm-jitlink.h"

#include "llvm/BinaryFormat/Magic.h"
#include "llvm/ExecutionEngine/Orc/ExecutionUtils.h"
#include "llvm/ExecutionEngine/Orc/TPCDynamicLibrarySearchGenerator.h"
#include "llvm/ExecutionEngine/Orc/TPCEHFrameRegistrar.h"
#include "llvm/MC/MCAsmInfo.h"
#include "llvm/MC/MCContext.h"
#include "llvm/MC/MCDisassembler/MCDisassembler.h"
#include "llvm/MC/MCInstPrinter.h"
#include "llvm/MC/MCInstrInfo.h"
#include "llvm/MC/MCRegisterInfo.h"
#include "llvm/MC/MCSubtargetInfo.h"
#include "llvm/MC/MCTargetOptions.h"
#include "llvm/Object/COFF.h"
#include "llvm/Object/MachO.h"
#include "llvm/Object/ObjectFile.h"
#include "llvm/Support/CommandLine.h"
#include "llvm/Support/Debug.h"
#include "llvm/Support/InitLLVM.h"
#include "llvm/Support/MemoryBuffer.h"
#include "llvm/Support/Process.h"
#include "llvm/Support/TargetRegistry.h"
#include "llvm/Support/TargetSelect.h"
#include "llvm/Support/Timer.h"

#include <list>
#include <string>

#ifdef LLVM_ON_UNIX
#include <netdb.h>
#include <netinet/in.h>
#include <sys/socket.h>
#include <unistd.h>
#endif // LLVM_ON_UNIX

#define DEBUG_TYPE "llvm_jitlink"

using namespace llvm;
using namespace llvm::jitlink;
using namespace llvm::orc;

static cl::list<std::string> InputFiles(cl::Positional, cl::OneOrMore,
                                        cl::desc("input files"));

static cl::opt<bool> NoExec("noexec", cl::desc("Do not execute loaded code"),
                            cl::init(false));

static cl::list<std::string>
    CheckFiles("check", cl::desc("File containing verifier checks"),
               cl::ZeroOrMore);

static cl::opt<std::string>
    CheckName("check-name", cl::desc("Name of checks to match against"),
              cl::init("jitlink-check"));

static cl::opt<std::string>
    EntryPointName("entry", cl::desc("Symbol to call as main entry point"),
                   cl::init(""));

static cl::list<std::string> JITLinkDylibs(
    "jld", cl::desc("Specifies the JITDylib to be used for any subsequent "
                    "input file arguments"));

static cl::list<std::string>
    Dylibs("dlopen", cl::desc("Dynamic libraries to load before linking"),
           cl::ZeroOrMore);

static cl::list<std::string> InputArgv("args", cl::Positional,
                                       cl::desc("<program arguments>..."),
                                       cl::ZeroOrMore, cl::PositionalEatsArgs);

static cl::opt<bool>
    NoProcessSymbols("no-process-syms",
                     cl::desc("Do not resolve to llvm-jitlink process symbols"),
                     cl::init(false));

static cl::list<std::string> AbsoluteDefs(
    "define-abs",
    cl::desc("Inject absolute symbol definitions (syntax: <name>=<addr>)"),
    cl::ZeroOrMore);

static cl::list<std::string> TestHarnesses("harness", cl::Positional,
                                           cl::desc("Test harness files"),
                                           cl::ZeroOrMore,
                                           cl::PositionalEatsArgs);

static cl::opt<bool> ShowInitialExecutionSessionState(
    "show-init-es",
    cl::desc("Print ExecutionSession state before resolving entry point"),
    cl::init(false));

static cl::opt<bool> ShowAddrs(
    "show-addrs",
    cl::desc("Print registered symbol, section, got and stub addresses"),
    cl::init(false));

static cl::opt<bool> ShowLinkGraph(
    "show-graph",
    cl::desc("Print the link graph after fixups have been applied"),
    cl::init(false));

static cl::opt<bool> ShowSizes(
    "show-sizes",
    cl::desc("Show sizes pre- and post-dead stripping, and allocations"),
    cl::init(false));

static cl::opt<bool> ShowTimes("show-times",
                               cl::desc("Show times for llvm-jitlink phases"),
                               cl::init(false));

static cl::opt<std::string> SlabAllocateSizeString(
    "slab-allocate",
    cl::desc("Allocate from a slab of the given size "
             "(allowable suffixes: Kb, Mb, Gb. default = "
             "Kb)"),
    cl::init(""));

static cl::opt<uint64_t> SlabAddress(
    "slab-address",
    cl::desc("Set slab target address (requires -slab-allocate and -noexec)"),
    cl::init(~0ULL));

static cl::opt<bool> ShowRelocatedSectionContents(
    "show-relocated-section-contents",
    cl::desc("show section contents after fixups have been applied"),
    cl::init(false));

static cl::opt<bool> PhonyExternals(
    "phony-externals",
    cl::desc("resolve all otherwise unresolved externals to null"),
    cl::init(false));

static cl::opt<std::string> OutOfProcessExecutor(
    "oop-executor", cl::desc("Launch an out-of-process executor to run code"),
    cl::ValueOptional);

static cl::opt<std::string> OutOfProcessExecutorConnect(
    "oop-executor-connect",
    cl::desc("Connect to an out-of-process executor via TCP"));

ExitOnError ExitOnErr;

namespace llvm {

static raw_ostream &
operator<<(raw_ostream &OS, const Session::MemoryRegionInfo &MRI) {
  return OS << "target addr = "
            << format("0x%016" PRIx64, MRI.getTargetAddress())
            << ", content: " << (const void *)MRI.getContent().data() << " -- "
            << (const void *)(MRI.getContent().data() + MRI.getContent().size())
            << " (" << MRI.getContent().size() << " bytes)";
}

static raw_ostream &
operator<<(raw_ostream &OS, const Session::SymbolInfoMap &SIM) {
  OS << "Symbols:\n";
  for (auto &SKV : SIM)
    OS << "  \"" << SKV.first() << "\" " << SKV.second << "\n";
  return OS;
}

static raw_ostream &
operator<<(raw_ostream &OS, const Session::FileInfo &FI) {
  for (auto &SIKV : FI.SectionInfos)
    OS << "  Section \"" << SIKV.first() << "\": " << SIKV.second << "\n";
  for (auto &GOTKV : FI.GOTEntryInfos)
    OS << "  GOT \"" << GOTKV.first() << "\": " << GOTKV.second << "\n";
  for (auto &StubKV : FI.StubInfos)
    OS << "  Stub \"" << StubKV.first() << "\": " << StubKV.second << "\n";
  return OS;
}

static raw_ostream &
operator<<(raw_ostream &OS, const Session::FileInfoMap &FIM) {
  for (auto &FIKV : FIM)
    OS << "File \"" << FIKV.first() << "\":\n" << FIKV.second;
  return OS;
}

static Error applyHarnessPromotions(Session &S, LinkGraph &G) {

  // If this graph is part of the test harness there's nothing to do.
  if (S.HarnessFiles.empty() || S.HarnessFiles.count(G.getName()))
    return Error::success();

  LLVM_DEBUG(dbgs() << "Appling promotions to graph " << G.getName() << "\n");

  // If this graph is part of the test then promote any symbols referenced by
  // the harness to default scope, remove all symbols that clash with harness
  // definitions.
  std::vector<Symbol *> DefinitionsToRemove;
  for (auto *Sym : G.defined_symbols()) {

    if (!Sym->hasName())
      continue;

    if (Sym->getLinkage() == Linkage::Weak) {
      if (!S.CanonicalWeakDefs.count(Sym->getName()) ||
          S.CanonicalWeakDefs[Sym->getName()] != G.getName()) {
        LLVM_DEBUG({
          dbgs() << "  Externalizing weak symbol " << Sym->getName() << "\n";
        });
        DefinitionsToRemove.push_back(Sym);
      } else {
        LLVM_DEBUG({
          dbgs() << "  Making weak symbol " << Sym->getName() << " strong\n";
        });
        if (S.HarnessExternals.count(Sym->getName()))
          Sym->setScope(Scope::Default);
        else
          Sym->setScope(Scope::Hidden);
        Sym->setLinkage(Linkage::Strong);
      }
    } else if (S.HarnessExternals.count(Sym->getName())) {
      LLVM_DEBUG(dbgs() << "  Promoting " << Sym->getName() << "\n");
      Sym->setScope(Scope::Default);
      Sym->setLive(true);
      continue;
    } else if (S.HarnessDefinitions.count(Sym->getName())) {
      LLVM_DEBUG(dbgs() << "  Externalizing " << Sym->getName() << "\n");
      DefinitionsToRemove.push_back(Sym);
    }
  }

  for (auto *Sym : DefinitionsToRemove)
    G.makeExternal(*Sym);

  return Error::success();
}

static uint64_t computeTotalBlockSizes(LinkGraph &G) {
  uint64_t TotalSize = 0;
  for (auto *B : G.blocks())
    TotalSize += B->getSize();
  return TotalSize;
}

static void dumpSectionContents(raw_ostream &OS, LinkGraph &G) {
  constexpr JITTargetAddress DumpWidth = 16;
  static_assert(isPowerOf2_64(DumpWidth), "DumpWidth must be a power of two");

  // Put sections in address order.
  std::vector<Section *> Sections;
  for (auto &S : G.sections())
    Sections.push_back(&S);

  std::sort(Sections.begin(), Sections.end(),
            [](const Section *LHS, const Section *RHS) {
              if (llvm::empty(LHS->symbols()) && llvm::empty(RHS->symbols()))
                return false;
              if (llvm::empty(LHS->symbols()))
                return false;
              if (llvm::empty(RHS->symbols()))
                return true;
              SectionRange LHSRange(*LHS);
              SectionRange RHSRange(*RHS);
              return LHSRange.getStart() < RHSRange.getStart();
            });

  for (auto *S : Sections) {
    OS << S->getName() << " content:";
    if (llvm::empty(S->symbols())) {
      OS << "\n  section empty\n";
      continue;
    }

    // Sort symbols into order, then render.
    std::vector<Symbol *> Syms(S->symbols().begin(), S->symbols().end());
    llvm::sort(Syms, [](const Symbol *LHS, const Symbol *RHS) {
      return LHS->getAddress() < RHS->getAddress();
    });

    JITTargetAddress NextAddr = Syms.front()->getAddress() & ~(DumpWidth - 1);
    for (auto *Sym : Syms) {
      bool IsZeroFill = Sym->getBlock().isZeroFill();
      JITTargetAddress SymStart = Sym->getAddress();
      JITTargetAddress SymSize = Sym->getSize();
      JITTargetAddress SymEnd = SymStart + SymSize;
      const uint8_t *SymData =
          IsZeroFill ? nullptr : Sym->getSymbolContent().bytes_begin();

      // Pad any space before the symbol starts.
      while (NextAddr != SymStart) {
        if (NextAddr % DumpWidth == 0)
          OS << formatv("\n{0:x16}:", NextAddr);
        OS << "   ";
        ++NextAddr;
      }

      // Render the symbol content.
      while (NextAddr != SymEnd) {
        if (NextAddr % DumpWidth == 0)
          OS << formatv("\n{0:x16}:", NextAddr);
        if (IsZeroFill)
          OS << " 00";
        else
          OS << formatv(" {0:x-2}", SymData[NextAddr - SymStart]);
        ++NextAddr;
      }
    }
    OS << "\n";
  }
}

class JITLinkSlabAllocator final : public JITLinkMemoryManager {
public:
  static Expected<std::unique_ptr<JITLinkSlabAllocator>>
  Create(uint64_t SlabSize) {
    Error Err = Error::success();
    std::unique_ptr<JITLinkSlabAllocator> Allocator(
        new JITLinkSlabAllocator(SlabSize, Err));
    if (Err)
      return std::move(Err);
    return std::move(Allocator);
  }

  Expected<std::unique_ptr<JITLinkMemoryManager::Allocation>>
  allocate(const SegmentsRequestMap &Request) override {

    using AllocationMap = DenseMap<unsigned, sys::MemoryBlock>;

    // Local class for allocation.
    class IPMMAlloc : public Allocation {
    public:
      IPMMAlloc(JITLinkSlabAllocator &Parent, AllocationMap SegBlocks)
          : Parent(Parent), SegBlocks(std::move(SegBlocks)) {}
      MutableArrayRef<char> getWorkingMemory(ProtectionFlags Seg) override {
        assert(SegBlocks.count(Seg) && "No allocation for segment");
        return {static_cast<char *>(SegBlocks[Seg].base()),
                SegBlocks[Seg].allocatedSize()};
      }
      JITTargetAddress getTargetMemory(ProtectionFlags Seg) override {
        assert(SegBlocks.count(Seg) && "No allocation for segment");
        return pointerToJITTargetAddress(SegBlocks[Seg].base()) +
               Parent.TargetDelta;
      }
      void finalizeAsync(FinalizeContinuation OnFinalize) override {
        OnFinalize(applyProtections());
      }
      Error deallocate() override {
        for (auto &KV : SegBlocks)
          if (auto EC = sys::Memory::releaseMappedMemory(KV.second))
            return errorCodeToError(EC);
        return Error::success();
      }

    private:
      Error applyProtections() {
        for (auto &KV : SegBlocks) {
          auto &Prot = KV.first;
          auto &Block = KV.second;
          if (auto EC = sys::Memory::protectMappedMemory(Block, Prot))
            return errorCodeToError(EC);
          if (Prot & sys::Memory::MF_EXEC)
            sys::Memory::InvalidateInstructionCache(Block.base(),
                                                    Block.allocatedSize());
        }
        return Error::success();
      }

      JITLinkSlabAllocator &Parent;
      AllocationMap SegBlocks;
    };

    AllocationMap Blocks;

    for (auto &KV : Request) {
      auto &Seg = KV.second;

      if (Seg.getAlignment() > PageSize)
        return make_error<StringError>("Cannot request higher than page "
                                       "alignment",
                                       inconvertibleErrorCode());

      if (PageSize % Seg.getAlignment() != 0)
        return make_error<StringError>("Page size is not a multiple of "
                                       "alignment",
                                       inconvertibleErrorCode());

      uint64_t ZeroFillStart = Seg.getContentSize();
      uint64_t SegmentSize = ZeroFillStart + Seg.getZeroFillSize();

      // Round segment size up to page boundary.
      SegmentSize = (SegmentSize + PageSize - 1) & ~(PageSize - 1);

      // Take segment bytes from the front of the slab.
      void *SlabBase = SlabRemaining.base();
      uint64_t SlabRemainingSize = SlabRemaining.allocatedSize();

      if (SegmentSize > SlabRemainingSize)
        return make_error<StringError>("Slab allocator out of memory",
                                       inconvertibleErrorCode());

      sys::MemoryBlock SegMem(SlabBase, SegmentSize);
      SlabRemaining =
          sys::MemoryBlock(reinterpret_cast<char *>(SlabBase) + SegmentSize,
                           SlabRemainingSize - SegmentSize);

      // Zero out the zero-fill memory.
      memset(static_cast<char *>(SegMem.base()) + ZeroFillStart, 0,
             Seg.getZeroFillSize());

      // Record the block for this segment.
      Blocks[KV.first] = std::move(SegMem);
    }
    return std::unique_ptr<InProcessMemoryManager::Allocation>(
        new IPMMAlloc(*this, std::move(Blocks)));
  }

private:
  JITLinkSlabAllocator(uint64_t SlabSize, Error &Err) {
    ErrorAsOutParameter _(&Err);

    PageSize = sys::Process::getPageSizeEstimate();

    if (!isPowerOf2_64(PageSize)) {
      Err = make_error<StringError>("Page size is not a power of 2",
                                    inconvertibleErrorCode());
      return;
    }

    // Round slab request up to page size.
    SlabSize = (SlabSize + PageSize - 1) & ~(PageSize - 1);

    const sys::Memory::ProtectionFlags ReadWrite =
        static_cast<sys::Memory::ProtectionFlags>(sys::Memory::MF_READ |
                                                  sys::Memory::MF_WRITE);

    std::error_code EC;
    SlabRemaining =
        sys::Memory::allocateMappedMemory(SlabSize, nullptr, ReadWrite, EC);

    if (EC) {
      Err = errorCodeToError(EC);
      return;
    }

    // Calculate the target address delta to link as-if slab were at
    // SlabAddress.
    if (SlabAddress != ~0ULL)
      TargetDelta =
          SlabAddress - pointerToJITTargetAddress(SlabRemaining.base());
  }

  sys::MemoryBlock SlabRemaining;
  uint64_t PageSize = 0;
  int64_t TargetDelta = 0;
};

Expected<uint64_t> getSlabAllocSize(StringRef SizeString) {
  SizeString = SizeString.trim();

  uint64_t Units = 1024;

  if (SizeString.endswith_lower("kb"))
    SizeString = SizeString.drop_back(2).rtrim();
  else if (SizeString.endswith_lower("mb")) {
    Units = 1024 * 1024;
    SizeString = SizeString.drop_back(2).rtrim();
  } else if (SizeString.endswith_lower("gb")) {
    Units = 1024 * 1024 * 1024;
    SizeString = SizeString.drop_back(2).rtrim();
  }

  uint64_t SlabSize = 0;
  if (SizeString.getAsInteger(10, SlabSize))
    return make_error<StringError>("Invalid numeric format for slab size",
                                   inconvertibleErrorCode());

  return SlabSize * Units;
}

static std::unique_ptr<JITLinkMemoryManager> createMemoryManager() {
  if (!SlabAllocateSizeString.empty()) {
    auto SlabSize = ExitOnErr(getSlabAllocSize(SlabAllocateSizeString));
    return ExitOnErr(JITLinkSlabAllocator::Create(SlabSize));
  }
  return std::make_unique<InProcessMemoryManager>();
}

LLVMJITLinkObjectLinkingLayer::LLVMJITLinkObjectLinkingLayer(
    Session &S, JITLinkMemoryManager &MemMgr)
    : ObjectLinkingLayer(S.ES, MemMgr), S(S) {}

Error LLVMJITLinkObjectLinkingLayer::add(ResourceTrackerSP RT,
                                         std::unique_ptr<MemoryBuffer> O) {

  if (S.HarnessFiles.empty() || S.HarnessFiles.count(O->getBufferIdentifier()))
    return ObjectLinkingLayer::add(std::move(RT), std::move(O));

  // Use getObjectSymbolInfo to compute the init symbol, but ignore
  // the symbols field. We'll handle that manually to include promotion.
  auto ObjSymInfo =
      getObjectSymbolInfo(getExecutionSession(), O->getMemBufferRef());

  if (!ObjSymInfo)
    return ObjSymInfo.takeError();

  auto &InitSymbol = ObjSymInfo->second;

  // If creating an object file was going to fail it would have happened above,
  // so we can 'cantFail' this.
  auto Obj =
      cantFail(object::ObjectFile::createObjectFile(O->getMemBufferRef()));

  SymbolFlagsMap SymbolFlags;

  // The init symbol must be included in the SymbolFlags map if present.
  if (InitSymbol)
    SymbolFlags[InitSymbol] = JITSymbolFlags::MaterializationSideEffectsOnly;

  for (auto &Sym : Obj->symbols()) {
    Expected<uint32_t> SymFlagsOrErr = Sym.getFlags();
    if (!SymFlagsOrErr)
      // TODO: Test this error.
      return SymFlagsOrErr.takeError();

    // Skip symbols not defined in this object file.
    if ((*SymFlagsOrErr & object::BasicSymbolRef::SF_Undefined))
      continue;

    auto Name = Sym.getName();
    if (!Name)
      return Name.takeError();

    // Skip symbols that have type SF_File.
    if (auto SymType = Sym.getType()) {
      if (*SymType == object::SymbolRef::ST_File)
        continue;
    } else
      return SymType.takeError();

    auto SymFlags = JITSymbolFlags::fromObjectSymbol(Sym);
    if (!SymFlags)
      return SymFlags.takeError();

    if (SymFlags->isWeak()) {
      // If this is a weak symbol that's not defined in the harness then we
      // need to either mark it as strong (if this is the first definition
      // that we've seen) or discard it.
      if (S.HarnessDefinitions.count(*Name) || S.CanonicalWeakDefs.count(*Name))
        continue;
      S.CanonicalWeakDefs[*Name] = O->getBufferIdentifier();
      *SymFlags &= ~JITSymbolFlags::Weak;
      if (!S.HarnessExternals.count(*Name))
        *SymFlags &= ~JITSymbolFlags::Exported;
    } else if (S.HarnessExternals.count(*Name)) {
      *SymFlags |= JITSymbolFlags::Exported;
    } else if (S.HarnessDefinitions.count(*Name) ||
               !(*SymFlagsOrErr & object::BasicSymbolRef::SF_Global))
      continue;

    auto InternedName = S.ES.intern(*Name);
    SymbolFlags[InternedName] = std::move(*SymFlags);
  }

  auto MU = std::make_unique<BasicObjectLayerMaterializationUnit>(
      *this, std::move(O), std::move(SymbolFlags), std::move(InitSymbol));

  auto &JD = RT->getJITDylib();
  return JD.define(std::move(MU), std::move(RT));
}

Expected<std::unique_ptr<TargetProcessControl>>
LLVMJITLinkRemoteTargetProcessControl::LaunchExecutor() {
#ifndef LLVM_ON_UNIX
  // FIXME: Add support for Windows.
  return make_error<StringError>("-" + OutOfProcessExecutor.ArgStr +
                                     " not supported on non-unix platforms",
                                 inconvertibleErrorCode());
#else

  rpc::registerStringError<LLVMJITLinkChannel>();

  constexpr int ReadEnd = 0;
  constexpr int WriteEnd = 1;

  // Pipe FDs.
  int ToExecutor[2];
  int FromExecutor[2];

  pid_t ChildPID;

  // Create pipes to/from the executor..
  if (pipe(ToExecutor) != 0 || pipe(FromExecutor) != 0)
    return make_error<StringError>("Unable to create pipe for executor",
                                   inconvertibleErrorCode());

  ChildPID = fork();

  if (ChildPID == 0) {
    // In the child...

    // Close the parent ends of the pipes
    close(ToExecutor[WriteEnd]);
    close(FromExecutor[ReadEnd]);

    // Execute the child process.
    std::unique_ptr<char[]> ExecutorPath, FDSpecifier;
    {
      ExecutorPath = std::make_unique<char[]>(OutOfProcessExecutor.size() + 1);
      strcpy(ExecutorPath.get(), OutOfProcessExecutor.data());

      std::string FDSpecifierStr("filedescs=");
      FDSpecifierStr += utostr(ToExecutor[ReadEnd]);
      FDSpecifierStr += ',';
      FDSpecifierStr += utostr(FromExecutor[WriteEnd]);
      FDSpecifier = std::make_unique<char[]>(FDSpecifierStr.size() + 1);
      strcpy(FDSpecifier.get(), FDSpecifierStr.c_str());
    }

    char *const Args[] = {ExecutorPath.get(), FDSpecifier.get(), nullptr};
    int RC = execvp(ExecutorPath.get(), Args);
    if (RC != 0) {
      errs() << "unable to launch out-of-process executor \""
             << ExecutorPath.get() << "\"\n";
      exit(1);
    }
  }
  // else we're the parent...

  // Close the child ends of the pipes
  close(ToExecutor[ReadEnd]);
  close(FromExecutor[WriteEnd]);

  // Return an RPC channel connected to our end of the pipes.
  auto SSP = std::make_shared<SymbolStringPool>();
  auto Channel = std::make_unique<rpc::FDRawByteChannel>(FromExecutor[ReadEnd],
                                                         ToExecutor[WriteEnd]);
  auto Endpoint = std::make_unique<LLVMJITLinkRPCEndpoint>(*Channel, true);

  auto ReportError = [](Error Err) {
    logAllUnhandledErrors(std::move(Err), errs(), "");
  };

  Error Err = Error::success();
  std::unique_ptr<LLVMJITLinkRemoteTargetProcessControl> RTPC(
      new LLVMJITLinkRemoteTargetProcessControl(
          std::move(SSP), std::move(Channel), std::move(Endpoint),
          std::move(ReportError), Err));
  if (Err)
    return std::move(Err);
  return std::move(RTPC);
#endif
}

Expected<std::unique_ptr<TargetProcessControl>>
LLVMJITLinkRemoteTargetProcessControl::ConnectToExecutor() {
#ifndef LLVM_ON_UNIX
  // FIXME: Add TCP support for Windows.
  return make_error<StringError>("-" + OutOfProcessExecutorConnect.ArgStr +
                                     " not supported on non-unix platforms",
                                 inconvertibleErrorCode());
#else

  rpc::registerStringError<LLVMJITLinkChannel>();

  StringRef HostNameStr, PortStr;
  std::tie(HostNameStr, PortStr) =
      StringRef(OutOfProcessExecutorConnect).split(':');

  if (HostNameStr.empty())
    return make_error<StringError>("host name for -" +
                                       OutOfProcessExecutorConnect.ArgStr +
                                       " can not be empty",
                                   inconvertibleErrorCode());
  if (PortStr.empty())
    return make_error<StringError>(
        "port for -" + OutOfProcessExecutorConnect.ArgStr + " can not be empty",
        inconvertibleErrorCode());

  std::string HostName = HostNameStr.str();
  int Port = 0;
  if (PortStr.getAsInteger(10, Port))
    return make_error<StringError>("port number " + PortStr +
                                       " is not a valid integer",
                                   inconvertibleErrorCode());

  int SockFD = socket(PF_INET, SOCK_STREAM, 0);
  hostent *Server = gethostbyname(HostName.c_str());
  sockaddr_in ServAddr;
  memset(&ServAddr, 0, sizeof(ServAddr));
  ServAddr.sin_family = PF_INET;
  memmove(&Server->h_addr, &ServAddr.sin_addr.s_addr, Server->h_length);
  ServAddr.sin_port = htons(Port);
  if (connect(SockFD, reinterpret_cast<sockaddr *>(&ServAddr),
              sizeof(ServAddr)) < 0)
    return make_error<StringError>("Failed to connect to " + HostName + ":" +
                                       Twine(Port),
                                   inconvertibleErrorCode());

  auto SSP = std::make_shared<SymbolStringPool>();
  auto Channel = std::make_unique<rpc::FDRawByteChannel>(SockFD, SockFD);
  auto Endpoint = std::make_unique<LLVMJITLinkRPCEndpoint>(*Channel, true);

  auto ReportError = [](Error Err) {
    logAllUnhandledErrors(std::move(Err), errs(), "");
  };

  Error Err = Error::success();
  std::unique_ptr<LLVMJITLinkRemoteTargetProcessControl> RTPC(
      new LLVMJITLinkRemoteTargetProcessControl(
          std::move(SSP), std::move(Channel), std::move(Endpoint),
          std::move(ReportError), Err));
  if (Err)
    return std::move(Err);
  return std::move(RTPC);
#endif
}

Error LLVMJITLinkRemoteTargetProcessControl::disconnect() {
  std::promise<MSVCPError> P;
  auto F = P.get_future();
  auto Err = closeConnection([&](Error Err) -> Error {
    P.set_value(std::move(Err));
    Finished = true;
    return Error::success();
  });
  ListenerThread.join();
  return joinErrors(std::move(Err), F.get());
<<<<<<< HEAD
} // INTEL
=======
}
>>>>>>> df54f504

class PhonyExternalsGenerator : public DefinitionGenerator {
public:
  Error tryToGenerate(LookupState &LS, LookupKind K, JITDylib &JD,
                      JITDylibLookupFlags JDLookupFlags,
                      const SymbolLookupSet &LookupSet) override {
    SymbolMap PhonySymbols;
    for (auto &KV : LookupSet)
      PhonySymbols[KV.first] = JITEvaluatedSymbol(0, JITSymbolFlags::Exported);
    return JD.define(absoluteSymbols(std::move(PhonySymbols)));
  }
};

Expected<std::unique_ptr<Session>> Session::Create(Triple TT) {

  auto PageSize = sys::Process::getPageSize();
  if (!PageSize)
    return PageSize.takeError();

  /// If -oop-executor is passed then launch the executor.
  std::unique_ptr<TargetProcessControl> TPC;
  if (OutOfProcessExecutor.getNumOccurrences()) {
    if (auto RTPC = LLVMJITLinkRemoteTargetProcessControl::LaunchExecutor())
      TPC = std::move(*RTPC);
    else
      return RTPC.takeError();
  } else if (OutOfProcessExecutorConnect.getNumOccurrences()) {
    if (auto RTPC = LLVMJITLinkRemoteTargetProcessControl::ConnectToExecutor())
      TPC = std::move(*RTPC);
    else
      return RTPC.takeError();
  } else
    TPC = std::make_unique<SelfTargetProcessControl>(
        std::make_shared<SymbolStringPool>(), std::move(TT), *PageSize,
        createMemoryManager());

  Error Err = Error::success();
  std::unique_ptr<Session> S(new Session(std::move(TPC), Err));
  if (Err)
    return std::move(Err);
  return std::move(S);
}

Session::~Session() {
  if (auto Err = ES.endSession())
    ES.reportError(std::move(Err));
}

// FIXME: Move to createJITDylib if/when we start using Platform support in
// llvm-jitlink.
Session::Session(std::unique_ptr<TargetProcessControl> TPC, Error &Err)
    : TPC(std::move(TPC)), ObjLayer(*this, this->TPC->getMemMgr()) {

  /// Local ObjectLinkingLayer::Plugin class to forward modifyPassConfig to the
  /// Session.
  class JITLinkSessionPlugin : public ObjectLinkingLayer::Plugin {
  public:
    JITLinkSessionPlugin(Session &S) : S(S) {}
    void modifyPassConfig(MaterializationResponsibility &MR, const Triple &TT,
                          PassConfiguration &PassConfig) override {
      S.modifyPassConfig(TT, PassConfig);
    }

    Error notifyFailed(MaterializationResponsibility &MR) override {
      return Error::success();
    }
    Error notifyRemovingResources(ResourceKey K) override {
      return Error::success();
    }
    void notifyTransferringResources(ResourceKey DstKey,
                                     ResourceKey SrcKey) override {}

  private:
    Session &S;
  };

  ErrorAsOutParameter _(&Err);

  if (auto MainJDOrErr = ES.createJITDylib("main"))
    MainJD = &*MainJDOrErr;
  else {
    Err = MainJDOrErr.takeError();
    return;
  }

  if (!NoExec && !this->TPC->getTargetTriple().isOSWindows())
    ObjLayer.addPlugin(std::make_unique<EHFrameRegistrationPlugin>(
        ES, ExitOnErr(TPCEHFrameRegistrar::Create(*this->TPC))));

  ObjLayer.addPlugin(std::make_unique<JITLinkSessionPlugin>(*this));

  // Process any harness files.
  for (auto &HarnessFile : TestHarnesses) {
    HarnessFiles.insert(HarnessFile);

    auto ObjBuffer =
        ExitOnErr(errorOrToExpected(MemoryBuffer::getFile(HarnessFile)));

    auto ObjSymbolInfo =
        ExitOnErr(getObjectSymbolInfo(ES, ObjBuffer->getMemBufferRef()));

    for (auto &KV : ObjSymbolInfo.first)
      HarnessDefinitions.insert(*KV.first);

    auto Obj = ExitOnErr(
        object::ObjectFile::createObjectFile(ObjBuffer->getMemBufferRef()));

    for (auto &Sym : Obj->symbols()) {
      uint32_t SymFlags = ExitOnErr(Sym.getFlags());
      auto Name = ExitOnErr(Sym.getName());

      if (Name.empty())
        continue;

      if (SymFlags & object::BasicSymbolRef::SF_Undefined)
        HarnessExternals.insert(Name);
    }
  }

  // If a name is defined by some harness file then it's a definition, not an
  // external.
  for (auto &DefName : HarnessDefinitions)
    HarnessExternals.erase(DefName.getKey());
}

void Session::dumpSessionInfo(raw_ostream &OS) {
  OS << "Registered addresses:\n" << SymbolInfos << FileInfos;
}

void Session::modifyPassConfig(const Triple &TT,
                               PassConfiguration &PassConfig) {
  if (!CheckFiles.empty())
    PassConfig.PostFixupPasses.push_back([this](LinkGraph &G) {
      if (TPC->getTargetTriple().getObjectFormat() == Triple::ELF)
        return registerELFGraphInfo(*this, G);

      if (TPC->getTargetTriple().getObjectFormat() == Triple::MachO)
        return registerMachOGraphInfo(*this, G);

      return make_error<StringError>("Unsupported object format for GOT/stub "
                                     "registration",
                                     inconvertibleErrorCode());
    });

  if (ShowLinkGraph)
    PassConfig.PostFixupPasses.push_back([](LinkGraph &G) -> Error {
      outs() << "Link graph \"" << G.getName() << "\" post-fixup:\n";
      G.dump(outs());
      return Error::success();
    });

  PassConfig.PrePrunePasses.push_back(
      [this](LinkGraph &G) { return applyHarnessPromotions(*this, G); });

  if (ShowSizes) {
    PassConfig.PrePrunePasses.push_back([this](LinkGraph &G) -> Error {
      SizeBeforePruning += computeTotalBlockSizes(G);
      return Error::success();
    });
    PassConfig.PostFixupPasses.push_back([this](LinkGraph &G) -> Error {
      SizeAfterFixups += computeTotalBlockSizes(G);
      return Error::success();
    });
  }

  if (ShowRelocatedSectionContents)
    PassConfig.PostFixupPasses.push_back([](LinkGraph &G) -> Error {
      outs() << "Relocated section contents for " << G.getName() << ":\n";
      dumpSectionContents(outs(), G);
      return Error::success();
    });
}

Expected<Session::FileInfo &> Session::findFileInfo(StringRef FileName) {
  auto FileInfoItr = FileInfos.find(FileName);
  if (FileInfoItr == FileInfos.end())
    return make_error<StringError>("file \"" + FileName + "\" not recognized",
                                   inconvertibleErrorCode());
  return FileInfoItr->second;
}

Expected<Session::MemoryRegionInfo &>
Session::findSectionInfo(StringRef FileName, StringRef SectionName) {
  auto FI = findFileInfo(FileName);
  if (!FI)
    return FI.takeError();
  auto SecInfoItr = FI->SectionInfos.find(SectionName);
  if (SecInfoItr == FI->SectionInfos.end())
    return make_error<StringError>("no section \"" + SectionName +
                                       "\" registered for file \"" + FileName +
                                       "\"",
                                   inconvertibleErrorCode());
  return SecInfoItr->second;
}

Expected<Session::MemoryRegionInfo &>
Session::findStubInfo(StringRef FileName, StringRef TargetName) {
  auto FI = findFileInfo(FileName);
  if (!FI)
    return FI.takeError();
  auto StubInfoItr = FI->StubInfos.find(TargetName);
  if (StubInfoItr == FI->StubInfos.end())
    return make_error<StringError>("no stub for \"" + TargetName +
                                       "\" registered for file \"" + FileName +
                                       "\"",
                                   inconvertibleErrorCode());
  return StubInfoItr->second;
}

Expected<Session::MemoryRegionInfo &>
Session::findGOTEntryInfo(StringRef FileName, StringRef TargetName) {
  auto FI = findFileInfo(FileName);
  if (!FI)
    return FI.takeError();
  auto GOTInfoItr = FI->GOTEntryInfos.find(TargetName);
  if (GOTInfoItr == FI->GOTEntryInfos.end())
    return make_error<StringError>("no GOT entry for \"" + TargetName +
                                       "\" registered for file \"" + FileName +
                                       "\"",
                                   inconvertibleErrorCode());
  return GOTInfoItr->second;
}

bool Session::isSymbolRegistered(StringRef SymbolName) {
  return SymbolInfos.count(SymbolName);
}

Expected<Session::MemoryRegionInfo &>
Session::findSymbolInfo(StringRef SymbolName, Twine ErrorMsgStem) {
  auto SymInfoItr = SymbolInfos.find(SymbolName);
  if (SymInfoItr == SymbolInfos.end())
    return make_error<StringError>(ErrorMsgStem + ": symbol " + SymbolName +
                                       " not found",
                                   inconvertibleErrorCode());
  return SymInfoItr->second;
}

} // end namespace llvm

static Triple getFirstFileTriple() {
  static Triple FirstTT = []() {
    assert(!InputFiles.empty() && "InputFiles can not be empty");
    auto ObjBuffer =
        ExitOnErr(errorOrToExpected(MemoryBuffer::getFile(InputFiles.front())));
    auto Obj = ExitOnErr(
        object::ObjectFile::createObjectFile(ObjBuffer->getMemBufferRef()));
    return Obj->makeTriple();
  }();

  return FirstTT;
}

static Error sanitizeArguments(const Triple &TT, const char *ArgV0) {
  // Set the entry point name if not specified.
  if (EntryPointName.empty()) {
    if (TT.getObjectFormat() == Triple::MachO)
      EntryPointName = "_main";
    else
      EntryPointName = "main";
  }

  // -noexec and --args should not be used together.
  if (NoExec && !InputArgv.empty())
    outs() << "Warning: --args passed to -noexec run will be ignored.\n";

  // If -slab-address is passed, require -slab-allocate and -noexec
  if (SlabAddress != ~0ULL) {
    if (SlabAllocateSizeString == "" || !NoExec)
      return make_error<StringError>(
          "-slab-address requires -slab-allocate and -noexec",
          inconvertibleErrorCode());
  }

  // Only one of -oop-executor and -oop-executor-connect can be used.
  if (!!OutOfProcessExecutor.getNumOccurrences() &&
      !!OutOfProcessExecutorConnect.getNumOccurrences())
    return make_error<StringError>(
        "Only one of -" + OutOfProcessExecutor.ArgStr + " and -" +
            OutOfProcessExecutorConnect.ArgStr + " can be specified",
        inconvertibleErrorCode());

  // If -oop-executor was used but no value was specified then use a sensible
  // default.
  if (!!OutOfProcessExecutor.getNumOccurrences() &&
      OutOfProcessExecutor.empty()) {
    SmallString<256> OOPExecutorPath(sys::fs::getMainExecutable(
        ArgV0, reinterpret_cast<void *>(&sanitizeArguments)));
    sys::path::remove_filename(OOPExecutorPath);
    if (OOPExecutorPath.back() != '/')
      OOPExecutorPath += '/';
    OOPExecutorPath += "llvm-jitlink-executor";
    OutOfProcessExecutor = OOPExecutorPath.str().str();
  }

  return Error::success();
}

static Error loadProcessSymbols(Session &S) {
  auto FilterMainEntryPoint =
      [EPName = S.ES.intern(EntryPointName)](SymbolStringPtr Name) {
        return Name != EPName;
      };
  S.MainJD->addGenerator(
      ExitOnErr(orc::TPCDynamicLibrarySearchGenerator::GetForTargetProcess(
          *S.TPC, std::move(FilterMainEntryPoint))));

  return Error::success();
}

static Error loadDylibs(Session &S) {
  for (const auto &Dylib : Dylibs) {
    auto G = orc::TPCDynamicLibrarySearchGenerator::Load(*S.TPC, Dylib.c_str());
    if (!G)
      return G.takeError();
    S.MainJD->addGenerator(std::move(*G));
  }

  return Error::success();
}

static void addPhonyExternalsGenerator(Session &S) {
  S.MainJD->addGenerator(std::make_unique<PhonyExternalsGenerator>());
}

static Error loadObjects(Session &S) {
  std::map<unsigned, JITDylib *> IdxToJLD;

  // First, set up JITDylibs.
  LLVM_DEBUG(dbgs() << "Creating JITDylibs...\n");
  {
    // Create a "main" JITLinkDylib.
    IdxToJLD[0] = S.MainJD;
    S.JDSearchOrder.push_back(S.MainJD);
    LLVM_DEBUG(dbgs() << "  0: " << S.MainJD->getName() << "\n");

    // Add any extra JITLinkDylibs from the command line.
    std::string JDNamePrefix("lib");
    for (auto JLDItr = JITLinkDylibs.begin(), JLDEnd = JITLinkDylibs.end();
         JLDItr != JLDEnd; ++JLDItr) {
      auto JD = S.ES.createJITDylib(JDNamePrefix + *JLDItr);
      if (!JD)
        return JD.takeError();
      unsigned JDIdx =
          JITLinkDylibs.getPosition(JLDItr - JITLinkDylibs.begin());
      IdxToJLD[JDIdx] = &*JD;
      S.JDSearchOrder.push_back(&*JD);
      LLVM_DEBUG(dbgs() << "  " << JDIdx << ": " << JD->getName() << "\n");
    }

    // Set every dylib to link against every other, in command line order.
    for (auto *JD : S.JDSearchOrder) {
      auto LookupFlags = JITDylibLookupFlags::MatchExportedSymbolsOnly;
      JITDylibSearchOrder LinkOrder;
      for (auto *JD2 : S.JDSearchOrder) {
        if (JD2 == JD)
          continue;
        LinkOrder.push_back(std::make_pair(JD2, LookupFlags));
      }
      JD->setLinkOrder(std::move(LinkOrder));
    }
  }

  LLVM_DEBUG(dbgs() << "Adding test harness objects...\n");
  for (auto HarnessFile : TestHarnesses) {
    LLVM_DEBUG(dbgs() << "  " << HarnessFile << "\n");
    auto ObjBuffer =
        ExitOnErr(errorOrToExpected(MemoryBuffer::getFile(HarnessFile)));
    ExitOnErr(S.ObjLayer.add(*S.MainJD, std::move(ObjBuffer)));
  }

  // Load each object into the corresponding JITDylib..
  LLVM_DEBUG(dbgs() << "Adding objects...\n");
  for (auto InputFileItr = InputFiles.begin(), InputFileEnd = InputFiles.end();
       InputFileItr != InputFileEnd; ++InputFileItr) {
    unsigned InputFileArgIdx =
        InputFiles.getPosition(InputFileItr - InputFiles.begin());
    const std::string &InputFile = *InputFileItr;
    auto &JD = *std::prev(IdxToJLD.lower_bound(InputFileArgIdx))->second;
    LLVM_DEBUG(dbgs() << "  " << InputFileArgIdx << ": \"" << InputFile
                      << "\" to " << JD.getName() << "\n";);
    auto ObjBuffer =
        ExitOnErr(errorOrToExpected(MemoryBuffer::getFile(InputFile)));

    auto Magic = identify_magic(ObjBuffer->getBuffer());
    if (Magic == file_magic::archive ||
        Magic == file_magic::macho_universal_binary)
      JD.addGenerator(ExitOnErr(StaticLibraryDefinitionGenerator::Load(
          S.ObjLayer, InputFile.c_str(), S.TPC->getTargetTriple())));
    else
      ExitOnErr(S.ObjLayer.add(JD, std::move(ObjBuffer)));
  }

  // Define absolute symbols.
  LLVM_DEBUG(dbgs() << "Defining absolute symbols...\n");
  for (auto AbsDefItr = AbsoluteDefs.begin(), AbsDefEnd = AbsoluteDefs.end();
       AbsDefItr != AbsDefEnd; ++AbsDefItr) {
    unsigned AbsDefArgIdx =
      AbsoluteDefs.getPosition(AbsDefItr - AbsoluteDefs.begin());
    auto &JD = *std::prev(IdxToJLD.lower_bound(AbsDefArgIdx))->second;

    StringRef AbsDefStmt = *AbsDefItr;
    size_t EqIdx = AbsDefStmt.find_first_of('=');
    if (EqIdx == StringRef::npos)
      return make_error<StringError>("Invalid absolute define \"" + AbsDefStmt +
                                     "\". Syntax: <name>=<addr>",
                                     inconvertibleErrorCode());
    StringRef Name = AbsDefStmt.substr(0, EqIdx).trim();
    StringRef AddrStr = AbsDefStmt.substr(EqIdx + 1).trim();

    uint64_t Addr;
    if (AddrStr.getAsInteger(0, Addr))
      return make_error<StringError>("Invalid address expression \"" + AddrStr +
                                     "\" in absolute define \"" + AbsDefStmt +
                                     "\"",
                                     inconvertibleErrorCode());
    JITEvaluatedSymbol AbsDef(Addr, JITSymbolFlags::Exported);
    if (auto Err = JD.define(absoluteSymbols({{S.ES.intern(Name), AbsDef}})))
      return Err;

    // Register the absolute symbol with the session symbol infos.
    S.SymbolInfos[Name] = { StringRef(), Addr };
  }

  LLVM_DEBUG({
    dbgs() << "Dylib search order is [ ";
    for (auto *JD : S.JDSearchOrder)
      dbgs() << JD->getName() << " ";
    dbgs() << "]\n";
  });

  return Error::success();
}

static Error runChecks(Session &S) {

  auto TripleName = S.TPC->getTargetTriple().str();
  std::string ErrorStr;
  const Target *TheTarget = TargetRegistry::lookupTarget(TripleName, ErrorStr);
  if (!TheTarget)
    ExitOnErr(make_error<StringError>("Error accessing target '" + TripleName +
                                          "': " + ErrorStr,
                                      inconvertibleErrorCode()));

  std::unique_ptr<MCSubtargetInfo> STI(
      TheTarget->createMCSubtargetInfo(TripleName, "", ""));
  if (!STI)
    ExitOnErr(
        make_error<StringError>("Unable to create subtarget for " + TripleName,
                                inconvertibleErrorCode()));

  std::unique_ptr<MCRegisterInfo> MRI(TheTarget->createMCRegInfo(TripleName));
  if (!MRI)
    ExitOnErr(make_error<StringError>("Unable to create target register info "
                                      "for " +
                                          TripleName,
                                      inconvertibleErrorCode()));

  MCTargetOptions MCOptions;
  std::unique_ptr<MCAsmInfo> MAI(
      TheTarget->createMCAsmInfo(*MRI, TripleName, MCOptions));
  if (!MAI)
    ExitOnErr(make_error<StringError>("Unable to create target asm info " +
                                          TripleName,
                                      inconvertibleErrorCode()));

  MCContext Ctx(MAI.get(), MRI.get(), nullptr);

  std::unique_ptr<MCDisassembler> Disassembler(
      TheTarget->createMCDisassembler(*STI, Ctx));
  if (!Disassembler)
    ExitOnErr(make_error<StringError>("Unable to create disassembler for " +
                                          TripleName,
                                      inconvertibleErrorCode()));

  std::unique_ptr<MCInstrInfo> MII(TheTarget->createMCInstrInfo());

  std::unique_ptr<MCInstPrinter> InstPrinter(
      TheTarget->createMCInstPrinter(Triple(TripleName), 0, *MAI, *MII, *MRI));

  auto IsSymbolValid = [&S](StringRef Symbol) {
    return S.isSymbolRegistered(Symbol);
  };

  auto GetSymbolInfo = [&S](StringRef Symbol) {
    return S.findSymbolInfo(Symbol, "Can not get symbol info");
  };

  auto GetSectionInfo = [&S](StringRef FileName, StringRef SectionName) {
    return S.findSectionInfo(FileName, SectionName);
  };

  auto GetStubInfo = [&S](StringRef FileName, StringRef SectionName) {
    return S.findStubInfo(FileName, SectionName);
  };

  auto GetGOTInfo = [&S](StringRef FileName, StringRef SectionName) {
    return S.findGOTEntryInfo(FileName, SectionName);
  };

  RuntimeDyldChecker Checker(
      IsSymbolValid, GetSymbolInfo, GetSectionInfo, GetStubInfo, GetGOTInfo,
      S.TPC->getTargetTriple().isLittleEndian() ? support::little
                                                : support::big,
      Disassembler.get(), InstPrinter.get(), dbgs());

  std::string CheckLineStart = "# " + CheckName + ":";
  for (auto &CheckFile : CheckFiles) {
    auto CheckerFileBuf =
        ExitOnErr(errorOrToExpected(MemoryBuffer::getFile(CheckFile)));
    if (!Checker.checkAllRulesInBuffer(CheckLineStart, &*CheckerFileBuf))
      ExitOnErr(make_error<StringError>(
          "Some checks in " + CheckFile + " failed", inconvertibleErrorCode()));
  }

  return Error::success();
}

static void dumpSessionStats(Session &S) {
  if (ShowSizes)
    outs() << "Total size of all blocks before pruning: " << S.SizeBeforePruning
           << "\nTotal size of all blocks after fixups: " << S.SizeAfterFixups
           << "\n";
}

static Expected<JITEvaluatedSymbol> getMainEntryPoint(Session &S) {
  return S.ES.lookup(S.JDSearchOrder, EntryPointName);
}

namespace {
struct JITLinkTimers {
  TimerGroup JITLinkTG{"llvm-jitlink timers", "timers for llvm-jitlink phases"};
  Timer LoadObjectsTimer{"load", "time to load/add object files", JITLinkTG};
  Timer LinkTimer{"link", "time to link object files", JITLinkTG};
  Timer RunTimer{"run", "time to execute jitlink'd code", JITLinkTG};
};
} // namespace

int main(int argc, char *argv[]) {
  InitLLVM X(argc, argv);

  InitializeAllTargetInfos();
  InitializeAllTargetMCs();
  InitializeAllDisassemblers();

  cl::ParseCommandLineOptions(argc, argv, "llvm jitlink tool");
  ExitOnErr.setBanner(std::string(argv[0]) + ": ");

  /// If timers are enabled, create a JITLinkTimers instance.
  std::unique_ptr<JITLinkTimers> Timers =
      ShowTimes ? std::make_unique<JITLinkTimers>() : nullptr;

  ExitOnErr(sanitizeArguments(getFirstFileTriple(), argv[0]));

  auto S = ExitOnErr(Session::Create(getFirstFileTriple()));

  {
    TimeRegion TR(Timers ? &Timers->LoadObjectsTimer : nullptr);
    ExitOnErr(loadObjects(*S));
  }

  if (!NoProcessSymbols)
    ExitOnErr(loadProcessSymbols(*S));
  ExitOnErr(loadDylibs(*S));

  if (PhonyExternals)
    addPhonyExternalsGenerator(*S);


  if (ShowInitialExecutionSessionState)
    S->ES.dump(outs());

  JITEvaluatedSymbol EntryPoint = 0;
  {
    TimeRegion TR(Timers ? &Timers->LinkTimer : nullptr);
    EntryPoint = ExitOnErr(getMainEntryPoint(*S));
  }

  if (ShowAddrs)
    S->dumpSessionInfo(outs());

  ExitOnErr(runChecks(*S));

  dumpSessionStats(*S);

  if (NoExec)
    return 0;

  int Result = 0;
  {
    TimeRegion TR(Timers ? &Timers->RunTimer : nullptr);
    Result = ExitOnErr(S->TPC->runAsMain(EntryPoint.getAddress(), InputArgv));
  }

  ExitOnErr(S->ES.endSession());
  ExitOnErr(S->TPC->disconnect());

  return Result;
}<|MERGE_RESOLUTION|>--- conflicted
+++ resolved
@@ -733,11 +733,7 @@
   });
   ListenerThread.join();
   return joinErrors(std::move(Err), F.get());
-<<<<<<< HEAD
-} // INTEL
-=======
-}
->>>>>>> df54f504
+}
 
 class PhonyExternalsGenerator : public DefinitionGenerator {
 public:
