<<<<<<< HEAD
##===- tools/llvm-jitlistener/Makefile ---------------------*- Makefile -*-===##
#
#                     The LLVM Compiler Infrastructure
#
# This file is distributed under the University of Illinois Open Source
# License. See LICENSE.TXT for details.
#
##===----------------------------------------------------------------------===##

LEVEL := ../..
TOOLNAME := llvm-jitlistener

include $(LEVEL)/Makefile.config

LINK_COMPONENTS := mcjit interpreter nativecodegen bitreader asmparser irreader selectiondag Object

# If Intel JIT Events support is configured, link against the LLVM Intel JIT
# Events interface library.  If not, this tool will do nothing useful, but it
# will build correctly.
ifeq ($(USE_INTEL_JITEVENTS), 1)
  LINK_COMPONENTS += debuginfo inteljitevents
endif

# This tool has no plugins, optimize startup time.
TOOL_NO_EXPORTS := 1

include $(LLVM_SRC_ROOT)/Makefile.rules
=======
##===- tools/llvm-jitlistener/Makefile ---------------------*- Makefile -*-===##
#
#                     The LLVM Compiler Infrastructure
#
# This file is distributed under the University of Illinois Open Source
# License. See LICENSE.TXT for details.
#
##===----------------------------------------------------------------------===##

LEVEL := ../..
TOOLNAME := llvm-jitlistener

include $(LEVEL)/Makefile.config

LINK_COMPONENTS := mcjit interpreter nativecodegen bitreader asmparser irreader selectiondag Object

# If Intel JIT Events support is configured, link against the LLVM Intel JIT
# Events interface library.  If not, this tool will do nothing useful, but it
# will build correctly.
ifeq ($(USE_INTEL_JITEVENTS), 1)
  LINK_COMPONENTS += debuginfodwarf inteljitevents
endif

# This tool has no plugins, optimize startup time.
TOOL_NO_EXPORTS := 1

include $(LLVM_SRC_ROOT)/Makefile.rules
>>>>>>> c54c38e0
<|MERGE_RESOLUTION|>--- conflicted
+++ resolved
@@ -1,32 +1,3 @@
-<<<<<<< HEAD
-##===- tools/llvm-jitlistener/Makefile ---------------------*- Makefile -*-===##
-#
-#                     The LLVM Compiler Infrastructure
-#
-# This file is distributed under the University of Illinois Open Source
-# License. See LICENSE.TXT for details.
-#
-##===----------------------------------------------------------------------===##
-
-LEVEL := ../..
-TOOLNAME := llvm-jitlistener
-
-include $(LEVEL)/Makefile.config
-
-LINK_COMPONENTS := mcjit interpreter nativecodegen bitreader asmparser irreader selectiondag Object
-
-# If Intel JIT Events support is configured, link against the LLVM Intel JIT
-# Events interface library.  If not, this tool will do nothing useful, but it
-# will build correctly.
-ifeq ($(USE_INTEL_JITEVENTS), 1)
-  LINK_COMPONENTS += debuginfo inteljitevents
-endif
-
-# This tool has no plugins, optimize startup time.
-TOOL_NO_EXPORTS := 1
-
-include $(LLVM_SRC_ROOT)/Makefile.rules
-=======
 ##===- tools/llvm-jitlistener/Makefile ---------------------*- Makefile -*-===##
 #
 #                     The LLVM Compiler Infrastructure
@@ -53,5 +24,4 @@
 # This tool has no plugins, optimize startup time.
 TOOL_NO_EXPORTS := 1
 
-include $(LLVM_SRC_ROOT)/Makefile.rules
->>>>>>> c54c38e0
+include $(LLVM_SRC_ROOT)/Makefile.rules