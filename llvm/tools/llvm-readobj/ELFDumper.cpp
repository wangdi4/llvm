--- conflicted
+++ resolved
@@ -3525,13 +3525,8 @@
     if (SecStrTable.empty())
       Fields[1].Str = "<no-strings>";
     else
-<<<<<<< HEAD
-      Fields[1].Str = unwrapOrError<StringRef>(
-          ElfObj->getFileName(), Obj->getSectionName(&Sec, SecStrTable));
-=======
       Fields[1].Str = std::string(unwrapOrError<StringRef>(
           ElfObj->getFileName(), Obj->getSectionName(&Sec, SecStrTable)));
->>>>>>> 586bea3e
     Fields[2].Str =
         getSectionTypeString(Obj->getHeader()->e_machine, Sec.sh_type);
     Fields[3].Str =
