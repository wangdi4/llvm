//===- ELFDumper.cpp - ELF-specific dumper --------------------------------===//
//
// Part of the LLVM Project, under the Apache License v2.0 with LLVM Exceptions.
// See https://llvm.org/LICENSE.txt for license information.
// SPDX-License-Identifier: Apache-2.0 WITH LLVM-exception
//
//===----------------------------------------------------------------------===//
///
/// \file
/// This file implements the ELF-specific dumper for llvm-readobj.
///
//===----------------------------------------------------------------------===//

#include "ARMEHABIPrinter.h"
#include "DwarfCFIEHPrinter.h"
#include "ObjDumper.h"
#include "StackMapPrinter.h"
#include "llvm-readobj.h"
#include "llvm/ADT/ArrayRef.h"
#include "llvm/ADT/BitVector.h"
#include "llvm/ADT/DenseMap.h"
#include "llvm/ADT/DenseSet.h"
#include "llvm/ADT/MapVector.h"
#include "llvm/ADT/PointerIntPair.h"
#include "llvm/ADT/STLExtras.h"
#include "llvm/ADT/SmallString.h"
#include "llvm/ADT/SmallVector.h"
#include "llvm/ADT/StringExtras.h"
#include "llvm/ADT/StringRef.h"
#include "llvm/ADT/Twine.h"
#include "llvm/BinaryFormat/AMDGPUMetadataVerifier.h"
#include "llvm/BinaryFormat/ELF.h"
#include "llvm/BinaryFormat/MsgPackDocument.h"
#include "llvm/Demangle/Demangle.h"
#include "llvm/Object/Archive.h"
#include "llvm/Object/ELF.h"
#include "llvm/Object/ELFObjectFile.h"
#include "llvm/Object/ELFTypes.h"
#include "llvm/Object/Error.h"
#include "llvm/Object/ObjectFile.h"
#include "llvm/Object/RelocationResolver.h"
#include "llvm/Object/StackMapParser.h"
#include "llvm/Support/AMDGPUMetadata.h"
#include "llvm/Support/ARMAttributeParser.h"
#include "llvm/Support/ARMBuildAttributes.h"
#include "llvm/Support/Casting.h"
#include "llvm/Support/Compiler.h"
#include "llvm/Support/Endian.h"
#include "llvm/Support/ErrorHandling.h"
#include "llvm/Support/Format.h"
#include "llvm/Support/FormatVariadic.h"
#include "llvm/Support/FormattedStream.h"
#include "llvm/Support/LEB128.h"
#include "llvm/Support/MSP430AttributeParser.h"
#include "llvm/Support/MSP430Attributes.h"
#include "llvm/Support/MathExtras.h"
#include "llvm/Support/MipsABIFlags.h"
#include "llvm/Support/RISCVAttributeParser.h"
#include "llvm/Support/RISCVAttributes.h"
#include "llvm/Support/ScopedPrinter.h"
#include "llvm/Support/raw_ostream.h"
#include <algorithm>
#include <cinttypes>
#include <cstddef>
#include <cstdint>
#include <cstdlib>
#include <iterator>
#include <memory>
#include <optional>
#include <string>
#include <system_error>
#include <vector>

using namespace llvm;
using namespace llvm::object;
using namespace ELF;

#define LLVM_READOBJ_ENUM_CASE(ns, enum)                                       \
  case ns::enum:                                                               \
    return #enum;

#define ENUM_ENT(enum, altName)                                                \
  { #enum, altName, ELF::enum }

#define ENUM_ENT_1(enum)                                                       \
  { #enum, #enum, ELF::enum }

namespace {

template <class ELFT> struct RelSymbol {
  RelSymbol(const typename ELFT::Sym *S, StringRef N)
      : Sym(S), Name(N.str()) {}
  const typename ELFT::Sym *Sym;
  std::string Name;
};

/// Represents a contiguous uniform range in the file. We cannot just create a
/// range directly because when creating one of these from the .dynamic table
/// the size, entity size and virtual address are different entries in arbitrary
/// order (DT_REL, DT_RELSZ, DT_RELENT for example).
struct DynRegionInfo {
  DynRegionInfo(const Binary &Owner, const ObjDumper &D)
      : Obj(&Owner), Dumper(&D) {}
  DynRegionInfo(const Binary &Owner, const ObjDumper &D, const uint8_t *A,
                uint64_t S, uint64_t ES)
      : Addr(A), Size(S), EntSize(ES), Obj(&Owner), Dumper(&D) {}

  /// Address in current address space.
  const uint8_t *Addr = nullptr;
  /// Size in bytes of the region.
  uint64_t Size = 0;
  /// Size of each entity in the region.
  uint64_t EntSize = 0;

  /// Owner object. Used for error reporting.
  const Binary *Obj;
  /// Dumper used for error reporting.
  const ObjDumper *Dumper;
  /// Error prefix. Used for error reporting to provide more information.
  std::string Context;
  /// Region size name. Used for error reporting.
  StringRef SizePrintName = "size";
  /// Entry size name. Used for error reporting. If this field is empty, errors
  /// will not mention the entry size.
  StringRef EntSizePrintName = "entry size";

  template <typename Type> ArrayRef<Type> getAsArrayRef() const {
    const Type *Start = reinterpret_cast<const Type *>(Addr);
    if (!Start)
      return {Start, Start};

    const uint64_t Offset =
        Addr - (const uint8_t *)Obj->getMemoryBufferRef().getBufferStart();
    const uint64_t ObjSize = Obj->getMemoryBufferRef().getBufferSize();

    if (Size > ObjSize - Offset) {
      Dumper->reportUniqueWarning(
          "unable to read data at 0x" + Twine::utohexstr(Offset) +
          " of size 0x" + Twine::utohexstr(Size) + " (" + SizePrintName +
          "): it goes past the end of the file of size 0x" +
          Twine::utohexstr(ObjSize));
      return {Start, Start};
    }

    if (EntSize == sizeof(Type) && (Size % EntSize == 0))
      return {Start, Start + (Size / EntSize)};

    std::string Msg;
    if (!Context.empty())
      Msg += Context + " has ";

    Msg += ("invalid " + SizePrintName + " (0x" + Twine::utohexstr(Size) + ")")
               .str();
    if (!EntSizePrintName.empty())
      Msg +=
          (" or " + EntSizePrintName + " (0x" + Twine::utohexstr(EntSize) + ")")
              .str();

    Dumper->reportUniqueWarning(Msg);
    return {Start, Start};
  }
};

struct GroupMember {
  StringRef Name;
  uint64_t Index;
};

struct GroupSection {
  StringRef Name;
  std::string Signature;
  uint64_t ShName;
  uint64_t Index;
  uint32_t Link;
  uint32_t Info;
  uint32_t Type;
  std::vector<GroupMember> Members;
};

namespace {

struct NoteType {
  uint32_t ID;
  StringRef Name;
};

} // namespace

template <class ELFT> class Relocation {
public:
  Relocation(const typename ELFT::Rel &R, bool IsMips64EL)
      : Type(R.getType(IsMips64EL)), Symbol(R.getSymbol(IsMips64EL)),
        Offset(R.r_offset), Info(R.r_info) {}

  Relocation(const typename ELFT::Rela &R, bool IsMips64EL)
      : Relocation((const typename ELFT::Rel &)R, IsMips64EL) {
    Addend = R.r_addend;
  }

  uint32_t Type;
  uint32_t Symbol;
  typename ELFT::uint Offset;
  typename ELFT::uint Info;
  std::optional<int64_t> Addend;
};

template <class ELFT> class MipsGOTParser;

template <typename ELFT> class ELFDumper : public ObjDumper {
  LLVM_ELF_IMPORT_TYPES_ELFT(ELFT)

public:
  ELFDumper(const object::ELFObjectFile<ELFT> &ObjF, ScopedPrinter &Writer);

  void printUnwindInfo() override;
  void printNeededLibraries() override;
  void printHashTable() override;
  void printGnuHashTable() override;
  void printLoadName() override;
  void printVersionInfo() override;
  void printArchSpecificInfo() override;
  void printStackMap() const override;
  void printMemtag() override;

  // Hash histogram shows statistics of how efficient the hash was for the
  // dynamic symbol table. The table shows the number of hash buckets for
  // different lengths of chains as an absolute number and percentage of the
  // total buckets, and the cumulative coverage of symbols for each set of
  // buckets.
  void printHashHistograms() override;

  const object::ELFObjectFile<ELFT> &getElfObject() const { return ObjF; };

  std::string describe(const Elf_Shdr &Sec) const;

  unsigned getHashTableEntSize() const {
    // EM_S390 and ELF::EM_ALPHA platforms use 8-bytes entries in SHT_HASH
    // sections. This violates the ELF specification.
    if (Obj.getHeader().e_machine == ELF::EM_S390 ||
        Obj.getHeader().e_machine == ELF::EM_ALPHA)
      return 8;
    return 4;
  }

  std::vector<EnumEntry<unsigned>>
  getOtherFlagsFromSymbol(const Elf_Ehdr &Header, const Elf_Sym &Symbol) const;

  Elf_Dyn_Range dynamic_table() const {
    // A valid .dynamic section contains an array of entries terminated
    // with a DT_NULL entry. However, sometimes the section content may
    // continue past the DT_NULL entry, so to dump the section correctly,
    // we first find the end of the entries by iterating over them.
    Elf_Dyn_Range Table = DynamicTable.template getAsArrayRef<Elf_Dyn>();

    size_t Size = 0;
    while (Size < Table.size())
      if (Table[Size++].getTag() == DT_NULL)
        break;

    return Table.slice(0, Size);
  }

  Elf_Sym_Range dynamic_symbols() const {
    if (!DynSymRegion)
      return Elf_Sym_Range();
    return DynSymRegion->template getAsArrayRef<Elf_Sym>();
  }

  const Elf_Shdr *findSectionByName(StringRef Name) const;

  StringRef getDynamicStringTable() const { return DynamicStringTable; }

protected:
  virtual void printVersionSymbolSection(const Elf_Shdr *Sec) = 0;
  virtual void printVersionDefinitionSection(const Elf_Shdr *Sec) = 0;
  virtual void printVersionDependencySection(const Elf_Shdr *Sec) = 0;

  void
  printDependentLibsHelper(function_ref<void(const Elf_Shdr &)> OnSectionStart,
                           function_ref<void(StringRef, uint64_t)> OnLibEntry);

  virtual void printRelRelaReloc(const Relocation<ELFT> &R,
                                 const RelSymbol<ELFT> &RelSym) = 0;
  virtual void printRelrReloc(const Elf_Relr &R) = 0;
  virtual void printDynamicRelocHeader(unsigned Type, StringRef Name,
                                       const DynRegionInfo &Reg) {}
  void printReloc(const Relocation<ELFT> &R, unsigned RelIndex,
                  const Elf_Shdr &Sec, const Elf_Shdr *SymTab);
  void printDynamicReloc(const Relocation<ELFT> &R);
  void printDynamicRelocationsHelper();
  void printRelocationsHelper(const Elf_Shdr &Sec);
  void forEachRelocationDo(
      const Elf_Shdr &Sec, bool RawRelr,
      llvm::function_ref<void(const Relocation<ELFT> &, unsigned,
                              const Elf_Shdr &, const Elf_Shdr *)>
          RelRelaFn,
      llvm::function_ref<void(const Elf_Relr &)> RelrFn);

  virtual void printSymtabMessage(const Elf_Shdr *Symtab, size_t Offset,
                                  bool NonVisibilityBitsUsed) const {};
  virtual void printSymbol(const Elf_Sym &Symbol, unsigned SymIndex,
                           DataRegion<Elf_Word> ShndxTable,
                           std::optional<StringRef> StrTable, bool IsDynamic,
                           bool NonVisibilityBitsUsed) const = 0;

  virtual void printMipsABIFlags() = 0;
  virtual void printMipsGOT(const MipsGOTParser<ELFT> &Parser) = 0;
  virtual void printMipsPLT(const MipsGOTParser<ELFT> &Parser) = 0;

  virtual void printMemtag(
      const ArrayRef<std::pair<std::string, std::string>> DynamicEntries,
      const ArrayRef<uint8_t> AndroidNoteDesc) = 0;

  virtual void printHashHistogram(const Elf_Hash &HashTable) const;
  virtual void printGnuHashHistogram(const Elf_GnuHash &GnuHashTable) const;
  virtual void printHashHistogramStats(size_t NBucket, size_t MaxChain,
                                       size_t TotalSyms, ArrayRef<size_t> Count,
                                       bool IsGnu) const = 0;

  Expected<ArrayRef<Elf_Versym>>
  getVersionTable(const Elf_Shdr &Sec, ArrayRef<Elf_Sym> *SymTab,
                  StringRef *StrTab, const Elf_Shdr **SymTabSec) const;
  StringRef getPrintableSectionName(const Elf_Shdr &Sec) const;

  std::vector<GroupSection> getGroups();

  // Returns the function symbol index for the given address. Matches the
  // symbol's section with FunctionSec when specified.
  // Returns std::nullopt if no function symbol can be found for the address or
  // in case it is not defined in the specified section.
  SmallVector<uint32_t> getSymbolIndexesForFunctionAddress(
      uint64_t SymValue, std::optional<const Elf_Shdr *> FunctionSec);
  bool printFunctionStackSize(uint64_t SymValue,
                              std::optional<const Elf_Shdr *> FunctionSec,
                              const Elf_Shdr &StackSizeSec, DataExtractor Data,
                              uint64_t *Offset);
  void printStackSize(const Relocation<ELFT> &R, const Elf_Shdr &RelocSec,
                      unsigned Ndx, const Elf_Shdr *SymTab,
                      const Elf_Shdr *FunctionSec, const Elf_Shdr &StackSizeSec,
                      const RelocationResolver &Resolver, DataExtractor Data);
  virtual void printStackSizeEntry(uint64_t Size,
                                   ArrayRef<std::string> FuncNames) = 0;

  void printRelocatableStackSizes(std::function<void()> PrintHeader);
  void printNonRelocatableStackSizes(std::function<void()> PrintHeader);

  const object::ELFObjectFile<ELFT> &ObjF;
  const ELFFile<ELFT> &Obj;
  StringRef FileName;

  Expected<DynRegionInfo> createDRI(uint64_t Offset, uint64_t Size,
                                    uint64_t EntSize) {
    if (Offset + Size < Offset || Offset + Size > Obj.getBufSize())
      return createError("offset (0x" + Twine::utohexstr(Offset) +
                         ") + size (0x" + Twine::utohexstr(Size) +
                         ") is greater than the file size (0x" +
                         Twine::utohexstr(Obj.getBufSize()) + ")");
    return DynRegionInfo(ObjF, *this, Obj.base() + Offset, Size, EntSize);
  }

  void printAttributes(unsigned, std::unique_ptr<ELFAttributeParser>,
                       support::endianness);
  void printMipsReginfo();
  void printMipsOptions();

  std::pair<const Elf_Phdr *, const Elf_Shdr *> findDynamic();
  void loadDynamicTable();
  void parseDynamicTable();

  Expected<StringRef> getSymbolVersion(const Elf_Sym &Sym,
                                       bool &IsDefault) const;
  Expected<SmallVector<std::optional<VersionEntry>, 0> *> getVersionMap() const;

  DynRegionInfo DynRelRegion;
  DynRegionInfo DynRelaRegion;
  DynRegionInfo DynRelrRegion;
  DynRegionInfo DynPLTRelRegion;
  std::optional<DynRegionInfo> DynSymRegion;
  DynRegionInfo DynSymTabShndxRegion;
  DynRegionInfo DynamicTable;
  StringRef DynamicStringTable;
  const Elf_Hash *HashTable = nullptr;
  const Elf_GnuHash *GnuHashTable = nullptr;
  const Elf_Shdr *DotSymtabSec = nullptr;
  const Elf_Shdr *DotDynsymSec = nullptr;
  const Elf_Shdr *DotAddrsigSec = nullptr;
  DenseMap<const Elf_Shdr *, ArrayRef<Elf_Word>> ShndxTables;
  std::optional<uint64_t> SONameOffset;
  std::optional<DenseMap<uint64_t, std::vector<uint32_t>>> AddressToIndexMap;

  const Elf_Shdr *SymbolVersionSection = nullptr;   // .gnu.version
  const Elf_Shdr *SymbolVersionNeedSection = nullptr; // .gnu.version_r
  const Elf_Shdr *SymbolVersionDefSection = nullptr; // .gnu.version_d

  std::string getFullSymbolName(const Elf_Sym &Symbol, unsigned SymIndex,
                                DataRegion<Elf_Word> ShndxTable,
                                std::optional<StringRef> StrTable,
                                bool IsDynamic) const;
  Expected<unsigned>
  getSymbolSectionIndex(const Elf_Sym &Symbol, unsigned SymIndex,
                        DataRegion<Elf_Word> ShndxTable) const;
  Expected<StringRef> getSymbolSectionName(const Elf_Sym &Symbol,
                                           unsigned SectionIndex) const;
  std::string getStaticSymbolName(uint32_t Index) const;
  StringRef getDynamicString(uint64_t Value) const;

  void printSymbolsHelper(bool IsDynamic) const;
  std::string getDynamicEntry(uint64_t Type, uint64_t Value) const;

  Expected<RelSymbol<ELFT>> getRelocationTarget(const Relocation<ELFT> &R,
                                                const Elf_Shdr *SymTab) const;

  ArrayRef<Elf_Word> getShndxTable(const Elf_Shdr *Symtab) const;

private:
  mutable SmallVector<std::optional<VersionEntry>, 0> VersionMap;
};

template <class ELFT>
std::string ELFDumper<ELFT>::describe(const Elf_Shdr &Sec) const {
  return ::describe(Obj, Sec);
}

namespace {

template <class ELFT> struct SymtabLink {
  typename ELFT::SymRange Symbols;
  StringRef StringTable;
  const typename ELFT::Shdr *SymTab;
};

// Returns the linked symbol table, symbols and associated string table for a
// given section.
template <class ELFT>
Expected<SymtabLink<ELFT>> getLinkAsSymtab(const ELFFile<ELFT> &Obj,
                                           const typename ELFT::Shdr &Sec,
                                           unsigned ExpectedType) {
  Expected<const typename ELFT::Shdr *> SymtabOrErr =
      Obj.getSection(Sec.sh_link);
  if (!SymtabOrErr)
    return createError("invalid section linked to " + describe(Obj, Sec) +
                       ": " + toString(SymtabOrErr.takeError()));

  if ((*SymtabOrErr)->sh_type != ExpectedType)
    return createError(
        "invalid section linked to " + describe(Obj, Sec) + ": expected " +
        object::getELFSectionTypeName(Obj.getHeader().e_machine, ExpectedType) +
        ", but got " +
        object::getELFSectionTypeName(Obj.getHeader().e_machine,
                                      (*SymtabOrErr)->sh_type));

  Expected<StringRef> StrTabOrErr = Obj.getLinkAsStrtab(**SymtabOrErr);
  if (!StrTabOrErr)
    return createError(
        "can't get a string table for the symbol table linked to " +
        describe(Obj, Sec) + ": " + toString(StrTabOrErr.takeError()));

  Expected<typename ELFT::SymRange> SymsOrErr = Obj.symbols(*SymtabOrErr);
  if (!SymsOrErr)
    return createError("unable to read symbols from the " + describe(Obj, Sec) +
                       ": " + toString(SymsOrErr.takeError()));

  return SymtabLink<ELFT>{*SymsOrErr, *StrTabOrErr, *SymtabOrErr};
}

} // namespace

template <class ELFT>
Expected<ArrayRef<typename ELFT::Versym>>
ELFDumper<ELFT>::getVersionTable(const Elf_Shdr &Sec, ArrayRef<Elf_Sym> *SymTab,
                                 StringRef *StrTab,
                                 const Elf_Shdr **SymTabSec) const {
  assert((!SymTab && !StrTab && !SymTabSec) || (SymTab && StrTab && SymTabSec));
  if (reinterpret_cast<uintptr_t>(Obj.base() + Sec.sh_offset) %
          sizeof(uint16_t) !=
      0)
    return createError("the " + describe(Sec) + " is misaligned");

  Expected<ArrayRef<Elf_Versym>> VersionsOrErr =
      Obj.template getSectionContentsAsArray<Elf_Versym>(Sec);
  if (!VersionsOrErr)
    return createError("cannot read content of " + describe(Sec) + ": " +
                       toString(VersionsOrErr.takeError()));

  Expected<SymtabLink<ELFT>> SymTabOrErr =
      getLinkAsSymtab(Obj, Sec, SHT_DYNSYM);
  if (!SymTabOrErr) {
    reportUniqueWarning(SymTabOrErr.takeError());
    return *VersionsOrErr;
  }

  if (SymTabOrErr->Symbols.size() != VersionsOrErr->size())
    reportUniqueWarning(describe(Sec) + ": the number of entries (" +
                        Twine(VersionsOrErr->size()) +
                        ") does not match the number of symbols (" +
                        Twine(SymTabOrErr->Symbols.size()) +
                        ") in the symbol table with index " +
                        Twine(Sec.sh_link));

  if (SymTab) {
    *SymTab = SymTabOrErr->Symbols;
    *StrTab = SymTabOrErr->StringTable;
    *SymTabSec = SymTabOrErr->SymTab;
  }
  return *VersionsOrErr;
}

template <class ELFT>
void ELFDumper<ELFT>::printSymbolsHelper(bool IsDynamic) const {
  std::optional<StringRef> StrTable;
  size_t Entries = 0;
  Elf_Sym_Range Syms(nullptr, nullptr);
  const Elf_Shdr *SymtabSec = IsDynamic ? DotDynsymSec : DotSymtabSec;

  if (IsDynamic) {
    StrTable = DynamicStringTable;
    Syms = dynamic_symbols();
    Entries = Syms.size();
  } else if (DotSymtabSec) {
    if (Expected<StringRef> StrTableOrErr =
            Obj.getStringTableForSymtab(*DotSymtabSec))
      StrTable = *StrTableOrErr;
    else
      reportUniqueWarning(
          "unable to get the string table for the SHT_SYMTAB section: " +
          toString(StrTableOrErr.takeError()));

    if (Expected<Elf_Sym_Range> SymsOrErr = Obj.symbols(DotSymtabSec))
      Syms = *SymsOrErr;
    else
      reportUniqueWarning(
          "unable to read symbols from the SHT_SYMTAB section: " +
          toString(SymsOrErr.takeError()));
    Entries = DotSymtabSec->getEntityCount();
  }
  if (Syms.empty())
    return;

  // The st_other field has 2 logical parts. The first two bits hold the symbol
  // visibility (STV_*) and the remainder hold other platform-specific values.
  bool NonVisibilityBitsUsed =
      llvm::any_of(Syms, [](const Elf_Sym &S) { return S.st_other & ~0x3; });

  DataRegion<Elf_Word> ShndxTable =
      IsDynamic ? DataRegion<Elf_Word>(
                      (const Elf_Word *)this->DynSymTabShndxRegion.Addr,
                      this->getElfObject().getELFFile().end())
                : DataRegion<Elf_Word>(this->getShndxTable(SymtabSec));

  printSymtabMessage(SymtabSec, Entries, NonVisibilityBitsUsed);
  for (const Elf_Sym &Sym : Syms)
    printSymbol(Sym, &Sym - Syms.begin(), ShndxTable, StrTable, IsDynamic,
                NonVisibilityBitsUsed);
}

template <typename ELFT> class GNUELFDumper : public ELFDumper<ELFT> {
  formatted_raw_ostream &OS;

public:
  LLVM_ELF_IMPORT_TYPES_ELFT(ELFT)

  GNUELFDumper(const object::ELFObjectFile<ELFT> &ObjF, ScopedPrinter &Writer)
      : ELFDumper<ELFT>(ObjF, Writer),
        OS(static_cast<formatted_raw_ostream &>(Writer.getOStream())) {
    assert(&this->W.getOStream() == &llvm::fouts());
  }

  void printFileSummary(StringRef FileStr, ObjectFile &Obj,
                        ArrayRef<std::string> InputFilenames,
                        const Archive *A) override;
  void printFileHeaders() override;
  void printGroupSections() override;
  void printRelocations() override;
  void printSectionHeaders() override;
  void printSymbols(bool PrintSymbols, bool PrintDynamicSymbols) override;
  void printHashSymbols() override;
  void printSectionDetails() override;
  void printDependentLibs() override;
  void printDynamicTable() override;
  void printDynamicRelocations() override;
  void printSymtabMessage(const Elf_Shdr *Symtab, size_t Offset,
                          bool NonVisibilityBitsUsed) const override;
  void printProgramHeaders(bool PrintProgramHeaders,
                           cl::boolOrDefault PrintSectionMapping) override;
  void printVersionSymbolSection(const Elf_Shdr *Sec) override;
  void printVersionDefinitionSection(const Elf_Shdr *Sec) override;
  void printVersionDependencySection(const Elf_Shdr *Sec) override;
  void printCGProfile() override;
  void printBBAddrMaps() override;
  void printAddrsig() override;
  void printNotes() override;
  void printELFLinkerOptions() override;
  void printStackSizes() override;
  void printMemtag(
      const ArrayRef<std::pair<std::string, std::string>> DynamicEntries,
      const ArrayRef<uint8_t> AndroidNoteDesc) override;
  void printHashHistogramStats(size_t NBucket, size_t MaxChain,
                               size_t TotalSyms, ArrayRef<size_t> Count,
                               bool IsGnu) const override;

private:
  void printHashTableSymbols(const Elf_Hash &HashTable);
  void printGnuHashTableSymbols(const Elf_GnuHash &GnuHashTable);

  struct Field {
    std::string Str;
    unsigned Column;

    Field(StringRef S, unsigned Col) : Str(std::string(S)), Column(Col) {}
    Field(unsigned Col) : Column(Col) {}
  };

  template <typename T, typename TEnum>
  std::string printFlags(T Value, ArrayRef<EnumEntry<TEnum>> EnumValues,
                         TEnum EnumMask1 = {}, TEnum EnumMask2 = {},
                         TEnum EnumMask3 = {}) const {
    std::string Str;
    for (const EnumEntry<TEnum> &Flag : EnumValues) {
      if (Flag.Value == 0)
        continue;

      TEnum EnumMask{};
      if (Flag.Value & EnumMask1)
        EnumMask = EnumMask1;
      else if (Flag.Value & EnumMask2)
        EnumMask = EnumMask2;
      else if (Flag.Value & EnumMask3)
        EnumMask = EnumMask3;
      bool IsEnum = (Flag.Value & EnumMask) != 0;
      if ((!IsEnum && (Value & Flag.Value) == Flag.Value) ||
          (IsEnum && (Value & EnumMask) == Flag.Value)) {
        if (!Str.empty())
          Str += ", ";
        Str += Flag.AltName;
      }
    }
    return Str;
  }

  formatted_raw_ostream &printField(struct Field F) const {
    if (F.Column != 0)
      OS.PadToColumn(F.Column);
    OS << F.Str;
    OS.flush();
    return OS;
  }
  void printHashedSymbol(const Elf_Sym *Sym, unsigned SymIndex,
                         DataRegion<Elf_Word> ShndxTable, StringRef StrTable,
                         uint32_t Bucket);
  void printRelrReloc(const Elf_Relr &R) override;
  void printRelRelaReloc(const Relocation<ELFT> &R,
                         const RelSymbol<ELFT> &RelSym) override;
  void printSymbol(const Elf_Sym &Symbol, unsigned SymIndex,
                   DataRegion<Elf_Word> ShndxTable,
                   std::optional<StringRef> StrTable, bool IsDynamic,
                   bool NonVisibilityBitsUsed) const override;
  void printDynamicRelocHeader(unsigned Type, StringRef Name,
                               const DynRegionInfo &Reg) override;

  std::string getSymbolSectionNdx(const Elf_Sym &Symbol, unsigned SymIndex,
                                  DataRegion<Elf_Word> ShndxTable) const;
  void printProgramHeaders() override;
  void printSectionMapping() override;
  void printGNUVersionSectionProlog(const typename ELFT::Shdr &Sec,
                                    const Twine &Label, unsigned EntriesNum);

  void printStackSizeEntry(uint64_t Size,
                           ArrayRef<std::string> FuncNames) override;

  void printMipsGOT(const MipsGOTParser<ELFT> &Parser) override;
  void printMipsPLT(const MipsGOTParser<ELFT> &Parser) override;
  void printMipsABIFlags() override;
};

template <typename ELFT> class LLVMELFDumper : public ELFDumper<ELFT> {
public:
  LLVM_ELF_IMPORT_TYPES_ELFT(ELFT)

  LLVMELFDumper(const object::ELFObjectFile<ELFT> &ObjF, ScopedPrinter &Writer)
      : ELFDumper<ELFT>(ObjF, Writer), W(Writer) {}

  void printFileHeaders() override;
  void printGroupSections() override;
  void printRelocations() override;
  void printSectionHeaders() override;
  void printSymbols(bool PrintSymbols, bool PrintDynamicSymbols) override;
  void printDependentLibs() override;
  void printDynamicTable() override;
  void printDynamicRelocations() override;
  void printProgramHeaders(bool PrintProgramHeaders,
                           cl::boolOrDefault PrintSectionMapping) override;
  void printVersionSymbolSection(const Elf_Shdr *Sec) override;
  void printVersionDefinitionSection(const Elf_Shdr *Sec) override;
  void printVersionDependencySection(const Elf_Shdr *Sec) override;
  void printCGProfile() override;
  void printBBAddrMaps() override;
  void printAddrsig() override;
  void printNotes() override;
  void printELFLinkerOptions() override;
  void printStackSizes() override;
  void printMemtag(
      const ArrayRef<std::pair<std::string, std::string>> DynamicEntries,
      const ArrayRef<uint8_t> AndroidNoteDesc) override;
  void printSymbolSection(const Elf_Sym &Symbol, unsigned SymIndex,
                          DataRegion<Elf_Word> ShndxTable) const;
<<<<<<< HEAD
=======
  void printHashHistogramStats(size_t NBucket, size_t MaxChain,
                               size_t TotalSyms, ArrayRef<size_t> Count,
                               bool IsGnu) const override;
>>>>>>> c9813d55

private:
  void printRelrReloc(const Elf_Relr &R) override;
  void printRelRelaReloc(const Relocation<ELFT> &R,
                         const RelSymbol<ELFT> &RelSym) override;

  void printSymbol(const Elf_Sym &Symbol, unsigned SymIndex,
                   DataRegion<Elf_Word> ShndxTable,
                   std::optional<StringRef> StrTable, bool IsDynamic,
                   bool /*NonVisibilityBitsUsed*/) const override;
  void printProgramHeaders() override;
  void printSectionMapping() override {}
  void printStackSizeEntry(uint64_t Size,
                           ArrayRef<std::string> FuncNames) override;

  void printMipsGOT(const MipsGOTParser<ELFT> &Parser) override;
  void printMipsPLT(const MipsGOTParser<ELFT> &Parser) override;
  void printMipsABIFlags() override;
  virtual void printZeroSymbolOtherField(const Elf_Sym &Symbol) const;

protected:
  virtual std::string getGroupSectionHeaderName() const;
  void printSymbolOtherField(const Elf_Sym &Symbol) const;
  virtual void printExpandedRelRelaReloc(const Relocation<ELFT> &R,
                                         StringRef SymbolName,
                                         StringRef RelocName);
  virtual void printDefaultRelRelaReloc(const Relocation<ELFT> &R,
                                        StringRef SymbolName,
                                        StringRef RelocName);
  virtual void printRelocationSectionInfo(const Elf_Shdr &Sec, StringRef Name,
                                          const unsigned SecNdx);
  virtual void printSectionGroupMembers(StringRef Name, uint64_t Idx) const;
  virtual void printEmptyGroupMessage() const;

  ScopedPrinter &W;
};

// JSONELFDumper shares most of the same implementation as LLVMELFDumper except
// it uses a JSONScopedPrinter.
template <typename ELFT> class JSONELFDumper : public LLVMELFDumper<ELFT> {
public:
  LLVM_ELF_IMPORT_TYPES_ELFT(ELFT)

  JSONELFDumper(const object::ELFObjectFile<ELFT> &ObjF, ScopedPrinter &Writer)
      : LLVMELFDumper<ELFT>(ObjF, Writer) {}

  std::string getGroupSectionHeaderName() const override;

  void printFileSummary(StringRef FileStr, ObjectFile &Obj,
                        ArrayRef<std::string> InputFilenames,
                        const Archive *A) override;
  virtual void printZeroSymbolOtherField(const Elf_Sym &Symbol) const override;

  void printDefaultRelRelaReloc(const Relocation<ELFT> &R,
                                StringRef SymbolName,
                                StringRef RelocName) override;

  void printRelocationSectionInfo(const Elf_Shdr &Sec, StringRef Name,
                                  const unsigned SecNdx) override;

  void printSectionGroupMembers(StringRef Name, uint64_t Idx) const override;

  void printEmptyGroupMessage() const override;

private:
  std::unique_ptr<DictScope> FileScope;
};

} // end anonymous namespace

namespace llvm {

template <class ELFT>
static std::unique_ptr<ObjDumper>
createELFDumper(const ELFObjectFile<ELFT> &Obj, ScopedPrinter &Writer) {
  if (opts::Output == opts::GNU)
    return std::make_unique<GNUELFDumper<ELFT>>(Obj, Writer);
  else if (opts::Output == opts::JSON)
    return std::make_unique<JSONELFDumper<ELFT>>(Obj, Writer);
  return std::make_unique<LLVMELFDumper<ELFT>>(Obj, Writer);
}

std::unique_ptr<ObjDumper> createELFDumper(const object::ELFObjectFileBase &Obj,
                                           ScopedPrinter &Writer) {
  // Little-endian 32-bit
  if (const ELF32LEObjectFile *ELFObj = dyn_cast<ELF32LEObjectFile>(&Obj))
    return createELFDumper(*ELFObj, Writer);

  // Big-endian 32-bit
  if (const ELF32BEObjectFile *ELFObj = dyn_cast<ELF32BEObjectFile>(&Obj))
    return createELFDumper(*ELFObj, Writer);

  // Little-endian 64-bit
  if (const ELF64LEObjectFile *ELFObj = dyn_cast<ELF64LEObjectFile>(&Obj))
    return createELFDumper(*ELFObj, Writer);

  // Big-endian 64-bit
  return createELFDumper(*cast<ELF64BEObjectFile>(&Obj), Writer);
}

} // end namespace llvm

template <class ELFT>
Expected<SmallVector<std::optional<VersionEntry>, 0> *>
ELFDumper<ELFT>::getVersionMap() const {
  // If the VersionMap has already been loaded or if there is no dynamic symtab
  // or version table, there is nothing to do.
  if (!VersionMap.empty() || !DynSymRegion || !SymbolVersionSection)
    return &VersionMap;

  Expected<SmallVector<std::optional<VersionEntry>, 0>> MapOrErr =
      Obj.loadVersionMap(SymbolVersionNeedSection, SymbolVersionDefSection);
  if (MapOrErr)
    VersionMap = *MapOrErr;
  else
    return MapOrErr.takeError();

  return &VersionMap;
}

template <typename ELFT>
Expected<StringRef> ELFDumper<ELFT>::getSymbolVersion(const Elf_Sym &Sym,
                                                      bool &IsDefault) const {
  // This is a dynamic symbol. Look in the GNU symbol version table.
  if (!SymbolVersionSection) {
    // No version table.
    IsDefault = false;
    return "";
  }

  assert(DynSymRegion && "DynSymRegion has not been initialised");
  // Determine the position in the symbol table of this entry.
  size_t EntryIndex = (reinterpret_cast<uintptr_t>(&Sym) -
                       reinterpret_cast<uintptr_t>(DynSymRegion->Addr)) /
                      sizeof(Elf_Sym);

  // Get the corresponding version index entry.
  Expected<const Elf_Versym *> EntryOrErr =
      Obj.template getEntry<Elf_Versym>(*SymbolVersionSection, EntryIndex);
  if (!EntryOrErr)
    return EntryOrErr.takeError();

  unsigned Version = (*EntryOrErr)->vs_index;
  if (Version == VER_NDX_LOCAL || Version == VER_NDX_GLOBAL) {
    IsDefault = false;
    return "";
  }

  Expected<SmallVector<std::optional<VersionEntry>, 0> *> MapOrErr =
      getVersionMap();
  if (!MapOrErr)
    return MapOrErr.takeError();

  return Obj.getSymbolVersionByIndex(Version, IsDefault, **MapOrErr,
                                     Sym.st_shndx == ELF::SHN_UNDEF);
}

template <typename ELFT>
Expected<RelSymbol<ELFT>>
ELFDumper<ELFT>::getRelocationTarget(const Relocation<ELFT> &R,
                                     const Elf_Shdr *SymTab) const {
  if (R.Symbol == 0)
    return RelSymbol<ELFT>(nullptr, "");

  Expected<const Elf_Sym *> SymOrErr =
      Obj.template getEntry<Elf_Sym>(*SymTab, R.Symbol);
  if (!SymOrErr)
    return createError("unable to read an entry with index " + Twine(R.Symbol) +
                       " from " + describe(*SymTab) + ": " +
                       toString(SymOrErr.takeError()));
  const Elf_Sym *Sym = *SymOrErr;
  if (!Sym)
    return RelSymbol<ELFT>(nullptr, "");

  Expected<StringRef> StrTableOrErr = Obj.getStringTableForSymtab(*SymTab);
  if (!StrTableOrErr)
    return StrTableOrErr.takeError();

  const Elf_Sym *FirstSym =
      cantFail(Obj.template getEntry<Elf_Sym>(*SymTab, 0));
  std::string SymbolName =
      getFullSymbolName(*Sym, Sym - FirstSym, getShndxTable(SymTab),
                        *StrTableOrErr, SymTab->sh_type == SHT_DYNSYM);
  return RelSymbol<ELFT>(Sym, SymbolName);
}

template <typename ELFT>
ArrayRef<typename ELFT::Word>
ELFDumper<ELFT>::getShndxTable(const Elf_Shdr *Symtab) const {
  if (Symtab) {
    auto It = ShndxTables.find(Symtab);
    if (It != ShndxTables.end())
      return It->second;
  }
  return {};
}

static std::string maybeDemangle(StringRef Name) {
  return opts::Demangle ? demangle(std::string(Name)) : Name.str();
}

template <typename ELFT>
std::string ELFDumper<ELFT>::getStaticSymbolName(uint32_t Index) const {
  auto Warn = [&](Error E) -> std::string {
    reportUniqueWarning("unable to read the name of symbol with index " +
                        Twine(Index) + ": " + toString(std::move(E)));
    return "<?>";
  };

  Expected<const typename ELFT::Sym *> SymOrErr =
      Obj.getSymbol(DotSymtabSec, Index);
  if (!SymOrErr)
    return Warn(SymOrErr.takeError());

  Expected<StringRef> StrTabOrErr = Obj.getStringTableForSymtab(*DotSymtabSec);
  if (!StrTabOrErr)
    return Warn(StrTabOrErr.takeError());

  Expected<StringRef> NameOrErr = (*SymOrErr)->getName(*StrTabOrErr);
  if (!NameOrErr)
    return Warn(NameOrErr.takeError());
  return maybeDemangle(*NameOrErr);
}

template <typename ELFT>
std::string ELFDumper<ELFT>::getFullSymbolName(
    const Elf_Sym &Symbol, unsigned SymIndex, DataRegion<Elf_Word> ShndxTable,
    std::optional<StringRef> StrTable, bool IsDynamic) const {
  if (!StrTable)
    return "<?>";

  std::string SymbolName;
  if (Expected<StringRef> NameOrErr = Symbol.getName(*StrTable)) {
    SymbolName = maybeDemangle(*NameOrErr);
  } else {
    reportUniqueWarning(NameOrErr.takeError());
    return "<?>";
  }

  if (SymbolName.empty() && Symbol.getType() == ELF::STT_SECTION) {
    Expected<unsigned> SectionIndex =
        getSymbolSectionIndex(Symbol, SymIndex, ShndxTable);
    if (!SectionIndex) {
      reportUniqueWarning(SectionIndex.takeError());
      return "<?>";
    }
    Expected<StringRef> NameOrErr = getSymbolSectionName(Symbol, *SectionIndex);
    if (!NameOrErr) {
      reportUniqueWarning(NameOrErr.takeError());
      return ("<section " + Twine(*SectionIndex) + ">").str();
    }
    return std::string(*NameOrErr);
  }

  if (!IsDynamic)
    return SymbolName;

  bool IsDefault;
  Expected<StringRef> VersionOrErr = getSymbolVersion(Symbol, IsDefault);
  if (!VersionOrErr) {
    reportUniqueWarning(VersionOrErr.takeError());
    return SymbolName + "@<corrupt>";
  }

  if (!VersionOrErr->empty()) {
    SymbolName += (IsDefault ? "@@" : "@");
    SymbolName += *VersionOrErr;
  }
  return SymbolName;
}

template <typename ELFT>
Expected<unsigned>
ELFDumper<ELFT>::getSymbolSectionIndex(const Elf_Sym &Symbol, unsigned SymIndex,
                                       DataRegion<Elf_Word> ShndxTable) const {
  unsigned Ndx = Symbol.st_shndx;
  if (Ndx == SHN_XINDEX)
    return object::getExtendedSymbolTableIndex<ELFT>(Symbol, SymIndex,
                                                     ShndxTable);
  if (Ndx != SHN_UNDEF && Ndx < SHN_LORESERVE)
    return Ndx;

  auto CreateErr = [&](const Twine &Name,
                       std::optional<unsigned> Offset = std::nullopt) {
    std::string Desc;
    if (Offset)
      Desc = (Name + "+0x" + Twine::utohexstr(*Offset)).str();
    else
      Desc = Name.str();
    return createError(
        "unable to get section index for symbol with st_shndx = 0x" +
        Twine::utohexstr(Ndx) + " (" + Desc + ")");
  };

  if (Ndx >= ELF::SHN_LOPROC && Ndx <= ELF::SHN_HIPROC)
    return CreateErr("SHN_LOPROC", Ndx - ELF::SHN_LOPROC);
  if (Ndx >= ELF::SHN_LOOS && Ndx <= ELF::SHN_HIOS)
    return CreateErr("SHN_LOOS", Ndx - ELF::SHN_LOOS);
  if (Ndx == ELF::SHN_UNDEF)
    return CreateErr("SHN_UNDEF");
  if (Ndx == ELF::SHN_ABS)
    return CreateErr("SHN_ABS");
  if (Ndx == ELF::SHN_COMMON)
    return CreateErr("SHN_COMMON");
  return CreateErr("SHN_LORESERVE", Ndx - SHN_LORESERVE);
}

template <typename ELFT>
Expected<StringRef>
ELFDumper<ELFT>::getSymbolSectionName(const Elf_Sym &Symbol,
                                      unsigned SectionIndex) const {
  Expected<const Elf_Shdr *> SecOrErr = Obj.getSection(SectionIndex);
  if (!SecOrErr)
    return SecOrErr.takeError();
  return Obj.getSectionName(**SecOrErr);
}

template <class ELFO>
static const typename ELFO::Elf_Shdr *
findNotEmptySectionByAddress(const ELFO &Obj, StringRef FileName,
                             uint64_t Addr) {
  for (const typename ELFO::Elf_Shdr &Shdr : cantFail(Obj.sections()))
    if (Shdr.sh_addr == Addr && Shdr.sh_size > 0)
      return &Shdr;
  return nullptr;
}

const EnumEntry<unsigned> ElfClass[] = {
  {"None",   "none",   ELF::ELFCLASSNONE},
  {"32-bit", "ELF32",  ELF::ELFCLASS32},
  {"64-bit", "ELF64",  ELF::ELFCLASS64},
};

const EnumEntry<unsigned> ElfDataEncoding[] = {
  {"None",         "none",                          ELF::ELFDATANONE},
  {"LittleEndian", "2's complement, little endian", ELF::ELFDATA2LSB},
  {"BigEndian",    "2's complement, big endian",    ELF::ELFDATA2MSB},
};

const EnumEntry<unsigned> ElfObjectFileType[] = {
  {"None",         "NONE (none)",              ELF::ET_NONE},
  {"Relocatable",  "REL (Relocatable file)",   ELF::ET_REL},
  {"Executable",   "EXEC (Executable file)",   ELF::ET_EXEC},
  {"SharedObject", "DYN (Shared object file)", ELF::ET_DYN},
  {"Core",         "CORE (Core file)",         ELF::ET_CORE},
};

const EnumEntry<unsigned> ElfOSABI[] = {
  {"SystemV",      "UNIX - System V",      ELF::ELFOSABI_NONE},
  {"HPUX",         "UNIX - HP-UX",         ELF::ELFOSABI_HPUX},
  {"NetBSD",       "UNIX - NetBSD",        ELF::ELFOSABI_NETBSD},
  {"GNU/Linux",    "UNIX - GNU",           ELF::ELFOSABI_LINUX},
  {"GNU/Hurd",     "GNU/Hurd",             ELF::ELFOSABI_HURD},
  {"Solaris",      "UNIX - Solaris",       ELF::ELFOSABI_SOLARIS},
  {"AIX",          "UNIX - AIX",           ELF::ELFOSABI_AIX},
  {"IRIX",         "UNIX - IRIX",          ELF::ELFOSABI_IRIX},
  {"FreeBSD",      "UNIX - FreeBSD",       ELF::ELFOSABI_FREEBSD},
  {"TRU64",        "UNIX - TRU64",         ELF::ELFOSABI_TRU64},
  {"Modesto",      "Novell - Modesto",     ELF::ELFOSABI_MODESTO},
  {"OpenBSD",      "UNIX - OpenBSD",       ELF::ELFOSABI_OPENBSD},
  {"OpenVMS",      "VMS - OpenVMS",        ELF::ELFOSABI_OPENVMS},
  {"NSK",          "HP - Non-Stop Kernel", ELF::ELFOSABI_NSK},
  {"AROS",         "AROS",                 ELF::ELFOSABI_AROS},
  {"FenixOS",      "FenixOS",              ELF::ELFOSABI_FENIXOS},
  {"CloudABI",     "CloudABI",             ELF::ELFOSABI_CLOUDABI},
  {"Standalone",   "Standalone App",       ELF::ELFOSABI_STANDALONE}
};

const EnumEntry<unsigned> AMDGPUElfOSABI[] = {
  {"AMDGPU_HSA",    "AMDGPU - HSA",    ELF::ELFOSABI_AMDGPU_HSA},
  {"AMDGPU_PAL",    "AMDGPU - PAL",    ELF::ELFOSABI_AMDGPU_PAL},
  {"AMDGPU_MESA3D", "AMDGPU - MESA3D", ELF::ELFOSABI_AMDGPU_MESA3D}
};

const EnumEntry<unsigned> ARMElfOSABI[] = {
  {"ARM", "ARM", ELF::ELFOSABI_ARM}
};

const EnumEntry<unsigned> C6000ElfOSABI[] = {
  {"C6000_ELFABI", "Bare-metal C6000", ELF::ELFOSABI_C6000_ELFABI},
  {"C6000_LINUX",  "Linux C6000",      ELF::ELFOSABI_C6000_LINUX}
};

const EnumEntry<unsigned> ElfMachineType[] = {
  ENUM_ENT(EM_NONE,          "None"),
  ENUM_ENT(EM_M32,           "WE32100"),
  ENUM_ENT(EM_SPARC,         "Sparc"),
  ENUM_ENT(EM_386,           "Intel 80386"),
  ENUM_ENT(EM_68K,           "MC68000"),
  ENUM_ENT(EM_88K,           "MC88000"),
  ENUM_ENT(EM_IAMCU,         "EM_IAMCU"),
  ENUM_ENT(EM_860,           "Intel 80860"),
  ENUM_ENT(EM_MIPS,          "MIPS R3000"),
  ENUM_ENT(EM_S370,          "IBM System/370"),
  ENUM_ENT(EM_MIPS_RS3_LE,   "MIPS R3000 little-endian"),
  ENUM_ENT(EM_PARISC,        "HPPA"),
  ENUM_ENT(EM_VPP500,        "Fujitsu VPP500"),
  ENUM_ENT(EM_SPARC32PLUS,   "Sparc v8+"),
  ENUM_ENT(EM_960,           "Intel 80960"),
  ENUM_ENT(EM_PPC,           "PowerPC"),
  ENUM_ENT(EM_PPC64,         "PowerPC64"),
  ENUM_ENT(EM_S390,          "IBM S/390"),
  ENUM_ENT(EM_SPU,           "SPU"),
  ENUM_ENT(EM_V800,          "NEC V800 series"),
  ENUM_ENT(EM_FR20,          "Fujistsu FR20"),
  ENUM_ENT(EM_RH32,          "TRW RH-32"),
  ENUM_ENT(EM_RCE,           "Motorola RCE"),
  ENUM_ENT(EM_ARM,           "ARM"),
  ENUM_ENT(EM_ALPHA,         "EM_ALPHA"),
  ENUM_ENT(EM_SH,            "Hitachi SH"),
  ENUM_ENT(EM_SPARCV9,       "Sparc v9"),
  ENUM_ENT(EM_TRICORE,       "Siemens Tricore"),
  ENUM_ENT(EM_ARC,           "ARC"),
  ENUM_ENT(EM_H8_300,        "Hitachi H8/300"),
  ENUM_ENT(EM_H8_300H,       "Hitachi H8/300H"),
  ENUM_ENT(EM_H8S,           "Hitachi H8S"),
  ENUM_ENT(EM_H8_500,        "Hitachi H8/500"),
  ENUM_ENT(EM_IA_64,         "Intel IA-64"),
  ENUM_ENT(EM_MIPS_X,        "Stanford MIPS-X"),
  ENUM_ENT(EM_COLDFIRE,      "Motorola Coldfire"),
  ENUM_ENT(EM_68HC12,        "Motorola MC68HC12 Microcontroller"),
  ENUM_ENT(EM_MMA,           "Fujitsu Multimedia Accelerator"),
  ENUM_ENT(EM_PCP,           "Siemens PCP"),
  ENUM_ENT(EM_NCPU,          "Sony nCPU embedded RISC processor"),
  ENUM_ENT(EM_NDR1,          "Denso NDR1 microprocesspr"),
  ENUM_ENT(EM_STARCORE,      "Motorola Star*Core processor"),
  ENUM_ENT(EM_ME16,          "Toyota ME16 processor"),
  ENUM_ENT(EM_ST100,         "STMicroelectronics ST100 processor"),
  ENUM_ENT(EM_TINYJ,         "Advanced Logic Corp. TinyJ embedded processor"),
  ENUM_ENT(EM_X86_64,        "Advanced Micro Devices X86-64"),
  ENUM_ENT(EM_PDSP,          "Sony DSP processor"),
  ENUM_ENT(EM_PDP10,         "Digital Equipment Corp. PDP-10"),
  ENUM_ENT(EM_PDP11,         "Digital Equipment Corp. PDP-11"),
  ENUM_ENT(EM_FX66,          "Siemens FX66 microcontroller"),
  ENUM_ENT(EM_ST9PLUS,       "STMicroelectronics ST9+ 8/16 bit microcontroller"),
  ENUM_ENT(EM_ST7,           "STMicroelectronics ST7 8-bit microcontroller"),
  ENUM_ENT(EM_68HC16,        "Motorola MC68HC16 Microcontroller"),
  ENUM_ENT(EM_68HC11,        "Motorola MC68HC11 Microcontroller"),
  ENUM_ENT(EM_68HC08,        "Motorola MC68HC08 Microcontroller"),
  ENUM_ENT(EM_68HC05,        "Motorola MC68HC05 Microcontroller"),
  ENUM_ENT(EM_SVX,           "Silicon Graphics SVx"),
  ENUM_ENT(EM_ST19,          "STMicroelectronics ST19 8-bit microcontroller"),
  ENUM_ENT(EM_VAX,           "Digital VAX"),
  ENUM_ENT(EM_CRIS,          "Axis Communications 32-bit embedded processor"),
  ENUM_ENT(EM_JAVELIN,       "Infineon Technologies 32-bit embedded cpu"),
  ENUM_ENT(EM_FIREPATH,      "Element 14 64-bit DSP processor"),
  ENUM_ENT(EM_ZSP,           "LSI Logic's 16-bit DSP processor"),
  ENUM_ENT(EM_MMIX,          "Donald Knuth's educational 64-bit processor"),
  ENUM_ENT(EM_HUANY,         "Harvard Universitys's machine-independent object format"),
  ENUM_ENT(EM_PRISM,         "Vitesse Prism"),
  ENUM_ENT(EM_AVR,           "Atmel AVR 8-bit microcontroller"),
  ENUM_ENT(EM_FR30,          "Fujitsu FR30"),
  ENUM_ENT(EM_D10V,          "Mitsubishi D10V"),
  ENUM_ENT(EM_D30V,          "Mitsubishi D30V"),
  ENUM_ENT(EM_V850,          "NEC v850"),
  ENUM_ENT(EM_M32R,          "Renesas M32R (formerly Mitsubishi M32r)"),
  ENUM_ENT(EM_MN10300,       "Matsushita MN10300"),
  ENUM_ENT(EM_MN10200,       "Matsushita MN10200"),
  ENUM_ENT(EM_PJ,            "picoJava"),
  ENUM_ENT(EM_OPENRISC,      "OpenRISC 32-bit embedded processor"),
  ENUM_ENT(EM_ARC_COMPACT,   "EM_ARC_COMPACT"),
  ENUM_ENT(EM_XTENSA,        "Tensilica Xtensa Processor"),
  ENUM_ENT(EM_VIDEOCORE,     "Alphamosaic VideoCore processor"),
  ENUM_ENT(EM_TMM_GPP,       "Thompson Multimedia General Purpose Processor"),
  ENUM_ENT(EM_NS32K,         "National Semiconductor 32000 series"),
  ENUM_ENT(EM_TPC,           "Tenor Network TPC processor"),
  ENUM_ENT(EM_SNP1K,         "EM_SNP1K"),
  ENUM_ENT(EM_ST200,         "STMicroelectronics ST200 microcontroller"),
  ENUM_ENT(EM_IP2K,          "Ubicom IP2xxx 8-bit microcontrollers"),
  ENUM_ENT(EM_MAX,           "MAX Processor"),
  ENUM_ENT(EM_CR,            "National Semiconductor CompactRISC"),
  ENUM_ENT(EM_F2MC16,        "Fujitsu F2MC16"),
  ENUM_ENT(EM_MSP430,        "Texas Instruments msp430 microcontroller"),
  ENUM_ENT(EM_BLACKFIN,      "Analog Devices Blackfin"),
  ENUM_ENT(EM_SE_C33,        "S1C33 Family of Seiko Epson processors"),
  ENUM_ENT(EM_SEP,           "Sharp embedded microprocessor"),
  ENUM_ENT(EM_ARCA,          "Arca RISC microprocessor"),
  ENUM_ENT(EM_UNICORE,       "Unicore"),
  ENUM_ENT(EM_EXCESS,        "eXcess 16/32/64-bit configurable embedded CPU"),
  ENUM_ENT(EM_DXP,           "Icera Semiconductor Inc. Deep Execution Processor"),
  ENUM_ENT(EM_ALTERA_NIOS2,  "Altera Nios"),
  ENUM_ENT(EM_CRX,           "National Semiconductor CRX microprocessor"),
  ENUM_ENT(EM_XGATE,         "Motorola XGATE embedded processor"),
  ENUM_ENT(EM_C166,          "Infineon Technologies xc16x"),
  ENUM_ENT(EM_M16C,          "Renesas M16C"),
  ENUM_ENT(EM_DSPIC30F,      "Microchip Technology dsPIC30F Digital Signal Controller"),
  ENUM_ENT(EM_CE,            "Freescale Communication Engine RISC core"),
  ENUM_ENT(EM_M32C,          "Renesas M32C"),
  ENUM_ENT(EM_TSK3000,       "Altium TSK3000 core"),
  ENUM_ENT(EM_RS08,          "Freescale RS08 embedded processor"),
  ENUM_ENT(EM_SHARC,         "EM_SHARC"),
  ENUM_ENT(EM_ECOG2,         "Cyan Technology eCOG2 microprocessor"),
  ENUM_ENT(EM_SCORE7,        "SUNPLUS S+Core"),
  ENUM_ENT(EM_DSP24,         "New Japan Radio (NJR) 24-bit DSP Processor"),
  ENUM_ENT(EM_VIDEOCORE3,    "Broadcom VideoCore III processor"),
  ENUM_ENT(EM_LATTICEMICO32, "Lattice Mico32"),
  ENUM_ENT(EM_SE_C17,        "Seiko Epson C17 family"),
  ENUM_ENT(EM_TI_C6000,      "Texas Instruments TMS320C6000 DSP family"),
  ENUM_ENT(EM_TI_C2000,      "Texas Instruments TMS320C2000 DSP family"),
  ENUM_ENT(EM_TI_C5500,      "Texas Instruments TMS320C55x DSP family"),
  ENUM_ENT(EM_MMDSP_PLUS,    "STMicroelectronics 64bit VLIW Data Signal Processor"),
  ENUM_ENT(EM_CYPRESS_M8C,   "Cypress M8C microprocessor"),
  ENUM_ENT(EM_R32C,          "Renesas R32C series microprocessors"),
  ENUM_ENT(EM_TRIMEDIA,      "NXP Semiconductors TriMedia architecture family"),
  ENUM_ENT(EM_HEXAGON,       "Qualcomm Hexagon"),
  ENUM_ENT(EM_8051,          "Intel 8051 and variants"),
  ENUM_ENT(EM_STXP7X,        "STMicroelectronics STxP7x family"),
  ENUM_ENT(EM_NDS32,         "Andes Technology compact code size embedded RISC processor family"),
  ENUM_ENT(EM_ECOG1,         "Cyan Technology eCOG1 microprocessor"),
  // FIXME: Following EM_ECOG1X definitions is dead code since EM_ECOG1X has
  //        an identical number to EM_ECOG1.
  ENUM_ENT(EM_ECOG1X,        "Cyan Technology eCOG1X family"),
  ENUM_ENT(EM_MAXQ30,        "Dallas Semiconductor MAXQ30 Core microcontrollers"),
  ENUM_ENT(EM_XIMO16,        "New Japan Radio (NJR) 16-bit DSP Processor"),
  ENUM_ENT(EM_MANIK,         "M2000 Reconfigurable RISC Microprocessor"),
  ENUM_ENT(EM_CRAYNV2,       "Cray Inc. NV2 vector architecture"),
  ENUM_ENT(EM_RX,            "Renesas RX"),
  ENUM_ENT(EM_METAG,         "Imagination Technologies Meta processor architecture"),
  ENUM_ENT(EM_MCST_ELBRUS,   "MCST Elbrus general purpose hardware architecture"),
  ENUM_ENT(EM_ECOG16,        "Cyan Technology eCOG16 family"),
  ENUM_ENT(EM_CR16,          "National Semiconductor CompactRISC 16-bit processor"),
  ENUM_ENT(EM_ETPU,          "Freescale Extended Time Processing Unit"),
  ENUM_ENT(EM_SLE9X,         "Infineon Technologies SLE9X core"),
  ENUM_ENT(EM_L10M,          "EM_L10M"),
  ENUM_ENT(EM_K10M,          "EM_K10M"),
  ENUM_ENT(EM_AARCH64,       "AArch64"),
  ENUM_ENT(EM_AVR32,         "Atmel Corporation 32-bit microprocessor family"),
  ENUM_ENT(EM_STM8,          "STMicroeletronics STM8 8-bit microcontroller"),
  ENUM_ENT(EM_TILE64,        "Tilera TILE64 multicore architecture family"),
  ENUM_ENT(EM_TILEPRO,       "Tilera TILEPro multicore architecture family"),
  ENUM_ENT(EM_MICROBLAZE,    "Xilinx MicroBlaze 32-bit RISC soft processor core"),
  ENUM_ENT(EM_CUDA,          "NVIDIA CUDA architecture"),
  ENUM_ENT(EM_TILEGX,        "Tilera TILE-Gx multicore architecture family"),
  ENUM_ENT(EM_CLOUDSHIELD,   "EM_CLOUDSHIELD"),
  ENUM_ENT(EM_COREA_1ST,     "EM_COREA_1ST"),
  ENUM_ENT(EM_COREA_2ND,     "EM_COREA_2ND"),
  ENUM_ENT(EM_ARC_COMPACT2,  "EM_ARC_COMPACT2"),
  ENUM_ENT(EM_OPEN8,         "EM_OPEN8"),
  ENUM_ENT(EM_RL78,          "Renesas RL78"),
  ENUM_ENT(EM_VIDEOCORE5,    "Broadcom VideoCore V processor"),
  ENUM_ENT(EM_78KOR,         "EM_78KOR"),
  ENUM_ENT(EM_56800EX,       "EM_56800EX"),
  ENUM_ENT(EM_AMDGPU,        "EM_AMDGPU"),
  ENUM_ENT(EM_RISCV,         "RISC-V"),
  ENUM_ENT(EM_LANAI,         "EM_LANAI"),
  ENUM_ENT(EM_BPF,           "EM_BPF"),
  ENUM_ENT(EM_VE,            "NEC SX-Aurora Vector Engine"),
  ENUM_ENT(EM_LOONGARCH,     "LoongArch"),
};

const EnumEntry<unsigned> ElfSymbolBindings[] = {
    {"Local",  "LOCAL",  ELF::STB_LOCAL},
    {"Global", "GLOBAL", ELF::STB_GLOBAL},
    {"Weak",   "WEAK",   ELF::STB_WEAK},
    {"Unique", "UNIQUE", ELF::STB_GNU_UNIQUE}};

const EnumEntry<unsigned> ElfSymbolVisibilities[] = {
    {"DEFAULT",   "DEFAULT",   ELF::STV_DEFAULT},
    {"INTERNAL",  "INTERNAL",  ELF::STV_INTERNAL},
    {"HIDDEN",    "HIDDEN",    ELF::STV_HIDDEN},
    {"PROTECTED", "PROTECTED", ELF::STV_PROTECTED}};

const EnumEntry<unsigned> AMDGPUSymbolTypes[] = {
  { "AMDGPU_HSA_KERNEL",            ELF::STT_AMDGPU_HSA_KERNEL }
};

static const char *getGroupType(uint32_t Flag) {
  if (Flag & ELF::GRP_COMDAT)
    return "COMDAT";
  else
    return "(unknown)";
}

const EnumEntry<unsigned> ElfSectionFlags[] = {
  ENUM_ENT(SHF_WRITE,            "W"),
  ENUM_ENT(SHF_ALLOC,            "A"),
  ENUM_ENT(SHF_EXECINSTR,        "X"),
  ENUM_ENT(SHF_MERGE,            "M"),
  ENUM_ENT(SHF_STRINGS,          "S"),
  ENUM_ENT(SHF_INFO_LINK,        "I"),
  ENUM_ENT(SHF_LINK_ORDER,       "L"),
  ENUM_ENT(SHF_OS_NONCONFORMING, "O"),
  ENUM_ENT(SHF_GROUP,            "G"),
  ENUM_ENT(SHF_TLS,              "T"),
  ENUM_ENT(SHF_COMPRESSED,       "C"),
  ENUM_ENT(SHF_EXCLUDE,          "E"),
};

const EnumEntry<unsigned> ElfGNUSectionFlags[] = {
  ENUM_ENT(SHF_GNU_RETAIN, "R")
};

const EnumEntry<unsigned> ElfSolarisSectionFlags[] = {
  ENUM_ENT(SHF_SUNW_NODISCARD, "R")
};

const EnumEntry<unsigned> ElfXCoreSectionFlags[] = {
  ENUM_ENT(XCORE_SHF_CP_SECTION, ""),
  ENUM_ENT(XCORE_SHF_DP_SECTION, "")
};

const EnumEntry<unsigned> ElfARMSectionFlags[] = {
  ENUM_ENT(SHF_ARM_PURECODE, "y")
};

const EnumEntry<unsigned> ElfHexagonSectionFlags[] = {
  ENUM_ENT(SHF_HEX_GPREL, "")
};

const EnumEntry<unsigned> ElfMipsSectionFlags[] = {
  ENUM_ENT(SHF_MIPS_NODUPES, ""),
  ENUM_ENT(SHF_MIPS_NAMES,   ""),
  ENUM_ENT(SHF_MIPS_LOCAL,   ""),
  ENUM_ENT(SHF_MIPS_NOSTRIP, ""),
  ENUM_ENT(SHF_MIPS_GPREL,   ""),
  ENUM_ENT(SHF_MIPS_MERGE,   ""),
  ENUM_ENT(SHF_MIPS_ADDR,    ""),
  ENUM_ENT(SHF_MIPS_STRING,  "")
};

const EnumEntry<unsigned> ElfX86_64SectionFlags[] = {
  ENUM_ENT(SHF_X86_64_LARGE, "l")
};

static std::vector<EnumEntry<unsigned>>
getSectionFlagsForTarget(unsigned EOSAbi, unsigned EMachine) {
  std::vector<EnumEntry<unsigned>> Ret(std::begin(ElfSectionFlags),
                                       std::end(ElfSectionFlags));
  switch (EOSAbi) {
  case ELFOSABI_SOLARIS:
    Ret.insert(Ret.end(), std::begin(ElfSolarisSectionFlags),
               std::end(ElfSolarisSectionFlags));
    break;
  default:
    Ret.insert(Ret.end(), std::begin(ElfGNUSectionFlags),
               std::end(ElfGNUSectionFlags));
    break;
  }
  switch (EMachine) {
  case EM_ARM:
    Ret.insert(Ret.end(), std::begin(ElfARMSectionFlags),
               std::end(ElfARMSectionFlags));
    break;
  case EM_HEXAGON:
    Ret.insert(Ret.end(), std::begin(ElfHexagonSectionFlags),
               std::end(ElfHexagonSectionFlags));
    break;
  case EM_MIPS:
    Ret.insert(Ret.end(), std::begin(ElfMipsSectionFlags),
               std::end(ElfMipsSectionFlags));
    break;
  case EM_X86_64:
    Ret.insert(Ret.end(), std::begin(ElfX86_64SectionFlags),
               std::end(ElfX86_64SectionFlags));
    break;
  case EM_XCORE:
    Ret.insert(Ret.end(), std::begin(ElfXCoreSectionFlags),
               std::end(ElfXCoreSectionFlags));
    break;
  default:
    break;
  }
  return Ret;
}

static std::string getGNUFlags(unsigned EOSAbi, unsigned EMachine,
                               uint64_t Flags) {
  // Here we are trying to build the flags string in the same way as GNU does.
  // It is not that straightforward. Imagine we have sh_flags == 0x90000000.
  // SHF_EXCLUDE ("E") has a value of 0x80000000 and SHF_MASKPROC is 0xf0000000.
  // GNU readelf will not print "E" or "Ep" in this case, but will print just
  // "p". It only will print "E" when no other processor flag is set.
  std::string Str;
  bool HasUnknownFlag = false;
  bool HasOSFlag = false;
  bool HasProcFlag = false;
  std::vector<EnumEntry<unsigned>> FlagsList =
      getSectionFlagsForTarget(EOSAbi, EMachine);
  while (Flags) {
    // Take the least significant bit as a flag.
    uint64_t Flag = Flags & -Flags;
    Flags -= Flag;

    // Find the flag in the known flags list.
    auto I = llvm::find_if(FlagsList, [=](const EnumEntry<unsigned> &E) {
      // Flags with empty names are not printed in GNU style output.
      return E.Value == Flag && !E.AltName.empty();
    });
    if (I != FlagsList.end()) {
      Str += I->AltName;
      continue;
    }

    // If we did not find a matching regular flag, then we deal with an OS
    // specific flag, processor specific flag or an unknown flag.
    if (Flag & ELF::SHF_MASKOS) {
      HasOSFlag = true;
      Flags &= ~ELF::SHF_MASKOS;
    } else if (Flag & ELF::SHF_MASKPROC) {
      HasProcFlag = true;
      // Mask off all the processor-specific bits. This removes the SHF_EXCLUDE
      // bit if set so that it doesn't also get printed.
      Flags &= ~ELF::SHF_MASKPROC;
    } else {
      HasUnknownFlag = true;
    }
  }

  // "o", "p" and "x" are printed last.
  if (HasOSFlag)
    Str += "o";
  if (HasProcFlag)
    Str += "p";
  if (HasUnknownFlag)
    Str += "x";
  return Str;
}

static StringRef segmentTypeToString(unsigned Arch, unsigned Type) {
  // Check potentially overlapped processor-specific program header type.
  switch (Arch) {
  case ELF::EM_ARM:
    switch (Type) { LLVM_READOBJ_ENUM_CASE(ELF, PT_ARM_EXIDX); }
    break;
  case ELF::EM_MIPS:
  case ELF::EM_MIPS_RS3_LE:
    switch (Type) {
      LLVM_READOBJ_ENUM_CASE(ELF, PT_MIPS_REGINFO);
      LLVM_READOBJ_ENUM_CASE(ELF, PT_MIPS_RTPROC);
      LLVM_READOBJ_ENUM_CASE(ELF, PT_MIPS_OPTIONS);
      LLVM_READOBJ_ENUM_CASE(ELF, PT_MIPS_ABIFLAGS);
    }
    break;
  case ELF::EM_RISCV:
    switch (Type) { LLVM_READOBJ_ENUM_CASE(ELF, PT_RISCV_ATTRIBUTES); }
  }

  switch (Type) {
    LLVM_READOBJ_ENUM_CASE(ELF, PT_NULL);
    LLVM_READOBJ_ENUM_CASE(ELF, PT_LOAD);
    LLVM_READOBJ_ENUM_CASE(ELF, PT_DYNAMIC);
    LLVM_READOBJ_ENUM_CASE(ELF, PT_INTERP);
    LLVM_READOBJ_ENUM_CASE(ELF, PT_NOTE);
    LLVM_READOBJ_ENUM_CASE(ELF, PT_SHLIB);
    LLVM_READOBJ_ENUM_CASE(ELF, PT_PHDR);
    LLVM_READOBJ_ENUM_CASE(ELF, PT_TLS);

    LLVM_READOBJ_ENUM_CASE(ELF, PT_GNU_EH_FRAME);
    LLVM_READOBJ_ENUM_CASE(ELF, PT_SUNW_UNWIND);

    LLVM_READOBJ_ENUM_CASE(ELF, PT_GNU_STACK);
    LLVM_READOBJ_ENUM_CASE(ELF, PT_GNU_RELRO);
    LLVM_READOBJ_ENUM_CASE(ELF, PT_GNU_PROPERTY);

    LLVM_READOBJ_ENUM_CASE(ELF, PT_OPENBSD_MUTABLE);
    LLVM_READOBJ_ENUM_CASE(ELF, PT_OPENBSD_RANDOMIZE);
    LLVM_READOBJ_ENUM_CASE(ELF, PT_OPENBSD_WXNEEDED);
    LLVM_READOBJ_ENUM_CASE(ELF, PT_OPENBSD_BOOTDATA);
  default:
    return "";
  }
}

static std::string getGNUPtType(unsigned Arch, unsigned Type) {
  StringRef Seg = segmentTypeToString(Arch, Type);
  if (Seg.empty())
    return std::string("<unknown>: ") + to_string(format_hex(Type, 1));

  // E.g. "PT_ARM_EXIDX" -> "EXIDX".
  if (Seg.consume_front("PT_ARM_"))
    return Seg.str();

  // E.g. "PT_MIPS_REGINFO" -> "REGINFO".
  if (Seg.consume_front("PT_MIPS_"))
    return Seg.str();

  // E.g. "PT_RISCV_ATTRIBUTES"
  if (Seg.consume_front("PT_RISCV_"))
    return Seg.str();

  // E.g. "PT_LOAD" -> "LOAD".
  assert(Seg.startswith("PT_"));
  return Seg.drop_front(3).str();
}

const EnumEntry<unsigned> ElfSegmentFlags[] = {
  LLVM_READOBJ_ENUM_ENT(ELF, PF_X),
  LLVM_READOBJ_ENUM_ENT(ELF, PF_W),
  LLVM_READOBJ_ENUM_ENT(ELF, PF_R)
};

const EnumEntry<unsigned> ElfHeaderMipsFlags[] = {
  ENUM_ENT(EF_MIPS_NOREORDER, "noreorder"),
  ENUM_ENT(EF_MIPS_PIC, "pic"),
  ENUM_ENT(EF_MIPS_CPIC, "cpic"),
  ENUM_ENT(EF_MIPS_ABI2, "abi2"),
  ENUM_ENT(EF_MIPS_32BITMODE, "32bitmode"),
  ENUM_ENT(EF_MIPS_FP64, "fp64"),
  ENUM_ENT(EF_MIPS_NAN2008, "nan2008"),
  ENUM_ENT(EF_MIPS_ABI_O32, "o32"),
  ENUM_ENT(EF_MIPS_ABI_O64, "o64"),
  ENUM_ENT(EF_MIPS_ABI_EABI32, "eabi32"),
  ENUM_ENT(EF_MIPS_ABI_EABI64, "eabi64"),
  ENUM_ENT(EF_MIPS_MACH_3900, "3900"),
  ENUM_ENT(EF_MIPS_MACH_4010, "4010"),
  ENUM_ENT(EF_MIPS_MACH_4100, "4100"),
  ENUM_ENT(EF_MIPS_MACH_4650, "4650"),
  ENUM_ENT(EF_MIPS_MACH_4120, "4120"),
  ENUM_ENT(EF_MIPS_MACH_4111, "4111"),
  ENUM_ENT(EF_MIPS_MACH_SB1, "sb1"),
  ENUM_ENT(EF_MIPS_MACH_OCTEON, "octeon"),
  ENUM_ENT(EF_MIPS_MACH_XLR, "xlr"),
  ENUM_ENT(EF_MIPS_MACH_OCTEON2, "octeon2"),
  ENUM_ENT(EF_MIPS_MACH_OCTEON3, "octeon3"),
  ENUM_ENT(EF_MIPS_MACH_5400, "5400"),
  ENUM_ENT(EF_MIPS_MACH_5900, "5900"),
  ENUM_ENT(EF_MIPS_MACH_5500, "5500"),
  ENUM_ENT(EF_MIPS_MACH_9000, "9000"),
  ENUM_ENT(EF_MIPS_MACH_LS2E, "loongson-2e"),
  ENUM_ENT(EF_MIPS_MACH_LS2F, "loongson-2f"),
  ENUM_ENT(EF_MIPS_MACH_LS3A, "loongson-3a"),
  ENUM_ENT(EF_MIPS_MICROMIPS, "micromips"),
  ENUM_ENT(EF_MIPS_ARCH_ASE_M16, "mips16"),
  ENUM_ENT(EF_MIPS_ARCH_ASE_MDMX, "mdmx"),
  ENUM_ENT(EF_MIPS_ARCH_1, "mips1"),
  ENUM_ENT(EF_MIPS_ARCH_2, "mips2"),
  ENUM_ENT(EF_MIPS_ARCH_3, "mips3"),
  ENUM_ENT(EF_MIPS_ARCH_4, "mips4"),
  ENUM_ENT(EF_MIPS_ARCH_5, "mips5"),
  ENUM_ENT(EF_MIPS_ARCH_32, "mips32"),
  ENUM_ENT(EF_MIPS_ARCH_64, "mips64"),
  ENUM_ENT(EF_MIPS_ARCH_32R2, "mips32r2"),
  ENUM_ENT(EF_MIPS_ARCH_64R2, "mips64r2"),
  ENUM_ENT(EF_MIPS_ARCH_32R6, "mips32r6"),
  ENUM_ENT(EF_MIPS_ARCH_64R6, "mips64r6")
};

const EnumEntry<unsigned> ElfHeaderAMDGPUFlagsABIVersion3[] = {
  LLVM_READOBJ_ENUM_ENT(ELF, EF_AMDGPU_MACH_NONE),
  LLVM_READOBJ_ENUM_ENT(ELF, EF_AMDGPU_MACH_R600_R600),
  LLVM_READOBJ_ENUM_ENT(ELF, EF_AMDGPU_MACH_R600_R630),
  LLVM_READOBJ_ENUM_ENT(ELF, EF_AMDGPU_MACH_R600_RS880),
  LLVM_READOBJ_ENUM_ENT(ELF, EF_AMDGPU_MACH_R600_RV670),
  LLVM_READOBJ_ENUM_ENT(ELF, EF_AMDGPU_MACH_R600_RV710),
  LLVM_READOBJ_ENUM_ENT(ELF, EF_AMDGPU_MACH_R600_RV730),
  LLVM_READOBJ_ENUM_ENT(ELF, EF_AMDGPU_MACH_R600_RV770),
  LLVM_READOBJ_ENUM_ENT(ELF, EF_AMDGPU_MACH_R600_CEDAR),
  LLVM_READOBJ_ENUM_ENT(ELF, EF_AMDGPU_MACH_R600_CYPRESS),
  LLVM_READOBJ_ENUM_ENT(ELF, EF_AMDGPU_MACH_R600_JUNIPER),
  LLVM_READOBJ_ENUM_ENT(ELF, EF_AMDGPU_MACH_R600_REDWOOD),
  LLVM_READOBJ_ENUM_ENT(ELF, EF_AMDGPU_MACH_R600_SUMO),
  LLVM_READOBJ_ENUM_ENT(ELF, EF_AMDGPU_MACH_R600_BARTS),
  LLVM_READOBJ_ENUM_ENT(ELF, EF_AMDGPU_MACH_R600_CAICOS),
  LLVM_READOBJ_ENUM_ENT(ELF, EF_AMDGPU_MACH_R600_CAYMAN),
  LLVM_READOBJ_ENUM_ENT(ELF, EF_AMDGPU_MACH_R600_TURKS),
  LLVM_READOBJ_ENUM_ENT(ELF, EF_AMDGPU_MACH_AMDGCN_GFX600),
  LLVM_READOBJ_ENUM_ENT(ELF, EF_AMDGPU_MACH_AMDGCN_GFX601),
  LLVM_READOBJ_ENUM_ENT(ELF, EF_AMDGPU_MACH_AMDGCN_GFX602),
  LLVM_READOBJ_ENUM_ENT(ELF, EF_AMDGPU_MACH_AMDGCN_GFX700),
  LLVM_READOBJ_ENUM_ENT(ELF, EF_AMDGPU_MACH_AMDGCN_GFX701),
  LLVM_READOBJ_ENUM_ENT(ELF, EF_AMDGPU_MACH_AMDGCN_GFX702),
  LLVM_READOBJ_ENUM_ENT(ELF, EF_AMDGPU_MACH_AMDGCN_GFX703),
  LLVM_READOBJ_ENUM_ENT(ELF, EF_AMDGPU_MACH_AMDGCN_GFX704),
  LLVM_READOBJ_ENUM_ENT(ELF, EF_AMDGPU_MACH_AMDGCN_GFX705),
  LLVM_READOBJ_ENUM_ENT(ELF, EF_AMDGPU_MACH_AMDGCN_GFX801),
  LLVM_READOBJ_ENUM_ENT(ELF, EF_AMDGPU_MACH_AMDGCN_GFX802),
  LLVM_READOBJ_ENUM_ENT(ELF, EF_AMDGPU_MACH_AMDGCN_GFX803),
  LLVM_READOBJ_ENUM_ENT(ELF, EF_AMDGPU_MACH_AMDGCN_GFX805),
  LLVM_READOBJ_ENUM_ENT(ELF, EF_AMDGPU_MACH_AMDGCN_GFX810),
  LLVM_READOBJ_ENUM_ENT(ELF, EF_AMDGPU_MACH_AMDGCN_GFX900),
  LLVM_READOBJ_ENUM_ENT(ELF, EF_AMDGPU_MACH_AMDGCN_GFX902),
  LLVM_READOBJ_ENUM_ENT(ELF, EF_AMDGPU_MACH_AMDGCN_GFX904),
  LLVM_READOBJ_ENUM_ENT(ELF, EF_AMDGPU_MACH_AMDGCN_GFX906),
  LLVM_READOBJ_ENUM_ENT(ELF, EF_AMDGPU_MACH_AMDGCN_GFX908),
  LLVM_READOBJ_ENUM_ENT(ELF, EF_AMDGPU_MACH_AMDGCN_GFX909),
  LLVM_READOBJ_ENUM_ENT(ELF, EF_AMDGPU_MACH_AMDGCN_GFX90A),
  LLVM_READOBJ_ENUM_ENT(ELF, EF_AMDGPU_MACH_AMDGCN_GFX90C),
  LLVM_READOBJ_ENUM_ENT(ELF, EF_AMDGPU_MACH_AMDGCN_GFX940),
  LLVM_READOBJ_ENUM_ENT(ELF, EF_AMDGPU_MACH_AMDGCN_GFX1010),
  LLVM_READOBJ_ENUM_ENT(ELF, EF_AMDGPU_MACH_AMDGCN_GFX1011),
  LLVM_READOBJ_ENUM_ENT(ELF, EF_AMDGPU_MACH_AMDGCN_GFX1012),
  LLVM_READOBJ_ENUM_ENT(ELF, EF_AMDGPU_MACH_AMDGCN_GFX1013),
  LLVM_READOBJ_ENUM_ENT(ELF, EF_AMDGPU_MACH_AMDGCN_GFX1030),
  LLVM_READOBJ_ENUM_ENT(ELF, EF_AMDGPU_MACH_AMDGCN_GFX1031),
  LLVM_READOBJ_ENUM_ENT(ELF, EF_AMDGPU_MACH_AMDGCN_GFX1032),
  LLVM_READOBJ_ENUM_ENT(ELF, EF_AMDGPU_MACH_AMDGCN_GFX1033),
  LLVM_READOBJ_ENUM_ENT(ELF, EF_AMDGPU_MACH_AMDGCN_GFX1034),
  LLVM_READOBJ_ENUM_ENT(ELF, EF_AMDGPU_MACH_AMDGCN_GFX1035),
  LLVM_READOBJ_ENUM_ENT(ELF, EF_AMDGPU_MACH_AMDGCN_GFX1036),
  LLVM_READOBJ_ENUM_ENT(ELF, EF_AMDGPU_MACH_AMDGCN_GFX1100),
  LLVM_READOBJ_ENUM_ENT(ELF, EF_AMDGPU_MACH_AMDGCN_GFX1101),
  LLVM_READOBJ_ENUM_ENT(ELF, EF_AMDGPU_MACH_AMDGCN_GFX1102),
  LLVM_READOBJ_ENUM_ENT(ELF, EF_AMDGPU_MACH_AMDGCN_GFX1103),
  LLVM_READOBJ_ENUM_ENT(ELF, EF_AMDGPU_FEATURE_XNACK_V3),
  LLVM_READOBJ_ENUM_ENT(ELF, EF_AMDGPU_FEATURE_SRAMECC_V3)
};

const EnumEntry<unsigned> ElfHeaderAMDGPUFlagsABIVersion4[] = {
  LLVM_READOBJ_ENUM_ENT(ELF, EF_AMDGPU_MACH_NONE),
  LLVM_READOBJ_ENUM_ENT(ELF, EF_AMDGPU_MACH_R600_R600),
  LLVM_READOBJ_ENUM_ENT(ELF, EF_AMDGPU_MACH_R600_R630),
  LLVM_READOBJ_ENUM_ENT(ELF, EF_AMDGPU_MACH_R600_RS880),
  LLVM_READOBJ_ENUM_ENT(ELF, EF_AMDGPU_MACH_R600_RV670),
  LLVM_READOBJ_ENUM_ENT(ELF, EF_AMDGPU_MACH_R600_RV710),
  LLVM_READOBJ_ENUM_ENT(ELF, EF_AMDGPU_MACH_R600_RV730),
  LLVM_READOBJ_ENUM_ENT(ELF, EF_AMDGPU_MACH_R600_RV770),
  LLVM_READOBJ_ENUM_ENT(ELF, EF_AMDGPU_MACH_R600_CEDAR),
  LLVM_READOBJ_ENUM_ENT(ELF, EF_AMDGPU_MACH_R600_CYPRESS),
  LLVM_READOBJ_ENUM_ENT(ELF, EF_AMDGPU_MACH_R600_JUNIPER),
  LLVM_READOBJ_ENUM_ENT(ELF, EF_AMDGPU_MACH_R600_REDWOOD),
  LLVM_READOBJ_ENUM_ENT(ELF, EF_AMDGPU_MACH_R600_SUMO),
  LLVM_READOBJ_ENUM_ENT(ELF, EF_AMDGPU_MACH_R600_BARTS),
  LLVM_READOBJ_ENUM_ENT(ELF, EF_AMDGPU_MACH_R600_CAICOS),
  LLVM_READOBJ_ENUM_ENT(ELF, EF_AMDGPU_MACH_R600_CAYMAN),
  LLVM_READOBJ_ENUM_ENT(ELF, EF_AMDGPU_MACH_R600_TURKS),
  LLVM_READOBJ_ENUM_ENT(ELF, EF_AMDGPU_MACH_AMDGCN_GFX600),
  LLVM_READOBJ_ENUM_ENT(ELF, EF_AMDGPU_MACH_AMDGCN_GFX601),
  LLVM_READOBJ_ENUM_ENT(ELF, EF_AMDGPU_MACH_AMDGCN_GFX602),
  LLVM_READOBJ_ENUM_ENT(ELF, EF_AMDGPU_MACH_AMDGCN_GFX700),
  LLVM_READOBJ_ENUM_ENT(ELF, EF_AMDGPU_MACH_AMDGCN_GFX701),
  LLVM_READOBJ_ENUM_ENT(ELF, EF_AMDGPU_MACH_AMDGCN_GFX702),
  LLVM_READOBJ_ENUM_ENT(ELF, EF_AMDGPU_MACH_AMDGCN_GFX703),
  LLVM_READOBJ_ENUM_ENT(ELF, EF_AMDGPU_MACH_AMDGCN_GFX704),
  LLVM_READOBJ_ENUM_ENT(ELF, EF_AMDGPU_MACH_AMDGCN_GFX705),
  LLVM_READOBJ_ENUM_ENT(ELF, EF_AMDGPU_MACH_AMDGCN_GFX801),
  LLVM_READOBJ_ENUM_ENT(ELF, EF_AMDGPU_MACH_AMDGCN_GFX802),
  LLVM_READOBJ_ENUM_ENT(ELF, EF_AMDGPU_MACH_AMDGCN_GFX803),
  LLVM_READOBJ_ENUM_ENT(ELF, EF_AMDGPU_MACH_AMDGCN_GFX805),
  LLVM_READOBJ_ENUM_ENT(ELF, EF_AMDGPU_MACH_AMDGCN_GFX810),
  LLVM_READOBJ_ENUM_ENT(ELF, EF_AMDGPU_MACH_AMDGCN_GFX900),
  LLVM_READOBJ_ENUM_ENT(ELF, EF_AMDGPU_MACH_AMDGCN_GFX902),
  LLVM_READOBJ_ENUM_ENT(ELF, EF_AMDGPU_MACH_AMDGCN_GFX904),
  LLVM_READOBJ_ENUM_ENT(ELF, EF_AMDGPU_MACH_AMDGCN_GFX906),
  LLVM_READOBJ_ENUM_ENT(ELF, EF_AMDGPU_MACH_AMDGCN_GFX908),
  LLVM_READOBJ_ENUM_ENT(ELF, EF_AMDGPU_MACH_AMDGCN_GFX909),
  LLVM_READOBJ_ENUM_ENT(ELF, EF_AMDGPU_MACH_AMDGCN_GFX90A),
  LLVM_READOBJ_ENUM_ENT(ELF, EF_AMDGPU_MACH_AMDGCN_GFX90C),
  LLVM_READOBJ_ENUM_ENT(ELF, EF_AMDGPU_MACH_AMDGCN_GFX940),
  LLVM_READOBJ_ENUM_ENT(ELF, EF_AMDGPU_MACH_AMDGCN_GFX1010),
  LLVM_READOBJ_ENUM_ENT(ELF, EF_AMDGPU_MACH_AMDGCN_GFX1011),
  LLVM_READOBJ_ENUM_ENT(ELF, EF_AMDGPU_MACH_AMDGCN_GFX1012),
  LLVM_READOBJ_ENUM_ENT(ELF, EF_AMDGPU_MACH_AMDGCN_GFX1013),
  LLVM_READOBJ_ENUM_ENT(ELF, EF_AMDGPU_MACH_AMDGCN_GFX1030),
  LLVM_READOBJ_ENUM_ENT(ELF, EF_AMDGPU_MACH_AMDGCN_GFX1031),
  LLVM_READOBJ_ENUM_ENT(ELF, EF_AMDGPU_MACH_AMDGCN_GFX1032),
  LLVM_READOBJ_ENUM_ENT(ELF, EF_AMDGPU_MACH_AMDGCN_GFX1033),
  LLVM_READOBJ_ENUM_ENT(ELF, EF_AMDGPU_MACH_AMDGCN_GFX1034),
  LLVM_READOBJ_ENUM_ENT(ELF, EF_AMDGPU_MACH_AMDGCN_GFX1035),
  LLVM_READOBJ_ENUM_ENT(ELF, EF_AMDGPU_MACH_AMDGCN_GFX1036),
  LLVM_READOBJ_ENUM_ENT(ELF, EF_AMDGPU_MACH_AMDGCN_GFX1100),
  LLVM_READOBJ_ENUM_ENT(ELF, EF_AMDGPU_MACH_AMDGCN_GFX1101),
  LLVM_READOBJ_ENUM_ENT(ELF, EF_AMDGPU_MACH_AMDGCN_GFX1102),
  LLVM_READOBJ_ENUM_ENT(ELF, EF_AMDGPU_MACH_AMDGCN_GFX1103),
  LLVM_READOBJ_ENUM_ENT(ELF, EF_AMDGPU_FEATURE_XNACK_ANY_V4),
  LLVM_READOBJ_ENUM_ENT(ELF, EF_AMDGPU_FEATURE_XNACK_OFF_V4),
  LLVM_READOBJ_ENUM_ENT(ELF, EF_AMDGPU_FEATURE_XNACK_ON_V4),
  LLVM_READOBJ_ENUM_ENT(ELF, EF_AMDGPU_FEATURE_SRAMECC_ANY_V4),
  LLVM_READOBJ_ENUM_ENT(ELF, EF_AMDGPU_FEATURE_SRAMECC_OFF_V4),
  LLVM_READOBJ_ENUM_ENT(ELF, EF_AMDGPU_FEATURE_SRAMECC_ON_V4)
};

const EnumEntry<unsigned> ElfHeaderRISCVFlags[] = {
  ENUM_ENT(EF_RISCV_RVC, "RVC"),
  ENUM_ENT(EF_RISCV_FLOAT_ABI_SINGLE, "single-float ABI"),
  ENUM_ENT(EF_RISCV_FLOAT_ABI_DOUBLE, "double-float ABI"),
  ENUM_ENT(EF_RISCV_FLOAT_ABI_QUAD, "quad-float ABI"),
  ENUM_ENT(EF_RISCV_RVE, "RVE"),
  ENUM_ENT(EF_RISCV_TSO, "TSO"),
};

const EnumEntry<unsigned> ElfHeaderAVRFlags[] = {
  LLVM_READOBJ_ENUM_ENT(ELF, EF_AVR_ARCH_AVR1),
  LLVM_READOBJ_ENUM_ENT(ELF, EF_AVR_ARCH_AVR2),
  LLVM_READOBJ_ENUM_ENT(ELF, EF_AVR_ARCH_AVR25),
  LLVM_READOBJ_ENUM_ENT(ELF, EF_AVR_ARCH_AVR3),
  LLVM_READOBJ_ENUM_ENT(ELF, EF_AVR_ARCH_AVR31),
  LLVM_READOBJ_ENUM_ENT(ELF, EF_AVR_ARCH_AVR35),
  LLVM_READOBJ_ENUM_ENT(ELF, EF_AVR_ARCH_AVR4),
  LLVM_READOBJ_ENUM_ENT(ELF, EF_AVR_ARCH_AVR5),
  LLVM_READOBJ_ENUM_ENT(ELF, EF_AVR_ARCH_AVR51),
  LLVM_READOBJ_ENUM_ENT(ELF, EF_AVR_ARCH_AVR6),
  LLVM_READOBJ_ENUM_ENT(ELF, EF_AVR_ARCH_AVRTINY),
  LLVM_READOBJ_ENUM_ENT(ELF, EF_AVR_ARCH_XMEGA1),
  LLVM_READOBJ_ENUM_ENT(ELF, EF_AVR_ARCH_XMEGA2),
  LLVM_READOBJ_ENUM_ENT(ELF, EF_AVR_ARCH_XMEGA3),
  LLVM_READOBJ_ENUM_ENT(ELF, EF_AVR_ARCH_XMEGA4),
  LLVM_READOBJ_ENUM_ENT(ELF, EF_AVR_ARCH_XMEGA5),
  LLVM_READOBJ_ENUM_ENT(ELF, EF_AVR_ARCH_XMEGA6),
  LLVM_READOBJ_ENUM_ENT(ELF, EF_AVR_ARCH_XMEGA7),
  ENUM_ENT(EF_AVR_LINKRELAX_PREPARED, "relaxable"),
};

const EnumEntry<unsigned> ElfHeaderLoongArchFlags[] = {
  ENUM_ENT(EF_LOONGARCH_ABI_SOFT_FLOAT, "SOFT-FLOAT"),
  ENUM_ENT(EF_LOONGARCH_ABI_SINGLE_FLOAT, "SINGLE-FLOAT"),
  ENUM_ENT(EF_LOONGARCH_ABI_DOUBLE_FLOAT, "DOUBLE-FLOAT"),
  ENUM_ENT(EF_LOONGARCH_OBJABI_V0, "OBJ-v0"),
  ENUM_ENT(EF_LOONGARCH_OBJABI_V1, "OBJ-v1"),
};

static const EnumEntry<unsigned> ElfHeaderXtensaFlags[] = {
  LLVM_READOBJ_ENUM_ENT(ELF, EF_XTENSA_MACH_NONE),
  LLVM_READOBJ_ENUM_ENT(ELF, EF_XTENSA_XT_INSN),
  LLVM_READOBJ_ENUM_ENT(ELF, EF_XTENSA_XT_LIT)
};

const EnumEntry<unsigned> ElfSymOtherFlags[] = {
  LLVM_READOBJ_ENUM_ENT(ELF, STV_INTERNAL),
  LLVM_READOBJ_ENUM_ENT(ELF, STV_HIDDEN),
  LLVM_READOBJ_ENUM_ENT(ELF, STV_PROTECTED)
};

const EnumEntry<unsigned> ElfMipsSymOtherFlags[] = {
  LLVM_READOBJ_ENUM_ENT(ELF, STO_MIPS_OPTIONAL),
  LLVM_READOBJ_ENUM_ENT(ELF, STO_MIPS_PLT),
  LLVM_READOBJ_ENUM_ENT(ELF, STO_MIPS_PIC),
  LLVM_READOBJ_ENUM_ENT(ELF, STO_MIPS_MICROMIPS)
};

const EnumEntry<unsigned> ElfAArch64SymOtherFlags[] = {
  LLVM_READOBJ_ENUM_ENT(ELF, STO_AARCH64_VARIANT_PCS)
};

const EnumEntry<unsigned> ElfMips16SymOtherFlags[] = {
  LLVM_READOBJ_ENUM_ENT(ELF, STO_MIPS_OPTIONAL),
  LLVM_READOBJ_ENUM_ENT(ELF, STO_MIPS_PLT),
  LLVM_READOBJ_ENUM_ENT(ELF, STO_MIPS_MIPS16)
};

const EnumEntry<unsigned> ElfRISCVSymOtherFlags[] = {
    LLVM_READOBJ_ENUM_ENT(ELF, STO_RISCV_VARIANT_CC)};

static const char *getElfMipsOptionsOdkType(unsigned Odk) {
  switch (Odk) {
  LLVM_READOBJ_ENUM_CASE(ELF, ODK_NULL);
  LLVM_READOBJ_ENUM_CASE(ELF, ODK_REGINFO);
  LLVM_READOBJ_ENUM_CASE(ELF, ODK_EXCEPTIONS);
  LLVM_READOBJ_ENUM_CASE(ELF, ODK_PAD);
  LLVM_READOBJ_ENUM_CASE(ELF, ODK_HWPATCH);
  LLVM_READOBJ_ENUM_CASE(ELF, ODK_FILL);
  LLVM_READOBJ_ENUM_CASE(ELF, ODK_TAGS);
  LLVM_READOBJ_ENUM_CASE(ELF, ODK_HWAND);
  LLVM_READOBJ_ENUM_CASE(ELF, ODK_HWOR);
  LLVM_READOBJ_ENUM_CASE(ELF, ODK_GP_GROUP);
  LLVM_READOBJ_ENUM_CASE(ELF, ODK_IDENT);
  LLVM_READOBJ_ENUM_CASE(ELF, ODK_PAGESIZE);
  default:
    return "Unknown";
  }
}

template <typename ELFT>
std::pair<const typename ELFT::Phdr *, const typename ELFT::Shdr *>
ELFDumper<ELFT>::findDynamic() {
  // Try to locate the PT_DYNAMIC header.
  const Elf_Phdr *DynamicPhdr = nullptr;
  if (Expected<ArrayRef<Elf_Phdr>> PhdrsOrErr = Obj.program_headers()) {
    for (const Elf_Phdr &Phdr : *PhdrsOrErr) {
      if (Phdr.p_type != ELF::PT_DYNAMIC)
        continue;
      DynamicPhdr = &Phdr;
      break;
    }
  } else {
    reportUniqueWarning(
        "unable to read program headers to locate the PT_DYNAMIC segment: " +
        toString(PhdrsOrErr.takeError()));
  }

  // Try to locate the .dynamic section in the sections header table.
  const Elf_Shdr *DynamicSec = nullptr;
  for (const Elf_Shdr &Sec : cantFail(Obj.sections())) {
    if (Sec.sh_type != ELF::SHT_DYNAMIC)
      continue;
    DynamicSec = &Sec;
    break;
  }

  if (DynamicPhdr && ((DynamicPhdr->p_offset + DynamicPhdr->p_filesz >
                       ObjF.getMemoryBufferRef().getBufferSize()) ||
                      (DynamicPhdr->p_offset + DynamicPhdr->p_filesz <
                       DynamicPhdr->p_offset))) {
    reportUniqueWarning(
        "PT_DYNAMIC segment offset (0x" +
        Twine::utohexstr(DynamicPhdr->p_offset) + ") + file size (0x" +
        Twine::utohexstr(DynamicPhdr->p_filesz) +
        ") exceeds the size of the file (0x" +
        Twine::utohexstr(ObjF.getMemoryBufferRef().getBufferSize()) + ")");
    // Don't use the broken dynamic header.
    DynamicPhdr = nullptr;
  }

  if (DynamicPhdr && DynamicSec) {
    if (DynamicSec->sh_addr + DynamicSec->sh_size >
            DynamicPhdr->p_vaddr + DynamicPhdr->p_memsz ||
        DynamicSec->sh_addr < DynamicPhdr->p_vaddr)
      reportUniqueWarning(describe(*DynamicSec) +
                          " is not contained within the "
                          "PT_DYNAMIC segment");

    if (DynamicSec->sh_addr != DynamicPhdr->p_vaddr)
      reportUniqueWarning(describe(*DynamicSec) + " is not at the start of "
                                                  "PT_DYNAMIC segment");
  }

  return std::make_pair(DynamicPhdr, DynamicSec);
}

template <typename ELFT>
void ELFDumper<ELFT>::loadDynamicTable() {
  const Elf_Phdr *DynamicPhdr;
  const Elf_Shdr *DynamicSec;
  std::tie(DynamicPhdr, DynamicSec) = findDynamic();
  if (!DynamicPhdr && !DynamicSec)
    return;

  DynRegionInfo FromPhdr(ObjF, *this);
  bool IsPhdrTableValid = false;
  if (DynamicPhdr) {
    // Use cantFail(), because p_offset/p_filesz fields of a PT_DYNAMIC are
    // validated in findDynamic() and so createDRI() is not expected to fail.
    FromPhdr = cantFail(createDRI(DynamicPhdr->p_offset, DynamicPhdr->p_filesz,
                                  sizeof(Elf_Dyn)));
    FromPhdr.SizePrintName = "PT_DYNAMIC size";
    FromPhdr.EntSizePrintName = "";
    IsPhdrTableValid = !FromPhdr.template getAsArrayRef<Elf_Dyn>().empty();
  }

  // Locate the dynamic table described in a section header.
  // Ignore sh_entsize and use the expected value for entry size explicitly.
  // This allows us to dump dynamic sections with a broken sh_entsize
  // field.
  DynRegionInfo FromSec(ObjF, *this);
  bool IsSecTableValid = false;
  if (DynamicSec) {
    Expected<DynRegionInfo> RegOrErr =
        createDRI(DynamicSec->sh_offset, DynamicSec->sh_size, sizeof(Elf_Dyn));
    if (RegOrErr) {
      FromSec = *RegOrErr;
      FromSec.Context = describe(*DynamicSec);
      FromSec.EntSizePrintName = "";
      IsSecTableValid = !FromSec.template getAsArrayRef<Elf_Dyn>().empty();
    } else {
      reportUniqueWarning("unable to read the dynamic table from " +
                          describe(*DynamicSec) + ": " +
                          toString(RegOrErr.takeError()));
    }
  }

  // When we only have information from one of the SHT_DYNAMIC section header or
  // PT_DYNAMIC program header, just use that.
  if (!DynamicPhdr || !DynamicSec) {
    if ((DynamicPhdr && IsPhdrTableValid) || (DynamicSec && IsSecTableValid)) {
      DynamicTable = DynamicPhdr ? FromPhdr : FromSec;
      parseDynamicTable();
    } else {
      reportUniqueWarning("no valid dynamic table was found");
    }
    return;
  }

  // At this point we have tables found from the section header and from the
  // dynamic segment. Usually they match, but we have to do sanity checks to
  // verify that.

  if (FromPhdr.Addr != FromSec.Addr)
    reportUniqueWarning("SHT_DYNAMIC section header and PT_DYNAMIC "
                        "program header disagree about "
                        "the location of the dynamic table");

  if (!IsPhdrTableValid && !IsSecTableValid) {
    reportUniqueWarning("no valid dynamic table was found");
    return;
  }

  // Information in the PT_DYNAMIC program header has priority over the
  // information in a section header.
  if (IsPhdrTableValid) {
    if (!IsSecTableValid)
      reportUniqueWarning(
          "SHT_DYNAMIC dynamic table is invalid: PT_DYNAMIC will be used");
    DynamicTable = FromPhdr;
  } else {
    reportUniqueWarning(
        "PT_DYNAMIC dynamic table is invalid: SHT_DYNAMIC will be used");
    DynamicTable = FromSec;
  }

  parseDynamicTable();
}

template <typename ELFT>
ELFDumper<ELFT>::ELFDumper(const object::ELFObjectFile<ELFT> &O,
                           ScopedPrinter &Writer)
    : ObjDumper(Writer, O.getFileName()), ObjF(O), Obj(O.getELFFile()),
      FileName(O.getFileName()), DynRelRegion(O, *this),
      DynRelaRegion(O, *this), DynRelrRegion(O, *this),
      DynPLTRelRegion(O, *this), DynSymTabShndxRegion(O, *this),
      DynamicTable(O, *this) {
  if (!O.IsContentValid())
    return;

  typename ELFT::ShdrRange Sections = cantFail(Obj.sections());
  for (const Elf_Shdr &Sec : Sections) {
    switch (Sec.sh_type) {
    case ELF::SHT_SYMTAB:
      if (!DotSymtabSec)
        DotSymtabSec = &Sec;
      break;
    case ELF::SHT_DYNSYM:
      if (!DotDynsymSec)
        DotDynsymSec = &Sec;

      if (!DynSymRegion) {
        Expected<DynRegionInfo> RegOrErr =
            createDRI(Sec.sh_offset, Sec.sh_size, Sec.sh_entsize);
        if (RegOrErr) {
          DynSymRegion = *RegOrErr;
          DynSymRegion->Context = describe(Sec);

          if (Expected<StringRef> E = Obj.getStringTableForSymtab(Sec))
            DynamicStringTable = *E;
          else
            reportUniqueWarning("unable to get the string table for the " +
                                describe(Sec) + ": " + toString(E.takeError()));
        } else {
          reportUniqueWarning("unable to read dynamic symbols from " +
                              describe(Sec) + ": " +
                              toString(RegOrErr.takeError()));
        }
      }
      break;
    case ELF::SHT_SYMTAB_SHNDX: {
      uint32_t SymtabNdx = Sec.sh_link;
      if (SymtabNdx >= Sections.size()) {
        reportUniqueWarning(
            "unable to get the associated symbol table for " + describe(Sec) +
            ": sh_link (" + Twine(SymtabNdx) +
            ") is greater than or equal to the total number of sections (" +
            Twine(Sections.size()) + ")");
        continue;
      }

      if (Expected<ArrayRef<Elf_Word>> ShndxTableOrErr =
              Obj.getSHNDXTable(Sec)) {
        if (!ShndxTables.insert({&Sections[SymtabNdx], *ShndxTableOrErr})
                 .second)
          reportUniqueWarning(
              "multiple SHT_SYMTAB_SHNDX sections are linked to " +
              describe(Sec));
      } else {
        reportUniqueWarning(ShndxTableOrErr.takeError());
      }
      break;
    }
    case ELF::SHT_GNU_versym:
      if (!SymbolVersionSection)
        SymbolVersionSection = &Sec;
      break;
    case ELF::SHT_GNU_verdef:
      if (!SymbolVersionDefSection)
        SymbolVersionDefSection = &Sec;
      break;
    case ELF::SHT_GNU_verneed:
      if (!SymbolVersionNeedSection)
        SymbolVersionNeedSection = &Sec;
      break;
    case ELF::SHT_LLVM_ADDRSIG:
      if (!DotAddrsigSec)
        DotAddrsigSec = &Sec;
      break;
    }
  }

  loadDynamicTable();
}

template <typename ELFT> void ELFDumper<ELFT>::parseDynamicTable() {
  auto toMappedAddr = [&](uint64_t Tag, uint64_t VAddr) -> const uint8_t * {
    auto MappedAddrOrError = Obj.toMappedAddr(VAddr, [&](const Twine &Msg) {
      this->reportUniqueWarning(Msg);
      return Error::success();
    });
    if (!MappedAddrOrError) {
      this->reportUniqueWarning("unable to parse DT_" +
                                Obj.getDynamicTagAsString(Tag) + ": " +
                                llvm::toString(MappedAddrOrError.takeError()));
      return nullptr;
    }
    return MappedAddrOrError.get();
  };

  const char *StringTableBegin = nullptr;
  uint64_t StringTableSize = 0;
  std::optional<DynRegionInfo> DynSymFromTable;
  for (const Elf_Dyn &Dyn : dynamic_table()) {
    switch (Dyn.d_tag) {
    case ELF::DT_HASH:
      HashTable = reinterpret_cast<const Elf_Hash *>(
          toMappedAddr(Dyn.getTag(), Dyn.getPtr()));
      break;
    case ELF::DT_GNU_HASH:
      GnuHashTable = reinterpret_cast<const Elf_GnuHash *>(
          toMappedAddr(Dyn.getTag(), Dyn.getPtr()));
      break;
    case ELF::DT_STRTAB:
      StringTableBegin = reinterpret_cast<const char *>(
          toMappedAddr(Dyn.getTag(), Dyn.getPtr()));
      break;
    case ELF::DT_STRSZ:
      StringTableSize = Dyn.getVal();
      break;
    case ELF::DT_SYMTAB: {
      // If we can't map the DT_SYMTAB value to an address (e.g. when there are
      // no program headers), we ignore its value.
      if (const uint8_t *VA = toMappedAddr(Dyn.getTag(), Dyn.getPtr())) {
        DynSymFromTable.emplace(ObjF, *this);
        DynSymFromTable->Addr = VA;
        DynSymFromTable->EntSize = sizeof(Elf_Sym);
        DynSymFromTable->EntSizePrintName = "";
      }
      break;
    }
    case ELF::DT_SYMENT: {
      uint64_t Val = Dyn.getVal();
      if (Val != sizeof(Elf_Sym))
        this->reportUniqueWarning("DT_SYMENT value of 0x" +
                                  Twine::utohexstr(Val) +
                                  " is not the size of a symbol (0x" +
                                  Twine::utohexstr(sizeof(Elf_Sym)) + ")");
      break;
    }
    case ELF::DT_RELA:
      DynRelaRegion.Addr = toMappedAddr(Dyn.getTag(), Dyn.getPtr());
      break;
    case ELF::DT_RELASZ:
      DynRelaRegion.Size = Dyn.getVal();
      DynRelaRegion.SizePrintName = "DT_RELASZ value";
      break;
    case ELF::DT_RELAENT:
      DynRelaRegion.EntSize = Dyn.getVal();
      DynRelaRegion.EntSizePrintName = "DT_RELAENT value";
      break;
    case ELF::DT_SONAME:
      SONameOffset = Dyn.getVal();
      break;
    case ELF::DT_REL:
      DynRelRegion.Addr = toMappedAddr(Dyn.getTag(), Dyn.getPtr());
      break;
    case ELF::DT_RELSZ:
      DynRelRegion.Size = Dyn.getVal();
      DynRelRegion.SizePrintName = "DT_RELSZ value";
      break;
    case ELF::DT_RELENT:
      DynRelRegion.EntSize = Dyn.getVal();
      DynRelRegion.EntSizePrintName = "DT_RELENT value";
      break;
    case ELF::DT_RELR:
    case ELF::DT_ANDROID_RELR:
      DynRelrRegion.Addr = toMappedAddr(Dyn.getTag(), Dyn.getPtr());
      break;
    case ELF::DT_RELRSZ:
    case ELF::DT_ANDROID_RELRSZ:
      DynRelrRegion.Size = Dyn.getVal();
      DynRelrRegion.SizePrintName = Dyn.d_tag == ELF::DT_RELRSZ
                                        ? "DT_RELRSZ value"
                                        : "DT_ANDROID_RELRSZ value";
      break;
    case ELF::DT_RELRENT:
    case ELF::DT_ANDROID_RELRENT:
      DynRelrRegion.EntSize = Dyn.getVal();
      DynRelrRegion.EntSizePrintName = Dyn.d_tag == ELF::DT_RELRENT
                                           ? "DT_RELRENT value"
                                           : "DT_ANDROID_RELRENT value";
      break;
    case ELF::DT_PLTREL:
      if (Dyn.getVal() == DT_REL)
        DynPLTRelRegion.EntSize = sizeof(Elf_Rel);
      else if (Dyn.getVal() == DT_RELA)
        DynPLTRelRegion.EntSize = sizeof(Elf_Rela);
      else
        reportUniqueWarning(Twine("unknown DT_PLTREL value of ") +
                            Twine((uint64_t)Dyn.getVal()));
      DynPLTRelRegion.EntSizePrintName = "PLTREL entry size";
      break;
    case ELF::DT_JMPREL:
      DynPLTRelRegion.Addr = toMappedAddr(Dyn.getTag(), Dyn.getPtr());
      break;
    case ELF::DT_PLTRELSZ:
      DynPLTRelRegion.Size = Dyn.getVal();
      DynPLTRelRegion.SizePrintName = "DT_PLTRELSZ value";
      break;
    case ELF::DT_SYMTAB_SHNDX:
      DynSymTabShndxRegion.Addr = toMappedAddr(Dyn.getTag(), Dyn.getPtr());
      DynSymTabShndxRegion.EntSize = sizeof(Elf_Word);
      break;
    }
  }

  if (StringTableBegin) {
    const uint64_t FileSize = Obj.getBufSize();
    const uint64_t Offset = (const uint8_t *)StringTableBegin - Obj.base();
    if (StringTableSize > FileSize - Offset)
      reportUniqueWarning(
          "the dynamic string table at 0x" + Twine::utohexstr(Offset) +
          " goes past the end of the file (0x" + Twine::utohexstr(FileSize) +
          ") with DT_STRSZ = 0x" + Twine::utohexstr(StringTableSize));
    else
      DynamicStringTable = StringRef(StringTableBegin, StringTableSize);
  }

  const bool IsHashTableSupported = getHashTableEntSize() == 4;
  if (DynSymRegion) {
    // Often we find the information about the dynamic symbol table
    // location in the SHT_DYNSYM section header. However, the value in
    // DT_SYMTAB has priority, because it is used by dynamic loaders to
    // locate .dynsym at runtime. The location we find in the section header
    // and the location we find here should match.
    if (DynSymFromTable && DynSymFromTable->Addr != DynSymRegion->Addr)
      reportUniqueWarning(
          createError("SHT_DYNSYM section header and DT_SYMTAB disagree about "
                      "the location of the dynamic symbol table"));

    // According to the ELF gABI: "The number of symbol table entries should
    // equal nchain". Check to see if the DT_HASH hash table nchain value
    // conflicts with the number of symbols in the dynamic symbol table
    // according to the section header.
    if (HashTable && IsHashTableSupported) {
      if (DynSymRegion->EntSize == 0)
        reportUniqueWarning("SHT_DYNSYM section has sh_entsize == 0");
      else if (HashTable->nchain != DynSymRegion->Size / DynSymRegion->EntSize)
        reportUniqueWarning(
            "hash table nchain (" + Twine(HashTable->nchain) +
            ") differs from symbol count derived from SHT_DYNSYM section "
            "header (" +
            Twine(DynSymRegion->Size / DynSymRegion->EntSize) + ")");
    }
  }

  // Delay the creation of the actual dynamic symbol table until now, so that
  // checks can always be made against the section header-based properties,
  // without worrying about tag order.
  if (DynSymFromTable) {
    if (!DynSymRegion) {
      DynSymRegion = DynSymFromTable;
    } else {
      DynSymRegion->Addr = DynSymFromTable->Addr;
      DynSymRegion->EntSize = DynSymFromTable->EntSize;
      DynSymRegion->EntSizePrintName = DynSymFromTable->EntSizePrintName;
    }
  }

  // Derive the dynamic symbol table size from the DT_HASH hash table, if
  // present.
  if (HashTable && IsHashTableSupported && DynSymRegion) {
    const uint64_t FileSize = Obj.getBufSize();
    const uint64_t DerivedSize =
        (uint64_t)HashTable->nchain * DynSymRegion->EntSize;
    const uint64_t Offset = (const uint8_t *)DynSymRegion->Addr - Obj.base();
    if (DerivedSize > FileSize - Offset)
      reportUniqueWarning(
          "the size (0x" + Twine::utohexstr(DerivedSize) +
          ") of the dynamic symbol table at 0x" + Twine::utohexstr(Offset) +
          ", derived from the hash table, goes past the end of the file (0x" +
          Twine::utohexstr(FileSize) + ") and will be ignored");
    else
      DynSymRegion->Size = HashTable->nchain * DynSymRegion->EntSize;
  }
}

template <typename ELFT> void ELFDumper<ELFT>::printVersionInfo() {
  // Dump version symbol section.
  printVersionSymbolSection(SymbolVersionSection);

  // Dump version definition section.
  printVersionDefinitionSection(SymbolVersionDefSection);

  // Dump version dependency section.
  printVersionDependencySection(SymbolVersionNeedSection);
}

#define LLVM_READOBJ_DT_FLAG_ENT(prefix, enum)                                 \
  { #enum, prefix##_##enum }

const EnumEntry<unsigned> ElfDynamicDTFlags[] = {
  LLVM_READOBJ_DT_FLAG_ENT(DF, ORIGIN),
  LLVM_READOBJ_DT_FLAG_ENT(DF, SYMBOLIC),
  LLVM_READOBJ_DT_FLAG_ENT(DF, TEXTREL),
  LLVM_READOBJ_DT_FLAG_ENT(DF, BIND_NOW),
  LLVM_READOBJ_DT_FLAG_ENT(DF, STATIC_TLS)
};

const EnumEntry<unsigned> ElfDynamicDTFlags1[] = {
  LLVM_READOBJ_DT_FLAG_ENT(DF_1, NOW),
  LLVM_READOBJ_DT_FLAG_ENT(DF_1, GLOBAL),
  LLVM_READOBJ_DT_FLAG_ENT(DF_1, GROUP),
  LLVM_READOBJ_DT_FLAG_ENT(DF_1, NODELETE),
  LLVM_READOBJ_DT_FLAG_ENT(DF_1, LOADFLTR),
  LLVM_READOBJ_DT_FLAG_ENT(DF_1, INITFIRST),
  LLVM_READOBJ_DT_FLAG_ENT(DF_1, NOOPEN),
  LLVM_READOBJ_DT_FLAG_ENT(DF_1, ORIGIN),
  LLVM_READOBJ_DT_FLAG_ENT(DF_1, DIRECT),
  LLVM_READOBJ_DT_FLAG_ENT(DF_1, TRANS),
  LLVM_READOBJ_DT_FLAG_ENT(DF_1, INTERPOSE),
  LLVM_READOBJ_DT_FLAG_ENT(DF_1, NODEFLIB),
  LLVM_READOBJ_DT_FLAG_ENT(DF_1, NODUMP),
  LLVM_READOBJ_DT_FLAG_ENT(DF_1, CONFALT),
  LLVM_READOBJ_DT_FLAG_ENT(DF_1, ENDFILTEE),
  LLVM_READOBJ_DT_FLAG_ENT(DF_1, DISPRELDNE),
  LLVM_READOBJ_DT_FLAG_ENT(DF_1, DISPRELPND),
  LLVM_READOBJ_DT_FLAG_ENT(DF_1, NODIRECT),
  LLVM_READOBJ_DT_FLAG_ENT(DF_1, IGNMULDEF),
  LLVM_READOBJ_DT_FLAG_ENT(DF_1, NOKSYMS),
  LLVM_READOBJ_DT_FLAG_ENT(DF_1, NOHDR),
  LLVM_READOBJ_DT_FLAG_ENT(DF_1, EDITED),
  LLVM_READOBJ_DT_FLAG_ENT(DF_1, NORELOC),
  LLVM_READOBJ_DT_FLAG_ENT(DF_1, SYMINTPOSE),
  LLVM_READOBJ_DT_FLAG_ENT(DF_1, GLOBAUDIT),
  LLVM_READOBJ_DT_FLAG_ENT(DF_1, SINGLETON),
  LLVM_READOBJ_DT_FLAG_ENT(DF_1, PIE),
};

const EnumEntry<unsigned> ElfDynamicDTMipsFlags[] = {
  LLVM_READOBJ_DT_FLAG_ENT(RHF, NONE),
  LLVM_READOBJ_DT_FLAG_ENT(RHF, QUICKSTART),
  LLVM_READOBJ_DT_FLAG_ENT(RHF, NOTPOT),
  LLVM_READOBJ_DT_FLAG_ENT(RHS, NO_LIBRARY_REPLACEMENT),
  LLVM_READOBJ_DT_FLAG_ENT(RHF, NO_MOVE),
  LLVM_READOBJ_DT_FLAG_ENT(RHF, SGI_ONLY),
  LLVM_READOBJ_DT_FLAG_ENT(RHF, GUARANTEE_INIT),
  LLVM_READOBJ_DT_FLAG_ENT(RHF, DELTA_C_PLUS_PLUS),
  LLVM_READOBJ_DT_FLAG_ENT(RHF, GUARANTEE_START_INIT),
  LLVM_READOBJ_DT_FLAG_ENT(RHF, PIXIE),
  LLVM_READOBJ_DT_FLAG_ENT(RHF, DEFAULT_DELAY_LOAD),
  LLVM_READOBJ_DT_FLAG_ENT(RHF, REQUICKSTART),
  LLVM_READOBJ_DT_FLAG_ENT(RHF, REQUICKSTARTED),
  LLVM_READOBJ_DT_FLAG_ENT(RHF, CORD),
  LLVM_READOBJ_DT_FLAG_ENT(RHF, NO_UNRES_UNDEF),
  LLVM_READOBJ_DT_FLAG_ENT(RHF, RLD_ORDER_SAFE)
};

#undef LLVM_READOBJ_DT_FLAG_ENT

template <typename T, typename TFlag>
void printFlags(T Value, ArrayRef<EnumEntry<TFlag>> Flags, raw_ostream &OS) {
  SmallVector<EnumEntry<TFlag>, 10> SetFlags;
  for (const EnumEntry<TFlag> &Flag : Flags)
    if (Flag.Value != 0 && (Value & Flag.Value) == Flag.Value)
      SetFlags.push_back(Flag);

  for (const EnumEntry<TFlag> &Flag : SetFlags)
    OS << Flag.Name << " ";
}

template <class ELFT>
const typename ELFT::Shdr *
ELFDumper<ELFT>::findSectionByName(StringRef Name) const {
  for (const Elf_Shdr &Shdr : cantFail(Obj.sections())) {
    if (Expected<StringRef> NameOrErr = Obj.getSectionName(Shdr)) {
      if (*NameOrErr == Name)
        return &Shdr;
    } else {
      reportUniqueWarning("unable to read the name of " + describe(Shdr) +
                          ": " + toString(NameOrErr.takeError()));
    }
  }
  return nullptr;
}

template <class ELFT>
std::string ELFDumper<ELFT>::getDynamicEntry(uint64_t Type,
                                             uint64_t Value) const {
  auto FormatHexValue = [](uint64_t V) {
    std::string Str;
    raw_string_ostream OS(Str);
    const char *ConvChar =
        (opts::Output == opts::GNU) ? "0x%" PRIx64 : "0x%" PRIX64;
    OS << format(ConvChar, V);
    return OS.str();
  };

  auto FormatFlags = [](uint64_t V,
                        llvm::ArrayRef<llvm::EnumEntry<unsigned int>> Array) {
    std::string Str;
    raw_string_ostream OS(Str);
    printFlags(V, Array, OS);
    return OS.str();
  };

  // Handle custom printing of architecture specific tags
  switch (Obj.getHeader().e_machine) {
  case EM_AARCH64:
    switch (Type) {
    case DT_AARCH64_BTI_PLT:
    case DT_AARCH64_PAC_PLT:
    case DT_AARCH64_VARIANT_PCS:
    case DT_AARCH64_MEMTAG_GLOBALSSZ:
      return std::to_string(Value);
    case DT_AARCH64_MEMTAG_MODE:
      switch (Value) {
        case 0:
          return "Synchronous (0)";
        case 1:
          return "Asynchronous (1)";
        default:
          return (Twine("Unknown (") + Twine(Value) + ")").str();
      }
    case DT_AARCH64_MEMTAG_HEAP:
    case DT_AARCH64_MEMTAG_STACK:
      switch (Value) {
        case 0:
          return "Disabled (0)";
        case 1:
          return "Enabled (1)";
        default:
          return (Twine("Unknown (") + Twine(Value) + ")").str();
      }
    case DT_AARCH64_MEMTAG_GLOBALS:
      return (Twine("0x") + utohexstr(Value, /*LowerCase=*/true)).str();
    default:
      break;
    }
    break;
  case EM_HEXAGON:
    switch (Type) {
    case DT_HEXAGON_VER:
      return std::to_string(Value);
    case DT_HEXAGON_SYMSZ:
    case DT_HEXAGON_PLT:
      return FormatHexValue(Value);
    default:
      break;
    }
    break;
  case EM_MIPS:
    switch (Type) {
    case DT_MIPS_RLD_VERSION:
    case DT_MIPS_LOCAL_GOTNO:
    case DT_MIPS_SYMTABNO:
    case DT_MIPS_UNREFEXTNO:
      return std::to_string(Value);
    case DT_MIPS_TIME_STAMP:
    case DT_MIPS_ICHECKSUM:
    case DT_MIPS_IVERSION:
    case DT_MIPS_BASE_ADDRESS:
    case DT_MIPS_MSYM:
    case DT_MIPS_CONFLICT:
    case DT_MIPS_LIBLIST:
    case DT_MIPS_CONFLICTNO:
    case DT_MIPS_LIBLISTNO:
    case DT_MIPS_GOTSYM:
    case DT_MIPS_HIPAGENO:
    case DT_MIPS_RLD_MAP:
    case DT_MIPS_DELTA_CLASS:
    case DT_MIPS_DELTA_CLASS_NO:
    case DT_MIPS_DELTA_INSTANCE:
    case DT_MIPS_DELTA_RELOC:
    case DT_MIPS_DELTA_RELOC_NO:
    case DT_MIPS_DELTA_SYM:
    case DT_MIPS_DELTA_SYM_NO:
    case DT_MIPS_DELTA_CLASSSYM:
    case DT_MIPS_DELTA_CLASSSYM_NO:
    case DT_MIPS_CXX_FLAGS:
    case DT_MIPS_PIXIE_INIT:
    case DT_MIPS_SYMBOL_LIB:
    case DT_MIPS_LOCALPAGE_GOTIDX:
    case DT_MIPS_LOCAL_GOTIDX:
    case DT_MIPS_HIDDEN_GOTIDX:
    case DT_MIPS_PROTECTED_GOTIDX:
    case DT_MIPS_OPTIONS:
    case DT_MIPS_INTERFACE:
    case DT_MIPS_DYNSTR_ALIGN:
    case DT_MIPS_INTERFACE_SIZE:
    case DT_MIPS_RLD_TEXT_RESOLVE_ADDR:
    case DT_MIPS_PERF_SUFFIX:
    case DT_MIPS_COMPACT_SIZE:
    case DT_MIPS_GP_VALUE:
    case DT_MIPS_AUX_DYNAMIC:
    case DT_MIPS_PLTGOT:
    case DT_MIPS_RWPLT:
    case DT_MIPS_RLD_MAP_REL:
    case DT_MIPS_XHASH:
      return FormatHexValue(Value);
    case DT_MIPS_FLAGS:
      return FormatFlags(Value, ArrayRef(ElfDynamicDTMipsFlags));
    default:
      break;
    }
    break;
  default:
    break;
  }

  switch (Type) {
  case DT_PLTREL:
    if (Value == DT_REL)
      return "REL";
    if (Value == DT_RELA)
      return "RELA";
    [[fallthrough]];
  case DT_PLTGOT:
  case DT_HASH:
  case DT_STRTAB:
  case DT_SYMTAB:
  case DT_RELA:
  case DT_INIT:
  case DT_FINI:
  case DT_REL:
  case DT_JMPREL:
  case DT_INIT_ARRAY:
  case DT_FINI_ARRAY:
  case DT_PREINIT_ARRAY:
  case DT_DEBUG:
  case DT_VERDEF:
  case DT_VERNEED:
  case DT_VERSYM:
  case DT_GNU_HASH:
  case DT_NULL:
    return FormatHexValue(Value);
  case DT_RELACOUNT:
  case DT_RELCOUNT:
  case DT_VERDEFNUM:
  case DT_VERNEEDNUM:
    return std::to_string(Value);
  case DT_PLTRELSZ:
  case DT_RELASZ:
  case DT_RELAENT:
  case DT_STRSZ:
  case DT_SYMENT:
  case DT_RELSZ:
  case DT_RELENT:
  case DT_INIT_ARRAYSZ:
  case DT_FINI_ARRAYSZ:
  case DT_PREINIT_ARRAYSZ:
  case DT_RELRSZ:
  case DT_RELRENT:
  case DT_ANDROID_RELSZ:
  case DT_ANDROID_RELASZ:
    return std::to_string(Value) + " (bytes)";
  case DT_NEEDED:
  case DT_SONAME:
  case DT_AUXILIARY:
  case DT_USED:
  case DT_FILTER:
  case DT_RPATH:
  case DT_RUNPATH: {
    const std::map<uint64_t, const char *> TagNames = {
        {DT_NEEDED, "Shared library"},       {DT_SONAME, "Library soname"},
        {DT_AUXILIARY, "Auxiliary library"}, {DT_USED, "Not needed object"},
        {DT_FILTER, "Filter library"},       {DT_RPATH, "Library rpath"},
        {DT_RUNPATH, "Library runpath"},
    };

    return (Twine(TagNames.at(Type)) + ": [" + getDynamicString(Value) + "]")
        .str();
  }
  case DT_FLAGS:
    return FormatFlags(Value, ArrayRef(ElfDynamicDTFlags));
  case DT_FLAGS_1:
    return FormatFlags(Value, ArrayRef(ElfDynamicDTFlags1));
  default:
    return FormatHexValue(Value);
  }
}

template <class ELFT>
StringRef ELFDumper<ELFT>::getDynamicString(uint64_t Value) const {
  if (DynamicStringTable.empty() && !DynamicStringTable.data()) {
    reportUniqueWarning("string table was not found");
    return "<?>";
  }

  auto WarnAndReturn = [this](const Twine &Msg, uint64_t Offset) {
    reportUniqueWarning("string table at offset 0x" + Twine::utohexstr(Offset) +
                        Msg);
    return "<?>";
  };

  const uint64_t FileSize = Obj.getBufSize();
  const uint64_t Offset =
      (const uint8_t *)DynamicStringTable.data() - Obj.base();
  if (DynamicStringTable.size() > FileSize - Offset)
    return WarnAndReturn(" with size 0x" +
                             Twine::utohexstr(DynamicStringTable.size()) +
                             " goes past the end of the file (0x" +
                             Twine::utohexstr(FileSize) + ")",
                         Offset);

  if (Value >= DynamicStringTable.size())
    return WarnAndReturn(
        ": unable to read the string at 0x" + Twine::utohexstr(Offset + Value) +
            ": it goes past the end of the table (0x" +
            Twine::utohexstr(Offset + DynamicStringTable.size()) + ")",
        Offset);

  if (DynamicStringTable.back() != '\0')
    return WarnAndReturn(": unable to read the string at 0x" +
                             Twine::utohexstr(Offset + Value) +
                             ": the string table is not null-terminated",
                         Offset);

  return DynamicStringTable.data() + Value;
}

template <class ELFT> void ELFDumper<ELFT>::printUnwindInfo() {
  DwarfCFIEH::PrinterContext<ELFT> Ctx(W, ObjF);
  Ctx.printUnwindInformation();
}

// The namespace is needed to fix the compilation with GCC older than 7.0+.
namespace {
template <> void ELFDumper<ELF32LE>::printUnwindInfo() {
  if (Obj.getHeader().e_machine == EM_ARM) {
    ARM::EHABI::PrinterContext<ELF32LE> Ctx(W, Obj, ObjF.getFileName(),
                                            DotSymtabSec);
    Ctx.PrintUnwindInformation();
  }
  DwarfCFIEH::PrinterContext<ELF32LE> Ctx(W, ObjF);
  Ctx.printUnwindInformation();
}
} // namespace

template <class ELFT> void ELFDumper<ELFT>::printNeededLibraries() {
  ListScope D(W, "NeededLibraries");

  std::vector<StringRef> Libs;
  for (const auto &Entry : dynamic_table())
    if (Entry.d_tag == ELF::DT_NEEDED)
      Libs.push_back(getDynamicString(Entry.d_un.d_val));

  llvm::sort(Libs);

  for (StringRef L : Libs)
    W.startLine() << L << "\n";
}

template <class ELFT>
static Error checkHashTable(const ELFDumper<ELFT> &Dumper,
                            const typename ELFT::Hash *H,
                            bool *IsHeaderValid = nullptr) {
  const ELFFile<ELFT> &Obj = Dumper.getElfObject().getELFFile();
  const uint64_t SecOffset = (const uint8_t *)H - Obj.base();
  if (Dumper.getHashTableEntSize() == 8) {
    auto It = llvm::find_if(ElfMachineType, [&](const EnumEntry<unsigned> &E) {
      return E.Value == Obj.getHeader().e_machine;
    });
    if (IsHeaderValid)
      *IsHeaderValid = false;
    return createError("the hash table at 0x" + Twine::utohexstr(SecOffset) +
                       " is not supported: it contains non-standard 8 "
                       "byte entries on " +
                       It->AltName + " platform");
  }

  auto MakeError = [&](const Twine &Msg = "") {
    return createError("the hash table at offset 0x" +
                       Twine::utohexstr(SecOffset) +
                       " goes past the end of the file (0x" +
                       Twine::utohexstr(Obj.getBufSize()) + ")" + Msg);
  };

  // Each SHT_HASH section starts from two 32-bit fields: nbucket and nchain.
  const unsigned HeaderSize = 2 * sizeof(typename ELFT::Word);

  if (IsHeaderValid)
    *IsHeaderValid = Obj.getBufSize() - SecOffset >= HeaderSize;

  if (Obj.getBufSize() - SecOffset < HeaderSize)
    return MakeError();

  if (Obj.getBufSize() - SecOffset - HeaderSize <
      ((uint64_t)H->nbucket + H->nchain) * sizeof(typename ELFT::Word))
    return MakeError(", nbucket = " + Twine(H->nbucket) +
                     ", nchain = " + Twine(H->nchain));
  return Error::success();
}

template <class ELFT>
static Error checkGNUHashTable(const ELFFile<ELFT> &Obj,
                               const typename ELFT::GnuHash *GnuHashTable,
                               bool *IsHeaderValid = nullptr) {
  const uint8_t *TableData = reinterpret_cast<const uint8_t *>(GnuHashTable);
  assert(TableData >= Obj.base() && TableData < Obj.base() + Obj.getBufSize() &&
         "GnuHashTable must always point to a location inside the file");

  uint64_t TableOffset = TableData - Obj.base();
  if (IsHeaderValid)
    *IsHeaderValid = TableOffset + /*Header size:*/ 16 < Obj.getBufSize();
  if (TableOffset + 16 + (uint64_t)GnuHashTable->nbuckets * 4 +
          (uint64_t)GnuHashTable->maskwords * sizeof(typename ELFT::Off) >=
      Obj.getBufSize())
    return createError("unable to dump the SHT_GNU_HASH "
                       "section at 0x" +
                       Twine::utohexstr(TableOffset) +
                       ": it goes past the end of the file");
  return Error::success();
}

template <typename ELFT> void ELFDumper<ELFT>::printHashTable() {
  DictScope D(W, "HashTable");
  if (!HashTable)
    return;

  bool IsHeaderValid;
  Error Err = checkHashTable(*this, HashTable, &IsHeaderValid);
  if (IsHeaderValid) {
    W.printNumber("Num Buckets", HashTable->nbucket);
    W.printNumber("Num Chains", HashTable->nchain);
  }

  if (Err) {
    reportUniqueWarning(std::move(Err));
    return;
  }

  W.printList("Buckets", HashTable->buckets());
  W.printList("Chains", HashTable->chains());
}

template <class ELFT>
static Expected<ArrayRef<typename ELFT::Word>>
getGnuHashTableChains(std::optional<DynRegionInfo> DynSymRegion,
                      const typename ELFT::GnuHash *GnuHashTable) {
  if (!DynSymRegion)
    return createError("no dynamic symbol table found");

  ArrayRef<typename ELFT::Sym> DynSymTable =
      DynSymRegion->template getAsArrayRef<typename ELFT::Sym>();
  size_t NumSyms = DynSymTable.size();
  if (!NumSyms)
    return createError("the dynamic symbol table is empty");

  if (GnuHashTable->symndx < NumSyms)
    return GnuHashTable->values(NumSyms);

  // A normal empty GNU hash table section produced by linker might have
  // symndx set to the number of dynamic symbols + 1 (for the zero symbol)
  // and have dummy null values in the Bloom filter and in the buckets
  // vector (or no values at all). It happens because the value of symndx is not
  // important for dynamic loaders when the GNU hash table is empty. They just
  // skip the whole object during symbol lookup. In such cases, the symndx value
  // is irrelevant and we should not report a warning.
  ArrayRef<typename ELFT::Word> Buckets = GnuHashTable->buckets();
  if (!llvm::all_of(Buckets, [](typename ELFT::Word V) { return V == 0; }))
    return createError(
        "the first hashed symbol index (" + Twine(GnuHashTable->symndx) +
        ") is greater than or equal to the number of dynamic symbols (" +
        Twine(NumSyms) + ")");
  // There is no way to represent an array of (dynamic symbols count - symndx)
  // length.
  return ArrayRef<typename ELFT::Word>();
}

template <typename ELFT>
void ELFDumper<ELFT>::printGnuHashTable() {
  DictScope D(W, "GnuHashTable");
  if (!GnuHashTable)
    return;

  bool IsHeaderValid;
  Error Err = checkGNUHashTable<ELFT>(Obj, GnuHashTable, &IsHeaderValid);
  if (IsHeaderValid) {
    W.printNumber("Num Buckets", GnuHashTable->nbuckets);
    W.printNumber("First Hashed Symbol Index", GnuHashTable->symndx);
    W.printNumber("Num Mask Words", GnuHashTable->maskwords);
    W.printNumber("Shift Count", GnuHashTable->shift2);
  }

  if (Err) {
    reportUniqueWarning(std::move(Err));
    return;
  }

  ArrayRef<typename ELFT::Off> BloomFilter = GnuHashTable->filter();
  W.printHexList("Bloom Filter", BloomFilter);

  ArrayRef<Elf_Word> Buckets = GnuHashTable->buckets();
  W.printList("Buckets", Buckets);

  Expected<ArrayRef<Elf_Word>> Chains =
      getGnuHashTableChains<ELFT>(DynSymRegion, GnuHashTable);
  if (!Chains) {
    reportUniqueWarning("unable to dump 'Values' for the SHT_GNU_HASH "
                        "section: " +
                        toString(Chains.takeError()));
    return;
  }

  W.printHexList("Values", *Chains);
}

template <typename ELFT> void ELFDumper<ELFT>::printHashHistograms() {
  // Print histogram for the .hash section.
  if (this->HashTable) {
    if (Error E = checkHashTable<ELFT>(*this, this->HashTable))
      this->reportUniqueWarning(std::move(E));
    else
      printHashHistogram(*this->HashTable);
  }

  // Print histogram for the .gnu.hash section.
  if (this->GnuHashTable) {
    if (Error E = checkGNUHashTable<ELFT>(this->Obj, this->GnuHashTable))
      this->reportUniqueWarning(std::move(E));
    else
      printGnuHashHistogram(*this->GnuHashTable);
  }
}

template <typename ELFT>
void ELFDumper<ELFT>::printHashHistogram(const Elf_Hash &HashTable) const {
  size_t NBucket = HashTable.nbucket;
  size_t NChain = HashTable.nchain;
  ArrayRef<Elf_Word> Buckets = HashTable.buckets();
  ArrayRef<Elf_Word> Chains = HashTable.chains();
  size_t TotalSyms = 0;
  // If hash table is correct, we have at least chains with 0 length.
  size_t MaxChain = 1;

  if (NChain == 0 || NBucket == 0)
    return;

  std::vector<size_t> ChainLen(NBucket, 0);
  // Go over all buckets and and note chain lengths of each bucket (total
  // unique chain lengths).
  for (size_t B = 0; B < NBucket; ++B) {
    BitVector Visited(NChain);
    for (size_t C = Buckets[B]; C < NChain; C = Chains[C]) {
      if (C == ELF::STN_UNDEF)
          break;
      if (Visited[C]) {
          this->reportUniqueWarning(
              ".hash section is invalid: bucket " + Twine(C) +
              ": a cycle was detected in the linked chain");
          break;
      }
      Visited[C] = true;
      if (MaxChain <= ++ChainLen[B])
          ++MaxChain;
    }
    TotalSyms += ChainLen[B];
  }

  if (!TotalSyms)
    return;

  std::vector<size_t> Count(MaxChain, 0);
  // Count how long is the chain for each bucket.
  for (size_t B = 0; B < NBucket; B++)
    ++Count[ChainLen[B]];
  // Print Number of buckets with each chain lengths and their cumulative
  // coverage of the symbols.
  printHashHistogramStats(NBucket, MaxChain, TotalSyms, Count, /*IsGnu=*/false);
}

template <class ELFT>
void ELFDumper<ELFT>::printGnuHashHistogram(
    const Elf_GnuHash &GnuHashTable) const {
  Expected<ArrayRef<Elf_Word>> ChainsOrErr =
      getGnuHashTableChains<ELFT>(this->DynSymRegion, &GnuHashTable);
  if (!ChainsOrErr) {
    this->reportUniqueWarning("unable to print the GNU hash table histogram: " +
                              toString(ChainsOrErr.takeError()));
    return;
  }

  ArrayRef<Elf_Word> Chains = *ChainsOrErr;
  size_t Symndx = GnuHashTable.symndx;
  size_t TotalSyms = 0;
  size_t MaxChain = 1;

  size_t NBucket = GnuHashTable.nbuckets;
  if (Chains.empty() || NBucket == 0)
    return;

  ArrayRef<Elf_Word> Buckets = GnuHashTable.buckets();
  std::vector<size_t> ChainLen(NBucket, 0);
  for (size_t B = 0; B < NBucket; ++B) {
    if (!Buckets[B])
      continue;
    size_t Len = 1;
    for (size_t C = Buckets[B] - Symndx;
         C < Chains.size() && (Chains[C] & 1) == 0; ++C)
      if (MaxChain < ++Len)
          ++MaxChain;
    ChainLen[B] = Len;
    TotalSyms += Len;
  }
  ++MaxChain;

  if (!TotalSyms)
    return;

  std::vector<size_t> Count(MaxChain, 0);
  for (size_t B = 0; B < NBucket; ++B)
    ++Count[ChainLen[B]];
  // Print Number of buckets with each chain lengths and their cumulative
  // coverage of the symbols.
  printHashHistogramStats(NBucket, MaxChain, TotalSyms, Count, /*IsGnu=*/true);
}

template <typename ELFT> void ELFDumper<ELFT>::printLoadName() {
  StringRef SOName = "<Not found>";
  if (SONameOffset)
    SOName = getDynamicString(*SONameOffset);
  W.printString("LoadName", SOName);
}

template <class ELFT> void ELFDumper<ELFT>::printArchSpecificInfo() {
  switch (Obj.getHeader().e_machine) {
  case EM_ARM:
    if (Obj.isLE())
      printAttributes(ELF::SHT_ARM_ATTRIBUTES,
                      std::make_unique<ARMAttributeParser>(&W),
                      support::little);
    else
      reportUniqueWarning("attribute printing not implemented for big-endian "
                          "ARM objects");
    break;
  case EM_RISCV:
    if (Obj.isLE())
      printAttributes(ELF::SHT_RISCV_ATTRIBUTES,
                      std::make_unique<RISCVAttributeParser>(&W),
                      support::little);
    else
      reportUniqueWarning("attribute printing not implemented for big-endian "
                          "RISC-V objects");
    break;
  case EM_MSP430:
    printAttributes(ELF::SHT_MSP430_ATTRIBUTES,
                    std::make_unique<MSP430AttributeParser>(&W),
                    support::little);
    break;
  case EM_MIPS: {
    printMipsABIFlags();
    printMipsOptions();
    printMipsReginfo();
    MipsGOTParser<ELFT> Parser(*this);
    if (Error E = Parser.findGOT(dynamic_table(), dynamic_symbols()))
      reportUniqueWarning(std::move(E));
    else if (!Parser.isGotEmpty())
      printMipsGOT(Parser);

    if (Error E = Parser.findPLT(dynamic_table()))
      reportUniqueWarning(std::move(E));
    else if (!Parser.isPltEmpty())
      printMipsPLT(Parser);
    break;
  }
  default:
    break;
  }
}

template <class ELFT>
void ELFDumper<ELFT>::printAttributes(
    unsigned AttrShType, std::unique_ptr<ELFAttributeParser> AttrParser,
    support::endianness Endianness) {
  assert((AttrShType != ELF::SHT_NULL) && AttrParser &&
         "Incomplete ELF attribute implementation");
  DictScope BA(W, "BuildAttributes");
  for (const Elf_Shdr &Sec : cantFail(Obj.sections())) {
    if (Sec.sh_type != AttrShType)
      continue;

    ArrayRef<uint8_t> Contents;
    if (Expected<ArrayRef<uint8_t>> ContentOrErr =
            Obj.getSectionContents(Sec)) {
      Contents = *ContentOrErr;
      if (Contents.empty()) {
        reportUniqueWarning("the " + describe(Sec) + " is empty");
        continue;
      }
    } else {
      reportUniqueWarning("unable to read the content of the " + describe(Sec) +
                          ": " + toString(ContentOrErr.takeError()));
      continue;
    }

    W.printHex("FormatVersion", Contents[0]);

    if (Error E = AttrParser->parse(Contents, Endianness))
      reportUniqueWarning("unable to dump attributes from the " +
                          describe(Sec) + ": " + toString(std::move(E)));
  }
}

namespace {

template <class ELFT> class MipsGOTParser {
public:
  LLVM_ELF_IMPORT_TYPES_ELFT(ELFT)
  using Entry = typename ELFT::Addr;
  using Entries = ArrayRef<Entry>;

  const bool IsStatic;
  const ELFFile<ELFT> &Obj;
  const ELFDumper<ELFT> &Dumper;

  MipsGOTParser(const ELFDumper<ELFT> &D);
  Error findGOT(Elf_Dyn_Range DynTable, Elf_Sym_Range DynSyms);
  Error findPLT(Elf_Dyn_Range DynTable);

  bool isGotEmpty() const { return GotEntries.empty(); }
  bool isPltEmpty() const { return PltEntries.empty(); }

  uint64_t getGp() const;

  const Entry *getGotLazyResolver() const;
  const Entry *getGotModulePointer() const;
  const Entry *getPltLazyResolver() const;
  const Entry *getPltModulePointer() const;

  Entries getLocalEntries() const;
  Entries getGlobalEntries() const;
  Entries getOtherEntries() const;
  Entries getPltEntries() const;

  uint64_t getGotAddress(const Entry * E) const;
  int64_t getGotOffset(const Entry * E) const;
  const Elf_Sym *getGotSym(const Entry *E) const;

  uint64_t getPltAddress(const Entry * E) const;
  const Elf_Sym *getPltSym(const Entry *E) const;

  StringRef getPltStrTable() const { return PltStrTable; }
  const Elf_Shdr *getPltSymTable() const { return PltSymTable; }

private:
  const Elf_Shdr *GotSec;
  size_t LocalNum;
  size_t GlobalNum;

  const Elf_Shdr *PltSec;
  const Elf_Shdr *PltRelSec;
  const Elf_Shdr *PltSymTable;
  StringRef FileName;

  Elf_Sym_Range GotDynSyms;
  StringRef PltStrTable;

  Entries GotEntries;
  Entries PltEntries;
};

} // end anonymous namespace

template <class ELFT>
MipsGOTParser<ELFT>::MipsGOTParser(const ELFDumper<ELFT> &D)
    : IsStatic(D.dynamic_table().empty()), Obj(D.getElfObject().getELFFile()),
      Dumper(D), GotSec(nullptr), LocalNum(0), GlobalNum(0), PltSec(nullptr),
      PltRelSec(nullptr), PltSymTable(nullptr),
      FileName(D.getElfObject().getFileName()) {}

template <class ELFT>
Error MipsGOTParser<ELFT>::findGOT(Elf_Dyn_Range DynTable,
                                   Elf_Sym_Range DynSyms) {
  // See "Global Offset Table" in Chapter 5 in the following document
  // for detailed GOT description.
  // ftp://www.linux-mips.org/pub/linux/mips/doc/ABI/mipsabi.pdf

  // Find static GOT secton.
  if (IsStatic) {
    GotSec = Dumper.findSectionByName(".got");
    if (!GotSec)
      return Error::success();

    ArrayRef<uint8_t> Content =
        unwrapOrError(FileName, Obj.getSectionContents(*GotSec));
    GotEntries = Entries(reinterpret_cast<const Entry *>(Content.data()),
                         Content.size() / sizeof(Entry));
    LocalNum = GotEntries.size();
    return Error::success();
  }

  // Lookup dynamic table tags which define the GOT layout.
  std::optional<uint64_t> DtPltGot;
  std::optional<uint64_t> DtLocalGotNum;
  std::optional<uint64_t> DtGotSym;
  for (const auto &Entry : DynTable) {
    switch (Entry.getTag()) {
    case ELF::DT_PLTGOT:
      DtPltGot = Entry.getVal();
      break;
    case ELF::DT_MIPS_LOCAL_GOTNO:
      DtLocalGotNum = Entry.getVal();
      break;
    case ELF::DT_MIPS_GOTSYM:
      DtGotSym = Entry.getVal();
      break;
    }
  }

  if (!DtPltGot && !DtLocalGotNum && !DtGotSym)
    return Error::success();

  if (!DtPltGot)
    return createError("cannot find PLTGOT dynamic tag");
  if (!DtLocalGotNum)
    return createError("cannot find MIPS_LOCAL_GOTNO dynamic tag");
  if (!DtGotSym)
    return createError("cannot find MIPS_GOTSYM dynamic tag");

  size_t DynSymTotal = DynSyms.size();
  if (*DtGotSym > DynSymTotal)
    return createError("DT_MIPS_GOTSYM value (" + Twine(*DtGotSym) +
                       ") exceeds the number of dynamic symbols (" +
                       Twine(DynSymTotal) + ")");

  GotSec = findNotEmptySectionByAddress(Obj, FileName, *DtPltGot);
  if (!GotSec)
    return createError("there is no non-empty GOT section at 0x" +
                       Twine::utohexstr(*DtPltGot));

  LocalNum = *DtLocalGotNum;
  GlobalNum = DynSymTotal - *DtGotSym;

  ArrayRef<uint8_t> Content =
      unwrapOrError(FileName, Obj.getSectionContents(*GotSec));
  GotEntries = Entries(reinterpret_cast<const Entry *>(Content.data()),
                       Content.size() / sizeof(Entry));
  GotDynSyms = DynSyms.drop_front(*DtGotSym);

  return Error::success();
}

template <class ELFT>
Error MipsGOTParser<ELFT>::findPLT(Elf_Dyn_Range DynTable) {
  // Lookup dynamic table tags which define the PLT layout.
  std::optional<uint64_t> DtMipsPltGot;
  std::optional<uint64_t> DtJmpRel;
  for (const auto &Entry : DynTable) {
    switch (Entry.getTag()) {
    case ELF::DT_MIPS_PLTGOT:
      DtMipsPltGot = Entry.getVal();
      break;
    case ELF::DT_JMPREL:
      DtJmpRel = Entry.getVal();
      break;
    }
  }

  if (!DtMipsPltGot && !DtJmpRel)
    return Error::success();

  // Find PLT section.
  if (!DtMipsPltGot)
    return createError("cannot find MIPS_PLTGOT dynamic tag");
  if (!DtJmpRel)
    return createError("cannot find JMPREL dynamic tag");

  PltSec = findNotEmptySectionByAddress(Obj, FileName, *DtMipsPltGot);
  if (!PltSec)
    return createError("there is no non-empty PLTGOT section at 0x" +
                       Twine::utohexstr(*DtMipsPltGot));

  PltRelSec = findNotEmptySectionByAddress(Obj, FileName, *DtJmpRel);
  if (!PltRelSec)
    return createError("there is no non-empty RELPLT section at 0x" +
                       Twine::utohexstr(*DtJmpRel));

  if (Expected<ArrayRef<uint8_t>> PltContentOrErr =
          Obj.getSectionContents(*PltSec))
    PltEntries =
        Entries(reinterpret_cast<const Entry *>(PltContentOrErr->data()),
                PltContentOrErr->size() / sizeof(Entry));
  else
    return createError("unable to read PLTGOT section content: " +
                       toString(PltContentOrErr.takeError()));

  if (Expected<const Elf_Shdr *> PltSymTableOrErr =
          Obj.getSection(PltRelSec->sh_link))
    PltSymTable = *PltSymTableOrErr;
  else
    return createError("unable to get a symbol table linked to the " +
                       describe(Obj, *PltRelSec) + ": " +
                       toString(PltSymTableOrErr.takeError()));

  if (Expected<StringRef> StrTabOrErr =
          Obj.getStringTableForSymtab(*PltSymTable))
    PltStrTable = *StrTabOrErr;
  else
    return createError("unable to get a string table for the " +
                       describe(Obj, *PltSymTable) + ": " +
                       toString(StrTabOrErr.takeError()));

  return Error::success();
}

template <class ELFT> uint64_t MipsGOTParser<ELFT>::getGp() const {
  return GotSec->sh_addr + 0x7ff0;
}

template <class ELFT>
const typename MipsGOTParser<ELFT>::Entry *
MipsGOTParser<ELFT>::getGotLazyResolver() const {
  return LocalNum > 0 ? &GotEntries[0] : nullptr;
}

template <class ELFT>
const typename MipsGOTParser<ELFT>::Entry *
MipsGOTParser<ELFT>::getGotModulePointer() const {
  if (LocalNum < 2)
    return nullptr;
  const Entry &E = GotEntries[1];
  if ((E >> (sizeof(Entry) * 8 - 1)) == 0)
    return nullptr;
  return &E;
}

template <class ELFT>
typename MipsGOTParser<ELFT>::Entries
MipsGOTParser<ELFT>::getLocalEntries() const {
  size_t Skip = getGotModulePointer() ? 2 : 1;
  if (LocalNum - Skip <= 0)
    return Entries();
  return GotEntries.slice(Skip, LocalNum - Skip);
}

template <class ELFT>
typename MipsGOTParser<ELFT>::Entries
MipsGOTParser<ELFT>::getGlobalEntries() const {
  if (GlobalNum == 0)
    return Entries();
  return GotEntries.slice(LocalNum, GlobalNum);
}

template <class ELFT>
typename MipsGOTParser<ELFT>::Entries
MipsGOTParser<ELFT>::getOtherEntries() const {
  size_t OtherNum = GotEntries.size() - LocalNum - GlobalNum;
  if (OtherNum == 0)
    return Entries();
  return GotEntries.slice(LocalNum + GlobalNum, OtherNum);
}

template <class ELFT>
uint64_t MipsGOTParser<ELFT>::getGotAddress(const Entry *E) const {
  int64_t Offset = std::distance(GotEntries.data(), E) * sizeof(Entry);
  return GotSec->sh_addr + Offset;
}

template <class ELFT>
int64_t MipsGOTParser<ELFT>::getGotOffset(const Entry *E) const {
  int64_t Offset = std::distance(GotEntries.data(), E) * sizeof(Entry);
  return Offset - 0x7ff0;
}

template <class ELFT>
const typename MipsGOTParser<ELFT>::Elf_Sym *
MipsGOTParser<ELFT>::getGotSym(const Entry *E) const {
  int64_t Offset = std::distance(GotEntries.data(), E);
  return &GotDynSyms[Offset - LocalNum];
}

template <class ELFT>
const typename MipsGOTParser<ELFT>::Entry *
MipsGOTParser<ELFT>::getPltLazyResolver() const {
  return PltEntries.empty() ? nullptr : &PltEntries[0];
}

template <class ELFT>
const typename MipsGOTParser<ELFT>::Entry *
MipsGOTParser<ELFT>::getPltModulePointer() const {
  return PltEntries.size() < 2 ? nullptr : &PltEntries[1];
}

template <class ELFT>
typename MipsGOTParser<ELFT>::Entries
MipsGOTParser<ELFT>::getPltEntries() const {
  if (PltEntries.size() <= 2)
    return Entries();
  return PltEntries.slice(2, PltEntries.size() - 2);
}

template <class ELFT>
uint64_t MipsGOTParser<ELFT>::getPltAddress(const Entry *E) const {
  int64_t Offset = std::distance(PltEntries.data(), E) * sizeof(Entry);
  return PltSec->sh_addr + Offset;
}

template <class ELFT>
const typename MipsGOTParser<ELFT>::Elf_Sym *
MipsGOTParser<ELFT>::getPltSym(const Entry *E) const {
  int64_t Offset = std::distance(getPltEntries().data(), E);
  if (PltRelSec->sh_type == ELF::SHT_REL) {
    Elf_Rel_Range Rels = unwrapOrError(FileName, Obj.rels(*PltRelSec));
    return unwrapOrError(FileName,
                         Obj.getRelocationSymbol(Rels[Offset], PltSymTable));
  } else {
    Elf_Rela_Range Rels = unwrapOrError(FileName, Obj.relas(*PltRelSec));
    return unwrapOrError(FileName,
                         Obj.getRelocationSymbol(Rels[Offset], PltSymTable));
  }
}

const EnumEntry<unsigned> ElfMipsISAExtType[] = {
  {"None",                    Mips::AFL_EXT_NONE},
  {"Broadcom SB-1",           Mips::AFL_EXT_SB1},
  {"Cavium Networks Octeon",  Mips::AFL_EXT_OCTEON},
  {"Cavium Networks Octeon2", Mips::AFL_EXT_OCTEON2},
  {"Cavium Networks OcteonP", Mips::AFL_EXT_OCTEONP},
  {"Cavium Networks Octeon3", Mips::AFL_EXT_OCTEON3},
  {"LSI R4010",               Mips::AFL_EXT_4010},
  {"Loongson 2E",             Mips::AFL_EXT_LOONGSON_2E},
  {"Loongson 2F",             Mips::AFL_EXT_LOONGSON_2F},
  {"Loongson 3A",             Mips::AFL_EXT_LOONGSON_3A},
  {"MIPS R4650",              Mips::AFL_EXT_4650},
  {"MIPS R5900",              Mips::AFL_EXT_5900},
  {"MIPS R10000",             Mips::AFL_EXT_10000},
  {"NEC VR4100",              Mips::AFL_EXT_4100},
  {"NEC VR4111/VR4181",       Mips::AFL_EXT_4111},
  {"NEC VR4120",              Mips::AFL_EXT_4120},
  {"NEC VR5400",              Mips::AFL_EXT_5400},
  {"NEC VR5500",              Mips::AFL_EXT_5500},
  {"RMI Xlr",                 Mips::AFL_EXT_XLR},
  {"Toshiba R3900",           Mips::AFL_EXT_3900}
};

const EnumEntry<unsigned> ElfMipsASEFlags[] = {
  {"DSP",                Mips::AFL_ASE_DSP},
  {"DSPR2",              Mips::AFL_ASE_DSPR2},
  {"Enhanced VA Scheme", Mips::AFL_ASE_EVA},
  {"MCU",                Mips::AFL_ASE_MCU},
  {"MDMX",               Mips::AFL_ASE_MDMX},
  {"MIPS-3D",            Mips::AFL_ASE_MIPS3D},
  {"MT",                 Mips::AFL_ASE_MT},
  {"SmartMIPS",          Mips::AFL_ASE_SMARTMIPS},
  {"VZ",                 Mips::AFL_ASE_VIRT},
  {"MSA",                Mips::AFL_ASE_MSA},
  {"MIPS16",             Mips::AFL_ASE_MIPS16},
  {"microMIPS",          Mips::AFL_ASE_MICROMIPS},
  {"XPA",                Mips::AFL_ASE_XPA},
  {"CRC",                Mips::AFL_ASE_CRC},
  {"GINV",               Mips::AFL_ASE_GINV},
};

const EnumEntry<unsigned> ElfMipsFpABIType[] = {
  {"Hard or soft float",                  Mips::Val_GNU_MIPS_ABI_FP_ANY},
  {"Hard float (double precision)",       Mips::Val_GNU_MIPS_ABI_FP_DOUBLE},
  {"Hard float (single precision)",       Mips::Val_GNU_MIPS_ABI_FP_SINGLE},
  {"Soft float",                          Mips::Val_GNU_MIPS_ABI_FP_SOFT},
  {"Hard float (MIPS32r2 64-bit FPU 12 callee-saved)",
   Mips::Val_GNU_MIPS_ABI_FP_OLD_64},
  {"Hard float (32-bit CPU, Any FPU)",    Mips::Val_GNU_MIPS_ABI_FP_XX},
  {"Hard float (32-bit CPU, 64-bit FPU)", Mips::Val_GNU_MIPS_ABI_FP_64},
  {"Hard float compat (32-bit CPU, 64-bit FPU)",
   Mips::Val_GNU_MIPS_ABI_FP_64A}
};

static const EnumEntry<unsigned> ElfMipsFlags1[] {
  {"ODDSPREG", Mips::AFL_FLAGS1_ODDSPREG},
};

static int getMipsRegisterSize(uint8_t Flag) {
  switch (Flag) {
  case Mips::AFL_REG_NONE:
    return 0;
  case Mips::AFL_REG_32:
    return 32;
  case Mips::AFL_REG_64:
    return 64;
  case Mips::AFL_REG_128:
    return 128;
  default:
    return -1;
  }
}

template <class ELFT>
static void printMipsReginfoData(ScopedPrinter &W,
                                 const Elf_Mips_RegInfo<ELFT> &Reginfo) {
  W.printHex("GP", Reginfo.ri_gp_value);
  W.printHex("General Mask", Reginfo.ri_gprmask);
  W.printHex("Co-Proc Mask0", Reginfo.ri_cprmask[0]);
  W.printHex("Co-Proc Mask1", Reginfo.ri_cprmask[1]);
  W.printHex("Co-Proc Mask2", Reginfo.ri_cprmask[2]);
  W.printHex("Co-Proc Mask3", Reginfo.ri_cprmask[3]);
}

template <class ELFT> void ELFDumper<ELFT>::printMipsReginfo() {
  const Elf_Shdr *RegInfoSec = findSectionByName(".reginfo");
  if (!RegInfoSec) {
    W.startLine() << "There is no .reginfo section in the file.\n";
    return;
  }

  Expected<ArrayRef<uint8_t>> ContentsOrErr =
      Obj.getSectionContents(*RegInfoSec);
  if (!ContentsOrErr) {
    this->reportUniqueWarning(
        "unable to read the content of the .reginfo section (" +
        describe(*RegInfoSec) + "): " + toString(ContentsOrErr.takeError()));
    return;
  }

  if (ContentsOrErr->size() < sizeof(Elf_Mips_RegInfo<ELFT>)) {
    this->reportUniqueWarning("the .reginfo section has an invalid size (0x" +
                              Twine::utohexstr(ContentsOrErr->size()) + ")");
    return;
  }

  DictScope GS(W, "MIPS RegInfo");
  printMipsReginfoData(W, *reinterpret_cast<const Elf_Mips_RegInfo<ELFT> *>(
                              ContentsOrErr->data()));
}

template <class ELFT>
static Expected<const Elf_Mips_Options<ELFT> *>
readMipsOptions(const uint8_t *SecBegin, ArrayRef<uint8_t> &SecData,
                bool &IsSupported) {
  if (SecData.size() < sizeof(Elf_Mips_Options<ELFT>))
    return createError("the .MIPS.options section has an invalid size (0x" +
                       Twine::utohexstr(SecData.size()) + ")");

  const Elf_Mips_Options<ELFT> *O =
      reinterpret_cast<const Elf_Mips_Options<ELFT> *>(SecData.data());
  const uint8_t Size = O->size;
  if (Size > SecData.size()) {
    const uint64_t Offset = SecData.data() - SecBegin;
    const uint64_t SecSize = Offset + SecData.size();
    return createError("a descriptor of size 0x" + Twine::utohexstr(Size) +
                       " at offset 0x" + Twine::utohexstr(Offset) +
                       " goes past the end of the .MIPS.options "
                       "section of size 0x" +
                       Twine::utohexstr(SecSize));
  }

  IsSupported = O->kind == ODK_REGINFO;
  const size_t ExpectedSize =
      sizeof(Elf_Mips_Options<ELFT>) + sizeof(Elf_Mips_RegInfo<ELFT>);

  if (IsSupported)
    if (Size < ExpectedSize)
      return createError(
          "a .MIPS.options entry of kind " +
          Twine(getElfMipsOptionsOdkType(O->kind)) +
          " has an invalid size (0x" + Twine::utohexstr(Size) +
          "), the expected size is 0x" + Twine::utohexstr(ExpectedSize));

  SecData = SecData.drop_front(Size);
  return O;
}

template <class ELFT> void ELFDumper<ELFT>::printMipsOptions() {
  const Elf_Shdr *MipsOpts = findSectionByName(".MIPS.options");
  if (!MipsOpts) {
    W.startLine() << "There is no .MIPS.options section in the file.\n";
    return;
  }

  DictScope GS(W, "MIPS Options");

  ArrayRef<uint8_t> Data =
      unwrapOrError(ObjF.getFileName(), Obj.getSectionContents(*MipsOpts));
  const uint8_t *const SecBegin = Data.begin();
  while (!Data.empty()) {
    bool IsSupported;
    Expected<const Elf_Mips_Options<ELFT> *> OptsOrErr =
        readMipsOptions<ELFT>(SecBegin, Data, IsSupported);
    if (!OptsOrErr) {
      reportUniqueWarning(OptsOrErr.takeError());
      break;
    }

    unsigned Kind = (*OptsOrErr)->kind;
    const char *Type = getElfMipsOptionsOdkType(Kind);
    if (!IsSupported) {
      W.startLine() << "Unsupported MIPS options tag: " << Type << " (" << Kind
                    << ")\n";
      continue;
    }

    DictScope GS(W, Type);
    if (Kind == ODK_REGINFO)
      printMipsReginfoData(W, (*OptsOrErr)->getRegInfo());
    else
      llvm_unreachable("unexpected .MIPS.options section descriptor kind");
  }
}

template <class ELFT> void ELFDumper<ELFT>::printStackMap() const {
  const Elf_Shdr *StackMapSection = findSectionByName(".llvm_stackmaps");
  if (!StackMapSection)
    return;

  auto Warn = [&](Error &&E) {
    this->reportUniqueWarning("unable to read the stack map from " +
                              describe(*StackMapSection) + ": " +
                              toString(std::move(E)));
  };

  Expected<ArrayRef<uint8_t>> ContentOrErr =
      Obj.getSectionContents(*StackMapSection);
  if (!ContentOrErr) {
    Warn(ContentOrErr.takeError());
    return;
  }

  if (Error E = StackMapParser<ELFT::TargetEndianness>::validateHeader(
          *ContentOrErr)) {
    Warn(std::move(E));
    return;
  }

  prettyPrintStackMap(W, StackMapParser<ELFT::TargetEndianness>(*ContentOrErr));
}

template <class ELFT>
void ELFDumper<ELFT>::printReloc(const Relocation<ELFT> &R, unsigned RelIndex,
                                 const Elf_Shdr &Sec, const Elf_Shdr *SymTab) {
  Expected<RelSymbol<ELFT>> Target = getRelocationTarget(R, SymTab);
  if (!Target)
    reportUniqueWarning("unable to print relocation " + Twine(RelIndex) +
                        " in " + describe(Sec) + ": " +
                        toString(Target.takeError()));
  else
    printRelRelaReloc(R, *Target);
}

template <class ELFT>
std::vector<EnumEntry<unsigned>>
ELFDumper<ELFT>::getOtherFlagsFromSymbol(const Elf_Ehdr &Header,
                                         const Elf_Sym &Symbol) const {
  std::vector<EnumEntry<unsigned>> SymOtherFlags(std::begin(ElfSymOtherFlags),
                                                 std::end(ElfSymOtherFlags));
  if (Header.e_machine == EM_MIPS) {
    // Someone in their infinite wisdom decided to make STO_MIPS_MIPS16
    // flag overlap with other ST_MIPS_xxx flags. So consider both
    // cases separately.
    if ((Symbol.st_other & STO_MIPS_MIPS16) == STO_MIPS_MIPS16)
      SymOtherFlags.insert(SymOtherFlags.end(),
                           std::begin(ElfMips16SymOtherFlags),
                           std::end(ElfMips16SymOtherFlags));
    else
      SymOtherFlags.insert(SymOtherFlags.end(),
                           std::begin(ElfMipsSymOtherFlags),
                           std::end(ElfMipsSymOtherFlags));
  } else if (Header.e_machine == EM_AARCH64) {
    SymOtherFlags.insert(SymOtherFlags.end(),
                         std::begin(ElfAArch64SymOtherFlags),
                         std::end(ElfAArch64SymOtherFlags));
  } else if (Header.e_machine == EM_RISCV) {
    SymOtherFlags.insert(SymOtherFlags.end(), std::begin(ElfRISCVSymOtherFlags),
                         std::end(ElfRISCVSymOtherFlags));
  }
  return SymOtherFlags;
}

static inline void printFields(formatted_raw_ostream &OS, StringRef Str1,
                               StringRef Str2) {
  OS.PadToColumn(2u);
  OS << Str1;
  OS.PadToColumn(37u);
  OS << Str2 << "\n";
  OS.flush();
}

template <class ELFT>
static std::string getSectionHeadersNumString(const ELFFile<ELFT> &Obj,
                                              StringRef FileName) {
  const typename ELFT::Ehdr &ElfHeader = Obj.getHeader();
  if (ElfHeader.e_shnum != 0)
    return to_string(ElfHeader.e_shnum);

  Expected<ArrayRef<typename ELFT::Shdr>> ArrOrErr = Obj.sections();
  if (!ArrOrErr) {
    // In this case we can ignore an error, because we have already reported a
    // warning about the broken section header table earlier.
    consumeError(ArrOrErr.takeError());
    return "<?>";
  }

  if (ArrOrErr->empty())
    return "0";
  return "0 (" + to_string((*ArrOrErr)[0].sh_size) + ")";
}

template <class ELFT>
static std::string getSectionHeaderTableIndexString(const ELFFile<ELFT> &Obj,
                                                    StringRef FileName) {
  const typename ELFT::Ehdr &ElfHeader = Obj.getHeader();
  if (ElfHeader.e_shstrndx != SHN_XINDEX)
    return to_string(ElfHeader.e_shstrndx);

  Expected<ArrayRef<typename ELFT::Shdr>> ArrOrErr = Obj.sections();
  if (!ArrOrErr) {
    // In this case we can ignore an error, because we have already reported a
    // warning about the broken section header table earlier.
    consumeError(ArrOrErr.takeError());
    return "<?>";
  }

  if (ArrOrErr->empty())
    return "65535 (corrupt: out of range)";
  return to_string(ElfHeader.e_shstrndx) + " (" +
         to_string((*ArrOrErr)[0].sh_link) + ")";
}

static const EnumEntry<unsigned> *getObjectFileEnumEntry(unsigned Type) {
  auto It = llvm::find_if(ElfObjectFileType, [&](const EnumEntry<unsigned> &E) {
    return E.Value == Type;
  });
  if (It != ArrayRef(ElfObjectFileType).end())
    return It;
  return nullptr;
}

template <class ELFT>
void GNUELFDumper<ELFT>::printFileSummary(StringRef FileStr, ObjectFile &Obj,
                                          ArrayRef<std::string> InputFilenames,
                                          const Archive *A) {
  if (InputFilenames.size() > 1 || A) {
    this->W.startLine() << "\n";
    this->W.printString("File", FileStr);
  }
}

template <class ELFT> void GNUELFDumper<ELFT>::printFileHeaders() {
  const Elf_Ehdr &e = this->Obj.getHeader();
  OS << "ELF Header:\n";
  OS << "  Magic:  ";
  std::string Str;
  for (int i = 0; i < ELF::EI_NIDENT; i++)
    OS << format(" %02x", static_cast<int>(e.e_ident[i]));
  OS << "\n";
  Str = enumToString(e.e_ident[ELF::EI_CLASS], ArrayRef(ElfClass));
  printFields(OS, "Class:", Str);
  Str = enumToString(e.e_ident[ELF::EI_DATA], ArrayRef(ElfDataEncoding));
  printFields(OS, "Data:", Str);
  OS.PadToColumn(2u);
  OS << "Version:";
  OS.PadToColumn(37u);
  OS << utohexstr(e.e_ident[ELF::EI_VERSION]);
  if (e.e_version == ELF::EV_CURRENT)
    OS << " (current)";
  OS << "\n";
  Str = enumToString(e.e_ident[ELF::EI_OSABI], ArrayRef(ElfOSABI));
  printFields(OS, "OS/ABI:", Str);
  printFields(OS,
              "ABI Version:", std::to_string(e.e_ident[ELF::EI_ABIVERSION]));

  if (const EnumEntry<unsigned> *E = getObjectFileEnumEntry(e.e_type)) {
    Str = E->AltName.str();
  } else {
    if (e.e_type >= ET_LOPROC)
      Str = "Processor Specific: (" + utohexstr(e.e_type, /*LowerCase=*/true) + ")";
    else if (e.e_type >= ET_LOOS)
      Str = "OS Specific: (" + utohexstr(e.e_type, /*LowerCase=*/true) + ")";
    else
      Str = "<unknown>: " + utohexstr(e.e_type, /*LowerCase=*/true);
  }
  printFields(OS, "Type:", Str);

  Str = enumToString(e.e_machine, ArrayRef(ElfMachineType));
  printFields(OS, "Machine:", Str);
  Str = "0x" + utohexstr(e.e_version);
  printFields(OS, "Version:", Str);
  Str = "0x" + utohexstr(e.e_entry);
  printFields(OS, "Entry point address:", Str);
  Str = to_string(e.e_phoff) + " (bytes into file)";
  printFields(OS, "Start of program headers:", Str);
  Str = to_string(e.e_shoff) + " (bytes into file)";
  printFields(OS, "Start of section headers:", Str);
  std::string ElfFlags;
  if (e.e_machine == EM_MIPS)
    ElfFlags = printFlags(
        e.e_flags, ArrayRef(ElfHeaderMipsFlags), unsigned(ELF::EF_MIPS_ARCH),
        unsigned(ELF::EF_MIPS_ABI), unsigned(ELF::EF_MIPS_MACH));
  else if (e.e_machine == EM_RISCV)
    ElfFlags = printFlags(e.e_flags, ArrayRef(ElfHeaderRISCVFlags));
  else if (e.e_machine == EM_AVR)
    ElfFlags = printFlags(e.e_flags, ArrayRef(ElfHeaderAVRFlags),
                          unsigned(ELF::EF_AVR_ARCH_MASK));
  else if (e.e_machine == EM_LOONGARCH)
    ElfFlags = printFlags(e.e_flags, ArrayRef(ElfHeaderLoongArchFlags),
                          unsigned(ELF::EF_LOONGARCH_ABI_MODIFIER_MASK),
                          unsigned(ELF::EF_LOONGARCH_OBJABI_MASK));
  else if (e.e_machine == EM_XTENSA)
    ElfFlags = printFlags(e.e_flags, ArrayRef(ElfHeaderXtensaFlags),
                          unsigned(ELF::EF_XTENSA_MACH));
  Str = "0x" + utohexstr(e.e_flags);
  if (!ElfFlags.empty())
    Str = Str + ", " + ElfFlags;
  printFields(OS, "Flags:", Str);
  Str = to_string(e.e_ehsize) + " (bytes)";
  printFields(OS, "Size of this header:", Str);
  Str = to_string(e.e_phentsize) + " (bytes)";
  printFields(OS, "Size of program headers:", Str);
  Str = to_string(e.e_phnum);
  printFields(OS, "Number of program headers:", Str);
  Str = to_string(e.e_shentsize) + " (bytes)";
  printFields(OS, "Size of section headers:", Str);
  Str = getSectionHeadersNumString(this->Obj, this->FileName);
  printFields(OS, "Number of section headers:", Str);
  Str = getSectionHeaderTableIndexString(this->Obj, this->FileName);
  printFields(OS, "Section header string table index:", Str);
}

template <class ELFT> std::vector<GroupSection> ELFDumper<ELFT>::getGroups() {
  auto GetSignature = [&](const Elf_Sym &Sym, unsigned SymNdx,
                          const Elf_Shdr &Symtab) -> StringRef {
    Expected<StringRef> StrTableOrErr = Obj.getStringTableForSymtab(Symtab);
    if (!StrTableOrErr) {
      reportUniqueWarning("unable to get the string table for " +
                          describe(Symtab) + ": " +
                          toString(StrTableOrErr.takeError()));
      return "<?>";
    }

    StringRef Strings = *StrTableOrErr;
    if (Sym.st_name >= Strings.size()) {
      reportUniqueWarning("unable to get the name of the symbol with index " +
                          Twine(SymNdx) + ": st_name (0x" +
                          Twine::utohexstr(Sym.st_name) +
                          ") is past the end of the string table of size 0x" +
                          Twine::utohexstr(Strings.size()));
      return "<?>";
    }

    return StrTableOrErr->data() + Sym.st_name;
  };

  std::vector<GroupSection> Ret;
  uint64_t I = 0;
  for (const Elf_Shdr &Sec : cantFail(Obj.sections())) {
    ++I;
    if (Sec.sh_type != ELF::SHT_GROUP)
      continue;

    StringRef Signature = "<?>";
    if (Expected<const Elf_Shdr *> SymtabOrErr = Obj.getSection(Sec.sh_link)) {
      if (Expected<const Elf_Sym *> SymOrErr =
              Obj.template getEntry<Elf_Sym>(**SymtabOrErr, Sec.sh_info))
        Signature = GetSignature(**SymOrErr, Sec.sh_info, **SymtabOrErr);
      else
        reportUniqueWarning("unable to get the signature symbol for " +
                            describe(Sec) + ": " +
                            toString(SymOrErr.takeError()));
    } else {
      reportUniqueWarning("unable to get the symbol table for " +
                          describe(Sec) + ": " +
                          toString(SymtabOrErr.takeError()));
    }

    ArrayRef<Elf_Word> Data;
    if (Expected<ArrayRef<Elf_Word>> ContentsOrErr =
            Obj.template getSectionContentsAsArray<Elf_Word>(Sec)) {
      if (ContentsOrErr->empty())
        reportUniqueWarning("unable to read the section group flag from the " +
                            describe(Sec) + ": the section is empty");
      else
        Data = *ContentsOrErr;
    } else {
      reportUniqueWarning("unable to get the content of the " + describe(Sec) +
                          ": " + toString(ContentsOrErr.takeError()));
    }

    Ret.push_back({getPrintableSectionName(Sec),
                   maybeDemangle(Signature),
                   Sec.sh_name,
                   I - 1,
                   Sec.sh_link,
                   Sec.sh_info,
                   Data.empty() ? Elf_Word(0) : Data[0],
                   {}});

    if (Data.empty())
      continue;

    std::vector<GroupMember> &GM = Ret.back().Members;
    for (uint32_t Ndx : Data.slice(1)) {
      if (Expected<const Elf_Shdr *> SecOrErr = Obj.getSection(Ndx)) {
        GM.push_back({getPrintableSectionName(**SecOrErr), Ndx});
      } else {
        reportUniqueWarning("unable to get the section with index " +
                            Twine(Ndx) + " when dumping the " + describe(Sec) +
                            ": " + toString(SecOrErr.takeError()));
        GM.push_back({"<?>", Ndx});
      }
    }
  }
  return Ret;
}

static DenseMap<uint64_t, const GroupSection *>
mapSectionsToGroups(ArrayRef<GroupSection> Groups) {
  DenseMap<uint64_t, const GroupSection *> Ret;
  for (const GroupSection &G : Groups)
    for (const GroupMember &GM : G.Members)
      Ret.insert({GM.Index, &G});
  return Ret;
}

template <class ELFT> void GNUELFDumper<ELFT>::printGroupSections() {
  std::vector<GroupSection> V = this->getGroups();
  DenseMap<uint64_t, const GroupSection *> Map = mapSectionsToGroups(V);
  for (const GroupSection &G : V) {
    OS << "\n"
       << getGroupType(G.Type) << " group section ["
       << format_decimal(G.Index, 5) << "] `" << G.Name << "' [" << G.Signature
       << "] contains " << G.Members.size() << " sections:\n"
       << "   [Index]    Name\n";
    for (const GroupMember &GM : G.Members) {
      const GroupSection *MainGroup = Map[GM.Index];
      if (MainGroup != &G)
        this->reportUniqueWarning(
            "section with index " + Twine(GM.Index) +
            ", included in the group section with index " +
            Twine(MainGroup->Index) +
            ", was also found in the group section with index " +
            Twine(G.Index));
      OS << "   [" << format_decimal(GM.Index, 5) << "]   " << GM.Name << "\n";
    }
  }

  if (V.empty())
    OS << "There are no section groups in this file.\n";
}

template <class ELFT>
void GNUELFDumper<ELFT>::printRelrReloc(const Elf_Relr &R) {
  OS << to_string(format_hex_no_prefix(R, ELFT::Is64Bits ? 16 : 8)) << "\n";
}

template <class ELFT>
void GNUELFDumper<ELFT>::printRelRelaReloc(const Relocation<ELFT> &R,
                                           const RelSymbol<ELFT> &RelSym) {
  // First two fields are bit width dependent. The rest of them are fixed width.
  unsigned Bias = ELFT::Is64Bits ? 8 : 0;
  Field Fields[5] = {0, 10 + Bias, 19 + 2 * Bias, 42 + 2 * Bias, 53 + 2 * Bias};
  unsigned Width = ELFT::Is64Bits ? 16 : 8;

  Fields[0].Str = to_string(format_hex_no_prefix(R.Offset, Width));
  Fields[1].Str = to_string(format_hex_no_prefix(R.Info, Width));

  SmallString<32> RelocName;
  this->Obj.getRelocationTypeName(R.Type, RelocName);
  Fields[2].Str = RelocName.c_str();

  if (RelSym.Sym)
    Fields[3].Str =
        to_string(format_hex_no_prefix(RelSym.Sym->getValue(), Width));

  Fields[4].Str = std::string(RelSym.Name);
  for (const Field &F : Fields)
    printField(F);

  std::string Addend;
  if (std::optional<int64_t> A = R.Addend) {
    int64_t RelAddend = *A;
    if (!RelSym.Name.empty()) {
      if (RelAddend < 0) {
        Addend = " - ";
        RelAddend = std::abs(RelAddend);
      } else {
        Addend = " + ";
      }
    }
    Addend += utohexstr(RelAddend, /*LowerCase=*/true);
  }
  OS << Addend << "\n";
}

template <class ELFT>
static void printRelocHeaderFields(formatted_raw_ostream &OS, unsigned SType) {
  bool IsRela = SType == ELF::SHT_RELA || SType == ELF::SHT_ANDROID_RELA;
  bool IsRelr = SType == ELF::SHT_RELR || SType == ELF::SHT_ANDROID_RELR;
  if (ELFT::Is64Bits)
    OS << "    ";
  else
    OS << " ";
  if (IsRelr && opts::RawRelr)
    OS << "Data  ";
  else
    OS << "Offset";
  if (ELFT::Is64Bits)
    OS << "             Info             Type"
       << "               Symbol's Value  Symbol's Name";
  else
    OS << "     Info    Type                Sym. Value  Symbol's Name";
  if (IsRela)
    OS << " + Addend";
  OS << "\n";
}

template <class ELFT>
void GNUELFDumper<ELFT>::printDynamicRelocHeader(unsigned Type, StringRef Name,
                                                 const DynRegionInfo &Reg) {
  uint64_t Offset = Reg.Addr - this->Obj.base();
  OS << "\n'" << Name.str().c_str() << "' relocation section at offset 0x"
     << utohexstr(Offset, /*LowerCase=*/true) << " contains " << Reg.Size << " bytes:\n";
  printRelocHeaderFields<ELFT>(OS, Type);
}

template <class ELFT>
static bool isRelocationSec(const typename ELFT::Shdr &Sec) {
  return Sec.sh_type == ELF::SHT_REL || Sec.sh_type == ELF::SHT_RELA ||
         Sec.sh_type == ELF::SHT_RELR || Sec.sh_type == ELF::SHT_ANDROID_REL ||
         Sec.sh_type == ELF::SHT_ANDROID_RELA ||
         Sec.sh_type == ELF::SHT_ANDROID_RELR;
}

template <class ELFT> void GNUELFDumper<ELFT>::printRelocations() {
  auto GetEntriesNum = [&](const Elf_Shdr &Sec) -> Expected<size_t> {
    // Android's packed relocation section needs to be unpacked first
    // to get the actual number of entries.
    if (Sec.sh_type == ELF::SHT_ANDROID_REL ||
        Sec.sh_type == ELF::SHT_ANDROID_RELA) {
      Expected<std::vector<typename ELFT::Rela>> RelasOrErr =
          this->Obj.android_relas(Sec);
      if (!RelasOrErr)
        return RelasOrErr.takeError();
      return RelasOrErr->size();
    }

    if (!opts::RawRelr && (Sec.sh_type == ELF::SHT_RELR ||
                           Sec.sh_type == ELF::SHT_ANDROID_RELR)) {
      Expected<Elf_Relr_Range> RelrsOrErr = this->Obj.relrs(Sec);
      if (!RelrsOrErr)
        return RelrsOrErr.takeError();
      return this->Obj.decode_relrs(*RelrsOrErr).size();
    }

    return Sec.getEntityCount();
  };

  bool HasRelocSections = false;
  for (const Elf_Shdr &Sec : cantFail(this->Obj.sections())) {
    if (!isRelocationSec<ELFT>(Sec))
      continue;
    HasRelocSections = true;

    std::string EntriesNum = "<?>";
    if (Expected<size_t> NumOrErr = GetEntriesNum(Sec))
      EntriesNum = std::to_string(*NumOrErr);
    else
      this->reportUniqueWarning("unable to get the number of relocations in " +
                                this->describe(Sec) + ": " +
                                toString(NumOrErr.takeError()));

    uintX_t Offset = Sec.sh_offset;
    StringRef Name = this->getPrintableSectionName(Sec);
    OS << "\nRelocation section '" << Name << "' at offset 0x"
       << utohexstr(Offset, /*LowerCase=*/true) << " contains " << EntriesNum
       << " entries:\n";
    printRelocHeaderFields<ELFT>(OS, Sec.sh_type);
    this->printRelocationsHelper(Sec);
  }
  if (!HasRelocSections)
    OS << "\nThere are no relocations in this file.\n";
}

// Print the offset of a particular section from anyone of the ranges:
// [SHT_LOOS, SHT_HIOS], [SHT_LOPROC, SHT_HIPROC], [SHT_LOUSER, SHT_HIUSER].
// If 'Type' does not fall within any of those ranges, then a string is
// returned as '<unknown>' followed by the type value.
static std::string getSectionTypeOffsetString(unsigned Type) {
  if (Type >= SHT_LOOS && Type <= SHT_HIOS)
    return "LOOS+0x" + utohexstr(Type - SHT_LOOS);
  else if (Type >= SHT_LOPROC && Type <= SHT_HIPROC)
    return "LOPROC+0x" + utohexstr(Type - SHT_LOPROC);
  else if (Type >= SHT_LOUSER && Type <= SHT_HIUSER)
    return "LOUSER+0x" + utohexstr(Type - SHT_LOUSER);
  return "0x" + utohexstr(Type) + ": <unknown>";
}

static std::string getSectionTypeString(unsigned Machine, unsigned Type) {
  StringRef Name = getELFSectionTypeName(Machine, Type);

  // Handle SHT_GNU_* type names.
  if (Name.consume_front("SHT_GNU_")) {
    if (Name == "HASH")
      return "GNU_HASH";
    // E.g. SHT_GNU_verneed -> VERNEED.
    return Name.upper();
  }

  if (Name == "SHT_SYMTAB_SHNDX")
    return "SYMTAB SECTION INDICES";

  if (Name.consume_front("SHT_"))
    return Name.str();
  return getSectionTypeOffsetString(Type);
}

static void printSectionDescription(formatted_raw_ostream &OS,
                                    unsigned EMachine) {
  OS << "Key to Flags:\n";
  OS << "  W (write), A (alloc), X (execute), M (merge), S (strings), I "
        "(info),\n";
  OS << "  L (link order), O (extra OS processing required), G (group), T "
        "(TLS),\n";
  OS << "  C (compressed), x (unknown), o (OS specific), E (exclude),\n";
  OS << "  R (retain)";

  if (EMachine == EM_X86_64)
    OS << ", l (large)";
  else if (EMachine == EM_ARM)
    OS << ", y (purecode)";

  OS << ", p (processor specific)\n";
}

template <class ELFT> void GNUELFDumper<ELFT>::printSectionHeaders() {
  ArrayRef<Elf_Shdr> Sections = cantFail(this->Obj.sections());
  if (Sections.empty()) {
    OS << "\nThere are no sections in this file.\n";
    Expected<StringRef> SecStrTableOrErr =
        this->Obj.getSectionStringTable(Sections, this->WarningHandler);
    if (!SecStrTableOrErr)
      this->reportUniqueWarning(SecStrTableOrErr.takeError());
    return;
  }
  unsigned Bias = ELFT::Is64Bits ? 0 : 8;
  OS << "There are " << to_string(Sections.size())
     << " section headers, starting at offset "
     << "0x" << utohexstr(this->Obj.getHeader().e_shoff, /*LowerCase=*/true) << ":\n\n";
  OS << "Section Headers:\n";
  Field Fields[11] = {
      {"[Nr]", 2},        {"Name", 7},        {"Type", 25},
      {"Address", 41},    {"Off", 58 - Bias}, {"Size", 65 - Bias},
      {"ES", 72 - Bias},  {"Flg", 75 - Bias}, {"Lk", 79 - Bias},
      {"Inf", 82 - Bias}, {"Al", 86 - Bias}};
  for (const Field &F : Fields)
    printField(F);
  OS << "\n";

  StringRef SecStrTable;
  if (Expected<StringRef> SecStrTableOrErr =
          this->Obj.getSectionStringTable(Sections, this->WarningHandler))
    SecStrTable = *SecStrTableOrErr;
  else
    this->reportUniqueWarning(SecStrTableOrErr.takeError());

  size_t SectionIndex = 0;
  for (const Elf_Shdr &Sec : Sections) {
    Fields[0].Str = to_string(SectionIndex);
    if (SecStrTable.empty())
      Fields[1].Str = "<no-strings>";
    else
      Fields[1].Str = std::string(unwrapOrError<StringRef>(
          this->FileName, this->Obj.getSectionName(Sec, SecStrTable)));
    Fields[2].Str =
        getSectionTypeString(this->Obj.getHeader().e_machine, Sec.sh_type);
    Fields[3].Str =
        to_string(format_hex_no_prefix(Sec.sh_addr, ELFT::Is64Bits ? 16 : 8));
    Fields[4].Str = to_string(format_hex_no_prefix(Sec.sh_offset, 6));
    Fields[5].Str = to_string(format_hex_no_prefix(Sec.sh_size, 6));
    Fields[6].Str = to_string(format_hex_no_prefix(Sec.sh_entsize, 2));
    Fields[7].Str = getGNUFlags(this->Obj.getHeader().e_ident[ELF::EI_OSABI],
                                this->Obj.getHeader().e_machine, Sec.sh_flags);
    Fields[8].Str = to_string(Sec.sh_link);
    Fields[9].Str = to_string(Sec.sh_info);
    Fields[10].Str = to_string(Sec.sh_addralign);

    OS.PadToColumn(Fields[0].Column);
    OS << "[" << right_justify(Fields[0].Str, 2) << "]";
    for (int i = 1; i < 7; i++)
      printField(Fields[i]);
    OS.PadToColumn(Fields[7].Column);
    OS << right_justify(Fields[7].Str, 3);
    OS.PadToColumn(Fields[8].Column);
    OS << right_justify(Fields[8].Str, 2);
    OS.PadToColumn(Fields[9].Column);
    OS << right_justify(Fields[9].Str, 3);
    OS.PadToColumn(Fields[10].Column);
    OS << right_justify(Fields[10].Str, 2);
    OS << "\n";
    ++SectionIndex;
  }
  printSectionDescription(OS, this->Obj.getHeader().e_machine);
}

template <class ELFT>
void GNUELFDumper<ELFT>::printSymtabMessage(const Elf_Shdr *Symtab,
                                            size_t Entries,
                                            bool NonVisibilityBitsUsed) const {
  StringRef Name;
  if (Symtab)
    Name = this->getPrintableSectionName(*Symtab);
  if (!Name.empty())
    OS << "\nSymbol table '" << Name << "'";
  else
    OS << "\nSymbol table for image";
  OS << " contains " << Entries << " entries:\n";

  if (ELFT::Is64Bits)
    OS << "   Num:    Value          Size Type    Bind   Vis";
  else
    OS << "   Num:    Value  Size Type    Bind   Vis";

  if (NonVisibilityBitsUsed)
    OS << "             ";
  OS << "       Ndx Name\n";
}

template <class ELFT>
std::string
GNUELFDumper<ELFT>::getSymbolSectionNdx(const Elf_Sym &Symbol,
                                        unsigned SymIndex,
                                        DataRegion<Elf_Word> ShndxTable) const {
  unsigned SectionIndex = Symbol.st_shndx;
  switch (SectionIndex) {
  case ELF::SHN_UNDEF:
    return "UND";
  case ELF::SHN_ABS:
    return "ABS";
  case ELF::SHN_COMMON:
    return "COM";
  case ELF::SHN_XINDEX: {
    Expected<uint32_t> IndexOrErr =
        object::getExtendedSymbolTableIndex<ELFT>(Symbol, SymIndex, ShndxTable);
    if (!IndexOrErr) {
      assert(Symbol.st_shndx == SHN_XINDEX &&
             "getExtendedSymbolTableIndex should only fail due to an invalid "
             "SHT_SYMTAB_SHNDX table/reference");
      this->reportUniqueWarning(IndexOrErr.takeError());
      return "RSV[0xffff]";
    }
    return to_string(format_decimal(*IndexOrErr, 3));
  }
  default:
    // Find if:
    // Processor specific
    if (SectionIndex >= ELF::SHN_LOPROC && SectionIndex <= ELF::SHN_HIPROC)
      return std::string("PRC[0x") +
             to_string(format_hex_no_prefix(SectionIndex, 4)) + "]";
    // OS specific
    if (SectionIndex >= ELF::SHN_LOOS && SectionIndex <= ELF::SHN_HIOS)
      return std::string("OS[0x") +
             to_string(format_hex_no_prefix(SectionIndex, 4)) + "]";
    // Architecture reserved:
    if (SectionIndex >= ELF::SHN_LORESERVE &&
        SectionIndex <= ELF::SHN_HIRESERVE)
      return std::string("RSV[0x") +
             to_string(format_hex_no_prefix(SectionIndex, 4)) + "]";
    // A normal section with an index
    return to_string(format_decimal(SectionIndex, 3));
  }
}

template <class ELFT>
void GNUELFDumper<ELFT>::printSymbol(const Elf_Sym &Symbol, unsigned SymIndex,
                                     DataRegion<Elf_Word> ShndxTable,
                                     std::optional<StringRef> StrTable,
                                     bool IsDynamic,
                                     bool NonVisibilityBitsUsed) const {
  unsigned Bias = ELFT::Is64Bits ? 8 : 0;
  Field Fields[8] = {0,         8,         17 + Bias, 23 + Bias,
                     31 + Bias, 38 + Bias, 48 + Bias, 51 + Bias};
  Fields[0].Str = to_string(format_decimal(SymIndex, 6)) + ":";
  Fields[1].Str =
      to_string(format_hex_no_prefix(Symbol.st_value, ELFT::Is64Bits ? 16 : 8));
  Fields[2].Str = to_string(format_decimal(Symbol.st_size, 5));

  unsigned char SymbolType = Symbol.getType();
  if (this->Obj.getHeader().e_machine == ELF::EM_AMDGPU &&
      SymbolType >= ELF::STT_LOOS && SymbolType < ELF::STT_HIOS)
    Fields[3].Str = enumToString(SymbolType, ArrayRef(AMDGPUSymbolTypes));
  else
    Fields[3].Str = enumToString(SymbolType, ArrayRef(ElfSymbolTypes));

  Fields[4].Str =
      enumToString(Symbol.getBinding(), ArrayRef(ElfSymbolBindings));
  Fields[5].Str =
      enumToString(Symbol.getVisibility(), ArrayRef(ElfSymbolVisibilities));

  if (Symbol.st_other & ~0x3) {
    if (this->Obj.getHeader().e_machine == ELF::EM_AARCH64) {
      uint8_t Other = Symbol.st_other & ~0x3;
      if (Other & STO_AARCH64_VARIANT_PCS) {
        Other &= ~STO_AARCH64_VARIANT_PCS;
        Fields[5].Str += " [VARIANT_PCS";
        if (Other != 0)
          Fields[5].Str.append(" | " + utohexstr(Other, /*LowerCase=*/true));
        Fields[5].Str.append("]");
      }
    } else if (this->Obj.getHeader().e_machine == ELF::EM_RISCV) {
      uint8_t Other = Symbol.st_other & ~0x3;
      if (Other & STO_RISCV_VARIANT_CC) {
        Other &= ~STO_RISCV_VARIANT_CC;
        Fields[5].Str += " [VARIANT_CC";
        if (Other != 0)
          Fields[5].Str.append(" | " + utohexstr(Other, /*LowerCase=*/true));
        Fields[5].Str.append("]");
      }
    } else {
      Fields[5].Str +=
          " [<other: " + to_string(format_hex(Symbol.st_other, 2)) + ">]";
    }
  }

  Fields[6].Column += NonVisibilityBitsUsed ? 13 : 0;
  Fields[6].Str = getSymbolSectionNdx(Symbol, SymIndex, ShndxTable);

  Fields[7].Str = this->getFullSymbolName(Symbol, SymIndex, ShndxTable,
                                          StrTable, IsDynamic);
  for (const Field &Entry : Fields)
    printField(Entry);
  OS << "\n";
}

template <class ELFT>
void GNUELFDumper<ELFT>::printHashedSymbol(const Elf_Sym *Symbol,
                                           unsigned SymIndex,
                                           DataRegion<Elf_Word> ShndxTable,
                                           StringRef StrTable,
                                           uint32_t Bucket) {
  unsigned Bias = ELFT::Is64Bits ? 8 : 0;
  Field Fields[9] = {0,         6,         11,        20 + Bias, 25 + Bias,
                     34 + Bias, 41 + Bias, 49 + Bias, 53 + Bias};
  Fields[0].Str = to_string(format_decimal(SymIndex, 5));
  Fields[1].Str = to_string(format_decimal(Bucket, 3)) + ":";

  Fields[2].Str = to_string(
      format_hex_no_prefix(Symbol->st_value, ELFT::Is64Bits ? 16 : 8));
  Fields[3].Str = to_string(format_decimal(Symbol->st_size, 5));

  unsigned char SymbolType = Symbol->getType();
  if (this->Obj.getHeader().e_machine == ELF::EM_AMDGPU &&
      SymbolType >= ELF::STT_LOOS && SymbolType < ELF::STT_HIOS)
    Fields[4].Str = enumToString(SymbolType, ArrayRef(AMDGPUSymbolTypes));
  else
    Fields[4].Str = enumToString(SymbolType, ArrayRef(ElfSymbolTypes));

  Fields[5].Str =
      enumToString(Symbol->getBinding(), ArrayRef(ElfSymbolBindings));
  Fields[6].Str =
      enumToString(Symbol->getVisibility(), ArrayRef(ElfSymbolVisibilities));
  Fields[7].Str = getSymbolSectionNdx(*Symbol, SymIndex, ShndxTable);
  Fields[8].Str =
      this->getFullSymbolName(*Symbol, SymIndex, ShndxTable, StrTable, true);

  for (const Field &Entry : Fields)
    printField(Entry);
  OS << "\n";
}

template <class ELFT>
void GNUELFDumper<ELFT>::printSymbols(bool PrintSymbols,
                                      bool PrintDynamicSymbols) {
  if (!PrintSymbols && !PrintDynamicSymbols)
    return;
  // GNU readelf prints both the .dynsym and .symtab with --symbols.
  this->printSymbolsHelper(true);
  if (PrintSymbols)
    this->printSymbolsHelper(false);
}

template <class ELFT>
void GNUELFDumper<ELFT>::printHashTableSymbols(const Elf_Hash &SysVHash) {
  if (this->DynamicStringTable.empty())
    return;

  if (ELFT::Is64Bits)
    OS << "  Num Buc:    Value          Size   Type   Bind Vis      Ndx Name";
  else
    OS << "  Num Buc:    Value  Size   Type   Bind Vis      Ndx Name";
  OS << "\n";

  Elf_Sym_Range DynSyms = this->dynamic_symbols();
  const Elf_Sym *FirstSym = DynSyms.empty() ? nullptr : &DynSyms[0];
  if (!FirstSym) {
    this->reportUniqueWarning(
        Twine("unable to print symbols for the .hash table: the "
              "dynamic symbol table ") +
        (this->DynSymRegion ? "is empty" : "was not found"));
    return;
  }

  DataRegion<Elf_Word> ShndxTable(
      (const Elf_Word *)this->DynSymTabShndxRegion.Addr, this->Obj.end());
  auto Buckets = SysVHash.buckets();
  auto Chains = SysVHash.chains();
  for (uint32_t Buc = 0; Buc < SysVHash.nbucket; Buc++) {
    if (Buckets[Buc] == ELF::STN_UNDEF)
      continue;
    BitVector Visited(SysVHash.nchain);
    for (uint32_t Ch = Buckets[Buc]; Ch < SysVHash.nchain; Ch = Chains[Ch]) {
      if (Ch == ELF::STN_UNDEF)
        break;

      if (Visited[Ch]) {
        this->reportUniqueWarning(".hash section is invalid: bucket " +
                                  Twine(Ch) +
                                  ": a cycle was detected in the linked chain");
        break;
      }

      printHashedSymbol(FirstSym + Ch, Ch, ShndxTable, this->DynamicStringTable,
                        Buc);
      Visited[Ch] = true;
    }
  }
}

template <class ELFT>
void GNUELFDumper<ELFT>::printGnuHashTableSymbols(const Elf_GnuHash &GnuHash) {
  if (this->DynamicStringTable.empty())
    return;

  Elf_Sym_Range DynSyms = this->dynamic_symbols();
  const Elf_Sym *FirstSym = DynSyms.empty() ? nullptr : &DynSyms[0];
  if (!FirstSym) {
    this->reportUniqueWarning(
        Twine("unable to print symbols for the .gnu.hash table: the "
              "dynamic symbol table ") +
        (this->DynSymRegion ? "is empty" : "was not found"));
    return;
  }

  auto GetSymbol = [&](uint64_t SymIndex,
                       uint64_t SymsTotal) -> const Elf_Sym * {
    if (SymIndex >= SymsTotal) {
      this->reportUniqueWarning(
          "unable to print hashed symbol with index " + Twine(SymIndex) +
          ", which is greater than or equal to the number of dynamic symbols "
          "(" +
          Twine::utohexstr(SymsTotal) + ")");
      return nullptr;
    }
    return FirstSym + SymIndex;
  };

  Expected<ArrayRef<Elf_Word>> ValuesOrErr =
      getGnuHashTableChains<ELFT>(this->DynSymRegion, &GnuHash);
  ArrayRef<Elf_Word> Values;
  if (!ValuesOrErr)
    this->reportUniqueWarning("unable to get hash values for the SHT_GNU_HASH "
                              "section: " +
                              toString(ValuesOrErr.takeError()));
  else
    Values = *ValuesOrErr;

  DataRegion<Elf_Word> ShndxTable(
      (const Elf_Word *)this->DynSymTabShndxRegion.Addr, this->Obj.end());
  ArrayRef<Elf_Word> Buckets = GnuHash.buckets();
  for (uint32_t Buc = 0; Buc < GnuHash.nbuckets; Buc++) {
    if (Buckets[Buc] == ELF::STN_UNDEF)
      continue;
    uint32_t Index = Buckets[Buc];
    // Print whole chain.
    while (true) {
      uint32_t SymIndex = Index++;
      if (const Elf_Sym *Sym = GetSymbol(SymIndex, DynSyms.size()))
        printHashedSymbol(Sym, SymIndex, ShndxTable, this->DynamicStringTable,
                          Buc);
      else
        break;

      if (SymIndex < GnuHash.symndx) {
        this->reportUniqueWarning(
            "unable to read the hash value for symbol with index " +
            Twine(SymIndex) +
            ", which is less than the index of the first hashed symbol (" +
            Twine(GnuHash.symndx) + ")");
        break;
      }

       // Chain ends at symbol with stopper bit.
      if ((Values[SymIndex - GnuHash.symndx] & 1) == 1)
        break;
    }
  }
}

template <class ELFT> void GNUELFDumper<ELFT>::printHashSymbols() {
  if (this->HashTable) {
    OS << "\n Symbol table of .hash for image:\n";
    if (Error E = checkHashTable<ELFT>(*this, this->HashTable))
      this->reportUniqueWarning(std::move(E));
    else
      printHashTableSymbols(*this->HashTable);
  }

  // Try printing the .gnu.hash table.
  if (this->GnuHashTable) {
    OS << "\n Symbol table of .gnu.hash for image:\n";
    if (ELFT::Is64Bits)
      OS << "  Num Buc:    Value          Size   Type   Bind Vis      Ndx Name";
    else
      OS << "  Num Buc:    Value  Size   Type   Bind Vis      Ndx Name";
    OS << "\n";

    if (Error E = checkGNUHashTable<ELFT>(this->Obj, this->GnuHashTable))
      this->reportUniqueWarning(std::move(E));
    else
      printGnuHashTableSymbols(*this->GnuHashTable);
  }
}

template <class ELFT> void GNUELFDumper<ELFT>::printSectionDetails() {
  ArrayRef<Elf_Shdr> Sections = cantFail(this->Obj.sections());
  if (Sections.empty()) {
    OS << "\nThere are no sections in this file.\n";
    Expected<StringRef> SecStrTableOrErr =
        this->Obj.getSectionStringTable(Sections, this->WarningHandler);
    if (!SecStrTableOrErr)
      this->reportUniqueWarning(SecStrTableOrErr.takeError());
    return;
  }
  OS << "There are " << to_string(Sections.size())
     << " section headers, starting at offset "
     << "0x" << utohexstr(this->Obj.getHeader().e_shoff, /*LowerCase=*/true) << ":\n\n";

  OS << "Section Headers:\n";

  auto PrintFields = [&](ArrayRef<Field> V) {
    for (const Field &F : V)
      printField(F);
    OS << "\n";
  };

  PrintFields({{"[Nr]", 2}, {"Name", 7}});

  constexpr bool Is64 = ELFT::Is64Bits;
  PrintFields({{"Type", 7},
               {Is64 ? "Address" : "Addr", 23},
               {"Off", Is64 ? 40 : 32},
               {"Size", Is64 ? 47 : 39},
               {"ES", Is64 ? 54 : 46},
               {"Lk", Is64 ? 59 : 51},
               {"Inf", Is64 ? 62 : 54},
               {"Al", Is64 ? 66 : 57}});
  PrintFields({{"Flags", 7}});

  StringRef SecStrTable;
  if (Expected<StringRef> SecStrTableOrErr =
          this->Obj.getSectionStringTable(Sections, this->WarningHandler))
    SecStrTable = *SecStrTableOrErr;
  else
    this->reportUniqueWarning(SecStrTableOrErr.takeError());

  size_t SectionIndex = 0;
  const unsigned AddrSize = Is64 ? 16 : 8;
  for (const Elf_Shdr &S : Sections) {
    StringRef Name = "<?>";
    if (Expected<StringRef> NameOrErr =
            this->Obj.getSectionName(S, SecStrTable))
      Name = *NameOrErr;
    else
      this->reportUniqueWarning(NameOrErr.takeError());

    OS.PadToColumn(2);
    OS << "[" << right_justify(to_string(SectionIndex), 2) << "]";
    PrintFields({{Name, 7}});
    PrintFields(
        {{getSectionTypeString(this->Obj.getHeader().e_machine, S.sh_type), 7},
         {to_string(format_hex_no_prefix(S.sh_addr, AddrSize)), 23},
         {to_string(format_hex_no_prefix(S.sh_offset, 6)), Is64 ? 39 : 32},
         {to_string(format_hex_no_prefix(S.sh_size, 6)), Is64 ? 47 : 39},
         {to_string(format_hex_no_prefix(S.sh_entsize, 2)), Is64 ? 54 : 46},
         {to_string(S.sh_link), Is64 ? 59 : 51},
         {to_string(S.sh_info), Is64 ? 63 : 55},
         {to_string(S.sh_addralign), Is64 ? 66 : 58}});

    OS.PadToColumn(7);
    OS << "[" << to_string(format_hex_no_prefix(S.sh_flags, AddrSize)) << "]: ";

    DenseMap<unsigned, StringRef> FlagToName = {
        {SHF_WRITE, "WRITE"},           {SHF_ALLOC, "ALLOC"},
        {SHF_EXECINSTR, "EXEC"},        {SHF_MERGE, "MERGE"},
        {SHF_STRINGS, "STRINGS"},       {SHF_INFO_LINK, "INFO LINK"},
        {SHF_LINK_ORDER, "LINK ORDER"}, {SHF_OS_NONCONFORMING, "OS NONCONF"},
        {SHF_GROUP, "GROUP"},           {SHF_TLS, "TLS"},
        {SHF_COMPRESSED, "COMPRESSED"}, {SHF_EXCLUDE, "EXCLUDE"}};

    uint64_t Flags = S.sh_flags;
    uint64_t UnknownFlags = 0;
    ListSeparator LS;
    while (Flags) {
      // Take the least significant bit as a flag.
      uint64_t Flag = Flags & -Flags;
      Flags -= Flag;

      auto It = FlagToName.find(Flag);
      if (It != FlagToName.end())
        OS << LS << It->second;
      else
        UnknownFlags |= Flag;
    }

    auto PrintUnknownFlags = [&](uint64_t Mask, StringRef Name) {
      uint64_t FlagsToPrint = UnknownFlags & Mask;
      if (!FlagsToPrint)
        return;

      OS << LS << Name << " ("
         << to_string(format_hex_no_prefix(FlagsToPrint, AddrSize)) << ")";
      UnknownFlags &= ~Mask;
    };

    PrintUnknownFlags(SHF_MASKOS, "OS");
    PrintUnknownFlags(SHF_MASKPROC, "PROC");
    PrintUnknownFlags(uint64_t(-1), "UNKNOWN");

    OS << "\n";
    ++SectionIndex;

    if (!(S.sh_flags & SHF_COMPRESSED))
      continue;
    Expected<ArrayRef<uint8_t>> Data = this->Obj.getSectionContents(S);
    if (!Data || Data->size() < sizeof(Elf_Chdr)) {
      consumeError(Data.takeError());
      reportWarning(createError("SHF_COMPRESSED section '" + Name +
                                "' does not have an Elf_Chdr header"),
                    this->FileName);
      OS.indent(7);
      OS << "[<corrupt>]";
    } else {
      OS.indent(7);
      auto *Chdr = reinterpret_cast<const Elf_Chdr *>(Data->data());
      if (Chdr->ch_type == ELFCOMPRESS_ZLIB)
        OS << "ZLIB";
      else if (Chdr->ch_type == ELFCOMPRESS_ZSTD)
        OS << "ZSTD";
      else
        OS << format("[<unknown>: 0x%x]", unsigned(Chdr->ch_type));
      OS << ", " << format_hex_no_prefix(Chdr->ch_size, ELFT::Is64Bits ? 16 : 8)
         << ", " << Chdr->ch_addralign;
    }
    OS << '\n';
  }
}

static inline std::string printPhdrFlags(unsigned Flag) {
  std::string Str;
  Str = (Flag & PF_R) ? "R" : " ";
  Str += (Flag & PF_W) ? "W" : " ";
  Str += (Flag & PF_X) ? "E" : " ";
  return Str;
}

template <class ELFT>
static bool checkTLSSections(const typename ELFT::Phdr &Phdr,
                             const typename ELFT::Shdr &Sec) {
  if (Sec.sh_flags & ELF::SHF_TLS) {
    // .tbss must only be shown in the PT_TLS segment.
    if (Sec.sh_type == ELF::SHT_NOBITS)
      return Phdr.p_type == ELF::PT_TLS;

    // SHF_TLS sections are only shown in PT_TLS, PT_LOAD or PT_GNU_RELRO
    // segments.
    return (Phdr.p_type == ELF::PT_TLS) || (Phdr.p_type == ELF::PT_LOAD) ||
           (Phdr.p_type == ELF::PT_GNU_RELRO);
  }

  // PT_TLS must only have SHF_TLS sections.
  return Phdr.p_type != ELF::PT_TLS;
}

template <class ELFT>
static bool checkOffsets(const typename ELFT::Phdr &Phdr,
                         const typename ELFT::Shdr &Sec) {
  // SHT_NOBITS sections don't need to have an offset inside the segment.
  if (Sec.sh_type == ELF::SHT_NOBITS)
    return true;

  if (Sec.sh_offset < Phdr.p_offset)
    return false;

  // Only non-empty sections can be at the end of a segment.
  if (Sec.sh_size == 0)
    return (Sec.sh_offset + 1 <= Phdr.p_offset + Phdr.p_filesz);
  return Sec.sh_offset + Sec.sh_size <= Phdr.p_offset + Phdr.p_filesz;
}

// Check that an allocatable section belongs to a virtual address
// space of a segment.
template <class ELFT>
static bool checkVMA(const typename ELFT::Phdr &Phdr,
                     const typename ELFT::Shdr &Sec) {
  if (!(Sec.sh_flags & ELF::SHF_ALLOC))
    return true;

  if (Sec.sh_addr < Phdr.p_vaddr)
    return false;

  bool IsTbss =
      (Sec.sh_type == ELF::SHT_NOBITS) && ((Sec.sh_flags & ELF::SHF_TLS) != 0);
  // .tbss is special, it only has memory in PT_TLS and has NOBITS properties.
  bool IsTbssInNonTLS = IsTbss && Phdr.p_type != ELF::PT_TLS;
  // Only non-empty sections can be at the end of a segment.
  if (Sec.sh_size == 0 || IsTbssInNonTLS)
    return Sec.sh_addr + 1 <= Phdr.p_vaddr + Phdr.p_memsz;
  return Sec.sh_addr + Sec.sh_size <= Phdr.p_vaddr + Phdr.p_memsz;
}

template <class ELFT>
static bool checkPTDynamic(const typename ELFT::Phdr &Phdr,
                           const typename ELFT::Shdr &Sec) {
  if (Phdr.p_type != ELF::PT_DYNAMIC || Phdr.p_memsz == 0 || Sec.sh_size != 0)
    return true;

  // We get here when we have an empty section. Only non-empty sections can be
  // at the start or at the end of PT_DYNAMIC.
  // Is section within the phdr both based on offset and VMA?
  bool CheckOffset = (Sec.sh_type == ELF::SHT_NOBITS) ||
                     (Sec.sh_offset > Phdr.p_offset &&
                      Sec.sh_offset < Phdr.p_offset + Phdr.p_filesz);
  bool CheckVA = !(Sec.sh_flags & ELF::SHF_ALLOC) ||
                 (Sec.sh_addr > Phdr.p_vaddr && Sec.sh_addr < Phdr.p_memsz);
  return CheckOffset && CheckVA;
}

template <class ELFT>
void GNUELFDumper<ELFT>::printProgramHeaders(
    bool PrintProgramHeaders, cl::boolOrDefault PrintSectionMapping) {
  const bool ShouldPrintSectionMapping = (PrintSectionMapping != cl::BOU_FALSE);
  // Exit early if no program header or section mapping details were requested.
  if (!PrintProgramHeaders && !ShouldPrintSectionMapping)
    return;

  if (PrintProgramHeaders) {
    const Elf_Ehdr &Header = this->Obj.getHeader();
    if (Header.e_phnum == 0) {
      OS << "\nThere are no program headers in this file.\n";
    } else {
      printProgramHeaders();
    }
  }

  if (ShouldPrintSectionMapping)
    printSectionMapping();
}

template <class ELFT> void GNUELFDumper<ELFT>::printProgramHeaders() {
  unsigned Bias = ELFT::Is64Bits ? 8 : 0;
  const Elf_Ehdr &Header = this->Obj.getHeader();
  Field Fields[8] = {2,         17,        26,        37 + Bias,
                     48 + Bias, 56 + Bias, 64 + Bias, 68 + Bias};
  OS << "\nElf file type is "
     << enumToString(Header.e_type, ArrayRef(ElfObjectFileType)) << "\n"
     << "Entry point " << format_hex(Header.e_entry, 3) << "\n"
     << "There are " << Header.e_phnum << " program headers,"
     << " starting at offset " << Header.e_phoff << "\n\n"
     << "Program Headers:\n";
  if (ELFT::Is64Bits)
    OS << "  Type           Offset   VirtAddr           PhysAddr         "
       << "  FileSiz  MemSiz   Flg Align\n";
  else
    OS << "  Type           Offset   VirtAddr   PhysAddr   FileSiz "
       << "MemSiz  Flg Align\n";

  unsigned Width = ELFT::Is64Bits ? 18 : 10;
  unsigned SizeWidth = ELFT::Is64Bits ? 8 : 7;

  Expected<ArrayRef<Elf_Phdr>> PhdrsOrErr = this->Obj.program_headers();
  if (!PhdrsOrErr) {
    this->reportUniqueWarning("unable to dump program headers: " +
                              toString(PhdrsOrErr.takeError()));
    return;
  }

  for (const Elf_Phdr &Phdr : *PhdrsOrErr) {
    Fields[0].Str = getGNUPtType(Header.e_machine, Phdr.p_type);
    Fields[1].Str = to_string(format_hex(Phdr.p_offset, 8));
    Fields[2].Str = to_string(format_hex(Phdr.p_vaddr, Width));
    Fields[3].Str = to_string(format_hex(Phdr.p_paddr, Width));
    Fields[4].Str = to_string(format_hex(Phdr.p_filesz, SizeWidth));
    Fields[5].Str = to_string(format_hex(Phdr.p_memsz, SizeWidth));
    Fields[6].Str = printPhdrFlags(Phdr.p_flags);
    Fields[7].Str = to_string(format_hex(Phdr.p_align, 1));
    for (const Field &F : Fields)
      printField(F);
    if (Phdr.p_type == ELF::PT_INTERP) {
      OS << "\n";
      auto ReportBadInterp = [&](const Twine &Msg) {
        this->reportUniqueWarning(
            "unable to read program interpreter name at offset 0x" +
            Twine::utohexstr(Phdr.p_offset) + ": " + Msg);
      };

      if (Phdr.p_offset >= this->Obj.getBufSize()) {
        ReportBadInterp("it goes past the end of the file (0x" +
                        Twine::utohexstr(this->Obj.getBufSize()) + ")");
        continue;
      }

      const char *Data =
          reinterpret_cast<const char *>(this->Obj.base()) + Phdr.p_offset;
      size_t MaxSize = this->Obj.getBufSize() - Phdr.p_offset;
      size_t Len = strnlen(Data, MaxSize);
      if (Len == MaxSize) {
        ReportBadInterp("it is not null-terminated");
        continue;
      }

      OS << "      [Requesting program interpreter: ";
      OS << StringRef(Data, Len) << "]";
    }
    OS << "\n";
  }
}

template <class ELFT> void GNUELFDumper<ELFT>::printSectionMapping() {
  OS << "\n Section to Segment mapping:\n  Segment Sections...\n";
  DenseSet<const Elf_Shdr *> BelongsToSegment;
  int Phnum = 0;

  Expected<ArrayRef<Elf_Phdr>> PhdrsOrErr = this->Obj.program_headers();
  if (!PhdrsOrErr) {
    this->reportUniqueWarning(
        "can't read program headers to build section to segment mapping: " +
        toString(PhdrsOrErr.takeError()));
    return;
  }

  for (const Elf_Phdr &Phdr : *PhdrsOrErr) {
    std::string Sections;
    OS << format("   %2.2d     ", Phnum++);
    // Check if each section is in a segment and then print mapping.
    for (const Elf_Shdr &Sec : cantFail(this->Obj.sections())) {
      if (Sec.sh_type == ELF::SHT_NULL)
        continue;

      // readelf additionally makes sure it does not print zero sized sections
      // at end of segments and for PT_DYNAMIC both start and end of section
      // .tbss must only be shown in PT_TLS section.
      if (checkTLSSections<ELFT>(Phdr, Sec) && checkOffsets<ELFT>(Phdr, Sec) &&
          checkVMA<ELFT>(Phdr, Sec) && checkPTDynamic<ELFT>(Phdr, Sec)) {
        Sections +=
            unwrapOrError(this->FileName, this->Obj.getSectionName(Sec)).str() +
            " ";
        BelongsToSegment.insert(&Sec);
      }
    }
    OS << Sections << "\n";
    OS.flush();
  }

  // Display sections that do not belong to a segment.
  std::string Sections;
  for (const Elf_Shdr &Sec : cantFail(this->Obj.sections())) {
    if (BelongsToSegment.find(&Sec) == BelongsToSegment.end())
      Sections +=
          unwrapOrError(this->FileName, this->Obj.getSectionName(Sec)).str() +
          ' ';
  }
  if (!Sections.empty()) {
    OS << "   None  " << Sections << '\n';
    OS.flush();
  }
}

namespace {

template <class ELFT>
RelSymbol<ELFT> getSymbolForReloc(const ELFDumper<ELFT> &Dumper,
                                  const Relocation<ELFT> &Reloc) {
  using Elf_Sym = typename ELFT::Sym;
  auto WarnAndReturn = [&](const Elf_Sym *Sym,
                           const Twine &Reason) -> RelSymbol<ELFT> {
    Dumper.reportUniqueWarning(
        "unable to get name of the dynamic symbol with index " +
        Twine(Reloc.Symbol) + ": " + Reason);
    return {Sym, "<corrupt>"};
  };

  ArrayRef<Elf_Sym> Symbols = Dumper.dynamic_symbols();
  const Elf_Sym *FirstSym = Symbols.begin();
  if (!FirstSym)
    return WarnAndReturn(nullptr, "no dynamic symbol table found");

  // We might have an object without a section header. In this case the size of
  // Symbols is zero, because there is no way to know the size of the dynamic
  // table. We should allow this case and not print a warning.
  if (!Symbols.empty() && Reloc.Symbol >= Symbols.size())
    return WarnAndReturn(
        nullptr,
        "index is greater than or equal to the number of dynamic symbols (" +
            Twine(Symbols.size()) + ")");

  const ELFFile<ELFT> &Obj = Dumper.getElfObject().getELFFile();
  const uint64_t FileSize = Obj.getBufSize();
  const uint64_t SymOffset = ((const uint8_t *)FirstSym - Obj.base()) +
                             (uint64_t)Reloc.Symbol * sizeof(Elf_Sym);
  if (SymOffset + sizeof(Elf_Sym) > FileSize)
    return WarnAndReturn(nullptr, "symbol at 0x" + Twine::utohexstr(SymOffset) +
                                      " goes past the end of the file (0x" +
                                      Twine::utohexstr(FileSize) + ")");

  const Elf_Sym *Sym = FirstSym + Reloc.Symbol;
  Expected<StringRef> ErrOrName = Sym->getName(Dumper.getDynamicStringTable());
  if (!ErrOrName)
    return WarnAndReturn(Sym, toString(ErrOrName.takeError()));

  return {Sym == FirstSym ? nullptr : Sym, maybeDemangle(*ErrOrName)};
}
} // namespace

template <class ELFT>
static size_t getMaxDynamicTagSize(const ELFFile<ELFT> &Obj,
                                   typename ELFT::DynRange Tags) {
  size_t Max = 0;
  for (const typename ELFT::Dyn &Dyn : Tags)
    Max = std::max(Max, Obj.getDynamicTagAsString(Dyn.d_tag).size());
  return Max;
}

template <class ELFT> void GNUELFDumper<ELFT>::printDynamicTable() {
  Elf_Dyn_Range Table = this->dynamic_table();
  if (Table.empty())
    return;

  OS << "Dynamic section at offset "
     << format_hex(reinterpret_cast<const uint8_t *>(this->DynamicTable.Addr) -
                       this->Obj.base(),
                   1)
     << " contains " << Table.size() << " entries:\n";

  // The type name is surrounded with round brackets, hence add 2.
  size_t MaxTagSize = getMaxDynamicTagSize(this->Obj, Table) + 2;
  // The "Name/Value" column should be indented from the "Type" column by N
  // spaces, where N = MaxTagSize - length of "Type" (4) + trailing
  // space (1) = 3.
  OS << "  Tag" + std::string(ELFT::Is64Bits ? 16 : 8, ' ') + "Type"
     << std::string(MaxTagSize - 3, ' ') << "Name/Value\n";

  std::string ValueFmt = " %-" + std::to_string(MaxTagSize) + "s ";
  for (auto Entry : Table) {
    uintX_t Tag = Entry.getTag();
    std::string Type =
        std::string("(") + this->Obj.getDynamicTagAsString(Tag) + ")";
    std::string Value = this->getDynamicEntry(Tag, Entry.getVal());
    OS << "  " << format_hex(Tag, ELFT::Is64Bits ? 18 : 10)
       << format(ValueFmt.c_str(), Type.c_str()) << Value << "\n";
  }
}

template <class ELFT> void GNUELFDumper<ELFT>::printDynamicRelocations() {
  this->printDynamicRelocationsHelper();
}

template <class ELFT>
void ELFDumper<ELFT>::printDynamicReloc(const Relocation<ELFT> &R) {
  printRelRelaReloc(R, getSymbolForReloc(*this, R));
}

template <class ELFT>
void ELFDumper<ELFT>::printRelocationsHelper(const Elf_Shdr &Sec) {
  this->forEachRelocationDo(
      Sec, opts::RawRelr,
      [&](const Relocation<ELFT> &R, unsigned Ndx, const Elf_Shdr &Sec,
          const Elf_Shdr *SymTab) { printReloc(R, Ndx, Sec, SymTab); },
      [&](const Elf_Relr &R) { printRelrReloc(R); });
}

template <class ELFT> void ELFDumper<ELFT>::printDynamicRelocationsHelper() {
  const bool IsMips64EL = this->Obj.isMips64EL();
  if (this->DynRelaRegion.Size > 0) {
    printDynamicRelocHeader(ELF::SHT_RELA, "RELA", this->DynRelaRegion);
    for (const Elf_Rela &Rela :
         this->DynRelaRegion.template getAsArrayRef<Elf_Rela>())
      printDynamicReloc(Relocation<ELFT>(Rela, IsMips64EL));
  }

  if (this->DynRelRegion.Size > 0) {
    printDynamicRelocHeader(ELF::SHT_REL, "REL", this->DynRelRegion);
    for (const Elf_Rel &Rel :
         this->DynRelRegion.template getAsArrayRef<Elf_Rel>())
      printDynamicReloc(Relocation<ELFT>(Rel, IsMips64EL));
  }

  if (this->DynRelrRegion.Size > 0) {
    printDynamicRelocHeader(ELF::SHT_REL, "RELR", this->DynRelrRegion);
    Elf_Relr_Range Relrs =
        this->DynRelrRegion.template getAsArrayRef<Elf_Relr>();
    for (const Elf_Rel &Rel : Obj.decode_relrs(Relrs))
      printDynamicReloc(Relocation<ELFT>(Rel, IsMips64EL));
  }

  if (this->DynPLTRelRegion.Size) {
    if (this->DynPLTRelRegion.EntSize == sizeof(Elf_Rela)) {
      printDynamicRelocHeader(ELF::SHT_RELA, "PLT", this->DynPLTRelRegion);
      for (const Elf_Rela &Rela :
           this->DynPLTRelRegion.template getAsArrayRef<Elf_Rela>())
        printDynamicReloc(Relocation<ELFT>(Rela, IsMips64EL));
    } else {
      printDynamicRelocHeader(ELF::SHT_REL, "PLT", this->DynPLTRelRegion);
      for (const Elf_Rel &Rel :
           this->DynPLTRelRegion.template getAsArrayRef<Elf_Rel>())
        printDynamicReloc(Relocation<ELFT>(Rel, IsMips64EL));
    }
  }
}

template <class ELFT>
void GNUELFDumper<ELFT>::printGNUVersionSectionProlog(
    const typename ELFT::Shdr &Sec, const Twine &Label, unsigned EntriesNum) {
  // Don't inline the SecName, because it might report a warning to stderr and
  // corrupt the output.
  StringRef SecName = this->getPrintableSectionName(Sec);
  OS << Label << " section '" << SecName << "' "
     << "contains " << EntriesNum << " entries:\n";

  StringRef LinkedSecName = "<corrupt>";
  if (Expected<const typename ELFT::Shdr *> LinkedSecOrErr =
          this->Obj.getSection(Sec.sh_link))
    LinkedSecName = this->getPrintableSectionName(**LinkedSecOrErr);
  else
    this->reportUniqueWarning("invalid section linked to " +
                              this->describe(Sec) + ": " +
                              toString(LinkedSecOrErr.takeError()));

  OS << " Addr: " << format_hex_no_prefix(Sec.sh_addr, 16)
     << "  Offset: " << format_hex(Sec.sh_offset, 8)
     << "  Link: " << Sec.sh_link << " (" << LinkedSecName << ")\n";
}

template <class ELFT>
void GNUELFDumper<ELFT>::printVersionSymbolSection(const Elf_Shdr *Sec) {
  if (!Sec)
    return;

  printGNUVersionSectionProlog(*Sec, "Version symbols",
                               Sec->sh_size / sizeof(Elf_Versym));
  Expected<ArrayRef<Elf_Versym>> VerTableOrErr =
      this->getVersionTable(*Sec, /*SymTab=*/nullptr,
                            /*StrTab=*/nullptr, /*SymTabSec=*/nullptr);
  if (!VerTableOrErr) {
    this->reportUniqueWarning(VerTableOrErr.takeError());
    return;
  }

  SmallVector<std::optional<VersionEntry>, 0> *VersionMap = nullptr;
  if (Expected<SmallVector<std::optional<VersionEntry>, 0> *> MapOrErr =
          this->getVersionMap())
    VersionMap = *MapOrErr;
  else
    this->reportUniqueWarning(MapOrErr.takeError());

  ArrayRef<Elf_Versym> VerTable = *VerTableOrErr;
  std::vector<StringRef> Versions;
  for (size_t I = 0, E = VerTable.size(); I < E; ++I) {
    unsigned Ndx = VerTable[I].vs_index;
    if (Ndx == VER_NDX_LOCAL || Ndx == VER_NDX_GLOBAL) {
      Versions.emplace_back(Ndx == VER_NDX_LOCAL ? "*local*" : "*global*");
      continue;
    }

    if (!VersionMap) {
      Versions.emplace_back("<corrupt>");
      continue;
    }

    bool IsDefault;
    Expected<StringRef> NameOrErr = this->Obj.getSymbolVersionByIndex(
        Ndx, IsDefault, *VersionMap, /*IsSymHidden=*/std::nullopt);
    if (!NameOrErr) {
      this->reportUniqueWarning("unable to get a version for entry " +
                                Twine(I) + " of " + this->describe(*Sec) +
                                ": " + toString(NameOrErr.takeError()));
      Versions.emplace_back("<corrupt>");
      continue;
    }
    Versions.emplace_back(*NameOrErr);
  }

  // readelf prints 4 entries per line.
  uint64_t Entries = VerTable.size();
  for (uint64_t VersymRow = 0; VersymRow < Entries; VersymRow += 4) {
    OS << "  " << format_hex_no_prefix(VersymRow, 3) << ":";
    for (uint64_t I = 0; (I < 4) && (I + VersymRow) < Entries; ++I) {
      unsigned Ndx = VerTable[VersymRow + I].vs_index;
      OS << format("%4x%c", Ndx & VERSYM_VERSION,
                   Ndx & VERSYM_HIDDEN ? 'h' : ' ');
      OS << left_justify("(" + std::string(Versions[VersymRow + I]) + ")", 13);
    }
    OS << '\n';
  }
  OS << '\n';
}

static std::string versionFlagToString(unsigned Flags) {
  if (Flags == 0)
    return "none";

  std::string Ret;
  auto AddFlag = [&Ret, &Flags](unsigned Flag, StringRef Name) {
    if (!(Flags & Flag))
      return;
    if (!Ret.empty())
      Ret += " | ";
    Ret += Name;
    Flags &= ~Flag;
  };

  AddFlag(VER_FLG_BASE, "BASE");
  AddFlag(VER_FLG_WEAK, "WEAK");
  AddFlag(VER_FLG_INFO, "INFO");
  AddFlag(~0, "<unknown>");
  return Ret;
}

template <class ELFT>
void GNUELFDumper<ELFT>::printVersionDefinitionSection(const Elf_Shdr *Sec) {
  if (!Sec)
    return;

  printGNUVersionSectionProlog(*Sec, "Version definition", Sec->sh_info);

  Expected<std::vector<VerDef>> V = this->Obj.getVersionDefinitions(*Sec);
  if (!V) {
    this->reportUniqueWarning(V.takeError());
    return;
  }

  for (const VerDef &Def : *V) {
    OS << format("  0x%04x: Rev: %u  Flags: %s  Index: %u  Cnt: %u  Name: %s\n",
                 Def.Offset, Def.Version,
                 versionFlagToString(Def.Flags).c_str(), Def.Ndx, Def.Cnt,
                 Def.Name.data());
    unsigned I = 0;
    for (const VerdAux &Aux : Def.AuxV)
      OS << format("  0x%04x: Parent %u: %s\n", Aux.Offset, ++I,
                   Aux.Name.data());
  }

  OS << '\n';
}

template <class ELFT>
void GNUELFDumper<ELFT>::printVersionDependencySection(const Elf_Shdr *Sec) {
  if (!Sec)
    return;

  unsigned VerneedNum = Sec->sh_info;
  printGNUVersionSectionProlog(*Sec, "Version needs", VerneedNum);

  Expected<std::vector<VerNeed>> V =
      this->Obj.getVersionDependencies(*Sec, this->WarningHandler);
  if (!V) {
    this->reportUniqueWarning(V.takeError());
    return;
  }

  for (const VerNeed &VN : *V) {
    OS << format("  0x%04x: Version: %u  File: %s  Cnt: %u\n", VN.Offset,
                 VN.Version, VN.File.data(), VN.Cnt);
    for (const VernAux &Aux : VN.AuxV)
      OS << format("  0x%04x:   Name: %s  Flags: %s  Version: %u\n", Aux.Offset,
                   Aux.Name.data(), versionFlagToString(Aux.Flags).c_str(),
                   Aux.Other);
  }
  OS << '\n';
}

template <class ELFT>
void GNUELFDumper<ELFT>::printHashHistogramStats(size_t NBucket,
                                                 size_t MaxChain,
                                                 size_t TotalSyms,
                                                 ArrayRef<size_t> Count,
                                                 bool IsGnu) const {
  size_t CumulativeNonZero = 0;
  OS << "Histogram for" << (IsGnu ? " `.gnu.hash'" : "")
     << " bucket list length (total of " << NBucket << " buckets)\n"
     << " Length  Number     % of total  Coverage\n";
  for (size_t I = 0; I < MaxChain; ++I) {
    CumulativeNonZero += Count[I] * I;
    OS << format("%7lu  %-10lu (%5.1f%%)     %5.1f%%\n", I, Count[I],
                 (Count[I] * 100.0) / NBucket,
                 (CumulativeNonZero * 100.0) / TotalSyms);
  }
}

template <class ELFT> void GNUELFDumper<ELFT>::printCGProfile() {
  OS << "GNUStyle::printCGProfile not implemented\n";
}

template <class ELFT> void GNUELFDumper<ELFT>::printBBAddrMaps() {
  OS << "GNUStyle::printBBAddrMaps not implemented\n";
}

static Expected<std::vector<uint64_t>> toULEB128Array(ArrayRef<uint8_t> Data) {
  std::vector<uint64_t> Ret;
  const uint8_t *Cur = Data.begin();
  const uint8_t *End = Data.end();
  while (Cur != End) {
    unsigned Size;
    const char *Err;
    Ret.push_back(decodeULEB128(Cur, &Size, End, &Err));
    if (Err)
      return createError(Err);
    Cur += Size;
  }
  return Ret;
}

template <class ELFT>
static Expected<std::vector<uint64_t>>
decodeAddrsigSection(const ELFFile<ELFT> &Obj, const typename ELFT::Shdr &Sec) {
  Expected<ArrayRef<uint8_t>> ContentsOrErr = Obj.getSectionContents(Sec);
  if (!ContentsOrErr)
    return ContentsOrErr.takeError();

  if (Expected<std::vector<uint64_t>> SymsOrErr =
          toULEB128Array(*ContentsOrErr))
    return *SymsOrErr;
  else
    return createError("unable to decode " + describe(Obj, Sec) + ": " +
                       toString(SymsOrErr.takeError()));
}

template <class ELFT> void GNUELFDumper<ELFT>::printAddrsig() {
  if (!this->DotAddrsigSec)
    return;

  Expected<std::vector<uint64_t>> SymsOrErr =
      decodeAddrsigSection(this->Obj, *this->DotAddrsigSec);
  if (!SymsOrErr) {
    this->reportUniqueWarning(SymsOrErr.takeError());
    return;
  }

  StringRef Name = this->getPrintableSectionName(*this->DotAddrsigSec);
  OS << "\nAddress-significant symbols section '" << Name << "'"
     << " contains " << SymsOrErr->size() << " entries:\n";
  OS << "   Num: Name\n";

  Field Fields[2] = {0, 8};
  size_t SymIndex = 0;
  for (uint64_t Sym : *SymsOrErr) {
    Fields[0].Str = to_string(format_decimal(++SymIndex, 6)) + ":";
    Fields[1].Str = this->getStaticSymbolName(Sym);
    for (const Field &Entry : Fields)
      printField(Entry);
    OS << "\n";
  }
}

template <typename ELFT>
static std::string getGNUProperty(uint32_t Type, uint32_t DataSize,
                                  ArrayRef<uint8_t> Data) {
  std::string str;
  raw_string_ostream OS(str);
  uint32_t PrData;
  auto DumpBit = [&](uint32_t Flag, StringRef Name) {
    if (PrData & Flag) {
      PrData &= ~Flag;
      OS << Name;
      if (PrData)
        OS << ", ";
    }
  };

  switch (Type) {
  default:
    OS << format("<application-specific type 0x%x>", Type);
    return OS.str();
  case GNU_PROPERTY_STACK_SIZE: {
    OS << "stack size: ";
    if (DataSize == sizeof(typename ELFT::uint))
      OS << formatv("{0:x}",
                    (uint64_t)(*(const typename ELFT::Addr *)Data.data()));
    else
      OS << format("<corrupt length: 0x%x>", DataSize);
    return OS.str();
  }
  case GNU_PROPERTY_NO_COPY_ON_PROTECTED:
    OS << "no copy on protected";
    if (DataSize)
      OS << format(" <corrupt length: 0x%x>", DataSize);
    return OS.str();
  case GNU_PROPERTY_AARCH64_FEATURE_1_AND:
  case GNU_PROPERTY_X86_FEATURE_1_AND:
    OS << ((Type == GNU_PROPERTY_AARCH64_FEATURE_1_AND) ? "aarch64 feature: "
                                                        : "x86 feature: ");
    if (DataSize != 4) {
      OS << format("<corrupt length: 0x%x>", DataSize);
      return OS.str();
    }
    PrData = support::endian::read32<ELFT::TargetEndianness>(Data.data());
    if (PrData == 0) {
      OS << "<None>";
      return OS.str();
    }
    if (Type == GNU_PROPERTY_AARCH64_FEATURE_1_AND) {
      DumpBit(GNU_PROPERTY_AARCH64_FEATURE_1_BTI, "BTI");
      DumpBit(GNU_PROPERTY_AARCH64_FEATURE_1_PAC, "PAC");
    } else {
      DumpBit(GNU_PROPERTY_X86_FEATURE_1_IBT, "IBT");
      DumpBit(GNU_PROPERTY_X86_FEATURE_1_SHSTK, "SHSTK");
    }
    if (PrData)
      OS << format("<unknown flags: 0x%x>", PrData);
    return OS.str();
  case GNU_PROPERTY_X86_FEATURE_2_NEEDED:
  case GNU_PROPERTY_X86_FEATURE_2_USED:
    OS << "x86 feature "
       << (Type == GNU_PROPERTY_X86_FEATURE_2_NEEDED ? "needed: " : "used: ");
    if (DataSize != 4) {
      OS << format("<corrupt length: 0x%x>", DataSize);
      return OS.str();
    }
    PrData = support::endian::read32<ELFT::TargetEndianness>(Data.data());
    if (PrData == 0) {
      OS << "<None>";
      return OS.str();
    }
    DumpBit(GNU_PROPERTY_X86_FEATURE_2_X86, "x86");
    DumpBit(GNU_PROPERTY_X86_FEATURE_2_X87, "x87");
    DumpBit(GNU_PROPERTY_X86_FEATURE_2_MMX, "MMX");
    DumpBit(GNU_PROPERTY_X86_FEATURE_2_XMM, "XMM");
    DumpBit(GNU_PROPERTY_X86_FEATURE_2_YMM, "YMM");
    DumpBit(GNU_PROPERTY_X86_FEATURE_2_ZMM, "ZMM");
    DumpBit(GNU_PROPERTY_X86_FEATURE_2_FXSR, "FXSR");
    DumpBit(GNU_PROPERTY_X86_FEATURE_2_XSAVE, "XSAVE");
    DumpBit(GNU_PROPERTY_X86_FEATURE_2_XSAVEOPT, "XSAVEOPT");
    DumpBit(GNU_PROPERTY_X86_FEATURE_2_XSAVEC, "XSAVEC");
    if (PrData)
      OS << format("<unknown flags: 0x%x>", PrData);
    return OS.str();
  case GNU_PROPERTY_X86_ISA_1_NEEDED:
  case GNU_PROPERTY_X86_ISA_1_USED:
    OS << "x86 ISA "
       << (Type == GNU_PROPERTY_X86_ISA_1_NEEDED ? "needed: " : "used: ");
    if (DataSize != 4) {
      OS << format("<corrupt length: 0x%x>", DataSize);
      return OS.str();
    }
    PrData = support::endian::read32<ELFT::TargetEndianness>(Data.data());
    if (PrData == 0) {
      OS << "<None>";
      return OS.str();
    }
    DumpBit(GNU_PROPERTY_X86_ISA_1_BASELINE, "x86-64-baseline");
    DumpBit(GNU_PROPERTY_X86_ISA_1_V2, "x86-64-v2");
    DumpBit(GNU_PROPERTY_X86_ISA_1_V3, "x86-64-v3");
    DumpBit(GNU_PROPERTY_X86_ISA_1_V4, "x86-64-v4");
    if (PrData)
      OS << format("<unknown flags: 0x%x>", PrData);
    return OS.str();
  }
}

template <typename ELFT>
static SmallVector<std::string, 4> getGNUPropertyList(ArrayRef<uint8_t> Arr) {
  using Elf_Word = typename ELFT::Word;

  SmallVector<std::string, 4> Properties;
  while (Arr.size() >= 8) {
    uint32_t Type = *reinterpret_cast<const Elf_Word *>(Arr.data());
    uint32_t DataSize = *reinterpret_cast<const Elf_Word *>(Arr.data() + 4);
    Arr = Arr.drop_front(8);

    // Take padding size into account if present.
    uint64_t PaddedSize = alignTo(DataSize, sizeof(typename ELFT::uint));
    std::string str;
    raw_string_ostream OS(str);
    if (Arr.size() < PaddedSize) {
      OS << format("<corrupt type (0x%x) datasz: 0x%x>", Type, DataSize);
      Properties.push_back(OS.str());
      break;
    }
    Properties.push_back(
        getGNUProperty<ELFT>(Type, DataSize, Arr.take_front(PaddedSize)));
    Arr = Arr.drop_front(PaddedSize);
  }

  if (!Arr.empty())
    Properties.push_back("<corrupted GNU_PROPERTY_TYPE_0>");

  return Properties;
}

struct GNUAbiTag {
  std::string OSName;
  std::string ABI;
  bool IsValid;
};

template <typename ELFT> static GNUAbiTag getGNUAbiTag(ArrayRef<uint8_t> Desc) {
  typedef typename ELFT::Word Elf_Word;

  ArrayRef<Elf_Word> Words(reinterpret_cast<const Elf_Word *>(Desc.begin()),
                           reinterpret_cast<const Elf_Word *>(Desc.end()));

  if (Words.size() < 4)
    return {"", "", /*IsValid=*/false};

  static const char *OSNames[] = {
      "Linux", "Hurd", "Solaris", "FreeBSD", "NetBSD", "Syllable", "NaCl",
  };
  StringRef OSName = "Unknown";
  if (Words[0] < std::size(OSNames))
    OSName = OSNames[Words[0]];
  uint32_t Major = Words[1], Minor = Words[2], Patch = Words[3];
  std::string str;
  raw_string_ostream ABI(str);
  ABI << Major << "." << Minor << "." << Patch;
  return {std::string(OSName), ABI.str(), /*IsValid=*/true};
}

static std::string getGNUBuildId(ArrayRef<uint8_t> Desc) {
  std::string str;
  raw_string_ostream OS(str);
  for (uint8_t B : Desc)
    OS << format_hex_no_prefix(B, 2);
  return OS.str();
}

static StringRef getDescAsStringRef(ArrayRef<uint8_t> Desc) {
  return StringRef(reinterpret_cast<const char *>(Desc.data()), Desc.size());
}

template <typename ELFT>
static bool printGNUNote(raw_ostream &OS, uint32_t NoteType,
                         ArrayRef<uint8_t> Desc) {
  // Return true if we were able to pretty-print the note, false otherwise.
  switch (NoteType) {
  default:
    return false;
  case ELF::NT_GNU_ABI_TAG: {
    const GNUAbiTag &AbiTag = getGNUAbiTag<ELFT>(Desc);
    if (!AbiTag.IsValid)
      OS << "    <corrupt GNU_ABI_TAG>";
    else
      OS << "    OS: " << AbiTag.OSName << ", ABI: " << AbiTag.ABI;
    break;
  }
  case ELF::NT_GNU_BUILD_ID: {
    OS << "    Build ID: " << getGNUBuildId(Desc);
    break;
  }
  case ELF::NT_GNU_GOLD_VERSION:
    OS << "    Version: " << getDescAsStringRef(Desc);
    break;
  case ELF::NT_GNU_PROPERTY_TYPE_0:
    OS << "    Properties:";
    for (const std::string &Property : getGNUPropertyList<ELFT>(Desc))
      OS << "    " << Property << "\n";
    break;
  }
  OS << '\n';
  return true;
}

using AndroidNoteProperties = std::vector<std::pair<StringRef, std::string>>;
static AndroidNoteProperties getAndroidNoteProperties(uint32_t NoteType,
                                                      ArrayRef<uint8_t> Desc) {
  AndroidNoteProperties Props;
  switch (NoteType) {
  case ELF::NT_ANDROID_TYPE_MEMTAG:
    if (Desc.empty()) {
      Props.emplace_back("Invalid .note.android.memtag", "");
      return Props;
    }

    switch (Desc[0] & NT_MEMTAG_LEVEL_MASK) {
    case NT_MEMTAG_LEVEL_NONE:
      Props.emplace_back("Tagging Mode", "NONE");
      break;
    case NT_MEMTAG_LEVEL_ASYNC:
      Props.emplace_back("Tagging Mode", "ASYNC");
      break;
    case NT_MEMTAG_LEVEL_SYNC:
      Props.emplace_back("Tagging Mode", "SYNC");
      break;
    default:
      Props.emplace_back(
          "Tagging Mode",
          ("Unknown (" + Twine::utohexstr(Desc[0] & NT_MEMTAG_LEVEL_MASK) + ")")
              .str());
      break;
    }
    Props.emplace_back("Heap",
                       (Desc[0] & NT_MEMTAG_HEAP) ? "Enabled" : "Disabled");
    Props.emplace_back("Stack",
                       (Desc[0] & NT_MEMTAG_STACK) ? "Enabled" : "Disabled");
    break;
  default:
    return Props;
  }
  return Props;
}

static bool printAndroidNote(raw_ostream &OS, uint32_t NoteType,
                             ArrayRef<uint8_t> Desc) {
  // Return true if we were able to pretty-print the note, false otherwise.
  AndroidNoteProperties Props = getAndroidNoteProperties(NoteType, Desc);
  if (Props.empty())
    return false;
  for (const auto &KV : Props)
    OS << "    " << KV.first << ": " << KV.second << '\n';
  OS << '\n';
  return true;
}

template <class ELFT>
void GNUELFDumper<ELFT>::printMemtag(
    const ArrayRef<std::pair<std::string, std::string>> DynamicEntries,
    const ArrayRef<uint8_t> AndroidNoteDesc) {
  OS << "Memtag Dynamic Entries:\n";
  if (DynamicEntries.empty())
    OS << "    < none found >\n";
  for (const auto &DynamicEntryKV : DynamicEntries)
    OS << "    " << DynamicEntryKV.first << ": " << DynamicEntryKV.second
       << "\n";

  if (!AndroidNoteDesc.empty()) {
    OS << "Memtag Android Note:\n";
    printAndroidNote(OS, ELF::NT_ANDROID_TYPE_MEMTAG, AndroidNoteDesc);
  }
}

template <typename ELFT>
static bool printLLVMOMPOFFLOADNote(raw_ostream &OS, uint32_t NoteType,
                                    ArrayRef<uint8_t> Desc) {
  switch (NoteType) {
  default:
    return false;
  case ELF::NT_LLVM_OPENMP_OFFLOAD_VERSION:
    OS << "    Version: " << getDescAsStringRef(Desc);
    break;
  case ELF::NT_LLVM_OPENMP_OFFLOAD_PRODUCER:
    OS << "    Producer: " << getDescAsStringRef(Desc);
    break;
  case ELF::NT_LLVM_OPENMP_OFFLOAD_PRODUCER_VERSION:
    OS << "    Producer version: " << getDescAsStringRef(Desc);
    break;
  }
  OS << '\n';
  return true;
}

const EnumEntry<unsigned> FreeBSDFeatureCtlFlags[] = {
    {"ASLR_DISABLE", NT_FREEBSD_FCTL_ASLR_DISABLE},
    {"PROTMAX_DISABLE", NT_FREEBSD_FCTL_PROTMAX_DISABLE},
    {"STKGAP_DISABLE", NT_FREEBSD_FCTL_STKGAP_DISABLE},
    {"WXNEEDED", NT_FREEBSD_FCTL_WXNEEDED},
    {"LA48", NT_FREEBSD_FCTL_LA48},
    {"ASG_DISABLE", NT_FREEBSD_FCTL_ASG_DISABLE},
};

struct FreeBSDNote {
  std::string Type;
  std::string Value;
};

template <typename ELFT>
static std::optional<FreeBSDNote>
getFreeBSDNote(uint32_t NoteType, ArrayRef<uint8_t> Desc, bool IsCore) {
  if (IsCore)
    return std::nullopt; // No pretty-printing yet.
  switch (NoteType) {
  case ELF::NT_FREEBSD_ABI_TAG:
    if (Desc.size() != 4)
      return std::nullopt;
    return FreeBSDNote{
        "ABI tag",
        utostr(support::endian::read32<ELFT::TargetEndianness>(Desc.data()))};
  case ELF::NT_FREEBSD_ARCH_TAG:
    return FreeBSDNote{"Arch tag", toStringRef(Desc).str()};
  case ELF::NT_FREEBSD_FEATURE_CTL: {
    if (Desc.size() != 4)
      return std::nullopt;
    unsigned Value =
        support::endian::read32<ELFT::TargetEndianness>(Desc.data());
    std::string FlagsStr;
    raw_string_ostream OS(FlagsStr);
    printFlags(Value, ArrayRef(FreeBSDFeatureCtlFlags), OS);
    if (OS.str().empty())
      OS << "0x" << utohexstr(Value);
    else
      OS << "(0x" << utohexstr(Value) << ")";
    return FreeBSDNote{"Feature flags", OS.str()};
  }
  default:
    return std::nullopt;
  }
}

struct AMDNote {
  std::string Type;
  std::string Value;
};

template <typename ELFT>
static AMDNote getAMDNote(uint32_t NoteType, ArrayRef<uint8_t> Desc) {
  switch (NoteType) {
  default:
    return {"", ""};
  case ELF::NT_AMD_HSA_CODE_OBJECT_VERSION: {
    struct CodeObjectVersion {
      uint32_t MajorVersion;
      uint32_t MinorVersion;
    };
    if (Desc.size() != sizeof(CodeObjectVersion))
      return {"AMD HSA Code Object Version",
              "Invalid AMD HSA Code Object Version"};
    std::string VersionString;
    raw_string_ostream StrOS(VersionString);
    auto Version = reinterpret_cast<const CodeObjectVersion *>(Desc.data());
    StrOS << "[Major: " << Version->MajorVersion
          << ", Minor: " << Version->MinorVersion << "]";
    return {"AMD HSA Code Object Version", VersionString};
  }
  case ELF::NT_AMD_HSA_HSAIL: {
    struct HSAILProperties {
      uint32_t HSAILMajorVersion;
      uint32_t HSAILMinorVersion;
      uint8_t Profile;
      uint8_t MachineModel;
      uint8_t DefaultFloatRound;
    };
    if (Desc.size() != sizeof(HSAILProperties))
      return {"AMD HSA HSAIL Properties", "Invalid AMD HSA HSAIL Properties"};
    auto Properties = reinterpret_cast<const HSAILProperties *>(Desc.data());
    std::string HSAILPropetiesString;
    raw_string_ostream StrOS(HSAILPropetiesString);
    StrOS << "[HSAIL Major: " << Properties->HSAILMajorVersion
          << ", HSAIL Minor: " << Properties->HSAILMinorVersion
          << ", Profile: " << uint32_t(Properties->Profile)
          << ", Machine Model: " << uint32_t(Properties->MachineModel)
          << ", Default Float Round: "
          << uint32_t(Properties->DefaultFloatRound) << "]";
    return {"AMD HSA HSAIL Properties", HSAILPropetiesString};
  }
  case ELF::NT_AMD_HSA_ISA_VERSION: {
    struct IsaVersion {
      uint16_t VendorNameSize;
      uint16_t ArchitectureNameSize;
      uint32_t Major;
      uint32_t Minor;
      uint32_t Stepping;
    };
    if (Desc.size() < sizeof(IsaVersion))
      return {"AMD HSA ISA Version", "Invalid AMD HSA ISA Version"};
    auto Isa = reinterpret_cast<const IsaVersion *>(Desc.data());
    if (Desc.size() < sizeof(IsaVersion) +
                          Isa->VendorNameSize + Isa->ArchitectureNameSize ||
        Isa->VendorNameSize == 0 || Isa->ArchitectureNameSize == 0)
      return {"AMD HSA ISA Version", "Invalid AMD HSA ISA Version"};
    std::string IsaString;
    raw_string_ostream StrOS(IsaString);
    StrOS << "[Vendor: "
          << StringRef((const char*)Desc.data() + sizeof(IsaVersion), Isa->VendorNameSize - 1)
          << ", Architecture: "
          << StringRef((const char*)Desc.data() + sizeof(IsaVersion) + Isa->VendorNameSize,
                       Isa->ArchitectureNameSize - 1)
          << ", Major: " << Isa->Major << ", Minor: " << Isa->Minor
          << ", Stepping: " << Isa->Stepping << "]";
    return {"AMD HSA ISA Version", IsaString};
  }
  case ELF::NT_AMD_HSA_METADATA: {
    if (Desc.size() == 0)
      return {"AMD HSA Metadata", ""};
    return {
        "AMD HSA Metadata",
        std::string(reinterpret_cast<const char *>(Desc.data()), Desc.size() - 1)};
  }
  case ELF::NT_AMD_HSA_ISA_NAME: {
    if (Desc.size() == 0)
      return {"AMD HSA ISA Name", ""};
    return {
        "AMD HSA ISA Name",
        std::string(reinterpret_cast<const char *>(Desc.data()), Desc.size())};
  }
  case ELF::NT_AMD_PAL_METADATA: {
    struct PALMetadata {
      uint32_t Key;
      uint32_t Value;
    };
    if (Desc.size() % sizeof(PALMetadata) != 0)
      return {"AMD PAL Metadata", "Invalid AMD PAL Metadata"};
    auto Isa = reinterpret_cast<const PALMetadata *>(Desc.data());
    std::string MetadataString;
    raw_string_ostream StrOS(MetadataString);
    for (size_t I = 0, E = Desc.size() / sizeof(PALMetadata); I < E; ++I) {
      StrOS << "[" << Isa[I].Key << ": " << Isa[I].Value << "]";
    }
    return {"AMD PAL Metadata", MetadataString};
  }
  }
}

struct AMDGPUNote {
  std::string Type;
  std::string Value;
};

template <typename ELFT>
static AMDGPUNote getAMDGPUNote(uint32_t NoteType, ArrayRef<uint8_t> Desc) {
  switch (NoteType) {
  default:
    return {"", ""};
  case ELF::NT_AMDGPU_METADATA: {
    StringRef MsgPackString =
        StringRef(reinterpret_cast<const char *>(Desc.data()), Desc.size());
    msgpack::Document MsgPackDoc;
    if (!MsgPackDoc.readFromBlob(MsgPackString, /*Multi=*/false))
      return {"", ""};

    AMDGPU::HSAMD::V3::MetadataVerifier Verifier(true);
    std::string MetadataString;
    if (!Verifier.verify(MsgPackDoc.getRoot()))
      MetadataString = "Invalid AMDGPU Metadata\n";

    raw_string_ostream StrOS(MetadataString);
    if (MsgPackDoc.getRoot().isScalar()) {
      // TODO: passing a scalar root to toYAML() asserts:
      // (PolymorphicTraits<T>::getKind(Val) != NodeKind::Scalar &&
      //    "plain scalar documents are not supported")
      // To avoid this crash we print the raw data instead.
      return {"", ""};
    }
    MsgPackDoc.toYAML(StrOS);
    return {"AMDGPU Metadata", StrOS.str()};
  }
  }
}

struct CoreFileMapping {
  uint64_t Start, End, Offset;
  StringRef Filename;
};

struct CoreNote {
  uint64_t PageSize;
  std::vector<CoreFileMapping> Mappings;
};

static Expected<CoreNote> readCoreNote(DataExtractor Desc) {
  // Expected format of the NT_FILE note description:
  // 1. # of file mappings (call it N)
  // 2. Page size
  // 3. N (start, end, offset) triples
  // 4. N packed filenames (null delimited)
  // Each field is an Elf_Addr, except for filenames which are char* strings.

  CoreNote Ret;
  const int Bytes = Desc.getAddressSize();

  if (!Desc.isValidOffsetForAddress(2))
    return createError("the note of size 0x" + Twine::utohexstr(Desc.size()) +
                       " is too short, expected at least 0x" +
                       Twine::utohexstr(Bytes * 2));
  if (Desc.getData().back() != 0)
    return createError("the note is not NUL terminated");

  uint64_t DescOffset = 0;
  uint64_t FileCount = Desc.getAddress(&DescOffset);
  Ret.PageSize = Desc.getAddress(&DescOffset);

  if (!Desc.isValidOffsetForAddress(3 * FileCount * Bytes))
    return createError("unable to read file mappings (found " +
                       Twine(FileCount) + "): the note of size 0x" +
                       Twine::utohexstr(Desc.size()) + " is too short");

  uint64_t FilenamesOffset = 0;
  DataExtractor Filenames(
      Desc.getData().drop_front(DescOffset + 3 * FileCount * Bytes),
      Desc.isLittleEndian(), Desc.getAddressSize());

  Ret.Mappings.resize(FileCount);
  size_t I = 0;
  for (CoreFileMapping &Mapping : Ret.Mappings) {
    ++I;
    if (!Filenames.isValidOffsetForDataOfSize(FilenamesOffset, 1))
      return createError(
          "unable to read the file name for the mapping with index " +
          Twine(I) + ": the note of size 0x" + Twine::utohexstr(Desc.size()) +
          " is truncated");
    Mapping.Start = Desc.getAddress(&DescOffset);
    Mapping.End = Desc.getAddress(&DescOffset);
    Mapping.Offset = Desc.getAddress(&DescOffset);
    Mapping.Filename = Filenames.getCStrRef(&FilenamesOffset);
  }

  return Ret;
}

template <typename ELFT>
static void printCoreNote(raw_ostream &OS, const CoreNote &Note) {
  // Length of "0x<address>" string.
  const int FieldWidth = ELFT::Is64Bits ? 18 : 10;

  OS << "    Page size: " << format_decimal(Note.PageSize, 0) << '\n';
  OS << "    " << right_justify("Start", FieldWidth) << "  "
     << right_justify("End", FieldWidth) << "  "
     << right_justify("Page Offset", FieldWidth) << '\n';
  for (const CoreFileMapping &Mapping : Note.Mappings) {
    OS << "    " << format_hex(Mapping.Start, FieldWidth) << "  "
       << format_hex(Mapping.End, FieldWidth) << "  "
       << format_hex(Mapping.Offset, FieldWidth) << "\n        "
       << Mapping.Filename << '\n';
  }
}

const NoteType GenericNoteTypes[] = {
    {ELF::NT_VERSION, "NT_VERSION (version)"},
    {ELF::NT_ARCH, "NT_ARCH (architecture)"},
    {ELF::NT_GNU_BUILD_ATTRIBUTE_OPEN, "OPEN"},
    {ELF::NT_GNU_BUILD_ATTRIBUTE_FUNC, "func"},
};

const NoteType GNUNoteTypes[] = {
    {ELF::NT_GNU_ABI_TAG, "NT_GNU_ABI_TAG (ABI version tag)"},
    {ELF::NT_GNU_HWCAP, "NT_GNU_HWCAP (DSO-supplied software HWCAP info)"},
    {ELF::NT_GNU_BUILD_ID, "NT_GNU_BUILD_ID (unique build ID bitstring)"},
    {ELF::NT_GNU_GOLD_VERSION, "NT_GNU_GOLD_VERSION (gold version)"},
    {ELF::NT_GNU_PROPERTY_TYPE_0, "NT_GNU_PROPERTY_TYPE_0 (property note)"},
};

const NoteType FreeBSDCoreNoteTypes[] = {
    {ELF::NT_FREEBSD_THRMISC, "NT_THRMISC (thrmisc structure)"},
    {ELF::NT_FREEBSD_PROCSTAT_PROC, "NT_PROCSTAT_PROC (proc data)"},
    {ELF::NT_FREEBSD_PROCSTAT_FILES, "NT_PROCSTAT_FILES (files data)"},
    {ELF::NT_FREEBSD_PROCSTAT_VMMAP, "NT_PROCSTAT_VMMAP (vmmap data)"},
    {ELF::NT_FREEBSD_PROCSTAT_GROUPS, "NT_PROCSTAT_GROUPS (groups data)"},
    {ELF::NT_FREEBSD_PROCSTAT_UMASK, "NT_PROCSTAT_UMASK (umask data)"},
    {ELF::NT_FREEBSD_PROCSTAT_RLIMIT, "NT_PROCSTAT_RLIMIT (rlimit data)"},
    {ELF::NT_FREEBSD_PROCSTAT_OSREL, "NT_PROCSTAT_OSREL (osreldate data)"},
    {ELF::NT_FREEBSD_PROCSTAT_PSSTRINGS,
     "NT_PROCSTAT_PSSTRINGS (ps_strings data)"},
    {ELF::NT_FREEBSD_PROCSTAT_AUXV, "NT_PROCSTAT_AUXV (auxv data)"},
};

const NoteType FreeBSDNoteTypes[] = {
    {ELF::NT_FREEBSD_ABI_TAG, "NT_FREEBSD_ABI_TAG (ABI version tag)"},
    {ELF::NT_FREEBSD_NOINIT_TAG, "NT_FREEBSD_NOINIT_TAG (no .init tag)"},
    {ELF::NT_FREEBSD_ARCH_TAG, "NT_FREEBSD_ARCH_TAG (architecture tag)"},
    {ELF::NT_FREEBSD_FEATURE_CTL,
     "NT_FREEBSD_FEATURE_CTL (FreeBSD feature control)"},
};

const NoteType NetBSDCoreNoteTypes[] = {
    {ELF::NT_NETBSDCORE_PROCINFO,
     "NT_NETBSDCORE_PROCINFO (procinfo structure)"},
    {ELF::NT_NETBSDCORE_AUXV, "NT_NETBSDCORE_AUXV (ELF auxiliary vector data)"},
    {ELF::NT_NETBSDCORE_LWPSTATUS, "PT_LWPSTATUS (ptrace_lwpstatus structure)"},
};

const NoteType OpenBSDCoreNoteTypes[] = {
    {ELF::NT_OPENBSD_PROCINFO, "NT_OPENBSD_PROCINFO (procinfo structure)"},
    {ELF::NT_OPENBSD_AUXV, "NT_OPENBSD_AUXV (ELF auxiliary vector data)"},
    {ELF::NT_OPENBSD_REGS, "NT_OPENBSD_REGS (regular registers)"},
    {ELF::NT_OPENBSD_FPREGS, "NT_OPENBSD_FPREGS (floating point registers)"},
    {ELF::NT_OPENBSD_WCOOKIE, "NT_OPENBSD_WCOOKIE (window cookie)"},
};

const NoteType AMDNoteTypes[] = {
    {ELF::NT_AMD_HSA_CODE_OBJECT_VERSION,
     "NT_AMD_HSA_CODE_OBJECT_VERSION (AMD HSA Code Object Version)"},
    {ELF::NT_AMD_HSA_HSAIL, "NT_AMD_HSA_HSAIL (AMD HSA HSAIL Properties)"},
    {ELF::NT_AMD_HSA_ISA_VERSION, "NT_AMD_HSA_ISA_VERSION (AMD HSA ISA Version)"},
    {ELF::NT_AMD_HSA_METADATA, "NT_AMD_HSA_METADATA (AMD HSA Metadata)"},
    {ELF::NT_AMD_HSA_ISA_NAME, "NT_AMD_HSA_ISA_NAME (AMD HSA ISA Name)"},
    {ELF::NT_AMD_PAL_METADATA, "NT_AMD_PAL_METADATA (AMD PAL Metadata)"},
};

const NoteType AMDGPUNoteTypes[] = {
    {ELF::NT_AMDGPU_METADATA, "NT_AMDGPU_METADATA (AMDGPU Metadata)"},
};

const NoteType LLVMOMPOFFLOADNoteTypes[] = {
    {ELF::NT_LLVM_OPENMP_OFFLOAD_VERSION,
     "NT_LLVM_OPENMP_OFFLOAD_VERSION (image format version)"},
    {ELF::NT_LLVM_OPENMP_OFFLOAD_PRODUCER,
     "NT_LLVM_OPENMP_OFFLOAD_PRODUCER (producing toolchain)"},
    {ELF::NT_LLVM_OPENMP_OFFLOAD_PRODUCER_VERSION,
     "NT_LLVM_OPENMP_OFFLOAD_PRODUCER_VERSION (producing toolchain version)"},
};

const NoteType AndroidNoteTypes[] = {
    {ELF::NT_ANDROID_TYPE_IDENT, "NT_ANDROID_TYPE_IDENT"},
    {ELF::NT_ANDROID_TYPE_KUSER, "NT_ANDROID_TYPE_KUSER"},
    {ELF::NT_ANDROID_TYPE_MEMTAG,
     "NT_ANDROID_TYPE_MEMTAG (Android memory tagging information)"},
};

const NoteType CoreNoteTypes[] = {
    {ELF::NT_PRSTATUS, "NT_PRSTATUS (prstatus structure)"},
    {ELF::NT_FPREGSET, "NT_FPREGSET (floating point registers)"},
    {ELF::NT_PRPSINFO, "NT_PRPSINFO (prpsinfo structure)"},
    {ELF::NT_TASKSTRUCT, "NT_TASKSTRUCT (task structure)"},
    {ELF::NT_AUXV, "NT_AUXV (auxiliary vector)"},
    {ELF::NT_PSTATUS, "NT_PSTATUS (pstatus structure)"},
    {ELF::NT_FPREGS, "NT_FPREGS (floating point registers)"},
    {ELF::NT_PSINFO, "NT_PSINFO (psinfo structure)"},
    {ELF::NT_LWPSTATUS, "NT_LWPSTATUS (lwpstatus_t structure)"},
    {ELF::NT_LWPSINFO, "NT_LWPSINFO (lwpsinfo_t structure)"},
    {ELF::NT_WIN32PSTATUS, "NT_WIN32PSTATUS (win32_pstatus structure)"},

    {ELF::NT_PPC_VMX, "NT_PPC_VMX (ppc Altivec registers)"},
    {ELF::NT_PPC_VSX, "NT_PPC_VSX (ppc VSX registers)"},
    {ELF::NT_PPC_TAR, "NT_PPC_TAR (ppc TAR register)"},
    {ELF::NT_PPC_PPR, "NT_PPC_PPR (ppc PPR register)"},
    {ELF::NT_PPC_DSCR, "NT_PPC_DSCR (ppc DSCR register)"},
    {ELF::NT_PPC_EBB, "NT_PPC_EBB (ppc EBB registers)"},
    {ELF::NT_PPC_PMU, "NT_PPC_PMU (ppc PMU registers)"},
    {ELF::NT_PPC_TM_CGPR, "NT_PPC_TM_CGPR (ppc checkpointed GPR registers)"},
    {ELF::NT_PPC_TM_CFPR,
     "NT_PPC_TM_CFPR (ppc checkpointed floating point registers)"},
    {ELF::NT_PPC_TM_CVMX,
     "NT_PPC_TM_CVMX (ppc checkpointed Altivec registers)"},
    {ELF::NT_PPC_TM_CVSX, "NT_PPC_TM_CVSX (ppc checkpointed VSX registers)"},
    {ELF::NT_PPC_TM_SPR, "NT_PPC_TM_SPR (ppc TM special purpose registers)"},
    {ELF::NT_PPC_TM_CTAR, "NT_PPC_TM_CTAR (ppc checkpointed TAR register)"},
    {ELF::NT_PPC_TM_CPPR, "NT_PPC_TM_CPPR (ppc checkpointed PPR register)"},
    {ELF::NT_PPC_TM_CDSCR, "NT_PPC_TM_CDSCR (ppc checkpointed DSCR register)"},

    {ELF::NT_386_TLS, "NT_386_TLS (x86 TLS information)"},
    {ELF::NT_386_IOPERM, "NT_386_IOPERM (x86 I/O permissions)"},
    {ELF::NT_X86_XSTATE, "NT_X86_XSTATE (x86 XSAVE extended state)"},

    {ELF::NT_S390_HIGH_GPRS, "NT_S390_HIGH_GPRS (s390 upper register halves)"},
    {ELF::NT_S390_TIMER, "NT_S390_TIMER (s390 timer register)"},
    {ELF::NT_S390_TODCMP, "NT_S390_TODCMP (s390 TOD comparator register)"},
    {ELF::NT_S390_TODPREG, "NT_S390_TODPREG (s390 TOD programmable register)"},
    {ELF::NT_S390_CTRS, "NT_S390_CTRS (s390 control registers)"},
    {ELF::NT_S390_PREFIX, "NT_S390_PREFIX (s390 prefix register)"},
    {ELF::NT_S390_LAST_BREAK,
     "NT_S390_LAST_BREAK (s390 last breaking event address)"},
    {ELF::NT_S390_SYSTEM_CALL,
     "NT_S390_SYSTEM_CALL (s390 system call restart data)"},
    {ELF::NT_S390_TDB, "NT_S390_TDB (s390 transaction diagnostic block)"},
    {ELF::NT_S390_VXRS_LOW,
     "NT_S390_VXRS_LOW (s390 vector registers 0-15 upper half)"},
    {ELF::NT_S390_VXRS_HIGH, "NT_S390_VXRS_HIGH (s390 vector registers 16-31)"},
    {ELF::NT_S390_GS_CB, "NT_S390_GS_CB (s390 guarded-storage registers)"},
    {ELF::NT_S390_GS_BC,
     "NT_S390_GS_BC (s390 guarded-storage broadcast control)"},

    {ELF::NT_ARM_VFP, "NT_ARM_VFP (arm VFP registers)"},
    {ELF::NT_ARM_TLS, "NT_ARM_TLS (AArch TLS registers)"},
    {ELF::NT_ARM_HW_BREAK,
     "NT_ARM_HW_BREAK (AArch hardware breakpoint registers)"},
    {ELF::NT_ARM_HW_WATCH,
     "NT_ARM_HW_WATCH (AArch hardware watchpoint registers)"},

    {ELF::NT_FILE, "NT_FILE (mapped files)"},
    {ELF::NT_PRXFPREG, "NT_PRXFPREG (user_xfpregs structure)"},
    {ELF::NT_SIGINFO, "NT_SIGINFO (siginfo_t data)"},
};

template <class ELFT>
StringRef getNoteTypeName(const typename ELFT::Note &Note, unsigned ELFType) {
  uint32_t Type = Note.getType();
  auto FindNote = [&](ArrayRef<NoteType> V) -> StringRef {
    for (const NoteType &N : V)
      if (N.ID == Type)
        return N.Name;
    return "";
  };

  StringRef Name = Note.getName();
  if (Name == "GNU")
    return FindNote(GNUNoteTypes);
  if (Name == "FreeBSD") {
    if (ELFType == ELF::ET_CORE) {
      // FreeBSD also places the generic core notes in the FreeBSD namespace.
      StringRef Result = FindNote(FreeBSDCoreNoteTypes);
      if (!Result.empty())
        return Result;
      return FindNote(CoreNoteTypes);
    } else {
      return FindNote(FreeBSDNoteTypes);
    }
  }
  if (ELFType == ELF::ET_CORE && Name.startswith("NetBSD-CORE")) {
    StringRef Result = FindNote(NetBSDCoreNoteTypes);
    if (!Result.empty())
      return Result;
    return FindNote(CoreNoteTypes);
  }
  if (ELFType == ELF::ET_CORE && Name.startswith("OpenBSD")) {
    // OpenBSD also places the generic core notes in the OpenBSD namespace.
    StringRef Result = FindNote(OpenBSDCoreNoteTypes);
    if (!Result.empty())
      return Result;
    return FindNote(CoreNoteTypes);
  }
  if (Name == "AMD")
    return FindNote(AMDNoteTypes);
  if (Name == "AMDGPU")
    return FindNote(AMDGPUNoteTypes);
  if (Name == "LLVMOMPOFFLOAD")
    return FindNote(LLVMOMPOFFLOADNoteTypes);
  if (Name == "Android")
    return FindNote(AndroidNoteTypes);

  if (ELFType == ELF::ET_CORE)
    return FindNote(CoreNoteTypes);
  return FindNote(GenericNoteTypes);
}

template <class ELFT>
static void processNotesHelper(
    const ELFDumper<ELFT> &Dumper,
    llvm::function_ref<void(std::optional<StringRef>, typename ELFT::Off,
                            typename ELFT::Addr)>
        StartNotesFn,
    llvm::function_ref<Error(const typename ELFT::Note &, bool)> ProcessNoteFn,
    llvm::function_ref<void()> FinishNotesFn) {
  const ELFFile<ELFT> &Obj = Dumper.getElfObject().getELFFile();
  bool IsCoreFile = Obj.getHeader().e_type == ELF::ET_CORE;

  ArrayRef<typename ELFT::Shdr> Sections = cantFail(Obj.sections());
  if (!IsCoreFile && !Sections.empty()) {
    for (const typename ELFT::Shdr &S : Sections) {
      if (S.sh_type != SHT_NOTE)
        continue;
      StartNotesFn(expectedToStdOptional(Obj.getSectionName(S)), S.sh_offset,
                   S.sh_size);
      Error Err = Error::success();
      size_t I = 0;
      for (const typename ELFT::Note Note : Obj.notes(S, Err)) {
        if (Error E = ProcessNoteFn(Note, IsCoreFile))
          Dumper.reportUniqueWarning(
              "unable to read note with index " + Twine(I) + " from the " +
              describe(Obj, S) + ": " + toString(std::move(E)));
        ++I;
      }
      if (Err)
        Dumper.reportUniqueWarning("unable to read notes from the " +
                                   describe(Obj, S) + ": " +
                                   toString(std::move(Err)));
      FinishNotesFn();
    }
    return;
  }

  Expected<ArrayRef<typename ELFT::Phdr>> PhdrsOrErr = Obj.program_headers();
  if (!PhdrsOrErr) {
    Dumper.reportUniqueWarning(
        "unable to read program headers to locate the PT_NOTE segment: " +
        toString(PhdrsOrErr.takeError()));
    return;
  }

  for (size_t I = 0, E = (*PhdrsOrErr).size(); I != E; ++I) {
    const typename ELFT::Phdr &P = (*PhdrsOrErr)[I];
    if (P.p_type != PT_NOTE)
      continue;
    StartNotesFn(/*SecName=*/std::nullopt, P.p_offset, P.p_filesz);
    Error Err = Error::success();
    size_t Index = 0;
    for (const typename ELFT::Note Note : Obj.notes(P, Err)) {
      if (Error E = ProcessNoteFn(Note, IsCoreFile))
        Dumper.reportUniqueWarning("unable to read note with index " +
                                   Twine(Index) +
                                   " from the PT_NOTE segment with index " +
                                   Twine(I) + ": " + toString(std::move(E)));
      ++Index;
    }
    if (Err)
      Dumper.reportUniqueWarning(
          "unable to read notes from the PT_NOTE segment with index " +
          Twine(I) + ": " + toString(std::move(Err)));
    FinishNotesFn();
  }
}

template <class ELFT> void GNUELFDumper<ELFT>::printNotes() {
  bool IsFirstHeader = true;
  auto PrintHeader = [&](std::optional<StringRef> SecName,
                         const typename ELFT::Off Offset,
                         const typename ELFT::Addr Size) {
    // Print a newline between notes sections to match GNU readelf.
    if (!IsFirstHeader) {
      OS << '\n';
    } else {
      IsFirstHeader = false;
    }

    OS << "Displaying notes found ";

    if (SecName)
      OS << "in: " << *SecName << "\n";
    else
      OS << "at file offset " << format_hex(Offset, 10) << " with length "
         << format_hex(Size, 10) << ":\n";

    OS << "  Owner                Data size \tDescription\n";
  };

  auto ProcessNote = [&](const Elf_Note &Note, bool IsCore) -> Error {
    StringRef Name = Note.getName();
    ArrayRef<uint8_t> Descriptor = Note.getDesc();
    Elf_Word Type = Note.getType();

    // Print the note owner/type.
    OS << "  " << left_justify(Name, 20) << ' '
       << format_hex(Descriptor.size(), 10) << '\t';

    StringRef NoteType =
        getNoteTypeName<ELFT>(Note, this->Obj.getHeader().e_type);
    if (!NoteType.empty())
      OS << NoteType << '\n';
    else
      OS << "Unknown note type: (" << format_hex(Type, 10) << ")\n";

    // Print the description, or fallback to printing raw bytes for unknown
    // owners/if we fail to pretty-print the contents.
    if (Name == "GNU") {
      if (printGNUNote<ELFT>(OS, Type, Descriptor))
        return Error::success();
    } else if (Name == "FreeBSD") {
      if (std::optional<FreeBSDNote> N =
              getFreeBSDNote<ELFT>(Type, Descriptor, IsCore)) {
        OS << "    " << N->Type << ": " << N->Value << '\n';
        return Error::success();
      }
    } else if (Name == "AMD") {
      const AMDNote N = getAMDNote<ELFT>(Type, Descriptor);
      if (!N.Type.empty()) {
        OS << "    " << N.Type << ":\n        " << N.Value << '\n';
        return Error::success();
      }
    } else if (Name == "AMDGPU") {
      const AMDGPUNote N = getAMDGPUNote<ELFT>(Type, Descriptor);
      if (!N.Type.empty()) {
        OS << "    " << N.Type << ":\n        " << N.Value << '\n';
        return Error::success();
      }
    } else if (Name == "LLVMOMPOFFLOAD") {
      if (printLLVMOMPOFFLOADNote<ELFT>(OS, Type, Descriptor))
        return Error::success();
    } else if (Name == "CORE") {
      if (Type == ELF::NT_FILE) {
        DataExtractor DescExtractor(Descriptor,
                                    ELFT::TargetEndianness == support::little,
                                    sizeof(Elf_Addr));
        if (Expected<CoreNote> NoteOrErr = readCoreNote(DescExtractor)) {
          printCoreNote<ELFT>(OS, *NoteOrErr);
          return Error::success();
        } else {
          return NoteOrErr.takeError();
        }
      }
    } else if (Name == "Android") {
      if (printAndroidNote(OS, Type, Descriptor))
        return Error::success();
    }
    if (!Descriptor.empty()) {
      OS << "   description data:";
      for (uint8_t B : Descriptor)
        OS << " " << format("%02x", B);
      OS << '\n';
    }
    return Error::success();
  };

  processNotesHelper(*this, /*StartNotesFn=*/PrintHeader,
                     /*ProcessNoteFn=*/ProcessNote, /*FinishNotesFn=*/[]() {});
}

template <typename ELFT> void ELFDumper<ELFT>::printMemtag() {
  if (Obj.getHeader().e_machine != EM_AARCH64) return;
  std::vector<std::pair<std::string, std::string>> DynamicEntries;
  for (const typename ELFT::Dyn &Entry : dynamic_table()) {
    uintX_t Tag = Entry.getTag();
    switch (Tag) {
    case DT_AARCH64_MEMTAG_MODE:
    case DT_AARCH64_MEMTAG_HEAP:
    case DT_AARCH64_MEMTAG_STACK:
    case DT_AARCH64_MEMTAG_GLOBALSSZ:
    case DT_AARCH64_MEMTAG_GLOBALS:
      DynamicEntries.emplace_back(Obj.getDynamicTagAsString(Tag),
                                  getDynamicEntry(Tag, Entry.getVal()));
    }
  }

  ArrayRef<uint8_t> AndroidNoteDesc;
  auto FindAndroidNote = [&](const Elf_Note &Note, bool IsCore) -> Error {
    if (Note.getName() == "Android" &&
        Note.getType() == ELF::NT_ANDROID_TYPE_MEMTAG)
      AndroidNoteDesc = Note.getDesc();
    return Error::success();
  };

  processNotesHelper(
      *this,
      /*StartNotesFn=*/
      [](std::optional<StringRef>, const typename ELFT::Off,
         const typename ELFT::Addr) {},
      /*ProcessNoteFn=*/FindAndroidNote, /*FinishNotesFn=*/[]() {});

  printMemtag(DynamicEntries, AndroidNoteDesc);
}

template <class ELFT> void GNUELFDumper<ELFT>::printELFLinkerOptions() {
  OS << "printELFLinkerOptions not implemented!\n";
}

template <class ELFT>
void ELFDumper<ELFT>::printDependentLibsHelper(
    function_ref<void(const Elf_Shdr &)> OnSectionStart,
    function_ref<void(StringRef, uint64_t)> OnLibEntry) {
  auto Warn = [this](unsigned SecNdx, StringRef Msg) {
    this->reportUniqueWarning("SHT_LLVM_DEPENDENT_LIBRARIES section at index " +
                              Twine(SecNdx) + " is broken: " + Msg);
  };

  unsigned I = -1;
  for (const Elf_Shdr &Shdr : cantFail(Obj.sections())) {
    ++I;
    if (Shdr.sh_type != ELF::SHT_LLVM_DEPENDENT_LIBRARIES)
      continue;

    OnSectionStart(Shdr);

    Expected<ArrayRef<uint8_t>> ContentsOrErr = Obj.getSectionContents(Shdr);
    if (!ContentsOrErr) {
      Warn(I, toString(ContentsOrErr.takeError()));
      continue;
    }

    ArrayRef<uint8_t> Contents = *ContentsOrErr;
    if (!Contents.empty() && Contents.back() != 0) {
      Warn(I, "the content is not null-terminated");
      continue;
    }

    for (const uint8_t *I = Contents.begin(), *E = Contents.end(); I < E;) {
      StringRef Lib((const char *)I);
      OnLibEntry(Lib, I - Contents.begin());
      I += Lib.size() + 1;
    }
  }
}

template <class ELFT>
void ELFDumper<ELFT>::forEachRelocationDo(
    const Elf_Shdr &Sec, bool RawRelr,
    llvm::function_ref<void(const Relocation<ELFT> &, unsigned,
                            const Elf_Shdr &, const Elf_Shdr *)>
        RelRelaFn,
    llvm::function_ref<void(const Elf_Relr &)> RelrFn) {
  auto Warn = [&](Error &&E,
                  const Twine &Prefix = "unable to read relocations from") {
    this->reportUniqueWarning(Prefix + " " + describe(Sec) + ": " +
                              toString(std::move(E)));
  };

  // SHT_RELR/SHT_ANDROID_RELR sections do not have an associated symbol table.
  // For them we should not treat the value of the sh_link field as an index of
  // a symbol table.
  const Elf_Shdr *SymTab;
  if (Sec.sh_type != ELF::SHT_RELR && Sec.sh_type != ELF::SHT_ANDROID_RELR) {
    Expected<const Elf_Shdr *> SymTabOrErr = Obj.getSection(Sec.sh_link);
    if (!SymTabOrErr) {
      Warn(SymTabOrErr.takeError(), "unable to locate a symbol table for");
      return;
    }
    SymTab = *SymTabOrErr;
  }

  unsigned RelNdx = 0;
  const bool IsMips64EL = this->Obj.isMips64EL();
  switch (Sec.sh_type) {
  case ELF::SHT_REL:
    if (Expected<Elf_Rel_Range> RangeOrErr = Obj.rels(Sec)) {
      for (const Elf_Rel &R : *RangeOrErr)
        RelRelaFn(Relocation<ELFT>(R, IsMips64EL), RelNdx++, Sec, SymTab);
    } else {
      Warn(RangeOrErr.takeError());
    }
    break;
  case ELF::SHT_RELA:
    if (Expected<Elf_Rela_Range> RangeOrErr = Obj.relas(Sec)) {
      for (const Elf_Rela &R : *RangeOrErr)
        RelRelaFn(Relocation<ELFT>(R, IsMips64EL), RelNdx++, Sec, SymTab);
    } else {
      Warn(RangeOrErr.takeError());
    }
    break;
  case ELF::SHT_RELR:
  case ELF::SHT_ANDROID_RELR: {
    Expected<Elf_Relr_Range> RangeOrErr = Obj.relrs(Sec);
    if (!RangeOrErr) {
      Warn(RangeOrErr.takeError());
      break;
    }
    if (RawRelr) {
      for (const Elf_Relr &R : *RangeOrErr)
        RelrFn(R);
      break;
    }

    for (const Elf_Rel &R : Obj.decode_relrs(*RangeOrErr))
      RelRelaFn(Relocation<ELFT>(R, IsMips64EL), RelNdx++, Sec,
                /*SymTab=*/nullptr);
    break;
  }
  case ELF::SHT_ANDROID_REL:
  case ELF::SHT_ANDROID_RELA:
    if (Expected<std::vector<Elf_Rela>> RelasOrErr = Obj.android_relas(Sec)) {
      for (const Elf_Rela &R : *RelasOrErr)
        RelRelaFn(Relocation<ELFT>(R, IsMips64EL), RelNdx++, Sec, SymTab);
    } else {
      Warn(RelasOrErr.takeError());
    }
    break;
  }
}

template <class ELFT>
StringRef ELFDumper<ELFT>::getPrintableSectionName(const Elf_Shdr &Sec) const {
  StringRef Name = "<?>";
  if (Expected<StringRef> SecNameOrErr =
          Obj.getSectionName(Sec, this->WarningHandler))
    Name = *SecNameOrErr;
  else
    this->reportUniqueWarning("unable to get the name of " + describe(Sec) +
                              ": " + toString(SecNameOrErr.takeError()));
  return Name;
}

template <class ELFT> void GNUELFDumper<ELFT>::printDependentLibs() {
  bool SectionStarted = false;
  struct NameOffset {
    StringRef Name;
    uint64_t Offset;
  };
  std::vector<NameOffset> SecEntries;
  NameOffset Current;
  auto PrintSection = [&]() {
    OS << "Dependent libraries section " << Current.Name << " at offset "
       << format_hex(Current.Offset, 1) << " contains " << SecEntries.size()
       << " entries:\n";
    for (NameOffset Entry : SecEntries)
      OS << "  [" << format("%6" PRIx64, Entry.Offset) << "]  " << Entry.Name
         << "\n";
    OS << "\n";
    SecEntries.clear();
  };

  auto OnSectionStart = [&](const Elf_Shdr &Shdr) {
    if (SectionStarted)
      PrintSection();
    SectionStarted = true;
    Current.Offset = Shdr.sh_offset;
    Current.Name = this->getPrintableSectionName(Shdr);
  };
  auto OnLibEntry = [&](StringRef Lib, uint64_t Offset) {
    SecEntries.push_back(NameOffset{Lib, Offset});
  };

  this->printDependentLibsHelper(OnSectionStart, OnLibEntry);
  if (SectionStarted)
    PrintSection();
}

template <class ELFT>
SmallVector<uint32_t> ELFDumper<ELFT>::getSymbolIndexesForFunctionAddress(
    uint64_t SymValue, std::optional<const Elf_Shdr *> FunctionSec) {
  SmallVector<uint32_t> SymbolIndexes;
  if (!this->AddressToIndexMap) {
    // Populate the address to index map upon the first invocation of this
    // function.
    this->AddressToIndexMap.emplace();
    if (this->DotSymtabSec) {
      if (Expected<Elf_Sym_Range> SymsOrError =
              Obj.symbols(this->DotSymtabSec)) {
        uint32_t Index = (uint32_t)-1;
        for (const Elf_Sym &Sym : *SymsOrError) {
          ++Index;

          if (Sym.st_shndx == ELF::SHN_UNDEF || Sym.getType() != ELF::STT_FUNC)
            continue;

          Expected<uint64_t> SymAddrOrErr =
              ObjF.toSymbolRef(this->DotSymtabSec, Index).getAddress();
          if (!SymAddrOrErr) {
            std::string Name = this->getStaticSymbolName(Index);
            reportUniqueWarning("unable to get address of symbol '" + Name +
                                "': " + toString(SymAddrOrErr.takeError()));
            return SymbolIndexes;
          }

          (*this->AddressToIndexMap)[*SymAddrOrErr].push_back(Index);
        }
      } else {
        reportUniqueWarning("unable to read the symbol table: " +
                            toString(SymsOrError.takeError()));
      }
    }
  }

  auto Symbols = this->AddressToIndexMap->find(SymValue);
  if (Symbols == this->AddressToIndexMap->end())
    return SymbolIndexes;

  for (uint32_t Index : Symbols->second) {
    // Check if the symbol is in the right section. FunctionSec == None
    // means "any section".
    if (FunctionSec) {
      const Elf_Sym &Sym = *cantFail(Obj.getSymbol(this->DotSymtabSec, Index));
      if (Expected<const Elf_Shdr *> SecOrErr =
              Obj.getSection(Sym, this->DotSymtabSec,
                             this->getShndxTable(this->DotSymtabSec))) {
        if (*FunctionSec != *SecOrErr)
          continue;
      } else {
        std::string Name = this->getStaticSymbolName(Index);
        // Note: it is impossible to trigger this error currently, it is
        // untested.
        reportUniqueWarning("unable to get section of symbol '" + Name +
                            "': " + toString(SecOrErr.takeError()));
        return SymbolIndexes;
      }
    }

    SymbolIndexes.push_back(Index);
  }

  return SymbolIndexes;
}

template <class ELFT>
bool ELFDumper<ELFT>::printFunctionStackSize(
    uint64_t SymValue, std::optional<const Elf_Shdr *> FunctionSec,
    const Elf_Shdr &StackSizeSec, DataExtractor Data, uint64_t *Offset) {
  SmallVector<uint32_t> FuncSymIndexes =
      this->getSymbolIndexesForFunctionAddress(SymValue, FunctionSec);
  if (FuncSymIndexes.empty())
    reportUniqueWarning(
        "could not identify function symbol for stack size entry in " +
        describe(StackSizeSec));

  // Extract the size. The expectation is that Offset is pointing to the right
  // place, i.e. past the function address.
  Error Err = Error::success();
  uint64_t StackSize = Data.getULEB128(Offset, &Err);
  if (Err) {
    reportUniqueWarning("could not extract a valid stack size from " +
                        describe(StackSizeSec) + ": " +
                        toString(std::move(Err)));
    return false;
  }

  if (FuncSymIndexes.empty()) {
    printStackSizeEntry(StackSize, {"?"});
  } else {
    SmallVector<std::string> FuncSymNames;
    for (uint32_t Index : FuncSymIndexes)
      FuncSymNames.push_back(this->getStaticSymbolName(Index));
    printStackSizeEntry(StackSize, FuncSymNames);
  }

  return true;
}

template <class ELFT>
void GNUELFDumper<ELFT>::printStackSizeEntry(uint64_t Size,
                                             ArrayRef<std::string> FuncNames) {
  OS.PadToColumn(2);
  OS << format_decimal(Size, 11);
  OS.PadToColumn(18);

  OS << join(FuncNames.begin(), FuncNames.end(), ", ") << "\n";
}

template <class ELFT>
void ELFDumper<ELFT>::printStackSize(const Relocation<ELFT> &R,
                                     const Elf_Shdr &RelocSec, unsigned Ndx,
                                     const Elf_Shdr *SymTab,
                                     const Elf_Shdr *FunctionSec,
                                     const Elf_Shdr &StackSizeSec,
                                     const RelocationResolver &Resolver,
                                     DataExtractor Data) {
  // This function ignores potentially erroneous input, unless it is directly
  // related to stack size reporting.
  const Elf_Sym *Sym = nullptr;
  Expected<RelSymbol<ELFT>> TargetOrErr = this->getRelocationTarget(R, SymTab);
  if (!TargetOrErr)
    reportUniqueWarning("unable to get the target of relocation with index " +
                        Twine(Ndx) + " in " + describe(RelocSec) + ": " +
                        toString(TargetOrErr.takeError()));
  else
    Sym = TargetOrErr->Sym;

  uint64_t RelocSymValue = 0;
  if (Sym) {
    Expected<const Elf_Shdr *> SectionOrErr =
        this->Obj.getSection(*Sym, SymTab, this->getShndxTable(SymTab));
    if (!SectionOrErr) {
      reportUniqueWarning(
          "cannot identify the section for relocation symbol '" +
          (*TargetOrErr).Name + "': " + toString(SectionOrErr.takeError()));
    } else if (*SectionOrErr != FunctionSec) {
      reportUniqueWarning("relocation symbol '" + (*TargetOrErr).Name +
                          "' is not in the expected section");
      // Pretend that the symbol is in the correct section and report its
      // stack size anyway.
      FunctionSec = *SectionOrErr;
    }

    RelocSymValue = Sym->st_value;
  }

  uint64_t Offset = R.Offset;
  if (!Data.isValidOffsetForDataOfSize(Offset, sizeof(Elf_Addr) + 1)) {
    reportUniqueWarning("found invalid relocation offset (0x" +
                        Twine::utohexstr(Offset) + ") into " +
                        describe(StackSizeSec) +
                        " while trying to extract a stack size entry");
    return;
  }

  uint64_t SymValue = Resolver(R.Type, Offset, RelocSymValue,
                               Data.getAddress(&Offset), R.Addend.value_or(0));
  this->printFunctionStackSize(SymValue, FunctionSec, StackSizeSec, Data,
                               &Offset);
}

template <class ELFT>
void ELFDumper<ELFT>::printNonRelocatableStackSizes(
    std::function<void()> PrintHeader) {
  // This function ignores potentially erroneous input, unless it is directly
  // related to stack size reporting.
  for (const Elf_Shdr &Sec : cantFail(Obj.sections())) {
    if (this->getPrintableSectionName(Sec) != ".stack_sizes")
      continue;
    PrintHeader();
    ArrayRef<uint8_t> Contents =
        unwrapOrError(this->FileName, Obj.getSectionContents(Sec));
    DataExtractor Data(Contents, Obj.isLE(), sizeof(Elf_Addr));
    uint64_t Offset = 0;
    while (Offset < Contents.size()) {
      // The function address is followed by a ULEB representing the stack
      // size. Check for an extra byte before we try to process the entry.
      if (!Data.isValidOffsetForDataOfSize(Offset, sizeof(Elf_Addr) + 1)) {
        reportUniqueWarning(
            describe(Sec) +
            " ended while trying to extract a stack size entry");
        break;
      }
      uint64_t SymValue = Data.getAddress(&Offset);
      if (!printFunctionStackSize(SymValue, /*FunctionSec=*/std::nullopt, Sec,
                                  Data, &Offset))
        break;
    }
  }
}

template <class ELFT>
void ELFDumper<ELFT>::printRelocatableStackSizes(
    std::function<void()> PrintHeader) {
  // Build a map between stack size sections and their corresponding relocation
  // sections.
  auto IsMatch = [&](const Elf_Shdr &Sec) -> bool {
    StringRef SectionName;
    if (Expected<StringRef> NameOrErr = Obj.getSectionName(Sec))
      SectionName = *NameOrErr;
    else
      consumeError(NameOrErr.takeError());

    return SectionName == ".stack_sizes";
  };

  Expected<MapVector<const Elf_Shdr *, const Elf_Shdr *>>
      StackSizeRelocMapOrErr = Obj.getSectionAndRelocations(IsMatch);
  if (!StackSizeRelocMapOrErr) {
    reportUniqueWarning("unable to get stack size map section(s): " +
                        toString(StackSizeRelocMapOrErr.takeError()));
    return;
  }

  for (const auto &StackSizeMapEntry : *StackSizeRelocMapOrErr) {
    PrintHeader();
    const Elf_Shdr *StackSizesELFSec = StackSizeMapEntry.first;
    const Elf_Shdr *RelocSec = StackSizeMapEntry.second;

    // Warn about stack size sections without a relocation section.
    if (!RelocSec) {
      reportWarning(createError(".stack_sizes (" + describe(*StackSizesELFSec) +
                                ") does not have a corresponding "
                                "relocation section"),
                    FileName);
      continue;
    }

    // A .stack_sizes section header's sh_link field is supposed to point
    // to the section that contains the functions whose stack sizes are
    // described in it.
    const Elf_Shdr *FunctionSec = unwrapOrError(
        this->FileName, Obj.getSection(StackSizesELFSec->sh_link));

    SupportsRelocation IsSupportedFn;
    RelocationResolver Resolver;
    std::tie(IsSupportedFn, Resolver) = getRelocationResolver(this->ObjF);
    ArrayRef<uint8_t> Contents =
        unwrapOrError(this->FileName, Obj.getSectionContents(*StackSizesELFSec));
    DataExtractor Data(Contents, Obj.isLE(), sizeof(Elf_Addr));

    forEachRelocationDo(
        *RelocSec, /*RawRelr=*/false,
        [&](const Relocation<ELFT> &R, unsigned Ndx, const Elf_Shdr &Sec,
            const Elf_Shdr *SymTab) {
          if (!IsSupportedFn || !IsSupportedFn(R.Type)) {
            reportUniqueWarning(
                describe(*RelocSec) +
                " contains an unsupported relocation with index " + Twine(Ndx) +
                ": " + Obj.getRelocationTypeName(R.Type));
            return;
          }

          this->printStackSize(R, *RelocSec, Ndx, SymTab, FunctionSec,
                               *StackSizesELFSec, Resolver, Data);
        },
        [](const Elf_Relr &) {
          llvm_unreachable("can't get here, because we only support "
                           "SHT_REL/SHT_RELA sections");
        });
  }
}

template <class ELFT>
void GNUELFDumper<ELFT>::printStackSizes() {
  bool HeaderHasBeenPrinted = false;
  auto PrintHeader = [&]() {
    if (HeaderHasBeenPrinted)
      return;
    OS << "\nStack Sizes:\n";
    OS.PadToColumn(9);
    OS << "Size";
    OS.PadToColumn(18);
    OS << "Functions\n";
    HeaderHasBeenPrinted = true;
  };

  // For non-relocatable objects, look directly for sections whose name starts
  // with .stack_sizes and process the contents.
  if (this->Obj.getHeader().e_type == ELF::ET_REL)
    this->printRelocatableStackSizes(PrintHeader);
  else
    this->printNonRelocatableStackSizes(PrintHeader);
}

template <class ELFT>
void GNUELFDumper<ELFT>::printMipsGOT(const MipsGOTParser<ELFT> &Parser) {
  size_t Bias = ELFT::Is64Bits ? 8 : 0;
  auto PrintEntry = [&](const Elf_Addr *E, StringRef Purpose) {
    OS.PadToColumn(2);
    OS << format_hex_no_prefix(Parser.getGotAddress(E), 8 + Bias);
    OS.PadToColumn(11 + Bias);
    OS << format_decimal(Parser.getGotOffset(E), 6) << "(gp)";
    OS.PadToColumn(22 + Bias);
    OS << format_hex_no_prefix(*E, 8 + Bias);
    OS.PadToColumn(31 + 2 * Bias);
    OS << Purpose << "\n";
  };

  OS << (Parser.IsStatic ? "Static GOT:\n" : "Primary GOT:\n");
  OS << " Canonical gp value: "
     << format_hex_no_prefix(Parser.getGp(), 8 + Bias) << "\n\n";

  OS << " Reserved entries:\n";
  if (ELFT::Is64Bits)
    OS << "           Address     Access          Initial Purpose\n";
  else
    OS << "   Address     Access  Initial Purpose\n";
  PrintEntry(Parser.getGotLazyResolver(), "Lazy resolver");
  if (Parser.getGotModulePointer())
    PrintEntry(Parser.getGotModulePointer(), "Module pointer (GNU extension)");

  if (!Parser.getLocalEntries().empty()) {
    OS << "\n";
    OS << " Local entries:\n";
    if (ELFT::Is64Bits)
      OS << "           Address     Access          Initial\n";
    else
      OS << "   Address     Access  Initial\n";
    for (auto &E : Parser.getLocalEntries())
      PrintEntry(&E, "");
  }

  if (Parser.IsStatic)
    return;

  if (!Parser.getGlobalEntries().empty()) {
    OS << "\n";
    OS << " Global entries:\n";
    if (ELFT::Is64Bits)
      OS << "           Address     Access          Initial         Sym.Val."
         << " Type    Ndx Name\n";
    else
      OS << "   Address     Access  Initial Sym.Val. Type    Ndx Name\n";

    DataRegion<Elf_Word> ShndxTable(
        (const Elf_Word *)this->DynSymTabShndxRegion.Addr, this->Obj.end());
    for (auto &E : Parser.getGlobalEntries()) {
      const Elf_Sym &Sym = *Parser.getGotSym(&E);
      const Elf_Sym &FirstSym = this->dynamic_symbols()[0];
      std::string SymName = this->getFullSymbolName(
          Sym, &Sym - &FirstSym, ShndxTable, this->DynamicStringTable, false);

      OS.PadToColumn(2);
      OS << to_string(format_hex_no_prefix(Parser.getGotAddress(&E), 8 + Bias));
      OS.PadToColumn(11 + Bias);
      OS << to_string(format_decimal(Parser.getGotOffset(&E), 6)) + "(gp)";
      OS.PadToColumn(22 + Bias);
      OS << to_string(format_hex_no_prefix(E, 8 + Bias));
      OS.PadToColumn(31 + 2 * Bias);
      OS << to_string(format_hex_no_prefix(Sym.st_value, 8 + Bias));
      OS.PadToColumn(40 + 3 * Bias);
      OS << enumToString(Sym.getType(), ArrayRef(ElfSymbolTypes));
      OS.PadToColumn(48 + 3 * Bias);
      OS << getSymbolSectionNdx(Sym, &Sym - this->dynamic_symbols().begin(),
                                ShndxTable);
      OS.PadToColumn(52 + 3 * Bias);
      OS << SymName << "\n";
    }
  }

  if (!Parser.getOtherEntries().empty())
    OS << "\n Number of TLS and multi-GOT entries "
       << Parser.getOtherEntries().size() << "\n";
}

template <class ELFT>
void GNUELFDumper<ELFT>::printMipsPLT(const MipsGOTParser<ELFT> &Parser) {
  size_t Bias = ELFT::Is64Bits ? 8 : 0;
  auto PrintEntry = [&](const Elf_Addr *E, StringRef Purpose) {
    OS.PadToColumn(2);
    OS << format_hex_no_prefix(Parser.getPltAddress(E), 8 + Bias);
    OS.PadToColumn(11 + Bias);
    OS << format_hex_no_prefix(*E, 8 + Bias);
    OS.PadToColumn(20 + 2 * Bias);
    OS << Purpose << "\n";
  };

  OS << "PLT GOT:\n\n";

  OS << " Reserved entries:\n";
  OS << "   Address  Initial Purpose\n";
  PrintEntry(Parser.getPltLazyResolver(), "PLT lazy resolver");
  if (Parser.getPltModulePointer())
    PrintEntry(Parser.getPltModulePointer(), "Module pointer");

  if (!Parser.getPltEntries().empty()) {
    OS << "\n";
    OS << " Entries:\n";
    OS << "   Address  Initial Sym.Val. Type    Ndx Name\n";
    DataRegion<Elf_Word> ShndxTable(
        (const Elf_Word *)this->DynSymTabShndxRegion.Addr, this->Obj.end());
    for (auto &E : Parser.getPltEntries()) {
      const Elf_Sym &Sym = *Parser.getPltSym(&E);
      const Elf_Sym &FirstSym = *cantFail(
          this->Obj.template getEntry<Elf_Sym>(*Parser.getPltSymTable(), 0));
      std::string SymName = this->getFullSymbolName(
          Sym, &Sym - &FirstSym, ShndxTable, this->DynamicStringTable, false);

      OS.PadToColumn(2);
      OS << to_string(format_hex_no_prefix(Parser.getPltAddress(&E), 8 + Bias));
      OS.PadToColumn(11 + Bias);
      OS << to_string(format_hex_no_prefix(E, 8 + Bias));
      OS.PadToColumn(20 + 2 * Bias);
      OS << to_string(format_hex_no_prefix(Sym.st_value, 8 + Bias));
      OS.PadToColumn(29 + 3 * Bias);
      OS << enumToString(Sym.getType(), ArrayRef(ElfSymbolTypes));
      OS.PadToColumn(37 + 3 * Bias);
      OS << getSymbolSectionNdx(Sym, &Sym - this->dynamic_symbols().begin(),
                                ShndxTable);
      OS.PadToColumn(41 + 3 * Bias);
      OS << SymName << "\n";
    }
  }
}

template <class ELFT>
Expected<const Elf_Mips_ABIFlags<ELFT> *>
getMipsAbiFlagsSection(const ELFDumper<ELFT> &Dumper) {
  const typename ELFT::Shdr *Sec = Dumper.findSectionByName(".MIPS.abiflags");
  if (Sec == nullptr)
    return nullptr;

  constexpr StringRef ErrPrefix = "unable to read the .MIPS.abiflags section: ";
  Expected<ArrayRef<uint8_t>> DataOrErr =
      Dumper.getElfObject().getELFFile().getSectionContents(*Sec);
  if (!DataOrErr)
    return createError(ErrPrefix + toString(DataOrErr.takeError()));

  if (DataOrErr->size() != sizeof(Elf_Mips_ABIFlags<ELFT>))
    return createError(ErrPrefix + "it has a wrong size (" +
        Twine(DataOrErr->size()) + ")");
  return reinterpret_cast<const Elf_Mips_ABIFlags<ELFT> *>(DataOrErr->data());
}

template <class ELFT> void GNUELFDumper<ELFT>::printMipsABIFlags() {
  const Elf_Mips_ABIFlags<ELFT> *Flags = nullptr;
  if (Expected<const Elf_Mips_ABIFlags<ELFT> *> SecOrErr =
          getMipsAbiFlagsSection(*this))
    Flags = *SecOrErr;
  else
    this->reportUniqueWarning(SecOrErr.takeError());
  if (!Flags)
    return;

  OS << "MIPS ABI Flags Version: " << Flags->version << "\n\n";
  OS << "ISA: MIPS" << int(Flags->isa_level);
  if (Flags->isa_rev > 1)
    OS << "r" << int(Flags->isa_rev);
  OS << "\n";
  OS << "GPR size: " << getMipsRegisterSize(Flags->gpr_size) << "\n";
  OS << "CPR1 size: " << getMipsRegisterSize(Flags->cpr1_size) << "\n";
  OS << "CPR2 size: " << getMipsRegisterSize(Flags->cpr2_size) << "\n";
  OS << "FP ABI: " << enumToString(Flags->fp_abi, ArrayRef(ElfMipsFpABIType))
     << "\n";
  OS << "ISA Extension: "
     << enumToString(Flags->isa_ext, ArrayRef(ElfMipsISAExtType)) << "\n";
  if (Flags->ases == 0)
    OS << "ASEs: None\n";
  else
    // FIXME: Print each flag on a separate line.
    OS << "ASEs: " << printFlags(Flags->ases, ArrayRef(ElfMipsASEFlags))
       << "\n";
  OS << "FLAGS 1: " << format_hex_no_prefix(Flags->flags1, 8, false) << "\n";
  OS << "FLAGS 2: " << format_hex_no_prefix(Flags->flags2, 8, false) << "\n";
  OS << "\n";
}

template <class ELFT> void LLVMELFDumper<ELFT>::printFileHeaders() {
  const Elf_Ehdr &E = this->Obj.getHeader();
  {
    DictScope D(W, "ElfHeader");
    {
      DictScope D(W, "Ident");
      W.printBinary("Magic",
                    ArrayRef<unsigned char>(E.e_ident).slice(ELF::EI_MAG0, 4));
      W.printEnum("Class", E.e_ident[ELF::EI_CLASS], ArrayRef(ElfClass));
      W.printEnum("DataEncoding", E.e_ident[ELF::EI_DATA],
                  ArrayRef(ElfDataEncoding));
      W.printNumber("FileVersion", E.e_ident[ELF::EI_VERSION]);

      auto OSABI = ArrayRef(ElfOSABI);
      if (E.e_ident[ELF::EI_OSABI] >= ELF::ELFOSABI_FIRST_ARCH &&
          E.e_ident[ELF::EI_OSABI] <= ELF::ELFOSABI_LAST_ARCH) {
        switch (E.e_machine) {
        case ELF::EM_AMDGPU:
          OSABI = ArrayRef(AMDGPUElfOSABI);
          break;
        case ELF::EM_ARM:
          OSABI = ArrayRef(ARMElfOSABI);
          break;
        case ELF::EM_TI_C6000:
          OSABI = ArrayRef(C6000ElfOSABI);
          break;
        }
      }
      W.printEnum("OS/ABI", E.e_ident[ELF::EI_OSABI], OSABI);
      W.printNumber("ABIVersion", E.e_ident[ELF::EI_ABIVERSION]);
      W.printBinary("Unused",
                    ArrayRef<unsigned char>(E.e_ident).slice(ELF::EI_PAD));
    }

    std::string TypeStr;
    if (const EnumEntry<unsigned> *Ent = getObjectFileEnumEntry(E.e_type)) {
      TypeStr = Ent->Name.str();
    } else {
      if (E.e_type >= ET_LOPROC)
        TypeStr = "Processor Specific";
      else if (E.e_type >= ET_LOOS)
        TypeStr = "OS Specific";
      else
        TypeStr = "Unknown";
    }
    W.printString("Type", TypeStr + " (0x" + utohexstr(E.e_type) + ")");

    W.printEnum("Machine", E.e_machine, ArrayRef(ElfMachineType));
    W.printNumber("Version", E.e_version);
    W.printHex("Entry", E.e_entry);
    W.printHex("ProgramHeaderOffset", E.e_phoff);
    W.printHex("SectionHeaderOffset", E.e_shoff);
    if (E.e_machine == EM_MIPS)
      W.printFlags("Flags", E.e_flags, ArrayRef(ElfHeaderMipsFlags),
                   unsigned(ELF::EF_MIPS_ARCH), unsigned(ELF::EF_MIPS_ABI),
                   unsigned(ELF::EF_MIPS_MACH));
    else if (E.e_machine == EM_AMDGPU) {
      switch (E.e_ident[ELF::EI_ABIVERSION]) {
      default:
        W.printHex("Flags", E.e_flags);
        break;
      case 0:
        // ELFOSABI_AMDGPU_PAL, ELFOSABI_AMDGPU_MESA3D support *_V3 flags.
        [[fallthrough]];
      case ELF::ELFABIVERSION_AMDGPU_HSA_V3:
        W.printFlags("Flags", E.e_flags,
                     ArrayRef(ElfHeaderAMDGPUFlagsABIVersion3),
                     unsigned(ELF::EF_AMDGPU_MACH));
        break;
      case ELF::ELFABIVERSION_AMDGPU_HSA_V4:
      case ELF::ELFABIVERSION_AMDGPU_HSA_V5:
        W.printFlags("Flags", E.e_flags,
                     ArrayRef(ElfHeaderAMDGPUFlagsABIVersion4),
                     unsigned(ELF::EF_AMDGPU_MACH),
                     unsigned(ELF::EF_AMDGPU_FEATURE_XNACK_V4),
                     unsigned(ELF::EF_AMDGPU_FEATURE_SRAMECC_V4));
        break;
      }
    } else if (E.e_machine == EM_RISCV)
      W.printFlags("Flags", E.e_flags, ArrayRef(ElfHeaderRISCVFlags));
    else if (E.e_machine == EM_AVR)
      W.printFlags("Flags", E.e_flags, ArrayRef(ElfHeaderAVRFlags),
                   unsigned(ELF::EF_AVR_ARCH_MASK));
    else if (E.e_machine == EM_LOONGARCH)
      W.printFlags("Flags", E.e_flags, ArrayRef(ElfHeaderLoongArchFlags),
                   unsigned(ELF::EF_LOONGARCH_ABI_MODIFIER_MASK),
                   unsigned(ELF::EF_LOONGARCH_OBJABI_MASK));
    else if (E.e_machine == EM_XTENSA)
      W.printFlags("Flags", E.e_flags, ArrayRef(ElfHeaderXtensaFlags),
                   unsigned(ELF::EF_XTENSA_MACH));
    else
      W.printFlags("Flags", E.e_flags);
    W.printNumber("HeaderSize", E.e_ehsize);
    W.printNumber("ProgramHeaderEntrySize", E.e_phentsize);
    W.printNumber("ProgramHeaderCount", E.e_phnum);
    W.printNumber("SectionHeaderEntrySize", E.e_shentsize);
    W.printString("SectionHeaderCount",
                  getSectionHeadersNumString(this->Obj, this->FileName));
    W.printString("StringTableSectionIndex",
                  getSectionHeaderTableIndexString(this->Obj, this->FileName));
  }
}

template <class ELFT> void LLVMELFDumper<ELFT>::printGroupSections() {
  DictScope Lists(W, "Groups");
  std::vector<GroupSection> V = this->getGroups();
  DenseMap<uint64_t, const GroupSection *> Map = mapSectionsToGroups(V);
  for (const GroupSection &G : V) {
    DictScope D(W, "Group");
    W.printNumber("Name", G.Name, G.ShName);
    W.printNumber("Index", G.Index);
    W.printNumber("Link", G.Link);
    W.printNumber("Info", G.Info);
    W.printHex("Type", getGroupType(G.Type), G.Type);
    W.printString("Signature", G.Signature);

    ListScope L(W, getGroupSectionHeaderName());
    for (const GroupMember &GM : G.Members) {
      const GroupSection *MainGroup = Map[GM.Index];
      if (MainGroup != &G)
        this->reportUniqueWarning(
            "section with index " + Twine(GM.Index) +
            ", included in the group section with index " +
            Twine(MainGroup->Index) +
            ", was also found in the group section with index " +
            Twine(G.Index));
      printSectionGroupMembers(GM.Name, GM.Index);
    }
  }

  if (V.empty())
    printEmptyGroupMessage();
}

template <class ELFT>
std::string LLVMELFDumper<ELFT>::getGroupSectionHeaderName() const {
  return "Section(s) in group";
}

template <class ELFT>
void LLVMELFDumper<ELFT>::printSectionGroupMembers(StringRef Name,
                                                   uint64_t Idx) const {
  W.startLine() << Name << " (" << Idx << ")\n";
}

template <class ELFT> void LLVMELFDumper<ELFT>::printRelocations() {
  ListScope D(W, "Relocations");

  for (const Elf_Shdr &Sec : cantFail(this->Obj.sections())) {
    if (!isRelocationSec<ELFT>(Sec))
      continue;

    StringRef Name = this->getPrintableSectionName(Sec);
    unsigned SecNdx = &Sec - &cantFail(this->Obj.sections()).front();
    printRelocationSectionInfo(Sec, Name, SecNdx);
  }
}

template <class ELFT>
void LLVMELFDumper<ELFT>::printRelrReloc(const Elf_Relr &R) {
  W.startLine() << W.hex(R) << "\n";
}

template <class ELFT>
void LLVMELFDumper<ELFT>::printExpandedRelRelaReloc(const Relocation<ELFT> &R,
                                                    StringRef SymbolName,
                                                    StringRef RelocName) {
  DictScope Group(W, "Relocation");
  W.printHex("Offset", R.Offset);
  W.printNumber("Type", RelocName, R.Type);
  W.printNumber("Symbol", !SymbolName.empty() ? SymbolName : "-", R.Symbol);
  if (R.Addend)
    W.printHex("Addend", (uintX_t)*R.Addend);
}

template <class ELFT>
void LLVMELFDumper<ELFT>::printDefaultRelRelaReloc(const Relocation<ELFT> &R,
                                                   StringRef SymbolName,
                                                   StringRef RelocName) {
  raw_ostream &OS = W.startLine();
  OS << W.hex(R.Offset) << " " << RelocName << " "
     << (!SymbolName.empty() ? SymbolName : "-");
  if (R.Addend)
    OS << " " << W.hex((uintX_t)*R.Addend);
  OS << "\n";
}

template <class ELFT>
void LLVMELFDumper<ELFT>::printRelocationSectionInfo(const Elf_Shdr &Sec,
                                                     StringRef Name,
                                                     const unsigned SecNdx) {
  DictScope D(W, (Twine("Section (") + Twine(SecNdx) + ") " + Name).str());
  this->printRelocationsHelper(Sec);
}

template <class ELFT> void LLVMELFDumper<ELFT>::printEmptyGroupMessage() const {
  W.startLine() << "There are no group sections in the file.\n";
}

template <class ELFT>
void LLVMELFDumper<ELFT>::printRelRelaReloc(const Relocation<ELFT> &R,
                                            const RelSymbol<ELFT> &RelSym) {
  StringRef SymbolName = RelSym.Name;
  SmallString<32> RelocName;
  this->Obj.getRelocationTypeName(R.Type, RelocName);

  if (opts::ExpandRelocs) {
    printExpandedRelRelaReloc(R, SymbolName, RelocName);
  } else {
    printDefaultRelRelaReloc(R, SymbolName, RelocName);
  }
}

template <class ELFT> void LLVMELFDumper<ELFT>::printSectionHeaders() {
  ListScope SectionsD(W, "Sections");

  int SectionIndex = -1;
  std::vector<EnumEntry<unsigned>> FlagsList =
      getSectionFlagsForTarget(this->Obj.getHeader().e_ident[ELF::EI_OSABI],
                               this->Obj.getHeader().e_machine);
  for (const Elf_Shdr &Sec : cantFail(this->Obj.sections())) {
    DictScope SectionD(W, "Section");
    W.printNumber("Index", ++SectionIndex);
    W.printNumber("Name", this->getPrintableSectionName(Sec), Sec.sh_name);
    W.printHex("Type",
               object::getELFSectionTypeName(this->Obj.getHeader().e_machine,
                                             Sec.sh_type),
               Sec.sh_type);
    W.printFlags("Flags", Sec.sh_flags, ArrayRef(FlagsList));
    W.printHex("Address", Sec.sh_addr);
    W.printHex("Offset", Sec.sh_offset);
    W.printNumber("Size", Sec.sh_size);
    W.printNumber("Link", Sec.sh_link);
    W.printNumber("Info", Sec.sh_info);
    W.printNumber("AddressAlignment", Sec.sh_addralign);
    W.printNumber("EntrySize", Sec.sh_entsize);

    if (opts::SectionRelocations) {
      ListScope D(W, "Relocations");
      this->printRelocationsHelper(Sec);
    }

    if (opts::SectionSymbols) {
      ListScope D(W, "Symbols");
      if (this->DotSymtabSec) {
        StringRef StrTable = unwrapOrError(
            this->FileName,
            this->Obj.getStringTableForSymtab(*this->DotSymtabSec));
        ArrayRef<Elf_Word> ShndxTable = this->getShndxTable(this->DotSymtabSec);

        typename ELFT::SymRange Symbols = unwrapOrError(
            this->FileName, this->Obj.symbols(this->DotSymtabSec));
        for (const Elf_Sym &Sym : Symbols) {
          const Elf_Shdr *SymSec = unwrapOrError(
              this->FileName,
              this->Obj.getSection(Sym, this->DotSymtabSec, ShndxTable));
          if (SymSec == &Sec)
            printSymbol(Sym, &Sym - &Symbols[0], ShndxTable, StrTable, false,
                        false);
        }
      }
    }

    if (opts::SectionData && Sec.sh_type != ELF::SHT_NOBITS) {
      ArrayRef<uint8_t> Data =
          unwrapOrError(this->FileName, this->Obj.getSectionContents(Sec));
      W.printBinaryBlock(
          "SectionData",
          StringRef(reinterpret_cast<const char *>(Data.data()), Data.size()));
    }
  }
}

template <class ELFT>
void LLVMELFDumper<ELFT>::printSymbolSection(
    const Elf_Sym &Symbol, unsigned SymIndex,
    DataRegion<Elf_Word> ShndxTable) const {
  auto GetSectionSpecialType = [&]() -> std::optional<StringRef> {
    if (Symbol.isUndefined())
      return StringRef("Undefined");
    if (Symbol.isProcessorSpecific())
      return StringRef("Processor Specific");
    if (Symbol.isOSSpecific())
      return StringRef("Operating System Specific");
    if (Symbol.isAbsolute())
      return StringRef("Absolute");
    if (Symbol.isCommon())
      return StringRef("Common");
    if (Symbol.isReserved() && Symbol.st_shndx != SHN_XINDEX)
      return StringRef("Reserved");
    return std::nullopt;
  };

  if (std::optional<StringRef> Type = GetSectionSpecialType()) {
    W.printHex("Section", *Type, Symbol.st_shndx);
    return;
  }

  Expected<unsigned> SectionIndex =
      this->getSymbolSectionIndex(Symbol, SymIndex, ShndxTable);
  if (!SectionIndex) {
    assert(Symbol.st_shndx == SHN_XINDEX &&
           "getSymbolSectionIndex should only fail due to an invalid "
           "SHT_SYMTAB_SHNDX table/reference");
    this->reportUniqueWarning(SectionIndex.takeError());
    W.printHex("Section", "Reserved", SHN_XINDEX);
    return;
  }

  Expected<StringRef> SectionName =
      this->getSymbolSectionName(Symbol, *SectionIndex);
  if (!SectionName) {
    // Don't report an invalid section name if the section headers are missing.
    // In such situations, all sections will be "invalid".
    if (!this->ObjF.sections().empty())
      this->reportUniqueWarning(SectionName.takeError());
    else
      consumeError(SectionName.takeError());
    W.printHex("Section", "<?>", *SectionIndex);
  } else {
    W.printHex("Section", *SectionName, *SectionIndex);
  }
}

template <class ELFT>
void LLVMELFDumper<ELFT>::printSymbolOtherField(const Elf_Sym &Symbol) const {
  std::vector<EnumEntry<unsigned>> SymOtherFlags =
      this->getOtherFlagsFromSymbol(this->Obj.getHeader(), Symbol);
  W.printFlags("Other", Symbol.st_other, ArrayRef(SymOtherFlags), 0x3u);
}

template <class ELFT>
void LLVMELFDumper<ELFT>::printZeroSymbolOtherField(
    const Elf_Sym &Symbol) const {
  assert(Symbol.st_other == 0 && "non-zero Other Field");
  // Usually st_other flag is zero. Do not pollute the output
  // by flags enumeration in that case.
  W.printNumber("Other", 0);
}

template <class ELFT>
void LLVMELFDumper<ELFT>::printSymbol(const Elf_Sym &Symbol, unsigned SymIndex,
                                      DataRegion<Elf_Word> ShndxTable,
                                      std::optional<StringRef> StrTable,
                                      bool IsDynamic,
                                      bool /*NonVisibilityBitsUsed*/) const {
  std::string FullSymbolName = this->getFullSymbolName(
      Symbol, SymIndex, ShndxTable, StrTable, IsDynamic);
  unsigned char SymbolType = Symbol.getType();

  DictScope D(W, "Symbol");
  W.printNumber("Name", FullSymbolName, Symbol.st_name);
  W.printHex("Value", Symbol.st_value);
  W.printNumber("Size", Symbol.st_size);
  W.printEnum("Binding", Symbol.getBinding(), ArrayRef(ElfSymbolBindings));
  if (this->Obj.getHeader().e_machine == ELF::EM_AMDGPU &&
      SymbolType >= ELF::STT_LOOS && SymbolType < ELF::STT_HIOS)
    W.printEnum("Type", SymbolType, ArrayRef(AMDGPUSymbolTypes));
  else
    W.printEnum("Type", SymbolType, ArrayRef(ElfSymbolTypes));
  if (Symbol.st_other == 0)
    printZeroSymbolOtherField(Symbol);
  else
    printSymbolOtherField(Symbol);
  printSymbolSection(Symbol, SymIndex, ShndxTable);
}

template <class ELFT>
void LLVMELFDumper<ELFT>::printSymbols(bool PrintSymbols,
                                       bool PrintDynamicSymbols) {
  if (PrintSymbols) {
    ListScope Group(W, "Symbols");
    this->printSymbolsHelper(false);
  }
  if (PrintDynamicSymbols) {
    ListScope Group(W, "DynamicSymbols");
    this->printSymbolsHelper(true);
  }
}

template <class ELFT> void LLVMELFDumper<ELFT>::printDynamicTable() {
  Elf_Dyn_Range Table = this->dynamic_table();
  if (Table.empty())
    return;

  W.startLine() << "DynamicSection [ (" << Table.size() << " entries)\n";

  size_t MaxTagSize = getMaxDynamicTagSize(this->Obj, Table);
  // The "Name/Value" column should be indented from the "Type" column by N
  // spaces, where N = MaxTagSize - length of "Type" (4) + trailing
  // space (1) = -3.
  W.startLine() << "  Tag" << std::string(ELFT::Is64Bits ? 16 : 8, ' ')
                << "Type" << std::string(MaxTagSize - 3, ' ') << "Name/Value\n";

  std::string ValueFmt = "%-" + std::to_string(MaxTagSize) + "s ";
  for (auto Entry : Table) {
    uintX_t Tag = Entry.getTag();
    std::string Value = this->getDynamicEntry(Tag, Entry.getVal());
    W.startLine() << "  " << format_hex(Tag, ELFT::Is64Bits ? 18 : 10, true)
                  << " "
                  << format(ValueFmt.c_str(),
                            this->Obj.getDynamicTagAsString(Tag).c_str())
                  << Value << "\n";
  }
  W.startLine() << "]\n";
}

template <class ELFT> void LLVMELFDumper<ELFT>::printDynamicRelocations() {
  W.startLine() << "Dynamic Relocations {\n";
  W.indent();
  this->printDynamicRelocationsHelper();
  W.unindent();
  W.startLine() << "}\n";
}

template <class ELFT>
void LLVMELFDumper<ELFT>::printProgramHeaders(
    bool PrintProgramHeaders, cl::boolOrDefault PrintSectionMapping) {
  if (PrintProgramHeaders)
    printProgramHeaders();
  if (PrintSectionMapping == cl::BOU_TRUE)
    printSectionMapping();
}

template <class ELFT> void LLVMELFDumper<ELFT>::printProgramHeaders() {
  ListScope L(W, "ProgramHeaders");

  Expected<ArrayRef<Elf_Phdr>> PhdrsOrErr = this->Obj.program_headers();
  if (!PhdrsOrErr) {
    this->reportUniqueWarning("unable to dump program headers: " +
                              toString(PhdrsOrErr.takeError()));
    return;
  }

  for (const Elf_Phdr &Phdr : *PhdrsOrErr) {
    DictScope P(W, "ProgramHeader");
    StringRef Type =
        segmentTypeToString(this->Obj.getHeader().e_machine, Phdr.p_type);

    W.printHex("Type", Type.empty() ? "Unknown" : Type, Phdr.p_type);
    W.printHex("Offset", Phdr.p_offset);
    W.printHex("VirtualAddress", Phdr.p_vaddr);
    W.printHex("PhysicalAddress", Phdr.p_paddr);
    W.printNumber("FileSize", Phdr.p_filesz);
    W.printNumber("MemSize", Phdr.p_memsz);
    W.printFlags("Flags", Phdr.p_flags, ArrayRef(ElfSegmentFlags));
    W.printNumber("Alignment", Phdr.p_align);
  }
}

template <class ELFT>
void LLVMELFDumper<ELFT>::printVersionSymbolSection(const Elf_Shdr *Sec) {
  ListScope SS(W, "VersionSymbols");
  if (!Sec)
    return;

  StringRef StrTable;
  ArrayRef<Elf_Sym> Syms;
  const Elf_Shdr *SymTabSec;
  Expected<ArrayRef<Elf_Versym>> VerTableOrErr =
      this->getVersionTable(*Sec, &Syms, &StrTable, &SymTabSec);
  if (!VerTableOrErr) {
    this->reportUniqueWarning(VerTableOrErr.takeError());
    return;
  }

  if (StrTable.empty() || Syms.empty() || Syms.size() != VerTableOrErr->size())
    return;

  ArrayRef<Elf_Word> ShNdxTable = this->getShndxTable(SymTabSec);
  for (size_t I = 0, E = Syms.size(); I < E; ++I) {
    DictScope S(W, "Symbol");
    W.printNumber("Version", (*VerTableOrErr)[I].vs_index & VERSYM_VERSION);
    W.printString("Name",
                  this->getFullSymbolName(Syms[I], I, ShNdxTable, StrTable,
                                          /*IsDynamic=*/true));
  }
}

const EnumEntry<unsigned> SymVersionFlags[] = {
    {"Base", "BASE", VER_FLG_BASE},
    {"Weak", "WEAK", VER_FLG_WEAK},
    {"Info", "INFO", VER_FLG_INFO}};

template <class ELFT>
void LLVMELFDumper<ELFT>::printVersionDefinitionSection(const Elf_Shdr *Sec) {
  ListScope SD(W, "VersionDefinitions");
  if (!Sec)
    return;

  Expected<std::vector<VerDef>> V = this->Obj.getVersionDefinitions(*Sec);
  if (!V) {
    this->reportUniqueWarning(V.takeError());
    return;
  }

  for (const VerDef &D : *V) {
    DictScope Def(W, "Definition");
    W.printNumber("Version", D.Version);
    W.printFlags("Flags", D.Flags, ArrayRef(SymVersionFlags));
    W.printNumber("Index", D.Ndx);
    W.printNumber("Hash", D.Hash);
    W.printString("Name", D.Name.c_str());
    W.printList(
        "Predecessors", D.AuxV,
        [](raw_ostream &OS, const VerdAux &Aux) { OS << Aux.Name.c_str(); });
  }
}

template <class ELFT>
void LLVMELFDumper<ELFT>::printVersionDependencySection(const Elf_Shdr *Sec) {
  ListScope SD(W, "VersionRequirements");
  if (!Sec)
    return;

  Expected<std::vector<VerNeed>> V =
      this->Obj.getVersionDependencies(*Sec, this->WarningHandler);
  if (!V) {
    this->reportUniqueWarning(V.takeError());
    return;
  }

  for (const VerNeed &VN : *V) {
    DictScope Entry(W, "Dependency");
    W.printNumber("Version", VN.Version);
    W.printNumber("Count", VN.Cnt);
    W.printString("FileName", VN.File.c_str());

    ListScope L(W, "Entries");
    for (const VernAux &Aux : VN.AuxV) {
      DictScope Entry(W, "Entry");
      W.printNumber("Hash", Aux.Hash);
      W.printFlags("Flags", Aux.Flags, ArrayRef(SymVersionFlags));
      W.printNumber("Index", Aux.Other);
      W.printString("Name", Aux.Name.c_str());
    }
  }
}

template <class ELFT>
void LLVMELFDumper<ELFT>::printHashHistogramStats(size_t NBucket,
                                                  size_t MaxChain,
                                                  size_t TotalSyms,
                                                  ArrayRef<size_t> Count,
                                                  bool IsGnu) const {
  StringRef HistName = IsGnu ? "GnuHashHistogram" : "HashHistogram";
  StringRef BucketName = IsGnu ? "Bucket" : "Chain";
  StringRef ListName = IsGnu ? "Buckets" : "Chains";
  DictScope Outer(W, HistName);
  W.printNumber("TotalBuckets", NBucket);
  ListScope Buckets(W, ListName);
  size_t CumulativeNonZero = 0;
  for (size_t I = 0; I < MaxChain; ++I) {
    CumulativeNonZero += Count[I] * I;
    DictScope Bucket(W, BucketName);
    W.printNumber("Length", I);
    W.printNumber("Count", Count[I]);
    W.printNumber("Percentage", (float)(Count[I] * 100.0) / NBucket);
    W.printNumber("Coverage", (float)(CumulativeNonZero * 100.0) / TotalSyms);
  }
}

// Returns true if rel/rela section exists, and populates SymbolIndices.
// Otherwise returns false.
template <class ELFT>
static bool getSymbolIndices(const typename ELFT::Shdr *CGRelSection,
                             const ELFFile<ELFT> &Obj,
                             const LLVMELFDumper<ELFT> *Dumper,
                             SmallVector<uint32_t, 128> &SymbolIndices) {
  if (!CGRelSection) {
    Dumper->reportUniqueWarning(
        "relocation section for a call graph section doesn't exist");
    return false;
  }

  if (CGRelSection->sh_type == SHT_REL) {
    typename ELFT::RelRange CGProfileRel;
    Expected<typename ELFT::RelRange> CGProfileRelOrError =
        Obj.rels(*CGRelSection);
    if (!CGProfileRelOrError) {
      Dumper->reportUniqueWarning("unable to load relocations for "
                                  "SHT_LLVM_CALL_GRAPH_PROFILE section: " +
                                  toString(CGProfileRelOrError.takeError()));
      return false;
    }

    CGProfileRel = *CGProfileRelOrError;
    for (const typename ELFT::Rel &Rel : CGProfileRel)
      SymbolIndices.push_back(Rel.getSymbol(Obj.isMips64EL()));
  } else {
    // MC unconditionally produces SHT_REL, but GNU strip/objcopy may convert
    // the format to SHT_RELA
    // (https://sourceware.org/bugzilla/show_bug.cgi?id=28035)
    typename ELFT::RelaRange CGProfileRela;
    Expected<typename ELFT::RelaRange> CGProfileRelaOrError =
        Obj.relas(*CGRelSection);
    if (!CGProfileRelaOrError) {
      Dumper->reportUniqueWarning("unable to load relocations for "
                                  "SHT_LLVM_CALL_GRAPH_PROFILE section: " +
                                  toString(CGProfileRelaOrError.takeError()));
      return false;
    }

    CGProfileRela = *CGProfileRelaOrError;
    for (const typename ELFT::Rela &Rela : CGProfileRela)
      SymbolIndices.push_back(Rela.getSymbol(Obj.isMips64EL()));
  }

  return true;
}

template <class ELFT> void LLVMELFDumper<ELFT>::printCGProfile() {
  auto IsMatch = [](const Elf_Shdr &Sec) -> bool {
    return Sec.sh_type == ELF::SHT_LLVM_CALL_GRAPH_PROFILE;
  };

  Expected<MapVector<const Elf_Shdr *, const Elf_Shdr *>> SecToRelocMapOrErr =
      this->Obj.getSectionAndRelocations(IsMatch);
  if (!SecToRelocMapOrErr) {
    this->reportUniqueWarning("unable to get CG Profile section(s): " +
                              toString(SecToRelocMapOrErr.takeError()));
    return;
  }

  for (const auto &CGMapEntry : *SecToRelocMapOrErr) {
    const Elf_Shdr *CGSection = CGMapEntry.first;
    const Elf_Shdr *CGRelSection = CGMapEntry.second;

    Expected<ArrayRef<Elf_CGProfile>> CGProfileOrErr =
        this->Obj.template getSectionContentsAsArray<Elf_CGProfile>(*CGSection);
    if (!CGProfileOrErr) {
      this->reportUniqueWarning(
          "unable to load the SHT_LLVM_CALL_GRAPH_PROFILE section: " +
          toString(CGProfileOrErr.takeError()));
      return;
    }

    SmallVector<uint32_t, 128> SymbolIndices;
    bool UseReloc =
        getSymbolIndices<ELFT>(CGRelSection, this->Obj, this, SymbolIndices);
    if (UseReloc && SymbolIndices.size() != CGProfileOrErr->size() * 2) {
      this->reportUniqueWarning(
          "number of from/to pairs does not match number of frequencies");
      UseReloc = false;
    }

    ListScope L(W, "CGProfile");
    for (uint32_t I = 0, Size = CGProfileOrErr->size(); I != Size; ++I) {
      const Elf_CGProfile &CGPE = (*CGProfileOrErr)[I];
      DictScope D(W, "CGProfileEntry");
      if (UseReloc) {
        uint32_t From = SymbolIndices[I * 2];
        uint32_t To = SymbolIndices[I * 2 + 1];
        W.printNumber("From", this->getStaticSymbolName(From), From);
        W.printNumber("To", this->getStaticSymbolName(To), To);
      }
      W.printNumber("Weight", CGPE.cgp_weight);
    }
  }
}

template <class ELFT> void LLVMELFDumper<ELFT>::printBBAddrMaps() {
  bool IsRelocatable = this->Obj.getHeader().e_type == ELF::ET_REL;
  using Elf_Shdr = typename ELFT::Shdr;
  auto IsMatch = [](const Elf_Shdr &Sec) -> bool {
    return Sec.sh_type == ELF::SHT_LLVM_BB_ADDR_MAP ||
           Sec.sh_type == ELF::SHT_LLVM_BB_ADDR_MAP_V0;
  };
  Expected<MapVector<const Elf_Shdr *, const Elf_Shdr *>> SecRelocMapOrErr =
      this->Obj.getSectionAndRelocations(IsMatch);
  if (!SecRelocMapOrErr) {
    this->reportUniqueWarning(
        "failed to get SHT_LLVM_BB_ADDR_MAP section(s): " +
        toString(SecRelocMapOrErr.takeError()));
    return;
  }
  for (auto const &[Sec, RelocSec] : *SecRelocMapOrErr) {
    std::optional<const Elf_Shdr *> FunctionSec;
    if (IsRelocatable)
      FunctionSec =
          unwrapOrError(this->FileName, this->Obj.getSection(Sec->sh_link));
    ListScope L(W, "BBAddrMap");
    if (IsRelocatable && !RelocSec) {
      this->reportUniqueWarning("unable to get relocation section for " +
                                this->describe(*Sec));
      continue;
    }
    Expected<std::vector<BBAddrMap>> BBAddrMapOrErr =
        this->Obj.decodeBBAddrMap(*Sec, RelocSec);
    if (!BBAddrMapOrErr) {
      this->reportUniqueWarning("unable to dump " + this->describe(*Sec) +
                                ": " + toString(BBAddrMapOrErr.takeError()));
      continue;
    }
    for (const BBAddrMap &AM : *BBAddrMapOrErr) {
      DictScope D(W, "Function");
      W.printHex("At", AM.Addr);
      SmallVector<uint32_t> FuncSymIndex =
          this->getSymbolIndexesForFunctionAddress(AM.Addr, FunctionSec);
      std::string FuncName = "<?>";
      if (FuncSymIndex.empty())
        this->reportUniqueWarning(
            "could not identify function symbol for address (0x" +
            Twine::utohexstr(AM.Addr) + ") in " + this->describe(*Sec));
      else
        FuncName = this->getStaticSymbolName(FuncSymIndex.front());
      W.printString("Name", FuncName);

      ListScope L(W, "BB entries");
      for (const BBAddrMap::BBEntry &BBE : AM.BBEntries) {
        DictScope L(W);
        W.printNumber("ID", BBE.ID);
        W.printHex("Offset", BBE.Offset);
        W.printHex("Size", BBE.Size);
        W.printBoolean("HasReturn", BBE.HasReturn);
        W.printBoolean("HasTailCall", BBE.HasTailCall);
        W.printBoolean("IsEHPad", BBE.IsEHPad);
        W.printBoolean("CanFallThrough", BBE.CanFallThrough);
      }
    }
  }
}

template <class ELFT> void LLVMELFDumper<ELFT>::printAddrsig() {
  ListScope L(W, "Addrsig");
  if (!this->DotAddrsigSec)
    return;

  Expected<std::vector<uint64_t>> SymsOrErr =
      decodeAddrsigSection(this->Obj, *this->DotAddrsigSec);
  if (!SymsOrErr) {
    this->reportUniqueWarning(SymsOrErr.takeError());
    return;
  }

  for (uint64_t Sym : *SymsOrErr)
    W.printNumber("Sym", this->getStaticSymbolName(Sym), Sym);
}

template <typename ELFT>
static bool printGNUNoteLLVMStyle(uint32_t NoteType, ArrayRef<uint8_t> Desc,
                                  ScopedPrinter &W) {
  // Return true if we were able to pretty-print the note, false otherwise.
  switch (NoteType) {
  default:
    return false;
  case ELF::NT_GNU_ABI_TAG: {
    const GNUAbiTag &AbiTag = getGNUAbiTag<ELFT>(Desc);
    if (!AbiTag.IsValid) {
      W.printString("ABI", "<corrupt GNU_ABI_TAG>");
      return false;
    } else {
      W.printString("OS", AbiTag.OSName);
      W.printString("ABI", AbiTag.ABI);
    }
    break;
  }
  case ELF::NT_GNU_BUILD_ID: {
    W.printString("Build ID", getGNUBuildId(Desc));
    break;
  }
  case ELF::NT_GNU_GOLD_VERSION:
    W.printString("Version", getDescAsStringRef(Desc));
    break;
  case ELF::NT_GNU_PROPERTY_TYPE_0:
    ListScope D(W, "Property");
    for (const std::string &Property : getGNUPropertyList<ELFT>(Desc))
      W.printString(Property);
    break;
  }
  return true;
}

static bool printAndroidNoteLLVMStyle(uint32_t NoteType, ArrayRef<uint8_t> Desc,
                                      ScopedPrinter &W) {
  // Return true if we were able to pretty-print the note, false otherwise.
  AndroidNoteProperties Props = getAndroidNoteProperties(NoteType, Desc);
  if (Props.empty())
    return false;
  for (const auto &KV : Props)
    W.printString(KV.first, KV.second);
  return true;
}

template <class ELFT>
void LLVMELFDumper<ELFT>::printMemtag(
    const ArrayRef<std::pair<std::string, std::string>> DynamicEntries,
    const ArrayRef<uint8_t> AndroidNoteDesc) {
  ListScope L(W, "Memtag Dynamic Entries:");
  if (DynamicEntries.empty())
    W.printString("< none found >");
  for (const auto &DynamicEntryKV : DynamicEntries)
    W.printString(DynamicEntryKV.first, DynamicEntryKV.second);

  if (!AndroidNoteDesc.empty()) {
    ListScope L(W, "Memtag Android Note:");
    printAndroidNoteLLVMStyle(ELF::NT_ANDROID_TYPE_MEMTAG, AndroidNoteDesc, W);
  }
}

template <typename ELFT>
static bool printLLVMOMPOFFLOADNoteLLVMStyle(uint32_t NoteType,
                                             ArrayRef<uint8_t> Desc,
                                             ScopedPrinter &W) {
  switch (NoteType) {
  default:
    return false;
  case ELF::NT_LLVM_OPENMP_OFFLOAD_VERSION:
    W.printString("Version", getDescAsStringRef(Desc));
    break;
  case ELF::NT_LLVM_OPENMP_OFFLOAD_PRODUCER:
    W.printString("Producer", getDescAsStringRef(Desc));
    break;
  case ELF::NT_LLVM_OPENMP_OFFLOAD_PRODUCER_VERSION:
    W.printString("Producer version", getDescAsStringRef(Desc));
    break;
  }
  return true;
}

static void printCoreNoteLLVMStyle(const CoreNote &Note, ScopedPrinter &W) {
  W.printNumber("Page Size", Note.PageSize);
  for (const CoreFileMapping &Mapping : Note.Mappings) {
    ListScope D(W, "Mapping");
    W.printHex("Start", Mapping.Start);
    W.printHex("End", Mapping.End);
    W.printHex("Offset", Mapping.Offset);
    W.printString("Filename", Mapping.Filename);
  }
}

template <class ELFT> void LLVMELFDumper<ELFT>::printNotes() {
  ListScope L(W, "Notes");

  std::unique_ptr<DictScope> NoteScope;
  auto StartNotes = [&](std::optional<StringRef> SecName,
                        const typename ELFT::Off Offset,
                        const typename ELFT::Addr Size) {
    NoteScope = std::make_unique<DictScope>(W, "NoteSection");
    W.printString("Name", SecName ? *SecName : "<?>");
    W.printHex("Offset", Offset);
    W.printHex("Size", Size);
  };

  auto EndNotes = [&] { NoteScope.reset(); };

  auto ProcessNote = [&](const Elf_Note &Note, bool IsCore) -> Error {
    DictScope D2(W, "Note");
    StringRef Name = Note.getName();
    ArrayRef<uint8_t> Descriptor = Note.getDesc();
    Elf_Word Type = Note.getType();

    // Print the note owner/type.
    W.printString("Owner", Name);
    W.printHex("Data size", Descriptor.size());

    StringRef NoteType =
        getNoteTypeName<ELFT>(Note, this->Obj.getHeader().e_type);
    if (!NoteType.empty())
      W.printString("Type", NoteType);
    else
      W.printString("Type",
                    "Unknown (" + to_string(format_hex(Type, 10)) + ")");

    // Print the description, or fallback to printing raw bytes for unknown
    // owners/if we fail to pretty-print the contents.
    if (Name == "GNU") {
      if (printGNUNoteLLVMStyle<ELFT>(Type, Descriptor, W))
        return Error::success();
    } else if (Name == "FreeBSD") {
      if (std::optional<FreeBSDNote> N =
              getFreeBSDNote<ELFT>(Type, Descriptor, IsCore)) {
        W.printString(N->Type, N->Value);
        return Error::success();
      }
    } else if (Name == "AMD") {
      const AMDNote N = getAMDNote<ELFT>(Type, Descriptor);
      if (!N.Type.empty()) {
        W.printString(N.Type, N.Value);
        return Error::success();
      }
    } else if (Name == "AMDGPU") {
      const AMDGPUNote N = getAMDGPUNote<ELFT>(Type, Descriptor);
      if (!N.Type.empty()) {
        W.printString(N.Type, N.Value);
        return Error::success();
      }
    } else if (Name == "LLVMOMPOFFLOAD") {
      if (printLLVMOMPOFFLOADNoteLLVMStyle<ELFT>(Type, Descriptor, W))
        return Error::success();
    } else if (Name == "CORE") {
      if (Type == ELF::NT_FILE) {
        DataExtractor DescExtractor(Descriptor,
                                    ELFT::TargetEndianness == support::little,
                                    sizeof(Elf_Addr));
        if (Expected<CoreNote> N = readCoreNote(DescExtractor)) {
          printCoreNoteLLVMStyle(*N, W);
          return Error::success();
        } else {
          return N.takeError();
        }
      }
    } else if (Name == "Android") {
      if (printAndroidNoteLLVMStyle(Type, Descriptor, W))
        return Error::success();
    }
    if (!Descriptor.empty()) {
      W.printBinaryBlock("Description data", Descriptor);
    }
    return Error::success();
  };

  processNotesHelper(*this, /*StartNotesFn=*/StartNotes,
                     /*ProcessNoteFn=*/ProcessNote, /*FinishNotesFn=*/EndNotes);
}

template <class ELFT> void LLVMELFDumper<ELFT>::printELFLinkerOptions() {
  ListScope L(W, "LinkerOptions");

  unsigned I = -1;
  for (const Elf_Shdr &Shdr : cantFail(this->Obj.sections())) {
    ++I;
    if (Shdr.sh_type != ELF::SHT_LLVM_LINKER_OPTIONS)
      continue;

    Expected<ArrayRef<uint8_t>> ContentsOrErr =
        this->Obj.getSectionContents(Shdr);
    if (!ContentsOrErr) {
      this->reportUniqueWarning("unable to read the content of the "
                                "SHT_LLVM_LINKER_OPTIONS section: " +
                                toString(ContentsOrErr.takeError()));
      continue;
    }
    if (ContentsOrErr->empty())
      continue;

    if (ContentsOrErr->back() != 0) {
      this->reportUniqueWarning("SHT_LLVM_LINKER_OPTIONS section at index " +
                                Twine(I) +
                                " is broken: the "
                                "content is not null-terminated");
      continue;
    }

    SmallVector<StringRef, 16> Strings;
    toStringRef(ContentsOrErr->drop_back()).split(Strings, '\0');
    if (Strings.size() % 2 != 0) {
      this->reportUniqueWarning(
          "SHT_LLVM_LINKER_OPTIONS section at index " + Twine(I) +
          " is broken: an incomplete "
          "key-value pair was found. The last possible key was: \"" +
          Strings.back() + "\"");
      continue;
    }

    for (size_t I = 0; I < Strings.size(); I += 2)
      W.printString(Strings[I], Strings[I + 1]);
  }
}

template <class ELFT> void LLVMELFDumper<ELFT>::printDependentLibs() {
  ListScope L(W, "DependentLibs");
  this->printDependentLibsHelper(
      [](const Elf_Shdr &) {},
      [this](StringRef Lib, uint64_t) { W.printString(Lib); });
}

template <class ELFT> void LLVMELFDumper<ELFT>::printStackSizes() {
  ListScope L(W, "StackSizes");
  if (this->Obj.getHeader().e_type == ELF::ET_REL)
    this->printRelocatableStackSizes([]() {});
  else
    this->printNonRelocatableStackSizes([]() {});
}

template <class ELFT>
void LLVMELFDumper<ELFT>::printStackSizeEntry(uint64_t Size,
                                              ArrayRef<std::string> FuncNames) {
  DictScope D(W, "Entry");
  W.printList("Functions", FuncNames);
  W.printHex("Size", Size);
}

template <class ELFT>
void LLVMELFDumper<ELFT>::printMipsGOT(const MipsGOTParser<ELFT> &Parser) {
  auto PrintEntry = [&](const Elf_Addr *E) {
    W.printHex("Address", Parser.getGotAddress(E));
    W.printNumber("Access", Parser.getGotOffset(E));
    W.printHex("Initial", *E);
  };

  DictScope GS(W, Parser.IsStatic ? "Static GOT" : "Primary GOT");

  W.printHex("Canonical gp value", Parser.getGp());
  {
    ListScope RS(W, "Reserved entries");
    {
      DictScope D(W, "Entry");
      PrintEntry(Parser.getGotLazyResolver());
      W.printString("Purpose", StringRef("Lazy resolver"));
    }

    if (Parser.getGotModulePointer()) {
      DictScope D(W, "Entry");
      PrintEntry(Parser.getGotModulePointer());
      W.printString("Purpose", StringRef("Module pointer (GNU extension)"));
    }
  }
  {
    ListScope LS(W, "Local entries");
    for (auto &E : Parser.getLocalEntries()) {
      DictScope D(W, "Entry");
      PrintEntry(&E);
    }
  }

  if (Parser.IsStatic)
    return;

  {
    ListScope GS(W, "Global entries");
    for (auto &E : Parser.getGlobalEntries()) {
      DictScope D(W, "Entry");

      PrintEntry(&E);

      const Elf_Sym &Sym = *Parser.getGotSym(&E);
      W.printHex("Value", Sym.st_value);
      W.printEnum("Type", Sym.getType(), ArrayRef(ElfSymbolTypes));

      const unsigned SymIndex = &Sym - this->dynamic_symbols().begin();
      DataRegion<Elf_Word> ShndxTable(
          (const Elf_Word *)this->DynSymTabShndxRegion.Addr, this->Obj.end());
      printSymbolSection(Sym, SymIndex, ShndxTable);

      std::string SymName = this->getFullSymbolName(
          Sym, SymIndex, ShndxTable, this->DynamicStringTable, true);
      W.printNumber("Name", SymName, Sym.st_name);
    }
  }

  W.printNumber("Number of TLS and multi-GOT entries",
                uint64_t(Parser.getOtherEntries().size()));
}

template <class ELFT>
void LLVMELFDumper<ELFT>::printMipsPLT(const MipsGOTParser<ELFT> &Parser) {
  auto PrintEntry = [&](const Elf_Addr *E) {
    W.printHex("Address", Parser.getPltAddress(E));
    W.printHex("Initial", *E);
  };

  DictScope GS(W, "PLT GOT");

  {
    ListScope RS(W, "Reserved entries");
    {
      DictScope D(W, "Entry");
      PrintEntry(Parser.getPltLazyResolver());
      W.printString("Purpose", StringRef("PLT lazy resolver"));
    }

    if (auto E = Parser.getPltModulePointer()) {
      DictScope D(W, "Entry");
      PrintEntry(E);
      W.printString("Purpose", StringRef("Module pointer"));
    }
  }
  {
    ListScope LS(W, "Entries");
    DataRegion<Elf_Word> ShndxTable(
        (const Elf_Word *)this->DynSymTabShndxRegion.Addr, this->Obj.end());
    for (auto &E : Parser.getPltEntries()) {
      DictScope D(W, "Entry");
      PrintEntry(&E);

      const Elf_Sym &Sym = *Parser.getPltSym(&E);
      W.printHex("Value", Sym.st_value);
      W.printEnum("Type", Sym.getType(), ArrayRef(ElfSymbolTypes));
      printSymbolSection(Sym, &Sym - this->dynamic_symbols().begin(),
                         ShndxTable);

      const Elf_Sym *FirstSym = cantFail(
          this->Obj.template getEntry<Elf_Sym>(*Parser.getPltSymTable(), 0));
      std::string SymName = this->getFullSymbolName(
          Sym, &Sym - FirstSym, ShndxTable, Parser.getPltStrTable(), true);
      W.printNumber("Name", SymName, Sym.st_name);
    }
  }
}

template <class ELFT> void LLVMELFDumper<ELFT>::printMipsABIFlags() {
  const Elf_Mips_ABIFlags<ELFT> *Flags;
  if (Expected<const Elf_Mips_ABIFlags<ELFT> *> SecOrErr =
          getMipsAbiFlagsSection(*this)) {
    Flags = *SecOrErr;
    if (!Flags) {
      W.startLine() << "There is no .MIPS.abiflags section in the file.\n";
      return;
    }
  } else {
    this->reportUniqueWarning(SecOrErr.takeError());
    return;
  }

  raw_ostream &OS = W.getOStream();
  DictScope GS(W, "MIPS ABI Flags");

  W.printNumber("Version", Flags->version);
  W.startLine() << "ISA: ";
  if (Flags->isa_rev <= 1)
    OS << format("MIPS%u", Flags->isa_level);
  else
    OS << format("MIPS%ur%u", Flags->isa_level, Flags->isa_rev);
  OS << "\n";
  W.printEnum("ISA Extension", Flags->isa_ext, ArrayRef(ElfMipsISAExtType));
  W.printFlags("ASEs", Flags->ases, ArrayRef(ElfMipsASEFlags));
  W.printEnum("FP ABI", Flags->fp_abi, ArrayRef(ElfMipsFpABIType));
  W.printNumber("GPR size", getMipsRegisterSize(Flags->gpr_size));
  W.printNumber("CPR1 size", getMipsRegisterSize(Flags->cpr1_size));
  W.printNumber("CPR2 size", getMipsRegisterSize(Flags->cpr2_size));
  W.printFlags("Flags 1", Flags->flags1, ArrayRef(ElfMipsFlags1));
  W.printHex("Flags 2", Flags->flags2);
}

template <class ELFT>
void JSONELFDumper<ELFT>::printFileSummary(StringRef FileStr, ObjectFile &Obj,
                                           ArrayRef<std::string> InputFilenames,
                                           const Archive *A) {
  FileScope = std::make_unique<DictScope>(this->W);
  DictScope D(this->W, "FileSummary");
  this->W.printString("File", FileStr);
  this->W.printString("Format", Obj.getFileFormatName());
  this->W.printString("Arch", Triple::getArchTypeName(Obj.getArch()));
  this->W.printString(
      "AddressSize",
      std::string(formatv("{0}bit", 8 * Obj.getBytesInAddress())));
  this->printLoadName();
}

template <class ELFT>
void JSONELFDumper<ELFT>::printZeroSymbolOtherField(
    const Elf_Sym &Symbol) const {
  // We want the JSON format to be uniform, since it is machine readable, so
  // always print the `Other` field the same way.
  this->printSymbolOtherField(Symbol);
}

template <class ELFT>
void JSONELFDumper<ELFT>::printDefaultRelRelaReloc(const Relocation<ELFT> &R,
                                                   StringRef SymbolName,
                                                   StringRef RelocName) {
  this->printExpandedRelRelaReloc(R, SymbolName, RelocName);
}

template <class ELFT>
void JSONELFDumper<ELFT>::printRelocationSectionInfo(const Elf_Shdr &Sec,
                                                     StringRef Name,
                                                     const unsigned SecNdx) {
  DictScope Group(this->W);
  this->W.printNumber("SectionIndex", SecNdx);
  ListScope D(this->W, "Relocs");
  this->printRelocationsHelper(Sec);
}

template <class ELFT>
std::string JSONELFDumper<ELFT>::getGroupSectionHeaderName() const {
  return "GroupSections";
}

template <class ELFT>
void JSONELFDumper<ELFT>::printSectionGroupMembers(StringRef Name,
                                                   uint64_t Idx) const {
  DictScope Grp(this->W);
  this->W.printString("Name", Name);
  this->W.printNumber("Index", Idx);
}

template <class ELFT> void JSONELFDumper<ELFT>::printEmptyGroupMessage() const {
  // JSON output does not need to print anything for empty groups
}<|MERGE_RESOLUTION|>--- conflicted
+++ resolved
@@ -703,12 +703,9 @@
       const ArrayRef<uint8_t> AndroidNoteDesc) override;
   void printSymbolSection(const Elf_Sym &Symbol, unsigned SymIndex,
                           DataRegion<Elf_Word> ShndxTable) const;
-<<<<<<< HEAD
-=======
   void printHashHistogramStats(size_t NBucket, size_t MaxChain,
                                size_t TotalSyms, ArrayRef<size_t> Count,
                                bool IsGnu) const override;
->>>>>>> c9813d55
 
 private:
   void printRelrReloc(const Elf_Relr &R) override;
