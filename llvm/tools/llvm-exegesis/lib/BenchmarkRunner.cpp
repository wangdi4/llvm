//===-- BenchmarkRunner.cpp -------------------------------------*- C++ -*-===//
//
// Part of the LLVM Project, under the Apache License v2.0 with LLVM Exceptions.
// See https://llvm.org/LICENSE.txt for license information.
// SPDX-License-Identifier: Apache-2.0 WITH LLVM-exception
//
//===----------------------------------------------------------------------===//

#include <array>
#include <memory>
#include <string>

#include "Assembler.h"
#include "BenchmarkRunner.h"
#include "Error.h"
#include "MCInstrDescView.h"
#include "PerfHelper.h"
#include "Target.h"
#include "llvm/ADT/ScopeExit.h"
#include "llvm/ADT/StringExtras.h"
#include "llvm/ADT/StringRef.h"
#include "llvm/ADT/Twine.h"
#include "llvm/Support/CrashRecoveryContext.h"
#include "llvm/Support/Error.h"
#include "llvm/Support/FileSystem.h"
#include "llvm/Support/MemoryBuffer.h"
#include "llvm/Support/Program.h"
#include "llvm/Support/Signals.h"

#ifdef __linux__
#ifdef HAVE_LIBPFM
#include <perfmon/perf_event.h>
#endif
#include <sys/mman.h>
#include <sys/ptrace.h>
#include <sys/syscall.h>
#include <sys/wait.h>
#include <unistd.h>
#endif // __linux__

namespace llvm {
namespace exegesis {

BenchmarkRunner::BenchmarkRunner(const LLVMState &State, Benchmark::ModeE Mode,
                                 BenchmarkPhaseSelectorE BenchmarkPhaseSelector,
                                 ExecutionModeE ExecutionMode)
    : State(State), Mode(Mode), BenchmarkPhaseSelector(BenchmarkPhaseSelector),
      ExecutionMode(ExecutionMode), Scratch(std::make_unique<ScratchSpace>()) {}

BenchmarkRunner::~BenchmarkRunner() = default;

void BenchmarkRunner::FunctionExecutor::accumulateCounterValues(
    const llvm::SmallVectorImpl<int64_t> &NewValues,
    llvm::SmallVectorImpl<int64_t> *Result) {
  const size_t NumValues = std::max(NewValues.size(), Result->size());
  if (NumValues > Result->size())
    Result->resize(NumValues, 0);
  for (size_t I = 0, End = NewValues.size(); I < End; ++I)
    (*Result)[I] += NewValues[I];
}

Expected<llvm::SmallVector<int64_t, 4>>
BenchmarkRunner::FunctionExecutor::runAndSample(const char *Counters) const {
  // We sum counts when there are several counters for a single ProcRes
  // (e.g. P23 on SandyBridge).
  llvm::SmallVector<int64_t, 4> CounterValues;
  SmallVector<StringRef, 2> CounterNames;
  StringRef(Counters).split(CounterNames, '+');
  for (auto &CounterName : CounterNames) {
    CounterName = CounterName.trim();
    Expected<SmallVector<int64_t, 4>> ValueOrError =
        runWithCounter(CounterName);
    if (!ValueOrError)
      return ValueOrError.takeError();
    accumulateCounterValues(ValueOrError.get(), &CounterValues);
  }
  return CounterValues;
}

namespace {
class InProcessFunctionExecutorImpl : public BenchmarkRunner::FunctionExecutor {
public:
  InProcessFunctionExecutorImpl(const LLVMState &State,
                                object::OwningBinary<object::ObjectFile> Obj,
                                BenchmarkRunner::ScratchSpace *Scratch)
      : State(State), Function(State.createTargetMachine(), std::move(Obj)),
        Scratch(Scratch) {}

private:
  static void
  accumulateCounterValues(const llvm::SmallVector<int64_t, 4> &NewValues,
                          llvm::SmallVector<int64_t, 4> *Result) {
    const size_t NumValues = std::max(NewValues.size(), Result->size());
    if (NumValues > Result->size())
      Result->resize(NumValues, 0);
    for (size_t I = 0, End = NewValues.size(); I < End; ++I)
      (*Result)[I] += NewValues[I];
  }

  Expected<llvm::SmallVector<int64_t, 4>>
  runWithCounter(StringRef CounterName) const override {
    const ExegesisTarget &ET = State.getExegesisTarget();
    char *const ScratchPtr = Scratch->ptr();
    auto CounterOrError = ET.createCounter(CounterName, State);

    if (!CounterOrError)
      return CounterOrError.takeError();

    pfm::Counter *Counter = CounterOrError.get().get();
    Scratch->clear();
    {
      auto PS = ET.withSavedState();
      CrashRecoveryContext CRC;
      CrashRecoveryContext::Enable();
      const bool Crashed = !CRC.RunSafely([this, Counter, ScratchPtr]() {
        Counter->start();
        this->Function(ScratchPtr);
        Counter->stop();
      });
      CrashRecoveryContext::Disable();
      PS.reset();
      if (Crashed) {
        std::string Msg = "snippet crashed while running";
#ifdef LLVM_ON_UNIX
        // See "Exit Status for Commands":
        // https://pubs.opengroup.org/onlinepubs/9699919799/xrat/V4_xcu_chap02.html
        constexpr const int kSigOffset = 128;
        if (const char *const SigName = strsignal(CRC.RetCode - kSigOffset)) {
          Msg += ": ";
          Msg += SigName;
        }
#endif
        return make_error<SnippetCrash>(std::move(Msg));
      }
    }

    return Counter->readOrError(Function.getFunctionBytes());
  }

  const LLVMState &State;
  const ExecutableFunction Function;
  BenchmarkRunner::ScratchSpace *const Scratch;
};

#ifdef __linux__
// The following class implements a function executor that executes the
// benchmark code within a subprocess rather than within the main llvm-exegesis
// process. This allows for much more control over the execution context of the
// snippet, particularly with regard to memory. This class performs all the
// necessary functions to create the subprocess, execute the snippet in the
// subprocess, and report results/handle errors.
class SubProcessFunctionExecutorImpl
    : public BenchmarkRunner::FunctionExecutor {
public:
  SubProcessFunctionExecutorImpl(const LLVMState &State,
                                 object::OwningBinary<object::ObjectFile> Obj,
                                 const BenchmarkKey &Key)
      : State(State), Function(State.createTargetMachine(), std::move(Obj)),
        Key(Key) {}

private:
  enum ChildProcessExitCodeE {
    CounterFDReadFailed = 1,
    TranslatingCounterFDFailed
  };

  StringRef childProcessExitCodeToString(int ExitCode) const {
    switch (ExitCode) {
    case ChildProcessExitCodeE::CounterFDReadFailed:
      return "Counter file descriptor read failed";
    case ChildProcessExitCodeE::TranslatingCounterFDFailed:
      return "Translating counter file descriptor into a file descriptor in "
             "the child process failed. This might be due running an older "
             "Linux kernel that doesn't support the pidfd_getfd system call "
             "(anything before Linux 5.6).";
    default:
      return "Child process returned with unknown exit code";
    }
  }

  Error createSubProcessAndRunBenchmark(
      StringRef CounterName, SmallVectorImpl<int64_t> &CounterValues) const {
    int PipeFiles[2];
    int PipeSuccessOrErr = pipe(PipeFiles);
    if (PipeSuccessOrErr != 0) {
      return make_error<Failure>(
          "Failed to create a pipe for interprocess communication between "
          "llvm-exegesis and the benchmarking subprocess");
    }

    pid_t ParentOrChildPID = fork();
    if (ParentOrChildPID == 0) {
      // We are in the child process, close the write end of the pipe
      close(PipeFiles[1]);
      // Unregister handlers, signal handling is now handled through ptrace in
      // the host process
      llvm::sys::unregisterHandlers();
      prepareAndRunBenchmark(PipeFiles[0], Key);
      // The child process terminates in the above function, so we should never
      // get to this point.
      llvm_unreachable("Child process didn't exit when expected.");
    }

    const ExegesisTarget &ET = State.getExegesisTarget();
    auto CounterOrError =
        ET.createCounter(CounterName, State, ParentOrChildPID);

    if (!CounterOrError)
      return CounterOrError.takeError();

    pfm::Counter *Counter = CounterOrError.get().get();

    close(PipeFiles[0]);

    int CounterFileDescriptor = Counter->getFileDescriptor();
    ssize_t BytesWritten =
        write(PipeFiles[1], &CounterFileDescriptor, sizeof(int));

    if (BytesWritten != sizeof(int))
      return make_error<Failure>("Writing peformance counter file descriptor "
                                 "to child process failed: " +
                                 Twine(strerror(errno)));

    if (ptrace(PTRACE_SEIZE, ParentOrChildPID, NULL, NULL) != 0)
      return make_error<Failure>("Failed to seize the child process: " +
                                 Twine(strerror(errno)));

    int ChildStatus;
    if (wait(&ChildStatus) == -1) {
      return make_error<Failure>(
          "Waiting for the child process to complete failed: " +
          Twine(strerror(errno)));
    }

    if (WIFEXITED(ChildStatus)) {
      int ChildExitCode = WEXITSTATUS(ChildStatus);
      if (ChildExitCode == 0) {
        // The child exited succesfully, read counter values and return
        // success
        CounterValues[0] = Counter->read();
        return Error::success();
      }
      // The child exited, but not successfully
      return make_error<SnippetCrash>(
          "Child benchmarking process exited with non-zero exit code: " +
          childProcessExitCodeToString(ChildExitCode));
    }

    // An error was encountered running the snippet, process it
    siginfo_t ChildSignalInfo;
    if (ptrace(PTRACE_GETSIGINFO, ParentOrChildPID, NULL, &ChildSignalInfo) ==
        -1) {
      return make_error<Failure>("Getting signal info from the child failed: " +
                                 Twine(strerror(errno)));
    }

    return make_error<SnippetCrash>(
        "The benchmarking subprocess sent unexpected signal: " +
        Twine(strsignal(ChildSignalInfo.si_signo)));
  }

  [[noreturn]] void prepareAndRunBenchmark(int Pipe,
                                           const BenchmarkKey &Key) const {
    // The following occurs within the benchmarking subprocess

    int ParentCounterFileDescriptor = -1;
    ssize_t BytesRead = read(Pipe, &ParentCounterFileDescriptor, sizeof(int));

    if (BytesRead != sizeof(int)) {
      exit(ChildProcessExitCodeE::CounterFDReadFailed);
    }

    // Make sure the following two syscalls are defined on the platform that
    // we're building on as they were introduced to the kernel fairly recently
    // (v5.6 for the second one).
#if defined SYS_pidfd_open && defined SYS_pidfd_getfd
    pid_t ParentPID = getppid();

    int ParentPIDFD = syscall(SYS_pidfd_open, ParentPID, 0);
    int CounterFileDescriptor =
        syscall(SYS_pidfd_getfd, ParentPIDFD, ParentCounterFileDescriptor, 0);
#else
    int CounterFileDescriptor = 0;
    exit(ChildProcessExitCodeE::TranslatingCounterFDFailed);
#endif

    if (CounterFileDescriptor == -1) {
      exit(ChildProcessExitCodeE::TranslatingCounterFDFailed);
    }

#ifdef HAVE_LIBPFM
    ioctl(CounterFileDescriptor, PERF_EVENT_IOC_RESET);
#endif
    this->Function(nullptr);
#ifdef HAVE_LIBPFM
    ioctl(CounterFileDescriptor, PERF_EVENT_IOC_DISABLE);
#endif

    exit(0);
  }

  Expected<llvm::SmallVector<int64_t, 4>>
  runWithCounter(StringRef CounterName) const override {
    SmallVector<int64_t, 4> Value(1, 0);
    Error PossibleBenchmarkError =
        createSubProcessAndRunBenchmark(CounterName, Value);

    if (PossibleBenchmarkError) {
      return std::move(PossibleBenchmarkError);
    }

    return Value;
  }

  const LLVMState &State;
  const ExecutableFunction Function;
  const BenchmarkKey &Key;
};
#endif // __linux__
} // namespace

Expected<SmallString<0>> BenchmarkRunner::assembleSnippet(
    const BenchmarkCode &BC, const SnippetRepetitor &Repetitor,
    unsigned MinInstructions, unsigned LoopBodySize) const {
  const std::vector<MCInst> &Instructions = BC.Key.Instructions;
  SmallString<0> Buffer;
  raw_svector_ostream OS(Buffer);
  if (Error E = assembleToStream(
          State.getExegesisTarget(), State.createTargetMachine(), BC.LiveIns,
          BC.Key.RegisterInitialValues,
          Repetitor.Repeat(Instructions, MinInstructions, LoopBodySize), OS)) {
    return std::move(E);
  }
  return Buffer;
}

Expected<BenchmarkRunner::RunnableConfiguration>
BenchmarkRunner::getRunnableConfiguration(
    const BenchmarkCode &BC, unsigned NumRepetitions, unsigned LoopBodySize,
    const SnippetRepetitor &Repetitor) const {
  RunnableConfiguration RC;

  Benchmark &InstrBenchmark = RC.InstrBenchmark;
  InstrBenchmark.Mode = Mode;
  InstrBenchmark.CpuName = std::string(State.getTargetMachine().getTargetCPU());
  InstrBenchmark.LLVMTriple =
      State.getTargetMachine().getTargetTriple().normalize();
  InstrBenchmark.NumRepetitions = NumRepetitions;
  InstrBenchmark.Info = BC.Info;

  const std::vector<MCInst> &Instructions = BC.Key.Instructions;

  InstrBenchmark.Key = BC.Key;

  // Assemble at least kMinInstructionsForSnippet instructions by repeating
  // the snippet for debug/analysis. This is so that the user clearly
  // understands that the inside instructions are repeated.
  if (BenchmarkPhaseSelector > BenchmarkPhaseSelectorE::PrepareSnippet) {
    const int MinInstructionsForSnippet = 4 * Instructions.size();
    const int LoopBodySizeForSnippet = 2 * Instructions.size();
    auto Snippet = assembleSnippet(BC, Repetitor, MinInstructionsForSnippet,
                                   LoopBodySizeForSnippet);
    if (Error E = Snippet.takeError())
      return std::move(E);

    if (auto Err = getBenchmarkFunctionBytes(*Snippet,
                                             InstrBenchmark.AssembledSnippet))
      return std::move(Err);
  }

  // Assemble NumRepetitions instructions repetitions of the snippet for
  // measurements.
  if (BenchmarkPhaseSelector > BenchmarkPhaseSelectorE::PrepareAndAssembleSnippet) {
    auto Snippet = assembleSnippet(BC, Repetitor, InstrBenchmark.NumRepetitions,
                                   LoopBodySize);
    if (Error E = Snippet.takeError())
      return std::move(E);
    RC.ObjectFile = getObjectFromBuffer(*Snippet);
  }

  return std::move(RC);
}

Expected<std::unique_ptr<BenchmarkRunner::FunctionExecutor>>
BenchmarkRunner::createFunctionExecutor(
    object::OwningBinary<object::ObjectFile> ObjectFile,
    const BenchmarkKey &Key) const {
  switch (ExecutionMode) {
  case ExecutionModeE::InProcess:
    return std::make_unique<InProcessFunctionExecutorImpl>(
        State, std::move(ObjectFile), Scratch.get());
<<<<<<< HEAD
=======
  case ExecutionModeE::SubProcess:
#ifdef __linux__
    return std::make_unique<SubProcessFunctionExecutorImpl>(
        State, std::move(ObjectFile), Key);
#else
    return make_error<Failure>(
        "The subprocess execution mode is only supported on Linux");
#endif
>>>>>>> 7332959b
  }
  llvm_unreachable("ExecutionMode is outside expected range");
}

Expected<Benchmark> BenchmarkRunner::runConfiguration(
    RunnableConfiguration &&RC,
    const std::optional<StringRef> &DumpFile) const {
  Benchmark &InstrBenchmark = RC.InstrBenchmark;
  object::OwningBinary<object::ObjectFile> &ObjectFile = RC.ObjectFile;

  if (DumpFile && BenchmarkPhaseSelector >
                      BenchmarkPhaseSelectorE::PrepareAndAssembleSnippet) {
    auto ObjectFilePath =
        writeObjectFile(ObjectFile.getBinary()->getData(), *DumpFile);
    if (Error E = ObjectFilePath.takeError()) {
      InstrBenchmark.Error = toString(std::move(E));
      return std::move(InstrBenchmark);
    }
    outs() << "Check generated assembly with: /usr/bin/objdump -d "
           << *ObjectFilePath << "\n";
  }

  if (BenchmarkPhaseSelector < BenchmarkPhaseSelectorE::Measure) {
    InstrBenchmark.Error = "actual measurements skipped.";
    return std::move(InstrBenchmark);
  }

  Expected<std::unique_ptr<BenchmarkRunner::FunctionExecutor>> Executor =
      createFunctionExecutor(std::move(ObjectFile), RC.InstrBenchmark.Key);
  if (!Executor)
    return Executor.takeError();
  auto NewMeasurements = runMeasurements(**Executor);

  if (Error E = NewMeasurements.takeError()) {
    if (!E.isA<SnippetCrash>())
      return std::move(E);
    InstrBenchmark.Error = toString(std::move(E));
    return std::move(InstrBenchmark);
  }
  assert(InstrBenchmark.NumRepetitions > 0 && "invalid NumRepetitions");
  for (BenchmarkMeasure &BM : *NewMeasurements) {
    // Scale the measurements by instruction.
    BM.PerInstructionValue /= InstrBenchmark.NumRepetitions;
    // Scale the measurements by snippet.
    BM.PerSnippetValue *=
        static_cast<double>(InstrBenchmark.Key.Instructions.size()) /
        InstrBenchmark.NumRepetitions;
  }
  InstrBenchmark.Measurements = std::move(*NewMeasurements);

  return std::move(InstrBenchmark);
}

Expected<std::string>
BenchmarkRunner::writeObjectFile(StringRef Buffer, StringRef FileName) const {
  int ResultFD = 0;
  SmallString<256> ResultPath = FileName;
  if (Error E = errorCodeToError(
          FileName.empty() ? sys::fs::createTemporaryFile("snippet", "o",
                                                          ResultFD, ResultPath)
                           : sys::fs::openFileForReadWrite(
                                 FileName, ResultFD, sys::fs::CD_CreateAlways,
                                 sys::fs::OF_None)))
    return std::move(E);
  raw_fd_ostream OFS(ResultFD, true /*ShouldClose*/);
  OFS.write(Buffer.data(), Buffer.size());
  OFS.flush();
  return std::string(ResultPath.str());
}

BenchmarkRunner::FunctionExecutor::~FunctionExecutor() {}

} // namespace exegesis
} // namespace llvm<|MERGE_RESOLUTION|>--- conflicted
+++ resolved
@@ -389,8 +389,6 @@
   case ExecutionModeE::InProcess:
     return std::make_unique<InProcessFunctionExecutorImpl>(
         State, std::move(ObjectFile), Scratch.get());
-<<<<<<< HEAD
-=======
   case ExecutionModeE::SubProcess:
 #ifdef __linux__
     return std::make_unique<SubProcessFunctionExecutorImpl>(
@@ -399,7 +397,6 @@
     return make_error<Failure>(
         "The subprocess execution mode is only supported on Linux");
 #endif
->>>>>>> 7332959b
   }
   llvm_unreachable("ExecutionMode is outside expected range");
 }
