--- conflicted
+++ resolved
@@ -65,15 +65,5 @@
   list(APPEND libs pfm)
 endif()
 
-<<<<<<< HEAD
-  DEPENDS
-  intrinsics_gen
-  )
-
-# INTEL_CUSTOMIZATION
-set_msvc_crt_flags(LLVMExegesis)
-# end INTEL_CUSTOMIZATION
-=======
 target_link_libraries(LLVMExegesis ${libs})
-set_target_properties(LLVMExegesis PROPERTIES FOLDER "Libraries")
->>>>>>> 10c1d290
+set_target_properties(LLVMExegesis PROPERTIES FOLDER "Libraries")