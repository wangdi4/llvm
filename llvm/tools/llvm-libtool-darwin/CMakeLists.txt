--- conflicted
+++ resolved
@@ -1,10 +1,6 @@
 set(LLVM_LINK_COMPONENTS
   BinaryFormat
-<<<<<<< HEAD
-  Core # INTEL
-=======
   Core
->>>>>>> 15a68fed
   Object
   Support
   TextAPI
