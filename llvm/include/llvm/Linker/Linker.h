--- conflicted
+++ resolved
@@ -10,20 +10,15 @@
 #ifndef LLVM_LINKER_LINKER_H
 #define LLVM_LINKER_LINKER_H
 
-<<<<<<< HEAD
-#include "llvm/ADT/SmallPtrSet.h"
-
-#include <functional>
-=======
 #include "llvm/ADT/ArrayRef.h"
 #include "llvm/ADT/DenseMap.h"
 #include "llvm/ADT/DenseSet.h"
 #include "llvm/IR/DiagnosticInfo.h"
->>>>>>> 7618b2b2
 
 namespace llvm {
 class Module;
 class StructType;
+class Type;
 
 /// This class provides the core functionality of linking in LLVM. It keeps a
 /// pointer to the merged module so far. It doesn't take ownership of the
@@ -31,9 +26,6 @@
 /// something with it after the linking.
 class Linker {
 public:
-<<<<<<< HEAD
-  typedef std::function<void(const DiagnosticInfo &)> DiagnosticHandlerFunction;
-=======
   struct StructTypeKeyInfo {
     struct KeyTy {
       ArrayRef<Type *> ETypes;
@@ -66,7 +58,6 @@
     StructType *findNonOpaque(ArrayRef<Type *> ETypes, bool IsPacked);
     bool hasType(StructType *Ty);
   };
->>>>>>> 7618b2b2
 
   Linker(Module *M, DiagnosticHandlerFunction DiagnosticHandler);
   Linker(Module *M);
@@ -87,7 +78,9 @@
 private:
   void init(Module *M, DiagnosticHandlerFunction DiagnosticHandler);
   Module *Composite;
-  SmallPtrSet<StructType *, 32> IdentifiedStructTypes;
+
+  IdentifiedStructTypeSet IdentifiedStructTypes;
+
   DiagnosticHandlerFunction DiagnosticHandler;
 };
 
