--- conflicted
+++ resolved
@@ -45,6 +45,9 @@
 #include "llvm/IR/Function.h"
 #include "llvm/IR/IRPrintingPasses.h"
 #include "llvm/SYCLLowerIR/ESIMDVerifier.h"
+#include "llvm/SYCLLowerIR/LowerESIMD.h"
+#include "llvm/SYCLLowerIR/LowerWGLocalMemory.h"
+#include "llvm/SYCLLowerIR/LowerWGScope.h"
 #include "llvm/Support/Valgrind.h"
 #include "llvm/Transforms/AggressiveInstCombine/AggressiveInstCombine.h"
 #include "llvm/Transforms/IPO.h"
@@ -278,13 +281,14 @@
       (void) llvm::createMergeICmpsLegacyPass();
       (void) llvm::createExpandMemCmpPass();
       (void) llvm::createExpandVectorPredicationPass();
+      (void)llvm::createSYCLLowerWGScopePass();
+      (void)llvm::createSYCLLowerESIMDPass();
+      (void)llvm::createESIMDLowerLoadStorePass();
+      (void)llvm::createESIMDLowerVecArgPass();
       (void)llvm::createESIMDVerifierPass();
-<<<<<<< HEAD
       (void)llvm::createSPIRITTAnnotationsLegacyPass();
       (void)llvm::createSYCLLowerWGLocalMemoryLegacyPass();
       (void)llvm::createESIMDVerifierPass();
-=======
->>>>>>> 3b80fcc1
       std::string buf;
       llvm::raw_string_ostream os(buf);
       (void) llvm::createPrintModulePass(os);
