//===- llvm/LinkAllPasses.h ------------ Reference All Passes ---*- C++ -*-===//
//
//                      The LLVM Compiler Infrastructure
//
// This file is distributed under the University of Illinois Open Source
// License. See LICENSE.TXT for details.
//
//===----------------------------------------------------------------------===//
//
// This header file pulls in all transformation and analysis passes for tools
// like opt and bugpoint that need this functionality.
//
//===----------------------------------------------------------------------===//

#ifndef LLVM_LINKALLPASSES_H
#define LLVM_LINKALLPASSES_H

#include "llvm/ADT/Statistic.h"
#include "llvm/Analysis/AliasSetTracker.h"
#include "llvm/Analysis/AliasAnalysisEvaluator.h"
#include "llvm/Analysis/BasicAliasAnalysis.h"
#include "llvm/Analysis/CFLAndersAliasAnalysis.h"
#include "llvm/Analysis/CFLSteensAliasAnalysis.h"
#include "llvm/Analysis/CallPrinter.h"
#include "llvm/Analysis/DomPrinter.h"
#include "llvm/Analysis/GlobalsModRef.h"
#include "llvm/Analysis/IntervalPartition.h"
#include "llvm/Analysis/Lint.h"
#include "llvm/Analysis/Passes.h"
#include "llvm/Analysis/PostDominators.h"
#include "llvm/Analysis/RegionPass.h"
#include "llvm/Analysis/RegionPrinter.h"
#include "llvm/Analysis/ScalarEvolution.h"
#include "llvm/Analysis/ScalarEvolutionAliasAnalysis.h"
#include "llvm/Analysis/Intel_Andersens.h"  // INTEL
#include "llvm/Analysis/Intel_LoopAnalysis/Passes.h" // INTEL - HIR
#include "llvm/Analysis/Intel_VPO/Vecopt/Passes.h"   // INTEL
#include "llvm/Analysis/Intel_VPO/WRegionInfo/WRegionPasses.h" // INTEL
#include "llvm/Analysis/ScopedNoAliasAA.h"
#include "llvm/Analysis/TargetLibraryInfo.h"
#include "llvm/Analysis/TypeBasedAliasAnalysis.h"
#include "llvm/CodeGen/Passes.h"
#include "llvm/IR/Function.h"
#include "llvm/IR/IRPrintingPasses.h"
#include "llvm/Transforms/IPO.h"
#include "llvm/Transforms/IPO/FunctionAttrs.h"
#include "llvm/Transforms/Instrumentation.h"
#include "llvm/Transforms/ObjCARC.h"
#include "llvm/Transforms/Scalar.h"
#include "llvm/Transforms/Scalar/GVN.h"
#include "llvm/Transforms/Utils/SymbolRewriter.h"
#include "llvm/Transforms/Utils/UnifyFunctionExitNodes.h"
#include "llvm/Transforms/Vectorize.h"
#include "llvm/Transforms/Intel_LoopTransforms/Passes.h"         // INTEL - HIR
#include "llvm/Transforms/Intel_MapIntrinToIml/MapIntrinToIml.h" // INTEL
#include "llvm/Transforms/Utils/Intel_VecClone.h"                // INTEL
#include "llvm/Transforms/Intel_VPO/VPOPasses.h"                 // INTEL
#include "llvm/Transforms/Intel_VPO/Vecopt/VecoptPasses.h"       // INTEL
#include "llvm/Support/Valgrind.h"
#include <cstdlib>

namespace {
  struct ForcePassLinking {
    ForcePassLinking() {
      // We must reference the passes in such a way that compilers will not
      // delete it all as dead code, even with whole program optimization,
      // yet is effectively a NO-OP. As the compiler isn't smart enough
      // to know that getenv() never returns -1, this will do the job.
      if (std::getenv("bar") != (char*) -1)
        return;

      (void) llvm::createAAEvalPass();
      (void) llvm::createAggressiveDCEPass();
      (void) llvm::createBitTrackingDCEPass();
      (void) llvm::createArgumentPromotionPass();
      (void) llvm::createAlignmentFromAssumptionsPass();
#if INTEL_CUSTOMIZATION 
      (void) llvm::createAndersensAAWrapperPass(); 
      (void) llvm::createNonLTOGlobalOptimizerPass(); 
      (void)llvm::createTbaaMDPropagationPass();    
#endif // INTEL_CUSTOMIZATION
      (void) llvm::createBasicAAWrapperPass();
      (void) llvm::createSCEVAAWrapperPass();
      (void) llvm::createTypeBasedAAWrapperPass();
      (void) llvm::createScopedNoAliasAAWrapperPass();
      (void) llvm::createBoundsCheckingPass();
      (void) llvm::createBreakCriticalEdgesPass();
      (void) llvm::createCallGraphDOTPrinterPass();
      (void) llvm::createCallGraphViewerPass();
      (void) llvm::createCFGSimplificationPass();
      (void) llvm::createCFLAndersAAWrapperPass();
      (void) llvm::createCFLSteensAAWrapperPass();
      (void) llvm::createStructurizeCFGPass();
      (void) llvm::createConstantMergePass();
      (void) llvm::createConstantPropagationPass();
      (void) llvm::createCostModelAnalysisPass();
      (void) llvm::createDeadArgEliminationPass();
      (void) llvm::createDeadCodeEliminationPass();
      (void) llvm::createDeadInstEliminationPass();
      (void) llvm::createDeadStoreEliminationPass();
      (void) llvm::createDependenceAnalysisWrapperPass();
      (void) llvm::createDivergenceAnalysisPass();
      (void) llvm::createDomOnlyPrinterPass();
      (void) llvm::createDomPrinterPass();
      (void) llvm::createDomOnlyViewerPass();
      (void) llvm::createDomViewerPass();
      (void) llvm::createGCOVProfilerPass();
      (void) llvm::createPGOInstrumentationGenLegacyPass();
      (void) llvm::createPGOInstrumentationUseLegacyPass();
      (void) llvm::createPGOIndirectCallPromotionLegacyPass();
      (void) llvm::createInstrProfilingLegacyPass();
      (void) llvm::createFunctionImportPass();
      (void) llvm::createFunctionInliningPass();
      (void) llvm::createAlwaysInlinerPass();
      (void) llvm::createGlobalDCEPass();
      (void) llvm::createGlobalOptimizerPass();
      (void) llvm::createGlobalsAAWrapperPass();
      (void) llvm::createGuardWideningPass();
      (void) llvm::createIPConstantPropagationPass();
      (void) llvm::createIPSCCPPass();
      (void) llvm::createIndirectCallConvPass(); // INTEL
      (void) llvm::createInductiveRangeCheckEliminationPass();
      (void) llvm::createIndVarSimplifyPass();
      (void) llvm::createInstructionCombiningPass();
      (void) llvm::createInternalizePass();
      (void) llvm::createLCSSAPass();
      (void) llvm::createLICMPass();
      (void) llvm::createLazyValueInfoPass();
      (void) llvm::createLoopExtractorPass();
      (void) llvm::createLoopInterchangePass();
      (void) llvm::createLoopSimplifyPass();
      (void) llvm::createLoopSimplifyCFGPass();
      (void) llvm::createLoopStrengthReducePass();
      (void) llvm::createLoopRerollPass();
      (void) llvm::createLoopUnrollPass();
      (void) llvm::createLoopUnswitchPass();
      (void) llvm::createLoopVersioningLICMPass();
      (void) llvm::createLoopIdiomPass();
      (void) llvm::createLoopRotatePass();
      (void) llvm::createLowerExpectIntrinsicPass();
      (void) llvm::createLowerInvokePass();
      (void) llvm::createLowerSwitchPass();
      (void) llvm::createNaryReassociatePass();
      (void) llvm::createObjCARCAAWrapperPass();
      (void) llvm::createObjCARCAPElimPass();
      (void) llvm::createObjCARCExpandPass();
      (void) llvm::createObjCARCContractPass();
      (void) llvm::createObjCARCOptPass();
      (void) llvm::createPAEvalPass();
      (void) llvm::createPromoteMemoryToRegisterPass();
      (void) llvm::createDemoteRegisterToMemoryPass();
      (void) llvm::createPruneEHPass();
      (void) llvm::createPostDomOnlyPrinterPass();
      (void) llvm::createPostDomPrinterPass();
      (void) llvm::createPostDomOnlyViewerPass();
      (void) llvm::createPostDomViewerPass();
      (void) llvm::createReassociatePass();
      (void) llvm::createRegionInfoPass();
      (void) llvm::createRegionOnlyPrinterPass();
      (void) llvm::createRegionOnlyViewerPass();
      (void) llvm::createRegionPrinterPass();
      (void) llvm::createRegionViewerPass();
      (void) llvm::createSCCPPass();
      (void) llvm::createSafeStackPass();
      (void) llvm::createSROAPass();
      (void) llvm::createSingleLoopExtractorPass();
      (void) llvm::createStripSymbolsPass();
      (void) llvm::createStripNonDebugSymbolsPass();
      (void) llvm::createStripDeadDebugInfoPass();
      (void) llvm::createStripDeadPrototypesPass();
      (void) llvm::createTailCallEliminationPass();
      (void) llvm::createJumpThreadingPass();
      (void) llvm::createUnifyFunctionExitNodesPass();
      (void) llvm::createInstCountPass();
      (void) llvm::createConstantHoistingPass();
      (void) llvm::createCodeGenPreparePass();
      (void) llvm::createEarlyCSEPass();
      (void) llvm::createGVNHoistPass();
      (void) llvm::createMergedLoadStoreMotionPass();
      (void) llvm::createGVNPass();
      (void) llvm::createMemCpyOptPass();
      (void) llvm::createLoopDeletionPass();
      (void) llvm::createPostDomTree();
      (void) llvm::createInstructionNamerPass();
      (void) llvm::createMetaRenamerPass();
      (void) llvm::createPostOrderFunctionAttrsLegacyPass();
      (void) llvm::createReversePostOrderFunctionAttrsPass();
      (void) llvm::createMergeFunctionsPass();
      std::string buf;
      llvm::raw_string_ostream os(buf);
      (void) llvm::createPrintModulePass(os);
      (void) llvm::createPrintFunctionPass(os);
      (void) llvm::createPrintBasicBlockPass(os);
      (void) llvm::createModuleDebugInfoPrinterPass();
      (void) llvm::createPartialInliningPass();
      (void) llvm::createLintPass();
      (void) llvm::createSinkingPass();
      (void) llvm::createLowerAtomicPass();
      (void) llvm::createCorrelatedValuePropagationPass();
      (void) llvm::createMemDepPrinter();
      (void) llvm::createInstructionSimplifierPass();
      (void) llvm::createLoopVectorizePass();
      (void) llvm::createSLPVectorizerPass();
      (void) llvm::createLoadStoreVectorizerPass();
      (void) llvm::createBBVectorizePass();
      (void) llvm::createPartiallyInlineLibCallsPass();
      (void) llvm::createScalarizerPass();
      (void) llvm::createSeparateConstOffsetFromGEPPass();
      (void) llvm::createSpeculativeExecutionPass();
      (void) llvm::createSpeculativeExecutionIfHasBranchDivergencePass();
      (void) llvm::createRewriteSymbolsPass();
      (void) llvm::createStraightLineStrengthReducePass();
      (void) llvm::createMemDerefPrinter();
      (void) llvm::createFloat2IntPass();
      (void) llvm::createEliminateAvailableExternallyPass();

      (void)new llvm::IntervalPartition();
      (void)new llvm::ScalarEvolutionWrapperPass();
      llvm::Function::Create(nullptr, llvm::GlobalValue::ExternalLinkage)->viewCFGOnly();
      llvm::RGPassManager RGM;
      llvm::TargetLibraryInfoImpl TLII;
      llvm::TargetLibraryInfo TLI(TLII);
      llvm::AliasAnalysis AA(TLI);
      llvm::AliasSetTracker X(AA);
      X.add(nullptr, 0, llvm::AAMDNodes()); // for -print-alias-sets
      (void) llvm::AreStatisticsEnabled();
      (void) llvm::sys::RunningOnValgrind();

  #if INTEL_CUSTOMIZATION 
      (void) llvm::createSNodeAnalysisPass();
      // HIR passes
      (void) llvm::createHIRRegionIdentificationPass();
      (void) llvm::createHIRSCCFormationPass();
      (void) llvm::createHIRCreationPass();
      (void) llvm::createHIRCleanupPass();
      (void) llvm::createHIRLoopFormationPass();
      (void) llvm::createHIRScalarSymbaseAssignmentPass();
      (void) llvm::createHIRParserPass();
      (void) llvm::createHIRSymbaseAssignmentPass();
      (void) llvm::createHIRFrameworkPass();
      (void) llvm::createHIRDDAnalysisPass();
      (void) llvm::createHIRLocalityAnalysisPass();
      (void) llvm::createHIRLoopResourcePass();
      (void) llvm::createHIRLoopStatisticsPass();
      (void) llvm::createHIRParVecAnalysisPass();
      (void) llvm::createHIRVectVLSAnalysisPass();
      (void) llvm::createHIRSafeReductionAnalysisPass();
      (void) llvm::createHIRSSADeconstructionPass();
      (void) llvm::createHIRTempCleanupPass();
      (void) llvm::createHIRLoopInterchangePass();
      (void) llvm::createHIROptPredicatePass();
      (void) llvm::createHIRGeneralUnrollPass();
      (void) llvm::createHIRCompleteUnrollPass();
      (void) llvm::createHIRParDirInsertPass();
      (void) llvm::createHIRVecDirInsertPass();
      (void) llvm::createHIRLoopDistributionPass();
      (void) llvm::createHIRLoopReversalPass();
      (void) llvm::createHIRDummyTransformationPass();
      (void) llvm::createHIRCodeGenPass();

      // Optimize math calls
      (void) llvm::createMapIntrinToImlPass();

      // VPO WRegion Passes
      (void) llvm::createWRegionCollectionPass();
      (void) llvm::createWRegionInfoPass();

      // VPO Vectorizer Passes
      (void) llvm::createAVRGeneratePass();
      (void) llvm::createAVRGenerateHIRPass();
      (void) llvm::createVPOPredicatorPass();
      (void) llvm::createVPODriverPass();
      (void) llvm::createVPODriverHIRPass();
      (void) llvm::createVPODirectiveCleanupPass();
      (void) llvm::createVecClonePass();
      (void) llvm::createAvrDefUsePass();
      (void) llvm::createAvrDefUseHIRPass();
      (void) llvm::createAvrCFGPass();
      (void) llvm::createAvrCFGHIRPass();
      (void) llvm::createSIMDLaneEvolutionPass();
      (void) llvm::createSIMDLaneEvolutionHIRPass();
<<<<<<< HEAD
      (void) llvm::createVectorGraphInfoPass();
      (void) llvm::createVectorGraphPredicatorPass();

      // VPO Paropt Prepare Passes
      (void) llvm::createVPOParoptPreparePass();
=======
>>>>>>> 68d89a90

      // VPO Parallelizer Passes
      (void) llvm::createVPOParoptPass();
  #endif // INTEL_CUSTOMIZATION
    }
  } ForcePassLinking; // Force link by creating a global definition.
}

#endif<|MERGE_RESOLUTION|>--- conflicted
+++ resolved
@@ -279,14 +279,11 @@
       (void) llvm::createAvrCFGHIRPass();
       (void) llvm::createSIMDLaneEvolutionPass();
       (void) llvm::createSIMDLaneEvolutionHIRPass();
-<<<<<<< HEAD
       (void) llvm::createVectorGraphInfoPass();
       (void) llvm::createVectorGraphPredicatorPass();
 
       // VPO Paropt Prepare Passes
       (void) llvm::createVPOParoptPreparePass();
-=======
->>>>>>> 68d89a90
 
       // VPO Parallelizer Passes
       (void) llvm::createVPOParoptPass();
