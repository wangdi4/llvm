--- conflicted
+++ resolved
@@ -250,11 +250,8 @@
       (void) llvm::createStripDeadPrototypesPass();
       (void) llvm::createTailCallEliminationPass();
       (void) llvm::createJumpThreadingPass();
-<<<<<<< HEAD
       (void) llvm::createIVSplitLegacyPass(); // INTEL
-=======
       (void) llvm::createDFAJumpThreadingPass();
->>>>>>> 02077da7
       (void) llvm::createUnifyFunctionExitNodesPass();
       (void) llvm::createInstCountPass();
       (void) llvm::createConstantHoistingPass();
