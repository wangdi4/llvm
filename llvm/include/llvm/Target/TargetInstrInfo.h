--- conflicted
+++ resolved
@@ -15,12 +15,7 @@
 #define LLVM_TARGET_TARGETINSTRINFO_H
 
 #include "llvm/ADT/DenseMap.h"
-<<<<<<< HEAD
-#include "llvm/CodeGen/DFAPacketizer.h"
-#include "llvm/CodeGen/MachineFunction.h"
-=======
 #include "llvm/ADT/SmallSet.h"
->>>>>>> 41cb3da2
 #include "llvm/CodeGen/MachineCombinerPattern.h"
 #include "llvm/CodeGen/MachineFunction.h"
 #include "llvm/MC/MCInstrInfo.h"
@@ -45,6 +40,7 @@
 class TargetRegisterInfo;
 class BranchProbability;
 class TargetSubtargetInfo;
+class DFAPacketizer;
 
 template<class T> class SmallVectorImpl;
 
@@ -438,6 +434,26 @@
     llvm_unreachable("Target didn't implement TargetInstrInfo::getTrap!");
   }
 
+  /// getJumpInstrTableEntryBound - Get a number of bytes that suffices to hold
+  /// either the instruction returned by getUnconditionalBranch or the
+  /// instruction returned by getTrap. This only makes sense because
+  /// getUnconditionalBranch returns a single, specific instruction. This
+  /// information is needed by the jumptable construction code, since it must
+  /// decide how many bytes to use for a jumptable entry so it can generate the
+  /// right mask.
+  ///
+  /// Note that if the jumptable instruction requires alignment, then that
+  /// alignment should be factored into this required bound so that the
+  /// resulting bound gives the right alignment for the instruction.
+  virtual unsigned getJumpInstrTableEntryBound() const {
+    // This method gets called by LLVMTargetMachine always, so it can't fail
+    // just because there happens to be no implementation for this target.
+    // Any code that tries to use a jumptable annotation without defining
+    // getUnconditionalBranch on the appropriate Target will fail anyway, and
+    // the value returned here won't matter in that case.
+    return 0;
+  }
+
   /// isLegalToSplitMBBAt - Return true if it's legal to split the given basic
   /// block at the specified instruction (i.e. instruction would be the start
   /// of a new basic block).
@@ -965,6 +981,7 @@
                                     const MachineRegisterInfo *MRI) const {
     return false;
   }
+  virtual bool optimizeCondBranch(MachineInstr *MI) const { return false; }
 
   /// optimizeLoadInstr - Try to remove the load by folding it to a register
   /// operand at the use. We fold the load instructions if and only if the
@@ -1198,8 +1215,8 @@
                             const TargetRegisterInfo *TRI) const {}
 
   /// Create machine specific model for scheduling.
-  virtual DFAPacketizer*
-    CreateTargetScheduleState(const TargetMachine*, const ScheduleDAG*) const {
+  virtual DFAPacketizer *
+  CreateTargetScheduleState(const TargetSubtargetInfo &) const {
     return nullptr;
   }
 
