//===- Combine.td - Combine rule definitions ---------------*- tablegen -*-===//
//
// Part of the LLVM Project, under the Apache License v2.0 with LLVM Exceptions.
// See https://llvm.org/LICENSE.txt for license information.
// SPDX-License-Identifier: Apache-2.0 WITH LLVM-exception
//
//===----------------------------------------------------------------------===//
//
// Declare GlobalISel combine rules and provide mechanisms to opt-out.
//
//===----------------------------------------------------------------------===//

// Common base class for GICombineRule and GICombineGroup.
class GICombine {
  // See GICombineGroup. We only declare it here to make the tablegen pass
  // simpler.
  list<GICombine> Rules = ?;
}

// A group of combine rules that can be added to a GICombiner or another group.
class GICombineGroup<list<GICombine> rules> : GICombine {
  // The rules contained in this group. The rules in a group are flattened into
  // a single list and sorted into whatever order is most efficient. However,
  // they will never be re-ordered such that behaviour differs from the
  // specified order. It is therefore possible to use the order of rules in this
  // list to describe priorities.
  let Rules = rules;
}

class GICombinerHelperArg<string type, string name> {
  string Type = type;
  string Name = name;
}

// Declares a combiner helper class
class GICombinerHelper<string classname, list<GICombine> rules>
    : GICombineGroup<rules> {
  // The class name to use in the generated output.
  string Classname = classname;
  // The name of a run-time compiler option that will be generated to disable
  // specific rules within this combiner.
  string DisableRuleOption = ?;
  // The state class to inherit from (if any). The generated helper will inherit
  // from this class and will forward arguments to its constructors.
  string StateClass = "";
  // Any additional arguments that should be appended to the tryCombine*().
  list<GICombinerHelperArg> AdditionalArguments =
      [GICombinerHelperArg<"CombinerHelper &", "Helper">];
}
class GICombineRule<dag defs, dag match, dag apply> : GICombine {
  /// Defines the external interface of the match rule. This includes:
  /// * The names of the root nodes (requires at least one)
  /// See GIDefKind for details.
  dag Defs = defs;

  /// Defines the things which must be true for the pattern to match
  /// See GIMatchKind for details.
  dag Match = match;

  /// Defines the things which happen after the decision is made to apply a
  /// combine rule.
  /// See GIApplyKind for details.
  dag Apply = apply;
}

/// The operator at the root of a GICombineRule.Defs dag.
def defs;

/// All arguments of the defs operator must be subclasses of GIDefKind or
/// sub-dags whose operator is GIDefKindWithArgs.
class GIDefKind;
class GIDefKindWithArgs;
/// Declare a root node. There must be at least one of these in every combine
/// rule.
/// TODO: The plan is to elide `root` definitions and determine it from the DAG
///       itself with an overide for situations where the usual determination
///       is incorrect.
def root : GIDefKind;

/// Declares data that is passed from the match stage to the apply stage.
class GIDefMatchData<string type> : GIDefKind {
  /// A C++ type name indicating the storage type.
  string Type = type;
}

def extending_load_matchdata : GIDefMatchData<"PreferredTuple">;
def indexed_load_store_matchdata : GIDefMatchData<"IndexedLoadStoreMatchInfo">;
def instruction_steps_matchdata: GIDefMatchData<"InstructionStepsMatchInfo">;

/// The operator at the root of a GICombineRule.Match dag.
def match;
/// All arguments of the match operator must be either:
/// * A subclass of GIMatchKind
/// * A subclass of GIMatchKindWithArgs
/// * A subclass of Instruction
/// * A MIR code block (deprecated)
/// The GIMatchKind and GIMatchKindWithArgs cases are described in more detail
/// in their definitions below.
/// For the Instruction case, these are collected into a DAG where operand names
/// that occur multiple times introduce edges.
class GIMatchKind;
class GIMatchKindWithArgs;

/// In lieu of having proper macro support. Trivial one-off opcode checks can be
/// performed with this.
def wip_match_opcode : GIMatchKindWithArgs;

/// The operator at the root of a GICombineRule.Apply dag.
def apply;
/// All arguments of the apply operator must be subclasses of GIApplyKind, or
/// sub-dags whose operator is GIApplyKindWithArgs, or an MIR block
/// (deprecated).
class GIApplyKind;
class GIApplyKindWithArgs;

def copy_prop : GICombineRule<
  (defs root:$d),
  (match (COPY $d, $s):$mi,
         [{ return Helper.matchCombineCopy(*${mi}); }]),
  (apply [{ Helper.applyCombineCopy(*${mi}); }])>;

def extending_loads : GICombineRule<
  (defs root:$root, extending_load_matchdata:$matchinfo),
  (match (wip_match_opcode G_LOAD, G_SEXTLOAD, G_ZEXTLOAD):$root,
         [{ return Helper.matchCombineExtendingLoads(*${root}, ${matchinfo}); }]),
  (apply [{ Helper.applyCombineExtendingLoads(*${root}, ${matchinfo}); }])>;
def combines_for_extload: GICombineGroup<[extending_loads]>;

def sext_trunc_sextload : GICombineRule<
  (defs root:$d),
  (match (wip_match_opcode G_SEXT_INREG):$d,
         [{ return Helper.matchSextTruncSextLoad(*${d}); }]),
  (apply [{ Helper.applySextTruncSextLoad(*${d}); }])>;

def sext_inreg_of_load_matchdata : GIDefMatchData<"std::tuple<Register, unsigned>">;
def sext_inreg_of_load : GICombineRule<
  (defs root:$root, sext_inreg_of_load_matchdata:$matchinfo),
  (match (wip_match_opcode G_SEXT_INREG):$root,
         [{ return Helper.matchSextInRegOfLoad(*${root}, ${matchinfo}); }]),
  (apply [{ return Helper.applySextInRegOfLoad(*${root}, ${matchinfo}); }])>;

def combine_indexed_load_store : GICombineRule<
  (defs root:$root, indexed_load_store_matchdata:$matchinfo),
  (match (wip_match_opcode G_LOAD, G_SEXTLOAD, G_ZEXTLOAD, G_STORE):$root,
         [{ return Helper.matchCombineIndexedLoadStore(*${root}, ${matchinfo}); }]),
  (apply [{ Helper.applyCombineIndexedLoadStore(*${root}, ${matchinfo}); }])>;

// FIXME: Is there a reason this wasn't in tryCombine? I've left it out of
//        all_combines because it wasn't there.
def elide_br_by_inverting_cond : GICombineRule<
  (defs root:$root),
  (match (wip_match_opcode G_BR):$root,
         [{ return Helper.matchElideBrByInvertingCond(*${root}); }]),
  (apply [{ Helper.applyElideBrByInvertingCond(*${root}); }])>;

def ptr_add_immed_matchdata : GIDefMatchData<"PtrAddChain">;
def ptr_add_immed_chain : GICombineRule<
  (defs root:$d, ptr_add_immed_matchdata:$matchinfo),
  (match (wip_match_opcode G_PTR_ADD):$d,
         [{ return Helper.matchPtrAddImmedChain(*${d}, ${matchinfo}); }]),
  (apply [{ Helper.applyPtrAddImmedChain(*${d}, ${matchinfo}); }])>;

def mul_to_shl_matchdata : GIDefMatchData<"unsigned">;
def mul_to_shl : GICombineRule<
  (defs root:$d, mul_to_shl_matchdata:$matchinfo),
  (match (G_MUL $d, $op1, $op2):$mi,
         [{ return Helper.matchCombineMulToShl(*${mi}, ${matchinfo}); }]),
  (apply [{ Helper.applyCombineMulToShl(*${mi}, ${matchinfo}); }])>;

// shl ([asz]ext x), y => zext (shl x, y), if shift does not overflow int
def reduce_shl_of_extend_matchdata : GIDefMatchData<"RegisterImmPair">;
def reduce_shl_of_extend : GICombineRule<
  (defs root:$dst, reduce_shl_of_extend_matchdata:$matchinfo),
  (match (G_SHL $dst, $src0, $src1):$mi,
         [{ return Helper.matchCombineShlOfExtend(*${mi}, ${matchinfo}); }]),
  (apply [{ Helper.applyCombineShlOfExtend(*${mi}, ${matchinfo}); }])>;

// [us]itofp(undef) = 0, because the result value is bounded.
def undef_to_fp_zero : GICombineRule<
  (defs root:$root),
  (match (wip_match_opcode G_UITOFP, G_SITOFP):$root,
         [{ return Helper.matchAnyExplicitUseIsUndef(*${root}); }]),
  (apply [{ Helper.replaceInstWithFConstant(*${root}, 0.0); }])>;

def undef_to_int_zero: GICombineRule<
  (defs root:$root),
  (match (wip_match_opcode G_AND, G_MUL):$root,
         [{ return Helper.matchAnyExplicitUseIsUndef(*${root}); }]),
  (apply [{ Helper.replaceInstWithConstant(*${root}, 0); }])>;

def undef_to_negative_one: GICombineRule<
  (defs root:$root),
  (match (wip_match_opcode G_OR):$root,
         [{ return Helper.matchAnyExplicitUseIsUndef(*${root}); }]),
  (apply [{ Helper.replaceInstWithConstant(*${root}, -1); }])>;

// Instructions where if any source operand is undef, the instruction can be
// replaced with undef.
def propagate_undef_any_op: GICombineRule<
  (defs root:$root),
  (match (wip_match_opcode G_ADD, G_FPTOSI, G_FPTOUI, G_SUB, G_XOR):$root,
         [{ return Helper.matchAnyExplicitUseIsUndef(*${root}); }]),
  (apply [{ Helper.replaceInstWithUndef(*${root}); }])>;

// Instructions where if all source operands are undef, the instruction can be
// replaced with undef.
def propagate_undef_all_ops: GICombineRule<
  (defs root:$root),
  (match (wip_match_opcode G_SHUFFLE_VECTOR):$root,
          [{ return Helper.matchAllExplicitUsesAreUndef(*${root}); }]),
  (apply [{ Helper.replaceInstWithUndef(*${root}); }])>;

// Replace a G_SHUFFLE_VECTOR with an undef mask with a G_IMPLICIT_DEF.
def propagate_undef_shuffle_mask: GICombineRule<
  (defs root:$root),
  (match (wip_match_opcode G_SHUFFLE_VECTOR):$root,
         [{ return Helper.matchUndefShuffleVectorMask(*${root}); }]),
  (apply [{ Helper.replaceInstWithUndef(*${root}); }])>;

// Fold (cond ? x : x) -> x
def select_same_val: GICombineRule<
  (defs root:$root),
  (match (wip_match_opcode G_SELECT):$root,
    [{ return Helper.matchSelectSameVal(*${root}); }]),
  (apply [{ return Helper.replaceSingleDefInstWithOperand(*${root}, 2); }])
>;

// Fold (undef ? x : y) -> y
def select_undef_cmp: GICombineRule<
  (defs root:$root),
  (match (wip_match_opcode G_SELECT):$root,
    [{ return Helper.matchUndefSelectCmp(*${root}); }]),
  (apply [{ return Helper.replaceSingleDefInstWithOperand(*${root}, 2); }])
>;

// Fold (true ? x : y) -> x
// Fold (false ? x : y) -> y
def select_constant_cmp_matchdata : GIDefMatchData<"unsigned">;
def select_constant_cmp: GICombineRule<
  (defs root:$root, select_constant_cmp_matchdata:$matchinfo),
  (match (wip_match_opcode G_SELECT):$root,
    [{ return Helper.matchConstantSelectCmp(*${root}, ${matchinfo}); }]),
  (apply [{ return Helper.replaceSingleDefInstWithOperand(*${root}, ${matchinfo}); }])
>;

// Fold x op 0 -> x
def right_identity_zero: GICombineRule<
  (defs root:$root),
  (match (wip_match_opcode G_SUB, G_ADD, G_OR, G_XOR, G_SHL, G_ASHR, G_LSHR):$root,
    [{ return Helper.matchConstantOp(${root}->getOperand(2), 0); }]),
  (apply [{ return Helper.replaceSingleDefInstWithOperand(*${root}, 1); }])
>;

// Fold (x op x) - > x
def binop_same_val: GICombineRule<
  (defs root:$root),
  (match (wip_match_opcode G_AND, G_OR):$root,
    [{ return Helper.matchBinOpSameVal(*${root}); }]),
  (apply [{ return Helper.replaceSingleDefInstWithOperand(*${root}, 1); }])
>;

// Fold (0 op x) - > 0
def binop_left_to_zero: GICombineRule<
  (defs root:$root),
  (match (wip_match_opcode G_SDIV, G_UDIV, G_SREM, G_UREM):$root,
    [{ return Helper.matchOperandIsZero(*${root}, 1); }]),
  (apply [{ return Helper.replaceSingleDefInstWithOperand(*${root}, 1); }])
>;

// Fold (x op 0) - > 0
def binop_right_to_zero: GICombineRule<
  (defs root:$root),
  (match (wip_match_opcode G_MUL):$root,
    [{ return Helper.matchOperandIsZero(*${root}, 2); }]),
  (apply [{ return Helper.replaceSingleDefInstWithOperand(*${root}, 2); }])
>;

// Erase stores of undef values.
def erase_undef_store : GICombineRule<
  (defs root:$root),
  (match (wip_match_opcode G_STORE):$root,
    [{ return Helper.matchUndefStore(*${root}); }]),
  (apply [{ return Helper.eraseInst(*${root}); }])
>;

def simplify_add_to_sub_matchinfo: GIDefMatchData<"std::tuple<Register, Register>">;
def simplify_add_to_sub: GICombineRule <
  (defs root:$root, simplify_add_to_sub_matchinfo:$info),
  (match (wip_match_opcode G_ADD):$root,
    [{ return Helper.matchSimplifyAddToSub(*${root}, ${info}); }]),
  (apply [{ return Helper.applySimplifyAddToSub(*${root}, ${info});}])
>;

// Fold int2ptr(ptr2int(x)) -> x
def p2i_to_i2p_matchinfo: GIDefMatchData<"Register">;
def p2i_to_i2p: GICombineRule<
  (defs root:$root, p2i_to_i2p_matchinfo:$info),
  (match (wip_match_opcode G_INTTOPTR):$root,
    [{ return Helper.matchCombineI2PToP2I(*${root}, ${info}); }]),
  (apply [{ return Helper.applyCombineI2PToP2I(*${root}, ${info}); }])
>;

// Fold ptr2int(int2ptr(x)) -> x
def i2p_to_p2i_matchinfo: GIDefMatchData<"Register">;
def i2p_to_p2i: GICombineRule<
  (defs root:$root, i2p_to_p2i_matchinfo:$info),
  (match (wip_match_opcode G_PTRTOINT):$root,
    [{ return Helper.matchCombineP2IToI2P(*${root}, ${info}); }]),
  (apply [{ return Helper.applyCombineP2IToI2P(*${root}, ${info}); }])
>;

// Fold add ptrtoint(x), y -> ptrtoint (ptr_add x), y
def add_p2i_to_ptradd_matchinfo : GIDefMatchData<"std::pair<Register, bool>">;
def add_p2i_to_ptradd : GICombineRule<
  (defs root:$root, add_p2i_to_ptradd_matchinfo:$info),
  (match (wip_match_opcode G_ADD):$root,
    [{ return Helper.matchCombineAddP2IToPtrAdd(*${root}, ${info}); }]),
  (apply [{ return Helper.applyCombineAddP2IToPtrAdd(*${root}, ${info}); }])
>;


// Simplify: (logic_op (op x...), (op y...)) -> (op (logic_op x, y))
def hoist_logic_op_with_same_opcode_hands: GICombineRule <
  (defs root:$root, instruction_steps_matchdata:$info),
  (match (wip_match_opcode G_AND, G_OR, G_XOR):$root,
    [{ return Helper.matchHoistLogicOpWithSameOpcodeHands(*${root}, ${info}); }]),
  (apply [{ return Helper.applyBuildInstructionSteps(*${root}, ${info});}])
>;

// Fold ashr (shl x, C), C -> sext_inreg (C)
def shl_ashr_to_sext_inreg_matchinfo : GIDefMatchData<"std::tuple<Register, int64_t>">;
def shl_ashr_to_sext_inreg : GICombineRule<
  (defs root:$root, shl_ashr_to_sext_inreg_matchinfo:$info),
  (match (wip_match_opcode G_ASHR): $root,
    [{ return Helper.matchAshrShlToSextInreg(*${root}, ${info}); }]),
  (apply [{ return Helper.applyAshShlToSextInreg(*${root}, ${info});}])
>;
// Fold (x & mask) -> x when (x & mask) is known to equal x.
def and_trivial_mask_matchinfo : GIDefMatchData<"Register">;
def and_trivial_mask: GICombineRule <
  (defs root:$root, and_trivial_mask_matchinfo:$matchinfo),
  (match (wip_match_opcode G_AND):$root,
         [{ return Helper.matchAndWithTrivialMask(*${root}, ${matchinfo}); }]),
  (apply [{ return Helper.replaceSingleDefInstWithReg(*${root}, ${matchinfo}); }])
>;

// If the input is already sign extended, just drop the extension.
// sext_inreg x, K ->
//   if computeNumSignBits(x) >= (x.getScalarSizeInBits() - K + 1)
def redundant_sext_inreg: GICombineRule <
  (defs root:$root),
  (match (wip_match_opcode G_SEXT_INREG):$root,
         [{ return Helper.matchRedundantSExtInReg(*${root}); }]),
     (apply [{ return Helper.replaceSingleDefInstWithOperand(*${root}, 1); }])
>;

// Fold (anyext (trunc x)) -> x if the source type is same as
// the destination type.
def anyext_trunc_fold_matchinfo : GIDefMatchData<"Register">;
def anyext_trunc_fold: GICombineRule <
  (defs root:$root, anyext_trunc_fold_matchinfo:$matchinfo),
  (match (wip_match_opcode G_ANYEXT):$root,
         [{ return Helper.matchCombineAnyExtTrunc(*${root}, ${matchinfo}); }]),
  (apply [{ return Helper.applyCombineAnyExtTrunc(*${root}, ${matchinfo}); }])
>;

// Fold ([asz]ext ([asz]ext x)) -> ([asz]ext x).
def ext_ext_fold_matchinfo : GIDefMatchData<"std::tuple<Register, unsigned>">;
def ext_ext_fold: GICombineRule <
  (defs root:$root, ext_ext_fold_matchinfo:$matchinfo),
  (match (wip_match_opcode G_ANYEXT, G_SEXT, G_ZEXT):$root,
         [{ return Helper.matchCombineExtOfExt(*${root}, ${matchinfo}); }]),
  (apply [{ return Helper.applyCombineExtOfExt(*${root}, ${matchinfo}); }])
>;

def not_cmp_fold_matchinfo : GIDefMatchData<"Register">;
def not_cmp_fold : GICombineRule<
  (defs root:$d, not_cmp_fold_matchinfo:$info),
  (match (wip_match_opcode G_XOR): $d,
  [{ return Helper.matchNotCmp(*${d}, ${info}); }]),
  (apply [{ return Helper.applyNotCmp(*${d}, ${info}); }])
>;

// FIXME: These should use the custom predicate feature once it lands.
def undef_combines : GICombineGroup<[undef_to_fp_zero, undef_to_int_zero,
                                     undef_to_negative_one,
                                     propagate_undef_any_op,
                                     propagate_undef_all_ops,
                                     propagate_undef_shuffle_mask,
                                     erase_undef_store]>;

def identity_combines : GICombineGroup<[select_same_val, right_identity_zero,
                                        binop_same_val, binop_left_to_zero,
                                        binop_right_to_zero, p2i_to_i2p,
                                        i2p_to_p2i, anyext_trunc_fold]>;

def known_bits_simplifications : GICombineGroup<[
  and_trivial_mask, redundant_sext_inreg]>;

def width_reduction_combines : GICombineGroup<[reduce_shl_of_extend]>;

def select_combines : GICombineGroup<[select_undef_cmp, select_constant_cmp]>;

<<<<<<< HEAD
def known_bits_simplifications : GICombineGroup<[and_trivial_mask]>;

def width_reduction_combines : GICombineGroup<[reduce_shl_of_extend]>;

def select_combines : GICombineGroup<[select_undef_cmp, select_constant_cmp]>;

=======
>>>>>>> b1169bdb
def trivial_combines : GICombineGroup<[copy_prop, mul_to_shl, add_p2i_to_ptradd]>;
def all_combines : GICombineGroup<[trivial_combines, ptr_add_immed_chain,
    combines_for_extload, combine_indexed_load_store, undef_combines,
    identity_combines, simplify_add_to_sub,
    hoist_logic_op_with_same_opcode_hands,
    shl_ashr_to_sext_inreg, sext_inreg_of_load,
    width_reduction_combines, select_combines,
<<<<<<< HEAD
    known_bits_simplifications]>;
=======
    known_bits_simplifications, ext_ext_fold,
    not_cmp_fold]>;
>>>>>>> b1169bdb
<|MERGE_RESOLUTION|>--- conflicted
+++ resolved
@@ -401,15 +401,6 @@
 
 def select_combines : GICombineGroup<[select_undef_cmp, select_constant_cmp]>;
 
-<<<<<<< HEAD
-def known_bits_simplifications : GICombineGroup<[and_trivial_mask]>;
-
-def width_reduction_combines : GICombineGroup<[reduce_shl_of_extend]>;
-
-def select_combines : GICombineGroup<[select_undef_cmp, select_constant_cmp]>;
-
-=======
->>>>>>> b1169bdb
 def trivial_combines : GICombineGroup<[copy_prop, mul_to_shl, add_p2i_to_ptradd]>;
 def all_combines : GICombineGroup<[trivial_combines, ptr_add_immed_chain,
     combines_for_extload, combine_indexed_load_store, undef_combines,
@@ -417,9 +408,5 @@
     hoist_logic_op_with_same_opcode_hands,
     shl_ashr_to_sext_inreg, sext_inreg_of_load,
     width_reduction_combines, select_combines,
-<<<<<<< HEAD
-    known_bits_simplifications]>;
-=======
     known_bits_simplifications, ext_ext_fold,
-    not_cmp_fold]>;
->>>>>>> b1169bdb
+    not_cmp_fold]>;