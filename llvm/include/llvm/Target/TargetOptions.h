--- conflicted
+++ resolved
@@ -95,16 +95,10 @@
         : PrintMachineCode(false), LessPreciseFPMADOption(false),
           UnsafeFPMath(false), NoInfsFPMath(false), NoNaNsFPMath(false),
           HonorSignDependentRoundingFPMathOption(false), NoZerosInBSS(false),
-<<<<<<< HEAD
           GuaranteedTailCallOpt(false),            // INTEL
           IntelLibIRCAllowed(false),               // INTEL
           StackAlignmentOverride(0),               // INTEL
-          StackSymbolOrdering(true),
-          EnableFastISel(false), PositionIndependentExecutable(false),
-=======
-          GuaranteedTailCallOpt(false), StackAlignmentOverride(0),
           StackSymbolOrdering(true), EnableFastISel(false),
->>>>>>> 5c190d05
           UseInitArray(false), DisableIntegratedAS(false),
           CompressDebugSections(false), FunctionSections(false),
           DataSections(false), UniqueSectionNames(true), TrapUnreachable(false),
