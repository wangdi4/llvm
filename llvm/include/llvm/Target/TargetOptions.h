--- conflicted
+++ resolved
@@ -123,13 +123,8 @@
           ExplicitEmulatedTLS(false), EnableIPRA(false),
           EmitStackSizeSection(false), EnableMachineOutliner(false),
           SupportsDefaultOutlining(false), EmitAddrsig(false),
-<<<<<<< HEAD
-          EmitCallSiteInfo(false), EnableDebugEntryValues(false),
-          ForceDwarfFrameSection(false) {}
-=======
           EmitCallSiteInfo(false), SupportsDebugEntryValues(false),
           EnableDebugEntryValues(false), ForceDwarfFrameSection(false) {}
->>>>>>> 24438a35
 
     /// PrintMachineCode - This flag is enabled when the -print-machineinstrs
     /// option is specified on the command line, and should enable debugging
@@ -294,10 +289,6 @@
     /// info, and it is restricted only to optimized code. This can be used for
     /// something else, so that should be controlled in the frontend.
     unsigned EmitCallSiteInfo : 1;
-<<<<<<< HEAD
-    /// Emit debug info about parameter's entry values.
-    unsigned EnableDebugEntryValues : 1;
-=======
     /// Set if the target supports the debug entry values by default.
     unsigned SupportsDebugEntryValues : 1;
     /// When set to true, the EnableDebugEntryValues option forces production
@@ -308,7 +299,6 @@
     /// NOTE: There are targets that still do not support the debug entry values
     /// production.
     bool ShouldEmitDebugEntryValues() const;
->>>>>>> 24438a35
 
     /// Emit DWARF debug frame section.
     unsigned ForceDwarfFrameSection : 1;
