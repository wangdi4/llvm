//===-- llvm/Support/Host.h -------------------------------------*- C++ -*-===//
//
// Part of the LLVM Project, under the Apache License v2.0 with LLVM Exceptions.
// See https://llvm.org/LICENSE.txt for license information.
// SPDX-License-Identifier: Apache-2.0 WITH LLVM-exception
//
//===----------------------------------------------------------------------===//
///
/// \file
/// This header is deprecated in favour of `llvm/TargetParser/Host.h`.
///
//===----------------------------------------------------------------------===//

<<<<<<< HEAD
#ifndef LLVM_SUPPORT_HOST_H
#define LLVM_SUPPORT_HOST_H

#include <string>

namespace llvm {
class MallocAllocator;
class StringRef;
template <typename ValueTy, typename AllocatorTy> class StringMap;
class raw_ostream;

namespace sys {

  /// getDefaultTargetTriple() - Return the default target triple the compiler
  /// has been configured to produce code for.
  ///
  /// The target triple is a string in the format of:
  ///   CPU_TYPE-VENDOR-OPERATING_SYSTEM
  /// or
  ///   CPU_TYPE-VENDOR-KERNEL-OPERATING_SYSTEM
  std::string getDefaultTargetTriple();

  /// getProcessTriple() - Return an appropriate target triple for generating
  /// code to be loaded into the current process, e.g. when using the JIT.
  std::string getProcessTriple();

  /// getHostCPUName - Get the LLVM name for the host CPU. The particular format
  /// of the name is target dependent, and suitable for passing as -mcpu to the
  /// target which matches the host.
  ///
  /// \return - The host CPU name, or empty if the CPU could not be determined.
  StringRef getHostCPUName();

  /// getHostCPUFeatures - Get the LLVM names for the host CPU features.
  /// The particular format of the names are target dependent, and suitable for
  /// passing as -mattr to the target which matches the host.
  ///
  /// \param Features - A string mapping feature names to either
  /// true (if enabled) or false (if disabled). This routine makes no guarantees
  /// about exactly which features may appear in this map, except that they are
  /// all valid LLVM feature names.
  ///
  /// \return - True on success.
  bool getHostCPUFeatures(StringMap<bool, MallocAllocator> &Features);

  /// This is a function compatible with cl::AddExtraVersionPrinter, which adds
  /// info about the current target triple and detected CPU.
  void printDefaultTargetAndDetectedCPU(raw_ostream &OS);

  namespace detail {
  /// Helper functions to extract HostCPUName from /proc/cpuinfo on linux.
  StringRef getHostCPUNameForPowerPC(StringRef ProcCpuinfoContent);
  StringRef getHostCPUNameForARM(StringRef ProcCpuinfoContent);
  StringRef getHostCPUNameForS390x(StringRef ProcCpuinfoContent);
  StringRef getHostCPUNameForRISCV(StringRef ProcCpuinfoContent);
  StringRef getHostCPUNameForSPARC(StringRef ProcCpuinfoContent);
  StringRef getHostCPUNameForBPF();

  /// Helper functions to extract CPU details from CPUID on x86.
  namespace x86 {
  enum class VendorSignatures {
    UNKNOWN,
    GENUINE_INTEL,
    AUTHENTIC_AMD,
  };

  /// Returns the host CPU's vendor.
  /// MaxLeaf: if a non-nullptr pointer is specified, the EAX value will be
  /// assigned to its pointee.
  VendorSignatures getVendorSignature(unsigned *MaxLeaf = nullptr);
  } // namespace x86
  }
}
}

#endif
=======
#include "llvm/TargetParser/Host.h"
>>>>>>> b752b591
<|MERGE_RESOLUTION|>--- conflicted
+++ resolved
@@ -11,83 +11,4 @@
 ///
 //===----------------------------------------------------------------------===//
 
-<<<<<<< HEAD
-#ifndef LLVM_SUPPORT_HOST_H
-#define LLVM_SUPPORT_HOST_H
-
-#include <string>
-
-namespace llvm {
-class MallocAllocator;
-class StringRef;
-template <typename ValueTy, typename AllocatorTy> class StringMap;
-class raw_ostream;
-
-namespace sys {
-
-  /// getDefaultTargetTriple() - Return the default target triple the compiler
-  /// has been configured to produce code for.
-  ///
-  /// The target triple is a string in the format of:
-  ///   CPU_TYPE-VENDOR-OPERATING_SYSTEM
-  /// or
-  ///   CPU_TYPE-VENDOR-KERNEL-OPERATING_SYSTEM
-  std::string getDefaultTargetTriple();
-
-  /// getProcessTriple() - Return an appropriate target triple for generating
-  /// code to be loaded into the current process, e.g. when using the JIT.
-  std::string getProcessTriple();
-
-  /// getHostCPUName - Get the LLVM name for the host CPU. The particular format
-  /// of the name is target dependent, and suitable for passing as -mcpu to the
-  /// target which matches the host.
-  ///
-  /// \return - The host CPU name, or empty if the CPU could not be determined.
-  StringRef getHostCPUName();
-
-  /// getHostCPUFeatures - Get the LLVM names for the host CPU features.
-  /// The particular format of the names are target dependent, and suitable for
-  /// passing as -mattr to the target which matches the host.
-  ///
-  /// \param Features - A string mapping feature names to either
-  /// true (if enabled) or false (if disabled). This routine makes no guarantees
-  /// about exactly which features may appear in this map, except that they are
-  /// all valid LLVM feature names.
-  ///
-  /// \return - True on success.
-  bool getHostCPUFeatures(StringMap<bool, MallocAllocator> &Features);
-
-  /// This is a function compatible with cl::AddExtraVersionPrinter, which adds
-  /// info about the current target triple and detected CPU.
-  void printDefaultTargetAndDetectedCPU(raw_ostream &OS);
-
-  namespace detail {
-  /// Helper functions to extract HostCPUName from /proc/cpuinfo on linux.
-  StringRef getHostCPUNameForPowerPC(StringRef ProcCpuinfoContent);
-  StringRef getHostCPUNameForARM(StringRef ProcCpuinfoContent);
-  StringRef getHostCPUNameForS390x(StringRef ProcCpuinfoContent);
-  StringRef getHostCPUNameForRISCV(StringRef ProcCpuinfoContent);
-  StringRef getHostCPUNameForSPARC(StringRef ProcCpuinfoContent);
-  StringRef getHostCPUNameForBPF();
-
-  /// Helper functions to extract CPU details from CPUID on x86.
-  namespace x86 {
-  enum class VendorSignatures {
-    UNKNOWN,
-    GENUINE_INTEL,
-    AUTHENTIC_AMD,
-  };
-
-  /// Returns the host CPU's vendor.
-  /// MaxLeaf: if a non-nullptr pointer is specified, the EAX value will be
-  /// assigned to its pointee.
-  VendorSignatures getVendorSignature(unsigned *MaxLeaf = nullptr);
-  } // namespace x86
-  }
-}
-}
-
-#endif
-=======
-#include "llvm/TargetParser/Host.h"
->>>>>>> b752b591
+#include "llvm/TargetParser/Host.h"