--- conflicted
+++ resolved
@@ -57,11 +57,8 @@
   AEK_TME =         1 << 28,
   AEK_BF16 =        1 << 29,
   AEK_I8MM =        1 << 30,
-<<<<<<< HEAD
-=======
   AEK_F32MM =       1ULL << 31,
   AEK_F64MM =       1ULL << 32,
->>>>>>> a34309b7
 };
 
 enum class ArchKind {
