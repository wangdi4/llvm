--- conflicted
+++ resolved
@@ -26,11 +26,7 @@
 // compression::Format members for non-debugging purposes.
 enum class DebugCompressionType {
   None, ///< No compression
-<<<<<<< HEAD
-  Z,    ///< zlib
-=======
   Zlib, ///< zlib
->>>>>>> ed1dfb38
   Zstd, ///< Zstandard
 };
 
@@ -88,11 +84,7 @@
   switch (Type) {
   case DebugCompressionType::None:
     llvm_unreachable("not a compression type");
-<<<<<<< HEAD
-  case DebugCompressionType::Z:
-=======
   case DebugCompressionType::Zlib:
->>>>>>> ed1dfb38
     return Format::Zlib;
   case DebugCompressionType::Zstd:
     return Format::Zstd;
