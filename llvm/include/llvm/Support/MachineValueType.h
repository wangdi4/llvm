--- conflicted
+++ resolved
@@ -152,70 +152,48 @@
       FIRST_INTEGER_SCALABLE_VALUETYPE = nxv1i1,
       LAST_INTEGER_SCALABLE_VALUETYPE = nxv32i64,
 
-<<<<<<< HEAD
-#if INTEL_CUSTOMIZATION
-#if INTEL_FEATURE_ISA_FP16
-      v1f16          =  87,   //  1 x f16
-      v2f16          =  88,   //  2 x f16
-      v4f16          =  89,   //  4 x f16
-      v8f16          =  90,   //  8 x f16
-      v16f16         =  91,   // 16 x f16
-      v32f16         =  92,   // 32 x f16
-      v1f32          =  93,   //  1 x f32
-      v2f32          =  94,   //  2 x f32
-      v3f32          =  95,   //  4 x f32
-      v4f32          =  96,   //  4 x f32
-      v5f32          =  97,   //  4 x f32
-      v8f32          =  98,   //  8 x f32
-      v16f32         =  99,   // 16 x f32
-      v1f64          = 100,   //  1 x f64
-      v2f64          = 101,   //  2 x f64
-      v4f64          = 102,   //  4 x f64
-      v8f64          = 103,   //  8 x f64
-
-      nxv2f16        = 104,   // n x  2 x f16
-      nxv4f16        = 105,   // n x  4 x f16
-      nxv8f16        = 106,   // n x  8 x f16
-      nxv1f32        = 107,   // n x  1 x f32
-      nxv2f32        = 108,   // n x  2 x f32
-      nxv4f32        = 109,   // n x  4 x f32
-      nxv8f32        = 110,   // n x  8 x f32
-      nxv16f32       = 111,   // n x 16 x f32
-      nxv1f64        = 112,   // n x  1 x f64
-      nxv2f64        = 113,   // n x  2 x f64
-      nxv4f64        = 114,   // n x  4 x f64
-      nxv8f64        = 115,   // n x  8 x f64
+#if INTEL_CUSTOMIZATION
+#if INTEL_FEATURE_ISA_FP16
+      v1f16          =  92,   //    1 x f16
+      v2f16          =  93,   //    2 x f16
+      v4f16          =  94,   //    4 x f16
+      v8f16          =  95,   //    8 x f16
+      v16f16         =  96,   //   16 x f16
+      v32f16         =  97,   //   32 x f16
+      v1f32          =  98,   //    1 x f32
+      v2f32          =  99,   //    2 x f32
+      v3f32          =  100,  //    3 x f32
+      v4f32          =  101,  //    4 x f32
+      v5f32          =  102,  //    5 x f32
+      v8f32          =  103,  //    8 x f32
+      v16f32         =  104,  //   16 x f32
+      v32f32         =  105,  //   32 x f32
+      v64f32         =  106,  //   64 x f32
+      v128f32        =  107,  //  128 x f32
+      v256f32        =  108,  //  256 x f32
+      v512f32        =  109,  //  512 x f32
+      v1024f32       =  110,  // 1024 x f32
+      v2048f32       =  111,  // 2048 x f32
+      v1f64          =  112,  //    1 x f64
+      v2f64          =  113,  //    2 x f64
+      v4f64          =  114,  //    4 x f64
+      v8f64          =  115,  //    8 x f64
+
+      nxv2f16        =  116,  // n x  2 x f16
+      nxv4f16        =  117,  // n x  4 x f16
+      nxv8f16        =  118,  // n x  8 x f16
+      nxv1f32        =  119,  // n x  1 x f32
+      nxv2f32        =  120,  // n x  2 x f32
+      nxv4f32        =  121,  // n x  4 x f32
+      nxv8f32        =  122,  // n x  8 x f32
+      nxv16f32       =  123,  // n x 16 x f32
+      nxv1f64        =  124,  // n x  1 x f64
+      nxv2f64        =  125,  // n x  2 x f64
+      nxv4f64        =  126,  // n x  4 x f64
+      nxv8f64        =  127,  // n x  8 x f64
 
       FIRST_FP_VECTOR_VALUETYPE = v1f16,
 #else // INTEL_FEATURE_ISA_FP16
-      v2f16          =  87,   //  2 x f16
-      v4f16          =  88,   //  4 x f16
-      v8f16          =  89,   //  8 x f16
-      v1f32          =  90,   //  1 x f32
-      v2f32          =  91,   //  2 x f32
-      v3f32          =  92,   //  3 x f32
-      v4f32          =  93,   //  4 x f32
-      v5f32          =  94,   //  5 x f32
-      v8f32          =  95,   //  8 x f32
-      v16f32         =  96,   // 16 x f32
-      v1f64          =  97,   //  1 x f64
-      v2f64          =  98,   //  2 x f64
-      v4f64          =  99,   //  4 x f64
-      v8f64          = 100,   //  8 x f64
-
-      nxv2f16        = 101,   // n x  2 x f16
-      nxv4f16        = 102,   // n x  4 x f16
-      nxv8f16        = 103,   // n x  8 x f16
-      nxv1f32        = 104,   // n x  1 x f32
-      nxv2f32        = 105,   // n x  2 x f32
-      nxv4f32        = 106,   // n x  4 x f32
-      nxv8f32        = 107,   // n x  8 x f32
-      nxv16f32       = 108,   // n x 16 x f32
-      nxv1f64        = 109,   // n x  1 x f64
-      nxv2f64        = 110,   // n x  2 x f64
-      nxv4f64        = 111,   // n x  4 x f64
-      nxv8f64        = 112,   // n x  8 x f64
-=======
       v2f16          =  92,   //    2 x f16
       v4f16          =  93,   //    4 x f16
       v8f16          =  94,   //    8 x f16
@@ -250,7 +228,6 @@
       nxv2f64        =  122,  // n x  2 x f64
       nxv4f64        =  123,  // n x  4 x f64
       nxv8f64        =  124,  // n x  8 x f64
->>>>>>> 11512e74
 
       FIRST_FP_VECTOR_VALUETYPE = v2f16,
 #endif // INTEL_FEATURE_ISA_FP16
@@ -263,28 +240,24 @@
       FIRST_VECTOR_VALUETYPE = v1i1,
       LAST_VECTOR_VALUETYPE  = nxv8f64,
 
-<<<<<<< HEAD
-#if INTEL_CUSTOMIZATION
-#if INTEL_FEATURE_ISA_FP16
-      x86mmx         =  116,   // This is an X86 MMX value
-
-      Glue           =  117,   // This glues nodes together during pre-RA sched
-
-      isVoid         =  118,   // This has no value
-
-      Untyped        =  119,   // This value takes a register, but has
+#if INTEL_CUSTOMIZATION
+#if INTEL_FEATURE_ISA_FP16
+      x86mmx         =  128,   // This is an X86 MMX value
+
+      Glue           =  129,   // This glues nodes together during pre-RA sched
+
+      isVoid         =  130,   // This has no value
+
+      Untyped        =  131,   // This value takes a register, but has
                                // unspecified type.  The register class
                                // will be determined by the opcode.
 
-      ExceptRef      = 120,    // WebAssembly's except_ref type
+      exnref         = 132,    // WebAssembly's exnref type
 
       FIRST_VALUETYPE = 1,     // This is always the beginning of the list.
-      LAST_VALUETYPE =  121,   // This always remains at the end of the list.
+      LAST_VALUETYPE =  133,   // This always remains at the end of the list.
 #else // INTEL_FEATURE_ISA_FP16
-      x86mmx         =  113,   // This is an X86 MMX value
-=======
       x86mmx         =  125,   // This is an X86 MMX value
->>>>>>> 11512e74
 
       Glue           =  126,   // This glues nodes together during pre-RA sched
 
@@ -297,13 +270,9 @@
       exnref         =  129,   // WebAssembly's exnref type
 
       FIRST_VALUETYPE = 1,     // This is always the beginning of the list.
-<<<<<<< HEAD
-      LAST_VALUETYPE =  118,   // This always remains at the end of the list.
-#endif // INTEL_FEATURE_ISA_FP16
-#endif // INTEL_CUSTOMIZATION
-=======
       LAST_VALUETYPE =  130,   // This always remains at the end of the list.
->>>>>>> 11512e74
+#endif // INTEL_FEATURE_ISA_FP16
+#endif // INTEL_CUSTOMIZATION
 
       // This is the current maximum for LAST_VALUETYPE.
       // MVT::MAX_ALLOWED_VALUETYPE is used for asserts and to size bit vectors
@@ -700,15 +669,12 @@
       case v32i16:
       case v32i32:
       case v32i64:
-<<<<<<< HEAD
 #if INTEL_CUSTOMIZATION
 #if INTEL_FEATURE_ISA_FP16
       case v32f16:
 #endif // INTEL_FEATURE_ISA_FP16
 #endif // INTEL_CUSTOMIZATION
-=======
       case v32f32:
->>>>>>> 11512e74
       case nxv32i1:
       case nxv32i8:
       case nxv32i16:
