//===-- X86DisassemblerDecoderCommon.h - Disassembler decoder ---*- C++ -*-===//
//
// Part of the LLVM Project, under the Apache License v2.0 with LLVM Exceptions.
// See https://llvm.org/LICENSE.txt for license information.
// SPDX-License-Identifier: Apache-2.0 WITH LLVM-exception
//
//===----------------------------------------------------------------------===//
//
// This file is part of the X86 Disassembler.
// It contains common definitions used by both the disassembler and the table
//  generator.
// Documentation for the disassembler can be found in X86Disassembler.h.
//
//===----------------------------------------------------------------------===//

#ifndef LLVM_LIB_TARGET_X86_DISASSEMBLER_X86DISASSEMBLERDECODERCOMMON_H
#define LLVM_LIB_TARGET_X86_DISASSEMBLER_X86DISASSEMBLERDECODERCOMMON_H

#include "llvm/Support/DataTypes.h"

namespace llvm {
namespace X86Disassembler {

#define INSTRUCTIONS_SYM  x86DisassemblerInstrSpecifiers
#define CONTEXTS_SYM      x86DisassemblerContexts
#define ONEBYTE_SYM       x86DisassemblerOneByteOpcodes
#define TWOBYTE_SYM       x86DisassemblerTwoByteOpcodes
#define THREEBYTE38_SYM   x86DisassemblerThreeByte38Opcodes
#define THREEBYTE3A_SYM   x86DisassemblerThreeByte3AOpcodes
#define XOP8_MAP_SYM      x86DisassemblerXOP8Opcodes
#define XOP9_MAP_SYM      x86DisassemblerXOP9Opcodes
#define XOPA_MAP_SYM      x86DisassemblerXOPAOpcodes
#define THREEDNOW_MAP_SYM x86Disassembler3DNowOpcodes

#if INTEL_CUSTOMIZATION
#define THREEBYTE39_SYM   x86DisassemblerThreeByte39Opcodes
#define THREEBYTE3B_SYM   x86DisassemblerThreeByte3BOpcodes
#endif // INTEL_CUSTOMIZATION

#define INSTRUCTIONS_STR  "x86DisassemblerInstrSpecifiers"
#define CONTEXTS_STR      "x86DisassemblerContexts"
#define ONEBYTE_STR       "x86DisassemblerOneByteOpcodes"
#define TWOBYTE_STR       "x86DisassemblerTwoByteOpcodes"
#define THREEBYTE38_STR   "x86DisassemblerThreeByte38Opcodes"
#define THREEBYTE3A_STR   "x86DisassemblerThreeByte3AOpcodes"
#define XOP8_MAP_STR      "x86DisassemblerXOP8Opcodes"
#define XOP9_MAP_STR      "x86DisassemblerXOP9Opcodes"
#define XOPA_MAP_STR      "x86DisassemblerXOPAOpcodes"
#define THREEDNOW_MAP_STR "x86Disassembler3DNowOpcodes"

#if INTEL_CUSTOMIZATION
#define THREEBYTE39_STR   "x86DisassemblerThreeByte39Opcodes"
#define THREEBYTE3B_STR   "x86DisassemblerThreeByte3BOpcodes"
#endif // INTEL_CUSTOMIZATION

// Attributes of an instruction that must be known before the opcode can be
// processed correctly.  Most of these indicate the presence of particular
// prefixes, but ATTR_64BIT is simply an attribute of the decoding context.
enum attributeBits {
  ATTR_NONE   = 0x00,
  ATTR_64BIT  = 0x1 << 0,
  ATTR_XS     = 0x1 << 1,
  ATTR_XD     = 0x1 << 2,
  ATTR_REXW   = 0x1 << 3,
  ATTR_OPSIZE = 0x1 << 4,
  ATTR_ADSIZE = 0x1 << 5,
  ATTR_VEX    = 0x1 << 6,
  ATTR_VEXL   = 0x1 << 7,
  ATTR_EVEX   = 0x1 << 8,
  ATTR_EVEXL2 = 0x1 << 9,
  ATTR_EVEXK  = 0x1 << 10,
  ATTR_EVEXKZ = 0x1 << 11,
  ATTR_EVEXB  = 0x1 << 12,
#if INTEL_CUSTOMIZATION
#if INTEL_FEATURE_ICECODE
  ATTR_CE     = 0x1 << 13,
  ATTR_max    = 0x1 << 14,
#else // INTEL_FEATURE_ICECODE
  ATTR_max    = 0x1 << 13,
#endif // INTEL_FEATURE_ICECODE
#endif // INTEL_CUSTOMIZATION
};

// Combinations of the above attributes that are relevant to instruction
// decode. Although other combinations are possible, they can be reduced to
// these without affecting the ultimately decoded instruction.

//           Class name           Rank  Rationale for rank assignment
#define INSTRUCTION_CONTEXTS                                                   \
  ENUM_ENTRY(IC,                    0,  "says nothing about the instruction")  \
  ENUM_ENTRY(IC_64BIT,              1,  "says the instruction applies in "     \
                                        "64-bit mode but no more")             \
  ENUM_ENTRY(IC_OPSIZE,             3,  "requires an OPSIZE prefix, so "       \
                                        "operands change width")               \
  ENUM_ENTRY(IC_ADSIZE,             3,  "requires an ADSIZE prefix, so "       \
                                        "operands change width")               \
  ENUM_ENTRY(IC_OPSIZE_ADSIZE,      4,  "requires ADSIZE and OPSIZE prefixes") \
  ENUM_ENTRY(IC_XD,                 2,  "may say something about the opcode "  \
                                        "but not the operands")                \
  ENUM_ENTRY(IC_XS,                 2,  "may say something about the opcode "  \
                                        "but not the operands")                \
  ENUM_ENTRY(IC_XD_OPSIZE,          3,  "requires an OPSIZE prefix, so "       \
                                        "operands change width")               \
  ENUM_ENTRY(IC_XS_OPSIZE,          3,  "requires an OPSIZE prefix, so "       \
                                        "operands change width")               \
  ENUM_ENTRY(IC_XD_ADSIZE,          3,  "requires an ADSIZE prefix, so "       \
                                        "operands change width")               \
  ENUM_ENTRY(IC_XS_ADSIZE,          3,  "requires an ADSIZE prefix, so "       \
                                        "operands change width")               \
  ENUM_ENTRY(IC_64BIT_REXW,         5,  "requires a REX.W prefix, so operands "\
                                        "change width; overrides IC_OPSIZE")   \
  ENUM_ENTRY(IC_64BIT_REXW_ADSIZE,  6,  "requires a REX.W prefix and 0x67 "    \
                                        "prefix")                              \
  ENUM_ENTRY(IC_64BIT_OPSIZE,       3,  "Just as meaningful as IC_OPSIZE")     \
  ENUM_ENTRY(IC_64BIT_ADSIZE,       3,  "Just as meaningful as IC_ADSIZE")     \
  ENUM_ENTRY(IC_64BIT_OPSIZE_ADSIZE, 4, "Just as meaningful as IC_OPSIZE/"     \
                                        "IC_ADSIZE")                           \
  ENUM_ENTRY(IC_64BIT_XD,           6,  "XD instructions are SSE; REX.W is "   \
                                        "secondary")                           \
  ENUM_ENTRY(IC_64BIT_XS,           6,  "Just as meaningful as IC_64BIT_XD")   \
  ENUM_ENTRY(IC_64BIT_XD_OPSIZE,    3,  "Just as meaningful as IC_XD_OPSIZE")  \
  ENUM_ENTRY(IC_64BIT_XS_OPSIZE,    3,  "Just as meaningful as IC_XS_OPSIZE")  \
  ENUM_ENTRY(IC_64BIT_XD_ADSIZE,    3,  "Just as meaningful as IC_XD_ADSIZE")  \
  ENUM_ENTRY(IC_64BIT_XS_ADSIZE,    3,  "Just as meaningful as IC_XS_ADSIZE")  \
  ENUM_ENTRY(IC_64BIT_REXW_XS,      7,  "OPSIZE could mean a different "       \
                                        "opcode")                              \
  ENUM_ENTRY(IC_64BIT_REXW_XD,      7,  "Just as meaningful as "               \
                                        "IC_64BIT_REXW_XS")                    \
  ENUM_ENTRY(IC_64BIT_REXW_OPSIZE,  8,  "The Dynamic Duo!  Prefer over all "   \
                                        "else because this changes most "      \
                                        "operands' meaning")                   \
  ENUM_ENTRY(IC_VEX,                1,  "requires a VEX prefix")               \
  ENUM_ENTRY(IC_VEX_XS,             2,  "requires VEX and the XS prefix")      \
  ENUM_ENTRY(IC_VEX_XD,             2,  "requires VEX and the XD prefix")      \
  ENUM_ENTRY(IC_VEX_OPSIZE,         2,  "requires VEX and the OpSize prefix")  \
  ENUM_ENTRY(IC_VEX_W,              3,  "requires VEX and the W prefix")       \
  ENUM_ENTRY(IC_VEX_W_XS,           4,  "requires VEX, W, and XS prefix")      \
  ENUM_ENTRY(IC_VEX_W_XD,           4,  "requires VEX, W, and XD prefix")      \
  ENUM_ENTRY(IC_VEX_W_OPSIZE,       4,  "requires VEX, W, and OpSize")         \
  ENUM_ENTRY(IC_VEX_L,              3,  "requires VEX and the L prefix")       \
  ENUM_ENTRY(IC_VEX_L_XS,           4,  "requires VEX and the L and XS prefix")\
  ENUM_ENTRY(IC_VEX_L_XD,           4,  "requires VEX and the L and XD prefix")\
  ENUM_ENTRY(IC_VEX_L_OPSIZE,       4,  "requires VEX, L, and OpSize")         \
  ENUM_ENTRY(IC_VEX_L_W,            4,  "requires VEX, L and W")               \
  ENUM_ENTRY(IC_VEX_L_W_XS,         5,  "requires VEX, L, W and XS prefix")    \
  ENUM_ENTRY(IC_VEX_L_W_XD,         5,  "requires VEX, L, W and XD prefix")    \
  ENUM_ENTRY(IC_VEX_L_W_OPSIZE,     5,  "requires VEX, L, W and OpSize")       \
  ENUM_ENTRY(IC_EVEX,               1,  "requires an EVEX prefix")             \
  ENUM_ENTRY(IC_EVEX_XS,            2,  "requires EVEX and the XS prefix")     \
  ENUM_ENTRY(IC_EVEX_XD,            2,  "requires EVEX and the XD prefix")     \
  ENUM_ENTRY(IC_EVEX_OPSIZE,        2,  "requires EVEX and the OpSize prefix") \
  ENUM_ENTRY(IC_EVEX_W,             3,  "requires EVEX and the W prefix")      \
  ENUM_ENTRY(IC_EVEX_W_XS,          4,  "requires EVEX, W, and XS prefix")     \
  ENUM_ENTRY(IC_EVEX_W_XD,          4,  "requires EVEX, W, and XD prefix")     \
  ENUM_ENTRY(IC_EVEX_W_OPSIZE,      4,  "requires EVEX, W, and OpSize")        \
  ENUM_ENTRY(IC_EVEX_L,             3,  "requires EVEX and the L prefix")       \
  ENUM_ENTRY(IC_EVEX_L_XS,          4,  "requires EVEX and the L and XS prefix")\
  ENUM_ENTRY(IC_EVEX_L_XD,          4,  "requires EVEX and the L and XD prefix")\
  ENUM_ENTRY(IC_EVEX_L_OPSIZE,      4,  "requires EVEX, L, and OpSize")         \
  ENUM_ENTRY(IC_EVEX_L_W,           3,  "requires EVEX, L and W")               \
  ENUM_ENTRY(IC_EVEX_L_W_XS,        4,  "requires EVEX, L, W and XS prefix")    \
  ENUM_ENTRY(IC_EVEX_L_W_XD,        4,  "requires EVEX, L, W and XD prefix")    \
  ENUM_ENTRY(IC_EVEX_L_W_OPSIZE,    4,  "requires EVEX, L, W and OpSize")       \
  ENUM_ENTRY(IC_EVEX_L2,            3,  "requires EVEX and the L2 prefix")       \
  ENUM_ENTRY(IC_EVEX_L2_XS,         4,  "requires EVEX and the L2 and XS prefix")\
  ENUM_ENTRY(IC_EVEX_L2_XD,         4,  "requires EVEX and the L2 and XD prefix")\
  ENUM_ENTRY(IC_EVEX_L2_OPSIZE,     4,  "requires EVEX, L2, and OpSize")         \
  ENUM_ENTRY(IC_EVEX_L2_W,          3,  "requires EVEX, L2 and W")               \
  ENUM_ENTRY(IC_EVEX_L2_W_XS,       4,  "requires EVEX, L2, W and XS prefix")    \
  ENUM_ENTRY(IC_EVEX_L2_W_XD,       4,  "requires EVEX, L2, W and XD prefix")    \
  ENUM_ENTRY(IC_EVEX_L2_W_OPSIZE,   4,  "requires EVEX, L2, W and OpSize")       \
  ENUM_ENTRY(IC_EVEX_K,             1,  "requires an EVEX_K prefix")             \
  ENUM_ENTRY(IC_EVEX_XS_K,          2,  "requires EVEX_K and the XS prefix")     \
  ENUM_ENTRY(IC_EVEX_XD_K,          2,  "requires EVEX_K and the XD prefix")     \
  ENUM_ENTRY(IC_EVEX_OPSIZE_K,      2,  "requires EVEX_K and the OpSize prefix") \
  ENUM_ENTRY(IC_EVEX_W_K,           3,  "requires EVEX_K and the W prefix")      \
  ENUM_ENTRY(IC_EVEX_W_XS_K,        4,  "requires EVEX_K, W, and XS prefix")     \
  ENUM_ENTRY(IC_EVEX_W_XD_K,        4,  "requires EVEX_K, W, and XD prefix")     \
  ENUM_ENTRY(IC_EVEX_W_OPSIZE_K,    4,  "requires EVEX_K, W, and OpSize")        \
  ENUM_ENTRY(IC_EVEX_L_K,           3,  "requires EVEX_K and the L prefix")       \
  ENUM_ENTRY(IC_EVEX_L_XS_K,        4,  "requires EVEX_K and the L and XS prefix")\
  ENUM_ENTRY(IC_EVEX_L_XD_K,        4,  "requires EVEX_K and the L and XD prefix")\
  ENUM_ENTRY(IC_EVEX_L_OPSIZE_K,    4,  "requires EVEX_K, L, and OpSize")         \
  ENUM_ENTRY(IC_EVEX_L_W_K,         3,  "requires EVEX_K, L and W")               \
  ENUM_ENTRY(IC_EVEX_L_W_XS_K,      4,  "requires EVEX_K, L, W and XS prefix")    \
  ENUM_ENTRY(IC_EVEX_L_W_XD_K,      4,  "requires EVEX_K, L, W and XD prefix")    \
  ENUM_ENTRY(IC_EVEX_L_W_OPSIZE_K,  4,  "requires EVEX_K, L, W and OpSize")       \
  ENUM_ENTRY(IC_EVEX_L2_K,          3,  "requires EVEX_K and the L2 prefix")       \
  ENUM_ENTRY(IC_EVEX_L2_XS_K,       4,  "requires EVEX_K and the L2 and XS prefix")\
  ENUM_ENTRY(IC_EVEX_L2_XD_K,       4,  "requires EVEX_K and the L2 and XD prefix")\
  ENUM_ENTRY(IC_EVEX_L2_OPSIZE_K,   4,  "requires EVEX_K, L2, and OpSize")         \
  ENUM_ENTRY(IC_EVEX_L2_W_K,        3,  "requires EVEX_K, L2 and W")               \
  ENUM_ENTRY(IC_EVEX_L2_W_XS_K,     4,  "requires EVEX_K, L2, W and XS prefix")    \
  ENUM_ENTRY(IC_EVEX_L2_W_XD_K,     4,  "requires EVEX_K, L2, W and XD prefix")    \
  ENUM_ENTRY(IC_EVEX_L2_W_OPSIZE_K, 4,  "requires EVEX_K, L2, W and OpSize")     \
  ENUM_ENTRY(IC_EVEX_B,             1,  "requires an EVEX_B prefix")             \
  ENUM_ENTRY(IC_EVEX_XS_B,          2,  "requires EVEX_B and the XS prefix")     \
  ENUM_ENTRY(IC_EVEX_XD_B,          2,  "requires EVEX_B and the XD prefix")     \
  ENUM_ENTRY(IC_EVEX_OPSIZE_B,      2,  "requires EVEX_B and the OpSize prefix") \
  ENUM_ENTRY(IC_EVEX_W_B,           3,  "requires EVEX_B and the W prefix")      \
  ENUM_ENTRY(IC_EVEX_W_XS_B,        4,  "requires EVEX_B, W, and XS prefix")     \
  ENUM_ENTRY(IC_EVEX_W_XD_B,        4,  "requires EVEX_B, W, and XD prefix")     \
  ENUM_ENTRY(IC_EVEX_W_OPSIZE_B,    4,  "requires EVEX_B, W, and OpSize")        \
  ENUM_ENTRY(IC_EVEX_L_B,           3,  "requires EVEX_B and the L prefix")       \
  ENUM_ENTRY(IC_EVEX_L_XS_B,        4,  "requires EVEX_B and the L and XS prefix")\
  ENUM_ENTRY(IC_EVEX_L_XD_B,        4,  "requires EVEX_B and the L and XD prefix")\
  ENUM_ENTRY(IC_EVEX_L_OPSIZE_B,    4,  "requires EVEX_B, L, and OpSize")         \
  ENUM_ENTRY(IC_EVEX_L_W_B,         3,  "requires EVEX_B, L and W")               \
  ENUM_ENTRY(IC_EVEX_L_W_XS_B,      4,  "requires EVEX_B, L, W and XS prefix")    \
  ENUM_ENTRY(IC_EVEX_L_W_XD_B,      4,  "requires EVEX_B, L, W and XD prefix")    \
  ENUM_ENTRY(IC_EVEX_L_W_OPSIZE_B,  4,  "requires EVEX_B, L, W and OpSize")       \
  ENUM_ENTRY(IC_EVEX_L2_B,          3,  "requires EVEX_B and the L2 prefix")       \
  ENUM_ENTRY(IC_EVEX_L2_XS_B,       4,  "requires EVEX_B and the L2 and XS prefix")\
  ENUM_ENTRY(IC_EVEX_L2_XD_B,       4,  "requires EVEX_B and the L2 and XD prefix")\
  ENUM_ENTRY(IC_EVEX_L2_OPSIZE_B,   4,  "requires EVEX_B, L2, and OpSize")         \
  ENUM_ENTRY(IC_EVEX_L2_W_B,        3,  "requires EVEX_B, L2 and W")               \
  ENUM_ENTRY(IC_EVEX_L2_W_XS_B,     4,  "requires EVEX_B, L2, W and XS prefix")    \
  ENUM_ENTRY(IC_EVEX_L2_W_XD_B,     4,  "requires EVEX_B, L2, W and XD prefix")    \
  ENUM_ENTRY(IC_EVEX_L2_W_OPSIZE_B, 4,  "requires EVEX_B, L2, W and OpSize")       \
  ENUM_ENTRY(IC_EVEX_K_B,           1,  "requires EVEX_B and EVEX_K prefix")             \
  ENUM_ENTRY(IC_EVEX_XS_K_B,        2,  "requires EVEX_B, EVEX_K and the XS prefix")     \
  ENUM_ENTRY(IC_EVEX_XD_K_B,        2,  "requires EVEX_B, EVEX_K and the XD prefix")     \
  ENUM_ENTRY(IC_EVEX_OPSIZE_K_B,    2,  "requires EVEX_B, EVEX_K and the OpSize prefix") \
  ENUM_ENTRY(IC_EVEX_W_K_B,         3,  "requires EVEX_B, EVEX_K and the W prefix")      \
  ENUM_ENTRY(IC_EVEX_W_XS_K_B,      4,  "requires EVEX_B, EVEX_K, W, and XS prefix")     \
  ENUM_ENTRY(IC_EVEX_W_XD_K_B,      4,  "requires EVEX_B, EVEX_K, W, and XD prefix")     \
  ENUM_ENTRY(IC_EVEX_W_OPSIZE_K_B,  4,  "requires EVEX_B, EVEX_K, W, and OpSize")        \
  ENUM_ENTRY(IC_EVEX_L_K_B,         3,  "requires EVEX_B, EVEX_K and the L prefix")       \
  ENUM_ENTRY(IC_EVEX_L_XS_K_B,      4,  "requires EVEX_B, EVEX_K and the L and XS prefix")\
  ENUM_ENTRY(IC_EVEX_L_XD_K_B,      4,  "requires EVEX_B, EVEX_K and the L and XD prefix")\
  ENUM_ENTRY(IC_EVEX_L_OPSIZE_K_B,  4,  "requires EVEX_B, EVEX_K, L, and OpSize")         \
  ENUM_ENTRY(IC_EVEX_L_W_K_B,       3,  "requires EVEX_B, EVEX_K, L and W")               \
  ENUM_ENTRY(IC_EVEX_L_W_XS_K_B,    4,  "requires EVEX_B, EVEX_K, L, W and XS prefix")    \
  ENUM_ENTRY(IC_EVEX_L_W_XD_K_B,    4,  "requires EVEX_B, EVEX_K, L, W and XD prefix")    \
  ENUM_ENTRY(IC_EVEX_L_W_OPSIZE_K_B,4,  "requires EVEX_B, EVEX_K, L, W and OpSize")       \
  ENUM_ENTRY(IC_EVEX_L2_K_B,        3,  "requires EVEX_B, EVEX_K and the L2 prefix")       \
  ENUM_ENTRY(IC_EVEX_L2_XS_K_B,     4,  "requires EVEX_B, EVEX_K and the L2 and XS prefix")\
  ENUM_ENTRY(IC_EVEX_L2_XD_K_B,     4,  "requires EVEX_B, EVEX_K and the L2 and XD prefix")\
  ENUM_ENTRY(IC_EVEX_L2_OPSIZE_K_B, 4,  "requires EVEX_B, EVEX_K, L2, and OpSize")         \
  ENUM_ENTRY(IC_EVEX_L2_W_K_B,      3,  "requires EVEX_B, EVEX_K, L2 and W")               \
  ENUM_ENTRY(IC_EVEX_L2_W_XS_K_B,   4,  "requires EVEX_B, EVEX_K, L2, W and XS prefix")    \
  ENUM_ENTRY(IC_EVEX_L2_W_XD_K_B,   4,  "requires EVEX_B, EVEX_K, L2, W and XD prefix")    \
  ENUM_ENTRY(IC_EVEX_L2_W_OPSIZE_K_B,4,  "requires EVEX_B, EVEX_K, L2, W and OpSize")       \
  ENUM_ENTRY(IC_EVEX_KZ_B,           1,  "requires EVEX_B and EVEX_KZ prefix")             \
  ENUM_ENTRY(IC_EVEX_XS_KZ_B,        2,  "requires EVEX_B, EVEX_KZ and the XS prefix")     \
  ENUM_ENTRY(IC_EVEX_XD_KZ_B,        2,  "requires EVEX_B, EVEX_KZ and the XD prefix")     \
  ENUM_ENTRY(IC_EVEX_OPSIZE_KZ_B,    2,  "requires EVEX_B, EVEX_KZ and the OpSize prefix") \
  ENUM_ENTRY(IC_EVEX_W_KZ_B,         3,  "requires EVEX_B, EVEX_KZ and the W prefix")      \
  ENUM_ENTRY(IC_EVEX_W_XS_KZ_B,      4,  "requires EVEX_B, EVEX_KZ, W, and XS prefix")     \
  ENUM_ENTRY(IC_EVEX_W_XD_KZ_B,      4,  "requires EVEX_B, EVEX_KZ, W, and XD prefix")     \
  ENUM_ENTRY(IC_EVEX_W_OPSIZE_KZ_B,  4,  "requires EVEX_B, EVEX_KZ, W, and OpSize")        \
  ENUM_ENTRY(IC_EVEX_L_KZ_B,           3,  "requires EVEX_B, EVEX_KZ and the L prefix")       \
  ENUM_ENTRY(IC_EVEX_L_XS_KZ_B,        4,  "requires EVEX_B, EVEX_KZ and the L and XS prefix")\
  ENUM_ENTRY(IC_EVEX_L_XD_KZ_B,        4,  "requires EVEX_B, EVEX_KZ and the L and XD prefix")\
  ENUM_ENTRY(IC_EVEX_L_OPSIZE_KZ_B,    4,  "requires EVEX_B, EVEX_KZ, L, and OpSize")         \
  ENUM_ENTRY(IC_EVEX_L_W_KZ_B,         3,  "requires EVEX_B, EVEX_KZ, L and W")               \
  ENUM_ENTRY(IC_EVEX_L_W_XS_KZ_B,      4,  "requires EVEX_B, EVEX_KZ, L, W and XS prefix")    \
  ENUM_ENTRY(IC_EVEX_L_W_XD_KZ_B,      4,  "requires EVEX_B, EVEX_KZ, L, W and XD prefix")    \
  ENUM_ENTRY(IC_EVEX_L_W_OPSIZE_KZ_B,  4,  "requires EVEX_B, EVEX_KZ, L, W and OpSize")       \
  ENUM_ENTRY(IC_EVEX_L2_KZ_B,          3,  "requires EVEX_B, EVEX_KZ and the L2 prefix")       \
  ENUM_ENTRY(IC_EVEX_L2_XS_KZ_B,       4,  "requires EVEX_B, EVEX_KZ and the L2 and XS prefix")\
  ENUM_ENTRY(IC_EVEX_L2_XD_KZ_B,       4,  "requires EVEX_B, EVEX_KZ and the L2 and XD prefix")\
  ENUM_ENTRY(IC_EVEX_L2_OPSIZE_KZ_B,   4,  "requires EVEX_B, EVEX_KZ, L2, and OpSize")         \
  ENUM_ENTRY(IC_EVEX_L2_W_KZ_B,        3,  "requires EVEX_B, EVEX_KZ, L2 and W")               \
  ENUM_ENTRY(IC_EVEX_L2_W_XS_KZ_B,     4,  "requires EVEX_B, EVEX_KZ, L2, W and XS prefix")    \
  ENUM_ENTRY(IC_EVEX_L2_W_XD_KZ_B,     4,  "requires EVEX_B, EVEX_KZ, L2, W and XD prefix")    \
  ENUM_ENTRY(IC_EVEX_L2_W_OPSIZE_KZ_B, 4,  "requires EVEX_B, EVEX_KZ, L2, W and OpSize")       \
  ENUM_ENTRY(IC_EVEX_KZ,             1,  "requires an EVEX_KZ prefix")             \
  ENUM_ENTRY(IC_EVEX_XS_KZ,          2,  "requires EVEX_KZ and the XS prefix")     \
  ENUM_ENTRY(IC_EVEX_XD_KZ,          2,  "requires EVEX_KZ and the XD prefix")     \
  ENUM_ENTRY(IC_EVEX_OPSIZE_KZ,      2,  "requires EVEX_KZ and the OpSize prefix") \
  ENUM_ENTRY(IC_EVEX_W_KZ,           3,  "requires EVEX_KZ and the W prefix")      \
  ENUM_ENTRY(IC_EVEX_W_XS_KZ,        4,  "requires EVEX_KZ, W, and XS prefix")     \
  ENUM_ENTRY(IC_EVEX_W_XD_KZ,        4,  "requires EVEX_KZ, W, and XD prefix")     \
  ENUM_ENTRY(IC_EVEX_W_OPSIZE_KZ,    4,  "requires EVEX_KZ, W, and OpSize")        \
  ENUM_ENTRY(IC_EVEX_L_KZ,           3,  "requires EVEX_KZ and the L prefix")       \
  ENUM_ENTRY(IC_EVEX_L_XS_KZ,        4,  "requires EVEX_KZ and the L and XS prefix")\
  ENUM_ENTRY(IC_EVEX_L_XD_KZ,        4,  "requires EVEX_KZ and the L and XD prefix")\
  ENUM_ENTRY(IC_EVEX_L_OPSIZE_KZ,    4,  "requires EVEX_KZ, L, and OpSize")         \
  ENUM_ENTRY(IC_EVEX_L_W_KZ,         3,  "requires EVEX_KZ, L and W")               \
  ENUM_ENTRY(IC_EVEX_L_W_XS_KZ,      4,  "requires EVEX_KZ, L, W and XS prefix")    \
  ENUM_ENTRY(IC_EVEX_L_W_XD_KZ,      4,  "requires EVEX_KZ, L, W and XD prefix")    \
  ENUM_ENTRY(IC_EVEX_L_W_OPSIZE_KZ,  4,  "requires EVEX_KZ, L, W and OpSize")       \
  ENUM_ENTRY(IC_EVEX_L2_KZ,          3,  "requires EVEX_KZ and the L2 prefix")       \
  ENUM_ENTRY(IC_EVEX_L2_XS_KZ,       4,  "requires EVEX_KZ and the L2 and XS prefix")\
  ENUM_ENTRY(IC_EVEX_L2_XD_KZ,       4,  "requires EVEX_KZ and the L2 and XD prefix")\
  ENUM_ENTRY(IC_EVEX_L2_OPSIZE_KZ,   4,  "requires EVEX_KZ, L2, and OpSize")         \
  ENUM_ENTRY(IC_EVEX_L2_W_KZ,        3,  "requires EVEX_KZ, L2 and W")               \
  ENUM_ENTRY(IC_EVEX_L2_W_XS_KZ,     4,  "requires EVEX_KZ, L2, W and XS prefix")    \
  ENUM_ENTRY(IC_EVEX_L2_W_XD_KZ,     4,  "requires EVEX_KZ, L2, W and XD prefix")    \
  ENUM_ENTRY(IC_EVEX_L2_W_OPSIZE_KZ, 4,  "requires EVEX_KZ, L2, W and OpSize")

#if INTEL_CUSTOMIZATION
#if INTEL_FEATURE_ICECODE
#define INSTRUCTION_CONTEXTS_CE \
  INSTRUCTION_CONTEXTS \
  ENUM_ENTRY(IC_64BIT_CE,            1,  "says the instruction applies in "     \
                                         "icecode mode but no more")            \
  ENUM_ENTRY(IC_64BIT_XD_OPSIZE_CE,  3,  "Just as meaningful as IC_XD_OPSIZE")  \
  ENUM_ENTRY(IC_64BIT_XS_OPSIZE_CE,  3,  "Just as meaningful as IC_XS_OPSIZE")  \
  ENUM_ENTRY(IC_64BIT_REXW_CE,       5,  "requires a REX.W prefix, so operands "\
                                         "change width; overrides IC_OPSIZE")   \
  ENUM_ENTRY(IC_64BIT_XD_CE,         6,  "XD instructions are SSE; REX.W is "   \
                                         "secondary")                           \
  ENUM_ENTRY(IC_64BIT_XS_CE,         6,  "Just as meaningful as IC_64BIT_XD_CE") \
  ENUM_ENTRY(IC_64BIT_REXW_XS_CE,    7,  "OPSIZE could mean a different "       \
                                         "opcode")                              \
  ENUM_ENTRY(IC_64BIT_REXW_XD_CE,    7,  "Just as meaningful as "               \
                                         "IC_64BIT_REXW_XS_CE")
#endif // INTEL_FEATURE_ICECODE
#endif // INTEL_CUSTOMIZATION

#define ENUM_ENTRY(n, r, d) n,
enum InstructionContext {
#if INTEL_CUSTOMIZATION
#if INTEL_FEATURE_ICECODE
  INSTRUCTION_CONTEXTS_CE
#else // INTEL_FEATURE_ICECODE
  INSTRUCTION_CONTEXTS
#endif // INTEL_FEATURE_ICECODE
#endif // INTEL_CUSTOMIZATION
  IC_max
};
#undef ENUM_ENTRY

// Opcode types, which determine which decode table to use, both in the Intel
// manual and also for the decoder.
enum OpcodeType {
  ONEBYTE       = 0,
  TWOBYTE       = 1,
  THREEBYTE_38  = 2,
  THREEBYTE_3A  = 3,
  XOP8_MAP      = 4,
  XOP9_MAP      = 5,
  XOPA_MAP      = 6,
#if INTEL_CUSTOMIZATION
  THREEDNOW_MAP = 7,
  THREEBYTE_39  = 8,
  THREEBYTE_3B  = 9
#endif // INTEL_CUSTOMIZATION
};

// The following structs are used for the hierarchical decode table.  After
// determining the instruction's class (i.e., which IC_* constant applies to
// it), the decoder reads the opcode.  Some instructions require specific
// values of the ModR/M byte, so the ModR/M byte indexes into the final table.
//
// If a ModR/M byte is not required, "required" is left unset, and the values
// for each instructionID are identical.
typedef uint16_t InstrUID;

// ModRMDecisionType - describes the type of ModR/M decision, allowing the
// consumer to determine the number of entries in it.
//
// MODRM_ONEENTRY - No matter what the value of the ModR/M byte is, the decoded
//                  instruction is the same.
// MODRM_SPLITRM  - If the ModR/M byte is between 0x00 and 0xbf, the opcode
//                  corresponds to one instruction; otherwise, it corresponds to
//                  a different instruction.
// MODRM_SPLITMISC- If the ModR/M byte is between 0x00 and 0xbf, ModR/M byte
//                  divided by 8 is used to select instruction; otherwise, each
//                  value of the ModR/M byte could correspond to a different
//                  instruction.
// MODRM_SPLITREG - ModR/M byte divided by 8 is used to select instruction. This
//                  corresponds to instructions that use reg field as opcode
// MODRM_FULL     - Potentially, each value of the ModR/M byte could correspond
//                  to a different instruction.
#if INTEL_CUSTOMIZATION
#if INTEL_FEATURE_ISA_AMX
#define MODRMTYPES            \
  ENUM_ENTRY(MODRM_ONEENTRY)  \
  ENUM_ENTRY(MODRM_SPLITRM)   \
  ENUM_ENTRY(MODRM_SPLITMISC)  \
  ENUM_ENTRY(MODRM_SPLITREG)  \
  ENUM_ENTRY(MODRM_SPLITREGM) \
  ENUM_ENTRY(MODRM_FULL)
#else // INTEL_FEATURE_ISA_AMX
#define MODRMTYPES            \
  ENUM_ENTRY(MODRM_ONEENTRY)  \
  ENUM_ENTRY(MODRM_SPLITRM)   \
  ENUM_ENTRY(MODRM_SPLITMISC) \
  ENUM_ENTRY(MODRM_SPLITREG)  \
  ENUM_ENTRY(MODRM_FULL)
#endif // INTEL_FEATURE_ISA_AMX
#endif // INTEL_CUSTOMIZATION

#define ENUM_ENTRY(n) n,
enum ModRMDecisionType {
  MODRMTYPES
  MODRM_max
};
#undef ENUM_ENTRY

#define CASE_ENCODING_RM     \
    case ENCODING_RM:        \
    case ENCODING_RM_CD2:    \
    case ENCODING_RM_CD4:    \
    case ENCODING_RM_CD8:    \
    case ENCODING_RM_CD16:   \
    case ENCODING_RM_CD32:   \
    case ENCODING_RM_CD64

#define CASE_ENCODING_VSIB   \
    case ENCODING_VSIB:      \
    case ENCODING_VSIB_CD2:  \
    case ENCODING_VSIB_CD4:  \
    case ENCODING_VSIB_CD8:  \
    case ENCODING_VSIB_CD16: \
    case ENCODING_VSIB_CD32: \
    case ENCODING_VSIB_CD64

// Physical encodings of instruction operands.
#define ENCODINGS                                                              \
  ENUM_ENTRY(ENCODING_NONE,   "")                                              \
  ENUM_ENTRY(ENCODING_REG,    "Register operand in ModR/M byte.")              \
  ENUM_ENTRY(ENCODING_RM,     "R/M operand in ModR/M byte.")                   \
  ENUM_ENTRY(ENCODING_RM_CD2, "R/M operand with CDisp scaling of 2")           \
  ENUM_ENTRY(ENCODING_RM_CD4, "R/M operand with CDisp scaling of 4")           \
  ENUM_ENTRY(ENCODING_RM_CD8, "R/M operand with CDisp scaling of 8")           \
  ENUM_ENTRY(ENCODING_RM_CD16,"R/M operand with CDisp scaling of 16")          \
  ENUM_ENTRY(ENCODING_RM_CD32,"R/M operand with CDisp scaling of 32")          \
  ENUM_ENTRY(ENCODING_RM_CD64,"R/M operand with CDisp scaling of 64")          \
  ENUM_ENTRY(ENCODING_VSIB,     "VSIB operand in ModR/M byte.")                \
  ENUM_ENTRY(ENCODING_VSIB_CD2, "VSIB operand with CDisp scaling of 2")        \
  ENUM_ENTRY(ENCODING_VSIB_CD4, "VSIB operand with CDisp scaling of 4")        \
  ENUM_ENTRY(ENCODING_VSIB_CD8, "VSIB operand with CDisp scaling of 8")        \
  ENUM_ENTRY(ENCODING_VSIB_CD16,"VSIB operand with CDisp scaling of 16")       \
  ENUM_ENTRY(ENCODING_VSIB_CD32,"VSIB operand with CDisp scaling of 32")       \
  ENUM_ENTRY(ENCODING_VSIB_CD64,"VSIB operand with CDisp scaling of 64")       \
  ENUM_ENTRY(ENCODING_VVVV,   "Register operand in VEX.vvvv byte.")            \
  ENUM_ENTRY(ENCODING_WRITEMASK, "Register operand in EVEX.aaa byte.")         \
  ENUM_ENTRY(ENCODING_IB,     "1-byte immediate")                              \
  ENUM_ENTRY(ENCODING_IW,     "2-byte")                                        \
  ENUM_ENTRY(ENCODING_ID,     "4-byte")                                        \
  ENUM_ENTRY(ENCODING_IO,     "8-byte")                                        \
  ENUM_ENTRY(ENCODING_RB,     "(AL..DIL, R8L..R15L) Register code added to "   \
                              "the opcode byte")                               \
  ENUM_ENTRY(ENCODING_RW,     "(AX..DI, R8W..R15W)")                           \
  ENUM_ENTRY(ENCODING_RD,     "(EAX..EDI, R8D..R15D)")                         \
  ENUM_ENTRY(ENCODING_RO,     "(RAX..RDI, R8..R15)")                           \
  ENUM_ENTRY(ENCODING_FP,     "Position on floating-point stack in ModR/M "    \
                              "byte.")                                         \
                                                                               \
  ENUM_ENTRY(ENCODING_Iv,     "Immediate of operand size")                     \
  ENUM_ENTRY(ENCODING_Ia,     "Immediate of address size")                     \
  ENUM_ENTRY(ENCODING_IRC,    "Immediate for static rounding control")         \
  ENUM_ENTRY(ENCODING_Rv,     "Register code of operand size added to the "    \
                              "opcode byte")                                   \
  ENUM_ENTRY(ENCODING_CC,     "Condition code encoded in opcode")              \
  ENUM_ENTRY(ENCODING_DUP,    "Duplicate of another operand; ID is encoded "   \
                              "in type")                                       \
  ENUM_ENTRY(ENCODING_SI,     "Source index; encoded in OpSize/Adsize prefix") \
  ENUM_ENTRY(ENCODING_DI,     "Destination index; encoded in prefixes")

#define ENUM_ENTRY(n, d) n,
enum OperandEncoding {
  ENCODINGS
  ENCODING_max
};
#undef ENUM_ENTRY

#if INTEL_CUSTOMIZATION
#if INTEL_FEATURE_ISA_AMX
#define XTM_ENUM_ENTRY ENUM_ENTRY(TYPE_TMM,        "tile")
#else // INTEL_FEATURE_ISA_AMX
#define XTM_ENUM_ENTRY
#endif // INTEL_FEATURE_ISA_AMX

#if INTEL_FEATURE_ISA_AMX2
#define XTP_ENUM_ENTRY ENUM_ENTRY(TYPE_TMM_PAIR,   "tile pair")
#else // INTEL_FEATURE_ISA_AMX2
#define XTP_ENUM_ENTRY
#endif // INTEL_FEATURE_ISA_AMX2
#endif // INTEL_CUSTOMIZATION

// Semantic interpretations of instruction operands.
#if INTEL_CUSTOMIZATION
#define TYPES                                                                  \
  ENUM_ENTRY(TYPE_NONE,       "")                                              \
  ENUM_ENTRY(TYPE_REL,        "immediate address")                             \
  ENUM_ENTRY(TYPE_R8,         "1-byte register operand")                       \
  ENUM_ENTRY(TYPE_R16,        "2-byte")                                        \
  ENUM_ENTRY(TYPE_R32,        "4-byte")                                        \
  ENUM_ENTRY(TYPE_R64,        "8-byte")                                        \
  ENUM_ENTRY(TYPE_IMM,        "immediate operand")                             \
  ENUM_ENTRY(TYPE_IMM3,       "1-byte immediate operand between 0 and 7")      \
  ENUM_ENTRY(TYPE_IMM5,       "1-byte immediate operand between 0 and 31")     \
  ENUM_ENTRY(TYPE_AVX512ICC,  "1-byte immediate operand for AVX512 icmp")      \
  ENUM_ENTRY(TYPE_UIMM8,      "1-byte unsigned immediate operand")             \
  ENUM_ENTRY(TYPE_M,          "Memory operand")                                \
  ENUM_ENTRY(TYPE_MVSIBX,     "Memory operand using XMM index")                \
  ENUM_ENTRY(TYPE_MVSIBY,     "Memory operand using YMM index")                \
  ENUM_ENTRY(TYPE_MVSIBZ,     "Memory operand using ZMM index")                \
  ENUM_ENTRY(TYPE_SRCIDX,     "memory at source index")                        \
  ENUM_ENTRY(TYPE_DSTIDX,     "memory at destination index")                   \
  ENUM_ENTRY(TYPE_MOFFS,      "memory offset (relative to segment base)")      \
  ENUM_ENTRY(TYPE_ST,         "Position on the floating-point stack")          \
  ENUM_ENTRY(TYPE_MM64,       "8-byte MMX register")                           \
  ENUM_ENTRY(TYPE_XMM,        "16-byte")                                       \
  ENUM_ENTRY(TYPE_YMM,        "32-byte")                                       \
  ENUM_ENTRY(TYPE_ZMM,        "64-byte")                                       \
  ENUM_ENTRY(TYPE_VK,         "mask register")                                 \
  XTM_ENUM_ENTRY                                                               \
  ENUM_ENTRY(TYPE_VK_PAIR,    "mask register pair")                            \
  XTP_ENUM_ENTRY                                                               \
  ENUM_ENTRY(TYPE_SEGMENTREG, "Segment register operand")                      \
  ENUM_ENTRY(TYPE_DEBUGREG,   "Debug register operand")                        \
  ENUM_ENTRY(TYPE_CONTROLREG, "Control register operand")                      \
  ENUM_ENTRY(TYPE_BNDR,       "MPX bounds register")                           \
                                                                               \
  ENUM_ENTRY(TYPE_Rv,         "Register operand of operand size")              \
  ENUM_ENTRY(TYPE_RELv,       "Immediate address of operand size")             \
  ENUM_ENTRY(TYPE_DUP0,       "Duplicate of operand 0")                        \
  ENUM_ENTRY(TYPE_DUP1,       "operand 1")                                     \
  ENUM_ENTRY(TYPE_DUP2,       "operand 2")                                     \
  ENUM_ENTRY(TYPE_DUP3,       "operand 3")                                     \
  ENUM_ENTRY(TYPE_DUP4,       "operand 4")
#endif // INTEL_CUSTOMIZATION
<<<<<<< HEAD
=======

#if INTEL_CUSTOMIZATION
#if INTEL_FEATURE_ICECODE
#define TYPES_CE \
  TYPES \
  ENUM_ENTRY(TYPE_M32,        "32bits Memory operand")
#endif // INTEL_FEATURE_ICECODE
#endif // INTEL_CUSTOMIZATION
>>>>>>> a04ae881

#define ENUM_ENTRY(n, d) n,
enum OperandType {
#if INTEL_CUSTOMIZATION
#if INTEL_FEATURE_ICECODE
  TYPES_CE
#else // INTEL_FEATURE_ICECODE
  TYPES
#endif // INTEL_FEATURE_ICECODE
#endif // INTEL_CUSTOMIZATION
  TYPE_max
};
#undef ENUM_ENTRY

/// The specification for how to extract and interpret one operand.
struct OperandSpecifier {
  uint8_t encoding;
  uint8_t type;
};

static const unsigned X86_MAX_OPERANDS = 6;

/// Decoding mode for the Intel disassembler.  16-bit, 32-bit, and 64-bit mode
/// are supported, and represent real mode, IA-32e, and IA-32e in 64-bit mode,
/// respectively.
enum DisassemblerMode {
  MODE_16BIT,
  MODE_32BIT,
  MODE_64BIT
};

} // namespace X86Disassembler
} // namespace llvm

#endif<|MERGE_RESOLUTION|>--- conflicted
+++ resolved
@@ -516,8 +516,6 @@
   ENUM_ENTRY(TYPE_DUP3,       "operand 3")                                     \
   ENUM_ENTRY(TYPE_DUP4,       "operand 4")
 #endif // INTEL_CUSTOMIZATION
-<<<<<<< HEAD
-=======
 
 #if INTEL_CUSTOMIZATION
 #if INTEL_FEATURE_ICECODE
@@ -526,7 +524,6 @@
   ENUM_ENTRY(TYPE_M32,        "32bits Memory operand")
 #endif // INTEL_FEATURE_ICECODE
 #endif // INTEL_CUSTOMIZATION
->>>>>>> a04ae881
 
 #define ENUM_ENTRY(n, d) n,
 enum OperandType {
