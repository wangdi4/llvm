//===-- llvm/Instruction.h - Instruction class definition -------*- C++ -*-===//
//
// Part of the LLVM Project, under the Apache License v2.0 with LLVM Exceptions.
// See https://llvm.org/LICENSE.txt for license information.
// SPDX-License-Identifier: Apache-2.0 WITH LLVM-exception
//
//===----------------------------------------------------------------------===//
//
// This file contains the declaration of the Instruction class, which is the
// base class for all of the LLVM instructions.
//
//===----------------------------------------------------------------------===//

#ifndef LLVM_IR_INSTRUCTION_H
#define LLVM_IR_INSTRUCTION_H

#include "llvm/ADT/ArrayRef.h"
#include "llvm/ADT/Bitfields.h"
#include "llvm/ADT/StringRef.h"
#include "llvm/ADT/ilist_node.h"
#include "llvm/IR/DebugLoc.h"
#include "llvm/IR/SymbolTableListTraits.h"
#include "llvm/IR/User.h"
#include "llvm/IR/Value.h"
#include "llvm/Support/AtomicOrdering.h"
#include <cstdint>
#include <utility>

namespace llvm {

class BasicBlock;
class DPMarker;
class FastMathFlags;
class MDNode;
class Module;
struct AAMDNodes;
class DPMarker;

template <> struct ilist_alloc_traits<Instruction> {
  static inline void deleteNode(Instruction *V);
};

class Instruction : public User,
                    public ilist_node_with_parent<Instruction, BasicBlock,
                                                  ilist_iterator_bits<true>> {
public:
  using InstListType = SymbolTableList<Instruction, ilist_iterator_bits<true>>;
private:
  BasicBlock *Parent;
  DebugLoc DbgLoc;                         // 'dbg' Metadata cache.

  /// Relative order of this instruction in its parent basic block. Used for
  /// O(1) local dominance checks between instructions.
  mutable unsigned Order = 0;

public:
  /// Optional marker recording the position for debugging information that
  /// takes effect immediately before this instruction. Null unless there is
  /// debugging information present.
  DPMarker *DbgMarker = nullptr;

<<<<<<< HEAD
=======
  /// Clone any debug-info attached to \p From onto this instruction. Used to
  /// copy debugging information from one block to another, when copying entire
  /// blocks. \see DebugProgramInstruction.h , because the ordering of DPValues
  /// is still important, fine grain control of which instructions are moved and
  /// where they go is necessary.
  /// \p From The instruction to clone debug-info from.
  /// \p from_here Optional iterator to limit DPValues cloned to be a range from
  ///    from_here to end().
  /// \p InsertAtHead Whether the cloned DPValues should be placed at the end
  ///    or the beginning of existing DPValues attached to this.
  /// \returns A range over the newly cloned DPValues.
  iterator_range<simple_ilist<DPValue>::iterator> cloneDebugInfoFrom(
      const Instruction *From,
      std::optional<simple_ilist<DPValue>::iterator> FromHere = std::nullopt,
      bool InsertAtHead = false);

  /// Return a range over the DPValues attached to this instruction.
  iterator_range<simple_ilist<DPValue>::iterator> getDbgValueRange() const;

  /// Returns true if any DPValues are attached to this instruction.
  bool hasDbgValues() const;

  /// Erase any DPValues attached to this instruction.
  void dropDbgValues();

  /// Erase a single DPValue \p I that is attached to this instruction.
  void dropOneDbgValue(DPValue *I);

  /// Handle the debug-info implications of this instruction being removed. Any
  /// attached DPValues need to "fall" down onto the next instruction.
  void handleMarkerRemoval();

>>>>>>> f2eaa6ec
protected:
  // The 15 first bits of `Value::SubclassData` are available for subclasses of
  // `Instruction` to use.
  using OpaqueField = Bitfield::Element<uint16_t, 0, 15>;

  // Template alias so that all Instruction storing alignment use the same
  // definiton.
  // Valid alignments are powers of two from 2^0 to 2^MaxAlignmentExponent =
  // 2^32. We store them as Log2(Alignment), so we need 6 bits to encode the 33
  // possible values.
  template <unsigned Offset>
  using AlignmentBitfieldElementT =
      typename Bitfield::Element<unsigned, Offset, 6,
                                 Value::MaxAlignmentExponent>;

  template <unsigned Offset>
  using BoolBitfieldElementT = typename Bitfield::Element<bool, Offset, 1>;

  template <unsigned Offset>
  using AtomicOrderingBitfieldElementT =
      typename Bitfield::Element<AtomicOrdering, Offset, 3,
                                 AtomicOrdering::LAST>;

private:
  // The last bit is used to store whether the instruction has metadata attached
  // or not.
  using HasMetadataField = Bitfield::Element<bool, 15, 1>;

protected:
  ~Instruction(); // Use deleteValue() to delete a generic Instruction.

public:
  Instruction(const Instruction &) = delete;
  Instruction &operator=(const Instruction &) = delete;

  /// Specialize the methods defined in Value, as we know that an instruction
  /// can only be used by other instructions.
  Instruction       *user_back()       { return cast<Instruction>(*user_begin());}
  const Instruction *user_back() const { return cast<Instruction>(*user_begin());}

  inline const BasicBlock *getParent() const { return Parent; }
  inline       BasicBlock *getParent()       { return Parent; }

  /// Return the module owning the function this instruction belongs to
  /// or nullptr it the function does not have a module.
  ///
  /// Note: this is undefined behavior if the instruction does not have a
  /// parent, or the parent basic block does not have a parent function.
  const Module *getModule() const;
  Module *getModule() {
    return const_cast<Module *>(
                           static_cast<const Instruction *>(this)->getModule());
  }

  /// Return the function this instruction belongs to.
  ///
  /// Note: it is undefined behavior to call this on an instruction not
  /// currently inserted into a function.
  const Function *getFunction() const;
  Function *getFunction() {
    return const_cast<Function *>(
                         static_cast<const Instruction *>(this)->getFunction());
  }

  /// This method unlinks 'this' from the containing basic block, but does not
  /// delete it.
  void removeFromParent();

  /// This method unlinks 'this' from the containing basic block and deletes it.
  ///
  /// \returns an iterator pointing to the element after the erased one
  InstListType::iterator eraseFromParent();

  /// Insert an unlinked instruction into a basic block immediately before
  /// the specified instruction.
  void insertBefore(Instruction *InsertPos);
  void insertBefore(InstListType::iterator InsertPos);

  /// Insert an unlinked instruction into a basic block immediately after the
  /// specified instruction.
  void insertAfter(Instruction *InsertPos);

  /// Inserts an unlinked instruction into \p ParentBB at position \p It and
  /// returns the iterator of the inserted instruction.
  InstListType::iterator insertInto(BasicBlock *ParentBB,
                                    InstListType::iterator It);

  void insertBefore(BasicBlock &BB, InstListType::iterator InsertPos);

  /// Unlink this instruction from its current basic block and insert it into
  /// the basic block that MovePos lives in, right before MovePos.
  void moveBefore(Instruction *MovePos);

  /// Perform a \ref moveBefore operation, while signalling that the caller
  /// intends to preserve the original ordering of instructions. This implicitly
  /// means that any adjacent debug-info should move with this instruction.
  /// This method is currently a no-op placeholder, but it will become meaningful
  /// when the "RemoveDIs" project is enabled.
  void moveBeforePreserving(Instruction *MovePos);

private:
  /// RemoveDIs project: all other moves implemented with this method,
  /// centralising debug-info updates into one place.
  void moveBeforeImpl(BasicBlock &BB, InstListType::iterator I, bool Preserve);

public:
  /// Unlink this instruction and insert into BB before I.
  ///
  /// \pre I is a valid iterator into BB.
  void moveBefore(BasicBlock &BB, InstListType::iterator I);

  /// (See other overload for moveBeforePreserving).
  void moveBeforePreserving(BasicBlock &BB, InstListType::iterator I);

  /// Unlink this instruction from its current basic block and insert it into
  /// the basic block that MovePos lives in, right after MovePos.
  void moveAfter(Instruction *MovePos);

  /// See \ref moveBeforePreserving .
  void moveAfterPreserving(Instruction *MovePos);

  /// Given an instruction Other in the same basic block as this instruction,
  /// return true if this instruction comes before Other. In this worst case,
  /// this takes linear time in the number of instructions in the block. The
  /// results are cached, so in common cases when the block remains unmodified,
  /// it takes constant time.
  bool comesBefore(const Instruction *Other) const;

  /// Get the first insertion point at which the result of this instruction
  /// is defined. This is *not* the directly following instruction in a number
  /// of cases, e.g. phi nodes or terminators that return values. This function
  /// may return null if the insertion after the definition is not possible,
  /// e.g. due to a catchswitch terminator.
  Instruction *getInsertionPointAfterDef();

  //===--------------------------------------------------------------------===//
  // Subclass classification.
  //===--------------------------------------------------------------------===//

  /// Returns a member of one of the enums like Instruction::Add.
  unsigned getOpcode() const { return getValueID() - InstructionVal; }

  const char *getOpcodeName() const { return getOpcodeName(getOpcode()); }
  bool isTerminator() const { return isTerminator(getOpcode()); }
  bool isUnaryOp() const { return isUnaryOp(getOpcode()); }
  bool isBinaryOp() const { return isBinaryOp(getOpcode()); }
  bool isIntDivRem() const { return isIntDivRem(getOpcode()); }
  bool isShift() const { return isShift(getOpcode()); }
  bool isCast() const { return isCast(getOpcode()); }
  bool isFuncletPad() const { return isFuncletPad(getOpcode()); }
  bool isSpecialTerminator() const { return isSpecialTerminator(getOpcode()); }

  /// It checks if this instruction is the only user of at least one of
  /// its operands.
  bool isOnlyUserOfAnyOperand();

  static const char *getOpcodeName(unsigned Opcode);

  static inline bool isTerminator(unsigned Opcode) {
    return Opcode >= TermOpsBegin && Opcode < TermOpsEnd;
  }

  static inline bool isUnaryOp(unsigned Opcode) {
    return Opcode >= UnaryOpsBegin && Opcode < UnaryOpsEnd;
  }
  static inline bool isBinaryOp(unsigned Opcode) {
    return Opcode >= BinaryOpsBegin && Opcode < BinaryOpsEnd;
  }

  static inline bool isIntDivRem(unsigned Opcode) {
    return Opcode == UDiv || Opcode == SDiv || Opcode == URem || Opcode == SRem;
  }

  /// Determine if the Opcode is one of the shift instructions.
  static inline bool isShift(unsigned Opcode) {
    return Opcode >= Shl && Opcode <= AShr;
  }

  /// Return true if this is a logical shift left or a logical shift right.
  inline bool isLogicalShift() const {
    return getOpcode() == Shl || getOpcode() == LShr;
  }

  /// Return true if this is an arithmetic shift right.
  inline bool isArithmeticShift() const {
    return getOpcode() == AShr;
  }

  /// Determine if the Opcode is and/or/xor.
  static inline bool isBitwiseLogicOp(unsigned Opcode) {
    return Opcode == And || Opcode == Or || Opcode == Xor;
  }

  /// Return true if this is and/or/xor.
  inline bool isBitwiseLogicOp() const {
    return isBitwiseLogicOp(getOpcode());
  }

  /// Determine if the Opcode is one of the CastInst instructions.
  static inline bool isCast(unsigned Opcode) {
    return Opcode >= CastOpsBegin && Opcode < CastOpsEnd;
  }

  /// Determine if the Opcode is one of the FuncletPadInst instructions.
  static inline bool isFuncletPad(unsigned Opcode) {
    return Opcode >= FuncletPadOpsBegin && Opcode < FuncletPadOpsEnd;
  }

  /// Returns true if the Opcode is a "special" terminator that does more than
  /// branch to a successor (e.g. have a side effect or return a value).
  static inline bool isSpecialTerminator(unsigned Opcode) {
    switch (Opcode) {
    case Instruction::CatchSwitch:
    case Instruction::CatchRet:
    case Instruction::CleanupRet:
    case Instruction::Invoke:
    case Instruction::Resume:
    case Instruction::CallBr:
      return true;
    default:
      return false;
    }
  }

  //===--------------------------------------------------------------------===//
  // Metadata manipulation.
  //===--------------------------------------------------------------------===//

  /// Return true if this instruction has any metadata attached to it.
  bool hasMetadata() const { return DbgLoc || Value::hasMetadata(); }

  /// Return true if this instruction has metadata attached to it other than a
  /// debug location.
  bool hasMetadataOtherThanDebugLoc() const { return Value::hasMetadata(); }

  /// Return true if this instruction has the given type of metadata attached.
  bool hasMetadata(unsigned KindID) const {
    return getMetadata(KindID) != nullptr;
  }

  /// Return true if this instruction has the given type of metadata attached.
  bool hasMetadata(StringRef Kind) const {
    return getMetadata(Kind) != nullptr;
  }

  /// Get the metadata of given kind attached to this Instruction.
  /// If the metadata is not found then return null.
  MDNode *getMetadata(unsigned KindID) const {
    // Handle 'dbg' as a special case since it is not stored in the hash table.
    if (KindID == LLVMContext::MD_dbg)
      return DbgLoc.getAsMDNode();
    return Value::getMetadata(KindID);
  }

  /// Get the metadata of given kind attached to this Instruction.
  /// If the metadata is not found then return null.
  MDNode *getMetadata(StringRef Kind) const {
    if (!hasMetadata()) return nullptr;
    return getMetadataImpl(Kind);
  }

  /// Get all metadata attached to this Instruction. The first element of each
  /// pair returned is the KindID, the second element is the metadata value.
  /// This list is returned sorted by the KindID.
  void
  getAllMetadata(SmallVectorImpl<std::pair<unsigned, MDNode *>> &MDs) const {
    if (hasMetadata())
      getAllMetadataImpl(MDs);
  }

  /// This does the same thing as getAllMetadata, except that it filters out the
  /// debug location.
  void getAllMetadataOtherThanDebugLoc(
      SmallVectorImpl<std::pair<unsigned, MDNode *>> &MDs) const {
    Value::getAllMetadata(MDs);
  }

  /// Set the metadata of the specified kind to the specified node. This updates
  /// or replaces metadata if already present, or removes it if Node is null.
  void setMetadata(unsigned KindID, MDNode *Node);
  void setMetadata(StringRef Kind, MDNode *Node);

  /// Copy metadata from \p SrcInst to this instruction. \p WL, if not empty,
  /// specifies the list of meta data that needs to be copied. If \p WL is
  /// empty, all meta data will be copied.
  void copyMetadata(const Instruction &SrcInst,
                    ArrayRef<unsigned> WL = ArrayRef<unsigned>());

  /// If the instruction has "branch_weights" MD_prof metadata and the MDNode
  /// has three operands (including name string), swap the order of the
  /// metadata.
  void swapProfMetadata();

  /// Drop all unknown metadata except for debug locations.
  /// @{
  /// Passes are required to drop metadata they don't understand. This is a
  /// convenience method for passes to do so.
  /// dropUBImplyingAttrsAndUnknownMetadata should be used instead of
  /// this API if the Instruction being modified is a call.
  void dropUnknownNonDebugMetadata(ArrayRef<unsigned> KnownIDs);
  void dropUnknownNonDebugMetadata() {
    return dropUnknownNonDebugMetadata(std::nullopt);
  }
  void dropUnknownNonDebugMetadata(unsigned ID1) {
    return dropUnknownNonDebugMetadata(ArrayRef(ID1));
  }
  void dropUnknownNonDebugMetadata(unsigned ID1, unsigned ID2) {
    unsigned IDs[] = {ID1, ID2};
    return dropUnknownNonDebugMetadata(IDs);
  }
  /// @}

  /// Adds an !annotation metadata node with \p Annotation to this instruction.
  /// If this instruction already has !annotation metadata, append \p Annotation
  /// to the existing node.
  void addAnnotationMetadata(StringRef Annotation);
  /// Adds an !annotation metadata node with an array of \p Annotations
  /// as a tuple to this instruction. If this instruction already has
  /// !annotation metadata, append the tuple to
  /// the existing node.
  void addAnnotationMetadata(SmallVector<StringRef> Annotations);
  /// Returns the AA metadata for this instruction.
  AAMDNodes getAAMetadata() const;

  /// Sets the AA metadata on this instruction from the AAMDNodes structure.
  void setAAMetadata(const AAMDNodes &N);

  /// Sets the nosanitize metadata on this instruction.
  void setNoSanitizeMetadata();

  /// Retrieve total raw weight values of a branch.
  /// Returns true on success with profile total weights filled in.
  /// Returns false if no metadata was found.
  bool extractProfTotalWeight(uint64_t &TotalVal) const;

  /// Set the debug location information for this instruction.
  void setDebugLoc(DebugLoc Loc) { DbgLoc = std::move(Loc); }

  /// Return the debug location for this node as a DebugLoc.
  const DebugLoc &getDebugLoc() const { return DbgLoc; }

  /// Fetch the debug location for this node, unless this is a debug intrinsic,
  /// in which case fetch the debug location of the next non-debug node.
  const DebugLoc &getStableDebugLoc() const;

  /// Set or clear the nuw flag on this instruction, which must be an operator
  /// which supports this flag. See LangRef.html for the meaning of this flag.
  void setHasNoUnsignedWrap(bool b = true);

  /// Set or clear the nsw flag on this instruction, which must be an operator
  /// which supports this flag. See LangRef.html for the meaning of this flag.
  void setHasNoSignedWrap(bool b = true);

  /// Set or clear the exact flag on this instruction, which must be an operator
  /// which supports this flag. See LangRef.html for the meaning of this flag.
  void setIsExact(bool b = true);

  /// Set or clear the nneg flag on this instruction, which must be a zext
  /// instruction.
  void setNonNeg(bool b = true);

  /// Determine whether the no unsigned wrap flag is set.
  bool hasNoUnsignedWrap() const LLVM_READONLY;

  /// Determine whether the no signed wrap flag is set.
  bool hasNoSignedWrap() const LLVM_READONLY;

  /// Determine whether the the nneg flag is set.
  bool hasNonNeg() const LLVM_READONLY;

  /// Return true if this operator has flags which may cause this instruction
  /// to evaluate to poison despite having non-poison inputs.
  bool hasPoisonGeneratingFlags() const LLVM_READONLY;

  /// Drops flags that may cause this instruction to evaluate to poison despite
  /// having non-poison inputs.
  void dropPoisonGeneratingFlags();

  /// Return true if this instruction has poison-generating metadata.
  bool hasPoisonGeneratingMetadata() const LLVM_READONLY;

  /// Drops metadata that may generate poison.
  void dropPoisonGeneratingMetadata();

  /// Return true if this instruction has poison-generating flags or metadata.
  bool hasPoisonGeneratingFlagsOrMetadata() const {
    return hasPoisonGeneratingFlags() || hasPoisonGeneratingMetadata();
  }

  /// Drops flags and metadata that may generate poison.
  void dropPoisonGeneratingFlagsAndMetadata() {
    dropPoisonGeneratingFlags();
    dropPoisonGeneratingMetadata();
  }

  /// This function drops non-debug unknown metadata (through
  /// dropUnknownNonDebugMetadata). For calls, it also drops parameter and
  /// return attributes that can cause undefined behaviour. Both of these should
  /// be done by passes which move instructions in IR.
  void dropUBImplyingAttrsAndUnknownMetadata(ArrayRef<unsigned> KnownIDs = {});

  /// Drop any attributes or metadata that can cause immediate undefined
  /// behavior. Retain other attributes/metadata on a best-effort basis.
  /// This should be used when speculating instructions.
#if INTEL_CUSTOMIZATION
  /// Additionally retain attributes/metadata provided in the parameter.
  void dropUBImplyingAttrsAndMetadata(ArrayRef<unsigned> AuxKnownIDs = {});
#endif // INTEL_CUSTOMIZATION

  /// Determine whether the exact flag is set.
  bool isExact() const LLVM_READONLY;

  /// Set or clear all fast-math-flags on this instruction, which must be an
  /// operator which supports this flag. See LangRef.html for the meaning of
  /// this flag.
  void setFast(bool B);

  /// Set or clear the reassociation flag on this instruction, which must be
  /// an operator which supports this flag. See LangRef.html for the meaning of
  /// this flag.
  void setHasAllowReassoc(bool B);

  /// Set or clear the no-nans flag on this instruction, which must be an
  /// operator which supports this flag. See LangRef.html for the meaning of
  /// this flag.
  void setHasNoNaNs(bool B);

  /// Set or clear the no-infs flag on this instruction, which must be an
  /// operator which supports this flag. See LangRef.html for the meaning of
  /// this flag.
  void setHasNoInfs(bool B);

  /// Set or clear the no-signed-zeros flag on this instruction, which must be
  /// an operator which supports this flag. See LangRef.html for the meaning of
  /// this flag.
  void setHasNoSignedZeros(bool B);

  /// Set or clear the allow-reciprocal flag on this instruction, which must be
  /// an operator which supports this flag. See LangRef.html for the meaning of
  /// this flag.
  void setHasAllowReciprocal(bool B);

  /// Set or clear the allow-contract flag on this instruction, which must be
  /// an operator which supports this flag. See LangRef.html for the meaning of
  /// this flag.
  void setHasAllowContract(bool B);

  /// Set or clear the approximate-math-functions flag on this instruction,
  /// which must be an operator which supports this flag. See LangRef.html for
  /// the meaning of this flag.
  void setHasApproxFunc(bool B);

  /// Convenience function for setting multiple fast-math flags on this
  /// instruction, which must be an operator which supports these flags. See
  /// LangRef.html for the meaning of these flags.
  void setFastMathFlags(FastMathFlags FMF);

  /// Convenience function for transferring all fast-math flag values to this
  /// instruction, which must be an operator which supports these flags. See
  /// LangRef.html for the meaning of these flags.
  void copyFastMathFlags(FastMathFlags FMF);

  /// Determine whether all fast-math-flags are set.
  bool isFast() const LLVM_READONLY;

  /// Determine whether the allow-reassociation flag is set.
  bool hasAllowReassoc() const LLVM_READONLY;

  /// Determine whether the no-NaNs flag is set.
  bool hasNoNaNs() const LLVM_READONLY;

  /// Determine whether the no-infs flag is set.
  bool hasNoInfs() const LLVM_READONLY;

  /// Determine whether the no-signed-zeros flag is set.
  bool hasNoSignedZeros() const LLVM_READONLY;

  /// Determine whether the allow-reciprocal flag is set.
  bool hasAllowReciprocal() const LLVM_READONLY;

  /// Determine whether the allow-contract flag is set.
  bool hasAllowContract() const LLVM_READONLY;

  /// Determine whether the approximate-math-functions flag is set.
  bool hasApproxFunc() const LLVM_READONLY;

  /// Convenience function for getting all the fast-math flags, which must be an
  /// operator which supports these flags. See LangRef.html for the meaning of
  /// these flags.
  FastMathFlags getFastMathFlags() const LLVM_READONLY;

  /// Copy I's fast-math flags
  void copyFastMathFlags(const Instruction *I);

  /// Convenience method to copy supported exact, fast-math, and (optionally)
  /// wrapping flags from V to this instruction.
  void copyIRFlags(const Value *V, bool IncludeWrapFlags = true);

  /// Logical 'and' of any supported wrapping, exact, and fast-math flags of
  /// V and this instruction.
  void andIRFlags(const Value *V);

  /// Merge 2 debug locations and apply it to the Instruction. If the
  /// instruction is a CallIns, we need to traverse the inline chain to find
  /// the common scope. This is not efficient for N-way merging as each time
  /// you merge 2 iterations, you need to rebuild the hashmap to find the
  /// common scope. However, we still choose this API because:
  ///  1) Simplicity: it takes 2 locations instead of a list of locations.
  ///  2) In worst case, it increases the complexity from O(N*I) to
  ///     O(2*N*I), where N is # of Instructions to merge, and I is the
  ///     maximum level of inline stack. So it is still linear.
  ///  3) Merging of call instructions should be extremely rare in real
  ///     applications, thus the N-way merging should be in code path.
  /// The DebugLoc attached to this instruction will be overwritten by the
  /// merged DebugLoc.
  void applyMergedLocation(DILocation *LocA, DILocation *LocB);

  /// Updates the debug location given that the instruction has been hoisted
  /// from a block to a predecessor of that block.
  /// Note: it is undefined behavior to call this on an instruction not
  /// currently inserted into a function.
  void updateLocationAfterHoist();

  /// Drop the instruction's debug location. This does not guarantee removal
  /// of the !dbg source location attachment, as it must set a line 0 location
  /// with scope information attached on call instructions. To guarantee
  /// removal of the !dbg attachment, use the \ref setDebugLoc() API.
  /// Note: it is undefined behavior to call this on an instruction not
  /// currently inserted into a function.
  void dropLocation();

  /// Merge the DIAssignID metadata from this instruction and those attached to
  /// instructions in \p SourceInstructions. This process performs a RAUW on
  /// the MetadataAsValue uses of the merged DIAssignID nodes. Not every
  /// instruction in \p SourceInstructions needs to have DIAssignID
  /// metadata. If none of them do then nothing happens. If this instruction
  /// does not have a DIAssignID attachment but at least one in \p
  /// SourceInstructions does then the merged one will be attached to
  /// it. However, instructions without attachments in \p SourceInstructions
  /// are not modified.
  void mergeDIAssignID(ArrayRef<const Instruction *> SourceInstructions);

private:
  // These are all implemented in Metadata.cpp.
  MDNode *getMetadataImpl(StringRef Kind) const;
  void
  getAllMetadataImpl(SmallVectorImpl<std::pair<unsigned, MDNode *>> &) const;

  /// Update the LLVMContext ID-to-Instruction(s) mapping. If \p ID is nullptr
  /// then clear the mapping for this instruction.
  void updateDIAssignIDMapping(DIAssignID *ID);

public:
  //===--------------------------------------------------------------------===//
  // Predicates and helper methods.
  //===--------------------------------------------------------------------===//

  /// Return true if the instruction is associative:
  ///
  ///   Associative operators satisfy:  x op (y op z) === (x op y) op z
  ///
  /// In LLVM, the Add, Mul, And, Or, and Xor operators are associative.
  ///
  bool isAssociative() const LLVM_READONLY;
  static bool isAssociative(unsigned Opcode) {
    return Opcode == And || Opcode == Or || Opcode == Xor ||
           Opcode == Add || Opcode == Mul;
  }

  /// Return true if the instruction is commutative:
  ///
  ///   Commutative operators satisfy: (x op y) === (y op x)
  ///
  /// In LLVM, these are the commutative operators, plus SetEQ and SetNE, when
  /// applied to any type.
  ///
  bool isCommutative() const LLVM_READONLY;
  static bool isCommutative(unsigned Opcode) {
    switch (Opcode) {
    case Add: case FAdd:
    case Mul: case FMul:
    case And: case Or: case Xor:
      return true;
    default:
      return false;
  }
  }

  /// Return true if the instruction is idempotent:
  ///
  ///   Idempotent operators satisfy:  x op x === x
  ///
  /// In LLVM, the And and Or operators are idempotent.
  ///
  bool isIdempotent() const { return isIdempotent(getOpcode()); }
  static bool isIdempotent(unsigned Opcode) {
    return Opcode == And || Opcode == Or;
  }

  /// Return true if the instruction is nilpotent:
  ///
  ///   Nilpotent operators satisfy:  x op x === Id,
  ///
  ///   where Id is the identity for the operator, i.e. a constant such that
  ///     x op Id === x and Id op x === x for all x.
  ///
  /// In LLVM, the Xor operator is nilpotent.
  ///
  bool isNilpotent() const { return isNilpotent(getOpcode()); }
  static bool isNilpotent(unsigned Opcode) {
    return Opcode == Xor;
  }

  /// Return true if this instruction may modify memory.
  bool mayWriteToMemory() const LLVM_READONLY;

  /// Return true if this instruction may read memory.
  bool mayReadFromMemory() const LLVM_READONLY;

  /// Return true if this instruction may read or write memory.
  bool mayReadOrWriteMemory() const {
    return mayReadFromMemory() || mayWriteToMemory();
  }

  /// Return true if this instruction has an AtomicOrdering of unordered or
  /// higher.
  bool isAtomic() const LLVM_READONLY;

  /// Return true if this atomic instruction loads from memory.
  bool hasAtomicLoad() const LLVM_READONLY;

  /// Return true if this atomic instruction stores to memory.
  bool hasAtomicStore() const LLVM_READONLY;

  /// Return true if this instruction has a volatile memory access.
  bool isVolatile() const LLVM_READONLY;

  /// Return the type this instruction accesses in memory, if any.
  Type *getAccessType() const LLVM_READONLY;

  /// Return true if this instruction may throw an exception.
  ///
  /// If IncludePhaseOneUnwind is set, this will also include cases where
  /// phase one unwinding may unwind past this frame due to skipping of
  /// cleanup landingpads.
  bool mayThrow(bool IncludePhaseOneUnwind = false) const LLVM_READONLY;

  /// Return true if this instruction behaves like a memory fence: it can load
  /// or store to memory location without being given a memory location.
  bool isFenceLike() const {
    switch (getOpcode()) {
    default:
      return false;
    // This list should be kept in sync with the list in mayWriteToMemory for
    // all opcodes which don't have a memory location.
    case Instruction::Fence:
    case Instruction::CatchPad:
    case Instruction::CatchRet:
    case Instruction::Call:
    case Instruction::Invoke:
      return true;
    }
  }

  /// Return true if the instruction may have side effects.
  ///
  /// Side effects are:
  ///  * Writing to memory.
  ///  * Unwinding.
  ///  * Not returning (e.g. an infinite loop).
  ///
  /// Note that this does not consider malloc and alloca to have side
  /// effects because the newly allocated memory is completely invisible to
  /// instructions which don't use the returned value.  For cases where this
  /// matters, isSafeToSpeculativelyExecute may be more appropriate.
  bool mayHaveSideEffects() const LLVM_READONLY;

  /// Return true if the instruction can be removed if the result is unused.
  ///
  /// When constant folding some instructions cannot be removed even if their
  /// results are unused. Specifically terminator instructions and calls that
  /// may have side effects cannot be removed without semantically changing the
  /// generated program.
  bool isSafeToRemove() const LLVM_READONLY;

  /// Return true if the instruction will return (unwinding is considered as
  /// a form of returning control flow here).
  bool willReturn() const LLVM_READONLY;

  /// Return true if the instruction is a variety of EH-block.
  bool isEHPad() const {
    switch (getOpcode()) {
    case Instruction::CatchSwitch:
    case Instruction::CatchPad:
    case Instruction::CleanupPad:
    case Instruction::LandingPad:
      return true;
    default:
      return false;
    }
  }

  /// Return true if the instruction is a llvm.lifetime.start or
  /// llvm.lifetime.end marker.
  bool isLifetimeStartOrEnd() const LLVM_READONLY;

  /// Return true if the instruction is a llvm.launder.invariant.group or
  /// llvm.strip.invariant.group.
  bool isLaunderOrStripInvariantGroup() const LLVM_READONLY;

  /// Return true if the instruction is a DbgInfoIntrinsic or PseudoProbeInst.
  bool isDebugOrPseudoInst() const LLVM_READONLY;

  /// Return a pointer to the next non-debug instruction in the same basic
  /// block as 'this', or nullptr if no such instruction exists. Skip any pseudo
  /// operations if \c SkipPseudoOp is true.
  const Instruction *
  getNextNonDebugInstruction(bool SkipPseudoOp = false) const;
  Instruction *getNextNonDebugInstruction(bool SkipPseudoOp = false) {
    return const_cast<Instruction *>(
        static_cast<const Instruction *>(this)->getNextNonDebugInstruction(
            SkipPseudoOp));
  }

  /// Return a pointer to the previous non-debug instruction in the same basic
  /// block as 'this', or nullptr if no such instruction exists. Skip any pseudo
  /// operations if \c SkipPseudoOp is true.
  const Instruction *
  getPrevNonDebugInstruction(bool SkipPseudoOp = false) const;
  Instruction *getPrevNonDebugInstruction(bool SkipPseudoOp = false) {
    return const_cast<Instruction *>(
        static_cast<const Instruction *>(this)->getPrevNonDebugInstruction(
            SkipPseudoOp));
  }

  /// Create a copy of 'this' instruction that is identical in all ways except
  /// the following:
  ///   * The instruction has no parent
  ///   * The instruction has no name
  ///
  Instruction *clone() const;

  /// Return true if the specified instruction is exactly identical to the
  /// current one. This means that all operands match and any extra information
  /// (e.g. load is volatile) agree.
  bool isIdenticalTo(const Instruction *I) const LLVM_READONLY;

  /// This is like isIdenticalTo, except that it ignores the
  /// SubclassOptionalData flags, which may specify conditions under which the
  /// instruction's result is undefined.
  bool isIdenticalToWhenDefined(const Instruction *I) const LLVM_READONLY;

  /// When checking for operation equivalence (using isSameOperationAs) it is
  /// sometimes useful to ignore certain attributes.
  enum OperationEquivalenceFlags {
    /// Check for equivalence ignoring load/store alignment.
    CompareIgnoringAlignment = 1<<0,
    /// Check for equivalence treating a type and a vector of that type
    /// as equivalent.
    CompareUsingScalarTypes = 1<<1
  };

  /// This function determines if the specified instruction executes the same
  /// operation as the current one. This means that the opcodes, type, operand
  /// types and any other factors affecting the operation must be the same. This
  /// is similar to isIdenticalTo except the operands themselves don't have to
  /// be identical.
  /// @returns true if the specified instruction is the same operation as
  /// the current one.
  /// Determine if one instruction is the same operation as another.
  bool isSameOperationAs(const Instruction *I, unsigned flags = 0) const LLVM_READONLY;

  /// This function determines if the speficied instruction has the same
  /// "special" characteristics as the current one. This means that opcode
  /// specific details are the same. As a common example, if we are comparing
  /// loads, then hasSameSpecialState would compare the alignments (among
  /// other things).
  /// @returns true if the specific instruction has the same opcde specific
  /// characteristics as the current one. Determine if one instruction has the
  /// same state as another.
  bool hasSameSpecialState(const Instruction *I2,
                           bool IgnoreAlignment = false) const LLVM_READONLY;

  /// Return true if there are any uses of this instruction in blocks other than
  /// the specified block. Note that PHI nodes are considered to evaluate their
  /// operands in the corresponding predecessor block.
  bool isUsedOutsideOfBlock(const BasicBlock *BB) const LLVM_READONLY;

  /// Return the number of successors that this instruction has. The instruction
  /// must be a terminator.
  unsigned getNumSuccessors() const LLVM_READONLY;

  /// Return the specified successor. This instruction must be a terminator.
  BasicBlock *getSuccessor(unsigned Idx) const LLVM_READONLY;

  /// Update the specified successor to point at the provided block. This
  /// instruction must be a terminator.
  void setSuccessor(unsigned Idx, BasicBlock *BB);

  /// Replace specified successor OldBB to point at the provided block.
  /// This instruction must be a terminator.
  void replaceSuccessorWith(BasicBlock *OldBB, BasicBlock *NewBB);

  /// Methods for support type inquiry through isa, cast, and dyn_cast:
  static bool classof(const Value *V) {
    return V->getValueID() >= Value::InstructionVal;
  }

  //----------------------------------------------------------------------
  // Exported enumerations.
  //
  enum TermOps {       // These terminate basic blocks
#define  FIRST_TERM_INST(N)             TermOpsBegin = N,
#define HANDLE_TERM_INST(N, OPC, CLASS) OPC = N,
#define   LAST_TERM_INST(N)             TermOpsEnd = N+1
#include "llvm/IR/Instruction.def"
  };

  enum UnaryOps {
#define  FIRST_UNARY_INST(N)             UnaryOpsBegin = N,
#define HANDLE_UNARY_INST(N, OPC, CLASS) OPC = N,
#define   LAST_UNARY_INST(N)             UnaryOpsEnd = N+1
#include "llvm/IR/Instruction.def"
  };

  enum BinaryOps {
#define  FIRST_BINARY_INST(N)             BinaryOpsBegin = N,
#define HANDLE_BINARY_INST(N, OPC, CLASS) OPC = N,
#define   LAST_BINARY_INST(N)             BinaryOpsEnd = N+1
#include "llvm/IR/Instruction.def"
  };

  enum MemoryOps {
#define  FIRST_MEMORY_INST(N)             MemoryOpsBegin = N,
#define HANDLE_MEMORY_INST(N, OPC, CLASS) OPC = N,
#define   LAST_MEMORY_INST(N)             MemoryOpsEnd = N+1
#include "llvm/IR/Instruction.def"
  };

  enum CastOps {
#define  FIRST_CAST_INST(N)             CastOpsBegin = N,
#define HANDLE_CAST_INST(N, OPC, CLASS) OPC = N,
#define   LAST_CAST_INST(N)             CastOpsEnd = N+1
#include "llvm/IR/Instruction.def"
  };

  enum FuncletPadOps {
#define  FIRST_FUNCLETPAD_INST(N)             FuncletPadOpsBegin = N,
#define HANDLE_FUNCLETPAD_INST(N, OPC, CLASS) OPC = N,
#define   LAST_FUNCLETPAD_INST(N)             FuncletPadOpsEnd = N+1
#include "llvm/IR/Instruction.def"
  };

  enum OtherOps {
#define  FIRST_OTHER_INST(N)             OtherOpsBegin = N,
#define HANDLE_OTHER_INST(N, OPC, CLASS) OPC = N,
#define   LAST_OTHER_INST(N)             OtherOpsEnd = N+1
#include "llvm/IR/Instruction.def"
  };

private:
  friend class SymbolTableListTraits<Instruction, ilist_iterator_bits<true>>;
  friend class BasicBlock; // For renumbering.

  // Shadow Value::setValueSubclassData with a private forwarding method so that
  // subclasses cannot accidentally use it.
  void setValueSubclassData(unsigned short D) {
    Value::setValueSubclassData(D);
  }

  unsigned short getSubclassDataFromValue() const {
    return Value::getSubclassDataFromValue();
  }

  void setParent(BasicBlock *P);

protected:
  // Instruction subclasses can stick up to 15 bits of stuff into the
  // SubclassData field of instruction with these members.

  template <typename BitfieldElement>
  typename BitfieldElement::Type getSubclassData() const {
    static_assert(
        std::is_same<BitfieldElement, HasMetadataField>::value ||
            !Bitfield::isOverlapping<BitfieldElement, HasMetadataField>(),
        "Must not overlap with the metadata bit");
    return Bitfield::get<BitfieldElement>(getSubclassDataFromValue());
  }

  template <typename BitfieldElement>
  void setSubclassData(typename BitfieldElement::Type Value) {
    static_assert(
        std::is_same<BitfieldElement, HasMetadataField>::value ||
            !Bitfield::isOverlapping<BitfieldElement, HasMetadataField>(),
        "Must not overlap with the metadata bit");
    auto Storage = getSubclassDataFromValue();
    Bitfield::set<BitfieldElement>(Storage, Value);
    setValueSubclassData(Storage);
  }

  Instruction(Type *Ty, unsigned iType, Use *Ops, unsigned NumOps,
              Instruction *InsertBefore = nullptr);
  Instruction(Type *Ty, unsigned iType, Use *Ops, unsigned NumOps,
              BasicBlock *InsertAtEnd);

private:
  /// Create a copy of this instruction.
  Instruction *cloneImpl() const;
};

inline void ilist_alloc_traits<Instruction>::deleteNode(Instruction *V) {
  V->deleteValue();
}

} // end namespace llvm

#endif // LLVM_IR_INSTRUCTION_H<|MERGE_RESOLUTION|>--- conflicted
+++ resolved
@@ -59,8 +59,6 @@
   /// debugging information present.
   DPMarker *DbgMarker = nullptr;
 
-<<<<<<< HEAD
-=======
   /// Clone any debug-info attached to \p From onto this instruction. Used to
   /// copy debugging information from one block to another, when copying entire
   /// blocks. \see DebugProgramInstruction.h , because the ordering of DPValues
@@ -93,7 +91,6 @@
   /// attached DPValues need to "fall" down onto the next instruction.
   void handleMarkerRemoval();
 
->>>>>>> f2eaa6ec
 protected:
   // The 15 first bits of `Value::SubclassData` are available for subclasses of
   // `Instruction` to use.
