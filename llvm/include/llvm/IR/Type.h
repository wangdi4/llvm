//===- llvm/Type.h - Classes for handling data types ------------*- C++ -*-===//
//
// Part of the LLVM Project, under the Apache License v2.0 with LLVM Exceptions.
// See https://llvm.org/LICENSE.txt for license information.
// SPDX-License-Identifier: Apache-2.0 WITH LLVM-exception
//
//===----------------------------------------------------------------------===//
//
// This file contains the declaration of the Type class.  For more "Type"
// stuff, look in DerivedTypes.h.
//
//===----------------------------------------------------------------------===//

#ifndef LLVM_IR_TYPE_H
#define LLVM_IR_TYPE_H

#include "llvm/ADT/ArrayRef.h"
#include "llvm/Support/CBindingWrapping.h"
#include "llvm/Support/Casting.h"
#include "llvm/Support/Compiler.h"
#include "llvm/Support/ErrorHandling.h"
#include "llvm/Support/TypeSize.h"
#include <cassert>
#include <cstdint>
#include <iterator>

namespace llvm {

class IntegerType;
struct fltSemantics;
class LLVMContext;
class PointerType;
class raw_ostream;
class StringRef;
template <typename PtrType> class SmallPtrSetImpl;

/// The instances of the Type class are immutable: once they are created,
/// they are never changed.  Also note that only one instance of a particular
/// type is ever created.  Thus seeing if two types are equal is a matter of
/// doing a trivial pointer comparison. To enforce that no two equal instances
/// are created, Type instances can only be created via static factory methods
/// in class Type and in derived classes.  Once allocated, Types are never
/// free'd.
///
class Type {
public:
  //===--------------------------------------------------------------------===//
  /// Definitions of all of the base types for the Type system.  Based on this
  /// value, you can cast to a class defined in DerivedTypes.h.
  /// Note: If you add an element to this, you need to add an element to the
  /// Type::getPrimitiveType function, or else things will break!
  /// Also update LLVMTypeKind and LLVMGetTypeKind () in the C binding.
  ///
  enum TypeID {
    // PrimitiveTypes
    HalfTyID = 0,  ///< 16-bit floating point type
    BFloatTyID,    ///< 16-bit floating point type (7-bit significand)
    FloatTyID,     ///< 32-bit floating point type
    DoubleTyID,    ///< 64-bit floating point type
    X86_FP80TyID,  ///< 80-bit floating point type (X87)
    FP128TyID,     ///< 128-bit floating point type (112-bit significand)
    PPC_FP128TyID, ///< 128-bit floating point type (two 64-bits, PowerPC)
    VoidTyID,      ///< type with no size
    LabelTyID,     ///< Labels
    MetadataTyID,  ///< Metadata
    X86_MMXTyID,   ///< MMX vectors (64 bits, X86 specific)
    X86_AMXTyID,   ///< AMX vectors (8192 bits, X86 specific)
    TokenTyID,     ///< Tokens

    // Derived types... see DerivedTypes.h file.
    IntegerTyID,        ///< Arbitrary bit width integers
    FunctionTyID,       ///< Functions
    PointerTyID,        ///< Pointers
    StructTyID,         ///< Structures
    ArrayTyID,          ///< Arrays
    FixedVectorTyID,    ///< Fixed width SIMD vector type
    ScalableVectorTyID, ///< Scalable SIMD vector type
    TypedPointerTyID,   ///< Typed pointer used by some GPU targets
    TargetExtTyID,      ///< Target extension type
  };

private:
  /// This refers to the LLVMContext in which this type was uniqued.
  LLVMContext &Context;

  TypeID   ID : 8;            // The current base type of this type.
  unsigned SubclassData : 24; // Space for subclasses to store data.
                              // Note that this should be synchronized with
                              // MAX_INT_BITS value in IntegerType class.

protected:
  friend class LLVMContextImpl;

  explicit Type(LLVMContext &C, TypeID tid)
    : Context(C), ID(tid), SubclassData(0) {}
  ~Type() = default;

  unsigned getSubclassData() const { return SubclassData; }

  void setSubclassData(unsigned val) {
    SubclassData = val;
    // Ensure we don't have any accidental truncation.
    assert(getSubclassData() == val && "Subclass data too large for field");
  }

  /// Keeps track of how many Type*'s there are in the ContainedTys list.
  unsigned NumContainedTys = 0;

  /// A pointer to the array of Types contained by this Type. For example, this
  /// includes the arguments of a function type, the elements of a structure,
  /// the pointee of a pointer, the element type of an array, etc. This pointer
  /// may be 0 for types that don't contain other types (Integer, Double,
  /// Float).
  Type * const *ContainedTys = nullptr;

public:
  /// Print the current type.
  /// Omit the type details if \p NoDetails == true.
  /// E.g., let %st = type { i32, i16 }
  /// When \p NoDetails is true, we only print %st.
  /// Put differently, \p NoDetails prints the type as if
  /// inlined with the operands when printing an instruction.
  void print(raw_ostream &O, bool IsForDebug = false,
             bool NoDetails = false) const;

  void dump() const;

  /// Return the LLVMContext in which this type was uniqued.
  LLVMContext &getContext() const { return Context; }

  //===--------------------------------------------------------------------===//
  // Accessors for working with types.
  //

  /// Return the type id for the type. This will return one of the TypeID enum
  /// elements defined above.
  TypeID getTypeID() const { return ID; }

  /// Return true if this is 'void'.
  bool isVoidTy() const { return getTypeID() == VoidTyID; }

  /// Return true if this is 'half', a 16-bit IEEE fp type.
  bool isHalfTy() const { return getTypeID() == HalfTyID; }

  /// Return true if this is 'bfloat', a 16-bit bfloat type.
  bool isBFloatTy() const { return getTypeID() == BFloatTyID; }

  /// Return true if this is a 16-bit float type.
  bool is16bitFPTy() const {
    return getTypeID() == BFloatTyID || getTypeID() == HalfTyID;
  }

  /// Return true if this is 'float', a 32-bit IEEE fp type.
  bool isFloatTy() const { return getTypeID() == FloatTyID; }

  /// Return true if this is 'double', a 64-bit IEEE fp type.
  bool isDoubleTy() const { return getTypeID() == DoubleTyID; }

  /// Return true if this is x86 long double.
  bool isX86_FP80Ty() const { return getTypeID() == X86_FP80TyID; }

  /// Return true if this is 'fp128'.
  bool isFP128Ty() const { return getTypeID() == FP128TyID; }

  /// Return true if this is powerpc long double.
  bool isPPC_FP128Ty() const { return getTypeID() == PPC_FP128TyID; }

  /// Return true if this is a well-behaved IEEE-like type, which has a IEEE
  /// compatible layout as defined by isIEEE(), and does not have unnormal
  /// values
  bool isIEEELikeFPTy() const {
    switch (getTypeID()) {
    case DoubleTyID:
    case FloatTyID:
    case HalfTyID:
    case BFloatTyID:
    case FP128TyID:
      return true;
    default:
      return false;
    }
  }

  /// Return true if this is one of the floating-point types
  bool isFloatingPointTy() const {
    return isIEEELikeFPTy() || getTypeID() == X86_FP80TyID ||
           getTypeID() == PPC_FP128TyID;
  }

  /// Returns true if this is a floating-point type that is an unevaluated sum
  /// of multiple floating-point units.
  /// An example of such a type is ppc_fp128, also known as double-double, which
  /// consists of two IEEE 754 doubles.
  bool isMultiUnitFPType() const {
    return getTypeID() == PPC_FP128TyID;
  }

  const fltSemantics &getFltSemantics() const;

  /// Return true if this is X86 MMX.
  bool isX86_MMXTy() const { return getTypeID() == X86_MMXTyID; }

  /// Return true if this is X86 AMX.
  bool isX86_AMXTy() const { return getTypeID() == X86_AMXTyID; }

  /// Return true if this is a target extension type.
  bool isTargetExtTy() const { return getTypeID() == TargetExtTyID; }

  /// Return true if this is a target extension type with a scalable layout.
  bool isScalableTargetExtTy() const;

  /// Return true if this is a type whose size is a known multiple of vscale.
  bool isScalableTy() const;

  /// Return true if this is a FP type or a vector of FP.
  bool isFPOrFPVectorTy() const { return getScalarType()->isFloatingPointTy(); }

  /// Return true if this is 'label'.
  bool isLabelTy() const { return getTypeID() == LabelTyID; }

  /// Return true if this is 'metadata'.
  bool isMetadataTy() const { return getTypeID() == MetadataTyID; }

  /// Return true if this is 'token'.
  bool isTokenTy() const { return getTypeID() == TokenTyID; }

  /// True if this is an instance of IntegerType.
  bool isIntegerTy() const { return getTypeID() == IntegerTyID; }

  /// Return true if this is an IntegerType of the given width.
  bool isIntegerTy(unsigned Bitwidth) const;

  /// Return true if this is an integer type or a vector of integer types.
  bool isIntOrIntVectorTy() const { return getScalarType()->isIntegerTy(); }

  /// Return true if this is an integer type or a vector of integer types of
  /// the given width.
  bool isIntOrIntVectorTy(unsigned BitWidth) const {
    return getScalarType()->isIntegerTy(BitWidth);
  }

  /// Return true if this is an integer type or a pointer type.
  bool isIntOrPtrTy() const { return isIntegerTy() || isPointerTy(); }

  /// True if this is an instance of FunctionType.
  bool isFunctionTy() const { return getTypeID() == FunctionTyID; }

  /// True if this is an instance of StructType.
  bool isStructTy() const { return getTypeID() == StructTyID; }

  /// True if this is an instance of ArrayType.
  bool isArrayTy() const { return getTypeID() == ArrayTyID; }

  /// True if this is an instance of PointerType.
  bool isPointerTy() const { return getTypeID() == PointerTyID; }

  /// True if this is an instance of an opaque PointerType.
#if !INTEL_CUSTOMIZATION
  LLVM_DEPRECATED("Use isPointerTy() instead", "isPointerTy")
#endif // !INTEL_CUSTOMIZATION
  bool isOpaquePointerTy() const { return isPointerTy(); };

  /// Return true if this is a pointer type or a vector of pointer types.
  bool isPtrOrPtrVectorTy() const { return getScalarType()->isPointerTy(); }

  /// True if this is an instance of VectorType.
  inline bool isVectorTy() const {
    return getTypeID() == ScalableVectorTyID || getTypeID() == FixedVectorTyID;
  }

  /// Return true if this type could be converted with a lossless BitCast to
  /// type 'Ty'. For example, i8* to i32*. BitCasts are valid for types of the
  /// same size only where no re-interpretation of the bits is done.
  /// Determine if this type could be losslessly bitcast to Ty
  bool canLosslesslyBitCastTo(Type *Ty) const;

  /// Return true if this type is empty, that is, it has no elements or all of
  /// its elements are empty.
  bool isEmptyTy() const;

  /// Return true if the type is "first class", meaning it is a valid type for a
  /// Value.
  bool isFirstClassType() const {
    return getTypeID() != FunctionTyID && getTypeID() != VoidTyID;
  }

  /// Return true if the type is a valid type for a register in codegen. This
  /// includes all first-class types except struct and array types.
  bool isSingleValueType() const {
    return isFloatingPointTy() || isX86_MMXTy() || isIntegerTy() ||
           isPointerTy() || isVectorTy() || isX86_AMXTy() || isTargetExtTy();
  }

  /// Return true if the type is an aggregate type. This means it is valid as
  /// the first operand of an insertvalue or extractvalue instruction. This
  /// includes struct and array types, but does not include vector types.
  bool isAggregateType() const {
    return getTypeID() == StructTyID || getTypeID() == ArrayTyID;
  }

  /// Return true if it makes sense to take the size of this type. To get the
  /// actual size for a particular target, it is reasonable to use the
  /// DataLayout subsystem to do this.
  bool isSized(SmallPtrSetImpl<Type*> *Visited = nullptr) const {
    // If it's a primitive, it is always sized.
    if (getTypeID() == IntegerTyID || isFloatingPointTy() ||
        getTypeID() == PointerTyID || getTypeID() == X86_MMXTyID ||
        getTypeID() == X86_AMXTyID)
      return true;
    // If it is not something that can have a size (e.g. a function or label),
    // it doesn't have a size.
    if (getTypeID() != StructTyID && getTypeID() != ArrayTyID &&
        !isVectorTy() && getTypeID() != TargetExtTyID)
      return false;
    // Otherwise we have to try harder to decide.
    return isSizedDerivedType(Visited);
  }

  /// Return the basic size of this type if it is a primitive type. These are
  /// fixed by LLVM and are not target-dependent.
  /// This will return zero if the type does not have a size or is not a
  /// primitive type.
  ///
  /// If this is a scalable vector type, the scalable property will be set and
  /// the runtime size will be a positive integer multiple of the base size.
  ///
  /// Note that this may not reflect the size of memory allocated for an
  /// instance of the type or the number of bytes that are written when an
  /// instance of the type is stored to memory. The DataLayout class provides
  /// additional query functions to provide this information.
  ///
  TypeSize getPrimitiveSizeInBits() const LLVM_READONLY;

  /// If this is a vector type, return the getPrimitiveSizeInBits value for the
  /// element type. Otherwise return the getPrimitiveSizeInBits value for this
  /// type.
  unsigned getScalarSizeInBits() const LLVM_READONLY;

  /// Return the width of the mantissa of this type. This is only valid on
  /// floating-point types. If the FP type does not have a stable mantissa (e.g.
  /// ppc long double), this method returns -1.
  int getFPMantissaWidth() const;

  /// Return whether the type is IEEE compatible, as defined by the eponymous
  /// method in APFloat.
  bool isIEEE() const;

  /// If this is a vector type, return the element type, otherwise return
  /// 'this'.
  inline Type *getScalarType() const {
    if (isVectorTy())
      return getContainedType(0);
    return const_cast<Type *>(this);
  }

  //===--------------------------------------------------------------------===//
  // Type Iteration support.
  //
  using subtype_iterator = Type * const *;

  subtype_iterator subtype_begin() const { return ContainedTys; }
  subtype_iterator subtype_end() const { return &ContainedTys[NumContainedTys];}
  ArrayRef<Type*> subtypes() const {
    return ArrayRef(subtype_begin(), subtype_end());
  }

  using subtype_reverse_iterator = std::reverse_iterator<subtype_iterator>;

  subtype_reverse_iterator subtype_rbegin() const {
    return subtype_reverse_iterator(subtype_end());
  }
  subtype_reverse_iterator subtype_rend() const {
    return subtype_reverse_iterator(subtype_begin());
  }

  /// This method is used to implement the type iterator (defined at the end of
  /// the file). For derived types, this returns the types 'contained' in the
  /// derived type.
  Type *getContainedType(unsigned i) const {
    assert(i < NumContainedTys && "Index out of range!");
    return ContainedTys[i];
  }

  /// Return the number of types in the derived type.
  unsigned getNumContainedTypes() const { return NumContainedTys; }

  //===--------------------------------------------------------------------===//
  // Helper methods corresponding to subclass methods.  This forces a cast to
  // the specified subclass and calls its accessor.  "getArrayNumElements" (for
  // example) is shorthand for cast<ArrayType>(Ty)->getNumElements().  This is
  // only intended to cover the core methods that are frequently used, helper
  // methods should not be added here.

  inline unsigned getIntegerBitWidth() const;

  inline Type *getFunctionParamType(unsigned i) const;
  inline unsigned getFunctionNumParams() const;
  inline bool isFunctionVarArg() const;

  inline StringRef getStructName() const;
  inline unsigned getStructNumElements() const;
  inline Type *getStructElementType(unsigned N) const;

  inline uint64_t getArrayNumElements() const;

  Type *getArrayElementType() const {
    assert(getTypeID() == ArrayTyID);
    return ContainedTys[0];
  }

  inline StringRef getTargetExtName() const;

  /// Only use this method in code that is not reachable with opaque pointers,
  /// or part of deprecated methods that will be removed as part of the opaque
  /// pointers transition.
<<<<<<< HEAD
  [[deprecated("Pointers no longer have element types")]]
  Type *getNonOpaquePointerElementType() const {
=======
#if !INTEL_CUSTOMIZATION
  [[deprecated("Pointers no longer have element types")]]
#endif // INTEL_CUSTOMIZATION
  Type *
  getNonOpaquePointerElementType() const {
>>>>>>> b3bae66b
    llvm_unreachable("Pointers no longer have element types");
  }

  /// Given vector type, change the element type,
  /// whilst keeping the old number of elements.
  /// For non-vectors simply returns \p EltTy.
  inline Type *getWithNewType(Type *EltTy) const;

  /// Given an integer or vector type, change the lane bitwidth to NewBitwidth,
  /// whilst keeping the old number of lanes.
  inline Type *getWithNewBitWidth(unsigned NewBitWidth) const;

  /// Given scalar/vector integer type, returns a type with elements twice as
  /// wide as in the original type. For vectors, preserves element count.
  inline Type *getExtendedType() const;

  /// Get the address space of this pointer or pointer vector type.
  inline unsigned getPointerAddressSpace() const;

  //===--------------------------------------------------------------------===//
  // Static members exported by the Type class itself.  Useful for getting
  // instances of Type.
  //

  /// Return a type based on an identifier.
  static Type *getPrimitiveType(LLVMContext &C, TypeID IDNumber);

  //===--------------------------------------------------------------------===//
  // These are the builtin types that are always available.
  //
  static Type *getVoidTy(LLVMContext &C);
  static Type *getLabelTy(LLVMContext &C);
  static Type *getHalfTy(LLVMContext &C);
  static Type *getBFloatTy(LLVMContext &C);
  static Type *getFloatTy(LLVMContext &C);
  static Type *getDoubleTy(LLVMContext &C);
  static Type *getMetadataTy(LLVMContext &C);
  static Type *getX86_FP80Ty(LLVMContext &C);
  static Type *getFP128Ty(LLVMContext &C);
  static Type *getPPC_FP128Ty(LLVMContext &C);
  static Type *getX86_MMXTy(LLVMContext &C);
  static Type *getX86_AMXTy(LLVMContext &C);
  static Type *getTokenTy(LLVMContext &C);
  static IntegerType *getIntNTy(LLVMContext &C, unsigned N);
  static IntegerType *getInt1Ty(LLVMContext &C);
  static IntegerType *getInt8Ty(LLVMContext &C);
  static IntegerType *getInt16Ty(LLVMContext &C);
  static IntegerType *getInt32Ty(LLVMContext &C);
  static IntegerType *getInt64Ty(LLVMContext &C);
  static IntegerType *getInt128Ty(LLVMContext &C);
  template <typename ScalarTy> static Type *getScalarTy(LLVMContext &C) {
    int noOfBits = sizeof(ScalarTy) * CHAR_BIT;
    if (std::is_integral<ScalarTy>::value) {
      return (Type*) Type::getIntNTy(C, noOfBits);
    } else if (std::is_floating_point<ScalarTy>::value) {
      switch (noOfBits) {
      case 32:
        return Type::getFloatTy(C);
      case 64:
        return Type::getDoubleTy(C);
      }
    }
    llvm_unreachable("Unsupported type in Type::getScalarTy");
  }
  static Type *getFloatingPointTy(LLVMContext &C, const fltSemantics &S);

  //===--------------------------------------------------------------------===//
  // Convenience methods for getting pointer types.
  //

  // TODO: After opaque pointer transition these can be replaced by simply
  //       calling PointerType::get(C, AS).
  static PointerType *getInt8PtrTy(LLVMContext &C, unsigned AS = 0);
  static Type *getWasm_ExternrefTy(LLVMContext &C);
  static Type *getWasm_FuncrefTy(LLVMContext &C);
  /// Return a pointer to the current type. This is equivalent to
  /// PointerType::get(Foo, AddrSpace).
  /// TODO: Remove this after opaque pointer transition is complete.
  PointerType *getPointerTo(unsigned AddrSpace = 0) const;

private:
  /// Derived types like structures and arrays are sized iff all of the members
  /// of the type are sized as well. Since asking for their size is relatively
  /// uncommon, move this operation out-of-line.
  bool isSizedDerivedType(SmallPtrSetImpl<Type*> *Visited = nullptr) const;
};

// Printing of types.
inline raw_ostream &operator<<(raw_ostream &OS, const Type &T) {
  T.print(OS);
  return OS;
}

// allow isa<PointerType>(x) to work without DerivedTypes.h included.
template <> struct isa_impl<PointerType, Type> {
  static inline bool doit(const Type &Ty) {
    return Ty.getTypeID() == Type::PointerTyID;
  }
};

// Create wrappers for C Binding types (see CBindingWrapping.h).
DEFINE_ISA_CONVERSION_FUNCTIONS(Type, LLVMTypeRef)

/* Specialized opaque type conversions.
 */
inline Type **unwrap(LLVMTypeRef* Tys) {
  return reinterpret_cast<Type**>(Tys);
}

inline LLVMTypeRef *wrap(Type **Tys) {
  return reinterpret_cast<LLVMTypeRef*>(const_cast<Type**>(Tys));
}

} // end namespace llvm

#endif // LLVM_IR_TYPE_H<|MERGE_RESOLUTION|>--- conflicted
+++ resolved
@@ -413,16 +413,11 @@
   /// Only use this method in code that is not reachable with opaque pointers,
   /// or part of deprecated methods that will be removed as part of the opaque
   /// pointers transition.
-<<<<<<< HEAD
-  [[deprecated("Pointers no longer have element types")]]
-  Type *getNonOpaquePointerElementType() const {
-=======
 #if !INTEL_CUSTOMIZATION
   [[deprecated("Pointers no longer have element types")]]
 #endif // INTEL_CUSTOMIZATION
   Type *
   getNonOpaquePointerElementType() const {
->>>>>>> b3bae66b
     llvm_unreachable("Pointers no longer have element types");
   }
 
