//===- llvm/Attributes.h - Container for Attributes -------------*- C++ -*-===//
//
// Part of the LLVM Project, under the Apache License v2.0 with LLVM Exceptions.
// See https://llvm.org/LICENSE.txt for license information.
// SPDX-License-Identifier: Apache-2.0 WITH LLVM-exception
//
//===----------------------------------------------------------------------===//
//
/// \file
/// This file contains the simple types necessary to represent the
/// attributes associated with functions and their calls.
//
//===----------------------------------------------------------------------===//

#ifndef LLVM_IR_ATTRIBUTES_H
#define LLVM_IR_ATTRIBUTES_H

#include "llvm-c/Types.h"
#include "llvm/ADT/ArrayRef.h"
#include "llvm/ADT/Optional.h"
#include "llvm/ADT/SmallString.h"
#include "llvm/ADT/StringRef.h"
#include "llvm/ADT/iterator_range.h"
#include "llvm/Config/llvm-config.h"
#include "llvm/Support/Alignment.h"
#include "llvm/Support/PointerLikeTypeTraits.h"
#include <bitset>
#include <cassert>
#include <cstdint>
#include <map>
#include <string>
#include <utility>

namespace llvm {

class AttrBuilder;
class AttributeImpl;
class AttributeListImpl;
class AttributeSetNode;
template<typename T> struct DenseMapInfo;
class FoldingSetNodeID;
class Function;
class LLVMContext;
class Type;

//===----------------------------------------------------------------------===//
/// \class
/// Functions, function parameters, and return types can have attributes
/// to indicate how they should be treated by optimizations and code
/// generation. This class represents one of those attributes. It's light-weight
/// and should be passed around by-value.
class Attribute {
public:
  /// This enumeration lists the attributes that can be associated with
  /// parameters, function results, or the function itself.
  ///
  /// Note: The `uwtable' attribute is about the ABI or the user mandating an
  /// entry in the unwind table. The `nounwind' attribute is about an exception
  /// passing by the function.
  ///
  /// In a theoretical system that uses tables for profiling and SjLj for
  /// exceptions, they would be fully independent. In a normal system that uses
  /// tables for both, the semantics are:
  ///
  /// nil                = Needs an entry because an exception might pass by.
  /// nounwind           = No need for an entry
  /// uwtable            = Needs an entry because the ABI says so and because
  ///                      an exception might pass by.
  /// uwtable + nounwind = Needs an entry because the ABI says so.

  enum AttrKind {
    // IR-Level Attributes
    None,                  ///< No attributes have been set
    #define GET_ATTR_ENUM
    #include "llvm/IR/Attributes.inc"
    EndAttrKinds,          ///< Sentinal value useful for loops
    EmptyKey,              ///< Use as Empty key for DenseMap of AttrKind
    TombstoneKey,          ///< Use as Tombstone key for DenseMap of AttrKind
  };

  static const unsigned NumTypeAttrKinds = LastTypeAttr - FirstTypeAttr + 1;

  static bool isEnumAttrKind(AttrKind Kind) {
    return Kind >= FirstEnumAttr && Kind <= LastEnumAttr;
  }
  static bool isIntAttrKind(AttrKind Kind) {
    return Kind >= FirstIntAttr && Kind <= LastIntAttr;
  }
  static bool isTypeAttrKind(AttrKind Kind) {
    return Kind >= FirstTypeAttr && Kind <= LastTypeAttr;
  }

  static bool canUseAsFnAttr(AttrKind Kind);
  static bool canUseAsParamAttr(AttrKind Kind);
  static bool canUseAsRetAttr(AttrKind Kind);

private:
  AttributeImpl *pImpl = nullptr;

  Attribute(AttributeImpl *A) : pImpl(A) {}

public:
  Attribute() = default;

  //===--------------------------------------------------------------------===//
  // Attribute Construction
  //===--------------------------------------------------------------------===//

  /// Return a uniquified Attribute object.
  static Attribute get(LLVMContext &Context, AttrKind Kind, uint64_t Val = 0);
  static Attribute get(LLVMContext &Context, StringRef Kind,
                       StringRef Val = StringRef());
  static Attribute get(LLVMContext &Context, AttrKind Kind, Type *Ty);

  /// Return a uniquified Attribute object that has the specific
  /// alignment set.
  static Attribute getWithAlignment(LLVMContext &Context, Align Alignment);
  static Attribute getWithStackAlignment(LLVMContext &Context, Align Alignment);
  static Attribute getWithDereferenceableBytes(LLVMContext &Context,
                                              uint64_t Bytes);
  static Attribute getWithDereferenceableOrNullBytes(LLVMContext &Context,
                                                     uint64_t Bytes);
  static Attribute getWithAllocSizeArgs(LLVMContext &Context,
                                        unsigned ElemSizeArg,
                                        const Optional<unsigned> &NumElemsArg);
  static Attribute getWithVScaleRangeArgs(LLVMContext &Context,
                                          unsigned MinValue, unsigned MaxValue);
  static Attribute getWithByValType(LLVMContext &Context, Type *Ty);
  static Attribute getWithStructRetType(LLVMContext &Context, Type *Ty);
  static Attribute getWithByRefType(LLVMContext &Context, Type *Ty);
  static Attribute getWithPreallocatedType(LLVMContext &Context, Type *Ty);
  static Attribute getWithInAllocaType(LLVMContext &Context, Type *Ty);

  /// For a typed attribute, return the equivalent attribute with the type
  /// changed to \p ReplacementTy.
  Attribute getWithNewType(LLVMContext &Context, Type *ReplacementTy) {
    assert(isTypeAttribute() && "this requires a typed attribute");
    return get(Context, getKindAsEnum(), ReplacementTy);
  }

  static Attribute::AttrKind getAttrKindFromName(StringRef AttrName);

  static StringRef getNameFromAttrKind(Attribute::AttrKind AttrKind);

  /// Return true if the provided string matches the IR name of an attribute.
  /// example: "noalias" return true but not "NoAlias"
  static bool isExistingAttribute(StringRef Name);

  //===--------------------------------------------------------------------===//
  // Attribute Accessors
  //===--------------------------------------------------------------------===//

  /// Return true if the attribute is an Attribute::AttrKind type.
  bool isEnumAttribute() const;

  /// Return true if the attribute is an integer attribute.
  bool isIntAttribute() const;

  /// Return true if the attribute is a string (target-dependent)
  /// attribute.
  bool isStringAttribute() const;

  /// Return true if the attribute is a type attribute.
  bool isTypeAttribute() const;

  /// Return true if the attribute is any kind of attribute.
  bool isValid() const { return pImpl; }

  /// Return true if the attribute is present.
  bool hasAttribute(AttrKind Val) const;

  /// Return true if the target-dependent attribute is present.
  bool hasAttribute(StringRef Val) const;

  /// Return the attribute's kind as an enum (Attribute::AttrKind). This
  /// requires the attribute to be an enum, integer, or type attribute.
  Attribute::AttrKind getKindAsEnum() const;

  /// Return the attribute's value as an integer. This requires that the
  /// attribute be an integer attribute.
  uint64_t getValueAsInt() const;

  /// Return the attribute's value as a boolean. This requires that the
  /// attribute be a string attribute.
  bool getValueAsBool() const;

  /// Return the attribute's kind as a string. This requires the
  /// attribute to be a string attribute.
  StringRef getKindAsString() const;

  /// Return the attribute's value as a string. This requires the
  /// attribute to be a string attribute.
  StringRef getValueAsString() const;

  /// Return the attribute's value as a Type. This requires the attribute to be
  /// a type attribute.
  Type *getValueAsType() const;

  /// Returns the alignment field of an attribute as a byte alignment
  /// value.
  MaybeAlign getAlignment() const;

  /// Returns the stack alignment field of an attribute as a byte
  /// alignment value.
  MaybeAlign getStackAlignment() const;

  /// Returns the number of dereferenceable bytes from the
  /// dereferenceable attribute.
  uint64_t getDereferenceableBytes() const;

  /// Returns the number of dereferenceable_or_null bytes from the
  /// dereferenceable_or_null attribute.
  uint64_t getDereferenceableOrNullBytes() const;

  /// Returns the argument numbers for the allocsize attribute (or pair(0, 0)
  /// if not known).
  std::pair<unsigned, Optional<unsigned>> getAllocSizeArgs() const;

  /// Returns the argument numbers for the vscale_range attribute (or pair(0, 0)
  /// if not known).
  std::pair<unsigned, unsigned> getVScaleRangeArgs() const;

  /// The Attribute is converted to a string of equivalent mnemonic. This
  /// is, presumably, for writing out the mnemonics for the assembly writer.
  std::string getAsString(bool InAttrGrp = false) const;

  /// Return true if this attribute belongs to the LLVMContext.
  bool hasParentContext(LLVMContext &C) const;

  /// Equality and non-equality operators.
  bool operator==(Attribute A) const { return pImpl == A.pImpl; }
  bool operator!=(Attribute A) const { return pImpl != A.pImpl; }

  /// Less-than operator. Useful for sorting the attributes list.
  bool operator<(Attribute A) const;

  void Profile(FoldingSetNodeID &ID) const;

  /// Return a raw pointer that uniquely identifies this attribute.
  void *getRawPointer() const {
    return pImpl;
  }

  /// Get an attribute from a raw pointer created by getRawPointer.
  static Attribute fromRawPointer(void *RawPtr) {
    return Attribute(reinterpret_cast<AttributeImpl*>(RawPtr));
  }
};

// Specialized opaque value conversions.
inline LLVMAttributeRef wrap(Attribute Attr) {
  return reinterpret_cast<LLVMAttributeRef>(Attr.getRawPointer());
}

// Specialized opaque value conversions.
inline Attribute unwrap(LLVMAttributeRef Attr) {
  return Attribute::fromRawPointer(Attr);
}

//===----------------------------------------------------------------------===//
/// \class
/// This class holds the attributes for a particular argument, parameter,
/// function, or return value. It is an immutable value type that is cheap to
/// copy. Adding and removing enum attributes is intended to be fast, but adding
/// and removing string or integer attributes involves a FoldingSet lookup.
class AttributeSet {
  friend AttributeListImpl;
  template <typename Ty> friend struct DenseMapInfo;

  // TODO: Extract AvailableAttrs from AttributeSetNode and store them here.
  // This will allow an efficient implementation of addAttribute and
  // removeAttribute for enum attrs.

  /// Private implementation pointer.
  AttributeSetNode *SetNode = nullptr;

private:
  explicit AttributeSet(AttributeSetNode *ASN) : SetNode(ASN) {}

public:
  /// AttributeSet is a trivially copyable value type.
  AttributeSet() = default;
  AttributeSet(const AttributeSet &) = default;
  ~AttributeSet() = default;

  static AttributeSet get(LLVMContext &C, const AttrBuilder &B);
  static AttributeSet get(LLVMContext &C, ArrayRef<Attribute> Attrs);

  bool operator==(const AttributeSet &O) const { return SetNode == O.SetNode; }
  bool operator!=(const AttributeSet &O) const { return !(*this == O); }

  /// Add an argument attribute. Returns a new set because attribute sets are
  /// immutable.
  LLVM_NODISCARD AttributeSet addAttribute(LLVMContext &C,
                                           Attribute::AttrKind Kind) const;

  /// Add a target-dependent attribute. Returns a new set because attribute sets
  /// are immutable.
  LLVM_NODISCARD AttributeSet addAttribute(LLVMContext &C, StringRef Kind,
                                           StringRef Value = StringRef()) const;

  /// Add attributes to the attribute set. Returns a new set because attribute
  /// sets are immutable.
  LLVM_NODISCARD AttributeSet addAttributes(LLVMContext &C,
                                            AttributeSet AS) const;

  /// Remove the specified attribute from this set. Returns a new set because
  /// attribute sets are immutable.
  LLVM_NODISCARD AttributeSet removeAttribute(LLVMContext &C,
                                              Attribute::AttrKind Kind) const;

  /// Remove the specified attribute from this set. Returns a new set because
  /// attribute sets are immutable.
  LLVM_NODISCARD AttributeSet removeAttribute(LLVMContext &C,
                                              StringRef Kind) const;

  /// Remove the specified attributes from this set. Returns a new set because
  /// attribute sets are immutable.
  LLVM_NODISCARD AttributeSet
  removeAttributes(LLVMContext &C, const AttrBuilder &AttrsToRemove) const;

  /// Return the number of attributes in this set.
  unsigned getNumAttributes() const;

  /// Return true if attributes exists in this set.
  bool hasAttributes() const { return SetNode != nullptr; }

  /// Return true if the attribute exists in this set.
  bool hasAttribute(Attribute::AttrKind Kind) const;

  /// Return true if the attribute exists in this set.
  bool hasAttribute(StringRef Kind) const;

  /// Return the attribute object.
  Attribute getAttribute(Attribute::AttrKind Kind) const;

  /// Return the target-dependent attribute object.
  Attribute getAttribute(StringRef Kind) const;

  MaybeAlign getAlignment() const;
  MaybeAlign getStackAlignment() const;
  uint64_t getDereferenceableBytes() const;
  uint64_t getDereferenceableOrNullBytes() const;
  Type *getByValType() const;
  Type *getStructRetType() const;
  Type *getByRefType() const;
  Type *getPreallocatedType() const;
  Type *getInAllocaType() const;
  Type *getElementType() const;
  std::pair<unsigned, Optional<unsigned>> getAllocSizeArgs() const;
  std::pair<unsigned, unsigned> getVScaleRangeArgs() const;
  std::string getAsString(bool InAttrGrp = false) const;

  /// Return true if this attribute set belongs to the LLVMContext.
  bool hasParentContext(LLVMContext &C) const;

  using iterator = const Attribute *;

  iterator begin() const;
  iterator end() const;
#if !defined(NDEBUG) || defined(LLVM_ENABLE_DUMP)
  void dump() const;
#endif
};

//===----------------------------------------------------------------------===//
/// \class
/// Provide DenseMapInfo for AttributeSet.
template <> struct DenseMapInfo<AttributeSet> {
  static AttributeSet getEmptyKey() {
    auto Val = static_cast<uintptr_t>(-1);
    Val <<= PointerLikeTypeTraits<void *>::NumLowBitsAvailable;
    return AttributeSet(reinterpret_cast<AttributeSetNode *>(Val));
  }

  static AttributeSet getTombstoneKey() {
    auto Val = static_cast<uintptr_t>(-2);
    Val <<= PointerLikeTypeTraits<void *>::NumLowBitsAvailable;
    return AttributeSet(reinterpret_cast<AttributeSetNode *>(Val));
  }

  static unsigned getHashValue(AttributeSet AS) {
    return (unsigned((uintptr_t)AS.SetNode) >> 4) ^
           (unsigned((uintptr_t)AS.SetNode) >> 9);
  }

  static bool isEqual(AttributeSet LHS, AttributeSet RHS) { return LHS == RHS; }
};

//===----------------------------------------------------------------------===//
/// \class
/// This class holds the attributes for a function, its return value, and
/// its parameters. You access the attributes for each of them via an index into
/// the AttributeList object. The function attributes are at index
/// `AttributeList::FunctionIndex', the return value is at index
/// `AttributeList::ReturnIndex', and the attributes for the parameters start at
/// index `AttributeList::FirstArgIndex'.
class AttributeList {
public:
  enum AttrIndex : unsigned {
    ReturnIndex = 0U,
    FunctionIndex = ~0U,
    FirstArgIndex = 1,
  };

private:
  friend class AttrBuilder;
  friend class AttributeListImpl;
  friend class AttributeSet;
  friend class AttributeSetNode;
  template <typename Ty> friend struct DenseMapInfo;

  /// The attributes that we are managing. This can be null to represent
  /// the empty attributes list.
  AttributeListImpl *pImpl = nullptr;

public:
  /// Create an AttributeList with the specified parameters in it.
  static AttributeList get(LLVMContext &C,
                           ArrayRef<std::pair<unsigned, Attribute>> Attrs);
  static AttributeList get(LLVMContext &C,
                           ArrayRef<std::pair<unsigned, AttributeSet>> Attrs);

  /// Create an AttributeList from attribute sets for a function, its
  /// return value, and all of its arguments.
  static AttributeList get(LLVMContext &C, AttributeSet FnAttrs,
                           AttributeSet RetAttrs,
                           ArrayRef<AttributeSet> ArgAttrs);

private:
  explicit AttributeList(AttributeListImpl *LI) : pImpl(LI) {}

  static AttributeList getImpl(LLVMContext &C, ArrayRef<AttributeSet> AttrSets);

  AttributeList setAttributes(LLVMContext &C, unsigned Index,
                              AttributeSet Attrs) const;

public:
  AttributeList() = default;

  //===--------------------------------------------------------------------===//
  // AttributeList Construction and Mutation
  //===--------------------------------------------------------------------===//

  /// Return an AttributeList with the specified parameters in it.
  static AttributeList get(LLVMContext &C, ArrayRef<AttributeList> Attrs);
  static AttributeList get(LLVMContext &C, unsigned Index,
                           ArrayRef<Attribute::AttrKind> Kinds);
  static AttributeList get(LLVMContext &C, unsigned Index,
                           ArrayRef<Attribute::AttrKind> Kinds,
                           ArrayRef<uint64_t> Values);
  static AttributeList get(LLVMContext &C, unsigned Index,
                           ArrayRef<StringRef> Kind);
  static AttributeList get(LLVMContext &C, unsigned Index,
                           const AttrBuilder &B);

  /// Add an attribute to the attribute set at the given index.
  /// Returns a new list because attribute lists are immutable.
  LLVM_NODISCARD AttributeList addAttribute(LLVMContext &C, unsigned Index,
                                            Attribute::AttrKind Kind) const;

  /// Add an attribute to the attribute set at the given index.
  /// Returns a new list because attribute lists are immutable.
  LLVM_NODISCARD AttributeList
  addAttribute(LLVMContext &C, unsigned Index, StringRef Kind,
               StringRef Value = StringRef()) const;

  /// Add an attribute to the attribute set at the given index.
  /// Returns a new list because attribute lists are immutable.
  LLVM_NODISCARD AttributeList addAttribute(LLVMContext &C, unsigned Index,
                                            Attribute A) const;

  /// Add attributes to the attribute set at the given index.
  /// Returns a new list because attribute lists are immutable.
  LLVM_NODISCARD AttributeList addAttributes(LLVMContext &C, unsigned Index,
                                             const AttrBuilder &B) const;

  /// Add a function attribute to the list. Returns a new list because
  /// attribute lists are immutable.
  LLVM_NODISCARD AttributeList addFnAttribute(LLVMContext &C,
                                              Attribute::AttrKind Kind) const {
    return addAttribute(C, FunctionIndex, Kind);
  }

  /// Add a function attribute to the list. Returns a new list because
  /// attribute lists are immutable.
  LLVM_NODISCARD AttributeList addFnAttribute(LLVMContext &C,
                                              Attribute Attr) const {
    return addAttribute(C, FunctionIndex, Attr);
  }

  /// Add a function attribute to the list. Returns a new list because
  /// attribute lists are immutable.
  LLVM_NODISCARD AttributeList addFnAttribute(
      LLVMContext &C, StringRef Kind, StringRef Value = StringRef()) const {
    return addAttribute(C, FunctionIndex, Kind, Value);
  }

  /// Add function attribute to the list. Returns a new list because
  /// attribute lists are immutable.
  LLVM_NODISCARD AttributeList addFnAttributes(LLVMContext &C,
                                               const AttrBuilder &B) const {
    return addAttributes(C, FunctionIndex, B);
  }

  /// Add a return value attribute to the list. Returns a new list because
  /// attribute lists are immutable.
  LLVM_NODISCARD AttributeList addRetAttribute(LLVMContext &C,
                                               Attribute::AttrKind Kind) const {
    return addAttribute(C, ReturnIndex, Kind);
  }

<<<<<<< HEAD
#if INTEL_CUSTOMIZATION
=======
  /// Add a return value attribute to the list. Returns a new list because
  /// attribute lists are immutable.
>>>>>>> de0ae9e8
  LLVM_NODISCARD AttributeList addRetAttribute(LLVMContext &C,
                                               Attribute Attr) const {
    return addAttribute(C, ReturnIndex, Attr);
  }
<<<<<<< HEAD
#endif
=======

  /// Add a return value attribute to the list. Returns a new list because
  /// attribute lists are immutable.
  LLVM_NODISCARD AttributeList addRetAttributes(LLVMContext &C,
                                                const AttrBuilder &B) const {
    return addAttributes(C, ReturnIndex, B);
  }
>>>>>>> de0ae9e8

  /// Add an argument attribute to the list. Returns a new list because
  /// attribute lists are immutable.
  LLVM_NODISCARD AttributeList addParamAttribute(
      LLVMContext &C, unsigned ArgNo, Attribute::AttrKind Kind) const {
    return addAttribute(C, ArgNo + FirstArgIndex, Kind);
  }

  /// Add an argument attribute to the list. Returns a new list because
  /// attribute lists are immutable.
  LLVM_NODISCARD AttributeList
  addParamAttribute(LLVMContext &C, unsigned ArgNo, StringRef Kind,
                    StringRef Value = StringRef()) const {
    return addAttribute(C, ArgNo + FirstArgIndex, Kind, Value);
  }

  /// Add an attribute to the attribute list at the given arg indices. Returns a
  /// new list because attribute lists are immutable.
  LLVM_NODISCARD AttributeList addParamAttribute(LLVMContext &C,
                                                 ArrayRef<unsigned> ArgNos,
                                                 Attribute A) const;

  /// Add an argument attribute to the list. Returns a new list because
  /// attribute lists are immutable.
  LLVM_NODISCARD AttributeList addParamAttributes(LLVMContext &C,
                                                  unsigned ArgNo,
                                                  const AttrBuilder &B) const {
    return addAttributes(C, ArgNo + FirstArgIndex, B);
  }

  /// Remove the specified attribute at the specified index from this
  /// attribute list. Returns a new list because attribute lists are immutable.
  LLVM_NODISCARD AttributeList removeAttribute(LLVMContext &C, unsigned Index,
                                               Attribute::AttrKind Kind) const;

  /// Remove the specified attribute at the specified index from this
  /// attribute list. Returns a new list because attribute lists are immutable.
  LLVM_NODISCARD AttributeList removeAttribute(LLVMContext &C, unsigned Index,
                                               StringRef Kind) const;

  /// Remove the specified attributes at the specified index from this
  /// attribute list. Returns a new list because attribute lists are immutable.
  LLVM_NODISCARD AttributeList removeAttributes(
      LLVMContext &C, unsigned Index, const AttrBuilder &AttrsToRemove) const;

  /// Remove all attributes at the specified index from this
  /// attribute list. Returns a new list because attribute lists are immutable.
  LLVM_NODISCARD AttributeList removeAttributes(LLVMContext &C,
                                                unsigned Index) const;

  /// Remove the specified attribute at the function index from this
  /// attribute list. Returns a new list because attribute lists are immutable.
  LLVM_NODISCARD AttributeList
  removeFnAttribute(LLVMContext &C, Attribute::AttrKind Kind) const {
    return removeAttribute(C, FunctionIndex, Kind);
  }

  /// Remove the specified attribute at the function index from this
  /// attribute list. Returns a new list because attribute lists are immutable.
  LLVM_NODISCARD AttributeList removeFnAttribute(LLVMContext &C,
                                                 StringRef Kind) const {
    return removeAttribute(C, FunctionIndex, Kind);
  }

  /// Remove the specified attribute at the function index from this
  /// attribute list. Returns a new list because attribute lists are immutable.
  LLVM_NODISCARD AttributeList
  removeFnAttributes(LLVMContext &C, const AttrBuilder &AttrsToRemove) const {
    return removeAttributes(C, FunctionIndex, AttrsToRemove);
  }

  /// Remove the specified attribute at the return value index from this
  /// attribute list. Returns a new list because attribute lists are immutable.
  LLVM_NODISCARD AttributeList
  removeRetAttribute(LLVMContext &C, Attribute::AttrKind Kind) const {
    return removeAttribute(C, ReturnIndex, Kind);
  }

  /// Remove the specified attribute at the return value index from this
  /// attribute list. Returns a new list because attribute lists are immutable.
  LLVM_NODISCARD AttributeList removeRetAttribute(LLVMContext &C,
                                                  StringRef Kind) const {
    return removeAttribute(C, ReturnIndex, Kind);
  }

  /// Remove the specified attribute at the return value index from this
  /// attribute list. Returns a new list because attribute lists are immutable.
  LLVM_NODISCARD AttributeList
  removeRetAttributes(LLVMContext &C, const AttrBuilder &AttrsToRemove) const {
    return removeAttributes(C, ReturnIndex, AttrsToRemove);
  }

  /// Remove the specified attribute at the specified arg index from this
  /// attribute list. Returns a new list because attribute lists are immutable.
  LLVM_NODISCARD AttributeList removeParamAttribute(
      LLVMContext &C, unsigned ArgNo, Attribute::AttrKind Kind) const {
    return removeAttribute(C, ArgNo + FirstArgIndex, Kind);
  }

  /// Remove the specified attribute at the specified arg index from this
  /// attribute list. Returns a new list because attribute lists are immutable.
  LLVM_NODISCARD AttributeList removeParamAttribute(LLVMContext &C,
                                                    unsigned ArgNo,
                                                    StringRef Kind) const {
    return removeAttribute(C, ArgNo + FirstArgIndex, Kind);
  }

  /// Remove the specified attribute at the specified arg index from this
  /// attribute list. Returns a new list because attribute lists are immutable.
  LLVM_NODISCARD AttributeList removeParamAttributes(
      LLVMContext &C, unsigned ArgNo, const AttrBuilder &AttrsToRemove) const {
    return removeAttributes(C, ArgNo + FirstArgIndex, AttrsToRemove);
  }

  /// Remove all attributes at the specified arg index from this
  /// attribute list. Returns a new list because attribute lists are immutable.
  LLVM_NODISCARD AttributeList removeParamAttributes(LLVMContext &C,
                                                     unsigned ArgNo) const {
    return removeAttributes(C, ArgNo + FirstArgIndex);
  }

  /// Replace the type contained by attribute \p AttrKind at index \p ArgNo wih
  /// \p ReplacementTy, preserving all other attributes.
  LLVM_NODISCARD AttributeList replaceAttributeType(LLVMContext &C,
                                                    unsigned ArgNo,
                                                    Attribute::AttrKind Kind,
                                                    Type *ReplacementTy) const {
    Attribute Attr = getAttribute(ArgNo, Kind);
    auto Attrs = removeAttribute(C, ArgNo, Kind);
    return Attrs.addAttribute(C, ArgNo, Attr.getWithNewType(C, ReplacementTy));
  }

  /// \brief Add the dereferenceable attribute to the attribute set at the given
  /// index. Returns a new list because attribute lists are immutable.
  LLVM_NODISCARD AttributeList addDereferenceableAttr(LLVMContext &C,
                                                      unsigned Index,
                                                      uint64_t Bytes) const;

  /// \brief Add the dereferenceable attribute to the attribute set at the given
  /// arg index. Returns a new list because attribute lists are immutable.
  LLVM_NODISCARD AttributeList addDereferenceableParamAttr(
      LLVMContext &C, unsigned ArgNo, uint64_t Bytes) const {
    return addDereferenceableAttr(C, ArgNo + FirstArgIndex, Bytes);
  }

  /// Add the dereferenceable_or_null attribute to the attribute set at
  /// the given index. Returns a new list because attribute lists are immutable.
  LLVM_NODISCARD AttributeList addDereferenceableOrNullAttr(
      LLVMContext &C, unsigned Index, uint64_t Bytes) const;

  /// Add the dereferenceable_or_null attribute to the attribute set at
  /// the given arg index. Returns a new list because attribute lists are
  /// immutable.
  LLVM_NODISCARD AttributeList addDereferenceableOrNullParamAttr(
      LLVMContext &C, unsigned ArgNo, uint64_t Bytes) const {
    return addDereferenceableOrNullAttr(C, ArgNo + FirstArgIndex, Bytes);
  }

  /// Add the allocsize attribute to the attribute set at the given index.
  /// Returns a new list because attribute lists are immutable.
  LLVM_NODISCARD AttributeList
  addAllocSizeAttr(LLVMContext &C, unsigned Index, unsigned ElemSizeArg,
                   const Optional<unsigned> &NumElemsArg);

  /// Add the allocsize attribute to the attribute set at the given arg index.
  /// Returns a new list because attribute lists are immutable.
  LLVM_NODISCARD AttributeList
  addAllocSizeParamAttr(LLVMContext &C, unsigned ArgNo, unsigned ElemSizeArg,
                        const Optional<unsigned> &NumElemsArg) {
    return addAllocSizeAttr(C, ArgNo + FirstArgIndex, ElemSizeArg, NumElemsArg);
  }

  /// Add the vscale_range attribute to the attribute set at the given index.
  /// Returns a new list because attribute lists are immutable.
  LLVM_NODISCARD AttributeList addVScaleRangeAttr(LLVMContext &C,
                                                  unsigned Index,
                                                  unsigned MinValue,
                                                  unsigned MaxValue);

  //===--------------------------------------------------------------------===//
  // AttributeList Accessors
  //===--------------------------------------------------------------------===//

  /// The attributes for the specified index are returned.
  AttributeSet getAttributes(unsigned Index) const;

  /// The attributes for the argument or parameter at the given index are
  /// returned.
  AttributeSet getParamAttrs(unsigned ArgNo) const;

  /// The attributes for the ret value are returned.
  AttributeSet getRetAttrs() const;

  /// The function attributes are returned.
  AttributeSet getFnAttrs() const;

  /// Return true if the attribute exists at the given index.
  bool hasAttribute(unsigned Index, Attribute::AttrKind Kind) const;

  /// Return true if the attribute exists at the given index.
  bool hasAttribute(unsigned Index, StringRef Kind) const;

  /// Return true if attribute exists at the given index.
  bool hasAttributes(unsigned Index) const;

  /// Return true if the attribute exists for the given argument
  bool hasParamAttr(unsigned ArgNo, Attribute::AttrKind Kind) const {
    return hasAttribute(ArgNo + FirstArgIndex, Kind);
  }

  /// Return true if the attribute exists for the given argument
  bool hasParamAttr(unsigned ArgNo, StringRef Kind) const {
    return hasAttribute(ArgNo + FirstArgIndex, Kind);
  }

  /// Return true if attributes exists for the given argument
  bool hasParamAttrs(unsigned ArgNo) const {
    return hasAttributes(ArgNo + FirstArgIndex);
  }

  /// Return true if the attribute exists for the return value.
  bool hasRetAttr(Attribute::AttrKind Kind) const {
    return hasAttribute(ReturnIndex, Kind);
  }

  /// Return true if the attribute exists for the return value.
  bool hasRetAttr(StringRef Kind) const {
    return hasAttribute(ReturnIndex, Kind);
  }

  /// Return true if attributes exist for the return value.
  bool hasRetAttrs() const { return hasAttributes(ReturnIndex); }

  /// Return true if the attribute exists for the function.
  bool hasFnAttr(Attribute::AttrKind Kind) const;

  /// Return true if the attribute exists for the function.
  bool hasFnAttr(StringRef Kind) const;

  /// Return true the attributes exist for the function.
  bool hasFnAttrs() const { return hasAttributes(FunctionIndex); }

  /// Return true if the specified attribute is set for at least one
  /// parameter or for the return value. If Index is not nullptr, the index
  /// of a parameter with the specified attribute is provided.
  bool hasAttrSomewhere(Attribute::AttrKind Kind,
                        unsigned *Index = nullptr) const;

  /// Return the attribute object that exists at the given index.
  Attribute getAttribute(unsigned Index, Attribute::AttrKind Kind) const;

  /// Return the attribute object that exists at the given index.
  Attribute getAttribute(unsigned Index, StringRef Kind) const;

  /// Return the attribute object that exists at the arg index.
  Attribute getParamAttr(unsigned ArgNo, Attribute::AttrKind Kind) const {
    return getAttribute(ArgNo + FirstArgIndex, Kind);
  }

  /// Return the attribute object that exists at the given index.
  Attribute getParamAttr(unsigned ArgNo, StringRef Kind) const {
    return getAttribute(ArgNo + FirstArgIndex, Kind);
  }

  /// Return the attribute object that exists for the function.
  Attribute getFnAttr(Attribute::AttrKind Kind) const {
    return getAttribute(FunctionIndex, Kind);
  }

  /// Return the attribute object that exists for the function.
  Attribute getFnAttr(StringRef Kind) const {
    return getAttribute(FunctionIndex, Kind);
  }

  /// Return the alignment of the return value.
  MaybeAlign getRetAlignment() const;

  /// Return the alignment for the specified function parameter.
  MaybeAlign getParamAlignment(unsigned ArgNo) const;

  /// Return the stack alignment for the specified function parameter.
  MaybeAlign getParamStackAlignment(unsigned ArgNo) const;

  /// Return the byval type for the specified function parameter.
  Type *getParamByValType(unsigned ArgNo) const;

  /// Return the sret type for the specified function parameter.
  Type *getParamStructRetType(unsigned ArgNo) const;

  /// Return the byref type for the specified function parameter.
  Type *getParamByRefType(unsigned ArgNo) const;

  /// Return the preallocated type for the specified function parameter.
  Type *getParamPreallocatedType(unsigned ArgNo) const;

  /// Return the inalloca type for the specified function parameter.
  Type *getParamInAllocaType(unsigned ArgNo) const;

  /// Return the elementtype type for the specified function parameter.
  Type *getParamElementType(unsigned ArgNo) const;

  /// Get the stack alignment.
  MaybeAlign getStackAlignment(unsigned Index) const;

  /// Get the number of dereferenceable bytes (or zero if unknown).
  uint64_t getDereferenceableBytes(unsigned Index) const;

  /// Get the number of dereferenceable bytes (or zero if unknown) of an
  /// arg.
  uint64_t getParamDereferenceableBytes(unsigned ArgNo) const {
    return getDereferenceableBytes(ArgNo + FirstArgIndex);
  }

  /// Get the number of dereferenceable_or_null bytes (or zero if
  /// unknown).
  uint64_t getDereferenceableOrNullBytes(unsigned Index) const;

  /// Get the number of dereferenceable_or_null bytes (or zero if
  /// unknown) of an arg.
  uint64_t getParamDereferenceableOrNullBytes(unsigned ArgNo) const {
    return getDereferenceableOrNullBytes(ArgNo + FirstArgIndex);
  }

  /// Get the allocsize argument numbers (or pair(0, 0) if unknown).
  std::pair<unsigned, Optional<unsigned>>
  getAllocSizeArgs(unsigned Index) const;

  /// Get the vscale_range argument numbers (or pair(0, 0) if unknown).
  std::pair<unsigned, unsigned> getVScaleRangeArgs(unsigned Index) const;

  /// Return the attributes at the index as a string.
  std::string getAsString(unsigned Index, bool InAttrGrp = false) const;

  /// Return true if this attribute list belongs to the LLVMContext.
  bool hasParentContext(LLVMContext &C) const;

  //===--------------------------------------------------------------------===//
  // AttributeList Introspection
  //===--------------------------------------------------------------------===//

  using iterator = const AttributeSet *;

  iterator begin() const;
  iterator end() const;

  unsigned getNumAttrSets() const;

  /// Use these to iterate over the valid attribute indices.
  unsigned index_begin() const { return AttributeList::FunctionIndex; }
  unsigned index_end() const { return getNumAttrSets() - 1; }

  /// operator==/!= - Provide equality predicates.
  bool operator==(const AttributeList &RHS) const { return pImpl == RHS.pImpl; }
  bool operator!=(const AttributeList &RHS) const { return pImpl != RHS.pImpl; }

  /// Return a raw pointer that uniquely identifies this attribute list.
  void *getRawPointer() const {
    return pImpl;
  }

  /// Return true if there are no attributes.
  bool isEmpty() const { return pImpl == nullptr; }

  void print(raw_ostream &O) const;

  void dump() const;
};

//===----------------------------------------------------------------------===//
/// \class
/// Provide DenseMapInfo for AttributeList.
template <> struct DenseMapInfo<AttributeList> {
  static AttributeList getEmptyKey() {
    auto Val = static_cast<uintptr_t>(-1);
    Val <<= PointerLikeTypeTraits<void*>::NumLowBitsAvailable;
    return AttributeList(reinterpret_cast<AttributeListImpl *>(Val));
  }

  static AttributeList getTombstoneKey() {
    auto Val = static_cast<uintptr_t>(-2);
    Val <<= PointerLikeTypeTraits<void*>::NumLowBitsAvailable;
    return AttributeList(reinterpret_cast<AttributeListImpl *>(Val));
  }

  static unsigned getHashValue(AttributeList AS) {
    return (unsigned((uintptr_t)AS.pImpl) >> 4) ^
           (unsigned((uintptr_t)AS.pImpl) >> 9);
  }

  static bool isEqual(AttributeList LHS, AttributeList RHS) {
    return LHS == RHS;
  }
};

//===----------------------------------------------------------------------===//
/// \class
/// This class is used in conjunction with the Attribute::get method to
/// create an Attribute object. The object itself is uniquified. The Builder's
/// value, however, is not. So this can be used as a quick way to test for
/// equality, presence of attributes, etc.
class AttrBuilder {
  std::bitset<Attribute::EndAttrKinds> Attrs;
  std::map<SmallString<32>, SmallString<32>, std::less<>> TargetDepAttrs;
  MaybeAlign Alignment;
  MaybeAlign StackAlignment;
  uint64_t DerefBytes = 0;
  uint64_t DerefOrNullBytes = 0;
  uint64_t AllocSizeArgs = 0;
  uint64_t VScaleRangeArgs = 0;
  std::array<Type *, Attribute::NumTypeAttrKinds> TypeAttrs = {};

  Optional<unsigned> kindToTypeIndex(Attribute::AttrKind Kind) const;

public:
  AttrBuilder() = default;

  AttrBuilder(const Attribute &A) {
    addAttribute(A);
  }

  AttrBuilder(AttributeList AS, unsigned Idx);
  AttrBuilder(AttributeSet AS);

  void clear();

  /// Add an attribute to the builder.
  AttrBuilder &addAttribute(Attribute::AttrKind Val) {
    assert((unsigned)Val < Attribute::EndAttrKinds &&
           "Attribute out of range!");
    assert(Attribute::isEnumAttrKind(Val) &&
           "Adding integer/type attribute without an argument!");
    Attrs[Val] = true;
    return *this;
  }

  /// Add the Attribute object to the builder.
  AttrBuilder &addAttribute(Attribute A);

  /// Add the target-dependent attribute to the builder.
  AttrBuilder &addAttribute(StringRef A, StringRef V = StringRef());

  /// Remove an attribute from the builder.
  AttrBuilder &removeAttribute(Attribute::AttrKind Val);

  /// Remove the attributes from the builder.
  AttrBuilder &removeAttributes(AttributeList A, uint64_t WithoutIndex);

  /// Remove the target-dependent attribute to the builder.
  AttrBuilder &removeAttribute(StringRef A);

  /// Add the attributes from the builder.
  AttrBuilder &merge(const AttrBuilder &B);

  /// Remove the attributes from the builder.
  AttrBuilder &remove(const AttrBuilder &B);

  /// Return true if the builder has any attribute that's in the
  /// specified builder.
  bool overlaps(const AttrBuilder &B) const;

  /// Return true if the builder has the specified attribute.
  bool contains(Attribute::AttrKind A) const {
    assert((unsigned)A < Attribute::EndAttrKinds && "Attribute out of range!");
    return Attrs[A];
  }

  /// Return true if the builder has the specified target-dependent
  /// attribute.
  bool contains(StringRef A) const;

  /// Return true if the builder has IR-level attributes.
  bool hasAttributes() const;

  /// Return true if the builder has any attribute that's in the
  /// specified attribute.
  bool hasAttributes(AttributeList A, uint64_t Index) const;

  /// Return true if the builder has an alignment attribute.
  bool hasAlignmentAttr() const;

  /// Retrieve the alignment attribute, if it exists.
  MaybeAlign getAlignment() const { return Alignment; }

  /// Retrieve the stack alignment attribute, if it exists.
  MaybeAlign getStackAlignment() const { return StackAlignment; }

  /// Retrieve the number of dereferenceable bytes, if the
  /// dereferenceable attribute exists (zero is returned otherwise).
  uint64_t getDereferenceableBytes() const { return DerefBytes; }

  /// Retrieve the number of dereferenceable_or_null bytes, if the
  /// dereferenceable_or_null attribute exists (zero is returned otherwise).
  uint64_t getDereferenceableOrNullBytes() const { return DerefOrNullBytes; }

  /// Retrieve type for the given type attribute.
  Type *getTypeAttr(Attribute::AttrKind Kind) const;

  /// Retrieve the byval type.
  Type *getByValType() const { return getTypeAttr(Attribute::ByVal); }

  /// Retrieve the sret type.
  Type *getStructRetType() const { return getTypeAttr(Attribute::StructRet); }

  /// Retrieve the byref type.
  Type *getByRefType() const { return getTypeAttr(Attribute::ByRef); }

  /// Retrieve the preallocated type.
  Type *getPreallocatedType() const {
    return getTypeAttr(Attribute::Preallocated);
  }

  /// Retrieve the inalloca type.
  Type *getInAllocaType() const { return getTypeAttr(Attribute::InAlloca); }

  /// Retrieve the allocsize args, if the allocsize attribute exists.  If it
  /// doesn't exist, pair(0, 0) is returned.
  std::pair<unsigned, Optional<unsigned>> getAllocSizeArgs() const;

  /// Retrieve the vscale_range args, if the vscale_range attribute exists.  If
  /// it doesn't exist, pair(0, 0) is returned.
  std::pair<unsigned, unsigned> getVScaleRangeArgs() const;

  /// This turns an alignment into the form used internally in Attribute.
  /// This call has no effect if Align is not set.
  AttrBuilder &addAlignmentAttr(MaybeAlign Align);

  /// This turns an int alignment (which must be a power of 2) into the
  /// form used internally in Attribute.
  /// This call has no effect if Align is 0.
  /// Deprecated, use the version using a MaybeAlign.
  inline AttrBuilder &addAlignmentAttr(unsigned Align) {
    return addAlignmentAttr(MaybeAlign(Align));
  }

  /// This turns a stack alignment into the form used internally in Attribute.
  /// This call has no effect if Align is not set.
  AttrBuilder &addStackAlignmentAttr(MaybeAlign Align);

  /// This turns an int stack alignment (which must be a power of 2) into
  /// the form used internally in Attribute.
  /// This call has no effect if Align is 0.
  /// Deprecated, use the version using a MaybeAlign.
  inline AttrBuilder &addStackAlignmentAttr(unsigned Align) {
    return addStackAlignmentAttr(MaybeAlign(Align));
  }

  /// This turns the number of dereferenceable bytes into the form used
  /// internally in Attribute.
  AttrBuilder &addDereferenceableAttr(uint64_t Bytes);

  /// This turns the number of dereferenceable_or_null bytes into the
  /// form used internally in Attribute.
  AttrBuilder &addDereferenceableOrNullAttr(uint64_t Bytes);

  /// This turns one (or two) ints into the form used internally in Attribute.
  AttrBuilder &addAllocSizeAttr(unsigned ElemSizeArg,
                                const Optional<unsigned> &NumElemsArg);

  /// This turns two ints into the form used internally in Attribute.
  AttrBuilder &addVScaleRangeAttr(unsigned MinValue, unsigned MaxValue);

  /// Add a type attribute with the given type.
  AttrBuilder &addTypeAttr(Attribute::AttrKind Kind, Type *Ty);

  /// This turns a byval type into the form used internally in Attribute.
  AttrBuilder &addByValAttr(Type *Ty);

  /// This turns a sret type into the form used internally in Attribute.
  AttrBuilder &addStructRetAttr(Type *Ty);

  /// This turns a byref type into the form used internally in Attribute.
  AttrBuilder &addByRefAttr(Type *Ty);

  /// This turns a preallocated type into the form used internally in Attribute.
  AttrBuilder &addPreallocatedAttr(Type *Ty);

  /// This turns an inalloca type into the form used internally in Attribute.
  AttrBuilder &addInAllocaAttr(Type *Ty);

  /// Add an allocsize attribute, using the representation returned by
  /// Attribute.getIntValue().
  AttrBuilder &addAllocSizeAttrFromRawRepr(uint64_t RawAllocSizeRepr);

  /// Add a vscale_range attribute, using the representation returned by
  /// Attribute.getIntValue().
  AttrBuilder &addVScaleRangeAttrFromRawRepr(uint64_t RawVScaleRangeRepr);

  /// Return true if the builder contains no target-independent
  /// attributes.
  bool empty() const { return Attrs.none(); }

  // Iterators for target-dependent attributes.
  using td_type = decltype(TargetDepAttrs)::value_type;
  using td_iterator = decltype(TargetDepAttrs)::iterator;
  using td_const_iterator = decltype(TargetDepAttrs)::const_iterator;
  using td_range = iterator_range<td_iterator>;
  using td_const_range = iterator_range<td_const_iterator>;

  td_iterator td_begin() { return TargetDepAttrs.begin(); }
  td_iterator td_end() { return TargetDepAttrs.end(); }

  td_const_iterator td_begin() const { return TargetDepAttrs.begin(); }
  td_const_iterator td_end() const { return TargetDepAttrs.end(); }

  td_range td_attrs() { return td_range(td_begin(), td_end()); }

  td_const_range td_attrs() const {
    return td_const_range(td_begin(), td_end());
  }

  bool td_empty() const { return TargetDepAttrs.empty(); }

  bool operator==(const AttrBuilder &B) const;
  bool operator!=(const AttrBuilder &B) const { return !(*this == B); }
};

namespace AttributeFuncs {

/// Which attributes cannot be applied to a type.
AttrBuilder typeIncompatible(Type *Ty);

/// Get param/return attributes which imply immediate undefined behavior if an
/// invalid value is passed. For example, this includes noundef (where undef
/// implies UB), but not nonnull (where null implies poison). It also does not
/// include attributes like nocapture, which constrain the function
/// implementation rather than the passed value.
AttrBuilder getUBImplyingAttributes();

/// \returns Return true if the two functions have compatible target-independent
/// attributes for inlining purposes.
bool areInlineCompatible(const Function &Caller, const Function &Callee);


/// Checks  if there are any incompatible function attributes between
/// \p A and \p B.
///
/// \param [in] A - The first function to be compared with.
/// \param [in] B - The second function to be compared with.
/// \returns true if the functions have compatible attributes.
bool areOutlineCompatible(const Function &A, const Function &B);

/// Merge caller's and callee's attributes.
void mergeAttributesForInlining(Function &Caller, const Function &Callee);

/// Merges the functions attributes from \p ToMerge into function \p Base.
///
/// \param [in,out] Base - The function being merged into.
/// \param [in] ToMerge - The function to merge attributes from.
void mergeAttributesForOutlining(Function &Base, const Function &ToMerge);

} // end namespace AttributeFuncs

} // end namespace llvm

#endif // LLVM_IR_ATTRIBUTES_H<|MERGE_RESOLUTION|>--- conflicted
+++ resolved
@@ -510,19 +510,12 @@
     return addAttribute(C, ReturnIndex, Kind);
   }
 
-<<<<<<< HEAD
-#if INTEL_CUSTOMIZATION
-=======
   /// Add a return value attribute to the list. Returns a new list because
   /// attribute lists are immutable.
->>>>>>> de0ae9e8
   LLVM_NODISCARD AttributeList addRetAttribute(LLVMContext &C,
                                                Attribute Attr) const {
     return addAttribute(C, ReturnIndex, Attr);
   }
-<<<<<<< HEAD
-#endif
-=======
 
   /// Add a return value attribute to the list. Returns a new list because
   /// attribute lists are immutable.
@@ -530,7 +523,6 @@
                                                 const AttrBuilder &B) const {
     return addAttributes(C, ReturnIndex, B);
   }
->>>>>>> de0ae9e8
 
   /// Add an argument attribute to the list. Returns a new list because
   /// attribute lists are immutable.
