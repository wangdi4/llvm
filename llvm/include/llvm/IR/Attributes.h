--- conflicted
+++ resolved
@@ -1069,12 +1069,8 @@
       return removeAttribute(A.getKindAsEnum());
   }
 
-<<<<<<< HEAD
-  /// Add the attributes from the builder.
-=======
   /// Add the attributes from the builder. Attributes in the passed builder
   /// overwrite attributes in this builder if they have the same key.
->>>>>>> 81c3a6c2
   AttrBuilder &merge(const AttrBuilder &B);
 
   /// Remove the attributes from the builder.
