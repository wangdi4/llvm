//===- llvm/BasicBlock.h - Represent a basic block in the VM ----*- C++ -*-===//
//
// Part of the LLVM Project, under the Apache License v2.0 with LLVM Exceptions.
// See https://llvm.org/LICENSE.txt for license information.
// SPDX-License-Identifier: Apache-2.0 WITH LLVM-exception
//
//===----------------------------------------------------------------------===//
//
// This file contains the declaration of the BasicBlock class.
//
//===----------------------------------------------------------------------===//

#ifndef LLVM_IR_BASICBLOCK_H
#define LLVM_IR_BASICBLOCK_H

#include "llvm-c/Types.h"
#include "llvm/ADT/Twine.h"
#include "llvm/ADT/ilist.h"
#include "llvm/ADT/ilist_node.h"
#include "llvm/ADT/iterator.h"
#include "llvm/ADT/iterator_range.h"
#include "llvm/IR/DebugProgramInstruction.h"
#include "llvm/IR/Instruction.h"
#include "llvm/IR/DebugProgramInstruction.h"
#include "llvm/IR/SymbolTableListTraits.h"
#include "llvm/IR/Value.h"
#include <cassert>
#include <cstddef>
#include <iterator>

namespace llvm {

class AssemblyAnnotationWriter;
class CallInst;
class Function;
class LandingPadInst;
class LLVMContext;
class Module;
class PHINode;
class ValueSymbolTable;
class DPValue;
class DPMarker;

/// LLVM Basic Block Representation
///
/// This represents a single basic block in LLVM. A basic block is simply a
/// container of instructions that execute sequentially. Basic blocks are Values
/// because they are referenced by instructions such as branches and switch
/// tables. The type of a BasicBlock is "Type::LabelTy" because the basic block
/// represents a label to which a branch can jump.
///
/// A well formed basic block is formed of a list of non-terminating
/// instructions followed by a single terminator instruction. Terminator
/// instructions may not occur in the middle of basic blocks, and must terminate
/// the blocks. The BasicBlock class allows malformed basic blocks to occur
/// because it may be useful in the intermediate stage of constructing or
/// modifying a program. However, the verifier will ensure that basic blocks are
/// "well formed".
class BasicBlock final : public Value, // Basic blocks are data objects also
                         public ilist_node_with_parent<BasicBlock, Function> {
public:
  using InstListType = SymbolTableList<Instruction, ilist_iterator_bits<true>>;
  /// Flag recording whether or not this block stores debug-info in the form
  /// of intrinsic instructions (false) or non-instruction records (true).
  bool IsNewDbgInfoFormat;

private:
  friend class BlockAddress;
  friend class SymbolTableListTraits<BasicBlock>;

  InstListType InstList;
  Function *Parent;

public:
  /// Attach a DPMarker to the given instruction. Enables the storage of any
  /// debug-info at this position in the program.
  DPMarker *createMarker(Instruction *I);
  DPMarker *createMarker(InstListType::iterator It);

  /// Convert variable location debugging information stored in dbg.value
  /// intrinsics into DPMarker / DPValue records. Deletes all dbg.values in
  /// the process and sets IsNewDbgInfoFormat = true. Only takes effect if
  /// the UseNewDbgInfoFormat LLVM command line option is given.
  void convertToNewDbgValues();

  /// Convert variable location debugging information stored in DPMarkers and
  /// DPValues into the dbg.value intrinsic representation. Sets
  /// IsNewDbgInfoFormat = false.
  void convertFromNewDbgValues();

  /// Ensure the block is in "old" dbg.value format (\p NewFlag == false) or
  /// in the new format (\p NewFlag == true), converting to the desired format
  /// if necessary.
  void setIsNewDbgInfoFormat(bool NewFlag);

  /// Validate any DPMarkers / DPValues attached to instructions in this block,
  /// and block-level stored data too (TrailingDPValues).
  /// \p Assert Should this method fire an assertion if a problem is found?
  /// \p Msg Should this method print a message to errs() if a problem is found?
  /// \p OS Output stream to write errors to.
  /// \returns True if a problem is found.
  bool validateDbgValues(bool Assert = true, bool Msg = false,
                         raw_ostream *OS = nullptr);

  /// Record that the collection of DPValues in \p M "trails" after the last
  /// instruction of this block. These are equivalent to dbg.value intrinsics
  /// that exist at the end of a basic block with no terminator (a transient
  /// state that occurs regularly).
  void setTrailingDPValues(DPMarker *M);

  /// Fetch the collection of DPValues that "trail" after the last instruction
  /// of this block, see \ref setTrailingDPValues. If there are none, returns
  /// nullptr.
  DPMarker *getTrailingDPValues();

  /// Delete any trailing DPValues at the end of this block, see
  /// \ref setTrailingDPValues.
  void deleteTrailingDPValues();

  void dumpDbgValues() const;

<<<<<<< HEAD
=======
  /// Return the DPMarker for the position given by \p It, so that DPValues can
  /// be inserted there. This will either be nullptr if not present, a DPMarker,
  /// or TrailingDPValues if It is end().
  DPMarker *getMarker(InstListType::iterator It);

  /// Return the DPMarker for the position that comes after \p I. \see
  /// BasicBlock::getMarker, this can be nullptr, a DPMarker, or
  /// TrailingDPValues if there is no next instruction.
  DPMarker *getNextMarker(Instruction *I);

  /// Insert a DPValue into a block at the position given by \p I.
  void insertDPValueAfter(DPValue *DPV, Instruction *I);

  /// Insert a DPValue into a block at the position given by \p Here.
  void insertDPValueBefore(DPValue *DPV, InstListType::iterator Here);

  /// Eject any debug-info trailing at the end of a block. DPValues can
  /// transiently be located "off the end" of a block if the blocks terminator
  /// is temporarily removed. Once a terminator is re-inserted this method will
  /// move such DPValues back to the right place (ahead of the terminator).
  void flushTerminatorDbgValues();

>>>>>>> f2eaa6ec
private:
  void setParent(Function *parent);

  /// Constructor.
  ///
  /// If the function parameter is specified, the basic block is automatically
  /// inserted at either the end of the function (if InsertBefore is null), or
  /// before the specified basic block.
  explicit BasicBlock(LLVMContext &C, const Twine &Name = "",
                      Function *Parent = nullptr,
                      BasicBlock *InsertBefore = nullptr);

public:
  BasicBlock(const BasicBlock &) = delete;
  BasicBlock &operator=(const BasicBlock &) = delete;
  ~BasicBlock();

  /// Get the context in which this basic block lives.
  LLVMContext &getContext() const;

  /// Instruction iterators...
  using iterator = InstListType::iterator;
  using const_iterator = InstListType::const_iterator;
  using reverse_iterator = InstListType::reverse_iterator;
  using const_reverse_iterator = InstListType::const_reverse_iterator;

  // These functions and classes need access to the instruction list.
  friend void Instruction::removeFromParent();
  friend BasicBlock::iterator Instruction::eraseFromParent();
  friend BasicBlock::iterator Instruction::insertInto(BasicBlock *BB,
                                                      BasicBlock::iterator It);
  friend class llvm::SymbolTableListTraits<llvm::Instruction,
                                           ilist_iterator_bits<true>>;
  friend class llvm::ilist_node_with_parent<llvm::Instruction, llvm::BasicBlock,
                                            ilist_iterator_bits<true>>;

  // Friendly methods that need to access us for the maintenence of
  // debug-info attachments.
  friend void Instruction::insertBefore(BasicBlock::iterator InsertPos);
  friend void Instruction::insertAfter(Instruction *InsertPos);
  friend void Instruction::insertBefore(BasicBlock &BB,
                                        InstListType::iterator InsertPos);
  friend void Instruction::moveBeforeImpl(BasicBlock &BB,
                                          InstListType::iterator I,
                                          bool Preserve);
  friend iterator_range<DPValue::self_iterator> Instruction::cloneDebugInfoFrom(
      const Instruction *From, std::optional<DPValue::self_iterator> FromHere,
      bool InsertAtHead);

  /// Creates a new BasicBlock.
  ///
  /// If the Parent parameter is specified, the basic block is automatically
  /// inserted at either the end of the function (if InsertBefore is 0), or
  /// before the specified basic block.
  static BasicBlock *Create(LLVMContext &Context, const Twine &Name = "",
                            Function *Parent = nullptr,
                            BasicBlock *InsertBefore = nullptr) {
    return new BasicBlock(Context, Name, Parent, InsertBefore);
  }

  /// Return the enclosing method, or null if none.
  const Function *getParent() const { return Parent; }
        Function *getParent()       { return Parent; }

  /// Return the module owning the function this basic block belongs to, or
  /// nullptr if the function does not have a module.
  ///
  /// Note: this is undefined behavior if the block does not have a parent.
  const Module *getModule() const;
  Module *getModule() {
    return const_cast<Module *>(
                            static_cast<const BasicBlock *>(this)->getModule());
  }

  /// Returns the terminator instruction if the block is well formed or null
  /// if the block is not well formed.
  const Instruction *getTerminator() const LLVM_READONLY {
    if (InstList.empty() || !InstList.back().isTerminator())
      return nullptr;
    return &InstList.back();
  }
  Instruction *getTerminator() {
    return const_cast<Instruction *>(
        static_cast<const BasicBlock *>(this)->getTerminator());
  }

  /// Returns the call instruction calling \@llvm.experimental.deoptimize
  /// prior to the terminating return instruction of this basic block, if such
  /// a call is present.  Otherwise, returns null.
  const CallInst *getTerminatingDeoptimizeCall() const;
  CallInst *getTerminatingDeoptimizeCall() {
    return const_cast<CallInst *>(
         static_cast<const BasicBlock *>(this)->getTerminatingDeoptimizeCall());
  }

  /// Returns the call instruction calling \@llvm.experimental.deoptimize
  /// that is present either in current basic block or in block that is a unique
  /// successor to current block, if such call is present. Otherwise, returns null.
  const CallInst *getPostdominatingDeoptimizeCall() const;
  CallInst *getPostdominatingDeoptimizeCall() {
    return const_cast<CallInst *>(
         static_cast<const BasicBlock *>(this)->getPostdominatingDeoptimizeCall());
  }

  /// Returns the call instruction marked 'musttail' prior to the terminating
  /// return instruction of this basic block, if such a call is present.
  /// Otherwise, returns null.
  const CallInst *getTerminatingMustTailCall() const;
  CallInst *getTerminatingMustTailCall() {
    return const_cast<CallInst *>(
           static_cast<const BasicBlock *>(this)->getTerminatingMustTailCall());
  }

  /// Returns a pointer to the first instruction in this block that is not a
  /// PHINode instruction.
  ///
  /// When adding instructions to the beginning of the basic block, they should
  /// be added before the returned value, not before the first instruction,
  /// which might be PHI. Returns 0 is there's no non-PHI instruction.
  const Instruction* getFirstNonPHI() const;
  Instruction* getFirstNonPHI() {
    return const_cast<Instruction *>(
                       static_cast<const BasicBlock *>(this)->getFirstNonPHI());
  }

  /// Iterator returning form of getFirstNonPHI. Installed as a placeholder for
  /// the RemoveDIs project that will eventually remove debug intrinsics.
  InstListType::const_iterator getFirstNonPHIIt() const;
  InstListType::iterator getFirstNonPHIIt() {
    BasicBlock::iterator It =
        static_cast<const BasicBlock *>(this)->getFirstNonPHIIt().getNonConst();
    It.setHeadBit(true);
    return It;
  }

  /// Returns a pointer to the first instruction in this block that is not a
  /// PHINode or a debug intrinsic, or any pseudo operation if \c SkipPseudoOp
  /// is true.
  const Instruction *getFirstNonPHIOrDbg(bool SkipPseudoOp = true) const;
  Instruction *getFirstNonPHIOrDbg(bool SkipPseudoOp = true) {
    return const_cast<Instruction *>(
        static_cast<const BasicBlock *>(this)->getFirstNonPHIOrDbg(
            SkipPseudoOp));
  }

  /// Returns a pointer to the first instruction in this block that is not a
  /// PHINode, a debug intrinsic, or a lifetime intrinsic, or any pseudo
  /// operation if \c SkipPseudoOp is true.
  const Instruction *
  getFirstNonPHIOrDbgOrLifetime(bool SkipPseudoOp = true) const;
  Instruction *getFirstNonPHIOrDbgOrLifetime(bool SkipPseudoOp = true) {
    return const_cast<Instruction *>(
        static_cast<const BasicBlock *>(this)->getFirstNonPHIOrDbgOrLifetime(
            SkipPseudoOp));
  }

  /// Returns an iterator to the first instruction in this block that is
  /// suitable for inserting a non-PHI instruction.
  ///
  /// In particular, it skips all PHIs and LandingPad instructions.
  const_iterator getFirstInsertionPt() const;
  iterator getFirstInsertionPt() {
    return static_cast<const BasicBlock *>(this)
                                          ->getFirstInsertionPt().getNonConst();
  }

  /// Returns an iterator to the first instruction in this block that is
  /// not a PHINode, a debug intrinsic, a static alloca or any pseudo operation.
  const_iterator getFirstNonPHIOrDbgOrAlloca() const;
  iterator getFirstNonPHIOrDbgOrAlloca() {
    return static_cast<const BasicBlock *>(this)
        ->getFirstNonPHIOrDbgOrAlloca()
        .getNonConst();
  }

  /// Returns the first potential AsynchEH faulty instruction
  /// currently it checks for loads/stores (which may dereference a null
  /// pointer) and calls/invokes (which may propagate exceptions)
  const Instruction* getFirstMayFaultInst() const;
  Instruction* getFirstMayFaultInst() {
      return const_cast<Instruction*>(
          static_cast<const BasicBlock*>(this)->getFirstMayFaultInst());
  }

  /// Return a const iterator range over the instructions in the block, skipping
  /// any debug instructions. Skip any pseudo operations as well if \c
  /// SkipPseudoOp is true.
  iterator_range<filter_iterator<BasicBlock::const_iterator,
                                 std::function<bool(const Instruction &)>>>
  instructionsWithoutDebug(bool SkipPseudoOp = true) const;

  /// Return an iterator range over the instructions in the block, skipping any
  /// debug instructions. Skip and any pseudo operations as well if \c
  /// SkipPseudoOp is true.
  iterator_range<
      filter_iterator<BasicBlock::iterator, std::function<bool(Instruction &)>>>
  instructionsWithoutDebug(bool SkipPseudoOp = true);

  /// Return the size of the basic block ignoring debug instructions
  filter_iterator<BasicBlock::const_iterator,
                  std::function<bool(const Instruction &)>>::difference_type
  sizeWithoutDebug() const;

  /// Unlink 'this' from the containing function, but do not delete it.
  void removeFromParent();

  /// Unlink 'this' from the containing function and delete it.
  ///
  // \returns an iterator pointing to the element after the erased one.
  SymbolTableList<BasicBlock>::iterator eraseFromParent();

  /// Unlink this basic block from its current function and insert it into
  /// the function that \p MovePos lives in, right before \p MovePos.
  inline void moveBefore(BasicBlock *MovePos) {
    moveBefore(MovePos->getIterator());
  }
  void moveBefore(SymbolTableList<BasicBlock>::iterator MovePos);

  /// Unlink this basic block from its current function and insert it
  /// right after \p MovePos in the function \p MovePos lives in.
  void moveAfter(BasicBlock *MovePos);

  /// Insert unlinked basic block into a function.
  ///
  /// Inserts an unlinked basic block into \c Parent.  If \c InsertBefore is
  /// provided, inserts before that basic block, otherwise inserts at the end.
  ///
  /// \pre \a getParent() is \c nullptr.
  void insertInto(Function *Parent, BasicBlock *InsertBefore = nullptr);

  /// Return the predecessor of this block if it has a single predecessor
  /// block. Otherwise return a null pointer.
  const BasicBlock *getSinglePredecessor() const;
  BasicBlock *getSinglePredecessor() {
    return const_cast<BasicBlock *>(
                 static_cast<const BasicBlock *>(this)->getSinglePredecessor());
  }

  /// Return the predecessor of this block if it has a unique predecessor
  /// block. Otherwise return a null pointer.
  ///
  /// Note that unique predecessor doesn't mean single edge, there can be
  /// multiple edges from the unique predecessor to this block (for example a
  /// switch statement with multiple cases having the same destination).
  const BasicBlock *getUniquePredecessor() const;
  BasicBlock *getUniquePredecessor() {
    return const_cast<BasicBlock *>(
                 static_cast<const BasicBlock *>(this)->getUniquePredecessor());
  }

  /// Return true if this block has exactly N predecessors.
  bool hasNPredecessors(unsigned N) const;

  /// Return true if this block has N predecessors or more.
  bool hasNPredecessorsOrMore(unsigned N) const;

  /// Return the successor of this block if it has a single successor.
  /// Otherwise return a null pointer.
  ///
  /// This method is analogous to getSinglePredecessor above.
  const BasicBlock *getSingleSuccessor() const;
  BasicBlock *getSingleSuccessor() {
    return const_cast<BasicBlock *>(
                   static_cast<const BasicBlock *>(this)->getSingleSuccessor());
  }

  /// Return the successor of this block if it has a unique successor.
  /// Otherwise return a null pointer.
  ///
  /// This method is analogous to getUniquePredecessor above.
  const BasicBlock *getUniqueSuccessor() const;
  BasicBlock *getUniqueSuccessor() {
    return const_cast<BasicBlock *>(
                   static_cast<const BasicBlock *>(this)->getUniqueSuccessor());
  }

  /// Print the basic block to an output stream with an optional
  /// AssemblyAnnotationWriter.
  void print(raw_ostream &OS, AssemblyAnnotationWriter *AAW = nullptr,
             bool ShouldPreserveUseListOrder = false,
             bool IsForDebug = false) const;

  //===--------------------------------------------------------------------===//
  /// Instruction iterator methods
  ///
  inline iterator begin() {
    iterator It = InstList.begin();
    // Set the head-inclusive bit to indicate that this iterator includes
    // any debug-info at the start of the block. This is a no-op unless the
    // appropriate CMake flag is set.
    It.setHeadBit(true);
    return It;
  }
  inline const_iterator begin() const {
    const_iterator It = InstList.begin();
    It.setHeadBit(true);
    return It;
  }
  inline iterator                end  ()       { return InstList.end();   }
  inline const_iterator          end  () const { return InstList.end();   }

  inline reverse_iterator        rbegin()       { return InstList.rbegin(); }
  inline const_reverse_iterator  rbegin() const { return InstList.rbegin(); }
  inline reverse_iterator        rend  ()       { return InstList.rend();   }
  inline const_reverse_iterator  rend  () const { return InstList.rend();   }

  inline size_t                   size() const { return InstList.size();  }
  inline bool                    empty() const { return InstList.empty(); }
  inline const Instruction      &front() const { return InstList.front(); }
  inline       Instruction      &front()       { return InstList.front(); }
  inline const Instruction       &back() const { return InstList.back();  }
  inline       Instruction       &back()       { return InstList.back();  }

  /// Iterator to walk just the phi nodes in the basic block.
  template <typename PHINodeT = PHINode, typename BBIteratorT = iterator>
  class phi_iterator_impl
      : public iterator_facade_base<phi_iterator_impl<PHINodeT, BBIteratorT>,
                                    std::forward_iterator_tag, PHINodeT> {
    friend BasicBlock;

    PHINodeT *PN;

    phi_iterator_impl(PHINodeT *PN) : PN(PN) {}

  public:
    // Allow default construction to build variables, but this doesn't build
    // a useful iterator.
    phi_iterator_impl() = default;

    // Allow conversion between instantiations where valid.
    template <typename PHINodeU, typename BBIteratorU,
              typename = std::enable_if_t<
                  std::is_convertible<PHINodeU *, PHINodeT *>::value>>
    phi_iterator_impl(const phi_iterator_impl<PHINodeU, BBIteratorU> &Arg)
        : PN(Arg.PN) {}

    bool operator==(const phi_iterator_impl &Arg) const { return PN == Arg.PN; }

    PHINodeT &operator*() const { return *PN; }

    using phi_iterator_impl::iterator_facade_base::operator++;
    phi_iterator_impl &operator++() {
      assert(PN && "Cannot increment the end iterator!");
      PN = dyn_cast<PHINodeT>(std::next(BBIteratorT(PN)));
      return *this;
    }
  };
  using phi_iterator = phi_iterator_impl<>;
  using const_phi_iterator =
      phi_iterator_impl<const PHINode, BasicBlock::const_iterator>;

  /// Returns a range that iterates over the phis in the basic block.
  ///
  /// Note that this cannot be used with basic blocks that have no terminator.
  iterator_range<const_phi_iterator> phis() const {
    return const_cast<BasicBlock *>(this)->phis();
  }
  iterator_range<phi_iterator> phis();

private:
  /// Return the underlying instruction list container.
  /// This is deliberately private because we have implemented an adequate set
  /// of functions to modify the list, including BasicBlock::splice(),
  /// BasicBlock::erase(), Instruction::insertInto() etc.
  const InstListType &getInstList() const { return InstList; }
  InstListType &getInstList() { return InstList; }

  /// Returns a pointer to a member of the instruction list.
  /// This is private on purpose, just like `getInstList()`.
  static InstListType BasicBlock::*getSublistAccess(Instruction *) {
    return &BasicBlock::InstList;
  }

  /// Dedicated function for splicing debug-info: when we have an empty
  /// splice (i.e. zero instructions), the caller may still intend any
  /// debug-info in between the two "positions" to be spliced.
  void spliceDebugInfoEmptyBlock(BasicBlock::iterator ToIt, BasicBlock *FromBB,
                                 BasicBlock::iterator FromBeginIt,
                                 BasicBlock::iterator FromEndIt);

  /// Perform any debug-info specific maintenence for the given splice
  /// activity. In the DPValue debug-info representation, debug-info is not
  /// in instructions, and so it does not automatically move from one block
  /// to another.
  void spliceDebugInfo(BasicBlock::iterator ToIt, BasicBlock *FromBB,
                       BasicBlock::iterator FromBeginIt,
                       BasicBlock::iterator FromEndIt);

public:
  /// Returns a pointer to the symbol table if one exists.
  ValueSymbolTable *getValueSymbolTable();

  /// Methods for support type inquiry through isa, cast, and dyn_cast.
  static bool classof(const Value *V) {
    return V->getValueID() == Value::BasicBlockVal;
  }

  /// Cause all subinstructions to "let go" of all the references that said
  /// subinstructions are maintaining.
  ///
  /// This allows one to 'delete' a whole class at a time, even though there may
  /// be circular references... first all references are dropped, and all use
  /// counts go to zero.  Then everything is delete'd for real.  Note that no
  /// operations are valid on an object that has "dropped all references",
  /// except operator delete.
  void dropAllReferences();

  /// Update PHI nodes in this BasicBlock before removal of predecessor \p Pred.
  /// Note that this function does not actually remove the predecessor.
  ///
  /// If \p KeepOneInputPHIs is true then don't remove PHIs that are left with
  /// zero or one incoming values, and don't simplify PHIs with all incoming
  /// values the same.
  void removePredecessor(BasicBlock *Pred, bool KeepOneInputPHIs = false);

  bool canSplitPredecessors() const;

  /// Split the basic block into two basic blocks at the specified instruction.
  ///
  /// If \p Before is true, splitBasicBlockBefore handles the
  /// block splitting. Otherwise, execution proceeds as described below.
  ///
  /// Note that all instructions BEFORE the specified iterator
  /// stay as part of the original basic block, an unconditional branch is added
  /// to the original BB, and the rest of the instructions in the BB are moved
  /// to the new BB, including the old terminator.  The newly formed basic block
  /// is returned. This function invalidates the specified iterator.
  ///
  /// Note that this only works on well formed basic blocks (must have a
  /// terminator), and \p 'I' must not be the end of instruction list (which
  /// would cause a degenerate basic block to be formed, having a terminator
  /// inside of the basic block).
  ///
  /// Also note that this doesn't preserve any passes. To split blocks while
  /// keeping loop information consistent, use the SplitBlock utility function.
  BasicBlock *splitBasicBlock(iterator I, const Twine &BBName = "",
                              bool Before = false);
  BasicBlock *splitBasicBlock(Instruction *I, const Twine &BBName = "",
                              bool Before = false) {
    return splitBasicBlock(I->getIterator(), BBName, Before);
  }

  /// Split the basic block into two basic blocks at the specified instruction
  /// and insert the new basic blocks as the predecessor of the current block.
  ///
  /// This function ensures all instructions AFTER and including the specified
  /// iterator \p I are part of the original basic block. All Instructions
  /// BEFORE the iterator \p I are moved to the new BB and an unconditional
  /// branch is added to the new BB. The new basic block is returned.
  ///
  /// Note that this only works on well formed basic blocks (must have a
  /// terminator), and \p 'I' must not be the end of instruction list (which
  /// would cause a degenerate basic block to be formed, having a terminator
  /// inside of the basic block).  \p 'I' cannot be a iterator for a PHINode
  /// with multiple incoming blocks.
  ///
  /// Also note that this doesn't preserve any passes. To split blocks while
  /// keeping loop information consistent, use the SplitBlockBefore utility
  /// function.
  BasicBlock *splitBasicBlockBefore(iterator I, const Twine &BBName = "");
  BasicBlock *splitBasicBlockBefore(Instruction *I, const Twine &BBName = "") {
    return splitBasicBlockBefore(I->getIterator(), BBName);
  }

  /// Transfer all instructions from \p FromBB to this basic block at \p ToIt.
  void splice(BasicBlock::iterator ToIt, BasicBlock *FromBB) {
    splice(ToIt, FromBB, FromBB->begin(), FromBB->end());
  }

  /// Transfer one instruction from \p FromBB at \p FromIt to this basic block
  /// at \p ToIt.
  void splice(BasicBlock::iterator ToIt, BasicBlock *FromBB,
              BasicBlock::iterator FromIt) {
    auto FromItNext = std::next(FromIt);
    // Single-element splice is a noop if destination == source.
    if (ToIt == FromIt || ToIt == FromItNext)
      return;
    splice(ToIt, FromBB, FromIt, FromItNext);
  }

  /// Transfer a range of instructions that belong to \p FromBB from \p
  /// FromBeginIt to \p FromEndIt, to this basic block at \p ToIt.
  void splice(BasicBlock::iterator ToIt, BasicBlock *FromBB,
              BasicBlock::iterator FromBeginIt,
              BasicBlock::iterator FromEndIt);

  /// Erases a range of instructions from \p FromIt to (not including) \p ToIt.
  /// \Returns \p ToIt.
  BasicBlock::iterator erase(BasicBlock::iterator FromIt, BasicBlock::iterator ToIt);

  /// Returns true if there are any uses of this basic block other than
  /// direct branches, switches, etc. to it.
  bool hasAddressTaken() const {
    return getBasicBlockBits().BlockAddressRefCount != 0;
  }

  /// Update all phi nodes in this basic block to refer to basic block \p New
  /// instead of basic block \p Old.
  void replacePhiUsesWith(BasicBlock *Old, BasicBlock *New);

  /// Update all phi nodes in this basic block's successors to refer to basic
  /// block \p New instead of basic block \p Old.
  void replaceSuccessorsPhiUsesWith(BasicBlock *Old, BasicBlock *New);

  /// Update all phi nodes in this basic block's successors to refer to basic
  /// block \p New instead of to it.
  void replaceSuccessorsPhiUsesWith(BasicBlock *New);

  /// Return true if this basic block is an exception handling block.
  bool isEHPad() const { return getFirstNonPHI()->isEHPad(); }

  /// Return true if this basic block is a landing pad.
  ///
  /// Being a ``landing pad'' means that the basic block is the destination of
  /// the 'unwind' edge of an invoke instruction.
  bool isLandingPad() const;

  /// Return the landingpad instruction associated with the landing pad.
  const LandingPadInst *getLandingPadInst() const;
  LandingPadInst *getLandingPadInst() {
    return const_cast<LandingPadInst *>(
                    static_cast<const BasicBlock *>(this)->getLandingPadInst());
  }

  /// Return true if it is legal to hoist instructions into this block.
  bool isLegalToHoistInto() const;

  /// Return true if this is the entry block of the containing function.
  /// This method can only be used on blocks that have a parent function.
  bool isEntryBlock() const;

  std::optional<uint64_t> getIrrLoopHeaderWeight() const;

  /// Returns true if the Order field of child Instructions is valid.
  bool isInstrOrderValid() const {
    return getBasicBlockBits().InstrOrderValid;
  }

  /// Mark instruction ordering invalid. Done on every instruction insert.
  void invalidateOrders() {
    validateInstrOrdering();
    BasicBlockBits Bits = getBasicBlockBits();
    Bits.InstrOrderValid = false;
    setBasicBlockBits(Bits);
  }

  /// Renumber instructions and mark the ordering as valid.
  void renumberInstructions();

  /// Asserts that instruction order numbers are marked invalid, or that they
  /// are in ascending order. This is constant time if the ordering is invalid,
  /// and linear in the number of instructions if the ordering is valid. Callers
  /// should be careful not to call this in ways that make common operations
  /// O(n^2). For example, it takes O(n) time to assign order numbers to
  /// instructions, so the order should be validated no more than once after
  /// each ordering to ensure that transforms have the same algorithmic
  /// complexity when asserts are enabled as when they are disabled.
  void validateInstrOrdering() const;

private:
#if defined(_AIX) && (!defined(__GNUC__) || defined(__clang__))
// Except for GCC; by default, AIX compilers store bit-fields in 4-byte words
// and give the `pack` pragma push semantics.
#define BEGIN_TWO_BYTE_PACK() _Pragma("pack(2)")
#define END_TWO_BYTE_PACK() _Pragma("pack(pop)")
#else
#define BEGIN_TWO_BYTE_PACK()
#define END_TWO_BYTE_PACK()
#endif

  BEGIN_TWO_BYTE_PACK()
  /// Bitfield to help interpret the bits in Value::SubclassData.
  struct BasicBlockBits {
    unsigned short BlockAddressRefCount : 15;
    unsigned short InstrOrderValid : 1;
  };
  END_TWO_BYTE_PACK()

#undef BEGIN_TWO_BYTE_PACK
#undef END_TWO_BYTE_PACK

  /// Safely reinterpret the subclass data bits to a more useful form.
  BasicBlockBits getBasicBlockBits() const {
    static_assert(sizeof(BasicBlockBits) == sizeof(unsigned short),
                  "too many bits for Value::SubclassData");
    unsigned short ValueData = getSubclassDataFromValue();
    BasicBlockBits AsBits;
    memcpy(&AsBits, &ValueData, sizeof(AsBits));
    return AsBits;
  }

  /// Reinterpret our subclass bits and store them back into Value.
  void setBasicBlockBits(BasicBlockBits AsBits) {
    unsigned short D;
    memcpy(&D, &AsBits, sizeof(D));
    Value::setValueSubclassData(D);
  }

  /// Increment the internal refcount of the number of BlockAddresses
  /// referencing this BasicBlock by \p Amt.
  ///
  /// This is almost always 0, sometimes one possibly, but almost never 2, and
  /// inconceivably 3 or more.
  void AdjustBlockAddressRefCount(int Amt) {
    BasicBlockBits Bits = getBasicBlockBits();
    Bits.BlockAddressRefCount += Amt;
    setBasicBlockBits(Bits);
    assert(Bits.BlockAddressRefCount < 255 && "Refcount wrap-around");
  }

  /// Shadow Value::setValueSubclassData with a private forwarding method so
  /// that any future subclasses cannot accidentally use it.
  void setValueSubclassData(unsigned short D) {
    Value::setValueSubclassData(D);
  }
};

// Create wrappers for C Binding types (see CBindingWrapping.h).
DEFINE_SIMPLE_CONVERSION_FUNCTIONS(BasicBlock, LLVMBasicBlockRef)

/// Advance \p It while it points to a debug instruction and return the result.
/// This assumes that \p It is not at the end of a block.
BasicBlock::iterator skipDebugIntrinsics(BasicBlock::iterator It);

#ifdef NDEBUG
/// In release builds, this is a no-op. For !NDEBUG builds, the checks are
/// implemented in the .cpp file to avoid circular header deps.
inline void BasicBlock::validateInstrOrdering() const {}
#endif

} // end namespace llvm

#endif // LLVM_IR_BASICBLOCK_H<|MERGE_RESOLUTION|>--- conflicted
+++ resolved
@@ -119,8 +119,6 @@
 
   void dumpDbgValues() const;
 
-<<<<<<< HEAD
-=======
   /// Return the DPMarker for the position given by \p It, so that DPValues can
   /// be inserted there. This will either be nullptr if not present, a DPMarker,
   /// or TrailingDPValues if It is end().
@@ -143,7 +141,6 @@
   /// move such DPValues back to the right place (ahead of the terminator).
   void flushTerminatorDbgValues();
 
->>>>>>> f2eaa6ec
 private:
   void setParent(Function *parent);
 
