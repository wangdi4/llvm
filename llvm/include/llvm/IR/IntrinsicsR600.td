//===- IntrinsicsR600.td - Defines R600 intrinsics ---------*- tablegen -*-===//
//
//                     The LLVM Compiler Infrastructure
//
// This file is distributed under the University of Illinois Open Source
// License. See LICENSE.TXT for details.
//
//===----------------------------------------------------------------------===//
//
// This file defines all of the R600-specific intrinsics.
//
//===----------------------------------------------------------------------===//

let TargetPrefix = "r600" in {

class R600ReadPreloadRegisterIntrinsic<string name>
  : Intrinsic<[llvm_i32_ty], [], [IntrNoMem]>,
    GCCBuiltin<name>;

multiclass R600ReadPreloadRegisterIntrinsic_xyz<string prefix> {
  def _x : R600ReadPreloadRegisterIntrinsic<!strconcat(prefix, "_x")>;
  def _y : R600ReadPreloadRegisterIntrinsic<!strconcat(prefix, "_y")>;
  def _z : R600ReadPreloadRegisterIntrinsic<!strconcat(prefix, "_z")>;
}

defm int_r600_read_global_size : R600ReadPreloadRegisterIntrinsic_xyz <
                                       "__builtin_r600_read_global_size">;
defm int_r600_read_local_size : R600ReadPreloadRegisterIntrinsic_xyz <
                                       "__builtin_r600_read_local_size">;
defm int_r600_read_ngroups : R600ReadPreloadRegisterIntrinsic_xyz <
                                       "__builtin_r600_read_ngroups">;
defm int_r600_read_tgid : R600ReadPreloadRegisterIntrinsic_xyz <
                                       "__builtin_r600_read_tgid">;
defm int_r600_read_tidig : R600ReadPreloadRegisterIntrinsic_xyz <
                                       "__builtin_r600_read_tidig">;

} // End TargetPrefix = "r600"

let TargetPrefix = "AMDGPU" in {
def int_AMDGPU_div_scale : GCCBuiltin<"__builtin_amdgpu_div_scale">,
  // 1st parameter: Numerator
  // 2nd parameter: Denominator
  // 3rd parameter: Constant to select select between first and
  //                second. (0 = first, 1 = second).
  Intrinsic<[llvm_anyfloat_ty, llvm_i1_ty],
            [LLVMMatchType<0>, LLVMMatchType<0>, llvm_i1_ty],
            [IntrNoMem]>;

def int_AMDGPU_div_fmas : GCCBuiltin<"__builtin_amdgpu_div_fmas">,
  Intrinsic<[llvm_anyfloat_ty],
            [LLVMMatchType<0>, LLVMMatchType<0>, LLVMMatchType<0>],
            [IntrNoMem]>;

def int_AMDGPU_div_fixup : GCCBuiltin<"__builtin_amdgpu_div_fixup">,
  Intrinsic<[llvm_anyfloat_ty],
            [LLVMMatchType<0>, LLVMMatchType<0>, LLVMMatchType<0>],
            [IntrNoMem]>;

def int_AMDGPU_trig_preop : GCCBuiltin<"__builtin_amdgpu_trig_preop">,
  Intrinsic<[llvm_anyfloat_ty], [LLVMMatchType<0>, llvm_i32_ty],
            [IntrNoMem]>;

def int_AMDGPU_rcp : GCCBuiltin<"__builtin_amdgpu_rcp">,
  Intrinsic<[llvm_anyfloat_ty], [LLVMMatchType<0>], [IntrNoMem]>;

def int_AMDGPU_rsq : GCCBuiltin<"__builtin_amdgpu_rsq">,
  Intrinsic<[llvm_anyfloat_ty], [LLVMMatchType<0>], [IntrNoMem]>;

def int_AMDGPU_rsq_clamped : GCCBuiltin<"__builtin_amdgpu_rsq_clamped">,
  Intrinsic<[llvm_anyfloat_ty], [LLVMMatchType<0>], [IntrNoMem]>;

def int_AMDGPU_ldexp : GCCBuiltin<"__builtin_amdgpu_ldexp">,
  Intrinsic<[llvm_anyfloat_ty], [LLVMMatchType<0>, llvm_i32_ty], [IntrNoMem]>;

<<<<<<< HEAD
=======
def int_AMDGPU_class : GCCBuiltin<"__builtin_amdgpu_class">,
  Intrinsic<[llvm_i1_ty], [llvm_anyfloat_ty, llvm_i32_ty], [IntrNoMem]>;

def int_AMDGPU_read_workdim : AMDGPUReadPreloadRegisterIntrinsic <
                                       "__builtin_amdgpu_read_workdim">;

>>>>>>> 41cb3da2
} // End TargetPrefix = "AMDGPU"<|MERGE_RESOLUTION|>--- conflicted
+++ resolved
@@ -33,10 +33,14 @@
                                        "__builtin_r600_read_tgid">;
 defm int_r600_read_tidig : R600ReadPreloadRegisterIntrinsic_xyz <
                                        "__builtin_r600_read_tidig">;
-
 } // End TargetPrefix = "r600"
 
 let TargetPrefix = "AMDGPU" in {
+
+class AMDGPUReadPreloadRegisterIntrinsic<string name>
+  : Intrinsic<[llvm_i32_ty], [], [IntrNoMem]>,
+    GCCBuiltin<name>;
+
 def int_AMDGPU_div_scale : GCCBuiltin<"__builtin_amdgpu_div_scale">,
   // 1st parameter: Numerator
   // 2nd parameter: Denominator
@@ -48,7 +52,7 @@
 
 def int_AMDGPU_div_fmas : GCCBuiltin<"__builtin_amdgpu_div_fmas">,
   Intrinsic<[llvm_anyfloat_ty],
-            [LLVMMatchType<0>, LLVMMatchType<0>, LLVMMatchType<0>],
+            [LLVMMatchType<0>, LLVMMatchType<0>, LLVMMatchType<0>, llvm_i1_ty],
             [IntrNoMem]>;
 
 def int_AMDGPU_div_fixup : GCCBuiltin<"__builtin_amdgpu_div_fixup">,
@@ -72,13 +76,10 @@
 def int_AMDGPU_ldexp : GCCBuiltin<"__builtin_amdgpu_ldexp">,
   Intrinsic<[llvm_anyfloat_ty], [LLVMMatchType<0>, llvm_i32_ty], [IntrNoMem]>;
 
-<<<<<<< HEAD
-=======
 def int_AMDGPU_class : GCCBuiltin<"__builtin_amdgpu_class">,
   Intrinsic<[llvm_i1_ty], [llvm_anyfloat_ty, llvm_i32_ty], [IntrNoMem]>;
 
 def int_AMDGPU_read_workdim : AMDGPUReadPreloadRegisterIntrinsic <
                                        "__builtin_amdgpu_read_workdim">;
 
->>>>>>> 41cb3da2
 } // End TargetPrefix = "AMDGPU"