//===-- llvm/GlobalValue.h - Class to represent a global value --*- C++ -*-===//
//
//                     The LLVM Compiler Infrastructure
//
// This file is distributed under the University of Illinois Open Source
// License. See LICENSE.TXT for details.
//
//===----------------------------------------------------------------------===//
//
// This file is a common base class of all globally definable objects.  As such,
// it is subclassed by GlobalVariable, GlobalAlias and by Function.  This is
// used because you can do certain things with these global objects that you
// can't do to anything else.  For example, use the address of one as a
// constant.
//
//===----------------------------------------------------------------------===//

#ifndef LLVM_IR_GLOBALVALUE_H
#define LLVM_IR_GLOBALVALUE_H

#include "llvm/IR/Constant.h"
#include "llvm/IR/DerivedTypes.h"
<<<<<<< HEAD
=======
#include <system_error>
>>>>>>> 41cb3da2

namespace llvm {

class Comdat;
class PointerType;
class Module;

class GlobalValue : public Constant {
  GlobalValue(const GlobalValue &) LLVM_DELETED_FUNCTION;
public:
  /// @brief An enumeration for the kinds of linkage for global values.
  enum LinkageTypes {
    ExternalLinkage = 0,///< Externally visible function
    AvailableExternallyLinkage, ///< Available for inspection, not emission.
    LinkOnceAnyLinkage, ///< Keep one copy of function when linking (inline)
    LinkOnceODRLinkage, ///< Same, but only replaced by something equivalent.
    WeakAnyLinkage,     ///< Keep one copy of named function when linking (weak)
    WeakODRLinkage,     ///< Same, but only replaced by something equivalent.
    AppendingLinkage,   ///< Special purpose, only applies to global arrays
    InternalLinkage,    ///< Rename collisions when linking (static functions).
    PrivateLinkage,     ///< Like Internal, but omit from symbol table.
    ExternalWeakLinkage,///< ExternalWeak linkage description.
    CommonLinkage       ///< Tentative definitions.
  };

  /// @brief An enumeration for the kinds of visibility of global values.
  enum VisibilityTypes {
    DefaultVisibility = 0,  ///< The GV is visible
    HiddenVisibility,       ///< The GV is hidden
    ProtectedVisibility     ///< The GV is protected
  };

  /// @brief Storage classes of global values for PE targets.
  enum DLLStorageClassTypes {
    DefaultStorageClass   = 0,
    DLLImportStorageClass = 1, ///< Function to be imported from DLL
    DLLExportStorageClass = 2  ///< Function to be accessible from DLL.
  };

protected:
  GlobalValue(Type *Ty, ValueTy VTy, Use *Ops, unsigned NumOps,
              LinkageTypes Linkage, const Twine &Name)
      : Constant(Ty, VTy, Ops, NumOps), Linkage(Linkage),
        Visibility(DefaultVisibility), UnnamedAddr(0),
        DllStorageClass(DefaultStorageClass),
        ThreadLocal(NotThreadLocal), Parent(nullptr) {
    setName(Name);
  }

  // Note: VC++ treats enums as signed, so an extra bit is required to prevent
  // Linkage and Visibility from turning into negative values.
  LinkageTypes Linkage : 5;   // The linkage of this global
  unsigned Visibility : 2;    // The visibility style of this global
  unsigned UnnamedAddr : 1;   // This value's address is not significant
  unsigned DllStorageClass : 2; // DLL storage class

  unsigned ThreadLocal : 3; // Is this symbol "Thread Local", if so, what is
                            // the desired model?

private:
  // Give subclasses access to what otherwise would be wasted padding.
  // (19 + 3 + 2 + 1 + 2 + 5) == 32.
  unsigned SubClassData : 19;
protected:
  unsigned getGlobalValueSubClassData() const {
    return SubClassData;
  }
  void setGlobalValueSubClassData(unsigned V) {
    assert(V < (1 << 19) && "It will not fit");
    SubClassData = V;
  }

  Module *Parent;             // The containing module.
public:
  enum ThreadLocalMode {
    NotThreadLocal = 0,
    GeneralDynamicTLSModel,
    LocalDynamicTLSModel,
    InitialExecTLSModel,
    LocalExecTLSModel
  };

  ~GlobalValue() {
    removeDeadConstantUsers();   // remove any dead constants using this.
  }

  unsigned getAlignment() const;

  bool hasUnnamedAddr() const { return UnnamedAddr; }
  void setUnnamedAddr(bool Val) { UnnamedAddr = Val; }

  bool hasComdat() const { return getComdat() != nullptr; }
  Comdat *getComdat();
  const Comdat *getComdat() const {
    return const_cast<GlobalValue *>(this)->getComdat();
  }

  VisibilityTypes getVisibility() const { return VisibilityTypes(Visibility); }
  bool hasDefaultVisibility() const { return Visibility == DefaultVisibility; }
  bool hasHiddenVisibility() const { return Visibility == HiddenVisibility; }
  bool hasProtectedVisibility() const {
    return Visibility == ProtectedVisibility;
  }
  void setVisibility(VisibilityTypes V) {
    assert((!hasLocalLinkage() || V == DefaultVisibility) &&
           "local linkage requires default visibility");
    Visibility = V;
  }

  /// If the value is "Thread Local", its value isn't shared by the threads.
  bool isThreadLocal() const { return getThreadLocalMode() != NotThreadLocal; }
  void setThreadLocal(bool Val) {
    setThreadLocalMode(Val ? GeneralDynamicTLSModel : NotThreadLocal);
  }
  void setThreadLocalMode(ThreadLocalMode Val) {
    assert(Val == NotThreadLocal || getValueID() != Value::FunctionVal);
    ThreadLocal = Val;
  }
  ThreadLocalMode getThreadLocalMode() const {
    return static_cast<ThreadLocalMode>(ThreadLocal);
  }

  DLLStorageClassTypes getDLLStorageClass() const {
    return DLLStorageClassTypes(DllStorageClass);
  }
  bool hasDLLImportStorageClass() const {
    return DllStorageClass == DLLImportStorageClass;
  }
  bool hasDLLExportStorageClass() const {
    return DllStorageClass == DLLExportStorageClass;
  }
  void setDLLStorageClass(DLLStorageClassTypes C) { DllStorageClass = C; }

  bool hasSection() const { return !StringRef(getSection()).empty(); }
  // It is unfortunate that we have to use "char *" in here since this is
  // always non NULL, but:
  // * The C API expects a null terminated string, so we cannot use StringRef.
  // * The C API expects us to own it, so we cannot use a std:string.
  // * For GlobalAliases we can fail to find the section and we have to
  //   return "", so we cannot use a "const std::string &".
  const char *getSection() const;

  /// Global values are always pointers.
  inline PointerType *getType() const {
    return cast<PointerType>(User::getType());
  }

  static LinkageTypes getLinkOnceLinkage(bool ODR) {
    return ODR ? LinkOnceODRLinkage : LinkOnceAnyLinkage;
  }
  static LinkageTypes getWeakLinkage(bool ODR) {
    return ODR ? WeakODRLinkage : WeakAnyLinkage;
  }

  static bool isExternalLinkage(LinkageTypes Linkage) {
    return Linkage == ExternalLinkage;
  }
  static bool isAvailableExternallyLinkage(LinkageTypes Linkage) {
    return Linkage == AvailableExternallyLinkage;
  }
  static bool isLinkOnceODRLinkage(LinkageTypes Linkage) {
    return Linkage == LinkOnceODRLinkage;
  }
  static bool isLinkOnceLinkage(LinkageTypes Linkage) {
    return Linkage == LinkOnceAnyLinkage || Linkage == LinkOnceODRLinkage;
  }
  static bool isWeakAnyLinkage(LinkageTypes Linkage) {
    return Linkage == WeakAnyLinkage;
  }
  static bool isWeakODRLinkage(LinkageTypes Linkage) {
    return Linkage == WeakODRLinkage;
  }
  static bool isWeakLinkage(LinkageTypes Linkage) {
    return isWeakAnyLinkage(Linkage) || isWeakODRLinkage(Linkage);
  }
  static bool isAppendingLinkage(LinkageTypes Linkage) {
    return Linkage == AppendingLinkage;
  }
  static bool isInternalLinkage(LinkageTypes Linkage) {
    return Linkage == InternalLinkage;
  }
  static bool isPrivateLinkage(LinkageTypes Linkage) {
    return Linkage == PrivateLinkage;
  }
  static bool isLocalLinkage(LinkageTypes Linkage) {
    return isInternalLinkage(Linkage) || isPrivateLinkage(Linkage);
  }
  static bool isExternalWeakLinkage(LinkageTypes Linkage) {
    return Linkage == ExternalWeakLinkage;
  }
  static bool isCommonLinkage(LinkageTypes Linkage) {
    return Linkage == CommonLinkage;
  }

  /// Whether the definition of this global may be discarded if it is not used
  /// in its compilation unit.
  static bool isDiscardableIfUnused(LinkageTypes Linkage) {
    return isLinkOnceLinkage(Linkage) || isLocalLinkage(Linkage);
  }

  /// Whether the definition of this global may be replaced by something
  /// non-equivalent at link time. For example, if a function has weak linkage
  /// then the code defining it may be replaced by different code.
  static bool mayBeOverridden(LinkageTypes Linkage) {
    return Linkage == WeakAnyLinkage || Linkage == LinkOnceAnyLinkage ||
           Linkage == CommonLinkage || Linkage == ExternalWeakLinkage;
  }

  /// Whether the definition of this global may be replaced at link time.  NB:
  /// Using this method outside of the code generators is almost always a
  /// mistake: when working at the IR level use mayBeOverridden instead as it
  /// knows about ODR semantics.
  static bool isWeakForLinker(LinkageTypes Linkage)  {
    return Linkage == AvailableExternallyLinkage || Linkage == WeakAnyLinkage ||
           Linkage == WeakODRLinkage || Linkage == LinkOnceAnyLinkage ||
           Linkage == LinkOnceODRLinkage || Linkage == CommonLinkage ||
           Linkage == ExternalWeakLinkage;
  }

  bool hasExternalLinkage() const { return isExternalLinkage(Linkage); }
  bool hasAvailableExternallyLinkage() const {
    return isAvailableExternallyLinkage(Linkage);
  }
  bool hasLinkOnceLinkage() const {
    return isLinkOnceLinkage(Linkage);
  }
  bool hasLinkOnceODRLinkage() const { return isLinkOnceODRLinkage(Linkage); }
  bool hasWeakLinkage() const {
    return isWeakLinkage(Linkage);
  }
  bool hasWeakAnyLinkage() const {
    return isWeakAnyLinkage(Linkage);
  }
  bool hasWeakODRLinkage() const {
    return isWeakODRLinkage(Linkage);
  }
  bool hasAppendingLinkage() const { return isAppendingLinkage(Linkage); }
  bool hasInternalLinkage() const { return isInternalLinkage(Linkage); }
  bool hasPrivateLinkage() const { return isPrivateLinkage(Linkage); }
  bool hasLocalLinkage() const { return isLocalLinkage(Linkage); }
  bool hasExternalWeakLinkage() const { return isExternalWeakLinkage(Linkage); }
  bool hasCommonLinkage() const { return isCommonLinkage(Linkage); }

  void setLinkage(LinkageTypes LT) {
    if (isLocalLinkage(LT))
      Visibility = DefaultVisibility;
    Linkage = LT;
  }
  LinkageTypes getLinkage() const { return Linkage; }

  bool isDiscardableIfUnused() const {
    return isDiscardableIfUnused(Linkage);
  }

  bool mayBeOverridden() const { return mayBeOverridden(Linkage); }

  bool isWeakForLinker() const { return isWeakForLinker(Linkage); }

  /// Copy all additional attributes (those not needed to create a GlobalValue)
  /// from the GlobalValue Src to this one.
  virtual void copyAttributesFrom(const GlobalValue *Src);

  /// If special LLVM prefix that is used to inform the asm printer to not emit
  /// usual symbol prefix before the symbol name is used then return linkage
  /// name after skipping this special LLVM prefix.
  static StringRef getRealLinkageName(StringRef Name) {
    if (!Name.empty() && Name[0] == '\1')
      return Name.substr(1);
    return Name;
  }

/// @name Materialization
/// Materialization is used to construct functions only as they're needed. This
/// is useful to reduce memory usage in LLVM or parsing work done by the
/// BitcodeReader to load the Module.
/// @{

  /// If this function's Module is being lazily streamed in functions from disk
  /// or some other source, this method can be used to check to see if the
  /// function has been read in yet or not.
  bool isMaterializable() const;

  /// Returns true if this function was loaded from a GVMaterializer that's
  /// still attached to its Module and that knows how to dematerialize the
  /// function.
  bool isDematerializable() const;

  /// Make sure this GlobalValue is fully read. If the module is corrupt, this
  /// returns true and fills in the optional string with information about the
  /// problem.  If successful, this returns false.
  bool Materialize(std::string *ErrInfo = nullptr);

  /// If this GlobalValue is read in, and if the GVMaterializer supports it,
  /// release the memory for the function, and set it up to be materialized
  /// lazily. If !isDematerializable(), this method is a noop.
  void Dematerialize();

/// @}

  /// Override from Constant class.
  void destroyConstant() override;

  /// Return true if the primary definition of this global value is outside of
  /// the current translation unit.
  bool isDeclaration() const;

  /// This method unlinks 'this' from the containing module, but does not delete
  /// it.
  virtual void removeFromParent() = 0;

  /// This method unlinks 'this' from the containing module and deletes it.
  virtual void eraseFromParent() = 0;

  /// Get the module that this global value is contained inside of...
  inline Module *getParent() { return Parent; }
  inline const Module *getParent() const { return Parent; }

  const DataLayout *getDataLayout() const;

  // Methods for support type inquiry through isa, cast, and dyn_cast:
  static inline bool classof(const Value *V) {
    return V->getValueID() == Value::FunctionVal ||
           V->getValueID() == Value::GlobalVariableVal ||
           V->getValueID() == Value::GlobalAliasVal;
  }
};

} // End llvm namespace

#endif<|MERGE_RESOLUTION|>--- conflicted
+++ resolved
@@ -20,10 +20,7 @@
 
 #include "llvm/IR/Constant.h"
 #include "llvm/IR/DerivedTypes.h"
-<<<<<<< HEAD
-=======
 #include <system_error>
->>>>>>> 41cb3da2
 
 namespace llvm {
 
@@ -88,6 +85,7 @@
   // (19 + 3 + 2 + 1 + 2 + 5) == 32.
   unsigned SubClassData : 19;
 protected:
+  static const unsigned GlobalValueSubClassDataBits = 19;
   unsigned getGlobalValueSubClassData() const {
     return SubClassData;
   }
@@ -314,7 +312,7 @@
   /// Make sure this GlobalValue is fully read. If the module is corrupt, this
   /// returns true and fills in the optional string with information about the
   /// problem.  If successful, this returns false.
-  bool Materialize(std::string *ErrInfo = nullptr);
+  std::error_code materialize();
 
   /// If this GlobalValue is read in, and if the GVMaterializer supports it,
   /// release the memory for the function, and set it up to be materialized
@@ -329,6 +327,13 @@
   /// Return true if the primary definition of this global value is outside of
   /// the current translation unit.
   bool isDeclaration() const;
+
+  bool isDeclarationForLinker() const {
+    if (hasAvailableExternallyLinkage())
+      return true;
+
+    return isDeclaration();
+  }
 
   /// This method unlinks 'this' from the containing module, but does not delete
   /// it.
