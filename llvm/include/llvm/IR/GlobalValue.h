//===-- llvm/GlobalValue.h - Class to represent a global value --*- C++ -*-===//
//
//                     The LLVM Compiler Infrastructure
//
// This file is distributed under the University of Illinois Open Source
// License. See LICENSE.TXT for details.
//
//===----------------------------------------------------------------------===//
//
// This file is a common base class of all globally definable objects.  As such,
// it is subclassed by GlobalVariable, GlobalAlias and by Function.  This is
// used because you can do certain things with these global objects that you
// can't do to anything else.  For example, use the address of one as a
// constant.
//
//===----------------------------------------------------------------------===//

#ifndef LLVM_IR_GLOBALVALUE_H
#define LLVM_IR_GLOBALVALUE_H

#include "llvm/ADT/StringRef.h"
#include "llvm/ADT/Twine.h"
#include "llvm/IR/Constant.h"
#include "llvm/IR/DerivedTypes.h"
#include "llvm/IR/Value.h"
#include "llvm/Support/Casting.h"
#include "llvm/Support/ErrorHandling.h"
#include "llvm/Support/MD5.h"
#include <cassert>
#include <cstdint>
#include <string>

namespace llvm {

class Comdat;
class ConstantRange;
class Error;
class GlobalObject;
class Module;

namespace Intrinsic {
  enum ID : unsigned;
} // end namespace Intrinsic

class GlobalValue : public Constant {
public:
  /// @brief An enumeration for the kinds of linkage for global values.
  enum LinkageTypes {
    ExternalLinkage = 0,///< Externally visible function
    AvailableExternallyLinkage, ///< Available for inspection, not emission.
    LinkOnceAnyLinkage, ///< Keep one copy of function when linking (inline)
    LinkOnceODRLinkage, ///< Same, but only replaced by something equivalent.
    WeakAnyLinkage,     ///< Keep one copy of named function when linking (weak)
    WeakODRLinkage,     ///< Same, but only replaced by something equivalent.
    AppendingLinkage,   ///< Special purpose, only applies to global arrays
    InternalLinkage,    ///< Rename collisions when linking (static functions).
    PrivateLinkage,     ///< Like Internal, but omit from symbol table.
    ExternalWeakLinkage,///< ExternalWeak linkage description.
    CommonLinkage       ///< Tentative definitions.
  };

  /// @brief An enumeration for the kinds of visibility of global values.
  enum VisibilityTypes {
    DefaultVisibility = 0,  ///< The GV is visible
    HiddenVisibility,       ///< The GV is hidden
    ProtectedVisibility     ///< The GV is protected
  };

  /// @brief Storage classes of global values for PE targets.
  enum DLLStorageClassTypes {
    DefaultStorageClass   = 0,
    DLLImportStorageClass = 1, ///< Function to be imported from DLL
    DLLExportStorageClass = 2  ///< Function to be accessible from DLL.
  };

protected:
  GlobalValue(Type *Ty, ValueTy VTy, Use *Ops, unsigned NumOps,
              LinkageTypes Linkage, const Twine &Name, unsigned AddressSpace)
      : Constant(PointerType::get(Ty, AddressSpace), VTy, Ops, NumOps),
        ValueType(Ty), Visibility(DefaultVisibility),
        UnnamedAddrVal(unsigned(UnnamedAddr::None)),
        DllStorageClass(DefaultStorageClass), ThreadLocal(NotThreadLocal),
<<<<<<< HEAD
        ThreadPrivate(0), TargetDeclare(0), // INTEL
        HasLLVMReservedName(false), IsDSOLocal(false),
        IntID((Intrinsic::ID)0U), Parent(nullptr) {
=======
        HasLLVMReservedName(false), IsDSOLocal(false), IntID((Intrinsic::ID)0U),
        Parent(nullptr) {
    setLinkage(Linkage);
>>>>>>> 87d2f746
    setName(Name);
  }

  Type *ValueType;

  // INTEL - This needs to be two less than it is in the community version to
  // account for the ThreadPrivate bit and TargetDeclare bit.  See also
  // the comment at the SubClassData declaration.
  static const unsigned GlobalValueSubClassDataBits = 15; // INTEL

  // All bitfields use unsigned as the underlying type so that MSVC will pack
  // them.
  unsigned Linkage : 4;       // The linkage of this global
  unsigned Visibility : 2;    // The visibility style of this global
  unsigned UnnamedAddrVal : 2; // This value's address is not significant
  unsigned DllStorageClass : 2; // DLL storage class

  unsigned ThreadLocal : 3; // Is this symbol "Thread Local", if so, what is
                            // the desired model?
#if INTEL_CUSTOMIZATION
  unsigned ThreadPrivate : 1; // The thread_private attribute indicates
                              // if the global variable is associated
                              // with an OpenMP threadprivate directive
                              // and the threadprivate mode is legacy.
  unsigned TargetDeclare : 1; // The target declare attribute indicates
                              // if the global variable is associated
                              // with an OpenMP declare target directive.
#endif // INTEL_CUSTOMIZATION

  /// True if the function's name starts with "llvm.".  This corresponds to the
  /// value of Function::isIntrinsic(), which may be true even if
  /// Function::intrinsicID() returns Intrinsic::not_intrinsic.
  unsigned HasLLVMReservedName : 1;

  /// If true then there is a definition within the same linkage unit and that
  /// definition cannot be runtime preempted.
  unsigned IsDSOLocal : 1;

private:
  friend class Constant;

  void maybeSetDsoLocal() {
    if (hasLocalLinkage() ||
        (!hasDefaultVisibility() && !hasExternalWeakLinkage()))
      setDSOLocal(true);
  }

  // Give subclasses access to what otherwise would be wasted padding.
  // INTEL - (15 + 4 + 2 + 2 + 2 + 3 + 1 + 1 + 1 + 1) == 32.  Extra two bits for
  // ThreadPrivate and TargetDeclare.
  unsigned SubClassData : GlobalValueSubClassDataBits;

  void destroyConstantImpl();
  Value *handleOperandChangeImpl(Value *From, Value *To);

  /// Returns true if the definition of this global may be replaced by a
  /// differently optimized variant of the same source level function at link
  /// time.
  bool mayBeDerefined() const {
    switch (getLinkage()) {
    case WeakODRLinkage:
    case LinkOnceODRLinkage:
    case AvailableExternallyLinkage:
      return true;

    case WeakAnyLinkage:
    case LinkOnceAnyLinkage:
    case CommonLinkage:
    case ExternalWeakLinkage:
    case ExternalLinkage:
    case AppendingLinkage:
    case InternalLinkage:
    case PrivateLinkage:
      return isInterposable();
    }

    llvm_unreachable("Fully covered switch above!");
  }

protected:
  /// \brief The intrinsic ID for this subclass (which must be a Function).
  ///
  /// This member is defined by this class, but not used for anything.
  /// Subclasses can use it to store their intrinsic ID, if they have one.
  ///
  /// This is stored here to save space in Function on 64-bit hosts.
  Intrinsic::ID IntID;

  unsigned getGlobalValueSubClassData() const {
    return SubClassData;
  }
  void setGlobalValueSubClassData(unsigned V) {
    assert(V < (1 << GlobalValueSubClassDataBits) && "It will not fit");
    SubClassData = V;
  }

  Module *Parent;             // The containing module.

  // Used by SymbolTableListTraits.
  void setParent(Module *parent) {
    Parent = parent;
  }

  ~GlobalValue() {
    removeDeadConstantUsers();   // remove any dead constants using this.
  }

public:
  enum ThreadLocalMode {
    NotThreadLocal = 0,
    GeneralDynamicTLSModel,
    LocalDynamicTLSModel,
    InitialExecTLSModel,
    LocalExecTLSModel
  };

  GlobalValue(const GlobalValue &) = delete;

  unsigned getAlignment() const;

  enum class UnnamedAddr {
    None,
    Local,
    Global,
  };

  bool hasGlobalUnnamedAddr() const {
    return getUnnamedAddr() == UnnamedAddr::Global;
  }

  /// Returns true if this value's address is not significant in this module.
  /// This attribute is intended to be used only by the code generator and LTO
  /// to allow the linker to decide whether the global needs to be in the symbol
  /// table. It should probably not be used in optimizations, as the value may
  /// have uses outside the module; use hasGlobalUnnamedAddr() instead.
  bool hasAtLeastLocalUnnamedAddr() const {
    return getUnnamedAddr() != UnnamedAddr::None;
  }

  UnnamedAddr getUnnamedAddr() const {
    return UnnamedAddr(UnnamedAddrVal);
  }
  void setUnnamedAddr(UnnamedAddr Val) { UnnamedAddrVal = unsigned(Val); }

  static UnnamedAddr getMinUnnamedAddr(UnnamedAddr A, UnnamedAddr B) {
    if (A == UnnamedAddr::None || B == UnnamedAddr::None)
      return UnnamedAddr::None;
    if (A == UnnamedAddr::Local || B == UnnamedAddr::Local)
      return UnnamedAddr::Local;
    return UnnamedAddr::Global;
  }

  bool hasComdat() const { return getComdat() != nullptr; }
  const Comdat *getComdat() const;
  Comdat *getComdat() {
    return const_cast<Comdat *>(
                           static_cast<const GlobalValue *>(this)->getComdat());
  }

  VisibilityTypes getVisibility() const { return VisibilityTypes(Visibility); }
  bool hasDefaultVisibility() const { return Visibility == DefaultVisibility; }
  bool hasHiddenVisibility() const { return Visibility == HiddenVisibility; }
  bool hasProtectedVisibility() const {
    return Visibility == ProtectedVisibility;
  }
  void setVisibility(VisibilityTypes V) {
    assert((!hasLocalLinkage() || V == DefaultVisibility) &&
           "local linkage requires default visibility");
    Visibility = V;
    maybeSetDsoLocal();
  }

#if INTEL_CUSTOMIZATION
  bool isThreadPrivate() const { return ThreadPrivate; }
  void setThreadPrivate(bool Val) { ThreadPrivate = Val; }

  bool isTargetDeclare() const { return TargetDeclare; }
  void setTargetDeclare(bool Val) { TargetDeclare = Val; }
#endif // INTEL_CUSTOMIZATION

  /// If the value is "Thread Local", its value isn't shared by the threads.
  bool isThreadLocal() const { return getThreadLocalMode() != NotThreadLocal; }
  void setThreadLocal(bool Val) {
    setThreadLocalMode(Val ? GeneralDynamicTLSModel : NotThreadLocal);
  }
  void setThreadLocalMode(ThreadLocalMode Val) {
    assert(Val == NotThreadLocal || getValueID() != Value::FunctionVal);
    ThreadLocal = Val;
  }
  ThreadLocalMode getThreadLocalMode() const {
    return static_cast<ThreadLocalMode>(ThreadLocal);
  }

  DLLStorageClassTypes getDLLStorageClass() const {
    return DLLStorageClassTypes(DllStorageClass);
  }
  bool hasDLLImportStorageClass() const {
    return DllStorageClass == DLLImportStorageClass;
  }
  bool hasDLLExportStorageClass() const {
    return DllStorageClass == DLLExportStorageClass;
  }
  void setDLLStorageClass(DLLStorageClassTypes C) { DllStorageClass = C; }

  bool hasSection() const { return !getSection().empty(); }
  StringRef getSection() const;

  /// Global values are always pointers.
  PointerType *getType() const { return cast<PointerType>(User::getType()); }

  Type *getValueType() const { return ValueType; }

  void setDSOLocal(bool Local) { IsDSOLocal = Local; }

  bool isDSOLocal() const {
    return IsDSOLocal;
  }

  static LinkageTypes getLinkOnceLinkage(bool ODR) {
    return ODR ? LinkOnceODRLinkage : LinkOnceAnyLinkage;
  }
  static LinkageTypes getWeakLinkage(bool ODR) {
    return ODR ? WeakODRLinkage : WeakAnyLinkage;
  }

  static bool isExternalLinkage(LinkageTypes Linkage) {
    return Linkage == ExternalLinkage;
  }
  static bool isAvailableExternallyLinkage(LinkageTypes Linkage) {
    return Linkage == AvailableExternallyLinkage;
  }
  static bool isLinkOnceODRLinkage(LinkageTypes Linkage) {
    return Linkage == LinkOnceODRLinkage;
  }
  static bool isLinkOnceLinkage(LinkageTypes Linkage) {
    return Linkage == LinkOnceAnyLinkage || Linkage == LinkOnceODRLinkage;
  }
  static bool isWeakAnyLinkage(LinkageTypes Linkage) {
    return Linkage == WeakAnyLinkage;
  }
  static bool isWeakODRLinkage(LinkageTypes Linkage) {
    return Linkage == WeakODRLinkage;
  }
  static bool isWeakLinkage(LinkageTypes Linkage) {
    return isWeakAnyLinkage(Linkage) || isWeakODRLinkage(Linkage);
  }
  static bool isAppendingLinkage(LinkageTypes Linkage) {
    return Linkage == AppendingLinkage;
  }
  static bool isInternalLinkage(LinkageTypes Linkage) {
    return Linkage == InternalLinkage;
  }
  static bool isPrivateLinkage(LinkageTypes Linkage) {
    return Linkage == PrivateLinkage;
  }
  static bool isLocalLinkage(LinkageTypes Linkage) {
    return isInternalLinkage(Linkage) || isPrivateLinkage(Linkage);
  }
  static bool isExternalWeakLinkage(LinkageTypes Linkage) {
    return Linkage == ExternalWeakLinkage;
  }
  static bool isCommonLinkage(LinkageTypes Linkage) {
    return Linkage == CommonLinkage;
  }
  static bool isValidDeclarationLinkage(LinkageTypes Linkage) {
    return isExternalWeakLinkage(Linkage) || isExternalLinkage(Linkage);
  }

  /// Whether the definition of this global may be replaced by something
  /// non-equivalent at link time. For example, if a function has weak linkage
  /// then the code defining it may be replaced by different code.
  static bool isInterposableLinkage(LinkageTypes Linkage) {
    switch (Linkage) {
    case WeakAnyLinkage:
    case LinkOnceAnyLinkage:
    case CommonLinkage:
    case ExternalWeakLinkage:
      return true;

    case AvailableExternallyLinkage:
    case LinkOnceODRLinkage:
    case WeakODRLinkage:
    // The above three cannot be overridden but can be de-refined.

    case ExternalLinkage:
    case AppendingLinkage:
    case InternalLinkage:
    case PrivateLinkage:
      return false;
    }
    llvm_unreachable("Fully covered switch above!");
  }

  /// Whether the definition of this global may be discarded if it is not used
  /// in its compilation unit.
  static bool isDiscardableIfUnused(LinkageTypes Linkage) {
    return isLinkOnceLinkage(Linkage) || isLocalLinkage(Linkage) ||
           isAvailableExternallyLinkage(Linkage);
  }

  /// Whether the definition of this global may be replaced at link time.  NB:
  /// Using this method outside of the code generators is almost always a
  /// mistake: when working at the IR level use isInterposable instead as it
  /// knows about ODR semantics.
  static bool isWeakForLinker(LinkageTypes Linkage)  {
    return Linkage == WeakAnyLinkage || Linkage == WeakODRLinkage ||
           Linkage == LinkOnceAnyLinkage || Linkage == LinkOnceODRLinkage ||
           Linkage == CommonLinkage || Linkage == ExternalWeakLinkage;
  }

  /// Return true if the currently visible definition of this global (if any) is
  /// exactly the definition we will see at runtime.
  ///
  /// Non-exact linkage types inhibits most non-inlining IPO, since a
  /// differently optimized variant of the same function can have different
  /// observable or undefined behavior than in the variant currently visible.
  /// For instance, we could have started with
  ///
  ///   void foo(int *v) {
  ///     int t = 5 / v[0];
  ///     (void) t;
  ///   }
  ///
  /// and "refined" it to
  ///
  ///   void foo(int *v) { }
  ///
  /// However, we cannot infer readnone for `foo`, since that would justify
  /// DSE'ing a store to `v[0]` across a call to `foo`, which can cause
  /// undefined behavior if the linker replaces the actual call destination with
  /// the unoptimized `foo`.
  ///
  /// Inlining is okay across non-exact linkage types as long as they're not
  /// interposable (see \c isInterposable), since in such cases the currently
  /// visible variant is *a* correct implementation of the original source
  /// function; it just isn't the *only* correct implementation.
  bool isDefinitionExact() const {
    return !mayBeDerefined();
  }

  /// Return true if this global has an exact defintion.
  bool hasExactDefinition() const {
    // While this computes exactly the same thing as
    // isStrongDefinitionForLinker, the intended uses are different.  This
    // function is intended to help decide if specific inter-procedural
    // transforms are correct, while isStrongDefinitionForLinker's intended use
    // is in low level code generation.
    return !isDeclaration() && isDefinitionExact();
  }

  /// Return true if this global's definition can be substituted with an
  /// *arbitrary* definition at link time.  We cannot do any IPO or inlinining
  /// across interposable call edges, since the callee can be replaced with
  /// something arbitrary at link time.
  bool isInterposable() const { return isInterposableLinkage(getLinkage()); }

  bool hasExternalLinkage() const { return isExternalLinkage(getLinkage()); }
  bool hasAvailableExternallyLinkage() const {
    return isAvailableExternallyLinkage(getLinkage());
  }
  bool hasLinkOnceLinkage() const { return isLinkOnceLinkage(getLinkage()); }
  bool hasLinkOnceODRLinkage() const {
    return isLinkOnceODRLinkage(getLinkage());
  }
  bool hasWeakLinkage() const { return isWeakLinkage(getLinkage()); }
  bool hasWeakAnyLinkage() const { return isWeakAnyLinkage(getLinkage()); }
  bool hasWeakODRLinkage() const { return isWeakODRLinkage(getLinkage()); }
  bool hasAppendingLinkage() const { return isAppendingLinkage(getLinkage()); }
  bool hasInternalLinkage() const { return isInternalLinkage(getLinkage()); }
  bool hasPrivateLinkage() const { return isPrivateLinkage(getLinkage()); }
  bool hasLocalLinkage() const { return isLocalLinkage(getLinkage()); }
  bool hasExternalWeakLinkage() const {
    return isExternalWeakLinkage(getLinkage());
  }
  bool hasCommonLinkage() const { return isCommonLinkage(getLinkage()); }
  bool hasValidDeclarationLinkage() const {
    return isValidDeclarationLinkage(getLinkage());
  }

  void setLinkage(LinkageTypes LT) {
    if (isLocalLinkage(LT))
      Visibility = DefaultVisibility;
    Linkage = LT;
    maybeSetDsoLocal();
  }
  LinkageTypes getLinkage() const { return LinkageTypes(Linkage); }

  bool isDiscardableIfUnused() const {
    return isDiscardableIfUnused(getLinkage());
  }

  bool isWeakForLinker() const { return isWeakForLinker(getLinkage()); }

protected:
  /// Copy all additional attributes (those not needed to create a GlobalValue)
  /// from the GlobalValue Src to this one.
  void copyAttributesFrom(const GlobalValue *Src);

public:
  /// If the given string begins with the GlobalValue name mangling escape
  /// character '\1', drop it.
  ///
  /// This function applies a specific mangling that is used in PGO profiles,
  /// among other things. If you're trying to get a symbol name for an
  /// arbitrary GlobalValue, this is not the function you're looking for; see
  /// Mangler.h.
  static StringRef dropLLVMManglingEscape(StringRef Name) {
    if (!Name.empty() && Name[0] == '\1')
      return Name.substr(1);
    return Name;
  }

  /// Return the modified name for a global value suitable to be
  /// used as the key for a global lookup (e.g. profile or ThinLTO).
  /// The value's original name is \c Name and has linkage of type
  /// \c Linkage. The value is defined in module \c FileName.
  static std::string getGlobalIdentifier(StringRef Name,
                                         GlobalValue::LinkageTypes Linkage,
                                         StringRef FileName);

  /// Return the modified name for this global value suitable to be
  /// used as the key for a global lookup (e.g. profile or ThinLTO).
  std::string getGlobalIdentifier() const;

  /// Declare a type to represent a global unique identifier for a global value.
  /// This is a 64 bits hash that is used by PGO and ThinLTO to have a compact
  /// unique way to identify a symbol.
  using GUID = uint64_t;

  /// Return a 64-bit global unique ID constructed from global value name
  /// (i.e. returned by getGlobalIdentifier()).
  static GUID getGUID(StringRef GlobalName) { return MD5Hash(GlobalName); }

  /// Return a 64-bit global unique ID constructed from global value name
  /// (i.e. returned by getGlobalIdentifier()).
  GUID getGUID() const { return getGUID(getGlobalIdentifier()); }

  /// @name Materialization
  /// Materialization is used to construct functions only as they're needed.
  /// This
  /// is useful to reduce memory usage in LLVM or parsing work done by the
  /// BitcodeReader to load the Module.
  /// @{

  /// If this function's Module is being lazily streamed in functions from disk
  /// or some other source, this method can be used to check to see if the
  /// function has been read in yet or not.
  bool isMaterializable() const;

  /// Make sure this GlobalValue is fully read.
  Error materialize();

/// @}

  /// Return true if the primary definition of this global value is outside of
  /// the current translation unit.
  bool isDeclaration() const;

  bool isDeclarationForLinker() const {
    if (hasAvailableExternallyLinkage())
      return true;

    return isDeclaration();
  }

  /// Returns true if this global's definition will be the one chosen by the
  /// linker.
  ///
  /// NB! Ideally this should not be used at the IR level at all.  If you're
  /// interested in optimization constraints implied by the linker's ability to
  /// choose an implementation, prefer using \c hasExactDefinition.
  bool isStrongDefinitionForLinker() const {
    return !(isDeclarationForLinker() || isWeakForLinker());
  }

  // Returns true if the alignment of the value can be unilaterally
  // increased.
  bool canIncreaseAlignment() const;

  const GlobalObject *getBaseObject() const;
  GlobalObject *getBaseObject() {
    return const_cast<GlobalObject *>(
                       static_cast<const GlobalValue *>(this)->getBaseObject());
  }

  /// Returns whether this is a reference to an absolute symbol.
  bool isAbsoluteSymbolRef() const;

  /// If this is an absolute symbol reference, returns the range of the symbol,
  /// otherwise returns None.
  Optional<ConstantRange> getAbsoluteSymbolRange() const;

  /// This method unlinks 'this' from the containing module, but does not delete
  /// it.
  void removeFromParent();

  /// This method unlinks 'this' from the containing module and deletes it.
  void eraseFromParent();

  /// Get the module that this global value is contained inside of...
  Module *getParent() { return Parent; }
  const Module *getParent() const { return Parent; }

  // Methods for support type inquiry through isa, cast, and dyn_cast:
  static bool classof(const Value *V) {
    return V->getValueID() == Value::FunctionVal ||
           V->getValueID() == Value::GlobalVariableVal ||
           V->getValueID() == Value::GlobalAliasVal ||
           V->getValueID() == Value::GlobalIFuncVal;
  }
};

} // end namespace llvm

#endif // LLVM_IR_GLOBALVALUE_H<|MERGE_RESOLUTION|>--- conflicted
+++ resolved
@@ -80,15 +80,10 @@
         ValueType(Ty), Visibility(DefaultVisibility),
         UnnamedAddrVal(unsigned(UnnamedAddr::None)),
         DllStorageClass(DefaultStorageClass), ThreadLocal(NotThreadLocal),
-<<<<<<< HEAD
         ThreadPrivate(0), TargetDeclare(0), // INTEL
-        HasLLVMReservedName(false), IsDSOLocal(false),
-        IntID((Intrinsic::ID)0U), Parent(nullptr) {
-=======
         HasLLVMReservedName(false), IsDSOLocal(false), IntID((Intrinsic::ID)0U),
         Parent(nullptr) {
     setLinkage(Linkage);
->>>>>>> 87d2f746
     setName(Name);
   }
 
