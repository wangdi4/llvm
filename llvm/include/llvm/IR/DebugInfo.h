--- conflicted
+++ resolved
@@ -22,13 +22,9 @@
 #include "llvm/ADT/SmallVector.h"
 #include "llvm/ADT/TinyPtrVector.h"
 #include "llvm/ADT/iterator_range.h"
-<<<<<<< HEAD
-#include "llvm/IR/IntrinsicInst.h"
-=======
 #include "llvm/IR/DataLayout.h"
 #include "llvm/IR/IntrinsicInst.h"
 #include "llvm/IR/PassManager.h"
->>>>>>> a7bc1a77
 
 namespace llvm {
 
@@ -232,10 +228,6 @@
 /// Remove all Assignment Tracking related intrinsics and metadata from \p F.
 void deleteAll(Function *F);
 
-<<<<<<< HEAD
-} // end namespace at
-
-=======
 /// Helper struct for trackAssignments, below. We don't use the similar
 /// DebugVariable class because trackAssignments doesn't (yet?) understand
 /// partial variables (fragment info) as input and want to make that clear and
@@ -305,7 +297,6 @@
   PreservedAnalyses run(Module &M, ModuleAnalysisManager &AM);
 };
 
->>>>>>> a7bc1a77
 /// Return true if assignment tracking is enabled.
 bool getEnableAssignmentTracking();
 } // end namespace llvm
