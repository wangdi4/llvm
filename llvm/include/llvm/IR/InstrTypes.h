--- conflicted
+++ resolved
@@ -2259,7 +2259,6 @@
     return hasFnAttrOnCalledFunction(Kind);
   }
 
-<<<<<<< HEAD
 #if INTEL_CUSTOMIZATION
   template <typename AttrKind> Attribute getFnAttrImpl(AttrKind Kind) const {
     if (Attrs.hasAttribute(AttributeList::FunctionIndex, Kind))
@@ -2275,7 +2274,7 @@
     return Attribute();
   }
 #endif // INTEL_CUSTOMIZATION
-=======
+
   /// Determine whether the return value has the given attribute. Supports
   /// Attribute::AttrKind and StringRef as \p AttrKind types.
   template <typename AttrKind> bool hasRetAttrImpl(AttrKind Kind) const {
@@ -2287,7 +2286,6 @@
       return F->getAttributes().hasAttribute(AttributeList::ReturnIndex, Kind);
     return false;
   }
->>>>>>> bb9cef76
 };
 
 template <>
