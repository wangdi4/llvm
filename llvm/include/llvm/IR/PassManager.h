--- conflicted
+++ resolved
@@ -582,12 +582,6 @@
 
   std::vector<std::unique_ptr<PassConceptT>> Passes;
 
-<<<<<<< HEAD
-  /// Flag indicating whether we should do debug logging.
-  bool DebugLogging;
-
-=======
->>>>>>> 130e135d
 #if INTEL_CUSTOMIZATION
   // Store the information collected from the linker that is needed for the
   // whole program analysis
