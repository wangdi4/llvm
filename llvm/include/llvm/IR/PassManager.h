//===- PassManager.h - Pass management infrastructure -----------*- C++ -*-===//
//
// Part of the LLVM Project, under the Apache License v2.0 with LLVM Exceptions.
// See https://llvm.org/LICENSE.txt for license information.
// SPDX-License-Identifier: Apache-2.0 WITH LLVM-exception
//
//===----------------------------------------------------------------------===//
/// \file
///
/// This header defines various interfaces for pass management in LLVM. There
/// is no "pass" interface in LLVM per se. Instead, an instance of any class
/// which supports a method to 'run' it over a unit of IR can be used as
/// a pass. A pass manager is generally a tool to collect a sequence of passes
/// which run over a particular IR construct, and run each of them in sequence
/// over each such construct in the containing IR construct. As there is no
/// containing IR construct for a Module, a manager for passes over modules
/// forms the base case which runs its managed passes in sequence over the
/// single module provided.
///
/// The core IR library provides managers for running passes over
/// modules and functions.
///
/// * FunctionPassManager can run over a Module, runs each pass over
///   a Function.
/// * ModulePassManager must be directly run, runs each pass over the Module.
///
/// Note that the implementations of the pass managers use concept-based
/// polymorphism as outlined in the "Value Semantics and Concept-based
/// Polymorphism" talk (or its abbreviated sibling "Inheritance Is The Base
/// Class of Evil") by Sean Parent:
/// * http://github.com/sean-parent/sean-parent.github.com/wiki/Papers-and-Presentations
/// * http://www.youtube.com/watch?v=_BpMYeUFXv8
/// * http://channel9.msdn.com/Events/GoingNative/2013/Inheritance-Is-The-Base-Class-of-Evil
///
//===----------------------------------------------------------------------===//

#ifndef LLVM_IR_PASSMANAGER_H
#define LLVM_IR_PASSMANAGER_H

#include "llvm/ADT/DenseMap.h"
#include "llvm/ADT/STLExtras.h"
#include "llvm/ADT/SmallPtrSet.h"
#include "llvm/ADT/StringRef.h"
#include "llvm/ADT/TinyPtrVector.h"
#include "llvm/IR/Function.h"
#include "llvm/IR/Module.h"
#include "llvm/IR/PassInstrumentation.h"
#include "llvm/IR/PassManagerInternal.h"
#include "llvm/Pass.h"
#include "llvm/Support/Debug.h"
#include "llvm/Support/Intel_WP_utils.h"  // INTEL
#include "llvm/Support/TimeProfiler.h"
#include "llvm/Support/TypeName.h"
#include <algorithm>
#include <cassert>
#include <cstring>
#include <iterator>
#include <list>
#include <memory>
#include <tuple>
#include <type_traits>
#include <utility>
#include <vector>

namespace llvm {

/// A special type used by analysis passes to provide an address that
/// identifies that particular analysis pass type.
///
/// Analysis passes should have a static data member of this type and derive
/// from the \c AnalysisInfoMixin to get a static ID method used to identify
/// the analysis in the pass management infrastructure.
struct alignas(8) AnalysisKey {};

/// A special type used to provide an address that identifies a set of related
/// analyses.  These sets are primarily used below to mark sets of analyses as
/// preserved.
///
/// For example, a transformation can indicate that it preserves the CFG of a
/// function by preserving the appropriate AnalysisSetKey.  An analysis that
/// depends only on the CFG can then check if that AnalysisSetKey is preserved;
/// if it is, the analysis knows that it itself is preserved.
struct alignas(8) AnalysisSetKey {};

/// This templated class represents "all analyses that operate over \<a
/// particular IR unit\>" (e.g. a Function or a Module) in instances of
/// PreservedAnalysis.
///
/// This lets a transformation say e.g. "I preserved all function analyses".
///
/// Note that you must provide an explicit instantiation declaration and
/// definition for this template in order to get the correct behavior on
/// Windows. Otherwise, the address of SetKey will not be stable.
template <typename IRUnitT> class AllAnalysesOn {
public:
  static AnalysisSetKey *ID() { return &SetKey; }

private:
  static AnalysisSetKey SetKey;
};

template <typename IRUnitT> AnalysisSetKey AllAnalysesOn<IRUnitT>::SetKey;

extern template class AllAnalysesOn<Module>;
extern template class AllAnalysesOn<Function>;

/// Represents analyses that only rely on functions' control flow.
///
/// This can be used with \c PreservedAnalyses to mark the CFG as preserved and
/// to query whether it has been preserved.
///
/// The CFG of a function is defined as the set of basic blocks and the edges
/// between them. Changing the set of basic blocks in a function is enough to
/// mutate the CFG. Mutating the condition of a branch or argument of an
/// invoked function does not mutate the CFG, but changing the successor labels
/// of those instructions does.
class CFGAnalyses {
public:
  static AnalysisSetKey *ID() { return &SetKey; }

private:
  static AnalysisSetKey SetKey;
};

/// A set of analyses that are preserved following a run of a transformation
/// pass.
///
/// Transformation passes build and return these objects to communicate which
/// analyses are still valid after the transformation. For most passes this is
/// fairly simple: if they don't change anything all analyses are preserved,
/// otherwise only a short list of analyses that have been explicitly updated
/// are preserved.
///
/// This class also lets transformation passes mark abstract *sets* of analyses
/// as preserved. A transformation that (say) does not alter the CFG can
/// indicate such by marking a particular AnalysisSetKey as preserved, and
/// then analyses can query whether that AnalysisSetKey is preserved.
///
/// Finally, this class can represent an "abandoned" analysis, which is
/// not preserved even if it would be covered by some abstract set of analyses.
///
/// Given a `PreservedAnalyses` object, an analysis will typically want to
/// figure out whether it is preserved. In the example below, MyAnalysisType is
/// preserved if it's not abandoned, and (a) it's explicitly marked as
/// preserved, (b), the set AllAnalysesOn<MyIRUnit> is preserved, or (c) both
/// AnalysisSetA and AnalysisSetB are preserved.
///
/// ```
///   auto PAC = PA.getChecker<MyAnalysisType>();
///   if (PAC.preserved() || PAC.preservedSet<AllAnalysesOn<MyIRUnit>>() ||
///       (PAC.preservedSet<AnalysisSetA>() &&
///        PAC.preservedSet<AnalysisSetB>())) {
///     // The analysis has been successfully preserved ...
///   }
/// ```
class PreservedAnalyses {
public:
  /// Convenience factory function for the empty preserved set.
  static PreservedAnalyses none() { return PreservedAnalyses(); }

  /// Construct a special preserved set that preserves all passes.
  static PreservedAnalyses all() {
    PreservedAnalyses PA;
    PA.PreservedIDs.insert(&AllAnalysesKey);
    return PA;
  }

  /// Construct a preserved analyses object with a single preserved set.
  template <typename AnalysisSetT>
  static PreservedAnalyses allInSet() {
    PreservedAnalyses PA;
    PA.preserveSet<AnalysisSetT>();
    return PA;
  }

  /// Mark an analysis as preserved.
  template <typename AnalysisT> void preserve() { preserve(AnalysisT::ID()); }

  /// Given an analysis's ID, mark the analysis as preserved, adding it
  /// to the set.
  void preserve(AnalysisKey *ID) {
    // Clear this ID from the explicit not-preserved set if present.
    NotPreservedAnalysisIDs.erase(ID);

    // If we're not already preserving all analyses (other than those in
    // NotPreservedAnalysisIDs).
    if (!areAllPreserved())
      PreservedIDs.insert(ID);
  }

  /// Mark an analysis set as preserved.
  template <typename AnalysisSetT> void preserveSet() {
    preserveSet(AnalysisSetT::ID());
  }

  /// Mark an analysis set as preserved using its ID.
  void preserveSet(AnalysisSetKey *ID) {
    // If we're not already in the saturated 'all' state, add this set.
    if (!areAllPreserved())
      PreservedIDs.insert(ID);
  }

  /// Mark an analysis as abandoned.
  ///
  /// An abandoned analysis is not preserved, even if it is nominally covered
  /// by some other set or was previously explicitly marked as preserved.
  ///
  /// Note that you can only abandon a specific analysis, not a *set* of
  /// analyses.
  template <typename AnalysisT> void abandon() { abandon(AnalysisT::ID()); }

  /// Mark an analysis as abandoned using its ID.
  ///
  /// An abandoned analysis is not preserved, even if it is nominally covered
  /// by some other set or was previously explicitly marked as preserved.
  ///
  /// Note that you can only abandon a specific analysis, not a *set* of
  /// analyses.
  void abandon(AnalysisKey *ID) {
    PreservedIDs.erase(ID);
    NotPreservedAnalysisIDs.insert(ID);
  }

  /// Intersect this set with another in place.
  ///
  /// This is a mutating operation on this preserved set, removing all
  /// preserved passes which are not also preserved in the argument.
  void intersect(const PreservedAnalyses &Arg) {
    if (Arg.areAllPreserved())
      return;
    if (areAllPreserved()) {
      *this = Arg;
      return;
    }
    // The intersection requires the *union* of the explicitly not-preserved
    // IDs and the *intersection* of the preserved IDs.
    for (auto ID : Arg.NotPreservedAnalysisIDs) {
      PreservedIDs.erase(ID);
      NotPreservedAnalysisIDs.insert(ID);
    }
    for (auto ID : PreservedIDs)
      if (!Arg.PreservedIDs.count(ID))
        PreservedIDs.erase(ID);
  }

  /// Intersect this set with a temporary other set in place.
  ///
  /// This is a mutating operation on this preserved set, removing all
  /// preserved passes which are not also preserved in the argument.
  void intersect(PreservedAnalyses &&Arg) {
    if (Arg.areAllPreserved())
      return;
    if (areAllPreserved()) {
      *this = std::move(Arg);
      return;
    }
    // The intersection requires the *union* of the explicitly not-preserved
    // IDs and the *intersection* of the preserved IDs.
    for (auto ID : Arg.NotPreservedAnalysisIDs) {
      PreservedIDs.erase(ID);
      NotPreservedAnalysisIDs.insert(ID);
    }
    for (auto ID : PreservedIDs)
      if (!Arg.PreservedIDs.count(ID))
        PreservedIDs.erase(ID);
  }

  /// A checker object that makes it easy to query for whether an analysis or
  /// some set covering it is preserved.
  class PreservedAnalysisChecker {
    friend class PreservedAnalyses;

    const PreservedAnalyses &PA;
    AnalysisKey *const ID;
    const bool IsAbandoned;

    /// A PreservedAnalysisChecker is tied to a particular Analysis because
    /// `preserved()` and `preservedSet()` both return false if the Analysis
    /// was abandoned.
    PreservedAnalysisChecker(const PreservedAnalyses &PA, AnalysisKey *ID)
        : PA(PA), ID(ID), IsAbandoned(PA.NotPreservedAnalysisIDs.count(ID)) {}

  public:
    /// Returns true if the checker's analysis was not abandoned and either
    ///  - the analysis is explicitly preserved or
    ///  - all analyses are preserved.
    bool preserved() {
      return !IsAbandoned && (PA.PreservedIDs.count(&AllAnalysesKey) ||
                              PA.PreservedIDs.count(ID));
    }

    /// Return true if the checker's analysis was not abandoned, i.e. it was not
    /// explicitly invalidated. Even if the analysis is not explicitly
    /// preserved, if the analysis is known stateless, then it is preserved.
    bool preservedWhenStateless() {
      return !IsAbandoned;
    }

    /// Returns true if the checker's analysis was not abandoned and either
    ///  - \p AnalysisSetT is explicitly preserved or
    ///  - all analyses are preserved.
    template <typename AnalysisSetT> bool preservedSet() {
      AnalysisSetKey *SetID = AnalysisSetT::ID();
      return !IsAbandoned && (PA.PreservedIDs.count(&AllAnalysesKey) ||
                              PA.PreservedIDs.count(SetID));
    }
  };

  /// Build a checker for this `PreservedAnalyses` and the specified analysis
  /// type.
  ///
  /// You can use the returned object to query whether an analysis was
  /// preserved. See the example in the comment on `PreservedAnalysis`.
  template <typename AnalysisT> PreservedAnalysisChecker getChecker() const {
    return PreservedAnalysisChecker(*this, AnalysisT::ID());
  }

  /// Build a checker for this `PreservedAnalyses` and the specified analysis
  /// ID.
  ///
  /// You can use the returned object to query whether an analysis was
  /// preserved. See the example in the comment on `PreservedAnalysis`.
  PreservedAnalysisChecker getChecker(AnalysisKey *ID) const {
    return PreservedAnalysisChecker(*this, ID);
  }

  /// Test whether all analyses are preserved (and none are abandoned).
  ///
  /// This is used primarily to optimize for the common case of a transformation
  /// which makes no changes to the IR.
  bool areAllPreserved() const {
    return NotPreservedAnalysisIDs.empty() &&
           PreservedIDs.count(&AllAnalysesKey);
  }

  /// Directly test whether a set of analyses is preserved.
  ///
  /// This is only true when no analyses have been explicitly abandoned.
  template <typename AnalysisSetT> bool allAnalysesInSetPreserved() const {
    return allAnalysesInSetPreserved(AnalysisSetT::ID());
  }

  /// Directly test whether a set of analyses is preserved.
  ///
  /// This is only true when no analyses have been explicitly abandoned.
  bool allAnalysesInSetPreserved(AnalysisSetKey *SetID) const {
    return NotPreservedAnalysisIDs.empty() &&
           (PreservedIDs.count(&AllAnalysesKey) || PreservedIDs.count(SetID));
  }

private:
  /// A special key used to indicate all analyses.
  static AnalysisSetKey AllAnalysesKey;

  /// The IDs of analyses and analysis sets that are preserved.
  SmallPtrSet<void *, 2> PreservedIDs;

  /// The IDs of explicitly not-preserved analyses.
  ///
  /// If an analysis in this set is covered by a set in `PreservedIDs`, we
  /// consider it not-preserved. That is, `NotPreservedAnalysisIDs` always
  /// "wins" over analysis sets in `PreservedIDs`.
  ///
  /// Also, a given ID should never occur both here and in `PreservedIDs`.
  SmallPtrSet<AnalysisKey *, 2> NotPreservedAnalysisIDs;
};

// Forward declare the analysis manager template.
template <typename IRUnitT, typename... ExtraArgTs> class AnalysisManager;

/// A CRTP mix-in to automatically provide informational APIs needed for
/// passes.
///
/// This provides some boilerplate for types that are passes.
template <typename DerivedT> struct PassInfoMixin {
  /// Gets the name of the pass we are mixed into.
  static StringRef name() {
    static_assert(std::is_base_of<PassInfoMixin, DerivedT>::value,
                  "Must pass the derived type as the template argument!");
    StringRef Name = getTypeName<DerivedT>();
    if (Name.startswith("llvm::"))
      Name = Name.drop_front(strlen("llvm::"));
    return Name;
  }
};

/// A CRTP mix-in that provides informational APIs needed for analysis passes.
///
/// This provides some boilerplate for types that are analysis passes. It
/// automatically mixes in \c PassInfoMixin.
template <typename DerivedT>
struct AnalysisInfoMixin : PassInfoMixin<DerivedT> {
  /// Returns an opaque, unique ID for this analysis type.
  ///
  /// This ID is a pointer type that is guaranteed to be 8-byte aligned and thus
  /// suitable for use in sets, maps, and other data structures that use the low
  /// bits of pointers.
  ///
  /// Note that this requires the derived type provide a static \c AnalysisKey
  /// member called \c Key.
  ///
  /// FIXME: The only reason the mixin type itself can't declare the Key value
  /// is that some compilers cannot correctly unique a templated static variable
  /// so it has the same addresses in each instantiation. The only currently
  /// known platform with this limitation is Windows DLL builds, specifically
  /// building each part of LLVM as a DLL. If we ever remove that build
  /// configuration, this mixin can provide the static key as well.
  static AnalysisKey *ID() {
    static_assert(std::is_base_of<AnalysisInfoMixin, DerivedT>::value,
                  "Must pass the derived type as the template argument!");
    return &DerivedT::Key;
  }
};

namespace detail {

/// Actual unpacker of extra arguments in getAnalysisResult,
/// passes only those tuple arguments that are mentioned in index_sequence.
template <typename PassT, typename IRUnitT, typename AnalysisManagerT,
          typename... ArgTs, size_t... Ns>
typename PassT::Result
getAnalysisResultUnpackTuple(AnalysisManagerT &AM, IRUnitT &IR,
                             std::tuple<ArgTs...> Args,
                             std::index_sequence<Ns...>) {
  (void)Args;
  return AM.template getResult<PassT>(IR, std::get<Ns>(Args)...);
}

/// Helper for *partial* unpacking of extra arguments in getAnalysisResult.
///
/// Arguments passed in tuple come from PassManager, so they might have extra
/// arguments after those AnalysisManager's ExtraArgTs ones that we need to
/// pass to getResult.
template <typename PassT, typename IRUnitT, typename... AnalysisArgTs,
          typename... MainArgTs>
typename PassT::Result
getAnalysisResult(AnalysisManager<IRUnitT, AnalysisArgTs...> &AM, IRUnitT &IR,
                  std::tuple<MainArgTs...> Args) {
  return (getAnalysisResultUnpackTuple<
          PassT, IRUnitT>)(AM, IR, Args,
                           std::index_sequence_for<AnalysisArgTs...>{});
}

} // namespace detail

// Forward declare the pass instrumentation analysis explicitly queried in
// generic PassManager code.
// FIXME: figure out a way to move PassInstrumentationAnalysis into its own
// header.
class PassInstrumentationAnalysis;

/// Manages a sequence of passes over a particular unit of IR.
///
/// A pass manager contains a sequence of passes to run over a particular unit
/// of IR (e.g. Functions, Modules). It is itself a valid pass over that unit of
/// IR, and when run over some given IR will run each of its contained passes in
/// sequence. Pass managers are the primary and most basic building block of a
/// pass pipeline.
///
/// When you run a pass manager, you provide an \c AnalysisManager<IRUnitT>
/// argument. The pass manager will propagate that analysis manager to each
/// pass it runs, and will call the analysis manager's invalidation routine with
/// the PreservedAnalyses of each pass it runs.
template <typename IRUnitT,
          typename AnalysisManagerT = AnalysisManager<IRUnitT>,
          typename... ExtraArgTs>
class PassManager : public PassInfoMixin<
                        PassManager<IRUnitT, AnalysisManagerT, ExtraArgTs...>> {
public:
  /// Construct a pass manager.
  explicit PassManager() {}

  // FIXME: These are equivalent to the default move constructor/move
  // assignment. However, using = default triggers linker errors due to the
  // explicit instantiations below. Find away to use the default and remove the
  // duplicated code here.
  PassManager(PassManager &&Arg) : Passes(std::move(Arg.Passes)) {}

  PassManager &operator=(PassManager &&RHS) {
    Passes = std::move(RHS.Passes);
    return *this;
  }

  /// Run all of the passes in this manager over the given unit of IR.
  /// ExtraArgs are passed to each pass.
  PreservedAnalyses run(IRUnitT &IR, AnalysisManagerT &AM,
                        ExtraArgTs... ExtraArgs) {
    PreservedAnalyses PA = PreservedAnalyses::all();

    // Request PassInstrumentation from analysis manager, will use it to run
    // instrumenting callbacks for the passes later.
    // Here we use std::tuple wrapper over getResult which helps to extract
    // AnalysisManager's arguments out of the whole ExtraArgs set.
    PassInstrumentation PI =
        detail::getAnalysisResult<PassInstrumentationAnalysis>(
            AM, IR, std::tuple<ExtraArgTs...>(ExtraArgs...));

    for (unsigned Idx = 0, Size = Passes.size(); Idx != Size; ++Idx) {
      auto *P = Passes[Idx].get();

      // Check the PassInstrumentation's BeforePass callbacks before running the
      // pass, skip its execution completely if asked to (callback returns
      // false).
      if (!PI.runBeforePass<IRUnitT>(*P, IR))
        continue;

      PreservedAnalyses PassPA;
      {
        TimeTraceScope TimeScope(P->name(), IR.getName());
        PassPA = P->run(IR, AM, ExtraArgs...);
      }

      // Call onto PassInstrumentation's AfterPass callbacks immediately after
      // running the pass.
      PI.runAfterPass<IRUnitT>(*P, IR, PassPA);

      // Update the analysis manager as each pass runs and potentially
      // invalidates analyses.
      AM.invalidate(IR, PassPA);

      // Finally, intersect the preserved analyses to compute the aggregate
      // preserved set for this pass manager.
      PA.intersect(std::move(PassPA));

      // FIXME: Historically, the pass managers all called the LLVM context's
      // yield function here. We don't have a generic way to acquire the
      // context and it isn't yet clear what the right pattern is for yielding
      // in the new pass manager so it is currently omitted.
      //IR.getContext().yield();
    }

    // Invalidation was handled after each pass in the above loop for the
    // current unit of IR. Therefore, the remaining analysis results in the
    // AnalysisManager are preserved. We mark this with a set so that we don't
    // need to inspect each one individually.
    PA.preserveSet<AllAnalysesOn<IRUnitT>>();

    return PA;
  }

  template <typename PassT>
  std::enable_if_t<!std::is_same<PassT, PassManager>::value>
  addPass(PassT Pass) {
    using PassModelT =
        detail::PassModel<IRUnitT, PassT, PreservedAnalyses, AnalysisManagerT,
                          ExtraArgTs...>;

    Passes.emplace_back(new PassModelT(std::move(Pass)));
  }

  /// When adding a pass manager pass that has the same type as this pass
  /// manager, simply move the passes over. This is because we don't have use
  /// cases rely on executing nested pass managers. Doing this could reduce
  /// implementation complexity and avoid potential invalidation issues that may
  /// happen with nested pass managers of the same type.
  template <typename PassT>
  std::enable_if_t<std::is_same<PassT, PassManager>::value>
  addPass(PassT &&Pass) {
    for (auto &P : Pass.Passes)
      Passes.emplace_back(std::move(P));
  }

  /// Returns if the pass manager contains any passes.
  bool isEmpty() const { return Passes.empty(); }

  static bool isRequired() { return true; }

#if INTEL_CUSTOMIZATION
  /// Add the information related to whole program utils
  void addWholeProgramUtils(WholeProgramUtils WPUtils) {
    this->WPUtils = std::move(WPUtils);
  }
#endif // INTEL_CUSTOMIZATION

protected:
  using PassConceptT =
      detail::PassConcept<IRUnitT, AnalysisManagerT, ExtraArgTs...>;

  std::vector<std::unique_ptr<PassConceptT>> Passes;
<<<<<<< HEAD

  /// Flag indicating whether we should do debug logging.
  bool DebugLogging;

#if INTEL_CUSTOMIZATION
  // Store the information collected from the linker that is needed for the
  // whole program analysis
  WholeProgramUtils WPUtils;
#endif // INTEL_CUSTOMIZATION
=======
>>>>>>> 34a8a437
};

extern template class PassManager<Module>;

/// Convenience typedef for a pass manager over modules.
using ModulePassManager = PassManager<Module>;

extern template class PassManager<Function>;

/// Convenience typedef for a pass manager over functions.
using FunctionPassManager = PassManager<Function>;

/// Pseudo-analysis pass that exposes the \c PassInstrumentation to pass
/// managers. Goes before AnalysisManager definition to provide its
/// internals (e.g PassInstrumentationAnalysis::ID) for use there if needed.
/// FIXME: figure out a way to move PassInstrumentationAnalysis into its own
/// header.
class PassInstrumentationAnalysis
    : public AnalysisInfoMixin<PassInstrumentationAnalysis> {
  friend AnalysisInfoMixin<PassInstrumentationAnalysis>;
  static AnalysisKey Key;

  PassInstrumentationCallbacks *Callbacks;

public:
  /// PassInstrumentationCallbacks object is shared, owned by something else,
  /// not this analysis.
  PassInstrumentationAnalysis(PassInstrumentationCallbacks *Callbacks = nullptr)
      : Callbacks(Callbacks) {}

  using Result = PassInstrumentation;

  template <typename IRUnitT, typename AnalysisManagerT, typename... ExtraArgTs>
  Result run(IRUnitT &, AnalysisManagerT &, ExtraArgTs &&...) {
    return PassInstrumentation(Callbacks);
  }
};

/// A container for analyses that lazily runs them and caches their
/// results.
///
/// This class can manage analyses for any IR unit where the address of the IR
/// unit sufficies as its identity.
template <typename IRUnitT, typename... ExtraArgTs> class AnalysisManager {
public:
  class Invalidator;

private:
  // Now that we've defined our invalidator, we can define the concept types.
  using ResultConceptT =
      detail::AnalysisResultConcept<IRUnitT, PreservedAnalyses, Invalidator>;
  using PassConceptT =
      detail::AnalysisPassConcept<IRUnitT, PreservedAnalyses, Invalidator,
                                  ExtraArgTs...>;

  /// List of analysis pass IDs and associated concept pointers.
  ///
  /// Requires iterators to be valid across appending new entries and arbitrary
  /// erases. Provides the analysis ID to enable finding iterators to a given
  /// entry in maps below, and provides the storage for the actual result
  /// concept.
  using AnalysisResultListT =
      std::list<std::pair<AnalysisKey *, std::unique_ptr<ResultConceptT>>>;

  /// Map type from IRUnitT pointer to our custom list type.
  using AnalysisResultListMapT = DenseMap<IRUnitT *, AnalysisResultListT>;

  /// Map type from a pair of analysis ID and IRUnitT pointer to an
  /// iterator into a particular result list (which is where the actual analysis
  /// result is stored).
  using AnalysisResultMapT =
      DenseMap<std::pair<AnalysisKey *, IRUnitT *>,
               typename AnalysisResultListT::iterator>;

public:
  /// API to communicate dependencies between analyses during invalidation.
  ///
  /// When an analysis result embeds handles to other analysis results, it
  /// needs to be invalidated both when its own information isn't preserved and
  /// when any of its embedded analysis results end up invalidated. We pass an
  /// \c Invalidator object as an argument to \c invalidate() in order to let
  /// the analysis results themselves define the dependency graph on the fly.
  /// This lets us avoid building an explicit representation of the
  /// dependencies between analysis results.
  class Invalidator {
  public:
    /// Trigger the invalidation of some other analysis pass if not already
    /// handled and return whether it was in fact invalidated.
    ///
    /// This is expected to be called from within a given analysis result's \c
    /// invalidate method to trigger a depth-first walk of all inter-analysis
    /// dependencies. The same \p IR unit and \p PA passed to that result's \c
    /// invalidate method should in turn be provided to this routine.
    ///
    /// The first time this is called for a given analysis pass, it will call
    /// the corresponding result's \c invalidate method.  Subsequent calls will
    /// use a cache of the results of that initial call.  It is an error to form
    /// cyclic dependencies between analysis results.
    ///
    /// This returns true if the given analysis's result is invalid. Any
    /// dependecies on it will become invalid as a result.
    template <typename PassT>
    bool invalidate(IRUnitT &IR, const PreservedAnalyses &PA) {
      using ResultModelT =
          detail::AnalysisResultModel<IRUnitT, PassT, typename PassT::Result,
                                      PreservedAnalyses, Invalidator>;

      return invalidateImpl<ResultModelT>(PassT::ID(), IR, PA);
    }

    /// A type-erased variant of the above invalidate method with the same core
    /// API other than passing an analysis ID rather than an analysis type
    /// parameter.
    ///
    /// This is sadly less efficient than the above routine, which leverages
    /// the type parameter to avoid the type erasure overhead.
    bool invalidate(AnalysisKey *ID, IRUnitT &IR, const PreservedAnalyses &PA) {
      return invalidateImpl<>(ID, IR, PA);
    }

  private:
    friend class AnalysisManager;

    template <typename ResultT = ResultConceptT>
    bool invalidateImpl(AnalysisKey *ID, IRUnitT &IR,
                        const PreservedAnalyses &PA) {
      // If we've already visited this pass, return true if it was invalidated
      // and false otherwise.
      auto IMapI = IsResultInvalidated.find(ID);
      if (IMapI != IsResultInvalidated.end())
        return IMapI->second;

      // Otherwise look up the result object.
      auto RI = Results.find({ID, &IR});
      assert(RI != Results.end() &&
             "Trying to invalidate a dependent result that isn't in the "
             "manager's cache is always an error, likely due to a stale result "
             "handle!");

      auto &Result = static_cast<ResultT &>(*RI->second->second);

      // Insert into the map whether the result should be invalidated and return
      // that. Note that we cannot reuse IMapI and must do a fresh insert here,
      // as calling invalidate could (recursively) insert things into the map,
      // making any iterator or reference invalid.
      bool Inserted;
      std::tie(IMapI, Inserted) =
          IsResultInvalidated.insert({ID, Result.invalidate(IR, PA, *this)});
      (void)Inserted;
      assert(Inserted && "Should not have already inserted this ID, likely "
                         "indicates a dependency cycle!");
      return IMapI->second;
    }

    Invalidator(SmallDenseMap<AnalysisKey *, bool, 8> &IsResultInvalidated,
                const AnalysisResultMapT &Results)
        : IsResultInvalidated(IsResultInvalidated), Results(Results) {}

    SmallDenseMap<AnalysisKey *, bool, 8> &IsResultInvalidated;
    const AnalysisResultMapT &Results;
  };

  /// Construct an empty analysis manager.
  AnalysisManager();
  AnalysisManager(AnalysisManager &&);
  AnalysisManager &operator=(AnalysisManager &&);

  /// Returns true if the analysis manager has an empty results cache.
  bool empty() const {
    assert(AnalysisResults.empty() == AnalysisResultLists.empty() &&
           "The storage and index of analysis results disagree on how many "
           "there are!");
    return AnalysisResults.empty();
  }

  /// Clear any cached analysis results for a single unit of IR.
  ///
  /// This doesn't invalidate, but instead simply deletes, the relevant results.
  /// It is useful when the IR is being removed and we want to clear out all the
  /// memory pinned for it.
  void clear(IRUnitT &IR, llvm::StringRef Name);

  /// Clear all analysis results cached by this AnalysisManager.
  ///
  /// Like \c clear(IRUnitT&), this doesn't invalidate the results; it simply
  /// deletes them.  This lets you clean up the AnalysisManager when the set of
  /// IR units itself has potentially changed, and thus we can't even look up a
  /// a result and invalidate/clear it directly.
  void clear() {
    AnalysisResults.clear();
    AnalysisResultLists.clear();
  }

  /// Get the result of an analysis pass for a given IR unit.
  ///
  /// Runs the analysis if a cached result is not available.
  template <typename PassT>
  typename PassT::Result &getResult(IRUnitT &IR, ExtraArgTs... ExtraArgs) {
    assert(AnalysisPasses.count(PassT::ID()) &&
           "This analysis pass was not registered prior to being queried");
    ResultConceptT &ResultConcept =
        getResultImpl(PassT::ID(), IR, ExtraArgs...);

    using ResultModelT =
        detail::AnalysisResultModel<IRUnitT, PassT, typename PassT::Result,
                                    PreservedAnalyses, Invalidator>;

    return static_cast<ResultModelT &>(ResultConcept).Result;
  }

  /// Get the cached result of an analysis pass for a given IR unit.
  ///
  /// This method never runs the analysis.
  ///
  /// \returns null if there is no cached result.
  template <typename PassT>
  typename PassT::Result *getCachedResult(IRUnitT &IR) const {
    assert(AnalysisPasses.count(PassT::ID()) &&
           "This analysis pass was not registered prior to being queried");

    ResultConceptT *ResultConcept = getCachedResultImpl(PassT::ID(), IR);
    if (!ResultConcept)
      return nullptr;

    using ResultModelT =
        detail::AnalysisResultModel<IRUnitT, PassT, typename PassT::Result,
                                    PreservedAnalyses, Invalidator>;

    return &static_cast<ResultModelT *>(ResultConcept)->Result;
  }

  /// Verify that the given Result cannot be invalidated, assert otherwise.
  template <typename PassT>
  void verifyNotInvalidated(IRUnitT &IR, typename PassT::Result *Result) const {
    PreservedAnalyses PA = PreservedAnalyses::none();
    SmallDenseMap<AnalysisKey *, bool, 8> IsResultInvalidated;
    Invalidator Inv(IsResultInvalidated, AnalysisResults);
    assert(!Result->invalidate(IR, PA, Inv) &&
           "Cached result cannot be invalidated");
  }

  /// Register an analysis pass with the manager.
  ///
  /// The parameter is a callable whose result is an analysis pass. This allows
  /// passing in a lambda to construct the analysis.
  ///
  /// The analysis type to register is the type returned by calling the \c
  /// PassBuilder argument. If that type has already been registered, then the
  /// argument will not be called and this function will return false.
  /// Otherwise, we register the analysis returned by calling \c PassBuilder(),
  /// and this function returns true.
  ///
  /// (Note: Although the return value of this function indicates whether or not
  /// an analysis was previously registered, there intentionally isn't a way to
  /// query this directly.  Instead, you should just register all the analyses
  /// you might want and let this class run them lazily.  This idiom lets us
  /// minimize the number of times we have to look up analyses in our
  /// hashtable.)
  template <typename PassBuilderT>
  bool registerPass(PassBuilderT &&PassBuilder) {
    using PassT = decltype(PassBuilder());
    using PassModelT =
        detail::AnalysisPassModel<IRUnitT, PassT, PreservedAnalyses,
                                  Invalidator, ExtraArgTs...>;

    auto &PassPtr = AnalysisPasses[PassT::ID()];
    if (PassPtr)
      // Already registered this pass type!
      return false;

    // Construct a new model around the instance returned by the builder.
    PassPtr.reset(new PassModelT(PassBuilder()));
    return true;
  }

  /// Invalidate cached analyses for an IR unit.
  ///
  /// Walk through all of the analyses pertaining to this unit of IR and
  /// invalidate them, unless they are preserved by the PreservedAnalyses set.
  void invalidate(IRUnitT &IR, const PreservedAnalyses &PA);

private:
  /// Look up a registered analysis pass.
  PassConceptT &lookUpPass(AnalysisKey *ID) {
    typename AnalysisPassMapT::iterator PI = AnalysisPasses.find(ID);
    assert(PI != AnalysisPasses.end() &&
           "Analysis passes must be registered prior to being queried!");
    return *PI->second;
  }

  /// Look up a registered analysis pass.
  const PassConceptT &lookUpPass(AnalysisKey *ID) const {
    typename AnalysisPassMapT::const_iterator PI = AnalysisPasses.find(ID);
    assert(PI != AnalysisPasses.end() &&
           "Analysis passes must be registered prior to being queried!");
    return *PI->second;
  }

  /// Get an analysis result, running the pass if necessary.
  ResultConceptT &getResultImpl(AnalysisKey *ID, IRUnitT &IR,
                                ExtraArgTs... ExtraArgs);

  /// Get a cached analysis result or return null.
  ResultConceptT *getCachedResultImpl(AnalysisKey *ID, IRUnitT &IR) const {
    typename AnalysisResultMapT::const_iterator RI =
        AnalysisResults.find({ID, &IR});
    return RI == AnalysisResults.end() ? nullptr : &*RI->second->second;
  }

  /// Map type from analysis pass ID to pass concept pointer.
  using AnalysisPassMapT =
      DenseMap<AnalysisKey *, std::unique_ptr<PassConceptT>>;

  /// Collection of analysis passes, indexed by ID.
  AnalysisPassMapT AnalysisPasses;

  /// Map from IR unit to a list of analysis results.
  ///
  /// Provides linear time removal of all analysis results for a IR unit and
  /// the ultimate storage for a particular cached analysis result.
  AnalysisResultListMapT AnalysisResultLists;

  /// Map from an analysis ID and IR unit to a particular cached
  /// analysis result.
  AnalysisResultMapT AnalysisResults;
};

extern template class AnalysisManager<Module>;

/// Convenience typedef for the Module analysis manager.
using ModuleAnalysisManager = AnalysisManager<Module>;

extern template class AnalysisManager<Function>;

/// Convenience typedef for the Function analysis manager.
using FunctionAnalysisManager = AnalysisManager<Function>;

/// An analysis over an "outer" IR unit that provides access to an
/// analysis manager over an "inner" IR unit.  The inner unit must be contained
/// in the outer unit.
///
/// For example, InnerAnalysisManagerProxy<FunctionAnalysisManager, Module> is
/// an analysis over Modules (the "outer" unit) that provides access to a
/// Function analysis manager.  The FunctionAnalysisManager is the "inner"
/// manager being proxied, and Functions are the "inner" unit.  The inner/outer
/// relationship is valid because each Function is contained in one Module.
///
/// If you're (transitively) within a pass manager for an IR unit U that
/// contains IR unit V, you should never use an analysis manager over V, except
/// via one of these proxies.
///
/// Note that the proxy's result is a move-only RAII object.  The validity of
/// the analyses in the inner analysis manager is tied to its lifetime.
template <typename AnalysisManagerT, typename IRUnitT, typename... ExtraArgTs>
class InnerAnalysisManagerProxy
    : public AnalysisInfoMixin<
          InnerAnalysisManagerProxy<AnalysisManagerT, IRUnitT>> {
public:
  class Result {
  public:
    explicit Result(AnalysisManagerT &InnerAM) : InnerAM(&InnerAM) {}

    Result(Result &&Arg) : InnerAM(std::move(Arg.InnerAM)) {
      // We have to null out the analysis manager in the moved-from state
      // because we are taking ownership of the responsibilty to clear the
      // analysis state.
      Arg.InnerAM = nullptr;
    }

    ~Result() {
      // InnerAM is cleared in a moved from state where there is nothing to do.
      if (!InnerAM)
        return;

      // Clear out the analysis manager if we're being destroyed -- it means we
      // didn't even see an invalidate call when we got invalidated.
      InnerAM->clear();
    }

    Result &operator=(Result &&RHS) {
      InnerAM = RHS.InnerAM;
      // We have to null out the analysis manager in the moved-from state
      // because we are taking ownership of the responsibilty to clear the
      // analysis state.
      RHS.InnerAM = nullptr;
      return *this;
    }

    /// Accessor for the analysis manager.
    AnalysisManagerT &getManager() { return *InnerAM; }

    /// Handler for invalidation of the outer IR unit, \c IRUnitT.
    ///
    /// If the proxy analysis itself is not preserved, we assume that the set of
    /// inner IR objects contained in IRUnit may have changed.  In this case,
    /// we have to call \c clear() on the inner analysis manager, as it may now
    /// have stale pointers to its inner IR objects.
    ///
    /// Regardless of whether the proxy analysis is marked as preserved, all of
    /// the analyses in the inner analysis manager are potentially invalidated
    /// based on the set of preserved analyses.
    bool invalidate(
        IRUnitT &IR, const PreservedAnalyses &PA,
        typename AnalysisManager<IRUnitT, ExtraArgTs...>::Invalidator &Inv);

  private:
    AnalysisManagerT *InnerAM;
  };

  explicit InnerAnalysisManagerProxy(AnalysisManagerT &InnerAM)
      : InnerAM(&InnerAM) {}

  /// Run the analysis pass and create our proxy result object.
  ///
  /// This doesn't do any interesting work; it is primarily used to insert our
  /// proxy result object into the outer analysis cache so that we can proxy
  /// invalidation to the inner analysis manager.
  Result run(IRUnitT &IR, AnalysisManager<IRUnitT, ExtraArgTs...> &AM,
             ExtraArgTs...) {
    return Result(*InnerAM);
  }

private:
  friend AnalysisInfoMixin<
      InnerAnalysisManagerProxy<AnalysisManagerT, IRUnitT>>;

  static AnalysisKey Key;

  AnalysisManagerT *InnerAM;
};

template <typename AnalysisManagerT, typename IRUnitT, typename... ExtraArgTs>
AnalysisKey
    InnerAnalysisManagerProxy<AnalysisManagerT, IRUnitT, ExtraArgTs...>::Key;

/// Provide the \c FunctionAnalysisManager to \c Module proxy.
using FunctionAnalysisManagerModuleProxy =
    InnerAnalysisManagerProxy<FunctionAnalysisManager, Module>;

/// Specialization of the invalidate method for the \c
/// FunctionAnalysisManagerModuleProxy's result.
template <>
bool FunctionAnalysisManagerModuleProxy::Result::invalidate(
    Module &M, const PreservedAnalyses &PA,
    ModuleAnalysisManager::Invalidator &Inv);

// Ensure the \c FunctionAnalysisManagerModuleProxy is provided as an extern
// template.
extern template class InnerAnalysisManagerProxy<FunctionAnalysisManager,
                                                Module>;

/// An analysis over an "inner" IR unit that provides access to an
/// analysis manager over a "outer" IR unit.  The inner unit must be contained
/// in the outer unit.
///
/// For example OuterAnalysisManagerProxy<ModuleAnalysisManager, Function> is an
/// analysis over Functions (the "inner" unit) which provides access to a Module
/// analysis manager.  The ModuleAnalysisManager is the "outer" manager being
/// proxied, and Modules are the "outer" IR unit.  The inner/outer relationship
/// is valid because each Function is contained in one Module.
///
/// This proxy only exposes the const interface of the outer analysis manager,
/// to indicate that you cannot cause an outer analysis to run from within an
/// inner pass.  Instead, you must rely on the \c getCachedResult API.  This is
/// due to keeping potential future concurrency in mind. To give an example,
/// running a module analysis before any function passes may give a different
/// result than running it in a function pass. Both may be valid, but it would
/// produce non-deterministic results. GlobalsAA is a good analysis example,
/// because the cached information has the mod/ref info for all memory for each
/// function at the time the analysis was computed. The information is still
/// valid after a function transformation, but it may be *different* if
/// recomputed after that transform. GlobalsAA is never invalidated.

///
/// This proxy doesn't manage invalidation in any way -- that is handled by the
/// recursive return path of each layer of the pass manager.  A consequence of
/// this is the outer analyses may be stale.  We invalidate the outer analyses
/// only when we're done running passes over the inner IR units.
template <typename AnalysisManagerT, typename IRUnitT, typename... ExtraArgTs>
class OuterAnalysisManagerProxy
    : public AnalysisInfoMixin<
          OuterAnalysisManagerProxy<AnalysisManagerT, IRUnitT, ExtraArgTs...>> {
public:
  /// Result proxy object for \c OuterAnalysisManagerProxy.
  class Result {
  public:
    explicit Result(const AnalysisManagerT &OuterAM) : OuterAM(&OuterAM) {}

    /// Get a cached analysis. If the analysis can be invalidated, this will
    /// assert.
    template <typename PassT, typename IRUnitTParam>
    typename PassT::Result *getCachedResult(IRUnitTParam &IR) const {
      typename PassT::Result *Res =
          OuterAM->template getCachedResult<PassT>(IR);
      if (Res)
        OuterAM->template verifyNotInvalidated<PassT>(IR, Res);
      return Res;
    }

    /// Method provided for unit testing, not intended for general use.
    template <typename PassT, typename IRUnitTParam>
    bool cachedResultExists(IRUnitTParam &IR) const {
      typename PassT::Result *Res =
          OuterAM->template getCachedResult<PassT>(IR);
      return Res != nullptr;
    }

    /// When invalidation occurs, remove any registered invalidation events.
    bool invalidate(
        IRUnitT &IRUnit, const PreservedAnalyses &PA,
        typename AnalysisManager<IRUnitT, ExtraArgTs...>::Invalidator &Inv) {
      // Loop over the set of registered outer invalidation mappings and if any
      // of them map to an analysis that is now invalid, clear it out.
      SmallVector<AnalysisKey *, 4> DeadKeys;
      for (auto &KeyValuePair : OuterAnalysisInvalidationMap) {
        AnalysisKey *OuterID = KeyValuePair.first;
        auto &InnerIDs = KeyValuePair.second;
        llvm::erase_if(InnerIDs, [&](AnalysisKey *InnerID) {
          return Inv.invalidate(InnerID, IRUnit, PA);
        });
        if (InnerIDs.empty())
          DeadKeys.push_back(OuterID);
      }

      for (auto OuterID : DeadKeys)
        OuterAnalysisInvalidationMap.erase(OuterID);

      // The proxy itself remains valid regardless of anything else.
      return false;
    }

    /// Register a deferred invalidation event for when the outer analysis
    /// manager processes its invalidations.
    template <typename OuterAnalysisT, typename InvalidatedAnalysisT>
    void registerOuterAnalysisInvalidation() {
      AnalysisKey *OuterID = OuterAnalysisT::ID();
      AnalysisKey *InvalidatedID = InvalidatedAnalysisT::ID();

      auto &InvalidatedIDList = OuterAnalysisInvalidationMap[OuterID];
      // Note, this is a linear scan. If we end up with large numbers of
      // analyses that all trigger invalidation on the same outer analysis,
      // this entire system should be changed to some other deterministic
      // data structure such as a `SetVector` of a pair of pointers.
      if (!llvm::is_contained(InvalidatedIDList, InvalidatedID))
        InvalidatedIDList.push_back(InvalidatedID);
    }

    /// Access the map from outer analyses to deferred invalidation requiring
    /// analyses.
    const SmallDenseMap<AnalysisKey *, TinyPtrVector<AnalysisKey *>, 2> &
    getOuterInvalidations() const {
      return OuterAnalysisInvalidationMap;
    }

  private:
    const AnalysisManagerT *OuterAM;

    /// A map from an outer analysis ID to the set of this IR-unit's analyses
    /// which need to be invalidated.
    SmallDenseMap<AnalysisKey *, TinyPtrVector<AnalysisKey *>, 2>
        OuterAnalysisInvalidationMap;
  };

  OuterAnalysisManagerProxy(const AnalysisManagerT &OuterAM)
      : OuterAM(&OuterAM) {}

  /// Run the analysis pass and create our proxy result object.
  /// Nothing to see here, it just forwards the \c OuterAM reference into the
  /// result.
  Result run(IRUnitT &, AnalysisManager<IRUnitT, ExtraArgTs...> &,
             ExtraArgTs...) {
    return Result(*OuterAM);
  }

private:
  friend AnalysisInfoMixin<
      OuterAnalysisManagerProxy<AnalysisManagerT, IRUnitT, ExtraArgTs...>>;

  static AnalysisKey Key;

  const AnalysisManagerT *OuterAM;
};

template <typename AnalysisManagerT, typename IRUnitT, typename... ExtraArgTs>
AnalysisKey
    OuterAnalysisManagerProxy<AnalysisManagerT, IRUnitT, ExtraArgTs...>::Key;

extern template class OuterAnalysisManagerProxy<ModuleAnalysisManager,
                                                Function>;
/// Provide the \c ModuleAnalysisManager to \c Function proxy.
using ModuleAnalysisManagerFunctionProxy =
    OuterAnalysisManagerProxy<ModuleAnalysisManager, Function>;

/// Trivial adaptor that maps from a module to its functions.
///
/// Designed to allow composition of a FunctionPass(Manager) and
/// a ModulePassManager, by running the FunctionPass(Manager) over every
/// function in the module.
///
/// Function passes run within this adaptor can rely on having exclusive access
/// to the function they are run over. They should not read or modify any other
/// functions! Other threads or systems may be manipulating other functions in
/// the module, and so their state should never be relied on.
/// FIXME: Make the above true for all of LLVM's actual passes, some still
/// violate this principle.
///
/// Function passes can also read the module containing the function, but they
/// should not modify that module outside of the use lists of various globals.
/// For example, a function pass is not permitted to add functions to the
/// module.
/// FIXME: Make the above true for all of LLVM's actual passes, some still
/// violate this principle.
///
/// Note that although function passes can access module analyses, module
/// analyses are not invalidated while the function passes are running, so they
/// may be stale.  Function analyses will not be stale.
class ModuleToFunctionPassAdaptor
    : public PassInfoMixin<ModuleToFunctionPassAdaptor> {
public:
  using PassConceptT = detail::PassConcept<Function, FunctionAnalysisManager>;

  explicit ModuleToFunctionPassAdaptor(std::unique_ptr<PassConceptT> Pass)
      : Pass(std::move(Pass)) {}

  /// Runs the function pass across every function in the module.
  PreservedAnalyses run(Module &M, ModuleAnalysisManager &AM);

  static bool isRequired() { return true; }

private:
  std::unique_ptr<PassConceptT> Pass;
};

/// A function to deduce a function pass type and wrap it in the
/// templated adaptor.
template <typename FunctionPassT>
ModuleToFunctionPassAdaptor
createModuleToFunctionPassAdaptor(FunctionPassT Pass) {
  using PassModelT =
      detail::PassModel<Function, FunctionPassT, PreservedAnalyses,
                        FunctionAnalysisManager>;

  return ModuleToFunctionPassAdaptor(
      std::make_unique<PassModelT>(std::move(Pass)));
}

/// A utility pass template to force an analysis result to be available.
///
/// If there are extra arguments at the pass's run level there may also be
/// extra arguments to the analysis manager's \c getResult routine. We can't
/// guess how to effectively map the arguments from one to the other, and so
/// this specialization just ignores them.
///
/// Specific patterns of run-method extra arguments and analysis manager extra
/// arguments will have to be defined as appropriate specializations.
template <typename AnalysisT, typename IRUnitT,
          typename AnalysisManagerT = AnalysisManager<IRUnitT>,
          typename... ExtraArgTs>
struct RequireAnalysisPass
    : PassInfoMixin<RequireAnalysisPass<AnalysisT, IRUnitT, AnalysisManagerT,
                                        ExtraArgTs...>> {
  /// Run this pass over some unit of IR.
  ///
  /// This pass can be run over any unit of IR and use any analysis manager
  /// provided they satisfy the basic API requirements. When this pass is
  /// created, these methods can be instantiated to satisfy whatever the
  /// context requires.
  PreservedAnalyses run(IRUnitT &Arg, AnalysisManagerT &AM,
                        ExtraArgTs &&... Args) {
    (void)AM.template getResult<AnalysisT>(Arg,
                                           std::forward<ExtraArgTs>(Args)...);

    return PreservedAnalyses::all();
  }
  static bool isRequired() { return true; }
};

/// A no-op pass template which simply forces a specific analysis result
/// to be invalidated.
template <typename AnalysisT>
struct InvalidateAnalysisPass
    : PassInfoMixin<InvalidateAnalysisPass<AnalysisT>> {
  /// Run this pass over some unit of IR.
  ///
  /// This pass can be run over any unit of IR and use any analysis manager,
  /// provided they satisfy the basic API requirements. When this pass is
  /// created, these methods can be instantiated to satisfy whatever the
  /// context requires.
  template <typename IRUnitT, typename AnalysisManagerT, typename... ExtraArgTs>
  PreservedAnalyses run(IRUnitT &Arg, AnalysisManagerT &AM, ExtraArgTs &&...) {
    auto PA = PreservedAnalyses::all();
    PA.abandon<AnalysisT>();
    return PA;
  }
};

/// A utility pass that does nothing, but preserves no analyses.
///
/// Because this preserves no analyses, any analysis passes queried after this
/// pass runs will recompute fresh results.
struct InvalidateAllAnalysesPass : PassInfoMixin<InvalidateAllAnalysesPass> {
  /// Run this pass over some unit of IR.
  template <typename IRUnitT, typename AnalysisManagerT, typename... ExtraArgTs>
  PreservedAnalyses run(IRUnitT &, AnalysisManagerT &, ExtraArgTs &&...) {
    return PreservedAnalyses::none();
  }
};

/// A utility pass template that simply runs another pass multiple times.
///
/// This can be useful when debugging or testing passes. It also serves as an
/// example of how to extend the pass manager in ways beyond composition.
template <typename PassT>
class RepeatedPass : public PassInfoMixin<RepeatedPass<PassT>> {
public:
  RepeatedPass(int Count, PassT P) : Count(Count), P(std::move(P)) {}

  template <typename IRUnitT, typename AnalysisManagerT, typename... Ts>
  PreservedAnalyses run(IRUnitT &IR, AnalysisManagerT &AM, Ts &&... Args) {

    // Request PassInstrumentation from analysis manager, will use it to run
    // instrumenting callbacks for the passes later.
    // Here we use std::tuple wrapper over getResult which helps to extract
    // AnalysisManager's arguments out of the whole Args set.
    PassInstrumentation PI =
        detail::getAnalysisResult<PassInstrumentationAnalysis>(
            AM, IR, std::tuple<Ts...>(Args...));

    auto PA = PreservedAnalyses::all();
    for (int i = 0; i < Count; ++i) {
      // Check the PassInstrumentation's BeforePass callbacks before running the
      // pass, skip its execution completely if asked to (callback returns
      // false).
      if (!PI.runBeforePass<IRUnitT>(P, IR))
        continue;
      PreservedAnalyses IterPA = P.run(IR, AM, std::forward<Ts>(Args)...);
      PA.intersect(IterPA);
      PI.runAfterPass(P, IR, IterPA);
    }
    return PA;
  }

private:
  int Count;
  PassT P;
};

template <typename PassT>
RepeatedPass<PassT> createRepeatedPass(int Count, PassT P) {
  return RepeatedPass<PassT>(Count, std::move(P));
}

} // end namespace llvm

#endif // LLVM_IR_PASSMANAGER_H<|MERGE_RESOLUTION|>--- conflicted
+++ resolved
@@ -577,18 +577,12 @@
       detail::PassConcept<IRUnitT, AnalysisManagerT, ExtraArgTs...>;
 
   std::vector<std::unique_ptr<PassConceptT>> Passes;
-<<<<<<< HEAD
-
-  /// Flag indicating whether we should do debug logging.
-  bool DebugLogging;
 
 #if INTEL_CUSTOMIZATION
   // Store the information collected from the linker that is needed for the
   // whole program analysis
   WholeProgramUtils WPUtils;
 #endif // INTEL_CUSTOMIZATION
-=======
->>>>>>> 34a8a437
 };
 
 extern template class PassManager<Module>;
