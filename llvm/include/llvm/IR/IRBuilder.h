--- conflicted
+++ resolved
@@ -891,7 +891,6 @@
                              Type *ResultType,
                              const Twine &Name = "");
 
-<<<<<<< HEAD
 #if INTEL_CUSTOMIZATION
   /// \brief Create a call to the llvm.intel.std.container.ptr intrinic
   /// to guide the generation of alias metadata. If the argument ITER
@@ -906,12 +905,11 @@
   Instruction *CreateSubscript(unsigned Rank, Value *LowerBound, Value *Stride,
                                Value *Ptr, Value *Index);
 #endif // INTEL_CUSTOMIZATION
-=======
+
   /// Create a call to llvm.vscale, multiplied by \p Scaling. The type of VScale
   /// will be the same type as that of \p Scaling.
   Value *CreateVScale(Constant *Scaling, const Twine &Name = "");
 
->>>>>>> d568cff6
   /// Create a call to intrinsic \p ID with 1 operand which is mangled on its
   /// type.
   CallInst *CreateUnaryIntrinsic(Intrinsic::ID ID, Value *V,
