--- conflicted
+++ resolved
@@ -862,7 +862,6 @@
                              Type *ResultType,
                              const Twine &Name = "");
 
-<<<<<<< HEAD
 #if INTEL_CUSTOMIZATION
   /// \brief Create a call to the llvm.intel.std.container.ptr intrinic
   /// to guide the generation of alias metadata. If the argument ITER
@@ -877,7 +876,7 @@
   Instruction *CreateSubscript(unsigned Rank, Value *LowerBound, Value *Stride,
                                Value *Ptr, Value *Index, bool IsExact = true);
 #endif // INTEL_CUSTOMIZATION
-=======
+
   /// Create a call to the experimental.gc.pointer.base intrinsic to get the
   /// base pointer for the specified derived pointer.
   CallInst *CreateGCGetPointerBase(Value *DerivedPtr, const Twine &Name = "");
@@ -885,7 +884,6 @@
   /// Create a call to the experimental.gc.get.pointer.offset intrinsic to get
   /// the offset of the specified derived pointer from its base.
   CallInst *CreateGCGetPointerOffset(Value *DerivedPtr, const Twine &Name = "");
->>>>>>> 4d26f41f
 
   /// Create a call to llvm.vscale, multiplied by \p Scaling. The type of VScale
   /// will be the same type as that of \p Scaling.
