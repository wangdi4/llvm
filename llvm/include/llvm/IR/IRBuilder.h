//===- llvm/IRBuilder.h - Builder for LLVM Instructions ---------*- C++ -*-===//
//
//                     The LLVM Compiler Infrastructure
//
// This file is distributed under the University of Illinois Open Source
// License. See LICENSE.TXT for details.
//
//===----------------------------------------------------------------------===//
//
// This file defines the IRBuilder class, which is used as a convenient way
// to create LLVM instructions with a consistent and simplified interface.
//
//===----------------------------------------------------------------------===//

#ifndef LLVM_IR_IRBUILDER_H
#define LLVM_IR_IRBUILDER_H

#include "llvm-c/Types.h"
#include "llvm/ADT/ArrayRef.h"
#include "llvm/ADT/None.h"
#include "llvm/ADT/StringRef.h"
#include "llvm/ADT/Twine.h"
#include "llvm/IR/BasicBlock.h"
#include "llvm/IR/Constant.h"
#include "llvm/IR/ConstantFolder.h"
#include "llvm/IR/Constants.h"
#include "llvm/IR/DataLayout.h"
#include "llvm/IR/DebugLoc.h"
#include "llvm/IR/DerivedTypes.h"
#include "llvm/IR/Function.h"
#include "llvm/IR/GlobalVariable.h"
#include "llvm/IR/InstrTypes.h"
#include "llvm/IR/Instruction.h"
#include "llvm/IR/Instructions.h"
#include "llvm/IR/Intrinsics.h"
#include "llvm/IR/LLVMContext.h"
#include "llvm/IR/Module.h"
#include "llvm/IR/Operator.h"
#include "llvm/IR/Type.h"
#include "llvm/IR/Value.h"
#include "llvm/IR/ValueHandle.h"
#include "llvm/Support/AtomicOrdering.h"
#include "llvm/Support/CBindingWrapping.h"
#include "llvm/Support/Casting.h"
#include <cassert>
#include <cstddef>
#include <cstdint>
#include <functional>
#include <utility>

namespace llvm {

class APInt;
class MDNode;
class Use;

/// This provides the default implementation of the IRBuilder
/// 'InsertHelper' method that is called whenever an instruction is created by
/// IRBuilder and needs to be inserted.
///
/// By default, this inserts the instruction at the insertion point.
class IRBuilderDefaultInserter {
protected:
  void InsertHelper(Instruction *I, const Twine &Name,
                    BasicBlock *BB, BasicBlock::iterator InsertPt) const {
    if (BB) BB->getInstList().insert(InsertPt, I);
    I->setName(Name);
  }
};

/// Provides an 'InsertHelper' that calls a user-provided callback after
/// performing the default insertion.
class IRBuilderCallbackInserter : IRBuilderDefaultInserter {
  std::function<void(Instruction *)> Callback;

public:
  IRBuilderCallbackInserter(std::function<void(Instruction *)> Callback)
      : Callback(std::move(Callback)) {}

protected:
  void InsertHelper(Instruction *I, const Twine &Name,
                    BasicBlock *BB, BasicBlock::iterator InsertPt) const {
    IRBuilderDefaultInserter::InsertHelper(I, Name, BB, InsertPt);
    Callback(I);
  }
};

/// Common base class shared among various IRBuilders.
class IRBuilderBase {
  DebugLoc CurDbgLocation;

protected:
  BasicBlock *BB;
  BasicBlock::iterator InsertPt;
  LLVMContext &Context;

  MDNode *DefaultFPMathTag;
  FastMathFlags FMF;

  ArrayRef<OperandBundleDef> DefaultOperandBundles;

public:
  IRBuilderBase(LLVMContext &context, MDNode *FPMathTag = nullptr,
                ArrayRef<OperandBundleDef> OpBundles = None)
      : Context(context), DefaultFPMathTag(FPMathTag),
        DefaultOperandBundles(OpBundles) {
    ClearInsertionPoint();
  }

  //===--------------------------------------------------------------------===//
  // Builder configuration methods
  //===--------------------------------------------------------------------===//

  /// Clear the insertion point: created instructions will not be
  /// inserted into a block.
  void ClearInsertionPoint() {
    BB = nullptr;
    InsertPt = BasicBlock::iterator();
  }

  BasicBlock *GetInsertBlock() const { return BB; }
  BasicBlock::iterator GetInsertPoint() const { return InsertPt; }
  LLVMContext &getContext() const { return Context; }

  /// This specifies that created instructions should be appended to the
  /// end of the specified block.
  void SetInsertPoint(BasicBlock *TheBB) {
    BB = TheBB;
    InsertPt = BB->end();
  }

  /// This specifies that created instructions should be inserted before
  /// the specified instruction.
  void SetInsertPoint(Instruction *I) {
    BB = I->getParent();
    InsertPt = I->getIterator();
    assert(InsertPt != BB->end() && "Can't read debug loc from end()");
    SetCurrentDebugLocation(I->getDebugLoc());
  }

  /// This specifies that created instructions should be inserted at the
  /// specified point.
  void SetInsertPoint(BasicBlock *TheBB, BasicBlock::iterator IP) {
    BB = TheBB;
    InsertPt = IP;
    if (IP != TheBB->end())
      SetCurrentDebugLocation(IP->getDebugLoc());
  }

  /// Set location information used by debugging information.
  void SetCurrentDebugLocation(DebugLoc L) { CurDbgLocation = std::move(L); }

  /// Get location information used by debugging information.
  const DebugLoc &getCurrentDebugLocation() const { return CurDbgLocation; }

  /// If this builder has a current debug location, set it on the
  /// specified instruction.
  void SetInstDebugLocation(Instruction *I) const {
    if (CurDbgLocation)
      I->setDebugLoc(CurDbgLocation);
  }

  /// Get the return type of the current function that we're emitting
  /// into.
  Type *getCurrentFunctionReturnType() const;

  /// InsertPoint - A saved insertion point.
  class InsertPoint {
    BasicBlock *Block = nullptr;
    BasicBlock::iterator Point;

  public:
    /// Creates a new insertion point which doesn't point to anything.
    InsertPoint() = default;

    /// Creates a new insertion point at the given location.
    InsertPoint(BasicBlock *InsertBlock, BasicBlock::iterator InsertPoint)
        : Block(InsertBlock), Point(InsertPoint) {}

    /// Returns true if this insert point is set.
    bool isSet() const { return (Block != nullptr); }

    BasicBlock *getBlock() const { return Block; }
    BasicBlock::iterator getPoint() const { return Point; }
  };

  /// Returns the current insert point.
  InsertPoint saveIP() const {
    return InsertPoint(GetInsertBlock(), GetInsertPoint());
  }

  /// Returns the current insert point, clearing it in the process.
  InsertPoint saveAndClearIP() {
    InsertPoint IP(GetInsertBlock(), GetInsertPoint());
    ClearInsertionPoint();
    return IP;
  }

  /// Sets the current insert point to a previously-saved location.
  void restoreIP(InsertPoint IP) {
    if (IP.isSet())
      SetInsertPoint(IP.getBlock(), IP.getPoint());
    else
      ClearInsertionPoint();
  }

  /// Get the floating point math metadata being used.
  MDNode *getDefaultFPMathTag() const { return DefaultFPMathTag; }

  /// Get the flags to be applied to created floating point ops
  FastMathFlags getFastMathFlags() const { return FMF; }

  /// Clear the fast-math flags.
  void clearFastMathFlags() { FMF.clear(); }

  /// Set the floating point math metadata to be used.
  void setDefaultFPMathTag(MDNode *FPMathTag) { DefaultFPMathTag = FPMathTag; }

  /// Set the fast-math flags to be used with generated fp-math operators
  void setFastMathFlags(FastMathFlags NewFMF) { FMF = NewFMF; }

  //===--------------------------------------------------------------------===//
  // RAII helpers.
  //===--------------------------------------------------------------------===//

  // RAII object that stores the current insertion point and restores it
  // when the object is destroyed. This includes the debug location.
  class InsertPointGuard {
    IRBuilderBase &Builder;
    AssertingVH<BasicBlock> Block;
    BasicBlock::iterator Point;
    DebugLoc DbgLoc;

  public:
    InsertPointGuard(IRBuilderBase &B)
        : Builder(B), Block(B.GetInsertBlock()), Point(B.GetInsertPoint()),
          DbgLoc(B.getCurrentDebugLocation()) {}

    InsertPointGuard(const InsertPointGuard &) = delete;
    InsertPointGuard &operator=(const InsertPointGuard &) = delete;

    ~InsertPointGuard() {
      Builder.restoreIP(InsertPoint(Block, Point));
      Builder.SetCurrentDebugLocation(DbgLoc);
    }
  };

  // RAII object that stores the current fast math settings and restores
  // them when the object is destroyed.
  class FastMathFlagGuard {
    IRBuilderBase &Builder;
    FastMathFlags FMF;
    MDNode *FPMathTag;

  public:
    FastMathFlagGuard(IRBuilderBase &B)
        : Builder(B), FMF(B.FMF), FPMathTag(B.DefaultFPMathTag) {}

    FastMathFlagGuard(const FastMathFlagGuard &) = delete;
    FastMathFlagGuard &operator=(const FastMathFlagGuard &) = delete;

    ~FastMathFlagGuard() {
      Builder.FMF = FMF;
      Builder.DefaultFPMathTag = FPMathTag;
    }
  };

  //===--------------------------------------------------------------------===//
  // Miscellaneous creation methods.
  //===--------------------------------------------------------------------===//

  /// Make a new global variable with initializer type i8*
  ///
  /// Make a new global variable with an initializer that has array of i8 type
  /// filled in with the null terminated string value specified.  The new global
  /// variable will be marked mergable with any others of the same contents.  If
  /// Name is specified, it is the name of the global variable created.
  GlobalVariable *CreateGlobalString(StringRef Str, const Twine &Name = "",
                                     unsigned AddressSpace = 0);

  /// Get a constant value representing either true or false.
  ConstantInt *getInt1(bool V) {
    return ConstantInt::get(getInt1Ty(), V);
  }

  /// Get the constant value for i1 true.
  ConstantInt *getTrue() {
    return ConstantInt::getTrue(Context);
  }

  /// Get the constant value for i1 false.
  ConstantInt *getFalse() {
    return ConstantInt::getFalse(Context);
  }

  /// Get a constant 8-bit value.
  ConstantInt *getInt8(uint8_t C) {
    return ConstantInt::get(getInt8Ty(), C);
  }

  /// Get a constant 16-bit value.
  ConstantInt *getInt16(uint16_t C) {
    return ConstantInt::get(getInt16Ty(), C);
  }

  /// Get a constant 32-bit value.
  ConstantInt *getInt32(uint32_t C) {
    return ConstantInt::get(getInt32Ty(), C);
  }

  /// Get a constant 64-bit value.
  ConstantInt *getInt64(uint64_t C) {
    return ConstantInt::get(getInt64Ty(), C);
  }

  /// Get a constant N-bit value, zero extended or truncated from
  /// a 64-bit value.
  ConstantInt *getIntN(unsigned N, uint64_t C) {
    return ConstantInt::get(getIntNTy(N), C);
  }

  /// Get a constant integer value.
  ConstantInt *getInt(const APInt &AI) {
    return ConstantInt::get(Context, AI);
  }

  //===--------------------------------------------------------------------===//
  // Type creation methods
  //===--------------------------------------------------------------------===//

  /// Fetch the type representing a single bit
  IntegerType *getInt1Ty() {
    return Type::getInt1Ty(Context);
  }

  /// Fetch the type representing an 8-bit integer.
  IntegerType *getInt8Ty() {
    return Type::getInt8Ty(Context);
  }

  /// Fetch the type representing a 16-bit integer.
  IntegerType *getInt16Ty() {
    return Type::getInt16Ty(Context);
  }

  /// Fetch the type representing a 32-bit integer.
  IntegerType *getInt32Ty() {
    return Type::getInt32Ty(Context);
  }

  /// Fetch the type representing a 64-bit integer.
  IntegerType *getInt64Ty() {
    return Type::getInt64Ty(Context);
  }

  /// Fetch the type representing a 128-bit integer.
  IntegerType *getInt128Ty() { return Type::getInt128Ty(Context); }

  /// Fetch the type representing an N-bit integer.
  IntegerType *getIntNTy(unsigned N) {
    return Type::getIntNTy(Context, N);
  }

  /// Fetch the type representing a 16-bit floating point value.
  Type *getHalfTy() {
    return Type::getHalfTy(Context);
  }

  /// Fetch the type representing a 32-bit floating point value.
  Type *getFloatTy() {
    return Type::getFloatTy(Context);
  }

  /// Fetch the type representing a 64-bit floating point value.
  Type *getDoubleTy() {
    return Type::getDoubleTy(Context);
  }

  /// Fetch the type representing void.
  Type *getVoidTy() {
    return Type::getVoidTy(Context);
  }

  /// Fetch the type representing a pointer to an 8-bit integer value.
  PointerType *getInt8PtrTy(unsigned AddrSpace = 0) {
    return Type::getInt8PtrTy(Context, AddrSpace);
  }

  /// Fetch the type representing a pointer to an integer value.
  IntegerType *getIntPtrTy(const DataLayout &DL, unsigned AddrSpace = 0) {
    return DL.getIntPtrType(Context, AddrSpace);
  }

  //===--------------------------------------------------------------------===//
  // Intrinsic creation methods
  //===--------------------------------------------------------------------===//

  /// Create and insert a memset to the specified pointer and the
  /// specified value.
  ///
  /// If the pointer isn't an i8*, it will be converted. If a TBAA tag is
  /// specified, it will be added to the instruction. Likewise with alias.scope
  /// and noalias tags.
  CallInst *CreateMemSet(Value *Ptr, Value *Val, uint64_t Size, unsigned Align,
                         bool isVolatile = false, MDNode *TBAATag = nullptr,
                         MDNode *ScopeTag = nullptr,
                         MDNode *NoAliasTag = nullptr) {
    return CreateMemSet(Ptr, Val, getInt64(Size), Align, isVolatile,
                        TBAATag, ScopeTag, NoAliasTag);
  }

  CallInst *CreateMemSet(Value *Ptr, Value *Val, Value *Size, unsigned Align,
                         bool isVolatile = false, MDNode *TBAATag = nullptr,
                         MDNode *ScopeTag = nullptr,
                         MDNode *NoAliasTag = nullptr);

  /// Create and insert an element unordered-atomic memset of the region of
  /// memory starting at the given pointer to the given value.
  ///
  /// If the pointer isn't an i8*, it will be converted. If a TBAA tag is
  /// specified, it will be added to the instruction. Likewise with alias.scope
  /// and noalias tags.
  CallInst *CreateElementUnorderedAtomicMemSet(Value *Ptr, Value *Val,
                                               uint64_t Size, unsigned Align,
                                               uint32_t ElementSize,
                                               MDNode *TBAATag = nullptr,
                                               MDNode *ScopeTag = nullptr,
                                               MDNode *NoAliasTag = nullptr) {
    return CreateElementUnorderedAtomicMemSet(Ptr, Val, getInt64(Size), Align,
                                              ElementSize, TBAATag, ScopeTag,
                                              NoAliasTag);
  }

  CallInst *CreateElementUnorderedAtomicMemSet(Value *Ptr, Value *Val,
                                               Value *Size, unsigned Align,
                                               uint32_t ElementSize,
                                               MDNode *TBAATag = nullptr,
                                               MDNode *ScopeTag = nullptr,
                                               MDNode *NoAliasTag = nullptr);

  /// Create and insert a memcpy between the specified pointers.
  ///
  /// If the pointers aren't i8*, they will be converted.  If a TBAA tag is
  /// specified, it will be added to the instruction. Likewise with alias.scope
  /// and noalias tags.
  CallInst *CreateMemCpy(Value *Dst, unsigned DstAlign, Value *Src,
                         unsigned SrcAlign, uint64_t Size,
                         bool isVolatile = false, MDNode *TBAATag = nullptr,
                         MDNode *TBAAStructTag = nullptr,
                         MDNode *ScopeTag = nullptr,
                         MDNode *NoAliasTag = nullptr) {
    return CreateMemCpy(Dst, DstAlign, Src, SrcAlign, getInt64(Size),
                        isVolatile, TBAATag, TBAAStructTag, ScopeTag,
                        NoAliasTag);
  }

  CallInst *CreateMemCpy(Value *Dst, unsigned DstAlign, Value *Src,
                         unsigned SrcAlign, Value *Size,
                         bool isVolatile = false, MDNode *TBAATag = nullptr,
                         MDNode *TBAAStructTag = nullptr,
                         MDNode *ScopeTag = nullptr,
                         MDNode *NoAliasTag = nullptr);

  /// Create and insert an element unordered-atomic memcpy between the
  /// specified pointers.
  ///
  /// DstAlign/SrcAlign are the alignments of the Dst/Src pointers, respectively.
  ///
  /// If the pointers aren't i8*, they will be converted.  If a TBAA tag is
  /// specified, it will be added to the instruction. Likewise with alias.scope
  /// and noalias tags.
  CallInst *CreateElementUnorderedAtomicMemCpy(
      Value *Dst, unsigned DstAlign, Value *Src, unsigned SrcAlign,
      uint64_t Size, uint32_t ElementSize, MDNode *TBAATag = nullptr,
      MDNode *TBAAStructTag = nullptr, MDNode *ScopeTag = nullptr,
      MDNode *NoAliasTag = nullptr) {
    return CreateElementUnorderedAtomicMemCpy(
        Dst, DstAlign, Src, SrcAlign, getInt64(Size), ElementSize, TBAATag,
        TBAAStructTag, ScopeTag, NoAliasTag);
  }

  CallInst *CreateElementUnorderedAtomicMemCpy(
      Value *Dst, unsigned DstAlign, Value *Src, unsigned SrcAlign, Value *Size,
      uint32_t ElementSize, MDNode *TBAATag = nullptr,
      MDNode *TBAAStructTag = nullptr, MDNode *ScopeTag = nullptr,
      MDNode *NoAliasTag = nullptr);

  /// Create and insert a memmove between the specified
  /// pointers.
  ///
  /// If the pointers aren't i8*, they will be converted.  If a TBAA tag is
  /// specified, it will be added to the instruction. Likewise with alias.scope
  /// and noalias tags.
  CallInst *CreateMemMove(Value *Dst, unsigned DstAlign, Value *Src, unsigned SrcAlign,
                          uint64_t Size, bool isVolatile = false,
                          MDNode *TBAATag = nullptr, MDNode *ScopeTag = nullptr,
                          MDNode *NoAliasTag = nullptr) {
    return CreateMemMove(Dst, DstAlign, Src, SrcAlign, getInt64(Size), isVolatile,
                         TBAATag, ScopeTag, NoAliasTag);
  }

  CallInst *CreateMemMove(Value *Dst, unsigned DstAlign, Value *Src, unsigned SrcAlign,
                          Value *Size, bool isVolatile = false, MDNode *TBAATag = nullptr,
                          MDNode *ScopeTag = nullptr,
                          MDNode *NoAliasTag = nullptr);

  /// \brief Create and insert an element unordered-atomic memmove between the
  /// specified pointers.
  ///
  /// DstAlign/SrcAlign are the alignments of the Dst/Src pointers,
  /// respectively.
  ///
  /// If the pointers aren't i8*, they will be converted.  If a TBAA tag is
  /// specified, it will be added to the instruction. Likewise with alias.scope
  /// and noalias tags.
  CallInst *CreateElementUnorderedAtomicMemMove(
      Value *Dst, unsigned DstAlign, Value *Src, unsigned SrcAlign,
      uint64_t Size, uint32_t ElementSize, MDNode *TBAATag = nullptr,
      MDNode *TBAAStructTag = nullptr, MDNode *ScopeTag = nullptr,
      MDNode *NoAliasTag = nullptr) {
    return CreateElementUnorderedAtomicMemMove(
        Dst, DstAlign, Src, SrcAlign, getInt64(Size), ElementSize, TBAATag,
        TBAAStructTag, ScopeTag, NoAliasTag);
  }

  CallInst *CreateElementUnorderedAtomicMemMove(
      Value *Dst, unsigned DstAlign, Value *Src, unsigned SrcAlign, Value *Size,
      uint32_t ElementSize, MDNode *TBAATag = nullptr,
      MDNode *TBAAStructTag = nullptr, MDNode *ScopeTag = nullptr,
      MDNode *NoAliasTag = nullptr);

  /// Create a vector fadd reduction intrinsic of the source vector.
  /// The first parameter is a scalar accumulator value for ordered reductions.
  CallInst *CreateFAddReduce(Value *Acc, Value *Src);

  /// Create a vector fmul reduction intrinsic of the source vector.
  /// The first parameter is a scalar accumulator value for ordered reductions.
  CallInst *CreateFMulReduce(Value *Acc, Value *Src);

  /// Create a vector int add reduction intrinsic of the source vector.
  CallInst *CreateAddReduce(Value *Src);

  /// Create a vector int mul reduction intrinsic of the source vector.
  CallInst *CreateMulReduce(Value *Src);

  /// Create a vector int AND reduction intrinsic of the source vector.
  CallInst *CreateAndReduce(Value *Src);

  /// Create a vector int OR reduction intrinsic of the source vector.
  CallInst *CreateOrReduce(Value *Src);

  /// Create a vector int XOR reduction intrinsic of the source vector.
  CallInst *CreateXorReduce(Value *Src);

  /// Create a vector integer max reduction intrinsic of the source
  /// vector.
  CallInst *CreateIntMaxReduce(Value *Src, bool IsSigned = false);

  /// Create a vector integer min reduction intrinsic of the source
  /// vector.
  CallInst *CreateIntMinReduce(Value *Src, bool IsSigned = false);

  /// Create a vector float max reduction intrinsic of the source
  /// vector.
  CallInst *CreateFPMaxReduce(Value *Src, bool NoNaN = false);

  /// Create a vector float min reduction intrinsic of the source
  /// vector.
  CallInst *CreateFPMinReduce(Value *Src, bool NoNaN = false);

  /// Create a lifetime.start intrinsic.
  ///
  /// If the pointer isn't i8* it will be converted.
  CallInst *CreateLifetimeStart(Value *Ptr, ConstantInt *Size = nullptr);

  /// Create a lifetime.end intrinsic.
  ///
  /// If the pointer isn't i8* it will be converted.
  CallInst *CreateLifetimeEnd(Value *Ptr, ConstantInt *Size = nullptr);

  /// Create a call to invariant.start intrinsic.
  ///
  /// If the pointer isn't i8* it will be converted.
  CallInst *CreateInvariantStart(Value *Ptr, ConstantInt *Size = nullptr);

  /// Create a call to Masked Load intrinsic
  CallInst *CreateMaskedLoad(Value *Ptr, unsigned Align, Value *Mask,
                             Value *PassThru = nullptr, const Twine &Name = "");

  /// Create a call to Masked Store intrinsic
  CallInst *CreateMaskedStore(Value *Val, Value *Ptr, unsigned Align,
                              Value *Mask);

  /// Create a call to Masked Gather intrinsic
  CallInst *CreateMaskedGather(Value *Ptrs, unsigned Align,
                               Value *Mask = nullptr,
                               Value *PassThru = nullptr,
                               const Twine& Name = "");

  /// Create a call to Masked Scatter intrinsic
  CallInst *CreateMaskedScatter(Value *Val, Value *Ptrs, unsigned Align,
                                Value *Mask = nullptr);

  /// Create an assume intrinsic call that allows the optimizer to
  /// assume that the provided condition will be true.
  CallInst *CreateAssumption(Value *Cond);

  /// Create a call to the experimental.gc.statepoint intrinsic to
  /// start a new statepoint sequence.
  CallInst *CreateGCStatepointCall(uint64_t ID, uint32_t NumPatchBytes,
                                   Value *ActualCallee,
                                   ArrayRef<Value *> CallArgs,
                                   ArrayRef<Value *> DeoptArgs,
                                   ArrayRef<Value *> GCArgs,
                                   const Twine &Name = "");

  /// Create a call to the experimental.gc.statepoint intrinsic to
  /// start a new statepoint sequence.
  CallInst *CreateGCStatepointCall(uint64_t ID, uint32_t NumPatchBytes,
                                   Value *ActualCallee, uint32_t Flags,
                                   ArrayRef<Use> CallArgs,
                                   ArrayRef<Use> TransitionArgs,
                                   ArrayRef<Use> DeoptArgs,
                                   ArrayRef<Value *> GCArgs,
                                   const Twine &Name = "");

  /// Conveninence function for the common case when CallArgs are filled
  /// in using makeArrayRef(CS.arg_begin(), CS.arg_end()); Use needs to be
  /// .get()'ed to get the Value pointer.
  CallInst *CreateGCStatepointCall(uint64_t ID, uint32_t NumPatchBytes,
                                   Value *ActualCallee, ArrayRef<Use> CallArgs,
                                   ArrayRef<Value *> DeoptArgs,
                                   ArrayRef<Value *> GCArgs,
                                   const Twine &Name = "");

  /// Create an invoke to the experimental.gc.statepoint intrinsic to
  /// start a new statepoint sequence.
  InvokeInst *
  CreateGCStatepointInvoke(uint64_t ID, uint32_t NumPatchBytes,
                           Value *ActualInvokee, BasicBlock *NormalDest,
                           BasicBlock *UnwindDest, ArrayRef<Value *> InvokeArgs,
                           ArrayRef<Value *> DeoptArgs,
                           ArrayRef<Value *> GCArgs, const Twine &Name = "");

  /// Create an invoke to the experimental.gc.statepoint intrinsic to
  /// start a new statepoint sequence.
  InvokeInst *CreateGCStatepointInvoke(
      uint64_t ID, uint32_t NumPatchBytes, Value *ActualInvokee,
      BasicBlock *NormalDest, BasicBlock *UnwindDest, uint32_t Flags,
      ArrayRef<Use> InvokeArgs, ArrayRef<Use> TransitionArgs,
      ArrayRef<Use> DeoptArgs, ArrayRef<Value *> GCArgs,
      const Twine &Name = "");

  // Convenience function for the common case when CallArgs are filled in using
  // makeArrayRef(CS.arg_begin(), CS.arg_end()); Use needs to be .get()'ed to
  // get the Value *.
  InvokeInst *
  CreateGCStatepointInvoke(uint64_t ID, uint32_t NumPatchBytes,
                           Value *ActualInvokee, BasicBlock *NormalDest,
                           BasicBlock *UnwindDest, ArrayRef<Use> InvokeArgs,
                           ArrayRef<Value *> DeoptArgs,
                           ArrayRef<Value *> GCArgs, const Twine &Name = "");

  /// Create a call to the experimental.gc.result intrinsic to extract
  /// the result from a call wrapped in a statepoint.
  CallInst *CreateGCResult(Instruction *Statepoint,
                           Type *ResultType,
                           const Twine &Name = "");

  /// Create a call to the experimental.gc.relocate intrinsics to
  /// project the relocated value of one pointer from the statepoint.
  CallInst *CreateGCRelocate(Instruction *Statepoint,
                             int BaseOffset,
                             int DerivedOffset,
                             Type *ResultType,
                             const Twine &Name = "");

<<<<<<< HEAD
#if INTEL_CUSTOMIZATION
  /// \brief Create a call to the llvm.intel.std.container.ptr intrinic
  /// to guide the generation of alias metadata. If the argument ITER
  /// is true, it refers to the llvm.intel.std.container.ptr.iter intrinsic.
  Instruction *CreateStdContainerCall(Value *Ptr, bool ITER);

  /// \brief Create a call to the llvm.intel.fakeload intrinsic
  /// to hold the tbaa informaiton for the return pointers.
  Instruction *CreateFakeLoad(Value *Ptr, MDNode *TbaaTag);

  /// Create a call to llvm.intel.subscript.
  Instruction *CreateSubscript(unsigned Rank, Value *LowerBound, Value *Stride,
                               Value *Ptr, Value *Index);
#endif // INTEL_CUSTOMIZATION
=======
  /// Create a call to intrinsic \p ID with 1 operand which is mangled on its
  /// type.
  CallInst *CreateUnaryIntrinsic(Intrinsic::ID ID, Value *V,
                                 Instruction *FMFSource = nullptr,
                                 const Twine &Name = "");
>>>>>>> 02c62aa5

  /// Create a call to intrinsic \p ID with 2 operands which is mangled on the
  /// first type.
  CallInst *CreateBinaryIntrinsic(Intrinsic::ID ID, Value *LHS, Value *RHS,
                                  Instruction *FMFSource = nullptr,
                                  const Twine &Name = "");

  /// Create a call to intrinsic \p ID with \p args, mangled using \p Types. If
  /// \p FMFSource is provided, copy fast-math-flags from that instruction to
  /// the intrinsic.
  CallInst *CreateIntrinsic(Intrinsic::ID ID, ArrayRef<Type *> Types,
                            ArrayRef<Value *> Args,
                            Instruction *FMFSource = nullptr,
                            const Twine &Name = "");

  /// Create call to the minnum intrinsic.
  CallInst *CreateMinNum(Value *LHS, Value *RHS, const Twine &Name = "") {
    return CreateBinaryIntrinsic(Intrinsic::minnum, LHS, RHS, nullptr, Name);
  }

  /// Create call to the maxnum intrinsic.
  CallInst *CreateMaxNum(Value *LHS, Value *RHS, const Twine &Name = "") {
    return CreateBinaryIntrinsic(Intrinsic::maxnum, LHS, RHS, nullptr, Name);
  }

private:
  /// Create a call to a masked intrinsic with given Id.
  CallInst *CreateMaskedIntrinsic(Intrinsic::ID Id, ArrayRef<Value *> Ops,
                                  ArrayRef<Type *> OverloadedTypes,
                                  const Twine &Name = "");

  Value *getCastedInt8PtrValue(Value *Ptr);
};

/// This provides a uniform API for creating instructions and inserting
/// them into a basic block: either at the end of a BasicBlock, or at a specific
/// iterator location in a block.
///
/// Note that the builder does not expose the full generality of LLVM
/// instructions.  For access to extra instruction properties, use the mutators
/// (e.g. setVolatile) on the instructions after they have been
/// created. Convenience state exists to specify fast-math flags and fp-math
/// tags.
///
/// The first template argument specifies a class to use for creating constants.
/// This defaults to creating minimally folded constants.  The second template
/// argument allows clients to specify custom insertion hooks that are called on
/// every newly created insertion.
template <typename T = ConstantFolder,
          typename Inserter = IRBuilderDefaultInserter>
class IRBuilder : public IRBuilderBase, public Inserter {
  T Folder;

public:
  IRBuilder(LLVMContext &C, const T &F, Inserter I = Inserter(),
            MDNode *FPMathTag = nullptr,
            ArrayRef<OperandBundleDef> OpBundles = None)
      : IRBuilderBase(C, FPMathTag, OpBundles), Inserter(std::move(I)),
        Folder(F) {}

  explicit IRBuilder(LLVMContext &C, MDNode *FPMathTag = nullptr,
                     ArrayRef<OperandBundleDef> OpBundles = None)
      : IRBuilderBase(C, FPMathTag, OpBundles) {}

  explicit IRBuilder(BasicBlock *TheBB, const T &F, MDNode *FPMathTag = nullptr,
                     ArrayRef<OperandBundleDef> OpBundles = None)
      : IRBuilderBase(TheBB->getContext(), FPMathTag, OpBundles), Folder(F) {
    SetInsertPoint(TheBB);
  }

  explicit IRBuilder(BasicBlock *TheBB, MDNode *FPMathTag = nullptr,
                     ArrayRef<OperandBundleDef> OpBundles = None)
      : IRBuilderBase(TheBB->getContext(), FPMathTag, OpBundles) {
    SetInsertPoint(TheBB);
  }

  explicit IRBuilder(Instruction *IP, MDNode *FPMathTag = nullptr,
                     ArrayRef<OperandBundleDef> OpBundles = None)
      : IRBuilderBase(IP->getContext(), FPMathTag, OpBundles) {
    SetInsertPoint(IP);
  }

  IRBuilder(BasicBlock *TheBB, BasicBlock::iterator IP, const T &F,
            MDNode *FPMathTag = nullptr,
            ArrayRef<OperandBundleDef> OpBundles = None)
      : IRBuilderBase(TheBB->getContext(), FPMathTag, OpBundles), Folder(F) {
    SetInsertPoint(TheBB, IP);
  }

  IRBuilder(BasicBlock *TheBB, BasicBlock::iterator IP,
            MDNode *FPMathTag = nullptr,
            ArrayRef<OperandBundleDef> OpBundles = None)
      : IRBuilderBase(TheBB->getContext(), FPMathTag, OpBundles) {
    SetInsertPoint(TheBB, IP);
  }

  /// Get the constant folder being used.
  const T &getFolder() { return Folder; }

  /// Insert and return the specified instruction.
  template<typename InstTy>
  InstTy *Insert(InstTy *I, const Twine &Name = "") const {
    this->InsertHelper(I, Name, BB, InsertPt);
    this->SetInstDebugLocation(I);
    return I;
  }

  /// No-op overload to handle constants.
  Constant *Insert(Constant *C, const Twine& = "") const {
    return C;
  }

  //===--------------------------------------------------------------------===//
  // Instruction creation methods: Terminators
  //===--------------------------------------------------------------------===//

private:
  /// Helper to add branch weight and unpredictable metadata onto an
  /// instruction.
  /// \returns The annotated instruction.
  template <typename InstTy>
  InstTy *addBranchMetadata(InstTy *I, MDNode *Weights, MDNode *Unpredictable) {
    if (Weights)
      I->setMetadata(LLVMContext::MD_prof, Weights);
    if (Unpredictable)
      I->setMetadata(LLVMContext::MD_unpredictable, Unpredictable);
    return I;
  }

public:
  /// Create a 'ret void' instruction.
  ReturnInst *CreateRetVoid() {
    return Insert(ReturnInst::Create(Context));
  }

  /// Create a 'ret <val>' instruction.
  ReturnInst *CreateRet(Value *V) {
    return Insert(ReturnInst::Create(Context, V));
  }

  /// Create a sequence of N insertvalue instructions,
  /// with one Value from the retVals array each, that build a aggregate
  /// return value one value at a time, and a ret instruction to return
  /// the resulting aggregate value.
  ///
  /// This is a convenience function for code that uses aggregate return values
  /// as a vehicle for having multiple return values.
  ReturnInst *CreateAggregateRet(Value *const *retVals, unsigned N) {
    Value *V = UndefValue::get(getCurrentFunctionReturnType());
    for (unsigned i = 0; i != N; ++i)
      V = CreateInsertValue(V, retVals[i], i, "mrv");
    return Insert(ReturnInst::Create(Context, V));
  }

  /// Create an unconditional 'br label X' instruction.
  BranchInst *CreateBr(BasicBlock *Dest) {
    return Insert(BranchInst::Create(Dest));
  }

  /// Create a conditional 'br Cond, TrueDest, FalseDest'
  /// instruction.
  BranchInst *CreateCondBr(Value *Cond, BasicBlock *True, BasicBlock *False,
                           MDNode *BranchWeights = nullptr,
                           MDNode *Unpredictable = nullptr) {
    return Insert(addBranchMetadata(BranchInst::Create(True, False, Cond),
                                    BranchWeights, Unpredictable));
  }

  /// Create a conditional 'br Cond, TrueDest, FalseDest'
  /// instruction. Copy branch meta data if available.
  BranchInst *CreateCondBr(Value *Cond, BasicBlock *True, BasicBlock *False,
                           Instruction *MDSrc) {
    BranchInst *Br = BranchInst::Create(True, False, Cond);
    if (MDSrc) {
      unsigned WL[4] = {LLVMContext::MD_prof, LLVMContext::MD_unpredictable,
                        LLVMContext::MD_make_implicit, LLVMContext::MD_dbg};
      Br->copyMetadata(*MDSrc, makeArrayRef(&WL[0], 4));
    }
    return Insert(Br);
  }

  /// Create a switch instruction with the specified value, default dest,
  /// and with a hint for the number of cases that will be added (for efficient
  /// allocation).
  SwitchInst *CreateSwitch(Value *V, BasicBlock *Dest, unsigned NumCases = 10,
                           MDNode *BranchWeights = nullptr,
                           MDNode *Unpredictable = nullptr) {
    return Insert(addBranchMetadata(SwitchInst::Create(V, Dest, NumCases),
                                    BranchWeights, Unpredictable));
  }

  /// Create an indirect branch instruction with the specified address
  /// operand, with an optional hint for the number of destinations that will be
  /// added (for efficient allocation).
  IndirectBrInst *CreateIndirectBr(Value *Addr, unsigned NumDests = 10) {
    return Insert(IndirectBrInst::Create(Addr, NumDests));
  }

  /// Create an invoke instruction.
  InvokeInst *CreateInvoke(Value *Callee, BasicBlock *NormalDest,
                           BasicBlock *UnwindDest,
                           ArrayRef<Value *> Args = None,
                           const Twine &Name = "") {
    return Insert(InvokeInst::Create(Callee, NormalDest, UnwindDest, Args),
                  Name);
  }
  InvokeInst *CreateInvoke(Value *Callee, BasicBlock *NormalDest,
                           BasicBlock *UnwindDest, ArrayRef<Value *> Args,
                           ArrayRef<OperandBundleDef> OpBundles,
                           const Twine &Name = "") {
    return Insert(InvokeInst::Create(Callee, NormalDest, UnwindDest, Args,
                                     OpBundles), Name);
  }

  ResumeInst *CreateResume(Value *Exn) {
    return Insert(ResumeInst::Create(Exn));
  }

  CleanupReturnInst *CreateCleanupRet(CleanupPadInst *CleanupPad,
                                      BasicBlock *UnwindBB = nullptr) {
    return Insert(CleanupReturnInst::Create(CleanupPad, UnwindBB));
  }

  CatchSwitchInst *CreateCatchSwitch(Value *ParentPad, BasicBlock *UnwindBB,
                                     unsigned NumHandlers,
                                     const Twine &Name = "") {
    return Insert(CatchSwitchInst::Create(ParentPad, UnwindBB, NumHandlers),
                  Name);
  }

  CatchPadInst *CreateCatchPad(Value *ParentPad, ArrayRef<Value *> Args,
                               const Twine &Name = "") {
    return Insert(CatchPadInst::Create(ParentPad, Args), Name);
  }

  CleanupPadInst *CreateCleanupPad(Value *ParentPad,
                                   ArrayRef<Value *> Args = None,
                                   const Twine &Name = "") {
    return Insert(CleanupPadInst::Create(ParentPad, Args), Name);
  }

  CatchReturnInst *CreateCatchRet(CatchPadInst *CatchPad, BasicBlock *BB) {
    return Insert(CatchReturnInst::Create(CatchPad, BB));
  }

  UnreachableInst *CreateUnreachable() {
    return Insert(new UnreachableInst(Context));
  }

  //===--------------------------------------------------------------------===//
  // Instruction creation methods: Binary Operators
  //===--------------------------------------------------------------------===//
private:
  BinaryOperator *CreateInsertNUWNSWBinOp(BinaryOperator::BinaryOps Opc,
                                          Value *LHS, Value *RHS,
                                          const Twine &Name,
                                          bool HasNUW, bool HasNSW) {
    BinaryOperator *BO = Insert(BinaryOperator::Create(Opc, LHS, RHS), Name);
    if (HasNUW) BO->setHasNoUnsignedWrap();
    if (HasNSW) BO->setHasNoSignedWrap();
    return BO;
  }

  Instruction *setFPAttrs(Instruction *I, MDNode *FPMD,
                          FastMathFlags FMF) const {
    if (!FPMD)
      FPMD = DefaultFPMathTag;
    if (FPMD)
      I->setMetadata(LLVMContext::MD_fpmath, FPMD);
    I->setFastMathFlags(FMF);
    return I;
  }

  Value *foldConstant(Instruction::BinaryOps Opc, Value *L,
                      Value *R, const Twine &Name = nullptr) const {
    auto *LC = dyn_cast<Constant>(L);
    auto *RC = dyn_cast<Constant>(R);
    return (LC && RC) ? Insert(Folder.CreateBinOp(Opc, LC, RC), Name) : nullptr;
  }

public:
  Value *CreateAdd(Value *LHS, Value *RHS, const Twine &Name = "",
                   bool HasNUW = false, bool HasNSW = false) {
    if (auto *LC = dyn_cast<Constant>(LHS))
      if (auto *RC = dyn_cast<Constant>(RHS))
        return Insert(Folder.CreateAdd(LC, RC, HasNUW, HasNSW), Name);
    return CreateInsertNUWNSWBinOp(Instruction::Add, LHS, RHS, Name,
                                   HasNUW, HasNSW);
  }

  Value *CreateNSWAdd(Value *LHS, Value *RHS, const Twine &Name = "") {
    return CreateAdd(LHS, RHS, Name, false, true);
  }

  Value *CreateNUWAdd(Value *LHS, Value *RHS, const Twine &Name = "") {
    return CreateAdd(LHS, RHS, Name, true, false);
  }

  Value *CreateSub(Value *LHS, Value *RHS, const Twine &Name = "",
                   bool HasNUW = false, bool HasNSW = false) {
    if (auto *LC = dyn_cast<Constant>(LHS))
      if (auto *RC = dyn_cast<Constant>(RHS))
        return Insert(Folder.CreateSub(LC, RC, HasNUW, HasNSW), Name);
    return CreateInsertNUWNSWBinOp(Instruction::Sub, LHS, RHS, Name,
                                   HasNUW, HasNSW);
  }

  Value *CreateNSWSub(Value *LHS, Value *RHS, const Twine &Name = "") {
    return CreateSub(LHS, RHS, Name, false, true);
  }

  Value *CreateNUWSub(Value *LHS, Value *RHS, const Twine &Name = "") {
    return CreateSub(LHS, RHS, Name, true, false);
  }

  Value *CreateMul(Value *LHS, Value *RHS, const Twine &Name = "",
                   bool HasNUW = false, bool HasNSW = false) {
    if (auto *LC = dyn_cast<Constant>(LHS))
      if (auto *RC = dyn_cast<Constant>(RHS))
        return Insert(Folder.CreateMul(LC, RC, HasNUW, HasNSW), Name);
    return CreateInsertNUWNSWBinOp(Instruction::Mul, LHS, RHS, Name,
                                   HasNUW, HasNSW);
  }

  Value *CreateNSWMul(Value *LHS, Value *RHS, const Twine &Name = "") {
    return CreateMul(LHS, RHS, Name, false, true);
  }

  Value *CreateNUWMul(Value *LHS, Value *RHS, const Twine &Name = "") {
    return CreateMul(LHS, RHS, Name, true, false);
  }

  Value *CreateUDiv(Value *LHS, Value *RHS, const Twine &Name = "",
                    bool isExact = false) {
    if (auto *LC = dyn_cast<Constant>(LHS))
      if (auto *RC = dyn_cast<Constant>(RHS))
        return Insert(Folder.CreateUDiv(LC, RC, isExact), Name);
    if (!isExact)
      return Insert(BinaryOperator::CreateUDiv(LHS, RHS), Name);
    return Insert(BinaryOperator::CreateExactUDiv(LHS, RHS), Name);
  }

  Value *CreateExactUDiv(Value *LHS, Value *RHS, const Twine &Name = "") {
    return CreateUDiv(LHS, RHS, Name, true);
  }

  Value *CreateSDiv(Value *LHS, Value *RHS, const Twine &Name = "",
                    bool isExact = false) {
    if (auto *LC = dyn_cast<Constant>(LHS))
      if (auto *RC = dyn_cast<Constant>(RHS))
        return Insert(Folder.CreateSDiv(LC, RC, isExact), Name);
    if (!isExact)
      return Insert(BinaryOperator::CreateSDiv(LHS, RHS), Name);
    return Insert(BinaryOperator::CreateExactSDiv(LHS, RHS), Name);
  }

  Value *CreateExactSDiv(Value *LHS, Value *RHS, const Twine &Name = "") {
    return CreateSDiv(LHS, RHS, Name, true);
  }

  Value *CreateURem(Value *LHS, Value *RHS, const Twine &Name = "") {
    if (Value *V = foldConstant(Instruction::URem, LHS, RHS, Name)) return V;
    return Insert(BinaryOperator::CreateURem(LHS, RHS), Name);
  }

  Value *CreateSRem(Value *LHS, Value *RHS, const Twine &Name = "") {
    if (Value *V = foldConstant(Instruction::SRem, LHS, RHS, Name)) return V;
    return Insert(BinaryOperator::CreateSRem(LHS, RHS), Name);
  }

  Value *CreateShl(Value *LHS, Value *RHS, const Twine &Name = "",
                   bool HasNUW = false, bool HasNSW = false) {
    if (auto *LC = dyn_cast<Constant>(LHS))
      if (auto *RC = dyn_cast<Constant>(RHS))
        return Insert(Folder.CreateShl(LC, RC, HasNUW, HasNSW), Name);
    return CreateInsertNUWNSWBinOp(Instruction::Shl, LHS, RHS, Name,
                                   HasNUW, HasNSW);
  }

  Value *CreateShl(Value *LHS, const APInt &RHS, const Twine &Name = "",
                   bool HasNUW = false, bool HasNSW = false) {
    return CreateShl(LHS, ConstantInt::get(LHS->getType(), RHS), Name,
                     HasNUW, HasNSW);
  }

  Value *CreateShl(Value *LHS, uint64_t RHS, const Twine &Name = "",
                   bool HasNUW = false, bool HasNSW = false) {
    return CreateShl(LHS, ConstantInt::get(LHS->getType(), RHS), Name,
                     HasNUW, HasNSW);
  }

  Value *CreateLShr(Value *LHS, Value *RHS, const Twine &Name = "",
                    bool isExact = false) {
    if (auto *LC = dyn_cast<Constant>(LHS))
      if (auto *RC = dyn_cast<Constant>(RHS))
        return Insert(Folder.CreateLShr(LC, RC, isExact), Name);
    if (!isExact)
      return Insert(BinaryOperator::CreateLShr(LHS, RHS), Name);
    return Insert(BinaryOperator::CreateExactLShr(LHS, RHS), Name);
  }

  Value *CreateLShr(Value *LHS, const APInt &RHS, const Twine &Name = "",
                    bool isExact = false) {
    return CreateLShr(LHS, ConstantInt::get(LHS->getType(), RHS), Name,isExact);
  }

  Value *CreateLShr(Value *LHS, uint64_t RHS, const Twine &Name = "",
                    bool isExact = false) {
    return CreateLShr(LHS, ConstantInt::get(LHS->getType(), RHS), Name,isExact);
  }

  Value *CreateAShr(Value *LHS, Value *RHS, const Twine &Name = "",
                    bool isExact = false) {
    if (auto *LC = dyn_cast<Constant>(LHS))
      if (auto *RC = dyn_cast<Constant>(RHS))
        return Insert(Folder.CreateAShr(LC, RC, isExact), Name);
    if (!isExact)
      return Insert(BinaryOperator::CreateAShr(LHS, RHS), Name);
    return Insert(BinaryOperator::CreateExactAShr(LHS, RHS), Name);
  }

  Value *CreateAShr(Value *LHS, const APInt &RHS, const Twine &Name = "",
                    bool isExact = false) {
    return CreateAShr(LHS, ConstantInt::get(LHS->getType(), RHS), Name,isExact);
  }

  Value *CreateAShr(Value *LHS, uint64_t RHS, const Twine &Name = "",
                    bool isExact = false) {
    return CreateAShr(LHS, ConstantInt::get(LHS->getType(), RHS), Name,isExact);
  }

  Value *CreateAnd(Value *LHS, Value *RHS, const Twine &Name = "") {
    if (auto *RC = dyn_cast<Constant>(RHS)) {
      if (isa<ConstantInt>(RC) && cast<ConstantInt>(RC)->isMinusOne())
        return LHS;  // LHS & -1 -> LHS
      if (auto *LC = dyn_cast<Constant>(LHS))
        return Insert(Folder.CreateAnd(LC, RC), Name);
    }
    return Insert(BinaryOperator::CreateAnd(LHS, RHS), Name);
  }

  Value *CreateAnd(Value *LHS, const APInt &RHS, const Twine &Name = "") {
    return CreateAnd(LHS, ConstantInt::get(LHS->getType(), RHS), Name);
  }

  Value *CreateAnd(Value *LHS, uint64_t RHS, const Twine &Name = "") {
    return CreateAnd(LHS, ConstantInt::get(LHS->getType(), RHS), Name);
  }

  Value *CreateOr(Value *LHS, Value *RHS, const Twine &Name = "") {
    if (auto *RC = dyn_cast<Constant>(RHS)) {
      if (RC->isNullValue())
        return LHS;  // LHS | 0 -> LHS
      if (auto *LC = dyn_cast<Constant>(LHS))
        return Insert(Folder.CreateOr(LC, RC), Name);
    }
    return Insert(BinaryOperator::CreateOr(LHS, RHS), Name);
  }

  Value *CreateOr(Value *LHS, const APInt &RHS, const Twine &Name = "") {
    return CreateOr(LHS, ConstantInt::get(LHS->getType(), RHS), Name);
  }

  Value *CreateOr(Value *LHS, uint64_t RHS, const Twine &Name = "") {
    return CreateOr(LHS, ConstantInt::get(LHS->getType(), RHS), Name);
  }

  Value *CreateXor(Value *LHS, Value *RHS, const Twine &Name = "") {
    if (Value *V = foldConstant(Instruction::Xor, LHS, RHS, Name)) return V;
    return Insert(BinaryOperator::CreateXor(LHS, RHS), Name);
  }

  Value *CreateXor(Value *LHS, const APInt &RHS, const Twine &Name = "") {
    return CreateXor(LHS, ConstantInt::get(LHS->getType(), RHS), Name);
  }

  Value *CreateXor(Value *LHS, uint64_t RHS, const Twine &Name = "") {
    return CreateXor(LHS, ConstantInt::get(LHS->getType(), RHS), Name);
  }

  Value *CreateFAdd(Value *L, Value *R, const Twine &Name = "",
                    MDNode *FPMD = nullptr) {
    if (Value *V = foldConstant(Instruction::FAdd, L, R, Name)) return V;
    Instruction *I = setFPAttrs(BinaryOperator::CreateFAdd(L, R), FPMD, FMF);
    return Insert(I, Name);
  }

  /// Copy fast-math-flags from an instruction rather than using the builder's
  /// default FMF.
  Value *CreateFAddFMF(Value *L, Value *R, Instruction *FMFSource,
                       const Twine &Name = "") {
    if (Value *V = foldConstant(Instruction::FAdd, L, R, Name)) return V;
    Instruction *I = setFPAttrs(BinaryOperator::CreateFAdd(L, R), nullptr,
                                FMFSource->getFastMathFlags());
    return Insert(I, Name);
  }

  Value *CreateFSub(Value *L, Value *R, const Twine &Name = "",
                    MDNode *FPMD = nullptr) {
    if (Value *V = foldConstant(Instruction::FSub, L, R, Name)) return V;
    Instruction *I = setFPAttrs(BinaryOperator::CreateFSub(L, R), FPMD, FMF);
    return Insert(I, Name);
  }

  /// Copy fast-math-flags from an instruction rather than using the builder's
  /// default FMF.
  Value *CreateFSubFMF(Value *L, Value *R, Instruction *FMFSource,
                       const Twine &Name = "") {
    if (Value *V = foldConstant(Instruction::FSub, L, R, Name)) return V;
    Instruction *I = setFPAttrs(BinaryOperator::CreateFSub(L, R), nullptr,
                                FMFSource->getFastMathFlags());
    return Insert(I, Name);
  }

  Value *CreateFMul(Value *L, Value *R, const Twine &Name = "",
                    MDNode *FPMD = nullptr) {
    if (Value *V = foldConstant(Instruction::FMul, L, R, Name)) return V;
    Instruction *I = setFPAttrs(BinaryOperator::CreateFMul(L, R), FPMD, FMF);
    return Insert(I, Name);
  }

  /// Copy fast-math-flags from an instruction rather than using the builder's
  /// default FMF.
  Value *CreateFMulFMF(Value *L, Value *R, Instruction *FMFSource,
                       const Twine &Name = "") {
    if (Value *V = foldConstant(Instruction::FMul, L, R, Name)) return V;
    Instruction *I = setFPAttrs(BinaryOperator::CreateFMul(L, R), nullptr,
                                FMFSource->getFastMathFlags());
    return Insert(I, Name);
  }

  Value *CreateFDiv(Value *L, Value *R, const Twine &Name = "",
                    MDNode *FPMD = nullptr) {
    if (Value *V = foldConstant(Instruction::FDiv, L, R, Name)) return V;
    Instruction *I = setFPAttrs(BinaryOperator::CreateFDiv(L, R), FPMD, FMF);
    return Insert(I, Name);
  }

  /// Copy fast-math-flags from an instruction rather than using the builder's
  /// default FMF.
  Value *CreateFDivFMF(Value *L, Value *R, Instruction *FMFSource,
                       const Twine &Name = "") {
    if (Value *V = foldConstant(Instruction::FDiv, L, R, Name)) return V;
    Instruction *I = setFPAttrs(BinaryOperator::CreateFDiv(L, R), nullptr,
                                FMFSource->getFastMathFlags());
    return Insert(I, Name);
  }

  Value *CreateFRem(Value *L, Value *R, const Twine &Name = "",
                    MDNode *FPMD = nullptr) {
    if (Value *V = foldConstant(Instruction::FRem, L, R, Name)) return V;
    Instruction *I = setFPAttrs(BinaryOperator::CreateFRem(L, R), FPMD, FMF);
    return Insert(I, Name);
  }

  /// Copy fast-math-flags from an instruction rather than using the builder's
  /// default FMF.
  Value *CreateFRemFMF(Value *L, Value *R, Instruction *FMFSource,
                       const Twine &Name = "") {
    if (Value *V = foldConstant(Instruction::FRem, L, R, Name)) return V;
    Instruction *I = setFPAttrs(BinaryOperator::CreateFRem(L, R), nullptr,
                                FMFSource->getFastMathFlags());
    return Insert(I, Name);
  }

  Value *CreateBinOp(Instruction::BinaryOps Opc,
                     Value *LHS, Value *RHS, const Twine &Name = "",
                     MDNode *FPMathTag = nullptr) {
    if (Value *V = foldConstant(Opc, LHS, RHS, Name)) return V;
    Instruction *BinOp = BinaryOperator::Create(Opc, LHS, RHS);
    if (isa<FPMathOperator>(BinOp))
      BinOp = setFPAttrs(BinOp, FPMathTag, FMF);
    return Insert(BinOp, Name);
  }

  Value *CreateNeg(Value *V, const Twine &Name = "",
                   bool HasNUW = false, bool HasNSW = false) {
    if (auto *VC = dyn_cast<Constant>(V))
      return Insert(Folder.CreateNeg(VC, HasNUW, HasNSW), Name);
    BinaryOperator *BO = Insert(BinaryOperator::CreateNeg(V), Name);
    if (HasNUW) BO->setHasNoUnsignedWrap();
    if (HasNSW) BO->setHasNoSignedWrap();
    return BO;
  }

  Value *CreateNSWNeg(Value *V, const Twine &Name = "") {
    return CreateNeg(V, Name, false, true);
  }

  Value *CreateNUWNeg(Value *V, const Twine &Name = "") {
    return CreateNeg(V, Name, true, false);
  }

  Value *CreateFNeg(Value *V, const Twine &Name = "",
                    MDNode *FPMathTag = nullptr) {
    if (auto *VC = dyn_cast<Constant>(V))
      return Insert(Folder.CreateFNeg(VC), Name);
    return Insert(setFPAttrs(BinaryOperator::CreateFNeg(V), FPMathTag, FMF),
                  Name);
  }

  Value *CreateNot(Value *V, const Twine &Name = "") {
    if (auto *VC = dyn_cast<Constant>(V))
      return Insert(Folder.CreateNot(VC), Name);
    return Insert(BinaryOperator::CreateNot(V), Name);
  }

  //===--------------------------------------------------------------------===//
  // Instruction creation methods: Memory Instructions
  //===--------------------------------------------------------------------===//

  AllocaInst *CreateAlloca(Type *Ty, unsigned AddrSpace,
                           Value *ArraySize = nullptr, const Twine &Name = "") {
    return Insert(new AllocaInst(Ty, AddrSpace, ArraySize), Name);
  }

  AllocaInst *CreateAlloca(Type *Ty, Value *ArraySize = nullptr,
                           const Twine &Name = "") {
    const DataLayout &DL = BB->getParent()->getParent()->getDataLayout();
    return Insert(new AllocaInst(Ty, DL.getAllocaAddrSpace(), ArraySize), Name);
  }

  /// Provided to resolve 'CreateLoad(Ptr, "...")' correctly, instead of
  /// converting the string to 'bool' for the isVolatile parameter.
  LoadInst *CreateLoad(Value *Ptr, const char *Name) {
    return Insert(new LoadInst(Ptr), Name);
  }

  LoadInst *CreateLoad(Value *Ptr, const Twine &Name = "") {
    return Insert(new LoadInst(Ptr), Name);
  }

  LoadInst *CreateLoad(Type *Ty, Value *Ptr, const Twine &Name = "") {
    return Insert(new LoadInst(Ty, Ptr), Name);
  }

  LoadInst *CreateLoad(Value *Ptr, bool isVolatile, const Twine &Name = "") {
    return Insert(new LoadInst(Ptr, nullptr, isVolatile), Name);
  }

  StoreInst *CreateStore(Value *Val, Value *Ptr, bool isVolatile = false) {
    return Insert(new StoreInst(Val, Ptr, isVolatile));
  }

  /// Provided to resolve 'CreateAlignedLoad(Ptr, Align, "...")'
  /// correctly, instead of converting the string to 'bool' for the isVolatile
  /// parameter.
  LoadInst *CreateAlignedLoad(Value *Ptr, unsigned Align, const char *Name) {
    LoadInst *LI = CreateLoad(Ptr, Name);
    LI->setAlignment(Align);
    return LI;
  }
  LoadInst *CreateAlignedLoad(Value *Ptr, unsigned Align,
                              const Twine &Name = "") {
    LoadInst *LI = CreateLoad(Ptr, Name);
    LI->setAlignment(Align);
    return LI;
  }
  LoadInst *CreateAlignedLoad(Value *Ptr, unsigned Align, bool isVolatile,
                              const Twine &Name = "") {
    LoadInst *LI = CreateLoad(Ptr, isVolatile, Name);
    LI->setAlignment(Align);
    return LI;
  }

  StoreInst *CreateAlignedStore(Value *Val, Value *Ptr, unsigned Align,
                                bool isVolatile = false) {
    StoreInst *SI = CreateStore(Val, Ptr, isVolatile);
    SI->setAlignment(Align);
    return SI;
  }

  FenceInst *CreateFence(AtomicOrdering Ordering,
                         SyncScope::ID SSID = SyncScope::System,
                         const Twine &Name = "") {
    return Insert(new FenceInst(Context, Ordering, SSID), Name);
  }

  AtomicCmpXchgInst *
  CreateAtomicCmpXchg(Value *Ptr, Value *Cmp, Value *New,
                      AtomicOrdering SuccessOrdering,
                      AtomicOrdering FailureOrdering,
                      SyncScope::ID SSID = SyncScope::System) {
    return Insert(new AtomicCmpXchgInst(Ptr, Cmp, New, SuccessOrdering,
                                        FailureOrdering, SSID));
  }

  AtomicRMWInst *CreateAtomicRMW(AtomicRMWInst::BinOp Op, Value *Ptr, Value *Val,
                                 AtomicOrdering Ordering,
                                 SyncScope::ID SSID = SyncScope::System) {
    return Insert(new AtomicRMWInst(Op, Ptr, Val, Ordering, SSID));
  }

  Value *CreateGEP(Value *Ptr, ArrayRef<Value *> IdxList,
                   const Twine &Name = "") {
    return CreateGEP(nullptr, Ptr, IdxList, Name);
  }

  Value *CreateGEP(Type *Ty, Value *Ptr, ArrayRef<Value *> IdxList,
                   const Twine &Name = "") {
    if (auto *PC = dyn_cast<Constant>(Ptr)) {
      // Every index must be constant.
      size_t i, e;
      for (i = 0, e = IdxList.size(); i != e; ++i)
        if (!isa<Constant>(IdxList[i]))
          break;
      if (i == e)
        return Insert(Folder.CreateGetElementPtr(Ty, PC, IdxList), Name);
    }
    return Insert(GetElementPtrInst::Create(Ty, Ptr, IdxList), Name);
  }

  Value *CreateInBoundsGEP(Value *Ptr, ArrayRef<Value *> IdxList,
                           const Twine &Name = "") {
    return CreateInBoundsGEP(nullptr, Ptr, IdxList, Name);
  }

  Value *CreateInBoundsGEP(Type *Ty, Value *Ptr, ArrayRef<Value *> IdxList,
                           const Twine &Name = "") {
    if (auto *PC = dyn_cast<Constant>(Ptr)) {
      // Every index must be constant.
      size_t i, e;
      for (i = 0, e = IdxList.size(); i != e; ++i)
        if (!isa<Constant>(IdxList[i]))
          break;
      if (i == e)
        return Insert(Folder.CreateInBoundsGetElementPtr(Ty, PC, IdxList),
                      Name);
    }
    return Insert(GetElementPtrInst::CreateInBounds(Ty, Ptr, IdxList), Name);
  }

  Value *CreateGEP(Value *Ptr, Value *Idx, const Twine &Name = "") {
    return CreateGEP(nullptr, Ptr, Idx, Name);
  }

  Value *CreateGEP(Type *Ty, Value *Ptr, Value *Idx, const Twine &Name = "") {
    if (auto *PC = dyn_cast<Constant>(Ptr))
      if (auto *IC = dyn_cast<Constant>(Idx))
        return Insert(Folder.CreateGetElementPtr(Ty, PC, IC), Name);
    return Insert(GetElementPtrInst::Create(Ty, Ptr, Idx), Name);
  }

  Value *CreateInBoundsGEP(Type *Ty, Value *Ptr, Value *Idx,
                           const Twine &Name = "") {
    if (auto *PC = dyn_cast<Constant>(Ptr))
      if (auto *IC = dyn_cast<Constant>(Idx))
        return Insert(Folder.CreateInBoundsGetElementPtr(Ty, PC, IC), Name);
    return Insert(GetElementPtrInst::CreateInBounds(Ty, Ptr, Idx), Name);
  }

  Value *CreateConstGEP1_32(Value *Ptr, unsigned Idx0, const Twine &Name = "") {
    return CreateConstGEP1_32(nullptr, Ptr, Idx0, Name);
  }

  Value *CreateConstGEP1_32(Type *Ty, Value *Ptr, unsigned Idx0,
                            const Twine &Name = "") {
    Value *Idx = ConstantInt::get(Type::getInt32Ty(Context), Idx0);

    if (auto *PC = dyn_cast<Constant>(Ptr))
      return Insert(Folder.CreateGetElementPtr(Ty, PC, Idx), Name);

    return Insert(GetElementPtrInst::Create(Ty, Ptr, Idx), Name);
  }

  Value *CreateConstInBoundsGEP1_32(Type *Ty, Value *Ptr, unsigned Idx0,
                                    const Twine &Name = "") {
    Value *Idx = ConstantInt::get(Type::getInt32Ty(Context), Idx0);

    if (auto *PC = dyn_cast<Constant>(Ptr))
      return Insert(Folder.CreateInBoundsGetElementPtr(Ty, PC, Idx), Name);

    return Insert(GetElementPtrInst::CreateInBounds(Ty, Ptr, Idx), Name);
  }

  Value *CreateConstGEP2_32(Type *Ty, Value *Ptr, unsigned Idx0, unsigned Idx1,
                            const Twine &Name = "") {
    Value *Idxs[] = {
      ConstantInt::get(Type::getInt32Ty(Context), Idx0),
      ConstantInt::get(Type::getInt32Ty(Context), Idx1)
    };

    if (auto *PC = dyn_cast<Constant>(Ptr))
      return Insert(Folder.CreateGetElementPtr(Ty, PC, Idxs), Name);

    return Insert(GetElementPtrInst::Create(Ty, Ptr, Idxs), Name);
  }

  Value *CreateConstInBoundsGEP2_32(Type *Ty, Value *Ptr, unsigned Idx0,
                                    unsigned Idx1, const Twine &Name = "") {
    Value *Idxs[] = {
      ConstantInt::get(Type::getInt32Ty(Context), Idx0),
      ConstantInt::get(Type::getInt32Ty(Context), Idx1)
    };

    if (auto *PC = dyn_cast<Constant>(Ptr))
      return Insert(Folder.CreateInBoundsGetElementPtr(Ty, PC, Idxs), Name);

    return Insert(GetElementPtrInst::CreateInBounds(Ty, Ptr, Idxs), Name);
  }

  Value *CreateConstGEP1_64(Value *Ptr, uint64_t Idx0, const Twine &Name = "") {
    Value *Idx = ConstantInt::get(Type::getInt64Ty(Context), Idx0);

    if (auto *PC = dyn_cast<Constant>(Ptr))
      return Insert(Folder.CreateGetElementPtr(nullptr, PC, Idx), Name);

    return Insert(GetElementPtrInst::Create(nullptr, Ptr, Idx), Name);
  }

  Value *CreateConstInBoundsGEP1_64(Value *Ptr, uint64_t Idx0,
                                    const Twine &Name = "") {
    Value *Idx = ConstantInt::get(Type::getInt64Ty(Context), Idx0);

    if (auto *PC = dyn_cast<Constant>(Ptr))
      return Insert(Folder.CreateInBoundsGetElementPtr(nullptr, PC, Idx), Name);

    return Insert(GetElementPtrInst::CreateInBounds(nullptr, Ptr, Idx), Name);
  }

  Value *CreateConstGEP2_64(Value *Ptr, uint64_t Idx0, uint64_t Idx1,
                    const Twine &Name = "") {
    Value *Idxs[] = {
      ConstantInt::get(Type::getInt64Ty(Context), Idx0),
      ConstantInt::get(Type::getInt64Ty(Context), Idx1)
    };

    if (auto *PC = dyn_cast<Constant>(Ptr))
      return Insert(Folder.CreateGetElementPtr(nullptr, PC, Idxs), Name);

    return Insert(GetElementPtrInst::Create(nullptr, Ptr, Idxs), Name);
  }

  Value *CreateConstInBoundsGEP2_64(Value *Ptr, uint64_t Idx0, uint64_t Idx1,
                                    const Twine &Name = "") {
    Value *Idxs[] = {
      ConstantInt::get(Type::getInt64Ty(Context), Idx0),
      ConstantInt::get(Type::getInt64Ty(Context), Idx1)
    };

    if (auto *PC = dyn_cast<Constant>(Ptr))
      return Insert(Folder.CreateInBoundsGetElementPtr(nullptr, PC, Idxs),
                    Name);

    return Insert(GetElementPtrInst::CreateInBounds(nullptr, Ptr, Idxs), Name);
  }

  Value *CreateStructGEP(Type *Ty, Value *Ptr, unsigned Idx,
                         const Twine &Name = "") {
    return CreateConstInBoundsGEP2_32(Ty, Ptr, 0, Idx, Name);
  }

  Value *CreateStructGEP(Value *Ptr, unsigned Idx, const Twine &Name = "") {
    return CreateConstInBoundsGEP2_32(nullptr, Ptr, 0, Idx, Name);
  }

  /// Same as CreateGlobalString, but return a pointer with "i8*" type
  /// instead of a pointer to array of i8.
  Constant *CreateGlobalStringPtr(StringRef Str, const Twine &Name = "",
                                  unsigned AddressSpace = 0) {
    GlobalVariable *GV = CreateGlobalString(Str, Name, AddressSpace);
    Constant *Zero = ConstantInt::get(Type::getInt32Ty(Context), 0);
    Constant *Indices[] = {Zero, Zero};
    return ConstantExpr::getInBoundsGetElementPtr(GV->getValueType(), GV,
                                                  Indices);
  }

  //===--------------------------------------------------------------------===//
  // Instruction creation methods: Cast/Conversion Operators
  //===--------------------------------------------------------------------===//

  Value *CreateTrunc(Value *V, Type *DestTy, const Twine &Name = "") {
    return CreateCast(Instruction::Trunc, V, DestTy, Name);
  }

  Value *CreateZExt(Value *V, Type *DestTy, const Twine &Name = "") {
    return CreateCast(Instruction::ZExt, V, DestTy, Name);
  }

  Value *CreateSExt(Value *V, Type *DestTy, const Twine &Name = "") {
    return CreateCast(Instruction::SExt, V, DestTy, Name);
  }

  /// Create a ZExt or Trunc from the integer value V to DestTy. Return
  /// the value untouched if the type of V is already DestTy.
  Value *CreateZExtOrTrunc(Value *V, Type *DestTy,
                           const Twine &Name = "") {
    assert(V->getType()->isIntOrIntVectorTy() &&
           DestTy->isIntOrIntVectorTy() &&
           "Can only zero extend/truncate integers!");
    Type *VTy = V->getType();
    if (VTy->getScalarSizeInBits() < DestTy->getScalarSizeInBits())
      return CreateZExt(V, DestTy, Name);
    if (VTy->getScalarSizeInBits() > DestTy->getScalarSizeInBits())
      return CreateTrunc(V, DestTy, Name);
    return V;
  }

  /// Create a SExt or Trunc from the integer value V to DestTy. Return
  /// the value untouched if the type of V is already DestTy.
  Value *CreateSExtOrTrunc(Value *V, Type *DestTy,
                           const Twine &Name = "") {
    assert(V->getType()->isIntOrIntVectorTy() &&
           DestTy->isIntOrIntVectorTy() &&
           "Can only sign extend/truncate integers!");
    Type *VTy = V->getType();
    if (VTy->getScalarSizeInBits() < DestTy->getScalarSizeInBits())
      return CreateSExt(V, DestTy, Name);
    if (VTy->getScalarSizeInBits() > DestTy->getScalarSizeInBits())
      return CreateTrunc(V, DestTy, Name);
    return V;
  }

  Value *CreateFPToUI(Value *V, Type *DestTy, const Twine &Name = ""){
    return CreateCast(Instruction::FPToUI, V, DestTy, Name);
  }

  Value *CreateFPToSI(Value *V, Type *DestTy, const Twine &Name = ""){
    return CreateCast(Instruction::FPToSI, V, DestTy, Name);
  }

  Value *CreateUIToFP(Value *V, Type *DestTy, const Twine &Name = ""){
    return CreateCast(Instruction::UIToFP, V, DestTy, Name);
  }

  Value *CreateSIToFP(Value *V, Type *DestTy, const Twine &Name = ""){
    return CreateCast(Instruction::SIToFP, V, DestTy, Name);
  }

  Value *CreateFPTrunc(Value *V, Type *DestTy,
                       const Twine &Name = "") {
    return CreateCast(Instruction::FPTrunc, V, DestTy, Name);
  }

  Value *CreateFPExt(Value *V, Type *DestTy, const Twine &Name = "") {
    return CreateCast(Instruction::FPExt, V, DestTy, Name);
  }

  Value *CreatePtrToInt(Value *V, Type *DestTy,
                        const Twine &Name = "") {
    return CreateCast(Instruction::PtrToInt, V, DestTy, Name);
  }

  Value *CreateIntToPtr(Value *V, Type *DestTy,
                        const Twine &Name = "") {
    return CreateCast(Instruction::IntToPtr, V, DestTy, Name);
  }

  Value *CreateBitCast(Value *V, Type *DestTy,
                       const Twine &Name = "") {
    return CreateCast(Instruction::BitCast, V, DestTy, Name);
  }

  Value *CreateAddrSpaceCast(Value *V, Type *DestTy,
                             const Twine &Name = "") {
    return CreateCast(Instruction::AddrSpaceCast, V, DestTy, Name);
  }

  Value *CreateZExtOrBitCast(Value *V, Type *DestTy,
                             const Twine &Name = "") {
    if (V->getType() == DestTy)
      return V;
    if (auto *VC = dyn_cast<Constant>(V))
      return Insert(Folder.CreateZExtOrBitCast(VC, DestTy), Name);
    return Insert(CastInst::CreateZExtOrBitCast(V, DestTy), Name);
  }

  Value *CreateSExtOrBitCast(Value *V, Type *DestTy,
                             const Twine &Name = "") {
    if (V->getType() == DestTy)
      return V;
    if (auto *VC = dyn_cast<Constant>(V))
      return Insert(Folder.CreateSExtOrBitCast(VC, DestTy), Name);
    return Insert(CastInst::CreateSExtOrBitCast(V, DestTy), Name);
  }

  Value *CreateTruncOrBitCast(Value *V, Type *DestTy,
                              const Twine &Name = "") {
    if (V->getType() == DestTy)
      return V;
    if (auto *VC = dyn_cast<Constant>(V))
      return Insert(Folder.CreateTruncOrBitCast(VC, DestTy), Name);
    return Insert(CastInst::CreateTruncOrBitCast(V, DestTy), Name);
  }

  Value *CreateCast(Instruction::CastOps Op, Value *V, Type *DestTy,
                    const Twine &Name = "") {
    if (V->getType() == DestTy)
      return V;
    if (auto *VC = dyn_cast<Constant>(V))
      return Insert(Folder.CreateCast(Op, VC, DestTy), Name);
    return Insert(CastInst::Create(Op, V, DestTy), Name);
  }

  Value *CreatePointerCast(Value *V, Type *DestTy,
                           const Twine &Name = "") {
    if (V->getType() == DestTy)
      return V;
    if (auto *VC = dyn_cast<Constant>(V))
      return Insert(Folder.CreatePointerCast(VC, DestTy), Name);
    return Insert(CastInst::CreatePointerCast(V, DestTy), Name);
  }

  Value *CreatePointerBitCastOrAddrSpaceCast(Value *V, Type *DestTy,
                                             const Twine &Name = "") {
    if (V->getType() == DestTy)
      return V;

    if (auto *VC = dyn_cast<Constant>(V)) {
      return Insert(Folder.CreatePointerBitCastOrAddrSpaceCast(VC, DestTy),
                    Name);
    }

    return Insert(CastInst::CreatePointerBitCastOrAddrSpaceCast(V, DestTy),
                  Name);
  }

  Value *CreateIntCast(Value *V, Type *DestTy, bool isSigned,
                       const Twine &Name = "") {
    if (V->getType() == DestTy)
      return V;
    if (auto *VC = dyn_cast<Constant>(V))
      return Insert(Folder.CreateIntCast(VC, DestTy, isSigned), Name);
    return Insert(CastInst::CreateIntegerCast(V, DestTy, isSigned), Name);
  }

  Value *CreateBitOrPointerCast(Value *V, Type *DestTy,
                                const Twine &Name = "") {
    if (V->getType() == DestTy)
      return V;
    if (V->getType()->isPtrOrPtrVectorTy() && DestTy->isIntOrIntVectorTy())
      return CreatePtrToInt(V, DestTy, Name);
    if (V->getType()->isIntOrIntVectorTy() && DestTy->isPtrOrPtrVectorTy())
      return CreateIntToPtr(V, DestTy, Name);

    return CreateBitCast(V, DestTy, Name);
  }

  Value *CreateFPCast(Value *V, Type *DestTy, const Twine &Name = "") {
    if (V->getType() == DestTy)
      return V;
    if (auto *VC = dyn_cast<Constant>(V))
      return Insert(Folder.CreateFPCast(VC, DestTy), Name);
    return Insert(CastInst::CreateFPCast(V, DestTy), Name);
  }

  // Provided to resolve 'CreateIntCast(Ptr, Ptr, "...")', giving a
  // compile time error, instead of converting the string to bool for the
  // isSigned parameter.
  Value *CreateIntCast(Value *, Type *, const char *) = delete;

  //===--------------------------------------------------------------------===//
  // Instruction creation methods: Compare Instructions
  //===--------------------------------------------------------------------===//

  Value *CreateICmpEQ(Value *LHS, Value *RHS, const Twine &Name = "") {
    return CreateICmp(ICmpInst::ICMP_EQ, LHS, RHS, Name);
  }

  Value *CreateICmpNE(Value *LHS, Value *RHS, const Twine &Name = "") {
    return CreateICmp(ICmpInst::ICMP_NE, LHS, RHS, Name);
  }

  Value *CreateICmpUGT(Value *LHS, Value *RHS, const Twine &Name = "") {
    return CreateICmp(ICmpInst::ICMP_UGT, LHS, RHS, Name);
  }

  Value *CreateICmpUGE(Value *LHS, Value *RHS, const Twine &Name = "") {
    return CreateICmp(ICmpInst::ICMP_UGE, LHS, RHS, Name);
  }

  Value *CreateICmpULT(Value *LHS, Value *RHS, const Twine &Name = "") {
    return CreateICmp(ICmpInst::ICMP_ULT, LHS, RHS, Name);
  }

  Value *CreateICmpULE(Value *LHS, Value *RHS, const Twine &Name = "") {
    return CreateICmp(ICmpInst::ICMP_ULE, LHS, RHS, Name);
  }

  Value *CreateICmpSGT(Value *LHS, Value *RHS, const Twine &Name = "") {
    return CreateICmp(ICmpInst::ICMP_SGT, LHS, RHS, Name);
  }

  Value *CreateICmpSGE(Value *LHS, Value *RHS, const Twine &Name = "") {
    return CreateICmp(ICmpInst::ICMP_SGE, LHS, RHS, Name);
  }

  Value *CreateICmpSLT(Value *LHS, Value *RHS, const Twine &Name = "") {
    return CreateICmp(ICmpInst::ICMP_SLT, LHS, RHS, Name);
  }

  Value *CreateICmpSLE(Value *LHS, Value *RHS, const Twine &Name = "") {
    return CreateICmp(ICmpInst::ICMP_SLE, LHS, RHS, Name);
  }

  Value *CreateFCmpOEQ(Value *LHS, Value *RHS, const Twine &Name = "",
                       MDNode *FPMathTag = nullptr) {
    return CreateFCmp(FCmpInst::FCMP_OEQ, LHS, RHS, Name, FPMathTag);
  }

  Value *CreateFCmpOGT(Value *LHS, Value *RHS, const Twine &Name = "",
                       MDNode *FPMathTag = nullptr) {
    return CreateFCmp(FCmpInst::FCMP_OGT, LHS, RHS, Name, FPMathTag);
  }

  Value *CreateFCmpOGE(Value *LHS, Value *RHS, const Twine &Name = "",
                       MDNode *FPMathTag = nullptr) {
    return CreateFCmp(FCmpInst::FCMP_OGE, LHS, RHS, Name, FPMathTag);
  }

  Value *CreateFCmpOLT(Value *LHS, Value *RHS, const Twine &Name = "",
                       MDNode *FPMathTag = nullptr) {
    return CreateFCmp(FCmpInst::FCMP_OLT, LHS, RHS, Name, FPMathTag);
  }

  Value *CreateFCmpOLE(Value *LHS, Value *RHS, const Twine &Name = "",
                       MDNode *FPMathTag = nullptr) {
    return CreateFCmp(FCmpInst::FCMP_OLE, LHS, RHS, Name, FPMathTag);
  }

  Value *CreateFCmpONE(Value *LHS, Value *RHS, const Twine &Name = "",
                       MDNode *FPMathTag = nullptr) {
    return CreateFCmp(FCmpInst::FCMP_ONE, LHS, RHS, Name, FPMathTag);
  }

  Value *CreateFCmpORD(Value *LHS, Value *RHS, const Twine &Name = "",
                       MDNode *FPMathTag = nullptr) {
    return CreateFCmp(FCmpInst::FCMP_ORD, LHS, RHS, Name, FPMathTag);
  }

  Value *CreateFCmpUNO(Value *LHS, Value *RHS, const Twine &Name = "",
                       MDNode *FPMathTag = nullptr) {
    return CreateFCmp(FCmpInst::FCMP_UNO, LHS, RHS, Name, FPMathTag);
  }

  Value *CreateFCmpUEQ(Value *LHS, Value *RHS, const Twine &Name = "",
                       MDNode *FPMathTag = nullptr) {
    return CreateFCmp(FCmpInst::FCMP_UEQ, LHS, RHS, Name, FPMathTag);
  }

  Value *CreateFCmpUGT(Value *LHS, Value *RHS, const Twine &Name = "",
                       MDNode *FPMathTag = nullptr) {
    return CreateFCmp(FCmpInst::FCMP_UGT, LHS, RHS, Name, FPMathTag);
  }

  Value *CreateFCmpUGE(Value *LHS, Value *RHS, const Twine &Name = "",
                       MDNode *FPMathTag = nullptr) {
    return CreateFCmp(FCmpInst::FCMP_UGE, LHS, RHS, Name, FPMathTag);
  }

  Value *CreateFCmpULT(Value *LHS, Value *RHS, const Twine &Name = "",
                       MDNode *FPMathTag = nullptr) {
    return CreateFCmp(FCmpInst::FCMP_ULT, LHS, RHS, Name, FPMathTag);
  }

  Value *CreateFCmpULE(Value *LHS, Value *RHS, const Twine &Name = "",
                       MDNode *FPMathTag = nullptr) {
    return CreateFCmp(FCmpInst::FCMP_ULE, LHS, RHS, Name, FPMathTag);
  }

  Value *CreateFCmpUNE(Value *LHS, Value *RHS, const Twine &Name = "",
                       MDNode *FPMathTag = nullptr) {
    return CreateFCmp(FCmpInst::FCMP_UNE, LHS, RHS, Name, FPMathTag);
  }

  Value *CreateICmp(CmpInst::Predicate P, Value *LHS, Value *RHS,
                    const Twine &Name = "") {
    if (auto *LC = dyn_cast<Constant>(LHS))
      if (auto *RC = dyn_cast<Constant>(RHS))
        return Insert(Folder.CreateICmp(P, LC, RC), Name);
    return Insert(new ICmpInst(P, LHS, RHS), Name);
  }

  Value *CreateFCmp(CmpInst::Predicate P, Value *LHS, Value *RHS,
                    const Twine &Name = "", MDNode *FPMathTag = nullptr) {
    if (auto *LC = dyn_cast<Constant>(LHS))
      if (auto *RC = dyn_cast<Constant>(RHS))
        return Insert(Folder.CreateFCmp(P, LC, RC), Name);
    return Insert(setFPAttrs(new FCmpInst(P, LHS, RHS), FPMathTag, FMF), Name);
  }

  //===--------------------------------------------------------------------===//
  // Instruction creation methods: Other Instructions
  //===--------------------------------------------------------------------===//

  PHINode *CreatePHI(Type *Ty, unsigned NumReservedValues,
                     const Twine &Name = "") {
    return Insert(PHINode::Create(Ty, NumReservedValues), Name);
  }

  CallInst *CreateCall(Value *Callee, ArrayRef<Value *> Args = None,
                       const Twine &Name = "", MDNode *FPMathTag = nullptr) {
    auto *PTy = cast<PointerType>(Callee->getType());
    auto *FTy = cast<FunctionType>(PTy->getElementType());
    return CreateCall(FTy, Callee, Args, Name, FPMathTag);
  }

  CallInst *CreateCall(FunctionType *FTy, Value *Callee,
                       ArrayRef<Value *> Args, const Twine &Name = "",
                       MDNode *FPMathTag = nullptr) {
    CallInst *CI = CallInst::Create(FTy, Callee, Args, DefaultOperandBundles);
    if (isa<FPMathOperator>(CI))
      CI = cast<CallInst>(setFPAttrs(CI, FPMathTag, FMF));
    return Insert(CI, Name);
  }

  CallInst *CreateCall(Value *Callee, ArrayRef<Value *> Args,
                       ArrayRef<OperandBundleDef> OpBundles,
                       const Twine &Name = "", MDNode *FPMathTag = nullptr) {
    CallInst *CI = CallInst::Create(Callee, Args, OpBundles);
    if (isa<FPMathOperator>(CI))
      CI = cast<CallInst>(setFPAttrs(CI, FPMathTag, FMF));
    return Insert(CI, Name);
  }

  CallInst *CreateCall(Function *Callee, ArrayRef<Value *> Args,
                       const Twine &Name = "", MDNode *FPMathTag = nullptr) {
    return CreateCall(Callee->getFunctionType(), Callee, Args, Name, FPMathTag);
  }

  Value *CreateSelect(Value *C, Value *True, Value *False,
                      const Twine &Name = "", Instruction *MDFrom = nullptr) {
    if (auto *CC = dyn_cast<Constant>(C))
      if (auto *TC = dyn_cast<Constant>(True))
        if (auto *FC = dyn_cast<Constant>(False))
          return Insert(Folder.CreateSelect(CC, TC, FC), Name);

    SelectInst *Sel = SelectInst::Create(C, True, False);
    if (MDFrom) {
      MDNode *Prof = MDFrom->getMetadata(LLVMContext::MD_prof);
      MDNode *Unpred = MDFrom->getMetadata(LLVMContext::MD_unpredictable);
      Sel = addBranchMetadata(Sel, Prof, Unpred);
    }
    return Insert(Sel, Name);
  }

  VAArgInst *CreateVAArg(Value *List, Type *Ty, const Twine &Name = "") {
    return Insert(new VAArgInst(List, Ty), Name);
  }

  Value *CreateExtractElement(Value *Vec, Value *Idx,
                              const Twine &Name = "") {
    if (auto *VC = dyn_cast<Constant>(Vec))
      if (auto *IC = dyn_cast<Constant>(Idx))
        return Insert(Folder.CreateExtractElement(VC, IC), Name);
    return Insert(ExtractElementInst::Create(Vec, Idx), Name);
  }

  Value *CreateExtractElement(Value *Vec, uint64_t Idx,
                              const Twine &Name = "") {
    return CreateExtractElement(Vec, getInt64(Idx), Name);
  }

  Value *CreateInsertElement(Value *Vec, Value *NewElt, Value *Idx,
                             const Twine &Name = "") {
    if (auto *VC = dyn_cast<Constant>(Vec))
      if (auto *NC = dyn_cast<Constant>(NewElt))
        if (auto *IC = dyn_cast<Constant>(Idx))
          return Insert(Folder.CreateInsertElement(VC, NC, IC), Name);
    return Insert(InsertElementInst::Create(Vec, NewElt, Idx), Name);
  }

  Value *CreateInsertElement(Value *Vec, Value *NewElt, uint64_t Idx,
                             const Twine &Name = "") {
    return CreateInsertElement(Vec, NewElt, getInt64(Idx), Name);
  }

  Value *CreateShuffleVector(Value *V1, Value *V2, Value *Mask,
                             const Twine &Name = "") {
    if (auto *V1C = dyn_cast<Constant>(V1))
      if (auto *V2C = dyn_cast<Constant>(V2))
        if (auto *MC = dyn_cast<Constant>(Mask))
          return Insert(Folder.CreateShuffleVector(V1C, V2C, MC), Name);
    return Insert(new ShuffleVectorInst(V1, V2, Mask), Name);
  }

  Value *CreateShuffleVector(Value *V1, Value *V2, ArrayRef<uint32_t> IntMask,
                             const Twine &Name = "") {
    Value *Mask = ConstantDataVector::get(Context, IntMask);
    return CreateShuffleVector(V1, V2, Mask, Name);
  }

  Value *CreateExtractValue(Value *Agg,
                            ArrayRef<unsigned> Idxs,
                            const Twine &Name = "") {
    if (auto *AggC = dyn_cast<Constant>(Agg))
      return Insert(Folder.CreateExtractValue(AggC, Idxs), Name);
    return Insert(ExtractValueInst::Create(Agg, Idxs), Name);
  }

  Value *CreateInsertValue(Value *Agg, Value *Val,
                           ArrayRef<unsigned> Idxs,
                           const Twine &Name = "") {
    if (auto *AggC = dyn_cast<Constant>(Agg))
      if (auto *ValC = dyn_cast<Constant>(Val))
        return Insert(Folder.CreateInsertValue(AggC, ValC, Idxs), Name);
    return Insert(InsertValueInst::Create(Agg, Val, Idxs), Name);
  }

  LandingPadInst *CreateLandingPad(Type *Ty, unsigned NumClauses,
                                   const Twine &Name = "") {
    return Insert(LandingPadInst::Create(Ty, NumClauses), Name);
  }

  //===--------------------------------------------------------------------===//
  // Utility creation methods
  //===--------------------------------------------------------------------===//

  /// Return an i1 value testing if \p Arg is null.
  Value *CreateIsNull(Value *Arg, const Twine &Name = "") {
    return CreateICmpEQ(Arg, Constant::getNullValue(Arg->getType()),
                        Name);
  }

  /// Return an i1 value testing if \p Arg is not null.
  Value *CreateIsNotNull(Value *Arg, const Twine &Name = "") {
    return CreateICmpNE(Arg, Constant::getNullValue(Arg->getType()),
                        Name);
  }

  /// Return the i64 difference between two pointer values, dividing out
  /// the size of the pointed-to objects.
  ///
  /// This is intended to implement C-style pointer subtraction. As such, the
  /// pointers must be appropriately aligned for their element types and
  /// pointing into the same object.
  Value *CreatePtrDiff(Value *LHS, Value *RHS, const Twine &Name = "") {
    assert(LHS->getType() == RHS->getType() &&
           "Pointer subtraction operand types must match!");
    auto *ArgType = cast<PointerType>(LHS->getType());
    Value *LHS_int = CreatePtrToInt(LHS, Type::getInt64Ty(Context));
    Value *RHS_int = CreatePtrToInt(RHS, Type::getInt64Ty(Context));
    Value *Difference = CreateSub(LHS_int, RHS_int);
    return CreateExactSDiv(Difference,
                           ConstantExpr::getSizeOf(ArgType->getElementType()),
                           Name);
  }

  /// Create a launder.invariant.group intrinsic call. If Ptr type is
  /// different from pointer to i8, it's casted to pointer to i8 in the same
  /// address space before call and casted back to Ptr type after call.
  Value *CreateLaunderInvariantGroup(Value *Ptr) {
    assert(isa<PointerType>(Ptr->getType()) &&
           "launder.invariant.group only applies to pointers.");
    // FIXME: we could potentially avoid casts to/from i8*.
    auto *PtrType = Ptr->getType();
    auto *Int8PtrTy = getInt8PtrTy(PtrType->getPointerAddressSpace());
    if (PtrType != Int8PtrTy)
      Ptr = CreateBitCast(Ptr, Int8PtrTy);
    Module *M = BB->getParent()->getParent();
    Function *FnLaunderInvariantGroup = Intrinsic::getDeclaration(
        M, Intrinsic::launder_invariant_group, {Int8PtrTy});

    assert(FnLaunderInvariantGroup->getReturnType() == Int8PtrTy &&
           FnLaunderInvariantGroup->getFunctionType()->getParamType(0) ==
               Int8PtrTy &&
           "LaunderInvariantGroup should take and return the same type");

    CallInst *Fn = CreateCall(FnLaunderInvariantGroup, {Ptr});

    if (PtrType != Int8PtrTy)
      return CreateBitCast(Fn, PtrType);
    return Fn;
  }

  /// \brief Create a strip.invariant.group intrinsic call. If Ptr type is
  /// different from pointer to i8, it's casted to pointer to i8 in the same
  /// address space before call and casted back to Ptr type after call.
  Value *CreateStripInvariantGroup(Value *Ptr) {
    assert(isa<PointerType>(Ptr->getType()) &&
           "strip.invariant.group only applies to pointers.");

    // FIXME: we could potentially avoid casts to/from i8*.
    auto *PtrType = Ptr->getType();
    auto *Int8PtrTy = getInt8PtrTy(PtrType->getPointerAddressSpace());
    if (PtrType != Int8PtrTy)
      Ptr = CreateBitCast(Ptr, Int8PtrTy);
    Module *M = BB->getParent()->getParent();
    Function *FnStripInvariantGroup = Intrinsic::getDeclaration(
        M, Intrinsic::strip_invariant_group, {Int8PtrTy});

    assert(FnStripInvariantGroup->getReturnType() == Int8PtrTy &&
           FnStripInvariantGroup->getFunctionType()->getParamType(0) ==
               Int8PtrTy &&
           "StripInvariantGroup should take and return the same type");

    CallInst *Fn = CreateCall(FnStripInvariantGroup, {Ptr});

    if (PtrType != Int8PtrTy)
      return CreateBitCast(Fn, PtrType);
    return Fn;
  }

  /// Return a vector value that contains \arg V broadcasted to \p
  /// NumElts elements.
  Value *CreateVectorSplat(unsigned NumElts, Value *V, const Twine &Name = "") {
    assert(NumElts > 0 && "Cannot splat to an empty vector!");

    // First insert it into an undef vector so we can shuffle it.
    Type *I32Ty = getInt32Ty();
    Value *Undef = UndefValue::get(VectorType::get(V->getType(), NumElts));
    V = CreateInsertElement(Undef, V, ConstantInt::get(I32Ty, 0),
                            Name + ".splatinsert");

    // Shuffle the value across the desired number of elements.
    Value *Zeros = ConstantAggregateZero::get(VectorType::get(I32Ty, NumElts));
    return CreateShuffleVector(V, Undef, Zeros, Name + ".splat");
  }

  /// Return a value that has been extracted from a larger integer type.
  Value *CreateExtractInteger(const DataLayout &DL, Value *From,
                              IntegerType *ExtractedTy, uint64_t Offset,
                              const Twine &Name) {
    auto *IntTy = cast<IntegerType>(From->getType());
    assert(DL.getTypeStoreSize(ExtractedTy) + Offset <=
               DL.getTypeStoreSize(IntTy) &&
           "Element extends past full value");
    uint64_t ShAmt = 8 * Offset;
    Value *V = From;
    if (DL.isBigEndian())
      ShAmt = 8 * (DL.getTypeStoreSize(IntTy) -
                   DL.getTypeStoreSize(ExtractedTy) - Offset);
    if (ShAmt) {
      V = CreateLShr(V, ShAmt, Name + ".shift");
    }
    assert(ExtractedTy->getBitWidth() <= IntTy->getBitWidth() &&
           "Cannot extract to a larger integer!");
    if (ExtractedTy != IntTy) {
      V = CreateTrunc(V, ExtractedTy, Name + ".trunc");
    }
    return V;
  }

private:
  /// Helper function that creates an assume intrinsic call that
  /// represents an alignment assumption on the provided Ptr, Mask, Type
  /// and Offset.
  CallInst *CreateAlignmentAssumptionHelper(const DataLayout &DL,
                                            Value *PtrValue, Value *Mask,
                                            Type *IntPtrTy,
                                            Value *OffsetValue) {
    Value *PtrIntValue = CreatePtrToInt(PtrValue, IntPtrTy, "ptrint");

    if (OffsetValue) {
      bool IsOffsetZero = false;
      if (const auto *CI = dyn_cast<ConstantInt>(OffsetValue))
        IsOffsetZero = CI->isZero();

      if (!IsOffsetZero) {
        if (OffsetValue->getType() != IntPtrTy)
          OffsetValue = CreateIntCast(OffsetValue, IntPtrTy, /*isSigned*/ true,
                                      "offsetcast");
        PtrIntValue = CreateSub(PtrIntValue, OffsetValue, "offsetptr");
      }
    }

    Value *Zero = ConstantInt::get(IntPtrTy, 0);
    Value *MaskedPtr = CreateAnd(PtrIntValue, Mask, "maskedptr");
    Value *InvCond = CreateICmpEQ(MaskedPtr, Zero, "maskcond");
    return CreateAssumption(InvCond);
  }

public:
  /// Create an assume intrinsic call that represents an alignment
  /// assumption on the provided pointer.
  ///
  /// An optional offset can be provided, and if it is provided, the offset
  /// must be subtracted from the provided pointer to get the pointer with the
  /// specified alignment.
  CallInst *CreateAlignmentAssumption(const DataLayout &DL, Value *PtrValue,
                                      unsigned Alignment,
                                      Value *OffsetValue = nullptr) {
    assert(isa<PointerType>(PtrValue->getType()) &&
           "trying to create an alignment assumption on a non-pointer?");
    auto *PtrTy = cast<PointerType>(PtrValue->getType());
    Type *IntPtrTy = getIntPtrTy(DL, PtrTy->getAddressSpace());

    Value *Mask = ConstantInt::get(IntPtrTy, Alignment > 0 ? Alignment - 1 : 0);
    return CreateAlignmentAssumptionHelper(DL, PtrValue, Mask, IntPtrTy,
                                           OffsetValue);
  }

  /// Create an assume intrinsic call that represents an alignment
  /// assumption on the provided pointer.
  ///
  /// An optional offset can be provided, and if it is provided, the offset
  /// must be subtracted from the provided pointer to get the pointer with the
  /// specified alignment.
  ///
  /// This overload handles the condition where the Alignment is dependent
  /// on an existing value rather than a static value.
  CallInst *CreateAlignmentAssumption(const DataLayout &DL, Value *PtrValue,
                                      Value *Alignment,
                                      Value *OffsetValue = nullptr) {
    assert(isa<PointerType>(PtrValue->getType()) &&
           "trying to create an alignment assumption on a non-pointer?");
    auto *PtrTy = cast<PointerType>(PtrValue->getType());
    Type *IntPtrTy = getIntPtrTy(DL, PtrTy->getAddressSpace());

    if (Alignment->getType() != IntPtrTy)
      Alignment = CreateIntCast(Alignment, IntPtrTy, /*isSigned*/ true,
                                "alignmentcast");
    Value *IsPositive =
        CreateICmp(CmpInst::ICMP_SGT, Alignment,
                   ConstantInt::get(Alignment->getType(), 0), "ispositive");
    Value *PositiveMask =
        CreateSub(Alignment, ConstantInt::get(IntPtrTy, 1), "positivemask");
    Value *Mask = CreateSelect(IsPositive, PositiveMask,
                               ConstantInt::get(IntPtrTy, 0), "mask");

    return CreateAlignmentAssumptionHelper(DL, PtrValue, Mask, IntPtrTy,
                                           OffsetValue);
  }
};

// Create wrappers for C Binding types (see CBindingWrapping.h).
DEFINE_SIMPLE_CONVERSION_FUNCTIONS(IRBuilder<>, LLVMBuilderRef)

} // end namespace llvm

#endif // LLVM_IR_IRBUILDER_H<|MERGE_RESOLUTION|>--- conflicted
+++ resolved
@@ -675,7 +675,6 @@
                              Type *ResultType,
                              const Twine &Name = "");
 
-<<<<<<< HEAD
 #if INTEL_CUSTOMIZATION
   /// \brief Create a call to the llvm.intel.std.container.ptr intrinic
   /// to guide the generation of alias metadata. If the argument ITER
@@ -690,13 +689,11 @@
   Instruction *CreateSubscript(unsigned Rank, Value *LowerBound, Value *Stride,
                                Value *Ptr, Value *Index);
 #endif // INTEL_CUSTOMIZATION
-=======
   /// Create a call to intrinsic \p ID with 1 operand which is mangled on its
   /// type.
   CallInst *CreateUnaryIntrinsic(Intrinsic::ID ID, Value *V,
                                  Instruction *FMFSource = nullptr,
                                  const Twine &Name = "");
->>>>>>> 02c62aa5
 
   /// Create a call to intrinsic \p ID with 2 operands which is mangled on the
   /// first type.
