//===- DebugLoc.h - Debug Location Information ------------------*- C++ -*-===//
//
//                     The LLVM Compiler Infrastructure
//
// This file is distributed under the University of Illinois Open Source
// License. See LICENSE.TXT for details.
//
//===----------------------------------------------------------------------===//
//
// This file defines a number of light weight data structures used
// to describe and track debug location information.
//
//===----------------------------------------------------------------------===//

#ifndef LLVM_IR_DEBUGLOC_H
#define LLVM_IR_DEBUGLOC_H

<<<<<<< HEAD
=======
#include "llvm/IR/TrackingMDRef.h"
>>>>>>> 7618b2b2
#include "llvm/Support/DataTypes.h"

namespace llvm {
  template <typename T> struct DenseMapInfo;
  class MDNode;
  class LLVMContext;
  class raw_ostream;

  /// DebugLoc - Debug location id.  This is carried by Instruction, SDNode,
  /// and MachineInstr to compactly encode file/line/scope information for an
  /// operation.
  class DebugLoc {
    friend struct DenseMapInfo<DebugLoc>;

    /// getEmptyKey() - A private constructor that returns an unknown that is
    /// not equal to the tombstone key or DebugLoc().
    static DebugLoc getEmptyKey() {
      DebugLoc DL;
      DL.LineCol = 1;
      return DL;
    }

    /// getTombstoneKey() - A private constructor that returns an unknown that
    /// is not equal to the empty key or DebugLoc().
    static DebugLoc getTombstoneKey() {
      DebugLoc DL;
      DL.LineCol = 2;
      return DL;
    }

    /// LineCol - This 32-bit value encodes the line and column number for the
    /// location, encoded as 24-bits for line and 8 bits for col.  A value of 0
    /// for either means unknown.
    uint32_t LineCol;

    /// ScopeIdx - This is an opaque ID# for Scope/InlinedAt information,
    /// decoded by LLVMContext.  0 is unknown.
    int ScopeIdx;
  public:
    DebugLoc() : LineCol(0), ScopeIdx(0) {}  // Defaults to unknown.

    /// get - Get a new DebugLoc that corresponds to the specified line/col
    /// scope/inline location.
    static DebugLoc get(unsigned Line, unsigned Col,
                        MDNode *Scope, MDNode *InlinedAt = nullptr);

    /// getFromDILocation - Translate the DILocation quad into a DebugLoc.
    static DebugLoc getFromDILocation(MDNode *N);

    /// getFromDILexicalBlock - Translate the DILexicalBlock into a DebugLoc.
    static DebugLoc getFromDILexicalBlock(MDNode *N);

    /// isUnknown - Return true if this is an unknown location.
    bool isUnknown() const { return ScopeIdx == 0; }

    unsigned getLine() const {
      return (LineCol << 8) >> 8;  // Mask out column.
    }

    unsigned getCol() const {
      return LineCol >> 24;
    }

    /// getScope - This returns the scope pointer for this DebugLoc, or null if
    /// invalid.
    MDNode *getScope(const LLVMContext &Ctx) const;

    /// getInlinedAt - This returns the InlinedAt pointer for this DebugLoc, or
    /// null if invalid or not present.
    MDNode *getInlinedAt(const LLVMContext &Ctx) const;

    /// getScopeAndInlinedAt - Return both the Scope and the InlinedAt values.
    void getScopeAndInlinedAt(MDNode *&Scope, MDNode *&IA,
                              const LLVMContext &Ctx) const;

    /// getScopeNode - Get MDNode for DebugLoc's scope, or null if invalid.
    MDNode *getScopeNode(const LLVMContext &Ctx) const;

    // getFnDebugLoc - Walk up the scope chain of given debug loc and find line
    // number info for the function.
    DebugLoc getFnDebugLoc(const LLVMContext &Ctx) const;

    /// getAsMDNode - This method converts the compressed DebugLoc node into a
    /// DILocation compatible MDNode.
    MDNode *getAsMDNode(const LLVMContext &Ctx) const;

    bool operator==(const DebugLoc &DL) const {
      return LineCol == DL.LineCol && ScopeIdx == DL.ScopeIdx;
    }
    bool operator!=(const DebugLoc &DL) const { return !(*this == DL); }

    void dump(const LLVMContext &Ctx) const;
    /// \brief prints source location /path/to/file.exe:line:col @[inlined at]
    void print(const LLVMContext &Ctx, raw_ostream &OS) const;
  };

  template <>
  struct DenseMapInfo<DebugLoc> {
    static DebugLoc getEmptyKey() { return DebugLoc::getEmptyKey(); }
    static DebugLoc getTombstoneKey() { return DebugLoc::getTombstoneKey(); }
    static unsigned getHashValue(const DebugLoc &Key);
    static bool isEqual(DebugLoc LHS, DebugLoc RHS) { return LHS == RHS; }
  };
} // end namespace llvm

#endif /* LLVM_SUPPORT_DEBUGLOC_H */<|MERGE_RESOLUTION|>--- conflicted
+++ resolved
@@ -15,55 +15,41 @@
 #ifndef LLVM_IR_DEBUGLOC_H
 #define LLVM_IR_DEBUGLOC_H
 
-<<<<<<< HEAD
-=======
 #include "llvm/IR/TrackingMDRef.h"
->>>>>>> 7618b2b2
 #include "llvm/Support/DataTypes.h"
 
 namespace llvm {
-  template <typename T> struct DenseMapInfo;
-  class MDNode;
+
   class LLVMContext;
   class raw_ostream;
+  class MDNode;
 
   /// DebugLoc - Debug location id.  This is carried by Instruction, SDNode,
   /// and MachineInstr to compactly encode file/line/scope information for an
   /// operation.
   class DebugLoc {
-    friend struct DenseMapInfo<DebugLoc>;
+    TrackingMDNodeRef Loc;
 
-    /// getEmptyKey() - A private constructor that returns an unknown that is
-    /// not equal to the tombstone key or DebugLoc().
-    static DebugLoc getEmptyKey() {
-      DebugLoc DL;
-      DL.LineCol = 1;
-      return DL;
+  public:
+    DebugLoc() {}
+    DebugLoc(DebugLoc &&X) : Loc(std::move(X.Loc)) {}
+    DebugLoc(const DebugLoc &X) : Loc(X.Loc) {}
+    DebugLoc &operator=(DebugLoc &&X) {
+      Loc = std::move(X.Loc);
+      return *this;
+    }
+    DebugLoc &operator=(const DebugLoc &X) {
+      Loc = X.Loc;
+      return *this;
     }
 
-    /// getTombstoneKey() - A private constructor that returns an unknown that
-    /// is not equal to the empty key or DebugLoc().
-    static DebugLoc getTombstoneKey() {
-      DebugLoc DL;
-      DL.LineCol = 2;
-      return DL;
-    }
-
-    /// LineCol - This 32-bit value encodes the line and column number for the
-    /// location, encoded as 24-bits for line and 8 bits for col.  A value of 0
-    /// for either means unknown.
-    uint32_t LineCol;
-
-    /// ScopeIdx - This is an opaque ID# for Scope/InlinedAt information,
-    /// decoded by LLVMContext.  0 is unknown.
-    int ScopeIdx;
-  public:
-    DebugLoc() : LineCol(0), ScopeIdx(0) {}  // Defaults to unknown.
+    /// \brief Check whether this has a trivial destructor.
+    bool hasTrivialDestructor() const { return Loc.hasTrivialDestructor(); }
 
     /// get - Get a new DebugLoc that corresponds to the specified line/col
     /// scope/inline location.
-    static DebugLoc get(unsigned Line, unsigned Col,
-                        MDNode *Scope, MDNode *InlinedAt = nullptr);
+    static DebugLoc get(unsigned Line, unsigned Col, MDNode *Scope,
+                        MDNode *InlinedAt = nullptr);
 
     /// getFromDILocation - Translate the DILocation quad into a DebugLoc.
     static DebugLoc getFromDILocation(MDNode *N);
@@ -72,56 +58,54 @@
     static DebugLoc getFromDILexicalBlock(MDNode *N);
 
     /// isUnknown - Return true if this is an unknown location.
-    bool isUnknown() const { return ScopeIdx == 0; }
+    bool isUnknown() const { return !Loc; }
 
-    unsigned getLine() const {
-      return (LineCol << 8) >> 8;  // Mask out column.
-    }
-
-    unsigned getCol() const {
-      return LineCol >> 24;
-    }
+    unsigned getLine() const;
+    unsigned getCol() const;
 
     /// getScope - This returns the scope pointer for this DebugLoc, or null if
     /// invalid.
-    MDNode *getScope(const LLVMContext &Ctx) const;
+    MDNode *getScope() const;
+    MDNode *getScope(const LLVMContext &) const { return getScope(); }
 
     /// getInlinedAt - This returns the InlinedAt pointer for this DebugLoc, or
     /// null if invalid or not present.
-    MDNode *getInlinedAt(const LLVMContext &Ctx) const;
+    MDNode *getInlinedAt() const;
+    MDNode *getInlinedAt(const LLVMContext &) const { return getInlinedAt(); }
 
     /// getScopeAndInlinedAt - Return both the Scope and the InlinedAt values.
+    void getScopeAndInlinedAt(MDNode *&Scope, MDNode *&IA) const;
     void getScopeAndInlinedAt(MDNode *&Scope, MDNode *&IA,
-                              const LLVMContext &Ctx) const;
+                              const LLVMContext &) const {
+      return getScopeAndInlinedAt(Scope, IA);
+    }
 
     /// getScopeNode - Get MDNode for DebugLoc's scope, or null if invalid.
-    MDNode *getScopeNode(const LLVMContext &Ctx) const;
+    MDNode *getScopeNode() const;
+    MDNode *getScopeNode(const LLVMContext &) const { return getScopeNode(); }
 
     // getFnDebugLoc - Walk up the scope chain of given debug loc and find line
     // number info for the function.
-    DebugLoc getFnDebugLoc(const LLVMContext &Ctx) const;
+    DebugLoc getFnDebugLoc() const;
+    DebugLoc getFnDebugLoc(const LLVMContext &) const {
+      return getFnDebugLoc();
+    }
 
     /// getAsMDNode - This method converts the compressed DebugLoc node into a
     /// DILocation compatible MDNode.
-    MDNode *getAsMDNode(const LLVMContext &Ctx) const;
+    MDNode *getAsMDNode() const;
+    MDNode *getAsMDNode(LLVMContext &) const { return getAsMDNode(); }
 
-    bool operator==(const DebugLoc &DL) const {
-      return LineCol == DL.LineCol && ScopeIdx == DL.ScopeIdx;
-    }
+    bool operator==(const DebugLoc &DL) const { return Loc == DL.Loc; }
     bool operator!=(const DebugLoc &DL) const { return !(*this == DL); }
 
-    void dump(const LLVMContext &Ctx) const;
+    void dump() const;
+    void dump(const LLVMContext &) const { dump(); }
     /// \brief prints source location /path/to/file.exe:line:col @[inlined at]
-    void print(const LLVMContext &Ctx, raw_ostream &OS) const;
+    void print(raw_ostream &OS) const;
+    void print(const LLVMContext &, raw_ostream &OS) const { print(OS); }
   };
 
-  template <>
-  struct DenseMapInfo<DebugLoc> {
-    static DebugLoc getEmptyKey() { return DebugLoc::getEmptyKey(); }
-    static DebugLoc getTombstoneKey() { return DebugLoc::getTombstoneKey(); }
-    static unsigned getHashValue(const DebugLoc &Key);
-    static bool isEqual(DebugLoc LHS, DebugLoc RHS) { return LHS == RHS; }
-  };
 } // end namespace llvm
 
 #endif /* LLVM_SUPPORT_DEBUGLOC_H */