//===-- llvm/CallingConv.h - LLVM Calling Conventions -----------*- C++ -*-===//
//
//                     The LLVM Compiler Infrastructure
//
// This file is distributed under the University of Illinois Open Source
// License. See LICENSE.TXT for details.
//
//===----------------------------------------------------------------------===//
//
// This file defines LLVM's set of calling conventions.
//
//===----------------------------------------------------------------------===//

#ifndef LLVM_IR_CALLINGCONV_H
#define LLVM_IR_CALLINGCONV_H

namespace llvm {

/// CallingConv Namespace - This namespace contains an enum with a value for
/// the well-known calling conventions.
///
namespace CallingConv {
  /// LLVM IR allows to use arbitrary numbers as calling convention identifiers.
  typedef unsigned ID;

  /// A set of enums which specify the assigned numeric values for known llvm
  /// calling conventions.
  /// @brief LLVM Calling Convention Representation
  enum {
    /// C - The default llvm calling convention, compatible with C.  This
    /// convention is the only calling convention that supports varargs calls.
    /// As with typical C calling conventions, the callee/caller have to
    /// tolerate certain amounts of prototype mismatch.
    C = 0,

    // Generic LLVM calling conventions.  None of these calling conventions
    // support varargs calls, and all assume that the caller and callee
    // prototype exactly match.

    /// Fast - This calling convention attempts to make calls as fast as
    /// possible (e.g. by passing things in registers).
    Fast = 8,

    // Cold - This calling convention attempts to make code in the caller as
    // efficient as possible under the assumption that the call is not commonly
    // executed.  As such, these calls often preserve all registers so that the
    // call does not break any live ranges in the caller side.
    Cold = 9,

    // GHC - Calling convention used by the Glasgow Haskell Compiler (GHC).
    GHC = 10,

    // HiPE - Calling convention used by the High-Performance Erlang Compiler
    // (HiPE).
    HiPE = 11,

    // WebKit JS - Calling convention for stack based JavaScript calls
    WebKit_JS = 12,

    // AnyReg - Calling convention for dynamic register based calls (e.g.
    // stackmap and patchpoint intrinsics).
    AnyReg = 13,

    // PreserveMost - Calling convention for runtime calls that preserves most
    // registers.
    PreserveMost = 14,

    // PreserveAll - Calling convention for runtime calls that preserves
    // (almost) all registers.
    PreserveAll = 15,

    // Swift - Calling convention for Swift.
    Swift = 16,

    // CXX_FAST_TLS - Calling convention for access functions.
    CXX_FAST_TLS = 17,

    // Target - This is the start of the target-specific calling conventions,
    // e.g. fastcall and thiscall on X86.
    FirstTargetCC = 64,

    /// X86_StdCall - stdcall is the calling conventions mostly used by the
    /// Win32 API. It is basically the same as the C convention with the
    /// difference in that the callee is responsible for popping the arguments
    /// from the stack.
    X86_StdCall = 64,

    /// X86_FastCall - 'fast' analog of X86_StdCall. Passes first two arguments
    /// in ECX:EDX registers, others - via stack. Callee is responsible for
    /// stack cleaning.
    X86_FastCall = 65,

    /// ARM_APCS - ARM Procedure Calling Standard calling convention (obsolete,
    /// but still used on some targets).
    ARM_APCS = 66,

    /// ARM_AAPCS - ARM Architecture Procedure Calling Standard calling
    /// convention (aka EABI). Soft float variant.
    ARM_AAPCS = 67,

    /// ARM_AAPCS_VFP - Same as ARM_AAPCS, but uses hard floating point ABI.
    ARM_AAPCS_VFP = 68,

    /// MSP430_INTR - Calling convention used for MSP430 interrupt routines.
    MSP430_INTR = 69,

    /// X86_ThisCall - Similar to X86_StdCall. Passes first argument in ECX,
    /// others via stack. Callee is responsible for stack cleaning. MSVC uses
    /// this by default for methods in its ABI.
    X86_ThisCall = 70,

    /// PTX_Kernel - Call to a PTX kernel.
    /// Passes all arguments in parameter space.
    PTX_Kernel = 71,

    /// PTX_Device - Call to a PTX device function.
    /// Passes all arguments in register or parameter space.
    PTX_Device = 72,

    /// SPIR_FUNC - Calling convention for SPIR non-kernel device functions.
    /// No lowering or expansion of arguments.
    /// Structures are passed as a pointer to a struct with the byval attribute.
    /// Functions can only call SPIR_FUNC and SPIR_KERNEL functions.
    /// Functions can only have zero or one return values.
    /// Variable arguments are not allowed, except for printf.
    /// How arguments/return values are lowered are not specified.
    /// Functions are only visible to the devices.
    SPIR_FUNC = 75,

    /// SPIR_KERNEL - Calling convention for SPIR kernel functions.
    /// Inherits the restrictions of SPIR_FUNC, except
    /// Cannot have non-void return values.
    /// Cannot have variable arguments.
    /// Can also be called by the host.
    /// Is externally visible.
    SPIR_KERNEL = 76,

    /// Intel_OCL_BI - Calling conventions for Intel OpenCL built-ins
    Intel_OCL_BI = 77,

    /// \brief The C convention as specified in the x86-64 supplement to the
    /// System V ABI, used on most non-Windows systems.
    X86_64_SysV = 78,

    /// \brief The C convention as implemented on Windows/x86-64. This
    /// convention differs from the more common \c X86_64_SysV convention
    /// in a number of ways, most notably in that XMM registers used to pass
    /// arguments are shadowed by GPRs, and vice versa.
    X86_64_Win64 = 79,

    /// \brief MSVC calling convention that passes vectors and vector aggregates
    /// in SSE registers.
    X86_VectorCall = 80,

    /// \brief Calling convention used by HipHop Virtual Machine (HHVM) to
    /// perform calls to and from translation cache, and for calling PHP
    /// functions.
    /// HHVM calling convention supports tail/sibling call elimination.
    HHVM = 81,

    /// \brief HHVM calling convention for invoking C/C++ helpers.
    HHVM_C = 82,

    /// X86_INTR - x86 hardware interrupt context. Callee may take one or two
    /// parameters, where the 1st represents a pointer to hardware context frame
    /// and the 2nd represents hardware error code, the presence of the later
    /// depends on the interrupt vector taken. Valid for both 32- and 64-bit
    /// subtargets.
    X86_INTR = 83,

<<<<<<< HEAD
#ifdef INTEL_CUSTOMIZATION
    /// \brief The __regcall convention as specified in the Intel Vector
    /// Function ABI. This calling convention differs from the x86 ABI in
    /// that scalar arguments are passed in GPRs, the order of GPRs used
    /// differs from the x86-64 ABI, and all XMM/YMM registers are used for
    /// vector/FP arguments.
    X86_RegCall = 84,

    /// \brief SVML for intel compiler
    SVML = 85,
#endif  // INTEL_CUSTOMIZATION
=======
    /// Used for AVR interrupt routines.
    AVR_INTR = 84,

    /// Calling convention used for AVR signal routines.
    AVR_SIGNAL = 85,

    /// Calling convention used for special AVR rtlib functions
    /// which have an "optimized" convention to preserve registers.
    AVR_BUILTIN = 86,
>>>>>>> 24557011

    /// The highest possible calling convention ID. Must be some 2^k - 1.
    MaxID = 1023
  };
} // End CallingConv namespace

} // End llvm namespace

#endif<|MERGE_RESOLUTION|>--- conflicted
+++ resolved
@@ -168,29 +168,27 @@
     /// subtargets.
     X86_INTR = 83,
 
-<<<<<<< HEAD
+    /// Used for AVR interrupt routines.
+    AVR_INTR = 84,
+
+    /// Calling convention used for AVR signal routines.
+    AVR_SIGNAL = 85,
+
+    /// Calling convention used for special AVR rtlib functions
+    /// which have an "optimized" convention to preserve registers.
+    AVR_BUILTIN = 86,
+
 #ifdef INTEL_CUSTOMIZATION
     /// \brief The __regcall convention as specified in the Intel Vector
     /// Function ABI. This calling convention differs from the x86 ABI in
     /// that scalar arguments are passed in GPRs, the order of GPRs used
     /// differs from the x86-64 ABI, and all XMM/YMM registers are used for
     /// vector/FP arguments.
-    X86_RegCall = 84,
+    X86_RegCall = 87,
 
     /// \brief SVML for intel compiler
     SVML = 85,
 #endif  // INTEL_CUSTOMIZATION
-=======
-    /// Used for AVR interrupt routines.
-    AVR_INTR = 84,
-
-    /// Calling convention used for AVR signal routines.
-    AVR_SIGNAL = 85,
-
-    /// Calling convention used for special AVR rtlib functions
-    /// which have an "optimized" convention to preserve registers.
-    AVR_BUILTIN = 86,
->>>>>>> 24557011
 
     /// The highest possible calling convention ID. Must be some 2^k - 1.
     MaxID = 1023
