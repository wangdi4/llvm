--- conflicted
+++ resolved
@@ -193,24 +193,14 @@
     /// Calling convention for AMDGPU code object kernels.
     AMDGPU_KERNEL = 91,
 
-<<<<<<< HEAD
+    /// Register calling convention used for parameters transfer optimization
+    X86_RegCall = 92,
+
 #ifdef INTEL_CUSTOMIZATION
-    /// \brief The __regcall convention as specified in the Intel Vector
-    /// Function ABI. This calling convention differs from the x86 ABI in
-    /// that scalar arguments are passed in GPRs, the order of GPRs used
-    /// differs from the x86-64 ABI, and all XMM/YMM registers are used for
-    /// vector/FP arguments.
-    X86_RegCall = 92,
-
     /// \brief SVML for intel compiler
     SVML = 93,
 #endif  // INTEL_CUSTOMIZATION
 
-=======
-    /// Register calling convention used for parameters transfer optimization
-    X86_RegCall = 92,
-
->>>>>>> 47e577eb
     /// The highest possible calling convention ID. Must be some 2^k - 1.
     MaxID = 1023
   };
