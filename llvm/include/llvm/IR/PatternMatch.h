//===- PatternMatch.h - Match on the LLVM IR --------------------*- C++ -*-===//
//
// Part of the LLVM Project, under the Apache License v2.0 with LLVM Exceptions.
// See https://llvm.org/LICENSE.txt for license information.
// SPDX-License-Identifier: Apache-2.0 WITH LLVM-exception
//
//===----------------------------------------------------------------------===//
//
// This file provides a simple and efficient mechanism for performing general
// tree-based pattern matches on the LLVM IR. The power of these routines is
// that it allows you to write concise patterns that are expressive and easy to
// understand. The other major advantage of this is that it allows you to
// trivially capture/bind elements in the pattern to variables. For example,
// you can do something like this:
//
//  Value *Exp = ...
//  Value *X, *Y;  ConstantInt *C1, *C2;      // (X & C1) | (Y & C2)
//  if (match(Exp, m_Or(m_And(m_Value(X), m_ConstantInt(C1)),
//                      m_And(m_Value(Y), m_ConstantInt(C2))))) {
//    ... Pattern is matched and variables are bound ...
//  }
//
// This is primarily useful to things like the instruction combiner, but can
// also be useful for static analysis tools or code generators.
//
//===----------------------------------------------------------------------===//

#ifndef LLVM_IR_PATTERNMATCH_H
#define LLVM_IR_PATTERNMATCH_H

#include "llvm/ADT/APFloat.h"
#include "llvm/ADT/APInt.h"
#include "llvm/IR/Constant.h"
#include "llvm/IR/Constants.h"
#include "llvm/IR/DataLayout.h"
#include "llvm/IR/InstrTypes.h"
#include "llvm/IR/Instruction.h"
#include "llvm/IR/Instructions.h"
#include "llvm/IR/IntrinsicInst.h"
#include "llvm/IR/Intrinsics.h"
#include "llvm/IR/Operator.h"
#include "llvm/IR/Value.h"
#include "llvm/Support/Casting.h"
#include <cstdint>

namespace llvm {

#if INTEL_CUSTOMIZATION
// Forward declarations.
// We don't want to include VPlan headers outside of VPlan to avoid inducing
// library dependency on VPlan objects.
namespace vpo {
class VPValue;
class VPInstruction;
class VPCmpInst;
class VPConstantInt;
class VPCallInstruction;
}

struct LLVMMatcherTraits {
  using Instruction = llvm::Instruction;
  using ICmpInst = llvm::ICmpInst;
  using ConstantInt = llvm::ConstantInt;
  using BinaryOperator = llvm::BinaryOperator;
  using UnaryOperator = llvm::UnaryOperator;
  using Operator = llvm::Operator;
  using ConstantExpr = llvm::ConstantExpr;
  using CallInst = llvm::CallInst;
};

struct VPlanMatcherTraits {
  using Instruction = vpo::VPInstruction;
  using ICmpInst = vpo::VPCmpInst;
  using ConstantInt = vpo::VPConstantInt;
  // TODO:
  // *Operator and ConstantExpr types need fine grained counterparts in VPlan.
  using BinaryOperator = vpo::VPInstruction;
  using UnaryOperator = vpo::VPInstruction;
  using Operator = vpo::VPInstruction;
  using ConstantExpr = vpo::VPInstruction;
  using CallInst = vpo::VPCallInstruction;
};

// MatcherTraitsDeducer deduces a set of basic types basing on input 'T'.
template <typename T, typename = void>
struct MatcherTraitsDeducer {
  using MatcherTraits = LLVMMatcherTraits;
};

// Specialization for T, which is derived from vpo::VPValue.
template <typename T>
struct MatcherTraitsDeducer<
  T, typename std::enable_if<
       std::is_base_of<vpo::VPValue, T>::value>::type> {
  using MatcherTraits = VPlanMatcherTraits;
};

// Specialization to propagate MatcherTraits through Matcher types.
template <typename T>
struct MatcherTraitsDeducer<
  T, typename std::enable_if<
       std::is_same<typename T::MatcherTraits,
                    typename T::MatcherTraits>::value>::type> {
  using MatcherTraits = typename T::MatcherTraits;
};

#define INTEL_INTRODUCE_USINGS(MATCHER_TYPE) \
  using MatcherTraits = typename MatcherTraitsDeducer<MATCHER_TYPE>::MatcherTraits; \
  using Instruction = typename MatcherTraits::Instruction;                    \
  using BinaryOperator = typename MatcherTraits::BinaryOperator;              \
  using UnaryOperator = typename MatcherTraits::UnaryOperator;                \
  using ConstantExpr = typename MatcherTraits::ConstantExpr;                  \
  using ConstantInt = typename MatcherTraits::ConstantInt;                    \
  using Operator = typename MatcherTraits::Operator;                          \
  using CallInst = typename MatcherTraits::CallInst

#endif // INTEL_CUSTOMIZATION

namespace PatternMatch {

template <typename Val, typename Pattern> bool match(Val *V, const Pattern &P) {
  return const_cast<Pattern &>(P).match(V);
}

template <typename Pattern> bool match(ArrayRef<int> Mask, const Pattern &P) {
  return const_cast<Pattern &>(P).match(Mask);
}

template <typename SubPattern_t> struct OneUse_match {
  SubPattern_t SubPattern;

  OneUse_match(const SubPattern_t &SP) : SubPattern(SP) {}

  template <typename OpTy> bool match(OpTy *V) {
    return V->hasOneUse() && SubPattern.match(V);
  }
};

template <typename T> inline OneUse_match<T> m_OneUse(const T &SubPattern) {
  return SubPattern;
}

template <typename Class> struct class_match {
  INTEL_INTRODUCE_USINGS(Class); // INTEL
  template <typename ITy> bool match(ITy *V) { return isa<Class>(V); }
};

/// Match an arbitrary value and ignore it.
inline class_match<Value> m_Value() { return class_match<Value>(); }

/// Match an arbitrary unary operation and ignore it.
inline class_match<UnaryOperator> m_UnOp() {
  return class_match<UnaryOperator>();
}

/// Match an arbitrary binary operation and ignore it.
inline class_match<BinaryOperator> m_BinOp() {
  return class_match<BinaryOperator>();
}

/// Matches any compare instruction and ignore it.
inline class_match<CmpInst> m_Cmp() { return class_match<CmpInst>(); }

struct undef_match {
  static bool check(const Value *V) {
    if (isa<UndefValue>(V))
      return true;

    const auto *CA = dyn_cast<ConstantAggregate>(V);
    if (!CA)
      return false;

    SmallPtrSet<const ConstantAggregate *, 8> Seen;
    SmallVector<const ConstantAggregate *, 8> Worklist;

    // Either UndefValue, PoisonValue, or an aggregate that only contains
    // these is accepted by matcher.
    // CheckValue returns false if CA cannot satisfy this constraint.
    auto CheckValue = [&](const ConstantAggregate *CA) {
      for (const Value *Op : CA->operand_values()) {
        if (isa<UndefValue>(Op))
          continue;

        const auto *CA = dyn_cast<ConstantAggregate>(Op);
        if (!CA)
          return false;
        if (Seen.insert(CA).second)
          Worklist.emplace_back(CA);
      }

      return true;
    };

    if (!CheckValue(CA))
      return false;

    while (!Worklist.empty()) {
      if (!CheckValue(Worklist.pop_back_val()))
        return false;
    }
    return true;
  }
  template <typename ITy> bool match(ITy *V) { return check(V); }
};

/// Match an arbitrary undef constant. This matches poison as well.
/// If this is an aggregate and contains a non-aggregate element that is
/// neither undef nor poison, the aggregate is not matched.
inline auto m_Undef() { return undef_match(); }

/// Match an arbitrary poison constant.
inline class_match<PoisonValue> m_Poison() { return class_match<PoisonValue>(); }

/// Match an arbitrary Constant and ignore it.
inline class_match<Constant> m_Constant() { return class_match<Constant>(); }

/// Match an arbitrary ConstantInt and ignore it.
inline class_match<ConstantInt> m_ConstantInt() {
  return class_match<ConstantInt>();
}

/// Match an arbitrary ConstantFP and ignore it.
inline class_match<ConstantFP> m_ConstantFP() {
  return class_match<ConstantFP>();
}

/// Match an arbitrary ConstantExpr and ignore it.
inline class_match<ConstantExpr> m_ConstantExpr() {
  return class_match<ConstantExpr>();
}

/// Match an arbitrary basic block value and ignore it.
inline class_match<BasicBlock> m_BasicBlock() {
  return class_match<BasicBlock>();
}

/// Inverting matcher
template <typename Ty> struct match_unless {
  Ty M;

  match_unless(const Ty &Matcher) : M(Matcher) {}

  template <typename ITy> bool match(ITy *V) { return !M.match(V); }
};

/// Match if the inner matcher does *NOT* match.
template <typename Ty> inline match_unless<Ty> m_Unless(const Ty &M) {
  return match_unless<Ty>(M);
}

/// Matching combinators
template <typename LTy, typename RTy> struct match_combine_or {
  INTEL_INTRODUCE_USINGS(LTy); // INTEL
  LTy L;
  RTy R;

  match_combine_or(const LTy &Left, const RTy &Right) : L(Left), R(Right) {}

  template <typename ITy> bool match(ITy *V) {
    if (L.match(V))
      return true;
    if (R.match(V))
      return true;
    return false;
  }
};

template <typename LTy, typename RTy> struct match_combine_and {
  LTy L;
  RTy R;

  match_combine_and(const LTy &Left, const RTy &Right) : L(Left), R(Right) {}

  template <typename ITy> bool match(ITy *V) {
    if (L.match(V))
      if (R.match(V))
        return true;
    return false;
  }
};

/// Combine two pattern matchers matching L || R
template <typename LTy, typename RTy>
inline match_combine_or<LTy, RTy> m_CombineOr(const LTy &L, const RTy &R) {
  return match_combine_or<LTy, RTy>(L, R);
}

/// Combine two pattern matchers matching L && R
template <typename LTy, typename RTy>
inline match_combine_and<LTy, RTy> m_CombineAnd(const LTy &L, const RTy &R) {
  return match_combine_and<LTy, RTy>(L, R);
}

struct apint_match {
  const APInt *&Res;
  bool AllowUndef;

  apint_match(const APInt *&Res, bool AllowUndef)
    : Res(Res), AllowUndef(AllowUndef) {}

  template <typename ITy> bool match(ITy *V) {
    if (auto *CI = dyn_cast<ConstantInt>(V)) {
      Res = &CI->getValue();
      return true;
    }
    if (V->getType()->isVectorTy())
      if (const auto *C = dyn_cast<Constant>(V))
        if (auto *CI = dyn_cast_or_null<ConstantInt>(
                C->getSplatValue(AllowUndef))) {
          Res = &CI->getValue();
          return true;
        }
    return false;
  }
};
// Either constexpr if or renaming ConstantFP::getValueAPF to
// ConstantFP::getValue is needed to do it via single template
// function for both apint/apfloat.
struct apfloat_match {
  const APFloat *&Res;
  bool AllowUndef;

  apfloat_match(const APFloat *&Res, bool AllowUndef)
      : Res(Res), AllowUndef(AllowUndef) {}

  template <typename ITy> bool match(ITy *V) {
    if (auto *CI = dyn_cast<ConstantFP>(V)) {
      Res = &CI->getValueAPF();
      return true;
    }
    if (V->getType()->isVectorTy())
      if (const auto *C = dyn_cast<Constant>(V))
        if (auto *CI = dyn_cast_or_null<ConstantFP>(
                C->getSplatValue(AllowUndef))) {
          Res = &CI->getValueAPF();
          return true;
        }
    return false;
  }
};

/// Match a ConstantInt or splatted ConstantVector, binding the
/// specified pointer to the contained APInt.
inline apint_match m_APInt(const APInt *&Res) {
  // Forbid undefs by default to maintain previous behavior.
  return apint_match(Res, /* AllowUndef */ false);
}

/// Match APInt while allowing undefs in splat vector constants.
inline apint_match m_APIntAllowUndef(const APInt *&Res) {
  return apint_match(Res, /* AllowUndef */ true);
}

/// Match APInt while forbidding undefs in splat vector constants.
inline apint_match m_APIntForbidUndef(const APInt *&Res) {
  return apint_match(Res, /* AllowUndef */ false);
}

/// Match a ConstantFP or splatted ConstantVector, binding the
/// specified pointer to the contained APFloat.
inline apfloat_match m_APFloat(const APFloat *&Res) {
  // Forbid undefs by default to maintain previous behavior.
  return apfloat_match(Res, /* AllowUndef */ false);
}

/// Match APFloat while allowing undefs in splat vector constants.
inline apfloat_match m_APFloatAllowUndef(const APFloat *&Res) {
  return apfloat_match(Res, /* AllowUndef */ true);
}

/// Match APFloat while forbidding undefs in splat vector constants.
inline apfloat_match m_APFloatForbidUndef(const APFloat *&Res) {
  return apfloat_match(Res, /* AllowUndef */ false);
}

#if INTEL_CUSTOMIZATION
template <int64_t Val, typename Class = llvm::ConstantInt>
struct constantint_match {
  INTEL_INTRODUCE_USINGS(Class);
#else
template <int64_t Val> struct constantint_match {
#endif // INTEL_CUSTOMIZATION
  template <typename ITy> bool match(ITy *V) {
    if (const auto *CI = dyn_cast<ConstantInt>(V)) {
      const APInt &CIV = CI->getValue();
      if (Val >= 0)
        return CIV == static_cast<uint64_t>(Val);
      // If Val is negative, and CI is shorter than it, truncate to the right
      // number of bits.  If it is larger, then we have to sign extend.  Just
      // compare their negated values.
      return -CIV == -Val;
    }
    return false;
  }
};

/// Match a ConstantInt with a specific value.
#if INTEL_CUSTOMIZATION
template <int64_t Val, typename Class = llvm::ConstantInt>
inline decltype(auto) m_ConstantInt() {
  return constantint_match<Val, Class>();
}
#endif // INTEL_CUSTOMIZATION

/// This helper class is used to match constant scalars, vector splats,
/// and fixed width vectors that satisfy a specified predicate.
/// For fixed width vector constants, undefined elements are ignored.
template <typename Predicate, typename ConstantVal>
struct cstval_pred_ty : public Predicate {
  template <typename ITy> bool match(ITy *V) {
    if (const auto *CV = dyn_cast<ConstantVal>(V))
      return this->isValue(CV->getValue());
    if (const auto *VTy = dyn_cast<VectorType>(V->getType())) {
      if (const auto *C = dyn_cast<Constant>(V)) {
        if (const auto *CV = dyn_cast_or_null<ConstantVal>(C->getSplatValue()))
          return this->isValue(CV->getValue());

        // Number of elements of a scalable vector unknown at compile time
        auto *FVTy = dyn_cast<FixedVectorType>(VTy);
        if (!FVTy)
          return false;

        // Non-splat vector constant: check each element for a match.
        unsigned NumElts = FVTy->getNumElements();
        assert(NumElts != 0 && "Constant vector with no elements?");
        bool HasNonUndefElements = false;
        for (unsigned i = 0; i != NumElts; ++i) {
          Constant *Elt = C->getAggregateElement(i);
          if (!Elt)
            return false;
          if (isa<UndefValue>(Elt))
            continue;
          auto *CV = dyn_cast<ConstantVal>(Elt);
          if (!CV || !this->isValue(CV->getValue()))
            return false;
          HasNonUndefElements = true;
        }
        return HasNonUndefElements;
      }
    }
    return false;
  }
};

/// specialization of cstval_pred_ty for ConstantInt
template <typename Predicate>
using cst_pred_ty = cstval_pred_ty<Predicate, ConstantInt>;

/// specialization of cstval_pred_ty for ConstantFP
template <typename Predicate>
using cstfp_pred_ty = cstval_pred_ty<Predicate, ConstantFP>;

/// This helper class is used to match scalar and vector constants that
/// satisfy a specified predicate, and bind them to an APInt.
template <typename Predicate> struct api_pred_ty : public Predicate {
  const APInt *&Res;

  api_pred_ty(const APInt *&R) : Res(R) {}

  template <typename ITy> bool match(ITy *V) {
    if (const auto *CI = dyn_cast<ConstantInt>(V))
      if (this->isValue(CI->getValue())) {
        Res = &CI->getValue();
        return true;
      }
    if (V->getType()->isVectorTy())
      if (const auto *C = dyn_cast<Constant>(V))
        if (auto *CI = dyn_cast_or_null<ConstantInt>(C->getSplatValue()))
          if (this->isValue(CI->getValue())) {
            Res = &CI->getValue();
            return true;
          }

    return false;
  }
};

/// This helper class is used to match scalar and vector constants that
/// satisfy a specified predicate, and bind them to an APFloat.
/// Undefs are allowed in splat vector constants.
template <typename Predicate> struct apf_pred_ty : public Predicate {
  const APFloat *&Res;

  apf_pred_ty(const APFloat *&R) : Res(R) {}

  template <typename ITy> bool match(ITy *V) {
    if (const auto *CI = dyn_cast<ConstantFP>(V))
      if (this->isValue(CI->getValue())) {
        Res = &CI->getValue();
        return true;
      }
    if (V->getType()->isVectorTy())
      if (const auto *C = dyn_cast<Constant>(V))
        if (auto *CI = dyn_cast_or_null<ConstantFP>(
                C->getSplatValue(/* AllowUndef */ true)))
          if (this->isValue(CI->getValue())) {
            Res = &CI->getValue();
            return true;
          }

    return false;
  }
};

///////////////////////////////////////////////////////////////////////////////
//
// Encapsulate constant value queries for use in templated predicate matchers.
// This allows checking if constants match using compound predicates and works
// with vector constants, possibly with relaxed constraints. For example, ignore
// undef values.
//
///////////////////////////////////////////////////////////////////////////////

struct is_any_apint {
  bool isValue(const APInt &C) { return true; }
};
/// Match an integer or vector with any integral constant.
/// For vectors, this includes constants with undefined elements.
inline cst_pred_ty<is_any_apint> m_AnyIntegralConstant() {
  return cst_pred_ty<is_any_apint>();
}

struct is_all_ones {
  bool isValue(const APInt &C) { return C.isAllOnesValue(); }
};
/// Match an integer or vector with all bits set.
/// For vectors, this includes constants with undefined elements.
inline cst_pred_ty<is_all_ones> m_AllOnes() {
  return cst_pred_ty<is_all_ones>();
}

struct is_maxsignedvalue {
  bool isValue(const APInt &C) { return C.isMaxSignedValue(); }
};
/// Match an integer or vector with values having all bits except for the high
/// bit set (0x7f...).
/// For vectors, this includes constants with undefined elements.
inline cst_pred_ty<is_maxsignedvalue> m_MaxSignedValue() {
  return cst_pred_ty<is_maxsignedvalue>();
}
inline api_pred_ty<is_maxsignedvalue> m_MaxSignedValue(const APInt *&V) {
  return V;
}

struct is_negative {
  bool isValue(const APInt &C) { return C.isNegative(); }
};
/// Match an integer or vector of negative values.
/// For vectors, this includes constants with undefined elements.
inline cst_pred_ty<is_negative> m_Negative() {
  return cst_pred_ty<is_negative>();
}
inline api_pred_ty<is_negative> m_Negative(const APInt *&V) {
  return V;
}

struct is_nonnegative {
  bool isValue(const APInt &C) { return C.isNonNegative(); }
};
/// Match an integer or vector of non-negative values.
/// For vectors, this includes constants with undefined elements.
inline cst_pred_ty<is_nonnegative> m_NonNegative() {
  return cst_pred_ty<is_nonnegative>();
}
inline api_pred_ty<is_nonnegative> m_NonNegative(const APInt *&V) {
  return V;
}

struct is_strictlypositive {
  bool isValue(const APInt &C) { return C.isStrictlyPositive(); }
};
/// Match an integer or vector of strictly positive values.
/// For vectors, this includes constants with undefined elements.
inline cst_pred_ty<is_strictlypositive> m_StrictlyPositive() {
  return cst_pred_ty<is_strictlypositive>();
}
inline api_pred_ty<is_strictlypositive> m_StrictlyPositive(const APInt *&V) {
  return V;
}

struct is_nonpositive {
  bool isValue(const APInt &C) { return C.isNonPositive(); }
};
/// Match an integer or vector of non-positive values.
/// For vectors, this includes constants with undefined elements.
inline cst_pred_ty<is_nonpositive> m_NonPositive() {
  return cst_pred_ty<is_nonpositive>();
}
inline api_pred_ty<is_nonpositive> m_NonPositive(const APInt *&V) { return V; }

struct is_one {
  bool isValue(const APInt &C) { return C.isOneValue(); }
};
/// Match an integer 1 or a vector with all elements equal to 1.
/// For vectors, this includes constants with undefined elements.
inline cst_pred_ty<is_one> m_One() {
  return cst_pred_ty<is_one>();
}

struct is_zero_int {
  bool isValue(const APInt &C) { return C.isNullValue(); }
};
/// Match an integer 0 or a vector with all elements equal to 0.
/// For vectors, this includes constants with undefined elements.
inline cst_pred_ty<is_zero_int> m_ZeroInt() {
  return cst_pred_ty<is_zero_int>();
}

struct is_zero {
  template <typename ITy> bool match(ITy *V) {
    auto *C = dyn_cast<Constant>(V);
    // FIXME: this should be able to do something for scalable vectors
    return C && (C->isNullValue() || cst_pred_ty<is_zero_int>().match(C));
  }
};
/// Match any null constant or a vector with all elements equal to 0.
/// For vectors, this includes constants with undefined elements.
inline is_zero m_Zero() {
  return is_zero();
}

struct is_power2 {
  bool isValue(const APInt &C) { return C.isPowerOf2(); }
};
/// Match an integer or vector power-of-2.
/// For vectors, this includes constants with undefined elements.
inline cst_pred_ty<is_power2> m_Power2() {
  return cst_pred_ty<is_power2>();
}
inline api_pred_ty<is_power2> m_Power2(const APInt *&V) {
  return V;
}

struct is_negated_power2 {
  bool isValue(const APInt &C) { return (-C).isPowerOf2(); }
};
/// Match a integer or vector negated power-of-2.
/// For vectors, this includes constants with undefined elements.
inline cst_pred_ty<is_negated_power2> m_NegatedPower2() {
  return cst_pred_ty<is_negated_power2>();
}
inline api_pred_ty<is_negated_power2> m_NegatedPower2(const APInt *&V) {
  return V;
}

struct is_power2_or_zero {
  bool isValue(const APInt &C) { return !C || C.isPowerOf2(); }
};
/// Match an integer or vector of 0 or power-of-2 values.
/// For vectors, this includes constants with undefined elements.
inline cst_pred_ty<is_power2_or_zero> m_Power2OrZero() {
  return cst_pred_ty<is_power2_or_zero>();
}
inline api_pred_ty<is_power2_or_zero> m_Power2OrZero(const APInt *&V) {
  return V;
}

struct is_sign_mask {
  bool isValue(const APInt &C) { return C.isSignMask(); }
};
/// Match an integer or vector with only the sign bit(s) set.
/// For vectors, this includes constants with undefined elements.
inline cst_pred_ty<is_sign_mask> m_SignMask() {
  return cst_pred_ty<is_sign_mask>();
}

struct is_lowbit_mask {
  bool isValue(const APInt &C) { return C.isMask(); }
};
/// Match an integer or vector with only the low bit(s) set.
/// For vectors, this includes constants with undefined elements.
inline cst_pred_ty<is_lowbit_mask> m_LowBitMask() {
  return cst_pred_ty<is_lowbit_mask>();
}

struct icmp_pred_with_threshold {
  ICmpInst::Predicate Pred;
  const APInt *Thr;
  bool isValue(const APInt &C) {
    switch (Pred) {
    case ICmpInst::Predicate::ICMP_EQ:
      return C.eq(*Thr);
    case ICmpInst::Predicate::ICMP_NE:
      return C.ne(*Thr);
    case ICmpInst::Predicate::ICMP_UGT:
      return C.ugt(*Thr);
    case ICmpInst::Predicate::ICMP_UGE:
      return C.uge(*Thr);
    case ICmpInst::Predicate::ICMP_ULT:
      return C.ult(*Thr);
    case ICmpInst::Predicate::ICMP_ULE:
      return C.ule(*Thr);
    case ICmpInst::Predicate::ICMP_SGT:
      return C.sgt(*Thr);
    case ICmpInst::Predicate::ICMP_SGE:
      return C.sge(*Thr);
    case ICmpInst::Predicate::ICMP_SLT:
      return C.slt(*Thr);
    case ICmpInst::Predicate::ICMP_SLE:
      return C.sle(*Thr);
    default:
      llvm_unreachable("Unhandled ICmp predicate");
    }
  }
};
/// Match an integer or vector with every element comparing 'pred' (eg/ne/...)
/// to Threshold. For vectors, this includes constants with undefined elements.
inline cst_pred_ty<icmp_pred_with_threshold>
m_SpecificInt_ICMP(ICmpInst::Predicate Predicate, const APInt &Threshold) {
  cst_pred_ty<icmp_pred_with_threshold> P;
  P.Pred = Predicate;
  P.Thr = &Threshold;
  return P;
}

struct is_nan {
  bool isValue(const APFloat &C) { return C.isNaN(); }
};
/// Match an arbitrary NaN constant. This includes quiet and signalling nans.
/// For vectors, this includes constants with undefined elements.
inline cstfp_pred_ty<is_nan> m_NaN() {
  return cstfp_pred_ty<is_nan>();
}

struct is_nonnan {
  bool isValue(const APFloat &C) { return !C.isNaN(); }
};
/// Match a non-NaN FP constant.
/// For vectors, this includes constants with undefined elements.
inline cstfp_pred_ty<is_nonnan> m_NonNaN() {
  return cstfp_pred_ty<is_nonnan>();
}

struct is_inf {
  bool isValue(const APFloat &C) { return C.isInfinity(); }
};
/// Match a positive or negative infinity FP constant.
/// For vectors, this includes constants with undefined elements.
inline cstfp_pred_ty<is_inf> m_Inf() {
  return cstfp_pred_ty<is_inf>();
}

struct is_noninf {
  bool isValue(const APFloat &C) { return !C.isInfinity(); }
};
/// Match a non-infinity FP constant, i.e. finite or NaN.
/// For vectors, this includes constants with undefined elements.
inline cstfp_pred_ty<is_noninf> m_NonInf() {
  return cstfp_pred_ty<is_noninf>();
}

struct is_finite {
  bool isValue(const APFloat &C) { return C.isFinite(); }
};
/// Match a finite FP constant, i.e. not infinity or NaN.
/// For vectors, this includes constants with undefined elements.
inline cstfp_pred_ty<is_finite> m_Finite() {
  return cstfp_pred_ty<is_finite>();
}
inline apf_pred_ty<is_finite> m_Finite(const APFloat *&V) { return V; }

struct is_finitenonzero {
  bool isValue(const APFloat &C) { return C.isFiniteNonZero(); }
};
/// Match a finite non-zero FP constant.
/// For vectors, this includes constants with undefined elements.
inline cstfp_pred_ty<is_finitenonzero> m_FiniteNonZero() {
  return cstfp_pred_ty<is_finitenonzero>();
}
inline apf_pred_ty<is_finitenonzero> m_FiniteNonZero(const APFloat *&V) {
  return V;
}

struct is_any_zero_fp {
  bool isValue(const APFloat &C) { return C.isZero(); }
};
/// Match a floating-point negative zero or positive zero.
/// For vectors, this includes constants with undefined elements.
inline cstfp_pred_ty<is_any_zero_fp> m_AnyZeroFP() {
  return cstfp_pred_ty<is_any_zero_fp>();
}

struct is_pos_zero_fp {
  bool isValue(const APFloat &C) { return C.isPosZero(); }
};
/// Match a floating-point positive zero.
/// For vectors, this includes constants with undefined elements.
inline cstfp_pred_ty<is_pos_zero_fp> m_PosZeroFP() {
  return cstfp_pred_ty<is_pos_zero_fp>();
}

struct is_neg_zero_fp {
  bool isValue(const APFloat &C) { return C.isNegZero(); }
};
/// Match a floating-point negative zero.
/// For vectors, this includes constants with undefined elements.
inline cstfp_pred_ty<is_neg_zero_fp> m_NegZeroFP() {
  return cstfp_pred_ty<is_neg_zero_fp>();
}

struct is_non_zero_fp {
  bool isValue(const APFloat &C) { return C.isNonZero(); }
};
/// Match a floating-point non-zero.
/// For vectors, this includes constants with undefined elements.
inline cstfp_pred_ty<is_non_zero_fp> m_NonZeroFP() {
  return cstfp_pred_ty<is_non_zero_fp>();
}

///////////////////////////////////////////////////////////////////////////////

template <typename Class> struct bind_ty {
  Class *&VR;

  INTEL_INTRODUCE_USINGS(Class); // INTEL
  bind_ty(Class *&V) : VR(V) {}

  template <typename ITy> bool match(ITy *V) {
    if (auto *CV = dyn_cast<Class>(V)) {
      VR = CV;
      return true;
    }
    return false;
  }
};

#if INTEL_CUSTOMIZATION
template <typename MatcherTy, typename Class> struct match_and_bind_ty {
  MatcherTy Match;
  Class *&VR;

  INTEL_INTRODUCE_USINGS(Class);
  match_and_bind_ty(MatcherTy &Match, Class *&V) : Match(Match), VR(V){};
  template <typename ITy> bool match(ITy *V) {
    if (!Match.match(V))
      return false;
    VR = cast<Class>(V);
    return true;
  }
};

/// Match entity of any type, capturing the value.
template <typename Class>
inline bind_ty<Class> m_Bind(Class *&V) { return V; }

/// Match and capture the result.
template <typename MatcherTy, typename Class>
inline match_and_bind_ty<MatcherTy, Class> m_Bind(MatcherTy Match, Class *&V) {
  return match_and_bind_ty<MatcherTy, Class>(Match, V);
}
#endif // INTEL_CUSTOMIZATION

/// Match a value, capturing it if we match.
inline bind_ty<Value> m_Value(Value *&V) { return V; }
inline bind_ty<const Value> m_Value(const Value *&V) { return V; }

/// Match an instruction, capturing it if we match.
inline bind_ty<Instruction> m_Instruction(Instruction *&I) { return I; }
/// Match a unary operator, capturing it if we match.
inline bind_ty<UnaryOperator> m_UnOp(UnaryOperator *&I) { return I; }
/// Match a binary operator, capturing it if we match.
inline bind_ty<BinaryOperator> m_BinOp(BinaryOperator *&I) { return I; }
/// Match a with overflow intrinsic, capturing it if we match.
inline bind_ty<WithOverflowInst> m_WithOverflowInst(WithOverflowInst *&I) { return I; }
inline bind_ty<const WithOverflowInst>
m_WithOverflowInst(const WithOverflowInst *&I) {
  return I;
}

/// Match a Constant, capturing the value if we match.
inline bind_ty<Constant> m_Constant(Constant *&C) { return C; }

/// Match a ConstantInt, capturing the value if we match.
inline bind_ty<ConstantInt> m_ConstantInt(ConstantInt *&CI) { return CI; }

/// Match a ConstantFP, capturing the value if we match.
inline bind_ty<ConstantFP> m_ConstantFP(ConstantFP *&C) { return C; }

/// Match a ConstantExpr, capturing the value if we match.
inline bind_ty<ConstantExpr> m_ConstantExpr(ConstantExpr *&C) { return C; }

/// Match a basic block value, capturing it if we match.
inline bind_ty<BasicBlock> m_BasicBlock(BasicBlock *&V) { return V; }
inline bind_ty<const BasicBlock> m_BasicBlock(const BasicBlock *&V) {
  return V;
}

/// Match an arbitrary immediate Constant and ignore it.
inline match_combine_and<class_match<Constant>,
                         match_unless<class_match<ConstantExpr>>>
m_ImmConstant() {
  return m_CombineAnd(m_Constant(), m_Unless(m_ConstantExpr()));
}

/// Match an immediate Constant, capturing the value if we match.
inline match_combine_and<bind_ty<Constant>,
                         match_unless<class_match<ConstantExpr>>>
m_ImmConstant(Constant *&C) {
  return m_CombineAnd(m_Constant(C), m_Unless(m_ConstantExpr()));
}

/// Match a specified Value*.
struct specificval_ty {
  const Value *Val;

  specificval_ty(const Value *V) : Val(V) {}

  template <typename ITy> bool match(ITy *V) { return V == Val; }
};

/// Match if we have a specific specified value.
inline specificval_ty m_Specific(const Value *V) { return V; }

/// Stores a reference to the Value *, not the Value * itself,
/// thus can be used in commutative matchers.
template <typename Class> struct deferredval_ty {
  INTEL_INTRODUCE_USINGS(Class); // INTEL
  Class *const &Val;

  deferredval_ty(Class *const &V) : Val(V) {}

  template <typename ITy> bool match(ITy *const V) { return V == Val; }
};

<<<<<<< HEAD
/// A commutative-friendly version of m_Specific().
template <typename Value> // INTEL
=======
/// Like m_Specific(), but works if the specific value to match is determined
/// as part of the same match() expression. For example:
/// m_Add(m_Value(X), m_Specific(X)) is incorrect, because m_Specific() will
/// bind X before the pattern match starts.
/// m_Add(m_Value(X), m_Deferred(X)) is correct, and will check against
/// whichever value m_Value(X) populated.
>>>>>>> 95af9717
inline deferredval_ty<Value> m_Deferred(Value *const &V) { return V; }
template <typename Value> // INTEL
inline deferredval_ty<const Value> m_Deferred(const Value *const &V) {
  return V;
}

/// Match a specified floating point value or vector of all elements of
/// that value.
struct specific_fpval {
  double Val;

  specific_fpval(double V) : Val(V) {}

  template <typename ITy> bool match(ITy *V) {
    if (const auto *CFP = dyn_cast<ConstantFP>(V))
      return CFP->isExactlyValue(Val);
    if (V->getType()->isVectorTy())
      if (const auto *C = dyn_cast<Constant>(V))
        if (auto *CFP = dyn_cast_or_null<ConstantFP>(C->getSplatValue()))
          return CFP->isExactlyValue(Val);
    return false;
  }
};

/// Match a specific floating point value or vector with all elements
/// equal to the value.
inline specific_fpval m_SpecificFP(double V) { return specific_fpval(V); }

/// Match a float 1.0 or vector with all elements equal to 1.0.
inline specific_fpval m_FPOne() { return m_SpecificFP(1.0); }

struct bind_const_intval_ty {
  uint64_t &VR;

  bind_const_intval_ty(uint64_t &V) : VR(V) {}

  template <typename ITy> bool match(ITy *V) {
    if (const auto *CV = dyn_cast<ConstantInt>(V))
      if (CV->getValue().ule(UINT64_MAX)) {
        VR = CV->getZExtValue();
        return true;
      }
    return false;
  }
};

/// Match a specified integer value or vector of all elements of that
/// value.
template <bool AllowUndefs>
struct specific_intval {
  APInt Val;

  specific_intval(APInt V) : Val(std::move(V)) {}

  template <typename ITy> bool match(ITy *V) {
    const auto *CI = dyn_cast<ConstantInt>(V);
    if (!CI && V->getType()->isVectorTy())
      if (const auto *C = dyn_cast<Constant>(V))
        CI = dyn_cast_or_null<ConstantInt>(C->getSplatValue(AllowUndefs));

    return CI && APInt::isSameValue(CI->getValue(), Val);
  }
};

/// Match a specific integer value or vector with all elements equal to
/// the value.
inline specific_intval<false> m_SpecificInt(APInt V) {
  return specific_intval<false>(std::move(V));
}

inline specific_intval<false> m_SpecificInt(uint64_t V) {
  return m_SpecificInt(APInt(64, V));
}

inline specific_intval<true> m_SpecificIntAllowUndef(APInt V) {
  return specific_intval<true>(std::move(V));
}

inline specific_intval<true> m_SpecificIntAllowUndef(uint64_t V) {
  return m_SpecificIntAllowUndef(APInt(64, V));
}

/// Match a ConstantInt and bind to its value.  This does not match
/// ConstantInts wider than 64-bits.
inline bind_const_intval_ty m_ConstantInt(uint64_t &V) { return V; }

/// Match a specified basic block value.
struct specific_bbval {
  BasicBlock *Val;

  specific_bbval(BasicBlock *Val) : Val(Val) {}

  template <typename ITy> bool match(ITy *V) {
    const auto *BB = dyn_cast<BasicBlock>(V);
    return BB && BB == Val;
  }
};

/// Match a specific basic block value.
inline specific_bbval m_SpecificBB(BasicBlock *BB) {
  return specific_bbval(BB);
}

/// A commutative-friendly version of m_Specific().
inline deferredval_ty<BasicBlock> m_Deferred(BasicBlock *const &BB) {
  return BB;
}
inline deferredval_ty<const BasicBlock>
m_Deferred(const BasicBlock *const &BB) {
  return BB;
}

//===----------------------------------------------------------------------===//
// Matcher for any binary operator.
//
template <typename LHS_t, typename RHS_t, bool Commutable = false>
struct AnyBinaryOp_match {
  LHS_t L;
  RHS_t R;

  // The evaluation order is always stable, regardless of Commutability.
  // The LHS is always matched first.
  AnyBinaryOp_match(const LHS_t &LHS, const RHS_t &RHS) : L(LHS), R(RHS) {}

  template <typename OpTy> bool match(OpTy *V) {
    if (auto *I = dyn_cast<BinaryOperator>(V))
      return (L.match(I->getOperand(0)) && R.match(I->getOperand(1))) ||
             (Commutable && L.match(I->getOperand(1)) &&
              R.match(I->getOperand(0)));
    return false;
  }
};

template <typename LHS, typename RHS>
inline AnyBinaryOp_match<LHS, RHS> m_BinOp(const LHS &L, const RHS &R) {
  return AnyBinaryOp_match<LHS, RHS>(L, R);
}

//===----------------------------------------------------------------------===//
// Matcher for any unary operator.
// TODO fuse unary, binary matcher into n-ary matcher
//
template <typename OP_t> struct AnyUnaryOp_match {
  OP_t X;

  AnyUnaryOp_match(const OP_t &X) : X(X) {}

  template <typename OpTy> bool match(OpTy *V) {
    if (auto *I = dyn_cast<UnaryOperator>(V))
      return X.match(I->getOperand(0));
    return false;
  }
};

template <typename OP_t> inline AnyUnaryOp_match<OP_t> m_UnOp(const OP_t &X) {
  return AnyUnaryOp_match<OP_t>(X);
}

//===----------------------------------------------------------------------===//
// Matchers for specific binary operators.
//

template <typename LHS_t, typename RHS_t, unsigned Opcode,
          bool Commutable = false>
struct BinaryOp_match {
  INTEL_INTRODUCE_USINGS(LHS_t); // INTEL
  LHS_t L;
  RHS_t R;

  // The evaluation order is always stable, regardless of Commutability.
  // The LHS is always matched first.
  BinaryOp_match(const LHS_t &LHS, const RHS_t &RHS) : L(LHS), R(RHS) {}

  template <typename OpTy> bool match(OpTy *V) {
#ifdef INTEL_CUSTOMIZATION
    // Use unified for Value and VPValue way to check whether it is
    // (VP)Instruction of given Opcode.
    if (isa<Instruction>(V) && cast<Instruction>(V)->getOpcode() == Opcode) {
#else
    if (V->getValueID() == Value::InstructionVal + Opcode) {
#endif // INTEL_CUSTOMIZATION
      auto *I = cast<BinaryOperator>(V);
      return (L.match(I->getOperand(0)) && R.match(I->getOperand(1))) ||
             (Commutable && L.match(I->getOperand(1)) &&
              R.match(I->getOperand(0)));
    }
    if (auto *CE = dyn_cast<ConstantExpr>(V))
      return CE->getOpcode() == Opcode &&
             ((L.match(CE->getOperand(0)) && R.match(CE->getOperand(1))) ||
              (Commutable && L.match(CE->getOperand(1)) &&
               R.match(CE->getOperand(0))));
    return false;
  }
};

template <typename LHS, typename RHS>
inline BinaryOp_match<LHS, RHS, Instruction::Add> m_Add(const LHS &L,
                                                        const RHS &R) {
  return BinaryOp_match<LHS, RHS, Instruction::Add>(L, R);
}

template <typename LHS, typename RHS>
inline BinaryOp_match<LHS, RHS, Instruction::FAdd> m_FAdd(const LHS &L,
                                                          const RHS &R) {
  return BinaryOp_match<LHS, RHS, Instruction::FAdd>(L, R);
}

template <typename LHS, typename RHS>
inline BinaryOp_match<LHS, RHS, Instruction::Sub> m_Sub(const LHS &L,
                                                        const RHS &R) {
  return BinaryOp_match<LHS, RHS, Instruction::Sub>(L, R);
}

template <typename LHS, typename RHS>
inline BinaryOp_match<LHS, RHS, Instruction::FSub> m_FSub(const LHS &L,
                                                          const RHS &R) {
  return BinaryOp_match<LHS, RHS, Instruction::FSub>(L, R);
}

template <typename Op_t> struct FNeg_match {
  Op_t X;

  FNeg_match(const Op_t &Op) : X(Op) {}
  template <typename OpTy> bool match(OpTy *V) {
    auto *FPMO = dyn_cast<FPMathOperator>(V);
    if (!FPMO) return false;

    if (FPMO->getOpcode() == Instruction::FNeg)
      return X.match(FPMO->getOperand(0));

    if (FPMO->getOpcode() == Instruction::FSub) {
      if (FPMO->hasNoSignedZeros()) {
        // With 'nsz', any zero goes.
        if (!cstfp_pred_ty<is_any_zero_fp>().match(FPMO->getOperand(0)))
          return false;
      } else {
        // Without 'nsz', we need fsub -0.0, X exactly.
        if (!cstfp_pred_ty<is_neg_zero_fp>().match(FPMO->getOperand(0)))
          return false;
      }

      return X.match(FPMO->getOperand(1));
    }

    return false;
  }
};

/// Match 'fneg X' as 'fsub -0.0, X'.
template <typename OpTy>
inline FNeg_match<OpTy>
m_FNeg(const OpTy &X) {
  return FNeg_match<OpTy>(X);
}

/// Match 'fneg X' as 'fsub +-0.0, X'.
template <typename RHS>
inline BinaryOp_match<cstfp_pred_ty<is_any_zero_fp>, RHS, Instruction::FSub>
m_FNegNSZ(const RHS &X) {
  return m_FSub(m_AnyZeroFP(), X);
}

template <typename LHS, typename RHS>
inline BinaryOp_match<LHS, RHS, Instruction::Mul> m_Mul(const LHS &L,
                                                        const RHS &R) {
  return BinaryOp_match<LHS, RHS, Instruction::Mul>(L, R);
}

template <typename LHS, typename RHS>
inline BinaryOp_match<LHS, RHS, Instruction::FMul> m_FMul(const LHS &L,
                                                          const RHS &R) {
  return BinaryOp_match<LHS, RHS, Instruction::FMul>(L, R);
}

template <typename LHS, typename RHS>
inline BinaryOp_match<LHS, RHS, Instruction::UDiv> m_UDiv(const LHS &L,
                                                          const RHS &R) {
  return BinaryOp_match<LHS, RHS, Instruction::UDiv>(L, R);
}

template <typename LHS, typename RHS>
inline BinaryOp_match<LHS, RHS, Instruction::SDiv> m_SDiv(const LHS &L,
                                                          const RHS &R) {
  return BinaryOp_match<LHS, RHS, Instruction::SDiv>(L, R);
}

template <typename LHS, typename RHS>
inline BinaryOp_match<LHS, RHS, Instruction::FDiv> m_FDiv(const LHS &L,
                                                          const RHS &R) {
  return BinaryOp_match<LHS, RHS, Instruction::FDiv>(L, R);
}

template <typename LHS, typename RHS>
inline BinaryOp_match<LHS, RHS, Instruction::URem> m_URem(const LHS &L,
                                                          const RHS &R) {
  return BinaryOp_match<LHS, RHS, Instruction::URem>(L, R);
}

template <typename LHS, typename RHS>
inline BinaryOp_match<LHS, RHS, Instruction::SRem> m_SRem(const LHS &L,
                                                          const RHS &R) {
  return BinaryOp_match<LHS, RHS, Instruction::SRem>(L, R);
}

template <typename LHS, typename RHS>
inline BinaryOp_match<LHS, RHS, Instruction::FRem> m_FRem(const LHS &L,
                                                          const RHS &R) {
  return BinaryOp_match<LHS, RHS, Instruction::FRem>(L, R);
}

template <typename LHS, typename RHS>
inline BinaryOp_match<LHS, RHS, Instruction::And> m_And(const LHS &L,
                                                        const RHS &R) {
  return BinaryOp_match<LHS, RHS, Instruction::And>(L, R);
}

template <typename LHS, typename RHS>
inline BinaryOp_match<LHS, RHS, Instruction::Or> m_Or(const LHS &L,
                                                      const RHS &R) {
  return BinaryOp_match<LHS, RHS, Instruction::Or>(L, R);
}

template <typename LHS, typename RHS>
inline BinaryOp_match<LHS, RHS, Instruction::Xor> m_Xor(const LHS &L,
                                                        const RHS &R) {
  return BinaryOp_match<LHS, RHS, Instruction::Xor>(L, R);
}

template <typename LHS, typename RHS>
inline BinaryOp_match<LHS, RHS, Instruction::Shl> m_Shl(const LHS &L,
                                                        const RHS &R) {
  return BinaryOp_match<LHS, RHS, Instruction::Shl>(L, R);
}

template <typename LHS, typename RHS>
inline BinaryOp_match<LHS, RHS, Instruction::LShr> m_LShr(const LHS &L,
                                                          const RHS &R) {
  return BinaryOp_match<LHS, RHS, Instruction::LShr>(L, R);
}

template <typename LHS, typename RHS>
inline BinaryOp_match<LHS, RHS, Instruction::AShr> m_AShr(const LHS &L,
                                                          const RHS &R) {
  return BinaryOp_match<LHS, RHS, Instruction::AShr>(L, R);
}

template <typename LHS_t, typename RHS_t, unsigned Opcode,
          unsigned WrapFlags = 0>
struct OverflowingBinaryOp_match {
  LHS_t L;
  RHS_t R;

  OverflowingBinaryOp_match(const LHS_t &LHS, const RHS_t &RHS)
      : L(LHS), R(RHS) {}

  template <typename OpTy> bool match(OpTy *V) {
    if (auto *Op = dyn_cast<OverflowingBinaryOperator>(V)) {
      if (Op->getOpcode() != Opcode)
        return false;
      if (WrapFlags & OverflowingBinaryOperator::NoUnsignedWrap &&
          !Op->hasNoUnsignedWrap())
        return false;
      if (WrapFlags & OverflowingBinaryOperator::NoSignedWrap &&
          !Op->hasNoSignedWrap())
        return false;
      return L.match(Op->getOperand(0)) && R.match(Op->getOperand(1));
    }
    return false;
  }
};

template <typename LHS, typename RHS>
inline OverflowingBinaryOp_match<LHS, RHS, Instruction::Add,
                                 OverflowingBinaryOperator::NoSignedWrap>
m_NSWAdd(const LHS &L, const RHS &R) {
  return OverflowingBinaryOp_match<LHS, RHS, Instruction::Add,
                                   OverflowingBinaryOperator::NoSignedWrap>(
      L, R);
}
template <typename LHS, typename RHS>
inline OverflowingBinaryOp_match<LHS, RHS, Instruction::Sub,
                                 OverflowingBinaryOperator::NoSignedWrap>
m_NSWSub(const LHS &L, const RHS &R) {
  return OverflowingBinaryOp_match<LHS, RHS, Instruction::Sub,
                                   OverflowingBinaryOperator::NoSignedWrap>(
      L, R);
}
template <typename LHS, typename RHS>
inline OverflowingBinaryOp_match<LHS, RHS, Instruction::Mul,
                                 OverflowingBinaryOperator::NoSignedWrap>
m_NSWMul(const LHS &L, const RHS &R) {
  return OverflowingBinaryOp_match<LHS, RHS, Instruction::Mul,
                                   OverflowingBinaryOperator::NoSignedWrap>(
      L, R);
}
template <typename LHS, typename RHS>
inline OverflowingBinaryOp_match<LHS, RHS, Instruction::Shl,
                                 OverflowingBinaryOperator::NoSignedWrap>
m_NSWShl(const LHS &L, const RHS &R) {
  return OverflowingBinaryOp_match<LHS, RHS, Instruction::Shl,
                                   OverflowingBinaryOperator::NoSignedWrap>(
      L, R);
}

template <typename LHS, typename RHS>
inline OverflowingBinaryOp_match<LHS, RHS, Instruction::Add,
                                 OverflowingBinaryOperator::NoUnsignedWrap>
m_NUWAdd(const LHS &L, const RHS &R) {
  return OverflowingBinaryOp_match<LHS, RHS, Instruction::Add,
                                   OverflowingBinaryOperator::NoUnsignedWrap>(
      L, R);
}
template <typename LHS, typename RHS>
inline OverflowingBinaryOp_match<LHS, RHS, Instruction::Sub,
                                 OverflowingBinaryOperator::NoUnsignedWrap>
m_NUWSub(const LHS &L, const RHS &R) {
  return OverflowingBinaryOp_match<LHS, RHS, Instruction::Sub,
                                   OverflowingBinaryOperator::NoUnsignedWrap>(
      L, R);
}
template <typename LHS, typename RHS>
inline OverflowingBinaryOp_match<LHS, RHS, Instruction::Mul,
                                 OverflowingBinaryOperator::NoUnsignedWrap>
m_NUWMul(const LHS &L, const RHS &R) {
  return OverflowingBinaryOp_match<LHS, RHS, Instruction::Mul,
                                   OverflowingBinaryOperator::NoUnsignedWrap>(
      L, R);
}
template <typename LHS, typename RHS>
inline OverflowingBinaryOp_match<LHS, RHS, Instruction::Shl,
                                 OverflowingBinaryOperator::NoUnsignedWrap>
m_NUWShl(const LHS &L, const RHS &R) {
  return OverflowingBinaryOp_match<LHS, RHS, Instruction::Shl,
                                   OverflowingBinaryOperator::NoUnsignedWrap>(
      L, R);
}

//===----------------------------------------------------------------------===//
// Class that matches a group of binary opcodes.
//
template <typename LHS_t, typename RHS_t, typename Predicate>
struct BinOpPred_match : Predicate {
  LHS_t L;
  RHS_t R;

  BinOpPred_match(const LHS_t &LHS, const RHS_t &RHS) : L(LHS), R(RHS) {}

  template <typename OpTy> bool match(OpTy *V) {
    if (auto *I = dyn_cast<Instruction>(V))
      return this->isOpType(I->getOpcode()) && L.match(I->getOperand(0)) &&
             R.match(I->getOperand(1));
    if (auto *CE = dyn_cast<ConstantExpr>(V))
      return this->isOpType(CE->getOpcode()) && L.match(CE->getOperand(0)) &&
             R.match(CE->getOperand(1));
    return false;
  }
};

struct is_shift_op {
  bool isOpType(unsigned Opcode) { return Instruction::isShift(Opcode); }
};

struct is_right_shift_op {
  bool isOpType(unsigned Opcode) {
    return Opcode == Instruction::LShr || Opcode == Instruction::AShr;
  }
};

struct is_logical_shift_op {
  bool isOpType(unsigned Opcode) {
    return Opcode == Instruction::LShr || Opcode == Instruction::Shl;
  }
};

struct is_bitwiselogic_op {
  bool isOpType(unsigned Opcode) {
    return Instruction::isBitwiseLogicOp(Opcode);
  }
};

struct is_idiv_op {
  bool isOpType(unsigned Opcode) {
    return Opcode == Instruction::SDiv || Opcode == Instruction::UDiv;
  }
};

struct is_irem_op {
  bool isOpType(unsigned Opcode) {
    return Opcode == Instruction::SRem || Opcode == Instruction::URem;
  }
};

/// Matches shift operations.
template <typename LHS, typename RHS>
inline BinOpPred_match<LHS, RHS, is_shift_op> m_Shift(const LHS &L,
                                                      const RHS &R) {
  return BinOpPred_match<LHS, RHS, is_shift_op>(L, R);
}

/// Matches logical shift operations.
template <typename LHS, typename RHS>
inline BinOpPred_match<LHS, RHS, is_right_shift_op> m_Shr(const LHS &L,
                                                          const RHS &R) {
  return BinOpPred_match<LHS, RHS, is_right_shift_op>(L, R);
}

/// Matches logical shift operations.
template <typename LHS, typename RHS>
inline BinOpPred_match<LHS, RHS, is_logical_shift_op>
m_LogicalShift(const LHS &L, const RHS &R) {
  return BinOpPred_match<LHS, RHS, is_logical_shift_op>(L, R);
}

/// Matches bitwise logic operations.
template <typename LHS, typename RHS>
inline BinOpPred_match<LHS, RHS, is_bitwiselogic_op>
m_BitwiseLogic(const LHS &L, const RHS &R) {
  return BinOpPred_match<LHS, RHS, is_bitwiselogic_op>(L, R);
}

/// Matches integer division operations.
template <typename LHS, typename RHS>
inline BinOpPred_match<LHS, RHS, is_idiv_op> m_IDiv(const LHS &L,
                                                    const RHS &R) {
  return BinOpPred_match<LHS, RHS, is_idiv_op>(L, R);
}

/// Matches integer remainder operations.
template <typename LHS, typename RHS>
inline BinOpPred_match<LHS, RHS, is_irem_op> m_IRem(const LHS &L,
                                                    const RHS &R) {
  return BinOpPred_match<LHS, RHS, is_irem_op>(L, R);
}

//===----------------------------------------------------------------------===//
// Class that matches exact binary ops.
//
template <typename SubPattern_t> struct Exact_match {
  SubPattern_t SubPattern;

  Exact_match(const SubPattern_t &SP) : SubPattern(SP) {}

  template <typename OpTy> bool match(OpTy *V) {
    if (auto *PEO = dyn_cast<PossiblyExactOperator>(V))
      return PEO->isExact() && SubPattern.match(V);
    return false;
  }
};

template <typename T> inline Exact_match<T> m_Exact(const T &SubPattern) {
  return SubPattern;
}

//===----------------------------------------------------------------------===//
// Matchers for CmpInst classes
//

template <typename LHS_t, typename RHS_t, typename Class, typename PredicateTy,
          bool Commutable = false>
struct CmpClass_match {
  PredicateTy &Predicate;
  LHS_t L;
  RHS_t R;

  // The evaluation order is always stable, regardless of Commutability.
  // The LHS is always matched first.
  CmpClass_match(PredicateTy &Pred, const LHS_t &LHS, const RHS_t &RHS)
      : Predicate(Pred), L(LHS), R(RHS) {}

  template <typename OpTy> bool match(OpTy *V) {
    if (auto *I = dyn_cast<Class>(V)) {
      if (L.match(I->getOperand(0)) && R.match(I->getOperand(1))) {
        Predicate = I->getPredicate();
        return true;
      } else if (Commutable && L.match(I->getOperand(1)) &&
           R.match(I->getOperand(0))) {
        Predicate = I->getSwappedPredicate();
        return true;
      }
    }
    return false;
  }
};

template <typename LHS, typename RHS>
inline CmpClass_match<LHS, RHS, CmpInst, CmpInst::Predicate>
m_Cmp(CmpInst::Predicate &Pred, const LHS &L, const RHS &R) {
  return CmpClass_match<LHS, RHS, CmpInst, CmpInst::Predicate>(Pred, L, R);
}

#if INTEL_CUSTOMIZATION
template <typename LHS, typename RHS>
inline decltype(auto)
m_ICmp(ICmpInst::Predicate &Pred, const LHS &L, const RHS &R) {
  return CmpClass_match<LHS, RHS,
           typename MatcherTraitsDeducer<LHS>::MatcherTraits::ICmpInst,
           ICmpInst::Predicate>(Pred, L, R);
}
#endif // INTEL_CUSTOMIZATION

template <typename LHS, typename RHS>
inline CmpClass_match<LHS, RHS, FCmpInst, FCmpInst::Predicate>
m_FCmp(FCmpInst::Predicate &Pred, const LHS &L, const RHS &R) {
  return CmpClass_match<LHS, RHS, FCmpInst, FCmpInst::Predicate>(Pred, L, R);
}

//===----------------------------------------------------------------------===//
// Matchers for instructions with a given opcode and number of operands.
//

/// Matches instructions with Opcode and three operands.
template <typename T0, unsigned Opcode> struct OneOps_match {
  T0 Op1;

  OneOps_match(const T0 &Op1) : Op1(Op1) {}

  template <typename OpTy> bool match(OpTy *V) {
    if (V->getValueID() == Value::InstructionVal + Opcode) {
      auto *I = cast<Instruction>(V);
      return Op1.match(I->getOperand(0));
    }
    return false;
  }
};

/// Matches instructions with Opcode and three operands.
template <typename T0, typename T1, unsigned Opcode> struct TwoOps_match {
  T0 Op1;
  T1 Op2;

  TwoOps_match(const T0 &Op1, const T1 &Op2) : Op1(Op1), Op2(Op2) {}

  template <typename OpTy> bool match(OpTy *V) {
    if (V->getValueID() == Value::InstructionVal + Opcode) {
      auto *I = cast<Instruction>(V);
      return Op1.match(I->getOperand(0)) && Op2.match(I->getOperand(1));
    }
    return false;
  }
};

/// Matches instructions with Opcode and three operands.
template <typename T0, typename T1, typename T2, unsigned Opcode>
struct ThreeOps_match {
  INTEL_INTRODUCE_USINGS(T0); // INTEL
  T0 Op1;
  T1 Op2;
  T2 Op3;

  ThreeOps_match(const T0 &Op1, const T1 &Op2, const T2 &Op3)
      : Op1(Op1), Op2(Op2), Op3(Op3) {}

  template <typename OpTy> bool match(OpTy *V) {
#ifdef INTEL_CUSTOMIZATION
    // Use unified for Value and VPValue way to check whether it is
    // (VP)Instruction of given Opcode.
    if (isa<Instruction>(V) && cast<Instruction>(V)->getOpcode() == Opcode) {
#else
    if (V->getValueID() == Value::InstructionVal + Opcode) {
#endif // INTEL_CUSTOMIZATION
      auto *I = cast<Instruction>(V);
      return Op1.match(I->getOperand(0)) && Op2.match(I->getOperand(1)) &&
             Op3.match(I->getOperand(2));
    }
    return false;
  }
};

/// Matches SelectInst.
template <typename Cond, typename LHS, typename RHS>
inline ThreeOps_match<Cond, LHS, RHS, Instruction::Select>
m_Select(const Cond &C, const LHS &L, const RHS &R) {
  return ThreeOps_match<Cond, LHS, RHS, Instruction::Select>(C, L, R);
}

/// This matches a select of two constants, e.g.:
/// m_SelectCst<-1, 0>(m_Value(V))
template <int64_t L, int64_t R, typename Cond>
inline ThreeOps_match<Cond, constantint_match<L>, constantint_match<R>,
                      Instruction::Select>
m_SelectCst(const Cond &C) {
  return m_Select(C, m_ConstantInt<L>(), m_ConstantInt<R>());
}

/// Matches FreezeInst.
template <typename OpTy>
inline OneOps_match<OpTy, Instruction::Freeze> m_Freeze(const OpTy &Op) {
  return OneOps_match<OpTy, Instruction::Freeze>(Op);
}

/// Matches InsertElementInst.
template <typename Val_t, typename Elt_t, typename Idx_t>
inline ThreeOps_match<Val_t, Elt_t, Idx_t, Instruction::InsertElement>
m_InsertElt(const Val_t &Val, const Elt_t &Elt, const Idx_t &Idx) {
  return ThreeOps_match<Val_t, Elt_t, Idx_t, Instruction::InsertElement>(
      Val, Elt, Idx);
}

/// Matches ExtractElementInst.
template <typename Val_t, typename Idx_t>
inline TwoOps_match<Val_t, Idx_t, Instruction::ExtractElement>
m_ExtractElt(const Val_t &Val, const Idx_t &Idx) {
  return TwoOps_match<Val_t, Idx_t, Instruction::ExtractElement>(Val, Idx);
}

/// Matches shuffle.
template <typename T0, typename T1, typename T2> struct Shuffle_match {
  T0 Op1;
  T1 Op2;
  T2 Mask;

  Shuffle_match(const T0 &Op1, const T1 &Op2, const T2 &Mask)
      : Op1(Op1), Op2(Op2), Mask(Mask) {}

  template <typename OpTy> bool match(OpTy *V) {
    if (auto *I = dyn_cast<ShuffleVectorInst>(V)) {
      return Op1.match(I->getOperand(0)) && Op2.match(I->getOperand(1)) &&
             Mask.match(I->getShuffleMask());
    }
    return false;
  }
};

struct m_Mask {
  ArrayRef<int> &MaskRef;
  m_Mask(ArrayRef<int> &MaskRef) : MaskRef(MaskRef) {}
  bool match(ArrayRef<int> Mask) {
    MaskRef = Mask;
    return true;
  }
};

struct m_ZeroMask {
  bool match(ArrayRef<int> Mask) {
    return all_of(Mask, [](int Elem) { return Elem == 0 || Elem == -1; });
  }
};

struct m_SpecificMask {
  ArrayRef<int> &MaskRef;
  m_SpecificMask(ArrayRef<int> &MaskRef) : MaskRef(MaskRef) {}
  bool match(ArrayRef<int> Mask) { return MaskRef == Mask; }
};

struct m_SplatOrUndefMask {
  int &SplatIndex;
  m_SplatOrUndefMask(int &SplatIndex) : SplatIndex(SplatIndex) {}
  bool match(ArrayRef<int> Mask) {
    auto First = find_if(Mask, [](int Elem) { return Elem != -1; });
    if (First == Mask.end())
      return false;
    SplatIndex = *First;
    return all_of(Mask,
                  [First](int Elem) { return Elem == *First || Elem == -1; });
  }
};

/// Matches ShuffleVectorInst independently of mask value.
template <typename V1_t, typename V2_t>
inline TwoOps_match<V1_t, V2_t, Instruction::ShuffleVector>
m_Shuffle(const V1_t &v1, const V2_t &v2) {
  return TwoOps_match<V1_t, V2_t, Instruction::ShuffleVector>(v1, v2);
}

template <typename V1_t, typename V2_t, typename Mask_t>
inline Shuffle_match<V1_t, V2_t, Mask_t>
m_Shuffle(const V1_t &v1, const V2_t &v2, const Mask_t &mask) {
  return Shuffle_match<V1_t, V2_t, Mask_t>(v1, v2, mask);
}

/// Matches LoadInst.
template <typename OpTy>
inline OneOps_match<OpTy, Instruction::Load> m_Load(const OpTy &Op) {
  return OneOps_match<OpTy, Instruction::Load>(Op);
}

/// Matches StoreInst.
template <typename ValueOpTy, typename PointerOpTy>
inline TwoOps_match<ValueOpTy, PointerOpTy, Instruction::Store>
m_Store(const ValueOpTy &ValueOp, const PointerOpTy &PointerOp) {
  return TwoOps_match<ValueOpTy, PointerOpTy, Instruction::Store>(ValueOp,
                                                                  PointerOp);
}

//===----------------------------------------------------------------------===//
// Matchers for CastInst classes
//

template <typename Op_t, unsigned Opcode> struct CastClass_match {
  INTEL_INTRODUCE_USINGS(Op_t); // INTEL
  Op_t Op;

  CastClass_match(const Op_t &OpMatch) : Op(OpMatch) {}

  template <typename OpTy> bool match(OpTy *V) {
    if (auto *O = dyn_cast<Operator>(V))
      return O->getOpcode() == Opcode && Op.match(O->getOperand(0));
    return false;
  }
};

/// Matches BitCast.
template <typename OpTy>
inline CastClass_match<OpTy, Instruction::BitCast> m_BitCast(const OpTy &Op) {
  return CastClass_match<OpTy, Instruction::BitCast>(Op);
}

/// Matches PtrToInt.
template <typename OpTy>
inline CastClass_match<OpTy, Instruction::PtrToInt> m_PtrToInt(const OpTy &Op) {
  return CastClass_match<OpTy, Instruction::PtrToInt>(Op);
}

/// Matches IntToPtr.
template <typename OpTy>
inline CastClass_match<OpTy, Instruction::IntToPtr> m_IntToPtr(const OpTy &Op) {
  return CastClass_match<OpTy, Instruction::IntToPtr>(Op);
}

/// Matches Trunc.
template <typename OpTy>
inline CastClass_match<OpTy, Instruction::Trunc> m_Trunc(const OpTy &Op) {
  return CastClass_match<OpTy, Instruction::Trunc>(Op);
}

template <typename OpTy>
inline match_combine_or<CastClass_match<OpTy, Instruction::Trunc>, OpTy>
m_TruncOrSelf(const OpTy &Op) {
  return m_CombineOr(m_Trunc(Op), Op);
}

/// Matches SExt.
template <typename OpTy>
inline CastClass_match<OpTy, Instruction::SExt> m_SExt(const OpTy &Op) {
  return CastClass_match<OpTy, Instruction::SExt>(Op);
}

/// Matches ZExt.
template <typename OpTy>
inline CastClass_match<OpTy, Instruction::ZExt> m_ZExt(const OpTy &Op) {
  return CastClass_match<OpTy, Instruction::ZExt>(Op);
}

template <typename OpTy>
inline match_combine_or<CastClass_match<OpTy, Instruction::ZExt>, OpTy>
m_ZExtOrSelf(const OpTy &Op) {
  return m_CombineOr(m_ZExt(Op), Op);
}

template <typename OpTy>
inline match_combine_or<CastClass_match<OpTy, Instruction::SExt>, OpTy>
m_SExtOrSelf(const OpTy &Op) {
  return m_CombineOr(m_SExt(Op), Op);
}

template <typename OpTy>
inline match_combine_or<CastClass_match<OpTy, Instruction::ZExt>,
                        CastClass_match<OpTy, Instruction::SExt>>
m_ZExtOrSExt(const OpTy &Op) {
  return m_CombineOr(m_ZExt(Op), m_SExt(Op));
}

template <typename OpTy>
inline match_combine_or<
    match_combine_or<CastClass_match<OpTy, Instruction::ZExt>,
                     CastClass_match<OpTy, Instruction::SExt>>,
    OpTy>
m_ZExtOrSExtOrSelf(const OpTy &Op) {
  return m_CombineOr(m_ZExtOrSExt(Op), Op);
}

template <typename OpTy>
inline CastClass_match<OpTy, Instruction::UIToFP> m_UIToFP(const OpTy &Op) {
  return CastClass_match<OpTy, Instruction::UIToFP>(Op);
}

template <typename OpTy>
inline CastClass_match<OpTy, Instruction::SIToFP> m_SIToFP(const OpTy &Op) {
  return CastClass_match<OpTy, Instruction::SIToFP>(Op);
}

template <typename OpTy>
inline CastClass_match<OpTy, Instruction::FPToUI> m_FPToUI(const OpTy &Op) {
  return CastClass_match<OpTy, Instruction::FPToUI>(Op);
}

template <typename OpTy>
inline CastClass_match<OpTy, Instruction::FPToSI> m_FPToSI(const OpTy &Op) {
  return CastClass_match<OpTy, Instruction::FPToSI>(Op);
}

template <typename OpTy>
inline CastClass_match<OpTy, Instruction::FPTrunc> m_FPTrunc(const OpTy &Op) {
  return CastClass_match<OpTy, Instruction::FPTrunc>(Op);
}

template <typename OpTy>
inline CastClass_match<OpTy, Instruction::FPExt> m_FPExt(const OpTy &Op) {
  return CastClass_match<OpTy, Instruction::FPExt>(Op);
}

//===----------------------------------------------------------------------===//
// Matchers for control flow.
//

struct br_match {
  BasicBlock *&Succ;

  br_match(BasicBlock *&Succ) : Succ(Succ) {}

  template <typename OpTy> bool match(OpTy *V) {
    if (auto *BI = dyn_cast<BranchInst>(V))
      if (BI->isUnconditional()) {
        Succ = BI->getSuccessor(0);
        return true;
      }
    return false;
  }
};

inline br_match m_UnconditionalBr(BasicBlock *&Succ) { return br_match(Succ); }

template <typename Cond_t, typename TrueBlock_t, typename FalseBlock_t>
struct brc_match {
  Cond_t Cond;
  TrueBlock_t T;
  FalseBlock_t F;

  brc_match(const Cond_t &C, const TrueBlock_t &t, const FalseBlock_t &f)
      : Cond(C), T(t), F(f) {}

  template <typename OpTy> bool match(OpTy *V) {
    if (auto *BI = dyn_cast<BranchInst>(V))
      if (BI->isConditional() && Cond.match(BI->getCondition()))
        return T.match(BI->getSuccessor(0)) && F.match(BI->getSuccessor(1));
    return false;
  }
};

template <typename Cond_t>
inline brc_match<Cond_t, bind_ty<BasicBlock>, bind_ty<BasicBlock>>
m_Br(const Cond_t &C, BasicBlock *&T, BasicBlock *&F) {
  return brc_match<Cond_t, bind_ty<BasicBlock>, bind_ty<BasicBlock>>(
      C, m_BasicBlock(T), m_BasicBlock(F));
}

template <typename Cond_t, typename TrueBlock_t, typename FalseBlock_t>
inline brc_match<Cond_t, TrueBlock_t, FalseBlock_t>
m_Br(const Cond_t &C, const TrueBlock_t &T, const FalseBlock_t &F) {
  return brc_match<Cond_t, TrueBlock_t, FalseBlock_t>(C, T, F);
}

//===----------------------------------------------------------------------===//
// Matchers for max/min idioms, eg: "select (sgt x, y), x, y" -> smax(x,y).
//

template <typename CmpInst_t, typename LHS_t, typename RHS_t, typename Pred_t,
          bool Commutable = false>
struct MaxMin_match {
  using PredType = Pred_t;
  LHS_t L;
  RHS_t R;

  // The evaluation order is always stable, regardless of Commutability.
  // The LHS is always matched first.
  MaxMin_match(const LHS_t &LHS, const RHS_t &RHS) : L(LHS), R(RHS) {}

  template <typename OpTy> bool match(OpTy *V) {
    if (auto *II = dyn_cast<IntrinsicInst>(V)) {
      Intrinsic::ID IID = II->getIntrinsicID();
      if ((IID == Intrinsic::smax && Pred_t::match(ICmpInst::ICMP_SGT)) ||
          (IID == Intrinsic::smin && Pred_t::match(ICmpInst::ICMP_SLT)) ||
          (IID == Intrinsic::umax && Pred_t::match(ICmpInst::ICMP_UGT)) ||
          (IID == Intrinsic::umin && Pred_t::match(ICmpInst::ICMP_ULT))) {
        Value *LHS = II->getOperand(0), *RHS = II->getOperand(1);
        return (L.match(LHS) && R.match(RHS)) ||
               (Commutable && L.match(RHS) && R.match(LHS));
      }
    }
    // Look for "(x pred y) ? x : y" or "(x pred y) ? y : x".
    auto *SI = dyn_cast<SelectInst>(V);
    if (!SI)
      return false;
    auto *Cmp = dyn_cast<CmpInst_t>(SI->getCondition());
    if (!Cmp)
      return false;
    // At this point we have a select conditioned on a comparison.  Check that
    // it is the values returned by the select that are being compared.
    auto *TrueVal = SI->getTrueValue();
    auto *FalseVal = SI->getFalseValue();
    auto *LHS = Cmp->getOperand(0);
    auto *RHS = Cmp->getOperand(1);
    if ((TrueVal != LHS || FalseVal != RHS) &&
        (TrueVal != RHS || FalseVal != LHS))
      return false;
    typename CmpInst_t::Predicate Pred =
        LHS == TrueVal ? Cmp->getPredicate() : Cmp->getInversePredicate();
    // Does "(x pred y) ? x : y" represent the desired max/min operation?
    if (!Pred_t::match(Pred))
      return false;
    // It does!  Bind the operands.
    return (L.match(LHS) && R.match(RHS)) ||
           (Commutable && L.match(RHS) && R.match(LHS));
  }
};

/// Helper class for identifying signed max predicates.
struct smax_pred_ty {
  static bool match(ICmpInst::Predicate Pred) {
    return Pred == CmpInst::ICMP_SGT || Pred == CmpInst::ICMP_SGE;
  }
};

/// Helper class for identifying signed min predicates.
struct smin_pred_ty {
  static bool match(ICmpInst::Predicate Pred) {
    return Pred == CmpInst::ICMP_SLT || Pred == CmpInst::ICMP_SLE;
  }
};

/// Helper class for identifying unsigned max predicates.
struct umax_pred_ty {
  static bool match(ICmpInst::Predicate Pred) {
    return Pred == CmpInst::ICMP_UGT || Pred == CmpInst::ICMP_UGE;
  }
};

/// Helper class for identifying unsigned min predicates.
struct umin_pred_ty {
  static bool match(ICmpInst::Predicate Pred) {
    return Pred == CmpInst::ICMP_ULT || Pred == CmpInst::ICMP_ULE;
  }
};

/// Helper class for identifying ordered max predicates.
struct ofmax_pred_ty {
  static bool match(FCmpInst::Predicate Pred) {
    return Pred == CmpInst::FCMP_OGT || Pred == CmpInst::FCMP_OGE;
  }
};

/// Helper class for identifying ordered min predicates.
struct ofmin_pred_ty {
  static bool match(FCmpInst::Predicate Pred) {
    return Pred == CmpInst::FCMP_OLT || Pred == CmpInst::FCMP_OLE;
  }
};

/// Helper class for identifying unordered max predicates.
struct ufmax_pred_ty {
  static bool match(FCmpInst::Predicate Pred) {
    return Pred == CmpInst::FCMP_UGT || Pred == CmpInst::FCMP_UGE;
  }
};

/// Helper class for identifying unordered min predicates.
struct ufmin_pred_ty {
  static bool match(FCmpInst::Predicate Pred) {
    return Pred == CmpInst::FCMP_ULT || Pred == CmpInst::FCMP_ULE;
  }
};

template <typename LHS, typename RHS>
inline MaxMin_match<ICmpInst, LHS, RHS, smax_pred_ty> m_SMax(const LHS &L,
                                                             const RHS &R) {
  return MaxMin_match<ICmpInst, LHS, RHS, smax_pred_ty>(L, R);
}

template <typename LHS, typename RHS>
inline MaxMin_match<ICmpInst, LHS, RHS, smin_pred_ty> m_SMin(const LHS &L,
                                                             const RHS &R) {
  return MaxMin_match<ICmpInst, LHS, RHS, smin_pred_ty>(L, R);
}

template <typename LHS, typename RHS>
inline MaxMin_match<ICmpInst, LHS, RHS, umax_pred_ty> m_UMax(const LHS &L,
                                                             const RHS &R) {
  return MaxMin_match<ICmpInst, LHS, RHS, umax_pred_ty>(L, R);
}

template <typename LHS, typename RHS>
inline MaxMin_match<ICmpInst, LHS, RHS, umin_pred_ty> m_UMin(const LHS &L,
                                                             const RHS &R) {
  return MaxMin_match<ICmpInst, LHS, RHS, umin_pred_ty>(L, R);
}

template <typename LHS, typename RHS>
inline match_combine_or<
    match_combine_or<MaxMin_match<ICmpInst, LHS, RHS, smax_pred_ty>,
                     MaxMin_match<ICmpInst, LHS, RHS, smin_pred_ty>>,
    match_combine_or<MaxMin_match<ICmpInst, LHS, RHS, umax_pred_ty>,
                     MaxMin_match<ICmpInst, LHS, RHS, umin_pred_ty>>>
m_MaxOrMin(const LHS &L, const RHS &R) {
  return m_CombineOr(m_CombineOr(m_SMax(L, R), m_SMin(L, R)),
                     m_CombineOr(m_UMax(L, R), m_UMin(L, R)));
}

/// Match an 'ordered' floating point maximum function.
/// Floating point has one special value 'NaN'. Therefore, there is no total
/// order. However, if we can ignore the 'NaN' value (for example, because of a
/// 'no-nans-float-math' flag) a combination of a fcmp and select has 'maximum'
/// semantics. In the presence of 'NaN' we have to preserve the original
/// select(fcmp(ogt/ge, L, R), L, R) semantics matched by this predicate.
///
///                         max(L, R)  iff L and R are not NaN
///  m_OrdFMax(L, R) =      R          iff L or R are NaN
template <typename LHS, typename RHS>
inline MaxMin_match<FCmpInst, LHS, RHS, ofmax_pred_ty> m_OrdFMax(const LHS &L,
                                                                 const RHS &R) {
  return MaxMin_match<FCmpInst, LHS, RHS, ofmax_pred_ty>(L, R);
}

/// Match an 'ordered' floating point minimum function.
/// Floating point has one special value 'NaN'. Therefore, there is no total
/// order. However, if we can ignore the 'NaN' value (for example, because of a
/// 'no-nans-float-math' flag) a combination of a fcmp and select has 'minimum'
/// semantics. In the presence of 'NaN' we have to preserve the original
/// select(fcmp(olt/le, L, R), L, R) semantics matched by this predicate.
///
///                         min(L, R)  iff L and R are not NaN
///  m_OrdFMin(L, R) =      R          iff L or R are NaN
template <typename LHS, typename RHS>
inline MaxMin_match<FCmpInst, LHS, RHS, ofmin_pred_ty> m_OrdFMin(const LHS &L,
                                                                 const RHS &R) {
  return MaxMin_match<FCmpInst, LHS, RHS, ofmin_pred_ty>(L, R);
}

/// Match an 'unordered' floating point maximum function.
/// Floating point has one special value 'NaN'. Therefore, there is no total
/// order. However, if we can ignore the 'NaN' value (for example, because of a
/// 'no-nans-float-math' flag) a combination of a fcmp and select has 'maximum'
/// semantics. In the presence of 'NaN' we have to preserve the original
/// select(fcmp(ugt/ge, L, R), L, R) semantics matched by this predicate.
///
///                         max(L, R)  iff L and R are not NaN
///  m_UnordFMax(L, R) =    L          iff L or R are NaN
template <typename LHS, typename RHS>
inline MaxMin_match<FCmpInst, LHS, RHS, ufmax_pred_ty>
m_UnordFMax(const LHS &L, const RHS &R) {
  return MaxMin_match<FCmpInst, LHS, RHS, ufmax_pred_ty>(L, R);
}

/// Match an 'unordered' floating point minimum function.
/// Floating point has one special value 'NaN'. Therefore, there is no total
/// order. However, if we can ignore the 'NaN' value (for example, because of a
/// 'no-nans-float-math' flag) a combination of a fcmp and select has 'minimum'
/// semantics. In the presence of 'NaN' we have to preserve the original
/// select(fcmp(ult/le, L, R), L, R) semantics matched by this predicate.
///
///                          min(L, R)  iff L and R are not NaN
///  m_UnordFMin(L, R) =     L          iff L or R are NaN
template <typename LHS, typename RHS>
inline MaxMin_match<FCmpInst, LHS, RHS, ufmin_pred_ty>
m_UnordFMin(const LHS &L, const RHS &R) {
  return MaxMin_match<FCmpInst, LHS, RHS, ufmin_pred_ty>(L, R);
}

//===----------------------------------------------------------------------===//
// Matchers for overflow check patterns: e.g. (a + b) u< a, (a ^ -1) <u b
// Note that S might be matched to other instructions than AddInst.
//

template <typename LHS_t, typename RHS_t, typename Sum_t>
struct UAddWithOverflow_match {
  LHS_t L;
  RHS_t R;
  Sum_t S;

  UAddWithOverflow_match(const LHS_t &L, const RHS_t &R, const Sum_t &S)
      : L(L), R(R), S(S) {}

  template <typename OpTy> bool match(OpTy *V) {
    Value *ICmpLHS, *ICmpRHS;
    ICmpInst::Predicate Pred;
    if (!m_ICmp(Pred, m_Value(ICmpLHS), m_Value(ICmpRHS)).match(V))
      return false;

    Value *AddLHS, *AddRHS;
    auto AddExpr = m_Add(m_Value(AddLHS), m_Value(AddRHS));

    // (a + b) u< a, (a + b) u< b
    if (Pred == ICmpInst::ICMP_ULT)
      if (AddExpr.match(ICmpLHS) && (ICmpRHS == AddLHS || ICmpRHS == AddRHS))
        return L.match(AddLHS) && R.match(AddRHS) && S.match(ICmpLHS);

    // a >u (a + b), b >u (a + b)
    if (Pred == ICmpInst::ICMP_UGT)
      if (AddExpr.match(ICmpRHS) && (ICmpLHS == AddLHS || ICmpLHS == AddRHS))
        return L.match(AddLHS) && R.match(AddRHS) && S.match(ICmpRHS);

    Value *Op1;
    auto XorExpr = m_OneUse(m_Xor(m_Value(Op1), m_AllOnes()));
    // (a ^ -1) <u b
    if (Pred == ICmpInst::ICMP_ULT) {
      if (XorExpr.match(ICmpLHS))
        return L.match(Op1) && R.match(ICmpRHS) && S.match(ICmpLHS);
    }
    //  b > u (a ^ -1)
    if (Pred == ICmpInst::ICMP_UGT) {
      if (XorExpr.match(ICmpRHS))
        return L.match(Op1) && R.match(ICmpLHS) && S.match(ICmpRHS);
    }

    // Match special-case for increment-by-1.
    if (Pred == ICmpInst::ICMP_EQ) {
      // (a + 1) == 0
      // (1 + a) == 0
      if (AddExpr.match(ICmpLHS) && m_ZeroInt().match(ICmpRHS) &&
          (m_One().match(AddLHS) || m_One().match(AddRHS)))
        return L.match(AddLHS) && R.match(AddRHS) && S.match(ICmpLHS);
      // 0 == (a + 1)
      // 0 == (1 + a)
      if (m_ZeroInt().match(ICmpLHS) && AddExpr.match(ICmpRHS) &&
          (m_One().match(AddLHS) || m_One().match(AddRHS)))
        return L.match(AddLHS) && R.match(AddRHS) && S.match(ICmpRHS);
    }

    return false;
  }
};

/// Match an icmp instruction checking for unsigned overflow on addition.
///
/// S is matched to the addition whose result is being checked for overflow, and
/// L and R are matched to the LHS and RHS of S.
template <typename LHS_t, typename RHS_t, typename Sum_t>
UAddWithOverflow_match<LHS_t, RHS_t, Sum_t>
m_UAddWithOverflow(const LHS_t &L, const RHS_t &R, const Sum_t &S) {
  return UAddWithOverflow_match<LHS_t, RHS_t, Sum_t>(L, R, S);
}

template <typename Opnd_t> struct Argument_match {
  INTEL_INTRODUCE_USINGS(Opnd_t); // INTEL
  unsigned OpI;
  Opnd_t Val;

  Argument_match(unsigned OpIdx, const Opnd_t &V) : OpI(OpIdx), Val(V) {}

  template <typename OpTy> bool match(OpTy *V) {
    // FIXME: Should likely be switched to use `CallBase`.
    if (const auto *CI = dyn_cast<CallInst>(V))
      return Val.match(CI->getArgOperand(OpI));
    return false;
  }
};

/// Match an argument.
template <unsigned OpI, typename Opnd_t>
inline Argument_match<Opnd_t> m_Argument(const Opnd_t &Op) {
  return Argument_match<Opnd_t>(OpI, Op);
}

/// Intrinsic matchers.
template <typename ValueOrMatcherTy>        // INTEL
struct IntrinsicID_match {
  INTEL_INTRODUCE_USINGS(ValueOrMatcherTy); // INTEL
  unsigned ID;

  IntrinsicID_match(Intrinsic::ID IntrID) : ID(IntrID) {}

  template <typename OpTy> bool match(OpTy *V) {
    if (const auto *CI = dyn_cast<CallInst>(V))
      if (const auto *F = CI->getCalledFunction())
        return F->getIntrinsicID() == ID;
    return false;
  }
};

/// Intrinsic matches are combinations of ID matchers, and argument
/// matchers. Higher arity matcher are defined recursively in terms of and-ing
/// them with lower arity matchers. Here's some convenient typedefs for up to
/// several arguments, and more can be added as needed
template <typename T0 = void, typename T1 = void, typename T2 = void,
          typename T3 = void, typename T4 = void, typename T5 = void,
          typename T6 = void, typename T7 = void, typename T8 = void,
          typename T9 = void, typename T10 = void>
struct m_Intrinsic_Ty;
template <typename T0> struct m_Intrinsic_Ty<T0> {
#if INTEL_CUSTOMIZATION
  using Ty = match_combine_and<IntrinsicID_match<T0>, Argument_match<T0>>;
#endif // INTEL_CUSTOMIZATION
};
template <typename T0, typename T1> struct m_Intrinsic_Ty<T0, T1> {
  using Ty =
      match_combine_and<typename m_Intrinsic_Ty<T0>::Ty, Argument_match<T1>>;
};
template <typename T0, typename T1, typename T2>
struct m_Intrinsic_Ty<T0, T1, T2> {
  using Ty =
      match_combine_and<typename m_Intrinsic_Ty<T0, T1>::Ty,
                        Argument_match<T2>>;
};
template <typename T0, typename T1, typename T2, typename T3>
struct m_Intrinsic_Ty<T0, T1, T2, T3> {
  using Ty =
      match_combine_and<typename m_Intrinsic_Ty<T0, T1, T2>::Ty,
                        Argument_match<T3>>;
};

template <typename T0, typename T1, typename T2, typename T3, typename T4>
struct m_Intrinsic_Ty<T0, T1, T2, T3, T4> {
  using Ty = match_combine_and<typename m_Intrinsic_Ty<T0, T1, T2, T3>::Ty,
                               Argument_match<T4>>;
};

template <typename T0, typename T1, typename T2, typename T3, typename T4, typename T5>
struct m_Intrinsic_Ty<T0, T1, T2, T3, T4, T5> {
  using Ty = match_combine_and<typename m_Intrinsic_Ty<T0, T1, T2, T3, T4>::Ty,
                               Argument_match<T5>>;
};

/// Match intrinsic calls like this:
/// m_Intrinsic<Intrinsic::fabs>(m_Value(X))
#if INTEL_CUSTOMIZATION
template <Intrinsic::ID IntrID, typename ValueOrMatcherTy = llvm::Value>
inline IntrinsicID_match<ValueOrMatcherTy> m_Intrinsic() {
  return IntrinsicID_match<ValueOrMatcherTy>(IntrID);
}

template <Intrinsic::ID IntrID, typename T0>
inline typename m_Intrinsic_Ty<T0>::Ty m_Intrinsic(const T0 &Op0) {
  return m_CombineAnd(m_Intrinsic<IntrID, T0>(), m_Argument<0>(Op0));
}

template <Intrinsic::ID IntrID, typename T0, typename T1>
inline typename m_Intrinsic_Ty<T0, T1>::Ty m_Intrinsic(const T0 &Op0,
                                                       const T1 &Op1) {
  return m_CombineAnd(m_Intrinsic<IntrID, T0>(Op0), m_Argument<1>(Op1));
}

template <Intrinsic::ID IntrID, typename T0, typename T1, typename T2>
inline typename m_Intrinsic_Ty<T0, T1, T2>::Ty
m_Intrinsic(const T0 &Op0, const T1 &Op1, const T2 &Op2) {
  return m_CombineAnd(m_Intrinsic<IntrID, T0>(Op0, Op1), m_Argument<2>(Op2));
}

template <Intrinsic::ID IntrID, typename T0, typename T1, typename T2,
          typename T3>
inline typename m_Intrinsic_Ty<T0, T1, T2, T3>::Ty
m_Intrinsic(const T0 &Op0, const T1 &Op1, const T2 &Op2, const T3 &Op3) {
  return m_CombineAnd(m_Intrinsic<IntrID, T0>(Op0, Op1, Op2),
                      m_Argument<3>(Op3));
}

template <Intrinsic::ID IntrID, typename T0, typename T1, typename T2,
          typename T3, typename T4>
inline typename m_Intrinsic_Ty<T0, T1, T2, T3, T4>::Ty
m_Intrinsic(const T0 &Op0, const T1 &Op1, const T2 &Op2, const T3 &Op3,
            const T4 &Op4) {
  return m_CombineAnd(m_Intrinsic<IntrID, T0>(Op0, Op1, Op2, Op3),
                      m_Argument<4>(Op4));
}

template <Intrinsic::ID IntrID, typename T0, typename T1, typename T2,
          typename T3, typename T4, typename T5>
inline typename m_Intrinsic_Ty<T0, T1, T2, T3, T4, T5>::Ty
m_Intrinsic(const T0 &Op0, const T1 &Op1, const T2 &Op2, const T3 &Op3,
            const T4 &Op4, const T5 &Op5) {
  return m_CombineAnd(m_Intrinsic<IntrID, T0>(Op0, Op1, Op2, Op3, Op4),
                      m_Argument<5>(Op5));
}
#endif // INTEL_CUSTOMIZATION

// Helper intrinsic matching specializations.
template <typename Opnd0>
inline typename m_Intrinsic_Ty<Opnd0>::Ty m_BitReverse(const Opnd0 &Op0) {
  return m_Intrinsic<Intrinsic::bitreverse>(Op0);
}

template <typename Opnd0>
inline typename m_Intrinsic_Ty<Opnd0>::Ty m_BSwap(const Opnd0 &Op0) {
  return m_Intrinsic<Intrinsic::bswap>(Op0);
}

template <typename Opnd0>
inline typename m_Intrinsic_Ty<Opnd0>::Ty m_FAbs(const Opnd0 &Op0) {
  return m_Intrinsic<Intrinsic::fabs>(Op0);
}

template <typename Opnd0>
inline typename m_Intrinsic_Ty<Opnd0>::Ty m_FCanonicalize(const Opnd0 &Op0) {
  return m_Intrinsic<Intrinsic::canonicalize>(Op0);
}

template <typename Opnd0, typename Opnd1>
inline typename m_Intrinsic_Ty<Opnd0, Opnd1>::Ty m_FMin(const Opnd0 &Op0,
                                                        const Opnd1 &Op1) {
  return m_Intrinsic<Intrinsic::minnum>(Op0, Op1);
}

template <typename Opnd0, typename Opnd1>
inline typename m_Intrinsic_Ty<Opnd0, Opnd1>::Ty m_FMax(const Opnd0 &Op0,
                                                        const Opnd1 &Op1) {
  return m_Intrinsic<Intrinsic::maxnum>(Op0, Op1);
}

template <typename Opnd0, typename Opnd1, typename Opnd2>
inline typename m_Intrinsic_Ty<Opnd0, Opnd1, Opnd2>::Ty
m_FShl(const Opnd0 &Op0, const Opnd1 &Op1, const Opnd2 &Op2) {
  return m_Intrinsic<Intrinsic::fshl>(Op0, Op1, Op2);
}

template <typename Opnd0, typename Opnd1, typename Opnd2>
inline typename m_Intrinsic_Ty<Opnd0, Opnd1, Opnd2>::Ty
m_FShr(const Opnd0 &Op0, const Opnd1 &Op1, const Opnd2 &Op2) {
  return m_Intrinsic<Intrinsic::fshr>(Op0, Op1, Op2);
}

//===----------------------------------------------------------------------===//
// Matchers for two-operands operators with the operators in either order
//

/// Matches a BinaryOperator with LHS and RHS in either order.
template <typename LHS, typename RHS>
inline AnyBinaryOp_match<LHS, RHS, true> m_c_BinOp(const LHS &L, const RHS &R) {
  return AnyBinaryOp_match<LHS, RHS, true>(L, R);
}

/// Matches an ICmp with a predicate over LHS and RHS in either order.
/// Swaps the predicate if operands are commuted.
#if INTEL_CUSTOMIZATION
template <typename LHS, typename RHS>
inline decltype(auto)
m_c_ICmp(ICmpInst::Predicate &Pred, const LHS &L, const RHS &R) {
  return CmpClass_match<LHS, RHS,
    typename MatcherTraitsDeducer<LHS>::MatcherTraits::ICmpInst,
    ICmpInst::Predicate, true>(Pred, L, R);
}
#endif // INTEL_CUSTOMIZATION

/// Matches a Add with LHS and RHS in either order.
template <typename LHS, typename RHS>
inline BinaryOp_match<LHS, RHS, Instruction::Add, true> m_c_Add(const LHS &L,
                                                                const RHS &R) {
  return BinaryOp_match<LHS, RHS, Instruction::Add, true>(L, R);
}

/// Matches a Mul with LHS and RHS in either order.
template <typename LHS, typename RHS>
inline BinaryOp_match<LHS, RHS, Instruction::Mul, true> m_c_Mul(const LHS &L,
                                                                const RHS &R) {
  return BinaryOp_match<LHS, RHS, Instruction::Mul, true>(L, R);
}

/// Matches an And with LHS and RHS in either order.
template <typename LHS, typename RHS>
inline BinaryOp_match<LHS, RHS, Instruction::And, true> m_c_And(const LHS &L,
                                                                const RHS &R) {
  return BinaryOp_match<LHS, RHS, Instruction::And, true>(L, R);
}

/// Matches an Or with LHS and RHS in either order.
template <typename LHS, typename RHS>
inline BinaryOp_match<LHS, RHS, Instruction::Or, true> m_c_Or(const LHS &L,
                                                              const RHS &R) {
  return BinaryOp_match<LHS, RHS, Instruction::Or, true>(L, R);
}

/// Matches an Xor with LHS and RHS in either order.
template <typename LHS, typename RHS>
inline BinaryOp_match<LHS, RHS, Instruction::Xor, true> m_c_Xor(const LHS &L,
                                                                const RHS &R) {
  return BinaryOp_match<LHS, RHS, Instruction::Xor, true>(L, R);
}

/// Matches a 'Neg' as 'sub 0, V'.
template <typename ValTy>
inline BinaryOp_match<cst_pred_ty<is_zero_int>, ValTy, Instruction::Sub>
m_Neg(const ValTy &V) {
  return m_Sub(m_ZeroInt(), V);
}

/// Matches a 'Neg' as 'sub nsw 0, V'.
template <typename ValTy>
inline OverflowingBinaryOp_match<cst_pred_ty<is_zero_int>, ValTy,
                                 Instruction::Sub,
                                 OverflowingBinaryOperator::NoSignedWrap>
m_NSWNeg(const ValTy &V) {
  return m_NSWSub(m_ZeroInt(), V);
}

/// Matches a 'Not' as 'xor V, -1' or 'xor -1, V'.
template <typename ValTy>
inline BinaryOp_match<ValTy, cst_pred_ty<is_all_ones>, Instruction::Xor, true>
m_Not(const ValTy &V) {
  return m_c_Xor(V, m_AllOnes());
}

/// Matches an SMin with LHS and RHS in either order.
template <typename LHS, typename RHS>
inline MaxMin_match<ICmpInst, LHS, RHS, smin_pred_ty, true>
m_c_SMin(const LHS &L, const RHS &R) {
  return MaxMin_match<ICmpInst, LHS, RHS, smin_pred_ty, true>(L, R);
}
/// Matches an SMax with LHS and RHS in either order.
template <typename LHS, typename RHS>
inline MaxMin_match<ICmpInst, LHS, RHS, smax_pred_ty, true>
m_c_SMax(const LHS &L, const RHS &R) {
  return MaxMin_match<ICmpInst, LHS, RHS, smax_pred_ty, true>(L, R);
}
/// Matches a UMin with LHS and RHS in either order.
template <typename LHS, typename RHS>
inline MaxMin_match<ICmpInst, LHS, RHS, umin_pred_ty, true>
m_c_UMin(const LHS &L, const RHS &R) {
  return MaxMin_match<ICmpInst, LHS, RHS, umin_pred_ty, true>(L, R);
}
/// Matches a UMax with LHS and RHS in either order.
template <typename LHS, typename RHS>
inline MaxMin_match<ICmpInst, LHS, RHS, umax_pred_ty, true>
m_c_UMax(const LHS &L, const RHS &R) {
  return MaxMin_match<ICmpInst, LHS, RHS, umax_pred_ty, true>(L, R);
}

template <typename LHS, typename RHS>
inline match_combine_or<
    match_combine_or<MaxMin_match<ICmpInst, LHS, RHS, smax_pred_ty, true>,
                     MaxMin_match<ICmpInst, LHS, RHS, smin_pred_ty, true>>,
    match_combine_or<MaxMin_match<ICmpInst, LHS, RHS, umax_pred_ty, true>,
                     MaxMin_match<ICmpInst, LHS, RHS, umin_pred_ty, true>>>
m_c_MaxOrMin(const LHS &L, const RHS &R) {
  return m_CombineOr(m_CombineOr(m_c_SMax(L, R), m_c_SMin(L, R)),
                     m_CombineOr(m_c_UMax(L, R), m_c_UMin(L, R)));
}

/// Matches FAdd with LHS and RHS in either order.
template <typename LHS, typename RHS>
inline BinaryOp_match<LHS, RHS, Instruction::FAdd, true>
m_c_FAdd(const LHS &L, const RHS &R) {
  return BinaryOp_match<LHS, RHS, Instruction::FAdd, true>(L, R);
}

/// Matches FMul with LHS and RHS in either order.
template <typename LHS, typename RHS>
inline BinaryOp_match<LHS, RHS, Instruction::FMul, true>
m_c_FMul(const LHS &L, const RHS &R) {
  return BinaryOp_match<LHS, RHS, Instruction::FMul, true>(L, R);
}

template <typename Opnd_t> struct Signum_match {
  Opnd_t Val;
  Signum_match(const Opnd_t &V) : Val(V) {}

  template <typename OpTy> bool match(OpTy *V) {
    unsigned TypeSize = V->getType()->getScalarSizeInBits();
    if (TypeSize == 0)
      return false;

    unsigned ShiftWidth = TypeSize - 1;
    Value *OpL = nullptr, *OpR = nullptr;

    // This is the representation of signum we match:
    //
    //  signum(x) == (x >> 63) | (-x >>u 63)
    //
    // An i1 value is its own signum, so it's correct to match
    //
    //  signum(x) == (x >> 0)  | (-x >>u 0)
    //
    // for i1 values.

    auto LHS = m_AShr(m_Value(OpL), m_SpecificInt(ShiftWidth));
    auto RHS = m_LShr(m_Neg(m_Value(OpR)), m_SpecificInt(ShiftWidth));
    auto Signum = m_Or(LHS, RHS);

    return Signum.match(V) && OpL == OpR && Val.match(OpL);
  }
};

/// Matches a signum pattern.
///
/// signum(x) =
///      x >  0  ->  1
///      x == 0  ->  0
///      x <  0  -> -1
template <typename Val_t> inline Signum_match<Val_t> m_Signum(const Val_t &V) {
  return Signum_match<Val_t>(V);
}

template <int Ind, typename Opnd_t> struct ExtractValue_match {
  Opnd_t Val;
  ExtractValue_match(const Opnd_t &V) : Val(V) {}

  template <typename OpTy> bool match(OpTy *V) {
    if (auto *I = dyn_cast<ExtractValueInst>(V)) {
      // If Ind is -1, don't inspect indices
      if (Ind != -1 &&
          !(I->getNumIndices() == 1 && I->getIndices()[0] == (unsigned)Ind))
        return false;
      return Val.match(I->getAggregateOperand());
    }
    return false;
  }
};

/// Match a single index ExtractValue instruction.
/// For example m_ExtractValue<1>(...)
template <int Ind, typename Val_t>
inline ExtractValue_match<Ind, Val_t> m_ExtractValue(const Val_t &V) {
  return ExtractValue_match<Ind, Val_t>(V);
}

/// Match an ExtractValue instruction with any index.
/// For example m_ExtractValue(...)
template <typename Val_t>
inline ExtractValue_match<-1, Val_t> m_ExtractValue(const Val_t &V) {
  return ExtractValue_match<-1, Val_t>(V);
}

/// Matcher for a single index InsertValue instruction.
template <int Ind, typename T0, typename T1> struct InsertValue_match {
  T0 Op0;
  T1 Op1;

  InsertValue_match(const T0 &Op0, const T1 &Op1) : Op0(Op0), Op1(Op1) {}

  template <typename OpTy> bool match(OpTy *V) {
    if (auto *I = dyn_cast<InsertValueInst>(V)) {
      return Op0.match(I->getOperand(0)) && Op1.match(I->getOperand(1)) &&
             I->getNumIndices() == 1 && Ind == I->getIndices()[0];
    }
    return false;
  }
};

/// Matches a single index InsertValue instruction.
template <int Ind, typename Val_t, typename Elt_t>
inline InsertValue_match<Ind, Val_t, Elt_t> m_InsertValue(const Val_t &Val,
                                                          const Elt_t &Elt) {
  return InsertValue_match<Ind, Val_t, Elt_t>(Val, Elt);
}

/// Matches patterns for `vscale`. This can either be a call to `llvm.vscale` or
/// the constant expression
///  `ptrtoint(gep <vscale x 1 x i8>, <vscale x 1 x i8>* null, i32 1>`
/// under the right conditions determined by DataLayout.
struct VScaleVal_match {
private:
  template <typename Base, typename Offset>
  inline BinaryOp_match<Base, Offset, Instruction::GetElementPtr>
  m_OffsetGep(const Base &B, const Offset &O) {
    return BinaryOp_match<Base, Offset, Instruction::GetElementPtr>(B, O);
  }

public:
  const DataLayout &DL;
  VScaleVal_match(const DataLayout &DL) : DL(DL) {}

  template <typename ITy> bool match(ITy *V) {
    if (m_Intrinsic<Intrinsic::vscale>().match(V))
      return true;

    if (m_PtrToInt(m_OffsetGep(m_Zero(), m_SpecificInt(1))).match(V)) {
      Type *PtrTy = cast<Operator>(V)->getOperand(0)->getType();
      auto *DerefTy = PtrTy->getPointerElementType();
      if (isa<ScalableVectorType>(DerefTy) &&
          DL.getTypeAllocSizeInBits(DerefTy).getKnownMinSize() == 8)
        return true;
    }

    return false;
  }
};

inline VScaleVal_match m_VScale(const DataLayout &DL) {
  return VScaleVal_match(DL);
}

template <typename LHS, typename RHS, unsigned Opcode>
struct LogicalOp_match {
  LHS L;
  RHS R;

  LogicalOp_match(const LHS &L, const RHS &R) : L(L), R(R) {}

  template <typename T> bool match(T *V) {
    if (auto *I = dyn_cast<Instruction>(V)) {
      if (!I->getType()->isIntOrIntVectorTy(1))
        return false;

      if (I->getOpcode() == Opcode && L.match(I->getOperand(0)) &&
          R.match(I->getOperand(1)))
        return true;

      if (auto *SI = dyn_cast<SelectInst>(I)) {
        if (Opcode == Instruction::And) {
          if (const auto *C = dyn_cast<Constant>(SI->getFalseValue()))
            if (C->isNullValue() && L.match(SI->getCondition()) &&
                R.match(SI->getTrueValue()))
              return true;
        } else {
          assert(Opcode == Instruction::Or);
          if (const auto *C = dyn_cast<Constant>(SI->getTrueValue()))
            if (C->isOneValue() && L.match(SI->getCondition()) &&
                R.match(SI->getFalseValue()))
              return true;
        }
      }
    }

    return false;
  }
};

/// Matches L && R either in the form of L & R or L ? R : false.
/// Note that the latter form is poison-blocking.
template <typename LHS, typename RHS>
inline LogicalOp_match<LHS, RHS, Instruction::And>
m_LogicalAnd(const LHS &L, const RHS &R) {
  return LogicalOp_match<LHS, RHS, Instruction::And>(L, R);
}

/// Matches L && R where L and R are arbitrary values.
inline auto m_LogicalAnd() { return m_LogicalAnd(m_Value(), m_Value()); }

/// Matches L || R either in the form of L | R or L ? true : R.
/// Note that the latter form is poison-blocking.
template <typename LHS, typename RHS>
inline LogicalOp_match<LHS, RHS, Instruction::Or>
m_LogicalOr(const LHS &L, const RHS &R) {
  return LogicalOp_match<LHS, RHS, Instruction::Or>(L, R);
}

/// Matches L || R where L and R are arbitrary values.
inline auto m_LogicalOr() {
  return m_LogicalOr(m_Value(), m_Value());
}

} // end namespace PatternMatch
} // end namespace llvm

#if INTEL_CUSTOMIZATION
#undef INTEL_INTRODUCE_USINGS
#endif // #if INTEL_CUSTOMIZATION

#endif // LLVM_IR_PATTERNMATCH_H<|MERGE_RESOLUTION|>--- conflicted
+++ resolved
@@ -922,17 +922,13 @@
   template <typename ITy> bool match(ITy *const V) { return V == Val; }
 };
 
-<<<<<<< HEAD
-/// A commutative-friendly version of m_Specific().
-template <typename Value> // INTEL
-=======
 /// Like m_Specific(), but works if the specific value to match is determined
 /// as part of the same match() expression. For example:
 /// m_Add(m_Value(X), m_Specific(X)) is incorrect, because m_Specific() will
 /// bind X before the pattern match starts.
 /// m_Add(m_Value(X), m_Deferred(X)) is correct, and will check against
 /// whichever value m_Value(X) populated.
->>>>>>> 95af9717
+template <typename Value> // INTEL
 inline deferredval_ty<Value> m_Deferred(Value *const &V) { return V; }
 template <typename Value> // INTEL
 inline deferredval_ty<const Value> m_Deferred(const Value *const &V) {
