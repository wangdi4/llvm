//===- llvm/DerivedTypes.h - Classes for handling data types ----*- C++ -*-===//
// INTEL_CUSTOMIZATION
//
// INTEL CONFIDENTIAL
//
// Modifications, Copyright (C) 2021 Intel Corporation
//
// This software and the related documents are Intel copyrighted materials, and
// your use of them is governed by the express license under which they were
// provided to you ("License"). Unless the License provides otherwise, you may not
// use, modify, copy, publish, distribute, disclose or transmit this software or
// the related documents without Intel's prior written permission.
//
// This software and the related documents are provided as is, with no express
// or implied warranties, other than those that are expressly stated in the
// License.
//
// end INTEL_CUSTOMIZATION
//
// Part of the LLVM Project, under the Apache License v2.0 with LLVM Exceptions.
// See https://llvm.org/LICENSE.txt for license information.
// SPDX-License-Identifier: Apache-2.0 WITH LLVM-exception
//
//===----------------------------------------------------------------------===//
//
// This file contains the declarations of classes that represent "derived
// types".  These are things like "arrays of x" or "structure of x, y, z" or
// "function returning x taking (y,z) as parameters", etc...
//
// The implementations of these classes live in the Type.cpp file.
//
//===----------------------------------------------------------------------===//

#ifndef LLVM_IR_DERIVEDTYPES_H
#define LLVM_IR_DERIVEDTYPES_H

#include "llvm/ADT/ArrayRef.h"
#include "llvm/ADT/STLExtras.h"
#include "llvm/ADT/StringRef.h"
#include "llvm/IR/Type.h"
#include "llvm/Support/Casting.h"
#include "llvm/Support/Compiler.h"
#include "llvm/Support/TypeSize.h"
#ifdef INTEL_CUSTOMIZATION
// Required for VectorType::getNumElements()
#include "llvm/Support/WithColor.h"
#endif
#include <cassert>
#include <cstdint>

namespace llvm {

class Value;
class APInt;
class LLVMContext;

/// Class to represent integer types. Note that this class is also used to
/// represent the built-in integer types: Int1Ty, Int8Ty, Int16Ty, Int32Ty and
/// Int64Ty.
/// Integer representation type
class IntegerType : public Type {
  friend class LLVMContextImpl;

protected:
  explicit IntegerType(LLVMContext &C, unsigned NumBits) : Type(C, IntegerTyID){
    setSubclassData(NumBits);
  }

public:
  /// This enum is just used to hold constants we need for IntegerType.
  enum {
    MIN_INT_BITS = 1,        ///< Minimum number of bits that can be specified
    MAX_INT_BITS = (1<<23)   ///< Maximum number of bits that can be specified
      ///< Note that bit width is stored in the Type classes SubclassData field
      ///< which has 24 bits. SelectionDAG type legalization can require a
      ///< power of 2 IntegerType, so limit to the largest representable power
      ///< of 2, 8388608.
  };

  /// This static method is the primary way of constructing an IntegerType.
  /// If an IntegerType with the same NumBits value was previously instantiated,
  /// that instance will be returned. Otherwise a new one will be created. Only
  /// one instance with a given NumBits value is ever created.
  /// Get or create an IntegerType instance.
  static IntegerType *get(LLVMContext &C, unsigned NumBits);

  /// Returns type twice as wide the input type.
  IntegerType *getExtendedType() const {
    return Type::getIntNTy(getContext(), 2 * getScalarSizeInBits());
  }

  /// Get the number of bits in this IntegerType
  unsigned getBitWidth() const { return getSubclassData(); }

  /// Return a bitmask with ones set for all of the bits that can be set by an
  /// unsigned version of this type. This is 0xFF for i8, 0xFFFF for i16, etc.
  uint64_t getBitMask() const {
    return ~uint64_t(0UL) >> (64-getBitWidth());
  }

  /// Return a uint64_t with just the most significant bit set (the sign bit, if
  /// the value is treated as a signed number).
  uint64_t getSignBit() const {
    return 1ULL << (getBitWidth()-1);
  }

  /// For example, this is 0xFF for an 8 bit integer, 0xFFFF for i16, etc.
  /// @returns a bit mask with ones set for all the bits of this type.
  /// Get a bit mask for this type.
  APInt getMask() const;

  /// Methods for support type inquiry through isa, cast, and dyn_cast.
  static bool classof(const Type *T) {
    return T->getTypeID() == IntegerTyID;
  }
};

unsigned Type::getIntegerBitWidth() const {
  return cast<IntegerType>(this)->getBitWidth();
}

/// Class to represent function types
///
class FunctionType : public Type {
  FunctionType(Type *Result, ArrayRef<Type*> Params, bool IsVarArgs);

public:
  FunctionType(const FunctionType &) = delete;
  FunctionType &operator=(const FunctionType &) = delete;

  /// This static method is the primary way of constructing a FunctionType.
  static FunctionType *get(Type *Result,
                           ArrayRef<Type*> Params, bool isVarArg);

  /// Create a FunctionType taking no parameters.
  static FunctionType *get(Type *Result, bool isVarArg);

  /// Return true if the specified type is valid as a return type.
  static bool isValidReturnType(Type *RetTy);

  /// Return true if the specified type is valid as an argument type.
  static bool isValidArgumentType(Type *ArgTy);

  bool isVarArg() const { return getSubclassData()!=0; }
  Type *getReturnType() const { return ContainedTys[0]; }

  using param_iterator = Type::subtype_iterator;

  param_iterator param_begin() const { return ContainedTys + 1; }
  param_iterator param_end() const { return &ContainedTys[NumContainedTys]; }
  ArrayRef<Type *> params() const {
    return ArrayRef(param_begin(), param_end());
  }

  /// Parameter type accessors.
  Type *getParamType(unsigned i) const {
    assert(i < getNumParams() && "getParamType() out of range!");
    return ContainedTys[i + 1];
  }

  /// Return the number of fixed parameters this function type requires.
  /// This does not consider varargs.
  unsigned getNumParams() const { return NumContainedTys - 1; }

  /// Methods for support type inquiry through isa, cast, and dyn_cast.
  static bool classof(const Type *T) {
    return T->getTypeID() == FunctionTyID;
  }
};
static_assert(alignof(FunctionType) >= alignof(Type *),
              "Alignment sufficient for objects appended to FunctionType");

bool Type::isFunctionVarArg() const {
  return cast<FunctionType>(this)->isVarArg();
}

Type *Type::getFunctionParamType(unsigned i) const {
  return cast<FunctionType>(this)->getParamType(i);
}

unsigned Type::getFunctionNumParams() const {
  return cast<FunctionType>(this)->getNumParams();
}

/// A handy container for a FunctionType+Callee-pointer pair, which can be
/// passed around as a single entity. This assists in replacing the use of
/// PointerType::getElementType() to access the function's type, since that's
/// slated for removal as part of the [opaque pointer types] project.
class FunctionCallee {
public:
  // Allow implicit conversion from types which have a getFunctionType member
  // (e.g. Function and InlineAsm).
  template <typename T, typename U = decltype(&T::getFunctionType)>
  FunctionCallee(T *Fn)
      : FnTy(Fn ? Fn->getFunctionType() : nullptr), Callee(Fn) {}

  FunctionCallee(FunctionType *FnTy, Value *Callee)
      : FnTy(FnTy), Callee(Callee) {
    assert((FnTy == nullptr) == (Callee == nullptr));
  }

  FunctionCallee(std::nullptr_t) {}

  FunctionCallee() = default;

  FunctionType *getFunctionType() { return FnTy; }

  Value *getCallee() { return Callee; }

  explicit operator bool() { return Callee; }

private:
  FunctionType *FnTy = nullptr;
  Value *Callee = nullptr;
};

/// Class to represent struct types. There are two different kinds of struct
/// types: Literal structs and Identified structs.
///
/// Literal struct types (e.g. { i32, i32 }) are uniqued structurally, and must
/// always have a body when created.  You can get one of these by using one of
/// the StructType::get() forms.
///
/// Identified structs (e.g. %foo or %42) may optionally have a name and are not
/// uniqued.  The names for identified structs are managed at the LLVMContext
/// level, so there can only be a single identified struct with a given name in
/// a particular LLVMContext.  Identified structs may also optionally be opaque
/// (have no body specified).  You get one of these by using one of the
/// StructType::create() forms.
///
/// Independent of what kind of struct you have, the body of a struct type are
/// laid out in memory consecutively with the elements directly one after the
/// other (if the struct is packed) or (if not packed) with padding between the
/// elements as defined by DataLayout (which is required to match what the code
/// generator for a target expects).
///
class StructType : public Type {
  StructType(LLVMContext &C) : Type(C, StructTyID) {}

  enum {
    /// This is the contents of the SubClassData field.
    SCDB_HasBody = 1,
    SCDB_Packed = 2,
    SCDB_IsLiteral = 4,
    SCDB_IsSized = 8,
    SCDB_ContainsScalableVector = 16,
    SCDB_NotContainsScalableVector = 32
  };

  /// For a named struct that actually has a name, this is a pointer to the
  /// symbol table entry (maintained by LLVMContext) for the struct.
  /// This is null if the type is an literal struct or if it is a identified
  /// type that has an empty name.
  void *SymbolTableEntry = nullptr;

public:
  StructType(const StructType &) = delete;
  StructType &operator=(const StructType &) = delete;

  /// This creates an identified struct.
  static StructType *create(LLVMContext &Context, StringRef Name);
  static StructType *create(LLVMContext &Context);

  static StructType *create(ArrayRef<Type *> Elements, StringRef Name,
                            bool isPacked = false);
  static StructType *create(ArrayRef<Type *> Elements);
  static StructType *create(LLVMContext &Context, ArrayRef<Type *> Elements,
                            StringRef Name, bool isPacked = false);
  static StructType *create(LLVMContext &Context, ArrayRef<Type *> Elements);
  template <class... Tys>
  static std::enable_if_t<are_base_of<Type, Tys...>::value, StructType *>
  create(StringRef Name, Type *elt1, Tys *... elts) {
    assert(elt1 && "Cannot create a struct type with no elements with this");
    return create(ArrayRef<Type *>({elt1, elts...}), Name);
  }

  /// This static method is the primary way to create a literal StructType.
  static StructType *get(LLVMContext &Context, ArrayRef<Type*> Elements,
                         bool isPacked = false);

  /// Create an empty structure type.
  static StructType *get(LLVMContext &Context, bool isPacked = false);

  /// This static method is a convenience method for creating structure types by
  /// specifying the elements as arguments. Note that this method always returns
  /// a non-packed struct, and requires at least one element type.
  template <class... Tys>
  static std::enable_if_t<are_base_of<Type, Tys...>::value, StructType *>
  get(Type *elt1, Tys *... elts) {
    assert(elt1 && "Cannot create a struct type with no elements with this");
    LLVMContext &Ctx = elt1->getContext();
    return StructType::get(Ctx, ArrayRef<Type *>({elt1, elts...}));
  }

  /// Return the type with the specified name, or null if there is none by that
  /// name.
  static StructType *getTypeByName(LLVMContext &C, StringRef Name);

  bool isPacked() const { return (getSubclassData() & SCDB_Packed) != 0; }

  /// Return true if this type is uniqued by structural equivalence, false if it
  /// is a struct definition.
  bool isLiteral() const { return (getSubclassData() & SCDB_IsLiteral) != 0; }

  /// Return true if this is a type with an identity that has no body specified
  /// yet. These prints as 'opaque' in .ll files.
  bool isOpaque() const { return (getSubclassData() & SCDB_HasBody) == 0; }

  /// isSized - Return true if this is a sized type.
  bool isSized(SmallPtrSetImpl<Type *> *Visited = nullptr) const;

  /// Returns true if this struct contains a scalable vector.
  bool
  containsScalableVectorType(SmallPtrSetImpl<Type *> *Visited = nullptr) const;

  /// Returns true if this struct contains homogeneous scalable vector types.
  /// Note that the definition of homogeneous scalable vector type is not
  /// recursive here. That means the following structure will return false
  /// when calling this function.
  /// {{<vscale x 2 x i32>, <vscale x 4 x i64>},
  ///  {<vscale x 2 x i32>, <vscale x 4 x i64>}}
  bool containsHomogeneousScalableVectorTypes() const;

  /// Return true if this is a named struct that has a non-empty name.
  bool hasName() const { return SymbolTableEntry != nullptr; }

  /// Return the name for this struct type if it has an identity.
  /// This may return an empty string for an unnamed struct type.  Do not call
  /// this on an literal type.
  StringRef getName() const;

  /// Change the name of this type to the specified name, or to a name with a
  /// suffix if there is a collision. Do not call this on an literal type.
  void setName(StringRef Name);

  /// Specify a body for an opaque identified type.
  void setBody(ArrayRef<Type*> Elements, bool isPacked = false);

  template <typename... Tys>
  std::enable_if_t<are_base_of<Type, Tys...>::value, void>
  setBody(Type *elt1, Tys *... elts) {
    assert(elt1 && "Cannot create a struct type with no elements with this");
    setBody(ArrayRef<Type *>({elt1, elts...}));
  }

  /// Return true if the specified type is valid as a element type.
  static bool isValidElementType(Type *ElemTy);

  // Iterator access to the elements.
  using element_iterator = Type::subtype_iterator;

  element_iterator element_begin() const { return ContainedTys; }
  element_iterator element_end() const { return &ContainedTys[NumContainedTys];}
  ArrayRef<Type *> elements() const {
    return ArrayRef(element_begin(), element_end());
  }

  /// Return true if this is layout identical to the specified struct.
  bool isLayoutIdentical(StructType *Other) const;

  /// Random access to the elements
  unsigned getNumElements() const { return NumContainedTys; }
  Type *getElementType(unsigned N) const {
    assert(N < NumContainedTys && "Element number out of range!");
    return ContainedTys[N];
  }
  /// Given an index value into the type, return the type of the element.
  Type *getTypeAtIndex(const Value *V) const;
  Type *getTypeAtIndex(unsigned N) const { return getElementType(N); }
  bool indexValid(const Value *V) const;
  bool indexValid(unsigned Idx) const { return Idx < getNumElements(); }

#if INTEL_CUSTOMIZATION
  /// Return true if all elements of the structure have the same type. It
  /// trivially returns true for single element structs.
  bool hasIdenticalElementTypes() const {
    // No element type information for opaque structs.
    if (isOpaque())
      return false;

    // Empty structs have no element types.
    if (getNumElements() == 0)
      return false;

    Type *BaseTy = getElementType(0);
    return all_of(elements(), [BaseTy](Type *T) { return T == BaseTy; });
  }

  /// Return true if this struct type possibly represents a complex type. FP
  /// Complex type can be represented in LLVM-IR as {float, float} or {double,
  /// double}.
  bool isPossibleComplexFPType() const {
    if (getNumElements() != 2)
      return false;

    if (!hasIdenticalElementTypes())
      return false;

    return getElementType(0)->isFloatTy() || getElementType(0)->isDoubleTy();
  }
#endif // INTEL_CUSTOMIZATION

  /// Methods for support type inquiry through isa, cast, and dyn_cast.
  static bool classof(const Type *T) {
    return T->getTypeID() == StructTyID;
  }
};

StringRef Type::getStructName() const {
  return cast<StructType>(this)->getName();
}

unsigned Type::getStructNumElements() const {
  return cast<StructType>(this)->getNumElements();
}

Type *Type::getStructElementType(unsigned N) const {
  return cast<StructType>(this)->getElementType(N);
}

/// Class to represent array types.
class ArrayType : public Type {
  /// The element type of the array.
  Type *ContainedType;
  /// Number of elements in the array.
  uint64_t NumElements;

  ArrayType(Type *ElType, uint64_t NumEl);

public:
  ArrayType(const ArrayType &) = delete;
  ArrayType &operator=(const ArrayType &) = delete;

  uint64_t getNumElements() const { return NumElements; }
  Type *getElementType() const { return ContainedType; }

  /// This static method is the primary way to construct an ArrayType
  static ArrayType *get(Type *ElementType, uint64_t NumElements);

  /// Return true if the specified type is valid as a element type.
  static bool isValidElementType(Type *ElemTy);

  /// Methods for support type inquiry through isa, cast, and dyn_cast.
  static bool classof(const Type *T) {
    return T->getTypeID() == ArrayTyID;
  }
};

uint64_t Type::getArrayNumElements() const {
  return cast<ArrayType>(this)->getNumElements();
}

/// Base class of all SIMD vector types
class VectorType : public Type {
  /// A fully specified VectorType is of the form <vscale x n x Ty>. 'n' is the
  /// minimum number of elements of type Ty contained within the vector, and
  /// 'vscale x' indicates that the total element count is an integer multiple
  /// of 'n', where the multiple is either guaranteed to be one, or is
  /// statically unknown at compile time.
  ///
  /// If the multiple is known to be 1, then the extra term is discarded in
  /// textual IR:
  ///
  /// <4 x i32>          - a vector containing 4 i32s
  /// <vscale x 4 x i32> - a vector containing an unknown integer multiple
  ///                      of 4 i32s

  /// The element type of the vector.
  Type *ContainedType;

protected:
  /// The element quantity of this vector. The meaning of this value depends
  /// on the type of vector:
  /// - For FixedVectorType = <ElementQuantity x ty>, there are
  ///   exactly ElementQuantity elements in this vector.
  /// - For ScalableVectorType = <vscale x ElementQuantity x ty>,
  ///   there are vscale * ElementQuantity elements in this vector, where
  ///   vscale is a runtime-constant integer greater than 0.
  const unsigned ElementQuantity;

  VectorType(Type *ElType, unsigned EQ, Type::TypeID TID);

public:
  VectorType(const VectorType &) = delete;
  VectorType &operator=(const VectorType &) = delete;

  Type *getElementType() const { return ContainedType; }

  /// This static method is the primary way to construct an VectorType.
  static VectorType *get(Type *ElementType, ElementCount EC);

  static VectorType *get(Type *ElementType, unsigned NumElements,
                         bool Scalable) {
    return VectorType::get(ElementType,
                           ElementCount::get(NumElements, Scalable));
  }

  static VectorType *get(Type *ElementType, const VectorType *Other) {
    return VectorType::get(ElementType, Other->getElementCount());
  }

  /// This static method gets a VectorType with the same number of elements as
  /// the input type, and the element type is an integer type of the same width
  /// as the input element type.
  static VectorType *getInteger(VectorType *VTy) {
    unsigned EltBits = VTy->getElementType()->getPrimitiveSizeInBits();
    assert(EltBits && "Element size must be of a non-zero size");
    Type *EltTy = IntegerType::get(VTy->getContext(), EltBits);
    return VectorType::get(EltTy, VTy->getElementCount());
  }

  /// This static method is like getInteger except that the element types are
  /// twice as wide as the elements in the input type.
  static VectorType *getExtendedElementVectorType(VectorType *VTy) {
    assert(VTy->isIntOrIntVectorTy() && "VTy expected to be a vector of ints.");
    auto *EltTy = cast<IntegerType>(VTy->getElementType());
    return VectorType::get(EltTy->getExtendedType(), VTy->getElementCount());
  }

  // This static method gets a VectorType with the same number of elements as
  // the input type, and the element type is an integer or float type which
  // is half as wide as the elements in the input type.
  static VectorType *getTruncatedElementVectorType(VectorType *VTy) {
    Type *EltTy;
    if (VTy->getElementType()->isFloatingPointTy()) {
      switch(VTy->getElementType()->getTypeID()) {
      case DoubleTyID:
        EltTy = Type::getFloatTy(VTy->getContext());
        break;
      case FloatTyID:
        EltTy = Type::getHalfTy(VTy->getContext());
        break;
      default:
        llvm_unreachable("Cannot create narrower fp vector element type");
      }
    } else {
      unsigned EltBits = VTy->getElementType()->getPrimitiveSizeInBits();
      assert((EltBits & 1) == 0 &&
             "Cannot truncate vector element with odd bit-width");
      EltTy = IntegerType::get(VTy->getContext(), EltBits / 2);
    }
    return VectorType::get(EltTy, VTy->getElementCount());
  }

  // This static method returns a VectorType with a smaller number of elements
  // of a larger type than the input element type. For example, a <16 x i8>
  // subdivided twice would return <4 x i32>
  static VectorType *getSubdividedVectorType(VectorType *VTy, int NumSubdivs) {
    for (int i = 0; i < NumSubdivs; ++i) {
      VTy = VectorType::getDoubleElementsVectorType(VTy);
      VTy = VectorType::getTruncatedElementVectorType(VTy);
    }
    return VTy;
  }

  /// This static method returns a VectorType with half as many elements as the
  /// input type and the same element type.
  static VectorType *getHalfElementsVectorType(VectorType *VTy) {
    auto EltCnt = VTy->getElementCount();
    assert(EltCnt.isKnownEven() &&
           "Cannot halve vector with odd number of elements.");
    return VectorType::get(VTy->getElementType(),
                           EltCnt.divideCoefficientBy(2));
  }

  /// This static method returns a VectorType with twice as many elements as the
  /// input type and the same element type.
  static VectorType *getDoubleElementsVectorType(VectorType *VTy) {
    auto EltCnt = VTy->getElementCount();
    assert((EltCnt.getKnownMinValue() * 2ull) <= UINT_MAX &&
           "Too many elements in vector");
    return VectorType::get(VTy->getElementType(), EltCnt * 2);
  }

  /// Return true if the specified type is valid as a element type.
  static bool isValidElementType(Type *ElemTy);

  /// Return an ElementCount instance to represent the (possibly scalable)
  /// number of elements in the vector.
  inline ElementCount getElementCount() const;

  /// Methods for support type inquiry through isa, cast, and dyn_cast.
  static bool classof(const Type *T) {
    return T->getTypeID() == FixedVectorTyID ||
           T->getTypeID() == ScalableVectorTyID;
  }
};

/// Class to represent fixed width SIMD vectors
class FixedVectorType : public VectorType {
protected:
  FixedVectorType(Type *ElTy, unsigned NumElts)
      : VectorType(ElTy, NumElts, FixedVectorTyID) {}

public:
  static FixedVectorType *get(Type *ElementType, unsigned NumElts);

  static FixedVectorType *get(Type *ElementType, const FixedVectorType *FVTy) {
    return get(ElementType, FVTy->getNumElements());
  }

  static FixedVectorType *getInteger(FixedVectorType *VTy) {
    return cast<FixedVectorType>(VectorType::getInteger(VTy));
  }

  static FixedVectorType *getExtendedElementVectorType(FixedVectorType *VTy) {
    return cast<FixedVectorType>(VectorType::getExtendedElementVectorType(VTy));
  }

  static FixedVectorType *getTruncatedElementVectorType(FixedVectorType *VTy) {
    return cast<FixedVectorType>(
        VectorType::getTruncatedElementVectorType(VTy));
  }

  static FixedVectorType *getSubdividedVectorType(FixedVectorType *VTy,
                                                  int NumSubdivs) {
    return cast<FixedVectorType>(
        VectorType::getSubdividedVectorType(VTy, NumSubdivs));
  }

  static FixedVectorType *getHalfElementsVectorType(FixedVectorType *VTy) {
    return cast<FixedVectorType>(VectorType::getHalfElementsVectorType(VTy));
  }

  static FixedVectorType *getDoubleElementsVectorType(FixedVectorType *VTy) {
    return cast<FixedVectorType>(VectorType::getDoubleElementsVectorType(VTy));
  }

  static bool classof(const Type *T) {
    return T->getTypeID() == FixedVectorTyID;
  }

  unsigned getNumElements() const { return ElementQuantity; }
};

/// Class to represent scalable SIMD vectors
class ScalableVectorType : public VectorType {
protected:
  ScalableVectorType(Type *ElTy, unsigned MinNumElts)
      : VectorType(ElTy, MinNumElts, ScalableVectorTyID) {}

public:
  static ScalableVectorType *get(Type *ElementType, unsigned MinNumElts);

  static ScalableVectorType *get(Type *ElementType,
                                 const ScalableVectorType *SVTy) {
    return get(ElementType, SVTy->getMinNumElements());
  }

  static ScalableVectorType *getInteger(ScalableVectorType *VTy) {
    return cast<ScalableVectorType>(VectorType::getInteger(VTy));
  }

  static ScalableVectorType *
  getExtendedElementVectorType(ScalableVectorType *VTy) {
    return cast<ScalableVectorType>(
        VectorType::getExtendedElementVectorType(VTy));
  }

  static ScalableVectorType *
  getTruncatedElementVectorType(ScalableVectorType *VTy) {
    return cast<ScalableVectorType>(
        VectorType::getTruncatedElementVectorType(VTy));
  }

  static ScalableVectorType *getSubdividedVectorType(ScalableVectorType *VTy,
                                                     int NumSubdivs) {
    return cast<ScalableVectorType>(
        VectorType::getSubdividedVectorType(VTy, NumSubdivs));
  }

  static ScalableVectorType *
  getHalfElementsVectorType(ScalableVectorType *VTy) {
    return cast<ScalableVectorType>(VectorType::getHalfElementsVectorType(VTy));
  }

  static ScalableVectorType *
  getDoubleElementsVectorType(ScalableVectorType *VTy) {
    return cast<ScalableVectorType>(
        VectorType::getDoubleElementsVectorType(VTy));
  }

  /// Get the minimum number of elements in this vector. The actual number of
  /// elements in the vector is an integer multiple of this value.
  uint64_t getMinNumElements() const { return ElementQuantity; }

  static bool classof(const Type *T) {
    return T->getTypeID() == ScalableVectorTyID;
  }
};

inline ElementCount VectorType::getElementCount() const {
  return ElementCount::get(ElementQuantity, isa<ScalableVectorType>(this));
}

/// Class to represent pointers.
class PointerType : public Type {
  explicit PointerType(LLVMContext &C, unsigned AddrSpace);

public:
  PointerType(const PointerType &) = delete;
  PointerType &operator=(const PointerType &) = delete;

  /// This constructs a pointer to an object of the specified type in a numbered
  /// address space.
  static PointerType *get(Type *ElementType, unsigned AddressSpace);
  /// This constructs an opaque pointer to an object in a numbered address
  /// space.
  static PointerType *get(LLVMContext &C, unsigned AddressSpace);

  /// This constructs a pointer to an object of the specified type in the
  /// default address space (address space zero).
  static PointerType *getUnqual(Type *ElementType) {
    return PointerType::get(ElementType, 0);
  }

  /// This constructs an opaque pointer to an object in the
  /// default address space (address space zero).
  static PointerType *getUnqual(LLVMContext &C) {
    return PointerType::get(C, 0);
  }

  /// This constructs a pointer type with the same pointee type as input
  /// PointerType (or opaque pointer if the input PointerType is opaque) and the
  /// given address space. This is only useful during the opaque pointer
  /// transition.
  /// TODO: remove after opaque pointer transition is complete.
#if !INTEL_CUSTOMIZATION
  [[deprecated("Use PointerType::get() with LLVMContext argument "
               "instead")]]
#endif // INTEL_CUSTOMIZATION
  static PointerType *
  getWithSamePointeeType(PointerType *PT, unsigned AddressSpace) {
    return get(PT->getContext(), AddressSpace);
  }

<<<<<<< HEAD
  [[deprecated("Always returns true")]] bool isOpaque() const { return true; }
=======
  bool isOpaque() const { return true; }
>>>>>>> 2c3d3aad

  /// Return true if the specified type is valid as a element type.
  static bool isValidElementType(Type *ElemTy);

  /// Return true if we can load or store from a pointer to this type.
  static bool isLoadableOrStorableType(Type *ElemTy);

  /// Return the address space of the Pointer type.
  inline unsigned getAddressSpace() const { return getSubclassData(); }

  /// Return true if either this is an opaque pointer type or if this pointee
  /// type matches Ty. Primarily used for checking if an instruction's pointer
  /// operands are valid types. Will be useless after non-opaque pointers are
  /// removed.
#if !INTEL_CUSTOMIZATION
  [[deprecated("Always returns true")]]
#endif // INTEL_CUSTOMIZATION
  bool
  isOpaqueOrPointeeTypeMatches(Type *) {
    return true;
  }

  /// Return true if both pointer types have the same element type. Two opaque
  /// pointers are considered to have the same element type, while an opaque
  /// and a non-opaque pointer have different element types.
  /// TODO: Remove after opaque pointer transition is complete.
  [[deprecated("Always returns true")]]
  bool hasSameElementTypeAs(PointerType *Other) {
    return true;
  }

  /// Implement support type inquiry through isa, cast, and dyn_cast.
  static bool classof(const Type *T) {
    return T->getTypeID() == PointerTyID;
  }
};

Type *Type::getExtendedType() const {
  assert(
      isIntOrIntVectorTy() &&
      "Original type expected to be a vector of integers or a scalar integer.");
  if (auto *VTy = dyn_cast<VectorType>(this))
    return VectorType::getExtendedElementVectorType(
        const_cast<VectorType *>(VTy));
  return cast<IntegerType>(this)->getExtendedType();
}

Type *Type::getWithNewType(Type *EltTy) const {
  if (auto *VTy = dyn_cast<VectorType>(this))
    return VectorType::get(EltTy, VTy->getElementCount());
  return EltTy;
}

Type *Type::getWithNewBitWidth(unsigned NewBitWidth) const {
  assert(
      isIntOrIntVectorTy() &&
      "Original type expected to be a vector of integers or a scalar integer.");
  return getWithNewType(getIntNTy(getContext(), NewBitWidth));
}

unsigned Type::getPointerAddressSpace() const {
  return cast<PointerType>(getScalarType())->getAddressSpace();
}

/// Class to represent target extensions types, which are generally
/// unintrospectable from target-independent optimizations.
///
/// Target extension types have a string name, and optionally have type and/or
/// integer parameters. The exact meaning of any parameters is dependent on the
/// target.
class TargetExtType : public Type {
  TargetExtType(LLVMContext &C, StringRef Name, ArrayRef<Type *> Types,
                ArrayRef<unsigned> Ints);

  // These strings are ultimately owned by the context.
  StringRef Name;
  unsigned *IntParams;

public:
  TargetExtType(const TargetExtType &) = delete;
  TargetExtType &operator=(const TargetExtType &) = delete;

  /// Return a target extension type having the specified name and optional
  /// type and integer parameters.
  static TargetExtType *get(LLVMContext &Context, StringRef Name,
                            ArrayRef<Type *> Types = std::nullopt,
                            ArrayRef<unsigned> Ints = std::nullopt);

  /// Return the name for this target extension type. Two distinct target
  /// extension types may have the same name if their type or integer parameters
  /// differ.
  StringRef getName() const { return Name; }

  /// Return the type parameters for this particular target extension type. If
  /// there are no parameters, an empty array is returned.
  ArrayRef<Type *> type_params() const {
    return ArrayRef(type_param_begin(), type_param_end());
  }

  using type_param_iterator = Type::subtype_iterator;
  type_param_iterator type_param_begin() const { return ContainedTys; }
  type_param_iterator type_param_end() const {
    return &ContainedTys[NumContainedTys];
  }

  Type *getTypeParameter(unsigned i) const { return getContainedType(i); }
  unsigned getNumTypeParameters() const { return getNumContainedTypes(); }

  /// Return the integer parameters for this particular target extension type.
  /// If there are no parameters, an empty array is returned.
  ArrayRef<unsigned> int_params() const {
    return ArrayRef(IntParams, getNumIntParameters());
  }

  unsigned getIntParameter(unsigned i) const { return IntParams[i]; }
  unsigned getNumIntParameters() const { return getSubclassData(); }

  enum Property {
    /// zeroinitializer is valid for this target extension type.
    HasZeroInit = 1U << 0,
    /// This type may be used as the value type of a global variable.
    CanBeGlobal = 1U << 1,
  };

  /// Returns true if the target extension type contains the given property.
  bool hasProperty(Property Prop) const;

  /// Returns an underlying layout type for the target extension type. This
  /// type can be used to query size and alignment information, if it is
  /// appropriate (although note that the layout type may also be void). It is
  /// not legal to bitcast between this type and the layout type, however.
  Type *getLayoutType() const;

  /// Methods for support type inquiry through isa, cast, and dyn_cast.
  static bool classof(const Type *T) { return T->getTypeID() == TargetExtTyID; }
};

StringRef Type::getTargetExtName() const {
  return cast<TargetExtType>(this)->getName();
}

} // end namespace llvm

#endif // LLVM_IR_DERIVEDTYPES_H<|MERGE_RESOLUTION|>--- conflicted
+++ resolved
@@ -734,11 +734,7 @@
     return get(PT->getContext(), AddressSpace);
   }
 
-<<<<<<< HEAD
-  [[deprecated("Always returns true")]] bool isOpaque() const { return true; }
-=======
   bool isOpaque() const { return true; }
->>>>>>> 2c3d3aad
 
   /// Return true if the specified type is valid as a element type.
   static bool isValidElementType(Type *ElemTy);
