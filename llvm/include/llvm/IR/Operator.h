--- conflicted
+++ resolved
@@ -586,15 +586,12 @@
       Type *SourceType, ArrayRef<const Value *> Index, const DataLayout &DL,
       APInt &Offset,
       function_ref<bool(Value &, APInt &)> ExternalAnalysis = nullptr);
-<<<<<<< HEAD
-=======
 
   /// Collect the offset of this GEP as a map of Values to their associated
   /// APInt multipliers, as well as a total Constant Offset.
   bool collectOffset(const DataLayout &DL, unsigned BitWidth,
                      MapVector<Value *, APInt> &VariableOffsets,
                      APInt &ConstantOffset) const;
->>>>>>> 130e135d
 };
 
 #if INTEL_CUSTOMIZATION
