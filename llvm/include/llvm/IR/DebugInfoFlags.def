//===- llvm/IR/DebugInfoFlags.def - Debug info flag definitions -*- C++ -*-===//
//
//                     The LLVM Compiler Infrastructure
//
// This file is distributed under the University of Illinois Open Source
// License. See LICENSE.TXT for details.
//
//===----------------------------------------------------------------------===//
//
// Macros for running through debug info flags.
//
//===----------------------------------------------------------------------===//

// TODO: Add other DW-based macros.
#ifndef HANDLE_DI_FLAG
#error "Missing macro definition of HANDLE_DI_FLAG"
#endif

HANDLE_DI_FLAG(1, Private)
HANDLE_DI_FLAG(2, Protected)
HANDLE_DI_FLAG(3, Public)
HANDLE_DI_FLAG((1 << 2), FwdDecl)
HANDLE_DI_FLAG((1 << 3), AppleBlock)
HANDLE_DI_FLAG((1 << 4), BlockByrefStruct)
HANDLE_DI_FLAG((1 << 5), Virtual)
HANDLE_DI_FLAG((1 << 6), Artificial)
HANDLE_DI_FLAG((1 << 7), Explicit)
HANDLE_DI_FLAG((1 << 8), Prototyped)
HANDLE_DI_FLAG((1 << 9), ObjcClassComplete)
HANDLE_DI_FLAG((1 << 10), ObjectPointer)
HANDLE_DI_FLAG((1 << 11), Vector)
HANDLE_DI_FLAG((1 << 12), StaticMember)
HANDLE_DI_FLAG((1 << 13), LValueReference)
HANDLE_DI_FLAG((1 << 14), RValueReference)
HANDLE_DI_FLAG((1 << 15), ExternalTypeRef)
<<<<<<< HEAD
HANDLE_DI_FLAG((1 << 16), Thunk) // INTEL
=======
HANDLE_DI_FLAG((1 << 16), SingleInheritance)
HANDLE_DI_FLAG((2 << 16), MultipleInheritance)
HANDLE_DI_FLAG((3 << 16), VirtualInheritance)
HANDLE_DI_FLAG((1 << 18), IntroducedVirtual)
>>>>>>> 0a480b2c

#undef HANDLE_DI_FLAG<|MERGE_RESOLUTION|>--- conflicted
+++ resolved
@@ -33,13 +33,10 @@
 HANDLE_DI_FLAG((1 << 13), LValueReference)
 HANDLE_DI_FLAG((1 << 14), RValueReference)
 HANDLE_DI_FLAG((1 << 15), ExternalTypeRef)
-<<<<<<< HEAD
-HANDLE_DI_FLAG((1 << 16), Thunk) // INTEL
-=======
 HANDLE_DI_FLAG((1 << 16), SingleInheritance)
 HANDLE_DI_FLAG((2 << 16), MultipleInheritance)
 HANDLE_DI_FLAG((3 << 16), VirtualInheritance)
 HANDLE_DI_FLAG((1 << 18), IntroducedVirtual)
->>>>>>> 0a480b2c
+HANDLE_DI_FLAG((1 << 19), Thunk) // INTEL
 
 #undef HANDLE_DI_FLAG