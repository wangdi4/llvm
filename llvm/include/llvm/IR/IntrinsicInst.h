//===-- llvm/IntrinsicInst.h - Intrinsic Instruction Wrappers ---*- C++ -*-===//
//
// Part of the LLVM Project, under the Apache License v2.0 with LLVM Exceptions.
// See https://llvm.org/LICENSE.txt for license information.
// SPDX-License-Identifier: Apache-2.0 WITH LLVM-exception
//
//===----------------------------------------------------------------------===//
//
// This file defines classes that make it really easy to deal with intrinsic
// functions with the isa/dyncast family of functions.  In particular, this
// allows you to do things like:
//
//     if (MemCpyInst *MCI = dyn_cast<MemCpyInst>(Inst))
//        ... MCI->getDest() ... MCI->getSource() ...
//
// All intrinsic function calls are instances of the call instruction, so these
// are all subclasses of the CallInst class.  Note that none of these classes
// has state or virtual methods, which is an important part of this gross/neat
// hack working.
//
//===----------------------------------------------------------------------===//

#ifndef LLVM_IR_INTRINSICINST_H
#define LLVM_IR_INTRINSICINST_H

#include "llvm/IR/Constants.h"
#include "llvm/IR/DebugInfoMetadata.h"
#include "llvm/IR/DerivedTypes.h"
#include "llvm/IR/FPEnv.h"
#include "llvm/IR/Function.h"
#include "llvm/IR/GlobalVariable.h"
#include "llvm/IR/Instructions.h"
#include "llvm/IR/Intrinsics.h"
#include "llvm/IR/Metadata.h"
#include "llvm/IR/Value.h"
#include "llvm/Support/Casting.h"
#include <cassert>
#include <cstdint>

namespace llvm {

/// A wrapper class for inspecting calls to intrinsic functions.
/// This allows the standard isa/dyncast/cast functionality to work with calls
/// to intrinsic functions.
class IntrinsicInst : public CallInst {
public:
  IntrinsicInst() = delete;
  IntrinsicInst(const IntrinsicInst &) = delete;
  IntrinsicInst &operator=(const IntrinsicInst &) = delete;

  /// Return the intrinsic ID of this intrinsic.
  Intrinsic::ID getIntrinsicID() const {
    return getCalledFunction()->getIntrinsicID();
  }

  /// Return true if swapping the first two arguments to the intrinsic produces
  /// the same result.
  bool isCommutative() const {
    switch (getIntrinsicID()) {
    case Intrinsic::maxnum:
    case Intrinsic::minnum:
    case Intrinsic::maximum:
    case Intrinsic::minimum:
    case Intrinsic::smax:
    case Intrinsic::smin:
    case Intrinsic::umax:
    case Intrinsic::umin:
    case Intrinsic::sadd_sat:
    case Intrinsic::uadd_sat:
    case Intrinsic::sadd_with_overflow:
    case Intrinsic::uadd_with_overflow:
    case Intrinsic::smul_with_overflow:
    case Intrinsic::umul_with_overflow:
    case Intrinsic::smul_fix:
    case Intrinsic::umul_fix:
    case Intrinsic::smul_fix_sat:
    case Intrinsic::umul_fix_sat:
    case Intrinsic::fma:
    case Intrinsic::fmuladd:
      return true;
    default:
      return false;
    }
  }

  // Checks if the intrinsic is an annotation.
  bool isAssumeLikeIntrinsic() const {
    switch (getIntrinsicID()) {
    default: break;
    case Intrinsic::assume:
    case Intrinsic::sideeffect:
    case Intrinsic::pseudoprobe:
    case Intrinsic::dbg_declare:
    case Intrinsic::dbg_value:
    case Intrinsic::dbg_label:
    case Intrinsic::invariant_start:
    case Intrinsic::invariant_end:
    case Intrinsic::lifetime_start:
    case Intrinsic::lifetime_end:
    case Intrinsic::experimental_noalias_scope_decl:
    case Intrinsic::objectsize:
    case Intrinsic::ptr_annotation:
    case Intrinsic::var_annotation:
      return true;
    }
    return false;
  }

  // Methods for support type inquiry through isa, cast, and dyn_cast:
  static bool classof(const CallInst *I) {
    if (const Function *CF = I->getCalledFunction())
      return CF->isIntrinsic();
    return false;
  }
  static bool classof(const Value *V) {
    return isa<CallInst>(V) && classof(cast<CallInst>(V));
  }
};

/// Check if \p ID corresponds to a debug info intrinsic.
static inline bool isDbgInfoIntrinsic(Intrinsic::ID ID) {
  switch (ID) {
  case Intrinsic::dbg_declare:
  case Intrinsic::dbg_value:
  case Intrinsic::dbg_addr:
  case Intrinsic::dbg_label:
    return true;
  default:
    return false;
  }
}

/// This is the common base class for debug info intrinsics.
class DbgInfoIntrinsic : public IntrinsicInst {
public:
  /// \name Casting methods
  /// @{
  static bool classof(const IntrinsicInst *I) {
    return isDbgInfoIntrinsic(I->getIntrinsicID());
  }
  static bool classof(const Value *V) {
    return isa<IntrinsicInst>(V) && classof(cast<IntrinsicInst>(V));
  }
  /// @}
};

/// This is the common base class for debug info intrinsics for variables.
class DbgVariableIntrinsic : public DbgInfoIntrinsic {
public:
  // Iterator for ValueAsMetadata that internally uses direct pointer iteration
  // over either a ValueAsMetadata* or a ValueAsMetadata**, dereferencing to the
  // ValueAsMetadata .
  class location_op_iterator
      : public iterator_facade_base<location_op_iterator,
                                    std::bidirectional_iterator_tag, Value *> {
    PointerUnion<ValueAsMetadata *, ValueAsMetadata **> I;

  public:
    location_op_iterator(ValueAsMetadata *SingleIter) : I(SingleIter) {}
    location_op_iterator(ValueAsMetadata **MultiIter) : I(MultiIter) {}

    location_op_iterator(const location_op_iterator &R) : I(R.I) {}
    location_op_iterator &operator=(const location_op_iterator &R) {
      I = R.I;
      return *this;
    }
    bool operator==(const location_op_iterator &RHS) const {
      return I == RHS.I;
    }
    const Value *operator*() const {
      ValueAsMetadata *VAM = I.is<ValueAsMetadata *>()
                                 ? I.get<ValueAsMetadata *>()
                                 : *I.get<ValueAsMetadata **>();
      return VAM->getValue();
    };
    Value *operator*() {
      ValueAsMetadata *VAM = I.is<ValueAsMetadata *>()
                                 ? I.get<ValueAsMetadata *>()
                                 : *I.get<ValueAsMetadata **>();
      return VAM->getValue();
    }
    location_op_iterator &operator++() {
      if (I.is<ValueAsMetadata *>())
        I = I.get<ValueAsMetadata *>() + 1;
      else
        I = I.get<ValueAsMetadata **>() + 1;
      return *this;
    }
    location_op_iterator &operator--() {
      if (I.is<ValueAsMetadata *>())
        I = I.get<ValueAsMetadata *>() - 1;
      else
        I = I.get<ValueAsMetadata **>() - 1;
      return *this;
    }
  };

  /// Get the locations corresponding to the variable referenced by the debug
  /// info intrinsic.  Depending on the intrinsic, this could be the
  /// variable's value or its address.
  iterator_range<location_op_iterator> location_ops() const;

  Value *getVariableLocationOp(unsigned OpIdx) const;

  void replaceVariableLocationOp(Value *OldValue, Value *NewValue);
  void replaceVariableLocationOp(unsigned OpIdx, Value *NewValue);

  void setVariable(DILocalVariable *NewVar) {
    setArgOperand(1, MetadataAsValue::get(NewVar->getContext(), NewVar));
  }

  void setExpression(DIExpression *NewExpr) {
    setArgOperand(2, MetadataAsValue::get(NewExpr->getContext(), NewExpr));
  }

  unsigned getNumVariableLocationOps() const {
    if (hasArgList())
      return cast<DIArgList>(getRawLocation())->getArgs().size();
    return 1;
  }

  bool hasArgList() const { return isa<DIArgList>(getRawLocation()); }

  /// Does this describe the address of a local variable. True for dbg.addr
  /// and dbg.declare, but not dbg.value, which describes its value.
  bool isAddressOfVariable() const {
    return getIntrinsicID() != Intrinsic::dbg_value;
  }

  void setUndef() {
    // TODO: When/if we remove duplicate values from DIArgLists, we don't need
    // this set anymore.
    SmallPtrSet<Value *, 4> RemovedValues;
    for (Value *OldValue : location_ops()) {
      if (!RemovedValues.insert(OldValue).second)
        continue;
      Value *Undef = UndefValue::get(OldValue->getType());
      replaceVariableLocationOp(OldValue, Undef);
    }
  }

  bool isUndef() const {
    return (getNumVariableLocationOps() == 0 &&
            !getExpression()->isComplex()) ||
           any_of(location_ops(), [](Value *V) { return isa<UndefValue>(V); });
  }

  DILocalVariable *getVariable() const {
    return cast<DILocalVariable>(getRawVariable());
  }

  DIExpression *getExpression() const {
    return cast<DIExpression>(getRawExpression());
  }

  Metadata *getRawLocation() const {
    return cast<MetadataAsValue>(getArgOperand(0))->getMetadata();
  }

  Metadata *getRawVariable() const {
    return cast<MetadataAsValue>(getArgOperand(1))->getMetadata();
  }

  Metadata *getRawExpression() const {
    return cast<MetadataAsValue>(getArgOperand(2))->getMetadata();
  }

  /// Use of this should generally be avoided; instead,
  /// replaceVariableLocationOp and addVariableLocationOps should be used where
  /// possible to avoid creating invalid state.
  void setRawLocation(Metadata *Location) {
    return setArgOperand(0, MetadataAsValue::get(getContext(), Location));
  }

  /// Get the size (in bits) of the variable, or fragment of the variable that
  /// is described.
  Optional<uint64_t> getFragmentSizeInBits() const;

  /// \name Casting methods
  /// @{
  static bool classof(const IntrinsicInst *I) {
    switch (I->getIntrinsicID()) {
    case Intrinsic::dbg_declare:
    case Intrinsic::dbg_value:
    case Intrinsic::dbg_addr:
      return true;
    default:
      return false;
    }
  }
  static bool classof(const Value *V) {
    return isa<IntrinsicInst>(V) && classof(cast<IntrinsicInst>(V));
  }
  /// @}
private:
  void setArgOperand(unsigned i, Value *v) {
    DbgInfoIntrinsic::setArgOperand(i, v);
  }
  void setOperand(unsigned i, Value *v) { DbgInfoIntrinsic::setOperand(i, v); }
};

/// This represents the llvm.dbg.declare instruction.
class DbgDeclareInst : public DbgVariableIntrinsic {
public:
  Value *getAddress() const {
    assert(getNumVariableLocationOps() == 1 &&
           "dbg.declare must have exactly 1 location operand.");
    return getVariableLocationOp(0);
  }

  /// \name Casting methods
  /// @{
  static bool classof(const IntrinsicInst *I) {
    return I->getIntrinsicID() == Intrinsic::dbg_declare;
  }
  static bool classof(const Value *V) {
    return isa<IntrinsicInst>(V) && classof(cast<IntrinsicInst>(V));
  }
  /// @}
};

/// This represents the llvm.dbg.addr instruction.
class DbgAddrIntrinsic : public DbgVariableIntrinsic {
public:
  Value *getAddress() const {
    assert(getNumVariableLocationOps() == 1 &&
           "dbg.addr must have exactly 1 location operand.");
    return getVariableLocationOp(0);
  }

  /// \name Casting methods
  /// @{
  static bool classof(const IntrinsicInst *I) {
    return I->getIntrinsicID() == Intrinsic::dbg_addr;
  }
  static bool classof(const Value *V) {
    return isa<IntrinsicInst>(V) && classof(cast<IntrinsicInst>(V));
  }
};

/// This represents the llvm.dbg.value instruction.
class DbgValueInst : public DbgVariableIntrinsic {
public:
  // The default argument should only be used in ISel, and the default option
  // should be removed once ISel support for multiple location ops is complete.
  Value *getValue(unsigned OpIdx = 0) const {
    return getVariableLocationOp(OpIdx);
  }
  iterator_range<location_op_iterator> getValues() const {
    return location_ops();
  }

  /// \name Casting methods
  /// @{
  static bool classof(const IntrinsicInst *I) {
    return I->getIntrinsicID() == Intrinsic::dbg_value;
  }
  static bool classof(const Value *V) {
    return isa<IntrinsicInst>(V) && classof(cast<IntrinsicInst>(V));
  }
  /// @}
};

/// This represents the llvm.dbg.label instruction.
class DbgLabelInst : public DbgInfoIntrinsic {
public:
  DILabel *getLabel() const { return cast<DILabel>(getRawLabel()); }

  Metadata *getRawLabel() const {
    return cast<MetadataAsValue>(getArgOperand(0))->getMetadata();
  }

  /// Methods for support type inquiry through isa, cast, and dyn_cast:
  /// @{
  static bool classof(const IntrinsicInst *I) {
    return I->getIntrinsicID() == Intrinsic::dbg_label;
  }
  static bool classof(const Value *V) {
    return isa<IntrinsicInst>(V) && classof(cast<IntrinsicInst>(V));
  }
  /// @}
};

/// This is the common base class for vector predication intrinsics.
class VPIntrinsic : public IntrinsicInst {
public:
  static Optional<int> GetMaskParamPos(Intrinsic::ID IntrinsicID);
  static Optional<int> GetVectorLengthParamPos(Intrinsic::ID IntrinsicID);

  /// The llvm.vp.* intrinsics for this instruction Opcode
  static Intrinsic::ID GetForOpcode(unsigned OC);

  // Whether \p ID is a VP intrinsic ID.
  static bool IsVPIntrinsic(Intrinsic::ID);

  /// \return the mask parameter or nullptr.
  Value *getMaskParam() const;

  /// \return the vector length parameter or nullptr.
  Value *getVectorLengthParam() const;

  /// \return whether the vector length param can be ignored.
  bool canIgnoreVectorLengthParam() const;

  /// \return the static element count (vector number of elements) the vector
  /// length parameter applies to.
  ElementCount getStaticVectorLength() const;

  // Methods for support type inquiry through isa, cast, and dyn_cast:
  static bool classof(const IntrinsicInst *I) {
    return IsVPIntrinsic(I->getIntrinsicID());
  }
  static bool classof(const Value *V) {
    return isa<IntrinsicInst>(V) && classof(cast<IntrinsicInst>(V));
  }

  // Equivalent non-predicated opcode
  unsigned getFunctionalOpcode() const {
    return GetFunctionalOpcodeForVP(getIntrinsicID());
  }

  // Equivalent non-predicated opcode
  static unsigned GetFunctionalOpcodeForVP(Intrinsic::ID ID);
};

/// This is the common base class for constrained floating point intrinsics.
class ConstrainedFPIntrinsic : public IntrinsicInst {
public:
  bool isUnaryOp() const;
  bool isTernaryOp() const;
  Optional<RoundingMode> getRoundingMode() const;
  Optional<fp::ExceptionBehavior> getExceptionBehavior() const;

  // Methods for support type inquiry through isa, cast, and dyn_cast:
  static bool classof(const IntrinsicInst *I);
  static bool classof(const Value *V) {
    return isa<IntrinsicInst>(V) && classof(cast<IntrinsicInst>(V));
  }
};

/// Constrained floating point compare intrinsics.
class ConstrainedFPCmpIntrinsic : public ConstrainedFPIntrinsic {
public:
  FCmpInst::Predicate getPredicate() const;

  // Methods for support type inquiry through isa, cast, and dyn_cast:
  static bool classof(const IntrinsicInst *I) {
    switch (I->getIntrinsicID()) {
    case Intrinsic::experimental_constrained_fcmp:
    case Intrinsic::experimental_constrained_fcmps:
      return true;
    default:
      return false;
    }
  }
  static bool classof(const Value *V) {
    return isa<IntrinsicInst>(V) && classof(cast<IntrinsicInst>(V));
  }
};

<<<<<<< HEAD
#if INTEL_CUSTOMIZATION
/// Protected floating point compare intrinsic.
class IntelHonorFCmpIntrinsic : public IntrinsicInst {
public:
  FCmpInst::Predicate getPredicate() const;

  // Methods for support type inquiry through isa, cast, and dyn_cast:
  static bool classof(const IntrinsicInst *I) {
    switch (I->getIntrinsicID()) {
    case Intrinsic::intel_honor_fcmp:
      return true;
    default:
      return false;
    }
  }
  static bool classof(const Value *V) {
    return isa<IntrinsicInst>(V) && classof(cast<IntrinsicInst>(V));
  }
};
#endif // INTEL_CUSTOMIZATION

/// This class represents min/max intrinsics.
class LimitingIntrinsic : public IntrinsicInst {
public:
  static bool classof(const IntrinsicInst *I) {
    switch (I->getIntrinsicID()) {
    case Intrinsic::umin:
    case Intrinsic::umax:
    case Intrinsic::smin:
    case Intrinsic::smax:
      return true;
    default:
      return false;
    }
  }
  static bool classof(const Value *V) {
    return isa<IntrinsicInst>(V) && classof(cast<IntrinsicInst>(V));
  }

  Value *getLHS() const { return const_cast<Value *>(getArgOperand(0)); }
  Value *getRHS() const { return const_cast<Value *>(getArgOperand(1)); }

  /// Returns the comparison predicate underlying the intrinsic.
  ICmpInst::Predicate getPredicate() const {
    switch (getIntrinsicID()) {
    case Intrinsic::umin:
      return ICmpInst::Predicate::ICMP_ULT;
    case Intrinsic::umax:
      return ICmpInst::Predicate::ICMP_UGT;
    case Intrinsic::smin:
      return ICmpInst::Predicate::ICMP_SLT;
    case Intrinsic::smax:
      return ICmpInst::Predicate::ICMP_SGT;
    default:
      llvm_unreachable("Invalid intrinsic");
    }
  }

  /// Whether the intrinsic is signed or unsigned.
  bool isSigned() const { return ICmpInst::isSigned(getPredicate()); };
};

=======
>>>>>>> 8371dde4
/// This class represents an intrinsic that is based on a binary operation.
/// This includes op.with.overflow and saturating add/sub intrinsics.
class BinaryOpIntrinsic : public IntrinsicInst {
public:
  static bool classof(const IntrinsicInst *I) {
    switch (I->getIntrinsicID()) {
    case Intrinsic::uadd_with_overflow:
    case Intrinsic::sadd_with_overflow:
    case Intrinsic::usub_with_overflow:
    case Intrinsic::ssub_with_overflow:
    case Intrinsic::umul_with_overflow:
    case Intrinsic::smul_with_overflow:
    case Intrinsic::uadd_sat:
    case Intrinsic::sadd_sat:
    case Intrinsic::usub_sat:
    case Intrinsic::ssub_sat:
      return true;
    default:
      return false;
    }
  }
  static bool classof(const Value *V) {
    return isa<IntrinsicInst>(V) && classof(cast<IntrinsicInst>(V));
  }

  Value *getLHS() const { return const_cast<Value *>(getArgOperand(0)); }
  Value *getRHS() const { return const_cast<Value *>(getArgOperand(1)); }

  /// Returns the binary operation underlying the intrinsic.
  Instruction::BinaryOps getBinaryOp() const;

  /// Whether the intrinsic is signed or unsigned.
  bool isSigned() const;

  /// Returns one of OBO::NoSignedWrap or OBO::NoUnsignedWrap.
  unsigned getNoWrapKind() const;
};

/// Represents an op.with.overflow intrinsic.
class WithOverflowInst : public BinaryOpIntrinsic {
public:
  static bool classof(const IntrinsicInst *I) {
    switch (I->getIntrinsicID()) {
    case Intrinsic::uadd_with_overflow:
    case Intrinsic::sadd_with_overflow:
    case Intrinsic::usub_with_overflow:
    case Intrinsic::ssub_with_overflow:
    case Intrinsic::umul_with_overflow:
    case Intrinsic::smul_with_overflow:
      return true;
    default:
      return false;
    }
  }
  static bool classof(const Value *V) {
    return isa<IntrinsicInst>(V) && classof(cast<IntrinsicInst>(V));
  }
};

/// Represents a saturating add/sub intrinsic.
class SaturatingInst : public BinaryOpIntrinsic {
public:
  static bool classof(const IntrinsicInst *I) {
    switch (I->getIntrinsicID()) {
    case Intrinsic::uadd_sat:
    case Intrinsic::sadd_sat:
    case Intrinsic::usub_sat:
    case Intrinsic::ssub_sat:
      return true;
    default:
      return false;
    }
  }
  static bool classof(const Value *V) {
    return isa<IntrinsicInst>(V) && classof(cast<IntrinsicInst>(V));
  }
};

/// Common base class for all memory intrinsics. Simply provides
/// common methods.
/// Written as CRTP to avoid a common base class amongst the
/// three atomicity hierarchies.
template <typename Derived> class MemIntrinsicBase : public IntrinsicInst {
private:
  enum { ARG_DEST = 0, ARG_LENGTH = 2 };

public:
  Value *getRawDest() const {
    return const_cast<Value *>(getArgOperand(ARG_DEST));
  }
  const Use &getRawDestUse() const { return getArgOperandUse(ARG_DEST); }
  Use &getRawDestUse() { return getArgOperandUse(ARG_DEST); }

  Value *getLength() const {
    return const_cast<Value *>(getArgOperand(ARG_LENGTH));
  }
  const Use &getLengthUse() const { return getArgOperandUse(ARG_LENGTH); }
  Use &getLengthUse() { return getArgOperandUse(ARG_LENGTH); }

  /// This is just like getRawDest, but it strips off any cast
  /// instructions (including addrspacecast) that feed it, giving the
  /// original input.  The returned value is guaranteed to be a pointer.
  Value *getDest() const { return getRawDest()->stripPointerCasts(); }

  unsigned getDestAddressSpace() const {
    return cast<PointerType>(getRawDest()->getType())->getAddressSpace();
  }

  /// FIXME: Remove this function once transition to Align is over.
  /// Use getDestAlign() instead.
  unsigned getDestAlignment() const {
    if (auto MA = getParamAlign(ARG_DEST))
      return MA->value();
    return 0;
  }
  MaybeAlign getDestAlign() const { return getParamAlign(ARG_DEST); }

  /// Set the specified arguments of the instruction.
  void setDest(Value *Ptr) {
    assert(getRawDest()->getType() == Ptr->getType() &&
           "setDest called with pointer of wrong type!");
    setArgOperand(ARG_DEST, Ptr);
  }

  /// FIXME: Remove this function once transition to Align is over.
  /// Use the version that takes MaybeAlign instead of this one.
  void setDestAlignment(unsigned Alignment) {
    setDestAlignment(MaybeAlign(Alignment));
  }
  void setDestAlignment(MaybeAlign Alignment) {
    removeParamAttr(ARG_DEST, Attribute::Alignment);
    if (Alignment)
      addParamAttr(ARG_DEST,
                   Attribute::getWithAlignment(getContext(), *Alignment));
  }
  void setDestAlignment(Align Alignment) {
    removeParamAttr(ARG_DEST, Attribute::Alignment);
    addParamAttr(ARG_DEST,
                 Attribute::getWithAlignment(getContext(), Alignment));
  }

  void setLength(Value *L) {
    assert(getLength()->getType() == L->getType() &&
           "setLength called with value of wrong type!");
    setArgOperand(ARG_LENGTH, L);
  }
};

/// Common base class for all memory transfer intrinsics. Simply provides
/// common methods.
template <class BaseCL> class MemTransferBase : public BaseCL {
private:
  enum { ARG_SOURCE = 1 };

public:
  /// Return the arguments to the instruction.
  Value *getRawSource() const {
    return const_cast<Value *>(BaseCL::getArgOperand(ARG_SOURCE));
  }
  const Use &getRawSourceUse() const {
    return BaseCL::getArgOperandUse(ARG_SOURCE);
  }
  Use &getRawSourceUse() { return BaseCL::getArgOperandUse(ARG_SOURCE); }

  /// This is just like getRawSource, but it strips off any cast
  /// instructions that feed it, giving the original input.  The returned
  /// value is guaranteed to be a pointer.
  Value *getSource() const { return getRawSource()->stripPointerCasts(); }

  unsigned getSourceAddressSpace() const {
    return cast<PointerType>(getRawSource()->getType())->getAddressSpace();
  }

  /// FIXME: Remove this function once transition to Align is over.
  /// Use getSourceAlign() instead.
  unsigned getSourceAlignment() const {
    if (auto MA = BaseCL::getParamAlign(ARG_SOURCE))
      return MA->value();
    return 0;
  }

  MaybeAlign getSourceAlign() const {
    return BaseCL::getParamAlign(ARG_SOURCE);
  }

  void setSource(Value *Ptr) {
    assert(getRawSource()->getType() == Ptr->getType() &&
           "setSource called with pointer of wrong type!");
    BaseCL::setArgOperand(ARG_SOURCE, Ptr);
  }

  /// FIXME: Remove this function once transition to Align is over.
  /// Use the version that takes MaybeAlign instead of this one.
  void setSourceAlignment(unsigned Alignment) {
    setSourceAlignment(MaybeAlign(Alignment));
  }
  void setSourceAlignment(MaybeAlign Alignment) {
    BaseCL::removeParamAttr(ARG_SOURCE, Attribute::Alignment);
    if (Alignment)
      BaseCL::addParamAttr(ARG_SOURCE, Attribute::getWithAlignment(
                                           BaseCL::getContext(), *Alignment));
  }
  void setSourceAlignment(Align Alignment) {
    BaseCL::removeParamAttr(ARG_SOURCE, Attribute::Alignment);
    BaseCL::addParamAttr(ARG_SOURCE, Attribute::getWithAlignment(
                                         BaseCL::getContext(), Alignment));
  }
};

/// Common base class for all memset intrinsics. Simply provides
/// common methods.
template <class BaseCL> class MemSetBase : public BaseCL {
private:
  enum { ARG_VALUE = 1 };

public:
  Value *getValue() const {
    return const_cast<Value *>(BaseCL::getArgOperand(ARG_VALUE));
  }
  const Use &getValueUse() const { return BaseCL::getArgOperandUse(ARG_VALUE); }
  Use &getValueUse() { return BaseCL::getArgOperandUse(ARG_VALUE); }

  void setValue(Value *Val) {
    assert(getValue()->getType() == Val->getType() &&
           "setValue called with value of wrong type!");
    BaseCL::setArgOperand(ARG_VALUE, Val);
  }
};

// The common base class for the atomic memset/memmove/memcpy intrinsics
// i.e. llvm.element.unordered.atomic.memset/memcpy/memmove
class AtomicMemIntrinsic : public MemIntrinsicBase<AtomicMemIntrinsic> {
private:
  enum { ARG_ELEMENTSIZE = 3 };

public:
  Value *getRawElementSizeInBytes() const {
    return const_cast<Value *>(getArgOperand(ARG_ELEMENTSIZE));
  }

  ConstantInt *getElementSizeInBytesCst() const {
    return cast<ConstantInt>(getRawElementSizeInBytes());
  }

  uint32_t getElementSizeInBytes() const {
    return getElementSizeInBytesCst()->getZExtValue();
  }

  void setElementSizeInBytes(Constant *V) {
    assert(V->getType() == Type::getInt8Ty(getContext()) &&
           "setElementSizeInBytes called with value of wrong type!");
    setArgOperand(ARG_ELEMENTSIZE, V);
  }

  static bool classof(const IntrinsicInst *I) {
    switch (I->getIntrinsicID()) {
    case Intrinsic::memcpy_element_unordered_atomic:
    case Intrinsic::memmove_element_unordered_atomic:
    case Intrinsic::memset_element_unordered_atomic:
      return true;
    default:
      return false;
    }
  }
  static bool classof(const Value *V) {
    return isa<IntrinsicInst>(V) && classof(cast<IntrinsicInst>(V));
  }
};

/// This class represents atomic memset intrinsic
// i.e. llvm.element.unordered.atomic.memset
class AtomicMemSetInst : public MemSetBase<AtomicMemIntrinsic> {
public:
  static bool classof(const IntrinsicInst *I) {
    return I->getIntrinsicID() == Intrinsic::memset_element_unordered_atomic;
  }
  static bool classof(const Value *V) {
    return isa<IntrinsicInst>(V) && classof(cast<IntrinsicInst>(V));
  }
};

// This class wraps the atomic memcpy/memmove intrinsics
// i.e. llvm.element.unordered.atomic.memcpy/memmove
class AtomicMemTransferInst : public MemTransferBase<AtomicMemIntrinsic> {
public:
  static bool classof(const IntrinsicInst *I) {
    switch (I->getIntrinsicID()) {
    case Intrinsic::memcpy_element_unordered_atomic:
    case Intrinsic::memmove_element_unordered_atomic:
      return true;
    default:
      return false;
    }
  }
  static bool classof(const Value *V) {
    return isa<IntrinsicInst>(V) && classof(cast<IntrinsicInst>(V));
  }
};

/// This class represents the atomic memcpy intrinsic
/// i.e. llvm.element.unordered.atomic.memcpy
class AtomicMemCpyInst : public AtomicMemTransferInst {
public:
  static bool classof(const IntrinsicInst *I) {
    return I->getIntrinsicID() == Intrinsic::memcpy_element_unordered_atomic;
  }
  static bool classof(const Value *V) {
    return isa<IntrinsicInst>(V) && classof(cast<IntrinsicInst>(V));
  }
};

/// This class represents the atomic memmove intrinsic
/// i.e. llvm.element.unordered.atomic.memmove
class AtomicMemMoveInst : public AtomicMemTransferInst {
public:
  static bool classof(const IntrinsicInst *I) {
    return I->getIntrinsicID() == Intrinsic::memmove_element_unordered_atomic;
  }
  static bool classof(const Value *V) {
    return isa<IntrinsicInst>(V) && classof(cast<IntrinsicInst>(V));
  }
};

/// This is the common base class for memset/memcpy/memmove.
class MemIntrinsic : public MemIntrinsicBase<MemIntrinsic> {
private:
  enum { ARG_VOLATILE = 3 };

public:
  ConstantInt *getVolatileCst() const {
    return cast<ConstantInt>(const_cast<Value *>(getArgOperand(ARG_VOLATILE)));
  }

  bool isVolatile() const { return !getVolatileCst()->isZero(); }

  void setVolatile(Constant *V) { setArgOperand(ARG_VOLATILE, V); }

  // Methods for support type inquiry through isa, cast, and dyn_cast:
  static bool classof(const IntrinsicInst *I) {
    switch (I->getIntrinsicID()) {
    case Intrinsic::memcpy:
    case Intrinsic::memmove:
    case Intrinsic::memset:
    case Intrinsic::memcpy_inline:
      return true;
    default:
      return false;
    }
  }
  static bool classof(const Value *V) {
    return isa<IntrinsicInst>(V) && classof(cast<IntrinsicInst>(V));
  }
};

/// This class wraps the llvm.memset intrinsic.
class MemSetInst : public MemSetBase<MemIntrinsic> {
public:
  // Methods for support type inquiry through isa, cast, and dyn_cast:
  static bool classof(const IntrinsicInst *I) {
    return I->getIntrinsicID() == Intrinsic::memset;
  }
  static bool classof(const Value *V) {
    return isa<IntrinsicInst>(V) && classof(cast<IntrinsicInst>(V));
  }
};

/// This class wraps the llvm.memcpy/memmove intrinsics.
class MemTransferInst : public MemTransferBase<MemIntrinsic> {
public:
  // Methods for support type inquiry through isa, cast, and dyn_cast:
  static bool classof(const IntrinsicInst *I) {
    switch (I->getIntrinsicID()) {
    case Intrinsic::memcpy:
    case Intrinsic::memmove:
    case Intrinsic::memcpy_inline:
      return true;
    default:
      return false;
    }
  }
  static bool classof(const Value *V) {
    return isa<IntrinsicInst>(V) && classof(cast<IntrinsicInst>(V));
  }
};

/// This class wraps the llvm.memcpy intrinsic.
class MemCpyInst : public MemTransferInst {
public:
  // Methods for support type inquiry through isa, cast, and dyn_cast:
  static bool classof(const IntrinsicInst *I) {
    return I->getIntrinsicID() == Intrinsic::memcpy;
  }
  static bool classof(const Value *V) {
    return isa<IntrinsicInst>(V) && classof(cast<IntrinsicInst>(V));
  }
};

/// This class wraps the llvm.memmove intrinsic.
class MemMoveInst : public MemTransferInst {
public:
  // Methods for support type inquiry through isa, cast, and dyn_cast:
  static bool classof(const IntrinsicInst *I) {
    return I->getIntrinsicID() == Intrinsic::memmove;
  }
  static bool classof(const Value *V) {
    return isa<IntrinsicInst>(V) && classof(cast<IntrinsicInst>(V));
  }
};

/// This class wraps the llvm.memcpy.inline intrinsic.
class MemCpyInlineInst : public MemTransferInst {
public:
  ConstantInt *getLength() const {
    return cast<ConstantInt>(MemTransferInst::getLength());
  }
  // Methods for support type inquiry through isa, cast, and dyn_cast:
  static bool classof(const IntrinsicInst *I) {
    return I->getIntrinsicID() == Intrinsic::memcpy_inline;
  }
  static bool classof(const Value *V) {
    return isa<IntrinsicInst>(V) && classof(cast<IntrinsicInst>(V));
  }
};

// The common base class for any memset/memmove/memcpy intrinsics;
// whether they be atomic or non-atomic.
// i.e. llvm.element.unordered.atomic.memset/memcpy/memmove
//  and llvm.memset/memcpy/memmove
class AnyMemIntrinsic : public MemIntrinsicBase<AnyMemIntrinsic> {
public:
  bool isVolatile() const {
    // Only the non-atomic intrinsics can be volatile
    if (auto *MI = dyn_cast<MemIntrinsic>(this))
      return MI->isVolatile();
    return false;
  }

  static bool classof(const IntrinsicInst *I) {
    switch (I->getIntrinsicID()) {
    case Intrinsic::memcpy:
    case Intrinsic::memcpy_inline:
    case Intrinsic::memmove:
    case Intrinsic::memset:
    case Intrinsic::memcpy_element_unordered_atomic:
    case Intrinsic::memmove_element_unordered_atomic:
    case Intrinsic::memset_element_unordered_atomic:
      return true;
    default:
      return false;
    }
  }
  static bool classof(const Value *V) {
    return isa<IntrinsicInst>(V) && classof(cast<IntrinsicInst>(V));
  }
};

/// This class represents any memset intrinsic
// i.e. llvm.element.unordered.atomic.memset
// and  llvm.memset
class AnyMemSetInst : public MemSetBase<AnyMemIntrinsic> {
public:
  static bool classof(const IntrinsicInst *I) {
    switch (I->getIntrinsicID()) {
    case Intrinsic::memset:
    case Intrinsic::memset_element_unordered_atomic:
      return true;
    default:
      return false;
    }
  }
  static bool classof(const Value *V) {
    return isa<IntrinsicInst>(V) && classof(cast<IntrinsicInst>(V));
  }
};

// This class wraps any memcpy/memmove intrinsics
// i.e. llvm.element.unordered.atomic.memcpy/memmove
// and  llvm.memcpy/memmove
class AnyMemTransferInst : public MemTransferBase<AnyMemIntrinsic> {
public:
  static bool classof(const IntrinsicInst *I) {
    switch (I->getIntrinsicID()) {
    case Intrinsic::memcpy:
    case Intrinsic::memcpy_inline:
    case Intrinsic::memmove:
    case Intrinsic::memcpy_element_unordered_atomic:
    case Intrinsic::memmove_element_unordered_atomic:
      return true;
    default:
      return false;
    }
  }
  static bool classof(const Value *V) {
    return isa<IntrinsicInst>(V) && classof(cast<IntrinsicInst>(V));
  }
};

/// This class represents any memcpy intrinsic
/// i.e. llvm.element.unordered.atomic.memcpy
///  and llvm.memcpy
class AnyMemCpyInst : public AnyMemTransferInst {
public:
  static bool classof(const IntrinsicInst *I) {
    switch (I->getIntrinsicID()) {
    case Intrinsic::memcpy:
    case Intrinsic::memcpy_inline:
    case Intrinsic::memcpy_element_unordered_atomic:
      return true;
    default:
      return false;
    }
  }
  static bool classof(const Value *V) {
    return isa<IntrinsicInst>(V) && classof(cast<IntrinsicInst>(V));
  }
};

/// This class represents any memmove intrinsic
/// i.e. llvm.element.unordered.atomic.memmove
///  and llvm.memmove
class AnyMemMoveInst : public AnyMemTransferInst {
public:
  static bool classof(const IntrinsicInst *I) {
    switch (I->getIntrinsicID()) {
    case Intrinsic::memmove:
    case Intrinsic::memmove_element_unordered_atomic:
      return true;
    default:
      return false;
    }
  }
  static bool classof(const Value *V) {
    return isa<IntrinsicInst>(V) && classof(cast<IntrinsicInst>(V));
  }
};

#if INTEL_CUSTOMIZATION
  class AddressInst : public IntrinsicInst {
  public:
    static bool classof(const IntrinsicInst *I) {
      return I->getIntrinsicID() == Intrinsic::intel_fakeload ||
             I->getIntrinsicID() == Intrinsic::intel_subscript ||
             I->getIntrinsicID() == Intrinsic::intel_subscript_nonexact;
    }
    static bool classof(const Value *V) {
      return isa<IntrinsicInst>(V) && classof(cast<IntrinsicInst>(V));
    }

    Value *getPointerOperand() const {
      return getArgOperand(getPointerOperandIndex());
    }

    Type *getPointerOperandType() const {
      return getPointerOperand()->getType();
    }

    unsigned getPointerAddressSpace() const {
      return getPointerOperandType()->getPointerAddressSpace();
    }
  private:
    int getPointerOperandIndex() const {
      return getIntrinsicID() == Intrinsic::intel_fakeload ? 0 : 3;
    }
  };

  class SubscriptInst : public AddressInst {
  public:
    static bool classof(const IntrinsicInst *I) {
      return I->getIntrinsicID() == Intrinsic::intel_subscript ||
             I->getIntrinsicID() == Intrinsic::intel_subscript_nonexact;
    }
    static bool classof(const Value *V) {
      return isa<IntrinsicInst>(V) && classof(cast<IntrinsicInst>(V));
    }

    bool isExact() const {
      return getIntrinsicID() != Intrinsic::intel_subscript_nonexact;
    }

    // Returns the rank in the subscript call arguments plus a rank of the
    // indexed type.
    //
    // For ex.:
    //   call subscript(<rank> 1, ..., [10 x [5 x float]]* %p, ...)
    //   This method will return 3, where indexed type rank is 2.
    unsigned getTypeRank() const {
      Type *PtrType = getPointerOperandType();
      assert(PtrType->isPointerTy() && "Pointer type expected");

      Type *MemoryType = PtrType->getPointerElementType();

      unsigned TypeRank = 0;
      while (MemoryType->isArrayTy()) {
        ++TypeRank;
        MemoryType = MemoryType->getArrayElementType();
      }

      return getRank() + TypeRank;
    }

    unsigned getRank() const {
      return static_cast<unsigned>(
          cast<ConstantInt>(const_cast<Value *>(getArgOperand(0)))
              ->getValue()
              .getZExtValue());
    }

    Value *getLowerBound() const {
      return cast<Value>(const_cast<Value *>(getArgOperand(1)));
    }

    Value *getStride() const {
      return cast<Value>(const_cast<Value *>(getArgOperand(2)));
    }

    Value *getIndex() const {
      return cast<Value>(const_cast<Value *>(getArgOperand(4)));
    }

    bool hasAllConstantIndices() const {
      return isa<ConstantInt>(getLowerBound()) &&
             isa<ConstantInt>(getStride()) && isa<ConstantInt>(getIndex());
    }

    /// Computes number of elements in returned pointer.
    /// For scalar pointer returns 0.
    static unsigned getResultVectorNumElements(ArrayRef<Value*> Args);

    /// Computes number of elements in returned pointer
    /// For scalar pointer returns 0.
    static unsigned getResultVectorNumElements(ArrayRef<Type*> ArgTys);
  };

  class FakeloadInst : public AddressInst {
  public:
    static bool classof(const IntrinsicInst *I) {
      return I->getIntrinsicID() == Intrinsic::intel_fakeload;
    }
    static bool classof(const Value *V) {
      return isa<IntrinsicInst>(V) && classof(cast<IntrinsicInst>(V));
    }
  };

  /// This is the common base class for var.annotation intrinsic.
  class VarAnnotIntrinsic : public IntrinsicInst {
  public:
    /// \brief Return true if the register attribute is set for var.annotation.
    ///
    /// When the HLS feature is on, var.annotation intrinsic is annotated with
    /// a string which indicates whether the register attribute is set or not.
    bool hasRegisterAttributeSet() const;

    /// \name Casting methods
    /// @{
    static bool classof(const IntrinsicInst *I) {
      return I->getIntrinsicID() == Intrinsic::var_annotation;
    }
    static bool classof(const Value *V) {
      return isa<IntrinsicInst>(V) && classof(cast<IntrinsicInst>(V));
    }
    /// @}
  };

  class ForCpyStrInst : public IntrinsicInst {
  private:
    enum {
      ARG_DEST = 0,
      ARG_DESTLEN,
      ARG_SRC,
      ARG_SRCLEN,
      ARG_PADDING,
      ARG_VOLATILE
    };

  public:
    Value *getDest() const {
      return const_cast<Value *>(getArgOperand(ARG_DEST));
    }
    Value *getDestLength() const {
      return const_cast<Value *>(getArgOperand(ARG_DESTLEN));
    }
    MaybeAlign getDestAlign() const { return getParamAlign(ARG_DEST); }

    Value *getSource() const {
      return const_cast<Value *>(getArgOperand(ARG_SRC));
    }
    Value *getSourceLength() const {
      return const_cast<Value *>(getArgOperand(ARG_SRCLEN));
    }
    MaybeAlign getSourceAlign() const { return getParamAlign(ARG_SRC); }

    Value *getPadding() const {
      return const_cast<Value *>(getArgOperand(ARG_PADDING));
    }

    ConstantInt *getVolatileCst() const {
      return cast<ConstantInt>(
          const_cast<Value *>(getArgOperand(ARG_VOLATILE)));
    }

    bool isVolatile() const { return !getVolatileCst()->isZero(); }

    void setVolatile(Constant *V) { setArgOperand(ARG_VOLATILE, V); }

    static bool classof(const IntrinsicInst *I) {
      return I->getIntrinsicID() == Intrinsic::for_cpystr;
    }
    static bool classof(const Value *V) {
      return isa<IntrinsicInst>(V) && classof(cast<IntrinsicInst>(V));
    }
  };

#endif // INTEL_CUSTOMIZATION

/// This represents the llvm.va_start intrinsic.
class VAStartInst : public IntrinsicInst {
public:
  static bool classof(const IntrinsicInst *I) {
    return I->getIntrinsicID() == Intrinsic::vastart;
  }
  static bool classof(const Value *V) {
    return isa<IntrinsicInst>(V) && classof(cast<IntrinsicInst>(V));
  }

  Value *getArgList() const { return const_cast<Value *>(getArgOperand(0)); }
};

/// This represents the llvm.va_end intrinsic.
class VAEndInst : public IntrinsicInst {
public:
  static bool classof(const IntrinsicInst *I) {
    return I->getIntrinsicID() == Intrinsic::vaend;
  }
  static bool classof(const Value *V) {
    return isa<IntrinsicInst>(V) && classof(cast<IntrinsicInst>(V));
  }

  Value *getArgList() const { return const_cast<Value *>(getArgOperand(0)); }
};

/// This represents the llvm.va_copy intrinsic.
class VACopyInst : public IntrinsicInst {
public:
  static bool classof(const IntrinsicInst *I) {
    return I->getIntrinsicID() == Intrinsic::vacopy;
  }
  static bool classof(const Value *V) {
    return isa<IntrinsicInst>(V) && classof(cast<IntrinsicInst>(V));
  }

  Value *getDest() const { return const_cast<Value *>(getArgOperand(0)); }
  Value *getSrc() const { return const_cast<Value *>(getArgOperand(1)); }
};

/// This represents the llvm.instrprof_increment intrinsic.
class InstrProfIncrementInst : public IntrinsicInst {
public:
  static bool classof(const IntrinsicInst *I) {
    return I->getIntrinsicID() == Intrinsic::instrprof_increment;
  }
  static bool classof(const Value *V) {
    return isa<IntrinsicInst>(V) && classof(cast<IntrinsicInst>(V));
  }

  GlobalVariable *getName() const {
    return cast<GlobalVariable>(
        const_cast<Value *>(getArgOperand(0))->stripPointerCasts());
  }

  ConstantInt *getHash() const {
    return cast<ConstantInt>(const_cast<Value *>(getArgOperand(1)));
  }

  ConstantInt *getNumCounters() const {
    return cast<ConstantInt>(const_cast<Value *>(getArgOperand(2)));
  }

  ConstantInt *getIndex() const {
    return cast<ConstantInt>(const_cast<Value *>(getArgOperand(3)));
  }

  Value *getStep() const;
};

class InstrProfIncrementInstStep : public InstrProfIncrementInst {
public:
  static bool classof(const IntrinsicInst *I) {
    return I->getIntrinsicID() == Intrinsic::instrprof_increment_step;
  }
  static bool classof(const Value *V) {
    return isa<IntrinsicInst>(V) && classof(cast<IntrinsicInst>(V));
  }
};

/// This represents the llvm.instrprof_value_profile intrinsic.
class InstrProfValueProfileInst : public IntrinsicInst {
public:
  static bool classof(const IntrinsicInst *I) {
    return I->getIntrinsicID() == Intrinsic::instrprof_value_profile;
  }
  static bool classof(const Value *V) {
    return isa<IntrinsicInst>(V) && classof(cast<IntrinsicInst>(V));
  }

  GlobalVariable *getName() const {
    return cast<GlobalVariable>(
        const_cast<Value *>(getArgOperand(0))->stripPointerCasts());
  }

  ConstantInt *getHash() const {
    return cast<ConstantInt>(const_cast<Value *>(getArgOperand(1)));
  }

  Value *getTargetValue() const {
    return cast<Value>(const_cast<Value *>(getArgOperand(2)));
  }

  ConstantInt *getValueKind() const {
    return cast<ConstantInt>(const_cast<Value *>(getArgOperand(3)));
  }

  // Returns the value site index.
  ConstantInt *getIndex() const {
    return cast<ConstantInt>(const_cast<Value *>(getArgOperand(4)));
  }
};

class PseudoProbeInst : public IntrinsicInst {
public:
  static bool classof(const IntrinsicInst *I) {
    return I->getIntrinsicID() == Intrinsic::pseudoprobe;
  }

  static bool classof(const Value *V) {
    return isa<IntrinsicInst>(V) && classof(cast<IntrinsicInst>(V));
  }

  ConstantInt *getFuncGuid() const {
    return cast<ConstantInt>(const_cast<Value *>(getArgOperand(0)));
  }

  ConstantInt *getIndex() const {
    return cast<ConstantInt>(const_cast<Value *>(getArgOperand(1)));
  }

  ConstantInt *getAttributes() const {
    return cast<ConstantInt>(const_cast<Value *>(getArgOperand(2)));
  }

  ConstantInt *getFactor() const {
    return cast<ConstantInt>(const_cast<Value *>(getArgOperand(3)));
  }
};

class NoAliasScopeDeclInst : public IntrinsicInst {
public:
  static bool classof(const IntrinsicInst *I) {
    return I->getIntrinsicID() == Intrinsic::experimental_noalias_scope_decl;
  }

  static bool classof(const Value *V) {
    return isa<IntrinsicInst>(V) && classof(cast<IntrinsicInst>(V));
  }

  MDNode *getScopeList() const {
    auto *MV =
        cast<MetadataAsValue>(getOperand(Intrinsic::NoAliasScopeDeclScopeArg));
    return cast<MDNode>(MV->getMetadata());
  }

  void setScopeList(MDNode *ScopeList) {
    setOperand(Intrinsic::NoAliasScopeDeclScopeArg,
               MetadataAsValue::get(getContext(), ScopeList));
  }
};

// Defined in Statepoint.h -- NOT a subclass of IntrinsicInst
class GCStatepointInst;

/// Common base class for representing values projected from a statepoint.
/// Currently, the only projections available are gc.result and gc.relocate.
class GCProjectionInst : public IntrinsicInst {
public:
  static bool classof(const IntrinsicInst *I) {
    return I->getIntrinsicID() == Intrinsic::experimental_gc_relocate ||
      I->getIntrinsicID() == Intrinsic::experimental_gc_result;
  }

  static bool classof(const Value *V) {
    return isa<IntrinsicInst>(V) && classof(cast<IntrinsicInst>(V));
  }

  /// Return true if this relocate is tied to the invoke statepoint.
  /// This includes relocates which are on the unwinding path.
  bool isTiedToInvoke() const {
    const Value *Token = getArgOperand(0);

    return isa<LandingPadInst>(Token) || isa<InvokeInst>(Token);
  }

  /// The statepoint with which this gc.relocate is associated.
  const GCStatepointInst *getStatepoint() const;
};

/// Represents calls to the gc.relocate intrinsic.
class GCRelocateInst : public GCProjectionInst {
public:
  static bool classof(const IntrinsicInst *I) {
    return I->getIntrinsicID() == Intrinsic::experimental_gc_relocate;
  }

  static bool classof(const Value *V) {
    return isa<IntrinsicInst>(V) && classof(cast<IntrinsicInst>(V));
  }

  /// The index into the associate statepoint's argument list
  /// which contains the base pointer of the pointer whose
  /// relocation this gc.relocate describes.
  unsigned getBasePtrIndex() const {
    return cast<ConstantInt>(getArgOperand(1))->getZExtValue();
  }

  /// The index into the associate statepoint's argument list which
  /// contains the pointer whose relocation this gc.relocate describes.
  unsigned getDerivedPtrIndex() const {
    return cast<ConstantInt>(getArgOperand(2))->getZExtValue();
  }

  Value *getBasePtr() const;
  Value *getDerivedPtr() const;
};

/// Represents calls to the gc.result intrinsic.
class GCResultInst : public GCProjectionInst {
public:
  static bool classof(const IntrinsicInst *I) {
    return I->getIntrinsicID() == Intrinsic::experimental_gc_result;
  }

  static bool classof(const Value *V) {
    return isa<IntrinsicInst>(V) && classof(cast<IntrinsicInst>(V));
  }
};


/// This represents the llvm.assume intrinsic.
class AssumeInst : public IntrinsicInst {
public:
  static bool classof(const IntrinsicInst *I) {
    return I->getIntrinsicID() == Intrinsic::assume;
  }
  static bool classof(const Value *V) {
    return isa<IntrinsicInst>(V) && classof(cast<IntrinsicInst>(V));
  }
};

} // end namespace llvm

#endif // LLVM_IR_INTRINSICINST_H<|MERGE_RESOLUTION|>--- conflicted
+++ resolved
@@ -458,7 +458,6 @@
   }
 };
 
-<<<<<<< HEAD
 #if INTEL_CUSTOMIZATION
 /// Protected floating point compare intrinsic.
 class IntelHonorFCmpIntrinsic : public IntrinsicInst {
@@ -480,49 +479,6 @@
 };
 #endif // INTEL_CUSTOMIZATION
 
-/// This class represents min/max intrinsics.
-class LimitingIntrinsic : public IntrinsicInst {
-public:
-  static bool classof(const IntrinsicInst *I) {
-    switch (I->getIntrinsicID()) {
-    case Intrinsic::umin:
-    case Intrinsic::umax:
-    case Intrinsic::smin:
-    case Intrinsic::smax:
-      return true;
-    default:
-      return false;
-    }
-  }
-  static bool classof(const Value *V) {
-    return isa<IntrinsicInst>(V) && classof(cast<IntrinsicInst>(V));
-  }
-
-  Value *getLHS() const { return const_cast<Value *>(getArgOperand(0)); }
-  Value *getRHS() const { return const_cast<Value *>(getArgOperand(1)); }
-
-  /// Returns the comparison predicate underlying the intrinsic.
-  ICmpInst::Predicate getPredicate() const {
-    switch (getIntrinsicID()) {
-    case Intrinsic::umin:
-      return ICmpInst::Predicate::ICMP_ULT;
-    case Intrinsic::umax:
-      return ICmpInst::Predicate::ICMP_UGT;
-    case Intrinsic::smin:
-      return ICmpInst::Predicate::ICMP_SLT;
-    case Intrinsic::smax:
-      return ICmpInst::Predicate::ICMP_SGT;
-    default:
-      llvm_unreachable("Invalid intrinsic");
-    }
-  }
-
-  /// Whether the intrinsic is signed or unsigned.
-  bool isSigned() const { return ICmpInst::isSigned(getPredicate()); };
-};
-
-=======
->>>>>>> 8371dde4
 /// This class represents an intrinsic that is based on a binary operation.
 /// This includes op.with.overflow and saturating add/sub intrinsics.
 class BinaryOpIntrinsic : public IntrinsicInst {
