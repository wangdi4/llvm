//===-- llvm/IntrinsicInst.h - Intrinsic Instruction Wrappers ---*- C++ -*-===//
// INTEL_CUSTOMIZATION
//
// INTEL CONFIDENTIAL
//
// Modifications, Copyright (C) 2021 Intel Corporation
//
// This software and the related documents are Intel copyrighted materials, and
// your use of them is governed by the express license under which they were
// provided to you ("License"). Unless the License provides otherwise, you may
// not use, modify, copy, publish, distribute, disclose or transmit this
// software or the related documents without Intel's prior written permission.
//
// This software and the related documents are provided as is, with no express
// or implied warranties, other than those that are expressly stated in the
// License.
//
// end INTEL_CUSTOMIZATION
//
// Part of the LLVM Project, under the Apache License v2.0 with LLVM Exceptions.
// See https://llvm.org/LICENSE.txt for license information.
// SPDX-License-Identifier: Apache-2.0 WITH LLVM-exception
//
//===----------------------------------------------------------------------===//
//
// This file defines classes that make it really easy to deal with intrinsic
// functions with the isa/dyncast family of functions.  In particular, this
// allows you to do things like:
//
//     if (MemCpyInst *MCI = dyn_cast<MemCpyInst>(Inst))
//        ... MCI->getDest() ... MCI->getSource() ...
//
// All intrinsic function calls are instances of the call instruction, so these
// are all subclasses of the CallInst class.  Note that none of these classes
// has state or virtual methods, which is an important part of this gross/neat
// hack working.
//
//===----------------------------------------------------------------------===//

#ifndef LLVM_IR_INTRINSICINST_H
#define LLVM_IR_INTRINSICINST_H

#include "llvm/ADT/StringSet.h"
#include "llvm/IR/Constants.h"
#include "llvm/IR/DebugInfoMetadata.h"
#include "llvm/IR/DerivedTypes.h"
#include "llvm/IR/FPEnv.h"
#include "llvm/IR/Function.h"
#include "llvm/IR/GlobalVariable.h"
#include "llvm/IR/Instructions.h"
#include "llvm/IR/Intrinsics.h"
#include "llvm/IR/Value.h"
#include "llvm/Support/Casting.h"
#include <cassert>
#include <cstdint>
#include <optional>

namespace llvm {

class Metadata;

/// A wrapper class for inspecting calls to intrinsic functions.
/// This allows the standard isa/dyncast/cast functionality to work with calls
/// to intrinsic functions.
class IntrinsicInst : public CallInst {
public:
  IntrinsicInst() = delete;
  IntrinsicInst(const IntrinsicInst &) = delete;
  IntrinsicInst &operator=(const IntrinsicInst &) = delete;

  /// Return the intrinsic ID of this intrinsic.
  Intrinsic::ID getIntrinsicID() const {
    return getCalledFunction()->getIntrinsicID();
  }

  /// Return true if swapping the first two arguments to the intrinsic produces
  /// the same result.
  bool isCommutative() const {
    switch (getIntrinsicID()) {
    case Intrinsic::maxnum:
    case Intrinsic::minnum:
    case Intrinsic::maximum:
    case Intrinsic::minimum:
    case Intrinsic::smax:
    case Intrinsic::smin:
    case Intrinsic::umax:
    case Intrinsic::umin:
    case Intrinsic::sadd_sat:
    case Intrinsic::uadd_sat:
    case Intrinsic::sadd_with_overflow:
    case Intrinsic::uadd_with_overflow:
    case Intrinsic::smul_with_overflow:
    case Intrinsic::umul_with_overflow:
    case Intrinsic::smul_fix:
    case Intrinsic::umul_fix:
    case Intrinsic::smul_fix_sat:
    case Intrinsic::umul_fix_sat:
    case Intrinsic::fma:
    case Intrinsic::fmuladd:
      return true;
    default:
      return false;
    }
  }

  /// Checks if the intrinsic is an annotation.
  bool isAssumeLikeIntrinsic() const {
    switch (getIntrinsicID()) {
    default:
      break;
    case Intrinsic::assume:
    case Intrinsic::sideeffect:
    case Intrinsic::pseudoprobe:
    case Intrinsic::dbg_assign:
    case Intrinsic::dbg_declare:
    case Intrinsic::dbg_value:
    case Intrinsic::dbg_label:
#if INTEL_CUSTOMIZATION
    case Intrinsic::intel_directive_elementsize:
#if INTEL_FEATURE_MARKERCOUNT
    case Intrinsic::mark_loop_header:
    case Intrinsic::mark_prolog:
    case Intrinsic::mark_epilog:
#endif // INTEL_FEATURE_MARKERCOUNT
#endif // INTEL_CUSTOMIZATION
    case Intrinsic::invariant_start:
    case Intrinsic::invariant_end:
    case Intrinsic::lifetime_start:
    case Intrinsic::lifetime_end:
    case Intrinsic::experimental_noalias_scope_decl:
    case Intrinsic::objectsize:
    case Intrinsic::ptr_annotation:
    case Intrinsic::var_annotation:
      return true;
    }
    return false;
  }

  /// Check if the intrinsic might lower into a regular function call in the
  /// course of IR transformations
  static bool mayLowerToFunctionCall(Intrinsic::ID IID);

  /// Methods for support type inquiry through isa, cast, and dyn_cast:
  static bool classof(const CallInst *I) {
    if (const Function *CF = I->getCalledFunction())
      return CF->isIntrinsic();
    return false;
  }
  static bool classof(const Value *V) {
    return isa<CallInst>(V) && classof(cast<CallInst>(V));
  }
};

/// Check if \p ID corresponds to a lifetime intrinsic.
static inline bool isLifetimeIntrinsic(Intrinsic::ID ID) {
  switch (ID) {
  case Intrinsic::lifetime_start:
  case Intrinsic::lifetime_end:
    return true;
  default:
    return false;
  }
}

/// This is the common base class for lifetime intrinsics.
class LifetimeIntrinsic : public IntrinsicInst {
public:
  /// \name Casting methods
  /// @{
  static bool classof(const IntrinsicInst *I) {
    return isLifetimeIntrinsic(I->getIntrinsicID());
  }
  static bool classof(const Value *V) {
    return isa<IntrinsicInst>(V) && classof(cast<IntrinsicInst>(V));
  }
  /// @}
};

/// Check if \p ID corresponds to a debug info intrinsic.
static inline bool isDbgInfoIntrinsic(Intrinsic::ID ID) {
  switch (ID) {
  case Intrinsic::dbg_declare:
  case Intrinsic::dbg_value:
  case Intrinsic::dbg_label:
  case Intrinsic::dbg_assign:
    return true;
  default:
    return false;
  }
}

/// This is the common base class for debug info intrinsics.
class DbgInfoIntrinsic : public IntrinsicInst {
public:
  /// \name Casting methods
  /// @{
  static bool classof(const IntrinsicInst *I) {
    return isDbgInfoIntrinsic(I->getIntrinsicID());
  }
  static bool classof(const Value *V) {
    return isa<IntrinsicInst>(V) && classof(cast<IntrinsicInst>(V));
  }
  /// @}
};

// Iterator for ValueAsMetadata that internally uses direct pointer iteration
// over either a ValueAsMetadata* or a ValueAsMetadata**, dereferencing to the
// ValueAsMetadata .
class location_op_iterator
    : public iterator_facade_base<location_op_iterator,
                                  std::bidirectional_iterator_tag, Value *> {
  PointerUnion<ValueAsMetadata *, ValueAsMetadata **> I;

public:
  location_op_iterator(ValueAsMetadata *SingleIter) : I(SingleIter) {}
  location_op_iterator(ValueAsMetadata **MultiIter) : I(MultiIter) {}

  location_op_iterator(const location_op_iterator &R) : I(R.I) {}
  location_op_iterator &operator=(const location_op_iterator &R) {
    I = R.I;
    return *this;
  }
  bool operator==(const location_op_iterator &RHS) const { return I == RHS.I; }
  const Value *operator*() const {
    ValueAsMetadata *VAM = isa<ValueAsMetadata *>(I)
                               ? cast<ValueAsMetadata *>(I)
                               : *cast<ValueAsMetadata **>(I);
    return VAM->getValue();
  };
  Value *operator*() {
    ValueAsMetadata *VAM = isa<ValueAsMetadata *>(I)
                               ? cast<ValueAsMetadata *>(I)
                               : *cast<ValueAsMetadata **>(I);
    return VAM->getValue();
  }
  location_op_iterator &operator++() {
    if (isa<ValueAsMetadata *>(I))
      I = cast<ValueAsMetadata *>(I) + 1;
    else
      I = cast<ValueAsMetadata **>(I) + 1;
    return *this;
  }
  location_op_iterator &operator--() {
    if (isa<ValueAsMetadata *>(I))
      I = cast<ValueAsMetadata *>(I) - 1;
    else
      I = cast<ValueAsMetadata **>(I) - 1;
    return *this;
  }
};

/// Lightweight class that wraps the location operand metadata of a debug
/// intrinsic. The raw location may be a ValueAsMetadata, an empty MDTuple,
/// or a DIArgList.
class RawLocationWrapper {
  Metadata *RawLocation = nullptr;

public:
  RawLocationWrapper() = default;
  explicit RawLocationWrapper(Metadata *RawLocation)
      : RawLocation(RawLocation) {
    // Allow ValueAsMetadata, empty MDTuple, DIArgList.
    assert(RawLocation && "unexpected null RawLocation");
    assert(isa<ValueAsMetadata>(RawLocation) || isa<DIArgList>(RawLocation) ||
           (isa<MDNode>(RawLocation) &&
            !cast<MDNode>(RawLocation)->getNumOperands()));
  }
  Metadata *getRawLocation() const { return RawLocation; }
  /// Get the locations corresponding to the variable referenced by the debug
  /// info intrinsic.  Depending on the intrinsic, this could be the
  /// variable's value or its address.
  iterator_range<location_op_iterator> location_ops() const;
  Value *getVariableLocationOp(unsigned OpIdx) const;
  unsigned getNumVariableLocationOps() const {
    if (hasArgList())
      return cast<DIArgList>(getRawLocation())->getArgs().size();
    return 1;
  }
  bool hasArgList() const { return isa<DIArgList>(getRawLocation()); }
  bool isKillLocation(const DIExpression *Expression) const {
    // Check for "kill" sentinel values.
    // Non-variadic: empty metadata.
    if (!hasArgList() && isa<MDNode>(getRawLocation()))
      return true;
    // Variadic: empty DIArgList with empty expression.
    if (getNumVariableLocationOps() == 0 && !Expression->isComplex())
      return true;
    // Variadic and non-variadic: Interpret expressions using undef or poison
    // values as kills.
    return any_of(location_ops(), [](Value *V) { return isa<UndefValue>(V); });
  }

  friend bool operator==(const RawLocationWrapper &A,
                         const RawLocationWrapper &B) {
    return A.RawLocation == B.RawLocation;
  }
  friend bool operator!=(const RawLocationWrapper &A,
                         const RawLocationWrapper &B) {
    return !(A == B);
  }
  friend bool operator>(const RawLocationWrapper &A,
                        const RawLocationWrapper &B) {
    return A.RawLocation > B.RawLocation;
  }
  friend bool operator>=(const RawLocationWrapper &A,
                         const RawLocationWrapper &B) {
    return A.RawLocation >= B.RawLocation;
  }
  friend bool operator<(const RawLocationWrapper &A,
                        const RawLocationWrapper &B) {
    return A.RawLocation < B.RawLocation;
  }
  friend bool operator<=(const RawLocationWrapper &A,
                         const RawLocationWrapper &B) {
    return A.RawLocation <= B.RawLocation;
  }
};

/// This is the common base class for debug info intrinsics for variables.
class DbgVariableIntrinsic : public DbgInfoIntrinsic {
public:
  /// Get the locations corresponding to the variable referenced by the debug
  /// info intrinsic.  Depending on the intrinsic, this could be the
  /// variable's value or its address.
  iterator_range<location_op_iterator> location_ops() const;

  Value *getVariableLocationOp(unsigned OpIdx) const;

  void replaceVariableLocationOp(Value *OldValue, Value *NewValue);
  void replaceVariableLocationOp(unsigned OpIdx, Value *NewValue);
  /// Adding a new location operand will always result in this intrinsic using
  /// an ArgList, and must always be accompanied by a new expression that uses
  /// the new operand.
  void addVariableLocationOps(ArrayRef<Value *> NewValues,
                              DIExpression *NewExpr);

  void setVariable(DILocalVariable *NewVar) {
    setArgOperand(1, MetadataAsValue::get(NewVar->getContext(), NewVar));
  }

  void setExpression(DIExpression *NewExpr) {
    setArgOperand(2, MetadataAsValue::get(NewExpr->getContext(), NewExpr));
  }

  unsigned getNumVariableLocationOps() const {
    return getWrappedLocation().getNumVariableLocationOps();
  }

  bool hasArgList() const { return getWrappedLocation().hasArgList(); }

  /// Does this describe the address of a local variable. True for dbg.declare,
  /// but not dbg.value, which describes its value, or dbg.assign, which
  /// describes a combination of the variable's value and address.
  bool isAddressOfVariable() const {
    return getIntrinsicID() == Intrinsic::dbg_declare;
  }

  void setKillLocation() {
    // TODO: When/if we remove duplicate values from DIArgLists, we don't need
    // this set anymore.
    SmallPtrSet<Value *, 4> RemovedValues;
    for (Value *OldValue : location_ops()) {
      if (!RemovedValues.insert(OldValue).second)
        continue;
      Value *Poison = PoisonValue::get(OldValue->getType());
      replaceVariableLocationOp(OldValue, Poison);
    }
  }

  bool isKillLocation() const {
    return getWrappedLocation().isKillLocation(getExpression());
  }

  DILocalVariable *getVariable() const {
    return cast<DILocalVariable>(getRawVariable());
  }

  DIExpression *getExpression() const {
    return cast<DIExpression>(getRawExpression());
  }

  Metadata *getRawLocation() const {
    return cast<MetadataAsValue>(getArgOperand(0))->getMetadata();
  }

  RawLocationWrapper getWrappedLocation() const {
    return RawLocationWrapper(getRawLocation());
  }

  Metadata *getRawVariable() const {
    return cast<MetadataAsValue>(getArgOperand(1))->getMetadata();
  }

  Metadata *getRawExpression() const {
    return cast<MetadataAsValue>(getArgOperand(2))->getMetadata();
  }

  /// Use of this should generally be avoided; instead,
  /// replaceVariableLocationOp and addVariableLocationOps should be used where
  /// possible to avoid creating invalid state.
  void setRawLocation(Metadata *Location) {
    return setArgOperand(0, MetadataAsValue::get(getContext(), Location));
  }

  /// Get the size (in bits) of the variable, or fragment of the variable that
  /// is described.
  std::optional<uint64_t> getFragmentSizeInBits() const;

  /// Get the FragmentInfo for the variable.
  std::optional<DIExpression::FragmentInfo> getFragment() const {
    return getExpression()->getFragmentInfo();
  }

  /// Get the FragmentInfo for the variable if it exists, otherwise return a
  /// FragmentInfo that covers the entire variable if the variable size is
  /// known, otherwise return a zero-sized fragment.
  DIExpression::FragmentInfo getFragmentOrEntireVariable() const {
    DIExpression::FragmentInfo VariableSlice(0, 0);
    // Get the fragment or variable size, or zero.
    if (auto Sz = getFragmentSizeInBits())
      VariableSlice.SizeInBits = *Sz;
    if (auto Frag = getExpression()->getFragmentInfo())
      VariableSlice.OffsetInBits = Frag->OffsetInBits;
    return VariableSlice;
  }

  /// \name Casting methods
  /// @{
  static bool classof(const IntrinsicInst *I) {
    switch (I->getIntrinsicID()) {
    case Intrinsic::dbg_declare:
    case Intrinsic::dbg_value:
    case Intrinsic::dbg_assign:
      return true;
    default:
      return false;
    }
  }
  static bool classof(const Value *V) {
    return isa<IntrinsicInst>(V) && classof(cast<IntrinsicInst>(V));
  }
  /// @}
protected:
  void setArgOperand(unsigned i, Value *v) {
    DbgInfoIntrinsic::setArgOperand(i, v);
  }
  void setOperand(unsigned i, Value *v) { DbgInfoIntrinsic::setOperand(i, v); }
};

/// This represents the llvm.dbg.declare instruction.
class DbgDeclareInst : public DbgVariableIntrinsic {
public:
  Value *getAddress() const {
    assert(getNumVariableLocationOps() == 1 &&
           "dbg.declare must have exactly 1 location operand.");
    return getVariableLocationOp(0);
  }

  /// \name Casting methods
  /// @{
  static bool classof(const IntrinsicInst *I) {
    return I->getIntrinsicID() == Intrinsic::dbg_declare;
  }
  static bool classof(const Value *V) {
    return isa<IntrinsicInst>(V) && classof(cast<IntrinsicInst>(V));
  }
  /// @}
};

/// This represents the llvm.dbg.value instruction.
class DbgValueInst : public DbgVariableIntrinsic {
public:
  // The default argument should only be used in ISel, and the default option
  // should be removed once ISel support for multiple location ops is complete.
  Value *getValue(unsigned OpIdx = 0) const {
    return getVariableLocationOp(OpIdx);
  }
  iterator_range<location_op_iterator> getValues() const {
    return location_ops();
  }

  /// \name Casting methods
  /// @{
  static bool classof(const IntrinsicInst *I) {
    return I->getIntrinsicID() == Intrinsic::dbg_value ||
           I->getIntrinsicID() == Intrinsic::dbg_assign;
  }
  static bool classof(const Value *V) {
    return isa<IntrinsicInst>(V) && classof(cast<IntrinsicInst>(V));
  }
  /// @}
};

/// This represents the llvm.dbg.assign instruction.
class DbgAssignIntrinsic : public DbgValueInst {
  enum Operands {
    OpValue,
    OpVar,
    OpExpr,
    OpAssignID,
    OpAddress,
    OpAddressExpr,
  };

public:
  Value *getAddress() const;
  Metadata *getRawAddress() const {
    return cast<MetadataAsValue>(getArgOperand(OpAddress))->getMetadata();
  }
  Metadata *getRawAssignID() const {
    return cast<MetadataAsValue>(getArgOperand(OpAssignID))->getMetadata();
  }
  DIAssignID *getAssignID() const { return cast<DIAssignID>(getRawAssignID()); }
  Metadata *getRawAddressExpression() const {
    return cast<MetadataAsValue>(getArgOperand(OpAddressExpr))->getMetadata();
  }
  DIExpression *getAddressExpression() const {
    return cast<DIExpression>(getRawAddressExpression());
  }
  void setAddressExpression(DIExpression *NewExpr) {
    setArgOperand(OpAddressExpr,
                  MetadataAsValue::get(NewExpr->getContext(), NewExpr));
  }
  void setAssignId(DIAssignID *New);
  void setAddress(Value *V);
  /// Kill the address component.
  void setKillAddress();
  /// Check whether this kills the address component. This doesn't take into
  /// account the position of the intrinsic, therefore a returned value of false
  /// does not guarentee the address is a valid location for the variable at the
  /// intrinsic's position in IR.
  bool isKillAddress() const;
  void setValue(Value *V);
  /// \name Casting methods
  /// @{
  static bool classof(const IntrinsicInst *I) {
    return I->getIntrinsicID() == Intrinsic::dbg_assign;
  }
  static bool classof(const Value *V) {
    return isa<IntrinsicInst>(V) && classof(cast<IntrinsicInst>(V));
  }
  /// @}
};

/// This represents the llvm.dbg.label instruction.
class DbgLabelInst : public DbgInfoIntrinsic {
public:
  DILabel *getLabel() const { return cast<DILabel>(getRawLabel()); }

  Metadata *getRawLabel() const {
    return cast<MetadataAsValue>(getArgOperand(0))->getMetadata();
  }

  /// Methods for support type inquiry through isa, cast, and dyn_cast:
  /// @{
  static bool classof(const IntrinsicInst *I) {
    return I->getIntrinsicID() == Intrinsic::dbg_label;
  }
  static bool classof(const Value *V) {
    return isa<IntrinsicInst>(V) && classof(cast<IntrinsicInst>(V));
  }
  /// @}
};

/// This is the common base class for vector predication intrinsics.
class VPIntrinsic : public IntrinsicInst {
public:
  /// \brief Declares a llvm.vp.* intrinsic in \p M that matches the parameters
  /// \p Params. Additionally, the load and gather intrinsics require
  /// \p ReturnType to be specified.
  static Function *getDeclarationForParams(Module *M, Intrinsic::ID,
                                           Type *ReturnType,
                                           ArrayRef<Value *> Params);

  static std::optional<unsigned> getMaskParamPos(Intrinsic::ID IntrinsicID);
  static std::optional<unsigned>
  getVectorLengthParamPos(Intrinsic::ID IntrinsicID);

  /// The llvm.vp.* intrinsics for this instruction Opcode
  static Intrinsic::ID getForOpcode(unsigned OC);

  // Whether \p ID is a VP intrinsic ID.
  static bool isVPIntrinsic(Intrinsic::ID);

  /// \return The mask parameter or nullptr.
  Value *getMaskParam() const;
  void setMaskParam(Value *);

  /// \return The vector length parameter or nullptr.
  Value *getVectorLengthParam() const;
  void setVectorLengthParam(Value *);

  /// \return Whether the vector length param can be ignored.
  bool canIgnoreVectorLengthParam() const;

  /// \return The static element count (vector number of elements) the vector
  /// length parameter applies to.
  ElementCount getStaticVectorLength() const;

  /// \return The alignment of the pointer used by this load/store/gather or
  /// scatter.
  MaybeAlign getPointerAlignment() const;
  // MaybeAlign setPointerAlignment(Align NewAlign); // TODO

  /// \return The pointer operand of this load,store, gather or scatter.
  Value *getMemoryPointerParam() const;
  static std::optional<unsigned> getMemoryPointerParamPos(Intrinsic::ID);

  /// \return The data (payload) operand of this store or scatter.
  Value *getMemoryDataParam() const;
  static std::optional<unsigned> getMemoryDataParamPos(Intrinsic::ID);

  // Methods for support type inquiry through isa, cast, and dyn_cast:
  static bool classof(const IntrinsicInst *I) {
    return isVPIntrinsic(I->getIntrinsicID());
  }
  static bool classof(const Value *V) {
    return isa<IntrinsicInst>(V) && classof(cast<IntrinsicInst>(V));
  }

  // Equivalent non-predicated opcode
  std::optional<unsigned> getFunctionalOpcode() const {
    return getFunctionalOpcodeForVP(getIntrinsicID());
  }

  // Equivalent non-predicated intrinsic ID
  std::optional<unsigned> getFunctionalIntrinsicID() const {
    return getFunctionalIntrinsicIDForVP(getIntrinsicID());
  }

  // Equivalent non-predicated constrained ID
  std::optional<unsigned> getConstrainedIntrinsicID() const {
    return getConstrainedIntrinsicIDForVP(getIntrinsicID());
  }

  // Equivalent non-predicated opcode
  static std::optional<unsigned> getFunctionalOpcodeForVP(Intrinsic::ID ID);

  // Equivalent non-predicated intrinsic ID
  static std::optional<Intrinsic::ID>
  getFunctionalIntrinsicIDForVP(Intrinsic::ID ID);

  // Equivalent non-predicated constrained ID
  static std::optional<Intrinsic::ID>
  getConstrainedIntrinsicIDForVP(Intrinsic::ID ID);
};

/// This represents vector predication reduction intrinsics.
class VPReductionIntrinsic : public VPIntrinsic {
public:
  static bool isVPReduction(Intrinsic::ID ID);

  unsigned getStartParamPos() const;
  unsigned getVectorParamPos() const;

  static std::optional<unsigned> getStartParamPos(Intrinsic::ID ID);
  static std::optional<unsigned> getVectorParamPos(Intrinsic::ID ID);

  /// Methods for support type inquiry through isa, cast, and dyn_cast:
  /// @{
  static bool classof(const IntrinsicInst *I) {
    return VPReductionIntrinsic::isVPReduction(I->getIntrinsicID());
  }
  static bool classof(const Value *V) {
    return isa<IntrinsicInst>(V) && classof(cast<IntrinsicInst>(V));
  }
  /// @}
};

class VPCastIntrinsic : public VPIntrinsic {
public:
  static bool isVPCast(Intrinsic::ID ID);

  /// Methods for support type inquiry through isa, cast, and dyn_cast:
  /// @{
  static bool classof(const IntrinsicInst *I) {
    return VPCastIntrinsic::isVPCast(I->getIntrinsicID());
  }
  static bool classof(const Value *V) {
    return isa<IntrinsicInst>(V) && classof(cast<IntrinsicInst>(V));
  }
  /// @}
};

class VPCmpIntrinsic : public VPIntrinsic {
public:
  static bool isVPCmp(Intrinsic::ID ID);

  CmpInst::Predicate getPredicate() const;

  /// Methods for support type inquiry through isa, cast, and dyn_cast:
  /// @{
  static bool classof(const IntrinsicInst *I) {
    return VPCmpIntrinsic::isVPCmp(I->getIntrinsicID());
  }
  static bool classof(const Value *V) {
    return isa<IntrinsicInst>(V) && classof(cast<IntrinsicInst>(V));
  }
  /// @}
};

<<<<<<< HEAD
/// This is the common base class for floating point builtin intrinsics.
class FPBuiltinIntrinsic : public IntrinsicInst {
public:
  static const std::string FPBUILTIN_PREFIX;
  static const std::string FPBUILTIN_MAX_ERROR;

  std::optional<float> getRequiredAccuracy() const;

  Type::TypeID getBaseTypeID() const;
  ElementCount getElementCount() const;

  /// Check the callsite attributes for this FPBuiltinIntrinsic against a list
  /// of FP attributes that the caller knows how to process to see if the
  /// current intrinsic has unrecognized attributes
  bool hasUnrecognizedFPAttrs(const StringSet<> HandledAttrs);

  /// Methods for support type inquiry through isa, cast, and dyn_cast:
  /// @{
  static bool classof(const IntrinsicInst *I);
=======
class VPBinOpIntrinsic : public VPIntrinsic {
public:
  static bool isVPBinOp(Intrinsic::ID ID);

  /// Methods for support type inquiry through isa, cast, and dyn_cast:
  /// @{
  static bool classof(const IntrinsicInst *I) {
    return VPBinOpIntrinsic::isVPBinOp(I->getIntrinsicID());
  }
>>>>>>> 8b479136
  static bool classof(const Value *V) {
    return isa<IntrinsicInst>(V) && classof(cast<IntrinsicInst>(V));
  }
  /// @}
};

<<<<<<< HEAD
=======

>>>>>>> 8b479136
/// This is the common base class for constrained floating point intrinsics.
class ConstrainedFPIntrinsic : public IntrinsicInst {
public:
  bool isUnaryOp() const;
  bool isTernaryOp() const;
  std::optional<RoundingMode> getRoundingMode() const;
  std::optional<fp::ExceptionBehavior> getExceptionBehavior() const;
  bool isDefaultFPEnvironment() const;

  // Methods for support type inquiry through isa, cast, and dyn_cast:
  static bool classof(const IntrinsicInst *I);
  static bool classof(const Value *V) {
    return isa<IntrinsicInst>(V) && classof(cast<IntrinsicInst>(V));
  }
};

/// Constrained floating point compare intrinsics.
class ConstrainedFPCmpIntrinsic : public ConstrainedFPIntrinsic {
public:
  FCmpInst::Predicate getPredicate() const;
  bool isSignaling() const {
    return getIntrinsicID() == Intrinsic::experimental_constrained_fcmps;
  }

  // Methods for support type inquiry through isa, cast, and dyn_cast:
  static bool classof(const IntrinsicInst *I) {
    switch (I->getIntrinsicID()) {
    case Intrinsic::experimental_constrained_fcmp:
    case Intrinsic::experimental_constrained_fcmps:
      return true;
    default:
      return false;
    }
  }
  static bool classof(const Value *V) {
    return isa<IntrinsicInst>(V) && classof(cast<IntrinsicInst>(V));
  }
};

#if INTEL_CUSTOMIZATION
/// Protected floating point compare intrinsic.
class IntelHonorFCmpIntrinsic : public IntrinsicInst {
public:
  FCmpInst::Predicate getPredicate() const;

  // Methods for support type inquiry through isa, cast, and dyn_cast:
  static bool classof(const IntrinsicInst *I) {
    switch (I->getIntrinsicID()) {
    case Intrinsic::intel_honor_fcmp:
      return true;
    default:
      return false;
    }
  }
  static bool classof(const Value *V) {
    return isa<IntrinsicInst>(V) && classof(cast<IntrinsicInst>(V));
  }
};
#endif // INTEL_CUSTOMIZATION

/// This class represents min/max intrinsics.
class MinMaxIntrinsic : public IntrinsicInst {
public:
  static bool classof(const IntrinsicInst *I) {
    switch (I->getIntrinsicID()) {
    case Intrinsic::umin:
    case Intrinsic::umax:
    case Intrinsic::smin:
    case Intrinsic::smax:
      return true;
    default:
      return false;
    }
  }
  static bool classof(const Value *V) {
    return isa<IntrinsicInst>(V) && classof(cast<IntrinsicInst>(V));
  }

  Value *getLHS() const { return const_cast<Value *>(getArgOperand(0)); }
  Value *getRHS() const { return const_cast<Value *>(getArgOperand(1)); }

  /// Returns the comparison predicate underlying the intrinsic.
  static ICmpInst::Predicate getPredicate(Intrinsic::ID ID) {
    switch (ID) {
    case Intrinsic::umin:
      return ICmpInst::Predicate::ICMP_ULT;
    case Intrinsic::umax:
      return ICmpInst::Predicate::ICMP_UGT;
    case Intrinsic::smin:
      return ICmpInst::Predicate::ICMP_SLT;
    case Intrinsic::smax:
      return ICmpInst::Predicate::ICMP_SGT;
    default:
      llvm_unreachable("Invalid intrinsic");
    }
  }

  /// Returns the comparison predicate underlying the intrinsic.
  ICmpInst::Predicate getPredicate() const {
    return getPredicate(getIntrinsicID());
  }

  /// Whether the intrinsic is signed or unsigned.
  static bool isSigned(Intrinsic::ID ID) {
    return ICmpInst::isSigned(getPredicate(ID));
  };

  /// Whether the intrinsic is signed or unsigned.
  bool isSigned() const { return isSigned(getIntrinsicID()); };

  /// Min/max intrinsics are monotonic, they operate on a fixed-bitwidth values,
  /// so there is a certain threshold value, upon reaching which,
  /// their value can no longer change. Return said threshold.
  static APInt getSaturationPoint(Intrinsic::ID ID, unsigned numBits) {
    switch (ID) {
    case Intrinsic::umin:
      return APInt::getMinValue(numBits);
    case Intrinsic::umax:
      return APInt::getMaxValue(numBits);
    case Intrinsic::smin:
      return APInt::getSignedMinValue(numBits);
    case Intrinsic::smax:
      return APInt::getSignedMaxValue(numBits);
    default:
      llvm_unreachable("Invalid intrinsic");
    }
  }

  /// Min/max intrinsics are monotonic, they operate on a fixed-bitwidth values,
  /// so there is a certain threshold value, upon reaching which,
  /// their value can no longer change. Return said threshold.
  APInt getSaturationPoint(unsigned numBits) const {
    return getSaturationPoint(getIntrinsicID(), numBits);
  }

  /// Min/max intrinsics are monotonic, they operate on a fixed-bitwidth values,
  /// so there is a certain threshold value, upon reaching which,
  /// their value can no longer change. Return said threshold.
  static Constant *getSaturationPoint(Intrinsic::ID ID, Type *Ty) {
    return Constant::getIntegerValue(
        Ty, getSaturationPoint(ID, Ty->getScalarSizeInBits()));
  }

  /// Min/max intrinsics are monotonic, they operate on a fixed-bitwidth values,
  /// so there is a certain threshold value, upon reaching which,
  /// their value can no longer change. Return said threshold.
  Constant *getSaturationPoint(Type *Ty) const {
    return getSaturationPoint(getIntrinsicID(), Ty);
  }
};

/// This class represents an intrinsic that is based on a binary operation.
/// This includes op.with.overflow and saturating add/sub intrinsics.
class BinaryOpIntrinsic : public IntrinsicInst {
public:
  static bool classof(const IntrinsicInst *I) {
    switch (I->getIntrinsicID()) {
    case Intrinsic::uadd_with_overflow:
    case Intrinsic::sadd_with_overflow:
    case Intrinsic::usub_with_overflow:
    case Intrinsic::ssub_with_overflow:
    case Intrinsic::umul_with_overflow:
    case Intrinsic::smul_with_overflow:
    case Intrinsic::uadd_sat:
    case Intrinsic::sadd_sat:
    case Intrinsic::usub_sat:
    case Intrinsic::ssub_sat:
      return true;
    default:
      return false;
    }
  }
  static bool classof(const Value *V) {
    return isa<IntrinsicInst>(V) && classof(cast<IntrinsicInst>(V));
  }

  Value *getLHS() const { return const_cast<Value *>(getArgOperand(0)); }
  Value *getRHS() const { return const_cast<Value *>(getArgOperand(1)); }

  /// Returns the binary operation underlying the intrinsic.
  Instruction::BinaryOps getBinaryOp() const;

  /// Whether the intrinsic is signed or unsigned.
  bool isSigned() const;

  /// Returns one of OBO::NoSignedWrap or OBO::NoUnsignedWrap.
  unsigned getNoWrapKind() const;
};

/// Represents an op.with.overflow intrinsic.
class WithOverflowInst : public BinaryOpIntrinsic {
public:
  static bool classof(const IntrinsicInst *I) {
    switch (I->getIntrinsicID()) {
    case Intrinsic::uadd_with_overflow:
    case Intrinsic::sadd_with_overflow:
    case Intrinsic::usub_with_overflow:
    case Intrinsic::ssub_with_overflow:
    case Intrinsic::umul_with_overflow:
    case Intrinsic::smul_with_overflow:
      return true;
    default:
      return false;
    }
  }
  static bool classof(const Value *V) {
    return isa<IntrinsicInst>(V) && classof(cast<IntrinsicInst>(V));
  }
};

/// Represents a saturating add/sub intrinsic.
class SaturatingInst : public BinaryOpIntrinsic {
public:
  static bool classof(const IntrinsicInst *I) {
    switch (I->getIntrinsicID()) {
    case Intrinsic::uadd_sat:
    case Intrinsic::sadd_sat:
    case Intrinsic::usub_sat:
    case Intrinsic::ssub_sat:
      return true;
    default:
      return false;
    }
  }
  static bool classof(const Value *V) {
    return isa<IntrinsicInst>(V) && classof(cast<IntrinsicInst>(V));
  }
};

/// Common base class for all memory intrinsics. Simply provides
/// common methods.
/// Written as CRTP to avoid a common base class amongst the
/// three atomicity hierarchies.
template <typename Derived> class MemIntrinsicBase : public IntrinsicInst {
private:
  enum { ARG_DEST = 0, ARG_LENGTH = 2 };

public:
  Value *getRawDest() const {
    return const_cast<Value *>(getArgOperand(ARG_DEST));
  }
  const Use &getRawDestUse() const { return getArgOperandUse(ARG_DEST); }
  Use &getRawDestUse() { return getArgOperandUse(ARG_DEST); }

  Value *getLength() const {
    return const_cast<Value *>(getArgOperand(ARG_LENGTH));
  }
  const Use &getLengthUse() const { return getArgOperandUse(ARG_LENGTH); }
  Use &getLengthUse() { return getArgOperandUse(ARG_LENGTH); }

  /// This is just like getRawDest, but it strips off any cast
  /// instructions (including addrspacecast) that feed it, giving the
  /// original input.  The returned value is guaranteed to be a pointer.
  Value *getDest() const { return getRawDest()->stripPointerCasts(); }

  unsigned getDestAddressSpace() const {
    return cast<PointerType>(getRawDest()->getType())->getAddressSpace();
  }

  /// FIXME: Remove this function once transition to Align is over.
  /// Use getDestAlign() instead.
  LLVM_DEPRECATED("Use getDestAlign() instead", "getDestAlign")
  unsigned getDestAlignment() const {
    if (auto MA = getParamAlign(ARG_DEST))
      return MA->value();
    return 0;
  }
  MaybeAlign getDestAlign() const { return getParamAlign(ARG_DEST); }

  /// Set the specified arguments of the instruction.
  void setDest(Value *Ptr) {
    assert(getRawDest()->getType() == Ptr->getType() &&
           "setDest called with pointer of wrong type!");
    setArgOperand(ARG_DEST, Ptr);
  }

  void setDestAlignment(MaybeAlign Alignment) {
    removeParamAttr(ARG_DEST, Attribute::Alignment);
    if (Alignment)
      addParamAttr(ARG_DEST,
                   Attribute::getWithAlignment(getContext(), *Alignment));
  }
  void setDestAlignment(Align Alignment) {
    removeParamAttr(ARG_DEST, Attribute::Alignment);
    addParamAttr(ARG_DEST,
                 Attribute::getWithAlignment(getContext(), Alignment));
  }

  void setLength(Value *L) {
    assert(getLength()->getType() == L->getType() &&
           "setLength called with value of wrong type!");
    setArgOperand(ARG_LENGTH, L);
  }
};

/// Common base class for all memory transfer intrinsics. Simply provides
/// common methods.
template <class BaseCL> class MemTransferBase : public BaseCL {
private:
  enum { ARG_SOURCE = 1 };

public:
  /// Return the arguments to the instruction.
  Value *getRawSource() const {
    return const_cast<Value *>(BaseCL::getArgOperand(ARG_SOURCE));
  }
  const Use &getRawSourceUse() const {
    return BaseCL::getArgOperandUse(ARG_SOURCE);
  }
  Use &getRawSourceUse() { return BaseCL::getArgOperandUse(ARG_SOURCE); }

  /// This is just like getRawSource, but it strips off any cast
  /// instructions that feed it, giving the original input.  The returned
  /// value is guaranteed to be a pointer.
  Value *getSource() const { return getRawSource()->stripPointerCasts(); }

  unsigned getSourceAddressSpace() const {
    return cast<PointerType>(getRawSource()->getType())->getAddressSpace();
  }

  /// FIXME: Remove this function once transition to Align is over.
  /// Use getSourceAlign() instead.
  LLVM_DEPRECATED("Use getSourceAlign() instead", "getSourceAlign")
  unsigned getSourceAlignment() const {
    if (auto MA = BaseCL::getParamAlign(ARG_SOURCE))
      return MA->value();
    return 0;
  }

  MaybeAlign getSourceAlign() const {
    return BaseCL::getParamAlign(ARG_SOURCE);
  }

  void setSource(Value *Ptr) {
    assert(getRawSource()->getType() == Ptr->getType() &&
           "setSource called with pointer of wrong type!");
    BaseCL::setArgOperand(ARG_SOURCE, Ptr);
  }

  void setSourceAlignment(MaybeAlign Alignment) {
    BaseCL::removeParamAttr(ARG_SOURCE, Attribute::Alignment);
    if (Alignment)
      BaseCL::addParamAttr(ARG_SOURCE, Attribute::getWithAlignment(
                                           BaseCL::getContext(), *Alignment));
  }

  void setSourceAlignment(Align Alignment) {
    BaseCL::removeParamAttr(ARG_SOURCE, Attribute::Alignment);
    BaseCL::addParamAttr(ARG_SOURCE, Attribute::getWithAlignment(
                                         BaseCL::getContext(), Alignment));
  }
};

/// Common base class for all memset intrinsics. Simply provides
/// common methods.
template <class BaseCL> class MemSetBase : public BaseCL {
private:
  enum { ARG_VALUE = 1 };

public:
  Value *getValue() const {
    return const_cast<Value *>(BaseCL::getArgOperand(ARG_VALUE));
  }
  const Use &getValueUse() const { return BaseCL::getArgOperandUse(ARG_VALUE); }
  Use &getValueUse() { return BaseCL::getArgOperandUse(ARG_VALUE); }

  void setValue(Value *Val) {
    assert(getValue()->getType() == Val->getType() &&
           "setValue called with value of wrong type!");
    BaseCL::setArgOperand(ARG_VALUE, Val);
  }
};

// The common base class for the atomic memset/memmove/memcpy intrinsics
// i.e. llvm.element.unordered.atomic.memset/memcpy/memmove
class AtomicMemIntrinsic : public MemIntrinsicBase<AtomicMemIntrinsic> {
private:
  enum { ARG_ELEMENTSIZE = 3 };

public:
  Value *getRawElementSizeInBytes() const {
    return const_cast<Value *>(getArgOperand(ARG_ELEMENTSIZE));
  }

  ConstantInt *getElementSizeInBytesCst() const {
    return cast<ConstantInt>(getRawElementSizeInBytes());
  }

  uint32_t getElementSizeInBytes() const {
    return getElementSizeInBytesCst()->getZExtValue();
  }

  void setElementSizeInBytes(Constant *V) {
    assert(V->getType() == Type::getInt8Ty(getContext()) &&
           "setElementSizeInBytes called with value of wrong type!");
    setArgOperand(ARG_ELEMENTSIZE, V);
  }

  static bool classof(const IntrinsicInst *I) {
    switch (I->getIntrinsicID()) {
    case Intrinsic::memcpy_element_unordered_atomic:
    case Intrinsic::memmove_element_unordered_atomic:
    case Intrinsic::memset_element_unordered_atomic:
      return true;
    default:
      return false;
    }
  }
  static bool classof(const Value *V) {
    return isa<IntrinsicInst>(V) && classof(cast<IntrinsicInst>(V));
  }
};

/// This class represents atomic memset intrinsic
// i.e. llvm.element.unordered.atomic.memset
class AtomicMemSetInst : public MemSetBase<AtomicMemIntrinsic> {
public:
  static bool classof(const IntrinsicInst *I) {
    return I->getIntrinsicID() == Intrinsic::memset_element_unordered_atomic;
  }
  static bool classof(const Value *V) {
    return isa<IntrinsicInst>(V) && classof(cast<IntrinsicInst>(V));
  }
};

// This class wraps the atomic memcpy/memmove intrinsics
// i.e. llvm.element.unordered.atomic.memcpy/memmove
class AtomicMemTransferInst : public MemTransferBase<AtomicMemIntrinsic> {
public:
  static bool classof(const IntrinsicInst *I) {
    switch (I->getIntrinsicID()) {
    case Intrinsic::memcpy_element_unordered_atomic:
    case Intrinsic::memmove_element_unordered_atomic:
      return true;
    default:
      return false;
    }
  }
  static bool classof(const Value *V) {
    return isa<IntrinsicInst>(V) && classof(cast<IntrinsicInst>(V));
  }
};

/// This class represents the atomic memcpy intrinsic
/// i.e. llvm.element.unordered.atomic.memcpy
class AtomicMemCpyInst : public AtomicMemTransferInst {
public:
  static bool classof(const IntrinsicInst *I) {
    return I->getIntrinsicID() == Intrinsic::memcpy_element_unordered_atomic;
  }
  static bool classof(const Value *V) {
    return isa<IntrinsicInst>(V) && classof(cast<IntrinsicInst>(V));
  }
};

/// This class represents the atomic memmove intrinsic
/// i.e. llvm.element.unordered.atomic.memmove
class AtomicMemMoveInst : public AtomicMemTransferInst {
public:
  static bool classof(const IntrinsicInst *I) {
    return I->getIntrinsicID() == Intrinsic::memmove_element_unordered_atomic;
  }
  static bool classof(const Value *V) {
    return isa<IntrinsicInst>(V) && classof(cast<IntrinsicInst>(V));
  }
};

/// This is the common base class for memset/memcpy/memmove.
class MemIntrinsic : public MemIntrinsicBase<MemIntrinsic> {
private:
  enum { ARG_VOLATILE = 3 };

public:
  ConstantInt *getVolatileCst() const {
    return cast<ConstantInt>(const_cast<Value *>(getArgOperand(ARG_VOLATILE)));
  }

  bool isVolatile() const { return !getVolatileCst()->isZero(); }

  void setVolatile(Constant *V) { setArgOperand(ARG_VOLATILE, V); }

  // Methods for support type inquiry through isa, cast, and dyn_cast:
  static bool classof(const IntrinsicInst *I) {
    switch (I->getIntrinsicID()) {
    case Intrinsic::memcpy:
    case Intrinsic::memmove:
    case Intrinsic::memset:
    case Intrinsic::memset_inline:
    case Intrinsic::memcpy_inline:
      return true;
    default:
      return false;
    }
  }
  static bool classof(const Value *V) {
    return isa<IntrinsicInst>(V) && classof(cast<IntrinsicInst>(V));
  }
};

/// This class wraps the llvm.memset and llvm.memset.inline intrinsics.
class MemSetInst : public MemSetBase<MemIntrinsic> {
public:
  // Methods for support type inquiry through isa, cast, and dyn_cast:
  static bool classof(const IntrinsicInst *I) {
    switch (I->getIntrinsicID()) {
    case Intrinsic::memset:
    case Intrinsic::memset_inline:
      return true;
    default:
      return false;
    }
  }
  static bool classof(const Value *V) {
    return isa<IntrinsicInst>(V) && classof(cast<IntrinsicInst>(V));
  }
};

/// This class wraps the llvm.memset.inline intrinsic.
class MemSetInlineInst : public MemSetInst {
public:
  ConstantInt *getLength() const {
    return cast<ConstantInt>(MemSetInst::getLength());
  }
  // Methods for support type inquiry through isa, cast, and dyn_cast:
  static bool classof(const IntrinsicInst *I) {
    return I->getIntrinsicID() == Intrinsic::memset_inline;
  }
  static bool classof(const Value *V) {
    return isa<IntrinsicInst>(V) && classof(cast<IntrinsicInst>(V));
  }
};

/// This class wraps the llvm.memcpy/memmove intrinsics.
class MemTransferInst : public MemTransferBase<MemIntrinsic> {
public:
  // Methods for support type inquiry through isa, cast, and dyn_cast:
  static bool classof(const IntrinsicInst *I) {
    switch (I->getIntrinsicID()) {
    case Intrinsic::memcpy:
    case Intrinsic::memmove:
    case Intrinsic::memcpy_inline:
      return true;
    default:
      return false;
    }
  }
  static bool classof(const Value *V) {
    return isa<IntrinsicInst>(V) && classof(cast<IntrinsicInst>(V));
  }
};

/// This class wraps the llvm.memcpy intrinsic.
class MemCpyInst : public MemTransferInst {
public:
  // Methods for support type inquiry through isa, cast, and dyn_cast:
  static bool classof(const IntrinsicInst *I) {
    return I->getIntrinsicID() == Intrinsic::memcpy ||
           I->getIntrinsicID() == Intrinsic::memcpy_inline;
  }
  static bool classof(const Value *V) {
    return isa<IntrinsicInst>(V) && classof(cast<IntrinsicInst>(V));
  }
};

/// This class wraps the llvm.memmove intrinsic.
class MemMoveInst : public MemTransferInst {
public:
  // Methods for support type inquiry through isa, cast, and dyn_cast:
  static bool classof(const IntrinsicInst *I) {
    return I->getIntrinsicID() == Intrinsic::memmove;
  }
  static bool classof(const Value *V) {
    return isa<IntrinsicInst>(V) && classof(cast<IntrinsicInst>(V));
  }
};

/// This class wraps the llvm.memcpy.inline intrinsic.
class MemCpyInlineInst : public MemCpyInst {
public:
  ConstantInt *getLength() const {
    return cast<ConstantInt>(MemCpyInst::getLength());
  }
  // Methods for support type inquiry through isa, cast, and dyn_cast:
  static bool classof(const IntrinsicInst *I) {
    return I->getIntrinsicID() == Intrinsic::memcpy_inline;
  }
  static bool classof(const Value *V) {
    return isa<IntrinsicInst>(V) && classof(cast<IntrinsicInst>(V));
  }
};

// The common base class for any memset/memmove/memcpy intrinsics;
// whether they be atomic or non-atomic.
// i.e. llvm.element.unordered.atomic.memset/memcpy/memmove
//  and llvm.memset/memcpy/memmove
class AnyMemIntrinsic : public MemIntrinsicBase<AnyMemIntrinsic> {
public:
  bool isVolatile() const {
    // Only the non-atomic intrinsics can be volatile
    if (auto *MI = dyn_cast<MemIntrinsic>(this))
      return MI->isVolatile();
    return false;
  }

  static bool classof(const IntrinsicInst *I) {
    switch (I->getIntrinsicID()) {
    case Intrinsic::memcpy:
    case Intrinsic::memcpy_inline:
    case Intrinsic::memmove:
    case Intrinsic::memset:
    case Intrinsic::memset_inline:
    case Intrinsic::memcpy_element_unordered_atomic:
    case Intrinsic::memmove_element_unordered_atomic:
    case Intrinsic::memset_element_unordered_atomic:
      return true;
    default:
      return false;
    }
  }
  static bool classof(const Value *V) {
    return isa<IntrinsicInst>(V) && classof(cast<IntrinsicInst>(V));
  }
};

/// This class represents any memset intrinsic
// i.e. llvm.element.unordered.atomic.memset
// and  llvm.memset
class AnyMemSetInst : public MemSetBase<AnyMemIntrinsic> {
public:
  static bool classof(const IntrinsicInst *I) {
    switch (I->getIntrinsicID()) {
    case Intrinsic::memset:
    case Intrinsic::memset_inline:
    case Intrinsic::memset_element_unordered_atomic:
      return true;
    default:
      return false;
    }
  }
  static bool classof(const Value *V) {
    return isa<IntrinsicInst>(V) && classof(cast<IntrinsicInst>(V));
  }
};

// This class wraps any memcpy/memmove intrinsics
// i.e. llvm.element.unordered.atomic.memcpy/memmove
// and  llvm.memcpy/memmove
class AnyMemTransferInst : public MemTransferBase<AnyMemIntrinsic> {
public:
  static bool classof(const IntrinsicInst *I) {
    switch (I->getIntrinsicID()) {
    case Intrinsic::memcpy:
    case Intrinsic::memcpy_inline:
    case Intrinsic::memmove:
    case Intrinsic::memcpy_element_unordered_atomic:
    case Intrinsic::memmove_element_unordered_atomic:
      return true;
    default:
      return false;
    }
  }
  static bool classof(const Value *V) {
    return isa<IntrinsicInst>(V) && classof(cast<IntrinsicInst>(V));
  }
};

/// This class represents any memcpy intrinsic
/// i.e. llvm.element.unordered.atomic.memcpy
///  and llvm.memcpy
class AnyMemCpyInst : public AnyMemTransferInst {
public:
  static bool classof(const IntrinsicInst *I) {
    switch (I->getIntrinsicID()) {
    case Intrinsic::memcpy:
    case Intrinsic::memcpy_inline:
    case Intrinsic::memcpy_element_unordered_atomic:
      return true;
    default:
      return false;
    }
  }
  static bool classof(const Value *V) {
    return isa<IntrinsicInst>(V) && classof(cast<IntrinsicInst>(V));
  }
};

/// This class represents any memmove intrinsic
/// i.e. llvm.element.unordered.atomic.memmove
///  and llvm.memmove
class AnyMemMoveInst : public AnyMemTransferInst {
public:
  static bool classof(const IntrinsicInst *I) {
    switch (I->getIntrinsicID()) {
    case Intrinsic::memmove:
    case Intrinsic::memmove_element_unordered_atomic:
      return true;
    default:
      return false;
    }
  }
  static bool classof(const Value *V) {
    return isa<IntrinsicInst>(V) && classof(cast<IntrinsicInst>(V));
  }
};

#if INTEL_CUSTOMIZATION
class AddressInst : public IntrinsicInst {
public:
  static bool classof(const IntrinsicInst *I) {
    return I->getIntrinsicID() == Intrinsic::intel_fakeload ||
           I->getIntrinsicID() == Intrinsic::intel_subscript ||
           I->getIntrinsicID() == Intrinsic::intel_subscript_nonexact;
  }
  static bool classof(const Value *V) {
    return isa<IntrinsicInst>(V) && classof(cast<IntrinsicInst>(V));
  }

  Value *getPointerOperand() const {
    return getArgOperand(getPointerOperandIndex());
  }

  Type *getPointerOperandType() const { return getPointerOperand()->getType(); }

  unsigned getPointerAddressSpace() const {
    return getPointerOperandType()->getPointerAddressSpace();
  }

private:
  int getPointerOperandIndex() const {
    return getIntrinsicID() == Intrinsic::intel_fakeload ? 0 : 3;
  }
};

class SubscriptInst : public AddressInst {
public:
  static bool classof(const IntrinsicInst *I) {
    return I->getIntrinsicID() == Intrinsic::intel_subscript ||
           I->getIntrinsicID() == Intrinsic::intel_subscript_nonexact;
  }
  static bool classof(const Value *V) {
    return isa<IntrinsicInst>(V) && classof(cast<IntrinsicInst>(V));
  }

  bool isExact() const {
    return getIntrinsicID() != Intrinsic::intel_subscript_nonexact;
  }

  // Returns the rank in the subscript call arguments plus a rank of the
  // indexed type.
  //
  // For ex.:
  //   call subscript(<rank> 1, ..., [10 x [5 x float]]* %p, ...)
  //   This method will return 3, where indexed type rank is 2.
  unsigned getTypeRank() const {
    Type *MemoryType = getElementType();

    unsigned TypeRank = 0;
    while (MemoryType->isArrayTy()) {
      ++TypeRank;
      MemoryType = MemoryType->getArrayElementType();
    }

    return getRank() + TypeRank;
  }

  unsigned getRank() const {
    return static_cast<unsigned>(
        cast<ConstantInt>(const_cast<Value *>(getArgOperand(0)))
            ->getValue()
            .getZExtValue());
  }

  Value *getLowerBound() const {
    return cast<Value>(const_cast<Value *>(getArgOperand(1)));
  }

  Value *getStride() const {
    return cast<Value>(const_cast<Value *>(getArgOperand(2)));
  }

  // Fortran only. Expected to be called for Subcsript intrinsic.
  // Returns true if subscript has a non-constant stride that may be zero
  // as a result of PRODUCT or SUM functions.

  bool canVarDimStrideBeZero() const {
    if (isa<ConstantInt>(getStride()))
      return false;

    const AttributeList &CallAttrs = getAttributes();
    return CallAttrs.hasFnAttr("stride-may-be-zero");
  }

  // Fortran only. Stride generated from FE are reversed purposely
  // Used for SPREAD function

  bool isDimStrideReversed() const {

    const AttributeList &CallAttrs = getAttributes();
    return CallAttrs.hasFnAttr("stride-reversed");
  }

  Type *getElementType() const {
    return const_cast<Type *>(getAttributes().getParamElementType(3));
  }

  Value *getIndex() const {
    return cast<Value>(const_cast<Value *>(getArgOperand(4)));
  }

  /// Get extent from metadata attached to the subscript.
  /// If not available, returns 0.
  uint64_t getExtent() const {
    if (const MDNode *Extent = getMetadata("ifx.array_extent"))
      if (Extent->getNumOperands())
        if (const auto *CI =
                mdconst::dyn_extract<ConstantInt>(Extent->getOperand(0)))
          return CI->getZExtValue();

    return 0;
  }

  bool hasAllConstantIndices() const {
    return isa<ConstantInt>(getLowerBound()) && isa<ConstantInt>(getStride()) &&
           isa<ConstantInt>(getIndex());
  }

  /// Computes number of elements in returned pointer.
  /// For scalar pointer returns 0.
  static unsigned getResultVectorNumElements(ArrayRef<Value *> Args);

  /// Computes number of elements in returned pointer
  /// For scalar pointer returns 0.
  static unsigned getResultVectorNumElements(ArrayRef<Type *> ArgTys);
};

class FakeloadInst : public AddressInst {
public:
  static bool classof(const IntrinsicInst *I) {
    return I->getIntrinsicID() == Intrinsic::intel_fakeload;
  }
  static bool classof(const Value *V) {
    return isa<IntrinsicInst>(V) && classof(cast<IntrinsicInst>(V));
  }
};

/// This is the common base class for var.annotation intrinsic.
class VarAnnotIntrinsic : public IntrinsicInst {
public:
  /// \brief Return true if the register attribute is set for var.annotation.
  ///
  /// When the HLS feature is on, var.annotation intrinsic is annotated with
  /// a string which indicates whether the register attribute is set or not.
  bool hasRegisterAttributeSet() const;

  /// \name Casting methods
  /// @{
  static bool classof(const IntrinsicInst *I) {
    return I->getIntrinsicID() == Intrinsic::var_annotation;
  }
  static bool classof(const Value *V) {
    return isa<IntrinsicInst>(V) && classof(cast<IntrinsicInst>(V));
  }
  /// @}
};

class ForCpyStrInst : public IntrinsicInst {
private:
  enum {
    ARG_DEST = 0,
    ARG_DESTLEN,
    ARG_SRC,
    ARG_SRCLEN,
    ARG_PADDING,
    ARG_VOLATILE
  };

public:
  Value *getDest() const {
    return const_cast<Value *>(getArgOperand(ARG_DEST));
  }
  Value *getDestLength() const {
    return const_cast<Value *>(getArgOperand(ARG_DESTLEN));
  }
  MaybeAlign getDestAlign() const { return getParamAlign(ARG_DEST); }

  Value *getSource() const {
    return const_cast<Value *>(getArgOperand(ARG_SRC));
  }
  Value *getSourceLength() const {
    return const_cast<Value *>(getArgOperand(ARG_SRCLEN));
  }
  MaybeAlign getSourceAlign() const { return getParamAlign(ARG_SRC); }

  Value *getPadding() const {
    return const_cast<Value *>(getArgOperand(ARG_PADDING));
  }

  ConstantInt *getVolatileCst() const {
    return cast<ConstantInt>(const_cast<Value *>(getArgOperand(ARG_VOLATILE)));
  }

  bool isVolatile() const { return !getVolatileCst()->isZero(); }

  void setVolatile(Constant *V) { setArgOperand(ARG_VOLATILE, V); }

  static bool classof(const IntrinsicInst *I) {
    return I->getIntrinsicID() == Intrinsic::for_cpystr;
  }
  static bool classof(const Value *V) {
    return isa<IntrinsicInst>(V) && classof(cast<IntrinsicInst>(V));
  }
};

#endif // INTEL_CUSTOMIZATION

/// This represents the llvm.va_start intrinsic.
class VAStartInst : public IntrinsicInst {
public:
  static bool classof(const IntrinsicInst *I) {
    return I->getIntrinsicID() == Intrinsic::vastart;
  }
  static bool classof(const Value *V) {
    return isa<IntrinsicInst>(V) && classof(cast<IntrinsicInst>(V));
  }

  Value *getArgList() const { return const_cast<Value *>(getArgOperand(0)); }
};

/// This represents the llvm.va_end intrinsic.
class VAEndInst : public IntrinsicInst {
public:
  static bool classof(const IntrinsicInst *I) {
    return I->getIntrinsicID() == Intrinsic::vaend;
  }
  static bool classof(const Value *V) {
    return isa<IntrinsicInst>(V) && classof(cast<IntrinsicInst>(V));
  }

  Value *getArgList() const { return const_cast<Value *>(getArgOperand(0)); }
};

/// This represents the llvm.va_copy intrinsic.
class VACopyInst : public IntrinsicInst {
public:
  static bool classof(const IntrinsicInst *I) {
    return I->getIntrinsicID() == Intrinsic::vacopy;
  }
  static bool classof(const Value *V) {
    return isa<IntrinsicInst>(V) && classof(cast<IntrinsicInst>(V));
  }

  Value *getDest() const { return const_cast<Value *>(getArgOperand(0)); }
  Value *getSrc() const { return const_cast<Value *>(getArgOperand(1)); }
};

/// A base class for all instrprof intrinsics.
class InstrProfInstBase : public IntrinsicInst {
public:
  // The name of the instrumented function.
  GlobalVariable *getName() const {
    return cast<GlobalVariable>(
        const_cast<Value *>(getArgOperand(0))->stripPointerCasts());
  }
  // The hash of the CFG for the instrumented function.
  ConstantInt *getHash() const {
    return cast<ConstantInt>(const_cast<Value *>(getArgOperand(1)));
  }
  // The number of counters for the instrumented function.
  ConstantInt *getNumCounters() const;
  // The index of the counter that this instruction acts on.
  ConstantInt *getIndex() const;
};

/// This represents the llvm.instrprof.cover intrinsic.
class InstrProfCoverInst : public InstrProfInstBase {
public:
  static bool classof(const IntrinsicInst *I) {
    return I->getIntrinsicID() == Intrinsic::instrprof_cover;
  }
  static bool classof(const Value *V) {
    return isa<IntrinsicInst>(V) && classof(cast<IntrinsicInst>(V));
  }
};

/// This represents the llvm.instrprof.increment intrinsic.
class InstrProfIncrementInst : public InstrProfInstBase {
public:
  static bool classof(const IntrinsicInst *I) {
    return I->getIntrinsicID() == Intrinsic::instrprof_increment ||
           I->getIntrinsicID() == Intrinsic::instrprof_increment_step;
  }
  static bool classof(const Value *V) {
    return isa<IntrinsicInst>(V) && classof(cast<IntrinsicInst>(V));
  }
  Value *getStep() const;
};

/// This represents the llvm.instrprof.increment.step intrinsic.
class InstrProfIncrementInstStep : public InstrProfIncrementInst {
public:
  static bool classof(const IntrinsicInst *I) {
    return I->getIntrinsicID() == Intrinsic::instrprof_increment_step;
  }
  static bool classof(const Value *V) {
    return isa<IntrinsicInst>(V) && classof(cast<IntrinsicInst>(V));
  }
};

/// This represents the llvm.instrprof.timestamp intrinsic.
class InstrProfTimestampInst : public InstrProfInstBase {
public:
  static bool classof(const IntrinsicInst *I) {
    return I->getIntrinsicID() == Intrinsic::instrprof_timestamp;
  }
  static bool classof(const Value *V) {
    return isa<IntrinsicInst>(V) && classof(cast<IntrinsicInst>(V));
  }
};

/// This represents the llvm.instrprof.value.profile intrinsic.
class InstrProfValueProfileInst : public InstrProfInstBase {
public:
  static bool classof(const IntrinsicInst *I) {
    return I->getIntrinsicID() == Intrinsic::instrprof_value_profile;
  }
  static bool classof(const Value *V) {
    return isa<IntrinsicInst>(V) && classof(cast<IntrinsicInst>(V));
  }

  Value *getTargetValue() const {
    return cast<Value>(const_cast<Value *>(getArgOperand(2)));
  }

  ConstantInt *getValueKind() const {
    return cast<ConstantInt>(const_cast<Value *>(getArgOperand(3)));
  }

  // Returns the value site index.
  ConstantInt *getIndex() const {
    return cast<ConstantInt>(const_cast<Value *>(getArgOperand(4)));
  }
};

class PseudoProbeInst : public IntrinsicInst {
public:
  static bool classof(const IntrinsicInst *I) {
    return I->getIntrinsicID() == Intrinsic::pseudoprobe;
  }

  static bool classof(const Value *V) {
    return isa<IntrinsicInst>(V) && classof(cast<IntrinsicInst>(V));
  }

  ConstantInt *getFuncGuid() const {
    return cast<ConstantInt>(const_cast<Value *>(getArgOperand(0)));
  }

  ConstantInt *getIndex() const {
    return cast<ConstantInt>(const_cast<Value *>(getArgOperand(1)));
  }

  ConstantInt *getAttributes() const {
    return cast<ConstantInt>(const_cast<Value *>(getArgOperand(2)));
  }

  ConstantInt *getFactor() const {
    return cast<ConstantInt>(const_cast<Value *>(getArgOperand(3)));
  }
};

class NoAliasScopeDeclInst : public IntrinsicInst {
public:
  static bool classof(const IntrinsicInst *I) {
    return I->getIntrinsicID() == Intrinsic::experimental_noalias_scope_decl;
  }

  static bool classof(const Value *V) {
    return isa<IntrinsicInst>(V) && classof(cast<IntrinsicInst>(V));
  }

  MDNode *getScopeList() const {
    auto *MV =
        cast<MetadataAsValue>(getOperand(Intrinsic::NoAliasScopeDeclScopeArg));
    return cast<MDNode>(MV->getMetadata());
  }

  void setScopeList(MDNode *ScopeList) {
    setOperand(Intrinsic::NoAliasScopeDeclScopeArg,
               MetadataAsValue::get(getContext(), ScopeList));
  }
};

/// Common base class for representing values projected from a statepoint.
/// Currently, the only projections available are gc.result and gc.relocate.
class GCProjectionInst : public IntrinsicInst {
public:
  static bool classof(const IntrinsicInst *I) {
    return I->getIntrinsicID() == Intrinsic::experimental_gc_relocate ||
           I->getIntrinsicID() == Intrinsic::experimental_gc_result;
  }

  static bool classof(const Value *V) {
    return isa<IntrinsicInst>(V) && classof(cast<IntrinsicInst>(V));
  }

  /// Return true if this relocate is tied to the invoke statepoint.
  /// This includes relocates which are on the unwinding path.
  bool isTiedToInvoke() const {
    const Value *Token = getArgOperand(0);

    return isa<LandingPadInst>(Token) || isa<InvokeInst>(Token);
  }

  /// The statepoint with which this gc.relocate is associated.
  const Value *getStatepoint() const;
};

/// Represents calls to the gc.relocate intrinsic.
class GCRelocateInst : public GCProjectionInst {
public:
  static bool classof(const IntrinsicInst *I) {
    return I->getIntrinsicID() == Intrinsic::experimental_gc_relocate;
  }

  static bool classof(const Value *V) {
    return isa<IntrinsicInst>(V) && classof(cast<IntrinsicInst>(V));
  }

  /// The index into the associate statepoint's argument list
  /// which contains the base pointer of the pointer whose
  /// relocation this gc.relocate describes.
  unsigned getBasePtrIndex() const {
    return cast<ConstantInt>(getArgOperand(1))->getZExtValue();
  }

  /// The index into the associate statepoint's argument list which
  /// contains the pointer whose relocation this gc.relocate describes.
  unsigned getDerivedPtrIndex() const {
    return cast<ConstantInt>(getArgOperand(2))->getZExtValue();
  }

  Value *getBasePtr() const;
  Value *getDerivedPtr() const;
};

/// Represents calls to the gc.result intrinsic.
class GCResultInst : public GCProjectionInst {
public:
  static bool classof(const IntrinsicInst *I) {
    return I->getIntrinsicID() == Intrinsic::experimental_gc_result;
  }

  static bool classof(const Value *V) {
    return isa<IntrinsicInst>(V) && classof(cast<IntrinsicInst>(V));
  }
};

/// This represents the llvm.assume intrinsic.
class AssumeInst : public IntrinsicInst {
public:
  static bool classof(const IntrinsicInst *I) {
    return I->getIntrinsicID() == Intrinsic::assume;
  }
  static bool classof(const Value *V) {
    return isa<IntrinsicInst>(V) && classof(cast<IntrinsicInst>(V));
  }
};

} // end namespace llvm

#endif // LLVM_IR_INTRINSICINST_H<|MERGE_RESOLUTION|>--- conflicted
+++ resolved
@@ -699,7 +699,6 @@
   /// @}
 };
 
-<<<<<<< HEAD
 /// This is the common base class for floating point builtin intrinsics.
 class FPBuiltinIntrinsic : public IntrinsicInst {
 public:
@@ -719,7 +718,12 @@
   /// Methods for support type inquiry through isa, cast, and dyn_cast:
   /// @{
   static bool classof(const IntrinsicInst *I);
-=======
+  static bool classof(const Value *V) {
+    return isa<IntrinsicInst>(V) && classof(cast<IntrinsicInst>(V));
+  }
+  /// @}
+};
+
 class VPBinOpIntrinsic : public VPIntrinsic {
 public:
   static bool isVPBinOp(Intrinsic::ID ID);
@@ -729,17 +733,13 @@
   static bool classof(const IntrinsicInst *I) {
     return VPBinOpIntrinsic::isVPBinOp(I->getIntrinsicID());
   }
->>>>>>> 8b479136
   static bool classof(const Value *V) {
     return isa<IntrinsicInst>(V) && classof(cast<IntrinsicInst>(V));
   }
   /// @}
 };
 
-<<<<<<< HEAD
-=======
-
->>>>>>> 8b479136
+
 /// This is the common base class for constrained floating point intrinsics.
 class ConstrainedFPIntrinsic : public IntrinsicInst {
 public:
