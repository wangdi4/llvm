--- conflicted
+++ resolved
@@ -1153,13 +1153,9 @@
   /// must be at least as wide as the IntPtr type for the address space of
   /// the base GEP pointer.
   bool accumulateConstantOffset(const DataLayout &DL, APInt &Offset) const;
-<<<<<<< HEAD
-
-=======
   bool collectOffset(const DataLayout &DL, unsigned BitWidth,
                      MapVector<Value *, APInt> &VariableOffsets,
                      APInt &ConstantOffset) const;
->>>>>>> 130e135d
   // Methods for support type inquiry through isa, cast, and dyn_cast:
   static bool classof(const Instruction *I) {
     return (I->getOpcode() == Instruction::GetElementPtr);
