--- conflicted
+++ resolved
@@ -5280,22 +5280,6 @@
   return cast<StoreInst>(I)->getPointerAddressSpace();
 }
 
-<<<<<<< HEAD
-
-#if INTEL_CUSTOMIZATION
-/// \returns the correct type of the operand based on whether it is a Load
-/// or Store Instruction.
-inline Type *getLoadStoreType(Instruction *I) {
-  if (LoadInst *LI = dyn_cast<LoadInst>(I)) {
-    return LI->getType();
-  } else if (StoreInst *SI = dyn_cast<StoreInst>(I)) {
-    return SI->getValueOperand()->getType();
-  }
-  llvm_unreachable("Expected a Load or a Store in getMemType()");
-}
-
-#endif //INTEL_CUSTOMIZATION
-=======
 /// A helper function that returns the type of a load or store instruction.
 inline Type *getLoadStoreType(Value *I) {
   assert((isa<LoadInst>(I) || isa<StoreInst>(I)) &&
@@ -5305,7 +5289,6 @@
   return cast<StoreInst>(I)->getValueOperand()->getType();
 }
 
->>>>>>> cc64ece7
 //===----------------------------------------------------------------------===//
 //                              FreezeInst Class
 //===----------------------------------------------------------------------===//
