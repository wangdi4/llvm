--- conflicted
+++ resolved
@@ -1079,22 +1079,6 @@
   /// instruction, which may be a vector of pointers.
 #ifdef INTEL_SYCL_OPAQUEPOINTER_READY
   static Type *getGEPReturnType(Value *Ptr, ArrayRef<Value *> IdxList) {
-<<<<<<< HEAD
-=======
-    // Vector GEP
-    Type *Ty = Ptr->getType();
-    if (Ty->isVectorTy())
-      return Ty;
-
-    for (Value *Index : IdxList)
-      if (auto *IndexVTy = dyn_cast<VectorType>(Index->getType())) {
-        ElementCount EltCount = IndexVTy->getElementCount();
-        return VectorType::get(Ty, EltCount);
-      }
-    // Scalar GEP
-    return Ty;
-  }
->>>>>>> 74f35ce2
 #else // INTEL_SYCL_OPAQUEPOINTER_READY
   static Type *getGEPReturnType(Type *ElTy, Value *Ptr,
                                 ArrayRef<Value *> IdxList) {
@@ -1125,6 +1109,28 @@
       }
     // Scalar GEP
     return Ty;
+  }
+#else // INTEL_SYCL_OPAQUEPOINTER_READY
+  static Type *getGEPReturnType(Type *ElTy, Value *Ptr,
+                                ArrayRef<Value *> IdxList) {
+    PointerType *OrigPtrTy = cast<PointerType>(Ptr->getType()->getScalarType());
+    unsigned AddrSpace = OrigPtrTy->getAddressSpace();
+    Type *ResultElemTy = checkGEPType(getIndexedType(ElTy, IdxList));
+    Type *PtrTy = OrigPtrTy->isOpaque()
+      ? PointerType::get(OrigPtrTy->getContext(), AddrSpace)
+      : PointerType::get(ResultElemTy, AddrSpace);
+    // Vector GEP
+    if (auto *PtrVTy = dyn_cast<VectorType>(Ptr->getType())) {
+      ElementCount EltCount = PtrVTy->getElementCount();
+      return VectorType::get(PtrTy, EltCount);
+    }
+    for (Value *Index : IdxList)
+      if (auto *IndexVTy = dyn_cast<VectorType>(Index->getType())) {
+        ElementCount EltCount = IndexVTy->getElementCount();
+        return VectorType::get(PtrTy, EltCount);
+      }
+    // Scalar GEP
+    return PtrTy;
   }
 #endif // INTEL_SYCL_OPAQUEPOINTER_READY
 
