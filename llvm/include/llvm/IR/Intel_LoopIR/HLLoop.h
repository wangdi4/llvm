--- conflicted
+++ resolved
@@ -517,17 +517,12 @@
   /// \brief Verifies HLLoop integrity.
   virtual void verify() const override;
 
-<<<<<<< HEAD
   /// \brief Checks whether SIMD directive is attached to the loop
   bool isSIMD() const;
-=======
-  /// TODO: Add isSIMD support
-  bool isSIMD() const { return false; }
 
   unsigned getMVTag() { return MVTag; }
 
   void setMVTag(unsigned Tag) { MVTag = Tag; }
->>>>>>> 49661c9f
 };
 
 } // End namespace loopopt
