--- conflicted
+++ resolved
@@ -435,7 +435,9 @@
   /// DDRef for %t2 to the DDRef.
   bool isSelfBlob() const override;
 
-<<<<<<< HEAD
+  /// Returns true if this ref looks like 1 * undef.
+  bool isUndefSelfBlob() const override;
+
   /// \brief Returns true if the DDRef represents a blob like (1 * %t).
   /// This is a broader check than isSelfBlob() because DDRef's symbase is not
   /// taken into account. In addition, a standalone blob allows a FP constant or
@@ -444,10 +446,6 @@
   /// standalone blob. Otherwise, a blob with a conversion is not considered a
   /// standalone blob.
   bool isStandAloneBlob(bool AllowConversion = true) const;
-=======
-  /// Returns true if this ref looks like 1 * undef.
-  bool isUndefSelfBlob() const override;
->>>>>>> bbe45439
 
   /// \brief Returns true if this DDRef contains undefined canon expressions.
   bool containsUndef() const override;
