--- conflicted
+++ resolved
@@ -245,64 +245,6 @@
     setValueSubclassData((getSubclassDataFromValue() & 0xc00f) | (ID << 4));
   }
 
-<<<<<<< HEAD
-  /// Return the attribute list for this Function.
-  AttributeList getAttributes() const { return AttributeSets; }
-
-  /// Set the attribute list for this Function.
-  void setAttributes(AttributeList Attrs) { AttributeSets = Attrs; }
-
-  /// Add return value attributes to this function.
-  void addRetAttr(Attribute::AttrKind Kind) {
-    addAttribute(AttributeList::ReturnIndex, Kind);
-  }
-
-  /// Add function attributes to this function.
-  void addFnAttr(Attribute::AttrKind Kind) {
-    addAttribute(AttributeList::FunctionIndex, Kind);
-  }
-
-  /// Add function attributes to this function.
-  void addFnAttr(StringRef Kind, StringRef Val = StringRef()) {
-    addAttribute(AttributeList::FunctionIndex,
-                 Attribute::get(getContext(), Kind, Val));
-  }
-
-  /// Add function attributes to this function.
-  void addFnAttr(Attribute Attr) {
-    addAttribute(AttributeList::FunctionIndex, Attr);
-  }
-
-  /// Add function attributes to this function.
-  void addFnAttrs(const AttrBuilder &Attrs) {
-    addAttributes(AttributeList::FunctionIndex, Attrs);
-  }
-
-  /// removes the attributes from the list of attributes.
-  void removeAttributes(unsigned i, const AttrBuilder &Attrs);
-
-  /// Remove function attributes from this function.
-  void removeFnAttr(Attribute::AttrKind Kind) {
-    setAttributes(getAttributes().removeFnAttribute(getContext(), Kind));
-  }
-
-  /// Remove function attribute from this function.
-  void removeFnAttr(StringRef Kind) {
-    setAttributes(getAttributes().removeFnAttribute(getContext(), Kind));
-  }
-
-  void removeFnAttrs(const AttrBuilder &Attrs) {
-    setAttributes(getAttributes().removeFnAttributes(getContext(), Attrs));
-  }
-
-  /// A function will have the "coroutine.presplit" attribute if it's
-  /// a coroutine and has not gone through full CoroSplit pass.
-  bool isPresplitCoroutine() const {
-    return hasFnAttribute("coroutine.presplit");
-  }
-
-=======
->>>>>>> d4b9838e
   enum ProfileCountType { PCT_Invalid, PCT_Real, PCT_Synthetic };
 
   /// Class to represent profile counts.
@@ -409,6 +351,11 @@
   /// Add return value attributes to this function.
   void addRetAttr(Attribute::AttrKind Kind);
 
+#if INTEL_CUSTOMIZATION
+  /// Add return value attributes to this function.
+  void addRetAttr(Attribute Attr);
+#endif
+
   /// adds the attribute to the list of attributes for the given arg.
   void addParamAttr(unsigned ArgNo, Attribute::AttrKind Kind);
 
@@ -424,8 +371,6 @@
   /// removes the attribute from the list of attributes.
   void removeAttribute(unsigned i, StringRef Kind);
 
-<<<<<<< HEAD
-=======
   /// Remove function attributes from this function.
   void removeFnAttr(Attribute::AttrKind Kind);
 
@@ -434,17 +379,13 @@
 
   void removeFnAttrs(const AttrBuilder &Attrs);
 
->>>>>>> d4b9838e
   /// removes the attribute from the return value list of attributes.
   void removeRetAttr(Attribute::AttrKind Kind);
 
   /// removes the attribute from the return value list of attributes.
   void removeRetAttr(StringRef Kind);
 
-<<<<<<< HEAD
-=======
   /// removes the attributes from the return value list of attributes.
->>>>>>> d4b9838e
   void removeRetAttrs(const AttrBuilder &Attrs);
 
   /// removes the attribute from the list of attributes.
@@ -459,12 +400,6 @@
   /// Return true if the function has the attribute.
   bool hasFnAttribute(Attribute::AttrKind Kind) const;
 
-<<<<<<< HEAD
-  /// check if an attributes is in the list of attributes.
-  bool hasParamAttribute(unsigned ArgNo, Attribute::AttrKind Kind) const {
-    return getAttributes().hasParamAttr(ArgNo, Kind);
-  }
-=======
   /// Return true if the function has the attribute.
   bool hasFnAttribute(StringRef Kind) const;
 
@@ -485,7 +420,6 @@
 
   /// Return the attribute for the given attribute kind.
   Attribute getFnAttribute(StringRef Kind) const;
->>>>>>> d4b9838e
 
   /// gets the specified attribute from the list of attributes.
   Attribute getParamAttribute(unsigned ArgNo, Attribute::AttrKind Kind) const;
@@ -511,12 +445,9 @@
     return AttributeSets.getStackAlignment(AttributeList::FunctionIndex);
   }
 
-<<<<<<< HEAD
-=======
   /// Returns true if the function has ssp, sspstrong, or sspreq fn attrs.
   bool hasStackProtectorFnAttr() const;
 
->>>>>>> d4b9838e
   /// adds the dereferenceable attribute to the list of attributes for
   /// the given arg.
   void addDereferenceableParamAttr(unsigned ArgNo, uint64_t Bytes);
@@ -1001,9 +932,8 @@
   /// a Fortran specific libFunc.
   void setFortran() {
     llvm::AttrBuilder Attrs;
-    unsigned FI = llvm::AttributeList::FunctionIndex;
     Attrs.addAttribute("intel-lang", "fortran");
-    addAttributes(FI, Attrs);
+    addFnAttrs(Attrs);
   };
 
   // Return 'true' if the Function was compiled by the Fortran compiler or is
