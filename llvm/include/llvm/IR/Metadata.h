--- conflicted
+++ resolved
@@ -18,11 +18,13 @@
 
 #include "llvm/ADT/ArrayRef.h"
 #include "llvm/ADT/DenseMap.h"
-#include "llvm/ADT/FoldingSet.h"
 #include "llvm/ADT/ilist_node.h"
 #include "llvm/ADT/iterator_range.h"
+#include "llvm/IR/Constant.h"
+#include "llvm/IR/MetadataTracking.h"
 #include "llvm/IR/Value.h"
 #include "llvm/Support/ErrorHandling.h"
+#include <type_traits>
 
 namespace llvm {
 class LLVMContext;
@@ -38,11 +40,6 @@
 /// \brief Root of the metadata hierarchy.
 ///
 /// This is a root class for typeless data in the IR.
-<<<<<<< HEAD
-///
-/// TODO: Detach from the Value hierarchy.
-class Metadata : public Value {
-=======
 class Metadata {
   friend class ReplaceableMetadataImpl;
 
@@ -196,17 +193,245 @@
     ReplaceableMetadataImpl::resolveAllUses(/* ResolveUsers */ false);
   }
 
->>>>>>> 7618b2b2
 protected:
-  Metadata(LLVMContext &Context, unsigned ID);
-
-public:
-  static bool classof(const Value *V) {
-    return V->getValueID() == GenericMDNodeVal ||
-           V->getValueID() == MDNodeFwdDeclVal ||
-           V->getValueID() == MDStringVal;
-  }
-};
+  ValueAsMetadata(unsigned ID, Value *V)
+      : Metadata(ID), V(V) {
+    assert(V && "Expected valid value");
+  }
+  ~ValueAsMetadata() {}
+
+public:
+  static ValueAsMetadata *get(Value *V);
+  static ConstantAsMetadata *getConstant(Value *C) {
+    return cast<ConstantAsMetadata>(get(C));
+  }
+  static LocalAsMetadata *getLocal(Value *Local) {
+    return cast<LocalAsMetadata>(get(Local));
+  }
+
+  static ValueAsMetadata *getIfExists(Value *V);
+  static ConstantAsMetadata *getConstantIfExists(Value *C) {
+    return cast_or_null<ConstantAsMetadata>(getIfExists(C));
+  }
+  static LocalAsMetadata *getLocalIfExists(Value *Local) {
+    return cast_or_null<LocalAsMetadata>(getIfExists(Local));
+  }
+
+  Value *getValue() const { return V; }
+  Type *getType() const { return V->getType(); }
+  LLVMContext &getContext() const { return V->getContext(); }
+
+  static void handleDeletion(Value *V);
+  static void handleRAUW(Value *From, Value *To);
+
+protected:
+  /// \brief Handle collisions after \a Value::replaceAllUsesWith().
+  ///
+  /// RAUW isn't supported directly for \a ValueAsMetadata, but if the wrapped
+  /// \a Value gets RAUW'ed and the target already exists, this is used to
+  /// merge the two metadata nodes.
+  void replaceAllUsesWith(Metadata *MD) {
+    ReplaceableMetadataImpl::replaceAllUsesWith(MD);
+  }
+
+public:
+  static bool classof(const Metadata *MD) {
+    return MD->getMetadataID() == LocalAsMetadataKind ||
+           MD->getMetadataID() == ConstantAsMetadataKind;
+  }
+};
+
+class ConstantAsMetadata : public ValueAsMetadata {
+  friend class ValueAsMetadata;
+
+  ConstantAsMetadata(Constant *C)
+      : ValueAsMetadata(ConstantAsMetadataKind, C) {}
+
+public:
+  static ConstantAsMetadata *get(Constant *C) {
+    return ValueAsMetadata::getConstant(C);
+  }
+  static ConstantAsMetadata *getIfExists(Constant *C) {
+    return ValueAsMetadata::getConstantIfExists(C);
+  }
+
+  Constant *getValue() const {
+    return cast<Constant>(ValueAsMetadata::getValue());
+  }
+
+  static bool classof(const Metadata *MD) {
+    return MD->getMetadataID() == ConstantAsMetadataKind;
+  }
+};
+
+class LocalAsMetadata : public ValueAsMetadata {
+  friend class ValueAsMetadata;
+
+  LocalAsMetadata(Value *Local)
+      : ValueAsMetadata(LocalAsMetadataKind, Local) {
+    assert(!isa<Constant>(Local) && "Expected local value");
+  }
+
+public:
+  static LocalAsMetadata *get(Value *Local) {
+    return ValueAsMetadata::getLocal(Local);
+  }
+  static LocalAsMetadata *getIfExists(Value *Local) {
+    return ValueAsMetadata::getLocalIfExists(Local);
+  }
+
+  static bool classof(const Metadata *MD) {
+    return MD->getMetadataID() == LocalAsMetadataKind;
+  }
+};
+
+/// \brief Transitional API for extracting constants from Metadata.
+///
+/// This namespace contains transitional functions for metadata that points to
+/// \a Constants.
+///
+/// In prehistory -- when metadata was a subclass of \a Value -- \a MDNode
+/// operands could refer to any \a Value.  There's was a lot of code like this:
+///
+/// \code
+///     MDNode *N = ...;
+///     auto *CI = dyn_cast<ConstantInt>(N->getOperand(2));
+/// \endcode
+///
+/// Now that \a Value and \a Metadata are in separate hierarchies, maintaining
+/// the semantics for \a isa(), \a cast(), \a dyn_cast() (etc.) requires three
+/// steps: cast in the \a Metadata hierarchy, extraction of the \a Value, and
+/// cast in the \a Value hierarchy.  Besides creating boiler-plate, this
+/// requires subtle control flow changes.
+///
+/// The end-goal is to create a new type of metadata, called (e.g.) \a MDInt,
+/// so that metadata can refer to numbers without traversing a bridge to the \a
+/// Value hierarchy.  In this final state, the code above would look like this:
+///
+/// \code
+///     MDNode *N = ...;
+///     auto *MI = dyn_cast<MDInt>(N->getOperand(2));
+/// \endcode
+///
+/// The API in this namespace supports the transition.  \a MDInt doesn't exist
+/// yet, and even once it does, changing each metadata schema to use it is its
+/// own mini-project.  In the meantime this API prevents us from introducing
+/// complex and bug-prone control flow that will disappear in the end.  In
+/// particular, the above code looks like this:
+///
+/// \code
+///     MDNode *N = ...;
+///     auto *CI = mdconst::dyn_extract<ConstantInt>(N->getOperand(2));
+/// \endcode
+///
+/// The full set of provided functions includes:
+///
+///   mdconst::hasa                <=> isa
+///   mdconst::extract             <=> cast
+///   mdconst::extract_or_null     <=> cast_or_null
+///   mdconst::dyn_extract         <=> dyn_cast
+///   mdconst::dyn_extract_or_null <=> dyn_cast_or_null
+///
+/// The target of the cast must be a subclass of \a Constant.
+namespace mdconst {
+
+namespace detail {
+template <class T> T &make();
+template <class T, class Result> struct HasDereference {
+  typedef char Yes[1];
+  typedef char No[2];
+  template <size_t N> struct SFINAE {};
+
+  template <class U, class V>
+  static Yes &hasDereference(SFINAE<sizeof(static_cast<V>(*make<U>()))> * = 0);
+  template <class U, class V> static No &hasDereference(...);
+
+  static const bool value =
+      sizeof(hasDereference<T, Result>(nullptr)) == sizeof(Yes);
+};
+template <class V, class M> struct IsValidPointer {
+  static const bool value = std::is_base_of<Constant, V>::value &&
+                            HasDereference<M, const Metadata &>::value;
+};
+template <class V, class M> struct IsValidReference {
+  static const bool value = std::is_base_of<Constant, V>::value &&
+                            std::is_convertible<M, const Metadata &>::value;
+};
+} // end namespace detail
+
+/// \brief Check whether Metadata has a Value.
+///
+/// As an analogue to \a isa(), check whether \c MD has an \a Value inside of
+/// type \c X.
+template <class X, class Y>
+inline typename std::enable_if<detail::IsValidPointer<X, Y>::value, bool>::type
+hasa(Y &&MD) {
+  assert(MD && "Null pointer sent into hasa");
+  if (auto *V = dyn_cast<ConstantAsMetadata>(MD))
+    return isa<X>(V->getValue());
+  return false;
+}
+template <class X, class Y>
+inline
+    typename std::enable_if<detail::IsValidReference<X, Y &>::value, bool>::type
+    hasa(Y &MD) {
+  return hasa(&MD);
+}
+
+/// \brief Extract a Value from Metadata.
+///
+/// As an analogue to \a cast(), extract the \a Value subclass \c X from \c MD.
+template <class X, class Y>
+inline typename std::enable_if<detail::IsValidPointer<X, Y>::value, X *>::type
+extract(Y &&MD) {
+  return cast<X>(cast<ConstantAsMetadata>(MD)->getValue());
+}
+template <class X, class Y>
+inline
+    typename std::enable_if<detail::IsValidReference<X, Y &>::value, X *>::type
+    extract(Y &MD) {
+  return extract(&MD);
+}
+
+/// \brief Extract a Value from Metadata, allowing null.
+///
+/// As an analogue to \a cast_or_null(), extract the \a Value subclass \c X
+/// from \c MD, allowing \c MD to be null.
+template <class X, class Y>
+inline typename std::enable_if<detail::IsValidPointer<X, Y>::value, X *>::type
+extract_or_null(Y &&MD) {
+  if (auto *V = cast_or_null<ConstantAsMetadata>(MD))
+    return cast<X>(V->getValue());
+  return nullptr;
+}
+
+/// \brief Extract a Value from Metadata, if any.
+///
+/// As an analogue to \a dyn_cast_or_null(), extract the \a Value subclass \c X
+/// from \c MD, return null if \c MD doesn't contain a \a Value or if the \a
+/// Value it does contain is of the wrong subclass.
+template <class X, class Y>
+inline typename std::enable_if<detail::IsValidPointer<X, Y>::value, X *>::type
+dyn_extract(Y &&MD) {
+  if (auto *V = dyn_cast<ConstantAsMetadata>(MD))
+    return dyn_cast<X>(V->getValue());
+  return nullptr;
+}
+
+/// \brief Extract a Value from Metadata, if any, allowing null.
+///
+/// As an analogue to \a dyn_cast_or_null(), extract the \a Value subclass \c X
+/// from \c MD, return null if \c MD doesn't contain a \a Value or if the \a
+/// Value it does contain is of the wrong subclass, allowing \c MD to be null.
+template <class X, class Y>
+inline typename std::enable_if<detail::IsValidPointer<X, Y>::value, X *>::type
+dyn_extract_or_null(Y &&MD) {
+  if (auto *V = dyn_cast_or_null<ConstantAsMetadata>(MD))
+    return dyn_cast<X>(V->getValue());
+  return nullptr;
+}
+
+} // end namespace mdconst
 
 //===----------------------------------------------------------------------===//
 /// \brief A single uniqued string.
@@ -216,14 +441,13 @@
 class MDString : public Metadata {
   friend class StringMapEntry<MDString>;
 
-  virtual void anchor();
   MDString(const MDString &) LLVM_DELETED_FUNCTION;
-
-  explicit MDString(LLVMContext &Context)
-      : Metadata(Context, Value::MDStringVal) {}
-
-  /// \brief Shadow Value::getName() to prevent its use.
-  StringRef getName() const LLVM_DELETED_FUNCTION;
+  MDString &operator=(MDString &&) LLVM_DELETED_FUNCTION;
+  MDString &operator=(const MDString &) LLVM_DELETED_FUNCTION;
+
+  StringMapEntry<MDString> *Entry;
+  MDString() : Metadata(MDStringKind), Entry(nullptr) {}
+  MDString(MDString &&) : Metadata(MDStringKind) {}
 
 public:
   static MDString *get(LLVMContext &Context, StringRef Str);
@@ -243,9 +467,12 @@
   /// \brief Pointer to one byte past the end of the string.
   iterator end() const { return getString().end(); }
 
+  const unsigned char *bytes_begin() const { return getString().bytes_begin(); }
+  const unsigned char *bytes_end() const { return getString().bytes_end(); }
+
   /// \brief Methods for support type inquiry through isa, cast, and dyn_cast.
-  static bool classof(const Value *V) {
-    return V->getValueID() == MDStringVal;
+  static bool classof(const Metadata *MD) {
+    return MD->getMetadataID() == MDStringKind;
   }
 };
 
@@ -293,18 +520,79 @@
   }
 };
 
-class MDNodeOperand;
+/// \brief Tracking metadata reference owned by Metadata.
+///
+/// Similar to \a TrackingMDRef, but it's expected to be owned by an instance
+/// of \a Metadata, which has the option of registering itself for callbacks to
+/// re-unique itself.
+///
+/// In particular, this is used by \a MDNode.
+class MDOperand {
+  MDOperand(MDOperand &&) LLVM_DELETED_FUNCTION;
+  MDOperand(const MDOperand &) LLVM_DELETED_FUNCTION;
+  MDOperand &operator=(MDOperand &&) LLVM_DELETED_FUNCTION;
+  MDOperand &operator=(const MDOperand &) LLVM_DELETED_FUNCTION;
+
+  Metadata *MD;
+
+public:
+  MDOperand() : MD(nullptr) {}
+  ~MDOperand() { untrack(); }
+
+  Metadata *get() const { return MD; }
+  operator Metadata *() const { return get(); }
+  Metadata *operator->() const { return get(); }
+  Metadata &operator*() const { return *get(); }
+
+  void reset() {
+    untrack();
+    MD = nullptr;
+  }
+  void reset(Metadata *MD, Metadata *Owner) {
+    untrack();
+    this->MD = MD;
+    track(Owner);
+  }
+
+private:
+  void track(Metadata *Owner) {
+    if (MD) {
+      if (Owner)
+        MetadataTracking::track(this, *MD, *Owner);
+      else
+        MetadataTracking::track(MD);
+    }
+  }
+  void untrack() {
+    assert(static_cast<void *>(this) == &MD && "Expected same address");
+    if (MD)
+      MetadataTracking::untrack(MD);
+  }
+};
+
+template <> struct simplify_type<MDOperand> {
+  typedef Metadata *SimpleType;
+  static SimpleType getSimplifiedValue(MDOperand &MD) { return MD.get(); }
+};
+
+template <> struct simplify_type<const MDOperand> {
+  typedef Metadata *SimpleType;
+  static SimpleType getSimplifiedValue(const MDOperand &MD) { return MD.get(); }
+};
 
 //===----------------------------------------------------------------------===//
 /// \brief Tuple of metadata.
 class MDNode : public Metadata {
   MDNode(const MDNode &) LLVM_DELETED_FUNCTION;
   void operator=(const MDNode &) LLVM_DELETED_FUNCTION;
-  friend class MDNodeOperand;
-  friend class LLVMContextImpl;
   void *operator new(size_t) LLVM_DELETED_FUNCTION;
 
+  LLVMContext &Context;
+  unsigned NumOperands;
+
 protected:
+  unsigned MDNodeSubclassData;
+
   void *operator new(size_t Size, unsigned NumOps);
   void operator delete(void *Mem);
 
@@ -318,83 +606,42 @@
     llvm_unreachable("Constructor throws?");
   }
 
-<<<<<<< HEAD
-  /// \brief Subclass data enums.
-  enum {
-    /// FunctionLocalBit - This bit is set if this MDNode is function local.
-    /// This is true when it (potentially transitively) contains a reference to
-    /// something in a function, like an argument, basicblock, or instruction.
-    FunctionLocalBit = 1 << 0,
-
-    /// NotUniquedBit - This is set on MDNodes that are not uniqued because they
-    /// have a null operand.
-    NotUniquedBit    = 1 << 1
-  };
-=======
   MDNode(LLVMContext &Context, unsigned ID, ArrayRef<Metadata *> MDs);
   ~MDNode() {}
 
   void dropAllReferences();
->>>>>>> 7618b2b2
-
-  /// \brief FunctionLocal enums.
-  enum FunctionLocalness {
-    FL_Unknown = -1,
-    FL_No = 0,
-    FL_Yes = 1
-  };
-
-<<<<<<< HEAD
-  /// \brief Replace each instance of the given operand with a new value.
-  void replaceOperand(MDNodeOperand *Op, Value *NewVal);
-
-  MDNode(LLVMContext &C, unsigned ID, ArrayRef<Value *> Vals,
-         bool isFunctionLocal);
-  ~MDNode() {}
-
-  static MDNode *getMDNode(LLVMContext &C, ArrayRef<Value*> Vals,
-                           FunctionLocalness FL, bool Insert = true);
-public:
-  static MDNode *get(LLVMContext &Context, ArrayRef<Value*> Vals);
-  /// \brief Construct MDNode with an explicit function-localness.
-  ///
-  /// Don't analyze Vals; trust isFunctionLocal.
-  static MDNode *getWhenValsUnresolved(LLVMContext &Context,
-                                       ArrayRef<Value*> Vals,
-                                       bool isFunctionLocal);
-
-  static MDNode *getIfExists(LLVMContext &Context, ArrayRef<Value*> Vals);
-=======
+
+  MDOperand *mutable_begin() { return mutable_end() - NumOperands; }
+  MDOperand *mutable_end() { return reinterpret_cast<MDOperand *>(this); }
+
 public:
   static inline MDNode *get(LLVMContext &Context, ArrayRef<Metadata *> MDs);
   static inline MDNode *getIfExists(LLVMContext &Context,
                                     ArrayRef<Metadata *> MDs);
   static inline MDNode *getDistinct(LLVMContext &Context,
                                     ArrayRef<Metadata *> MDs);
->>>>>>> 7618b2b2
 
   /// \brief Return a temporary MDNode
   ///
   /// For use in constructing cyclic MDNode structures. A temporary MDNode is
   /// not uniqued, may be RAUW'd, and must be manually deleted with
   /// deleteTemporary.
-  static MDNode *getTemporary(LLVMContext &Context, ArrayRef<Value*> Vals);
+  static MDNodeFwdDecl *getTemporary(LLVMContext &Context,
+                                     ArrayRef<Metadata *> MDs);
 
   /// \brief Deallocate a node created by getTemporary.
   ///
   /// The node must not have any users.
   static void deleteTemporary(MDNode *N);
 
+  LLVMContext &getContext() const { return Context; }
+
   /// \brief Replace a specific operand.
-  void replaceOperandWith(unsigned i, Value *NewVal);
-
-  /// \brief Return specified operand.
-  Value *getOperand(unsigned i) const LLVM_READONLY;
-
-<<<<<<< HEAD
-  /// \brief Return number of MDNode operands.
-  unsigned getNumOperands() const { return NumOperands; }
-=======
+  void replaceOperandWith(unsigned I, Metadata *New);
+
+  /// \brief Check if node is fully resolved.
+  bool isResolved() const;
+
   /// \brief Check if node is distinct.
   ///
   /// Distinct nodes are not uniqued, and will not be returned by \a
@@ -420,32 +667,20 @@
     return const_cast<MDNode *>(this)->mutable_end();
   }
   op_range operands() const { return op_range(op_begin(), op_end()); }
->>>>>>> 7618b2b2
-
-  /// \brief Return whether MDNode is local to a function.
-  bool isFunctionLocal() const {
-    return (getSubclassDataFromValue() & FunctionLocalBit) != 0;
-  }
-
-  /// \brief Return the first function-local operand's function.
-  ///
-  /// If this metadata is function-local and recursively has a function-local
-  /// operand, return the first such operand's parent function.  Otherwise,
-  /// return null. getFunction() should not be used for performance- critical
-  /// code because it recursively visits all the MDNode's operands.
-  const Function *getFunction() const;
+
+  const MDOperand &getOperand(unsigned I) const {
+    assert(I < NumOperands && "Out of range");
+    return op_begin()[I];
+  }
+
+  /// \brief Return number of MDNode operands.
+  unsigned getNumOperands() const { return NumOperands; }
 
   /// \brief Methods for support type inquiry through isa, cast, and dyn_cast:
-<<<<<<< HEAD
-  static bool classof(const Value *V) {
-    return V->getValueID() == GenericMDNodeVal ||
-           V->getValueID() == MDNodeFwdDeclVal;
-=======
   static bool classof(const Metadata *MD) {
     return MD->getMetadataID() == MDTupleKind ||
            MD->getMetadataID() == MDLocationKind ||
            MD->getMetadataID() == MDNodeFwdDeclKind;
->>>>>>> 7618b2b2
   }
 
   /// \brief Check whether MDNode is a vtable access.
@@ -458,18 +693,6 @@
   static AAMDNodes getMostGenericAA(const AAMDNodes &A, const AAMDNodes &B);
   static MDNode *getMostGenericFPMath(MDNode *A, MDNode *B);
   static MDNode *getMostGenericRange(MDNode *A, MDNode *B);
-
-protected:
-  bool isNotUniqued() const {
-    return (getSubclassDataFromValue() & NotUniquedBit) != 0;
-  }
-  void setIsNotUniqued();
-
-  // Shadow Value::setValueSubclassData with a private forwarding method so that
-  // any future subclasses cannot accidentally use it.
-  void setValueSubclassData(unsigned short D) {
-    Value::setValueSubclassData(D);
-  }
 };
 
 /// \brief Uniquable metadata node.
@@ -478,33 +701,6 @@
 /// for implementing sub-types of \a MDNode that can be uniqued like
 /// constants.
 ///
-<<<<<<< HEAD
-/// Although nodes are uniqued by default, \a GenericMDNode has no support for
-/// RAUW.  If an operand change (due to RAUW or otherwise) causes a uniquing
-/// collision, the uniquing bit is dropped.
-///
-/// TODO: Make uniquing opt-out (status: mandatory, sometimes dropped).
-/// TODO: Drop support for RAUW.
-class GenericMDNode : public MDNode {
-  friend class MDNode;
-  friend class LLVMContextImpl;
-
-  unsigned Hash;
-
-  GenericMDNode(LLVMContext &C, ArrayRef<Value *> Vals, bool isFunctionLocal)
-      : MDNode(C, GenericMDNodeVal, Vals, isFunctionLocal), Hash(0) {}
-  ~GenericMDNode();
-
-  void dropAllReferences();
-
-public:
-  /// \brief Get the hash, if any.
-  unsigned getHash() const { return Hash; }
-
-  static bool classof(const Value *V) {
-    return V->getValueID() == GenericMDNodeVal;
-  }
-=======
 /// There is limited support for RAUW at construction time.  At
 /// construction time, if any operands are an instance of \a
 /// MDNodeFwdDecl (or another unresolved \a UniquableMDNode, which
@@ -681,26 +877,10 @@
 private:
   MDLocation *uniquifyImpl();
   void eraseFromStoreImpl();
->>>>>>> 7618b2b2
 };
 
 /// \brief Forward declaration of metadata.
 ///
-<<<<<<< HEAD
-/// Forward declaration of metadata, in the form of a metadata node.  Unlike \a
-/// GenericMDNode, this class has support for RAUW and is suitable for forward
-/// references.
-class MDNodeFwdDecl : public MDNode {
-  friend class MDNode;
-
-  MDNodeFwdDecl(LLVMContext &C, ArrayRef<Value *> Vals, bool isFunctionLocal)
-      : MDNode(C, MDNodeFwdDeclVal, Vals, isFunctionLocal) {}
-  ~MDNodeFwdDecl() {}
-
-public:
-  static bool classof(const Value *V) {
-    return V->getValueID() == MDNodeFwdDeclVal;
-=======
 /// Forward declaration of metadata, in the form of a basic tuple.  Unlike \a
 /// MDTuple, this class has full support for RAUW, is not owned, is not
 /// uniqued, and is suitable for forward references.
@@ -723,8 +903,9 @@
 
   static bool classof(const Metadata *MD) {
     return MD->getMetadataID() == MDNodeFwdDeclKind;
->>>>>>> 7618b2b2
-  }
+  }
+
+  using ReplaceableMetadataImpl::replaceAllUsesWith;
 };
 
 //===----------------------------------------------------------------------===//
@@ -743,7 +924,7 @@
 
   std::string Name;
   Module *Parent;
-  void *Operands; // SmallVector<TrackingVH<MDNode>, 4>
+  void *Operands; // SmallVector<TrackingMDRef, 4>
 
   void setParent(Module *M) { Parent = M; }
 
@@ -801,6 +982,7 @@
   MDNode *getOperand(unsigned i) const;
   unsigned getNumOperands() const;
   void addOperand(MDNode *M);
+  void setOperand(unsigned I, MDNode *New);
   StringRef getName() const;
   void print(raw_ostream &ROS) const;
   void dump() const;
