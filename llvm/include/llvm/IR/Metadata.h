--- conflicted
+++ resolved
@@ -675,7 +675,6 @@
   /// The tag specifying the noalias scope.
   MDNode *NoAlias = nullptr;
 
-<<<<<<< HEAD
 #if INTEL_CUSTOMIZATION
   /// The tag for std container ptr.
   MDNode *StdContainerPtr = nullptr;
@@ -683,14 +682,13 @@
   /// The tag for std container ptr iterator.
   MDNode *StdContainerPtrIter = nullptr;
 #endif // INTEL_CUSTOMIZATION
-=======
+
   // Shift tbaa Metadata node to start off bytes later
   static MDNode *ShiftTBAA(MDNode *M, size_t off);
 
   // Shift tbaa.struct Metadata node to start off bytes later
   static MDNode *ShiftTBAAStruct(MDNode *M, size_t off);
 
->>>>>>> 40862b1a
   /// Given two sets of AAMDNodes that apply to the same pointer,
   /// give the best AAMDNodes that are compatible with both (i.e. a set of
   /// nodes whose allowable aliasing conclusions are a subset of those
