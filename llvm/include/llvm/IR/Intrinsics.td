//===- Intrinsics.td - Defines all LLVM intrinsics ---------*- tablegen -*-===//
//
// Part of the LLVM Project, under the Apache License v2.0 with LLVM Exceptions.
// See https://llvm.org/LICENSE.txt for license information.
// SPDX-License-Identifier: Apache-2.0 WITH LLVM-exception
//
//===----------------------------------------------------------------------===//
//
// This file defines properties of all LLVM intrinsics.
//
//===----------------------------------------------------------------------===//

include "llvm/CodeGen/ValueTypes.td"
include "llvm/CodeGen/SDNodeProperties.td"

//===----------------------------------------------------------------------===//
//  Properties we keep track of for intrinsics.
//===----------------------------------------------------------------------===//

class IntrinsicProperty<bit is_default = false> {
  bit IsDefault = is_default;
}

// Intr*Mem - Memory properties.  If no property is set, the worst case
// is assumed (it may read and write any memory it can get access to and it may
// have other side effects).

// IntrNoMem - The intrinsic does not access memory or have any other side
// effects.  It may be CSE'd deleted if dead, etc.
def IntrNoMem : IntrinsicProperty;

// IntrReadMem - This intrinsic only reads from memory. It does not write to
// memory and has no other side effects. Therefore, it cannot be moved across
// potentially aliasing stores. However, it can be reordered otherwise and can
// be deleted if dead.
def IntrReadMem : IntrinsicProperty;

// IntrWriteMem - This intrinsic only writes to memory, but does not read from
// memory, and has no other side effects. This means dead stores before calls
// to this intrinsics may be removed.
def IntrWriteMem : IntrinsicProperty;

// IntrArgMemOnly - This intrinsic only accesses memory that its pointer-typed
// argument(s) points to, but may access an unspecified amount. Other than
// reads from and (possibly volatile) writes to memory, it has no side effects.
def IntrArgMemOnly : IntrinsicProperty;

// IntrInaccessibleMemOnly -- This intrinsic only accesses memory that is not
// accessible by the module being compiled. This is a weaker form of IntrNoMem.
def IntrInaccessibleMemOnly : IntrinsicProperty;

// IntrInaccessibleMemOrArgMemOnly -- This intrinsic only accesses memory that
// its pointer-typed arguments point to or memory that is not accessible
// by the module being compiled. This is a weaker form of IntrArgMemOnly.
def IntrInaccessibleMemOrArgMemOnly : IntrinsicProperty;

// Commutative - This intrinsic is commutative: X op Y == Y op X.
def Commutative : IntrinsicProperty;

// Throws - This intrinsic can throw.
def Throws : IntrinsicProperty;

// Attribute index needs to match `AttrIndex` defined `Attributes.h`.
class AttrIndex<int idx> {
  int Value = idx;
}
def FuncIndex : AttrIndex<-1>;
def RetIndex : AttrIndex<0>;
class ArgIndex<int argNo> : AttrIndex<!add(argNo, 1)>;

// NoCapture - The specified argument pointer is not captured by the intrinsic.
class NoCapture<AttrIndex idx> : IntrinsicProperty {
  int ArgNo = idx.Value;
}

// NoAlias - The specified argument pointer is not aliasing other "noalias" pointer
// arguments of the intrinsic wrt. the intrinsic scope.
class NoAlias<AttrIndex idx> : IntrinsicProperty {
  int ArgNo = idx.Value;
}

// NoUndef - The specified argument is neither undef nor poison.
class NoUndef<AttrIndex idx> : IntrinsicProperty {
  int ArgNo = idx.Value;
}

class Align<AttrIndex idx, int align> : IntrinsicProperty {
  int ArgNo = idx.Value;
  int Align = align;
}

// Returned - The specified argument is always the return value of the
// intrinsic.
class Returned<AttrIndex idx> : IntrinsicProperty {
  int ArgNo = idx.Value;
}

// ImmArg - The specified argument must be an immediate.
class ImmArg<AttrIndex idx> : IntrinsicProperty {
  int ArgNo = idx.Value;
}

// ReadOnly - The specified argument pointer is not written to through the
// pointer by the intrinsic.
class ReadOnly<AttrIndex idx> : IntrinsicProperty {
  int ArgNo = idx.Value;
}

// WriteOnly - The intrinsic does not read memory through the specified
// argument pointer.
class WriteOnly<AttrIndex idx> : IntrinsicProperty {
  int ArgNo = idx.Value;
}

// ReadNone - The specified argument pointer is not dereferenced by the
// intrinsic.
class ReadNone<AttrIndex idx> : IntrinsicProperty {
  int ArgNo = idx.Value;
}

def IntrNoReturn : IntrinsicProperty;

// IntrNoSync - Threads executing the intrinsic will not synchronize using
// memory or other means. Applied by default.
def IntrNoSync : IntrinsicProperty<1>;

// Applied by default.
def IntrNoFree : IntrinsicProperty<1>;

// Applied by default.
def IntrWillReturn : IntrinsicProperty<1>;

// IntrCold - Calls to this intrinsic are cold.
// Parallels the cold attribute on LLVM IR functions.
def IntrCold : IntrinsicProperty;

// IntrNoDuplicate - Calls to this intrinsic cannot be duplicated.
// Parallels the noduplicate attribute on LLVM IR functions.
def IntrNoDuplicate : IntrinsicProperty;

// IntrNoMerge - Calls to this intrinsic cannot be merged
// Parallels the nomerge attribute on LLVM IR functions.
def IntrNoMerge : IntrinsicProperty;

// IntrConvergent - Calls to this intrinsic are convergent and may not be made
// control-dependent on any additional values.
// Parallels the convergent attribute on LLVM IR functions.
def IntrConvergent : IntrinsicProperty;

// This property indicates that the intrinsic is safe to speculate.
def IntrSpeculatable : IntrinsicProperty;

// This property can be used to override the 'has no other side effects'
// language of the IntrNoMem, IntrReadMem, IntrWriteMem, and IntrArgMemOnly
// intrinsic properties.  By default, intrinsics are assumed to have side
// effects, so this property is only necessary if you have defined one of
// the memory properties listed above.
// For this property, 'side effects' has the same meaning as 'side effects'
// defined by the hasSideEffects property of the TableGen Instruction class.
def IntrHasSideEffects : IntrinsicProperty;

//===----------------------------------------------------------------------===//
// Types used by intrinsics.
//===----------------------------------------------------------------------===//

class LLVMType<ValueType vt> {
  ValueType VT = vt;
  int isAny = false;
}

class LLVMQualPointerType<LLVMType elty, int addrspace>
  : LLVMType<iPTR>{
  LLVMType ElTy = elty;
  int AddrSpace = addrspace;
}

class LLVMPointerType<LLVMType elty>
  : LLVMQualPointerType<elty, 0>;

class LLVMAnyPointerType<LLVMType elty>
  : LLVMType<iPTRAny>{
  LLVMType ElTy = elty;

  let isAny = true;
}

// Match the type of another intrinsic parameter.  Number is an index into the
// list of overloaded types for the intrinsic, excluding all the fixed types.
// The Number value must refer to a previously listed type.  For example:
//   Intrinsic<[llvm_i32_ty], [llvm_i32_ty, llvm_anyfloat_ty, LLVMMatchType<0>]>
// has two overloaded types, the 2nd and 3rd arguments.  LLVMMatchType<0>
// refers to the first overloaded type, which is the 2nd argument.
class LLVMMatchType<int num>
  : LLVMType<OtherVT>{
  int Number = num;
}

// Match the type of another intrinsic parameter that is expected to be based on
// an integral type (i.e. either iN or <N x iM>), but change the scalar size to
// be twice as wide or half as wide as the other type.  This is only useful when
// the intrinsic is overloaded, so the matched type should be declared as iAny.
class LLVMExtendedType<int num> : LLVMMatchType<num>;
class LLVMTruncatedType<int num> : LLVMMatchType<num>;

// Match the scalar/vector of another intrinsic parameter but with a different
// element type. Either both are scalars or both are vectors with the same
// number of elements.
class LLVMScalarOrSameVectorWidth<int idx, LLVMType elty>
  : LLVMMatchType<idx> {
  ValueType ElTy = elty.VT;
}

class LLVMPointerTo<int num> : LLVMMatchType<num>;
class LLVMPointerToElt<int num> : LLVMMatchType<num>;
class LLVMVectorOfAnyPointersToElt<int num> : LLVMMatchType<num>;
class LLVMVectorElementType<int num> : LLVMMatchType<num>;

// Match the type of another intrinsic parameter that is expected to be a
// vector type, but change the element count to be half as many.
class LLVMHalfElementsVectorType<int num> : LLVMMatchType<num>;

// Match the type of another intrinsic parameter that is expected to be a
// vector type (i.e. <N x iM>) but with each element subdivided to
// form a vector with more elements that are smaller than the original.
class LLVMSubdivide2VectorType<int num> : LLVMMatchType<num>;
class LLVMSubdivide4VectorType<int num> : LLVMMatchType<num>;

// Match the element count and bit width of another intrinsic parameter, but
// change the element type to an integer.
class LLVMVectorOfBitcastsToInt<int num> : LLVMMatchType<num>;

def llvm_void_ty       : LLVMType<isVoid>;
let isAny = true in {
  def llvm_any_ty        : LLVMType<Any>;
  def llvm_anyint_ty     : LLVMType<iAny>;
  def llvm_anyfloat_ty   : LLVMType<fAny>;
  def llvm_anyvector_ty  : LLVMType<vAny>;
}
def llvm_i1_ty         : LLVMType<i1>;
def llvm_i8_ty         : LLVMType<i8>;
def llvm_i16_ty        : LLVMType<i16>;
def llvm_i32_ty        : LLVMType<i32>;
def llvm_i64_ty        : LLVMType<i64>;
def llvm_half_ty       : LLVMType<f16>;
def llvm_bfloat_ty     : LLVMType<bf16>;
def llvm_float_ty      : LLVMType<f32>;
def llvm_double_ty     : LLVMType<f64>;
def llvm_f80_ty        : LLVMType<f80>;
def llvm_f128_ty       : LLVMType<f128>;
def llvm_ppcf128_ty    : LLVMType<ppcf128>;
def llvm_ptr_ty        : LLVMPointerType<llvm_i8_ty>;             // i8*
def llvm_ptrptr_ty     : LLVMPointerType<llvm_ptr_ty>;            // i8**
def llvm_anyptr_ty     : LLVMAnyPointerType<llvm_i8_ty>;          // (space)i8*
def llvm_empty_ty      : LLVMType<OtherVT>;                       // { }
def llvm_descriptor_ty : LLVMPointerType<llvm_empty_ty>;          // { }*
def llvm_metadata_ty   : LLVMType<MetadataVT>;                    // !{...}
def llvm_token_ty      : LLVMType<token>;                         // token

def llvm_x86mmx_ty     : LLVMType<x86mmx>;
def llvm_ptrx86mmx_ty  : LLVMPointerType<llvm_x86mmx_ty>;         // <1 x i64>*

def llvm_x86amx_ty     : LLVMType<x86amx>;

def llvm_v2i1_ty       : LLVMType<v2i1>;     //   2 x i1
def llvm_v4i1_ty       : LLVMType<v4i1>;     //   4 x i1
def llvm_v8i1_ty       : LLVMType<v8i1>;     //   8 x i1
def llvm_v16i1_ty      : LLVMType<v16i1>;    //  16 x i1
def llvm_v32i1_ty      : LLVMType<v32i1>;    //  32 x i1
def llvm_v64i1_ty      : LLVMType<v64i1>;    //  64 x i1
def llvm_v128i1_ty     : LLVMType<v128i1>;   // 128 x i1
def llvm_v256i1_ty     : LLVMType<v256i1>;   // 256 x i1
def llvm_v512i1_ty     : LLVMType<v512i1>;   // 512 x i1
def llvm_v1024i1_ty    : LLVMType<v1024i1>;  //1024 x i1

def llvm_v1i8_ty       : LLVMType<v1i8>;     //  1 x i8
def llvm_v2i8_ty       : LLVMType<v2i8>;     //  2 x i8
def llvm_v4i8_ty       : LLVMType<v4i8>;     //  4 x i8
def llvm_v8i8_ty       : LLVMType<v8i8>;     //  8 x i8
def llvm_v16i8_ty      : LLVMType<v16i8>;    // 16 x i8
def llvm_v32i8_ty      : LLVMType<v32i8>;    // 32 x i8
def llvm_v64i8_ty      : LLVMType<v64i8>;    // 64 x i8
def llvm_v128i8_ty     : LLVMType<v128i8>;   //128 x i8
def llvm_v256i8_ty     : LLVMType<v256i8>;   //256 x i8

def llvm_v1i16_ty      : LLVMType<v1i16>;    //  1 x i16
def llvm_v2i16_ty      : LLVMType<v2i16>;    //  2 x i16
def llvm_v4i16_ty      : LLVMType<v4i16>;    //  4 x i16
def llvm_v8i16_ty      : LLVMType<v8i16>;    //  8 x i16
def llvm_v16i16_ty     : LLVMType<v16i16>;   // 16 x i16
def llvm_v32i16_ty     : LLVMType<v32i16>;   // 32 x i16
def llvm_v64i16_ty     : LLVMType<v64i16>;   // 64 x i16
def llvm_v128i16_ty    : LLVMType<v128i16>;  //128 x i16

def llvm_v1i32_ty      : LLVMType<v1i32>;    //  1 x i32
def llvm_v2i32_ty      : LLVMType<v2i32>;    //  2 x i32
def llvm_v4i32_ty      : LLVMType<v4i32>;    //  4 x i32
def llvm_v8i32_ty      : LLVMType<v8i32>;    //  8 x i32
def llvm_v16i32_ty     : LLVMType<v16i32>;   // 16 x i32
def llvm_v32i32_ty     : LLVMType<v32i32>;   // 32 x i32
def llvm_v64i32_ty     : LLVMType<v64i32>;   // 64 x i32
def llvm_v256i32_ty    : LLVMType<v256i32>;  //256 x i32

def llvm_v1i64_ty      : LLVMType<v1i64>;    //  1 x i64
def llvm_v2i64_ty      : LLVMType<v2i64>;    //  2 x i64
def llvm_v4i64_ty      : LLVMType<v4i64>;    //  4 x i64
def llvm_v8i64_ty      : LLVMType<v8i64>;    //  8 x i64
def llvm_v16i64_ty     : LLVMType<v16i64>;   // 16 x i64
def llvm_v32i64_ty     : LLVMType<v32i64>;   // 32 x i64

def llvm_v1i128_ty     : LLVMType<v1i128>;   //  1 x i128

def llvm_v2f16_ty      : LLVMType<v2f16>;    //  2 x half (__fp16)
def llvm_v4f16_ty      : LLVMType<v4f16>;    //  4 x half (__fp16)
def llvm_v8f16_ty      : LLVMType<v8f16>;    //  8 x half (__fp16)
<<<<<<< HEAD
#if INTEL_CUSTOMIZATION
def llvm_v16f16_ty     : LLVMType<v16f16>;   // 16 x half (__fp16)
def llvm_v32f16_ty     : LLVMType<v32f16>;   // 32 x half (__fp16)
#endif // INTEL_CUSTOMIZATION
=======
def llvm_v16f16_ty     : LLVMType<v16f16>;   // 16 x half (__fp16)
def llvm_v32f16_ty     : LLVMType<v32f16>;   // 32 x half (__fp16)
>>>>>>> 6f7f5b54
def llvm_v2bf16_ty     : LLVMType<v2bf16>;   //  2 x bfloat (__bf16)
def llvm_v4bf16_ty     : LLVMType<v4bf16>;   //  4 x bfloat (__bf16)
def llvm_v8bf16_ty     : LLVMType<v8bf16>;   //  8 x bfloat (__bf16)
def llvm_v1f32_ty      : LLVMType<v1f32>;    //  1 x float
def llvm_v2f32_ty      : LLVMType<v2f32>;    //  2 x float
def llvm_v4f32_ty      : LLVMType<v4f32>;    //  4 x float
def llvm_v8f32_ty      : LLVMType<v8f32>;    //  8 x float
def llvm_v16f32_ty     : LLVMType<v16f32>;   // 16 x float
def llvm_v32f32_ty     : LLVMType<v32f32>;   // 32 x float
def llvm_v1f64_ty      : LLVMType<v1f64>;    //  1 x double
def llvm_v2f64_ty      : LLVMType<v2f64>;    //  2 x double
def llvm_v4f64_ty      : LLVMType<v4f64>;    //  4 x double
def llvm_v8f64_ty      : LLVMType<v8f64>;    //  8 x double
def llvm_v16f64_ty     : LLVMType<v16f64>;   // 16 x double

def llvm_vararg_ty     : LLVMType<isVoid>;   // this means vararg here

//===----------------------------------------------------------------------===//
// Intrinsic Definitions.
//===----------------------------------------------------------------------===//

// Intrinsic class - This is used to define one LLVM intrinsic.  The name of the
// intrinsic definition should start with "int_", then match the LLVM intrinsic
// name with the "llvm." prefix removed, and all "."s turned into "_"s.  For
// example, llvm.bswap.i16 -> int_bswap_i16.
//
//  * RetTypes is a list containing the return types expected for the
//    intrinsic.
//  * ParamTypes is a list containing the parameter types expected for the
//    intrinsic.
//  * Properties can be set to describe the behavior of the intrinsic.
//
class Intrinsic<list<LLVMType> ret_types,
                list<LLVMType> param_types = [],
                list<IntrinsicProperty> intr_properties = [],
                string name = "",
                list<SDNodeProperty> sd_properties = [],
                bit disable_default_attributes = true> : SDPatternOperator {
  string LLVMName = name;
  string TargetPrefix = "";   // Set to a prefix for target-specific intrinsics.
  list<LLVMType> RetTypes = ret_types;
  list<LLVMType> ParamTypes = param_types;
  list<IntrinsicProperty> IntrProperties = intr_properties;
  let Properties = sd_properties;

  // Disable applying IntrinsicProperties that are marked default with
  // IntrinsicProperty<1>
  bit DisableDefaultAttributes = disable_default_attributes;

  bit isTarget = false;
}

// Intrinsic with default attributes (disable_default_attributes = false).
class DefaultAttrsIntrinsic<list<LLVMType> ret_types,
                list<LLVMType> param_types = [],
                list<IntrinsicProperty> intr_properties = [],
                string name = "",
                list<SDNodeProperty> sd_properties = []>
                : Intrinsic<ret_types, param_types,
                            intr_properties, name,
                            sd_properties, /*disable_default_attributes*/ 0> {}

/// GCCBuiltin - If this intrinsic exactly corresponds to a GCC builtin, this
/// specifies the name of the builtin.  This provides automatic CBE and CFE
/// support.
class GCCBuiltin<string name> {
  string GCCBuiltinName = name;
}

class MSBuiltin<string name> {
  string MSBuiltinName = name;
}


//===--------------- Variable Argument Handling Intrinsics ----------------===//
//

def int_vastart : DefaultAttrsIntrinsic<[], [llvm_ptr_ty], [], "llvm.va_start">;
def int_vacopy  : DefaultAttrsIntrinsic<[], [llvm_ptr_ty, llvm_ptr_ty], [],
                            "llvm.va_copy">;
def int_vaend   : DefaultAttrsIntrinsic<[], [llvm_ptr_ty], [], "llvm.va_end">;

// INTEL_CUSTOMIZATION
def int_vaargpacklen  : Intrinsic<[llvm_i32_ty], [], [], 
  "llvm.va_arg_pack_len">;
def int_vaargpack     : Intrinsic<[llvm_i32_ty], [], [], 
  "llvm.va_arg_pack">;
// end INTEL_CUSTOMIZATION

//===------------------- Garbage Collection Intrinsics --------------------===//
//
def int_gcroot  : Intrinsic<[],
                            [llvm_ptrptr_ty, llvm_ptr_ty]>;
def int_gcread  : Intrinsic<[llvm_ptr_ty],
                            [llvm_ptr_ty, llvm_ptrptr_ty],
                            [IntrReadMem, IntrArgMemOnly]>;
def int_gcwrite : Intrinsic<[],
                            [llvm_ptr_ty, llvm_ptr_ty, llvm_ptrptr_ty],
                            [IntrArgMemOnly, NoCapture<ArgIndex<1>>,
                             NoCapture<ArgIndex<2>>]>;

//===------------------- ObjC ARC runtime Intrinsics --------------------===//
//
// Note these are to support the Objective-C ARC optimizer which wants to
// eliminate retain and releases where possible.

def int_objc_autorelease                    : Intrinsic<[llvm_ptr_ty],
                                                        [llvm_ptr_ty]>;
def int_objc_autoreleasePoolPop             : Intrinsic<[], [llvm_ptr_ty]>;
def int_objc_autoreleasePoolPush            : Intrinsic<[llvm_ptr_ty], []>;
def int_objc_autoreleaseReturnValue         : Intrinsic<[llvm_ptr_ty],
                                                        [llvm_ptr_ty]>;
def int_objc_copyWeak                       : Intrinsic<[],
                                                        [llvm_ptrptr_ty,
                                                         llvm_ptrptr_ty]>;
def int_objc_destroyWeak                    : Intrinsic<[], [llvm_ptrptr_ty]>;
def int_objc_initWeak                       : Intrinsic<[llvm_ptr_ty],
                                                        [llvm_ptrptr_ty,
                                                         llvm_ptr_ty]>;
def int_objc_loadWeak                       : Intrinsic<[llvm_ptr_ty],
                                                        [llvm_ptrptr_ty]>;
def int_objc_loadWeakRetained               : Intrinsic<[llvm_ptr_ty],
                                                        [llvm_ptrptr_ty]>;
def int_objc_moveWeak                       : Intrinsic<[],
                                                        [llvm_ptrptr_ty,
                                                         llvm_ptrptr_ty]>;
def int_objc_release                        : Intrinsic<[], [llvm_ptr_ty]>;
def int_objc_retain                         : Intrinsic<[llvm_ptr_ty],
                                                        [llvm_ptr_ty]>;
def int_objc_retainAutorelease              : Intrinsic<[llvm_ptr_ty],
                                                        [llvm_ptr_ty]>;
def int_objc_retainAutoreleaseReturnValue   : Intrinsic<[llvm_ptr_ty],
                                                        [llvm_ptr_ty]>;
def int_objc_retainAutoreleasedReturnValue  : Intrinsic<[llvm_ptr_ty],
                                                        [llvm_ptr_ty]>;
def int_objc_retainBlock                    : Intrinsic<[llvm_ptr_ty],
                                                        [llvm_ptr_ty]>;
def int_objc_storeStrong                    : Intrinsic<[],
                                                        [llvm_ptrptr_ty,
                                                         llvm_ptr_ty]>;
def int_objc_storeWeak                      : Intrinsic<[llvm_ptr_ty],
                                                        [llvm_ptrptr_ty,
                                                         llvm_ptr_ty]>;
def int_objc_clang_arc_use                  : Intrinsic<[],
                                                        [llvm_vararg_ty]>;
def int_objc_clang_arc_noop_use : DefaultAttrsIntrinsic<[],
                                                        [llvm_vararg_ty],
                                                        [IntrInaccessibleMemOnly]>;
def int_objc_unsafeClaimAutoreleasedReturnValue : Intrinsic<[llvm_ptr_ty],
                                                            [llvm_ptr_ty]>;
def int_objc_retainedObject                 : Intrinsic<[llvm_ptr_ty],
                                                        [llvm_ptr_ty]>;
def int_objc_unretainedObject               : Intrinsic<[llvm_ptr_ty],
                                                        [llvm_ptr_ty]>;
def int_objc_unretainedPointer              : Intrinsic<[llvm_ptr_ty],
                                                        [llvm_ptr_ty]>;
def int_objc_retain_autorelease             : Intrinsic<[llvm_ptr_ty],
                                                        [llvm_ptr_ty]>;
def int_objc_sync_enter                     : Intrinsic<[llvm_i32_ty],
                                                        [llvm_ptr_ty]>;
def int_objc_sync_exit                      : Intrinsic<[llvm_i32_ty],
                                                        [llvm_ptr_ty]>;
def int_objc_arc_annotation_topdown_bbstart : Intrinsic<[],
                                                        [llvm_ptrptr_ty,
                                                         llvm_ptrptr_ty]>;
def int_objc_arc_annotation_topdown_bbend   : Intrinsic<[],
                                                        [llvm_ptrptr_ty,
                                                         llvm_ptrptr_ty]>;
def int_objc_arc_annotation_bottomup_bbstart  : Intrinsic<[],
                                                          [llvm_ptrptr_ty,
                                                           llvm_ptrptr_ty]>;
def int_objc_arc_annotation_bottomup_bbend  : Intrinsic<[],
                                                        [llvm_ptrptr_ty,
                                                         llvm_ptrptr_ty]>;
//===--------------- Swift asynchronous context intrinsics ----------------===//

// Returns the location of the Swift asynchronous context (usually stored just
// before the frame pointer), and triggers the creation of a null context if it
// would otherwise be unneeded.
def int_swift_async_context_addr : Intrinsic<[llvm_ptrptr_ty], [], [IntrNoMem]>;

//===--------------------- Code Generator Intrinsics ----------------------===//
//
def int_returnaddress : DefaultAttrsIntrinsic<[llvm_ptr_ty], [llvm_i32_ty],
                                  [IntrNoMem, ImmArg<ArgIndex<0>>]>;
def int_addressofreturnaddress : DefaultAttrsIntrinsic<[llvm_anyptr_ty], [], [IntrNoMem]>;
def int_frameaddress : DefaultAttrsIntrinsic<[llvm_anyptr_ty], [llvm_i32_ty],
                                 [IntrNoMem, ImmArg<ArgIndex<0>>]>;
def int_sponentry  : DefaultAttrsIntrinsic<[llvm_anyptr_ty], [], [IntrNoMem]>;
def int_read_register  : Intrinsic<[llvm_anyint_ty], [llvm_metadata_ty],
                                   [IntrReadMem], "llvm.read_register">;
def int_write_register : Intrinsic<[], [llvm_metadata_ty, llvm_anyint_ty],
                                   [], "llvm.write_register">;
def int_read_volatile_register  : Intrinsic<[llvm_anyint_ty], [llvm_metadata_ty],
                                            [IntrHasSideEffects],
                                             "llvm.read_volatile_register">;

// Gets the address of the local variable area. This is typically a copy of the
// stack, frame, or base pointer depending on the type of prologue.
def int_localaddress : DefaultAttrsIntrinsic<[llvm_ptr_ty], [], [IntrNoMem]>;

// Escapes local variables to allow access from other functions.
def int_localescape : DefaultAttrsIntrinsic<[], [llvm_vararg_ty]>;

// Given a function and the localaddress of a parent frame, returns a pointer
// to an escaped allocation indicated by the index.
def int_localrecover : DefaultAttrsIntrinsic<[llvm_ptr_ty],
                                 [llvm_ptr_ty, llvm_ptr_ty, llvm_i32_ty],
                                 [IntrNoMem, ImmArg<ArgIndex<2>>]>;

// Given the frame pointer passed into an SEH filter function, returns a
// pointer to the local variable area suitable for use with llvm.localrecover.
def int_eh_recoverfp : DefaultAttrsIntrinsic<[llvm_ptr_ty],
                                 [llvm_ptr_ty, llvm_ptr_ty],
                                 [IntrNoMem]>;

// To mark the beginning/end of a try-scope for Windows SEH -EHa
//  calls/invokes to these intrinsics are placed to model control flows
//    caused by HW exceptions under option -EHa.
//  calls/invokes to these intrinsics will be discarded during a codegen pass
//   after EH tables are generated
def int_seh_try_begin : Intrinsic<[], [], [IntrWriteMem, IntrWillReturn]>;
def int_seh_try_end : Intrinsic<[], [], [IntrWriteMem, IntrWillReturn]>;
def int_seh_scope_begin : Intrinsic<[], [], [IntrNoMem]>;
def int_seh_scope_end : Intrinsic<[], [], [IntrNoMem]>;

// Note: we treat stacksave/stackrestore as writemem because we don't otherwise
// model their dependencies on allocas.
def int_stacksave     : DefaultAttrsIntrinsic<[llvm_ptr_ty]>,
                        GCCBuiltin<"__builtin_stack_save">;
def int_stackrestore  : DefaultAttrsIntrinsic<[], [llvm_ptr_ty]>,
                        GCCBuiltin<"__builtin_stack_restore">;

def int_get_dynamic_area_offset : DefaultAttrsIntrinsic<[llvm_anyint_ty]>;

def int_thread_pointer : DefaultAttrsIntrinsic<[llvm_ptr_ty], [], [IntrNoMem]>,
                         GCCBuiltin<"__builtin_thread_pointer">;

// IntrInaccessibleMemOrArgMemOnly is a little more pessimistic than strictly
// necessary for prefetch, however it does conveniently prevent the prefetch
// from being reordered overly much with respect to nearby access to the same
// memory while not impeding optimization.
def int_prefetch
    : DefaultAttrsIntrinsic<[], [ llvm_anyptr_ty, llvm_i32_ty, llvm_i32_ty, llvm_i32_ty ],
                [IntrInaccessibleMemOrArgMemOnly, IntrWillReturn,
                 ReadOnly<ArgIndex<0>>, NoCapture<ArgIndex<0>>,
                 ImmArg<ArgIndex<1>>, ImmArg<ArgIndex<2>>]>;
def int_pcmarker      : DefaultAttrsIntrinsic<[], [llvm_i32_ty]>;

def int_readcyclecounter : DefaultAttrsIntrinsic<[llvm_i64_ty]>;

// The assume intrinsic is marked InaccessibleMemOnly so that proper control
// dependencies will be maintained.
def int_assume : DefaultAttrsIntrinsic<
    [], [llvm_i1_ty], [IntrInaccessibleMemOnly, NoUndef<ArgIndex<0>>]>;

// 'llvm.experimental.noalias.scope.decl' intrinsic: Inserted at the location of
// noalias scope declaration. Makes it possible to identify that a noalias scope
// is only valid inside the body of a loop.
//
// Purpose of the different arguments:
// - arg0: id.scope: metadata representing the scope declaration.
def int_experimental_noalias_scope_decl
    : DefaultAttrsIntrinsic<[], [llvm_metadata_ty],
        [IntrInaccessibleMemOnly]>; // blocks LICM and some more

// Stack Protector Intrinsic - The stackprotector intrinsic writes the stack
// guard to the correct place on the stack frame.
def int_stackprotector : DefaultAttrsIntrinsic<[], [llvm_ptr_ty, llvm_ptrptr_ty], []>;
def int_stackguard : DefaultAttrsIntrinsic<[llvm_ptr_ty], [], []>;

// A counter increment for instrumentation based profiling.
def int_instrprof_increment : Intrinsic<[],
                                        [llvm_ptr_ty, llvm_i64_ty,
                                         llvm_i32_ty, llvm_i32_ty]>;

// A counter increment with step for instrumentation based profiling.
def int_instrprof_increment_step : Intrinsic<[],
                                        [llvm_ptr_ty, llvm_i64_ty,
                                         llvm_i32_ty, llvm_i32_ty, llvm_i64_ty]>;

// A call to profile runtime for value profiling of target expressions
// through instrumentation based profiling.
def int_instrprof_value_profile : Intrinsic<[],
                                            [llvm_ptr_ty, llvm_i64_ty,
                                             llvm_i64_ty, llvm_i32_ty,
                                             llvm_i32_ty]>;

def int_call_preallocated_setup : DefaultAttrsIntrinsic<[llvm_token_ty], [llvm_i32_ty]>;
def int_call_preallocated_arg : DefaultAttrsIntrinsic<[llvm_ptr_ty], [llvm_token_ty, llvm_i32_ty]>;
def int_call_preallocated_teardown : DefaultAttrsIntrinsic<[], [llvm_token_ty]>;

//===------------------- Standard C Library Intrinsics --------------------===//
//

def int_memcpy  : Intrinsic<[],
                            [llvm_anyptr_ty, llvm_anyptr_ty, llvm_anyint_ty,
                             llvm_i1_ty],
                            [IntrArgMemOnly, IntrWillReturn, IntrNoFree,
                             NoCapture<ArgIndex<0>>, NoCapture<ArgIndex<1>>,
                             NoAlias<ArgIndex<0>>, NoAlias<ArgIndex<1>>,
                             WriteOnly<ArgIndex<0>>, ReadOnly<ArgIndex<1>>,
                             ImmArg<ArgIndex<3>>]>;

// Memcpy semantic that is guaranteed to be inlined.
// In particular this means that the generated code is not allowed to call any
// external function.
// The third argument (specifying the size) must be a constant.
def int_memcpy_inline
    : Intrinsic<[],
      [llvm_anyptr_ty, llvm_anyptr_ty, llvm_anyint_ty, llvm_i1_ty],
      [IntrArgMemOnly, IntrWillReturn, IntrNoFree,
       NoCapture<ArgIndex<0>>, NoCapture<ArgIndex<1>>,
       NoAlias<ArgIndex<0>>, NoAlias<ArgIndex<1>>,
       WriteOnly<ArgIndex<0>>, ReadOnly<ArgIndex<1>>,
       ImmArg<ArgIndex<2>>, ImmArg<ArgIndex<3>>]>;

def int_memmove : Intrinsic<[],
                            [llvm_anyptr_ty, llvm_anyptr_ty, llvm_anyint_ty,
                             llvm_i1_ty],
                            [IntrArgMemOnly, IntrWillReturn, IntrNoFree,
                             NoCapture<ArgIndex<0>>, NoCapture<ArgIndex<1>>,
                             WriteOnly<ArgIndex<0>>, ReadOnly<ArgIndex<1>>,
                             ImmArg<ArgIndex<3>>]>;
def int_memset  : Intrinsic<[],
                            [llvm_anyptr_ty, llvm_i8_ty, llvm_anyint_ty,
                             llvm_i1_ty],
                            [IntrWriteMem, IntrArgMemOnly, IntrWillReturn,
                             IntrNoFree,
                             NoCapture<ArgIndex<0>>, WriteOnly<ArgIndex<0>>,
                             ImmArg<ArgIndex<3>>]>;

// FIXME: Add version of these floating point intrinsics which allow non-default
// rounding modes and FP exception handling.

let IntrProperties = [IntrNoMem, IntrSpeculatable, IntrWillReturn] in {
  def int_fma  : DefaultAttrsIntrinsic<[llvm_anyfloat_ty],
                           [LLVMMatchType<0>, LLVMMatchType<0>,
                            LLVMMatchType<0>]>;
  def int_fmuladd : DefaultAttrsIntrinsic<[llvm_anyfloat_ty],
                              [LLVMMatchType<0>, LLVMMatchType<0>,
                               LLVMMatchType<0>]>;

  // These functions do not read memory, but are sensitive to the
  // rounding mode. LLVM purposely does not model changes to the FP
  // environment so they can be treated as readnone.
  def int_sqrt : DefaultAttrsIntrinsic<[llvm_anyfloat_ty], [LLVMMatchType<0>]>;
  def int_powi : DefaultAttrsIntrinsic<[llvm_anyfloat_ty], [LLVMMatchType<0>, llvm_anyint_ty]>;
  def int_sin  : DefaultAttrsIntrinsic<[llvm_anyfloat_ty], [LLVMMatchType<0>]>;
  def int_cos  : DefaultAttrsIntrinsic<[llvm_anyfloat_ty], [LLVMMatchType<0>]>;
  def int_pow  : DefaultAttrsIntrinsic<[llvm_anyfloat_ty],
                           [LLVMMatchType<0>, LLVMMatchType<0>]>;
  def int_log  : DefaultAttrsIntrinsic<[llvm_anyfloat_ty], [LLVMMatchType<0>]>;
  def int_log10: DefaultAttrsIntrinsic<[llvm_anyfloat_ty], [LLVMMatchType<0>]>;
  def int_log2 : DefaultAttrsIntrinsic<[llvm_anyfloat_ty], [LLVMMatchType<0>]>;
  def int_exp  : DefaultAttrsIntrinsic<[llvm_anyfloat_ty], [LLVMMatchType<0>]>;
  def int_exp2 : DefaultAttrsIntrinsic<[llvm_anyfloat_ty], [LLVMMatchType<0>]>;
  def int_fabs : DefaultAttrsIntrinsic<[llvm_anyfloat_ty], [LLVMMatchType<0>]>;
  def int_copysign : DefaultAttrsIntrinsic<[llvm_anyfloat_ty],
                               [LLVMMatchType<0>, LLVMMatchType<0>]>;
  def int_floor : DefaultAttrsIntrinsic<[llvm_anyfloat_ty], [LLVMMatchType<0>]>;
  def int_ceil  : DefaultAttrsIntrinsic<[llvm_anyfloat_ty], [LLVMMatchType<0>]>;
  def int_trunc : DefaultAttrsIntrinsic<[llvm_anyfloat_ty], [LLVMMatchType<0>]>;
  def int_rint  : DefaultAttrsIntrinsic<[llvm_anyfloat_ty], [LLVMMatchType<0>]>;
  def int_nearbyint : DefaultAttrsIntrinsic<[llvm_anyfloat_ty], [LLVMMatchType<0>]>;
  def int_round : DefaultAttrsIntrinsic<[llvm_anyfloat_ty], [LLVMMatchType<0>]>;
  def int_roundeven    : DefaultAttrsIntrinsic<[llvm_anyfloat_ty], [LLVMMatchType<0>]>;
  def int_canonicalize : DefaultAttrsIntrinsic<[llvm_anyfloat_ty], [LLVMMatchType<0>],
                                   [IntrNoMem]>;

  def int_lround : DefaultAttrsIntrinsic<[llvm_anyint_ty], [llvm_anyfloat_ty]>;
  def int_llround : DefaultAttrsIntrinsic<[llvm_anyint_ty], [llvm_anyfloat_ty]>;
  def int_lrint : DefaultAttrsIntrinsic<[llvm_anyint_ty], [llvm_anyfloat_ty]>;
  def int_llrint : DefaultAttrsIntrinsic<[llvm_anyint_ty], [llvm_anyfloat_ty]>;
#if INTEL_CUSTOMIZATION
  def int_ldexp  : DefaultAttrsIntrinsic<[llvm_anyfloat_ty],
                             [LLVMMatchType<0>, llvm_i32_ty]>;
#endif // INTEL_CUSTOMIZATION
}

def int_minnum : DefaultAttrsIntrinsic<[llvm_anyfloat_ty],
  [LLVMMatchType<0>, LLVMMatchType<0>],
  [IntrNoMem, IntrSpeculatable, IntrWillReturn, Commutative]
>;
def int_maxnum : DefaultAttrsIntrinsic<[llvm_anyfloat_ty],
  [LLVMMatchType<0>, LLVMMatchType<0>],
  [IntrNoMem, IntrSpeculatable, IntrWillReturn, Commutative]
>;
def int_minimum : DefaultAttrsIntrinsic<[llvm_anyfloat_ty],
  [LLVMMatchType<0>, LLVMMatchType<0>],
  [IntrNoMem, IntrSpeculatable, IntrWillReturn, Commutative]
>;
def int_maximum : DefaultAttrsIntrinsic<[llvm_anyfloat_ty],
  [LLVMMatchType<0>, LLVMMatchType<0>],
  [IntrNoMem, IntrSpeculatable, IntrWillReturn, Commutative]
>;

// Internal interface for object size checking
def int_objectsize : DefaultAttrsIntrinsic<[llvm_anyint_ty],
                               [llvm_anyptr_ty, llvm_i1_ty,
                                llvm_i1_ty, llvm_i1_ty],
                               [IntrNoMem, IntrSpeculatable, IntrWillReturn,
                                ImmArg<ArgIndex<1>>, ImmArg<ArgIndex<2>>,
                                ImmArg<ArgIndex<3>>]>,
                               GCCBuiltin<"__builtin_object_size">;

#if INTEL_CUSTOMIZATION
//===----------------- Intel Fortran Library Intrinsics -------------------===//
//

def int_for_cpystr : DefaultAttrsIntrinsic<[],
                               [llvm_ptr_ty, llvm_anyint_ty, llvm_ptr_ty,
                                llvm_anyint_ty, llvm_anyint_ty, llvm_i1_ty],
                               [IntrArgMemOnly, IntrWillReturn,
                                NoCapture<ArgIndex<0>>, NoCapture<ArgIndex<2>>,
                                NoAlias<ArgIndex<0>>, NoAlias<ArgIndex<2>>,
                                WriteOnly<ArgIndex<0>>, ReadOnly<ArgIndex<2>>,
                                ImmArg<ArgIndex<5>>]>;
//===---------------- icc/ifort Compatibility Intrinsics ------------------===//
//

let IntrProperties = [IntrNoMem, IntrSpeculatable, IntrWillReturn] in {
  // Protected floating-point comparison (non-signaling).
  // This intrinsic prevents optimizations from assuming that operand input
  // values are not NaN, even if the 'nnan' fast-math flags is set on the
  // operand values.
  // The third operand is the predicate represented as a metadata string.
  def int_intel_honor_fcmp
      : Intrinsic<[ LLVMScalarOrSameVectorWidth<0, llvm_i1_ty> ],
                  [ llvm_anyfloat_ty, LLVMMatchType<0>, llvm_metadata_ty ]>;
}
#endif // INTEL_CUSTOMIZATION

//===--------------- Access to Floating Point Environment -----------------===//
//

let IntrProperties = [IntrInaccessibleMemOnly, IntrWillReturn] in {
  def int_flt_rounds    : DefaultAttrsIntrinsic<[llvm_i32_ty], []>;
  def int_set_rounding  : DefaultAttrsIntrinsic<[], [llvm_i32_ty]>;
}

//===--------------- Floating Point Test Intrinsics -----------------------===//
//

def int_isnan
    : DefaultAttrsIntrinsic<[LLVMScalarOrSameVectorWidth<0, llvm_i1_ty>],
                            [llvm_anyfloat_ty],
                            [IntrNoMem, IntrWillReturn]>;

//===--------------- Constrained Floating Point Intrinsics ----------------===//
//

let IntrProperties = [IntrInaccessibleMemOnly, IntrWillReturn] in {
  def int_experimental_constrained_fadd : DefaultAttrsIntrinsic<[ llvm_anyfloat_ty ],
                                                    [ LLVMMatchType<0>,
                                                      LLVMMatchType<0>,
                                                      llvm_metadata_ty,
                                                      llvm_metadata_ty ]>;
  def int_experimental_constrained_fsub : DefaultAttrsIntrinsic<[ llvm_anyfloat_ty ],
                                                    [ LLVMMatchType<0>,
                                                      LLVMMatchType<0>,
                                                      llvm_metadata_ty,
                                                      llvm_metadata_ty ]>;
  def int_experimental_constrained_fmul : DefaultAttrsIntrinsic<[ llvm_anyfloat_ty ],
                                                    [ LLVMMatchType<0>,
                                                      LLVMMatchType<0>,
                                                      llvm_metadata_ty,
                                                      llvm_metadata_ty ]>;
  def int_experimental_constrained_fdiv : DefaultAttrsIntrinsic<[ llvm_anyfloat_ty ],
                                                    [ LLVMMatchType<0>,
                                                      LLVMMatchType<0>,
                                                      llvm_metadata_ty,
                                                      llvm_metadata_ty ]>;
  def int_experimental_constrained_frem : DefaultAttrsIntrinsic<[ llvm_anyfloat_ty ],
                                                    [ LLVMMatchType<0>,
                                                      LLVMMatchType<0>,
                                                      llvm_metadata_ty,
                                                      llvm_metadata_ty ]>;

  def int_experimental_constrained_fma : DefaultAttrsIntrinsic<[ llvm_anyfloat_ty ],
                                                    [ LLVMMatchType<0>,
                                                      LLVMMatchType<0>,
                                                      LLVMMatchType<0>,
                                                      llvm_metadata_ty,
                                                      llvm_metadata_ty ]>;

  def int_experimental_constrained_fmuladd : DefaultAttrsIntrinsic<[ llvm_anyfloat_ty ],
                                                       [ LLVMMatchType<0>,
                                                         LLVMMatchType<0>,
                                                         LLVMMatchType<0>,
                                                         llvm_metadata_ty,
                                                         llvm_metadata_ty ]>;

  def int_experimental_constrained_fptosi : DefaultAttrsIntrinsic<[ llvm_anyint_ty ],
                                                    [ llvm_anyfloat_ty,
                                                      llvm_metadata_ty ]>;

  def int_experimental_constrained_fptoui : DefaultAttrsIntrinsic<[ llvm_anyint_ty ],
                                                    [ llvm_anyfloat_ty,
                                                      llvm_metadata_ty ]>;

  def int_experimental_constrained_sitofp : DefaultAttrsIntrinsic<[ llvm_anyfloat_ty ],
                                                       [ llvm_anyint_ty,
                                                         llvm_metadata_ty,
                                                         llvm_metadata_ty ]>;

  def int_experimental_constrained_uitofp : DefaultAttrsIntrinsic<[ llvm_anyfloat_ty ],
                                                       [ llvm_anyint_ty,
                                                         llvm_metadata_ty,
                                                         llvm_metadata_ty ]>;

  def int_experimental_constrained_fptrunc : DefaultAttrsIntrinsic<[ llvm_anyfloat_ty ],
                                                       [ llvm_anyfloat_ty,
                                                         llvm_metadata_ty,
                                                         llvm_metadata_ty ]>;

  def int_experimental_constrained_fpext : DefaultAttrsIntrinsic<[ llvm_anyfloat_ty ],
                                                     [ llvm_anyfloat_ty,
                                                       llvm_metadata_ty ]>;

  // These intrinsics are sensitive to the rounding mode so we need constrained
  // versions of each of them.  When strict rounding and exception control are
  // not required the non-constrained versions of these intrinsics should be
  // used.
  def int_experimental_constrained_sqrt : DefaultAttrsIntrinsic<[ llvm_anyfloat_ty ],
                                                    [ LLVMMatchType<0>,
                                                      llvm_metadata_ty,
                                                      llvm_metadata_ty ]>;
  def int_experimental_constrained_powi : DefaultAttrsIntrinsic<[ llvm_anyfloat_ty ],
                                                    [ LLVMMatchType<0>,
                                                      llvm_i32_ty,
                                                      llvm_metadata_ty,
                                                      llvm_metadata_ty ]>;
  def int_experimental_constrained_sin  : DefaultAttrsIntrinsic<[ llvm_anyfloat_ty ],
                                                    [ LLVMMatchType<0>,
                                                      llvm_metadata_ty,
                                                      llvm_metadata_ty ]>;
  def int_experimental_constrained_cos  : DefaultAttrsIntrinsic<[ llvm_anyfloat_ty ],
                                                    [ LLVMMatchType<0>,
                                                      llvm_metadata_ty,
                                                      llvm_metadata_ty ]>;
  def int_experimental_constrained_pow  : DefaultAttrsIntrinsic<[ llvm_anyfloat_ty ],
                                                    [ LLVMMatchType<0>,
                                                      LLVMMatchType<0>,
                                                      llvm_metadata_ty,
                                                      llvm_metadata_ty ]>;
  def int_experimental_constrained_log  : DefaultAttrsIntrinsic<[ llvm_anyfloat_ty ],
                                                    [ LLVMMatchType<0>,
                                                      llvm_metadata_ty,
                                                      llvm_metadata_ty ]>;
  def int_experimental_constrained_log10: DefaultAttrsIntrinsic<[ llvm_anyfloat_ty ],
                                                    [ LLVMMatchType<0>,
                                                      llvm_metadata_ty,
                                                      llvm_metadata_ty ]>;
  def int_experimental_constrained_log2 : DefaultAttrsIntrinsic<[ llvm_anyfloat_ty ],
                                                    [ LLVMMatchType<0>,
                                                      llvm_metadata_ty,
                                                      llvm_metadata_ty ]>;
  def int_experimental_constrained_exp  : DefaultAttrsIntrinsic<[ llvm_anyfloat_ty ],
                                                    [ LLVMMatchType<0>,
                                                      llvm_metadata_ty,
                                                      llvm_metadata_ty ]>;
  def int_experimental_constrained_exp2 : DefaultAttrsIntrinsic<[ llvm_anyfloat_ty ],
                                                    [ LLVMMatchType<0>,
                                                      llvm_metadata_ty,
                                                      llvm_metadata_ty ]>;
  def int_experimental_constrained_rint  : DefaultAttrsIntrinsic<[ llvm_anyfloat_ty ],
                                                     [ LLVMMatchType<0>,
                                                       llvm_metadata_ty,
                                                       llvm_metadata_ty ]>;
  def int_experimental_constrained_nearbyint : DefaultAttrsIntrinsic<[ llvm_anyfloat_ty ],
                                                         [ LLVMMatchType<0>,
                                                           llvm_metadata_ty,
                                                           llvm_metadata_ty ]>;
  def int_experimental_constrained_lrint : DefaultAttrsIntrinsic<[ llvm_anyint_ty ],
                                                     [ llvm_anyfloat_ty,
                                                       llvm_metadata_ty,
                                                       llvm_metadata_ty ]>;
  def int_experimental_constrained_llrint : DefaultAttrsIntrinsic<[ llvm_anyint_ty ],
                                                      [ llvm_anyfloat_ty,
                                                        llvm_metadata_ty,
                                                        llvm_metadata_ty ]>;
  def int_experimental_constrained_maxnum : DefaultAttrsIntrinsic<[ llvm_anyfloat_ty ],
                                                      [ LLVMMatchType<0>,
                                                        LLVMMatchType<0>,
                                                        llvm_metadata_ty ]>;
  def int_experimental_constrained_minnum : DefaultAttrsIntrinsic<[ llvm_anyfloat_ty ],
                                                      [ LLVMMatchType<0>,
                                                        LLVMMatchType<0>,
                                                        llvm_metadata_ty ]>;
  def int_experimental_constrained_maximum : DefaultAttrsIntrinsic<[ llvm_anyfloat_ty ],
                                                       [ LLVMMatchType<0>,
                                                         LLVMMatchType<0>,
                                                         llvm_metadata_ty ]>;
  def int_experimental_constrained_minimum : DefaultAttrsIntrinsic<[ llvm_anyfloat_ty ],
                                                       [ LLVMMatchType<0>,
                                                         LLVMMatchType<0>,
                                                         llvm_metadata_ty ]>;
  def int_experimental_constrained_ceil : DefaultAttrsIntrinsic<[ llvm_anyfloat_ty ],
                                                    [ LLVMMatchType<0>,
                                                      llvm_metadata_ty ]>;
  def int_experimental_constrained_floor : DefaultAttrsIntrinsic<[ llvm_anyfloat_ty ],
                                                     [ LLVMMatchType<0>,
                                                       llvm_metadata_ty ]>;
  def int_experimental_constrained_lround : DefaultAttrsIntrinsic<[ llvm_anyint_ty ],
                                                      [ llvm_anyfloat_ty,
                                                        llvm_metadata_ty ]>;
  def int_experimental_constrained_llround : DefaultAttrsIntrinsic<[ llvm_anyint_ty ],
                                                       [ llvm_anyfloat_ty,
                                                         llvm_metadata_ty ]>;
  def int_experimental_constrained_round : DefaultAttrsIntrinsic<[ llvm_anyfloat_ty ],
                                                     [ LLVMMatchType<0>,
                                                      llvm_metadata_ty ]>;
  def int_experimental_constrained_roundeven : DefaultAttrsIntrinsic<[ llvm_anyfloat_ty ],
                                                         [ LLVMMatchType<0>,
                                                           llvm_metadata_ty ]>;
  def int_experimental_constrained_trunc : DefaultAttrsIntrinsic<[ llvm_anyfloat_ty ],
                                                     [ LLVMMatchType<0>,
                                                       llvm_metadata_ty ]>;

  // Constrained floating-point comparison (quiet and signaling variants).
  // Third operand is the predicate represented as a metadata string.
  def int_experimental_constrained_fcmp
      : DefaultAttrsIntrinsic<[ LLVMScalarOrSameVectorWidth<0, llvm_i1_ty> ],
                  [ llvm_anyfloat_ty, LLVMMatchType<0>,
                    llvm_metadata_ty, llvm_metadata_ty ]>;
  def int_experimental_constrained_fcmps
      : DefaultAttrsIntrinsic<[ LLVMScalarOrSameVectorWidth<0, llvm_i1_ty> ],
                  [ llvm_anyfloat_ty, LLVMMatchType<0>,
                    llvm_metadata_ty, llvm_metadata_ty ]>;
}
// FIXME: Consider maybe adding intrinsics for sitofp, uitofp.

//===------------------------- Expect Intrinsics --------------------------===//
//
def int_expect : DefaultAttrsIntrinsic<[llvm_anyint_ty],
  [LLVMMatchType<0>, LLVMMatchType<0>], [IntrNoMem, IntrWillReturn]>;

def int_expect_with_probability : DefaultAttrsIntrinsic<[llvm_anyint_ty],
  [LLVMMatchType<0>, LLVMMatchType<0>, llvm_double_ty],
  [IntrNoMem, IntrWillReturn]>;

//===-------------------- Bit Manipulation Intrinsics ---------------------===//
//

// None of these intrinsics accesses memory at all.
let IntrProperties = [IntrNoMem, IntrSpeculatable, IntrWillReturn] in {
  def int_bswap: DefaultAttrsIntrinsic<[llvm_anyint_ty], [LLVMMatchType<0>]>;
  def int_ctpop: DefaultAttrsIntrinsic<[llvm_anyint_ty], [LLVMMatchType<0>]>;
  def int_bitreverse : DefaultAttrsIntrinsic<[llvm_anyint_ty], [LLVMMatchType<0>]>;
  def int_fshl : DefaultAttrsIntrinsic<[llvm_anyint_ty],
      [LLVMMatchType<0>, LLVMMatchType<0>, LLVMMatchType<0>]>;
  def int_fshr : DefaultAttrsIntrinsic<[llvm_anyint_ty],
      [LLVMMatchType<0>, LLVMMatchType<0>, LLVMMatchType<0>]>;
}

let IntrProperties = [IntrNoMem, IntrSpeculatable, IntrWillReturn,
                      ImmArg<ArgIndex<1>>] in {
  def int_ctlz : DefaultAttrsIntrinsic<[llvm_anyint_ty], [LLVMMatchType<0>, llvm_i1_ty]>;
  def int_cttz : DefaultAttrsIntrinsic<[llvm_anyint_ty], [LLVMMatchType<0>, llvm_i1_ty]>;
}

//===------------------------ Debugger Intrinsics -------------------------===//
//

// None of these intrinsics accesses memory at all...but that doesn't
// mean the optimizers can change them aggressively.  Special handling
// needed in a few places. These synthetic intrinsics have no
// side-effects and just mark information about their operands.
let IntrProperties = [IntrNoMem, IntrSpeculatable, IntrWillReturn] in {
  def int_dbg_declare      : DefaultAttrsIntrinsic<[],
                                       [llvm_metadata_ty,
                                        llvm_metadata_ty,
                                        llvm_metadata_ty]>;
  def int_dbg_value        : DefaultAttrsIntrinsic<[],
                                       [llvm_metadata_ty,
                                        llvm_metadata_ty,
                                        llvm_metadata_ty]>;
  def int_dbg_addr         : DefaultAttrsIntrinsic<[],
                                       [llvm_metadata_ty,
                                        llvm_metadata_ty,
                                        llvm_metadata_ty]>;
  def int_dbg_label        : DefaultAttrsIntrinsic<[],
                                       [llvm_metadata_ty]>;
}

//===------------------ Exception Handling Intrinsics----------------------===//
//

// The result of eh.typeid.for depends on the enclosing function, but inside a
// given function it is 'const' and may be CSE'd etc.
def int_eh_typeid_for : Intrinsic<[llvm_i32_ty], [llvm_ptr_ty], [IntrNoMem]>;

def int_eh_return_i32 : Intrinsic<[], [llvm_i32_ty, llvm_ptr_ty]>;
def int_eh_return_i64 : Intrinsic<[], [llvm_i64_ty, llvm_ptr_ty]>;

// eh.exceptionpointer returns the pointer to the exception caught by
// the given `catchpad`.
def int_eh_exceptionpointer : Intrinsic<[llvm_anyptr_ty], [llvm_token_ty],
                                        [IntrNoMem]>;

// Gets the exception code from a catchpad token. Only used on some platforms.
def int_eh_exceptioncode : Intrinsic<[llvm_i32_ty], [llvm_token_ty], [IntrNoMem]>;

// __builtin_unwind_init is an undocumented GCC intrinsic that causes all
// callee-saved registers to be saved and restored (regardless of whether they
// are used) in the calling function. It is used by libgcc_eh.
def int_eh_unwind_init: Intrinsic<[]>,
                        GCCBuiltin<"__builtin_unwind_init">;

def int_eh_dwarf_cfa  : Intrinsic<[llvm_ptr_ty], [llvm_i32_ty]>;

def int_eh_sjlj_lsda             : Intrinsic<[llvm_ptr_ty], [], [IntrNoMem]>;
def int_eh_sjlj_callsite         : Intrinsic<[], [llvm_i32_ty], [IntrNoMem]>;

def int_eh_sjlj_functioncontext : Intrinsic<[], [llvm_ptr_ty]>;
def int_eh_sjlj_setjmp          : Intrinsic<[llvm_i32_ty], [llvm_ptr_ty]>;
def int_eh_sjlj_longjmp         : Intrinsic<[], [llvm_ptr_ty], [IntrNoReturn]>;
def int_eh_sjlj_setup_dispatch  : Intrinsic<[], []>;

//===---------------- Generic Variable Attribute Intrinsics----------------===//
//
def int_var_annotation : DefaultAttrsIntrinsic<
    [], [llvm_ptr_ty, llvm_ptr_ty, llvm_ptr_ty, llvm_i32_ty, llvm_ptr_ty],
    [IntrInaccessibleMemOnly], "llvm.var.annotation">;

def int_ptr_annotation : DefaultAttrsIntrinsic<
    [LLVMAnyPointerType<llvm_anyint_ty>],
    [LLVMMatchType<0>, llvm_ptr_ty, llvm_ptr_ty, llvm_i32_ty, llvm_ptr_ty],
    [IntrInaccessibleMemOnly], "llvm.ptr.annotation">;

def int_annotation : DefaultAttrsIntrinsic<
    [llvm_anyint_ty],
    [LLVMMatchType<0>, llvm_ptr_ty, llvm_ptr_ty, llvm_i32_ty],
    [IntrInaccessibleMemOnly], "llvm.annotation">;

// Annotates the current program point with metadata strings which are emitted
// as CodeView debug info records. This is expensive, as it disables inlining
// and is modelled as having side effects.
def int_codeview_annotation : DefaultAttrsIntrinsic<[], [llvm_metadata_ty],
                                        [IntrInaccessibleMemOnly, IntrNoDuplicate, IntrWillReturn],
                                        "llvm.codeview.annotation">;
#if INTEL_CUSTOMIZATION
// Intrinsic for zero cost tool annotations, corresponding to __notify_zc_intrinsic
def int_notify_zc : Intrinsic<[], [llvm_ptr_ty, llvm_ptr_ty],
                              [IntrInaccessibleMemOnly, IntrNoDuplicate, IntrWillReturn],
                              "llvm.notify.zc">;

// Intrinsic for non zero cost tool annotations, corresponding to __notify_intrinsic
def int_notify_nzc : Intrinsic<[], [llvm_ptr_ty, llvm_ptr_ty],
                              [IntrInaccessibleMemOnly, IntrNoDuplicate, IntrWillReturn],
                              "llvm.notify.nzc">;

#endif // INTEL_CUSTOMIZATION
//===------------------------ Trampoline Intrinsics -----------------------===//
//
def int_init_trampoline : Intrinsic<[],
                                    [llvm_ptr_ty, llvm_ptr_ty, llvm_ptr_ty],
                                    [IntrArgMemOnly, NoCapture<ArgIndex<0>>]>,
                                    GCCBuiltin<"__builtin_init_trampoline">;

def int_adjust_trampoline : Intrinsic<[llvm_ptr_ty], [llvm_ptr_ty],
                                      [IntrReadMem, IntrArgMemOnly]>,
                                      GCCBuiltin<"__builtin_adjust_trampoline">;

//===------------------------ Overflow Intrinsics -------------------------===//
//

// Expose the carry flag from add operations on two integrals.
let IntrProperties = [IntrNoMem, IntrSpeculatable, IntrWillReturn] in {
  def int_sadd_with_overflow : DefaultAttrsIntrinsic<[llvm_anyint_ty,
                                          LLVMScalarOrSameVectorWidth<0, llvm_i1_ty>],
                                         [LLVMMatchType<0>, LLVMMatchType<0>]>;
  def int_uadd_with_overflow : DefaultAttrsIntrinsic<[llvm_anyint_ty,
                                          LLVMScalarOrSameVectorWidth<0, llvm_i1_ty>],
                                         [LLVMMatchType<0>, LLVMMatchType<0>]>;

  def int_ssub_with_overflow : DefaultAttrsIntrinsic<[llvm_anyint_ty,
                                          LLVMScalarOrSameVectorWidth<0, llvm_i1_ty>],
                                         [LLVMMatchType<0>, LLVMMatchType<0>]>;
  def int_usub_with_overflow : DefaultAttrsIntrinsic<[llvm_anyint_ty,
                                          LLVMScalarOrSameVectorWidth<0, llvm_i1_ty>],
                                         [LLVMMatchType<0>, LLVMMatchType<0>]>;

  def int_smul_with_overflow : DefaultAttrsIntrinsic<[llvm_anyint_ty,
                                          LLVMScalarOrSameVectorWidth<0, llvm_i1_ty>],
                                         [LLVMMatchType<0>, LLVMMatchType<0>]>;
  def int_umul_with_overflow : DefaultAttrsIntrinsic<[llvm_anyint_ty,
                                          LLVMScalarOrSameVectorWidth<0, llvm_i1_ty>],
                                         [LLVMMatchType<0>, LLVMMatchType<0>]>;
}
//===------------------------- Saturation Arithmetic Intrinsics ---------------------===//
//
def int_sadd_sat : DefaultAttrsIntrinsic<[llvm_anyint_ty],
                             [LLVMMatchType<0>, LLVMMatchType<0>],
                             [IntrNoMem, IntrSpeculatable, IntrWillReturn, Commutative]>;
def int_uadd_sat : DefaultAttrsIntrinsic<[llvm_anyint_ty],
                             [LLVMMatchType<0>, LLVMMatchType<0>],
                             [IntrNoMem, IntrSpeculatable, IntrWillReturn, Commutative]>;
def int_ssub_sat : DefaultAttrsIntrinsic<[llvm_anyint_ty],
                             [LLVMMatchType<0>, LLVMMatchType<0>],
                             [IntrNoMem, IntrSpeculatable, IntrWillReturn]>;
def int_usub_sat : DefaultAttrsIntrinsic<[llvm_anyint_ty],
                             [LLVMMatchType<0>, LLVMMatchType<0>],
                             [IntrNoMem, IntrSpeculatable, IntrWillReturn]>;
def int_sshl_sat : DefaultAttrsIntrinsic<[llvm_anyint_ty],
                             [LLVMMatchType<0>, LLVMMatchType<0>],
                             [IntrNoMem, IntrSpeculatable, IntrWillReturn]>;
def int_ushl_sat : DefaultAttrsIntrinsic<[llvm_anyint_ty],
                             [LLVMMatchType<0>, LLVMMatchType<0>],
                             [IntrNoMem, IntrSpeculatable, IntrWillReturn]>;

//===------------------------- Fixed Point Arithmetic Intrinsics ---------------------===//
//
def int_smul_fix : DefaultAttrsIntrinsic<[llvm_anyint_ty],
                             [LLVMMatchType<0>, LLVMMatchType<0>, llvm_i32_ty],
                             [IntrNoMem, IntrSpeculatable, IntrWillReturn,
                              Commutative, ImmArg<ArgIndex<2>>]>;

def int_umul_fix : DefaultAttrsIntrinsic<[llvm_anyint_ty],
                             [LLVMMatchType<0>, LLVMMatchType<0>, llvm_i32_ty],
                             [IntrNoMem, IntrSpeculatable, IntrWillReturn,
                              Commutative, ImmArg<ArgIndex<2>>]>;

def int_sdiv_fix : DefaultAttrsIntrinsic<[llvm_anyint_ty],
                             [LLVMMatchType<0>, LLVMMatchType<0>, llvm_i32_ty],
                             [IntrNoMem, ImmArg<ArgIndex<2>>]>;

def int_udiv_fix : DefaultAttrsIntrinsic<[llvm_anyint_ty],
                             [LLVMMatchType<0>, LLVMMatchType<0>, llvm_i32_ty],
                             [IntrNoMem, ImmArg<ArgIndex<2>>]>;

//===------------------- Fixed Point Saturation Arithmetic Intrinsics ----------------===//
//
def int_smul_fix_sat : DefaultAttrsIntrinsic<[llvm_anyint_ty],
                                 [LLVMMatchType<0>, LLVMMatchType<0>, llvm_i32_ty],
                                 [IntrNoMem, IntrSpeculatable, IntrWillReturn,
                                  Commutative, ImmArg<ArgIndex<2>>]>;
def int_umul_fix_sat : DefaultAttrsIntrinsic<[llvm_anyint_ty],
                                 [LLVMMatchType<0>, LLVMMatchType<0>, llvm_i32_ty],
                                 [IntrNoMem, IntrSpeculatable, IntrWillReturn,
                                  Commutative, ImmArg<ArgIndex<2>>]>;

def int_sdiv_fix_sat : DefaultAttrsIntrinsic<[llvm_anyint_ty],
                                 [LLVMMatchType<0>, LLVMMatchType<0>, llvm_i32_ty],
                                 [IntrNoMem, ImmArg<ArgIndex<2>>]>;

def int_udiv_fix_sat : DefaultAttrsIntrinsic<[llvm_anyint_ty],
                                 [LLVMMatchType<0>, LLVMMatchType<0>, llvm_i32_ty],
                                 [IntrNoMem, ImmArg<ArgIndex<2>>]>;

//===------------------ Integer Min/Max/Abs Intrinsics --------------------===//
//
def int_abs : DefaultAttrsIntrinsic<
    [llvm_anyint_ty], [LLVMMatchType<0>, llvm_i1_ty],
    [IntrNoMem, IntrSpeculatable, IntrWillReturn, ImmArg<ArgIndex<1>>]>;

def int_smax : DefaultAttrsIntrinsic<
    [llvm_anyint_ty], [LLVMMatchType<0>, LLVMMatchType<0>],
    [IntrNoMem, IntrSpeculatable, IntrWillReturn]>;
def int_smin : DefaultAttrsIntrinsic<
    [llvm_anyint_ty], [LLVMMatchType<0>, LLVMMatchType<0>],
    [IntrNoMem, IntrSpeculatable, IntrWillReturn]>;
def int_umax : DefaultAttrsIntrinsic<
    [llvm_anyint_ty], [LLVMMatchType<0>, LLVMMatchType<0>],
    [IntrNoMem, IntrSpeculatable, IntrWillReturn]>;
def int_umin : DefaultAttrsIntrinsic<
    [llvm_anyint_ty], [LLVMMatchType<0>, LLVMMatchType<0>],
    [IntrNoMem, IntrSpeculatable, IntrWillReturn]>;

//===------------------------- Memory Use Markers -------------------------===//
//
def int_lifetime_start  : DefaultAttrsIntrinsic<[],
                                    [llvm_i64_ty, llvm_anyptr_ty],
                                    [IntrArgMemOnly, IntrWillReturn,
                                     NoCapture<ArgIndex<1>>,
                                     ImmArg<ArgIndex<0>>]>;
def int_lifetime_end    : DefaultAttrsIntrinsic<[],
                                    [llvm_i64_ty, llvm_anyptr_ty],
                                    [IntrArgMemOnly, IntrWillReturn,
                                     NoCapture<ArgIndex<1>>,
                                     ImmArg<ArgIndex<0>>]>;
def int_invariant_start : DefaultAttrsIntrinsic<[llvm_descriptor_ty],
                                    [llvm_i64_ty, llvm_anyptr_ty],
                                    [IntrArgMemOnly, IntrWillReturn,
                                     NoCapture<ArgIndex<1>>,
                                     ImmArg<ArgIndex<0>>]>;
def int_invariant_end   : DefaultAttrsIntrinsic<[],
                                    [llvm_descriptor_ty, llvm_i64_ty,
                                     llvm_anyptr_ty],
                                    [IntrArgMemOnly, IntrWillReturn,
                                     NoCapture<ArgIndex<2>>,
                                     ImmArg<ArgIndex<1>>]>;

// launder.invariant.group can't be marked with 'readnone' (IntrNoMem),
// because it would cause CSE of two barriers with the same argument.
// Inaccessiblememonly says that the barrier doesn't read the argument,
// but it changes state not accessible to this module. This way
// we can DSE through the barrier because it doesn't read the value
// after store. Although the barrier doesn't modify any memory it
// can't be marked as readonly, because it would be possible to
// CSE 2 barriers with store in between.
// The argument also can't be marked with 'returned' attribute, because
// it would remove barrier.
// Note that it is still experimental, which means that its semantics
// might change in the future.
def int_launder_invariant_group : DefaultAttrsIntrinsic<[llvm_anyptr_ty],
                                            [LLVMMatchType<0>],
                                            [IntrInaccessibleMemOnly, IntrSpeculatable, IntrWillReturn]>;


def int_strip_invariant_group : DefaultAttrsIntrinsic<[llvm_anyptr_ty],
                                          [LLVMMatchType<0>],
                                          [IntrSpeculatable, IntrNoMem, IntrWillReturn]>;

//===------------------------ Stackmap Intrinsics -------------------------===//
//
def int_experimental_stackmap : DefaultAttrsIntrinsic<[],
                                  [llvm_i64_ty, llvm_i32_ty, llvm_vararg_ty],
                                  [Throws]>;
def int_experimental_patchpoint_void : DefaultAttrsIntrinsic<[],
                                                 [llvm_i64_ty, llvm_i32_ty,
                                                  llvm_ptr_ty, llvm_i32_ty,
                                                  llvm_vararg_ty],
                                                  [Throws]>;
def int_experimental_patchpoint_i64 : DefaultAttrsIntrinsic<[llvm_i64_ty],
                                                [llvm_i64_ty, llvm_i32_ty,
                                                 llvm_ptr_ty, llvm_i32_ty,
                                                 llvm_vararg_ty],
                                                 [Throws]>;


//===------------------------ Garbage Collection Intrinsics ---------------===//
// These are documented in docs/Statepoint.rst

def int_experimental_gc_statepoint : Intrinsic<[llvm_token_ty],
                               [llvm_i64_ty, llvm_i32_ty,
                                llvm_anyptr_ty, llvm_i32_ty,
                                llvm_i32_ty, llvm_vararg_ty],
                               [Throws, ImmArg<ArgIndex<0>>,
                                ImmArg<ArgIndex<1>>, ImmArg<ArgIndex<3>>,
                                ImmArg<ArgIndex<4>>]>;

def int_experimental_gc_result   : Intrinsic<[llvm_any_ty], [llvm_token_ty],
                                             [IntrNoMem]>;
def int_experimental_gc_relocate : Intrinsic<[llvm_any_ty],
                                             [llvm_token_ty, llvm_i32_ty,
                                              llvm_i32_ty],
                                             [IntrNoMem, ImmArg<ArgIndex<1>>,
                                              ImmArg<ArgIndex<2>>]>;

// INTEL_COLLAB
//===------------------------ Directive Intrinsics ------------------------===//
//
def int_directive_region_entry : Intrinsic<[llvm_token_ty], [], []>;
def int_directive_region_exit  : Intrinsic<[], [llvm_token_ty], []>;
// end INTEL_COLLAB

def int_experimental_gc_get_pointer_base : Intrinsic<[llvm_anyptr_ty],
                 [llvm_anyptr_ty], [IntrNoMem, IntrWillReturn,
                 ReadNone<ArgIndex<0>>, NoCapture<ArgIndex<0>>]>;

def int_experimental_gc_get_pointer_offset : Intrinsic<[llvm_i64_ty],
                 [llvm_anyptr_ty], [IntrNoMem, IntrWillReturn,
                 ReadNone<ArgIndex<0>>, NoCapture<ArgIndex<0>>]>;

//===------------------------ Coroutine Intrinsics ---------------===//
// These are documented in docs/Coroutines.rst

// Coroutine Structure Intrinsics.

def int_coro_id : Intrinsic<[llvm_token_ty], [llvm_i32_ty, llvm_ptr_ty,
                             llvm_ptr_ty, llvm_ptr_ty],
                            [IntrArgMemOnly, IntrReadMem,
                             ReadNone<ArgIndex<1>>, ReadOnly<ArgIndex<2>>,
                             NoCapture<ArgIndex<2>>]>;
def int_coro_id_retcon : Intrinsic<[llvm_token_ty],
    [llvm_i32_ty, llvm_i32_ty, llvm_ptr_ty,
     llvm_ptr_ty, llvm_ptr_ty, llvm_ptr_ty],
    []>;
def int_coro_id_retcon_once : Intrinsic<[llvm_token_ty],
    [llvm_i32_ty, llvm_i32_ty, llvm_ptr_ty,
     llvm_ptr_ty, llvm_ptr_ty, llvm_ptr_ty],
    []>;
def int_coro_alloc : Intrinsic<[llvm_i1_ty], [llvm_token_ty], []>;
def int_coro_id_async : Intrinsic<[llvm_token_ty],
  [llvm_i32_ty, llvm_i32_ty, llvm_i32_ty, llvm_ptr_ty],
  []>;
def int_coro_async_context_alloc : Intrinsic<[llvm_ptr_ty],
    [llvm_ptr_ty, llvm_ptr_ty],
    []>;
def int_coro_async_context_dealloc : Intrinsic<[],
    [llvm_ptr_ty],
    []>;
def int_coro_async_resume : Intrinsic<[llvm_ptr_ty],
    [],
    []>;
def int_coro_async_size_replace : Intrinsic<[], [llvm_ptr_ty, llvm_ptr_ty], []>;
def int_coro_suspend_async
    : Intrinsic<[llvm_any_ty],
                [llvm_i32_ty, llvm_ptr_ty, llvm_ptr_ty, llvm_vararg_ty], []>;
def int_coro_prepare_async : Intrinsic<[llvm_ptr_ty], [llvm_ptr_ty],
                                       [IntrNoMem]>;
def int_coro_begin : Intrinsic<[llvm_ptr_ty], [llvm_token_ty, llvm_ptr_ty],
                               [WriteOnly<ArgIndex<1>>]>;

def int_coro_free : Intrinsic<[llvm_ptr_ty], [llvm_token_ty, llvm_ptr_ty],
                              [IntrReadMem, IntrArgMemOnly,
                               ReadOnly<ArgIndex<1>>,
                               NoCapture<ArgIndex<1>>]>;
def int_coro_end : Intrinsic<[llvm_i1_ty], [llvm_ptr_ty, llvm_i1_ty], []>;
def int_coro_end_async
    : Intrinsic<[llvm_i1_ty], [llvm_ptr_ty, llvm_i1_ty, llvm_vararg_ty], []>;

def int_coro_frame : Intrinsic<[llvm_ptr_ty], [], [IntrNoMem]>;
def int_coro_noop : Intrinsic<[llvm_ptr_ty], [], [IntrNoMem]>;
def int_coro_size : Intrinsic<[llvm_anyint_ty], [], [IntrNoMem]>;

def int_coro_save : Intrinsic<[llvm_token_ty], [llvm_ptr_ty], []>;
def int_coro_suspend : Intrinsic<[llvm_i8_ty], [llvm_token_ty, llvm_i1_ty], []>;
def int_coro_suspend_retcon : Intrinsic<[llvm_any_ty], [llvm_vararg_ty], []>;
def int_coro_prepare_retcon : Intrinsic<[llvm_ptr_ty], [llvm_ptr_ty],
                                        [IntrNoMem]>;
def int_coro_alloca_alloc : Intrinsic<[llvm_token_ty],
                                      [llvm_anyint_ty, llvm_i32_ty], []>;
def int_coro_alloca_get : Intrinsic<[llvm_ptr_ty], [llvm_token_ty], []>;
def int_coro_alloca_free : Intrinsic<[], [llvm_token_ty], []>;

def int_coro_param : Intrinsic<[llvm_i1_ty], [llvm_ptr_ty, llvm_ptr_ty],
                               [IntrNoMem, ReadNone<ArgIndex<0>>,
                                ReadNone<ArgIndex<1>>]>;

// Coroutine Manipulation Intrinsics.

def int_coro_resume : Intrinsic<[], [llvm_ptr_ty], [Throws]>;
def int_coro_destroy : Intrinsic<[], [llvm_ptr_ty], [Throws]>;
def int_coro_done : Intrinsic<[llvm_i1_ty], [llvm_ptr_ty],
                              [IntrArgMemOnly, ReadOnly<ArgIndex<0>>,
                               NoCapture<ArgIndex<0>>]>;
def int_coro_promise : Intrinsic<[llvm_ptr_ty],
                                 [llvm_ptr_ty, llvm_i32_ty, llvm_i1_ty],
                                 [IntrNoMem, NoCapture<ArgIndex<0>>]>;

// Coroutine Lowering Intrinsics. Used internally by coroutine passes.

def int_coro_subfn_addr : Intrinsic<[llvm_ptr_ty], [llvm_ptr_ty, llvm_i8_ty],
                                    [IntrReadMem, IntrArgMemOnly,
                                     ReadOnly<ArgIndex<0>>,
                                     NoCapture<ArgIndex<0>>]>;

///===-------------------------- Other Intrinsics --------------------------===//
//
def int_trap : Intrinsic<[], [], [IntrNoReturn, IntrCold]>,
               GCCBuiltin<"__builtin_trap">;
def int_debugtrap : Intrinsic<[]>,
                    GCCBuiltin<"__builtin_debugtrap">;
def int_ubsantrap : Intrinsic<[], [llvm_i8_ty],
                              [IntrNoReturn, IntrCold, ImmArg<ArgIndex<0>>]>;

// Support for dynamic deoptimization (or de-specialization)
def int_experimental_deoptimize : Intrinsic<[llvm_any_ty], [llvm_vararg_ty],
                                            [Throws]>;

// Support for speculative runtime guards
def int_experimental_guard : DefaultAttrsIntrinsic<[], [llvm_i1_ty, llvm_vararg_ty],
                                       [Throws]>;

// Supports widenable conditions for guards represented as explicit branches.
def int_experimental_widenable_condition : DefaultAttrsIntrinsic<[llvm_i1_ty], [],
        [IntrInaccessibleMemOnly, IntrWillReturn, IntrSpeculatable]>;

// NOP: calls/invokes to this intrinsic are removed by codegen
def int_donothing : DefaultAttrsIntrinsic<[], [], [IntrNoMem, IntrWillReturn]>;

// This instruction has no actual effect, though it is treated by the optimizer
// has having opaque side effects. This may be inserted into loops to ensure
// that they are not removed even if they turn out to be empty, for languages
// which specify that infinite loops must be preserved.
def int_sideeffect : DefaultAttrsIntrinsic<[], [], [IntrInaccessibleMemOnly, IntrWillReturn]>;

// The pseudoprobe intrinsic works as a place holder to the block it probes.
// Like the sideeffect intrinsic defined above, this intrinsic is treated by the 
// optimizer as having opaque side effects so that it won't be get rid of or moved 
// out of the block it probes.
def int_pseudoprobe : Intrinsic<[], [llvm_i64_ty, llvm_i64_ty, llvm_i32_ty, llvm_i64_ty],
                                    [IntrInaccessibleMemOnly, IntrWillReturn]>;

// Arithmetic fence intrinsic.
def int_arithmetic_fence : Intrinsic<[llvm_anyfloat_ty], [LLVMMatchType<0>], [IntrNoMem]>;

// Intrinsics to support half precision floating point format
let IntrProperties = [IntrNoMem, IntrWillReturn] in {
def int_convert_to_fp16   : DefaultAttrsIntrinsic<[llvm_i16_ty], [llvm_anyfloat_ty]>;
def int_convert_from_fp16 : DefaultAttrsIntrinsic<[llvm_anyfloat_ty], [llvm_i16_ty]>;
}

// Saturating floating point to integer intrinsics
let IntrProperties = [IntrNoMem, IntrSpeculatable, IntrWillReturn] in {
def int_fptoui_sat : DefaultAttrsIntrinsic<[llvm_anyint_ty], [llvm_anyfloat_ty]>;
def int_fptosi_sat : DefaultAttrsIntrinsic<[llvm_anyint_ty], [llvm_anyfloat_ty]>;
}

// Clear cache intrinsic, default to ignore (ie. emit nothing)
// maps to void __clear_cache() on supporting platforms
def int_clear_cache : Intrinsic<[], [llvm_ptr_ty, llvm_ptr_ty],
                                [], "llvm.clear_cache">;

// Intrinsic to detect whether its argument is a constant.
def int_is_constant : DefaultAttrsIntrinsic<[llvm_i1_ty], [llvm_any_ty],
                                [IntrNoMem, IntrWillReturn, IntrConvergent],
                                "llvm.is.constant">;

// Intrinsic to mask out bits of a pointer.
def int_ptrmask: DefaultAttrsIntrinsic<[llvm_anyptr_ty], [LLVMMatchType<0>, llvm_anyint_ty],
                           [IntrNoMem, IntrSpeculatable, IntrWillReturn]>;

def int_experimental_stepvector : DefaultAttrsIntrinsic<[llvm_anyvector_ty],
                                                        [], [IntrNoMem]>;

//===---------------- Vector Predication Intrinsics --------------===//
// Memory Intrinsics
def int_vp_store : DefaultAttrsIntrinsic<[],
                             [ llvm_anyvector_ty,
                               LLVMAnyPointerType<LLVMMatchType<0>>,
                               LLVMScalarOrSameVectorWidth<0, llvm_i1_ty>,
                               llvm_i32_ty],
                             [ NoCapture<ArgIndex<1>>, IntrNoSync, IntrWriteMem, IntrArgMemOnly, IntrWillReturn ]>;

def int_vp_load  : DefaultAttrsIntrinsic<[ llvm_anyvector_ty],
                             [ LLVMAnyPointerType<LLVMMatchType<0>>,
                               LLVMScalarOrSameVectorWidth<0, llvm_i1_ty>,
                               llvm_i32_ty],
                             [ NoCapture<ArgIndex<0>>, IntrNoSync, IntrReadMem, IntrWillReturn, IntrArgMemOnly ]>;

def int_vp_gather: DefaultAttrsIntrinsic<[ llvm_anyvector_ty],
                             [ LLVMVectorOfAnyPointersToElt<0>,
                               LLVMScalarOrSameVectorWidth<0, llvm_i1_ty>,
                               llvm_i32_ty],
                             [ IntrReadMem, IntrNoSync, IntrWillReturn, IntrArgMemOnly ]>;

def int_vp_scatter: DefaultAttrsIntrinsic<[],
                              [ llvm_anyvector_ty,
                                LLVMVectorOfAnyPointersToElt<0>,
                                LLVMScalarOrSameVectorWidth<0, llvm_i1_ty>,
                                llvm_i32_ty],
                              [ IntrArgMemOnly, IntrNoSync, IntrWillReturn ]>; // TODO allow IntrNoCapture for vectors of pointers

// Speculatable Binary operators
let IntrProperties = [IntrSpeculatable, IntrNoMem, IntrNoSync, IntrWillReturn] in {
  def int_vp_add : DefaultAttrsIntrinsic<[ llvm_anyvector_ty ],
                             [ LLVMMatchType<0>,
                               LLVMMatchType<0>,
                               LLVMScalarOrSameVectorWidth<0, llvm_i1_ty>,
                               llvm_i32_ty]>;
  def int_vp_sub : DefaultAttrsIntrinsic<[ llvm_anyvector_ty ],
                             [ LLVMMatchType<0>,
                               LLVMMatchType<0>,
                               LLVMScalarOrSameVectorWidth<0, llvm_i1_ty>,
                               llvm_i32_ty]>;
  def int_vp_mul  : DefaultAttrsIntrinsic<[ llvm_anyvector_ty ],
                              [ LLVMMatchType<0>,
                                LLVMMatchType<0>,
                                LLVMScalarOrSameVectorWidth<0, llvm_i1_ty>,
                                llvm_i32_ty]>;
  def int_vp_ashr : DefaultAttrsIntrinsic<[ llvm_anyvector_ty ],
                              [ LLVMMatchType<0>,
                                LLVMMatchType<0>,
                                LLVMScalarOrSameVectorWidth<0, llvm_i1_ty>,
                                llvm_i32_ty]>;
  def int_vp_lshr : DefaultAttrsIntrinsic<[ llvm_anyvector_ty ],
                              [ LLVMMatchType<0>,
                                LLVMMatchType<0>,
                                LLVMScalarOrSameVectorWidth<0, llvm_i1_ty>,
                                llvm_i32_ty]>;
  def int_vp_shl : DefaultAttrsIntrinsic<[ llvm_anyvector_ty ],
                             [ LLVMMatchType<0>,
                               LLVMMatchType<0>,
                               LLVMScalarOrSameVectorWidth<0, llvm_i1_ty>,
                               llvm_i32_ty]>;
  def int_vp_or : DefaultAttrsIntrinsic<[ llvm_anyvector_ty ],
                            [ LLVMMatchType<0>,
                              LLVMMatchType<0>,
                              LLVMScalarOrSameVectorWidth<0, llvm_i1_ty>,
                              llvm_i32_ty]>;
  def int_vp_and : DefaultAttrsIntrinsic<[ llvm_anyvector_ty ],
                             [ LLVMMatchType<0>,
                               LLVMMatchType<0>,
                               LLVMScalarOrSameVectorWidth<0, llvm_i1_ty>,
                               llvm_i32_ty]>;
  def int_vp_xor : DefaultAttrsIntrinsic<[ llvm_anyvector_ty ],
                             [ LLVMMatchType<0>,
                               LLVMMatchType<0>,
                               LLVMScalarOrSameVectorWidth<0, llvm_i1_ty>,
                               llvm_i32_ty]>;
}

// Non-speculatable binary operators.
let IntrProperties = [IntrNoMem, IntrNoSync, IntrWillReturn] in {
  def int_vp_sdiv : DefaultAttrsIntrinsic<[ llvm_anyvector_ty ],
                              [ LLVMMatchType<0>,
                                LLVMMatchType<0>,
                                LLVMScalarOrSameVectorWidth<0, llvm_i1_ty>,
                                llvm_i32_ty]>;
  def int_vp_udiv : DefaultAttrsIntrinsic<[ llvm_anyvector_ty ],
                              [ LLVMMatchType<0>,
                                LLVMMatchType<0>,
                                LLVMScalarOrSameVectorWidth<0, llvm_i1_ty>,
                                llvm_i32_ty]>;
  def int_vp_srem : DefaultAttrsIntrinsic<[ llvm_anyvector_ty ],
                              [ LLVMMatchType<0>,
                                LLVMMatchType<0>,
                                LLVMScalarOrSameVectorWidth<0, llvm_i1_ty>,
                                llvm_i32_ty]>;
  def int_vp_urem : DefaultAttrsIntrinsic<[ llvm_anyvector_ty ],
                              [ LLVMMatchType<0>,
                                LLVMMatchType<0>,
                                LLVMScalarOrSameVectorWidth<0, llvm_i1_ty>,
                                llvm_i32_ty]>;
}

// Floating-point arithmetic.
let IntrProperties =
    [IntrSpeculatable, IntrNoMem, IntrNoSync, IntrWillReturn] in {
  def int_vp_fadd : DefaultAttrsIntrinsic<[ llvm_anyvector_ty ],
                             [ LLVMMatchType<0>,
                               LLVMMatchType<0>,
                               LLVMScalarOrSameVectorWidth<0, llvm_i1_ty>,
                               llvm_i32_ty]>;
  def int_vp_fsub : DefaultAttrsIntrinsic<[ llvm_anyvector_ty ],
                             [ LLVMMatchType<0>,
                               LLVMMatchType<0>,
                               LLVMScalarOrSameVectorWidth<0, llvm_i1_ty>,
                               llvm_i32_ty]>;
  def int_vp_fmul  : DefaultAttrsIntrinsic<[ llvm_anyvector_ty ],
                              [ LLVMMatchType<0>,
                                LLVMMatchType<0>,
                                LLVMScalarOrSameVectorWidth<0, llvm_i1_ty>,
                                llvm_i32_ty]>;
  def int_vp_fdiv : DefaultAttrsIntrinsic<[ llvm_anyvector_ty ],
                              [ LLVMMatchType<0>,
                                LLVMMatchType<0>,
                                LLVMScalarOrSameVectorWidth<0, llvm_i1_ty>,
                                llvm_i32_ty]>;
  def int_vp_frem : DefaultAttrsIntrinsic<[ llvm_anyvector_ty ],
                              [ LLVMMatchType<0>,
                                LLVMMatchType<0>,
                                LLVMScalarOrSameVectorWidth<0, llvm_i1_ty>,
                                llvm_i32_ty]>;
}

def int_get_active_lane_mask:
  DefaultAttrsIntrinsic<[llvm_anyvector_ty],
            [llvm_anyint_ty, LLVMMatchType<1>],
            [IntrNoMem, IntrNoSync, IntrWillReturn]>;

//===-------------------------- Masked Intrinsics -------------------------===//
//
def int_masked_load:
  DefaultAttrsIntrinsic<[llvm_anyvector_ty],
            [LLVMAnyPointerType<LLVMMatchType<0>>, llvm_i32_ty,
             LLVMScalarOrSameVectorWidth<0, llvm_i1_ty>, LLVMMatchType<0>],
            [IntrReadMem, IntrArgMemOnly, IntrWillReturn, ImmArg<ArgIndex<1>>]>;

def int_masked_store:
  DefaultAttrsIntrinsic<[],
            [llvm_anyvector_ty, LLVMAnyPointerType<LLVMMatchType<0>>,
             llvm_i32_ty, LLVMScalarOrSameVectorWidth<0, llvm_i1_ty>],
            [IntrWriteMem, IntrArgMemOnly, IntrWillReturn,
             ImmArg<ArgIndex<2>>]>;

def int_masked_gather:
  DefaultAttrsIntrinsic<[llvm_anyvector_ty],
            [LLVMVectorOfAnyPointersToElt<0>, llvm_i32_ty,
             LLVMScalarOrSameVectorWidth<0, llvm_i1_ty>, LLVMMatchType<0>],
            [IntrReadMem, IntrWillReturn, ImmArg<ArgIndex<1>>]>;

def int_masked_scatter:
  DefaultAttrsIntrinsic<[],
            [llvm_anyvector_ty, LLVMVectorOfAnyPointersToElt<0>, llvm_i32_ty,
             LLVMScalarOrSameVectorWidth<0, llvm_i1_ty>],
            [IntrWriteMem, IntrWillReturn, ImmArg<ArgIndex<2>>]>;

def int_masked_expandload:
  DefaultAttrsIntrinsic<[llvm_anyvector_ty],
            [LLVMPointerToElt<0>, LLVMScalarOrSameVectorWidth<0, llvm_i1_ty>,
             LLVMMatchType<0>],
            [IntrReadMem, IntrWillReturn]>;

def int_masked_compressstore:
  DefaultAttrsIntrinsic<[],
            [llvm_anyvector_ty, LLVMPointerToElt<0>,
             LLVMScalarOrSameVectorWidth<0, llvm_i1_ty>],
            [IntrWriteMem, IntrArgMemOnly, IntrWillReturn]>;

// Test whether a pointer is associated with a type metadata identifier.
def int_type_test : DefaultAttrsIntrinsic<[llvm_i1_ty], [llvm_ptr_ty, llvm_metadata_ty],
                              [IntrNoMem, IntrWillReturn, IntrSpeculatable]>;

// Safely loads a function pointer from a virtual table pointer using type metadata.
def int_type_checked_load : DefaultAttrsIntrinsic<[llvm_ptr_ty, llvm_i1_ty],
                                      [llvm_ptr_ty, llvm_i32_ty, llvm_metadata_ty],
                                      [IntrNoMem, IntrWillReturn]>;

// Create a branch funnel that implements an indirect call to a limited set of
// callees. This needs to be a musttail call.
def int_icall_branch_funnel : DefaultAttrsIntrinsic<[], [llvm_vararg_ty], []>;

def int_load_relative: DefaultAttrsIntrinsic<[llvm_ptr_ty], [llvm_ptr_ty, llvm_anyint_ty],
                                 [IntrReadMem, IntrArgMemOnly]>;

def int_hwasan_check_memaccess :
  Intrinsic<[], [llvm_ptr_ty, llvm_ptr_ty, llvm_i32_ty],
            [IntrInaccessibleMemOnly, ImmArg<ArgIndex<2>>]>;
def int_hwasan_check_memaccess_shortgranules :
  Intrinsic<[], [llvm_ptr_ty, llvm_ptr_ty, llvm_i32_ty],
            [IntrInaccessibleMemOnly, ImmArg<ArgIndex<2>>]>;

// Xray intrinsics
//===----------------------------------------------------------------------===//
// Custom event logging for x-ray.
// Takes a pointer to a string and the length of the string.
def int_xray_customevent : Intrinsic<[], [llvm_ptr_ty, llvm_i32_ty],
                                     [IntrWriteMem, NoCapture<ArgIndex<0>>,
                                      ReadOnly<ArgIndex<0>>]>;
// Typed event logging for x-ray.
// Takes a numeric type tag, a pointer to a string and the length of the string.
def int_xray_typedevent : Intrinsic<[], [llvm_i16_ty, llvm_ptr_ty, llvm_i32_ty],
                                        [IntrWriteMem, NoCapture<ArgIndex<1>>,
                                         ReadOnly<ArgIndex<1>>]>;
//===----------------------------------------------------------------------===//

//===------ Memory intrinsics with element-wise atomicity guarantees ------===//
//

// @llvm.memcpy.element.unordered.atomic.*(dest, src, length, elementsize)
def int_memcpy_element_unordered_atomic
    : Intrinsic<[],
                [llvm_anyptr_ty, llvm_anyptr_ty, llvm_anyint_ty, llvm_i32_ty],
                [IntrArgMemOnly, IntrWillReturn, IntrNoSync,
                 NoCapture<ArgIndex<0>>, NoCapture<ArgIndex<1>>,
                 WriteOnly<ArgIndex<0>>, ReadOnly<ArgIndex<1>>,
                 ImmArg<ArgIndex<3>>]>;

// @llvm.memmove.element.unordered.atomic.*(dest, src, length, elementsize)
def int_memmove_element_unordered_atomic
    : Intrinsic<[],
                [llvm_anyptr_ty, llvm_anyptr_ty, llvm_anyint_ty, llvm_i32_ty],
                [IntrArgMemOnly, IntrWillReturn, IntrNoSync,
                 NoCapture<ArgIndex<0>>, NoCapture<ArgIndex<1>>,
                 WriteOnly<ArgIndex<0>>, ReadOnly<ArgIndex<1>>,
                 ImmArg<ArgIndex<3>>]>;

// @llvm.memset.element.unordered.atomic.*(dest, value, length, elementsize)
def int_memset_element_unordered_atomic
    : Intrinsic<[], [llvm_anyptr_ty, llvm_i8_ty, llvm_anyint_ty, llvm_i32_ty],
                [IntrWriteMem, IntrArgMemOnly, IntrWillReturn, IntrNoSync,
                 NoCapture<ArgIndex<0>>, WriteOnly<ArgIndex<0>>,
                 ImmArg<ArgIndex<3>>]>;

//===------------------------ Reduction Intrinsics ------------------------===//
//
let IntrProperties = [IntrNoMem] in {

  def int_vector_reduce_fadd : DefaultAttrsIntrinsic<[LLVMVectorElementType<0>],
                                         [LLVMVectorElementType<0>,
                                          llvm_anyvector_ty]>;
  def int_vector_reduce_fmul : DefaultAttrsIntrinsic<[LLVMVectorElementType<0>],
                                         [LLVMVectorElementType<0>,
                                          llvm_anyvector_ty]>;
  def int_vector_reduce_add : DefaultAttrsIntrinsic<[LLVMVectorElementType<0>],
                                        [llvm_anyvector_ty]>;
  def int_vector_reduce_mul : DefaultAttrsIntrinsic<[LLVMVectorElementType<0>],
                                        [llvm_anyvector_ty]>;
  def int_vector_reduce_and : DefaultAttrsIntrinsic<[LLVMVectorElementType<0>],
                                        [llvm_anyvector_ty]>;
  def int_vector_reduce_or : DefaultAttrsIntrinsic<[LLVMVectorElementType<0>],
                                       [llvm_anyvector_ty]>;
  def int_vector_reduce_xor : DefaultAttrsIntrinsic<[LLVMVectorElementType<0>],
                                        [llvm_anyvector_ty]>;
  def int_vector_reduce_smax : DefaultAttrsIntrinsic<[LLVMVectorElementType<0>],
                                         [llvm_anyvector_ty]>;
  def int_vector_reduce_smin : DefaultAttrsIntrinsic<[LLVMVectorElementType<0>],
                                         [llvm_anyvector_ty]>;
  def int_vector_reduce_umax : DefaultAttrsIntrinsic<[LLVMVectorElementType<0>],
                                         [llvm_anyvector_ty]>;
  def int_vector_reduce_umin : DefaultAttrsIntrinsic<[LLVMVectorElementType<0>],
                                         [llvm_anyvector_ty]>;
  def int_vector_reduce_fmax : DefaultAttrsIntrinsic<[LLVMVectorElementType<0>],
                                         [llvm_anyvector_ty]>;
  def int_vector_reduce_fmin : DefaultAttrsIntrinsic<[LLVMVectorElementType<0>],
                                         [llvm_anyvector_ty]>;
}

#if INTEL_CUSTOMIZATION
//===----- Complex math intrinsics ----------------------------------------===//

def int_intel_complex_fmul: DefaultAttrsIntrinsic<[llvm_anyvector_ty],
                                            [LLVMMatchType<0>,LLVMMatchType<0>],
                                            [IntrNoMem]>;

def int_intel_complex_fdiv: DefaultAttrsIntrinsic<[llvm_anyvector_ty],
                                            [LLVMMatchType<0>,LLVMMatchType<0>],
                                            [IntrNoMem]>;
#endif // INTEL_CUSTOMIZATION

//===----- Matrix intrinsics ---------------------------------------------===//

def int_matrix_transpose
  : DefaultAttrsIntrinsic<[llvm_anyvector_ty],
              [LLVMMatchType<0>, llvm_i32_ty, llvm_i32_ty],
              [ IntrNoSync, IntrWillReturn, IntrNoMem, IntrSpeculatable, ImmArg<ArgIndex<1>>,
               ImmArg<ArgIndex<2>>]>;

def int_matrix_multiply
  : DefaultAttrsIntrinsic<[llvm_anyvector_ty],
              [llvm_anyvector_ty, llvm_anyvector_ty, llvm_i32_ty, llvm_i32_ty,
               llvm_i32_ty],
              [IntrNoSync, IntrWillReturn, IntrNoMem, IntrSpeculatable, ImmArg<ArgIndex<2>>,
               ImmArg<ArgIndex<3>>, ImmArg<ArgIndex<4>>]>;

def int_matrix_column_major_load
  : DefaultAttrsIntrinsic<[llvm_anyvector_ty],
              [LLVMPointerToElt<0>, llvm_i64_ty, llvm_i1_ty,
               llvm_i32_ty, llvm_i32_ty],
              [IntrNoSync, IntrWillReturn, IntrArgMemOnly, IntrReadMem,
               NoCapture<ArgIndex<0>>, ImmArg<ArgIndex<2>>, ImmArg<ArgIndex<3>>,
               ImmArg<ArgIndex<4>>]>;

def int_matrix_column_major_store
  : DefaultAttrsIntrinsic<[],
              [llvm_anyvector_ty, LLVMPointerToElt<0>,
               llvm_i64_ty, llvm_i1_ty, llvm_i32_ty, llvm_i32_ty],
              [IntrNoSync, IntrWillReturn, IntrArgMemOnly, IntrWriteMem,
               WriteOnly<ArgIndex<1>>, NoCapture<ArgIndex<1>>,
               ImmArg<ArgIndex<3>>, ImmArg<ArgIndex<4>>, ImmArg<ArgIndex<5>>]>;

#if INTEL_CUSTOMIZATION
def int_experimental_matrix_load
  : DefaultAttrsIntrinsic<[llvm_anyvector_ty],
              [llvm_anyptr_ty, llvm_i64_ty, llvm_i1_ty,
               llvm_i32_ty, llvm_i32_ty, llvm_metadata_ty, llvm_metadata_ty]>;

def int_experimental_matrix_store
  : DefaultAttrsIntrinsic<[],
              [llvm_anyvector_ty, llvm_anyptr_ty,
               llvm_i64_ty, llvm_i1_ty, llvm_i32_ty, llvm_i32_ty,
               llvm_metadata_ty, llvm_metadata_ty]>;

def int_experimental_matrix_mad
  : DefaultAttrsIntrinsic<[llvm_anyvector_ty],
              [llvm_anyvector_ty, llvm_metadata_ty,
               llvm_anyvector_ty, llvm_metadata_ty,
               LLVMMatchType<0>, llvm_metadata_ty,
               llvm_i32_ty, llvm_i32_ty, llvm_i32_ty, llvm_metadata_ty]>;
#endif // INTEL_CUSTOMIZATION

//===---------- Intrinsics to control hardware supported loops ----------===//

// Specify that the value given is the number of iterations that the next loop
// will execute.
def int_set_loop_iterations :
  DefaultAttrsIntrinsic<[], [llvm_anyint_ty], [IntrNoDuplicate]>;

// Same as the above, but produces a value (the same as the input operand) to
// be fed into the loop.
def int_start_loop_iterations :
  DefaultAttrsIntrinsic<[llvm_anyint_ty], [LLVMMatchType<0>], [IntrNoDuplicate]>;

// Specify that the value given is the number of iterations that the next loop
// will execute. Also test that the given count is not zero, allowing it to
// control entry to a 'while' loop.
def int_test_set_loop_iterations :
  DefaultAttrsIntrinsic<[llvm_i1_ty], [llvm_anyint_ty], [IntrNoDuplicate]>;

// Same as the above, but produces an extra value (the same as the input
// operand) to be fed into the loop.
def int_test_start_loop_iterations :
  DefaultAttrsIntrinsic<[llvm_anyint_ty, llvm_i1_ty], [LLVMMatchType<0>],
                        [IntrNoDuplicate]>;

// Decrement loop counter by the given argument. Return false if the loop
// should exit.
def int_loop_decrement :
  DefaultAttrsIntrinsic<[llvm_i1_ty], [llvm_anyint_ty], [IntrNoDuplicate]>;

// Decrement the first operand (the loop counter) by the second operand (the
// maximum number of elements processed in an iteration). Return the remaining
// number of iterations still to be executed. This is effectively a sub which
// can be used with a phi, icmp and br to control the number of iterations
// executed, as usual. Any optimisations are allowed to treat it is a sub, and
// it's scevable, so it's the backends responsibility to handle cases where it
// may be optimised.
def int_loop_decrement_reg :
  DefaultAttrsIntrinsic<[llvm_anyint_ty],
            [LLVMMatchType<0>, LLVMMatchType<0>], [IntrNoDuplicate]>;

//===----- Intrinsics that are used to provide predicate information -----===//

def int_ssa_copy : DefaultAttrsIntrinsic<[llvm_any_ty], [LLVMMatchType<0>],
                             [IntrNoMem, Returned<ArgIndex<0>>]>;

//===------- Intrinsics that are used to preserve debug information -------===//

def int_preserve_array_access_index : DefaultAttrsIntrinsic<[llvm_anyptr_ty],
                                                [llvm_anyptr_ty, llvm_i32_ty,
                                                 llvm_i32_ty],
                                                [IntrNoMem,
                                                 ImmArg<ArgIndex<1>>,
                                                 ImmArg<ArgIndex<2>>]>;
def int_preserve_union_access_index : DefaultAttrsIntrinsic<[llvm_anyptr_ty],
                                                [llvm_anyptr_ty, llvm_i32_ty],
                                                [IntrNoMem,
                                                 ImmArg<ArgIndex<1>>]>;
def int_preserve_struct_access_index : DefaultAttrsIntrinsic<[llvm_anyptr_ty],
                                                 [llvm_anyptr_ty, llvm_i32_ty,
                                                  llvm_i32_ty],
                                                 [IntrNoMem,
                                                  ImmArg<ArgIndex<1>>,
                                                  ImmArg<ArgIndex<2>>]>;

//===------------ Intrinsics to perform common vector shuffles ------------===//

def int_experimental_vector_reverse : DefaultAttrsIntrinsic<[llvm_anyvector_ty],
                                   [LLVMMatchType<0>],
                                   [IntrNoMem]>;

//===---------- Intrinsics to query properties of scalable vectors --------===//
def int_vscale : DefaultAttrsIntrinsic<[llvm_anyint_ty], [], [IntrNoMem]>;

//===---------- Intrinsics to perform subvector insertion/extraction ------===//
def int_experimental_vector_insert : DefaultAttrsIntrinsic<[llvm_anyvector_ty],
                                                           [LLVMMatchType<0>, llvm_anyvector_ty, llvm_i64_ty],
                                                           [IntrNoMem, ImmArg<ArgIndex<2>>]>;

def int_experimental_vector_extract : DefaultAttrsIntrinsic<[llvm_anyvector_ty],
                                                            [llvm_anyvector_ty, llvm_i64_ty],
                                                            [IntrNoMem, ImmArg<ArgIndex<1>>]>;

//===---------- Named shufflevector intrinsics ------===//
def int_experimental_vector_splice : DefaultAttrsIntrinsic<[llvm_anyvector_ty],
                                                           [LLVMMatchType<0>,
                                                            LLVMMatchType<0>,
                                                            llvm_i32_ty],
                                                           [IntrNoMem, ImmArg<ArgIndex<2>>]>;

//===----------------------------------------------------------------------===//

//===----------------------------------------------------------------------===//
// Target-specific intrinsics
//===----------------------------------------------------------------------===//
// INTEL_CUSTOMIZATION
def int_intel_pragma : Intrinsic<[], [ llvm_metadata_ty, llvm_vararg_ty ], [],
                                 "llvm.intel.pragma">;

// Intrinsic generated for the sizeof operand in source code.
// The given constant (first argument) is the size of the data type of the
// getelementptr constant (passed as second argument).
// Varargs are used because otherwise we would need some kind of (pointer) cast
// of the second operand, which does constant folding on creation and may lose
// information about the original data type.
// Currently it is emitted by clang front-end in the IL0 backend mode only, and
// translated into EXPR_SIZEOF in IL0.
def int_intel_sizeof : Intrinsic<[llvm_anyint_ty],
                                 [LLVMMatchType<0>, llvm_vararg_ty],
                                 [IntrNoMem], "llvm.intel.sizeof">;

// Intrinsic generated for the std container ptr. 
def int_intel_std_container_ptr  : Intrinsic<[llvm_anyptr_ty],
                                   [LLVMMatchType<0>],
                                   [IntrReadMem]>;

// Intrinsic generated for the std container ptr iterator.
def int_intel_std_container_ptr_iter  : Intrinsic<[llvm_anyptr_ty],
                                        [LLVMMatchType<0>],
                                        [IntrReadMem]>;

// Intrinsic generated instead of getelementptr to help HIR parsing and HIR
// data dependence testing for arrays references.
//
// Return value: computed address.
// Value pointed to by return value has rank equal to first argument.
// Second and third arguments: lower bound and stride.
// Forth argument: base pointer.
// Fifth argument: subscript index.
def int_intel_subscript : Intrinsic<[llvm_anyptr_ty],
    [llvm_i8_ty, llvm_anyint_ty, llvm_anyint_ty, llvm_anyptr_ty,
     llvm_anyint_ty],
    [IntrSpeculatable, IntrNoMem]>;

def int_intel_subscript_nonexact : Intrinsic<[llvm_anyptr_ty],
    [llvm_i8_ty, llvm_anyint_ty, llvm_anyint_ty, llvm_anyptr_ty,
     llvm_anyint_ty],
    [IntrSpeculatable, IntrNoMem]>;

// Intrinsic generated for the return pointer.
def int_intel_fakeload   : Intrinsic<[llvm_anyptr_ty],
                                 [LLVMMatchType<0>, llvm_metadata_ty],
                                 [IntrSpeculatable, IntrNoMem]>;

// Intrinsic generated to detect if the whole program analysis
// achieved whole program safe. This intrinsic won't be lowered,
// it will be removed by the whole program analysis. See the
// language reference manual for more information.
def int_intel_wholeprogramsafe   : Intrinsic<[llvm_i1_ty], [], []>;
// end INTEL_CUSTOMIZATION

include "llvm/IR/IntrinsicsPowerPC.td"
include "llvm/IR/IntrinsicsX86.td"
include "llvm/IR/IntrinsicsARM.td"
include "llvm/IR/IntrinsicsAArch64.td"
include "llvm/IR/IntrinsicsXCore.td"
include "llvm/IR/IntrinsicsHexagon.td"
include "llvm/IR/IntrinsicsNVVM.td"
include "llvm/IR/IntrinsicsMips.td"
include "llvm/IR/IntrinsicsAMDGPU.td"
include "llvm/IR/IntrinsicsBPF.td"
include "llvm/IR/IntrinsicsSystemZ.td"
include "llvm/IR/IntrinsicsWebAssembly.td"
#if INTEL_CUSTOMIZATION
#if INTEL_FEATURE_CSA
include "llvm/IR/Intel_IntrinsicsCSA.td"
#endif // INTEL_FEATURE_CSA
#endif // INTEL_CUSTOMIZATION
include "llvm/IR/IntrinsicsRISCV.td"
include "llvm/IR/IntrinsicsVE.td"
include "llvm/IR/Intel_IntrinsicsFPGA.td" // INTEL<|MERGE_RESOLUTION|>--- conflicted
+++ resolved
@@ -312,15 +312,8 @@
 def llvm_v2f16_ty      : LLVMType<v2f16>;    //  2 x half (__fp16)
 def llvm_v4f16_ty      : LLVMType<v4f16>;    //  4 x half (__fp16)
 def llvm_v8f16_ty      : LLVMType<v8f16>;    //  8 x half (__fp16)
-<<<<<<< HEAD
-#if INTEL_CUSTOMIZATION
 def llvm_v16f16_ty     : LLVMType<v16f16>;   // 16 x half (__fp16)
 def llvm_v32f16_ty     : LLVMType<v32f16>;   // 32 x half (__fp16)
-#endif // INTEL_CUSTOMIZATION
-=======
-def llvm_v16f16_ty     : LLVMType<v16f16>;   // 16 x half (__fp16)
-def llvm_v32f16_ty     : LLVMType<v32f16>;   // 32 x half (__fp16)
->>>>>>> 6f7f5b54
 def llvm_v2bf16_ty     : LLVMType<v2bf16>;   //  2 x bfloat (__bf16)
 def llvm_v4bf16_ty     : LLVMType<v4bf16>;   //  4 x bfloat (__bf16)
 def llvm_v8bf16_ty     : LLVMType<v8bf16>;   //  8 x bfloat (__bf16)
