--- conflicted
+++ resolved
@@ -408,13 +408,7 @@
 // lib/Analysis/VectorUtils.cpp enforce correct typing for the intrinsic.
 // This intrinsic is marked as ReadWriteArgMem because it returns void and we
 // want to prevent the call from being eliminated as dead code before the
-<<<<<<< HEAD
-// translation to SVML. In fact, even though the intrinsic technically only
-// writes to vector registers, the results must be stored to memory, so
-// marking the intrinsic as such seems reasonable.
-=======
 // translation to SVML.
->>>>>>> 65c20e5b
 def int_sincos       : Intrinsic<[],
                                  [llvm_anyfloat_ty,
                                   llvm_any_ty,
