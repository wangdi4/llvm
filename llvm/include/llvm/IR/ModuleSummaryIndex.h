//===-- llvm/ModuleSummaryIndex.h - Module Summary Index --------*- C++ -*-===//
//
//                     The LLVM Compiler Infrastructure
//
// This file is distributed under the University of Illinois Open Source
// License. See LICENSE.TXT for details.
//
//===----------------------------------------------------------------------===//
//
/// @file
/// ModuleSummaryIndex.h This file contains the declarations the classes that
///  hold the module index and summary for function importing.
//
//===----------------------------------------------------------------------===//

#ifndef LLVM_IR_MODULESUMMARYINDEX_H
#define LLVM_IR_MODULESUMMARYINDEX_H

#include "llvm/ADT/DenseMap.h"
#include "llvm/ADT/DenseSet.h"
#include "llvm/ADT/STLExtras.h"
#include "llvm/ADT/SmallString.h"
#include "llvm/ADT/StringExtras.h"
#include "llvm/ADT/StringMap.h"
#include "llvm/IR/Module.h"

#include <array>

namespace llvm {

/// \brief Class to accumulate and hold information about a callee.
struct CalleeInfo {
  /// The static number of callsites calling corresponding function.
  unsigned CallsiteCount;
  /// The cumulative profile count of calls to corresponding function
  /// (if using PGO, otherwise 0).
  uint64_t ProfileCount;
  CalleeInfo() : CallsiteCount(0), ProfileCount(0) {}
  CalleeInfo(unsigned CallsiteCount, uint64_t ProfileCount)
      : CallsiteCount(CallsiteCount), ProfileCount(ProfileCount) {}
  CalleeInfo &operator+=(uint64_t RHSProfileCount) {
    CallsiteCount++;
    ProfileCount += RHSProfileCount;
    return *this;
  }
};

/// Struct to hold value either by GUID or Value*, depending on whether this
/// is a combined or per-module index, respectively.
struct ValueInfo {
  /// The value representation used in this instance.
  enum ValueInfoKind {
    VI_GUID,
    VI_Value,
  };

  /// Union of the two possible value types.
  union ValueUnion {
    GlobalValue::GUID Id;
    const Value *V;
    ValueUnion(GlobalValue::GUID Id) : Id(Id) {}
    ValueUnion(const Value *V) : V(V) {}
  };

  /// The value being represented.
  ValueUnion TheValue;
  /// The value representation.
  ValueInfoKind Kind;
  /// Constructor for a GUID value
  ValueInfo(GlobalValue::GUID Id = 0) : TheValue(Id), Kind(VI_GUID) {}
  /// Constructor for a Value* value
  ValueInfo(const Value *V) : TheValue(V), Kind(VI_Value) {}
  /// Accessor for GUID value
  GlobalValue::GUID getGUID() const {
    assert(Kind == VI_GUID && "Not a GUID type");
    return TheValue.Id;
  }
  /// Accessor for Value* value
  const Value *getValue() const {
    assert(Kind == VI_Value && "Not a Value type");
    return TheValue.V;
  }
};

/// \brief Function and variable summary information to aid decisions and
/// implementation of importing.
class GlobalValueSummary {
public:
  /// \brief Sububclass discriminator (for dyn_cast<> et al.)
  enum SummaryKind { AliasKind, FunctionKind, GlobalVarKind };
<<<<<<< HEAD
=======

  /// Group flags (Linkage, hasSection, isOptSize, etc.) as a bitfield.
  struct GVFlags {
    /// \brief The linkage type of the associated global value.
    ///
    /// One use is to flag values that have local linkage types and need to
    /// have module identifier appended before placing into the combined
    /// index, to disambiguate from other values with the same name.
    /// In the future this will be used to update and optimize linkage
    /// types based on global summary-based analysis.
    unsigned Linkage : 4;

    /// Indicate if the global value is located in a specific section.
    unsigned HasSection : 1;

    /// Convenience Constructors
    explicit GVFlags(GlobalValue::LinkageTypes Linkage, bool HasSection)
        : Linkage(Linkage), HasSection(HasSection) {}
    GVFlags(const GlobalValue &GV)
        : Linkage(GV.getLinkage()), HasSection(GV.hasSection()) {}
  };
>>>>>>> 5c190d05

private:
  /// Kind of summary for use in dyn_cast<> et al.
  SummaryKind Kind;

  /// This is the hash of the name of the symbol in the original file. It is
  /// identical to the GUID for global symbols, but differs for local since the
  /// GUID includes the module level id in the hash.
  GlobalValue::GUID OriginalName;

  /// \brief Path of module IR containing value's definition, used to locate
  /// module during importing.
  ///
  /// This is only used during parsing of the combined index, or when
  /// parsing the per-module index for creation of the combined summary index,
  /// not during writing of the per-module index which doesn't contain a
  /// module path string table.
  StringRef ModulePath;

  GVFlags Flags;

  /// List of values referenced by this global value's definition
  /// (either by the initializer of a global variable, or referenced
  /// from within a function). This does not include functions called, which
  /// are listed in the derived FunctionSummary object.
  std::vector<ValueInfo> RefEdgeList;

protected:
  /// GlobalValueSummary constructor.
  GlobalValueSummary(SummaryKind K, GVFlags Flags) : Kind(K), Flags(Flags) {}

public:
  virtual ~GlobalValueSummary() = default;

  /// Returns the hash of the original name, it is identical to the GUID for
  /// externally visible symbols, but not for local ones.
  GlobalValue::GUID getOriginalName() { return OriginalName; }

  /// Initialize the original name hash in this summary.
  void setOriginalName(GlobalValue::GUID Name) { OriginalName = Name; }

  /// Which kind of summary subclass this is.
  SummaryKind getSummaryKind() const { return Kind; }

  /// Set the path to the module containing this function, for use in
  /// the combined index.
  void setModulePath(StringRef ModPath) { ModulePath = ModPath; }

  /// Get the path to the module containing this function.
  StringRef modulePath() const { return ModulePath; }

  /// Get the flags for this GlobalValue (see \p struct GVFlags).
  GVFlags flags() { return Flags; }

  /// Return linkage type recorded for this global value.
  GlobalValue::LinkageTypes linkage() const {
    return static_cast<GlobalValue::LinkageTypes>(Flags.Linkage);
  }

  /// Return true if this summary is for a GlobalValue that needs promotion
  /// to be referenced from another module.
  bool needsRenaming() const { return GlobalValue::isLocalLinkage(linkage()); }

  /// Return true if this global value is located in a specific section.
  bool hasSection() const { return Flags.HasSection; }

  /// Record a reference from this global value to the global value identified
  /// by \p RefGUID.
  void addRefEdge(GlobalValue::GUID RefGUID) { RefEdgeList.push_back(RefGUID); }

  /// Record a reference from this global value to the global value identified
  /// by \p RefV.
  void addRefEdge(const Value *RefV) { RefEdgeList.push_back(RefV); }

  /// Record a reference from this global value to each global value identified
  /// in \p RefEdges.
  void addRefEdges(DenseSet<const Value *> &RefEdges) {
    for (auto &RI : RefEdges)
      addRefEdge(RI);
  }

  /// Return the list of values referenced by this global value definition.
  std::vector<ValueInfo> &refs() { return RefEdgeList; }
  const std::vector<ValueInfo> &refs() const { return RefEdgeList; }
};

/// \brief Alias summary information.
class AliasSummary : public GlobalValueSummary {
  GlobalValueSummary *AliaseeSummary;

public:
  /// Summary constructors.
<<<<<<< HEAD
  AliasSummary(GlobalValue::LinkageTypes Linkage)
      : GlobalValueSummary(AliasKind, Linkage) {}
=======
  AliasSummary(GVFlags Flags) : GlobalValueSummary(AliasKind, Flags) {}
>>>>>>> 5c190d05

  /// Check if this is an alias summary.
  static bool classof(const GlobalValueSummary *GVS) {
    return GVS->getSummaryKind() == AliasKind;
  }

  void setAliasee(GlobalValueSummary *Aliasee) { AliaseeSummary = Aliasee; }

  const GlobalValueSummary &getAliasee() const {
    return const_cast<AliasSummary *>(this)->getAliasee();
  }

  GlobalValueSummary &getAliasee() {
    assert(AliaseeSummary && "Unexpected missing aliasee summary");
    return *AliaseeSummary;
  }
};

/// \brief Function summary information to aid decisions and implementation of
/// importing.
class FunctionSummary : public GlobalValueSummary {
public:
  /// <CalleeValueInfo, CalleeInfo> call edge pair.
  typedef std::pair<ValueInfo, CalleeInfo> EdgeTy;

private:
  /// Number of instructions (ignoring debug instructions, e.g.) computed
  /// during the initial compile step when the summary index is first built.
  unsigned InstCount;

  /// List of <CalleeValueInfo, CalleeInfo> call edge pairs from this function.
  std::vector<EdgeTy> CallGraphEdgeList;

public:
  /// Summary constructors.
  FunctionSummary(GVFlags Flags, unsigned NumInsts)
      : GlobalValueSummary(FunctionKind, Flags), InstCount(NumInsts) {}

  /// Check if this is a function summary.
  static bool classof(const GlobalValueSummary *GVS) {
    return GVS->getSummaryKind() == FunctionKind;
  }

  /// Get the instruction count recorded for this function.
  unsigned instCount() const { return InstCount; }

  /// Record a call graph edge from this function to the function identified
  /// by \p CalleeGUID, with \p CalleeInfo including the cumulative profile
  /// count (across all calls from this function) or 0 if no PGO.
  void addCallGraphEdge(GlobalValue::GUID CalleeGUID, CalleeInfo Info) {
    CallGraphEdgeList.push_back(std::make_pair(CalleeGUID, Info));
  }

  /// Record a call graph edge from this function to the function identified
  /// by \p CalleeV, with \p CalleeInfo including the cumulative profile
  /// count (across all calls from this function) or 0 if no PGO.
  void addCallGraphEdge(const Value *CalleeV, CalleeInfo Info) {
    CallGraphEdgeList.push_back(std::make_pair(CalleeV, Info));
  }

  /// Record a call graph edge from this function to each function recorded
  /// in \p CallGraphEdges.
  void addCallGraphEdges(DenseMap<const Value *, CalleeInfo> &CallGraphEdges) {
    for (auto &EI : CallGraphEdges)
      addCallGraphEdge(EI.first, EI.second);
  }

  /// Return the list of <CalleeValueInfo, CalleeInfo> pairs.
  std::vector<EdgeTy> &calls() { return CallGraphEdgeList; }
  const std::vector<EdgeTy> &calls() const { return CallGraphEdgeList; }
};

/// \brief Global variable summary information to aid decisions and
/// implementation of importing.
///
/// Currently this doesn't add anything to the base \p GlobalValueSummary,
/// but is a placeholder as additional info may be added to the summary
/// for variables.
class GlobalVarSummary : public GlobalValueSummary {

public:
  /// Summary constructors.
  GlobalVarSummary(GVFlags Flags) : GlobalValueSummary(GlobalVarKind, Flags) {}

  /// Check if this is a global variable summary.
  static bool classof(const GlobalValueSummary *GVS) {
    return GVS->getSummaryKind() == GlobalVarKind;
  }
};

/// 160 bits SHA1
typedef std::array<uint32_t, 5> ModuleHash;

/// List of global value summary structures for a particular value held
/// in the GlobalValueMap. Requires a vector in the case of multiple
/// COMDAT values of the same name.
typedef std::vector<std::unique_ptr<GlobalValueSummary>> GlobalValueSummaryList;

/// Map from global value GUID to corresponding summary structures.
/// Use a std::map rather than a DenseMap since it will likely incur
/// less overhead, as the value type is not very small and the size
/// of the map is unknown, resulting in inefficiencies due to repeated
/// insertions and resizing.
typedef std::map<GlobalValue::GUID, GlobalValueSummaryList>
    GlobalValueSummaryMapTy;

/// Type used for iterating through the global value summary map.
typedef GlobalValueSummaryMapTy::const_iterator const_gvsummary_iterator;
typedef GlobalValueSummaryMapTy::iterator gvsummary_iterator;

/// String table to hold/own module path strings, which additionally holds the
/// module ID assigned to each module during the plugin step, as well as a hash
/// of the module. The StringMap makes a copy of and owns inserted strings.
typedef StringMap<std::pair<uint64_t, ModuleHash>> ModulePathStringTableTy;

/// Map of global value GUID to its summary, used to identify values defined in
/// a particular module, and provide efficient access to their summary.
typedef std::map<GlobalValue::GUID, GlobalValueSummary *> GVSummaryMapTy;

/// Class to hold module path string table and global value map,
/// and encapsulate methods for operating on them.
class ModuleSummaryIndex {
private:
  /// Map from value name to list of summary instances for values of that
  /// name (may be duplicates in the COMDAT case, e.g.).
  GlobalValueSummaryMapTy GlobalValueMap;

  /// Holds strings for combined index, mapping to the corresponding module ID.
  ModulePathStringTableTy ModulePathStringTable;

public:
  ModuleSummaryIndex() = default;

  // Disable the copy constructor and assignment operators, so
  // no unexpected copying/moving occurs.
  ModuleSummaryIndex(const ModuleSummaryIndex &) = delete;
  void operator=(const ModuleSummaryIndex &) = delete;

  gvsummary_iterator begin() { return GlobalValueMap.begin(); }
  const_gvsummary_iterator begin() const { return GlobalValueMap.begin(); }
  gvsummary_iterator end() { return GlobalValueMap.end(); }
  const_gvsummary_iterator end() const { return GlobalValueMap.end(); }

  /// Get the list of global value summary objects for a given value name.
  const GlobalValueSummaryList &getGlobalValueSummaryList(StringRef ValueName) {
    return GlobalValueMap[GlobalValue::getGUID(ValueName)];
  }

  /// Get the list of global value summary objects for a given value name.
  const const_gvsummary_iterator
  findGlobalValueSummaryList(StringRef ValueName) const {
    return GlobalValueMap.find(GlobalValue::getGUID(ValueName));
  }

  /// Get the list of global value summary objects for a given value GUID.
  const const_gvsummary_iterator
  findGlobalValueSummaryList(GlobalValue::GUID ValueGUID) const {
    return GlobalValueMap.find(ValueGUID);
  }

  /// Add a global value summary for a value of the given name.
  void addGlobalValueSummary(StringRef ValueName,
                             std::unique_ptr<GlobalValueSummary> Summary) {
    GlobalValueMap[GlobalValue::getGUID(ValueName)].push_back(
        std::move(Summary));
  }

  /// Add a global value summary for a value of the given GUID.
  void addGlobalValueSummary(GlobalValue::GUID ValueGUID,
                             std::unique_ptr<GlobalValueSummary> Summary) {
    GlobalValueMap[ValueGUID].push_back(std::move(Summary));
  }

  /// Find the summary for global \p GUID in module \p ModuleId, or nullptr if
  /// not found.
  GlobalValueSummary *findSummaryInModule(GlobalValue::GUID ValueGUID,
                                          StringRef ModuleId) const {
    auto CalleeInfoList = findGlobalValueSummaryList(ValueGUID);
    if (CalleeInfoList == end()) {
      return nullptr; // This function does not have a summary
    }
    auto Summary =
        llvm::find_if(CalleeInfoList->second,
                      [&](const std::unique_ptr<GlobalValueSummary> &Summary) {
                        return Summary->modulePath() == ModuleId;
                      });
    if (Summary == CalleeInfoList->second.end())
      return nullptr;
    return Summary->get();
  }

  /// Returns the first GlobalValueSummary for \p GV, asserting that there
  /// is only one if \p PerModuleIndex.
  GlobalValueSummary *getGlobalValueSummary(const GlobalValue &GV,
                                            bool PerModuleIndex = true) const {
    assert(GV.hasName() && "Can't get GlobalValueSummary for GV with no name");
    return getGlobalValueSummary(GlobalValue::getGUID(GV.getName()),
                                 PerModuleIndex);
  }

  /// Returns the first GlobalValueSummary for \p ValueGUID, asserting that
  /// there
  /// is only one if \p PerModuleIndex.
  GlobalValueSummary *getGlobalValueSummary(GlobalValue::GUID ValueGUID,
                                            bool PerModuleIndex = true) const;

  /// Table of modules, containing module hash and id.
  const StringMap<std::pair<uint64_t, ModuleHash>> &modulePaths() const {
    return ModulePathStringTable;
  }

  /// Table of modules, containing hash and id.
  StringMap<std::pair<uint64_t, ModuleHash>> &modulePaths() {
    return ModulePathStringTable;
  }

  /// Get the module ID recorded for the given module path.
  uint64_t getModuleId(const StringRef ModPath) const {
    return ModulePathStringTable.lookup(ModPath).first;
  }

  /// Get the module SHA1 hash recorded for the given module path.
  const ModuleHash &getModuleHash(const StringRef ModPath) const {
    auto It = ModulePathStringTable.find(ModPath);
    assert(It != ModulePathStringTable.end() && "Module not registered");
    return It->second.second;
  }

  /// Add the given per-module index into this module index/summary,
  /// assigning it the given module ID. Each module merged in should have
  /// a unique ID, necessary for consistent renaming of promoted
  /// static (local) variables.
  void mergeFrom(std::unique_ptr<ModuleSummaryIndex> Other,
                 uint64_t NextModuleId);

  /// Convenience method for creating a promoted global name
  /// for the given value name of a local, and its original module's ID.
  static std::string getGlobalNameForLocal(StringRef Name, ModuleHash ModHash) {
    SmallString<256> NewName(Name);
    NewName += ".llvm.";
    NewName += utohexstr(ModHash[0]); // Take the first 32 bits
    return NewName.str();
  }

  /// Add a new module path with the given \p Hash, mapped to the given \p
  /// ModID, and return an iterator to the entry in the index.
  ModulePathStringTableTy::iterator
  addModulePath(StringRef ModPath, uint64_t ModId,
                ModuleHash Hash = ModuleHash{{0}}) {
    return ModulePathStringTable.insert(std::make_pair(
                                            ModPath,
                                            std::make_pair(ModId, Hash))).first;
  }

  /// Check if the given Module has any functions available for exporting
  /// in the index. We consider any module present in the ModulePathStringTable
  /// to have exported functions.
  bool hasExportedFunctions(const Module &M) const {
    return ModulePathStringTable.count(M.getModuleIdentifier());
  }

  /// Remove entries in the GlobalValueMap that have empty summaries due to the
  /// eager nature of map entry creation during VST parsing. These would
  /// also be suppressed during combined index generation in mergeFrom(),
  /// but if there was only one module or this was the first module we might
  /// not invoke mergeFrom.
  void removeEmptySummaryEntries();

  /// Collect for the given module the list of function it defines
  /// (GUID -> Summary).
<<<<<<< HEAD
  void collectDefinedFunctionsForModule(
      StringRef ModulePath,
      std::map<GlobalValue::GUID, GlobalValueSummary *> &FunctionInfoMap) const;
=======
  void collectDefinedFunctionsForModule(StringRef ModulePath,
                                        GVSummaryMapTy &GVSummaryMap) const;
>>>>>>> 5c190d05

  /// Collect for each module the list of Summaries it defines (GUID ->
  /// Summary).
  void collectDefinedGVSummariesPerModule(
<<<<<<< HEAD
      StringMap<std::map<GlobalValue::GUID, GlobalValueSummary *>> &
          ModuleToDefinedGVSummaries) const;
=======
      StringMap<GVSummaryMapTy> &ModuleToDefinedGVSummaries) const;
>>>>>>> 5c190d05
};

} // End llvm namespace

#endif<|MERGE_RESOLUTION|>--- conflicted
+++ resolved
@@ -88,8 +88,6 @@
 public:
   /// \brief Sububclass discriminator (for dyn_cast<> et al.)
   enum SummaryKind { AliasKind, FunctionKind, GlobalVarKind };
-<<<<<<< HEAD
-=======
 
   /// Group flags (Linkage, hasSection, isOptSize, etc.) as a bitfield.
   struct GVFlags {
@@ -111,7 +109,6 @@
     GVFlags(const GlobalValue &GV)
         : Linkage(GV.getLinkage()), HasSection(GV.hasSection()) {}
   };
->>>>>>> 5c190d05
 
 private:
   /// Kind of summary for use in dyn_cast<> et al.
@@ -204,12 +201,7 @@
 
 public:
   /// Summary constructors.
-<<<<<<< HEAD
-  AliasSummary(GlobalValue::LinkageTypes Linkage)
-      : GlobalValueSummary(AliasKind, Linkage) {}
-=======
   AliasSummary(GVFlags Flags) : GlobalValueSummary(AliasKind, Flags) {}
->>>>>>> 5c190d05
 
   /// Check if this is an alias summary.
   static bool classof(const GlobalValueSummary *GVS) {
@@ -480,24 +472,13 @@
 
   /// Collect for the given module the list of function it defines
   /// (GUID -> Summary).
-<<<<<<< HEAD
-  void collectDefinedFunctionsForModule(
-      StringRef ModulePath,
-      std::map<GlobalValue::GUID, GlobalValueSummary *> &FunctionInfoMap) const;
-=======
   void collectDefinedFunctionsForModule(StringRef ModulePath,
                                         GVSummaryMapTy &GVSummaryMap) const;
->>>>>>> 5c190d05
 
   /// Collect for each module the list of Summaries it defines (GUID ->
   /// Summary).
   void collectDefinedGVSummariesPerModule(
-<<<<<<< HEAD
-      StringMap<std::map<GlobalValue::GUID, GlobalValueSummary *>> &
-          ModuleToDefinedGVSummaries) const;
-=======
       StringMap<GVSummaryMapTy> &ModuleToDefinedGVSummaries) const;
->>>>>>> 5c190d05
 };
 
 } // End llvm namespace
