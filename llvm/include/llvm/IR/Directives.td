--- conflicted
+++ resolved
@@ -259,19 +259,16 @@
 def "QUAL.OMP.CANCEL.TASKGROUP" : Clause;
 def "QUAL.OMP.HINT" : Clause;
 def "QUAL.OMP.NAME" : Clause;
-<<<<<<< HEAD
+def "QUAL.OMP.BIND.TEAMS" : Clause;
+def "QUAL.OMP.BIND.PARALLEL" : Clause;
+def "QUAL.OMP.BIND.THREAD" : Clause;
+def "QUAL.OMP.ORDER.CONCURRENT" : Clause;
 // INTEL_CUSTOMIZATION
 // Support Intel extension for CSA.
 def "QUAL.OMP.SA.NUM_WORKERS" : Clause;
 def "QUAL.OMP.SA.SCHEDULE.STATIC" : Clause;
 def "QUAL.OMP.SA.PIPELINE" : Clause;
 // end INTEL_CUSTOMIZATION
-=======
-def "QUAL.OMP.BIND.TEAMS" : Clause;
-def "QUAL.OMP.BIND.PARALLEL" : Clause;
-def "QUAL.OMP.BIND.THREAD" : Clause;
-def "QUAL.OMP.ORDER.CONCURRENT" : Clause;
->>>>>>> 92ccd6bc
 
 // *** Begin Auxiliary OpenMP Clauses ***
 // These quals don't correspond to actual clauses in the OpenMP spec,
