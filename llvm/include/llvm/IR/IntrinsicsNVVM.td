//===- IntrinsicsNVVM.td - Defines NVVM intrinsics ---------*- tablegen -*-===//
//
// Part of the LLVM Project, under the Apache License v2.0 with LLVM Exceptions.
// See https://llvm.org/LICENSE.txt for license information.
// SPDX-License-Identifier: Apache-2.0 WITH LLVM-exception
//
//===----------------------------------------------------------------------===//
//
// This file defines all of the NVVM-specific intrinsics for use with NVPTX.
//
//===----------------------------------------------------------------------===//

// The following intrinsics were once defined here, but are now auto-upgraded
// to target-generic LLVM intrinsics.
//
//   * llvm.nvvm.brev32  --> llvm.bitreverse.i32
//   * llvm.nvvm.brev64  --> llvm.bitreverse.i64
//   * llvm.nvvm.clz.i   --> llvm.ctlz.i32
//   * llvm.nvvm.clz.ll  --> trunc i64 llvm.ctlz.i64(x) to i32
//   * llvm.nvvm.popc.i  --> llvm.ctpop.i32
//   * llvm.nvvm.popc.ll --> trunc i64 llvm.ctpop.i64 to i32
//   * llvm.nvvm.abs.i   --> select(x >= -x, x, -x)
//   * llvm.nvvm.abs.ll  --> ibid.
//   * llvm.nvvm.max.i   --> select(x sge y, x, y)
//   * llvm.nvvm.max.ll  --> ibid.
//   * llvm.nvvm.max.ui  --> select(x uge y, x, y)
//   * llvm.nvvm.max.ull --> ibid.
//   * llvm.nvvm.max.i   --> select(x sle y, x, y)
//   * llvm.nvvm.max.ll  --> ibid.
//   * llvm.nvvm.max.ui  --> select(x ule y, x, y)
//   * llvm.nvvm.max.ull --> ibid.
//   * llvm.nvvm.h2f     --> llvm.convert.to.fp16.f32

def llvm_global_i8ptr_ty  : LLVMQualPointerType<llvm_i8_ty, 1>;  // (global)i8*
def llvm_shared_i8ptr_ty  : LLVMQualPointerType<llvm_i8_ty, 3>;  // (shared)i8*
def llvm_i64ptr_ty        : LLVMPointerType<llvm_i64_ty>;        // i64*
def llvm_any_i64ptr_ty    : LLVMAnyPointerType<llvm_i64_ty>;     // (space)i64*
def llvm_shared_i64ptr_ty : LLVMQualPointerType<llvm_i64_ty, 3>; // (shared)i64*

//
// MISC
//

// Helper class that represents a 'fragment' of an NVPTX *MMA instruction.
// Geom: m<M>n<N>k<K>. E.g. m8n32k16
// Frag: [a|b|c|d] ([x1|x2|x4] for ldmatrix)
// PtxEltType: PTX type for the element.
class WMMA_REGS<string Geom, string Frag, string PtxEltType> {
  string geom = Geom;
  string frag = Frag;
  string ptx_elt_type = PtxEltType;
  string gft = Geom#":"#Frag#":"#ptx_elt_type;
  string ft = frag#":"#ptx_elt_type;
  list<LLVMType> regs = !cond(
    // mma fp ops use smaller fragments than wmma fp ops
    !eq(gft,"m8n8k4:a:f16") : !listsplat(llvm_v2f16_ty, 2),
    !eq(gft,"m8n8k4:b:f16") : !listsplat(llvm_v2f16_ty, 2),
    !eq(gft,"m16n8k8:a:f16") : !listsplat(llvm_v2f16_ty, 2),
    !eq(gft,"m16n8k8:b:f16") : [llvm_v2f16_ty],
    !eq(gft,"m16n8k8:c:f16") : !listsplat(llvm_v2f16_ty, 2),
    !eq(gft,"m16n8k8:d:f16") : !listsplat(llvm_v2f16_ty, 2),
    !eq(gft,"m16n8k8:c:f32") : !listsplat(llvm_float_ty, 4),
    !eq(gft,"m16n8k8:d:f32") : !listsplat(llvm_float_ty, 4),
    !eq(gft,"m16n8k16:a:f16") : !listsplat(llvm_v2f16_ty, 4),
    !eq(gft,"m16n8k16:b:f16") : !listsplat(llvm_v2f16_ty, 2),
    !eq(gft,"m16n8k16:c:f16") : !listsplat(llvm_v2f16_ty, 2),
    !eq(gft,"m16n8k16:d:f16") : !listsplat(llvm_v2f16_ty, 2),
    !eq(gft,"m16n8k16:c:f32") : !listsplat(llvm_float_ty, 4),
    !eq(gft,"m16n8k16:d:f32") : !listsplat(llvm_float_ty, 4),
    !eq(gft,"m16n8k4:c:f32") : !listsplat(llvm_float_ty, 4),
    !eq(gft,"m16n8k4:d:f32") : !listsplat(llvm_float_ty, 4),

    // wmma fp16 -> fp16/fp32 @  m16n16k16/m8n32k16/m32n8k16
    // All other supported geometries use the same fragment format for f32 and
    // f16, so we only need to consider {fragment, type}.
    !eq(ft,"a:f16") : !listsplat(llvm_v2f16_ty, 8),
    !eq(ft,"b:f16") : !listsplat(llvm_v2f16_ty, 8),
    !eq(ft,"c:f16") : !listsplat(llvm_v2f16_ty, 4),
    !eq(ft,"d:f16") : !listsplat(llvm_v2f16_ty, 4),
    !eq(ft,"c:f32") : !listsplat(llvm_float_ty, 8),
    !eq(ft,"d:f32") : !listsplat(llvm_float_ty, 8),

    // wmma tf32 -> s32 @ m16n16k8
    !eq(gft,"m16n16k8:a:tf32") : !listsplat(llvm_i32_ty, 4),
    !eq(gft,"m16n16k8:b:tf32") : !listsplat(llvm_i32_ty, 4),

    // mma tf32 -> s32 @ m16n16k8/m16n8k8
    !eq(gft,"m16n8k4:a:tf32") : !listsplat(llvm_i32_ty, 2),
    !eq(gft,"m16n8k4:b:tf32") : [llvm_i32_ty],
    !eq(gft,"m16n8k8:a:tf32") : !listsplat(llvm_i32_ty, 4),
    !eq(gft,"m16n8k8:b:tf32") : !listsplat(llvm_i32_ty, 2),

    !eq(gft,"m8n8k4:a:f64") : [llvm_double_ty],
    !eq(gft,"m8n8k4:b:f64") : [llvm_double_ty],
    !eq(gft,"m8n8k4:c:f64") : !listsplat(llvm_double_ty, 2),
    !eq(gft,"m8n8k4:d:f64") : !listsplat(llvm_double_ty, 2),

    // wmma bf16 -> s32 @ m16n16k16/m8n32k16/m32n8k16
    !eq(gft,"m16n16k16:a:bf16") : !listsplat(llvm_i32_ty, 4),
    !eq(gft,"m16n16k16:b:bf16") : !listsplat(llvm_i32_ty, 4),
    !eq(gft,"m8n32k16:a:bf16") : !listsplat(llvm_i32_ty, 2),
    !eq(gft,"m8n32k16:b:bf16") : !listsplat(llvm_i32_ty, 8),
    !eq(gft,"m32n8k16:a:bf16") : !listsplat(llvm_i32_ty, 8),
    !eq(gft,"m32n8k16:b:bf16") : !listsplat(llvm_i32_ty, 2),

    // mma bf16 -> s32 @ m16n8k16/m16n8k8
    !eq(gft,"m16n8k16:a:bf16") : !listsplat(llvm_i32_ty, 4),
    !eq(gft,"m16n8k16:b:bf16") : !listsplat(llvm_i32_ty, 2),
    !eq(gft,"m16n8k8:a:bf16") : !listsplat(llvm_i32_ty, 2),
    !eq(gft,"m16n8k8:b:bf16") : [llvm_i32_ty],

    // wmma u8/s8 -> s32 @ m16n16k16/m8n32k16/m32n8k16
    !eq(gft,"m16n16k16:a:u8") : !listsplat(llvm_i32_ty, 2),
    !eq(gft,"m16n16k16:a:s8") : !listsplat(llvm_i32_ty, 2),
    !eq(gft,"m16n16k16:b:u8") : !listsplat(llvm_i32_ty, 2),
    !eq(gft,"m16n16k16:b:s8") : !listsplat(llvm_i32_ty, 2),
    !eq(gft,"m16n16k16:c:s32") : !listsplat(llvm_i32_ty, 8),
    !eq(gft,"m16n16k16:d:s32") : !listsplat(llvm_i32_ty, 8),

    !eq(gft,"m8n32k16:a:u8") : [llvm_i32_ty],
    !eq(gft,"m8n32k16:a:s8") : [llvm_i32_ty],
    !eq(gft,"m8n32k16:b:u8") : !listsplat(llvm_i32_ty, 4),
    !eq(gft,"m8n32k16:b:s8") : !listsplat(llvm_i32_ty, 4),
    !eq(gft,"m8n32k16:c:s32") : !listsplat(llvm_i32_ty, 8),
    !eq(gft,"m8n32k16:d:s32") : !listsplat(llvm_i32_ty, 8),

    !eq(gft,"m32n8k16:a:u8") : !listsplat(llvm_i32_ty, 4),
    !eq(gft,"m32n8k16:a:s8") : !listsplat(llvm_i32_ty, 4),
    !eq(gft,"m32n8k16:b:u8") : [llvm_i32_ty],
    !eq(gft,"m32n8k16:b:s8") : [llvm_i32_ty],
    !eq(gft,"m32n8k16:c:s32") : !listsplat(llvm_i32_ty, 8),
    !eq(gft,"m32n8k16:d:s32") : !listsplat(llvm_i32_ty, 8),

    // mma u8/s8 -> s32 @ m8n8k16/m16n8k16/m16n8k32
    !eq(gft,"m8n8k16:a:u8") : [llvm_i32_ty],
    !eq(gft,"m8n8k16:a:s8") : [llvm_i32_ty],
    !eq(gft,"m8n8k16:b:u8") : [llvm_i32_ty],
    !eq(gft,"m8n8k16:b:s8") : [llvm_i32_ty],
    !eq(gft,"m8n8k16:c:s32") : !listsplat(llvm_i32_ty, 2),
    !eq(gft,"m8n8k16:d:s32") : !listsplat(llvm_i32_ty, 2),

    !eq(gft,"m16n8k16:a:u8") : !listsplat(llvm_i32_ty, 2),
    !eq(gft,"m16n8k16:a:s8") : !listsplat(llvm_i32_ty, 2),
    !eq(gft,"m16n8k16:b:u8") : [llvm_i32_ty],
    !eq(gft,"m16n8k16:b:s8") : [llvm_i32_ty],
    !eq(gft,"m16n8k16:c:s32") : !listsplat(llvm_i32_ty, 4),
    !eq(gft,"m16n8k16:d:s32") : !listsplat(llvm_i32_ty, 4),

    !eq(gft,"m16n8k32:a:u8") : !listsplat(llvm_i32_ty, 4),
    !eq(gft,"m16n8k32:a:s8") : !listsplat(llvm_i32_ty, 4),
    !eq(gft,"m16n8k32:b:u8") : !listsplat(llvm_i32_ty, 2),
    !eq(gft,"m16n8k32:b:s8") : !listsplat(llvm_i32_ty, 2),
    !eq(gft,"m16n8k32:c:s32") : !listsplat(llvm_i32_ty, 4),
    !eq(gft,"m16n8k32:d:s32") : !listsplat(llvm_i32_ty, 4),

    // wmma/mma u4/s4 -> s32 @ m8n8k32 (u4/s4)
    !eq(gft,"m8n8k32:a:u4") : [llvm_i32_ty],
    !eq(gft,"m8n8k32:a:s4") : [llvm_i32_ty],
    !eq(gft,"m8n8k32:b:u4") : [llvm_i32_ty],
    !eq(gft,"m8n8k32:b:s4") : [llvm_i32_ty],
    !eq(gft,"m8n8k32:c:s32") : !listsplat(llvm_i32_ty, 2),
    !eq(gft,"m8n8k32:d:s32") : !listsplat(llvm_i32_ty, 2),

    !eq(gft,"m16n8k32:a:u4") : !listsplat(llvm_i32_ty, 2),
    !eq(gft,"m16n8k32:a:s4") : !listsplat(llvm_i32_ty, 2),
    !eq(gft,"m16n8k32:b:u4") : [llvm_i32_ty],
    !eq(gft,"m16n8k32:b:s4") : [llvm_i32_ty],
    !eq(gft,"m16n8k32:c:s32") : !listsplat(llvm_i32_ty, 4),
    !eq(gft,"m16n8k32:d:s32") : !listsplat(llvm_i32_ty, 4),

    !eq(gft,"m16n8k64:a:u4") : !listsplat(llvm_i32_ty, 4),
    !eq(gft,"m16n8k64:a:s4") : !listsplat(llvm_i32_ty, 4),
    !eq(gft,"m16n8k64:b:u4") : !listsplat(llvm_i32_ty, 2),
    !eq(gft,"m16n8k64:b:s4") : !listsplat(llvm_i32_ty, 2),
    !eq(gft,"m16n8k64:c:s32") : !listsplat(llvm_i32_ty, 4),
    !eq(gft,"m16n8k64:d:s32") : !listsplat(llvm_i32_ty, 4),

    // wmma/mma b1 -> s32 @ m8n8k128(b1)
    !eq(gft,"m8n8k128:a:b1") : [llvm_i32_ty],
    !eq(gft,"m8n8k128:b:b1") : [llvm_i32_ty],
    !eq(gft,"m8n8k128:c:s32") : !listsplat(llvm_i32_ty, 2),
    !eq(gft,"m8n8k128:d:s32") : !listsplat(llvm_i32_ty, 2),

    !eq(gft,"m16n8k128:a:b1") : !listsplat(llvm_i32_ty, 2),
    !eq(gft,"m16n8k128:b:b1") : [llvm_i32_ty],
    !eq(gft,"m16n8k128:c:s32") : !listsplat(llvm_i32_ty, 4),
    !eq(gft,"m16n8k128:d:s32") : !listsplat(llvm_i32_ty, 4),

    !eq(gft,"m16n8k256:a:b1") : !listsplat(llvm_i32_ty, 4),
    !eq(gft,"m16n8k256:b:b1") : !listsplat(llvm_i32_ty, 2),
    !eq(gft,"m16n8k256:c:s32") : !listsplat(llvm_i32_ty, 4),
    !eq(gft,"m16n8k256:d:s32") : !listsplat(llvm_i32_ty, 4),

    // ldmatrix b16 -> s32 @ m8n8
    !eq(gft,"m8n8:x1:b16") : !listsplat(llvm_i32_ty, 1),
    !eq(gft,"m8n8:x2:b16") : !listsplat(llvm_i32_ty, 2),
    !eq(gft,"m8n8:x4:b16") : !listsplat(llvm_i32_ty, 4),
  );
}

class WMMA_NAME_LDST<string Op, WMMA_REGS Frag, string Layout, int WithStride> {
  string intr = "llvm.nvvm.wmma."
                # Frag.geom
                # "." # Op
                # "." # Frag.frag
                # "." # Layout
                # !if(WithStride, ".stride", "")
                # "." # Frag.ptx_elt_type
                ;
  // TODO(tra): record name should ideally use the same field order as the intrinsic.
  // E.g. string record = !subst("llvm", "int",
  //                      !subst(".", "_", llvm));
  string record = "int_nvvm_wmma_"
                # Frag.geom
                # "_" # Op
                # "_" # Frag.frag
                # "_" # Frag.ptx_elt_type
                # "_" # Layout
                # !if(WithStride, "_stride", "");
}

class MMA_SIGNATURE<WMMA_REGS A, WMMA_REGS B, WMMA_REGS C, WMMA_REGS D> {
  list<WMMA_REGS> id_frags = !cond(
     // FP16 ops are identified by accumulator & result type.
     !eq(A.ptx_elt_type, "f16") : [D, C],
     // other ops are identified by input types.
     !ne(A.ptx_elt_type, B.ptx_elt_type): [A, B],
     true: [A]
     );
   string ret = !foldl("", id_frags, a, b, !strconcat(a, ".", b.ptx_elt_type));
}

class WMMA_NAME<string ALayout, string BLayout, int Satfinite, string Rnd, string b1op,
                WMMA_REGS A, WMMA_REGS B, WMMA_REGS C, WMMA_REGS D> {
  string signature = MMA_SIGNATURE<A, B, C, D>.ret;
  string llvm = "llvm.nvvm.wmma."
                # A.geom
                # ".mma"
                # b1op
                # "." # ALayout
                # "." # BLayout
                # !if(!ne(Rnd, ""), !strconcat(".", Rnd), "")
                # signature
                # !if(Satfinite, ".satfinite", "");

  string record = !subst(".", "_",
                  !subst("llvm.", "int_", llvm));
}

class MMA_NAME<string ALayout, string BLayout, int Satfinite, string b1op,
               WMMA_REGS A, WMMA_REGS B, WMMA_REGS C, WMMA_REGS D> {
  string signature = MMA_SIGNATURE<A, B, C, D>.ret;
  string llvm = "llvm.nvvm.mma"
                # b1op
                # "." # A.geom
                # "." # ALayout
                # "." # BLayout
                # !if(Satfinite, ".satfinite", "")
                # signature;
  string record = !subst(".", "_",
                  !subst("llvm.", "int_", llvm));
}

class LDMATRIX_NAME<WMMA_REGS Frag, int Trans> {
  string intr = "llvm.nvvm.ldmatrix.sync.aligned"
                # "." # Frag.geom
                # "." # Frag.frag
                # !if(Trans, ".trans", "")
                # "." # Frag.ptx_elt_type
                ;
  string record = !subst(".", "_",
                  !subst("llvm.", "int_", intr));
}

// Generates list of 4-tuples of WMMA_REGS representing a valid MMA op.
//   Geom: list of supported geometries.
//   TypeN: PTX type of the corresponding fragment's element.
//   TypeB and TypeD may be empty if it must match that of TypeA or TypeC.
class MMA_OPS<list<string> Geom, list<string> TypeA, list<string> TypeB,
            list<string> TypeC, list<string> TypeD> {
  list<list<WMMA_REGS>> ret =
     !foldl([]<list<WMMA_REGS>>, Geom, t1, geom, !listconcat(t1,
     !foldl([]<list<WMMA_REGS>>, TypeA, t2, type_a, !listconcat(t2,
     !foldl([]<list<WMMA_REGS>>, !if(!size(TypeB), TypeB, [type_a]), t3, type_b, !listconcat(t3,
     !foldl([]<list<WMMA_REGS>>, TypeC, t4, type_c, !listconcat(t4,
     !foldl([]<list<WMMA_REGS>>, !if(!size(TypeD), TypeD, [type_c]), t5, type_d, !listconcat(t5,
            [[WMMA_REGS<geom, "a", type_a>,
              WMMA_REGS<geom, "b", type_b>,
              WMMA_REGS<geom, "c", type_c>,
              WMMA_REGS<geom, "d", type_d>]]))))))))));
   // Debugging aid for readable representation of the list above.
   list<list<string>> ops = !foreach(x, ret, [x[0].gft, x[1].gft, x[2].gft, x[3].gft]);
}

class MMA_LDST_OPS<list<string> Geom, list<string> Frags, list<string> Types> {
  list<WMMA_REGS> ret =
     !foldl([]<WMMA_REGS>, Geom, t1, geom, !listconcat(t1,
     !foldl([]<WMMA_REGS>, Frags, t2, frag, !listconcat(t2,
     !foldl([]<WMMA_REGS>, Types, t3, type, !listconcat(t3,
            [WMMA_REGS<geom, frag, type>]))))));
   // Debugging aid for readable representation of the list above.
   list<string> ops = !foreach(x, ret, x.gft);
}

class LDMATRIX_OPS<list<string> Geom, list<string> Frags, list<string> Types> {
  list<WMMA_REGS> ret =
     !foldl([]<WMMA_REGS>, Geom, t1, geom, !listconcat(t1,
     !foldl([]<WMMA_REGS>, Frags, t2, frag, !listconcat(t2,
     !foldl([]<WMMA_REGS>, Types, t3, type, !listconcat(t3,
            [WMMA_REGS<geom, frag, type>]))))));
   // Debugging aid for readable representation of the list above.
   list<string> ops = !foreach(x, ret, x.gft);
}

// Creates list of valid combinations of fragments. This is the main list that
// drives generation of corresponding intrinsics and instructions.
class NVVM_MMA_OPS {
  list<list<WMMA_REGS>> tf32_wmma_ops = MMA_OPS<
            ["m16n16k8"],
            ["tf32"], [], ["f32"], []>.ret;
  list<list<WMMA_REGS>> bf16_wmma_ops = MMA_OPS<
            ["m16n16k16", "m32n8k16", "m8n32k16"],
            ["bf16"], [], ["f32"], []>.ret;
  list<list<WMMA_REGS>> f64_wmma_ops = MMA_OPS<
            ["m8n8k4"],
            ["f64"], [], ["f64"], []>.ret;
  list<list<WMMA_REGS>> fp_wmma_ops = MMA_OPS<
            ["m16n16k16", "m32n8k16", "m8n32k16"],
            ["f16"], [], ["f16", "f32"], ["f16", "f32"]>.ret;
  list<list<WMMA_REGS>> int_wmma_ops = MMA_OPS<
            ["m16n16k16", "m32n8k16", "m8n32k16"],
            ["s8", "u8"], [], ["s32"], []>.ret;
  list<list<WMMA_REGS>> subint_wmma_ops = MMA_OPS<
            ["m8n8k32"],
            ["s4", "u4"], [], ["s32"], []>.ret;
  list<list<WMMA_REGS>> bit_wmma_ops = MMA_OPS<
            ["m8n8k128"],
            ["b1"], [], ["s32"], []>.ret;
  list<list<WMMA_REGS>> all_wmma_ops = !listconcat(
            tf32_wmma_ops, bf16_wmma_ops, f64_wmma_ops,
            fp_wmma_ops, int_wmma_ops, subint_wmma_ops, bit_wmma_ops);

  list<list<WMMA_REGS>> tf32_mma_ops = MMA_OPS<
            ["m16n8k4", "m16n8k8"],
            ["tf32"], [], ["f32"], []>.ret;
  list<list<WMMA_REGS>> bf16_mma_ops = MMA_OPS<
            ["m16n8k16", "m16n8k8"],
            ["bf16"], [], ["f32"], []>.ret;
  list<list<WMMA_REGS>> f64_mma_ops = MMA_OPS<
            ["m8n8k4"],
            ["f64"], [], ["f64"], []>.ret;
  list<list<WMMA_REGS>> fp_mma_ops = MMA_OPS<
            ["m8n8k4", "m16n8k8", "m16n8k16"],
            ["f16"], [], ["f16", "f32"], ["f16", "f32"]>.ret;
  list<list<WMMA_REGS>> int_mma_ops = MMA_OPS<
            ["m8n8k16", "m16n8k16", "m16n8k32"],
            ["s8", "u8"], ["s8", "u8"], ["s32"], []>.ret;
  list<list<WMMA_REGS>> subint_mma_ops = MMA_OPS<
            ["m8n8k32", "m16n8k32", "m16n8k64"],
            ["s4", "u4"], ["s4", "u4"], ["s32"], []>.ret;
  list<list<WMMA_REGS>> bit_mma_ops = MMA_OPS<
            ["m8n8k128", "m16n8k128", "m16n8k256"],
            ["b1"], [], ["s32"], []>.ret;
  list<list<WMMA_REGS>> all_mma_ops = !listconcat(
            tf32_mma_ops, bf16_mma_ops, f64_mma_ops,
            fp_mma_ops, int_mma_ops, subint_mma_ops, bit_mma_ops);

  list<WMMA_REGS> ldst_ab_ops = MMA_LDST_OPS<
            ["m16n16k16", "m32n8k16", "m8n32k16"],
            ["a", "b"], ["f16", "u8", "s8", "bf16"]>.ret;
  list<WMMA_REGS> ldst_cd_ops = MMA_LDST_OPS<
            ["m16n16k16", "m32n8k16", "m8n32k16"],
            ["c", "d"], ["f16", "f32", "s32"]>.ret;
  list<WMMA_REGS> ldst_tf32_ab_ops = MMA_LDST_OPS<
            ["m16n16k8"],
            ["a", "b"], ["tf32"]>.ret;
  list<WMMA_REGS> ldst_tf32_cd_ops = MMA_LDST_OPS<
            ["m16n16k8"],
            ["c", "d"], ["f32"]>.ret;
  list<WMMA_REGS> ldst_f64_abcd_ops = MMA_LDST_OPS<
            ["m8n8k4"],
            ["a", "b", "c", "d"], ["f64"]>.ret;
  list<WMMA_REGS> ldst_subint_ab_ops = MMA_LDST_OPS<
            ["m8n8k32"], ["a", "b"], ["s4","u4"]>.ret;
  list<WMMA_REGS> ldst_bit_ab_ops = MMA_LDST_OPS<
            ["m8n8k128"], ["a", "b"], ["b1"]>.ret;
  list<WMMA_REGS> ldst_subint_cd_ops = MMA_LDST_OPS<
            ["m8n8k32", "m8n8k128"],  ["c", "d"], ["s32"]>.ret;
  list<WMMA_REGS> all_ldst_ops = !listconcat(ldst_ab_ops, ldst_cd_ops,
                                             ldst_tf32_ab_ops,
                                             ldst_tf32_cd_ops,
                                             ldst_f64_abcd_ops,
                                             ldst_subint_ab_ops,
                                             ldst_bit_ab_ops,
                                             ldst_subint_cd_ops);
  // Separate A/B/C fragments (loads) from D (stores).
  list<WMMA_REGS> all_ld_ops = !filter(op, all_ldst_ops, !ne(op.frag, "d"));
  list<WMMA_REGS> all_st_ops = !filter(op, all_ldst_ops, !eq(op.frag, "d"));

  list<WMMA_REGS> ldmatrix_b16_ops = LDMATRIX_OPS<
    ["m8n8"], ["x1", "x2", "x4"], ["b16"]>.ret;
  list<WMMA_REGS> all_ldmatrix_ops = ldmatrix_b16_ops;
}

def NVVM_MMA_OPS : NVVM_MMA_OPS;

// Returns true if this combination of fragment and layout for WMMA load/store
// ops is supported; false otherwise.
// E.g.
// if NVVM_WMMA_LDST_SUPPORTED<...>.ret then
//   def : FOO<>; // The record will only be defined for supported ops.
//
class NVVM_WMMA_LDST_SUPPORTED<WMMA_REGS frag, string layout> {
  string f = frag.frag;
  string t = frag.ptx_elt_type;

  bit ret = !cond(
    // Sub-int load and store requires A fragment to be of row layout and B
    // fragments to be of column layout.
    !and(!or(!eq(t, "b1"),
             !eq(t, "u4"),
             !eq(t, "s4")),
         !or(!and(!eq(f, "a"),
                  !ne(layout, "row")),
             !and(!eq(f, "b"),
                  !ne(layout, "col")))) : false,
    true: true
  );
}

// Returns true if this combination of layout/satf/rnd for WMMA ops is
// supported; false otherwise.
// E.g.
// if NVVM_WMMA_SUPPORTED<...>.ret then
//   def : FOO<>; // The record will only be defined for supported ops.
//
class NVVM_WMMA_SUPPORTED<list<WMMA_REGS> frags, string layout_a, string layout_b, int satf, string rnd> {
  // WMMA ops check both layouts.
  string layout = layout_a # ":" # layout_b;
  string t = frags[0].ptx_elt_type;

  bit ret = !cond(
    // only f64 wmma functions support rnd options
    // any non f64 type that uses a rnd value is invalid
    !and(!ne(t, "f64"), !ne(rnd, "")) : false,

    // satf is only valid for select types
    !and(!eq(satf, 1),
         !ne(t, "s8"),
         !ne(t, "u8"),
         !ne(t, "s4"),
         !ne(t, "u4"),
         !ne(t, "f16")): false,

    // Sub-int wmma requires row/column layout
    !and(!or(!eq(t, "s4"),
             !eq(t, "u4"),
             !eq(t, "b1")),
         !ne(layout, "row:col")) : false,
    true: true
  );
}

class NVVM_MMA_B1OPS<list<WMMA_REGS> frags> {
  list<string> ret = !cond(
    !eq(frags[0].ptx_elt_type, "b1") : [".xor.popc", ".and.popc"],
    true: [""]
  );
}

// Returns true if this combination of layout/satf for MMA ops is supported;
// false otherwise.
// E.g.
// if NVVM_MMA_SUPPORTED<...>.ret then
//   def : FOO<>; // The record will only be defined for supported ops.
//
class NVVM_MMA_SUPPORTED<list<WMMA_REGS> frags, string layout_a, string layout_b, int satf> {
  // MMA ops check both layouts.
  string layout = layout_a # ":" # layout_b;
  string a_type = frags[0].ptx_elt_type;
  string b_type = frags[1].ptx_elt_type;
  string c_type = frags[2].ptx_elt_type;
  string d_type = frags[3].ptx_elt_type;
  string geom = frags[0].geom;

  // gcd is a shortcut used to identify instructions that depend on
  // geom+frag_c+frag_d.
  string gcd = geom # ":" # c_type # d_type;
  bit ret = !cond(

    // Limit satf to valid types
    !and(!eq(satf, 1),
         !ne(a_type, "s8"),
         !ne(a_type, "u8"),
         !ne(a_type, "s4"),
         !ne(a_type, "u4")): false,

    // m8n8k4 has no C=f32 D=f16 variant.
    !eq(gcd, "m8n8k4:f32f16"): false,

    // only m8n8k4 for f16 does not require row:col layout
    !and(!ne(layout, "row:col"),
         !or(!ne(geom, "m8n8k4"),
             !ne(a_type, "f16"))) : false,

    // m16n8k8 requires A and B to be the same type and C and D to be the same
    // type.
    !and(!eq(geom, "m16n8k8"),
         !or(!ne(a_type, b_type),
             !ne(c_type, d_type))): false,

    // m16n8k8 requires C and D to be the same type.
    !and(!eq(geom, "m16n8k8"),
         !ne(c_type, d_type)): false,

    // All other are OK.
    true: true
  );
}

// Returns true if the fragment is valid for ldmatrix ops is supported;
// false otherwise.
// E.g.
// if NVVM_LDMATRIX_SUPPORTED<...>.ret then
//   def : FOO<>; // The record will only be defined for supported ops.
//
class NVVM_LDMATRIX_SUPPORTED<WMMA_REGS frag> {
  string g = frag.geom;
  string t = frag.ptx_elt_type;

  bit ret = !cond(
    // Only currently support m8n8 and b16
    !and(!eq(g, "m8n8"), !eq(t, "b16")): true,
    true: false
  );
}

class SHFL_INFO<bit sync, string mode, string type, bit return_pred> {
  string Suffix = !if(sync, "sync_", "")
                  # mode # "_"
                  # type
                  # !if(return_pred, "p", "");

  string Name = "int_nvvm_shfl_" # Suffix;
  string Builtin = "__nvvm_shfl_" # Suffix;
  string IntrName = "llvm.nvvm.shfl." # !subst("_",".", Suffix);
  bit withGccBuiltin = !not(return_pred);
  bit withoutGccBuiltin = return_pred;
  LLVMType OpType = !cond(
    !eq(type,"i32"): llvm_i32_ty,
    !eq(type,"f32"): llvm_float_ty);
  list<LLVMType> RetTy = !if(return_pred, [OpType, llvm_i1_ty], [OpType]);
  list<LLVMType> ArgsTy = !if(sync,
    [llvm_i32_ty, OpType, llvm_i32_ty, llvm_i32_ty],
    [OpType, llvm_i32_ty, llvm_i32_ty]);
}

let TargetPrefix = "nvvm" in {
  def int_nvvm_prmt : GCCBuiltin<"__nvvm_prmt">,
      DefaultAttrsIntrinsic<[llvm_i32_ty], [llvm_i32_ty, llvm_i32_ty, llvm_i32_ty],
        [IntrNoMem, IntrSpeculatable]>;

//
// Min Max
//

  foreach operation = ["min", "max"] in {
    def int_nvvm_f # operation # _d :
      GCCBuiltin<!strconcat("__nvvm_f", operation, "_d")>,
      DefaultAttrsIntrinsic<[llvm_double_ty], [llvm_double_ty, llvm_double_ty],
        [IntrNoMem, IntrSpeculatable, Commutative]>;

    foreach variant = ["_f", "_ftz_f", "_nan_f", "_ftz_nan_f",
      "_xorsign_abs_f", "_ftz_xorsign_abs_f", "_nan_xorsign_abs_f",
      "_ftz_nan_xorsign_abs_f"] in {
      def int_nvvm_f # operation # variant :
        GCCBuiltin<!strconcat("__nvvm_f", operation, variant)>,
        DefaultAttrsIntrinsic<[llvm_float_ty], [llvm_float_ty, llvm_float_ty],
          [IntrNoMem, IntrSpeculatable, Commutative]>;
    }

    foreach variant = ["_f16", "_ftz_f16", "_nan_f16", "_ftz_nan_f16",
      "_xorsign_abs_f16", "_ftz_xorsign_abs_f16", "_nan_xorsign_abs_f16",
      "_ftz_nan_xorsign_abs_f16"] in {
      def int_nvvm_f # operation # variant :
        GCCBuiltin<!strconcat("__nvvm_f", operation, variant)>,
        DefaultAttrsIntrinsic<[llvm_half_ty], [llvm_half_ty, llvm_half_ty],
          [IntrNoMem, IntrSpeculatable, Commutative]>;
    }

    foreach variant = ["_f16x2", "_ftz_f16x2", "_nan_f16x2",
      "_ftz_nan_f16x2", "_xorsign_abs_f16x2", "_ftz_xorsign_abs_f16x2",
      "_nan_xorsign_abs_f16x2", "_ftz_nan_xorsign_abs_f16x2"] in {
      def int_nvvm_f # operation # variant :
        GCCBuiltin<!strconcat("__nvvm_f", operation, variant)>,
        DefaultAttrsIntrinsic<[llvm_v2f16_ty], [llvm_v2f16_ty, llvm_v2f16_ty],
          [IntrNoMem, IntrSpeculatable, Commutative]>;
    }

    foreach variant = ["_bf16", "_nan_bf16", "_xorsign_abs_bf16",
      "_nan_xorsign_abs_bf16"] in {
      def int_nvvm_f # operation # variant :
        GCCBuiltin<!strconcat("__nvvm_f", operation, variant)>,
        DefaultAttrsIntrinsic<[llvm_i16_ty], [llvm_i16_ty, llvm_i16_ty],
          [IntrNoMem, IntrSpeculatable, Commutative]>;
    }

    foreach variant = ["_bf16x2", "_nan_bf16x2", "_xorsign_abs_bf16x2",
      "_nan_xorsign_abs_bf16x2"] in {
      def int_nvvm_f # operation # variant :
        GCCBuiltin<!strconcat("__nvvm_f", operation, variant)>,
        DefaultAttrsIntrinsic<[llvm_i32_ty], [llvm_i32_ty, llvm_i32_ty],
          [IntrNoMem, IntrSpeculatable, Commutative]>;
    }
  }

//
// Multiplication
//

  def int_nvvm_mulhi_i : GCCBuiltin<"__nvvm_mulhi_i">,
      DefaultAttrsIntrinsic<[llvm_i32_ty], [llvm_i32_ty, llvm_i32_ty],
        [IntrNoMem, IntrSpeculatable, Commutative]>;
  def int_nvvm_mulhi_ui : GCCBuiltin<"__nvvm_mulhi_ui">,
      DefaultAttrsIntrinsic<[llvm_i32_ty], [llvm_i32_ty, llvm_i32_ty],
        [IntrNoMem, IntrSpeculatable, Commutative]>;

  def int_nvvm_mulhi_ll : GCCBuiltin<"__nvvm_mulhi_ll">,
      DefaultAttrsIntrinsic<[llvm_i64_ty], [llvm_i64_ty, llvm_i64_ty],
        [IntrNoMem, IntrSpeculatable, Commutative]>;
  def int_nvvm_mulhi_ull : GCCBuiltin<"__nvvm_mulhi_ull">,
      DefaultAttrsIntrinsic<[llvm_i64_ty], [llvm_i64_ty, llvm_i64_ty],
        [IntrNoMem, IntrSpeculatable, Commutative]>;

  def int_nvvm_mul_rn_ftz_f : GCCBuiltin<"__nvvm_mul_rn_ftz_f">,
      DefaultAttrsIntrinsic<[llvm_float_ty], [llvm_float_ty, llvm_float_ty],
        [IntrNoMem, IntrSpeculatable, Commutative]>;
  def int_nvvm_mul_rn_f : GCCBuiltin<"__nvvm_mul_rn_f">,
      DefaultAttrsIntrinsic<[llvm_float_ty], [llvm_float_ty, llvm_float_ty],
        [IntrNoMem, IntrSpeculatable, Commutative]>;
  def int_nvvm_mul_rz_ftz_f : GCCBuiltin<"__nvvm_mul_rz_ftz_f">,
      DefaultAttrsIntrinsic<[llvm_float_ty], [llvm_float_ty, llvm_float_ty],
        [IntrNoMem, IntrSpeculatable, Commutative]>;
  def int_nvvm_mul_rz_f : GCCBuiltin<"__nvvm_mul_rz_f">,
      DefaultAttrsIntrinsic<[llvm_float_ty], [llvm_float_ty, llvm_float_ty],
        [IntrNoMem, IntrSpeculatable, Commutative]>;
  def int_nvvm_mul_rm_ftz_f : GCCBuiltin<"__nvvm_mul_rm_ftz_f">,
      DefaultAttrsIntrinsic<[llvm_float_ty], [llvm_float_ty, llvm_float_ty],
        [IntrNoMem, IntrSpeculatable, Commutative]>;
  def int_nvvm_mul_rm_f : GCCBuiltin<"__nvvm_mul_rm_f">,
      DefaultAttrsIntrinsic<[llvm_float_ty], [llvm_float_ty, llvm_float_ty],
        [IntrNoMem, IntrSpeculatable, Commutative]>;
  def int_nvvm_mul_rp_ftz_f : GCCBuiltin<"__nvvm_mul_rp_ftz_f">,
      DefaultAttrsIntrinsic<[llvm_float_ty], [llvm_float_ty, llvm_float_ty],
        [IntrNoMem, IntrSpeculatable, Commutative]>;
  def int_nvvm_mul_rp_f : GCCBuiltin<"__nvvm_mul_rp_f">,
      DefaultAttrsIntrinsic<[llvm_float_ty], [llvm_float_ty, llvm_float_ty],
        [IntrNoMem, IntrSpeculatable, Commutative]>;

  def int_nvvm_mul_rn_d : GCCBuiltin<"__nvvm_mul_rn_d">,
      DefaultAttrsIntrinsic<[llvm_double_ty], [llvm_double_ty, llvm_double_ty],
        [IntrNoMem, IntrSpeculatable, Commutative]>;
  def int_nvvm_mul_rz_d : GCCBuiltin<"__nvvm_mul_rz_d">,
      DefaultAttrsIntrinsic<[llvm_double_ty], [llvm_double_ty, llvm_double_ty],
        [IntrNoMem, IntrSpeculatable, Commutative]>;
  def int_nvvm_mul_rm_d : GCCBuiltin<"__nvvm_mul_rm_d">,
      DefaultAttrsIntrinsic<[llvm_double_ty], [llvm_double_ty, llvm_double_ty],
        [IntrNoMem, IntrSpeculatable, Commutative]>;
  def int_nvvm_mul_rp_d : GCCBuiltin<"__nvvm_mul_rp_d">,
      DefaultAttrsIntrinsic<[llvm_double_ty], [llvm_double_ty, llvm_double_ty],
        [IntrNoMem, IntrSpeculatable, Commutative]>;

  def int_nvvm_mul24_i : GCCBuiltin<"__nvvm_mul24_i">,
      DefaultAttrsIntrinsic<[llvm_i32_ty], [llvm_i32_ty, llvm_i32_ty],
        [IntrNoMem, IntrSpeculatable, Commutative]>;
  def int_nvvm_mul24_ui : GCCBuiltin<"__nvvm_mul24_ui">,
      DefaultAttrsIntrinsic<[llvm_i32_ty], [llvm_i32_ty, llvm_i32_ty],
        [IntrNoMem, IntrSpeculatable, Commutative]>;

//
// Div
//

  def int_nvvm_div_approx_ftz_f : GCCBuiltin<"__nvvm_div_approx_ftz_f">,
      DefaultAttrsIntrinsic<[llvm_float_ty], [llvm_float_ty, llvm_float_ty],
        [IntrNoMem]>;
  def int_nvvm_div_approx_f : GCCBuiltin<"__nvvm_div_approx_f">,
      DefaultAttrsIntrinsic<[llvm_float_ty], [llvm_float_ty, llvm_float_ty],
        [IntrNoMem]>;

  def int_nvvm_div_rn_ftz_f : GCCBuiltin<"__nvvm_div_rn_ftz_f">,
      DefaultAttrsIntrinsic<[llvm_float_ty], [llvm_float_ty, llvm_float_ty],
        [IntrNoMem]>;
  def int_nvvm_div_rn_f : GCCBuiltin<"__nvvm_div_rn_f">,
      DefaultAttrsIntrinsic<[llvm_float_ty], [llvm_float_ty, llvm_float_ty],
        [IntrNoMem]>;

  def int_nvvm_div_rz_ftz_f : GCCBuiltin<"__nvvm_div_rz_ftz_f">,
      DefaultAttrsIntrinsic<[llvm_float_ty], [llvm_float_ty, llvm_float_ty],
        [IntrNoMem]>;
  def int_nvvm_div_rz_f : GCCBuiltin<"__nvvm_div_rz_f">,
      DefaultAttrsIntrinsic<[llvm_float_ty], [llvm_float_ty, llvm_float_ty],
        [IntrNoMem]>;

  def int_nvvm_div_rm_ftz_f : GCCBuiltin<"__nvvm_div_rm_ftz_f">,
      DefaultAttrsIntrinsic<[llvm_float_ty], [llvm_float_ty, llvm_float_ty],
        [IntrNoMem]>;
  def int_nvvm_div_rm_f : GCCBuiltin<"__nvvm_div_rm_f">,
      DefaultAttrsIntrinsic<[llvm_float_ty], [llvm_float_ty, llvm_float_ty],
        [IntrNoMem]>;

  def int_nvvm_div_rp_ftz_f : GCCBuiltin<"__nvvm_div_rp_ftz_f">,
      DefaultAttrsIntrinsic<[llvm_float_ty], [llvm_float_ty, llvm_float_ty],
        [IntrNoMem]>;
  def int_nvvm_div_rp_f : GCCBuiltin<"__nvvm_div_rp_f">,
      DefaultAttrsIntrinsic<[llvm_float_ty], [llvm_float_ty, llvm_float_ty],
        [IntrNoMem]>;

  def int_nvvm_div_rn_d : GCCBuiltin<"__nvvm_div_rn_d">,
      DefaultAttrsIntrinsic<[llvm_double_ty], [llvm_double_ty, llvm_double_ty],
        [IntrNoMem]>;
  def int_nvvm_div_rz_d : GCCBuiltin<"__nvvm_div_rz_d">,
      DefaultAttrsIntrinsic<[llvm_double_ty], [llvm_double_ty, llvm_double_ty],
        [IntrNoMem]>;
  def int_nvvm_div_rm_d : GCCBuiltin<"__nvvm_div_rm_d">,
      DefaultAttrsIntrinsic<[llvm_double_ty], [llvm_double_ty, llvm_double_ty],
        [IntrNoMem]>;
  def int_nvvm_div_rp_d : GCCBuiltin<"__nvvm_div_rp_d">,
      DefaultAttrsIntrinsic<[llvm_double_ty], [llvm_double_ty, llvm_double_ty],
        [IntrNoMem]>;

//
// Sad
//

  def int_nvvm_sad_i : GCCBuiltin<"__nvvm_sad_i">,
      DefaultAttrsIntrinsic<[llvm_i32_ty], [llvm_i32_ty, llvm_i32_ty, llvm_i32_ty],
        [IntrNoMem, Commutative]>;
  def int_nvvm_sad_ui : GCCBuiltin<"__nvvm_sad_ui">,
      DefaultAttrsIntrinsic<[llvm_i32_ty], [llvm_i32_ty, llvm_i32_ty, llvm_i32_ty],
        [IntrNoMem, Commutative]>;

//
// Floor  Ceil
//

  def int_nvvm_floor_ftz_f : GCCBuiltin<"__nvvm_floor_ftz_f">,
      DefaultAttrsIntrinsic<[llvm_float_ty], [llvm_float_ty], [IntrNoMem, IntrSpeculatable]>;
  def int_nvvm_floor_f : GCCBuiltin<"__nvvm_floor_f">,
      DefaultAttrsIntrinsic<[llvm_float_ty], [llvm_float_ty], [IntrNoMem, IntrSpeculatable]>;
  def int_nvvm_floor_d : GCCBuiltin<"__nvvm_floor_d">,
      DefaultAttrsIntrinsic<[llvm_double_ty], [llvm_double_ty], [IntrNoMem, IntrSpeculatable]>;

  def int_nvvm_ceil_ftz_f : GCCBuiltin<"__nvvm_ceil_ftz_f">,
      DefaultAttrsIntrinsic<[llvm_float_ty], [llvm_float_ty], [IntrNoMem, IntrSpeculatable]>;
  def int_nvvm_ceil_f : GCCBuiltin<"__nvvm_ceil_f">,
      DefaultAttrsIntrinsic<[llvm_float_ty], [llvm_float_ty], [IntrNoMem, IntrSpeculatable]>;
  def int_nvvm_ceil_d : GCCBuiltin<"__nvvm_ceil_d">,
      DefaultAttrsIntrinsic<[llvm_double_ty], [llvm_double_ty], [IntrNoMem, IntrSpeculatable]>;

//
// Abs
//

  def int_nvvm_fabs_ftz_f : GCCBuiltin<"__nvvm_fabs_ftz_f">,
      DefaultAttrsIntrinsic<[llvm_float_ty], [llvm_float_ty], [IntrNoMem, IntrSpeculatable]>;
  def int_nvvm_fabs_f : GCCBuiltin<"__nvvm_fabs_f">,
      DefaultAttrsIntrinsic<[llvm_float_ty], [llvm_float_ty], [IntrNoMem, IntrSpeculatable]>;
  def int_nvvm_fabs_d : GCCBuiltin<"__nvvm_fabs_d">,
      DefaultAttrsIntrinsic<[llvm_double_ty], [llvm_double_ty], [IntrNoMem, IntrSpeculatable]>;

//
// Abs, Neg bf16, bf16x2
//

  foreach unary = ["abs", "neg"] in {
    def int_nvvm_ # unary # _bf16 :
      GCCBuiltin<!strconcat("__nvvm_", unary, "_bf16")>,
      DefaultAttrsIntrinsic<[llvm_i16_ty], [llvm_i16_ty], [IntrNoMem]>;
    def int_nvvm_ # unary # _bf16x2 :
      GCCBuiltin<!strconcat("__nvvm_", unary, "_bf16x2")>,
      DefaultAttrsIntrinsic<[llvm_i32_ty], [llvm_i32_ty], [IntrNoMem]>;
  }

//
// Round
//

  def int_nvvm_round_ftz_f : GCCBuiltin<"__nvvm_round_ftz_f">,
      DefaultAttrsIntrinsic<[llvm_float_ty], [llvm_float_ty], [IntrNoMem, IntrSpeculatable]>;
  def int_nvvm_round_f : GCCBuiltin<"__nvvm_round_f">,
      DefaultAttrsIntrinsic<[llvm_float_ty], [llvm_float_ty], [IntrNoMem, IntrSpeculatable]>;

  def int_nvvm_round_d : GCCBuiltin<"__nvvm_round_d">,
      DefaultAttrsIntrinsic<[llvm_double_ty], [llvm_double_ty], [IntrNoMem, IntrSpeculatable]>;

//
// Trunc
//

  def int_nvvm_trunc_ftz_f : GCCBuiltin<"__nvvm_trunc_ftz_f">,
      DefaultAttrsIntrinsic<[llvm_float_ty], [llvm_float_ty], [IntrNoMem, IntrSpeculatable]>;
  def int_nvvm_trunc_f : GCCBuiltin<"__nvvm_trunc_f">,
      DefaultAttrsIntrinsic<[llvm_float_ty], [llvm_float_ty], [IntrNoMem, IntrSpeculatable]>;

  def int_nvvm_trunc_d : GCCBuiltin<"__nvvm_trunc_d">,
      DefaultAttrsIntrinsic<[llvm_double_ty], [llvm_double_ty], [IntrNoMem, IntrSpeculatable]>;

//
// Saturate
//

  def int_nvvm_saturate_ftz_f : GCCBuiltin<"__nvvm_saturate_ftz_f">,
      DefaultAttrsIntrinsic<[llvm_float_ty], [llvm_float_ty], [IntrNoMem, IntrSpeculatable]>;
  def int_nvvm_saturate_f : GCCBuiltin<"__nvvm_saturate_f">,
      DefaultAttrsIntrinsic<[llvm_float_ty], [llvm_float_ty], [IntrNoMem, IntrSpeculatable]>;

  def int_nvvm_saturate_d : GCCBuiltin<"__nvvm_saturate_d">,
      DefaultAttrsIntrinsic<[llvm_double_ty], [llvm_double_ty], [IntrNoMem, IntrSpeculatable]>;

//
// Exp2  Log2
//

  def int_nvvm_ex2_approx_ftz_f : GCCBuiltin<"__nvvm_ex2_approx_ftz_f">,
      DefaultAttrsIntrinsic<[llvm_float_ty], [llvm_float_ty], [IntrNoMem]>;
  def int_nvvm_ex2_approx_f : GCCBuiltin<"__nvvm_ex2_approx_f">,
      DefaultAttrsIntrinsic<[llvm_float_ty], [llvm_float_ty], [IntrNoMem]>;
  def int_nvvm_ex2_approx_d : GCCBuiltin<"__nvvm_ex2_approx_d">,
      DefaultAttrsIntrinsic<[llvm_double_ty], [llvm_double_ty], [IntrNoMem]>;
  def int_nvvm_ex2_approx_f16 : GCCBuiltin<"__nvvm_ex2_approx_f16">,
      DefaultAttrsIntrinsic<[llvm_half_ty], [llvm_half_ty], [IntrNoMem]>;
  def int_nvvm_ex2_approx_f16x2 : GCCBuiltin<"__nvvm_ex2_approx_f16x2">,
      DefaultAttrsIntrinsic<[llvm_v2f16_ty], [llvm_v2f16_ty], [IntrNoMem]>;

  def int_nvvm_lg2_approx_ftz_f : GCCBuiltin<"__nvvm_lg2_approx_ftz_f">,
      DefaultAttrsIntrinsic<[llvm_float_ty], [llvm_float_ty], [IntrNoMem]>;
  def int_nvvm_lg2_approx_f : GCCBuiltin<"__nvvm_lg2_approx_f">,
      DefaultAttrsIntrinsic<[llvm_float_ty], [llvm_float_ty], [IntrNoMem]>;
  def int_nvvm_lg2_approx_d : GCCBuiltin<"__nvvm_lg2_approx_d">,
      DefaultAttrsIntrinsic<[llvm_double_ty], [llvm_double_ty], [IntrNoMem]>;

//
// Sin  Cos
//

  def int_nvvm_sin_approx_ftz_f : GCCBuiltin<"__nvvm_sin_approx_ftz_f">,
      DefaultAttrsIntrinsic<[llvm_float_ty], [llvm_float_ty], [IntrNoMem]>;
  def int_nvvm_sin_approx_f : GCCBuiltin<"__nvvm_sin_approx_f">,
      DefaultAttrsIntrinsic<[llvm_float_ty], [llvm_float_ty], [IntrNoMem]>;

  def int_nvvm_cos_approx_ftz_f : GCCBuiltin<"__nvvm_cos_approx_ftz_f">,
      DefaultAttrsIntrinsic<[llvm_float_ty], [llvm_float_ty], [IntrNoMem]>;
  def int_nvvm_cos_approx_f : GCCBuiltin<"__nvvm_cos_approx_f">,
      DefaultAttrsIntrinsic<[llvm_float_ty], [llvm_float_ty], [IntrNoMem]>;

//
// Tanh
//

   def int_nvvm_tanh_approx_f : GCCBuiltin<"__nvvm_tanh_approx_f">,
        DefaultAttrsIntrinsic<[llvm_float_ty], [llvm_float_ty], [IntrNoMem]>;
   def int_nvvm_tanh_approx_f16 : GCCBuiltin<"__nvvm_tanh_approx_f16">,
       DefaultAttrsIntrinsic<[llvm_half_ty], [llvm_half_ty], [IntrNoMem]>;
   def int_nvvm_tanh_approx_f16x2 : GCCBuiltin<"__nvvm_tanh_approx_f16x2">,
       DefaultAttrsIntrinsic<[llvm_v2f16_ty], [llvm_v2f16_ty], [IntrNoMem]>;

//
// Fma
//

  foreach variant = ["_rn_f16", "_rn_ftz_f16", "_rn_sat_f16",
    "_rn_ftz_sat_f16", "_rn_relu_f16", "_rn_ftz_relu_f16"] in {
    def int_nvvm_fma # variant : GCCBuiltin<!strconcat("__nvvm_fma", variant)>,
        DefaultAttrsIntrinsic<[llvm_half_ty],
          [llvm_half_ty, llvm_half_ty, llvm_half_ty],
          [IntrNoMem, IntrSpeculatable]>;
  }

  foreach variant = ["_rn_f16x2", "_rn_ftz_f16x2", "_rn_sat_f16x2",
    "_rn_ftz_sat_f16x2", "_rn_relu_f16x2", "_rn_ftz_relu_f16x2"] in {
    def int_nvvm_fma # variant : GCCBuiltin<!strconcat("__nvvm_fma", variant)>,
      DefaultAttrsIntrinsic<[llvm_v2f16_ty],
        [llvm_v2f16_ty, llvm_v2f16_ty, llvm_v2f16_ty],
        [IntrNoMem, IntrSpeculatable]>;
  }

  foreach variant = ["_rn_bf16", "_rn_relu_bf16"] in {
    def int_nvvm_fma # variant : GCCBuiltin<!strconcat("__nvvm_fma", variant)>,
      DefaultAttrsIntrinsic<[llvm_i16_ty],
        [llvm_i16_ty, llvm_i16_ty, llvm_i16_ty],
        [IntrNoMem, IntrSpeculatable]>;
  }

  foreach variant = ["_rn_bf16x2", "_rn_relu_bf16x2"] in {
    def int_nvvm_fma # variant : GCCBuiltin<!strconcat("__nvvm_fma", variant)>,
      DefaultAttrsIntrinsic<[llvm_i32_ty],
        [llvm_i32_ty, llvm_i32_ty, llvm_i32_ty],
        [IntrNoMem, IntrSpeculatable]>;
  }

  foreach variant = ["_rn_ftz_f", "_rn_f", "_rz_ftz_f", "_rz_f", "_rm_ftz_f",
    "_rm_f", "_rp_ftz_f", "_rp_f"] in {
    def int_nvvm_fma # variant : GCCBuiltin<!strconcat("__nvvm_fma", variant)>,
      DefaultAttrsIntrinsic<[llvm_float_ty],
        [llvm_float_ty, llvm_float_ty, llvm_float_ty],
        [IntrNoMem, IntrSpeculatable]>;
  }

  foreach variant = ["_rn_d", "_rz_d", "_rm_d", "_rp_d"] in {
    def int_nvvm_fma # variant : GCCBuiltin<!strconcat("__nvvm_fma", variant)>,
      DefaultAttrsIntrinsic<[llvm_double_ty],
        [llvm_double_ty, llvm_double_ty, llvm_double_ty],
        [IntrNoMem, IntrSpeculatable]>;
  }

//
// Rcp
//

  def int_nvvm_rcp_rn_ftz_f : GCCBuiltin<"__nvvm_rcp_rn_ftz_f">,
      DefaultAttrsIntrinsic<[llvm_float_ty], [llvm_float_ty], [IntrNoMem]>;
  def int_nvvm_rcp_rn_f : GCCBuiltin<"__nvvm_rcp_rn_f">,
      DefaultAttrsIntrinsic<[llvm_float_ty], [llvm_float_ty], [IntrNoMem]>;
  def int_nvvm_rcp_rz_ftz_f : GCCBuiltin<"__nvvm_rcp_rz_ftz_f">,
      DefaultAttrsIntrinsic<[llvm_float_ty], [llvm_float_ty], [IntrNoMem]>;
  def int_nvvm_rcp_rz_f : GCCBuiltin<"__nvvm_rcp_rz_f">,
      DefaultAttrsIntrinsic<[llvm_float_ty], [llvm_float_ty], [IntrNoMem]>;
  def int_nvvm_rcp_rm_ftz_f : GCCBuiltin<"__nvvm_rcp_rm_ftz_f">,
      DefaultAttrsIntrinsic<[llvm_float_ty], [llvm_float_ty], [IntrNoMem]>;
  def int_nvvm_rcp_rm_f : GCCBuiltin<"__nvvm_rcp_rm_f">,
      DefaultAttrsIntrinsic<[llvm_float_ty], [llvm_float_ty], [IntrNoMem]>;
  def int_nvvm_rcp_rp_ftz_f : GCCBuiltin<"__nvvm_rcp_rp_ftz_f">,
      DefaultAttrsIntrinsic<[llvm_float_ty], [llvm_float_ty], [IntrNoMem]>;
  def int_nvvm_rcp_rp_f : GCCBuiltin<"__nvvm_rcp_rp_f">,
      DefaultAttrsIntrinsic<[llvm_float_ty], [llvm_float_ty], [IntrNoMem]>;

  def int_nvvm_rcp_approx_f : GCCBuiltin<"__nvvm_rcp_approx_f">,
      DefaultAttrsIntrinsic<[llvm_float_ty], [llvm_float_ty], [IntrNoMem]>;
<<<<<<< HEAD
  def int_nvvm_rcp_approx_ftz_f : GCCBuiltin<"__nvvm_rcp_approx_ftz_f">,
      DefaultAttrsIntrinsic<[llvm_float_ty], [llvm_float_ty], [IntrNoMem]>;
=======
>>>>>>> ed9fb21f

  def int_nvvm_rcp_rn_d : GCCBuiltin<"__nvvm_rcp_rn_d">,
      DefaultAttrsIntrinsic<[llvm_double_ty], [llvm_double_ty], [IntrNoMem]>;
  def int_nvvm_rcp_rz_d : GCCBuiltin<"__nvvm_rcp_rz_d">,
      DefaultAttrsIntrinsic<[llvm_double_ty], [llvm_double_ty], [IntrNoMem]>;
  def int_nvvm_rcp_rm_d : GCCBuiltin<"__nvvm_rcp_rm_d">,
      DefaultAttrsIntrinsic<[llvm_double_ty], [llvm_double_ty], [IntrNoMem]>;
  def int_nvvm_rcp_rp_d : GCCBuiltin<"__nvvm_rcp_rp_d">,
      DefaultAttrsIntrinsic<[llvm_double_ty], [llvm_double_ty], [IntrNoMem]>;

  def int_nvvm_rcp_approx_ftz_f : GCCBuiltin<"__nvvm_rcp_approx_ftz_f">,
      DefaultAttrsIntrinsic<[llvm_float_ty], [llvm_float_ty], [IntrNoMem]>;
  def int_nvvm_rcp_approx_ftz_d : GCCBuiltin<"__nvvm_rcp_approx_ftz_d">,
      DefaultAttrsIntrinsic<[llvm_double_ty], [llvm_double_ty], [IntrNoMem]>;

//
// Sqrt
//

  def int_nvvm_sqrt_f : GCCBuiltin<"__nvvm_sqrt_f">,
      DefaultAttrsIntrinsic<[llvm_float_ty], [llvm_float_ty], [IntrNoMem]>;
  def int_nvvm_sqrt_rn_ftz_f : GCCBuiltin<"__nvvm_sqrt_rn_ftz_f">,
      DefaultAttrsIntrinsic<[llvm_float_ty], [llvm_float_ty], [IntrNoMem]>;
  def int_nvvm_sqrt_rn_f : GCCBuiltin<"__nvvm_sqrt_rn_f">,
      DefaultAttrsIntrinsic<[llvm_float_ty], [llvm_float_ty], [IntrNoMem]>;
  def int_nvvm_sqrt_rz_ftz_f : GCCBuiltin<"__nvvm_sqrt_rz_ftz_f">,
      DefaultAttrsIntrinsic<[llvm_float_ty], [llvm_float_ty], [IntrNoMem]>;
  def int_nvvm_sqrt_rz_f : GCCBuiltin<"__nvvm_sqrt_rz_f">,
      DefaultAttrsIntrinsic<[llvm_float_ty], [llvm_float_ty], [IntrNoMem]>;
  def int_nvvm_sqrt_rm_ftz_f : GCCBuiltin<"__nvvm_sqrt_rm_ftz_f">,
      DefaultAttrsIntrinsic<[llvm_float_ty], [llvm_float_ty], [IntrNoMem]>;
  def int_nvvm_sqrt_rm_f : GCCBuiltin<"__nvvm_sqrt_rm_f">,
      DefaultAttrsIntrinsic<[llvm_float_ty], [llvm_float_ty], [IntrNoMem]>;
  def int_nvvm_sqrt_rp_ftz_f : GCCBuiltin<"__nvvm_sqrt_rp_ftz_f">,
      DefaultAttrsIntrinsic<[llvm_float_ty], [llvm_float_ty], [IntrNoMem]>;
  def int_nvvm_sqrt_rp_f : GCCBuiltin<"__nvvm_sqrt_rp_f">,
      DefaultAttrsIntrinsic<[llvm_float_ty], [llvm_float_ty], [IntrNoMem]>;
  def int_nvvm_sqrt_approx_ftz_f : GCCBuiltin<"__nvvm_sqrt_approx_ftz_f">,
      DefaultAttrsIntrinsic<[llvm_float_ty], [llvm_float_ty], [IntrNoMem]>;
  def int_nvvm_sqrt_approx_f : GCCBuiltin<"__nvvm_sqrt_approx_f">,
      DefaultAttrsIntrinsic<[llvm_float_ty], [llvm_float_ty], [IntrNoMem]>;

  def int_nvvm_sqrt_rn_d : GCCBuiltin<"__nvvm_sqrt_rn_d">,
      DefaultAttrsIntrinsic<[llvm_double_ty], [llvm_double_ty], [IntrNoMem]>;
  def int_nvvm_sqrt_rz_d : GCCBuiltin<"__nvvm_sqrt_rz_d">,
      DefaultAttrsIntrinsic<[llvm_double_ty], [llvm_double_ty], [IntrNoMem]>;
  def int_nvvm_sqrt_rm_d : GCCBuiltin<"__nvvm_sqrt_rm_d">,
      DefaultAttrsIntrinsic<[llvm_double_ty], [llvm_double_ty], [IntrNoMem]>;
  def int_nvvm_sqrt_rp_d : GCCBuiltin<"__nvvm_sqrt_rp_d">,
      DefaultAttrsIntrinsic<[llvm_double_ty], [llvm_double_ty], [IntrNoMem]>;

//
// Rsqrt
//

  def int_nvvm_rsqrt_approx_ftz_f : GCCBuiltin<"__nvvm_rsqrt_approx_ftz_f">,
      DefaultAttrsIntrinsic<[llvm_float_ty], [llvm_float_ty], [IntrNoMem]>;
  def int_nvvm_rsqrt_approx_f : GCCBuiltin<"__nvvm_rsqrt_approx_f">,
      DefaultAttrsIntrinsic<[llvm_float_ty], [llvm_float_ty], [IntrNoMem]>;
  def int_nvvm_rsqrt_approx_d : GCCBuiltin<"__nvvm_rsqrt_approx_d">,
      DefaultAttrsIntrinsic<[llvm_double_ty], [llvm_double_ty], [IntrNoMem]>;

//
// Add
//

  def int_nvvm_add_rn_ftz_f : GCCBuiltin<"__nvvm_add_rn_ftz_f">,
      DefaultAttrsIntrinsic<[llvm_float_ty], [llvm_float_ty, llvm_float_ty],
        [IntrNoMem, IntrSpeculatable, Commutative]>;
  def int_nvvm_add_rn_f : GCCBuiltin<"__nvvm_add_rn_f">,
      DefaultAttrsIntrinsic<[llvm_float_ty], [llvm_float_ty, llvm_float_ty],
        [IntrNoMem, IntrSpeculatable, Commutative]>;
  def int_nvvm_add_rz_ftz_f : GCCBuiltin<"__nvvm_add_rz_ftz_f">,
      DefaultAttrsIntrinsic<[llvm_float_ty], [llvm_float_ty, llvm_float_ty],
        [IntrNoMem, IntrSpeculatable, Commutative]>;
  def int_nvvm_add_rz_f : GCCBuiltin<"__nvvm_add_rz_f">,
      DefaultAttrsIntrinsic<[llvm_float_ty], [llvm_float_ty, llvm_float_ty],
        [IntrNoMem, IntrSpeculatable, Commutative]>;
  def int_nvvm_add_rm_ftz_f : GCCBuiltin<"__nvvm_add_rm_ftz_f">,
      DefaultAttrsIntrinsic<[llvm_float_ty], [llvm_float_ty, llvm_float_ty],
        [IntrNoMem, IntrSpeculatable, Commutative]>;
  def int_nvvm_add_rm_f : GCCBuiltin<"__nvvm_add_rm_f">,
      DefaultAttrsIntrinsic<[llvm_float_ty], [llvm_float_ty, llvm_float_ty],
        [IntrNoMem, IntrSpeculatable, Commutative]>;
  def int_nvvm_add_rp_ftz_f : GCCBuiltin<"__nvvm_add_rp_ftz_f">,
      DefaultAttrsIntrinsic<[llvm_float_ty], [llvm_float_ty, llvm_float_ty],
        [IntrNoMem, IntrSpeculatable, Commutative]>;
  def int_nvvm_add_rp_f : GCCBuiltin<"__nvvm_add_rp_f">,
      DefaultAttrsIntrinsic<[llvm_float_ty], [llvm_float_ty, llvm_float_ty],
        [IntrNoMem, IntrSpeculatable, Commutative]>;

  def int_nvvm_add_rn_d : GCCBuiltin<"__nvvm_add_rn_d">,
      DefaultAttrsIntrinsic<[llvm_double_ty], [llvm_double_ty, llvm_double_ty],
        [IntrNoMem, IntrSpeculatable, Commutative]>;
  def int_nvvm_add_rz_d : GCCBuiltin<"__nvvm_add_rz_d">,
      DefaultAttrsIntrinsic<[llvm_double_ty], [llvm_double_ty, llvm_double_ty],
        [IntrNoMem, IntrSpeculatable, Commutative]>;
  def int_nvvm_add_rm_d : GCCBuiltin<"__nvvm_add_rm_d">,
      DefaultAttrsIntrinsic<[llvm_double_ty], [llvm_double_ty, llvm_double_ty],
        [IntrNoMem, IntrSpeculatable, Commutative]>;
  def int_nvvm_add_rp_d : GCCBuiltin<"__nvvm_add_rp_d">,
      DefaultAttrsIntrinsic<[llvm_double_ty], [llvm_double_ty, llvm_double_ty],
        [IntrNoMem, IntrSpeculatable, Commutative]>;

//
// Convert
//

  def int_nvvm_d2f_rn_ftz : GCCBuiltin<"__nvvm_d2f_rn_ftz">,
      DefaultAttrsIntrinsic<[llvm_float_ty], [llvm_double_ty], [IntrNoMem, IntrSpeculatable]>;
  def int_nvvm_d2f_rn : GCCBuiltin<"__nvvm_d2f_rn">,
      DefaultAttrsIntrinsic<[llvm_float_ty], [llvm_double_ty], [IntrNoMem, IntrSpeculatable]>;
  def int_nvvm_d2f_rz_ftz : GCCBuiltin<"__nvvm_d2f_rz_ftz">,
      DefaultAttrsIntrinsic<[llvm_float_ty], [llvm_double_ty], [IntrNoMem, IntrSpeculatable]>;
  def int_nvvm_d2f_rz : GCCBuiltin<"__nvvm_d2f_rz">,
      DefaultAttrsIntrinsic<[llvm_float_ty], [llvm_double_ty], [IntrNoMem, IntrSpeculatable]>;
  def int_nvvm_d2f_rm_ftz : GCCBuiltin<"__nvvm_d2f_rm_ftz">,
      DefaultAttrsIntrinsic<[llvm_float_ty], [llvm_double_ty], [IntrNoMem, IntrSpeculatable]>;
  def int_nvvm_d2f_rm : GCCBuiltin<"__nvvm_d2f_rm">,
      DefaultAttrsIntrinsic<[llvm_float_ty], [llvm_double_ty], [IntrNoMem, IntrSpeculatable]>;
  def int_nvvm_d2f_rp_ftz : GCCBuiltin<"__nvvm_d2f_rp_ftz">,
      DefaultAttrsIntrinsic<[llvm_float_ty], [llvm_double_ty], [IntrNoMem, IntrSpeculatable]>;
  def int_nvvm_d2f_rp : GCCBuiltin<"__nvvm_d2f_rp">,
      DefaultAttrsIntrinsic<[llvm_float_ty], [llvm_double_ty], [IntrNoMem, IntrSpeculatable]>;

  def int_nvvm_d2i_rn : GCCBuiltin<"__nvvm_d2i_rn">,
      DefaultAttrsIntrinsic<[llvm_i32_ty], [llvm_double_ty], [IntrNoMem, IntrSpeculatable]>;
  def int_nvvm_d2i_rz : GCCBuiltin<"__nvvm_d2i_rz">,
      DefaultAttrsIntrinsic<[llvm_i32_ty], [llvm_double_ty], [IntrNoMem, IntrSpeculatable]>;
  def int_nvvm_d2i_rm : GCCBuiltin<"__nvvm_d2i_rm">,
      DefaultAttrsIntrinsic<[llvm_i32_ty], [llvm_double_ty], [IntrNoMem, IntrSpeculatable]>;
  def int_nvvm_d2i_rp : GCCBuiltin<"__nvvm_d2i_rp">,
      DefaultAttrsIntrinsic<[llvm_i32_ty], [llvm_double_ty], [IntrNoMem, IntrSpeculatable]>;

  def int_nvvm_d2ui_rn : GCCBuiltin<"__nvvm_d2ui_rn">,
      DefaultAttrsIntrinsic<[llvm_i32_ty], [llvm_double_ty], [IntrNoMem, IntrSpeculatable]>;
  def int_nvvm_d2ui_rz : GCCBuiltin<"__nvvm_d2ui_rz">,
      DefaultAttrsIntrinsic<[llvm_i32_ty], [llvm_double_ty], [IntrNoMem, IntrSpeculatable]>;
  def int_nvvm_d2ui_rm : GCCBuiltin<"__nvvm_d2ui_rm">,
      DefaultAttrsIntrinsic<[llvm_i32_ty], [llvm_double_ty], [IntrNoMem, IntrSpeculatable]>;
  def int_nvvm_d2ui_rp : GCCBuiltin<"__nvvm_d2ui_rp">,
      DefaultAttrsIntrinsic<[llvm_i32_ty], [llvm_double_ty], [IntrNoMem, IntrSpeculatable]>;

  def int_nvvm_i2d_rn : GCCBuiltin<"__nvvm_i2d_rn">,
      DefaultAttrsIntrinsic<[llvm_double_ty], [llvm_i32_ty], [IntrNoMem, IntrSpeculatable]>;
  def int_nvvm_i2d_rz : GCCBuiltin<"__nvvm_i2d_rz">,
      DefaultAttrsIntrinsic<[llvm_double_ty], [llvm_i32_ty], [IntrNoMem, IntrSpeculatable]>;
  def int_nvvm_i2d_rm : GCCBuiltin<"__nvvm_i2d_rm">,
      DefaultAttrsIntrinsic<[llvm_double_ty], [llvm_i32_ty], [IntrNoMem, IntrSpeculatable]>;
  def int_nvvm_i2d_rp : GCCBuiltin<"__nvvm_i2d_rp">,
      DefaultAttrsIntrinsic<[llvm_double_ty], [llvm_i32_ty], [IntrNoMem, IntrSpeculatable]>;

  def int_nvvm_ui2d_rn : GCCBuiltin<"__nvvm_ui2d_rn">,
      DefaultAttrsIntrinsic<[llvm_double_ty], [llvm_i32_ty], [IntrNoMem, IntrSpeculatable]>;
  def int_nvvm_ui2d_rz : GCCBuiltin<"__nvvm_ui2d_rz">,
      DefaultAttrsIntrinsic<[llvm_double_ty], [llvm_i32_ty], [IntrNoMem, IntrSpeculatable]>;
  def int_nvvm_ui2d_rm : GCCBuiltin<"__nvvm_ui2d_rm">,
      DefaultAttrsIntrinsic<[llvm_double_ty], [llvm_i32_ty], [IntrNoMem, IntrSpeculatable]>;
  def int_nvvm_ui2d_rp : GCCBuiltin<"__nvvm_ui2d_rp">,
      DefaultAttrsIntrinsic<[llvm_double_ty], [llvm_i32_ty], [IntrNoMem, IntrSpeculatable]>;

  def int_nvvm_f2i_rn_ftz : GCCBuiltin<"__nvvm_f2i_rn_ftz">,
      DefaultAttrsIntrinsic<[llvm_i32_ty], [llvm_float_ty], [IntrNoMem, IntrSpeculatable]>;
  def int_nvvm_f2i_rn : GCCBuiltin<"__nvvm_f2i_rn">,
      DefaultAttrsIntrinsic<[llvm_i32_ty], [llvm_float_ty], [IntrNoMem, IntrSpeculatable]>;
  def int_nvvm_f2i_rz_ftz : GCCBuiltin<"__nvvm_f2i_rz_ftz">,
      DefaultAttrsIntrinsic<[llvm_i32_ty], [llvm_float_ty], [IntrNoMem, IntrSpeculatable]>;
  def int_nvvm_f2i_rz : GCCBuiltin<"__nvvm_f2i_rz">,
      DefaultAttrsIntrinsic<[llvm_i32_ty], [llvm_float_ty], [IntrNoMem, IntrSpeculatable]>;
  def int_nvvm_f2i_rm_ftz : GCCBuiltin<"__nvvm_f2i_rm_ftz">,
      DefaultAttrsIntrinsic<[llvm_i32_ty], [llvm_float_ty], [IntrNoMem, IntrSpeculatable]>;
  def int_nvvm_f2i_rm : GCCBuiltin<"__nvvm_f2i_rm">,
      DefaultAttrsIntrinsic<[llvm_i32_ty], [llvm_float_ty], [IntrNoMem, IntrSpeculatable]>;
  def int_nvvm_f2i_rp_ftz : GCCBuiltin<"__nvvm_f2i_rp_ftz">,
      DefaultAttrsIntrinsic<[llvm_i32_ty], [llvm_float_ty], [IntrNoMem, IntrSpeculatable]>;
  def int_nvvm_f2i_rp : GCCBuiltin<"__nvvm_f2i_rp">,
      DefaultAttrsIntrinsic<[llvm_i32_ty], [llvm_float_ty], [IntrNoMem, IntrSpeculatable]>;

  def int_nvvm_f2ui_rn_ftz : GCCBuiltin<"__nvvm_f2ui_rn_ftz">,
      DefaultAttrsIntrinsic<[llvm_i32_ty], [llvm_float_ty], [IntrNoMem, IntrSpeculatable]>;
  def int_nvvm_f2ui_rn : GCCBuiltin<"__nvvm_f2ui_rn">,
      DefaultAttrsIntrinsic<[llvm_i32_ty], [llvm_float_ty], [IntrNoMem, IntrSpeculatable]>;
  def int_nvvm_f2ui_rz_ftz : GCCBuiltin<"__nvvm_f2ui_rz_ftz">,
      DefaultAttrsIntrinsic<[llvm_i32_ty], [llvm_float_ty], [IntrNoMem, IntrSpeculatable]>;
  def int_nvvm_f2ui_rz : GCCBuiltin<"__nvvm_f2ui_rz">,
      DefaultAttrsIntrinsic<[llvm_i32_ty], [llvm_float_ty], [IntrNoMem, IntrSpeculatable]>;
  def int_nvvm_f2ui_rm_ftz : GCCBuiltin<"__nvvm_f2ui_rm_ftz">,
      DefaultAttrsIntrinsic<[llvm_i32_ty], [llvm_float_ty], [IntrNoMem, IntrSpeculatable]>;
  def int_nvvm_f2ui_rm : GCCBuiltin<"__nvvm_f2ui_rm">,
      DefaultAttrsIntrinsic<[llvm_i32_ty], [llvm_float_ty], [IntrNoMem, IntrSpeculatable]>;
  def int_nvvm_f2ui_rp_ftz : GCCBuiltin<"__nvvm_f2ui_rp_ftz">,
      DefaultAttrsIntrinsic<[llvm_i32_ty], [llvm_float_ty], [IntrNoMem, IntrSpeculatable]>;
  def int_nvvm_f2ui_rp : GCCBuiltin<"__nvvm_f2ui_rp">,
      DefaultAttrsIntrinsic<[llvm_i32_ty], [llvm_float_ty], [IntrNoMem, IntrSpeculatable]>;

  def int_nvvm_i2f_rn : GCCBuiltin<"__nvvm_i2f_rn">,
      DefaultAttrsIntrinsic<[llvm_float_ty], [llvm_i32_ty], [IntrNoMem, IntrSpeculatable]>;
  def int_nvvm_i2f_rz : GCCBuiltin<"__nvvm_i2f_rz">,
      DefaultAttrsIntrinsic<[llvm_float_ty], [llvm_i32_ty], [IntrNoMem, IntrSpeculatable]>;
  def int_nvvm_i2f_rm : GCCBuiltin<"__nvvm_i2f_rm">,
      DefaultAttrsIntrinsic<[llvm_float_ty], [llvm_i32_ty], [IntrNoMem, IntrSpeculatable]>;
  def int_nvvm_i2f_rp : GCCBuiltin<"__nvvm_i2f_rp">,
      DefaultAttrsIntrinsic<[llvm_float_ty], [llvm_i32_ty], [IntrNoMem, IntrSpeculatable]>;

  def int_nvvm_ui2f_rn : GCCBuiltin<"__nvvm_ui2f_rn">,
      DefaultAttrsIntrinsic<[llvm_float_ty], [llvm_i32_ty], [IntrNoMem, IntrSpeculatable]>;
  def int_nvvm_ui2f_rz : GCCBuiltin<"__nvvm_ui2f_rz">,
      DefaultAttrsIntrinsic<[llvm_float_ty], [llvm_i32_ty], [IntrNoMem, IntrSpeculatable]>;
  def int_nvvm_ui2f_rm : GCCBuiltin<"__nvvm_ui2f_rm">,
      DefaultAttrsIntrinsic<[llvm_float_ty], [llvm_i32_ty], [IntrNoMem, IntrSpeculatable]>;
  def int_nvvm_ui2f_rp : GCCBuiltin<"__nvvm_ui2f_rp">,
      DefaultAttrsIntrinsic<[llvm_float_ty], [llvm_i32_ty], [IntrNoMem, IntrSpeculatable]>;

  def int_nvvm_lohi_i2d : GCCBuiltin<"__nvvm_lohi_i2d">,
      DefaultAttrsIntrinsic<[llvm_double_ty], [llvm_i32_ty, llvm_i32_ty],
        [IntrNoMem, IntrSpeculatable, Commutative]>;

  def int_nvvm_d2i_lo : GCCBuiltin<"__nvvm_d2i_lo">,
      DefaultAttrsIntrinsic<[llvm_i32_ty], [llvm_double_ty], [IntrNoMem, IntrSpeculatable]>;
  def int_nvvm_d2i_hi : GCCBuiltin<"__nvvm_d2i_hi">,
      DefaultAttrsIntrinsic<[llvm_i32_ty], [llvm_double_ty], [IntrNoMem, IntrSpeculatable]>;

  def int_nvvm_f2ll_rn_ftz : GCCBuiltin<"__nvvm_f2ll_rn_ftz">,
      DefaultAttrsIntrinsic<[llvm_i64_ty], [llvm_float_ty], [IntrNoMem, IntrSpeculatable]>;
  def int_nvvm_f2ll_rn : GCCBuiltin<"__nvvm_f2ll_rn">,
      DefaultAttrsIntrinsic<[llvm_i64_ty], [llvm_float_ty], [IntrNoMem, IntrSpeculatable]>;
  def int_nvvm_f2ll_rz_ftz : GCCBuiltin<"__nvvm_f2ll_rz_ftz">,
      DefaultAttrsIntrinsic<[llvm_i64_ty], [llvm_float_ty], [IntrNoMem, IntrSpeculatable]>;
  def int_nvvm_f2ll_rz : GCCBuiltin<"__nvvm_f2ll_rz">,
      DefaultAttrsIntrinsic<[llvm_i64_ty], [llvm_float_ty], [IntrNoMem, IntrSpeculatable]>;
  def int_nvvm_f2ll_rm_ftz : GCCBuiltin<"__nvvm_f2ll_rm_ftz">,
      DefaultAttrsIntrinsic<[llvm_i64_ty], [llvm_float_ty], [IntrNoMem, IntrSpeculatable]>;
  def int_nvvm_f2ll_rm : GCCBuiltin<"__nvvm_f2ll_rm">,
      DefaultAttrsIntrinsic<[llvm_i64_ty], [llvm_float_ty], [IntrNoMem, IntrSpeculatable]>;
  def int_nvvm_f2ll_rp_ftz : GCCBuiltin<"__nvvm_f2ll_rp_ftz">,
      DefaultAttrsIntrinsic<[llvm_i64_ty], [llvm_float_ty], [IntrNoMem, IntrSpeculatable]>;
  def int_nvvm_f2ll_rp : GCCBuiltin<"__nvvm_f2ll_rp">,
      DefaultAttrsIntrinsic<[llvm_i64_ty], [llvm_float_ty], [IntrNoMem, IntrSpeculatable]>;

  def int_nvvm_f2ull_rn_ftz : GCCBuiltin<"__nvvm_f2ull_rn_ftz">,
      DefaultAttrsIntrinsic<[llvm_i64_ty], [llvm_float_ty], [IntrNoMem, IntrSpeculatable]>;
  def int_nvvm_f2ull_rn : GCCBuiltin<"__nvvm_f2ull_rn">,
      DefaultAttrsIntrinsic<[llvm_i64_ty], [llvm_float_ty], [IntrNoMem, IntrSpeculatable]>;
  def int_nvvm_f2ull_rz_ftz : GCCBuiltin<"__nvvm_f2ull_rz_ftz">,
      DefaultAttrsIntrinsic<[llvm_i64_ty], [llvm_float_ty], [IntrNoMem, IntrSpeculatable]>;
  def int_nvvm_f2ull_rz : GCCBuiltin<"__nvvm_f2ull_rz">,
      DefaultAttrsIntrinsic<[llvm_i64_ty], [llvm_float_ty], [IntrNoMem, IntrSpeculatable]>;
  def int_nvvm_f2ull_rm_ftz : GCCBuiltin<"__nvvm_f2ull_rm_ftz">,
      DefaultAttrsIntrinsic<[llvm_i64_ty], [llvm_float_ty], [IntrNoMem, IntrSpeculatable]>;
  def int_nvvm_f2ull_rm : GCCBuiltin<"__nvvm_f2ull_rm">,
      DefaultAttrsIntrinsic<[llvm_i64_ty], [llvm_float_ty], [IntrNoMem, IntrSpeculatable]>;
  def int_nvvm_f2ull_rp_ftz : GCCBuiltin<"__nvvm_f2ull_rp_ftz">,
      DefaultAttrsIntrinsic<[llvm_i64_ty], [llvm_float_ty], [IntrNoMem, IntrSpeculatable]>;
  def int_nvvm_f2ull_rp : GCCBuiltin<"__nvvm_f2ull_rp">,
      DefaultAttrsIntrinsic<[llvm_i64_ty], [llvm_float_ty], [IntrNoMem, IntrSpeculatable]>;

  def int_nvvm_d2ll_rn : GCCBuiltin<"__nvvm_d2ll_rn">,
      DefaultAttrsIntrinsic<[llvm_i64_ty], [llvm_double_ty], [IntrNoMem, IntrSpeculatable]>;
  def int_nvvm_d2ll_rz : GCCBuiltin<"__nvvm_d2ll_rz">,
      DefaultAttrsIntrinsic<[llvm_i64_ty], [llvm_double_ty], [IntrNoMem, IntrSpeculatable]>;
  def int_nvvm_d2ll_rm : GCCBuiltin<"__nvvm_d2ll_rm">,
      DefaultAttrsIntrinsic<[llvm_i64_ty], [llvm_double_ty], [IntrNoMem, IntrSpeculatable]>;
  def int_nvvm_d2ll_rp : GCCBuiltin<"__nvvm_d2ll_rp">,
      DefaultAttrsIntrinsic<[llvm_i64_ty], [llvm_double_ty], [IntrNoMem, IntrSpeculatable]>;

  def int_nvvm_d2ull_rn : GCCBuiltin<"__nvvm_d2ull_rn">,
      DefaultAttrsIntrinsic<[llvm_i64_ty], [llvm_double_ty], [IntrNoMem, IntrSpeculatable]>;
  def int_nvvm_d2ull_rz : GCCBuiltin<"__nvvm_d2ull_rz">,
      DefaultAttrsIntrinsic<[llvm_i64_ty], [llvm_double_ty], [IntrNoMem, IntrSpeculatable]>;
  def int_nvvm_d2ull_rm : GCCBuiltin<"__nvvm_d2ull_rm">,
      DefaultAttrsIntrinsic<[llvm_i64_ty], [llvm_double_ty], [IntrNoMem, IntrSpeculatable]>;
  def int_nvvm_d2ull_rp : GCCBuiltin<"__nvvm_d2ull_rp">,
      DefaultAttrsIntrinsic<[llvm_i64_ty], [llvm_double_ty], [IntrNoMem, IntrSpeculatable]>;

  def int_nvvm_ll2f_rn : GCCBuiltin<"__nvvm_ll2f_rn">,
      DefaultAttrsIntrinsic<[llvm_float_ty], [llvm_i64_ty], [IntrNoMem, IntrSpeculatable]>;
  def int_nvvm_ll2f_rz : GCCBuiltin<"__nvvm_ll2f_rz">,
      DefaultAttrsIntrinsic<[llvm_float_ty], [llvm_i64_ty], [IntrNoMem, IntrSpeculatable]>;
  def int_nvvm_ll2f_rm : GCCBuiltin<"__nvvm_ll2f_rm">,
      DefaultAttrsIntrinsic<[llvm_float_ty], [llvm_i64_ty], [IntrNoMem, IntrSpeculatable]>;
  def int_nvvm_ll2f_rp : GCCBuiltin<"__nvvm_ll2f_rp">,
      DefaultAttrsIntrinsic<[llvm_float_ty], [llvm_i64_ty], [IntrNoMem, IntrSpeculatable]>;
  def int_nvvm_ull2f_rn : GCCBuiltin<"__nvvm_ull2f_rn">,
      DefaultAttrsIntrinsic<[llvm_float_ty], [llvm_i64_ty], [IntrNoMem, IntrSpeculatable]>;
  def int_nvvm_ull2f_rz : GCCBuiltin<"__nvvm_ull2f_rz">,
      DefaultAttrsIntrinsic<[llvm_float_ty], [llvm_i64_ty], [IntrNoMem, IntrSpeculatable]>;
  def int_nvvm_ull2f_rm : GCCBuiltin<"__nvvm_ull2f_rm">,
      DefaultAttrsIntrinsic<[llvm_float_ty], [llvm_i64_ty], [IntrNoMem, IntrSpeculatable]>;
  def int_nvvm_ull2f_rp : GCCBuiltin<"__nvvm_ull2f_rp">,
      DefaultAttrsIntrinsic<[llvm_float_ty], [llvm_i64_ty], [IntrNoMem, IntrSpeculatable]>;

  def int_nvvm_ll2d_rn : GCCBuiltin<"__nvvm_ll2d_rn">,
      DefaultAttrsIntrinsic<[llvm_double_ty], [llvm_i64_ty], [IntrNoMem, IntrSpeculatable]>;
  def int_nvvm_ll2d_rz : GCCBuiltin<"__nvvm_ll2d_rz">,
      DefaultAttrsIntrinsic<[llvm_double_ty], [llvm_i64_ty], [IntrNoMem, IntrSpeculatable]>;
  def int_nvvm_ll2d_rm : GCCBuiltin<"__nvvm_ll2d_rm">,
      DefaultAttrsIntrinsic<[llvm_double_ty], [llvm_i64_ty], [IntrNoMem, IntrSpeculatable]>;
  def int_nvvm_ll2d_rp : GCCBuiltin<"__nvvm_ll2d_rp">,
      DefaultAttrsIntrinsic<[llvm_double_ty], [llvm_i64_ty], [IntrNoMem, IntrSpeculatable]>;
  def int_nvvm_ull2d_rn : GCCBuiltin<"__nvvm_ull2d_rn">,
      DefaultAttrsIntrinsic<[llvm_double_ty], [llvm_i64_ty], [IntrNoMem, IntrSpeculatable]>;
  def int_nvvm_ull2d_rz : GCCBuiltin<"__nvvm_ull2d_rz">,
      DefaultAttrsIntrinsic<[llvm_double_ty], [llvm_i64_ty], [IntrNoMem, IntrSpeculatable]>;
  def int_nvvm_ull2d_rm : GCCBuiltin<"__nvvm_ull2d_rm">,
      DefaultAttrsIntrinsic<[llvm_double_ty], [llvm_i64_ty], [IntrNoMem, IntrSpeculatable]>;
  def int_nvvm_ull2d_rp : GCCBuiltin<"__nvvm_ull2d_rp">,
      DefaultAttrsIntrinsic<[llvm_double_ty], [llvm_i64_ty], [IntrNoMem, IntrSpeculatable]>;

  def int_nvvm_f2h_rn_ftz : GCCBuiltin<"__nvvm_f2h_rn_ftz">,
      DefaultAttrsIntrinsic<[llvm_i16_ty], [llvm_float_ty], [IntrNoMem, IntrSpeculatable]>;
  def int_nvvm_f2h_rn : GCCBuiltin<"__nvvm_f2h_rn">,
      DefaultAttrsIntrinsic<[llvm_i16_ty], [llvm_float_ty], [IntrNoMem, IntrSpeculatable]>;

  def int_nvvm_ff2bf16x2_rn : GCCBuiltin<"__nvvm_ff2bf16x2_rn">,
       Intrinsic<[llvm_i32_ty], [llvm_float_ty, llvm_float_ty], [IntrNoMem, IntrNoCallback]>;
  def int_nvvm_ff2bf16x2_rn_relu : GCCBuiltin<"__nvvm_ff2bf16x2_rn_relu">,
      Intrinsic<[llvm_i32_ty], [llvm_float_ty, llvm_float_ty], [IntrNoMem, IntrNoCallback]>;
  def int_nvvm_ff2bf16x2_rz : GCCBuiltin<"__nvvm_ff2bf16x2_rz">,
      Intrinsic<[llvm_i32_ty], [llvm_float_ty, llvm_float_ty], [IntrNoMem, IntrNoCallback]>;
  def int_nvvm_ff2bf16x2_rz_relu : GCCBuiltin<"__nvvm_ff2bf16x2_rz_relu">,
      Intrinsic<[llvm_i32_ty], [llvm_float_ty, llvm_float_ty], [IntrNoMem]>;

  def int_nvvm_ff2f16x2_rn : GCCBuiltin<"__nvvm_ff2f16x2_rn">,
      Intrinsic<[llvm_v2f16_ty], [llvm_float_ty, llvm_float_ty], [IntrNoMem, IntrNoCallback]>;
  def int_nvvm_ff2f16x2_rn_relu : GCCBuiltin<"__nvvm_ff2f16x2_rn_relu">,
      Intrinsic<[llvm_v2f16_ty], [llvm_float_ty, llvm_float_ty], [IntrNoMem, IntrNoCallback]>;
  def int_nvvm_ff2f16x2_rz : GCCBuiltin<"__nvvm_ff2f16x2_rz">,
      Intrinsic<[llvm_v2f16_ty], [llvm_float_ty, llvm_float_ty], [IntrNoMem, IntrNoCallback]>;
  def int_nvvm_ff2f16x2_rz_relu : GCCBuiltin<"__nvvm_ff2f16x2_rz_relu">,
      Intrinsic<[llvm_v2f16_ty], [llvm_float_ty, llvm_float_ty], [IntrNoMem, IntrNoCallback]>;

  def int_nvvm_f2bf16_rn : GCCBuiltin<"__nvvm_f2bf16_rn">,
      Intrinsic<[llvm_i16_ty], [llvm_float_ty], [IntrNoMem, IntrNoCallback]>;
  def int_nvvm_f2bf16_rn_relu : GCCBuiltin<"__nvvm_f2bf16_rn_relu">,
      Intrinsic<[llvm_i16_ty], [llvm_float_ty], [IntrNoMem, IntrNoCallback]>;
  def int_nvvm_f2bf16_rz : GCCBuiltin<"__nvvm_f2bf16_rz">,
      Intrinsic<[llvm_i16_ty], [llvm_float_ty], [IntrNoMem, IntrNoCallback]>;
  def int_nvvm_f2bf16_rz_relu : GCCBuiltin<"__nvvm_f2bf16_rz_relu">,
       Intrinsic<[llvm_i16_ty], [llvm_float_ty], [IntrNoMem, IntrNoCallback]>;

  def int_nvvm_f2tf32_rna : GCCBuiltin<"__nvvm_f2tf32_rna">,
      Intrinsic<[llvm_i32_ty], [llvm_float_ty], [IntrNoMem, IntrNoCallback]>;

//
// Bitcast
//

  def int_nvvm_bitcast_f2i : GCCBuiltin<"__nvvm_bitcast_f2i">,
      DefaultAttrsIntrinsic<[llvm_i32_ty], [llvm_float_ty], [IntrNoMem, IntrSpeculatable]>;
  def int_nvvm_bitcast_i2f : GCCBuiltin<"__nvvm_bitcast_i2f">,
      DefaultAttrsIntrinsic<[llvm_float_ty], [llvm_i32_ty], [IntrNoMem, IntrSpeculatable]>;

  def int_nvvm_bitcast_ll2d : GCCBuiltin<"__nvvm_bitcast_ll2d">,
      DefaultAttrsIntrinsic<[llvm_double_ty], [llvm_i64_ty], [IntrNoMem, IntrSpeculatable]>;
  def int_nvvm_bitcast_d2ll : GCCBuiltin<"__nvvm_bitcast_d2ll">,
      DefaultAttrsIntrinsic<[llvm_i64_ty], [llvm_double_ty], [IntrNoMem, IntrSpeculatable]>;

// FNS

  def int_nvvm_fns : GCCBuiltin<"__nvvm_fns">,
      DefaultAttrsIntrinsic<[llvm_i32_ty], [llvm_i32_ty, llvm_i32_ty, llvm_i32_ty],
                [IntrNoMem]>;

// Atomics not available as llvm intrinsics.
  def int_nvvm_atomic_load_inc_32 : Intrinsic<[llvm_i32_ty],
          [LLVMAnyPointerType<llvm_i32_ty>, llvm_i32_ty],
                                      [IntrArgMemOnly, IntrNoCallback, NoCapture<ArgIndex<0>>]>;
  def int_nvvm_atomic_load_dec_32 : Intrinsic<[llvm_i32_ty],
          [LLVMAnyPointerType<llvm_i32_ty>, llvm_i32_ty],
                                      [IntrArgMemOnly, IntrNoCallback, NoCapture<ArgIndex<0>>]>;

  class SCOPED_ATOMIC_ld_impl<LLVMType elty>
        : Intrinsic<[elty],
          [LLVMAnyPointerType<LLVMMatchType<0>>],
          [IntrArgMemOnly, NoCapture<ArgIndex<0>>]>;
  class SCOPED_ATOMIC_st_impl<LLVMType elty>
        : Intrinsic<[],
          [LLVMAnyPointerType<LLVMMatchType<0>>, elty],
          [IntrArgMemOnly, NoCapture<ArgIndex<0>>]>;
  class SCOPED_ATOMIC2_impl<LLVMType elty>
        : Intrinsic<[elty],
          [LLVMAnyPointerType<LLVMMatchType<0>>, LLVMMatchType<0>],
          [IntrArgMemOnly, IntrNoCallback, NoCapture<ArgIndex<0>>]>;
  class SCOPED_ATOMIC3_impl<LLVMType elty>
        : Intrinsic<[elty],
          [LLVMAnyPointerType<LLVMMatchType<0>>, LLVMMatchType<0>,
           LLVMMatchType<0>],
          [IntrArgMemOnly, IntrNoCallback, NoCapture<ArgIndex<0>>]>;

  multiclass PTXAtomicWithScope_ld<LLVMType elty> {
    def "" : SCOPED_ATOMIC_ld_impl<elty>;
    def _cta : SCOPED_ATOMIC_ld_impl<elty>;
    def _sys : SCOPED_ATOMIC_ld_impl<elty>;
  }
  multiclass PTXAtomicWithScope_st<LLVMType elty> {
    def "" : SCOPED_ATOMIC_st_impl<elty>;
    def _cta : SCOPED_ATOMIC_st_impl<elty>;
    def _sys : SCOPED_ATOMIC_st_impl<elty>;
  }
  multiclass PTXAtomicWithScope2<LLVMType elty> {
    def "" : SCOPED_ATOMIC2_impl<elty>;
    def _cta : SCOPED_ATOMIC2_impl<elty>;
    def _sys : SCOPED_ATOMIC2_impl<elty>;
  }
  multiclass PTXAtomicWithScope3<LLVMType elty> {
    def "" : SCOPED_ATOMIC3_impl<elty>;
    def _cta : SCOPED_ATOMIC3_impl<elty>;
    def _sys : SCOPED_ATOMIC3_impl<elty>;
  }
  multiclass PTXLdWithScope_sem<LLVMType elty> {
    defm "": PTXAtomicWithScope_ld<elty>;
    defm _acquire: PTXAtomicWithScope_ld<elty>;
    def _volatile: SCOPED_ATOMIC_ld_impl<elty>;
  }
  multiclass PTXStWithScope_sem<LLVMType elty> {
    defm "": PTXAtomicWithScope_st<elty>;
    defm _release: PTXAtomicWithScope_st<elty>;
    def _volatile: SCOPED_ATOMIC_st_impl<elty>;
  }
  multiclass PTXAtomicWithScope2_sem<LLVMType elty> {
    defm "": PTXAtomicWithScope2<elty>;
    defm _acquire: PTXAtomicWithScope2<elty>;
    defm _release: PTXAtomicWithScope2<elty>;
    defm _acq_rel: PTXAtomicWithScope2<elty>;
  }
  multiclass PTXAtomicWithScope3_sem<LLVMType elty> {
    defm "": PTXAtomicWithScope3<elty>;
    defm _acquire: PTXAtomicWithScope3<elty>;
    defm _release: PTXAtomicWithScope3<elty>;
    defm _acq_rel: PTXAtomicWithScope3<elty>;
  }
  multiclass PTXLdWithScope_fi {
    defm _f: PTXLdWithScope_sem<llvm_anyfloat_ty>;
    defm _i: PTXLdWithScope_sem<llvm_anyint_ty>;
  }
  multiclass PTXStWithScope_fi {
    defm _f: PTXStWithScope_sem<llvm_anyfloat_ty>;
    defm _i: PTXStWithScope_sem<llvm_anyint_ty>;
  }
  multiclass PTXAtomicWithScope2_fi {
    defm _f: PTXAtomicWithScope2_sem<llvm_anyfloat_ty>;
    defm _i: PTXAtomicWithScope2_sem<llvm_anyint_ty>;
  }
  multiclass PTXAtomicWithScope3_fi {
    defm _f: PTXAtomicWithScope3_sem<llvm_anyfloat_ty>;
    defm _i: PTXAtomicWithScope3_sem<llvm_anyint_ty>;
  }
  defm int_nvvm_ld_gen   : PTXLdWithScope_fi;
  defm int_nvvm_st_gen   : PTXStWithScope_fi;
  defm int_nvvm_atomic_add_gen   : PTXAtomicWithScope2_fi;
  defm int_nvvm_atomic_inc_gen_i : PTXAtomicWithScope2_sem<llvm_anyint_ty>;
  defm int_nvvm_atomic_dec_gen_i : PTXAtomicWithScope2_sem<llvm_anyint_ty>;
  defm int_nvvm_atomic_exch_gen: PTXAtomicWithScope2_fi;
  defm int_nvvm_atomic_xor_gen_i : PTXAtomicWithScope2_sem<llvm_anyint_ty>;
  defm int_nvvm_atomic_max_gen_i : PTXAtomicWithScope2_sem<llvm_anyint_ty>;
  defm int_nvvm_atomic_max_gen_ui: PTXAtomicWithScope2_sem<llvm_anyint_ty>;
  defm int_nvvm_atomic_min_gen_i : PTXAtomicWithScope2_sem<llvm_anyint_ty>;
  defm int_nvvm_atomic_min_gen_ui: PTXAtomicWithScope2_sem<llvm_anyint_ty>;
  defm int_nvvm_atomic_or_gen_i  : PTXAtomicWithScope2_sem<llvm_anyint_ty>;
  defm int_nvvm_atomic_and_gen_i : PTXAtomicWithScope2_sem<llvm_anyint_ty>;
  defm int_nvvm_atomic_cas_gen : PTXAtomicWithScope3_fi;

  defm int_nvvm_ld_shared   : PTXLdWithScope_fi;
  defm int_nvvm_st_shared   : PTXStWithScope_fi;
  defm int_nvvm_atomic_add_shared   : PTXAtomicWithScope2_fi;
  defm int_nvvm_atomic_inc_shared_i : PTXAtomicWithScope2_sem<llvm_anyint_ty>;
  defm int_nvvm_atomic_dec_shared_i : PTXAtomicWithScope2_sem<llvm_anyint_ty>;
  defm int_nvvm_atomic_exch_shared: PTXAtomicWithScope2_fi;
  defm int_nvvm_atomic_xor_shared_i : PTXAtomicWithScope2_sem<llvm_anyint_ty>;
  defm int_nvvm_atomic_max_shared_i : PTXAtomicWithScope2_sem<llvm_anyint_ty>;
  defm int_nvvm_atomic_max_shared_ui: PTXAtomicWithScope2_sem<llvm_anyint_ty>;
  defm int_nvvm_atomic_min_shared_i : PTXAtomicWithScope2_sem<llvm_anyint_ty>;
  defm int_nvvm_atomic_min_shared_ui: PTXAtomicWithScope2_sem<llvm_anyint_ty>;
  defm int_nvvm_atomic_or_shared_i  : PTXAtomicWithScope2_sem<llvm_anyint_ty>;
  defm int_nvvm_atomic_and_shared_i : PTXAtomicWithScope2_sem<llvm_anyint_ty>;
  defm int_nvvm_atomic_cas_shared : PTXAtomicWithScope3_fi;
  
  defm int_nvvm_ld_global   : PTXLdWithScope_fi;
  defm int_nvvm_st_global   : PTXStWithScope_fi;
  defm int_nvvm_atomic_add_global   : PTXAtomicWithScope2_fi;
  defm int_nvvm_atomic_inc_global_i : PTXAtomicWithScope2_sem<llvm_anyint_ty>;
  defm int_nvvm_atomic_dec_global_i : PTXAtomicWithScope2_sem<llvm_anyint_ty>;
  defm int_nvvm_atomic_exch_global: PTXAtomicWithScope2_fi;
  defm int_nvvm_atomic_xor_global_i : PTXAtomicWithScope2_sem<llvm_anyint_ty>;
  defm int_nvvm_atomic_max_global_i : PTXAtomicWithScope2_sem<llvm_anyint_ty>;
  defm int_nvvm_atomic_max_global_ui: PTXAtomicWithScope2_sem<llvm_anyint_ty>;
  defm int_nvvm_atomic_min_global_i : PTXAtomicWithScope2_sem<llvm_anyint_ty>;
  defm int_nvvm_atomic_min_global_ui: PTXAtomicWithScope2_sem<llvm_anyint_ty>;
  defm int_nvvm_atomic_or_global_i  : PTXAtomicWithScope2_sem<llvm_anyint_ty>;
  defm int_nvvm_atomic_and_global_i : PTXAtomicWithScope2_sem<llvm_anyint_ty>;
  defm int_nvvm_atomic_cas_global : PTXAtomicWithScope3_fi;

// Bar.Sync

  // The builtin for "bar.sync 0" is called __syncthreads.  Unlike most of the
  // intrinsics in this file, this one is a user-facing API.
  def int_nvvm_barrier0 : GCCBuiltin<"__syncthreads">,
      Intrinsic<[], [], [IntrConvergent, IntrNoCallback]>;
  // Synchronize all threads in the CTA at barrier 'n'.
  def int_nvvm_barrier_n : GCCBuiltin<"__nvvm_bar_n">,
      Intrinsic<[], [llvm_i32_ty], [IntrConvergent, IntrNoCallback]>;
  // Synchronize 'm', a multiple of warp size, (arg 2) threads in
  // the CTA at barrier 'n' (arg 1).
  def int_nvvm_barrier : GCCBuiltin<"__nvvm_bar">,
      Intrinsic<[], [llvm_i32_ty, llvm_i32_ty], [IntrConvergent, IntrNoCallback]>;
  def int_nvvm_barrier0_popc : GCCBuiltin<"__nvvm_bar0_popc">,
      Intrinsic<[llvm_i32_ty], [llvm_i32_ty], [IntrConvergent, IntrNoCallback]>;
  def int_nvvm_barrier0_and : GCCBuiltin<"__nvvm_bar0_and">,
      Intrinsic<[llvm_i32_ty], [llvm_i32_ty], [IntrConvergent, IntrNoCallback]>;
  def int_nvvm_barrier0_or : GCCBuiltin<"__nvvm_bar0_or">,
      Intrinsic<[llvm_i32_ty], [llvm_i32_ty], [IntrConvergent, IntrNoCallback]>;

  def int_nvvm_bar_sync :
      Intrinsic<[], [llvm_i32_ty], [IntrConvergent, IntrNoCallback]>,
      GCCBuiltin<"__nvvm_bar_sync">;
  def int_nvvm_bar_warp_sync :
      Intrinsic<[], [llvm_i32_ty], [IntrConvergent, IntrNoCallback]>,
      GCCBuiltin<"__nvvm_bar_warp_sync">;

  // barrier.sync id[, cnt]
  def int_nvvm_barrier_sync :
      Intrinsic<[], [llvm_i32_ty], [IntrConvergent, IntrNoCallback]>,
      GCCBuiltin<"__nvvm_barrier_sync">;
  def int_nvvm_barrier_sync_cnt :
      Intrinsic<[], [llvm_i32_ty, llvm_i32_ty], [IntrConvergent, IntrNoCallback]>,
      GCCBuiltin<"__nvvm_barrier_sync_cnt">;

  // Membar
  def int_nvvm_membar_cta : GCCBuiltin<"__nvvm_membar_cta">,
      Intrinsic<[], [], [IntrNoCallback]>;
  def int_nvvm_membar_gl : GCCBuiltin<"__nvvm_membar_gl">,
      Intrinsic<[], [], [IntrNoCallback]>;
  def int_nvvm_membar_sys : GCCBuiltin<"__nvvm_membar_sys">,
      Intrinsic<[], [], [IntrNoCallback]>;

// Async Copy
def int_nvvm_cp_async_mbarrier_arrive :
    GCCBuiltin<"__nvvm_cp_async_mbarrier_arrive">,
    Intrinsic<[],[llvm_i64ptr_ty],[IntrConvergent, IntrNoCallback]>;
def int_nvvm_cp_async_mbarrier_arrive_shared :
    GCCBuiltin<"__nvvm_cp_async_mbarrier_arrive_shared">,
    Intrinsic<[],[llvm_shared_i64ptr_ty],[IntrConvergent, IntrNoCallback]>;
def int_nvvm_cp_async_mbarrier_arrive_noinc :
    GCCBuiltin<"__nvvm_cp_async_mbarrier_arrive_noinc">,
    Intrinsic<[],[llvm_i64ptr_ty],[IntrConvergent, IntrNoCallback]>;
def int_nvvm_cp_async_mbarrier_arrive_noinc_shared :
    GCCBuiltin<"__nvvm_cp_async_mbarrier_arrive_noinc_shared">,
    Intrinsic<[],[llvm_shared_i64ptr_ty],[IntrConvergent, IntrNoCallback]>;

def int_nvvm_cp_async_ca_shared_global_4 :
    GCCBuiltin<"__nvvm_cp_async_ca_shared_global_4">,
    Intrinsic<[],[llvm_shared_i8ptr_ty, llvm_global_i8ptr_ty],
    [IntrArgMemOnly, IntrNoCallback, NoAlias<ArgIndex<0>>, NoAlias<ArgIndex<1>>,
     WriteOnly<ArgIndex<0>>, ReadOnly<ArgIndex<1>>],
    "llvm.nvvm.cp.async.ca.shared.global.4">;
def int_nvvm_cp_async_ca_shared_global_8 :
    GCCBuiltin<"__nvvm_cp_async_ca_shared_global_8">,
    Intrinsic<[],[llvm_shared_i8ptr_ty, llvm_global_i8ptr_ty],
    [IntrArgMemOnly, IntrNoCallback, NoAlias<ArgIndex<0>>, NoAlias<ArgIndex<1>>,
     WriteOnly<ArgIndex<0>>, ReadOnly<ArgIndex<1>>],
    "llvm.nvvm.cp.async.ca.shared.global.8">;
def int_nvvm_cp_async_ca_shared_global_16 :
    GCCBuiltin<"__nvvm_cp_async_ca_shared_global_16">,
    Intrinsic<[],[llvm_shared_i8ptr_ty, llvm_global_i8ptr_ty],
    [IntrArgMemOnly, IntrNoCallback, NoAlias<ArgIndex<0>>, NoAlias<ArgIndex<1>>,
     WriteOnly<ArgIndex<0>>, ReadOnly<ArgIndex<1>>],
    "llvm.nvvm.cp.async.ca.shared.global.16">;
def int_nvvm_cp_async_cg_shared_global_16 :
    GCCBuiltin<"__nvvm_cp_async_cg_shared_global_16">,
    Intrinsic<[],[llvm_shared_i8ptr_ty, llvm_global_i8ptr_ty],
    [IntrArgMemOnly, IntrNoCallback, NoAlias<ArgIndex<0>>, NoAlias<ArgIndex<1>>,
     WriteOnly<ArgIndex<0>>, ReadOnly<ArgIndex<1>>],
    "llvm.nvvm.cp.async.cg.shared.global.16">;

def int_nvvm_cp_async_commit_group :
    GCCBuiltin<"__nvvm_cp_async_commit_group">,
    Intrinsic<[],[],[]>;

def int_nvvm_cp_async_wait_group :
    GCCBuiltin<"__nvvm_cp_async_wait_group">,
    Intrinsic<[],[llvm_i32_ty],[ImmArg<ArgIndex<0>>]>;

def int_nvvm_cp_async_wait_all :
    GCCBuiltin<"__nvvm_cp_async_wait_all">,
    Intrinsic<[],[],[]>;

// mbarrier
def int_nvvm_mbarrier_init : GCCBuiltin<"__nvvm_mbarrier_init">,
    Intrinsic<[],[llvm_i64ptr_ty, llvm_i32_ty],[IntrConvergent, IntrNoCallback]>;
def int_nvvm_mbarrier_init_shared :
    GCCBuiltin<"__nvvm_mbarrier_init_shared">,
    Intrinsic<[],[llvm_shared_i64ptr_ty, llvm_i32_ty],[IntrConvergent, IntrNoCallback]>;

def int_nvvm_mbarrier_inval : GCCBuiltin<"__nvvm_mbarrier_inval">,
    Intrinsic<[],[llvm_i64ptr_ty],
    [IntrConvergent, IntrWriteMem, IntrArgMemOnly, IntrNoCallback,
    WriteOnly<ArgIndex<0>>, NoCapture<ArgIndex<0>>]>;
def int_nvvm_mbarrier_inval_shared :
    GCCBuiltin<"__nvvm_mbarrier_inval_shared">,
    Intrinsic<[],[llvm_shared_i64ptr_ty],
    [IntrConvergent, IntrWriteMem, IntrArgMemOnly, IntrNoCallback,
    WriteOnly<ArgIndex<0>>, NoCapture<ArgIndex<0>>]>;

def int_nvvm_mbarrier_arrive : GCCBuiltin<"__nvvm_mbarrier_arrive">,
    Intrinsic<[llvm_i64_ty],[llvm_i64ptr_ty],[IntrConvergent, IntrNoCallback]>;
def int_nvvm_mbarrier_arrive_shared :
    GCCBuiltin<"__nvvm_mbarrier_arrive_shared">,
    Intrinsic<[llvm_i64_ty],[llvm_shared_i64ptr_ty],[IntrConvergent, IntrNoCallback]>;
def int_nvvm_mbarrier_arrive_noComplete :
    GCCBuiltin<"__nvvm_mbarrier_arrive_noComplete">,
    Intrinsic<[llvm_i64_ty],[llvm_i64ptr_ty, llvm_i32_ty],[IntrConvergent, IntrNoCallback]>;
def int_nvvm_mbarrier_arrive_noComplete_shared :
    GCCBuiltin<"__nvvm_mbarrier_arrive_noComplete_shared">,
    Intrinsic<[llvm_i64_ty],[llvm_shared_i64ptr_ty,
    llvm_i32_ty],[IntrConvergent, IntrNoCallback]>;

def int_nvvm_mbarrier_arrive_drop :
    GCCBuiltin<"__nvvm_mbarrier_arrive_drop">,
    Intrinsic<[llvm_i64_ty],[llvm_i64ptr_ty],[IntrConvergent, IntrNoCallback]>;
def int_nvvm_mbarrier_arrive_drop_shared :
    GCCBuiltin<"__nvvm_mbarrier_arrive_drop_shared">,
    Intrinsic<[llvm_i64_ty],[llvm_shared_i64ptr_ty],[IntrConvergent, IntrNoCallback]>;
def int_nvvm_mbarrier_arrive_drop_noComplete :
    GCCBuiltin<"__nvvm_mbarrier_arrive_drop_noComplete">,
    Intrinsic<[llvm_i64_ty],[llvm_i64ptr_ty, llvm_i32_ty],[IntrConvergent, IntrNoCallback]>;
def int_nvvm_mbarrier_arrive_drop_noComplete_shared :
    GCCBuiltin<"__nvvm_mbarrier_arrive_drop_noComplete_shared">,
    Intrinsic<[llvm_i64_ty],[llvm_shared_i64ptr_ty,
    llvm_i32_ty],[IntrConvergent, IntrNoCallback]>;

def int_nvvm_mbarrier_test_wait :
    GCCBuiltin<"__nvvm_mbarrier_test_wait">,
    Intrinsic<[llvm_i1_ty],[llvm_i64ptr_ty, llvm_i64_ty],[IntrConvergent, IntrNoCallback]>;
def int_nvvm_mbarrier_test_wait_shared :
    GCCBuiltin<"__nvvm_mbarrier_test_wait_shared">,
    Intrinsic<[llvm_i1_ty],[llvm_shared_i64ptr_ty, llvm_i64_ty],[IntrConvergent, IntrNoCallback]>;

def int_nvvm_mbarrier_pending_count :
    GCCBuiltin<"__nvvm_mbarrier_pending_count">,
    Intrinsic<[llvm_i32_ty],[llvm_i64_ty],[IntrNoMem, IntrConvergent, IntrNoCallback]>;

// Generated within nvvm. Use for ldu on sm_20 or later.  Second arg is the
// pointer's alignment.
def int_nvvm_ldu_global_i : Intrinsic<[llvm_anyint_ty],
  [LLVMAnyPointerType<LLVMMatchType<0>>, llvm_i32_ty],
  [IntrReadMem, IntrArgMemOnly, IntrNoCallback, NoCapture<ArgIndex<0>>],
  "llvm.nvvm.ldu.global.i">;
def int_nvvm_ldu_global_f : Intrinsic<[llvm_anyfloat_ty],
  [LLVMAnyPointerType<LLVMMatchType<0>>, llvm_i32_ty],
  [IntrReadMem, IntrArgMemOnly, IntrNoCallback, NoCapture<ArgIndex<0>>],
  "llvm.nvvm.ldu.global.f">;
def int_nvvm_ldu_global_p : Intrinsic<[llvm_anyptr_ty],
  [LLVMAnyPointerType<LLVMMatchType<0>>, llvm_i32_ty],
  [IntrReadMem, IntrArgMemOnly, IntrNoCallback, NoCapture<ArgIndex<0>>],
  "llvm.nvvm.ldu.global.p">;

// Generated within nvvm. Use for ldg on sm_35 or later.  Second arg is the
// pointer's alignment.
def int_nvvm_ldg_global_i : Intrinsic<[llvm_anyint_ty],
  [LLVMAnyPointerType<LLVMMatchType<0>>, llvm_i32_ty],
  [IntrReadMem, IntrArgMemOnly, IntrNoCallback, NoCapture<ArgIndex<0>>],
  "llvm.nvvm.ldg.global.i">;
def int_nvvm_ldg_global_f : Intrinsic<[llvm_anyfloat_ty],
  [LLVMAnyPointerType<LLVMMatchType<0>>, llvm_i32_ty],
  [IntrReadMem, IntrArgMemOnly, IntrNoCallback, NoCapture<ArgIndex<0>>],
  "llvm.nvvm.ldg.global.f">;
def int_nvvm_ldg_global_p : Intrinsic<[llvm_anyptr_ty],
  [LLVMAnyPointerType<LLVMMatchType<0>>, llvm_i32_ty],
  [IntrReadMem, IntrArgMemOnly, IntrNoCallback, NoCapture<ArgIndex<0>>],
  "llvm.nvvm.ldg.global.p">;

// Use for generic pointers
// - These intrinsics are used to convert address spaces.
// - The input pointer and output pointer must have the same type, except for
//   the address-space. (This restriction is not enforced here as there is
//   currently no way to describe it).
// - This complements the llvm bitcast, which can be used to cast one type
//   of pointer to another type of pointer, while the address space remains
//   the same.
def int_nvvm_ptr_local_to_gen: DefaultAttrsIntrinsic<[llvm_anyptr_ty],
                 [llvm_anyptr_ty], [IntrNoMem, IntrSpeculatable],
                 "llvm.nvvm.ptr.local.to.gen">;
def int_nvvm_ptr_shared_to_gen: DefaultAttrsIntrinsic<[llvm_anyptr_ty],
                 [llvm_anyptr_ty], [IntrNoMem, IntrSpeculatable],
                 "llvm.nvvm.ptr.shared.to.gen">;
def int_nvvm_ptr_global_to_gen: DefaultAttrsIntrinsic<[llvm_anyptr_ty],
                 [llvm_anyptr_ty], [IntrNoMem, IntrSpeculatable],
                 "llvm.nvvm.ptr.global.to.gen">;
def int_nvvm_ptr_constant_to_gen: DefaultAttrsIntrinsic<[llvm_anyptr_ty],
                 [llvm_anyptr_ty], [IntrNoMem, IntrSpeculatable],
                 "llvm.nvvm.ptr.constant.to.gen">;

def int_nvvm_ptr_gen_to_global: DefaultAttrsIntrinsic<[llvm_anyptr_ty],
                 [llvm_anyptr_ty], [IntrNoMem, IntrSpeculatable],
                 "llvm.nvvm.ptr.gen.to.global">;
def int_nvvm_ptr_gen_to_shared: DefaultAttrsIntrinsic<[llvm_anyptr_ty],
                 [llvm_anyptr_ty], [IntrNoMem, IntrSpeculatable],
                 "llvm.nvvm.ptr.gen.to.shared">;
def int_nvvm_ptr_gen_to_local: DefaultAttrsIntrinsic<[llvm_anyptr_ty],
                 [llvm_anyptr_ty], [IntrNoMem, IntrSpeculatable],
                 "llvm.nvvm.ptr.gen.to.local">;
def int_nvvm_ptr_gen_to_constant: DefaultAttrsIntrinsic<[llvm_anyptr_ty],
                 [llvm_anyptr_ty], [IntrNoMem, IntrSpeculatable],
                 "llvm.nvvm.ptr.gen.to.constant">;

// Used in nvvm internally to help address space opt and ptx code generation
// This is for params that are passed to kernel functions by pointer by-val.
def int_nvvm_ptr_gen_to_param: Intrinsic<[llvm_anyptr_ty],
                                     [llvm_anyptr_ty],
                                   [IntrNoMem, IntrSpeculatable, IntrNoCallback],
                                   "llvm.nvvm.ptr.gen.to.param">;

// Move intrinsics, used in nvvm internally

def int_nvvm_move_i16 : Intrinsic<[llvm_i16_ty], [llvm_i16_ty], [IntrNoMem],
  "llvm.nvvm.move.i16">;
def int_nvvm_move_i32 : Intrinsic<[llvm_i32_ty], [llvm_i32_ty], [IntrNoMem],
  "llvm.nvvm.move.i32">;
def int_nvvm_move_i64 : Intrinsic<[llvm_i64_ty], [llvm_i64_ty], [IntrNoMem],
  "llvm.nvvm.move.i64">;
def int_nvvm_move_float : Intrinsic<[llvm_float_ty], [llvm_float_ty],
  [IntrNoMem], "llvm.nvvm.move.float">;
def int_nvvm_move_double : Intrinsic<[llvm_double_ty], [llvm_double_ty],
  [IntrNoMem], "llvm.nvvm.move.double">;
def int_nvvm_move_ptr : Intrinsic<[llvm_anyptr_ty], [llvm_anyptr_ty],
  [IntrNoMem, NoCapture<ArgIndex<0>>], "llvm.nvvm.move.ptr">;


// For getting the handle from a texture or surface variable
def int_nvvm_texsurf_handle
  : Intrinsic<[llvm_i64_ty], [llvm_metadata_ty, llvm_any_i64ptr_ty],
              [IntrNoMem], "llvm.nvvm.texsurf.handle">;
def int_nvvm_texsurf_handle_internal
  : Intrinsic<[llvm_i64_ty], [llvm_anyptr_ty],
              [IntrNoMem], "llvm.nvvm.texsurf.handle.internal">;

/// Error / Warn
def int_nvvm_compiler_error :
    Intrinsic<[], [llvm_anyptr_ty], [], "llvm.nvvm.compiler.error">;
def int_nvvm_compiler_warn :
    Intrinsic<[], [llvm_anyptr_ty], [], "llvm.nvvm.compiler.warn">;

def int_nvvm_reflect :
  Intrinsic<[llvm_i32_ty], [llvm_anyptr_ty], [IntrNoMem], "llvm.nvvm.reflect">;

// isspacep.{const, global, local, shared}
def int_nvvm_isspacep_const
  : DefaultAttrsIntrinsic<[llvm_i1_ty], [llvm_ptr_ty], [IntrNoMem, IntrSpeculatable],
              "llvm.nvvm.isspacep.const">,
    GCCBuiltin<"__nvvm_isspacep_const">;
def int_nvvm_isspacep_global
  : DefaultAttrsIntrinsic<[llvm_i1_ty], [llvm_ptr_ty], [IntrNoMem, IntrSpeculatable],
              "llvm.nvvm.isspacep.global">,
    GCCBuiltin<"__nvvm_isspacep_global">;
def int_nvvm_isspacep_local
  : DefaultAttrsIntrinsic<[llvm_i1_ty], [llvm_ptr_ty], [IntrNoMem, IntrSpeculatable],
              "llvm.nvvm.isspacep.local">,
    GCCBuiltin<"__nvvm_isspacep_local">;
def int_nvvm_isspacep_shared
  : DefaultAttrsIntrinsic<[llvm_i1_ty], [llvm_ptr_ty], [IntrNoMem, IntrSpeculatable],
              "llvm.nvvm.isspacep.shared">,
    GCCBuiltin<"__nvvm_isspacep_shared">;

// Environment register read
def int_nvvm_read_ptx_sreg_envreg0
  : DefaultAttrsIntrinsic<[llvm_i32_ty], [], [IntrNoMem, IntrSpeculatable],
              "llvm.nvvm.read.ptx.sreg.envreg0">,
    GCCBuiltin<"__nvvm_read_ptx_sreg_envreg0">;
def int_nvvm_read_ptx_sreg_envreg1
  : DefaultAttrsIntrinsic<[llvm_i32_ty], [], [IntrNoMem, IntrSpeculatable],
              "llvm.nvvm.read.ptx.sreg.envreg1">,
    GCCBuiltin<"__nvvm_read_ptx_sreg_envreg1">;
def int_nvvm_read_ptx_sreg_envreg2
  : DefaultAttrsIntrinsic<[llvm_i32_ty], [], [IntrNoMem, IntrSpeculatable],
              "llvm.nvvm.read.ptx.sreg.envreg2">,
    GCCBuiltin<"__nvvm_read_ptx_sreg_envreg2">;
def int_nvvm_read_ptx_sreg_envreg3
  : DefaultAttrsIntrinsic<[llvm_i32_ty], [], [IntrNoMem, IntrSpeculatable],
              "llvm.nvvm.read.ptx.sreg.envreg3">,
    GCCBuiltin<"__nvvm_read_ptx_sreg_envreg3">;
def int_nvvm_read_ptx_sreg_envreg4
  : DefaultAttrsIntrinsic<[llvm_i32_ty], [], [IntrNoMem, IntrSpeculatable],
              "llvm.nvvm.read.ptx.sreg.envreg4">,
    GCCBuiltin<"__nvvm_read_ptx_sreg_envreg4">;
def int_nvvm_read_ptx_sreg_envreg5
  : DefaultAttrsIntrinsic<[llvm_i32_ty], [], [IntrNoMem, IntrSpeculatable],
              "llvm.nvvm.read.ptx.sreg.envreg5">,
    GCCBuiltin<"__nvvm_read_ptx_sreg_envreg5">;
def int_nvvm_read_ptx_sreg_envreg6
  : DefaultAttrsIntrinsic<[llvm_i32_ty], [], [IntrNoMem, IntrSpeculatable],
              "llvm.nvvm.read.ptx.sreg.envreg6">,
    GCCBuiltin<"__nvvm_read_ptx_sreg_envreg6">;
def int_nvvm_read_ptx_sreg_envreg7
  : DefaultAttrsIntrinsic<[llvm_i32_ty], [], [IntrNoMem, IntrSpeculatable],
              "llvm.nvvm.read.ptx.sreg.envreg7">,
    GCCBuiltin<"__nvvm_read_ptx_sreg_envreg7">;
def int_nvvm_read_ptx_sreg_envreg8
  : DefaultAttrsIntrinsic<[llvm_i32_ty], [], [IntrNoMem, IntrSpeculatable],
              "llvm.nvvm.read.ptx.sreg.envreg8">,
    GCCBuiltin<"__nvvm_read_ptx_sreg_envreg8">;
def int_nvvm_read_ptx_sreg_envreg9
  : DefaultAttrsIntrinsic<[llvm_i32_ty], [], [IntrNoMem, IntrSpeculatable],
              "llvm.nvvm.read.ptx.sreg.envreg9">,
    GCCBuiltin<"__nvvm_read_ptx_sreg_envreg9">;
def int_nvvm_read_ptx_sreg_envreg10
  : DefaultAttrsIntrinsic<[llvm_i32_ty], [], [IntrNoMem, IntrSpeculatable],
              "llvm.nvvm.read.ptx.sreg.envreg10">,
    GCCBuiltin<"__nvvm_read_ptx_sreg_envreg10">;
def int_nvvm_read_ptx_sreg_envreg11
  : DefaultAttrsIntrinsic<[llvm_i32_ty], [], [IntrNoMem, IntrSpeculatable],
              "llvm.nvvm.read.ptx.sreg.envreg11">,
    GCCBuiltin<"__nvvm_read_ptx_sreg_envreg11">;
def int_nvvm_read_ptx_sreg_envreg12
  : DefaultAttrsIntrinsic<[llvm_i32_ty], [], [IntrNoMem, IntrSpeculatable],
              "llvm.nvvm.read.ptx.sreg.envreg12">,
    GCCBuiltin<"__nvvm_read_ptx_sreg_envreg12">;
def int_nvvm_read_ptx_sreg_envreg13
  : DefaultAttrsIntrinsic<[llvm_i32_ty], [], [IntrNoMem, IntrSpeculatable],
              "llvm.nvvm.read.ptx.sreg.envreg13">,
    GCCBuiltin<"__nvvm_read_ptx_sreg_envreg13">;
def int_nvvm_read_ptx_sreg_envreg14
  : DefaultAttrsIntrinsic<[llvm_i32_ty], [], [IntrNoMem, IntrSpeculatable],
              "llvm.nvvm.read.ptx.sreg.envreg14">,
    GCCBuiltin<"__nvvm_read_ptx_sreg_envreg14">;
def int_nvvm_read_ptx_sreg_envreg15
  : DefaultAttrsIntrinsic<[llvm_i32_ty], [], [IntrNoMem, IntrSpeculatable],
              "llvm.nvvm.read.ptx.sreg.envreg15">,
    GCCBuiltin<"__nvvm_read_ptx_sreg_envreg15">;
def int_nvvm_read_ptx_sreg_envreg16
  : DefaultAttrsIntrinsic<[llvm_i32_ty], [], [IntrNoMem, IntrSpeculatable],
              "llvm.nvvm.read.ptx.sreg.envreg16">,
    GCCBuiltin<"__nvvm_read_ptx_sreg_envreg16">;
def int_nvvm_read_ptx_sreg_envreg17
  : DefaultAttrsIntrinsic<[llvm_i32_ty], [], [IntrNoMem, IntrSpeculatable],
              "llvm.nvvm.read.ptx.sreg.envreg17">,
    GCCBuiltin<"__nvvm_read_ptx_sreg_envreg17">;
def int_nvvm_read_ptx_sreg_envreg18
  : DefaultAttrsIntrinsic<[llvm_i32_ty], [], [IntrNoMem, IntrSpeculatable],
              "llvm.nvvm.read.ptx.sreg.envreg18">,
    GCCBuiltin<"__nvvm_read_ptx_sreg_envreg18">;
def int_nvvm_read_ptx_sreg_envreg19
  : DefaultAttrsIntrinsic<[llvm_i32_ty], [], [IntrNoMem, IntrSpeculatable],
              "llvm.nvvm.read.ptx.sreg.envreg19">,
    GCCBuiltin<"__nvvm_read_ptx_sreg_envreg19">;
def int_nvvm_read_ptx_sreg_envreg20
  : DefaultAttrsIntrinsic<[llvm_i32_ty], [], [IntrNoMem, IntrSpeculatable],
              "llvm.nvvm.read.ptx.sreg.envreg20">,
    GCCBuiltin<"__nvvm_read_ptx_sreg_envreg20">;
def int_nvvm_read_ptx_sreg_envreg21
  : DefaultAttrsIntrinsic<[llvm_i32_ty], [], [IntrNoMem, IntrSpeculatable],
              "llvm.nvvm.read.ptx.sreg.envreg21">,
    GCCBuiltin<"__nvvm_read_ptx_sreg_envreg21">;
def int_nvvm_read_ptx_sreg_envreg22
  : DefaultAttrsIntrinsic<[llvm_i32_ty], [], [IntrNoMem, IntrSpeculatable],
              "llvm.nvvm.read.ptx.sreg.envreg22">,
    GCCBuiltin<"__nvvm_read_ptx_sreg_envreg22">;
def int_nvvm_read_ptx_sreg_envreg23
  : DefaultAttrsIntrinsic<[llvm_i32_ty], [], [IntrNoMem, IntrSpeculatable],
              "llvm.nvvm.read.ptx.sreg.envreg23">,
    GCCBuiltin<"__nvvm_read_ptx_sreg_envreg23">;
def int_nvvm_read_ptx_sreg_envreg24
  : DefaultAttrsIntrinsic<[llvm_i32_ty], [], [IntrNoMem, IntrSpeculatable],
              "llvm.nvvm.read.ptx.sreg.envreg24">,
    GCCBuiltin<"__nvvm_read_ptx_sreg_envreg24">;
def int_nvvm_read_ptx_sreg_envreg25
  : DefaultAttrsIntrinsic<[llvm_i32_ty], [], [IntrNoMem, IntrSpeculatable],
              "llvm.nvvm.read.ptx.sreg.envreg25">,
    GCCBuiltin<"__nvvm_read_ptx_sreg_envreg25">;
def int_nvvm_read_ptx_sreg_envreg26
  : DefaultAttrsIntrinsic<[llvm_i32_ty], [], [IntrNoMem, IntrSpeculatable],
              "llvm.nvvm.read.ptx.sreg.envreg26">,
    GCCBuiltin<"__nvvm_read_ptx_sreg_envreg26">;
def int_nvvm_read_ptx_sreg_envreg27
  : DefaultAttrsIntrinsic<[llvm_i32_ty], [], [IntrNoMem, IntrSpeculatable],
              "llvm.nvvm.read.ptx.sreg.envreg27">,
    GCCBuiltin<"__nvvm_read_ptx_sreg_envreg27">;
def int_nvvm_read_ptx_sreg_envreg28
  : DefaultAttrsIntrinsic<[llvm_i32_ty], [], [IntrNoMem, IntrSpeculatable],
              "llvm.nvvm.read.ptx.sreg.envreg28">,
    GCCBuiltin<"__nvvm_read_ptx_sreg_envreg28">;
def int_nvvm_read_ptx_sreg_envreg29
  : DefaultAttrsIntrinsic<[llvm_i32_ty], [], [IntrNoMem, IntrSpeculatable],
              "llvm.nvvm.read.ptx.sreg.envreg29">,
    GCCBuiltin<"__nvvm_read_ptx_sreg_envreg29">;
def int_nvvm_read_ptx_sreg_envreg30
  : DefaultAttrsIntrinsic<[llvm_i32_ty], [], [IntrNoMem, IntrSpeculatable],
              "llvm.nvvm.read.ptx.sreg.envreg30">,
    GCCBuiltin<"__nvvm_read_ptx_sreg_envreg30">;
def int_nvvm_read_ptx_sreg_envreg31
  : DefaultAttrsIntrinsic<[llvm_i32_ty], [], [IntrNoMem, IntrSpeculatable],
              "llvm.nvvm.read.ptx.sreg.envreg31">,
    GCCBuiltin<"__nvvm_read_ptx_sreg_envreg31">;


// Texture Fetch
// texmode_independent
def int_nvvm_tex_1d_v4f32_s32
  : Intrinsic<[llvm_float_ty, llvm_float_ty, llvm_float_ty, llvm_float_ty],
              [llvm_i64_ty, llvm_i64_ty, llvm_i32_ty], [],
              "llvm.nvvm.tex.1d.v4f32.s32">;
def int_nvvm_tex_1d_v4f32_f32
  : Intrinsic<[llvm_float_ty, llvm_float_ty, llvm_float_ty, llvm_float_ty],
              [llvm_i64_ty, llvm_i64_ty, llvm_float_ty], [],
              "llvm.nvvm.tex.1d.v4f32.f32">;
def int_nvvm_tex_1d_level_v4f32_f32
  : Intrinsic<[llvm_float_ty, llvm_float_ty, llvm_float_ty, llvm_float_ty],
              [llvm_i64_ty, llvm_i64_ty, llvm_float_ty, llvm_float_ty], [],
              "llvm.nvvm.tex.1d.level.v4f32.f32">;
def int_nvvm_tex_1d_grad_v4f32_f32
  : Intrinsic<[llvm_float_ty, llvm_float_ty, llvm_float_ty, llvm_float_ty],
              [llvm_i64_ty, llvm_i64_ty, llvm_float_ty, llvm_float_ty,
               llvm_float_ty], [],
              "llvm.nvvm.tex.1d.grad.v4f32.f32">;
def int_nvvm_tex_1d_v4s32_s32
  : Intrinsic<[llvm_i32_ty, llvm_i32_ty, llvm_i32_ty, llvm_i32_ty],
              [llvm_i64_ty, llvm_i64_ty, llvm_i32_ty], [],
              "llvm.nvvm.tex.1d.v4s32.s32">;
def int_nvvm_tex_1d_v4s32_f32
  : Intrinsic<[llvm_i32_ty, llvm_i32_ty, llvm_i32_ty, llvm_i32_ty],
              [llvm_i64_ty, llvm_i64_ty, llvm_float_ty], [],
              "llvm.nvvm.tex.1d.v4s32.f32">;
def int_nvvm_tex_1d_level_v4s32_f32
  : Intrinsic<[llvm_i32_ty, llvm_i32_ty, llvm_i32_ty, llvm_i32_ty],
              [llvm_i64_ty, llvm_i64_ty, llvm_float_ty, llvm_float_ty], [],
              "llvm.nvvm.tex.1d.level.v4s32.f32">;
def int_nvvm_tex_1d_grad_v4s32_f32
  : Intrinsic<[llvm_i32_ty, llvm_i32_ty, llvm_i32_ty, llvm_i32_ty],
              [llvm_i64_ty, llvm_i64_ty, llvm_float_ty, llvm_float_ty,
               llvm_float_ty], [],
              "llvm.nvvm.tex.1d.grad.v4s32.f32">;
def int_nvvm_tex_1d_v4u32_s32
  : Intrinsic<[llvm_i32_ty, llvm_i32_ty, llvm_i32_ty, llvm_i32_ty],
              [llvm_i64_ty, llvm_i64_ty, llvm_i32_ty], [],
              "llvm.nvvm.tex.1d.v4u32.s32">;
def int_nvvm_tex_1d_v4u32_f32
  : Intrinsic<[llvm_i32_ty, llvm_i32_ty, llvm_i32_ty, llvm_i32_ty],
              [llvm_i64_ty, llvm_i64_ty, llvm_float_ty], [],
              "llvm.nvvm.tex.1d.v4u32.f32">;
def int_nvvm_tex_1d_level_v4u32_f32
  : Intrinsic<[llvm_i32_ty, llvm_i32_ty, llvm_i32_ty, llvm_i32_ty],
              [llvm_i64_ty, llvm_i64_ty, llvm_float_ty, llvm_float_ty], [],
              "llvm.nvvm.tex.1d.level.v4u32.f32">;
def int_nvvm_tex_1d_grad_v4u32_f32
  : Intrinsic<[llvm_i32_ty, llvm_i32_ty, llvm_i32_ty, llvm_i32_ty],
              [llvm_i64_ty, llvm_i64_ty, llvm_float_ty, llvm_float_ty,
               llvm_float_ty], [],
              "llvm.nvvm.tex.1d.grad.v4u32.f32">;

def int_nvvm_tex_1d_array_v4f32_s32
  : Intrinsic<[llvm_float_ty, llvm_float_ty, llvm_float_ty, llvm_float_ty],
              [llvm_i64_ty, llvm_i64_ty, llvm_i32_ty, llvm_i32_ty], [],
              "llvm.nvvm.tex.1d.array.v4f32.s32">;
def int_nvvm_tex_1d_array_v4f32_f32
  : Intrinsic<[llvm_float_ty, llvm_float_ty, llvm_float_ty, llvm_float_ty],
              [llvm_i64_ty, llvm_i64_ty, llvm_i32_ty, llvm_float_ty], [],
              "llvm.nvvm.tex.1d.array.v4f32.f32">;
def int_nvvm_tex_1d_array_level_v4f32_f32
  : Intrinsic<[llvm_float_ty, llvm_float_ty, llvm_float_ty, llvm_float_ty],
              [llvm_i64_ty, llvm_i64_ty, llvm_i32_ty, llvm_float_ty,
               llvm_float_ty], [],
              "llvm.nvvm.tex.1d.array.level.v4f32.f32">;
def int_nvvm_tex_1d_array_grad_v4f32_f32
  : Intrinsic<[llvm_float_ty, llvm_float_ty, llvm_float_ty, llvm_float_ty],
              [llvm_i64_ty, llvm_i64_ty, llvm_i32_ty, llvm_float_ty,
               llvm_float_ty, llvm_float_ty], [],
              "llvm.nvvm.tex.1d.array.grad.v4f32.f32">;
def int_nvvm_tex_1d_array_v4s32_s32
  : Intrinsic<[llvm_i32_ty, llvm_i32_ty, llvm_i32_ty, llvm_i32_ty],
              [llvm_i64_ty, llvm_i64_ty, llvm_i32_ty, llvm_i32_ty], [],
              "llvm.nvvm.tex.1d.array.v4s32.s32">;
def int_nvvm_tex_1d_array_v4s32_f32
  : Intrinsic<[llvm_i32_ty, llvm_i32_ty, llvm_i32_ty, llvm_i32_ty],
              [llvm_i64_ty, llvm_i64_ty, llvm_i32_ty, llvm_float_ty], [],
              "llvm.nvvm.tex.1d.array.v4s32.f32">;
def int_nvvm_tex_1d_array_level_v4s32_f32
  : Intrinsic<[llvm_i32_ty, llvm_i32_ty, llvm_i32_ty, llvm_i32_ty],
              [llvm_i64_ty, llvm_i64_ty, llvm_i32_ty, llvm_float_ty,
               llvm_float_ty], [],
              "llvm.nvvm.tex.1d.array.level.v4s32.f32">;
def int_nvvm_tex_1d_array_grad_v4s32_f32
  : Intrinsic<[llvm_i32_ty, llvm_i32_ty, llvm_i32_ty, llvm_i32_ty],
              [llvm_i64_ty, llvm_i64_ty, llvm_i32_ty, llvm_float_ty,
               llvm_float_ty, llvm_float_ty], [],
              "llvm.nvvm.tex.1d.array.grad.v4s32.f32">;
def int_nvvm_tex_1d_array_v4u32_s32
  : Intrinsic<[llvm_i32_ty, llvm_i32_ty, llvm_i32_ty, llvm_i32_ty],
              [llvm_i64_ty, llvm_i64_ty, llvm_i32_ty, llvm_i32_ty], [],
              "llvm.nvvm.tex.1d.array.v4u32.s32">;
def int_nvvm_tex_1d_array_v4u32_f32
  : Intrinsic<[llvm_i32_ty, llvm_i32_ty, llvm_i32_ty, llvm_i32_ty],
              [llvm_i64_ty, llvm_i64_ty, llvm_i32_ty, llvm_float_ty], [],
              "llvm.nvvm.tex.1d.array.v4u32.f32">;
def int_nvvm_tex_1d_array_level_v4u32_f32
  : Intrinsic<[llvm_i32_ty, llvm_i32_ty, llvm_i32_ty, llvm_i32_ty],
              [llvm_i64_ty, llvm_i64_ty, llvm_i32_ty, llvm_float_ty,
               llvm_float_ty], [],
              "llvm.nvvm.tex.1d.array.level.v4u32.f32">;
def int_nvvm_tex_1d_array_grad_v4u32_f32
  : Intrinsic<[llvm_i32_ty, llvm_i32_ty, llvm_i32_ty, llvm_i32_ty],
              [llvm_i64_ty, llvm_i64_ty, llvm_i32_ty, llvm_float_ty,
               llvm_float_ty, llvm_float_ty], [],
              "llvm.nvvm.tex.1d.array.grad.v4u32.f32">;

def int_nvvm_tex_2d_v4f32_s32
  : Intrinsic<[llvm_float_ty, llvm_float_ty, llvm_float_ty, llvm_float_ty],
              [llvm_i64_ty, llvm_i64_ty, llvm_i32_ty, llvm_i32_ty], [],
              "llvm.nvvm.tex.2d.v4f32.s32">;
def int_nvvm_tex_2d_v4f32_f32
  : Intrinsic<[llvm_float_ty, llvm_float_ty, llvm_float_ty, llvm_float_ty],
              [llvm_i64_ty, llvm_i64_ty, llvm_float_ty, llvm_float_ty], [],
              "llvm.nvvm.tex.2d.v4f32.f32">;
def int_nvvm_tex_2d_level_v4f32_f32
  : Intrinsic<[llvm_float_ty, llvm_float_ty, llvm_float_ty, llvm_float_ty],
              [llvm_i64_ty, llvm_i64_ty, llvm_float_ty, llvm_float_ty,
               llvm_float_ty], [],
              "llvm.nvvm.tex.2d.level.v4f32.f32">;
def int_nvvm_tex_2d_grad_v4f32_f32
  : Intrinsic<[llvm_float_ty, llvm_float_ty, llvm_float_ty, llvm_float_ty],
              [llvm_i64_ty, llvm_i64_ty, llvm_float_ty, llvm_float_ty,
               llvm_float_ty, llvm_float_ty, llvm_float_ty, llvm_float_ty], [],
              "llvm.nvvm.tex.2d.grad.v4f32.f32">;
def int_nvvm_tex_2d_v4s32_s32
  : Intrinsic<[llvm_i32_ty, llvm_i32_ty, llvm_i32_ty, llvm_i32_ty],
              [llvm_i64_ty, llvm_i64_ty, llvm_i32_ty, llvm_i32_ty], [],
              "llvm.nvvm.tex.2d.v4s32.s32">;
def int_nvvm_tex_2d_v4s32_f32
  : Intrinsic<[llvm_i32_ty, llvm_i32_ty, llvm_i32_ty, llvm_i32_ty],
              [llvm_i64_ty, llvm_i64_ty, llvm_float_ty, llvm_float_ty], [],
              "llvm.nvvm.tex.2d.v4s32.f32">;
def int_nvvm_tex_2d_level_v4s32_f32
  : Intrinsic<[llvm_i32_ty, llvm_i32_ty, llvm_i32_ty, llvm_i32_ty],
              [llvm_i64_ty, llvm_i64_ty, llvm_float_ty, llvm_float_ty,
               llvm_float_ty], [],
              "llvm.nvvm.tex.2d.level.v4s32.f32">;
def int_nvvm_tex_2d_grad_v4s32_f32
  : Intrinsic<[llvm_i32_ty, llvm_i32_ty, llvm_i32_ty, llvm_i32_ty],
              [llvm_i64_ty, llvm_i64_ty, llvm_float_ty, llvm_float_ty,
               llvm_float_ty, llvm_float_ty, llvm_float_ty, llvm_float_ty], [],
              "llvm.nvvm.tex.2d.grad.v4s32.f32">;
def int_nvvm_tex_2d_v4u32_s32
  : Intrinsic<[llvm_i32_ty, llvm_i32_ty, llvm_i32_ty, llvm_i32_ty],
              [llvm_i64_ty, llvm_i64_ty, llvm_i32_ty, llvm_i32_ty], [],
              "llvm.nvvm.tex.2d.v4u32.s32">;
def int_nvvm_tex_2d_v4u32_f32
  : Intrinsic<[llvm_i32_ty, llvm_i32_ty, llvm_i32_ty, llvm_i32_ty],
              [llvm_i64_ty, llvm_i64_ty, llvm_float_ty, llvm_float_ty], [],
              "llvm.nvvm.tex.2d.v4u32.f32">;
def int_nvvm_tex_2d_level_v4u32_f32
  : Intrinsic<[llvm_i32_ty, llvm_i32_ty, llvm_i32_ty, llvm_i32_ty],
              [llvm_i64_ty, llvm_i64_ty, llvm_float_ty, llvm_float_ty,
               llvm_float_ty], [],
              "llvm.nvvm.tex.2d.level.v4u32.f32">;
def int_nvvm_tex_2d_grad_v4u32_f32
  : Intrinsic<[llvm_i32_ty, llvm_i32_ty, llvm_i32_ty, llvm_i32_ty],
              [llvm_i64_ty, llvm_i64_ty, llvm_float_ty, llvm_float_ty,
               llvm_float_ty, llvm_float_ty, llvm_float_ty, llvm_float_ty], [],
              "llvm.nvvm.tex.2d.grad.v4u32.f32">;

def int_nvvm_tex_2d_array_v4f32_s32
  : Intrinsic<[llvm_float_ty, llvm_float_ty, llvm_float_ty, llvm_float_ty],
              [llvm_i64_ty, llvm_i64_ty, llvm_i32_ty, llvm_i32_ty,
               llvm_i32_ty], [],
              "llvm.nvvm.tex.2d.array.v4f32.s32">;
def int_nvvm_tex_2d_array_v4f32_f32
  : Intrinsic<[llvm_float_ty, llvm_float_ty, llvm_float_ty, llvm_float_ty],
              [llvm_i64_ty, llvm_i64_ty, llvm_i32_ty, llvm_float_ty,
               llvm_float_ty], [],
              "llvm.nvvm.tex.2d.array.v4f32.f32">;
def int_nvvm_tex_2d_array_level_v4f32_f32
  : Intrinsic<[llvm_float_ty, llvm_float_ty, llvm_float_ty, llvm_float_ty],
              [llvm_i64_ty, llvm_i64_ty, llvm_i32_ty, llvm_float_ty,
               llvm_float_ty, llvm_float_ty], [],
              "llvm.nvvm.tex.2d.array.level.v4f32.f32">;
def int_nvvm_tex_2d_array_grad_v4f32_f32
  : Intrinsic<[llvm_float_ty, llvm_float_ty, llvm_float_ty, llvm_float_ty],
              [llvm_i64_ty, llvm_i64_ty, llvm_i32_ty, llvm_float_ty,
               llvm_float_ty, llvm_float_ty, llvm_float_ty, llvm_float_ty,
               llvm_float_ty], [],
              "llvm.nvvm.tex.2d.array.grad.v4f32.f32">;
def int_nvvm_tex_2d_array_v4s32_s32
  : Intrinsic<[llvm_i32_ty, llvm_i32_ty, llvm_i32_ty, llvm_i32_ty],
              [llvm_i64_ty, llvm_i64_ty, llvm_i32_ty, llvm_i32_ty,
               llvm_i32_ty], [],
              "llvm.nvvm.tex.2d.array.v4s32.s32">;
def int_nvvm_tex_2d_array_v4s32_f32
  : Intrinsic<[llvm_i32_ty, llvm_i32_ty, llvm_i32_ty, llvm_i32_ty],
              [llvm_i64_ty, llvm_i64_ty, llvm_i32_ty, llvm_float_ty,
               llvm_float_ty], [],
              "llvm.nvvm.tex.2d.array.v4s32.f32">;
def int_nvvm_tex_2d_array_level_v4s32_f32
  : Intrinsic<[llvm_i32_ty, llvm_i32_ty, llvm_i32_ty, llvm_i32_ty],
              [llvm_i64_ty, llvm_i64_ty, llvm_i32_ty, llvm_float_ty,
               llvm_float_ty, llvm_float_ty], [],
              "llvm.nvvm.tex.2d.array.level.v4s32.f32">;
def int_nvvm_tex_2d_array_grad_v4s32_f32
  : Intrinsic<[llvm_i32_ty, llvm_i32_ty, llvm_i32_ty, llvm_i32_ty],
              [llvm_i64_ty, llvm_i64_ty, llvm_i32_ty, llvm_float_ty,
               llvm_float_ty, llvm_float_ty, llvm_float_ty, llvm_float_ty,
               llvm_float_ty], [],
              "llvm.nvvm.tex.2d.array.grad.v4s32.f32">;
def int_nvvm_tex_2d_array_v4u32_s32
  : Intrinsic<[llvm_i32_ty, llvm_i32_ty, llvm_i32_ty, llvm_i32_ty],
              [llvm_i64_ty, llvm_i64_ty, llvm_i32_ty, llvm_i32_ty,
               llvm_i32_ty], [],
              "llvm.nvvm.tex.2d.array.v4u32.s32">;
def int_nvvm_tex_2d_array_v4u32_f32
  : Intrinsic<[llvm_i32_ty, llvm_i32_ty, llvm_i32_ty, llvm_i32_ty],
              [llvm_i64_ty, llvm_i64_ty, llvm_i32_ty, llvm_float_ty,
               llvm_float_ty], [],
              "llvm.nvvm.tex.2d.array.v4u32.f32">;
def int_nvvm_tex_2d_array_level_v4u32_f32
  : Intrinsic<[llvm_i32_ty, llvm_i32_ty, llvm_i32_ty, llvm_i32_ty],
              [llvm_i64_ty, llvm_i64_ty, llvm_i32_ty, llvm_float_ty,
               llvm_float_ty, llvm_float_ty], [],
              "llvm.nvvm.tex.2d.array.level.v4u32.f32">;
def int_nvvm_tex_2d_array_grad_v4u32_f32
  : Intrinsic<[llvm_i32_ty, llvm_i32_ty, llvm_i32_ty, llvm_i32_ty],
              [llvm_i64_ty, llvm_i64_ty, llvm_i32_ty, llvm_float_ty,
               llvm_float_ty, llvm_float_ty, llvm_float_ty, llvm_float_ty,
               llvm_float_ty], [],
              "llvm.nvvm.tex.2d.array.grad.v4u32.f32">;

def int_nvvm_tex_3d_v4f32_s32
  : Intrinsic<[llvm_float_ty, llvm_float_ty, llvm_float_ty, llvm_float_ty],
              [llvm_i64_ty, llvm_i64_ty, llvm_i32_ty, llvm_i32_ty, llvm_i32_ty],
              [], "llvm.nvvm.tex.3d.v4f32.s32">;
def int_nvvm_tex_3d_v4f32_f32
  : Intrinsic<[llvm_float_ty, llvm_float_ty, llvm_float_ty, llvm_float_ty],
              [llvm_i64_ty, llvm_i64_ty, llvm_float_ty, llvm_float_ty,
               llvm_float_ty], [],
              "llvm.nvvm.tex.3d.v4f32.f32">;
def int_nvvm_tex_3d_level_v4f32_f32
  : Intrinsic<[llvm_float_ty, llvm_float_ty, llvm_float_ty, llvm_float_ty],
              [llvm_i64_ty, llvm_i64_ty, llvm_float_ty, llvm_float_ty,
               llvm_float_ty, llvm_float_ty], [],
              "llvm.nvvm.tex.3d.level.v4f32.f32">;
def int_nvvm_tex_3d_grad_v4f32_f32
  : Intrinsic<[llvm_float_ty, llvm_float_ty, llvm_float_ty, llvm_float_ty],
              [llvm_i64_ty, llvm_i64_ty, llvm_float_ty, llvm_float_ty,
               llvm_float_ty, llvm_float_ty, llvm_float_ty, llvm_float_ty,
               llvm_float_ty, llvm_float_ty, llvm_float_ty], [],
              "llvm.nvvm.tex.3d.grad.v4f32.f32">;
def int_nvvm_tex_3d_v4s32_s32
  : Intrinsic<[llvm_i32_ty, llvm_i32_ty, llvm_i32_ty, llvm_i32_ty],
              [llvm_i64_ty, llvm_i64_ty, llvm_i32_ty, llvm_i32_ty, llvm_i32_ty],
              [], "llvm.nvvm.tex.3d.v4s32.s32">;
def int_nvvm_tex_3d_v4s32_f32
  : Intrinsic<[llvm_i32_ty, llvm_i32_ty, llvm_i32_ty, llvm_i32_ty],
              [llvm_i64_ty, llvm_i64_ty, llvm_float_ty, llvm_float_ty,
               llvm_float_ty], [],
              "llvm.nvvm.tex.3d.v4s32.f32">;
def int_nvvm_tex_3d_level_v4s32_f32
  : Intrinsic<[llvm_i32_ty, llvm_i32_ty, llvm_i32_ty, llvm_i32_ty],
              [llvm_i64_ty, llvm_i64_ty, llvm_float_ty, llvm_float_ty,
               llvm_float_ty, llvm_float_ty], [],
              "llvm.nvvm.tex.3d.level.v4s32.f32">;
def int_nvvm_tex_3d_grad_v4s32_f32
  : Intrinsic<[llvm_i32_ty, llvm_i32_ty, llvm_i32_ty, llvm_i32_ty],
              [llvm_i64_ty, llvm_i64_ty, llvm_float_ty, llvm_float_ty,
               llvm_float_ty, llvm_float_ty, llvm_float_ty, llvm_float_ty,
               llvm_float_ty, llvm_float_ty, llvm_float_ty], [],
              "llvm.nvvm.tex.3d.grad.v4s32.f32">;
def int_nvvm_tex_3d_v4u32_s32
  : Intrinsic<[llvm_i32_ty, llvm_i32_ty, llvm_i32_ty, llvm_i32_ty],
              [llvm_i64_ty, llvm_i64_ty, llvm_i32_ty, llvm_i32_ty, llvm_i32_ty],
              [], "llvm.nvvm.tex.3d.v4u32.s32">;
def int_nvvm_tex_3d_v4u32_f32
  : Intrinsic<[llvm_i32_ty, llvm_i32_ty, llvm_i32_ty, llvm_i32_ty],
              [llvm_i64_ty, llvm_i64_ty, llvm_float_ty, llvm_float_ty,
               llvm_float_ty], [],
              "llvm.nvvm.tex.3d.v4u32.f32">;
def int_nvvm_tex_3d_level_v4u32_f32
  : Intrinsic<[llvm_i32_ty, llvm_i32_ty, llvm_i32_ty, llvm_i32_ty],
              [llvm_i64_ty, llvm_i64_ty, llvm_float_ty, llvm_float_ty,
               llvm_float_ty, llvm_float_ty], [],
              "llvm.nvvm.tex.3d.level.v4u32.f32">;
def int_nvvm_tex_3d_grad_v4u32_f32
  : Intrinsic<[llvm_i32_ty, llvm_i32_ty, llvm_i32_ty, llvm_i32_ty],
              [llvm_i64_ty, llvm_i64_ty, llvm_float_ty, llvm_float_ty,
               llvm_float_ty, llvm_float_ty, llvm_float_ty, llvm_float_ty,
               llvm_float_ty, llvm_float_ty, llvm_float_ty], [],
              "llvm.nvvm.tex.3d.grad.v4u32.f32">;

def int_nvvm_tex_cube_v4f32_f32
  : Intrinsic<[llvm_float_ty, llvm_float_ty, llvm_float_ty, llvm_float_ty],
              [llvm_i64_ty, llvm_i64_ty,
               llvm_float_ty, llvm_float_ty, llvm_float_ty], [],
              "llvm.nvvm.tex.cube.v4f32.f32">;
def int_nvvm_tex_cube_level_v4f32_f32
  : Intrinsic<[llvm_float_ty, llvm_float_ty, llvm_float_ty, llvm_float_ty],
              [llvm_i64_ty, llvm_i64_ty,
               llvm_float_ty, llvm_float_ty, llvm_float_ty, llvm_float_ty], [],
              "llvm.nvvm.tex.cube.level.v4f32.f32">;
def int_nvvm_tex_cube_v4s32_f32
  : Intrinsic<[llvm_i32_ty, llvm_i32_ty, llvm_i32_ty, llvm_i32_ty],
              [llvm_i64_ty, llvm_i64_ty,
               llvm_float_ty, llvm_float_ty, llvm_float_ty], [],
              "llvm.nvvm.tex.cube.v4s32.f32">;
def int_nvvm_tex_cube_level_v4s32_f32
  : Intrinsic<[llvm_i32_ty, llvm_i32_ty, llvm_i32_ty, llvm_i32_ty],
              [llvm_i64_ty, llvm_i64_ty,
               llvm_float_ty, llvm_float_ty, llvm_float_ty, llvm_float_ty], [],
              "llvm.nvvm.tex.cube.level.v4s32.f32">;
def int_nvvm_tex_cube_v4u32_f32
  : Intrinsic<[llvm_i32_ty, llvm_i32_ty, llvm_i32_ty, llvm_i32_ty],
              [llvm_i64_ty, llvm_i64_ty,
               llvm_float_ty, llvm_float_ty, llvm_float_ty], [],
              "llvm.nvvm.tex.cube.v4u32.f32">;
def int_nvvm_tex_cube_level_v4u32_f32
  : Intrinsic<[llvm_i32_ty, llvm_i32_ty, llvm_i32_ty, llvm_i32_ty],
              [llvm_i64_ty, llvm_i64_ty,
               llvm_float_ty, llvm_float_ty, llvm_float_ty, llvm_float_ty], [],
              "llvm.nvvm.tex.cube.level.v4u32.f32">;

def int_nvvm_tex_cube_array_v4f32_f32
  : Intrinsic<[llvm_float_ty, llvm_float_ty, llvm_float_ty, llvm_float_ty],
              [llvm_i64_ty, llvm_i64_ty, llvm_i32_ty,
               llvm_float_ty, llvm_float_ty, llvm_float_ty], [],
              "llvm.nvvm.tex.cube.array.v4f32.f32">;
def int_nvvm_tex_cube_array_level_v4f32_f32
  : Intrinsic<[llvm_float_ty, llvm_float_ty, llvm_float_ty, llvm_float_ty],
              [llvm_i64_ty, llvm_i64_ty, llvm_i32_ty,
               llvm_float_ty, llvm_float_ty, llvm_float_ty, llvm_float_ty], [],
              "llvm.nvvm.tex.cube.array.level.v4f32.f32">;
def int_nvvm_tex_cube_array_v4s32_f32
  : Intrinsic<[llvm_i32_ty, llvm_i32_ty, llvm_i32_ty, llvm_i32_ty],
              [llvm_i64_ty, llvm_i64_ty, llvm_i32_ty,
               llvm_float_ty, llvm_float_ty, llvm_float_ty], [],
              "llvm.nvvm.tex.cube.array.v4s32.f32">;
def int_nvvm_tex_cube_array_level_v4s32_f32
  : Intrinsic<[llvm_i32_ty, llvm_i32_ty, llvm_i32_ty, llvm_i32_ty],
              [llvm_i64_ty, llvm_i64_ty, llvm_i32_ty,
               llvm_float_ty, llvm_float_ty, llvm_float_ty, llvm_float_ty], [],
              "llvm.nvvm.tex.cube.array.level.v4s32.f32">;
def int_nvvm_tex_cube_array_v4u32_f32
  : Intrinsic<[llvm_i32_ty, llvm_i32_ty, llvm_i32_ty, llvm_i32_ty],
              [llvm_i64_ty, llvm_i64_ty, llvm_i32_ty,
               llvm_float_ty, llvm_float_ty, llvm_float_ty], [],
              "llvm.nvvm.tex.cube.array.v4u32.f32">;
def int_nvvm_tex_cube_array_level_v4u32_f32
  : Intrinsic<[llvm_i32_ty, llvm_i32_ty, llvm_i32_ty, llvm_i32_ty],
              [llvm_i64_ty, llvm_i64_ty, llvm_i32_ty,
               llvm_float_ty, llvm_float_ty, llvm_float_ty, llvm_float_ty], [],
              "llvm.nvvm.tex.cube.array.level.v4u32.f32">;

def int_nvvm_tld4_r_2d_v4f32_f32
  : Intrinsic<[llvm_float_ty, llvm_float_ty, llvm_float_ty, llvm_float_ty],
              [llvm_i64_ty, llvm_i64_ty, llvm_float_ty, llvm_float_ty], [],
              "llvm.nvvm.tld4.r.2d.v4f32.f32">;
def int_nvvm_tld4_g_2d_v4f32_f32
  : Intrinsic<[llvm_float_ty, llvm_float_ty, llvm_float_ty, llvm_float_ty],
              [llvm_i64_ty, llvm_i64_ty, llvm_float_ty, llvm_float_ty], [],
              "llvm.nvvm.tld4.g.2d.v4f32.f32">;
def int_nvvm_tld4_b_2d_v4f32_f32
  : Intrinsic<[llvm_float_ty, llvm_float_ty, llvm_float_ty, llvm_float_ty],
              [llvm_i64_ty, llvm_i64_ty, llvm_float_ty, llvm_float_ty], [],
              "llvm.nvvm.tld4.b.2d.v4f32.f32">;
def int_nvvm_tld4_a_2d_v4f32_f32
  : Intrinsic<[llvm_float_ty, llvm_float_ty, llvm_float_ty, llvm_float_ty],
              [llvm_i64_ty, llvm_i64_ty, llvm_float_ty, llvm_float_ty], [],
              "llvm.nvvm.tld4.a.2d.v4f32.f32">;
def int_nvvm_tld4_r_2d_v4s32_f32
  : Intrinsic<[llvm_i32_ty, llvm_i32_ty, llvm_i32_ty, llvm_i32_ty],
              [llvm_i64_ty, llvm_i64_ty, llvm_float_ty, llvm_float_ty], [],
              "llvm.nvvm.tld4.r.2d.v4s32.f32">;
def int_nvvm_tld4_g_2d_v4s32_f32
  : Intrinsic<[llvm_i32_ty, llvm_i32_ty, llvm_i32_ty, llvm_i32_ty],
              [llvm_i64_ty, llvm_i64_ty, llvm_float_ty, llvm_float_ty], [],
              "llvm.nvvm.tld4.g.2d.v4s32.f32">;
def int_nvvm_tld4_b_2d_v4s32_f32
  : Intrinsic<[llvm_i32_ty, llvm_i32_ty, llvm_i32_ty, llvm_i32_ty],
              [llvm_i64_ty, llvm_i64_ty, llvm_float_ty, llvm_float_ty], [],
              "llvm.nvvm.tld4.b.2d.v4s32.f32">;
def int_nvvm_tld4_a_2d_v4s32_f32
  : Intrinsic<[llvm_i32_ty, llvm_i32_ty, llvm_i32_ty, llvm_i32_ty],
              [llvm_i64_ty, llvm_i64_ty, llvm_float_ty, llvm_float_ty], [],
              "llvm.nvvm.tld4.a.2d.v4s32.f32">;
def int_nvvm_tld4_r_2d_v4u32_f32
  : Intrinsic<[llvm_i32_ty, llvm_i32_ty, llvm_i32_ty, llvm_i32_ty],
              [llvm_i64_ty, llvm_i64_ty, llvm_float_ty, llvm_float_ty], [],
              "llvm.nvvm.tld4.r.2d.v4u32.f32">;
def int_nvvm_tld4_g_2d_v4u32_f32
  : Intrinsic<[llvm_i32_ty, llvm_i32_ty, llvm_i32_ty, llvm_i32_ty],
              [llvm_i64_ty, llvm_i64_ty, llvm_float_ty, llvm_float_ty], [],
              "llvm.nvvm.tld4.g.2d.v4u32.f32">;
def int_nvvm_tld4_b_2d_v4u32_f32
  : Intrinsic<[llvm_i32_ty, llvm_i32_ty, llvm_i32_ty, llvm_i32_ty],
              [llvm_i64_ty, llvm_i64_ty, llvm_float_ty, llvm_float_ty], [],
              "llvm.nvvm.tld4.b.2d.v4u32.f32">;
def int_nvvm_tld4_a_2d_v4u32_f32
  : Intrinsic<[llvm_i32_ty, llvm_i32_ty, llvm_i32_ty, llvm_i32_ty],
              [llvm_i64_ty, llvm_i64_ty, llvm_float_ty, llvm_float_ty], [],
              "llvm.nvvm.tld4.a.2d.v4u32.f32">;


// texmode_unified
def int_nvvm_tex_unified_1d_v4f32_s32
  : Intrinsic<[llvm_float_ty, llvm_float_ty, llvm_float_ty, llvm_float_ty],
              [llvm_i64_ty, llvm_i32_ty], [],
              "llvm.nvvm.tex.unified.1d.v4f32.s32">;
def int_nvvm_tex_unified_1d_v4f32_f32
  : Intrinsic<[llvm_float_ty, llvm_float_ty, llvm_float_ty, llvm_float_ty],
              [llvm_i64_ty, llvm_float_ty], [],
              "llvm.nvvm.tex.unified.1d.v4f32.f32">;
def int_nvvm_tex_unified_1d_level_v4f32_f32
  : Intrinsic<[llvm_float_ty, llvm_float_ty, llvm_float_ty, llvm_float_ty],
              [llvm_i64_ty, llvm_float_ty, llvm_float_ty], [],
              "llvm.nvvm.tex.unified.1d.level.v4f32.f32">;
def int_nvvm_tex_unified_1d_grad_v4f32_f32
  : Intrinsic<[llvm_float_ty, llvm_float_ty, llvm_float_ty, llvm_float_ty],
              [llvm_i64_ty, llvm_float_ty, llvm_float_ty,
               llvm_float_ty], [],
              "llvm.nvvm.tex.unified.1d.grad.v4f32.f32">;
def int_nvvm_tex_unified_1d_v4s32_s32
  : Intrinsic<[llvm_i32_ty, llvm_i32_ty, llvm_i32_ty, llvm_i32_ty],
              [llvm_i64_ty, llvm_i32_ty], [],
              "llvm.nvvm.tex.unified.1d.v4s32.s32">;
def int_nvvm_tex_unified_1d_v4s32_f32
  : Intrinsic<[llvm_i32_ty, llvm_i32_ty, llvm_i32_ty, llvm_i32_ty],
              [llvm_i64_ty, llvm_float_ty], [],
              "llvm.nvvm.tex.unified.1d.v4s32.f32">;
def int_nvvm_tex_unified_1d_level_v4s32_f32
  : Intrinsic<[llvm_i32_ty, llvm_i32_ty, llvm_i32_ty, llvm_i32_ty],
              [llvm_i64_ty, llvm_float_ty, llvm_float_ty], [],
              "llvm.nvvm.tex.unified.1d.level.v4s32.f32">;
def int_nvvm_tex_unified_1d_grad_v4s32_f32
  : Intrinsic<[llvm_i32_ty, llvm_i32_ty, llvm_i32_ty, llvm_i32_ty],
              [llvm_i64_ty, llvm_float_ty, llvm_float_ty,
               llvm_float_ty], [],
              "llvm.nvvm.tex.unified.1d.grad.v4s32.f32">;
def int_nvvm_tex_unified_1d_v4u32_s32
  : Intrinsic<[llvm_i32_ty, llvm_i32_ty, llvm_i32_ty, llvm_i32_ty],
              [llvm_i64_ty, llvm_i32_ty], [],
              "llvm.nvvm.tex.unified.1d.v4u32.s32">;
def int_nvvm_tex_unified_1d_v4u32_f32
  : Intrinsic<[llvm_i32_ty, llvm_i32_ty, llvm_i32_ty, llvm_i32_ty],
              [llvm_i64_ty, llvm_float_ty], [],
              "llvm.nvvm.tex.unified.1d.v4u32.f32">;
def int_nvvm_tex_unified_1d_level_v4u32_f32
  : Intrinsic<[llvm_i32_ty, llvm_i32_ty, llvm_i32_ty, llvm_i32_ty],
              [llvm_i64_ty, llvm_float_ty, llvm_float_ty], [],
              "llvm.nvvm.tex.unified.1d.level.v4u32.f32">;
def int_nvvm_tex_unified_1d_grad_v4u32_f32
  : Intrinsic<[llvm_i32_ty, llvm_i32_ty, llvm_i32_ty, llvm_i32_ty],
              [llvm_i64_ty, llvm_float_ty, llvm_float_ty,
               llvm_float_ty], [],
              "llvm.nvvm.tex.unified.1d.grad.v4u32.f32">;

def int_nvvm_tex_unified_1d_array_v4f32_s32
  : Intrinsic<[llvm_float_ty, llvm_float_ty, llvm_float_ty, llvm_float_ty],
              [llvm_i64_ty, llvm_i32_ty, llvm_i32_ty], [],
              "llvm.nvvm.tex.unified.1d.array.v4f32.s32">;
def int_nvvm_tex_unified_1d_array_v4f32_f32
  : Intrinsic<[llvm_float_ty, llvm_float_ty, llvm_float_ty, llvm_float_ty],
              [llvm_i64_ty, llvm_i32_ty, llvm_float_ty], [],
              "llvm.nvvm.tex.unified.1d.array.v4f32.f32">;
def int_nvvm_tex_unified_1d_array_level_v4f32_f32
  : Intrinsic<[llvm_float_ty, llvm_float_ty, llvm_float_ty, llvm_float_ty],
              [llvm_i64_ty, llvm_i32_ty, llvm_float_ty,
               llvm_float_ty], [],
              "llvm.nvvm.tex.unified.1d.array.level.v4f32.f32">;
def int_nvvm_tex_unified_1d_array_grad_v4f32_f32
  : Intrinsic<[llvm_float_ty, llvm_float_ty, llvm_float_ty, llvm_float_ty],
              [llvm_i64_ty, llvm_i32_ty, llvm_float_ty,
               llvm_float_ty, llvm_float_ty], [],
              "llvm.nvvm.tex.unified.1d.array.grad.v4f32.f32">;
def int_nvvm_tex_unified_1d_array_v4s32_s32
  : Intrinsic<[llvm_i32_ty, llvm_i32_ty, llvm_i32_ty, llvm_i32_ty],
              [llvm_i64_ty, llvm_i32_ty, llvm_i32_ty], [],
              "llvm.nvvm.tex.unified.1d.array.v4s32.s32">;
def int_nvvm_tex_unified_1d_array_v4s32_f32
  : Intrinsic<[llvm_i32_ty, llvm_i32_ty, llvm_i32_ty, llvm_i32_ty],
              [llvm_i64_ty, llvm_i32_ty, llvm_float_ty], [],
              "llvm.nvvm.tex.unified.1d.array.v4s32.f32">;
def int_nvvm_tex_unified_1d_array_level_v4s32_f32
  : Intrinsic<[llvm_i32_ty, llvm_i32_ty, llvm_i32_ty, llvm_i32_ty],
              [llvm_i64_ty, llvm_i32_ty, llvm_float_ty,
               llvm_float_ty], [],
              "llvm.nvvm.tex.unified.1d.array.level.v4s32.f32">;
def int_nvvm_tex_unified_1d_array_grad_v4s32_f32
  : Intrinsic<[llvm_i32_ty, llvm_i32_ty, llvm_i32_ty, llvm_i32_ty],
              [llvm_i64_ty, llvm_i32_ty, llvm_float_ty,
               llvm_float_ty, llvm_float_ty], [],
              "llvm.nvvm.tex.unified.1d.array.grad.v4s32.f32">;
def int_nvvm_tex_unified_1d_array_v4u32_s32
  : Intrinsic<[llvm_i32_ty, llvm_i32_ty, llvm_i32_ty, llvm_i32_ty],
              [llvm_i64_ty, llvm_i32_ty, llvm_i32_ty], [],
              "llvm.nvvm.tex.unified.1d.array.v4u32.s32">;
def int_nvvm_tex_unified_1d_array_v4u32_f32
  : Intrinsic<[llvm_i32_ty, llvm_i32_ty, llvm_i32_ty, llvm_i32_ty],
              [llvm_i64_ty, llvm_i32_ty, llvm_float_ty], [],
              "llvm.nvvm.tex.unified.1d.array.v4u32.f32">;
def int_nvvm_tex_unified_1d_array_level_v4u32_f32
  : Intrinsic<[llvm_i32_ty, llvm_i32_ty, llvm_i32_ty, llvm_i32_ty],
              [llvm_i64_ty, llvm_i32_ty, llvm_float_ty,
               llvm_float_ty], [],
              "llvm.nvvm.tex.unified.1d.array.level.v4u32.f32">;
def int_nvvm_tex_unified_1d_array_grad_v4u32_f32
  : Intrinsic<[llvm_i32_ty, llvm_i32_ty, llvm_i32_ty, llvm_i32_ty],
              [llvm_i64_ty, llvm_i32_ty, llvm_float_ty,
               llvm_float_ty, llvm_float_ty], [],
              "llvm.nvvm.tex.unified.1d.array.grad.v4u32.f32">;

def int_nvvm_tex_unified_2d_v4f32_s32
  : Intrinsic<[llvm_float_ty, llvm_float_ty, llvm_float_ty, llvm_float_ty],
              [llvm_i64_ty, llvm_i32_ty, llvm_i32_ty], [],
              "llvm.nvvm.tex.unified.2d.v4f32.s32">;
def int_nvvm_tex_unified_2d_v4f32_f32
  : Intrinsic<[llvm_float_ty, llvm_float_ty, llvm_float_ty, llvm_float_ty],
              [llvm_i64_ty, llvm_float_ty, llvm_float_ty], [],
              "llvm.nvvm.tex.unified.2d.v4f32.f32">;
def int_nvvm_tex_unified_2d_level_v4f32_f32
  : Intrinsic<[llvm_float_ty, llvm_float_ty, llvm_float_ty, llvm_float_ty],
              [llvm_i64_ty, llvm_float_ty, llvm_float_ty,
               llvm_float_ty], [],
              "llvm.nvvm.tex.unified.2d.level.v4f32.f32">;
def int_nvvm_tex_unified_2d_grad_v4f32_f32
  : Intrinsic<[llvm_float_ty, llvm_float_ty, llvm_float_ty, llvm_float_ty],
              [llvm_i64_ty, llvm_float_ty, llvm_float_ty,
               llvm_float_ty, llvm_float_ty, llvm_float_ty, llvm_float_ty], [],
              "llvm.nvvm.tex.unified.2d.grad.v4f32.f32">;
def int_nvvm_tex_unified_2d_v4s32_s32
  : Intrinsic<[llvm_i32_ty, llvm_i32_ty, llvm_i32_ty, llvm_i32_ty],
              [llvm_i64_ty, llvm_i32_ty, llvm_i32_ty], [],
              "llvm.nvvm.tex.unified.2d.v4s32.s32">;
def int_nvvm_tex_unified_2d_v4s32_f32
  : Intrinsic<[llvm_i32_ty, llvm_i32_ty, llvm_i32_ty, llvm_i32_ty],
              [llvm_i64_ty, llvm_float_ty, llvm_float_ty], [],
              "llvm.nvvm.tex.unified.2d.v4s32.f32">;
def int_nvvm_tex_unified_2d_level_v4s32_f32
  : Intrinsic<[llvm_i32_ty, llvm_i32_ty, llvm_i32_ty, llvm_i32_ty],
              [llvm_i64_ty, llvm_float_ty, llvm_float_ty,
               llvm_float_ty], [],
              "llvm.nvvm.tex.unified.2d.level.v4s32.f32">;
def int_nvvm_tex_unified_2d_grad_v4s32_f32
  : Intrinsic<[llvm_i32_ty, llvm_i32_ty, llvm_i32_ty, llvm_i32_ty],
              [llvm_i64_ty, llvm_float_ty, llvm_float_ty,
               llvm_float_ty, llvm_float_ty, llvm_float_ty, llvm_float_ty], [],
              "llvm.nvvm.tex.unified.2d.grad.v4s32.f32">;
def int_nvvm_tex_unified_2d_v4u32_s32
  : Intrinsic<[llvm_i32_ty, llvm_i32_ty, llvm_i32_ty, llvm_i32_ty],
              [llvm_i64_ty, llvm_i32_ty, llvm_i32_ty], [],
              "llvm.nvvm.tex.unified.2d.v4u32.s32">;
def int_nvvm_tex_unified_2d_v4u32_f32
  : Intrinsic<[llvm_i32_ty, llvm_i32_ty, llvm_i32_ty, llvm_i32_ty],
              [llvm_i64_ty, llvm_float_ty, llvm_float_ty], [],
              "llvm.nvvm.tex.unified.2d.v4u32.f32">;
def int_nvvm_tex_unified_2d_level_v4u32_f32
  : Intrinsic<[llvm_i32_ty, llvm_i32_ty, llvm_i32_ty, llvm_i32_ty],
              [llvm_i64_ty, llvm_float_ty, llvm_float_ty,
               llvm_float_ty], [],
              "llvm.nvvm.tex.unified.2d.level.v4u32.f32">;
def int_nvvm_tex_unified_2d_grad_v4u32_f32
  : Intrinsic<[llvm_i32_ty, llvm_i32_ty, llvm_i32_ty, llvm_i32_ty],
              [llvm_i64_ty, llvm_float_ty, llvm_float_ty,
               llvm_float_ty, llvm_float_ty, llvm_float_ty, llvm_float_ty], [],
              "llvm.nvvm.tex.unified.2d.grad.v4u32.f32">;

def int_nvvm_tex_unified_2d_array_v4f32_s32
  : Intrinsic<[llvm_float_ty, llvm_float_ty, llvm_float_ty, llvm_float_ty],
              [llvm_i64_ty, llvm_i32_ty, llvm_i32_ty,
               llvm_i32_ty], [],
              "llvm.nvvm.tex.unified.2d.array.v4f32.s32">;
def int_nvvm_tex_unified_2d_array_v4f32_f32
  : Intrinsic<[llvm_float_ty, llvm_float_ty, llvm_float_ty, llvm_float_ty],
              [llvm_i64_ty, llvm_i32_ty, llvm_float_ty,
               llvm_float_ty], [],
              "llvm.nvvm.tex.unified.2d.array.v4f32.f32">;
def int_nvvm_tex_unified_2d_array_level_v4f32_f32
  : Intrinsic<[llvm_float_ty, llvm_float_ty, llvm_float_ty, llvm_float_ty],
              [llvm_i64_ty, llvm_i32_ty, llvm_float_ty,
               llvm_float_ty, llvm_float_ty], [],
              "llvm.nvvm.tex.unified.2d.array.level.v4f32.f32">;
def int_nvvm_tex_unified_2d_array_grad_v4f32_f32
  : Intrinsic<[llvm_float_ty, llvm_float_ty, llvm_float_ty, llvm_float_ty],
              [llvm_i64_ty, llvm_i32_ty, llvm_float_ty,
               llvm_float_ty, llvm_float_ty, llvm_float_ty, llvm_float_ty,
               llvm_float_ty], [],
              "llvm.nvvm.tex.unified.2d.array.grad.v4f32.f32">;
def int_nvvm_tex_unified_2d_array_v4s32_s32
  : Intrinsic<[llvm_i32_ty, llvm_i32_ty, llvm_i32_ty, llvm_i32_ty],
              [llvm_i64_ty, llvm_i32_ty, llvm_i32_ty,
               llvm_i32_ty], [],
              "llvm.nvvm.tex.unified.2d.array.v4s32.s32">;
def int_nvvm_tex_unified_2d_array_v4s32_f32
  : Intrinsic<[llvm_i32_ty, llvm_i32_ty, llvm_i32_ty, llvm_i32_ty],
              [llvm_i64_ty, llvm_i32_ty, llvm_float_ty,
               llvm_float_ty], [],
              "llvm.nvvm.tex.unified.2d.array.v4s32.f32">;
def int_nvvm_tex_unified_2d_array_level_v4s32_f32
  : Intrinsic<[llvm_i32_ty, llvm_i32_ty, llvm_i32_ty, llvm_i32_ty],
              [llvm_i64_ty, llvm_i32_ty, llvm_float_ty,
               llvm_float_ty, llvm_float_ty], [],
              "llvm.nvvm.tex.unified.2d.array.level.v4s32.f32">;
def int_nvvm_tex_unified_2d_array_grad_v4s32_f32
  : Intrinsic<[llvm_i32_ty, llvm_i32_ty, llvm_i32_ty, llvm_i32_ty],
              [llvm_i64_ty, llvm_i32_ty, llvm_float_ty,
               llvm_float_ty, llvm_float_ty, llvm_float_ty, llvm_float_ty,
               llvm_float_ty], [],
              "llvm.nvvm.tex.unified.2d.array.grad.v4s32.f32">;
def int_nvvm_tex_unified_2d_array_v4u32_s32
  : Intrinsic<[llvm_i32_ty, llvm_i32_ty, llvm_i32_ty, llvm_i32_ty],
              [llvm_i64_ty, llvm_i32_ty, llvm_i32_ty,
               llvm_i32_ty], [],
              "llvm.nvvm.tex.unified.2d.array.v4u32.s32">;
def int_nvvm_tex_unified_2d_array_v4u32_f32
  : Intrinsic<[llvm_i32_ty, llvm_i32_ty, llvm_i32_ty, llvm_i32_ty],
              [llvm_i64_ty, llvm_i32_ty, llvm_float_ty,
               llvm_float_ty], [],
              "llvm.nvvm.tex.unified.2d.array.v4u32.f32">;
def int_nvvm_tex_unified_2d_array_level_v4u32_f32
  : Intrinsic<[llvm_i32_ty, llvm_i32_ty, llvm_i32_ty, llvm_i32_ty],
              [llvm_i64_ty, llvm_i32_ty, llvm_float_ty,
               llvm_float_ty, llvm_float_ty], [],
              "llvm.nvvm.tex.unified.2d.array.level.v4u32.f32">;
def int_nvvm_tex_unified_2d_array_grad_v4u32_f32
  : Intrinsic<[llvm_i32_ty, llvm_i32_ty, llvm_i32_ty, llvm_i32_ty],
              [llvm_i64_ty, llvm_i32_ty, llvm_float_ty,
               llvm_float_ty, llvm_float_ty, llvm_float_ty, llvm_float_ty,
               llvm_float_ty], [],
              "llvm.nvvm.tex.unified.2d.array.grad.v4u32.f32">;

def int_nvvm_tex_unified_3d_v4f32_s32
  : Intrinsic<[llvm_float_ty, llvm_float_ty, llvm_float_ty, llvm_float_ty],
              [llvm_i64_ty, llvm_i32_ty, llvm_i32_ty, llvm_i32_ty],
              [], "llvm.nvvm.tex.unified.3d.v4f32.s32">;
def int_nvvm_tex_unified_3d_v4f32_f32
  : Intrinsic<[llvm_float_ty, llvm_float_ty, llvm_float_ty, llvm_float_ty],
              [llvm_i64_ty, llvm_float_ty, llvm_float_ty,
               llvm_float_ty], [],
              "llvm.nvvm.tex.unified.3d.v4f32.f32">;
def int_nvvm_tex_unified_3d_level_v4f32_f32
  : Intrinsic<[llvm_float_ty, llvm_float_ty, llvm_float_ty, llvm_float_ty],
              [llvm_i64_ty, llvm_float_ty, llvm_float_ty,
               llvm_float_ty, llvm_float_ty], [],
              "llvm.nvvm.tex.unified.3d.level.v4f32.f32">;
def int_nvvm_tex_unified_3d_grad_v4f32_f32
  : Intrinsic<[llvm_float_ty, llvm_float_ty, llvm_float_ty, llvm_float_ty],
              [llvm_i64_ty, llvm_float_ty, llvm_float_ty,
               llvm_float_ty, llvm_float_ty, llvm_float_ty, llvm_float_ty,
               llvm_float_ty, llvm_float_ty, llvm_float_ty], [],
              "llvm.nvvm.tex.unified.3d.grad.v4f32.f32">;
def int_nvvm_tex_unified_3d_v4s32_s32
  : Intrinsic<[llvm_i32_ty, llvm_i32_ty, llvm_i32_ty, llvm_i32_ty],
              [llvm_i64_ty, llvm_i32_ty, llvm_i32_ty, llvm_i32_ty],
              [], "llvm.nvvm.tex.unified.3d.v4s32.s32">;
def int_nvvm_tex_unified_3d_v4s32_f32
  : Intrinsic<[llvm_i32_ty, llvm_i32_ty, llvm_i32_ty, llvm_i32_ty],
              [llvm_i64_ty, llvm_float_ty, llvm_float_ty,
               llvm_float_ty], [],
              "llvm.nvvm.tex.unified.3d.v4s32.f32">;
def int_nvvm_tex_unified_3d_level_v4s32_f32
  : Intrinsic<[llvm_i32_ty, llvm_i32_ty, llvm_i32_ty, llvm_i32_ty],
              [llvm_i64_ty, llvm_float_ty, llvm_float_ty,
               llvm_float_ty, llvm_float_ty], [],
              "llvm.nvvm.tex.unified.3d.level.v4s32.f32">;
def int_nvvm_tex_unified_3d_grad_v4s32_f32
  : Intrinsic<[llvm_i32_ty, llvm_i32_ty, llvm_i32_ty, llvm_i32_ty],
              [llvm_i64_ty, llvm_float_ty, llvm_float_ty,
               llvm_float_ty, llvm_float_ty, llvm_float_ty, llvm_float_ty,
               llvm_float_ty, llvm_float_ty, llvm_float_ty], [],
              "llvm.nvvm.tex.unified.3d.grad.v4s32.f32">;
def int_nvvm_tex_unified_3d_v4u32_s32
  : Intrinsic<[llvm_i32_ty, llvm_i32_ty, llvm_i32_ty, llvm_i32_ty],
              [llvm_i64_ty, llvm_i32_ty, llvm_i32_ty, llvm_i32_ty],
              [], "llvm.nvvm.tex.unified.3d.v4u32.s32">;
def int_nvvm_tex_unified_3d_v4u32_f32
  : Intrinsic<[llvm_i32_ty, llvm_i32_ty, llvm_i32_ty, llvm_i32_ty],
              [llvm_i64_ty, llvm_float_ty, llvm_float_ty,
               llvm_float_ty], [],
              "llvm.nvvm.tex.unified.3d.v4u32.f32">;
def int_nvvm_tex_unified_3d_level_v4u32_f32
  : Intrinsic<[llvm_i32_ty, llvm_i32_ty, llvm_i32_ty, llvm_i32_ty],
              [llvm_i64_ty, llvm_float_ty, llvm_float_ty,
               llvm_float_ty, llvm_float_ty], [],
              "llvm.nvvm.tex.unified.3d.level.v4u32.f32">;
def int_nvvm_tex_unified_3d_grad_v4u32_f32
  : Intrinsic<[llvm_i32_ty, llvm_i32_ty, llvm_i32_ty, llvm_i32_ty],
              [llvm_i64_ty, llvm_float_ty, llvm_float_ty,
               llvm_float_ty, llvm_float_ty, llvm_float_ty, llvm_float_ty,
               llvm_float_ty, llvm_float_ty, llvm_float_ty], [],
              "llvm.nvvm.tex.unified.3d.grad.v4u32.f32">;

def int_nvvm_tex_unified_cube_v4f32_f32
  : Intrinsic<[llvm_float_ty, llvm_float_ty, llvm_float_ty, llvm_float_ty],
              [llvm_i64_ty,
               llvm_float_ty, llvm_float_ty, llvm_float_ty], [],
              "llvm.nvvm.tex.unified.cube.v4f32.f32">;
def int_nvvm_tex_unified_cube_level_v4f32_f32
  : Intrinsic<[llvm_float_ty, llvm_float_ty, llvm_float_ty, llvm_float_ty],
              [llvm_i64_ty,
               llvm_float_ty, llvm_float_ty, llvm_float_ty, llvm_float_ty], [],
              "llvm.nvvm.tex.unified.cube.level.v4f32.f32">;
def int_nvvm_tex_unified_cube_v4s32_f32
  : Intrinsic<[llvm_i32_ty, llvm_i32_ty, llvm_i32_ty, llvm_i32_ty],
              [llvm_i64_ty,
               llvm_float_ty, llvm_float_ty, llvm_float_ty], [],
              "llvm.nvvm.tex.unified.cube.v4s32.f32">;
def int_nvvm_tex_unified_cube_level_v4s32_f32
  : Intrinsic<[llvm_i32_ty, llvm_i32_ty, llvm_i32_ty, llvm_i32_ty],
              [llvm_i64_ty,
               llvm_float_ty, llvm_float_ty, llvm_float_ty, llvm_float_ty], [],
              "llvm.nvvm.tex.unified.cube.level.v4s32.f32">;
def int_nvvm_tex_unified_cube_v4u32_f32
  : Intrinsic<[llvm_i32_ty, llvm_i32_ty, llvm_i32_ty, llvm_i32_ty],
              [llvm_i64_ty,
               llvm_float_ty, llvm_float_ty, llvm_float_ty], [],
              "llvm.nvvm.tex.unified.cube.v4u32.f32">;
def int_nvvm_tex_unified_cube_level_v4u32_f32
  : Intrinsic<[llvm_i32_ty, llvm_i32_ty, llvm_i32_ty, llvm_i32_ty],
              [llvm_i64_ty,
               llvm_float_ty, llvm_float_ty, llvm_float_ty, llvm_float_ty], [],
              "llvm.nvvm.tex.unified.cube.level.v4u32.f32">;

def int_nvvm_tex_unified_cube_array_v4f32_f32
  : Intrinsic<[llvm_float_ty, llvm_float_ty, llvm_float_ty, llvm_float_ty],
              [llvm_i64_ty, llvm_i32_ty,
               llvm_float_ty, llvm_float_ty, llvm_float_ty], [],
              "llvm.nvvm.tex.unified.cube.array.v4f32.f32">;
def int_nvvm_tex_unified_cube_array_level_v4f32_f32
  : Intrinsic<[llvm_float_ty, llvm_float_ty, llvm_float_ty, llvm_float_ty],
              [llvm_i64_ty, llvm_i32_ty,
               llvm_float_ty, llvm_float_ty, llvm_float_ty, llvm_float_ty], [],
              "llvm.nvvm.tex.unified.cube.array.level.v4f32.f32">;
def int_nvvm_tex_unified_cube_array_v4s32_f32
  : Intrinsic<[llvm_i32_ty, llvm_i32_ty, llvm_i32_ty, llvm_i32_ty],
              [llvm_i64_ty, llvm_i32_ty,
               llvm_float_ty, llvm_float_ty, llvm_float_ty], [],
              "llvm.nvvm.tex.unified.cube.array.v4s32.f32">;
def int_nvvm_tex_unified_cube_array_level_v4s32_f32
  : Intrinsic<[llvm_i32_ty, llvm_i32_ty, llvm_i32_ty, llvm_i32_ty],
              [llvm_i64_ty, llvm_i32_ty,
               llvm_float_ty, llvm_float_ty, llvm_float_ty, llvm_float_ty], [],
              "llvm.nvvm.tex.unified.cube.array.level.v4s32.f32">;
def int_nvvm_tex_unified_cube_array_v4u32_f32
  : Intrinsic<[llvm_i32_ty, llvm_i32_ty, llvm_i32_ty, llvm_i32_ty],
              [llvm_i64_ty, llvm_i32_ty,
               llvm_float_ty, llvm_float_ty, llvm_float_ty], [],
              "llvm.nvvm.tex.unified.cube.array.v4u32.f32">;
def int_nvvm_tex_unified_cube_array_level_v4u32_f32
  : Intrinsic<[llvm_i32_ty, llvm_i32_ty, llvm_i32_ty, llvm_i32_ty],
              [llvm_i64_ty, llvm_i32_ty,
               llvm_float_ty, llvm_float_ty, llvm_float_ty, llvm_float_ty], [],
              "llvm.nvvm.tex.unified.cube.array.level.v4u32.f32">;

def int_nvvm_tld4_unified_r_2d_v4f32_f32
  : Intrinsic<[llvm_float_ty, llvm_float_ty, llvm_float_ty, llvm_float_ty],
              [llvm_i64_ty, llvm_float_ty, llvm_float_ty], [],
              "llvm.nvvm.tld4.unified.r.2d.v4f32.f32">;
def int_nvvm_tld4_unified_g_2d_v4f32_f32
  : Intrinsic<[llvm_float_ty, llvm_float_ty, llvm_float_ty, llvm_float_ty],
              [llvm_i64_ty, llvm_float_ty, llvm_float_ty], [],
              "llvm.nvvm.tld4.unified.g.2d.v4f32.f32">;
def int_nvvm_tld4_unified_b_2d_v4f32_f32
  : Intrinsic<[llvm_float_ty, llvm_float_ty, llvm_float_ty, llvm_float_ty],
              [llvm_i64_ty, llvm_float_ty, llvm_float_ty], [],
              "llvm.nvvm.tld4.unified.b.2d.v4f32.f32">;
def int_nvvm_tld4_unified_a_2d_v4f32_f32
  : Intrinsic<[llvm_float_ty, llvm_float_ty, llvm_float_ty, llvm_float_ty],
              [llvm_i64_ty, llvm_float_ty, llvm_float_ty], [],
              "llvm.nvvm.tld4.unified.a.2d.v4f32.f32">;
def int_nvvm_tld4_unified_r_2d_v4s32_f32
  : Intrinsic<[llvm_i32_ty, llvm_i32_ty, llvm_i32_ty, llvm_i32_ty],
              [llvm_i64_ty, llvm_float_ty, llvm_float_ty], [],
              "llvm.nvvm.tld4.unified.r.2d.v4s32.f32">;
def int_nvvm_tld4_unified_g_2d_v4s32_f32
  : Intrinsic<[llvm_i32_ty, llvm_i32_ty, llvm_i32_ty, llvm_i32_ty],
              [llvm_i64_ty, llvm_float_ty, llvm_float_ty], [],
              "llvm.nvvm.tld4.unified.g.2d.v4s32.f32">;
def int_nvvm_tld4_unified_b_2d_v4s32_f32
  : Intrinsic<[llvm_i32_ty, llvm_i32_ty, llvm_i32_ty, llvm_i32_ty],
              [llvm_i64_ty, llvm_float_ty, llvm_float_ty], [],
              "llvm.nvvm.tld4.unified.b.2d.v4s32.f32">;
def int_nvvm_tld4_unified_a_2d_v4s32_f32
  : Intrinsic<[llvm_i32_ty, llvm_i32_ty, llvm_i32_ty, llvm_i32_ty],
              [llvm_i64_ty, llvm_float_ty, llvm_float_ty], [],
              "llvm.nvvm.tld4.unified.a.2d.v4s32.f32">;
def int_nvvm_tld4_unified_r_2d_v4u32_f32
  : Intrinsic<[llvm_i32_ty, llvm_i32_ty, llvm_i32_ty, llvm_i32_ty],
              [llvm_i64_ty, llvm_float_ty, llvm_float_ty], [],
              "llvm.nvvm.tld4.unified.r.2d.v4u32.f32">;
def int_nvvm_tld4_unified_g_2d_v4u32_f32
  : Intrinsic<[llvm_i32_ty, llvm_i32_ty, llvm_i32_ty, llvm_i32_ty],
              [llvm_i64_ty, llvm_float_ty, llvm_float_ty], [],
              "llvm.nvvm.tld4.unified.g.2d.v4u32.f32">;
def int_nvvm_tld4_unified_b_2d_v4u32_f32
  : Intrinsic<[llvm_i32_ty, llvm_i32_ty, llvm_i32_ty, llvm_i32_ty],
              [llvm_i64_ty, llvm_float_ty, llvm_float_ty], [],
              "llvm.nvvm.tld4.unified.b.2d.v4u32.f32">;
def int_nvvm_tld4_unified_a_2d_v4u32_f32
  : Intrinsic<[llvm_i32_ty, llvm_i32_ty, llvm_i32_ty, llvm_i32_ty],
              [llvm_i64_ty, llvm_float_ty, llvm_float_ty], [],
              "llvm.nvvm.tld4.unified.a.2d.v4u32.f32">;


//=== Surface Load
// .clamp variants
def int_nvvm_suld_1d_i8_clamp
  : Intrinsic<[llvm_i16_ty],
              [llvm_i64_ty, llvm_i32_ty], [],
              "llvm.nvvm.suld.1d.i8.clamp">;
def int_nvvm_suld_1d_i16_clamp
  : Intrinsic<[llvm_i16_ty],
              [llvm_i64_ty, llvm_i32_ty], [],
              "llvm.nvvm.suld.1d.i16.clamp">;
def int_nvvm_suld_1d_i32_clamp
  : Intrinsic<[llvm_i32_ty],
              [llvm_i64_ty, llvm_i32_ty], [],
              "llvm.nvvm.suld.1d.i32.clamp">;
def int_nvvm_suld_1d_i64_clamp
  : Intrinsic<[llvm_i64_ty],
              [llvm_i64_ty, llvm_i32_ty], [],
              "llvm.nvvm.suld.1d.i64.clamp">;
def int_nvvm_suld_1d_v2i8_clamp
  : Intrinsic<[llvm_i16_ty, llvm_i16_ty],
              [llvm_i64_ty, llvm_i32_ty], [],
              "llvm.nvvm.suld.1d.v2i8.clamp">;
def int_nvvm_suld_1d_v2i16_clamp
  : Intrinsic<[llvm_i16_ty, llvm_i16_ty],
              [llvm_i64_ty, llvm_i32_ty], [],
              "llvm.nvvm.suld.1d.v2i16.clamp">;
def int_nvvm_suld_1d_v2i32_clamp
  : Intrinsic<[llvm_i32_ty, llvm_i32_ty],
              [llvm_i64_ty, llvm_i32_ty], [],
              "llvm.nvvm.suld.1d.v2i32.clamp">;
def int_nvvm_suld_1d_v2i64_clamp
  : Intrinsic<[llvm_i64_ty, llvm_i64_ty],
              [llvm_i64_ty, llvm_i32_ty], [],
              "llvm.nvvm.suld.1d.v2i64.clamp">;
def int_nvvm_suld_1d_v4i8_clamp
  : Intrinsic<[llvm_i16_ty, llvm_i16_ty, llvm_i16_ty, llvm_i16_ty],
              [llvm_i64_ty, llvm_i32_ty], [],
              "llvm.nvvm.suld.1d.v4i8.clamp">;
def int_nvvm_suld_1d_v4i16_clamp
  : Intrinsic<[llvm_i16_ty, llvm_i16_ty, llvm_i16_ty, llvm_i16_ty],
              [llvm_i64_ty, llvm_i32_ty], [],
              "llvm.nvvm.suld.1d.v4i16.clamp">;
def int_nvvm_suld_1d_v4i32_clamp
  : Intrinsic<[llvm_i32_ty, llvm_i32_ty, llvm_i32_ty, llvm_i32_ty],
              [llvm_i64_ty, llvm_i32_ty], [],
              "llvm.nvvm.suld.1d.v4i32.clamp">;

def int_nvvm_suld_1d_array_i8_clamp
  : Intrinsic<[llvm_i16_ty],
              [llvm_i64_ty, llvm_i32_ty, llvm_i32_ty], [],
              "llvm.nvvm.suld.1d.array.i8.clamp">;
def int_nvvm_suld_1d_array_i16_clamp
  : Intrinsic<[llvm_i16_ty],
              [llvm_i64_ty, llvm_i32_ty, llvm_i32_ty], [],
              "llvm.nvvm.suld.1d.array.i16.clamp">;
def int_nvvm_suld_1d_array_i32_clamp
  : Intrinsic<[llvm_i32_ty],
              [llvm_i64_ty, llvm_i32_ty, llvm_i32_ty], [],
              "llvm.nvvm.suld.1d.array.i32.clamp">;
def int_nvvm_suld_1d_array_i64_clamp
  : Intrinsic<[llvm_i64_ty],
              [llvm_i64_ty, llvm_i32_ty, llvm_i32_ty], [],
              "llvm.nvvm.suld.1d.array.i64.clamp">;
def int_nvvm_suld_1d_array_v2i8_clamp
  : Intrinsic<[llvm_i16_ty, llvm_i16_ty],
              [llvm_i64_ty, llvm_i32_ty, llvm_i32_ty], [],
              "llvm.nvvm.suld.1d.array.v2i8.clamp">;
def int_nvvm_suld_1d_array_v2i16_clamp
  : Intrinsic<[llvm_i16_ty, llvm_i16_ty],
              [llvm_i64_ty, llvm_i32_ty, llvm_i32_ty], [],
              "llvm.nvvm.suld.1d.array.v2i16.clamp">;
def int_nvvm_suld_1d_array_v2i32_clamp
  : Intrinsic<[llvm_i32_ty, llvm_i32_ty],
              [llvm_i64_ty, llvm_i32_ty, llvm_i32_ty], [],
              "llvm.nvvm.suld.1d.array.v2i32.clamp">;
def int_nvvm_suld_1d_array_v2i64_clamp
  : Intrinsic<[llvm_i64_ty, llvm_i64_ty],
              [llvm_i64_ty, llvm_i32_ty, llvm_i32_ty], [],
              "llvm.nvvm.suld.1d.array.v2i64.clamp">;
def int_nvvm_suld_1d_array_v4i8_clamp
  : Intrinsic<[llvm_i16_ty, llvm_i16_ty, llvm_i16_ty, llvm_i16_ty],
              [llvm_i64_ty, llvm_i32_ty, llvm_i32_ty], [],
              "llvm.nvvm.suld.1d.array.v4i8.clamp">;
def int_nvvm_suld_1d_array_v4i16_clamp
  : Intrinsic<[llvm_i16_ty, llvm_i16_ty, llvm_i16_ty, llvm_i16_ty],
              [llvm_i64_ty, llvm_i32_ty, llvm_i32_ty], [],
              "llvm.nvvm.suld.1d.array.v4i16.clamp">;
def int_nvvm_suld_1d_array_v4i32_clamp
  : Intrinsic<[llvm_i32_ty, llvm_i32_ty, llvm_i32_ty, llvm_i32_ty],
              [llvm_i64_ty, llvm_i32_ty, llvm_i32_ty], [],
              "llvm.nvvm.suld.1d.array.v4i32.clamp">;

def int_nvvm_suld_2d_i8_clamp
  : Intrinsic<[llvm_i16_ty],
              [llvm_i64_ty, llvm_i32_ty, llvm_i32_ty], [],
              "llvm.nvvm.suld.2d.i8.clamp">;
def int_nvvm_suld_2d_i16_clamp
  : Intrinsic<[llvm_i16_ty],
              [llvm_i64_ty, llvm_i32_ty, llvm_i32_ty], [],
              "llvm.nvvm.suld.2d.i16.clamp">;
def int_nvvm_suld_2d_i32_clamp
  : Intrinsic<[llvm_i32_ty],
              [llvm_i64_ty, llvm_i32_ty, llvm_i32_ty], [],
              "llvm.nvvm.suld.2d.i32.clamp">;
def int_nvvm_suld_2d_i64_clamp
  : Intrinsic<[llvm_i64_ty],
              [llvm_i64_ty, llvm_i32_ty, llvm_i32_ty], [],
              "llvm.nvvm.suld.2d.i64.clamp">;
def int_nvvm_suld_2d_v2i8_clamp
  : Intrinsic<[llvm_i16_ty, llvm_i16_ty],
              [llvm_i64_ty, llvm_i32_ty, llvm_i32_ty], [],
              "llvm.nvvm.suld.2d.v2i8.clamp">;
def int_nvvm_suld_2d_v2i16_clamp
  : Intrinsic<[llvm_i16_ty, llvm_i16_ty],
              [llvm_i64_ty, llvm_i32_ty, llvm_i32_ty], [],
              "llvm.nvvm.suld.2d.v2i16.clamp">;
def int_nvvm_suld_2d_v2i32_clamp
  : Intrinsic<[llvm_i32_ty, llvm_i32_ty],
              [llvm_i64_ty, llvm_i32_ty, llvm_i32_ty], [],
              "llvm.nvvm.suld.2d.v2i32.clamp">;
def int_nvvm_suld_2d_v2i64_clamp
  : Intrinsic<[llvm_i64_ty, llvm_i64_ty],
              [llvm_i64_ty, llvm_i32_ty, llvm_i32_ty], [],
              "llvm.nvvm.suld.2d.v2i64.clamp">;
def int_nvvm_suld_2d_v4i8_clamp
  : Intrinsic<[llvm_i16_ty, llvm_i16_ty, llvm_i16_ty, llvm_i16_ty],
              [llvm_i64_ty, llvm_i32_ty, llvm_i32_ty], [],
              "llvm.nvvm.suld.2d.v4i8.clamp">;
def int_nvvm_suld_2d_v4i16_clamp
  : Intrinsic<[llvm_i16_ty, llvm_i16_ty, llvm_i16_ty, llvm_i16_ty],
              [llvm_i64_ty, llvm_i32_ty, llvm_i32_ty], [],
              "llvm.nvvm.suld.2d.v4i16.clamp">;
def int_nvvm_suld_2d_v4i32_clamp
  : Intrinsic<[llvm_i32_ty, llvm_i32_ty, llvm_i32_ty, llvm_i32_ty],
              [llvm_i64_ty, llvm_i32_ty, llvm_i32_ty], [],
              "llvm.nvvm.suld.2d.v4i32.clamp">;

def int_nvvm_suld_2d_array_i8_clamp
  : Intrinsic<[llvm_i16_ty],
              [llvm_i64_ty, llvm_i32_ty, llvm_i32_ty, llvm_i32_ty], [],
              "llvm.nvvm.suld.2d.array.i8.clamp">;
def int_nvvm_suld_2d_array_i16_clamp
  : Intrinsic<[llvm_i16_ty],
              [llvm_i64_ty, llvm_i32_ty, llvm_i32_ty, llvm_i32_ty], [],
              "llvm.nvvm.suld.2d.array.i16.clamp">;
def int_nvvm_suld_2d_array_i32_clamp
  : Intrinsic<[llvm_i32_ty],
              [llvm_i64_ty, llvm_i32_ty, llvm_i32_ty, llvm_i32_ty], [],
              "llvm.nvvm.suld.2d.array.i32.clamp">;
def int_nvvm_suld_2d_array_i64_clamp
  : Intrinsic<[llvm_i64_ty],
              [llvm_i64_ty, llvm_i32_ty, llvm_i32_ty, llvm_i32_ty], [],
              "llvm.nvvm.suld.2d.array.i64.clamp">;
def int_nvvm_suld_2d_array_v2i8_clamp
  : Intrinsic<[llvm_i16_ty, llvm_i16_ty],
              [llvm_i64_ty, llvm_i32_ty, llvm_i32_ty, llvm_i32_ty], [],
              "llvm.nvvm.suld.2d.array.v2i8.clamp">;
def int_nvvm_suld_2d_array_v2i16_clamp
  : Intrinsic<[llvm_i16_ty, llvm_i16_ty],
              [llvm_i64_ty, llvm_i32_ty, llvm_i32_ty, llvm_i32_ty], [],
              "llvm.nvvm.suld.2d.array.v2i16.clamp">;
def int_nvvm_suld_2d_array_v2i32_clamp
  : Intrinsic<[llvm_i32_ty, llvm_i32_ty],
              [llvm_i64_ty, llvm_i32_ty, llvm_i32_ty, llvm_i32_ty], [],
              "llvm.nvvm.suld.2d.array.v2i32.clamp">;
def int_nvvm_suld_2d_array_v2i64_clamp
  : Intrinsic<[llvm_i64_ty, llvm_i64_ty],
              [llvm_i64_ty, llvm_i32_ty, llvm_i32_ty, llvm_i32_ty], [],
              "llvm.nvvm.suld.2d.array.v2i64.clamp">;
def int_nvvm_suld_2d_array_v4i8_clamp
  : Intrinsic<[llvm_i16_ty, llvm_i16_ty, llvm_i16_ty, llvm_i16_ty],
              [llvm_i64_ty, llvm_i32_ty, llvm_i32_ty, llvm_i32_ty], [],
              "llvm.nvvm.suld.2d.array.v4i8.clamp">;
def int_nvvm_suld_2d_array_v4i16_clamp
  : Intrinsic<[llvm_i16_ty, llvm_i16_ty, llvm_i16_ty, llvm_i16_ty],
              [llvm_i64_ty, llvm_i32_ty, llvm_i32_ty, llvm_i32_ty], [],
              "llvm.nvvm.suld.2d.array.v4i16.clamp">;
def int_nvvm_suld_2d_array_v4i32_clamp
  : Intrinsic<[llvm_i32_ty, llvm_i32_ty, llvm_i32_ty, llvm_i32_ty],
              [llvm_i64_ty, llvm_i32_ty, llvm_i32_ty, llvm_i32_ty], [],
              "llvm.nvvm.suld.2d.array.v4i32.clamp">;

def int_nvvm_suld_3d_i8_clamp
  : Intrinsic<[llvm_i16_ty],
              [llvm_i64_ty, llvm_i32_ty, llvm_i32_ty, llvm_i32_ty], [],
              "llvm.nvvm.suld.3d.i8.clamp">;
def int_nvvm_suld_3d_i16_clamp
  : Intrinsic<[llvm_i16_ty],
              [llvm_i64_ty, llvm_i32_ty, llvm_i32_ty, llvm_i32_ty], [],
              "llvm.nvvm.suld.3d.i16.clamp">;
def int_nvvm_suld_3d_i32_clamp
  : Intrinsic<[llvm_i32_ty],
              [llvm_i64_ty, llvm_i32_ty, llvm_i32_ty, llvm_i32_ty], [],
              "llvm.nvvm.suld.3d.i32.clamp">;
def int_nvvm_suld_3d_i64_clamp
  : Intrinsic<[llvm_i64_ty],
              [llvm_i64_ty, llvm_i32_ty, llvm_i32_ty, llvm_i32_ty], [],
              "llvm.nvvm.suld.3d.i64.clamp">;
def int_nvvm_suld_3d_v2i8_clamp
  : Intrinsic<[llvm_i16_ty, llvm_i16_ty],
              [llvm_i64_ty, llvm_i32_ty, llvm_i32_ty, llvm_i32_ty], [],
              "llvm.nvvm.suld.3d.v2i8.clamp">;
def int_nvvm_suld_3d_v2i16_clamp
  : Intrinsic<[llvm_i16_ty, llvm_i16_ty],
              [llvm_i64_ty, llvm_i32_ty, llvm_i32_ty, llvm_i32_ty], [],
              "llvm.nvvm.suld.3d.v2i16.clamp">;
def int_nvvm_suld_3d_v2i32_clamp
  : Intrinsic<[llvm_i32_ty, llvm_i32_ty],
              [llvm_i64_ty, llvm_i32_ty, llvm_i32_ty, llvm_i32_ty], [],
              "llvm.nvvm.suld.3d.v2i32.clamp">;
def int_nvvm_suld_3d_v2i64_clamp
  : Intrinsic<[llvm_i64_ty, llvm_i64_ty],
              [llvm_i64_ty, llvm_i32_ty, llvm_i32_ty, llvm_i32_ty], [],
              "llvm.nvvm.suld.3d.v2i64.clamp">;
def int_nvvm_suld_3d_v4i8_clamp
  : Intrinsic<[llvm_i16_ty, llvm_i16_ty, llvm_i16_ty, llvm_i16_ty],
              [llvm_i64_ty, llvm_i32_ty, llvm_i32_ty, llvm_i32_ty], [],
              "llvm.nvvm.suld.3d.v4i8.clamp">;
def int_nvvm_suld_3d_v4i16_clamp
  : Intrinsic<[llvm_i16_ty, llvm_i16_ty, llvm_i16_ty, llvm_i16_ty],
              [llvm_i64_ty, llvm_i32_ty, llvm_i32_ty, llvm_i32_ty], [],
              "llvm.nvvm.suld.3d.v4i16.clamp">;
def int_nvvm_suld_3d_v4i32_clamp
  : Intrinsic<[llvm_i32_ty, llvm_i32_ty, llvm_i32_ty, llvm_i32_ty],
              [llvm_i64_ty, llvm_i32_ty, llvm_i32_ty, llvm_i32_ty], [],
              "llvm.nvvm.suld.3d.v4i32.clamp">;

// .trap variants
def int_nvvm_suld_1d_i8_trap
  : Intrinsic<[llvm_i16_ty],
              [llvm_i64_ty, llvm_i32_ty], [],
              "llvm.nvvm.suld.1d.i8.trap">;
def int_nvvm_suld_1d_i16_trap
  : Intrinsic<[llvm_i16_ty],
              [llvm_i64_ty, llvm_i32_ty], [],
              "llvm.nvvm.suld.1d.i16.trap">;
def int_nvvm_suld_1d_i32_trap
  : Intrinsic<[llvm_i32_ty],
              [llvm_i64_ty, llvm_i32_ty], [],
              "llvm.nvvm.suld.1d.i32.trap">;
def int_nvvm_suld_1d_i64_trap
  : Intrinsic<[llvm_i64_ty],
              [llvm_i64_ty, llvm_i32_ty], [],
              "llvm.nvvm.suld.1d.i64.trap">;
def int_nvvm_suld_1d_v2i8_trap
  : Intrinsic<[llvm_i16_ty, llvm_i16_ty],
              [llvm_i64_ty, llvm_i32_ty], [],
              "llvm.nvvm.suld.1d.v2i8.trap">;
def int_nvvm_suld_1d_v2i16_trap
  : Intrinsic<[llvm_i16_ty, llvm_i16_ty],
              [llvm_i64_ty, llvm_i32_ty], [],
              "llvm.nvvm.suld.1d.v2i16.trap">;
def int_nvvm_suld_1d_v2i32_trap
  : Intrinsic<[llvm_i32_ty, llvm_i32_ty],
              [llvm_i64_ty, llvm_i32_ty], [],
              "llvm.nvvm.suld.1d.v2i32.trap">;
def int_nvvm_suld_1d_v2i64_trap
  : Intrinsic<[llvm_i64_ty, llvm_i64_ty],
              [llvm_i64_ty, llvm_i32_ty], [],
              "llvm.nvvm.suld.1d.v2i64.trap">;
def int_nvvm_suld_1d_v4i8_trap
  : Intrinsic<[llvm_i16_ty, llvm_i16_ty, llvm_i16_ty, llvm_i16_ty],
              [llvm_i64_ty, llvm_i32_ty], [],
              "llvm.nvvm.suld.1d.v4i8.trap">;
def int_nvvm_suld_1d_v4i16_trap
  : Intrinsic<[llvm_i16_ty, llvm_i16_ty, llvm_i16_ty, llvm_i16_ty],
              [llvm_i64_ty, llvm_i32_ty], [],
              "llvm.nvvm.suld.1d.v4i16.trap">;
def int_nvvm_suld_1d_v4i32_trap
  : Intrinsic<[llvm_i32_ty, llvm_i32_ty, llvm_i32_ty, llvm_i32_ty],
              [llvm_i64_ty, llvm_i32_ty], [],
              "llvm.nvvm.suld.1d.v4i32.trap">;

def int_nvvm_suld_1d_array_i8_trap
  : Intrinsic<[llvm_i16_ty],
              [llvm_i64_ty, llvm_i32_ty, llvm_i32_ty], [],
              "llvm.nvvm.suld.1d.array.i8.trap">;
def int_nvvm_suld_1d_array_i16_trap
  : Intrinsic<[llvm_i16_ty],
              [llvm_i64_ty, llvm_i32_ty, llvm_i32_ty], [],
              "llvm.nvvm.suld.1d.array.i16.trap">;
def int_nvvm_suld_1d_array_i32_trap
  : Intrinsic<[llvm_i32_ty],
              [llvm_i64_ty, llvm_i32_ty, llvm_i32_ty], [],
              "llvm.nvvm.suld.1d.array.i32.trap">;
def int_nvvm_suld_1d_array_i64_trap
  : Intrinsic<[llvm_i64_ty],
              [llvm_i64_ty, llvm_i32_ty, llvm_i32_ty], [],
              "llvm.nvvm.suld.1d.array.i64.trap">;
def int_nvvm_suld_1d_array_v2i8_trap
  : Intrinsic<[llvm_i16_ty, llvm_i16_ty],
              [llvm_i64_ty, llvm_i32_ty, llvm_i32_ty], [],
              "llvm.nvvm.suld.1d.array.v2i8.trap">;
def int_nvvm_suld_1d_array_v2i16_trap
  : Intrinsic<[llvm_i16_ty, llvm_i16_ty],
              [llvm_i64_ty, llvm_i32_ty, llvm_i32_ty], [],
              "llvm.nvvm.suld.1d.array.v2i16.trap">;
def int_nvvm_suld_1d_array_v2i32_trap
  : Intrinsic<[llvm_i32_ty, llvm_i32_ty],
              [llvm_i64_ty, llvm_i32_ty, llvm_i32_ty], [],
              "llvm.nvvm.suld.1d.array.v2i32.trap">;
def int_nvvm_suld_1d_array_v2i64_trap
  : Intrinsic<[llvm_i64_ty, llvm_i64_ty],
              [llvm_i64_ty, llvm_i32_ty, llvm_i32_ty], [],
              "llvm.nvvm.suld.1d.array.v2i64.trap">;
def int_nvvm_suld_1d_array_v4i8_trap
  : Intrinsic<[llvm_i16_ty, llvm_i16_ty, llvm_i16_ty, llvm_i16_ty],
              [llvm_i64_ty, llvm_i32_ty, llvm_i32_ty], [],
              "llvm.nvvm.suld.1d.array.v4i8.trap">;
def int_nvvm_suld_1d_array_v4i16_trap
  : Intrinsic<[llvm_i16_ty, llvm_i16_ty, llvm_i16_ty, llvm_i16_ty],
              [llvm_i64_ty, llvm_i32_ty, llvm_i32_ty], [],
              "llvm.nvvm.suld.1d.array.v4i16.trap">;
def int_nvvm_suld_1d_array_v4i32_trap
  : Intrinsic<[llvm_i32_ty, llvm_i32_ty, llvm_i32_ty, llvm_i32_ty],
              [llvm_i64_ty, llvm_i32_ty, llvm_i32_ty], [],
              "llvm.nvvm.suld.1d.array.v4i32.trap">;

def int_nvvm_suld_2d_i8_trap
  : Intrinsic<[llvm_i16_ty],
              [llvm_i64_ty, llvm_i32_ty, llvm_i32_ty], [],
              "llvm.nvvm.suld.2d.i8.trap">;
def int_nvvm_suld_2d_i16_trap
  : Intrinsic<[llvm_i16_ty],
              [llvm_i64_ty, llvm_i32_ty, llvm_i32_ty], [],
              "llvm.nvvm.suld.2d.i16.trap">;
def int_nvvm_suld_2d_i32_trap
  : Intrinsic<[llvm_i32_ty],
              [llvm_i64_ty, llvm_i32_ty, llvm_i32_ty], [],
              "llvm.nvvm.suld.2d.i32.trap">;
def int_nvvm_suld_2d_i64_trap
  : Intrinsic<[llvm_i64_ty],
              [llvm_i64_ty, llvm_i32_ty, llvm_i32_ty], [],
              "llvm.nvvm.suld.2d.i64.trap">;
def int_nvvm_suld_2d_v2i8_trap
  : Intrinsic<[llvm_i16_ty, llvm_i16_ty],
              [llvm_i64_ty, llvm_i32_ty, llvm_i32_ty], [],
              "llvm.nvvm.suld.2d.v2i8.trap">;
def int_nvvm_suld_2d_v2i16_trap
  : Intrinsic<[llvm_i16_ty, llvm_i16_ty],
              [llvm_i64_ty, llvm_i32_ty, llvm_i32_ty], [],
              "llvm.nvvm.suld.2d.v2i16.trap">;
def int_nvvm_suld_2d_v2i32_trap
  : Intrinsic<[llvm_i32_ty, llvm_i32_ty],
              [llvm_i64_ty, llvm_i32_ty, llvm_i32_ty], [],
              "llvm.nvvm.suld.2d.v2i32.trap">;
def int_nvvm_suld_2d_v2i64_trap
  : Intrinsic<[llvm_i64_ty, llvm_i64_ty],
              [llvm_i64_ty, llvm_i32_ty, llvm_i32_ty], [],
              "llvm.nvvm.suld.2d.v2i64.trap">;
def int_nvvm_suld_2d_v4i8_trap
  : Intrinsic<[llvm_i16_ty, llvm_i16_ty, llvm_i16_ty, llvm_i16_ty],
              [llvm_i64_ty, llvm_i32_ty, llvm_i32_ty], [],
              "llvm.nvvm.suld.2d.v4i8.trap">;
def int_nvvm_suld_2d_v4i16_trap
  : Intrinsic<[llvm_i16_ty, llvm_i16_ty, llvm_i16_ty, llvm_i16_ty],
              [llvm_i64_ty, llvm_i32_ty, llvm_i32_ty], [],
              "llvm.nvvm.suld.2d.v4i16.trap">;
def int_nvvm_suld_2d_v4i32_trap
  : Intrinsic<[llvm_i32_ty, llvm_i32_ty, llvm_i32_ty, llvm_i32_ty],
              [llvm_i64_ty, llvm_i32_ty, llvm_i32_ty], [],
              "llvm.nvvm.suld.2d.v4i32.trap">;

def int_nvvm_suld_2d_array_i8_trap
  : Intrinsic<[llvm_i16_ty],
              [llvm_i64_ty, llvm_i32_ty, llvm_i32_ty, llvm_i32_ty], [],
              "llvm.nvvm.suld.2d.array.i8.trap">;
def int_nvvm_suld_2d_array_i16_trap
  : Intrinsic<[llvm_i16_ty],
              [llvm_i64_ty, llvm_i32_ty, llvm_i32_ty, llvm_i32_ty], [],
              "llvm.nvvm.suld.2d.array.i16.trap">;
def int_nvvm_suld_2d_array_i32_trap
  : Intrinsic<[llvm_i32_ty],
              [llvm_i64_ty, llvm_i32_ty, llvm_i32_ty, llvm_i32_ty], [],
              "llvm.nvvm.suld.2d.array.i32.trap">;
def int_nvvm_suld_2d_array_i64_trap
  : Intrinsic<[llvm_i64_ty],
              [llvm_i64_ty, llvm_i32_ty, llvm_i32_ty, llvm_i32_ty], [],
              "llvm.nvvm.suld.2d.array.i64.trap">;
def int_nvvm_suld_2d_array_v2i8_trap
  : Intrinsic<[llvm_i16_ty, llvm_i16_ty],
              [llvm_i64_ty, llvm_i32_ty, llvm_i32_ty, llvm_i32_ty], [],
              "llvm.nvvm.suld.2d.array.v2i8.trap">;
def int_nvvm_suld_2d_array_v2i16_trap
  : Intrinsic<[llvm_i16_ty, llvm_i16_ty],
              [llvm_i64_ty, llvm_i32_ty, llvm_i32_ty, llvm_i32_ty], [],
              "llvm.nvvm.suld.2d.array.v2i16.trap">;
def int_nvvm_suld_2d_array_v2i32_trap
  : Intrinsic<[llvm_i32_ty, llvm_i32_ty],
              [llvm_i64_ty, llvm_i32_ty, llvm_i32_ty, llvm_i32_ty], [],
              "llvm.nvvm.suld.2d.array.v2i32.trap">;
def int_nvvm_suld_2d_array_v2i64_trap
  : Intrinsic<[llvm_i64_ty, llvm_i64_ty],
              [llvm_i64_ty, llvm_i32_ty, llvm_i32_ty, llvm_i32_ty], [],
              "llvm.nvvm.suld.2d.array.v2i64.trap">;
def int_nvvm_suld_2d_array_v4i8_trap
  : Intrinsic<[llvm_i16_ty, llvm_i16_ty, llvm_i16_ty, llvm_i16_ty],
              [llvm_i64_ty, llvm_i32_ty, llvm_i32_ty, llvm_i32_ty], [],
              "llvm.nvvm.suld.2d.array.v4i8.trap">;
def int_nvvm_suld_2d_array_v4i16_trap
  : Intrinsic<[llvm_i16_ty, llvm_i16_ty, llvm_i16_ty, llvm_i16_ty],
              [llvm_i64_ty, llvm_i32_ty, llvm_i32_ty, llvm_i32_ty], [],
              "llvm.nvvm.suld.2d.array.v4i16.trap">;
def int_nvvm_suld_2d_array_v4i32_trap
  : Intrinsic<[llvm_i32_ty, llvm_i32_ty, llvm_i32_ty, llvm_i32_ty],
              [llvm_i64_ty, llvm_i32_ty, llvm_i32_ty, llvm_i32_ty], [],
              "llvm.nvvm.suld.2d.array.v4i32.trap">;

def int_nvvm_suld_3d_i8_trap
  : Intrinsic<[llvm_i16_ty],
              [llvm_i64_ty, llvm_i32_ty, llvm_i32_ty, llvm_i32_ty], [],
              "llvm.nvvm.suld.3d.i8.trap">;
def int_nvvm_suld_3d_i16_trap
  : Intrinsic<[llvm_i16_ty],
              [llvm_i64_ty, llvm_i32_ty, llvm_i32_ty, llvm_i32_ty], [],
              "llvm.nvvm.suld.3d.i16.trap">;
def int_nvvm_suld_3d_i32_trap
  : Intrinsic<[llvm_i32_ty],
              [llvm_i64_ty, llvm_i32_ty, llvm_i32_ty, llvm_i32_ty], [],
              "llvm.nvvm.suld.3d.i32.trap">;
def int_nvvm_suld_3d_i64_trap
  : Intrinsic<[llvm_i64_ty],
              [llvm_i64_ty, llvm_i32_ty, llvm_i32_ty, llvm_i32_ty], [],
              "llvm.nvvm.suld.3d.i64.trap">;
def int_nvvm_suld_3d_v2i8_trap
  : Intrinsic<[llvm_i16_ty, llvm_i16_ty],
              [llvm_i64_ty, llvm_i32_ty, llvm_i32_ty, llvm_i32_ty], [],
              "llvm.nvvm.suld.3d.v2i8.trap">;
def int_nvvm_suld_3d_v2i16_trap
  : Intrinsic<[llvm_i16_ty, llvm_i16_ty],
              [llvm_i64_ty, llvm_i32_ty, llvm_i32_ty, llvm_i32_ty], [],
              "llvm.nvvm.suld.3d.v2i16.trap">;
def int_nvvm_suld_3d_v2i32_trap
  : Intrinsic<[llvm_i32_ty, llvm_i32_ty],
              [llvm_i64_ty, llvm_i32_ty, llvm_i32_ty, llvm_i32_ty], [],
              "llvm.nvvm.suld.3d.v2i32.trap">;
def int_nvvm_suld_3d_v2i64_trap
  : Intrinsic<[llvm_i64_ty, llvm_i64_ty],
              [llvm_i64_ty, llvm_i32_ty, llvm_i32_ty, llvm_i32_ty], [],
              "llvm.nvvm.suld.3d.v2i64.trap">;
def int_nvvm_suld_3d_v4i8_trap
  : Intrinsic<[llvm_i16_ty, llvm_i16_ty, llvm_i16_ty, llvm_i16_ty],
              [llvm_i64_ty, llvm_i32_ty, llvm_i32_ty, llvm_i32_ty], [],
              "llvm.nvvm.suld.3d.v4i8.trap">;
def int_nvvm_suld_3d_v4i16_trap
  : Intrinsic<[llvm_i16_ty, llvm_i16_ty, llvm_i16_ty, llvm_i16_ty],
              [llvm_i64_ty, llvm_i32_ty, llvm_i32_ty, llvm_i32_ty], [],
              "llvm.nvvm.suld.3d.v4i16.trap">;
def int_nvvm_suld_3d_v4i32_trap
  : Intrinsic<[llvm_i32_ty, llvm_i32_ty, llvm_i32_ty, llvm_i32_ty],
              [llvm_i64_ty, llvm_i32_ty, llvm_i32_ty, llvm_i32_ty], [],
              "llvm.nvvm.suld.3d.v4i32.trap">;

// .zero variants
def int_nvvm_suld_1d_i8_zero
  : Intrinsic<[llvm_i16_ty],
              [llvm_i64_ty, llvm_i32_ty], [],
              "llvm.nvvm.suld.1d.i8.zero">;
def int_nvvm_suld_1d_i16_zero
  : Intrinsic<[llvm_i16_ty],
              [llvm_i64_ty, llvm_i32_ty], [],
              "llvm.nvvm.suld.1d.i16.zero">;
def int_nvvm_suld_1d_i32_zero
  : Intrinsic<[llvm_i32_ty],
              [llvm_i64_ty, llvm_i32_ty], [],
              "llvm.nvvm.suld.1d.i32.zero">;
def int_nvvm_suld_1d_i64_zero
  : Intrinsic<[llvm_i64_ty],
              [llvm_i64_ty, llvm_i32_ty], [],
              "llvm.nvvm.suld.1d.i64.zero">;
def int_nvvm_suld_1d_v2i8_zero
  : Intrinsic<[llvm_i16_ty, llvm_i16_ty],
              [llvm_i64_ty, llvm_i32_ty], [],
              "llvm.nvvm.suld.1d.v2i8.zero">;
def int_nvvm_suld_1d_v2i16_zero
  : Intrinsic<[llvm_i16_ty, llvm_i16_ty],
              [llvm_i64_ty, llvm_i32_ty], [],
              "llvm.nvvm.suld.1d.v2i16.zero">;
def int_nvvm_suld_1d_v2i32_zero
  : Intrinsic<[llvm_i32_ty, llvm_i32_ty],
              [llvm_i64_ty, llvm_i32_ty], [],
              "llvm.nvvm.suld.1d.v2i32.zero">;
def int_nvvm_suld_1d_v2i64_zero
  : Intrinsic<[llvm_i64_ty, llvm_i64_ty],
              [llvm_i64_ty, llvm_i32_ty], [],
              "llvm.nvvm.suld.1d.v2i64.zero">;
def int_nvvm_suld_1d_v4i8_zero
  : Intrinsic<[llvm_i16_ty, llvm_i16_ty, llvm_i16_ty, llvm_i16_ty],
              [llvm_i64_ty, llvm_i32_ty], [],
              "llvm.nvvm.suld.1d.v4i8.zero">;
def int_nvvm_suld_1d_v4i16_zero
  : Intrinsic<[llvm_i16_ty, llvm_i16_ty, llvm_i16_ty, llvm_i16_ty],
              [llvm_i64_ty, llvm_i32_ty], [],
              "llvm.nvvm.suld.1d.v4i16.zero">;
def int_nvvm_suld_1d_v4i32_zero
  : Intrinsic<[llvm_i32_ty, llvm_i32_ty, llvm_i32_ty, llvm_i32_ty],
              [llvm_i64_ty, llvm_i32_ty], [],
              "llvm.nvvm.suld.1d.v4i32.zero">;

def int_nvvm_suld_1d_array_i8_zero
  : Intrinsic<[llvm_i16_ty],
              [llvm_i64_ty, llvm_i32_ty, llvm_i32_ty], [],
              "llvm.nvvm.suld.1d.array.i8.zero">;
def int_nvvm_suld_1d_array_i16_zero
  : Intrinsic<[llvm_i16_ty],
              [llvm_i64_ty, llvm_i32_ty, llvm_i32_ty], [],
              "llvm.nvvm.suld.1d.array.i16.zero">;
def int_nvvm_suld_1d_array_i32_zero
  : Intrinsic<[llvm_i32_ty],
              [llvm_i64_ty, llvm_i32_ty, llvm_i32_ty], [],
              "llvm.nvvm.suld.1d.array.i32.zero">;
def int_nvvm_suld_1d_array_i64_zero
  : Intrinsic<[llvm_i64_ty],
              [llvm_i64_ty, llvm_i32_ty, llvm_i32_ty], [],
              "llvm.nvvm.suld.1d.array.i64.zero">;
def int_nvvm_suld_1d_array_v2i8_zero
  : Intrinsic<[llvm_i16_ty, llvm_i16_ty],
              [llvm_i64_ty, llvm_i32_ty, llvm_i32_ty], [],
              "llvm.nvvm.suld.1d.array.v2i8.zero">;
def int_nvvm_suld_1d_array_v2i16_zero
  : Intrinsic<[llvm_i16_ty, llvm_i16_ty],
              [llvm_i64_ty, llvm_i32_ty, llvm_i32_ty], [],
              "llvm.nvvm.suld.1d.array.v2i16.zero">;
def int_nvvm_suld_1d_array_v2i32_zero
  : Intrinsic<[llvm_i32_ty, llvm_i32_ty],
              [llvm_i64_ty, llvm_i32_ty, llvm_i32_ty], [],
              "llvm.nvvm.suld.1d.array.v2i32.zero">;
def int_nvvm_suld_1d_array_v2i64_zero
  : Intrinsic<[llvm_i64_ty, llvm_i64_ty],
              [llvm_i64_ty, llvm_i32_ty, llvm_i32_ty], [],
              "llvm.nvvm.suld.1d.array.v2i64.zero">;
def int_nvvm_suld_1d_array_v4i8_zero
  : Intrinsic<[llvm_i16_ty, llvm_i16_ty, llvm_i16_ty, llvm_i16_ty],
              [llvm_i64_ty, llvm_i32_ty, llvm_i32_ty], [],
              "llvm.nvvm.suld.1d.array.v4i8.zero">;
def int_nvvm_suld_1d_array_v4i16_zero
  : Intrinsic<[llvm_i16_ty, llvm_i16_ty, llvm_i16_ty, llvm_i16_ty],
              [llvm_i64_ty, llvm_i32_ty, llvm_i32_ty], [],
              "llvm.nvvm.suld.1d.array.v4i16.zero">;
def int_nvvm_suld_1d_array_v4i32_zero
  : Intrinsic<[llvm_i32_ty, llvm_i32_ty, llvm_i32_ty, llvm_i32_ty],
              [llvm_i64_ty, llvm_i32_ty, llvm_i32_ty], [],
              "llvm.nvvm.suld.1d.array.v4i32.zero">;

def int_nvvm_suld_2d_i8_zero
  : Intrinsic<[llvm_i16_ty],
              [llvm_i64_ty, llvm_i32_ty, llvm_i32_ty], [],
              "llvm.nvvm.suld.2d.i8.zero">;
def int_nvvm_suld_2d_i16_zero
  : Intrinsic<[llvm_i16_ty],
              [llvm_i64_ty, llvm_i32_ty, llvm_i32_ty], [],
              "llvm.nvvm.suld.2d.i16.zero">;
def int_nvvm_suld_2d_i32_zero
  : Intrinsic<[llvm_i32_ty],
              [llvm_i64_ty, llvm_i32_ty, llvm_i32_ty], [],
              "llvm.nvvm.suld.2d.i32.zero">;
def int_nvvm_suld_2d_i64_zero
  : Intrinsic<[llvm_i64_ty],
              [llvm_i64_ty, llvm_i32_ty, llvm_i32_ty], [],
              "llvm.nvvm.suld.2d.i64.zero">;
def int_nvvm_suld_2d_v2i8_zero
  : Intrinsic<[llvm_i16_ty, llvm_i16_ty],
              [llvm_i64_ty, llvm_i32_ty, llvm_i32_ty], [],
              "llvm.nvvm.suld.2d.v2i8.zero">;
def int_nvvm_suld_2d_v2i16_zero
  : Intrinsic<[llvm_i16_ty, llvm_i16_ty],
              [llvm_i64_ty, llvm_i32_ty, llvm_i32_ty], [],
              "llvm.nvvm.suld.2d.v2i16.zero">;
def int_nvvm_suld_2d_v2i32_zero
  : Intrinsic<[llvm_i32_ty, llvm_i32_ty],
              [llvm_i64_ty, llvm_i32_ty, llvm_i32_ty], [],
              "llvm.nvvm.suld.2d.v2i32.zero">;
def int_nvvm_suld_2d_v2i64_zero
  : Intrinsic<[llvm_i64_ty, llvm_i64_ty],
              [llvm_i64_ty, llvm_i32_ty, llvm_i32_ty], [],
              "llvm.nvvm.suld.2d.v2i64.zero">;
def int_nvvm_suld_2d_v4i8_zero
  : Intrinsic<[llvm_i16_ty, llvm_i16_ty, llvm_i16_ty, llvm_i16_ty],
              [llvm_i64_ty, llvm_i32_ty, llvm_i32_ty], [],
              "llvm.nvvm.suld.2d.v4i8.zero">;
def int_nvvm_suld_2d_v4i16_zero
  : Intrinsic<[llvm_i16_ty, llvm_i16_ty, llvm_i16_ty, llvm_i16_ty],
              [llvm_i64_ty, llvm_i32_ty, llvm_i32_ty], [],
              "llvm.nvvm.suld.2d.v4i16.zero">;
def int_nvvm_suld_2d_v4i32_zero
  : Intrinsic<[llvm_i32_ty, llvm_i32_ty, llvm_i32_ty, llvm_i32_ty],
              [llvm_i64_ty, llvm_i32_ty, llvm_i32_ty], [],
              "llvm.nvvm.suld.2d.v4i32.zero">;

def int_nvvm_suld_2d_array_i8_zero
  : Intrinsic<[llvm_i16_ty],
              [llvm_i64_ty, llvm_i32_ty, llvm_i32_ty, llvm_i32_ty], [],
              "llvm.nvvm.suld.2d.array.i8.zero">;
def int_nvvm_suld_2d_array_i16_zero
  : Intrinsic<[llvm_i16_ty],
              [llvm_i64_ty, llvm_i32_ty, llvm_i32_ty, llvm_i32_ty], [],
              "llvm.nvvm.suld.2d.array.i16.zero">;
def int_nvvm_suld_2d_array_i32_zero
  : Intrinsic<[llvm_i32_ty],
              [llvm_i64_ty, llvm_i32_ty, llvm_i32_ty, llvm_i32_ty], [],
              "llvm.nvvm.suld.2d.array.i32.zero">;
def int_nvvm_suld_2d_array_i64_zero
  : Intrinsic<[llvm_i64_ty],
              [llvm_i64_ty, llvm_i32_ty, llvm_i32_ty, llvm_i32_ty], [],
              "llvm.nvvm.suld.2d.array.i64.zero">;
def int_nvvm_suld_2d_array_v2i8_zero
  : Intrinsic<[llvm_i16_ty, llvm_i16_ty],
              [llvm_i64_ty, llvm_i32_ty, llvm_i32_ty, llvm_i32_ty], [],
              "llvm.nvvm.suld.2d.array.v2i8.zero">;
def int_nvvm_suld_2d_array_v2i16_zero
  : Intrinsic<[llvm_i16_ty, llvm_i16_ty],
              [llvm_i64_ty, llvm_i32_ty, llvm_i32_ty, llvm_i32_ty], [],
              "llvm.nvvm.suld.2d.array.v2i16.zero">;
def int_nvvm_suld_2d_array_v2i32_zero
  : Intrinsic<[llvm_i32_ty, llvm_i32_ty],
              [llvm_i64_ty, llvm_i32_ty, llvm_i32_ty, llvm_i32_ty], [],
              "llvm.nvvm.suld.2d.array.v2i32.zero">;
def int_nvvm_suld_2d_array_v2i64_zero
  : Intrinsic<[llvm_i64_ty, llvm_i64_ty],
              [llvm_i64_ty, llvm_i32_ty, llvm_i32_ty, llvm_i32_ty], [],
              "llvm.nvvm.suld.2d.array.v2i64.zero">;
def int_nvvm_suld_2d_array_v4i8_zero
  : Intrinsic<[llvm_i16_ty, llvm_i16_ty, llvm_i16_ty, llvm_i16_ty],
              [llvm_i64_ty, llvm_i32_ty, llvm_i32_ty, llvm_i32_ty], [],
              "llvm.nvvm.suld.2d.array.v4i8.zero">;
def int_nvvm_suld_2d_array_v4i16_zero
  : Intrinsic<[llvm_i16_ty, llvm_i16_ty, llvm_i16_ty, llvm_i16_ty],
              [llvm_i64_ty, llvm_i32_ty, llvm_i32_ty, llvm_i32_ty], [],
              "llvm.nvvm.suld.2d.array.v4i16.zero">;
def int_nvvm_suld_2d_array_v4i32_zero
  : Intrinsic<[llvm_i32_ty, llvm_i32_ty, llvm_i32_ty, llvm_i32_ty],
              [llvm_i64_ty, llvm_i32_ty, llvm_i32_ty, llvm_i32_ty], [],
              "llvm.nvvm.suld.2d.array.v4i32.zero">;

def int_nvvm_suld_3d_i8_zero
  : Intrinsic<[llvm_i16_ty],
              [llvm_i64_ty, llvm_i32_ty, llvm_i32_ty, llvm_i32_ty], [],
              "llvm.nvvm.suld.3d.i8.zero">;
def int_nvvm_suld_3d_i16_zero
  : Intrinsic<[llvm_i16_ty],
              [llvm_i64_ty, llvm_i32_ty, llvm_i32_ty, llvm_i32_ty], [],
              "llvm.nvvm.suld.3d.i16.zero">;
def int_nvvm_suld_3d_i32_zero
  : Intrinsic<[llvm_i32_ty],
              [llvm_i64_ty, llvm_i32_ty, llvm_i32_ty, llvm_i32_ty], [],
              "llvm.nvvm.suld.3d.i32.zero">;
def int_nvvm_suld_3d_i64_zero
  : Intrinsic<[llvm_i64_ty],
              [llvm_i64_ty, llvm_i32_ty, llvm_i32_ty, llvm_i32_ty], [],
              "llvm.nvvm.suld.3d.i64.zero">;
def int_nvvm_suld_3d_v2i8_zero
  : Intrinsic<[llvm_i16_ty, llvm_i16_ty],
              [llvm_i64_ty, llvm_i32_ty, llvm_i32_ty, llvm_i32_ty], [],
              "llvm.nvvm.suld.3d.v2i8.zero">;
def int_nvvm_suld_3d_v2i16_zero
  : Intrinsic<[llvm_i16_ty, llvm_i16_ty],
              [llvm_i64_ty, llvm_i32_ty, llvm_i32_ty, llvm_i32_ty], [],
              "llvm.nvvm.suld.3d.v2i16.zero">;
def int_nvvm_suld_3d_v2i32_zero
  : Intrinsic<[llvm_i32_ty, llvm_i32_ty],
              [llvm_i64_ty, llvm_i32_ty, llvm_i32_ty, llvm_i32_ty], [],
              "llvm.nvvm.suld.3d.v2i32.zero">;
def int_nvvm_suld_3d_v2i64_zero
  : Intrinsic<[llvm_i64_ty, llvm_i64_ty],
              [llvm_i64_ty, llvm_i32_ty, llvm_i32_ty, llvm_i32_ty], [],
              "llvm.nvvm.suld.3d.v2i64.zero">;
def int_nvvm_suld_3d_v4i8_zero
  : Intrinsic<[llvm_i16_ty, llvm_i16_ty, llvm_i16_ty, llvm_i16_ty],
              [llvm_i64_ty, llvm_i32_ty, llvm_i32_ty, llvm_i32_ty], [],
              "llvm.nvvm.suld.3d.v4i8.zero">;
def int_nvvm_suld_3d_v4i16_zero
  : Intrinsic<[llvm_i16_ty, llvm_i16_ty, llvm_i16_ty, llvm_i16_ty],
              [llvm_i64_ty, llvm_i32_ty, llvm_i32_ty, llvm_i32_ty], [],
              "llvm.nvvm.suld.3d.v4i16.zero">;
def int_nvvm_suld_3d_v4i32_zero
  : Intrinsic<[llvm_i32_ty, llvm_i32_ty, llvm_i32_ty, llvm_i32_ty],
              [llvm_i64_ty, llvm_i32_ty, llvm_i32_ty, llvm_i32_ty], [],
              "llvm.nvvm.suld.3d.v4i32.zero">;

//===- Texture Query ------------------------------------------------------===//

def int_nvvm_txq_channel_order
  : Intrinsic<[llvm_i32_ty], [llvm_i64_ty], [IntrNoMem],
              "llvm.nvvm.txq.channel.order">,
    GCCBuiltin<"__nvvm_txq_channel_order">;
def int_nvvm_txq_channel_data_type
  : Intrinsic<[llvm_i32_ty], [llvm_i64_ty], [IntrNoMem],
              "llvm.nvvm.txq.channel.data.type">,
    GCCBuiltin<"__nvvm_txq_channel_data_type">;
def int_nvvm_txq_width
  : Intrinsic<[llvm_i32_ty], [llvm_i64_ty], [IntrNoMem],
              "llvm.nvvm.txq.width">,
    GCCBuiltin<"__nvvm_txq_width">;
def int_nvvm_txq_height
  : Intrinsic<[llvm_i32_ty], [llvm_i64_ty], [IntrNoMem],
              "llvm.nvvm.txq.height">,
    GCCBuiltin<"__nvvm_txq_height">;
def int_nvvm_txq_depth
  : Intrinsic<[llvm_i32_ty], [llvm_i64_ty], [IntrNoMem],
              "llvm.nvvm.txq.depth">,
    GCCBuiltin<"__nvvm_txq_depth">;
def int_nvvm_txq_array_size
  : Intrinsic<[llvm_i32_ty], [llvm_i64_ty], [IntrNoMem],
              "llvm.nvvm.txq.array.size">,
    GCCBuiltin<"__nvvm_txq_array_size">;
def int_nvvm_txq_num_samples
  : Intrinsic<[llvm_i32_ty], [llvm_i64_ty], [IntrNoMem],
              "llvm.nvvm.txq.num.samples">,
    GCCBuiltin<"__nvvm_txq_num_samples">;
def int_nvvm_txq_num_mipmap_levels
  : Intrinsic<[llvm_i32_ty], [llvm_i64_ty], [IntrNoMem],
              "llvm.nvvm.txq.num.mipmap.levels">,
    GCCBuiltin<"__nvvm_txq_num_mipmap_levels">;

//===- Surface Query ------------------------------------------------------===//

def int_nvvm_suq_channel_order
  : Intrinsic<[llvm_i32_ty], [llvm_i64_ty], [IntrNoMem],
              "llvm.nvvm.suq.channel.order">,
    GCCBuiltin<"__nvvm_suq_channel_order">;
def int_nvvm_suq_channel_data_type
  : Intrinsic<[llvm_i32_ty], [llvm_i64_ty], [IntrNoMem],
              "llvm.nvvm.suq.channel.data.type">,
    GCCBuiltin<"__nvvm_suq_channel_data_type">;
def int_nvvm_suq_width
  : Intrinsic<[llvm_i32_ty], [llvm_i64_ty], [IntrNoMem],
              "llvm.nvvm.suq.width">,
    GCCBuiltin<"__nvvm_suq_width">;
def int_nvvm_suq_height
  : Intrinsic<[llvm_i32_ty], [llvm_i64_ty], [IntrNoMem],
              "llvm.nvvm.suq.height">,
    GCCBuiltin<"__nvvm_suq_height">;
def int_nvvm_suq_depth
  : Intrinsic<[llvm_i32_ty], [llvm_i64_ty], [IntrNoMem],
              "llvm.nvvm.suq.depth">,
    GCCBuiltin<"__nvvm_suq_depth">;
def int_nvvm_suq_array_size
  : Intrinsic<[llvm_i32_ty], [llvm_i64_ty], [IntrNoMem],
              "llvm.nvvm.suq.array.size">,
    GCCBuiltin<"__nvvm_suq_array_size">;


//===- Handle Query -------------------------------------------------------===//

def int_nvvm_istypep_sampler
  : Intrinsic<[llvm_i1_ty], [llvm_i64_ty], [IntrNoMem],
              "llvm.nvvm.istypep.sampler">,
    GCCBuiltin<"__nvvm_istypep_sampler">;
def int_nvvm_istypep_surface
  : Intrinsic<[llvm_i1_ty], [llvm_i64_ty], [IntrNoMem],
              "llvm.nvvm.istypep.surface">,
    GCCBuiltin<"__nvvm_istypep_surface">;
def int_nvvm_istypep_texture
  : Intrinsic<[llvm_i1_ty], [llvm_i64_ty], [IntrNoMem],
              "llvm.nvvm.istypep.texture">,
    GCCBuiltin<"__nvvm_istypep_texture">;



//===- Surface Stores -----------------------------------------------------===//

// Unformatted
// .clamp variant
def int_nvvm_sust_b_1d_i8_clamp
  : Intrinsic<[], [llvm_i64_ty, llvm_i32_ty, llvm_i16_ty], [],
              "llvm.nvvm.sust.b.1d.i8.clamp">,
    GCCBuiltin<"__nvvm_sust_b_1d_i8_clamp">;
def int_nvvm_sust_b_1d_i16_clamp
  : Intrinsic<[], [llvm_i64_ty, llvm_i32_ty, llvm_i16_ty], [],
              "llvm.nvvm.sust.b.1d.i16.clamp">,
    GCCBuiltin<"__nvvm_sust_b_1d_i16_clamp">;
def int_nvvm_sust_b_1d_i32_clamp
  : Intrinsic<[], [llvm_i64_ty, llvm_i32_ty, llvm_i32_ty], [],
              "llvm.nvvm.sust.b.1d.i32.clamp">,
    GCCBuiltin<"__nvvm_sust_b_1d_i32_clamp">;
def int_nvvm_sust_b_1d_i64_clamp
  : Intrinsic<[], [llvm_i64_ty, llvm_i32_ty, llvm_i64_ty], [],
              "llvm.nvvm.sust.b.1d.i64.clamp">,
    GCCBuiltin<"__nvvm_sust_b_1d_i64_clamp">;
def int_nvvm_sust_b_1d_v2i8_clamp
  : Intrinsic<[], [llvm_i64_ty, llvm_i32_ty, llvm_i16_ty, llvm_i16_ty], [],
              "llvm.nvvm.sust.b.1d.v2i8.clamp">,
    GCCBuiltin<"__nvvm_sust_b_1d_v2i8_clamp">;
def int_nvvm_sust_b_1d_v2i16_clamp
  : Intrinsic<[], [llvm_i64_ty, llvm_i32_ty, llvm_i16_ty, llvm_i16_ty], [],
              "llvm.nvvm.sust.b.1d.v2i16.clamp">,
    GCCBuiltin<"__nvvm_sust_b_1d_v2i16_clamp">;
def int_nvvm_sust_b_1d_v2i32_clamp
  : Intrinsic<[], [llvm_i64_ty, llvm_i32_ty, llvm_i32_ty, llvm_i32_ty], [],
              "llvm.nvvm.sust.b.1d.v2i32.clamp">,
    GCCBuiltin<"__nvvm_sust_b_1d_v2i32_clamp">;
def int_nvvm_sust_b_1d_v2i64_clamp
  : Intrinsic<[], [llvm_i64_ty, llvm_i32_ty, llvm_i64_ty, llvm_i64_ty], [],
              "llvm.nvvm.sust.b.1d.v2i64.clamp">,
    GCCBuiltin<"__nvvm_sust_b_1d_v2i64_clamp">;
def int_nvvm_sust_b_1d_v4i8_clamp
  : Intrinsic<[], [llvm_i64_ty, llvm_i32_ty, llvm_i16_ty,
                   llvm_i16_ty, llvm_i16_ty, llvm_i16_ty], [],
              "llvm.nvvm.sust.b.1d.v4i8.clamp">,
    GCCBuiltin<"__nvvm_sust_b_1d_v4i8_clamp">;
def int_nvvm_sust_b_1d_v4i16_clamp
  : Intrinsic<[], [llvm_i64_ty, llvm_i32_ty, llvm_i16_ty,
                   llvm_i16_ty, llvm_i16_ty, llvm_i16_ty], [],
              "llvm.nvvm.sust.b.1d.v4i16.clamp">,
    GCCBuiltin<"__nvvm_sust_b_1d_v4i16_clamp">;
def int_nvvm_sust_b_1d_v4i32_clamp
  : Intrinsic<[], [llvm_i64_ty, llvm_i32_ty, llvm_i32_ty,
                   llvm_i32_ty, llvm_i32_ty, llvm_i32_ty], [],
              "llvm.nvvm.sust.b.1d.v4i32.clamp">,
    GCCBuiltin<"__nvvm_sust_b_1d_v4i32_clamp">;


def int_nvvm_sust_b_1d_array_i8_clamp
  : Intrinsic<[], [llvm_i64_ty, llvm_i32_ty, llvm_i32_ty, llvm_i16_ty], [],
              "llvm.nvvm.sust.b.1d.array.i8.clamp">,
    GCCBuiltin<"__nvvm_sust_b_1d_array_i8_clamp">;
def int_nvvm_sust_b_1d_array_i16_clamp
  : Intrinsic<[], [llvm_i64_ty, llvm_i32_ty, llvm_i32_ty, llvm_i16_ty], [],
              "llvm.nvvm.sust.b.1d.array.i16.clamp">,
    GCCBuiltin<"__nvvm_sust_b_1d_array_i16_clamp">;
def int_nvvm_sust_b_1d_array_i32_clamp
  : Intrinsic<[], [llvm_i64_ty, llvm_i32_ty, llvm_i32_ty, llvm_i32_ty], [],
              "llvm.nvvm.sust.b.1d.array.i32.clamp">,
    GCCBuiltin<"__nvvm_sust_b_1d_array_i32_clamp">;
def int_nvvm_sust_b_1d_array_i64_clamp
  : Intrinsic<[], [llvm_i64_ty, llvm_i32_ty, llvm_i32_ty, llvm_i64_ty], [],
              "llvm.nvvm.sust.b.1d.array.i64.clamp">,
    GCCBuiltin<"__nvvm_sust_b_1d_array_i64_clamp">;
def int_nvvm_sust_b_1d_array_v2i8_clamp
  : Intrinsic<[], [llvm_i64_ty, llvm_i32_ty, llvm_i32_ty,
                   llvm_i16_ty, llvm_i16_ty], [],
              "llvm.nvvm.sust.b.1d.array.v2i8.clamp">,
    GCCBuiltin<"__nvvm_sust_b_1d_array_v2i8_clamp">;
def int_nvvm_sust_b_1d_array_v2i16_clamp
  : Intrinsic<[], [llvm_i64_ty, llvm_i32_ty, llvm_i32_ty,
                   llvm_i16_ty, llvm_i16_ty], [],
              "llvm.nvvm.sust.b.1d.array.v2i16.clamp">,
    GCCBuiltin<"__nvvm_sust_b_1d_array_v2i16_clamp">;
def int_nvvm_sust_b_1d_array_v2i32_clamp
  : Intrinsic<[], [llvm_i64_ty, llvm_i32_ty, llvm_i32_ty,
                   llvm_i32_ty, llvm_i32_ty], [],
              "llvm.nvvm.sust.b.1d.array.v2i32.clamp">,
    GCCBuiltin<"__nvvm_sust_b_1d_array_v2i32_clamp">;
def int_nvvm_sust_b_1d_array_v2i64_clamp
  : Intrinsic<[], [llvm_i64_ty, llvm_i32_ty, llvm_i32_ty,
                   llvm_i64_ty, llvm_i64_ty], [],
              "llvm.nvvm.sust.b.1d.array.v2i64.clamp">,
    GCCBuiltin<"__nvvm_sust_b_1d_array_v2i64_clamp">;
def int_nvvm_sust_b_1d_array_v4i8_clamp
  : Intrinsic<[], [llvm_i64_ty, llvm_i32_ty, llvm_i32_ty, llvm_i16_ty,
                   llvm_i16_ty, llvm_i16_ty, llvm_i16_ty], [],
              "llvm.nvvm.sust.b.1d.array.v4i8.clamp">,
    GCCBuiltin<"__nvvm_sust_b_1d_array_v4i8_clamp">;
def int_nvvm_sust_b_1d_array_v4i16_clamp
  : Intrinsic<[], [llvm_i64_ty, llvm_i32_ty, llvm_i32_ty, llvm_i16_ty,
                   llvm_i16_ty, llvm_i16_ty, llvm_i16_ty], [],
              "llvm.nvvm.sust.b.1d.array.v4i16.clamp">,
    GCCBuiltin<"__nvvm_sust_b_1d_array_v4i16_clamp">;
def int_nvvm_sust_b_1d_array_v4i32_clamp
  : Intrinsic<[], [llvm_i64_ty, llvm_i32_ty, llvm_i32_ty, llvm_i32_ty,
                   llvm_i32_ty, llvm_i32_ty, llvm_i32_ty], [],
              "llvm.nvvm.sust.b.1d.array.v4i32.clamp">,
    GCCBuiltin<"__nvvm_sust_b_1d_array_v4i32_clamp">;


def int_nvvm_sust_b_2d_i8_clamp
  : Intrinsic<[], [llvm_i64_ty, llvm_i32_ty, llvm_i32_ty, llvm_i16_ty], [],
              "llvm.nvvm.sust.b.2d.i8.clamp">,
    GCCBuiltin<"__nvvm_sust_b_2d_i8_clamp">;
def int_nvvm_sust_b_2d_i16_clamp
  : Intrinsic<[], [llvm_i64_ty, llvm_i32_ty, llvm_i32_ty, llvm_i16_ty], [],
              "llvm.nvvm.sust.b.2d.i16.clamp">,
    GCCBuiltin<"__nvvm_sust_b_2d_i16_clamp">;
def int_nvvm_sust_b_2d_i32_clamp
  : Intrinsic<[], [llvm_i64_ty, llvm_i32_ty, llvm_i32_ty, llvm_i32_ty], [],
              "llvm.nvvm.sust.b.2d.i32.clamp">,
    GCCBuiltin<"__nvvm_sust_b_2d_i32_clamp">;
def int_nvvm_sust_b_2d_i64_clamp
  : Intrinsic<[], [llvm_i64_ty, llvm_i32_ty, llvm_i32_ty, llvm_i64_ty], [],
              "llvm.nvvm.sust.b.2d.i64.clamp">,
    GCCBuiltin<"__nvvm_sust_b_2d_i64_clamp">;
def int_nvvm_sust_b_2d_v2i8_clamp
  : Intrinsic<[], [llvm_i64_ty, llvm_i32_ty, llvm_i32_ty,
                   llvm_i16_ty, llvm_i16_ty], [],
              "llvm.nvvm.sust.b.2d.v2i8.clamp">,
    GCCBuiltin<"__nvvm_sust_b_2d_v2i8_clamp">;
def int_nvvm_sust_b_2d_v2i16_clamp
  : Intrinsic<[], [llvm_i64_ty, llvm_i32_ty, llvm_i32_ty,
                   llvm_i16_ty, llvm_i16_ty], [],
              "llvm.nvvm.sust.b.2d.v2i16.clamp">,
    GCCBuiltin<"__nvvm_sust_b_2d_v2i16_clamp">;
def int_nvvm_sust_b_2d_v2i32_clamp
  : Intrinsic<[], [llvm_i64_ty, llvm_i32_ty, llvm_i32_ty,
                   llvm_i32_ty, llvm_i32_ty], [],
              "llvm.nvvm.sust.b.2d.v2i32.clamp">,
    GCCBuiltin<"__nvvm_sust_b_2d_v2i32_clamp">;
def int_nvvm_sust_b_2d_v2i64_clamp
  : Intrinsic<[], [llvm_i64_ty, llvm_i32_ty, llvm_i32_ty,
                   llvm_i64_ty, llvm_i64_ty], [],
              "llvm.nvvm.sust.b.2d.v2i64.clamp">,
    GCCBuiltin<"__nvvm_sust_b_2d_v2i64_clamp">;
def int_nvvm_sust_b_2d_v4i8_clamp
  : Intrinsic<[], [llvm_i64_ty, llvm_i32_ty, llvm_i32_ty, llvm_i16_ty,
                   llvm_i16_ty, llvm_i16_ty, llvm_i16_ty], [],
              "llvm.nvvm.sust.b.2d.v4i8.clamp">,
    GCCBuiltin<"__nvvm_sust_b_2d_v4i8_clamp">;
def int_nvvm_sust_b_2d_v4i16_clamp
  : Intrinsic<[], [llvm_i64_ty, llvm_i32_ty, llvm_i32_ty, llvm_i16_ty,
                   llvm_i16_ty, llvm_i16_ty, llvm_i16_ty], [],
              "llvm.nvvm.sust.b.2d.v4i16.clamp">,
    GCCBuiltin<"__nvvm_sust_b_2d_v4i16_clamp">;
def int_nvvm_sust_b_2d_v4i32_clamp
  : Intrinsic<[], [llvm_i64_ty, llvm_i32_ty, llvm_i32_ty, llvm_i32_ty,
                   llvm_i32_ty, llvm_i32_ty, llvm_i32_ty], [],
              "llvm.nvvm.sust.b.2d.v4i32.clamp">,
    GCCBuiltin<"__nvvm_sust_b_2d_v4i32_clamp">;


def int_nvvm_sust_b_2d_array_i8_clamp
  : Intrinsic<[], [llvm_i64_ty, llvm_i32_ty, llvm_i32_ty,
                   llvm_i32_ty, llvm_i16_ty], [],
              "llvm.nvvm.sust.b.2d.array.i8.clamp">,
    GCCBuiltin<"__nvvm_sust_b_2d_array_i8_clamp">;
def int_nvvm_sust_b_2d_array_i16_clamp
  : Intrinsic<[], [llvm_i64_ty, llvm_i32_ty, llvm_i32_ty,
                   llvm_i32_ty, llvm_i16_ty], [],
              "llvm.nvvm.sust.b.2d.array.i16.clamp">,
    GCCBuiltin<"__nvvm_sust_b_2d_array_i16_clamp">;
def int_nvvm_sust_b_2d_array_i32_clamp
  : Intrinsic<[], [llvm_i64_ty, llvm_i32_ty, llvm_i32_ty,
                   llvm_i32_ty, llvm_i32_ty], [],
              "llvm.nvvm.sust.b.2d.array.i32.clamp">,
    GCCBuiltin<"__nvvm_sust_b_2d_array_i32_clamp">;
def int_nvvm_sust_b_2d_array_i64_clamp
  : Intrinsic<[], [llvm_i64_ty, llvm_i32_ty, llvm_i32_ty,
                   llvm_i32_ty, llvm_i64_ty], [],
              "llvm.nvvm.sust.b.2d.array.i64.clamp">,
    GCCBuiltin<"__nvvm_sust_b_2d_array_i64_clamp">;
def int_nvvm_sust_b_2d_array_v2i8_clamp
  : Intrinsic<[], [llvm_i64_ty, llvm_i32_ty, llvm_i32_ty, llvm_i32_ty,
                   llvm_i16_ty, llvm_i16_ty], [],
              "llvm.nvvm.sust.b.2d.array.v2i8.clamp">,
    GCCBuiltin<"__nvvm_sust_b_2d_array_v2i8_clamp">;
def int_nvvm_sust_b_2d_array_v2i16_clamp
  : Intrinsic<[], [llvm_i64_ty, llvm_i32_ty, llvm_i32_ty, llvm_i32_ty,
                   llvm_i16_ty, llvm_i16_ty], [],
              "llvm.nvvm.sust.b.2d.array.v2i16.clamp">,
    GCCBuiltin<"__nvvm_sust_b_2d_array_v2i16_clamp">;
def int_nvvm_sust_b_2d_array_v2i32_clamp
  : Intrinsic<[], [llvm_i64_ty, llvm_i32_ty, llvm_i32_ty, llvm_i32_ty,
                   llvm_i32_ty, llvm_i32_ty], [],
              "llvm.nvvm.sust.b.2d.array.v2i32.clamp">,
    GCCBuiltin<"__nvvm_sust_b_2d_array_v2i32_clamp">;
def int_nvvm_sust_b_2d_array_v2i64_clamp
  : Intrinsic<[], [llvm_i64_ty, llvm_i32_ty, llvm_i32_ty, llvm_i32_ty,
                   llvm_i64_ty, llvm_i64_ty], [],
              "llvm.nvvm.sust.b.2d.array.v2i64.clamp">,
    GCCBuiltin<"__nvvm_sust_b_2d_array_v2i64_clamp">;
def int_nvvm_sust_b_2d_array_v4i8_clamp
  : Intrinsic<[], [llvm_i64_ty, llvm_i32_ty, llvm_i32_ty, llvm_i32_ty,
                   llvm_i16_ty, llvm_i16_ty, llvm_i16_ty, llvm_i16_ty], [],
              "llvm.nvvm.sust.b.2d.array.v4i8.clamp">,
    GCCBuiltin<"__nvvm_sust_b_2d_array_v4i8_clamp">;
def int_nvvm_sust_b_2d_array_v4i16_clamp
  : Intrinsic<[], [llvm_i64_ty, llvm_i32_ty, llvm_i32_ty, llvm_i32_ty,
                   llvm_i16_ty, llvm_i16_ty, llvm_i16_ty, llvm_i16_ty], [],
              "llvm.nvvm.sust.b.2d.array.v4i16.clamp">,
    GCCBuiltin<"__nvvm_sust_b_2d_array_v4i16_clamp">;
def int_nvvm_sust_b_2d_array_v4i32_clamp
  : Intrinsic<[], [llvm_i64_ty, llvm_i32_ty, llvm_i32_ty, llvm_i32_ty,
                   llvm_i32_ty, llvm_i32_ty, llvm_i32_ty, llvm_i32_ty], [],
              "llvm.nvvm.sust.b.2d.array.v4i32.clamp">,
    GCCBuiltin<"__nvvm_sust_b_2d_array_v4i32_clamp">;


def int_nvvm_sust_b_3d_i8_clamp
  : Intrinsic<[], [llvm_i64_ty, llvm_i32_ty, llvm_i32_ty,
                   llvm_i32_ty, llvm_i16_ty], [],
              "llvm.nvvm.sust.b.3d.i8.clamp">,
    GCCBuiltin<"__nvvm_sust_b_3d_i8_clamp">;
def int_nvvm_sust_b_3d_i16_clamp
  : Intrinsic<[], [llvm_i64_ty, llvm_i32_ty, llvm_i32_ty,
                   llvm_i32_ty, llvm_i16_ty], [],
              "llvm.nvvm.sust.b.3d.i16.clamp">,
    GCCBuiltin<"__nvvm_sust_b_3d_i16_clamp">;
def int_nvvm_sust_b_3d_i32_clamp
  : Intrinsic<[], [llvm_i64_ty, llvm_i32_ty, llvm_i32_ty,
                   llvm_i32_ty, llvm_i32_ty], [],
              "llvm.nvvm.sust.b.3d.i32.clamp">,
    GCCBuiltin<"__nvvm_sust_b_3d_i32_clamp">;
def int_nvvm_sust_b_3d_i64_clamp
  : Intrinsic<[], [llvm_i64_ty, llvm_i32_ty, llvm_i32_ty,
                   llvm_i32_ty, llvm_i64_ty], [],
              "llvm.nvvm.sust.b.3d.i64.clamp">,
    GCCBuiltin<"__nvvm_sust_b_3d_i64_clamp">;
def int_nvvm_sust_b_3d_v2i8_clamp
  : Intrinsic<[], [llvm_i64_ty, llvm_i32_ty, llvm_i32_ty, llvm_i32_ty,
                   llvm_i16_ty, llvm_i16_ty], [],
              "llvm.nvvm.sust.b.3d.v2i8.clamp">,
    GCCBuiltin<"__nvvm_sust_b_3d_v2i8_clamp">;
def int_nvvm_sust_b_3d_v2i16_clamp
  : Intrinsic<[], [llvm_i64_ty, llvm_i32_ty, llvm_i32_ty, llvm_i32_ty,
                   llvm_i16_ty, llvm_i16_ty], [],
              "llvm.nvvm.sust.b.3d.v2i16.clamp">,
    GCCBuiltin<"__nvvm_sust_b_3d_v2i16_clamp">;
def int_nvvm_sust_b_3d_v2i32_clamp
  : Intrinsic<[], [llvm_i64_ty, llvm_i32_ty, llvm_i32_ty, llvm_i32_ty,
                   llvm_i32_ty, llvm_i32_ty], [],
              "llvm.nvvm.sust.b.3d.v2i32.clamp">,
    GCCBuiltin<"__nvvm_sust_b_3d_v2i32_clamp">;
def int_nvvm_sust_b_3d_v2i64_clamp
  : Intrinsic<[], [llvm_i64_ty, llvm_i32_ty, llvm_i32_ty, llvm_i32_ty,
                   llvm_i64_ty, llvm_i64_ty], [],
              "llvm.nvvm.sust.b.3d.v2i64.clamp">,
    GCCBuiltin<"__nvvm_sust_b_3d_v2i64_clamp">;
def int_nvvm_sust_b_3d_v4i8_clamp
  : Intrinsic<[], [llvm_i64_ty, llvm_i32_ty, llvm_i32_ty, llvm_i32_ty,
                   llvm_i16_ty, llvm_i16_ty, llvm_i16_ty, llvm_i16_ty], [],
              "llvm.nvvm.sust.b.3d.v4i8.clamp">,
    GCCBuiltin<"__nvvm_sust_b_3d_v4i8_clamp">;
def int_nvvm_sust_b_3d_v4i16_clamp
  : Intrinsic<[], [llvm_i64_ty, llvm_i32_ty, llvm_i32_ty, llvm_i32_ty,
                   llvm_i16_ty, llvm_i16_ty, llvm_i16_ty, llvm_i16_ty], [],
              "llvm.nvvm.sust.b.3d.v4i16.clamp">,
    GCCBuiltin<"__nvvm_sust_b_3d_v4i16_clamp">;
def int_nvvm_sust_b_3d_v4i32_clamp
  : Intrinsic<[], [llvm_i64_ty, llvm_i32_ty, llvm_i32_ty, llvm_i32_ty,
                   llvm_i32_ty, llvm_i32_ty, llvm_i32_ty, llvm_i32_ty], [],
              "llvm.nvvm.sust.b.3d.v4i32.clamp">,
    GCCBuiltin<"__nvvm_sust_b_3d_v4i32_clamp">;


// .trap variant
def int_nvvm_sust_b_1d_i8_trap
  : Intrinsic<[], [llvm_i64_ty, llvm_i32_ty, llvm_i16_ty], [],
              "llvm.nvvm.sust.b.1d.i8.trap">,
    GCCBuiltin<"__nvvm_sust_b_1d_i8_trap">;
def int_nvvm_sust_b_1d_i16_trap
  : Intrinsic<[], [llvm_i64_ty, llvm_i32_ty, llvm_i16_ty], [],
              "llvm.nvvm.sust.b.1d.i16.trap">,
    GCCBuiltin<"__nvvm_sust_b_1d_i16_trap">;
def int_nvvm_sust_b_1d_i32_trap
  : Intrinsic<[], [llvm_i64_ty, llvm_i32_ty, llvm_i32_ty], [],
              "llvm.nvvm.sust.b.1d.i32.trap">,
    GCCBuiltin<"__nvvm_sust_b_1d_i32_trap">;
def int_nvvm_sust_b_1d_i64_trap
  : Intrinsic<[], [llvm_i64_ty, llvm_i32_ty, llvm_i64_ty], [],
              "llvm.nvvm.sust.b.1d.i64.trap">,
    GCCBuiltin<"__nvvm_sust_b_1d_i64_trap">;
def int_nvvm_sust_b_1d_v2i8_trap
  : Intrinsic<[], [llvm_i64_ty, llvm_i32_ty, llvm_i16_ty, llvm_i16_ty], [],
              "llvm.nvvm.sust.b.1d.v2i8.trap">,
    GCCBuiltin<"__nvvm_sust_b_1d_v2i8_trap">;
def int_nvvm_sust_b_1d_v2i16_trap
  : Intrinsic<[], [llvm_i64_ty, llvm_i32_ty, llvm_i16_ty, llvm_i16_ty], [],
              "llvm.nvvm.sust.b.1d.v2i16.trap">,
    GCCBuiltin<"__nvvm_sust_b_1d_v2i16_trap">;
def int_nvvm_sust_b_1d_v2i32_trap
  : Intrinsic<[], [llvm_i64_ty, llvm_i32_ty, llvm_i32_ty, llvm_i32_ty], [],
              "llvm.nvvm.sust.b.1d.v2i32.trap">,
    GCCBuiltin<"__nvvm_sust_b_1d_v2i32_trap">;
def int_nvvm_sust_b_1d_v2i64_trap
  : Intrinsic<[], [llvm_i64_ty, llvm_i32_ty, llvm_i64_ty, llvm_i64_ty], [],
              "llvm.nvvm.sust.b.1d.v2i64.trap">,
    GCCBuiltin<"__nvvm_sust_b_1d_v2i64_trap">;
def int_nvvm_sust_b_1d_v4i8_trap
  : Intrinsic<[], [llvm_i64_ty, llvm_i32_ty, llvm_i16_ty,
                   llvm_i16_ty, llvm_i16_ty, llvm_i16_ty], [],
              "llvm.nvvm.sust.b.1d.v4i8.trap">,
    GCCBuiltin<"__nvvm_sust_b_1d_v4i8_trap">;
def int_nvvm_sust_b_1d_v4i16_trap
  : Intrinsic<[], [llvm_i64_ty, llvm_i32_ty, llvm_i16_ty,
                   llvm_i16_ty, llvm_i16_ty, llvm_i16_ty], [],
              "llvm.nvvm.sust.b.1d.v4i16.trap">,
    GCCBuiltin<"__nvvm_sust_b_1d_v4i16_trap">;
def int_nvvm_sust_b_1d_v4i32_trap
  : Intrinsic<[], [llvm_i64_ty, llvm_i32_ty, llvm_i32_ty,
                   llvm_i32_ty, llvm_i32_ty, llvm_i32_ty], [],
              "llvm.nvvm.sust.b.1d.v4i32.trap">,
    GCCBuiltin<"__nvvm_sust_b_1d_v4i32_trap">;


def int_nvvm_sust_b_1d_array_i8_trap
  : Intrinsic<[], [llvm_i64_ty, llvm_i32_ty, llvm_i32_ty, llvm_i16_ty], [],
              "llvm.nvvm.sust.b.1d.array.i8.trap">,
    GCCBuiltin<"__nvvm_sust_b_1d_array_i8_trap">;
def int_nvvm_sust_b_1d_array_i16_trap
  : Intrinsic<[], [llvm_i64_ty, llvm_i32_ty, llvm_i32_ty, llvm_i16_ty], [],
              "llvm.nvvm.sust.b.1d.array.i16.trap">,
    GCCBuiltin<"__nvvm_sust_b_1d_array_i16_trap">;
def int_nvvm_sust_b_1d_array_i32_trap
  : Intrinsic<[], [llvm_i64_ty, llvm_i32_ty, llvm_i32_ty, llvm_i32_ty], [],
              "llvm.nvvm.sust.b.1d.array.i32.trap">,
    GCCBuiltin<"__nvvm_sust_b_1d_array_i32_trap">;
def int_nvvm_sust_b_1d_array_i64_trap
  : Intrinsic<[], [llvm_i64_ty, llvm_i32_ty, llvm_i32_ty, llvm_i64_ty], [],
              "llvm.nvvm.sust.b.1d.array.i64.trap">,
    GCCBuiltin<"__nvvm_sust_b_1d_array_i64_trap">;
def int_nvvm_sust_b_1d_array_v2i8_trap
  : Intrinsic<[], [llvm_i64_ty, llvm_i32_ty, llvm_i32_ty,
                   llvm_i16_ty, llvm_i16_ty], [],
              "llvm.nvvm.sust.b.1d.array.v2i8.trap">,
    GCCBuiltin<"__nvvm_sust_b_1d_array_v2i8_trap">;
def int_nvvm_sust_b_1d_array_v2i16_trap
  : Intrinsic<[], [llvm_i64_ty, llvm_i32_ty, llvm_i32_ty,
                   llvm_i16_ty, llvm_i16_ty], [],
              "llvm.nvvm.sust.b.1d.array.v2i16.trap">,
    GCCBuiltin<"__nvvm_sust_b_1d_array_v2i16_trap">;
def int_nvvm_sust_b_1d_array_v2i32_trap
  : Intrinsic<[], [llvm_i64_ty, llvm_i32_ty, llvm_i32_ty,
                   llvm_i32_ty, llvm_i32_ty], [],
              "llvm.nvvm.sust.b.1d.array.v2i32.trap">,
    GCCBuiltin<"__nvvm_sust_b_1d_array_v2i32_trap">;
def int_nvvm_sust_b_1d_array_v2i64_trap
  : Intrinsic<[], [llvm_i64_ty, llvm_i32_ty, llvm_i32_ty,
                   llvm_i64_ty, llvm_i64_ty], [],
              "llvm.nvvm.sust.b.1d.array.v2i64.trap">,
    GCCBuiltin<"__nvvm_sust_b_1d_array_v2i64_trap">;
def int_nvvm_sust_b_1d_array_v4i8_trap
  : Intrinsic<[], [llvm_i64_ty, llvm_i32_ty, llvm_i32_ty, llvm_i16_ty,
                   llvm_i16_ty, llvm_i16_ty, llvm_i16_ty], [],
              "llvm.nvvm.sust.b.1d.array.v4i8.trap">,
    GCCBuiltin<"__nvvm_sust_b_1d_array_v4i8_trap">;
def int_nvvm_sust_b_1d_array_v4i16_trap
  : Intrinsic<[], [llvm_i64_ty, llvm_i32_ty, llvm_i32_ty, llvm_i16_ty,
                   llvm_i16_ty, llvm_i16_ty, llvm_i16_ty], [],
              "llvm.nvvm.sust.b.1d.array.v4i16.trap">,
    GCCBuiltin<"__nvvm_sust_b_1d_array_v4i16_trap">;
def int_nvvm_sust_b_1d_array_v4i32_trap
  : Intrinsic<[], [llvm_i64_ty, llvm_i32_ty, llvm_i32_ty, llvm_i32_ty,
                   llvm_i32_ty, llvm_i32_ty, llvm_i32_ty], [],
              "llvm.nvvm.sust.b.1d.array.v4i32.trap">,
    GCCBuiltin<"__nvvm_sust_b_1d_array_v4i32_trap">;


def int_nvvm_sust_b_2d_i8_trap
  : Intrinsic<[], [llvm_i64_ty, llvm_i32_ty, llvm_i32_ty, llvm_i16_ty], [],
              "llvm.nvvm.sust.b.2d.i8.trap">,
    GCCBuiltin<"__nvvm_sust_b_2d_i8_trap">;
def int_nvvm_sust_b_2d_i16_trap
  : Intrinsic<[], [llvm_i64_ty, llvm_i32_ty, llvm_i32_ty, llvm_i16_ty], [],
              "llvm.nvvm.sust.b.2d.i16.trap">,
    GCCBuiltin<"__nvvm_sust_b_2d_i16_trap">;
def int_nvvm_sust_b_2d_i32_trap
  : Intrinsic<[], [llvm_i64_ty, llvm_i32_ty, llvm_i32_ty, llvm_i32_ty], [],
              "llvm.nvvm.sust.b.2d.i32.trap">,
    GCCBuiltin<"__nvvm_sust_b_2d_i32_trap">;
def int_nvvm_sust_b_2d_i64_trap
  : Intrinsic<[], [llvm_i64_ty, llvm_i32_ty, llvm_i32_ty, llvm_i64_ty], [],
              "llvm.nvvm.sust.b.2d.i64.trap">,
    GCCBuiltin<"__nvvm_sust_b_2d_i64_trap">;
def int_nvvm_sust_b_2d_v2i8_trap
  : Intrinsic<[], [llvm_i64_ty, llvm_i32_ty, llvm_i32_ty,
                   llvm_i16_ty, llvm_i16_ty], [],
              "llvm.nvvm.sust.b.2d.v2i8.trap">,
    GCCBuiltin<"__nvvm_sust_b_2d_v2i8_trap">;
def int_nvvm_sust_b_2d_v2i16_trap
  : Intrinsic<[], [llvm_i64_ty, llvm_i32_ty, llvm_i32_ty,
                   llvm_i16_ty, llvm_i16_ty], [],
              "llvm.nvvm.sust.b.2d.v2i16.trap">,
    GCCBuiltin<"__nvvm_sust_b_2d_v2i16_trap">;
def int_nvvm_sust_b_2d_v2i32_trap
  : Intrinsic<[], [llvm_i64_ty, llvm_i32_ty, llvm_i32_ty,
                   llvm_i32_ty, llvm_i32_ty], [],
              "llvm.nvvm.sust.b.2d.v2i32.trap">,
    GCCBuiltin<"__nvvm_sust_b_2d_v2i32_trap">;
def int_nvvm_sust_b_2d_v2i64_trap
  : Intrinsic<[], [llvm_i64_ty, llvm_i32_ty, llvm_i32_ty,
                   llvm_i64_ty, llvm_i64_ty], [],
              "llvm.nvvm.sust.b.2d.v2i64.trap">,
    GCCBuiltin<"__nvvm_sust_b_2d_v2i64_trap">;
def int_nvvm_sust_b_2d_v4i8_trap
  : Intrinsic<[], [llvm_i64_ty, llvm_i32_ty, llvm_i32_ty, llvm_i16_ty,
                   llvm_i16_ty, llvm_i16_ty, llvm_i16_ty], [],
              "llvm.nvvm.sust.b.2d.v4i8.trap">,
    GCCBuiltin<"__nvvm_sust_b_2d_v4i8_trap">;
def int_nvvm_sust_b_2d_v4i16_trap
  : Intrinsic<[], [llvm_i64_ty, llvm_i32_ty, llvm_i32_ty, llvm_i16_ty,
                   llvm_i16_ty, llvm_i16_ty, llvm_i16_ty], [],
              "llvm.nvvm.sust.b.2d.v4i16.trap">,
    GCCBuiltin<"__nvvm_sust_b_2d_v4i16_trap">;
def int_nvvm_sust_b_2d_v4i32_trap
  : Intrinsic<[], [llvm_i64_ty, llvm_i32_ty, llvm_i32_ty, llvm_i32_ty,
                   llvm_i32_ty, llvm_i32_ty, llvm_i32_ty], [],
              "llvm.nvvm.sust.b.2d.v4i32.trap">,
    GCCBuiltin<"__nvvm_sust_b_2d_v4i32_trap">;


def int_nvvm_sust_b_2d_array_i8_trap
  : Intrinsic<[], [llvm_i64_ty, llvm_i32_ty, llvm_i32_ty,
                   llvm_i32_ty, llvm_i16_ty], [],
              "llvm.nvvm.sust.b.2d.array.i8.trap">,
    GCCBuiltin<"__nvvm_sust_b_2d_array_i8_trap">;
def int_nvvm_sust_b_2d_array_i16_trap
  : Intrinsic<[], [llvm_i64_ty, llvm_i32_ty, llvm_i32_ty,
                   llvm_i32_ty, llvm_i16_ty], [],
              "llvm.nvvm.sust.b.2d.array.i16.trap">,
    GCCBuiltin<"__nvvm_sust_b_2d_array_i16_trap">;
def int_nvvm_sust_b_2d_array_i32_trap
  : Intrinsic<[], [llvm_i64_ty, llvm_i32_ty, llvm_i32_ty,
                   llvm_i32_ty, llvm_i32_ty], [],
              "llvm.nvvm.sust.b.2d.array.i32.trap">,
    GCCBuiltin<"__nvvm_sust_b_2d_array_i32_trap">;
def int_nvvm_sust_b_2d_array_i64_trap
  : Intrinsic<[], [llvm_i64_ty, llvm_i32_ty, llvm_i32_ty,
                   llvm_i32_ty, llvm_i64_ty], [],
              "llvm.nvvm.sust.b.2d.array.i64.trap">,
    GCCBuiltin<"__nvvm_sust_b_2d_array_i64_trap">;
def int_nvvm_sust_b_2d_array_v2i8_trap
  : Intrinsic<[], [llvm_i64_ty, llvm_i32_ty, llvm_i32_ty, llvm_i32_ty,
                   llvm_i16_ty, llvm_i16_ty], [],
              "llvm.nvvm.sust.b.2d.array.v2i8.trap">,
    GCCBuiltin<"__nvvm_sust_b_2d_array_v2i8_trap">;
def int_nvvm_sust_b_2d_array_v2i16_trap
  : Intrinsic<[], [llvm_i64_ty, llvm_i32_ty, llvm_i32_ty, llvm_i32_ty,
                   llvm_i16_ty, llvm_i16_ty], [],
              "llvm.nvvm.sust.b.2d.array.v2i16.trap">,
    GCCBuiltin<"__nvvm_sust_b_2d_array_v2i16_trap">;
def int_nvvm_sust_b_2d_array_v2i32_trap
  : Intrinsic<[], [llvm_i64_ty, llvm_i32_ty, llvm_i32_ty, llvm_i32_ty,
                   llvm_i32_ty, llvm_i32_ty], [],
              "llvm.nvvm.sust.b.2d.array.v2i32.trap">,
    GCCBuiltin<"__nvvm_sust_b_2d_array_v2i32_trap">;
def int_nvvm_sust_b_2d_array_v2i64_trap
  : Intrinsic<[], [llvm_i64_ty, llvm_i32_ty, llvm_i32_ty, llvm_i32_ty,
                   llvm_i64_ty, llvm_i64_ty], [],
              "llvm.nvvm.sust.b.2d.array.v2i64.trap">,
    GCCBuiltin<"__nvvm_sust_b_2d_array_v2i64_trap">;
def int_nvvm_sust_b_2d_array_v4i8_trap
  : Intrinsic<[], [llvm_i64_ty, llvm_i32_ty, llvm_i32_ty, llvm_i32_ty,
                   llvm_i16_ty, llvm_i16_ty, llvm_i16_ty, llvm_i16_ty], [],
              "llvm.nvvm.sust.b.2d.array.v4i8.trap">,
    GCCBuiltin<"__nvvm_sust_b_2d_array_v4i8_trap">;
def int_nvvm_sust_b_2d_array_v4i16_trap
  : Intrinsic<[], [llvm_i64_ty, llvm_i32_ty, llvm_i32_ty, llvm_i32_ty,
                   llvm_i16_ty, llvm_i16_ty, llvm_i16_ty, llvm_i16_ty], [],
              "llvm.nvvm.sust.b.2d.array.v4i16.trap">,
    GCCBuiltin<"__nvvm_sust_b_2d_array_v4i16_trap">;
def int_nvvm_sust_b_2d_array_v4i32_trap
  : Intrinsic<[], [llvm_i64_ty, llvm_i32_ty, llvm_i32_ty, llvm_i32_ty,
                   llvm_i32_ty, llvm_i32_ty, llvm_i32_ty, llvm_i32_ty], [],
              "llvm.nvvm.sust.b.2d.array.v4i32.trap">,
    GCCBuiltin<"__nvvm_sust_b_2d_array_v4i32_trap">;


def int_nvvm_sust_b_3d_i8_trap
  : Intrinsic<[], [llvm_i64_ty, llvm_i32_ty, llvm_i32_ty,
                   llvm_i32_ty, llvm_i16_ty], [],
              "llvm.nvvm.sust.b.3d.i8.trap">,
    GCCBuiltin<"__nvvm_sust_b_3d_i8_trap">;
def int_nvvm_sust_b_3d_i16_trap
  : Intrinsic<[], [llvm_i64_ty, llvm_i32_ty, llvm_i32_ty,
                   llvm_i32_ty, llvm_i16_ty], [],
              "llvm.nvvm.sust.b.3d.i16.trap">,
    GCCBuiltin<"__nvvm_sust_b_3d_i16_trap">;
def int_nvvm_sust_b_3d_i32_trap
  : Intrinsic<[], [llvm_i64_ty, llvm_i32_ty, llvm_i32_ty,
                   llvm_i32_ty, llvm_i32_ty], [],
              "llvm.nvvm.sust.b.3d.i32.trap">,
    GCCBuiltin<"__nvvm_sust_b_3d_i32_trap">;
def int_nvvm_sust_b_3d_i64_trap
  : Intrinsic<[], [llvm_i64_ty, llvm_i32_ty, llvm_i32_ty,
                   llvm_i32_ty, llvm_i64_ty], [],
              "llvm.nvvm.sust.b.3d.i64.trap">,
    GCCBuiltin<"__nvvm_sust_b_3d_i64_trap">;
def int_nvvm_sust_b_3d_v2i8_trap
  : Intrinsic<[], [llvm_i64_ty, llvm_i32_ty, llvm_i32_ty, llvm_i32_ty,
                   llvm_i16_ty, llvm_i16_ty], [],
              "llvm.nvvm.sust.b.3d.v2i8.trap">,
    GCCBuiltin<"__nvvm_sust_b_3d_v2i8_trap">;
def int_nvvm_sust_b_3d_v2i16_trap
  : Intrinsic<[], [llvm_i64_ty, llvm_i32_ty, llvm_i32_ty, llvm_i32_ty,
                   llvm_i16_ty, llvm_i16_ty], [],
              "llvm.nvvm.sust.b.3d.v2i16.trap">,
    GCCBuiltin<"__nvvm_sust_b_3d_v2i16_trap">;
def int_nvvm_sust_b_3d_v2i32_trap
  : Intrinsic<[], [llvm_i64_ty, llvm_i32_ty, llvm_i32_ty, llvm_i32_ty,
                   llvm_i32_ty, llvm_i32_ty], [],
              "llvm.nvvm.sust.b.3d.v2i32.trap">,
    GCCBuiltin<"__nvvm_sust_b_3d_v2i32_trap">;
def int_nvvm_sust_b_3d_v2i64_trap
  : Intrinsic<[], [llvm_i64_ty, llvm_i32_ty, llvm_i32_ty, llvm_i32_ty,
                   llvm_i64_ty, llvm_i64_ty], [],
              "llvm.nvvm.sust.b.3d.v2i64.trap">,
    GCCBuiltin<"__nvvm_sust_b_3d_v2i64_trap">;
def int_nvvm_sust_b_3d_v4i8_trap
  : Intrinsic<[], [llvm_i64_ty, llvm_i32_ty, llvm_i32_ty, llvm_i32_ty,
                   llvm_i16_ty, llvm_i16_ty, llvm_i16_ty, llvm_i16_ty], [],
              "llvm.nvvm.sust.b.3d.v4i8.trap">,
    GCCBuiltin<"__nvvm_sust_b_3d_v4i8_trap">;
def int_nvvm_sust_b_3d_v4i16_trap
  : Intrinsic<[], [llvm_i64_ty, llvm_i32_ty, llvm_i32_ty, llvm_i32_ty,
                   llvm_i16_ty, llvm_i16_ty, llvm_i16_ty, llvm_i16_ty], [],
              "llvm.nvvm.sust.b.3d.v4i16.trap">,
    GCCBuiltin<"__nvvm_sust_b_3d_v4i16_trap">;
def int_nvvm_sust_b_3d_v4i32_trap
  : Intrinsic<[], [llvm_i64_ty, llvm_i32_ty, llvm_i32_ty, llvm_i32_ty,
                   llvm_i32_ty, llvm_i32_ty, llvm_i32_ty, llvm_i32_ty], [],
              "llvm.nvvm.sust.b.3d.v4i32.trap">,
    GCCBuiltin<"__nvvm_sust_b_3d_v4i32_trap">;


// .zero variant
def int_nvvm_sust_b_1d_i8_zero
  : Intrinsic<[], [llvm_i64_ty, llvm_i32_ty, llvm_i16_ty], [],
              "llvm.nvvm.sust.b.1d.i8.zero">,
    GCCBuiltin<"__nvvm_sust_b_1d_i8_zero">;
def int_nvvm_sust_b_1d_i16_zero
  : Intrinsic<[], [llvm_i64_ty, llvm_i32_ty, llvm_i16_ty], [],
              "llvm.nvvm.sust.b.1d.i16.zero">,
    GCCBuiltin<"__nvvm_sust_b_1d_i16_zero">;
def int_nvvm_sust_b_1d_i32_zero
  : Intrinsic<[], [llvm_i64_ty, llvm_i32_ty, llvm_i32_ty], [],
              "llvm.nvvm.sust.b.1d.i32.zero">,
    GCCBuiltin<"__nvvm_sust_b_1d_i32_zero">;
def int_nvvm_sust_b_1d_i64_zero
  : Intrinsic<[], [llvm_i64_ty, llvm_i32_ty, llvm_i64_ty], [],
              "llvm.nvvm.sust.b.1d.i64.zero">,
    GCCBuiltin<"__nvvm_sust_b_1d_i64_zero">;
def int_nvvm_sust_b_1d_v2i8_zero
  : Intrinsic<[], [llvm_i64_ty, llvm_i32_ty, llvm_i16_ty, llvm_i16_ty], [],
              "llvm.nvvm.sust.b.1d.v2i8.zero">,
    GCCBuiltin<"__nvvm_sust_b_1d_v2i8_zero">;
def int_nvvm_sust_b_1d_v2i16_zero
  : Intrinsic<[], [llvm_i64_ty, llvm_i32_ty, llvm_i16_ty, llvm_i16_ty], [],
              "llvm.nvvm.sust.b.1d.v2i16.zero">,
    GCCBuiltin<"__nvvm_sust_b_1d_v2i16_zero">;
def int_nvvm_sust_b_1d_v2i32_zero
  : Intrinsic<[], [llvm_i64_ty, llvm_i32_ty, llvm_i32_ty, llvm_i32_ty], [],
              "llvm.nvvm.sust.b.1d.v2i32.zero">,
    GCCBuiltin<"__nvvm_sust_b_1d_v2i32_zero">;
def int_nvvm_sust_b_1d_v2i64_zero
  : Intrinsic<[], [llvm_i64_ty, llvm_i32_ty, llvm_i64_ty, llvm_i64_ty], [],
              "llvm.nvvm.sust.b.1d.v2i64.zero">,
    GCCBuiltin<"__nvvm_sust_b_1d_v2i64_zero">;
def int_nvvm_sust_b_1d_v4i8_zero
  : Intrinsic<[], [llvm_i64_ty, llvm_i32_ty, llvm_i16_ty,
                   llvm_i16_ty, llvm_i16_ty, llvm_i16_ty], [],
              "llvm.nvvm.sust.b.1d.v4i8.zero">,
    GCCBuiltin<"__nvvm_sust_b_1d_v4i8_zero">;
def int_nvvm_sust_b_1d_v4i16_zero
  : Intrinsic<[], [llvm_i64_ty, llvm_i32_ty, llvm_i16_ty,
                   llvm_i16_ty, llvm_i16_ty, llvm_i16_ty], [],
              "llvm.nvvm.sust.b.1d.v4i16.zero">,
    GCCBuiltin<"__nvvm_sust_b_1d_v4i16_zero">;
def int_nvvm_sust_b_1d_v4i32_zero
  : Intrinsic<[], [llvm_i64_ty, llvm_i32_ty, llvm_i32_ty,
                   llvm_i32_ty, llvm_i32_ty, llvm_i32_ty], [],
              "llvm.nvvm.sust.b.1d.v4i32.zero">,
    GCCBuiltin<"__nvvm_sust_b_1d_v4i32_zero">;


def int_nvvm_sust_b_1d_array_i8_zero
  : Intrinsic<[], [llvm_i64_ty, llvm_i32_ty, llvm_i32_ty, llvm_i16_ty], [],
              "llvm.nvvm.sust.b.1d.array.i8.zero">,
    GCCBuiltin<"__nvvm_sust_b_1d_array_i8_zero">;
def int_nvvm_sust_b_1d_array_i16_zero
  : Intrinsic<[], [llvm_i64_ty, llvm_i32_ty, llvm_i32_ty, llvm_i16_ty], [],
              "llvm.nvvm.sust.b.1d.array.i16.zero">,
    GCCBuiltin<"__nvvm_sust_b_1d_array_i16_zero">;
def int_nvvm_sust_b_1d_array_i32_zero
  : Intrinsic<[], [llvm_i64_ty, llvm_i32_ty, llvm_i32_ty, llvm_i32_ty], [],
              "llvm.nvvm.sust.b.1d.array.i32.zero">,
    GCCBuiltin<"__nvvm_sust_b_1d_array_i32_zero">;
def int_nvvm_sust_b_1d_array_i64_zero
  : Intrinsic<[], [llvm_i64_ty, llvm_i32_ty, llvm_i32_ty, llvm_i64_ty], [],
              "llvm.nvvm.sust.b.1d.array.i64.zero">,
    GCCBuiltin<"__nvvm_sust_b_1d_array_i64_zero">;
def int_nvvm_sust_b_1d_array_v2i8_zero
  : Intrinsic<[], [llvm_i64_ty, llvm_i32_ty, llvm_i32_ty,
                   llvm_i16_ty, llvm_i16_ty], [],
              "llvm.nvvm.sust.b.1d.array.v2i8.zero">,
    GCCBuiltin<"__nvvm_sust_b_1d_array_v2i8_zero">;
def int_nvvm_sust_b_1d_array_v2i16_zero
  : Intrinsic<[], [llvm_i64_ty, llvm_i32_ty, llvm_i32_ty,
                   llvm_i16_ty, llvm_i16_ty], [],
              "llvm.nvvm.sust.b.1d.array.v2i16.zero">,
    GCCBuiltin<"__nvvm_sust_b_1d_array_v2i16_zero">;
def int_nvvm_sust_b_1d_array_v2i32_zero
  : Intrinsic<[], [llvm_i64_ty, llvm_i32_ty, llvm_i32_ty,
                   llvm_i32_ty, llvm_i32_ty], [],
              "llvm.nvvm.sust.b.1d.array.v2i32.zero">,
    GCCBuiltin<"__nvvm_sust_b_1d_array_v2i32_zero">;
def int_nvvm_sust_b_1d_array_v2i64_zero
  : Intrinsic<[], [llvm_i64_ty, llvm_i32_ty, llvm_i32_ty,
                   llvm_i64_ty, llvm_i64_ty], [],
              "llvm.nvvm.sust.b.1d.array.v2i64.zero">,
    GCCBuiltin<"__nvvm_sust_b_1d_array_v2i64_zero">;
def int_nvvm_sust_b_1d_array_v4i8_zero
  : Intrinsic<[], [llvm_i64_ty, llvm_i32_ty, llvm_i32_ty, llvm_i16_ty,
                   llvm_i16_ty, llvm_i16_ty, llvm_i16_ty], [],
              "llvm.nvvm.sust.b.1d.array.v4i8.zero">,
    GCCBuiltin<"__nvvm_sust_b_1d_array_v4i8_zero">;
def int_nvvm_sust_b_1d_array_v4i16_zero
  : Intrinsic<[], [llvm_i64_ty, llvm_i32_ty, llvm_i32_ty, llvm_i16_ty,
                   llvm_i16_ty, llvm_i16_ty, llvm_i16_ty], [],
              "llvm.nvvm.sust.b.1d.array.v4i16.zero">,
    GCCBuiltin<"__nvvm_sust_b_1d_array_v4i16_zero">;
def int_nvvm_sust_b_1d_array_v4i32_zero
  : Intrinsic<[], [llvm_i64_ty, llvm_i32_ty, llvm_i32_ty, llvm_i32_ty,
                   llvm_i32_ty, llvm_i32_ty, llvm_i32_ty], [],
              "llvm.nvvm.sust.b.1d.array.v4i32.zero">,
    GCCBuiltin<"__nvvm_sust_b_1d_array_v4i32_zero">;


def int_nvvm_sust_b_2d_i8_zero
  : Intrinsic<[], [llvm_i64_ty, llvm_i32_ty, llvm_i32_ty, llvm_i16_ty], [],
              "llvm.nvvm.sust.b.2d.i8.zero">,
    GCCBuiltin<"__nvvm_sust_b_2d_i8_zero">;
def int_nvvm_sust_b_2d_i16_zero
  : Intrinsic<[], [llvm_i64_ty, llvm_i32_ty, llvm_i32_ty, llvm_i16_ty], [],
              "llvm.nvvm.sust.b.2d.i16.zero">,
    GCCBuiltin<"__nvvm_sust_b_2d_i16_zero">;
def int_nvvm_sust_b_2d_i32_zero
  : Intrinsic<[], [llvm_i64_ty, llvm_i32_ty, llvm_i32_ty, llvm_i32_ty], [],
              "llvm.nvvm.sust.b.2d.i32.zero">,
    GCCBuiltin<"__nvvm_sust_b_2d_i32_zero">;
def int_nvvm_sust_b_2d_i64_zero
  : Intrinsic<[], [llvm_i64_ty, llvm_i32_ty, llvm_i32_ty, llvm_i64_ty], [],
              "llvm.nvvm.sust.b.2d.i64.zero">,
    GCCBuiltin<"__nvvm_sust_b_2d_i64_zero">;
def int_nvvm_sust_b_2d_v2i8_zero
  : Intrinsic<[], [llvm_i64_ty, llvm_i32_ty, llvm_i32_ty,
                   llvm_i16_ty, llvm_i16_ty], [],
              "llvm.nvvm.sust.b.2d.v2i8.zero">,
    GCCBuiltin<"__nvvm_sust_b_2d_v2i8_zero">;
def int_nvvm_sust_b_2d_v2i16_zero
  : Intrinsic<[], [llvm_i64_ty, llvm_i32_ty, llvm_i32_ty,
                   llvm_i16_ty, llvm_i16_ty], [],
              "llvm.nvvm.sust.b.2d.v2i16.zero">,
    GCCBuiltin<"__nvvm_sust_b_2d_v2i16_zero">;
def int_nvvm_sust_b_2d_v2i32_zero
  : Intrinsic<[], [llvm_i64_ty, llvm_i32_ty, llvm_i32_ty,
                   llvm_i32_ty, llvm_i32_ty], [],
              "llvm.nvvm.sust.b.2d.v2i32.zero">,
    GCCBuiltin<"__nvvm_sust_b_2d_v2i32_zero">;
def int_nvvm_sust_b_2d_v2i64_zero
  : Intrinsic<[], [llvm_i64_ty, llvm_i32_ty, llvm_i32_ty,
                   llvm_i64_ty, llvm_i64_ty], [],
              "llvm.nvvm.sust.b.2d.v2i64.zero">,
    GCCBuiltin<"__nvvm_sust_b_2d_v2i64_zero">;
def int_nvvm_sust_b_2d_v4i8_zero
  : Intrinsic<[], [llvm_i64_ty, llvm_i32_ty, llvm_i32_ty, llvm_i16_ty,
                   llvm_i16_ty, llvm_i16_ty, llvm_i16_ty], [],
              "llvm.nvvm.sust.b.2d.v4i8.zero">,
    GCCBuiltin<"__nvvm_sust_b_2d_v4i8_zero">;
def int_nvvm_sust_b_2d_v4i16_zero
  : Intrinsic<[], [llvm_i64_ty, llvm_i32_ty, llvm_i32_ty, llvm_i16_ty,
                   llvm_i16_ty, llvm_i16_ty, llvm_i16_ty], [],
              "llvm.nvvm.sust.b.2d.v4i16.zero">,
    GCCBuiltin<"__nvvm_sust_b_2d_v4i16_zero">;
def int_nvvm_sust_b_2d_v4i32_zero
  : Intrinsic<[], [llvm_i64_ty, llvm_i32_ty, llvm_i32_ty, llvm_i32_ty,
                   llvm_i32_ty, llvm_i32_ty, llvm_i32_ty], [],
              "llvm.nvvm.sust.b.2d.v4i32.zero">,
    GCCBuiltin<"__nvvm_sust_b_2d_v4i32_zero">;


def int_nvvm_sust_b_2d_array_i8_zero
  : Intrinsic<[], [llvm_i64_ty, llvm_i32_ty, llvm_i32_ty,
                   llvm_i32_ty, llvm_i16_ty], [],
              "llvm.nvvm.sust.b.2d.array.i8.zero">,
    GCCBuiltin<"__nvvm_sust_b_2d_array_i8_zero">;
def int_nvvm_sust_b_2d_array_i16_zero
  : Intrinsic<[], [llvm_i64_ty, llvm_i32_ty, llvm_i32_ty,
                   llvm_i32_ty, llvm_i16_ty], [],
              "llvm.nvvm.sust.b.2d.array.i16.zero">,
    GCCBuiltin<"__nvvm_sust_b_2d_array_i16_zero">;
def int_nvvm_sust_b_2d_array_i32_zero
  : Intrinsic<[], [llvm_i64_ty, llvm_i32_ty, llvm_i32_ty,
                   llvm_i32_ty, llvm_i32_ty], [],
              "llvm.nvvm.sust.b.2d.array.i32.zero">,
    GCCBuiltin<"__nvvm_sust_b_2d_array_i32_zero">;
def int_nvvm_sust_b_2d_array_i64_zero
  : Intrinsic<[], [llvm_i64_ty, llvm_i32_ty, llvm_i32_ty,
                   llvm_i32_ty, llvm_i64_ty], [],
              "llvm.nvvm.sust.b.2d.array.i64.zero">,
    GCCBuiltin<"__nvvm_sust_b_2d_array_i64_zero">;
def int_nvvm_sust_b_2d_array_v2i8_zero
  : Intrinsic<[], [llvm_i64_ty, llvm_i32_ty, llvm_i32_ty, llvm_i32_ty,
                   llvm_i16_ty, llvm_i16_ty], [],
              "llvm.nvvm.sust.b.2d.array.v2i8.zero">,
    GCCBuiltin<"__nvvm_sust_b_2d_array_v2i8_zero">;
def int_nvvm_sust_b_2d_array_v2i16_zero
  : Intrinsic<[], [llvm_i64_ty, llvm_i32_ty, llvm_i32_ty, llvm_i32_ty,
                   llvm_i16_ty, llvm_i16_ty], [],
              "llvm.nvvm.sust.b.2d.array.v2i16.zero">,
    GCCBuiltin<"__nvvm_sust_b_2d_array_v2i16_zero">;
def int_nvvm_sust_b_2d_array_v2i32_zero
  : Intrinsic<[], [llvm_i64_ty, llvm_i32_ty, llvm_i32_ty, llvm_i32_ty,
                   llvm_i32_ty, llvm_i32_ty], [],
              "llvm.nvvm.sust.b.2d.array.v2i32.zero">,
    GCCBuiltin<"__nvvm_sust_b_2d_array_v2i32_zero">;
def int_nvvm_sust_b_2d_array_v2i64_zero
  : Intrinsic<[], [llvm_i64_ty, llvm_i32_ty, llvm_i32_ty, llvm_i32_ty,
                   llvm_i64_ty, llvm_i64_ty], [],
              "llvm.nvvm.sust.b.2d.array.v2i64.zero">,
    GCCBuiltin<"__nvvm_sust_b_2d_array_v2i64_zero">;
def int_nvvm_sust_b_2d_array_v4i8_zero
  : Intrinsic<[], [llvm_i64_ty, llvm_i32_ty, llvm_i32_ty, llvm_i32_ty,
                   llvm_i16_ty, llvm_i16_ty, llvm_i16_ty, llvm_i16_ty], [],
              "llvm.nvvm.sust.b.2d.array.v4i8.zero">,
    GCCBuiltin<"__nvvm_sust_b_2d_array_v4i8_zero">;
def int_nvvm_sust_b_2d_array_v4i16_zero
  : Intrinsic<[], [llvm_i64_ty, llvm_i32_ty, llvm_i32_ty, llvm_i32_ty,
                   llvm_i16_ty, llvm_i16_ty, llvm_i16_ty, llvm_i16_ty], [],
              "llvm.nvvm.sust.b.2d.array.v4i16.zero">,
    GCCBuiltin<"__nvvm_sust_b_2d_array_v4i16_zero">;
def int_nvvm_sust_b_2d_array_v4i32_zero
  : Intrinsic<[], [llvm_i64_ty, llvm_i32_ty, llvm_i32_ty, llvm_i32_ty,
                   llvm_i32_ty, llvm_i32_ty, llvm_i32_ty, llvm_i32_ty], [],
              "llvm.nvvm.sust.b.2d.array.v4i32.zero">,
    GCCBuiltin<"__nvvm_sust_b_2d_array_v4i32_zero">;


def int_nvvm_sust_b_3d_i8_zero
  : Intrinsic<[], [llvm_i64_ty, llvm_i32_ty, llvm_i32_ty,
                   llvm_i32_ty, llvm_i16_ty], [],
              "llvm.nvvm.sust.b.3d.i8.zero">,
    GCCBuiltin<"__nvvm_sust_b_3d_i8_zero">;
def int_nvvm_sust_b_3d_i16_zero
  : Intrinsic<[], [llvm_i64_ty, llvm_i32_ty, llvm_i32_ty,
                   llvm_i32_ty, llvm_i16_ty], [],
              "llvm.nvvm.sust.b.3d.i16.zero">,
    GCCBuiltin<"__nvvm_sust_b_3d_i16_zero">;
def int_nvvm_sust_b_3d_i32_zero
  : Intrinsic<[], [llvm_i64_ty, llvm_i32_ty, llvm_i32_ty,
                   llvm_i32_ty, llvm_i32_ty], [],
              "llvm.nvvm.sust.b.3d.i32.zero">,
    GCCBuiltin<"__nvvm_sust_b_3d_i32_zero">;
def int_nvvm_sust_b_3d_i64_zero
  : Intrinsic<[], [llvm_i64_ty, llvm_i32_ty, llvm_i32_ty,
                   llvm_i32_ty, llvm_i64_ty], [],
              "llvm.nvvm.sust.b.3d.i64.zero">,
    GCCBuiltin<"__nvvm_sust_b_3d_i64_zero">;
def int_nvvm_sust_b_3d_v2i8_zero
  : Intrinsic<[], [llvm_i64_ty, llvm_i32_ty, llvm_i32_ty, llvm_i32_ty,
                   llvm_i16_ty, llvm_i16_ty], [],
              "llvm.nvvm.sust.b.3d.v2i8.zero">,
    GCCBuiltin<"__nvvm_sust_b_3d_v2i8_zero">;
def int_nvvm_sust_b_3d_v2i16_zero
  : Intrinsic<[], [llvm_i64_ty, llvm_i32_ty, llvm_i32_ty, llvm_i32_ty,
                   llvm_i16_ty, llvm_i16_ty], [],
              "llvm.nvvm.sust.b.3d.v2i16.zero">,
    GCCBuiltin<"__nvvm_sust_b_3d_v2i16_zero">;
def int_nvvm_sust_b_3d_v2i32_zero
  : Intrinsic<[], [llvm_i64_ty, llvm_i32_ty, llvm_i32_ty, llvm_i32_ty,
                   llvm_i32_ty, llvm_i32_ty], [],
              "llvm.nvvm.sust.b.3d.v2i32.zero">,
    GCCBuiltin<"__nvvm_sust_b_3d_v2i32_zero">;
def int_nvvm_sust_b_3d_v2i64_zero
  : Intrinsic<[], [llvm_i64_ty, llvm_i32_ty, llvm_i32_ty, llvm_i32_ty,
                   llvm_i64_ty, llvm_i64_ty], [],
              "llvm.nvvm.sust.b.3d.v2i64.zero">,
    GCCBuiltin<"__nvvm_sust_b_3d_v2i64_zero">;
def int_nvvm_sust_b_3d_v4i8_zero
  : Intrinsic<[], [llvm_i64_ty, llvm_i32_ty, llvm_i32_ty, llvm_i32_ty,
                   llvm_i16_ty, llvm_i16_ty, llvm_i16_ty, llvm_i16_ty], [],
              "llvm.nvvm.sust.b.3d.v4i8.zero">,
    GCCBuiltin<"__nvvm_sust_b_3d_v4i8_zero">;
def int_nvvm_sust_b_3d_v4i16_zero
  : Intrinsic<[], [llvm_i64_ty, llvm_i32_ty, llvm_i32_ty, llvm_i32_ty,
                   llvm_i16_ty, llvm_i16_ty, llvm_i16_ty, llvm_i16_ty], [],
              "llvm.nvvm.sust.b.3d.v4i16.zero">,
    GCCBuiltin<"__nvvm_sust_b_3d_v4i16_zero">;
def int_nvvm_sust_b_3d_v4i32_zero
  : Intrinsic<[], [llvm_i64_ty, llvm_i32_ty, llvm_i32_ty, llvm_i32_ty,
                   llvm_i32_ty, llvm_i32_ty, llvm_i32_ty, llvm_i32_ty], [],
              "llvm.nvvm.sust.b.3d.v4i32.zero">,
    GCCBuiltin<"__nvvm_sust_b_3d_v4i32_zero">;



// Formatted

def int_nvvm_sust_p_1d_i8_trap
  : Intrinsic<[], [llvm_i64_ty, llvm_i32_ty, llvm_i16_ty], [],
              "llvm.nvvm.sust.p.1d.i8.trap">,
    GCCBuiltin<"__nvvm_sust_p_1d_i8_trap">;
def int_nvvm_sust_p_1d_i16_trap
  : Intrinsic<[], [llvm_i64_ty, llvm_i32_ty, llvm_i16_ty], [],
              "llvm.nvvm.sust.p.1d.i16.trap">,
    GCCBuiltin<"__nvvm_sust_p_1d_i16_trap">;
def int_nvvm_sust_p_1d_i32_trap
  : Intrinsic<[], [llvm_i64_ty, llvm_i32_ty, llvm_i32_ty], [],
              "llvm.nvvm.sust.p.1d.i32.trap">,
    GCCBuiltin<"__nvvm_sust_p_1d_i32_trap">;
def int_nvvm_sust_p_1d_v2i8_trap
  : Intrinsic<[], [llvm_i64_ty, llvm_i32_ty, llvm_i16_ty, llvm_i16_ty], [],
              "llvm.nvvm.sust.p.1d.v2i8.trap">,
    GCCBuiltin<"__nvvm_sust_p_1d_v2i8_trap">;
def int_nvvm_sust_p_1d_v2i16_trap
  : Intrinsic<[], [llvm_i64_ty, llvm_i32_ty, llvm_i16_ty, llvm_i16_ty], [],
              "llvm.nvvm.sust.p.1d.v2i16.trap">,
    GCCBuiltin<"__nvvm_sust_p_1d_v2i16_trap">;
def int_nvvm_sust_p_1d_v2i32_trap
  : Intrinsic<[], [llvm_i64_ty, llvm_i32_ty, llvm_i32_ty, llvm_i32_ty], [],
              "llvm.nvvm.sust.p.1d.v2i32.trap">,
    GCCBuiltin<"__nvvm_sust_p_1d_v2i32_trap">;
def int_nvvm_sust_p_1d_v4i8_trap
  : Intrinsic<[], [llvm_i64_ty, llvm_i32_ty, llvm_i16_ty,
                   llvm_i16_ty, llvm_i16_ty, llvm_i16_ty], [],
              "llvm.nvvm.sust.p.1d.v4i8.trap">,
    GCCBuiltin<"__nvvm_sust_p_1d_v4i8_trap">;
def int_nvvm_sust_p_1d_v4i16_trap
  : Intrinsic<[], [llvm_i64_ty, llvm_i32_ty, llvm_i16_ty,
                   llvm_i16_ty, llvm_i16_ty, llvm_i16_ty], [],
              "llvm.nvvm.sust.p.1d.v4i16.trap">,
    GCCBuiltin<"__nvvm_sust_p_1d_v4i16_trap">;
def int_nvvm_sust_p_1d_v4i32_trap
  : Intrinsic<[], [llvm_i64_ty, llvm_i32_ty, llvm_i32_ty,
                   llvm_i32_ty, llvm_i32_ty, llvm_i32_ty], [],
              "llvm.nvvm.sust.p.1d.v4i32.trap">,
    GCCBuiltin<"__nvvm_sust_p_1d_v4i32_trap">;


def int_nvvm_sust_p_1d_array_i8_trap
  : Intrinsic<[], [llvm_i64_ty, llvm_i32_ty, llvm_i32_ty, llvm_i16_ty], [],
              "llvm.nvvm.sust.p.1d.array.i8.trap">,
    GCCBuiltin<"__nvvm_sust_p_1d_array_i8_trap">;
def int_nvvm_sust_p_1d_array_i16_trap
  : Intrinsic<[], [llvm_i64_ty, llvm_i32_ty, llvm_i32_ty, llvm_i16_ty], [],
              "llvm.nvvm.sust.p.1d.array.i16.trap">,
    GCCBuiltin<"__nvvm_sust_p_1d_array_i16_trap">;
def int_nvvm_sust_p_1d_array_i32_trap
  : Intrinsic<[], [llvm_i64_ty, llvm_i32_ty, llvm_i32_ty, llvm_i32_ty], [],
              "llvm.nvvm.sust.p.1d.array.i32.trap">,
    GCCBuiltin<"__nvvm_sust_p_1d_array_i32_trap">;
def int_nvvm_sust_p_1d_array_v2i8_trap
  : Intrinsic<[], [llvm_i64_ty, llvm_i32_ty, llvm_i32_ty,
                   llvm_i16_ty, llvm_i16_ty], [],
              "llvm.nvvm.sust.p.1d.array.v2i8.trap">,
    GCCBuiltin<"__nvvm_sust_p_1d_array_v2i8_trap">;
def int_nvvm_sust_p_1d_array_v2i16_trap
  : Intrinsic<[], [llvm_i64_ty, llvm_i32_ty, llvm_i32_ty,
                   llvm_i16_ty, llvm_i16_ty], [],
              "llvm.nvvm.sust.p.1d.array.v2i16.trap">,
    GCCBuiltin<"__nvvm_sust_p_1d_array_v2i16_trap">;
def int_nvvm_sust_p_1d_array_v2i32_trap
  : Intrinsic<[], [llvm_i64_ty, llvm_i32_ty, llvm_i32_ty,
                   llvm_i32_ty, llvm_i32_ty], [],
              "llvm.nvvm.sust.p.1d.array.v2i32.trap">,
    GCCBuiltin<"__nvvm_sust_p_1d_array_v2i32_trap">;
def int_nvvm_sust_p_1d_array_v4i8_trap
  : Intrinsic<[], [llvm_i64_ty, llvm_i32_ty, llvm_i32_ty, llvm_i16_ty,
                   llvm_i16_ty, llvm_i16_ty, llvm_i16_ty], [],
              "llvm.nvvm.sust.p.1d.array.v4i8.trap">,
    GCCBuiltin<"__nvvm_sust_p_1d_array_v4i8_trap">;
def int_nvvm_sust_p_1d_array_v4i16_trap
  : Intrinsic<[], [llvm_i64_ty, llvm_i32_ty, llvm_i32_ty, llvm_i16_ty,
                   llvm_i16_ty, llvm_i16_ty, llvm_i16_ty], [],
              "llvm.nvvm.sust.p.1d.array.v4i16.trap">,
    GCCBuiltin<"__nvvm_sust_p_1d_array_v4i16_trap">;
def int_nvvm_sust_p_1d_array_v4i32_trap
  : Intrinsic<[], [llvm_i64_ty, llvm_i32_ty, llvm_i32_ty, llvm_i32_ty,
                   llvm_i32_ty, llvm_i32_ty, llvm_i32_ty], [],
              "llvm.nvvm.sust.p.1d.array.v4i32.trap">,
    GCCBuiltin<"__nvvm_sust_p_1d_array_v4i32_trap">;


def int_nvvm_sust_p_2d_i8_trap
  : Intrinsic<[], [llvm_i64_ty, llvm_i32_ty, llvm_i32_ty, llvm_i16_ty], [],
              "llvm.nvvm.sust.p.2d.i8.trap">,
    GCCBuiltin<"__nvvm_sust_p_2d_i8_trap">;
def int_nvvm_sust_p_2d_i16_trap
  : Intrinsic<[], [llvm_i64_ty, llvm_i32_ty, llvm_i32_ty, llvm_i16_ty], [],
              "llvm.nvvm.sust.p.2d.i16.trap">,
    GCCBuiltin<"__nvvm_sust_p_2d_i16_trap">;
def int_nvvm_sust_p_2d_i32_trap
  : Intrinsic<[], [llvm_i64_ty, llvm_i32_ty, llvm_i32_ty, llvm_i32_ty], [],
              "llvm.nvvm.sust.p.2d.i32.trap">,
    GCCBuiltin<"__nvvm_sust_p_2d_i32_trap">;
def int_nvvm_sust_p_2d_v2i8_trap
  : Intrinsic<[], [llvm_i64_ty, llvm_i32_ty, llvm_i32_ty,
                   llvm_i16_ty, llvm_i16_ty], [],
              "llvm.nvvm.sust.p.2d.v2i8.trap">,
    GCCBuiltin<"__nvvm_sust_p_2d_v2i8_trap">;
def int_nvvm_sust_p_2d_v2i16_trap
  : Intrinsic<[], [llvm_i64_ty, llvm_i32_ty, llvm_i32_ty,
                   llvm_i16_ty, llvm_i16_ty], [],
              "llvm.nvvm.sust.p.2d.v2i16.trap">,
    GCCBuiltin<"__nvvm_sust_p_2d_v2i16_trap">;
def int_nvvm_sust_p_2d_v2i32_trap
  : Intrinsic<[], [llvm_i64_ty, llvm_i32_ty, llvm_i32_ty,
                   llvm_i32_ty, llvm_i32_ty], [],
              "llvm.nvvm.sust.p.2d.v2i32.trap">,
    GCCBuiltin<"__nvvm_sust_p_2d_v2i32_trap">;
def int_nvvm_sust_p_2d_v4i8_trap
  : Intrinsic<[], [llvm_i64_ty, llvm_i32_ty, llvm_i32_ty, llvm_i16_ty,
                   llvm_i16_ty, llvm_i16_ty, llvm_i16_ty], [],
              "llvm.nvvm.sust.p.2d.v4i8.trap">,
    GCCBuiltin<"__nvvm_sust_p_2d_v4i8_trap">;
def int_nvvm_sust_p_2d_v4i16_trap
  : Intrinsic<[], [llvm_i64_ty, llvm_i32_ty, llvm_i32_ty, llvm_i16_ty,
                   llvm_i16_ty, llvm_i16_ty, llvm_i16_ty], [],
              "llvm.nvvm.sust.p.2d.v4i16.trap">,
    GCCBuiltin<"__nvvm_sust_p_2d_v4i16_trap">;
def int_nvvm_sust_p_2d_v4i32_trap
  : Intrinsic<[], [llvm_i64_ty, llvm_i32_ty, llvm_i32_ty, llvm_i32_ty,
                   llvm_i32_ty, llvm_i32_ty, llvm_i32_ty], [],
              "llvm.nvvm.sust.p.2d.v4i32.trap">,
    GCCBuiltin<"__nvvm_sust_p_2d_v4i32_trap">;


def int_nvvm_sust_p_2d_array_i8_trap
  : Intrinsic<[], [llvm_i64_ty, llvm_i32_ty, llvm_i32_ty,
                   llvm_i32_ty, llvm_i16_ty], [],
              "llvm.nvvm.sust.p.2d.array.i8.trap">,
    GCCBuiltin<"__nvvm_sust_p_2d_array_i8_trap">;
def int_nvvm_sust_p_2d_array_i16_trap
  : Intrinsic<[], [llvm_i64_ty, llvm_i32_ty, llvm_i32_ty,
                   llvm_i32_ty, llvm_i16_ty], [],
              "llvm.nvvm.sust.p.2d.array.i16.trap">,
    GCCBuiltin<"__nvvm_sust_p_2d_array_i16_trap">;
def int_nvvm_sust_p_2d_array_i32_trap
  : Intrinsic<[], [llvm_i64_ty, llvm_i32_ty, llvm_i32_ty,
                   llvm_i32_ty, llvm_i32_ty], [],
              "llvm.nvvm.sust.p.2d.array.i32.trap">,
    GCCBuiltin<"__nvvm_sust_p_2d_array_i32_trap">;
def int_nvvm_sust_p_2d_array_v2i8_trap
  : Intrinsic<[], [llvm_i64_ty, llvm_i32_ty, llvm_i32_ty, llvm_i32_ty,
                   llvm_i16_ty, llvm_i16_ty], [],
              "llvm.nvvm.sust.p.2d.array.v2i8.trap">,
    GCCBuiltin<"__nvvm_sust_p_2d_array_v2i8_trap">;
def int_nvvm_sust_p_2d_array_v2i16_trap
  : Intrinsic<[], [llvm_i64_ty, llvm_i32_ty, llvm_i32_ty, llvm_i32_ty,
                   llvm_i16_ty, llvm_i16_ty], [],
              "llvm.nvvm.sust.p.2d.array.v2i16.trap">,
    GCCBuiltin<"__nvvm_sust_p_2d_array_v2i16_trap">;
def int_nvvm_sust_p_2d_array_v2i32_trap
  : Intrinsic<[], [llvm_i64_ty, llvm_i32_ty, llvm_i32_ty, llvm_i32_ty,
                   llvm_i32_ty, llvm_i32_ty], [],
              "llvm.nvvm.sust.p.2d.array.v2i32.trap">,
    GCCBuiltin<"__nvvm_sust_p_2d_array_v2i32_trap">;
def int_nvvm_sust_p_2d_array_v4i8_trap
  : Intrinsic<[], [llvm_i64_ty, llvm_i32_ty, llvm_i32_ty, llvm_i32_ty,
                   llvm_i16_ty, llvm_i16_ty, llvm_i16_ty, llvm_i16_ty], [],
              "llvm.nvvm.sust.p.2d.array.v4i8.trap">,
    GCCBuiltin<"__nvvm_sust_p_2d_array_v4i8_trap">;
def int_nvvm_sust_p_2d_array_v4i16_trap
  : Intrinsic<[], [llvm_i64_ty, llvm_i32_ty, llvm_i32_ty, llvm_i32_ty,
                   llvm_i16_ty, llvm_i16_ty, llvm_i16_ty, llvm_i16_ty], [],
              "llvm.nvvm.sust.p.2d.array.v4i16.trap">,
    GCCBuiltin<"__nvvm_sust_p_2d_array_v4i16_trap">;
def int_nvvm_sust_p_2d_array_v4i32_trap
  : Intrinsic<[], [llvm_i64_ty, llvm_i32_ty, llvm_i32_ty, llvm_i32_ty,
                   llvm_i32_ty, llvm_i32_ty, llvm_i32_ty, llvm_i32_ty], [],
              "llvm.nvvm.sust.p.2d.array.v4i32.trap">,
    GCCBuiltin<"__nvvm_sust_p_2d_array_v4i32_trap">;


def int_nvvm_sust_p_3d_i8_trap
  : Intrinsic<[], [llvm_i64_ty, llvm_i32_ty, llvm_i32_ty,
                   llvm_i32_ty, llvm_i16_ty], [],
              "llvm.nvvm.sust.p.3d.i8.trap">,
    GCCBuiltin<"__nvvm_sust_p_3d_i8_trap">;
def int_nvvm_sust_p_3d_i16_trap
  : Intrinsic<[], [llvm_i64_ty, llvm_i32_ty, llvm_i32_ty,
                   llvm_i32_ty, llvm_i16_ty], [],
              "llvm.nvvm.sust.p.3d.i16.trap">,
    GCCBuiltin<"__nvvm_sust_p_3d_i16_trap">;
def int_nvvm_sust_p_3d_i32_trap
  : Intrinsic<[], [llvm_i64_ty, llvm_i32_ty, llvm_i32_ty,
                   llvm_i32_ty, llvm_i32_ty], [],
              "llvm.nvvm.sust.p.3d.i32.trap">,
    GCCBuiltin<"__nvvm_sust_p_3d_i32_trap">;
def int_nvvm_sust_p_3d_v2i8_trap
  : Intrinsic<[], [llvm_i64_ty, llvm_i32_ty, llvm_i32_ty, llvm_i32_ty,
                   llvm_i16_ty, llvm_i16_ty], [],
              "llvm.nvvm.sust.p.3d.v2i8.trap">,
    GCCBuiltin<"__nvvm_sust_p_3d_v2i8_trap">;
def int_nvvm_sust_p_3d_v2i16_trap
  : Intrinsic<[], [llvm_i64_ty, llvm_i32_ty, llvm_i32_ty, llvm_i32_ty,
                   llvm_i16_ty, llvm_i16_ty], [],
              "llvm.nvvm.sust.p.3d.v2i16.trap">,
    GCCBuiltin<"__nvvm_sust_p_3d_v2i16_trap">;
def int_nvvm_sust_p_3d_v2i32_trap
  : Intrinsic<[], [llvm_i64_ty, llvm_i32_ty, llvm_i32_ty, llvm_i32_ty,
                   llvm_i32_ty, llvm_i32_ty], [],
              "llvm.nvvm.sust.p.3d.v2i32.trap">,
    GCCBuiltin<"__nvvm_sust_p_3d_v2i32_trap">;
def int_nvvm_sust_p_3d_v4i8_trap
  : Intrinsic<[], [llvm_i64_ty, llvm_i32_ty, llvm_i32_ty, llvm_i32_ty,
                   llvm_i16_ty, llvm_i16_ty, llvm_i16_ty, llvm_i16_ty], [],
              "llvm.nvvm.sust.p.3d.v4i8.trap">,
    GCCBuiltin<"__nvvm_sust_p_3d_v4i8_trap">;
def int_nvvm_sust_p_3d_v4i16_trap
  : Intrinsic<[], [llvm_i64_ty, llvm_i32_ty, llvm_i32_ty, llvm_i32_ty,
                   llvm_i16_ty, llvm_i16_ty, llvm_i16_ty, llvm_i16_ty], [],
              "llvm.nvvm.sust.p.3d.v4i16.trap">,
    GCCBuiltin<"__nvvm_sust_p_3d_v4i16_trap">;
def int_nvvm_sust_p_3d_v4i32_trap
  : Intrinsic<[], [llvm_i64_ty, llvm_i32_ty, llvm_i32_ty, llvm_i32_ty,
                   llvm_i32_ty, llvm_i32_ty, llvm_i32_ty, llvm_i32_ty], [],
              "llvm.nvvm.sust.p.3d.v4i32.trap">,
    GCCBuiltin<"__nvvm_sust_p_3d_v4i32_trap">;


def int_nvvm_rotate_b32
  : DefaultAttrsIntrinsic<[llvm_i32_ty], [llvm_i32_ty, llvm_i32_ty],
              [IntrNoMem, IntrSpeculatable], "llvm.nvvm.rotate.b32">,
              GCCBuiltin<"__nvvm_rotate_b32">;

def int_nvvm_rotate_b64
  : DefaultAttrsIntrinsic<[llvm_i64_ty], [llvm_i64_ty, llvm_i32_ty],
             [IntrNoMem, IntrSpeculatable], "llvm.nvvm.rotate.b64">,
             GCCBuiltin<"__nvvm_rotate_b64">;

def int_nvvm_rotate_right_b64
  : DefaultAttrsIntrinsic<[llvm_i64_ty], [llvm_i64_ty, llvm_i32_ty],
              [IntrNoMem, IntrSpeculatable], "llvm.nvvm.rotate.right.b64">,
              GCCBuiltin<"__nvvm_rotate_right_b64">;

def int_nvvm_swap_lo_hi_b64
  : DefaultAttrsIntrinsic<[llvm_i64_ty], [llvm_i64_ty],
              [IntrNoMem, IntrSpeculatable], "llvm.nvvm.swap.lo.hi.b64">,
              GCCBuiltin<"__nvvm_swap_lo_hi_b64">;


// Accessing special registers.
multiclass PTXReadSRegIntrinsic_v4i32<string regname> {
// FIXME: Do we need the 128-bit integer type version?
//    def _r64   : Intrinsic<[llvm_i128_ty],   [], [IntrNoMem, IntrSpeculatable]>;

// FIXME: Enable this once v4i32 support is enabled in back-end.
//    def _v4i16 : Intrinsic<[llvm_v4i32_ty], [], [IntrNoMem, IntrSpeculatable]>;

  def _x     : DefaultAttrsIntrinsic<[llvm_i32_ty], [], [IntrNoMem, IntrSpeculatable]>,
               GCCBuiltin<"__nvvm_read_ptx_sreg_" # regname # "_x">;
  def _y     : DefaultAttrsIntrinsic<[llvm_i32_ty], [], [IntrNoMem, IntrSpeculatable]>,
               GCCBuiltin<"__nvvm_read_ptx_sreg_" # regname # "_y">;
  def _z     : DefaultAttrsIntrinsic<[llvm_i32_ty], [], [IntrNoMem, IntrSpeculatable]>,
               GCCBuiltin<"__nvvm_read_ptx_sreg_" # regname # "_z">;
  def _w     : DefaultAttrsIntrinsic<[llvm_i32_ty], [], [IntrNoMem, IntrSpeculatable]>,
               GCCBuiltin<"__nvvm_read_ptx_sreg_" # regname # "_w">;
}

class PTXReadSRegIntrinsic_r32<string name>
  : DefaultAttrsIntrinsic<[llvm_i32_ty], [], [IntrNoMem, IntrSpeculatable]>,
    GCCBuiltin<"__nvvm_read_ptx_sreg_" # name>;
class PTXReadSRegIntrinsic_r64<string name>
  : DefaultAttrsIntrinsic<[llvm_i64_ty], [], [IntrNoMem, IntrSpeculatable]>,
    GCCBuiltin<"__nvvm_read_ptx_sreg_" # name>;

// Intrinsics to read registers with non-constant values. E.g. the values that
// do change over the kernel lifetime. Such reads should not be CSE'd.
class PTXReadNCSRegIntrinsic_r32<string name>
  : Intrinsic<[llvm_i32_ty], [], [IntrInaccessibleMemOnly, IntrNoCallback]>,
    GCCBuiltin<"__nvvm_read_ptx_sreg_" # name>;
class PTXReadNCSRegIntrinsic_r64<string name>
  : Intrinsic<[llvm_i64_ty], [], [IntrInaccessibleMemOnly, IntrNoCallback]>,
    GCCBuiltin<"__nvvm_read_ptx_sreg_" # name>;

defm int_nvvm_read_ptx_sreg_tid : PTXReadSRegIntrinsic_v4i32<"tid">;
defm int_nvvm_read_ptx_sreg_ntid : PTXReadSRegIntrinsic_v4i32<"ntid">;

def int_nvvm_read_ptx_sreg_laneid : PTXReadSRegIntrinsic_r32<"laneid">;
def int_nvvm_read_ptx_sreg_warpid : PTXReadSRegIntrinsic_r32<"warpid">;
def int_nvvm_read_ptx_sreg_nwarpid : PTXReadSRegIntrinsic_r32<"nwarpid">;

defm int_nvvm_read_ptx_sreg_ctaid : PTXReadSRegIntrinsic_v4i32<"ctaid">;
defm int_nvvm_read_ptx_sreg_nctaid : PTXReadSRegIntrinsic_v4i32<"nctaid">;

def int_nvvm_read_ptx_sreg_smid : PTXReadSRegIntrinsic_r32<"smid">;
def int_nvvm_read_ptx_sreg_nsmid : PTXReadSRegIntrinsic_r32<"nsmid">;
def int_nvvm_read_ptx_sreg_gridid : PTXReadSRegIntrinsic_r32<"gridid">;

def int_nvvm_read_ptx_sreg_lanemask_eq :
    PTXReadSRegIntrinsic_r32<"lanemask_eq">;
def int_nvvm_read_ptx_sreg_lanemask_le :
    PTXReadSRegIntrinsic_r32<"lanemask_le">;
def int_nvvm_read_ptx_sreg_lanemask_lt :
    PTXReadSRegIntrinsic_r32<"lanemask_lt">;
def int_nvvm_read_ptx_sreg_lanemask_ge :
    PTXReadSRegIntrinsic_r32<"lanemask_ge">;
def int_nvvm_read_ptx_sreg_lanemask_gt :
    PTXReadSRegIntrinsic_r32<"lanemask_gt">;

def int_nvvm_read_ptx_sreg_clock : PTXReadNCSRegIntrinsic_r32<"clock">;
def int_nvvm_read_ptx_sreg_clock64 : PTXReadNCSRegIntrinsic_r64<"clock64">;

def int_nvvm_read_ptx_sreg_pm0 : PTXReadNCSRegIntrinsic_r32<"pm0">;
def int_nvvm_read_ptx_sreg_pm1 : PTXReadNCSRegIntrinsic_r32<"pm1">;
def int_nvvm_read_ptx_sreg_pm2 : PTXReadNCSRegIntrinsic_r32<"pm2">;
def int_nvvm_read_ptx_sreg_pm3 : PTXReadNCSRegIntrinsic_r32<"pm3">;

def int_nvvm_read_ptx_sreg_warpsize : PTXReadSRegIntrinsic_r32<"warpsize">;

//
// SHUFFLE
//
// Generate intrinsics for all variants of shfl instruction.
foreach sync = [false, true] in {
  foreach mode = ["up", "down", "bfly", "idx"] in {
    foreach type = ["i32", "f32"] in {
      foreach return_pred = [false, true] in {
        foreach i = [SHFL_INFO<sync, mode, type, return_pred>] in {
          if i.withGccBuiltin then {
            def i.Name : GCCBuiltin<i.Builtin>,
                         Intrinsic<i.RetTy, i.ArgsTy,
                                   [IntrInaccessibleMemOnly, IntrConvergent,
                                   IntrNoCallback],
                                   i.IntrName>;
          }
          if i.withoutGccBuiltin then {
            def i.Name : Intrinsic<i.RetTy, i.ArgsTy,
                         [IntrInaccessibleMemOnly, IntrConvergent,
                         IntrNoCallback], i.IntrName>;
          }
        }
      }
    }
  }
}

//
// VOTE
//

// vote.all pred
def int_nvvm_vote_all :
  Intrinsic<[llvm_i1_ty], [llvm_i1_ty],
            [IntrInaccessibleMemOnly, IntrConvergent, IntrNoCallback], "llvm.nvvm.vote.all">,
  GCCBuiltin<"__nvvm_vote_all">;
// vote.any pred
def int_nvvm_vote_any :
  Intrinsic<[llvm_i1_ty], [llvm_i1_ty],
            [IntrInaccessibleMemOnly, IntrConvergent, IntrNoCallback], "llvm.nvvm.vote.any">,
  GCCBuiltin<"__nvvm_vote_any">;
// vote.uni pred
def int_nvvm_vote_uni :
  Intrinsic<[llvm_i1_ty], [llvm_i1_ty],
            [IntrInaccessibleMemOnly, IntrConvergent, IntrNoCallback], "llvm.nvvm.vote.uni">,
  GCCBuiltin<"__nvvm_vote_uni">;
// vote.ballot pred
def int_nvvm_vote_ballot :
  Intrinsic<[llvm_i32_ty], [llvm_i1_ty],
            [IntrInaccessibleMemOnly, IntrConvergent, IntrNoCallback], "llvm.nvvm.vote.ballot">,
  GCCBuiltin<"__nvvm_vote_ballot">;

//
// VOTE.SYNC
//

// vote.sync.all mask, pred
def int_nvvm_vote_all_sync :
  Intrinsic<[llvm_i1_ty], [llvm_i32_ty, llvm_i1_ty],
            [IntrInaccessibleMemOnly, IntrConvergent, IntrNoCallback], "llvm.nvvm.vote.all.sync">,
  GCCBuiltin<"__nvvm_vote_all_sync">;
// vote.sync.any mask, pred
def int_nvvm_vote_any_sync :
  Intrinsic<[llvm_i1_ty], [llvm_i32_ty, llvm_i1_ty],
            [IntrInaccessibleMemOnly, IntrConvergent, IntrNoCallback], "llvm.nvvm.vote.any.sync">,
  GCCBuiltin<"__nvvm_vote_any_sync">;
// vote.sync.uni mask, pred
def int_nvvm_vote_uni_sync :
  Intrinsic<[llvm_i1_ty], [llvm_i32_ty, llvm_i1_ty],
            [IntrInaccessibleMemOnly, IntrConvergent, IntrNoCallback], "llvm.nvvm.vote.uni.sync">,
  GCCBuiltin<"__nvvm_vote_uni_sync">;
// vote.sync.ballot mask, pred
def int_nvvm_vote_ballot_sync :
  Intrinsic<[llvm_i32_ty], [llvm_i32_ty, llvm_i1_ty],
            [IntrInaccessibleMemOnly, IntrConvergent, IntrNoCallback], "llvm.nvvm.vote.ballot.sync">,
  GCCBuiltin<"__nvvm_vote_ballot_sync">;

//
// MATCH.SYNC
//
// match.any.sync.b32 mask, value
def int_nvvm_match_any_sync_i32 :
  Intrinsic<[llvm_i32_ty], [llvm_i32_ty, llvm_i32_ty],
            [IntrInaccessibleMemOnly, IntrConvergent, IntrNoCallback], "llvm.nvvm.match.any.sync.i32">,
  GCCBuiltin<"__nvvm_match_any_sync_i32">;
// match.any.sync.b64 mask, value
def int_nvvm_match_any_sync_i64 :
  Intrinsic<[llvm_i32_ty], [llvm_i32_ty, llvm_i64_ty],
            [IntrInaccessibleMemOnly, IntrConvergent, IntrNoCallback], "llvm.nvvm.match.any.sync.i64">,
  GCCBuiltin<"__nvvm_match_any_sync_i64">;

// match.all instruction have two variants -- one returns a single value, another
// returns a pair {value, predicate}. We currently only implement the latter as
// that's the variant exposed by CUDA API.

// match.all.sync.b32p mask, value
def int_nvvm_match_all_sync_i32p :
  Intrinsic<[llvm_i32_ty, llvm_i1_ty], [llvm_i32_ty, llvm_i32_ty],
            [IntrInaccessibleMemOnly, IntrConvergent, IntrNoCallback], "llvm.nvvm.match.all.sync.i32p">;
// match.all.sync.b64p mask, value
def int_nvvm_match_all_sync_i64p :
  Intrinsic<[llvm_i32_ty, llvm_i1_ty], [llvm_i32_ty, llvm_i64_ty],
            [IntrInaccessibleMemOnly, IntrConvergent, IntrNoCallback], "llvm.nvvm.match.all.sync.i64p">;

//
// REDUX.SYNC
//
// redux.sync.min.u32 dst, src, membermask;
def int_nvvm_redux_sync_umin : GCCBuiltin<"__nvvm_redux_sync_umin">,
  Intrinsic<[llvm_i32_ty], [llvm_i32_ty, llvm_i32_ty],
            [IntrConvergent, IntrInaccessibleMemOnly, IntrNoCallback]>;

// redux.sync.max.u32 dst, src, membermask;
def int_nvvm_redux_sync_umax : GCCBuiltin<"__nvvm_redux_sync_umax">,
  Intrinsic<[llvm_i32_ty], [llvm_i32_ty, llvm_i32_ty],
            [IntrConvergent, IntrInaccessibleMemOnly, IntrNoCallback]>;

// redux.sync.add.s32 dst, src, membermask;
def int_nvvm_redux_sync_add : GCCBuiltin<"__nvvm_redux_sync_add">,
  Intrinsic<[llvm_i32_ty], [llvm_i32_ty, llvm_i32_ty],
            [IntrConvergent, IntrInaccessibleMemOnly, IntrNoCallback]>;

// redux.sync.min.s32 dst, src, membermask;
def int_nvvm_redux_sync_min : GCCBuiltin<"__nvvm_redux_sync_min">,
  Intrinsic<[llvm_i32_ty], [llvm_i32_ty, llvm_i32_ty],
            [IntrConvergent, IntrInaccessibleMemOnly, IntrNoCallback]>;

// redux.sync.max.s32 dst, src, membermask;
def int_nvvm_redux_sync_max : GCCBuiltin<"__nvvm_redux_sync_max">,
  Intrinsic<[llvm_i32_ty], [llvm_i32_ty, llvm_i32_ty],
            [IntrConvergent, IntrInaccessibleMemOnly, IntrNoCallback]>;

// redux.sync.and.b32 dst, src, membermask;
def int_nvvm_redux_sync_and : GCCBuiltin<"__nvvm_redux_sync_and">,
  Intrinsic<[llvm_i32_ty], [llvm_i32_ty, llvm_i32_ty],
            [IntrConvergent, IntrInaccessibleMemOnly, IntrNoCallback]>;

// redux.sync.xor.b32 dst, src, membermask;
def int_nvvm_redux_sync_xor : GCCBuiltin<"__nvvm_redux_sync_xor">,
  Intrinsic<[llvm_i32_ty], [llvm_i32_ty, llvm_i32_ty],
            [IntrConvergent, IntrInaccessibleMemOnly, IntrNoCallback]>;

// redux.sync.or.b32 dst, src, membermask;
def int_nvvm_redux_sync_or : GCCBuiltin<"__nvvm_redux_sync_or">,
  Intrinsic<[llvm_i32_ty], [llvm_i32_ty, llvm_i32_ty],
            [IntrConvergent, IntrInaccessibleMemOnly, IntrNoCallback]>;

//
// WMMA instructions
//
// WMMA.LOAD
class NVVM_WMMA_LD<WMMA_REGS Frag, string Layout, int WithStride>
  : Intrinsic<Frag.regs,
              !if(WithStride, [llvm_anyptr_ty, llvm_i32_ty], [llvm_anyptr_ty]),
              [IntrReadMem, IntrArgMemOnly, IntrNoCallback, ReadOnly<ArgIndex<0>>, NoCapture<ArgIndex<0>>],
              WMMA_NAME_LDST<"load", Frag, Layout, WithStride>.intr>;

// WMMA.STORE.D
class NVVM_WMMA_ST<WMMA_REGS Frag, string Layout, int WithStride>
  : Intrinsic<[],
              !listconcat(
                [llvm_anyptr_ty],
                Frag.regs,
                !if(WithStride, [llvm_i32_ty], [])),
              [IntrWriteMem, IntrArgMemOnly, IntrNoCallback, WriteOnly<ArgIndex<0>>, NoCapture<ArgIndex<0>>],
              WMMA_NAME_LDST<"store", Frag, Layout, WithStride>.intr>;

// Create all load/store variants
foreach layout = ["row", "col"] in {
  foreach stride = [0, 1] in {
    foreach frag = NVVM_MMA_OPS.all_ld_ops in
      if NVVM_WMMA_LDST_SUPPORTED<frag, layout>.ret then
        def WMMA_NAME_LDST<"load", frag, layout, stride>.record
             : NVVM_WMMA_LD<frag, layout, stride>;
    foreach frag = NVVM_MMA_OPS.all_st_ops in
      if NVVM_WMMA_LDST_SUPPORTED<frag, layout>.ret then
        def WMMA_NAME_LDST<"store", frag, layout, stride>.record
             : NVVM_WMMA_ST<frag, layout, stride>;
  }
}

// WMMA.MMA
class NVVM_WMMA_MMA<string ALayout, string BLayout, int Satfinite, string rnd, string b1op,
                    WMMA_REGS A, WMMA_REGS B,
                    WMMA_REGS C, WMMA_REGS D>
  : Intrinsic<D.regs,
              !listconcat(A.regs, B.regs, C.regs),
              [IntrNoMem, IntrNoCallback],
              WMMA_NAME<ALayout, BLayout, Satfinite, rnd, b1op, A, B, C, D>.llvm>;

foreach layout_a = ["row", "col"] in {
  foreach layout_b = ["row", "col"] in {
    foreach satf = [0, 1] in {
      foreach rnd = ["", "rn", "rz", "rm", "rp"] in {
        foreach op = NVVM_MMA_OPS.all_wmma_ops in {
          foreach b1op = NVVM_MMA_B1OPS<op>.ret in {
            if NVVM_WMMA_SUPPORTED<op, layout_a, layout_b, satf, rnd>.ret then {
              def WMMA_NAME<layout_a, layout_b, satf, rnd, b1op,
                                op[0], op[1], op[2], op[3]>.record
                : NVVM_WMMA_MMA<layout_a, layout_b, satf, rnd, b1op,
                                op[0], op[1], op[2], op[3]>;
            }
          } // b1op
        } // op
      } // rnd
    } // satf
  } // layout_b
} // layout_a

// MMA
class NVVM_MMA<string ALayout, string BLayout, int Satfinite, string b1op,
               WMMA_REGS A, WMMA_REGS B, WMMA_REGS C, WMMA_REGS D>
  : Intrinsic<D.regs,
              !listconcat(A.regs, B.regs, C.regs),
              [IntrNoMem, IntrNoCallback],
              MMA_NAME<ALayout, BLayout, Satfinite, b1op, A, B, C, D>.llvm>;

foreach layout_a = ["row", "col"] in {
  foreach layout_b = ["row", "col"] in {
    foreach satf = [0, 1] in {
      foreach op = NVVM_MMA_OPS.all_mma_ops in {
        foreach b1op = NVVM_MMA_B1OPS<op>.ret in {
          if NVVM_MMA_SUPPORTED<op, layout_a, layout_b, satf>.ret then {
            def MMA_NAME<layout_a, layout_b, satf, b1op, op[0], op[1], op[2], op[3]>.record
              : NVVM_MMA<layout_a, layout_b, satf, b1op, op[0], op[1], op[2], op[3]>;
          }
        } // b1op
      } // op
    } // satf
  } // layout_b
} // layout_a

// SYCL
def int_nvvm_implicit_offset :
  GCCBuiltin<"__builtin_ptx_implicit_offset">,
  Intrinsic<[LLVMPointerType<llvm_i32_ty>], [],
  [IntrNoMem, IntrSpeculatable]>;

// LDMATRIX
class NVVM_LDMATRIX<WMMA_REGS Frag, int Transposed>
  : Intrinsic<Frag.regs, [llvm_anyptr_ty],
              [IntrReadMem, IntrArgMemOnly, IntrNoCallback, ReadOnly<ArgIndex<0>>,
               NoCapture<ArgIndex<0>>],
              LDMATRIX_NAME<Frag, Transposed>.intr>;

foreach transposed = [0, 1] in {
  foreach frag = NVVM_MMA_OPS.all_ldmatrix_ops in {
    if NVVM_LDMATRIX_SUPPORTED<frag>.ret then {
      def LDMATRIX_NAME<frag, transposed>.record
        : NVVM_LDMATRIX<frag, transposed>;
    }
  }
}

} // let TargetPrefix = "nvvm"<|MERGE_RESOLUTION|>--- conflicted
+++ resolved
@@ -937,11 +937,6 @@
 
   def int_nvvm_rcp_approx_f : GCCBuiltin<"__nvvm_rcp_approx_f">,
       DefaultAttrsIntrinsic<[llvm_float_ty], [llvm_float_ty], [IntrNoMem]>;
-<<<<<<< HEAD
-  def int_nvvm_rcp_approx_ftz_f : GCCBuiltin<"__nvvm_rcp_approx_ftz_f">,
-      DefaultAttrsIntrinsic<[llvm_float_ty], [llvm_float_ty], [IntrNoMem]>;
-=======
->>>>>>> ed9fb21f
 
   def int_nvvm_rcp_rn_d : GCCBuiltin<"__nvvm_rcp_rn_d">,
       DefaultAttrsIntrinsic<[llvm_double_ty], [llvm_double_ty], [IntrNoMem]>;
