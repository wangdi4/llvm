--- conflicted
+++ resolved
@@ -5196,8 +5196,6 @@
                                     [ImmArg<ArgIndex<0>>,
                                     ImmArg<ArgIndex<1>>, ImmArg<ArgIndex<2>>]>;
 }
-<<<<<<< HEAD
-=======
 //===----------------------------------------------------------------------===//
 // RAO-INT intrinsics
 let TargetPrefix = "x86" in {
@@ -5219,7 +5217,6 @@
                        Intrinsic<[], [llvm_ptr_ty, llvm_i64_ty], []>;
 }
 
->>>>>>> e7aa6127
 //===----------------------------------------------------------------------===//
 // UINTR - User Level Interrupt
 
