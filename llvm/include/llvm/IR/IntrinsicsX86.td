//===- IntrinsicsX86.td - Defines X86 intrinsics -----------*- tablegen -*-===//
//
// Part of the LLVM Project, under the Apache License v2.0 with LLVM Exceptions.
// See https://llvm.org/LICENSE.txt for license information.
// SPDX-License-Identifier: Apache-2.0 WITH LLVM-exception
//
//===----------------------------------------------------------------------===//
//
// This file defines all of the X86-specific intrinsics.
//
//===----------------------------------------------------------------------===//

//===----------------------------------------------------------------------===//
// Interrupt traps
let TargetPrefix = "x86" in {  // All intrinsics start with "llvm.x86.".
  def int_x86_int : Intrinsic<[], [llvm_i8_ty], [ImmArg<0>]>;
}

//===----------------------------------------------------------------------===//
// SEH intrinsics for Windows
let TargetPrefix = "x86" in {
  def int_x86_seh_lsda : Intrinsic<[llvm_ptr_ty], [llvm_ptr_ty], [IntrNoMem]>;

  // Marks the EH registration node created in LLVM IR prior to code generation.
  def int_x86_seh_ehregnode : Intrinsic<[], [llvm_ptr_ty], []>;

  // Marks the EH guard slot node created in LLVM IR prior to code generation.
  def int_x86_seh_ehguard : Intrinsic<[], [llvm_ptr_ty], []>;
}

//===----------------------------------------------------------------------===//
// FLAGS.
let TargetPrefix = "x86" in {
  def int_x86_flags_read_u32 : GCCBuiltin<"__builtin_ia32_readeflags_u32">,
        Intrinsic<[llvm_i32_ty], [], []>;
  def int_x86_flags_read_u64 : GCCBuiltin<"__builtin_ia32_readeflags_u64">,
        Intrinsic<[llvm_i64_ty], [], []>;
  def int_x86_flags_write_u32 : GCCBuiltin<"__builtin_ia32_writeeflags_u32">,
        Intrinsic<[], [llvm_i32_ty], []>;
  def int_x86_flags_write_u64 : GCCBuiltin<"__builtin_ia32_writeeflags_u64">,
        Intrinsic<[], [llvm_i64_ty], []>;
}

//===----------------------------------------------------------------------===//
// Read Time Stamp Counter.
let TargetPrefix = "x86" in {
  def int_x86_rdtsc : GCCBuiltin<"__builtin_ia32_rdtsc">,
              Intrinsic<[llvm_i64_ty], [], []>;
  def int_x86_rdtscp :
              Intrinsic<[llvm_i64_ty, llvm_i32_ty], [], []>;
}

// Read Performance-Monitoring Counter.
let TargetPrefix = "x86" in {
  def int_x86_rdpmc : GCCBuiltin<"__builtin_ia32_rdpmc">,
              Intrinsic<[llvm_i64_ty], [llvm_i32_ty], []>;
}

// Read processor ID.
let TargetPrefix = "x86" in {
  def int_x86_rdpid : GCCBuiltin<"__builtin_ia32_rdpid">,
              Intrinsic<[llvm_i32_ty], [], []>;
}

//===----------------------------------------------------------------------===//
// CET SS
let TargetPrefix = "x86" in {
  def int_x86_incsspd : GCCBuiltin<"__builtin_ia32_incsspd">,
              Intrinsic<[], [llvm_i32_ty], []>;
  def int_x86_incsspq : GCCBuiltin<"__builtin_ia32_incsspq">,
              Intrinsic<[], [llvm_i64_ty], []>;
  def int_x86_rdsspd : GCCBuiltin<"__builtin_ia32_rdsspd">,
              Intrinsic<[llvm_i32_ty], [llvm_i32_ty], []>;
  def int_x86_rdsspq : GCCBuiltin<"__builtin_ia32_rdsspq">,
              Intrinsic<[llvm_i64_ty], [llvm_i64_ty], []>;
  def int_x86_saveprevssp : GCCBuiltin<"__builtin_ia32_saveprevssp">,
              Intrinsic<[], [], []>;
  def int_x86_rstorssp : GCCBuiltin<"__builtin_ia32_rstorssp">,
              Intrinsic<[], [llvm_ptr_ty], []>;
  def int_x86_wrssd : GCCBuiltin<"__builtin_ia32_wrssd">,
              Intrinsic<[], [llvm_i32_ty, llvm_ptr_ty], []>;
  def int_x86_wrssq : GCCBuiltin<"__builtin_ia32_wrssq">,
              Intrinsic<[], [llvm_i64_ty, llvm_ptr_ty], []>;
  def int_x86_wrussd : GCCBuiltin<"__builtin_ia32_wrussd">,
              Intrinsic<[], [llvm_i32_ty, llvm_ptr_ty], []>;
  def int_x86_wrussq : GCCBuiltin<"__builtin_ia32_wrussq">,
              Intrinsic<[], [llvm_i64_ty, llvm_ptr_ty], []>;
  def int_x86_setssbsy : GCCBuiltin<"__builtin_ia32_setssbsy">,
              Intrinsic<[], [], []>;
  def int_x86_clrssbsy : GCCBuiltin<"__builtin_ia32_clrssbsy">,
              Intrinsic<[], [llvm_ptr_ty], []>;
}

//===----------------------------------------------------------------------===//
// 3DNow!

let TargetPrefix = "x86" in {
  def int_x86_3dnow_pavgusb : GCCBuiltin<"__builtin_ia32_pavgusb">,
              Intrinsic<[llvm_x86mmx_ty], [llvm_x86mmx_ty, llvm_x86mmx_ty],
                        [IntrNoMem]>;
  def int_x86_3dnow_pf2id : GCCBuiltin<"__builtin_ia32_pf2id">,
              Intrinsic<[llvm_x86mmx_ty], [llvm_x86mmx_ty], [IntrNoMem]>;
  def int_x86_3dnow_pfacc : GCCBuiltin<"__builtin_ia32_pfacc">,
              Intrinsic<[llvm_x86mmx_ty], [llvm_x86mmx_ty, llvm_x86mmx_ty],
                        [IntrNoMem]>;
  def int_x86_3dnow_pfadd : GCCBuiltin<"__builtin_ia32_pfadd">,
              Intrinsic<[llvm_x86mmx_ty], [llvm_x86mmx_ty, llvm_x86mmx_ty],
                        [IntrNoMem]>;
  def int_x86_3dnow_pfcmpeq : GCCBuiltin<"__builtin_ia32_pfcmpeq">,
              Intrinsic<[llvm_x86mmx_ty], [llvm_x86mmx_ty, llvm_x86mmx_ty],
                        [IntrNoMem]>;
  def int_x86_3dnow_pfcmpge : GCCBuiltin<"__builtin_ia32_pfcmpge">,
              Intrinsic<[llvm_x86mmx_ty], [llvm_x86mmx_ty, llvm_x86mmx_ty],
                        [IntrNoMem]>;
  def int_x86_3dnow_pfcmpgt : GCCBuiltin<"__builtin_ia32_pfcmpgt">,
              Intrinsic<[llvm_x86mmx_ty], [llvm_x86mmx_ty, llvm_x86mmx_ty],
                        [IntrNoMem]>;
  def int_x86_3dnow_pfmax : GCCBuiltin<"__builtin_ia32_pfmax">,
              Intrinsic<[llvm_x86mmx_ty], [llvm_x86mmx_ty, llvm_x86mmx_ty],
                        [IntrNoMem]>;
  def int_x86_3dnow_pfmin : GCCBuiltin<"__builtin_ia32_pfmin">,
              Intrinsic<[llvm_x86mmx_ty], [llvm_x86mmx_ty, llvm_x86mmx_ty],
                        [IntrNoMem]>;
  def int_x86_3dnow_pfmul : GCCBuiltin<"__builtin_ia32_pfmul">,
              Intrinsic<[llvm_x86mmx_ty], [llvm_x86mmx_ty, llvm_x86mmx_ty],
                        [IntrNoMem]>;
  def int_x86_3dnow_pfrcp : GCCBuiltin<"__builtin_ia32_pfrcp">,
              Intrinsic<[llvm_x86mmx_ty], [llvm_x86mmx_ty], [IntrNoMem]>;
  def int_x86_3dnow_pfrcpit1 : GCCBuiltin<"__builtin_ia32_pfrcpit1">,
              Intrinsic<[llvm_x86mmx_ty], [llvm_x86mmx_ty, llvm_x86mmx_ty],
                        [IntrNoMem]>;
  def int_x86_3dnow_pfrcpit2 : GCCBuiltin<"__builtin_ia32_pfrcpit2">,
              Intrinsic<[llvm_x86mmx_ty], [llvm_x86mmx_ty, llvm_x86mmx_ty],
                        [IntrNoMem]>;
  def int_x86_3dnow_pfrsqrt : GCCBuiltin<"__builtin_ia32_pfrsqrt">,
              Intrinsic<[llvm_x86mmx_ty], [llvm_x86mmx_ty], [IntrNoMem]>;
  def int_x86_3dnow_pfrsqit1 : GCCBuiltin<"__builtin_ia32_pfrsqit1">,
              Intrinsic<[llvm_x86mmx_ty], [llvm_x86mmx_ty, llvm_x86mmx_ty],
                        [IntrNoMem]>;
  def int_x86_3dnow_pfsub : GCCBuiltin<"__builtin_ia32_pfsub">,
              Intrinsic<[llvm_x86mmx_ty], [llvm_x86mmx_ty, llvm_x86mmx_ty],
                        [IntrNoMem]>;
  def int_x86_3dnow_pfsubr : GCCBuiltin<"__builtin_ia32_pfsubr">,
              Intrinsic<[llvm_x86mmx_ty], [llvm_x86mmx_ty, llvm_x86mmx_ty],
                        [IntrNoMem]>;
  def int_x86_3dnow_pi2fd : GCCBuiltin<"__builtin_ia32_pi2fd">,
              Intrinsic<[llvm_x86mmx_ty], [llvm_x86mmx_ty], [IntrNoMem]>;
  def int_x86_3dnow_pmulhrw : GCCBuiltin<"__builtin_ia32_pmulhrw">,
              Intrinsic<[llvm_x86mmx_ty], [llvm_x86mmx_ty, llvm_x86mmx_ty],
                        [IntrNoMem]>;
}

//===----------------------------------------------------------------------===//
// 3DNow! extensions

let TargetPrefix = "x86" in {
  def int_x86_3dnowa_pf2iw : GCCBuiltin<"__builtin_ia32_pf2iw">,
              Intrinsic<[llvm_x86mmx_ty], [llvm_x86mmx_ty], [IntrNoMem]>;
  def int_x86_3dnowa_pfnacc : GCCBuiltin<"__builtin_ia32_pfnacc">,
              Intrinsic<[llvm_x86mmx_ty], [llvm_x86mmx_ty, llvm_x86mmx_ty],
                        [IntrNoMem]>;
  def int_x86_3dnowa_pfpnacc : GCCBuiltin<"__builtin_ia32_pfpnacc">,
              Intrinsic<[llvm_x86mmx_ty], [llvm_x86mmx_ty, llvm_x86mmx_ty],
                        [IntrNoMem]>;
  def int_x86_3dnowa_pi2fw : GCCBuiltin<"__builtin_ia32_pi2fw">,
              Intrinsic<[llvm_x86mmx_ty], [llvm_x86mmx_ty], [IntrNoMem]>;
  def int_x86_3dnowa_pswapd :
              Intrinsic<[llvm_x86mmx_ty], [llvm_x86mmx_ty], [IntrNoMem]>;
}

//===----------------------------------------------------------------------===//
// SSE1

// Arithmetic ops
let TargetPrefix = "x86" in {  // All intrinsics start with "llvm.x86.".
  def int_x86_sse_rcp_ss : GCCBuiltin<"__builtin_ia32_rcpss">,
              Intrinsic<[llvm_v4f32_ty], [llvm_v4f32_ty],
                        [IntrNoMem]>;
  def int_x86_sse_rcp_ps : GCCBuiltin<"__builtin_ia32_rcpps">,
              Intrinsic<[llvm_v4f32_ty], [llvm_v4f32_ty],
                        [IntrNoMem]>;
  def int_x86_sse_rsqrt_ss : GCCBuiltin<"__builtin_ia32_rsqrtss">,
              Intrinsic<[llvm_v4f32_ty], [llvm_v4f32_ty],
                        [IntrNoMem]>;
  def int_x86_sse_rsqrt_ps : GCCBuiltin<"__builtin_ia32_rsqrtps">,
              Intrinsic<[llvm_v4f32_ty], [llvm_v4f32_ty],
                        [IntrNoMem]>;
  def int_x86_sse_min_ss : GCCBuiltin<"__builtin_ia32_minss">,
              Intrinsic<[llvm_v4f32_ty], [llvm_v4f32_ty,
                         llvm_v4f32_ty], [IntrNoMem]>;
  def int_x86_sse_min_ps : GCCBuiltin<"__builtin_ia32_minps">,
              Intrinsic<[llvm_v4f32_ty], [llvm_v4f32_ty,
                         llvm_v4f32_ty], [IntrNoMem]>;
  def int_x86_sse_max_ss : GCCBuiltin<"__builtin_ia32_maxss">,
              Intrinsic<[llvm_v4f32_ty], [llvm_v4f32_ty,
                         llvm_v4f32_ty], [IntrNoMem]>;
  def int_x86_sse_max_ps : GCCBuiltin<"__builtin_ia32_maxps">,
              Intrinsic<[llvm_v4f32_ty], [llvm_v4f32_ty,
                         llvm_v4f32_ty], [IntrNoMem]>;
}

// Comparison ops
let TargetPrefix = "x86" in {  // All intrinsics start with "llvm.x86.".
  def int_x86_sse_cmp_ss : GCCBuiltin<"__builtin_ia32_cmpss">,
              Intrinsic<[llvm_v4f32_ty], [llvm_v4f32_ty,
                         llvm_v4f32_ty, llvm_i8_ty], [IntrNoMem, ImmArg<2>]>;
  // NOTE: This comparison intrinsic is not used by clang as long as the
  //       distinction in signaling behaviour is not implemented.
  def int_x86_sse_cmp_ps :
              Intrinsic<[llvm_v4f32_ty], [llvm_v4f32_ty,
                         llvm_v4f32_ty, llvm_i8_ty], [IntrNoMem, ImmArg<2>]>;
  def int_x86_sse_comieq_ss : GCCBuiltin<"__builtin_ia32_comieq">,
              Intrinsic<[llvm_i32_ty], [llvm_v4f32_ty,
                         llvm_v4f32_ty], [IntrNoMem]>;
  def int_x86_sse_comilt_ss : GCCBuiltin<"__builtin_ia32_comilt">,
              Intrinsic<[llvm_i32_ty], [llvm_v4f32_ty,
                         llvm_v4f32_ty], [IntrNoMem]>;
  def int_x86_sse_comile_ss : GCCBuiltin<"__builtin_ia32_comile">,
              Intrinsic<[llvm_i32_ty], [llvm_v4f32_ty,
                         llvm_v4f32_ty], [IntrNoMem]>;
  def int_x86_sse_comigt_ss : GCCBuiltin<"__builtin_ia32_comigt">,
              Intrinsic<[llvm_i32_ty], [llvm_v4f32_ty,
                         llvm_v4f32_ty], [IntrNoMem]>;
  def int_x86_sse_comige_ss : GCCBuiltin<"__builtin_ia32_comige">,
              Intrinsic<[llvm_i32_ty], [llvm_v4f32_ty,
                         llvm_v4f32_ty], [IntrNoMem]>;
  def int_x86_sse_comineq_ss : GCCBuiltin<"__builtin_ia32_comineq">,
              Intrinsic<[llvm_i32_ty], [llvm_v4f32_ty,
                         llvm_v4f32_ty], [IntrNoMem]>;
  def int_x86_sse_ucomieq_ss : GCCBuiltin<"__builtin_ia32_ucomieq">,
              Intrinsic<[llvm_i32_ty], [llvm_v4f32_ty,
                         llvm_v4f32_ty], [IntrNoMem]>;
  def int_x86_sse_ucomilt_ss : GCCBuiltin<"__builtin_ia32_ucomilt">,
              Intrinsic<[llvm_i32_ty], [llvm_v4f32_ty,
                         llvm_v4f32_ty], [IntrNoMem]>;
  def int_x86_sse_ucomile_ss : GCCBuiltin<"__builtin_ia32_ucomile">,
              Intrinsic<[llvm_i32_ty], [llvm_v4f32_ty,
                         llvm_v4f32_ty], [IntrNoMem]>;
  def int_x86_sse_ucomigt_ss : GCCBuiltin<"__builtin_ia32_ucomigt">,
              Intrinsic<[llvm_i32_ty], [llvm_v4f32_ty,
                         llvm_v4f32_ty], [IntrNoMem]>;
  def int_x86_sse_ucomige_ss : GCCBuiltin<"__builtin_ia32_ucomige">,
              Intrinsic<[llvm_i32_ty], [llvm_v4f32_ty,
                         llvm_v4f32_ty], [IntrNoMem]>;
  def int_x86_sse_ucomineq_ss : GCCBuiltin<"__builtin_ia32_ucomineq">,
              Intrinsic<[llvm_i32_ty], [llvm_v4f32_ty,
                         llvm_v4f32_ty], [IntrNoMem]>;
}


// Conversion ops
let TargetPrefix = "x86" in {  // All intrinsics start with "llvm.x86.".
  def int_x86_sse_cvtss2si : GCCBuiltin<"__builtin_ia32_cvtss2si">,
              Intrinsic<[llvm_i32_ty], [llvm_v4f32_ty], [IntrNoMem]>;
  def int_x86_sse_cvtss2si64 : GCCBuiltin<"__builtin_ia32_cvtss2si64">,
              Intrinsic<[llvm_i64_ty], [llvm_v4f32_ty], [IntrNoMem]>;
  def int_x86_sse_cvttss2si : GCCBuiltin<"__builtin_ia32_cvttss2si">,
              Intrinsic<[llvm_i32_ty], [llvm_v4f32_ty], [IntrNoMem]>;
  def int_x86_sse_cvttss2si64 : GCCBuiltin<"__builtin_ia32_cvttss2si64">,
              Intrinsic<[llvm_i64_ty], [llvm_v4f32_ty], [IntrNoMem]>;

  def int_x86_sse_cvtps2pi : GCCBuiltin<"__builtin_ia32_cvtps2pi">,
              Intrinsic<[llvm_x86mmx_ty], [llvm_v4f32_ty], [IntrNoMem]>;
  def int_x86_sse_cvttps2pi: GCCBuiltin<"__builtin_ia32_cvttps2pi">,
              Intrinsic<[llvm_x86mmx_ty], [llvm_v4f32_ty], [IntrNoMem]>;
  def int_x86_sse_cvtpi2ps : GCCBuiltin<"__builtin_ia32_cvtpi2ps">,
              Intrinsic<[llvm_v4f32_ty], [llvm_v4f32_ty,
                         llvm_x86mmx_ty], [IntrNoMem]>;
}

// Cacheability support ops
let TargetPrefix = "x86" in {  // All intrinsics start with "llvm.x86.".
  def int_x86_sse_sfence : GCCBuiltin<"__builtin_ia32_sfence">,
              Intrinsic<[], [], []>;
}

// Control register.
let TargetPrefix = "x86" in {  // All intrinsics start with "llvm.x86.".
  def int_x86_sse_stmxcsr :
              Intrinsic<[], [llvm_ptr_ty], []>;
  def int_x86_sse_ldmxcsr :
              Intrinsic<[], [llvm_ptr_ty], []>;
}

// Misc.
let TargetPrefix = "x86" in {  // All intrinsics start with "llvm.x86.".
  def int_x86_sse_movmsk_ps : GCCBuiltin<"__builtin_ia32_movmskps">,
              Intrinsic<[llvm_i32_ty], [llvm_v4f32_ty], [IntrNoMem]>;
}

//===----------------------------------------------------------------------===//
// SSE2

// FP arithmetic ops
let TargetPrefix = "x86" in {  // All intrinsics start with "llvm.x86.".
  def int_x86_sse2_min_sd : GCCBuiltin<"__builtin_ia32_minsd">,
              Intrinsic<[llvm_v2f64_ty], [llvm_v2f64_ty,
                         llvm_v2f64_ty], [IntrNoMem]>;
  def int_x86_sse2_min_pd : GCCBuiltin<"__builtin_ia32_minpd">,
              Intrinsic<[llvm_v2f64_ty], [llvm_v2f64_ty,
                         llvm_v2f64_ty], [IntrNoMem]>;
  def int_x86_sse2_max_sd : GCCBuiltin<"__builtin_ia32_maxsd">,
              Intrinsic<[llvm_v2f64_ty], [llvm_v2f64_ty,
                         llvm_v2f64_ty], [IntrNoMem]>;
  def int_x86_sse2_max_pd : GCCBuiltin<"__builtin_ia32_maxpd">,
              Intrinsic<[llvm_v2f64_ty], [llvm_v2f64_ty,
                         llvm_v2f64_ty], [IntrNoMem]>;
}

// FP comparison ops
let TargetPrefix = "x86" in {  // All intrinsics start with "llvm.x86.".
  def int_x86_sse2_cmp_sd : GCCBuiltin<"__builtin_ia32_cmpsd">,
              Intrinsic<[llvm_v2f64_ty], [llvm_v2f64_ty,
                         llvm_v2f64_ty, llvm_i8_ty], [IntrNoMem, ImmArg<2>]>;
  // NOTE: This comparison intrinsic is not used by clang as long as the
  //       distinction in signaling behaviour is not implemented.
  def int_x86_sse2_cmp_pd :
              Intrinsic<[llvm_v2f64_ty], [llvm_v2f64_ty,
                         llvm_v2f64_ty, llvm_i8_ty], [IntrNoMem, ImmArg<2>]>;
  def int_x86_sse2_comieq_sd : GCCBuiltin<"__builtin_ia32_comisdeq">,
              Intrinsic<[llvm_i32_ty], [llvm_v2f64_ty,
                         llvm_v2f64_ty], [IntrNoMem]>;
  def int_x86_sse2_comilt_sd : GCCBuiltin<"__builtin_ia32_comisdlt">,
              Intrinsic<[llvm_i32_ty], [llvm_v2f64_ty,
                         llvm_v2f64_ty], [IntrNoMem]>;
  def int_x86_sse2_comile_sd : GCCBuiltin<"__builtin_ia32_comisdle">,
              Intrinsic<[llvm_i32_ty], [llvm_v2f64_ty,
                         llvm_v2f64_ty], [IntrNoMem]>;
  def int_x86_sse2_comigt_sd : GCCBuiltin<"__builtin_ia32_comisdgt">,
              Intrinsic<[llvm_i32_ty], [llvm_v2f64_ty,
                         llvm_v2f64_ty], [IntrNoMem]>;
  def int_x86_sse2_comige_sd : GCCBuiltin<"__builtin_ia32_comisdge">,
              Intrinsic<[llvm_i32_ty], [llvm_v2f64_ty,
                         llvm_v2f64_ty], [IntrNoMem]>;
  def int_x86_sse2_comineq_sd : GCCBuiltin<"__builtin_ia32_comisdneq">,
              Intrinsic<[llvm_i32_ty], [llvm_v2f64_ty,
                         llvm_v2f64_ty], [IntrNoMem]>;
  def int_x86_sse2_ucomieq_sd : GCCBuiltin<"__builtin_ia32_ucomisdeq">,
              Intrinsic<[llvm_i32_ty], [llvm_v2f64_ty,
                         llvm_v2f64_ty], [IntrNoMem]>;
  def int_x86_sse2_ucomilt_sd : GCCBuiltin<"__builtin_ia32_ucomisdlt">,
              Intrinsic<[llvm_i32_ty], [llvm_v2f64_ty,
                         llvm_v2f64_ty], [IntrNoMem]>;
  def int_x86_sse2_ucomile_sd : GCCBuiltin<"__builtin_ia32_ucomisdle">,
              Intrinsic<[llvm_i32_ty], [llvm_v2f64_ty,
                         llvm_v2f64_ty], [IntrNoMem]>;
  def int_x86_sse2_ucomigt_sd : GCCBuiltin<"__builtin_ia32_ucomisdgt">,
              Intrinsic<[llvm_i32_ty], [llvm_v2f64_ty,
                         llvm_v2f64_ty], [IntrNoMem]>;
  def int_x86_sse2_ucomige_sd : GCCBuiltin<"__builtin_ia32_ucomisdge">,
              Intrinsic<[llvm_i32_ty], [llvm_v2f64_ty,
                         llvm_v2f64_ty], [IntrNoMem]>;
  def int_x86_sse2_ucomineq_sd : GCCBuiltin<"__builtin_ia32_ucomisdneq">,
              Intrinsic<[llvm_i32_ty], [llvm_v2f64_ty,
                         llvm_v2f64_ty], [IntrNoMem]>;
}

// Integer arithmetic ops.
let TargetPrefix = "x86" in {  // All intrinsics start with "llvm.x86.".
  def int_x86_sse2_pmulhu_w : GCCBuiltin<"__builtin_ia32_pmulhuw128">,
              Intrinsic<[llvm_v8i16_ty], [llvm_v8i16_ty,
                         llvm_v8i16_ty], [IntrNoMem, Commutative]>;
  def int_x86_sse2_pmulh_w : GCCBuiltin<"__builtin_ia32_pmulhw128">,
              Intrinsic<[llvm_v8i16_ty], [llvm_v8i16_ty,
                         llvm_v8i16_ty], [IntrNoMem, Commutative]>;
  def int_x86_sse2_pmadd_wd : GCCBuiltin<"__builtin_ia32_pmaddwd128">,
              Intrinsic<[llvm_v4i32_ty], [llvm_v8i16_ty,
                         llvm_v8i16_ty], [IntrNoMem, Commutative]>;
  def int_x86_sse2_pavg_b : GCCBuiltin<"__builtin_ia32_pavgb128">,
              Intrinsic<[llvm_v16i8_ty], [llvm_v16i8_ty,
                         llvm_v16i8_ty], [IntrNoMem, Commutative]>;
  def int_x86_sse2_pavg_w : GCCBuiltin<"__builtin_ia32_pavgw128">,
              Intrinsic<[llvm_v8i16_ty], [llvm_v8i16_ty,
                         llvm_v8i16_ty], [IntrNoMem, Commutative]>;
  def int_x86_sse2_psad_bw : GCCBuiltin<"__builtin_ia32_psadbw128">,
              Intrinsic<[llvm_v2i64_ty], [llvm_v16i8_ty,
                         llvm_v16i8_ty], [IntrNoMem, Commutative]>;
}

// Integer shift ops.
let TargetPrefix = "x86" in {  // All intrinsics start with "llvm.x86.".
  def int_x86_sse2_psll_w : GCCBuiltin<"__builtin_ia32_psllw128">,
              Intrinsic<[llvm_v8i16_ty], [llvm_v8i16_ty,
                         llvm_v8i16_ty], [IntrNoMem]>;
  def int_x86_sse2_psll_d : GCCBuiltin<"__builtin_ia32_pslld128">,
              Intrinsic<[llvm_v4i32_ty], [llvm_v4i32_ty,
                         llvm_v4i32_ty], [IntrNoMem]>;
  def int_x86_sse2_psll_q : GCCBuiltin<"__builtin_ia32_psllq128">,
              Intrinsic<[llvm_v2i64_ty], [llvm_v2i64_ty,
                         llvm_v2i64_ty], [IntrNoMem]>;
  def int_x86_sse2_psrl_w : GCCBuiltin<"__builtin_ia32_psrlw128">,
              Intrinsic<[llvm_v8i16_ty], [llvm_v8i16_ty,
                         llvm_v8i16_ty], [IntrNoMem]>;
  def int_x86_sse2_psrl_d : GCCBuiltin<"__builtin_ia32_psrld128">,
              Intrinsic<[llvm_v4i32_ty], [llvm_v4i32_ty,
                         llvm_v4i32_ty], [IntrNoMem]>;
  def int_x86_sse2_psrl_q : GCCBuiltin<"__builtin_ia32_psrlq128">,
              Intrinsic<[llvm_v2i64_ty], [llvm_v2i64_ty,
                         llvm_v2i64_ty], [IntrNoMem]>;
  def int_x86_sse2_psra_w : GCCBuiltin<"__builtin_ia32_psraw128">,
              Intrinsic<[llvm_v8i16_ty], [llvm_v8i16_ty,
                         llvm_v8i16_ty], [IntrNoMem]>;
  def int_x86_sse2_psra_d : GCCBuiltin<"__builtin_ia32_psrad128">,
              Intrinsic<[llvm_v4i32_ty], [llvm_v4i32_ty,
                         llvm_v4i32_ty], [IntrNoMem]>;

  // Oddly these don't require an immediate due to a gcc compatibility issue.
  def int_x86_sse2_pslli_w : GCCBuiltin<"__builtin_ia32_psllwi128">,
              Intrinsic<[llvm_v8i16_ty], [llvm_v8i16_ty,
                         llvm_i32_ty], [IntrNoMem]>;
  def int_x86_sse2_pslli_d : GCCBuiltin<"__builtin_ia32_pslldi128">,
              Intrinsic<[llvm_v4i32_ty], [llvm_v4i32_ty,
                         llvm_i32_ty], [IntrNoMem]>;
  def int_x86_sse2_pslli_q : GCCBuiltin<"__builtin_ia32_psllqi128">,
              Intrinsic<[llvm_v2i64_ty], [llvm_v2i64_ty,
                         llvm_i32_ty], [IntrNoMem]>;
  def int_x86_sse2_psrli_w : GCCBuiltin<"__builtin_ia32_psrlwi128">,
              Intrinsic<[llvm_v8i16_ty], [llvm_v8i16_ty,
                         llvm_i32_ty], [IntrNoMem]>;
  def int_x86_sse2_psrli_d : GCCBuiltin<"__builtin_ia32_psrldi128">,
              Intrinsic<[llvm_v4i32_ty], [llvm_v4i32_ty,
                         llvm_i32_ty], [IntrNoMem]>;
  def int_x86_sse2_psrli_q : GCCBuiltin<"__builtin_ia32_psrlqi128">,
              Intrinsic<[llvm_v2i64_ty], [llvm_v2i64_ty,
                         llvm_i32_ty], [IntrNoMem]>;
  def int_x86_sse2_psrai_w : GCCBuiltin<"__builtin_ia32_psrawi128">,
              Intrinsic<[llvm_v8i16_ty], [llvm_v8i16_ty,
                         llvm_i32_ty], [IntrNoMem]>;
  def int_x86_sse2_psrai_d : GCCBuiltin<"__builtin_ia32_psradi128">,
              Intrinsic<[llvm_v4i32_ty], [llvm_v4i32_ty,
                         llvm_i32_ty], [IntrNoMem]>;
}

// Conversion ops
let TargetPrefix = "x86" in {  // All intrinsics start with "llvm.x86.".
  def int_x86_sse2_cvtpd2dq : GCCBuiltin<"__builtin_ia32_cvtpd2dq">,
              Intrinsic<[llvm_v4i32_ty], [llvm_v2f64_ty], [IntrNoMem]>;
  def int_x86_sse2_cvttpd2dq : GCCBuiltin<"__builtin_ia32_cvttpd2dq">,
              Intrinsic<[llvm_v4i32_ty], [llvm_v2f64_ty], [IntrNoMem]>;
  def int_x86_sse2_cvtpd2ps : GCCBuiltin<"__builtin_ia32_cvtpd2ps">,
              Intrinsic<[llvm_v4f32_ty], [llvm_v2f64_ty], [IntrNoMem]>;
  def int_x86_sse2_cvtps2dq : GCCBuiltin<"__builtin_ia32_cvtps2dq">,
              Intrinsic<[llvm_v4i32_ty], [llvm_v4f32_ty], [IntrNoMem]>;
  def int_x86_sse2_cvttps2dq : GCCBuiltin<"__builtin_ia32_cvttps2dq">,
              Intrinsic<[llvm_v4i32_ty], [llvm_v4f32_ty], [IntrNoMem]>;
  def int_x86_sse2_cvtsd2si : GCCBuiltin<"__builtin_ia32_cvtsd2si">,
              Intrinsic<[llvm_i32_ty], [llvm_v2f64_ty], [IntrNoMem]>;
  def int_x86_sse2_cvtsd2si64 : GCCBuiltin<"__builtin_ia32_cvtsd2si64">,
              Intrinsic<[llvm_i64_ty], [llvm_v2f64_ty], [IntrNoMem]>;
  def int_x86_sse2_cvttsd2si : GCCBuiltin<"__builtin_ia32_cvttsd2si">,
              Intrinsic<[llvm_i32_ty], [llvm_v2f64_ty], [IntrNoMem]>;
  def int_x86_sse2_cvttsd2si64 : GCCBuiltin<"__builtin_ia32_cvttsd2si64">,
              Intrinsic<[llvm_i64_ty], [llvm_v2f64_ty], [IntrNoMem]>;
  def int_x86_sse2_cvtsd2ss : GCCBuiltin<"__builtin_ia32_cvtsd2ss">,
              Intrinsic<[llvm_v4f32_ty], [llvm_v4f32_ty,
                         llvm_v2f64_ty], [IntrNoMem]>;
  def int_x86_sse_cvtpd2pi : GCCBuiltin<"__builtin_ia32_cvtpd2pi">,
              Intrinsic<[llvm_x86mmx_ty], [llvm_v2f64_ty], [IntrNoMem]>;
  def int_x86_sse_cvttpd2pi: GCCBuiltin<"__builtin_ia32_cvttpd2pi">,
              Intrinsic<[llvm_x86mmx_ty], [llvm_v2f64_ty], [IntrNoMem]>;
  def int_x86_sse_cvtpi2pd : GCCBuiltin<"__builtin_ia32_cvtpi2pd">,
              Intrinsic<[llvm_v2f64_ty], [llvm_x86mmx_ty], [IntrNoMem]>;
}

// Misc.
let TargetPrefix = "x86" in {  // All intrinsics start with "llvm.x86.".
  def int_x86_sse2_packsswb_128 : GCCBuiltin<"__builtin_ia32_packsswb128">,
              Intrinsic<[llvm_v16i8_ty], [llvm_v8i16_ty,
                         llvm_v8i16_ty], [IntrNoMem]>;
  def int_x86_sse2_packssdw_128 : GCCBuiltin<"__builtin_ia32_packssdw128">,
              Intrinsic<[llvm_v8i16_ty], [llvm_v4i32_ty,
                         llvm_v4i32_ty], [IntrNoMem]>;
  def int_x86_sse2_packuswb_128 : GCCBuiltin<"__builtin_ia32_packuswb128">,
              Intrinsic<[llvm_v16i8_ty], [llvm_v8i16_ty,
                         llvm_v8i16_ty], [IntrNoMem]>;
  def int_x86_sse2_movmsk_pd : GCCBuiltin<"__builtin_ia32_movmskpd">,
              Intrinsic<[llvm_i32_ty], [llvm_v2f64_ty], [IntrNoMem]>;
  def int_x86_sse2_pmovmskb_128 : GCCBuiltin<"__builtin_ia32_pmovmskb128">,
              Intrinsic<[llvm_i32_ty], [llvm_v16i8_ty], [IntrNoMem]>;
  def int_x86_sse2_maskmov_dqu : GCCBuiltin<"__builtin_ia32_maskmovdqu">,
              Intrinsic<[], [llvm_v16i8_ty,
                         llvm_v16i8_ty, llvm_ptr_ty], []>;
  def int_x86_sse2_clflush : GCCBuiltin<"__builtin_ia32_clflush">,
              Intrinsic<[], [llvm_ptr_ty], []>;
  def int_x86_sse2_lfence : GCCBuiltin<"__builtin_ia32_lfence">,
              Intrinsic<[], [], []>;
  def int_x86_sse2_mfence : GCCBuiltin<"__builtin_ia32_mfence">,
              Intrinsic<[], [], []>;
  def int_x86_sse2_pause : GCCBuiltin<"__builtin_ia32_pause">,
              Intrinsic<[], [], []>;
}

//===----------------------------------------------------------------------===//
// SSE3

// Addition / subtraction ops.
let TargetPrefix = "x86" in {  // All intrinsics start with "llvm.x86.".
  def int_x86_sse3_addsub_ps : GCCBuiltin<"__builtin_ia32_addsubps">,
              Intrinsic<[llvm_v4f32_ty], [llvm_v4f32_ty,
                         llvm_v4f32_ty], [IntrNoMem]>;
  def int_x86_sse3_addsub_pd : GCCBuiltin<"__builtin_ia32_addsubpd">,
              Intrinsic<[llvm_v2f64_ty], [llvm_v2f64_ty,
                         llvm_v2f64_ty], [IntrNoMem]>;
}

// Horizontal ops.
let TargetPrefix = "x86" in {  // All intrinsics start with "llvm.x86.".
  def int_x86_sse3_hadd_ps : GCCBuiltin<"__builtin_ia32_haddps">,
              Intrinsic<[llvm_v4f32_ty], [llvm_v4f32_ty,
                         llvm_v4f32_ty], [IntrNoMem]>;
  def int_x86_sse3_hadd_pd : GCCBuiltin<"__builtin_ia32_haddpd">,
              Intrinsic<[llvm_v2f64_ty], [llvm_v2f64_ty,
                         llvm_v2f64_ty], [IntrNoMem]>;
  def int_x86_sse3_hsub_ps : GCCBuiltin<"__builtin_ia32_hsubps">,
              Intrinsic<[llvm_v4f32_ty], [llvm_v4f32_ty,
                         llvm_v4f32_ty], [IntrNoMem]>;
  def int_x86_sse3_hsub_pd : GCCBuiltin<"__builtin_ia32_hsubpd">,
              Intrinsic<[llvm_v2f64_ty], [llvm_v2f64_ty,
                         llvm_v2f64_ty], [IntrNoMem]>;
}

// Specialized unaligned load.
let TargetPrefix = "x86" in {  // All intrinsics start with "llvm.x86.".
  def int_x86_sse3_ldu_dq : GCCBuiltin<"__builtin_ia32_lddqu">,
              Intrinsic<[llvm_v16i8_ty], [llvm_ptr_ty], [IntrReadMem]>;
}

// Thread synchronization ops.
let TargetPrefix = "x86" in {  // All intrinsics start with "llvm.x86.".
  def int_x86_sse3_monitor : GCCBuiltin<"__builtin_ia32_monitor">,
              Intrinsic<[], [llvm_ptr_ty,
                         llvm_i32_ty, llvm_i32_ty], []>;
  def int_x86_sse3_mwait : GCCBuiltin<"__builtin_ia32_mwait">,
              Intrinsic<[], [llvm_i32_ty,
                         llvm_i32_ty], []>;
}

//===----------------------------------------------------------------------===//
// SSSE3

// Horizontal arithmetic ops
let TargetPrefix = "x86" in {  // All intrinsics start with "llvm.x86.".
  def int_x86_ssse3_phadd_w         : GCCBuiltin<"__builtin_ia32_phaddw">,
              Intrinsic<[llvm_x86mmx_ty], [llvm_x86mmx_ty,
                         llvm_x86mmx_ty], [IntrNoMem]>;
  def int_x86_ssse3_phadd_w_128     : GCCBuiltin<"__builtin_ia32_phaddw128">,
              Intrinsic<[llvm_v8i16_ty], [llvm_v8i16_ty,
                         llvm_v8i16_ty], [IntrNoMem]>;

  def int_x86_ssse3_phadd_d         : GCCBuiltin<"__builtin_ia32_phaddd">,
              Intrinsic<[llvm_x86mmx_ty], [llvm_x86mmx_ty,
                         llvm_x86mmx_ty], [IntrNoMem]>;
  def int_x86_ssse3_phadd_d_128     : GCCBuiltin<"__builtin_ia32_phaddd128">,
              Intrinsic<[llvm_v4i32_ty], [llvm_v4i32_ty,
                         llvm_v4i32_ty], [IntrNoMem]>;

  def int_x86_ssse3_phadd_sw        : GCCBuiltin<"__builtin_ia32_phaddsw">,
              Intrinsic<[llvm_x86mmx_ty], [llvm_x86mmx_ty,
                         llvm_x86mmx_ty], [IntrNoMem]>;
  def int_x86_ssse3_phadd_sw_128    : GCCBuiltin<"__builtin_ia32_phaddsw128">,
              Intrinsic<[llvm_v8i16_ty], [llvm_v8i16_ty,
                         llvm_v8i16_ty], [IntrNoMem]>;

  def int_x86_ssse3_phsub_w         : GCCBuiltin<"__builtin_ia32_phsubw">,
              Intrinsic<[llvm_x86mmx_ty], [llvm_x86mmx_ty,
                         llvm_x86mmx_ty], [IntrNoMem]>;
  def int_x86_ssse3_phsub_w_128     : GCCBuiltin<"__builtin_ia32_phsubw128">,
              Intrinsic<[llvm_v8i16_ty], [llvm_v8i16_ty,
                         llvm_v8i16_ty], [IntrNoMem]>;

  def int_x86_ssse3_phsub_d         : GCCBuiltin<"__builtin_ia32_phsubd">,
              Intrinsic<[llvm_x86mmx_ty], [llvm_x86mmx_ty,
                         llvm_x86mmx_ty], [IntrNoMem]>;
  def int_x86_ssse3_phsub_d_128     : GCCBuiltin<"__builtin_ia32_phsubd128">,
              Intrinsic<[llvm_v4i32_ty], [llvm_v4i32_ty,
                         llvm_v4i32_ty], [IntrNoMem]>;

  def int_x86_ssse3_phsub_sw        : GCCBuiltin<"__builtin_ia32_phsubsw">,
              Intrinsic<[llvm_x86mmx_ty], [llvm_x86mmx_ty,
                         llvm_x86mmx_ty], [IntrNoMem]>;
  def int_x86_ssse3_phsub_sw_128    : GCCBuiltin<"__builtin_ia32_phsubsw128">,
              Intrinsic<[llvm_v8i16_ty], [llvm_v8i16_ty,
                         llvm_v8i16_ty], [IntrNoMem]>;

  def int_x86_ssse3_pmadd_ub_sw     : GCCBuiltin<"__builtin_ia32_pmaddubsw">,
              Intrinsic<[llvm_x86mmx_ty], [llvm_x86mmx_ty,
                         llvm_x86mmx_ty], [IntrNoMem]>;
  def int_x86_ssse3_pmadd_ub_sw_128 : GCCBuiltin<"__builtin_ia32_pmaddubsw128">,
              Intrinsic<[llvm_v8i16_ty], [llvm_v16i8_ty,
                         llvm_v16i8_ty], [IntrNoMem]>;
}

// Packed multiply high with round and scale
let TargetPrefix = "x86" in {  // All intrinsics start with "llvm.x86.".
  def int_x86_ssse3_pmul_hr_sw      : GCCBuiltin<"__builtin_ia32_pmulhrsw">,
              Intrinsic<[llvm_x86mmx_ty], [llvm_x86mmx_ty,
                         llvm_x86mmx_ty], [IntrNoMem, Commutative]>;
  def int_x86_ssse3_pmul_hr_sw_128  : GCCBuiltin<"__builtin_ia32_pmulhrsw128">,
              Intrinsic<[llvm_v8i16_ty], [llvm_v8i16_ty,
                         llvm_v8i16_ty], [IntrNoMem, Commutative]>;
}

// Shuffle ops
let TargetPrefix = "x86" in {  // All intrinsics start with "llvm.x86.".
  def int_x86_ssse3_pshuf_b         : GCCBuiltin<"__builtin_ia32_pshufb">,
              Intrinsic<[llvm_x86mmx_ty], [llvm_x86mmx_ty,
                         llvm_x86mmx_ty], [IntrNoMem]>;
  def int_x86_ssse3_pshuf_b_128     : GCCBuiltin<"__builtin_ia32_pshufb128">,
              Intrinsic<[llvm_v16i8_ty], [llvm_v16i8_ty,
                         llvm_v16i8_ty], [IntrNoMem]>;
  def int_x86_sse_pshuf_w           : GCCBuiltin<"__builtin_ia32_pshufw">,
              Intrinsic<[llvm_x86mmx_ty], [llvm_x86mmx_ty, llvm_i8_ty],
                         [IntrNoMem, ImmArg<1>]>;
}

// Sign ops
let TargetPrefix = "x86" in {  // All intrinsics start with "llvm.x86.".
  def int_x86_ssse3_psign_b         : GCCBuiltin<"__builtin_ia32_psignb">,
              Intrinsic<[llvm_x86mmx_ty], [llvm_x86mmx_ty,
                         llvm_x86mmx_ty], [IntrNoMem]>;
  def int_x86_ssse3_psign_b_128     : GCCBuiltin<"__builtin_ia32_psignb128">,
              Intrinsic<[llvm_v16i8_ty], [llvm_v16i8_ty,
                         llvm_v16i8_ty], [IntrNoMem]>;

  def int_x86_ssse3_psign_w         : GCCBuiltin<"__builtin_ia32_psignw">,
              Intrinsic<[llvm_x86mmx_ty], [llvm_x86mmx_ty,
                         llvm_x86mmx_ty], [IntrNoMem]>;
  def int_x86_ssse3_psign_w_128     : GCCBuiltin<"__builtin_ia32_psignw128">,
              Intrinsic<[llvm_v8i16_ty], [llvm_v8i16_ty,
                         llvm_v8i16_ty], [IntrNoMem]>;

  def int_x86_ssse3_psign_d         : GCCBuiltin<"__builtin_ia32_psignd">,
              Intrinsic<[llvm_x86mmx_ty], [llvm_x86mmx_ty,
                         llvm_x86mmx_ty], [IntrNoMem]>;
  def int_x86_ssse3_psign_d_128     : GCCBuiltin<"__builtin_ia32_psignd128">,
              Intrinsic<[llvm_v4i32_ty], [llvm_v4i32_ty,
                         llvm_v4i32_ty], [IntrNoMem]>;
}

// Absolute value ops
let TargetPrefix = "x86" in {  // All intrinsics start with "llvm.x86.".
  def int_x86_ssse3_pabs_b     : GCCBuiltin<"__builtin_ia32_pabsb">,
              Intrinsic<[llvm_x86mmx_ty], [llvm_x86mmx_ty], [IntrNoMem]>;

  def int_x86_ssse3_pabs_w     : GCCBuiltin<"__builtin_ia32_pabsw">,
              Intrinsic<[llvm_x86mmx_ty], [llvm_x86mmx_ty], [IntrNoMem]>;

  def int_x86_ssse3_pabs_d     : GCCBuiltin<"__builtin_ia32_pabsd">,
              Intrinsic<[llvm_x86mmx_ty], [llvm_x86mmx_ty], [IntrNoMem]>;
}

//===----------------------------------------------------------------------===//
// SSE4.1

// FP rounding ops
let TargetPrefix = "x86" in {  // All intrinsics start with "llvm.x86.".
  def int_x86_sse41_round_ss        : GCCBuiltin<"__builtin_ia32_roundss">,
              Intrinsic<[llvm_v4f32_ty], [llvm_v4f32_ty, llvm_v4f32_ty,
                         llvm_i32_ty], [IntrNoMem, ImmArg<2>]>;
  def int_x86_sse41_round_ps        : GCCBuiltin<"__builtin_ia32_roundps">,
              Intrinsic<[llvm_v4f32_ty], [llvm_v4f32_ty,
                         llvm_i32_ty], [IntrNoMem, ImmArg<1>]>;
  def int_x86_sse41_round_sd        : GCCBuiltin<"__builtin_ia32_roundsd">,
              Intrinsic<[llvm_v2f64_ty], [llvm_v2f64_ty, llvm_v2f64_ty,
                         llvm_i32_ty], [IntrNoMem, ImmArg<2>]>;
  def int_x86_sse41_round_pd        : GCCBuiltin<"__builtin_ia32_roundpd">,
              Intrinsic<[llvm_v2f64_ty], [llvm_v2f64_ty,
                         llvm_i32_ty], [IntrNoMem, ImmArg<1>]>;
}

// Vector min element
let TargetPrefix = "x86" in {  // All intrinsics start with "llvm.x86.".
  def int_x86_sse41_phminposuw     : GCCBuiltin<"__builtin_ia32_phminposuw128">,
              Intrinsic<[llvm_v8i16_ty], [llvm_v8i16_ty],
                        [IntrNoMem]>;
}

// Advanced Encryption Standard (AES) Instructions
let TargetPrefix = "x86" in {  // All intrinsics start with "llvm.x86.".
  def int_x86_aesni_aesimc          : GCCBuiltin<"__builtin_ia32_aesimc128">,
              Intrinsic<[llvm_v2i64_ty], [llvm_v2i64_ty],
                        [IntrNoMem]>;

  def int_x86_aesni_aesenc          : GCCBuiltin<"__builtin_ia32_aesenc128">,
              Intrinsic<[llvm_v2i64_ty], [llvm_v2i64_ty, llvm_v2i64_ty],
                        [IntrNoMem]>;
  def int_x86_aesni_aesenc_256      : GCCBuiltin<"__builtin_ia32_aesenc256">,
              Intrinsic<[llvm_v4i64_ty], [llvm_v4i64_ty, llvm_v4i64_ty],
                        [IntrNoMem]>;
  def int_x86_aesni_aesenc_512      : GCCBuiltin<"__builtin_ia32_aesenc512">,
              Intrinsic<[llvm_v8i64_ty], [llvm_v8i64_ty, llvm_v8i64_ty],
                        [IntrNoMem]>;

  def int_x86_aesni_aesenclast : GCCBuiltin<"__builtin_ia32_aesenclast128">,
              Intrinsic<[llvm_v2i64_ty], [llvm_v2i64_ty, llvm_v2i64_ty],
                        [IntrNoMem]>;
  def int_x86_aesni_aesenclast_256 :
    GCCBuiltin<"__builtin_ia32_aesenclast256">,
    Intrinsic<[llvm_v4i64_ty], [llvm_v4i64_ty, llvm_v4i64_ty],
              [IntrNoMem]>;
  def int_x86_aesni_aesenclast_512 :
    GCCBuiltin<"__builtin_ia32_aesenclast512">,
    Intrinsic<[llvm_v8i64_ty], [llvm_v8i64_ty, llvm_v8i64_ty],
              [IntrNoMem]>;

  def int_x86_aesni_aesdec          : GCCBuiltin<"__builtin_ia32_aesdec128">,
              Intrinsic<[llvm_v2i64_ty], [llvm_v2i64_ty, llvm_v2i64_ty],
                        [IntrNoMem]>;
  def int_x86_aesni_aesdec_256      : GCCBuiltin<"__builtin_ia32_aesdec256">,
              Intrinsic<[llvm_v4i64_ty], [llvm_v4i64_ty, llvm_v4i64_ty],
                        [IntrNoMem]>;
  def int_x86_aesni_aesdec_512      : GCCBuiltin<"__builtin_ia32_aesdec512">,
              Intrinsic<[llvm_v8i64_ty], [llvm_v8i64_ty, llvm_v8i64_ty],
                        [IntrNoMem]>;

  def int_x86_aesni_aesdeclast : GCCBuiltin<"__builtin_ia32_aesdeclast128">,
              Intrinsic<[llvm_v2i64_ty], [llvm_v2i64_ty, llvm_v2i64_ty],
                        [IntrNoMem]>;
  def int_x86_aesni_aesdeclast_256 :
    GCCBuiltin<"__builtin_ia32_aesdeclast256">,
    Intrinsic<[llvm_v4i64_ty], [llvm_v4i64_ty, llvm_v4i64_ty],
              [IntrNoMem]>;
  def int_x86_aesni_aesdeclast_512 :
    GCCBuiltin<"__builtin_ia32_aesdeclast512">,
    Intrinsic<[llvm_v8i64_ty], [llvm_v8i64_ty, llvm_v8i64_ty],
              [IntrNoMem]>;

  def int_x86_aesni_aeskeygenassist :
              GCCBuiltin<"__builtin_ia32_aeskeygenassist128">,
              Intrinsic<[llvm_v2i64_ty], [llvm_v2i64_ty, llvm_i8_ty],
                        [IntrNoMem, ImmArg<1>]>;
}

// PCLMUL instructions
let TargetPrefix = "x86" in { // All intrinsics start with "llvm.x86.".
  def int_x86_pclmulqdq : GCCBuiltin<"__builtin_ia32_pclmulqdq128">,
          Intrinsic<[llvm_v2i64_ty], [llvm_v2i64_ty, llvm_v2i64_ty, llvm_i8_ty],
                    [IntrNoMem, ImmArg<2>]>;
  def int_x86_pclmulqdq_256 : GCCBuiltin<"__builtin_ia32_pclmulqdq256">,
          Intrinsic<[llvm_v4i64_ty], [llvm_v4i64_ty, llvm_v4i64_ty, llvm_i8_ty],
                    [IntrNoMem, ImmArg<2>]>;
  def int_x86_pclmulqdq_512 : GCCBuiltin<"__builtin_ia32_pclmulqdq512">,
          Intrinsic<[llvm_v8i64_ty], [llvm_v8i64_ty, llvm_v8i64_ty, llvm_i8_ty],
                    [IntrNoMem, ImmArg<2>]>;
}

// Vector pack
let TargetPrefix = "x86" in {  // All intrinsics start with "llvm.x86.".
  def int_x86_sse41_packusdw        : GCCBuiltin<"__builtin_ia32_packusdw128">,
              Intrinsic<[llvm_v8i16_ty], [llvm_v4i32_ty, llvm_v4i32_ty],
                        [IntrNoMem]>;
}

// Vector insert
let TargetPrefix = "x86" in {  // All intrinsics start with "llvm.x86.".
  def int_x86_sse41_insertps       : GCCBuiltin<"__builtin_ia32_insertps128">,
          Intrinsic<[llvm_v4f32_ty], [llvm_v4f32_ty, llvm_v4f32_ty, llvm_i8_ty],
                    [IntrNoMem, ImmArg<2>]>;
}

// Vector blend
let TargetPrefix = "x86" in {  // All intrinsics start with "llvm.x86.".
  def int_x86_sse41_pblendvb         : GCCBuiltin<"__builtin_ia32_pblendvb128">,
        Intrinsic<[llvm_v16i8_ty], [llvm_v16i8_ty, llvm_v16i8_ty,llvm_v16i8_ty],
                  [IntrNoMem]>;
  def int_x86_sse41_blendvpd         : GCCBuiltin<"__builtin_ia32_blendvpd">,
        Intrinsic<[llvm_v2f64_ty], [llvm_v2f64_ty, llvm_v2f64_ty,llvm_v2f64_ty],
                  [IntrNoMem]>;
  def int_x86_sse41_blendvps         : GCCBuiltin<"__builtin_ia32_blendvps">,
        Intrinsic<[llvm_v4f32_ty], [llvm_v4f32_ty, llvm_v4f32_ty,llvm_v4f32_ty],
                  [IntrNoMem]>;
}

// Vector dot product
let TargetPrefix = "x86" in {  // All intrinsics start with "llvm.x86.".
  def int_x86_sse41_dppd            : GCCBuiltin<"__builtin_ia32_dppd">,
          Intrinsic<[llvm_v2f64_ty], [llvm_v2f64_ty, llvm_v2f64_ty, llvm_i8_ty],
                    [IntrNoMem, Commutative, ImmArg<2>]>;
  def int_x86_sse41_dpps            : GCCBuiltin<"__builtin_ia32_dpps">,
          Intrinsic<[llvm_v4f32_ty], [llvm_v4f32_ty, llvm_v4f32_ty, llvm_i8_ty],
                    [IntrNoMem, Commutative, ImmArg<2>]>;
}

// Vector sum of absolute differences
let TargetPrefix = "x86" in {  // All intrinsics start with "llvm.x86.".
  def int_x86_sse41_mpsadbw         : GCCBuiltin<"__builtin_ia32_mpsadbw128">,
          Intrinsic<[llvm_v8i16_ty], [llvm_v16i8_ty, llvm_v16i8_ty,llvm_i8_ty],
                    [IntrNoMem, Commutative, ImmArg<2>]>;
}

// Test instruction with bitwise comparison.
let TargetPrefix = "x86" in { // All intrinsics start with "llvm.x86.".
  def int_x86_sse41_ptestz          : GCCBuiltin<"__builtin_ia32_ptestz128">,
          Intrinsic<[llvm_i32_ty], [llvm_v2i64_ty, llvm_v2i64_ty],
                    [IntrNoMem]>;
  def int_x86_sse41_ptestc          : GCCBuiltin<"__builtin_ia32_ptestc128">,
          Intrinsic<[llvm_i32_ty], [llvm_v2i64_ty, llvm_v2i64_ty],
                    [IntrNoMem]>;
  def int_x86_sse41_ptestnzc        : GCCBuiltin<"__builtin_ia32_ptestnzc128">,
          Intrinsic<[llvm_i32_ty], [llvm_v2i64_ty, llvm_v2i64_ty],
                    [IntrNoMem]>;
}

//===----------------------------------------------------------------------===//
// SSE4.2

// Miscellaneous
// CRC Instruction
let TargetPrefix = "x86" in { // All intrinsics start with "llvm.x86.".
  def int_x86_sse42_crc32_32_8       : GCCBuiltin<"__builtin_ia32_crc32qi">,
          Intrinsic<[llvm_i32_ty], [llvm_i32_ty, llvm_i8_ty],
                    [IntrNoMem]>;
  def int_x86_sse42_crc32_32_16      : GCCBuiltin<"__builtin_ia32_crc32hi">,
          Intrinsic<[llvm_i32_ty], [llvm_i32_ty, llvm_i16_ty],
                    [IntrNoMem]>;
  def int_x86_sse42_crc32_32_32      : GCCBuiltin<"__builtin_ia32_crc32si">,
          Intrinsic<[llvm_i32_ty], [llvm_i32_ty, llvm_i32_ty],
                    [IntrNoMem]>;
  def int_x86_sse42_crc32_64_64      : GCCBuiltin<"__builtin_ia32_crc32di">,
          Intrinsic<[llvm_i64_ty], [llvm_i64_ty, llvm_i64_ty],
                    [IntrNoMem]>;
}

// String/text processing ops.
let TargetPrefix = "x86" in { // All intrinsics start with "llvm.x86.".
  def int_x86_sse42_pcmpistrm128  : GCCBuiltin<"__builtin_ia32_pcmpistrm128">,
    Intrinsic<[llvm_v16i8_ty],
        [llvm_v16i8_ty, llvm_v16i8_ty, llvm_i8_ty],
        [IntrNoMem, ImmArg<2>]>;
  def int_x86_sse42_pcmpistri128  : GCCBuiltin<"__builtin_ia32_pcmpistri128">,
    Intrinsic<[llvm_i32_ty],
        [llvm_v16i8_ty, llvm_v16i8_ty, llvm_i8_ty],
        [IntrNoMem, ImmArg<2>]>;
  def int_x86_sse42_pcmpistria128 : GCCBuiltin<"__builtin_ia32_pcmpistria128">,
    Intrinsic<[llvm_i32_ty],
        [llvm_v16i8_ty, llvm_v16i8_ty, llvm_i8_ty],
        [IntrNoMem, ImmArg<2>]>;
  def int_x86_sse42_pcmpistric128 : GCCBuiltin<"__builtin_ia32_pcmpistric128">,
    Intrinsic<[llvm_i32_ty],
        [llvm_v16i8_ty, llvm_v16i8_ty, llvm_i8_ty],
        [IntrNoMem, ImmArg<2>]>;
  def int_x86_sse42_pcmpistrio128 : GCCBuiltin<"__builtin_ia32_pcmpistrio128">,
    Intrinsic<[llvm_i32_ty],
        [llvm_v16i8_ty, llvm_v16i8_ty, llvm_i8_ty],
        [IntrNoMem, ImmArg<2>]>;
  def int_x86_sse42_pcmpistris128 : GCCBuiltin<"__builtin_ia32_pcmpistris128">,
    Intrinsic<[llvm_i32_ty],
        [llvm_v16i8_ty, llvm_v16i8_ty, llvm_i8_ty],
        [IntrNoMem, ImmArg<2>]>;
  def int_x86_sse42_pcmpistriz128 : GCCBuiltin<"__builtin_ia32_pcmpistriz128">,
    Intrinsic<[llvm_i32_ty],
        [llvm_v16i8_ty, llvm_v16i8_ty, llvm_i8_ty],
        [IntrNoMem, ImmArg<2>]>;
  def int_x86_sse42_pcmpestrm128  : GCCBuiltin<"__builtin_ia32_pcmpestrm128">,
    Intrinsic<[llvm_v16i8_ty],
        [llvm_v16i8_ty, llvm_i32_ty, llvm_v16i8_ty, llvm_i32_ty,
         llvm_i8_ty],
        [IntrNoMem, ImmArg<4>]>;
  def int_x86_sse42_pcmpestri128  : GCCBuiltin<"__builtin_ia32_pcmpestri128">,
    Intrinsic<[llvm_i32_ty],
        [llvm_v16i8_ty, llvm_i32_ty, llvm_v16i8_ty, llvm_i32_ty,
         llvm_i8_ty],
        [IntrNoMem, ImmArg<4>]>;
  def int_x86_sse42_pcmpestria128 : GCCBuiltin<"__builtin_ia32_pcmpestria128">,
    Intrinsic<[llvm_i32_ty],
        [llvm_v16i8_ty, llvm_i32_ty, llvm_v16i8_ty, llvm_i32_ty,
         llvm_i8_ty],
        [IntrNoMem, ImmArg<4>]>;
  def int_x86_sse42_pcmpestric128 : GCCBuiltin<"__builtin_ia32_pcmpestric128">,
    Intrinsic<[llvm_i32_ty],
        [llvm_v16i8_ty, llvm_i32_ty, llvm_v16i8_ty, llvm_i32_ty,
         llvm_i8_ty],
        [IntrNoMem, ImmArg<4>]>;
  def int_x86_sse42_pcmpestrio128 : GCCBuiltin<"__builtin_ia32_pcmpestrio128">,
    Intrinsic<[llvm_i32_ty],
        [llvm_v16i8_ty, llvm_i32_ty, llvm_v16i8_ty, llvm_i32_ty,
         llvm_i8_ty],
        [IntrNoMem, ImmArg<4>]>;
  def int_x86_sse42_pcmpestris128 : GCCBuiltin<"__builtin_ia32_pcmpestris128">,
    Intrinsic<[llvm_i32_ty],
        [llvm_v16i8_ty, llvm_i32_ty, llvm_v16i8_ty, llvm_i32_ty,
         llvm_i8_ty],
        [IntrNoMem, ImmArg<4>]>;
  def int_x86_sse42_pcmpestriz128 : GCCBuiltin<"__builtin_ia32_pcmpestriz128">,
    Intrinsic<[llvm_i32_ty],
        [llvm_v16i8_ty, llvm_i32_ty, llvm_v16i8_ty, llvm_i32_ty,
         llvm_i8_ty],
        [IntrNoMem, ImmArg<4>]>;
}

//===----------------------------------------------------------------------===//
// SSE4A

let TargetPrefix = "x86" in {  // All intrinsics start with "llvm.x86.".
  def int_x86_sse4a_extrqi : GCCBuiltin<"__builtin_ia32_extrqi">,
    Intrinsic<[llvm_v2i64_ty], [llvm_v2i64_ty, llvm_i8_ty, llvm_i8_ty],
              [IntrNoMem, ImmArg<1>, ImmArg<2>]>;
  def int_x86_sse4a_extrq  : GCCBuiltin<"__builtin_ia32_extrq">,
    Intrinsic<[llvm_v2i64_ty], [llvm_v2i64_ty, llvm_v16i8_ty], [IntrNoMem]>;

  def int_x86_sse4a_insertqi : GCCBuiltin<"__builtin_ia32_insertqi">,
    Intrinsic<[llvm_v2i64_ty], [llvm_v2i64_ty, llvm_v2i64_ty,
                                llvm_i8_ty, llvm_i8_ty],
              [IntrNoMem, ImmArg<2>, ImmArg<3>]>;
  def int_x86_sse4a_insertq  : GCCBuiltin<"__builtin_ia32_insertq">,
    Intrinsic<[llvm_v2i64_ty], [llvm_v2i64_ty, llvm_v2i64_ty], [IntrNoMem]>;
}

//===----------------------------------------------------------------------===//
// AVX

// Arithmetic ops
let TargetPrefix = "x86" in {  // All intrinsics start with "llvm.x86.".
  def int_x86_avx_addsub_pd_256 : GCCBuiltin<"__builtin_ia32_addsubpd256">,
        Intrinsic<[llvm_v4f64_ty], [llvm_v4f64_ty,
                  llvm_v4f64_ty], [IntrNoMem]>;
  def int_x86_avx_addsub_ps_256 : GCCBuiltin<"__builtin_ia32_addsubps256">,
        Intrinsic<[llvm_v8f32_ty], [llvm_v8f32_ty,
                  llvm_v8f32_ty], [IntrNoMem]>;
  def int_x86_avx_max_pd_256 : GCCBuiltin<"__builtin_ia32_maxpd256">,
        Intrinsic<[llvm_v4f64_ty], [llvm_v4f64_ty,
                  llvm_v4f64_ty], [IntrNoMem]>;
  def int_x86_avx_max_ps_256 : GCCBuiltin<"__builtin_ia32_maxps256">,
        Intrinsic<[llvm_v8f32_ty], [llvm_v8f32_ty,
                  llvm_v8f32_ty], [IntrNoMem]>;
  def int_x86_avx_min_pd_256 : GCCBuiltin<"__builtin_ia32_minpd256">,
        Intrinsic<[llvm_v4f64_ty], [llvm_v4f64_ty,
                  llvm_v4f64_ty], [IntrNoMem]>;
  def int_x86_avx_min_ps_256 : GCCBuiltin<"__builtin_ia32_minps256">,
        Intrinsic<[llvm_v8f32_ty], [llvm_v8f32_ty,
                  llvm_v8f32_ty], [IntrNoMem]>;

  def int_x86_avx_rsqrt_ps_256 : GCCBuiltin<"__builtin_ia32_rsqrtps256">,
        Intrinsic<[llvm_v8f32_ty], [llvm_v8f32_ty], [IntrNoMem]>;

  def int_x86_avx_rcp_ps_256 : GCCBuiltin<"__builtin_ia32_rcpps256">,
        Intrinsic<[llvm_v8f32_ty], [llvm_v8f32_ty], [IntrNoMem]>;

  def int_x86_avx_round_pd_256 : GCCBuiltin<"__builtin_ia32_roundpd256">,
        Intrinsic<[llvm_v4f64_ty], [llvm_v4f64_ty,
                  llvm_i32_ty], [IntrNoMem, ImmArg<1>]>;
  def int_x86_avx_round_ps_256 : GCCBuiltin<"__builtin_ia32_roundps256">,
        Intrinsic<[llvm_v8f32_ty], [llvm_v8f32_ty,
                  llvm_i32_ty], [IntrNoMem, ImmArg<1>]>;
}

// Horizontal ops
let TargetPrefix = "x86" in {  // All intrinsics start with "llvm.x86.".
  def int_x86_avx_hadd_pd_256 : GCCBuiltin<"__builtin_ia32_haddpd256">,
        Intrinsic<[llvm_v4f64_ty], [llvm_v4f64_ty,
                  llvm_v4f64_ty], [IntrNoMem]>;
  def int_x86_avx_hsub_ps_256 : GCCBuiltin<"__builtin_ia32_hsubps256">,
        Intrinsic<[llvm_v8f32_ty], [llvm_v8f32_ty,
                  llvm_v8f32_ty], [IntrNoMem]>;
  def int_x86_avx_hsub_pd_256 : GCCBuiltin<"__builtin_ia32_hsubpd256">,
        Intrinsic<[llvm_v4f64_ty], [llvm_v4f64_ty,
                  llvm_v4f64_ty], [IntrNoMem]>;
  def int_x86_avx_hadd_ps_256 : GCCBuiltin<"__builtin_ia32_haddps256">,
        Intrinsic<[llvm_v8f32_ty], [llvm_v8f32_ty,
                  llvm_v8f32_ty], [IntrNoMem]>;
}

// Vector permutation
let TargetPrefix = "x86" in {  // All intrinsics start with "llvm.x86.".
  def int_x86_avx_vpermilvar_pd : GCCBuiltin<"__builtin_ia32_vpermilvarpd">,
        Intrinsic<[llvm_v2f64_ty], [llvm_v2f64_ty,
                  llvm_v2i64_ty], [IntrNoMem]>;
  def int_x86_avx_vpermilvar_ps : GCCBuiltin<"__builtin_ia32_vpermilvarps">,
        Intrinsic<[llvm_v4f32_ty], [llvm_v4f32_ty,
                  llvm_v4i32_ty], [IntrNoMem]>;

  def int_x86_avx_vpermilvar_pd_256 :
        GCCBuiltin<"__builtin_ia32_vpermilvarpd256">,
        Intrinsic<[llvm_v4f64_ty], [llvm_v4f64_ty, llvm_v4i64_ty], [IntrNoMem]>;
  def int_x86_avx_vpermilvar_ps_256 :
        GCCBuiltin<"__builtin_ia32_vpermilvarps256">,
        Intrinsic<[llvm_v8f32_ty], [llvm_v8f32_ty, llvm_v8i32_ty], [IntrNoMem]>;

  def int_x86_avx512_vpermi2var_d_128 :
       GCCBuiltin<"__builtin_ia32_vpermi2vard128">,
       Intrinsic<[llvm_v4i32_ty],
                 [llvm_v4i32_ty, llvm_v4i32_ty, llvm_v4i32_ty], [IntrNoMem]>;

  def int_x86_avx512_vpermi2var_d_256 :
        GCCBuiltin<"__builtin_ia32_vpermi2vard256">,
        Intrinsic<[llvm_v8i32_ty],
                  [llvm_v8i32_ty, llvm_v8i32_ty, llvm_v8i32_ty], [IntrNoMem]>;

  def int_x86_avx512_vpermi2var_d_512 :
        GCCBuiltin<"__builtin_ia32_vpermi2vard512">,
        Intrinsic<[llvm_v16i32_ty],
                  [llvm_v16i32_ty, llvm_v16i32_ty, llvm_v16i32_ty],
                  [IntrNoMem]>;

  def int_x86_avx512_vpermi2var_hi_128 :
        GCCBuiltin<"__builtin_ia32_vpermi2varhi128">,
        Intrinsic<[llvm_v8i16_ty],
                  [llvm_v8i16_ty, llvm_v8i16_ty, llvm_v8i16_ty], [IntrNoMem]>;

  def int_x86_avx512_vpermi2var_hi_256 :
        GCCBuiltin<"__builtin_ia32_vpermi2varhi256">,
        Intrinsic<[llvm_v16i16_ty],
                  [llvm_v16i16_ty, llvm_v16i16_ty, llvm_v16i16_ty],
                  [IntrNoMem]>;

  def int_x86_avx512_vpermi2var_hi_512 :
        GCCBuiltin<"__builtin_ia32_vpermi2varhi512">,
        Intrinsic<[llvm_v32i16_ty],
                  [llvm_v32i16_ty, llvm_v32i16_ty, llvm_v32i16_ty],
                  [IntrNoMem]>;

  def int_x86_avx512_vpermi2var_pd_128 :
        GCCBuiltin<"__builtin_ia32_vpermi2varpd128">,
        Intrinsic<[llvm_v2f64_ty],
                  [llvm_v2f64_ty, llvm_v2i64_ty, llvm_v2f64_ty], [IntrNoMem]>;

  def int_x86_avx512_vpermi2var_pd_256 :
        GCCBuiltin<"__builtin_ia32_vpermi2varpd256">,
        Intrinsic<[llvm_v4f64_ty],
                  [llvm_v4f64_ty, llvm_v4i64_ty, llvm_v4f64_ty], [IntrNoMem]>;

  def int_x86_avx512_vpermi2var_pd_512 :
        GCCBuiltin<"__builtin_ia32_vpermi2varpd512">,
        Intrinsic<[llvm_v8f64_ty],
                  [llvm_v8f64_ty, llvm_v8i64_ty, llvm_v8f64_ty], [IntrNoMem]>;

  def int_x86_avx512_vpermi2var_ps_128 :
        GCCBuiltin<"__builtin_ia32_vpermi2varps128">,
        Intrinsic<[llvm_v4f32_ty],
                  [llvm_v4f32_ty, llvm_v4i32_ty, llvm_v4f32_ty], [IntrNoMem]>;

  def int_x86_avx512_vpermi2var_ps_256 :
        GCCBuiltin<"__builtin_ia32_vpermi2varps256">,
        Intrinsic<[llvm_v8f32_ty],
                  [llvm_v8f32_ty, llvm_v8i32_ty, llvm_v8f32_ty], [IntrNoMem]>;

  def int_x86_avx512_vpermi2var_ps_512 :
        GCCBuiltin<"__builtin_ia32_vpermi2varps512">,
        Intrinsic<[llvm_v16f32_ty],
                  [llvm_v16f32_ty, llvm_v16i32_ty, llvm_v16f32_ty],
                  [IntrNoMem]>;

  def int_x86_avx512_vpermi2var_q_128 :
        GCCBuiltin<"__builtin_ia32_vpermi2varq128">,
        Intrinsic<[llvm_v2i64_ty],
                  [llvm_v2i64_ty, llvm_v2i64_ty, llvm_v2i64_ty], [IntrNoMem]>;

  def int_x86_avx512_vpermi2var_q_256 :
        GCCBuiltin<"__builtin_ia32_vpermi2varq256">,
        Intrinsic<[llvm_v4i64_ty],
                  [llvm_v4i64_ty, llvm_v4i64_ty, llvm_v4i64_ty], [IntrNoMem]>;

  def int_x86_avx512_vpermi2var_q_512 :
        GCCBuiltin<"__builtin_ia32_vpermi2varq512">,
        Intrinsic<[llvm_v8i64_ty],
                  [llvm_v8i64_ty, llvm_v8i64_ty, llvm_v8i64_ty], [IntrNoMem]>;

  def int_x86_avx512_vpermi2var_qi_128 :
        GCCBuiltin<"__builtin_ia32_vpermi2varqi128">,
        Intrinsic<[llvm_v16i8_ty],
                  [llvm_v16i8_ty, llvm_v16i8_ty, llvm_v16i8_ty], [IntrNoMem]>;

  def int_x86_avx512_vpermi2var_qi_256 :
        GCCBuiltin<"__builtin_ia32_vpermi2varqi256">,
        Intrinsic<[llvm_v32i8_ty],
                  [llvm_v32i8_ty, llvm_v32i8_ty, llvm_v32i8_ty], [IntrNoMem]>;

  def int_x86_avx512_vpermi2var_qi_512 :
        GCCBuiltin<"__builtin_ia32_vpermi2varqi512">,
        Intrinsic<[llvm_v64i8_ty],
                  [llvm_v64i8_ty, llvm_v64i8_ty, llvm_v64i8_ty], [IntrNoMem]>;

  def int_x86_avx512_vpermilvar_pd_512 :
        GCCBuiltin<"__builtin_ia32_vpermilvarpd512">,
          Intrinsic<[llvm_v8f64_ty], [llvm_v8f64_ty, llvm_v8i64_ty],
          [IntrNoMem]>;

  def int_x86_avx512_vpermilvar_ps_512 :
        GCCBuiltin<"__builtin_ia32_vpermilvarps512">,
          Intrinsic<[llvm_v16f32_ty], [llvm_v16f32_ty, llvm_v16i32_ty],
          [IntrNoMem]>;

  def int_x86_avx512_pshuf_b_512 :
        GCCBuiltin<"__builtin_ia32_pshufb512">,
          Intrinsic<[llvm_v64i8_ty], [llvm_v64i8_ty, llvm_v64i8_ty],
          [IntrNoMem]>;

}

// GFNI Instructions
let TargetPrefix = "x86" in {  // All intrinsics start with "llvm.x86.".
  def int_x86_vgf2p8affineinvqb_128 :
         GCCBuiltin<"__builtin_ia32_vgf2p8affineinvqb_v16qi">,
          Intrinsic<[llvm_v16i8_ty],
          [llvm_v16i8_ty, llvm_v16i8_ty, llvm_i8_ty],
          [IntrNoMem, ImmArg<2>]>;
  def int_x86_vgf2p8affineinvqb_256 :
         GCCBuiltin<"__builtin_ia32_vgf2p8affineinvqb_v32qi">,
          Intrinsic<[llvm_v32i8_ty],
          [llvm_v32i8_ty, llvm_v32i8_ty, llvm_i8_ty],
          [IntrNoMem, ImmArg<2>]>;
  def int_x86_vgf2p8affineinvqb_512 :
         GCCBuiltin<"__builtin_ia32_vgf2p8affineinvqb_v64qi">,
          Intrinsic<[llvm_v64i8_ty],
          [llvm_v64i8_ty, llvm_v64i8_ty, llvm_i8_ty],
          [IntrNoMem, ImmArg<2>]>;

  def int_x86_vgf2p8affineqb_128 :
         GCCBuiltin<"__builtin_ia32_vgf2p8affineqb_v16qi">,
          Intrinsic<[llvm_v16i8_ty],
          [llvm_v16i8_ty, llvm_v16i8_ty, llvm_i8_ty],
          [IntrNoMem, ImmArg<2>]>;
  def int_x86_vgf2p8affineqb_256 :
         GCCBuiltin<"__builtin_ia32_vgf2p8affineqb_v32qi">,
          Intrinsic<[llvm_v32i8_ty],
          [llvm_v32i8_ty, llvm_v32i8_ty, llvm_i8_ty],
          [IntrNoMem, ImmArg<2>]>;
  def int_x86_vgf2p8affineqb_512 :
         GCCBuiltin<"__builtin_ia32_vgf2p8affineqb_v64qi">,
          Intrinsic<[llvm_v64i8_ty],
          [llvm_v64i8_ty, llvm_v64i8_ty, llvm_i8_ty],
          [IntrNoMem, ImmArg<2>]>;

  def int_x86_vgf2p8mulb_128     :
         GCCBuiltin<"__builtin_ia32_vgf2p8mulb_v16qi">,
          Intrinsic<[llvm_v16i8_ty],
          [llvm_v16i8_ty, llvm_v16i8_ty],
          [IntrNoMem]>;
  def int_x86_vgf2p8mulb_256     :
         GCCBuiltin<"__builtin_ia32_vgf2p8mulb_v32qi">,
          Intrinsic<[llvm_v32i8_ty],
          [llvm_v32i8_ty, llvm_v32i8_ty],
          [IntrNoMem]>;
  def int_x86_vgf2p8mulb_512     :
         GCCBuiltin<"__builtin_ia32_vgf2p8mulb_v64qi">,
          Intrinsic<[llvm_v64i8_ty],
          [llvm_v64i8_ty, llvm_v64i8_ty],
          [IntrNoMem]>;
}

// Vector blend
let TargetPrefix = "x86" in {  // All intrinsics start with "llvm.x86.".
  def int_x86_avx_blendv_pd_256 : GCCBuiltin<"__builtin_ia32_blendvpd256">,
        Intrinsic<[llvm_v4f64_ty], [llvm_v4f64_ty,
                  llvm_v4f64_ty, llvm_v4f64_ty], [IntrNoMem]>;
  def int_x86_avx_blendv_ps_256 : GCCBuiltin<"__builtin_ia32_blendvps256">,
        Intrinsic<[llvm_v8f32_ty], [llvm_v8f32_ty,
                  llvm_v8f32_ty, llvm_v8f32_ty], [IntrNoMem]>;
}

// Vector dot product
let TargetPrefix = "x86" in {  // All intrinsics start with "llvm.x86.".
  def int_x86_avx_dp_ps_256 : GCCBuiltin<"__builtin_ia32_dpps256">,
        Intrinsic<[llvm_v8f32_ty], [llvm_v8f32_ty,
                  llvm_v8f32_ty, llvm_i8_ty],
                  [IntrNoMem, Commutative, ImmArg<2>]>;
}

// Vector compare
let TargetPrefix = "x86" in {  // All intrinsics start with "llvm.x86.".
  def int_x86_avx_cmp_pd_256 :
        Intrinsic<[llvm_v4f64_ty], [llvm_v4f64_ty,
                  llvm_v4f64_ty, llvm_i8_ty], [IntrNoMem, ImmArg<2>]>;
  def int_x86_avx_cmp_ps_256 :
        Intrinsic<[llvm_v8f32_ty], [llvm_v8f32_ty,
                  llvm_v8f32_ty, llvm_i8_ty], [IntrNoMem, ImmArg<2>]>;
}

// Vector convert
let TargetPrefix = "x86" in {  // All intrinsics start with "llvm.x86.".
  def int_x86_avx_cvt_pd2_ps_256 : GCCBuiltin<"__builtin_ia32_cvtpd2ps256">,
        Intrinsic<[llvm_v4f32_ty], [llvm_v4f64_ty], [IntrNoMem]>;
  def int_x86_avx_cvt_ps2dq_256 : GCCBuiltin<"__builtin_ia32_cvtps2dq256">,
        Intrinsic<[llvm_v8i32_ty], [llvm_v8f32_ty], [IntrNoMem]>;
  def int_x86_avx_cvtt_pd2dq_256 : GCCBuiltin<"__builtin_ia32_cvttpd2dq256">,
        Intrinsic<[llvm_v4i32_ty], [llvm_v4f64_ty], [IntrNoMem]>;
  def int_x86_avx_cvt_pd2dq_256 : GCCBuiltin<"__builtin_ia32_cvtpd2dq256">,
        Intrinsic<[llvm_v4i32_ty], [llvm_v4f64_ty], [IntrNoMem]>;
  def int_x86_avx_cvtt_ps2dq_256 : GCCBuiltin<"__builtin_ia32_cvttps2dq256">,
        Intrinsic<[llvm_v8i32_ty], [llvm_v8f32_ty], [IntrNoMem]>;
}

// Vector bit test
let TargetPrefix = "x86" in {  // All intrinsics start with "llvm.x86.".
  def int_x86_avx_vtestz_pd : GCCBuiltin<"__builtin_ia32_vtestzpd">,
        Intrinsic<[llvm_i32_ty], [llvm_v2f64_ty,
                  llvm_v2f64_ty], [IntrNoMem]>;
  def int_x86_avx_vtestc_pd : GCCBuiltin<"__builtin_ia32_vtestcpd">,
        Intrinsic<[llvm_i32_ty], [llvm_v2f64_ty,
                  llvm_v2f64_ty], [IntrNoMem]>;
  def int_x86_avx_vtestnzc_pd : GCCBuiltin<"__builtin_ia32_vtestnzcpd">,
        Intrinsic<[llvm_i32_ty], [llvm_v2f64_ty,
                  llvm_v2f64_ty], [IntrNoMem]>;
  def int_x86_avx_vtestz_ps : GCCBuiltin<"__builtin_ia32_vtestzps">,
        Intrinsic<[llvm_i32_ty], [llvm_v4f32_ty,
                  llvm_v4f32_ty], [IntrNoMem]>;
  def int_x86_avx_vtestc_ps : GCCBuiltin<"__builtin_ia32_vtestcps">,
        Intrinsic<[llvm_i32_ty], [llvm_v4f32_ty,
                  llvm_v4f32_ty], [IntrNoMem]>;
  def int_x86_avx_vtestnzc_ps : GCCBuiltin<"__builtin_ia32_vtestnzcps">,
        Intrinsic<[llvm_i32_ty], [llvm_v4f32_ty,
                  llvm_v4f32_ty], [IntrNoMem]>;
  def int_x86_avx_vtestz_pd_256 : GCCBuiltin<"__builtin_ia32_vtestzpd256">,
        Intrinsic<[llvm_i32_ty], [llvm_v4f64_ty,
                  llvm_v4f64_ty], [IntrNoMem]>;
  def int_x86_avx_vtestc_pd_256 : GCCBuiltin<"__builtin_ia32_vtestcpd256">,
        Intrinsic<[llvm_i32_ty], [llvm_v4f64_ty,
                  llvm_v4f64_ty], [IntrNoMem]>;
  def int_x86_avx_vtestnzc_pd_256 : GCCBuiltin<"__builtin_ia32_vtestnzcpd256">,
        Intrinsic<[llvm_i32_ty], [llvm_v4f64_ty,
                  llvm_v4f64_ty], [IntrNoMem]>;
  def int_x86_avx_vtestz_ps_256 : GCCBuiltin<"__builtin_ia32_vtestzps256">,
        Intrinsic<[llvm_i32_ty], [llvm_v8f32_ty,
                  llvm_v8f32_ty], [IntrNoMem]>;
  def int_x86_avx_vtestc_ps_256 : GCCBuiltin<"__builtin_ia32_vtestcps256">,
        Intrinsic<[llvm_i32_ty], [llvm_v8f32_ty,
                  llvm_v8f32_ty], [IntrNoMem]>;
  def int_x86_avx_vtestnzc_ps_256 : GCCBuiltin<"__builtin_ia32_vtestnzcps256">,
        Intrinsic<[llvm_i32_ty], [llvm_v8f32_ty,
                  llvm_v8f32_ty], [IntrNoMem]>;
  def int_x86_avx_ptestz_256 : GCCBuiltin<"__builtin_ia32_ptestz256">,
        Intrinsic<[llvm_i32_ty], [llvm_v4i64_ty,
                  llvm_v4i64_ty], [IntrNoMem]>;
  def int_x86_avx_ptestc_256 : GCCBuiltin<"__builtin_ia32_ptestc256">,
        Intrinsic<[llvm_i32_ty], [llvm_v4i64_ty,
                  llvm_v4i64_ty], [IntrNoMem]>;
  def int_x86_avx_ptestnzc_256 : GCCBuiltin<"__builtin_ia32_ptestnzc256">,
        Intrinsic<[llvm_i32_ty], [llvm_v4i64_ty,
                  llvm_v4i64_ty], [IntrNoMem]>;

  def int_x86_avx512_fpclass_pd_128 :
          Intrinsic<[llvm_v2i1_ty], [llvm_v2f64_ty, llvm_i32_ty],
          [IntrNoMem, ImmArg<1>]>;
  def int_x86_avx512_fpclass_pd_256 :
          Intrinsic<[llvm_v4i1_ty], [llvm_v4f64_ty, llvm_i32_ty],
          [IntrNoMem, ImmArg<1>]>;
  def int_x86_avx512_fpclass_pd_512 :
          Intrinsic<[llvm_v8i1_ty], [llvm_v8f64_ty, llvm_i32_ty],
          [IntrNoMem, ImmArg<1>]>;
  def int_x86_avx512_fpclass_ps_128 :
          Intrinsic<[llvm_v4i1_ty], [llvm_v4f32_ty, llvm_i32_ty],
          [IntrNoMem, ImmArg<1>]>;
  def int_x86_avx512_fpclass_ps_256 :
          Intrinsic<[llvm_v8i1_ty], [llvm_v8f32_ty, llvm_i32_ty],
          [IntrNoMem, ImmArg<1>]>;
  def int_x86_avx512_fpclass_ps_512 :
          Intrinsic<[llvm_v16i1_ty], [llvm_v16f32_ty, llvm_i32_ty],
          [IntrNoMem, ImmArg<1>]>;
  def int_x86_avx512_mask_fpclass_sd :
         GCCBuiltin<"__builtin_ia32_fpclasssd_mask">,
          Intrinsic<[llvm_i8_ty], [llvm_v2f64_ty, llvm_i32_ty, llvm_i8_ty],
          [IntrNoMem, ImmArg<1>]>;
  def int_x86_avx512_mask_fpclass_ss :
         GCCBuiltin<"__builtin_ia32_fpclassss_mask">,
          Intrinsic<[llvm_i8_ty], [llvm_v4f32_ty, llvm_i32_ty, llvm_i8_ty],
          [IntrNoMem, ImmArg<1>]>;
}

// Vector extract sign mask
let TargetPrefix = "x86" in {  // All intrinsics start with "llvm.x86.".
  def int_x86_avx_movmsk_pd_256 : GCCBuiltin<"__builtin_ia32_movmskpd256">,
        Intrinsic<[llvm_i32_ty], [llvm_v4f64_ty], [IntrNoMem]>;
  def int_x86_avx_movmsk_ps_256 : GCCBuiltin<"__builtin_ia32_movmskps256">,
        Intrinsic<[llvm_i32_ty], [llvm_v8f32_ty], [IntrNoMem]>;
}

// Vector zero
let TargetPrefix = "x86" in {  // All intrinsics start with "llvm.x86.".
  def int_x86_avx_vzeroall : GCCBuiltin<"__builtin_ia32_vzeroall">,
        Intrinsic<[], [], []>;
  def int_x86_avx_vzeroupper : GCCBuiltin<"__builtin_ia32_vzeroupper">,
        Intrinsic<[], [], []>;
}

// SIMD load ops
let TargetPrefix = "x86" in {  // All intrinsics start with "llvm.x86.".
  def int_x86_avx_ldu_dq_256 : GCCBuiltin<"__builtin_ia32_lddqu256">,
        Intrinsic<[llvm_v32i8_ty], [llvm_ptr_ty], [IntrReadMem]>;
}

// Conditional load ops
let TargetPrefix = "x86" in {  // All intrinsics start with "llvm.x86.".
  def int_x86_avx_maskload_pd : GCCBuiltin<"__builtin_ia32_maskloadpd">,
        Intrinsic<[llvm_v2f64_ty], [llvm_ptr_ty, llvm_v2i64_ty],
                  [IntrReadMem, IntrArgMemOnly]>;
  def int_x86_avx_maskload_ps : GCCBuiltin<"__builtin_ia32_maskloadps">,
        Intrinsic<[llvm_v4f32_ty], [llvm_ptr_ty, llvm_v4i32_ty],
                  [IntrReadMem, IntrArgMemOnly]>;
  def int_x86_avx_maskload_pd_256 : GCCBuiltin<"__builtin_ia32_maskloadpd256">,
        Intrinsic<[llvm_v4f64_ty], [llvm_ptr_ty, llvm_v4i64_ty],
                  [IntrReadMem, IntrArgMemOnly]>;
  def int_x86_avx_maskload_ps_256 : GCCBuiltin<"__builtin_ia32_maskloadps256">,
        Intrinsic<[llvm_v8f32_ty], [llvm_ptr_ty, llvm_v8i32_ty],
                  [IntrReadMem, IntrArgMemOnly]>;
}

// Conditional store ops
let TargetPrefix = "x86" in {  // All intrinsics start with "llvm.x86.".
  def int_x86_avx_maskstore_pd : GCCBuiltin<"__builtin_ia32_maskstorepd">,
        Intrinsic<[], [llvm_ptr_ty,
                  llvm_v2i64_ty, llvm_v2f64_ty], [IntrArgMemOnly]>;
  def int_x86_avx_maskstore_ps : GCCBuiltin<"__builtin_ia32_maskstoreps">,
        Intrinsic<[], [llvm_ptr_ty,
                  llvm_v4i32_ty, llvm_v4f32_ty], [IntrArgMemOnly]>;
  def int_x86_avx_maskstore_pd_256 :
        GCCBuiltin<"__builtin_ia32_maskstorepd256">,
        Intrinsic<[], [llvm_ptr_ty,
                  llvm_v4i64_ty, llvm_v4f64_ty], [IntrArgMemOnly]>;
  def int_x86_avx_maskstore_ps_256 :
        GCCBuiltin<"__builtin_ia32_maskstoreps256">,
        Intrinsic<[], [llvm_ptr_ty,
                  llvm_v8i32_ty, llvm_v8f32_ty], [IntrArgMemOnly]>;
}

// BITALG bits shuffle
let TargetPrefix = "x86" in {  // All intrinsics start with "llvm.x86.".
  def int_x86_avx512_vpshufbitqmb_128 :
    Intrinsic<[llvm_v16i1_ty], [llvm_v16i8_ty, llvm_v16i8_ty], [IntrNoMem]>;
  def int_x86_avx512_vpshufbitqmb_256 :
    Intrinsic<[llvm_v32i1_ty], [llvm_v32i8_ty, llvm_v32i8_ty], [IntrNoMem]>;
  def int_x86_avx512_vpshufbitqmb_512 :
    Intrinsic<[llvm_v64i1_ty], [llvm_v64i8_ty, llvm_v64i8_ty], [IntrNoMem]>;
}

//===----------------------------------------------------------------------===//
// AVX2

// Integer arithmetic ops.
let TargetPrefix = "x86" in {  // All intrinsics start with "llvm.x86.".
  def int_x86_avx2_pmulhu_w : GCCBuiltin<"__builtin_ia32_pmulhuw256">,
              Intrinsic<[llvm_v16i16_ty], [llvm_v16i16_ty,
                         llvm_v16i16_ty], [IntrNoMem, Commutative]>;
  def int_x86_avx2_pmulh_w : GCCBuiltin<"__builtin_ia32_pmulhw256">,
              Intrinsic<[llvm_v16i16_ty], [llvm_v16i16_ty,
                         llvm_v16i16_ty], [IntrNoMem, Commutative]>;
  def int_x86_avx2_pmadd_wd : GCCBuiltin<"__builtin_ia32_pmaddwd256">,
              Intrinsic<[llvm_v8i32_ty], [llvm_v16i16_ty,
                         llvm_v16i16_ty], [IntrNoMem, Commutative]>;
  def int_x86_avx2_pavg_b : GCCBuiltin<"__builtin_ia32_pavgb256">,
              Intrinsic<[llvm_v32i8_ty], [llvm_v32i8_ty,
                         llvm_v32i8_ty], [IntrNoMem, Commutative]>;
  def int_x86_avx2_pavg_w : GCCBuiltin<"__builtin_ia32_pavgw256">,
              Intrinsic<[llvm_v16i16_ty], [llvm_v16i16_ty,
                         llvm_v16i16_ty], [IntrNoMem, Commutative]>;
  def int_x86_avx2_psad_bw : GCCBuiltin<"__builtin_ia32_psadbw256">,
              Intrinsic<[llvm_v4i64_ty], [llvm_v32i8_ty,
                         llvm_v32i8_ty], [IntrNoMem, Commutative]>;
}

// Integer shift ops.
let TargetPrefix = "x86" in {  // All intrinsics start with "llvm.x86.".
  def int_x86_avx2_psll_w : GCCBuiltin<"__builtin_ia32_psllw256">,
              Intrinsic<[llvm_v16i16_ty], [llvm_v16i16_ty,
                         llvm_v8i16_ty], [IntrNoMem]>;
  def int_x86_avx2_psll_d : GCCBuiltin<"__builtin_ia32_pslld256">,
              Intrinsic<[llvm_v8i32_ty], [llvm_v8i32_ty,
                         llvm_v4i32_ty], [IntrNoMem]>;
  def int_x86_avx2_psll_q : GCCBuiltin<"__builtin_ia32_psllq256">,
              Intrinsic<[llvm_v4i64_ty], [llvm_v4i64_ty,
                         llvm_v2i64_ty], [IntrNoMem]>;
  def int_x86_avx2_psrl_w : GCCBuiltin<"__builtin_ia32_psrlw256">,
              Intrinsic<[llvm_v16i16_ty], [llvm_v16i16_ty,
                         llvm_v8i16_ty], [IntrNoMem]>;
  def int_x86_avx2_psrl_d : GCCBuiltin<"__builtin_ia32_psrld256">,
              Intrinsic<[llvm_v8i32_ty], [llvm_v8i32_ty,
                         llvm_v4i32_ty], [IntrNoMem]>;
  def int_x86_avx2_psrl_q : GCCBuiltin<"__builtin_ia32_psrlq256">,
              Intrinsic<[llvm_v4i64_ty], [llvm_v4i64_ty,
                         llvm_v2i64_ty], [IntrNoMem]>;
  def int_x86_avx2_psra_w : GCCBuiltin<"__builtin_ia32_psraw256">,
              Intrinsic<[llvm_v16i16_ty], [llvm_v16i16_ty,
                         llvm_v8i16_ty], [IntrNoMem]>;
  def int_x86_avx2_psra_d : GCCBuiltin<"__builtin_ia32_psrad256">,
              Intrinsic<[llvm_v8i32_ty], [llvm_v8i32_ty,
                         llvm_v4i32_ty], [IntrNoMem]>;

  // Oddly these don't require an immediate due to a gcc compatibility issue.
  def int_x86_avx2_pslli_w : GCCBuiltin<"__builtin_ia32_psllwi256">,
              Intrinsic<[llvm_v16i16_ty], [llvm_v16i16_ty,
                         llvm_i32_ty], [IntrNoMem]>;
  def int_x86_avx2_pslli_d : GCCBuiltin<"__builtin_ia32_pslldi256">,
              Intrinsic<[llvm_v8i32_ty], [llvm_v8i32_ty,
                         llvm_i32_ty], [IntrNoMem]>;
  def int_x86_avx2_pslli_q : GCCBuiltin<"__builtin_ia32_psllqi256">,
              Intrinsic<[llvm_v4i64_ty], [llvm_v4i64_ty,
                         llvm_i32_ty], [IntrNoMem]>;
  def int_x86_avx2_psrli_w : GCCBuiltin<"__builtin_ia32_psrlwi256">,
              Intrinsic<[llvm_v16i16_ty], [llvm_v16i16_ty,
                         llvm_i32_ty], [IntrNoMem]>;
  def int_x86_avx2_psrli_d : GCCBuiltin<"__builtin_ia32_psrldi256">,
              Intrinsic<[llvm_v8i32_ty], [llvm_v8i32_ty,
                         llvm_i32_ty], [IntrNoMem]>;
  def int_x86_avx2_psrli_q : GCCBuiltin<"__builtin_ia32_psrlqi256">,
              Intrinsic<[llvm_v4i64_ty], [llvm_v4i64_ty,
                         llvm_i32_ty], [IntrNoMem]>;
  def int_x86_avx2_psrai_w : GCCBuiltin<"__builtin_ia32_psrawi256">,
              Intrinsic<[llvm_v16i16_ty], [llvm_v16i16_ty,
                         llvm_i32_ty], [IntrNoMem]>;
  def int_x86_avx2_psrai_d : GCCBuiltin<"__builtin_ia32_psradi256">,
              Intrinsic<[llvm_v8i32_ty], [llvm_v8i32_ty,
                         llvm_i32_ty], [IntrNoMem]>;

  def int_x86_avx512_psra_q_128 : GCCBuiltin<"__builtin_ia32_psraq128">,
              Intrinsic<[llvm_v2i64_ty], [llvm_v2i64_ty,
                         llvm_v2i64_ty], [IntrNoMem]>;
  def int_x86_avx512_psra_q_256 : GCCBuiltin<"__builtin_ia32_psraq256">,
              Intrinsic<[llvm_v4i64_ty], [llvm_v4i64_ty,
                         llvm_v2i64_ty], [IntrNoMem]>;

  // Oddly these don't require an immediate due to a gcc compatibility issue.
  def int_x86_avx512_psrai_q_128 : GCCBuiltin<"__builtin_ia32_psraqi128">,
              Intrinsic<[llvm_v2i64_ty], [llvm_v2i64_ty,
                         llvm_i32_ty], [IntrNoMem]>;
  def int_x86_avx512_psrai_q_256 : GCCBuiltin<"__builtin_ia32_psraqi256">,
              Intrinsic<[llvm_v4i64_ty], [llvm_v4i64_ty,
                         llvm_i32_ty], [IntrNoMem]>;

  def int_x86_avx512_psll_w_512 : GCCBuiltin<"__builtin_ia32_psllw512">,
              Intrinsic<[llvm_v32i16_ty], [llvm_v32i16_ty,
                         llvm_v8i16_ty], [IntrNoMem]>;
  def int_x86_avx512_psll_d_512 : GCCBuiltin<"__builtin_ia32_pslld512">,
              Intrinsic<[llvm_v16i32_ty], [llvm_v16i32_ty,
                         llvm_v4i32_ty], [IntrNoMem]>;
  def int_x86_avx512_psll_q_512 : GCCBuiltin<"__builtin_ia32_psllq512">,
              Intrinsic<[llvm_v8i64_ty], [llvm_v8i64_ty,
                         llvm_v2i64_ty], [IntrNoMem]>;
  def int_x86_avx512_psrl_w_512 : GCCBuiltin<"__builtin_ia32_psrlw512">,
              Intrinsic<[llvm_v32i16_ty], [llvm_v32i16_ty,
                         llvm_v8i16_ty], [IntrNoMem]>;
  def int_x86_avx512_psrl_d_512 : GCCBuiltin<"__builtin_ia32_psrld512">,
              Intrinsic<[llvm_v16i32_ty], [llvm_v16i32_ty,
                         llvm_v4i32_ty], [IntrNoMem]>;
  def int_x86_avx512_psrl_q_512 : GCCBuiltin<"__builtin_ia32_psrlq512">,
              Intrinsic<[llvm_v8i64_ty], [llvm_v8i64_ty,
                         llvm_v2i64_ty], [IntrNoMem]>;
  def int_x86_avx512_psra_w_512 : GCCBuiltin<"__builtin_ia32_psraw512">,
              Intrinsic<[llvm_v32i16_ty], [llvm_v32i16_ty,
                         llvm_v8i16_ty], [IntrNoMem]>;
  def int_x86_avx512_psra_d_512 : GCCBuiltin<"__builtin_ia32_psrad512">,
              Intrinsic<[llvm_v16i32_ty], [llvm_v16i32_ty,
                         llvm_v4i32_ty], [IntrNoMem]>;
  def int_x86_avx512_psra_q_512 : GCCBuiltin<"__builtin_ia32_psraq512">,
              Intrinsic<[llvm_v8i64_ty], [llvm_v8i64_ty,
                         llvm_v2i64_ty], [IntrNoMem]>;

  // Oddly these don't require an immediate due to a gcc compatibility issue.
  def int_x86_avx512_pslli_w_512 : GCCBuiltin<"__builtin_ia32_psllwi512">,
              Intrinsic<[llvm_v32i16_ty], [llvm_v32i16_ty,
                         llvm_i32_ty], [IntrNoMem]>;
  def int_x86_avx512_pslli_d_512 : GCCBuiltin<"__builtin_ia32_pslldi512">,
              Intrinsic<[llvm_v16i32_ty], [llvm_v16i32_ty,
                         llvm_i32_ty], [IntrNoMem]>;
  def int_x86_avx512_pslli_q_512 : GCCBuiltin<"__builtin_ia32_psllqi512">,
              Intrinsic<[llvm_v8i64_ty], [llvm_v8i64_ty,
                         llvm_i32_ty], [IntrNoMem]>;
  def int_x86_avx512_psrli_w_512 : GCCBuiltin<"__builtin_ia32_psrlwi512">,
              Intrinsic<[llvm_v32i16_ty], [llvm_v32i16_ty,
                         llvm_i32_ty], [IntrNoMem]>;
  def int_x86_avx512_psrli_d_512 : GCCBuiltin<"__builtin_ia32_psrldi512">,
              Intrinsic<[llvm_v16i32_ty], [llvm_v16i32_ty,
                         llvm_i32_ty], [IntrNoMem]>;
  def int_x86_avx512_psrli_q_512 : GCCBuiltin<"__builtin_ia32_psrlqi512">,
              Intrinsic<[llvm_v8i64_ty], [llvm_v8i64_ty,
                         llvm_i32_ty], [IntrNoMem]>;
  def int_x86_avx512_psrai_w_512 : GCCBuiltin<"__builtin_ia32_psrawi512">,
              Intrinsic<[llvm_v32i16_ty], [llvm_v32i16_ty,
                         llvm_i32_ty], [IntrNoMem]>;
  def int_x86_avx512_psrai_d_512 : GCCBuiltin<"__builtin_ia32_psradi512">,
              Intrinsic<[llvm_v16i32_ty], [llvm_v16i32_ty,
                         llvm_i32_ty], [IntrNoMem]>;
  def int_x86_avx512_psrai_q_512 : GCCBuiltin<"__builtin_ia32_psraqi512">,
              Intrinsic<[llvm_v8i64_ty], [llvm_v8i64_ty,
                         llvm_i32_ty], [IntrNoMem]>;

  def int_x86_avx512_pmultishift_qb_128:
        GCCBuiltin<"__builtin_ia32_vpmultishiftqb128">,
        Intrinsic<[llvm_v16i8_ty], [llvm_v16i8_ty, llvm_v16i8_ty], [IntrNoMem]>;
  def int_x86_avx512_pmultishift_qb_256:
        GCCBuiltin<"__builtin_ia32_vpmultishiftqb256">,
        Intrinsic<[llvm_v32i8_ty], [llvm_v32i8_ty, llvm_v32i8_ty], [IntrNoMem]>;
  def int_x86_avx512_pmultishift_qb_512:
        GCCBuiltin<"__builtin_ia32_vpmultishiftqb512">,
        Intrinsic<[llvm_v64i8_ty], [llvm_v64i8_ty, llvm_v64i8_ty], [IntrNoMem]>;
}

// Pack ops.
let TargetPrefix = "x86" in {  // All intrinsics start with "llvm.x86.".
  def int_x86_avx2_packsswb : GCCBuiltin<"__builtin_ia32_packsswb256">,
              Intrinsic<[llvm_v32i8_ty], [llvm_v16i16_ty,
                         llvm_v16i16_ty], [IntrNoMem]>;
  def int_x86_avx2_packssdw : GCCBuiltin<"__builtin_ia32_packssdw256">,
              Intrinsic<[llvm_v16i16_ty], [llvm_v8i32_ty,
                         llvm_v8i32_ty], [IntrNoMem]>;
  def int_x86_avx2_packuswb : GCCBuiltin<"__builtin_ia32_packuswb256">,
              Intrinsic<[llvm_v32i8_ty], [llvm_v16i16_ty,
                         llvm_v16i16_ty], [IntrNoMem]>;
  def int_x86_avx2_packusdw : GCCBuiltin<"__builtin_ia32_packusdw256">,
              Intrinsic<[llvm_v16i16_ty], [llvm_v8i32_ty,
                         llvm_v8i32_ty], [IntrNoMem]>;
}

// Horizontal arithmetic ops
let TargetPrefix = "x86" in {  // All intrinsics start with "llvm.x86.".
  def int_x86_avx2_phadd_w : GCCBuiltin<"__builtin_ia32_phaddw256">,
              Intrinsic<[llvm_v16i16_ty], [llvm_v16i16_ty,
                         llvm_v16i16_ty], [IntrNoMem]>;
  def int_x86_avx2_phadd_d : GCCBuiltin<"__builtin_ia32_phaddd256">,
              Intrinsic<[llvm_v8i32_ty], [llvm_v8i32_ty,
                         llvm_v8i32_ty], [IntrNoMem]>;
  def int_x86_avx2_phadd_sw : GCCBuiltin<"__builtin_ia32_phaddsw256">,
              Intrinsic<[llvm_v16i16_ty], [llvm_v16i16_ty,
                         llvm_v16i16_ty], [IntrNoMem]>;
  def int_x86_avx2_phsub_w : GCCBuiltin<"__builtin_ia32_phsubw256">,
              Intrinsic<[llvm_v16i16_ty], [llvm_v16i16_ty,
                         llvm_v16i16_ty], [IntrNoMem]>;
  def int_x86_avx2_phsub_d : GCCBuiltin<"__builtin_ia32_phsubd256">,
              Intrinsic<[llvm_v8i32_ty], [llvm_v8i32_ty,
                         llvm_v8i32_ty], [IntrNoMem]>;
  def int_x86_avx2_phsub_sw : GCCBuiltin<"__builtin_ia32_phsubsw256">,
              Intrinsic<[llvm_v16i16_ty], [llvm_v16i16_ty,
                         llvm_v16i16_ty], [IntrNoMem]>;
  def int_x86_avx2_pmadd_ub_sw : GCCBuiltin<"__builtin_ia32_pmaddubsw256">,
              Intrinsic<[llvm_v16i16_ty], [llvm_v32i8_ty,
                         llvm_v32i8_ty], [IntrNoMem]>;
}

// Sign ops
let TargetPrefix = "x86" in {  // All intrinsics start with "llvm.x86.".
  def int_x86_avx2_psign_b : GCCBuiltin<"__builtin_ia32_psignb256">,
              Intrinsic<[llvm_v32i8_ty], [llvm_v32i8_ty,
                         llvm_v32i8_ty], [IntrNoMem]>;
  def int_x86_avx2_psign_w : GCCBuiltin<"__builtin_ia32_psignw256">,
              Intrinsic<[llvm_v16i16_ty], [llvm_v16i16_ty,
                         llvm_v16i16_ty], [IntrNoMem]>;
  def int_x86_avx2_psign_d : GCCBuiltin<"__builtin_ia32_psignd256">,
              Intrinsic<[llvm_v8i32_ty], [llvm_v8i32_ty,
                         llvm_v8i32_ty], [IntrNoMem]>;
}

// Packed multiply high with round and scale
let TargetPrefix = "x86" in {  // All intrinsics start with "llvm.x86.".
  def int_x86_avx2_pmul_hr_sw : GCCBuiltin<"__builtin_ia32_pmulhrsw256">,
              Intrinsic<[llvm_v16i16_ty], [llvm_v16i16_ty,
                         llvm_v16i16_ty], [IntrNoMem, Commutative]>;
  def int_x86_avx512_pmul_hr_sw_512 : GCCBuiltin<"__builtin_ia32_pmulhrsw512">,
              Intrinsic<[llvm_v32i16_ty], [llvm_v32i16_ty,
                         llvm_v32i16_ty], [IntrNoMem, Commutative]>;
}

// Vector blend
let TargetPrefix = "x86" in {  // All intrinsics start with "llvm.x86.".
  def int_x86_avx2_pblendvb : GCCBuiltin<"__builtin_ia32_pblendvb256">,
              Intrinsic<[llvm_v32i8_ty], [llvm_v32i8_ty, llvm_v32i8_ty,
                         llvm_v32i8_ty], [IntrNoMem]>;
}


// Vector permutation
let TargetPrefix = "x86" in {  // All intrinsics start with "llvm.x86.".
  def int_x86_avx2_permd : GCCBuiltin<"__builtin_ia32_permvarsi256">,
              Intrinsic<[llvm_v8i32_ty], [llvm_v8i32_ty, llvm_v8i32_ty],
                        [IntrNoMem]>;
  def int_x86_avx2_permps : GCCBuiltin<"__builtin_ia32_permvarsf256">,
              Intrinsic<[llvm_v8f32_ty], [llvm_v8f32_ty, llvm_v8i32_ty],
                        [IntrNoMem]>;
}

// Conditional load ops
let TargetPrefix = "x86" in {  // All intrinsics start with "llvm.x86.".
  def int_x86_avx2_maskload_d : GCCBuiltin<"__builtin_ia32_maskloadd">,
        Intrinsic<[llvm_v4i32_ty], [llvm_ptr_ty, llvm_v4i32_ty],
                  [IntrReadMem, IntrArgMemOnly]>;
  def int_x86_avx2_maskload_q : GCCBuiltin<"__builtin_ia32_maskloadq">,
        Intrinsic<[llvm_v2i64_ty], [llvm_ptr_ty, llvm_v2i64_ty],
                  [IntrReadMem, IntrArgMemOnly]>;
  def int_x86_avx2_maskload_d_256 : GCCBuiltin<"__builtin_ia32_maskloadd256">,
        Intrinsic<[llvm_v8i32_ty], [llvm_ptr_ty, llvm_v8i32_ty],
                  [IntrReadMem, IntrArgMemOnly]>;
  def int_x86_avx2_maskload_q_256 : GCCBuiltin<"__builtin_ia32_maskloadq256">,
        Intrinsic<[llvm_v4i64_ty], [llvm_ptr_ty, llvm_v4i64_ty],
                  [IntrReadMem, IntrArgMemOnly]>;
}

// Conditional store ops
let TargetPrefix = "x86" in {  // All intrinsics start with "llvm.x86.".
  def int_x86_avx2_maskstore_d : GCCBuiltin<"__builtin_ia32_maskstored">,
        Intrinsic<[], [llvm_ptr_ty, llvm_v4i32_ty, llvm_v4i32_ty],
                  [IntrArgMemOnly]>;
  def int_x86_avx2_maskstore_q : GCCBuiltin<"__builtin_ia32_maskstoreq">,
        Intrinsic<[], [llvm_ptr_ty, llvm_v2i64_ty, llvm_v2i64_ty],
                  [IntrArgMemOnly]>;
  def int_x86_avx2_maskstore_d_256 :
        GCCBuiltin<"__builtin_ia32_maskstored256">,
        Intrinsic<[], [llvm_ptr_ty, llvm_v8i32_ty, llvm_v8i32_ty],
                  [IntrArgMemOnly]>;
  def int_x86_avx2_maskstore_q_256 :
        GCCBuiltin<"__builtin_ia32_maskstoreq256">,
        Intrinsic<[], [llvm_ptr_ty, llvm_v4i64_ty, llvm_v4i64_ty],
                  [IntrArgMemOnly]>;
}

// Variable bit shift ops
let TargetPrefix = "x86" in {  // All intrinsics start with "llvm.x86.".
  def int_x86_avx2_psllv_d : GCCBuiltin<"__builtin_ia32_psllv4si">,
              Intrinsic<[llvm_v4i32_ty], [llvm_v4i32_ty, llvm_v4i32_ty],
                        [IntrNoMem]>;
  def int_x86_avx2_psllv_d_256 : GCCBuiltin<"__builtin_ia32_psllv8si">,
              Intrinsic<[llvm_v8i32_ty], [llvm_v8i32_ty, llvm_v8i32_ty],
                        [IntrNoMem]>;
  def int_x86_avx2_psllv_q : GCCBuiltin<"__builtin_ia32_psllv2di">,
              Intrinsic<[llvm_v2i64_ty], [llvm_v2i64_ty, llvm_v2i64_ty],
                        [IntrNoMem]>;
  def int_x86_avx2_psllv_q_256 : GCCBuiltin<"__builtin_ia32_psllv4di">,
              Intrinsic<[llvm_v4i64_ty], [llvm_v4i64_ty, llvm_v4i64_ty],
                        [IntrNoMem]>;

  def int_x86_avx512_psllv_d_512 : GCCBuiltin<"__builtin_ia32_psllv16si">,
              Intrinsic<[llvm_v16i32_ty], [llvm_v16i32_ty, llvm_v16i32_ty],
                        [IntrNoMem]>;
  def int_x86_avx512_psllv_q_512 : GCCBuiltin<"__builtin_ia32_psllv8di">,
              Intrinsic<[llvm_v8i64_ty], [llvm_v8i64_ty, llvm_v8i64_ty],
                        [IntrNoMem]>;

  def int_x86_avx2_psrlv_d : GCCBuiltin<"__builtin_ia32_psrlv4si">,
              Intrinsic<[llvm_v4i32_ty], [llvm_v4i32_ty, llvm_v4i32_ty],
                        [IntrNoMem]>;
  def int_x86_avx2_psrlv_d_256 : GCCBuiltin<"__builtin_ia32_psrlv8si">,
              Intrinsic<[llvm_v8i32_ty], [llvm_v8i32_ty, llvm_v8i32_ty],
                        [IntrNoMem]>;
  def int_x86_avx2_psrlv_q : GCCBuiltin<"__builtin_ia32_psrlv2di">,
              Intrinsic<[llvm_v2i64_ty], [llvm_v2i64_ty, llvm_v2i64_ty],
                        [IntrNoMem]>;
  def int_x86_avx2_psrlv_q_256 : GCCBuiltin<"__builtin_ia32_psrlv4di">,
              Intrinsic<[llvm_v4i64_ty], [llvm_v4i64_ty, llvm_v4i64_ty],
                        [IntrNoMem]>;

  def int_x86_avx512_psrlv_d_512 : GCCBuiltin<"__builtin_ia32_psrlv16si">,
              Intrinsic<[llvm_v16i32_ty], [llvm_v16i32_ty, llvm_v16i32_ty],
                        [IntrNoMem]>;
  def int_x86_avx512_psrlv_q_512 : GCCBuiltin<"__builtin_ia32_psrlv8di">,
              Intrinsic<[llvm_v8i64_ty], [llvm_v8i64_ty, llvm_v8i64_ty],
                        [IntrNoMem]>;

  def int_x86_avx2_psrav_d : GCCBuiltin<"__builtin_ia32_psrav4si">,
              Intrinsic<[llvm_v4i32_ty], [llvm_v4i32_ty, llvm_v4i32_ty],
                        [IntrNoMem]>;
  def int_x86_avx2_psrav_d_256 : GCCBuiltin<"__builtin_ia32_psrav8si">,
              Intrinsic<[llvm_v8i32_ty], [llvm_v8i32_ty, llvm_v8i32_ty],
                        [IntrNoMem]>;

  def int_x86_avx512_psrav_d_512 : GCCBuiltin<"__builtin_ia32_psrav16si">,
              Intrinsic<[llvm_v16i32_ty], [llvm_v16i32_ty, llvm_v16i32_ty],
                        [IntrNoMem]>;
  def int_x86_avx512_psrav_q_128 : GCCBuiltin<"__builtin_ia32_psravq128">,
              Intrinsic<[llvm_v2i64_ty], [llvm_v2i64_ty, llvm_v2i64_ty],
                        [IntrNoMem]>;
  def int_x86_avx512_psrav_q_256 : GCCBuiltin<"__builtin_ia32_psravq256">,
              Intrinsic<[llvm_v4i64_ty], [llvm_v4i64_ty, llvm_v4i64_ty],
                        [IntrNoMem]>;
  def int_x86_avx512_psrav_q_512 : GCCBuiltin<"__builtin_ia32_psrav8di">,
              Intrinsic<[llvm_v8i64_ty], [llvm_v8i64_ty, llvm_v8i64_ty],
                        [IntrNoMem]>;

  def int_x86_avx512_psllv_w_128 : GCCBuiltin<"__builtin_ia32_psllv8hi">,
              Intrinsic<[llvm_v8i16_ty], [llvm_v8i16_ty, llvm_v8i16_ty],
                        [IntrNoMem]>;
  def int_x86_avx512_psllv_w_256 : GCCBuiltin<"__builtin_ia32_psllv16hi">,
              Intrinsic<[llvm_v16i16_ty], [llvm_v16i16_ty, llvm_v16i16_ty],
                        [IntrNoMem]>;
  def int_x86_avx512_psllv_w_512 : GCCBuiltin<"__builtin_ia32_psllv32hi">,
              Intrinsic<[llvm_v32i16_ty], [llvm_v32i16_ty, llvm_v32i16_ty],
                        [IntrNoMem]>;

  def int_x86_avx512_psrlv_w_128 : GCCBuiltin<"__builtin_ia32_psrlv8hi">,
              Intrinsic<[llvm_v8i16_ty], [llvm_v8i16_ty, llvm_v8i16_ty],
                        [IntrNoMem]>;
  def int_x86_avx512_psrlv_w_256 : GCCBuiltin<"__builtin_ia32_psrlv16hi">,
              Intrinsic<[llvm_v16i16_ty], [llvm_v16i16_ty, llvm_v16i16_ty],
                        [IntrNoMem]>;
  def int_x86_avx512_psrlv_w_512 : GCCBuiltin<"__builtin_ia32_psrlv32hi">,
              Intrinsic<[llvm_v32i16_ty], [llvm_v32i16_ty, llvm_v32i16_ty],
                        [IntrNoMem]>;

  def int_x86_avx512_psrav_w_128 : GCCBuiltin<"__builtin_ia32_psrav8hi">,
              Intrinsic<[llvm_v8i16_ty], [llvm_v8i16_ty, llvm_v8i16_ty],
                        [IntrNoMem]>;
  def int_x86_avx512_psrav_w_256 : GCCBuiltin<"__builtin_ia32_psrav16hi">,
              Intrinsic<[llvm_v16i16_ty], [llvm_v16i16_ty, llvm_v16i16_ty],
                        [IntrNoMem]>;
  def int_x86_avx512_psrav_w_512 : GCCBuiltin<"__builtin_ia32_psrav32hi">,
              Intrinsic<[llvm_v32i16_ty], [llvm_v32i16_ty, llvm_v32i16_ty],
                        [IntrNoMem]>;
}

// Gather ops
let TargetPrefix = "x86" in {  // All intrinsics start with "llvm.x86.".
  // NOTE: These can't be ArgMemOnly because you can put the address completely
  // in the index register.
  def int_x86_avx2_gather_d_pd : GCCBuiltin<"__builtin_ia32_gatherd_pd">,
      Intrinsic<[llvm_v2f64_ty],
        [llvm_v2f64_ty, llvm_ptr_ty, llvm_v4i32_ty, llvm_v2f64_ty, llvm_i8_ty],
        [IntrReadMem, ImmArg<4>]>;
  def int_x86_avx2_gather_d_pd_256 : GCCBuiltin<"__builtin_ia32_gatherd_pd256">,
      Intrinsic<[llvm_v4f64_ty],
        [llvm_v4f64_ty, llvm_ptr_ty, llvm_v4i32_ty, llvm_v4f64_ty, llvm_i8_ty],
        [IntrReadMem, ImmArg<4>]>;
  def int_x86_avx2_gather_q_pd : GCCBuiltin<"__builtin_ia32_gatherq_pd">,
      Intrinsic<[llvm_v2f64_ty],
        [llvm_v2f64_ty, llvm_ptr_ty, llvm_v2i64_ty, llvm_v2f64_ty, llvm_i8_ty],
        [IntrReadMem, ImmArg<4>]>;
  def int_x86_avx2_gather_q_pd_256 : GCCBuiltin<"__builtin_ia32_gatherq_pd256">,
      Intrinsic<[llvm_v4f64_ty],
        [llvm_v4f64_ty, llvm_ptr_ty, llvm_v4i64_ty, llvm_v4f64_ty, llvm_i8_ty],
        [IntrReadMem, ImmArg<4>]>;
  def int_x86_avx2_gather_d_ps : GCCBuiltin<"__builtin_ia32_gatherd_ps">,
      Intrinsic<[llvm_v4f32_ty],
        [llvm_v4f32_ty, llvm_ptr_ty, llvm_v4i32_ty, llvm_v4f32_ty, llvm_i8_ty],
        [IntrReadMem, ImmArg<4>]>;
  def int_x86_avx2_gather_d_ps_256 : GCCBuiltin<"__builtin_ia32_gatherd_ps256">,
      Intrinsic<[llvm_v8f32_ty],
        [llvm_v8f32_ty, llvm_ptr_ty, llvm_v8i32_ty, llvm_v8f32_ty, llvm_i8_ty],
        [IntrReadMem, ImmArg<4>]>;
  def int_x86_avx2_gather_q_ps : GCCBuiltin<"__builtin_ia32_gatherq_ps">,
      Intrinsic<[llvm_v4f32_ty],
        [llvm_v4f32_ty, llvm_ptr_ty, llvm_v2i64_ty, llvm_v4f32_ty, llvm_i8_ty],
        [IntrReadMem, ImmArg<4>]>;
  def int_x86_avx2_gather_q_ps_256 : GCCBuiltin<"__builtin_ia32_gatherq_ps256">,
      Intrinsic<[llvm_v4f32_ty],
        [llvm_v4f32_ty, llvm_ptr_ty, llvm_v4i64_ty, llvm_v4f32_ty, llvm_i8_ty],
        [IntrReadMem, ImmArg<4>]>;

  def int_x86_avx2_gather_d_q : GCCBuiltin<"__builtin_ia32_gatherd_q">,
      Intrinsic<[llvm_v2i64_ty],
        [llvm_v2i64_ty, llvm_ptr_ty, llvm_v4i32_ty, llvm_v2i64_ty, llvm_i8_ty],
        [IntrReadMem, ImmArg<4>]>;
  def int_x86_avx2_gather_d_q_256 : GCCBuiltin<"__builtin_ia32_gatherd_q256">,
      Intrinsic<[llvm_v4i64_ty],
        [llvm_v4i64_ty, llvm_ptr_ty, llvm_v4i32_ty, llvm_v4i64_ty, llvm_i8_ty],
        [IntrReadMem, ImmArg<4>]>;
  def int_x86_avx2_gather_q_q : GCCBuiltin<"__builtin_ia32_gatherq_q">,
      Intrinsic<[llvm_v2i64_ty],
        [llvm_v2i64_ty, llvm_ptr_ty, llvm_v2i64_ty, llvm_v2i64_ty, llvm_i8_ty],
        [IntrReadMem, ImmArg<4>]>;
  def int_x86_avx2_gather_q_q_256 : GCCBuiltin<"__builtin_ia32_gatherq_q256">,
      Intrinsic<[llvm_v4i64_ty],
        [llvm_v4i64_ty, llvm_ptr_ty, llvm_v4i64_ty, llvm_v4i64_ty, llvm_i8_ty],
        [IntrReadMem, ImmArg<4>]>;
  def int_x86_avx2_gather_d_d : GCCBuiltin<"__builtin_ia32_gatherd_d">,
      Intrinsic<[llvm_v4i32_ty],
        [llvm_v4i32_ty, llvm_ptr_ty, llvm_v4i32_ty, llvm_v4i32_ty, llvm_i8_ty],
        [IntrReadMem, ImmArg<4>]>;
  def int_x86_avx2_gather_d_d_256 : GCCBuiltin<"__builtin_ia32_gatherd_d256">,
      Intrinsic<[llvm_v8i32_ty],
        [llvm_v8i32_ty, llvm_ptr_ty, llvm_v8i32_ty, llvm_v8i32_ty, llvm_i8_ty],
        [IntrReadMem, ImmArg<4>]>;
  def int_x86_avx2_gather_q_d : GCCBuiltin<"__builtin_ia32_gatherq_d">,
      Intrinsic<[llvm_v4i32_ty],
        [llvm_v4i32_ty, llvm_ptr_ty, llvm_v2i64_ty, llvm_v4i32_ty, llvm_i8_ty],
        [IntrReadMem, ImmArg<4>]>;
  def int_x86_avx2_gather_q_d_256 : GCCBuiltin<"__builtin_ia32_gatherq_d256">,
      Intrinsic<[llvm_v4i32_ty],
        [llvm_v4i32_ty, llvm_ptr_ty, llvm_v4i64_ty, llvm_v4i32_ty, llvm_i8_ty],
        [IntrReadMem, ImmArg<4>]>;
}

// Misc.
let TargetPrefix = "x86" in {  // All intrinsics start with "llvm.x86.".
  def int_x86_avx2_pmovmskb : GCCBuiltin<"__builtin_ia32_pmovmskb256">,
              Intrinsic<[llvm_i32_ty], [llvm_v32i8_ty], [IntrNoMem]>;
  def int_x86_avx2_pshuf_b : GCCBuiltin<"__builtin_ia32_pshufb256">,
              Intrinsic<[llvm_v32i8_ty], [llvm_v32i8_ty,
                         llvm_v32i8_ty], [IntrNoMem]>;
  def int_x86_avx2_mpsadbw : GCCBuiltin<"__builtin_ia32_mpsadbw256">,
              Intrinsic<[llvm_v16i16_ty], [llvm_v32i8_ty, llvm_v32i8_ty,
                         llvm_i8_ty], [IntrNoMem, Commutative, ImmArg<2>]>;
}

//===----------------------------------------------------------------------===//
// FMA3 and FMA4

let TargetPrefix = "x86" in {  // All intrinsics start with "llvm.x86.".
  def int_x86_avx512_vfmadd_pd_512 :
          Intrinsic<[llvm_v8f64_ty],
          [llvm_v8f64_ty, llvm_v8f64_ty, llvm_v8f64_ty, llvm_i32_ty],
          [IntrNoMem, ImmArg<3>]>;

  def int_x86_avx512_vfmadd_ps_512 :
          Intrinsic<[llvm_v16f32_ty],
          [llvm_v16f32_ty, llvm_v16f32_ty, llvm_v16f32_ty, llvm_i32_ty],
          [IntrNoMem, ImmArg<3>]>;

  // TODO: Can we use 2 vfmadds+shufflevector?
  def int_x86_avx512_vfmaddsub_pd_512 :
          Intrinsic<[llvm_v8f64_ty],
          [llvm_v8f64_ty, llvm_v8f64_ty, llvm_v8f64_ty, llvm_i32_ty],
          [IntrNoMem, ImmArg<3>]>;

  def int_x86_avx512_vfmaddsub_ps_512 :
          Intrinsic<[llvm_v16f32_ty],
          [llvm_v16f32_ty, llvm_v16f32_ty, llvm_v16f32_ty, llvm_i32_ty],
          [IntrNoMem, ImmArg<3>]>;

  def int_x86_avx512_vfmadd_f64 :
          Intrinsic<[llvm_double_ty],
                    [llvm_double_ty, llvm_double_ty, llvm_double_ty, llvm_i32_ty],
                    [IntrNoMem, ImmArg<3>]>;
  def int_x86_avx512_vfmadd_f32 :
          Intrinsic<[llvm_float_ty],
                    [llvm_float_ty, llvm_float_ty, llvm_float_ty, llvm_i32_ty],
                    [IntrNoMem, ImmArg<3>]>;

  def int_x86_avx512_vpmadd52h_uq_128 :
              GCCBuiltin<"__builtin_ia32_vpmadd52huq128">,
              Intrinsic<[llvm_v2i64_ty], [llvm_v2i64_ty, llvm_v2i64_ty,
                         llvm_v2i64_ty], [IntrNoMem]>;
  def int_x86_avx512_vpmadd52l_uq_128 :
              GCCBuiltin<"__builtin_ia32_vpmadd52luq128">,
              Intrinsic<[llvm_v2i64_ty], [llvm_v2i64_ty, llvm_v2i64_ty,
                         llvm_v2i64_ty], [IntrNoMem]>;
  def int_x86_avx512_vpmadd52h_uq_256 :
              GCCBuiltin<"__builtin_ia32_vpmadd52huq256">,
              Intrinsic<[llvm_v4i64_ty], [llvm_v4i64_ty, llvm_v4i64_ty,
                         llvm_v4i64_ty], [IntrNoMem]>;
  def int_x86_avx512_vpmadd52l_uq_256 :
              GCCBuiltin<"__builtin_ia32_vpmadd52luq256">,
              Intrinsic<[llvm_v4i64_ty], [llvm_v4i64_ty, llvm_v4i64_ty,
                         llvm_v4i64_ty], [IntrNoMem]>;
  def int_x86_avx512_vpmadd52h_uq_512 :
              GCCBuiltin<"__builtin_ia32_vpmadd52huq512">,
              Intrinsic<[llvm_v8i64_ty], [llvm_v8i64_ty, llvm_v8i64_ty,
                         llvm_v8i64_ty], [IntrNoMem]>;
  def int_x86_avx512_vpmadd52l_uq_512 :
              GCCBuiltin<"__builtin_ia32_vpmadd52luq512">,
              Intrinsic<[llvm_v8i64_ty], [llvm_v8i64_ty, llvm_v8i64_ty,
                         llvm_v8i64_ty], [IntrNoMem]>;
}

// VNNI
let TargetPrefix = "x86" in {  // All intrinsics start with "llvm.x86.".
  def int_x86_avx512_vpdpbusd_128 :
              GCCBuiltin<"__builtin_ia32_vpdpbusd128">,
              Intrinsic<[llvm_v4i32_ty], [llvm_v4i32_ty, llvm_v4i32_ty,
                         llvm_v4i32_ty], [IntrNoMem]>;
  def int_x86_avx512_vpdpbusd_256 :
              GCCBuiltin<"__builtin_ia32_vpdpbusd256">,
              Intrinsic<[llvm_v8i32_ty], [llvm_v8i32_ty, llvm_v8i32_ty,
                         llvm_v8i32_ty], [IntrNoMem]>;
  def int_x86_avx512_vpdpbusd_512 :
              GCCBuiltin<"__builtin_ia32_vpdpbusd512">,
              Intrinsic<[llvm_v16i32_ty], [llvm_v16i32_ty, llvm_v16i32_ty,
                         llvm_v16i32_ty], [IntrNoMem]>;

  def int_x86_avx512_vpdpbusds_128 :
              GCCBuiltin<"__builtin_ia32_vpdpbusds128">,
              Intrinsic<[llvm_v4i32_ty], [llvm_v4i32_ty, llvm_v4i32_ty,
                         llvm_v4i32_ty], [IntrNoMem]>;
  def int_x86_avx512_vpdpbusds_256 :
              GCCBuiltin<"__builtin_ia32_vpdpbusds256">,
              Intrinsic<[llvm_v8i32_ty], [llvm_v8i32_ty, llvm_v8i32_ty,
                         llvm_v8i32_ty], [IntrNoMem]>;
  def int_x86_avx512_vpdpbusds_512 :
              GCCBuiltin<"__builtin_ia32_vpdpbusds512">,
              Intrinsic<[llvm_v16i32_ty], [llvm_v16i32_ty, llvm_v16i32_ty,
                         llvm_v16i32_ty], [IntrNoMem]>;

  def int_x86_avx512_vpdpwssd_128 :
              GCCBuiltin<"__builtin_ia32_vpdpwssd128">,
              Intrinsic<[llvm_v4i32_ty], [llvm_v4i32_ty, llvm_v4i32_ty,
                         llvm_v4i32_ty], [IntrNoMem]>;
  def int_x86_avx512_vpdpwssd_256 :
              GCCBuiltin<"__builtin_ia32_vpdpwssd256">,
              Intrinsic<[llvm_v8i32_ty], [llvm_v8i32_ty, llvm_v8i32_ty,
                         llvm_v8i32_ty], [IntrNoMem]>;
  def int_x86_avx512_vpdpwssd_512 :
              GCCBuiltin<"__builtin_ia32_vpdpwssd512">,
              Intrinsic<[llvm_v16i32_ty], [llvm_v16i32_ty, llvm_v16i32_ty,
                         llvm_v16i32_ty], [IntrNoMem]>;

  def int_x86_avx512_vpdpwssds_128 :
              GCCBuiltin<"__builtin_ia32_vpdpwssds128">,
              Intrinsic<[llvm_v4i32_ty], [llvm_v4i32_ty, llvm_v4i32_ty,
                         llvm_v4i32_ty], [IntrNoMem]>;
  def int_x86_avx512_vpdpwssds_256 :
              GCCBuiltin<"__builtin_ia32_vpdpwssds256">,
              Intrinsic<[llvm_v8i32_ty], [llvm_v8i32_ty, llvm_v8i32_ty,
                         llvm_v8i32_ty], [IntrNoMem]>;
  def int_x86_avx512_vpdpwssds_512 :
              GCCBuiltin<"__builtin_ia32_vpdpwssds512">,
              Intrinsic<[llvm_v16i32_ty], [llvm_v16i32_ty, llvm_v16i32_ty,
                         llvm_v16i32_ty], [IntrNoMem]>;
}

//===----------------------------------------------------------------------===//
// XOP

let TargetPrefix = "x86" in {  // All intrinsics start with "llvm.x86.".
  def int_x86_xop_vpermil2pd : GCCBuiltin<"__builtin_ia32_vpermil2pd">,
              Intrinsic<[llvm_v2f64_ty], [llvm_v2f64_ty, llvm_v2f64_ty,
                                          llvm_v2i64_ty, llvm_i8_ty],
                        [IntrNoMem, ImmArg<3>]>;

  def int_x86_xop_vpermil2pd_256 :
              GCCBuiltin<"__builtin_ia32_vpermil2pd256">,
              Intrinsic<[llvm_v4f64_ty], [llvm_v4f64_ty, llvm_v4f64_ty,
                                          llvm_v4i64_ty, llvm_i8_ty],
                        [IntrNoMem, ImmArg<3>]>;

  def int_x86_xop_vpermil2ps : GCCBuiltin<"__builtin_ia32_vpermil2ps">,
              Intrinsic<[llvm_v4f32_ty], [llvm_v4f32_ty, llvm_v4f32_ty,
                                          llvm_v4i32_ty, llvm_i8_ty],
                        [IntrNoMem, ImmArg<3>]>;
  def int_x86_xop_vpermil2ps_256 :
              GCCBuiltin<"__builtin_ia32_vpermil2ps256">,
              Intrinsic<[llvm_v8f32_ty], [llvm_v8f32_ty, llvm_v8f32_ty,
                                          llvm_v8i32_ty, llvm_i8_ty],
                        [IntrNoMem, ImmArg<3>]>;

  def int_x86_xop_vfrcz_pd : GCCBuiltin<"__builtin_ia32_vfrczpd">,
              Intrinsic<[llvm_v2f64_ty], [llvm_v2f64_ty], [IntrNoMem]>;
  def int_x86_xop_vfrcz_ps : GCCBuiltin<"__builtin_ia32_vfrczps">,
              Intrinsic<[llvm_v4f32_ty], [llvm_v4f32_ty], [IntrNoMem]>;
  def int_x86_xop_vfrcz_sd : GCCBuiltin<"__builtin_ia32_vfrczsd">,
              Intrinsic<[llvm_v2f64_ty], [llvm_v2f64_ty], [IntrNoMem]>;
  def int_x86_xop_vfrcz_ss : GCCBuiltin<"__builtin_ia32_vfrczss">,
              Intrinsic<[llvm_v4f32_ty], [llvm_v4f32_ty], [IntrNoMem]>;
  def int_x86_xop_vfrcz_pd_256 : GCCBuiltin<"__builtin_ia32_vfrczpd256">,
              Intrinsic<[llvm_v4f64_ty], [llvm_v4f64_ty], [IntrNoMem]>;
  def int_x86_xop_vfrcz_ps_256 : GCCBuiltin<"__builtin_ia32_vfrczps256">,
              Intrinsic<[llvm_v8f32_ty], [llvm_v8f32_ty], [IntrNoMem]>;

  def int_x86_xop_vphaddbd :
              GCCBuiltin<"__builtin_ia32_vphaddbd">,
              Intrinsic<[llvm_v4i32_ty], [llvm_v16i8_ty], [IntrNoMem]>;
  def int_x86_xop_vphaddbq :
              GCCBuiltin<"__builtin_ia32_vphaddbq">,
              Intrinsic<[llvm_v2i64_ty], [llvm_v16i8_ty], [IntrNoMem]>;
  def int_x86_xop_vphaddbw :
              GCCBuiltin<"__builtin_ia32_vphaddbw">,
              Intrinsic<[llvm_v8i16_ty], [llvm_v16i8_ty], [IntrNoMem]>;
  def int_x86_xop_vphadddq :
              GCCBuiltin<"__builtin_ia32_vphadddq">,
              Intrinsic<[llvm_v2i64_ty], [llvm_v4i32_ty], [IntrNoMem]>;
  def int_x86_xop_vphaddubd :
              GCCBuiltin<"__builtin_ia32_vphaddubd">,
              Intrinsic<[llvm_v4i32_ty], [llvm_v16i8_ty], [IntrNoMem]>;
  def int_x86_xop_vphaddubq :
              GCCBuiltin<"__builtin_ia32_vphaddubq">,
              Intrinsic<[llvm_v2i64_ty], [llvm_v16i8_ty], [IntrNoMem]>;
  def int_x86_xop_vphaddubw :
              GCCBuiltin<"__builtin_ia32_vphaddubw">,
              Intrinsic<[llvm_v8i16_ty], [llvm_v16i8_ty], [IntrNoMem]>;
  def int_x86_xop_vphaddudq :
              GCCBuiltin<"__builtin_ia32_vphaddudq">,
              Intrinsic<[llvm_v2i64_ty], [llvm_v4i32_ty], [IntrNoMem]>;
  def int_x86_xop_vphadduwd :
              GCCBuiltin<"__builtin_ia32_vphadduwd">,
              Intrinsic<[llvm_v4i32_ty], [llvm_v8i16_ty], [IntrNoMem]>;
  def int_x86_xop_vphadduwq :
              GCCBuiltin<"__builtin_ia32_vphadduwq">,
              Intrinsic<[llvm_v2i64_ty], [llvm_v8i16_ty], [IntrNoMem]>;
  def int_x86_xop_vphaddwd :
              GCCBuiltin<"__builtin_ia32_vphaddwd">,
              Intrinsic<[llvm_v4i32_ty], [llvm_v8i16_ty], [IntrNoMem]>;
  def int_x86_xop_vphaddwq :
              GCCBuiltin<"__builtin_ia32_vphaddwq">,
              Intrinsic<[llvm_v2i64_ty], [llvm_v8i16_ty], [IntrNoMem]>;
  def int_x86_xop_vphsubbw :
              GCCBuiltin<"__builtin_ia32_vphsubbw">,
              Intrinsic<[llvm_v8i16_ty], [llvm_v16i8_ty], [IntrNoMem]>;
  def int_x86_xop_vphsubdq :
              GCCBuiltin<"__builtin_ia32_vphsubdq">,
              Intrinsic<[llvm_v2i64_ty], [llvm_v4i32_ty], [IntrNoMem]>;
  def int_x86_xop_vphsubwd :
              GCCBuiltin<"__builtin_ia32_vphsubwd">,
              Intrinsic<[llvm_v4i32_ty], [llvm_v8i16_ty], [IntrNoMem]>;
  def int_x86_xop_vpmacsdd :
              GCCBuiltin<"__builtin_ia32_vpmacsdd">,
              Intrinsic<[llvm_v4i32_ty],
                        [llvm_v4i32_ty, llvm_v4i32_ty, llvm_v4i32_ty],
                        [IntrNoMem, Commutative]>;
  def int_x86_xop_vpmacsdqh :
              GCCBuiltin<"__builtin_ia32_vpmacsdqh">,
              Intrinsic<[llvm_v2i64_ty],
                        [llvm_v4i32_ty, llvm_v4i32_ty, llvm_v2i64_ty],
                        [IntrNoMem, Commutative]>;
  def int_x86_xop_vpmacsdql :
              GCCBuiltin<"__builtin_ia32_vpmacsdql">,
              Intrinsic<[llvm_v2i64_ty],
                        [llvm_v4i32_ty, llvm_v4i32_ty, llvm_v2i64_ty],
                        [IntrNoMem, Commutative]>;
  def int_x86_xop_vpmacssdd :
              GCCBuiltin<"__builtin_ia32_vpmacssdd">,
              Intrinsic<[llvm_v4i32_ty],
                        [llvm_v4i32_ty, llvm_v4i32_ty, llvm_v4i32_ty],
                        [IntrNoMem, Commutative]>;
  def int_x86_xop_vpmacssdqh :
              GCCBuiltin<"__builtin_ia32_vpmacssdqh">,
              Intrinsic<[llvm_v2i64_ty],
                        [llvm_v4i32_ty, llvm_v4i32_ty, llvm_v2i64_ty],
                        [IntrNoMem, Commutative]>;
  def int_x86_xop_vpmacssdql :
              GCCBuiltin<"__builtin_ia32_vpmacssdql">,
              Intrinsic<[llvm_v2i64_ty],
                        [llvm_v4i32_ty, llvm_v4i32_ty, llvm_v2i64_ty],
                        [IntrNoMem, Commutative]>;
  def int_x86_xop_vpmacsswd :
              GCCBuiltin<"__builtin_ia32_vpmacsswd">,
              Intrinsic<[llvm_v4i32_ty],
                        [llvm_v8i16_ty, llvm_v8i16_ty, llvm_v4i32_ty],
                        [IntrNoMem, Commutative]>;
  def int_x86_xop_vpmacssww :
              GCCBuiltin<"__builtin_ia32_vpmacssww">,
              Intrinsic<[llvm_v8i16_ty],
                        [llvm_v8i16_ty, llvm_v8i16_ty, llvm_v8i16_ty],
                        [IntrNoMem, Commutative]>;
  def int_x86_xop_vpmacswd :
              GCCBuiltin<"__builtin_ia32_vpmacswd">,
              Intrinsic<[llvm_v4i32_ty],
                        [llvm_v8i16_ty, llvm_v8i16_ty, llvm_v4i32_ty],
                        [IntrNoMem, Commutative]>;
  def int_x86_xop_vpmacsww :
              GCCBuiltin<"__builtin_ia32_vpmacsww">,
              Intrinsic<[llvm_v8i16_ty],
                        [llvm_v8i16_ty, llvm_v8i16_ty, llvm_v8i16_ty],
                        [IntrNoMem, Commutative]>;
  def int_x86_xop_vpmadcsswd :
              GCCBuiltin<"__builtin_ia32_vpmadcsswd">,
              Intrinsic<[llvm_v4i32_ty],
                        [llvm_v8i16_ty, llvm_v8i16_ty, llvm_v4i32_ty],
                        [IntrNoMem, Commutative]>;
  def int_x86_xop_vpmadcswd :
              GCCBuiltin<"__builtin_ia32_vpmadcswd">,
              Intrinsic<[llvm_v4i32_ty],
                        [llvm_v8i16_ty, llvm_v8i16_ty, llvm_v4i32_ty],
                        [IntrNoMem, Commutative]>;
  def int_x86_xop_vpperm :
              GCCBuiltin<"__builtin_ia32_vpperm">,
              Intrinsic<[llvm_v16i8_ty],
                        [llvm_v16i8_ty, llvm_v16i8_ty, llvm_v16i8_ty],
                        [IntrNoMem]>;
  def int_x86_xop_vpshab :
              GCCBuiltin<"__builtin_ia32_vpshab">,
              Intrinsic<[llvm_v16i8_ty], [llvm_v16i8_ty, llvm_v16i8_ty],
                        [IntrNoMem]>;
  def int_x86_xop_vpshad :
              GCCBuiltin<"__builtin_ia32_vpshad">,
              Intrinsic<[llvm_v4i32_ty], [llvm_v4i32_ty, llvm_v4i32_ty],
                        [IntrNoMem]>;
  def int_x86_xop_vpshaq :
              GCCBuiltin<"__builtin_ia32_vpshaq">,
              Intrinsic<[llvm_v2i64_ty], [llvm_v2i64_ty, llvm_v2i64_ty],
                        [IntrNoMem]>;
  def int_x86_xop_vpshaw :
              GCCBuiltin<"__builtin_ia32_vpshaw">,
              Intrinsic<[llvm_v8i16_ty], [llvm_v8i16_ty, llvm_v8i16_ty],
                        [IntrNoMem]>;
  def int_x86_xop_vpshlb :
              GCCBuiltin<"__builtin_ia32_vpshlb">,
              Intrinsic<[llvm_v16i8_ty], [llvm_v16i8_ty, llvm_v16i8_ty],
                        [IntrNoMem]>;
  def int_x86_xop_vpshld :
              GCCBuiltin<"__builtin_ia32_vpshld">,
              Intrinsic<[llvm_v4i32_ty], [llvm_v4i32_ty, llvm_v4i32_ty],
                        [IntrNoMem]>;
  def int_x86_xop_vpshlq :
              GCCBuiltin<"__builtin_ia32_vpshlq">,
              Intrinsic<[llvm_v2i64_ty], [llvm_v2i64_ty, llvm_v2i64_ty],
                        [IntrNoMem]>;
  def int_x86_xop_vpshlw :
              GCCBuiltin<"__builtin_ia32_vpshlw">,
              Intrinsic<[llvm_v8i16_ty], [llvm_v8i16_ty, llvm_v8i16_ty],
                        [IntrNoMem]>;
}

//===----------------------------------------------------------------------===//
// LWP
let TargetPrefix = "x86" in {  // All intrinsics start with "llvm.x86.".
  def int_x86_llwpcb :
              GCCBuiltin<"__builtin_ia32_llwpcb">,
              Intrinsic<[], [llvm_ptr_ty], []>;
  def int_x86_slwpcb :
              GCCBuiltin<"__builtin_ia32_slwpcb">,
              Intrinsic<[llvm_ptr_ty], [], []>;
  def int_x86_lwpins32 :
              GCCBuiltin<"__builtin_ia32_lwpins32">,
              Intrinsic<[llvm_i8_ty], [llvm_i32_ty, llvm_i32_ty, llvm_i32_ty], []>;
  def int_x86_lwpins64 :
              GCCBuiltin<"__builtin_ia32_lwpins64">,
              Intrinsic<[llvm_i8_ty], [llvm_i64_ty, llvm_i32_ty, llvm_i32_ty], []>;
  def int_x86_lwpval32 :
              GCCBuiltin<"__builtin_ia32_lwpval32">,
              Intrinsic<[], [llvm_i32_ty, llvm_i32_ty, llvm_i32_ty], []>;
  def int_x86_lwpval64 :
              GCCBuiltin<"__builtin_ia32_lwpval64">,
              Intrinsic<[], [llvm_i64_ty, llvm_i32_ty, llvm_i32_ty], []>;
}

//===----------------------------------------------------------------------===//
// MMX

// Empty MMX state op.
let TargetPrefix = "x86" in {  // All intrinsics start with "llvm.x86.".
  def int_x86_mmx_emms  : GCCBuiltin<"__builtin_ia32_emms">,
              Intrinsic<[], [], []>;
  def int_x86_mmx_femms : GCCBuiltin<"__builtin_ia32_femms">,
              Intrinsic<[], [], []>;
}

// Integer arithmetic ops.
let TargetPrefix = "x86" in {  // All intrinsics start with "llvm.x86.".
  // Addition
  def int_x86_mmx_padd_b : GCCBuiltin<"__builtin_ia32_paddb">,
              Intrinsic<[llvm_x86mmx_ty], [llvm_x86mmx_ty, llvm_x86mmx_ty],
                        [IntrNoMem, Commutative]>;
  def int_x86_mmx_padd_w : GCCBuiltin<"__builtin_ia32_paddw">,
              Intrinsic<[llvm_x86mmx_ty], [llvm_x86mmx_ty, llvm_x86mmx_ty],
                        [IntrNoMem, Commutative]>;
  def int_x86_mmx_padd_d : GCCBuiltin<"__builtin_ia32_paddd">,
              Intrinsic<[llvm_x86mmx_ty], [llvm_x86mmx_ty, llvm_x86mmx_ty],
                        [IntrNoMem, Commutative]>;
  def int_x86_mmx_padd_q : GCCBuiltin<"__builtin_ia32_paddq">,
              Intrinsic<[llvm_x86mmx_ty], [llvm_x86mmx_ty, llvm_x86mmx_ty],
                        [IntrNoMem, Commutative]>;

  def int_x86_mmx_padds_b : GCCBuiltin<"__builtin_ia32_paddsb">,
              Intrinsic<[llvm_x86mmx_ty], [llvm_x86mmx_ty,
                         llvm_x86mmx_ty], [IntrNoMem, Commutative]>;
  def int_x86_mmx_padds_w : GCCBuiltin<"__builtin_ia32_paddsw">,
              Intrinsic<[llvm_x86mmx_ty], [llvm_x86mmx_ty,
                         llvm_x86mmx_ty], [IntrNoMem, Commutative]>;

  def int_x86_mmx_paddus_b : GCCBuiltin<"__builtin_ia32_paddusb">,
              Intrinsic<[llvm_x86mmx_ty], [llvm_x86mmx_ty,
                         llvm_x86mmx_ty], [IntrNoMem, Commutative]>;
  def int_x86_mmx_paddus_w : GCCBuiltin<"__builtin_ia32_paddusw">,
              Intrinsic<[llvm_x86mmx_ty], [llvm_x86mmx_ty,
                         llvm_x86mmx_ty], [IntrNoMem, Commutative]>;

  // Subtraction
  def int_x86_mmx_psub_b : GCCBuiltin<"__builtin_ia32_psubb">,
              Intrinsic<[llvm_x86mmx_ty], [llvm_x86mmx_ty, llvm_x86mmx_ty],
                        [IntrNoMem]>;
  def int_x86_mmx_psub_w : GCCBuiltin<"__builtin_ia32_psubw">,
              Intrinsic<[llvm_x86mmx_ty], [llvm_x86mmx_ty, llvm_x86mmx_ty],
                        [IntrNoMem]>;
  def int_x86_mmx_psub_d : GCCBuiltin<"__builtin_ia32_psubd">,
              Intrinsic<[llvm_x86mmx_ty], [llvm_x86mmx_ty, llvm_x86mmx_ty],
                        [IntrNoMem]>;
  def int_x86_mmx_psub_q : GCCBuiltin<"__builtin_ia32_psubq">,
              Intrinsic<[llvm_x86mmx_ty], [llvm_x86mmx_ty, llvm_x86mmx_ty],
                        [IntrNoMem]>;

  def int_x86_mmx_psubs_b : GCCBuiltin<"__builtin_ia32_psubsb">,
              Intrinsic<[llvm_x86mmx_ty], [llvm_x86mmx_ty,
                         llvm_x86mmx_ty], [IntrNoMem]>;
  def int_x86_mmx_psubs_w : GCCBuiltin<"__builtin_ia32_psubsw">,
              Intrinsic<[llvm_x86mmx_ty], [llvm_x86mmx_ty,
                         llvm_x86mmx_ty], [IntrNoMem]>;

  def int_x86_mmx_psubus_b : GCCBuiltin<"__builtin_ia32_psubusb">,
              Intrinsic<[llvm_x86mmx_ty], [llvm_x86mmx_ty,
                         llvm_x86mmx_ty], [IntrNoMem]>;
  def int_x86_mmx_psubus_w : GCCBuiltin<"__builtin_ia32_psubusw">,
              Intrinsic<[llvm_x86mmx_ty], [llvm_x86mmx_ty,
                         llvm_x86mmx_ty], [IntrNoMem]>;

  // Multiplication
  def int_x86_mmx_pmulh_w : GCCBuiltin<"__builtin_ia32_pmulhw">,
              Intrinsic<[llvm_x86mmx_ty], [llvm_x86mmx_ty,
                         llvm_x86mmx_ty], [IntrNoMem, Commutative]>;
  def int_x86_mmx_pmull_w : GCCBuiltin<"__builtin_ia32_pmullw">,
              Intrinsic<[llvm_x86mmx_ty], [llvm_x86mmx_ty,
                         llvm_x86mmx_ty], [IntrNoMem, Commutative]>;
  def int_x86_mmx_pmulhu_w : GCCBuiltin<"__builtin_ia32_pmulhuw">,
              Intrinsic<[llvm_x86mmx_ty], [llvm_x86mmx_ty,
                         llvm_x86mmx_ty], [IntrNoMem, Commutative]>;
  def int_x86_mmx_pmulu_dq : GCCBuiltin<"__builtin_ia32_pmuludq">,
              Intrinsic<[llvm_x86mmx_ty], [llvm_x86mmx_ty,
                         llvm_x86mmx_ty], [IntrNoMem, Commutative]>;
  def int_x86_mmx_pmadd_wd : GCCBuiltin<"__builtin_ia32_pmaddwd">,
              Intrinsic<[llvm_x86mmx_ty], [llvm_x86mmx_ty,
                         llvm_x86mmx_ty], [IntrNoMem, Commutative]>;

  // Bitwise operations
  def int_x86_mmx_pand : GCCBuiltin<"__builtin_ia32_pand">,
              Intrinsic<[llvm_x86mmx_ty], [llvm_x86mmx_ty, llvm_x86mmx_ty],
                        [IntrNoMem, Commutative]>;
  def int_x86_mmx_pandn : GCCBuiltin<"__builtin_ia32_pandn">,
              Intrinsic<[llvm_x86mmx_ty], [llvm_x86mmx_ty, llvm_x86mmx_ty],
                        [IntrNoMem]>;
  def int_x86_mmx_por : GCCBuiltin<"__builtin_ia32_por">,
              Intrinsic<[llvm_x86mmx_ty], [llvm_x86mmx_ty, llvm_x86mmx_ty],
                        [IntrNoMem, Commutative]>;
  def int_x86_mmx_pxor : GCCBuiltin<"__builtin_ia32_pxor">,
              Intrinsic<[llvm_x86mmx_ty], [llvm_x86mmx_ty, llvm_x86mmx_ty],
                        [IntrNoMem, Commutative]>;

  // Averages
  def int_x86_mmx_pavg_b : GCCBuiltin<"__builtin_ia32_pavgb">,
              Intrinsic<[llvm_x86mmx_ty], [llvm_x86mmx_ty,
                         llvm_x86mmx_ty], [IntrNoMem, Commutative]>;
  def int_x86_mmx_pavg_w : GCCBuiltin<"__builtin_ia32_pavgw">,
              Intrinsic<[llvm_x86mmx_ty], [llvm_x86mmx_ty,
                         llvm_x86mmx_ty], [IntrNoMem, Commutative]>;

  // Maximum
  def int_x86_mmx_pmaxu_b : GCCBuiltin<"__builtin_ia32_pmaxub">,
              Intrinsic<[llvm_x86mmx_ty], [llvm_x86mmx_ty,
                         llvm_x86mmx_ty], [IntrNoMem, Commutative]>;
  def int_x86_mmx_pmaxs_w : GCCBuiltin<"__builtin_ia32_pmaxsw">,
              Intrinsic<[llvm_x86mmx_ty], [llvm_x86mmx_ty,
                         llvm_x86mmx_ty], [IntrNoMem, Commutative]>;

  // Minimum
  def int_x86_mmx_pminu_b : GCCBuiltin<"__builtin_ia32_pminub">,
              Intrinsic<[llvm_x86mmx_ty], [llvm_x86mmx_ty,
                         llvm_x86mmx_ty], [IntrNoMem, Commutative]>;
  def int_x86_mmx_pmins_w : GCCBuiltin<"__builtin_ia32_pminsw">,
              Intrinsic<[llvm_x86mmx_ty], [llvm_x86mmx_ty,
                         llvm_x86mmx_ty], [IntrNoMem, Commutative]>;

  // Packed sum of absolute differences
  def int_x86_mmx_psad_bw : GCCBuiltin<"__builtin_ia32_psadbw">,
              Intrinsic<[llvm_x86mmx_ty], [llvm_x86mmx_ty,
                         llvm_x86mmx_ty], [IntrNoMem, Commutative]>;
}

// Integer shift ops.
let TargetPrefix = "x86" in {  // All intrinsics start with "llvm.x86.".
  // Shift left logical
  def int_x86_mmx_psll_w : GCCBuiltin<"__builtin_ia32_psllw">,
              Intrinsic<[llvm_x86mmx_ty], [llvm_x86mmx_ty,
                         llvm_x86mmx_ty], [IntrNoMem]>;
  def int_x86_mmx_psll_d : GCCBuiltin<"__builtin_ia32_pslld">,
              Intrinsic<[llvm_x86mmx_ty], [llvm_x86mmx_ty,
                         llvm_x86mmx_ty], [IntrNoMem]>;
  def int_x86_mmx_psll_q : GCCBuiltin<"__builtin_ia32_psllq">,
              Intrinsic<[llvm_x86mmx_ty], [llvm_x86mmx_ty,
                         llvm_x86mmx_ty], [IntrNoMem]>;

  def int_x86_mmx_psrl_w : GCCBuiltin<"__builtin_ia32_psrlw">,
              Intrinsic<[llvm_x86mmx_ty], [llvm_x86mmx_ty,
                         llvm_x86mmx_ty], [IntrNoMem]>;
  def int_x86_mmx_psrl_d : GCCBuiltin<"__builtin_ia32_psrld">,
              Intrinsic<[llvm_x86mmx_ty], [llvm_x86mmx_ty,
                         llvm_x86mmx_ty], [IntrNoMem]>;
  def int_x86_mmx_psrl_q : GCCBuiltin<"__builtin_ia32_psrlq">,
              Intrinsic<[llvm_x86mmx_ty], [llvm_x86mmx_ty,
                         llvm_x86mmx_ty], [IntrNoMem]>;

  def int_x86_mmx_psra_w : GCCBuiltin<"__builtin_ia32_psraw">,
              Intrinsic<[llvm_x86mmx_ty], [llvm_x86mmx_ty,
                         llvm_x86mmx_ty], [IntrNoMem]>;
  def int_x86_mmx_psra_d : GCCBuiltin<"__builtin_ia32_psrad">,
              Intrinsic<[llvm_x86mmx_ty], [llvm_x86mmx_ty,
                         llvm_x86mmx_ty], [IntrNoMem]>;

  // Oddly these don't require an immediate due to a gcc compatibility issue.
  def int_x86_mmx_pslli_w : GCCBuiltin<"__builtin_ia32_psllwi">,
              Intrinsic<[llvm_x86mmx_ty], [llvm_x86mmx_ty,
                         llvm_i32_ty], [IntrNoMem]>;
  def int_x86_mmx_pslli_d : GCCBuiltin<"__builtin_ia32_pslldi">,
              Intrinsic<[llvm_x86mmx_ty], [llvm_x86mmx_ty,
                         llvm_i32_ty], [IntrNoMem]>;
  def int_x86_mmx_pslli_q : GCCBuiltin<"__builtin_ia32_psllqi">,
              Intrinsic<[llvm_x86mmx_ty], [llvm_x86mmx_ty,
                         llvm_i32_ty], [IntrNoMem]>;

  def int_x86_mmx_psrli_w : GCCBuiltin<"__builtin_ia32_psrlwi">,
              Intrinsic<[llvm_x86mmx_ty], [llvm_x86mmx_ty,
                         llvm_i32_ty], [IntrNoMem]>;
  def int_x86_mmx_psrli_d : GCCBuiltin<"__builtin_ia32_psrldi">,
              Intrinsic<[llvm_x86mmx_ty], [llvm_x86mmx_ty,
                         llvm_i32_ty], [IntrNoMem]>;
  def int_x86_mmx_psrli_q : GCCBuiltin<"__builtin_ia32_psrlqi">,
              Intrinsic<[llvm_x86mmx_ty], [llvm_x86mmx_ty,
                         llvm_i32_ty], [IntrNoMem]>;

  def int_x86_mmx_psrai_w : GCCBuiltin<"__builtin_ia32_psrawi">,
              Intrinsic<[llvm_x86mmx_ty], [llvm_x86mmx_ty,
                         llvm_i32_ty], [IntrNoMem]>;
  def int_x86_mmx_psrai_d : GCCBuiltin<"__builtin_ia32_psradi">,
              Intrinsic<[llvm_x86mmx_ty], [llvm_x86mmx_ty,
                         llvm_i32_ty], [IntrNoMem]>;
}
// Permute
let TargetPrefix = "x86" in {  // All intrinsics start with "llvm.x86.".
  def int_x86_avx512_permvar_df_256 : GCCBuiltin<"__builtin_ia32_permvardf256">,
              Intrinsic<[llvm_v4f64_ty], [llvm_v4f64_ty,
                        llvm_v4i64_ty],  [IntrNoMem]>;
  def int_x86_avx512_permvar_df_512 : GCCBuiltin<"__builtin_ia32_permvardf512">,
              Intrinsic<[llvm_v8f64_ty], [llvm_v8f64_ty,
                        llvm_v8i64_ty],  [IntrNoMem]>;
  def int_x86_avx512_permvar_di_256 : GCCBuiltin<"__builtin_ia32_permvardi256">,
              Intrinsic<[llvm_v4i64_ty], [llvm_v4i64_ty,
                        llvm_v4i64_ty],  [IntrNoMem]>;
  def int_x86_avx512_permvar_di_512 : GCCBuiltin<"__builtin_ia32_permvardi512">,
              Intrinsic<[llvm_v8i64_ty], [llvm_v8i64_ty,
                        llvm_v8i64_ty],  [IntrNoMem]>;
  def int_x86_avx512_permvar_hi_128 : GCCBuiltin<"__builtin_ia32_permvarhi128">,
              Intrinsic<[llvm_v8i16_ty], [llvm_v8i16_ty,
                        llvm_v8i16_ty],  [IntrNoMem]>;
  def int_x86_avx512_permvar_hi_256 : GCCBuiltin<"__builtin_ia32_permvarhi256">,
              Intrinsic<[llvm_v16i16_ty], [llvm_v16i16_ty,
                        llvm_v16i16_ty],  [IntrNoMem]>;
  def int_x86_avx512_permvar_hi_512 : GCCBuiltin<"__builtin_ia32_permvarhi512">,
              Intrinsic<[llvm_v32i16_ty], [llvm_v32i16_ty,
                        llvm_v32i16_ty],  [IntrNoMem]>;
  def int_x86_avx512_permvar_qi_128 : GCCBuiltin<"__builtin_ia32_permvarqi128">,
              Intrinsic<[llvm_v16i8_ty], [llvm_v16i8_ty,
                        llvm_v16i8_ty],  [IntrNoMem]>;
  def int_x86_avx512_permvar_qi_256 : GCCBuiltin<"__builtin_ia32_permvarqi256">,
              Intrinsic<[llvm_v32i8_ty], [llvm_v32i8_ty,
                        llvm_v32i8_ty],  [IntrNoMem]>;
  def int_x86_avx512_permvar_qi_512 : GCCBuiltin<"__builtin_ia32_permvarqi512">,
              Intrinsic<[llvm_v64i8_ty], [llvm_v64i8_ty,
                        llvm_v64i8_ty],  [IntrNoMem]>;
  def int_x86_avx512_permvar_sf_512 : GCCBuiltin<"__builtin_ia32_permvarsf512">,
              Intrinsic<[llvm_v16f32_ty], [llvm_v16f32_ty,
                        llvm_v16i32_ty],  [IntrNoMem]>;
  def int_x86_avx512_permvar_si_512 : GCCBuiltin<"__builtin_ia32_permvarsi512">,
              Intrinsic<[llvm_v16i32_ty], [llvm_v16i32_ty,
                        llvm_v16i32_ty],  [IntrNoMem]>;
}
// Pack ops.
let TargetPrefix = "x86" in {  // All intrinsics start with "llvm.x86.".
  def int_x86_mmx_packsswb : GCCBuiltin<"__builtin_ia32_packsswb">,
              Intrinsic<[llvm_x86mmx_ty], [llvm_x86mmx_ty,
                         llvm_x86mmx_ty], [IntrNoMem]>;
  def int_x86_mmx_packssdw : GCCBuiltin<"__builtin_ia32_packssdw">,
              Intrinsic<[llvm_x86mmx_ty], [llvm_x86mmx_ty,
                         llvm_x86mmx_ty], [IntrNoMem]>;
  def int_x86_mmx_packuswb : GCCBuiltin<"__builtin_ia32_packuswb">,
              Intrinsic<[llvm_x86mmx_ty], [llvm_x86mmx_ty,
                         llvm_x86mmx_ty], [IntrNoMem]>;
}

// Unpacking ops.
let TargetPrefix = "x86" in {  // All intrinsics start with "llvm.x86.".
  def int_x86_mmx_punpckhbw : GCCBuiltin<"__builtin_ia32_punpckhbw">,
              Intrinsic<[llvm_x86mmx_ty], [llvm_x86mmx_ty, llvm_x86mmx_ty],
                        [IntrNoMem]>;
  def int_x86_mmx_punpckhwd : GCCBuiltin<"__builtin_ia32_punpckhwd">,
              Intrinsic<[llvm_x86mmx_ty], [llvm_x86mmx_ty, llvm_x86mmx_ty],
                        [IntrNoMem]>;
  def int_x86_mmx_punpckhdq : GCCBuiltin<"__builtin_ia32_punpckhdq">,
              Intrinsic<[llvm_x86mmx_ty], [llvm_x86mmx_ty, llvm_x86mmx_ty],
                        [IntrNoMem]>;
  def int_x86_mmx_punpcklbw : GCCBuiltin<"__builtin_ia32_punpcklbw">,
              Intrinsic<[llvm_x86mmx_ty], [llvm_x86mmx_ty, llvm_x86mmx_ty],
                        [IntrNoMem]>;
  def int_x86_mmx_punpcklwd : GCCBuiltin<"__builtin_ia32_punpcklwd">,
              Intrinsic<[llvm_x86mmx_ty], [llvm_x86mmx_ty, llvm_x86mmx_ty],
                        [IntrNoMem]>;
  def int_x86_mmx_punpckldq : GCCBuiltin<"__builtin_ia32_punpckldq">,
              Intrinsic<[llvm_x86mmx_ty], [llvm_x86mmx_ty, llvm_x86mmx_ty],
                        [IntrNoMem]>;
}

// Integer comparison ops
let TargetPrefix = "x86" in {  // All intrinsics start with "llvm.x86.".
  def int_x86_mmx_pcmpeq_b : GCCBuiltin<"__builtin_ia32_pcmpeqb">,
              Intrinsic<[llvm_x86mmx_ty], [llvm_x86mmx_ty,
                         llvm_x86mmx_ty], [IntrNoMem, Commutative]>;
  def int_x86_mmx_pcmpeq_w : GCCBuiltin<"__builtin_ia32_pcmpeqw">,
              Intrinsic<[llvm_x86mmx_ty], [llvm_x86mmx_ty,
                         llvm_x86mmx_ty], [IntrNoMem, Commutative]>;
  def int_x86_mmx_pcmpeq_d : GCCBuiltin<"__builtin_ia32_pcmpeqd">,
              Intrinsic<[llvm_x86mmx_ty], [llvm_x86mmx_ty,
                         llvm_x86mmx_ty], [IntrNoMem, Commutative]>;

  def int_x86_mmx_pcmpgt_b : GCCBuiltin<"__builtin_ia32_pcmpgtb">,
              Intrinsic<[llvm_x86mmx_ty], [llvm_x86mmx_ty,
                         llvm_x86mmx_ty], [IntrNoMem]>;
  def int_x86_mmx_pcmpgt_w : GCCBuiltin<"__builtin_ia32_pcmpgtw">,
              Intrinsic<[llvm_x86mmx_ty], [llvm_x86mmx_ty,
                         llvm_x86mmx_ty], [IntrNoMem]>;
  def int_x86_mmx_pcmpgt_d : GCCBuiltin<"__builtin_ia32_pcmpgtd">,
              Intrinsic<[llvm_x86mmx_ty], [llvm_x86mmx_ty,
                         llvm_x86mmx_ty], [IntrNoMem]>;
}

// Misc.
let TargetPrefix = "x86" in {  // All intrinsics start with "llvm.x86.".
  def int_x86_mmx_maskmovq : GCCBuiltin<"__builtin_ia32_maskmovq">,
              Intrinsic<[], [llvm_x86mmx_ty, llvm_x86mmx_ty, llvm_ptr_ty], []>;

  def int_x86_mmx_pmovmskb : GCCBuiltin<"__builtin_ia32_pmovmskb">,
              Intrinsic<[llvm_i32_ty], [llvm_x86mmx_ty], [IntrNoMem]>;

  def int_x86_mmx_movnt_dq : GCCBuiltin<"__builtin_ia32_movntq">,
              Intrinsic<[], [llvm_ptrx86mmx_ty, llvm_x86mmx_ty], []>;

  def int_x86_mmx_palignr_b : GCCBuiltin<"__builtin_ia32_palignr">,
              Intrinsic<[llvm_x86mmx_ty], [llvm_x86mmx_ty,
                        llvm_x86mmx_ty, llvm_i8_ty], [IntrNoMem, ImmArg<2>]>;

  def int_x86_mmx_pextr_w : GCCBuiltin<"__builtin_ia32_vec_ext_v4hi">,
              Intrinsic<[llvm_i32_ty], [llvm_x86mmx_ty, llvm_i32_ty],
                        [IntrNoMem, ImmArg<1>]>;

  def int_x86_mmx_pinsr_w : GCCBuiltin<"__builtin_ia32_vec_set_v4hi">,
              Intrinsic<[llvm_x86mmx_ty], [llvm_x86mmx_ty,
                        llvm_i32_ty, llvm_i32_ty], [IntrNoMem, ImmArg<2>]>;
}

//===----------------------------------------------------------------------===//
// BMI

let TargetPrefix = "x86" in {  // All intrinsics start with "llvm.x86.".
  def int_x86_bmi_bextr_32 : GCCBuiltin<"__builtin_ia32_bextr_u32">,
              Intrinsic<[llvm_i32_ty], [llvm_i32_ty, llvm_i32_ty], [IntrNoMem]>;
  def int_x86_bmi_bextr_64 : GCCBuiltin<"__builtin_ia32_bextr_u64">,
              Intrinsic<[llvm_i64_ty], [llvm_i64_ty, llvm_i64_ty], [IntrNoMem]>;
  def int_x86_bmi_bzhi_32 : GCCBuiltin<"__builtin_ia32_bzhi_si">,
              Intrinsic<[llvm_i32_ty], [llvm_i32_ty, llvm_i32_ty], [IntrNoMem]>;
  def int_x86_bmi_bzhi_64 : GCCBuiltin<"__builtin_ia32_bzhi_di">,
              Intrinsic<[llvm_i64_ty], [llvm_i64_ty, llvm_i64_ty], [IntrNoMem]>;
  def int_x86_bmi_pdep_32 : GCCBuiltin<"__builtin_ia32_pdep_si">,
              Intrinsic<[llvm_i32_ty], [llvm_i32_ty, llvm_i32_ty], [IntrNoMem]>;
  def int_x86_bmi_pdep_64 : GCCBuiltin<"__builtin_ia32_pdep_di">,
              Intrinsic<[llvm_i64_ty], [llvm_i64_ty, llvm_i64_ty], [IntrNoMem]>;
  def int_x86_bmi_pext_32 : GCCBuiltin<"__builtin_ia32_pext_si">,
              Intrinsic<[llvm_i32_ty], [llvm_i32_ty, llvm_i32_ty], [IntrNoMem]>;
  def int_x86_bmi_pext_64 : GCCBuiltin<"__builtin_ia32_pext_di">,
              Intrinsic<[llvm_i64_ty], [llvm_i64_ty, llvm_i64_ty], [IntrNoMem]>;
}

//===----------------------------------------------------------------------===//
// FS/GS Base

let TargetPrefix = "x86" in {  // All intrinsics start with "llvm.x86.".
  def int_x86_rdfsbase_32 : GCCBuiltin<"__builtin_ia32_rdfsbase32">,
              Intrinsic<[llvm_i32_ty], []>;
  def int_x86_rdgsbase_32 : GCCBuiltin<"__builtin_ia32_rdgsbase32">,
              Intrinsic<[llvm_i32_ty], []>;
  def int_x86_rdfsbase_64 : GCCBuiltin<"__builtin_ia32_rdfsbase64">,
              Intrinsic<[llvm_i64_ty], []>;
  def int_x86_rdgsbase_64 : GCCBuiltin<"__builtin_ia32_rdgsbase64">,
              Intrinsic<[llvm_i64_ty], []>;
  def int_x86_wrfsbase_32 : GCCBuiltin<"__builtin_ia32_wrfsbase32">,
              Intrinsic<[], [llvm_i32_ty]>;
  def int_x86_wrgsbase_32 : GCCBuiltin<"__builtin_ia32_wrgsbase32">,
              Intrinsic<[], [llvm_i32_ty]>;
  def int_x86_wrfsbase_64 : GCCBuiltin<"__builtin_ia32_wrfsbase64">,
              Intrinsic<[], [llvm_i64_ty]>;
  def int_x86_wrgsbase_64 : GCCBuiltin<"__builtin_ia32_wrgsbase64">,
              Intrinsic<[], [llvm_i64_ty]>;
}

//===----------------------------------------------------------------------===//
// FXSR
let TargetPrefix = "x86" in {  // All intrinsics start with "llvm.x86.".
  def int_x86_fxrstor : GCCBuiltin<"__builtin_ia32_fxrstor">,
              Intrinsic<[], [llvm_ptr_ty], []>;
  def int_x86_fxrstor64 : GCCBuiltin<"__builtin_ia32_fxrstor64">,
              Intrinsic<[], [llvm_ptr_ty], []>;
  def int_x86_fxsave : GCCBuiltin<"__builtin_ia32_fxsave">,
              Intrinsic<[], [llvm_ptr_ty], []>;
  def int_x86_fxsave64 : GCCBuiltin<"__builtin_ia32_fxsave64">,
              Intrinsic<[], [llvm_ptr_ty], []>;
}

//===----------------------------------------------------------------------===//
// XSAVE
let TargetPrefix = "x86" in {  // All intrinsics start with "llvm.x86.".
  def int_x86_xsave :
              Intrinsic<[], [llvm_ptr_ty, llvm_i32_ty, llvm_i32_ty], []>;
  def int_x86_xsave64 :
              Intrinsic<[], [llvm_ptr_ty, llvm_i32_ty, llvm_i32_ty], []>;
  def int_x86_xrstor :
              Intrinsic<[], [llvm_ptr_ty, llvm_i32_ty, llvm_i32_ty], []>;
  def int_x86_xrstor64 :
              Intrinsic<[], [llvm_ptr_ty, llvm_i32_ty, llvm_i32_ty], []>;
  def int_x86_xsaveopt :
              Intrinsic<[], [llvm_ptr_ty, llvm_i32_ty, llvm_i32_ty], []>;
  def int_x86_xsaveopt64 :
              Intrinsic<[], [llvm_ptr_ty, llvm_i32_ty, llvm_i32_ty], []>;
  def int_x86_xrstors :
              Intrinsic<[], [llvm_ptr_ty, llvm_i32_ty, llvm_i32_ty], []>;
  def int_x86_xrstors64 :
              Intrinsic<[], [llvm_ptr_ty, llvm_i32_ty, llvm_i32_ty], []>;
  def int_x86_xsavec :
              Intrinsic<[], [llvm_ptr_ty, llvm_i32_ty, llvm_i32_ty], []>;
  def int_x86_xsavec64 :
              Intrinsic<[], [llvm_ptr_ty, llvm_i32_ty, llvm_i32_ty], []>;
  def int_x86_xsaves :
              Intrinsic<[], [llvm_ptr_ty, llvm_i32_ty, llvm_i32_ty], []>;
  def int_x86_xsaves64 :
              Intrinsic<[], [llvm_ptr_ty, llvm_i32_ty, llvm_i32_ty], []>;
  def int_x86_xgetbv :
              Intrinsic<[llvm_i64_ty], [llvm_i32_ty], []>;
  def int_x86_xsetbv :
              Intrinsic<[], [llvm_i32_ty, llvm_i32_ty, llvm_i32_ty], []>;
}

//===----------------------------------------------------------------------===//
// CLFLUSHOPT and CLWB
let TargetPrefix = "x86" in {  // All intrinsics start with "llvm.x86.".
  def int_x86_clflushopt : GCCBuiltin<"__builtin_ia32_clflushopt">,
              Intrinsic<[], [llvm_ptr_ty], []>;

  def int_x86_clwb : GCCBuiltin<"__builtin_ia32_clwb">,
              Intrinsic<[], [llvm_ptr_ty], []>;
}

//===----------------------------------------------------------------------===//
// Support protection key
let TargetPrefix = "x86" in {  // All intrinsics start with "llvm.x86.".
  def int_x86_rdpkru : GCCBuiltin <"__builtin_ia32_rdpkru">,
              Intrinsic<[llvm_i32_ty], [], []>;
  def int_x86_wrpkru : GCCBuiltin<"__builtin_ia32_wrpkru">,
              Intrinsic<[], [llvm_i32_ty], []>;
}
//===----------------------------------------------------------------------===//
// Half float conversion

let TargetPrefix = "x86" in {  // All intrinsics start with "llvm.x86.".
  def int_x86_vcvtph2ps_128 : GCCBuiltin<"__builtin_ia32_vcvtph2ps">,
              Intrinsic<[llvm_v4f32_ty], [llvm_v8i16_ty], [IntrNoMem]>;
  def int_x86_vcvtph2ps_256 : GCCBuiltin<"__builtin_ia32_vcvtph2ps256">,
              Intrinsic<[llvm_v8f32_ty], [llvm_v8i16_ty], [IntrNoMem]>;
  def int_x86_vcvtps2ph_128 : GCCBuiltin<"__builtin_ia32_vcvtps2ph">,
              Intrinsic<[llvm_v8i16_ty], [llvm_v4f32_ty, llvm_i32_ty],
                        [IntrNoMem, ImmArg<1>]>;
  def int_x86_vcvtps2ph_256 : GCCBuiltin<"__builtin_ia32_vcvtps2ph256">,
              Intrinsic<[llvm_v8i16_ty], [llvm_v8f32_ty, llvm_i32_ty],
                        [IntrNoMem, ImmArg<1>]>;
  def int_x86_avx512_mask_vcvtph2ps_512 : GCCBuiltin<"__builtin_ia32_vcvtph2ps512_mask">,
              Intrinsic<[llvm_v16f32_ty], [llvm_v16i16_ty, llvm_v16f32_ty,
                                           llvm_i16_ty, llvm_i32_ty],
                        [IntrNoMem, ImmArg<3>]>;
  def int_x86_avx512_mask_vcvtph2ps_256 : GCCBuiltin<"__builtin_ia32_vcvtph2ps256_mask">,
              Intrinsic<[llvm_v8f32_ty], [llvm_v8i16_ty, llvm_v8f32_ty,
                                           llvm_i8_ty], [IntrNoMem]>;
  def int_x86_avx512_mask_vcvtph2ps_128 : GCCBuiltin<"__builtin_ia32_vcvtph2ps_mask">,
              Intrinsic<[llvm_v4f32_ty], [llvm_v8i16_ty, llvm_v4f32_ty,
                                           llvm_i8_ty], [IntrNoMem]>;
  def int_x86_avx512_mask_vcvtps2ph_512 : GCCBuiltin<"__builtin_ia32_vcvtps2ph512_mask">,
              Intrinsic<[llvm_v16i16_ty], [llvm_v16f32_ty, llvm_i32_ty,
                                           llvm_v16i16_ty, llvm_i16_ty],
                        [IntrNoMem, ImmArg<1>]>;
  def int_x86_avx512_mask_vcvtps2ph_256 : GCCBuiltin<"__builtin_ia32_vcvtps2ph256_mask">,
              Intrinsic<[llvm_v8i16_ty], [llvm_v8f32_ty, llvm_i32_ty,
                                           llvm_v8i16_ty, llvm_i8_ty],
                        [IntrNoMem, ImmArg<1>]>;
  def int_x86_avx512_mask_vcvtps2ph_128 : GCCBuiltin<"__builtin_ia32_vcvtps2ph_mask">,
              Intrinsic<[llvm_v8i16_ty], [llvm_v4f32_ty, llvm_i32_ty,
                                           llvm_v8i16_ty, llvm_i8_ty],
                        [IntrNoMem, ImmArg<1>]>;
}

//===----------------------------------------------------------------------===//
// TBM

let TargetPrefix = "x86" in {  // All intrinsics start with "llvm.x86.".
  def int_x86_tbm_bextri_u32 : GCCBuiltin<"__builtin_ia32_bextri_u32">,
        Intrinsic<[llvm_i32_ty], [llvm_i32_ty, llvm_i32_ty],
                  [IntrNoMem, ImmArg<1>]>;
  def int_x86_tbm_bextri_u64 : GCCBuiltin<"__builtin_ia32_bextri_u64">,
        Intrinsic<[llvm_i64_ty], [llvm_i64_ty, llvm_i64_ty],
                  [IntrNoMem, ImmArg<1>]>;
}

//===----------------------------------------------------------------------===//
// RDRAND intrinsics - Return a random value and whether it is valid.
// RDSEED intrinsics - Return a NIST SP800-90B & C compliant random value and
// whether it is valid.

let TargetPrefix = "x86" in {  // All intrinsics start with "llvm.x86.".
  // These are declared side-effecting so they don't get eliminated by CSE or
  // LICM.
  def int_x86_rdrand_16 : Intrinsic<[llvm_i16_ty, llvm_i32_ty], [], []>;
  def int_x86_rdrand_32 : Intrinsic<[llvm_i32_ty, llvm_i32_ty], [], []>;
  def int_x86_rdrand_64 : Intrinsic<[llvm_i64_ty, llvm_i32_ty], [], []>;
  def int_x86_rdseed_16 : Intrinsic<[llvm_i16_ty, llvm_i32_ty], [], []>;
  def int_x86_rdseed_32 : Intrinsic<[llvm_i32_ty, llvm_i32_ty], [], []>;
  def int_x86_rdseed_64 : Intrinsic<[llvm_i64_ty, llvm_i32_ty], [], []>;
}

//===----------------------------------------------------------------------===//
// ADX

let TargetPrefix = "x86" in {  // All intrinsics start with "llvm.x86.".
  def int_x86_addcarry_32:
        Intrinsic<[llvm_i8_ty, llvm_i32_ty],
                  [llvm_i8_ty, llvm_i32_ty, llvm_i32_ty], [IntrNoMem]>;
  def int_x86_addcarry_64:
        Intrinsic<[llvm_i8_ty, llvm_i64_ty],
                  [llvm_i8_ty, llvm_i64_ty, llvm_i64_ty], [IntrNoMem]>;
  def int_x86_subborrow_32:
        Intrinsic<[llvm_i8_ty, llvm_i32_ty],
                  [llvm_i8_ty, llvm_i32_ty, llvm_i32_ty], [IntrNoMem]>;
  def int_x86_subborrow_64:
        Intrinsic<[llvm_i8_ty, llvm_i64_ty],
                  [llvm_i8_ty, llvm_i64_ty, llvm_i64_ty], [IntrNoMem]>;
}

//===----------------------------------------------------------------------===//
// RTM intrinsics. Transactional Memory support.

let TargetPrefix = "x86" in {  // All intrinsics start with "llvm.x86.".
  def int_x86_xbegin : GCCBuiltin<"__builtin_ia32_xbegin">,
              Intrinsic<[llvm_i32_ty], [], []>;
  def int_x86_xend : GCCBuiltin<"__builtin_ia32_xend">,
              Intrinsic<[], [], []>;
  def int_x86_xabort : GCCBuiltin<"__builtin_ia32_xabort">,
              Intrinsic<[], [llvm_i8_ty], [ImmArg<0>]>;
  def int_x86_xtest : GCCBuiltin<"__builtin_ia32_xtest">,
              Intrinsic<[llvm_i32_ty], [], []>;
}

//===----------------------------------------------------------------------===//
// AVX512

// Mask ops
let TargetPrefix = "x86" in {
  def int_x86_avx512_kadd_b :
        Intrinsic<[llvm_v8i1_ty], [llvm_v8i1_ty, llvm_v8i1_ty], [IntrNoMem]>;
  def int_x86_avx512_kadd_w :
        Intrinsic<[llvm_v16i1_ty], [llvm_v16i1_ty, llvm_v16i1_ty], [IntrNoMem]>;
  def int_x86_avx512_kadd_d :
        Intrinsic<[llvm_v32i1_ty], [llvm_v32i1_ty, llvm_v32i1_ty], [IntrNoMem]>;
  def int_x86_avx512_kadd_q :
        Intrinsic<[llvm_v64i1_ty], [llvm_v64i1_ty, llvm_v64i1_ty], [IntrNoMem]>;

  def int_x86_avx512_ktestc_b :
          Intrinsic<[llvm_i32_ty], [llvm_v8i1_ty, llvm_v8i1_ty], [IntrNoMem]>;
  def int_x86_avx512_ktestc_w :
          Intrinsic<[llvm_i32_ty], [llvm_v16i1_ty, llvm_v16i1_ty], [IntrNoMem]>;
  def int_x86_avx512_ktestc_d :
          Intrinsic<[llvm_i32_ty], [llvm_v32i1_ty, llvm_v32i1_ty], [IntrNoMem]>;
  def int_x86_avx512_ktestc_q :
          Intrinsic<[llvm_i32_ty], [llvm_v64i1_ty, llvm_v64i1_ty], [IntrNoMem]>;

  def int_x86_avx512_ktestz_b :
          Intrinsic<[llvm_i32_ty], [llvm_v8i1_ty, llvm_v8i1_ty], [IntrNoMem]>;
  def int_x86_avx512_ktestz_w :
          Intrinsic<[llvm_i32_ty], [llvm_v16i1_ty, llvm_v16i1_ty], [IntrNoMem]>;
  def int_x86_avx512_ktestz_d :
          Intrinsic<[llvm_i32_ty], [llvm_v32i1_ty, llvm_v32i1_ty], [IntrNoMem]>;
  def int_x86_avx512_ktestz_q :
          Intrinsic<[llvm_i32_ty], [llvm_v64i1_ty, llvm_v64i1_ty], [IntrNoMem]>;
}

// Conversion ops
let TargetPrefix = "x86" in {  // All intrinsics start with "llvm.x86.".
  def int_x86_avx512_cvttss2si : GCCBuiltin<"__builtin_ia32_vcvttss2si32">,
              Intrinsic<[llvm_i32_ty], [llvm_v4f32_ty, llvm_i32_ty],
                        [IntrNoMem, ImmArg<1>]>;
  def int_x86_avx512_cvttss2si64 : GCCBuiltin<"__builtin_ia32_vcvttss2si64">,
              Intrinsic<[llvm_i64_ty], [llvm_v4f32_ty, llvm_i32_ty],
                        [IntrNoMem, ImmArg<1>]>;
  def int_x86_avx512_cvttss2usi : GCCBuiltin<"__builtin_ia32_vcvttss2usi32">,
              Intrinsic<[llvm_i32_ty], [llvm_v4f32_ty, llvm_i32_ty],
                        [IntrNoMem, ImmArg<1>]>;
  def int_x86_avx512_cvttss2usi64 : GCCBuiltin<"__builtin_ia32_vcvttss2usi64">,
              Intrinsic<[llvm_i64_ty], [llvm_v4f32_ty, llvm_i32_ty],
                        [IntrNoMem, ImmArg<1>]>;
  def int_x86_avx512_cvtusi2ss : GCCBuiltin<"__builtin_ia32_cvtusi2ss32">,
              Intrinsic<[llvm_v4f32_ty], [llvm_v4f32_ty,
                         llvm_i32_ty, llvm_i32_ty], [IntrNoMem, ImmArg<2>]>;
  def int_x86_avx512_cvtusi642ss : GCCBuiltin<"__builtin_ia32_cvtusi2ss64">,
              Intrinsic<[llvm_v4f32_ty], [llvm_v4f32_ty,
                         llvm_i64_ty, llvm_i32_ty], [IntrNoMem, ImmArg<2>]>;
  def int_x86_avx512_cvttsd2si : GCCBuiltin<"__builtin_ia32_vcvttsd2si32">,
              Intrinsic<[llvm_i32_ty], [llvm_v2f64_ty, llvm_i32_ty],
                        [IntrNoMem, ImmArg<1>]>;
  def int_x86_avx512_cvttsd2si64 : GCCBuiltin<"__builtin_ia32_vcvttsd2si64">,
              Intrinsic<[llvm_i64_ty], [llvm_v2f64_ty, llvm_i32_ty],
                        [IntrNoMem, ImmArg<1>]>;
  def int_x86_avx512_cvttsd2usi : GCCBuiltin<"__builtin_ia32_vcvttsd2usi32">,
              Intrinsic<[llvm_i32_ty], [llvm_v2f64_ty, llvm_i32_ty],
                        [IntrNoMem, ImmArg<1>]>;
  def int_x86_avx512_cvttsd2usi64 : GCCBuiltin<"__builtin_ia32_vcvttsd2usi64">,
              Intrinsic<[llvm_i64_ty], [llvm_v2f64_ty, llvm_i32_ty],
                        [IntrNoMem, ImmArg<1>]>;
  def int_x86_avx512_cvtusi642sd : GCCBuiltin<"__builtin_ia32_cvtusi2sd64">,
              Intrinsic<[llvm_v2f64_ty], [llvm_v2f64_ty,
                         llvm_i64_ty, llvm_i32_ty], [IntrNoMem, ImmArg<2>]>;
  def int_x86_avx512_vcvtss2usi32 : GCCBuiltin<"__builtin_ia32_vcvtss2usi32">,
              Intrinsic<[llvm_i32_ty], [llvm_v4f32_ty, llvm_i32_ty],
                        [IntrNoMem, ImmArg<1>]>;
  def int_x86_avx512_vcvtss2usi64 : GCCBuiltin<"__builtin_ia32_vcvtss2usi64">,
              Intrinsic<[llvm_i64_ty], [llvm_v4f32_ty, llvm_i32_ty],
                        [IntrNoMem, ImmArg<1>]>;
  def int_x86_avx512_vcvtss2si32 : GCCBuiltin<"__builtin_ia32_vcvtss2si32">,
              Intrinsic<[llvm_i32_ty], [llvm_v4f32_ty, llvm_i32_ty],
                        [IntrNoMem, ImmArg<1>]>;
  def int_x86_avx512_vcvtss2si64 : GCCBuiltin<"__builtin_ia32_vcvtss2si64">,
              Intrinsic<[llvm_i64_ty], [llvm_v4f32_ty, llvm_i32_ty],
                        [IntrNoMem, ImmArg<1>]>;
  def int_x86_avx512_vcvtsd2usi32 : GCCBuiltin<"__builtin_ia32_vcvtsd2usi32">,
              Intrinsic<[llvm_i32_ty], [llvm_v2f64_ty, llvm_i32_ty],
                        [IntrNoMem, ImmArg<1>]>;
  def int_x86_avx512_vcvtsd2usi64 : GCCBuiltin<"__builtin_ia32_vcvtsd2usi64">,
              Intrinsic<[llvm_i64_ty], [llvm_v2f64_ty, llvm_i32_ty],
                        [IntrNoMem, ImmArg<1>]>;
  def int_x86_avx512_vcvtsd2si32 : GCCBuiltin<"__builtin_ia32_vcvtsd2si32">,
              Intrinsic<[llvm_i32_ty], [llvm_v2f64_ty, llvm_i32_ty],
                        [IntrNoMem, ImmArg<1>]>;
  def int_x86_avx512_vcvtsd2si64 : GCCBuiltin<"__builtin_ia32_vcvtsd2si64">,
              Intrinsic<[llvm_i64_ty], [llvm_v2f64_ty, llvm_i32_ty],
                        [IntrNoMem, ImmArg<1>]>;
  def int_x86_avx512_cvtsi2ss32 : GCCBuiltin<"__builtin_ia32_cvtsi2ss32">,
              Intrinsic<[llvm_v4f32_ty], [llvm_v4f32_ty,
                         llvm_i32_ty, llvm_i32_ty], [IntrNoMem, ImmArg<2>]>;
  def int_x86_avx512_cvtsi2ss64 : GCCBuiltin<"__builtin_ia32_cvtsi2ss64">,
              Intrinsic<[llvm_v4f32_ty], [llvm_v4f32_ty,
                         llvm_i64_ty, llvm_i32_ty], [IntrNoMem, ImmArg<2>]>;
  def int_x86_avx512_cvtsi2sd64 : GCCBuiltin<"__builtin_ia32_cvtsi2sd64">,
              Intrinsic<[llvm_v2f64_ty], [llvm_v2f64_ty,
                         llvm_i64_ty, llvm_i32_ty], [IntrNoMem, ImmArg<2>]>;
}

// Pack ops.
let TargetPrefix = "x86" in {  // All intrinsics start with "llvm.x86.".
  def int_x86_avx512_packsswb_512 : GCCBuiltin<"__builtin_ia32_packsswb512">,
              Intrinsic<[llvm_v64i8_ty], [llvm_v32i16_ty,llvm_v32i16_ty],
                        [IntrNoMem]>;
  def int_x86_avx512_packssdw_512 : GCCBuiltin<"__builtin_ia32_packssdw512">,
              Intrinsic<[llvm_v32i16_ty], [llvm_v16i32_ty, llvm_v16i32_ty],
                         [IntrNoMem]>;
  def int_x86_avx512_packuswb_512 : GCCBuiltin<"__builtin_ia32_packuswb512">,
              Intrinsic<[llvm_v64i8_ty], [llvm_v32i16_ty,llvm_v32i16_ty],
                         [IntrNoMem]>;
  def int_x86_avx512_packusdw_512 : GCCBuiltin<"__builtin_ia32_packusdw512">,
              Intrinsic<[llvm_v32i16_ty], [llvm_v16i32_ty, llvm_v16i32_ty],
                         [IntrNoMem]>;
}

// Vector convert
let TargetPrefix = "x86" in {  // All intrinsics start with "llvm.x86.".
  def int_x86_avx512_sitofp_round :
          Intrinsic<[llvm_anyfloat_ty], [llvm_anyint_ty, llvm_i32_ty],
                    [IntrNoMem, ImmArg<1>]>;

  def int_x86_avx512_uitofp_round :
          Intrinsic<[llvm_anyfloat_ty], [llvm_anyint_ty, llvm_i32_ty],
                    [IntrNoMem, ImmArg<1>]>;

  def int_x86_avx512_mask_cvtpd2dq_128 :
        GCCBuiltin<"__builtin_ia32_cvtpd2dq128_mask">,
          Intrinsic<[llvm_v4i32_ty],
          [llvm_v2f64_ty, llvm_v4i32_ty,  llvm_i8_ty],
          [IntrNoMem]>;

  def int_x86_avx512_mask_cvtpd2dq_512 :
        GCCBuiltin<"__builtin_ia32_cvtpd2dq512_mask">,
          Intrinsic<[llvm_v8i32_ty],
          [llvm_v8f64_ty, llvm_v8i32_ty,  llvm_i8_ty,  llvm_i32_ty],
          [IntrNoMem, ImmArg<3>]>;

  def int_x86_avx512_mask_cvtpd2ps_512 :
        GCCBuiltin<"__builtin_ia32_cvtpd2ps512_mask">,
          Intrinsic<[llvm_v8f32_ty],
          [llvm_v8f64_ty, llvm_v8f32_ty,  llvm_i8_ty,  llvm_i32_ty],
          [IntrNoMem, ImmArg<3>]>;

  def int_x86_avx512_mask_cvtsd2ss_round :
        GCCBuiltin<"__builtin_ia32_cvtsd2ss_round_mask">,
          Intrinsic<[llvm_v4f32_ty],
          [llvm_v4f32_ty, llvm_v2f64_ty, llvm_v4f32_ty, llvm_i8_ty, llvm_i32_ty],
          [IntrNoMem, ImmArg<4>]>;

  def int_x86_avx512_mask_cvtss2sd_round :
        GCCBuiltin<"__builtin_ia32_cvtss2sd_round_mask">,
          Intrinsic<[llvm_v2f64_ty],
          [llvm_v2f64_ty, llvm_v4f32_ty, llvm_v2f64_ty, llvm_i8_ty, llvm_i32_ty],
          [IntrNoMem, ImmArg<4>]>;

  def int_x86_avx512_mask_cvtpd2ps :
        GCCBuiltin<"__builtin_ia32_cvtpd2ps_mask">,
          Intrinsic<[llvm_v4f32_ty],
          [llvm_v2f64_ty, llvm_v4f32_ty,  llvm_i8_ty],
          [IntrNoMem]>;

  def int_x86_avx512_mask_cvtpd2qq_128 :
        GCCBuiltin<"__builtin_ia32_cvtpd2qq128_mask">,
          Intrinsic<[llvm_v2i64_ty],
          [llvm_v2f64_ty, llvm_v2i64_ty,  llvm_i8_ty],
          [IntrNoMem]>;

  def int_x86_avx512_mask_cvtpd2qq_256 :
        GCCBuiltin<"__builtin_ia32_cvtpd2qq256_mask">,
          Intrinsic<[llvm_v4i64_ty],
          [llvm_v4f64_ty, llvm_v4i64_ty,  llvm_i8_ty],
          [IntrNoMem]>;

  def int_x86_avx512_mask_cvtpd2qq_512 :
        GCCBuiltin<"__builtin_ia32_cvtpd2qq512_mask">,
          Intrinsic<[llvm_v8i64_ty],
          [llvm_v8f64_ty, llvm_v8i64_ty,  llvm_i8_ty,  llvm_i32_ty],
          [IntrNoMem, ImmArg<3>]>;

  def int_x86_avx512_mask_cvtpd2udq_128 :
        GCCBuiltin<"__builtin_ia32_cvtpd2udq128_mask">,
          Intrinsic<[llvm_v4i32_ty],
          [llvm_v2f64_ty, llvm_v4i32_ty,  llvm_i8_ty],
          [IntrNoMem]>;

  def int_x86_avx512_mask_cvtpd2udq_256 :
        GCCBuiltin<"__builtin_ia32_cvtpd2udq256_mask">,
          Intrinsic<[llvm_v4i32_ty],
          [llvm_v4f64_ty, llvm_v4i32_ty,  llvm_i8_ty],
          [IntrNoMem]>;

  def int_x86_avx512_mask_cvtpd2udq_512 :
        GCCBuiltin<"__builtin_ia32_cvtpd2udq512_mask">,
          Intrinsic<[llvm_v8i32_ty],
          [llvm_v8f64_ty, llvm_v8i32_ty,  llvm_i8_ty,  llvm_i32_ty],
          [IntrNoMem, ImmArg<3>]>;

  def int_x86_avx512_mask_cvtpd2uqq_128 :
        GCCBuiltin<"__builtin_ia32_cvtpd2uqq128_mask">,
          Intrinsic<[llvm_v2i64_ty],
          [llvm_v2f64_ty, llvm_v2i64_ty,  llvm_i8_ty],
          [IntrNoMem]>;

  def int_x86_avx512_mask_cvtpd2uqq_256 :
        GCCBuiltin<"__builtin_ia32_cvtpd2uqq256_mask">,
          Intrinsic<[llvm_v4i64_ty],
          [llvm_v4f64_ty, llvm_v4i64_ty,  llvm_i8_ty],
          [IntrNoMem]>;

  def int_x86_avx512_mask_cvtpd2uqq_512 :
        GCCBuiltin<"__builtin_ia32_cvtpd2uqq512_mask">,
          Intrinsic<[llvm_v8i64_ty],
          [llvm_v8f64_ty, llvm_v8i64_ty,  llvm_i8_ty,  llvm_i32_ty],
          [IntrNoMem, ImmArg<3>]>;

  def int_x86_avx512_mask_cvtps2dq_128 :
        GCCBuiltin<"__builtin_ia32_cvtps2dq128_mask">,
          Intrinsic<[llvm_v4i32_ty],
          [llvm_v4f32_ty, llvm_v4i32_ty,  llvm_i8_ty],
          [IntrNoMem]>;

  def int_x86_avx512_mask_cvtps2dq_256 :
        GCCBuiltin<"__builtin_ia32_cvtps2dq256_mask">,
          Intrinsic<[llvm_v8i32_ty],
          [llvm_v8f32_ty, llvm_v8i32_ty,  llvm_i8_ty],
          [IntrNoMem]>;

  def int_x86_avx512_mask_cvtps2dq_512 :
        GCCBuiltin<"__builtin_ia32_cvtps2dq512_mask">,
          Intrinsic<[llvm_v16i32_ty],
          [llvm_v16f32_ty, llvm_v16i32_ty,  llvm_i16_ty,  llvm_i32_ty],
          [IntrNoMem, ImmArg<3>]>;

  def int_x86_avx512_mask_cvtps2pd_512 :
        GCCBuiltin<"__builtin_ia32_cvtps2pd512_mask">,
          Intrinsic<[llvm_v8f64_ty],
          [llvm_v8f32_ty, llvm_v8f64_ty,  llvm_i8_ty,  llvm_i32_ty],
          [IntrNoMem, ImmArg<3>]>;

  def int_x86_avx512_mask_cvtps2qq_128 :
        GCCBuiltin<"__builtin_ia32_cvtps2qq128_mask">,
          Intrinsic<[llvm_v2i64_ty],
          [llvm_v4f32_ty, llvm_v2i64_ty,  llvm_i8_ty],
          [IntrNoMem]>;

  def int_x86_avx512_mask_cvtps2qq_256 :
        GCCBuiltin<"__builtin_ia32_cvtps2qq256_mask">,
          Intrinsic<[llvm_v4i64_ty],
          [llvm_v4f32_ty, llvm_v4i64_ty,  llvm_i8_ty],
          [IntrNoMem]>;

  def int_x86_avx512_mask_cvtps2qq_512 :
        GCCBuiltin<"__builtin_ia32_cvtps2qq512_mask">,
          Intrinsic<[llvm_v8i64_ty],
          [llvm_v8f32_ty, llvm_v8i64_ty,  llvm_i8_ty,  llvm_i32_ty],
          [IntrNoMem, ImmArg<3>]>;

  def int_x86_avx512_mask_cvtps2udq_128 :
        GCCBuiltin<"__builtin_ia32_cvtps2udq128_mask">,
          Intrinsic<[llvm_v4i32_ty],
          [llvm_v4f32_ty, llvm_v4i32_ty,  llvm_i8_ty],
          [IntrNoMem]>;

  def int_x86_avx512_mask_cvtps2udq_256 :
        GCCBuiltin<"__builtin_ia32_cvtps2udq256_mask">,
          Intrinsic<[llvm_v8i32_ty],
          [llvm_v8f32_ty, llvm_v8i32_ty,  llvm_i8_ty],
          [IntrNoMem]>;

  def int_x86_avx512_mask_cvtps2udq_512 :
        GCCBuiltin<"__builtin_ia32_cvtps2udq512_mask">,
          Intrinsic<[llvm_v16i32_ty],
          [llvm_v16f32_ty, llvm_v16i32_ty,  llvm_i16_ty,  llvm_i32_ty],
          [IntrNoMem, ImmArg<3>]>;

  def int_x86_avx512_mask_cvtps2uqq_128 :
        GCCBuiltin<"__builtin_ia32_cvtps2uqq128_mask">,
          Intrinsic<[llvm_v2i64_ty],
          [llvm_v4f32_ty, llvm_v2i64_ty,  llvm_i8_ty],
          [IntrNoMem]>;

  def int_x86_avx512_mask_cvtps2uqq_256 :
        GCCBuiltin<"__builtin_ia32_cvtps2uqq256_mask">,
          Intrinsic<[llvm_v4i64_ty],
          [llvm_v4f32_ty, llvm_v4i64_ty,  llvm_i8_ty],
          [IntrNoMem]>;

  def int_x86_avx512_mask_cvtps2uqq_512 :
        GCCBuiltin<"__builtin_ia32_cvtps2uqq512_mask">,
          Intrinsic<[llvm_v8i64_ty],
          [llvm_v8f32_ty, llvm_v8i64_ty,  llvm_i8_ty,  llvm_i32_ty],
          [IntrNoMem, ImmArg<3>]>;

  def int_x86_avx512_mask_cvtqq2ps_128 :
        GCCBuiltin<"__builtin_ia32_cvtqq2ps128_mask">,
          Intrinsic<[llvm_v4f32_ty],
          [llvm_v2i64_ty, llvm_v4f32_ty,  llvm_i8_ty],
          [IntrNoMem]>;

  def int_x86_avx512_mask_cvttpd2dq_128 :
        GCCBuiltin<"__builtin_ia32_cvttpd2dq128_mask">,
          Intrinsic<[llvm_v4i32_ty],
          [llvm_v2f64_ty, llvm_v4i32_ty,  llvm_i8_ty],
          [IntrNoMem]>;

  def int_x86_avx512_mask_cvttpd2dq_512 :
        GCCBuiltin<"__builtin_ia32_cvttpd2dq512_mask">,
          Intrinsic<[llvm_v8i32_ty],
          [llvm_v8f64_ty, llvm_v8i32_ty,  llvm_i8_ty,  llvm_i32_ty],
          [IntrNoMem, ImmArg<3>]>;

  def int_x86_avx512_mask_cvttpd2qq_128 :
        GCCBuiltin<"__builtin_ia32_cvttpd2qq128_mask">,
          Intrinsic<[llvm_v2i64_ty],
          [llvm_v2f64_ty, llvm_v2i64_ty,  llvm_i8_ty],
          [IntrNoMem]>;

  def int_x86_avx512_mask_cvttpd2qq_256 :
        GCCBuiltin<"__builtin_ia32_cvttpd2qq256_mask">,
          Intrinsic<[llvm_v4i64_ty],
          [llvm_v4f64_ty, llvm_v4i64_ty,  llvm_i8_ty],
          [IntrNoMem]>;

  def int_x86_avx512_mask_cvttpd2qq_512 :
        GCCBuiltin<"__builtin_ia32_cvttpd2qq512_mask">,
          Intrinsic<[llvm_v8i64_ty],
          [llvm_v8f64_ty, llvm_v8i64_ty,  llvm_i8_ty,  llvm_i32_ty],
          [IntrNoMem, ImmArg<3>]>;

  def int_x86_avx512_mask_cvttpd2udq_128 :
        GCCBuiltin<"__builtin_ia32_cvttpd2udq128_mask">,
          Intrinsic<[llvm_v4i32_ty],
          [llvm_v2f64_ty, llvm_v4i32_ty,  llvm_i8_ty],
          [IntrNoMem]>;

  def int_x86_avx512_mask_cvttpd2udq_256 :
        GCCBuiltin<"__builtin_ia32_cvttpd2udq256_mask">,
          Intrinsic<[llvm_v4i32_ty],
          [llvm_v4f64_ty, llvm_v4i32_ty,  llvm_i8_ty],
          [IntrNoMem]>;

  def int_x86_avx512_mask_cvttpd2udq_512 :
        GCCBuiltin<"__builtin_ia32_cvttpd2udq512_mask">,
          Intrinsic<[llvm_v8i32_ty],
          [llvm_v8f64_ty, llvm_v8i32_ty,  llvm_i8_ty,  llvm_i32_ty],
          [IntrNoMem, ImmArg<3>]>;

  def int_x86_avx512_mask_cvttpd2uqq_128 :
        GCCBuiltin<"__builtin_ia32_cvttpd2uqq128_mask">,
          Intrinsic<[llvm_v2i64_ty],
          [llvm_v2f64_ty, llvm_v2i64_ty,  llvm_i8_ty],
          [IntrNoMem]>;

  def int_x86_avx512_mask_cvttpd2uqq_256 :
        GCCBuiltin<"__builtin_ia32_cvttpd2uqq256_mask">,
          Intrinsic<[llvm_v4i64_ty],
          [llvm_v4f64_ty, llvm_v4i64_ty,  llvm_i8_ty],
          [IntrNoMem]>;

  def int_x86_avx512_mask_cvttpd2uqq_512 :
        GCCBuiltin<"__builtin_ia32_cvttpd2uqq512_mask">,
          Intrinsic<[llvm_v8i64_ty],
          [llvm_v8f64_ty, llvm_v8i64_ty,  llvm_i8_ty,  llvm_i32_ty],
          [IntrNoMem, ImmArg<3>]>;

  def int_x86_avx512_mask_cvttps2dq_512 :
        GCCBuiltin<"__builtin_ia32_cvttps2dq512_mask">,
          Intrinsic<[llvm_v16i32_ty],
          [llvm_v16f32_ty, llvm_v16i32_ty,  llvm_i16_ty,  llvm_i32_ty],
          [IntrNoMem, ImmArg<3>]>;

  def int_x86_avx512_mask_cvttps2qq_128 :
        GCCBuiltin<"__builtin_ia32_cvttps2qq128_mask">,
          Intrinsic<[llvm_v2i64_ty],
          [llvm_v4f32_ty, llvm_v2i64_ty,  llvm_i8_ty],
          [IntrNoMem]>;

  def int_x86_avx512_mask_cvttps2qq_256 :
        GCCBuiltin<"__builtin_ia32_cvttps2qq256_mask">,
          Intrinsic<[llvm_v4i64_ty],
          [llvm_v4f32_ty, llvm_v4i64_ty,  llvm_i8_ty],
          [IntrNoMem]>;

  def int_x86_avx512_mask_cvttps2qq_512 :
        GCCBuiltin<"__builtin_ia32_cvttps2qq512_mask">,
          Intrinsic<[llvm_v8i64_ty],
          [llvm_v8f32_ty, llvm_v8i64_ty,  llvm_i8_ty,  llvm_i32_ty],
          [IntrNoMem, ImmArg<3>]>;

  def int_x86_avx512_mask_cvttps2udq_128 :
        GCCBuiltin<"__builtin_ia32_cvttps2udq128_mask">,
          Intrinsic<[llvm_v4i32_ty],
          [llvm_v4f32_ty, llvm_v4i32_ty,  llvm_i8_ty],
          [IntrNoMem]>;

  def int_x86_avx512_mask_cvttps2udq_256 :
        GCCBuiltin<"__builtin_ia32_cvttps2udq256_mask">,
          Intrinsic<[llvm_v8i32_ty],
          [llvm_v8f32_ty, llvm_v8i32_ty,  llvm_i8_ty],
          [IntrNoMem]>;

  def int_x86_avx512_mask_cvttps2udq_512 :
        GCCBuiltin<"__builtin_ia32_cvttps2udq512_mask">,
          Intrinsic<[llvm_v16i32_ty],
          [llvm_v16f32_ty, llvm_v16i32_ty,  llvm_i16_ty,  llvm_i32_ty],
          [IntrNoMem, ImmArg<3>]>;

  def int_x86_avx512_mask_cvttps2uqq_128 :
        GCCBuiltin<"__builtin_ia32_cvttps2uqq128_mask">,
          Intrinsic<[llvm_v2i64_ty],
          [llvm_v4f32_ty, llvm_v2i64_ty,  llvm_i8_ty],
          [IntrNoMem]>;

  def int_x86_avx512_mask_cvttps2uqq_256 :
        GCCBuiltin<"__builtin_ia32_cvttps2uqq256_mask">,
          Intrinsic<[llvm_v4i64_ty],
          [llvm_v4f32_ty, llvm_v4i64_ty,  llvm_i8_ty],
          [IntrNoMem]>;

  def int_x86_avx512_mask_cvttps2uqq_512 :
        GCCBuiltin<"__builtin_ia32_cvttps2uqq512_mask">,
          Intrinsic<[llvm_v8i64_ty],
          [llvm_v8f32_ty, llvm_v8i64_ty,  llvm_i8_ty,  llvm_i32_ty],
          [IntrNoMem, ImmArg<3>]>;

  def int_x86_avx512_mask_cvtuqq2ps_128 :
        GCCBuiltin<"__builtin_ia32_cvtuqq2ps128_mask">,
          Intrinsic<[llvm_v4f32_ty],
          [llvm_v2i64_ty, llvm_v4f32_ty,  llvm_i8_ty],
          [IntrNoMem]>;

  def int_x86_avx512_mask_rndscale_pd_128 : GCCBuiltin<"__builtin_ia32_rndscalepd_128_mask">,
        Intrinsic<[llvm_v2f64_ty], [llvm_v2f64_ty, llvm_i32_ty,
                                     llvm_v2f64_ty,  llvm_i8_ty],
                  [IntrNoMem, ImmArg<1>]>;
  def int_x86_avx512_mask_rndscale_pd_256 : GCCBuiltin<"__builtin_ia32_rndscalepd_256_mask">,
        Intrinsic<[llvm_v4f64_ty], [llvm_v4f64_ty, llvm_i32_ty,
                                     llvm_v4f64_ty,  llvm_i8_ty],
                  [IntrNoMem, ImmArg<1>]>;
  def int_x86_avx512_mask_rndscale_pd_512 : GCCBuiltin<"__builtin_ia32_rndscalepd_mask">,
        Intrinsic<[llvm_v8f64_ty], [llvm_v8f64_ty, llvm_i32_ty, llvm_v8f64_ty,
                                     llvm_i8_ty, llvm_i32_ty],
                  [IntrNoMem, ImmArg<1>, ImmArg<4>]>;
  def int_x86_avx512_mask_rndscale_ps_128 : GCCBuiltin<"__builtin_ia32_rndscaleps_128_mask">,
        Intrinsic<[llvm_v4f32_ty], [llvm_v4f32_ty, llvm_i32_ty,
                                     llvm_v4f32_ty,  llvm_i8_ty],
                  [IntrNoMem, ImmArg<1>]>;
  def int_x86_avx512_mask_rndscale_ps_256 : GCCBuiltin<"__builtin_ia32_rndscaleps_256_mask">,
        Intrinsic<[llvm_v8f32_ty], [llvm_v8f32_ty, llvm_i32_ty,
                                     llvm_v8f32_ty,  llvm_i8_ty],
                  [IntrNoMem, ImmArg<1>]>;
  def int_x86_avx512_mask_rndscale_ps_512 : GCCBuiltin<"__builtin_ia32_rndscaleps_mask">,
        Intrinsic<[llvm_v16f32_ty], [llvm_v16f32_ty, llvm_i32_ty, llvm_v16f32_ty,
                                     llvm_i16_ty, llvm_i32_ty],
                  [IntrNoMem, ImmArg<1>, ImmArg<4>]>;
  def int_x86_avx512_mask_reduce_pd_128 : GCCBuiltin<"__builtin_ia32_reducepd128_mask">,
        Intrinsic<[llvm_v2f64_ty], [llvm_v2f64_ty, llvm_i32_ty,
                                     llvm_v2f64_ty,  llvm_i8_ty],
                  [IntrNoMem, ImmArg<1>]>;
  def int_x86_avx512_mask_reduce_pd_256 : GCCBuiltin<"__builtin_ia32_reducepd256_mask">,
        Intrinsic<[llvm_v4f64_ty], [llvm_v4f64_ty, llvm_i32_ty,
                                     llvm_v4f64_ty,  llvm_i8_ty],
                  [IntrNoMem, ImmArg<1>]>;
  def int_x86_avx512_mask_reduce_pd_512 : GCCBuiltin<"__builtin_ia32_reducepd512_mask">,
        Intrinsic<[llvm_v8f64_ty], [llvm_v8f64_ty, llvm_i32_ty, llvm_v8f64_ty,
                                     llvm_i8_ty, llvm_i32_ty],
                  [IntrNoMem, ImmArg<1>, ImmArg<4>]>;
  def int_x86_avx512_mask_reduce_ps_128 : GCCBuiltin<"__builtin_ia32_reduceps128_mask">,
        Intrinsic<[llvm_v4f32_ty], [llvm_v4f32_ty, llvm_i32_ty,
                                     llvm_v4f32_ty,  llvm_i8_ty],
                  [IntrNoMem, ImmArg<1>]>;
  def int_x86_avx512_mask_reduce_ps_256 : GCCBuiltin<"__builtin_ia32_reduceps256_mask">,
        Intrinsic<[llvm_v8f32_ty], [llvm_v8f32_ty, llvm_i32_ty,
                                     llvm_v8f32_ty,  llvm_i8_ty],
                  [IntrNoMem, ImmArg<1>]>;
  def int_x86_avx512_mask_reduce_ps_512 : GCCBuiltin<"__builtin_ia32_reduceps512_mask">,
        Intrinsic<[llvm_v16f32_ty], [llvm_v16f32_ty, llvm_i32_ty, llvm_v16f32_ty,
                                     llvm_i16_ty, llvm_i32_ty],
                  [IntrNoMem, ImmArg<1>, ImmArg<4>]>;
def int_x86_avx512_mask_range_pd_128 : GCCBuiltin<"__builtin_ia32_rangepd128_mask">,
        Intrinsic<[llvm_v2f64_ty], [llvm_v2f64_ty, llvm_v2f64_ty, llvm_i32_ty,
                                    llvm_v2f64_ty,  llvm_i8_ty],
                  [IntrNoMem, ImmArg<2>]>;
def int_x86_avx512_mask_range_pd_256 : GCCBuiltin<"__builtin_ia32_rangepd256_mask">,
        Intrinsic<[llvm_v4f64_ty], [llvm_v4f64_ty, llvm_v4f64_ty, llvm_i32_ty,
                                    llvm_v4f64_ty,  llvm_i8_ty],
                  [IntrNoMem, ImmArg<2>]>;
def int_x86_avx512_mask_range_pd_512 : GCCBuiltin<"__builtin_ia32_rangepd512_mask">,
        Intrinsic<[llvm_v8f64_ty], [llvm_v8f64_ty, llvm_v8f64_ty, llvm_i32_ty,
                                    llvm_v8f64_ty,  llvm_i8_ty,  llvm_i32_ty],
                  [IntrNoMem, ImmArg<2>, ImmArg<5>]>;
def int_x86_avx512_mask_range_ps_128 : GCCBuiltin<"__builtin_ia32_rangeps128_mask">,
        Intrinsic<[llvm_v4f32_ty], [llvm_v4f32_ty, llvm_v4f32_ty, llvm_i32_ty,
                                    llvm_v4f32_ty,  llvm_i8_ty],
                  [IntrNoMem, ImmArg<2>]>;
def int_x86_avx512_mask_range_ps_256 : GCCBuiltin<"__builtin_ia32_rangeps256_mask">,
        Intrinsic<[llvm_v8f32_ty], [llvm_v8f32_ty, llvm_v8f32_ty, llvm_i32_ty,
                                    llvm_v8f32_ty,  llvm_i8_ty],
                  [IntrNoMem, ImmArg<2>]>;
def int_x86_avx512_mask_range_ps_512 : GCCBuiltin<"__builtin_ia32_rangeps512_mask">,
        Intrinsic<[llvm_v16f32_ty], [llvm_v16f32_ty, llvm_v16f32_ty, llvm_i32_ty,
                                     llvm_v16f32_ty,  llvm_i16_ty,  llvm_i32_ty],
                  [IntrNoMem, ImmArg<2>, ImmArg<5>]>;
}

// Vector load with broadcast
let TargetPrefix = "x86" in {  // All intrinsics start with "llvm.x86.".
   def int_x86_avx512_broadcastmw_512 :
          GCCBuiltin<"__builtin_ia32_broadcastmw512">,
          Intrinsic<[llvm_v16i32_ty], [llvm_i16_ty], [IntrNoMem]>;
   def int_x86_avx512_broadcastmw_256 :
          GCCBuiltin<"__builtin_ia32_broadcastmw256">,
          Intrinsic<[llvm_v8i32_ty], [llvm_i16_ty], [IntrNoMem]>;
   def int_x86_avx512_broadcastmw_128 :
          GCCBuiltin<"__builtin_ia32_broadcastmw128">,
          Intrinsic<[llvm_v4i32_ty], [llvm_i16_ty], [IntrNoMem]>;
   def int_x86_avx512_broadcastmb_512 :
          GCCBuiltin<"__builtin_ia32_broadcastmb512">,
          Intrinsic<[llvm_v8i64_ty], [llvm_i8_ty], [IntrNoMem]>;
   def int_x86_avx512_broadcastmb_256 :
          GCCBuiltin<"__builtin_ia32_broadcastmb256">,
          Intrinsic<[llvm_v4i64_ty], [llvm_i8_ty], [IntrNoMem]>;
   def int_x86_avx512_broadcastmb_128 :
          GCCBuiltin<"__builtin_ia32_broadcastmb128">,
          Intrinsic<[llvm_v2i64_ty], [llvm_i8_ty], [IntrNoMem]>;
}

// Arithmetic ops
let TargetPrefix = "x86" in {  // All intrinsics start with "llvm.x86.".

  def int_x86_avx512_add_ps_512 : GCCBuiltin<"__builtin_ia32_addps512">,
          Intrinsic<[llvm_v16f32_ty], [llvm_v16f32_ty, llvm_v16f32_ty,
                     llvm_i32_ty], [IntrNoMem, ImmArg<2>]>;
  def int_x86_avx512_add_pd_512 : GCCBuiltin<"__builtin_ia32_addpd512">,
          Intrinsic<[llvm_v8f64_ty], [llvm_v8f64_ty, llvm_v8f64_ty,
                     llvm_i32_ty], [IntrNoMem, ImmArg<2>]>;
  def int_x86_avx512_sub_ps_512 : GCCBuiltin<"__builtin_ia32_subps512">,
          Intrinsic<[llvm_v16f32_ty], [llvm_v16f32_ty, llvm_v16f32_ty,
                     llvm_i32_ty], [IntrNoMem, ImmArg<2>]>;
  def int_x86_avx512_sub_pd_512 : GCCBuiltin<"__builtin_ia32_subpd512">,
          Intrinsic<[llvm_v8f64_ty], [llvm_v8f64_ty, llvm_v8f64_ty,
                     llvm_i32_ty], [IntrNoMem, ImmArg<2>]>;
  def int_x86_avx512_mul_ps_512 : GCCBuiltin<"__builtin_ia32_mulps512">,
          Intrinsic<[llvm_v16f32_ty], [llvm_v16f32_ty, llvm_v16f32_ty,
                     llvm_i32_ty], [IntrNoMem, ImmArg<2>]>;
  def int_x86_avx512_mul_pd_512 : GCCBuiltin<"__builtin_ia32_mulpd512">,
          Intrinsic<[llvm_v8f64_ty], [llvm_v8f64_ty, llvm_v8f64_ty,
                     llvm_i32_ty], [IntrNoMem, ImmArg<2>]>;
  def int_x86_avx512_div_ps_512 : GCCBuiltin<"__builtin_ia32_divps512">,
          Intrinsic<[llvm_v16f32_ty], [llvm_v16f32_ty, llvm_v16f32_ty,
                     llvm_i32_ty], [IntrNoMem, ImmArg<2>]>;
  def int_x86_avx512_div_pd_512 : GCCBuiltin<"__builtin_ia32_divpd512">,
          Intrinsic<[llvm_v8f64_ty], [llvm_v8f64_ty, llvm_v8f64_ty,
                     llvm_i32_ty], [IntrNoMem, ImmArg<2>]>;

  def int_x86_avx512_max_ps_512 : GCCBuiltin<"__builtin_ia32_maxps512">,
          Intrinsic<[llvm_v16f32_ty], [llvm_v16f32_ty, llvm_v16f32_ty,
                     llvm_i32_ty], [IntrNoMem, ImmArg<2>]>;
  def int_x86_avx512_max_pd_512 : GCCBuiltin<"__builtin_ia32_maxpd512">,
          Intrinsic<[llvm_v8f64_ty], [llvm_v8f64_ty, llvm_v8f64_ty,
                     llvm_i32_ty], [IntrNoMem, ImmArg<2>]>;
  def int_x86_avx512_min_ps_512 : GCCBuiltin<"__builtin_ia32_minps512">,
          Intrinsic<[llvm_v16f32_ty], [llvm_v16f32_ty, llvm_v16f32_ty,
                     llvm_i32_ty], [IntrNoMem, ImmArg<2>]>;
  def int_x86_avx512_min_pd_512 : GCCBuiltin<"__builtin_ia32_minpd512">,
          Intrinsic<[llvm_v8f64_ty], [llvm_v8f64_ty, llvm_v8f64_ty,
                     llvm_i32_ty], [IntrNoMem, ImmArg<2>]>;

  def int_x86_avx512_mask_add_ss_round : GCCBuiltin<"__builtin_ia32_addss_round_mask">,
          Intrinsic<[llvm_v4f32_ty], [llvm_v4f32_ty, llvm_v4f32_ty,
                     llvm_v4f32_ty, llvm_i8_ty, llvm_i32_ty], [IntrNoMem, ImmArg<4>]>;
  def int_x86_avx512_mask_div_ss_round : GCCBuiltin<"__builtin_ia32_divss_round_mask">,
          Intrinsic<[llvm_v4f32_ty], [llvm_v4f32_ty, llvm_v4f32_ty,
                     llvm_v4f32_ty, llvm_i8_ty, llvm_i32_ty], [IntrNoMem, ImmArg<4>]>;
  def int_x86_avx512_mask_mul_ss_round : GCCBuiltin<"__builtin_ia32_mulss_round_mask">,
          Intrinsic<[llvm_v4f32_ty], [llvm_v4f32_ty, llvm_v4f32_ty,
                     llvm_v4f32_ty, llvm_i8_ty, llvm_i32_ty], [IntrNoMem, ImmArg<4>]>;
  def int_x86_avx512_mask_sub_ss_round : GCCBuiltin<"__builtin_ia32_subss_round_mask">,
          Intrinsic<[llvm_v4f32_ty], [llvm_v4f32_ty, llvm_v4f32_ty,
                     llvm_v4f32_ty, llvm_i8_ty, llvm_i32_ty], [IntrNoMem, ImmArg<4>]>;
  def int_x86_avx512_mask_max_ss_round : GCCBuiltin<"__builtin_ia32_maxss_round_mask">,
          Intrinsic<[llvm_v4f32_ty], [llvm_v4f32_ty, llvm_v4f32_ty,
                     llvm_v4f32_ty, llvm_i8_ty, llvm_i32_ty], [IntrNoMem, ImmArg<4>]>;
  def int_x86_avx512_mask_min_ss_round : GCCBuiltin<"__builtin_ia32_minss_round_mask">,
          Intrinsic<[llvm_v4f32_ty], [llvm_v4f32_ty, llvm_v4f32_ty,
                     llvm_v4f32_ty, llvm_i8_ty, llvm_i32_ty], [IntrNoMem, ImmArg<4>]>;
  def int_x86_avx512_mask_add_sd_round : GCCBuiltin<"__builtin_ia32_addsd_round_mask">,
          Intrinsic<[llvm_v2f64_ty], [llvm_v2f64_ty, llvm_v2f64_ty,
                     llvm_v2f64_ty, llvm_i8_ty, llvm_i32_ty], [IntrNoMem, ImmArg<4>]>;
  def int_x86_avx512_mask_div_sd_round : GCCBuiltin<"__builtin_ia32_divsd_round_mask">,
          Intrinsic<[llvm_v2f64_ty], [llvm_v2f64_ty, llvm_v2f64_ty,
                     llvm_v2f64_ty, llvm_i8_ty, llvm_i32_ty], [IntrNoMem, ImmArg<4>]>;
  def int_x86_avx512_mask_mul_sd_round : GCCBuiltin<"__builtin_ia32_mulsd_round_mask">,
          Intrinsic<[llvm_v2f64_ty], [llvm_v2f64_ty, llvm_v2f64_ty,
                     llvm_v2f64_ty, llvm_i8_ty, llvm_i32_ty], [IntrNoMem, ImmArg<4>]>;
  def int_x86_avx512_mask_sub_sd_round : GCCBuiltin<"__builtin_ia32_subsd_round_mask">,
          Intrinsic<[llvm_v2f64_ty], [llvm_v2f64_ty, llvm_v2f64_ty,
                     llvm_v2f64_ty, llvm_i8_ty, llvm_i32_ty], [IntrNoMem, ImmArg<4>]>;
  def int_x86_avx512_mask_max_sd_round : GCCBuiltin<"__builtin_ia32_maxsd_round_mask">,
          Intrinsic<[llvm_v2f64_ty], [llvm_v2f64_ty, llvm_v2f64_ty,
                     llvm_v2f64_ty, llvm_i8_ty, llvm_i32_ty], [IntrNoMem, ImmArg<4>]>;
  def int_x86_avx512_mask_min_sd_round : GCCBuiltin<"__builtin_ia32_minsd_round_mask">,
          Intrinsic<[llvm_v2f64_ty], [llvm_v2f64_ty, llvm_v2f64_ty,
                     llvm_v2f64_ty, llvm_i8_ty, llvm_i32_ty], [IntrNoMem, ImmArg<4>]>;

  def int_x86_avx512_mask_rndscale_ss : GCCBuiltin<"__builtin_ia32_rndscaless_round_mask">,
          Intrinsic<[llvm_v4f32_ty], [llvm_v4f32_ty, llvm_v4f32_ty, llvm_v4f32_ty,
                                     llvm_i8_ty, llvm_i32_ty, llvm_i32_ty],
                                     [IntrNoMem, ImmArg<4>, ImmArg<5>]>;
  def int_x86_avx512_mask_rndscale_sd : GCCBuiltin<"__builtin_ia32_rndscalesd_round_mask">,
          Intrinsic<[llvm_v2f64_ty], [llvm_v2f64_ty, llvm_v2f64_ty, llvm_v2f64_ty,
                                      llvm_i8_ty, llvm_i32_ty, llvm_i32_ty],
                                     [IntrNoMem, ImmArg<4>, ImmArg<5>]>;
  def int_x86_avx512_mask_range_ss : GCCBuiltin<"__builtin_ia32_rangess128_round_mask">,
          Intrinsic<[llvm_v4f32_ty], [llvm_v4f32_ty, llvm_v4f32_ty, llvm_v4f32_ty,
                                     llvm_i8_ty, llvm_i32_ty, llvm_i32_ty],
                                     [IntrNoMem, ImmArg<4>, ImmArg<5>]>;
  def int_x86_avx512_mask_range_sd : GCCBuiltin<"__builtin_ia32_rangesd128_round_mask">,
          Intrinsic<[llvm_v2f64_ty], [llvm_v2f64_ty, llvm_v2f64_ty, llvm_v2f64_ty,
                                      llvm_i8_ty, llvm_i32_ty, llvm_i32_ty],
                                     [IntrNoMem, ImmArg<4>, ImmArg<5>]>;
  def int_x86_avx512_mask_reduce_ss : GCCBuiltin<"__builtin_ia32_reducess_mask">,
          Intrinsic<[llvm_v4f32_ty], [llvm_v4f32_ty, llvm_v4f32_ty, llvm_v4f32_ty,
                                     llvm_i8_ty, llvm_i32_ty, llvm_i32_ty],
                                     [IntrNoMem, ImmArg<4>, ImmArg<5>]>;
  def int_x86_avx512_mask_reduce_sd : GCCBuiltin<"__builtin_ia32_reducesd_mask">,
          Intrinsic<[llvm_v2f64_ty], [llvm_v2f64_ty, llvm_v2f64_ty, llvm_v2f64_ty,
                                      llvm_i8_ty, llvm_i32_ty, llvm_i32_ty],
                                     [IntrNoMem, ImmArg<4>, ImmArg<5>]>;
  def int_x86_avx512_mask_scalef_sd : GCCBuiltin<"__builtin_ia32_scalefsd_round_mask">,
          Intrinsic<[llvm_v2f64_ty], [llvm_v2f64_ty, llvm_v2f64_ty,
                                      llvm_v2f64_ty, llvm_i8_ty, llvm_i32_ty],
                                     [IntrNoMem, ImmArg<4>]>;
  def int_x86_avx512_mask_scalef_ss : GCCBuiltin<"__builtin_ia32_scalefss_round_mask">,
          Intrinsic<[llvm_v4f32_ty], [llvm_v4f32_ty, llvm_v4f32_ty,
                                      llvm_v4f32_ty, llvm_i8_ty, llvm_i32_ty],
                                     [IntrNoMem, ImmArg<4>]>;
  def int_x86_avx512_mask_scalef_pd_128 : GCCBuiltin<"__builtin_ia32_scalefpd128_mask">,
          Intrinsic<[llvm_v2f64_ty], [llvm_v2f64_ty, llvm_v2f64_ty,
                    llvm_v2f64_ty, llvm_i8_ty], [IntrNoMem]>;
  def int_x86_avx512_mask_scalef_pd_256 : GCCBuiltin<"__builtin_ia32_scalefpd256_mask">,
          Intrinsic<[llvm_v4f64_ty], [llvm_v4f64_ty, llvm_v4f64_ty,
                    llvm_v4f64_ty, llvm_i8_ty],[IntrNoMem]>;
  def int_x86_avx512_mask_scalef_pd_512 : GCCBuiltin<"__builtin_ia32_scalefpd512_mask">,
          Intrinsic<[llvm_v8f64_ty], [llvm_v8f64_ty, llvm_v8f64_ty,
                                      llvm_v8f64_ty, llvm_i8_ty, llvm_i32_ty],
                    [IntrNoMem, ImmArg<4>]>;
  def int_x86_avx512_mask_scalef_ps_128 : GCCBuiltin<"__builtin_ia32_scalefps128_mask">,
          Intrinsic<[llvm_v4f32_ty], [llvm_v4f32_ty, llvm_v4f32_ty,
                    llvm_v4f32_ty, llvm_i8_ty], [IntrNoMem]>;
  def int_x86_avx512_mask_scalef_ps_256 : GCCBuiltin<"__builtin_ia32_scalefps256_mask">,
          Intrinsic<[llvm_v8f32_ty], [llvm_v8f32_ty, llvm_v8f32_ty,
                    llvm_v8f32_ty, llvm_i8_ty], [IntrNoMem]>;
  def int_x86_avx512_mask_scalef_ps_512 : GCCBuiltin<"__builtin_ia32_scalefps512_mask">,
          Intrinsic<[llvm_v16f32_ty], [llvm_v16f32_ty, llvm_v16f32_ty,
                                       llvm_v16f32_ty, llvm_i16_ty, llvm_i32_ty],
                    [IntrNoMem, ImmArg<4>]>;

  def int_x86_avx512_mask_sqrt_ss :
        Intrinsic<[llvm_v4f32_ty], [llvm_v4f32_ty, llvm_v4f32_ty, llvm_v4f32_ty,
                                    llvm_i8_ty, llvm_i32_ty],
                  [IntrNoMem, ImmArg<4>]>;
  def int_x86_avx512_mask_sqrt_sd :
        Intrinsic<[llvm_v2f64_ty], [llvm_v2f64_ty, llvm_v2f64_ty, llvm_v2f64_ty,
                                    llvm_i8_ty, llvm_i32_ty],
                  [IntrNoMem, ImmArg<4>]>;

  def int_x86_avx512_sqrt_pd_512 :
        Intrinsic<[llvm_v8f64_ty], [llvm_v8f64_ty, llvm_i32_ty],
                  [IntrNoMem, ImmArg<1>]>;
  def int_x86_avx512_sqrt_ps_512 :
        Intrinsic<[llvm_v16f32_ty], [llvm_v16f32_ty, llvm_i32_ty],
                  [IntrNoMem, ImmArg<1>]>;
  def int_x86_avx512_mask_fixupimm_pd_128 :
         GCCBuiltin<"__builtin_ia32_fixupimmpd128_mask">,
          Intrinsic<[llvm_v2f64_ty],
          [llvm_v2f64_ty, llvm_v2f64_ty, llvm_v2i64_ty, llvm_i32_ty, llvm_i8_ty],
          [IntrNoMem, ImmArg<3>]>;
  def int_x86_avx512_maskz_fixupimm_pd_128 :
         GCCBuiltin<"__builtin_ia32_fixupimmpd128_maskz">,
          Intrinsic<[llvm_v2f64_ty],
          [llvm_v2f64_ty, llvm_v2f64_ty, llvm_v2i64_ty, llvm_i32_ty, llvm_i8_ty],
          [IntrNoMem, ImmArg<3>]>;
  def int_x86_avx512_mask_fixupimm_pd_256 :
         GCCBuiltin<"__builtin_ia32_fixupimmpd256_mask">,
          Intrinsic<[llvm_v4f64_ty],
          [llvm_v4f64_ty, llvm_v4f64_ty, llvm_v4i64_ty, llvm_i32_ty, llvm_i8_ty],
          [IntrNoMem, ImmArg<3>]>;
  def int_x86_avx512_maskz_fixupimm_pd_256 :
         GCCBuiltin<"__builtin_ia32_fixupimmpd256_maskz">,
          Intrinsic<[llvm_v4f64_ty],
          [llvm_v4f64_ty, llvm_v4f64_ty, llvm_v4i64_ty, llvm_i32_ty, llvm_i8_ty],
          [IntrNoMem, ImmArg<3>]>;
  def int_x86_avx512_mask_fixupimm_pd_512 :
         GCCBuiltin<"__builtin_ia32_fixupimmpd512_mask">,
          Intrinsic<[llvm_v8f64_ty],
          [llvm_v8f64_ty, llvm_v8f64_ty, llvm_v8i64_ty, llvm_i32_ty, llvm_i8_ty,
          llvm_i32_ty], [IntrNoMem, ImmArg<3>, ImmArg<5>]>;
  def int_x86_avx512_maskz_fixupimm_pd_512 :
         GCCBuiltin<"__builtin_ia32_fixupimmpd512_maskz">,
          Intrinsic<[llvm_v8f64_ty],
          [llvm_v8f64_ty, llvm_v8f64_ty, llvm_v8i64_ty, llvm_i32_ty, llvm_i8_ty,
          llvm_i32_ty], [IntrNoMem, ImmArg<3>, ImmArg<5>]>;
  def int_x86_avx512_mask_fixupimm_ps_128 :
         GCCBuiltin<"__builtin_ia32_fixupimmps128_mask">,
          Intrinsic<[llvm_v4f32_ty],
          [llvm_v4f32_ty, llvm_v4f32_ty, llvm_v4i32_ty, llvm_i32_ty, llvm_i8_ty],
          [IntrNoMem, ImmArg<3>]>;
  def int_x86_avx512_maskz_fixupimm_ps_128 :
         GCCBuiltin<"__builtin_ia32_fixupimmps128_maskz">,
          Intrinsic<[llvm_v4f32_ty],
          [llvm_v4f32_ty, llvm_v4f32_ty, llvm_v4i32_ty, llvm_i32_ty, llvm_i8_ty],
          [IntrNoMem, ImmArg<3>]>;
  def int_x86_avx512_mask_fixupimm_ps_256 :
         GCCBuiltin<"__builtin_ia32_fixupimmps256_mask">,
          Intrinsic<[llvm_v8f32_ty],
          [llvm_v8f32_ty, llvm_v8f32_ty, llvm_v8i32_ty, llvm_i32_ty, llvm_i8_ty],
          [IntrNoMem, ImmArg<3>]>;
  def int_x86_avx512_maskz_fixupimm_ps_256 :
         GCCBuiltin<"__builtin_ia32_fixupimmps256_maskz">,
          Intrinsic<[llvm_v8f32_ty],
          [llvm_v8f32_ty, llvm_v8f32_ty, llvm_v8i32_ty, llvm_i32_ty, llvm_i8_ty],
          [IntrNoMem, ImmArg<3>]>;
  def int_x86_avx512_mask_fixupimm_ps_512 :
         GCCBuiltin<"__builtin_ia32_fixupimmps512_mask">,
          Intrinsic<[llvm_v16f32_ty],
          [llvm_v16f32_ty, llvm_v16f32_ty, llvm_v16i32_ty, llvm_i32_ty,
          llvm_i16_ty, llvm_i32_ty], [IntrNoMem, ImmArg<3>, ImmArg<5>]>;
  def int_x86_avx512_maskz_fixupimm_ps_512 :
         GCCBuiltin<"__builtin_ia32_fixupimmps512_maskz">,
          Intrinsic<[llvm_v16f32_ty],
          [llvm_v16f32_ty, llvm_v16f32_ty, llvm_v16i32_ty, llvm_i32_ty,
          llvm_i16_ty, llvm_i32_ty], [IntrNoMem, ImmArg<3>, ImmArg<5>]>;
  def int_x86_avx512_mask_fixupimm_sd :
         GCCBuiltin<"__builtin_ia32_fixupimmsd_mask">,
          Intrinsic<[llvm_v2f64_ty],
          [llvm_v2f64_ty, llvm_v2f64_ty, llvm_v2i64_ty, llvm_i32_ty, llvm_i8_ty,
          llvm_i32_ty], [IntrNoMem, ImmArg<3>, ImmArg<5>]>;
  def int_x86_avx512_maskz_fixupimm_sd :
         GCCBuiltin<"__builtin_ia32_fixupimmsd_maskz">,
          Intrinsic<[llvm_v2f64_ty],
          [llvm_v2f64_ty, llvm_v2f64_ty, llvm_v2i64_ty, llvm_i32_ty, llvm_i8_ty,
          llvm_i32_ty], [IntrNoMem, ImmArg<3>, ImmArg<5>]>;
  def int_x86_avx512_mask_fixupimm_ss :
         GCCBuiltin<"__builtin_ia32_fixupimmss_mask">,
          Intrinsic<[llvm_v4f32_ty],
          [llvm_v4f32_ty, llvm_v4f32_ty, llvm_v4i32_ty, llvm_i32_ty, llvm_i8_ty,
          llvm_i32_ty], [IntrNoMem, ImmArg<3>, ImmArg<5>]>;
  def int_x86_avx512_maskz_fixupimm_ss :
         GCCBuiltin<"__builtin_ia32_fixupimmss_maskz">,
          Intrinsic<[llvm_v4f32_ty],
          [llvm_v4f32_ty, llvm_v4f32_ty, llvm_v4i32_ty, llvm_i32_ty, llvm_i8_ty,
          llvm_i32_ty], [IntrNoMem, ImmArg<3>, ImmArg<5>]>;
  def int_x86_avx512_mask_getexp_pd_128 : GCCBuiltin<"__builtin_ia32_getexppd128_mask">,
        Intrinsic<[llvm_v2f64_ty], [llvm_v2f64_ty, llvm_v2f64_ty,
                                    llvm_i8_ty], [IntrNoMem]>;
  def int_x86_avx512_mask_getexp_pd_256 : GCCBuiltin<"__builtin_ia32_getexppd256_mask">,
        Intrinsic<[llvm_v4f64_ty], [llvm_v4f64_ty, llvm_v4f64_ty,
                                    llvm_i8_ty], [IntrNoMem]>;
  def int_x86_avx512_mask_getexp_pd_512 : GCCBuiltin<"__builtin_ia32_getexppd512_mask">,
        Intrinsic<[llvm_v8f64_ty], [llvm_v8f64_ty, llvm_v8f64_ty,
                                    llvm_i8_ty, llvm_i32_ty],
                  [IntrNoMem, ImmArg<3>]>;
  def int_x86_avx512_mask_getexp_ps_128 : GCCBuiltin<"__builtin_ia32_getexpps128_mask">,
        Intrinsic<[llvm_v4f32_ty], [llvm_v4f32_ty, llvm_v4f32_ty,
                                     llvm_i8_ty], [IntrNoMem]>;
  def int_x86_avx512_mask_getexp_ps_256 : GCCBuiltin<"__builtin_ia32_getexpps256_mask">,
        Intrinsic<[llvm_v8f32_ty], [llvm_v8f32_ty, llvm_v8f32_ty,
                                     llvm_i8_ty], [IntrNoMem]>;
  def int_x86_avx512_mask_getexp_ps_512 : GCCBuiltin<"__builtin_ia32_getexpps512_mask">,
        Intrinsic<[llvm_v16f32_ty], [llvm_v16f32_ty, llvm_v16f32_ty,
                                     llvm_i16_ty, llvm_i32_ty],
                  [IntrNoMem, ImmArg<3>]>;

  def int_x86_avx512_mask_getexp_ss : GCCBuiltin<"__builtin_ia32_getexpss128_round_mask">,
        Intrinsic<[llvm_v4f32_ty], [llvm_v4f32_ty, llvm_v4f32_ty, llvm_v4f32_ty,
                                    llvm_i8_ty, llvm_i32_ty],
                  [IntrNoMem, ImmArg<4>]>;
  def int_x86_avx512_mask_getexp_sd : GCCBuiltin<"__builtin_ia32_getexpsd128_round_mask">,
        Intrinsic<[llvm_v2f64_ty], [llvm_v2f64_ty, llvm_v2f64_ty, llvm_v2f64_ty,
                                    llvm_i8_ty, llvm_i32_ty],
                  [IntrNoMem, ImmArg<4>]>;

  def int_x86_avx512_mask_getmant_pd_128 :
         GCCBuiltin<"__builtin_ia32_getmantpd128_mask">,
          Intrinsic<[llvm_v2f64_ty],
          [llvm_v2f64_ty,llvm_i32_ty, llvm_v2f64_ty,  llvm_i8_ty],
          [IntrNoMem, ImmArg<1>]>;

  def int_x86_avx512_mask_getmant_pd_256 :
         GCCBuiltin<"__builtin_ia32_getmantpd256_mask">,
          Intrinsic<[llvm_v4f64_ty],
          [llvm_v4f64_ty,llvm_i32_ty, llvm_v4f64_ty,  llvm_i8_ty],
          [IntrNoMem, ImmArg<1>]>;

  def int_x86_avx512_mask_getmant_pd_512 :
         GCCBuiltin<"__builtin_ia32_getmantpd512_mask">,
          Intrinsic<[llvm_v8f64_ty],
          [llvm_v8f64_ty,llvm_i32_ty, llvm_v8f64_ty,  llvm_i8_ty,llvm_i32_ty ],
          [IntrNoMem, ImmArg<1>, ImmArg<4>]>;

  def int_x86_avx512_mask_getmant_ps_128 :
         GCCBuiltin<"__builtin_ia32_getmantps128_mask">,
          Intrinsic<[llvm_v4f32_ty],
          [llvm_v4f32_ty, llvm_i32_ty, llvm_v4f32_ty,  llvm_i8_ty],
          [IntrNoMem, ImmArg<1>]>;

  def int_x86_avx512_mask_getmant_ps_256 :
         GCCBuiltin<"__builtin_ia32_getmantps256_mask">,
          Intrinsic<[llvm_v8f32_ty],
          [llvm_v8f32_ty, llvm_i32_ty, llvm_v8f32_ty,  llvm_i8_ty],
          [IntrNoMem, ImmArg<1>]>;

  def int_x86_avx512_mask_getmant_ps_512 :
         GCCBuiltin<"__builtin_ia32_getmantps512_mask">,
          Intrinsic<[llvm_v16f32_ty],
          [llvm_v16f32_ty,llvm_i32_ty, llvm_v16f32_ty,llvm_i16_ty,llvm_i32_ty],
          [IntrNoMem, ImmArg<1>, ImmArg<4>]>;

  def int_x86_avx512_mask_getmant_ss :
         GCCBuiltin<"__builtin_ia32_getmantss_round_mask">,
          Intrinsic<[llvm_v4f32_ty],
          [llvm_v4f32_ty, llvm_v4f32_ty, llvm_i32_ty, llvm_v4f32_ty,
           llvm_i8_ty, llvm_i32_ty], [IntrNoMem, ImmArg<2>, ImmArg<5>]>;

  def int_x86_avx512_mask_getmant_sd :
         GCCBuiltin<"__builtin_ia32_getmantsd_round_mask">,
          Intrinsic<[llvm_v2f64_ty],
          [llvm_v2f64_ty, llvm_v2f64_ty, llvm_i32_ty, llvm_v2f64_ty,
           llvm_i8_ty, llvm_i32_ty], [IntrNoMem, ImmArg<2>, ImmArg<5>]>;

  def int_x86_avx512_rsqrt14_ss : GCCBuiltin<"__builtin_ia32_rsqrt14ss_mask">,
        Intrinsic<[llvm_v4f32_ty], [llvm_v4f32_ty, llvm_v4f32_ty, llvm_v4f32_ty,
                                    llvm_i8_ty], [IntrNoMem]>;
  def int_x86_avx512_rsqrt14_sd : GCCBuiltin<"__builtin_ia32_rsqrt14sd_mask">,
        Intrinsic<[llvm_v2f64_ty], [llvm_v2f64_ty, llvm_v2f64_ty, llvm_v2f64_ty,
                                    llvm_i8_ty], [IntrNoMem]>;

  def int_x86_avx512_rsqrt14_pd_128 : GCCBuiltin<"__builtin_ia32_rsqrt14pd128_mask">,
        Intrinsic<[llvm_v2f64_ty], [llvm_v2f64_ty, llvm_v2f64_ty,
                                    llvm_i8_ty], [IntrNoMem]>;
  def int_x86_avx512_rsqrt14_pd_256 : GCCBuiltin<"__builtin_ia32_rsqrt14pd256_mask">,
        Intrinsic<[llvm_v4f64_ty], [llvm_v4f64_ty, llvm_v4f64_ty,
                                    llvm_i8_ty], [IntrNoMem]>;
  def int_x86_avx512_rsqrt14_pd_512 : GCCBuiltin<"__builtin_ia32_rsqrt14pd512_mask">,
        Intrinsic<[llvm_v8f64_ty], [llvm_v8f64_ty, llvm_v8f64_ty,
                                    llvm_i8_ty], [IntrNoMem]>;
  def int_x86_avx512_rsqrt14_ps_128 : GCCBuiltin<"__builtin_ia32_rsqrt14ps128_mask">,
        Intrinsic<[llvm_v4f32_ty], [llvm_v4f32_ty, llvm_v4f32_ty,
                                     llvm_i8_ty], [IntrNoMem]>;
  def int_x86_avx512_rsqrt14_ps_256 : GCCBuiltin<"__builtin_ia32_rsqrt14ps256_mask">,
          Intrinsic<[llvm_v8f32_ty], [llvm_v8f32_ty, llvm_v8f32_ty,
                                     llvm_i8_ty], [IntrNoMem]>;
  def int_x86_avx512_rsqrt14_ps_512 : GCCBuiltin<"__builtin_ia32_rsqrt14ps512_mask">,
        Intrinsic<[llvm_v16f32_ty], [llvm_v16f32_ty, llvm_v16f32_ty,
                                     llvm_i16_ty], [IntrNoMem]>;
  def int_x86_avx512_rcp14_ss : GCCBuiltin<"__builtin_ia32_rcp14ss_mask">,
        Intrinsic<[llvm_v4f32_ty], [llvm_v4f32_ty, llvm_v4f32_ty, llvm_v4f32_ty,
                                    llvm_i8_ty], [IntrNoMem]>;
  def int_x86_avx512_rcp14_sd : GCCBuiltin<"__builtin_ia32_rcp14sd_mask">,
        Intrinsic<[llvm_v2f64_ty], [llvm_v2f64_ty, llvm_v2f64_ty, llvm_v2f64_ty,
                                    llvm_i8_ty], [IntrNoMem]>;

  def int_x86_avx512_rcp14_pd_128 : GCCBuiltin<"__builtin_ia32_rcp14pd128_mask">,
        Intrinsic<[llvm_v2f64_ty], [llvm_v2f64_ty, llvm_v2f64_ty,
                                    llvm_i8_ty], [IntrNoMem]>;
  def int_x86_avx512_rcp14_pd_256 : GCCBuiltin<"__builtin_ia32_rcp14pd256_mask">,
        Intrinsic<[llvm_v4f64_ty], [llvm_v4f64_ty, llvm_v4f64_ty,
                                    llvm_i8_ty], [IntrNoMem]>;
  def int_x86_avx512_rcp14_pd_512 : GCCBuiltin<"__builtin_ia32_rcp14pd512_mask">,
        Intrinsic<[llvm_v8f64_ty], [llvm_v8f64_ty, llvm_v8f64_ty,
                                    llvm_i8_ty], [IntrNoMem]>;
  def int_x86_avx512_rcp14_ps_128 : GCCBuiltin<"__builtin_ia32_rcp14ps128_mask">,
        Intrinsic<[llvm_v4f32_ty], [llvm_v4f32_ty, llvm_v4f32_ty,
                                     llvm_i8_ty], [IntrNoMem]>;
  def int_x86_avx512_rcp14_ps_256 : GCCBuiltin<"__builtin_ia32_rcp14ps256_mask">,
          Intrinsic<[llvm_v8f32_ty], [llvm_v8f32_ty, llvm_v8f32_ty,
                                     llvm_i8_ty], [IntrNoMem]>;
  def int_x86_avx512_rcp14_ps_512 : GCCBuiltin<"__builtin_ia32_rcp14ps512_mask">,
        Intrinsic<[llvm_v16f32_ty], [llvm_v16f32_ty, llvm_v16f32_ty,
                                     llvm_i16_ty], [IntrNoMem]>;

  def int_x86_avx512_rcp28_ps : GCCBuiltin<"__builtin_ia32_rcp28ps_mask">,
            Intrinsic<[llvm_v16f32_ty], [llvm_v16f32_ty, llvm_v16f32_ty,
                                         llvm_i16_ty, llvm_i32_ty], [IntrNoMem, ImmArg<3>]>;
  def int_x86_avx512_rcp28_pd : GCCBuiltin<"__builtin_ia32_rcp28pd_mask">,
            Intrinsic<[llvm_v8f64_ty], [llvm_v8f64_ty, llvm_v8f64_ty,
                                        llvm_i8_ty, llvm_i32_ty], [IntrNoMem, ImmArg<3>]>;
  def int_x86_avx512_exp2_ps : GCCBuiltin<"__builtin_ia32_exp2ps_mask">,
            Intrinsic<[llvm_v16f32_ty], [llvm_v16f32_ty, llvm_v16f32_ty,
                                         llvm_i16_ty, llvm_i32_ty], [IntrNoMem, ImmArg<3>]>;
  def int_x86_avx512_exp2_pd : GCCBuiltin<"__builtin_ia32_exp2pd_mask">,
            Intrinsic<[llvm_v8f64_ty], [llvm_v8f64_ty, llvm_v8f64_ty,
                                        llvm_i8_ty, llvm_i32_ty], [IntrNoMem, ImmArg<3>]>;

  def int_x86_avx512_rcp28_ss : GCCBuiltin<"__builtin_ia32_rcp28ss_round_mask">,
            Intrinsic<[llvm_v4f32_ty], [llvm_v4f32_ty, llvm_v4f32_ty,
                                        llvm_v4f32_ty, llvm_i8_ty, llvm_i32_ty],
                      [IntrNoMem, ImmArg<4>]>;
  def int_x86_avx512_rcp28_sd : GCCBuiltin<"__builtin_ia32_rcp28sd_round_mask">,
            Intrinsic<[llvm_v2f64_ty], [llvm_v2f64_ty, llvm_v2f64_ty,
                                        llvm_v2f64_ty, llvm_i8_ty, llvm_i32_ty],
                      [IntrNoMem, ImmArg<4>]>;
  def int_x86_avx512_rsqrt28_ps : GCCBuiltin<"__builtin_ia32_rsqrt28ps_mask">,
            Intrinsic<[llvm_v16f32_ty], [llvm_v16f32_ty, llvm_v16f32_ty,
                                         llvm_i16_ty, llvm_i32_ty],
                      [IntrNoMem, ImmArg<3>]>;
  def int_x86_avx512_rsqrt28_pd : GCCBuiltin<"__builtin_ia32_rsqrt28pd_mask">,
            Intrinsic<[llvm_v8f64_ty], [llvm_v8f64_ty, llvm_v8f64_ty,
                                        llvm_i8_ty, llvm_i32_ty],
                      [IntrNoMem, ImmArg<3>]>;
  def int_x86_avx512_rsqrt28_ss : GCCBuiltin<"__builtin_ia32_rsqrt28ss_round_mask">,
            Intrinsic<[llvm_v4f32_ty], [llvm_v4f32_ty, llvm_v4f32_ty,
                                        llvm_v4f32_ty, llvm_i8_ty, llvm_i32_ty],
                      [IntrNoMem, ImmArg<4>]>;
  def int_x86_avx512_rsqrt28_sd : GCCBuiltin<"__builtin_ia32_rsqrt28sd_round_mask">,
            Intrinsic<[llvm_v2f64_ty], [llvm_v2f64_ty, llvm_v2f64_ty,
                                        llvm_v2f64_ty, llvm_i8_ty, llvm_i32_ty],
                      [IntrNoMem, ImmArg<4>]>;
  def int_x86_avx512_psad_bw_512 : GCCBuiltin<"__builtin_ia32_psadbw512">,
              Intrinsic<[llvm_v8i64_ty], [llvm_v64i8_ty, llvm_v64i8_ty],
                        [IntrNoMem, Commutative]>;
}
// Integer arithmetic ops
let TargetPrefix = "x86" in {
  def int_x86_avx512_pmulhu_w_512 : GCCBuiltin<"__builtin_ia32_pmulhuw512">,
              Intrinsic<[llvm_v32i16_ty], [llvm_v32i16_ty,
                         llvm_v32i16_ty], [IntrNoMem, Commutative]>;
  def int_x86_avx512_pmulh_w_512 : GCCBuiltin<"__builtin_ia32_pmulhw512">,
              Intrinsic<[llvm_v32i16_ty], [llvm_v32i16_ty,
                         llvm_v32i16_ty], [IntrNoMem, Commutative]>;
  def int_x86_avx512_pavg_b_512 : GCCBuiltin<"__builtin_ia32_pavgb512">,
          Intrinsic<[llvm_v64i8_ty], [llvm_v64i8_ty, llvm_v64i8_ty],
                    [IntrNoMem]>;
  def int_x86_avx512_pavg_w_512 : GCCBuiltin<"__builtin_ia32_pavgw512">,
          Intrinsic<[llvm_v32i16_ty], [llvm_v32i16_ty, llvm_v32i16_ty],
                    [IntrNoMem]>;
  def int_x86_avx512_pmaddw_d_512 : GCCBuiltin<"__builtin_ia32_pmaddwd512">,
              Intrinsic<[llvm_v16i32_ty], [llvm_v32i16_ty,
                         llvm_v32i16_ty], [IntrNoMem, Commutative]>;
  def int_x86_avx512_pmaddubs_w_512 : GCCBuiltin<"__builtin_ia32_pmaddubsw512">,
              Intrinsic<[llvm_v32i16_ty], [llvm_v64i8_ty,
                         llvm_v64i8_ty], [IntrNoMem]>;

  def int_x86_avx512_dbpsadbw_128 :
         GCCBuiltin<"__builtin_ia32_dbpsadbw128">,
          Intrinsic<[llvm_v8i16_ty],
                    [llvm_v16i8_ty, llvm_v16i8_ty, llvm_i32_ty],
                    [IntrNoMem, ImmArg<2>]>;

  def int_x86_avx512_dbpsadbw_256 :
         GCCBuiltin<"__builtin_ia32_dbpsadbw256">,
          Intrinsic<[llvm_v16i16_ty],
                    [llvm_v32i8_ty, llvm_v32i8_ty, llvm_i32_ty],
                    [IntrNoMem, ImmArg<2>]>;

  def int_x86_avx512_dbpsadbw_512 :
         GCCBuiltin<"__builtin_ia32_dbpsadbw512">,
          Intrinsic<[llvm_v32i16_ty],
                    [llvm_v64i8_ty, llvm_v64i8_ty, llvm_i32_ty],
                    [IntrNoMem, ImmArg<2>]>;
}

// Gather and Scatter ops
let TargetPrefix = "x86" in {
  // NOTE: These are deprecated in favor of the versions that take a vXi1 mask.
  // NOTE: These can't be ArgMemOnly because you can put the address completely
  // in the index register.
  def int_x86_avx512_gather_dpd_512  :
          Intrinsic<[llvm_v8f64_ty], [llvm_v8f64_ty, llvm_ptr_ty,
                     llvm_v8i32_ty, llvm_i8_ty, llvm_i32_ty],
                    [IntrReadMem, ImmArg<4>]>;
  def int_x86_avx512_gather_dps_512  :
          Intrinsic<[llvm_v16f32_ty], [llvm_v16f32_ty, llvm_ptr_ty,
                     llvm_v16i32_ty, llvm_i16_ty, llvm_i32_ty],
                    [IntrReadMem, ImmArg<4>]>;
  def int_x86_avx512_gather_qpd_512  :
          Intrinsic<[llvm_v8f64_ty], [llvm_v8f64_ty, llvm_ptr_ty,
                     llvm_v8i64_ty, llvm_i8_ty, llvm_i32_ty],
                    [IntrReadMem, ImmArg<4>]>;
  def int_x86_avx512_gather_qps_512  :
          Intrinsic<[llvm_v8f32_ty], [llvm_v8f32_ty, llvm_ptr_ty,
                     llvm_v8i64_ty, llvm_i8_ty, llvm_i32_ty],
                    [IntrReadMem, ImmArg<4>]>;


  def int_x86_avx512_gather_dpq_512  :
          Intrinsic<[llvm_v8i64_ty], [llvm_v8i64_ty, llvm_ptr_ty,
                     llvm_v8i32_ty, llvm_i8_ty, llvm_i32_ty],
                    [IntrReadMem, ImmArg<4>]>;
  def int_x86_avx512_gather_dpi_512  :
          Intrinsic<[llvm_v16i32_ty], [llvm_v16i32_ty, llvm_ptr_ty,
                     llvm_v16i32_ty, llvm_i16_ty, llvm_i32_ty],
                    [IntrReadMem, ImmArg<4>]>;
  def int_x86_avx512_gather_qpq_512  :
          Intrinsic<[llvm_v8i64_ty], [llvm_v8i64_ty, llvm_ptr_ty,
                     llvm_v8i64_ty, llvm_i8_ty, llvm_i32_ty],
                    [IntrReadMem, ImmArg<4>]>;
  def int_x86_avx512_gather_qpi_512  :
          Intrinsic<[llvm_v8i32_ty], [llvm_v8i32_ty, llvm_ptr_ty,
                     llvm_v8i64_ty, llvm_i8_ty, llvm_i32_ty],
                    [IntrReadMem, ImmArg<4>]>;

  def int_x86_avx512_gather3div2_df :
          Intrinsic<[llvm_v2f64_ty],
          [llvm_v2f64_ty, llvm_ptr_ty, llvm_v2i64_ty, llvm_i8_ty, llvm_i32_ty],
          [IntrReadMem, ImmArg<4>]>;

  def int_x86_avx512_gather3div2_di :
          Intrinsic<[llvm_v2i64_ty],
          [llvm_v2i64_ty, llvm_ptr_ty, llvm_v2i64_ty, llvm_i8_ty, llvm_i32_ty],
          [IntrReadMem, ImmArg<4>]>;

  def int_x86_avx512_gather3div4_df :
          Intrinsic<[llvm_v4f64_ty],
          [llvm_v4f64_ty, llvm_ptr_ty, llvm_v4i64_ty, llvm_i8_ty, llvm_i32_ty],
          [IntrReadMem, ImmArg<4>]>;

  def int_x86_avx512_gather3div4_di :
          Intrinsic<[llvm_v4i64_ty],
          [llvm_v4i64_ty, llvm_ptr_ty, llvm_v4i64_ty, llvm_i8_ty, llvm_i32_ty],
          [IntrReadMem, ImmArg<4>]>;

  def int_x86_avx512_gather3div4_sf :
          Intrinsic<[llvm_v4f32_ty],
          [llvm_v4f32_ty, llvm_ptr_ty, llvm_v2i64_ty, llvm_i8_ty, llvm_i32_ty],
          [IntrReadMem, ImmArg<4>]>;

  def int_x86_avx512_gather3div4_si :
          Intrinsic<[llvm_v4i32_ty],
          [llvm_v4i32_ty, llvm_ptr_ty, llvm_v2i64_ty, llvm_i8_ty, llvm_i32_ty],
          [IntrReadMem, ImmArg<4>]>;

  def int_x86_avx512_gather3div8_sf :
          Intrinsic<[llvm_v4f32_ty],
          [llvm_v4f32_ty, llvm_ptr_ty, llvm_v4i64_ty, llvm_i8_ty, llvm_i32_ty],
          [IntrReadMem, ImmArg<4>]>;

  def int_x86_avx512_gather3div8_si :
          Intrinsic<[llvm_v4i32_ty],
          [llvm_v4i32_ty, llvm_ptr_ty, llvm_v4i64_ty, llvm_i8_ty, llvm_i32_ty],
          [IntrReadMem, ImmArg<4>]>;

  def int_x86_avx512_gather3siv2_df :
          Intrinsic<[llvm_v2f64_ty],
          [llvm_v2f64_ty, llvm_ptr_ty, llvm_v4i32_ty, llvm_i8_ty, llvm_i32_ty],
          [IntrReadMem, ImmArg<4>]>;

  def int_x86_avx512_gather3siv2_di :
          Intrinsic<[llvm_v2i64_ty],
          [llvm_v2i64_ty, llvm_ptr_ty, llvm_v4i32_ty, llvm_i8_ty, llvm_i32_ty],
          [IntrReadMem, ImmArg<4>]>;

  def int_x86_avx512_gather3siv4_df :
          Intrinsic<[llvm_v4f64_ty],
          [llvm_v4f64_ty, llvm_ptr_ty, llvm_v4i32_ty, llvm_i8_ty, llvm_i32_ty],
          [IntrReadMem, ImmArg<4>]>;

  def int_x86_avx512_gather3siv4_di :
          Intrinsic<[llvm_v4i64_ty],
          [llvm_v4i64_ty, llvm_ptr_ty, llvm_v4i32_ty, llvm_i8_ty, llvm_i32_ty],
          [IntrReadMem, ImmArg<4>]>;

  def int_x86_avx512_gather3siv4_sf :
          Intrinsic<[llvm_v4f32_ty],
          [llvm_v4f32_ty, llvm_ptr_ty, llvm_v4i32_ty, llvm_i8_ty, llvm_i32_ty],
          [IntrReadMem, ImmArg<4>]>;

  def int_x86_avx512_gather3siv4_si :
          Intrinsic<[llvm_v4i32_ty],
          [llvm_v4i32_ty, llvm_ptr_ty, llvm_v4i32_ty, llvm_i8_ty, llvm_i32_ty],
          [IntrReadMem, ImmArg<4>]>;

  def int_x86_avx512_gather3siv8_sf :
          Intrinsic<[llvm_v8f32_ty],
          [llvm_v8f32_ty, llvm_ptr_ty, llvm_v8i32_ty, llvm_i8_ty, llvm_i32_ty],
          [IntrReadMem, ImmArg<4>]>;

  def int_x86_avx512_gather3siv8_si :
          Intrinsic<[llvm_v8i32_ty],
          [llvm_v8i32_ty, llvm_ptr_ty, llvm_v8i32_ty, llvm_i8_ty, llvm_i32_ty],
          [IntrReadMem, ImmArg<4>]>;

// scatter
  // NOTE: These are deprecated in favor of the versions that take a vXi1 mask.
  // NOTE: These can't be ArgMemOnly because you can put the address completely
  // in the index register.
  def int_x86_avx512_scatter_dpd_512  :
          Intrinsic<[], [llvm_ptr_ty, llvm_i8_ty,
                        llvm_v8i32_ty, llvm_v8f64_ty, llvm_i32_ty],
                    [ImmArg<4>]>;
  def int_x86_avx512_scatter_dps_512  :
          Intrinsic<[], [llvm_ptr_ty, llvm_i16_ty,
                       llvm_v16i32_ty, llvm_v16f32_ty, llvm_i32_ty],
                    [ImmArg<4>]>;
  def int_x86_avx512_scatter_qpd_512  :
          Intrinsic<[], [llvm_ptr_ty, llvm_i8_ty,
                     llvm_v8i64_ty, llvm_v8f64_ty, llvm_i32_ty],
                    [ImmArg<4>]>;
  def int_x86_avx512_scatter_qps_512  :
          Intrinsic<[], [llvm_ptr_ty, llvm_i8_ty,
                     llvm_v8i64_ty, llvm_v8f32_ty, llvm_i32_ty],
                    [ImmArg<4>]>;


  def int_x86_avx512_scatter_dpq_512  :
          Intrinsic<[], [llvm_ptr_ty, llvm_i8_ty,
                         llvm_v8i32_ty, llvm_v8i64_ty, llvm_i32_ty],
                    [ImmArg<4>]>;
  def int_x86_avx512_scatter_dpi_512  :
          Intrinsic<[], [llvm_ptr_ty, llvm_i16_ty,
                     llvm_v16i32_ty, llvm_v16i32_ty, llvm_i32_ty],
                    [ImmArg<4>]>;
  def int_x86_avx512_scatter_qpq_512  :
          Intrinsic<[], [llvm_ptr_ty, llvm_i8_ty,llvm_v8i64_ty, llvm_v8i64_ty,
                         llvm_i32_ty],
                    [ImmArg<4>]>;
  def int_x86_avx512_scatter_qpi_512  :
          Intrinsic<[], [llvm_ptr_ty, llvm_i8_ty, llvm_v8i64_ty, llvm_v8i32_ty,
                         llvm_i32_ty],
                    [ImmArg<4>]>;

  def int_x86_avx512_scatterdiv2_df :
        Intrinsic<[],
        [llvm_ptr_ty, llvm_i8_ty, llvm_v2i64_ty, llvm_v2f64_ty, llvm_i32_ty],
        [ImmArg<4>]>;

  def int_x86_avx512_scatterdiv2_di :
          Intrinsic<[],
          [llvm_ptr_ty, llvm_i8_ty, llvm_v2i64_ty, llvm_v2i64_ty, llvm_i32_ty],
          [ImmArg<4>]>;

  def int_x86_avx512_scatterdiv4_df :
          Intrinsic<[],
          [llvm_ptr_ty, llvm_i8_ty, llvm_v4i64_ty, llvm_v4f64_ty, llvm_i32_ty],
          [ImmArg<4>]>;

  def int_x86_avx512_scatterdiv4_di :
          Intrinsic<[],
          [llvm_ptr_ty, llvm_i8_ty, llvm_v4i64_ty, llvm_v4i64_ty, llvm_i32_ty],
          [ImmArg<4>]>;

  def int_x86_avx512_scatterdiv4_sf :
          Intrinsic<[],
          [llvm_ptr_ty, llvm_i8_ty, llvm_v2i64_ty, llvm_v4f32_ty, llvm_i32_ty],
          [ImmArg<4>]>;

  def int_x86_avx512_scatterdiv4_si :
          Intrinsic<[],
          [llvm_ptr_ty, llvm_i8_ty, llvm_v2i64_ty, llvm_v4i32_ty, llvm_i32_ty],
          [ImmArg<4>]>;

  def int_x86_avx512_scatterdiv8_sf :
          Intrinsic<[],
          [llvm_ptr_ty, llvm_i8_ty, llvm_v4i64_ty, llvm_v4f32_ty, llvm_i32_ty],
          [ImmArg<4>]>;

  def int_x86_avx512_scatterdiv8_si :
          Intrinsic<[],
          [llvm_ptr_ty, llvm_i8_ty, llvm_v4i64_ty, llvm_v4i32_ty, llvm_i32_ty],
          [ImmArg<4>]>;

  def int_x86_avx512_scattersiv2_df :
          Intrinsic<[],
          [llvm_ptr_ty, llvm_i8_ty, llvm_v4i32_ty, llvm_v2f64_ty, llvm_i32_ty],
          [ImmArg<4>]>;

  def int_x86_avx512_scattersiv2_di :
          Intrinsic<[],
          [llvm_ptr_ty, llvm_i8_ty, llvm_v4i32_ty, llvm_v2i64_ty, llvm_i32_ty],
          [ImmArg<4>]>;

  def int_x86_avx512_scattersiv4_df :
          Intrinsic<[],
          [llvm_ptr_ty, llvm_i8_ty, llvm_v4i32_ty, llvm_v4f64_ty, llvm_i32_ty],
          [ImmArg<4>]>;

  def int_x86_avx512_scattersiv4_di :
          Intrinsic<[],
          [llvm_ptr_ty, llvm_i8_ty, llvm_v4i32_ty, llvm_v4i64_ty, llvm_i32_ty],
          [ImmArg<4>]>;

  def int_x86_avx512_scattersiv4_sf :
          Intrinsic<[],
          [llvm_ptr_ty, llvm_i8_ty, llvm_v4i32_ty, llvm_v4f32_ty, llvm_i32_ty],
          [ImmArg<4>]>;

  def int_x86_avx512_scattersiv4_si :
          Intrinsic<[],
          [llvm_ptr_ty, llvm_i8_ty, llvm_v4i32_ty, llvm_v4i32_ty, llvm_i32_ty],
          [ImmArg<4>]>;

  def int_x86_avx512_scattersiv8_sf :
          Intrinsic<[],
          [llvm_ptr_ty, llvm_i8_ty, llvm_v8i32_ty, llvm_v8f32_ty, llvm_i32_ty],
          [ImmArg<4>]>;

  def int_x86_avx512_scattersiv8_si :
          Intrinsic<[],
          [llvm_ptr_ty, llvm_i8_ty, llvm_v8i32_ty, llvm_v8i32_ty, llvm_i32_ty],
          [ImmArg<4>]>;

  // gather prefetch
  // NOTE: These can't be ArgMemOnly because you can put the address completely
  // in the index register.
  def int_x86_avx512_gatherpf_dpd_512  : GCCBuiltin<"__builtin_ia32_gatherpfdpd">,
          Intrinsic<[], [llvm_i8_ty, llvm_v8i32_ty, llvm_ptr_ty,
                     llvm_i32_ty, llvm_i32_ty], [ImmArg<3>, ImmArg<4>]>;
  def int_x86_avx512_gatherpf_dps_512  : GCCBuiltin<"__builtin_ia32_gatherpfdps">,
          Intrinsic<[], [llvm_i16_ty, llvm_v16i32_ty, llvm_ptr_ty,
                     llvm_i32_ty, llvm_i32_ty], [ImmArg<3>, ImmArg<4>]>;
  def int_x86_avx512_gatherpf_qpd_512  : GCCBuiltin<"__builtin_ia32_gatherpfqpd">,
          Intrinsic<[], [llvm_i8_ty, llvm_v8i64_ty, llvm_ptr_ty,
                     llvm_i32_ty, llvm_i32_ty], [ImmArg<3>, ImmArg<4>]>;
  def int_x86_avx512_gatherpf_qps_512  : GCCBuiltin<"__builtin_ia32_gatherpfqps">,
          Intrinsic<[], [llvm_i8_ty, llvm_v8i64_ty, llvm_ptr_ty,
                     llvm_i32_ty, llvm_i32_ty], [ImmArg<3>, ImmArg<4>]>;

  // scatter prefetch
  // NOTE: These can't be ArgMemOnly because you can put the address completely
  // in the index register.
  def int_x86_avx512_scatterpf_dpd_512  : GCCBuiltin<"__builtin_ia32_scatterpfdpd">,
          Intrinsic<[], [llvm_i8_ty, llvm_v8i32_ty, llvm_ptr_ty,
                     llvm_i32_ty, llvm_i32_ty], [ImmArg<3>, ImmArg<4>]>;
  def int_x86_avx512_scatterpf_dps_512  : GCCBuiltin<"__builtin_ia32_scatterpfdps">,
          Intrinsic<[], [llvm_i16_ty, llvm_v16i32_ty, llvm_ptr_ty,
                     llvm_i32_ty, llvm_i32_ty], [ImmArg<3>, ImmArg<4>]>;
  def int_x86_avx512_scatterpf_qpd_512  : GCCBuiltin<"__builtin_ia32_scatterpfqpd">,
          Intrinsic<[], [llvm_i8_ty, llvm_v8i64_ty, llvm_ptr_ty,
                     llvm_i32_ty, llvm_i32_ty], [ImmArg<3>, ImmArg<4>]>;
  def int_x86_avx512_scatterpf_qps_512  : GCCBuiltin<"__builtin_ia32_scatterpfqps">,
          Intrinsic<[], [llvm_i8_ty, llvm_v8i64_ty, llvm_ptr_ty,
                     llvm_i32_ty, llvm_i32_ty], [ImmArg<3>, ImmArg<4>]>;
}

// AVX512 gather/scatter intrinsics that use vXi1 masks.
let TargetPrefix = "x86" in {
  // NOTE: These can't be ArgMemOnly because you can put the address completely
  // in the index register.
  def int_x86_avx512_mask_gather_dpd_512  :
          Intrinsic<[llvm_v8f64_ty], [llvm_v8f64_ty, llvm_ptr_ty,
                     llvm_v8i32_ty, llvm_v8i1_ty, llvm_i32_ty],
                    [IntrReadMem, ImmArg<4>]>;
  def int_x86_avx512_mask_gather_dps_512  :
          Intrinsic<[llvm_v16f32_ty], [llvm_v16f32_ty, llvm_ptr_ty,
                     llvm_v16i32_ty, llvm_v16i1_ty, llvm_i32_ty],
                    [IntrReadMem, ImmArg<4>]>;
  def int_x86_avx512_mask_gather_qpd_512  :
          Intrinsic<[llvm_v8f64_ty], [llvm_v8f64_ty, llvm_ptr_ty,
                     llvm_v8i64_ty, llvm_v8i1_ty, llvm_i32_ty],
                    [IntrReadMem, ImmArg<4>]>;
  def int_x86_avx512_mask_gather_qps_512  :
          Intrinsic<[llvm_v8f32_ty], [llvm_v8f32_ty, llvm_ptr_ty,
                     llvm_v8i64_ty, llvm_v8i1_ty, llvm_i32_ty],
                    [IntrReadMem, ImmArg<4>]>;


  def int_x86_avx512_mask_gather_dpq_512  :
          Intrinsic<[llvm_v8i64_ty], [llvm_v8i64_ty, llvm_ptr_ty,
                     llvm_v8i32_ty, llvm_v8i1_ty, llvm_i32_ty],
                    [IntrReadMem, ImmArg<4>]>;
  def int_x86_avx512_mask_gather_dpi_512  :
          Intrinsic<[llvm_v16i32_ty], [llvm_v16i32_ty, llvm_ptr_ty,
                     llvm_v16i32_ty, llvm_v16i1_ty, llvm_i32_ty],
                    [IntrReadMem, ImmArg<4>]>;
  def int_x86_avx512_mask_gather_qpq_512  :
          Intrinsic<[llvm_v8i64_ty], [llvm_v8i64_ty, llvm_ptr_ty,
                     llvm_v8i64_ty, llvm_v8i1_ty, llvm_i32_ty],
                    [IntrReadMem, ImmArg<4>]>;
  def int_x86_avx512_mask_gather_qpi_512  :
          Intrinsic<[llvm_v8i32_ty], [llvm_v8i32_ty, llvm_ptr_ty,
                     llvm_v8i64_ty, llvm_v8i1_ty, llvm_i32_ty],
                    [IntrReadMem, ImmArg<4>]>;

  def int_x86_avx512_mask_gather3div2_df :
          Intrinsic<[llvm_v2f64_ty],
          [llvm_v2f64_ty, llvm_ptr_ty, llvm_v2i64_ty, llvm_v2i1_ty, llvm_i32_ty],
          [IntrReadMem, ImmArg<4>]>;

  def int_x86_avx512_mask_gather3div2_di :
          Intrinsic<[llvm_v2i64_ty],
          [llvm_v2i64_ty, llvm_ptr_ty, llvm_v2i64_ty, llvm_v2i1_ty, llvm_i32_ty],
          [IntrReadMem, ImmArg<4>]>;

  def int_x86_avx512_mask_gather3div4_df :
          Intrinsic<[llvm_v4f64_ty],
          [llvm_v4f64_ty, llvm_ptr_ty, llvm_v4i64_ty, llvm_v4i1_ty, llvm_i32_ty],
          [IntrReadMem, ImmArg<4>]>;

  def int_x86_avx512_mask_gather3div4_di :
          Intrinsic<[llvm_v4i64_ty],
          [llvm_v4i64_ty, llvm_ptr_ty, llvm_v4i64_ty, llvm_v4i1_ty, llvm_i32_ty],
          [IntrReadMem, ImmArg<4>]>;

  def int_x86_avx512_mask_gather3div4_sf :
          Intrinsic<[llvm_v4f32_ty],
          [llvm_v4f32_ty, llvm_ptr_ty, llvm_v2i64_ty, llvm_v2i1_ty, llvm_i32_ty],
          [IntrReadMem, ImmArg<4>]>;

  def int_x86_avx512_mask_gather3div4_si :
          Intrinsic<[llvm_v4i32_ty],
          [llvm_v4i32_ty, llvm_ptr_ty, llvm_v2i64_ty, llvm_v2i1_ty, llvm_i32_ty],
          [IntrReadMem, ImmArg<4>]>;

  def int_x86_avx512_mask_gather3div8_sf :
          Intrinsic<[llvm_v4f32_ty],
          [llvm_v4f32_ty, llvm_ptr_ty, llvm_v4i64_ty, llvm_v4i1_ty, llvm_i32_ty],
          [IntrReadMem, ImmArg<4>]>;

  def int_x86_avx512_mask_gather3div8_si :
          Intrinsic<[llvm_v4i32_ty],
          [llvm_v4i32_ty, llvm_ptr_ty, llvm_v4i64_ty, llvm_v4i1_ty, llvm_i32_ty],
          [IntrReadMem, ImmArg<4>]>;

  def int_x86_avx512_mask_gather3siv2_df :
          Intrinsic<[llvm_v2f64_ty],
          [llvm_v2f64_ty, llvm_ptr_ty, llvm_v4i32_ty, llvm_v2i1_ty, llvm_i32_ty],
          [IntrReadMem, ImmArg<4>]>;

  def int_x86_avx512_mask_gather3siv2_di :
          Intrinsic<[llvm_v2i64_ty],
          [llvm_v2i64_ty, llvm_ptr_ty, llvm_v4i32_ty, llvm_v2i1_ty, llvm_i32_ty],
          [IntrReadMem, ImmArg<4>]>;

  def int_x86_avx512_mask_gather3siv4_df :
          Intrinsic<[llvm_v4f64_ty],
          [llvm_v4f64_ty, llvm_ptr_ty, llvm_v4i32_ty, llvm_v4i1_ty, llvm_i32_ty],
          [IntrReadMem, ImmArg<4>]>;

  def int_x86_avx512_mask_gather3siv4_di :
          Intrinsic<[llvm_v4i64_ty],
          [llvm_v4i64_ty, llvm_ptr_ty, llvm_v4i32_ty, llvm_v4i1_ty, llvm_i32_ty],
          [IntrReadMem, ImmArg<4>]>;

  def int_x86_avx512_mask_gather3siv4_sf :
          Intrinsic<[llvm_v4f32_ty],
          [llvm_v4f32_ty, llvm_ptr_ty, llvm_v4i32_ty, llvm_v4i1_ty, llvm_i32_ty],
          [IntrReadMem, ImmArg<4>]>;

  def int_x86_avx512_mask_gather3siv4_si :
          Intrinsic<[llvm_v4i32_ty],
          [llvm_v4i32_ty, llvm_ptr_ty, llvm_v4i32_ty, llvm_v4i1_ty, llvm_i32_ty],
          [IntrReadMem, ImmArg<4>]>;

  def int_x86_avx512_mask_gather3siv8_sf :
          Intrinsic<[llvm_v8f32_ty],
          [llvm_v8f32_ty, llvm_ptr_ty, llvm_v8i32_ty, llvm_v8i1_ty, llvm_i32_ty],
          [IntrReadMem, ImmArg<4>]>;

  def int_x86_avx512_mask_gather3siv8_si :
          Intrinsic<[llvm_v8i32_ty],
          [llvm_v8i32_ty, llvm_ptr_ty, llvm_v8i32_ty, llvm_v8i1_ty, llvm_i32_ty],
          [IntrReadMem, ImmArg<4>]>;

  def int_x86_avx512_mask_scatter_dpd_512  :
          Intrinsic<[], [llvm_ptr_ty, llvm_v8i1_ty,
                        llvm_v8i32_ty, llvm_v8f64_ty, llvm_i32_ty],
                    [ImmArg<4>]>;
  def int_x86_avx512_mask_scatter_dps_512  :
          Intrinsic<[], [llvm_ptr_ty, llvm_v16i1_ty,
                       llvm_v16i32_ty, llvm_v16f32_ty, llvm_i32_ty],
                    [ImmArg<4>]>;
  def int_x86_avx512_mask_scatter_qpd_512  :
          Intrinsic<[], [llvm_ptr_ty, llvm_v8i1_ty,
                     llvm_v8i64_ty, llvm_v8f64_ty, llvm_i32_ty],
                    [ImmArg<4>]>;
  def int_x86_avx512_mask_scatter_qps_512  :
          Intrinsic<[], [llvm_ptr_ty, llvm_v8i1_ty,
                     llvm_v8i64_ty, llvm_v8f32_ty, llvm_i32_ty],
                    [ImmArg<4>]>;


  // NOTE: These can't be ArgMemOnly because you can put the address completely
  // in the index register.
  def int_x86_avx512_mask_scatter_dpq_512  :
          Intrinsic<[], [llvm_ptr_ty, llvm_v8i1_ty,
                         llvm_v8i32_ty, llvm_v8i64_ty, llvm_i32_ty],
                    [ImmArg<4>]>;
  def int_x86_avx512_mask_scatter_dpi_512  :
          Intrinsic<[], [llvm_ptr_ty, llvm_v16i1_ty,
                     llvm_v16i32_ty, llvm_v16i32_ty, llvm_i32_ty],
                    [ImmArg<4>]>;
  def int_x86_avx512_mask_scatter_qpq_512  :
          Intrinsic<[], [llvm_ptr_ty, llvm_v8i1_ty,llvm_v8i64_ty, llvm_v8i64_ty,
                         llvm_i32_ty],
                    [ImmArg<4>]>;
  def int_x86_avx512_mask_scatter_qpi_512  :
          Intrinsic<[], [llvm_ptr_ty, llvm_v8i1_ty, llvm_v8i64_ty, llvm_v8i32_ty,
                         llvm_i32_ty],
                    [ImmArg<4>]>;

  def int_x86_avx512_mask_scatterdiv2_df :
        Intrinsic<[],
        [llvm_ptr_ty, llvm_v2i1_ty, llvm_v2i64_ty, llvm_v2f64_ty, llvm_i32_ty],
        [ImmArg<4>]>;

  def int_x86_avx512_mask_scatterdiv2_di :
          Intrinsic<[],
          [llvm_ptr_ty, llvm_v2i1_ty, llvm_v2i64_ty, llvm_v2i64_ty, llvm_i32_ty],
          [ImmArg<4>]>;

  def int_x86_avx512_mask_scatterdiv4_df :
          Intrinsic<[],
          [llvm_ptr_ty, llvm_v4i1_ty, llvm_v4i64_ty, llvm_v4f64_ty, llvm_i32_ty],
          [ImmArg<4>]>;

  def int_x86_avx512_mask_scatterdiv4_di :
          Intrinsic<[],
          [llvm_ptr_ty, llvm_v4i1_ty, llvm_v4i64_ty, llvm_v4i64_ty, llvm_i32_ty],
          [ImmArg<4>]>;

  def int_x86_avx512_mask_scatterdiv4_sf :
          Intrinsic<[],
          [llvm_ptr_ty, llvm_v2i1_ty, llvm_v2i64_ty, llvm_v4f32_ty, llvm_i32_ty],
          [ImmArg<4>]>;

  def int_x86_avx512_mask_scatterdiv4_si :
          Intrinsic<[],
          [llvm_ptr_ty, llvm_v2i1_ty, llvm_v2i64_ty, llvm_v4i32_ty, llvm_i32_ty],
          [ImmArg<4>]>;

  def int_x86_avx512_mask_scatterdiv8_sf :
          Intrinsic<[],
          [llvm_ptr_ty, llvm_v4i1_ty, llvm_v4i64_ty, llvm_v4f32_ty, llvm_i32_ty],
          [ImmArg<4>]>;

  def int_x86_avx512_mask_scatterdiv8_si :
          Intrinsic<[],
          [llvm_ptr_ty, llvm_v4i1_ty, llvm_v4i64_ty, llvm_v4i32_ty, llvm_i32_ty],
          [ImmArg<4>]>;

  def int_x86_avx512_mask_scattersiv2_df :
          Intrinsic<[],
          [llvm_ptr_ty, llvm_v2i1_ty, llvm_v4i32_ty, llvm_v2f64_ty, llvm_i32_ty],
          [ImmArg<4>]>;

  def int_x86_avx512_mask_scattersiv2_di :
          Intrinsic<[],
          [llvm_ptr_ty, llvm_v2i1_ty, llvm_v4i32_ty, llvm_v2i64_ty, llvm_i32_ty],
          [ImmArg<4>]>;

  def int_x86_avx512_mask_scattersiv4_df :
          Intrinsic<[],
          [llvm_ptr_ty, llvm_v4i1_ty, llvm_v4i32_ty, llvm_v4f64_ty, llvm_i32_ty],
          [ImmArg<4>]>;

  def int_x86_avx512_mask_scattersiv4_di :
          Intrinsic<[],
          [llvm_ptr_ty, llvm_v4i1_ty, llvm_v4i32_ty, llvm_v4i64_ty, llvm_i32_ty],
          [ImmArg<4>]>;

  def int_x86_avx512_mask_scattersiv4_sf :
          Intrinsic<[],
          [llvm_ptr_ty, llvm_v4i1_ty, llvm_v4i32_ty, llvm_v4f32_ty, llvm_i32_ty],
          [ImmArg<4>]>;

  def int_x86_avx512_mask_scattersiv4_si :
          Intrinsic<[],
          [llvm_ptr_ty, llvm_v4i1_ty, llvm_v4i32_ty, llvm_v4i32_ty, llvm_i32_ty],
          [ImmArg<4>]>;

  def int_x86_avx512_mask_scattersiv8_sf :
          Intrinsic<[],
          [llvm_ptr_ty, llvm_v8i1_ty, llvm_v8i32_ty, llvm_v8f32_ty, llvm_i32_ty],
          [ImmArg<4>]>;

  def int_x86_avx512_mask_scattersiv8_si :
          Intrinsic<[],
          [llvm_ptr_ty, llvm_v8i1_ty, llvm_v8i32_ty, llvm_v8i32_ty, llvm_i32_ty],
          [ImmArg<4>]>;
}

// AVX-512 conflict detection instruction
// Instructions that count the number of leading zero bits
let TargetPrefix = "x86" in {
  def int_x86_avx512_conflict_d_128 :
          GCCBuiltin<"__builtin_ia32_vpconflictsi_128">,
          Intrinsic<[llvm_v4i32_ty], [llvm_v4i32_ty], [IntrNoMem]>;
  def int_x86_avx512_conflict_d_256 :
          GCCBuiltin<"__builtin_ia32_vpconflictsi_256">,
          Intrinsic<[llvm_v8i32_ty], [llvm_v8i32_ty], [IntrNoMem]>;
  def int_x86_avx512_conflict_d_512 :
          GCCBuiltin<"__builtin_ia32_vpconflictsi_512">,
          Intrinsic<[llvm_v16i32_ty], [llvm_v16i32_ty], [IntrNoMem]>;

  def int_x86_avx512_conflict_q_128 :
          GCCBuiltin<"__builtin_ia32_vpconflictdi_128">,
          Intrinsic<[llvm_v2i64_ty], [llvm_v2i64_ty], [IntrNoMem]>;
  def int_x86_avx512_conflict_q_256 :
          GCCBuiltin<"__builtin_ia32_vpconflictdi_256">,
          Intrinsic<[llvm_v4i64_ty], [llvm_v4i64_ty], [IntrNoMem]>;
  def int_x86_avx512_conflict_q_512 :
          GCCBuiltin<"__builtin_ia32_vpconflictdi_512">,
          Intrinsic<[llvm_v8i64_ty], [llvm_v8i64_ty], [IntrNoMem]>;
}

// Compares
let TargetPrefix = "x86" in {
  // 512-bit
  def int_x86_avx512_vcomi_sd : GCCBuiltin<"__builtin_ia32_vcomisd">,
              Intrinsic<[llvm_i32_ty], [llvm_v2f64_ty,
                         llvm_v2f64_ty, llvm_i32_ty, llvm_i32_ty],
                        [IntrNoMem, ImmArg<2>, ImmArg<3>]>;
  def int_x86_avx512_vcomi_ss : GCCBuiltin<"__builtin_ia32_vcomiss">,
              Intrinsic<[llvm_i32_ty], [llvm_v4f32_ty,
                         llvm_v4f32_ty, llvm_i32_ty, llvm_i32_ty],
                        [IntrNoMem, ImmArg<2>, ImmArg<3>]>;
}

// Compress, Expand
let TargetPrefix = "x86" in {
  def int_x86_avx512_mask_compress :
        Intrinsic<[llvm_anyvector_ty],
                  [LLVMMatchType<0>, LLVMMatchType<0>,
                   LLVMScalarOrSameVectorWidth<0, llvm_i1_ty>],
                  [IntrNoMem]>;
  def int_x86_avx512_mask_expand :
        Intrinsic<[llvm_anyvector_ty],
                  [LLVMMatchType<0>, LLVMMatchType<0>,
                   LLVMScalarOrSameVectorWidth<0, llvm_i1_ty>],
                  [IntrNoMem]>;
}

// truncate
let TargetPrefix = "x86" in {
  def int_x86_avx512_mask_pmov_qb_128 :
          GCCBuiltin<"__builtin_ia32_pmovqb128_mask">,
          Intrinsic<[llvm_v16i8_ty],
                    [llvm_v2i64_ty, llvm_v16i8_ty, llvm_i8_ty],
                    [IntrNoMem]>;
  def int_x86_avx512_mask_pmov_qb_mem_128 :
          GCCBuiltin<"__builtin_ia32_pmovqb128mem_mask">,
          Intrinsic<[],
                    [llvm_ptr_ty, llvm_v2i64_ty, llvm_i8_ty],
                    [IntrArgMemOnly]>;
  def int_x86_avx512_mask_pmovs_qb_128 :
          GCCBuiltin<"__builtin_ia32_pmovsqb128_mask">,
          Intrinsic<[llvm_v16i8_ty],
                    [llvm_v2i64_ty, llvm_v16i8_ty, llvm_i8_ty],
                    [IntrNoMem]>;
  def int_x86_avx512_mask_pmovs_qb_mem_128 :
          GCCBuiltin<"__builtin_ia32_pmovsqb128mem_mask">,
          Intrinsic<[],
                    [llvm_ptr_ty, llvm_v2i64_ty, llvm_i8_ty],
                    [IntrArgMemOnly]>;
  def int_x86_avx512_mask_pmovus_qb_128 :
          GCCBuiltin<"__builtin_ia32_pmovusqb128_mask">,
          Intrinsic<[llvm_v16i8_ty],
                    [llvm_v2i64_ty, llvm_v16i8_ty, llvm_i8_ty],
                    [IntrNoMem]>;
  def int_x86_avx512_mask_pmovus_qb_mem_128 :
          GCCBuiltin<"__builtin_ia32_pmovusqb128mem_mask">,
          Intrinsic<[],
                    [llvm_ptr_ty, llvm_v2i64_ty, llvm_i8_ty],
                    [IntrArgMemOnly]>;
  def int_x86_avx512_mask_pmov_qb_256 :
          GCCBuiltin<"__builtin_ia32_pmovqb256_mask">,
          Intrinsic<[llvm_v16i8_ty],
                    [llvm_v4i64_ty, llvm_v16i8_ty, llvm_i8_ty],
                    [IntrNoMem]>;
  def int_x86_avx512_mask_pmov_qb_mem_256 :
          GCCBuiltin<"__builtin_ia32_pmovqb256mem_mask">,
          Intrinsic<[],
                    [llvm_ptr_ty, llvm_v4i64_ty, llvm_i8_ty],
                    [IntrArgMemOnly]>;
  def int_x86_avx512_mask_pmovs_qb_256 :
          GCCBuiltin<"__builtin_ia32_pmovsqb256_mask">,
          Intrinsic<[llvm_v16i8_ty],
                    [llvm_v4i64_ty, llvm_v16i8_ty, llvm_i8_ty],
                    [IntrNoMem]>;
  def int_x86_avx512_mask_pmovs_qb_mem_256 :
          GCCBuiltin<"__builtin_ia32_pmovsqb256mem_mask">,
          Intrinsic<[],
                    [llvm_ptr_ty, llvm_v4i64_ty, llvm_i8_ty],
                    [IntrArgMemOnly]>;
  def int_x86_avx512_mask_pmovus_qb_256 :
          GCCBuiltin<"__builtin_ia32_pmovusqb256_mask">,
          Intrinsic<[llvm_v16i8_ty],
                    [llvm_v4i64_ty, llvm_v16i8_ty, llvm_i8_ty],
                    [IntrNoMem]>;
  def int_x86_avx512_mask_pmovus_qb_mem_256 :
          GCCBuiltin<"__builtin_ia32_pmovusqb256mem_mask">,
          Intrinsic<[],
                    [llvm_ptr_ty, llvm_v4i64_ty, llvm_i8_ty],
                    [IntrArgMemOnly]>;
  def int_x86_avx512_mask_pmov_qb_512 :
          GCCBuiltin<"__builtin_ia32_pmovqb512_mask">,
          Intrinsic<[llvm_v16i8_ty],
                    [llvm_v8i64_ty, llvm_v16i8_ty, llvm_i8_ty],
                    [IntrNoMem]>;
  def int_x86_avx512_mask_pmov_qb_mem_512 :
          GCCBuiltin<"__builtin_ia32_pmovqb512mem_mask">,
          Intrinsic<[],
                    [llvm_ptr_ty, llvm_v8i64_ty, llvm_i8_ty],
                    [IntrArgMemOnly]>;
  def int_x86_avx512_mask_pmovs_qb_512 :
          GCCBuiltin<"__builtin_ia32_pmovsqb512_mask">,
          Intrinsic<[llvm_v16i8_ty],
                    [llvm_v8i64_ty, llvm_v16i8_ty, llvm_i8_ty],
                    [IntrNoMem]>;
  def int_x86_avx512_mask_pmovs_qb_mem_512 :
          GCCBuiltin<"__builtin_ia32_pmovsqb512mem_mask">,
          Intrinsic<[],
                    [llvm_ptr_ty, llvm_v8i64_ty, llvm_i8_ty],
                    [IntrArgMemOnly]>;
  def int_x86_avx512_mask_pmovus_qb_512 :
          GCCBuiltin<"__builtin_ia32_pmovusqb512_mask">,
          Intrinsic<[llvm_v16i8_ty],
                    [llvm_v8i64_ty, llvm_v16i8_ty, llvm_i8_ty],
                    [IntrNoMem]>;
  def int_x86_avx512_mask_pmovus_qb_mem_512 :
          GCCBuiltin<"__builtin_ia32_pmovusqb512mem_mask">,
          Intrinsic<[],
                    [llvm_ptr_ty, llvm_v8i64_ty, llvm_i8_ty],
                    [IntrArgMemOnly]>;
  def int_x86_avx512_mask_pmov_qw_128 :
          GCCBuiltin<"__builtin_ia32_pmovqw128_mask">,
          Intrinsic<[llvm_v8i16_ty],
                    [llvm_v2i64_ty, llvm_v8i16_ty, llvm_i8_ty],
                    [IntrNoMem]>;
  def int_x86_avx512_mask_pmov_qw_mem_128 :
          GCCBuiltin<"__builtin_ia32_pmovqw128mem_mask">,
          Intrinsic<[],
                    [llvm_ptr_ty, llvm_v2i64_ty, llvm_i8_ty],
                    [IntrArgMemOnly]>;
  def int_x86_avx512_mask_pmovs_qw_128 :
          GCCBuiltin<"__builtin_ia32_pmovsqw128_mask">,
          Intrinsic<[llvm_v8i16_ty],
                    [llvm_v2i64_ty, llvm_v8i16_ty, llvm_i8_ty],
                    [IntrNoMem]>;
  def int_x86_avx512_mask_pmovs_qw_mem_128 :
          GCCBuiltin<"__builtin_ia32_pmovsqw128mem_mask">,
          Intrinsic<[],
                    [llvm_ptr_ty, llvm_v2i64_ty, llvm_i8_ty],
                    [IntrArgMemOnly]>;
  def int_x86_avx512_mask_pmovus_qw_128 :
          GCCBuiltin<"__builtin_ia32_pmovusqw128_mask">,
          Intrinsic<[llvm_v8i16_ty],
                    [llvm_v2i64_ty, llvm_v8i16_ty, llvm_i8_ty],
                    [IntrNoMem]>;
  def int_x86_avx512_mask_pmovus_qw_mem_128 :
          GCCBuiltin<"__builtin_ia32_pmovusqw128mem_mask">,
          Intrinsic<[],
                    [llvm_ptr_ty, llvm_v2i64_ty, llvm_i8_ty],
                    [IntrArgMemOnly]>;
  def int_x86_avx512_mask_pmov_qw_256 :
          GCCBuiltin<"__builtin_ia32_pmovqw256_mask">,
          Intrinsic<[llvm_v8i16_ty],
                    [llvm_v4i64_ty, llvm_v8i16_ty, llvm_i8_ty],
                    [IntrNoMem]>;
  def int_x86_avx512_mask_pmov_qw_mem_256 :
          GCCBuiltin<"__builtin_ia32_pmovqw256mem_mask">,
          Intrinsic<[],
                    [llvm_ptr_ty, llvm_v4i64_ty, llvm_i8_ty],
                    [IntrArgMemOnly]>;
  def int_x86_avx512_mask_pmovs_qw_256 :
          GCCBuiltin<"__builtin_ia32_pmovsqw256_mask">,
          Intrinsic<[llvm_v8i16_ty],
                    [llvm_v4i64_ty, llvm_v8i16_ty, llvm_i8_ty],
                    [IntrNoMem]>;
  def int_x86_avx512_mask_pmovs_qw_mem_256 :
          GCCBuiltin<"__builtin_ia32_pmovsqw256mem_mask">,
          Intrinsic<[],
                    [llvm_ptr_ty, llvm_v4i64_ty, llvm_i8_ty],
                    [IntrArgMemOnly]>;
  def int_x86_avx512_mask_pmovus_qw_256 :
          GCCBuiltin<"__builtin_ia32_pmovusqw256_mask">,
          Intrinsic<[llvm_v8i16_ty],
                    [llvm_v4i64_ty, llvm_v8i16_ty, llvm_i8_ty],
                    [IntrNoMem]>;
  def int_x86_avx512_mask_pmovus_qw_mem_256 :
          GCCBuiltin<"__builtin_ia32_pmovusqw256mem_mask">,
          Intrinsic<[],
                    [llvm_ptr_ty, llvm_v4i64_ty, llvm_i8_ty],
                    [IntrArgMemOnly]>;
  def int_x86_avx512_mask_pmov_qw_512 :
          Intrinsic<[llvm_v8i16_ty],
                    [llvm_v8i64_ty, llvm_v8i16_ty, llvm_i8_ty],
                    [IntrNoMem]>;
  def int_x86_avx512_mask_pmov_qw_mem_512 :
          GCCBuiltin<"__builtin_ia32_pmovqw512mem_mask">,
          Intrinsic<[],
                    [llvm_ptr_ty, llvm_v8i64_ty, llvm_i8_ty],
                    [IntrArgMemOnly]>;
  def int_x86_avx512_mask_pmovs_qw_512 :
          GCCBuiltin<"__builtin_ia32_pmovsqw512_mask">,
          Intrinsic<[llvm_v8i16_ty],
                    [llvm_v8i64_ty, llvm_v8i16_ty, llvm_i8_ty],
                    [IntrNoMem]>;
  def int_x86_avx512_mask_pmovs_qw_mem_512 :
          GCCBuiltin<"__builtin_ia32_pmovsqw512mem_mask">,
          Intrinsic<[],
                    [llvm_ptr_ty, llvm_v8i64_ty, llvm_i8_ty],
                    [IntrArgMemOnly]>;
  def int_x86_avx512_mask_pmovus_qw_512 :
          GCCBuiltin<"__builtin_ia32_pmovusqw512_mask">,
          Intrinsic<[llvm_v8i16_ty],
                    [llvm_v8i64_ty, llvm_v8i16_ty, llvm_i8_ty],
                    [IntrNoMem]>;
  def int_x86_avx512_mask_pmovus_qw_mem_512 :
          GCCBuiltin<"__builtin_ia32_pmovusqw512mem_mask">,
          Intrinsic<[],
                    [llvm_ptr_ty, llvm_v8i64_ty, llvm_i8_ty],
                    [IntrArgMemOnly]>;
  def int_x86_avx512_mask_pmov_qd_128 :
          GCCBuiltin<"__builtin_ia32_pmovqd128_mask">,
          Intrinsic<[llvm_v4i32_ty],
                    [llvm_v2i64_ty, llvm_v4i32_ty, llvm_i8_ty],
                    [IntrNoMem]>;
  def int_x86_avx512_mask_pmov_qd_mem_128 :
          GCCBuiltin<"__builtin_ia32_pmovqd128mem_mask">,
          Intrinsic<[],
                    [llvm_ptr_ty, llvm_v2i64_ty, llvm_i8_ty],
                    [IntrArgMemOnly]>;
  def int_x86_avx512_mask_pmovs_qd_128 :
          GCCBuiltin<"__builtin_ia32_pmovsqd128_mask">,
          Intrinsic<[llvm_v4i32_ty],
                    [llvm_v2i64_ty, llvm_v4i32_ty, llvm_i8_ty],
                    [IntrNoMem]>;
  def int_x86_avx512_mask_pmovs_qd_mem_128 :
          GCCBuiltin<"__builtin_ia32_pmovsqd128mem_mask">,
          Intrinsic<[],
                    [llvm_ptr_ty, llvm_v2i64_ty, llvm_i8_ty],
                    [IntrArgMemOnly]>;
  def int_x86_avx512_mask_pmovus_qd_128 :
          GCCBuiltin<"__builtin_ia32_pmovusqd128_mask">,
          Intrinsic<[llvm_v4i32_ty],
                    [llvm_v2i64_ty, llvm_v4i32_ty, llvm_i8_ty],
                    [IntrNoMem]>;
  def int_x86_avx512_mask_pmovus_qd_mem_128 :
          GCCBuiltin<"__builtin_ia32_pmovusqd128mem_mask">,
          Intrinsic<[],
                    [llvm_ptr_ty, llvm_v2i64_ty, llvm_i8_ty],
                    [IntrArgMemOnly]>;
  def int_x86_avx512_mask_pmov_qd_mem_256 :
          GCCBuiltin<"__builtin_ia32_pmovqd256mem_mask">,
          Intrinsic<[],
                    [llvm_ptr_ty, llvm_v4i64_ty, llvm_i8_ty],
                    [IntrArgMemOnly]>;
  def int_x86_avx512_mask_pmovs_qd_256 :
          GCCBuiltin<"__builtin_ia32_pmovsqd256_mask">,
          Intrinsic<[llvm_v4i32_ty],
                    [llvm_v4i64_ty, llvm_v4i32_ty, llvm_i8_ty],
                    [IntrNoMem]>;
  def int_x86_avx512_mask_pmovs_qd_mem_256 :
          GCCBuiltin<"__builtin_ia32_pmovsqd256mem_mask">,
          Intrinsic<[],
                    [llvm_ptr_ty, llvm_v4i64_ty, llvm_i8_ty],
                    [IntrArgMemOnly]>;
  def int_x86_avx512_mask_pmovus_qd_256 :
          GCCBuiltin<"__builtin_ia32_pmovusqd256_mask">,
          Intrinsic<[llvm_v4i32_ty],
                    [llvm_v4i64_ty, llvm_v4i32_ty, llvm_i8_ty],
                    [IntrNoMem]>;
  def int_x86_avx512_mask_pmovus_qd_mem_256 :
          GCCBuiltin<"__builtin_ia32_pmovusqd256mem_mask">,
          Intrinsic<[],
                    [llvm_ptr_ty, llvm_v4i64_ty, llvm_i8_ty],
                    [IntrArgMemOnly]>;
  def int_x86_avx512_mask_pmov_qd_mem_512 :
          GCCBuiltin<"__builtin_ia32_pmovqd512mem_mask">,
          Intrinsic<[],
                    [llvm_ptr_ty, llvm_v8i64_ty, llvm_i8_ty],
                    [IntrArgMemOnly]>;
  def int_x86_avx512_mask_pmovs_qd_512 :
          GCCBuiltin<"__builtin_ia32_pmovsqd512_mask">,
          Intrinsic<[llvm_v8i32_ty],
                    [llvm_v8i64_ty, llvm_v8i32_ty, llvm_i8_ty],
                    [IntrNoMem]>;
  def int_x86_avx512_mask_pmovs_qd_mem_512 :
          GCCBuiltin<"__builtin_ia32_pmovsqd512mem_mask">,
          Intrinsic<[],
                    [llvm_ptr_ty, llvm_v8i64_ty, llvm_i8_ty],
                    [IntrArgMemOnly]>;
  def int_x86_avx512_mask_pmovus_qd_512 :
          GCCBuiltin<"__builtin_ia32_pmovusqd512_mask">,
          Intrinsic<[llvm_v8i32_ty],
                    [llvm_v8i64_ty, llvm_v8i32_ty, llvm_i8_ty],
                    [IntrNoMem]>;
  def int_x86_avx512_mask_pmovus_qd_mem_512 :
          GCCBuiltin<"__builtin_ia32_pmovusqd512mem_mask">,
          Intrinsic<[],
                    [llvm_ptr_ty, llvm_v8i64_ty, llvm_i8_ty],
                    [IntrArgMemOnly]>;
  def int_x86_avx512_mask_pmov_db_128 :
          GCCBuiltin<"__builtin_ia32_pmovdb128_mask">,
          Intrinsic<[llvm_v16i8_ty],
                    [llvm_v4i32_ty, llvm_v16i8_ty, llvm_i8_ty],
                    [IntrNoMem]>;
  def int_x86_avx512_mask_pmov_db_mem_128 :
          GCCBuiltin<"__builtin_ia32_pmovdb128mem_mask">,
          Intrinsic<[],
                    [llvm_ptr_ty, llvm_v4i32_ty, llvm_i8_ty],
                    [IntrArgMemOnly]>;
  def int_x86_avx512_mask_pmovs_db_128 :
          GCCBuiltin<"__builtin_ia32_pmovsdb128_mask">,
          Intrinsic<[llvm_v16i8_ty],
                    [llvm_v4i32_ty, llvm_v16i8_ty, llvm_i8_ty],
                    [IntrNoMem]>;
  def int_x86_avx512_mask_pmovs_db_mem_128 :
          GCCBuiltin<"__builtin_ia32_pmovsdb128mem_mask">,
          Intrinsic<[],
                    [llvm_ptr_ty, llvm_v4i32_ty, llvm_i8_ty],
                    [IntrArgMemOnly]>;
  def int_x86_avx512_mask_pmovus_db_128 :
          GCCBuiltin<"__builtin_ia32_pmovusdb128_mask">,
          Intrinsic<[llvm_v16i8_ty],
                    [llvm_v4i32_ty, llvm_v16i8_ty, llvm_i8_ty],
                    [IntrNoMem]>;
  def int_x86_avx512_mask_pmovus_db_mem_128 :
          GCCBuiltin<"__builtin_ia32_pmovusdb128mem_mask">,
          Intrinsic<[],
                    [llvm_ptr_ty, llvm_v4i32_ty, llvm_i8_ty],
                    [IntrArgMemOnly]>;
  def int_x86_avx512_mask_pmov_db_256 :
          GCCBuiltin<"__builtin_ia32_pmovdb256_mask">,
          Intrinsic<[llvm_v16i8_ty],
                    [llvm_v8i32_ty, llvm_v16i8_ty, llvm_i8_ty],
                    [IntrNoMem]>;
  def int_x86_avx512_mask_pmov_db_mem_256 :
          GCCBuiltin<"__builtin_ia32_pmovdb256mem_mask">,
          Intrinsic<[],
                    [llvm_ptr_ty, llvm_v8i32_ty, llvm_i8_ty],
                    [IntrArgMemOnly]>;
  def int_x86_avx512_mask_pmovs_db_256 :
          GCCBuiltin<"__builtin_ia32_pmovsdb256_mask">,
          Intrinsic<[llvm_v16i8_ty],
                    [llvm_v8i32_ty, llvm_v16i8_ty, llvm_i8_ty],
                    [IntrNoMem]>;
  def int_x86_avx512_mask_pmovs_db_mem_256 :
          GCCBuiltin<"__builtin_ia32_pmovsdb256mem_mask">,
          Intrinsic<[],
                    [llvm_ptr_ty, llvm_v8i32_ty, llvm_i8_ty],
                    [IntrArgMemOnly]>;
  def int_x86_avx512_mask_pmovus_db_256 :
          GCCBuiltin<"__builtin_ia32_pmovusdb256_mask">,
          Intrinsic<[llvm_v16i8_ty],
                    [llvm_v8i32_ty, llvm_v16i8_ty, llvm_i8_ty],
                    [IntrNoMem]>;
  def int_x86_avx512_mask_pmovus_db_mem_256 :
          GCCBuiltin<"__builtin_ia32_pmovusdb256mem_mask">,
          Intrinsic<[],
                    [llvm_ptr_ty, llvm_v8i32_ty, llvm_i8_ty],
                    [IntrArgMemOnly]>;
  def int_x86_avx512_mask_pmov_db_512 :
          Intrinsic<[llvm_v16i8_ty],
                    [llvm_v16i32_ty, llvm_v16i8_ty, llvm_i16_ty],
                    [IntrNoMem]>;
  def int_x86_avx512_mask_pmov_db_mem_512 :
          GCCBuiltin<"__builtin_ia32_pmovdb512mem_mask">,
          Intrinsic<[],
                    [llvm_ptr_ty, llvm_v16i32_ty, llvm_i16_ty],
                    [IntrArgMemOnly]>;
  def int_x86_avx512_mask_pmovs_db_512 :
          GCCBuiltin<"__builtin_ia32_pmovsdb512_mask">,
          Intrinsic<[llvm_v16i8_ty],
                    [llvm_v16i32_ty, llvm_v16i8_ty, llvm_i16_ty],
                    [IntrNoMem]>;
  def int_x86_avx512_mask_pmovs_db_mem_512 :
          GCCBuiltin<"__builtin_ia32_pmovsdb512mem_mask">,
          Intrinsic<[],
                    [llvm_ptr_ty, llvm_v16i32_ty, llvm_i16_ty],
                    [IntrArgMemOnly]>;
  def int_x86_avx512_mask_pmovus_db_512 :
          GCCBuiltin<"__builtin_ia32_pmovusdb512_mask">,
          Intrinsic<[llvm_v16i8_ty],
                    [llvm_v16i32_ty, llvm_v16i8_ty, llvm_i16_ty],
                    [IntrNoMem]>;
  def int_x86_avx512_mask_pmovus_db_mem_512 :
          GCCBuiltin<"__builtin_ia32_pmovusdb512mem_mask">,
          Intrinsic<[],
                    [llvm_ptr_ty, llvm_v16i32_ty, llvm_i16_ty],
                    [IntrArgMemOnly]>;
  def int_x86_avx512_mask_pmov_dw_128 :
          GCCBuiltin<"__builtin_ia32_pmovdw128_mask">,
          Intrinsic<[llvm_v8i16_ty],
                    [llvm_v4i32_ty, llvm_v8i16_ty, llvm_i8_ty],
                    [IntrNoMem]>;
  def int_x86_avx512_mask_pmov_dw_mem_128 :
          GCCBuiltin<"__builtin_ia32_pmovdw128mem_mask">,
          Intrinsic<[],
                    [llvm_ptr_ty, llvm_v4i32_ty, llvm_i8_ty],
                    [IntrArgMemOnly]>;
  def int_x86_avx512_mask_pmovs_dw_128 :
          GCCBuiltin<"__builtin_ia32_pmovsdw128_mask">,
          Intrinsic<[llvm_v8i16_ty],
                    [llvm_v4i32_ty, llvm_v8i16_ty, llvm_i8_ty],
                    [IntrNoMem]>;
  def int_x86_avx512_mask_pmovs_dw_mem_128 :
          GCCBuiltin<"__builtin_ia32_pmovsdw128mem_mask">,
          Intrinsic<[],
                    [llvm_ptr_ty, llvm_v4i32_ty, llvm_i8_ty],
                    [IntrArgMemOnly]>;
  def int_x86_avx512_mask_pmovus_dw_128 :
          GCCBuiltin<"__builtin_ia32_pmovusdw128_mask">,
          Intrinsic<[llvm_v8i16_ty],
                    [llvm_v4i32_ty, llvm_v8i16_ty, llvm_i8_ty],
                    [IntrNoMem]>;
  def int_x86_avx512_mask_pmovus_dw_mem_128 :
          GCCBuiltin<"__builtin_ia32_pmovusdw128mem_mask">,
          Intrinsic<[],
                    [llvm_ptr_ty, llvm_v4i32_ty, llvm_i8_ty],
                    [IntrArgMemOnly]>;
  def int_x86_avx512_mask_pmov_dw_256 :
          GCCBuiltin<"__builtin_ia32_pmovdw256_mask">,
          Intrinsic<[llvm_v8i16_ty],
                    [llvm_v8i32_ty, llvm_v8i16_ty, llvm_i8_ty],
                    [IntrNoMem]>;
  def int_x86_avx512_mask_pmov_dw_mem_256 :
          GCCBuiltin<"__builtin_ia32_pmovdw256mem_mask">,
          Intrinsic<[],
                    [llvm_ptr_ty, llvm_v8i32_ty, llvm_i8_ty],
                    [IntrArgMemOnly]>;
  def int_x86_avx512_mask_pmovs_dw_256 :
          GCCBuiltin<"__builtin_ia32_pmovsdw256_mask">,
          Intrinsic<[llvm_v8i16_ty],
                    [llvm_v8i32_ty, llvm_v8i16_ty, llvm_i8_ty],
                    [IntrNoMem]>;
  def int_x86_avx512_mask_pmovs_dw_mem_256 :
          GCCBuiltin<"__builtin_ia32_pmovsdw256mem_mask">,
          Intrinsic<[],
                    [llvm_ptr_ty, llvm_v8i32_ty, llvm_i8_ty],
                    [IntrArgMemOnly]>;
  def int_x86_avx512_mask_pmovus_dw_256 :
          GCCBuiltin<"__builtin_ia32_pmovusdw256_mask">,
          Intrinsic<[llvm_v8i16_ty],
                    [llvm_v8i32_ty, llvm_v8i16_ty, llvm_i8_ty],
                    [IntrNoMem]>;
  def int_x86_avx512_mask_pmovus_dw_mem_256 :
          GCCBuiltin<"__builtin_ia32_pmovusdw256mem_mask">,
          Intrinsic<[],
                    [llvm_ptr_ty, llvm_v8i32_ty, llvm_i8_ty],
                    [IntrArgMemOnly]>;
  def int_x86_avx512_mask_pmov_dw_512 :
          Intrinsic<[llvm_v16i16_ty],
                    [llvm_v16i32_ty, llvm_v16i16_ty, llvm_i16_ty],
                    [IntrNoMem]>;
  def int_x86_avx512_mask_pmov_dw_mem_512 :
          GCCBuiltin<"__builtin_ia32_pmovdw512mem_mask">,
          Intrinsic<[],
                    [llvm_ptr_ty, llvm_v16i32_ty, llvm_i16_ty],
                    [IntrArgMemOnly]>;
  def int_x86_avx512_mask_pmovs_dw_512 :
          GCCBuiltin<"__builtin_ia32_pmovsdw512_mask">,
          Intrinsic<[llvm_v16i16_ty],
                    [llvm_v16i32_ty, llvm_v16i16_ty, llvm_i16_ty],
                    [IntrNoMem]>;
  def int_x86_avx512_mask_pmovs_dw_mem_512 :
          GCCBuiltin<"__builtin_ia32_pmovsdw512mem_mask">,
          Intrinsic<[],
                    [llvm_ptr_ty, llvm_v16i32_ty, llvm_i16_ty],
                    [IntrArgMemOnly]>;
  def int_x86_avx512_mask_pmovus_dw_512 :
          GCCBuiltin<"__builtin_ia32_pmovusdw512_mask">,
          Intrinsic<[llvm_v16i16_ty],
                    [llvm_v16i32_ty, llvm_v16i16_ty, llvm_i16_ty],
                    [IntrNoMem]>;
  def int_x86_avx512_mask_pmovus_dw_mem_512 :
          GCCBuiltin<"__builtin_ia32_pmovusdw512mem_mask">,
          Intrinsic<[],
                    [llvm_ptr_ty, llvm_v16i32_ty, llvm_i16_ty],
                    [IntrArgMemOnly]>;
  def int_x86_avx512_mask_pmov_wb_128 :
          GCCBuiltin<"__builtin_ia32_pmovwb128_mask">,
          Intrinsic<[llvm_v16i8_ty],
                    [llvm_v8i16_ty, llvm_v16i8_ty, llvm_i8_ty],
                    [IntrNoMem]>;
  def int_x86_avx512_mask_pmov_wb_mem_128 :
          GCCBuiltin<"__builtin_ia32_pmovwb128mem_mask">,
          Intrinsic<[],
                    [llvm_ptr_ty, llvm_v8i16_ty, llvm_i8_ty],
                    [IntrArgMemOnly]>;
  def int_x86_avx512_mask_pmovs_wb_128 :
          GCCBuiltin<"__builtin_ia32_pmovswb128_mask">,
          Intrinsic<[llvm_v16i8_ty],
                    [llvm_v8i16_ty, llvm_v16i8_ty, llvm_i8_ty],
                    [IntrNoMem]>;
  def int_x86_avx512_mask_pmovs_wb_mem_128 :
          GCCBuiltin<"__builtin_ia32_pmovswb128mem_mask">,
          Intrinsic<[],
                    [llvm_ptr_ty, llvm_v8i16_ty, llvm_i8_ty],
                    [IntrArgMemOnly]>;
  def int_x86_avx512_mask_pmovus_wb_128 :
          GCCBuiltin<"__builtin_ia32_pmovuswb128_mask">,
          Intrinsic<[llvm_v16i8_ty],
                    [llvm_v8i16_ty, llvm_v16i8_ty, llvm_i8_ty],
                    [IntrNoMem]>;
  def int_x86_avx512_mask_pmovus_wb_mem_128 :
          GCCBuiltin<"__builtin_ia32_pmovuswb128mem_mask">,
          Intrinsic<[],
                    [llvm_ptr_ty, llvm_v8i16_ty, llvm_i8_ty],
                    [IntrArgMemOnly]>;
  def int_x86_avx512_mask_pmov_wb_mem_256 :
          GCCBuiltin<"__builtin_ia32_pmovwb256mem_mask">,
          Intrinsic<[],
                    [llvm_ptr_ty, llvm_v16i16_ty, llvm_i16_ty],
                    [IntrArgMemOnly]>;
  def int_x86_avx512_mask_pmovs_wb_256 :
          GCCBuiltin<"__builtin_ia32_pmovswb256_mask">,
          Intrinsic<[llvm_v16i8_ty],
                    [llvm_v16i16_ty, llvm_v16i8_ty, llvm_i16_ty],
                    [IntrNoMem]>;
  def int_x86_avx512_mask_pmovs_wb_mem_256 :
          GCCBuiltin<"__builtin_ia32_pmovswb256mem_mask">,
          Intrinsic<[],
                    [llvm_ptr_ty, llvm_v16i16_ty, llvm_i16_ty],
                    [IntrArgMemOnly]>;
  def int_x86_avx512_mask_pmovus_wb_256 :
          GCCBuiltin<"__builtin_ia32_pmovuswb256_mask">,
          Intrinsic<[llvm_v16i8_ty],
                    [llvm_v16i16_ty, llvm_v16i8_ty, llvm_i16_ty],
                    [IntrNoMem]>;
  def int_x86_avx512_mask_pmovus_wb_mem_256 :
          GCCBuiltin<"__builtin_ia32_pmovuswb256mem_mask">,
          Intrinsic<[],
                    [llvm_ptr_ty, llvm_v16i16_ty, llvm_i16_ty],
                    [IntrArgMemOnly]>;
  def int_x86_avx512_mask_pmov_wb_mem_512 :
          GCCBuiltin<"__builtin_ia32_pmovwb512mem_mask">,
          Intrinsic<[],
                    [llvm_ptr_ty, llvm_v32i16_ty, llvm_i32_ty],
                    [IntrArgMemOnly]>;
  def int_x86_avx512_mask_pmovs_wb_512 :
          GCCBuiltin<"__builtin_ia32_pmovswb512_mask">,
          Intrinsic<[llvm_v32i8_ty],
                    [llvm_v32i16_ty, llvm_v32i8_ty, llvm_i32_ty],
                    [IntrNoMem]>;
  def int_x86_avx512_mask_pmovs_wb_mem_512 :
          GCCBuiltin<"__builtin_ia32_pmovswb512mem_mask">,
          Intrinsic<[],
                    [llvm_ptr_ty, llvm_v32i16_ty, llvm_i32_ty],
                    [IntrArgMemOnly]>;
  def int_x86_avx512_mask_pmovus_wb_512 :
          GCCBuiltin<"__builtin_ia32_pmovuswb512_mask">,
          Intrinsic<[llvm_v32i8_ty],
                    [llvm_v32i16_ty, llvm_v32i8_ty, llvm_i32_ty],
                    [IntrNoMem]>;
  def int_x86_avx512_mask_pmovus_wb_mem_512 :
          GCCBuiltin<"__builtin_ia32_pmovuswb512mem_mask">,
          Intrinsic<[],
                    [llvm_ptr_ty, llvm_v32i16_ty, llvm_i32_ty],
                    [IntrArgMemOnly]>;
}

// Bitwise ternary logic
let TargetPrefix = "x86" in {
  def int_x86_avx512_pternlog_d_128 :
          GCCBuiltin<"__builtin_ia32_pternlogd128">,
          Intrinsic<[llvm_v4i32_ty],
                    [llvm_v4i32_ty, llvm_v4i32_ty, llvm_v4i32_ty, llvm_i32_ty],
                    [IntrNoMem, ImmArg<3>]>;

  def int_x86_avx512_pternlog_d_256 :
          GCCBuiltin<"__builtin_ia32_pternlogd256">,
          Intrinsic<[llvm_v8i32_ty],
                    [llvm_v8i32_ty, llvm_v8i32_ty, llvm_v8i32_ty, llvm_i32_ty],
                    [IntrNoMem, ImmArg<3>]>;

  def int_x86_avx512_pternlog_d_512 :
          GCCBuiltin<"__builtin_ia32_pternlogd512">,
          Intrinsic<[llvm_v16i32_ty],
                    [llvm_v16i32_ty, llvm_v16i32_ty, llvm_v16i32_ty,
                     llvm_i32_ty], [IntrNoMem, ImmArg<3>]>;

  def int_x86_avx512_pternlog_q_128 :
          GCCBuiltin<"__builtin_ia32_pternlogq128">,
          Intrinsic<[llvm_v2i64_ty],
                    [llvm_v2i64_ty, llvm_v2i64_ty, llvm_v2i64_ty, llvm_i32_ty],
                    [IntrNoMem, ImmArg<3>]>;

  def int_x86_avx512_pternlog_q_256 :
          GCCBuiltin<"__builtin_ia32_pternlogq256">,
          Intrinsic<[llvm_v4i64_ty],
                    [llvm_v4i64_ty, llvm_v4i64_ty, llvm_v4i64_ty, llvm_i32_ty],
                    [IntrNoMem, ImmArg<3>]>;

  def int_x86_avx512_pternlog_q_512 :
          GCCBuiltin<"__builtin_ia32_pternlogq512">,
          Intrinsic<[llvm_v8i64_ty],
                    [llvm_v8i64_ty, llvm_v8i64_ty, llvm_v8i64_ty, llvm_i32_ty],
                    [IntrNoMem, ImmArg<3>]>;
}

#if INTEL_CUSTOMIZATION
#if INTEL_FEATURE_ISA_VP2INTERSECT
// vp2intersect
let TargetPrefix = "x86" in {
  def int_x86_avx512_vp2intersect_q_512 :
          Intrinsic<[llvm_v8i1_ty, llvm_v8i1_ty],
                    [llvm_v8i64_ty, llvm_v8i64_ty],
                    [IntrNoMem]>;
  def int_x86_avx512_vp2intersect_q_256 :
          Intrinsic<[llvm_v4i1_ty, llvm_v4i1_ty],
                    [llvm_v4i64_ty, llvm_v4i64_ty],
                    [IntrNoMem]>;
  def int_x86_avx512_vp2intersect_q_128 :
          Intrinsic<[llvm_v2i1_ty, llvm_v2i1_ty],
                    [llvm_v2i64_ty, llvm_v2i64_ty],
                    [IntrNoMem]>;
  def int_x86_avx512_vp2intersect_d_512 :
          Intrinsic<[llvm_v16i1_ty, llvm_v16i1_ty],
                    [llvm_v16i32_ty, llvm_v16i32_ty],
                    [IntrNoMem]>;
  def int_x86_avx512_vp2intersect_d_256 :
          Intrinsic<[llvm_v8i1_ty, llvm_v8i1_ty],
                    [llvm_v8i32_ty, llvm_v8i32_ty],
                    [IntrNoMem]>;
  def int_x86_avx512_vp2intersect_d_128 :
          Intrinsic<[llvm_v4i1_ty, llvm_v4i1_ty],
                    [llvm_v4i32_ty, llvm_v4i32_ty],
                    [IntrNoMem]>;
}
#endif // INTEL_FEATURE_ISA_VP2INTERSECT
#endif // INTEL_CUSTOMIZATION

// Misc.
let TargetPrefix = "x86" in {
  // NOTE: These comparison intrinsics are not used by clang as long as the
  //       distinction in signaling behaviour is not implemented.
  def int_x86_avx512_cmp_ps_512 :
              Intrinsic<[llvm_v16i1_ty], [llvm_v16f32_ty, llvm_v16f32_ty,
                         llvm_i32_ty, llvm_i32_ty],
                        [IntrNoMem, ImmArg<2>, ImmArg<3>]>;
  def int_x86_avx512_cmp_pd_512 :
              Intrinsic<[llvm_v8i1_ty], [llvm_v8f64_ty, llvm_v8f64_ty,
                         llvm_i32_ty, llvm_i32_ty],
                        [IntrNoMem, ImmArg<2>, ImmArg<3>]>;
  def int_x86_avx512_cmp_ps_256 :
              Intrinsic<[llvm_v8i1_ty], [llvm_v8f32_ty, llvm_v8f32_ty,
                         llvm_i32_ty], [IntrNoMem, ImmArg<2>]>;
  def int_x86_avx512_cmp_pd_256 :
              Intrinsic<[llvm_v4i1_ty], [llvm_v4f64_ty, llvm_v4f64_ty,
                         llvm_i32_ty], [IntrNoMem, ImmArg<2>]>;
  def int_x86_avx512_cmp_ps_128 :
            Intrinsic<[llvm_v4i1_ty], [llvm_v4f32_ty, llvm_v4f32_ty,
                       llvm_i32_ty], [IntrNoMem, ImmArg<2>]>;
  def int_x86_avx512_cmp_pd_128 :
            Intrinsic<[llvm_v2i1_ty], [llvm_v2f64_ty, llvm_v2f64_ty,
                       llvm_i32_ty], [IntrNoMem, ImmArg<2>]>;

  def int_x86_avx512_mask_cmp_ss :
        GCCBuiltin<"__builtin_ia32_cmpss_mask">,
              Intrinsic<[llvm_i8_ty], [llvm_v4f32_ty, llvm_v4f32_ty,
                         llvm_i32_ty, llvm_i8_ty, llvm_i32_ty],
                        [IntrNoMem, ImmArg<2>, ImmArg<4>]>;
  def int_x86_avx512_mask_cmp_sd :
        GCCBuiltin<"__builtin_ia32_cmpsd_mask">,
              Intrinsic<[llvm_i8_ty], [llvm_v2f64_ty, llvm_v2f64_ty,
                         llvm_i32_ty, llvm_i8_ty, llvm_i32_ty],
                        [IntrNoMem, ImmArg<2>, ImmArg<4>]>;
}

//===----------------------------------------------------------------------===//
// SHA intrinsics
let TargetPrefix = "x86" in {
  def int_x86_sha1rnds4 : GCCBuiltin<"__builtin_ia32_sha1rnds4">,
        Intrinsic<[llvm_v4i32_ty], [llvm_v4i32_ty, llvm_v4i32_ty, llvm_i8_ty],
                  [IntrNoMem, ImmArg<2>]>;
  def int_x86_sha1nexte : GCCBuiltin<"__builtin_ia32_sha1nexte">,
      Intrinsic<[llvm_v4i32_ty], [llvm_v4i32_ty, llvm_v4i32_ty], [IntrNoMem]>;
  def int_x86_sha1msg1 : GCCBuiltin<"__builtin_ia32_sha1msg1">,
      Intrinsic<[llvm_v4i32_ty], [llvm_v4i32_ty, llvm_v4i32_ty], [IntrNoMem]>;
  def int_x86_sha1msg2 : GCCBuiltin<"__builtin_ia32_sha1msg2">,
      Intrinsic<[llvm_v4i32_ty], [llvm_v4i32_ty, llvm_v4i32_ty], [IntrNoMem]>;
  def int_x86_sha256rnds2 : GCCBuiltin<"__builtin_ia32_sha256rnds2">,
      Intrinsic<[llvm_v4i32_ty], [llvm_v4i32_ty, llvm_v4i32_ty, llvm_v4i32_ty],
                [IntrNoMem]>;
  def int_x86_sha256msg1 : GCCBuiltin<"__builtin_ia32_sha256msg1">,
      Intrinsic<[llvm_v4i32_ty], [llvm_v4i32_ty, llvm_v4i32_ty], [IntrNoMem]>;
  def int_x86_sha256msg2 : GCCBuiltin<"__builtin_ia32_sha256msg2">,
      Intrinsic<[llvm_v4i32_ty], [llvm_v4i32_ty, llvm_v4i32_ty], [IntrNoMem]>;
}

//===----------------------------------------------------------------------===//
// Thread synchronization ops with timer.
let TargetPrefix = "x86" in {
  def int_x86_monitorx
      : GCCBuiltin<"__builtin_ia32_monitorx">,
        Intrinsic<[], [ llvm_ptr_ty, llvm_i32_ty, llvm_i32_ty ], []>;
  def int_x86_mwaitx
      : GCCBuiltin<"__builtin_ia32_mwaitx">,
        Intrinsic<[], [ llvm_i32_ty, llvm_i32_ty, llvm_i32_ty ], []>;
}

//===----------------------------------------------------------------------===//
// Cache-line zero
let TargetPrefix = "x86" in {
  def int_x86_clzero : GCCBuiltin<"__builtin_ia32_clzero">,
      Intrinsic<[], [llvm_ptr_ty], []>;
}

//===----------------------------------------------------------------------===//
// Cache write back intrinsics

let TargetPrefix = "x86" in {
  // Write back and invalidate
  def int_x86_wbinvd : GCCBuiltin<"__builtin_ia32_wbinvd">,
      Intrinsic<[], [], []>;

  // Write back no-invalidate
  def int_x86_wbnoinvd : GCCBuiltin<"__builtin_ia32_wbnoinvd">,
      Intrinsic<[], [], []>;
}

//===----------------------------------------------------------------------===//
// Cache-line demote

let TargetPrefix = "x86" in {
  def int_x86_cldemote : GCCBuiltin<"__builtin_ia32_cldemote">,
      Intrinsic<[], [llvm_ptr_ty], []>;
}

//===----------------------------------------------------------------------===//
// Wait and pause enhancements
let TargetPrefix = "x86" in {
  def int_x86_umonitor : GCCBuiltin<"__builtin_ia32_umonitor">,
              Intrinsic<[], [llvm_ptr_ty], []>;
  def int_x86_umwait : GCCBuiltin<"__builtin_ia32_umwait">,
              Intrinsic<[llvm_i8_ty], [llvm_i32_ty, llvm_i32_ty, llvm_i32_ty], []>;
  def int_x86_tpause : GCCBuiltin<"__builtin_ia32_tpause">,
              Intrinsic<[llvm_i8_ty], [llvm_i32_ty, llvm_i32_ty, llvm_i32_ty], []>;
}

//===----------------------------------------------------------------------===//
// Direct Move Instructions

let TargetPrefix = "x86" in {
  def int_x86_directstore32 : GCCBuiltin<"__builtin_ia32_directstore_u32">,
      Intrinsic<[], [llvm_ptr_ty, llvm_i32_ty], []>;
  def int_x86_directstore64 : GCCBuiltin<"__builtin_ia32_directstore_u64">,
      Intrinsic<[], [llvm_ptr_ty, llvm_i64_ty], []>;
  def int_x86_movdir64b : GCCBuiltin<"__builtin_ia32_movdir64b">,
      Intrinsic<[], [llvm_ptr_ty, llvm_ptr_ty], []>;
}

//===----------------------------------------------------------------------===//
// PTWrite - Write data to processor trace pocket

let TargetPrefix = "x86" in {
  def int_x86_ptwrite32 : GCCBuiltin<"__builtin_ia32_ptwrite32">,
              Intrinsic<[], [llvm_i32_ty], []>;
  def int_x86_ptwrite64 : GCCBuiltin<"__builtin_ia32_ptwrite64">,
              Intrinsic<[], [llvm_i64_ty], []>;
}

//===----------------------------------------------------------------------===//
// INVPCID - Invalidate Process-Context Identifier

let TargetPrefix = "x86" in {
  def int_x86_invpcid : GCCBuiltin<"__builtin_ia32_invpcid">,
              Intrinsic<[], [llvm_i32_ty, llvm_ptr_ty], []>;
}

<<<<<<< HEAD
#if INTEL_CUSTOMIZATION
#if INTEL_FEATURE_ISA_KEYLOCKER
//===----------------------------------------------------------------------===//
// KeyLocker
let TargetPrefix = "x86" in {
  def int_x86_loadiwkey : GCCBuiltin<"__builtin_ia32_loadiwkey">,
      Intrinsic<[], [llvm_i32_ty, llvm_v2i64_ty, llvm_v2i64_ty, llvm_v2i64_ty],
                []>;
  def int_x86_encodekey128 :
      Intrinsic<[llvm_i32_ty, llvm_v2i64_ty, llvm_v2i64_ty,
                 llvm_v2i64_ty, llvm_v2i64_ty, llvm_v2i64_ty, llvm_v2i64_ty],
                [llvm_i32_ty, llvm_v2i64_ty], []>;
  def int_x86_encodekey256 :
      Intrinsic<[llvm_i32_ty, llvm_v2i64_ty, llvm_v2i64_ty, llvm_v2i64_ty,
                 llvm_v2i64_ty, llvm_v2i64_ty, llvm_v2i64_ty, llvm_v2i64_ty],
                [llvm_i32_ty, llvm_v2i64_ty, llvm_v2i64_ty], []>;
  def int_x86_aesenc128kl : GCCBuiltin<"__builtin_ia32_aesenc128kl">,
      Intrinsic<[llvm_v2i64_ty], [llvm_v2i64_ty, llvm_ptr_ty], []>;
  def int_x86_aesdec128kl : GCCBuiltin<"__builtin_ia32_aesdec128kl">,
      Intrinsic<[llvm_v2i64_ty], [llvm_v2i64_ty, llvm_ptr_ty], []>;
  def int_x86_aesenc256kl : GCCBuiltin<"__builtin_ia32_aesenc256kl">,
      Intrinsic<[llvm_v2i64_ty], [llvm_v2i64_ty, llvm_ptr_ty], []>;
  def int_x86_aesdec256kl : GCCBuiltin<"__builtin_ia32_aesdec256kl">,
      Intrinsic<[llvm_v2i64_ty], [llvm_v2i64_ty, llvm_ptr_ty], []>;
  def int_x86_aesencwide128kl :
      Intrinsic<[llvm_i8_ty, llvm_v2i64_ty, llvm_v2i64_ty,
                 llvm_v2i64_ty, llvm_v2i64_ty, llvm_v2i64_ty,
                 llvm_v2i64_ty, llvm_v2i64_ty, llvm_v2i64_ty],
                [llvm_ptr_ty, llvm_v2i64_ty, llvm_v2i64_ty,
                 llvm_v2i64_ty, llvm_v2i64_ty, llvm_v2i64_ty,
                 llvm_v2i64_ty, llvm_v2i64_ty, llvm_v2i64_ty], []>;
  def int_x86_aesdecwide128kl :
      Intrinsic<[llvm_i8_ty, llvm_v2i64_ty, llvm_v2i64_ty,
                 llvm_v2i64_ty, llvm_v2i64_ty, llvm_v2i64_ty,
                 llvm_v2i64_ty, llvm_v2i64_ty, llvm_v2i64_ty],
                [llvm_ptr_ty, llvm_v2i64_ty, llvm_v2i64_ty,
                 llvm_v2i64_ty, llvm_v2i64_ty, llvm_v2i64_ty,
                 llvm_v2i64_ty, llvm_v2i64_ty, llvm_v2i64_ty], []>;
  def int_x86_aesencwide256kl :
      Intrinsic<[llvm_i8_ty, llvm_v2i64_ty, llvm_v2i64_ty,
                 llvm_v2i64_ty, llvm_v2i64_ty, llvm_v2i64_ty,
                 llvm_v2i64_ty, llvm_v2i64_ty, llvm_v2i64_ty],
                [llvm_ptr_ty, llvm_v2i64_ty, llvm_v2i64_ty,
                 llvm_v2i64_ty, llvm_v2i64_ty, llvm_v2i64_ty,
                 llvm_v2i64_ty, llvm_v2i64_ty, llvm_v2i64_ty], []>;
  def int_x86_aesdecwide256kl :
      Intrinsic<[llvm_i8_ty, llvm_v2i64_ty, llvm_v2i64_ty,
                 llvm_v2i64_ty, llvm_v2i64_ty, llvm_v2i64_ty,
                 llvm_v2i64_ty, llvm_v2i64_ty, llvm_v2i64_ty],
                [llvm_ptr_ty, llvm_v2i64_ty, llvm_v2i64_ty,
                 llvm_v2i64_ty, llvm_v2i64_ty, llvm_v2i64_ty,
                 llvm_v2i64_ty, llvm_v2i64_ty, llvm_v2i64_ty], []>;
}
#endif // INTEL_FEATURE_ISA_KEYLOCKER

#if INTEL_FEATURE_ISA_BF16
=======
>>>>>>> bede937b
let TargetPrefix = "x86" in {
  def int_x86_avx512bf16_cvtne2ps2bf16_128:
              GCCBuiltin<"__builtin_ia32_cvtne2ps2bf16_128">,
              Intrinsic<[llvm_v8i16_ty], [llvm_v4f32_ty, llvm_v4f32_ty],
              [IntrNoMem]>;
  def int_x86_avx512bf16_cvtne2ps2bf16_256:
              GCCBuiltin<"__builtin_ia32_cvtne2ps2bf16_256">,
              Intrinsic<[llvm_v16i16_ty], [llvm_v8f32_ty, llvm_v8f32_ty],
              [IntrNoMem]>;
  def int_x86_avx512bf16_cvtne2ps2bf16_512:
              GCCBuiltin<"__builtin_ia32_cvtne2ps2bf16_512">,
              Intrinsic<[llvm_v32i16_ty], [llvm_v16f32_ty, llvm_v16f32_ty],
              [IntrNoMem]>;
  // Intrinsic must be masked due to it producing less than 128 bits of results.
  def int_x86_avx512bf16_mask_cvtneps2bf16_128:
              Intrinsic<[llvm_v8i16_ty],
                        [llvm_v4f32_ty, llvm_v8i16_ty, llvm_v4i1_ty],
                        [IntrNoMem]>;
  def int_x86_avx512bf16_cvtneps2bf16_256:
              GCCBuiltin<"__builtin_ia32_cvtneps2bf16_256">,
              Intrinsic<[llvm_v8i16_ty], [llvm_v8f32_ty], [IntrNoMem]>;
  def int_x86_avx512bf16_cvtneps2bf16_512:
              GCCBuiltin<"__builtin_ia32_cvtneps2bf16_512">,
              Intrinsic<[llvm_v16i16_ty], [llvm_v16f32_ty], [IntrNoMem]>;
  def int_x86_avx512bf16_dpbf16ps_128:
              GCCBuiltin<"__builtin_ia32_dpbf16ps_128">,
              Intrinsic<[llvm_v4f32_ty],
              [llvm_v4f32_ty, llvm_v4i32_ty, llvm_v4i32_ty], [IntrNoMem]>;
  def int_x86_avx512bf16_dpbf16ps_256:
              GCCBuiltin<"__builtin_ia32_dpbf16ps_256">,
              Intrinsic<[llvm_v8f32_ty],
              [llvm_v8f32_ty, llvm_v8i32_ty, llvm_v8i32_ty], [IntrNoMem]>;
  def int_x86_avx512bf16_dpbf16ps_512:
              GCCBuiltin<"__builtin_ia32_dpbf16ps_512">,
              Intrinsic<[llvm_v16f32_ty],
              [llvm_v16f32_ty, llvm_v16i32_ty, llvm_v16i32_ty], [IntrNoMem]>;
<<<<<<< HEAD
}
#endif // INTEL_FEATURE_ISA_BF16

#if INTEL_FEATURE_ISA_ENQCMD
//===----------------------------------------------------------------------===//
// ENQCMD - Enqueue Stores Instructions

let TargetPrefix = "x86" in {
  def int_x86_enqcmd : GCCBuiltin<"__builtin_ia32_enqcmd">,
              Intrinsic<[llvm_i8_ty], [llvm_ptr_ty, llvm_ptr_ty], []>;
  def int_x86_enqcmds : GCCBuiltin<"__builtin_ia32_enqcmds">,
              Intrinsic<[llvm_i8_ty], [llvm_ptr_ty, llvm_ptr_ty], []>;
}
#endif // INTEL_FEATURE_ISA_ENQCMD

#if INTEL_FEATURE_ISA_ULI
//===----------------------------------------------------------------------===//
// ULI - User Level Interrupt

let TargetPrefix = "x86" in {
  def int_x86_uiret : GCCBuiltin<"__builtin_ia32_uiret">,
              Intrinsic<[], [], []>;
  def int_x86_clui : GCCBuiltin<"__builtin_ia32_clui">,
              Intrinsic<[], [], []>;
  def int_x86_stui : GCCBuiltin<"__builtin_ia32_stui">,
              Intrinsic<[], [], []>;
  def int_x86_testui : GCCBuiltin<"__builtin_ia32_testui">,
              Intrinsic<[llvm_i8_ty], [], []>;
  def int_x86_senduipi : GCCBuiltin<"__builtin_ia32_senduipi">,
              Intrinsic<[], [llvm_i64_ty], []>;
}
#endif // INTEL_FEATURE_ISA_ULI

#if INTEL_FEATURE_ISA_SERIALIZE
//===----------------------------------------------------------------------===//
// SERIALIZE - Serialize instruction fetch and execution

let TargetPrefix = "x86" in {
  def int_x86_serialize : GCCBuiltin<"__builtin_ia32_serialize">,
              Intrinsic<[], [], []>;
}
#endif // INTEL_FEATURE_ISA_SERIALIZE

#if INTEL_FEATURE_ISA_TSXLDTRK
//===----------------------------------------------------------------------===//
// TSXLDTRK - TSX Suspend Load Address Tracking

let TargetPrefix = "x86" in {
  def int_x86_xsusldtrk : GCCBuiltin<"__builtin_ia32_xsusldtrk">,
              Intrinsic<[], [], []>;
  def int_x86_xresldtrk : GCCBuiltin<"__builtin_ia32_xresldtrk">,
              Intrinsic<[], [], []>;
}
#endif // INTEL_FEATURE_ISA_TSXLDTRK

#if INTEL_FEATURE_ISA_FP16
// avx512_fp16: vaddph
let TargetPrefix = "x86" in {
  def int_x86_avx512fp16_add_ph_512
      : GCCBuiltin<"__builtin_ia32_addph512">,
        Intrinsic<[ llvm_v32f16_ty ],
                  [ llvm_v32f16_ty, llvm_v32f16_ty, llvm_i32_ty ],
                  [ IntrNoMem, ImmArg<2> ]>;
  def int_x86_avx512fp16_sub_ph_512
      : GCCBuiltin<"__builtin_ia32_subph512">,
        Intrinsic<[ llvm_v32f16_ty ],
                  [ llvm_v32f16_ty, llvm_v32f16_ty, llvm_i32_ty ],
                  [ IntrNoMem, ImmArg<2> ]>;
  def int_x86_avx512fp16_mul_ph_512
      : GCCBuiltin<"__builtin_ia32_mulph512">,
        Intrinsic<[ llvm_v32f16_ty ],
                  [ llvm_v32f16_ty, llvm_v32f16_ty, llvm_i32_ty ],
                  [ IntrNoMem, ImmArg<2> ]>;
  def int_x86_avx512fp16_div_ph_512
      : GCCBuiltin<"__builtin_ia32_divph512">,
        Intrinsic<[ llvm_v32f16_ty ],
                  [ llvm_v32f16_ty, llvm_v32f16_ty, llvm_i32_ty ],
                  [ IntrNoMem, ImmArg<2> ]>;
  def int_x86_avx512fp16_max_ph_128
      : GCCBuiltin<"__builtin_ia32_maxph128">,
        Intrinsic<[ llvm_v8f16_ty ],
                  [ llvm_v8f16_ty, llvm_v8f16_ty ], [ IntrNoMem ]>;
  def int_x86_avx512fp16_max_ph_256
      : GCCBuiltin<"__builtin_ia32_maxph256">,
        Intrinsic<[ llvm_v16f16_ty ],
                  [ llvm_v16f16_ty, llvm_v16f16_ty ], [ IntrNoMem ]>;
  def int_x86_avx512fp16_max_ph_512
      : GCCBuiltin<"__builtin_ia32_maxph512">,
        Intrinsic<[ llvm_v32f16_ty ],
                  [ llvm_v32f16_ty, llvm_v32f16_ty, llvm_i32_ty ],
                  [ IntrNoMem, ImmArg<2> ]>;
  def int_x86_avx512fp16_min_ph_128
      : GCCBuiltin<"__builtin_ia32_minph128">,
        Intrinsic<[ llvm_v8f16_ty ],
                  [ llvm_v8f16_ty, llvm_v8f16_ty ], [ IntrNoMem ]>;
  def int_x86_avx512fp16_min_ph_256
      : GCCBuiltin<"__builtin_ia32_minph256">,
        Intrinsic<[ llvm_v16f16_ty ],
                  [ llvm_v16f16_ty, llvm_v16f16_ty ], [ IntrNoMem ]>;
  def int_x86_avx512fp16_min_ph_512
      : GCCBuiltin<"__builtin_ia32_minph512">,
        Intrinsic<[ llvm_v32f16_ty ],
                  [ llvm_v32f16_ty, llvm_v32f16_ty, llvm_i32_ty ],
                  [ IntrNoMem, ImmArg<2> ]>;

  def int_x86_avx512fp16_cmp_ph_512
      : Intrinsic<[ llvm_v32i1_ty ],
                  [ llvm_v32f16_ty, llvm_v32f16_ty, llvm_i32_ty, llvm_i32_ty ],
                  [ IntrNoMem, ImmArg<2> ]>;
  def int_x86_avx512fp16_cmp_ph_256
      : Intrinsic<[ llvm_v16i1_ty ],
                  [ llvm_v16f16_ty, llvm_v16f16_ty, llvm_i32_ty ],
                  [ IntrNoMem, ImmArg<2> ]>;
  def int_x86_avx512fp16_cmp_ph_128
      : Intrinsic<[ llvm_v8i1_ty ],
                  [ llvm_v8f16_ty, llvm_v8f16_ty, llvm_i32_ty ],
                  [ IntrNoMem, ImmArg<2> ]>;

  def int_x86_avx512fp16_mask_add_sh_round
      : GCCBuiltin<"__builtin_ia32_addsh_round_mask">,
        Intrinsic<[ llvm_v8f16_ty ],
                  [
                    llvm_v8f16_ty, llvm_v8f16_ty, llvm_v8f16_ty, llvm_i8_ty,
                    llvm_i32_ty
                  ],
                  [ IntrNoMem, ImmArg<4> ]>;
  def int_x86_avx512fp16_mask_sub_sh_round
      : GCCBuiltin<"__builtin_ia32_subsh_round_mask">,
        Intrinsic<[ llvm_v8f16_ty ],
                  [
                    llvm_v8f16_ty, llvm_v8f16_ty, llvm_v8f16_ty, llvm_i8_ty,
                    llvm_i32_ty
                  ],
                  [ IntrNoMem, ImmArg<4> ]>;
  def int_x86_avx512fp16_mask_mul_sh_round
      : GCCBuiltin<"__builtin_ia32_mulsh_round_mask">,
        Intrinsic<[ llvm_v8f16_ty ],
                  [
                    llvm_v8f16_ty, llvm_v8f16_ty, llvm_v8f16_ty, llvm_i8_ty,
                    llvm_i32_ty
                  ],
                  [ IntrNoMem, ImmArg<4> ]>;
  def int_x86_avx512fp16_mask_div_sh_round
      : GCCBuiltin<"__builtin_ia32_divsh_round_mask">,
        Intrinsic<[ llvm_v8f16_ty ],
                  [
                    llvm_v8f16_ty, llvm_v8f16_ty, llvm_v8f16_ty, llvm_i8_ty,
                    llvm_i32_ty
                  ],
                  [ IntrNoMem, ImmArg<4> ]>;
  def int_x86_avx512fp16_mask_min_sh_round
      : GCCBuiltin<"__builtin_ia32_minsh_round_mask">,
        Intrinsic<[ llvm_v8f16_ty ],
                  [
                    llvm_v8f16_ty, llvm_v8f16_ty, llvm_v8f16_ty, llvm_i8_ty,
                    llvm_i32_ty
                  ],
                  [ IntrNoMem, ImmArg<4> ]>;
  def int_x86_avx512fp16_mask_max_sh_round
      : GCCBuiltin<"__builtin_ia32_maxsh_round_mask">,
        Intrinsic<[ llvm_v8f16_ty ],
                  [
                    llvm_v8f16_ty, llvm_v8f16_ty, llvm_v8f16_ty, llvm_i8_ty,
                    llvm_i32_ty
                  ],
                  [ IntrNoMem, ImmArg<4> ]>;
  def int_x86_avx512fp16_mask_cmp_sh
      : GCCBuiltin<"__builtin_ia32_cmpsh_mask">,
        Intrinsic<[ llvm_i8_ty ],
                  [
                    llvm_v8f16_ty, llvm_v8f16_ty, llvm_i32_ty, llvm_i8_ty,
                    llvm_i32_ty
                  ],
                  [ IntrNoMem, ImmArg<2>, ImmArg<4> ]>;
  def int_x86_avx512fp16_vcomi_sh
      : GCCBuiltin<"__builtin_ia32_vcomish">,
        Intrinsic<[ llvm_i32_ty ],
                  [ llvm_v8f16_ty, llvm_v8f16_ty, llvm_i32_ty, llvm_i32_ty ],
                  [ IntrNoMem, ImmArg<2>, ImmArg<3> ]>;

  def int_x86_avx512fp16_vcvtph2psx_512
      : GCCBuiltin<"__builtin_ia32_vcvtph2psx512">,
        Intrinsic<[ llvm_v16f32_ty ], [ llvm_v16f16_ty, llvm_i32_ty ],
                  [ IntrNoMem, ImmArg<1> ]>;
  def int_x86_avx512fp16_mask_vcvtps2phx_128
      : GCCBuiltin<"__builtin_ia32_vcvtps2phx128_mask">,
        Intrinsic<[ llvm_v8f16_ty ],
                  [ llvm_v4f32_ty, llvm_v8f16_ty, llvm_i8_ty ], [ IntrNoMem ]>;
  def int_x86_avx512fp16_mask_vcvtps2phx_256
      : GCCBuiltin<"__builtin_ia32_vcvtps2phx256_mask">,
        Intrinsic<[ llvm_v8f16_ty ],
                  [ llvm_v8f32_ty, llvm_v8f16_ty, llvm_i8_ty ], [ IntrNoMem ]>;
  def int_x86_avx512fp16_vcvtps2phx_512
      : GCCBuiltin<"__builtin_ia32_vcvtps2phx512">,
        Intrinsic<[ llvm_v16f16_ty ], [ llvm_v16f32_ty, llvm_i32_ty ],
                  [ IntrNoMem, ImmArg<1> ]>;
  def int_x86_avx512fp16_mask_vcvtpd2ph_128
      : GCCBuiltin<"__builtin_ia32_vcvtpd2ph128_mask">,
        Intrinsic<[ llvm_v8f16_ty ],
                  [ llvm_v2f64_ty, llvm_v8f16_ty, llvm_i8_ty ], [ IntrNoMem ]>;
  def int_x86_avx512fp16_mask_vcvtpd2ph_256
      : GCCBuiltin<"__builtin_ia32_vcvtpd2ph256_mask">,
        Intrinsic<[ llvm_v8f16_ty ],
                  [ llvm_v4f64_ty, llvm_v8f16_ty, llvm_i8_ty ], [ IntrNoMem ]>;
  def int_x86_avx512fp16_mask_vcvtpd2ph_512
      : GCCBuiltin<"__builtin_ia32_vcvtpd2ph512_mask">,
        Intrinsic<[ llvm_v8f16_ty ],
                  [ llvm_v8f64_ty, llvm_v8f16_ty, llvm_i8_ty, llvm_i32_ty ],
                  [ IntrNoMem, ImmArg<3> ]>;
  def int_x86_avx512fp16_mask_vcvtph2pd_128
      : GCCBuiltin<"__builtin_ia32_vcvtph2pd128_mask">,
        Intrinsic<[ llvm_v2f64_ty ],
                  [ llvm_v8f16_ty, llvm_v2f64_ty, llvm_i8_ty ], [ IntrNoMem ]>;
  def int_x86_avx512fp16_mask_vcvtph2pd_256
      : GCCBuiltin<"__builtin_ia32_vcvtph2pd256_mask">,
        Intrinsic<[ llvm_v4f64_ty ],
                  [ llvm_v8f16_ty, llvm_v4f64_ty, llvm_i8_ty ], [ IntrNoMem ]>;
  def int_x86_avx512fp16_mask_vcvtph2pd_512
      : GCCBuiltin<"__builtin_ia32_vcvtph2pd512_mask">,
        Intrinsic<[ llvm_v8f64_ty ],
                  [ llvm_v8f16_ty, llvm_v8f64_ty, llvm_i8_ty, llvm_i32_ty ],
                  [ IntrNoMem, ImmArg<3> ]>;
  def int_x86_avx512fp16_mask_vcvtsh2ss_round
      : GCCBuiltin<"__builtin_ia32_vcvtsh2ss_round_mask">,
        Intrinsic<[ llvm_v4f32_ty ],
                  [ llvm_v4f32_ty, llvm_v8f16_ty, llvm_v4f32_ty, llvm_i8_ty,
                    llvm_i32_ty ],
                  [ IntrNoMem, ImmArg<4> ]>;
  def int_x86_avx512fp16_mask_vcvtss2sh_round
      : GCCBuiltin<"__builtin_ia32_vcvtss2sh_round_mask">,
        Intrinsic<[ llvm_v8f16_ty ],
                  [ llvm_v8f16_ty, llvm_v4f32_ty, llvm_v8f16_ty, llvm_i8_ty,
                    llvm_i32_ty ],
                  [ IntrNoMem, ImmArg<4> ]>;
  def int_x86_avx512fp16_mask_vcvtsd2sh_round
      : GCCBuiltin<"__builtin_ia32_vcvtsd2sh_round_mask">,
        Intrinsic<[ llvm_v8f16_ty ],
                  [ llvm_v8f16_ty, llvm_v2f64_ty, llvm_v8f16_ty, llvm_i8_ty,
                    llvm_i32_ty ],
                  [ IntrNoMem, ImmArg<4> ]>;
  def int_x86_avx512fp16_mask_vcvtsh2sd_round
      : GCCBuiltin<"__builtin_ia32_vcvtsh2sd_round_mask">,
        Intrinsic<[ llvm_v2f64_ty ],
                  [ llvm_v2f64_ty, llvm_v8f16_ty, llvm_v2f64_ty, llvm_i8_ty,
                    llvm_i32_ty ],
                  [ IntrNoMem, ImmArg<4> ]>;

  def int_x86_avx512fp16_mask_vcvtph2w_128
      : GCCBuiltin<"__builtin_ia32_vcvtph2w128_mask">,
        Intrinsic<[ llvm_v8i16_ty ],
                  [ llvm_v8f16_ty, llvm_v8i16_ty, llvm_i8_ty ], [ IntrNoMem ]>;
  def int_x86_avx512fp16_mask_vcvtph2w_256
      : GCCBuiltin<"__builtin_ia32_vcvtph2w256_mask">,
        Intrinsic<[ llvm_v16i16_ty ],
                  [ llvm_v16f16_ty, llvm_v16i16_ty, llvm_i16_ty ],
                  [ IntrNoMem ]>;
  def int_x86_avx512fp16_mask_vcvtph2w_512
      : GCCBuiltin<"__builtin_ia32_vcvtph2w512_mask">,
        Intrinsic<[ llvm_v32i16_ty ],
                  [ llvm_v32f16_ty, llvm_v32i16_ty, llvm_i32_ty, llvm_i32_ty ],
                  [ IntrNoMem, ImmArg<3> ]>;
  def int_x86_avx512fp16_mask_vcvttph2w_128
      : GCCBuiltin<"__builtin_ia32_vcvttph2w128_mask">,
        Intrinsic<[ llvm_v8i16_ty ],
                  [ llvm_v8f16_ty, llvm_v8i16_ty, llvm_i8_ty ], [ IntrNoMem ]>;
  def int_x86_avx512fp16_mask_vcvttph2w_256
      : GCCBuiltin<"__builtin_ia32_vcvttph2w256_mask">,
        Intrinsic<[ llvm_v16i16_ty ],
                  [ llvm_v16f16_ty, llvm_v16i16_ty, llvm_i16_ty ],
                  [ IntrNoMem ]>;
  def int_x86_avx512fp16_mask_vcvttph2w_512
      : GCCBuiltin<"__builtin_ia32_vcvttph2w512_mask">,
        Intrinsic<[ llvm_v32i16_ty ],
                  [ llvm_v32f16_ty, llvm_v32i16_ty, llvm_i32_ty, llvm_i32_ty ],
                  [ IntrNoMem, ImmArg<3> ]>;
  def int_x86_avx512fp16_mask_vcvtph2uw_128
      : GCCBuiltin<"__builtin_ia32_vcvtph2uw128_mask">,
        Intrinsic<[ llvm_v8i16_ty ],
                  [ llvm_v8f16_ty, llvm_v8i16_ty, llvm_i8_ty ], [ IntrNoMem ]>;
  def int_x86_avx512fp16_mask_vcvtph2uw_256
      : GCCBuiltin<"__builtin_ia32_vcvtph2uw256_mask">,
        Intrinsic<[ llvm_v16i16_ty ],
                  [ llvm_v16f16_ty, llvm_v16i16_ty, llvm_i16_ty ],
                  [ IntrNoMem ]>;
  def int_x86_avx512fp16_mask_vcvtph2uw_512
      : GCCBuiltin<"__builtin_ia32_vcvtph2uw512_mask">,
        Intrinsic<[ llvm_v32i16_ty ],
                  [ llvm_v32f16_ty, llvm_v32i16_ty, llvm_i32_ty, llvm_i32_ty ],
                  [ IntrNoMem, ImmArg<3> ]>;
  def int_x86_avx512fp16_mask_vcvttph2uw_128
      : GCCBuiltin<"__builtin_ia32_vcvttph2uw128_mask">,
        Intrinsic<[ llvm_v8i16_ty ],
                  [ llvm_v8f16_ty, llvm_v8i16_ty, llvm_i8_ty ], [ IntrNoMem ]>;
  def int_x86_avx512fp16_mask_vcvttph2uw_256
      : GCCBuiltin<"__builtin_ia32_vcvttph2uw256_mask">,
        Intrinsic<[ llvm_v16i16_ty ],
                  [ llvm_v16f16_ty, llvm_v16i16_ty, llvm_i16_ty ],
                  [ IntrNoMem ]>;
  def int_x86_avx512fp16_mask_vcvttph2uw_512
      : GCCBuiltin<"__builtin_ia32_vcvttph2uw512_mask">,
        Intrinsic<[ llvm_v32i16_ty ],
                  [ llvm_v32f16_ty, llvm_v32i16_ty, llvm_i32_ty, llvm_i32_ty ],
                  [ IntrNoMem, ImmArg<3> ]>;

  def int_x86_avx512fp16_mask_vcvtph2dq_128
      : GCCBuiltin<"__builtin_ia32_vcvtph2dq128_mask">,
        Intrinsic<[ llvm_v4i32_ty ],
                  [ llvm_v8f16_ty, llvm_v4i32_ty, llvm_i8_ty ], [ IntrNoMem ]>;
  def int_x86_avx512fp16_mask_vcvtph2dq_256
      : GCCBuiltin<"__builtin_ia32_vcvtph2dq256_mask">,
        Intrinsic<[ llvm_v8i32_ty ],
                  [ llvm_v8f16_ty, llvm_v8i32_ty, llvm_i8_ty ], [ IntrNoMem ]>;
  def int_x86_avx512fp16_mask_vcvtph2dq_512
      : GCCBuiltin<"__builtin_ia32_vcvtph2dq512_mask">,
        Intrinsic<[ llvm_v16i32_ty ],
                  [ llvm_v16f16_ty, llvm_v16i32_ty, llvm_i16_ty, llvm_i32_ty ],
                  [ IntrNoMem, ImmArg<3> ]>;
  def int_x86_avx512fp16_mask_vcvtph2udq_128
      : GCCBuiltin<"__builtin_ia32_vcvtph2udq128_mask">,
        Intrinsic<[ llvm_v4i32_ty ],
                  [ llvm_v8f16_ty, llvm_v4i32_ty, llvm_i8_ty ], [ IntrNoMem ]>;
  def int_x86_avx512fp16_mask_vcvtph2udq_256
      : GCCBuiltin<"__builtin_ia32_vcvtph2udq256_mask">,
        Intrinsic<[ llvm_v8i32_ty ],
                  [ llvm_v8f16_ty, llvm_v8i32_ty, llvm_i8_ty ], [ IntrNoMem ]>;
  def int_x86_avx512fp16_mask_vcvtph2udq_512
      : GCCBuiltin<"__builtin_ia32_vcvtph2udq512_mask">,
        Intrinsic<[ llvm_v16i32_ty ],
                  [ llvm_v16f16_ty, llvm_v16i32_ty, llvm_i16_ty, llvm_i32_ty ],
                  [ IntrNoMem, ImmArg<3> ]>;
  def int_x86_avx512fp16_mask_vcvtdq2ph_128
      : GCCBuiltin<"__builtin_ia32_vcvtdq2ph128_mask">,
        Intrinsic<[ llvm_v8f16_ty ],
                  [ llvm_v4i32_ty, llvm_v8f16_ty, llvm_i8_ty ], [ IntrNoMem ]>;
  def int_x86_avx512fp16_mask_vcvtudq2ph_128
      : GCCBuiltin<"__builtin_ia32_vcvtudq2ph128_mask">,
        Intrinsic<[ llvm_v8f16_ty ],
                  [ llvm_v4i32_ty, llvm_v8f16_ty, llvm_i8_ty ], [ IntrNoMem ]>;
  def int_x86_avx512fp16_mask_vcvttph2dq_128
      : GCCBuiltin<"__builtin_ia32_vcvttph2dq128_mask">,
        Intrinsic<[ llvm_v4i32_ty ],
                  [ llvm_v8f16_ty, llvm_v4i32_ty, llvm_i8_ty ], [ IntrNoMem ]>;
  def int_x86_avx512fp16_mask_vcvttph2dq_256
      : GCCBuiltin<"__builtin_ia32_vcvttph2dq256_mask">,
        Intrinsic<[ llvm_v8i32_ty ],
                  [ llvm_v8f16_ty, llvm_v8i32_ty, llvm_i8_ty ], [ IntrNoMem ]>;
  def int_x86_avx512fp16_mask_vcvttph2dq_512
      : GCCBuiltin<"__builtin_ia32_vcvttph2dq512_mask">,
        Intrinsic<[ llvm_v16i32_ty ],
                  [ llvm_v16f16_ty, llvm_v16i32_ty, llvm_i16_ty, llvm_i32_ty ],
                  [ IntrNoMem, ImmArg<3> ]>;
  def int_x86_avx512fp16_mask_vcvttph2udq_128
      : GCCBuiltin<"__builtin_ia32_vcvttph2udq128_mask">,
        Intrinsic<[ llvm_v4i32_ty ],
                  [ llvm_v8f16_ty, llvm_v4i32_ty, llvm_i8_ty ], [ IntrNoMem ]>;
  def int_x86_avx512fp16_mask_vcvttph2udq_256
      : GCCBuiltin<"__builtin_ia32_vcvttph2udq256_mask">,
        Intrinsic<[ llvm_v8i32_ty ],
                  [ llvm_v8f16_ty, llvm_v8i32_ty, llvm_i8_ty ], [ IntrNoMem ]>;
  def int_x86_avx512fp16_mask_vcvttph2udq_512
      : GCCBuiltin<"__builtin_ia32_vcvttph2udq512_mask">,
        Intrinsic<[ llvm_v16i32_ty ],
                  [ llvm_v16f16_ty, llvm_v16i32_ty, llvm_i16_ty, llvm_i32_ty ],
                  [ IntrNoMem, ImmArg<3> ]>;

  def int_x86_avx512fp16_mask_vcvtqq2ph_128
      : GCCBuiltin<"__builtin_ia32_vcvtqq2ph128_mask">,
        Intrinsic<[ llvm_v8f16_ty ],
                  [ llvm_v2i64_ty, llvm_v8f16_ty, llvm_i8_ty ], [ IntrNoMem ]>;
  def int_x86_avx512fp16_mask_vcvtqq2ph_256
      : GCCBuiltin<"__builtin_ia32_vcvtqq2ph256_mask">,
        Intrinsic<[ llvm_v8f16_ty ],
                  [ llvm_v4i64_ty, llvm_v8f16_ty, llvm_i8_ty ], [ IntrNoMem ]>;
  def int_x86_avx512fp16_mask_vcvtph2qq_128
      : GCCBuiltin<"__builtin_ia32_vcvtph2qq128_mask">,
        Intrinsic<[ llvm_v2i64_ty ],
                  [ llvm_v8f16_ty, llvm_v2i64_ty, llvm_i8_ty ], [ IntrNoMem ]>;
  def int_x86_avx512fp16_mask_vcvtph2qq_256
      : GCCBuiltin<"__builtin_ia32_vcvtph2qq256_mask">,
        Intrinsic<[ llvm_v4i64_ty ],
                  [ llvm_v8f16_ty, llvm_v4i64_ty, llvm_i8_ty ], [ IntrNoMem ]>;
  def int_x86_avx512fp16_mask_vcvtph2qq_512
      : GCCBuiltin<"__builtin_ia32_vcvtph2qq512_mask">,
        Intrinsic<[ llvm_v8i64_ty ],
                  [ llvm_v8f16_ty, llvm_v8i64_ty, llvm_i8_ty, llvm_i32_ty ],
                  [ IntrNoMem, ImmArg<3> ]>;
  def int_x86_avx512fp16_mask_vcvtuqq2ph_128
      : GCCBuiltin<"__builtin_ia32_vcvtuqq2ph128_mask">,
        Intrinsic<[ llvm_v8f16_ty ],
                  [ llvm_v2i64_ty, llvm_v8f16_ty, llvm_i8_ty ], [ IntrNoMem ]>;
  def int_x86_avx512fp16_mask_vcvtuqq2ph_256
      : GCCBuiltin<"__builtin_ia32_vcvtuqq2ph256_mask">,
        Intrinsic<[ llvm_v8f16_ty ],
                  [ llvm_v4i64_ty, llvm_v8f16_ty, llvm_i8_ty ], [ IntrNoMem ]>;
  def int_x86_avx512fp16_mask_vcvtph2uqq_128
      : GCCBuiltin<"__builtin_ia32_vcvtph2uqq128_mask">,
        Intrinsic<[ llvm_v2i64_ty ],
                  [ llvm_v8f16_ty, llvm_v2i64_ty, llvm_i8_ty ], [ IntrNoMem ]>;
  def int_x86_avx512fp16_mask_vcvtph2uqq_256
      : GCCBuiltin<"__builtin_ia32_vcvtph2uqq256_mask">,
        Intrinsic<[ llvm_v4i64_ty ],
                  [ llvm_v8f16_ty, llvm_v4i64_ty, llvm_i8_ty ], [ IntrNoMem ]>;
  def int_x86_avx512fp16_mask_vcvtph2uqq_512
      : GCCBuiltin<"__builtin_ia32_vcvtph2uqq512_mask">,
        Intrinsic<[ llvm_v8i64_ty ],
                  [ llvm_v8f16_ty, llvm_v8i64_ty, llvm_i8_ty, llvm_i32_ty ],
                  [ IntrNoMem, ImmArg<3> ]>;
  def int_x86_avx512fp16_mask_vcvttph2qq_128
      : GCCBuiltin<"__builtin_ia32_vcvttph2qq128_mask">,
        Intrinsic<[ llvm_v2i64_ty ],
                  [ llvm_v8f16_ty, llvm_v2i64_ty, llvm_i8_ty ], [ IntrNoMem ]>;
  def int_x86_avx512fp16_mask_vcvttph2qq_256
      : GCCBuiltin<"__builtin_ia32_vcvttph2qq256_mask">,
        Intrinsic<[ llvm_v4i64_ty ],
                  [ llvm_v8f16_ty, llvm_v4i64_ty, llvm_i8_ty ], [ IntrNoMem ]>;
  def int_x86_avx512fp16_mask_vcvttph2qq_512
      : GCCBuiltin<"__builtin_ia32_vcvttph2qq512_mask">,
        Intrinsic<[ llvm_v8i64_ty ],
                  [ llvm_v8f16_ty, llvm_v8i64_ty, llvm_i8_ty, llvm_i32_ty ],
                  [ IntrNoMem, ImmArg<3> ]>;
  def int_x86_avx512fp16_mask_vcvttph2uqq_128
      : GCCBuiltin<"__builtin_ia32_vcvttph2uqq128_mask">,
        Intrinsic<[ llvm_v2i64_ty ],
                  [ llvm_v8f16_ty, llvm_v2i64_ty, llvm_i8_ty ], [ IntrNoMem ]>;
  def int_x86_avx512fp16_mask_vcvttph2uqq_256
      : GCCBuiltin<"__builtin_ia32_vcvttph2uqq256_mask">,
        Intrinsic<[ llvm_v4i64_ty ],
                  [ llvm_v8f16_ty, llvm_v4i64_ty, llvm_i8_ty ], [ IntrNoMem ]>;
  def int_x86_avx512fp16_mask_vcvttph2uqq_512
      : GCCBuiltin<"__builtin_ia32_vcvttph2uqq512_mask">,
        Intrinsic<[ llvm_v8i64_ty ],
                  [ llvm_v8f16_ty, llvm_v8i64_ty, llvm_i8_ty, llvm_i32_ty ],
                  [ IntrNoMem, ImmArg<3> ]>;

  def int_x86_avx512fp16_vcvtsh2si32
      : GCCBuiltin<"__builtin_ia32_vcvtsh2si32">,
        Intrinsic<[ llvm_i32_ty ], [ llvm_v8f16_ty, llvm_i32_ty ],
                  [ IntrNoMem, ImmArg<1> ]>;
  def int_x86_avx512fp16_vcvtsh2usi32
      : GCCBuiltin<"__builtin_ia32_vcvtsh2usi32">,
        Intrinsic<[ llvm_i32_ty ], [ llvm_v8f16_ty, llvm_i32_ty ],
                  [ IntrNoMem, ImmArg<1> ]>;
  def int_x86_avx512fp16_vcvtsh2si64
      : GCCBuiltin<"__builtin_ia32_vcvtsh2si64">,
        Intrinsic<[ llvm_i64_ty ], [ llvm_v8f16_ty, llvm_i32_ty ],
                  [ IntrNoMem, ImmArg<1> ]>;
  def int_x86_avx512fp16_vcvtsh2usi64
      : GCCBuiltin<"__builtin_ia32_vcvtsh2usi64">,
        Intrinsic<[ llvm_i64_ty ], [ llvm_v8f16_ty, llvm_i32_ty ],
                  [ IntrNoMem, ImmArg<1> ]>;
  def int_x86_avx512fp16_vcvtusi2sh
      : GCCBuiltin<"__builtin_ia32_vcvtusi2sh">,
        Intrinsic<[ llvm_v8f16_ty ],
                  [ llvm_v8f16_ty, llvm_i32_ty, llvm_i32_ty ],
                  [ IntrNoMem, ImmArg<2> ]>;
  def int_x86_avx512fp16_vcvtusi642sh
      : GCCBuiltin<"__builtin_ia32_vcvtusi642sh">,
        Intrinsic<[ llvm_v8f16_ty ],
                  [ llvm_v8f16_ty, llvm_i64_ty, llvm_i32_ty ],
                  [ IntrNoMem, ImmArg<2> ]>;
  def int_x86_avx512fp16_vcvtsi2sh
      : GCCBuiltin<"__builtin_ia32_vcvtsi2sh">,
        Intrinsic<[ llvm_v8f16_ty ],
                  [ llvm_v8f16_ty, llvm_i32_ty, llvm_i32_ty ],
                  [ IntrNoMem, ImmArg<2> ]>;
  def int_x86_avx512fp16_vcvtsi642sh
      : GCCBuiltin<"__builtin_ia32_vcvtsi642sh">,
        Intrinsic<[ llvm_v8f16_ty ],
                  [ llvm_v8f16_ty, llvm_i64_ty, llvm_i32_ty ],
                  [ IntrNoMem, ImmArg<2> ]>;
  def int_x86_avx512fp16_vcvttsh2si32
      : GCCBuiltin<"__builtin_ia32_vcvttsh2si32">,
        Intrinsic<[ llvm_i32_ty ], [ llvm_v8f16_ty, llvm_i32_ty ],
                  [ IntrNoMem, ImmArg<1> ]>;
  def int_x86_avx512fp16_vcvttsh2si64
      : GCCBuiltin<"__builtin_ia32_vcvttsh2si64">,
        Intrinsic<[ llvm_i64_ty ], [ llvm_v8f16_ty, llvm_i32_ty ],
                  [ IntrNoMem, ImmArg<1> ]>;
  def int_x86_avx512fp16_vcvttsh2usi32
      : GCCBuiltin<"__builtin_ia32_vcvttsh2usi32">,
        Intrinsic<[ llvm_i32_ty ], [ llvm_v8f16_ty, llvm_i32_ty ],
                  [ IntrNoMem, ImmArg<1> ]>;
  def int_x86_avx512fp16_vcvttsh2usi64
      : GCCBuiltin<"__builtin_ia32_vcvttsh2usi64">,
        Intrinsic<[ llvm_i64_ty ], [ llvm_v8f16_ty, llvm_i32_ty ],
                  [ IntrNoMem, ImmArg<1> ]>;
}
#endif // INTEL_FEATURE_ISA_FP16

#if INTEL_FEATURE_ISA_AMX
//===----------------------------------------------------------------------===//
// AMX - Intel AMX extensions

let TargetPrefix = "x86" in {
  def int_x86_ldtilecfg : GCCBuiltin<"__builtin_ia32_tile_loadconfig">,
              Intrinsic<[], [llvm_ptr_ty], []>;
  def int_x86_sttilecfg : GCCBuiltin<"__builtin_ia32_tile_storeconfig">,
              Intrinsic<[], [llvm_ptr_ty], []>;
  def int_x86_tilerelease : GCCBuiltin<"__builtin_ia32_tilerelease">,
              Intrinsic<[], [], []>;
  def int_x86_tilezero : GCCBuiltin<"__builtin_ia32_tilezero">,
              Intrinsic<[], [llvm_i8_ty], []>;
  def int_x86_tileloadd64 : GCCBuiltin<"__builtin_ia32_tileloadd64">,
              Intrinsic<[], [llvm_i8_ty, llvm_i64_ty, llvm_i64_ty], []>;
  def int_x86_tileloaddt164 : GCCBuiltin<"__builtin_ia32_tileloaddt164">,
              Intrinsic<[], [llvm_i8_ty, llvm_i64_ty, llvm_i64_ty], []>;
  def int_x86_tilestored64 : GCCBuiltin<"__builtin_ia32_tilestored64">,
              Intrinsic<[], [llvm_i8_ty, llvm_i64_ty, llvm_i64_ty], []>;
  def int_x86_tdpbssd : GCCBuiltin<"__builtin_ia32_tdpbssd">,
              Intrinsic<[], [llvm_i8_ty, llvm_i8_ty, llvm_i8_ty], []>;
  def int_x86_tdpbsud : GCCBuiltin<"__builtin_ia32_tdpbsud">,
              Intrinsic<[], [llvm_i8_ty, llvm_i8_ty, llvm_i8_ty], []>;
  def int_x86_tdpbusd : GCCBuiltin<"__builtin_ia32_tdpbusd">,
              Intrinsic<[], [llvm_i8_ty, llvm_i8_ty, llvm_i8_ty], []>;
  def int_x86_tdpbuud : GCCBuiltin<"__builtin_ia32_tdpbuud">,
              Intrinsic<[], [llvm_i8_ty, llvm_i8_ty, llvm_i8_ty], []>;
  def int_x86_tdpbf16ps : GCCBuiltin<"__builtin_ia32_tdpbf16ps">,
              Intrinsic<[], [llvm_i8_ty, llvm_i8_ty, llvm_i8_ty], []>;
}
#endif // INTEL_FEATURE_ISA_AMX
#endif // INTEL_CUSTOMIZATION
=======
}
>>>>>>> bede937b
<|MERGE_RESOLUTION|>--- conflicted
+++ resolved
@@ -4867,7 +4867,44 @@
               Intrinsic<[], [llvm_i32_ty, llvm_ptr_ty], []>;
 }
 
-<<<<<<< HEAD
+let TargetPrefix = "x86" in {
+  def int_x86_avx512bf16_cvtne2ps2bf16_128:
+              GCCBuiltin<"__builtin_ia32_cvtne2ps2bf16_128">,
+              Intrinsic<[llvm_v8i16_ty], [llvm_v4f32_ty, llvm_v4f32_ty],
+              [IntrNoMem]>;
+  def int_x86_avx512bf16_cvtne2ps2bf16_256:
+              GCCBuiltin<"__builtin_ia32_cvtne2ps2bf16_256">,
+              Intrinsic<[llvm_v16i16_ty], [llvm_v8f32_ty, llvm_v8f32_ty],
+              [IntrNoMem]>;
+  def int_x86_avx512bf16_cvtne2ps2bf16_512:
+              GCCBuiltin<"__builtin_ia32_cvtne2ps2bf16_512">,
+              Intrinsic<[llvm_v32i16_ty], [llvm_v16f32_ty, llvm_v16f32_ty],
+              [IntrNoMem]>;
+  // Intrinsic must be masked due to it producing less than 128 bits of results.
+  def int_x86_avx512bf16_mask_cvtneps2bf16_128:
+              Intrinsic<[llvm_v8i16_ty],
+                        [llvm_v4f32_ty, llvm_v8i16_ty, llvm_v4i1_ty],
+                        [IntrNoMem]>;
+  def int_x86_avx512bf16_cvtneps2bf16_256:
+              GCCBuiltin<"__builtin_ia32_cvtneps2bf16_256">,
+              Intrinsic<[llvm_v8i16_ty], [llvm_v8f32_ty], [IntrNoMem]>;
+  def int_x86_avx512bf16_cvtneps2bf16_512:
+              GCCBuiltin<"__builtin_ia32_cvtneps2bf16_512">,
+              Intrinsic<[llvm_v16i16_ty], [llvm_v16f32_ty], [IntrNoMem]>;
+  def int_x86_avx512bf16_dpbf16ps_128:
+              GCCBuiltin<"__builtin_ia32_dpbf16ps_128">,
+              Intrinsic<[llvm_v4f32_ty],
+              [llvm_v4f32_ty, llvm_v4i32_ty, llvm_v4i32_ty], [IntrNoMem]>;
+  def int_x86_avx512bf16_dpbf16ps_256:
+              GCCBuiltin<"__builtin_ia32_dpbf16ps_256">,
+              Intrinsic<[llvm_v8f32_ty],
+              [llvm_v8f32_ty, llvm_v8i32_ty, llvm_v8i32_ty], [IntrNoMem]>;
+  def int_x86_avx512bf16_dpbf16ps_512:
+              GCCBuiltin<"__builtin_ia32_dpbf16ps_512">,
+              Intrinsic<[llvm_v16f32_ty],
+              [llvm_v16f32_ty, llvm_v16i32_ty, llvm_v16i32_ty], [IntrNoMem]>;
+}
+
 #if INTEL_CUSTOMIZATION
 #if INTEL_FEATURE_ISA_KEYLOCKER
 //===----------------------------------------------------------------------===//
@@ -4923,48 +4960,6 @@
 }
 #endif // INTEL_FEATURE_ISA_KEYLOCKER
 
-#if INTEL_FEATURE_ISA_BF16
-=======
->>>>>>> bede937b
-let TargetPrefix = "x86" in {
-  def int_x86_avx512bf16_cvtne2ps2bf16_128:
-              GCCBuiltin<"__builtin_ia32_cvtne2ps2bf16_128">,
-              Intrinsic<[llvm_v8i16_ty], [llvm_v4f32_ty, llvm_v4f32_ty],
-              [IntrNoMem]>;
-  def int_x86_avx512bf16_cvtne2ps2bf16_256:
-              GCCBuiltin<"__builtin_ia32_cvtne2ps2bf16_256">,
-              Intrinsic<[llvm_v16i16_ty], [llvm_v8f32_ty, llvm_v8f32_ty],
-              [IntrNoMem]>;
-  def int_x86_avx512bf16_cvtne2ps2bf16_512:
-              GCCBuiltin<"__builtin_ia32_cvtne2ps2bf16_512">,
-              Intrinsic<[llvm_v32i16_ty], [llvm_v16f32_ty, llvm_v16f32_ty],
-              [IntrNoMem]>;
-  // Intrinsic must be masked due to it producing less than 128 bits of results.
-  def int_x86_avx512bf16_mask_cvtneps2bf16_128:
-              Intrinsic<[llvm_v8i16_ty],
-                        [llvm_v4f32_ty, llvm_v8i16_ty, llvm_v4i1_ty],
-                        [IntrNoMem]>;
-  def int_x86_avx512bf16_cvtneps2bf16_256:
-              GCCBuiltin<"__builtin_ia32_cvtneps2bf16_256">,
-              Intrinsic<[llvm_v8i16_ty], [llvm_v8f32_ty], [IntrNoMem]>;
-  def int_x86_avx512bf16_cvtneps2bf16_512:
-              GCCBuiltin<"__builtin_ia32_cvtneps2bf16_512">,
-              Intrinsic<[llvm_v16i16_ty], [llvm_v16f32_ty], [IntrNoMem]>;
-  def int_x86_avx512bf16_dpbf16ps_128:
-              GCCBuiltin<"__builtin_ia32_dpbf16ps_128">,
-              Intrinsic<[llvm_v4f32_ty],
-              [llvm_v4f32_ty, llvm_v4i32_ty, llvm_v4i32_ty], [IntrNoMem]>;
-  def int_x86_avx512bf16_dpbf16ps_256:
-              GCCBuiltin<"__builtin_ia32_dpbf16ps_256">,
-              Intrinsic<[llvm_v8f32_ty],
-              [llvm_v8f32_ty, llvm_v8i32_ty, llvm_v8i32_ty], [IntrNoMem]>;
-  def int_x86_avx512bf16_dpbf16ps_512:
-              GCCBuiltin<"__builtin_ia32_dpbf16ps_512">,
-              Intrinsic<[llvm_v16f32_ty],
-              [llvm_v16f32_ty, llvm_v16i32_ty, llvm_v16i32_ty], [IntrNoMem]>;
-<<<<<<< HEAD
-}
-#endif // INTEL_FEATURE_ISA_BF16
 
 #if INTEL_FEATURE_ISA_ENQCMD
 //===----------------------------------------------------------------------===//
@@ -5483,7 +5478,4 @@
               Intrinsic<[], [llvm_i8_ty, llvm_i8_ty, llvm_i8_ty], []>;
 }
 #endif // INTEL_FEATURE_ISA_AMX
-#endif // INTEL_CUSTOMIZATION
-=======
-}
->>>>>>> bede937b
+#endif // INTEL_CUSTOMIZATION