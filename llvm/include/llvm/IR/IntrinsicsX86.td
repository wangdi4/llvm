--- conflicted
+++ resolved
@@ -6270,8 +6270,9 @@
                         [ImmArg<ArgIndex<0>>, ImmArg<ArgIndex<1>>,
                          ImmArg<ArgIndex<2>>]>;
   def int_x86_tdpbf16ps : GCCBuiltin<"__builtin_ia32_tdpbf16ps">,
-<<<<<<< HEAD
-              Intrinsic<[], [llvm_i8_ty, llvm_i8_ty, llvm_i8_ty], []>;
+              Intrinsic<[], [llvm_i8_ty, llvm_i8_ty, llvm_i8_ty],
+                        [ImmArg<ArgIndex<0>>, ImmArg<ArgIndex<1>>,
+                         ImmArg<ArgIndex<2>>]>;
 }
 
 #if INTEL_CUSTOMIZATION
@@ -6910,10 +6911,4 @@
 }
 #endif // INTEL_FEATURE_ISA_AMX_MEMADVISE
 
-#endif // INTEL_CUSTOMIZATION
-=======
-              Intrinsic<[], [llvm_i8_ty, llvm_i8_ty, llvm_i8_ty],
-                        [ImmArg<ArgIndex<0>>, ImmArg<ArgIndex<1>>,
-                         ImmArg<ArgIndex<2>>]>;
-}
->>>>>>> 32d565b4
+#endif // INTEL_CUSTOMIZATION