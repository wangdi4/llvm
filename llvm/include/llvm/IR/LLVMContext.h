//===- llvm/LLVMContext.h - Class for managing "global" state ---*- C++ -*-===//
//
//                     The LLVM Compiler Infrastructure
//
// This file is distributed under the University of Illinois Open Source
// License. See LICENSE.TXT for details.
//
//===----------------------------------------------------------------------===//
//
// This file declares LLVMContext, a container of "global" state in LLVM, such
// as the global type and constant uniquing tables.
//
//===----------------------------------------------------------------------===//

#ifndef LLVM_IR_LLVMCONTEXT_H
#define LLVM_IR_LLVMCONTEXT_H

#include "llvm-c/Types.h"
#include "llvm/IR/DiagnosticHandler.h"
#include "llvm/Support/CBindingWrapping.h"
#include "llvm/Support/Options.h"
#include <cstdint>
#include <memory>
#include <string>

namespace llvm {

class DiagnosticInfo;
enum DiagnosticSeverity : char;
class Function;
class Instruction;
class LLVMContextImpl;
class Module;
class OptPassGate;
template <typename T> class SmallVectorImpl;
class SMDiagnostic;
class StringRef;
class Twine;

namespace yaml {

class Output;

} // end namespace yaml

namespace SyncScope {

typedef uint8_t ID;

/// Known synchronization scope IDs, which always have the same value.  All
/// synchronization scope IDs that LLVM has special knowledge of are listed
/// here.  Additionally, this scheme allows LLVM to efficiently check for
/// specific synchronization scope ID without comparing strings.
enum {
  /// Synchronized with respect to signal handlers executing in the same thread.
  SingleThread = 0,

  /// Synchronized with respect to all concurrently executing threads.
  System = 1
};

} // end namespace SyncScope

/// This is an important class for using LLVM in a threaded context.  It
/// (opaquely) owns and manages the core "global" data of LLVM's core
/// infrastructure, including the type and constant uniquing tables.
/// LLVMContext itself provides no locking guarantees, so you should be careful
/// to have one context per thread.
class LLVMContext {
public:
  LLVMContextImpl *const pImpl;
  LLVMContext();
  LLVMContext(LLVMContext &) = delete;
  LLVMContext &operator=(const LLVMContext &) = delete;
  ~LLVMContext();

  // Pinned metadata names, which always have the same value.  This is a
  // compile-time performance optimization, not a correctness optimization.
  enum : unsigned {
    MD_dbg = 0,                       // "dbg"
    MD_tbaa = 1,                      // "tbaa"
    MD_prof = 2,                      // "prof"
    MD_fpmath = 3,                    // "fpmath"
    MD_range = 4,                     // "range"
    MD_tbaa_struct = 5,               // "tbaa.struct"
    MD_invariant_load = 6,            // "invariant.load"
    MD_alias_scope = 7,               // "alias.scope"
    MD_noalias = 8,                   // "noalias",
    MD_nontemporal = 9,               // "nontemporal"
    MD_mem_parallel_loop_access = 10, // "llvm.mem.parallel_loop_access"
    MD_nonnull = 11,                  // "nonnull"
    MD_dereferenceable = 12,          // "dereferenceable"
    MD_dereferenceable_or_null = 13,  // "dereferenceable_or_null"
    MD_make_implicit = 14,            // "make.implicit"
    MD_unpredictable = 15,            // "unpredictable"
    MD_invariant_group = 16,          // "invariant.group"
    MD_align = 17,                    // "align"
    MD_loop = 18,                     // "llvm.loop"
    MD_type = 19,                     // "type"
    MD_section_prefix = 20,           // "section_prefix"
    MD_absolute_symbol = 21,          // "absolute_symbol"
    MD_associated = 22,               // "associated"
    MD_callees = 23,                  // "callees"
    MD_irr_loop = 24,                 // "irr_loop"
<<<<<<< HEAD
#if INTEL_CUSTOMIZATION
    MD_std_container_ptr = 25,        // "std.container.ptr"
    MD_std_container_ptr_iter = 26,   // "std.container.ptr.iter"
    MD_intel_tbaa = 27                // "intel-tbaa"
#endif                                // INTEL_CUSTOMIZATION
=======
    MD_access_group = 25,             // "llvm.access.group"
>>>>>>> 6bc98ad7
  };

  /// Known operand bundle tag IDs, which always have the same value.  All
  /// operand bundle tags that LLVM has special knowledge of are listed here.
  /// Additionally, this scheme allows LLVM to efficiently check for specific
  /// operand bundle tags without comparing strings.
  enum : unsigned {
    OB_deopt = 0,         // "deopt"
    OB_funclet = 1,       // "funclet"
    OB_gc_transition = 2, // "gc-transition"
  };

  /// getMDKindID - Return a unique non-zero ID for the specified metadata kind.
  /// This ID is uniqued across modules in the current LLVMContext.
  unsigned getMDKindID(StringRef Name) const;

  /// getMDKindNames - Populate client supplied SmallVector with the name for
  /// custom metadata IDs registered in this LLVMContext.
  void getMDKindNames(SmallVectorImpl<StringRef> &Result) const;

  /// getOperandBundleTags - Populate client supplied SmallVector with the
  /// bundle tags registered in this LLVMContext.  The bundle tags are ordered
  /// by increasing bundle IDs.
  /// \see LLVMContext::getOperandBundleTagID
  void getOperandBundleTags(SmallVectorImpl<StringRef> &Result) const;

  /// getOperandBundleTagID - Maps a bundle tag to an integer ID.  Every bundle
  /// tag registered with an LLVMContext has an unique ID.
  uint32_t getOperandBundleTagID(StringRef Tag) const;

  /// getOrInsertSyncScopeID - Maps synchronization scope name to
  /// synchronization scope ID.  Every synchronization scope registered with
  /// LLVMContext has unique ID except pre-defined ones.
  SyncScope::ID getOrInsertSyncScopeID(StringRef SSN);

  /// getSyncScopeNames - Populates client supplied SmallVector with
  /// synchronization scope names registered with LLVMContext.  Synchronization
  /// scope names are ordered by increasing synchronization scope IDs.
  void getSyncScopeNames(SmallVectorImpl<StringRef> &SSNs) const;

  /// Define the GC for a function
  void setGC(const Function &Fn, std::string GCName);

  /// Return the GC for a function
  const std::string &getGC(const Function &Fn);

  /// Remove the GC for a function
  void deleteGC(const Function &Fn);

  /// Return true if the Context runtime configuration is set to discard all
  /// value names. When true, only GlobalValue names will be available in the
  /// IR.
  bool shouldDiscardValueNames() const;

  /// Set the Context runtime configuration to discard all value name (but
  /// GlobalValue). Clients can use this flag to save memory and runtime,
  /// especially in release mode.
  void setDiscardValueNames(bool Discard);

  /// Whether there is a string map for uniquing debug info
  /// identifiers across the context.  Off by default.
  bool isODRUniquingDebugTypes() const;
  void enableDebugTypeODRUniquing();
  void disableDebugTypeODRUniquing();

  using InlineAsmDiagHandlerTy = void (*)(const SMDiagnostic&, void *Context,
                                          unsigned LocCookie);

  /// Defines the type of a yield callback.
  /// \see LLVMContext::setYieldCallback.
  using YieldCallbackTy = void (*)(LLVMContext *Context, void *OpaqueHandle);

  /// setInlineAsmDiagnosticHandler - This method sets a handler that is invoked
  /// when problems with inline asm are detected by the backend.  The first
  /// argument is a function pointer and the second is a context pointer that
  /// gets passed into the DiagHandler.
  ///
  /// LLVMContext doesn't take ownership or interpret either of these
  /// pointers.
  void setInlineAsmDiagnosticHandler(InlineAsmDiagHandlerTy DiagHandler,
                                     void *DiagContext = nullptr);

  /// getInlineAsmDiagnosticHandler - Return the diagnostic handler set by
  /// setInlineAsmDiagnosticHandler.
  InlineAsmDiagHandlerTy getInlineAsmDiagnosticHandler() const;

  /// getInlineAsmDiagnosticContext - Return the diagnostic context set by
  /// setInlineAsmDiagnosticHandler.
  void *getInlineAsmDiagnosticContext() const;

  /// setDiagnosticHandlerCallBack - This method sets a handler call back
  /// that is invoked when the backend needs to report anything to the user.
  /// The first argument is a function pointer and the second is a context pointer
  /// that gets passed into the DiagHandler.  The third argument should be set to
  /// true if the handler only expects enabled diagnostics.
  ///
  /// LLVMContext doesn't take ownership or interpret either of these
  /// pointers.
  void setDiagnosticHandlerCallBack(
      DiagnosticHandler::DiagnosticHandlerTy DiagHandler,
      void *DiagContext = nullptr, bool RespectFilters = false);

  /// setDiagnosticHandler - This method sets unique_ptr to object of DiagnosticHandler
  /// to provide custom diagnostic handling. The first argument is unique_ptr of object
  /// of type DiagnosticHandler or a derived of that.   The third argument should be
  /// set to true if the handler only expects enabled diagnostics.
  ///
  /// Ownership of this pointer is moved to LLVMContextImpl.
  void setDiagnosticHandler(std::unique_ptr<DiagnosticHandler> &&DH,
                            bool RespectFilters = false);

  /// getDiagnosticHandlerCallBack - Return the diagnostic handler call back set by
  /// setDiagnosticHandlerCallBack.
  DiagnosticHandler::DiagnosticHandlerTy getDiagnosticHandlerCallBack() const;

  /// getDiagnosticContext - Return the diagnostic context set by
  /// setDiagnosticContext.
  void *getDiagnosticContext() const;

  /// getDiagHandlerPtr - Returns const raw pointer of DiagnosticHandler set by
  /// setDiagnosticHandler.
  const DiagnosticHandler *getDiagHandlerPtr() const;

  /// getDiagnosticHandler - transfers owenership of DiagnosticHandler unique_ptr
  /// to caller.
  std::unique_ptr<DiagnosticHandler> getDiagnosticHandler();

  /// Return if a code hotness metric should be included in optimization
  /// diagnostics.
  bool getDiagnosticsHotnessRequested() const;
  /// Set if a code hotness metric should be included in optimization
  /// diagnostics.
  void setDiagnosticsHotnessRequested(bool Requested);

  /// Return the minimum hotness value a diagnostic would need in order
  /// to be included in optimization diagnostics. If there is no minimum, this
  /// returns None.
  uint64_t getDiagnosticsHotnessThreshold() const;

  /// Set the minimum hotness value a diagnostic needs in order to be
  /// included in optimization diagnostics.
  void setDiagnosticsHotnessThreshold(uint64_t Threshold);

  /// Return the YAML file used by the backend to save optimization
  /// diagnostics.  If null, diagnostics are not saved in a file but only
  /// emitted via the diagnostic handler.
  yaml::Output *getDiagnosticsOutputFile();
  /// Set the diagnostics output file used for optimization diagnostics.
  ///
  /// By default or if invoked with null, diagnostics are not saved in a file
  /// but only emitted via the diagnostic handler.  Even if an output file is
  /// set, the handler is invoked for each diagnostic message.
  void setDiagnosticsOutputFile(std::unique_ptr<yaml::Output> F);

  /// Get the prefix that should be printed in front of a diagnostic of
  ///        the given \p Severity
  static const char *getDiagnosticMessagePrefix(DiagnosticSeverity Severity);

  /// Report a message to the currently installed diagnostic handler.
  ///
  /// This function returns, in particular in the case of error reporting
  /// (DI.Severity == \a DS_Error), so the caller should leave the compilation
  /// process in a self-consistent state, even though the generated code
  /// need not be correct.
  ///
  /// The diagnostic message will be implicitly prefixed with a severity keyword
  /// according to \p DI.getSeverity(), i.e., "error: " for \a DS_Error,
  /// "warning: " for \a DS_Warning, and "note: " for \a DS_Note.
  void diagnose(const DiagnosticInfo &DI);

  /// Registers a yield callback with the given context.
  ///
  /// The yield callback function may be called by LLVM to transfer control back
  /// to the client that invoked the LLVM compilation. This can be used to yield
  /// control of the thread, or perform periodic work needed by the client.
  /// There is no guaranteed frequency at which callbacks must occur; in fact,
  /// the client is not guaranteed to ever receive this callback. It is at the
  /// sole discretion of LLVM to do so and only if it can guarantee that
  /// suspending the thread won't block any forward progress in other LLVM
  /// contexts in the same process.
  ///
  /// At a suspend point, the state of the current LLVM context is intentionally
  /// undefined. No assumptions about it can or should be made. Only LLVM
  /// context API calls that explicitly state that they can be used during a
  /// yield callback are allowed to be used. Any other API calls into the
  /// context are not supported until the yield callback function returns
  /// control to LLVM. Other LLVM contexts are unaffected by this restriction.
  void setYieldCallback(YieldCallbackTy Callback, void *OpaqueHandle);

  /// Calls the yield callback (if applicable).
  ///
  /// This transfers control of the current thread back to the client, which may
  /// suspend the current thread. Only call this method when LLVM doesn't hold
  /// any global mutex or cannot block the execution in another LLVM context.
  void yield();

  /// emitError - Emit an error message to the currently installed error handler
  /// with optional location information.  This function returns, so code should
  /// be prepared to drop the erroneous construct on the floor and "not crash".
  /// The generated code need not be correct.  The error message will be
  /// implicitly prefixed with "error: " and should not end with a ".".
  void emitError(unsigned LocCookie, const Twine &ErrorStr);
  void emitError(const Instruction *I, const Twine &ErrorStr);
  void emitError(const Twine &ErrorStr);

  /// Query for a debug option's value.
  ///
  /// This function returns typed data populated from command line parsing.
  template <typename ValT, typename Base, ValT(Base::*Mem)>
  ValT getOption() const {
    return OptionRegistry::instance().template get<ValT, Base, Mem>();
  }

  /// Access the object which can disable optional passes and individual
  /// optimizations at compile time.
  OptPassGate &getOptPassGate() const;

  /// Set the object which can disable optional passes and individual
  /// optimizations at compile time.
  ///
  /// The lifetime of the object must be guaranteed to extend as long as the
  /// LLVMContext is used by compilation.
  void setOptPassGate(OptPassGate&);

private:
  // Module needs access to the add/removeModule methods.
  friend class Module;

  /// addModule - Register a module as being instantiated in this context.  If
  /// the context is deleted, the module will be deleted as well.
  void addModule(Module*);

  /// removeModule - Unregister a module from this context.
  void removeModule(Module*);
};

// Create wrappers for C Binding types (see CBindingWrapping.h).
DEFINE_SIMPLE_CONVERSION_FUNCTIONS(LLVMContext, LLVMContextRef)

/* Specialized opaque context conversions.
 */
inline LLVMContext **unwrap(LLVMContextRef* Tys) {
  return reinterpret_cast<LLVMContext**>(Tys);
}

inline LLVMContextRef *wrap(const LLVMContext **Tys) {
  return reinterpret_cast<LLVMContextRef*>(const_cast<LLVMContext**>(Tys));
}

} // end namespace llvm

#endif // LLVM_IR_LLVMCONTEXT_H<|MERGE_RESOLUTION|>--- conflicted
+++ resolved
@@ -102,15 +102,12 @@
     MD_associated = 22,               // "associated"
     MD_callees = 23,                  // "callees"
     MD_irr_loop = 24,                 // "irr_loop"
-<<<<<<< HEAD
+    MD_access_group = 25,             // "llvm.access.group"
 #if INTEL_CUSTOMIZATION
-    MD_std_container_ptr = 25,        // "std.container.ptr"
-    MD_std_container_ptr_iter = 26,   // "std.container.ptr.iter"
-    MD_intel_tbaa = 27                // "intel-tbaa"
+    MD_std_container_ptr = 26,        // "std.container.ptr"
+    MD_std_container_ptr_iter = 27,   // "std.container.ptr.iter"
+    MD_intel_tbaa = 28                // "intel-tbaa"
 #endif                                // INTEL_CUSTOMIZATION
-=======
-    MD_access_group = 25,             // "llvm.access.group"
->>>>>>> 6bc98ad7
   };
 
   /// Known operand bundle tag IDs, which always have the same value.  All
