--- conflicted
+++ resolved
@@ -72,14 +72,11 @@
     MD_align = 17,                    // "align"
     MD_loop = 18,                     // "llvm.loop"
     MD_type = 19,                     // "type"
-<<<<<<< HEAD
+    MD_section_prefix = 20,           // "section_prefix"
 #if INTEL_CUSTOMIZATION
-    MD_std_container_ptr = 20,        // "std.container.ptr"
-    MD_std_container_ptr_iter = 21    // "std.container.ptr.iter"
+    MD_std_container_ptr = 21,        // "std.container.ptr"
+    MD_std_container_ptr_iter = 22    // "std.container.ptr.iter"
 #endif                                // INTEL_CUSTOMIZATION
-=======
-    MD_section_prefix = 20,           // "section_prefix"
->>>>>>> 47e577eb
   };
 
   /// Known operand bundle tag IDs, which always have the same value.  All
