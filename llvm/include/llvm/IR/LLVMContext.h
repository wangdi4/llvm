//===- llvm/LLVMContext.h - Class for managing "global" state ---*- C++ -*-===//
//
// Part of the LLVM Project, under the Apache License v2.0 with LLVM Exceptions.
// See https://llvm.org/LICENSE.txt for license information.
// SPDX-License-Identifier: Apache-2.0 WITH LLVM-exception
//
//===----------------------------------------------------------------------===//
//
// This file declares LLVMContext, a container of "global" state in LLVM, such
// as the global type and constant uniquing tables.
//
//===----------------------------------------------------------------------===//

#ifndef LLVM_IR_LLVMCONTEXT_H
#define LLVM_IR_LLVMCONTEXT_H

#include "llvm-c/Types.h"
#include "llvm/IR/DiagnosticHandler.h"
#include "llvm/Support/CBindingWrapping.h"
#include <cstdint>
#include <memory>
#include <optional>
#include <string>

namespace llvm {

class DiagnosticInfo;
enum DiagnosticSeverity : char;
class Function;
class Instruction;
class LLVMContextImpl;
class Module;
class OptPassGate;
template <typename T> class SmallVectorImpl;
template <typename T> class StringMapEntry;
class StringRef;
class Twine;
class LLVMRemarkStreamer;

namespace remarks {
class RemarkStreamer;
}

namespace SyncScope {

typedef uint8_t ID;

/// Known synchronization scope IDs, which always have the same value.  All
/// synchronization scope IDs that LLVM has special knowledge of are listed
/// here.  Additionally, this scheme allows LLVM to efficiently check for
/// specific synchronization scope ID without comparing strings.
enum {
  /// Synchronized with respect to signal handlers executing in the same thread.
  SingleThread = 0,

  /// Synchronized with respect to all concurrently executing threads.
  System = 1
};

} // end namespace SyncScope

/// This is an important class for using LLVM in a threaded context.  It
/// (opaquely) owns and manages the core "global" data of LLVM's core
/// infrastructure, including the type and constant uniquing tables.
/// LLVMContext itself provides no locking guarantees, so you should be careful
/// to have one context per thread.
class LLVMContext {
public:
  LLVMContextImpl *const pImpl;
  LLVMContext();
  LLVMContext(const LLVMContext &) = delete;
  LLVMContext &operator=(const LLVMContext &) = delete;
  ~LLVMContext();

  // Pinned metadata names, which always have the same value.  This is a
  // compile-time performance optimization, not a correctness optimization.
  enum : unsigned {
#define LLVM_FIXED_MD_KIND(EnumID, Name, Value) EnumID = Value,
#include "llvm/IR/FixedMetadataKinds.def"
#undef LLVM_FIXED_MD_KIND
  };

  /// Known operand bundle tag IDs, which always have the same value.  All
  /// operand bundle tags that LLVM has special knowledge of are listed here.
  /// Additionally, this scheme allows LLVM to efficiently check for specific
  /// operand bundle tags without comparing strings. Keep this in sync with
  /// LLVMContext::LLVMContext().
  enum : unsigned {
    OB_deopt = 0,                  // "deopt"
    OB_funclet = 1,                // "funclet"
    OB_gc_transition = 2,          // "gc-transition"
    OB_cfguardtarget = 3,          // "cfguardtarget"
    OB_preallocated = 4,           // "preallocated"
    OB_gc_live = 5,                // "gc-live"
    OB_clang_arc_attachedcall = 6, // "clang.arc.attachedcall"
    OB_ptrauth = 7,                // "ptrauth"
    OB_kcfi = 8,                   // "kcfi"
    OB_convergencectrl = 9,        // "convergencectrl"
  };

  /// getMDKindID - Return a unique non-zero ID for the specified metadata kind.
  /// This ID is uniqued across modules in the current LLVMContext.
  unsigned getMDKindID(StringRef Name) const;

  /// getMDKindNames - Populate client supplied SmallVector with the name for
  /// custom metadata IDs registered in this LLVMContext.
  void getMDKindNames(SmallVectorImpl<StringRef> &Result) const;

  /// getOperandBundleTags - Populate client supplied SmallVector with the
  /// bundle tags registered in this LLVMContext.  The bundle tags are ordered
  /// by increasing bundle IDs.
  /// \see LLVMContext::getOperandBundleTagID
  void getOperandBundleTags(SmallVectorImpl<StringRef> &Result) const;

  /// getOrInsertBundleTag - Returns the Tag to use for an operand bundle of
  /// name TagName.
  StringMapEntry<uint32_t> *getOrInsertBundleTag(StringRef TagName) const;

  /// getOperandBundleTagID - Maps a bundle tag to an integer ID.  Every bundle
  /// tag registered with an LLVMContext has an unique ID.
  uint32_t getOperandBundleTagID(StringRef Tag) const;

  /// getOrInsertSyncScopeID - Maps synchronization scope name to
  /// synchronization scope ID.  Every synchronization scope registered with
  /// LLVMContext has unique ID except pre-defined ones.
  SyncScope::ID getOrInsertSyncScopeID(StringRef SSN);

  /// getSyncScopeNames - Populates client supplied SmallVector with
  /// synchronization scope names registered with LLVMContext.  Synchronization
  /// scope names are ordered by increasing synchronization scope IDs.
  void getSyncScopeNames(SmallVectorImpl<StringRef> &SSNs) const;

  /// Define the GC for a function
  void setGC(const Function &Fn, std::string GCName);

  /// Return the GC for a function
  const std::string &getGC(const Function &Fn);

  /// Remove the GC for a function
  void deleteGC(const Function &Fn);

  /// Return true if the Context runtime configuration is set to discard all
  /// value names. When true, only GlobalValue names will be available in the
  /// IR.
  bool shouldDiscardValueNames() const;

  /// Set the Context runtime configuration to discard all value name (but
  /// GlobalValue). Clients can use this flag to save memory and runtime,
  /// especially in release mode.
  void setDiscardValueNames(bool Discard);

  /// Whether there is a string map for uniquing debug info
  /// identifiers across the context.  Off by default.
  bool isODRUniquingDebugTypes() const;
  void enableDebugTypeODRUniquing();
  void disableDebugTypeODRUniquing();

  /// Defines the type of a yield callback.
  /// \see LLVMContext::setYieldCallback.
  using YieldCallbackTy = void (*)(LLVMContext *Context, void *OpaqueHandle);

  /// setDiagnosticHandlerCallBack - This method sets a handler call back
  /// that is invoked when the backend needs to report anything to the user.
  /// The first argument is a function pointer and the second is a context pointer
  /// that gets passed into the DiagHandler.  The third argument should be set to
  /// true if the handler only expects enabled diagnostics.
  ///
  /// LLVMContext doesn't take ownership or interpret either of these
  /// pointers.
  void setDiagnosticHandlerCallBack(
      DiagnosticHandler::DiagnosticHandlerTy DiagHandler,
      void *DiagContext = nullptr, bool RespectFilters = false);

  /// setDiagnosticHandler - This method sets unique_ptr to object of
  /// DiagnosticHandler to provide custom diagnostic handling. The first
  /// argument is unique_ptr of object of type DiagnosticHandler or a derived
  /// of that. The second argument should be set to true if the handler only
  /// expects enabled diagnostics.
  ///
  /// Ownership of this pointer is moved to LLVMContextImpl.
  void setDiagnosticHandler(std::unique_ptr<DiagnosticHandler> &&DH,
                            bool RespectFilters = false);

  /// getDiagnosticHandlerCallBack - Return the diagnostic handler call back set by
  /// setDiagnosticHandlerCallBack.
  DiagnosticHandler::DiagnosticHandlerTy getDiagnosticHandlerCallBack() const;

  /// getDiagnosticContext - Return the diagnostic context set by
  /// setDiagnosticContext.
  void *getDiagnosticContext() const;

  /// getDiagHandlerPtr - Returns const raw pointer of DiagnosticHandler set by
  /// setDiagnosticHandler.
  const DiagnosticHandler *getDiagHandlerPtr() const;

  /// getDiagnosticHandler - transfers ownership of DiagnosticHandler unique_ptr
  /// to caller.
  std::unique_ptr<DiagnosticHandler> getDiagnosticHandler();

  /// Return if a code hotness metric should be included in optimization
  /// diagnostics.
  bool getDiagnosticsHotnessRequested() const;
  /// Set if a code hotness metric should be included in optimization
  /// diagnostics.
  void setDiagnosticsHotnessRequested(bool Requested);

  bool getMisExpectWarningRequested() const;
  void setMisExpectWarningRequested(bool Requested);
  void setDiagnosticsMisExpectTolerance(std::optional<uint32_t> Tolerance);
  uint32_t getDiagnosticsMisExpectTolerance() const;

  /// Return the minimum hotness value a diagnostic would need in order
  /// to be included in optimization diagnostics.
  ///
  /// Three possible return values:
  /// 0            - threshold is disabled. Everything will be printed out.
  /// positive int - threshold is set.
  /// UINT64_MAX   - threshold is not yet set, and needs to be synced from
  ///                profile summary. Note that in case of missing profile
  ///                summary, threshold will be kept at "MAX", effectively
  ///                suppresses all remarks output.
  uint64_t getDiagnosticsHotnessThreshold() const;

  /// Set the minimum hotness value a diagnostic needs in order to be
  /// included in optimization diagnostics.
  void setDiagnosticsHotnessThreshold(std::optional<uint64_t> Threshold);

  /// Return if hotness threshold is requested from PSI.
  bool isDiagnosticsHotnessThresholdSetFromPSI() const;

  /// The "main remark streamer" used by all the specialized remark streamers.
  /// This streamer keeps generic remark metadata in memory throughout the life
  /// of the LLVMContext. This metadata may be emitted in a section in object
  /// files depending on the format requirements.
  ///
  /// All specialized remark streamers should convert remarks to
  /// llvm::remarks::Remark and emit them through this streamer.
  remarks::RemarkStreamer *getMainRemarkStreamer();
  const remarks::RemarkStreamer *getMainRemarkStreamer() const;
  void setMainRemarkStreamer(
      std::unique_ptr<remarks::RemarkStreamer> MainRemarkStreamer);

  /// The "LLVM remark streamer" used by LLVM to serialize remark diagnostics
  /// comming from IR and MIR passes.
  ///
  /// If it does not exist, diagnostics are not saved in a file but only emitted
  /// via the diagnostic handler.
  LLVMRemarkStreamer *getLLVMRemarkStreamer();
  const LLVMRemarkStreamer *getLLVMRemarkStreamer() const;
  void
  setLLVMRemarkStreamer(std::unique_ptr<LLVMRemarkStreamer> RemarkStreamer);

  /// Get the prefix that should be printed in front of a diagnostic of
  ///        the given \p Severity
  static const char *getDiagnosticMessagePrefix(DiagnosticSeverity Severity);

  /// Report a message to the currently installed diagnostic handler.
  ///
  /// This function returns, in particular in the case of error reporting
  /// (DI.Severity == \a DS_Error), so the caller should leave the compilation
  /// process in a self-consistent state, even though the generated code
  /// need not be correct.
  ///
  /// The diagnostic message will be implicitly prefixed with a severity keyword
  /// according to \p DI.getSeverity(), i.e., "error: " for \a DS_Error,
  /// "warning: " for \a DS_Warning, and "note: " for \a DS_Note.
  void diagnose(const DiagnosticInfo &DI);

  /// Registers a yield callback with the given context.
  ///
  /// The yield callback function may be called by LLVM to transfer control back
  /// to the client that invoked the LLVM compilation. This can be used to yield
  /// control of the thread, or perform periodic work needed by the client.
  /// There is no guaranteed frequency at which callbacks must occur; in fact,
  /// the client is not guaranteed to ever receive this callback. It is at the
  /// sole discretion of LLVM to do so and only if it can guarantee that
  /// suspending the thread won't block any forward progress in other LLVM
  /// contexts in the same process.
  ///
  /// At a suspend point, the state of the current LLVM context is intentionally
  /// undefined. No assumptions about it can or should be made. Only LLVM
  /// context API calls that explicitly state that they can be used during a
  /// yield callback are allowed to be used. Any other API calls into the
  /// context are not supported until the yield callback function returns
  /// control to LLVM. Other LLVM contexts are unaffected by this restriction.
  void setYieldCallback(YieldCallbackTy Callback, void *OpaqueHandle);

  /// Calls the yield callback (if applicable).
  ///
  /// This transfers control of the current thread back to the client, which may
  /// suspend the current thread. Only call this method when LLVM doesn't hold
  /// any global mutex or cannot block the execution in another LLVM context.
  void yield();

  /// emitError - Emit an error message to the currently installed error handler
  /// with optional location information.  This function returns, so code should
  /// be prepared to drop the erroneous construct on the floor and "not crash".
  /// The generated code need not be correct.  The error message will be
  /// implicitly prefixed with "error: " and should not end with a ".".
  void emitError(uint64_t LocCookie, const Twine &ErrorStr);
  void emitError(const Instruction *I, const Twine &ErrorStr);
  void emitError(const Twine &ErrorStr);

  /// Access the object which can disable optional passes and individual
  /// optimizations at compile time.
  OptPassGate &getOptPassGate() const;

  /// Set the object which can disable optional passes and individual
  /// optimizations at compile time.
  ///
  /// The lifetime of the object must be guaranteed to extend as long as the
  /// LLVMContext is used by compilation.
  void setOptPassGate(OptPassGate&);

  /// Whether we've decided on using opaque pointers or typed pointers yet.
  bool hasSetOpaquePointersValue() const;

  /// Set whether opaque pointers are enabled. The method may be called multiple
  /// times, but only with the same value. Note that creating a pointer type or
  /// otherwise querying the opaque pointer mode performs an implicit set to
  /// the default value.
<<<<<<< HEAD
  [[deprecated("Opaque pointers are always enabled")]]
  void setOpaquePointers(bool Enable) const;

  /// Whether typed pointers are supported. If false, all pointers are opaque.
  [[deprecated("Always returns false")]]
=======
#ifdef INTEL_SYCL_OPAQUEPOINTER_READY
  [[deprecated("Opaque pointers are always enabled")]]
#endif // INTEL_SYCL_OPAQUEPOINTER_READY
  void setOpaquePointers(bool Enable) const;

  /// Whether typed pointers are supported. If false, all pointers are opaque.
#ifdef INTEL_SYCL_OPAQUEPOINTER_READY
  [[deprecated("Always returns false")]]
#endif // INTEL_SYCL_OPAQUEPOINTER_READY
>>>>>>> b9c73bc0
  bool supportsTypedPointers() const;

private:
  // Module needs access to the add/removeModule methods.
  friend class Module;

  /// addModule - Register a module as being instantiated in this context.  If
  /// the context is deleted, the module will be deleted as well.
  void addModule(Module*);

  /// removeModule - Unregister a module from this context.
  void removeModule(Module*);
};

// Create wrappers for C Binding types (see CBindingWrapping.h).
DEFINE_SIMPLE_CONVERSION_FUNCTIONS(LLVMContext, LLVMContextRef)

/* Specialized opaque context conversions.
 */
inline LLVMContext **unwrap(LLVMContextRef* Tys) {
  return reinterpret_cast<LLVMContext**>(Tys);
}

inline LLVMContextRef *wrap(const LLVMContext **Tys) {
  return reinterpret_cast<LLVMContextRef*>(const_cast<LLVMContext**>(Tys));
}

} // end namespace llvm

#endif // LLVM_IR_LLVMCONTEXT_H<|MERGE_RESOLUTION|>--- conflicted
+++ resolved
@@ -319,13 +319,6 @@
   /// times, but only with the same value. Note that creating a pointer type or
   /// otherwise querying the opaque pointer mode performs an implicit set to
   /// the default value.
-<<<<<<< HEAD
-  [[deprecated("Opaque pointers are always enabled")]]
-  void setOpaquePointers(bool Enable) const;
-
-  /// Whether typed pointers are supported. If false, all pointers are opaque.
-  [[deprecated("Always returns false")]]
-=======
 #ifdef INTEL_SYCL_OPAQUEPOINTER_READY
   [[deprecated("Opaque pointers are always enabled")]]
 #endif // INTEL_SYCL_OPAQUEPOINTER_READY
@@ -335,7 +328,6 @@
 #ifdef INTEL_SYCL_OPAQUEPOINTER_READY
   [[deprecated("Always returns false")]]
 #endif // INTEL_SYCL_OPAQUEPOINTER_READY
->>>>>>> b9c73bc0
   bool supportsTypedPointers() const;
 
 private:
