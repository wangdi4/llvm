--- conflicted
+++ resolved
@@ -99,20 +99,12 @@
     MD_irr_loop = 24,                 // "irr_loop"
     MD_access_group = 25,             // "llvm.access.group"
     MD_callback = 26,                 // "callback"
-<<<<<<< HEAD
-#if INTEL_CUSTOMIZATION
-    MD_std_container_ptr = 27,        // "std.container.ptr"
-    MD_std_container_ptr_iter = 28,   // "std.container.ptr.iter"
-    MD_intel_tbaa = 29,               // "intel-tbaa"
-    MD_intel_profx = 30               // "intel-profx"
-=======
     MD_preserve_access_index = 27,    // "llvm.preserve.*.access.index"
 #if INTEL_CUSTOMIZATION
     MD_std_container_ptr = 28,        // "std.container.ptr"
     MD_std_container_ptr_iter = 29,   // "std.container.ptr.iter"
     MD_intel_tbaa = 30,               // "intel-tbaa"
     MD_intel_profx = 31               // "intel-profx"
->>>>>>> a04ae881
 #endif                                // INTEL_CUSTOMIZATION
   };
 
