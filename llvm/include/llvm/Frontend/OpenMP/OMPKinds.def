--- conflicted
+++ resolved
@@ -1161,13 +1161,10 @@
 __OMP_TRAIT_PROPERTY(user, condition, false)
 __OMP_TRAIT_PROPERTY(user, condition, unknown)
 
-<<<<<<< HEAD
+__OMP_TRAIT_SELECTOR_AND_PROPERTY(construct, dispatch)
 #if INTEL_COLLAB
 __OMP_TRAIT_SELECTOR_AND_PROPERTY(construct, target_variant_dispatch)
 #endif // INTEL_COLLAB
-=======
-__OMP_TRAIT_SELECTOR_AND_PROPERTY(construct, dispatch)
->>>>>>> b7899ba0
 
 // Note that we put isa last so that the other conditions are checked first.
 // This allows us to issue warnings wrt. isa only if we match otherwise.
