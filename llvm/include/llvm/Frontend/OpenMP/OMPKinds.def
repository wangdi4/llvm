//===--- OMPKinds.def - OpenMP directives, clauses, rt-calls -*- C++ -*-===//
//
// Part of the LLVM Project, under the Apache License v2.0 with LLVM Exceptions.
// See https://llvm.org/LICENSE.txt for license information.
// SPDX-License-Identifier: Apache-2.0 WITH LLVM-exception
//
//===----------------------------------------------------------------------===//
/// \file
///
/// This file defines the list of supported OpenMP directives, clauses, runtime
/// calls, and other things that need to be listed in enums.
///
//===----------------------------------------------------------------------===//

/// OpenMP Directives and combined directives
///
///{

#ifndef OMP_DIRECTIVE
#define OMP_DIRECTIVE(Enum, Str)
#endif

#define __OMP_DIRECTIVE_EXT(Name, Str) OMP_DIRECTIVE(OMPD_##Name, Str)
#define __OMP_DIRECTIVE(Name) __OMP_DIRECTIVE_EXT(Name, #Name)

__OMP_DIRECTIVE(threadprivate)
__OMP_DIRECTIVE(parallel)
__OMP_DIRECTIVE(task)
__OMP_DIRECTIVE(simd)
__OMP_DIRECTIVE(for)
__OMP_DIRECTIVE(sections)
__OMP_DIRECTIVE(section)
__OMP_DIRECTIVE(single)
__OMP_DIRECTIVE(master)
__OMP_DIRECTIVE(critical)
__OMP_DIRECTIVE(taskyield)
__OMP_DIRECTIVE(barrier)
__OMP_DIRECTIVE(taskwait)
__OMP_DIRECTIVE(taskgroup)
__OMP_DIRECTIVE(flush)
__OMP_DIRECTIVE(ordered)
__OMP_DIRECTIVE(atomic)
__OMP_DIRECTIVE(target)
__OMP_DIRECTIVE(teams)
__OMP_DIRECTIVE(cancel)
__OMP_DIRECTIVE(requires)
__OMP_DIRECTIVE_EXT(target_data, "target data")
__OMP_DIRECTIVE_EXT(target_enter_data, "target enter data")
__OMP_DIRECTIVE_EXT(target_exit_data, "target exit data")
__OMP_DIRECTIVE_EXT(target_parallel, "target parallel")
__OMP_DIRECTIVE_EXT(target_parallel_for, "target parallel for")
__OMP_DIRECTIVE_EXT(target_update, "target update")
__OMP_DIRECTIVE_EXT(parallel_for, "parallel for")
__OMP_DIRECTIVE_EXT(parallel_for_simd, "parallel for simd")
__OMP_DIRECTIVE_EXT(parallel_master, "parallel master")
__OMP_DIRECTIVE_EXT(parallel_sections, "parallel sections")
__OMP_DIRECTIVE_EXT(for_simd, "for simd")
__OMP_DIRECTIVE_EXT(cancellation_point, "cancellation point")
__OMP_DIRECTIVE_EXT(declare_reduction, "declare reduction")
__OMP_DIRECTIVE_EXT(declare_mapper, "declare mapper")
__OMP_DIRECTIVE_EXT(declare_simd, "declare simd")
__OMP_DIRECTIVE(taskloop)
__OMP_DIRECTIVE_EXT(taskloop_simd, "taskloop simd")
__OMP_DIRECTIVE(distribute)
__OMP_DIRECTIVE_EXT(declare_target, "declare target")
__OMP_DIRECTIVE_EXT(end_declare_target, "end declare target")
__OMP_DIRECTIVE_EXT(distribute_parallel_for, "distribute parallel for")
__OMP_DIRECTIVE_EXT(distribute_parallel_for_simd,
                    "distribute parallel for simd")
__OMP_DIRECTIVE_EXT(distribute_simd, "distribute simd")
__OMP_DIRECTIVE_EXT(target_parallel_for_simd, "target parallel for simd")
__OMP_DIRECTIVE_EXT(target_simd, "target simd")
__OMP_DIRECTIVE_EXT(teams_distribute, "teams distribute")
__OMP_DIRECTIVE_EXT(teams_distribute_simd, "teams distribute simd")
__OMP_DIRECTIVE_EXT(teams_distribute_parallel_for_simd,
                    "teams distribute parallel for simd")
__OMP_DIRECTIVE_EXT(teams_distribute_parallel_for,
                    "teams distribute parallel for")
__OMP_DIRECTIVE_EXT(target_teams, "target teams")
__OMP_DIRECTIVE_EXT(target_teams_distribute, "target teams distribute")
__OMP_DIRECTIVE_EXT(target_teams_distribute_parallel_for,
                    "target teams distribute parallel for")
__OMP_DIRECTIVE_EXT(target_teams_distribute_parallel_for_simd,
                    "target teams distribute parallel for simd")
__OMP_DIRECTIVE_EXT(target_teams_distribute_simd,
                    "target teams distribute simd")
__OMP_DIRECTIVE(allocate)
__OMP_DIRECTIVE_EXT(declare_variant, "declare variant")
__OMP_DIRECTIVE_EXT(master_taskloop, "master taskloop")
__OMP_DIRECTIVE_EXT(parallel_master_taskloop, "parallel master taskloop")
__OMP_DIRECTIVE_EXT(master_taskloop_simd, "master taskloop simd")
__OMP_DIRECTIVE_EXT(parallel_master_taskloop_simd,
                    "parallel master taskloop simd")
__OMP_DIRECTIVE(depobj)
__OMP_DIRECTIVE(scan)
__OMP_DIRECTIVE_EXT(begin_declare_variant, "begin declare variant")
__OMP_DIRECTIVE_EXT(end_declare_variant, "end declare variant")

#if INTEL_COLLAB
__OMP_DIRECTIVE_EXT(target_variant_dispatch, "target variant dispatch")
__OMP_DIRECTIVE(loop)
__OMP_DIRECTIVE_EXT(teams_loop, "teams loop")
__OMP_DIRECTIVE_EXT(target_teams_loop, "target teams loop")
__OMP_DIRECTIVE_EXT(parallel_loop, "parallel loop")
__OMP_DIRECTIVE_EXT(target_parallel_loop, "target parallel loop")
#endif // INTEL_COLLAB

// Has to be the last because Clang implicitly expects it to be.
__OMP_DIRECTIVE(unknown)

#undef __OMP_DIRECTIVE_EXT
#undef __OMP_DIRECTIVE
#undef OMP_DIRECTIVE

///}

/// OpenMP Clauses
///
///{

#ifndef OMP_CLAUSE
#define OMP_CLAUSE(Enum, Str, Implicit)
#endif
#ifndef OMP_CLAUSE_CLASS
#define OMP_CLAUSE_CLASS(Enum, Str, Class)
#endif
#ifndef OMP_CLAUSE_NO_CLASS
#define OMP_CLAUSE_NO_CLASS(Enum, Str)
#endif

#define __OMP_CLAUSE(Name, Class)                                              \
  OMP_CLAUSE(OMPC_##Name, #Name, /* Implicit */ false)                         \
  OMP_CLAUSE_CLASS(OMPC_##Name, #Name, Class)
#define __OMP_CLAUSE_NO_CLASS(Name)                                            \
  OMP_CLAUSE(OMPC_##Name, #Name, /* Implicit */ false)                         \
  OMP_CLAUSE_NO_CLASS(OMPC_##Name, #Name)
#define __OMP_IMPLICIT_CLAUSE_CLASS(Name, Str, Class)                          \
  OMP_CLAUSE(OMPC_##Name, Str, /* Implicit */ true)                            \
  OMP_CLAUSE_CLASS(OMPC_##Name, Str, Class)
#define __OMP_IMPLICIT_CLAUSE_NO_CLASS(Name, Str)                              \
  OMP_CLAUSE(OMPC_##Name, Str, /* Implicit */ true)                            \
  OMP_CLAUSE_NO_CLASS(OMPC_##Name, Str)

__OMP_CLAUSE(allocator, OMPAllocatorClause)
__OMP_CLAUSE(if, OMPIfClause)
__OMP_CLAUSE(final, OMPFinalClause)
__OMP_CLAUSE(num_threads, OMPNumThreadsClause)
__OMP_CLAUSE(safelen, OMPSafelenClause)
__OMP_CLAUSE(simdlen, OMPSimdlenClause)
__OMP_CLAUSE(collapse, OMPCollapseClause)
__OMP_CLAUSE(default, OMPDefaultClause)
__OMP_CLAUSE(private, OMPPrivateClause)
__OMP_CLAUSE(firstprivate, OMPFirstprivateClause)
__OMP_CLAUSE(lastprivate, OMPLastprivateClause)
__OMP_CLAUSE(shared, OMPSharedClause)
__OMP_CLAUSE(reduction, OMPReductionClause)
__OMP_CLAUSE(linear, OMPLinearClause)
__OMP_CLAUSE(aligned, OMPAlignedClause)
__OMP_CLAUSE(copyin, OMPCopyinClause)
__OMP_CLAUSE(copyprivate, OMPCopyprivateClause)
__OMP_CLAUSE(proc_bind, OMPProcBindClause)
__OMP_CLAUSE(schedule, OMPScheduleClause)
__OMP_CLAUSE(ordered, OMPOrderedClause)
__OMP_CLAUSE(nowait, OMPNowaitClause)
__OMP_CLAUSE(untied, OMPUntiedClause)
__OMP_CLAUSE(mergeable, OMPMergeableClause)
__OMP_CLAUSE(read, OMPReadClause)
__OMP_CLAUSE(write, OMPWriteClause)
__OMP_CLAUSE(update, OMPUpdateClause)
__OMP_CLAUSE(capture, OMPCaptureClause)
__OMP_CLAUSE(seq_cst, OMPSeqCstClause)
__OMP_CLAUSE(acq_rel, OMPAcqRelClause)
__OMP_CLAUSE(acquire, OMPAcquireClause)
__OMP_CLAUSE(release, OMPReleaseClause)
__OMP_CLAUSE(relaxed, OMPRelaxedClause)
__OMP_CLAUSE(depend, OMPDependClause)
__OMP_CLAUSE(device, OMPDeviceClause)
__OMP_CLAUSE(threads, OMPThreadsClause)
__OMP_CLAUSE(simd, OMPSIMDClause)
__OMP_CLAUSE(map, OMPMapClause)
__OMP_CLAUSE(num_teams, OMPNumTeamsClause)
__OMP_CLAUSE(thread_limit, OMPThreadLimitClause)
__OMP_CLAUSE(priority, OMPPriorityClause)
__OMP_CLAUSE(grainsize, OMPGrainsizeClause)
__OMP_CLAUSE(nogroup, OMPNogroupClause)
__OMP_CLAUSE(num_tasks, OMPNumTasksClause)
__OMP_CLAUSE(hint, OMPHintClause)
__OMP_CLAUSE(dist_schedule, OMPDistScheduleClause)
__OMP_CLAUSE(defaultmap, OMPDefaultmapClause)
__OMP_CLAUSE(to, OMPToClause)
__OMP_CLAUSE(from, OMPFromClause)
__OMP_CLAUSE(use_device_ptr, OMPUseDevicePtrClause)
__OMP_CLAUSE(is_device_ptr, OMPIsDevicePtrClause)
__OMP_CLAUSE(task_reduction, OMPTaskReductionClause)
__OMP_CLAUSE(in_reduction, OMPInReductionClause)
__OMP_CLAUSE(unified_address, OMPUnifiedAddressClause)
__OMP_CLAUSE(unified_shared_memory, OMPUnifiedSharedMemoryClause)
__OMP_CLAUSE(reverse_offload, OMPReverseOffloadClause)
__OMP_CLAUSE(dynamic_allocators, OMPDynamicAllocatorsClause)
__OMP_CLAUSE(atomic_default_mem_order, OMPAtomicDefaultMemOrderClause)
__OMP_CLAUSE(allocate, OMPAllocateClause)
__OMP_CLAUSE(nontemporal, OMPNontemporalClause)
__OMP_CLAUSE(order, OMPOrderClause)
__OMP_CLAUSE(destroy, OMPDestroyClause)
__OMP_CLAUSE(detach, OMPDetachClause)
__OMP_CLAUSE(inclusive, OMPInclusiveClause)
__OMP_CLAUSE(exclusive, OMPExclusiveClause)
__OMP_CLAUSE(uses_allocators, OMPUsesAllocatorsClause)
__OMP_CLAUSE(affinity, OMPAffinityClause)
__OMP_CLAUSE(use_device_addr, OMPUseDeviceAddrClause)
#if INTEL_COLLAB
__OMP_CLAUSE(bind, OMPBindClause)
#endif // INTEL_COLLAB
#if INTEL_CUSTOMIZATION
__OMP_CLAUSE(tile, OMPTileClause)
#if INTEL_FEATURE_CSA
__OMP_CLAUSE(dataflow, OMPDataflowClause)
#endif // INTEL_FEATURE_CSA
#endif // INTEL_CUSTOMIZATION

__OMP_CLAUSE_NO_CLASS(uniform)
__OMP_CLAUSE_NO_CLASS(device_type)
__OMP_CLAUSE_NO_CLASS(match)

__OMP_IMPLICIT_CLAUSE_CLASS(depobj, "depobj", OMPDepobjClause)
__OMP_IMPLICIT_CLAUSE_CLASS(flush, "flush", OMPFlushClause)

__OMP_IMPLICIT_CLAUSE_NO_CLASS(threadprivate, "threadprivate or thread local")
__OMP_IMPLICIT_CLAUSE_NO_CLASS(unknown, "unknown")

#undef __OMP_IMPLICIT_CLAUSE_NO_CLASS
#undef __OMP_IMPLICIT_CLAUSE_CLASS
#undef __OMP_CLAUSE
#undef OMP_CLAUSE_NO_CLASS
#undef OMP_CLAUSE_CLASS
#undef OMP_CLAUSE

///}

/// Types used in runtime structs or runtime functions
///
///{

#ifndef OMP_TYPE
#define OMP_TYPE(VarName, InitValue)
#endif

#define __OMP_TYPE(VarName) OMP_TYPE(VarName, Type::get##VarName##Ty(Ctx))

__OMP_TYPE(Void)
__OMP_TYPE(Int1)
__OMP_TYPE(Int8)
__OMP_TYPE(Int32)
__OMP_TYPE(Int64)
__OMP_TYPE(Int8Ptr)
__OMP_TYPE(Int32Ptr)
__OMP_TYPE(Int64Ptr)

OMP_TYPE(SizeTy, M.getDataLayout().getIntPtrType(Ctx))

#define __OMP_PTR_TYPE(NAME, BASE) OMP_TYPE(NAME, BASE->getPointerTo())

__OMP_PTR_TYPE(VoidPtr, Int8)
__OMP_PTR_TYPE(VoidPtrPtr, VoidPtr)
__OMP_PTR_TYPE(VoidPtrPtrPtr, VoidPtrPtr)

__OMP_PTR_TYPE(Int8PtrPtr, Int8Ptr)
__OMP_PTR_TYPE(Int8PtrPtrPtr, Int8PtrPtr)

#undef __OMP_PTR_TYPE

#undef __OMP_TYPE
#undef OMP_TYPE

///}

/// array types
///
///{

#ifndef OMP_ARRAY_TYPE
#define OMP_ARRAY_TYPE(VarName, ElemTy, ArraySize)
#endif

#define __OMP_ARRAY_TYPE(VarName, ElemTy, ArraySize)                           \
  OMP_ARRAY_TYPE(VarName, ElemTy, ArraySize)

__OMP_ARRAY_TYPE(KmpCriticalName, Int32, 8)

#undef __OMP_ARRAY_TYPE
#undef OMP_ARRAY_TYPE

///}

/// Struct and function types
///
///{

#ifndef OMP_STRUCT_TYPE
#define OMP_STRUCT_TYPE(VarName, StructName, ...)
#endif

#define __OMP_STRUCT_TYPE(VarName, Name, ...)                                  \
  OMP_STRUCT_TYPE(VarName, "struct." #Name, __VA_ARGS__)

__OMP_STRUCT_TYPE(Ident, ident_t, Int32, Int32, Int32, Int32, Int8Ptr)

#undef __OMP_STRUCT_TYPE
#undef OMP_STRUCT_TYPE

#ifndef OMP_FUNCTION_TYPE
#define OMP_FUNCTION_TYPE(VarName, IsVarArg, ReturnType, ...)
#endif

#define __OMP_FUNCTION_TYPE(VarName, IsVarArg, ReturnType, ...)                \
  OMP_FUNCTION_TYPE(VarName, IsVarArg, ReturnType, __VA_ARGS__)

__OMP_FUNCTION_TYPE(ParallelTask, true, Void, Int32Ptr, Int32Ptr)
__OMP_FUNCTION_TYPE(ReduceFunction, false, Void, VoidPtr, VoidPtr)
__OMP_FUNCTION_TYPE(CopyFunction, false, Void, VoidPtr, VoidPtr)
__OMP_FUNCTION_TYPE(KmpcCtor, false, VoidPtr, VoidPtr)
__OMP_FUNCTION_TYPE(KmpcDtor, false, Void, VoidPtr)
__OMP_FUNCTION_TYPE(KmpcCopyCtor, false, VoidPtr, VoidPtr, VoidPtr)
__OMP_FUNCTION_TYPE(TaskRoutineEntry, false, Int32, Int32,
                    /* kmp_task_t */ VoidPtr)

#undef __OMP_FUNCTION_TYPE
#undef OMP_FUNCTION_TYPE

///}

/// Internal Control Variables information
///
///{

#ifndef ICV_DATA_ENV
#define ICV_DATA_ENV(Enum, Name, EnvVarName, Init)
#endif

#define __ICV_DATA_ENV(Name, EnvVarName, Init)                                 \
  ICV_DATA_ENV(ICV_##Name, #Name, #EnvVarName, Init)

__ICV_DATA_ENV(nthreads, OMP_NUM_THREADS, ICV_IMPLEMENTATION_DEFINED)
__ICV_DATA_ENV(active_levels, NONE, ICV_ZERO)
__ICV_DATA_ENV(cancel, OMP_CANCELLATION, ICV_FALSE)
__ICV_DATA_ENV(__last, last, ICV_LAST)

#undef __ICV_DATA_ENV
#undef ICV_DATA_ENV

#ifndef ICV_RT_SET
#define ICV_RT_SET(Name, RTL)
#endif

#define __ICV_RT_SET(Name, RTL) ICV_RT_SET(ICV_##Name, OMPRTL_##RTL)

__ICV_RT_SET(nthreads, omp_set_num_threads)

#undef __ICV_RT_SET
#undef ICV_RT_SET

#ifndef ICV_RT_GET
#define ICV_RT_GET(Name, RTL)
#endif

#define __ICV_RT_GET(Name, RTL) ICV_RT_GET(ICV_##Name, OMPRTL_##RTL)

__ICV_RT_GET(nthreads, omp_get_max_threads)
__ICV_RT_GET(active_levels, omp_get_active_level)
__ICV_RT_GET(cancel, omp_get_cancellation)

#undef __ICV_RT_GET
#undef ICV_RT_GET

///}

/// Runtime library function (and their attributes)
///
///{

#ifndef OMP_RTL
#define OMP_RTL(Enum, Str, IsVarArg, ReturnType, ...)
#endif

#define __OMP_RTL(Name, IsVarArg, ReturnType, ...)                             \
  OMP_RTL(OMPRTL_##Name, #Name, IsVarArg, ReturnType, __VA_ARGS__)



__OMP_RTL(__kmpc_barrier, false, Void, IdentPtr, Int32)
__OMP_RTL(__kmpc_cancel, false, Int32, IdentPtr, Int32, Int32)
__OMP_RTL(__kmpc_cancel_barrier, false, Int32, IdentPtr, Int32)
__OMP_RTL(__kmpc_flush, false, Void, IdentPtr)
// kmp_int32 __kmpc_global_thread_num(ident_t *loc); // INTEL
__OMP_RTL(__kmpc_global_thread_num, false, Int32, IdentPtr)
__OMP_RTL(__kmpc_fork_call, true, Void, IdentPtr, Int32, ParallelTaskPtr)
__OMP_RTL(__kmpc_omp_taskwait, false, Int32, IdentPtr, Int32)
__OMP_RTL(__kmpc_omp_taskyield, false, Int32, IdentPtr, Int32, /* Int */ Int32)
__OMP_RTL(__kmpc_push_num_threads, false, Void, IdentPtr, Int32,
          /* Int */ Int32)
__OMP_RTL(__kmpc_push_proc_bind, false, Void, IdentPtr, Int32, /* Int */ Int32)
__OMP_RTL(__kmpc_serialized_parallel, false, Void, IdentPtr, Int32)
__OMP_RTL(__kmpc_end_serialized_parallel, false, Void, IdentPtr, Int32)
__OMP_RTL(__kmpc_omp_reg_task_with_affinity, false, Int32, IdentPtr, Int32,
          /* kmp_task_t */ VoidPtr, Int32,
          /* kmp_task_affinity_info_t */ VoidPtr)

__OMP_RTL(omp_get_thread_num, false, Int32, )
__OMP_RTL(omp_get_num_threads, false, Int32, )
__OMP_RTL(omp_get_max_threads, false, Int32, )
__OMP_RTL(omp_in_parallel, false, Int32, )
__OMP_RTL(omp_get_dynamic, false, Int32, )
__OMP_RTL(omp_get_cancellation, false, Int32, )
__OMP_RTL(omp_get_nested, false, Int32, )
__OMP_RTL(omp_get_schedule, false, Void, Int32Ptr, Int32Ptr)
__OMP_RTL(omp_get_thread_limit, false, Int32, )
__OMP_RTL(omp_get_supported_active_levels, false, Int32, )
__OMP_RTL(omp_get_max_active_levels, false, Int32, )
__OMP_RTL(omp_get_level, false, Int32, )
__OMP_RTL(omp_get_ancestor_thread_num, false, Int32, Int32)
__OMP_RTL(omp_get_team_size, false, Int32, Int32)
__OMP_RTL(omp_get_active_level, false, Int32, )
__OMP_RTL(omp_in_final, false, Int32, )
__OMP_RTL(omp_get_proc_bind, false, Int32, )
__OMP_RTL(omp_get_num_places, false, Int32, )
__OMP_RTL(omp_get_num_procs, false, Int32, )
__OMP_RTL(omp_get_place_proc_ids, false, Void, Int32, Int32Ptr)
__OMP_RTL(omp_get_place_num, false, Int32, )
__OMP_RTL(omp_get_partition_num_places, false, Int32, )
__OMP_RTL(omp_get_partition_place_nums, false, Void, Int32Ptr)

__OMP_RTL(omp_set_num_threads, false, Void, Int32)
__OMP_RTL(omp_set_dynamic, false, Void, Int32)
__OMP_RTL(omp_set_nested, false, Void, Int32)
__OMP_RTL(omp_set_schedule, false, Void, Int32, Int32)
__OMP_RTL(omp_set_max_active_levels, false, Void, Int32)

__OMP_RTL(__kmpc_master, false, Int32, IdentPtr, Int32)
__OMP_RTL(__kmpc_end_master, false, Void, IdentPtr, Int32)
__OMP_RTL(__kmpc_critical, false, Void, IdentPtr, Int32, KmpCriticalNamePtrTy)
__OMP_RTL(__kmpc_critical_with_hint, false, Void, IdentPtr, Int32,
          KmpCriticalNamePtrTy, Int32)
__OMP_RTL(__kmpc_end_critical, false, Void, IdentPtr, Int32,
          KmpCriticalNamePtrTy)

__OMP_RTL(__kmpc_begin, false, Void, IdentPtr, Int32)
__OMP_RTL(__kmpc_end, false, Void, IdentPtr)

__OMP_RTL(__kmpc_reduce, false, Int32, IdentPtr, Int32, Int32, SizeTy, VoidPtr,
          ReduceFunctionPtr, KmpCriticalNamePtrTy)
__OMP_RTL(__kmpc_reduce_nowait, false, Int32, IdentPtr, Int32, Int32, SizeTy,
          VoidPtr, ReduceFunctionPtr, KmpCriticalNamePtrTy)
__OMP_RTL(__kmpc_end_reduce, false, Void, IdentPtr, Int32, KmpCriticalNamePtrTy)
__OMP_RTL(__kmpc_end_reduce_nowait, false, Void, IdentPtr, Int32,
          KmpCriticalNamePtrTy)

__OMP_RTL(__kmpc_ordered, false, Void, IdentPtr, Int32)
__OMP_RTL(__kmpc_end_ordered, false, Void, IdentPtr, Int32)

#if INTEL_CUSTOMIZATION
// void __kmpc_for_static_init_4(ident_t *loc, kmp_int32 gtid,
//                               kmp_int32 schedtype, kmp_int32 *plastiter,
//                               kmp_int32 *plower, kmp_int32 *pupper,
//                               kmp_int32 * pstride, kmp_int32 incr,
//                               kmp_int32 chunk);
#endif // INTEL_CUSTOMIZATION
__OMP_RTL(__kmpc_for_static_init_4, false, Void, IdentPtr, Int32, Int32,
          Int32Ptr, Int32Ptr, Int32Ptr, Int32Ptr, Int32, Int32)
#if INTEL_CUSTOMIZATION
// void __kmpc_for_static_init_4u(ident_t *loc, kmp_int32 gtid,
//                                kmp_int32 schedtype, kmp_int32 *plastiter,
//                                kmp_uint32 *plower, kmp_uint32 *pupper,
//                                kmp_int32 *pstride, kmp_int32 incr,
//                                kmp_int32 chunk);
#endif // INTEL_CUSTOMIZATION
__OMP_RTL(__kmpc_for_static_init_4u, false, Void, IdentPtr, Int32, Int32,
          Int32Ptr, Int32Ptr, Int32Ptr, Int32Ptr, Int32, Int32)
#if INTEL_CUSTOMIZATION
// void __kmpc_for_static_init_8(ident_t *loc, kmp_int32 gtid,
//                               kmp_int32 schedtype, kmp_int32 *plastiter,
//                               kmp_int64 *plower, kmp_int64 *pupper,
//                               kmp_int64 *pstride, kmp_int64 incr,
//                               kmp_int64 chunk);
#endif // INTEL_CUSTOMIZATION
__OMP_RTL(__kmpc_for_static_init_8, false, Void, IdentPtr, Int32, Int32,
          Int32Ptr, Int64Ptr, Int64Ptr, Int64Ptr, Int64, Int64)
#if INTEL_CUSTOMIZATION
// void __kmpc_for_static_init_8u(ident_t *loc, kmp_int32 gtid,
//                                kmp_int32 schedtype, kmp_int32 *plastiter,
//                                kmp_uint64 *plower, kmp_uint64 *pupper,
//                                kmp_int64 *pstride, kmp_int64 incr,
//                                kmp_int64 chunk);
#endif // INTEL_CUSTOMIZATION
__OMP_RTL(__kmpc_for_static_init_8u, false, Void, IdentPtr, Int32, Int32,
          Int32Ptr, Int64Ptr, Int64Ptr, Int64Ptr, Int64, Int64)
// void __kmpc_for_static_fini(ident_t *loc, kmp_int32 global_tid); // INTEL
__OMP_RTL(__kmpc_for_static_fini, false, Void, IdentPtr, Int32)
__OMP_RTL(__kmpc_dist_dispatch_init_4, false, Void, IdentPtr, Int32, Int32,
          Int32Ptr, Int32, Int32, Int32, Int32)
__OMP_RTL(__kmpc_dist_dispatch_init_4u, false, Void, IdentPtr, Int32, Int32,
          Int32Ptr, Int32, Int32, Int32, Int32)
__OMP_RTL(__kmpc_dist_dispatch_init_8, false, Void, IdentPtr, Int32, Int32,
          Int32Ptr, Int64, Int64, Int64, Int64)
__OMP_RTL(__kmpc_dist_dispatch_init_8u, false, Void, IdentPtr, Int32, Int32,
          Int32Ptr, Int64, Int64, Int64, Int64)
__OMP_RTL(__kmpc_dispatch_init_4, false, Void, IdentPtr, Int32, Int32, Int32,
          Int32, Int32, Int32)
__OMP_RTL(__kmpc_dispatch_init_4u, false, Void, IdentPtr, Int32, Int32, Int32,
          Int32, Int32, Int32)
__OMP_RTL(__kmpc_dispatch_init_8, false, Void, IdentPtr, Int32, Int32, Int64,
          Int64, Int64, Int64)
__OMP_RTL(__kmpc_dispatch_init_8u, false, Void, IdentPtr, Int32, Int32, Int64,
          Int64, Int64, Int64)
__OMP_RTL(__kmpc_dispatch_next_4, false, Int32, IdentPtr, Int32, Int32Ptr,
          Int32Ptr, Int32Ptr, Int32Ptr)
__OMP_RTL(__kmpc_dispatch_next_4u, false, Int32, IdentPtr, Int32, Int32Ptr,
          Int32Ptr, Int32Ptr, Int32Ptr)
__OMP_RTL(__kmpc_dispatch_next_8, false, Int32, IdentPtr, Int32, Int32Ptr,
          Int64Ptr, Int64Ptr, Int64Ptr)
__OMP_RTL(__kmpc_dispatch_next_8u, false, Int32, IdentPtr, Int32, Int32Ptr,
          Int64Ptr, Int64Ptr, Int64Ptr)
__OMP_RTL(__kmpc_dispatch_fini_4, false, Void, IdentPtr, Int32)
__OMP_RTL(__kmpc_dispatch_fini_4u, false, Void, IdentPtr, Int32)
__OMP_RTL(__kmpc_dispatch_fini_8, false, Void, IdentPtr, Int32)
__OMP_RTL(__kmpc_dispatch_fini_8u, false, Void, IdentPtr, Int32)
__OMP_RTL(__kmpc_team_static_init_4, false, Void, IdentPtr, Int32, Int32Ptr,
          Int32Ptr, Int32Ptr, Int32Ptr, Int32, Int32)
__OMP_RTL(__kmpc_team_static_init_4u, false, Void, IdentPtr, Int32, Int32Ptr,
          Int32Ptr, Int32Ptr, Int32Ptr, Int32, Int32)
__OMP_RTL(__kmpc_team_static_init_8, false, Void, IdentPtr, Int32, Int32Ptr,
          Int64Ptr, Int64Ptr, Int64Ptr, Int64, Int64)
__OMP_RTL(__kmpc_team_static_init_8u, false, Void, IdentPtr, Int32, Int32Ptr,
          Int64Ptr, Int64Ptr, Int64Ptr, Int64, Int64)
__OMP_RTL(__kmpc_dist_for_static_init_4, false, Void, IdentPtr, Int32, Int32,
          Int32Ptr, Int32Ptr, Int32Ptr, Int32Ptr, Int32Ptr, Int32, Int32)
__OMP_RTL(__kmpc_dist_for_static_init_4u, false, Void, IdentPtr, Int32, Int32,
          Int32Ptr, Int32Ptr, Int32Ptr, Int32Ptr, Int32Ptr, Int32, Int32)
__OMP_RTL(__kmpc_dist_for_static_init_8, false, Void, IdentPtr, Int32, Int32,
          Int32Ptr, Int64Ptr, Int64Ptr, Int64Ptr, Int64Ptr, Int64, Int64)
__OMP_RTL(__kmpc_dist_for_static_init_8u, false, Void, IdentPtr, Int32, Int32,
          Int32Ptr, Int64Ptr, Int64Ptr, Int64Ptr, Int64Ptr, Int64, Int64)

__OMP_RTL(__kmpc_single, false, Int32, IdentPtr, Int32)
__OMP_RTL(__kmpc_end_single, false, Void, IdentPtr, Int32)

__OMP_RTL(__kmpc_omp_task_alloc, false, /* kmp_task_t */ VoidPtr, IdentPtr,
          Int32, Int32, SizeTy, SizeTy, TaskRoutineEntryPtr)
__OMP_RTL(__kmpc_omp_task, false, Int32, IdentPtr, Int32,
          /* kmp_task_t */ VoidPtr)
__OMP_RTL(__kmpc_end_taskgroup, false, Void, IdentPtr, Int32)
__OMP_RTL(__kmpc_taskgroup, false, Void, IdentPtr, Int32)
__OMP_RTL(__kmpc_omp_task_begin_if0, false, Void, IdentPtr, Int32,
          /* kmp_task_t */ VoidPtr)
__OMP_RTL(__kmpc_omp_task_complete_if0, false, Void, IdentPtr, Int32,
          /* kmp_tasK_t */ VoidPtr)
__OMP_RTL(__kmpc_omp_task_with_deps, false, Int32, IdentPtr, Int32,
          /* kmp_task_t */ VoidPtr, Int32,
          /* kmp_depend_info_t */ VoidPtr, Int32,
          /* kmp_depend_info_t */ VoidPtr)
__OMP_RTL(__kmpc_taskloop, false, Void, IdentPtr, /* Int */ Int32, VoidPtr,
          /* Int */ Int32, Int64Ptr, Int64Ptr, Int64, /* Int */ Int32,
          /* Int */ Int32, Int64, VoidPtr)
__OMP_RTL(__kmpc_omp_target_task_alloc, false, /* kmp_task_t */ VoidPtr,
          IdentPtr, Int32, Int32, SizeTy, SizeTy, TaskRoutineEntryPtr, Int64)
__OMP_RTL(__kmpc_taskred_modifier_init, false, /* kmp_taskgroup */ VoidPtr,
          IdentPtr, /* Int */ Int32, /* Int */ Int32, /* Int */ Int32, VoidPtr)
__OMP_RTL(__kmpc_taskred_init, false, /* kmp_taskgroup */ VoidPtr,
          /* Int */ Int32, /* Int */ Int32, VoidPtr)
__OMP_RTL(__kmpc_task_reduction_modifier_fini, false, Void, IdentPtr,
          /* Int */ Int32, /* Int */ Int32)
__OMP_RTL(__kmpc_task_reduction_get_th_data, false, VoidPtr, Int32, VoidPtr,
          VoidPtr)
__OMP_RTL(__kmpc_task_reduction_init, false, VoidPtr, Int32, Int32, VoidPtr)
__OMP_RTL(__kmpc_task_reduction_modifier_init, false, VoidPtr, VoidPtr, Int32,
          Int32, Int32, VoidPtr)
__OMP_RTL(__kmpc_proxy_task_completed_ooo, false, Void, VoidPtr)

__OMP_RTL(__kmpc_omp_wait_deps, false, Void, IdentPtr, Int32, Int32,
          /* kmp_depend_info_t */ VoidPtr, Int32, VoidPtr)
__OMP_RTL(__kmpc_cancellationpoint, false, Int32, IdentPtr, Int32, Int32)

__OMP_RTL(__kmpc_fork_teams, true, Void, IdentPtr, Int32, ParallelTaskPtr)
__OMP_RTL(__kmpc_push_num_teams, false, Void, IdentPtr, Int32, Int32, Int32)

__OMP_RTL(__kmpc_copyprivate, false, Void, IdentPtr, Int32, SizeTy, VoidPtr,
          CopyFunctionPtr, Int32)
__OMP_RTL(__kmpc_threadprivate_cached, false, VoidPtr, IdentPtr, Int32, VoidPtr,
          SizeTy, VoidPtrPtrPtr)
__OMP_RTL(__kmpc_threadprivate_register, false, Void, IdentPtr, VoidPtr,
          KmpcCtorPtr, KmpcCopyCtorPtr, KmpcDtorPtr)

__OMP_RTL(__kmpc_doacross_init, false, Void, IdentPtr, Int32, Int32,
          /* kmp_dim */ VoidPtr)
__OMP_RTL(__kmpc_doacross_post, false, Void, IdentPtr, Int32, Int64Ptr)
__OMP_RTL(__kmpc_doacross_wait, false, Void, IdentPtr, Int32, Int64Ptr)
__OMP_RTL(__kmpc_doacross_fini, false, Void, IdentPtr, Int32)

__OMP_RTL(__kmpc_alloc, false, VoidPtr, /* Int */ Int32, SizeTy, VoidPtr)
__OMP_RTL(__kmpc_free, false, Void, /* Int */ Int32, VoidPtr, VoidPtr)

__OMP_RTL(__kmpc_init_allocator, false, /* omp_allocator_handle_t */ VoidPtr,
          /* Int */ Int32, /* omp_memespace_handle_t */ VoidPtr,
          /* Int */ Int32, /* omp_alloctrait_t */ VoidPtr)
__OMP_RTL(__kmpc_destroy_allocator, false, Void, /* Int */ Int32,
          /* omp_allocator_handle_t */ VoidPtr)

__OMP_RTL(__kmpc_push_target_tripcount, false, Void, Int64, Int64)
__OMP_RTL(__tgt_target_mapper, false, Int32, Int64, VoidPtr, Int32, VoidPtrPtr,
          VoidPtrPtr, Int64Ptr, Int64Ptr, VoidPtrPtr)
__OMP_RTL(__tgt_target_nowait_mapper, false, Int32, Int64, VoidPtr, Int32,
          VoidPtrPtr, VoidPtrPtr, Int64Ptr, Int64Ptr, VoidPtrPtr)
__OMP_RTL(__tgt_target_teams_mapper, false, Int32, Int64, VoidPtr, Int32,
          VoidPtrPtr, VoidPtrPtr, Int64Ptr, Int64Ptr, VoidPtrPtr, Int32, Int32)
__OMP_RTL(__tgt_target_teams_nowait_mapper, false, Int32, Int64, VoidPtr, Int32,
          VoidPtrPtr, VoidPtrPtr, Int64Ptr, Int64Ptr, VoidPtrPtr, Int32, Int32)
__OMP_RTL(__tgt_register_requires, false, Void, Int64)
__OMP_RTL(__tgt_target_data_begin_mapper, false, Void, Int64, Int32, VoidPtrPtr,
          VoidPtrPtr, Int64Ptr, Int64Ptr, VoidPtrPtr)
__OMP_RTL(__tgt_target_data_begin_nowait_mapper, false, Void, Int64, Int32,
          VoidPtrPtr, VoidPtrPtr, Int64Ptr, Int64Ptr, VoidPtrPtr)
__OMP_RTL(__tgt_target_data_end_mapper, false, Void, Int64, Int32, VoidPtrPtr,
          VoidPtrPtr, Int64Ptr, Int64Ptr, VoidPtrPtr)
__OMP_RTL(__tgt_target_data_end_nowait_mapper, false, Void, Int64, Int32,
          VoidPtrPtr, VoidPtrPtr, Int64Ptr, Int64Ptr, VoidPtrPtr)
__OMP_RTL(__tgt_target_data_update_mapper, false, Void, Int64, Int32,
          VoidPtrPtr, VoidPtrPtr, Int64Ptr, Int64Ptr, VoidPtrPtr)
__OMP_RTL(__tgt_target_data_update_nowait_mapper, false, Void, Int64, Int32,
          VoidPtrPtr, VoidPtrPtr, Int64Ptr, Int64Ptr, VoidPtrPtr)
__OMP_RTL(__tgt_mapper_num_components, false, Int64, VoidPtr)
__OMP_RTL(__tgt_push_mapper_component, false, Void, VoidPtr, VoidPtr, VoidPtr,
          Int64, Int64)
__OMP_RTL(__kmpc_task_allow_completion_event, false, VoidPtr, IdentPtr,
          /* Int */ Int32, /* kmp_task_t */ VoidPtr)

/// Note that device runtime functions (in the following) do not necessarily
/// need attributes as we expect to see the definitions.
__OMP_RTL(__kmpc_kernel_parallel, false, Int1, VoidPtrPtr)
__OMP_RTL(__kmpc_kernel_prepare_parallel, false, Void, VoidPtr)

__OMP_RTL(__last, false, Void, )

#undef __OMP_RTL
#undef OMP_RTL

#define ParamAttrs(...) ArrayRef<AttributeSet>({__VA_ARGS__})
#define EnumAttr(Kind) Attribute::get(Ctx, Attribute::AttrKind::Kind)
#define EnumAttrInt(Kind, N) Attribute::get(Ctx, Attribute::AttrKind::Kind, N)
#define AttributeSet(...)                                                      \
  AttributeSet::get(Ctx, ArrayRef<Attribute>({__VA_ARGS__}))

#ifndef OMP_ATTRS_SET
#define OMP_ATTRS_SET(VarName, AttrSet)
#endif

#define __OMP_ATTRS_SET(VarName, AttrSet) OMP_ATTRS_SET(VarName, AttrSet)

__OMP_ATTRS_SET(GetterAttrs,
                OptimisticAttributes
                    ? AttributeSet(EnumAttr(NoUnwind), EnumAttr(ReadOnly),
                                   EnumAttr(NoSync), EnumAttr(NoFree),
                                   EnumAttr(InaccessibleMemOnly),
                                   EnumAttr(WillReturn))
                    : AttributeSet(EnumAttr(NoUnwind)))
__OMP_ATTRS_SET(GetterArgWriteAttrs,
                OptimisticAttributes
                    ? AttributeSet(EnumAttr(NoUnwind), EnumAttr(NoSync),
                                   EnumAttr(NoFree),
                                   EnumAttr(InaccessibleMemOrArgMemOnly),
                                   EnumAttr(WillReturn))
                    : AttributeSet(EnumAttr(NoUnwind)))
__OMP_ATTRS_SET(SetterAttrs,
                OptimisticAttributes
                    ? AttributeSet(EnumAttr(NoUnwind), EnumAttr(WriteOnly),
                                   EnumAttr(NoSync), EnumAttr(NoFree),
                                   EnumAttr(InaccessibleMemOnly),
                                   EnumAttr(WillReturn))
                    : AttributeSet(EnumAttr(NoUnwind)))

__OMP_ATTRS_SET(DefaultAttrs,
                OptimisticAttributes
                    ? AttributeSet(EnumAttr(NoUnwind), EnumAttr(NoSync),
                                   EnumAttr(WillReturn), EnumAttr(NoFree))
                    : AttributeSet(EnumAttr(NoUnwind)))

__OMP_ATTRS_SET(BarrierAttrs,
                OptimisticAttributes
                    ? AttributeSet(EnumAttr(NoUnwind))
                    : AttributeSet(EnumAttr(NoUnwind)))

__OMP_ATTRS_SET(InaccessibleArgOnlyAttrs,
                OptimisticAttributes
                    ? AttributeSet(EnumAttr(NoUnwind), EnumAttr(NoSync),
                                   EnumAttr(InaccessibleMemOrArgMemOnly),
                                   EnumAttr(WillReturn), EnumAttr(NoFree))
                    : AttributeSet(EnumAttr(NoUnwind)))

<<<<<<< HEAD
=======
#if 0
>>>>>>> 78f60bf4
__OMP_ATTRS_SET(InaccessibleOnlyAttrs,
                OptimisticAttributes
                    ? AttributeSet(EnumAttr(NoUnwind), EnumAttr(NoSync),
                                   EnumAttr(InaccessibleMemOnly),
                                   EnumAttr(WillReturn), EnumAttr(NoFree))
<<<<<<< HEAD
                    : AttributeSet(EnumAttr(NoUnwind)))

__OMP_ATTRS_SET(AllocAttrs,
                OptimisticAttributes
                    ? AttributeSet(EnumAttr(NoUnwind), EnumAttr(NoSync),
                                   EnumAttr(WillReturn))
=======
>>>>>>> 78f60bf4
                    : AttributeSet(EnumAttr(NoUnwind)))
#endif

__OMP_ATTRS_SET(AllocAttrs,
                OptimisticAttributes
                    ? AttributeSet(EnumAttr(NoUnwind), EnumAttr(NoSync),
                                   EnumAttr(WillReturn))
                    : AttributeSet(EnumAttr(NoUnwind)))

__OMP_ATTRS_SET(ForkAttrs, OptimisticAttributes
                               ? AttributeSet(EnumAttr(NoUnwind))
                               : AttributeSet(EnumAttr(NoUnwind)))

__OMP_ATTRS_SET(ReadOnlyPtrAttrs,
                OptimisticAttributes
                    ? AttributeSet(EnumAttr(ReadOnly), EnumAttr(NoFree),
                                   EnumAttr(NoCapture))
                    : AttributeSet())

#if 0
__OMP_ATTRS_SET(WriteOnlyPtrAttrs,
                OptimisticAttributes
                    ? AttributeSet(EnumAttr(WriteOnly), EnumAttr(NoFree),
                                   EnumAttr(NoCapture))
                    : AttributeSet())
#endif

__OMP_ATTRS_SET(ArgPtrAttrs,
                OptimisticAttributes
                    ? AttributeSet(EnumAttr(NoCapture), EnumAttr(NoFree))
                    : AttributeSet())

__OMP_ATTRS_SET(ReturnPtrAttrs,
                OptimisticAttributes
                    ? AttributeSet(EnumAttr(NoAlias))
                    : AttributeSet())

#if 0
__OMP_ATTRS_SET(ReturnAlignedPtrAttrs,
                OptimisticAttributes
                    ? AttributeSet(EnumAttr(NoAlias), EnumAttrInt(Alignment, 8),
                                   EnumAttrInt(DereferenceableOrNull, 8))
                    : AttributeSet())
#endif

__OMP_ATTRS_SET(ForkAttrs, OptimisticAttributes
                               ? AttributeSet(EnumAttr(NoUnwind))
                               : AttributeSet(EnumAttr(NoUnwind)))

__OMP_ATTRS_SET(ReadOnlyPtrAttrs,
                OptimisticAttributes
                    ? AttributeSet(EnumAttr(ReadOnly), EnumAttr(NoFree),
                                   EnumAttr(NoCapture))
                    : AttributeSet())

__OMP_ATTRS_SET(WriteOnlyPtrAttrs,
                OptimisticAttributes
                    ? AttributeSet(EnumAttr(WriteOnly), EnumAttr(NoFree),
                                   EnumAttr(NoCapture))
                    : AttributeSet())

__OMP_ATTRS_SET(ArgPtrAttrs,
                OptimisticAttributes
                    ? AttributeSet(EnumAttr(NoCapture), EnumAttr(NoFree))
                    : AttributeSet())

__OMP_ATTRS_SET(ReturnPtrAttrs,
                OptimisticAttributes
                    ? AttributeSet(EnumAttr(NoAlias))
                    : AttributeSet())

__OMP_ATTRS_SET(ReturnAlignedPtrAttrs,
                OptimisticAttributes
                    ? AttributeSet(EnumAttr(NoAlias), EnumAttrInt(Alignment, 8),
                                   EnumAttrInt(DereferenceableOrNull, 8))
                    : AttributeSet())

#undef __OMP_ATTRS_SET
#undef OMP_ATTRS_SET

#ifndef OMP_RTL_ATTRS
#define OMP_RTL_ATTRS(Enum, FnAttrSet, RetAttrSet, ArgAttrSets)
#endif

#define __OMP_RTL_ATTRS(Name, FnAttrSet, RetAttrSet, ArgAttrSets)              \
  OMP_RTL_ATTRS(OMPRTL_##Name, FnAttrSet, RetAttrSet, ArgAttrSets)

__OMP_RTL_ATTRS(__kmpc_barrier, BarrierAttrs, AttributeSet(),
                ParamAttrs(ReadOnlyPtrAttrs))
__OMP_RTL_ATTRS(__kmpc_cancel, InaccessibleArgOnlyAttrs, AttributeSet(),
                ParamAttrs(ReadOnlyPtrAttrs))
__OMP_RTL_ATTRS(__kmpc_cancel_barrier, BarrierAttrs, AttributeSet(),
                ParamAttrs(ReadOnlyPtrAttrs))
__OMP_RTL_ATTRS(__kmpc_flush, BarrierAttrs, AttributeSet(),
                ParamAttrs(ReadOnlyPtrAttrs))
<<<<<<< HEAD
#if INTEL_CUSTOMIZATION
__OMP_RTL_ATTRS(__kmpc_global_thread_num, GetterAttrs, AttributeSet(),
                ArrayRef<AttributeSet>({AttributeSet(EnumAttr(NoCapture),
                                                     EnumAttr(ReadOnly))}))
#endif // INTEL_CUSTOMIZATION
=======
__OMP_RTL_ATTRS(__kmpc_global_thread_num, GetterAttrs, AttributeSet(),
                ParamAttrs(ReadOnlyPtrAttrs))
>>>>>>> 78f60bf4
__OMP_RTL_ATTRS(__kmpc_fork_call, ForkAttrs, AttributeSet(),
                ParamAttrs(ReadOnlyPtrAttrs, AttributeSet(), ReadOnlyPtrAttrs))
__OMP_RTL_ATTRS(__kmpc_omp_taskwait, BarrierAttrs, AttributeSet(),
                ParamAttrs(ReadOnlyPtrAttrs))
__OMP_RTL_ATTRS(__kmpc_omp_taskyield, InaccessibleArgOnlyAttrs, AttributeSet(),
                ParamAttrs(ReadOnlyPtrAttrs))
__OMP_RTL_ATTRS(__kmpc_push_num_threads, InaccessibleArgOnlyAttrs,
                AttributeSet(), ParamAttrs(ReadOnlyPtrAttrs))
__OMP_RTL_ATTRS(__kmpc_push_proc_bind, InaccessibleArgOnlyAttrs, AttributeSet(),
                ParamAttrs(ReadOnlyPtrAttrs))
__OMP_RTL_ATTRS(__kmpc_serialized_parallel, InaccessibleArgOnlyAttrs,
                AttributeSet(), ParamAttrs(ReadOnlyPtrAttrs))
__OMP_RTL_ATTRS(__kmpc_end_serialized_parallel, InaccessibleArgOnlyAttrs,
                AttributeSet(), ParamAttrs(ReadOnlyPtrAttrs))
__OMP_RTL_ATTRS(__kmpc_omp_reg_task_with_affinity, DefaultAttrs, AttributeSet(),
                ParamAttrs(ReadOnlyPtrAttrs, AttributeSet(), ReadOnlyPtrAttrs,
                           AttributeSet(), ReadOnlyPtrAttrs))

__OMP_RTL_ATTRS(omp_get_thread_num, GetterAttrs, AttributeSet(), ParamAttrs())
__OMP_RTL_ATTRS(omp_get_num_threads, GetterAttrs, AttributeSet(), ParamAttrs())
__OMP_RTL_ATTRS(omp_get_max_threads, GetterAttrs, AttributeSet(), ParamAttrs())
__OMP_RTL_ATTRS(omp_in_parallel, GetterAttrs, AttributeSet(), ParamAttrs())
__OMP_RTL_ATTRS(omp_get_dynamic, GetterAttrs, AttributeSet(), ParamAttrs())
__OMP_RTL_ATTRS(omp_get_cancellation, GetterAttrs, AttributeSet(), ParamAttrs())
__OMP_RTL_ATTRS(omp_get_nested, GetterAttrs, AttributeSet(), ParamAttrs())
__OMP_RTL_ATTRS(
    omp_get_schedule, GetterArgWriteAttrs, AttributeSet(),
    ParamAttrs(AttributeSet(EnumAttr(NoCapture), EnumAttr(WriteOnly)),
               AttributeSet(EnumAttr(NoCapture), EnumAttr(WriteOnly))))
__OMP_RTL_ATTRS(omp_get_thread_limit, GetterAttrs, AttributeSet(), ParamAttrs())
__OMP_RTL_ATTRS(omp_get_supported_active_levels, GetterAttrs, AttributeSet(),
                ParamAttrs())
__OMP_RTL_ATTRS(omp_get_max_active_levels, GetterAttrs, AttributeSet(),
                ParamAttrs())
__OMP_RTL_ATTRS(omp_get_level, GetterAttrs, AttributeSet(), ParamAttrs())
__OMP_RTL_ATTRS(omp_get_ancestor_thread_num, GetterAttrs, AttributeSet(),
                ParamAttrs())
__OMP_RTL_ATTRS(omp_get_team_size, GetterAttrs, AttributeSet(), ParamAttrs())
__OMP_RTL_ATTRS(omp_get_active_level, GetterAttrs, AttributeSet(), ParamAttrs())
__OMP_RTL_ATTRS(omp_in_final, GetterAttrs, AttributeSet(), ParamAttrs())
__OMP_RTL_ATTRS(omp_get_proc_bind, GetterAttrs, AttributeSet(), ParamAttrs())
__OMP_RTL_ATTRS(omp_get_num_places, GetterAttrs, AttributeSet(), ParamAttrs())
__OMP_RTL_ATTRS(omp_get_num_procs, GetterAttrs, AttributeSet(), ParamAttrs())
__OMP_RTL_ATTRS(omp_get_place_proc_ids, GetterArgWriteAttrs, AttributeSet(),
                ParamAttrs(AttributeSet(), AttributeSet(EnumAttr(NoCapture),
                                                        EnumAttr(WriteOnly))))
__OMP_RTL_ATTRS(omp_get_place_num, GetterAttrs, AttributeSet(), ParamAttrs())
__OMP_RTL_ATTRS(omp_get_partition_num_places, GetterAttrs, AttributeSet(),
                ParamAttrs())
__OMP_RTL_ATTRS(omp_get_partition_place_nums, GetterAttrs, AttributeSet(),
                ParamAttrs())

__OMP_RTL_ATTRS(omp_set_num_threads, SetterAttrs, AttributeSet(), ParamAttrs())
__OMP_RTL_ATTRS(omp_set_dynamic, SetterAttrs, AttributeSet(), ParamAttrs())
__OMP_RTL_ATTRS(omp_set_nested, SetterAttrs, AttributeSet(), ParamAttrs())
__OMP_RTL_ATTRS(omp_set_schedule, SetterAttrs, AttributeSet(), ParamAttrs())
__OMP_RTL_ATTRS(omp_set_max_active_levels, SetterAttrs, AttributeSet(),
                ParamAttrs())

__OMP_RTL_ATTRS(__kmpc_master, InaccessibleArgOnlyAttrs, AttributeSet(),
                ParamAttrs(ReadOnlyPtrAttrs))
__OMP_RTL_ATTRS(__kmpc_end_master, InaccessibleArgOnlyAttrs, AttributeSet(),
                ParamAttrs(ReadOnlyPtrAttrs))
__OMP_RTL_ATTRS(__kmpc_critical, BarrierAttrs, AttributeSet(),
                ParamAttrs(ReadOnlyPtrAttrs, AttributeSet(), AttributeSet()))
__OMP_RTL_ATTRS(__kmpc_critical_with_hint, BarrierAttrs, AttributeSet(),
                ParamAttrs(ReadOnlyPtrAttrs, AttributeSet(), AttributeSet(),
                           AttributeSet()))
__OMP_RTL_ATTRS(__kmpc_end_critical, BarrierAttrs, AttributeSet(),
                ParamAttrs(ReadOnlyPtrAttrs, AttributeSet(), AttributeSet()))

__OMP_RTL_ATTRS(__kmpc_begin, DefaultAttrs, AttributeSet(),
                ParamAttrs(ReadOnlyPtrAttrs))
__OMP_RTL_ATTRS(__kmpc_end, DefaultAttrs, AttributeSet(),
                ParamAttrs(ReadOnlyPtrAttrs))

__OMP_RTL_ATTRS(__kmpc_reduce, BarrierAttrs, AttributeSet(),
                ParamAttrs(ReadOnlyPtrAttrs, AttributeSet(), AttributeSet(),
                           AttributeSet(), ReadOnlyPtrAttrs, AttributeSet()))
__OMP_RTL_ATTRS(__kmpc_reduce_nowait, BarrierAttrs, AttributeSet(),
                ParamAttrs(ReadOnlyPtrAttrs, AttributeSet(), AttributeSet(),
                           AttributeSet(), ReadOnlyPtrAttrs, AttributeSet()))
__OMP_RTL_ATTRS(__kmpc_end_reduce, BarrierAttrs, AttributeSet(),
                ParamAttrs(ReadOnlyPtrAttrs, AttributeSet(), AttributeSet()))
__OMP_RTL_ATTRS(__kmpc_end_reduce_nowait, BarrierAttrs, AttributeSet(),
                ParamAttrs(ReadOnlyPtrAttrs, AttributeSet(), AttributeSet()))

__OMP_RTL_ATTRS(__kmpc_ordered, BarrierAttrs, AttributeSet(),
                ParamAttrs(ReadOnlyPtrAttrs))
__OMP_RTL_ATTRS(__kmpc_end_ordered, BarrierAttrs, AttributeSet(),
                ParamAttrs(ReadOnlyPtrAttrs))

<<<<<<< HEAD
#if INTEL_CUSTOMIZATION
__OMP_RTL_ATTRS(
    __kmpc_for_static_init_4,
    AttributeSet(EnumAttr(NoUnwind), EnumAttr(NoFree)), AttributeSet(),
    ArrayRef<AttributeSet>(
        {AttributeSet(EnumAttr(NoCapture), EnumAttr(ReadOnly)), AttributeSet(),
         AttributeSet(), AttributeSet(EnumAttr(NoCapture)),
         AttributeSet(EnumAttr(NoCapture)), AttributeSet(EnumAttr(NoCapture)),
         AttributeSet(EnumAttr(NoCapture)), AttributeSet(), AttributeSet()}))
__OMP_RTL_ATTRS(
    __kmpc_for_static_init_4u,
    AttributeSet(EnumAttr(NoUnwind), EnumAttr(NoFree)), AttributeSet(),
    ArrayRef<AttributeSet>(
        {AttributeSet(EnumAttr(NoCapture), EnumAttr(ReadOnly)), AttributeSet(),
         AttributeSet(), AttributeSet(EnumAttr(NoCapture)),
         AttributeSet(EnumAttr(NoCapture)), AttributeSet(EnumAttr(NoCapture)),
         AttributeSet(EnumAttr(NoCapture)), AttributeSet(), AttributeSet()}))
__OMP_RTL_ATTRS(
    __kmpc_for_static_init_8,
    AttributeSet(EnumAttr(NoUnwind), EnumAttr(NoFree)), AttributeSet(),
    ArrayRef<AttributeSet>(
        {AttributeSet(EnumAttr(NoCapture), EnumAttr(ReadOnly)), AttributeSet(),
         AttributeSet(), AttributeSet(EnumAttr(NoCapture)),
         AttributeSet(EnumAttr(NoCapture)), AttributeSet(EnumAttr(NoCapture)),
         AttributeSet(EnumAttr(NoCapture)), AttributeSet(), AttributeSet()}))
__OMP_RTL_ATTRS(
    __kmpc_for_static_init_8u,
    AttributeSet(EnumAttr(NoUnwind), EnumAttr(NoFree)), AttributeSet(),
    ArrayRef<AttributeSet>(
        {AttributeSet(EnumAttr(NoCapture), EnumAttr(ReadOnly)), AttributeSet(),
         AttributeSet(), AttributeSet(EnumAttr(NoCapture)),
         AttributeSet(EnumAttr(NoCapture)), AttributeSet(EnumAttr(NoCapture)),
         AttributeSet(EnumAttr(NoCapture)), AttributeSet(), AttributeSet()}))
__OMP_RTL_ATTRS(__kmpc_for_static_fini,
                AttributeSet(EnumAttr(NoUnwind), EnumAttr(NoFree)),
                AttributeSet(),
                ArrayRef<AttributeSet>({AttributeSet(EnumAttr(NoCapture),
                                                     EnumAttr(ReadOnly)),
                                        AttributeSet()}))
#endif // INTEL_CUSTOMIZATION
=======
__OMP_RTL_ATTRS(__kmpc_for_static_init_4, GetterArgWriteAttrs, AttributeSet(),
                ParamAttrs(ReadOnlyPtrAttrs, AttributeSet(), AttributeSet(),
                           ArgPtrAttrs, ArgPtrAttrs, ArgPtrAttrs, ArgPtrAttrs,
                           AttributeSet(), AttributeSet()))
__OMP_RTL_ATTRS(__kmpc_for_static_init_4u, GetterArgWriteAttrs, AttributeSet(),
                ParamAttrs(ReadOnlyPtrAttrs, AttributeSet(), AttributeSet(),
                           ArgPtrAttrs, ArgPtrAttrs, ArgPtrAttrs, ArgPtrAttrs,
                           AttributeSet(), AttributeSet()))
__OMP_RTL_ATTRS(__kmpc_for_static_init_8, GetterArgWriteAttrs, AttributeSet(),
                ParamAttrs(ReadOnlyPtrAttrs, AttributeSet(), AttributeSet(),
                           ArgPtrAttrs, ArgPtrAttrs, ArgPtrAttrs, ArgPtrAttrs,
                           AttributeSet(), AttributeSet()))
__OMP_RTL_ATTRS(__kmpc_for_static_init_8u, GetterArgWriteAttrs, AttributeSet(),
                ParamAttrs(ReadOnlyPtrAttrs, AttributeSet(), AttributeSet(),
                           ArgPtrAttrs, ArgPtrAttrs, ArgPtrAttrs, ArgPtrAttrs,
                           AttributeSet(), AttributeSet()))
__OMP_RTL_ATTRS(__kmpc_for_static_fini, InaccessibleArgOnlyAttrs,
                AttributeSet(), ParamAttrs(ReadOnlyPtrAttrs))
>>>>>>> 78f60bf4
__OMP_RTL_ATTRS(__kmpc_dist_dispatch_init_4, GetterArgWriteAttrs,
                AttributeSet(),
                ParamAttrs(ReadOnlyPtrAttrs, AttributeSet(), AttributeSet(),
                           ArgPtrAttrs))
__OMP_RTL_ATTRS(__kmpc_dist_dispatch_init_4u, GetterArgWriteAttrs,
                AttributeSet(),
                ParamAttrs(ReadOnlyPtrAttrs, AttributeSet(), AttributeSet(),
                           ArgPtrAttrs))
__OMP_RTL_ATTRS(__kmpc_dist_dispatch_init_8, GetterArgWriteAttrs,
                AttributeSet(),
                ParamAttrs(ReadOnlyPtrAttrs, AttributeSet(), AttributeSet(),
                           ArgPtrAttrs))
__OMP_RTL_ATTRS(__kmpc_dist_dispatch_init_8u, GetterArgWriteAttrs,
                AttributeSet(),
                ParamAttrs(ReadOnlyPtrAttrs, AttributeSet(), AttributeSet(),
                           ArgPtrAttrs))
__OMP_RTL_ATTRS(__kmpc_dispatch_init_4, GetterArgWriteAttrs, AttributeSet(),
                ParamAttrs(ReadOnlyPtrAttrs))
__OMP_RTL_ATTRS(__kmpc_dispatch_init_4u, GetterArgWriteAttrs, AttributeSet(),
                ParamAttrs(ReadOnlyPtrAttrs))
__OMP_RTL_ATTRS(__kmpc_dispatch_init_8, GetterArgWriteAttrs, AttributeSet(),
                ParamAttrs(ReadOnlyPtrAttrs))
__OMP_RTL_ATTRS(__kmpc_dispatch_init_8u, GetterArgWriteAttrs, AttributeSet(),
                ParamAttrs(ReadOnlyPtrAttrs))
__OMP_RTL_ATTRS(__kmpc_dispatch_next_4, GetterArgWriteAttrs, AttributeSet(),
                ParamAttrs(ReadOnlyPtrAttrs, AttributeSet(), ArgPtrAttrs,
                           ArgPtrAttrs, ArgPtrAttrs, ArgPtrAttrs))
__OMP_RTL_ATTRS(__kmpc_dispatch_next_4u, GetterArgWriteAttrs, AttributeSet(),
                ParamAttrs(ReadOnlyPtrAttrs, AttributeSet(), ArgPtrAttrs,
                           ArgPtrAttrs, ArgPtrAttrs, ArgPtrAttrs))
__OMP_RTL_ATTRS(__kmpc_dispatch_next_8, GetterArgWriteAttrs, AttributeSet(),
                ParamAttrs(ReadOnlyPtrAttrs, AttributeSet(), ArgPtrAttrs,
                           ArgPtrAttrs, ArgPtrAttrs, ArgPtrAttrs))
__OMP_RTL_ATTRS(__kmpc_dispatch_next_8u, GetterArgWriteAttrs, AttributeSet(),
                ParamAttrs(ReadOnlyPtrAttrs, AttributeSet(), ArgPtrAttrs,
                           ArgPtrAttrs, ArgPtrAttrs, ArgPtrAttrs))
__OMP_RTL_ATTRS(__kmpc_dispatch_fini_4, InaccessibleArgOnlyAttrs,
                AttributeSet(), ParamAttrs(ReadOnlyPtrAttrs))
__OMP_RTL_ATTRS(__kmpc_dispatch_fini_4u, InaccessibleArgOnlyAttrs,
                AttributeSet(), ParamAttrs(ReadOnlyPtrAttrs))
__OMP_RTL_ATTRS(__kmpc_dispatch_fini_8, InaccessibleArgOnlyAttrs,
                AttributeSet(), ParamAttrs(ReadOnlyPtrAttrs))
__OMP_RTL_ATTRS(__kmpc_dispatch_fini_8u, InaccessibleArgOnlyAttrs,
                AttributeSet(), ParamAttrs(ReadOnlyPtrAttrs))
__OMP_RTL_ATTRS(__kmpc_team_static_init_4, GetterArgWriteAttrs, AttributeSet(),
                ParamAttrs(ReadOnlyPtrAttrs, AttributeSet(), ArgPtrAttrs,
                           ArgPtrAttrs, ArgPtrAttrs, ArgPtrAttrs))
__OMP_RTL_ATTRS(__kmpc_team_static_init_4u, GetterArgWriteAttrs, AttributeSet(),
                ParamAttrs(ReadOnlyPtrAttrs, AttributeSet(), ArgPtrAttrs,
                           ArgPtrAttrs, ArgPtrAttrs, ArgPtrAttrs))
__OMP_RTL_ATTRS(__kmpc_team_static_init_8, GetterArgWriteAttrs, AttributeSet(),
                ParamAttrs(ReadOnlyPtrAttrs, AttributeSet(), ArgPtrAttrs,
                           ArgPtrAttrs, ArgPtrAttrs, ArgPtrAttrs))
__OMP_RTL_ATTRS(__kmpc_team_static_init_8u, GetterArgWriteAttrs, AttributeSet(),
                ParamAttrs(ReadOnlyPtrAttrs, AttributeSet(), ArgPtrAttrs,
                           ArgPtrAttrs, ArgPtrAttrs, ArgPtrAttrs))
__OMP_RTL_ATTRS(__kmpc_dist_for_static_init_4, GetterArgWriteAttrs,
                AttributeSet(),
                ParamAttrs(ReadOnlyPtrAttrs, AttributeSet(), AttributeSet(),
                           ArgPtrAttrs, ArgPtrAttrs, ArgPtrAttrs, ArgPtrAttrs,
                           ArgPtrAttrs))
__OMP_RTL_ATTRS(__kmpc_dist_for_static_init_4u, GetterArgWriteAttrs,
                AttributeSet(),
                ParamAttrs(ReadOnlyPtrAttrs, AttributeSet(), AttributeSet(),
                           ArgPtrAttrs, ArgPtrAttrs, ArgPtrAttrs, ArgPtrAttrs,
                           ArgPtrAttrs))
__OMP_RTL_ATTRS(__kmpc_dist_for_static_init_8, GetterArgWriteAttrs,
                AttributeSet(),
                ParamAttrs(ReadOnlyPtrAttrs, AttributeSet(), AttributeSet(),
                           ArgPtrAttrs, ArgPtrAttrs, ArgPtrAttrs, ArgPtrAttrs,
                           ArgPtrAttrs))
__OMP_RTL_ATTRS(__kmpc_dist_for_static_init_8u, GetterArgWriteAttrs,
                AttributeSet(),
                ParamAttrs(ReadOnlyPtrAttrs, AttributeSet(), AttributeSet(),
                           ArgPtrAttrs, ArgPtrAttrs, ArgPtrAttrs, ArgPtrAttrs,
                           ArgPtrAttrs))

__OMP_RTL_ATTRS(__kmpc_single, BarrierAttrs, AttributeSet(),
                ParamAttrs(ReadOnlyPtrAttrs))
__OMP_RTL_ATTRS(__kmpc_end_single, BarrierAttrs, AttributeSet(),
                ParamAttrs(ReadOnlyPtrAttrs))

__OMP_RTL_ATTRS(__kmpc_omp_task_alloc, DefaultAttrs, ReturnPtrAttrs,
                ParamAttrs(ReadOnlyPtrAttrs, AttributeSet(), AttributeSet(),
                           AttributeSet(), AttributeSet(), ReadOnlyPtrAttrs))
__OMP_RTL_ATTRS(__kmpc_omp_task, DefaultAttrs, AttributeSet(),
                ParamAttrs(ReadOnlyPtrAttrs, AttributeSet(), AttributeSet()))
__OMP_RTL_ATTRS(__kmpc_end_taskgroup, BarrierAttrs, AttributeSet(),
                ParamAttrs(ReadOnlyPtrAttrs))
__OMP_RTL_ATTRS(__kmpc_taskgroup, BarrierAttrs, AttributeSet(),
                ParamAttrs(ReadOnlyPtrAttrs))
__OMP_RTL_ATTRS(__kmpc_omp_task_begin_if0, DefaultAttrs, AttributeSet(),
                ParamAttrs(ReadOnlyPtrAttrs))
__OMP_RTL_ATTRS(__kmpc_omp_task_complete_if0, DefaultAttrs, AttributeSet(),
                ParamAttrs(ReadOnlyPtrAttrs))
__OMP_RTL_ATTRS(__kmpc_omp_task_with_deps, DefaultAttrs, AttributeSet(),
                ParamAttrs(ReadOnlyPtrAttrs, AttributeSet(), AttributeSet(),
                           AttributeSet(), ReadOnlyPtrAttrs, AttributeSet(),
                           ReadOnlyPtrAttrs))
__OMP_RTL_ATTRS(__kmpc_taskloop, DefaultAttrs, AttributeSet(),
                ParamAttrs(ReadOnlyPtrAttrs, AttributeSet(), AttributeSet(),
                           AttributeSet(), ArgPtrAttrs, ArgPtrAttrs,
                           AttributeSet(), AttributeSet(), AttributeSet(),
                           AttributeSet(), AttributeSet()))
__OMP_RTL_ATTRS(__kmpc_omp_target_task_alloc, DefaultAttrs, ReturnPtrAttrs,
                ParamAttrs(ReadOnlyPtrAttrs, AttributeSet(), AttributeSet(),
                           AttributeSet(), AttributeSet(), ReadOnlyPtrAttrs,
                           AttributeSet()))
__OMP_RTL_ATTRS(__kmpc_taskred_modifier_init, DefaultAttrs, ReturnPtrAttrs,
                ParamAttrs(ReadOnlyPtrAttrs))
__OMP_RTL_ATTRS(__kmpc_taskred_init, DefaultAttrs, AttributeSet(), ParamAttrs())
__OMP_RTL_ATTRS(__kmpc_task_reduction_modifier_fini, BarrierAttrs,
                AttributeSet(), ParamAttrs(ReadOnlyPtrAttrs))
__OMP_RTL_ATTRS(__kmpc_task_reduction_get_th_data, DefaultAttrs, ReturnPtrAttrs,
                ParamAttrs())
__OMP_RTL_ATTRS(__kmpc_task_reduction_init, DefaultAttrs, ReturnPtrAttrs,
                ParamAttrs())
__OMP_RTL_ATTRS(__kmpc_task_reduction_modifier_init, DefaultAttrs,
                ReturnPtrAttrs, ParamAttrs())
__OMP_RTL_ATTRS(__kmpc_proxy_task_completed_ooo, DefaultAttrs, AttributeSet(),
                ParamAttrs())

__OMP_RTL_ATTRS(__kmpc_omp_wait_deps, BarrierAttrs, AttributeSet(),
                ParamAttrs(ReadOnlyPtrAttrs, AttributeSet(), AttributeSet(),
                           ReadOnlyPtrAttrs))
__OMP_RTL_ATTRS(__kmpc_cancellationpoint, DefaultAttrs, AttributeSet(),
                ParamAttrs(ReadOnlyPtrAttrs))

__OMP_RTL_ATTRS(__kmpc_fork_teams, ForkAttrs, AttributeSet(),
                ParamAttrs(ReadOnlyPtrAttrs, AttributeSet(), ReadOnlyPtrAttrs))
__OMP_RTL_ATTRS(__kmpc_push_num_teams, InaccessibleArgOnlyAttrs, AttributeSet(),
                ParamAttrs(ReadOnlyPtrAttrs))

__OMP_RTL_ATTRS(__kmpc_copyprivate, DefaultAttrs, AttributeSet(),
                ParamAttrs(ReadOnlyPtrAttrs, AttributeSet(), AttributeSet(),
                           ReadOnlyPtrAttrs))
__OMP_RTL_ATTRS(__kmpc_threadprivate_cached, DefaultAttrs, ReturnPtrAttrs,
                ParamAttrs(ReadOnlyPtrAttrs))
__OMP_RTL_ATTRS(__kmpc_threadprivate_register, DefaultAttrs, AttributeSet(),
                ParamAttrs(ReadOnlyPtrAttrs, AttributeSet(), ReadOnlyPtrAttrs,
                           ReadOnlyPtrAttrs, ReadOnlyPtrAttrs))

__OMP_RTL_ATTRS(__kmpc_doacross_init, BarrierAttrs, AttributeSet(),
                ParamAttrs(ReadOnlyPtrAttrs))
__OMP_RTL_ATTRS(__kmpc_doacross_post, BarrierAttrs, AttributeSet(),
                ParamAttrs(ReadOnlyPtrAttrs, AttributeSet(), ReadOnlyPtrAttrs))
__OMP_RTL_ATTRS(__kmpc_doacross_wait, BarrierAttrs, AttributeSet(),
                ParamAttrs(ReadOnlyPtrAttrs, AttributeSet(), ReadOnlyPtrAttrs))
__OMP_RTL_ATTRS(__kmpc_doacross_fini, BarrierAttrs, AttributeSet(),
                ParamAttrs(ReadOnlyPtrAttrs))

__OMP_RTL_ATTRS(__kmpc_alloc, DefaultAttrs, ReturnPtrAttrs, {})
__OMP_RTL_ATTRS(__kmpc_free, AllocAttrs, AttributeSet(), {})

__OMP_RTL_ATTRS(__kmpc_init_allocator, DefaultAttrs, ReturnPtrAttrs, {})
__OMP_RTL_ATTRS(__kmpc_destroy_allocator, AllocAttrs, AttributeSet(), {})

__OMP_RTL_ATTRS(__kmpc_push_target_tripcount, SetterAttrs, AttributeSet(), {})
__OMP_RTL_ATTRS(__tgt_target_mapper, ForkAttrs, AttributeSet(), {})
__OMP_RTL_ATTRS(__tgt_target_nowait_mapper, ForkAttrs, AttributeSet(), {})
__OMP_RTL_ATTRS(__tgt_target_teams_mapper, ForkAttrs, AttributeSet(), {})
__OMP_RTL_ATTRS(__tgt_target_teams_nowait_mapper, ForkAttrs, AttributeSet(), {})
__OMP_RTL_ATTRS(__tgt_register_requires, ForkAttrs, AttributeSet(), {})
__OMP_RTL_ATTRS(__tgt_target_data_begin_mapper, ForkAttrs, AttributeSet(), {})
__OMP_RTL_ATTRS(__tgt_target_data_begin_nowait_mapper, ForkAttrs,
        AttributeSet(), {})
__OMP_RTL_ATTRS(__tgt_target_data_end_mapper, ForkAttrs, AttributeSet(), {})
__OMP_RTL_ATTRS(__tgt_target_data_end_nowait_mapper, ForkAttrs,
        AttributeSet(), {})
__OMP_RTL_ATTRS(__tgt_target_data_update_mapper, ForkAttrs, AttributeSet(), {})
__OMP_RTL_ATTRS(__tgt_target_data_update_nowait_mapper, ForkAttrs,
        AttributeSet(), {})
__OMP_RTL_ATTRS(__tgt_mapper_num_components, ForkAttrs, AttributeSet(), {})
__OMP_RTL_ATTRS(__tgt_push_mapper_component, ForkAttrs, AttributeSet(), {})
__OMP_RTL_ATTRS(__kmpc_task_allow_completion_event, DefaultAttrs,
                ReturnPtrAttrs, ParamAttrs(ReadOnlyPtrAttrs))

#undef __OMP_RTL_ATTRS
#undef OMP_RTL_ATTRS
#undef AttributeSet
#undef EnumAttr
#undef EnumAttrInt
#undef ParamAttrs

///}

/// KMP ident_t bit flags
///
/// In accordance with the values in `openmp/runtime/src/kmp.h`.
///
///{

#ifndef OMP_IDENT_FLAG
#define OMP_IDENT_FLAG(Enum, Str, Value)
#endif

#define __OMP_IDENT_FLAG(Name, Value)                                          \
  OMP_IDENT_FLAG(OMP_IDENT_FLAG_##Name, #Name, Value)

__OMP_IDENT_FLAG(KMPC, 0x02)
__OMP_IDENT_FLAG(BARRIER_EXPL, 0x20)
__OMP_IDENT_FLAG(BARRIER_IMPL, 0x0040)
__OMP_IDENT_FLAG(BARRIER_IMPL_MASK, 0x01C0)
__OMP_IDENT_FLAG(BARRIER_IMPL_FOR, 0x0040)
__OMP_IDENT_FLAG(BARRIER_IMPL_SECTIONS, 0x00C0)
__OMP_IDENT_FLAG(BARRIER_IMPL_SINGLE, 0x0140)
__OMP_IDENT_FLAG(BARRIER_IMPL_WORKSHARE, 0x01C0)

#undef __OMP_IDENT_FLAG
#undef OMP_IDENT_FLAG

///}

/// KMP cancel kind
///
///{

#ifndef OMP_CANCEL_KIND
#define OMP_CANCEL_KIND(Enum, Str, DirectiveEnum, Value)
#endif

#define __OMP_CANCEL_KIND(Name, Value)                                         \
  OMP_CANCEL_KIND(OMP_CANCEL_KIND_##Name, #Name, OMPD_##Name, Value)

__OMP_CANCEL_KIND(parallel, 1)
__OMP_CANCEL_KIND(for, 2)
__OMP_CANCEL_KIND(sections, 3)
__OMP_CANCEL_KIND(taskgroup, 4)

#undef __OMP_CANCEL_KIND
#undef OMP_CANCEL_KIND

///}

/// Default kinds
///
///{

#ifndef OMP_DEFAULT_KIND
#define OMP_DEFAULT_KIND(Enum, Str)
#endif

#define __OMP_DEFAULT_KIND(Name) OMP_DEFAULT_KIND(OMP_DEFAULT_##Name, #Name)

__OMP_DEFAULT_KIND(none)
__OMP_DEFAULT_KIND(shared)
__OMP_DEFAULT_KIND(firstprivate)
__OMP_DEFAULT_KIND(unknown)

#undef __OMP_DEFAULT_KIND
#undef OMP_DEFAULT_KIND

///}

#if INTEL_COLLAB
/// Bind kinds
///
///{

#ifndef OMP_BIND_KIND
#define OMP_BIND_KIND(Enum, Str)
#endif

#define __OMP_BIND_KIND(Name) OMP_BIND_KIND(OMP_BIND_##Name, #Name)

__OMP_BIND_KIND(teams)
__OMP_BIND_KIND(parallel)
__OMP_BIND_KIND(thread)
__OMP_BIND_KIND(unknown)

#undef __OMP_BIND_KIND
#undef OMP_BIND_KIND

///}
#endif // INTEL_COLLAB

/// Proc bind kinds
///
///{

#ifndef OMP_PROC_BIND_KIND
#define OMP_PROC_BIND_KIND(Enum, Str, Value)
#endif

#define __OMP_PROC_BIND_KIND(Name, Value)                                      \
  OMP_PROC_BIND_KIND(OMP_PROC_BIND_##Name, #Name, Value)

__OMP_PROC_BIND_KIND(master, 2)
__OMP_PROC_BIND_KIND(close, 3)
__OMP_PROC_BIND_KIND(spread, 4)
__OMP_PROC_BIND_KIND(default, 6)
__OMP_PROC_BIND_KIND(unknown, 7)

#undef __OMP_PROC_BIND_KIND
#undef OMP_PROC_BIND_KIND

///}

/// OpenMP context related definitions:
///  - trait set selector
///  - trait selector
///  - trait property
///
///{

#ifndef OMP_TRAIT_SET
#define OMP_TRAIT_SET(Enum, Str)
#endif
#ifndef OMP_TRAIT_SELECTOR
#define OMP_TRAIT_SELECTOR(Enum, TraitSetEnum, Str, RequiresProperty)
#endif
#ifndef OMP_TRAIT_PROPERTY
#define OMP_TRAIT_PROPERTY(Enum, TraitSetEnum, TraitSelectorEnum, Str)
#endif
#ifndef OMP_LAST_TRAIT_PROPERTY
#define OMP_LAST_TRAIT_PROPERTY(Enum)
#endif

#define __OMP_TRAIT_SET(Name) OMP_TRAIT_SET(Name, #Name)
#define __OMP_TRAIT_SELECTOR(TraitSet, Name, RequiresProperty)                 \
  OMP_TRAIT_SELECTOR(TraitSet##_##Name, TraitSet, #Name, RequiresProperty)
#define __OMP_TRAIT_SELECTOR_AND_PROPERTY(TraitSet, Name)                      \
  OMP_TRAIT_SELECTOR(TraitSet##_##Name, TraitSet, #Name, false)                \
  OMP_TRAIT_PROPERTY(TraitSet##_##Name##_##Name, TraitSet, TraitSet##_##Name,  \
                     #Name)
#define __OMP_TRAIT_PROPERTY(TraitSet, TraitSelector, Name)                    \
  OMP_TRAIT_PROPERTY(TraitSet##_##TraitSelector##_##Name, TraitSet,            \
                     TraitSet##_##TraitSelector, #Name)

// "invalid" must go first.
OMP_TRAIT_SET(invalid, "invalid")
OMP_TRAIT_SELECTOR(invalid, invalid, "invalid", false)
OMP_TRAIT_PROPERTY(invalid, invalid, invalid, "invalid")

__OMP_TRAIT_SET(construct)
__OMP_TRAIT_SELECTOR_AND_PROPERTY(construct, target)
__OMP_TRAIT_SELECTOR_AND_PROPERTY(construct, teams)
__OMP_TRAIT_SELECTOR_AND_PROPERTY(construct, parallel)
__OMP_TRAIT_SELECTOR_AND_PROPERTY(construct, for)
__OMP_TRAIT_SELECTOR_AND_PROPERTY(construct, simd)

__OMP_TRAIT_SET(device)

__OMP_TRAIT_SELECTOR(device, kind, true)

__OMP_TRAIT_PROPERTY(device, kind, host)
__OMP_TRAIT_PROPERTY(device, kind, nohost)
__OMP_TRAIT_PROPERTY(device, kind, cpu)
__OMP_TRAIT_PROPERTY(device, kind, gpu)
__OMP_TRAIT_PROPERTY(device, kind, fpga)
__OMP_TRAIT_PROPERTY(device, kind, any)

__OMP_TRAIT_SELECTOR(device, isa, true)

// TODO: What do we want for ISA?

__OMP_TRAIT_SELECTOR(device, arch, true)

__OMP_TRAIT_PROPERTY(device, arch, arm)
__OMP_TRAIT_PROPERTY(device, arch, armeb)
__OMP_TRAIT_PROPERTY(device, arch, aarch64)
__OMP_TRAIT_PROPERTY(device, arch, aarch64_be)
__OMP_TRAIT_PROPERTY(device, arch, aarch64_32)
__OMP_TRAIT_PROPERTY(device, arch, ppc)
__OMP_TRAIT_PROPERTY(device, arch, ppc64)
__OMP_TRAIT_PROPERTY(device, arch, ppc64le)
__OMP_TRAIT_PROPERTY(device, arch, x86)
__OMP_TRAIT_PROPERTY(device, arch, x86_64)
__OMP_TRAIT_PROPERTY(device, arch, amdgcn)
__OMP_TRAIT_PROPERTY(device, arch, nvptx)
__OMP_TRAIT_PROPERTY(device, arch, nvptx64)
#if INTEL_COLLAB
__OMP_TRAIT_PROPERTY(device, arch, gen)
#endif // INTEL_COLLAB

__OMP_TRAIT_SET(implementation)

__OMP_TRAIT_SELECTOR(implementation, vendor, true)

__OMP_TRAIT_PROPERTY(implementation, vendor, amd)
__OMP_TRAIT_PROPERTY(implementation, vendor, arm)
__OMP_TRAIT_PROPERTY(implementation, vendor, bsc)
__OMP_TRAIT_PROPERTY(implementation, vendor, cray)
__OMP_TRAIT_PROPERTY(implementation, vendor, fujitsu)
__OMP_TRAIT_PROPERTY(implementation, vendor, gnu)
__OMP_TRAIT_PROPERTY(implementation, vendor, ibm)
__OMP_TRAIT_PROPERTY(implementation, vendor, intel)
__OMP_TRAIT_PROPERTY(implementation, vendor, llvm)
__OMP_TRAIT_PROPERTY(implementation, vendor, pgi)
__OMP_TRAIT_PROPERTY(implementation, vendor, ti)
__OMP_TRAIT_PROPERTY(implementation, vendor, unknown)

__OMP_TRAIT_SELECTOR(implementation, extension, true)
__OMP_TRAIT_PROPERTY(implementation, extension, match_all)
__OMP_TRAIT_PROPERTY(implementation, extension, match_any)
__OMP_TRAIT_PROPERTY(implementation, extension, match_none)

__OMP_TRAIT_SET(user)

__OMP_TRAIT_SELECTOR(user, condition, true)

__OMP_TRAIT_PROPERTY(user, condition, true)
__OMP_TRAIT_PROPERTY(user, condition, false)
__OMP_TRAIT_PROPERTY(user, condition, unknown)

#if INTEL_COLLAB
__OMP_TRAIT_SELECTOR_AND_PROPERTY(construct, target_variant_dispatch)
#endif // INTEL_COLLAB

#undef OMP_TRAIT_SET
#undef __OMP_TRAIT_SET
///}

/// Traits for the requires directive
///
/// These will (potentially) become trait selectors for the OpenMP context if
/// the OMP_REQUIRES_TRAIT macro is not defined.
///
///{

#ifdef OMP_REQUIRES_TRAIT
#define __OMP_REQUIRES_TRAIT(Name)                                             \
  OMP_REQUIRES_TRAIT(OMP_REQUIRES_TRAIT_##Name, #Name)
#else
#define __OMP_REQUIRES_TRAIT(Name)                                             \
  __OMP_TRAIT_SELECTOR_AND_PROPERTY(implementation, Name)
#endif

__OMP_REQUIRES_TRAIT(unified_address)
__OMP_REQUIRES_TRAIT(unified_shared_memory)
__OMP_REQUIRES_TRAIT(reverse_offload)
__OMP_REQUIRES_TRAIT(dynamic_allocators)
__OMP_REQUIRES_TRAIT(atomic_default_mem_order)

OMP_LAST_TRAIT_PROPERTY(
    implementation_atomic_default_mem_order_atomic_default_mem_order)

#undef __OMP_TRAIT_SELECTOR_AND_PROPERTY
#undef OMP_TRAIT_SELECTOR
#undef __OMP_TRAIT_SELECTOR
#undef OMP_TRAIT_PROPERTY
#undef OMP_LAST_TRAIT_PROPERTY
#undef __OMP_TRAIT_PROPERTY
#undef __OMP_REQUIRES_TRAIT
#undef OMP_REQUIRES_TRAIT
///}<|MERGE_RESOLUTION|>--- conflicted
+++ resolved
@@ -694,24 +694,12 @@
                                    EnumAttr(WillReturn), EnumAttr(NoFree))
                     : AttributeSet(EnumAttr(NoUnwind)))
 
-<<<<<<< HEAD
-=======
 #if 0
->>>>>>> 78f60bf4
 __OMP_ATTRS_SET(InaccessibleOnlyAttrs,
                 OptimisticAttributes
                     ? AttributeSet(EnumAttr(NoUnwind), EnumAttr(NoSync),
                                    EnumAttr(InaccessibleMemOnly),
                                    EnumAttr(WillReturn), EnumAttr(NoFree))
-<<<<<<< HEAD
-                    : AttributeSet(EnumAttr(NoUnwind)))
-
-__OMP_ATTRS_SET(AllocAttrs,
-                OptimisticAttributes
-                    ? AttributeSet(EnumAttr(NoUnwind), EnumAttr(NoSync),
-                                   EnumAttr(WillReturn))
-=======
->>>>>>> 78f60bf4
                     : AttributeSet(EnumAttr(NoUnwind)))
 #endif
 
@@ -757,38 +745,6 @@
                     : AttributeSet())
 #endif
 
-__OMP_ATTRS_SET(ForkAttrs, OptimisticAttributes
-                               ? AttributeSet(EnumAttr(NoUnwind))
-                               : AttributeSet(EnumAttr(NoUnwind)))
-
-__OMP_ATTRS_SET(ReadOnlyPtrAttrs,
-                OptimisticAttributes
-                    ? AttributeSet(EnumAttr(ReadOnly), EnumAttr(NoFree),
-                                   EnumAttr(NoCapture))
-                    : AttributeSet())
-
-__OMP_ATTRS_SET(WriteOnlyPtrAttrs,
-                OptimisticAttributes
-                    ? AttributeSet(EnumAttr(WriteOnly), EnumAttr(NoFree),
-                                   EnumAttr(NoCapture))
-                    : AttributeSet())
-
-__OMP_ATTRS_SET(ArgPtrAttrs,
-                OptimisticAttributes
-                    ? AttributeSet(EnumAttr(NoCapture), EnumAttr(NoFree))
-                    : AttributeSet())
-
-__OMP_ATTRS_SET(ReturnPtrAttrs,
-                OptimisticAttributes
-                    ? AttributeSet(EnumAttr(NoAlias))
-                    : AttributeSet())
-
-__OMP_ATTRS_SET(ReturnAlignedPtrAttrs,
-                OptimisticAttributes
-                    ? AttributeSet(EnumAttr(NoAlias), EnumAttrInt(Alignment, 8),
-                                   EnumAttrInt(DereferenceableOrNull, 8))
-                    : AttributeSet())
-
 #undef __OMP_ATTRS_SET
 #undef OMP_ATTRS_SET
 
@@ -807,16 +763,11 @@
                 ParamAttrs(ReadOnlyPtrAttrs))
 __OMP_RTL_ATTRS(__kmpc_flush, BarrierAttrs, AttributeSet(),
                 ParamAttrs(ReadOnlyPtrAttrs))
-<<<<<<< HEAD
 #if INTEL_CUSTOMIZATION
 __OMP_RTL_ATTRS(__kmpc_global_thread_num, GetterAttrs, AttributeSet(),
                 ArrayRef<AttributeSet>({AttributeSet(EnumAttr(NoCapture),
                                                      EnumAttr(ReadOnly))}))
 #endif // INTEL_CUSTOMIZATION
-=======
-__OMP_RTL_ATTRS(__kmpc_global_thread_num, GetterAttrs, AttributeSet(),
-                ParamAttrs(ReadOnlyPtrAttrs))
->>>>>>> 78f60bf4
 __OMP_RTL_ATTRS(__kmpc_fork_call, ForkAttrs, AttributeSet(),
                 ParamAttrs(ReadOnlyPtrAttrs, AttributeSet(), ReadOnlyPtrAttrs))
 __OMP_RTL_ATTRS(__kmpc_omp_taskwait, BarrierAttrs, AttributeSet(),
@@ -909,7 +860,6 @@
 __OMP_RTL_ATTRS(__kmpc_end_ordered, BarrierAttrs, AttributeSet(),
                 ParamAttrs(ReadOnlyPtrAttrs))
 
-<<<<<<< HEAD
 #if INTEL_CUSTOMIZATION
 __OMP_RTL_ATTRS(
     __kmpc_for_static_init_4,
@@ -950,26 +900,6 @@
                                                      EnumAttr(ReadOnly)),
                                         AttributeSet()}))
 #endif // INTEL_CUSTOMIZATION
-=======
-__OMP_RTL_ATTRS(__kmpc_for_static_init_4, GetterArgWriteAttrs, AttributeSet(),
-                ParamAttrs(ReadOnlyPtrAttrs, AttributeSet(), AttributeSet(),
-                           ArgPtrAttrs, ArgPtrAttrs, ArgPtrAttrs, ArgPtrAttrs,
-                           AttributeSet(), AttributeSet()))
-__OMP_RTL_ATTRS(__kmpc_for_static_init_4u, GetterArgWriteAttrs, AttributeSet(),
-                ParamAttrs(ReadOnlyPtrAttrs, AttributeSet(), AttributeSet(),
-                           ArgPtrAttrs, ArgPtrAttrs, ArgPtrAttrs, ArgPtrAttrs,
-                           AttributeSet(), AttributeSet()))
-__OMP_RTL_ATTRS(__kmpc_for_static_init_8, GetterArgWriteAttrs, AttributeSet(),
-                ParamAttrs(ReadOnlyPtrAttrs, AttributeSet(), AttributeSet(),
-                           ArgPtrAttrs, ArgPtrAttrs, ArgPtrAttrs, ArgPtrAttrs,
-                           AttributeSet(), AttributeSet()))
-__OMP_RTL_ATTRS(__kmpc_for_static_init_8u, GetterArgWriteAttrs, AttributeSet(),
-                ParamAttrs(ReadOnlyPtrAttrs, AttributeSet(), AttributeSet(),
-                           ArgPtrAttrs, ArgPtrAttrs, ArgPtrAttrs, ArgPtrAttrs,
-                           AttributeSet(), AttributeSet()))
-__OMP_RTL_ATTRS(__kmpc_for_static_fini, InaccessibleArgOnlyAttrs,
-                AttributeSet(), ParamAttrs(ReadOnlyPtrAttrs))
->>>>>>> 78f60bf4
 __OMP_RTL_ATTRS(__kmpc_dist_dispatch_init_4, GetterArgWriteAttrs,
                 AttributeSet(),
                 ParamAttrs(ReadOnlyPtrAttrs, AttributeSet(), AttributeSet(),
