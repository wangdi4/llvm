//===--- OMPKinds.def - OpenMP directives, clauses, rt-calls -*- C++ -*-===//
//
// Part of the LLVM Project, under the Apache License v2.0 with LLVM Exceptions.
// See https://llvm.org/LICENSE.txt for license information.
// SPDX-License-Identifier: Apache-2.0 WITH LLVM-exception
//
//===----------------------------------------------------------------------===//
/// \file
///
/// This file defines the list of supported OpenMP runtime
/// calls, and other things that need to be listed in enums.
///
/// This file is under transition to OMP.td with TableGen code generation.
///
//===----------------------------------------------------------------------===//

/// OpenMP Directives, combined directives and Clauses
/// - Moved to OMP.td

/// Types used in runtime structs or runtime functions
///
///{

#ifndef OMP_TYPE
#define OMP_TYPE(VarName, InitValue)
#endif

#define __OMP_TYPE(VarName) OMP_TYPE(VarName, Type::get##VarName##Ty(Ctx))

__OMP_TYPE(Void)
__OMP_TYPE(Int1)
__OMP_TYPE(Int8)
__OMP_TYPE(Int16)
__OMP_TYPE(Int32)
__OMP_TYPE(Int64)
__OMP_TYPE(Int8Ptr)
__OMP_TYPE(Int16Ptr)
__OMP_TYPE(Int32Ptr)
__OMP_TYPE(Int64Ptr)

OMP_TYPE(SizeTy, M.getDataLayout().getIntPtrType(Ctx))
OMP_TYPE(LanemaskTy, getLanemaskType())

#define __OMP_PTR_TYPE(NAME, BASE) OMP_TYPE(NAME, BASE->getPointerTo())

__OMP_PTR_TYPE(VoidPtr, Int8)
__OMP_PTR_TYPE(VoidPtrPtr, VoidPtr)
__OMP_PTR_TYPE(VoidPtrPtrPtr, VoidPtrPtr)

__OMP_PTR_TYPE(Int8PtrPtr, Int8Ptr)
__OMP_PTR_TYPE(Int8PtrPtrPtr, Int8PtrPtr)

#undef __OMP_PTR_TYPE

#undef __OMP_TYPE
#undef OMP_TYPE

///}

/// array types
///
///{

#ifndef OMP_ARRAY_TYPE
#define OMP_ARRAY_TYPE(VarName, ElemTy, ArraySize)
#endif

#define __OMP_ARRAY_TYPE(VarName, ElemTy, ArraySize)                           \
  OMP_ARRAY_TYPE(VarName, ElemTy, ArraySize)

__OMP_ARRAY_TYPE(KmpCriticalName, Int32, 8)

#undef __OMP_ARRAY_TYPE
#undef OMP_ARRAY_TYPE

///}

/// Struct and function types
///
///{

#ifndef OMP_STRUCT_TYPE
#define OMP_STRUCT_TYPE(VarName, StructName, ...)
#endif

#define __OMP_STRUCT_TYPE(VarName, Name, ...)                                  \
  OMP_STRUCT_TYPE(VarName, "struct." #Name, __VA_ARGS__)

__OMP_STRUCT_TYPE(Ident, ident_t, Int32, Int32, Int32, Int32, Int8Ptr)
__OMP_STRUCT_TYPE(AsyncInfo, __tgt_async_info, Int8Ptr)

#undef __OMP_STRUCT_TYPE
#undef OMP_STRUCT_TYPE

#ifndef OMP_FUNCTION_TYPE
#define OMP_FUNCTION_TYPE(VarName, IsVarArg, ReturnType, ...)
#endif

#define __OMP_FUNCTION_TYPE(VarName, IsVarArg, ReturnType, ...)                \
  OMP_FUNCTION_TYPE(VarName, IsVarArg, ReturnType, __VA_ARGS__)

__OMP_FUNCTION_TYPE(ParallelTask, true, Void, Int32Ptr, Int32Ptr)
__OMP_FUNCTION_TYPE(ReduceFunction, false, Void, VoidPtr, VoidPtr)
__OMP_FUNCTION_TYPE(CopyFunction, false, Void, VoidPtr, VoidPtr)
__OMP_FUNCTION_TYPE(KmpcCtor, false, VoidPtr, VoidPtr)
__OMP_FUNCTION_TYPE(KmpcDtor, false, Void, VoidPtr)
__OMP_FUNCTION_TYPE(KmpcCopyCtor, false, VoidPtr, VoidPtr, VoidPtr)
__OMP_FUNCTION_TYPE(TaskRoutineEntry, false, Int32, Int32,
                    /* kmp_task_t */ VoidPtr)
__OMP_FUNCTION_TYPE(ShuffleReduce, false, Void, VoidPtr, Int16, Int16, Int16)
__OMP_FUNCTION_TYPE(InterWarpCopy, false, Void, VoidPtr, Int32)
__OMP_FUNCTION_TYPE(GlobalList, false, Void, VoidPtr, Int32, VoidPtr)

#undef __OMP_FUNCTION_TYPE
#undef OMP_FUNCTION_TYPE

///}

/// Internal Control Variables information
///
///{

#ifndef ICV_INIT_VALUE
#define ICV_INIT_VALUE(Enum, Name)
#endif

#define __ICV_INIT_VALUE(Name) ICV_INIT_VALUE(ICV_##Name, #Name)

__ICV_INIT_VALUE(ZERO)
__ICV_INIT_VALUE(FALSE)
__ICV_INIT_VALUE(IMPLEMENTATION_DEFINED)
__ICV_INIT_VALUE(LAST)

#undef __ICV_INIT_VALUE
#undef ICV_INIT_VALUE

#ifndef ICV_DATA_ENV
#define ICV_DATA_ENV(Enum, Name, EnvVarName, Init)
#endif

#define __ICV_DATA_ENV(Name, EnvVarName, Init)                                 \
  ICV_DATA_ENV(ICV_##Name, #Name, #EnvVarName, Init)

__ICV_DATA_ENV(nthreads, OMP_NUM_THREADS, ICV_IMPLEMENTATION_DEFINED)
__ICV_DATA_ENV(active_levels, NONE, ICV_ZERO)
__ICV_DATA_ENV(cancel, OMP_CANCELLATION, ICV_FALSE)
__ICV_DATA_ENV(proc_bind, OMP_PROC_BIND, ICV_IMPLEMENTATION_DEFINED)
__ICV_DATA_ENV(__last, last, ICV_LAST)

#undef __ICV_DATA_ENV
#undef ICV_DATA_ENV

#ifndef ICV_RT_SET
#define ICV_RT_SET(Name, RTL)
#endif

#define __ICV_RT_SET(Name, RTL) ICV_RT_SET(ICV_##Name, OMPRTL_##RTL)

__ICV_RT_SET(nthreads, omp_set_num_threads)

#undef __ICV_RT_SET
#undef ICV_RT_SET

#ifndef ICV_RT_GET
#define ICV_RT_GET(Name, RTL)
#endif

#define __ICV_RT_GET(Name, RTL) ICV_RT_GET(ICV_##Name, OMPRTL_##RTL)

__ICV_RT_GET(nthreads, omp_get_max_threads)
__ICV_RT_GET(active_levels, omp_get_active_level)
__ICV_RT_GET(cancel, omp_get_cancellation)
__ICV_RT_GET(proc_bind, omp_get_proc_bind)

#undef __ICV_RT_GET
#undef ICV_RT_GET

///}

/// Runtime library function (and their attributes)
///
///{

#ifndef OMP_RTL
#define OMP_RTL(Enum, Str, IsVarArg, ReturnType, ...)
#endif

#define __OMP_RTL(Name, IsVarArg, ReturnType, ...)                             \
  OMP_RTL(OMPRTL_##Name, #Name, IsVarArg, ReturnType, __VA_ARGS__)



__OMP_RTL(__kmpc_barrier, false, Void, IdentPtr, Int32)
__OMP_RTL(__kmpc_cancel, false, Int32, IdentPtr, Int32, Int32)
__OMP_RTL(__kmpc_cancel_barrier, false, Int32, IdentPtr, Int32)
__OMP_RTL(__kmpc_flush, false, Void, IdentPtr)
// kmp_int32 __kmpc_global_thread_num(ident_t *loc); // INTEL
__OMP_RTL(__kmpc_global_thread_num, false, Int32, IdentPtr)
__OMP_RTL(__kmpc_fork_call, true, Void, IdentPtr, Int32, ParallelTaskPtr)
__OMP_RTL(__kmpc_omp_taskwait, false, Int32, IdentPtr, Int32)
__OMP_RTL(__kmpc_omp_taskyield, false, Int32, IdentPtr, Int32, /* Int */ Int32)
__OMP_RTL(__kmpc_push_num_threads, false, Void, IdentPtr, Int32,
          /* Int */ Int32)
__OMP_RTL(__kmpc_push_proc_bind, false, Void, IdentPtr, Int32, /* Int */ Int32)
__OMP_RTL(__kmpc_omp_reg_task_with_affinity, false, Int32, IdentPtr, Int32,
          /* kmp_task_t */ VoidPtr, Int32,
          /* kmp_task_affinity_info_t */ VoidPtr)

__OMP_RTL(omp_get_thread_num, false, Int32, )
__OMP_RTL(omp_get_num_threads, false, Int32, )
__OMP_RTL(omp_get_max_threads, false, Int32, )
__OMP_RTL(omp_in_parallel, false, Int32, )
__OMP_RTL(omp_get_dynamic, false, Int32, )
__OMP_RTL(omp_get_cancellation, false, Int32, )
__OMP_RTL(omp_get_nested, false, Int32, )
__OMP_RTL(omp_get_schedule, false, Void, Int32Ptr, Int32Ptr)
__OMP_RTL(omp_get_thread_limit, false, Int32, )
__OMP_RTL(omp_get_supported_active_levels, false, Int32, )
__OMP_RTL(omp_get_max_active_levels, false, Int32, )
__OMP_RTL(omp_get_level, false, Int32, )
__OMP_RTL(omp_get_ancestor_thread_num, false, Int32, Int32)
__OMP_RTL(omp_get_team_size, false, Int32, Int32)
__OMP_RTL(omp_get_active_level, false, Int32, )
__OMP_RTL(omp_in_final, false, Int32, )
__OMP_RTL(omp_get_proc_bind, false, Int32, )
__OMP_RTL(omp_get_num_places, false, Int32, )
__OMP_RTL(omp_get_num_procs, false, Int32, )
__OMP_RTL(omp_get_place_proc_ids, false, Void, Int32, Int32Ptr)
__OMP_RTL(omp_get_place_num, false, Int32, )
__OMP_RTL(omp_get_partition_num_places, false, Int32, )
__OMP_RTL(omp_get_partition_place_nums, false, Void, Int32Ptr)

__OMP_RTL(omp_set_num_threads, false, Void, Int32)
__OMP_RTL(omp_set_dynamic, false, Void, Int32)
__OMP_RTL(omp_set_nested, false, Void, Int32)
__OMP_RTL(omp_set_schedule, false, Void, Int32, Int32)
__OMP_RTL(omp_set_max_active_levels, false, Void, Int32)

__OMP_RTL(__kmpc_master, false, Int32, IdentPtr, Int32)
__OMP_RTL(__kmpc_end_master, false, Void, IdentPtr, Int32)
__OMP_RTL(__kmpc_critical, false, Void, IdentPtr, Int32, KmpCriticalNamePtrTy)
__OMP_RTL(__kmpc_critical_with_hint, false, Void, IdentPtr, Int32,
          KmpCriticalNamePtrTy, Int32)
__OMP_RTL(__kmpc_end_critical, false, Void, IdentPtr, Int32,
          KmpCriticalNamePtrTy)

__OMP_RTL(__kmpc_begin, false, Void, IdentPtr, Int32)
__OMP_RTL(__kmpc_end, false, Void, IdentPtr)

__OMP_RTL(__kmpc_reduce, false, Int32, IdentPtr, Int32, Int32, SizeTy, VoidPtr,
          ReduceFunctionPtr, KmpCriticalNamePtrTy)
__OMP_RTL(__kmpc_reduce_nowait, false, Int32, IdentPtr, Int32, Int32, SizeTy,
          VoidPtr, ReduceFunctionPtr, KmpCriticalNamePtrTy)
__OMP_RTL(__kmpc_end_reduce, false, Void, IdentPtr, Int32, KmpCriticalNamePtrTy)
__OMP_RTL(__kmpc_end_reduce_nowait, false, Void, IdentPtr, Int32,
          KmpCriticalNamePtrTy)

__OMP_RTL(__kmpc_ordered, false, Void, IdentPtr, Int32)
__OMP_RTL(__kmpc_end_ordered, false, Void, IdentPtr, Int32)

#if INTEL_CUSTOMIZATION
// void __kmpc_for_static_init_4(ident_t *loc, kmp_int32 gtid,
//                               kmp_int32 schedtype, kmp_int32 *plastiter,
//                               kmp_int32 *plower, kmp_int32 *pupper,
//                               kmp_int32 * pstride, kmp_int32 incr,
//                               kmp_int32 chunk);
#endif // INTEL_CUSTOMIZATION
__OMP_RTL(__kmpc_for_static_init_4, false, Void, IdentPtr, Int32, Int32,
          Int32Ptr, Int32Ptr, Int32Ptr, Int32Ptr, Int32, Int32)
#if INTEL_CUSTOMIZATION
// void __kmpc_for_static_init_4u(ident_t *loc, kmp_int32 gtid,
//                                kmp_int32 schedtype, kmp_int32 *plastiter,
//                                kmp_uint32 *plower, kmp_uint32 *pupper,
//                                kmp_int32 *pstride, kmp_int32 incr,
//                                kmp_int32 chunk);
#endif // INTEL_CUSTOMIZATION
__OMP_RTL(__kmpc_for_static_init_4u, false, Void, IdentPtr, Int32, Int32,
          Int32Ptr, Int32Ptr, Int32Ptr, Int32Ptr, Int32, Int32)
#if INTEL_CUSTOMIZATION
// void __kmpc_for_static_init_8(ident_t *loc, kmp_int32 gtid,
//                               kmp_int32 schedtype, kmp_int32 *plastiter,
//                               kmp_int64 *plower, kmp_int64 *pupper,
//                               kmp_int64 *pstride, kmp_int64 incr,
//                               kmp_int64 chunk);
#endif // INTEL_CUSTOMIZATION
__OMP_RTL(__kmpc_for_static_init_8, false, Void, IdentPtr, Int32, Int32,
          Int32Ptr, Int64Ptr, Int64Ptr, Int64Ptr, Int64, Int64)
#if INTEL_CUSTOMIZATION
// void __kmpc_for_static_init_8u(ident_t *loc, kmp_int32 gtid,
//                                kmp_int32 schedtype, kmp_int32 *plastiter,
//                                kmp_uint64 *plower, kmp_uint64 *pupper,
//                                kmp_int64 *pstride, kmp_int64 incr,
//                                kmp_int64 chunk);
#endif // INTEL_CUSTOMIZATION
__OMP_RTL(__kmpc_for_static_init_8u, false, Void, IdentPtr, Int32, Int32,
          Int32Ptr, Int64Ptr, Int64Ptr, Int64Ptr, Int64, Int64)
// void __kmpc_for_static_fini(ident_t *loc, kmp_int32 global_tid); // INTEL
__OMP_RTL(__kmpc_for_static_fini, false, Void, IdentPtr, Int32)
__OMP_RTL(__kmpc_dist_dispatch_init_4, false, Void, IdentPtr, Int32, Int32,
          Int32Ptr, Int32, Int32, Int32, Int32)
__OMP_RTL(__kmpc_dist_dispatch_init_4u, false, Void, IdentPtr, Int32, Int32,
          Int32Ptr, Int32, Int32, Int32, Int32)
__OMP_RTL(__kmpc_dist_dispatch_init_8, false, Void, IdentPtr, Int32, Int32,
          Int32Ptr, Int64, Int64, Int64, Int64)
__OMP_RTL(__kmpc_dist_dispatch_init_8u, false, Void, IdentPtr, Int32, Int32,
          Int32Ptr, Int64, Int64, Int64, Int64)
__OMP_RTL(__kmpc_dispatch_init_4, false, Void, IdentPtr, Int32, Int32, Int32,
          Int32, Int32, Int32)
__OMP_RTL(__kmpc_dispatch_init_4u, false, Void, IdentPtr, Int32, Int32, Int32,
          Int32, Int32, Int32)
__OMP_RTL(__kmpc_dispatch_init_8, false, Void, IdentPtr, Int32, Int32, Int64,
          Int64, Int64, Int64)
__OMP_RTL(__kmpc_dispatch_init_8u, false, Void, IdentPtr, Int32, Int32, Int64,
          Int64, Int64, Int64)
__OMP_RTL(__kmpc_dispatch_next_4, false, Int32, IdentPtr, Int32, Int32Ptr,
          Int32Ptr, Int32Ptr, Int32Ptr)
__OMP_RTL(__kmpc_dispatch_next_4u, false, Int32, IdentPtr, Int32, Int32Ptr,
          Int32Ptr, Int32Ptr, Int32Ptr)
__OMP_RTL(__kmpc_dispatch_next_8, false, Int32, IdentPtr, Int32, Int32Ptr,
          Int64Ptr, Int64Ptr, Int64Ptr)
__OMP_RTL(__kmpc_dispatch_next_8u, false, Int32, IdentPtr, Int32, Int32Ptr,
          Int64Ptr, Int64Ptr, Int64Ptr)
__OMP_RTL(__kmpc_dispatch_fini_4, false, Void, IdentPtr, Int32)
__OMP_RTL(__kmpc_dispatch_fini_4u, false, Void, IdentPtr, Int32)
__OMP_RTL(__kmpc_dispatch_fini_8, false, Void, IdentPtr, Int32)
__OMP_RTL(__kmpc_dispatch_fini_8u, false, Void, IdentPtr, Int32)
__OMP_RTL(__kmpc_team_static_init_4, false, Void, IdentPtr, Int32, Int32Ptr,
          Int32Ptr, Int32Ptr, Int32Ptr, Int32, Int32)
__OMP_RTL(__kmpc_team_static_init_4u, false, Void, IdentPtr, Int32, Int32Ptr,
          Int32Ptr, Int32Ptr, Int32Ptr, Int32, Int32)
__OMP_RTL(__kmpc_team_static_init_8, false, Void, IdentPtr, Int32, Int32Ptr,
          Int64Ptr, Int64Ptr, Int64Ptr, Int64, Int64)
__OMP_RTL(__kmpc_team_static_init_8u, false, Void, IdentPtr, Int32, Int32Ptr,
          Int64Ptr, Int64Ptr, Int64Ptr, Int64, Int64)
__OMP_RTL(__kmpc_dist_for_static_init_4, false, Void, IdentPtr, Int32, Int32,
          Int32Ptr, Int32Ptr, Int32Ptr, Int32Ptr, Int32Ptr, Int32, Int32)
__OMP_RTL(__kmpc_dist_for_static_init_4u, false, Void, IdentPtr, Int32, Int32,
          Int32Ptr, Int32Ptr, Int32Ptr, Int32Ptr, Int32Ptr, Int32, Int32)
__OMP_RTL(__kmpc_dist_for_static_init_8, false, Void, IdentPtr, Int32, Int32,
          Int32Ptr, Int64Ptr, Int64Ptr, Int64Ptr, Int64Ptr, Int64, Int64)
__OMP_RTL(__kmpc_dist_for_static_init_8u, false, Void, IdentPtr, Int32, Int32,
          Int32Ptr, Int64Ptr, Int64Ptr, Int64Ptr, Int64Ptr, Int64, Int64)

__OMP_RTL(__kmpc_single, false, Int32, IdentPtr, Int32)
__OMP_RTL(__kmpc_end_single, false, Void, IdentPtr, Int32)

__OMP_RTL(__kmpc_omp_task_alloc, false, /* kmp_task_t */ VoidPtr, IdentPtr,
          Int32, Int32, SizeTy, SizeTy, TaskRoutineEntryPtr)
__OMP_RTL(__kmpc_omp_task, false, Int32, IdentPtr, Int32,
          /* kmp_task_t */ VoidPtr)
__OMP_RTL(__kmpc_end_taskgroup, false, Void, IdentPtr, Int32)
__OMP_RTL(__kmpc_taskgroup, false, Void, IdentPtr, Int32)
__OMP_RTL(__kmpc_omp_task_begin_if0, false, Void, IdentPtr, Int32,
          /* kmp_task_t */ VoidPtr)
__OMP_RTL(__kmpc_omp_task_complete_if0, false, Void, IdentPtr, Int32,
          /* kmp_tasK_t */ VoidPtr)
__OMP_RTL(__kmpc_omp_task_with_deps, false, Int32, IdentPtr, Int32,
          /* kmp_task_t */ VoidPtr, Int32,
          /* kmp_depend_info_t */ VoidPtr, Int32,
          /* kmp_depend_info_t */ VoidPtr)
__OMP_RTL(__kmpc_taskloop, false, Void, IdentPtr, /* Int */ Int32, VoidPtr,
          /* Int */ Int32, Int64Ptr, Int64Ptr, Int64, /* Int */ Int32,
          /* Int */ Int32, Int64, VoidPtr)
__OMP_RTL(__kmpc_omp_target_task_alloc, false, /* kmp_task_t */ VoidPtr,
          IdentPtr, Int32, Int32, SizeTy, SizeTy, TaskRoutineEntryPtr, Int64)
__OMP_RTL(__kmpc_taskred_modifier_init, false, /* kmp_taskgroup */ VoidPtr,
          IdentPtr, /* Int */ Int32, /* Int */ Int32, /* Int */ Int32, VoidPtr)
__OMP_RTL(__kmpc_taskred_init, false, /* kmp_taskgroup */ VoidPtr,
          /* Int */ Int32, /* Int */ Int32, VoidPtr)
__OMP_RTL(__kmpc_task_reduction_modifier_fini, false, Void, IdentPtr,
          /* Int */ Int32, /* Int */ Int32)
__OMP_RTL(__kmpc_task_reduction_get_th_data, false, VoidPtr, Int32, VoidPtr,
          VoidPtr)
__OMP_RTL(__kmpc_task_reduction_init, false, VoidPtr, Int32, Int32, VoidPtr)
__OMP_RTL(__kmpc_task_reduction_modifier_init, false, VoidPtr, VoidPtr, Int32,
          Int32, Int32, VoidPtr)
__OMP_RTL(__kmpc_proxy_task_completed_ooo, false, Void, VoidPtr)

__OMP_RTL(__kmpc_omp_wait_deps, false, Void, IdentPtr, Int32, Int32,
          /* kmp_depend_info_t */ VoidPtr, Int32, VoidPtr)
__OMP_RTL(__kmpc_cancellationpoint, false, Int32, IdentPtr, Int32, Int32)

__OMP_RTL(__kmpc_fork_teams, true, Void, IdentPtr, Int32, ParallelTaskPtr)
__OMP_RTL(__kmpc_push_num_teams, false, Void, IdentPtr, Int32, Int32, Int32)

__OMP_RTL(__kmpc_copyprivate, false, Void, IdentPtr, Int32, SizeTy, VoidPtr,
          CopyFunctionPtr, Int32)
__OMP_RTL(__kmpc_threadprivate_cached, false, VoidPtr, IdentPtr, Int32, VoidPtr,
          SizeTy, VoidPtrPtrPtr)
__OMP_RTL(__kmpc_threadprivate_register, false, Void, IdentPtr, VoidPtr,
          KmpcCtorPtr, KmpcCopyCtorPtr, KmpcDtorPtr)

__OMP_RTL(__kmpc_doacross_init, false, Void, IdentPtr, Int32, Int32,
          /* kmp_dim */ VoidPtr)
__OMP_RTL(__kmpc_doacross_post, false, Void, IdentPtr, Int32, Int64Ptr)
__OMP_RTL(__kmpc_doacross_wait, false, Void, IdentPtr, Int32, Int64Ptr)
__OMP_RTL(__kmpc_doacross_fini, false, Void, IdentPtr, Int32)

__OMP_RTL(__kmpc_alloc, false, VoidPtr, /* Int */ Int32, SizeTy, VoidPtr)
__OMP_RTL(__kmpc_free, false, Void, /* Int */ Int32, VoidPtr, VoidPtr)

__OMP_RTL(__kmpc_init_allocator, false, /* omp_allocator_handle_t */ VoidPtr,
          /* Int */ Int32, /* omp_memespace_handle_t */ VoidPtr,
          /* Int */ Int32, /* omp_alloctrait_t */ VoidPtr)
__OMP_RTL(__kmpc_destroy_allocator, false, Void, /* Int */ Int32,
          /* omp_allocator_handle_t */ VoidPtr)

__OMP_RTL(__kmpc_push_target_tripcount, false, Void, IdentPtr, Int64, Int64)
__OMP_RTL(__tgt_target_mapper, false, Int32, IdentPtr, Int64, VoidPtr, Int32, VoidPtrPtr,
          VoidPtrPtr, Int64Ptr, Int64Ptr, VoidPtrPtr, VoidPtrPtr)
__OMP_RTL(__tgt_target_nowait_mapper, false, Int32, IdentPtr, Int64, VoidPtr, Int32,
          VoidPtrPtr, VoidPtrPtr, Int64Ptr, Int64Ptr, VoidPtrPtr, VoidPtrPtr)
__OMP_RTL(__tgt_target_teams_mapper, false, Int32, IdentPtr, Int64, VoidPtr, Int32,
          VoidPtrPtr, VoidPtrPtr, Int64Ptr, Int64Ptr, VoidPtrPtr, VoidPtrPtr, Int32, Int32)
__OMP_RTL(__tgt_target_teams_nowait_mapper, false, Int32, IdentPtr, Int64, VoidPtr, Int32,
          VoidPtrPtr, VoidPtrPtr, Int64Ptr, Int64Ptr, VoidPtrPtr, VoidPtrPtr, Int32, Int32)
__OMP_RTL(__tgt_register_requires, false, Void, Int64)
__OMP_RTL(__tgt_target_data_begin_mapper, false, Void, IdentPtr, Int64, Int32, VoidPtrPtr,
          VoidPtrPtr, Int64Ptr, Int64Ptr, VoidPtrPtr, VoidPtrPtr)
__OMP_RTL(__tgt_target_data_begin_nowait_mapper, false, Void, IdentPtr, Int64, Int32,
          VoidPtrPtr, VoidPtrPtr, Int64Ptr, Int64Ptr, VoidPtrPtr, VoidPtrPtr)
__OMP_RTL(__tgt_target_data_begin_mapper_issue, false, Void, IdentPtr, Int64, Int32,
          VoidPtrPtr, VoidPtrPtr, Int64Ptr, Int64Ptr, VoidPtrPtr, VoidPtrPtr, AsyncInfoPtr)
__OMP_RTL(__tgt_target_data_begin_mapper_wait, false, Void, Int64, AsyncInfoPtr)
__OMP_RTL(__tgt_target_data_end_mapper, false, Void, IdentPtr, Int64, Int32, VoidPtrPtr,
          VoidPtrPtr, Int64Ptr, Int64Ptr, VoidPtrPtr, VoidPtrPtr)
__OMP_RTL(__tgt_target_data_end_nowait_mapper, false, Void, IdentPtr, Int64, Int32,
          VoidPtrPtr, VoidPtrPtr, Int64Ptr, Int64Ptr, VoidPtrPtr, VoidPtrPtr)
__OMP_RTL(__tgt_target_data_update_mapper, false, Void, IdentPtr, Int64, Int32,
          VoidPtrPtr, VoidPtrPtr, Int64Ptr, Int64Ptr, VoidPtrPtr, VoidPtrPtr)
__OMP_RTL(__tgt_target_data_update_nowait_mapper, false, Void, IdentPtr, Int64, Int32,
          VoidPtrPtr, VoidPtrPtr, Int64Ptr, Int64Ptr, VoidPtrPtr, VoidPtrPtr)
__OMP_RTL(__tgt_mapper_num_components, false, Int64, VoidPtr)
__OMP_RTL(__tgt_push_mapper_component, false, Void, VoidPtr, VoidPtr, VoidPtr,
          Int64, Int64)
__OMP_RTL(__kmpc_task_allow_completion_event, false, VoidPtr, IdentPtr,
          /* Int */ Int32, /* kmp_task_t */ VoidPtr)

/// OpenMP Device runtime functions
__OMP_RTL(__kmpc_kernel_init, false, Void, Int32, Int16)
__OMP_RTL(__kmpc_kernel_deinit, false, Void, Int16)
__OMP_RTL(__kmpc_spmd_kernel_init, false, Void, Int32, Int16)
__OMP_RTL(__kmpc_spmd_kernel_deinit_v2, false, Void, Int16)
__OMP_RTL(__kmpc_kernel_prepare_parallel, false, Void, VoidPtr)
__OMP_RTL(__kmpc_kernel_parallel, false, Int1, VoidPtrPtr)
__OMP_RTL(__kmpc_kernel_end_parallel, false, Void, )
__OMP_RTL(__kmpc_serialized_parallel, false, Void, IdentPtr, Int32)
__OMP_RTL(__kmpc_end_serialized_parallel, false, Void, IdentPtr, Int32)
__OMP_RTL(__kmpc_shuffle_int32, false, Int32, Int32, Int16, Int16)
__OMP_RTL(__kmpc_nvptx_parallel_reduce_nowait_v2, false, Int32, IdentPtr, Int32,
          Int32, SizeTy, VoidPtr, ShuffleReducePtr, InterWarpCopyPtr)
__OMP_RTL(__kmpc_nvptx_end_reduce_nowait, false, Void, Int32)
__OMP_RTL(__kmpc_nvptx_teams_reduce_nowait_v2, false, Int32, IdentPtr, Int32,
          VoidPtr, Int32, VoidPtr, ShuffleReducePtr, InterWarpCopyPtr,
          GlobalListPtr, GlobalListPtr, GlobalListPtr, GlobalListPtr)

__OMP_RTL(__kmpc_shuffle_int64, false, Int64, Int64, Int16, Int16)
__OMP_RTL(__kmpc_data_sharing_init_stack, false, Void, )
__OMP_RTL(__kmpc_data_sharing_init_stack_spmd, false, Void, )

__OMP_RTL(__kmpc_data_sharing_coalesced_push_stack, false, VoidPtr, SizeTy, Int16)
__OMP_RTL(__kmpc_data_sharing_push_stack, false, VoidPtr, SizeTy, Int16)
__OMP_RTL(__kmpc_data_sharing_pop_stack, false, Void, VoidPtr)
__OMP_RTL(__kmpc_begin_sharing_variables, false, Void, VoidPtrPtrPtr, SizeTy)
__OMP_RTL(__kmpc_end_sharing_variables, false, Void, )
__OMP_RTL(__kmpc_get_shared_variables, false, Void, VoidPtrPtrPtr)
__OMP_RTL(__kmpc_parallel_level, false, Int16, IdentPtr, Int32)
__OMP_RTL(__kmpc_is_spmd_exec_mode, false, Int8, )
__OMP_RTL(__kmpc_get_team_static_memory, false, Void, Int16, VoidPtr, SizeTy,
          Int16, VoidPtrPtr)
__OMP_RTL(__kmpc_restore_team_static_memory, false, Void, Int16, Int16)
__OMP_RTL(__kmpc_barrier_simple_spmd, false, Void, IdentPtr, Int32)

__OMP_RTL(__kmpc_warp_active_thread_mask, false, LanemaskTy,)
__OMP_RTL(__kmpc_syncwarp, false, Void, LanemaskTy)

__OMP_RTL(__last, false, Void, )

#undef __OMP_RTL
#undef OMP_RTL

#define ParamAttrs(...) ArrayRef<AttributeSet>({__VA_ARGS__})
#define EnumAttr(Kind) Attribute::get(Ctx, Attribute::AttrKind::Kind)
#define EnumAttrInt(Kind, N) Attribute::get(Ctx, Attribute::AttrKind::Kind, N)
#define AttributeSet(...)                                                      \
  AttributeSet::get(Ctx, ArrayRef<Attribute>({__VA_ARGS__}))

#ifndef OMP_ATTRS_SET
#define OMP_ATTRS_SET(VarName, AttrSet)
#endif

#define __OMP_ATTRS_SET(VarName, AttrSet) OMP_ATTRS_SET(VarName, AttrSet)

__OMP_ATTRS_SET(GetterAttrs,
                OptimisticAttributes
                    ? AttributeSet(EnumAttr(NoUnwind), EnumAttr(ReadOnly),
                                   EnumAttr(NoSync), EnumAttr(NoFree),
                                   EnumAttr(InaccessibleMemOnly),
                                   EnumAttr(WillReturn))
                    : AttributeSet(EnumAttr(NoUnwind)))
__OMP_ATTRS_SET(GetterArgWriteAttrs,
                OptimisticAttributes
                    ? AttributeSet(EnumAttr(NoUnwind), EnumAttr(NoSync),
                                   EnumAttr(NoFree),
                                   EnumAttr(InaccessibleMemOrArgMemOnly),
                                   EnumAttr(WillReturn))
                    : AttributeSet(EnumAttr(NoUnwind)))
__OMP_ATTRS_SET(SetterAttrs,
                OptimisticAttributes
                    ? AttributeSet(EnumAttr(NoUnwind), EnumAttr(WriteOnly),
                                   EnumAttr(NoSync), EnumAttr(NoFree),
                                   EnumAttr(InaccessibleMemOnly),
                                   EnumAttr(WillReturn))
                    : AttributeSet(EnumAttr(NoUnwind)))

__OMP_ATTRS_SET(DefaultAttrs,
                OptimisticAttributes
                    ? AttributeSet(EnumAttr(NoUnwind), EnumAttr(NoSync),
                                   EnumAttr(WillReturn), EnumAttr(NoFree))
                    : AttributeSet(EnumAttr(NoUnwind)))

__OMP_ATTRS_SET(BarrierAttrs,
                OptimisticAttributes
                    ? AttributeSet(EnumAttr(NoUnwind), EnumAttr(Convergent))
                    : AttributeSet(EnumAttr(NoUnwind), EnumAttr(Convergent)))

__OMP_ATTRS_SET(InaccessibleArgOnlyAttrs,
                OptimisticAttributes
                    ? AttributeSet(EnumAttr(NoUnwind), EnumAttr(NoSync),
                                   EnumAttr(InaccessibleMemOrArgMemOnly),
                                   EnumAttr(WillReturn), EnumAttr(NoFree))
                    : AttributeSet(EnumAttr(NoUnwind)))

#if 0
__OMP_ATTRS_SET(InaccessibleOnlyAttrs,
                OptimisticAttributes
                    ? AttributeSet(EnumAttr(NoUnwind), EnumAttr(NoSync),
                                   EnumAttr(InaccessibleMemOnly),
                                   EnumAttr(WillReturn), EnumAttr(NoFree))
                    : AttributeSet(EnumAttr(NoUnwind)))
#endif

__OMP_ATTRS_SET(AllocAttrs,
                OptimisticAttributes
                    ? AttributeSet(EnumAttr(NoUnwind), EnumAttr(NoSync),
                                   EnumAttr(WillReturn))
                    : AttributeSet(EnumAttr(NoUnwind)))

__OMP_ATTRS_SET(ForkAttrs, OptimisticAttributes
                               ? AttributeSet(EnumAttr(NoUnwind))
                               : AttributeSet(EnumAttr(NoUnwind)))

__OMP_ATTRS_SET(ReadOnlyPtrAttrs,
                OptimisticAttributes
                    ? AttributeSet(EnumAttr(ReadOnly), EnumAttr(NoFree),
                                   EnumAttr(NoCapture))
                    : AttributeSet())

#if 0
__OMP_ATTRS_SET(WriteOnlyPtrAttrs,
                OptimisticAttributes
                    ? AttributeSet(EnumAttr(WriteOnly), EnumAttr(NoFree),
                                   EnumAttr(NoCapture))
                    : AttributeSet())
#endif

__OMP_ATTRS_SET(ArgPtrAttrs,
                OptimisticAttributes
                    ? AttributeSet(EnumAttr(NoCapture), EnumAttr(NoFree))
                    : AttributeSet())

__OMP_ATTRS_SET(ReturnPtrAttrs,
                OptimisticAttributes
                    ? AttributeSet(EnumAttr(NoAlias))
                    : AttributeSet())

#if 0
__OMP_ATTRS_SET(ReturnAlignedPtrAttrs,
                OptimisticAttributes
                    ? AttributeSet(EnumAttr(NoAlias), EnumAttrInt(Alignment, 8),
                                   EnumAttrInt(DereferenceableOrNull, 8))
                    : AttributeSet())
#endif

#undef __OMP_ATTRS_SET
#undef OMP_ATTRS_SET

#ifndef OMP_RTL_ATTRS
#define OMP_RTL_ATTRS(Enum, FnAttrSet, RetAttrSet, ArgAttrSets)
#endif

#define __OMP_RTL_ATTRS(Name, FnAttrSet, RetAttrSet, ArgAttrSets)              \
  OMP_RTL_ATTRS(OMPRTL_##Name, FnAttrSet, RetAttrSet, ArgAttrSets)

__OMP_RTL_ATTRS(__kmpc_barrier, BarrierAttrs, AttributeSet(),
                ParamAttrs(ReadOnlyPtrAttrs))
__OMP_RTL_ATTRS(__kmpc_barrier_simple_spmd, BarrierAttrs, AttributeSet(),
                ParamAttrs(ReadOnlyPtrAttrs))
__OMP_RTL_ATTRS(__kmpc_warp_active_thread_mask, BarrierAttrs, AttributeSet(),
                ParamAttrs())
__OMP_RTL_ATTRS(__kmpc_syncwarp, BarrierAttrs, AttributeSet(), ParamAttrs())
__OMP_RTL_ATTRS(__kmpc_cancel, InaccessibleArgOnlyAttrs, AttributeSet(),
                ParamAttrs(ReadOnlyPtrAttrs))
__OMP_RTL_ATTRS(__kmpc_cancel_barrier, BarrierAttrs, AttributeSet(),
                ParamAttrs(ReadOnlyPtrAttrs))
__OMP_RTL_ATTRS(__kmpc_flush, BarrierAttrs, AttributeSet(),
                ParamAttrs(ReadOnlyPtrAttrs))
#if INTEL_CUSTOMIZATION
__OMP_RTL_ATTRS(__kmpc_global_thread_num, GetterAttrs, AttributeSet(),
                ArrayRef<AttributeSet>({AttributeSet(EnumAttr(NoCapture),
                                                     EnumAttr(ReadOnly))}))
#endif // INTEL_CUSTOMIZATION
__OMP_RTL_ATTRS(__kmpc_fork_call, ForkAttrs, AttributeSet(),
                ParamAttrs(ReadOnlyPtrAttrs, AttributeSet(), ReadOnlyPtrAttrs))
__OMP_RTL_ATTRS(__kmpc_omp_taskwait, BarrierAttrs, AttributeSet(),
                ParamAttrs(ReadOnlyPtrAttrs))
__OMP_RTL_ATTRS(__kmpc_omp_taskyield, InaccessibleArgOnlyAttrs, AttributeSet(),
                ParamAttrs(ReadOnlyPtrAttrs))
__OMP_RTL_ATTRS(__kmpc_push_num_threads, InaccessibleArgOnlyAttrs,
                AttributeSet(), ParamAttrs(ReadOnlyPtrAttrs))
__OMP_RTL_ATTRS(__kmpc_push_proc_bind, InaccessibleArgOnlyAttrs, AttributeSet(),
                ParamAttrs(ReadOnlyPtrAttrs))
__OMP_RTL_ATTRS(__kmpc_serialized_parallel, InaccessibleArgOnlyAttrs,
                AttributeSet(), ParamAttrs(ReadOnlyPtrAttrs))
__OMP_RTL_ATTRS(__kmpc_end_serialized_parallel, InaccessibleArgOnlyAttrs,
                AttributeSet(), ParamAttrs(ReadOnlyPtrAttrs))
__OMP_RTL_ATTRS(__kmpc_omp_reg_task_with_affinity, DefaultAttrs, AttributeSet(),
                ParamAttrs(ReadOnlyPtrAttrs, AttributeSet(), ReadOnlyPtrAttrs,
                           AttributeSet(), ReadOnlyPtrAttrs))

__OMP_RTL_ATTRS(omp_get_thread_num, GetterAttrs, AttributeSet(), ParamAttrs())
__OMP_RTL_ATTRS(omp_get_num_threads, GetterAttrs, AttributeSet(), ParamAttrs())
__OMP_RTL_ATTRS(omp_get_max_threads, GetterAttrs, AttributeSet(), ParamAttrs())
__OMP_RTL_ATTRS(omp_in_parallel, GetterAttrs, AttributeSet(), ParamAttrs())
__OMP_RTL_ATTRS(omp_get_dynamic, GetterAttrs, AttributeSet(), ParamAttrs())
__OMP_RTL_ATTRS(omp_get_cancellation, GetterAttrs, AttributeSet(), ParamAttrs())
__OMP_RTL_ATTRS(omp_get_nested, GetterAttrs, AttributeSet(), ParamAttrs())
__OMP_RTL_ATTRS(
    omp_get_schedule, GetterArgWriteAttrs, AttributeSet(),
    ParamAttrs(AttributeSet(EnumAttr(NoCapture), EnumAttr(WriteOnly)),
               AttributeSet(EnumAttr(NoCapture), EnumAttr(WriteOnly))))
__OMP_RTL_ATTRS(omp_get_thread_limit, GetterAttrs, AttributeSet(), ParamAttrs())
__OMP_RTL_ATTRS(omp_get_supported_active_levels, GetterAttrs, AttributeSet(),
                ParamAttrs())
__OMP_RTL_ATTRS(omp_get_max_active_levels, GetterAttrs, AttributeSet(),
                ParamAttrs())
__OMP_RTL_ATTRS(omp_get_level, GetterAttrs, AttributeSet(), ParamAttrs())
__OMP_RTL_ATTRS(omp_get_ancestor_thread_num, GetterAttrs, AttributeSet(),
                ParamAttrs())
__OMP_RTL_ATTRS(omp_get_team_size, GetterAttrs, AttributeSet(), ParamAttrs())
__OMP_RTL_ATTRS(omp_get_active_level, GetterAttrs, AttributeSet(), ParamAttrs())
__OMP_RTL_ATTRS(omp_in_final, GetterAttrs, AttributeSet(), ParamAttrs())
__OMP_RTL_ATTRS(omp_get_proc_bind, GetterAttrs, AttributeSet(), ParamAttrs())
__OMP_RTL_ATTRS(omp_get_num_places, GetterAttrs, AttributeSet(), ParamAttrs())
__OMP_RTL_ATTRS(omp_get_num_procs, GetterAttrs, AttributeSet(), ParamAttrs())
__OMP_RTL_ATTRS(omp_get_place_proc_ids, GetterArgWriteAttrs, AttributeSet(),
                ParamAttrs(AttributeSet(), AttributeSet(EnumAttr(NoCapture),
                                                        EnumAttr(WriteOnly))))
__OMP_RTL_ATTRS(omp_get_place_num, GetterAttrs, AttributeSet(), ParamAttrs())
__OMP_RTL_ATTRS(omp_get_partition_num_places, GetterAttrs, AttributeSet(),
                ParamAttrs())
__OMP_RTL_ATTRS(omp_get_partition_place_nums, GetterAttrs, AttributeSet(),
                ParamAttrs())

__OMP_RTL_ATTRS(omp_set_num_threads, SetterAttrs, AttributeSet(), ParamAttrs())
__OMP_RTL_ATTRS(omp_set_dynamic, SetterAttrs, AttributeSet(), ParamAttrs())
__OMP_RTL_ATTRS(omp_set_nested, SetterAttrs, AttributeSet(), ParamAttrs())
__OMP_RTL_ATTRS(omp_set_schedule, SetterAttrs, AttributeSet(), ParamAttrs())
__OMP_RTL_ATTRS(omp_set_max_active_levels, SetterAttrs, AttributeSet(),
                ParamAttrs())

__OMP_RTL_ATTRS(__kmpc_master, InaccessibleArgOnlyAttrs, AttributeSet(),
                ParamAttrs(ReadOnlyPtrAttrs))
__OMP_RTL_ATTRS(__kmpc_end_master, InaccessibleArgOnlyAttrs, AttributeSet(),
                ParamAttrs(ReadOnlyPtrAttrs))
__OMP_RTL_ATTRS(__kmpc_critical, BarrierAttrs, AttributeSet(),
                ParamAttrs(ReadOnlyPtrAttrs, AttributeSet(), AttributeSet()))
__OMP_RTL_ATTRS(__kmpc_critical_with_hint, BarrierAttrs, AttributeSet(),
                ParamAttrs(ReadOnlyPtrAttrs, AttributeSet(), AttributeSet(),
                           AttributeSet()))
__OMP_RTL_ATTRS(__kmpc_end_critical, BarrierAttrs, AttributeSet(),
                ParamAttrs(ReadOnlyPtrAttrs, AttributeSet(), AttributeSet()))

__OMP_RTL_ATTRS(__kmpc_begin, DefaultAttrs, AttributeSet(),
                ParamAttrs(ReadOnlyPtrAttrs))
__OMP_RTL_ATTRS(__kmpc_end, DefaultAttrs, AttributeSet(),
                ParamAttrs(ReadOnlyPtrAttrs))

__OMP_RTL_ATTRS(__kmpc_reduce, BarrierAttrs, AttributeSet(),
                ParamAttrs(ReadOnlyPtrAttrs, AttributeSet(), AttributeSet(),
                           AttributeSet(), ReadOnlyPtrAttrs, AttributeSet()))
__OMP_RTL_ATTRS(__kmpc_reduce_nowait, BarrierAttrs, AttributeSet(),
                ParamAttrs(ReadOnlyPtrAttrs, AttributeSet(), AttributeSet(),
                           AttributeSet(), ReadOnlyPtrAttrs, AttributeSet()))
__OMP_RTL_ATTRS(__kmpc_end_reduce, BarrierAttrs, AttributeSet(),
                ParamAttrs(ReadOnlyPtrAttrs, AttributeSet(), AttributeSet()))
__OMP_RTL_ATTRS(__kmpc_end_reduce_nowait, BarrierAttrs, AttributeSet(),
                ParamAttrs(ReadOnlyPtrAttrs, AttributeSet(), AttributeSet()))

__OMP_RTL_ATTRS(__kmpc_ordered, BarrierAttrs, AttributeSet(),
                ParamAttrs(ReadOnlyPtrAttrs))
__OMP_RTL_ATTRS(__kmpc_end_ordered, BarrierAttrs, AttributeSet(),
                ParamAttrs(ReadOnlyPtrAttrs))

#if INTEL_CUSTOMIZATION
__OMP_RTL_ATTRS(
    __kmpc_for_static_init_4,
    AttributeSet(EnumAttr(NoUnwind), EnumAttr(NoFree)), AttributeSet(),
    ArrayRef<AttributeSet>(
        {AttributeSet(EnumAttr(NoCapture), EnumAttr(ReadOnly)), AttributeSet(),
         AttributeSet(), AttributeSet(EnumAttr(NoCapture)),
         AttributeSet(EnumAttr(NoCapture)), AttributeSet(EnumAttr(NoCapture)),
         AttributeSet(EnumAttr(NoCapture)), AttributeSet(), AttributeSet()}))
__OMP_RTL_ATTRS(
    __kmpc_for_static_init_4u,
    AttributeSet(EnumAttr(NoUnwind), EnumAttr(NoFree)), AttributeSet(),
    ArrayRef<AttributeSet>(
        {AttributeSet(EnumAttr(NoCapture), EnumAttr(ReadOnly)), AttributeSet(),
         AttributeSet(), AttributeSet(EnumAttr(NoCapture)),
         AttributeSet(EnumAttr(NoCapture)), AttributeSet(EnumAttr(NoCapture)),
         AttributeSet(EnumAttr(NoCapture)), AttributeSet(), AttributeSet()}))
__OMP_RTL_ATTRS(
    __kmpc_for_static_init_8,
    AttributeSet(EnumAttr(NoUnwind), EnumAttr(NoFree)), AttributeSet(),
    ArrayRef<AttributeSet>(
        {AttributeSet(EnumAttr(NoCapture), EnumAttr(ReadOnly)), AttributeSet(),
         AttributeSet(), AttributeSet(EnumAttr(NoCapture)),
         AttributeSet(EnumAttr(NoCapture)), AttributeSet(EnumAttr(NoCapture)),
         AttributeSet(EnumAttr(NoCapture)), AttributeSet(), AttributeSet()}))
__OMP_RTL_ATTRS(
    __kmpc_for_static_init_8u,
    AttributeSet(EnumAttr(NoUnwind), EnumAttr(NoFree)), AttributeSet(),
    ArrayRef<AttributeSet>(
        {AttributeSet(EnumAttr(NoCapture), EnumAttr(ReadOnly)), AttributeSet(),
         AttributeSet(), AttributeSet(EnumAttr(NoCapture)),
         AttributeSet(EnumAttr(NoCapture)), AttributeSet(EnumAttr(NoCapture)),
         AttributeSet(EnumAttr(NoCapture)), AttributeSet(), AttributeSet()}))
__OMP_RTL_ATTRS(__kmpc_for_static_fini,
                AttributeSet(EnumAttr(NoUnwind), EnumAttr(NoFree)),
                AttributeSet(),
                ArrayRef<AttributeSet>({AttributeSet(EnumAttr(NoCapture),
                                                     EnumAttr(ReadOnly)),
                                        AttributeSet()}))
#endif // INTEL_CUSTOMIZATION
__OMP_RTL_ATTRS(__kmpc_dist_dispatch_init_4, GetterArgWriteAttrs,
                AttributeSet(),
                ParamAttrs(ReadOnlyPtrAttrs, AttributeSet(), AttributeSet(),
                           ArgPtrAttrs))
__OMP_RTL_ATTRS(__kmpc_dist_dispatch_init_4u, GetterArgWriteAttrs,
                AttributeSet(),
                ParamAttrs(ReadOnlyPtrAttrs, AttributeSet(), AttributeSet(),
                           ArgPtrAttrs))
__OMP_RTL_ATTRS(__kmpc_dist_dispatch_init_8, GetterArgWriteAttrs,
                AttributeSet(),
                ParamAttrs(ReadOnlyPtrAttrs, AttributeSet(), AttributeSet(),
                           ArgPtrAttrs))
__OMP_RTL_ATTRS(__kmpc_dist_dispatch_init_8u, GetterArgWriteAttrs,
                AttributeSet(),
                ParamAttrs(ReadOnlyPtrAttrs, AttributeSet(), AttributeSet(),
                           ArgPtrAttrs))
__OMP_RTL_ATTRS(__kmpc_dispatch_init_4, GetterArgWriteAttrs, AttributeSet(),
                ParamAttrs(ReadOnlyPtrAttrs))
__OMP_RTL_ATTRS(__kmpc_dispatch_init_4u, GetterArgWriteAttrs, AttributeSet(),
                ParamAttrs(ReadOnlyPtrAttrs))
__OMP_RTL_ATTRS(__kmpc_dispatch_init_8, GetterArgWriteAttrs, AttributeSet(),
                ParamAttrs(ReadOnlyPtrAttrs))
__OMP_RTL_ATTRS(__kmpc_dispatch_init_8u, GetterArgWriteAttrs, AttributeSet(),
                ParamAttrs(ReadOnlyPtrAttrs))
__OMP_RTL_ATTRS(__kmpc_dispatch_next_4, GetterArgWriteAttrs, AttributeSet(),
                ParamAttrs(ReadOnlyPtrAttrs, AttributeSet(), ArgPtrAttrs,
                           ArgPtrAttrs, ArgPtrAttrs, ArgPtrAttrs))
__OMP_RTL_ATTRS(__kmpc_dispatch_next_4u, GetterArgWriteAttrs, AttributeSet(),
                ParamAttrs(ReadOnlyPtrAttrs, AttributeSet(), ArgPtrAttrs,
                           ArgPtrAttrs, ArgPtrAttrs, ArgPtrAttrs))
__OMP_RTL_ATTRS(__kmpc_dispatch_next_8, GetterArgWriteAttrs, AttributeSet(),
                ParamAttrs(ReadOnlyPtrAttrs, AttributeSet(), ArgPtrAttrs,
                           ArgPtrAttrs, ArgPtrAttrs, ArgPtrAttrs))
__OMP_RTL_ATTRS(__kmpc_dispatch_next_8u, GetterArgWriteAttrs, AttributeSet(),
                ParamAttrs(ReadOnlyPtrAttrs, AttributeSet(), ArgPtrAttrs,
                           ArgPtrAttrs, ArgPtrAttrs, ArgPtrAttrs))
__OMP_RTL_ATTRS(__kmpc_dispatch_fini_4, InaccessibleArgOnlyAttrs,
                AttributeSet(), ParamAttrs(ReadOnlyPtrAttrs))
__OMP_RTL_ATTRS(__kmpc_dispatch_fini_4u, InaccessibleArgOnlyAttrs,
                AttributeSet(), ParamAttrs(ReadOnlyPtrAttrs))
__OMP_RTL_ATTRS(__kmpc_dispatch_fini_8, InaccessibleArgOnlyAttrs,
                AttributeSet(), ParamAttrs(ReadOnlyPtrAttrs))
__OMP_RTL_ATTRS(__kmpc_dispatch_fini_8u, InaccessibleArgOnlyAttrs,
                AttributeSet(), ParamAttrs(ReadOnlyPtrAttrs))
__OMP_RTL_ATTRS(__kmpc_team_static_init_4, GetterArgWriteAttrs, AttributeSet(),
                ParamAttrs(ReadOnlyPtrAttrs, AttributeSet(), ArgPtrAttrs,
                           ArgPtrAttrs, ArgPtrAttrs, ArgPtrAttrs))
__OMP_RTL_ATTRS(__kmpc_team_static_init_4u, GetterArgWriteAttrs, AttributeSet(),
                ParamAttrs(ReadOnlyPtrAttrs, AttributeSet(), ArgPtrAttrs,
                           ArgPtrAttrs, ArgPtrAttrs, ArgPtrAttrs))
__OMP_RTL_ATTRS(__kmpc_team_static_init_8, GetterArgWriteAttrs, AttributeSet(),
                ParamAttrs(ReadOnlyPtrAttrs, AttributeSet(), ArgPtrAttrs,
                           ArgPtrAttrs, ArgPtrAttrs, ArgPtrAttrs))
__OMP_RTL_ATTRS(__kmpc_team_static_init_8u, GetterArgWriteAttrs, AttributeSet(),
                ParamAttrs(ReadOnlyPtrAttrs, AttributeSet(), ArgPtrAttrs,
                           ArgPtrAttrs, ArgPtrAttrs, ArgPtrAttrs))
__OMP_RTL_ATTRS(__kmpc_dist_for_static_init_4, GetterArgWriteAttrs,
                AttributeSet(),
                ParamAttrs(ReadOnlyPtrAttrs, AttributeSet(), AttributeSet(),
                           ArgPtrAttrs, ArgPtrAttrs, ArgPtrAttrs, ArgPtrAttrs,
                           ArgPtrAttrs))
__OMP_RTL_ATTRS(__kmpc_dist_for_static_init_4u, GetterArgWriteAttrs,
                AttributeSet(),
                ParamAttrs(ReadOnlyPtrAttrs, AttributeSet(), AttributeSet(),
                           ArgPtrAttrs, ArgPtrAttrs, ArgPtrAttrs, ArgPtrAttrs,
                           ArgPtrAttrs))
__OMP_RTL_ATTRS(__kmpc_dist_for_static_init_8, GetterArgWriteAttrs,
                AttributeSet(),
                ParamAttrs(ReadOnlyPtrAttrs, AttributeSet(), AttributeSet(),
                           ArgPtrAttrs, ArgPtrAttrs, ArgPtrAttrs, ArgPtrAttrs,
                           ArgPtrAttrs))
__OMP_RTL_ATTRS(__kmpc_dist_for_static_init_8u, GetterArgWriteAttrs,
                AttributeSet(),
                ParamAttrs(ReadOnlyPtrAttrs, AttributeSet(), AttributeSet(),
                           ArgPtrAttrs, ArgPtrAttrs, ArgPtrAttrs, ArgPtrAttrs,
                           ArgPtrAttrs))

__OMP_RTL_ATTRS(__kmpc_single, BarrierAttrs, AttributeSet(),
                ParamAttrs(ReadOnlyPtrAttrs))
__OMP_RTL_ATTRS(__kmpc_end_single, BarrierAttrs, AttributeSet(),
                ParamAttrs(ReadOnlyPtrAttrs))

__OMP_RTL_ATTRS(__kmpc_omp_task_alloc, DefaultAttrs, ReturnPtrAttrs,
                ParamAttrs(ReadOnlyPtrAttrs, AttributeSet(), AttributeSet(),
                           AttributeSet(), AttributeSet(), ReadOnlyPtrAttrs))
__OMP_RTL_ATTRS(__kmpc_omp_task, DefaultAttrs, AttributeSet(),
                ParamAttrs(ReadOnlyPtrAttrs, AttributeSet(), AttributeSet()))
__OMP_RTL_ATTRS(__kmpc_end_taskgroup, BarrierAttrs, AttributeSet(),
                ParamAttrs(ReadOnlyPtrAttrs))
__OMP_RTL_ATTRS(__kmpc_taskgroup, BarrierAttrs, AttributeSet(),
                ParamAttrs(ReadOnlyPtrAttrs))
__OMP_RTL_ATTRS(__kmpc_omp_task_begin_if0, DefaultAttrs, AttributeSet(),
                ParamAttrs(ReadOnlyPtrAttrs))
__OMP_RTL_ATTRS(__kmpc_omp_task_complete_if0, DefaultAttrs, AttributeSet(),
                ParamAttrs(ReadOnlyPtrAttrs))
__OMP_RTL_ATTRS(__kmpc_omp_task_with_deps, DefaultAttrs, AttributeSet(),
                ParamAttrs(ReadOnlyPtrAttrs, AttributeSet(), AttributeSet(),
                           AttributeSet(), ReadOnlyPtrAttrs, AttributeSet(),
                           ReadOnlyPtrAttrs))
__OMP_RTL_ATTRS(__kmpc_taskloop, DefaultAttrs, AttributeSet(),
                ParamAttrs(ReadOnlyPtrAttrs, AttributeSet(), AttributeSet(),
                           AttributeSet(), ArgPtrAttrs, ArgPtrAttrs,
                           AttributeSet(), AttributeSet(), AttributeSet(),
                           AttributeSet(), AttributeSet()))
__OMP_RTL_ATTRS(__kmpc_omp_target_task_alloc, DefaultAttrs, ReturnPtrAttrs,
                ParamAttrs(ReadOnlyPtrAttrs, AttributeSet(), AttributeSet(),
                           AttributeSet(), AttributeSet(), ReadOnlyPtrAttrs,
                           AttributeSet()))
__OMP_RTL_ATTRS(__kmpc_taskred_modifier_init, DefaultAttrs, ReturnPtrAttrs,
                ParamAttrs(ReadOnlyPtrAttrs))
__OMP_RTL_ATTRS(__kmpc_taskred_init, DefaultAttrs, AttributeSet(), ParamAttrs())
__OMP_RTL_ATTRS(__kmpc_task_reduction_modifier_fini, BarrierAttrs,
                AttributeSet(), ParamAttrs(ReadOnlyPtrAttrs))
__OMP_RTL_ATTRS(__kmpc_task_reduction_get_th_data, DefaultAttrs, ReturnPtrAttrs,
                ParamAttrs())
__OMP_RTL_ATTRS(__kmpc_task_reduction_init, DefaultAttrs, ReturnPtrAttrs,
                ParamAttrs())
__OMP_RTL_ATTRS(__kmpc_task_reduction_modifier_init, DefaultAttrs,
                ReturnPtrAttrs, ParamAttrs())
__OMP_RTL_ATTRS(__kmpc_proxy_task_completed_ooo, DefaultAttrs, AttributeSet(),
                ParamAttrs())

__OMP_RTL_ATTRS(__kmpc_omp_wait_deps, BarrierAttrs, AttributeSet(),
                ParamAttrs(ReadOnlyPtrAttrs, AttributeSet(), AttributeSet(),
                           ReadOnlyPtrAttrs))
__OMP_RTL_ATTRS(__kmpc_cancellationpoint, DefaultAttrs, AttributeSet(),
                ParamAttrs(ReadOnlyPtrAttrs))

__OMP_RTL_ATTRS(__kmpc_fork_teams, ForkAttrs, AttributeSet(),
                ParamAttrs(ReadOnlyPtrAttrs, AttributeSet(), ReadOnlyPtrAttrs))
__OMP_RTL_ATTRS(__kmpc_push_num_teams, InaccessibleArgOnlyAttrs, AttributeSet(),
                ParamAttrs(ReadOnlyPtrAttrs))

__OMP_RTL_ATTRS(__kmpc_copyprivate, DefaultAttrs, AttributeSet(),
                ParamAttrs(ReadOnlyPtrAttrs, AttributeSet(), AttributeSet(),
                           ReadOnlyPtrAttrs))
__OMP_RTL_ATTRS(__kmpc_threadprivate_cached, DefaultAttrs, ReturnPtrAttrs,
                ParamAttrs(ReadOnlyPtrAttrs))
__OMP_RTL_ATTRS(__kmpc_threadprivate_register, DefaultAttrs, AttributeSet(),
                ParamAttrs(ReadOnlyPtrAttrs, AttributeSet(), ReadOnlyPtrAttrs,
                           ReadOnlyPtrAttrs, ReadOnlyPtrAttrs))

__OMP_RTL_ATTRS(__kmpc_doacross_init, BarrierAttrs, AttributeSet(),
                ParamAttrs(ReadOnlyPtrAttrs))
__OMP_RTL_ATTRS(__kmpc_doacross_post, BarrierAttrs, AttributeSet(),
                ParamAttrs(ReadOnlyPtrAttrs, AttributeSet(), ReadOnlyPtrAttrs))
__OMP_RTL_ATTRS(__kmpc_doacross_wait, BarrierAttrs, AttributeSet(),
                ParamAttrs(ReadOnlyPtrAttrs, AttributeSet(), ReadOnlyPtrAttrs))
__OMP_RTL_ATTRS(__kmpc_doacross_fini, BarrierAttrs, AttributeSet(),
                ParamAttrs(ReadOnlyPtrAttrs))

__OMP_RTL_ATTRS(__kmpc_alloc, DefaultAttrs, ReturnPtrAttrs, {})
__OMP_RTL_ATTRS(__kmpc_free, AllocAttrs, AttributeSet(), {})

__OMP_RTL_ATTRS(__kmpc_init_allocator, DefaultAttrs, ReturnPtrAttrs, {})
__OMP_RTL_ATTRS(__kmpc_destroy_allocator, AllocAttrs, AttributeSet(), {})

__OMP_RTL_ATTRS(__kmpc_push_target_tripcount, SetterAttrs, AttributeSet(), {})
__OMP_RTL_ATTRS(__tgt_target_mapper, ForkAttrs, AttributeSet(), {})
__OMP_RTL_ATTRS(__tgt_target_nowait_mapper, ForkAttrs, AttributeSet(), {})
__OMP_RTL_ATTRS(__tgt_target_teams_mapper, ForkAttrs, AttributeSet(), {})
__OMP_RTL_ATTRS(__tgt_target_teams_nowait_mapper, ForkAttrs, AttributeSet(), {})
__OMP_RTL_ATTRS(__tgt_register_requires, ForkAttrs, AttributeSet(), {})
__OMP_RTL_ATTRS(__tgt_target_data_begin_mapper, ForkAttrs, AttributeSet(), {})
__OMP_RTL_ATTRS(__tgt_target_data_begin_nowait_mapper, ForkAttrs,
        AttributeSet(), {})
__OMP_RTL_ATTRS(__tgt_target_data_end_mapper, ForkAttrs, AttributeSet(), {})
__OMP_RTL_ATTRS(__tgt_target_data_end_nowait_mapper, ForkAttrs,
        AttributeSet(), {})
__OMP_RTL_ATTRS(__tgt_target_data_update_mapper, ForkAttrs, AttributeSet(), {})
__OMP_RTL_ATTRS(__tgt_target_data_update_nowait_mapper, ForkAttrs,
        AttributeSet(), {})
__OMP_RTL_ATTRS(__tgt_mapper_num_components, ForkAttrs, AttributeSet(), {})
__OMP_RTL_ATTRS(__tgt_push_mapper_component, ForkAttrs, AttributeSet(), {})
__OMP_RTL_ATTRS(__kmpc_task_allow_completion_event, DefaultAttrs,
                ReturnPtrAttrs, ParamAttrs(ReadOnlyPtrAttrs))

#undef __OMP_RTL_ATTRS
#undef OMP_RTL_ATTRS
#undef AttributeSet
#undef EnumAttr
#undef EnumAttrInt
#undef ParamAttrs

///}

/// KMP ident_t bit flags
///
/// In accordance with the values in `openmp/runtime/src/kmp.h`.
///
///{

#ifndef OMP_IDENT_FLAG
#define OMP_IDENT_FLAG(Enum, Str, Value)
#endif

#define __OMP_IDENT_FLAG(Name, Value)                                          \
  OMP_IDENT_FLAG(OMP_IDENT_FLAG_##Name, #Name, Value)

__OMP_IDENT_FLAG(KMPC, 0x02)
__OMP_IDENT_FLAG(BARRIER_EXPL, 0x20)
__OMP_IDENT_FLAG(BARRIER_IMPL, 0x0040)
__OMP_IDENT_FLAG(BARRIER_IMPL_MASK, 0x01C0)
__OMP_IDENT_FLAG(BARRIER_IMPL_FOR, 0x0040)
__OMP_IDENT_FLAG(BARRIER_IMPL_SECTIONS, 0x00C0)
__OMP_IDENT_FLAG(BARRIER_IMPL_SINGLE, 0x0140)
__OMP_IDENT_FLAG(BARRIER_IMPL_WORKSHARE, 0x01C0)

#undef __OMP_IDENT_FLAG
#undef OMP_IDENT_FLAG

///}

/// KMP cancel kind
///
///{

#ifndef OMP_CANCEL_KIND
#define OMP_CANCEL_KIND(Enum, Str, DirectiveEnum, Value)
#endif

#define __OMP_CANCEL_KIND(Name, Value)                                         \
  OMP_CANCEL_KIND(OMP_CANCEL_KIND_##Name, #Name, OMPD_##Name, Value)

__OMP_CANCEL_KIND(parallel, 1)
__OMP_CANCEL_KIND(for, 2)
__OMP_CANCEL_KIND(sections, 3)
__OMP_CANCEL_KIND(taskgroup, 4)

#undef __OMP_CANCEL_KIND
#undef OMP_CANCEL_KIND

///}

/// Default kinds
///
///{

#ifndef OMP_DEFAULT_KIND
#define OMP_DEFAULT_KIND(Enum, Str)
#endif

#define __OMP_DEFAULT_KIND(Name) OMP_DEFAULT_KIND(OMP_DEFAULT_##Name, #Name)

__OMP_DEFAULT_KIND(none)
__OMP_DEFAULT_KIND(shared)
__OMP_DEFAULT_KIND(firstprivate)
__OMP_DEFAULT_KIND(unknown)

#undef __OMP_DEFAULT_KIND
#undef OMP_DEFAULT_KIND

///}

#if INTEL_COLLAB
/// Bind kinds
///
///{

#ifndef OMP_BIND_KIND
#define OMP_BIND_KIND(Enum, Str)
#endif

#define __OMP_BIND_KIND(Name) OMP_BIND_KIND(OMP_BIND_##Name, #Name)

__OMP_BIND_KIND(teams)
__OMP_BIND_KIND(parallel)
__OMP_BIND_KIND(thread)
__OMP_BIND_KIND(unknown)

#undef __OMP_BIND_KIND
#undef OMP_BIND_KIND

///}
#endif // INTEL_COLLAB

/// Proc bind kinds
///
///{

#ifndef OMP_PROC_BIND_KIND
#define OMP_PROC_BIND_KIND(Enum, Str, Value)
#endif

#define __OMP_PROC_BIND_KIND(Name, Value)                                      \
  OMP_PROC_BIND_KIND(OMP_PROC_BIND_##Name, #Name, Value)

__OMP_PROC_BIND_KIND(master, 2)
__OMP_PROC_BIND_KIND(close, 3)
__OMP_PROC_BIND_KIND(spread, 4)
__OMP_PROC_BIND_KIND(default, 6)
__OMP_PROC_BIND_KIND(unknown, 7)

#undef __OMP_PROC_BIND_KIND
#undef OMP_PROC_BIND_KIND

///}

/// OpenMP context related definitions:
///  - trait set selector
///  - trait selector
///  - trait property
///
///{

#ifndef OMP_TRAIT_SET
#define OMP_TRAIT_SET(Enum, Str)
#endif
#ifndef OMP_TRAIT_SELECTOR
#define OMP_TRAIT_SELECTOR(Enum, TraitSetEnum, Str, RequiresProperty)
#endif
#ifndef OMP_TRAIT_PROPERTY
#define OMP_TRAIT_PROPERTY(Enum, TraitSetEnum, TraitSelectorEnum, Str)
#endif
#ifndef OMP_LAST_TRAIT_PROPERTY
#define OMP_LAST_TRAIT_PROPERTY(Enum)
#endif

#define __OMP_TRAIT_SET(Name) OMP_TRAIT_SET(Name, #Name)
#define __OMP_TRAIT_SELECTOR(TraitSet, Name, RequiresProperty)                 \
  OMP_TRAIT_SELECTOR(TraitSet##_##Name, TraitSet, #Name, RequiresProperty)
#define __OMP_TRAIT_SELECTOR_AND_PROPERTY(TraitSet, Name)                      \
  OMP_TRAIT_SELECTOR(TraitSet##_##Name, TraitSet, #Name, false)                \
  OMP_TRAIT_PROPERTY(TraitSet##_##Name##_##Name, TraitSet, TraitSet##_##Name,  \
                     #Name)
#define __OMP_TRAIT_PROPERTY(TraitSet, TraitSelector, Name)                    \
  OMP_TRAIT_PROPERTY(TraitSet##_##TraitSelector##_##Name, TraitSet,            \
                     TraitSet##_##TraitSelector, #Name)

// "invalid" must go first.
OMP_TRAIT_SET(invalid, "invalid")
OMP_TRAIT_SELECTOR(invalid, invalid, "invalid", false)
OMP_TRAIT_PROPERTY(invalid, invalid, invalid, "invalid")

__OMP_TRAIT_SET(construct)
__OMP_TRAIT_SELECTOR_AND_PROPERTY(construct, target)
__OMP_TRAIT_SELECTOR_AND_PROPERTY(construct, teams)
__OMP_TRAIT_SELECTOR_AND_PROPERTY(construct, parallel)
__OMP_TRAIT_SELECTOR_AND_PROPERTY(construct, for)
__OMP_TRAIT_SELECTOR_AND_PROPERTY(construct, simd)

__OMP_TRAIT_SET(device)

__OMP_TRAIT_SELECTOR(device, kind, true)

__OMP_TRAIT_PROPERTY(device, kind, host)
__OMP_TRAIT_PROPERTY(device, kind, nohost)
__OMP_TRAIT_PROPERTY(device, kind, cpu)
__OMP_TRAIT_PROPERTY(device, kind, gpu)
__OMP_TRAIT_PROPERTY(device, kind, fpga)
__OMP_TRAIT_PROPERTY(device, kind, any)

__OMP_TRAIT_SELECTOR(device, arch, true)

__OMP_TRAIT_PROPERTY(device, arch, arm)
__OMP_TRAIT_PROPERTY(device, arch, armeb)
__OMP_TRAIT_PROPERTY(device, arch, aarch64)
__OMP_TRAIT_PROPERTY(device, arch, aarch64_be)
__OMP_TRAIT_PROPERTY(device, arch, aarch64_32)
__OMP_TRAIT_PROPERTY(device, arch, ppc)
__OMP_TRAIT_PROPERTY(device, arch, ppcle)
__OMP_TRAIT_PROPERTY(device, arch, ppc64)
__OMP_TRAIT_PROPERTY(device, arch, ppc64le)
__OMP_TRAIT_PROPERTY(device, arch, x86)
__OMP_TRAIT_PROPERTY(device, arch, x86_64)
__OMP_TRAIT_PROPERTY(device, arch, amdgcn)
__OMP_TRAIT_PROPERTY(device, arch, nvptx)
__OMP_TRAIT_PROPERTY(device, arch, nvptx64)
#if INTEL_COLLAB
__OMP_TRAIT_PROPERTY(device, arch, gen)
__OMP_TRAIT_PROPERTY(device, arch, gen9)
__OMP_TRAIT_PROPERTY(device, arch, XeLP)
__OMP_TRAIT_PROPERTY(device, arch, XeHP)
#endif // INTEL_COLLAB

__OMP_TRAIT_SET(implementation)

__OMP_TRAIT_SELECTOR(implementation, vendor, true)

__OMP_TRAIT_PROPERTY(implementation, vendor, amd)
__OMP_TRAIT_PROPERTY(implementation, vendor, arm)
__OMP_TRAIT_PROPERTY(implementation, vendor, bsc)
__OMP_TRAIT_PROPERTY(implementation, vendor, cray)
__OMP_TRAIT_PROPERTY(implementation, vendor, fujitsu)
__OMP_TRAIT_PROPERTY(implementation, vendor, gnu)
__OMP_TRAIT_PROPERTY(implementation, vendor, ibm)
__OMP_TRAIT_PROPERTY(implementation, vendor, intel)
__OMP_TRAIT_PROPERTY(implementation, vendor, llvm)
__OMP_TRAIT_PROPERTY(implementation, vendor, pgi)
__OMP_TRAIT_PROPERTY(implementation, vendor, ti)
__OMP_TRAIT_PROPERTY(implementation, vendor, unknown)

__OMP_TRAIT_SELECTOR(implementation, extension, true)
__OMP_TRAIT_PROPERTY(implementation, extension, match_all)
__OMP_TRAIT_PROPERTY(implementation, extension, match_any)
__OMP_TRAIT_PROPERTY(implementation, extension, match_none)
__OMP_TRAIT_PROPERTY(implementation, extension, disable_implicit_base)
__OMP_TRAIT_PROPERTY(implementation, extension, allow_templates)

__OMP_TRAIT_SET(user)

__OMP_TRAIT_SELECTOR(user, condition, true)

__OMP_TRAIT_PROPERTY(user, condition, true)
__OMP_TRAIT_PROPERTY(user, condition, false)
__OMP_TRAIT_PROPERTY(user, condition, unknown)

<<<<<<< HEAD
#if INTEL_COLLAB
__OMP_TRAIT_SELECTOR_AND_PROPERTY(construct, target_variant_dispatch)
#endif // INTEL_COLLAB
=======

// Note that we put isa last so that the other conditions are checked first.
// This allows us to issue warnings wrt. isa only if we match otherwise.
__OMP_TRAIT_SELECTOR(device, isa, true)

// We use "__ANY" as a placeholder in the isa property to denote the
// conceptual "any", not the literal `any` used in kind. The string we
// we use is not important except that it will show up in diagnostics.
OMP_TRAIT_PROPERTY(device_isa___ANY, device, device_isa,
                   "<any, entirely target dependent>")

>>>>>>> 36c4dc9b

#undef OMP_TRAIT_SET
#undef __OMP_TRAIT_SET
///}

/// Traits for the requires directive
///
/// These will (potentially) become trait selectors for the OpenMP context if
/// the OMP_REQUIRES_TRAIT macro is not defined.
///
///{

#ifdef OMP_REQUIRES_TRAIT
#define __OMP_REQUIRES_TRAIT(Name)                                             \
  OMP_REQUIRES_TRAIT(OMP_REQUIRES_TRAIT_##Name, #Name)
#else
#define __OMP_REQUIRES_TRAIT(Name)                                             \
  __OMP_TRAIT_SELECTOR_AND_PROPERTY(implementation, Name)
#endif

__OMP_REQUIRES_TRAIT(unified_address)
__OMP_REQUIRES_TRAIT(unified_shared_memory)
__OMP_REQUIRES_TRAIT(reverse_offload)
__OMP_REQUIRES_TRAIT(dynamic_allocators)
__OMP_REQUIRES_TRAIT(atomic_default_mem_order)

OMP_LAST_TRAIT_PROPERTY(
    implementation_atomic_default_mem_order_atomic_default_mem_order)

#undef __OMP_TRAIT_SELECTOR_AND_PROPERTY
#undef OMP_TRAIT_SELECTOR
#undef __OMP_TRAIT_SELECTOR
#undef OMP_TRAIT_PROPERTY
#undef OMP_LAST_TRAIT_PROPERTY
#undef __OMP_TRAIT_PROPERTY
#undef __OMP_REQUIRES_TRAIT
#undef OMP_REQUIRES_TRAIT
///}


/// Assumption clauses
///
///{

#ifdef OMP_ASSUME_CLAUSE
#define __OMP_ASSUME_CLAUSE(Identifier, StartsWith, HasDirectiveList, HasExpression) \
OMP_ASSUME_CLAUSE(Identifier, StartsWith, HasDirectiveList, HasExpression)
#else
#define __OMP_ASSUME_CLAUSE(...)
#endif

__OMP_ASSUME_CLAUSE(llvm::StringLiteral("ext_"), true, false, false)
__OMP_ASSUME_CLAUSE(llvm::StringLiteral("absent"), false, true, false)
__OMP_ASSUME_CLAUSE(llvm::StringLiteral("contains"), false, true, false)
__OMP_ASSUME_CLAUSE(llvm::StringLiteral("holds"), false, false, true)
__OMP_ASSUME_CLAUSE(llvm::StringLiteral("no_openmp"), false, false, false)
__OMP_ASSUME_CLAUSE(llvm::StringLiteral("no_openmp_routines"), false, false, false)
__OMP_ASSUME_CLAUSE(llvm::StringLiteral("no_parallelism"), false, false, false)

#undef __OMP_ASSUME_CLAUSE
#undef OMP_ASSUME_CLAUSE
///}<|MERGE_RESOLUTION|>--- conflicted
+++ resolved
@@ -1149,11 +1149,9 @@
 __OMP_TRAIT_PROPERTY(user, condition, false)
 __OMP_TRAIT_PROPERTY(user, condition, unknown)
 
-<<<<<<< HEAD
 #if INTEL_COLLAB
 __OMP_TRAIT_SELECTOR_AND_PROPERTY(construct, target_variant_dispatch)
 #endif // INTEL_COLLAB
-=======
 
 // Note that we put isa last so that the other conditions are checked first.
 // This allows us to issue warnings wrt. isa only if we match otherwise.
@@ -1165,7 +1163,6 @@
 OMP_TRAIT_PROPERTY(device_isa___ANY, device, device_isa,
                    "<any, entirely target dependent>")
 
->>>>>>> 36c4dc9b
 
 #undef OMP_TRAIT_SET
 #undef __OMP_TRAIT_SET
