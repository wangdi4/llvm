//===- llvm/Pass.h - Base class for Passes ----------------------*- C++ -*-===//
//
//                     The LLVM Compiler Infrastructure
//
// This file is distributed under the University of Illinois Open Source
// License. See LICENSE.TXT for details.
//
//===----------------------------------------------------------------------===//
//
// This file defines a base class that indicates that a specified class is a
// transformation pass implementation.
//
// Passes are designed this way so that it is possible to run passes in a cache
// and organizationally optimal order without having to specify it at the front
// end.  This allows arbitrary passes to be strung together and have them
// executed as efficiently as possible.
//
// Passes should extend one of the classes below, depending on the guarantees
// that it can make about what will be modified as it is run.  For example, most
// global optimizations should derive from FunctionPass, because they do not add
// or delete functions, they operate on the internals of the function.
//
// Note that this file #includes PassSupport.h and PassAnalysisSupport.h (at the
// bottom), so the APIs exposed by these files are also automatically available
// to all users of this file.
//
//===----------------------------------------------------------------------===//

#ifndef LLVM_PASS_H
#define LLVM_PASS_H

#include "llvm/ADT/StringRef.h"
#include <string>

namespace llvm {

class AnalysisResolver;
class AnalysisUsage;
class BasicBlock;
class Function;
class ImmutablePass;
class Module;
class PassInfo;
class PMDataManager;
class PMStack;
class raw_ostream;

// AnalysisID - Use the PassInfo to identify a pass...
using AnalysisID = const void *;

/// Different types of internal pass managers. External pass managers
/// (PassManager and FunctionPassManager) are not represented here.
/// Ordering of pass manager types is important here.
enum PassManagerType {
  PMT_Unknown = 0,
  PMT_ModulePassManager = 1, ///< MPPassManager
  PMT_CallGraphPassManager,  ///< CGPassManager
  PMT_FunctionPassManager,   ///< FPPassManager
  PMT_LoopPassManager,       ///< LPPassManager
  PMT_RegionPassManager,     ///< RGPassManager
  PMT_BasicBlockPassManager, ///< BBPassManager
  PMT_Last
};

// Different types of passes.
enum PassKind {
  PT_BasicBlock,
  PT_Region,
  PT_Loop,
  PT_Function,
  PT_CallGraphSCC,
  PT_Module,
  PT_PassManager
};

//===----------------------------------------------------------------------===//
/// Pass interface - Implemented by all 'passes'.  Subclass this if you are an
/// interprocedural optimization or you do not fit into any of the more
/// constrained passes described below.
///
class Pass {
  AnalysisResolver *Resolver = nullptr;  // Used to resolve analysis
  const void *PassID;
  PassKind Kind;

public:
  explicit Pass(PassKind K, char &pid) : PassID(&pid), Kind(K) {}
  Pass(const Pass &) = delete;
  Pass &operator=(const Pass &) = delete;
  virtual ~Pass();

  PassKind getPassKind() const { return Kind; }

  /// getPassName - Return a nice clean name for a pass.  This usually
  /// implemented in terms of the name that is registered by one of the
  /// Registration templates, but can be overloaded directly.
  virtual StringRef getPassName() const;

  /// getPassID - Return the PassID number that corresponds to this pass.
  AnalysisID getPassID() const {
    return PassID;
  }

  /// doInitialization - Virtual method overridden by subclasses to do
  /// any necessary initialization before any pass is run.
  virtual bool doInitialization(Module &)  { return false; }

  /// doFinalization - Virtual method overriden by subclasses to do any
  /// necessary clean up after all passes have run.
  virtual bool doFinalization(Module &) { return false; }

  /// print - Print out the internal state of the pass.  This is called by
  /// Analyze to print out the contents of an analysis.  Otherwise it is not
  /// necessary to implement this method.  Beware that the module pointer MAY be
  /// null.  This automatically forwards to a virtual function that does not
  /// provide the Module* in case the analysis doesn't need it it can just be
  /// ignored.
  virtual void print(raw_ostream &OS, const Module *M) const;

  void dump() const; // dump - Print to stderr.

#if !defined(NDEBUG) || defined(LLVM_ENABLE_DUMP) // INTEL
  /// createPrinterPass - Get a Pass appropriate to print the IR this
  /// pass operates on (Module, Function or MachineFunction).
  virtual Pass *createPrinterPass(raw_ostream &OS,
                                  const std::string &Banner) const = 0;
#endif // !defined(NDEBUG) || defined(LLVM_ENABLE_DUMP) // INTEL

  /// Each pass is responsible for assigning a pass manager to itself.
  /// PMS is the stack of available pass manager.
  virtual void assignPassManager(PMStack &,
                                 PassManagerType) {}

  /// Check if available pass managers are suitable for this pass or not.
  virtual void preparePassManager(PMStack &);

  ///  Return what kind of Pass Manager can manage this pass.
  virtual PassManagerType getPotentialPassManagerType() const;

  // Access AnalysisResolver
  void setResolver(AnalysisResolver *AR);
  AnalysisResolver *getResolver() const { return Resolver; }

  /// getAnalysisUsage - This function should be overriden by passes that need
  /// analysis information to do their job.  If a pass specifies that it uses a
  /// particular analysis result to this function, it can then use the
  /// getAnalysis<AnalysisType>() function, below.
  virtual void getAnalysisUsage(AnalysisUsage &) const;

  /// releaseMemory() - This member can be implemented by a pass if it wants to
  /// be able to release its memory when it is no longer needed.  The default
  /// behavior of passes is to hold onto memory for the entire duration of their
  /// lifetime (which is the entire compile time).  For pipelined passes, this
  /// is not a big deal because that memory gets recycled every time the pass is
  /// invoked on another program unit.  For IP passes, it is more important to
  /// free memory when it is unused.
  ///
  /// Optionally implement this function to release pass memory when it is no
  /// longer used.
  virtual void releaseMemory();

  /// getAdjustedAnalysisPointer - This method is used when a pass implements
  /// an analysis interface through multiple inheritance.  If needed, it should
  /// override this to adjust the this pointer as needed for the specified pass
  /// info.
  virtual void *getAdjustedAnalysisPointer(AnalysisID ID);
  virtual ImmutablePass *getAsImmutablePass();
  virtual PMDataManager *getAsPMDataManager();

  /// verifyAnalysis() - This member can be implemented by a analysis pass to
  /// check state of analysis information.
  virtual void verifyAnalysis() const;

#if !INTEL_PRODUCT_RELEASE
  // dumpPassStructure - Implement the -debug-passes=PassStructure option
  virtual void dumpPassStructure(unsigned Offset = 0);
#endif // !INTEL_PRODUCT_RELEASE

  // lookupPassInfo - Return the pass info object for the specified pass class,
  // or null if it is not known.
  static const PassInfo *lookupPassInfo(const void *TI);

  // lookupPassInfo - Return the pass info object for the pass with the given
  // argument string, or null if it is not known.
  static const PassInfo *lookupPassInfo(StringRef Arg);

  // createPass - Create a object for the specified pass class,
  // or null if it is not known.
  static Pass *createPass(AnalysisID ID);

  /// getAnalysisIfAvailable<AnalysisType>() - Subclasses use this function to
  /// get analysis information that might be around, for example to update it.
  /// This is different than getAnalysis in that it can fail (if the analysis
  /// results haven't been computed), so should only be used if you can handle
  /// the case when the analysis is not available.  This method is often used by
  /// transformation APIs to update analysis results for a pass automatically as
  /// the transform is performed.
  template<typename AnalysisType> AnalysisType *
    getAnalysisIfAvailable() const; // Defined in PassAnalysisSupport.h

  /// mustPreserveAnalysisID - This method serves the same function as
  /// getAnalysisIfAvailable, but works if you just have an AnalysisID.  This
  /// obviously cannot give you a properly typed instance of the class if you
  /// don't have the class name available (use getAnalysisIfAvailable if you
  /// do), but it can tell you if you need to preserve the pass at least.
  bool mustPreserveAnalysisID(char &AID) const;

  /// getAnalysis<AnalysisType>() - This function is used by subclasses to get
  /// to the analysis information that they claim to use by overriding the
  /// getAnalysisUsage function.
  template<typename AnalysisType>
  AnalysisType &getAnalysis() const; // Defined in PassAnalysisSupport.h

  template<typename AnalysisType>
  AnalysisType &getAnalysis(Function &F); // Defined in PassAnalysisSupport.h

  template<typename AnalysisType>
  AnalysisType &getAnalysisID(AnalysisID PI) const;

  template<typename AnalysisType>
  AnalysisType &getAnalysisID(AnalysisID PI, Function &F);
};

//===----------------------------------------------------------------------===//
/// ModulePass class - This class is used to implement unstructured
/// interprocedural optimizations and analyses.  ModulePasses may do anything
/// they want to the program.
///
class ModulePass : public Pass {
public:
  explicit ModulePass(char &pid) : Pass(PT_Module, pid) {}

  // Force out-of-line virtual method.
  ~ModulePass() override;

#if !defined(NDEBUG) || defined(LLVM_ENABLE_DUMP) // INTEL
  /// createPrinterPass - Get a module printer pass.
  Pass *createPrinterPass(raw_ostream &OS,
                          const std::string &Banner) const override;
#endif // !defined(NDEBUG) || defined(LLVM_ENABLE_DUMP) // INTEL

  /// runOnModule - Virtual method overriden by subclasses to process the module
  /// being operated on.
  virtual bool runOnModule(Module &M) = 0;

  void assignPassManager(PMStack &PMS, PassManagerType T) override;

  ///  Return what kind of Pass Manager can manage this pass.
  PassManagerType getPotentialPassManagerType() const override;

protected:
  /// Optional passes call this function to check whether the pass should be
  /// skipped. This is the case when optimization bisect is over the limit.
  bool skipModule(Module &M) const;
};

//===----------------------------------------------------------------------===//
/// ImmutablePass class - This class is used to provide information that does
/// not need to be run.  This is useful for things like target information and
/// "basic" versions of AnalysisGroups.
///
class ImmutablePass : public ModulePass {
public:
  explicit ImmutablePass(char &pid) : ModulePass(pid) {}

  // Force out-of-line virtual method.
  ~ImmutablePass() override;

  /// initializePass - This method may be overriden by immutable passes to allow
  /// them to perform various initialization actions they require.  This is
  /// primarily because an ImmutablePass can "require" another ImmutablePass,
  /// and if it does, the overloaded version of initializePass may get access to
  /// these passes with getAnalysis<>.
  virtual void initializePass();

  ImmutablePass *getAsImmutablePass() override { return this; }

  /// ImmutablePasses are never run.
  bool runOnModule(Module &) override { return false; }
};

//===----------------------------------------------------------------------===//
/// FunctionPass class - This class is used to implement most global
/// optimizations.  Optimizations should subclass this class if they meet the
/// following constraints:
///
///  1. Optimizations are organized globally, i.e., a function at a time
///  2. Optimizing a function does not cause the addition or removal of any
///     functions in the module
///
class FunctionPass : public Pass {
public:
  explicit FunctionPass(char &pid) : Pass(PT_Function, pid) {}

#if !defined(NDEBUG) || defined(LLVM_ENABLE_DUMP) // INTEL
  /// createPrinterPass - Get a function printer pass.
  Pass *createPrinterPass(raw_ostream &OS,
                          const std::string &Banner) const override;
#endif // !defined(NDEBUG) || defined(LLVM_ENABLE_DUMP) // INTEL

  /// runOnFunction - Virtual method overriden by subclasses to do the
  /// per-function processing of the pass.
  virtual bool runOnFunction(Function &F) = 0;

  void assignPassManager(PMStack &PMS, PassManagerType T) override;

  ///  Return what kind of Pass Manager can manage this pass.
  PassManagerType getPotentialPassManagerType() const override;

protected:
  /// Optional passes call this function to check whether the pass should be
  /// skipped. This is the case when Attribute::OptimizeNone is set or when
  /// optimization bisect is over the limit.
  bool skipFunction(const Function &F) const;
};

//===----------------------------------------------------------------------===//
/// BasicBlockPass class - This class is used to implement most local
/// optimizations.  Optimizations should subclass this class if they
/// meet the following constraints:
///   1. Optimizations are local, operating on either a basic block or
///      instruction at a time.
///   2. Optimizations do not modify the CFG of the contained function, or any
///      other basic block in the function.
///   3. Optimizations conform to all of the constraints of FunctionPasses.
///
class BasicBlockPass : public Pass {
public:
  explicit BasicBlockPass(char &pid) : Pass(PT_BasicBlock, pid) {}

#if !defined(NDEBUG) || defined(LLVM_ENABLE_DUMP) // INTEL
  /// createPrinterPass - Get a basic block printer pass.
  Pass *createPrinterPass(raw_ostream &OS,
                          const std::string &Banner) const override;
#endif // !defined(NDEBUG) || defined(LLVM_ENABLE_DUMP) // INTEL

  using llvm::Pass::doInitialization;
  using llvm::Pass::doFinalization;

  /// doInitialization - Virtual method overridden by BasicBlockPass subclasses
  /// to do any necessary per-function initialization.
  virtual bool doInitialization(Function &);

  /// runOnBasicBlock - Virtual method overriden by subclasses to do the
  /// per-basicblock processing of the pass.
  virtual bool runOnBasicBlock(BasicBlock &BB) = 0;

  /// doFinalization - Virtual method overriden by BasicBlockPass subclasses to
  /// do any post processing needed after all passes have run.
  virtual bool doFinalization(Function &);

  void assignPassManager(PMStack &PMS, PassManagerType T) override;

  ///  Return what kind of Pass Manager can manage this pass.
  PassManagerType getPotentialPassManagerType() const override;

protected:
  /// Optional passes call this function to check whether the pass should be
  /// skipped. This is the case when Attribute::OptimizeNone is set or when
  /// optimization bisect is over the limit.
  bool skipBasicBlock(const BasicBlock &BB) const;
};

/// If the user specifies the -time-passes argument on an LLVM tool command line
/// then the value of this boolean will be true, otherwise false.
/// This is the storage for the -time-passes option.
extern bool TimePassesIsEnabled;

<<<<<<< HEAD
/// isFunctionInPrintList - returns true if a function should be printed via
//  debugging options like -print-after-all/-print-before-all.
//  Tells if the function IR should be printed by PrinterPass.
extern bool isFunctionInPrintList(StringRef FunctionName);

/// forcePrintModuleIR - returns true if IR printing passes should
//  be printing module IR (even for local-pass printers e.g. function-pass)
//  to provide more context, as enabled by debugging option -print-module-scope
//  Tells if IR printer should be printing module IR
#if !defined(NDEBUG) || defined(LLVM_ENABLE_DUMP) // INTEL
extern bool forcePrintModuleIR();
#endif // !defined(NDEBUG) || defined(LLVM_ENABLE_DUMP) // INTEL

=======
>>>>>>> 2afc22ed
} // end namespace llvm

// Include support files that contain important APIs commonly used by Passes,
// but that we want to separate out to make it easier to read the header files.
#include "llvm/InitializePasses.h"
#include "llvm/PassAnalysisSupport.h"
#include "llvm/PassSupport.h"

#endif // LLVM_PASS_H<|MERGE_RESOLUTION|>--- conflicted
+++ resolved
@@ -366,22 +366,6 @@
 /// This is the storage for the -time-passes option.
 extern bool TimePassesIsEnabled;
 
-<<<<<<< HEAD
-/// isFunctionInPrintList - returns true if a function should be printed via
-//  debugging options like -print-after-all/-print-before-all.
-//  Tells if the function IR should be printed by PrinterPass.
-extern bool isFunctionInPrintList(StringRef FunctionName);
-
-/// forcePrintModuleIR - returns true if IR printing passes should
-//  be printing module IR (even for local-pass printers e.g. function-pass)
-//  to provide more context, as enabled by debugging option -print-module-scope
-//  Tells if IR printer should be printing module IR
-#if !defined(NDEBUG) || defined(LLVM_ENABLE_DUMP) // INTEL
-extern bool forcePrintModuleIR();
-#endif // !defined(NDEBUG) || defined(LLVM_ENABLE_DUMP) // INTEL
-
-=======
->>>>>>> 2afc22ed
 } // end namespace llvm
 
 // Include support files that contain important APIs commonly used by Passes,
