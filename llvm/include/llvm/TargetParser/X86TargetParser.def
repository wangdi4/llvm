--- conflicted
+++ resolved
@@ -133,20 +133,14 @@
 X86_CPU_SUBTYPE(INTEL_COREI7_GRANITERAPIDS_D,"graniterapids-d")
 X86_CPU_SUBTYPE(INTEL_COREI7_ARROWLAKE,      "arrowlake")
 X86_CPU_SUBTYPE(INTEL_COREI7_ARROWLAKE_S,    "arrowlake-s")
-<<<<<<< HEAD
-=======
 X86_CPU_SUBTYPE(INTEL_COREI7_PANTHERLAKE,    "pantherlake")
->>>>>>> 7f4c3c22
 
 // Alternate names supported by __builtin_cpu_is and target multiversioning.
 X86_CPU_SUBTYPE_ALIAS(INTEL_COREI7_ALDERLAKE, "raptorlake")
 X86_CPU_SUBTYPE_ALIAS(INTEL_COREI7_ALDERLAKE, "meteorlake")
 X86_CPU_SUBTYPE_ALIAS(INTEL_COREI7_SAPPHIRERAPIDS, "emeraldrapids")
 X86_CPU_SUBTYPE_ALIAS(INTEL_COREI7_ARROWLAKE_S,"lunarlake")
-<<<<<<< HEAD
-=======
 X86_CPU_SUBTYPE_ALIAS(INTEL_COREI7_ALDERLAKE, "gracemont")
->>>>>>> 7f4c3c22
 
 #undef X86_CPU_SUBTYPE_ALIAS
 #undef X86_CPU_SUBTYPE
@@ -470,13 +464,10 @@
 X86_FEATURE       (SM3,             "sm3")
 X86_FEATURE       (SM4,             "sm4")
 X86_FEATURE       (AVXVNNIINT16,    "avxvnniint16")
-<<<<<<< HEAD
-=======
 X86_FEATURE       (EVEX512,         "evex512")
 X86_FEATURE       (AVX10_1,         "avx10.1-256")
 X86_FEATURE       (AVX10_1_512,     "avx10.1-512")
 X86_FEATURE       (USERMSR,         "usermsr")
->>>>>>> 7f4c3c22
 // These features aren't really CPU features, but the frontend can set them.
 X86_FEATURE       (RETPOLINE_EXTERNAL_THUNK,    "retpoline-external-thunk")
 X86_FEATURE       (RETPOLINE_INDIRECT_BRANCHES, "retpoline-indirect-branches")
