//===- MachO.h - MachO object file implementation ---------------*- C++ -*-===//
//
//                     The LLVM Compiler Infrastructure
//
// This file is distributed under the University of Illinois Open Source
// License. See LICENSE.TXT for details.
//
//===----------------------------------------------------------------------===//
//
// This file declares the MachOObjectFile class, which implement the ObjectFile
// interface for MachO files.
//
//===----------------------------------------------------------------------===//

#ifndef LLVM_OBJECT_MACHO_H
#define LLVM_OBJECT_MACHO_H

#include "llvm/ADT/ArrayRef.h"
#include "llvm/ADT/SmallVector.h"
#include "llvm/ADT/Triple.h"
#include "llvm/Object/ObjectFile.h"
#include "llvm/Support/MachO.h"

namespace llvm {
namespace object {

/// DiceRef - This is a value type class that represents a single
/// data in code entry in the table in a Mach-O object file.
class DiceRef {
  DataRefImpl DicePimpl;
  const ObjectFile *OwningObject;

public:
  DiceRef() : OwningObject(nullptr) { }

  DiceRef(DataRefImpl DiceP, const ObjectFile *Owner);

  bool operator==(const DiceRef &Other) const;
  bool operator<(const DiceRef &Other) const;

  void moveNext();

  std::error_code getOffset(uint32_t &Result) const;
  std::error_code getLength(uint16_t &Result) const;
  std::error_code getKind(uint16_t &Result) const;

  DataRefImpl getRawDataRefImpl() const;
  const ObjectFile *getObjectFile() const;
};
typedef content_iterator<DiceRef> dice_iterator;

/// ExportEntry encapsulates the current-state-of-the-walk used when doing a
/// non-recursive walk of the trie data structure.  This allows you to iterate
/// across all exported symbols using:
///      for (const llvm::object::ExportEntry &AnExport : Obj->exports()) {
///      }
class ExportEntry {
public:
  ExportEntry(ArrayRef<uint8_t> Trie);

  StringRef name() const;
  uint64_t flags() const;
  uint64_t address() const;
  uint64_t other() const;
  StringRef otherName() const;
  uint32_t nodeOffset() const;

  bool operator==(const ExportEntry &) const;

  void moveNext();

private:
  friend class MachOObjectFile;
  void moveToFirst();
  void moveToEnd();
  uint64_t readULEB128(const uint8_t *&p);
  void pushDownUntilBottom();
  void pushNode(uint64_t Offset);

  // Represents a node in the mach-o exports trie.
  struct NodeState {
    NodeState(const uint8_t *Ptr);
    const uint8_t *Start;
    const uint8_t *Current;
    uint64_t Flags;
    uint64_t Address;
    uint64_t Other;
    const char *ImportName;
    unsigned ChildCount;
    unsigned NextChildIndex;
    unsigned ParentStringLength;
    bool IsExportNode;
  };

  ArrayRef<uint8_t> Trie;
  SmallString<256> CumulativeString;
  SmallVector<NodeState, 16> Stack;
  bool Malformed;
  bool Done;
};
typedef content_iterator<ExportEntry> export_iterator;

/// MachORebaseEntry encapsulates the current state in the decompression of   
/// rebasing opcodes. This allows you to iterate through the compressed table of
/// rebasing using:
///    for (const llvm::object::MachORebaseEntry &Entry : Obj->rebaseTable()) {
///    }
class MachORebaseEntry {
public:
  MachORebaseEntry(ArrayRef<uint8_t> opcodes, bool is64Bit);

  uint32_t segmentIndex() const;
  uint64_t segmentOffset() const;
  StringRef typeName() const;

  bool operator==(const MachORebaseEntry &) const;

  void moveNext();
  
private:
  friend class MachOObjectFile;
  void moveToFirst();
  void moveToEnd();
  uint64_t readULEB128();

  ArrayRef<uint8_t> Opcodes;
  const uint8_t *Ptr;
  uint64_t SegmentOffset;
  uint32_t SegmentIndex;
  uint64_t RemainingLoopCount;
  uint64_t AdvanceAmount;
  uint8_t  RebaseType;
  uint8_t  PointerSize;
  bool     Malformed;
  bool     Done;
};
typedef content_iterator<MachORebaseEntry> rebase_iterator;

/// MachOBindEntry encapsulates the current state in the decompression of
/// binding opcodes. This allows you to iterate through the compressed table of
/// bindings using:
///    for (const llvm::object::MachOBindEntry &Entry : Obj->bindTable()) {
///    }
class MachOBindEntry {
public:
  enum class Kind { Regular, Lazy, Weak };

  MachOBindEntry(ArrayRef<uint8_t> Opcodes, bool is64Bit, MachOBindEntry::Kind);

  uint32_t segmentIndex() const;
  uint64_t segmentOffset() const;
  StringRef typeName() const;
  StringRef symbolName() const;
  uint32_t flags() const;
  int64_t addend() const;
  int ordinal() const;

  bool operator==(const MachOBindEntry &) const;

  void moveNext();

private:
  friend class MachOObjectFile;
  void moveToFirst();
  void moveToEnd();
  uint64_t readULEB128();
  int64_t readSLEB128();

  ArrayRef<uint8_t> Opcodes;
  const uint8_t *Ptr;
  uint64_t SegmentOffset;
  uint32_t SegmentIndex;
  StringRef SymbolName;
  int      Ordinal;
  uint32_t Flags;
  int64_t  Addend;
  uint64_t RemainingLoopCount;
  uint64_t AdvanceAmount;
  uint8_t  BindType;
  uint8_t  PointerSize;
  Kind     TableKind;
  bool     Malformed;
  bool     Done;
};
typedef content_iterator<MachOBindEntry> bind_iterator;

class MachOObjectFile : public ObjectFile {
public:
  struct LoadCommandInfo {
    const char *Ptr;      // Where in memory the load command is.
    MachO::load_command C; // The command itself.
  };

  MachOObjectFile(MemoryBufferRef Object, bool IsLittleEndian, bool Is64Bits,
                  std::error_code &EC);

  void moveSymbolNext(DataRefImpl &Symb) const override;
  std::error_code getSymbolName(DataRefImpl Symb,
                                StringRef &Res) const override;

  // MachO specific.
  std::error_code getIndirectName(DataRefImpl Symb, StringRef &Res) const;
  unsigned getSectionType(SectionRef Sec) const;

  std::error_code getSymbolAddress(DataRefImpl Symb,
                                   uint64_t &Res) const override;
  std::error_code getSymbolAlignment(DataRefImpl Symb,
                                     uint32_t &Res) const override;
  std::error_code getSymbolSize(DataRefImpl Symb, uint64_t &Res) const override;
  std::error_code getSymbolType(DataRefImpl Symb,
                                SymbolRef::Type &Res) const override;
  uint32_t getSymbolFlags(DataRefImpl Symb) const override;
  std::error_code getSymbolSection(DataRefImpl Symb,
                                   section_iterator &Res) const override;

  void moveSectionNext(DataRefImpl &Sec) const override;
  std::error_code getSectionName(DataRefImpl Sec,
                                 StringRef &Res) const override;
  std::error_code getSectionAddress(DataRefImpl Sec,
                                    uint64_t &Res) const override;
  std::error_code getSectionSize(DataRefImpl Sec, uint64_t &Res) const override;
  std::error_code getSectionContents(DataRefImpl Sec,
                                     StringRef &Res) const override;
<<<<<<< HEAD
  std::error_code getSectionAlignment(DataRefImpl Sec,
                                      uint64_t &Res) const override;
  std::error_code isSectionText(DataRefImpl Sec, bool &Res) const override;
  std::error_code isSectionData(DataRefImpl Sec, bool &Res) const override;
  std::error_code isSectionBSS(DataRefImpl Sec, bool &Res) const override;
  std::error_code isSectionRequiredForExecution(DataRefImpl Sec,
                                                bool &Res) const override;
  std::error_code isSectionVirtual(DataRefImpl Sec, bool &Res) const override;
  std::error_code isSectionZeroInit(DataRefImpl Sec, bool &Res) const override;
  std::error_code isSectionReadOnlyData(DataRefImpl Sec,
                                        bool &Res) const override;
  std::error_code sectionContainsSymbol(DataRefImpl Sec, DataRefImpl Symb,
                                        bool &Result) const override;
=======
  uint64_t getSectionAlignment(DataRefImpl Sec) const override;
  bool isSectionText(DataRefImpl Sec) const override;
  bool isSectionData(DataRefImpl Sec) const override;
  bool isSectionBSS(DataRefImpl Sec) const override;
  bool isSectionVirtual(DataRefImpl Sec) const override;
  bool sectionContainsSymbol(DataRefImpl Sec, DataRefImpl Symb) const override;
>>>>>>> 41cb3da2
  relocation_iterator section_rel_begin(DataRefImpl Sec) const override;
  relocation_iterator section_rel_end(DataRefImpl Sec) const override;

  void moveRelocationNext(DataRefImpl &Rel) const override;
  std::error_code getRelocationAddress(DataRefImpl Rel,
                                       uint64_t &Res) const override;
  std::error_code getRelocationOffset(DataRefImpl Rel,
                                      uint64_t &Res) const override;
  symbol_iterator getRelocationSymbol(DataRefImpl Rel) const override;
  std::error_code getRelocationType(DataRefImpl Rel,
                                    uint64_t &Res) const override;
  std::error_code
  getRelocationTypeName(DataRefImpl Rel,
                        SmallVectorImpl<char> &Result) const override;
  std::error_code
  getRelocationValueString(DataRefImpl Rel,
                           SmallVectorImpl<char> &Result) const override;
  std::error_code getRelocationHidden(DataRefImpl Rel,
                                      bool &Result) const override;

  // MachO specific.
  std::error_code getLibraryShortNameByIndex(unsigned Index, StringRef &) const;

  // TODO: Would be useful to have an iterator based version
  // of the load command interface too.

  basic_symbol_iterator symbol_begin_impl() const override;
  basic_symbol_iterator symbol_end_impl() const override;

  // MachO specific.
  basic_symbol_iterator getSymbolByIndex(unsigned Index) const;

  section_iterator section_begin() const override;
  section_iterator section_end() const override;

  uint8_t getBytesInAddress() const override;

  StringRef getFileFormatName() const override;
  unsigned getArch() const override;
  Triple getArch(const char **McpuDefault, Triple *ThumbTriple) const;

  relocation_iterator section_rel_begin(unsigned Index) const;
  relocation_iterator section_rel_end(unsigned Index) const;

  dice_iterator begin_dices() const;
  dice_iterator end_dices() const;
  
  /// For use iterating over all exported symbols.
  iterator_range<export_iterator> exports() const;
  
  /// For use examining a trie not in a MachOObjectFile.
  static iterator_range<export_iterator> exports(ArrayRef<uint8_t> Trie);

  /// For use iterating over all rebase table entries.
  iterator_range<rebase_iterator> rebaseTable() const;

  /// For use examining rebase opcodes not in a MachOObjectFile.
  static iterator_range<rebase_iterator> rebaseTable(ArrayRef<uint8_t> Opcodes,
                                                     bool is64);

  /// For use iterating over all bind table entries.
  iterator_range<bind_iterator> bindTable() const;

  /// For use iterating over all lazy bind table entries.
  iterator_range<bind_iterator> lazyBindTable() const;

  /// For use iterating over all lazy bind table entries.
  iterator_range<bind_iterator> weakBindTable() const;

  /// For use examining bind opcodes not in a MachOObjectFile.
  static iterator_range<bind_iterator> bindTable(ArrayRef<uint8_t> Opcodes,
                                                 bool is64,
                                                 MachOBindEntry::Kind);


  // In a MachO file, sections have a segment name. This is used in the .o
  // files. They have a single segment, but this field specifies which segment
  // a section should be put in in the final object.
  StringRef getSectionFinalSegmentName(DataRefImpl Sec) const;

  // Names are stored as 16 bytes. These returns the raw 16 bytes without
  // interpreting them as a C string.
  ArrayRef<char> getSectionRawName(DataRefImpl Sec) const;
  ArrayRef<char> getSectionRawFinalSegmentName(DataRefImpl Sec) const;

  // MachO specific Info about relocations.
  bool isRelocationScattered(const MachO::any_relocation_info &RE) const;
  unsigned getPlainRelocationSymbolNum(
                                    const MachO::any_relocation_info &RE) const;
  bool getPlainRelocationExternal(const MachO::any_relocation_info &RE) const;
  bool getScatteredRelocationScattered(
                                    const MachO::any_relocation_info &RE) const;
  uint32_t getScatteredRelocationValue(
                                    const MachO::any_relocation_info &RE) const;
  unsigned getAnyRelocationAddress(const MachO::any_relocation_info &RE) const;
  unsigned getAnyRelocationPCRel(const MachO::any_relocation_info &RE) const;
  unsigned getAnyRelocationLength(const MachO::any_relocation_info &RE) const;
  unsigned getAnyRelocationType(const MachO::any_relocation_info &RE) const;
  SectionRef getRelocationSection(const MachO::any_relocation_info &RE) const;

  // Walk load commands.
  LoadCommandInfo getFirstLoadCommandInfo() const;
  LoadCommandInfo getNextLoadCommandInfo(const LoadCommandInfo &L) const;

  // MachO specific structures.
  MachO::section getSection(DataRefImpl DRI) const;
  MachO::section_64 getSection64(DataRefImpl DRI) const;
  MachO::section getSection(const LoadCommandInfo &L, unsigned Index) const;
  MachO::section_64 getSection64(const LoadCommandInfo &L,unsigned Index) const;
  MachO::nlist getSymbolTableEntry(DataRefImpl DRI) const;
  MachO::nlist_64 getSymbol64TableEntry(DataRefImpl DRI) const;

  MachO::linkedit_data_command
  getLinkeditDataLoadCommand(const LoadCommandInfo &L) const;
  MachO::segment_command
  getSegmentLoadCommand(const LoadCommandInfo &L) const;
  MachO::segment_command_64
  getSegment64LoadCommand(const LoadCommandInfo &L) const;
  MachO::linker_option_command
  getLinkerOptionLoadCommand(const LoadCommandInfo &L) const;
  MachO::version_min_command
  getVersionMinLoadCommand(const LoadCommandInfo &L) const;
  MachO::dylib_command
  getDylibIDLoadCommand(const LoadCommandInfo &L) const;
  MachO::dyld_info_command
  getDyldInfoLoadCommand(const LoadCommandInfo &L) const;
  MachO::dylinker_command
  getDylinkerCommand(const LoadCommandInfo &L) const;
  MachO::uuid_command
  getUuidCommand(const LoadCommandInfo &L) const;
  MachO::rpath_command
  getRpathCommand(const LoadCommandInfo &L) const;
  MachO::source_version_command
  getSourceVersionCommand(const LoadCommandInfo &L) const;
  MachO::entry_point_command
  getEntryPointCommand(const LoadCommandInfo &L) const;
  MachO::encryption_info_command
  getEncryptionInfoCommand(const LoadCommandInfo &L) const;
  MachO::encryption_info_command_64
  getEncryptionInfoCommand64(const LoadCommandInfo &L) const;
  MachO::sub_framework_command
  getSubFrameworkCommand(const LoadCommandInfo &L) const;
  MachO::sub_umbrella_command
  getSubUmbrellaCommand(const LoadCommandInfo &L) const;
  MachO::sub_library_command
  getSubLibraryCommand(const LoadCommandInfo &L) const;
  MachO::sub_client_command
  getSubClientCommand(const LoadCommandInfo &L) const;
  MachO::routines_command
  getRoutinesCommand(const LoadCommandInfo &L) const;
  MachO::routines_command_64
  getRoutinesCommand64(const LoadCommandInfo &L) const;
  MachO::thread_command
  getThreadCommand(const LoadCommandInfo &L) const;

  MachO::any_relocation_info getRelocation(DataRefImpl Rel) const;
  MachO::data_in_code_entry getDice(DataRefImpl Rel) const;
  MachO::mach_header getHeader() const;
  MachO::mach_header_64 getHeader64() const;
  uint32_t
  getIndirectSymbolTableEntry(const MachO::dysymtab_command &DLC,
                              unsigned Index) const;
  MachO::data_in_code_entry getDataInCodeTableEntry(uint32_t DataOffset,
                                                    unsigned Index) const;
  MachO::symtab_command getSymtabLoadCommand() const;
  MachO::dysymtab_command getDysymtabLoadCommand() const;
  MachO::linkedit_data_command getDataInCodeLoadCommand() const;
  ArrayRef<uint8_t> getDyldInfoRebaseOpcodes() const;
  ArrayRef<uint8_t> getDyldInfoBindOpcodes() const;
  ArrayRef<uint8_t> getDyldInfoWeakBindOpcodes() const;
  ArrayRef<uint8_t> getDyldInfoLazyBindOpcodes() const;
  ArrayRef<uint8_t> getDyldInfoExportsTrie() const;

  StringRef getStringTableData() const;
  bool is64Bit() const;
  void ReadULEB128s(uint64_t Index, SmallVectorImpl<uint64_t> &Out) const;

  static StringRef guessLibraryShortName(StringRef Name, bool &isFramework,
                                         StringRef &Suffix);

  static Triple::ArchType getArch(uint32_t CPUType);
  static Triple getArch(uint32_t CPUType, uint32_t CPUSubType,
                        const char **McpuDefault = nullptr);
  static Triple getThumbArch(uint32_t CPUType, uint32_t CPUSubType,
                             const char **McpuDefault = nullptr);
  static Triple getArch(uint32_t CPUType, uint32_t CPUSubType,
                        const char **McpuDefault, Triple *ThumbTriple);
  static bool isValidArch(StringRef ArchFlag);
  static Triple getHostArch();

  bool isRelocatableObject() const override;

  bool hasPageZeroSegment() const { return HasPageZeroSegment; }

  static bool classof(const Binary *v) {
    return v->isMachO();
  }

private:
  typedef SmallVector<const char*, 1> SectionList;
  SectionList Sections;
  typedef SmallVector<const char*, 1> LibraryList;
  LibraryList Libraries;
  typedef SmallVector<StringRef, 1> LibraryShortName;
  mutable LibraryShortName LibrariesShortNames;
  const char *SymtabLoadCmd;
  const char *DysymtabLoadCmd;
  const char *DataInCodeLoadCmd;
  const char *DyldInfoLoadCmd;
  bool HasPageZeroSegment;
};

/// DiceRef
inline DiceRef::DiceRef(DataRefImpl DiceP, const ObjectFile *Owner)
  : DicePimpl(DiceP) , OwningObject(Owner) {}

inline bool DiceRef::operator==(const DiceRef &Other) const {
  return DicePimpl == Other.DicePimpl;
}

inline bool DiceRef::operator<(const DiceRef &Other) const {
  return DicePimpl < Other.DicePimpl;
}

inline void DiceRef::moveNext() {
  const MachO::data_in_code_entry *P =
    reinterpret_cast<const MachO::data_in_code_entry *>(DicePimpl.p);
  DicePimpl.p = reinterpret_cast<uintptr_t>(P + 1);
}

// Since a Mach-O data in code reference, a DiceRef, can only be created when
// the OwningObject ObjectFile is a MachOObjectFile a static_cast<> is used for
// the methods that get the values of the fields of the reference.

inline std::error_code DiceRef::getOffset(uint32_t &Result) const {
  const MachOObjectFile *MachOOF =
    static_cast<const MachOObjectFile *>(OwningObject);
  MachO::data_in_code_entry Dice = MachOOF->getDice(DicePimpl);
  Result = Dice.offset;
  return object_error::success;
}

inline std::error_code DiceRef::getLength(uint16_t &Result) const {
  const MachOObjectFile *MachOOF =
    static_cast<const MachOObjectFile *>(OwningObject);
  MachO::data_in_code_entry Dice = MachOOF->getDice(DicePimpl);
  Result = Dice.length;
  return object_error::success;
}

inline std::error_code DiceRef::getKind(uint16_t &Result) const {
  const MachOObjectFile *MachOOF =
    static_cast<const MachOObjectFile *>(OwningObject);
  MachO::data_in_code_entry Dice = MachOOF->getDice(DicePimpl);
  Result = Dice.kind;
  return object_error::success;
}

inline DataRefImpl DiceRef::getRawDataRefImpl() const {
  return DicePimpl;
}

inline const ObjectFile *DiceRef::getObjectFile() const {
  return OwningObject;
}

}
}

#endif
<|MERGE_RESOLUTION|>--- conflicted
+++ resolved
@@ -216,33 +216,16 @@
   void moveSectionNext(DataRefImpl &Sec) const override;
   std::error_code getSectionName(DataRefImpl Sec,
                                  StringRef &Res) const override;
-  std::error_code getSectionAddress(DataRefImpl Sec,
-                                    uint64_t &Res) const override;
-  std::error_code getSectionSize(DataRefImpl Sec, uint64_t &Res) const override;
+  uint64_t getSectionAddress(DataRefImpl Sec) const override;
+  uint64_t getSectionSize(DataRefImpl Sec) const override;
   std::error_code getSectionContents(DataRefImpl Sec,
                                      StringRef &Res) const override;
-<<<<<<< HEAD
-  std::error_code getSectionAlignment(DataRefImpl Sec,
-                                      uint64_t &Res) const override;
-  std::error_code isSectionText(DataRefImpl Sec, bool &Res) const override;
-  std::error_code isSectionData(DataRefImpl Sec, bool &Res) const override;
-  std::error_code isSectionBSS(DataRefImpl Sec, bool &Res) const override;
-  std::error_code isSectionRequiredForExecution(DataRefImpl Sec,
-                                                bool &Res) const override;
-  std::error_code isSectionVirtual(DataRefImpl Sec, bool &Res) const override;
-  std::error_code isSectionZeroInit(DataRefImpl Sec, bool &Res) const override;
-  std::error_code isSectionReadOnlyData(DataRefImpl Sec,
-                                        bool &Res) const override;
-  std::error_code sectionContainsSymbol(DataRefImpl Sec, DataRefImpl Symb,
-                                        bool &Result) const override;
-=======
   uint64_t getSectionAlignment(DataRefImpl Sec) const override;
   bool isSectionText(DataRefImpl Sec) const override;
   bool isSectionData(DataRefImpl Sec) const override;
   bool isSectionBSS(DataRefImpl Sec) const override;
   bool isSectionVirtual(DataRefImpl Sec) const override;
   bool sectionContainsSymbol(DataRefImpl Sec, DataRefImpl Symb) const override;
->>>>>>> 41cb3da2
   relocation_iterator section_rel_begin(DataRefImpl Sec) const override;
   relocation_iterator section_rel_end(DataRefImpl Sec) const override;
 
@@ -336,6 +319,8 @@
   bool getScatteredRelocationScattered(
                                     const MachO::any_relocation_info &RE) const;
   uint32_t getScatteredRelocationValue(
+                                    const MachO::any_relocation_info &RE) const;
+  uint32_t getScatteredRelocationType(
                                     const MachO::any_relocation_info &RE) const;
   unsigned getAnyRelocationAddress(const MachO::any_relocation_info &RE) const;
   unsigned getAnyRelocationPCRel(const MachO::any_relocation_info &RE) const;
@@ -415,6 +400,7 @@
   ArrayRef<uint8_t> getDyldInfoWeakBindOpcodes() const;
   ArrayRef<uint8_t> getDyldInfoLazyBindOpcodes() const;
   ArrayRef<uint8_t> getDyldInfoExportsTrie() const;
+  ArrayRef<uint8_t> getUuid() const;
 
   StringRef getStringTableData() const;
   bool is64Bit() const;
@@ -452,6 +438,7 @@
   const char *DysymtabLoadCmd;
   const char *DataInCodeLoadCmd;
   const char *DyldInfoLoadCmd;
+  const char *UuidLoadCmd;
   bool HasPageZeroSegment;
 };
 
