--- conflicted
+++ resolved
@@ -825,15 +825,8 @@
     switch (EF.getHeader()->e_machine) {
     case ELF::EM_386:
       return "ELF32-i386";
-<<<<<<< HEAD
-#if INTEL_CUSTOMIZATION
     case ELF::EM_IAMCU:
       return "ELF32-iamcu";
-#endif //INTEL_CUSTOMIZATION
-=======
-    case ELF::EM_IAMCU:
-      return "ELF32-iamcu";
->>>>>>> 9e934b0c
     case ELF::EM_X86_64:
       return "ELF32-x86-64";
     case ELF::EM_ARM:
@@ -882,13 +875,7 @@
   bool IsLittleEndian = ELFT::TargetEndianness == support::little;
   switch (EF.getHeader()->e_machine) {
   case ELF::EM_386:
-<<<<<<< HEAD
-#if INTEL_CUSTOMIZATION
   case ELF::EM_IAMCU:
-#endif //INTEL_CUSTOMIZATION
-=======
-  case ELF::EM_IAMCU:
->>>>>>> 9e934b0c
     return Triple::x86;
   case ELF::EM_X86_64:
     return Triple::x86_64;
