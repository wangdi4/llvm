//===- ELFObjectFile.h - ELF object file implementation ---------*- C++ -*-===//
//
//                     The LLVM Compiler Infrastructure
//
// This file is distributed under the University of Illinois Open Source
// License. See LICENSE.TXT for details.
//
//===----------------------------------------------------------------------===//
//
// This file declares the ELFObjectFile template class.
//
//===----------------------------------------------------------------------===//

#ifndef LLVM_OBJECT_ELFOBJECTFILE_H
#define LLVM_OBJECT_ELFOBJECTFILE_H

#include "llvm/ADT/DenseMap.h"
#include "llvm/ADT/PointerIntPair.h"
#include "llvm/ADT/SmallVector.h"
#include "llvm/ADT/StringSwitch.h"
#include "llvm/ADT/Triple.h"
#include "llvm/Object/ELF.h"
#include "llvm/Object/ObjectFile.h"
#include "llvm/Support/Casting.h"
#include "llvm/Support/ELF.h"
#include "llvm/Support/Endian.h"
#include "llvm/Support/ErrorHandling.h"
#include "llvm/Support/MemoryBuffer.h"
#include "llvm/Support/raw_ostream.h"
#include <algorithm>
#include <cctype>
#include <limits>
#include <utility>

namespace llvm {
namespace object {

class ELFObjectFileBase : public ObjectFile {
protected:
  ELFObjectFileBase(unsigned int Type, MemoryBufferRef Source);

public:
  virtual std::error_code getRelocationAddend(DataRefImpl Rel,
                                              int64_t &Res) const = 0;
  virtual std::pair<symbol_iterator, symbol_iterator>
  getELFDynamicSymbolIterators() const = 0;

  virtual std::error_code getSymbolVersion(SymbolRef Symb, StringRef &Version,
                                           bool &IsDefault) const = 0;
<<<<<<< HEAD
=======

  virtual uint64_t getSectionFlags(SectionRef Sec) const = 0;
  virtual uint32_t getSectionType(SectionRef Sec) const = 0;

  static inline bool classof(const Binary *v) { return v->isELF(); }
>>>>>>> 41cb3da2
};

template <class ELFT> class ELFObjectFile : public ELFObjectFileBase {
public:
  LLVM_ELF_IMPORT_TYPES_ELFT(ELFT)

  typedef typename ELFFile<ELFT>::uintX_t uintX_t;

  typedef typename ELFFile<ELFT>::Elf_Sym Elf_Sym;
  typedef typename ELFFile<ELFT>::Elf_Shdr Elf_Shdr;
  typedef typename ELFFile<ELFT>::Elf_Ehdr Elf_Ehdr;
  typedef typename ELFFile<ELFT>::Elf_Rel Elf_Rel;
  typedef typename ELFFile<ELFT>::Elf_Rela Elf_Rela;
  typedef typename ELFFile<ELFT>::Elf_Dyn Elf_Dyn;

  typedef typename ELFFile<ELFT>::Elf_Sym_Iter Elf_Sym_Iter;
  typedef typename ELFFile<ELFT>::Elf_Shdr_Iter Elf_Shdr_Iter;
  typedef typename ELFFile<ELFT>::Elf_Dyn_Iter Elf_Dyn_Iter;

protected:
  ELFFile<ELFT> EF;

  void moveSymbolNext(DataRefImpl &Symb) const override;
  std::error_code getSymbolName(DataRefImpl Symb,
                                StringRef &Res) const override;
  std::error_code getSymbolAddress(DataRefImpl Symb,
                                   uint64_t &Res) const override;
  std::error_code getSymbolAlignment(DataRefImpl Symb,
                                     uint32_t &Res) const override;
  std::error_code getSymbolSize(DataRefImpl Symb, uint64_t &Res) const override;
  uint32_t getSymbolFlags(DataRefImpl Symb) const override;
  std::error_code getSymbolOther(DataRefImpl Symb, uint8_t &Res) const override;
  std::error_code getSymbolType(DataRefImpl Symb,
                                SymbolRef::Type &Res) const override;
  std::error_code getSymbolSection(DataRefImpl Symb,
                                   section_iterator &Res) const override;

  void moveSectionNext(DataRefImpl &Sec) const override;
  std::error_code getSectionName(DataRefImpl Sec,
                                 StringRef &Res) const override;
  std::error_code getSectionAddress(DataRefImpl Sec,
                                    uint64_t &Res) const override;
  std::error_code getSectionSize(DataRefImpl Sec, uint64_t &Res) const override;
  std::error_code getSectionContents(DataRefImpl Sec,
                                     StringRef &Res) const override;
<<<<<<< HEAD
  std::error_code getSectionAlignment(DataRefImpl Sec,
                                      uint64_t &Res) const override;
  std::error_code isSectionText(DataRefImpl Sec, bool &Res) const override;
  std::error_code isSectionData(DataRefImpl Sec, bool &Res) const override;
  std::error_code isSectionBSS(DataRefImpl Sec, bool &Res) const override;
  std::error_code isSectionRequiredForExecution(DataRefImpl Sec,
                                                bool &Res) const override;
  std::error_code isSectionVirtual(DataRefImpl Sec, bool &Res) const override;
  std::error_code isSectionZeroInit(DataRefImpl Sec, bool &Res) const override;
  std::error_code isSectionReadOnlyData(DataRefImpl Sec,
                                        bool &Res) const override;
  std::error_code sectionContainsSymbol(DataRefImpl Sec, DataRefImpl Symb,
                                        bool &Result) const override;
=======
  uint64_t getSectionAlignment(DataRefImpl Sec) const override;
  bool isSectionText(DataRefImpl Sec) const override;
  bool isSectionData(DataRefImpl Sec) const override;
  bool isSectionBSS(DataRefImpl Sec) const override;
  bool isSectionVirtual(DataRefImpl Sec) const override;
  bool sectionContainsSymbol(DataRefImpl Sec, DataRefImpl Symb) const override;
>>>>>>> 41cb3da2
  relocation_iterator section_rel_begin(DataRefImpl Sec) const override;
  relocation_iterator section_rel_end(DataRefImpl Sec) const override;
  section_iterator getRelocatedSection(DataRefImpl Sec) const override;

  void moveRelocationNext(DataRefImpl &Rel) const override;
  std::error_code getRelocationAddress(DataRefImpl Rel,
                                       uint64_t &Res) const override;
  std::error_code getRelocationOffset(DataRefImpl Rel,
                                      uint64_t &Res) const override;
  symbol_iterator getRelocationSymbol(DataRefImpl Rel) const override;
  std::error_code getRelocationType(DataRefImpl Rel,
                                    uint64_t &Res) const override;
  std::error_code
  getRelocationTypeName(DataRefImpl Rel,
                        SmallVectorImpl<char> &Result) const override;
  std::error_code
  getRelocationValueString(DataRefImpl Rel,
                           SmallVectorImpl<char> &Result) const override;

  uint64_t getROffset(DataRefImpl Rel) const;
  StringRef getRelocationTypeName(uint32_t Type) const;

  /// \brief Get the relocation section that contains \a Rel.
  const Elf_Shdr *getRelSection(DataRefImpl Rel) const {
    return EF.getSection(Rel.d.a);
  }

  const Elf_Rel *getRel(DataRefImpl Rel) const;
  const Elf_Rela *getRela(DataRefImpl Rela) const;

  Elf_Sym_Iter toELFSymIter(DataRefImpl Symb) const {
    bool IsDynamic = Symb.p & 1;
    if (IsDynamic)
      return Elf_Sym_Iter(
          EF.begin_dynamic_symbols().getEntSize(),
          reinterpret_cast<const char *>(Symb.p & ~uintptr_t(1)), IsDynamic);
    return Elf_Sym_Iter(EF.begin_symbols().getEntSize(),
                        reinterpret_cast<const char *>(Symb.p), IsDynamic);
  }

  DataRefImpl toDRI(Elf_Sym_Iter Symb) const {
    DataRefImpl DRI;
    DRI.p = reinterpret_cast<uintptr_t>(Symb.get()) |
      static_cast<uintptr_t>(Symb.isDynamic());
    return DRI;
  }

  Elf_Shdr_Iter toELFShdrIter(DataRefImpl Sec) const {
    return Elf_Shdr_Iter(EF.getHeader()->e_shentsize,
                         reinterpret_cast<const char *>(Sec.p));
  }

  DataRefImpl toDRI(Elf_Shdr_Iter Sec) const {
    DataRefImpl DRI;
    DRI.p = reinterpret_cast<uintptr_t>(Sec.get());
    return DRI;
  }

  DataRefImpl toDRI(const Elf_Shdr *Sec) const {
    DataRefImpl DRI;
    DRI.p = reinterpret_cast<uintptr_t>(Sec);
    return DRI;
  }

  Elf_Dyn_Iter toELFDynIter(DataRefImpl Dyn) const {
    return Elf_Dyn_Iter(EF.begin_dynamic_table().getEntSize(),
                        reinterpret_cast<const char *>(Dyn.p));
  }

  DataRefImpl toDRI(Elf_Dyn_Iter Dyn) const {
    DataRefImpl DRI;
    DRI.p = reinterpret_cast<uintptr_t>(Dyn.get());
    return DRI;
  }

  bool isExportedToOtherDSO(const Elf_Sym *ESym) const {
    unsigned char Binding = ESym->getBinding();
    unsigned char Visibility = ESym->getVisibility();

    // A symbol is exported if its binding is either GLOBAL or WEAK, and its
    // visibility is either DEFAULT or PROTECTED. All other symbols are not
    // exported.
    if ((Binding == ELF::STB_GLOBAL || Binding == ELF::STB_WEAK) &&
        (Visibility == ELF::STV_DEFAULT && Visibility == ELF::STV_PROTECTED))
      return true;

    return false;
  }

  // This flag is used for classof, to distinguish ELFObjectFile from
  // its subclass. If more subclasses will be created, this flag will
  // have to become an enum.
  bool isDyldELFObject;

public:
  ELFObjectFile(MemoryBufferRef Object, std::error_code &EC);

  const Elf_Sym *getSymbol(DataRefImpl Symb) const;

  basic_symbol_iterator symbol_begin_impl() const override;
  basic_symbol_iterator symbol_end_impl() const override;

  symbol_iterator dynamic_symbol_begin() const;
  symbol_iterator dynamic_symbol_end() const;

  section_iterator section_begin() const override;
  section_iterator section_end() const override;

  std::error_code getRelocationAddend(DataRefImpl Rel,
                                      int64_t &Res) const override;
  std::error_code getSymbolVersion(SymbolRef Symb, StringRef &Version,
                                   bool &IsDefault) const override;

  uint64_t getSectionFlags(SectionRef Sec) const override;
  uint32_t getSectionType(SectionRef Sec) const override;

  uint8_t getBytesInAddress() const override;
  StringRef getFileFormatName() const override;
  unsigned getArch() const override;
  StringRef getLoadName() const;

  std::error_code getPlatformFlags(unsigned &Result) const override {
    Result = EF.getHeader()->e_flags;
    return object_error::success;
  }

  const ELFFile<ELFT> *getELFFile() const { return &EF; }

  bool isDyldType() const { return isDyldELFObject; }
  static inline bool classof(const Binary *v) {
    return v->getType() == getELFType(ELFT::TargetEndianness == support::little,
                                      ELFT::Is64Bits);
  }

  std::pair<symbol_iterator, symbol_iterator>
  getELFDynamicSymbolIterators() const override;

  bool isRelocatableObject() const override;
};

// Use an alignment of 2 for the typedefs since that is the worst case for
// ELF files in archives.
typedef ELFObjectFile<ELFType<support::little, 2, false> > ELF32LEObjectFile;
typedef ELFObjectFile<ELFType<support::little, 2, true> > ELF64LEObjectFile;
typedef ELFObjectFile<ELFType<support::big, 2, false> > ELF32BEObjectFile;
typedef ELFObjectFile<ELFType<support::big, 2, true> > ELF64BEObjectFile;

template <class ELFT>
void ELFObjectFile<ELFT>::moveSymbolNext(DataRefImpl &Symb) const {
  Symb = toDRI(++toELFSymIter(Symb));
}

template <class ELFT>
std::error_code ELFObjectFile<ELFT>::getSymbolName(DataRefImpl Symb,
                                                   StringRef &Result) const {
  ErrorOr<StringRef> Name = EF.getSymbolName(toELFSymIter(Symb));
  if (!Name)
    return Name.getError();
  Result = *Name;
  return object_error::success;
}

template <class ELFT>
std::error_code ELFObjectFile<ELFT>::getSymbolVersion(SymbolRef SymRef,
                                                      StringRef &Version,
                                                      bool &IsDefault) const {
  DataRefImpl Symb = SymRef.getRawDataRefImpl();
  const Elf_Sym *symb = getSymbol(Symb);
  ErrorOr<StringRef> Ver =
      EF.getSymbolVersion(EF.getSection(Symb.d.b), symb, IsDefault);
  if (!Ver)
    return Ver.getError();
  Version = *Ver;
  return object_error::success;
}

template <class ELFT>
uint64_t ELFObjectFile<ELFT>::getSectionFlags(SectionRef Sec) const {
  DataRefImpl DRI = Sec.getRawDataRefImpl();
  return toELFShdrIter(DRI)->sh_flags;
}

template <class ELFT>
uint32_t ELFObjectFile<ELFT>::getSectionType(SectionRef Sec) const {
  DataRefImpl DRI = Sec.getRawDataRefImpl();
  return toELFShdrIter(DRI)->sh_type;
}

template <class ELFT>
std::error_code ELFObjectFile<ELFT>::getSymbolAddress(DataRefImpl Symb,
                                                      uint64_t &Result) const {
  const Elf_Sym *ESym = getSymbol(Symb);
  switch (EF.getSymbolTableIndex(ESym)) {
  case ELF::SHN_COMMON:
  case ELF::SHN_UNDEF:
    Result = UnknownAddressOrSize;
    return object_error::success;
  case ELF::SHN_ABS:
    Result = ESym->st_value;
    return object_error::success;
  default:
    break;
  }

  const Elf_Ehdr *Header = EF.getHeader();
  Result = ESym->st_value;

  // Clear the ARM/Thumb indicator flag.
  if (Header->e_machine == ELF::EM_ARM && ESym->getType() == ELF::STT_FUNC)
    Result &= ~1;

  if (Header->e_type == ELF::ET_REL)
    Result += EF.getSection(ESym)->sh_addr;

  return object_error::success;
}

template <class ELFT>
std::error_code ELFObjectFile<ELFT>::getSymbolAlignment(DataRefImpl Symb,
                                                        uint32_t &Res) const {
  Elf_Sym_Iter Sym = toELFSymIter(Symb);
  if (Sym->st_shndx == ELF::SHN_COMMON)
    Res = Sym->st_value;
  else
    Res = 0;
  return object_error::success;
}

template <class ELFT>
std::error_code ELFObjectFile<ELFT>::getSymbolSize(DataRefImpl Symb,
                                                   uint64_t &Result) const {
  Result = toELFSymIter(Symb)->st_size;
  return object_error::success;
}

template <class ELFT>
std::error_code ELFObjectFile<ELFT>::getSymbolOther(DataRefImpl Symb,
                                                    uint8_t &Result) const {
  Result = toELFSymIter(Symb)->st_other;
  return object_error::success;
}

template <class ELFT>
std::error_code
ELFObjectFile<ELFT>::getSymbolType(DataRefImpl Symb,
                                   SymbolRef::Type &Result) const {
  const Elf_Sym *ESym = getSymbol(Symb);

  switch (ESym->getType()) {
  case ELF::STT_NOTYPE:
    Result = SymbolRef::ST_Unknown;
    break;
  case ELF::STT_SECTION:
    Result = SymbolRef::ST_Debug;
    break;
  case ELF::STT_FILE:
    Result = SymbolRef::ST_File;
    break;
  case ELF::STT_FUNC:
    Result = SymbolRef::ST_Function;
    break;
  case ELF::STT_OBJECT:
  case ELF::STT_COMMON:
  case ELF::STT_TLS:
    Result = SymbolRef::ST_Data;
    break;
  default:
    Result = SymbolRef::ST_Other;
    break;
  }
  return object_error::success;
}

template <class ELFT>
uint32_t ELFObjectFile<ELFT>::getSymbolFlags(DataRefImpl Symb) const {
  Elf_Sym_Iter EIter = toELFSymIter(Symb);
  const Elf_Sym *ESym = &*EIter;

  uint32_t Result = SymbolRef::SF_None;

  if (ESym->getBinding() != ELF::STB_LOCAL)
    Result |= SymbolRef::SF_Global;

  if (ESym->getBinding() == ELF::STB_WEAK)
    Result |= SymbolRef::SF_Weak;

  if (ESym->st_shndx == ELF::SHN_ABS)
    Result |= SymbolRef::SF_Absolute;

  if (ESym->getType() == ELF::STT_FILE || ESym->getType() == ELF::STT_SECTION ||
      EIter == EF.begin_symbols() || EIter == EF.begin_dynamic_symbols())
    Result |= SymbolRef::SF_FormatSpecific;

  if (EF.getSymbolTableIndex(ESym) == ELF::SHN_UNDEF)
    Result |= SymbolRef::SF_Undefined;

  if (ESym->getType() == ELF::STT_COMMON ||
      EF.getSymbolTableIndex(ESym) == ELF::SHN_COMMON)
    Result |= SymbolRef::SF_Common;

  if (isExportedToOtherDSO(ESym))
    Result |= SymbolRef::SF_Exported;

  return Result;
}

template <class ELFT>
std::error_code
ELFObjectFile<ELFT>::getSymbolSection(DataRefImpl Symb,
                                      section_iterator &Res) const {
  const Elf_Sym *ESym = getSymbol(Symb);
  const Elf_Shdr *ESec = EF.getSection(ESym);
  if (!ESec)
    Res = section_end();
  else {
    DataRefImpl Sec;
    Sec.p = reinterpret_cast<intptr_t>(ESec);
    Res = section_iterator(SectionRef(Sec, this));
  }
  return object_error::success;
}

template <class ELFT>
void ELFObjectFile<ELFT>::moveSectionNext(DataRefImpl &Sec) const {
  Sec = toDRI(++toELFShdrIter(Sec));
}

template <class ELFT>
std::error_code ELFObjectFile<ELFT>::getSectionName(DataRefImpl Sec,
                                                    StringRef &Result) const {
  ErrorOr<StringRef> Name = EF.getSectionName(&*toELFShdrIter(Sec));
  if (!Name)
    return Name.getError();
  Result = *Name;
  return object_error::success;
}

template <class ELFT>
std::error_code ELFObjectFile<ELFT>::getSectionAddress(DataRefImpl Sec,
                                                       uint64_t &Result) const {
  Result = toELFShdrIter(Sec)->sh_addr;
  return object_error::success;
}

template <class ELFT>
std::error_code ELFObjectFile<ELFT>::getSectionSize(DataRefImpl Sec,
                                                    uint64_t &Result) const {
  Result = toELFShdrIter(Sec)->sh_size;
  return object_error::success;
}

template <class ELFT>
std::error_code
ELFObjectFile<ELFT>::getSectionContents(DataRefImpl Sec,
                                        StringRef &Result) const {
  Elf_Shdr_Iter EShdr = toELFShdrIter(Sec);
  Result = StringRef((const char *)base() + EShdr->sh_offset, EShdr->sh_size);
  return object_error::success;
}

template <class ELFT>
std::error_code
ELFObjectFile<ELFT>::getSectionAlignment(DataRefImpl Sec,
                                         uint64_t &Result) const {
  Result = toELFShdrIter(Sec)->sh_addralign;
  return object_error::success;
}

template <class ELFT>
std::error_code ELFObjectFile<ELFT>::isSectionText(DataRefImpl Sec,
                                                   bool &Result) const {
  Result = toELFShdrIter(Sec)->sh_flags & ELF::SHF_EXECINSTR;
  return object_error::success;
}

template <class ELFT>
std::error_code ELFObjectFile<ELFT>::isSectionData(DataRefImpl Sec,
                                                   bool &Result) const {
  Elf_Shdr_Iter EShdr = toELFShdrIter(Sec);
  Result = EShdr->sh_flags & (ELF::SHF_ALLOC | ELF::SHF_WRITE) &&
           EShdr->sh_type == ELF::SHT_PROGBITS;
  return object_error::success;
}

template <class ELFT>
std::error_code ELFObjectFile<ELFT>::isSectionBSS(DataRefImpl Sec,
                                                  bool &Result) const {
  Elf_Shdr_Iter EShdr = toELFShdrIter(Sec);
  Result = EShdr->sh_flags & (ELF::SHF_ALLOC | ELF::SHF_WRITE) &&
           EShdr->sh_type == ELF::SHT_NOBITS;
  return object_error::success;
}

template <class ELFT>
<<<<<<< HEAD
std::error_code
ELFObjectFile<ELFT>::isSectionRequiredForExecution(DataRefImpl Sec,
                                                   bool &Result) const {
  Result = toELFShdrIter(Sec)->sh_flags & ELF::SHF_ALLOC;
  return object_error::success;
}

template <class ELFT>
std::error_code ELFObjectFile<ELFT>::isSectionVirtual(DataRefImpl Sec,
                                                      bool &Result) const {
  Result = toELFShdrIter(Sec)->sh_type == ELF::SHT_NOBITS;
  return object_error::success;
}

template <class ELFT>
std::error_code ELFObjectFile<ELFT>::isSectionZeroInit(DataRefImpl Sec,
                                                       bool &Result) const {
  Result = toELFShdrIter(Sec)->sh_type == ELF::SHT_NOBITS;
  return object_error::success;
}

template <class ELFT>
std::error_code ELFObjectFile<ELFT>::isSectionReadOnlyData(DataRefImpl Sec,
                                                           bool &Result) const {
  Elf_Shdr_Iter EShdr = toELFShdrIter(Sec);
  Result = !(EShdr->sh_flags & (ELF::SHF_WRITE | ELF::SHF_EXECINSTR));
  return object_error::success;
}

template <class ELFT>
std::error_code ELFObjectFile<ELFT>::sectionContainsSymbol(DataRefImpl Sec,
                                                           DataRefImpl Symb,
                                                           bool &Result) const {
=======
bool ELFObjectFile<ELFT>::isSectionVirtual(DataRefImpl Sec) const {
  return toELFShdrIter(Sec)->sh_type == ELF::SHT_NOBITS;
}

template <class ELFT>
bool ELFObjectFile<ELFT>::sectionContainsSymbol(DataRefImpl Sec,
                                                DataRefImpl Symb) const {
>>>>>>> 41cb3da2
  Elf_Sym_Iter ESym = toELFSymIter(Symb);

  uintX_t Index = ESym->st_shndx;
  bool Reserved = Index >= ELF::SHN_LORESERVE && Index <= ELF::SHN_HIRESERVE;

  Result = !Reserved && (&*toELFShdrIter(Sec) == EF.getSection(ESym->st_shndx));
  return object_error::success;
}

template <class ELFT>
relocation_iterator
ELFObjectFile<ELFT>::section_rel_begin(DataRefImpl Sec) const {
  DataRefImpl RelData;
  uintptr_t SHT = reinterpret_cast<uintptr_t>(EF.begin_sections().get());
  RelData.d.a = (Sec.p - SHT) / EF.getHeader()->e_shentsize;
  RelData.d.b = 0;
  return relocation_iterator(RelocationRef(RelData, this));
}

template <class ELFT>
relocation_iterator
ELFObjectFile<ELFT>::section_rel_end(DataRefImpl Sec) const {
  DataRefImpl RelData;
  uintptr_t SHT = reinterpret_cast<uintptr_t>(EF.begin_sections().get());
  const Elf_Shdr *S = reinterpret_cast<const Elf_Shdr *>(Sec.p);
  RelData.d.a = (Sec.p - SHT) / EF.getHeader()->e_shentsize;
  if (S->sh_type != ELF::SHT_RELA && S->sh_type != ELF::SHT_REL)
    RelData.d.b = 0;
  else
    RelData.d.b = S->sh_size / S->sh_entsize;

  return relocation_iterator(RelocationRef(RelData, this));
}

template <class ELFT>
section_iterator
ELFObjectFile<ELFT>::getRelocatedSection(DataRefImpl Sec) const {
  if (EF.getHeader()->e_type != ELF::ET_REL)
    return section_end();

  Elf_Shdr_Iter EShdr = toELFShdrIter(Sec);
  uintX_t Type = EShdr->sh_type;
  if (Type != ELF::SHT_REL && Type != ELF::SHT_RELA)
    return section_end();

  const Elf_Shdr *R = EF.getSection(EShdr->sh_info);
  return section_iterator(SectionRef(toDRI(R), this));
}

// Relocations
template <class ELFT>
void ELFObjectFile<ELFT>::moveRelocationNext(DataRefImpl &Rel) const {
  ++Rel.d.b;
}

template <class ELFT>
symbol_iterator
ELFObjectFile<ELFT>::getRelocationSymbol(DataRefImpl Rel) const {
  uint32_t symbolIdx;
  const Elf_Shdr *sec = getRelSection(Rel);
  switch (sec->sh_type) {
  default:
    report_fatal_error("Invalid section type in Rel!");
  case ELF::SHT_REL: {
    symbolIdx = getRel(Rel)->getSymbol(EF.isMips64EL());
    break;
  }
  case ELF::SHT_RELA: {
    symbolIdx = getRela(Rel)->getSymbol(EF.isMips64EL());
    break;
  }
  }
  if (!symbolIdx)
    return symbol_end();

  const Elf_Shdr *SymSec = EF.getSection(sec->sh_link);

  DataRefImpl SymbolData;
  switch (SymSec->sh_type) {
  default:
    report_fatal_error("Invalid symbol table section type!");
  case ELF::SHT_SYMTAB:
    SymbolData = toDRI(EF.begin_symbols() + symbolIdx);
    break;
  case ELF::SHT_DYNSYM:
    SymbolData = toDRI(EF.begin_dynamic_symbols() + symbolIdx);
    break;
  }

  return symbol_iterator(SymbolRef(SymbolData, this));
}

template <class ELFT>
std::error_code
ELFObjectFile<ELFT>::getRelocationAddress(DataRefImpl Rel,
                                          uint64_t &Result) const {
  uint64_t ROffset = getROffset(Rel);
  const Elf_Ehdr *Header = EF.getHeader();

  if (Header->e_type == ELF::ET_REL) {
    const Elf_Shdr *RelocationSec = getRelSection(Rel);
    const Elf_Shdr *RelocatedSec = EF.getSection(RelocationSec->sh_info);
    Result = ROffset + RelocatedSec->sh_addr;
  } else {
    Result = ROffset;
  }

  return object_error::success;
}

template <class ELFT>
std::error_code
ELFObjectFile<ELFT>::getRelocationOffset(DataRefImpl Rel,
                                         uint64_t &Result) const {
  assert(EF.getHeader()->e_type == ELF::ET_REL &&
         "Only relocatable object files have relocation offsets");
  Result = getROffset(Rel);
  return object_error::success;
}

template <class ELFT>
uint64_t ELFObjectFile<ELFT>::getROffset(DataRefImpl Rel) const {
  const Elf_Shdr *sec = getRelSection(Rel);
  switch (sec->sh_type) {
  default:
    report_fatal_error("Invalid section type in Rel!");
  case ELF::SHT_REL:
    return getRel(Rel)->r_offset;
  case ELF::SHT_RELA:
    return getRela(Rel)->r_offset;
  }
}

template <class ELFT>
std::error_code ELFObjectFile<ELFT>::getRelocationType(DataRefImpl Rel,
                                                       uint64_t &Result) const {
  const Elf_Shdr *sec = getRelSection(Rel);
  switch (sec->sh_type) {
  default:
    report_fatal_error("Invalid section type in Rel!");
  case ELF::SHT_REL: {
    Result = getRel(Rel)->getType(EF.isMips64EL());
    break;
  }
  case ELF::SHT_RELA: {
    Result = getRela(Rel)->getType(EF.isMips64EL());
    break;
  }
  }
  return object_error::success;
}

template <class ELFT>
StringRef ELFObjectFile<ELFT>::getRelocationTypeName(uint32_t Type) const {
  return getELFRelocationTypeName(EF.getHeader()->e_machine, Type);
}

template <class ELFT>
std::error_code ELFObjectFile<ELFT>::getRelocationTypeName(
    DataRefImpl Rel, SmallVectorImpl<char> &Result) const {
  const Elf_Shdr *sec = getRelSection(Rel);
  uint32_t type;
  switch (sec->sh_type) {
  default:
    return object_error::parse_failed;
  case ELF::SHT_REL: {
    type = getRel(Rel)->getType(EF.isMips64EL());
    break;
  }
  case ELF::SHT_RELA: {
    type = getRela(Rel)->getType(EF.isMips64EL());
    break;
  }
  }

  EF.getRelocationTypeName(type, Result);
  return object_error::success;
}

template <class ELFT>
std::error_code
ELFObjectFile<ELFT>::getRelocationAddend(DataRefImpl Rel,
                                         int64_t &Result) const {
  const Elf_Shdr *sec = getRelSection(Rel);
  switch (sec->sh_type) {
  default:
    report_fatal_error("Invalid section type in Rel!");
  case ELF::SHT_REL: {
    Result = 0;
    return object_error::success;
  }
  case ELF::SHT_RELA: {
    Result = getRela(Rel)->r_addend;
    return object_error::success;
  }
  }
}

template <class ELFT>
std::error_code ELFObjectFile<ELFT>::getRelocationValueString(
    DataRefImpl Rel, SmallVectorImpl<char> &Result) const {
  const Elf_Shdr *sec = getRelSection(Rel);
  uint8_t type;
  StringRef res;
  int64_t addend = 0;
  uint16_t symbol_index = 0;
  switch (sec->sh_type) {
  default:
    return object_error::parse_failed;
  case ELF::SHT_REL: {
    type = getRel(Rel)->getType(EF.isMips64EL());
    symbol_index = getRel(Rel)->getSymbol(EF.isMips64EL());
    // TODO: Read implicit addend from section data.
    break;
  }
  case ELF::SHT_RELA: {
    type = getRela(Rel)->getType(EF.isMips64EL());
    symbol_index = getRela(Rel)->getSymbol(EF.isMips64EL());
    addend = getRela(Rel)->r_addend;
    break;
  }
  }
  const Elf_Sym *symb =
      EF.template getEntry<Elf_Sym>(sec->sh_link, symbol_index);
  ErrorOr<StringRef> SymName =
      EF.getSymbolName(EF.getSection(sec->sh_link), symb);
  if (!SymName)
    return SymName.getError();
  switch (EF.getHeader()->e_machine) {
  case ELF::EM_X86_64:
    switch (type) {
    case ELF::R_X86_64_PC8:
    case ELF::R_X86_64_PC16:
    case ELF::R_X86_64_PC32: {
      std::string fmtbuf;
      raw_string_ostream fmt(fmtbuf);
      fmt << *SymName << (addend < 0 ? "" : "+") << addend << "-P";
      fmt.flush();
      Result.append(fmtbuf.begin(), fmtbuf.end());
    } break;
    case ELF::R_X86_64_8:
    case ELF::R_X86_64_16:
    case ELF::R_X86_64_32:
    case ELF::R_X86_64_32S:
    case ELF::R_X86_64_64: {
      std::string fmtbuf;
      raw_string_ostream fmt(fmtbuf);
      fmt << *SymName << (addend < 0 ? "" : "+") << addend;
      fmt.flush();
      Result.append(fmtbuf.begin(), fmtbuf.end());
    } break;
    default:
      res = "Unknown";
    }
    break;
  case ELF::EM_AARCH64: {
    std::string fmtbuf;
    raw_string_ostream fmt(fmtbuf);
    fmt << *SymName;
    if (addend != 0)
      fmt << (addend < 0 ? "" : "+") << addend;
    fmt.flush();
    Result.append(fmtbuf.begin(), fmtbuf.end());
    break;
  }
  case ELF::EM_ARM:
  case ELF::EM_HEXAGON:
  case ELF::EM_MIPS:
    res = *SymName;
    break;
  default:
    res = "Unknown";
  }
  if (Result.empty())
    Result.append(res.begin(), res.end());
  return object_error::success;
}

template <class ELFT>
const typename ELFFile<ELFT>::Elf_Sym *
ELFObjectFile<ELFT>::getSymbol(DataRefImpl Symb) const {
  return &*toELFSymIter(Symb);
}

template <class ELFT>
const typename ELFObjectFile<ELFT>::Elf_Rel *
ELFObjectFile<ELFT>::getRel(DataRefImpl Rel) const {
  return EF.template getEntry<Elf_Rel>(Rel.d.a, Rel.d.b);
}

template <class ELFT>
const typename ELFObjectFile<ELFT>::Elf_Rela *
ELFObjectFile<ELFT>::getRela(DataRefImpl Rela) const {
  return EF.template getEntry<Elf_Rela>(Rela.d.a, Rela.d.b);
}

template <class ELFT>
ELFObjectFile<ELFT>::ELFObjectFile(MemoryBufferRef Object, std::error_code &EC)
    : ELFObjectFileBase(
          getELFType(static_cast<endianness>(ELFT::TargetEndianness) ==
                         support::little,
                     ELFT::Is64Bits),
          Object),
      EF(Data.getBuffer(), EC) {}

template <class ELFT>
basic_symbol_iterator ELFObjectFile<ELFT>::symbol_begin_impl() const {
  return basic_symbol_iterator(SymbolRef(toDRI(EF.begin_symbols()), this));
}

template <class ELFT>
basic_symbol_iterator ELFObjectFile<ELFT>::symbol_end_impl() const {
  return basic_symbol_iterator(SymbolRef(toDRI(EF.end_symbols()), this));
}

template <class ELFT>
symbol_iterator ELFObjectFile<ELFT>::dynamic_symbol_begin() const {
  return symbol_iterator(SymbolRef(toDRI(EF.begin_dynamic_symbols()), this));
}

template <class ELFT>
symbol_iterator ELFObjectFile<ELFT>::dynamic_symbol_end() const {
  return symbol_iterator(SymbolRef(toDRI(EF.end_dynamic_symbols()), this));
}

template <class ELFT>
section_iterator ELFObjectFile<ELFT>::section_begin() const {
  return section_iterator(SectionRef(toDRI(EF.begin_sections()), this));
}

template <class ELFT>
section_iterator ELFObjectFile<ELFT>::section_end() const {
  return section_iterator(SectionRef(toDRI(EF.end_sections()), this));
}

template <class ELFT>
StringRef ELFObjectFile<ELFT>::getLoadName() const {
  Elf_Dyn_Iter DI = EF.begin_dynamic_table();
  Elf_Dyn_Iter DE = EF.end_dynamic_table();

  while (DI != DE && DI->getTag() != ELF::DT_SONAME)
    ++DI;

  if (DI != DE)
    return EF.getDynamicString(DI->getVal());
  return "";
}

template <class ELFT>
uint8_t ELFObjectFile<ELFT>::getBytesInAddress() const {
  return ELFT::Is64Bits ? 8 : 4;
}

template <class ELFT>
StringRef ELFObjectFile<ELFT>::getFileFormatName() const {
  switch (EF.getHeader()->e_ident[ELF::EI_CLASS]) {
  case ELF::ELFCLASS32:
    switch (EF.getHeader()->e_machine) {
    case ELF::EM_386:
      return "ELF32-i386";
    case ELF::EM_X86_64:
      return "ELF32-x86-64";
    case ELF::EM_ARM:
      return "ELF32-arm";
    case ELF::EM_HEXAGON:
      return "ELF32-hexagon";
    case ELF::EM_MIPS:
      return "ELF32-mips";
    case ELF::EM_PPC:
      return "ELF32-ppc";
    case ELF::EM_SPARC:
    case ELF::EM_SPARC32PLUS:
      return "ELF32-sparc";
    default:
      return "ELF32-unknown";
    }
  case ELF::ELFCLASS64:
    switch (EF.getHeader()->e_machine) {
    case ELF::EM_386:
      return "ELF64-i386";
    case ELF::EM_X86_64:
      return "ELF64-x86-64";
    case ELF::EM_AARCH64:
      return "ELF64-aarch64";
    case ELF::EM_PPC64:
      return "ELF64-ppc64";
    case ELF::EM_S390:
      return "ELF64-s390";
    case ELF::EM_SPARCV9:
      return "ELF64-sparc";
    case ELF::EM_MIPS:
      return "ELF64-mips";
    default:
      return "ELF64-unknown";
    }
  default:
    // FIXME: Proper error handling.
    report_fatal_error("Invalid ELFCLASS!");
  }
}

template <class ELFT>
unsigned ELFObjectFile<ELFT>::getArch() const {
  bool IsLittleEndian = ELFT::TargetEndianness == support::little;
  switch (EF.getHeader()->e_machine) {
  case ELF::EM_386:
    return Triple::x86;
  case ELF::EM_X86_64:
    return Triple::x86_64;
  case ELF::EM_AARCH64:
    return Triple::aarch64;
  case ELF::EM_ARM:
    return Triple::arm;
  case ELF::EM_HEXAGON:
    return Triple::hexagon;
  case ELF::EM_MIPS:
    switch (EF.getHeader()->e_ident[ELF::EI_CLASS]) {
    case ELF::ELFCLASS32:
      return IsLittleEndian ? Triple::mipsel : Triple::mips;
    case ELF::ELFCLASS64:
      return IsLittleEndian ? Triple::mips64el : Triple::mips64;
    default:
      report_fatal_error("Invalid ELFCLASS!");
    }
  case ELF::EM_PPC64:
    return IsLittleEndian ? Triple::ppc64le : Triple::ppc64;
  case ELF::EM_S390:
    return Triple::systemz;

  case ELF::EM_SPARC:
  case ELF::EM_SPARC32PLUS:
    return Triple::sparc;
  case ELF::EM_SPARCV9:
    return Triple::sparcv9;

  default:
    return Triple::UnknownArch;
  }
}

template <class ELFT>
std::pair<symbol_iterator, symbol_iterator>
ELFObjectFile<ELFT>::getELFDynamicSymbolIterators() const {
  return std::make_pair(dynamic_symbol_begin(), dynamic_symbol_end());
}

template <class ELFT> bool ELFObjectFile<ELFT>::isRelocatableObject() const {
  return EF.getHeader()->e_type == ELF::ET_REL;
}

inline std::error_code getELFRelocationAddend(const RelocationRef R,
                                              int64_t &Addend) {
  const ObjectFile *Obj = R.getObjectFile();
  DataRefImpl DRI = R.getRawDataRefImpl();
  return cast<ELFObjectFileBase>(Obj)->getRelocationAddend(DRI, Addend);
}

inline std::pair<symbol_iterator, symbol_iterator>
getELFDynamicSymbolIterators(SymbolicFile *Obj) {
  return cast<ELFObjectFileBase>(Obj)->getELFDynamicSymbolIterators();
}

inline std::error_code GetELFSymbolVersion(const ObjectFile *Obj,
                                           const SymbolRef &Sym,
                                           StringRef &Version,
                                           bool &IsDefault) {
  return cast<ELFObjectFileBase>(Obj)
      ->getSymbolVersion(Sym, Version, IsDefault);
}
}
}

#endif<|MERGE_RESOLUTION|>--- conflicted
+++ resolved
@@ -47,14 +47,11 @@
 
   virtual std::error_code getSymbolVersion(SymbolRef Symb, StringRef &Version,
                                            bool &IsDefault) const = 0;
-<<<<<<< HEAD
-=======
 
   virtual uint64_t getSectionFlags(SectionRef Sec) const = 0;
   virtual uint32_t getSectionType(SectionRef Sec) const = 0;
 
   static inline bool classof(const Binary *v) { return v->isELF(); }
->>>>>>> 41cb3da2
 };
 
 template <class ELFT> class ELFObjectFile : public ELFObjectFileBase {
@@ -95,33 +92,16 @@
   void moveSectionNext(DataRefImpl &Sec) const override;
   std::error_code getSectionName(DataRefImpl Sec,
                                  StringRef &Res) const override;
-  std::error_code getSectionAddress(DataRefImpl Sec,
-                                    uint64_t &Res) const override;
-  std::error_code getSectionSize(DataRefImpl Sec, uint64_t &Res) const override;
+  uint64_t getSectionAddress(DataRefImpl Sec) const override;
+  uint64_t getSectionSize(DataRefImpl Sec) const override;
   std::error_code getSectionContents(DataRefImpl Sec,
                                      StringRef &Res) const override;
-<<<<<<< HEAD
-  std::error_code getSectionAlignment(DataRefImpl Sec,
-                                      uint64_t &Res) const override;
-  std::error_code isSectionText(DataRefImpl Sec, bool &Res) const override;
-  std::error_code isSectionData(DataRefImpl Sec, bool &Res) const override;
-  std::error_code isSectionBSS(DataRefImpl Sec, bool &Res) const override;
-  std::error_code isSectionRequiredForExecution(DataRefImpl Sec,
-                                                bool &Res) const override;
-  std::error_code isSectionVirtual(DataRefImpl Sec, bool &Res) const override;
-  std::error_code isSectionZeroInit(DataRefImpl Sec, bool &Res) const override;
-  std::error_code isSectionReadOnlyData(DataRefImpl Sec,
-                                        bool &Res) const override;
-  std::error_code sectionContainsSymbol(DataRefImpl Sec, DataRefImpl Symb,
-                                        bool &Result) const override;
-=======
   uint64_t getSectionAlignment(DataRefImpl Sec) const override;
   bool isSectionText(DataRefImpl Sec) const override;
   bool isSectionData(DataRefImpl Sec) const override;
   bool isSectionBSS(DataRefImpl Sec) const override;
   bool isSectionVirtual(DataRefImpl Sec) const override;
   bool sectionContainsSymbol(DataRefImpl Sec, DataRefImpl Symb) const override;
->>>>>>> 41cb3da2
   relocation_iterator section_rel_begin(DataRefImpl Sec) const override;
   relocation_iterator section_rel_end(DataRefImpl Sec) const override;
   section_iterator getRelocatedSection(DataRefImpl Sec) const override;
@@ -329,8 +309,9 @@
   const Elf_Ehdr *Header = EF.getHeader();
   Result = ESym->st_value;
 
-  // Clear the ARM/Thumb indicator flag.
-  if (Header->e_machine == ELF::EM_ARM && ESym->getType() == ELF::STT_FUNC)
+  // Clear the ARM/Thumb or microMIPS indicator flag.
+  if ((Header->e_machine == ELF::EM_ARM || Header->e_machine == ELF::EM_MIPS) &&
+      ESym->getType() == ELF::STT_FUNC)
     Result &= ~1;
 
   if (Header->e_type == ELF::ET_REL)
@@ -460,17 +441,13 @@
 }
 
 template <class ELFT>
-std::error_code ELFObjectFile<ELFT>::getSectionAddress(DataRefImpl Sec,
-                                                       uint64_t &Result) const {
-  Result = toELFShdrIter(Sec)->sh_addr;
-  return object_error::success;
-}
-
-template <class ELFT>
-std::error_code ELFObjectFile<ELFT>::getSectionSize(DataRefImpl Sec,
-                                                    uint64_t &Result) const {
-  Result = toELFShdrIter(Sec)->sh_size;
-  return object_error::success;
+uint64_t ELFObjectFile<ELFT>::getSectionAddress(DataRefImpl Sec) const {
+  return toELFShdrIter(Sec)->sh_addr;
+}
+
+template <class ELFT>
+uint64_t ELFObjectFile<ELFT>::getSectionSize(DataRefImpl Sec) const {
+  return toELFShdrIter(Sec)->sh_size;
 }
 
 template <class ELFT>
@@ -483,74 +460,30 @@
 }
 
 template <class ELFT>
-std::error_code
-ELFObjectFile<ELFT>::getSectionAlignment(DataRefImpl Sec,
-                                         uint64_t &Result) const {
-  Result = toELFShdrIter(Sec)->sh_addralign;
-  return object_error::success;
-}
-
-template <class ELFT>
-std::error_code ELFObjectFile<ELFT>::isSectionText(DataRefImpl Sec,
-                                                   bool &Result) const {
-  Result = toELFShdrIter(Sec)->sh_flags & ELF::SHF_EXECINSTR;
-  return object_error::success;
-}
-
-template <class ELFT>
-std::error_code ELFObjectFile<ELFT>::isSectionData(DataRefImpl Sec,
-                                                   bool &Result) const {
+uint64_t ELFObjectFile<ELFT>::getSectionAlignment(DataRefImpl Sec) const {
+  return toELFShdrIter(Sec)->sh_addralign;
+}
+
+template <class ELFT>
+bool ELFObjectFile<ELFT>::isSectionText(DataRefImpl Sec) const {
+  return toELFShdrIter(Sec)->sh_flags & ELF::SHF_EXECINSTR;
+}
+
+template <class ELFT>
+bool ELFObjectFile<ELFT>::isSectionData(DataRefImpl Sec) const {
   Elf_Shdr_Iter EShdr = toELFShdrIter(Sec);
-  Result = EShdr->sh_flags & (ELF::SHF_ALLOC | ELF::SHF_WRITE) &&
-           EShdr->sh_type == ELF::SHT_PROGBITS;
-  return object_error::success;
-}
-
-template <class ELFT>
-std::error_code ELFObjectFile<ELFT>::isSectionBSS(DataRefImpl Sec,
-                                                  bool &Result) const {
+  return EShdr->sh_flags & (ELF::SHF_ALLOC | ELF::SHF_WRITE) &&
+         EShdr->sh_type == ELF::SHT_PROGBITS;
+}
+
+template <class ELFT>
+bool ELFObjectFile<ELFT>::isSectionBSS(DataRefImpl Sec) const {
   Elf_Shdr_Iter EShdr = toELFShdrIter(Sec);
-  Result = EShdr->sh_flags & (ELF::SHF_ALLOC | ELF::SHF_WRITE) &&
-           EShdr->sh_type == ELF::SHT_NOBITS;
-  return object_error::success;
-}
-
-template <class ELFT>
-<<<<<<< HEAD
-std::error_code
-ELFObjectFile<ELFT>::isSectionRequiredForExecution(DataRefImpl Sec,
-                                                   bool &Result) const {
-  Result = toELFShdrIter(Sec)->sh_flags & ELF::SHF_ALLOC;
-  return object_error::success;
-}
-
-template <class ELFT>
-std::error_code ELFObjectFile<ELFT>::isSectionVirtual(DataRefImpl Sec,
-                                                      bool &Result) const {
-  Result = toELFShdrIter(Sec)->sh_type == ELF::SHT_NOBITS;
-  return object_error::success;
-}
-
-template <class ELFT>
-std::error_code ELFObjectFile<ELFT>::isSectionZeroInit(DataRefImpl Sec,
-                                                       bool &Result) const {
-  Result = toELFShdrIter(Sec)->sh_type == ELF::SHT_NOBITS;
-  return object_error::success;
-}
-
-template <class ELFT>
-std::error_code ELFObjectFile<ELFT>::isSectionReadOnlyData(DataRefImpl Sec,
-                                                           bool &Result) const {
-  Elf_Shdr_Iter EShdr = toELFShdrIter(Sec);
-  Result = !(EShdr->sh_flags & (ELF::SHF_WRITE | ELF::SHF_EXECINSTR));
-  return object_error::success;
-}
-
-template <class ELFT>
-std::error_code ELFObjectFile<ELFT>::sectionContainsSymbol(DataRefImpl Sec,
-                                                           DataRefImpl Symb,
-                                                           bool &Result) const {
-=======
+  return EShdr->sh_flags & (ELF::SHF_ALLOC | ELF::SHF_WRITE) &&
+         EShdr->sh_type == ELF::SHT_NOBITS;
+}
+
+template <class ELFT>
 bool ELFObjectFile<ELFT>::isSectionVirtual(DataRefImpl Sec) const {
   return toELFShdrIter(Sec)->sh_type == ELF::SHT_NOBITS;
 }
@@ -558,14 +491,12 @@
 template <class ELFT>
 bool ELFObjectFile<ELFT>::sectionContainsSymbol(DataRefImpl Sec,
                                                 DataRefImpl Symb) const {
->>>>>>> 41cb3da2
   Elf_Sym_Iter ESym = toELFSymIter(Symb);
 
   uintX_t Index = ESym->st_shndx;
   bool Reserved = Index >= ELF::SHN_LORESERVE && Index <= ELF::SHN_HIRESERVE;
 
-  Result = !Reserved && (&*toELFShdrIter(Sec) == EF.getSection(ESym->st_shndx));
-  return object_error::success;
+  return !Reserved && (&*toELFShdrIter(Sec) == EF.getSection(ESym->st_shndx));
 }
 
 template <class ELFT>
@@ -824,6 +755,7 @@
     Result.append(fmtbuf.begin(), fmtbuf.end());
     break;
   }
+  case ELF::EM_386:
   case ELF::EM_ARM:
   case ELF::EM_HEXAGON:
   case ELF::EM_MIPS:
@@ -914,6 +846,7 @@
 
 template <class ELFT>
 StringRef ELFObjectFile<ELFT>::getFileFormatName() const {
+  bool IsLittleEndian = ELFT::TargetEndianness == support::little;
   switch (EF.getHeader()->e_ident[ELF::EI_CLASS]) {
   case ELF::ELFCLASS32:
     switch (EF.getHeader()->e_machine) {
@@ -922,7 +855,7 @@
     case ELF::EM_X86_64:
       return "ELF32-x86-64";
     case ELF::EM_ARM:
-      return "ELF32-arm";
+      return (IsLittleEndian ? "ELF32-arm-little" : "ELF32-arm-big");
     case ELF::EM_HEXAGON:
       return "ELF32-hexagon";
     case ELF::EM_MIPS:
@@ -942,7 +875,7 @@
     case ELF::EM_X86_64:
       return "ELF64-x86-64";
     case ELF::EM_AARCH64:
-      return "ELF64-aarch64";
+      return (IsLittleEndian ? "ELF64-aarch64-little" : "ELF64-aarch64-big");
     case ELF::EM_PPC64:
       return "ELF64-ppc64";
     case ELF::EM_S390:
@@ -983,6 +916,8 @@
     default:
       report_fatal_error("Invalid ELFCLASS!");
     }
+  case ELF::EM_PPC:
+    return Triple::ppc;
   case ELF::EM_PPC64:
     return IsLittleEndian ? Triple::ppc64le : Triple::ppc64;
   case ELF::EM_S390:
@@ -1017,7 +952,7 @@
 }
 
 inline std::pair<symbol_iterator, symbol_iterator>
-getELFDynamicSymbolIterators(SymbolicFile *Obj) {
+getELFDynamicSymbolIterators(const SymbolicFile *Obj) {
   return cast<ELFObjectFileBase>(Obj)->getELFDynamicSymbolIterators();
 }
 
