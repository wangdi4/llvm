--- conflicted
+++ resolved
@@ -45,13 +45,9 @@
   static const unsigned INVALID_IID;
 
 public:
-<<<<<<< HEAD
-  WriteRef() : IID(INVALID_IID), WriteBackCycle(), WriteResID(), Write() {}
-=======
   WriteRef()
       : IID(INVALID_IID), WriteBackCycle(), WriteResID(), RegisterID(),
         Write() {}
->>>>>>> 36d8ed02
   WriteRef(unsigned SourceIndex, WriteState *WS);
 
   unsigned getSourceIndex() const { return IID; }
