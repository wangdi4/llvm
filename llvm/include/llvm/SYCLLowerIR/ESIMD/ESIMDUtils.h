--- conflicted
+++ resolved
@@ -52,11 +52,8 @@
 bool isESIMDKernel(const Function &F);
 // Tells whether given function is a ESIMD function.
 bool isESIMD(const Function &F);
-<<<<<<< HEAD
-=======
 // Tells whether given function is a kernel.
 bool isKernel(const Function &F);
->>>>>>> cbc9be60
 
 /// Reports and error with the message \p Msg concatenated with the optional
 /// \p OptMsg if \p Condition is false.
