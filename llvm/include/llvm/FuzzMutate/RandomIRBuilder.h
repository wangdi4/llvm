//===- RandomIRBuilder.h - Utils for randomly mutation IR -------*- C++ -*-===//
//
// Part of the LLVM Project, under the Apache License v2.0 with LLVM Exceptions.
// See https://llvm.org/LICENSE.txt for license information.
// SPDX-License-Identifier: Apache-2.0 WITH LLVM-exception
//
//===----------------------------------------------------------------------===//
//
// Provides the Mutator class, which is used to mutate IR for fuzzing.
//
//===----------------------------------------------------------------------===//

#ifndef LLVM_FUZZMUTATE_RANDOMIRBUILDER_H
#define LLVM_FUZZMUTATE_RANDOMIRBUILDER_H

#include "llvm/ADT/ArrayRef.h"
#include "llvm/ADT/SmallVector.h"
#include <random>

namespace llvm {
class AllocaInst;
class BasicBlock;
class Function;
class GlobalVariable;
class Instruction;
class LLVMContext;
class Module;
class Type;
class Value;

namespace fuzzerop {
class SourcePred;
}

using RandomEngine = std::mt19937;

struct RandomIRBuilder {
  RandomEngine Rand;
  SmallVector<Type *, 16> KnownTypes;

  uint64_t MinArgNum = 0;
  uint64_t MaxArgNum = 5;
  uint64_t MinFunctionNum = 1;

  RandomIRBuilder(int Seed, ArrayRef<Type *> AllowedTypes)
      : Rand(Seed), KnownTypes(AllowedTypes.begin(), AllowedTypes.end()) {}

  // TODO: Try to make this a bit less of a random mishmash of functions.

  /// Create a stack memory at the head of the function, store \c Init to the
  /// memory if provided.
  AllocaInst *createStackMemory(Function *F, Type *Ty, Value *Init = nullptr);
  /// Find or create a global variable. It will be initialized by random
  /// constants that satisfies \c Pred. It will also report whether this global
  /// variable found or created.
  std::pair<GlobalVariable *, bool>
  findOrCreateGlobalVariable(Module *M, ArrayRef<Value *> Srcs,
                             fuzzerop::SourcePred Pred);
  enum SourceType {
    SrcFromInstInCurBlock,
    FunctionArgument,
    InstInDominator,
    SrcFromGlobalVariable,
    NewConstOrStack,
    EndOfValueSource,
  };
  /// Find a "source" for some operation, which will be used in one of the
  /// operation's operands. This either selects an instruction in \c Insts or
  /// returns some new arbitrary Value.
  Value *findOrCreateSource(BasicBlock &BB, ArrayRef<Instruction *> Insts);
  /// Find a "source" for some operation, which will be used in one of the
  /// operation's operands. This either selects an instruction in \c Insts that
  /// matches \c Pred, or returns some new Value that matches \c Pred. The
  /// values in \c Srcs should be source operands that have already been
  /// selected.
  Value *findOrCreateSource(BasicBlock &BB, ArrayRef<Instruction *> Insts,
                            ArrayRef<Value *> Srcs, fuzzerop::SourcePred Pred,
                            bool allowConstant = true);
  /// Create some Value suitable as a source for some operation.
  Value *newSource(BasicBlock &BB, ArrayRef<Instruction *> Insts,
                   ArrayRef<Value *> Srcs, fuzzerop::SourcePred Pred,
                   bool allowConstant = true);

  enum SinkType {
    /// TODO: Also consider pointers in function argument.
    SinkToInstInCurBlock,
    PointersInDominator,
    InstInDominatee,
    NewStore,
    SinkToGlobalVariable,
    EndOfValueSink,
  };
  /// Find a viable user for \c V in \c Insts, which should all be contained in
  /// \c BB. This may also create some new instruction in \c BB and use that.
  Instruction *connectToSink(BasicBlock &BB, ArrayRef<Instruction *> Insts,
                             Value *V);
  /// Create a user for \c V in \c BB.
  Instruction *newSink(BasicBlock &BB, ArrayRef<Instruction *> Insts, Value *V);
<<<<<<< HEAD
  Value *findPointer(BasicBlock &BB, ArrayRef<Instruction *> Insts);
=======
#ifdef INTEL_SYCL_OPAQUEPOINTER_READY
  Value *findPointer(BasicBlock &BB, ArrayRef<Instruction *> Insts);
#else // INTEL_SYCL_OPAQUEPOINTER_READY
  Value *findPointer(BasicBlock &BB, ArrayRef<Instruction *> Insts,
                     ArrayRef<Value *> Srcs, fuzzerop::SourcePred Pred);
#endif // INTEL_SYCL_OPAQUEPOINTER_READY
>>>>>>> 6241a64e
  /// Return a uniformly choosen type from \c AllowedTypes
  Type *randomType();
  Function *createFunctionDeclaration(Module &M, uint64_t ArgNum);
  Function *createFunctionDeclaration(Module &M);
  Function *createFunctionDefinition(Module &M, uint64_t ArgNum);
  Function *createFunctionDefinition(Module &M);
};

} // namespace llvm

#endif // LLVM_FUZZMUTATE_RANDOMIRBUILDER_H<|MERGE_RESOLUTION|>--- conflicted
+++ resolved
@@ -96,16 +96,12 @@
                              Value *V);
   /// Create a user for \c V in \c BB.
   Instruction *newSink(BasicBlock &BB, ArrayRef<Instruction *> Insts, Value *V);
-<<<<<<< HEAD
-  Value *findPointer(BasicBlock &BB, ArrayRef<Instruction *> Insts);
-=======
 #ifdef INTEL_SYCL_OPAQUEPOINTER_READY
   Value *findPointer(BasicBlock &BB, ArrayRef<Instruction *> Insts);
 #else // INTEL_SYCL_OPAQUEPOINTER_READY
   Value *findPointer(BasicBlock &BB, ArrayRef<Instruction *> Insts,
                      ArrayRef<Value *> Srcs, fuzzerop::SourcePred Pred);
 #endif // INTEL_SYCL_OPAQUEPOINTER_READY
->>>>>>> 6241a64e
   /// Return a uniformly choosen type from \c AllowedTypes
   Type *randomType();
   Function *createFunctionDeclaration(Module &M, uint64_t ArgNum);
