--- conflicted
+++ resolved
@@ -228,15 +228,10 @@
     Itanium,
     Cygnus,
     CoreCLR,
-<<<<<<< HEAD
+    SYCLDevice,
     Simulator, // Simulator variants of other systems, e.g., Apple's iOS
     MacABI, // Mac Catalyst variant of Apple's iOS deployment target.
     LastEnvironmentType = MacABI
-=======
-    Simulator,  // Simulator variants of other systems, e.g., Apple's iOS
-    SYCLDevice,
-    LastEnvironmentType = Simulator
->>>>>>> 8a9c8fbd
   };
   enum ObjectFormatType {
     UnknownObjectFormat,
@@ -506,13 +501,12 @@
     return getEnvironment() == Triple::Simulator;
   }
 
-<<<<<<< HEAD
   bool isMacCatalystEnvironment() const {
     return getEnvironment() == Triple::MacABI;
-=======
+  }
+
   bool isSYCLDeviceEnvironment() const {
     return getEnvironment() == Triple::SYCLDevice;
->>>>>>> 8a9c8fbd
   }
 
   bool isOSNetBSD() const {
