--- conflicted
+++ resolved
@@ -237,11 +237,7 @@
     Cygnus,
     CoreCLR,
     SYCLDevice,
-<<<<<<< HEAD
-    Simulator, // Simulator variants of other systems, e.g., Apple's iOS
-=======
     Simulator,  // Simulator variants of other systems, e.g., Apple's iOS
->>>>>>> 97b6396c
     MacABI, // Mac Catalyst variant of Apple's iOS deployment target.
     LastEnvironmentType = MacABI
   };
@@ -521,10 +517,6 @@
     return getEnvironment() == Triple::MacABI;
   }
 
-  bool isSYCLDeviceEnvironment() const {
-    return getEnvironment() == Triple::SYCLDevice;
-  }
-
   bool isOSNetBSD() const {
     return getOS() == Triple::NetBSD;
   }
