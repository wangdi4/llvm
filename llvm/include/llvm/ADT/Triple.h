--- conflicted
+++ resolved
@@ -228,15 +228,10 @@
     Itanium,
     Cygnus,
     CoreCLR,
-<<<<<<< HEAD
-    Simulator,  // Simulator variants of other systems, e.g., Apple's iOS
-    SYCLDevice,
-    LastEnvironmentType = Simulator
-=======
     Simulator, // Simulator variants of other systems, e.g., Apple's iOS
     MacABI, // Mac Catalyst variant of Apple's iOS deployment target.
+    SYCLDevice,
     LastEnvironmentType = MacABI
->>>>>>> 65841093
   };
   enum ObjectFormatType {
     UnknownObjectFormat,
@@ -506,13 +501,12 @@
     return getEnvironment() == Triple::Simulator;
   }
 
-<<<<<<< HEAD
+  bool isMacCatalystEnvironment() const {
+    return getEnvironment() == Triple::MacABI;
+  }
+
   bool isSYCLDeviceEnvironment() const {
     return getEnvironment() == Triple::SYCLDevice;
-=======
-  bool isMacCatalystEnvironment() const {
-    return getEnvironment() == Triple::MacABI;
->>>>>>> 65841093
   }
 
   bool isOSNetBSD() const {
