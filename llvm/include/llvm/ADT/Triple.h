//===-- llvm/ADT/Triple.h - Target triple helper class ----------*- C++ -*-===//
//
//                     The LLVM Compiler Infrastructure
//
// This file is distributed under the University of Illinois Open Source
// License. See LICENSE.TXT for details.
//
//===----------------------------------------------------------------------===//

#ifndef LLVM_ADT_TRIPLE_H
#define LLVM_ADT_TRIPLE_H

#include "llvm/ADT/Twine.h"

// Some system headers or GCC predefined macros conflict with identifiers in
// this file.  Undefine them here.
#undef NetBSD
#undef mips
#undef sparc

namespace llvm {

/// Triple - Helper class for working with autoconf configuration names. For
/// historical reasons, we also call these 'triples' (they used to contain
/// exactly three fields).
///
/// Configuration names are strings in the canonical form:
///   ARCHITECTURE-VENDOR-OPERATING_SYSTEM
/// or
///   ARCHITECTURE-VENDOR-OPERATING_SYSTEM-ENVIRONMENT
///
/// This class is used for clients which want to support arbitrary
/// configuration names, but also want to implement certain special
/// behavior for particular configurations. This class isolates the mapping
/// from the components of the configuration name to well known IDs.
///
/// At its core the Triple class is designed to be a wrapper for a triple
/// string; the constructor does not change or normalize the triple string.
/// Clients that need to handle the non-canonical triples that users often
/// specify should use the normalize method.
///
/// See autoconf/config.guess for a glimpse into what configuration names
/// look like in practice.
class Triple {
public:
  enum ArchType {
    UnknownArch,

    arm,        // ARM (little endian): arm, armv.*, xscale
    armeb,      // ARM (big endian): armeb
    aarch64,    // AArch64 (little endian): aarch64
    aarch64_be, // AArch64 (big endian): aarch64_be
    hexagon,    // Hexagon: hexagon
    mips,       // MIPS: mips, mipsallegrex
    mipsel,     // MIPSEL: mipsel, mipsallegrexel
    mips64,     // MIPS64: mips64
    mips64el,   // MIPS64EL: mips64el
    msp430,     // MSP430: msp430
    ppc,        // PPC: powerpc
    ppc64,      // PPC64: powerpc64, ppu
    ppc64le,    // PPC64LE: powerpc64le
    r600,       // R600: AMD GPUs HD2XXX - HD6XXX
    amdgcn,     // AMDGCN: AMD GCN GPUs
    sparc,      // Sparc: sparc
    sparcv9,    // Sparcv9: Sparcv9
    systemz,    // SystemZ: s390x
    tce,        // TCE (http://tce.cs.tut.fi/): tce
    thumb,      // Thumb (little endian): thumb, thumbv.*
    thumbeb,    // Thumb (big endian): thumbeb
    x86,        // X86: i[3-9]86
    x86_64,     // X86-64: amd64, x86_64
    xcore,      // XCore: xcore
    nvptx,      // NVPTX: 32-bit
    nvptx64,    // NVPTX: 64-bit
    le32,       // le32: generic little-endian 32-bit CPU (PNaCl / Emscripten)
    le64,       // le64: generic little-endian 64-bit CPU (PNaCl / Emscripten)
    amdil,      // AMDIL
    amdil64,    // AMDIL with 64-bit pointers
    hsail,      // AMD HSAIL
    hsail64,    // AMD HSAIL with 64-bit pointers
    spir,       // SPIR: standard portable IR for OpenCL 32-bit version
    spir64,     // SPIR: standard portable IR for OpenCL 64-bit version
    kalimba     // Kalimba: generic kalimba
  };
  enum SubArchType {
    NoSubArch,

    ARMSubArch_v8,
    ARMSubArch_v7,
    ARMSubArch_v7em,
    ARMSubArch_v7m,
    ARMSubArch_v7s,
    ARMSubArch_v6,
    ARMSubArch_v6m,
    ARMSubArch_v6t2,
    ARMSubArch_v5,
    ARMSubArch_v5te,
    ARMSubArch_v4t,

    KalimbaSubArch_v3,
    KalimbaSubArch_v4,
    KalimbaSubArch_v5
  };
  enum VendorType {
    UnknownVendor,

    Apple,
    PC,
    SCEI,
    BGP,
    BGQ,
    Freescale,
    IBM,
    ImaginationTechnologies,
    MipsTechnologies,
    NVIDIA,
    CSR
  };
  enum OSType {
    UnknownOS,

    Darwin,
    DragonFly,
    FreeBSD,
    IOS,
    KFreeBSD,
    Linux,
    Lv2,        // PS3
    MacOSX,
    NetBSD,
    OpenBSD,
    Solaris,
    Win32,
    Haiku,
    Minix,
    RTEMS,
    NaCl,       // Native Client
    CNK,        // BG/P Compute-Node Kernel
    Bitrig,
    AIX,
    CUDA,       // NVIDIA CUDA
    NVCL        // NVIDIA OpenCL
  };
  enum EnvironmentType {
    UnknownEnvironment,

    GNU,
    GNUEABI,
    GNUEABIHF,
    GNUX32,
    CODE16,
    EABI,
    EABIHF,
    Android,

    MSVC,
    Itanium,
    Cygnus,
  };
  enum ObjectFormatType {
    UnknownObjectFormat,

    COFF,
    ELF,
    MachO,
  };

private:
  std::string Data;

  /// The parsed arch type.
  ArchType Arch;

  /// The parsed subarchitecture type.
  SubArchType SubArch;

  /// The parsed vendor type.
  VendorType Vendor;

  /// The parsed OS type.
  OSType OS;

  /// The parsed Environment type.
  EnvironmentType Environment;

  /// The object format type.
  ObjectFormatType ObjectFormat;

public:
  /// @name Constructors
  /// @{

  /// \brief Default constructor is the same as an empty string and leaves all
  /// triple fields unknown.
  Triple() : Data(), Arch(), Vendor(), OS(), Environment(), ObjectFormat() {}

  explicit Triple(const Twine &Str);
  Triple(const Twine &ArchStr, const Twine &VendorStr, const Twine &OSStr);
  Triple(const Twine &ArchStr, const Twine &VendorStr, const Twine &OSStr,
         const Twine &EnvironmentStr);

  /// @}
  /// @name Normalization
  /// @{

  /// normalize - Turn an arbitrary machine specification into the canonical
  /// triple form (or something sensible that the Triple class understands if
  /// nothing better can reasonably be done).  In particular, it handles the
  /// common case in which otherwise valid components are in the wrong order.
  static std::string normalize(StringRef Str);

  /// @}
  /// @name Typed Component Access
  /// @{

  /// getArch - Get the parsed architecture type of this triple.
  ArchType getArch() const { return Arch; }

  /// getSubArch - get the parsed subarchitecture type for this triple.
  SubArchType getSubArch() const { return SubArch; }

  /// getVendor - Get the parsed vendor type of this triple.
  VendorType getVendor() const { return Vendor; }

  /// getOS - Get the parsed operating system type of this triple.
  OSType getOS() const { return OS; }

  /// hasEnvironment - Does this triple have the optional environment
  /// (fourth) component?
  bool hasEnvironment() const {
    return getEnvironmentName() != "";
  }

  /// getEnvironment - Get the parsed environment type of this triple.
  EnvironmentType getEnvironment() const { return Environment; }

  /// getFormat - Get the object format for this triple.
  ObjectFormatType getObjectFormat() const { return ObjectFormat; }

  /// getOSVersion - Parse the version number from the OS name component of the
  /// triple, if present.
  ///
  /// For example, "fooos1.2.3" would return (1, 2, 3).
  ///
  /// If an entry is not defined, it will be returned as 0.
  void getOSVersion(unsigned &Major, unsigned &Minor, unsigned &Micro) const;

  /// getOSMajorVersion - Return just the major version number, this is
  /// specialized because it is a common query.
  unsigned getOSMajorVersion() const {
    unsigned Maj, Min, Micro;
    getOSVersion(Maj, Min, Micro);
    return Maj;
  }

  /// getMacOSXVersion - Parse the version number as with getOSVersion and then
  /// translate generic "darwin" versions to the corresponding OS X versions.
  /// This may also be called with IOS triples but the OS X version number is
  /// just set to a constant 10.4.0 in that case.  Returns true if successful.
  bool getMacOSXVersion(unsigned &Major, unsigned &Minor,
                        unsigned &Micro) const;

  /// getiOSVersion - Parse the version number as with getOSVersion.  This should
  /// only be called with IOS triples.
  void getiOSVersion(unsigned &Major, unsigned &Minor,
                     unsigned &Micro) const;

  /// @}
  /// @name Direct Component Access
  /// @{

  const std::string &str() const { return Data; }

  const std::string &getTriple() const { return Data; }

  /// getArchName - Get the architecture (first) component of the
  /// triple.
  StringRef getArchName() const;

  /// getVendorName - Get the vendor (second) component of the triple.
  StringRef getVendorName() const;

  /// getOSName - Get the operating system (third) component of the
  /// triple.
  StringRef getOSName() const;

  /// getEnvironmentName - Get the optional environment (fourth)
  /// component of the triple, or "" if empty.
  StringRef getEnvironmentName() const;

  /// getOSAndEnvironmentName - Get the operating system and optional
  /// environment components as a single string (separated by a '-'
  /// if the environment component is present).
  StringRef getOSAndEnvironmentName() const;

  /// @}
  /// @name Convenience Predicates
  /// @{

  /// \brief Test whether the architecture is 64-bit
  ///
  /// Note that this tests for 64-bit pointer width, and nothing else. Note
  /// that we intentionally expose only three predicates, 64-bit, 32-bit, and
  /// 16-bit. The inner details of pointer width for particular architectures
  /// is not summed up in the triple, and so only a coarse grained predicate
  /// system is provided.
  bool isArch64Bit() const;

  /// \brief Test whether the architecture is 32-bit
  ///
  /// Note that this tests for 32-bit pointer width, and nothing else.
  bool isArch32Bit() const;

  /// \brief Test whether the architecture is 16-bit
  ///
  /// Note that this tests for 16-bit pointer width, and nothing else.
  bool isArch16Bit() const;

  /// isOSVersionLT - Helper function for doing comparisons against version
  /// numbers included in the target triple.
  bool isOSVersionLT(unsigned Major, unsigned Minor = 0,
                     unsigned Micro = 0) const {
    unsigned LHS[3];
    getOSVersion(LHS[0], LHS[1], LHS[2]);

    if (LHS[0] != Major)
      return LHS[0] < Major;
    if (LHS[1] != Minor)
      return LHS[1] < Minor;
    if (LHS[2] != Micro)
      return LHS[1] < Micro;

    return false;
  }

  /// isMacOSXVersionLT - Comparison function for checking OS X version
  /// compatibility, which handles supporting skewed version numbering schemes
  /// used by the "darwin" triples.
  unsigned isMacOSXVersionLT(unsigned Major, unsigned Minor = 0,
                             unsigned Micro = 0) const {
    assert(isMacOSX() && "Not an OS X triple!");

    // If this is OS X, expect a sane version number.
    if (getOS() == Triple::MacOSX)
      return isOSVersionLT(Major, Minor, Micro);

    // Otherwise, compare to the "Darwin" number.
    assert(Major == 10 && "Unexpected major version");
    return isOSVersionLT(Minor + 4, Micro, 0);
  }

  /// isMacOSX - Is this a Mac OS X triple. For legacy reasons, we support both
  /// "darwin" and "osx" as OS X triples.
  bool isMacOSX() const {
    return getOS() == Triple::Darwin || getOS() == Triple::MacOSX;
  }

  /// Is this an iOS triple.
  bool isiOS() const {
    return getOS() == Triple::IOS;
  }

  /// isOSDarwin - Is this a "Darwin" OS (OS X or iOS).
  bool isOSDarwin() const {
    return isMacOSX() || isiOS();
  }

  bool isOSFreeBSD() const {
    return getOS() == Triple::FreeBSD;
  }

<<<<<<< HEAD
=======
  bool isOSDragonFly() const { return getOS() == Triple::DragonFly; }

  bool isOSSolaris() const {
    return getOS() == Triple::Solaris;
  }

  bool isOSBitrig() const {
    return getOS() == Triple::Bitrig;
  }

>>>>>>> 41cb3da2
  bool isWindowsMSVCEnvironment() const {
    return getOS() == Triple::Win32 &&
           (getEnvironment() == Triple::UnknownEnvironment ||
            getEnvironment() == Triple::MSVC);
  }

  bool isKnownWindowsMSVCEnvironment() const {
    return getOS() == Triple::Win32 && getEnvironment() == Triple::MSVC;
  }

  bool isWindowsItaniumEnvironment() const {
    return getOS() == Triple::Win32 && getEnvironment() == Triple::Itanium;
  }

  bool isWindowsCygwinEnvironment() const {
    return getOS() == Triple::Win32 && getEnvironment() == Triple::Cygnus;
  }

  bool isWindowsGNUEnvironment() const {
    return getOS() == Triple::Win32 && getEnvironment() == Triple::GNU;
  }

  /// \brief Tests for either Cygwin or MinGW OS
  bool isOSCygMing() const {
    return isWindowsCygwinEnvironment() || isWindowsGNUEnvironment();
  }

  /// \brief Is this a "Windows" OS targeting a "MSVCRT.dll" environment.
  bool isOSMSVCRT() const {
    return isWindowsMSVCEnvironment() || isWindowsGNUEnvironment();
  }

  /// \brief Tests whether the OS is Windows.
  bool isOSWindows() const {
    return getOS() == Triple::Win32 || isOSCygMing();
  }

  /// \brief Tests whether the OS is NaCl (Native Client)
  bool isOSNaCl() const {
    return getOS() == Triple::NaCl;
  }

  /// \brief Tests whether the OS is Linux.
  bool isOSLinux() const {
    return getOS() == Triple::Linux;
  }

  /// \brief Tests whether the OS uses the ELF binary format.
  bool isOSBinFormatELF() const {
    return getObjectFormat() == Triple::ELF;
  }

  /// \brief Tests whether the OS uses the COFF binary format.
  bool isOSBinFormatCOFF() const {
    return getObjectFormat() == Triple::COFF;
  }

  /// \brief Tests whether the environment is MachO.
  bool isOSBinFormatMachO() const {
    return getObjectFormat() == Triple::MachO;
  }

  /// @}
  /// @name Mutators
  /// @{

  /// setArch - Set the architecture (first) component of the triple
  /// to a known type.
  void setArch(ArchType Kind);

  /// setVendor - Set the vendor (second) component of the triple to a
  /// known type.
  void setVendor(VendorType Kind);

  /// setOS - Set the operating system (third) component of the triple
  /// to a known type.
  void setOS(OSType Kind);

  /// setEnvironment - Set the environment (fourth) component of the triple
  /// to a known type.
  void setEnvironment(EnvironmentType Kind);

  /// setObjectFormat - Set the object file format
  void setObjectFormat(ObjectFormatType Kind);

  /// setTriple - Set all components to the new triple \p Str.
  void setTriple(const Twine &Str);

  /// setArchName - Set the architecture (first) component of the
  /// triple by name.
  void setArchName(StringRef Str);

  /// setVendorName - Set the vendor (second) component of the triple
  /// by name.
  void setVendorName(StringRef Str);

  /// setOSName - Set the operating system (third) component of the
  /// triple by name.
  void setOSName(StringRef Str);

  /// setEnvironmentName - Set the optional environment (fourth)
  /// component of the triple by name.
  void setEnvironmentName(StringRef Str);

  /// setOSAndEnvironmentName - Set the operating system and optional
  /// environment components with a single string.
  void setOSAndEnvironmentName(StringRef Str);

  /// @}
  /// @name Helpers to build variants of a particular triple.
  /// @{

  /// \brief Form a triple with a 32-bit variant of the current architecture.
  ///
  /// This can be used to move across "families" of architectures where useful.
  ///
  /// \returns A new triple with a 32-bit architecture or an unknown
  ///          architecture if no such variant can be found.
  llvm::Triple get32BitArchVariant() const;

  /// \brief Form a triple with a 64-bit variant of the current architecture.
  ///
  /// This can be used to move across "families" of architectures where useful.
  ///
  /// \returns A new triple with a 64-bit architecture or an unknown
  ///          architecture if no such variant can be found.
  llvm::Triple get64BitArchVariant() const;

  /// Get the (LLVM) name of the minimum ARM CPU for the arch we are targeting.
  ///
  /// \param Arch the architecture name (e.g., "armv7s"). If it is an empty
  /// string then the triple's arch name is used.
  const char* getARMCPUForArch(StringRef Arch = StringRef()) const;

  /// @}
  /// @name Static helpers for IDs.
  /// @{

  /// getArchTypeName - Get the canonical name for the \p Kind architecture.
  static const char *getArchTypeName(ArchType Kind);

  /// getArchTypePrefix - Get the "prefix" canonical name for the \p Kind
  /// architecture. This is the prefix used by the architecture specific
  /// builtins, and is suitable for passing to \see
  /// Intrinsic::getIntrinsicForGCCBuiltin().
  ///
  /// \return - The architecture prefix, or 0 if none is defined.
  static const char *getArchTypePrefix(ArchType Kind);

  /// getVendorTypeName - Get the canonical name for the \p Kind vendor.
  static const char *getVendorTypeName(VendorType Kind);

  /// getOSTypeName - Get the canonical name for the \p Kind operating system.
  static const char *getOSTypeName(OSType Kind);

  /// getEnvironmentTypeName - Get the canonical name for the \p Kind
  /// environment.
  static const char *getEnvironmentTypeName(EnvironmentType Kind);

  /// @}
  /// @name Static helpers for converting alternate architecture names.
  /// @{

  /// getArchTypeForLLVMName - The canonical type for the given LLVM
  /// architecture name (e.g., "x86").
  static ArchType getArchTypeForLLVMName(StringRef Str);

  /// @}
};

} // End llvm namespace


#endif<|MERGE_RESOLUTION|>--- conflicted
+++ resolved
@@ -139,7 +139,8 @@
     Bitrig,
     AIX,
     CUDA,       // NVIDIA CUDA
-    NVCL        // NVIDIA OpenCL
+    NVCL,       // NVIDIA OpenCL
+    AMDHSA      // AMD HSA Runtime
   };
   enum EnvironmentType {
     UnknownEnvironment,
@@ -365,12 +366,18 @@
     return isMacOSX() || isiOS();
   }
 
+  bool isOSNetBSD() const {
+    return getOS() == Triple::NetBSD;
+  }
+
+  bool isOSOpenBSD() const {
+    return getOS() == Triple::OpenBSD;
+  }
+
   bool isOSFreeBSD() const {
     return getOS() == Triple::FreeBSD;
   }
 
-<<<<<<< HEAD
-=======
   bool isOSDragonFly() const { return getOS() == Triple::DragonFly; }
 
   bool isOSSolaris() const {
@@ -381,7 +388,6 @@
     return getOS() == Triple::Bitrig;
   }
 
->>>>>>> 41cb3da2
   bool isWindowsMSVCEnvironment() const {
     return getOS() == Triple::Win32 &&
            (getEnvironment() == Triple::UnknownEnvironment ||
@@ -411,7 +417,8 @@
 
   /// \brief Is this a "Windows" OS targeting a "MSVCRT.dll" environment.
   bool isOSMSVCRT() const {
-    return isWindowsMSVCEnvironment() || isWindowsGNUEnvironment();
+    return isWindowsMSVCEnvironment() || isWindowsGNUEnvironment() ||
+           isWindowsItaniumEnvironment();
   }
 
   /// \brief Tests whether the OS is Windows.
