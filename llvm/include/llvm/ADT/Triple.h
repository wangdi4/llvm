//===-- llvm/ADT/Triple.h - Target triple helper class ----------*- C++ -*-===//
//
// Part of the LLVM Project, under the Apache License v2.0 with LLVM Exceptions.
// See https://llvm.org/LICENSE.txt for license information.
// SPDX-License-Identifier: Apache-2.0 WITH LLVM-exception
//
//===----------------------------------------------------------------------===//

#ifndef LLVM_ADT_TRIPLE_H
#define LLVM_ADT_TRIPLE_H

#include "llvm/ADT/Twine.h"

// Some system headers or GCC predefined macros conflict with identifiers in
// this file.  Undefine them here.
#undef NetBSD
#undef mips
#undef sparc

namespace llvm {

class VersionTuple;

/// Triple - Helper class for working with autoconf configuration names. For
/// historical reasons, we also call these 'triples' (they used to contain
/// exactly three fields).
///
/// Configuration names are strings in the canonical form:
///   ARCHITECTURE-VENDOR-OPERATING_SYSTEM
/// or
///   ARCHITECTURE-VENDOR-OPERATING_SYSTEM-ENVIRONMENT
///
/// This class is used for clients which want to support arbitrary
/// configuration names, but also want to implement certain special
/// behavior for particular configurations. This class isolates the mapping
/// from the components of the configuration name to well known IDs.
///
/// At its core the Triple class is designed to be a wrapper for a triple
/// string; the constructor does not change or normalize the triple string.
/// Clients that need to handle the non-canonical triples that users often
/// specify should use the normalize method.
///
/// See autoconf/config.guess for a glimpse into what configuration names
/// look like in practice.
class Triple {
public:
  enum ArchType {
    UnknownArch,

    arm,            // ARM (little endian): arm, armv.*, xscale
    armeb,          // ARM (big endian): armeb
    aarch64,        // AArch64 (little endian): aarch64
    aarch64_be,     // AArch64 (big endian): aarch64_be
    aarch64_32,     // AArch64 (little endian) ILP32: aarch64_32
    arc,            // ARC: Synopsys ARC
    avr,            // AVR: Atmel AVR microcontroller
    bpfel,          // eBPF or extended BPF or 64-bit BPF (little endian)
    bpfeb,          // eBPF or extended BPF or 64-bit BPF (big endian)
<<<<<<< HEAD
#if INTEL_CUSTOMIZATION
#if INTEL_FEATURE_CSA
    csa,            // CSA: csa
#endif // INTEL_FEATURE_CSA
#endif // INTEL_CUSTOMIZATION
=======
>>>>>>> 151a0bb9
    csky,           // CSKY: csky
    hexagon,        // Hexagon: hexagon
    mips,           // MIPS: mips, mipsallegrex, mipsr6
    mipsel,         // MIPSEL: mipsel, mipsallegrexe, mipsr6el
    mips64,         // MIPS64: mips64, mips64r6, mipsn32, mipsn32r6
    mips64el,       // MIPS64EL: mips64el, mips64r6el, mipsn32el, mipsn32r6el
    msp430,         // MSP430: msp430
    ppc,            // PPC: powerpc
<<<<<<< HEAD
=======
    ppcle,          // PPCLE: powerpc (little endian)
>>>>>>> 151a0bb9
    ppc64,          // PPC64: powerpc64, ppu
    ppc64le,        // PPC64LE: powerpc64le
    r600,           // R600: AMD GPUs HD2XXX - HD6XXX
    amdgcn,         // AMDGCN: AMD GCN GPUs
    riscv32,        // RISC-V (32-bit): riscv32
    riscv64,        // RISC-V (64-bit): riscv64
    sparc,          // Sparc: sparc
    sparcv9,        // Sparcv9: Sparcv9
    sparcel,        // Sparc: (endianness = little). NB: 'Sparcle' is a CPU variant
    systemz,        // SystemZ: s390x
    tce,            // TCE (http://tce.cs.tut.fi/): tce
    tcele,          // TCE little endian (http://tce.cs.tut.fi/): tcele
    thumb,          // Thumb (little endian): thumb, thumbv.*
    thumbeb,        // Thumb (big endian): thumbeb
    x86,            // X86: i[3-9]86
    x86_64,         // X86-64: amd64, x86_64
<<<<<<< HEAD
#if INTEL_CUSTOMIZATION
#if INTEL_FEATURE_ICECODE
    x86_icecode,    // X86-IceCode: IceCode
#endif // INTEL_FEATURE_ICECODE
#endif // INTEL_CUSTOMIZATION
=======
>>>>>>> 151a0bb9
    xcore,          // XCore: xcore
    nvptx,          // NVPTX: 32-bit
    nvptx64,        // NVPTX: 64-bit
    le32,           // le32: generic little-endian 32-bit CPU (PNaCl)
    le64,           // le64: generic little-endian 64-bit CPU (PNaCl)
    amdil,          // AMDIL
    amdil64,        // AMDIL with 64-bit pointers
    hsail,          // AMD HSAIL
    hsail64,        // AMD HSAIL with 64-bit pointers
    spir,           // SPIR: standard portable IR for OpenCL 32-bit version
    spir64,         // SPIR: standard portable IR for OpenCL 64-bit version
    kalimba,        // Kalimba: generic kalimba
    shave,          // SHAVE: Movidius vector VLIW processors
    lanai,          // Lanai: Lanai 32-bit
    wasm32,         // WebAssembly with 32-bit pointers
    wasm64,         // WebAssembly with 64-bit pointers
    renderscript32, // 32-bit RenderScript
    renderscript64, // 64-bit RenderScript
    fpga_aoco,      // Intel FPGA: unlinked object file
    fpga_aocr,      // Intel FPGA: linked early image
    fpga_aocx,      // Intel FPGA: linked image
    fpga_dep,       // Intel FPGA: dependency file
    ve,             // NEC SX-Aurora Vector Engine
    LastArchType = ve
  };
  enum SubArchType {
    NoSubArch,

    ARMSubArch_v8_7a,
    ARMSubArch_v8_6a,
    ARMSubArch_v8_5a,
    ARMSubArch_v8_4a,
    ARMSubArch_v8_3a,
    ARMSubArch_v8_2a,
    ARMSubArch_v8_1a,
    ARMSubArch_v8,
    ARMSubArch_v8r,
    ARMSubArch_v8m_baseline,
    ARMSubArch_v8m_mainline,
    ARMSubArch_v8_1m_mainline,
    ARMSubArch_v7,
    ARMSubArch_v7em,
    ARMSubArch_v7m,
    ARMSubArch_v7s,
    ARMSubArch_v7k,
    ARMSubArch_v7ve,
    ARMSubArch_v6,
    ARMSubArch_v6m,
    ARMSubArch_v6k,
    ARMSubArch_v6t2,
    ARMSubArch_v5,
    ARMSubArch_v5te,
    ARMSubArch_v4t,

    AArch64SubArch_arm64e,

    KalimbaSubArch_v3,
    KalimbaSubArch_v4,
    KalimbaSubArch_v5,

    MipsSubArch_r6,

    SPIRSubArch_fpga,
    SPIRSubArch_gen,
    SPIRSubArch_x86_64,

    PPCSubArch_spe
  };
  enum VendorType {
    UnknownVendor,

    Apple,
    PC,
    SCEI,
    Freescale,
    IBM,
    ImaginationTechnologies,
    Intel,
    MipsTechnologies,
    NVIDIA,
    CSR,
    Myriad,
    AMD,
    Mesa,
    SUSE,
    OpenEmbedded,
    LastVendorType = OpenEmbedded
  };
  enum OSType {
    UnknownOS,

    Ananas,
    CloudABI,
    Darwin,
    DragonFly,
    FreeBSD,
    Fuchsia,
    IOS,
    KFreeBSD,
    Linux,
    Lv2,        // PS3
    MacOSX,
    NetBSD,
    OpenBSD,
    Solaris,
    Win32,
    ZOS,
    Haiku,
    Minix,
    RTEMS,
    NaCl,       // Native Client
    AIX,
    CUDA,       // NVIDIA CUDA
    NVCL,       // NVIDIA OpenCL
    AMDHSA,     // AMD HSA Runtime
    PS4,
    ELFIAMCU,
    TvOS,       // Apple tvOS
    WatchOS,    // Apple watchOS
    Mesa3D,
    Contiki,
    AMDPAL,     // AMD PAL Runtime
    HermitCore, // HermitCore Unikernel/Multikernel
    Hurd,       // GNU/Hurd
    WASI,       // Experimental WebAssembly OS
    Emscripten,
    LastOSType = Emscripten
  };
  enum EnvironmentType {
    UnknownEnvironment,

    GNU,
    GNUABIN32,
    GNUABI64,
    GNUEABI,
    GNUEABIHF,
    GNUX32,
    CODE16,
    EABI,
    EABIHF,
    Android,
    Musl,
    MuslEABI,
    MuslEABIHF,

#if INTEL_CUSTOMIZATION
    IntelFPGA,
    IntelEyeQ,
#endif // INTEL_CUSTOMIZATION
    MSVC,
    Itanium,
    Cygnus,
    CoreCLR,
    SYCLDevice,
    Simulator,  // Simulator variants of other systems, e.g., Apple's iOS
    MacABI, // Mac Catalyst variant of Apple's iOS deployment target.
    LastEnvironmentType = MacABI
  };
  enum ObjectFormatType {
    UnknownObjectFormat,

    COFF,
    ELF,
    GOFF,
    MachO,
    Wasm,
    XCOFF,
  };

private:
  std::string Data;

  /// The parsed arch type.
  ArchType Arch;

  /// The parsed subarchitecture type.
  SubArchType SubArch;

  /// The parsed vendor type.
  VendorType Vendor;

  /// The parsed OS type.
  OSType OS;

  /// The parsed Environment type.
  EnvironmentType Environment;

  /// The object format type.
  ObjectFormatType ObjectFormat;

public:
  /// @name Constructors
  /// @{

  /// Default constructor is the same as an empty string and leaves all
  /// triple fields unknown.
  Triple()
      : Data(), Arch(), SubArch(), Vendor(), OS(), Environment(),
        ObjectFormat() {}

  explicit Triple(const Twine &Str);
  Triple(const Twine &ArchStr, const Twine &VendorStr, const Twine &OSStr);
  Triple(const Twine &ArchStr, const Twine &VendorStr, const Twine &OSStr,
         const Twine &EnvironmentStr);

  bool operator==(const Triple &Other) const {
    return Arch == Other.Arch && SubArch == Other.SubArch &&
           Vendor == Other.Vendor && OS == Other.OS &&
           Environment == Other.Environment &&
           ObjectFormat == Other.ObjectFormat;
  }

  bool operator!=(const Triple &Other) const {
    return !(*this == Other);
  }

  /// @}
  /// @name Normalization
  /// @{

  /// normalize - Turn an arbitrary machine specification into the canonical
  /// triple form (or something sensible that the Triple class understands if
  /// nothing better can reasonably be done).  In particular, it handles the
  /// common case in which otherwise valid components are in the wrong order.
  static std::string normalize(StringRef Str);

  /// Return the normalized form of this triple's string.
  std::string normalize() const { return normalize(Data); }

  /// @}
  /// @name Typed Component Access
  /// @{

  /// getArch - Get the parsed architecture type of this triple.
  ArchType getArch() const { return Arch; }

  /// getSubArch - get the parsed subarchitecture type for this triple.
  SubArchType getSubArch() const { return SubArch; }

  /// getVendor - Get the parsed vendor type of this triple.
  VendorType getVendor() const { return Vendor; }

  /// getOS - Get the parsed operating system type of this triple.
  OSType getOS() const { return OS; }

  /// hasEnvironment - Does this triple have the optional environment
  /// (fourth) component?
  bool hasEnvironment() const {
    return getEnvironmentName() != "";
  }

  /// getEnvironment - Get the parsed environment type of this triple.
  EnvironmentType getEnvironment() const { return Environment; }

  /// Parse the version number from the OS name component of the
  /// triple, if present.
  ///
  /// For example, "fooos1.2.3" would return (1, 2, 3).
  ///
  /// If an entry is not defined, it will be returned as 0.
  void getEnvironmentVersion(unsigned &Major, unsigned &Minor,
                             unsigned &Micro) const;

  /// getFormat - Get the object format for this triple.
  ObjectFormatType getObjectFormat() const { return ObjectFormat; }

  /// getOSVersion - Parse the version number from the OS name component of the
  /// triple, if present.
  ///
  /// For example, "fooos1.2.3" would return (1, 2, 3).
  ///
  /// If an entry is not defined, it will be returned as 0.
  void getOSVersion(unsigned &Major, unsigned &Minor, unsigned &Micro) const;

  /// getOSMajorVersion - Return just the major version number, this is
  /// specialized because it is a common query.
  unsigned getOSMajorVersion() const {
    unsigned Maj, Min, Micro;
    getOSVersion(Maj, Min, Micro);
    return Maj;
  }

  /// getMacOSXVersion - Parse the version number as with getOSVersion and then
  /// translate generic "darwin" versions to the corresponding OS X versions.
  /// This may also be called with IOS triples but the OS X version number is
  /// just set to a constant 10.4.0 in that case.  Returns true if successful.
  bool getMacOSXVersion(unsigned &Major, unsigned &Minor,
                        unsigned &Micro) const;

  /// getiOSVersion - Parse the version number as with getOSVersion.  This should
  /// only be called with IOS or generic triples.
  void getiOSVersion(unsigned &Major, unsigned &Minor,
                     unsigned &Micro) const;

  /// getWatchOSVersion - Parse the version number as with getOSVersion.  This
  /// should only be called with WatchOS or generic triples.
  void getWatchOSVersion(unsigned &Major, unsigned &Minor,
                         unsigned &Micro) const;

  /// @}
  /// @name Direct Component Access
  /// @{

  const std::string &str() const { return Data; }

  const std::string &getTriple() const { return Data; }

  /// getArchName - Get the architecture (first) component of the
  /// triple.
  StringRef getArchName() const;

  /// getVendorName - Get the vendor (second) component of the triple.
  StringRef getVendorName() const;

  /// getOSName - Get the operating system (third) component of the
  /// triple.
  StringRef getOSName() const;

  /// getEnvironmentName - Get the optional environment (fourth)
  /// component of the triple, or "" if empty.
  StringRef getEnvironmentName() const;

  /// getOSAndEnvironmentName - Get the operating system and optional
  /// environment components as a single string (separated by a '-'
  /// if the environment component is present).
  StringRef getOSAndEnvironmentName() const;

  /// @}
  /// @name Convenience Predicates
  /// @{

  /// Test whether the architecture is 64-bit
  ///
  /// Note that this tests for 64-bit pointer width, and nothing else. Note
  /// that we intentionally expose only three predicates, 64-bit, 32-bit, and
  /// 16-bit. The inner details of pointer width for particular architectures
  /// is not summed up in the triple, and so only a coarse grained predicate
  /// system is provided.
  bool isArch64Bit() const;

  /// Test whether the architecture is 32-bit
  ///
  /// Note that this tests for 32-bit pointer width, and nothing else.
  bool isArch32Bit() const;

  /// Test whether the architecture is 16-bit
  ///
  /// Note that this tests for 16-bit pointer width, and nothing else.
  bool isArch16Bit() const;

  /// isOSVersionLT - Helper function for doing comparisons against version
  /// numbers included in the target triple.
  bool isOSVersionLT(unsigned Major, unsigned Minor = 0,
                     unsigned Micro = 0) const {
    unsigned LHS[3];
    getOSVersion(LHS[0], LHS[1], LHS[2]);

    if (LHS[0] != Major)
      return LHS[0] < Major;
    if (LHS[1] != Minor)
      return LHS[1] < Minor;
    if (LHS[2] != Micro)
      return LHS[2] < Micro;

    return false;
  }

  bool isOSVersionLT(const Triple &Other) const {
    unsigned RHS[3];
    Other.getOSVersion(RHS[0], RHS[1], RHS[2]);
    return isOSVersionLT(RHS[0], RHS[1], RHS[2]);
  }

  /// isMacOSXVersionLT - Comparison function for checking OS X version
  /// compatibility, which handles supporting skewed version numbering schemes
  /// used by the "darwin" triples.
  bool isMacOSXVersionLT(unsigned Major, unsigned Minor = 0,
                         unsigned Micro = 0) const;

  /// isMacOSX - Is this a Mac OS X triple. For legacy reasons, we support both
  /// "darwin" and "osx" as OS X triples.
  bool isMacOSX() const {
    return getOS() == Triple::Darwin || getOS() == Triple::MacOSX;
  }

  /// Is this an iOS triple.
  /// Note: This identifies tvOS as a variant of iOS. If that ever
  /// changes, i.e., if the two operating systems diverge or their version
  /// numbers get out of sync, that will need to be changed.
  /// watchOS has completely different version numbers so it is not included.
  bool isiOS() const {
    return getOS() == Triple::IOS || isTvOS();
  }

  /// Is this an Apple tvOS triple.
  bool isTvOS() const {
    return getOS() == Triple::TvOS;
  }

  /// Is this an Apple watchOS triple.
  bool isWatchOS() const {
    return getOS() == Triple::WatchOS;
  }

  bool isWatchABI() const {
    return getSubArch() == Triple::ARMSubArch_v7k;
  }

  bool isOSzOS() const { return getOS() == Triple::ZOS; }

  /// isOSDarwin - Is this a "Darwin" OS (macOS, iOS, tvOS or watchOS).
  bool isOSDarwin() const {
    return isMacOSX() || isiOS() || isWatchOS();
  }

  bool isSimulatorEnvironment() const {
    return getEnvironment() == Triple::Simulator;
  }

  bool isSYCLDeviceEnvironment() const {
    return getEnvironment() == Triple::SYCLDevice;
  }

  bool isMacCatalystEnvironment() const {
    return getEnvironment() == Triple::MacABI;
  }

  /// Returns true for targets that run on a macOS machine.
  bool isTargetMachineMac() const {
    return isMacOSX() || (isOSDarwin() && (isSimulatorEnvironment() ||
                                           isMacCatalystEnvironment()));
  }

  bool isOSNetBSD() const {
    return getOS() == Triple::NetBSD;
  }

  bool isOSOpenBSD() const {
    return getOS() == Triple::OpenBSD;
  }

  bool isOSFreeBSD() const {
    return getOS() == Triple::FreeBSD;
  }

  bool isOSFuchsia() const {
    return getOS() == Triple::Fuchsia;
  }

  bool isOSDragonFly() const { return getOS() == Triple::DragonFly; }

  bool isOSSolaris() const {
    return getOS() == Triple::Solaris;
  }

  bool isOSIAMCU() const {
    return getOS() == Triple::ELFIAMCU;
  }

  bool isOSUnknown() const { return getOS() == Triple::UnknownOS; }

  bool isGNUEnvironment() const {
    EnvironmentType Env = getEnvironment();
    return Env == Triple::GNU || Env == Triple::GNUABIN32 ||
           Env == Triple::GNUABI64 || Env == Triple::GNUEABI ||
           Env == Triple::GNUEABIHF || Env == Triple::GNUX32;
  }

  bool isOSContiki() const {
    return getOS() == Triple::Contiki;
  }

  /// Tests whether the OS is Haiku.
  bool isOSHaiku() const {
    return getOS() == Triple::Haiku;
  }

  /// Tests whether the OS is Windows.
  bool isOSWindows() const {
    return getOS() == Triple::Win32;
  }

  /// Checks if the environment is MSVC.
  bool isKnownWindowsMSVCEnvironment() const {
#if INTEL_CUSTOMIZATION
    return isOSWindows() && (getEnvironment() == Triple::MSVC ||
                             getEnvironment() == Triple::IntelFPGA);
#endif // INTEL_CUSTOMIZATION
  }

  /// Checks if the environment could be MSVC.
  bool isWindowsMSVCEnvironment() const {
    return isKnownWindowsMSVCEnvironment() ||
           (isOSWindows() && getEnvironment() == Triple::UnknownEnvironment);
  }

  bool isWindowsCoreCLREnvironment() const {
    return isOSWindows() && getEnvironment() == Triple::CoreCLR;
  }

  bool isWindowsItaniumEnvironment() const {
    return isOSWindows() && getEnvironment() == Triple::Itanium;
  }

  bool isWindowsCygwinEnvironment() const {
    return isOSWindows() && getEnvironment() == Triple::Cygnus;
  }

  bool isWindowsGNUEnvironment() const {
    return isOSWindows() && getEnvironment() == Triple::GNU;
  }

#if INTEL_CUSTOMIZATION
  bool isINTELFPGAEnvironment() const {
    return getEnvironment() == Triple::IntelFPGA;
  }

  bool isINTELEyeQEnvironment() const {
    return getEnvironment() == Triple::IntelEyeQ;
  }
#endif // INTEL_CUSTOMIZATION

  /// Tests for either Cygwin or MinGW OS
  bool isOSCygMing() const {
    return isWindowsCygwinEnvironment() || isWindowsGNUEnvironment();
  }

  /// Is this a "Windows" OS targeting a "MSVCRT.dll" environment.
  bool isOSMSVCRT() const {
    return isWindowsMSVCEnvironment() || isWindowsGNUEnvironment() ||
           isWindowsItaniumEnvironment();
  }

  /// Tests whether the OS is NaCl (Native Client)
  bool isOSNaCl() const {
    return getOS() == Triple::NaCl;
  }

  /// Tests whether the OS is Linux.
  bool isOSLinux() const {
    return getOS() == Triple::Linux;
  }

  /// Tests whether the OS is kFreeBSD.
  bool isOSKFreeBSD() const {
    return getOS() == Triple::KFreeBSD;
  }

  /// Tests whether the OS is Hurd.
  bool isOSHurd() const {
    return getOS() == Triple::Hurd;
  }

  /// Tests whether the OS is WASI.
  bool isOSWASI() const {
    return getOS() == Triple::WASI;
  }

  /// Tests whether the OS is Emscripten.
  bool isOSEmscripten() const {
    return getOS() == Triple::Emscripten;
  }

  /// Tests whether the OS uses glibc.
  bool isOSGlibc() const {
    return (getOS() == Triple::Linux || getOS() == Triple::KFreeBSD ||
            getOS() == Triple::Hurd) &&
           !isAndroid();
  }

  /// Tests whether the OS is AIX.
  bool isOSAIX() const {
    return getOS() == Triple::AIX;
  }

  /// Tests whether the OS uses the ELF binary format.
  bool isOSBinFormatELF() const {
    return getObjectFormat() == Triple::ELF;
  }

  /// Tests whether the OS uses the COFF binary format.
  bool isOSBinFormatCOFF() const {
    return getObjectFormat() == Triple::COFF;
  }

  /// Tests whether the OS uses the GOFF binary format.
  bool isOSBinFormatGOFF() const { return getObjectFormat() == Triple::GOFF; }

  /// Tests whether the environment is MachO.
  bool isOSBinFormatMachO() const {
    return getObjectFormat() == Triple::MachO;
  }

  /// Tests whether the OS uses the Wasm binary format.
  bool isOSBinFormatWasm() const {
    return getObjectFormat() == Triple::Wasm;
  }

  /// Tests whether the OS uses the XCOFF binary format.
  bool isOSBinFormatXCOFF() const {
    return getObjectFormat() == Triple::XCOFF;
  }

  /// Tests whether the target is the PS4 CPU
  bool isPS4CPU() const {
    return getArch() == Triple::x86_64 &&
           getVendor() == Triple::SCEI &&
           getOS() == Triple::PS4;
  }

  /// Tests whether the target is the PS4 platform
  bool isPS4() const {
    return getVendor() == Triple::SCEI &&
           getOS() == Triple::PS4;
  }

  /// Tests whether the target is Android
  bool isAndroid() const { return getEnvironment() == Triple::Android; }

  bool isAndroidVersionLT(unsigned Major) const {
    assert(isAndroid() && "Not an Android triple!");

    unsigned Env[3];
    getEnvironmentVersion(Env[0], Env[1], Env[2]);

    // 64-bit targets did not exist before API level 21 (Lollipop).
    if (isArch64Bit() && Env[0] < 21)
      Env[0] = 21;

    return Env[0] < Major;
  }

  /// Tests whether the environment is musl-libc
  bool isMusl() const {
    return getEnvironment() == Triple::Musl ||
           getEnvironment() == Triple::MuslEABI ||
           getEnvironment() == Triple::MuslEABIHF;
  }

  /// Tests whether the target is SPIR (32- or 64-bit).
  bool isSPIR() const {
    return getArch() == Triple::spir || getArch() == Triple::spir64;
  }

  /// Tests whether the target is NVPTX (32- or 64-bit).
  bool isNVPTX() const {
    return getArch() == Triple::nvptx || getArch() == Triple::nvptx64;
  }

  /// Tests whether the target is AMDGCN
  bool isAMDGCN() const { return getArch() == Triple::amdgcn; }

  bool isAMDGPU() const {
    return getArch() == Triple::r600 || getArch() == Triple::amdgcn;
  }

  /// Tests whether the target is Thumb (little and big endian).
  bool isThumb() const {
    return getArch() == Triple::thumb || getArch() == Triple::thumbeb;
  }

  /// Tests whether the target is ARM (little and big endian).
  bool isARM() const {
    return getArch() == Triple::arm || getArch() == Triple::armeb;
  }

  /// Tests whether the target is AArch64 (little and big endian).
  bool isAArch64() const {
    return getArch() == Triple::aarch64 || getArch() == Triple::aarch64_be ||
           getArch() == Triple::aarch64_32;
  }

  /// Tests whether the target is AArch64 and pointers are the size specified by
  /// \p PointerWidth.
  bool isAArch64(int PointerWidth) const {
    assert(PointerWidth == 64 || PointerWidth == 32);
    if (!isAArch64())
      return false;
    return isArch64Bit() ? PointerWidth == 64 : PointerWidth == 32;
  }

  /// Tests whether the target is MIPS 32-bit (little and big endian).
  bool isMIPS32() const {
    return getArch() == Triple::mips || getArch() == Triple::mipsel;
  }

  /// Tests whether the target is MIPS 64-bit (little and big endian).
  bool isMIPS64() const {
    return getArch() == Triple::mips64 || getArch() == Triple::mips64el;
  }

  /// Tests whether the target is MIPS (little and big endian, 32- or 64-bit).
  bool isMIPS() const {
    return isMIPS32() || isMIPS64();
  }

  /// Tests whether the target is PowerPC (32- or 64-bit LE or BE).
  bool isPPC() const {
    return getArch() == Triple::ppc || getArch() == Triple::ppc64 ||
           getArch() == Triple::ppcle || getArch() == Triple::ppc64le;
  }

  /// Tests whether the target is 32-bit PowerPC (little and big endian).
  bool isPPC32() const {
    return getArch() == Triple::ppc || getArch() == Triple::ppcle;
  }

  /// Tests whether the target is 64-bit PowerPC (little and big endian).
  bool isPPC64() const {
    return getArch() == Triple::ppc64 || getArch() == Triple::ppc64le;
  }

  /// Tests whether the target is RISC-V (32- and 64-bit).
  bool isRISCV() const {
    return getArch() == Triple::riscv32 || getArch() == Triple::riscv64;
  }

  /// Tests whether the target is SystemZ.
  bool isSystemZ() const {
    return getArch() == Triple::systemz;
  }

  /// Tests whether the target is x86 (32- or 64-bit).
  bool isX86() const {
    return getArch() == Triple::x86 || getArch() == Triple::x86_64;
  }

  /// Tests whether the target is VE
  bool isVE() const {
    return getArch() == Triple::ve;
  }

  /// Tests whether the target is wasm (32- and 64-bit).
  bool isWasm() const {
    return getArch() == Triple::wasm32 || getArch() == Triple::wasm64;
  }

  // Tests whether the target is CSKY
  bool isCSKY() const {
    return getArch() == Triple::csky;
  }

  /// Tests whether the target is the Apple "arm64e" AArch64 subarch.
  bool isArm64e() const {
    return getArch() == Triple::aarch64 &&
           getSubArch() == Triple::AArch64SubArch_arm64e;
  }

  /// Tests whether the target supports comdat
  bool supportsCOMDAT() const {
    return !(isOSBinFormatMachO() || isOSBinFormatXCOFF());
  }

  /// Tests whether the target uses emulated TLS as default.
  bool hasDefaultEmulatedTLS() const {
    return isAndroid() || isOSOpenBSD() || isWindowsCygwinEnvironment();
  }

  /// Tests whether the target uses -data-sections as default.
  bool hasDefaultDataSections() const {
    return isOSBinFormatXCOFF() || isWasm();
  }

  /// Tests if the environment supports dllimport/export annotations.
  bool hasDLLImportExport() const { return isOSWindows() || isPS4CPU(); }

  /// @}
  /// @name Mutators
  /// @{

  /// setArch - Set the architecture (first) component of the triple
  /// to a known type.
  void setArch(ArchType Kind);

  /// setVendor - Set the vendor (second) component of the triple to a
  /// known type.
  void setVendor(VendorType Kind);

  /// setOS - Set the operating system (third) component of the triple
  /// to a known type.
  void setOS(OSType Kind);

  /// setEnvironment - Set the environment (fourth) component of the triple
  /// to a known type.
  void setEnvironment(EnvironmentType Kind);

  /// setObjectFormat - Set the object file format
  void setObjectFormat(ObjectFormatType Kind);

  /// setTriple - Set all components to the new triple \p Str.
  void setTriple(const Twine &Str);

  /// setArchName - Set the architecture (first) component of the
  /// triple by name.
  void setArchName(StringRef Str);

  /// setVendorName - Set the vendor (second) component of the triple
  /// by name.
  void setVendorName(StringRef Str);

  /// setOSName - Set the operating system (third) component of the
  /// triple by name.
  void setOSName(StringRef Str);

  /// setEnvironmentName - Set the optional environment (fourth)
  /// component of the triple by name.
  void setEnvironmentName(StringRef Str);

  /// setOSAndEnvironmentName - Set the operating system and optional
  /// environment components with a single string.
  void setOSAndEnvironmentName(StringRef Str);

  /// @}
  /// @name Helpers to build variants of a particular triple.
  /// @{

  /// Form a triple with a 32-bit variant of the current architecture.
  ///
  /// This can be used to move across "families" of architectures where useful.
  ///
  /// \returns A new triple with a 32-bit architecture or an unknown
  ///          architecture if no such variant can be found.
  llvm::Triple get32BitArchVariant() const;

  /// Form a triple with a 64-bit variant of the current architecture.
  ///
  /// This can be used to move across "families" of architectures where useful.
  ///
  /// \returns A new triple with a 64-bit architecture or an unknown
  ///          architecture if no such variant can be found.
  llvm::Triple get64BitArchVariant() const;

  /// Form a triple with a big endian variant of the current architecture.
  ///
  /// This can be used to move across "families" of architectures where useful.
  ///
  /// \returns A new triple with a big endian architecture or an unknown
  ///          architecture if no such variant can be found.
  llvm::Triple getBigEndianArchVariant() const;

  /// Form a triple with a little endian variant of the current architecture.
  ///
  /// This can be used to move across "families" of architectures where useful.
  ///
  /// \returns A new triple with a little endian architecture or an unknown
  ///          architecture if no such variant can be found.
  llvm::Triple getLittleEndianArchVariant() const;

  /// Get the (LLVM) name of the minimum ARM CPU for the arch we are targeting.
  ///
  /// \param Arch the architecture name (e.g., "armv7s"). If it is an empty
  /// string then the triple's arch name is used.
  StringRef getARMCPUForArch(StringRef Arch = StringRef()) const;

  /// Tests whether the target triple is little endian.
  ///
  /// \returns true if the triple is little endian, false otherwise.
  bool isLittleEndian() const;

  /// Test whether target triples are compatible.
  bool isCompatibleWith(const Triple &Other) const;

  /// Merge target triples.
  std::string merge(const Triple &Other) const;

  /// Some platforms have different minimum supported OS versions that
  /// varies by the architecture specified in the triple. This function
  /// returns the minimum supported OS version for this triple if one an exists,
  /// or an invalid version tuple if this triple doesn't have one.
  VersionTuple getMinimumSupportedOSVersion() const;

  /// @}
  /// @name Static helpers for IDs.
  /// @{

  /// getArchTypeName - Get the canonical name for the \p Kind architecture.
  static StringRef getArchTypeName(ArchType Kind);

  /// getArchTypePrefix - Get the "prefix" canonical name for the \p Kind
  /// architecture. This is the prefix used by the architecture specific
  /// builtins, and is suitable for passing to \see
  /// Intrinsic::getIntrinsicForGCCBuiltin().
  ///
  /// \return - The architecture prefix, or 0 if none is defined.
  static StringRef getArchTypePrefix(ArchType Kind);

  /// getVendorTypeName - Get the canonical name for the \p Kind vendor.
  static StringRef getVendorTypeName(VendorType Kind);

  /// getOSTypeName - Get the canonical name for the \p Kind operating system.
  static StringRef getOSTypeName(OSType Kind);

  /// getEnvironmentTypeName - Get the canonical name for the \p Kind
  /// environment.
  static StringRef getEnvironmentTypeName(EnvironmentType Kind);

  /// @}
  /// @name Static helpers for converting alternate architecture names.
  /// @{

  /// getArchTypeForLLVMName - The canonical type for the given LLVM
  /// architecture name (e.g., "x86").
  static ArchType getArchTypeForLLVMName(StringRef Str);

  /// @}

  /// Returns a canonicalized OS version number for the specified OS.
  static VersionTuple getCanonicalVersionForOS(OSType OSKind,
                                               const VersionTuple &Version);
};

} // End llvm namespace


#endif<|MERGE_RESOLUTION|>--- conflicted
+++ resolved
@@ -56,14 +56,11 @@
     avr,            // AVR: Atmel AVR microcontroller
     bpfel,          // eBPF or extended BPF or 64-bit BPF (little endian)
     bpfeb,          // eBPF or extended BPF or 64-bit BPF (big endian)
-<<<<<<< HEAD
 #if INTEL_CUSTOMIZATION
 #if INTEL_FEATURE_CSA
     csa,            // CSA: csa
 #endif // INTEL_FEATURE_CSA
 #endif // INTEL_CUSTOMIZATION
-=======
->>>>>>> 151a0bb9
     csky,           // CSKY: csky
     hexagon,        // Hexagon: hexagon
     mips,           // MIPS: mips, mipsallegrex, mipsr6
@@ -72,10 +69,7 @@
     mips64el,       // MIPS64EL: mips64el, mips64r6el, mipsn32el, mipsn32r6el
     msp430,         // MSP430: msp430
     ppc,            // PPC: powerpc
-<<<<<<< HEAD
-=======
     ppcle,          // PPCLE: powerpc (little endian)
->>>>>>> 151a0bb9
     ppc64,          // PPC64: powerpc64, ppu
     ppc64le,        // PPC64LE: powerpc64le
     r600,           // R600: AMD GPUs HD2XXX - HD6XXX
@@ -92,14 +86,11 @@
     thumbeb,        // Thumb (big endian): thumbeb
     x86,            // X86: i[3-9]86
     x86_64,         // X86-64: amd64, x86_64
-<<<<<<< HEAD
 #if INTEL_CUSTOMIZATION
 #if INTEL_FEATURE_ICECODE
     x86_icecode,    // X86-IceCode: IceCode
 #endif // INTEL_FEATURE_ICECODE
 #endif // INTEL_CUSTOMIZATION
-=======
->>>>>>> 151a0bb9
     xcore,          // XCore: xcore
     nvptx,          // NVPTX: 32-bit
     nvptx64,        // NVPTX: 64-bit
