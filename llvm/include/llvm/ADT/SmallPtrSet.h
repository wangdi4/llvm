//===- llvm/ADT/SmallPtrSet.h - 'Normally small' pointer set ----*- C++ -*-===//
//
//                     The LLVM Compiler Infrastructure
//
// This file is distributed under the University of Illinois Open Source
// License. See LICENSE.TXT for details.
//
//===----------------------------------------------------------------------===//
//
// This file defines the SmallPtrSet class.  See the doxygen comment for
// SmallPtrSetImplBase for more details on the algorithm used.
//
//===----------------------------------------------------------------------===//

#ifndef LLVM_ADT_SMALLPTRSET_H
#define LLVM_ADT_SMALLPTRSET_H

#include "llvm/Support/Compiler.h"
#include "llvm/Support/DataTypes.h"
#include "llvm/Support/PointerLikeTypeTraits.h"
#include <cassert>
#include <cstddef>
#include <cstring>
#include <iterator>

namespace llvm {

class SmallPtrSetIteratorImpl;

/// SmallPtrSetImplBase - This is the common code shared among all the
/// SmallPtrSet<>'s, which is almost everything.  SmallPtrSet has two modes, one
/// for small and one for large sets.
///
/// Small sets use an array of pointers allocated in the SmallPtrSet object,
/// which is treated as a simple array of pointers.  When a pointer is added to
/// the set, the array is scanned to see if the element already exists, if not
/// the element is 'pushed back' onto the array.  If we run out of space in the
/// array, we grow into the 'large set' case.  SmallSet should be used when the
/// sets are often small.  In this case, no memory allocation is used, and only
/// light-weight and cache-efficient scanning is used.
///
/// Large sets use a classic exponentially-probed hash table.  Empty buckets are
/// represented with an illegal pointer value (-1) to allow null pointers to be
/// inserted.  Tombstones are represented with another illegal pointer value
/// (-2), to allow deletion.  The hash table is resized when the table is 3/4 or
/// more.  When this happens, the table is doubled in size.
///
class SmallPtrSetImplBase {
  friend class SmallPtrSetIteratorImpl;
protected:
  /// SmallArray - Points to a fixed size set of buckets, used in 'small mode'.
  const void **SmallArray;
  /// CurArray - This is the current set of buckets.  If equal to SmallArray,
  /// then the set is in 'small mode'.
  const void **CurArray;
  /// CurArraySize - The allocated size of CurArray, always a power of two.
  unsigned CurArraySize;

  // If small, this is # elts allocated consecutively
  unsigned NumElements;
  unsigned NumTombstones;

  // Helpers to copy and move construct a SmallPtrSet.
  SmallPtrSetImplBase(const void **SmallStorage, const SmallPtrSetImplBase &that);
  SmallPtrSetImplBase(const void **SmallStorage, unsigned SmallSize,
                  SmallPtrSetImplBase &&that);
  explicit SmallPtrSetImplBase(const void **SmallStorage, unsigned SmallSize) :
    SmallArray(SmallStorage), CurArray(SmallStorage), CurArraySize(SmallSize) {
    assert(SmallSize && (SmallSize & (SmallSize-1)) == 0 &&
           "Initial size must be a power of two!");
    clear();
  }
  ~SmallPtrSetImplBase();

public:
  typedef unsigned size_type;
  bool LLVM_ATTRIBUTE_UNUSED_RESULT empty() const { return size() == 0; }
  size_type size() const { return NumElements; }

  void clear() {
    // If the capacity of the array is huge, and the # elements used is small,
    // shrink the array.
    if (!isSmall() && NumElements*4 < CurArraySize && CurArraySize > 32)
      return shrink_and_clear();

    // Fill the array with empty markers.
    memset(CurArray, -1, CurArraySize*sizeof(void*));
    NumElements = 0;
    NumTombstones = 0;
  }

protected:
  static void *getTombstoneMarker() { return reinterpret_cast<void*>(-2); }
  static void *getEmptyMarker() {
    // Note that -1 is chosen to make clear() efficiently implementable with
    // memset and because it's not a valid pointer value.
    return reinterpret_cast<void*>(-1);
  }

  /// insert_imp - This returns true if the pointer was new to the set, false if
  /// it was already in the set.  This is hidden from the client so that the
  /// derived class can check that the right type of pointer is passed in.
  bool insert_imp(const void * Ptr);

  /// erase_imp - If the set contains the specified pointer, remove it and
  /// return true, otherwise return false.  This is hidden from the client so
  /// that the derived class can check that the right type of pointer is passed
  /// in.
  bool erase_imp(const void * Ptr);

  bool count_imp(const void * Ptr) const {
    if (isSmall()) {
      // Linear search for the item.
      for (const void *const *APtr = SmallArray,
                      *const *E = SmallArray+NumElements; APtr != E; ++APtr)
        if (*APtr == Ptr)
          return true;
      return false;
    }

    // Big set case.
    return *FindBucketFor(Ptr) == Ptr;
  }

private:
  bool isSmall() const { return CurArray == SmallArray; }

  const void * const *FindBucketFor(const void *Ptr) const;
  void shrink_and_clear();

  /// Grow - Allocate a larger backing store for the buckets and move it over.
  void Grow(unsigned NewSize);

  void operator=(const SmallPtrSetImplBase &RHS) LLVM_DELETED_FUNCTION;
protected:
  /// swap - Swaps the elements of two sets.
  /// Note: This method assumes that both sets have the same small size.
  void swap(SmallPtrSetImplBase &RHS);

  void CopyFrom(const SmallPtrSetImplBase &RHS);
  void MoveFrom(unsigned SmallSize, SmallPtrSetImplBase &&RHS);
};

/// SmallPtrSetIteratorImpl - This is the common base class shared between all
/// instances of SmallPtrSetIterator.
class SmallPtrSetIteratorImpl {
protected:
  const void *const *Bucket;
  const void *const *End;
public:
  explicit SmallPtrSetIteratorImpl(const void *const *BP, const void*const *E)
    : Bucket(BP), End(E) {
      AdvanceIfNotValid();
  }

  bool operator==(const SmallPtrSetIteratorImpl &RHS) const {
    return Bucket == RHS.Bucket;
  }
  bool operator!=(const SmallPtrSetIteratorImpl &RHS) const {
    return Bucket != RHS.Bucket;
  }

protected:
  /// AdvanceIfNotValid - If the current bucket isn't valid, advance to a bucket
  /// that is.   This is guaranteed to stop because the end() bucket is marked
  /// valid.
  void AdvanceIfNotValid() {
    assert(Bucket <= End);
    while (Bucket != End &&
           (*Bucket == SmallPtrSetImplBase::getEmptyMarker() ||
            *Bucket == SmallPtrSetImplBase::getTombstoneMarker()))
      ++Bucket;
  }
};

/// SmallPtrSetIterator - This implements a const_iterator for SmallPtrSet.
template<typename PtrTy>
class SmallPtrSetIterator : public SmallPtrSetIteratorImpl {
  typedef PointerLikeTypeTraits<PtrTy> PtrTraits;
  
public:
  typedef PtrTy                     value_type;
  typedef PtrTy                     reference;
  typedef PtrTy                     pointer;
  typedef std::ptrdiff_t            difference_type;
  typedef std::forward_iterator_tag iterator_category;
  
  explicit SmallPtrSetIterator(const void *const *BP, const void *const *E)
    : SmallPtrSetIteratorImpl(BP, E) {}

  // Most methods provided by baseclass.

  const PtrTy operator*() const {
    assert(Bucket < End);
    return PtrTraits::getFromVoidPointer(const_cast<void*>(*Bucket));
  }

  inline SmallPtrSetIterator& operator++() {          // Preincrement
    ++Bucket;
    AdvanceIfNotValid();
    return *this;
  }

  SmallPtrSetIterator operator++(int) {        // Postincrement
    SmallPtrSetIterator tmp = *this; ++*this; return tmp;
  }
};

/// RoundUpToPowerOfTwo - This is a helper template that rounds N up to the next
/// power of two (which means N itself if N is already a power of two).
template<unsigned N>
struct RoundUpToPowerOfTwo;

/// RoundUpToPowerOfTwoH - If N is not a power of two, increase it.  This is a
/// helper template used to implement RoundUpToPowerOfTwo.
template<unsigned N, bool isPowerTwo>
struct RoundUpToPowerOfTwoH {
  enum { Val = N };
};
template<unsigned N>
struct RoundUpToPowerOfTwoH<N, false> {
  enum {
    // We could just use NextVal = N+1, but this converges faster.  N|(N-1) sets
    // the right-most zero bits to one all at once, e.g. 0b0011000 -> 0b0011111.
    Val = RoundUpToPowerOfTwo<(N|(N-1)) + 1>::Val
  };
};

template<unsigned N>
struct RoundUpToPowerOfTwo {
  enum { Val = RoundUpToPowerOfTwoH<N, (N&(N-1)) == 0>::Val };
};
  

/// \brief A templated base class for \c SmallPtrSet which provides the
/// typesafe interface that is common across all small sizes.
///
/// This is particularly useful for passing around between interface boundaries
/// to avoid encoding a particular small size in the interface boundary.
template <typename PtrType>
class SmallPtrSetImpl : public SmallPtrSetImplBase {
  typedef PointerLikeTypeTraits<PtrType> PtrTraits;

  SmallPtrSetImpl(const SmallPtrSetImpl&) LLVM_DELETED_FUNCTION;
protected:
  // Constructors that forward to the base.
  SmallPtrSetImpl(const void **SmallStorage, const SmallPtrSetImpl &that)
      : SmallPtrSetImplBase(SmallStorage, that) {}
  SmallPtrSetImpl(const void **SmallStorage, unsigned SmallSize,
                  SmallPtrSetImpl &&that)
      : SmallPtrSetImplBase(SmallStorage, SmallSize, std::move(that)) {}
  explicit SmallPtrSetImpl(const void **SmallStorage, unsigned SmallSize)
      : SmallPtrSetImplBase(SmallStorage, SmallSize) {}

public:
<<<<<<< HEAD
  /// insert - This returns true if the pointer was new to the set, false if it
  /// was already in the set.
  bool insert(PtrType Ptr) {
    return insert_imp(PtrTraits::getAsVoidPointer(Ptr));
=======
  typedef SmallPtrSetIterator<PtrType> iterator;
  typedef SmallPtrSetIterator<PtrType> const_iterator;

  /// Inserts Ptr if and only if there is no element in the container equal to
  /// Ptr. The bool component of the returned pair is true if and only if the
  /// insertion takes place, and the iterator component of the pair points to
  /// the element equal to Ptr.
  std::pair<iterator, bool> insert(PtrType Ptr) {
    auto p = insert_imp(PtrTraits::getAsVoidPointer(Ptr));
    return std::make_pair(iterator(p.first, CurArray + CurArraySize), p.second);
>>>>>>> 41cb3da2
  }

  /// erase - If the set contains the specified pointer, remove it and return
  /// true, otherwise return false.
  bool erase(PtrType Ptr) {
    return erase_imp(PtrTraits::getAsVoidPointer(Ptr));
  }

  /// count - Return 1 if the specified pointer is in the set, 0 otherwise.
  size_type count(PtrType Ptr) const {
    return count_imp(PtrTraits::getAsVoidPointer(Ptr)) ? 1 : 0;
  }

  template <typename IterT>
  void insert(IterT I, IterT E) {
    for (; I != E; ++I)
      insert(*I);
  }

  typedef SmallPtrSetIterator<PtrType> iterator;
  typedef SmallPtrSetIterator<PtrType> const_iterator;
  inline iterator begin() const {
    return iterator(CurArray, CurArray+CurArraySize);
  }
  inline iterator end() const {
    return iterator(CurArray+CurArraySize, CurArray+CurArraySize);
  }
};

/// SmallPtrSet - This class implements a set which is optimized for holding
/// SmallSize or less elements.  This internally rounds up SmallSize to the next
/// power of two if it is not already a power of two.  See the comments above
/// SmallPtrSetImplBase for details of the algorithm.
template<class PtrType, unsigned SmallSize>
class SmallPtrSet : public SmallPtrSetImpl<PtrType> {
  typedef SmallPtrSetImpl<PtrType> BaseT;

  // Make sure that SmallSize is a power of two, round up if not.
  enum { SmallSizePowTwo = RoundUpToPowerOfTwo<SmallSize>::Val };
  /// SmallStorage - Fixed size storage used in 'small mode'.
  const void *SmallStorage[SmallSizePowTwo];
public:
  SmallPtrSet() : BaseT(SmallStorage, SmallSizePowTwo) {}
  SmallPtrSet(const SmallPtrSet &that) : BaseT(SmallStorage, that) {}
  SmallPtrSet(SmallPtrSet &&that)
      : BaseT(SmallStorage, SmallSizePowTwo, std::move(that)) {}

  template<typename It>
  SmallPtrSet(It I, It E) : BaseT(SmallStorage, SmallSizePowTwo) {
    this->insert(I, E);
  }

  SmallPtrSet<PtrType, SmallSize> &
  operator=(const SmallPtrSet<PtrType, SmallSize> &RHS) {
    if (&RHS != this)
      this->CopyFrom(RHS);
    return *this;
  }

  SmallPtrSet<PtrType, SmallSize>&
  operator=(SmallPtrSet<PtrType, SmallSize> &&RHS) {
    if (&RHS != this)
      this->MoveFrom(SmallSizePowTwo, std::move(RHS));
    return *this;
  }

  /// swap - Swaps the elements of two sets.
  void swap(SmallPtrSet<PtrType, SmallSize> &RHS) {
    SmallPtrSetImplBase::swap(RHS);
  }
};

}

namespace std {
  /// Implement std::swap in terms of SmallPtrSet swap.
  template<class T, unsigned N>
  inline void swap(llvm::SmallPtrSet<T, N> &LHS, llvm::SmallPtrSet<T, N> &RHS) {
    LHS.swap(RHS);
  }
}

#endif<|MERGE_RESOLUTION|>--- conflicted
+++ resolved
@@ -22,6 +22,7 @@
 #include <cstddef>
 #include <cstring>
 #include <iterator>
+#include <utility>
 
 namespace llvm {
 
@@ -100,7 +101,7 @@
   /// insert_imp - This returns true if the pointer was new to the set, false if
   /// it was already in the set.  This is hidden from the client so that the
   /// derived class can check that the right type of pointer is passed in.
-  bool insert_imp(const void * Ptr);
+  std::pair<const void *const *, bool> insert_imp(const void *Ptr);
 
   /// erase_imp - If the set contains the specified pointer, remove it and
   /// return true, otherwise return false.  This is hidden from the client so
@@ -253,12 +254,6 @@
       : SmallPtrSetImplBase(SmallStorage, SmallSize) {}
 
 public:
-<<<<<<< HEAD
-  /// insert - This returns true if the pointer was new to the set, false if it
-  /// was already in the set.
-  bool insert(PtrType Ptr) {
-    return insert_imp(PtrTraits::getAsVoidPointer(Ptr));
-=======
   typedef SmallPtrSetIterator<PtrType> iterator;
   typedef SmallPtrSetIterator<PtrType> const_iterator;
 
@@ -269,7 +264,6 @@
   std::pair<iterator, bool> insert(PtrType Ptr) {
     auto p = insert_imp(PtrTraits::getAsVoidPointer(Ptr));
     return std::make_pair(iterator(p.first, CurArray + CurArraySize), p.second);
->>>>>>> 41cb3da2
   }
 
   /// erase - If the set contains the specified pointer, remove it and return
@@ -289,8 +283,6 @@
       insert(*I);
   }
 
-  typedef SmallPtrSetIterator<PtrType> iterator;
-  typedef SmallPtrSetIterator<PtrType> const_iterator;
   inline iterator begin() const {
     return iterator(CurArray, CurArray+CurArraySize);
   }
