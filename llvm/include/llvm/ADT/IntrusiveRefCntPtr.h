//==- llvm/ADT/IntrusiveRefCntPtr.h - Smart Refcounting Pointer --*- C++ -*-==//
//
// Part of the LLVM Project, under the Apache License v2.0 with LLVM Exceptions.
// See https://llvm.org/LICENSE.txt for license information.
// SPDX-License-Identifier: Apache-2.0 WITH LLVM-exception
//
//===----------------------------------------------------------------------===//
//
// This file defines the RefCountedBase, ThreadSafeRefCountedBase, and
// IntrusiveRefCntPtr classes.
//
// IntrusiveRefCntPtr is a smart pointer to an object which maintains a
// reference count.  (ThreadSafe)RefCountedBase is a mixin class that adds a
// refcount member variable and methods for updating the refcount.  An object
// that inherits from (ThreadSafe)RefCountedBase deletes itself when its
// refcount hits zero.
//
// For example:
//
//   class MyClass : public RefCountedBase<MyClass> {};
//
//   void foo() {
//     // Constructing an IntrusiveRefCntPtr increases the pointee's refcount by
//     // 1 (from 0 in this case).
//     IntrusiveRefCntPtr<MyClass> Ptr1(new MyClass());
//
//     // Copying an IntrusiveRefCntPtr increases the pointee's refcount by 1.
//     IntrusiveRefCntPtr<MyClass> Ptr2(Ptr1);
//
//     // Constructing an IntrusiveRefCntPtr has no effect on the object's
//     // refcount.  After a move, the moved-from pointer is null.
//     IntrusiveRefCntPtr<MyClass> Ptr3(std::move(Ptr1));
//     assert(Ptr1 == nullptr);
//
//     // Clearing an IntrusiveRefCntPtr decreases the pointee's refcount by 1.
//     Ptr2.reset();
//
//     // The object deletes itself when we return from the function, because
//     // Ptr3's destructor decrements its refcount to 0.
//   }
//
// You can use IntrusiveRefCntPtr with isa<T>(), dyn_cast<T>(), etc.:
//
//   IntrusiveRefCntPtr<MyClass> Ptr(new MyClass());
//   OtherClass *Other = dyn_cast<OtherClass>(Ptr);  // Ptr.get() not required
//
// IntrusiveRefCntPtr works with any class that
//
//  - inherits from (ThreadSafe)RefCountedBase,
//  - has Retain() and Release() methods, or
//  - specializes IntrusiveRefCntPtrInfo.
//
//===----------------------------------------------------------------------===//

#ifndef LLVM_ADT_INTRUSIVEREFCNTPTR_H
#define LLVM_ADT_INTRUSIVEREFCNTPTR_H

#include <atomic>
#include <cassert>
#include <cstddef>

namespace llvm {

/// A CRTP mixin class that adds reference counting to a type.
///
/// The lifetime of an object which inherits from RefCountedBase is managed by
/// calls to Release() and Retain(), which increment and decrement the object's
/// refcount, respectively.  When a Release() call decrements the refcount to 0,
/// the object deletes itself.
template <class Derived> class RefCountedBase {
  mutable unsigned RefCount = 0;

protected:
  RefCountedBase() = default;
  RefCountedBase(const RefCountedBase &) {}
  RefCountedBase &operator=(const RefCountedBase &) = delete;
<<<<<<< HEAD
=======

#ifndef NDEBUG
  ~RefCountedBase() {
    assert(RefCount == 0 &&
           "Destruction occured when there are still references to this.");
  }
#else
  // Default the destructor in release builds, A trivial destructor may enable
  // better codegen.
  ~RefCountedBase() = default;
#endif
>>>>>>> dee2ee9f

public:
  void Retain() const { ++RefCount; }

  void Release() const {
    assert(RefCount > 0 && "Reference count is already zero.");
    if (--RefCount == 0)
      delete static_cast<const Derived *>(this);
  }
};

/// A thread-safe version of \c RefCountedBase.
template <class Derived> class ThreadSafeRefCountedBase {
  mutable std::atomic<int> RefCount{0};

protected:
  ThreadSafeRefCountedBase() = default;
  ThreadSafeRefCountedBase(const ThreadSafeRefCountedBase &) {}
  ThreadSafeRefCountedBase &
  operator=(const ThreadSafeRefCountedBase &) = delete;
<<<<<<< HEAD
=======

#ifndef NDEBUG
  ~ThreadSafeRefCountedBase() {
    assert(RefCount == 0 &&
           "Destruction occured when there are still references to this.");
  }
#else
  // Default the destructor in release builds, A trivial destructor may enable
  // better codegen.
  ~ThreadSafeRefCountedBase() = default;
#endif
>>>>>>> dee2ee9f

public:
  void Retain() const { RefCount.fetch_add(1, std::memory_order_relaxed); }

  void Release() const {
    int NewRefCount = RefCount.fetch_sub(1, std::memory_order_acq_rel) - 1;
    assert(NewRefCount >= 0 && "Reference count was already zero.");
    if (NewRefCount == 0)
      delete static_cast<const Derived *>(this);
  }
};

/// Class you can specialize to provide custom retain/release functionality for
/// a type.
///
/// Usually specializing this class is not necessary, as IntrusiveRefCntPtr
/// works with any type which defines Retain() and Release() functions -- you
/// can define those functions yourself if RefCountedBase doesn't work for you.
///
/// One case when you might want to specialize this type is if you have
///  - Foo.h defines type Foo and includes Bar.h, and
///  - Bar.h uses IntrusiveRefCntPtr<Foo> in inline functions.
///
/// Because Foo.h includes Bar.h, Bar.h can't include Foo.h in order to pull in
/// the declaration of Foo.  Without the declaration of Foo, normally Bar.h
/// wouldn't be able to use IntrusiveRefCntPtr<Foo>, which wants to call
/// T::Retain and T::Release.
///
/// To resolve this, Bar.h could include a third header, FooFwd.h, which
/// forward-declares Foo and specializes IntrusiveRefCntPtrInfo<Foo>.  Then
/// Bar.h could use IntrusiveRefCntPtr<Foo>, although it still couldn't call any
/// functions on Foo itself, because Foo would be an incomplete type.
template <typename T> struct IntrusiveRefCntPtrInfo {
  static void retain(T *obj) { obj->Retain(); }
  static void release(T *obj) { obj->Release(); }
};

/// A smart pointer to a reference-counted object that inherits from
/// RefCountedBase or ThreadSafeRefCountedBase.
///
/// This class increments its pointee's reference count when it is created, and
/// decrements its refcount when it's destroyed (or is changed to point to a
/// different object).
template <typename T> class IntrusiveRefCntPtr {
  T *Obj = nullptr;

public:
  using element_type = T;

  explicit IntrusiveRefCntPtr() = default;
  IntrusiveRefCntPtr(T *obj) : Obj(obj) { retain(); }
  IntrusiveRefCntPtr(const IntrusiveRefCntPtr &S) : Obj(S.Obj) { retain(); }
  IntrusiveRefCntPtr(IntrusiveRefCntPtr &&S) : Obj(S.Obj) { S.Obj = nullptr; }

  template <class X>
  IntrusiveRefCntPtr(IntrusiveRefCntPtr<X> &&S) : Obj(S.get()) {
    S.Obj = nullptr;
  }

  template <class X>
  IntrusiveRefCntPtr(const IntrusiveRefCntPtr<X> &S) : Obj(S.get()) {
    retain();
  }

  ~IntrusiveRefCntPtr() { release(); }

  IntrusiveRefCntPtr &operator=(IntrusiveRefCntPtr S) {
    swap(S);
    return *this;
  }

  T &operator*() const { return *Obj; }
  T *operator->() const { return Obj; }
  T *get() const { return Obj; }
  explicit operator bool() const { return Obj; }

  void swap(IntrusiveRefCntPtr &other) {
    T *tmp = other.Obj;
    other.Obj = Obj;
    Obj = tmp;
  }

  void reset() {
    release();
    Obj = nullptr;
  }

  void resetWithoutRelease() { Obj = nullptr; }

private:
  void retain() {
    if (Obj)
      IntrusiveRefCntPtrInfo<T>::retain(Obj);
  }

  void release() {
    if (Obj)
      IntrusiveRefCntPtrInfo<T>::release(Obj);
  }

  template <typename X> friend class IntrusiveRefCntPtr;
};

template <class T, class U>
inline bool operator==(const IntrusiveRefCntPtr<T> &A,
                       const IntrusiveRefCntPtr<U> &B) {
  return A.get() == B.get();
}

template <class T, class U>
inline bool operator!=(const IntrusiveRefCntPtr<T> &A,
                       const IntrusiveRefCntPtr<U> &B) {
  return A.get() != B.get();
}

template <class T, class U>
inline bool operator==(const IntrusiveRefCntPtr<T> &A, U *B) {
  return A.get() == B;
}

template <class T, class U>
inline bool operator!=(const IntrusiveRefCntPtr<T> &A, U *B) {
  return A.get() != B;
}

template <class T, class U>
inline bool operator==(T *A, const IntrusiveRefCntPtr<U> &B) {
  return A == B.get();
}

template <class T, class U>
inline bool operator!=(T *A, const IntrusiveRefCntPtr<U> &B) {
  return A != B.get();
}

template <class T>
bool operator==(std::nullptr_t A, const IntrusiveRefCntPtr<T> &B) {
  return !B;
}

template <class T>
bool operator==(const IntrusiveRefCntPtr<T> &A, std::nullptr_t B) {
  return B == A;
}

template <class T>
bool operator!=(std::nullptr_t A, const IntrusiveRefCntPtr<T> &B) {
  return !(A == B);
}

template <class T>
bool operator!=(const IntrusiveRefCntPtr<T> &A, std::nullptr_t B) {
  return !(A == B);
}

// Make IntrusiveRefCntPtr work with dyn_cast, isa, and the other idioms from
// Casting.h.
template <typename From> struct simplify_type;

template <class T> struct simplify_type<IntrusiveRefCntPtr<T>> {
  using SimpleType = T *;

  static SimpleType getSimplifiedValue(IntrusiveRefCntPtr<T> &Val) {
    return Val.get();
  }
};

template <class T> struct simplify_type<const IntrusiveRefCntPtr<T>> {
  using SimpleType = /*const*/ T *;

  static SimpleType getSimplifiedValue(const IntrusiveRefCntPtr<T> &Val) {
    return Val.get();
  }
};

} // end namespace llvm

#endif // LLVM_ADT_INTRUSIVEREFCNTPTR_H<|MERGE_RESOLUTION|>--- conflicted
+++ resolved
@@ -74,8 +74,6 @@
   RefCountedBase() = default;
   RefCountedBase(const RefCountedBase &) {}
   RefCountedBase &operator=(const RefCountedBase &) = delete;
-<<<<<<< HEAD
-=======
 
 #ifndef NDEBUG
   ~RefCountedBase() {
@@ -87,7 +85,6 @@
   // better codegen.
   ~RefCountedBase() = default;
 #endif
->>>>>>> dee2ee9f
 
 public:
   void Retain() const { ++RefCount; }
@@ -108,8 +105,6 @@
   ThreadSafeRefCountedBase(const ThreadSafeRefCountedBase &) {}
   ThreadSafeRefCountedBase &
   operator=(const ThreadSafeRefCountedBase &) = delete;
-<<<<<<< HEAD
-=======
 
 #ifndef NDEBUG
   ~ThreadSafeRefCountedBase() {
@@ -121,7 +116,6 @@
   // better codegen.
   ~ThreadSafeRefCountedBase() = default;
 #endif
->>>>>>> dee2ee9f
 
 public:
   void Retain() const { RefCount.fetch_add(1, std::memory_order_relaxed); }
