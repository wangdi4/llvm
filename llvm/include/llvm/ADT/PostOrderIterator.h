//===- llvm/ADT/PostOrderIterator.h - PostOrder iterator --------*- C++ -*-===//
//
// Part of the LLVM Project, under the Apache License v2.0 with LLVM Exceptions.
// See https://llvm.org/LICENSE.txt for license information.
// SPDX-License-Identifier: Apache-2.0 WITH LLVM-exception
//
//===----------------------------------------------------------------------===//
//
// This file builds on the ADT/GraphTraits.h file to build a generic graph
// post order iterator.  This should work over any graph type that has a
// GraphTraits specialization.
//
//===----------------------------------------------------------------------===//

#ifndef LLVM_ADT_POSTORDERITERATOR_H
#define LLVM_ADT_POSTORDERITERATOR_H

#include "llvm/ADT/GraphTraits.h"
#include "llvm/ADT/Optional.h"
#include "llvm/ADT/SmallPtrSet.h"
#include "llvm/ADT/SmallVector.h"
#include "llvm/ADT/iterator_range.h"
#include <iterator>
#include <set>
#include <utility>
#include <vector>

namespace llvm {

// The po_iterator_storage template provides access to the set of already
// visited nodes during the po_iterator's depth-first traversal.
//
// The default implementation simply contains a set of visited nodes, while
// the External=true version uses a reference to an external set.
//
// It is possible to prune the depth-first traversal in several ways:
//
// - When providing an external set that already contains some graph nodes,
//   those nodes won't be visited again. This is useful for restarting a
//   post-order traversal on a graph with nodes that aren't dominated by a
//   single node.
//
// - By providing a custom SetType class, unwanted graph nodes can be excluded
//   by having the insert() function return false. This could for example
//   confine a CFG traversal to blocks in a specific loop.
//
// - Finally, by specializing the po_iterator_storage template itself, graph
//   edges can be pruned by returning false in the insertEdge() function. This
//   could be used to remove loop back-edges from the CFG seen by po_iterator.
//
// A specialized po_iterator_storage class can observe both the pre-order and
// the post-order. The insertEdge() function is called in a pre-order, while
// the finishPostorder() function is called just before the po_iterator moves
// on to the next node.

/// Default po_iterator_storage implementation with an internal set object.
template<class SetType, bool External>
class po_iterator_storage {
  SetType Visited;

public:
  // Return true if edge destination should be visited.
  template <typename NodeRef>
  bool insertEdge(Optional<NodeRef> From, NodeRef To) {
    return Visited.insert(To).second;
  }

  // Called after all children of BB have been visited.
  template <typename NodeRef> void finishPostorder(NodeRef BB) {}
};

/// Specialization of po_iterator_storage that references an external set.
template<class SetType>
class po_iterator_storage<SetType, true> {
  SetType &Visited;

public:
  po_iterator_storage(SetType &VSet) : Visited(VSet) {}
  po_iterator_storage(const po_iterator_storage &S) : Visited(S.Visited) {}

  // Return true if edge destination should be visited, called with From = 0 for
  // the root node.
  // Graph edges can be pruned by specializing this function.
  template <class NodeRef> bool insertEdge(Optional<NodeRef> From, NodeRef To) {
    return Visited.insert(To).second;
  }

  // Called after all children of BB have been visited.
  template <class NodeRef> void finishPostorder(NodeRef BB) {}
};

template <class GraphT,
          class SetType = SmallPtrSet<typename GraphTraits<GraphT>::NodeRef, 8>,
          bool ExtStorage = false, class GT = GraphTraits<GraphT>>
class po_iterator : public po_iterator_storage<SetType, ExtStorage> {
public:
  using iterator_category = std::forward_iterator_tag;
  using value_type = typename GT::NodeRef;
  using difference_type = std::ptrdiff_t;
  using pointer = value_type *;
  using reference = value_type &;

private:
  using NodeRef = typename GT::NodeRef;
  using ChildItTy = typename GT::ChildIteratorType;

  // VisitStack - Used to maintain the ordering.  Top = current block
  // First element is basic block pointer, second is the 'next child' to visit
#if INTEL_CUSTOMIZATION
  // TODO: Revert this back to SmallVector after VPlan code is fixed.
  std::vector<std::pair<NodeRef, ChildItTy>> VisitStack;
#endif // INTEL_CUSTOMIZATION

  po_iterator(NodeRef BB) {
    this->insertEdge(Optional<NodeRef>(), BB);
    VisitStack.push_back(std::make_pair(BB, GT::child_begin(BB)));
    traverseChild();
  }

  po_iterator() = default; // End is when stack is empty.

  po_iterator(NodeRef BB, SetType &S)
      : po_iterator_storage<SetType, ExtStorage>(S) {
    if (this->insertEdge(Optional<NodeRef>(), BB)) {
      VisitStack.push_back(std::make_pair(BB, GT::child_begin(BB)));
      traverseChild();
    }
  }

  po_iterator(SetType &S)
      : po_iterator_storage<SetType, ExtStorage>(S) {
  } // End is when stack is empty.

  void traverseChild() {
    while (VisitStack.back().second != GT::child_end(VisitStack.back().first)) {
      NodeRef BB = *VisitStack.back().second++;
      if (this->insertEdge(Optional<NodeRef>(VisitStack.back().first), BB)) {
        // If the block is not visited...
        VisitStack.push_back(std::make_pair(BB, GT::child_begin(BB)));
      }
    }
  }

public:
  // Provide static "constructors"...
  static po_iterator begin(const GraphT &G) {
    return po_iterator(GT::getEntryNode(G));
  }
  static po_iterator end(const GraphT &G) { return po_iterator(); }

  static po_iterator begin(const GraphT &G, SetType &S) {
    return po_iterator(GT::getEntryNode(G), S);
  }
  static po_iterator end(const GraphT &G, SetType &S) { return po_iterator(S); }

  bool operator==(const po_iterator &x) const {
    return VisitStack == x.VisitStack;
  }
  bool operator!=(const po_iterator &x) const { return !(*this == x); }

  const NodeRef &operator*() const { return VisitStack.back().first; }

  // This is a nonstandard operator-> that dereferences the pointer an extra
  // time... so that you can actually call methods ON the BasicBlock, because
  // the contained type is a pointer.  This allows BBIt->getTerminator() f.e.
  //
  NodeRef operator->() const { return **this; }

  po_iterator &operator++() { // Preincrement
    this->finishPostorder(VisitStack.back().first);
    VisitStack.pop_back();
    if (!VisitStack.empty())
      traverseChild();
    return *this;
  }

  po_iterator operator++(int) { // Postincrement
    po_iterator tmp = *this;
    ++*this;
    return tmp;
  }
};

// Provide global constructors that automatically figure out correct types...
//
#if INTEL_CUSTOMIZATION
// INTEL: Add non-default GT parameter.
template <class T, class GT = GraphTraits<T>,
          class SetType = SmallPtrSet<typename GT::NodeRef, 8>>
po_iterator<T, SetType, false, GT> po_begin(const T &G) {
  return po_iterator<T, SetType, false, GT>::begin(G);
}
template <class T, class GT = GraphTraits<T>,
          class SetType = SmallPtrSet<typename GT::NodeRef, 8>>
po_iterator<T, SetType, false, GT> po_end(const T &G) {
  return po_iterator<T, SetType, false, GT>::end(G);
}
#endif // INTEL_CUSTOMIZATION

template <class T> iterator_range<po_iterator<T>> post_order(const T &G) {
  return make_range(po_begin(G), po_end(G));
}

// Provide global definitions of external postorder iterators...
template <class T, class SetType = std::set<typename GraphTraits<T>::NodeRef>>
struct po_ext_iterator : public po_iterator<T, SetType, true> {
  po_ext_iterator(const po_iterator<T, SetType, true> &V) :
  po_iterator<T, SetType, true>(V) {}
};

template<class T, class SetType>
po_ext_iterator<T, SetType> po_ext_begin(T G, SetType &S) {
  return po_ext_iterator<T, SetType>::begin(G, S);
}

template<class T, class SetType>
po_ext_iterator<T, SetType> po_ext_end(T G, SetType &S) {
  return po_ext_iterator<T, SetType>::end(G, S);
}

template <class T, class SetType>
iterator_range<po_ext_iterator<T, SetType>> post_order_ext(const T &G, SetType &S) {
  return make_range(po_ext_begin(G, S), po_ext_end(G, S));
}

// Provide global definitions of inverse post order iterators...
template <class T, class SetType = std::set<typename GraphTraits<T>::NodeRef>,
          bool External = false>
struct ipo_iterator : public po_iterator<Inverse<T>, SetType, External> {
  ipo_iterator(const po_iterator<Inverse<T>, SetType, External> &V) :
     po_iterator<Inverse<T>, SetType, External> (V) {}
};

template <class T>
ipo_iterator<T> ipo_begin(const T &G) {
  return ipo_iterator<T>::begin(G);
}

template <class T>
ipo_iterator<T> ipo_end(const T &G){
  return ipo_iterator<T>::end(G);
}

template <class T>
iterator_range<ipo_iterator<T>> inverse_post_order(const T &G) {
  return make_range(ipo_begin(G), ipo_end(G));
}

// Provide global definitions of external inverse postorder iterators...
template <class T, class SetType = std::set<typename GraphTraits<T>::NodeRef>>
struct ipo_ext_iterator : public ipo_iterator<T, SetType, true> {
  ipo_ext_iterator(const ipo_iterator<T, SetType, true> &V) :
    ipo_iterator<T, SetType, true>(V) {}
  ipo_ext_iterator(const po_iterator<Inverse<T>, SetType, true> &V) :
    ipo_iterator<T, SetType, true>(V) {}
};

template <class T, class SetType>
ipo_ext_iterator<T, SetType> ipo_ext_begin(const T &G, SetType &S) {
  return ipo_ext_iterator<T, SetType>::begin(G, S);
}

template <class T, class SetType>
ipo_ext_iterator<T, SetType> ipo_ext_end(const T &G, SetType &S) {
  return ipo_ext_iterator<T, SetType>::end(G, S);
}

template <class T, class SetType>
iterator_range<ipo_ext_iterator<T, SetType>>
inverse_post_order_ext(const T &G, SetType &S) {
  return make_range(ipo_ext_begin(G, S), ipo_ext_end(G, S));
}

//===--------------------------------------------------------------------===//
// Reverse Post Order CFG iterator code
//===--------------------------------------------------------------------===//
//
// This is used to visit basic blocks in a method in reverse post order.  This
// class is awkward to use because I don't know a good incremental algorithm to
// computer RPO from a graph.  Because of this, the construction of the
// ReversePostOrderTraversal object is expensive (it must walk the entire graph
// with a postorder iterator to build the data structures).  The moral of this
// story is: Don't create more ReversePostOrderTraversal classes than necessary.
//
// Because it does the traversal in its constructor, it won't invalidate when
// BasicBlocks are removed, *but* it may contain erased blocks. Some places
// rely on this behavior (i.e. GVN).
//
// This class should be used like this:
// {
//   ReversePostOrderTraversal<Function*> RPOT(FuncPtr); // Expensive to create
//   for (rpo_iterator I = RPOT.begin(); I != RPOT.end(); ++I) {
//      ...
//   }
//   for (rpo_iterator I = RPOT.begin(); I != RPOT.end(); ++I) {
//      ...
//   }
// }
//

#if INTEL_CUSTOMIZATION
template <class GraphT, class GT = GraphTraits<GraphT>,
          class SetType = SmallPtrSet<typename GT::NodeRef, 8>>
#endif // INTEL_CUSTOMIZATION
class ReversePostOrderTraversal {
  using NodeRef = typename GT::NodeRef;

  std::vector<NodeRef> Blocks; // Block list in normal PO order

<<<<<<< HEAD
#if INTEL_CUSTOMIZATION
  // INTEL: Handle non-default combination of GraphT/GT and/or
  // GraphtT != NodeRef.
  void Initialize(GraphT G) {
    std::copy(po_begin<GraphT, GT, SetType>(G), po_end<GraphT, GT, SetType>(G),
              std::back_inserter(Blocks));
#endif
=======
  void Initialize(const GraphT &G) {
    std::copy(po_begin(G), po_end(G), std::back_inserter(Blocks));
>>>>>>> d91f864c
  }

public:
  using rpo_iterator = typename std::vector<NodeRef>::reverse_iterator;
  using const_rpo_iterator = typename std::vector<NodeRef>::const_reverse_iterator;

<<<<<<< HEAD
  ReversePostOrderTraversal(GraphT G) { Initialize(G); } // INTEL
=======
  ReversePostOrderTraversal(const GraphT &G) { Initialize(G); }
>>>>>>> d91f864c

  // Because we want a reverse post order, use reverse iterators from the vector
  rpo_iterator begin() { return Blocks.rbegin(); }
  const_rpo_iterator begin() const { return Blocks.crbegin(); }
  rpo_iterator end() { return Blocks.rend(); }
  const_rpo_iterator end() const { return Blocks.crend(); }
};

} // end namespace llvm

#endif // LLVM_ADT_POSTORDERITERATOR_H<|MERGE_RESOLUTION|>--- conflicted
+++ resolved
@@ -307,29 +307,20 @@
 
   std::vector<NodeRef> Blocks; // Block list in normal PO order
 
-<<<<<<< HEAD
 #if INTEL_CUSTOMIZATION
   // INTEL: Handle non-default combination of GraphT/GT and/or
   // GraphtT != NodeRef.
-  void Initialize(GraphT G) {
+  void Initialize(const GraphT &G) {
     std::copy(po_begin<GraphT, GT, SetType>(G), po_end<GraphT, GT, SetType>(G),
               std::back_inserter(Blocks));
 #endif
-=======
-  void Initialize(const GraphT &G) {
-    std::copy(po_begin(G), po_end(G), std::back_inserter(Blocks));
->>>>>>> d91f864c
   }
 
 public:
   using rpo_iterator = typename std::vector<NodeRef>::reverse_iterator;
   using const_rpo_iterator = typename std::vector<NodeRef>::const_reverse_iterator;
 
-<<<<<<< HEAD
-  ReversePostOrderTraversal(GraphT G) { Initialize(G); } // INTEL
-=======
   ReversePostOrderTraversal(const GraphT &G) { Initialize(G); }
->>>>>>> d91f864c
 
   // Because we want a reverse post order, use reverse iterators from the vector
   rpo_iterator begin() { return Blocks.rbegin(); }
