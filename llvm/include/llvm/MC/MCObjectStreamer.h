//===- MCObjectStreamer.h - MCStreamer Object File Interface ----*- C++ -*-===//
//
// Part of the LLVM Project, under the Apache License v2.0 with LLVM Exceptions.
// See https://llvm.org/LICENSE.txt for license information.
// SPDX-License-Identifier: Apache-2.0 WITH LLVM-exception
//
//===----------------------------------------------------------------------===//

#ifndef LLVM_MC_MCOBJECTSTREAMER_H
#define LLVM_MC_MCOBJECTSTREAMER_H

#include "llvm/ADT/SmallVector.h"
#include "llvm/MC/MCAssembler.h"
#include "llvm/MC/MCSection.h"
#include "llvm/MC/MCStreamer.h"

namespace llvm {
class MCAssembler;
class MCCodeEmitter;
class MCSubtargetInfo;
class MCExpr;
class MCFragment;
class MCDataFragment;
class MCAsmBackend;
class raw_ostream;
class raw_pwrite_stream;

/// Streaming object file generation interface.
///
/// This class provides an implementation of the MCStreamer interface which is
/// suitable for use with the assembler backend. Specific object file formats
/// are expected to subclass this interface to implement directives specific
/// to that file format or custom semantics expected by the object writer
/// implementation.
class MCObjectStreamer : public MCStreamer {
  std::unique_ptr<MCAssembler> Assembler;
  MCSection::iterator CurInsertionPoint;
  bool EmitEHFrame;
  bool EmitDebugFrame;
  SmallVector<MCSymbol *, 2> PendingLabels;
  SmallVector<MCSection*, 2> PendingLabelSections;
  unsigned CurSubsectionIdx;
  struct PendingMCFixup {
    const MCSymbol *Sym;
    MCFixup Fixup;
    MCDataFragment *DF;
    PendingMCFixup(const MCSymbol *McSym, MCDataFragment *F, MCFixup McFixup)
        : Sym(McSym), Fixup(McFixup), DF(F) {}
  };
  SmallVector<PendingMCFixup, 2> PendingFixups;

  virtual void EmitInstToData(const MCInst &Inst, const MCSubtargetInfo&) = 0;
  void EmitCFIStartProcImpl(MCDwarfFrameInfo &Frame) override;
  void EmitCFIEndProcImpl(MCDwarfFrameInfo &Frame) override;
  MCSymbol *EmitCFILabel() override;
  void EmitInstructionImpl(const MCInst &Inst, const MCSubtargetInfo &STI);
  void resolvePendingFixups();

protected:
  MCObjectStreamer(MCContext &Context, std::unique_ptr<MCAsmBackend> TAB,
                   std::unique_ptr<MCObjectWriter> OW,
                   std::unique_ptr<MCCodeEmitter> Emitter);
  ~MCObjectStreamer();

public:
  /// state management
  void reset() override;

  /// Object streamers require the integrated assembler.
  bool isIntegratedAssemblerRequired() const override { return true; }

  void EmitFrames(MCAsmBackend *MAB);
  void EmitCFISections(bool EH, bool Debug) override;

  MCFragment *getCurrentFragment() const;

  void insert(MCFragment *F) {
    flushPendingLabels(F);
    MCSection *CurSection = getCurrentSectionOnly();
    CurSection->getFragmentList().insert(CurInsertionPoint, F);
    F->setParent(CurSection);
  }

  /// Get a data fragment to write into, creating a new one if the current
  /// fragment is not a data fragment.
  /// Optionally a \p STI can be passed in so that a new fragment is created
  /// if the Subtarget differs from the current fragment.
  MCDataFragment *getOrCreateDataFragment(const MCSubtargetInfo* STI = nullptr);

<<<<<<< HEAD
=======
#if INTEL_CUSTOMIZATION
>>>>>>> f2a0f2c4
  /// Get a boundary-align fragment to write into, creating a new one if the
  /// current fragment is not a boundary-align fragment or has been used to emit
  /// something.
  MCBoundaryAlignFragment *getOrCreateBoundaryAlignFragment();
<<<<<<< HEAD
=======
#endif // INTEL_CUSTOMIZATION
>>>>>>> f2a0f2c4

protected:
  bool changeSectionImpl(MCSection *Section, const MCExpr *Subsection);

  /// Assign a label to the current Section and Subsection even though a
  /// fragment is not yet present. Use flushPendingLabels(F) to associate
  /// a fragment with this label.
  void addPendingLabel(MCSymbol* label);

  /// If any labels have been emitted but not assigned fragments in the current
  /// Section and Subsection, ensure that they get assigned, either to fragment
  /// F if possible or to a new data fragment. Optionally, one can provide an
  /// offset \p FOffset as a symbol offset within the fragment.
  void flushPendingLabels(MCFragment *F, uint64_t FOffset = 0);

public:
  void visitUsedSymbol(const MCSymbol &Sym) override;

  /// Create a data fragment for any pending labels across all Sections
  /// and Subsections.
  void flushPendingLabels();

  MCAssembler &getAssembler() { return *Assembler; }
  MCAssembler *getAssemblerPtr() override;
  /// \name MCStreamer Interface
  /// @{

  void EmitLabel(MCSymbol *Symbol, SMLoc Loc = SMLoc()) override;
  virtual void EmitLabelAtPos(MCSymbol *Symbol, SMLoc Loc, MCFragment *F,
                              uint64_t Offset);
  void EmitAssignment(MCSymbol *Symbol, const MCExpr *Value) override;
  void EmitValueImpl(const MCExpr *Value, unsigned Size,
                     SMLoc Loc = SMLoc()) override;
  void EmitULEB128Value(const MCExpr *Value) override;
  void EmitSLEB128Value(const MCExpr *Value) override;
  void EmitWeakReference(MCSymbol *Alias, const MCSymbol *Symbol) override;
  void ChangeSection(MCSection *Section, const MCExpr *Subsection) override;
  void EmitInstruction(const MCInst &Inst, const MCSubtargetInfo &STI) override;

  /// Emit an instruction to a special fragment, because this instruction
  /// can change its size during relaxation.
  virtual void EmitInstToFragment(const MCInst &Inst, const MCSubtargetInfo &);

  void EmitBundleAlignMode(unsigned AlignPow2) override;
  void EmitBundleLock(bool AlignToEnd) override;
  void EmitBundleUnlock() override;
  void EmitBytes(StringRef Data) override;
  void EmitValueToAlignment(unsigned ByteAlignment, int64_t Value = 0,
                            unsigned ValueSize = 1,
                            unsigned MaxBytesToEmit = 0) override;
  void EmitCodeAlignment(unsigned ByteAlignment,
                         unsigned MaxBytesToEmit = 0) override;
  void emitValueToOffset(const MCExpr *Offset, unsigned char Value,
                         SMLoc Loc) override;
  void EmitDwarfLocDirective(unsigned FileNo, unsigned Line,
                             unsigned Column, unsigned Flags,
                             unsigned Isa, unsigned Discriminator,
                             StringRef FileName) override;
  void EmitDwarfAdvanceLineAddr(int64_t LineDelta, const MCSymbol *LastLabel,
                                const MCSymbol *Label,
                                unsigned PointerSize);
  void EmitDwarfAdvanceFrameAddr(const MCSymbol *LastLabel,
                                 const MCSymbol *Label);
  void EmitCVLocDirective(unsigned FunctionId, unsigned FileNo, unsigned Line,
                          unsigned Column, bool PrologueEnd, bool IsStmt,
                          StringRef FileName, SMLoc Loc) override;
  void EmitCVLinetableDirective(unsigned FunctionId, const MCSymbol *Begin,
                                const MCSymbol *End) override;
  void EmitCVInlineLinetableDirective(unsigned PrimaryFunctionId,
                                      unsigned SourceFileId,
                                      unsigned SourceLineNum,
                                      const MCSymbol *FnStartSym,
                                      const MCSymbol *FnEndSym) override;
  void EmitCVDefRangeDirective(
      ArrayRef<std::pair<const MCSymbol *, const MCSymbol *>> Ranges,
      StringRef FixedSizePortion) override;
  void EmitCVStringTableDirective() override;
  void EmitCVFileChecksumsDirective() override;
  void EmitCVFileChecksumOffsetDirective(unsigned FileNo) override;
  void EmitDTPRel32Value(const MCExpr *Value) override;
  void EmitDTPRel64Value(const MCExpr *Value) override;
  void EmitTPRel32Value(const MCExpr *Value) override;
  void EmitTPRel64Value(const MCExpr *Value) override;
  void EmitGPRel32Value(const MCExpr *Value) override;
  void EmitGPRel64Value(const MCExpr *Value) override;
  bool EmitRelocDirective(const MCExpr &Offset, StringRef Name,
                          const MCExpr *Expr, SMLoc Loc,
                          const MCSubtargetInfo &STI) override;
  using MCStreamer::emitFill;
  void emitFill(const MCExpr &NumBytes, uint64_t FillValue,
                SMLoc Loc = SMLoc()) override;
  void emitFill(const MCExpr &NumValues, int64_t Size, int64_t Expr,
                SMLoc Loc = SMLoc()) override;
  void EmitFileDirective(StringRef Filename) override;

  void EmitAddrsig() override;
  void EmitAddrsigSym(const MCSymbol *Sym) override;

  void FinishImpl() override;

  /// Emit the absolute difference between two symbols if possible.
  ///
  /// Emit the absolute difference between \c Hi and \c Lo, as long as we can
  /// compute it.  Currently, that requires that both symbols are in the same
  /// data fragment and that the target has not specified that diff expressions
  /// require relocations to be emitted. Otherwise, do nothing and return
  /// \c false.
  ///
  /// \pre Offset of \c Hi is greater than the offset \c Lo.
  void emitAbsoluteSymbolDiff(const MCSymbol *Hi, const MCSymbol *Lo,
                              unsigned Size) override;

  void emitAbsoluteSymbolDiffAsULEB128(const MCSymbol *Hi,
                                       const MCSymbol *Lo) override;

  bool mayHaveInstructions(MCSection &Sec) const override;
};

} // end namespace llvm

#endif<|MERGE_RESOLUTION|>--- conflicted
+++ resolved
@@ -87,18 +87,12 @@
   /// if the Subtarget differs from the current fragment.
   MCDataFragment *getOrCreateDataFragment(const MCSubtargetInfo* STI = nullptr);
 
-<<<<<<< HEAD
-=======
 #if INTEL_CUSTOMIZATION
->>>>>>> f2a0f2c4
   /// Get a boundary-align fragment to write into, creating a new one if the
   /// current fragment is not a boundary-align fragment or has been used to emit
   /// something.
   MCBoundaryAlignFragment *getOrCreateBoundaryAlignFragment();
-<<<<<<< HEAD
-=======
 #endif // INTEL_CUSTOMIZATION
->>>>>>> f2a0f2c4
 
 protected:
   bool changeSectionImpl(MCSection *Section, const MCExpr *Subsection);
