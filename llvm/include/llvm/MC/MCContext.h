//===- MCContext.h - Machine Code Context -----------------------*- C++ -*-===//
//
// Part of the LLVM Project, under the Apache License v2.0 with LLVM Exceptions.
// See https://llvm.org/LICENSE.txt for license information.
// SPDX-License-Identifier: Apache-2.0 WITH LLVM-exception
//
//===----------------------------------------------------------------------===//

#ifndef LLVM_MC_MCCONTEXT_H
#define LLVM_MC_MCCONTEXT_H

#include "llvm/ADT/DenseMap.h"
#include "llvm/ADT/Optional.h"
#include "llvm/ADT/SetVector.h"
#include "llvm/ADT/SmallString.h"
#include "llvm/ADT/SmallVector.h"
#include "llvm/ADT/StringMap.h"
#include "llvm/ADT/StringRef.h"
#include "llvm/ADT/Twine.h"
#include "llvm/BinaryFormat/Dwarf.h"
#include "llvm/BinaryFormat/ELF.h"
#include "llvm/BinaryFormat/XCOFF.h"
#include "llvm/MC/MCAsmMacro.h"
#include "llvm/MC/MCDwarf.h"
#include "llvm/MC/MCPseudoProbe.h"
#include "llvm/MC/MCSubtargetInfo.h"
#include "llvm/MC/MCTargetOptions.h"
#include "llvm/MC/SectionKind.h"
#include "llvm/Support/Allocator.h"
#include "llvm/Support/Compiler.h"
#include "llvm/Support/Error.h"
#include "llvm/Support/MD5.h"
#include "llvm/Support/raw_ostream.h"
#include <algorithm>
#include <cassert>
#include <cstddef>
#include <cstdint>
#include <functional>
#include <map>
#include <memory>
#include <string>
#include <utility>
#include <vector>

namespace llvm {

  class CodeViewContext;
  class MCAsmInfo;
  class MCLabel;
  class MCObjectFileInfo;
  class MCRegisterInfo;
  class MCSection;
  class MCSectionCOFF;
  class MCSectionELF;
  class MCSectionMachO;
  class MCSectionWasm;
  class MCSectionXCOFF;
  class MCStreamer;
  class MCSymbol;
  class MCSymbolELF;
  class MCSymbolWasm;
  class MCSymbolXCOFF;
  class MDNode;
  class SMDiagnostic;
  class SMLoc;
  class SourceMgr;

  /// Context object for machine code objects.  This class owns all of the
  /// sections that it creates.
  ///
  class MCContext {
  public:
    using SymbolTable = StringMap<MCSymbol *, BumpPtrAllocator &>;
    using DiagHandlerTy =
        std::function<void(const SMDiagnostic &, bool, const SourceMgr &,
                           std::vector<const MDNode *> &)>;
    enum Environment { IsMachO, IsELF, IsCOFF, IsWasm, IsXCOFF };

  private:
    Environment Env;

    /// The triple for this object.
    Triple TT;

    /// The SourceMgr for this object, if any.
    const SourceMgr *SrcMgr;

    /// The SourceMgr for inline assembly, if any.
    std::unique_ptr<SourceMgr> InlineSrcMgr;
    std::vector<const MDNode *> LocInfos;

    DiagHandlerTy DiagHandler;

    /// The MCAsmInfo for this target.
    const MCAsmInfo *MAI;

    /// The MCRegisterInfo for this target.
    const MCRegisterInfo *MRI;

    /// The MCObjectFileInfo for this target.
    const MCObjectFileInfo *MOFI;

    /// The MCSubtargetInfo for this target.
    const MCSubtargetInfo *MSTI;

    std::unique_ptr<CodeViewContext> CVContext;

    /// Allocator object used for creating machine code objects.
    ///
    /// We use a bump pointer allocator to avoid the need to track all allocated
    /// objects.
    BumpPtrAllocator Allocator;

    SpecificBumpPtrAllocator<MCSectionCOFF> COFFAllocator;
    SpecificBumpPtrAllocator<MCSectionELF> ELFAllocator;
    SpecificBumpPtrAllocator<MCSectionMachO> MachOAllocator;
    SpecificBumpPtrAllocator<MCSectionWasm> WasmAllocator;
    SpecificBumpPtrAllocator<MCSectionXCOFF> XCOFFAllocator;
    SpecificBumpPtrAllocator<MCInst> MCInstAllocator;

    /// Bindings of names to symbols.
    SymbolTable Symbols;

    /// A mapping from a local label number and an instance count to a symbol.
    /// For example, in the assembly
    ///     1:
    ///     2:
    ///     1:
    /// We have three labels represented by the pairs (1, 0), (2, 0) and (1, 1)
    DenseMap<std::pair<unsigned, unsigned>, MCSymbol *> LocalSymbols;

    /// Keeps tracks of names that were used both for used declared and
    /// artificial symbols. The value is "true" if the name has been used for a
    /// non-section symbol (there can be at most one of those, plus an unlimited
    /// number of section symbols with the same name).
    StringMap<bool, BumpPtrAllocator &> UsedNames;

    /// Keeps track of labels that are used in inline assembly.
    SymbolTable InlineAsmUsedLabelNames;

    /// The next ID to dole out to an unnamed assembler temporary symbol with
    /// a given prefix.
    StringMap<unsigned> NextID;

    /// Instances of directional local labels.
    DenseMap<unsigned, MCLabel *> Instances;
    /// NextInstance() creates the next instance of the directional local label
    /// for the LocalLabelVal and adds it to the map if needed.
    unsigned NextInstance(unsigned LocalLabelVal);
    /// GetInstance() gets the current instance of the directional local label
    /// for the LocalLabelVal and adds it to the map if needed.
    unsigned GetInstance(unsigned LocalLabelVal);

    /// The file name of the log file from the environment variable
    /// AS_SECURE_LOG_FILE.  Which must be set before the .secure_log_unique
    /// directive is used or it is an error.
    char *SecureLogFile;
    /// The stream that gets written to for the .secure_log_unique directive.
    std::unique_ptr<raw_fd_ostream> SecureLog;
    /// Boolean toggled when .secure_log_unique / .secure_log_reset is seen to
    /// catch errors if .secure_log_unique appears twice without
    /// .secure_log_reset appearing between them.
    bool SecureLogUsed = false;

    /// The compilation directory to use for DW_AT_comp_dir.
    SmallString<128> CompilationDir;

    /// Prefix replacement map for source file information.
    std::map<const std::string, const std::string> DebugPrefixMap;

    /// The main file name if passed in explicitly.
    std::string MainFileName;

    /// The dwarf file and directory tables from the dwarf .file directive.
    /// We now emit a line table for each compile unit. To reduce the prologue
    /// size of each line table, the files and directories used by each compile
    /// unit are separated.
    std::map<unsigned, MCDwarfLineTable> MCDwarfLineTablesCUMap;

    /// The current dwarf line information from the last dwarf .loc directive.
    MCDwarfLoc CurrentDwarfLoc;
    bool DwarfLocSeen = false;

    /// Generate dwarf debugging info for assembly source files.
    bool GenDwarfForAssembly = false;

    /// The current dwarf file number when generate dwarf debugging info for
    /// assembly source files.
    unsigned GenDwarfFileNumber = 0;

    /// Sections for generating the .debug_ranges and .debug_aranges sections.
    SetVector<MCSection *> SectionsForRanges;

    /// The information gathered from labels that will have dwarf label
    /// entries when generating dwarf assembly source files.
    std::vector<MCGenDwarfLabelEntry> MCGenDwarfLabelEntries;

    /// The string to embed in the debug information for the compile unit, if
    /// non-empty.
    StringRef DwarfDebugFlags;

    /// The string to embed in as the dwarf AT_producer for the compile unit, if
    /// non-empty.
    StringRef DwarfDebugProducer;

    /// The maximum version of dwarf that we should emit.
    uint16_t DwarfVersion = 4;

    /// The format of dwarf that we emit.
    dwarf::DwarfFormat DwarfFormat = dwarf::DWARF32;

    /// Honor temporary labels, this is useful for debugging semantic
    /// differences between temporary and non-temporary labels (primarily on
    /// Darwin).
    bool AllowTemporaryLabels = true;
    bool UseNamesOnTempLabels = false;

    /// The Compile Unit ID that we are currently processing.
    unsigned DwarfCompileUnitID = 0;

    /// A collection of MCPseudoProbe in the current module
    MCPseudoProbeTable PseudoProbeTable;

    // Sections are differentiated by the quadruple (section_name, group_name,
    // unique_id, link_to_symbol_name). Sections sharing the same quadruple are
    // combined into one section.
    struct ELFSectionKey {
      std::string SectionName;
      StringRef GroupName;
      StringRef LinkedToName;
      unsigned UniqueID;

      ELFSectionKey(StringRef SectionName, StringRef GroupName,
                    StringRef LinkedToName, unsigned UniqueID)
          : SectionName(SectionName), GroupName(GroupName),
            LinkedToName(LinkedToName), UniqueID(UniqueID) {}

      bool operator<(const ELFSectionKey &Other) const {
        if (SectionName != Other.SectionName)
          return SectionName < Other.SectionName;
        if (GroupName != Other.GroupName)
          return GroupName < Other.GroupName;
        if (int O = LinkedToName.compare(Other.LinkedToName))
          return O < 0;
        return UniqueID < Other.UniqueID;
      }
    };

    struct COFFSectionKey {
      std::string SectionName;
      StringRef GroupName;
      int SelectionKey;
      unsigned UniqueID;

      COFFSectionKey(StringRef SectionName, StringRef GroupName,
                     int SelectionKey, unsigned UniqueID)
          : SectionName(SectionName), GroupName(GroupName),
            SelectionKey(SelectionKey), UniqueID(UniqueID) {}

      bool operator<(const COFFSectionKey &Other) const {
        if (SectionName != Other.SectionName)
          return SectionName < Other.SectionName;
        if (GroupName != Other.GroupName)
          return GroupName < Other.GroupName;
        if (SelectionKey != Other.SelectionKey)
          return SelectionKey < Other.SelectionKey;
        return UniqueID < Other.UniqueID;
      }
    };

    struct WasmSectionKey {
      std::string SectionName;
      StringRef GroupName;
      unsigned UniqueID;

      WasmSectionKey(StringRef SectionName, StringRef GroupName,
                     unsigned UniqueID)
          : SectionName(SectionName), GroupName(GroupName), UniqueID(UniqueID) {
      }

      bool operator<(const WasmSectionKey &Other) const {
        if (SectionName != Other.SectionName)
          return SectionName < Other.SectionName;
        if (GroupName != Other.GroupName)
          return GroupName < Other.GroupName;
        return UniqueID < Other.UniqueID;
      }
    };

    struct XCOFFSectionKey {
      // Section name.
      std::string SectionName;
      // Section property.
      // For csect section, it is storage mapping class.
      // For debug section, it is section type flags.
      union {
        XCOFF::StorageMappingClass MappingClass;
        XCOFF::DwarfSectionSubtypeFlags DwarfSubtypeFlags;
      };
      bool IsCsect;

      XCOFFSectionKey(StringRef SectionName,
                      XCOFF::StorageMappingClass MappingClass)
          : SectionName(SectionName), MappingClass(MappingClass),
            IsCsect(true) {}

      XCOFFSectionKey(StringRef SectionName,
                      XCOFF::DwarfSectionSubtypeFlags DwarfSubtypeFlags)
          : SectionName(SectionName), DwarfSubtypeFlags(DwarfSubtypeFlags),
            IsCsect(false) {}

      bool operator<(const XCOFFSectionKey &Other) const {
        if (IsCsect && Other.IsCsect)
          return std::tie(SectionName, MappingClass) <
                 std::tie(Other.SectionName, Other.MappingClass);
        if (IsCsect != Other.IsCsect)
          return IsCsect;
        return std::tie(SectionName, DwarfSubtypeFlags) <
               std::tie(Other.SectionName, Other.DwarfSubtypeFlags);
      }
    };

    StringMap<MCSectionMachO *> MachOUniquingMap;
    std::map<ELFSectionKey, MCSectionELF *> ELFUniquingMap;
    std::map<COFFSectionKey, MCSectionCOFF *> COFFUniquingMap;
    std::map<WasmSectionKey, MCSectionWasm *> WasmUniquingMap;
    std::map<XCOFFSectionKey, MCSectionXCOFF *> XCOFFUniquingMap;
    StringMap<bool> RelSecNames;

    SpecificBumpPtrAllocator<MCSubtargetInfo> MCSubtargetAllocator;

    /// Do automatic reset in destructor
    bool AutoReset;

    MCTargetOptions const *TargetOptions;

    bool HadError = false;

    void reportCommon(SMLoc Loc,
                      std::function<void(SMDiagnostic &, const SourceMgr *)>);

    MCSymbol *createSymbolImpl(const StringMapEntry<bool> *Name,
                               bool CanBeUnnamed);
    MCSymbol *createSymbol(StringRef Name, bool AlwaysAddSuffix,
                           bool IsTemporary);

    MCSymbol *getOrCreateDirectionalLocalSymbol(unsigned LocalLabelVal,
                                                unsigned Instance);

    MCSectionELF *createELFSectionImpl(StringRef Section, unsigned Type,
                                       unsigned Flags, SectionKind K,
                                       unsigned EntrySize,
                                       const MCSymbolELF *Group, bool IsComdat,
                                       unsigned UniqueID,
                                       const MCSymbolELF *LinkedToSym);

    MCSymbolXCOFF *createXCOFFSymbolImpl(const StringMapEntry<bool> *Name,
                                         bool IsTemporary);

    /// Map of currently defined macros.
    StringMap<MCAsmMacro> MacroMap;

    struct ELFEntrySizeKey {
      std::string SectionName;
      unsigned Flags;
      unsigned EntrySize;

      ELFEntrySizeKey(StringRef SectionName, unsigned Flags, unsigned EntrySize)
          : SectionName(SectionName), Flags(Flags), EntrySize(EntrySize) {}

      bool operator<(const ELFEntrySizeKey &Other) const {
        if (SectionName != Other.SectionName)
          return SectionName < Other.SectionName;
        if ((Flags & ELF::SHF_STRINGS) != (Other.Flags & ELF::SHF_STRINGS))
          return Other.Flags & ELF::SHF_STRINGS;
        return EntrySize < Other.EntrySize;
      }
    };

    // Symbols must be assigned to a section with a compatible entry
    // size. This map is used to assign unique IDs to sections to
    // distinguish between sections with identical names but incompatible entry
    // sizes. This can occur when a symbol is explicitly assigned to a
    // section, e.g. via __attribute__((section("myname"))).
    std::map<ELFEntrySizeKey, unsigned> ELFEntrySizeMap;

    // This set is used to record the generic mergeable section names seen.
    // These are sections that are created as mergeable e.g. .debug_str. We need
    // to avoid assigning non-mergeable symbols to these sections. It is used
    // to prevent non-mergeable symbols being explicitly assigned  to mergeable
    // sections (e.g. via _attribute_((section("myname")))).
    DenseSet<StringRef> ELFSeenGenericMergeableSections;

  public:
    explicit MCContext(const Triple &TheTriple, const MCAsmInfo *MAI,
<<<<<<< HEAD
                       const MCRegisterInfo *MRI, const MCObjectFileInfo *MOFI,
                       const MCSubtargetInfo *MSTI,
=======
                       const MCRegisterInfo *MRI, const MCSubtargetInfo *MSTI,
>>>>>>> 21f3f750
                       const SourceMgr *Mgr = nullptr,
                       MCTargetOptions const *TargetOpts = nullptr,
                       bool DoAutoReset = true);
    MCContext(const MCContext &) = delete;
    MCContext &operator=(const MCContext &) = delete;
    ~MCContext();

    Environment getObjectFileType() const { return Env; }

    const Triple &getTargetTriple() const { return TT; }
    const SourceMgr *getSourceManager() const { return SrcMgr; }

    void initInlineSourceManager();
    SourceMgr *getInlineSourceManager() {
      return InlineSrcMgr.get();
    }
    std::vector<const MDNode *> &getLocInfos() { return LocInfos; }
    void setDiagnosticHandler(DiagHandlerTy DiagHandler) {
      this->DiagHandler = DiagHandler;
    }

    void setObjectFileInfo(const MCObjectFileInfo *Mofi) { MOFI = Mofi; }

    const MCAsmInfo *getAsmInfo() const { return MAI; }

    const MCRegisterInfo *getRegisterInfo() const { return MRI; }

    const MCObjectFileInfo *getObjectFileInfo() const { return MOFI; }

    const MCSubtargetInfo *getSubtargetInfo() const { return MSTI; }

    CodeViewContext &getCVContext();

    void setAllowTemporaryLabels(bool Value) { AllowTemporaryLabels = Value; }
    void setUseNamesOnTempLabels(bool Value) { UseNamesOnTempLabels = Value; }

    /// \name Module Lifetime Management
    /// @{

    /// reset - return object to right after construction state to prepare
    /// to process a new module
    void reset();

    /// @}

    /// \name McInst Management

    /// Create and return a new MC instruction.
    MCInst *createMCInst();

    /// \name Symbol Management
    /// @{

    /// Create and return a new linker temporary symbol with a unique but
    /// unspecified name.
    MCSymbol *createLinkerPrivateTempSymbol();

    /// Create a temporary symbol with a unique name. The name will be omitted
    /// in the symbol table if UseNamesOnTempLabels is false (default except
    /// MCAsmStreamer). The overload without Name uses an unspecified name.
    MCSymbol *createTempSymbol();
    MCSymbol *createTempSymbol(const Twine &Name, bool AlwaysAddSuffix = true);

    /// Create a temporary symbol with a unique name whose name cannot be
    /// omitted in the symbol table. This is rarely used.
    MCSymbol *createNamedTempSymbol();
    MCSymbol *createNamedTempSymbol(const Twine &Name);

    /// Create the definition of a directional local symbol for numbered label
    /// (used for "1:" definitions).
    MCSymbol *createDirectionalLocalSymbol(unsigned LocalLabelVal);

    /// Create and return a directional local symbol for numbered label (used
    /// for "1b" or 1f" references).
    MCSymbol *getDirectionalLocalSymbol(unsigned LocalLabelVal, bool Before);

    /// Lookup the symbol inside with the specified \p Name.  If it exists,
    /// return it.  If not, create a forward reference and return it.
    ///
    /// \param Name - The symbol name, which must be unique across all symbols.
    MCSymbol *getOrCreateSymbol(const Twine &Name);

    /// Gets a symbol that will be defined to the final stack offset of a local
    /// variable after codegen.
    ///
    /// \param Idx - The index of a local variable passed to \@llvm.localescape.
    MCSymbol *getOrCreateFrameAllocSymbol(StringRef FuncName, unsigned Idx);

    MCSymbol *getOrCreateParentFrameOffsetSymbol(StringRef FuncName);

    MCSymbol *getOrCreateLSDASymbol(StringRef FuncName);

    /// Get the symbol for \p Name, or null.
    MCSymbol *lookupSymbol(const Twine &Name) const;

    /// Set value for a symbol.
    void setSymbolValue(MCStreamer &Streamer, StringRef Sym, uint64_t Val);

    /// getSymbols - Get a reference for the symbol table for clients that
    /// want to, for example, iterate over all symbols. 'const' because we
    /// still want any modifications to the table itself to use the MCContext
    /// APIs.
    const SymbolTable &getSymbols() const { return Symbols; }

    /// isInlineAsmLabel - Return true if the name is a label referenced in
    /// inline assembly.
    MCSymbol *getInlineAsmLabel(StringRef Name) const {
      return InlineAsmUsedLabelNames.lookup(Name);
    }

    /// registerInlineAsmLabel - Records that the name is a label referenced in
    /// inline assembly.
    void registerInlineAsmLabel(MCSymbol *Sym);

    /// @}

    /// \name Section Management
    /// @{

    enum : unsigned {
      /// Pass this value as the UniqueID during section creation to get the
      /// generic section with the given name and characteristics. The usual
      /// sections such as .text use this ID.
      GenericSectionID = ~0U
    };

    /// Return the MCSection for the specified mach-o section.  This requires
    /// the operands to be valid.
    MCSectionMachO *getMachOSection(StringRef Segment, StringRef Section,
                                    unsigned TypeAndAttributes,
                                    unsigned Reserved2, SectionKind K,
                                    const char *BeginSymName = nullptr);

    MCSectionMachO *getMachOSection(StringRef Segment, StringRef Section,
                                    unsigned TypeAndAttributes, SectionKind K,
                                    const char *BeginSymName = nullptr) {
      return getMachOSection(Segment, Section, TypeAndAttributes, 0, K,
                             BeginSymName);
    }

    MCSectionELF *getELFSection(const Twine &Section, unsigned Type,
                                unsigned Flags) {
      return getELFSection(Section, Type, Flags, 0, "", false);
    }

    MCSectionELF *getELFSection(const Twine &Section, unsigned Type,
                                unsigned Flags, unsigned EntrySize) {
      return getELFSection(Section, Type, Flags, EntrySize, "", false,
                           MCSection::NonUniqueID, nullptr);
    }

    MCSectionELF *getELFSection(const Twine &Section, unsigned Type,
                                unsigned Flags, unsigned EntrySize,
                                const Twine &Group, bool IsComdat) {
      return getELFSection(Section, Type, Flags, EntrySize, Group, IsComdat,
                           MCSection::NonUniqueID, nullptr);
    }

    MCSectionELF *getELFSection(const Twine &Section, unsigned Type,
                                unsigned Flags, unsigned EntrySize,
                                const Twine &Group, bool IsComdat,
                                unsigned UniqueID,
                                const MCSymbolELF *LinkedToSym);

    MCSectionELF *getELFSection(const Twine &Section, unsigned Type,
                                unsigned Flags, unsigned EntrySize,
                                const MCSymbolELF *Group, bool IsComdat,
                                unsigned UniqueID,
                                const MCSymbolELF *LinkedToSym);

    /// Get a section with the provided group identifier. This section is
    /// named by concatenating \p Prefix with '.' then \p Suffix. The \p Type
    /// describes the type of the section and \p Flags are used to further
    /// configure this named section.
    MCSectionELF *getELFNamedSection(const Twine &Prefix, const Twine &Suffix,
                                     unsigned Type, unsigned Flags,
                                     unsigned EntrySize = 0);

    MCSectionELF *createELFRelSection(const Twine &Name, unsigned Type,
                                      unsigned Flags, unsigned EntrySize,
                                      const MCSymbolELF *Group,
                                      const MCSectionELF *RelInfoSection);

    void renameELFSection(MCSectionELF *Section, StringRef Name);

    MCSectionELF *createELFGroupSection(const MCSymbolELF *Group,
                                        bool IsComdat);

    void recordELFMergeableSectionInfo(StringRef SectionName, unsigned Flags,
                                       unsigned UniqueID, unsigned EntrySize);

    bool isELFImplicitMergeableSectionNamePrefix(StringRef Name);

    bool isELFGenericMergeableSection(StringRef Name);

    Optional<unsigned> getELFUniqueIDForEntsize(StringRef SectionName,
                                                unsigned Flags,
                                                unsigned EntrySize);

    MCSectionCOFF *getCOFFSection(StringRef Section, unsigned Characteristics,
                                  SectionKind Kind, StringRef COMDATSymName,
                                  int Selection,
                                  unsigned UniqueID = GenericSectionID,
                                  const char *BeginSymName = nullptr);

    MCSectionCOFF *getCOFFSection(StringRef Section, unsigned Characteristics,
                                  SectionKind Kind,
                                  const char *BeginSymName = nullptr);

    /// Gets or creates a section equivalent to Sec that is associated with the
    /// section containing KeySym. For example, to create a debug info section
    /// associated with an inline function, pass the normal debug info section
    /// as Sec and the function symbol as KeySym.
    MCSectionCOFF *
    getAssociativeCOFFSection(MCSectionCOFF *Sec, const MCSymbol *KeySym,
                              unsigned UniqueID = GenericSectionID);

    MCSectionWasm *getWasmSection(const Twine &Section, SectionKind K,
                                  unsigned Flags = 0) {
      return getWasmSection(Section, K, Flags, nullptr);
    }

    MCSectionWasm *getWasmSection(const Twine &Section, SectionKind K,
                                  unsigned Flags, const char *BeginSymName) {
      return getWasmSection(Section, K, Flags, "", ~0, BeginSymName);
    }

    MCSectionWasm *getWasmSection(const Twine &Section, SectionKind K,
                                  unsigned Flags, const Twine &Group,
                                  unsigned UniqueID) {
      return getWasmSection(Section, K, Flags, Group, UniqueID, nullptr);
    }

    MCSectionWasm *getWasmSection(const Twine &Section, SectionKind K,
                                  unsigned Flags, const Twine &Group,
                                  unsigned UniqueID, const char *BeginSymName);

    MCSectionWasm *getWasmSection(const Twine &Section, SectionKind K,
                                  unsigned Flags, const MCSymbolWasm *Group,
                                  unsigned UniqueID, const char *BeginSymName);

    MCSectionXCOFF *getXCOFFSection(
        StringRef Section, SectionKind K,
        Optional<XCOFF::CsectProperties> CsectProp = None,
        bool MultiSymbolsAllowed = false, const char *BeginSymName = nullptr,
        Optional<XCOFF::DwarfSectionSubtypeFlags> DwarfSubtypeFlags = None);

    // Create and save a copy of STI and return a reference to the copy.
    MCSubtargetInfo &getSubtargetCopy(const MCSubtargetInfo &STI);

    /// @}

    /// \name Dwarf Management
    /// @{

    /// Get the compilation directory for DW_AT_comp_dir
    /// The compilation directory should be set with \c setCompilationDir before
    /// calling this function. If it is unset, an empty string will be returned.
    StringRef getCompilationDir() const { return CompilationDir; }

    /// Set the compilation directory for DW_AT_comp_dir
    void setCompilationDir(StringRef S) { CompilationDir = S.str(); }

    /// Add an entry to the debug prefix map.
    void addDebugPrefixMapEntry(const std::string &From, const std::string &To);

    // Remaps all debug directory paths in-place as per the debug prefix map.
    void RemapDebugPaths();

    /// Get the main file name for use in error messages and debug
    /// info. This can be set to ensure we've got the correct file name
    /// after preprocessing or for -save-temps.
    const std::string &getMainFileName() const { return MainFileName; }

    /// Set the main file name and override the default.
    void setMainFileName(StringRef S) { MainFileName = std::string(S); }

    /// Creates an entry in the dwarf file and directory tables.
    Expected<unsigned> getDwarfFile(StringRef Directory, StringRef FileName,
                                    unsigned FileNumber,
                                    Optional<MD5::MD5Result> Checksum,
                                    Optional<StringRef> Source, unsigned CUID);

    bool isValidDwarfFileNumber(unsigned FileNumber, unsigned CUID = 0);

    const std::map<unsigned, MCDwarfLineTable> &getMCDwarfLineTables() const {
      return MCDwarfLineTablesCUMap;
    }

    MCDwarfLineTable &getMCDwarfLineTable(unsigned CUID) {
      return MCDwarfLineTablesCUMap[CUID];
    }

    const MCDwarfLineTable &getMCDwarfLineTable(unsigned CUID) const {
      auto I = MCDwarfLineTablesCUMap.find(CUID);
      assert(I != MCDwarfLineTablesCUMap.end());
      return I->second;
    }

    const SmallVectorImpl<MCDwarfFile> &getMCDwarfFiles(unsigned CUID = 0) {
      return getMCDwarfLineTable(CUID).getMCDwarfFiles();
    }

    const SmallVectorImpl<std::string> &getMCDwarfDirs(unsigned CUID = 0) {
      return getMCDwarfLineTable(CUID).getMCDwarfDirs();
    }

    unsigned getDwarfCompileUnitID() { return DwarfCompileUnitID; }

    void setDwarfCompileUnitID(unsigned CUIndex) {
      DwarfCompileUnitID = CUIndex;
    }

    /// Specifies the "root" file and directory of the compilation unit.
    /// These are "file 0" and "directory 0" in DWARF v5.
    void setMCLineTableRootFile(unsigned CUID, StringRef CompilationDir,
                                StringRef Filename,
                                Optional<MD5::MD5Result> Checksum,
                                Optional<StringRef> Source) {
      getMCDwarfLineTable(CUID).setRootFile(CompilationDir, Filename, Checksum,
                                            Source);
    }

    /// Reports whether MD5 checksum usage is consistent (all-or-none).
    bool isDwarfMD5UsageConsistent(unsigned CUID) const {
      return getMCDwarfLineTable(CUID).isMD5UsageConsistent();
    }

    /// Saves the information from the currently parsed dwarf .loc directive
    /// and sets DwarfLocSeen.  When the next instruction is assembled an entry
    /// in the line number table with this information and the address of the
    /// instruction will be created.
    void setCurrentDwarfLoc(unsigned FileNum, unsigned Line, unsigned Column,
                            unsigned Flags, unsigned Isa,
                            unsigned Discriminator) {
      CurrentDwarfLoc.setFileNum(FileNum);
      CurrentDwarfLoc.setLine(Line);
      CurrentDwarfLoc.setColumn(Column);
      CurrentDwarfLoc.setFlags(Flags);
      CurrentDwarfLoc.setIsa(Isa);
      CurrentDwarfLoc.setDiscriminator(Discriminator);
      DwarfLocSeen = true;
    }

    void clearDwarfLocSeen() { DwarfLocSeen = false; }

    bool getDwarfLocSeen() { return DwarfLocSeen; }
    const MCDwarfLoc &getCurrentDwarfLoc() { return CurrentDwarfLoc; }

    bool getGenDwarfForAssembly() { return GenDwarfForAssembly; }
    void setGenDwarfForAssembly(bool Value) { GenDwarfForAssembly = Value; }
    unsigned getGenDwarfFileNumber() { return GenDwarfFileNumber; }

    void setGenDwarfFileNumber(unsigned FileNumber) {
      GenDwarfFileNumber = FileNumber;
    }

    /// Specifies information about the "root file" for assembler clients
    /// (e.g., llvm-mc). Assumes compilation dir etc. have been set up.
    void setGenDwarfRootFile(StringRef FileName, StringRef Buffer);

    const SetVector<MCSection *> &getGenDwarfSectionSyms() {
      return SectionsForRanges;
    }

    bool addGenDwarfSection(MCSection *Sec) {
      return SectionsForRanges.insert(Sec);
    }

    void finalizeDwarfSections(MCStreamer &MCOS);

    const std::vector<MCGenDwarfLabelEntry> &getMCGenDwarfLabelEntries() const {
      return MCGenDwarfLabelEntries;
    }

    void addMCGenDwarfLabelEntry(const MCGenDwarfLabelEntry &E) {
      MCGenDwarfLabelEntries.push_back(E);
    }

    void setDwarfDebugFlags(StringRef S) { DwarfDebugFlags = S; }
    StringRef getDwarfDebugFlags() { return DwarfDebugFlags; }

    void setDwarfDebugProducer(StringRef S) { DwarfDebugProducer = S; }
    StringRef getDwarfDebugProducer() { return DwarfDebugProducer; }

    void setDwarfFormat(dwarf::DwarfFormat f) { DwarfFormat = f; }
    dwarf::DwarfFormat getDwarfFormat() const { return DwarfFormat; }

    void setDwarfVersion(uint16_t v) { DwarfVersion = v; }
    uint16_t getDwarfVersion() const { return DwarfVersion; }

    /// @}

    char *getSecureLogFile() { return SecureLogFile; }
    raw_fd_ostream *getSecureLog() { return SecureLog.get(); }

    void setSecureLog(std::unique_ptr<raw_fd_ostream> Value) {
      SecureLog = std::move(Value);
    }

    bool getSecureLogUsed() { return SecureLogUsed; }
    void setSecureLogUsed(bool Value) { SecureLogUsed = Value; }

    void *allocate(unsigned Size, unsigned Align = 8) {
      return Allocator.Allocate(Size, Align);
    }

    void deallocate(void *Ptr) {}

    bool hadError() { return HadError; }
    void diagnose(const SMDiagnostic &SMD);
    void reportError(SMLoc L, const Twine &Msg);
    void reportWarning(SMLoc L, const Twine &Msg);
    // Unrecoverable error has occurred. Display the best diagnostic we can
    // and bail via exit(1). For now, most MC backend errors are unrecoverable.
    // FIXME: We should really do something about that.
    LLVM_ATTRIBUTE_NORETURN void reportFatalError(SMLoc L, const Twine &Msg);

    const MCAsmMacro *lookupMacro(StringRef Name) {
      StringMap<MCAsmMacro>::iterator I = MacroMap.find(Name);
      return (I == MacroMap.end()) ? nullptr : &I->getValue();
    }

    void defineMacro(StringRef Name, MCAsmMacro Macro) {
      MacroMap.insert(std::make_pair(Name, std::move(Macro)));
    }

    void undefineMacro(StringRef Name) { MacroMap.erase(Name); }

    MCPseudoProbeTable &getMCPseudoProbeTable() { return PseudoProbeTable; }
  };

} // end namespace llvm

// operator new and delete aren't allowed inside namespaces.
// The throw specifications are mandated by the standard.
/// Placement new for using the MCContext's allocator.
///
/// This placement form of operator new uses the MCContext's allocator for
/// obtaining memory. It is a non-throwing new, which means that it returns
/// null on error. (If that is what the allocator does. The current does, so if
/// this ever changes, this operator will have to be changed, too.)
/// Usage looks like this (assuming there's an MCContext 'Context' in scope):
/// \code
/// // Default alignment (8)
/// IntegerLiteral *Ex = new (Context) IntegerLiteral(arguments);
/// // Specific alignment
/// IntegerLiteral *Ex2 = new (Context, 4) IntegerLiteral(arguments);
/// \endcode
/// Please note that you cannot use delete on the pointer; it must be
/// deallocated using an explicit destructor call followed by
/// \c Context.Deallocate(Ptr).
///
/// \param Bytes The number of bytes to allocate. Calculated by the compiler.
/// \param C The MCContext that provides the allocator.
/// \param Alignment The alignment of the allocated memory (if the underlying
///                  allocator supports it).
/// \return The allocated memory. Could be NULL.
inline void *operator new(size_t Bytes, llvm::MCContext &C,
                          size_t Alignment = 8) noexcept {
  return C.allocate(Bytes, Alignment);
}
/// Placement delete companion to the new above.
///
/// This operator is just a companion to the new above. There is no way of
/// invoking it directly; see the new operator for more details. This operator
/// is called implicitly by the compiler if a placement new expression using
/// the MCContext throws in the object constructor.
inline void operator delete(void *Ptr, llvm::MCContext &C, size_t) noexcept {
  C.deallocate(Ptr);
}

/// This placement form of operator new[] uses the MCContext's allocator for
/// obtaining memory. It is a non-throwing new[], which means that it returns
/// null on error.
/// Usage looks like this (assuming there's an MCContext 'Context' in scope):
/// \code
/// // Default alignment (8)
/// char *data = new (Context) char[10];
/// // Specific alignment
/// char *data = new (Context, 4) char[10];
/// \endcode
/// Please note that you cannot use delete on the pointer; it must be
/// deallocated using an explicit destructor call followed by
/// \c Context.Deallocate(Ptr).
///
/// \param Bytes The number of bytes to allocate. Calculated by the compiler.
/// \param C The MCContext that provides the allocator.
/// \param Alignment The alignment of the allocated memory (if the underlying
///                  allocator supports it).
/// \return The allocated memory. Could be NULL.
inline void *operator new[](size_t Bytes, llvm::MCContext &C,
                            size_t Alignment = 8) noexcept {
  return C.allocate(Bytes, Alignment);
}

/// Placement delete[] companion to the new[] above.
///
/// This operator is just a companion to the new[] above. There is no way of
/// invoking it directly; see the new[] operator for more details. This operator
/// is called implicitly by the compiler if a placement new[] expression using
/// the MCContext throws in the object constructor.
inline void operator delete[](void *Ptr, llvm::MCContext &C) noexcept {
  C.deallocate(Ptr);
}

#endif // LLVM_MC_MCCONTEXT_H<|MERGE_RESOLUTION|>--- conflicted
+++ resolved
@@ -393,12 +393,7 @@
 
   public:
     explicit MCContext(const Triple &TheTriple, const MCAsmInfo *MAI,
-<<<<<<< HEAD
-                       const MCRegisterInfo *MRI, const MCObjectFileInfo *MOFI,
-                       const MCSubtargetInfo *MSTI,
-=======
                        const MCRegisterInfo *MRI, const MCSubtargetInfo *MSTI,
->>>>>>> 21f3f750
                        const SourceMgr *Mgr = nullptr,
                        MCTargetOptions const *TargetOpts = nullptr,
                        bool DoAutoReset = true);
