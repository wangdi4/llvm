--- conflicted
+++ resolved
@@ -73,6 +73,10 @@
     /// Symbols - Bindings of names to symbols.
     SymbolTable Symbols;
 
+    /// ELF sections can have a corresponding symbol. This maps one to the
+    /// other.
+    DenseMap<const MCSectionELF*, MCSymbol*> SectionSymbols;
+
     /// A maping from a local label number and an instance count to a symbol.
     /// For example, in the assembly
     ///     1:
@@ -231,13 +235,10 @@
     MCSymbol *GetOrCreateSymbol(StringRef Name);
     MCSymbol *GetOrCreateSymbol(const Twine &Name);
 
-<<<<<<< HEAD
-=======
     MCSymbol *getOrCreateSectionSymbol(const MCSectionELF &Section);
 
     MCSymbol *getOrCreateFrameAllocSymbol(StringRef FuncName);
 
->>>>>>> 41cb3da2
     /// LookupSymbol - Get the symbol for \p Name, or null.
     MCSymbol *LookupSymbol(StringRef Name) const;
     MCSymbol *LookupSymbol(const Twine &Name) const;
