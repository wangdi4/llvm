//===- MC/MCRegisterInfo.h - Target Register Description --------*- C++ -*-===//
//
//                     The LLVM Compiler Infrastructure
//
// This file is distributed under the University of Illinois Open Source
// License. See LICENSE.TXT for details.
//
//===----------------------------------------------------------------------===//
//
// This file describes an abstract interface used to get information about a
// target machines register file.  This information is used for a variety of
// purposed, especially register allocation.
//
//===----------------------------------------------------------------------===//

#ifndef LLVM_MC_MCREGISTERINFO_H
#define LLVM_MC_MCREGISTERINFO_H

#include "llvm/ADT/DenseMap.h"
#include "llvm/ADT/iterator_range.h"
#include "llvm/MC/LaneBitmask.h"
#include <cassert>
#include <cstdint>
#include <utility>

namespace llvm {

/// An unsigned integer type large enough to represent all physical registers,
/// but not necessarily virtual registers.
using MCPhysReg = uint16_t;

/// MCRegisterClass - Base class of TargetRegisterClass.
class MCRegisterClass {
public:
  using iterator = const MCPhysReg*;
  using const_iterator = const MCPhysReg*;

  const iterator RegsBegin;
  const uint8_t *const RegSet;
  const uint32_t NameIdx;
  const uint16_t RegsSize;
  const uint16_t RegSetSize;
  const uint16_t ID;
  const uint16_t PhysRegSize;
  const int8_t CopyCost;
  const bool Allocatable;

  /// getID() - Return the register class ID number.
  ///
  unsigned getID() const { return ID; }

  /// begin/end - Return all of the registers in this class.
  ///
  iterator       begin() const { return RegsBegin; }
  iterator         end() const { return RegsBegin + RegsSize; }

  /// getNumRegs - Return the number of registers in this class.
  ///
  unsigned getNumRegs() const { return RegsSize; }

  /// getRegister - Return the specified register in the class.
  ///
  unsigned getRegister(unsigned i) const {
    assert(i < getNumRegs() && "Register number out of range!");
    return RegsBegin[i];
  }

  /// contains - Return true if the specified register is included in this
  /// register class.  This does not include virtual registers.
  bool contains(unsigned Reg) const {
    unsigned InByte = Reg % 8;
    unsigned Byte = Reg / 8;
    if (Byte >= RegSetSize)
      return false;
    return (RegSet[Byte] & (1 << InByte)) != 0;
  }

  /// contains - Return true if both registers are in this class.
  bool contains(unsigned Reg1, unsigned Reg2) const {
    return contains(Reg1) && contains(Reg2);
  }

<<<<<<< HEAD
  /// getSize - Return the size of the register in bytes, which is also the size
  /// of a stack slot allocated to hold a spilled copy of this register.
  // CSA edit: For register classes that appear to have 0 size, return 1.
  // This applies to 1 bit register/channel classes, for example.
  // Ideally, this might be fixed elsewhere - e.g. computing the size of type i1.
  unsigned getSize() const { return (RegSize > 0) ? RegSize : 1; }

  /// getAlignment - Return the minimum required alignment for a register of
  /// this class.
  unsigned getAlignment() const { return Alignment; }
=======
  /// Return the size of the physical register in bytes.
  unsigned getPhysRegSize() const { return PhysRegSize; }
  /// Temporary function to allow out-of-tree targets to switch.
  unsigned getSize() const { return getPhysRegSize(); }
>>>>>>> c9916d7e

  /// getCopyCost - Return the cost of copying a value between two registers in
  /// this class. A negative number means the register class is very expensive
  /// to copy e.g. status flag register classes.
  int getCopyCost() const { return CopyCost; }

  /// isAllocatable - Return true if this register class may be used to create
  /// virtual registers.
  bool isAllocatable() const { return Allocatable; }
};

/// MCRegisterDesc - This record contains information about a particular
/// register.  The SubRegs field is a zero terminated array of registers that
/// are sub-registers of the specific register, e.g. AL, AH are sub-registers
/// of AX. The SuperRegs field is a zero terminated array of registers that are
/// super-registers of the specific register, e.g. RAX, EAX, are
/// super-registers of AX.
///
struct MCRegisterDesc {
  uint32_t Name;      // Printable name for the reg (for debugging)
  uint32_t SubRegs;   // Sub-register set, described above
  uint32_t SuperRegs; // Super-register set, described above

  // Offset into MCRI::SubRegIndices of a list of sub-register indices for each
  // sub-register in SubRegs.
  uint32_t SubRegIndices;

  // RegUnits - Points to the list of register units. The low 4 bits holds the
  // Scale, the high bits hold an offset into DiffLists. See MCRegUnitIterator.
  uint32_t RegUnits;

  /// Index into list with lane mask sequences. The sequence contains a lanemask
  /// for every register unit.
  uint16_t RegUnitLaneMasks;
};

/// MCRegisterInfo base class - We assume that the target defines a static
/// array of MCRegisterDesc objects that represent all of the machine
/// registers that the target has.  As such, we simply have to track a pointer
/// to this array so that we can turn register number into a register
/// descriptor.
///
/// Note this class is designed to be a base class of TargetRegisterInfo, which
/// is the interface used by codegen. However, specific targets *should never*
/// specialize this class. MCRegisterInfo should only contain getters to access
/// TableGen generated physical register data. It must not be extended with
/// virtual methods.
///
class MCRegisterInfo {
public:
  using regclass_iterator = const MCRegisterClass *;

  /// DwarfLLVMRegPair - Emitted by tablegen so Dwarf<->LLVM reg mappings can be
  /// performed with a binary search.
  struct DwarfLLVMRegPair {
    unsigned FromReg;
    unsigned ToReg;

    bool operator<(DwarfLLVMRegPair RHS) const { return FromReg < RHS.FromReg; }
  };

  /// SubRegCoveredBits - Emitted by tablegen: bit range covered by a subreg
  /// index, -1 in any being invalid.
  struct SubRegCoveredBits {
    uint16_t Offset;
    uint16_t Size;
  };

private:
  const MCRegisterDesc *Desc;                 // Pointer to the descriptor array
  unsigned NumRegs;                           // Number of entries in the array
  unsigned RAReg;                             // Return address register
  unsigned PCReg;                             // Program counter register
  const MCRegisterClass *Classes;             // Pointer to the regclass array
  unsigned NumClasses;                        // Number of entries in the array
  unsigned NumRegUnits;                       // Number of regunits.
  const MCPhysReg (*RegUnitRoots)[2];         // Pointer to regunit root table.
  const MCPhysReg *DiffLists;                 // Pointer to the difflists array
  const LaneBitmask *RegUnitMaskSequences;    // Pointer to lane mask sequences
                                              // for register units.
  const char *RegStrings;                     // Pointer to the string table.
  const char *RegClassStrings;                // Pointer to the class strings.
  const uint16_t *SubRegIndices;              // Pointer to the subreg lookup
                                              // array.
  const SubRegCoveredBits *SubRegIdxRanges;   // Pointer to the subreg covered
                                              // bit ranges array.
  unsigned NumSubRegIndices;                  // Number of subreg indices.
  const uint16_t *RegEncodingTable;           // Pointer to array of register
                                              // encodings.

  unsigned L2DwarfRegsSize;
  unsigned EHL2DwarfRegsSize;
  unsigned Dwarf2LRegsSize;
  unsigned EHDwarf2LRegsSize;
  const DwarfLLVMRegPair *L2DwarfRegs;        // LLVM to Dwarf regs mapping
  const DwarfLLVMRegPair *EHL2DwarfRegs;      // LLVM to Dwarf regs mapping EH
  const DwarfLLVMRegPair *Dwarf2LRegs;        // Dwarf to LLVM regs mapping
  const DwarfLLVMRegPair *EHDwarf2LRegs;      // Dwarf to LLVM regs mapping EH
  DenseMap<unsigned, int> L2SEHRegs;          // LLVM to SEH regs mapping
  DenseMap<unsigned, int> L2CVRegs;           // LLVM to CV regs mapping

public:
  /// DiffListIterator - Base iterator class that can traverse the
  /// differentially encoded register and regunit lists in DiffLists.
  /// Don't use this class directly, use one of the specialized sub-classes
  /// defined below.
  class DiffListIterator {
    uint16_t Val = 0;
    const MCPhysReg *List = nullptr;

  protected:
    /// Create an invalid iterator. Call init() to point to something useful.
    DiffListIterator() = default;

    /// init - Point the iterator to InitVal, decoding subsequent values from
    /// DiffList. The iterator will initially point to InitVal, sub-classes are
    /// responsible for skipping the seed value if it is not part of the list.
    void init(MCPhysReg InitVal, const MCPhysReg *DiffList) {
      Val = InitVal;
      List = DiffList;
    }

    /// advance - Move to the next list position, return the applied
    /// differential. This function does not detect the end of the list, that
    /// is the caller's responsibility (by checking for a 0 return value).
    unsigned advance() {
      assert(isValid() && "Cannot move off the end of the list.");
      MCPhysReg D = *List++;
      Val += D;
      return D;
    }

  public:
    /// isValid - returns true if this iterator is not yet at the end.
    bool isValid() const { return List; }

    /// Dereference the iterator to get the value at the current position.
    unsigned operator*() const { return Val; }

    /// Pre-increment to move to the next position.
    void operator++() {
      // The end of the list is encoded as a 0 differential.
      if (!advance())
        List = nullptr;
    }
  };

  // These iterators are allowed to sub-class DiffListIterator and access
  // internal list pointers.
  friend class MCSubRegIterator;
  friend class MCSubRegIndexIterator;
  friend class MCSuperRegIterator;
  friend class MCRegUnitIterator;
  friend class MCRegUnitMaskIterator;
  friend class MCRegUnitRootIterator;

  /// \brief Initialize MCRegisterInfo, called by TableGen
  /// auto-generated routines. *DO NOT USE*.
  void InitMCRegisterInfo(const MCRegisterDesc *D, unsigned NR, unsigned RA,
                          unsigned PC,
                          const MCRegisterClass *C, unsigned NC,
                          const MCPhysReg (*RURoots)[2],
                          unsigned NRU,
                          const MCPhysReg *DL,
                          const LaneBitmask *RUMS,
                          const char *Strings,
                          const char *ClassStrings,
                          const uint16_t *SubIndices,
                          unsigned NumIndices,
                          const SubRegCoveredBits *SubIdxRanges,
                          const uint16_t *RET) {
    Desc = D;
    NumRegs = NR;
    RAReg = RA;
    PCReg = PC;
    Classes = C;
    DiffLists = DL;
    RegUnitMaskSequences = RUMS;
    RegStrings = Strings;
    RegClassStrings = ClassStrings;
    NumClasses = NC;
    RegUnitRoots = RURoots;
    NumRegUnits = NRU;
    SubRegIndices = SubIndices;
    NumSubRegIndices = NumIndices;
    SubRegIdxRanges = SubIdxRanges;
    RegEncodingTable = RET;

    // Initialize DWARF register mapping variables
    EHL2DwarfRegs = nullptr;
    EHL2DwarfRegsSize = 0;
    L2DwarfRegs = nullptr;
    L2DwarfRegsSize = 0;
    EHDwarf2LRegs = nullptr;
    EHDwarf2LRegsSize = 0;
    Dwarf2LRegs = nullptr;
    Dwarf2LRegsSize = 0;
  }

  /// \brief Used to initialize LLVM register to Dwarf
  /// register number mapping. Called by TableGen auto-generated routines.
  /// *DO NOT USE*.
  void mapLLVMRegsToDwarfRegs(const DwarfLLVMRegPair *Map, unsigned Size,
                              bool isEH) {
    if (isEH) {
      EHL2DwarfRegs = Map;
      EHL2DwarfRegsSize = Size;
    } else {
      L2DwarfRegs = Map;
      L2DwarfRegsSize = Size;
    }
  }

  /// \brief Used to initialize Dwarf register to LLVM
  /// register number mapping. Called by TableGen auto-generated routines.
  /// *DO NOT USE*.
  void mapDwarfRegsToLLVMRegs(const DwarfLLVMRegPair *Map, unsigned Size,
                              bool isEH) {
    if (isEH) {
      EHDwarf2LRegs = Map;
      EHDwarf2LRegsSize = Size;
    } else {
      Dwarf2LRegs = Map;
      Dwarf2LRegsSize = Size;
    }
  }

  /// mapLLVMRegToSEHReg - Used to initialize LLVM register to SEH register
  /// number mapping. By default the SEH register number is just the same
  /// as the LLVM register number.
  /// FIXME: TableGen these numbers. Currently this requires target specific
  /// initialization code.
  void mapLLVMRegToSEHReg(unsigned LLVMReg, int SEHReg) {
    L2SEHRegs[LLVMReg] = SEHReg;
  }

  void mapLLVMRegToCVReg(unsigned LLVMReg, int CVReg) {
    L2CVRegs[LLVMReg] = CVReg;
  }

  /// \brief This method should return the register where the return
  /// address can be found.
  unsigned getRARegister() const {
    return RAReg;
  }

  /// Return the register which is the program counter.
  unsigned getProgramCounter() const {
    return PCReg;
  }

  const MCRegisterDesc &operator[](unsigned RegNo) const {
    assert(RegNo < NumRegs &&
           "Attempting to access record for invalid register number!");
    return Desc[RegNo];
  }

  /// \brief Provide a get method, equivalent to [], but more useful with a
  /// pointer to this object.
  const MCRegisterDesc &get(unsigned RegNo) const {
    return operator[](RegNo);
  }

  /// \brief Returns the physical register number of sub-register "Index"
  /// for physical register RegNo. Return zero if the sub-register does not
  /// exist.
  unsigned getSubReg(unsigned Reg, unsigned Idx) const;

  /// \brief Return a super-register of the specified register
  /// Reg so its sub-register of index SubIdx is Reg.
  unsigned getMatchingSuperReg(unsigned Reg, unsigned SubIdx,
                               const MCRegisterClass *RC) const;

  /// \brief For a given register pair, return the sub-register index
  /// if the second register is a sub-register of the first. Return zero
  /// otherwise.
  unsigned getSubRegIndex(unsigned RegNo, unsigned SubRegNo) const;

  /// \brief Get the size of the bit range covered by a sub-register index.
  /// If the index isn't continuous, return the sum of the sizes of its parts.
  /// If the index is used to access subregisters of different sizes, return -1.
  unsigned getSubRegIdxSize(unsigned Idx) const;

  /// \brief Get the offset of the bit range covered by a sub-register index.
  /// If an Offset doesn't make sense (the index isn't continuous, or is used to
  /// access sub-registers at different offsets), return -1.
  unsigned getSubRegIdxOffset(unsigned Idx) const;

  /// \brief Return the human-readable symbolic target-specific name for the
  /// specified physical register.
  const char *getName(unsigned RegNo) const {
    return RegStrings + get(RegNo).Name;
  }

  /// \brief Return the number of registers this target has (useful for
  /// sizing arrays holding per register information)
  unsigned getNumRegs() const {
    return NumRegs;
  }

  /// \brief Return the number of sub-register indices
  /// understood by the target. Index 0 is reserved for the no-op sub-register,
  /// while 1 to getNumSubRegIndices() - 1 represent real sub-registers.
  unsigned getNumSubRegIndices() const {
    return NumSubRegIndices;
  }

  /// \brief Return the number of (native) register units in the
  /// target. Register units are numbered from 0 to getNumRegUnits() - 1. They
  /// can be accessed through MCRegUnitIterator defined below.
  unsigned getNumRegUnits() const {
    return NumRegUnits;
  }

  /// \brief Map a target register to an equivalent dwarf register
  /// number.  Returns -1 if there is no equivalent value.  The second
  /// parameter allows targets to use different numberings for EH info and
  /// debugging info.
  int getDwarfRegNum(unsigned RegNum, bool isEH) const;

  /// \brief Map a dwarf register back to a target register.
  int getLLVMRegNum(unsigned RegNum, bool isEH) const;

  /// \brief Map a target register to an equivalent SEH register
  /// number.  Returns LLVM register number if there is no equivalent value.
  int getSEHRegNum(unsigned RegNum) const;

  /// \brief Map a target register to an equivalent CodeView register
  /// number.
  int getCodeViewRegNum(unsigned RegNum) const;

  regclass_iterator regclass_begin() const { return Classes; }
  regclass_iterator regclass_end() const { return Classes+NumClasses; }
  iterator_range<regclass_iterator> regclasses() const {
    return make_range(regclass_begin(), regclass_end());
  }

  unsigned getNumRegClasses() const {
    return (unsigned)(regclass_end()-regclass_begin());
  }

  /// \brief Returns the register class associated with the enumeration
  /// value.  See class MCOperandInfo.
  const MCRegisterClass& getRegClass(unsigned i) const {
    assert(i < getNumRegClasses() && "Register Class ID out of range");
    return Classes[i];
  }

  const char *getRegClassName(const MCRegisterClass *Class) const {
    return RegClassStrings + Class->NameIdx;
  }

   /// \brief Returns the encoding for RegNo
  uint16_t getEncodingValue(unsigned RegNo) const {
    assert(RegNo < NumRegs &&
           "Attempting to get encoding for invalid register number!");
    return RegEncodingTable[RegNo];
  }

  /// \brief Returns true if RegB is a sub-register of RegA.
  bool isSubRegister(unsigned RegA, unsigned RegB) const {
    return isSuperRegister(RegB, RegA);
  }

  /// \brief Returns true if RegB is a super-register of RegA.
  bool isSuperRegister(unsigned RegA, unsigned RegB) const;

  /// \brief Returns true if RegB is a sub-register of RegA or if RegB == RegA.
  bool isSubRegisterEq(unsigned RegA, unsigned RegB) const {
    return isSuperRegisterEq(RegB, RegA);
  }

  /// \brief Returns true if RegB is a super-register of RegA or if
  /// RegB == RegA.
  bool isSuperRegisterEq(unsigned RegA, unsigned RegB) const {
    return RegA == RegB || isSuperRegister(RegA, RegB);
  }

  /// \brief Returns true if RegB is a super-register or sub-register of RegA
  /// or if RegB == RegA.
  bool isSuperOrSubRegisterEq(unsigned RegA, unsigned RegB) const {
    return isSubRegisterEq(RegA, RegB) || isSuperRegister(RegA, RegB);
  }
};

//===----------------------------------------------------------------------===//
//                          Register List Iterators
//===----------------------------------------------------------------------===//

// MCRegisterInfo provides lists of super-registers, sub-registers, and
// aliasing registers. Use these iterator classes to traverse the lists.

/// MCSubRegIterator enumerates all sub-registers of Reg.
/// If IncludeSelf is set, Reg itself is included in the list.
class MCSubRegIterator : public MCRegisterInfo::DiffListIterator {
public:
  MCSubRegIterator(unsigned Reg, const MCRegisterInfo *MCRI,
                     bool IncludeSelf = false) {
    init(Reg, MCRI->DiffLists + MCRI->get(Reg).SubRegs);
    // Initially, the iterator points to Reg itself.
    if (!IncludeSelf)
      ++*this;
  }
};

/// Iterator that enumerates the sub-registers of a Reg and the associated
/// sub-register indices.
class MCSubRegIndexIterator {
  MCSubRegIterator SRIter;
  const uint16_t *SRIndex;

public:
  /// Constructs an iterator that traverses subregisters and their
  /// associated subregister indices.
  MCSubRegIndexIterator(unsigned Reg, const MCRegisterInfo *MCRI)
    : SRIter(Reg, MCRI) {
    SRIndex = MCRI->SubRegIndices + MCRI->get(Reg).SubRegIndices;
  }

  /// Returns current sub-register.
  unsigned getSubReg() const {
    return *SRIter;
  }

  /// Returns sub-register index of the current sub-register.
  unsigned getSubRegIndex() const {
    return *SRIndex;
  }

  /// Returns true if this iterator is not yet at the end.
  bool isValid() const { return SRIter.isValid(); }

  /// Moves to the next position.
  void operator++() {
    ++SRIter;
    ++SRIndex;
  }
};

/// MCSuperRegIterator enumerates all super-registers of Reg.
/// If IncludeSelf is set, Reg itself is included in the list.
class MCSuperRegIterator : public MCRegisterInfo::DiffListIterator {
public:
  MCSuperRegIterator() = default;

  MCSuperRegIterator(unsigned Reg, const MCRegisterInfo *MCRI,
                     bool IncludeSelf = false) {
    init(Reg, MCRI->DiffLists + MCRI->get(Reg).SuperRegs);
    // Initially, the iterator points to Reg itself.
    if (!IncludeSelf)
      ++*this;
  }
};

// Definition for isSuperRegister. Put it down here since it needs the
// iterator defined above in addition to the MCRegisterInfo class itself.
inline bool MCRegisterInfo::isSuperRegister(unsigned RegA, unsigned RegB) const{
  for (MCSuperRegIterator I(RegA, this); I.isValid(); ++I)
    if (*I == RegB)
      return true;
  return false;
}

//===----------------------------------------------------------------------===//
//                               Register Units
//===----------------------------------------------------------------------===//

// Register units are used to compute register aliasing. Every register has at
// least one register unit, but it can have more. Two registers overlap if and
// only if they have a common register unit.
//
// A target with a complicated sub-register structure will typically have many
// fewer register units than actual registers. MCRI::getNumRegUnits() returns
// the number of register units in the target.

// MCRegUnitIterator enumerates a list of register units for Reg. The list is
// in ascending numerical order.
class MCRegUnitIterator : public MCRegisterInfo::DiffListIterator {
public:
  /// MCRegUnitIterator - Create an iterator that traverses the register units
  /// in Reg.
  MCRegUnitIterator() = default;

  MCRegUnitIterator(unsigned Reg, const MCRegisterInfo *MCRI) {
    assert(Reg && "Null register has no regunits");
    // Decode the RegUnits MCRegisterDesc field.
    unsigned RU = MCRI->get(Reg).RegUnits;
    unsigned Scale = RU & 15;
    unsigned Offset = RU >> 4;

    // Initialize the iterator to Reg * Scale, and the List pointer to
    // DiffLists + Offset.
    init(Reg * Scale, MCRI->DiffLists + Offset);

    // That may not be a valid unit, we need to advance by one to get the real
    // unit number. The first differential can be 0 which would normally
    // terminate the list, but since we know every register has at least one
    // unit, we can allow a 0 differential here.
    advance();
  }
};

/// MCRegUnitMaskIterator enumerates a list of register units and their
/// associated lane masks for Reg. The register units are in ascending
/// numerical order.
class MCRegUnitMaskIterator {
  MCRegUnitIterator RUIter;
  const LaneBitmask *MaskListIter;

public:
  MCRegUnitMaskIterator() = default;

  /// Constructs an iterator that traverses the register units and their
  /// associated LaneMasks in Reg.
  MCRegUnitMaskIterator(unsigned Reg, const MCRegisterInfo *MCRI)
    : RUIter(Reg, MCRI) {
      uint16_t Idx = MCRI->get(Reg).RegUnitLaneMasks;
      MaskListIter = &MCRI->RegUnitMaskSequences[Idx];
  }

  /// Returns a (RegUnit, LaneMask) pair.
  std::pair<unsigned,LaneBitmask> operator*() const {
    return std::make_pair(*RUIter, *MaskListIter);
  }

  /// Returns true if this iterator is not yet at the end.
  bool isValid() const { return RUIter.isValid(); }

  /// Moves to the next position.
  void operator++() {
    ++MaskListIter;
    ++RUIter;
  }
};

// Each register unit has one or two root registers. The complete set of
// registers containing a register unit is the union of the roots and their
// super-registers. All registers aliasing Unit can be visited like this:
//
//   for (MCRegUnitRootIterator RI(Unit, MCRI); RI.isValid(); ++RI) {
//     for (MCSuperRegIterator SI(*RI, MCRI, true); SI.isValid(); ++SI)
//       visit(*SI);
//    }

/// MCRegUnitRootIterator enumerates the root registers of a register unit.
class MCRegUnitRootIterator {
  uint16_t Reg0 = 0;
  uint16_t Reg1 = 0;

public:
  MCRegUnitRootIterator() = default;

  MCRegUnitRootIterator(unsigned RegUnit, const MCRegisterInfo *MCRI) {
    assert(RegUnit < MCRI->getNumRegUnits() && "Invalid register unit");
    Reg0 = MCRI->RegUnitRoots[RegUnit][0];
    Reg1 = MCRI->RegUnitRoots[RegUnit][1];
  }

  /// \brief Dereference to get the current root register.
  unsigned operator*() const {
    return Reg0;
  }

  /// \brief Check if the iterator is at the end of the list.
  bool isValid() const {
    return Reg0;
  }

  /// \brief Preincrement to move to the next root register.
  void operator++() {
    assert(isValid() && "Cannot move off the end of the list.");
    Reg0 = Reg1;
    Reg1 = 0;
  }
};

/// MCRegAliasIterator enumerates all registers aliasing Reg.  If IncludeSelf is
/// set, Reg itself is included in the list.  This iterator does not guarantee
/// any ordering or that entries are unique.
class MCRegAliasIterator {
private:
  unsigned Reg;
  const MCRegisterInfo *MCRI;
  bool IncludeSelf;

  MCRegUnitIterator RI;
  MCRegUnitRootIterator RRI;
  MCSuperRegIterator SI;

public:
  MCRegAliasIterator(unsigned Reg, const MCRegisterInfo *MCRI,
                     bool IncludeSelf)
    : Reg(Reg), MCRI(MCRI), IncludeSelf(IncludeSelf) {
    // Initialize the iterators.
    for (RI = MCRegUnitIterator(Reg, MCRI); RI.isValid(); ++RI) {
      for (RRI = MCRegUnitRootIterator(*RI, MCRI); RRI.isValid(); ++RRI) {
        for (SI = MCSuperRegIterator(*RRI, MCRI, true); SI.isValid(); ++SI) {
          if (!(!IncludeSelf && Reg == *SI))
            return;
        }
      }
    }
  }

  bool isValid() const { return RI.isValid(); }

  unsigned operator*() const {
    assert(SI.isValid() && "Cannot dereference an invalid iterator.");
    return *SI;
  }

  void advance() {
    // Assuming SI is valid.
    ++SI;
    if (SI.isValid()) return;

    ++RRI;
    if (RRI.isValid()) {
      SI = MCSuperRegIterator(*RRI, MCRI, true);
      return;
    }

    ++RI;
    if (RI.isValid()) {
      RRI = MCRegUnitRootIterator(*RI, MCRI);
      SI = MCSuperRegIterator(*RRI, MCRI, true);
    }
  }

  void operator++() {
    assert(isValid() && "Cannot move off the end of the list.");
    do advance();
    while (!IncludeSelf && isValid() && *SI == Reg);
  }
};

} // end namespace llvm

#endif // LLVM_MC_MCREGISTERINFO_H<|MERGE_RESOLUTION|>--- conflicted
+++ resolved
@@ -80,23 +80,13 @@
     return contains(Reg1) && contains(Reg2);
   }
 
-<<<<<<< HEAD
-  /// getSize - Return the size of the register in bytes, which is also the size
-  /// of a stack slot allocated to hold a spilled copy of this register.
+  /// Return the size of the physical register in bytes.
   // CSA edit: For register classes that appear to have 0 size, return 1.
   // This applies to 1 bit register/channel classes, for example.
   // Ideally, this might be fixed elsewhere - e.g. computing the size of type i1.
-  unsigned getSize() const { return (RegSize > 0) ? RegSize : 1; }
-
-  /// getAlignment - Return the minimum required alignment for a register of
-  /// this class.
-  unsigned getAlignment() const { return Alignment; }
-=======
-  /// Return the size of the physical register in bytes.
-  unsigned getPhysRegSize() const { return PhysRegSize; }
+  unsigned getPhysRegSize() const { return (PhysRegSize > 0) ? PhysRegSize : 1; }
   /// Temporary function to allow out-of-tree targets to switch.
   unsigned getSize() const { return getPhysRegSize(); }
->>>>>>> c9916d7e
 
   /// getCopyCost - Return the cost of copying a value between two registers in
   /// this class. A negative number means the register class is very expensive
