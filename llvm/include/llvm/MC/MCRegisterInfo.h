//===- MC/MCRegisterInfo.h - Target Register Description --------*- C++ -*-===//
//
//                     The LLVM Compiler Infrastructure
//
// This file is distributed under the University of Illinois Open Source
// License. See LICENSE.TXT for details.
//
//===----------------------------------------------------------------------===//
//
// This file describes an abstract interface used to get information about a
// target machines register file.  This information is used for a variety of
// purposed, especially register allocation.
//
//===----------------------------------------------------------------------===//

#ifndef LLVM_MC_MCREGISTERINFO_H
#define LLVM_MC_MCREGISTERINFO_H

#include "llvm/ADT/DenseMap.h"
#include "llvm/ADT/iterator_range.h"
#include "llvm/MC/LaneBitmask.h"
#include <cassert>
#include <cstdint>
#include <utility>

namespace llvm {

/// An unsigned integer type large enough to represent all physical registers,
/// but not necessarily virtual registers.
using MCPhysReg = uint16_t;

/// MCRegisterClass - Base class of TargetRegisterClass.
class MCRegisterClass {
public:
  using iterator = const MCPhysReg*;
  using const_iterator = const MCPhysReg*;

  const iterator RegsBegin;
  const uint8_t *const RegSet;
  const uint32_t NameIdx;
  const uint16_t RegsSize;
  const uint16_t RegSetSize;
  const uint16_t ID;
  const int8_t CopyCost;
  const bool Allocatable;
#if INTEL_CUSTOMIZATION
  const bool Virtual;
#endif

  /// getID() - Return the register class ID number.
  ///
  unsigned getID() const { return ID; }

  /// begin/end - Return all of the registers in this class.
  ///
  iterator       begin() const { return RegsBegin; }
  iterator         end() const { return RegsBegin + RegsSize; }

  /// getNumRegs - Return the number of registers in this class.
  ///
  unsigned getNumRegs() const { return RegsSize; }

  /// getRegister - Return the specified register in the class.
  ///
  unsigned getRegister(unsigned i) const {
    assert(i < getNumRegs() && "Register number out of range!");
    return RegsBegin[i];
  }

  /// contains - Return true if the specified register is included in this
  /// register class.  This does not include virtual registers.
  bool contains(unsigned Reg) const {
    unsigned InByte = Reg % 8;
    unsigned Byte = Reg / 8;
    if (Byte >= RegSetSize)
      return false;
    return (RegSet[Byte] & (1 << InByte)) != 0;
  }

  /// contains - Return true if both registers are in this class.
  bool contains(unsigned Reg1, unsigned Reg2) const {
    return contains(Reg1) && contains(Reg2);
  }

<<<<<<< HEAD
  /// Return the size of the physical register in bytes.
  unsigned getPhysRegSize() const { return PhysRegSize; }

  /// Temporary function to allow out-of-tree targets to switch.
  unsigned getSize() const { return getPhysRegSize(); }

=======
>>>>>>> 99373366
  /// getCopyCost - Return the cost of copying a value between two registers in
  /// this class. A negative number means the register class is very expensive
  /// to copy e.g. status flag register classes.
  int getCopyCost() const { return CopyCost; }

  /// isAllocatable - Return true if this register class may be used to create
  /// virtual registers.
  bool isAllocatable() const { return Allocatable; }

#if INTEL_CUSTOMIZATION
  /// isVirtual - Return true if this register class should skip register
  /// allocation.
  bool isVirtual() const { return Virtual; }
#endif
};

/// MCRegisterDesc - This record contains information about a particular
/// register.  The SubRegs field is a zero terminated array of registers that
/// are sub-registers of the specific register, e.g. AL, AH are sub-registers
/// of AX. The SuperRegs field is a zero terminated array of registers that are
/// super-registers of the specific register, e.g. RAX, EAX, are
/// super-registers of AX.
///
struct MCRegisterDesc {
  uint32_t Name;      // Printable name for the reg (for debugging)
  uint32_t SubRegs;   // Sub-register set, described above
  uint32_t SuperRegs; // Super-register set, described above

  // Offset into MCRI::SubRegIndices of a list of sub-register indices for each
  // sub-register in SubRegs.
  uint32_t SubRegIndices;

  // RegUnits - Points to the list of register units. The low 4 bits holds the
  // Scale, the high bits hold an offset into DiffLists. See MCRegUnitIterator.
  uint32_t RegUnits;

  /// Index into list with lane mask sequences. The sequence contains a lanemask
  /// for every register unit.
  uint16_t RegUnitLaneMasks;
};

/// MCRegisterInfo base class - We assume that the target defines a static
/// array of MCRegisterDesc objects that represent all of the machine
/// registers that the target has.  As such, we simply have to track a pointer
/// to this array so that we can turn register number into a register
/// descriptor.
///
/// Note this class is designed to be a base class of TargetRegisterInfo, which
/// is the interface used by codegen. However, specific targets *should never*
/// specialize this class. MCRegisterInfo should only contain getters to access
/// TableGen generated physical register data. It must not be extended with
/// virtual methods.
///
class MCRegisterInfo {
public:
  using regclass_iterator = const MCRegisterClass *;

  /// DwarfLLVMRegPair - Emitted by tablegen so Dwarf<->LLVM reg mappings can be
  /// performed with a binary search.
  struct DwarfLLVMRegPair {
    unsigned FromReg;
    unsigned ToReg;

    bool operator<(DwarfLLVMRegPair RHS) const { return FromReg < RHS.FromReg; }
  };

  /// SubRegCoveredBits - Emitted by tablegen: bit range covered by a subreg
  /// index, -1 in any being invalid.
  struct SubRegCoveredBits {
    uint16_t Offset;
    uint16_t Size;
  };

private:
  const MCRegisterDesc *Desc;                 // Pointer to the descriptor array
  unsigned NumRegs;                           // Number of entries in the array
  unsigned RAReg;                             // Return address register
  unsigned PCReg;                             // Program counter register
  const MCRegisterClass *Classes;             // Pointer to the regclass array
  unsigned NumClasses;                        // Number of entries in the array
  unsigned NumRegUnits;                       // Number of regunits.
  const MCPhysReg (*RegUnitRoots)[2];         // Pointer to regunit root table.
  const MCPhysReg *DiffLists;                 // Pointer to the difflists array
  const LaneBitmask *RegUnitMaskSequences;    // Pointer to lane mask sequences
                                              // for register units.
  const char *RegStrings;                     // Pointer to the string table.
  const char *RegClassStrings;                // Pointer to the class strings.
  const uint16_t *SubRegIndices;              // Pointer to the subreg lookup
                                              // array.
  const SubRegCoveredBits *SubRegIdxRanges;   // Pointer to the subreg covered
                                              // bit ranges array.
  unsigned NumSubRegIndices;                  // Number of subreg indices.
  const uint16_t *RegEncodingTable;           // Pointer to array of register
                                              // encodings.

  unsigned L2DwarfRegsSize;
  unsigned EHL2DwarfRegsSize;
  unsigned Dwarf2LRegsSize;
  unsigned EHDwarf2LRegsSize;
  const DwarfLLVMRegPair *L2DwarfRegs;        // LLVM to Dwarf regs mapping
  const DwarfLLVMRegPair *EHL2DwarfRegs;      // LLVM to Dwarf regs mapping EH
  const DwarfLLVMRegPair *Dwarf2LRegs;        // Dwarf to LLVM regs mapping
  const DwarfLLVMRegPair *EHDwarf2LRegs;      // Dwarf to LLVM regs mapping EH
  DenseMap<unsigned, int> L2SEHRegs;          // LLVM to SEH regs mapping
  DenseMap<unsigned, int> L2CVRegs;           // LLVM to CV regs mapping

public:
  /// DiffListIterator - Base iterator class that can traverse the
  /// differentially encoded register and regunit lists in DiffLists.
  /// Don't use this class directly, use one of the specialized sub-classes
  /// defined below.
  class DiffListIterator {
    uint16_t Val = 0;
    const MCPhysReg *List = nullptr;

  protected:
    /// Create an invalid iterator. Call init() to point to something useful.
    DiffListIterator() = default;

    /// init - Point the iterator to InitVal, decoding subsequent values from
    /// DiffList. The iterator will initially point to InitVal, sub-classes are
    /// responsible for skipping the seed value if it is not part of the list.
    void init(MCPhysReg InitVal, const MCPhysReg *DiffList) {
      Val = InitVal;
      List = DiffList;
    }

    /// advance - Move to the next list position, return the applied
    /// differential. This function does not detect the end of the list, that
    /// is the caller's responsibility (by checking for a 0 return value).
    unsigned advance() {
      assert(isValid() && "Cannot move off the end of the list.");
      MCPhysReg D = *List++;
      Val += D;
      return D;
    }

  public:
    /// isValid - returns true if this iterator is not yet at the end.
    bool isValid() const { return List; }

    /// Dereference the iterator to get the value at the current position.
    unsigned operator*() const { return Val; }

    /// Pre-increment to move to the next position.
    void operator++() {
      // The end of the list is encoded as a 0 differential.
      if (!advance())
        List = nullptr;
    }
  };

  // These iterators are allowed to sub-class DiffListIterator and access
  // internal list pointers.
  friend class MCSubRegIterator;
  friend class MCSubRegIndexIterator;
  friend class MCSuperRegIterator;
  friend class MCRegUnitIterator;
  friend class MCRegUnitMaskIterator;
  friend class MCRegUnitRootIterator;

  /// Initialize MCRegisterInfo, called by TableGen
  /// auto-generated routines. *DO NOT USE*.
  void InitMCRegisterInfo(const MCRegisterDesc *D, unsigned NR, unsigned RA,
                          unsigned PC,
                          const MCRegisterClass *C, unsigned NC,
                          const MCPhysReg (*RURoots)[2],
                          unsigned NRU,
                          const MCPhysReg *DL,
                          const LaneBitmask *RUMS,
                          const char *Strings,
                          const char *ClassStrings,
                          const uint16_t *SubIndices,
                          unsigned NumIndices,
                          const SubRegCoveredBits *SubIdxRanges,
                          const uint16_t *RET) {
    Desc = D;
    NumRegs = NR;
    RAReg = RA;
    PCReg = PC;
    Classes = C;
    DiffLists = DL;
    RegUnitMaskSequences = RUMS;
    RegStrings = Strings;
    RegClassStrings = ClassStrings;
    NumClasses = NC;
    RegUnitRoots = RURoots;
    NumRegUnits = NRU;
    SubRegIndices = SubIndices;
    NumSubRegIndices = NumIndices;
    SubRegIdxRanges = SubIdxRanges;
    RegEncodingTable = RET;

    // Initialize DWARF register mapping variables
    EHL2DwarfRegs = nullptr;
    EHL2DwarfRegsSize = 0;
    L2DwarfRegs = nullptr;
    L2DwarfRegsSize = 0;
    EHDwarf2LRegs = nullptr;
    EHDwarf2LRegsSize = 0;
    Dwarf2LRegs = nullptr;
    Dwarf2LRegsSize = 0;
  }

  /// Used to initialize LLVM register to Dwarf
  /// register number mapping. Called by TableGen auto-generated routines.
  /// *DO NOT USE*.
  void mapLLVMRegsToDwarfRegs(const DwarfLLVMRegPair *Map, unsigned Size,
                              bool isEH) {
    if (isEH) {
      EHL2DwarfRegs = Map;
      EHL2DwarfRegsSize = Size;
    } else {
      L2DwarfRegs = Map;
      L2DwarfRegsSize = Size;
    }
  }

  /// Used to initialize Dwarf register to LLVM
  /// register number mapping. Called by TableGen auto-generated routines.
  /// *DO NOT USE*.
  void mapDwarfRegsToLLVMRegs(const DwarfLLVMRegPair *Map, unsigned Size,
                              bool isEH) {
    if (isEH) {
      EHDwarf2LRegs = Map;
      EHDwarf2LRegsSize = Size;
    } else {
      Dwarf2LRegs = Map;
      Dwarf2LRegsSize = Size;
    }
  }

  /// mapLLVMRegToSEHReg - Used to initialize LLVM register to SEH register
  /// number mapping. By default the SEH register number is just the same
  /// as the LLVM register number.
  /// FIXME: TableGen these numbers. Currently this requires target specific
  /// initialization code.
  void mapLLVMRegToSEHReg(unsigned LLVMReg, int SEHReg) {
    L2SEHRegs[LLVMReg] = SEHReg;
  }

  void mapLLVMRegToCVReg(unsigned LLVMReg, int CVReg) {
    L2CVRegs[LLVMReg] = CVReg;
  }

  /// This method should return the register where the return
  /// address can be found.
  unsigned getRARegister() const {
    return RAReg;
  }

  /// Return the register which is the program counter.
  unsigned getProgramCounter() const {
    return PCReg;
  }

  const MCRegisterDesc &operator[](unsigned RegNo) const {
    assert(RegNo < NumRegs &&
           "Attempting to access record for invalid register number!");
    return Desc[RegNo];
  }

  /// Provide a get method, equivalent to [], but more useful with a
  /// pointer to this object.
  const MCRegisterDesc &get(unsigned RegNo) const {
    return operator[](RegNo);
  }

  /// Returns the physical register number of sub-register "Index"
  /// for physical register RegNo. Return zero if the sub-register does not
  /// exist.
  unsigned getSubReg(unsigned Reg, unsigned Idx) const;

  /// Return a super-register of the specified register
  /// Reg so its sub-register of index SubIdx is Reg.
  unsigned getMatchingSuperReg(unsigned Reg, unsigned SubIdx,
                               const MCRegisterClass *RC) const;

  /// For a given register pair, return the sub-register index
  /// if the second register is a sub-register of the first. Return zero
  /// otherwise.
  unsigned getSubRegIndex(unsigned RegNo, unsigned SubRegNo) const;

  /// Get the size of the bit range covered by a sub-register index.
  /// If the index isn't continuous, return the sum of the sizes of its parts.
  /// If the index is used to access subregisters of different sizes, return -1.
  unsigned getSubRegIdxSize(unsigned Idx) const;

  /// Get the offset of the bit range covered by a sub-register index.
  /// If an Offset doesn't make sense (the index isn't continuous, or is used to
  /// access sub-registers at different offsets), return -1.
  unsigned getSubRegIdxOffset(unsigned Idx) const;

  /// Return the human-readable symbolic target-specific name for the
  /// specified physical register.
  const char *getName(unsigned RegNo) const {
    return RegStrings + get(RegNo).Name;
  }

  /// Return the number of registers this target has (useful for
  /// sizing arrays holding per register information)
  unsigned getNumRegs() const {
    return NumRegs;
  }

  /// Return the number of sub-register indices
  /// understood by the target. Index 0 is reserved for the no-op sub-register,
  /// while 1 to getNumSubRegIndices() - 1 represent real sub-registers.
  unsigned getNumSubRegIndices() const {
    return NumSubRegIndices;
  }

  /// Return the number of (native) register units in the
  /// target. Register units are numbered from 0 to getNumRegUnits() - 1. They
  /// can be accessed through MCRegUnitIterator defined below.
  unsigned getNumRegUnits() const {
    return NumRegUnits;
  }

  /// Map a target register to an equivalent dwarf register
  /// number.  Returns -1 if there is no equivalent value.  The second
  /// parameter allows targets to use different numberings for EH info and
  /// debugging info.
  int getDwarfRegNum(unsigned RegNum, bool isEH) const;

  /// Map a dwarf register back to a target register.
  int getLLVMRegNum(unsigned RegNum, bool isEH) const;

  /// Map a DWARF EH register back to a target register (same as
  /// getLLVMRegNum(RegNum, true)) but return -1 if there is no mapping,
  /// rather than asserting that there must be one.
  int getLLVMRegNumFromEH(unsigned RegNum) const;

  /// Map a target EH register number to an equivalent DWARF register
  /// number.
  int getDwarfRegNumFromDwarfEHRegNum(unsigned RegNum) const;

  /// Map a target register to an equivalent SEH register
  /// number.  Returns LLVM register number if there is no equivalent value.
  int getSEHRegNum(unsigned RegNum) const;

  /// Map a target register to an equivalent CodeView register
  /// number.
  int getCodeViewRegNum(unsigned RegNum) const;

  regclass_iterator regclass_begin() const { return Classes; }
  regclass_iterator regclass_end() const { return Classes+NumClasses; }
  iterator_range<regclass_iterator> regclasses() const {
    return make_range(regclass_begin(), regclass_end());
  }

  unsigned getNumRegClasses() const {
    return (unsigned)(regclass_end()-regclass_begin());
  }

  /// Returns the register class associated with the enumeration
  /// value.  See class MCOperandInfo.
  const MCRegisterClass& getRegClass(unsigned i) const {
    assert(i < getNumRegClasses() && "Register Class ID out of range");
    return Classes[i];
  }

  const char *getRegClassName(const MCRegisterClass *Class) const {
    return RegClassStrings + Class->NameIdx;
  }

   /// Returns the encoding for RegNo
  uint16_t getEncodingValue(unsigned RegNo) const {
    assert(RegNo < NumRegs &&
           "Attempting to get encoding for invalid register number!");
    return RegEncodingTable[RegNo];
  }

  /// Returns true if RegB is a sub-register of RegA.
  bool isSubRegister(unsigned RegA, unsigned RegB) const {
    return isSuperRegister(RegB, RegA);
  }

  /// Returns true if RegB is a super-register of RegA.
  bool isSuperRegister(unsigned RegA, unsigned RegB) const;

  /// Returns true if RegB is a sub-register of RegA or if RegB == RegA.
  bool isSubRegisterEq(unsigned RegA, unsigned RegB) const {
    return isSuperRegisterEq(RegB, RegA);
  }

  /// Returns true if RegB is a super-register of RegA or if
  /// RegB == RegA.
  bool isSuperRegisterEq(unsigned RegA, unsigned RegB) const {
    return RegA == RegB || isSuperRegister(RegA, RegB);
  }

  /// Returns true if RegB is a super-register or sub-register of RegA
  /// or if RegB == RegA.
  bool isSuperOrSubRegisterEq(unsigned RegA, unsigned RegB) const {
    return isSubRegisterEq(RegA, RegB) || isSuperRegister(RegA, RegB);
  }
};

//===----------------------------------------------------------------------===//
//                          Register List Iterators
//===----------------------------------------------------------------------===//

// MCRegisterInfo provides lists of super-registers, sub-registers, and
// aliasing registers. Use these iterator classes to traverse the lists.

/// MCSubRegIterator enumerates all sub-registers of Reg.
/// If IncludeSelf is set, Reg itself is included in the list.
class MCSubRegIterator : public MCRegisterInfo::DiffListIterator {
public:
  MCSubRegIterator(unsigned Reg, const MCRegisterInfo *MCRI,
                     bool IncludeSelf = false) {
    init(Reg, MCRI->DiffLists + MCRI->get(Reg).SubRegs);
    // Initially, the iterator points to Reg itself.
    if (!IncludeSelf)
      ++*this;
  }
};

/// Iterator that enumerates the sub-registers of a Reg and the associated
/// sub-register indices.
class MCSubRegIndexIterator {
  MCSubRegIterator SRIter;
  const uint16_t *SRIndex;

public:
  /// Constructs an iterator that traverses subregisters and their
  /// associated subregister indices.
  MCSubRegIndexIterator(unsigned Reg, const MCRegisterInfo *MCRI)
    : SRIter(Reg, MCRI) {
    SRIndex = MCRI->SubRegIndices + MCRI->get(Reg).SubRegIndices;
  }

  /// Returns current sub-register.
  unsigned getSubReg() const {
    return *SRIter;
  }

  /// Returns sub-register index of the current sub-register.
  unsigned getSubRegIndex() const {
    return *SRIndex;
  }

  /// Returns true if this iterator is not yet at the end.
  bool isValid() const { return SRIter.isValid(); }

  /// Moves to the next position.
  void operator++() {
    ++SRIter;
    ++SRIndex;
  }
};

/// MCSuperRegIterator enumerates all super-registers of Reg.
/// If IncludeSelf is set, Reg itself is included in the list.
class MCSuperRegIterator : public MCRegisterInfo::DiffListIterator {
public:
  MCSuperRegIterator() = default;

  MCSuperRegIterator(unsigned Reg, const MCRegisterInfo *MCRI,
                     bool IncludeSelf = false) {
    init(Reg, MCRI->DiffLists + MCRI->get(Reg).SuperRegs);
    // Initially, the iterator points to Reg itself.
    if (!IncludeSelf)
      ++*this;
  }
};

// Definition for isSuperRegister. Put it down here since it needs the
// iterator defined above in addition to the MCRegisterInfo class itself.
inline bool MCRegisterInfo::isSuperRegister(unsigned RegA, unsigned RegB) const{
  for (MCSuperRegIterator I(RegA, this); I.isValid(); ++I)
    if (*I == RegB)
      return true;
  return false;
}

//===----------------------------------------------------------------------===//
//                               Register Units
//===----------------------------------------------------------------------===//

// Register units are used to compute register aliasing. Every register has at
// least one register unit, but it can have more. Two registers overlap if and
// only if they have a common register unit.
//
// A target with a complicated sub-register structure will typically have many
// fewer register units than actual registers. MCRI::getNumRegUnits() returns
// the number of register units in the target.

// MCRegUnitIterator enumerates a list of register units for Reg. The list is
// in ascending numerical order.
class MCRegUnitIterator : public MCRegisterInfo::DiffListIterator {
public:
  /// MCRegUnitIterator - Create an iterator that traverses the register units
  /// in Reg.
  MCRegUnitIterator() = default;

  MCRegUnitIterator(unsigned Reg, const MCRegisterInfo *MCRI) {
    assert(Reg && "Null register has no regunits");
    // Decode the RegUnits MCRegisterDesc field.
    unsigned RU = MCRI->get(Reg).RegUnits;
    unsigned Scale = RU & 15;
    unsigned Offset = RU >> 4;

    // Initialize the iterator to Reg * Scale, and the List pointer to
    // DiffLists + Offset.
    init(Reg * Scale, MCRI->DiffLists + Offset);

    // That may not be a valid unit, we need to advance by one to get the real
    // unit number. The first differential can be 0 which would normally
    // terminate the list, but since we know every register has at least one
    // unit, we can allow a 0 differential here.
    advance();
  }
};

/// MCRegUnitMaskIterator enumerates a list of register units and their
/// associated lane masks for Reg. The register units are in ascending
/// numerical order.
class MCRegUnitMaskIterator {
  MCRegUnitIterator RUIter;
  const LaneBitmask *MaskListIter;

public:
  MCRegUnitMaskIterator() = default;

  /// Constructs an iterator that traverses the register units and their
  /// associated LaneMasks in Reg.
  MCRegUnitMaskIterator(unsigned Reg, const MCRegisterInfo *MCRI)
    : RUIter(Reg, MCRI) {
      uint16_t Idx = MCRI->get(Reg).RegUnitLaneMasks;
      MaskListIter = &MCRI->RegUnitMaskSequences[Idx];
  }

  /// Returns a (RegUnit, LaneMask) pair.
  std::pair<unsigned,LaneBitmask> operator*() const {
    return std::make_pair(*RUIter, *MaskListIter);
  }

  /// Returns true if this iterator is not yet at the end.
  bool isValid() const { return RUIter.isValid(); }

  /// Moves to the next position.
  void operator++() {
    ++MaskListIter;
    ++RUIter;
  }
};

// Each register unit has one or two root registers. The complete set of
// registers containing a register unit is the union of the roots and their
// super-registers. All registers aliasing Unit can be visited like this:
//
//   for (MCRegUnitRootIterator RI(Unit, MCRI); RI.isValid(); ++RI) {
//     for (MCSuperRegIterator SI(*RI, MCRI, true); SI.isValid(); ++SI)
//       visit(*SI);
//    }

/// MCRegUnitRootIterator enumerates the root registers of a register unit.
class MCRegUnitRootIterator {
  uint16_t Reg0 = 0;
  uint16_t Reg1 = 0;

public:
  MCRegUnitRootIterator() = default;

  MCRegUnitRootIterator(unsigned RegUnit, const MCRegisterInfo *MCRI) {
    assert(RegUnit < MCRI->getNumRegUnits() && "Invalid register unit");
    Reg0 = MCRI->RegUnitRoots[RegUnit][0];
    Reg1 = MCRI->RegUnitRoots[RegUnit][1];
  }

  /// Dereference to get the current root register.
  unsigned operator*() const {
    return Reg0;
  }

  /// Check if the iterator is at the end of the list.
  bool isValid() const {
    return Reg0;
  }

  /// Preincrement to move to the next root register.
  void operator++() {
    assert(isValid() && "Cannot move off the end of the list.");
    Reg0 = Reg1;
    Reg1 = 0;
  }
};

/// MCRegAliasIterator enumerates all registers aliasing Reg.  If IncludeSelf is
/// set, Reg itself is included in the list.  This iterator does not guarantee
/// any ordering or that entries are unique.
class MCRegAliasIterator {
private:
  unsigned Reg;
  const MCRegisterInfo *MCRI;
  bool IncludeSelf;

  MCRegUnitIterator RI;
  MCRegUnitRootIterator RRI;
  MCSuperRegIterator SI;

public:
  MCRegAliasIterator(unsigned Reg, const MCRegisterInfo *MCRI,
                     bool IncludeSelf)
    : Reg(Reg), MCRI(MCRI), IncludeSelf(IncludeSelf) {
    // Initialize the iterators.
    for (RI = MCRegUnitIterator(Reg, MCRI); RI.isValid(); ++RI) {
      for (RRI = MCRegUnitRootIterator(*RI, MCRI); RRI.isValid(); ++RRI) {
        for (SI = MCSuperRegIterator(*RRI, MCRI, true); SI.isValid(); ++SI) {
          if (!(!IncludeSelf && Reg == *SI))
            return;
        }
      }
    }
  }

  bool isValid() const { return RI.isValid(); }

  unsigned operator*() const {
    assert(SI.isValid() && "Cannot dereference an invalid iterator.");
    return *SI;
  }

  void advance() {
    // Assuming SI is valid.
    ++SI;
    if (SI.isValid()) return;

    ++RRI;
    if (RRI.isValid()) {
      SI = MCSuperRegIterator(*RRI, MCRI, true);
      return;
    }

    ++RI;
    if (RI.isValid()) {
      RRI = MCRegUnitRootIterator(*RI, MCRI);
      SI = MCSuperRegIterator(*RRI, MCRI, true);
    }
  }

  void operator++() {
    assert(isValid() && "Cannot move off the end of the list.");
    do advance();
    while (!IncludeSelf && isValid() && *SI == Reg);
  }
};

} // end namespace llvm

#endif // LLVM_MC_MCREGISTERINFO_H<|MERGE_RESOLUTION|>--- conflicted
+++ resolved
@@ -82,15 +82,6 @@
     return contains(Reg1) && contains(Reg2);
   }
 
-<<<<<<< HEAD
-  /// Return the size of the physical register in bytes.
-  unsigned getPhysRegSize() const { return PhysRegSize; }
-
-  /// Temporary function to allow out-of-tree targets to switch.
-  unsigned getSize() const { return getPhysRegSize(); }
-
-=======
->>>>>>> 99373366
   /// getCopyCost - Return the cost of copying a value between two registers in
   /// this class. A negative number means the register class is very expensive
   /// to copy e.g. status flag register classes.
