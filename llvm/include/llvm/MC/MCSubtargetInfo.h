//==-- llvm/MC/MCSubtargetInfo.h - Subtarget Information ---------*- C++ -*-==//
//
//                     The LLVM Compiler Infrastructure
//
// This file is distributed under the University of Illinois Open Source
// License. See LICENSE.TXT for details.
//
//===----------------------------------------------------------------------===//
//
// This file describes the subtarget options of a Target machine.
//
//===----------------------------------------------------------------------===//

#ifndef LLVM_MC_MCSUBTARGETINFO_H
#define LLVM_MC_MCSUBTARGETINFO_H

#include "llvm/MC/MCInstrItineraries.h"
#include "llvm/MC/SubtargetFeature.h"
#include <string>

namespace llvm {

class StringRef;

//===----------------------------------------------------------------------===//
///
/// MCSubtargetInfo - Generic base class for all target subtargets.
///
class MCSubtargetInfo {
  Triple TargetTriple;                        // Target triple
  std::string CPU; // CPU being targeted.
  ArrayRef<SubtargetFeatureKV> ProcFeatures;  // Processor feature list
  ArrayRef<SubtargetFeatureKV> ProcDesc;  // Processor descriptions

  // Scheduler machine model
  const SubtargetInfoKV *ProcSchedModels;
  const MCWriteProcResEntry *WriteProcResTable;
  const MCWriteLatencyEntry *WriteLatencyTable;
  const MCReadAdvanceEntry *ReadAdvanceTable;
  const MCSchedModel *CPUSchedModel;

  const InstrStage *Stages;            // Instruction itinerary stages
  const unsigned *OperandCycles;       // Itinerary operand cycles
  const unsigned *ForwardingPaths;     // Forwarding paths
  FeatureBitset FeatureBits;           // Feature bits for current CPU + FS

  MCSubtargetInfo() = delete;
  MCSubtargetInfo &operator=(MCSubtargetInfo &&) = delete;
  MCSubtargetInfo &operator=(const MCSubtargetInfo &) = delete;

public:
  MCSubtargetInfo(const MCSubtargetInfo &) = default;
  MCSubtargetInfo(const Triple &TT, StringRef CPU, StringRef FS,
                  ArrayRef<SubtargetFeatureKV> PF,
                  ArrayRef<SubtargetFeatureKV> PD,
                  const SubtargetInfoKV *ProcSched,
                  const MCWriteProcResEntry *WPR, const MCWriteLatencyEntry *WL,
                  const MCReadAdvanceEntry *RA, const InstrStage *IS,
                  const unsigned *OC, const unsigned *FP);

  /// getTargetTriple - Return the target triple string.
  const Triple &getTargetTriple() const { return TargetTriple; }

  /// getCPU - Return the CPU string.
  StringRef getCPU() const {
    return CPU;
  }

  /// getFeatureBits - Return the feature bits.
  ///
  const FeatureBitset& getFeatureBits() const {
    return FeatureBits;
  }

  /// setFeatureBits - Set the feature bits.
  ///
  void setFeatureBits(const FeatureBitset &FeatureBits_) {
    FeatureBits = FeatureBits_;
  }

<<<<<<< HEAD
#ifdef INTEL_CUSTOMIZATION
  /// getProcFeatures - get the architecture's processor features array
  const ArrayRef<SubtargetFeatureKV> getProcFeatures() const {
    return ProcFeatures;
  }
#endif //INTEL_CUSTOMIZATION  

  /// InitMCProcessorInfo - Set or change the CPU (optionally supplemented with
  /// feature string). Recompute feature bits and scheduling model.
=======
protected:
  /// Initialize the scheduling model and feature bits.
  ///
  /// FIXME: Find a way to stick this in the constructor, since it should only
  /// be called during initialization.
>>>>>>> 278004be
  void InitMCProcessorInfo(StringRef CPU, StringRef FS);

public:
  /// Set the features to the default for the given CPU.
  void setDefaultFeatures(StringRef CPU);

  /// ToggleFeature - Toggle a feature and returns the re-computed feature
  /// bits. This version does not change the implied bits.
  FeatureBitset ToggleFeature(uint64_t FB);

  /// ToggleFeature - Toggle a feature and returns the re-computed feature
  /// bits. This version does not change the implied bits.
  FeatureBitset ToggleFeature(const FeatureBitset& FB);

  /// ToggleFeature - Toggle a set of features and returns the re-computed
  /// feature bits. This version will also change all implied bits.
  FeatureBitset ToggleFeature(StringRef FS);

  /// Apply a feature flag and return the re-computed feature bits, including
  /// all feature bits implied by the flag.
  FeatureBitset ApplyFeatureFlag(StringRef FS);

  /// getSchedModelForCPU - Get the machine model of a CPU.
  ///
  const MCSchedModel &getSchedModelForCPU(StringRef CPU) const;

  /// Get the machine model for this subtarget's CPU.
  const MCSchedModel &getSchedModel() const { return *CPUSchedModel; }

  /// Return an iterator at the first process resource consumed by the given
  /// scheduling class.
  const MCWriteProcResEntry *getWriteProcResBegin(
    const MCSchedClassDesc *SC) const {
    return &WriteProcResTable[SC->WriteProcResIdx];
  }
  const MCWriteProcResEntry *getWriteProcResEnd(
    const MCSchedClassDesc *SC) const {
    return getWriteProcResBegin(SC) + SC->NumWriteProcResEntries;
  }

  const MCWriteLatencyEntry *getWriteLatencyEntry(const MCSchedClassDesc *SC,
                                                  unsigned DefIdx) const {
    assert(DefIdx < SC->NumWriteLatencyEntries &&
           "MachineModel does not specify a WriteResource for DefIdx");

    return &WriteLatencyTable[SC->WriteLatencyIdx + DefIdx];
  }

  int getReadAdvanceCycles(const MCSchedClassDesc *SC, unsigned UseIdx,
                           unsigned WriteResID) const {
    // TODO: The number of read advance entries in a class can be significant
    // (~50). Consider compressing the WriteID into a dense ID of those that are
    // used by ReadAdvance and representing them as a bitset.
    for (const MCReadAdvanceEntry *I = &ReadAdvanceTable[SC->ReadAdvanceIdx],
           *E = I + SC->NumReadAdvanceEntries; I != E; ++I) {
      if (I->UseIdx < UseIdx)
        continue;
      if (I->UseIdx > UseIdx)
        break;
      // Find the first WriteResIdx match, which has the highest cycle count.
      if (!I->WriteResourceID || I->WriteResourceID == WriteResID) {
        return I->Cycles;
      }
    }
    return 0;
  }

  /// getInstrItineraryForCPU - Get scheduling itinerary of a CPU.
  ///
  InstrItineraryData getInstrItineraryForCPU(StringRef CPU) const;

  /// Initialize an InstrItineraryData instance.
  void initInstrItins(InstrItineraryData &InstrItins) const;

  /// Check whether the CPU string is valid.
  bool isCPUStringValid(StringRef CPU) const {
    auto Found = std::find_if(ProcDesc.begin(), ProcDesc.end(),
                              [=](const SubtargetFeatureKV &KV) {
                                return CPU == KV.Key; 
                              });
    return Found != ProcDesc.end();
  }
};

} // End llvm namespace

#endif<|MERGE_RESOLUTION|>--- conflicted
+++ resolved
@@ -78,7 +78,6 @@
     FeatureBits = FeatureBits_;
   }
 
-<<<<<<< HEAD
 #ifdef INTEL_CUSTOMIZATION
   /// getProcFeatures - get the architecture's processor features array
   const ArrayRef<SubtargetFeatureKV> getProcFeatures() const {
@@ -86,15 +85,11 @@
   }
 #endif //INTEL_CUSTOMIZATION  
 
-  /// InitMCProcessorInfo - Set or change the CPU (optionally supplemented with
-  /// feature string). Recompute feature bits and scheduling model.
-=======
 protected:
   /// Initialize the scheduling model and feature bits.
   ///
   /// FIXME: Find a way to stick this in the constructor, since it should only
   /// be called during initialization.
->>>>>>> 278004be
   void InitMCProcessorInfo(StringRef CPU, StringRef FS);
 
 public:
