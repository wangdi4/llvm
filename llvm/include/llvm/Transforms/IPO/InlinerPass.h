--- conflicted
+++ resolved
@@ -18,12 +18,9 @@
 #define LLVM_TRANSFORMS_IPO_INLINERPASS_H
 
 #include "llvm/Analysis/CallGraphSCCPass.h"
-<<<<<<< HEAD
 #include "llvm/Transforms/IPO/InlineReport.h" // INTEL
-=======
 #include "llvm/Analysis/InlineCost.h"
 #include "llvm/Analysis/TargetTransformInfo.h"
->>>>>>> 79011a66
 
 namespace llvm {
 class AssumptionCacheTracker;
@@ -83,25 +80,11 @@
   // InsertLifetime - Insert @llvm.lifetime intrinsics.
   bool InsertLifetime;
 
-<<<<<<< HEAD
-  /// shouldInline - Return true if the inliner should attempt to
-  /// inline at the given CallSite.
-bool shouldInline(CallSite CS);
-  /// Return true if inlining of CS can block the caller from being
-  /// inlined which is proved to be more beneficial. \p IC is the
-  /// estimated inline cost associated with callsite \p CS.
-  /// \p TotalAltCost will be set to the estimated cost of inlining the caller
-  /// if \p CS is suppressed for inlining.
-  bool shouldBeDeferred(Function *Caller, CallSite CS, InlineCost IC,
-                        int &TotalAltCost);
-
 #if INTEL_CUSTOMIZATION
   // The inline report
   InlineReport Report;
 #endif // INTEL_CUSTOMIZATION
 
-=======
->>>>>>> 79011a66
 protected:
   AssumptionCacheTracker *ACT;
   ProfileSummaryInfo *PSI;
