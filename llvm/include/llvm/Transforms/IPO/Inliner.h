//===- Inliner.h - Inliner pass and infrastructure --------------*- C++ -*-===//
//
// Part of the LLVM Project, under the Apache License v2.0 with LLVM Exceptions.
// See https://llvm.org/LICENSE.txt for license information.
// SPDX-License-Identifier: Apache-2.0 WITH LLVM-exception
//
//===----------------------------------------------------------------------===//

#ifndef LLVM_TRANSFORMS_IPO_INLINER_H
#define LLVM_TRANSFORMS_IPO_INLINER_H

#include "llvm/Analysis/CGSCCPassManager.h"
#include "llvm/Analysis/CallGraphSCCPass.h"
#include "llvm/Analysis/InlineAdvisor.h"
#include "llvm/Analysis/InlineCost.h"
#include "llvm/Analysis/LazyCallGraph.h"
#include "llvm/ADT/SmallSet.h"    // INTEL
#include "llvm/IR/PassManager.h"
#include "llvm/Transforms/IPO/Intel_InlineReport.h" // INTEL
#include "llvm/Transforms/IPO/Intel_MDInlineReport.h" // INTEL
#include "llvm/Transforms/Utils/ImportedFunctionsInliningStatistics.h"
#include <utility>

namespace llvm {

class AssumptionCacheTracker;
class CallGraph;
class ProfileSummaryInfo;

/// This class contains all of the helper code which is used to perform the
/// inlining operations that do not depend on the policy. It contains the core
/// bottom-up inlining infrastructure that specific inliner passes use.
struct LegacyInlinerBase : public CallGraphSCCPass {
  explicit LegacyInlinerBase(char &ID);
  explicit LegacyInlinerBase(char &ID, bool InsertLifetime);

  /// For this class, we declare that we require and preserve the call graph.
  /// If the derived class implements this method, it should always explicitly
  /// call the implementation here.
  void getAnalysisUsage(AnalysisUsage &Info) const override;

  using llvm::Pass::doInitialization;

  bool doInitialization(CallGraph &CG) override;

  /// Main run interface method, this implements the interface required by the
  /// Pass class.
  bool runOnSCC(CallGraphSCC &SCC) override;

  using llvm::Pass::doFinalization;

  /// Remove now-dead linkonce functions at the end of processing to avoid
  /// breaking the SCC traversal.
  bool doFinalization(CallGraph &CG) override;

  /// This method must be implemented by the subclass to determine the cost of
  /// inlining the specified call site.  If the cost returned is greater than
  /// the current inline threshold, the call site is not inlined.
  virtual InlineCost getInlineCost(CallBase &CB) = 0;

  /// Remove dead functions.
  ///
  /// This also includes a hack in the form of the 'AlwaysInlineOnly' flag
  /// which restricts it to deleting functions with an 'AlwaysInline'
  /// attribute. This is useful for the InlineAlways pass that only wants to
  /// deal with that subset of the functions.
  bool removeDeadFunctions(CallGraph &CG, bool AlwaysInlineOnly = false);

  InlineReport* getReport() { return Report; } // INTEL
  InlineReportBuilder* getMDReport() { return MDReport; } // INTEL

  /// This function performs the main work of the pass.  The default of
  /// Inlinter::runOnSCC() calls skipSCC() before calling this method, but
  /// derived classes which cannot be skipped can override that method and call
  /// this function unconditionally.
  bool inlineCalls(CallGraphSCC &SCC);

private:
  // Insert @llvm.lifetime intrinsics.
  bool InsertLifetime = true;

  // INTEL The inline report
  InlineReport *Report; // INTEL
  InlineReportBuilder *MDReport; // INTEL

protected:
#if INTEL_CUSTOMIZATION
  virtual const InlineParams *getInlineParams() const { return nullptr; }
#endif // INTEL_CUSTOMIZATION
  AssumptionCacheTracker *ACT;
  InliningLoopInfoCache *ILIC; // INTEL
  ProfileSummaryInfo *PSI;
  WholeProgramInfo *WPI;       // INTEL
  std::function<const TargetLibraryInfo &(Function &)> GetTLI;
  ImportedFunctionsInliningStatistics ImportedFunctionsStats;
};

/// The inliner pass for the new pass manager.
///
/// This pass wires together the inlining utilities and the inline cost
/// analysis into a CGSCC pass. It considers every call in every function in
/// the SCC and tries to inline if profitable. It can be tuned with a number of
/// parameters to control what cost model is used and what tradeoffs are made
/// when making the decision.
///
/// It should be noted that the legacy inliners do considerably more than this
/// inliner pass does. They provide logic for manually merging allocas, and
/// doing considerable DCE including the DCE of dead functions. This pass makes
/// every attempt to be simpler. DCE of functions requires complex reasoning
/// about comdat groups, etc. Instead, it is expected that other more focused
/// passes be composed to achieve the same end result.
class InlinerPass : public PassInfoMixin<InlinerPass> {
public:
<<<<<<< HEAD
#if INTEL_CUSTOMIZATION
  InlinerPass(bool OnlyMandatory = false);
  ~InlinerPass();
  InlinerPass(InlinerPass &&Arg)
      : OnlyMandatory(Arg.OnlyMandatory), Report(std::move(Arg.Report)),
        MDReport(std::move(Arg.MDReport)) {}
#endif // INTEL_CUSTOMIZATION
=======
  InlinerPass(bool OnlyMandatory = false) : OnlyMandatory(OnlyMandatory) {}
  ~InlinerPass();
  InlinerPass(InlinerPass &&Arg) = default;
>>>>>>> d97f776b

  PreservedAnalyses run(LazyCallGraph::SCC &C, CGSCCAnalysisManager &AM,
                        LazyCallGraph &CG, CGSCCUpdateResult &UR);
#if INTEL_CUSTOMIZATION
  InlineReport *getReport() { return Report; }
  InlineReportBuilder *getMDReport() { return MDReport; }
  bool getIsAlwaysInline() { return IsAlwaysInline; }
  void setIsAlwaysInline(bool AlwaysInline) { IsAlwaysInline = AlwaysInline; }
#endif // INTEL_CUSTOMIZATION
private:
  InlineAdvisor &getAdvisor(const ModuleAnalysisManagerCGSCCProxy::Result &MAM,
                            FunctionAnalysisManager &FAM, Module &M);
  std::unique_ptr<ImportedFunctionsInliningStatistics> ImportedFunctionsStats;
  std::unique_ptr<DefaultInlineAdvisor> OwnedDefaultAdvisor;
  const bool OnlyMandatory;

  // INTEL The inline report
  InlineReport *Report; // INTEL
  InlineReportBuilder *MDReport; // INTEL
  bool IsAlwaysInline; // INTEL
};

/// Module pass, wrapping the inliner pass. This works in conjunction with the
/// InlineAdvisorAnalysis to facilitate inlining decisions taking into account
/// module-wide state, that need to keep track of inter-inliner pass runs, for
/// a given module. An InlineAdvisor is configured and kept alive for the
/// duration of the ModuleInlinerWrapperPass::run.
class ModuleInlinerWrapperPass
    : public PassInfoMixin<ModuleInlinerWrapperPass> {
public:
  ModuleInlinerWrapperPass(
      InlineParams Params = getInlineParams(), bool Debugging = false,
      bool MandatoryFirst = true,
      InliningAdvisorMode Mode = InliningAdvisorMode::Default,
      unsigned MaxDevirtIterations = 0);
  ModuleInlinerWrapperPass(ModuleInlinerWrapperPass &&Arg) = default;

  PreservedAnalyses run(Module &, ModuleAnalysisManager &);

  /// Allow adding more CGSCC passes, besides inlining. This should be called
  /// before run is called, as part of pass pipeline building.
  CGSCCPassManager &getPM() { return PM; }

  /// Allow adding module-level analyses benefiting the contained CGSCC passes.
  template <class T> void addRequiredModuleAnalysis() {
    MPM.addPass(RequireAnalysisPass<T, Module>());
  }

private:
  const InlineParams Params;
  const InliningAdvisorMode Mode;
  const unsigned MaxDevirtIterations;
  CGSCCPassManager PM;
  ModulePassManager MPM;
};
} // end namespace llvm

#endif // LLVM_TRANSFORMS_IPO_INLINER_H<|MERGE_RESOLUTION|>--- conflicted
+++ resolved
@@ -111,19 +111,15 @@
 /// passes be composed to achieve the same end result.
 class InlinerPass : public PassInfoMixin<InlinerPass> {
 public:
-<<<<<<< HEAD
 #if INTEL_CUSTOMIZATION
   InlinerPass(bool OnlyMandatory = false);
+#endif // INTEL_CUSTOMIZATION
   ~InlinerPass();
+#if INTEL_CUSTOMIZATION
   InlinerPass(InlinerPass &&Arg)
       : OnlyMandatory(Arg.OnlyMandatory), Report(std::move(Arg.Report)),
         MDReport(std::move(Arg.MDReport)) {}
 #endif // INTEL_CUSTOMIZATION
-=======
-  InlinerPass(bool OnlyMandatory = false) : OnlyMandatory(OnlyMandatory) {}
-  ~InlinerPass();
-  InlinerPass(InlinerPass &&Arg) = default;
->>>>>>> d97f776b
 
   PreservedAnalyses run(LazyCallGraph::SCC &C, CGSCCAnalysisManager &AM,
                         LazyCallGraph &CG, CGSCCUpdateResult &UR);
