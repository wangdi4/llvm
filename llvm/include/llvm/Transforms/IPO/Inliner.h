//===- Inliner.h - Inliner pass and infrastructure --------------*- C++ -*-===//
//
// Part of the LLVM Project, under the Apache License v2.0 with LLVM Exceptions.
// See https://llvm.org/LICENSE.txt for license information.
// SPDX-License-Identifier: Apache-2.0 WITH LLVM-exception
//
//===----------------------------------------------------------------------===//

#ifndef LLVM_TRANSFORMS_IPO_INLINER_H
#define LLVM_TRANSFORMS_IPO_INLINER_H

#include "llvm/Analysis/CGSCCPassManager.h"
#include "llvm/Analysis/CallGraphSCCPass.h"
#include "llvm/Analysis/InlineAdvisor.h"
#include "llvm/Analysis/InlineCost.h"
#include "llvm/Analysis/LazyCallGraph.h"
#include "llvm/Analysis/Utils/ImportedFunctionsInliningStatistics.h"
#include "llvm/ADT/SmallSet.h"    // INTEL
#include "llvm/IR/PassManager.h"
#include "llvm/Transforms/IPO/Intel_InlineReport.h" // INTEL
#include "llvm/Transforms/IPO/Intel_MDInlineReport.h" // INTEL
#include <utility>

namespace llvm {

class AssumptionCacheTracker;
class CallGraph;
class ProfileSummaryInfo;

/// This class contains all of the helper code which is used to perform the
/// inlining operations that do not depend on the policy. It contains the core
/// bottom-up inlining infrastructure that specific inliner passes use.
struct LegacyInlinerBase : public CallGraphSCCPass {
  explicit LegacyInlinerBase(char &ID);
  explicit LegacyInlinerBase(char &ID, bool InsertLifetime);

  /// For this class, we declare that we require and preserve the call graph.
  /// If the derived class implements this method, it should always explicitly
  /// call the implementation here.
  void getAnalysisUsage(AnalysisUsage &Info) const override;

  using llvm::Pass::doInitialization;

  bool doInitialization(CallGraph &CG) override;

  /// Main run interface method, this implements the interface required by the
  /// Pass class.
  bool runOnSCC(CallGraphSCC &SCC) override;

  using llvm::Pass::doFinalization;

  /// Remove now-dead linkonce functions at the end of processing to avoid
  /// breaking the SCC traversal.
  bool doFinalization(CallGraph &CG) override;

  /// This method must be implemented by the subclass to determine the cost of
  /// inlining the specified call site.  If the cost returned is greater than
  /// the current inline threshold, the call site is not inlined.
  virtual InlineCost getInlineCost(CallBase &CB) = 0;

  /// Remove dead functions.
  ///
  /// This also includes a hack in the form of the 'AlwaysInlineOnly' flag
  /// which restricts it to deleting functions with an 'AlwaysInline'
  /// attribute. This is useful for the InlineAlways pass that only wants to
  /// deal with that subset of the functions.
  bool removeDeadFunctions(CallGraph &CG, bool AlwaysInlineOnly = false);

  InlineReport* getReport() { return Report; } // INTEL
  InlineReportBuilder* getMDReport() { return MDReport; } // INTEL

  /// This function performs the main work of the pass.  The default of
  /// Inlinter::runOnSCC() calls skipSCC() before calling this method, but
  /// derived classes which cannot be skipped can override that method and call
  /// this function unconditionally.
  bool inlineCalls(CallGraphSCC &SCC);

private:
  // Insert @llvm.lifetime intrinsics.
  bool InsertLifetime = true;

  // INTEL The inline report
  InlineReport *Report; // INTEL
  InlineReportBuilder *MDReport; // INTEL

protected:
#if INTEL_CUSTOMIZATION
  virtual const InlineParams *getInlineParams() const { return nullptr; }
#endif // INTEL_CUSTOMIZATION
  AssumptionCacheTracker *ACT;
  InliningLoopInfoCache *ILIC; // INTEL
  ProfileSummaryInfo *PSI;
  WholeProgramInfo *WPI;       // INTEL
  std::function<const TargetLibraryInfo &(Function &)> GetTLI;
  ImportedFunctionsInliningStatistics ImportedFunctionsStats;
};

/// The inliner pass for the new pass manager.
///
/// This pass wires together the inlining utilities and the inline cost
/// analysis into a CGSCC pass. It considers every call in every function in
/// the SCC and tries to inline if profitable. It can be tuned with a number of
/// parameters to control what cost model is used and what tradeoffs are made
/// when making the decision.
///
/// It should be noted that the legacy inliners do considerably more than this
/// inliner pass does. They provide logic for manually merging allocas, and
/// doing considerable DCE including the DCE of dead functions. This pass makes
/// every attempt to be simpler. DCE of functions requires complex reasoning
/// about comdat groups, etc. Instead, it is expected that other more focused
/// passes be composed to achieve the same end result.
class InlinerPass : public PassInfoMixin<InlinerPass> {
public:
<<<<<<< HEAD
#if INTEL_CUSTOMIZATION
  InlinerPass(bool OnlyMandatory = false);
#endif // INTEL_CUSTOMIZATION
  ~InlinerPass();
#if INTEL_CUSTOMIZATION
  InlinerPass(InlinerPass &&Arg)
      : OnlyMandatory(Arg.OnlyMandatory), Report(std::move(Arg.Report)),
        MDReport(std::move(Arg.MDReport)) {}
#endif // INTEL_CUSTOMIZATION
=======
  InlinerPass(bool OnlyMandatory = false) : OnlyMandatory(OnlyMandatory) {}
  InlinerPass(InlinerPass &&Arg) = default;
>>>>>>> ccec2cf1

  PreservedAnalyses run(LazyCallGraph::SCC &C, CGSCCAnalysisManager &AM,
                        LazyCallGraph &CG, CGSCCUpdateResult &UR);
#if INTEL_CUSTOMIZATION
  InlineReport *getReport() { return Report; }
  InlineReportBuilder *getMDReport() { return MDReport; }
  bool getIsAlwaysInline() { return IsAlwaysInline; }
  void setIsAlwaysInline(bool AlwaysInline) { IsAlwaysInline = AlwaysInline; }
#endif // INTEL_CUSTOMIZATION
private:
  InlineAdvisor &getAdvisor(const ModuleAnalysisManagerCGSCCProxy::Result &MAM,
                            FunctionAnalysisManager &FAM, Module &M);
  std::unique_ptr<DefaultInlineAdvisor> OwnedDefaultAdvisor;
  const bool OnlyMandatory;

  // INTEL The inline report
  InlineReport *Report; // INTEL
  InlineReportBuilder *MDReport; // INTEL
  bool IsAlwaysInline; // INTEL
};

/// Module pass, wrapping the inliner pass. This works in conjunction with the
/// InlineAdvisorAnalysis to facilitate inlining decisions taking into account
/// module-wide state, that need to keep track of inter-inliner pass runs, for
/// a given module. An InlineAdvisor is configured and kept alive for the
/// duration of the ModuleInlinerWrapperPass::run.
class ModuleInlinerWrapperPass
    : public PassInfoMixin<ModuleInlinerWrapperPass> {
public:
  ModuleInlinerWrapperPass(
      InlineParams Params = getInlineParams(), bool Debugging = false,
      bool MandatoryFirst = true,
      InliningAdvisorMode Mode = InliningAdvisorMode::Default,
      unsigned MaxDevirtIterations = 0);
  ModuleInlinerWrapperPass(ModuleInlinerWrapperPass &&Arg) = default;

  PreservedAnalyses run(Module &, ModuleAnalysisManager &);

  /// Allow adding more CGSCC passes, besides inlining. This should be called
  /// before run is called, as part of pass pipeline building.
  CGSCCPassManager &getPM() { return PM; }

  /// Allow adding module-level analyses benefiting the contained CGSCC passes.
  template <class T> void addRequiredModuleAnalysis() {
    MPM.addPass(RequireAnalysisPass<T, Module>());
  }

private:
  const InlineParams Params;
  const InliningAdvisorMode Mode;
  const unsigned MaxDevirtIterations;
  CGSCCPassManager PM;
  ModulePassManager MPM;
};
} // end namespace llvm

#endif // LLVM_TRANSFORMS_IPO_INLINER_H<|MERGE_RESOLUTION|>--- conflicted
+++ resolved
@@ -111,7 +111,6 @@
 /// passes be composed to achieve the same end result.
 class InlinerPass : public PassInfoMixin<InlinerPass> {
 public:
-<<<<<<< HEAD
 #if INTEL_CUSTOMIZATION
   InlinerPass(bool OnlyMandatory = false);
 #endif // INTEL_CUSTOMIZATION
@@ -121,10 +120,6 @@
       : OnlyMandatory(Arg.OnlyMandatory), Report(std::move(Arg.Report)),
         MDReport(std::move(Arg.MDReport)) {}
 #endif // INTEL_CUSTOMIZATION
-=======
-  InlinerPass(bool OnlyMandatory = false) : OnlyMandatory(OnlyMandatory) {}
-  InlinerPass(InlinerPass &&Arg) = default;
->>>>>>> ccec2cf1
 
   PreservedAnalyses run(LazyCallGraph::SCC &C, CGSCCAnalysisManager &AM,
                         LazyCallGraph &CG, CGSCCUpdateResult &UR);
