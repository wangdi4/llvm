--- conflicted
+++ resolved
@@ -103,17 +103,13 @@
 /// passes be composed to achieve the same end result.
 class InlinerPass : public PassInfoMixin<InlinerPass> {
 public:
-<<<<<<< HEAD
   InlinerPass(InlineParams Params = getInlineParams());     // INTEL
-  ~InlinerPass() { if (!Report.isEmpty()) Report.print(); } // INTEL
-=======
-  InlinerPass(InlineParams Params = getInlineParams())
-      : Params(std::move(Params)) {}
   ~InlinerPass();
   InlinerPass(InlinerPass &&Arg)
       : Params(std::move(Arg.Params)),
-        ImportedFunctionsStats(std::move(Arg.ImportedFunctionsStats)) {}
->>>>>>> d553ff3e
+        ImportedFunctionsStats(std::move(Arg.ImportedFunctionsStats)), // INTEL
+        Report(std::move(Arg.Report))                                  // INTEL
+  {}                                                                   // INTEL
 
   PreservedAnalyses run(LazyCallGraph::SCC &C, CGSCCAnalysisManager &AM,
                         LazyCallGraph &CG, CGSCCUpdateResult &UR);
@@ -121,13 +117,10 @@
   InlineReport& getReport() { return Report; } // INTEL
 private:
   InlineParams Params;
-<<<<<<< HEAD
+  std::unique_ptr<ImportedFunctionsInliningStatistics> ImportedFunctionsStats;
 
   // INTEL The inline report
   InlineReport Report; // INTEL
-=======
-  std::unique_ptr<ImportedFunctionsInliningStatistics> ImportedFunctionsStats;
->>>>>>> d553ff3e
 };
 
 } // end namespace llvm
