//===- Inliner.h - Inliner pass and infrastructure --------------*- C++ -*-===//
//
// Part of the LLVM Project, under the Apache License v2.0 with LLVM Exceptions.
// See https://llvm.org/LICENSE.txt for license information.
// SPDX-License-Identifier: Apache-2.0 WITH LLVM-exception
//
//===----------------------------------------------------------------------===//

#ifndef LLVM_TRANSFORMS_IPO_INLINER_H
#define LLVM_TRANSFORMS_IPO_INLINER_H

#include "llvm/Analysis/CGSCCPassManager.h"
#include "llvm/Analysis/CallGraphSCCPass.h"
#include "llvm/Analysis/InlineAdvisor.h"
#include "llvm/Analysis/InlineCost.h"
#include "llvm/Analysis/LazyCallGraph.h"
#include "llvm/ADT/SmallSet.h"    // INTEL
#include "llvm/IR/PassManager.h"
#include "llvm/Transforms/IPO/Intel_InlineReport.h" // INTEL
#include "llvm/Transforms/IPO/Intel_MDInlineReport.h" // INTEL
#include "llvm/Transforms/Utils/ImportedFunctionsInliningStatistics.h"
#include <utility>

namespace llvm {

class AssumptionCacheTracker;
class CallGraph;
class ProfileSummaryInfo;

/// This class contains all of the helper code which is used to perform the
/// inlining operations that do not depend on the policy. It contains the core
/// bottom-up inlining infrastructure that specific inliner passes use.
struct LegacyInlinerBase : public CallGraphSCCPass {
  explicit LegacyInlinerBase(char &ID);
  explicit LegacyInlinerBase(char &ID, bool InsertLifetime);

  /// For this class, we declare that we require and preserve the call graph.
  /// If the derived class implements this method, it should always explicitly
  /// call the implementation here.
  void getAnalysisUsage(AnalysisUsage &Info) const override;

  using llvm::Pass::doInitialization;

  bool doInitialization(CallGraph &CG) override;

  /// Main run interface method, this implements the interface required by the
  /// Pass class.
  bool runOnSCC(CallGraphSCC &SCC) override;

  using llvm::Pass::doFinalization;

  /// Remove now-dead linkonce functions at the end of processing to avoid
  /// breaking the SCC traversal.
  bool doFinalization(CallGraph &CG) override;

  /// This method must be implemented by the subclass to determine the cost of
  /// inlining the specified call site.  If the cost returned is greater than
  /// the current inline threshold, the call site is not inlined.
  virtual InlineCost getInlineCost(CallBase &CB) = 0;

  /// Remove dead functions.
  ///
  /// This also includes a hack in the form of the 'AlwaysInlineOnly' flag
  /// which restricts it to deleting functions with an 'AlwaysInline'
  /// attribute. This is useful for the InlineAlways pass that only wants to
  /// deal with that subset of the functions.
  bool removeDeadFunctions(CallGraph &CG, bool AlwaysInlineOnly = false);

  InlineReport* getReport() { return Report; } // INTEL
  InlineReportBuilder* getMDReport() { return MDReport; } // INTEL

  /// This function performs the main work of the pass.  The default of
  /// Inlinter::runOnSCC() calls skipSCC() before calling this method, but
  /// derived classes which cannot be skipped can override that method and call
  /// this function unconditionally.
  bool inlineCalls(CallGraphSCC &SCC);

private:
  // Insert @llvm.lifetime intrinsics.
  bool InsertLifetime = true;

  // INTEL The inline report
  InlineReport *Report; // INTEL
  InlineReportBuilder *MDReport; // INTEL

protected:
#if INTEL_CUSTOMIZATION
  virtual const InlineParams *getInlineParams() const { return nullptr; }
#endif // INTEL_CUSTOMIZATION
  AssumptionCacheTracker *ACT;
  InliningLoopInfoCache *ILIC; // INTEL
  ProfileSummaryInfo *PSI;
  WholeProgramInfo *WPI;       // INTEL
  std::function<const TargetLibraryInfo &(Function &)> GetTLI;
  ImportedFunctionsInliningStatistics ImportedFunctionsStats;
};

/// The inliner pass for the new pass manager.
///
/// This pass wires together the inlining utilities and the inline cost
/// analysis into a CGSCC pass. It considers every call in every function in
/// the SCC and tries to inline if profitable. It can be tuned with a number of
/// parameters to control what cost model is used and what tradeoffs are made
/// when making the decision.
///
/// It should be noted that the legacy inliners do considerably more than this
/// inliner pass does. They provide logic for manually merging allocas, and
/// doing considerable DCE including the DCE of dead functions. This pass makes
/// every attempt to be simpler. DCE of functions requires complex reasoning
/// about comdat groups, etc. Instead, it is expected that other more focused
/// passes be composed to achieve the same end result.
class InlinerPass : public PassInfoMixin<InlinerPass> {
public:
<<<<<<< HEAD
  InlinerPass(); // INTEL
  ~InlinerPass();
  InlinerPass(InlinerPass &&Arg)
#if INTEL_CUSTOMIZATION
      : ImportedFunctionsStats(std::move(Arg.ImportedFunctionsStats)),
        Report(std::move(Arg.Report)), MDReport(std::move(Arg.MDReport)) {}
#endif // INTEL_CUSTOMIZATION
=======
  InlinerPass(bool OnlyMandatory = false) : OnlyMandatory(OnlyMandatory) {}
  ~InlinerPass();
  InlinerPass(InlinerPass &&Arg) = default;
>>>>>>> e8049dc3

  PreservedAnalyses run(LazyCallGraph::SCC &C, CGSCCAnalysisManager &AM,
                        LazyCallGraph &CG, CGSCCUpdateResult &UR);
#if INTEL_CUSTOMIZATION
  InlineReport *getReport() { return Report; }
  InlineReportBuilder *getMDReport() { return MDReport; }
  bool getIsAlwaysInline() { return IsAlwaysInline; }
  void setIsAlwaysInline(bool AlwaysInline) { IsAlwaysInline = AlwaysInline; }
#endif // INTEL_CUSTOMIZATION
private:
  InlineAdvisor &getAdvisor(const ModuleAnalysisManagerCGSCCProxy::Result &MAM,
                            FunctionAnalysisManager &FAM, Module &M);
  std::unique_ptr<ImportedFunctionsInliningStatistics> ImportedFunctionsStats;
<<<<<<< HEAD
  Optional<DefaultInlineAdvisor> OwnedDefaultAdvisor;

  // INTEL The inline report
  InlineReport *Report; // INTEL
  InlineReportBuilder *MDReport; // INTEL
  bool IsAlwaysInline; // INTEL
=======
  std::unique_ptr<DefaultInlineAdvisor> OwnedDefaultAdvisor;
  const bool OnlyMandatory;
>>>>>>> e8049dc3
};

/// Module pass, wrapping the inliner pass. This works in conjunction with the
/// InlineAdvisorAnalysis to facilitate inlining decisions taking into account
/// module-wide state, that need to keep track of inter-inliner pass runs, for
/// a given module. An InlineAdvisor is configured and kept alive for the
/// duration of the ModuleInlinerWrapperPass::run.
class ModuleInlinerWrapperPass
    : public PassInfoMixin<ModuleInlinerWrapperPass> {
public:
  ModuleInlinerWrapperPass(
      InlineParams Params = getInlineParams(), bool Debugging = false,
      bool MandatoryFirst = true,
      InliningAdvisorMode Mode = InliningAdvisorMode::Default,
      unsigned MaxDevirtIterations = 0);
  ModuleInlinerWrapperPass(ModuleInlinerWrapperPass &&Arg) = default;

  PreservedAnalyses run(Module &, ModuleAnalysisManager &);

  /// Allow adding more CGSCC passes, besides inlining. This should be called
  /// before run is called, as part of pass pipeline building.
  CGSCCPassManager &getPM() { return PM; }

  /// Allow adding module-level analyses benefiting the contained CGSCC passes.
  template <class T> void addRequiredModuleAnalysis() {
    MPM.addPass(RequireAnalysisPass<T, Module>());
  }

private:
  const InlineParams Params;
  const InliningAdvisorMode Mode;
  const unsigned MaxDevirtIterations;
  CGSCCPassManager PM;
  ModulePassManager MPM;
};
} // end namespace llvm

#endif // LLVM_TRANSFORMS_IPO_INLINER_H<|MERGE_RESOLUTION|>--- conflicted
+++ resolved
@@ -111,19 +111,15 @@
 /// passes be composed to achieve the same end result.
 class InlinerPass : public PassInfoMixin<InlinerPass> {
 public:
-<<<<<<< HEAD
-  InlinerPass(); // INTEL
+#if INTEL_CUSTOMIZATION
+  InlinerPass(bool OnlyMandatory = false);
+#endif // INTEL_CUSTOMIZATION
   ~InlinerPass();
+#if INTEL_CUSTOMIZATION
   InlinerPass(InlinerPass &&Arg)
-#if INTEL_CUSTOMIZATION
-      : ImportedFunctionsStats(std::move(Arg.ImportedFunctionsStats)),
-        Report(std::move(Arg.Report)), MDReport(std::move(Arg.MDReport)) {}
+      : OnlyMandatory(false), Report(std::move(Arg.Report)),
+        MDReport(std::move(Arg.MDReport)) {}
 #endif // INTEL_CUSTOMIZATION
-=======
-  InlinerPass(bool OnlyMandatory = false) : OnlyMandatory(OnlyMandatory) {}
-  ~InlinerPass();
-  InlinerPass(InlinerPass &&Arg) = default;
->>>>>>> e8049dc3
 
   PreservedAnalyses run(LazyCallGraph::SCC &C, CGSCCAnalysisManager &AM,
                         LazyCallGraph &CG, CGSCCUpdateResult &UR);
@@ -137,17 +133,13 @@
   InlineAdvisor &getAdvisor(const ModuleAnalysisManagerCGSCCProxy::Result &MAM,
                             FunctionAnalysisManager &FAM, Module &M);
   std::unique_ptr<ImportedFunctionsInliningStatistics> ImportedFunctionsStats;
-<<<<<<< HEAD
-  Optional<DefaultInlineAdvisor> OwnedDefaultAdvisor;
+  std::unique_ptr<DefaultInlineAdvisor> OwnedDefaultAdvisor;
+  const bool OnlyMandatory;
 
   // INTEL The inline report
   InlineReport *Report; // INTEL
   InlineReportBuilder *MDReport; // INTEL
   bool IsAlwaysInline; // INTEL
-=======
-  std::unique_ptr<DefaultInlineAdvisor> OwnedDefaultAdvisor;
-  const bool OnlyMandatory;
->>>>>>> e8049dc3
 };
 
 /// Module pass, wrapping the inliner pass. This works in conjunction with the
