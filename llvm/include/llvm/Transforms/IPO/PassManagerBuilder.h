--- conflicted
+++ resolved
@@ -188,7 +188,6 @@
   unsigned LicmMssaOptCap;
   unsigned LicmMssaNoAccForPromotionCap;
 
-<<<<<<< HEAD
 #if INTEL_CUSTOMIZATION
   bool DisableIntelProprietaryOpts;
   /// We are after SLP pass.
@@ -201,8 +200,6 @@
     this->WPUtils = std::move(WPUtils);
   }
 #endif // INTEL_CUSTOMIZATION
-=======
->>>>>>> abadc871
 private:
   /// ExtensionList - This is list of all of the extensions that are registered.
   std::vector<std::pair<ExtensionPointTy, ExtensionFn>> Extensions;
