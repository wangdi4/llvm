--- conflicted
+++ resolved
@@ -124,7 +124,7 @@
 
 private:
   /// ExtensionList - This is list of all of the extensions that are registered.
-  std::vector<std::pair<ExtensionPointTy, ExtensionFn> > Extensions;
+  std::vector<std::pair<ExtensionPointTy, ExtensionFn>> Extensions;
 
 public:
   PassManagerBuilder();
@@ -140,14 +140,11 @@
                          legacy::PassManagerBase &PM) const;
   void addInitialAliasAnalysisPasses(legacy::PassManagerBase &PM) const;
   void addLTOOptimizationPasses(legacy::PassManagerBase &PM);
-<<<<<<< HEAD
+  void addLateLTOOptimizationPasses(legacy::PassManagerBase &PM);
   //***INTEL - loop opt passes.
-  void addLoopOptPasses(legacy::PassManagerBase &PM) const;   
+  void addLoopOptPasses(legacy::PassManagerBase &PM) const;
   //***INTEL - loop opt cleanup passes.
-  void addLoopOptCleanupPasses(legacy::PassManagerBase &PM) const; 
-=======
-  void addLateLTOOptimizationPasses(legacy::PassManagerBase &PM);
->>>>>>> b2418b76
+  void addLoopOptCleanupPasses(legacy::PassManagerBase &PM) const;
 
 public:
   /// populateFunctionPassManager - This fills in the function pass manager,
