//===- Intel_InlineReport.h - Implement inlining report ---------*- C++ -*-===//
//
// Copyright (C) 2015 Intel Corporation. All rights reserved.
//
// The information and source code contained herein is the exclusive property
// of Intel Corporation and may not be disclosed, examined or reproduced in
// whole or in part without explicit written authorization from the company.
//
//===----------------------------------------------------------------------===//
//
// This file defines various classes needed to represent an inlining report.
//
//===----------------------------------------------------------------------===//

#ifndef LLVM_TRANSFORMS_IPO_INTEL_INLINEREPORT_H
#define LLVM_TRANSFORMS_IPO_INTEL_INLINEREPORT_H

#include "llvm/ADT/MapVector.h"
#include "llvm/Analysis/CallGraphSCCPass.h"
#include "llvm/Analysis/InlineCost.h"
#include "llvm/Analysis/Intel_OptReport/OptReportOptionsPass.h"
#include "llvm/Analysis/LazyCallGraph.h"
#include "llvm/Demangle/Demangle.h"
#include "llvm/Transforms/IPO/Intel_InlineReportCommon.h"
#include "llvm/Transforms/Utils/Cloning.h"

#include <climits>

#define DEBUG_TYPE "inlinereport"

namespace llvm {

using namespace InlineReportTypes;

class InlineReportCallSite;

typedef std::vector<InlineReportCallSite *> InlineReportCallSiteVector;

class InlineReportFunction;

///
/// Represents a CallSite in the inlining report
///
class InlineReportCallSite {
public:
  // Constructor for InlineReportCallSite
  // The source file is given by 'M'.  The line and column info by 'Dloc'
  explicit InlineReportCallSite(InlineReportFunction *IRCallee, bool IsInlined,
                                InlineReason Reason, Module *Module,
                                DebugLoc *DLoc, CallBase *CB,
                                bool SuppressPrint = false)
      : IRCallee(IRCallee), IRCaller(nullptr), IRParent(nullptr),
        IRBrokerTarget(nullptr), IsInlined(IsInlined), IsCompact(false),
        Reason(Reason), InlineCost(-1), OuterInlineCost(-1),
        InlineThreshold(-1), EarlyExitInlineCost(INT_MAX),
        EarlyExitInlineThreshold(INT_MAX), CostBenefit(std::nullopt),
        ICSMethod(InlICSNone), Call(CB), M(Module),
        SuppressPrint(SuppressPrint) {
    Line = DLoc && DLoc->get() ? DLoc->getLine() : 0;
    Col = DLoc && DLoc->get() ? DLoc->getCol() : 0;
    Children.clear();
  };

  ~InlineReportCallSite(void);
  InlineReportCallSite(const InlineReportCallSite &) = delete;
  void operator=(const InlineReportCallSite &) = delete;

  // Return a pointer to a copy of Base with an empty Children vector
  // Use 'NewIRCallee' for the IRCallee if specified.
  InlineReportCallSite *copyBase(CallBase *CB,
                                 InlineReportFunction *NewIRCallee = nullptr);

  InlineReportFunction *getIRCallee() const { return IRCallee; }
  void setIRCallee(InlineReportFunction *IRF) { IRCallee = IRF; }

  InlineReportFunction *getIRCaller() const { return IRCaller; }
  void setIRCaller(InlineReportFunction *IRF) { IRCaller = IRF; }

  InlineReportCallSite *getIRParent() const { return IRParent; }
  void setIRParent(InlineReportCallSite *IRCS) { IRParent = IRCS; }

  InlineReportFunction *getIRBrokerTarget() const { return IRBrokerTarget; }
  void setIRBrokerTarget(InlineReportFunction *IRF) { IRBrokerTarget = IRF; }
  void printBrokerTargetName(raw_ostream &OS, unsigned ReportLevel);

  InlineReason getReason() const { return Reason; }
  void setReason(InlineReason MyReason) { Reason = MyReason; }
  bool getIsInlined() const { return IsInlined; }
  void setIsInlined(bool Inlined) { IsInlined = Inlined; }

  // Indicates that inlining for this call site will be summarized in
  // compact form.
  bool getIsCompact(void) const { return IsCompact; }
  void setIsCompact(bool V) { IsCompact = V; }

  /// Return true if in the original inlining process there would be
  /// early exit due to high cost.
  bool isEarlyExit() const { return EarlyExitInlineCost != INT_MAX; }

  /// Return the vector of InlineReportCallSites which represent
  /// the calls made from the section of inlined code represented by
  /// this InlineReportCallSite.
  InlineReportCallSiteVector &getChildren() { return Children; }

  /// Inlining is inhibited if the inline cost is greater than
  /// the threshold.
  int getInlineCost() const { return InlineCost; }
  void setInlineCost(int Cost) { InlineCost = Cost; }

  /// Results from inlining cost/benefit analysis.
  std::optional<CostBenefitPair> getCostBenefit() const { return CostBenefit; }
  void setCostBenefit(const std::optional<CostBenefitPair> &TheCostBenefit) {
    CostBenefit = TheCostBenefit;
  }

  /// Stored "early exit" cost of inlining.
  int getEarlyExitInlineCost() const { return EarlyExitInlineCost; }
  void setEarlyExitInlineCost(int EECost) { EarlyExitInlineCost = EECost; }

  /// Get and set the outer inlining cost.
  /// Since inlining is bottom up, always selecting the leaf-most
  /// call sites for inlining is not always best, as it may inhibit inlining
  /// further up the call tree.  Therefore, in addition to an inlining cost,
  /// the inliner computes an outer inlining cost as well.  Inlining is also
  /// inhibited if the outer inlining cost is greater than the inline
  /// threshold.
  int getOuterInlineCost() const { return OuterInlineCost; }
  void setOuterInlineCost(int Cost) { OuterInlineCost = Cost; }

  int getInlineThreshold() const { return InlineThreshold; }
  void setInlineThreshold(int Threshold) { InlineThreshold = Threshold; }

  bool getSuppressPrint(void) const { return SuppressPrint; }
  void setSuppressPrint(bool V) { SuppressPrint = V; }

  InlICSType getICSMethod(void) const { return ICSMethod; }
  void setICSMethod(InlICSType V) { ICSMethod = V; }

  /// Stored "early exit" threshold of inlining.
  int getEarlyExitInlineThreshold() const { return EarlyExitInlineThreshold; }
  void setEarlyExitInlineThreshold(int EEThreshold) {
    EarlyExitInlineThreshold = EEThreshold;
  }
  CallBase *getCall() const { return Call; }
  void setCall(CallBase *Call) { this->Call = Call; }
  void addChild(InlineReportCallSite *IRCS) {
    IRCS->setIRCaller(IRCaller);
    IRCS->setIRParent(this);
    Children.push_back(IRCS);
  }

  /// Print the info in the inlining instance to 'OS' for the inlining report
  /// indenting 'indentCount' indentations, assuming an inlining report
  /// level of 'ReportLevel'.
  void print(raw_ostream &OS, unsigned IndentCount, unsigned ReportLevel);

  /// Load the call represented by '*this' and all of its descendant
  /// calls into the map 'Lmap'.
  void loadCallsToMap(std::map<CallBase *, bool> &LMap);

  /// Clone the callsites recursively in and under 'IRCSV' using 'VMap'
  /// and place the clones under 'NewIRCS'.
  void cloneCallSites(InlineReportCallSiteVector &IRCSV,
                      ValueToValueMapTy &VMap, InlineReportCallSite *NewIRCS);

  /// Move the callsites of 'OldIRF' to 'NewIRF'.
  void move(InlineReportFunction *OldIRF, InlineReportFunction *NewIRF);

  /// Move the callsites of 'OldIRCS' to 'NewIRCS'.
  void move(InlineReportCallSite *OldIRCS, InlineReportCallSite *NewIRCS);

  /// Move the callsite recursively in and under 'IRCSV' and attach
  /// them to 'NewIRCS' if they appear in 'OutFCBSet'.
  void moveOutlinedChildren(InlineReportCallSiteVector &IRCSV,
                            SmallPtrSetImpl<InlineReportCallSite *> &OutFCBSet,
                            InlineReportCallSite *NewIRCS);

  // Initialize the inlining reason based on characteristics of 'Callee'.
  void initReason(Function *Callee);

  unsigned getLine() { return Line; }
  void setLine(unsigned V) { Line = V; }
  unsigned getCol() { return Col; }
  void setCol(unsigned V) { Col = V; }

private:
  InlineReportFunction *IRCallee;
  InlineReportFunction *IRCaller;
  InlineReportCallSite *IRParent;
  InlineReportFunction *IRBrokerTarget;
  bool IsInlined;
  bool IsCompact;
  InlineReason Reason;
  int InlineCost;
  int OuterInlineCost;
  int InlineThreshold;
  int EarlyExitInlineCost;
  int EarlyExitInlineThreshold;
  std::optional<CostBenefitPair> CostBenefit;
  InlICSType ICSMethod;
  InlineReportCallSiteVector Children;
  CallBase *Call;
  ///
  /// Used to get the file name when we print the report
  Module *M;
  ///
  /// The line and column number of the call site.  These are 0 if
  /// we are not compiling with -g or the lighter weight version
  /// -gline-tables-only
  unsigned Line;
  unsigned Col;
  bool SuppressPrint; // suppress inline-report print info
  void printICSMethod(raw_ostream &OS, unsigned Level);
  void printCostAndBenefit(raw_ostream &OS, unsigned Level);
  void printCostAndThreshold(raw_ostream &OS, unsigned Level);
  void printOuterCostAndThreshold(raw_ostream &OS, unsigned Level);
  void printCalleeNameModuleLineCol(raw_ostream &OS, unsigned Level);

  /// Search 'OldIRCSV' for 'this' and if it is found, move it to 'NewIRCSV'.
  void moveCalls(InlineReportCallSiteVector &OldIRCSV,
                 InlineReportCallSiteVector &NewIRCSV);
};

///
/// Represents a routine (compiled or dead) in the inlining report
///
class InlineReportFunction {
public:
  explicit InlineReportFunction(const Function *F, bool SuppressPrint = false)
      : IsDead(false), IsCurrent(false), IsDeclaration(false), LinkageChar(' '),
        LanguageChar(' '), SuppressPrint(SuppressPrint), IsCompact(false),
        InlineCount(0){};
  ~InlineReportFunction(void);
  InlineReportFunction(const InlineReportFunction &) = delete;
  void operator=(const InlineReportFunction &) = delete;

  /// A vector of InlineReportCallSites representing the top-level
  /// call sites in a function (i.e. those which appear in the source code
  /// of the function).
  InlineReportCallSiteVector &getCallSites() { return CallSites; }

  /// Add an InlineReportCallSite to the list of top-level calls for
  /// this function.
  void addCallSite(InlineReportCallSite *IRCS) {
    IRCS->setIRCaller(this);
    IRCS->setIRParent(nullptr);
    CallSites.push_back(IRCS);
  }

  /// Return true if the function has been dead code eliminated.
  bool getDead() const { return IsDead; }

  /// Set whether the function is dead code eliminated.
  void setDead(bool Dead) { IsDead = Dead; }

  /// Return true if the inline report for this routine reflects
  /// the changes that have been made to the routine since the last call
  /// to Inliner::runOnSCC()
  bool getCurrent(void) const { return IsCurrent; }

  /// Set whether the inline report for the routine is current
  void setCurrent(bool Current) { IsCurrent = Current; }

  bool getIsDeclaration(void) const { return IsDeclaration; }

  void setIsDeclaration(bool Declaration) { IsDeclaration = Declaration; }

  /// Get a single character indicating the linkage type
  char getLinkageChar(void) { return LinkageChar; }

  /// Get a single character indicating the language
  char getLanguageChar(void) { return LanguageChar; }

  /// Get and set SuppressPrint
  bool getSuppressPrint(void) const { return SuppressPrint; }
  void setSuppressPrint(bool V) { SuppressPrint = V; }

  /// The number of times inlining has been applied to this function.
  /// If the number is high enough, inlining of this function will be
  /// reported in compact form.
  unsigned getInlineCount(void) const { return InlineCount; }
  void setInlineCount(unsigned V) { InlineCount = V; }

  /// Indicates that all information needed to report inlining of this
  /// function in compact form has been collected.
  bool getIsCompact(void) const { return IsCompact; }
  void setIsCompact(bool V) { IsCompact = V; }

  /// Returns 'true' if inlining of this function will be reported in
  /// compact form.
  bool getIsSummarized() { return IsCompact && TotalInlines.size(); }

  /// Set a single character indicating the linkage type
  /// L: Local
  /// O: One definition rule (ODR)
  /// X: External
  /// A: Other
  void setLinkageChar(Function *F) {
    LinkageChar =
        (F->hasLocalLinkage()
             ? 'L'
             : (F->hasLinkOnceODRLinkage()
                    ? 'O'
                    : (F->hasAvailableExternallyLinkage() ? 'X' : 'A')));
  }

  /// Set a single character indicating the language type
  /// F: Fortran
  /// C: C/C++
  void setLanguageChar(Function *F) {
    LanguageChar = F->isFortran() ? 'F' : 'C';
  }

  std::string &getName() { return Name; }

  void setName(std::string FunctionName) { Name = FunctionName; }

  void printName(raw_ostream &OS, unsigned Level) {
    if ((Level & InlineReportOptions::Demangle) && getLanguageChar() == 'C')
      OS << demangle(getName());
    else
      OS << getName();
  }

  void print(raw_ostream &OS, unsigned Level) const;

  /// Populate 'OutFIRCSSet' with the InlineReportCallSites corresponding
  /// to the CallBases in 'OutFCBSet'
  void findOutlinedIRCSes(SmallPtrSetImpl<CallBase *> &OutFCBSet,
                          SmallPtrSetImpl<InlineReportCallSite *> &OutFIRCSSet);

  /// Move the InlineReportCallSites 'OutFCBSet' under 'NewIRF'.
  void
  moveOutlinedCallSites(InlineReportFunction *NewIRF,
                        SmallPtrSetImpl<InlineReportCallSite *> &OutFCBSet);

  /// Return 'true' if 'IRFCallee' should be compacted when inlined into
  /// this InlineReportFunction. If 'ForceCompact', always return 'true'.
  bool shouldCompactCallBase(InlineReportFunction *IRFCallee,
                             bool ForceCompact);

  /// Indicate 'IRFCallee' was inlined into this InlineReportFunction
  /// 'Count' times in compact form.
  void addCompactInlinedCallBase(InlineReportFunction *IRFCallee,
                                 unsigned Count = 1);

  /// Indicate 'IRFCallee' was inlined into this InlineReportFunction
  /// 'Count' times in compact form for a specific callsite.
  void addForCompactInlinedCallBase(InlineReportFunction *IRFCallee,
                                    unsigned Count = 1);

  /// Add the compact inlined callsites from 'IRFCallee' to this
  /// InlineReportFunction.
  void inheritCompactCallBases(InlineReportFunction *IRFCallee);

  /// Compact this InlineReportFunction.
  void compact();

  /// Compact the children of 'IRCS' into this InlineReportFunction.
  void compactChildren(InlineReportCallSite *IRCS);

  /// Clone compact info from 'IRF' to the current InlineReportFunction.
  void cloneCompactInfo(InlineReportFunction *IRF);

private:
  bool IsDead;
  bool IsCurrent;
  bool IsDeclaration;
  char LinkageChar;
  char LanguageChar;
  std::string Name;
  bool SuppressPrint; // suppress inline-report print
  bool IsCompact;
  InlineReportCallSiteVector CallSites;
  unsigned InlineCount;
  // Records the inlines that will be summarized for the function
  MapVector<InlineReportFunction *, unsigned> Inlines;
  // Records the summarized inlines that will be inherited from the callee
  // to the caller when the inlining of a callsite is reported in compact
  // form.
  MapVector<InlineReportFunction *, unsigned> TotalInlines;
};

typedef MapVector<Function *, InlineReportFunction *> InlineReportFunctionMap;
struct IRFComparator {
  bool operator()(InlineReportFunction *IRF1,
                  InlineReportFunction *IRF2) const {
    return IRF1->getName() < IRF2->getName();
  }
};
typedef std::set<InlineReportFunction *, IRFComparator> InlineReportFunctionSet;
typedef std::map<CallBase *, InlineReportCallSite *>
    InlineReportCallBaseCallSiteMap;

///
/// The inlining report
///
class InlineReport {
public:
  explicit InlineReport(unsigned MyLevel)
      : Level(MyLevel), ActiveInlineCallBase(nullptr), ActiveCaller(nullptr),
        ActiveCallee(nullptr), ActiveIRCS(nullptr), M(nullptr),
        OS(OptReportOptions::getOutputStream()){};
  virtual ~InlineReport(void);

  // Indicate that we have begun inlining functions in the current
  // SCC of the CG.
  void beginSCC(LazyCallGraph::SCC &SCC, void *Inliner);

  // Indicate that we have begun inlining functions in the current Module.
  void beginModule(void *Inliner);

  // Indicate that we are done inlining functions in the current SCC.
  void endSCC();

  // Indicate that we are done inlining functions in the current Module.
  void endModule(void);

  void beginUpdate(CallBase *Call) {
    if (!isClassicIREnabled())
      return;
    ActiveCaller = Call->getCaller();
    ActiveCallee = Call->getCalledFunction();
    // New call sites can be added from inlining even if they are not a
    // cloned from the inlined callee.
    ActiveIRCS = getOrAddCallSite(Call);
    ActiveInlineCallBase = Call;
    ActiveOriginalCalls.clear();
    ActiveInlinedCalls.clear();
  }

  void endUpdate() {
    if (!isClassicIREnabled())
      return;
    ActiveCaller = nullptr;
    ActiveCallee = nullptr;
    ActiveIRCS = nullptr;
    ActiveInlineCallBase = nullptr;
    ActiveOriginalCalls.clear();
    ActiveInlinedCalls.clear();
  }

  /// Indicate that the current CallSite CS has been inlined in
  /// the inline report.  Use the InlineInfo collected during inlining
  /// to update the report.
  void inlineCallSite();

  // Indicate that the Function is dead
  void setDead(Function *F) {
    if (!isClassicIREnabled())
      return;
    auto MapIt = IRFunctionMap.find(F);
    assert(MapIt != IRFunctionMap.end());
    InlineReportFunction *INR = MapIt->second;
    INR->setDead(true);
  }

  /// Print the inlining report at the given level.
  void print() const;

  /// Test if 'Inliner' represents an active inliner, and if it is the last
  /// pending active inliner, print the inlining report. If 'Inliner' is
  /// nullptr, print unconditionally.
  void testAndPrint(void *Inliner);

  /// Check if report has data
  bool isEmpty() { return IRFunctionMap.empty(); }

  // The level of the inline report
  unsigned getLevel() { return Level; }

  // Check if classic inline report should be created
  bool isClassicIREnabled() const {
    return (Level && !(Level & BasedOnMetadata));
  }

  /// Record the reason a call site is or is not inlined.
  void setReasonNotInlined(CallBase *Call, InlineReason Reason);
  void setReasonNotInlined(CallBase *Call, const InlineCost &IC);
  void setReasonNotInlined(CallBase *Call, const InlineCost &IC,
                           int TotalSecondaryCost);
  void setReasonIsInlined(CallBase *Call, InlineReason Reason);
  void setReasonIsInlined(CallBase *Call, const InlineCost &IC);

  /// Replace 'OldFunction' with 'NewFunction' in the inlining report,
  /// so that 'NewFunction' inherits the properties of 'OldFunction'.
  void replaceFunctionWithFunction(Function *OldFunction,
                                   Function *NewFunction);

  /// Replace 'CB0' with 'CB1' in the inlining report, so that 'CB1'
  /// inherits the properties of 'CB0'. If 'UpdateReason', update
  /// the inlining reason based on the callee of 'CB1'.
  void replaceCallBaseWithCallBase(CallBase *CB0, CallBase *CB1,
                                   bool UpdateReason = false);

  /// Clone 'CB0' to produce 'CB1' in the inlining report, so that 'CB1'
  /// inherits the properties of 'CB0'.
  void cloneCallBaseToCallBase(CallBase *CB0, CallBase *CB1);

  /// Clone 'OldFunction' into 'New Function', using 'VMap' to get
  /// the mapping from old to new callsites.
  void cloneFunction(Function *OldFunction, Function *NewFunction,
                     ValueToValueMapTy &VMap);

  /// Replace all uses of 'OldFunction' with 'NewFunction' in the
  /// inlining report.
  void replaceAllUsesWith(Function *OldFunction, Function *NewFunction);

  /// Replace all uses of 'OldFunction' with 'NewFunction'
  /// where 'ShouldReplace' is true in the inlining report.
  void replaceUsesWithIf(Function *OldFunction, Function *NewFunction,
                         llvm::function_ref<bool(Use &U)> ShouldReplace);

  /// Ensure that 'F' and all Functions that call it directly are in the
  /// inlining report.
  void initFunctionClosure(Function *F);

  /// Ensure that all of the Functions in 'M' are in the inlining report.
  void initModule(Module *M);

  /// Record that outling of 'OldF' (original function) into 'OutF'
  /// (extracted or splinter function). 'OldF' calls 'OutF' via 'OutCB'.
  void doOutlining(Function *OldF, Function *OutF, CallBase *OutCB);

  /// Add a pair of old and new call sites.  The 'NewCall' is a clone of
  /// the 'OldCall' produced by InlineFunction().
  void addActiveCallSitePair(CallBase *OldCall, CallBase *NewCall) {
    if (!isClassicIREnabled() || !NewCall || shouldSkipCallBase(NewCall))
      return;
    ActiveOriginalCalls.push_back(OldCall);
    ActiveInlinedCalls.push_back(NewCall);
    addCallback(NewCall);
  }

  /// Update the 'OldCall' to 'NewCall' in the ActiveInlinedCalls.
  /// This needs to happen if we manually replace an active inlined
  /// call during InlineFunction().
  void updateActiveCallSiteTarget(Value *OldCall, Value *NewCall) {
    if (!isClassicIREnabled())
      return;
    for (unsigned I = 0; I < ActiveInlinedCalls.size(); ++I)
      if (ActiveInlinedCalls[I] == OldCall) {
        ActiveInlinedCalls[I] = NewCall;
        removeCallback(OldCall);
        addCallback(NewCall);
        break;
      }
  }

  // Indicate that 'CB' has been eliminated as dead code with the
  // indicated reason.
  void removeCallBaseReference(CallBase &CB, InlineReason Reason = NinlrDeleted,
                               bool FromCallback = false) {
    LLVM_DEBUG(dbgs() << "removeCallBaseReference: " << &CB << " ");
    if (!FromCallback)
      LLVM_DEBUG(dbgs() << CB.getCaller()->getName() << " TO "
                        << CB.getCalledFunction()->getName());
    LLVM_DEBUG(dbgs() << "\n");
    if (!isClassicIREnabled())
      return;
    if (!FromCallback && shouldSkipCallBase(&CB))
      return;
    if (ActiveInlineCallBase != &CB) {
      auto MapIt = IRCallBaseCallSiteMap.find(&CB);
      if (MapIt != IRCallBaseCallSiteMap.end() || !FromCallback) {
        InlineReportCallSite *IRCS = getOrAddCallSite(&CB);
        IRCallBaseCallSiteMap.erase(&CB);
        IRCS->setCall(nullptr);
        IRCS->setReason(Reason);
      }
    }
    // If necessary, remove any reference in the ActiveInlinedCalls
    for (unsigned II = 0, E = ActiveInlinedCalls.size(); II < E; ++II)
      if (ActiveInlinedCalls[II] == &CB)
        ActiveInlinedCalls[II] = nullptr;
    removeCallback(&CB);
  }

  // Indicate that 'F' has been eliminated as a dead static function.
  void removeFunctionReference(Function &F, bool FromCallback = false) {
    LLVM_DEBUG(dbgs() << "removeFunctionReference: " << &F << " ");
    if (!FromCallback)
      LLVM_DEBUG(dbgs() << F.getName());
    LLVM_DEBUG(dbgs() << "\n");
    if (!isClassicIREnabled())
      return;
    auto MapIt = IRFunctionMap.find(&F);
    if (MapIt != IRFunctionMap.end() || !FromCallback) {
      InlineReportFunction *IRF = getOrAddFunction(&F);
      setDead(&F);
      IRFunctionMap.erase(&F);
      IRDeadFunctionSet.insert(IRF);
    }
    removeCallback(&F);
  }

  // Indicate that 'F' has been replaced.
  void replaceFunctionReference(Function &F) {
    LLVM_DEBUG(dbgs() << "replaceFunctionReference: " << &F << " ");
    LLVM_DEBUG(dbgs() << F.getName());
    LLVM_DEBUG(dbgs() << "\n");
    if (!isClassicIREnabled())
      return;
    auto MapIt = IRFunctionMap.find(&F);
    if (MapIt != IRFunctionMap.end())
      IRFunctionMap.erase(&F);
    removeCallback(&F);
  }

  // Create or update the exiting representation of 'F'.
  InlineReportFunction *initFunction(Function *F);

  // Change the called Function of 'CB' to 'F'.
  void setCalledFunction(CallBase *CB, Function *F);

  // Delete all calls inside 'F'.
  void deleteFunctionBody(Function *F);

  // Indicate that 'CB' calls a specialized version of its caller under
  // a multiversioning test.
  void addMultiversionedCallSite(CallBase *CB);

  // Remove all of the CallBases in the 'BlocksToRemove' as dead code.
  void
  removeCallBasesInBasicBlocks(SmallSetVector<BasicBlock *, 8> &BlocksToRemove);

  // Return 'true' if there should not be an InlineReportCallSite for 'CB'
  // in the inline report.
  bool shouldSkipCallBase(CallBase *CB);

  /// Ensure that the inline report for this routine reflects the
  /// changes that have been made to that routine since the last call to
  /// Inliner::runOnSCC(). Return 'true' if 'F' is modified.
  bool makeCurrent(Function *F);

  /// Indicate 'CBDirect' has been specialized as an direct call for the
  /// indirect call 'CBIndirect' using the method 'ICSMethod'.
  void addIndirectCallBaseTarget(InlICSType ICSMethod, CallBase *CBIndirect,
                                 CallBase *CBDirect);

  // Return a clone of 'OldIRCS', but do not copy its children, and
  // use the IIMap to get a new value for the 'Call'.
  InlineReportCallSite *cloneBase(InlineReportCallSite *OldIRCS,
                                  const ValueToValueMapTy &IIMap,
                                  CallBase *ActiveInlineCallBase);

  // Set the target of the broken function bring called by 'CB' to 'F"
  void setBrokerTarget(CallBase *CB, Function *F);

  // Update the name of 'F' in the inlining report.
  void updateName(Function *F);

<<<<<<< HEAD
=======
  // Create an InlineReportFunction to represent 'F'
  InlineReportFunction *addFunction(Function *F);

  // Create an InlineReportCallSite to represent Call
  InlineReportCallSite *addCallSite(CallBase *Call, bool AttachToCaller = true);

>>>>>>> 7f4c3c22
private:
  /// The Level is specified by the option -inline-report=N.
  /// See llvm/lib/Transforms/IPO/Inliner.cpp for details on Level.
  unsigned Level;

  // The CallBase for the call site currently being inlined
  CallBase *ActiveInlineCallBase;

  // The Caller currently being inlined into
  Function *ActiveCaller;

  // The Callee currently being inlined
  Function *ActiveCallee;

  // The InlineReportCallSite* of the CallSite currently being inlined
  InlineReportCallSite *ActiveIRCS;

  // Set of active inliners. When this goes to empty, we can print the
  // inlining report.
  SmallPtrSet<void *, 4> ActiveInliners;

  /// InlineFunction() fills this in with callsites that were cloned from
  /// the callee.  This is used only for inline report.
  SmallVector<Value *, 8> ActiveOriginalCalls;

  /// InlineFunction() fills this in with callsites that are cloned from
  /// the callee.  This is used only for inline report.
  SmallVector<Value *, 8> ActiveInlinedCalls;

  // The Module* of the SCC being tested for inlining
  Module *M;

  /// A mapping from Functions to InlineReportFunctions
  InlineReportFunctionMap IRFunctionMap;

  /// A mapping from CallBases to InlineReportCallSites
  InlineReportCallBaseCallSiteMap IRCallBaseCallSiteMap;

  /// A vector of InlineReportFunctions of Functions that have
  /// been eliminated by dead static function elimination
  InlineReportFunctionSet IRDeadFunctionSet;

  /// The output stream to print the inlining report to
  raw_ostream &OS;

  /// Clone the newly created callsites in 'IIMap' and append them to
  /// 'NewCallSite', while using 'IRFCallee' to update the compact form
  /// of 'IRFCaller'. Assumes that 'IRFCaller' is in compact form.
  void cloneChildrenCompact(InlineReportFunction *IRFCaller,
                            InlineReportFunction *IRFCallee,
                            InlineReportCallSite *NewCallSite,
                            ValueToValueMapTy &IIMap);

  /// Clone the vector of InlineReportCallSites for NewCallSite
  /// using the mapping of old calls to new calls IIMap
  void cloneChildren(InlineReportCallSiteVector &OldCallSiteVector,
                     InlineReportCallSite *NewCallSite,
                     ValueToValueMapTy &IIMap);

  /// Clone the call sites recursively in and under 'IRCSV' within
  /// 'OldIRCS' using 'VMap', placing them under 'NewIRCS'.
  void cloneCallSites(InlineReportCallSiteVector &IRCSV,
                      ValueToValueMapTy &VMap, InlineReportCallSite *OldIRCS,
                      InlineReportCallSite *NewIRCS);

  ///
  /// CallbackVM for Instructions and Functions in the InlineReport
  ///
  class InlineReportCallback : public CallbackVH {
    InlineReport *IR;
    void deleted() override {
      assert(IR);
      if (auto CB = dyn_cast<CallBase>(getValPtr())) {
        /// Indicate in the inline report that the call site
        /// corresponding to the Value has been deleted
        InlineReason Reason = NinlrDeleted;
        IR->removeCallBaseReference(*CB, Reason, true);
      } else if (auto F = dyn_cast<Function>(getValPtr())) {
        /// Indicate in the inline report that the function
        /// corresponding to the Value has been deleted
        IR->removeFunctionReference(*F, true);
      }
    }

  public:
    InlineReportCallback(Value *V, InlineReport *CBIR)
        : CallbackVH(V), IR(CBIR){};
    virtual ~InlineReportCallback(){};
  };

  DenseMap<Value *, InlineReportCallback *> CallbackMap;

  // Get the existing or create an InlineReportFunction to represent 'F'
  InlineReportFunction *getOrAddFunction(Function *F);

  // Get the existing or create an InlineReportCallSite to represent 'Call'
  InlineReportCallSite *getOrAddCallSite(CallBase *Call);

#ifndef NDEBUG
  /// Run some simple consistency checking on 'F'. For example,
  /// (1) Check that F is in the inline report's function map
  /// (2) Check that all of the call/invoke instructions in F's IR
  ///       appear in the inline report for F
  bool validateFunction(Function *F);
  /// Validate all of the functions in the IR function map
  bool validate(void);
#endif // NDEBUG

  /// Update the Functions in the call graph, so that all are current
  /// and all newly created callsites will appear in the inline report.
  /// Return 'true' if some function is modified.
  bool makeAllCurrent(void);

  /// Indicate that the inline reports may need to be made current
  /// with InlineReport::makeCurrent() before they are changed to indicate
  /// additional inlining.
  void makeAllNotCurrent(void);

  void addCallback(Value *V) {
    if (!V || CallbackMap.count(V))
      return;
    LLVM_DEBUG(dbgs() << "addCallback: " << V << "\n");
    CallbackMap[V] = new InlineReportCallback(V, this);
  }

  void removeCallback(Value *V) {
    if (!V || !CallbackMap.count(V))
      return;
    LLVM_DEBUG(dbgs() << "removeCallback: " << V << "\n");
    InlineReportCallback *IRCB = CallbackMap[V];
    CallbackMap.erase(V);
    delete IRCB;
  }

  InlineReportCallSite *getCallSite(CallBase *Call);
  InlineReportFunction *getFunction(Function *F);

  // Create a new InlineReportCallSite which corresponds to the 'VMap'ped
  // version of 'IRCS', insert it into the 'IRCallBaseCallSiteMap', and
  // create a callback for it.
  InlineReportCallSite *copyAndSetup(InlineReportCallSite *IRCS,
                                     ValueToValueMapTy &VMap);

  // Remove it from the IRCallSiteMap, remove its callback, and remove
  // all of its children if it represents an inlined call site.
  void removeIRCS(InlineReportCallSite *IRCS);
};

/// Pass to bring a Function up to date by including all its callsites in
/// the classic inlining report and excluding any which have been deleted.
class InlineReportMakeCurrentPass
    : public PassInfoMixin<InlineReportMakeCurrentPass> {
  static char PassID;

public:
  static bool isRequired() { return true; }
  InlineReportMakeCurrentPass(void);
  PreservedAnalyses run(Function &F, FunctionAnalysisManager &AM);
};

/// Get the single, active classic inlining report.
InlineReport *getInlineReport();

class InlineReportPass : public PassInfoMixin<InlineReportPass> {
  static char PassID;

public:
  InlineReportPass(void);
  PreservedAnalyses run(Module &M, ModuleAnalysisManager &AM);
};

} // end namespace llvm

#undef DEBUG_TYPE

#endif<|MERGE_RESOLUTION|>--- conflicted
+++ resolved
@@ -650,15 +650,12 @@
   // Update the name of 'F' in the inlining report.
   void updateName(Function *F);
 
-<<<<<<< HEAD
-=======
   // Create an InlineReportFunction to represent 'F'
   InlineReportFunction *addFunction(Function *F);
 
   // Create an InlineReportCallSite to represent Call
   InlineReportCallSite *addCallSite(CallBase *Call, bool AttachToCaller = true);
 
->>>>>>> 7f4c3c22
 private:
   /// The Level is specified by the option -inline-report=N.
   /// See llvm/lib/Transforms/IPO/Inliner.cpp for details on Level.
