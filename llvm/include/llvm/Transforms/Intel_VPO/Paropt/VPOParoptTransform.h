--- conflicted
+++ resolved
@@ -84,11 +84,8 @@
                      const SmallVectorImpl<Triple> &OffloadTargets,
                      unsigned OptLevel = 2)
       : F(F), WI(WI), DT(DT), LI(LI), SE(SE), TTI(TTI), AC(AC), TLI(TLI),
-<<<<<<< HEAD
-        Mode(Mode), TargetTriple(F->getParent()->getTargetTriple()),
-=======
-        AA(AA), Mode(Mode), OptLevel(OptLevel),
->>>>>>> 8e0d1bf4
+        AA(AA), Mode(Mode),
+        TargetTriple(F->getParent()->getTargetTriple()), OptLevel(OptLevel),
         OffloadTargets(OffloadTargets.begin(), OffloadTargets.end()),
         IdentTy(nullptr), TidPtrHolder(nullptr), BidPtrHolder(nullptr),
         KmpcMicroTaskTy(nullptr), KmpRoutineEntryPtrTy(nullptr),
@@ -130,13 +127,11 @@
   /// \brief Paropt compilation mode
   int Mode;
 
-<<<<<<< HEAD
   /// \brief Target triple that we are compiling for.
   Triple TargetTriple;
-=======
+
   /// \brief Optimization level.
   unsigned OptLevel;
->>>>>>> 8e0d1bf4
 
   /// \brief List of target triples for offloading.
   SmallVector<Triple, 16> OffloadTargets;
