--- conflicted
+++ resolved
@@ -107,7 +107,6 @@
     unsigned NumExitBlocks = std::numeric_limits<unsigned>::max();
     Type *RetTy;
 
-<<<<<<< HEAD
 #if INTEL_COLLAB
     // If there is an associated "omp target" directive for this sequence of
     // basic blocks then keep track of the order in which mapped variables
@@ -131,11 +130,10 @@
     // Declaration location for extracted routine.
     DebugLoc DeclLoc;
 #endif // INTEL_COLLAB
-=======
+
     // Mapping from the original exit blocks, to the new blocks inside
     // the function.
     SmallVector<BasicBlock *, 4> OldTargets;
->>>>>>> 144cd22b
 
     // Suffix to use when creating extracted function (appended to the original
     // function name + "."). If empty, the default is to use the entry block
