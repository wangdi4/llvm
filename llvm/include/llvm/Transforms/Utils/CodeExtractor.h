--- conflicted
+++ resolved
@@ -72,19 +72,6 @@
     /// sequence out into its new function. When a DominatorTree is also given,
     /// extra checking and transformations are enabled. If AllowVarArgs is true,
     /// vararg functions can be extracted. This is safe, if all vararg handling
-<<<<<<< HEAD
-#if INTEL_CUSTOMIZATION // under community review D45904
-    /// code is extracted, including vastart. If AllowAlloca is true, then
-    /// extraction of blocks containing alloca instructions would be possible,
-    /// however code extractor won't validate whether extraction is legal.
-#endif // INTEL_CUSTOMIZATION
-    CodeExtractor(ArrayRef<BasicBlock *> BBs, DominatorTree *DT = nullptr,
-                  bool AggregateArgs = false, BlockFrequencyInfo *BFI = nullptr,
-                  BranchProbabilityInfo *BPI = nullptr,
-#if INTEL_CUSTOMIZATION // under community review D45904
-                  bool AllowVarArgs = false, bool AllowAlloca = false);
-#endif // INTEL_CUSTOMIZATION
-=======
     /// code is extracted, including vastart. If AllowAlloca is true, then
     /// extraction of blocks containing alloca instructions would be possible,
     /// however code extractor won't validate whether extraction is legal. 
@@ -92,7 +79,6 @@
                   bool AggregateArgs = false, BlockFrequencyInfo *BFI = nullptr,
                   BranchProbabilityInfo *BPI = nullptr,
                   bool AllowVarArgs = false, bool AllowAlloca = false);
->>>>>>> 3f663631
 
     /// Create a code extractor for a loop body.
     ///
@@ -102,19 +88,6 @@
                   BlockFrequencyInfo *BFI = nullptr,
                   BranchProbabilityInfo *BPI = nullptr);
 
-<<<<<<< HEAD
-#if !INTEL_CUSTOMIZATION // under community review D45904
-    /// Check to see if a block is valid for extraction.
-    ///
-    /// Blocks containing EHPads, allocas and invokes are not valid. If
-    /// AllowVarArgs is true, blocks with vastart can be extracted. This is
-    /// safe, if all vararg handling code is extracted, including vastart.
-    static bool isBlockValidForExtraction(const BasicBlock &BB,
-                                          bool AllowVarArgs);
-#endif // INTEL_CUSTOMIZATION
-
-=======
->>>>>>> 3f663631
     /// Perform the extraction, returning the new function.
     ///
     /// Returns zero when called on a CodeExtractor instance where isEligible
