//===- llvm/Transforms/Utils/UnrollLoop.h - Unrolling utilities -*- C++ -*-===//
//
// Part of the LLVM Project, under the Apache License v2.0 with LLVM Exceptions.
// See https://llvm.org/LICENSE.txt for license information.
// SPDX-License-Identifier: Apache-2.0 WITH LLVM-exception
//
//===----------------------------------------------------------------------===//
//
// This file defines some loop unrolling utilities. It does not define any
// actual pass or policy, but provides a single function to perform loop
// unrolling.
//
//===----------------------------------------------------------------------===//

#ifndef LLVM_TRANSFORMS_UTILS_UNROLLLOOP_H
#define LLVM_TRANSFORMS_UTILS_UNROLLLOOP_H

#include "llvm/ADT/DenseMap.h"
#include "llvm/ADT/StringRef.h"
#include "llvm/Analysis/Intel_OptReport/LoopOptReportBuilder.h" // INTEL
#include "llvm/Analysis/TargetTransformInfo.h"
#include "llvm/Transforms/Utils/ValueMapper.h"

namespace llvm {

class AssumptionCache;
class BasicBlock;
class BlockFrequencyInfo;
class DependenceInfo;
class DominatorTree;
class Loop;
class LoopInfo;
class MDNode;
class ProfileSummaryInfo;
class OptimizationRemarkEmitter;
class ScalarEvolution;

using NewLoopsMap = SmallDenseMap<const Loop *, Loop *, 4>;

/// @{
/// Metadata attribute names
const char *const LLVMLoopUnrollFollowupAll = "llvm.loop.unroll.followup_all";
const char *const LLVMLoopUnrollFollowupUnrolled =
    "llvm.loop.unroll.followup_unrolled";
const char *const LLVMLoopUnrollFollowupRemainder =
    "llvm.loop.unroll.followup_remainder";
/// @}

const Loop* addClonedBlockToLoopInfo(BasicBlock *OriginalBB,
                                     BasicBlock *ClonedBB, LoopInfo *LI,
                                     NewLoopsMap &NewLoops);

/// Represents the result of a \c UnrollLoop invocation.
enum class LoopUnrollResult {
  /// The loop was not modified.
  Unmodified,

  /// The loop was partially unrolled -- we still have a loop, but with a
  /// smaller trip count.  We may also have emitted epilogue loop if the loop
  /// had a non-constant trip count.
  PartiallyUnrolled,

  /// The loop was fully unrolled into straight-line code.  We no longer have
  /// any back-edges.
  FullyUnrolled
};

<<<<<<< HEAD
LoopUnrollResult UnrollLoop(Loop *L, unsigned Count, unsigned TripCount,
                            bool Force, bool AllowRuntime,
                            bool AllowExpensiveTripCount, bool PreserveCondBr,
                            bool PreserveOnlyFirst, unsigned TripMultiple,
                            unsigned PeelCount, bool UnrollRemainder,
                            bool ForgetAllSCEV,
                            LoopInfo *LI, ScalarEvolution *SE,
                            DominatorTree *DT, AssumptionCache *AC,
                            const LoopOptReportBuilder &LORBuilder, // INTEL
                            OptimizationRemarkEmitter *ORE, bool PreserveLCSSA,
                            Loop **RemainderLoop = nullptr);
=======
struct UnrollLoopOptions {
  unsigned Count;
  unsigned TripCount;
  bool Force;
  bool AllowRuntime;
  bool AllowExpensiveTripCount;
  bool PreserveCondBr;
  bool PreserveOnlyFirst;
  unsigned TripMultiple;
  unsigned PeelCount;
  bool UnrollRemainder;
  bool ForgetAllSCEV;
};

LoopUnrollResult UnrollLoop(Loop *L, UnrollLoopOptions ULO, LoopInfo *LI,
                            ScalarEvolution *SE, DominatorTree *DT,
                            AssumptionCache *AC, OptimizationRemarkEmitter *ORE,
                            bool PreserveLCSSA, Loop **RemainderLoop = nullptr);
>>>>>>> 7e55672b

bool UnrollRuntimeLoopRemainder(Loop *L, unsigned Count,
                                bool AllowExpensiveTripCount,
                                bool UseEpilogRemainder, bool UnrollRemainder,
                                bool ForgetAllSCEV,
                                LoopInfo *LI, ScalarEvolution *SE,
                                DominatorTree *DT, AssumptionCache *AC,
                                const LoopOptReportBuilder &LORBuilder, // INTEL
                                bool PreserveLCSSA,
                                Loop **ResultLoop = nullptr);

void computePeelCount(Loop *L, unsigned LoopSize,
                      TargetTransformInfo::UnrollingPreferences &UP,
                      unsigned &TripCount, ScalarEvolution &SE);

bool canPeel(Loop *L);

bool peelLoop(Loop *L, unsigned PeelCount, LoopInfo *LI, ScalarEvolution *SE,
              DominatorTree *DT, AssumptionCache *AC, bool PreserveLCSSA);

LoopUnrollResult UnrollAndJamLoop(Loop *L, unsigned Count, unsigned TripCount,
                                  unsigned TripMultiple, bool UnrollRemainder,
                                  LoopInfo *LI, ScalarEvolution *SE,
                                  DominatorTree *DT, AssumptionCache *AC,
                                  OptimizationRemarkEmitter *ORE,
                                  Loop **EpilogueLoop = nullptr);

bool isSafeToUnrollAndJam(Loop *L, ScalarEvolution &SE, DominatorTree &DT,
                          DependenceInfo &DI);

bool computeUnrollCount(Loop *L, const TargetTransformInfo &TTI,
                        DominatorTree &DT, LoopInfo *LI, ScalarEvolution &SE,
                        const SmallPtrSetImpl<const Value *> &EphValues,
                        OptimizationRemarkEmitter *ORE, unsigned &TripCount,
                        unsigned MaxTripCount, unsigned &TripMultiple,
                        unsigned LoopSize,
                        TargetTransformInfo::UnrollingPreferences &UP,
                        bool &UseUpperBound);

BasicBlock *foldBlockIntoPredecessor(BasicBlock *BB, LoopInfo *LI,
                                     ScalarEvolution *SE, DominatorTree *DT);

void remapInstruction(Instruction *I, ValueToValueMapTy &VMap);

void simplifyLoopAfterUnroll(Loop *L, bool SimplifyIVs, LoopInfo *LI,
                             ScalarEvolution *SE, DominatorTree *DT,
                             AssumptionCache *AC);

MDNode *GetUnrollMetadata(MDNode *LoopID, StringRef Name);

TargetTransformInfo::UnrollingPreferences gatherUnrollingPreferences(
    Loop *L, ScalarEvolution &SE, const TargetTransformInfo &TTI,
    BlockFrequencyInfo *BFI, ProfileSummaryInfo *PSI, int OptLevel,
    Optional<unsigned> UserThreshold, Optional<unsigned> UserCount,
    Optional<bool> UserAllowPartial, Optional<bool> UserRuntime,
    Optional<bool> UserUpperBound, Optional<bool> UserAllowPeeling);

unsigned ApproximateLoopSize(const Loop *L, unsigned &NumCalls,
                             bool &NotDuplicatable, bool &Convergent,
                             const TargetTransformInfo &TTI,
                             const SmallPtrSetImpl<const Value *> &EphValues,
                             unsigned BEInsns);

} // end namespace llvm

#endif // LLVM_TRANSFORMS_UTILS_UNROLLLOOP_H<|MERGE_RESOLUTION|>--- conflicted
+++ resolved
@@ -65,19 +65,6 @@
   FullyUnrolled
 };
 
-<<<<<<< HEAD
-LoopUnrollResult UnrollLoop(Loop *L, unsigned Count, unsigned TripCount,
-                            bool Force, bool AllowRuntime,
-                            bool AllowExpensiveTripCount, bool PreserveCondBr,
-                            bool PreserveOnlyFirst, unsigned TripMultiple,
-                            unsigned PeelCount, bool UnrollRemainder,
-                            bool ForgetAllSCEV,
-                            LoopInfo *LI, ScalarEvolution *SE,
-                            DominatorTree *DT, AssumptionCache *AC,
-                            const LoopOptReportBuilder &LORBuilder, // INTEL
-                            OptimizationRemarkEmitter *ORE, bool PreserveLCSSA,
-                            Loop **RemainderLoop = nullptr);
-=======
 struct UnrollLoopOptions {
   unsigned Count;
   unsigned TripCount;
@@ -94,9 +81,10 @@
 
 LoopUnrollResult UnrollLoop(Loop *L, UnrollLoopOptions ULO, LoopInfo *LI,
                             ScalarEvolution *SE, DominatorTree *DT,
-                            AssumptionCache *AC, OptimizationRemarkEmitter *ORE,
+                            AssumptionCache *AC,                    // INTEL
+                            const LoopOptReportBuilder &LORBuilder, // INTEL
+                            OptimizationRemarkEmitter *ORE,         // INTEL
                             bool PreserveLCSSA, Loop **RemainderLoop = nullptr);
->>>>>>> 7e55672b
 
 bool UnrollRuntimeLoopRemainder(Loop *L, unsigned Count,
                                 bool AllowExpensiveTripCount,
