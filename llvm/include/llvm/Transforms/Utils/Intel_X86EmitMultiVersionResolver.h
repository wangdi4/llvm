//===--------  Intel_X86EmitMultiVersionResolver.h ------------------------===//
//
<<<<<<< HEAD
// Copyright (C) Intel Corporation. All rights reserved.
=======
// Copyright (C) 2021-2023 Intel Corporation. All rights reserved.
>>>>>>> 5a805999
//
// The information and source code contained herein is the exclusive property
// of Intel Corporation and may not be disclosed, examined or reproduced in
// whole or in part without explicit written authorization from the company.
//
//===----------------------------------------------------------------------===//

#ifndef LLVM_TRANSFORMS_UTILS_X86EMITMULTIVERSIONRESOLVER_H
#define LLVM_TRANSFORMS_UTILS_X86EMITMULTIVERSIONRESOLVER_H

#include "llvm/ADT/APSInt.h"
#include "llvm/ADT/ArrayRef.h"
#include "llvm/ADT/StringRef.h"

namespace llvm {

class Value;
class Function;
class IRBuilderBase;
class GlobalVariable;

struct MultiVersionResolverOption {
  Function *Fn;
  struct Conds {
    StringRef Architecture;
    SmallVector<StringRef, 8> Features;
    Conds(StringRef Arch, ArrayRef<StringRef> Feats)
        : Architecture(Arch), Features(Feats.begin(), Feats.end()) {}
  } Conditions;

  MultiVersionResolverOption(Function *Fn, StringRef Arch,
                             ArrayRef<StringRef> Feats)
      : Fn(Fn), Conditions(Arch, Feats) {}
};

// Emits the body of a multiversion function's resolver. Assumes that the
// options are already sorted in the proper order, with the 'default' option
// last (if it exists).
void emitMultiVersionResolver(Function *Resolver,
                              GlobalVariable *DispatchPtr,
                              ArrayRef<MultiVersionResolverOption> Options,
                              bool UseIFunc, bool UseLibIRC);

Value *formResolverCondition(IRBuilderBase &Builder,
                             const MultiVersionResolverOption &RO,
                             bool UseLibIRC);
<<<<<<< HEAD
namespace X86 {
=======

namespace X86 {

>>>>>>> 5a805999
void emitCPUInit(IRBuilderBase &Builder, bool UseIFunc);
Value *emitCpuIs(IRBuilderBase &Builder, StringRef CPUStr);
Value *emitCpuSupports(IRBuilderBase &Builder, uint64_t FeaturesMask);
Value *emitCpuSupports(IRBuilderBase &Builder, ArrayRef<StringRef> FeatureStrs);
void emitCpuFeaturesInit(IRBuilderBase &Builder, bool UseIFunc);
<<<<<<< HEAD
Value *mayIUseCpuFeatureHelper(IRBuilderBase &Builder,
                               ArrayRef<llvm::APSInt> Pages);
=======
Value *mayIUseCpuFeatureHelper(IRBuilderBase &Builder, ArrayRef<APSInt> Pages);

>>>>>>> 5a805999
} // namespace X86

} // namespace llvm

#endif<|MERGE_RESOLUTION|>--- conflicted
+++ resolved
@@ -1,10 +1,6 @@
 //===--------  Intel_X86EmitMultiVersionResolver.h ------------------------===//
 //
-<<<<<<< HEAD
-// Copyright (C) Intel Corporation. All rights reserved.
-=======
 // Copyright (C) 2021-2023 Intel Corporation. All rights reserved.
->>>>>>> 5a805999
 //
 // The information and source code contained herein is the exclusive property
 // of Intel Corporation and may not be disclosed, examined or reproduced in
@@ -51,25 +47,16 @@
 Value *formResolverCondition(IRBuilderBase &Builder,
                              const MultiVersionResolverOption &RO,
                              bool UseLibIRC);
-<<<<<<< HEAD
-namespace X86 {
-=======
 
 namespace X86 {
 
->>>>>>> 5a805999
 void emitCPUInit(IRBuilderBase &Builder, bool UseIFunc);
 Value *emitCpuIs(IRBuilderBase &Builder, StringRef CPUStr);
 Value *emitCpuSupports(IRBuilderBase &Builder, uint64_t FeaturesMask);
 Value *emitCpuSupports(IRBuilderBase &Builder, ArrayRef<StringRef> FeatureStrs);
 void emitCpuFeaturesInit(IRBuilderBase &Builder, bool UseIFunc);
-<<<<<<< HEAD
-Value *mayIUseCpuFeatureHelper(IRBuilderBase &Builder,
-                               ArrayRef<llvm::APSInt> Pages);
-=======
 Value *mayIUseCpuFeatureHelper(IRBuilderBase &Builder, ArrayRef<APSInt> Pages);
 
->>>>>>> 5a805999
 } // namespace X86
 
 } // namespace llvm
