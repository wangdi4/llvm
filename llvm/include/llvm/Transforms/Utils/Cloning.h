//===- Cloning.h - Clone various parts of LLVM programs ---------*- C++ -*-===//
//
//                     The LLVM Compiler Infrastructure
//
// This file is distributed under the University of Illinois Open Source
// License. See LICENSE.TXT for details.
//
//===----------------------------------------------------------------------===//
//
// This file defines various functions that are used to clone chunks of LLVM
// code for various purposes.  This varies from copying whole modules into new
// modules, to cloning functions with different arguments, to inlining
// functions, to copying basic blocks to support loop unrolling or superblock
// formation, etc.
//
//===----------------------------------------------------------------------===//

#ifndef LLVM_TRANSFORMS_UTILS_CLONING_H
#define LLVM_TRANSFORMS_UTILS_CLONING_H

#include "llvm/Analysis/InlineCost.h" // INTEL
#include "llvm/ADT/SmallVector.h"
#include "llvm/ADT/Twine.h"
#include "llvm/Analysis/AliasAnalysis.h"
#include "llvm/IR/ValueHandle.h"
#include "llvm/IR/ValueMap.h"
#include "llvm/Transforms/Utils/ValueMapper.h"
#include <functional>

namespace llvm {

class Module;
class Function;
class Instruction;
class Pass;
class LPPassManager;
class BasicBlock;
class Value;
class CallInst;
class InvokeInst;
class ReturnInst;
class CallSite;
class Trace;
class CallGraph;
class DataLayout;
class Loop;
class LoopInfo;
class AllocaInst;
class AssumptionCacheTracker;
class DominatorTree;

/// CloneModule - Return an exact copy of the specified module
///
Module *CloneModule(const Module *M);
Module *CloneModule(const Module *M, ValueToValueMapTy &VMap);

/// Return a copy of the specified module. The ShouldCloneDefinition function
/// controls whether a specific GlobalValue's definition is cloned. If the
/// function returns false, the module copy will contain an external reference
/// in place of the global definition.
Module *
CloneModule(const Module *M, ValueToValueMapTy &VMap,
            std::function<bool(const GlobalValue *)> ShouldCloneDefinition);

/// ClonedCodeInfo - This struct can be used to capture information about code
/// being cloned, while it is being cloned.
struct ClonedCodeInfo {
  /// ContainsCalls - This is set to true if the cloned code contains a normal
  /// call instruction.
  bool ContainsCalls;

  /// ContainsDynamicAllocas - This is set to true if the cloned code contains
  /// a 'dynamic' alloca.  Dynamic allocas are allocas that are either not in
  /// the entry block or they are in the entry block but are not a constant
  /// size.
  bool ContainsDynamicAllocas;

  ClonedCodeInfo() : ContainsCalls(false), ContainsDynamicAllocas(false) {}
};

/// CloneBasicBlock - Return a copy of the specified basic block, but without
/// embedding the block into a particular function.  The block returned is an
/// exact copy of the specified basic block, without any remapping having been
/// performed.  Because of this, this is only suitable for applications where
/// the basic block will be inserted into the same function that it was cloned
/// from (loop unrolling would use this, for example).
///
/// Also, note that this function makes a direct copy of the basic block, and
/// can thus produce illegal LLVM code.  In particular, it will copy any PHI
/// nodes from the original block, even though there are no predecessors for the
/// newly cloned block (thus, phi nodes will have to be updated).  Also, this
/// block will branch to the old successors of the original block: these
/// successors will have to have any PHI nodes updated to account for the new
/// incoming edges.
///
/// The correlation between instructions in the source and result basic blocks
/// is recorded in the VMap map.
///
/// If you have a particular suffix you'd like to use to add to any cloned
/// names, specify it as the optional third parameter.
///
/// If you would like the basic block to be auto-inserted into the end of a
/// function, you can specify it as the optional fourth parameter.
///
/// If you would like to collect additional information about the cloned
/// function, you can specify a ClonedCodeInfo object with the optional fifth
/// parameter.
///
BasicBlock *CloneBasicBlock(const BasicBlock *BB, ValueToValueMapTy &VMap,
                            const Twine &NameSuffix = "", Function *F = nullptr,
                            ClonedCodeInfo *CodeInfo = nullptr);

/// CloneFunction - Return a copy of the specified function, but without
/// embedding the function into another module.  Also, any references specified
/// in the VMap are changed to refer to their mapped value instead of the
/// original one.  If any of the arguments to the function are in the VMap,
/// the arguments are deleted from the resultant function.  The VMap is
/// updated to include mappings from all of the instructions and basicblocks in
/// the function from their old to new values.  The final argument captures
/// information about the cloned code if non-null.
///
/// If ModuleLevelChanges is false, VMap contains no non-identity GlobalValue
/// mappings, and debug info metadata will not be cloned.
///
Function *CloneFunction(const Function *F, ValueToValueMapTy &VMap,
                        bool ModuleLevelChanges,
                        ClonedCodeInfo *CodeInfo = nullptr);

/// Clone OldFunc into NewFunc, transforming the old arguments into references
/// to VMap values.  Note that if NewFunc already has basic blocks, the ones
/// cloned into it will be added to the end of the function.  This function
/// fills in a list of return instructions, and can optionally remap types
/// and/or append the specified suffix to all values cloned.
///
/// If ModuleLevelChanges is false, VMap contains no non-identity GlobalValue
/// mappings.
///
void CloneFunctionInto(Function *NewFunc, const Function *OldFunc,
                       ValueToValueMapTy &VMap, bool ModuleLevelChanges,
                       SmallVectorImpl<ReturnInst*> &Returns,
                       const char *NameSuffix = "",
                       ClonedCodeInfo *CodeInfo = nullptr,
                       ValueMapTypeRemapper *TypeMapper = nullptr,
                       ValueMaterializer *Materializer = nullptr);

/// A helper class used with CloneAndPruneIntoFromInst to change the default
/// behavior while instructions are being cloned.
class CloningDirector {
public:
  /// This enumeration describes the way CloneAndPruneIntoFromInst should
  /// proceed after the CloningDirector has examined an instruction.
  enum CloningAction {
    ///< Continue cloning the instruction (default behavior).
    CloneInstruction,
    ///< Skip this instruction but continue cloning the current basic block.
    SkipInstruction,
    ///< Skip this instruction and stop cloning the current basic block.
    StopCloningBB,
    ///< Don't clone the terminator but clone the current block's successors.
    CloneSuccessors
  };

  virtual ~CloningDirector() {}

  /// Subclasses must override this function to customize cloning behavior.
  virtual CloningAction handleInstruction(ValueToValueMapTy &VMap,
                                          const Instruction *Inst,
                                          BasicBlock *NewBB) = 0;

  virtual ValueMapTypeRemapper *getTypeRemapper() { return nullptr; }
  virtual ValueMaterializer *getValueMaterializer() { return nullptr; }
};

void CloneAndPruneIntoFromInst(Function *NewFunc, const Function *OldFunc,
                               const Instruction *StartingInst,
                               ValueToValueMapTy &VMap, bool ModuleLevelChanges,
                               SmallVectorImpl<ReturnInst*> &Returns,
                               const char *NameSuffix = "", 
                               ClonedCodeInfo *CodeInfo = nullptr,
                               CloningDirector *Director = nullptr);


/// CloneAndPruneFunctionInto - This works exactly like CloneFunctionInto,
/// except that it does some simple constant prop and DCE on the fly.  The
/// effect of this is to copy significantly less code in cases where (for
/// example) a function call with constant arguments is inlined, and those
/// constant arguments cause a significant amount of code in the callee to be
/// dead.  Since this doesn't produce an exactly copy of the input, it can't be
/// used for things like CloneFunction or CloneModule.
///
/// If ModuleLevelChanges is false, VMap contains no non-identity GlobalValue
/// mappings.
///
void CloneAndPruneFunctionInto(Function *NewFunc, const Function *OldFunc,
                               ValueToValueMapTy &VMap, bool ModuleLevelChanges,
                               SmallVectorImpl<ReturnInst*> &Returns,
                               const char *NameSuffix = "",
                               ClonedCodeInfo *CodeInfo = nullptr,
                               Instruction *TheCall = nullptr);

/// InlineFunctionInfo - This class captures the data input to the
/// InlineFunction call, and records the auxiliary results produced by it.
class InlineFunctionInfo {
public:
  explicit InlineFunctionInfo(CallGraph *cg = nullptr,
                              AssumptionCacheTracker *ACT = nullptr)
      : CG(cg), ACT(ACT) {}

  /// CG - If non-null, InlineFunction will update the callgraph to reflect the
  /// changes it makes.
  CallGraph *CG;
  AssumptionCacheTracker *ACT;

  /// StaticAllocas - InlineFunction fills this in with all static allocas that
  /// get copied into the caller.
  SmallVector<AllocaInst *, 4> StaticAllocas;

  /// INTEL OriginalCalls - InlineFunction fills this in with callsites that 
  /// INTEL were cloned from the callee.  This is only filled in if CG is 
  /// INTEL non-null.
  SmallVector<const Value*, 8> OriginalCalls; // INTEL

  /// InlinedCalls - InlineFunction fills this in with callsites that were
  /// inlined from the callee.  This is only filled in if CG is non-null.
  SmallVector<WeakVH, 8> InlinedCalls;

  void reset() {
    StaticAllocas.clear();
    OriginalCalls.clear(); // INTEL
    InlinedCalls.clear();
  }
};

/// InlineFunction - This function inlines the called function into the basic
/// block of the caller.  This returns false if it is not possible to inline
/// this call.  The program is still in a well defined state if this occurs
/// though.
///
/// Note that this only does one level of inlining.  For example, if the
/// instruction 'call B' is inlined, and 'B' calls 'C', then the call to 'C' now
/// exists in the instruction stream.  Similarly this will inline a recursive
/// function by one level.
///
<<<<<<< HEAD
#ifdef INTEL_CUSTOMIZATION
/// The Intel version returns the InlineReason indicating the prinicipal 
/// reason the function was or was not inlined. To determine if the function
/// was or was not inlined, one can call IsInlinedReason(InlineReason) or 
/// NotInlinedReason(InlineReason). 
///

InlineReportTypes::InlineReason InlineFunction(CallInst *C, 
                    InlineFunctionInfo &IFI,
                    bool InsertLifetime = true);
InlineReportTypes::InlineReason InlineFunction(InvokeInst *II, 
                    InlineFunctionInfo &IFI,
                    bool InsertLifetime = true);
InlineReportTypes::InlineReason InlineFunction(CallSite CS, 
                    InlineFunctionInfo &IFI,
                    bool InsertLifetime = true);
#endif // INTEL_CUSTOMIZATION
=======
bool InlineFunction(CallInst *C, InlineFunctionInfo &IFI,
                    AAResults *CalleeAAR = nullptr, bool InsertLifetime = true);
bool InlineFunction(InvokeInst *II, InlineFunctionInfo &IFI,
                    AAResults *CalleeAAR = nullptr, bool InsertLifetime = true);
bool InlineFunction(CallSite CS, InlineFunctionInfo &IFI,
                    AAResults *CalleeAAR = nullptr, bool InsertLifetime = true);
>>>>>>> 94b704c4

/// \brief Clones a loop \p OrigLoop.  Returns the loop and the blocks in \p
/// Blocks.
///
/// Updates LoopInfo and DominatorTree assuming the loop is dominated by block
/// \p LoopDomBB.  Insert the new blocks before block specified in \p Before.
Loop *cloneLoopWithPreheader(BasicBlock *Before, BasicBlock *LoopDomBB,
                             Loop *OrigLoop, ValueToValueMapTy &VMap,
                             const Twine &NameSuffix, LoopInfo *LI,
                             DominatorTree *DT,
                             SmallVectorImpl<BasicBlock *> &Blocks);

/// \brief Remaps instructions in \p Blocks using the mapping in \p VMap.
void remapInstructionsInBlocks(const SmallVectorImpl<BasicBlock *> &Blocks,
                               ValueToValueMapTy &VMap);

} // End llvm namespace

#endif<|MERGE_RESOLUTION|>--- conflicted
+++ resolved
@@ -241,7 +241,6 @@
 /// exists in the instruction stream.  Similarly this will inline a recursive
 /// function by one level.
 ///
-<<<<<<< HEAD
 #ifdef INTEL_CUSTOMIZATION
 /// The Intel version returns the InlineReason indicating the prinicipal 
 /// reason the function was or was not inlined. To determine if the function
@@ -251,22 +250,14 @@
 
 InlineReportTypes::InlineReason InlineFunction(CallInst *C, 
                     InlineFunctionInfo &IFI,
-                    bool InsertLifetime = true);
+                    AAResults *CalleeAAR = nullptr, bool InsertLifetime = true);
 InlineReportTypes::InlineReason InlineFunction(InvokeInst *II, 
                     InlineFunctionInfo &IFI,
-                    bool InsertLifetime = true);
+                    AAResults *CalleeAAR = nullptr, bool InsertLifetime = true);
 InlineReportTypes::InlineReason InlineFunction(CallSite CS, 
                     InlineFunctionInfo &IFI,
-                    bool InsertLifetime = true);
+                    AAResults *CalleeAAR = nullptr, bool InsertLifetime = true);
 #endif // INTEL_CUSTOMIZATION
-=======
-bool InlineFunction(CallInst *C, InlineFunctionInfo &IFI,
-                    AAResults *CalleeAAR = nullptr, bool InsertLifetime = true);
-bool InlineFunction(InvokeInst *II, InlineFunctionInfo &IFI,
-                    AAResults *CalleeAAR = nullptr, bool InsertLifetime = true);
-bool InlineFunction(CallSite CS, InlineFunctionInfo &IFI,
-                    AAResults *CalleeAAR = nullptr, bool InsertLifetime = true);
->>>>>>> 94b704c4
 
 /// \brief Clones a loop \p OrigLoop.  Returns the loop and the blocks in \p
 /// Blocks.
