--- conflicted
+++ resolved
@@ -239,7 +239,6 @@
 /// This function converts the specified invoek into a normall call.
 void changeToCall(InvokeInst *II, DomTreeUpdater *DTU = nullptr);
 
-<<<<<<< HEAD
 #if INTEL_CUSTOMIZATION
 namespace {
 
@@ -431,12 +430,10 @@
                        true, CI->isExact());
 }
 #endif // INTEL_CUSTOMIZATION
-=======
 /// This function removes the default destination from the specified switch.
 void createUnreachableSwitchDefault(SwitchInst *Switch,
                                     DomTreeUpdater *DTU = nullptr);
 
->>>>>>> 8ba2adcf
 ///===---------------------------------------------------------------------===//
 ///  Dbg Intrinsic utilities
 ///
