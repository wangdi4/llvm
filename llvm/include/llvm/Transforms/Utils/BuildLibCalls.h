//===- BuildLibCalls.h - Utility builder for libcalls -----------*- C++ -*-===//
//
// Part of the LLVM Project, under the Apache License v2.0 with LLVM Exceptions.
// See https://llvm.org/LICENSE.txt for license information.
// SPDX-License-Identifier: Apache-2.0 WITH LLVM-exception
//
//===----------------------------------------------------------------------===//
//
// This file exposes an interface to build some C language libcalls for
// optimization passes that need to call the various functions.
//
//===----------------------------------------------------------------------===//

#ifndef LLVM_TRANSFORMS_UTILS_BUILDLIBCALLS_H
#define LLVM_TRANSFORMS_UTILS_BUILDLIBCALLS_H

#include "llvm/Analysis/TargetLibraryInfo.h"

namespace llvm {
  class Value;
  class DataLayout;
  class IRBuilderBase;

  /// Analyze the name and prototype of the given function and set any
  /// applicable attributes. Note that this merely helps optimizations on an
  /// already existing function but does not consider mandatory attributes.
  ///
  /// If the library function is unavailable, this doesn't modify it.
  ///
  /// Returns true if any attributes were set and false otherwise.
  bool inferNonMandatoryLibFuncAttrs(Module *M, StringRef Name,
                                     const TargetLibraryInfo &TLI);
  bool inferNonMandatoryLibFuncAttrs(Function &F, const TargetLibraryInfo &TLI);

  /// Calls getOrInsertFunction() and then makes sure to add mandatory
  /// argument attributes.
  FunctionCallee getOrInsertLibFunc(Module *M, const TargetLibraryInfo &TLI,
                                    LibFunc TheLibFunc, FunctionType *T,
                                    AttributeList AttributeList);
  FunctionCallee getOrInsertLibFunc(Module *M, const TargetLibraryInfo &TLI,
                                    LibFunc TheLibFunc, FunctionType *T);
  template <typename... ArgsTy>
  FunctionCallee getOrInsertLibFunc(Module *M, const TargetLibraryInfo &TLI,
                               LibFunc TheLibFunc, AttributeList AttributeList,
                               Type *RetTy, ArgsTy... Args) {
    SmallVector<Type*, sizeof...(ArgsTy)> ArgTys{Args...};
    return getOrInsertLibFunc(M, TLI, TheLibFunc,
                              FunctionType::get(RetTy, ArgTys, false),
                              AttributeList);
  }
  /// Same as above, but without the attributes.
  template <typename... ArgsTy>
  FunctionCallee getOrInsertLibFunc(Module *M, const TargetLibraryInfo &TLI,
                             LibFunc TheLibFunc, Type *RetTy, ArgsTy... Args) {
    return getOrInsertLibFunc(M, TLI, TheLibFunc, AttributeList{}, RetTy,
                              Args...);
  }
  // Avoid an incorrect ordering that'd otherwise compile incorrectly.
  template <typename... ArgsTy>
  FunctionCallee
  getOrInsertLibFunc(Module *M, const TargetLibraryInfo &TLI,
                     LibFunc TheLibFunc, AttributeList AttributeList,
                     FunctionType *Invalid, ArgsTy... Args) = delete;

  /// Check whether the library function is available on target and also that
  /// it in the current Module is a Function with the right type.
  bool isLibFuncEmittable(const Module *M, const TargetLibraryInfo *TLI,
                          LibFunc TheLibFunc);
  bool isLibFuncEmittable(const Module *M, const TargetLibraryInfo *TLI,
                          StringRef Name);

  /// Check whether the overloaded floating point function
  /// corresponding to \a Ty is available.
  bool hasFloatFn(const Module *M, const TargetLibraryInfo *TLI, Type *Ty,
                  LibFunc DoubleFn, LibFunc FloatFn, LibFunc LongDoubleFn);

  /// Get the name of the overloaded floating point function
  /// corresponding to \a Ty. Return the LibFunc in \a TheLibFunc.
  StringRef getFloatFn(const Module *M, const TargetLibraryInfo *TLI, Type *Ty,
                       LibFunc DoubleFn, LibFunc FloatFn, LibFunc LongDoubleFn,
                       LibFunc &TheLibFunc);

<<<<<<< HEAD
=======
#ifndef INTEL_SYCL_OPAQUEPOINTER_READY
  /// Return V if it is an i8*, otherwise cast it to i8*.
  Value *castToCStr(Value *V, IRBuilderBase &B);

#endif //INTEL_SYCL_OPAQUEPOINTER_READY
>>>>>>> 8e921930
  /// Emit a call to the strlen function to the builder, for the specified
  /// pointer. Ptr is required to be some pointer type, and the return value has
  /// 'size_t' type.
  Value *emitStrLen(Value *Ptr, IRBuilderBase &B, const DataLayout &DL,
                    const TargetLibraryInfo *TLI);

  /// Emit a call to the strdup function to the builder, for the specified
  /// pointer. Ptr is required to be some pointer type, and the return value has
  /// 'i8*' type.
  Value *emitStrDup(Value *Ptr, IRBuilderBase &B, const TargetLibraryInfo *TLI);

  /// Emit a call to the strchr function to the builder, for the specified
  /// pointer and character. Ptr is required to be some pointer type, and the
  /// return value has 'i8*' type.
  Value *emitStrChr(Value *Ptr, char C, IRBuilderBase &B,
                    const TargetLibraryInfo *TLI);

  /// Emit a call to the strncmp function to the builder.
  Value *emitStrNCmp(Value *Ptr1, Value *Ptr2, Value *Len, IRBuilderBase &B,
                     const DataLayout &DL, const TargetLibraryInfo *TLI);

  /// Emit a call to the strcpy function to the builder, for the specified
  /// pointer arguments.
  Value *emitStrCpy(Value *Dst, Value *Src, IRBuilderBase &B,
                    const TargetLibraryInfo *TLI);

  /// Emit a call to the stpcpy function to the builder, for the specified
  /// pointer arguments.
  Value *emitStpCpy(Value *Dst, Value *Src, IRBuilderBase &B,
                    const TargetLibraryInfo *TLI);

  /// Emit a call to the strncpy function to the builder, for the specified
  /// pointer arguments and length.
  Value *emitStrNCpy(Value *Dst, Value *Src, Value *Len, IRBuilderBase &B,
                     const TargetLibraryInfo *TLI);

  /// Emit a call to the stpncpy function to the builder, for the specified
  /// pointer arguments and length.
  Value *emitStpNCpy(Value *Dst, Value *Src, Value *Len, IRBuilderBase &B,
                     const TargetLibraryInfo *TLI);

  /// Emit a call to the __memcpy_chk function to the builder. This expects that
  /// the Len and ObjSize have type 'size_t' and Dst/Src are pointers.
  Value *emitMemCpyChk(Value *Dst, Value *Src, Value *Len, Value *ObjSize,
                       IRBuilderBase &B, const DataLayout &DL,
                       const TargetLibraryInfo *TLI);

  /// Emit a call to the mempcpy function.
  Value *emitMemPCpy(Value *Dst, Value *Src, Value *Len, IRBuilderBase &B,
                     const DataLayout &DL, const TargetLibraryInfo *TLI);

  /// Emit a call to the memchr function. This assumes that Ptr is a pointer,
  /// Val is an 'int' value, and Len is an 'size_t' value.
  Value *emitMemChr(Value *Ptr, Value *Val, Value *Len, IRBuilderBase &B,
                    const DataLayout &DL, const TargetLibraryInfo *TLI);

  /// Emit a call to the memrchr function, analogously to emitMemChr.
  Value *emitMemRChr(Value *Ptr, Value *Val, Value *Len, IRBuilderBase &B,
                    const DataLayout &DL, const TargetLibraryInfo *TLI);

  /// Emit a call to the memcmp function.
  Value *emitMemCmp(Value *Ptr1, Value *Ptr2, Value *Len, IRBuilderBase &B,
                    const DataLayout &DL, const TargetLibraryInfo *TLI);

  /// Emit a call to the bcmp function.
  Value *emitBCmp(Value *Ptr1, Value *Ptr2, Value *Len, IRBuilderBase &B,
                  const DataLayout &DL, const TargetLibraryInfo *TLI);

  /// Emit a call to the memccpy function.
  Value *emitMemCCpy(Value *Ptr1, Value *Ptr2, Value *Val, Value *Len,
                     IRBuilderBase &B, const TargetLibraryInfo *TLI);

  /// Emit a call to the snprintf function.
  Value *emitSNPrintf(Value *Dest, Value *Size, Value *Fmt,
                      ArrayRef<Value *> Args, IRBuilderBase &B,
                      const TargetLibraryInfo *TLI);

  /// Emit a call to the sprintf function.
  Value *emitSPrintf(Value *Dest, Value *Fmt, ArrayRef<Value *> VariadicArgs,
                     IRBuilderBase &B, const TargetLibraryInfo *TLI);

  /// Emit a call to the strcat function.
  Value *emitStrCat(Value *Dest, Value *Src, IRBuilderBase &B,
                    const TargetLibraryInfo *TLI);

  /// Emit a call to the strlcpy function.
  Value *emitStrLCpy(Value *Dest, Value *Src, Value *Size, IRBuilderBase &B,
                     const TargetLibraryInfo *TLI);

  /// Emit a call to the strlcat function.
  Value *emitStrLCat(Value *Dest, Value *Src, Value *Size, IRBuilderBase &B,
                     const TargetLibraryInfo *TLI);

  /// Emit a call to the strncat function.
  Value *emitStrNCat(Value *Dest, Value *Src, Value *Size, IRBuilderBase &B,
                     const TargetLibraryInfo *TLI);

  /// Emit a call to the vsnprintf function.
  Value *emitVSNPrintf(Value *Dest, Value *Size, Value *Fmt, Value *VAList,
                       IRBuilderBase &B, const TargetLibraryInfo *TLI);

  /// Emit a call to the vsprintf function.
  Value *emitVSPrintf(Value *Dest, Value *Fmt, Value *VAList, IRBuilderBase &B,
                      const TargetLibraryInfo *TLI);

  /// Emit a call to the unary function named 'Name' (e.g.  'floor'). This
  /// function is known to take a single of type matching 'Op' and returns one
  /// value with the same type. If 'Op' is a long double, 'l' is added as the
  /// suffix of name, if 'Op' is a float, we add a 'f' suffix.
  Value *emitUnaryFloatFnCall(Value *Op, const TargetLibraryInfo *TLI,
                              StringRef Name, IRBuilderBase &B,
                              const AttributeList &Attrs);

  /// Emit a call to the unary function DoubleFn, FloatFn or LongDoubleFn,
  /// depending of the type of Op.
  Value *emitUnaryFloatFnCall(Value *Op, const TargetLibraryInfo *TLI,
                              LibFunc DoubleFn, LibFunc FloatFn,
                              LibFunc LongDoubleFn, IRBuilderBase &B,
                              const AttributeList &Attrs);

  /// Emit a call to the binary function named 'Name' (e.g. 'fmin'). This
  /// function is known to take type matching 'Op1' and 'Op2' and return one
  /// value with the same type. If 'Op1/Op2' are long double, 'l' is added as
  /// the suffix of name, if 'Op1/Op2' are float, we add a 'f' suffix.
  Value *emitBinaryFloatFnCall(Value *Op1, Value *Op2,
                               const TargetLibraryInfo *TLI,
                               StringRef Name, IRBuilderBase &B,
                               const AttributeList &Attrs);

  /// Emit a call to the binary function DoubleFn, FloatFn or LongDoubleFn,
  /// depending of the type of Op1.
  Value *emitBinaryFloatFnCall(Value *Op1, Value *Op2,
                               const TargetLibraryInfo *TLI, LibFunc DoubleFn,
                               LibFunc FloatFn, LibFunc LongDoubleFn,
                               IRBuilderBase &B, const AttributeList &Attrs);

  /// Emit a call to the putchar function. This assumes that Char is an 'int'.
  Value *emitPutChar(Value *Char, IRBuilderBase &B,
                     const TargetLibraryInfo *TLI);

  /// Emit a call to the puts function. This assumes that Str is some pointer.
  Value *emitPutS(Value *Str, IRBuilderBase &B, const TargetLibraryInfo *TLI);

  /// Emit a call to the fputc function. This assumes that Char is an 'int', and
  /// File is a pointer to FILE.
  Value *emitFPutC(Value *Char, Value *File, IRBuilderBase &B,
                   const TargetLibraryInfo *TLI);

  /// Emit a call to the fputs function. Str is required to be a pointer and
  /// File is a pointer to FILE.
  Value *emitFPutS(Value *Str, Value *File, IRBuilderBase &B,
                   const TargetLibraryInfo *TLI);

  /// Emit a call to the fwrite function. This assumes that Ptr is a pointer,
  /// Size is an 'size_t', and File is a pointer to FILE.
  Value *emitFWrite(Value *Ptr, Value *Size, Value *File, IRBuilderBase &B,
                    const DataLayout &DL, const TargetLibraryInfo *TLI);

  /// Emit a call to the malloc function.
  Value *emitMalloc(Value *Num, IRBuilderBase &B, const DataLayout &DL,
                    const TargetLibraryInfo *TLI);

  /// Emit a call to the calloc function.
  Value *emitCalloc(Value *Num, Value *Size, IRBuilderBase &B,
                    const TargetLibraryInfo &TLI);

  /// Emit a call to the hot/cold operator new function.
  Value *emitHotColdNew(Value *Num, IRBuilderBase &B,
                        const TargetLibraryInfo *TLI, LibFunc NewFunc,
                        uint8_t HotCold);
  Value *emitHotColdNewNoThrow(Value *Num, Value *NoThrow, IRBuilderBase &B,
                               const TargetLibraryInfo *TLI, LibFunc NewFunc,
                               uint8_t HotCold);
  Value *emitHotColdNewAligned(Value *Num, Value *Align, IRBuilderBase &B,
                               const TargetLibraryInfo *TLI, LibFunc NewFunc,
                               uint8_t HotCold);
  Value *emitHotColdNewAlignedNoThrow(Value *Num, Value *Align, Value *NoThrow,
                                      IRBuilderBase &B,
                                      const TargetLibraryInfo *TLI,
                                      LibFunc NewFunc, uint8_t HotCold);
}

#endif<|MERGE_RESOLUTION|>--- conflicted
+++ resolved
@@ -80,14 +80,11 @@
                        LibFunc DoubleFn, LibFunc FloatFn, LibFunc LongDoubleFn,
                        LibFunc &TheLibFunc);
 
-<<<<<<< HEAD
-=======
 #ifndef INTEL_SYCL_OPAQUEPOINTER_READY
   /// Return V if it is an i8*, otherwise cast it to i8*.
   Value *castToCStr(Value *V, IRBuilderBase &B);
 
 #endif //INTEL_SYCL_OPAQUEPOINTER_READY
->>>>>>> 8e921930
   /// Emit a call to the strlen function to the builder, for the specified
   /// pointer. Ptr is required to be some pointer type, and the return value has
   /// 'size_t' type.
