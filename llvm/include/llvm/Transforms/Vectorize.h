//===-- Vectorize.h - Vectorization Transformations -------------*- C++ -*-===//
//
//                     The LLVM Compiler Infrastructure
//
// This file is distributed under the University of Illinois Open Source
// License. See LICENSE.TXT for details.
//
//===----------------------------------------------------------------------===//
//
// This header file defines prototypes for accessor functions that expose passes
// in the Vectorize transformations library.
//
//===----------------------------------------------------------------------===//

#ifndef LLVM_TRANSFORMS_VECTORIZE_H
#define LLVM_TRANSFORMS_VECTORIZE_H

namespace llvm {
class BasicBlock;
class BasicBlockPass;
class Pass;

//===----------------------------------------------------------------------===//
/// @brief Vectorize configuration.
struct VectorizeConfig {
  //===--------------------------------------------------------------------===//
  // Target architecture related parameters

  /// @brief The size of the native vector registers.
  unsigned VectorBits;

  /// @brief Vectorize boolean values.
  bool VectorizeBools;

  /// @brief Vectorize integer values.
  bool VectorizeInts;

  /// @brief Vectorize floating-point values.
  bool VectorizeFloats;

  /// @brief Vectorize pointer values.
  bool VectorizePointers;

  /// @brief Vectorize casting (conversion) operations.
  bool VectorizeCasts;

  /// @brief Vectorize floating-point math intrinsics.
  bool VectorizeMath;

  /// @brief Vectorize bit intrinsics.
  bool VectorizeBitManipulations;

  /// @brief Vectorize the fused-multiply-add intrinsic.
  bool VectorizeFMA;

  /// @brief Vectorize select instructions.
  bool VectorizeSelect;

  /// @brief Vectorize comparison instructions.
  bool VectorizeCmp;

  /// @brief Vectorize getelementptr instructions.
  bool VectorizeGEP;

  /// @brief Vectorize loads and stores.
  bool VectorizeMemOps;

  /// @brief Only generate aligned loads and stores.
  bool AlignedOnly;

  //===--------------------------------------------------------------------===//
  // Misc parameters

  /// @brief The required chain depth for vectorization.
  unsigned ReqChainDepth;

  /// @brief The maximum search distance for instruction pairs.
  unsigned SearchLimit;

  /// @brief The maximum number of candidate pairs with which to use a full
  ///        cycle check.
  unsigned MaxCandPairsForCycleCheck;

  /// @brief Replicating one element to a pair breaks the chain.
  bool SplatBreaksChain;

  /// @brief The maximum number of pairable instructions per group.
  unsigned MaxInsts;

  /// @brief The maximum number of candidate instruction pairs per group.
  unsigned MaxPairs;

  /// @brief The maximum number of pairing iterations.
  unsigned MaxIter;

  /// @brief Don't try to form odd-length vectors.
  bool Pow2LenOnly;

  /// @brief Don't boost the chain-depth contribution of loads and stores.
  bool NoMemOpBoost;

  /// @brief Use a fast instruction dependency analysis.
  bool FastDep;

  /// @brief Initialize the VectorizeConfig from command line options.
  VectorizeConfig();
};

//===----------------------------------------------------------------------===//
//
<<<<<<< HEAD
// BBVectorize - A basic-block vectorization pass.
//
BasicBlockPass *
createBBVectorizePass(const VectorizeConfig &C = VectorizeConfig());

// Get rid of INTEL_VPO_EXPERIMENTAL changes before promoting
#define INTEL_VPO_EXPERIMENTAL

//===----------------------------------------------------------------------===//
//
=======
>>>>>>> dc4c8926
// LoopVectorize - Create a loop vectorization pass.
//
Pass *createLoopVectorizePass(bool NoUnrolling = false,
#ifdef INTEL_VPO_EXPERIMENTAL
                              bool AlwaysVectorize = true,
                              bool OnlyLegal = false);
#else
                              bool AlwaysVectorize = true);
#endif

//===----------------------------------------------------------------------===//
//
// SLPVectorizer - Create a bottom-up SLP vectorizer pass.
//
Pass *createSLPVectorizerPass();

//===----------------------------------------------------------------------===//
/// @brief Vectorize the BasicBlock.
///
/// @param BB The BasicBlock to be vectorized
/// @param P  The current running pass, should require AliasAnalysis and
///           ScalarEvolution. After the vectorization, AliasAnalysis,
///           ScalarEvolution and CFG are preserved.
///
/// @return True if the BB is changed, false otherwise.
///
bool vectorizeBasicBlock(Pass *P, BasicBlock &BB,
                         const VectorizeConfig &C = VectorizeConfig());

//===----------------------------------------------------------------------===//
//
// LoadStoreVectorizer - Create vector loads and stores, but leave scalar
// operations.
//
Pass *createLoadStoreVectorizerPass();

#if INTEL_CUSTOMIZATION
//===----------------------------------------------------------------------===//
//
// VPlanDriverVectorizer - Create a VPlan Driver pass.
//
Pass *createVPlanDriverPass();
#endif // INTEL_CUSTOMIZATION

} // End llvm namespace

#endif<|MERGE_RESOLUTION|>--- conflicted
+++ resolved
@@ -108,23 +108,10 @@
 
 //===----------------------------------------------------------------------===//
 //
-<<<<<<< HEAD
-// BBVectorize - A basic-block vectorization pass.
-//
-BasicBlockPass *
-createBBVectorizePass(const VectorizeConfig &C = VectorizeConfig());
-
-// Get rid of INTEL_VPO_EXPERIMENTAL changes before promoting
-#define INTEL_VPO_EXPERIMENTAL
-
-//===----------------------------------------------------------------------===//
-//
-=======
->>>>>>> dc4c8926
 // LoopVectorize - Create a loop vectorization pass.
 //
 Pass *createLoopVectorizePass(bool NoUnrolling = false,
-#ifdef INTEL_VPO_EXPERIMENTAL
+#if INTEL_CUSTOMIZATION
                               bool AlwaysVectorize = true,
                               bool OnlyLegal = false);
 #else
