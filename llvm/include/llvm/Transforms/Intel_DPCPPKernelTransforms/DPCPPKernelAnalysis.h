//==--- DPCPPKernelAnalysis.h - Detect barriers in DPCPP kernels- C++ -*---==//
//
// Copyright (C) 2020 Intel Corporation. All rights reserved.
//
// The information and source code contained herein is the exclusive property
// of Intel Corporation and may not be disclosed, examined or reproduced in
// whole or in part without explicit written authorization from the company.
//
// ===--------------------------------------------------------------------=== //

#ifndef LLVM_TRANSFORMS_INTEL_DPCPP_KERNEL_TRANSFORMS_KERNEL_ANALYSIS_H
#define LLVM_TRANSFORMS_INTEL_DPCPP_KERNEL_TRANSFORMS_KERNEL_ANALYSIS_H

#include "llvm/Analysis/CallGraph.h"
#include "llvm/IR/PassManager.h"
#include "llvm/Transforms/Intel_DPCPPKernelTransforms/DPCPPKernelCompilationUtils.h"

namespace llvm {

// This class implements a pass that recieves a module and assigns each function
// an attribute indicating whether a kernel will take WGLoopCreator
// path or Barrier path.
// kernels can take WGLoopCreator if the following conditions
// are met:
// 1. does not have a barrier path.
// 2. does not contain a variable get***id call (although can be handled)
// 3. does not contain call to kernel or called by another kernel.
// 4. does not contain call to function that use get***id calls.
// both 3,4 should be eliminated by the inliner.
<<<<<<< HEAD
class DPCPPKernelAnalysisPass : public PassInfoMixin<DPCPPKernelAnalysisPass> {
=======
//
// This pass also analyzes whether function/kernel contains subgroup builtin
// calls.
class DPCPPKernelAnalysisPass : PassInfoMixin<DPCPPKernelAnalysisPass> {
>>>>>>> 8b9a1aad
public:
  static StringRef name() { return "DPCPPKernelAnalysisPass"; }

  PreservedAnalyses run(Module &M, ModuleAnalysisManager &AM);

  /// Glue for old PM.
  bool runImpl(Module &M, CallGraph &CG);

  void print(raw_ostream &OS, const Module *M) const;

private:
  using FuncVec = SmallVector<Function *, 8>;
  using FuncSet = DPCPPKernelCompilationUtils::FuncSet;

  /// Returns true iff the Value is constant int < 3
  /// V - value to check.
  bool isUnsupportedDim(Value *V);

  /// Fills the unsupported set with function that call (also indirectly)
  /// barrier (or implemented using barrier).
  void fillSyncUsersFuncs();

  /// Fills the unsupported set with function that have non constant
  /// dimension get***id calls, or indirect calls to get***id.
  void fillUnsupportedTIDFuncs();

  /// Fills the unsupported set with function that have non constant
  /// dimension get***id calls, or indirect calls to get***id.
  void fillKernelCallers();

  /// Fills the unsupported set with function that have non constant
  /// dimension get***id calls, and gets the direct users of the call
  /// into TIDUsers.
  /// Name - name of get***id.
  /// DirectTIDUsers - set of direct get***id users.
  void fillUnsupportedTIDFuncs(StringRef Name, FuncSet &DirectTIDUsers);

  /// Fills the subgroup-calling function set -- functions containing subroup
  /// builtins or subgroup barrier.
  void fillSubgroupCallingFuncs(CallGraph &CG);

  /// Current module.
  Module *M;

  /// Kernels.
  FuncSet Kernels;

  /// Set of unsupported funcs.
  FuncSet UnsupportedFuncs;

  /// Set of funcs containing subgroup builtins.
  FuncSet SubgroupCallingFuncs;
};

} // namespace llvm

#endif // LLVM_TRANSFORMS_INTEL_DPCPP_KERNEL_TRANSFORMS_KERNEL_ANALYSIS_H<|MERGE_RESOLUTION|>--- conflicted
+++ resolved
@@ -27,14 +27,10 @@
 // 3. does not contain call to kernel or called by another kernel.
 // 4. does not contain call to function that use get***id calls.
 // both 3,4 should be eliminated by the inliner.
-<<<<<<< HEAD
-class DPCPPKernelAnalysisPass : public PassInfoMixin<DPCPPKernelAnalysisPass> {
-=======
 //
 // This pass also analyzes whether function/kernel contains subgroup builtin
 // calls.
-class DPCPPKernelAnalysisPass : PassInfoMixin<DPCPPKernelAnalysisPass> {
->>>>>>> 8b9a1aad
+class DPCPPKernelAnalysisPass : public PassInfoMixin<DPCPPKernelAnalysisPass> {
 public:
   static StringRef name() { return "DPCPPKernelAnalysisPass"; }
 
