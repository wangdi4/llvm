--- conflicted
+++ resolved
@@ -158,18 +158,11 @@
                     int T = -1, bool AllowCFGSimps = true);       // INTEL
 
   // Glue for old PM.
-<<<<<<< HEAD
-  bool runImpl(Function &F, TargetLibraryInfo *TLI_, LazyValueInfo *LVI_,
-               AliasAnalysis *AA_, DomTreeUpdater *DTU_, bool HasProfileData_,
+  bool runImpl(Function &F, TargetLibraryInfo *TLI, LazyValueInfo *LVI,
+               AAResults *AA, DomTreeUpdater *DTU, bool HasProfileData,
                std::unique_ptr<BlockFrequencyInfo> BFI_,
                std::unique_ptr<BranchProbabilityInfo> BPI_,  // INTEL
                PostDominatorTree *PDT_);                     // INTEL
-=======
-  bool runImpl(Function &F, TargetLibraryInfo *TLI, LazyValueInfo *LVI,
-               AAResults *AA, DomTreeUpdater *DTU, bool HasProfileData,
-               std::unique_ptr<BlockFrequencyInfo> BFI,
-               std::unique_ptr<BranchProbabilityInfo> BPI);
->>>>>>> 2ce38b3f
 
   PreservedAnalyses run(Function &F, FunctionAnalysisManager &AM);
 
