//===- JumpThreading.h - thread control through conditional BBs -*- C++ -*-===//
//
//                     The LLVM Compiler Infrastructure
//
// This file is distributed under the University of Illinois Open Source
// License. See LICENSE.TXT for details.
//
//===----------------------------------------------------------------------===//
//
/// \file
/// See the comments on JumpThreadingPass.
//
//===----------------------------------------------------------------------===//

#ifndef LLVM_TRANSFORMS_SCALAR_JUMPTHREADING_H
#define LLVM_TRANSFORMS_SCALAR_JUMPTHREADING_H

#include "llvm/ADT/ArrayRef.h"
#include "llvm/ADT/DenseSet.h"
#include "llvm/ADT/SmallPtrSet.h"
#include "llvm/ADT/SmallSet.h"
#include "llvm/ADT/SmallVector.h"
#include "llvm/Analysis/AliasAnalysis.h"
#include "llvm/Analysis/BlockFrequencyInfo.h"
#include "llvm/Analysis/BranchProbabilityInfo.h"
#include "llvm/IR/DomTreeUpdater.h"
#include "llvm/IR/ValueHandle.h"
#include <memory>
#include <utility>

namespace llvm {

class BasicBlock;
class BinaryOperator;
class BranchInst;
class CmpInst;
class Constant;
class DomTreeUpdater;
class Function;
class Instruction;
class IntrinsicInst;
class LazyValueInfo;
class LoadInst;
class PHINode;
class TargetLibraryInfo;
class Value;

/// A private "module" namespace for types and utilities used by
/// JumpThreading.
/// These are implementation details and should not be used by clients.
namespace jumpthreading {

// These are at global scope so static functions can use them too.
using PredValueInfo = SmallVectorImpl<std::pair<Constant *, BasicBlock *>>;
using PredValueInfoTy = SmallVector<std::pair<Constant *, BasicBlock *>, 8>;

#if INTEL_CUSTOMIZATION
  ///   A simple extension to jump threading across a single BB is threading
  /// across a multi-block region described by a <BBTop, BBBottom> pair,
  /// where BBBottom ends in a multi-way branch that can be pre-determined
  /// based on an incoming edge to BBTop and where BBTop dominates BBBottom.
  /// (BBTop needn't strictly dominate BBBottom, i.e. BBTop == BBBottom is ok.)
  /// We can duplicate every block on every path from BBTop to BBBottom and
  /// adjust the control flow in the same way as for the single BB case, i.e.
  /// BBTop's pred of interest is redirected to BBTop.thread, and the multi-way
  /// branch at the end of BBBottom.thread is replaced by an unconditional
  /// branch to the pre-determined successor. There can be other exits from the
  /// region, but IF control gets from BBTop.thread to BBBottom.thread, we save
  /// the overhead of the multi-way branch.
  ///
  ///   Taking the idea one step further, we can put multiple <BBTop, BBBottom>
  /// pairs together, e.g. <BBTop2, BBBottom2>, <BBTop1, BBBottom1>, to
  /// describe a thread region headed by BBTop1 and ending with BBBottom2 where
  /// BBTop1 does not dominate BBBottom2. There is an edge from BBBottom1 to
  /// BBTop2 that will be preserved in the threaded code, but there might be
  /// other incoming edges to BBTop2 that will not. The individual pairs (call
  /// them sub-regions) have the same control flow properties described above,
  /// i.e. BBTopN dominates BBBottomN & all blocks on all paths from BBTopN to
  /// BBBottomN get duplicated as part of the jump threading transformation.
  /// The sub-regions are in reverse order since it is convenient to construct
  /// them that way.
  ///
  typedef SmallVectorImpl<std::pair<BasicBlock*,BasicBlock*> >
      ThreadRegionInfo;
  typedef SmallVector<std::pair<BasicBlock*,BasicBlock*>, 4>
      ThreadRegionInfoTy;
  typedef SmallVectorImpl<std::pair<BasicBlock*,BasicBlock*> >::const_iterator
    ThreadRegionInfoIterator;
#endif // INTEL_CUSTOMIZATION

// This is used to keep track of what kind of constant we're currently hoping
// to find.
enum ConstantPreference { WantInteger, WantBlockAddress };

} // end namespace jumpthreading

/// This pass performs 'jump threading', which looks at blocks that have
/// multiple predecessors and multiple successors.  If one or more of the
/// predecessors of the block can be proven to always jump to one of the
/// successors, we forward the edge from the predecessor to the successor by
/// duplicating the contents of this block.
///
/// An example of when this can occur is code like this:
///
///   if () { ...
///     X = 4;
///   }
///   if (X < 3) {
///
/// In this case, the unconditional branch at the end of the first if can be
/// revectored to the false side of the second if.
class JumpThreadingPass : public PassInfoMixin<JumpThreadingPass> {
  TargetLibraryInfo *TLI;
  LazyValueInfo *LVI;
  AliasAnalysis *AA;
  DomTreeUpdater *DTU;
  std::unique_ptr<BlockFrequencyInfo> BFI;
  std::unique_ptr<BranchProbabilityInfo> BPI;
  bool HasProfileData = false;
  bool HasGuards = false;
#ifdef NDEBUG
  SmallPtrSet<const BasicBlock *, 16> LoopHeaders;
  SmallPtrSet<const BasicBlock *, 16> CountableLoopHeaders; // INTEL
  SmallPtrSet<const BasicBlock *, 16> CountableLoopLatches; // INTEL
#else
  SmallSet<AssertingVH<const BasicBlock>, 16> LoopHeaders;
  SmallSet<AssertingVH<const BasicBlock>, 16> CountableLoopHeaders; // INTEL
  SmallSet<AssertingVH<const BasicBlock>, 16> CountableLoopLatches; // INTEL
#endif

  unsigned BBDupThreshold;

<<<<<<< HEAD
#if INTEL_CUSTOMIZATION
  // Jump threading performs several CFG simplifications that are not
  // in themselves jump threading but rather are attempts to expose more jump
  // threading opportunities. These simplifications can interfere with
  // optimizations in the simplify CFG pass, specifically the if-to-switch
  // conversion, so we suppress them when this pass is run prior to CFG
  // simplification.
  bool DoCFGSimplifications;

  // Count the number of times that each block has been threaded, and stop
  // threading across a block once this count reaches the threshold. This is
  // a fail-safe to ensure that jump threading terminates when we allow
  // threading across loop headers.
  DenseMap<BasicBlock*, int> BlockThreadCount;
  static const int MaxThreadsPerBlock = 10;
#endif // INTEL_CUSTOMIZATION

  // RAII helper for updating the recursion stack.
  struct RecursionSetRemover {
    DenseSet<std::pair<Value *, BasicBlock *>> &TheSet;
    std::pair<Value *, BasicBlock *> ThePair;

    RecursionSetRemover(DenseSet<std::pair<Value *, BasicBlock *>> &S,
                        std::pair<Value *, BasicBlock *> P)
        : TheSet(S), ThePair(P) {}

    ~RecursionSetRemover() { TheSet.erase(ThePair); }
  };

=======
>>>>>>> 078e58da
public:
  JumpThreadingPass(int T = -1, bool AllowCFGSimps = true); // INTEL

  // Glue for old PM.
  bool runImpl(Function &F, TargetLibraryInfo *TLI_, LazyValueInfo *LVI_,
               AliasAnalysis *AA_, DomTreeUpdater *DTU_, bool HasProfileData_,
               std::unique_ptr<BlockFrequencyInfo> BFI_,
               std::unique_ptr<BranchProbabilityInfo> BPI_);

  PreservedAnalyses run(Function &F, FunctionAnalysisManager &AM);

  void releaseMemory() {
    BFI.reset();
    BPI.reset();
  }

  void FindLoopHeaders(Function &F);
  bool ProcessBlock(BasicBlock *BB);
  bool ThreadEdge(const jumpthreading::ThreadRegionInfo &RegionInfo,  // INTEL
                  const SmallVectorImpl<BasicBlock*> &PredBBs,        // INTEL
                  BasicBlock *SuccBB);
  bool DuplicateCondBranchOnPHIIntoPred(
      BasicBlock *BB, const SmallVectorImpl<BasicBlock *> &PredBBs);

  bool ComputeValueKnownInPredecessorsImpl(
      Value *V, BasicBlock *BB, jumpthreading::PredValueInfo &Result,
      jumpthreading::ConstantPreference Preference,
      DenseSet<std::pair<Value *, BasicBlock *>> &RecursionSet,
      Instruction *CxtI = nullptr);
  bool
  ComputeValueKnownInPredecessors(Value *V, BasicBlock *BB,
                                  jumpthreading::PredValueInfo &Result,
                           jumpthreading::ThreadRegionInfo &RegionInfo, // INTEL
                                  jumpthreading::ConstantPreference Preference,
                                  Instruction *CxtI = nullptr) {
    DenseSet<std::pair<Value *, BasicBlock *>> RecursionSet;
    return ComputeValueKnownInPredecessorsImpl(V, BB, Result, Preference,
                                               RecursionSet, CxtI);
  }

  bool ProcessThreadableEdges(Value *Cond, BasicBlock *BB,
                              jumpthreading::ConstantPreference Preference,
                              Instruction *CxtI = nullptr);

  bool ProcessBranchOnPHI(PHINode *PN);
  bool ProcessBranchOnXOR(BinaryOperator *BO);
  bool ProcessImpliedCondition(BasicBlock *BB);

  bool SimplifyPartiallyRedundantLoad(LoadInst *LI);
  bool TryToUnfoldSelect(CmpInst *CondCmp, BasicBlock *BB);
  bool TryToUnfoldSelectInCurrBB(BasicBlock *BB);

  bool ProcessGuards(BasicBlock *BB);
  bool ThreadGuard(BasicBlock *BB, IntrinsicInst *Guard, BranchInst *BI);

private:
  BasicBlock *SplitBlockPreds(BasicBlock *BB, ArrayRef<BasicBlock *> Preds,
                              const char *Suffix);
#if INTEL_CUSTOMIZATION
    void UpdateRegionBlockFreqAndEdgeWeight(BasicBlock *PredBB,
                       BasicBlock *SuccBB,
                       const jumpthreading::ThreadRegionInfo &RegionInfo,
                       const SmallVectorImpl<BasicBlock*> &RegionBlocks,
                       DenseMap<BasicBlock*, BasicBlock*> &BlockMapping);
#endif // INTEL_CUSTOMIZATION
  /// Check if the block has profile metadata for its outgoing edges.
  bool doesBlockHaveProfileData(BasicBlock *BB);
};

} // end namespace llvm

#endif // LLVM_TRANSFORMS_SCALAR_JUMPTHREADING_H<|MERGE_RESOLUTION|>--- conflicted
+++ resolved
@@ -130,7 +130,6 @@
 
   unsigned BBDupThreshold;
 
-<<<<<<< HEAD
 #if INTEL_CUSTOMIZATION
   // Jump threading performs several CFG simplifications that are not
   // in themselves jump threading but rather are attempts to expose more jump
@@ -148,20 +147,6 @@
   static const int MaxThreadsPerBlock = 10;
 #endif // INTEL_CUSTOMIZATION
 
-  // RAII helper for updating the recursion stack.
-  struct RecursionSetRemover {
-    DenseSet<std::pair<Value *, BasicBlock *>> &TheSet;
-    std::pair<Value *, BasicBlock *> ThePair;
-
-    RecursionSetRemover(DenseSet<std::pair<Value *, BasicBlock *>> &S,
-                        std::pair<Value *, BasicBlock *> P)
-        : TheSet(S), ThePair(P) {}
-
-    ~RecursionSetRemover() { TheSet.erase(ThePair); }
-  };
-
-=======
->>>>>>> 078e58da
 public:
   JumpThreadingPass(int T = -1, bool AllowCFGSimps = true); // INTEL
 
@@ -188,18 +173,19 @@
 
   bool ComputeValueKnownInPredecessorsImpl(
       Value *V, BasicBlock *BB, jumpthreading::PredValueInfo &Result,
+      jumpthreading::ThreadRegionInfo &RegionInfo, // INTEL
       jumpthreading::ConstantPreference Preference,
       DenseSet<std::pair<Value *, BasicBlock *>> &RecursionSet,
       Instruction *CxtI = nullptr);
   bool
   ComputeValueKnownInPredecessors(Value *V, BasicBlock *BB,
                                   jumpthreading::PredValueInfo &Result,
-                           jumpthreading::ThreadRegionInfo &RegionInfo, // INTEL
+                                  jumpthreading::ThreadRegionInfo &RegionInfo, // INTEL
                                   jumpthreading::ConstantPreference Preference,
                                   Instruction *CxtI = nullptr) {
     DenseSet<std::pair<Value *, BasicBlock *>> RecursionSet;
-    return ComputeValueKnownInPredecessorsImpl(V, BB, Result, Preference,
-                                               RecursionSet, CxtI);
+    return ComputeValueKnownInPredecessorsImpl(V, BB, Result, RegionInfo,       // INTEL
+                                               Preference, RecursionSet, CxtI); // INTEL
   }
 
   bool ProcessThreadableEdges(Value *Cond, BasicBlock *BB,
