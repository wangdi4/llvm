//===- JumpThreading.h - thread control through conditional BBs -*- C++ -*-===//
//
// Part of the LLVM Project, under the Apache License v2.0 with LLVM Exceptions.
// See https://llvm.org/LICENSE.txt for license information.
// SPDX-License-Identifier: Apache-2.0 WITH LLVM-exception
//
//===----------------------------------------------------------------------===//
//
/// \file
/// See the comments on JumpThreadingPass.
//
//===----------------------------------------------------------------------===//

#ifndef LLVM_TRANSFORMS_SCALAR_JUMPTHREADING_H
#define LLVM_TRANSFORMS_SCALAR_JUMPTHREADING_H

#include "llvm/ADT/ArrayRef.h"
#include "llvm/ADT/DenseSet.h"
#include "llvm/ADT/SmallPtrSet.h"
#include "llvm/ADT/SmallSet.h"
#include "llvm/ADT/SmallVector.h"
#include "llvm/Analysis/AliasAnalysis.h"
#include "llvm/Analysis/BlockFrequencyInfo.h"
#include "llvm/Analysis/BranchProbabilityInfo.h"
#include "llvm/Analysis/DomTreeUpdater.h"
#include "llvm/IR/ValueHandle.h"
#include <memory>
#include <utility>

namespace llvm {

class BasicBlock;
class BinaryOperator;
class BranchInst;
class CmpInst;
class Constant;
class DomTreeUpdater;
class Function;
class Instruction;
class IntrinsicInst;
class LazyValueInfo;
class LoadInst;
class PHINode;
class TargetLibraryInfo;
class Value;

/// A private "module" namespace for types and utilities used by
/// JumpThreading.
/// These are implementation details and should not be used by clients.
namespace jumpthreading {

// These are at global scope so static functions can use them too.
using PredValueInfo = SmallVectorImpl<std::pair<Constant *, BasicBlock *>>;
using PredValueInfoTy = SmallVector<std::pair<Constant *, BasicBlock *>, 8>;

#if INTEL_CUSTOMIZATION
  ///   A simple extension to jump threading across a single BB is threading
  /// across a multi-block region described by a <BBTop, BBBottom> pair,
  /// where BBBottom ends in a multi-way branch that can be pre-determined
  /// based on an incoming edge to BBTop and where BBTop dominates BBBottom.
  /// (BBTop needn't strictly dominate BBBottom, i.e. BBTop == BBBottom is ok.)
  /// We can duplicate every block on every path from BBTop to BBBottom and
  /// adjust the control flow in the same way as for the single BB case, i.e.
  /// BBTop's pred of interest is redirected to BBTop.thread, and the multi-way
  /// branch at the end of BBBottom.thread is replaced by an unconditional
  /// branch to the pre-determined successor. There can be other exits from the
  /// region, but IF control gets from BBTop.thread to BBBottom.thread, we save
  /// the overhead of the multi-way branch.
  ///
  ///   Taking the idea one step further, we can put multiple <BBTop, BBBottom>
  /// pairs together, e.g. <BBTop2, BBBottom2>, <BBTop1, BBBottom1>, to
  /// describe a thread region headed by BBTop1 and ending with BBBottom2 where
  /// BBTop1 does not dominate BBBottom2. There is an edge from BBBottom1 to
  /// BBTop2 that will be preserved in the threaded code, but there might be
  /// other incoming edges to BBTop2 that will not. The individual pairs (call
  /// them sub-regions) have the same control flow properties described above,
  /// i.e. BBTopN dominates BBBottomN & all blocks on all paths from BBTopN to
  /// BBBottomN get duplicated as part of the jump threading transformation.
  /// The sub-regions are in reverse order since it is convenient to construct
  /// them that way.
  ///
  typedef SmallVectorImpl<std::pair<BasicBlock*,BasicBlock*> >
      ThreadRegionInfo;
  typedef SmallVector<std::pair<BasicBlock*,BasicBlock*>, 4>
      ThreadRegionInfoTy;
  typedef SmallVectorImpl<std::pair<BasicBlock*,BasicBlock*> >::const_iterator
    ThreadRegionInfoIterator;
#endif // INTEL_CUSTOMIZATION

// This is used to keep track of what kind of constant we're currently hoping
// to find.
enum ConstantPreference { WantInteger, WantBlockAddress };

} // end namespace jumpthreading

/// This pass performs 'jump threading', which looks at blocks that have
/// multiple predecessors and multiple successors.  If one or more of the
/// predecessors of the block can be proven to always jump to one of the
/// successors, we forward the edge from the predecessor to the successor by
/// duplicating the contents of this block.
///
/// An example of when this can occur is code like this:
///
///   if () { ...
///     X = 4;
///   }
///   if (X < 3) {
///
/// In this case, the unconditional branch at the end of the first if can be
/// revectored to the false side of the second if.
class JumpThreadingPass : public PassInfoMixin<JumpThreadingPass> {
  TargetLibraryInfo *TLI;
  LazyValueInfo *LVI;
  AliasAnalysis *AA;
  DomTreeUpdater *DTU;
  PostDominatorTree *PDT; // INTEL
  std::unique_ptr<BlockFrequencyInfo> BFI;
  std::unique_ptr<BranchProbabilityInfo> BPI;
  bool HasProfileData = false;
  bool HasGuards = false;
#ifdef NDEBUG
  SmallPtrSet<const BasicBlock *, 16> LoopHeaders;
  SmallPtrSet<const BasicBlock *, 16> CountableSingleExitLoopHeaders; // INTEL
  SmallPtrSet<const BasicBlock *, 16> CountableSingleExitLoopLatches; // INTEL
#else
  SmallSet<AssertingVH<const BasicBlock>, 16> LoopHeaders;
  SmallSet<AssertingVH<const BasicBlock>, 16>       // INTEL
                    CountableSingleExitLoopHeaders; // INTEL
  SmallSet<AssertingVH<const BasicBlock>, 16>       // INTEL
                    CountableSingleExitLoopLatches;  // INTEL
#endif

  unsigned BBDupThreshold;
  unsigned DefaultBBDupThreshold;
  bool InsertFreezeWhenUnfoldingSelect;

#if INTEL_CUSTOMIZATION
  // Jump threading performs several CFG simplifications that are not
  // in themselves jump threading but rather are attempts to expose more jump
  // threading opportunities. These simplifications can interfere with
  // optimizations in the simplify CFG pass, specifically the if-to-switch
  // conversion, so we suppress them when this pass is run prior to CFG
  // simplification.
  bool DoCFGSimplifications;

  // Count the number of times that each block has been threaded, and stop
  // threading across a block once this count reaches the threshold. This is
  // a fail-safe to ensure that jump threading terminates when we allow
  // threading across loop headers.
  DenseMap<BasicBlock*, int> BlockThreadCount;
  static const int MaxThreadsPerBlock = 10;
#endif // INTEL_CUSTOMIZATION

public:
  JumpThreadingPass(bool InsertFreezeWhenUnfoldingSelect = false, // INTEL
                    int T = -1, bool AllowCFGSimps = true);       // INTEL

  // Glue for old PM.
  bool runImpl(Function &F, TargetLibraryInfo *TLI_, LazyValueInfo *LVI_,
               AliasAnalysis *AA_, DomTreeUpdater *DTU_, bool HasProfileData_,
               std::unique_ptr<BlockFrequencyInfo> BFI_,
               std::unique_ptr<BranchProbabilityInfo> BPI_,  // INTEL
               PostDominatorTree *PDT_);                     // INTEL

  PreservedAnalyses run(Function &F, FunctionAnalysisManager &AM);

  void releaseMemory() {
    BFI.reset();
    BPI.reset();
  }

  void findLoopHeaders(Function &F);
  bool processBlock(BasicBlock *BB);
  bool maybeMergeBasicBlockIntoOnlyPred(BasicBlock *BB);
  void updateSSA(BasicBlock *BB, BasicBlock *NewBB,
                 DenseMap<Instruction *, Value *> &ValueMapping);
  DenseMap<Instruction *, Value *> cloneInstructions(BasicBlock::iterator BI,
                                                     BasicBlock::iterator BE,
                                                     BasicBlock *NewBB,
                                                     BasicBlock *PredBB);
<<<<<<< HEAD
  bool TryThreadEdge(const jumpthreading::ThreadRegionInfo &RegionInfo, // INTEL
                     const SmallVectorImpl<BasicBlock*> &PredBBs,
                     BasicBlock *SuccBB);
  void ThreadEdge(const jumpthreading::ThreadRegionInfo &RegionInfo,  // INTEL
                  const SmallVectorImpl<BasicBlock *> &RegionBlocks,  // INTEL
                  bool ThreadingLoopHeader,                           // INTEL
                  const SmallVectorImpl<BasicBlock*> &PredBBs,        // INTEL
=======
  bool tryThreadEdge(BasicBlock *BB,
                     const SmallVectorImpl<BasicBlock *> &PredBBs,
                     BasicBlock *SuccBB);
  void threadEdge(BasicBlock *BB, const SmallVectorImpl<BasicBlock *> &PredBBs,
>>>>>>> c95fff5b
                  BasicBlock *SuccBB);
  bool duplicateCondBranchOnPHIIntoPred(
      BasicBlock *BB, const SmallVectorImpl<BasicBlock *> &PredBBs);

  bool computeValueKnownInPredecessorsImpl(
      Value *V, BasicBlock *BB, jumpthreading::PredValueInfo &Result,
      jumpthreading::ThreadRegionInfo &RegionInfo, // INTEL
      jumpthreading::ConstantPreference Preference,
      DenseSet<Value *> &RecursionSet, Instruction *CxtI = nullptr);
  bool
  computeValueKnownInPredecessors(Value *V, BasicBlock *BB,
                                  jumpthreading::PredValueInfo &Result,
                                  jumpthreading::ThreadRegionInfo &RegionInfo, // INTEL
                                  jumpthreading::ConstantPreference Preference,
                                  Instruction *CxtI = nullptr) {
    DenseSet<Value *> RecursionSet;
<<<<<<< HEAD
    return ComputeValueKnownInPredecessorsImpl(V, BB, Result, RegionInfo,       // INTEL
                                               Preference, RecursionSet, CxtI); // INTEL
=======
    return computeValueKnownInPredecessorsImpl(V, BB, Result, Preference,
                                               RecursionSet, CxtI);
>>>>>>> c95fff5b
  }

  Constant *evaluateOnPredecessorEdge(BasicBlock *BB, BasicBlock *PredPredBB,
                                      Value *cond);
  bool maybethreadThroughTwoBasicBlocks(BasicBlock *BB, Value *Cond);
  void threadThroughTwoBasicBlocks(BasicBlock *PredPredBB, BasicBlock *PredBB,
                                   BasicBlock *BB, BasicBlock *SuccBB);
  bool processThreadableEdges(Value *Cond, BasicBlock *BB,
                              jumpthreading::ConstantPreference Preference,
                              Instruction *CxtI = nullptr);

<<<<<<< HEAD
  bool ProcessBranchOnPHI(PHINode *PN);
  bool ProcessBranchOnXOR(BinaryOperator *BO);
  bool ProcessBranchOnOr(BasicBlock *BB); // INTEL
  bool ProcessImpliedCondition(BasicBlock *BB);
=======
  bool processBranchOnPHI(PHINode *PN);
  bool processBranchOnXOR(BinaryOperator *BO);
  bool processImpliedCondition(BasicBlock *BB);
>>>>>>> c95fff5b

  bool simplifyPartiallyRedundantLoad(LoadInst *LI);
  void unfoldSelectInstr(BasicBlock *Pred, BasicBlock *BB, SelectInst *SI,
                         PHINode *SIUse, unsigned Idx);

  bool tryToUnfoldSelect(CmpInst *CondCmp, BasicBlock *BB);
  bool tryToUnfoldSelect(SwitchInst *SI, BasicBlock *BB);
  bool tryToUnfoldSelectInCurrBB(BasicBlock *BB);

  bool processGuards(BasicBlock *BB);
  bool threadGuard(BasicBlock *BB, IntrinsicInst *Guard, BranchInst *BI);

private:
  BasicBlock *splitBlockPreds(BasicBlock *BB, ArrayRef<BasicBlock *> Preds,
                              const char *Suffix);
<<<<<<< HEAD
#if INTEL_CUSTOMIZATION
    void UpdateRegionBlockFreqAndEdgeWeight(BasicBlock *PredBB,
                       BasicBlock *SuccBB,
                       const jumpthreading::ThreadRegionInfo &RegionInfo,
                       const SmallVectorImpl<BasicBlock*> &RegionBlocks,
                       DenseMap<BasicBlock*, BasicBlock*> &BlockMapping);
#endif // INTEL_CUSTOMIZATION
=======
  void updateBlockFreqAndEdgeWeight(BasicBlock *PredBB, BasicBlock *BB,
                                    BasicBlock *NewBB, BasicBlock *SuccBB);
>>>>>>> c95fff5b
  /// Check if the block has profile metadata for its outgoing edges.
  bool doesBlockHaveProfileData(BasicBlock *BB);
};

} // end namespace llvm

#endif // LLVM_TRANSFORMS_SCALAR_JUMPTHREADING_H<|MERGE_RESOLUTION|>--- conflicted
+++ resolved
@@ -178,20 +178,13 @@
                                                      BasicBlock::iterator BE,
                                                      BasicBlock *NewBB,
                                                      BasicBlock *PredBB);
-<<<<<<< HEAD
-  bool TryThreadEdge(const jumpthreading::ThreadRegionInfo &RegionInfo, // INTEL
+  bool tryThreadEdge(const jumpthreading::ThreadRegionInfo &RegionInfo, // INTEL
                      const SmallVectorImpl<BasicBlock*> &PredBBs,
                      BasicBlock *SuccBB);
-  void ThreadEdge(const jumpthreading::ThreadRegionInfo &RegionInfo,  // INTEL
+  void threadEdge(const jumpthreading::ThreadRegionInfo &RegionInfo,  // INTEL
                   const SmallVectorImpl<BasicBlock *> &RegionBlocks,  // INTEL
                   bool ThreadingLoopHeader,                           // INTEL
                   const SmallVectorImpl<BasicBlock*> &PredBBs,        // INTEL
-=======
-  bool tryThreadEdge(BasicBlock *BB,
-                     const SmallVectorImpl<BasicBlock *> &PredBBs,
-                     BasicBlock *SuccBB);
-  void threadEdge(BasicBlock *BB, const SmallVectorImpl<BasicBlock *> &PredBBs,
->>>>>>> c95fff5b
                   BasicBlock *SuccBB);
   bool duplicateCondBranchOnPHIIntoPred(
       BasicBlock *BB, const SmallVectorImpl<BasicBlock *> &PredBBs);
@@ -208,13 +201,8 @@
                                   jumpthreading::ConstantPreference Preference,
                                   Instruction *CxtI = nullptr) {
     DenseSet<Value *> RecursionSet;
-<<<<<<< HEAD
-    return ComputeValueKnownInPredecessorsImpl(V, BB, Result, RegionInfo,       // INTEL
+    return computeValueKnownInPredecessorsImpl(V, BB, Result, RegionInfo,       // INTEL
                                                Preference, RecursionSet, CxtI); // INTEL
-=======
-    return computeValueKnownInPredecessorsImpl(V, BB, Result, Preference,
-                                               RecursionSet, CxtI);
->>>>>>> c95fff5b
   }
 
   Constant *evaluateOnPredecessorEdge(BasicBlock *BB, BasicBlock *PredPredBB,
@@ -226,16 +214,10 @@
                               jumpthreading::ConstantPreference Preference,
                               Instruction *CxtI = nullptr);
 
-<<<<<<< HEAD
-  bool ProcessBranchOnPHI(PHINode *PN);
-  bool ProcessBranchOnXOR(BinaryOperator *BO);
-  bool ProcessBranchOnOr(BasicBlock *BB); // INTEL
-  bool ProcessImpliedCondition(BasicBlock *BB);
-=======
   bool processBranchOnPHI(PHINode *PN);
   bool processBranchOnXOR(BinaryOperator *BO);
+  bool processBranchOnOr(BasicBlock *BB); // INTEL
   bool processImpliedCondition(BasicBlock *BB);
->>>>>>> c95fff5b
 
   bool simplifyPartiallyRedundantLoad(LoadInst *LI);
   void unfoldSelectInstr(BasicBlock *Pred, BasicBlock *BB, SelectInst *SI,
@@ -251,18 +233,13 @@
 private:
   BasicBlock *splitBlockPreds(BasicBlock *BB, ArrayRef<BasicBlock *> Preds,
                               const char *Suffix);
-<<<<<<< HEAD
 #if INTEL_CUSTOMIZATION
-    void UpdateRegionBlockFreqAndEdgeWeight(BasicBlock *PredBB,
+    void updateRegionBlockFreqAndEdgeWeight(BasicBlock *PredBB,
                        BasicBlock *SuccBB,
                        const jumpthreading::ThreadRegionInfo &RegionInfo,
                        const SmallVectorImpl<BasicBlock*> &RegionBlocks,
                        DenseMap<BasicBlock*, BasicBlock*> &BlockMapping);
 #endif // INTEL_CUSTOMIZATION
-=======
-  void updateBlockFreqAndEdgeWeight(BasicBlock *PredBB, BasicBlock *BB,
-                                    BasicBlock *NewBB, BasicBlock *SuccBB);
->>>>>>> c95fff5b
   /// Check if the block has profile metadata for its outgoing edges.
   bool doesBlockHaveProfileData(BasicBlock *BB);
 };
