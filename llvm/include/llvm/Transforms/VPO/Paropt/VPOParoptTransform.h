--- conflicted
+++ resolved
@@ -99,38 +99,6 @@
   DeviceArch_XeLP   = 0x0002, // DG1
   DeviceArch_XeHP   = 0x0004, // ATS
   DeviceArch_x86_64 = 0x0100  // Internal use: OpenCL CPU offloading
-};
-
-enum TgtOffloadMappingFlags : uint64_t {
-  TGT_MAP_TO = 0x01,
-  // instructs the runtime to copy the host data to the device.
-  TGT_MAP_FROM = 0x02,
-  // instructs the runtime to copy the device data to the host.
-  TGT_MAP_ALWAYS = 0x04,
-  // forces the copying regardless of the reference
-  // count associated with the map.
-  TGT_MAP_DELETE = 0x08,
-  // forces the unmapping of the object in a target data.
-  TGT_MAP_PTR_AND_OBJ = 0x10,
-  // forces the runtime to map the pointer variable as
-  // well as the pointee variable.
-  TGT_MAP_TARGET_PARAM = 0x20,
-  // instructs the runtime that it is the first
-  // occurrence of this mapped variable within this construct.
-  TGT_MAP_RETURN_PARAM = 0x40,
-  // instructs the runtime to return the base
-  // device address of the mapped variable.
-  TGT_MAP_PRIVATE = 0x80,
-  // informs the runtime that the variable is a private variable.
-  TGT_MAP_LITERAL = 0x100,
-  // instructs the runtime to forward the value to target construct.
-  TGT_MAP_IMPLICIT = 0x200,
-  TGT_MAP_CLOSE = 0x400,
-  // The close map-type-modifier is a hint to the runtime to
-  // allocate memory close to the target device.
-  TGT_MAP_ND_DESC = 0x800,
-  // indicates that the parameter is loop descriptor struct.
-  TGT_MAP_MEMBER_OF = 0xffff000000000000
 };
 
 typedef SmallVector<WRegionNode *, 32> WRegionListTy;
@@ -691,16 +659,12 @@
   // Create maps for private/firstprivate VLAs in W, (if not already present).
   bool addMapForPrivateAndFPVLAs(WRNTargetNode *W);
 
-<<<<<<< HEAD
-  bool addFastGlobalRedBufMap(WRegionNode *W);
-=======
   /// Add globals for atomic-free GPU reduction global buffers, one per
   /// reduction item of reduction clause that \p W has (if any), performing all
   /// necessary checks before that. These globals are going to be turned into
   /// the kernel arguments by CodeExtractor, staying globals just on the host
   /// side. This function os only supposed to be called at the prepare pass.
   bool createAtomicFreeReductionBuffers(WRegionNode *W);
->>>>>>> 7fca6dfc
 
   // Convert 'IS_DEVICE_PTR' clauses in W to MAP, and 'IS_DEVICE_PTR:PTR_TO_PTR'
   // clauses to MAP + PRIVATE.
@@ -1712,58 +1676,6 @@
                          bool IsFirstComponentFlag,
                          bool IsTargetKernelArg) const;
 
-<<<<<<< HEAD
-  /// Create a pointer, store address of \p V to the pointer, and replace uses
-  /// of \p V with a load from that pointer.
-  ///
-  /// \code
-  ///   %v = alloca i32
-  ///   ...
-  ///   %v.addr = alloca i32*
-  ///   ...
-  ///   store i32* %v, i32** %v.addr
-  ///   ; <InsertPtForStore>
-  ///
-  ///   +- <EntryBB>:
-  ///   | ...
-  ///   | %0 = llvm.region.entry() [... "PRIVATE" (i32* %v) ]
-  ///   | ...
-  ///   | %v1 = load i32*, i32** %v.addr
-  ///   +-
-  ///   ...
-  ///   ; Replace uses of %v with %v1
-  ///   ...
-  /// \endcode
-  ///
-  /// If \p ReplaceUses is \b true (default), then original uses or %v are
-  /// replaced with %v1.
-  ///
-  /// If \p EmitLoadEvenIfNoUses is \b true, then %v1 is emitted even if there
-  /// is no use of original %v in the region, otherwise not (default).
-  ///
-  /// If \p InsertLoadInBeginningOfEntryBB is \b true, the load `%v1` is
-  /// inserted in the beginning on EntryBB (BBlock containing `%0`), and the
-  /// use of `%v` in `%0` is also replaced with `%v1`. Otherwise, by default,
-  /// `v1` is inserted at the end of EntryBB.
-  ///
-  /// If \p SelectAllocaInsertPtBasedOnParentWRegion is \b true, then the
-  /// insertion point for `%v.addr` is determined based on whether a parent
-  /// WRegion would eventually be outlined, otherwise, the end of the Function's
-  /// entry block is used.
-  ///
-  /// If \p CastToAddrSpaceGeneric is \b true, then `%v.addr` is casted to
-  /// address space generic (4) before doing the store/load.
-  ///
-  /// \returns the pointer where \p V is stored (`%v.addr` above).
-  Value *replaceWithStoreThenLoad(
-      WRegionNode *W, Value *V, Instruction *InsertPtForStore,
-      bool ReplaceUses = true, bool EmitLoadEvenIfNoUses = false,
-      bool InsertLoadInBeginningOfEntryBB = false,
-      bool SelectAllocaInsertPtBasedOnParentWRegion = false,
-      bool CastToAddrSpaceGeneric = false);
-
-=======
->>>>>>> 7fca6dfc
   /// If \p I is a call to @llvm.launder.invariant.group, then return
   /// the CallInst*. Otherwise, return nullptr.
   static CallInst* isFenceCall(Instruction *I);
