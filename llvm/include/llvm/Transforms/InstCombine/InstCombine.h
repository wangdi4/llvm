--- conflicted
+++ resolved
@@ -31,9 +31,6 @@
   const bool EnableUpCasting;   // INTEL
 
 public:
-<<<<<<< HEAD
-  static StringRef name() { return "InstCombinePass"; }
-
 #if INTEL_CUSTOMIZATION
   explicit InstCombinePass(bool PreserveForDTrans = false,
                            bool PreserveAddrCompute = false,
@@ -44,10 +41,6 @@
                            bool EnableFcmpMinMaxCombine,
                            bool EnableUpCasting);
 #endif // INTEL_CUSTOMIZATION
-=======
-  explicit InstCombinePass();
-  explicit InstCombinePass(unsigned MaxIterations);
->>>>>>> dd567153
 
   PreservedAnalyses run(Function &F, FunctionAnalysisManager &AM);
 };
