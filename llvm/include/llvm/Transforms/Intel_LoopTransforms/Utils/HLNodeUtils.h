//===-------- HLNodeUtils.h - Utilities for HLNode class ---*- C++ -*------===//
//
// Copyright (C) 2015-2016 Intel Corporation. All rights reserved.
//
// The information and source code contained herein is the exclusive
// property of Intel Corporation and may not be disclosed, examined
// or reproduced in whole or in part without explicit written authorization
// from the company.
//
//===----------------------------------------------------------------------===//
//
// This file defines the utilities for HLNode class.
//
//===----------------------------------------------------------------------===//

#ifndef LLVM_TRANSFORMS_INTEL_LOOPTRANSFORMS_UTILS_HLNODEUTILS_H
#define LLVM_TRANSFORMS_INTEL_LOOPTRANSFORMS_UTILS_HLNODEUTILS_H

#include <set>
#include "llvm/Support/Compiler.h"

#include "llvm/IR/IRBuilder.h"
#include "llvm/IR/NoFolder.h"

#include "llvm/Transforms/Intel_LoopTransforms/Utils/HLUtils.h"
#include "llvm/Transforms/Intel_LoopTransforms/Utils/HLNodeVisitor.h"

#include "llvm/Analysis/Intel_LoopAnalysis/HIRFramework.h"

namespace llvm {

class Function;
class BasicBlock;
class Instruction;

namespace loopopt {

class HIRCreation;
class HIRFramework;

/// \brief Defines utilities for HLNode class
///
/// It contains a bunch of static member functions which manipulate HLNodes.
/// It does not store any state.
///
class HLNodeUtils : public HLUtils {
private:
  /// \brief Do not allow instantiation.
  HLNodeUtils() = delete;

  /// \brief Used to create dummy LLVM instructions corresponding to new HIR
  /// instructions. Dummy instructions are appended to the function entry
  /// bblock. IRBuilder by default uses constant folding which needs to be
  /// suppressed for dummy instructions so we use NoFolder class instead.
  typedef IRBuilder<true, NoFolder> DummyIRBuilderTy;
  static DummyIRBuilderTy *DummyIRBuilder;
  /// \brief Points to first dummy instruction of the function.
  static Instruction *FirstDummyInst;
  /// \brief Points to last dummy instruction of the function.
  static Instruction *LastDummyInst;

  friend class HIRCreation;
  friend class HIRCleanup;
  friend class LoopFormation;
  friend class HIRFramework;

  /// \brief Visitor for clone sequence.
  struct CloneVisitor;

  struct LoopFinderUpdater;

  template <bool Force = true> struct TopSorter;

  template <typename T> static void checkHLLoopTy() {
    // Assert to check that the type is HLLoop. Type can be const or non-const.
    static_assert(std::is_same<typename std::remove_const<
                                   typename std::remove_pointer<T>::type>::type,
                               HLLoop>::value,
                  "Type should be HLLoop * or const HLLoop *.");
  }

  /// \brief An enumeration to denote what level to visit. Used internally by
  /// LoopLevel Visitor.
  enum VisitKind { Innermost, All, Level };

  /// \brief Visitor to gather loops with specified level.
  template <typename T, VisitKind VL>
  struct LoopLevelVisitor final : public HLNodeVisitorBase {

    SmallVectorImpl<T> &LoopContainer;
    const HLNode *SkipNode;
    unsigned Level;

    LoopLevelVisitor(SmallVectorImpl<T> &Loops, unsigned Lvl = 0)
        : LoopContainer(Loops), SkipNode(nullptr), Level(Lvl) {
      checkHLLoopTy<T>();
      bool IsLevelVisit = (VL == VisitKind::Level);
      (void)IsLevelVisit;
      assert((!IsLevelVisit || isLoopLevelValid(Level)) &&
             " Level is out of range.");
    }

    void visit(T Loop) {
      switch (VL) {
      case VisitKind::All:
        // Gather all loops.
        LoopContainer.push_back(Loop);
        if (Loop->isInnermost()) {
          SkipNode = Loop;
        }
        break;
      case VisitKind::Innermost:
        // Gather only innermost loops.
        if (Loop->isInnermost()) {
          LoopContainer.push_back(Loop);
          SkipNode = Loop;
        }
        break;
      case VisitKind::Level:
        // Gather loops with specified Level.
        if (Loop->getNestingLevel() == Level) {
          LoopContainer.push_back(Loop);
          SkipNode = Loop;
        }
        break;
      default:
        llvm_unreachable("Invalid Visit Kind.");
      }
    }

    void visit(const HLNode *Node) {}
    void postVisit(const HLNode *Node) {}

    bool skipRecursion(const HLNode *Node) const override {
      assert(Node && "Null node found.");
      return (Node == SkipNode);
    }
  };

  /// \brief Updates first and last dummy inst of the function.
  static void setFirstAndLastDummyInst(Instruction *Inst);

  /// \brief Initializes static members for this function.
  static void initialize(Function &F);

  /// \brief Returns a new HLRegion. Only used by framework.
  static HLRegion *createHLRegion(IRRegion *IRReg);

  /// \brief Returns a new HLLabel. Only used by framework.
  static HLLabel *createHLLabel(BasicBlock *SrcBB);

  /// \brief Returns a new external HLGoto that branches outside of HLRegion.
  /// Only used by framework.
  static HLGoto *createHLGoto(BasicBlock *TargetBB);

  /// \brief Returns a new HLInst. Only used by framework.
  static HLInst *createHLInst(Instruction *In);

  /// \brief Returns a new HLLoop created from an underlying LLVM loop. Only
  /// used by framework.
  static HLLoop *createHLLoop(const Loop *LLVMLoop);

  /// \brief Destroys all HLNodes, called during framework cleanup.
  static void destroyAll();

  /// \brief Creates a zero value. Used to create dummy instructions.
  static Value *createZeroVal(Type *Ty);

  /// \brief Creates a one value. Used to create dummy instructions.
  static Value *createOneVal(Type *Ty);

  /// \brief Performs sanity checking on unary instruction operands.
  static void checkUnaryInstOperands(RegDDRef *LvalRef, RegDDRef *RvalRef,
                                     Type *DestTy);

  /// \brief Performs sanity checking on binary instruction operands.
  static void checkBinaryInstOperands(RegDDRef *LvalRef, RegDDRef *OpRef1,
                                      RegDDRef *OpRef2);

  /// \brief Creates an HLInst for this Inst. It assigns LvalRef as the lval
  /// DDRef if it isn't null, otherwise, a new non-linear self-blob DDRef is
  /// created and assigned. It also updates first dummy instruction, if
  /// applicable.
  static HLInst *createLvalHLInst(Instruction *Inst, RegDDRef *LvalRef);

  /// \brief Creates a unary instruction.
  static HLInst *createUnaryHLInst(unsigned OpCode, RegDDRef *RvalRef,
                                   const Twine &Name, RegDDRef *LvalRef,
                                   Type *DestTy, bool IsVolatile,
                                   unsigned Align);

  /// \brief Creates a binary instruction.
<<<<<<< HEAD
  static HLInst *createBinaryHLInstImpl(unsigned OpCode, RegDDRef *OpRef1,
                                        RegDDRef *OpRef2, RegDDRef *LvalRef,
                                        const Twine &Name, bool HasNUWOrExact,
                                        bool HasNSW, MDNode *FPMathTag);
=======
  static HLInst *createBinaryHLInst(unsigned OpCode, RegDDRef *OpRef1,
                                    RegDDRef *OpRef2, const Twine &Name,
                                    RegDDRef *LvalRef, bool HasNUWOrExact,
                                    bool HasNSW, MDNode *FPMathTag);
>>>>>>> 49661c9f

  /// \brief Implementation of cloneSequence() which clones from Node1
  /// to Node2 and inserts into the CloneContainer.
  static void cloneSequenceImpl(HLContainerTy *CloneContainer,
                                const HLNode *Node1, const HLNode *Node2);

  /// \brief Returns successor of Node assuming control flows in strict lexical
  /// order (by ignoring jumps(gotos)).
  /// This should only be called from HIRCleanup pass.
  static HLNode *getLexicalControlFlowSuccessor(HLNode *Node);

  /// Internal helper functions, not to be called directly.

  /// \brief Implements insert(before) functionality. Moves [First, last) from
  /// OrigContainer to Parent's container. If OrigContainer is null it
  /// assumes a range of 1(node). UpdateSeparator indicates whether separators
  /// used in containers should be updated. Additional arguments for updating
  /// postexit separator and switch's case number is required.
  static void insertImpl(HLNode *Parent, HLContainerTy::iterator Pos,
                         HLContainerTy *OrigContainer,
                         HLContainerTy::iterator First,
                         HLContainerTy::iterator Last, bool UpdateSeparator,
                         bool PostExitSeparator = false, int CaseNum = -1);

  /// \brief Moves [First, last) from OrigContainer to InsertContainer.
  /// If OrigContainer is null it assumes a range of 1(node) and inserts
  /// First into InsertContainer..
  static void insertInternal(HLContainerTy &InsertContainer,
                             HLContainerTy::iterator Pos,
                             HLContainerTy *OrigContainer,
                             HLContainerTy::iterator First,
                             HLContainerTy::iterator Last);

  /// \brief Updates nesting level and innermost flag for Loop.
  static void updateLoopInfo(HLLoop *Loop);

  /// \brief Helper function for recursively updating loop info for loops in
  /// [First, Last). This is called during insertion.
  static void updateLoopInfoRecursively(HLContainerTy::iterator First,
                                        HLContainerTy::iterator Last);

  /// \brief Implements insertAs*Child() functionality.
  static void insertAsChildImpl(HLNode *Parent, HLContainerTy *OrigContainer,
                                HLContainerTy::iterator First,
                                HLContainerTy::iterator Last,
                                bool IsFirstChild);

  /// \brief Implements insertAs*Child() functionality for switch.
  static void insertAsChildImpl(HLSwitch *Switch, HLContainerTy *OrigContainer,
                                HLContainerTy::iterator First,
                                HLContainerTy::iterator Last, unsigned CaseNum,
                                bool isFirstChild);

  /// \brief Returns true if nodes are valid types as preheader/postexit nodes.
  static bool validPreheaderPostexitNodes(HLContainerTy::iterator First,
                                          HLContainerTy::iterator Last);

  /// \brief Implements insertAs*Preheader*()/insertAs*Postexit*()
  /// functionality.
  static void insertAsPreheaderPostexitImpl(
      HLLoop *Loop, HLContainerTy *OrigContainer, HLContainerTy::iterator First,
      HLContainerTy::iterator Last, bool IsPreheader, bool IsFirstChild);

  /// \brief Implements remove functionality. Removes [First, last) and destroys
  /// them if Erase is set. If erase isn't set and MoveContainer isn't null they
  /// are moved to MoveContainer. Otherwise, nodes are removed without
  /// destroying them.
  static void removeImpl(HLContainerTy::iterator First,
                         HLContainerTy::iterator Last,
                         HLContainerTy *MoveContainer, bool Erase = false);

  /// \brief Removes [First, Last) from Container. Also destroys them is Erase
  /// is set.
  static void removeInternal(HLContainerTy &Container,
                             HLContainerTy::iterator First,
                             HLContainerTy::iterator Last, bool Erase);

  /// \brief Returns true if a loop is found in range [First, Last).
  static bool foundLoopInRange(HLContainerTy::iterator First,
                               HLContainerTy::iterator Last);

  /// \brief Update the goto branches with new labels.
  static void updateGotos(GotoContainerTy *GotoList, LabelMapTy *LabelMap);

  /// \brief Implements moveAs*Children() functionality for switch.
  static void moveAsChildrenImpl(HLSwitch *Switch,
                                 HLContainerTy::iterator First,
                                 HLContainerTy::iterator Last, unsigned CaseNum,
                                 bool isFirstChild);

  /// \brief Implements get*LexicalChild() functionality.
  static const HLNode *getLexicalChildImpl(const HLNode *Parent,
                                           const HLNode *Node, bool First);

  /// \brief Returns true if the lexical link have structured flow between
  /// Parent's first/last child and Node. The direction is dictated by
  /// UpwardTraversal flag. TargetNode is used for early termination of the
  /// traversal. Structured flow checks are different for domination and
  /// post-domination.
  static bool hasStructuredFlow(const HLNode *Parent, const HLNode *Node,
                                const HLNode *TargetNode, bool PostDomination,
                                bool UpwardTraversal);

  /// \brief Returns the outermost parent of Node1 which is safe to be used for
  /// checking domination. We move up through constant trip count loops. Last
  /// parent indicates the path used to reach to the parent.
  static const HLNode *getOutermostSafeParent(const HLNode *Node1,
                                              const HLNode *Node2,
                                              bool PostDomination,
                                              const HLNode **LastParent1);

  /// \brief Internally used by domination utility to get to the common
  /// dominating parent. Last parent indicates the path used to reach to the
  /// parent.
  static const HLNode *getCommonDominatingParent(const HLNode *Parent1,
                                                 const HLNode *LastParent1,
                                                 const HLNode *Node2,
                                                 bool PostDomination,
                                                 const HLNode **LastParent2);

  /// \brief Implements domination/post-domination functionality.
  static bool dominatesImpl(const HLNode *Node1, const HLNode *Node2,
                            bool PostDomination, bool StrictDomination);

  /// \brief Move Loop Bounds, IVtype and ZTT, etc. from one loop to another
  static void moveProperties(HLLoop *SrcLoop, HLLoop *DstLoop);

  /// \brief Set TopSortNums for the first time
  static void initTopSortNum();

  /// \brief Called by the framework to update TopSortNum field for
  /// a range of HLNodes
  static void updateTopSortNum(const HLContainerTy &Container,
                               HLContainerTy::iterator First,
                               HLContainerTy::iterator Last);

  /// \brief Evenly sets TopSortNumbers from a range (MinNum, MaxNum) to
  /// subtrees [First, Last)
  static void distributeTopSortNum(HLContainerTy::iterator First,
                                   HLContainerTy::iterator Last,
                                   unsigned MinNum, unsigned MaxNum);

  /// \brief Implements get*LinkListNode() functionality.
  static HLNode *getLinkListNodeImpl(HLNode *Node, bool Prev);

  /// \brief Returns the previous node belonging to its parent if one exists,
  /// else returns nullptr.
  static HLNode *getPrevLinkListNode(HLNode *Node);

  /// \brief Returns the next node belonging to its parent if one exists, else
  /// returns nullptr.
  static HLNode *getNextLinkListNode(HLNode *Node);

public:
  /// \brief return true if non-zero
  static bool isKnownNonZero(const CanonExpr *CE,
                             const HLLoop *ParentLoop = nullptr);
  /// \brief return true if non-positive
  static bool isKnownNonPositive(const CanonExpr *CE,
                                 const HLLoop *ParentLoop = nullptr);
  /// \brief return true if non-negative
  static bool isKnownNonNegative(const CanonExpr *CE,
                                 const HLLoop *ParentLoop = nullptr);
  /// \brief return true if negative
  static bool isKnownNegative(const CanonExpr *CE,
                              const HLLoop *ParentLoop = nullptr);
  /// \brief return true if positive
  static bool isKnownPositive(const CanonExpr *CE,
                              const HLLoop *ParentLoop = nullptr);

  /// \brief Returns the first dummy instruction of the function.
  static Instruction *getFirstDummyInst() { return FirstDummyInst; }

  /// \brief Returns the last dummy instruction of the function.
  static Instruction *getLastDummyInst() { return LastDummyInst; }

  /// \brief Returns a new HLSwitch.
  static HLSwitch *createHLSwitch(RegDDRef *ConditionRef);

  /// \brief Returns a new HLLabel with custom name.
  static HLLabel *createHLLabel(const Twine &Name = "L");

  /// \brief Returns a new HLGoto that branches to HLLabel.
  static HLGoto *createHLGoto(HLLabel *TargetL);

  /// \brief Returns a new HLIf.
  static HLIf *createHLIf(CmpInst::Predicate FirstPred, RegDDRef *Ref1,
                          RegDDRef *Ref2);

  /// \brief Returns a new HLLoop.
  static HLLoop *createHLLoop(HLIf *ZttIf = nullptr,
                              RegDDRef *LowerDDRef = nullptr,
                              RegDDRef *UpperDDRef = nullptr,
                              RegDDRef *StrideDDRef = nullptr,
                              unsigned NumEx = 1);

  /// \brief Destroys the passed in HLNode.
  static void destroy(HLNode *Node);

  /// Utilities to create new HLInsts follow. Please note that LvalRef argument
  /// defaults to null and hence follows rval ref arguments in the function
  /// signature. A new non-linear self blob ref is created if the LvalRef is set
  /// to null.

  /// \brief Used to create copy instructions of the form: Lval = Rval;
  static HLInst *createCopyInst(RegDDRef *RvalRef, const Twine &Name = "copy",
                                RegDDRef *LvalRef = nullptr);

  /// \brief Creates a new Load instruction.
  static HLInst *createLoad(RegDDRef *RvalRef, const Twine &Name = "load",
                            RegDDRef *LvalRef = nullptr,
                            bool IsVolatile = false, unsigned Align = 0);

  /// \brief Creates a new Store instruction.
  static HLInst *createStore(RegDDRef *RvalRef, const Twine &Name = "store",
                             RegDDRef *LvalRef = nullptr,
                             bool IsVolatile = false, unsigned Align = 0);

  /// \brief Creates a new Trunc instruction.
  static HLInst *createTrunc(Type *DestTy, RegDDRef *RvalRef,
                             const Twine &Name = "trunc",
                             RegDDRef *LvalRef = nullptr);

  /// \brief Creates a new ZExt instruction.
  static HLInst *createZExt(Type *DestTy, RegDDRef *RvalRef,
                            const Twine &Name = "zext",
                            RegDDRef *LvalRef = nullptr);

  /// \brief Creates a new SExt instruction.
  static HLInst *createSExt(Type *DestTy, RegDDRef *RvalRef,
                            const Twine &Name = "sext",
                            RegDDRef *LvalRef = nullptr);

  /// \brief Creates a new FPToUI instruction.
  static HLInst *createFPToUI(Type *DestTy, RegDDRef *RvalRef,
                              const Twine &Name = "cast",
                              RegDDRef *LvalRef = nullptr);

  /// \brief Creates a new FPToSI instruction.
  static HLInst *createFPToSI(Type *DestTy, RegDDRef *RvalRef,
                              const Twine &Name = "cast",
                              RegDDRef *LvalRef = nullptr);

  /// \brief Creates a new UIToFP instruction.
  static HLInst *createUIToFP(Type *DestTy, RegDDRef *RvalRef,
                              const Twine &Name = "cast",
                              RegDDRef *LvalRef = nullptr);

  /// \brief Creates a new SIToFP instruction.
  static HLInst *createSIToFP(Type *DestTy, RegDDRef *RvalRef,
                              const Twine &Name = "cast",
                              RegDDRef *LvalRef = nullptr);
  /// \brief Creates a new FPTrunc instruction.
  static HLInst *createFPTrunc(Type *DestTy, RegDDRef *RvalRef,
                               const Twine &Name = "ftrunc",
                               RegDDRef *LvalRef = nullptr);

  /// \brief Creates a new FPExt instruction.
  static HLInst *createFPExt(Type *DestTy, RegDDRef *RvalRef,
                             const Twine &Name = "fext",
                             RegDDRef *LvalRef = nullptr);

  /// \brief Creates a new PtrToInt instruction.
  static HLInst *createPtrToInt(Type *DestTy, RegDDRef *RvalRef,
                                const Twine &Name = "cast",
                                RegDDRef *LvalRef = nullptr);

  /// \brief Creates a new IntToPtr instruction.
  static HLInst *createIntToPtr(Type *DestTy, RegDDRef *RvalRef,
                                const Twine &Name = "cast",
                                RegDDRef *LvalRef = nullptr);

  /// \brief Creates a new BitCast instruction.
  static HLInst *createBitCast(Type *DestTy, RegDDRef *RvalRef,
                               const Twine &Name = "cast",
                               RegDDRef *LvalRef = nullptr);

  /// \brief Creates a new AddrSpaceCast instruction.
  static HLInst *createAddrSpaceCast(Type *DestTy, RegDDRef *RvalRef,
<<<<<<< HEAD
                                     RegDDRef *LvalRef = nullptr,
                                     const Twine &Name = "");
  /// \brief Creates a new BinaryOperator with specified opcode. If
  /// OrigBinOp is not null, copy IR flags from OrigBinOp to the newly
  /// create instruction.
  static HLInst *createBinaryHLInst(unsigned OpCode, RegDDRef *OpRef1,
                                    RegDDRef *OpRef2,
                                    RegDDRef *LvalRef = nullptr,
                                    const Twine &Name = "",
                                    const BinaryOperator *OrigBinOp = nullptr);

  /// \brief Creates a new Cast instruction with specified opcode.
  static HLInst *createCastHLInst(unsigned OpCode, RegDDRef *OpRef, Type *DestTy,
                                  RegDDRef *LvalRef = nullptr,
                                  const Twine &Name = "");
=======
                                     const Twine &Name = "cast",
                                     RegDDRef *LvalRef = nullptr);

>>>>>>> 49661c9f
  /// \brief Creates a new Add instruction.
  static HLInst *createAdd(RegDDRef *OpRef1, RegDDRef *OpRef2,
                           const Twine &Name = "add",
                           RegDDRef *LvalRef = nullptr, bool HasNUW = false,
                           bool HasNSW = false);

  /// \brief Creates a new FAdd instruction.
  static HLInst *createFAdd(RegDDRef *OpRef1, RegDDRef *OpRef2,
                            const Twine &Name = "fadd",
                            RegDDRef *LvalRef = nullptr,
                            MDNode *FPMathTag = nullptr);

  /// \brief Creates a new Sub instruction.
  static HLInst *createSub(RegDDRef *OpRef1, RegDDRef *OpRef2,
                           const Twine &Name = "sub",
                           RegDDRef *LvalRef = nullptr, bool HasNUW = false,
                           bool HasNSW = false);

  /// \brief Creates a new FSub instruction.
  static HLInst *createFSub(RegDDRef *OpRef1, RegDDRef *OpRef2,
                            const Twine &Name = "fsub",
                            RegDDRef *LvalRef = nullptr,
                            MDNode *FPMathTag = nullptr);

  /// \brief Creates a new Mul instruction.
  static HLInst *createMul(RegDDRef *OpRef1, RegDDRef *OpRef2,
                           const Twine &Name = "mul",
                           RegDDRef *LvalRef = nullptr, bool HasNUW = false,
                           bool HasNSW = false);

  /// \brief Creates a new FMul instruction.
  static HLInst *createFMul(RegDDRef *OpRef1, RegDDRef *OpRef2,
                            const Twine &Name = "fmul",
                            RegDDRef *LvalRef = nullptr,
                            MDNode *FPMathTag = nullptr);

  /// \brief Creates a new UDiv instruction.
  static HLInst *createUDiv(RegDDRef *OpRef1, RegDDRef *OpRef2,
                            const Twine &Name = "udiv",
                            RegDDRef *LvalRef = nullptr, bool IsExact = false);

  /// \brief Creates a new SDiv instruction.
  static HLInst *createSDiv(RegDDRef *OpRef1, RegDDRef *OpRef2,
                            const Twine &Name = "sdiv",
                            RegDDRef *LvalRef = nullptr, bool IsExact = false);

  /// \brief Creates a new FDiv instruction.
  static HLInst *createFDiv(RegDDRef *OpRef1, RegDDRef *OpRef2,
                            const Twine &Name = "fdiv",
                            RegDDRef *LvalRef = nullptr,
                            MDNode *FPMathTag = nullptr);

  /// \brief Creates a new URem instruction.
  static HLInst *createURem(RegDDRef *OpRef1, RegDDRef *OpRef2,
                            const Twine &Name = "urem",
                            RegDDRef *LvalRef = nullptr);

  /// \brief Creates a new SRem instruction.
  static HLInst *createSRem(RegDDRef *OpRef1, RegDDRef *OpRef2,
                            const Twine &Name = "srem",
                            RegDDRef *LvalRef = nullptr);

  /// \brief Creates a new FRem instruction.
  static HLInst *createFRem(RegDDRef *OpRef1, RegDDRef *OpRef2,
                            const Twine &Name = "frem",
                            RegDDRef *LvalRef = nullptr,
                            MDNode *FPMathTag = nullptr);

  /// \brief Creates a new Shl instruction.
  static HLInst *createShl(RegDDRef *OpRef1, RegDDRef *OpRef2,
                           const Twine &Name = "shl",
                           RegDDRef *LvalRef = nullptr, bool HasNUW = false,
                           bool HasNSW = false);

  /// \brief Creates a new LShr instruction.
  static HLInst *createLShr(RegDDRef *OpRef1, RegDDRef *OpRef2,
                            const Twine &Name = "lshl",
                            RegDDRef *LvalRef = nullptr, bool IsExact = false);

  /// \brief Creates a new AShr instruction.
  static HLInst *createAShr(RegDDRef *OpRef1, RegDDRef *OpRef2,
                            const Twine &Name = "ashr",
                            RegDDRef *LvalRef = nullptr, bool IsExact = false);

  /// \brief Creates a new And instruction.
  static HLInst *createAnd(RegDDRef *OpRef1, RegDDRef *OpRef2,
                           const Twine &Name = "and",
                           RegDDRef *LvalRef = nullptr);

  /// \brief Creates a new Or instruction.
  static HLInst *createOr(RegDDRef *OpRef1, RegDDRef *OpRef2,
                          const Twine &Name = "or",
                          RegDDRef *LvalRef = nullptr);

  /// \brief Creates a new Xor instruction.
  static HLInst *createXor(RegDDRef *OpRef1, RegDDRef *OpRef2,
                           const Twine &Name = "xor",
                           RegDDRef *LvalRef = nullptr);

  /// \brief Creates a new Cmp instruction.
  static HLInst *createCmp(CmpInst::Predicate Pred, RegDDRef *OpRef1,
                           RegDDRef *OpRef2, const Twine &Name = "cmp",
                           RegDDRef *LvalRef = nullptr);

  /// \brief Creates a new Select instruction.
  static HLInst *createSelect(CmpInst::Predicate Pred, RegDDRef *OpRef1,
                              RegDDRef *OpRef2, RegDDRef *OpRef3,
<<<<<<< HEAD
                              RegDDRef *OpRef4, RegDDRef *LvalRef = nullptr,
                              const Twine &Name = "");
  /// \brief Creates a new Call instruction.
  static HLInst *createCall(Function *F,
                            const SmallVectorImpl<RegDDRef*> &CallArgs,
                            RegDDRef *LvalRef = nullptr,
                            const Twine &Name = "");

  /// \brief Creates a new ShuffleVector instruction
  static HLInst *CreateShuffleVectorInst(RegDDRef *OpRef1, RegDDRef *OpRef2,
                                         ArrayRef<int> Mask,
                                         RegDDRef *LvalRef = nullptr,
                                         const Twine &Name = "");

  /// \brief Creates a new ExtractElement instruction
  static HLInst *CreateExtractElementInst(RegDDRef *OpRef, unsigned Idx,
                                          RegDDRef *LvalRef = nullptr,
                                          const Twine &Name = "");
=======
                              RegDDRef *OpRef4, const Twine &Name = "select",
                              RegDDRef *LvalRef = nullptr);
>>>>>>> 49661c9f

  /// \brief Creates a clones sequence from Node1 to Node2, including both
  /// the nodes and all the nodes in between them. If Node2 is null or Node1
  /// equals Node2, then the utility just clones Node1 and inserts into the
  /// CloneContainer. This utility does not support Region cloning.
  static void cloneSequence(HLContainerTy *CloneContainer, const HLNode *Node1,
                            const HLNode *Node2 = nullptr);

  /// \brief Visits the passed in HLNode.
  template <bool Recursive = true, bool RecurseInsideLoops = true,
            bool Forward = true, typename HV, typename NodeTy,
            typename = IsHLNodeTy<NodeTy>>
  static void visit(HV &Visitor, NodeTy *Node) {
    HLNodeVisitor<HV, Recursive, RecurseInsideLoops, Forward> V(Visitor);
    V.visit(Node);
  }

  /// \brief Visits HLNodes in the range [begin, end). The direction is
  /// specified using Forward flag. Recursion across all the HLNodes is
  /// specified using Recursive flag and Recursion inside HLLoops is
  /// specified using RecurseInsideLoops (which is only used when
  /// Recursive flag is set).
  template <bool Recursive = true, bool RecurseInsideLoops = true,
            bool Forward = true, typename HV, typename NodeTy,
            typename = IsHLNodeTy<NodeTy>>
  static void visitRange(HV &Visitor, ilist_iterator<NodeTy> Begin,
                         ilist_iterator<NodeTy> End) {
    HLNodeVisitor<HV, Recursive, RecurseInsideLoops, Forward> V(Visitor);
    V.visitRange(Begin, End);
  }

  /// \brief Visits HLNodes in the range [begin, end]. The direction is
  /// specified using Forward flag. This is overloaded to have begin and
  /// end as HLNode parameters.
  template <bool Recursive = true, bool RecurseInsideLoops = true,
            bool Forward = true, typename HV, typename NodeTy,
            typename = IsHLNodeTy<NodeTy>>
  static void visitRange(HV &Visitor, NodeTy *Begin, NodeTy *End) {
    assert(Begin && End && " Begin/End Node is null");
    ilist_iterator<NodeTy> BeginIter(Begin);
    ilist_iterator<NodeTy> EndIter(End);
    EndIter++;
    visitRange<Recursive, RecurseInsideLoops, Forward>(Visitor, BeginIter,
                                                       EndIter);
  }

  /// \brief Visits all HLNodes in the HIR. The direction is specified using
  /// Forward flag.
  template <bool Recursive = true, bool RecurseInsideLoops = true,
            bool Forward = true, typename HV>
  static void visitAll(HV &Visitor) {
    HLNodeVisitor<HV, Recursive, RecurseInsideLoops, Forward> V(Visitor);
    V.visitRange(getHIRFramework()->hir_begin(), getHIRFramework()->hir_end());
  }

  /// \brief Visits HLNodes in the HIR in InnerToOuter loop hierarchy
  /// order. The direction is specified using Forward flag.
  template <typename HV, bool Forward = true>
  static void visitInnerToOuter(HV &Visitor, HLNode *Node) {
    HLLoopVisitor<HV, true /* InnerToOuter */, Forward> V(Visitor);
    V.visit<true /* RecurseInsideLoops */>(Node);
  }

  /// \brief Visits all HLNodes in the HIR in InnerToOuter loop hierarchy
  /// order. The direction is specified using Forward flag.
  template <typename HV, bool Forward = true>
  static void visitAllInnerToOuter(HV &Visitor) {
    HLLoopVisitor<HV, true /* InnerToOuter */, Forward> V(Visitor);
    V.visit<true /* RecurseInsideLoops */>(getHIRParser()->hir_begin(),
                                           getHIRParser()->hir_end());
  }

  /// \brief Visits all HLNodes in the HIR in OuterToInner loop hierarchy
  /// order. The direction is specified using Forward flag.
  template <typename HV, bool Forward = true>
  static void visitAllOuterToInner(HV &Visitor) {
    HLLoopVisitor<HV, false /* InnerToOuter=false */, Forward> V(Visitor);
    V.visit<true /* RecurseInsideLoops */>(getHIRParser()->hir_begin(),
                                           getHIRParser()->hir_end());
  }

  /// \brief Inserts an unlinked Node before Pos in HIR.
  static void insertBefore(HLNode *Pos, HLNode *Node);
  /// \brief Inserts unlinked Nodes in NodeContainer before Pos in HIR.
  /// The contents of NodeContainer will be empty after insertion.
  static void insertBefore(HLNode *Pos, HLContainerTy *NodeContainer);
  /// \brief Inserts an unlinked Node after Pos in HIR.
  static void insertAfter(HLNode *Pos, HLNode *Node);
  /// \brief Inserts unlinked Nodes in NodeContainer after Pos in HIR.
  /// The contents of NodeContainer will be empty after insertion.
  static void insertAfter(HLNode *Pos, HLContainerTy *NodeContainer);

  /// \brief Inserts an unlinked Node as first child of parent region.
  static void insertAsFirstChild(HLRegion *Reg, HLNode *Node);
  /// \brief Inserts an unlinked Node as last child of parent region.
  static void insertAsLastChild(HLRegion *Reg, HLNode *Node);

  /// \brief Inserts an unlinked Node as first child of parent loop.
  static void insertAsFirstChild(HLLoop *Loop, HLNode *Node);
  /// \brief Inserts unlinked Nodes as first children of parent loop.
  /// The order of NodeContainer is insertion order.
  /// The contents of NodeContainer will be empty after insertion.
  static void insertAsFirstChildren(HLLoop *Loop, HLContainerTy *NodeContainer);
  /// \brief Inserts an unlinked Node as last child of parent loop.
  static void insertAsLastChild(HLLoop *Loop, HLNode *Node);
  /// \brief Inserts unlinked Nodes as last children of parent loop.
  /// The order of NodeContainer is insertion order.
  /// The contents of NodeContainer will be empty after insertion.
  static void insertAsLastChildren(HLLoop *Loop, HLContainerTy *NodeContainer);

  /// \brief Inserts an unlinked Node as first child of this If. The flag
  /// IsThenChild indicates whether this is to be inserted as then or else
  /// child.
  static void insertAsFirstChild(HLIf *If, HLNode *Node, bool IsThenChild);
  /// \brief Inserts an unlinked Node as last child of this If. The flag
  /// IsThenChild indicates whether this is to be inserted as then or else
  /// child.
  static void insertAsLastChild(HLIf *If, HLNode *Node, bool IsThenChild);

  /// \brief Inserts an unlinked Node as first default case child of switch.
  static void insertAsFirstDefaultChild(HLSwitch *Switch, HLNode *Node);
  /// \brief Inserts an unlinked Node as last default case child of switch.
  static void insertAsLastDefaultChild(HLSwitch *Switch, HLNode *Node);

  /// \brief Inserts an unlinked Node as first CaseNum case child of switch.
  /// Range of CaseNum is [1, getNumCases()].
  static void insertAsFirstChild(HLSwitch *Switch, HLNode *Node,
                                 unsigned CaseNum);
  /// \brief Inserts an unlinked Node as last CaseNum case child of switch.
  /// Range of CaseNum is [1, getNumCases()].
  static void insertAsLastChild(HLSwitch *Switch, HLNode *Node,
                                unsigned CaseNum);

  /// \brief Inserts an unlinked Node as first preheader node of Loop.
  static void insertAsFirstPreheaderNode(HLLoop *Loop, HLNode *Node);
  /// \brief Inserts an unlinked Node as last preheader node of Loop.
  static void insertAsLastPreheaderNode(HLLoop *Loop, HLNode *Node);

  /// \brief Inserts an unlinked Node as first postexit node of Loop.
  static void insertAsFirstPostexitNode(HLLoop *Loop, HLNode *Node);
  /// \brief Inserts an unlinked Node as last postexit node of Loop.
  static void insertAsLastPostexitNode(HLLoop *Loop, HLNode *Node);

  /// \brief Unlinks Node from its current position and inserts it before Pos
  /// in HIR.
  static void moveBefore(HLNode *Pos, HLNode *Node);
  /// \brief Unlinks Node from its current position and inserts it after Pos
  /// in HIR.
  static void moveAfter(HLNode *Pos, HLNode *Node);

  /// \brief Unlinks Node from its current position and inserts as first child
  /// of parent region.
  static void moveAsFirstChild(HLRegion *Reg, HLNode *Node);
  /// \brief Unlinks Node from its current position and inserts as last child
  /// of parent region.
  static void moveAsLastChild(HLRegion *Reg, HLNode *Node);

  /// \brief Unlinks Node from its current position and inserts as first child
  /// of parent loop.
  static void moveAsFirstChild(HLLoop *Loop, HLNode *Node);
  /// \brief Unlinks Node from its current position and inserts as last child
  /// of parent loop.
  static void moveAsLastChild(HLLoop *Loop, HLNode *Node);

  /// \brief Unlinks Node from its current position and inserts as first child
  /// of this If. The flag IsThenChild indicates whether this is to be moved
  /// as then or else child.
  static void moveAsFirstChild(HLIf *If, HLNode *Node, bool IsThenChild = true);
  /// \brief Unlinks Node from its current position and inserts as last child
  /// of this If. The flag IsThenChild indicates whether this is to be moved
  /// as then or else child.
  static void moveAsLastChild(HLIf *If, HLNode *Node, bool IsThenChild = true);

  /// \brief Unlinks Node from its current position and inserts as first default
  /// case child of switch.
  static void moveAsFirstDefaultChild(HLSwitch *Switch, HLNode *Node);
  /// \brief Unlinks Node from its current position and inserts as last default
  /// case child of switch.
  static void moveAsLastDefaultChild(HLSwitch *Switch, HLNode *Node);

  /// \brief Unlinks Node from its current position and inserts as first CaseNum
  /// case child of switch.
  /// Range of CaseNum is [1, getNumCases()].
  static void moveAsFirstChild(HLSwitch *Switch, HLNode *Node,
                               unsigned CaseNum);
  /// \brief Unlinks Node from its current position and inserts as last CaseNum
  /// case child of switch.
  /// Range of CaseNum is [1, getNumCases()].
  static void moveAsLastChild(HLSwitch *Switch, HLNode *Node, unsigned CaseNum);

  /// \brief Unlinks Node from its current position and inserts as first
  /// preheader node of Loop.
  static void moveAsFirstPreheaderNode(HLLoop *Loop, HLNode *Node);
  /// \brief Unlinks Node from its current position and inserts an last
  /// preheader node of Loop.
  static void moveAsLastPreheaderNode(HLLoop *Loop, HLNode *Node);

  /// \brief Unlinks Node from its current position and inserts as first
  /// postexit node of Loop.
  static void moveAsFirstPostexitNode(HLLoop *Loop, HLNode *Node);
  /// \brief Unlinks Node from its current position and inserts as last
  /// postexit node of Loop.
  static void moveAsLastPostexitNode(HLLoop *Loop, HLNode *Node);

  /// \brief Unlinks [First, Last) from their current position and inserts them
  /// before Pos.
  static void moveBefore(HLNode *Pos, HLContainerTy::iterator First,
                         HLContainerTy::iterator Last);
  /// \brief Unlinks [First, Last) from their current position and inserts them
  /// after Pos.
  static void moveAfter(HLNode *Pos, HLContainerTy::iterator First,
                        HLContainerTy::iterator Last);

  /// \brief Unlinks [First, Last) from their current position and inserts them
  /// at the begining of the parent region's children.
  static void moveAsFirstChildren(HLRegion *Reg, HLContainerTy::iterator First,
                                  HLContainerTy::iterator Last);
  /// \brief Unlinks [First, Last) from their current position and inserts them
  /// at the end of the parent region's children.
  static void moveAsLastChildren(HLRegion *Reg, HLContainerTy::iterator First,
                                 HLContainerTy::iterator Last);

  /// \brief Unlinks [First, Last) from their current position and inserts them
  /// at the begining of the parent loop's children.
  static void moveAsFirstChildren(HLLoop *Loop, HLContainerTy::iterator First,
                                  HLContainerTy::iterator Last);
  /// \brief Unlinks [First, Last) from their current position and inserts them
  /// at the end of the parent loop's children.
  static void moveAsLastChildren(HLLoop *Loop, HLContainerTy::iterator First,
                                 HLContainerTy::iterator Last);

  /// \brief Unlinks [First, Last) from their current position and inserts them
  /// at the begining of this If. The flag IsThenChild indicates whether they
  /// are to be moved as then or else children.
  static void moveAsFirstChildren(HLIf *If, HLContainerTy::iterator First,
                                  HLContainerTy::iterator Last,
                                  bool IsThenChild = true);
  /// \brief Unlinks [First, Last) from their current position and inserts them
  /// at the end of this If. The flag IsThenChild indicates whether they are to
  /// be moved as then or else children.
  static void moveAsLastChildren(HLIf *If, HLContainerTy::iterator First,
                                 HLContainerTy::iterator Last,
                                 bool IsThenChild = true);

  /// \brief Unlinks [First, Last) from their current position and inserts them
  /// at the beginning of default case child of switch.
  static void moveAsFirstDefaultChildren(HLSwitch *Switch,
                                         HLContainerTy::iterator First,
                                         HLContainerTy::iterator Last);
  /// \brief Unlinks [First, Last) from their current position and inserts them
  /// at the end of default case child of switch.
  static void moveAsLastDefaultChildren(HLSwitch *Switch,
                                        HLContainerTy::iterator First,
                                        HLContainerTy::iterator Last);

  /// \brief Unlinks [First, Last) from their current position and inserts them
  /// at the beginning of CasNum case child of switch.
  /// Range of CaseNum is [1, getNumCases()].
  static void moveAsFirstChildren(HLSwitch *Switch,
                                  HLContainerTy::iterator First,
                                  HLContainerTy::iterator Last,
                                  unsigned CaseNum);
  /// \brief Unlinks [First, Last) from their current position and inserts them
  /// at the end of CasNum case child of switch.
  /// Range of CaseNum is [1, getNumCases()].
  static void moveAsLastChildren(HLSwitch *Switch,
                                 HLContainerTy::iterator First,
                                 HLContainerTy::iterator Last,
                                 unsigned CaseNum);

  /// \brief Unlinks [First, Last) from their current position and inserts them
  /// at the beginning of Loop's preheader.
  static void moveAsFirstPreheaderNodes(HLLoop *Loop,
                                        HLContainerTy::iterator First,
                                        HLContainerTy::iterator Last);
  /// \brief Unlinks [First, Last) from their current position and inserts them
  /// at the end of Loop's preheader.
  static void moveAsLastPreheaderNodes(HLLoop *Loop,
                                       HLContainerTy::iterator First,
                                       HLContainerTy::iterator Last);

  /// \brief Unlinks [First, Last) from their current position and inserts them
  /// at the beginning of Loop's postexit.
  static void moveAsFirstPostexitNodes(HLLoop *Loop,
                                       HLContainerTy::iterator First,
                                       HLContainerTy::iterator Last);
  /// \brief Unlinks [First, Last) from their current position and inserts them
  /// at the end of Loop's postexit.
  static void moveAsLastPostexitNodes(HLLoop *Loop,
                                      HLContainerTy::iterator First,
                                      HLContainerTy::iterator Last);

  /// \brief Unlinks Node from HIR.
  static void remove(HLNode *Node);

  /// \brief Unlinks a set for node from HIR and places then in the container.
  static void remove(HLContainerTy *Container, HLNode *Node1, HLNode *Node2);

  /// \brief Unlinks Node from HIR and destroys it.
  static void erase(HLNode *Node);
  /// \brief Unlinks [First, Last) from HIR and destroys them.
  static void erase(HLContainerTy::iterator First,
                    HLContainerTy::iterator Last);

  /// \brief Replaces OldNode by an unlinked NewNode.
  static void replace(HLNode *OldNode, HLNode *NewNode);

  /// \brief Returns true if Node is in the top sort num range [FirstNode,
  /// LastNode].
  static bool isInTopSortNumRange(const HLNode *Node, const HLNode *FirstNode,
                                  const HLNode *LastNode);

  /// \brief Returns true if the Loop level is in a valid range from
  /// [1, MaxLoopNestLevel].
  static bool isLoopLevelValid(unsigned Level) {
    return (Level > 0 && Level <= MaxLoopNestLevel);
  }

  /// \brief Returns the first lexical child of the parent w.r.t Node. For
  /// example, if parent is a loop and Node lies in postexit, the function will
  /// return the first postexit node. If Node is null, it returns the absolute
  /// first/last child in the parent's container.
  /// Please note that this function internally uses top sort num so it must be
  /// valid.
  static const HLNode *getFirstLexicalChild(const HLNode *Parent,
                                            const HLNode *Node = nullptr);
  static HLNode *getFirstLexicalChild(HLNode *Parent, HLNode *Node = nullptr);

  /// \brief Returns the last lexical child of the parent w.r.t Node. For
  /// example, if parent is a loop and Node lies in postexit, the function will
  /// return the last postexit node. If Node is null, it returns the absolute
  /// first/last child in the parent's container.
  /// Please note that this function internally uses top sort num so it must be
  /// valid.
  static const HLNode *getLastLexicalChild(const HLNode *Parent,
                                           const HLNode *Node = nullptr);
  static HLNode *getLastLexicalChild(HLNode *Parent, HLNode *Node = nullptr);

  /// \brief Returns true if Node1 can be proven to dominate Node2, otherwise
  /// conservatively returns false.
  static bool dominates(const HLNode *Node1, const HLNode *Node2);

  /// \brief This is identical to dominates() except the case where Node1 ==
  /// Node2, in which case it return false.
  static bool strictlyDominates(const HLNode *Node1, const HLNode *Node2);

  /// \brief Returns true if Node1 can be proven to post-dominate Node2,
  /// otherwise conservatively returns false.
  static bool postDominates(const HLNode *Node1, const HLNode *Node2);

  /// \brief This is identical to postDominates() except the case where Node1 ==
  /// Node2, in which case it return false.
  static bool strictlyPostDominates(const HLNode *Node1, const HLNode *Node2);

  /// \brief Returns true if Parent contains Node. IncludePrePostHdr indicates
  /// whether loop should be considered to contain preheader/postexit nodes.
  static bool contains(const HLNode *Parent, const HLNode *Node,
                       bool IncludePrePostHdr = true);

  /// \brief get parent loop for certain level, nullptr could be returned
  /// if input is invalid
  static const HLLoop *getParentLoopwithLevel(unsigned Level,
                                              const HLLoop *InnermostLoop);

  /// \brief Gathers the innermost loops across regions and stores them into
  /// the loop vector.
  template <typename T>
  static void gatherInnermostLoops(SmallVectorImpl<T> &Loops) {
    LoopLevelVisitor<T, VisitKind::Innermost> LoopVisit(Loops);
    HLNodeUtils::visitAll(LoopVisit);
  }

  /// \brief Gathers the outermost loops (or highest level loops with Level 1)
  /// across regions and stores them into the loop vector.
  template <typename T>
  static void gatherOutermostLoops(SmallVectorImpl<T> &Loops) {
    // Level 1 denotes outermost loops
    LoopLevelVisitor<T, VisitKind::Level> LoopVisit(Loops, 1);
    HLNodeUtils::visitAll(LoopVisit);
  }

  /// \brief Gathers loops inside the Node with specified Level and stores them
  /// in the Loops vector.
  template <typename T>
  static void gatherLoopswithLevel(HLNode *Node, SmallVectorImpl<T> &Loops,
                                   unsigned Level) {
    assert(Node && " Node is null.");
    assert(isLoopLevelValid(Level) && " Level is out of range.");
    LoopLevelVisitor<T, VisitKind::Level> LoopVisit(Loops, Level);
    HLNodeUtils::visit(LoopVisit, Node);
  }

  /// \brief Constant Node version of gatherLoopswithLevel.
  template <typename T>
  static void gatherLoopswithLevel(const HLNode *Node,
                                   SmallVectorImpl<T> &Loops, unsigned Level) {
    static_assert(std::is_const<typename std::remove_pointer<T>::type>::value,
                  "Type of SmallVector parameter should be const HLLoop *.");
    gatherLoopswithLevel(const_cast<HLNode *>(Node), Loops, Level);
  }

  /// \brief Gathers all the loops across regions and stores them in the
  ///  Loops vector.
  template <typename T> static void gatherAllLoops(SmallVectorImpl<T> &Loops) {
    LoopLevelVisitor<T, VisitKind::All> LoopVisit(Loops);
    HLNodeUtils::visitAll(LoopVisit);
  }

  /// \brief Gathers all the loops inside the Node and stores them
  /// in the Loops vector.
  template <typename T>
  static void gatherAllLoops(HLNode *Node, SmallVectorImpl<T> &Loops) {
    assert(Node && " Node is null.");
    LoopLevelVisitor<T, VisitKind::All> LoopVisit(Loops);
    HLNodeUtils::visit(LoopVisit, Node);
  }

  /// \brief Constant Node version of gatherAllLoops.
  template <typename T>
  static void gatherAllLoops(const HLNode *Node, SmallVectorImpl<T> &Loops) {
    static_assert(std::is_const<typename std::remove_pointer<T>::type>::value,
                  "Type of SmallVector parameter should be const HLLoop *.");
    gatherAllLoops(const_cast<HLNode *>(Node), Loops);
  }

  /// \brief Returns true if HLSwitch or HLCall exists between NodeStart and
  /// NodeEnd. RecurseInsideLoops flag denotes if we want to check switch
  /// or call inside nested loops. Usually, this flag is used to for
  /// optimizations where checks have already been made for child loops.
  // TODO: Move this utility to header file, if there are no users except
  // unrolling.
  static bool hasSwitchOrCall(const HLNode *NodeStart, const HLNode *NodeEnd,
                              bool RecurseInsideLoops = true);

  /// \brief Returns true if Loop is a perfect Loop nest
  /// and the innermost loop
  static bool isPerfectLoopNest(const HLLoop *Loop,
                                const HLLoop **InnermostLoop,
                                bool AllowPrePostHdr = false,
                                bool AllowTriangularLoop = false);

  /// \brief Updates Loop properties (Bounds, etc) based on input Permutations
  ///   Used by Interchange now. Could be used later for blocking
  static void
  permuteLoopNests(HLLoop *Loop,
                   SmallVector<HLLoop *, MaxLoopNestLevel> LoopPermutation);
};

} // End namespace loopopt

} // End namespace llvm

#endif<|MERGE_RESOLUTION|>--- conflicted
+++ resolved
@@ -190,17 +190,10 @@
                                    unsigned Align);
 
   /// \brief Creates a binary instruction.
-<<<<<<< HEAD
   static HLInst *createBinaryHLInstImpl(unsigned OpCode, RegDDRef *OpRef1,
-                                        RegDDRef *OpRef2, RegDDRef *LvalRef,
-                                        const Twine &Name, bool HasNUWOrExact,
+                                        RegDDRef *OpRef2, const Twine &Name,
+                                        RegDDRef *LvalRef, bool HasNUWOrExact,
                                         bool HasNSW, MDNode *FPMathTag);
-=======
-  static HLInst *createBinaryHLInst(unsigned OpCode, RegDDRef *OpRef1,
-                                    RegDDRef *OpRef2, const Twine &Name,
-                                    RegDDRef *LvalRef, bool HasNUWOrExact,
-                                    bool HasNSW, MDNode *FPMathTag);
->>>>>>> 49661c9f
 
   /// \brief Implementation of cloneSequence() which clones from Node1
   /// to Node2 and inserts into the CloneContainer.
@@ -480,27 +473,22 @@
 
   /// \brief Creates a new AddrSpaceCast instruction.
   static HLInst *createAddrSpaceCast(Type *DestTy, RegDDRef *RvalRef,
-<<<<<<< HEAD
-                                     RegDDRef *LvalRef = nullptr,
-                                     const Twine &Name = "");
+                                     const Twine &Name = "cast",
+                                     RegDDRef *LvalRef = nullptr);
+
   /// \brief Creates a new BinaryOperator with specified opcode. If
   /// OrigBinOp is not null, copy IR flags from OrigBinOp to the newly
   /// create instruction.
   static HLInst *createBinaryHLInst(unsigned OpCode, RegDDRef *OpRef1,
                                     RegDDRef *OpRef2,
+                                    const Twine &Name = "",
                                     RegDDRef *LvalRef = nullptr,
-                                    const Twine &Name = "",
                                     const BinaryOperator *OrigBinOp = nullptr);
 
   /// \brief Creates a new Cast instruction with specified opcode.
-  static HLInst *createCastHLInst(unsigned OpCode, RegDDRef *OpRef, Type *DestTy,
-                                  RegDDRef *LvalRef = nullptr,
-                                  const Twine &Name = "");
-=======
-                                     const Twine &Name = "cast",
-                                     RegDDRef *LvalRef = nullptr);
-
->>>>>>> 49661c9f
+  static HLInst *createCastHLInst(Type *DestTy, unsigned OpCode,
+                                  RegDDRef *OpRef, const Twine &Name = "",
+                                  RegDDRef *LvalRef = nullptr);
   /// \brief Creates a new Add instruction.
   static HLInst *createAdd(RegDDRef *OpRef1, RegDDRef *OpRef2,
                            const Twine &Name = "add",
@@ -608,29 +596,24 @@
   /// \brief Creates a new Select instruction.
   static HLInst *createSelect(CmpInst::Predicate Pred, RegDDRef *OpRef1,
                               RegDDRef *OpRef2, RegDDRef *OpRef3,
-<<<<<<< HEAD
-                              RegDDRef *OpRef4, RegDDRef *LvalRef = nullptr,
-                              const Twine &Name = "");
+                              RegDDRef *OpRef4, const Twine &Name = "select",
+                              RegDDRef *LvalRef = nullptr);
   /// \brief Creates a new Call instruction.
   static HLInst *createCall(Function *F,
                             const SmallVectorImpl<RegDDRef*> &CallArgs,
-                            RegDDRef *LvalRef = nullptr,
-                            const Twine &Name = "");
+                            const Twine &Name = "call",
+                            RegDDRef *LvalRef = nullptr);
 
   /// \brief Creates a new ShuffleVector instruction
   static HLInst *CreateShuffleVectorInst(RegDDRef *OpRef1, RegDDRef *OpRef2,
                                          ArrayRef<int> Mask,
-                                         RegDDRef *LvalRef = nullptr,
-                                         const Twine &Name = "");
+                                         const Twine &Name = "shuffle",
+                                         RegDDRef *LvalRef = nullptr);
 
   /// \brief Creates a new ExtractElement instruction
   static HLInst *CreateExtractElementInst(RegDDRef *OpRef, unsigned Idx,
-                                          RegDDRef *LvalRef = nullptr,
-                                          const Twine &Name = "");
-=======
-                              RegDDRef *OpRef4, const Twine &Name = "select",
-                              RegDDRef *LvalRef = nullptr);
->>>>>>> 49661c9f
+                                          const Twine &Name = "extract",
+                                          RegDDRef *LvalRef = nullptr);
 
   /// \brief Creates a clones sequence from Node1 to Node2, including both
   /// the nodes and all the nodes in between them. If Node2 is null or Node1
@@ -699,8 +682,8 @@
   template <typename HV, bool Forward = true>
   static void visitAllInnerToOuter(HV &Visitor) {
     HLLoopVisitor<HV, true /* InnerToOuter */, Forward> V(Visitor);
-    V.visit<true /* RecurseInsideLoops */>(getHIRParser()->hir_begin(),
-                                           getHIRParser()->hir_end());
+    V.visit<true /* RecurseInsideLoops */>(getHIRFramework()->hir_begin(),
+                                           getHIRFramework()->hir_end());
   }
 
   /// \brief Visits all HLNodes in the HIR in OuterToInner loop hierarchy
@@ -708,8 +691,8 @@
   template <typename HV, bool Forward = true>
   static void visitAllOuterToInner(HV &Visitor) {
     HLLoopVisitor<HV, false /* InnerToOuter=false */, Forward> V(Visitor);
-    V.visit<true /* RecurseInsideLoops */>(getHIRParser()->hir_begin(),
-                                           getHIRParser()->hir_end());
+    V.visit<true /* RecurseInsideLoops */>(getHIRFramework()->hir_begin(),
+                                           getHIRFramework()->hir_end());
   }
 
   /// \brief Inserts an unlinked Node before Pos in HIR.
