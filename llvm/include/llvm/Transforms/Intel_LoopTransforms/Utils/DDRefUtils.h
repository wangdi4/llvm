//===-------- DDRefUtils.h - Utilities for DDRef class ---*- C++ -*--------===//
//
// Copyright (C) 2015-2016 Intel Corporation. All rights reserved.
//
// The information and source code contained herein is the exclusive
// property of Intel Corporation and may not be disclosed, examined
// or reproduced in whole or in part without explicit written authorization
// from the company.
//
//===----------------------------------------------------------------------===//
//
// This file defines the utilities for DDRef class.
//
//===----------------------------------------------------------------------===//

#ifndef LLVM_TRANSFORMS_INTEL_LOOPTRANSFORMS_UTILS_DDREFUTILS_H
#define LLVM_TRANSFORMS_INTEL_LOOPTRANSFORMS_UTILS_DDREFUTILS_H

#include <map>

#include "llvm/Support/Compiler.h"

#include "llvm/IR/Intel_LoopIR/BlobDDRef.h"
#include "llvm/IR/Intel_LoopIR/RegDDRef.h"

#include "llvm/Transforms/Intel_LoopTransforms/Utils/HIRUtils.h"

namespace llvm {

class MetadataAsValue;
class ConstantAggregateZero;
class ConstantDataVector;

namespace loopopt {

/// \brief Defines utilities for DDRef class
///
/// It contains a bunch of static member functions which manipulate DDRefs.
/// It does not store any state.
class DDRefUtils : public HIRUtils {
private:
  /// \brief Do not allow instantiation.
  DDRefUtils() = delete;

  friend class HIRParser;
  friend class HLNodeUtils;

  /// \brief Destroys all DDRefs. Called during HIR cleanup.
  static void destroyAll();

  /// \brief Creates a non-linear self blob scalar RegDDRef from the passed in
  /// Value. Temp blobs from values are only created by framework.
  static RegDDRef *createSelfBlobRef(Value *Temp);

  /// \brief Return true if RegDDRef1 equals RegDDRef2.
  /// This routine compares the symbase, type and each of the canon exprs
  /// inside the references.
  static bool areEqualImpl(const RegDDRef *Ref1, const RegDDRef *Ref2,
                           bool IgnoreDestType);

  /// \brief Returns true if BlobDDRef1 equals BlobDDRef2.
  static bool areEqualImpl(const BlobDDRef *Ref1, const BlobDDRef *Ref2);

public:
  /// \brief Returns a new RegDDRef.
  static RegDDRef *createRegDDRef(unsigned SB);

  /// \brief Creates a new DDRef with single canon expr CE.
  static RegDDRef *createScalarRegDDRef(unsigned SB, CanonExpr *CE);

  /// \brief Returns a new constant RegDDRef from a int value.
  /// This routine will automatically create a single canon expr from the val
  /// and attach it to the new RegDDRef.
  static RegDDRef *createConstDDRef(Type *Ty, int64_t Val);

  /// \brief Returns a new constant RegDDRef from a metadata node.
  /// This routine will automatically create a single canon expr from metadata
  /// and attach it to the new RegDDRef.
  static RegDDRef *createMetadataDDRef(MetadataAsValue *Val);

  /// \brief Returns a new constant RegDDRef from a constant all-zero vector
  /// node. This routine will automatically create a single canon expr from
  /// ConstantAggregateZero and attach it to the new RegDDRef.
  static RegDDRef *createConstDDRef(ConstantAggregateZero *Val);

  /// \brief Returns a new constant RegDDRef from a constant data vector
  /// node. This routine will automatically create a single canon expr from
  /// ConstantDataVector and attach it to the new RegDDRef.
  static RegDDRef *createConstDDRef(ConstantDataVector *Val);

  /// \brief Returns a new RegDDRef with given type \p Ty and undefined
  /// value.
  static RegDDRef *createUndefDDRef(Type *Ty);

  /// \brief Returns a new BlobDDRef representing blob with Index. Level is the
  /// defined at level for the blob.
  static BlobDDRef *createBlobDDRef(unsigned Index,
                                    unsigned Level = NonLinearLevel);

  /// \brief Returns a new RegDDRef representing blob with Index. Level is the
  /// defined at level for the blob.
  static RegDDRef *createSelfBlobRef(unsigned Index,
                                     unsigned Level = NonLinearLevel);

  /// \brief Destroys the passed in DDRef.
  static void destroy(DDRef *Ref);

  /// \brief Returns a new symbase.
  static unsigned getNewSymbase();

  /// \brief Returns true if the two DDRefs, Ref1 and Ref2, are equal.
  /// IgnoreDestType parameter is only used for base destination type comparison
  /// of RegDDRef. This parameter is ignored in all other cases.
  static bool areEqual(const DDRef *Ref1, const DDRef *Ref2,
                       bool IgnoreDestType = false);

<<<<<<< HEAD
  /// \brief Prints metadata nodes attached to RegDDRef.
  static void printMDNodes(formatted_raw_ostream &OS,
                           const RegDDRef::MDNodesTy &MDNodes);
=======
  /// \brief Returns true if it is able to compute a constant distance between
  /// \p Ref1 and \p Ref2.
  ///
  /// Context: This utility is called by optVLS, which tries to find neighboring
  /// vector loads/stores (the refs are not yet vectorized, but this is called
  /// at the point when we are considering to vectorize a certain loop).
  /// Normally it will be called for two memrefs that are strided and have the
  /// same stride (a[2*i], a[2*i+1]) or two memrefs that are indexed (indirect)
  /// and have the same index vector (a[b[i]], a[b[i]+1]). When each of these
  /// two refs is vectorized, we will need to generate a gather instruction for
  /// each. Instead, we want to examine whether we can load the neighboring
  /// elements of these two (vectorized) refs together with regular loads
  /// (followed by shuffles). The distance will tell us if we can fit two
  /// neighbors in the same vector register.
  ///
  /// \param [out] Distance holds the constant distance in bytes if obtained.
  /// The Distance can result from a difference in any of the subscripts --
  /// not only the innermost, and even in multiple subscripts. For example,
  /// the distance between a[2*i][j] and a[2*i+1][j+1] when 'a' is int a[8][8]
  /// is 36 bytes, which allows fitting both elements in one vector register.
  /// The caller will consider this and decide if it is more efficient to
  /// do that than to generate two separate gathers. A difference between
  /// struct accesses such as a[i].I and a[i].F where 'a' is an array of
  /// struct S {int I; float F;} will also be supported.
  static bool getConstDistance(const RegDDRef *Ref1, const RegDDRef *Ref2,
                               int64_t *Distance);
>>>>>>> a93b891b
};

} // End namespace loopopt

} // End namespace llvm

#endif<|MERGE_RESOLUTION|>--- conflicted
+++ resolved
@@ -114,11 +114,10 @@
   static bool areEqual(const DDRef *Ref1, const DDRef *Ref2,
                        bool IgnoreDestType = false);
 
-<<<<<<< HEAD
   /// \brief Prints metadata nodes attached to RegDDRef.
   static void printMDNodes(formatted_raw_ostream &OS,
                            const RegDDRef::MDNodesTy &MDNodes);
-=======
+
   /// \brief Returns true if it is able to compute a constant distance between
   /// \p Ref1 and \p Ref2.
   ///
@@ -145,7 +144,6 @@
   /// struct S {int I; float F;} will also be supported.
   static bool getConstDistance(const RegDDRef *Ref1, const RegDDRef *Ref2,
                                int64_t *Distance);
->>>>>>> a93b891b
 };
 
 } // End namespace loopopt
