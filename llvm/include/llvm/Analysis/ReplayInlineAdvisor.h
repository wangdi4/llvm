//===- ReplayInlineAdvisor.h - Replay Inline Advisor interface -*- C++ --*-===//
//
// Part of the LLVM Project, under the Apache License v2.0 with LLVM Exceptions.
// See https://llvm.org/LICENSE.txt for license information.
// SPDX-License-Identifier: Apache-2.0 WITH LLVM-exception
//
//===----------------------------------------------------------------------===//
//
#ifndef LLVM_ANALYSIS_REPLAYINLINEADVISOR_H
#define LLVM_ANALYSIS_REPLAYINLINEADVISOR_H

#include "llvm/ADT/StringSet.h"
#include "llvm/Analysis/InlineAdvisor.h"
#include "llvm/IR/LLVMContext.h"

namespace llvm {
class BasicBlock;
class CallBase;
class Function;
class Module;
class OptimizationRemarkEmitter;

/// Replay inline advisor that uses optimization remarks from inlining of
/// previous build to guide current inlining. This is useful for inliner tuning.
class ReplayInlineAdvisor : public InlineAdvisor {
public:
<<<<<<< HEAD
  ReplayInlineAdvisor(FunctionAnalysisManager &FAM, LLVMContext &Context,
                      StringRef RemarksFile, bool EmitRemarks);
#if INTEL_CUSTOMIZATION
  std::unique_ptr<InlineAdvice>
  getAdviceImpl(CallBase &CB, InliningLoopInfoCache *ILIC = nullptr,
                WholeProgramInfo *WPI = nullptr,
                InlineCost **IC = nullptr) override;
#endif // INTEL_CUSTOMIZATION
=======
  ReplayInlineAdvisor(Module &M, FunctionAnalysisManager &FAM,
                      LLVMContext &Context, StringRef RemarksFile,
                      bool EmitRemarks);
  std::unique_ptr<InlineAdvice> getAdviceImpl(CallBase &CB) override;
>>>>>>> e8aec763
  bool areReplayRemarksLoaded() const { return HasReplayRemarks; }

private:
  StringSet<> InlineSitesFromRemarks;
  bool HasReplayRemarks = false;
  bool EmitRemarks = false;
};
} // namespace llvm
#endif // LLVM_ANALYSIS_REPLAYINLINEADVISOR_H<|MERGE_RESOLUTION|>--- conflicted
+++ resolved
@@ -24,21 +24,15 @@
 /// previous build to guide current inlining. This is useful for inliner tuning.
 class ReplayInlineAdvisor : public InlineAdvisor {
 public:
-<<<<<<< HEAD
-  ReplayInlineAdvisor(FunctionAnalysisManager &FAM, LLVMContext &Context,
-                      StringRef RemarksFile, bool EmitRemarks);
+  ReplayInlineAdvisor(Module &M, FunctionAnalysisManager &FAM,
+                      LLVMContext &Context, StringRef RemarksFile,
+                      bool EmitRemarks);
 #if INTEL_CUSTOMIZATION
   std::unique_ptr<InlineAdvice>
   getAdviceImpl(CallBase &CB, InliningLoopInfoCache *ILIC = nullptr,
                 WholeProgramInfo *WPI = nullptr,
                 InlineCost **IC = nullptr) override;
 #endif // INTEL_CUSTOMIZATION
-=======
-  ReplayInlineAdvisor(Module &M, FunctionAnalysisManager &FAM,
-                      LLVMContext &Context, StringRef RemarksFile,
-                      bool EmitRemarks);
-  std::unique_ptr<InlineAdvice> getAdviceImpl(CallBase &CB) override;
->>>>>>> e8aec763
   bool areReplayRemarksLoaded() const { return HasReplayRemarks; }
 
 private:
