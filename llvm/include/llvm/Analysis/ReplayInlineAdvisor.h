--- conflicted
+++ resolved
@@ -26,16 +26,12 @@
 public:
   ReplayInlineAdvisor(FunctionAnalysisManager &FAM, LLVMContext &Context,
                       StringRef RemarksFile, bool EmitRemarks);
-<<<<<<< HEAD
 #if INTEL_CUSTOMIZATION
-  std::unique_ptr<InlineAdvice> getAdvice(CallBase &CB,
-                                          InliningLoopInfoCache *ILIC = nullptr,
-                                          WholeProgramInfo *WPI = nullptr,
-                                          InlineCost **IC = nullptr) override;
+  std::unique_ptr<InlineAdvice>
+  getAdviceImpl(CallBase &CB, InliningLoopInfoCache *ILIC = nullptr,
+                WholeProgramInfo *WPI = nullptr,
+                InlineCost **IC = nullptr) override;
 #endif // INTEL_CUSTOMIZATION
-=======
-  std::unique_ptr<InlineAdvice> getAdviceImpl(CallBase &CB) override;
->>>>>>> e8049dc3
   bool areReplayRemarksLoaded() const { return HasReplayRemarks; }
 
 private:
