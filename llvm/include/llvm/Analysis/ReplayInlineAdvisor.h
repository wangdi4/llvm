//===- ReplayInlineAdvisor.h - Replay Inline Advisor interface -*- C++ --*-===//
//
// Part of the LLVM Project, under the Apache License v2.0 with LLVM Exceptions.
// See https://llvm.org/LICENSE.txt for license information.
// SPDX-License-Identifier: Apache-2.0 WITH LLVM-exception
//
//===----------------------------------------------------------------------===//
//
#ifndef LLVM_ANALYSIS_REPLAYINLINEADVISOR_H
#define LLVM_ANALYSIS_REPLAYINLINEADVISOR_H

#include "llvm/ADT/StringSet.h"
#include "llvm/Analysis/InlineAdvisor.h"
#include "llvm/IR/LLVMContext.h"

namespace llvm {
class BasicBlock;
class CallBase;
class Function;
class Module;
class OptimizationRemarkEmitter;

/// Replay inline advisor that uses optimization remarks from inlining of
/// previous build to guide current inlining. This is useful for inliner tuning.
class ReplayInlineAdvisor : public InlineAdvisor {
public:
  ReplayInlineAdvisor(FunctionAnalysisManager &FAM, LLVMContext &Context,
<<<<<<< HEAD
                      StringRef RemarksFile);
#if INTEL_CUSTOMIZATION
  std::unique_ptr<InlineAdvice> getAdvice(CallBase &CB,
                                          InliningLoopInfoCache *ILIC = nullptr,
                                          WholeProgramInfo *WPI = nullptr,
                                          InlineCost **IC = nullptr) override;
#endif // INTEL_CUSTOMIZATION
=======
                      StringRef RemarksFile, bool EmitRemarks);
  std::unique_ptr<InlineAdvice> getAdvice(CallBase &CB) override;
>>>>>>> 2a49b7c6
  bool areReplayRemarksLoaded() const { return HasReplayRemarks; }

private:
  StringSet<> InlineSitesFromRemarks;
  bool HasReplayRemarks = false;
  bool EmitRemarks = false;
};
} // namespace llvm
#endif // LLVM_ANALYSIS_REPLAYINLINEADVISOR_H<|MERGE_RESOLUTION|>--- conflicted
+++ resolved
@@ -25,18 +25,13 @@
 class ReplayInlineAdvisor : public InlineAdvisor {
 public:
   ReplayInlineAdvisor(FunctionAnalysisManager &FAM, LLVMContext &Context,
-<<<<<<< HEAD
-                      StringRef RemarksFile);
+                      StringRef RemarksFile, bool EmitRemarks);
 #if INTEL_CUSTOMIZATION
   std::unique_ptr<InlineAdvice> getAdvice(CallBase &CB,
                                           InliningLoopInfoCache *ILIC = nullptr,
                                           WholeProgramInfo *WPI = nullptr,
                                           InlineCost **IC = nullptr) override;
 #endif // INTEL_CUSTOMIZATION
-=======
-                      StringRef RemarksFile, bool EmitRemarks);
-  std::unique_ptr<InlineAdvice> getAdvice(CallBase &CB) override;
->>>>>>> 2a49b7c6
   bool areReplayRemarksLoaded() const { return HasReplayRemarks; }
 
 private:
