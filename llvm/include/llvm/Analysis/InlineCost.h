//===- InlineCost.h - Cost analysis for inliner -----------------*- C++ -*-===//
//
// Part of the LLVM Project, under the Apache License v2.0 with LLVM Exceptions.
// See https://llvm.org/LICENSE.txt for license information.
// SPDX-License-Identifier: Apache-2.0 WITH LLVM-exception
//
//===----------------------------------------------------------------------===//
//
// This file implements heuristics for inlining decisions.
//
//===----------------------------------------------------------------------===//

#ifndef LLVM_ANALYSIS_INLINECOST_H
#define LLVM_ANALYSIS_INLINECOST_H

#include "llvm/Analysis/AssumptionCache.h"
#include "llvm/Analysis/CallGraphSCCPass.h"
#include "llvm/Analysis/InlineModelFeatureMaps.h"
#include "llvm/Analysis/Intel_WP.h"           // INTEL
#include "llvm/Analysis/LoopInfo.h"           // INTEL
#include "llvm/Analysis/OptimizationRemarkEmitter.h"
#include "llvm/ADT/SmallSet.h"                // INTEL
#include <cassert>
#include <climits>

namespace llvm {
class AssumptionCacheTracker;
class BlockFrequencyInfo;
class CallBase;
class DataLayout;
class Function;
class ProfileSummaryInfo;
class TargetTransformInfo;
class TargetLibraryInfo;

namespace InlineConstants {
// Various thresholds used by inline cost analysis.
/// Use when optsize (-Os) is specified.
const int OptSizeThreshold = 50;

/// Use when minsize (-Oz) is specified.
const int OptMinSizeThreshold = 5;

/// Use when -O3 is specified.
const int OptAggressiveThreshold = 250;

// Various magic constants used to adjust heuristics.
const int InstrCost = 5;
const int IndirectCallThreshold = 100;
const int CallPenalty = 25;
const int LastCallToStaticBonus = 15000;
const int SecondToLastCallToStaticBonus = 410; // INTEL
const int BigBasicBlockPredCount = 90;         // INTEL
const int InliningHeuristicBonus = 2000000000; // INTEL
const int ColdccPenalty = 2000;
/// Do not inline functions which allocate this many bytes on the stack
/// when the caller is recursive.
const unsigned TotalAllocaSizeRecursiveCaller = 1024;
const unsigned BasicBlockSuccRatio = 210; // INTEL
/// Do not inline dynamic allocas that have been constant propagated to be
/// static allocas above this amount in bytes.
const uint64_t MaxSimplifiedDynamicAllocaToInline = 65536;
} // namespace InlineConstants

<<<<<<< HEAD
#if INTEL_CUSTOMIZATION

/// \brief A cache to save loop related info during inlining of an SCC.
///
/// This cache is used to store the DominatorTree and LoopInfo for called
/// functions which are candidates for inlining.  Unnecessarily recomputing
/// them can add significantly to compile time and memory consumption.
///
/// The DominatorTree and LoopInfo for a function is invalidated when
/// some other function is inlined into it.
///
typedef std::map<Function*, DominatorTree*> DTMap;
typedef std::map<Function*, LoopInfo*> LIMap;

class InliningLoopInfoCache {

  DTMap DTMapSCC;
  LIMap LIMapSCC;

public:

  InliningLoopInfoCache() {}

  ~InliningLoopInfoCache();

  DominatorTree* getDT(Function *F);
  LoopInfo* getLI(Function* F);
  void invalidateFunction(Function *F);

};

namespace InlineReportTypes {

/// \brief Inlining and non-inlining reasons
///
/// Each element of this enum is a reason why a function was or was not
/// inlined.  These are used in the inlining report. Those with names
/// beginning with Inlr are reasons FOR inlining.  Those with names
/// beginning with Ninlr are reasons for NOT inlining.
///
/// NOTE: The order of the values below is significant.  Those with a lower
/// enum value are considered more significant and will be given preference
/// when the inlining report is printed. (See the function bestInlineReason()
/// in InlineCost.cpp.
///
typedef enum {
   InlrFirst, // Just a marker placed before the first inlining reason
   InlrNoReason,
   InlrAlwaysInline,
   InlrAlwaysInlineRecursive,
   InlrInlineList,
   InlrHotProfile,
   InlrRecProClone,
   InlrHasExtractedRecursiveCall,
   InlrSingleLocalCall,
   InlrSingleBasicBlock,
   InlrSingleBasicBlockWithTest,
   InlrSingleBasicBlockWithStructTest,
   InlrEmptyFunction,
   InlrDoubleLocalCall,
   InlrDoubleNonLocalCall,
   InlrVectorBonus,
   InlrAggInline,
   InlrDTransInline,
   InlrForFusion,
   InlrDeeplyNestedIfs,
   InlrAddressComputations,
   InlrStackComputations,
   InlrPreferPartialInline,
   InlrPassedDummyArgs,
   InlrArrayStructArgs,
   InlrPreferTileChoice,
   InlrManyRecursiveCallsSplitting,
   InlrHasSmallAppBudget,
   InlrExposesLocalArrays,
   InlrProfitable,
   InlrLast, // Just a marker placed after the last inlining reason
   NinlrFirst, // Just a marker placed before the first non-inlining reason
   NinlrNoReason,
   NinlrNoinlineList,
   NinlrColdCC,
   NinlrColdProfile,
   NinlrDeleted,
   NinlrDuplicateCall,
   NinlrDynamicAlloca,
   NinlrExtern,
   NinlrIndirect,
   NinlrIndirectBranch,
   NinlrBlockAddress,
   NinlrCallsLocalEscape,
   NinlrCallsBranchFunnel,
   NinlrNeverInline,
   NinlrIntrinsic,
   NinlrOuterInlining,
   NinlrRecursive,
   NinlrReturnsTwice,
   NinlrTooMuchStack,
   NinlrVarargs,
   NinlrMismatchedAttributes,
   NinlrMismatchedGC,
   NinlrMismatchedPersonality,
   NinlrNoinlineAttribute,
   NinlrNoinlineCallsite,
   NinlrNoReturn,
   NinlrOptNone,
   NinlrMayBeOverriden,
   NinlrNotPossible,
   NinlrNotAlwaysInline,
   NinlrNewlyCreated,
   NinlrNotProfitable,
   NinlrOpBundles,
   NinlrMSVCEH,
   NinlrSEH,
   NinlrPreferCloning,
   NinlrNullPtrMismatch,
   NinlrPreferMultiversioning,
   NinlrPreferSOAToAOS,
   NinlrStackComputations,
   NinlrSwitchComputations,
   NinlrDelayInlineDecision,
   NinlrPreferPartialInline,
   NinlrCalleeHasExceptionHandling,
   NinlrIsCrossLanguage,
   NinlrNotMandatory,
   NinlrUnsplitCoroutineCall,
   NinlrByvalArgsWithoutAllocaAS,
   NinlrStackProtectMismatch,
   NinlrLast // Just a marker placed after the last non-inlining reason
} InlineReason;

// A vector of reasons why a given callsite was or was not inlined.
typedef SmallVector<InlineReason, 2> InlineReasonVector;
}

extern bool IsInlinedReason(InlineReportTypes::InlineReason Reason);
extern bool IsNotInlinedReason(InlineReportTypes::InlineReason Reason);
#endif // INTEL_CUSTOMIZATION
=======
// The cost-benefit pair computed by cost-benefit analysis.
class CostBenefitPair {
public:
  CostBenefitPair(APInt Cost, APInt Benefit) : Cost(Cost), Benefit(Benefit) {}
  CostBenefitPair(const CostBenefitPair &CBP)
      : Cost(CBP.getCost()), Benefit(CBP.getBenefit()) {}

  const APInt &getCost() const { return Cost; }

  const APInt &getBenefit() const { return Benefit; }

private:
  APInt Cost;
  APInt Benefit;
};

>>>>>>> 4bdfea2c
/// Represents the cost of inlining a function.
///
/// This supports special values for functions which should "always" or
/// "never" be inlined. Otherwise, the cost represents a unitless amount;
/// smaller values increase the likelihood of the function being inlined.
///
/// Objects of this type also provide the adjusted threshold for inlining
/// based on the information available for a particular callsite. They can be
/// directly tested to determine if inlining should occur given the cost and
/// threshold for this cost metric.
/// INTEL The Intel version is augmented with the InlineReason, which is the
/// INTEL principal reason that a call site was or was not inlined.

class InlineCost {
  enum SentinelValues { AlwaysInlineCost = INT_MIN, NeverInlineCost = INT_MAX };

  /// The estimated cost of inlining this callsite.
  int Cost = 0;

  /// The adjusted threshold against which this cost was computed.
  int Threshold = 0;

  /// Must be set for Always and Never instances.
  const char *Reason = nullptr;

<<<<<<< HEAD
#if INTEL_CUSTOMIZATION
  bool IsRecommended = false;
  InlineReportTypes::InlineReason IntelReason;

  /// \brief The cost and the threshold used for early exit from usual inlining
  /// process. A value of INT_MAX for either of these indicates that no value
  /// has been seen yet. They are expected to be set at the same time, so we
  /// need test only EarlyExitCost to see whether the value of either is set
  /// yet.
  const int EarlyExitCost = INT_MAX;
  const int EarlyExitThreshold = INT_MAX;
  /// \brief Total secondary cost computed to determine whether inlining
  /// should be inhibited because inlining an enclosing function is preferred.
  int TotalSecondaryCost = 0;
#endif // INTEL_CUSTOMIZATION

  // Trivial constructor, interesting logic in the factory functions below.

#if INTEL_CUSTOMIZATION
  InlineCost(int Cost, int Threshold, const char* Reason = nullptr,
    bool IsRecommended = false,
    InlineReportTypes::InlineReason IntelReason
    = InlineReportTypes::NinlrNoReason, int EarlyExitCost = INT_MAX,
    int EarlyExitThreshold = INT_MAX, int TotalSecondaryCost = INT_MAX) :
    Cost(Cost), Threshold(Threshold), Reason(Reason),
    IsRecommended(IsRecommended), IntelReason(IntelReason),
    EarlyExitCost(EarlyExitCost), EarlyExitThreshold(EarlyExitThreshold),
    TotalSecondaryCost(TotalSecondaryCost) {
=======
  /// The cost-benefit pair computed by cost-benefit analysis.
  Optional<CostBenefitPair> CostBenefit = None;

  // Trivial constructor, interesting logic in the factory functions below.
  InlineCost(int Cost, int Threshold, const char *Reason = nullptr,
             Optional<CostBenefitPair> CostBenefit = None)
      : Cost(Cost), Threshold(Threshold), Reason(Reason),
        CostBenefit(CostBenefit) {
>>>>>>> 4bdfea2c
    assert((isVariable() || Reason) &&
            "Reason must be provided for Never or Always");
  }
#endif // INTEL_CUSTOMIZATION

public:
  static InlineCost get(int Cost, int Threshold) {
    assert(Cost > AlwaysInlineCost && "Cost crosses sentinel value");
    assert(Cost < NeverInlineCost && "Cost crosses sentinel value");
    return InlineCost(Cost, Threshold);
  }
<<<<<<< HEAD
#if INTEL_CUSTOMIZATION
  static InlineCost get(int Cost, int Threshold, const char* Reason,
    bool IsRecommended, InlineReportTypes::InlineReason IntelReason,
    int EarlyExitCost, int EarlyExitThreshold) {
    assert(Cost > AlwaysInlineCost && "Cost crosses sentinel value");
    assert(Cost < NeverInlineCost && "Cost crosses sentinel value");
    return InlineCost(Cost, Threshold, Reason, IsRecommended, IntelReason,
        EarlyExitCost, EarlyExitThreshold);
  }
#endif // INTEL_CUSTOMIZATION
  static InlineCost getAlways(const char *Reason) {
    return InlineCost(AlwaysInlineCost, 0, Reason, true,     // INTEL
                      InlineReportTypes::InlrAlwaysInline);  // INTEL
  }
  static InlineCost getNever(const char *Reason) {
    return InlineCost(NeverInlineCost, 0, Reason, false,     // INTEL
                      InlineReportTypes::NinlrNeverInline);  // INTEL
  }
#if INTEL_CUSTOMIZATION
  static InlineCost getAlways(const char* Reason,
                              InlineReportTypes::InlineReason IntelReason) {
    return InlineCost(AlwaysInlineCost, 0, Reason, true, IntelReason);
=======
  static InlineCost getAlways(const char *Reason,
                              Optional<CostBenefitPair> CostBenefit = None) {
    return InlineCost(AlwaysInlineCost, 0, Reason, CostBenefit);
  }
  static InlineCost getNever(const char *Reason,
                             Optional<CostBenefitPair> CostBenefit = None) {
    return InlineCost(NeverInlineCost, 0, Reason, CostBenefit);
>>>>>>> 4bdfea2c
  }
  static InlineCost getNever(const char* Reason,
                             InlineReportTypes::InlineReason IntelReason) {
    return InlineCost(NeverInlineCost, 0, Reason, false, IntelReason);
  }
#endif // INTEL_CUSTOMIZATION

  /// Test whether the inline cost is low enough for inlining.
  explicit operator bool() const { return Cost < Threshold; }

  bool isAlways() const { return Cost == AlwaysInlineCost; }
  bool isNever() const { return Cost == NeverInlineCost; }
  bool isVariable() const { return !isAlways() && !isNever(); }

  /// Get the inline cost estimate.
  /// It is an error to call this on an "always" or "never" InlineCost.
  int getCost() const {
    assert(isVariable() && "Invalid access of InlineCost");
    return Cost;
  }

  /// Get the threshold against which the cost was computed
  int getThreshold() const {
    assert(isVariable() && "Invalid access of InlineCost");
    return Threshold;
  }

  /// Get the cost-benefit pair which was computed by cost-benefit analysis
  Optional<CostBenefitPair> getCostBenefit() const { return CostBenefit; }

  /// Get the reason of Always or Never.
  const char *getReason() const {
    assert((Reason || isVariable()) &&
           "InlineCost reason must be set for Always or Never");
    return Reason;
  }

  /// Get the cost delta from the threshold for inlining.
  /// Only valid if the cost is of the variable kind. Returns a negative
  /// value if the cost is too high to inline.
  int getCostDelta() const { return Threshold - getCost(); }

#if INTEL_CUSTOMIZATION
  InlineReportTypes::InlineReason getInlineReason() const
    { return IntelReason; }
  void setInlineReason(InlineReportTypes::InlineReason MyReason)
    { IntelReason = MyReason; }
  void setTotalSecondaryCost(int TheTotalSecondaryCost)
    { TotalSecondaryCost = TheTotalSecondaryCost; }
  void setIsRecommended(bool Recommended) { IsRecommended = Recommended; }
  int getEarlyExitCost() const
    { return EarlyExitCost; }
  int getEarlyExitThreshold() const
    { return EarlyExitThreshold; }
  int getTotalSecondaryCost() const
    { return TotalSecondaryCost; }
  bool getIsRecommended() { return IsRecommended; }
#endif // INTEL_CUSTOMIZATION

};

/// InlineResult is basically true or false. For false results the message
/// describes a reason.
class InlineResult {
  const char *Message = nullptr;
  InlineReportTypes::InlineReason IntelInlReason =    // INTEL
      InlineReportTypes::InlineReason::NinlrNoReason; // INTEL
  InlineResult(const char *Message = nullptr) : Message(Message) {}

public:
#if INTEL_CUSTOMIZATION
  static InlineResult success() {
    InlineResult IR;
    return IR.setIntelInlReason(InlineReportTypes::InlineReason::InlrNoReason);
  }
#endif // INTEL_CUSTOMIZATION
  static InlineResult failure(const char *Reason) {
    return InlineResult(Reason);
  }
  bool isSuccess() const { return Message == nullptr; }
  const char *getFailureReason() const {
    assert(!isSuccess() &&
           "getFailureReason should only be called in failure cases");
    return Message;
  }
#if INTEL_CUSTOMIZATION
  InlineReportTypes::InlineReason getIntelInlReason() { return IntelInlReason; }
  InlineResult &setIntelInlReason(InlineReportTypes::InlineReason IR) {
    IntelInlReason = IR;
    return *this;
  }
#endif // INTEL_CUSTOMIZATION
};

/// Thresholds to tune inline cost analysis. The inline cost analysis decides
/// the condition to apply a threshold and applies it. Otherwise,
/// DefaultThreshold is used. If a threshold is Optional, it is applied only
/// when it has a valid value. Typically, users of inline cost analysis
/// obtain an InlineParams object through one of the \c getInlineParams methods
/// and pass it to \c getInlineCost. Some specialized versions of inliner
/// (such as the pre-inliner) might have custom logic to compute \c InlineParams
/// object.

struct InlineParams {
  /// The default threshold to start with for a callee.
  int DefaultThreshold = -1;

  /// Threshold to use for callees with inline hint.
  Optional<int> HintThreshold;

  /// Threshold to use for cold callees.
  Optional<int> ColdThreshold;

  /// Threshold to use when the caller is optimized for size.
  Optional<int> OptSizeThreshold;

  /// Threshold to use when the caller is optimized for minsize.
  Optional<int> OptMinSizeThreshold;

  /// Threshold to use when the callsite is considered hot.
  Optional<int> HotCallSiteThreshold;

#if INTEL_CUSTOMIZATION
  /// This flag indicates that it is LTO compile phase. This flag is
  /// set when PrepareForLTO flag in PassManagerBuilder is true. .
  Optional<bool> PrepareForLTO;

  /// This flag indicates that it is LTO link phase. This flag is
  /// set by the LTO backend.  No more than one of PrepareForLTO and
  //  LinkForLTO should be true.
  Optional<bool> LinkForLTO;

  // Opt Level used for selection of inlining heuristics, not for setting
  // inlining thresholds.
  Optional<unsigned> InlineOptLevel;
#endif // INTEL_CUSTOMIZATION

  /// Threshold to use when the callsite is considered hot relative to function
  /// entry.
  Optional<int> LocallyHotCallSiteThreshold;

  /// Threshold to use when the callsite is considered cold.
  Optional<int> ColdCallSiteThreshold;

  /// Compute inline cost even when the cost has exceeded the threshold.
  Optional<bool> ComputeFullInlineCost;

  /// Indicate whether we should allow inline deferral.
  Optional<bool> EnableDeferral = true;
};

/// Generate the parameters to tune the inline cost analysis based only on the
/// commandline options.
InlineParams getInlineParams();

/// Generate the parameters to tune the inline cost analysis based on command
/// line options. If -inline-threshold option is not explicitly passed,
/// \p Threshold is used as the default threshold.
InlineParams getInlineParams(int Threshold);

/// Generate the parameters to tune the inline cost analysis based on command
/// line options. If -inline-threshold option is not explicitly passed,
/// the default threshold is computed from \p OptLevel and \p SizeOptLevel.
/// An \p OptLevel value above 3 is considered an aggressive optimization mode.
/// \p SizeOptLevel of 1 corresponds to the -Os flag and 2 corresponds to
/// the -Oz flag.
InlineParams getInlineParams(unsigned OptLevel, unsigned SizeOptLevel);

#if INTEL_CUSTOMIZATION
/// Generate the parameters to tune the inline cost analysis based on command
/// line options. It does exactly same as what "getInlineParams(unsigned
/// OptLevel, unsigned SizeOptLevel)" routine does except it also sets
/// PrepareForLTO and InlineOptLevel flags in InlineParams based on
/// \p PrepareForLTO and \p InlineOptLevel.
InlineParams getInlineParams(unsigned OptLevel, unsigned SizeOptLevel,
                             bool PrepareForLTO, bool InlineOptLevel);
#endif // INTEL_CUSTOMIZATION

/// Return the cost associated with a callsite, including parameter passing
/// and the call/return instruction.
int getCallsiteCost(CallBase &Call, const DataLayout &DL);

/// Get an InlineCost object representing the cost of inlining this
/// callsite.
///
/// Note that a default threshold is passed into this function. This threshold
/// could be modified based on callsite's properties and only costs below this
/// new threshold are computed with any accuracy. The new threshold can be
/// used to bound the computation necessary to determine whether the cost is
/// sufficiently low to warrant inlining.
///
/// Also note that calling this function *dynamically* computes the cost of
/// inlining the callsite. It is an expensive, heavyweight call.
InlineCost
getInlineCost(CallBase &Call, const InlineParams &Params,
              TargetTransformInfo &CalleeTTI,
              function_ref<AssumptionCache &(Function &)> GetAssumptionCache,
              function_ref<const TargetLibraryInfo &(Function &)> GetTLI,
              function_ref<BlockFrequencyInfo &(Function &)> GetBFI = nullptr,
              ProfileSummaryInfo *PSI = nullptr,
              OptimizationRemarkEmitter *ORE = nullptr,               // INTEL
              InliningLoopInfoCache *ILIC = nullptr,                  // INTEL
              WholeProgramInfo *WPI = nullptr);                       // INTEL

/// Get an InlineCost with the callee explicitly specified.
/// This allows you to calculate the cost of inlining a function via a
/// pointer. This behaves exactly as the version with no explicit callee
/// parameter in all other respects.
//
InlineCost
getInlineCost(CallBase &Call, Function *Callee, const InlineParams &Params,
              TargetTransformInfo &CalleeTTI,
              function_ref<AssumptionCache &(Function &)> GetAssumptionCache,
              function_ref<const TargetLibraryInfo &(Function &)> GetTLI,
              function_ref<BlockFrequencyInfo &(Function &)> GetBFI = nullptr,
              ProfileSummaryInfo *PSI = nullptr,
              OptimizationRemarkEmitter *ORE = nullptr,               // INTEL
              InliningLoopInfoCache *ILIC = nullptr,                  // INTEL
              WholeProgramInfo *WPI = nullptr);                       // INTEL

/// Returns InlineResult::success() if the call site should be always inlined
/// because of user directives, and the inlining is viable. Returns
/// InlineResult::failure() if the inlining may never happen because of user
/// directives or incompatibilities detectable without needing callee traversal.
/// Otherwise returns None, meaning that inlining should be decided based on
/// other criteria (e.g. cost modeling).
Optional<InlineResult> getAttributeBasedInliningDecision(
    CallBase &Call, Function *Callee, TargetTransformInfo &CalleeTTI,
    function_ref<const TargetLibraryInfo &(Function &)> GetTLI);

/// Get the cost estimate ignoring thresholds. This is similar to getInlineCost
/// when passed InlineParams::ComputeFullInlineCost, or a non-null ORE. It
/// uses default InlineParams otherwise.
/// Contrary to getInlineCost, which makes a threshold-based final evaluation of
/// should/shouldn't inline, captured in InlineResult, getInliningCostEstimate
/// returns:
/// - None, if the inlining cannot happen (is illegal)
/// - an integer, representing the cost.
Optional<int> getInliningCostEstimate(
    CallBase &Call, TargetTransformInfo &CalleeTTI,
    function_ref<AssumptionCache &(Function &)> GetAssumptionCache,
    function_ref<BlockFrequencyInfo &(Function &)> GetBFI = nullptr,
    ProfileSummaryInfo *PSI = nullptr,
    OptimizationRemarkEmitter *ORE = nullptr,               // INTEL
    TargetLibraryInfo *TLI = nullptr,                       // INTEL
    InliningLoopInfoCache *ILIC = nullptr,                  // INTEL
    WholeProgramInfo *WPI = nullptr);                       // INTEL

/// Get the expanded cost features. The features are returned unconditionally,
/// even if inlining is impossible.
Optional<InlineCostFeatures> getInliningCostFeatures(
    CallBase &Call, TargetTransformInfo &CalleeTTI,
    function_ref<AssumptionCache &(Function &)> GetAssumptionCache,
    function_ref<BlockFrequencyInfo &(Function &)> GetBFI = nullptr,
    ProfileSummaryInfo *PSI = nullptr,
    OptimizationRemarkEmitter *ORE = nullptr);

/// Minimal filter to detect invalid constructs for inlining.
InlineResult isInlineViable(Function &Callee);

// This pass is used to annotate instructions during the inline process for
// debugging and analysis. The main purpose of the pass is to see and test
// inliner's decisions when creating new optimizations to InlineCost.
struct InlineCostAnnotationPrinterPass
    : PassInfoMixin<InlineCostAnnotationPrinterPass> {
  raw_ostream &OS;

public:
  explicit InlineCostAnnotationPrinterPass(raw_ostream &OS) : OS(OS) {}
  PreservedAnalyses run(Function &F, FunctionAnalysisManager &FAM);
};
} // namespace llvm

#endif<|MERGE_RESOLUTION|>--- conflicted
+++ resolved
@@ -62,7 +62,22 @@
 const uint64_t MaxSimplifiedDynamicAllocaToInline = 65536;
 } // namespace InlineConstants
 
-<<<<<<< HEAD
+// The cost-benefit pair computed by cost-benefit analysis.
+class CostBenefitPair {
+public:
+  CostBenefitPair(APInt Cost, APInt Benefit) : Cost(Cost), Benefit(Benefit) {}
+  CostBenefitPair(const CostBenefitPair &CBP)
+      : Cost(CBP.getCost()), Benefit(CBP.getBenefit()) {}
+
+  const APInt &getCost() const { return Cost; }
+
+  const APInt &getBenefit() const { return Benefit; }
+
+private:
+  APInt Cost;
+  APInt Benefit;
+};
+
 #if INTEL_CUSTOMIZATION
 
 /// \brief A cache to save loop related info during inlining of an SCC.
@@ -200,24 +215,6 @@
 extern bool IsInlinedReason(InlineReportTypes::InlineReason Reason);
 extern bool IsNotInlinedReason(InlineReportTypes::InlineReason Reason);
 #endif // INTEL_CUSTOMIZATION
-=======
-// The cost-benefit pair computed by cost-benefit analysis.
-class CostBenefitPair {
-public:
-  CostBenefitPair(APInt Cost, APInt Benefit) : Cost(Cost), Benefit(Benefit) {}
-  CostBenefitPair(const CostBenefitPair &CBP)
-      : Cost(CBP.getCost()), Benefit(CBP.getBenefit()) {}
-
-  const APInt &getCost() const { return Cost; }
-
-  const APInt &getBenefit() const { return Benefit; }
-
-private:
-  APInt Cost;
-  APInt Benefit;
-};
-
->>>>>>> 4bdfea2c
 /// Represents the cost of inlining a function.
 ///
 /// This supports special values for functions which should "always" or
@@ -243,7 +240,9 @@
   /// Must be set for Always and Never instances.
   const char *Reason = nullptr;
 
-<<<<<<< HEAD
+  /// The cost-benefit pair computed by cost-benefit analysis.
+  Optional<CostBenefitPair> CostBenefit = None;
+
 #if INTEL_CUSTOMIZATION
   bool IsRecommended = false;
   InlineReportTypes::InlineReason IntelReason;
@@ -264,24 +263,16 @@
 
 #if INTEL_CUSTOMIZATION
   InlineCost(int Cost, int Threshold, const char* Reason = nullptr,
+    Optional<CostBenefitPair> CostBenefit = None,
     bool IsRecommended = false,
     InlineReportTypes::InlineReason IntelReason
     = InlineReportTypes::NinlrNoReason, int EarlyExitCost = INT_MAX,
     int EarlyExitThreshold = INT_MAX, int TotalSecondaryCost = INT_MAX) :
     Cost(Cost), Threshold(Threshold), Reason(Reason),
+    CostBenefit(CostBenefit),
     IsRecommended(IsRecommended), IntelReason(IntelReason),
     EarlyExitCost(EarlyExitCost), EarlyExitThreshold(EarlyExitThreshold),
     TotalSecondaryCost(TotalSecondaryCost) {
-=======
-  /// The cost-benefit pair computed by cost-benefit analysis.
-  Optional<CostBenefitPair> CostBenefit = None;
-
-  // Trivial constructor, interesting logic in the factory functions below.
-  InlineCost(int Cost, int Threshold, const char *Reason = nullptr,
-             Optional<CostBenefitPair> CostBenefit = None)
-      : Cost(Cost), Threshold(Threshold), Reason(Reason),
-        CostBenefit(CostBenefit) {
->>>>>>> 4bdfea2c
     assert((isVariable() || Reason) &&
             "Reason must be provided for Never or Always");
   }
@@ -293,42 +284,46 @@
     assert(Cost < NeverInlineCost && "Cost crosses sentinel value");
     return InlineCost(Cost, Threshold);
   }
-<<<<<<< HEAD
 #if INTEL_CUSTOMIZATION
   static InlineCost get(int Cost, int Threshold, const char* Reason,
     bool IsRecommended, InlineReportTypes::InlineReason IntelReason,
     int EarlyExitCost, int EarlyExitThreshold) {
     assert(Cost > AlwaysInlineCost && "Cost crosses sentinel value");
     assert(Cost < NeverInlineCost && "Cost crosses sentinel value");
-    return InlineCost(Cost, Threshold, Reason, IsRecommended, IntelReason,
-        EarlyExitCost, EarlyExitThreshold);
-  }
-#endif // INTEL_CUSTOMIZATION
-  static InlineCost getAlways(const char *Reason) {
-    return InlineCost(AlwaysInlineCost, 0, Reason, true,     // INTEL
-                      InlineReportTypes::InlrAlwaysInline);  // INTEL
-  }
-  static InlineCost getNever(const char *Reason) {
-    return InlineCost(NeverInlineCost, 0, Reason, false,     // INTEL
-                      InlineReportTypes::NinlrNeverInline);  // INTEL
+    return InlineCost(Cost, Threshold, Reason, None, IsRecommended, IntelReason,
+                      EarlyExitCost, EarlyExitThreshold);
+  }
+#endif // INTEL_CUSTOMIZATION
+  static InlineCost getAlways(const char *Reason,
+                              Optional<CostBenefitPair> CostBenefit = None) {
+    return InlineCost(AlwaysInlineCost, 0, Reason, CostBenefit,   // INTEL
+                      true, InlineReportTypes::InlrAlwaysInline); // INTEL
+  }
+  static InlineCost getNever(const char *Reason,
+                             Optional<CostBenefitPair> CostBenefit = None) {
+    return InlineCost(NeverInlineCost, 0, Reason, CostBenefit,     // INTEL
+                      false, InlineReportTypes::NinlrNeverInline); // INTEL
   }
 #if INTEL_CUSTOMIZATION
   static InlineCost getAlways(const char* Reason,
                               InlineReportTypes::InlineReason IntelReason) {
-    return InlineCost(AlwaysInlineCost, 0, Reason, true, IntelReason);
-=======
-  static InlineCost getAlways(const char *Reason,
-                              Optional<CostBenefitPair> CostBenefit = None) {
-    return InlineCost(AlwaysInlineCost, 0, Reason, CostBenefit);
-  }
-  static InlineCost getNever(const char *Reason,
-                             Optional<CostBenefitPair> CostBenefit = None) {
-    return InlineCost(NeverInlineCost, 0, Reason, CostBenefit);
->>>>>>> 4bdfea2c
+    return InlineCost(AlwaysInlineCost, 0, Reason, None, true, IntelReason);
   }
   static InlineCost getNever(const char* Reason,
                              InlineReportTypes::InlineReason IntelReason) {
-    return InlineCost(NeverInlineCost, 0, Reason, false, IntelReason);
+    return InlineCost(NeverInlineCost, 0, Reason, None, false, IntelReason);
+  }
+  static InlineCost getAlways(const char *Reason,
+                              Optional<CostBenefitPair> CostBenefit,
+                              InlineReportTypes::InlineReason IntelReason) {
+    return InlineCost(AlwaysInlineCost, 0, Reason, CostBenefit, true,
+                      IntelReason);
+  }
+  static InlineCost getNever(const char *Reason,
+                             Optional<CostBenefitPair> CostBenefit,
+                             InlineReportTypes::InlineReason IntelReason) {
+    return InlineCost(NeverInlineCost, 0, Reason, CostBenefit, false,
+                      IntelReason);
   }
 #endif // INTEL_CUSTOMIZATION
 
