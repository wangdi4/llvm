//===- BranchProbabilityInfo.h - Branch Probability Analysis ----*- C++ -*-===//
//
// Part of the LLVM Project, under the Apache License v2.0 with LLVM Exceptions.
// See https://llvm.org/LICENSE.txt for license information.
// SPDX-License-Identifier: Apache-2.0 WITH LLVM-exception
//
//===----------------------------------------------------------------------===//
//
// This pass is used to evaluate branch probabilties.
//
//===----------------------------------------------------------------------===//

#ifndef LLVM_ANALYSIS_BRANCHPROBABILITYINFO_H
#define LLVM_ANALYSIS_BRANCHPROBABILITYINFO_H

#include "llvm/ADT/DenseMap.h"
#include "llvm/ADT/DenseMapInfo.h"
#include "llvm/ADT/DenseSet.h"
#include "llvm/ADT/SmallPtrSet.h"
#include "llvm/IR/BasicBlock.h"
#include "llvm/IR/CFG.h"
#include "llvm/IR/PassManager.h"
#include "llvm/IR/ValueHandle.h"
#include "llvm/IR/Dominators.h" // INTEL
#include "llvm/Analysis/TargetTransformInfo.h" // INTEL
#include "llvm/Pass.h"
#include "llvm/Support/BranchProbability.h"
#include "llvm/Support/Casting.h"
#include <algorithm>
#include <cassert>
#include <cstdint>
#include <memory>
#include <utility>

namespace llvm {

class Function;
class Loop;
class LoopInfo;
class raw_ostream;
class DominatorTree;
class PostDominatorTree;
class TargetLibraryInfo;
class Value;

/// Analysis providing branch probability information.
///
/// This is a function analysis which provides information on the relative
/// probabilities of each "edge" in the function's CFG where such an edge is
/// defined by a pair (PredBlock and an index in the successors). The
/// probability of an edge from one block is always relative to the
/// probabilities of other edges from the block. The probabilites of all edges
/// from a block sum to exactly one (100%).
/// We use a pair (PredBlock and an index in the successors) to uniquely
/// identify an edge, since we can have multiple edges from Src to Dst.
/// As an example, we can have a switch which jumps to Dst with value 0 and
/// value 10.
///
/// Process of computing branch probabilities can be logically viewed as three
/// step process:
///
///   First, if there is a profile information associated with the branch then
/// it is trivially translated to branch probabilities. There is one exception
/// from this rule though. Probabilities for edges leading to "unreachable"
/// blocks (blocks with the estimated weight not greater than
/// UNREACHABLE_WEIGHT) are evaluated according to static estimation and
/// override profile information. If no branch probabilities were calculated
/// on this step then take the next one.
///
///   Second, estimate absolute execution weights for each block based on
/// statically known information. Roots of such information are "cold",
/// "unreachable", "noreturn" and "unwind" blocks. Those blocks get their
/// weights set to BlockExecWeight::COLD, BlockExecWeight::UNREACHABLE,
/// BlockExecWeight::NORETURN and BlockExecWeight::UNWIND respectively. Then the
/// weights are propagated to the other blocks up the domination line. In
/// addition, if all successors have estimated weights set then maximum of these
/// weights assigned to the block itself (while this is not ideal heuristic in
/// theory it's simple and works reasonably well in most cases) and the process
/// repeats. Once the process of weights propagation converges branch
/// probabilities are set for all such branches that have at least one successor
/// with the weight set. Default execution weight (BlockExecWeight::DEFAULT) is
/// used for any successors which doesn't have its weight set. For loop back
/// branches we use their weights scaled by loop trip count equal to
/// 'LBH_TAKEN_WEIGHT/LBH_NOTTAKEN_WEIGHT'.
///
/// Here is a simple example demonstrating how the described algorithm works.
///
///          BB1
///         /   \
///        v     v
///      BB2     BB3
///     /   \
///    v     v
///  ColdBB  UnreachBB
///
/// Initially, ColdBB is associated with COLD_WEIGHT and UnreachBB with
/// UNREACHABLE_WEIGHT. COLD_WEIGHT is set to BB2 as maximum between its
/// successors. BB1 and BB3 has no explicit estimated weights and assumed to
/// have DEFAULT_WEIGHT. Based on assigned weights branches will have the
/// following probabilities:
/// P(BB1->BB2) = COLD_WEIGHT/(COLD_WEIGHT + DEFAULT_WEIGHT) =
///   0xffff / (0xffff + 0xfffff) = 0.0588(5.9%)
/// P(BB1->BB3) = DEFAULT_WEIGHT_WEIGHT/(COLD_WEIGHT + DEFAULT_WEIGHT) =
///          0xfffff / (0xffff + 0xfffff) = 0.941(94.1%)
/// P(BB2->ColdBB) = COLD_WEIGHT/(COLD_WEIGHT + UNREACHABLE_WEIGHT) = 1(100%)
/// P(BB2->UnreachBB) =
///   UNREACHABLE_WEIGHT/(COLD_WEIGHT+UNREACHABLE_WEIGHT) = 0(0%)
///
/// If no branch probabilities were calculated on this step then take the next
/// one.
///
///   Third, apply different kinds of local heuristics for each individual
/// branch until first match. For example probability of a pointer to be null is
/// estimated as PH_TAKEN_WEIGHT/(PH_TAKEN_WEIGHT + PH_NONTAKEN_WEIGHT). If
/// no local heuristic has been matched then branch is left with no explicit
/// probability set and assumed to have default probability.
class BranchProbabilityInfo {
public:
  BranchProbabilityInfo() = default;

  BranchProbabilityInfo(const Function &F, const LoopInfo &LI,
                        const TargetLibraryInfo *TLI = nullptr,
                        DominatorTree *DT = nullptr,
                        PostDominatorTree *PDT = nullptr) {
    calculate(F, LI, TLI, DT, PDT);
  }

  BranchProbabilityInfo(BranchProbabilityInfo &&Arg)
      : Probs(std::move(Arg.Probs)), LastF(Arg.LastF),
        EstimatedBlockWeight(std::move(Arg.EstimatedBlockWeight)) {}

  BranchProbabilityInfo(const BranchProbabilityInfo &) = delete;
  BranchProbabilityInfo &operator=(const BranchProbabilityInfo &) = delete;

  BranchProbabilityInfo &operator=(BranchProbabilityInfo &&RHS) {
    releaseMemory();
    Probs = std::move(RHS.Probs);
    EstimatedBlockWeight = std::move(RHS.EstimatedBlockWeight);
    return *this;
  }

  bool invalidate(Function &, const PreservedAnalyses &PA,
                  FunctionAnalysisManager::Invalidator &);

  void releaseMemory();

  void print(raw_ostream &OS) const;

  /// Get an edge's probability, relative to other out-edges of the Src.
  ///
  /// This routine provides access to the fractional probability between zero
  /// (0%) and one (100%) of this edge executing, relative to other edges
  /// leaving the 'Src' block. The returned probability is never zero, and can
  /// only be one if the source block has only one successor.
  BranchProbability getEdgeProbability(const BasicBlock *Src,
                                       unsigned IndexInSuccessors) const;

  /// Get the probability of going from Src to Dst.
  ///
  /// It returns the sum of all probabilities for edges from Src to Dst.
  BranchProbability getEdgeProbability(const BasicBlock *Src,
                                       const BasicBlock *Dst) const;

  BranchProbability getEdgeProbability(const BasicBlock *Src,
                                       const_succ_iterator Dst) const;

  /// Test if an edge is hot relative to other out-edges of the Src.
  ///
  /// Check whether this edge out of the source block is 'hot'. We define hot
  /// as having a relative probability >= 80%.
  bool isEdgeHot(const BasicBlock *Src, const BasicBlock *Dst) const;

  /// Retrieve the hot successor of a block if one exists.
  ///
  /// Given a basic block, look through its successors and if one exists for
  /// which \see isEdgeHot would return true, return that successor block.
  const BasicBlock *getHotSucc(const BasicBlock *BB) const;

  /// Print an edge's probability.
  ///
  /// Retrieves an edge's probability similarly to \see getEdgeProbability, but
  /// then prints that probability to the provided stream. That stream is then
  /// returned.
  raw_ostream &printEdgeProbability(raw_ostream &OS, const BasicBlock *Src,
                                    const BasicBlock *Dst) const;

public:
  /// Set the raw probabilities for all edges from the given block.
  ///
  /// This allows a pass to explicitly set edge probabilities for a block. It
  /// can be used when updating the CFG to update the branch probability
  /// information.
  void setEdgeProbability(const BasicBlock *Src,
                          const SmallVectorImpl<BranchProbability> &Probs);

  /// Copy outgoing edge probabilities from \p Src to \p Dst.
  ///
  /// This allows to keep probabilities unset for the destination if they were
  /// unset for source.
  void copyEdgeProbabilities(BasicBlock *Src, BasicBlock *Dst);

  static BranchProbability getBranchProbStackProtector(bool IsLikely) {
    static const BranchProbability LikelyProb((1u << 20) - 1, 1u << 20);
    return IsLikely ? LikelyProb : LikelyProb.getCompl();
  }

  void calculate(const Function &F, const LoopInfo &LI,
<<<<<<< HEAD
                 const TargetLibraryInfo *TLI, PostDominatorTree *PDT, // INTEL
                 const TargetTransformInfo *TTI = nullptr,             // INTEL
                 DominatorTree *DT = nullptr);                         // INTEL
=======
                 const TargetLibraryInfo *TLI, DominatorTree *DT,
                 PostDominatorTree *PDT);
>>>>>>> 9fb074e7

  /// Forget analysis results for the given basic block.
  void eraseBlock(const BasicBlock *BB);

  // Data structure to track SCCs for handling irreducible loops.
  class SccInfo {
    // Enum of types to classify basic blocks in SCC. Basic block belonging to
    // SCC is 'Inner' until it is either 'Header' or 'Exiting'. Note that a
    // basic block can be 'Header' and 'Exiting' at the same time.
    enum SccBlockType {
      Inner = 0x0,
      Header = 0x1,
      Exiting = 0x2,
    };
    // Map of basic blocks to SCC IDs they belong to. If basic block doesn't
    // belong to any SCC it is not in the map.
    using SccMap = DenseMap<const BasicBlock *, int>;
    // Each basic block in SCC is attributed with one or several types from
    // SccBlockType. Map value has uint32_t type (instead of SccBlockType)
    // since basic block may be for example "Header" and "Exiting" at the same
    // time and we need to be able to keep more than one value from
    // SccBlockType.
    using SccBlockTypeMap = DenseMap<const BasicBlock *, uint32_t>;
    // Vector containing classification of basic blocks for all  SCCs where i'th
    // vector element corresponds to SCC with ID equal to i.
    using SccBlockTypeMaps = std::vector<SccBlockTypeMap>;

    SccMap SccNums;
    SccBlockTypeMaps SccBlocks;

  public:
    explicit SccInfo(const Function &F);

    /// If \p BB belongs to some SCC then ID of that SCC is returned, otherwise
    /// -1 is returned. If \p BB belongs to more than one SCC at the same time
    /// result is undefined.
    int getSCCNum(const BasicBlock *BB) const;
    /// Returns true if \p BB is a 'header' block in SCC with \p SccNum ID,
    /// false otherwise.
    bool isSCCHeader(const BasicBlock *BB, int SccNum) const {
      return getSccBlockType(BB, SccNum) & Header;
    }
    /// Returns true if \p BB is an 'exiting' block in SCC with \p SccNum ID,
    /// false otherwise.
    bool isSCCExitingBlock(const BasicBlock *BB, int SccNum) const {
      return getSccBlockType(BB, SccNum) & Exiting;
    }
    /// Fills in \p Enters vector with all such blocks that don't belong to
    /// SCC with \p SccNum ID but there is an edge to a block belonging to the
    /// SCC.
    void getSccEnterBlocks(int SccNum,
                           SmallVectorImpl<BasicBlock *> &Enters) const;
    /// Fills in \p Exits vector with all such blocks that don't belong to
    /// SCC with \p SccNum ID but there is an edge from a block belonging to the
    /// SCC.
    void getSccExitBlocks(int SccNum,
                          SmallVectorImpl<BasicBlock *> &Exits) const;

  private:
    /// Returns \p BB's type according to classification given by SccBlockType
    /// enum. Please note that \p BB must belong to SSC with \p SccNum ID.
    uint32_t getSccBlockType(const BasicBlock *BB, int SccNum) const;
    /// Calculates \p BB's type and stores it in internal data structures for
    /// future use. Please note that \p BB must belong to SSC with \p SccNum ID.
    void calculateSccBlockType(const BasicBlock *BB, int SccNum);
  };

private:
  // We need to store CallbackVH's in order to correctly handle basic block
  // removal.
  class BasicBlockCallbackVH final : public CallbackVH {
    BranchProbabilityInfo *BPI;

    void deleted() override {
      assert(BPI != nullptr);
      BPI->eraseBlock(cast<BasicBlock>(getValPtr()));
    }

  public:
    BasicBlockCallbackVH(const Value *V, BranchProbabilityInfo *BPI = nullptr)
        : CallbackVH(const_cast<Value *>(V)), BPI(BPI) {}
  };

  /// Pair of Loop and SCC ID number. Used to unify handling of normal and
  /// SCC based loop representations.
  using LoopData = std::pair<Loop *, int>;
  /// Helper class to keep basic block along with its loop data information.
  class LoopBlock {
  public:
    explicit LoopBlock(const BasicBlock *BB, const LoopInfo &LI,
                       const SccInfo &SccI);

    const BasicBlock *getBlock() const { return BB; }
    BasicBlock *getBlock() { return const_cast<BasicBlock *>(BB); }
    LoopData getLoopData() const { return LD; }
    Loop *getLoop() const { return LD.first; }
    int getSccNum() const { return LD.second; }

    bool belongsToLoop() const { return getLoop() || getSccNum() != -1; }
    bool belongsToSameLoop(const LoopBlock &LB) const {
      return (LB.getLoop() && getLoop() == LB.getLoop()) ||
             (LB.getSccNum() != -1 && getSccNum() == LB.getSccNum());
    }

  private:
    const BasicBlock *const BB = nullptr;
    LoopData LD = {nullptr, -1};
  };

  // Pair of LoopBlocks representing an edge from first to second block.
  using LoopEdge = std::pair<const LoopBlock &, const LoopBlock &>;

  DenseSet<BasicBlockCallbackVH, DenseMapInfo<Value*>> Handles;

  // Since we allow duplicate edges from one basic block to another, we use
  // a pair (PredBlock and an index in the successors) to specify an edge.
  using Edge = std::pair<const BasicBlock *, unsigned>;

  DenseMap<Edge, BranchProbability> Probs;

  /// Track the last function we run over for printing.
  const Function *LastF = nullptr;

  const LoopInfo *LI = nullptr;

  /// Keeps information about all SCCs in a function.
  std::unique_ptr<const SccInfo> SccI;

  /// Keeps mapping of a basic block to its estimated weight.
  SmallDenseMap<const BasicBlock *, uint32_t> EstimatedBlockWeight;

  /// Keeps mapping of a loop to estimated weight to enter the loop.
  SmallDenseMap<LoopData, uint32_t> EstimatedLoopWeight;

  /// Helper to construct LoopBlock for \p BB.
  LoopBlock getLoopBlock(const BasicBlock *BB) const {
    return LoopBlock(BB, *LI, *SccI.get());
  }

  /// Returns true if destination block belongs to some loop and source block is
  /// either doesn't belong to any loop or belongs to a loop which is not inner
  /// relative to the destination block.
  bool isLoopEnteringEdge(const LoopEdge &Edge) const;
  /// Returns true if source block belongs to some loop and destination block is
  /// either doesn't belong to any loop or belongs to a loop which is not inner
  /// relative to the source block.
  bool isLoopExitingEdge(const LoopEdge &Edge) const;
  /// Returns true if \p Edge is either enters to or exits from some loop, false
  /// in all other cases.
  bool isLoopEnteringExitingEdge(const LoopEdge &Edge) const;
  /// Returns true if source and destination blocks belongs to the same loop and
  /// destination block is loop header.
  bool isLoopBackEdge(const LoopEdge &Edge) const;
  // Fills in \p Enters vector with all "enter" blocks to a loop \LB belongs to.
  void getLoopEnterBlocks(const LoopBlock &LB,
                          SmallVectorImpl<BasicBlock *> &Enters) const;
  // Fills in \p Exits vector with all "exit" blocks from a loop \LB belongs to.
  void getLoopExitBlocks(const LoopBlock &LB,
                         SmallVectorImpl<BasicBlock *> &Exits) const;

  /// Returns estimated weight for \p BB. None if \p BB has no estimated weight.
  Optional<uint32_t> getEstimatedBlockWeight(const BasicBlock *BB) const;

  /// Returns estimated weight to enter \p L. In other words it is weight of
  /// loop's header block not scaled by trip count. Returns None if \p L has no
  /// no estimated weight.
  Optional<uint32_t> getEstimatedLoopWeight(const LoopData &L) const;

  /// Return estimated weight for \p Edge. Returns None if estimated weight is
  /// unknown.
  Optional<uint32_t> getEstimatedEdgeWeight(const LoopEdge &Edge) const;

  /// Iterates over all edges leading from \p SrcBB to \p Successors and
  /// returns maximum of all estimated weights. If at least one edge has unknown
  /// estimated weight None is returned.
  template <class IterT>
  Optional<uint32_t>
  getMaxEstimatedEdgeWeight(const LoopBlock &SrcBB,
                            iterator_range<IterT> Successors) const;

  /// If \p LoopBB has no estimated weight then set it to \p BBWeight and
  /// return true. Otherwise \p BB's weight remains unchanged and false is
  /// returned. In addition all blocks/loops that might need their weight to be
  /// re-estimated are put into BlockWorkList/LoopWorkList.
  bool updateEstimatedBlockWeight(LoopBlock &LoopBB, uint32_t BBWeight,
                                  SmallVectorImpl<BasicBlock *> &BlockWorkList,
                                  SmallVectorImpl<LoopBlock> &LoopWorkList);

  /// Starting from \p LoopBB (including \p LoopBB itself) propagate \p BBWeight
  /// up the domination tree.
  void propagateEstimatedBlockWeight(const LoopBlock &LoopBB, DominatorTree *DT,
                                     PostDominatorTree *PDT, uint32_t BBWeight,
                                     SmallVectorImpl<BasicBlock *> &WorkList,
                                     SmallVectorImpl<LoopBlock> &LoopWorkList);

  /// Returns block's weight encoded in the IR.
  Optional<uint32_t> getInitialEstimatedBlockWeight(const BasicBlock *BB);

  // Computes estimated weights for all blocks in \p F.
  void computeEestimateBlockWeight(const Function &F, DominatorTree *DT,
                                   PostDominatorTree *PDT);

  /// Based on computed weights by \p computeEstimatedBlockWeight set
  /// probabilities on branches.
  bool calcEstimatedHeuristics(const BasicBlock *BB);
  bool calcMetadataWeights(const BasicBlock *BB);
  bool calcPointerHeuristics(const BasicBlock *BB);
  bool calcZeroHeuristics(const BasicBlock *BB, const TargetLibraryInfo *TLI);
  bool calcFloatingPointHeuristics(const BasicBlock *BB);
<<<<<<< HEAD
  bool calcInvokeHeuristics(const BasicBlock *BB);
  DominatorTree *CurrentDT = nullptr; // INTEL
  bool enableAbnormalDeepLoopHeuristics = false; // INTEL
=======
>>>>>>> 9fb074e7
};

/// Analysis pass which computes \c BranchProbabilityInfo.
class BranchProbabilityAnalysis
    : public AnalysisInfoMixin<BranchProbabilityAnalysis> {
  friend AnalysisInfoMixin<BranchProbabilityAnalysis>;

  static AnalysisKey Key;

public:
  /// Provide the result type for this analysis pass.
  using Result = BranchProbabilityInfo;

  /// Run the analysis pass over a function and produce BPI.
  BranchProbabilityInfo run(Function &F, FunctionAnalysisManager &AM);
};

/// Printer pass for the \c BranchProbabilityAnalysis results.
class BranchProbabilityPrinterPass
    : public PassInfoMixin<BranchProbabilityPrinterPass> {
  raw_ostream &OS;

public:
  explicit BranchProbabilityPrinterPass(raw_ostream &OS) : OS(OS) {}

  PreservedAnalyses run(Function &F, FunctionAnalysisManager &AM);
};

/// Legacy analysis pass which computes \c BranchProbabilityInfo.
class BranchProbabilityInfoWrapperPass : public FunctionPass {
  BranchProbabilityInfo BPI;

public:
  static char ID;

  BranchProbabilityInfoWrapperPass();

  BranchProbabilityInfo &getBPI() { return BPI; }
  const BranchProbabilityInfo &getBPI() const { return BPI; }

  void getAnalysisUsage(AnalysisUsage &AU) const override;
  bool runOnFunction(Function &F) override;
  void releaseMemory() override;
  void print(raw_ostream &OS, const Module *M = nullptr) const override;
};

} // end namespace llvm

#endif // LLVM_ANALYSIS_BRANCHPROBABILITYINFO_H<|MERGE_RESOLUTION|>--- conflicted
+++ resolved
@@ -205,14 +205,9 @@
   }
 
   void calculate(const Function &F, const LoopInfo &LI,
-<<<<<<< HEAD
-                 const TargetLibraryInfo *TLI, PostDominatorTree *PDT, // INTEL
-                 const TargetTransformInfo *TTI = nullptr,             // INTEL
-                 DominatorTree *DT = nullptr);                         // INTEL
-=======
                  const TargetLibraryInfo *TLI, DominatorTree *DT,
-                 PostDominatorTree *PDT);
->>>>>>> 9fb074e7
+                 PostDominatorTree *PDT,                    // INTEL
+                 const TargetTransformInfo *TTI = nullptr); // INTEL
 
   /// Forget analysis results for the given basic block.
   void eraseBlock(const BasicBlock *BB);
@@ -422,12 +417,8 @@
   bool calcPointerHeuristics(const BasicBlock *BB);
   bool calcZeroHeuristics(const BasicBlock *BB, const TargetLibraryInfo *TLI);
   bool calcFloatingPointHeuristics(const BasicBlock *BB);
-<<<<<<< HEAD
-  bool calcInvokeHeuristics(const BasicBlock *BB);
   DominatorTree *CurrentDT = nullptr; // INTEL
   bool enableAbnormalDeepLoopHeuristics = false; // INTEL
-=======
->>>>>>> 9fb074e7
 };
 
 /// Analysis pass which computes \c BranchProbabilityInfo.
