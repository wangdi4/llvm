//===- llvm/Analysis/AliasAnalysis.h - Alias Analysis Interface -*- C++ -*-===//
//
//                     The LLVM Compiler Infrastructure
//
// This file is distributed under the University of Illinois Open Source
// License. See LICENSE.TXT for details.
//
//===----------------------------------------------------------------------===//
//
// This file defines the generic AliasAnalysis interface, which is used as the
// common interface used by all clients of alias analysis information, and
// implemented by all alias analysis implementations.  Mod/Ref information is
// also captured by this interface.
//
// Implementations of this interface must implement the various virtual methods,
// which automatically provides functionality for the entire suite of client
// APIs.
//
// This API identifies memory regions with the MemoryLocation class. The pointer
// component specifies the base memory address of the region. The Size specifies
// the maximum size (in address units) of the memory region, or
// MemoryLocation::UnknownSize if the size is not known. The TBAA tag
// identifies the "type" of the memory reference; see the
// TypeBasedAliasAnalysis class for details.
//
// Some non-obvious details include:
//  - Pointers that point to two completely different objects in memory never
//    alias, regardless of the value of the Size component.
//  - NoAlias doesn't imply inequal pointers. The most obvious example of this
//    is two pointers to constant memory. Even if they are equal, constant
//    memory is never stored to, so there will never be any dependencies.
//    In this and other situations, the pointers may be both NoAlias and
//    MustAlias at the same time. The current API can only return one result,
//    though this is rarely a problem in practice.
//
//===----------------------------------------------------------------------===//

#ifndef LLVM_ANALYSIS_ALIASANALYSIS_H
#define LLVM_ANALYSIS_ALIASANALYSIS_H

#include "llvm/ADT/None.h"
#include "llvm/ADT/Optional.h"
#include "llvm/ADT/SmallVector.h"
#include "llvm/Analysis/MemoryLocation.h"
#include "llvm/Analysis/TargetLibraryInfo.h"
#include "llvm/IR/Function.h"
#include "llvm/IR/Instruction.h"
#include "llvm/IR/Instructions.h"
#include "llvm/IR/PassManager.h"
#include "llvm/Pass.h"
#include <cstdint>
#include <functional>
#include <memory>
#include <vector>

namespace llvm {

class AnalysisUsage;
class BasicAAResult;
class BasicBlock;
class DominatorTree;
class OrderedBasicBlock;
class IntrinsicInst;    // INTEL
class Value;

/// The possible results of an alias query.
///
/// These results are always computed between two MemoryLocation objects as
/// a query to some alias analysis.
///
/// Note that these are unscoped enumerations because we would like to support
/// implicitly testing a result for the existence of any possible aliasing with
/// a conversion to bool, but an "enum class" doesn't support this. The
/// canonical names from the literature are suffixed and unique anyways, and so
/// they serve as global constants in LLVM for these results.
///
/// See docs/AliasAnalysis.html for more information on the specific meanings
/// of these values.
enum AliasResult : uint8_t {
  /// The two locations do not alias at all.
  ///
  /// This value is arranged to convert to false, while all other values
  /// convert to true. This allows a boolean context to convert the result to
  /// a binary flag indicating whether there is the possibility of aliasing.
  NoAlias = 0,
  /// The two locations may or may not alias. This is the least precise result.
  MayAlias,
  /// The two locations alias, but only due to a partial overlap.
  PartialAlias,
  /// The two locations precisely alias each other.
  MustAlias,
};

/// << operator for AliasResult.
raw_ostream &operator<<(raw_ostream &OS, AliasResult AR);

/// Flags indicating whether a memory access modifies or references memory.
///
/// This is no access at all, a modification, a reference, or both
/// a modification and a reference. These are specifically structured such that
/// they form a three bit matrix and bit-tests for 'mod' or 'ref' or 'must'
/// work with any of the possible values.
enum class ModRefInfo : uint8_t {
  /// Must is provided for completeness, but no routines will return only
  /// Must today. See definition of Must below.
  Must = 0,
  /// The access may reference the value stored in memory,
  /// a mustAlias relation was found, and no mayAlias or partialAlias found.
  MustRef = 1,
  /// The access may modify the value stored in memory,
  /// a mustAlias relation was found, and no mayAlias or partialAlias found.
  MustMod = 2,
  /// The access may reference, modify or both the value stored in memory,
  /// a mustAlias relation was found, and no mayAlias or partialAlias found.
  MustModRef = MustRef | MustMod,
  /// The access neither references nor modifies the value stored in memory.
  NoModRef = 4,
  /// The access may reference the value stored in memory.
  Ref = NoModRef | MustRef,
  /// The access may modify the value stored in memory.
  Mod = NoModRef | MustMod,
  /// The access may reference and may modify the value stored in memory.
  ModRef = Ref | Mod,

  /// About Must:
  /// Must is set in a best effort manner.
  /// We usually do not try our best to infer Must, instead it is merely
  /// another piece of "free" information that is presented when available.
  /// Must set means there was certainly a MustAlias found. For calls,
  /// where multiple arguments are checked (argmemonly), this translates to
  /// only MustAlias or NoAlias was found.
  /// Must is not set for RAR accesses, even if the two locations must
  /// alias. The reason is that two read accesses translate to an early return
  /// of NoModRef. An additional alias check to set Must may be
  /// expensive. Other cases may also not set Must(e.g. callCapturesBefore).
  /// We refer to Must being *set* when the most significant bit is *cleared*.
  /// Conversely we *clear* Must information by *setting* the Must bit to 1.
};

LLVM_NODISCARD inline bool isNoModRef(const ModRefInfo MRI) {
  return (static_cast<int>(MRI) & static_cast<int>(ModRefInfo::MustModRef)) ==
         static_cast<int>(ModRefInfo::Must);
}
LLVM_NODISCARD inline bool isModOrRefSet(const ModRefInfo MRI) {
  return static_cast<int>(MRI) & static_cast<int>(ModRefInfo::MustModRef);
}
LLVM_NODISCARD inline bool isModAndRefSet(const ModRefInfo MRI) {
  return (static_cast<int>(MRI) & static_cast<int>(ModRefInfo::MustModRef)) ==
         static_cast<int>(ModRefInfo::MustModRef);
}
LLVM_NODISCARD inline bool isModSet(const ModRefInfo MRI) {
  return static_cast<int>(MRI) & static_cast<int>(ModRefInfo::MustMod);
}
LLVM_NODISCARD inline bool isRefSet(const ModRefInfo MRI) {
  return static_cast<int>(MRI) & static_cast<int>(ModRefInfo::MustRef);
}
LLVM_NODISCARD inline bool isMustSet(const ModRefInfo MRI) {
  return !(static_cast<int>(MRI) & static_cast<int>(ModRefInfo::NoModRef));
}

LLVM_NODISCARD inline ModRefInfo setMod(const ModRefInfo MRI) {
  return ModRefInfo(static_cast<int>(MRI) |
                    static_cast<int>(ModRefInfo::MustMod));
}
LLVM_NODISCARD inline ModRefInfo setRef(const ModRefInfo MRI) {
  return ModRefInfo(static_cast<int>(MRI) |
                    static_cast<int>(ModRefInfo::MustRef));
}
LLVM_NODISCARD inline ModRefInfo setMust(const ModRefInfo MRI) {
  return ModRefInfo(static_cast<int>(MRI) &
                    static_cast<int>(ModRefInfo::MustModRef));
}
LLVM_NODISCARD inline ModRefInfo setModAndRef(const ModRefInfo MRI) {
  return ModRefInfo(static_cast<int>(MRI) |
                    static_cast<int>(ModRefInfo::MustModRef));
}
LLVM_NODISCARD inline ModRefInfo clearMod(const ModRefInfo MRI) {
  return ModRefInfo(static_cast<int>(MRI) & static_cast<int>(ModRefInfo::Ref));
}
LLVM_NODISCARD inline ModRefInfo clearRef(const ModRefInfo MRI) {
  return ModRefInfo(static_cast<int>(MRI) & static_cast<int>(ModRefInfo::Mod));
}
LLVM_NODISCARD inline ModRefInfo clearMust(const ModRefInfo MRI) {
  return ModRefInfo(static_cast<int>(MRI) |
                    static_cast<int>(ModRefInfo::NoModRef));
}
LLVM_NODISCARD inline ModRefInfo unionModRef(const ModRefInfo MRI1,
                                             const ModRefInfo MRI2) {
  return ModRefInfo(static_cast<int>(MRI1) | static_cast<int>(MRI2));
}
LLVM_NODISCARD inline ModRefInfo intersectModRef(const ModRefInfo MRI1,
                                                 const ModRefInfo MRI2) {
  return ModRefInfo(static_cast<int>(MRI1) & static_cast<int>(MRI2));
}

/// The locations at which a function might access memory.
///
/// These are primarily used in conjunction with the \c AccessKind bits to
/// describe both the nature of access and the locations of access for a
/// function call.
enum FunctionModRefLocation {
  /// Base case is no access to memory.
  FMRL_Nowhere = 0,
  /// Access to memory via argument pointers.
  FMRL_ArgumentPointees = 8,
  /// Memory that is inaccessible via LLVM IR.
  FMRL_InaccessibleMem = 16,
  /// Access to any memory.
  FMRL_Anywhere = 32 | FMRL_InaccessibleMem | FMRL_ArgumentPointees
};

/// Summary of how a function affects memory in the program.
///
/// Loads from constant globals are not considered memory accesses for this
/// interface. Also, functions may freely modify stack space local to their
/// invocation without having to report it through these interfaces.
enum FunctionModRefBehavior {
  /// This function does not perform any non-local loads or stores to memory.
  ///
  /// This property corresponds to the GCC 'const' attribute.
  /// This property corresponds to the LLVM IR 'readnone' attribute.
  /// This property corresponds to the IntrNoMem LLVM intrinsic flag.
  FMRB_DoesNotAccessMemory =
      FMRL_Nowhere | static_cast<int>(ModRefInfo::NoModRef),

  /// The only memory references in this function (if it has any) are
  /// non-volatile loads from objects pointed to by its pointer-typed
  /// arguments, with arbitrary offsets.
  ///
  /// This property corresponds to the IntrReadArgMem LLVM intrinsic flag.
  FMRB_OnlyReadsArgumentPointees =
      FMRL_ArgumentPointees | static_cast<int>(ModRefInfo::Ref),

  /// The only memory references in this function (if it has any) are
  /// non-volatile loads and stores from objects pointed to by its
  /// pointer-typed arguments, with arbitrary offsets.
  ///
  /// This property corresponds to the IntrArgMemOnly LLVM intrinsic flag.
  FMRB_OnlyAccessesArgumentPointees =
      FMRL_ArgumentPointees | static_cast<int>(ModRefInfo::ModRef),

  /// The only memory references in this function (if it has any) are
  /// references of memory that is otherwise inaccessible via LLVM IR.
  ///
  /// This property corresponds to the LLVM IR inaccessiblememonly attribute.
  FMRB_OnlyAccessesInaccessibleMem =
      FMRL_InaccessibleMem | static_cast<int>(ModRefInfo::ModRef),

  /// The function may perform non-volatile loads and stores of objects
  /// pointed to by its pointer-typed arguments, with arbitrary offsets, and
  /// it may also perform loads and stores of memory that is otherwise
  /// inaccessible via LLVM IR.
  ///
  /// This property corresponds to the LLVM IR
  /// inaccessiblemem_or_argmemonly attribute.
  FMRB_OnlyAccessesInaccessibleOrArgMem = FMRL_InaccessibleMem |
                                          FMRL_ArgumentPointees |
                                          static_cast<int>(ModRefInfo::ModRef),

  /// This function does not perform any non-local stores or volatile loads,
  /// but may read from any memory location.
  ///
  /// This property corresponds to the GCC 'pure' attribute.
  /// This property corresponds to the LLVM IR 'readonly' attribute.
  /// This property corresponds to the IntrReadMem LLVM intrinsic flag.
  FMRB_OnlyReadsMemory = FMRL_Anywhere | static_cast<int>(ModRefInfo::Ref),

  // This function does not read from memory anywhere, but may write to any
  // memory location.
  //
  // This property corresponds to the LLVM IR 'writeonly' attribute.
  // This property corresponds to the IntrWriteMem LLVM intrinsic flag.
  FMRB_DoesNotReadMemory = FMRL_Anywhere | static_cast<int>(ModRefInfo::Mod),

  /// This indicates that the function could not be classified into one of the
  /// behaviors above.
  FMRB_UnknownModRefBehavior =
      FMRL_Anywhere | static_cast<int>(ModRefInfo::ModRef)
};

// Wrapper method strips bits significant only in FunctionModRefBehavior,
// to obtain a valid ModRefInfo. The benefit of using the wrapper is that if
// ModRefInfo enum changes, the wrapper can be updated to & with the new enum
// entry with all bits set to 1.
LLVM_NODISCARD inline ModRefInfo
createModRefInfo(const FunctionModRefBehavior FMRB) {
  return ModRefInfo(FMRB & static_cast<int>(ModRefInfo::ModRef));
}

class AAResults {
public:
  // Make these results default constructable and movable. We have to spell
  // these out because MSVC won't synthesize them.
  AAResults(const TargetLibraryInfo &TLI) : TLI(TLI) {}
  AAResults(AAResults &&Arg);
  ~AAResults();

  /// Register a specific AA result.
  template <typename AAResultT> void addAAResult(AAResultT &AAResult) {
    // FIXME: We should use a much lighter weight system than the usual
    // polymorphic pattern because we don't own AAResult. It should
    // ideally involve two pointers and no separate allocation.
    AAs.emplace_back(new Model<AAResultT>(AAResult, *this));
  }

  /// Register a function analysis ID that the results aggregation depends on.
  ///
  /// This is used in the new pass manager to implement the invalidation logic
  /// where we must invalidate the results aggregation if any of our component
  /// analyses become invalid.
  void addAADependencyID(AnalysisKey *ID) { AADeps.push_back(ID); }

  /// Handle invalidation events in the new pass manager.
  ///
  /// The aggregation is invalidated if any of the underlying analyses is
  /// invalidated.
  bool invalidate(Function &F, const PreservedAnalyses &PA,
                  FunctionAnalysisManager::Invalidator &Inv);

  //===--------------------------------------------------------------------===//
  /// \name Alias Queries
  /// @{

  /// The main low level interface to the alias analysis implementation.
  /// Returns an AliasResult indicating whether the two pointers are aliased to
  /// each other. This is the interface that must be implemented by specific
  /// alias analysis implementations.
  AliasResult alias(const MemoryLocation &LocA, const MemoryLocation &LocB);

  /// A convenience wrapper around the primary \c alias interface.
  AliasResult alias(const Value *V1, LocationSize V1Size, const Value *V2,
                    LocationSize V2Size) {
    return alias(MemoryLocation(V1, V1Size), MemoryLocation(V2, V2Size));
  }

  /// A convenience wrapper around the primary \c alias interface.
  AliasResult alias(const Value *V1, const Value *V2) {
    return alias(V1, LocationSize::unknown(), V2, LocationSize::unknown());
  }

  /// A trivial helper function to check to see if the specified pointers are
  /// no-alias.
  bool isNoAlias(const MemoryLocation &LocA, const MemoryLocation &LocB) {
    return alias(LocA, LocB) == NoAlias;
  }

  /// A convenience wrapper around the \c isNoAlias helper interface.
  bool isNoAlias(const Value *V1, LocationSize V1Size, const Value *V2,
                 LocationSize V2Size) {
    return isNoAlias(MemoryLocation(V1, V1Size), MemoryLocation(V2, V2Size));
  }

  /// A convenience wrapper around the \c isNoAlias helper interface.
  bool isNoAlias(const Value *V1, const Value *V2) {
    return isNoAlias(MemoryLocation(V1), MemoryLocation(V2));
  }

  /// A trivial helper function to check to see if the specified pointers are
  /// must-alias.
  bool isMustAlias(const MemoryLocation &LocA, const MemoryLocation &LocB) {
    return alias(LocA, LocB) == MustAlias;
  }

  /// A convenience wrapper around the \c isMustAlias helper interface.
  bool isMustAlias(const Value *V1, const Value *V2) {
    return alias(V1, LocationSize::precise(1), V2, LocationSize::precise(1)) ==
           MustAlias;
  }
#if INTEL_CUSTOMIZATION
  // Returns true if the given value V is escaped.
  bool escapes(const Value *V);
#endif // INTEL_CUSTOMIZATION
  /// Checks whether the given location points to constant memory, or if
  /// \p OrLocal is true whether it points to a local alloca.
  bool pointsToConstantMemory(const MemoryLocation &Loc, bool OrLocal = false);

  /// A convenience wrapper around the primary \c pointsToConstantMemory
  /// interface.
  bool pointsToConstantMemory(const Value *P, bool OrLocal = false) {
    return pointsToConstantMemory(MemoryLocation(P), OrLocal);
  }

  /// @}
  //===--------------------------------------------------------------------===//
  /// \name Simple mod/ref information
  /// @{

  /// Get the ModRef info associated with a pointer argument of a call. The
  /// result's bits are set to indicate the allowed aliasing ModRef kinds. Note
  /// that these bits do not necessarily account for the overall behavior of
  /// the function, but rather only provide additional per-argument
  /// information. This never sets ModRefInfo::Must.
  ModRefInfo getArgModRefInfo(const CallBase *Call, unsigned ArgIdx);

  /// Return the behavior of the given call site.
  FunctionModRefBehavior getModRefBehavior(const CallBase *Call);

  /// Return the behavior when calling the given function.
  FunctionModRefBehavior getModRefBehavior(const Function *F);

  /// Checks if the specified call is known to never read or write memory.
  ///
  /// Note that if the call only reads from known-constant memory, it is also
  /// legal to return true. Also, calls that unwind the stack are legal for
  /// this predicate.
  ///
  /// Many optimizations (such as CSE and LICM) can be performed on such calls
  /// without worrying about aliasing properties, and many calls have this
  /// property (e.g. calls to 'sin' and 'cos').
  ///
  /// This property corresponds to the GCC 'const' attribute.
  bool doesNotAccessMemory(const CallBase *Call) {
    return getModRefBehavior(Call) == FMRB_DoesNotAccessMemory;
  }

  /// Checks if the specified function is known to never read or write memory.
  ///
  /// Note that if the function only reads from known-constant memory, it is
  /// also legal to return true. Also, function that unwind the stack are legal
  /// for this predicate.
  ///
  /// Many optimizations (such as CSE and LICM) can be performed on such calls
  /// to such functions without worrying about aliasing properties, and many
  /// functions have this property (e.g. 'sin' and 'cos').
  ///
  /// This property corresponds to the GCC 'const' attribute.
  bool doesNotAccessMemory(const Function *F) {
    return getModRefBehavior(F) == FMRB_DoesNotAccessMemory;
  }

  /// Checks if the specified call is known to only read from non-volatile
  /// memory (or not access memory at all).
  ///
  /// Calls that unwind the stack are legal for this predicate.
  ///
  /// This property allows many common optimizations to be performed in the
  /// absence of interfering store instructions, such as CSE of strlen calls.
  ///
  /// This property corresponds to the GCC 'pure' attribute.
  bool onlyReadsMemory(const CallBase *Call) {
    return onlyReadsMemory(getModRefBehavior(Call));
  }

  /// Checks if the specified function is known to only read from non-volatile
  /// memory (or not access memory at all).
  ///
  /// Functions that unwind the stack are legal for this predicate.
  ///
  /// This property allows many common optimizations to be performed in the
  /// absence of interfering store instructions, such as CSE of strlen calls.
  ///
  /// This property corresponds to the GCC 'pure' attribute.
  bool onlyReadsMemory(const Function *F) {
    return onlyReadsMemory(getModRefBehavior(F));
  }

  /// Checks if functions with the specified behavior are known to only read
  /// from non-volatile memory (or not access memory at all).
  static bool onlyReadsMemory(FunctionModRefBehavior MRB) {
    return !isModSet(createModRefInfo(MRB));
  }

  /// Checks if functions with the specified behavior are known to only write
  /// memory (or not access memory at all).
  static bool doesNotReadMemory(FunctionModRefBehavior MRB) {
    return !isRefSet(createModRefInfo(MRB));
  }

  /// Checks if functions with the specified behavior are known to read and
  /// write at most from objects pointed to by their pointer-typed arguments
  /// (with arbitrary offsets).
  static bool onlyAccessesArgPointees(FunctionModRefBehavior MRB) {
    return !(MRB & FMRL_Anywhere & ~FMRL_ArgumentPointees);
  }

  /// Checks if functions with the specified behavior are known to potentially
  /// read or write from objects pointed to be their pointer-typed arguments
  /// (with arbitrary offsets).
  static bool doesAccessArgPointees(FunctionModRefBehavior MRB) {
    return isModOrRefSet(createModRefInfo(MRB)) &&
           (MRB & FMRL_ArgumentPointees);
  }

  /// Checks if functions with the specified behavior are known to read and
  /// write at most from memory that is inaccessible from LLVM IR.
  static bool onlyAccessesInaccessibleMem(FunctionModRefBehavior MRB) {
    return !(MRB & FMRL_Anywhere & ~FMRL_InaccessibleMem);
  }

  /// Checks if functions with the specified behavior are known to potentially
  /// read or write from memory that is inaccessible from LLVM IR.
  static bool doesAccessInaccessibleMem(FunctionModRefBehavior MRB) {
    return isModOrRefSet(createModRefInfo(MRB)) && (MRB & FMRL_InaccessibleMem);
  }

  /// Checks if functions with the specified behavior are known to read and
  /// write at most from memory that is inaccessible from LLVM IR or objects
  /// pointed to by their pointer-typed arguments (with arbitrary offsets).
  static bool onlyAccessesInaccessibleOrArgMem(FunctionModRefBehavior MRB) {
    return !(MRB & FMRL_Anywhere &
             ~(FMRL_InaccessibleMem | FMRL_ArgumentPointees));
  }

  /// getModRefInfo (for call sites) - Return information about whether
  /// a particular call site modifies or reads the specified memory location.
  ModRefInfo getModRefInfo(const CallBase *Call, const MemoryLocation &Loc);

  /// getModRefInfo (for call sites) - A convenience wrapper.
  ModRefInfo getModRefInfo(const CallBase *Call, const Value *P,
                           LocationSize Size) {
    return getModRefInfo(Call, MemoryLocation(P, Size));
  }

  /// getModRefInfo (for loads) - Return information about whether
  /// a particular load modifies or reads the specified memory location.
  ModRefInfo getModRefInfo(const LoadInst *L, const MemoryLocation &Loc);

  /// getModRefInfo (for loads) - A convenience wrapper.
  ModRefInfo getModRefInfo(const LoadInst *L, const Value *P,
                           LocationSize Size) {
    return getModRefInfo(L, MemoryLocation(P, Size));
  }

  /// getModRefInfo (for stores) - Return information about whether
  /// a particular store modifies or reads the specified memory location.
  ModRefInfo getModRefInfo(const StoreInst *S, const MemoryLocation &Loc);

  /// getModRefInfo (for stores) - A convenience wrapper.
  ModRefInfo getModRefInfo(const StoreInst *S, const Value *P,
                           LocationSize Size) {
    return getModRefInfo(S, MemoryLocation(P, Size));
  }

  /// getModRefInfo (for fences) - Return information about whether
  /// a particular store modifies or reads the specified memory location.
  ModRefInfo getModRefInfo(const FenceInst *S, const MemoryLocation &Loc);

  /// getModRefInfo (for fences) - A convenience wrapper.
  ModRefInfo getModRefInfo(const FenceInst *S, const Value *P,
                           LocationSize Size) {
    return getModRefInfo(S, MemoryLocation(P, Size));
  }

  /// getModRefInfo (for cmpxchges) - Return information about whether
  /// a particular cmpxchg modifies or reads the specified memory location.
  ModRefInfo getModRefInfo(const AtomicCmpXchgInst *CX,
                           const MemoryLocation &Loc);

  /// getModRefInfo (for cmpxchges) - A convenience wrapper.
  ModRefInfo getModRefInfo(const AtomicCmpXchgInst *CX, const Value *P,
                           LocationSize Size) {
    return getModRefInfo(CX, MemoryLocation(P, Size));
  }

  /// getModRefInfo (for atomicrmws) - Return information about whether
  /// a particular atomicrmw modifies or reads the specified memory location.
  ModRefInfo getModRefInfo(const AtomicRMWInst *RMW, const MemoryLocation &Loc);

  /// getModRefInfo (for atomicrmws) - A convenience wrapper.
  ModRefInfo getModRefInfo(const AtomicRMWInst *RMW, const Value *P,
                           LocationSize Size) {
    return getModRefInfo(RMW, MemoryLocation(P, Size));
  }

  /// getModRefInfo (for va_args) - Return information about whether
  /// a particular va_arg modifies or reads the specified memory location.
  ModRefInfo getModRefInfo(const VAArgInst *I, const MemoryLocation &Loc);

  /// getModRefInfo (for va_args) - A convenience wrapper.
  ModRefInfo getModRefInfo(const VAArgInst *I, const Value *P,
                           LocationSize Size) {
    return getModRefInfo(I, MemoryLocation(P, Size));
  }

  /// getModRefInfo (for catchpads) - Return information about whether
  /// a particular catchpad modifies or reads the specified memory location.
  ModRefInfo getModRefInfo(const CatchPadInst *I, const MemoryLocation &Loc);

  /// getModRefInfo (for catchpads) - A convenience wrapper.
  ModRefInfo getModRefInfo(const CatchPadInst *I, const Value *P,
                           LocationSize Size) {
    return getModRefInfo(I, MemoryLocation(P, Size));
  }

  /// getModRefInfo (for catchrets) - Return information about whether
  /// a particular catchret modifies or reads the specified memory location.
  ModRefInfo getModRefInfo(const CatchReturnInst *I, const MemoryLocation &Loc);

  /// getModRefInfo (for catchrets) - A convenience wrapper.
  ModRefInfo getModRefInfo(const CatchReturnInst *I, const Value *P,
                           LocationSize Size) {
    return getModRefInfo(I, MemoryLocation(P, Size));
  }

 #if INTEL_CUSTOMIZATION
   /// getModRefInfoForMaskedScatter - Return information about whether a
   /// masked_scatter intrinsic call modifies or reads the specified memory
   /// location. This intrinsic modifies or reads \p Loc when one of its
   /// unmasked destinations aliases with \p Loc.
   ModRefInfo getModRefInfoForMaskedScatter(const IntrinsicInst *I,
                                            const MemoryLocation &Loc);
 #endif // INTEL_CUSTOMIZATION

  /// Check whether or not an instruction may read or write the optionally
  /// specified memory location.
  ///
  ///
  /// An instruction that doesn't read or write memory may be trivially LICM'd
  /// for example.
  ///
  /// For function calls, this delegates to the alias-analysis specific
  /// call-site mod-ref behavior queries. Otherwise it delegates to the specific
  /// helpers above.
  ModRefInfo getModRefInfo(const Instruction *I,
                           const Optional<MemoryLocation> &OptLoc) {
    if (OptLoc == None) {
      if (const auto *Call = dyn_cast<CallBase>(I)) {
        return createModRefInfo(getModRefBehavior(Call));
      }
    }

    const MemoryLocation &Loc = OptLoc.getValueOr(MemoryLocation());

    switch (I->getOpcode()) {
    case Instruction::VAArg:  return getModRefInfo((const VAArgInst*)I, Loc);
    case Instruction::Load:   return getModRefInfo((const LoadInst*)I,  Loc);
    case Instruction::Store:  return getModRefInfo((const StoreInst*)I, Loc);
    case Instruction::Fence:  return getModRefInfo((const FenceInst*)I, Loc);
    case Instruction::AtomicCmpXchg:
      return getModRefInfo((const AtomicCmpXchgInst*)I, Loc);
    case Instruction::AtomicRMW:
      return getModRefInfo((const AtomicRMWInst*)I, Loc);
    case Instruction::Call:   return getModRefInfo((const CallInst*)I,  Loc);
    case Instruction::Invoke: return getModRefInfo((const InvokeInst*)I,Loc);
    case Instruction::CatchPad:
      return getModRefInfo((const CatchPadInst *)I, Loc);
    case Instruction::CatchRet:
      return getModRefInfo((const CatchReturnInst *)I, Loc);
    default:
      return ModRefInfo::NoModRef;
    }
  }

  /// A convenience wrapper for constructing the memory location.
  ModRefInfo getModRefInfo(const Instruction *I, const Value *P,
                           LocationSize Size) {
    return getModRefInfo(I, MemoryLocation(P, Size));
  }

  /// Return information about whether a call and an instruction may refer to
  /// the same memory locations.
  ModRefInfo getModRefInfo(Instruction *I, const CallBase *Call);

  /// Return information about whether two call sites may refer to the same set
  /// of memory locations. See the AA documentation for details:
  ///   http://llvm.org/docs/AliasAnalysis.html#ModRefInfo
  ModRefInfo getModRefInfo(const CallBase *Call1, const CallBase *Call2);

  /// Return information about whether a particular call site modifies
  /// or reads the specified memory location \p MemLoc before instruction \p I
  /// in a BasicBlock. An ordered basic block \p OBB can be used to speed up
  /// instruction ordering queries inside the BasicBlock containing \p I.
  /// Early exits in callCapturesBefore may lead to ModRefInfo::Must not being
  /// set.
  ModRefInfo callCapturesBefore(const Instruction *I,
                                const MemoryLocation &MemLoc, DominatorTree *DT,
                                OrderedBasicBlock *OBB = nullptr);

  /// A convenience wrapper to synthesize a memory location.
  ModRefInfo callCapturesBefore(const Instruction *I, const Value *P,
                                LocationSize Size, DominatorTree *DT,
                                OrderedBasicBlock *OBB = nullptr) {
    return callCapturesBefore(I, MemoryLocation(P, Size), DT, OBB);
  }

  /// @}
  //===--------------------------------------------------------------------===//
  /// \name Higher level methods for querying mod/ref information.
  /// @{

  /// Check if it is possible for execution of the specified basic block to
  /// modify the location Loc.
  bool canBasicBlockModify(const BasicBlock &BB, const MemoryLocation &Loc);

  /// A convenience wrapper synthesizing a memory location.
  bool canBasicBlockModify(const BasicBlock &BB, const Value *P,
                           LocationSize Size) {
    return canBasicBlockModify(BB, MemoryLocation(P, Size));
  }

  /// Check if it is possible for the execution of the specified instructions
  /// to mod\ref (according to the mode) the location Loc.
  ///
  /// The instructions to consider are all of the instructions in the range of
  /// [I1,I2] INCLUSIVE. I1 and I2 must be in the same basic block.
  bool canInstructionRangeModRef(const Instruction &I1, const Instruction &I2,
                                 const MemoryLocation &Loc,
                                 const ModRefInfo Mode);

  /// A convenience wrapper synthesizing a memory location.
  bool canInstructionRangeModRef(const Instruction &I1, const Instruction &I2,
                                 const Value *Ptr, LocationSize Size,
                                 const ModRefInfo Mode) {
    return canInstructionRangeModRef(I1, I2, MemoryLocation(Ptr, Size), Mode);
  }

private:
  class Concept;

  template <typename T> class Model;

  template <typename T> friend class AAResultBase;

  const TargetLibraryInfo &TLI;

  std::vector<std::unique_ptr<Concept>> AAs;

  std::vector<AnalysisKey *> AADeps;
};

/// Temporary typedef for legacy code that uses a generic \c AliasAnalysis
/// pointer or reference.
using AliasAnalysis = AAResults;

/// A private abstract base class describing the concept of an individual alias
/// analysis implementation.
///
/// This interface is implemented by any \c Model instantiation. It is also the
/// interface which a type used to instantiate the model must provide.
///
/// All of these methods model methods by the same name in the \c
/// AAResults class. Only differences and specifics to how the
/// implementations are called are documented here.
class AAResults::Concept {
public:
  virtual ~Concept() = 0;

  /// An update API used internally by the AAResults to provide
  /// a handle back to the top level aggregation.
  virtual void setAAResults(AAResults *NewAAR) = 0;

  //===--------------------------------------------------------------------===//
  /// \name Alias Queries
  /// @{

  /// The main low level interface to the alias analysis implementation.
  /// Returns an AliasResult indicating whether the two pointers are aliased to
  /// each other. This is the interface that must be implemented by specific
  /// alias analysis implementations.
  virtual AliasResult alias(const MemoryLocation &LocA,
                            const MemoryLocation &LocB) = 0;

  /// Checks whether the given location points to constant memory, or if
  /// \p OrLocal is true whether it points to a local alloca.
  virtual bool pointsToConstantMemory(const MemoryLocation &Loc,
                                      bool OrLocal) = 0;
#if INTEL_CUSTOMIZATION
  // Returns true if the given value V is escaped.
  virtual bool escapes(const Value *V) = 0;
#endif // INTEL_CUSTOMIZATION

  /// @}
  //===--------------------------------------------------------------------===//
  /// \name Simple mod/ref information
  /// @{

  /// Get the ModRef info associated with a pointer argument of a callsite. The
  /// result's bits are set to indicate the allowed aliasing ModRef kinds. Note
  /// that these bits do not necessarily account for the overall behavior of
  /// the function, but rather only provide additional per-argument
  /// information.
  virtual ModRefInfo getArgModRefInfo(const CallBase *Call,
                                      unsigned ArgIdx) = 0;

  /// Return the behavior of the given call site.
  virtual FunctionModRefBehavior getModRefBehavior(const CallBase *Call) = 0;

  /// Return the behavior when calling the given function.
  virtual FunctionModRefBehavior getModRefBehavior(const Function *F) = 0;

  /// getModRefInfo (for call sites) - Return information about whether
  /// a particular call site modifies or reads the specified memory location.
  virtual ModRefInfo getModRefInfo(const CallBase *Call,
                                   const MemoryLocation &Loc) = 0;

  /// Return information about whether two call sites may refer to the same set
  /// of memory locations. See the AA documentation for details:
  ///   http://llvm.org/docs/AliasAnalysis.html#ModRefInfo
  virtual ModRefInfo getModRefInfo(const CallBase *Call1,
                                   const CallBase *Call2) = 0;

  /// @}
};

/// A private class template which derives from \c Concept and wraps some other
/// type.
///
/// This models the concept by directly forwarding each interface point to the
/// wrapped type which must implement a compatible interface. This provides
/// a type erased binding.
template <typename AAResultT> class AAResults::Model final : public Concept {
  AAResultT &Result;

public:
  explicit Model(AAResultT &Result, AAResults &AAR) : Result(Result) {
    Result.setAAResults(&AAR);
  }
  ~Model() override = default;

  void setAAResults(AAResults *NewAAR) override { Result.setAAResults(NewAAR); }

  AliasResult alias(const MemoryLocation &LocA,
                    const MemoryLocation &LocB) override {
    return Result.alias(LocA, LocB);
  }

#if INTEL_CUSTOMIZATION
  // Returns true if the given value V is escaped.
  bool escapes(const Value *V) override { 
    return Result.escapes(V); 
  }
#endif // INTEL_CUSTOMIZATION

  bool pointsToConstantMemory(const MemoryLocation &Loc,
                              bool OrLocal) override {
    return Result.pointsToConstantMemory(Loc, OrLocal);
  }

  ModRefInfo getArgModRefInfo(const CallBase *Call, unsigned ArgIdx) override {
    return Result.getArgModRefInfo(Call, ArgIdx);
  }

  FunctionModRefBehavior getModRefBehavior(const CallBase *Call) override {
    return Result.getModRefBehavior(Call);
  }

  FunctionModRefBehavior getModRefBehavior(const Function *F) override {
    return Result.getModRefBehavior(F);
  }

  ModRefInfo getModRefInfo(const CallBase *Call,
                           const MemoryLocation &Loc) override {
    return Result.getModRefInfo(Call, Loc);
  }

  ModRefInfo getModRefInfo(const CallBase *Call1,
                           const CallBase *Call2) override {
    return Result.getModRefInfo(Call1, Call2);
  }
};

/// A CRTP-driven "mixin" base class to help implement the function alias
/// analysis results concept.
///
/// Because of the nature of many alias analysis implementations, they often
/// only implement a subset of the interface. This base class will attempt to
/// implement the remaining portions of the interface in terms of simpler forms
/// of the interface where possible, and otherwise provide conservatively
/// correct fallback implementations.
///
/// Implementors of an alias analysis should derive from this CRTP, and then
/// override specific methods that they wish to customize. There is no need to
/// use virtual anywhere, the CRTP base class does static dispatch to the
/// derived type passed into it.
template <typename DerivedT> class AAResultBase {
  // Expose some parts of the interface only to the AAResults::Model
  // for wrapping. Specifically, this allows the model to call our
  // setAAResults method without exposing it as a fully public API.
  friend class AAResults::Model<DerivedT>;

  /// A pointer to the AAResults object that this AAResult is
  /// aggregated within. May be null if not aggregated.
  AAResults *AAR;

  /// Helper to dispatch calls back through the derived type.
  DerivedT &derived() { return static_cast<DerivedT &>(*this); }

  /// A setter for the AAResults pointer, which is used to satisfy the
  /// AAResults::Model contract.
  void setAAResults(AAResults *NewAAR) { AAR = NewAAR; }

protected:
  /// This proxy class models a common pattern where we delegate to either the
  /// top-level \c AAResults aggregation if one is registered, or to the
  /// current result if none are registered.
  class AAResultsProxy {
    AAResults *AAR;
    DerivedT &CurrentResult;

  public:
    AAResultsProxy(AAResults *AAR, DerivedT &CurrentResult)
        : AAR(AAR), CurrentResult(CurrentResult) {}

    AliasResult alias(const MemoryLocation &LocA, const MemoryLocation &LocB) {
      return AAR ? AAR->alias(LocA, LocB) : CurrentResult.alias(LocA, LocB);
    }

    bool pointsToConstantMemory(const MemoryLocation &Loc, bool OrLocal) {
      return AAR ? AAR->pointsToConstantMemory(Loc, OrLocal)
                 : CurrentResult.pointsToConstantMemory(Loc, OrLocal);
    }
#if INTEL_CUSTOMIZATION
    // Returns true if the given value V is escaped.
    bool escapes(const Value *V) 
    {
      return AAR ? AAR->escapes(V) : CurrentResult.escapes(V);
    }
#endif // INTEL_CUSTOMIZATION

    ModRefInfo getArgModRefInfo(const CallBase *Call, unsigned ArgIdx) {
      return AAR ? AAR->getArgModRefInfo(Call, ArgIdx)
                 : CurrentResult.getArgModRefInfo(Call, ArgIdx);
    }

    FunctionModRefBehavior getModRefBehavior(const CallBase *Call) {
      return AAR ? AAR->getModRefBehavior(Call)
                 : CurrentResult.getModRefBehavior(Call);
    }

    FunctionModRefBehavior getModRefBehavior(const Function *F) {
      return AAR ? AAR->getModRefBehavior(F) : CurrentResult.getModRefBehavior(F);
    }

    ModRefInfo getModRefInfo(const CallBase *Call, const MemoryLocation &Loc) {
      return AAR ? AAR->getModRefInfo(Call, Loc)
                 : CurrentResult.getModRefInfo(Call, Loc);
    }

    ModRefInfo getModRefInfo(const CallBase *Call1, const CallBase *Call2) {
      return AAR ? AAR->getModRefInfo(Call1, Call2)
                 : CurrentResult.getModRefInfo(Call1, Call2);
    }
  };

  explicit AAResultBase() = default;

  // Provide all the copy and move constructors so that derived types aren't
  // constrained.
  AAResultBase(const AAResultBase &Arg) {}
  AAResultBase(AAResultBase &&Arg) {}

  /// Get a proxy for the best AA result set to query at this time.
  ///
  /// When this result is part of a larger aggregation, this will proxy to that
  /// aggregation. When this result is used in isolation, it will just delegate
  /// back to the derived class's implementation.
  ///
  /// Note that callers of this need to take considerable care to not cause
  /// performance problems when they use this routine, in the case of a large
  /// number of alias analyses being aggregated, it can be expensive to walk
  /// back across the chain.
  AAResultsProxy getBestAAResults() { return AAResultsProxy(AAR, derived()); }

public:
  AliasResult alias(const MemoryLocation &LocA, const MemoryLocation &LocB) {
    return MayAlias;
  }

  bool pointsToConstantMemory(const MemoryLocation &Loc, bool OrLocal) {
    return false;
  }

<<<<<<< HEAD
#if INTEL_CUSTOMIZATION
  // Returns true if the given value V is escaped.
  bool escapes(const Value *V) { 
    return true; 
  }
#endif // INTEL_CUSTOMIZATION

  ModRefInfo getArgModRefInfo(ImmutableCallSite CS, unsigned ArgIdx) {
=======
  ModRefInfo getArgModRefInfo(const CallBase *Call, unsigned ArgIdx) {
>>>>>>> e94470f1
    return ModRefInfo::ModRef;
  }

  FunctionModRefBehavior getModRefBehavior(const CallBase *Call) {
    return FMRB_UnknownModRefBehavior;
  }

  FunctionModRefBehavior getModRefBehavior(const Function *F) {
    return FMRB_UnknownModRefBehavior;
  }

  ModRefInfo getModRefInfo(const CallBase *Call, const MemoryLocation &Loc) {
    return ModRefInfo::ModRef;
  }

  ModRefInfo getModRefInfo(const CallBase *Call1, const CallBase *Call2) {
    return ModRefInfo::ModRef;
  }
};

/// Return true if this pointer is returned by a noalias function.
bool isNoAliasCall(const Value *V);

/// Return true if this is an argument with the noalias attribute.
bool isNoAliasArgument(const Value *V);

/// Return true if this pointer refers to a distinct and identifiable object.
/// This returns true for:
///    Global Variables and Functions (but not Global Aliases)
///    Allocas
///    ByVal and NoAlias Arguments
///    NoAlias returns (e.g. calls to malloc)
///
bool isIdentifiedObject(const Value *V);

/// Return true if V is umabigously identified at the function-level.
/// Different IdentifiedFunctionLocals can't alias.
/// Further, an IdentifiedFunctionLocal can not alias with any function
/// arguments other than itself, which is not necessarily true for
/// IdentifiedObjects.
bool isIdentifiedFunctionLocal(const Value *V);

/// A manager for alias analyses.
///
/// This class can have analyses registered with it and when run, it will run
/// all of them and aggregate their results into single AA results interface
/// that dispatches across all of the alias analysis results available.
///
/// Note that the order in which analyses are registered is very significant.
/// That is the order in which the results will be aggregated and queried.
///
/// This manager effectively wraps the AnalysisManager for registering alias
/// analyses. When you register your alias analysis with this manager, it will
/// ensure the analysis itself is registered with its AnalysisManager.
class AAManager : public AnalysisInfoMixin<AAManager> {
public:
  using Result = AAResults;

  /// Register a specific AA result.
  template <typename AnalysisT> void registerFunctionAnalysis() {
    ResultGetters.push_back(&getFunctionAAResultImpl<AnalysisT>);
  }

  /// Register a specific AA result.
  template <typename AnalysisT> void registerModuleAnalysis() {
    ResultGetters.push_back(&getModuleAAResultImpl<AnalysisT>);
  }

  Result run(Function &F, FunctionAnalysisManager &AM) {
    Result R(AM.getResult<TargetLibraryAnalysis>(F));
    for (auto &Getter : ResultGetters)
      (*Getter)(F, AM, R);
    return R;
  }

private:
  friend AnalysisInfoMixin<AAManager>;

  static AnalysisKey Key;

  SmallVector<void (*)(Function &F, FunctionAnalysisManager &AM,
                       AAResults &AAResults),
              4> ResultGetters;

  template <typename AnalysisT>
  static void getFunctionAAResultImpl(Function &F,
                                      FunctionAnalysisManager &AM,
                                      AAResults &AAResults) {
    AAResults.addAAResult(AM.template getResult<AnalysisT>(F));
    AAResults.addAADependencyID(AnalysisT::ID());
  }

  template <typename AnalysisT>
  static void getModuleAAResultImpl(Function &F, FunctionAnalysisManager &AM,
                                    AAResults &AAResults) {
    auto &MAMProxy = AM.getResult<ModuleAnalysisManagerFunctionProxy>(F);
    auto &MAM = MAMProxy.getManager();
    if (auto *R = MAM.template getCachedResult<AnalysisT>(*F.getParent())) {
      AAResults.addAAResult(*R);
      MAMProxy
          .template registerOuterAnalysisInvalidation<AnalysisT, AAManager>();
    }
  }
};

/// A wrapper pass to provide the legacy pass manager access to a suitably
/// prepared AAResults object.
class AAResultsWrapperPass : public FunctionPass {
  std::unique_ptr<AAResults> AAR;

public:
  static char ID;

  AAResultsWrapperPass();

  AAResults &getAAResults() { return *AAR; }
  const AAResults &getAAResults() const { return *AAR; }

  bool runOnFunction(Function &F) override;

  void getAnalysisUsage(AnalysisUsage &AU) const override;
};

/// A wrapper pass for external alias analyses. This just squirrels away the
/// callback used to run any analyses and register their results.
struct ExternalAAWrapperPass : ImmutablePass {
  using CallbackT = std::function<void(Pass &, Function &, AAResults &)>;

  CallbackT CB;

  static char ID;

  ExternalAAWrapperPass() : ImmutablePass(ID) {
    initializeExternalAAWrapperPassPass(*PassRegistry::getPassRegistry());
  }

  explicit ExternalAAWrapperPass(CallbackT CB)
      : ImmutablePass(ID), CB(std::move(CB)) {
    initializeExternalAAWrapperPassPass(*PassRegistry::getPassRegistry());
  }

  void getAnalysisUsage(AnalysisUsage &AU) const override {
    AU.setPreservesAll();
  }
};

FunctionPass *createAAResultsWrapperPass();

/// A wrapper pass around a callback which can be used to populate the
/// AAResults in the AAResultsWrapperPass from an external AA.
///
/// The callback provided here will be used each time we prepare an AAResults
/// object, and will receive a reference to the function wrapper pass, the
/// function, and the AAResults object to populate. This should be used when
/// setting up a custom pass pipeline to inject a hook into the AA results.
ImmutablePass *createExternalAAWrapperPass(
    std::function<void(Pass &, Function &, AAResults &)> Callback);

/// A helper for the legacy pass manager to create a \c AAResults
/// object populated to the best of our ability for a particular function when
/// inside of a \c ModulePass or a \c CallGraphSCCPass.
///
/// If a \c ModulePass or a \c CallGraphSCCPass calls \p
/// createLegacyPMAAResults, it also needs to call \p addUsedAAAnalyses in \p
/// getAnalysisUsage.
AAResults createLegacyPMAAResults(Pass &P, Function &F, BasicAAResult &BAR);

/// A helper for the legacy pass manager to populate \p AU to add uses to make
/// sure the analyses required by \p createLegacyPMAAResults are available.
void getAAResultsAnalysisUsage(AnalysisUsage &AU);

} // end namespace llvm

#endif // LLVM_ANALYSIS_ALIASANALYSIS_H<|MERGE_RESOLUTION|>--- conflicted
+++ resolved
@@ -960,18 +960,14 @@
     return false;
   }
 
-<<<<<<< HEAD
 #if INTEL_CUSTOMIZATION
   // Returns true if the given value V is escaped.
-  bool escapes(const Value *V) { 
-    return true; 
+  bool escapes(const Value *V) {
+    return true;
   }
 #endif // INTEL_CUSTOMIZATION
 
-  ModRefInfo getArgModRefInfo(ImmutableCallSite CS, unsigned ArgIdx) {
-=======
   ModRefInfo getArgModRefInfo(const CallBase *Call, unsigned ArgIdx) {
->>>>>>> e94470f1
     return ModRefInfo::ModRef;
   }
 
