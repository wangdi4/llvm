//===- llvm/Analysis/AliasAnalysis.h - Alias Analysis Interface -*- C++ -*-===//
//
// Part of the LLVM Project, under the Apache License v2.0 with LLVM Exceptions.
// See https://llvm.org/LICENSE.txt for license information.
// SPDX-License-Identifier: Apache-2.0 WITH LLVM-exception
//
//===----------------------------------------------------------------------===//
//
// This file defines the generic AliasAnalysis interface, which is used as the
// common interface used by all clients of alias analysis information, and
// implemented by all alias analysis implementations.  Mod/Ref information is
// also captured by this interface.
//
// Implementations of this interface must implement the various virtual methods,
// which automatically provides functionality for the entire suite of client
// APIs.
//
// This API identifies memory regions with the MemoryLocation class. The pointer
// component specifies the base memory address of the region. The Size specifies
// the maximum size (in address units) of the memory region, or
// MemoryLocation::UnknownSize if the size is not known. The TBAA tag
// identifies the "type" of the memory reference; see the
// TypeBasedAliasAnalysis class for details.
//
// Some non-obvious details include:
//  - Pointers that point to two completely different objects in memory never
//    alias, regardless of the value of the Size component.
//  - NoAlias doesn't imply inequal pointers. The most obvious example of this
//    is two pointers to constant memory. Even if they are equal, constant
//    memory is never stored to, so there will never be any dependencies.
//    In this and other situations, the pointers may be both NoAlias and
//    MustAlias at the same time. The current API can only return one result,
//    though this is rarely a problem in practice.
//
//===----------------------------------------------------------------------===//

#ifndef LLVM_ANALYSIS_ALIASANALYSIS_H
#define LLVM_ANALYSIS_ALIASANALYSIS_H

#include "llvm/ADT/DenseMap.h"
#include "llvm/ADT/None.h"
#include "llvm/ADT/Optional.h"
#include "llvm/ADT/SmallVector.h"
#include "llvm/Analysis/MemoryLocation.h"
#include "llvm/IR/PassManager.h"
#include "llvm/Pass.h"
#include <cstdint>
#include <functional>
#include <memory>
#include <vector>

namespace llvm {

class AnalysisUsage;
class AtomicCmpXchgInst;
class BasicAAResult;
class BasicBlock;
class CatchPadInst;
class CatchReturnInst;
class DominatorTree;
class FenceInst;
class Function;
class IntrinsicInst;    // INTEL
class InvokeInst;
class PreservedAnalyses;
class TargetLibraryInfo;
class Value;

/// The possible results of an alias query.
///
/// These results are always computed between two MemoryLocation objects as
/// a query to some alias analysis.
///
/// Note that these are unscoped enumerations because we would like to support
/// implicitly testing a result for the existence of any possible aliasing with
/// a conversion to bool, but an "enum class" doesn't support this. The
/// canonical names from the literature are suffixed and unique anyways, and so
/// they serve as global constants in LLVM for these results.
///
/// See docs/AliasAnalysis.html for more information on the specific meanings
/// of these values.
class AliasResult {
private:
  static const int OffsetBits = 23;
  static const int AliasBits = 8;
  static_assert(AliasBits + 1 + OffsetBits <= 32,
                "AliasResult size is intended to be 4 bytes!");

  unsigned int Alias : AliasBits;
  unsigned int HasOffset : 1;
  signed int Offset : OffsetBits;

public:
  enum Kind : uint8_t {
    /// The two locations do not alias at all.
    ///
    /// This value is arranged to convert to false, while all other values
    /// convert to true. This allows a boolean context to convert the result to
    /// a binary flag indicating whether there is the possibility of aliasing.
    NoAlias = 0,
    /// The two locations may or may not alias. This is the least precise
    /// result.
    MayAlias,
    /// The two locations alias, but only due to a partial overlap.
    PartialAlias,
    /// The two locations precisely alias each other.
    MustAlias,
  };
  static_assert(MustAlias < (1 << AliasBits),
                "Not enough bit field size for the enum!");

  explicit AliasResult() = delete;
  constexpr AliasResult(const Kind &Alias)
      : Alias(Alias), HasOffset(false), Offset(0) {}

  operator Kind() const { return static_cast<Kind>(Alias); }

  constexpr bool hasOffset() const { return HasOffset; }
  constexpr int32_t getOffset() const {
    assert(HasOffset && "No offset!");
    return Offset;
  }
  void setOffset(int32_t NewOffset) {
    if (isInt<OffsetBits>(NewOffset)) {
      HasOffset = true;
      Offset = NewOffset;
    }
  }

  /// Helper for processing AliasResult for swapped memory location pairs.
  void swap(bool DoSwap = true) {
    if (DoSwap && hasOffset())
      setOffset(-getOffset());
  }
};

static_assert(sizeof(AliasResult) == 4,
              "AliasResult size is intended to be 4 bytes!");

/// << operator for AliasResult.
raw_ostream &operator<<(raw_ostream &OS, AliasResult AR);

/// Flags indicating whether a memory access modifies or references memory.
///
/// This is no access at all, a modification, a reference, or both
/// a modification and a reference. These are specifically structured such that
/// they form a three bit matrix and bit-tests for 'mod' or 'ref' or 'must'
/// work with any of the possible values.
enum class ModRefInfo : uint8_t {
  /// Must is provided for completeness, but no routines will return only
  /// Must today. See definition of Must below.
  Must = 0,
  /// The access may reference the value stored in memory,
  /// a mustAlias relation was found, and no mayAlias or partialAlias found.
  MustRef = 1,
  /// The access may modify the value stored in memory,
  /// a mustAlias relation was found, and no mayAlias or partialAlias found.
  MustMod = 2,
  /// The access may reference, modify or both the value stored in memory,
  /// a mustAlias relation was found, and no mayAlias or partialAlias found.
  MustModRef = MustRef | MustMod,
  /// The access neither references nor modifies the value stored in memory.
  NoModRef = 4,
  /// The access may reference the value stored in memory.
  Ref = NoModRef | MustRef,
  /// The access may modify the value stored in memory.
  Mod = NoModRef | MustMod,
  /// The access may reference and may modify the value stored in memory.
  ModRef = Ref | Mod,

  /// About Must:
  /// Must is set in a best effort manner.
  /// We usually do not try our best to infer Must, instead it is merely
  /// another piece of "free" information that is presented when available.
  /// Must set means there was certainly a MustAlias found. For calls,
  /// where multiple arguments are checked (argmemonly), this translates to
  /// only MustAlias or NoAlias was found.
  /// Must is not set for RAR accesses, even if the two locations must
  /// alias. The reason is that two read accesses translate to an early return
  /// of NoModRef. An additional alias check to set Must may be
  /// expensive. Other cases may also not set Must(e.g. callCapturesBefore).
  /// We refer to Must being *set* when the most significant bit is *cleared*.
  /// Conversely we *clear* Must information by *setting* the Must bit to 1.
};

LLVM_NODISCARD inline bool isNoModRef(const ModRefInfo MRI) {
  return (static_cast<int>(MRI) & static_cast<int>(ModRefInfo::MustModRef)) ==
         static_cast<int>(ModRefInfo::Must);
}
LLVM_NODISCARD inline bool isModOrRefSet(const ModRefInfo MRI) {
  return static_cast<int>(MRI) & static_cast<int>(ModRefInfo::MustModRef);
}
LLVM_NODISCARD inline bool isModAndRefSet(const ModRefInfo MRI) {
  return (static_cast<int>(MRI) & static_cast<int>(ModRefInfo::MustModRef)) ==
         static_cast<int>(ModRefInfo::MustModRef);
}
LLVM_NODISCARD inline bool isModSet(const ModRefInfo MRI) {
  return static_cast<int>(MRI) & static_cast<int>(ModRefInfo::MustMod);
}
LLVM_NODISCARD inline bool isRefSet(const ModRefInfo MRI) {
  return static_cast<int>(MRI) & static_cast<int>(ModRefInfo::MustRef);
}
LLVM_NODISCARD inline bool isMustSet(const ModRefInfo MRI) {
  return !(static_cast<int>(MRI) & static_cast<int>(ModRefInfo::NoModRef));
}

LLVM_NODISCARD inline ModRefInfo setMod(const ModRefInfo MRI) {
  return ModRefInfo(static_cast<int>(MRI) |
                    static_cast<int>(ModRefInfo::MustMod));
}
LLVM_NODISCARD inline ModRefInfo setRef(const ModRefInfo MRI) {
  return ModRefInfo(static_cast<int>(MRI) |
                    static_cast<int>(ModRefInfo::MustRef));
}
LLVM_NODISCARD inline ModRefInfo setMust(const ModRefInfo MRI) {
  return ModRefInfo(static_cast<int>(MRI) &
                    static_cast<int>(ModRefInfo::MustModRef));
}
LLVM_NODISCARD inline ModRefInfo setModAndRef(const ModRefInfo MRI) {
  return ModRefInfo(static_cast<int>(MRI) |
                    static_cast<int>(ModRefInfo::MustModRef));
}
LLVM_NODISCARD inline ModRefInfo clearMod(const ModRefInfo MRI) {
  return ModRefInfo(static_cast<int>(MRI) & static_cast<int>(ModRefInfo::Ref));
}
LLVM_NODISCARD inline ModRefInfo clearRef(const ModRefInfo MRI) {
  return ModRefInfo(static_cast<int>(MRI) & static_cast<int>(ModRefInfo::Mod));
}
LLVM_NODISCARD inline ModRefInfo clearMust(const ModRefInfo MRI) {
  return ModRefInfo(static_cast<int>(MRI) |
                    static_cast<int>(ModRefInfo::NoModRef));
}
LLVM_NODISCARD inline ModRefInfo unionModRef(const ModRefInfo MRI1,
                                             const ModRefInfo MRI2) {
  return ModRefInfo(static_cast<int>(MRI1) | static_cast<int>(MRI2));
}
LLVM_NODISCARD inline ModRefInfo intersectModRef(const ModRefInfo MRI1,
                                                 const ModRefInfo MRI2) {
  return ModRefInfo(static_cast<int>(MRI1) & static_cast<int>(MRI2));
}

/// The locations at which a function might access memory.
///
/// These are primarily used in conjunction with the \c AccessKind bits to
/// describe both the nature of access and the locations of access for a
/// function call.
enum FunctionModRefLocation {
  /// Base case is no access to memory.
  FMRL_Nowhere = 0,
  /// Access to memory via argument pointers.
  FMRL_ArgumentPointees = 8,
  /// Memory that is inaccessible via LLVM IR.
  FMRL_InaccessibleMem = 16,
  /// Access to any memory.
  FMRL_Anywhere = 32 | FMRL_InaccessibleMem | FMRL_ArgumentPointees
};

/// Summary of how a function affects memory in the program.
///
/// Loads from constant globals are not considered memory accesses for this
/// interface. Also, functions may freely modify stack space local to their
/// invocation without having to report it through these interfaces.
enum FunctionModRefBehavior {
  /// This function does not perform any non-local loads or stores to memory.
  ///
  /// This property corresponds to the GCC 'const' attribute.
  /// This property corresponds to the LLVM IR 'readnone' attribute.
  /// This property corresponds to the IntrNoMem LLVM intrinsic flag.
  FMRB_DoesNotAccessMemory =
      FMRL_Nowhere | static_cast<int>(ModRefInfo::NoModRef),

  /// The only memory references in this function (if it has any) are
  /// non-volatile loads from objects pointed to by its pointer-typed
  /// arguments, with arbitrary offsets.
  ///
  /// This property corresponds to the combination of the IntrReadMem
  /// and IntrArgMemOnly LLVM intrinsic flags.
  FMRB_OnlyReadsArgumentPointees =
      FMRL_ArgumentPointees | static_cast<int>(ModRefInfo::Ref),

  /// The only memory references in this function (if it has any) are
  /// non-volatile stores from objects pointed to by its pointer-typed
  /// arguments, with arbitrary offsets.
  ///
  /// This property corresponds to the combination of the IntrWriteMem
  /// and IntrArgMemOnly LLVM intrinsic flags.
  FMRB_OnlyWritesArgumentPointees =
      FMRL_ArgumentPointees | static_cast<int>(ModRefInfo::Mod),

  /// The only memory references in this function (if it has any) are
  /// non-volatile loads and stores from objects pointed to by its
  /// pointer-typed arguments, with arbitrary offsets.
  ///
  /// This property corresponds to the IntrArgMemOnly LLVM intrinsic flag.
  FMRB_OnlyAccessesArgumentPointees =
      FMRL_ArgumentPointees | static_cast<int>(ModRefInfo::ModRef),

  /// The only memory references in this function (if it has any) are
  /// reads of memory that is otherwise inaccessible via LLVM IR.
  ///
  /// This property corresponds to the LLVM IR inaccessiblememonly attribute.
  FMRB_OnlyReadsInaccessibleMem =
      FMRL_InaccessibleMem | static_cast<int>(ModRefInfo::Ref),

  /// The only memory references in this function (if it has any) are
  /// writes to memory that is otherwise inaccessible via LLVM IR.
  ///
  /// This property corresponds to the LLVM IR inaccessiblememonly attribute.
  FMRB_OnlyWritesInaccessibleMem =
      FMRL_InaccessibleMem | static_cast<int>(ModRefInfo::Mod),

  /// The only memory references in this function (if it has any) are
  /// references of memory that is otherwise inaccessible via LLVM IR.
  ///
  /// This property corresponds to the LLVM IR inaccessiblememonly attribute.
  FMRB_OnlyAccessesInaccessibleMem =
      FMRL_InaccessibleMem | static_cast<int>(ModRefInfo::ModRef),

  /// The function may perform non-volatile loads from objects pointed
  /// to by its pointer-typed arguments, with arbitrary offsets, and
  /// it may also perform loads of memory that is otherwise
  /// inaccessible via LLVM IR.
  ///
  /// This property corresponds to the LLVM IR
  /// inaccessiblemem_or_argmemonly attribute.
  FMRB_OnlyReadsInaccessibleOrArgMem = FMRL_InaccessibleMem |
                                       FMRL_ArgumentPointees |
                                       static_cast<int>(ModRefInfo::Ref),

  /// The function may perform non-volatile stores to objects pointed
  /// to by its pointer-typed arguments, with arbitrary offsets, and
  /// it may also perform stores of memory that is otherwise
  /// inaccessible via LLVM IR.
  ///
  /// This property corresponds to the LLVM IR
  /// inaccessiblemem_or_argmemonly attribute.
  FMRB_OnlyWritesInaccessibleOrArgMem = FMRL_InaccessibleMem |
                                        FMRL_ArgumentPointees |
                                        static_cast<int>(ModRefInfo::Mod),

  /// The function may perform non-volatile loads and stores of objects
  /// pointed to by its pointer-typed arguments, with arbitrary offsets, and
  /// it may also perform loads and stores of memory that is otherwise
  /// inaccessible via LLVM IR.
  ///
  /// This property corresponds to the LLVM IR
  /// inaccessiblemem_or_argmemonly attribute.
  FMRB_OnlyAccessesInaccessibleOrArgMem = FMRL_InaccessibleMem |
                                          FMRL_ArgumentPointees |
                                          static_cast<int>(ModRefInfo::ModRef),

  /// This function does not perform any non-local stores or volatile loads,
  /// but may read from any memory location.
  ///
  /// This property corresponds to the GCC 'pure' attribute.
  /// This property corresponds to the LLVM IR 'readonly' attribute.
  /// This property corresponds to the IntrReadMem LLVM intrinsic flag.
  FMRB_OnlyReadsMemory = FMRL_Anywhere | static_cast<int>(ModRefInfo::Ref),

  // This function does not read from memory anywhere, but may write to any
  // memory location.
  //
  // This property corresponds to the LLVM IR 'writeonly' attribute.
  // This property corresponds to the IntrWriteMem LLVM intrinsic flag.
  FMRB_OnlyWritesMemory = FMRL_Anywhere | static_cast<int>(ModRefInfo::Mod),

  /// This indicates that the function could not be classified into one of the
  /// behaviors above.
  FMRB_UnknownModRefBehavior =
      FMRL_Anywhere | static_cast<int>(ModRefInfo::ModRef)
};

// Wrapper method strips bits significant only in FunctionModRefBehavior,
// to obtain a valid ModRefInfo. The benefit of using the wrapper is that if
// ModRefInfo enum changes, the wrapper can be updated to & with the new enum
// entry with all bits set to 1.
LLVM_NODISCARD inline ModRefInfo
createModRefInfo(const FunctionModRefBehavior FMRB) {
  return ModRefInfo(FMRB & static_cast<int>(ModRefInfo::ModRef));
}

/// Reduced version of MemoryLocation that only stores a pointer and size.
/// Used for caching AATags independent BasicAA results.
struct AACacheLoc {
  const Value *Ptr;
  LocationSize Size;
};

template <> struct DenseMapInfo<AACacheLoc> {
  static inline AACacheLoc getEmptyKey() {
    return {DenseMapInfo<const Value *>::getEmptyKey(),
            DenseMapInfo<LocationSize>::getEmptyKey()};
  }
  static inline AACacheLoc getTombstoneKey() {
    return {DenseMapInfo<const Value *>::getTombstoneKey(),
            DenseMapInfo<LocationSize>::getTombstoneKey()};
  }
  static unsigned getHashValue(const AACacheLoc &Val) {
    return DenseMapInfo<const Value *>::getHashValue(Val.Ptr) ^
           DenseMapInfo<LocationSize>::getHashValue(Val.Size);
  }
  static bool isEqual(const AACacheLoc &LHS, const AACacheLoc &RHS) {
    return LHS.Ptr == RHS.Ptr && LHS.Size == RHS.Size;
  }
};

/// This class stores info we want to provide to or retain within an alias
/// query. By default, the root query is stateless and starts with a freshly
/// constructed info object. Specific alias analyses can use this query info to
/// store per-query state that is important for recursive or nested queries to
/// avoid recomputing. To enable preserving this state across multiple queries
/// where safe (due to the IR not changing), use a `BatchAAResults` wrapper.
/// The information stored in an `AAQueryInfo` is currently limitted to the
/// caches used by BasicAA, but can further be extended to fit other AA needs.
/// INTEL:
/// We also use this class to note when a query requires "loopCarriedAlias"
/// semantics as opposed to "alias" semantics. This should always be redundant
/// with the knowledge that a query is being made via the "loopCarriedAlias"
/// interface. Storing it here allows an analysis to share some implementation
/// between the "alias" and "loopCarriedAlias" implementations, checking the
/// AAQI to determine which interface it's responding to. Currently only
/// BasicAA uses the `NeedLoopCarried` flag.
class AAQueryInfo {
public:
  using LocPair = std::pair<AACacheLoc, AACacheLoc>;
  struct CacheEntry {
    AliasResult Result;
    /// Number of times a NoAlias assumption has been used.
    /// 0 for assumptions that have not been used, -1 for definitive results.
    int NumAssumptionUses;
    /// Whether this is a definitive (non-assumption) result.
    bool isDefinitive() const { return NumAssumptionUses < 0; }
  };
  using AliasCacheT = SmallDenseMap<LocPair, CacheEntry, 8>;
  AliasCacheT AliasCache;

  using IsCapturedCacheT = SmallDenseMap<const Value *, bool, 8>;
  IsCapturedCacheT IsCapturedCache;

#ifdef INTEL_CUSTOMIZATION
  // Remember if this is a "loopCarriedAlias" query.
  const bool NeedLoopCarried = false;
  AAQueryInfo(bool LoopCarried)
      : AliasCache(), IsCapturedCache(), NeedLoopCarried(LoopCarried) {}
#endif // INTEL_CUSTOMIZATION

  /// Query depth used to distinguish recursive queries.
  unsigned Depth = 0;

  /// How many active NoAlias assumption uses there are.
  int NumAssumptionUses = 0;

  /// Location pairs for which an assumption based result is currently stored.
  /// Used to remove all potentially incorrect results from the cache if an
  /// assumption is disproven.
  SmallVector<AAQueryInfo::LocPair, 4> AssumptionBasedResults;

  AAQueryInfo() : AliasCache(), IsCapturedCache() {}

  /// Create a new AAQueryInfo based on this one, but with the cache cleared.
  /// This is used for recursive queries across phis, where cache results may
  /// not be valid.
  AAQueryInfo withEmptyCache() {
    AAQueryInfo NewAAQI;
    NewAAQI.Depth = Depth;
    return NewAAQI;
  }
};

class BatchAAResults;

class AAResults {
public:
  // Make these results default constructable and movable. We have to spell
  // these out because MSVC won't synthesize them.
  AAResults(const TargetLibraryInfo &TLI) : TLI(TLI) {}
  AAResults(AAResults &&Arg);
  ~AAResults();
#if INTEL_CUSTOMIZATION
  // Do opt-level based initialization for each AAResult.
  void setupWithOptLevel(unsigned OptLevel);

  // Sets the AAResults pointer of underlying AAs to this object.
  // This is required to restore the connection after LoopOpt's AA
  // pipeline breaks it.
  void setAAResultsPtr();
#endif // INTEL_CUSTOMIZATION

  /// Register a specific AA result.
  template <typename AAResultT> void addAAResult(AAResultT &AAResult) {
    // FIXME: We should use a much lighter weight system than the usual
    // polymorphic pattern because we don't own AAResult. It should
    // ideally involve two pointers and no separate allocation.
    AAs.emplace_back(new Model<AAResultT>(AAResult, *this));
  }

  /// Register a function analysis ID that the results aggregation depends on.
  ///
  /// This is used in the new pass manager to implement the invalidation logic
  /// where we must invalidate the results aggregation if any of our component
  /// analyses become invalid.
  void addAADependencyID(AnalysisKey *ID) { AADeps.push_back(ID); }

  /// Handle invalidation events in the new pass manager.
  ///
  /// The aggregation is invalidated if any of the underlying analyses is
  /// invalidated.
  bool invalidate(Function &F, const PreservedAnalyses &PA,
                  FunctionAnalysisManager::Invalidator &Inv);

  //===--------------------------------------------------------------------===//
  /// \name Alias Queries
  /// @{

  /// The main low level interface to the alias analysis implementation.
  /// Returns an AliasResult indicating whether the two pointers are aliased to
  /// each other. This is the interface that must be implemented by specific
  /// alias analysis implementations.
  AliasResult alias(const MemoryLocation &LocA, const MemoryLocation &LocB);

  /// A convenience wrapper around the primary \c alias interface.
  AliasResult alias(const Value *V1, LocationSize V1Size, const Value *V2,
                    LocationSize V2Size) {
    return alias(MemoryLocation(V1, V1Size), MemoryLocation(V2, V2Size));
  }

  /// A convenience wrapper around the primary \c alias interface.
  AliasResult alias(const Value *V1, const Value *V2) {
    return alias(MemoryLocation::getBeforeOrAfter(V1),
                 MemoryLocation::getBeforeOrAfter(V2));
  }

  /// A trivial helper function to check to see if the specified pointers are
  /// no-alias.
  bool isNoAlias(const MemoryLocation &LocA, const MemoryLocation &LocB) {
    return alias(LocA, LocB) == AliasResult::NoAlias;
  }

#if INTEL_CUSTOMIZATION
  // The main low level interface for clients concerned with loop-carried
  // semantics. If both LocA and LocB have UnknownSize, it returns an alias
  // analysis result which is true not only for any program point, but also for
  // any two program points. This is a stronger assertion than that provided by
  // alias(); in particular, it is strong enough to preclude a dependence
  // through memory. Note that if one or both locations have a precise size,
  // however, the semantics are only as strong as the normal alias() interface
  // and precision may be worse.
  AliasResult loopCarriedAlias(const MemoryLocation &LocA,
                               const MemoryLocation &LocB);

  /// A convenience wrapper around the \c loopCarriedAlias interface.
  AliasResult loopCarriedAlias(const Value *V1, LocationSize V1Size,
                               const Value *V2, LocationSize V2Size) {
    return loopCarriedAlias(MemoryLocation(V1, V1Size),
                            MemoryLocation(V2, V2Size));
  }

  /// A convenience wrapper around the \c loopCarriedAlias interface.
  AliasResult loopCarriedAlias(const Value *V1, const Value *V2) {
    return loopCarriedAlias(MemoryLocation::getBeforeOrAfter(V1),
                            MemoryLocation::getBeforeOrAfter(V2));
  }

  /// A trivial helper function to check to see if the specified pointers are
  /// no-alias in the more dynamic \c loopCarriedAlias sense.
  bool isLoopCarriedNoAlias(const MemoryLocation &LocA,
                            const MemoryLocation &LocB) {
    return loopCarriedAlias(LocA, LocB) == AliasResult::NoAlias;
  }

  /// A convenience wrapper around the \c isLoopCarriedNoAlias helper interface.
  bool isLoopCarriedNoAlias(const Value *V1, LocationSize V1Size,
                            const Value *V2, LocationSize V2Size) {
    return isLoopCarriedNoAlias(MemoryLocation(V1, V1Size),
                                MemoryLocation(V2, V2Size));
  }

  /// A convenience wrapper around the \c isLoopCarriedNoAlias helper interface.
  bool isLoopCarriedNoAlias(const Value *V1, const Value *V2) {
    return isLoopCarriedNoAlias(MemoryLocation::getBeforeOrAfter(V1),
                                MemoryLocation::getBeforeOrAfter(V2));
  }

  /// A trivial helper function to check to see if the specified pointers are
  /// must-alias in the loop-carried sense.
  bool isLoopCarriedMustAlias(const MemoryLocation &LocA,
                              const MemoryLocation &LocB) {
    return loopCarriedAlias(LocA, LocB) == AliasResult::MustAlias;
  }

  /// A convenience wrapper around the \c isLoopCarriedMustAlias helper
  /// interface.
  bool isLoopCarriedMustAlias(const Value *V1, const Value *V2) {
    return loopCarriedAlias(V1, LocationSize::precise(1), V2,
                            LocationSize::precise(1)) == AliasResult::MustAlias;
  }
#endif // INTEL_CUSTOMIZATION

  /// A convenience wrapper around the \c isNoAlias helper interface.
  bool isNoAlias(const Value *V1, LocationSize V1Size, const Value *V2,
                 LocationSize V2Size) {
    return isNoAlias(MemoryLocation(V1, V1Size), MemoryLocation(V2, V2Size));
  }

  /// A convenience wrapper around the \c isNoAlias helper interface.
  bool isNoAlias(const Value *V1, const Value *V2) {
    return isNoAlias(MemoryLocation::getBeforeOrAfter(V1),
                     MemoryLocation::getBeforeOrAfter(V2));
  }

  /// A trivial helper function to check to see if the specified pointers are
  /// must-alias.
  bool isMustAlias(const MemoryLocation &LocA, const MemoryLocation &LocB) {
    return alias(LocA, LocB) == AliasResult::MustAlias;
  }

  /// A convenience wrapper around the \c isMustAlias helper interface.
  bool isMustAlias(const Value *V1, const Value *V2) {
    return alias(V1, LocationSize::precise(1), V2, LocationSize::precise(1)) ==
           AliasResult::MustAlias;
  }
#if INTEL_CUSTOMIZATION
  // Returns true if the given value V is escaped.
  bool escapes(const Value *V);
#endif // INTEL_CUSTOMIZATION
  /// Checks whether the given location points to constant memory, or if
  /// \p OrLocal is true whether it points to a local alloca.
  bool pointsToConstantMemory(const MemoryLocation &Loc, bool OrLocal = false);

  /// A convenience wrapper around the primary \c pointsToConstantMemory
  /// interface.
  bool pointsToConstantMemory(const Value *P, bool OrLocal = false) {
    return pointsToConstantMemory(MemoryLocation::getBeforeOrAfter(P), OrLocal);
  }

  /// @}
  //===--------------------------------------------------------------------===//
  /// \name Simple mod/ref information
  /// @{

  /// Get the ModRef info associated with a pointer argument of a call. The
  /// result's bits are set to indicate the allowed aliasing ModRef kinds. Note
  /// that these bits do not necessarily account for the overall behavior of
  /// the function, but rather only provide additional per-argument
  /// information. This never sets ModRefInfo::Must.
  ModRefInfo getArgModRefInfo(const CallBase *Call, unsigned ArgIdx);

  /// Return the behavior of the given call site.
  FunctionModRefBehavior getModRefBehavior(const CallBase *Call);

  /// Return the behavior when calling the given function.
  FunctionModRefBehavior getModRefBehavior(const Function *F);

  /// Checks if the specified call is known to never read or write memory.
  ///
  /// Note that if the call only reads from known-constant memory, it is also
  /// legal to return true. Also, calls that unwind the stack are legal for
  /// this predicate.
  ///
  /// Many optimizations (such as CSE and LICM) can be performed on such calls
  /// without worrying about aliasing properties, and many calls have this
  /// property (e.g. calls to 'sin' and 'cos').
  ///
  /// This property corresponds to the GCC 'const' attribute.
  bool doesNotAccessMemory(const CallBase *Call) {
    return getModRefBehavior(Call) == FMRB_DoesNotAccessMemory;
  }

  /// Checks if the specified function is known to never read or write memory.
  ///
  /// Note that if the function only reads from known-constant memory, it is
  /// also legal to return true. Also, function that unwind the stack are legal
  /// for this predicate.
  ///
  /// Many optimizations (such as CSE and LICM) can be performed on such calls
  /// to such functions without worrying about aliasing properties, and many
  /// functions have this property (e.g. 'sin' and 'cos').
  ///
  /// This property corresponds to the GCC 'const' attribute.
  bool doesNotAccessMemory(const Function *F) {
    return getModRefBehavior(F) == FMRB_DoesNotAccessMemory;
  }

  /// Checks if the specified call is known to only read from non-volatile
  /// memory (or not access memory at all).
  ///
  /// Calls that unwind the stack are legal for this predicate.
  ///
  /// This property allows many common optimizations to be performed in the
  /// absence of interfering store instructions, such as CSE of strlen calls.
  ///
  /// This property corresponds to the GCC 'pure' attribute.
  bool onlyReadsMemory(const CallBase *Call) {
    return onlyReadsMemory(getModRefBehavior(Call));
  }

  /// Checks if the specified function is known to only read from non-volatile
  /// memory (or not access memory at all).
  ///
  /// Functions that unwind the stack are legal for this predicate.
  ///
  /// This property allows many common optimizations to be performed in the
  /// absence of interfering store instructions, such as CSE of strlen calls.
  ///
  /// This property corresponds to the GCC 'pure' attribute.
  bool onlyReadsMemory(const Function *F) {
    return onlyReadsMemory(getModRefBehavior(F));
  }

  /// Checks if functions with the specified behavior are known to only read
  /// from non-volatile memory (or not access memory at all).
  static bool onlyReadsMemory(FunctionModRefBehavior MRB) {
    return !isModSet(createModRefInfo(MRB));
  }

  /// Checks if functions with the specified behavior are known to only write
  /// memory (or not access memory at all).
  static bool doesNotReadMemory(FunctionModRefBehavior MRB) {
    return !isRefSet(createModRefInfo(MRB));
  }

  /// Checks if functions with the specified behavior are known to read and
  /// write at most from objects pointed to by their pointer-typed arguments
  /// (with arbitrary offsets).
  static bool onlyAccessesArgPointees(FunctionModRefBehavior MRB) {
    return !((unsigned)MRB & FMRL_Anywhere & ~FMRL_ArgumentPointees);
  }

  /// Checks if functions with the specified behavior are known to potentially
  /// read or write from objects pointed to be their pointer-typed arguments
  /// (with arbitrary offsets).
  static bool doesAccessArgPointees(FunctionModRefBehavior MRB) {
    return isModOrRefSet(createModRefInfo(MRB)) &&
           ((unsigned)MRB & FMRL_ArgumentPointees);
  }

  /// Checks if functions with the specified behavior are known to read and
  /// write at most from memory that is inaccessible from LLVM IR.
  static bool onlyAccessesInaccessibleMem(FunctionModRefBehavior MRB) {
    return !((unsigned)MRB & FMRL_Anywhere & ~FMRL_InaccessibleMem);
  }

  /// Checks if functions with the specified behavior are known to potentially
  /// read or write from memory that is inaccessible from LLVM IR.
  static bool doesAccessInaccessibleMem(FunctionModRefBehavior MRB) {
    return isModOrRefSet(createModRefInfo(MRB)) &&
             ((unsigned)MRB & FMRL_InaccessibleMem);
  }

  /// Checks if functions with the specified behavior are known to read and
  /// write at most from memory that is inaccessible from LLVM IR or objects
  /// pointed to by their pointer-typed arguments (with arbitrary offsets).
  static bool onlyAccessesInaccessibleOrArgMem(FunctionModRefBehavior MRB) {
    return !((unsigned)MRB & FMRL_Anywhere &
             ~(FMRL_InaccessibleMem | FMRL_ArgumentPointees));
  }

  /// getModRefInfo (for call sites) - Return information about whether
  /// a particular call site modifies or reads the specified memory location.
  ModRefInfo getModRefInfo(const CallBase *Call, const MemoryLocation &Loc);

  /// getModRefInfo (for call sites) - A convenience wrapper.
  ModRefInfo getModRefInfo(const CallBase *Call, const Value *P,
                           LocationSize Size) {
    return getModRefInfo(Call, MemoryLocation(P, Size));
  }

  /// getModRefInfo (for loads) - Return information about whether
  /// a particular load modifies or reads the specified memory location.
  ModRefInfo getModRefInfo(const LoadInst *L, const MemoryLocation &Loc);

  /// getModRefInfo (for loads) - A convenience wrapper.
  ModRefInfo getModRefInfo(const LoadInst *L, const Value *P,
                           LocationSize Size) {
    return getModRefInfo(L, MemoryLocation(P, Size));
  }

  /// getModRefInfo (for stores) - Return information about whether
  /// a particular store modifies or reads the specified memory location.
  ModRefInfo getModRefInfo(const StoreInst *S, const MemoryLocation &Loc);

  /// getModRefInfo (for stores) - A convenience wrapper.
  ModRefInfo getModRefInfo(const StoreInst *S, const Value *P,
                           LocationSize Size) {
    return getModRefInfo(S, MemoryLocation(P, Size));
  }

  /// getModRefInfo (for fences) - Return information about whether
  /// a particular store modifies or reads the specified memory location.
  ModRefInfo getModRefInfo(const FenceInst *S, const MemoryLocation &Loc);

  /// getModRefInfo (for fences) - A convenience wrapper.
  ModRefInfo getModRefInfo(const FenceInst *S, const Value *P,
                           LocationSize Size) {
    return getModRefInfo(S, MemoryLocation(P, Size));
  }

  /// getModRefInfo (for cmpxchges) - Return information about whether
  /// a particular cmpxchg modifies or reads the specified memory location.
  ModRefInfo getModRefInfo(const AtomicCmpXchgInst *CX,
                           const MemoryLocation &Loc);

  /// getModRefInfo (for cmpxchges) - A convenience wrapper.
  ModRefInfo getModRefInfo(const AtomicCmpXchgInst *CX, const Value *P,
                           LocationSize Size) {
    return getModRefInfo(CX, MemoryLocation(P, Size));
  }

  /// getModRefInfo (for atomicrmws) - Return information about whether
  /// a particular atomicrmw modifies or reads the specified memory location.
  ModRefInfo getModRefInfo(const AtomicRMWInst *RMW, const MemoryLocation &Loc);

  /// getModRefInfo (for atomicrmws) - A convenience wrapper.
  ModRefInfo getModRefInfo(const AtomicRMWInst *RMW, const Value *P,
                           LocationSize Size) {
    return getModRefInfo(RMW, MemoryLocation(P, Size));
  }

  /// getModRefInfo (for va_args) - Return information about whether
  /// a particular va_arg modifies or reads the specified memory location.
  ModRefInfo getModRefInfo(const VAArgInst *I, const MemoryLocation &Loc);

  /// getModRefInfo (for va_args) - A convenience wrapper.
  ModRefInfo getModRefInfo(const VAArgInst *I, const Value *P,
                           LocationSize Size) {
    return getModRefInfo(I, MemoryLocation(P, Size));
  }

  /// getModRefInfo (for catchpads) - Return information about whether
  /// a particular catchpad modifies or reads the specified memory location.
  ModRefInfo getModRefInfo(const CatchPadInst *I, const MemoryLocation &Loc);

  /// getModRefInfo (for catchpads) - A convenience wrapper.
  ModRefInfo getModRefInfo(const CatchPadInst *I, const Value *P,
                           LocationSize Size) {
    return getModRefInfo(I, MemoryLocation(P, Size));
  }

  /// getModRefInfo (for catchrets) - Return information about whether
  /// a particular catchret modifies or reads the specified memory location.
  ModRefInfo getModRefInfo(const CatchReturnInst *I, const MemoryLocation &Loc);

  /// getModRefInfo (for catchrets) - A convenience wrapper.
  ModRefInfo getModRefInfo(const CatchReturnInst *I, const Value *P,
                           LocationSize Size) {
    return getModRefInfo(I, MemoryLocation(P, Size));
  }

 #if INTEL_CUSTOMIZATION
   /// getModRefInfoForMaskedScatter - Return information about whether a
   /// masked_scatter intrinsic call modifies or reads the specified memory
   /// location. This intrinsic modifies or reads \p Loc when one of its
   /// unmasked destinations aliases with \p Loc.
   ModRefInfo getModRefInfoForMaskedScatter(const IntrinsicInst *I,
                                            const MemoryLocation &Loc);
 #endif // INTEL_CUSTOMIZATION

  /// Check whether or not an instruction may read or write the optionally
  /// specified memory location.
  ///
  ///
  /// An instruction that doesn't read or write memory may be trivially LICM'd
  /// for example.
  ///
  /// For function calls, this delegates to the alias-analysis specific
  /// call-site mod-ref behavior queries. Otherwise it delegates to the specific
  /// helpers above.
  ModRefInfo getModRefInfo(const Instruction *I,
                           const Optional<MemoryLocation> &OptLoc) {
    AAQueryInfo AAQIP;
    return getModRefInfo(I, OptLoc, AAQIP);
  }

  /// A convenience wrapper for constructing the memory location.
  ModRefInfo getModRefInfo(const Instruction *I, const Value *P,
                           LocationSize Size) {
    return getModRefInfo(I, MemoryLocation(P, Size));
  }

#if INTEL_CUSTOMIZATION
  /// Return information about whether the instruction will alias the same
  /// memory location. This is identical to getModRefInfo, except that the
  /// underlying alias analysis query will override the size with parameter
  /// passed in here.
  ModRefInfo getSizedModRefInfo(const Instruction *I, LocationSize Size,
                                const MemoryLocation &Loc) {
    AAQueryInfo AAQIP;
    return getModRefInfo(I, Loc, AAQIP, Size);
  }
#endif // INTEL_CUSTOMIZATION

  /// Return information about whether a call and an instruction may refer to
  /// the same memory locations.
  ModRefInfo getModRefInfo(Instruction *I, const CallBase *Call);

  /// Return information about whether two call sites may refer to the same set
  /// of memory locations. See the AA documentation for details:
  ///   http://llvm.org/docs/AliasAnalysis.html#ModRefInfo
  ModRefInfo getModRefInfo(const CallBase *Call1, const CallBase *Call2);

  /// Return information about whether a particular call site modifies
  /// or reads the specified memory location \p MemLoc before instruction \p I
  /// in a BasicBlock.
  /// Early exits in callCapturesBefore may lead to ModRefInfo::Must not being
  /// set.
  ModRefInfo callCapturesBefore(const Instruction *I,
                                const MemoryLocation &MemLoc,
                                DominatorTree *DT) {
    AAQueryInfo AAQIP;
    return callCapturesBefore(I, MemLoc, DT, AAQIP);
  }

  /// A convenience wrapper to synthesize a memory location.
  ModRefInfo callCapturesBefore(const Instruction *I, const Value *P,
                                LocationSize Size, DominatorTree *DT) {
    return callCapturesBefore(I, MemoryLocation(P, Size), DT);
  }

  /// @}
  //===--------------------------------------------------------------------===//
  /// \name Higher level methods for querying mod/ref information.
  /// @{

  /// Check if it is possible for execution of the specified basic block to
  /// modify the location Loc.
  bool canBasicBlockModify(const BasicBlock &BB, const MemoryLocation &Loc);

  /// A convenience wrapper synthesizing a memory location.
  bool canBasicBlockModify(const BasicBlock &BB, const Value *P,
                           LocationSize Size) {
    return canBasicBlockModify(BB, MemoryLocation(P, Size));
  }

  /// Check if it is possible for the execution of the specified instructions
  /// to mod\ref (according to the mode) the location Loc.
  ///
  /// The instructions to consider are all of the instructions in the range of
  /// [I1,I2] INCLUSIVE. I1 and I2 must be in the same basic block.
  bool canInstructionRangeModRef(const Instruction &I1, const Instruction &I2,
                                 const MemoryLocation &Loc,
                                 const ModRefInfo Mode);

  /// A convenience wrapper synthesizing a memory location.
  bool canInstructionRangeModRef(const Instruction &I1, const Instruction &I2,
                                 const Value *Ptr, LocationSize Size,
                                 const ModRefInfo Mode) {
    return canInstructionRangeModRef(I1, I2, MemoryLocation(Ptr, Size), Mode);
  }

private:
  AliasResult alias(const MemoryLocation &LocA, const MemoryLocation &LocB,
                    AAQueryInfo &AAQI);
#if INTEL_CUSTOMIZATION
  AliasResult loopCarriedAlias(const MemoryLocation &LocA,
                               const MemoryLocation &LocB, AAQueryInfo &AAQI);
#endif // INTEL_CUSTOMIZATION
  bool pointsToConstantMemory(const MemoryLocation &Loc, AAQueryInfo &AAQI,
                              bool OrLocal = false);
  ModRefInfo getModRefInfo(Instruction *I, const CallBase *Call2,
                           AAQueryInfo &AAQIP);
  ModRefInfo getModRefInfo(const CallBase *Call, const MemoryLocation &Loc,
                           AAQueryInfo &AAQI);
  ModRefInfo getModRefInfo(const CallBase *Call1, const CallBase *Call2,
                           AAQueryInfo &AAQI);
  ModRefInfo getModRefInfo(const VAArgInst *V, const MemoryLocation &Loc,
                           AAQueryInfo &AAQI, // INTEL
                           const Optional<LocationSize> &Size = {}); // INTEL
  ModRefInfo getModRefInfo(const LoadInst *L, const MemoryLocation &Loc,
                           AAQueryInfo &AAQI, // INTEL
                           const Optional<LocationSize> &Size = {}); // INTEL
  ModRefInfo getModRefInfo(const StoreInst *S, const MemoryLocation &Loc,
                           AAQueryInfo &AAQI, // INTEL
                           const Optional<LocationSize> &Size = {}); // INTEL
  ModRefInfo getModRefInfo(const FenceInst *S, const MemoryLocation &Loc,
                           AAQueryInfo &AAQI);
  ModRefInfo getModRefInfo(const AtomicCmpXchgInst *CX,
                           const MemoryLocation &Loc,
                           AAQueryInfo &AAQI, // INTEL
                           const Optional<LocationSize> &Size = {}); // INTEL
  ModRefInfo getModRefInfo(const AtomicRMWInst *RMW, const MemoryLocation &Loc,
                           AAQueryInfo &AAQI, // INTEL
                           const Optional<LocationSize> &Size = {}); // INTEL
  ModRefInfo getModRefInfo(const CatchPadInst *I, const MemoryLocation &Loc,
                           AAQueryInfo &AAQI);
  ModRefInfo getModRefInfo(const CatchReturnInst *I, const MemoryLocation &Loc,
                           AAQueryInfo &AAQI);
  ModRefInfo getModRefInfo(const Instruction *I,
                           const Optional<MemoryLocation> &OptLoc,
<<<<<<< HEAD
                           AAQueryInfo &AAQIP, // INTEL
                           const Optional<LocationSize> &Size = {}); // INTEL
=======
                           AAQueryInfo &AAQIP);
  ModRefInfo callCapturesBefore(const Instruction *I,
                                const MemoryLocation &MemLoc, DominatorTree *DT,
                                AAQueryInfo &AAQIP);
>>>>>>> 5e289cc5

  class Concept;

  template <typename T> class Model;

  template <typename T> friend class AAResultBase;

  const TargetLibraryInfo &TLI;

  std::vector<std::unique_ptr<Concept>> AAs;

  std::vector<AnalysisKey *> AADeps;

  friend class BatchAAResults;
};

/// This class is a wrapper over an AAResults, and it is intended to be used
/// only when there are no IR changes inbetween queries. BatchAAResults is
/// reusing the same `AAQueryInfo` to preserve the state across queries,
/// esentially making AA work in "batch mode". The internal state cannot be
/// cleared, so to go "out-of-batch-mode", the user must either use AAResults,
/// or create a new BatchAAResults.
class BatchAAResults {
  AAResults &AA;
  AAQueryInfo AAQI;

public:
  BatchAAResults(AAResults &AAR) : AA(AAR), AAQI() {}
  AliasResult alias(const MemoryLocation &LocA, const MemoryLocation &LocB) {
    return AA.alias(LocA, LocB, AAQI);
  }
  bool pointsToConstantMemory(const MemoryLocation &Loc, bool OrLocal = false) {
    return AA.pointsToConstantMemory(Loc, AAQI, OrLocal);
  }
  ModRefInfo getModRefInfo(const CallBase *Call, const MemoryLocation &Loc) {
    return AA.getModRefInfo(Call, Loc, AAQI);
  }
  ModRefInfo getModRefInfo(const CallBase *Call1, const CallBase *Call2) {
    return AA.getModRefInfo(Call1, Call2, AAQI);
  }
  ModRefInfo getModRefInfo(const Instruction *I,
                           const Optional<MemoryLocation> &OptLoc) {
    return AA.getModRefInfo(I, OptLoc, AAQI);
  }
  ModRefInfo getModRefInfo(Instruction *I, const CallBase *Call2) {
    return AA.getModRefInfo(I, Call2, AAQI);
  }
  ModRefInfo getArgModRefInfo(const CallBase *Call, unsigned ArgIdx) {
    return AA.getArgModRefInfo(Call, ArgIdx);
  }
  FunctionModRefBehavior getModRefBehavior(const CallBase *Call) {
    return AA.getModRefBehavior(Call);
  }
  bool isMustAlias(const MemoryLocation &LocA, const MemoryLocation &LocB) {
    return alias(LocA, LocB) == AliasResult::MustAlias;
  }
  bool isMustAlias(const Value *V1, const Value *V2) {
    return alias(MemoryLocation(V1, LocationSize::precise(1)),
                 MemoryLocation(V2, LocationSize::precise(1))) ==
           AliasResult::MustAlias;
  }
  ModRefInfo callCapturesBefore(const Instruction *I,
                                const MemoryLocation &MemLoc,
                                DominatorTree *DT) {
    return AA.callCapturesBefore(I, MemLoc, DT, AAQI);
  }
};

/// Temporary typedef for legacy code that uses a generic \c AliasAnalysis
/// pointer or reference.
using AliasAnalysis = AAResults;

/// A private abstract base class describing the concept of an individual alias
/// analysis implementation.
///
/// This interface is implemented by any \c Model instantiation. It is also the
/// interface which a type used to instantiate the model must provide.
///
/// All of these methods model methods by the same name in the \c
/// AAResults class. Only differences and specifics to how the
/// implementations are called are documented here.
class AAResults::Concept {
public:
  virtual ~Concept() = 0;

  /// An update API used internally by the AAResults to provide
  /// a handle back to the top level aggregation.
  virtual void setAAResults(AAResults *NewAAR) = 0;
#if INTEL_CUSTOMIZATION
  /// Do opt-level based initialization for each AAResult.
  virtual void setupWithOptLevel(unsigned OptLevel) = 0;
#endif // INTEL_CUSTOMIZATION

  //===--------------------------------------------------------------------===//
  /// \name Alias Queries
  /// @{

  /// The main low level interface to the alias analysis implementation.
  /// Returns an AliasResult indicating whether the two pointers are aliased to
  /// each other. This is the interface that must be implemented by specific
  /// alias analysis implementations.
  virtual AliasResult alias(const MemoryLocation &LocA,
                            const MemoryLocation &LocB, AAQueryInfo &AAQI) = 0;

  /// Checks whether the given location points to constant memory, or if
  /// \p OrLocal is true whether it points to a local alloca.
  virtual bool pointsToConstantMemory(const MemoryLocation &Loc,
                                      AAQueryInfo &AAQI, bool OrLocal) = 0;
#if INTEL_CUSTOMIZATION
  // Returns true if the given value V is escaped.
  virtual bool escapes(const Value *V) = 0;

  // The main low level interface for clients concerned with loop-carried
  // semantics. If both LocA and LocB have UnknownSize, it returns an alias
  // analysis result which is true not only for any program point, but also for
  // any two program points. This is a stronger assertion than that provided by
  // alias(); in particular, it is strong enough to preclude a dependence
  // through memory. Note that if one or both locations have a precise size,
  // however, the semantics are only as strong as the normal alias() interface
  // and precision may be worse.
  virtual AliasResult loopCarriedAlias(const MemoryLocation &LocA,
                                       const MemoryLocation &LocB,
                                       AAQueryInfo &AAQI) = 0;
#endif // INTEL_CUSTOMIZATION

  /// @}
  //===--------------------------------------------------------------------===//
  /// \name Simple mod/ref information
  /// @{

  /// Get the ModRef info associated with a pointer argument of a callsite. The
  /// result's bits are set to indicate the allowed aliasing ModRef kinds. Note
  /// that these bits do not necessarily account for the overall behavior of
  /// the function, but rather only provide additional per-argument
  /// information.
  virtual ModRefInfo getArgModRefInfo(const CallBase *Call,
                                      unsigned ArgIdx) = 0;

  /// Return the behavior of the given call site.
  virtual FunctionModRefBehavior getModRefBehavior(const CallBase *Call) = 0;

  /// Return the behavior when calling the given function.
  virtual FunctionModRefBehavior getModRefBehavior(const Function *F) = 0;

  /// getModRefInfo (for call sites) - Return information about whether
  /// a particular call site modifies or reads the specified memory location.
  virtual ModRefInfo getModRefInfo(const CallBase *Call,
                                   const MemoryLocation &Loc,
                                   AAQueryInfo &AAQI) = 0;

  /// Return information about whether two call sites may refer to the same set
  /// of memory locations. See the AA documentation for details:
  ///   http://llvm.org/docs/AliasAnalysis.html#ModRefInfo
  virtual ModRefInfo getModRefInfo(const CallBase *Call1, const CallBase *Call2,
                                   AAQueryInfo &AAQI) = 0;

  /// @}
};

/// A private class template which derives from \c Concept and wraps some other
/// type.
///
/// This models the concept by directly forwarding each interface point to the
/// wrapped type which must implement a compatible interface. This provides
/// a type erased binding.
template <typename AAResultT> class AAResults::Model final : public Concept {
  AAResultT &Result;

public:
  explicit Model(AAResultT &Result, AAResults &AAR) : Result(Result) {
    Result.setAAResults(&AAR);
  }
  ~Model() override = default;

  void setAAResults(AAResults *NewAAR) override { Result.setAAResults(NewAAR); }

  AliasResult alias(const MemoryLocation &LocA, const MemoryLocation &LocB,
                    AAQueryInfo &AAQI) override {
    return Result.alias(LocA, LocB, AAQI);
  }

#if INTEL_CUSTOMIZATION
  // Do opt-level based initialization for each AAResult.
  void setupWithOptLevel(unsigned OptLevel) override {
    Result.setupWithOptLevel(OptLevel);
  }

  // Returns true if the given value V is escaped.
  bool escapes(const Value *V) override { 
    return Result.escapes(V); 
  }

  // The main low level interface for clients concerned with loop-carried
  // semantics. If both LocA and LocB have UnknownSize, it returns an alias
  // analysis result which is true not only for any program point, but also for
  // any two program points. This is a stronger assertion than that provided by
  // alias(); in particular, it is strong enough to preclude a dependence
  // through memory. Note that if one or both locations have a precise size,
  // however, the semantics are only as strong as the normal alias() interface
  // and precision may be worse.
  AliasResult loopCarriedAlias(const MemoryLocation &LocA,
                               const MemoryLocation &LocB,
                               AAQueryInfo &AAQI) override {
    assert(AAQI.NeedLoopCarried &&
           "Unexpectedly missing loopCarried query flag");
    return Result.loopCarriedAlias(LocA, LocB, AAQI);
  }
#endif // INTEL_CUSTOMIZATION

  bool pointsToConstantMemory(const MemoryLocation &Loc, AAQueryInfo &AAQI,
                              bool OrLocal) override {
    return Result.pointsToConstantMemory(Loc, AAQI, OrLocal);
  }

  ModRefInfo getArgModRefInfo(const CallBase *Call, unsigned ArgIdx) override {
    return Result.getArgModRefInfo(Call, ArgIdx);
  }

  FunctionModRefBehavior getModRefBehavior(const CallBase *Call) override {
    return Result.getModRefBehavior(Call);
  }

  FunctionModRefBehavior getModRefBehavior(const Function *F) override {
    return Result.getModRefBehavior(F);
  }

  ModRefInfo getModRefInfo(const CallBase *Call, const MemoryLocation &Loc,
                           AAQueryInfo &AAQI) override {
    return Result.getModRefInfo(Call, Loc, AAQI);
  }

  ModRefInfo getModRefInfo(const CallBase *Call1, const CallBase *Call2,
                           AAQueryInfo &AAQI) override {
    return Result.getModRefInfo(Call1, Call2, AAQI);
  }
};

/// A CRTP-driven "mixin" base class to help implement the function alias
/// analysis results concept.
///
/// Because of the nature of many alias analysis implementations, they often
/// only implement a subset of the interface. This base class will attempt to
/// implement the remaining portions of the interface in terms of simpler forms
/// of the interface where possible, and otherwise provide conservatively
/// correct fallback implementations.
///
/// Implementors of an alias analysis should derive from this CRTP, and then
/// override specific methods that they wish to customize. There is no need to
/// use virtual anywhere, the CRTP base class does static dispatch to the
/// derived type passed into it.
template <typename DerivedT> class AAResultBase {
  // Expose some parts of the interface only to the AAResults::Model
  // for wrapping. Specifically, this allows the model to call our
  // setAAResults method without exposing it as a fully public API.
  friend class AAResults::Model<DerivedT>;

  /// A pointer to the AAResults object that this AAResult is
  /// aggregated within. May be null if not aggregated.
  AAResults *AAR = nullptr;

  /// Helper to dispatch calls back through the derived type.
  DerivedT &derived() { return static_cast<DerivedT &>(*this); }

  /// A setter for the AAResults pointer, which is used to satisfy the
  /// AAResults::Model contract.
  void setAAResults(AAResults *NewAAR) { AAR = NewAAR; }

protected:
  /// This proxy class models a common pattern where we delegate to either the
  /// top-level \c AAResults aggregation if one is registered, or to the
  /// current result if none are registered.
  class AAResultsProxy {
    AAResults *AAR;
    DerivedT &CurrentResult;

  public:
    AAResultsProxy(AAResults *AAR, DerivedT &CurrentResult)
        : AAR(AAR), CurrentResult(CurrentResult) {}

    AliasResult alias(const MemoryLocation &LocA, const MemoryLocation &LocB,
                      AAQueryInfo &AAQI) {
      return AAR ? AAR->alias(LocA, LocB, AAQI)
                 : CurrentResult.alias(LocA, LocB, AAQI);
    }

    bool pointsToConstantMemory(const MemoryLocation &Loc, AAQueryInfo &AAQI,
                                bool OrLocal) {
      return AAR ? AAR->pointsToConstantMemory(Loc, AAQI, OrLocal)
                 : CurrentResult.pointsToConstantMemory(Loc, AAQI, OrLocal);
    }
#if INTEL_CUSTOMIZATION
    // Do opt-level based initialization for each AAResult.
    void setupWithOptLevel(unsigned OptLevel) {
      if (AAR)
        AAR->setupWithOptLevel(OptLevel);
    }

    // Returns true if the given value V is escaped.
    bool escapes(const Value *V) 
    {
      return AAR ? AAR->escapes(V) : CurrentResult.escapes(V);
    }

    // The main low level interface for clients concerned with loop-carried
    // semantics. If both LocA and LocB have UnknownSize, it returns an alias
    // analysis result which is true not only for any program point, but also
    // for any two program points. This is a stronger assertion than that
    // provided by alias(); in particular, it is strong enough to preclude a
    // dependence through memory. Note that if one or both locations have a
    // precise size, however, the semantics are only as strong as the normal
    // alias() interface and precision may be worse.
    AliasResult loopCarriedAlias(const MemoryLocation &LocA,
                                 const MemoryLocation &LocB,
                                 AAQueryInfo &AAQI) {
      assert(AAQI.NeedLoopCarried &&
             "Unexpectedly missing loopCarried query flag");
      return AAR ? AAR->loopCarriedAlias(LocA, LocB, AAQI)
                 : CurrentResult.loopCarriedAlias(LocA, LocB, AAQI);
    }
#endif // INTEL_CUSTOMIZATION

    ModRefInfo getArgModRefInfo(const CallBase *Call, unsigned ArgIdx) {
      return AAR ? AAR->getArgModRefInfo(Call, ArgIdx)
                 : CurrentResult.getArgModRefInfo(Call, ArgIdx);
    }

    FunctionModRefBehavior getModRefBehavior(const CallBase *Call) {
      return AAR ? AAR->getModRefBehavior(Call)
                 : CurrentResult.getModRefBehavior(Call);
    }

    FunctionModRefBehavior getModRefBehavior(const Function *F) {
      return AAR ? AAR->getModRefBehavior(F) : CurrentResult.getModRefBehavior(F);
    }

    ModRefInfo getModRefInfo(const CallBase *Call, const MemoryLocation &Loc,
                             AAQueryInfo &AAQI) {
      return AAR ? AAR->getModRefInfo(Call, Loc, AAQI)
                 : CurrentResult.getModRefInfo(Call, Loc, AAQI);
    }

    ModRefInfo getModRefInfo(const CallBase *Call1, const CallBase *Call2,
                             AAQueryInfo &AAQI) {
      return AAR ? AAR->getModRefInfo(Call1, Call2, AAQI)
                 : CurrentResult.getModRefInfo(Call1, Call2, AAQI);
    }
  };

  explicit AAResultBase() = default;

  // Provide all the copy and move constructors so that derived types aren't
  // constrained.
  AAResultBase(const AAResultBase &Arg) {}
  AAResultBase(AAResultBase &&Arg) {}

  /// Get a proxy for the best AA result set to query at this time.
  ///
  /// When this result is part of a larger aggregation, this will proxy to that
  /// aggregation. When this result is used in isolation, it will just delegate
  /// back to the derived class's implementation.
  ///
  /// Note that callers of this need to take considerable care to not cause
  /// performance problems when they use this routine, in the case of a large
  /// number of alias analyses being aggregated, it can be expensive to walk
  /// back across the chain.
  AAResultsProxy getBestAAResults() { return AAResultsProxy(AAR, derived()); }

public:
  AliasResult alias(const MemoryLocation &LocA, const MemoryLocation &LocB,
                    AAQueryInfo &AAQI) {
    return AliasResult::MayAlias;
  }

  bool pointsToConstantMemory(const MemoryLocation &Loc, AAQueryInfo &AAQI,
                              bool OrLocal) {
    return false;
  }

#if INTEL_CUSTOMIZATION
  // Do opt-level based initialization for each AAResult.
  void setupWithOptLevel(unsigned OptLevel) {}

  // Returns true if the given value V is escaped.
  bool escapes(const Value *V) {
    return true;
  }

  // The main low level interface for clients concerned with loop-carried
  // semantics. If both LocA and LocB have UnknownSize, it returns an alias
  // analysis result which is true not only for any program point, but also for
  // any two program points. This is a stronger assertion than that provided by
  // alias(); in particular, it is strong enough to preclude a dependence
  // through memory. Note that if one or both locations have a precise size,
  // however, the semantics are only as strong as the normal alias() interface
  // and precision may be worse.
  AliasResult loopCarriedAlias(const MemoryLocation &LocA,
                               const MemoryLocation &LocB, AAQueryInfo &AAQI) {
    assert(AAQI.NeedLoopCarried &&
           "Unexpectedly missing loopCarried query flag");
    return AliasResult::MayAlias;
  }
#endif // INTEL_CUSTOMIZATION

  ModRefInfo getArgModRefInfo(const CallBase *Call, unsigned ArgIdx) {
    return ModRefInfo::ModRef;
  }

  FunctionModRefBehavior getModRefBehavior(const CallBase *Call) {
    return FMRB_UnknownModRefBehavior;
  }

  FunctionModRefBehavior getModRefBehavior(const Function *F) {
    return FMRB_UnknownModRefBehavior;
  }

  ModRefInfo getModRefInfo(const CallBase *Call, const MemoryLocation &Loc,
                           AAQueryInfo &AAQI) {
    return ModRefInfo::ModRef;
  }

  ModRefInfo getModRefInfo(const CallBase *Call1, const CallBase *Call2,
                           AAQueryInfo &AAQI) {
    return ModRefInfo::ModRef;
  }
};

/// Return true if this pointer is returned by a noalias function.
bool isNoAliasCall(const Value *V);

#if INTEL_CUSTOMIZATION
/// Return true if this is an argument with the noalias attribute.
bool isNoAliasOrByValArgument(const Value *V);
#endif // INTEL_CUSTOMIZATION

/// Return true if this pointer refers to a distinct and identifiable object.
/// This returns true for:
///    Global Variables and Functions (but not Global Aliases)
///    Allocas
///    ByVal and NoAlias Arguments
///    NoAlias returns (e.g. calls to malloc)
///
bool isIdentifiedObject(const Value *V);

/// Return true if V is umabigously identified at the function-level.
/// Different IdentifiedFunctionLocals can't alias.
/// Further, an IdentifiedFunctionLocal can not alias with any function
/// arguments other than itself, which is not necessarily true for
/// IdentifiedObjects.
bool isIdentifiedFunctionLocal(const Value *V);

/// A manager for alias analyses.
///
/// This class can have analyses registered with it and when run, it will run
/// all of them and aggregate their results into single AA results interface
/// that dispatches across all of the alias analysis results available.
///
/// Note that the order in which analyses are registered is very significant.
/// That is the order in which the results will be aggregated and queried.
///
/// This manager effectively wraps the AnalysisManager for registering alias
/// analyses. When you register your alias analysis with this manager, it will
/// ensure the analysis itself is registered with its AnalysisManager.
///
/// The result of this analysis is only invalidated if one of the particular
/// aggregated AA results end up being invalidated. This removes the need to
/// explicitly preserve the results of `AAManager`. Note that analyses should no
/// longer be registered once the `AAManager` is run.
class AAManager : public AnalysisInfoMixin<AAManager> {
public:
  using Result = AAResults;

  /// Register a specific AA result.
  template <typename AnalysisT> void registerFunctionAnalysis() {
    ResultGetters.push_back(&getFunctionAAResultImpl<AnalysisT>);
  }

  /// Register a specific AA result.
  template <typename AnalysisT> void registerModuleAnalysis() {
    ResultGetters.push_back(&getModuleAAResultImpl<AnalysisT>);
  }

  Result run(Function &F, FunctionAnalysisManager &AM);

private:
  friend AnalysisInfoMixin<AAManager>;

  static AnalysisKey Key;

  SmallVector<void (*)(Function &F, FunctionAnalysisManager &AM,
                       AAResults &AAResults),
              4> ResultGetters;

  template <typename AnalysisT>
  static void getFunctionAAResultImpl(Function &F,
                                      FunctionAnalysisManager &AM,
                                      AAResults &AAResults) {
    AAResults.addAAResult(AM.template getResult<AnalysisT>(F));
    AAResults.addAADependencyID(AnalysisT::ID());
  }

  template <typename AnalysisT>
  static void getModuleAAResultImpl(Function &F, FunctionAnalysisManager &AM,
                                    AAResults &AAResults) {
    auto &MAMProxy = AM.getResult<ModuleAnalysisManagerFunctionProxy>(F);
    if (auto *R =
            MAMProxy.template getCachedResult<AnalysisT>(*F.getParent())) {
      AAResults.addAAResult(*R);
      MAMProxy
          .template registerOuterAnalysisInvalidation<AnalysisT, AAManager>();
    }
  }
};

/// A wrapper pass to provide the legacy pass manager access to a suitably
/// prepared AAResults object.
class AAResultsWrapperPass : public FunctionPass {
  std::unique_ptr<AAResults> AAR;

public:
  static char ID;

  AAResultsWrapperPass();

  AAResults &getAAResults() { return *AAR; }
  const AAResults &getAAResults() const { return *AAR; }

  bool runOnFunction(Function &F) override;

  void getAnalysisUsage(AnalysisUsage &AU) const override;
};

/// A wrapper pass for external alias analyses. This just squirrels away the
/// callback used to run any analyses and register their results.
struct ExternalAAWrapperPass : ImmutablePass {
  using CallbackT = std::function<void(Pass &, Function &, AAResults &)>;

  CallbackT CB;

  static char ID;

  ExternalAAWrapperPass();

  explicit ExternalAAWrapperPass(CallbackT CB);

  void getAnalysisUsage(AnalysisUsage &AU) const override {
    AU.setPreservesAll();
  }
};

FunctionPass *createAAResultsWrapperPass();

/// A wrapper pass around a callback which can be used to populate the
/// AAResults in the AAResultsWrapperPass from an external AA.
///
/// The callback provided here will be used each time we prepare an AAResults
/// object, and will receive a reference to the function wrapper pass, the
/// function, and the AAResults object to populate. This should be used when
/// setting up a custom pass pipeline to inject a hook into the AA results.
ImmutablePass *createExternalAAWrapperPass(
    std::function<void(Pass &, Function &, AAResults &)> Callback);

/// A helper for the legacy pass manager to create a \c AAResults
/// object populated to the best of our ability for a particular function when
/// inside of a \c ModulePass or a \c CallGraphSCCPass.
///
/// If a \c ModulePass or a \c CallGraphSCCPass calls \p
/// createLegacyPMAAResults, it also needs to call \p addUsedAAAnalyses in \p
/// getAnalysisUsage.
AAResults createLegacyPMAAResults(Pass &P, Function &F, BasicAAResult &BAR);

/// A helper for the legacy pass manager to populate \p AU to add uses to make
/// sure the analyses required by \p createLegacyPMAAResults are available.
void getAAResultsAnalysisUsage(AnalysisUsage &AU);

} // end namespace llvm

#endif // LLVM_ANALYSIS_ALIASANALYSIS_H<|MERGE_RESOLUTION|>--- conflicted
+++ resolved
@@ -986,15 +986,11 @@
                            AAQueryInfo &AAQI);
   ModRefInfo getModRefInfo(const Instruction *I,
                            const Optional<MemoryLocation> &OptLoc,
-<<<<<<< HEAD
                            AAQueryInfo &AAQIP, // INTEL
                            const Optional<LocationSize> &Size = {}); // INTEL
-=======
-                           AAQueryInfo &AAQIP);
   ModRefInfo callCapturesBefore(const Instruction *I,
                                 const MemoryLocation &MemLoc, DominatorTree *DT,
                                 AAQueryInfo &AAQIP);
->>>>>>> 5e289cc5
 
   class Concept;
 
