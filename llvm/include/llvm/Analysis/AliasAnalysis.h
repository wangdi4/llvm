--- conflicted
+++ resolved
@@ -369,14 +369,13 @@
   using IsCapturedCacheT = SmallDenseMap<const Value *, bool, 8>;
   IsCapturedCacheT IsCapturedCache;
 
-<<<<<<< HEAD
 #ifdef INTEL_CUSTOMIZATION
   // Remember if this is a "loopCarriedAlias" query.
   const bool NeedLoopCarried = false;
   AAQueryInfo(bool LoopCarried)
       : AliasCache(), IsCapturedCache(), NeedLoopCarried(LoopCarried) {}
 #endif // INTEL_CUSTOMIZATION
-=======
+
   /// How many active NoAlias assumption uses there are.
   int NumAssumptionUses = 0;
 
@@ -384,7 +383,6 @@
   /// Used to remove all potentially incorrect results from the cache if an
   /// assumption is disproven.
   SmallVector<AAQueryInfo::LocPair, 4> AssumptionBasedResults;
->>>>>>> b1c2f128
 
   AAQueryInfo() : AliasCache(), IsCapturedCache() {}
 };
