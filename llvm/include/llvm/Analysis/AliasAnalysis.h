--- conflicted
+++ resolved
@@ -328,41 +328,20 @@
     return (MRB & MRI_ModRef) && (MRB & FMRL_ArgumentPointees);
   }
 
-#ifdef INTEL_CUSTOMIZATION
-  /// Starting point for ModRef queries that will pass itself
-  /// along the chained calls to allow for down-chain ModRef
-  /// queries to make use of AliasAnalysis information of elements 
-  /// earlier in the chain. 
-  ModRefInfo getModRefInfoBegin(ImmutableCallSite CS,
-    const MemoryLocation &Loc) {
-    return getModRefInfo(CS, Loc, this);
-  }
-
-
   /// getModRefInfo (for call sites) - Return information about whether
   /// a particular call site modifies or reads the specified memory location.
-<<<<<<< HEAD
-  /// If subclass'd AA needs to make an AliasAnalysis query, use the passed 
-  /// in AAChain, if available, to enable all the AliasAnalysis queries to run. 
-  virtual ModRefInfo getModRefInfo(ImmutableCallSite CS,
-                                   const MemoryLocation &Loc,
-                                   AliasAnalysis *AAChain = nullptr);
-
-#endif  // INTEL_CUSTOMIZATION
-=======
   ModRefInfo getModRefInfo(ImmutableCallSite CS, const MemoryLocation &Loc);
->>>>>>> 94b704c4
 
   /// getModRefInfo (for call sites) - A convenience wrapper.
   ModRefInfo getModRefInfo(ImmutableCallSite CS, const Value *P,
                            uint64_t Size) {
-    return getModRefInfoBegin(CS, MemoryLocation(P, Size)); // INTEL
+    return getModRefInfo(CS, MemoryLocation(P, Size));
   }
 
   /// getModRefInfo (for calls) - Return information about whether
   /// a particular call modifies or reads the specified memory location.
   ModRefInfo getModRefInfo(const CallInst *C, const MemoryLocation &Loc) {
-    return getModRefInfoBegin(ImmutableCallSite(C), Loc); // INTEL
+    return getModRefInfo(ImmutableCallSite(C), Loc);
   }
 
   /// getModRefInfo (for calls) - A convenience wrapper.
@@ -373,7 +352,7 @@
   /// getModRefInfo (for invokes) - Return information about whether
   /// a particular invoke modifies or reads the specified memory location.
   ModRefInfo getModRefInfo(const InvokeInst *I, const MemoryLocation &Loc) {
-    return getModRefInfoBegin(ImmutableCallSite(I), Loc); // INTEL
+    return getModRefInfo(ImmutableCallSite(I), Loc);
   }
 
   /// getModRefInfo (for invokes) - A convenience wrapper.
