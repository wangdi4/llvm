//===- llvm/Analysis/AliasAnalysis.h - Alias Analysis Interface -*- C++ -*-===//
//
// Part of the LLVM Project, under the Apache License v2.0 with LLVM Exceptions.
// See https://llvm.org/LICENSE.txt for license information.
// SPDX-License-Identifier: Apache-2.0 WITH LLVM-exception
//
//===----------------------------------------------------------------------===//
//
// This file defines the generic AliasAnalysis interface, which is used as the
// common interface used by all clients of alias analysis information, and
// implemented by all alias analysis implementations.  Mod/Ref information is
// also captured by this interface.
//
// Implementations of this interface must implement the various virtual methods,
// which automatically provides functionality for the entire suite of client
// APIs.
//
// This API identifies memory regions with the MemoryLocation class. The pointer
// component specifies the base memory address of the region. The Size specifies
// the maximum size (in address units) of the memory region, or
// MemoryLocation::UnknownSize if the size is not known. The TBAA tag
// identifies the "type" of the memory reference; see the
// TypeBasedAliasAnalysis class for details.
//
// Some non-obvious details include:
//  - Pointers that point to two completely different objects in memory never
//    alias, regardless of the value of the Size component.
//  - NoAlias doesn't imply inequal pointers. The most obvious example of this
//    is two pointers to constant memory. Even if they are equal, constant
//    memory is never stored to, so there will never be any dependencies.
//    In this and other situations, the pointers may be both NoAlias and
//    MustAlias at the same time. The current API can only return one result,
//    though this is rarely a problem in practice.
//
//===----------------------------------------------------------------------===//

#ifndef LLVM_ANALYSIS_ALIASANALYSIS_H
#define LLVM_ANALYSIS_ALIASANALYSIS_H

#include "llvm/ADT/DenseMap.h"
#include "llvm/ADT/None.h"
#include "llvm/ADT/Optional.h"
#include "llvm/ADT/SmallVector.h"
#include "llvm/Analysis/MemoryLocation.h"
#include "llvm/IR/PassManager.h"
#include "llvm/Pass.h"
#include <cstdint>
#include <functional>
#include <memory>
#include <vector>

namespace llvm {

class AnalysisUsage;
class AtomicCmpXchgInst;
class BasicAAResult;
class BasicBlock;
class CatchPadInst;
class CatchReturnInst;
class DominatorTree;
class FenceInst;
class Function;
<<<<<<< HEAD
class IntrinsicInst;    // INTEL
=======
class InvokeInst;
class PreservedAnalyses;
class TargetLibraryInfo;
>>>>>>> 9ed8e0ca
class Value;

/// The possible results of an alias query.
///
/// These results are always computed between two MemoryLocation objects as
/// a query to some alias analysis.
///
/// Note that these are unscoped enumerations because we would like to support
/// implicitly testing a result for the existence of any possible aliasing with
/// a conversion to bool, but an "enum class" doesn't support this. The
/// canonical names from the literature are suffixed and unique anyways, and so
/// they serve as global constants in LLVM for these results.
///
/// See docs/AliasAnalysis.html for more information on the specific meanings
/// of these values.
enum AliasResult : uint8_t {
  /// The two locations do not alias at all.
  ///
  /// This value is arranged to convert to false, while all other values
  /// convert to true. This allows a boolean context to convert the result to
  /// a binary flag indicating whether there is the possibility of aliasing.
  NoAlias = 0,
  /// The two locations may or may not alias. This is the least precise result.
  MayAlias,
  /// The two locations alias, but only due to a partial overlap.
  PartialAlias,
  /// The two locations precisely alias each other.
  MustAlias,
};

/// << operator for AliasResult.
raw_ostream &operator<<(raw_ostream &OS, AliasResult AR);

/// Flags indicating whether a memory access modifies or references memory.
///
/// This is no access at all, a modification, a reference, or both
/// a modification and a reference. These are specifically structured such that
/// they form a three bit matrix and bit-tests for 'mod' or 'ref' or 'must'
/// work with any of the possible values.
enum class ModRefInfo : uint8_t {
  /// Must is provided for completeness, but no routines will return only
  /// Must today. See definition of Must below.
  Must = 0,
  /// The access may reference the value stored in memory,
  /// a mustAlias relation was found, and no mayAlias or partialAlias found.
  MustRef = 1,
  /// The access may modify the value stored in memory,
  /// a mustAlias relation was found, and no mayAlias or partialAlias found.
  MustMod = 2,
  /// The access may reference, modify or both the value stored in memory,
  /// a mustAlias relation was found, and no mayAlias or partialAlias found.
  MustModRef = MustRef | MustMod,
  /// The access neither references nor modifies the value stored in memory.
  NoModRef = 4,
  /// The access may reference the value stored in memory.
  Ref = NoModRef | MustRef,
  /// The access may modify the value stored in memory.
  Mod = NoModRef | MustMod,
  /// The access may reference and may modify the value stored in memory.
  ModRef = Ref | Mod,

  /// About Must:
  /// Must is set in a best effort manner.
  /// We usually do not try our best to infer Must, instead it is merely
  /// another piece of "free" information that is presented when available.
  /// Must set means there was certainly a MustAlias found. For calls,
  /// where multiple arguments are checked (argmemonly), this translates to
  /// only MustAlias or NoAlias was found.
  /// Must is not set for RAR accesses, even if the two locations must
  /// alias. The reason is that two read accesses translate to an early return
  /// of NoModRef. An additional alias check to set Must may be
  /// expensive. Other cases may also not set Must(e.g. callCapturesBefore).
  /// We refer to Must being *set* when the most significant bit is *cleared*.
  /// Conversely we *clear* Must information by *setting* the Must bit to 1.
};

LLVM_NODISCARD inline bool isNoModRef(const ModRefInfo MRI) {
  return (static_cast<int>(MRI) & static_cast<int>(ModRefInfo::MustModRef)) ==
         static_cast<int>(ModRefInfo::Must);
}
LLVM_NODISCARD inline bool isModOrRefSet(const ModRefInfo MRI) {
  return static_cast<int>(MRI) & static_cast<int>(ModRefInfo::MustModRef);
}
LLVM_NODISCARD inline bool isModAndRefSet(const ModRefInfo MRI) {
  return (static_cast<int>(MRI) & static_cast<int>(ModRefInfo::MustModRef)) ==
         static_cast<int>(ModRefInfo::MustModRef);
}
LLVM_NODISCARD inline bool isModSet(const ModRefInfo MRI) {
  return static_cast<int>(MRI) & static_cast<int>(ModRefInfo::MustMod);
}
LLVM_NODISCARD inline bool isRefSet(const ModRefInfo MRI) {
  return static_cast<int>(MRI) & static_cast<int>(ModRefInfo::MustRef);
}
LLVM_NODISCARD inline bool isMustSet(const ModRefInfo MRI) {
  return !(static_cast<int>(MRI) & static_cast<int>(ModRefInfo::NoModRef));
}

LLVM_NODISCARD inline ModRefInfo setMod(const ModRefInfo MRI) {
  return ModRefInfo(static_cast<int>(MRI) |
                    static_cast<int>(ModRefInfo::MustMod));
}
LLVM_NODISCARD inline ModRefInfo setRef(const ModRefInfo MRI) {
  return ModRefInfo(static_cast<int>(MRI) |
                    static_cast<int>(ModRefInfo::MustRef));
}
LLVM_NODISCARD inline ModRefInfo setMust(const ModRefInfo MRI) {
  return ModRefInfo(static_cast<int>(MRI) &
                    static_cast<int>(ModRefInfo::MustModRef));
}
LLVM_NODISCARD inline ModRefInfo setModAndRef(const ModRefInfo MRI) {
  return ModRefInfo(static_cast<int>(MRI) |
                    static_cast<int>(ModRefInfo::MustModRef));
}
LLVM_NODISCARD inline ModRefInfo clearMod(const ModRefInfo MRI) {
  return ModRefInfo(static_cast<int>(MRI) & static_cast<int>(ModRefInfo::Ref));
}
LLVM_NODISCARD inline ModRefInfo clearRef(const ModRefInfo MRI) {
  return ModRefInfo(static_cast<int>(MRI) & static_cast<int>(ModRefInfo::Mod));
}
LLVM_NODISCARD inline ModRefInfo clearMust(const ModRefInfo MRI) {
  return ModRefInfo(static_cast<int>(MRI) |
                    static_cast<int>(ModRefInfo::NoModRef));
}
LLVM_NODISCARD inline ModRefInfo unionModRef(const ModRefInfo MRI1,
                                             const ModRefInfo MRI2) {
  return ModRefInfo(static_cast<int>(MRI1) | static_cast<int>(MRI2));
}
LLVM_NODISCARD inline ModRefInfo intersectModRef(const ModRefInfo MRI1,
                                                 const ModRefInfo MRI2) {
  return ModRefInfo(static_cast<int>(MRI1) & static_cast<int>(MRI2));
}

/// The locations at which a function might access memory.
///
/// These are primarily used in conjunction with the \c AccessKind bits to
/// describe both the nature of access and the locations of access for a
/// function call.
enum FunctionModRefLocation {
  /// Base case is no access to memory.
  FMRL_Nowhere = 0,
  /// Access to memory via argument pointers.
  FMRL_ArgumentPointees = 8,
  /// Memory that is inaccessible via LLVM IR.
  FMRL_InaccessibleMem = 16,
  /// Access to any memory.
  FMRL_Anywhere = 32 | FMRL_InaccessibleMem | FMRL_ArgumentPointees
};

/// Summary of how a function affects memory in the program.
///
/// Loads from constant globals are not considered memory accesses for this
/// interface. Also, functions may freely modify stack space local to their
/// invocation without having to report it through these interfaces.
enum FunctionModRefBehavior {
  /// This function does not perform any non-local loads or stores to memory.
  ///
  /// This property corresponds to the GCC 'const' attribute.
  /// This property corresponds to the LLVM IR 'readnone' attribute.
  /// This property corresponds to the IntrNoMem LLVM intrinsic flag.
  FMRB_DoesNotAccessMemory =
      FMRL_Nowhere | static_cast<int>(ModRefInfo::NoModRef),

  /// The only memory references in this function (if it has any) are
  /// non-volatile loads from objects pointed to by its pointer-typed
  /// arguments, with arbitrary offsets.
  ///
  /// This property corresponds to the combination of the IntrReadMem
  /// and IntrArgMemOnly LLVM intrinsic flags.
  FMRB_OnlyReadsArgumentPointees =
      FMRL_ArgumentPointees | static_cast<int>(ModRefInfo::Ref),

  /// The only memory references in this function (if it has any) are
  /// non-volatile stores from objects pointed to by its pointer-typed
  /// arguments, with arbitrary offsets.
  ///
  /// This property corresponds to the combination of the IntrWriteMem
  /// and IntrArgMemOnly LLVM intrinsic flags.
  FMRB_OnlyWritesArgumentPointees =
      FMRL_ArgumentPointees | static_cast<int>(ModRefInfo::Mod),

  /// The only memory references in this function (if it has any) are
  /// non-volatile loads and stores from objects pointed to by its
  /// pointer-typed arguments, with arbitrary offsets.
  ///
  /// This property corresponds to the IntrArgMemOnly LLVM intrinsic flag.
  FMRB_OnlyAccessesArgumentPointees =
      FMRL_ArgumentPointees | static_cast<int>(ModRefInfo::ModRef),

  /// The only memory references in this function (if it has any) are
  /// reads of memory that is otherwise inaccessible via LLVM IR.
  ///
  /// This property corresponds to the LLVM IR inaccessiblememonly attribute.
  FMRB_OnlyReadsInaccessibleMem =
      FMRL_InaccessibleMem | static_cast<int>(ModRefInfo::Ref),

  /// The only memory references in this function (if it has any) are
  /// writes to memory that is otherwise inaccessible via LLVM IR.
  ///
  /// This property corresponds to the LLVM IR inaccessiblememonly attribute.
  FMRB_OnlyWritesInaccessibleMem =
      FMRL_InaccessibleMem | static_cast<int>(ModRefInfo::Mod),

  /// The only memory references in this function (if it has any) are
  /// references of memory that is otherwise inaccessible via LLVM IR.
  ///
  /// This property corresponds to the LLVM IR inaccessiblememonly attribute.
  FMRB_OnlyAccessesInaccessibleMem =
      FMRL_InaccessibleMem | static_cast<int>(ModRefInfo::ModRef),

  /// The function may perform non-volatile loads from objects pointed
  /// to by its pointer-typed arguments, with arbitrary offsets, and
  /// it may also perform loads of memory that is otherwise
  /// inaccessible via LLVM IR.
  ///
  /// This property corresponds to the LLVM IR
  /// inaccessiblemem_or_argmemonly attribute.
  FMRB_OnlyReadsInaccessibleOrArgMem = FMRL_InaccessibleMem |
                                       FMRL_ArgumentPointees |
                                       static_cast<int>(ModRefInfo::Ref),

  /// The function may perform non-volatile stores to objects pointed
  /// to by its pointer-typed arguments, with arbitrary offsets, and
  /// it may also perform stores of memory that is otherwise
  /// inaccessible via LLVM IR.
  ///
  /// This property corresponds to the LLVM IR
  /// inaccessiblemem_or_argmemonly attribute.
  FMRB_OnlyWritesInaccessibleOrArgMem = FMRL_InaccessibleMem |
                                        FMRL_ArgumentPointees |
                                        static_cast<int>(ModRefInfo::Mod),

  /// The function may perform non-volatile loads and stores of objects
  /// pointed to by its pointer-typed arguments, with arbitrary offsets, and
  /// it may also perform loads and stores of memory that is otherwise
  /// inaccessible via LLVM IR.
  ///
  /// This property corresponds to the LLVM IR
  /// inaccessiblemem_or_argmemonly attribute.
  FMRB_OnlyAccessesInaccessibleOrArgMem = FMRL_InaccessibleMem |
                                          FMRL_ArgumentPointees |
                                          static_cast<int>(ModRefInfo::ModRef),

  /// This function does not perform any non-local stores or volatile loads,
  /// but may read from any memory location.
  ///
  /// This property corresponds to the GCC 'pure' attribute.
  /// This property corresponds to the LLVM IR 'readonly' attribute.
  /// This property corresponds to the IntrReadMem LLVM intrinsic flag.
  FMRB_OnlyReadsMemory = FMRL_Anywhere | static_cast<int>(ModRefInfo::Ref),

  // This function does not read from memory anywhere, but may write to any
  // memory location.
  //
  // This property corresponds to the LLVM IR 'writeonly' attribute.
  // This property corresponds to the IntrWriteMem LLVM intrinsic flag.
  FMRB_OnlyWritesMemory = FMRL_Anywhere | static_cast<int>(ModRefInfo::Mod),

  /// This indicates that the function could not be classified into one of the
  /// behaviors above.
  FMRB_UnknownModRefBehavior =
      FMRL_Anywhere | static_cast<int>(ModRefInfo::ModRef)
};

// Wrapper method strips bits significant only in FunctionModRefBehavior,
// to obtain a valid ModRefInfo. The benefit of using the wrapper is that if
// ModRefInfo enum changes, the wrapper can be updated to & with the new enum
// entry with all bits set to 1.
LLVM_NODISCARD inline ModRefInfo
createModRefInfo(const FunctionModRefBehavior FMRB) {
  return ModRefInfo(FMRB & static_cast<int>(ModRefInfo::ModRef));
}

/// This class stores info we want to provide to or retain within an alias
/// query. By default, the root query is stateless and starts with a freshly
/// constructed info object. Specific alias analyses can use this query info to
/// store per-query state that is important for recursive or nested queries to
/// avoid recomputing. To enable preserving this state across multiple queries
/// where safe (due to the IR not changing), use a `BatchAAResults` wrapper.
/// The information stored in an `AAQueryInfo` is currently limitted to the
/// caches used by BasicAA, but can further be extended to fit other AA needs.
/// INTEL:
/// We also use this class to note when a query requires "loopCarriedAlias"
/// semantics as opposed to "alias" semantics. This should always be redundant
/// with the knowledge that a query is being made via the "loopCarriedAlias"
/// interface. Storing it here allows an analysis to share some implementation
/// between the "alias" and "loopCarriedAlias" implementations, checking the
/// AAQI to determine which interface it's responding to. Currently only
/// BasicAA uses the `NeedLoopCarried` flag.
class AAQueryInfo {
public:
  using LocPair = std::pair<MemoryLocation, MemoryLocation>;
  using AliasCacheT = SmallDenseMap<LocPair, AliasResult, 8>;
  AliasCacheT AliasCache;

  using IsCapturedCacheT = SmallDenseMap<const Value *, bool, 8>;
  IsCapturedCacheT IsCapturedCache;

#ifdef INTEL_CUSTOMIZATION
  // Remember if this is a "loopCarriedAlias" query.
  const bool NeedLoopCarried = false;
  AAQueryInfo(bool LoopCarried)
      : AliasCache(), IsCapturedCache(), NeedLoopCarried(LoopCarried) {}
#endif // INTEL_CUSTOMIZATION

  AAQueryInfo() : AliasCache(), IsCapturedCache() {}

  AliasResult updateResult(const LocPair &Locs, AliasResult Result) {
    auto It = AliasCache.find(Locs);
    assert(It != AliasCache.end() && "Entry must have existed");
    return It->second = Result;
  }
};

class BatchAAResults;

class AAResults {
public:
  // Make these results default constructable and movable. We have to spell
  // these out because MSVC won't synthesize them.
  AAResults(const TargetLibraryInfo &TLI) : TLI(TLI) {}
  AAResults(AAResults &&Arg);
  ~AAResults();
#if INTEL_CUSTOMIZATION
  // Do opt-level based initialization for each AAResult.
  void setupWithOptLevel(unsigned OptLevel);
#endif // INTEL_CUSTOMIZATION

  /// Register a specific AA result.
  template <typename AAResultT> void addAAResult(AAResultT &AAResult) {
    // FIXME: We should use a much lighter weight system than the usual
    // polymorphic pattern because we don't own AAResult. It should
    // ideally involve two pointers and no separate allocation.
    AAs.emplace_back(new Model<AAResultT>(AAResult, *this));
  }

  /// Register a function analysis ID that the results aggregation depends on.
  ///
  /// This is used in the new pass manager to implement the invalidation logic
  /// where we must invalidate the results aggregation if any of our component
  /// analyses become invalid.
  void addAADependencyID(AnalysisKey *ID) { AADeps.push_back(ID); }

  /// Handle invalidation events in the new pass manager.
  ///
  /// The aggregation is invalidated if any of the underlying analyses is
  /// invalidated.
  bool invalidate(Function &F, const PreservedAnalyses &PA,
                  FunctionAnalysisManager::Invalidator &Inv);

  //===--------------------------------------------------------------------===//
  /// \name Alias Queries
  /// @{

  /// The main low level interface to the alias analysis implementation.
  /// Returns an AliasResult indicating whether the two pointers are aliased to
  /// each other. This is the interface that must be implemented by specific
  /// alias analysis implementations.
  AliasResult alias(const MemoryLocation &LocA, const MemoryLocation &LocB);

  /// A convenience wrapper around the primary \c alias interface.
  AliasResult alias(const Value *V1, LocationSize V1Size, const Value *V2,
                    LocationSize V2Size) {
    return alias(MemoryLocation(V1, V1Size), MemoryLocation(V2, V2Size));
  }

  /// A convenience wrapper around the primary \c alias interface.
  AliasResult alias(const Value *V1, const Value *V2) {
    return alias(MemoryLocation::getBeforeOrAfter(V1),
                 MemoryLocation::getBeforeOrAfter(V2));
  }

  /// A trivial helper function to check to see if the specified pointers are
  /// no-alias.
  bool isNoAlias(const MemoryLocation &LocA, const MemoryLocation &LocB) {
    return alias(LocA, LocB) == NoAlias;
  }

#if INTEL_CUSTOMIZATION
  // The main low level interface for clients concerned with loop-carried
  // semantics. If both LocA and LocB have UnknownSize, it returns an alias
  // analysis result which is true not only for any program point, but also for
  // any two program points. This is a stronger assertion than that provided by
  // alias(); in particular, it is strong enough to preclude a dependence
  // through memory. Note that if one or both locations have a precise size,
  // however, the semantics are only as strong as the normal alias() interface
  // and precision may be worse.
  AliasResult loopCarriedAlias(const MemoryLocation &LocA,
                               const MemoryLocation &LocB);

  /// A convenience wrapper around the \c loopCarriedAlias interface.
  AliasResult loopCarriedAlias(const Value *V1, LocationSize V1Size,
                               const Value *V2, LocationSize V2Size) {
    return loopCarriedAlias(MemoryLocation(V1, V1Size),
                            MemoryLocation(V2, V2Size));
  }

  /// A convenience wrapper around the \c loopCarriedAlias interface.
  AliasResult loopCarriedAlias(const Value *V1, const Value *V2) {
    return loopCarriedAlias(MemoryLocation::getBeforeOrAfter(V1),
                            MemoryLocation::getBeforeOrAfter(V2));
  }

  /// A trivial helper function to check to see if the specified pointers are
  /// no-alias in the more dynamic \c loopCarriedAlias sense.
  bool isLoopCarriedNoAlias(const MemoryLocation &LocA,
                            const MemoryLocation &LocB) {
    return loopCarriedAlias(LocA, LocB) == NoAlias;
  }

  /// A convenience wrapper around the \c isLoopCarriedNoAlias helper interface.
  bool isLoopCarriedNoAlias(const Value *V1, LocationSize V1Size,
                            const Value *V2, LocationSize V2Size) {
    return isLoopCarriedNoAlias(MemoryLocation(V1, V1Size),
                                MemoryLocation(V2, V2Size));
  }

  /// A convenience wrapper around the \c isLoopCarriedNoAlias helper interface.
  bool isLoopCarriedNoAlias(const Value *V1, const Value *V2) {
    return isLoopCarriedNoAlias(MemoryLocation::getBeforeOrAfter(V1),
                                MemoryLocation::getBeforeOrAfter(V2));
  }

  /// A trivial helper function to check to see if the specified pointers are
  /// must-alias in the loop-carried sense.
  bool isLoopCarriedMustAlias(const MemoryLocation &LocA,
                              const MemoryLocation &LocB) {
    return loopCarriedAlias(LocA, LocB) == MustAlias;
  }

  /// A convenience wrapper around the \c isLoopCarriedMustAlias helper
  /// interface.
  bool isLoopCarriedMustAlias(const Value *V1, const Value *V2) {
    return loopCarriedAlias(V1, LocationSize::precise(1), V2,
                            LocationSize::precise(1)) == MustAlias;
  }
#endif // INTEL_CUSTOMIZATION

  /// A convenience wrapper around the \c isNoAlias helper interface.
  bool isNoAlias(const Value *V1, LocationSize V1Size, const Value *V2,
                 LocationSize V2Size) {
    return isNoAlias(MemoryLocation(V1, V1Size), MemoryLocation(V2, V2Size));
  }

  /// A convenience wrapper around the \c isNoAlias helper interface.
  bool isNoAlias(const Value *V1, const Value *V2) {
    return isNoAlias(MemoryLocation::getBeforeOrAfter(V1),
                     MemoryLocation::getBeforeOrAfter(V2));
  }

  /// A trivial helper function to check to see if the specified pointers are
  /// must-alias.
  bool isMustAlias(const MemoryLocation &LocA, const MemoryLocation &LocB) {
    return alias(LocA, LocB) == MustAlias;
  }

  /// A convenience wrapper around the \c isMustAlias helper interface.
  bool isMustAlias(const Value *V1, const Value *V2) {
    return alias(V1, LocationSize::precise(1), V2, LocationSize::precise(1)) ==
           MustAlias;
  }
#if INTEL_CUSTOMIZATION
  // Returns true if the given value V is escaped.
  bool escapes(const Value *V);
#endif // INTEL_CUSTOMIZATION
  /// Checks whether the given location points to constant memory, or if
  /// \p OrLocal is true whether it points to a local alloca.
  bool pointsToConstantMemory(const MemoryLocation &Loc, bool OrLocal = false);

  /// A convenience wrapper around the primary \c pointsToConstantMemory
  /// interface.
  bool pointsToConstantMemory(const Value *P, bool OrLocal = false) {
    return pointsToConstantMemory(MemoryLocation::getBeforeOrAfter(P), OrLocal);
  }

  /// @}
  //===--------------------------------------------------------------------===//
  /// \name Simple mod/ref information
  /// @{

  /// Get the ModRef info associated with a pointer argument of a call. The
  /// result's bits are set to indicate the allowed aliasing ModRef kinds. Note
  /// that these bits do not necessarily account for the overall behavior of
  /// the function, but rather only provide additional per-argument
  /// information. This never sets ModRefInfo::Must.
  ModRefInfo getArgModRefInfo(const CallBase *Call, unsigned ArgIdx);

  /// Return the behavior of the given call site.
  FunctionModRefBehavior getModRefBehavior(const CallBase *Call);

  /// Return the behavior when calling the given function.
  FunctionModRefBehavior getModRefBehavior(const Function *F);

  /// Checks if the specified call is known to never read or write memory.
  ///
  /// Note that if the call only reads from known-constant memory, it is also
  /// legal to return true. Also, calls that unwind the stack are legal for
  /// this predicate.
  ///
  /// Many optimizations (such as CSE and LICM) can be performed on such calls
  /// without worrying about aliasing properties, and many calls have this
  /// property (e.g. calls to 'sin' and 'cos').
  ///
  /// This property corresponds to the GCC 'const' attribute.
  bool doesNotAccessMemory(const CallBase *Call) {
    return getModRefBehavior(Call) == FMRB_DoesNotAccessMemory;
  }

  /// Checks if the specified function is known to never read or write memory.
  ///
  /// Note that if the function only reads from known-constant memory, it is
  /// also legal to return true. Also, function that unwind the stack are legal
  /// for this predicate.
  ///
  /// Many optimizations (such as CSE and LICM) can be performed on such calls
  /// to such functions without worrying about aliasing properties, and many
  /// functions have this property (e.g. 'sin' and 'cos').
  ///
  /// This property corresponds to the GCC 'const' attribute.
  bool doesNotAccessMemory(const Function *F) {
    return getModRefBehavior(F) == FMRB_DoesNotAccessMemory;
  }

  /// Checks if the specified call is known to only read from non-volatile
  /// memory (or not access memory at all).
  ///
  /// Calls that unwind the stack are legal for this predicate.
  ///
  /// This property allows many common optimizations to be performed in the
  /// absence of interfering store instructions, such as CSE of strlen calls.
  ///
  /// This property corresponds to the GCC 'pure' attribute.
  bool onlyReadsMemory(const CallBase *Call) {
    return onlyReadsMemory(getModRefBehavior(Call));
  }

  /// Checks if the specified function is known to only read from non-volatile
  /// memory (or not access memory at all).
  ///
  /// Functions that unwind the stack are legal for this predicate.
  ///
  /// This property allows many common optimizations to be performed in the
  /// absence of interfering store instructions, such as CSE of strlen calls.
  ///
  /// This property corresponds to the GCC 'pure' attribute.
  bool onlyReadsMemory(const Function *F) {
    return onlyReadsMemory(getModRefBehavior(F));
  }

  /// Checks if functions with the specified behavior are known to only read
  /// from non-volatile memory (or not access memory at all).
  static bool onlyReadsMemory(FunctionModRefBehavior MRB) {
    return !isModSet(createModRefInfo(MRB));
  }

  /// Checks if functions with the specified behavior are known to only write
  /// memory (or not access memory at all).
  static bool doesNotReadMemory(FunctionModRefBehavior MRB) {
    return !isRefSet(createModRefInfo(MRB));
  }

  /// Checks if functions with the specified behavior are known to read and
  /// write at most from objects pointed to by their pointer-typed arguments
  /// (with arbitrary offsets).
  static bool onlyAccessesArgPointees(FunctionModRefBehavior MRB) {
    return !((unsigned)MRB & FMRL_Anywhere & ~FMRL_ArgumentPointees);
  }

  /// Checks if functions with the specified behavior are known to potentially
  /// read or write from objects pointed to be their pointer-typed arguments
  /// (with arbitrary offsets).
  static bool doesAccessArgPointees(FunctionModRefBehavior MRB) {
    return isModOrRefSet(createModRefInfo(MRB)) &&
           ((unsigned)MRB & FMRL_ArgumentPointees);
  }

  /// Checks if functions with the specified behavior are known to read and
  /// write at most from memory that is inaccessible from LLVM IR.
  static bool onlyAccessesInaccessibleMem(FunctionModRefBehavior MRB) {
    return !((unsigned)MRB & FMRL_Anywhere & ~FMRL_InaccessibleMem);
  }

  /// Checks if functions with the specified behavior are known to potentially
  /// read or write from memory that is inaccessible from LLVM IR.
  static bool doesAccessInaccessibleMem(FunctionModRefBehavior MRB) {
    return isModOrRefSet(createModRefInfo(MRB)) &&
             ((unsigned)MRB & FMRL_InaccessibleMem);
  }

  /// Checks if functions with the specified behavior are known to read and
  /// write at most from memory that is inaccessible from LLVM IR or objects
  /// pointed to by their pointer-typed arguments (with arbitrary offsets).
  static bool onlyAccessesInaccessibleOrArgMem(FunctionModRefBehavior MRB) {
    return !((unsigned)MRB & FMRL_Anywhere &
             ~(FMRL_InaccessibleMem | FMRL_ArgumentPointees));
  }

  /// getModRefInfo (for call sites) - Return information about whether
  /// a particular call site modifies or reads the specified memory location.
  ModRefInfo getModRefInfo(const CallBase *Call, const MemoryLocation &Loc);

  /// getModRefInfo (for call sites) - A convenience wrapper.
  ModRefInfo getModRefInfo(const CallBase *Call, const Value *P,
                           LocationSize Size) {
    return getModRefInfo(Call, MemoryLocation(P, Size));
  }

  /// getModRefInfo (for loads) - Return information about whether
  /// a particular load modifies or reads the specified memory location.
  ModRefInfo getModRefInfo(const LoadInst *L, const MemoryLocation &Loc);

  /// getModRefInfo (for loads) - A convenience wrapper.
  ModRefInfo getModRefInfo(const LoadInst *L, const Value *P,
                           LocationSize Size) {
    return getModRefInfo(L, MemoryLocation(P, Size));
  }

  /// getModRefInfo (for stores) - Return information about whether
  /// a particular store modifies or reads the specified memory location.
  ModRefInfo getModRefInfo(const StoreInst *S, const MemoryLocation &Loc);

  /// getModRefInfo (for stores) - A convenience wrapper.
  ModRefInfo getModRefInfo(const StoreInst *S, const Value *P,
                           LocationSize Size) {
    return getModRefInfo(S, MemoryLocation(P, Size));
  }

  /// getModRefInfo (for fences) - Return information about whether
  /// a particular store modifies or reads the specified memory location.
  ModRefInfo getModRefInfo(const FenceInst *S, const MemoryLocation &Loc);

  /// getModRefInfo (for fences) - A convenience wrapper.
  ModRefInfo getModRefInfo(const FenceInst *S, const Value *P,
                           LocationSize Size) {
    return getModRefInfo(S, MemoryLocation(P, Size));
  }

  /// getModRefInfo (for cmpxchges) - Return information about whether
  /// a particular cmpxchg modifies or reads the specified memory location.
  ModRefInfo getModRefInfo(const AtomicCmpXchgInst *CX,
                           const MemoryLocation &Loc);

  /// getModRefInfo (for cmpxchges) - A convenience wrapper.
  ModRefInfo getModRefInfo(const AtomicCmpXchgInst *CX, const Value *P,
                           LocationSize Size) {
    return getModRefInfo(CX, MemoryLocation(P, Size));
  }

  /// getModRefInfo (for atomicrmws) - Return information about whether
  /// a particular atomicrmw modifies or reads the specified memory location.
  ModRefInfo getModRefInfo(const AtomicRMWInst *RMW, const MemoryLocation &Loc);

  /// getModRefInfo (for atomicrmws) - A convenience wrapper.
  ModRefInfo getModRefInfo(const AtomicRMWInst *RMW, const Value *P,
                           LocationSize Size) {
    return getModRefInfo(RMW, MemoryLocation(P, Size));
  }

  /// getModRefInfo (for va_args) - Return information about whether
  /// a particular va_arg modifies or reads the specified memory location.
  ModRefInfo getModRefInfo(const VAArgInst *I, const MemoryLocation &Loc);

  /// getModRefInfo (for va_args) - A convenience wrapper.
  ModRefInfo getModRefInfo(const VAArgInst *I, const Value *P,
                           LocationSize Size) {
    return getModRefInfo(I, MemoryLocation(P, Size));
  }

  /// getModRefInfo (for catchpads) - Return information about whether
  /// a particular catchpad modifies or reads the specified memory location.
  ModRefInfo getModRefInfo(const CatchPadInst *I, const MemoryLocation &Loc);

  /// getModRefInfo (for catchpads) - A convenience wrapper.
  ModRefInfo getModRefInfo(const CatchPadInst *I, const Value *P,
                           LocationSize Size) {
    return getModRefInfo(I, MemoryLocation(P, Size));
  }

  /// getModRefInfo (for catchrets) - Return information about whether
  /// a particular catchret modifies or reads the specified memory location.
  ModRefInfo getModRefInfo(const CatchReturnInst *I, const MemoryLocation &Loc);

  /// getModRefInfo (for catchrets) - A convenience wrapper.
  ModRefInfo getModRefInfo(const CatchReturnInst *I, const Value *P,
                           LocationSize Size) {
    return getModRefInfo(I, MemoryLocation(P, Size));
  }

 #if INTEL_CUSTOMIZATION
   /// getModRefInfoForMaskedScatter - Return information about whether a
   /// masked_scatter intrinsic call modifies or reads the specified memory
   /// location. This intrinsic modifies or reads \p Loc when one of its
   /// unmasked destinations aliases with \p Loc.
   ModRefInfo getModRefInfoForMaskedScatter(const IntrinsicInst *I,
                                            const MemoryLocation &Loc);
 #endif // INTEL_CUSTOMIZATION

  /// Check whether or not an instruction may read or write the optionally
  /// specified memory location.
  ///
  ///
  /// An instruction that doesn't read or write memory may be trivially LICM'd
  /// for example.
  ///
  /// For function calls, this delegates to the alias-analysis specific
  /// call-site mod-ref behavior queries. Otherwise it delegates to the specific
  /// helpers above.
  ModRefInfo getModRefInfo(const Instruction *I,
                           const Optional<MemoryLocation> &OptLoc) {
    AAQueryInfo AAQIP;
    return getModRefInfo(I, OptLoc, AAQIP);
  }

  /// A convenience wrapper for constructing the memory location.
  ModRefInfo getModRefInfo(const Instruction *I, const Value *P,
                           LocationSize Size) {
    return getModRefInfo(I, MemoryLocation(P, Size));
  }

#if INTEL_CUSTOMIZATION
  /// Return information about whether the instruction will alias the same
  /// memory location. This is identical to getModRefInfo, except that the
  /// underlying alias analysis query will override the size with parameter
  /// passed in here.
  ModRefInfo getSizedModRefInfo(const Instruction *I, LocationSize Size,
                                const MemoryLocation &Loc) {
    AAQueryInfo AAQIP;
    return getModRefInfo(I, Loc, AAQIP, Size);
  }
#endif // INTEL_CUSTOMIZATION

  /// Return information about whether a call and an instruction may refer to
  /// the same memory locations.
  ModRefInfo getModRefInfo(Instruction *I, const CallBase *Call);

  /// Return information about whether two call sites may refer to the same set
  /// of memory locations. See the AA documentation for details:
  ///   http://llvm.org/docs/AliasAnalysis.html#ModRefInfo
  ModRefInfo getModRefInfo(const CallBase *Call1, const CallBase *Call2);

  /// Return information about whether a particular call site modifies
  /// or reads the specified memory location \p MemLoc before instruction \p I
  /// in a BasicBlock.
  /// Early exits in callCapturesBefore may lead to ModRefInfo::Must not being
  /// set.
  ModRefInfo callCapturesBefore(const Instruction *I,
                                const MemoryLocation &MemLoc, DominatorTree *DT);

  /// A convenience wrapper to synthesize a memory location.
  ModRefInfo callCapturesBefore(const Instruction *I, const Value *P,
                                LocationSize Size, DominatorTree *DT) {
    return callCapturesBefore(I, MemoryLocation(P, Size), DT);
  }

  /// @}
  //===--------------------------------------------------------------------===//
  /// \name Higher level methods for querying mod/ref information.
  /// @{

  /// Check if it is possible for execution of the specified basic block to
  /// modify the location Loc.
  bool canBasicBlockModify(const BasicBlock &BB, const MemoryLocation &Loc);

  /// A convenience wrapper synthesizing a memory location.
  bool canBasicBlockModify(const BasicBlock &BB, const Value *P,
                           LocationSize Size) {
    return canBasicBlockModify(BB, MemoryLocation(P, Size));
  }

  /// Check if it is possible for the execution of the specified instructions
  /// to mod\ref (according to the mode) the location Loc.
  ///
  /// The instructions to consider are all of the instructions in the range of
  /// [I1,I2] INCLUSIVE. I1 and I2 must be in the same basic block.
  bool canInstructionRangeModRef(const Instruction &I1, const Instruction &I2,
                                 const MemoryLocation &Loc,
                                 const ModRefInfo Mode);

  /// A convenience wrapper synthesizing a memory location.
  bool canInstructionRangeModRef(const Instruction &I1, const Instruction &I2,
                                 const Value *Ptr, LocationSize Size,
                                 const ModRefInfo Mode) {
    return canInstructionRangeModRef(I1, I2, MemoryLocation(Ptr, Size), Mode);
  }

private:
  AliasResult alias(const MemoryLocation &LocA, const MemoryLocation &LocB,
                    AAQueryInfo &AAQI);
#if INTEL_CUSTOMIZATION
  AliasResult loopCarriedAlias(const MemoryLocation &LocA,
                               const MemoryLocation &LocB, AAQueryInfo &AAQI);
#endif // INTEL_CUSTOMIZATION
  bool pointsToConstantMemory(const MemoryLocation &Loc, AAQueryInfo &AAQI,
                              bool OrLocal = false);
  ModRefInfo getModRefInfo(Instruction *I, const CallBase *Call2,
                           AAQueryInfo &AAQIP);
  ModRefInfo getModRefInfo(const CallBase *Call, const MemoryLocation &Loc,
                           AAQueryInfo &AAQI);
  ModRefInfo getModRefInfo(const CallBase *Call1, const CallBase *Call2,
                           AAQueryInfo &AAQI);
  ModRefInfo getModRefInfo(const VAArgInst *V, const MemoryLocation &Loc,
                           AAQueryInfo &AAQI, // INTEL
                           const Optional<LocationSize> &Size = {}); // INTEL
  ModRefInfo getModRefInfo(const LoadInst *L, const MemoryLocation &Loc,
                           AAQueryInfo &AAQI, // INTEL
                           const Optional<LocationSize> &Size = {}); // INTEL
  ModRefInfo getModRefInfo(const StoreInst *S, const MemoryLocation &Loc,
                           AAQueryInfo &AAQI, // INTEL
                           const Optional<LocationSize> &Size = {}); // INTEL
  ModRefInfo getModRefInfo(const FenceInst *S, const MemoryLocation &Loc,
                           AAQueryInfo &AAQI);
  ModRefInfo getModRefInfo(const AtomicCmpXchgInst *CX,
                           const MemoryLocation &Loc,
                           AAQueryInfo &AAQI, // INTEL
                           const Optional<LocationSize> &Size = {}); // INTEL
  ModRefInfo getModRefInfo(const AtomicRMWInst *RMW, const MemoryLocation &Loc,
                           AAQueryInfo &AAQI, // INTEL
                           const Optional<LocationSize> &Size = {}); // INTEL
  ModRefInfo getModRefInfo(const CatchPadInst *I, const MemoryLocation &Loc,
                           AAQueryInfo &AAQI);
  ModRefInfo getModRefInfo(const CatchReturnInst *I, const MemoryLocation &Loc,
                           AAQueryInfo &AAQI);
  ModRefInfo getModRefInfo(const Instruction *I,
                           const Optional<MemoryLocation> &OptLoc,
<<<<<<< HEAD
                           AAQueryInfo &AAQIP, // INTEL
                           const Optional<LocationSize> &Size = {}) { // INTEL
    if (OptLoc == None) {
      if (const auto *Call = dyn_cast<CallBase>(I)) {
        return createModRefInfo(getModRefBehavior(Call));
      }
    }

    const MemoryLocation &Loc = OptLoc.getValueOr(MemoryLocation());

    switch (I->getOpcode()) {
    case Instruction::VAArg:
      return getModRefInfo((const VAArgInst *)I, Loc, AAQIP, Size); // INTEL
    case Instruction::Load:
      return getModRefInfo((const LoadInst *)I, Loc, AAQIP, Size); // INTEL
    case Instruction::Store:
      return getModRefInfo((const StoreInst *)I, Loc, AAQIP, Size); // INTEL
    case Instruction::Fence:
      return getModRefInfo((const FenceInst *)I, Loc, AAQIP);
    case Instruction::AtomicCmpXchg:
      return getModRefInfo((const AtomicCmpXchgInst *)I, Loc, AAQIP, Size); // INTEL
    case Instruction::AtomicRMW:
      return getModRefInfo((const AtomicRMWInst *)I, Loc, AAQIP, Size); // INTEL
    case Instruction::Call:
      return getModRefInfo((const CallInst *)I, Loc, AAQIP);
    case Instruction::Invoke:
      return getModRefInfo((const InvokeInst *)I, Loc, AAQIP);
    case Instruction::CatchPad:
      return getModRefInfo((const CatchPadInst *)I, Loc, AAQIP);
    case Instruction::CatchRet:
      return getModRefInfo((const CatchReturnInst *)I, Loc, AAQIP);
    default:
      return ModRefInfo::NoModRef;
    }
  }
=======
                           AAQueryInfo &AAQIP);
>>>>>>> 9ed8e0ca

  class Concept;

  template <typename T> class Model;

  template <typename T> friend class AAResultBase;

  const TargetLibraryInfo &TLI;

  std::vector<std::unique_ptr<Concept>> AAs;

  std::vector<AnalysisKey *> AADeps;

  /// Query depth used to distinguish recursive queries.
  unsigned Depth = 0;

  friend class BatchAAResults;
};

/// This class is a wrapper over an AAResults, and it is intended to be used
/// only when there are no IR changes inbetween queries. BatchAAResults is
/// reusing the same `AAQueryInfo` to preserve the state across queries,
/// esentially making AA work in "batch mode". The internal state cannot be
/// cleared, so to go "out-of-batch-mode", the user must either use AAResults,
/// or create a new BatchAAResults.
class BatchAAResults {
  AAResults &AA;
  AAQueryInfo AAQI;

public:
  BatchAAResults(AAResults &AAR) : AA(AAR), AAQI() {}
  AliasResult alias(const MemoryLocation &LocA, const MemoryLocation &LocB) {
    return AA.alias(LocA, LocB, AAQI);
  }
  bool pointsToConstantMemory(const MemoryLocation &Loc, bool OrLocal = false) {
    return AA.pointsToConstantMemory(Loc, AAQI, OrLocal);
  }
  ModRefInfo getModRefInfo(const CallBase *Call, const MemoryLocation &Loc) {
    return AA.getModRefInfo(Call, Loc, AAQI);
  }
  ModRefInfo getModRefInfo(const CallBase *Call1, const CallBase *Call2) {
    return AA.getModRefInfo(Call1, Call2, AAQI);
  }
  ModRefInfo getModRefInfo(const Instruction *I,
                           const Optional<MemoryLocation> &OptLoc) {
    return AA.getModRefInfo(I, OptLoc, AAQI);
  }
  ModRefInfo getModRefInfo(Instruction *I, const CallBase *Call2) {
    return AA.getModRefInfo(I, Call2, AAQI);
  }
  ModRefInfo getArgModRefInfo(const CallBase *Call, unsigned ArgIdx) {
    return AA.getArgModRefInfo(Call, ArgIdx);
  }
  FunctionModRefBehavior getModRefBehavior(const CallBase *Call) {
    return AA.getModRefBehavior(Call);
  }
  bool isMustAlias(const MemoryLocation &LocA, const MemoryLocation &LocB) {
    return alias(LocA, LocB) == MustAlias;
  }
  bool isMustAlias(const Value *V1, const Value *V2) {
    return alias(MemoryLocation(V1, LocationSize::precise(1)),
                 MemoryLocation(V2, LocationSize::precise(1))) == MustAlias;
  }
};

/// Temporary typedef for legacy code that uses a generic \c AliasAnalysis
/// pointer or reference.
using AliasAnalysis = AAResults;

/// A private abstract base class describing the concept of an individual alias
/// analysis implementation.
///
/// This interface is implemented by any \c Model instantiation. It is also the
/// interface which a type used to instantiate the model must provide.
///
/// All of these methods model methods by the same name in the \c
/// AAResults class. Only differences and specifics to how the
/// implementations are called are documented here.
class AAResults::Concept {
public:
  virtual ~Concept() = 0;

  /// An update API used internally by the AAResults to provide
  /// a handle back to the top level aggregation.
  virtual void setAAResults(AAResults *NewAAR) = 0;
#if INTEL_CUSTOMIZATION
  /// Do opt-level based initialization for each AAResult.
  virtual void setupWithOptLevel(unsigned OptLevel) = 0;
#endif // INTEL_CUSTOMIZATION

  //===--------------------------------------------------------------------===//
  /// \name Alias Queries
  /// @{

  /// The main low level interface to the alias analysis implementation.
  /// Returns an AliasResult indicating whether the two pointers are aliased to
  /// each other. This is the interface that must be implemented by specific
  /// alias analysis implementations.
  virtual AliasResult alias(const MemoryLocation &LocA,
                            const MemoryLocation &LocB, AAQueryInfo &AAQI) = 0;

  /// Checks whether the given location points to constant memory, or if
  /// \p OrLocal is true whether it points to a local alloca.
  virtual bool pointsToConstantMemory(const MemoryLocation &Loc,
                                      AAQueryInfo &AAQI, bool OrLocal) = 0;
#if INTEL_CUSTOMIZATION
  // Returns true if the given value V is escaped.
  virtual bool escapes(const Value *V) = 0;

  // The main low level interface for clients concerned with loop-carried
  // semantics. If both LocA and LocB have UnknownSize, it returns an alias
  // analysis result which is true not only for any program point, but also for
  // any two program points. This is a stronger assertion than that provided by
  // alias(); in particular, it is strong enough to preclude a dependence
  // through memory. Note that if one or both locations have a precise size,
  // however, the semantics are only as strong as the normal alias() interface
  // and precision may be worse.
  virtual AliasResult loopCarriedAlias(const MemoryLocation &LocA,
                                       const MemoryLocation &LocB,
                                       AAQueryInfo &AAQI) = 0;
#endif // INTEL_CUSTOMIZATION

  /// @}
  //===--------------------------------------------------------------------===//
  /// \name Simple mod/ref information
  /// @{

  /// Get the ModRef info associated with a pointer argument of a callsite. The
  /// result's bits are set to indicate the allowed aliasing ModRef kinds. Note
  /// that these bits do not necessarily account for the overall behavior of
  /// the function, but rather only provide additional per-argument
  /// information.
  virtual ModRefInfo getArgModRefInfo(const CallBase *Call,
                                      unsigned ArgIdx) = 0;

  /// Return the behavior of the given call site.
  virtual FunctionModRefBehavior getModRefBehavior(const CallBase *Call) = 0;

  /// Return the behavior when calling the given function.
  virtual FunctionModRefBehavior getModRefBehavior(const Function *F) = 0;

  /// getModRefInfo (for call sites) - Return information about whether
  /// a particular call site modifies or reads the specified memory location.
  virtual ModRefInfo getModRefInfo(const CallBase *Call,
                                   const MemoryLocation &Loc,
                                   AAQueryInfo &AAQI) = 0;

  /// Return information about whether two call sites may refer to the same set
  /// of memory locations. See the AA documentation for details:
  ///   http://llvm.org/docs/AliasAnalysis.html#ModRefInfo
  virtual ModRefInfo getModRefInfo(const CallBase *Call1, const CallBase *Call2,
                                   AAQueryInfo &AAQI) = 0;

  /// @}
};

/// A private class template which derives from \c Concept and wraps some other
/// type.
///
/// This models the concept by directly forwarding each interface point to the
/// wrapped type which must implement a compatible interface. This provides
/// a type erased binding.
template <typename AAResultT> class AAResults::Model final : public Concept {
  AAResultT &Result;

public:
  explicit Model(AAResultT &Result, AAResults &AAR) : Result(Result) {
    Result.setAAResults(&AAR);
  }
  ~Model() override = default;

  void setAAResults(AAResults *NewAAR) override { Result.setAAResults(NewAAR); }

  AliasResult alias(const MemoryLocation &LocA, const MemoryLocation &LocB,
                    AAQueryInfo &AAQI) override {
    return Result.alias(LocA, LocB, AAQI);
  }

#if INTEL_CUSTOMIZATION
  // Do opt-level based initialization for each AAResult.
  void setupWithOptLevel(unsigned OptLevel) {
    Result.setupWithOptLevel(OptLevel);
  }

  // Returns true if the given value V is escaped.
  bool escapes(const Value *V) override { 
    return Result.escapes(V); 
  }

  // The main low level interface for clients concerned with loop-carried
  // semantics. If both LocA and LocB have UnknownSize, it returns an alias
  // analysis result which is true not only for any program point, but also for
  // any two program points. This is a stronger assertion than that provided by
  // alias(); in particular, it is strong enough to preclude a dependence
  // through memory. Note that if one or both locations have a precise size,
  // however, the semantics are only as strong as the normal alias() interface
  // and precision may be worse.
  AliasResult loopCarriedAlias(const MemoryLocation &LocA,
                               const MemoryLocation &LocB,
                               AAQueryInfo &AAQI) override {
    assert(AAQI.NeedLoopCarried &&
           "Unexpectedly missing loopCarried query flag");
    return Result.loopCarriedAlias(LocA, LocB, AAQI);
  }
#endif // INTEL_CUSTOMIZATION

  bool pointsToConstantMemory(const MemoryLocation &Loc, AAQueryInfo &AAQI,
                              bool OrLocal) override {
    return Result.pointsToConstantMemory(Loc, AAQI, OrLocal);
  }

  ModRefInfo getArgModRefInfo(const CallBase *Call, unsigned ArgIdx) override {
    return Result.getArgModRefInfo(Call, ArgIdx);
  }

  FunctionModRefBehavior getModRefBehavior(const CallBase *Call) override {
    return Result.getModRefBehavior(Call);
  }

  FunctionModRefBehavior getModRefBehavior(const Function *F) override {
    return Result.getModRefBehavior(F);
  }

  ModRefInfo getModRefInfo(const CallBase *Call, const MemoryLocation &Loc,
                           AAQueryInfo &AAQI) override {
    return Result.getModRefInfo(Call, Loc, AAQI);
  }

  ModRefInfo getModRefInfo(const CallBase *Call1, const CallBase *Call2,
                           AAQueryInfo &AAQI) override {
    return Result.getModRefInfo(Call1, Call2, AAQI);
  }
};

/// A CRTP-driven "mixin" base class to help implement the function alias
/// analysis results concept.
///
/// Because of the nature of many alias analysis implementations, they often
/// only implement a subset of the interface. This base class will attempt to
/// implement the remaining portions of the interface in terms of simpler forms
/// of the interface where possible, and otherwise provide conservatively
/// correct fallback implementations.
///
/// Implementors of an alias analysis should derive from this CRTP, and then
/// override specific methods that they wish to customize. There is no need to
/// use virtual anywhere, the CRTP base class does static dispatch to the
/// derived type passed into it.
template <typename DerivedT> class AAResultBase {
  // Expose some parts of the interface only to the AAResults::Model
  // for wrapping. Specifically, this allows the model to call our
  // setAAResults method without exposing it as a fully public API.
  friend class AAResults::Model<DerivedT>;

  /// A pointer to the AAResults object that this AAResult is
  /// aggregated within. May be null if not aggregated.
  AAResults *AAR = nullptr;

  /// Helper to dispatch calls back through the derived type.
  DerivedT &derived() { return static_cast<DerivedT &>(*this); }

  /// A setter for the AAResults pointer, which is used to satisfy the
  /// AAResults::Model contract.
  void setAAResults(AAResults *NewAAR) { AAR = NewAAR; }

protected:
  /// This proxy class models a common pattern where we delegate to either the
  /// top-level \c AAResults aggregation if one is registered, or to the
  /// current result if none are registered.
  class AAResultsProxy {
    AAResults *AAR;
    DerivedT &CurrentResult;

  public:
    AAResultsProxy(AAResults *AAR, DerivedT &CurrentResult)
        : AAR(AAR), CurrentResult(CurrentResult) {}

    AliasResult alias(const MemoryLocation &LocA, const MemoryLocation &LocB,
                      AAQueryInfo &AAQI) {
      return AAR ? AAR->alias(LocA, LocB, AAQI)
                 : CurrentResult.alias(LocA, LocB, AAQI);
    }

    bool pointsToConstantMemory(const MemoryLocation &Loc, AAQueryInfo &AAQI,
                                bool OrLocal) {
      return AAR ? AAR->pointsToConstantMemory(Loc, AAQI, OrLocal)
                 : CurrentResult.pointsToConstantMemory(Loc, AAQI, OrLocal);
    }
#if INTEL_CUSTOMIZATION
    // Do opt-level based initialization for each AAResult.
    void setupWithOptLevel(unsigned OptLevel) {
      if (AAR)
        AAR->setupWithOptLevel(OptLevel);
    }

    // Returns true if the given value V is escaped.
    bool escapes(const Value *V) 
    {
      return AAR ? AAR->escapes(V) : CurrentResult.escapes(V);
    }

    // The main low level interface for clients concerned with loop-carried
    // semantics. If both LocA and LocB have UnknownSize, it returns an alias
    // analysis result which is true not only for any program point, but also
    // for any two program points. This is a stronger assertion than that
    // provided by alias(); in particular, it is strong enough to preclude a
    // dependence through memory. Note that if one or both locations have a
    // precise size, however, the semantics are only as strong as the normal
    // alias() interface and precision may be worse.
    AliasResult loopCarriedAlias(const MemoryLocation &LocA,
                                 const MemoryLocation &LocB,
                                 AAQueryInfo &AAQI) {
      assert(AAQI.NeedLoopCarried &&
             "Unexpectedly missing loopCarried query flag");
      return AAR ? AAR->loopCarriedAlias(LocA, LocB, AAQI)
                 : CurrentResult.loopCarriedAlias(LocA, LocB, AAQI);
    }
#endif // INTEL_CUSTOMIZATION

    ModRefInfo getArgModRefInfo(const CallBase *Call, unsigned ArgIdx) {
      return AAR ? AAR->getArgModRefInfo(Call, ArgIdx)
                 : CurrentResult.getArgModRefInfo(Call, ArgIdx);
    }

    FunctionModRefBehavior getModRefBehavior(const CallBase *Call) {
      return AAR ? AAR->getModRefBehavior(Call)
                 : CurrentResult.getModRefBehavior(Call);
    }

    FunctionModRefBehavior getModRefBehavior(const Function *F) {
      return AAR ? AAR->getModRefBehavior(F) : CurrentResult.getModRefBehavior(F);
    }

    ModRefInfo getModRefInfo(const CallBase *Call, const MemoryLocation &Loc,
                             AAQueryInfo &AAQI) {
      return AAR ? AAR->getModRefInfo(Call, Loc, AAQI)
                 : CurrentResult.getModRefInfo(Call, Loc, AAQI);
    }

    ModRefInfo getModRefInfo(const CallBase *Call1, const CallBase *Call2,
                             AAQueryInfo &AAQI) {
      return AAR ? AAR->getModRefInfo(Call1, Call2, AAQI)
                 : CurrentResult.getModRefInfo(Call1, Call2, AAQI);
    }
  };

  explicit AAResultBase() = default;

  // Provide all the copy and move constructors so that derived types aren't
  // constrained.
  AAResultBase(const AAResultBase &Arg) {}
  AAResultBase(AAResultBase &&Arg) {}

  /// Get a proxy for the best AA result set to query at this time.
  ///
  /// When this result is part of a larger aggregation, this will proxy to that
  /// aggregation. When this result is used in isolation, it will just delegate
  /// back to the derived class's implementation.
  ///
  /// Note that callers of this need to take considerable care to not cause
  /// performance problems when they use this routine, in the case of a large
  /// number of alias analyses being aggregated, it can be expensive to walk
  /// back across the chain.
  AAResultsProxy getBestAAResults() { return AAResultsProxy(AAR, derived()); }

public:
  AliasResult alias(const MemoryLocation &LocA, const MemoryLocation &LocB,
                    AAQueryInfo &AAQI) {
    return MayAlias;
  }

  bool pointsToConstantMemory(const MemoryLocation &Loc, AAQueryInfo &AAQI,
                              bool OrLocal) {
    return false;
  }

#if INTEL_CUSTOMIZATION
  // Do opt-level based initialization for each AAResult.
  void setupWithOptLevel(unsigned OptLevel) {}

  // Returns true if the given value V is escaped.
  bool escapes(const Value *V) {
    return true;
  }

  // The main low level interface for clients concerned with loop-carried
  // semantics. If both LocA and LocB have UnknownSize, it returns an alias
  // analysis result which is true not only for any program point, but also for
  // any two program points. This is a stronger assertion than that provided by
  // alias(); in particular, it is strong enough to preclude a dependence
  // through memory. Note that if one or both locations have a precise size,
  // however, the semantics are only as strong as the normal alias() interface
  // and precision may be worse.
  AliasResult loopCarriedAlias(const MemoryLocation &LocA,
                               const MemoryLocation &LocB, AAQueryInfo &AAQI) {
    assert(AAQI.NeedLoopCarried &&
           "Unexpectedly missing loopCarried query flag");
    return MayAlias;
  }
#endif // INTEL_CUSTOMIZATION

  ModRefInfo getArgModRefInfo(const CallBase *Call, unsigned ArgIdx) {
    return ModRefInfo::ModRef;
  }

  FunctionModRefBehavior getModRefBehavior(const CallBase *Call) {
    return FMRB_UnknownModRefBehavior;
  }

  FunctionModRefBehavior getModRefBehavior(const Function *F) {
    return FMRB_UnknownModRefBehavior;
  }

  ModRefInfo getModRefInfo(const CallBase *Call, const MemoryLocation &Loc,
                           AAQueryInfo &AAQI) {
    return ModRefInfo::ModRef;
  }

  ModRefInfo getModRefInfo(const CallBase *Call1, const CallBase *Call2,
                           AAQueryInfo &AAQI) {
    return ModRefInfo::ModRef;
  }
};

/// Return true if this pointer is returned by a noalias function.
bool isNoAliasCall(const Value *V);

/// Return true if this is an argument with the noalias attribute.
bool isNoAliasArgument(const Value *V);

/// Return true if this pointer refers to a distinct and identifiable object.
/// This returns true for:
///    Global Variables and Functions (but not Global Aliases)
///    Allocas
///    ByVal and NoAlias Arguments
///    NoAlias returns (e.g. calls to malloc)
///
bool isIdentifiedObject(const Value *V);

/// Return true if V is umabigously identified at the function-level.
/// Different IdentifiedFunctionLocals can't alias.
/// Further, an IdentifiedFunctionLocal can not alias with any function
/// arguments other than itself, which is not necessarily true for
/// IdentifiedObjects.
bool isIdentifiedFunctionLocal(const Value *V);

/// A manager for alias analyses.
///
/// This class can have analyses registered with it and when run, it will run
/// all of them and aggregate their results into single AA results interface
/// that dispatches across all of the alias analysis results available.
///
/// Note that the order in which analyses are registered is very significant.
/// That is the order in which the results will be aggregated and queried.
///
/// This manager effectively wraps the AnalysisManager for registering alias
/// analyses. When you register your alias analysis with this manager, it will
/// ensure the analysis itself is registered with its AnalysisManager.
///
/// The result of this analysis is only invalidated if one of the particular
/// aggregated AA results end up being invalidated. This removes the need to
/// explicitly preserve the results of `AAManager`. Note that analyses should no
/// longer be registered once the `AAManager` is run.
class AAManager : public AnalysisInfoMixin<AAManager> {
public:
  using Result = AAResults;

  /// Register a specific AA result.
  template <typename AnalysisT> void registerFunctionAnalysis() {
    ResultGetters.push_back(&getFunctionAAResultImpl<AnalysisT>);
  }

  /// Register a specific AA result.
  template <typename AnalysisT> void registerModuleAnalysis() {
    ResultGetters.push_back(&getModuleAAResultImpl<AnalysisT>);
  }

  Result run(Function &F, FunctionAnalysisManager &AM);

private:
  friend AnalysisInfoMixin<AAManager>;

  static AnalysisKey Key;

  SmallVector<void (*)(Function &F, FunctionAnalysisManager &AM,
                       AAResults &AAResults),
              4> ResultGetters;

  template <typename AnalysisT>
  static void getFunctionAAResultImpl(Function &F,
                                      FunctionAnalysisManager &AM,
                                      AAResults &AAResults) {
    AAResults.addAAResult(AM.template getResult<AnalysisT>(F));
    AAResults.addAADependencyID(AnalysisT::ID());
  }

  template <typename AnalysisT>
  static void getModuleAAResultImpl(Function &F, FunctionAnalysisManager &AM,
                                    AAResults &AAResults) {
    auto &MAMProxy = AM.getResult<ModuleAnalysisManagerFunctionProxy>(F);
    if (auto *R =
            MAMProxy.template getCachedResult<AnalysisT>(*F.getParent())) {
      AAResults.addAAResult(*R);
      MAMProxy
          .template registerOuterAnalysisInvalidation<AnalysisT, AAManager>();
    }
  }
};

/// A wrapper pass to provide the legacy pass manager access to a suitably
/// prepared AAResults object.
class AAResultsWrapperPass : public FunctionPass {
  std::unique_ptr<AAResults> AAR;

public:
  static char ID;

  AAResultsWrapperPass();

  AAResults &getAAResults() { return *AAR; }
  const AAResults &getAAResults() const { return *AAR; }

  bool runOnFunction(Function &F) override;

  void getAnalysisUsage(AnalysisUsage &AU) const override;
};

/// A wrapper pass for external alias analyses. This just squirrels away the
/// callback used to run any analyses and register their results.
struct ExternalAAWrapperPass : ImmutablePass {
  using CallbackT = std::function<void(Pass &, Function &, AAResults &)>;

  CallbackT CB;

  static char ID;

  ExternalAAWrapperPass();

  explicit ExternalAAWrapperPass(CallbackT CB);

  void getAnalysisUsage(AnalysisUsage &AU) const override {
    AU.setPreservesAll();
  }
};

FunctionPass *createAAResultsWrapperPass();

/// A wrapper pass around a callback which can be used to populate the
/// AAResults in the AAResultsWrapperPass from an external AA.
///
/// The callback provided here will be used each time we prepare an AAResults
/// object, and will receive a reference to the function wrapper pass, the
/// function, and the AAResults object to populate. This should be used when
/// setting up a custom pass pipeline to inject a hook into the AA results.
ImmutablePass *createExternalAAWrapperPass(
    std::function<void(Pass &, Function &, AAResults &)> Callback);

/// A helper for the legacy pass manager to create a \c AAResults
/// object populated to the best of our ability for a particular function when
/// inside of a \c ModulePass or a \c CallGraphSCCPass.
///
/// If a \c ModulePass or a \c CallGraphSCCPass calls \p
/// createLegacyPMAAResults, it also needs to call \p addUsedAAAnalyses in \p
/// getAnalysisUsage.
AAResults createLegacyPMAAResults(Pass &P, Function &F, BasicAAResult &BAR);

/// A helper for the legacy pass manager to populate \p AU to add uses to make
/// sure the analyses required by \p createLegacyPMAAResults are available.
void getAAResultsAnalysisUsage(AnalysisUsage &AU);

} // end namespace llvm

#endif // LLVM_ANALYSIS_ALIASANALYSIS_H<|MERGE_RESOLUTION|>--- conflicted
+++ resolved
@@ -60,13 +60,10 @@
 class DominatorTree;
 class FenceInst;
 class Function;
-<<<<<<< HEAD
 class IntrinsicInst;    // INTEL
-=======
 class InvokeInst;
 class PreservedAnalyses;
 class TargetLibraryInfo;
->>>>>>> 9ed8e0ca
 class Value;
 
 /// The possible results of an alias query.
@@ -890,45 +887,8 @@
                            AAQueryInfo &AAQI);
   ModRefInfo getModRefInfo(const Instruction *I,
                            const Optional<MemoryLocation> &OptLoc,
-<<<<<<< HEAD
                            AAQueryInfo &AAQIP, // INTEL
-                           const Optional<LocationSize> &Size = {}) { // INTEL
-    if (OptLoc == None) {
-      if (const auto *Call = dyn_cast<CallBase>(I)) {
-        return createModRefInfo(getModRefBehavior(Call));
-      }
-    }
-
-    const MemoryLocation &Loc = OptLoc.getValueOr(MemoryLocation());
-
-    switch (I->getOpcode()) {
-    case Instruction::VAArg:
-      return getModRefInfo((const VAArgInst *)I, Loc, AAQIP, Size); // INTEL
-    case Instruction::Load:
-      return getModRefInfo((const LoadInst *)I, Loc, AAQIP, Size); // INTEL
-    case Instruction::Store:
-      return getModRefInfo((const StoreInst *)I, Loc, AAQIP, Size); // INTEL
-    case Instruction::Fence:
-      return getModRefInfo((const FenceInst *)I, Loc, AAQIP);
-    case Instruction::AtomicCmpXchg:
-      return getModRefInfo((const AtomicCmpXchgInst *)I, Loc, AAQIP, Size); // INTEL
-    case Instruction::AtomicRMW:
-      return getModRefInfo((const AtomicRMWInst *)I, Loc, AAQIP, Size); // INTEL
-    case Instruction::Call:
-      return getModRefInfo((const CallInst *)I, Loc, AAQIP);
-    case Instruction::Invoke:
-      return getModRefInfo((const InvokeInst *)I, Loc, AAQIP);
-    case Instruction::CatchPad:
-      return getModRefInfo((const CatchPadInst *)I, Loc, AAQIP);
-    case Instruction::CatchRet:
-      return getModRefInfo((const CatchReturnInst *)I, Loc, AAQIP);
-    default:
-      return ModRefInfo::NoModRef;
-    }
-  }
-=======
-                           AAQueryInfo &AAQIP);
->>>>>>> 9ed8e0ca
+                           const Optional<LocationSize> &Size = {}); // INTEL
 
   class Concept;
 
