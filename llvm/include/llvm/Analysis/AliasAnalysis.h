--- conflicted
+++ resolved
@@ -369,17 +369,15 @@
   using IsCapturedCacheT = SmallDenseMap<const Value *, bool, 8>;
   IsCapturedCacheT IsCapturedCache;
 
-<<<<<<< HEAD
 #ifdef INTEL_CUSTOMIZATION
   // Remember if this is a "loopCarriedAlias" query.
   const bool NeedLoopCarried = false;
   AAQueryInfo(bool LoopCarried)
       : AliasCache(), IsCapturedCache(), NeedLoopCarried(LoopCarried) {}
 #endif // INTEL_CUSTOMIZATION
-=======
+
   /// Query depth used to distinguish recursive queries.
   unsigned Depth = 0;
->>>>>>> 191e469e
 
   /// How many active NoAlias assumption uses there are.
   int NumAssumptionUses = 0;
