//===- llvm/Analysis/AliasAnalysis.h - Alias Analysis Interface -*- C++ -*-===//
//
// Part of the LLVM Project, under the Apache License v2.0 with LLVM Exceptions.
// See https://llvm.org/LICENSE.txt for license information.
// SPDX-License-Identifier: Apache-2.0 WITH LLVM-exception
//
//===----------------------------------------------------------------------===//
//
// This file defines the generic AliasAnalysis interface, which is used as the
// common interface used by all clients of alias analysis information, and
// implemented by all alias analysis implementations.  Mod/Ref information is
// also captured by this interface.
//
// Implementations of this interface must implement the various virtual methods,
// which automatically provides functionality for the entire suite of client
// APIs.
//
// This API identifies memory regions with the MemoryLocation class. The pointer
// component specifies the base memory address of the region. The Size specifies
// the maximum size (in address units) of the memory region, or
// MemoryLocation::UnknownSize if the size is not known. The TBAA tag
// identifies the "type" of the memory reference; see the
// TypeBasedAliasAnalysis class for details.
//
// Some non-obvious details include:
//  - Pointers that point to two completely different objects in memory never
//    alias, regardless of the value of the Size component.
//  - NoAlias doesn't imply inequal pointers. The most obvious example of this
//    is two pointers to constant memory. Even if they are equal, constant
//    memory is never stored to, so there will never be any dependencies.
//    In this and other situations, the pointers may be both NoAlias and
//    MustAlias at the same time. The current API can only return one result,
//    though this is rarely a problem in practice.
//
//===----------------------------------------------------------------------===//

#ifndef LLVM_ANALYSIS_ALIASANALYSIS_H
#define LLVM_ANALYSIS_ALIASANALYSIS_H

#include "llvm/ADT/DenseMap.h"
#include "llvm/ADT/None.h"
#include "llvm/ADT/Optional.h"
#include "llvm/ADT/SmallVector.h"
#include "llvm/Analysis/MemoryLocation.h"
#include "llvm/Analysis/TargetLibraryInfo.h"
#include "llvm/IR/Function.h"
#include "llvm/IR/Instruction.h"
#include "llvm/IR/Instructions.h"
#include "llvm/IR/PassManager.h"
#include "llvm/Pass.h"
#include <cstdint>
#include <functional>
#include <memory>
#include <vector>

namespace llvm {

class AnalysisUsage;
class BasicAAResult;
class BasicBlock;
class DominatorTree;
class OrderedBasicBlock;
class IntrinsicInst;    // INTEL
class Value;

/// The possible results of an alias query.
///
/// These results are always computed between two MemoryLocation objects as
/// a query to some alias analysis.
///
/// Note that these are unscoped enumerations because we would like to support
/// implicitly testing a result for the existence of any possible aliasing with
/// a conversion to bool, but an "enum class" doesn't support this. The
/// canonical names from the literature are suffixed and unique anyways, and so
/// they serve as global constants in LLVM for these results.
///
/// See docs/AliasAnalysis.html for more information on the specific meanings
/// of these values.
enum AliasResult : uint8_t {
  /// The two locations do not alias at all.
  ///
  /// This value is arranged to convert to false, while all other values
  /// convert to true. This allows a boolean context to convert the result to
  /// a binary flag indicating whether there is the possibility of aliasing.
  NoAlias = 0,
  /// The two locations may or may not alias. This is the least precise result.
  MayAlias,
  /// The two locations alias, but only due to a partial overlap.
  PartialAlias,
  /// The two locations precisely alias each other.
  MustAlias,
};

/// << operator for AliasResult.
raw_ostream &operator<<(raw_ostream &OS, AliasResult AR);

/// Flags indicating whether a memory access modifies or references memory.
///
/// This is no access at all, a modification, a reference, or both
/// a modification and a reference. These are specifically structured such that
/// they form a three bit matrix and bit-tests for 'mod' or 'ref' or 'must'
/// work with any of the possible values.
enum class ModRefInfo : uint8_t {
  /// Must is provided for completeness, but no routines will return only
  /// Must today. See definition of Must below.
  Must = 0,
  /// The access may reference the value stored in memory,
  /// a mustAlias relation was found, and no mayAlias or partialAlias found.
  MustRef = 1,
  /// The access may modify the value stored in memory,
  /// a mustAlias relation was found, and no mayAlias or partialAlias found.
  MustMod = 2,
  /// The access may reference, modify or both the value stored in memory,
  /// a mustAlias relation was found, and no mayAlias or partialAlias found.
  MustModRef = MustRef | MustMod,
  /// The access neither references nor modifies the value stored in memory.
  NoModRef = 4,
  /// The access may reference the value stored in memory.
  Ref = NoModRef | MustRef,
  /// The access may modify the value stored in memory.
  Mod = NoModRef | MustMod,
  /// The access may reference and may modify the value stored in memory.
  ModRef = Ref | Mod,

  /// About Must:
  /// Must is set in a best effort manner.
  /// We usually do not try our best to infer Must, instead it is merely
  /// another piece of "free" information that is presented when available.
  /// Must set means there was certainly a MustAlias found. For calls,
  /// where multiple arguments are checked (argmemonly), this translates to
  /// only MustAlias or NoAlias was found.
  /// Must is not set for RAR accesses, even if the two locations must
  /// alias. The reason is that two read accesses translate to an early return
  /// of NoModRef. An additional alias check to set Must may be
  /// expensive. Other cases may also not set Must(e.g. callCapturesBefore).
  /// We refer to Must being *set* when the most significant bit is *cleared*.
  /// Conversely we *clear* Must information by *setting* the Must bit to 1.
};

LLVM_NODISCARD inline bool isNoModRef(const ModRefInfo MRI) {
  return (static_cast<int>(MRI) & static_cast<int>(ModRefInfo::MustModRef)) ==
         static_cast<int>(ModRefInfo::Must);
}
LLVM_NODISCARD inline bool isModOrRefSet(const ModRefInfo MRI) {
  return static_cast<int>(MRI) & static_cast<int>(ModRefInfo::MustModRef);
}
LLVM_NODISCARD inline bool isModAndRefSet(const ModRefInfo MRI) {
  return (static_cast<int>(MRI) & static_cast<int>(ModRefInfo::MustModRef)) ==
         static_cast<int>(ModRefInfo::MustModRef);
}
LLVM_NODISCARD inline bool isModSet(const ModRefInfo MRI) {
  return static_cast<int>(MRI) & static_cast<int>(ModRefInfo::MustMod);
}
LLVM_NODISCARD inline bool isRefSet(const ModRefInfo MRI) {
  return static_cast<int>(MRI) & static_cast<int>(ModRefInfo::MustRef);
}
LLVM_NODISCARD inline bool isMustSet(const ModRefInfo MRI) {
  return !(static_cast<int>(MRI) & static_cast<int>(ModRefInfo::NoModRef));
}

LLVM_NODISCARD inline ModRefInfo setMod(const ModRefInfo MRI) {
  return ModRefInfo(static_cast<int>(MRI) |
                    static_cast<int>(ModRefInfo::MustMod));
}
LLVM_NODISCARD inline ModRefInfo setRef(const ModRefInfo MRI) {
  return ModRefInfo(static_cast<int>(MRI) |
                    static_cast<int>(ModRefInfo::MustRef));
}
LLVM_NODISCARD inline ModRefInfo setMust(const ModRefInfo MRI) {
  return ModRefInfo(static_cast<int>(MRI) &
                    static_cast<int>(ModRefInfo::MustModRef));
}
LLVM_NODISCARD inline ModRefInfo setModAndRef(const ModRefInfo MRI) {
  return ModRefInfo(static_cast<int>(MRI) |
                    static_cast<int>(ModRefInfo::MustModRef));
}
LLVM_NODISCARD inline ModRefInfo clearMod(const ModRefInfo MRI) {
  return ModRefInfo(static_cast<int>(MRI) & static_cast<int>(ModRefInfo::Ref));
}
LLVM_NODISCARD inline ModRefInfo clearRef(const ModRefInfo MRI) {
  return ModRefInfo(static_cast<int>(MRI) & static_cast<int>(ModRefInfo::Mod));
}
LLVM_NODISCARD inline ModRefInfo clearMust(const ModRefInfo MRI) {
  return ModRefInfo(static_cast<int>(MRI) |
                    static_cast<int>(ModRefInfo::NoModRef));
}
LLVM_NODISCARD inline ModRefInfo unionModRef(const ModRefInfo MRI1,
                                             const ModRefInfo MRI2) {
  return ModRefInfo(static_cast<int>(MRI1) | static_cast<int>(MRI2));
}
LLVM_NODISCARD inline ModRefInfo intersectModRef(const ModRefInfo MRI1,
                                                 const ModRefInfo MRI2) {
  return ModRefInfo(static_cast<int>(MRI1) & static_cast<int>(MRI2));
}

/// The locations at which a function might access memory.
///
/// These are primarily used in conjunction with the \c AccessKind bits to
/// describe both the nature of access and the locations of access for a
/// function call.
enum FunctionModRefLocation {
  /// Base case is no access to memory.
  FMRL_Nowhere = 0,
  /// Access to memory via argument pointers.
  FMRL_ArgumentPointees = 8,
  /// Memory that is inaccessible via LLVM IR.
  FMRL_InaccessibleMem = 16,
  /// Access to any memory.
  FMRL_Anywhere = 32 | FMRL_InaccessibleMem | FMRL_ArgumentPointees
};

/// Summary of how a function affects memory in the program.
///
/// Loads from constant globals are not considered memory accesses for this
/// interface. Also, functions may freely modify stack space local to their
/// invocation without having to report it through these interfaces.
enum FunctionModRefBehavior {
  /// This function does not perform any non-local loads or stores to memory.
  ///
  /// This property corresponds to the GCC 'const' attribute.
  /// This property corresponds to the LLVM IR 'readnone' attribute.
  /// This property corresponds to the IntrNoMem LLVM intrinsic flag.
  FMRB_DoesNotAccessMemory =
      FMRL_Nowhere | static_cast<int>(ModRefInfo::NoModRef),

  /// The only memory references in this function (if it has any) are
  /// non-volatile loads from objects pointed to by its pointer-typed
  /// arguments, with arbitrary offsets.
  ///
  /// This property corresponds to the IntrReadArgMem LLVM intrinsic flag.
  FMRB_OnlyReadsArgumentPointees =
      FMRL_ArgumentPointees | static_cast<int>(ModRefInfo::Ref),

  /// The only memory references in this function (if it has any) are
  /// non-volatile loads and stores from objects pointed to by its
  /// pointer-typed arguments, with arbitrary offsets.
  ///
  /// This property corresponds to the IntrArgMemOnly LLVM intrinsic flag.
  FMRB_OnlyAccessesArgumentPointees =
      FMRL_ArgumentPointees | static_cast<int>(ModRefInfo::ModRef),

  /// The only memory references in this function (if it has any) are
  /// references of memory that is otherwise inaccessible via LLVM IR.
  ///
  /// This property corresponds to the LLVM IR inaccessiblememonly attribute.
  FMRB_OnlyAccessesInaccessibleMem =
      FMRL_InaccessibleMem | static_cast<int>(ModRefInfo::ModRef),

  /// The function may perform non-volatile loads and stores of objects
  /// pointed to by its pointer-typed arguments, with arbitrary offsets, and
  /// it may also perform loads and stores of memory that is otherwise
  /// inaccessible via LLVM IR.
  ///
  /// This property corresponds to the LLVM IR
  /// inaccessiblemem_or_argmemonly attribute.
  FMRB_OnlyAccessesInaccessibleOrArgMem = FMRL_InaccessibleMem |
                                          FMRL_ArgumentPointees |
                                          static_cast<int>(ModRefInfo::ModRef),

  /// This function does not perform any non-local stores or volatile loads,
  /// but may read from any memory location.
  ///
  /// This property corresponds to the GCC 'pure' attribute.
  /// This property corresponds to the LLVM IR 'readonly' attribute.
  /// This property corresponds to the IntrReadMem LLVM intrinsic flag.
  FMRB_OnlyReadsMemory = FMRL_Anywhere | static_cast<int>(ModRefInfo::Ref),

  // This function does not read from memory anywhere, but may write to any
  // memory location.
  //
  // This property corresponds to the LLVM IR 'writeonly' attribute.
  // This property corresponds to the IntrWriteMem LLVM intrinsic flag.
  FMRB_DoesNotReadMemory = FMRL_Anywhere | static_cast<int>(ModRefInfo::Mod),

  /// This indicates that the function could not be classified into one of the
  /// behaviors above.
  FMRB_UnknownModRefBehavior =
      FMRL_Anywhere | static_cast<int>(ModRefInfo::ModRef)
};

// Wrapper method strips bits significant only in FunctionModRefBehavior,
// to obtain a valid ModRefInfo. The benefit of using the wrapper is that if
// ModRefInfo enum changes, the wrapper can be updated to & with the new enum
// entry with all bits set to 1.
LLVM_NODISCARD inline ModRefInfo
createModRefInfo(const FunctionModRefBehavior FMRB) {
  return ModRefInfo(FMRB & static_cast<int>(ModRefInfo::ModRef));
}

/// This class stores info we want to provide to or retain within an alias
/// query. By default, the root query is stateless and starts with a freshly
/// constructed info object. Specific alias analyses can use this query info to
/// store per-query state that is important for recursive or nested queries to
/// avoid recomputing. To enable preserving this state across multiple queries
/// where safe (due to the IR not changing), use a `BatchAAResults` wrapper.
/// The information stored in an `AAQueryInfo` is currently limitted to the
/// caches used by BasicAA, but can further be extended to fit other AA needs.
class AAQueryInfo {
public:
  using LocPair = std::pair<MemoryLocation, MemoryLocation>;
  using AliasCacheT = SmallDenseMap<LocPair, AliasResult, 8>;
  AliasCacheT AliasCache;

  using IsCapturedCacheT = SmallDenseMap<const Value *, bool, 8>;
  IsCapturedCacheT IsCapturedCache;

  AAQueryInfo() : AliasCache(), IsCapturedCache() {}
};

class BatchAAResults;

class AAResults {
public:
  // Make these results default constructable and movable. We have to spell
  // these out because MSVC won't synthesize them.
  AAResults(const TargetLibraryInfo &TLI) : TLI(TLI) {}
  AAResults(AAResults &&Arg);
  ~AAResults();

  /// Register a specific AA result.
  template <typename AAResultT> void addAAResult(AAResultT &AAResult) {
    // FIXME: We should use a much lighter weight system than the usual
    // polymorphic pattern because we don't own AAResult. It should
    // ideally involve two pointers and no separate allocation.
    AAs.emplace_back(new Model<AAResultT>(AAResult, *this));
  }

  /// Register a function analysis ID that the results aggregation depends on.
  ///
  /// This is used in the new pass manager to implement the invalidation logic
  /// where we must invalidate the results aggregation if any of our component
  /// analyses become invalid.
  void addAADependencyID(AnalysisKey *ID) { AADeps.push_back(ID); }

  /// Handle invalidation events in the new pass manager.
  ///
  /// The aggregation is invalidated if any of the underlying analyses is
  /// invalidated.
  bool invalidate(Function &F, const PreservedAnalyses &PA,
                  FunctionAnalysisManager::Invalidator &Inv);

  //===--------------------------------------------------------------------===//
  /// \name Alias Queries
  /// @{

  /// The main low level interface to the alias analysis implementation.
  /// Returns an AliasResult indicating whether the two pointers are aliased to
  /// each other. This is the interface that must be implemented by specific
  /// alias analysis implementations.
  AliasResult alias(const MemoryLocation &LocA, const MemoryLocation &LocB);

  /// A convenience wrapper around the primary \c alias interface.
  AliasResult alias(const Value *V1, LocationSize V1Size, const Value *V2,
                    LocationSize V2Size) {
    return alias(MemoryLocation(V1, V1Size), MemoryLocation(V2, V2Size));
  }

  /// A convenience wrapper around the primary \c alias interface.
  AliasResult alias(const Value *V1, const Value *V2) {
    return alias(V1, LocationSize::unknown(), V2, LocationSize::unknown());
  }

  /// A trivial helper function to check to see if the specified pointers are
  /// no-alias.
  bool isNoAlias(const MemoryLocation &LocA, const MemoryLocation &LocB) {
    return alias(LocA, LocB) == NoAlias;
  }

  /// A convenience wrapper around the \c isNoAlias helper interface.
  bool isNoAlias(const Value *V1, LocationSize V1Size, const Value *V2,
                 LocationSize V2Size) {
    return isNoAlias(MemoryLocation(V1, V1Size), MemoryLocation(V2, V2Size));
  }

  /// A convenience wrapper around the \c isNoAlias helper interface.
  bool isNoAlias(const Value *V1, const Value *V2) {
    return isNoAlias(MemoryLocation(V1), MemoryLocation(V2));
  }

  /// A trivial helper function to check to see if the specified pointers are
  /// must-alias.
  bool isMustAlias(const MemoryLocation &LocA, const MemoryLocation &LocB) {
    return alias(LocA, LocB) == MustAlias;
  }

  /// A convenience wrapper around the \c isMustAlias helper interface.
  bool isMustAlias(const Value *V1, const Value *V2) {
    return alias(V1, LocationSize::precise(1), V2, LocationSize::precise(1)) ==
           MustAlias;
  }
#if INTEL_CUSTOMIZATION
  // Returns true if the given value V is escaped.
  bool escapes(const Value *V);
#endif // INTEL_CUSTOMIZATION
  /// Checks whether the given location points to constant memory, or if
  /// \p OrLocal is true whether it points to a local alloca.
  bool pointsToConstantMemory(const MemoryLocation &Loc, bool OrLocal = false);

  /// A convenience wrapper around the primary \c pointsToConstantMemory
  /// interface.
  bool pointsToConstantMemory(const Value *P, bool OrLocal = false) {
    return pointsToConstantMemory(MemoryLocation(P), OrLocal);
  }

  /// @}
  //===--------------------------------------------------------------------===//
  /// \name Simple mod/ref information
  /// @{

  /// Get the ModRef info associated with a pointer argument of a call. The
  /// result's bits are set to indicate the allowed aliasing ModRef kinds. Note
  /// that these bits do not necessarily account for the overall behavior of
  /// the function, but rather only provide additional per-argument
  /// information. This never sets ModRefInfo::Must.
  ModRefInfo getArgModRefInfo(const CallBase *Call, unsigned ArgIdx);

  /// Return the behavior of the given call site.
  FunctionModRefBehavior getModRefBehavior(const CallBase *Call);

  /// Return the behavior when calling the given function.
  FunctionModRefBehavior getModRefBehavior(const Function *F);

  /// Checks if the specified call is known to never read or write memory.
  ///
  /// Note that if the call only reads from known-constant memory, it is also
  /// legal to return true. Also, calls that unwind the stack are legal for
  /// this predicate.
  ///
  /// Many optimizations (such as CSE and LICM) can be performed on such calls
  /// without worrying about aliasing properties, and many calls have this
  /// property (e.g. calls to 'sin' and 'cos').
  ///
  /// This property corresponds to the GCC 'const' attribute.
  bool doesNotAccessMemory(const CallBase *Call) {
    return getModRefBehavior(Call) == FMRB_DoesNotAccessMemory;
  }

  /// Checks if the specified function is known to never read or write memory.
  ///
  /// Note that if the function only reads from known-constant memory, it is
  /// also legal to return true. Also, function that unwind the stack are legal
  /// for this predicate.
  ///
  /// Many optimizations (such as CSE and LICM) can be performed on such calls
  /// to such functions without worrying about aliasing properties, and many
  /// functions have this property (e.g. 'sin' and 'cos').
  ///
  /// This property corresponds to the GCC 'const' attribute.
  bool doesNotAccessMemory(const Function *F) {
    return getModRefBehavior(F) == FMRB_DoesNotAccessMemory;
  }

  /// Checks if the specified call is known to only read from non-volatile
  /// memory (or not access memory at all).
  ///
  /// Calls that unwind the stack are legal for this predicate.
  ///
  /// This property allows many common optimizations to be performed in the
  /// absence of interfering store instructions, such as CSE of strlen calls.
  ///
  /// This property corresponds to the GCC 'pure' attribute.
  bool onlyReadsMemory(const CallBase *Call) {
    return onlyReadsMemory(getModRefBehavior(Call));
  }

  /// Checks if the specified function is known to only read from non-volatile
  /// memory (or not access memory at all).
  ///
  /// Functions that unwind the stack are legal for this predicate.
  ///
  /// This property allows many common optimizations to be performed in the
  /// absence of interfering store instructions, such as CSE of strlen calls.
  ///
  /// This property corresponds to the GCC 'pure' attribute.
  bool onlyReadsMemory(const Function *F) {
    return onlyReadsMemory(getModRefBehavior(F));
  }

  /// Checks if functions with the specified behavior are known to only read
  /// from non-volatile memory (or not access memory at all).
  static bool onlyReadsMemory(FunctionModRefBehavior MRB) {
    return !isModSet(createModRefInfo(MRB));
  }

  /// Checks if functions with the specified behavior are known to only write
  /// memory (or not access memory at all).
  static bool doesNotReadMemory(FunctionModRefBehavior MRB) {
    return !isRefSet(createModRefInfo(MRB));
  }

  /// Checks if functions with the specified behavior are known to read and
  /// write at most from objects pointed to by their pointer-typed arguments
  /// (with arbitrary offsets).
  static bool onlyAccessesArgPointees(FunctionModRefBehavior MRB) {
    return !(MRB & FMRL_Anywhere & ~FMRL_ArgumentPointees);
  }

  /// Checks if functions with the specified behavior are known to potentially
  /// read or write from objects pointed to be their pointer-typed arguments
  /// (with arbitrary offsets).
  static bool doesAccessArgPointees(FunctionModRefBehavior MRB) {
    return isModOrRefSet(createModRefInfo(MRB)) &&
           (MRB & FMRL_ArgumentPointees);
  }

  /// Checks if functions with the specified behavior are known to read and
  /// write at most from memory that is inaccessible from LLVM IR.
  static bool onlyAccessesInaccessibleMem(FunctionModRefBehavior MRB) {
    return !(MRB & FMRL_Anywhere & ~FMRL_InaccessibleMem);
  }

  /// Checks if functions with the specified behavior are known to potentially
  /// read or write from memory that is inaccessible from LLVM IR.
  static bool doesAccessInaccessibleMem(FunctionModRefBehavior MRB) {
    return isModOrRefSet(createModRefInfo(MRB)) && (MRB & FMRL_InaccessibleMem);
  }

  /// Checks if functions with the specified behavior are known to read and
  /// write at most from memory that is inaccessible from LLVM IR or objects
  /// pointed to by their pointer-typed arguments (with arbitrary offsets).
  static bool onlyAccessesInaccessibleOrArgMem(FunctionModRefBehavior MRB) {
    return !(MRB & FMRL_Anywhere &
             ~(FMRL_InaccessibleMem | FMRL_ArgumentPointees));
  }

  /// getModRefInfo (for call sites) - Return information about whether
  /// a particular call site modifies or reads the specified memory location.
  ModRefInfo getModRefInfo(const CallBase *Call, const MemoryLocation &Loc);

  /// getModRefInfo (for call sites) - A convenience wrapper.
  ModRefInfo getModRefInfo(const CallBase *Call, const Value *P,
                           LocationSize Size) {
    return getModRefInfo(Call, MemoryLocation(P, Size));
  }

  /// getModRefInfo (for loads) - Return information about whether
  /// a particular load modifies or reads the specified memory location.
  ModRefInfo getModRefInfo(const LoadInst *L, const MemoryLocation &Loc);

  /// getModRefInfo (for loads) - A convenience wrapper.
  ModRefInfo getModRefInfo(const LoadInst *L, const Value *P,
                           LocationSize Size) {
    return getModRefInfo(L, MemoryLocation(P, Size));
  }

  /// getModRefInfo (for stores) - Return information about whether
  /// a particular store modifies or reads the specified memory location.
  ModRefInfo getModRefInfo(const StoreInst *S, const MemoryLocation &Loc);

  /// getModRefInfo (for stores) - A convenience wrapper.
  ModRefInfo getModRefInfo(const StoreInst *S, const Value *P,
                           LocationSize Size) {
    return getModRefInfo(S, MemoryLocation(P, Size));
  }

  /// getModRefInfo (for fences) - Return information about whether
  /// a particular store modifies or reads the specified memory location.
  ModRefInfo getModRefInfo(const FenceInst *S, const MemoryLocation &Loc);

  /// getModRefInfo (for fences) - A convenience wrapper.
  ModRefInfo getModRefInfo(const FenceInst *S, const Value *P,
                           LocationSize Size) {
    return getModRefInfo(S, MemoryLocation(P, Size));
  }

  /// getModRefInfo (for cmpxchges) - Return information about whether
  /// a particular cmpxchg modifies or reads the specified memory location.
  ModRefInfo getModRefInfo(const AtomicCmpXchgInst *CX,
                           const MemoryLocation &Loc);

  /// getModRefInfo (for cmpxchges) - A convenience wrapper.
  ModRefInfo getModRefInfo(const AtomicCmpXchgInst *CX, const Value *P,
                           LocationSize Size) {
    return getModRefInfo(CX, MemoryLocation(P, Size));
  }

  /// getModRefInfo (for atomicrmws) - Return information about whether
  /// a particular atomicrmw modifies or reads the specified memory location.
  ModRefInfo getModRefInfo(const AtomicRMWInst *RMW, const MemoryLocation &Loc);

  /// getModRefInfo (for atomicrmws) - A convenience wrapper.
  ModRefInfo getModRefInfo(const AtomicRMWInst *RMW, const Value *P,
                           LocationSize Size) {
    return getModRefInfo(RMW, MemoryLocation(P, Size));
  }

  /// getModRefInfo (for va_args) - Return information about whether
  /// a particular va_arg modifies or reads the specified memory location.
  ModRefInfo getModRefInfo(const VAArgInst *I, const MemoryLocation &Loc);

  /// getModRefInfo (for va_args) - A convenience wrapper.
  ModRefInfo getModRefInfo(const VAArgInst *I, const Value *P,
                           LocationSize Size) {
    return getModRefInfo(I, MemoryLocation(P, Size));
  }

  /// getModRefInfo (for catchpads) - Return information about whether
  /// a particular catchpad modifies or reads the specified memory location.
  ModRefInfo getModRefInfo(const CatchPadInst *I, const MemoryLocation &Loc);

  /// getModRefInfo (for catchpads) - A convenience wrapper.
  ModRefInfo getModRefInfo(const CatchPadInst *I, const Value *P,
                           LocationSize Size) {
    return getModRefInfo(I, MemoryLocation(P, Size));
  }

  /// getModRefInfo (for catchrets) - Return information about whether
  /// a particular catchret modifies or reads the specified memory location.
  ModRefInfo getModRefInfo(const CatchReturnInst *I, const MemoryLocation &Loc);

  /// getModRefInfo (for catchrets) - A convenience wrapper.
  ModRefInfo getModRefInfo(const CatchReturnInst *I, const Value *P,
                           LocationSize Size) {
    return getModRefInfo(I, MemoryLocation(P, Size));
  }

 #if INTEL_CUSTOMIZATION
   /// getModRefInfoForMaskedScatter - Return information about whether a
   /// masked_scatter intrinsic call modifies or reads the specified memory
   /// location. This intrinsic modifies or reads \p Loc when one of its
   /// unmasked destinations aliases with \p Loc.
   ModRefInfo getModRefInfoForMaskedScatter(const IntrinsicInst *I,
                                            const MemoryLocation &Loc);
 #endif // INTEL_CUSTOMIZATION

  /// Check whether or not an instruction may read or write the optionally
  /// specified memory location.
  ///
  ///
  /// An instruction that doesn't read or write memory may be trivially LICM'd
  /// for example.
  ///
  /// For function calls, this delegates to the alias-analysis specific
  /// call-site mod-ref behavior queries. Otherwise it delegates to the specific
  /// helpers above.
  ModRefInfo getModRefInfo(const Instruction *I,
                           const Optional<MemoryLocation> &OptLoc) {
    AAQueryInfo AAQIP;
    return getModRefInfo(I, OptLoc, AAQIP);
  }

  /// A convenience wrapper for constructing the memory location.
  ModRefInfo getModRefInfo(const Instruction *I, const Value *P,
                           LocationSize Size) {
    return getModRefInfo(I, MemoryLocation(P, Size));
  }

  /// Return information about whether a call and an instruction may refer to
  /// the same memory locations.
  ModRefInfo getModRefInfo(Instruction *I, const CallBase *Call);

  /// Return information about whether two call sites may refer to the same set
  /// of memory locations. See the AA documentation for details:
  ///   http://llvm.org/docs/AliasAnalysis.html#ModRefInfo
  ModRefInfo getModRefInfo(const CallBase *Call1, const CallBase *Call2);

  /// Return information about whether a particular call site modifies
  /// or reads the specified memory location \p MemLoc before instruction \p I
  /// in a BasicBlock. An ordered basic block \p OBB can be used to speed up
  /// instruction ordering queries inside the BasicBlock containing \p I.
  /// Early exits in callCapturesBefore may lead to ModRefInfo::Must not being
  /// set.
  ModRefInfo callCapturesBefore(const Instruction *I,
                                const MemoryLocation &MemLoc, DominatorTree *DT,
                                OrderedBasicBlock *OBB = nullptr);

  /// A convenience wrapper to synthesize a memory location.
  ModRefInfo callCapturesBefore(const Instruction *I, const Value *P,
                                LocationSize Size, DominatorTree *DT,
                                OrderedBasicBlock *OBB = nullptr) {
    return callCapturesBefore(I, MemoryLocation(P, Size), DT, OBB);
  }

  /// @}
  //===--------------------------------------------------------------------===//
  /// \name Higher level methods for querying mod/ref information.
  /// @{

  /// Check if it is possible for execution of the specified basic block to
  /// modify the location Loc.
  bool canBasicBlockModify(const BasicBlock &BB, const MemoryLocation &Loc);

  /// A convenience wrapper synthesizing a memory location.
  bool canBasicBlockModify(const BasicBlock &BB, const Value *P,
                           LocationSize Size) {
    return canBasicBlockModify(BB, MemoryLocation(P, Size));
  }

  /// Check if it is possible for the execution of the specified instructions
  /// to mod\ref (according to the mode) the location Loc.
  ///
  /// The instructions to consider are all of the instructions in the range of
  /// [I1,I2] INCLUSIVE. I1 and I2 must be in the same basic block.
  bool canInstructionRangeModRef(const Instruction &I1, const Instruction &I2,
                                 const MemoryLocation &Loc,
                                 const ModRefInfo Mode);

  /// A convenience wrapper synthesizing a memory location.
  bool canInstructionRangeModRef(const Instruction &I1, const Instruction &I2,
                                 const Value *Ptr, LocationSize Size,
                                 const ModRefInfo Mode) {
    return canInstructionRangeModRef(I1, I2, MemoryLocation(Ptr, Size), Mode);
  }

private:
  AliasResult alias(const MemoryLocation &LocA, const MemoryLocation &LocB,
                    AAQueryInfo &AAQI);
  bool pointsToConstantMemory(const MemoryLocation &Loc, AAQueryInfo &AAQI,
                              bool OrLocal = false);
  ModRefInfo getModRefInfo(Instruction *I, const CallBase *Call2,
                           AAQueryInfo &AAQIP);
  ModRefInfo getModRefInfo(const CallBase *Call, const MemoryLocation &Loc,
                           AAQueryInfo &AAQI);
  ModRefInfo getModRefInfo(const CallBase *Call1, const CallBase *Call2,
                           AAQueryInfo &AAQI);
  ModRefInfo getModRefInfo(const VAArgInst *V, const MemoryLocation &Loc,
                           AAQueryInfo &AAQI);
  ModRefInfo getModRefInfo(const LoadInst *L, const MemoryLocation &Loc,
                           AAQueryInfo &AAQI);
  ModRefInfo getModRefInfo(const StoreInst *S, const MemoryLocation &Loc,
                           AAQueryInfo &AAQI);
  ModRefInfo getModRefInfo(const FenceInst *S, const MemoryLocation &Loc,
                           AAQueryInfo &AAQI);
  ModRefInfo getModRefInfo(const AtomicCmpXchgInst *CX,
                           const MemoryLocation &Loc, AAQueryInfo &AAQI);
  ModRefInfo getModRefInfo(const AtomicRMWInst *RMW, const MemoryLocation &Loc,
                           AAQueryInfo &AAQI);
  ModRefInfo getModRefInfo(const CatchPadInst *I, const MemoryLocation &Loc,
                           AAQueryInfo &AAQI);
  ModRefInfo getModRefInfo(const CatchReturnInst *I, const MemoryLocation &Loc,
                           AAQueryInfo &AAQI);
  ModRefInfo getModRefInfo(const Instruction *I,
                           const Optional<MemoryLocation> &OptLoc,
                           AAQueryInfo &AAQIP) {
    if (OptLoc == None) {
      if (const auto *Call = dyn_cast<CallBase>(I)) {
        return createModRefInfo(getModRefBehavior(Call));
      }
    }

    const MemoryLocation &Loc = OptLoc.getValueOr(MemoryLocation());

    switch (I->getOpcode()) {
    case Instruction::VAArg:
      return getModRefInfo((const VAArgInst *)I, Loc, AAQIP);
    case Instruction::Load:
      return getModRefInfo((const LoadInst *)I, Loc, AAQIP);
    case Instruction::Store:
      return getModRefInfo((const StoreInst *)I, Loc, AAQIP);
    case Instruction::Fence:
      return getModRefInfo((const FenceInst *)I, Loc, AAQIP);
    case Instruction::AtomicCmpXchg:
      return getModRefInfo((const AtomicCmpXchgInst *)I, Loc, AAQIP);
    case Instruction::AtomicRMW:
      return getModRefInfo((const AtomicRMWInst *)I, Loc, AAQIP);
    case Instruction::Call:
      return getModRefInfo((const CallInst *)I, Loc, AAQIP);
    case Instruction::Invoke:
      return getModRefInfo((const InvokeInst *)I, Loc, AAQIP);
    case Instruction::CatchPad:
      return getModRefInfo((const CatchPadInst *)I, Loc, AAQIP);
    case Instruction::CatchRet:
      return getModRefInfo((const CatchReturnInst *)I, Loc, AAQIP);
    default:
      return ModRefInfo::NoModRef;
    }
  }

  class Concept;

  template <typename T> class Model;

  template <typename T> friend class AAResultBase;

  const TargetLibraryInfo &TLI;

  std::vector<std::unique_ptr<Concept>> AAs;

  std::vector<AnalysisKey *> AADeps;

  friend class BatchAAResults;
};

/// This class is a wrapper over an AAResults, and it is intended to be used
/// only when there are no IR changes inbetween queries. BatchAAResults is
/// reusing the same `AAQueryInfo` to preserve the state across queries,
/// esentially making AA work in "batch mode". The internal state cannot be
/// cleared, so to go "out-of-batch-mode", the user must either use AAResults,
/// or create a new BatchAAResults.
class BatchAAResults {
  AAResults &AA;
  AAQueryInfo AAQI;

public:
  BatchAAResults(AAResults &AAR) : AA(AAR), AAQI() {}
  AliasResult alias(const MemoryLocation &LocA, const MemoryLocation &LocB) {
    return AA.alias(LocA, LocB, AAQI);
  }
  bool pointsToConstantMemory(const MemoryLocation &Loc, bool OrLocal = false) {
    return AA.pointsToConstantMemory(Loc, AAQI, OrLocal);
  }
  ModRefInfo getModRefInfo(const CallBase *Call, const MemoryLocation &Loc) {
    return AA.getModRefInfo(Call, Loc, AAQI);
  }
  ModRefInfo getModRefInfo(const CallBase *Call1, const CallBase *Call2) {
    return AA.getModRefInfo(Call1, Call2, AAQI);
  }
  ModRefInfo getModRefInfo(const Instruction *I,
                           const Optional<MemoryLocation> &OptLoc) {
    return AA.getModRefInfo(I, OptLoc, AAQI);
  }
  ModRefInfo getModRefInfo(Instruction *I, const CallBase *Call2) {
    return AA.getModRefInfo(I, Call2, AAQI);
  }
  ModRefInfo getArgModRefInfo(const CallBase *Call, unsigned ArgIdx) {
    return AA.getArgModRefInfo(Call, ArgIdx);
  }
  FunctionModRefBehavior getModRefBehavior(const CallBase *Call) {
    return AA.getModRefBehavior(Call);
  }
};

/// Temporary typedef for legacy code that uses a generic \c AliasAnalysis
/// pointer or reference.
using AliasAnalysis = AAResults;

/// A private abstract base class describing the concept of an individual alias
/// analysis implementation.
///
/// This interface is implemented by any \c Model instantiation. It is also the
/// interface which a type used to instantiate the model must provide.
///
/// All of these methods model methods by the same name in the \c
/// AAResults class. Only differences and specifics to how the
/// implementations are called are documented here.
class AAResults::Concept {
public:
  virtual ~Concept() = 0;

  /// An update API used internally by the AAResults to provide
  /// a handle back to the top level aggregation.
  virtual void setAAResults(AAResults *NewAAR) = 0;

  //===--------------------------------------------------------------------===//
  /// \name Alias Queries
  /// @{

  /// The main low level interface to the alias analysis implementation.
  /// Returns an AliasResult indicating whether the two pointers are aliased to
  /// each other. This is the interface that must be implemented by specific
  /// alias analysis implementations.
  virtual AliasResult alias(const MemoryLocation &LocA,
                            const MemoryLocation &LocB, AAQueryInfo &AAQI) = 0;

  /// Checks whether the given location points to constant memory, or if
  /// \p OrLocal is true whether it points to a local alloca.
  virtual bool pointsToConstantMemory(const MemoryLocation &Loc,
<<<<<<< HEAD
                                      bool OrLocal) = 0;
#if INTEL_CUSTOMIZATION
  // Returns true if the given value V is escaped.
  virtual bool escapes(const Value *V) = 0;
#endif // INTEL_CUSTOMIZATION
=======
                                      AAQueryInfo &AAQI, bool OrLocal) = 0;
>>>>>>> 0125e448

  /// @}
  //===--------------------------------------------------------------------===//
  /// \name Simple mod/ref information
  /// @{

  /// Get the ModRef info associated with a pointer argument of a callsite. The
  /// result's bits are set to indicate the allowed aliasing ModRef kinds. Note
  /// that these bits do not necessarily account for the overall behavior of
  /// the function, but rather only provide additional per-argument
  /// information.
  virtual ModRefInfo getArgModRefInfo(const CallBase *Call,
                                      unsigned ArgIdx) = 0;

  /// Return the behavior of the given call site.
  virtual FunctionModRefBehavior getModRefBehavior(const CallBase *Call) = 0;

  /// Return the behavior when calling the given function.
  virtual FunctionModRefBehavior getModRefBehavior(const Function *F) = 0;

  /// getModRefInfo (for call sites) - Return information about whether
  /// a particular call site modifies or reads the specified memory location.
  virtual ModRefInfo getModRefInfo(const CallBase *Call,
                                   const MemoryLocation &Loc,
                                   AAQueryInfo &AAQI) = 0;

  /// Return information about whether two call sites may refer to the same set
  /// of memory locations. See the AA documentation for details:
  ///   http://llvm.org/docs/AliasAnalysis.html#ModRefInfo
  virtual ModRefInfo getModRefInfo(const CallBase *Call1, const CallBase *Call2,
                                   AAQueryInfo &AAQI) = 0;

  /// @}
};

/// A private class template which derives from \c Concept and wraps some other
/// type.
///
/// This models the concept by directly forwarding each interface point to the
/// wrapped type which must implement a compatible interface. This provides
/// a type erased binding.
template <typename AAResultT> class AAResults::Model final : public Concept {
  AAResultT &Result;

public:
  explicit Model(AAResultT &Result, AAResults &AAR) : Result(Result) {
    Result.setAAResults(&AAR);
  }
  ~Model() override = default;

  void setAAResults(AAResults *NewAAR) override { Result.setAAResults(NewAAR); }

  AliasResult alias(const MemoryLocation &LocA, const MemoryLocation &LocB,
                    AAQueryInfo &AAQI) override {
    return Result.alias(LocA, LocB, AAQI);
  }

<<<<<<< HEAD
#if INTEL_CUSTOMIZATION
  // Returns true if the given value V is escaped.
  bool escapes(const Value *V) override { 
    return Result.escapes(V); 
  }
#endif // INTEL_CUSTOMIZATION

  bool pointsToConstantMemory(const MemoryLocation &Loc,
=======
  bool pointsToConstantMemory(const MemoryLocation &Loc, AAQueryInfo &AAQI,
>>>>>>> 0125e448
                              bool OrLocal) override {
    return Result.pointsToConstantMemory(Loc, AAQI, OrLocal);
  }

  ModRefInfo getArgModRefInfo(const CallBase *Call, unsigned ArgIdx) override {
    return Result.getArgModRefInfo(Call, ArgIdx);
  }

  FunctionModRefBehavior getModRefBehavior(const CallBase *Call) override {
    return Result.getModRefBehavior(Call);
  }

  FunctionModRefBehavior getModRefBehavior(const Function *F) override {
    return Result.getModRefBehavior(F);
  }

  ModRefInfo getModRefInfo(const CallBase *Call, const MemoryLocation &Loc,
                           AAQueryInfo &AAQI) override {
    return Result.getModRefInfo(Call, Loc, AAQI);
  }

  ModRefInfo getModRefInfo(const CallBase *Call1, const CallBase *Call2,
                           AAQueryInfo &AAQI) override {
    return Result.getModRefInfo(Call1, Call2, AAQI);
  }
};

/// A CRTP-driven "mixin" base class to help implement the function alias
/// analysis results concept.
///
/// Because of the nature of many alias analysis implementations, they often
/// only implement a subset of the interface. This base class will attempt to
/// implement the remaining portions of the interface in terms of simpler forms
/// of the interface where possible, and otherwise provide conservatively
/// correct fallback implementations.
///
/// Implementors of an alias analysis should derive from this CRTP, and then
/// override specific methods that they wish to customize. There is no need to
/// use virtual anywhere, the CRTP base class does static dispatch to the
/// derived type passed into it.
template <typename DerivedT> class AAResultBase {
  // Expose some parts of the interface only to the AAResults::Model
  // for wrapping. Specifically, this allows the model to call our
  // setAAResults method without exposing it as a fully public API.
  friend class AAResults::Model<DerivedT>;

  /// A pointer to the AAResults object that this AAResult is
  /// aggregated within. May be null if not aggregated.
  AAResults *AAR;

  /// Helper to dispatch calls back through the derived type.
  DerivedT &derived() { return static_cast<DerivedT &>(*this); }

  /// A setter for the AAResults pointer, which is used to satisfy the
  /// AAResults::Model contract.
  void setAAResults(AAResults *NewAAR) { AAR = NewAAR; }

protected:
  /// This proxy class models a common pattern where we delegate to either the
  /// top-level \c AAResults aggregation if one is registered, or to the
  /// current result if none are registered.
  class AAResultsProxy {
    AAResults *AAR;
    DerivedT &CurrentResult;

  public:
    AAResultsProxy(AAResults *AAR, DerivedT &CurrentResult)
        : AAR(AAR), CurrentResult(CurrentResult) {}

    AliasResult alias(const MemoryLocation &LocA, const MemoryLocation &LocB,
                      AAQueryInfo &AAQI) {
      return AAR ? AAR->alias(LocA, LocB, AAQI)
                 : CurrentResult.alias(LocA, LocB, AAQI);
    }

    bool pointsToConstantMemory(const MemoryLocation &Loc, AAQueryInfo &AAQI,
                                bool OrLocal) {
      return AAR ? AAR->pointsToConstantMemory(Loc, AAQI, OrLocal)
                 : CurrentResult.pointsToConstantMemory(Loc, AAQI, OrLocal);
    }
#if INTEL_CUSTOMIZATION
    // Returns true if the given value V is escaped.
    bool escapes(const Value *V) 
    {
      return AAR ? AAR->escapes(V) : CurrentResult.escapes(V);
    }
#endif // INTEL_CUSTOMIZATION

    ModRefInfo getArgModRefInfo(const CallBase *Call, unsigned ArgIdx) {
      return AAR ? AAR->getArgModRefInfo(Call, ArgIdx)
                 : CurrentResult.getArgModRefInfo(Call, ArgIdx);
    }

    FunctionModRefBehavior getModRefBehavior(const CallBase *Call) {
      return AAR ? AAR->getModRefBehavior(Call)
                 : CurrentResult.getModRefBehavior(Call);
    }

    FunctionModRefBehavior getModRefBehavior(const Function *F) {
      return AAR ? AAR->getModRefBehavior(F) : CurrentResult.getModRefBehavior(F);
    }

    ModRefInfo getModRefInfo(const CallBase *Call, const MemoryLocation &Loc,
                             AAQueryInfo &AAQI) {
      return AAR ? AAR->getModRefInfo(Call, Loc, AAQI)
                 : CurrentResult.getModRefInfo(Call, Loc, AAQI);
    }

    ModRefInfo getModRefInfo(const CallBase *Call1, const CallBase *Call2,
                             AAQueryInfo &AAQI) {
      return AAR ? AAR->getModRefInfo(Call1, Call2, AAQI)
                 : CurrentResult.getModRefInfo(Call1, Call2, AAQI);
    }
  };

  explicit AAResultBase() = default;

  // Provide all the copy and move constructors so that derived types aren't
  // constrained.
  AAResultBase(const AAResultBase &Arg) {}
  AAResultBase(AAResultBase &&Arg) {}

  /// Get a proxy for the best AA result set to query at this time.
  ///
  /// When this result is part of a larger aggregation, this will proxy to that
  /// aggregation. When this result is used in isolation, it will just delegate
  /// back to the derived class's implementation.
  ///
  /// Note that callers of this need to take considerable care to not cause
  /// performance problems when they use this routine, in the case of a large
  /// number of alias analyses being aggregated, it can be expensive to walk
  /// back across the chain.
  AAResultsProxy getBestAAResults() { return AAResultsProxy(AAR, derived()); }

public:
  AliasResult alias(const MemoryLocation &LocA, const MemoryLocation &LocB,
                    AAQueryInfo &AAQI) {
    return MayAlias;
  }

  bool pointsToConstantMemory(const MemoryLocation &Loc, AAQueryInfo &AAQI,
                              bool OrLocal) {
    return false;
  }

#if INTEL_CUSTOMIZATION
  // Returns true if the given value V is escaped.
  bool escapes(const Value *V) {
    return true;
  }
#endif // INTEL_CUSTOMIZATION

  ModRefInfo getArgModRefInfo(const CallBase *Call, unsigned ArgIdx) {
    return ModRefInfo::ModRef;
  }

  FunctionModRefBehavior getModRefBehavior(const CallBase *Call) {
    return FMRB_UnknownModRefBehavior;
  }

  FunctionModRefBehavior getModRefBehavior(const Function *F) {
    return FMRB_UnknownModRefBehavior;
  }

  ModRefInfo getModRefInfo(const CallBase *Call, const MemoryLocation &Loc,
                           AAQueryInfo &AAQI) {
    return ModRefInfo::ModRef;
  }

  ModRefInfo getModRefInfo(const CallBase *Call1, const CallBase *Call2,
                           AAQueryInfo &AAQI) {
    return ModRefInfo::ModRef;
  }
};

/// Return true if this pointer is returned by a noalias function.
bool isNoAliasCall(const Value *V);

/// Return true if this is an argument with the noalias attribute.
bool isNoAliasArgument(const Value *V);

/// Return true if this pointer refers to a distinct and identifiable object.
/// This returns true for:
///    Global Variables and Functions (but not Global Aliases)
///    Allocas
///    ByVal and NoAlias Arguments
///    NoAlias returns (e.g. calls to malloc)
///
bool isIdentifiedObject(const Value *V);

/// Return true if V is umabigously identified at the function-level.
/// Different IdentifiedFunctionLocals can't alias.
/// Further, an IdentifiedFunctionLocal can not alias with any function
/// arguments other than itself, which is not necessarily true for
/// IdentifiedObjects.
bool isIdentifiedFunctionLocal(const Value *V);

/// A manager for alias analyses.
///
/// This class can have analyses registered with it and when run, it will run
/// all of them and aggregate their results into single AA results interface
/// that dispatches across all of the alias analysis results available.
///
/// Note that the order in which analyses are registered is very significant.
/// That is the order in which the results will be aggregated and queried.
///
/// This manager effectively wraps the AnalysisManager for registering alias
/// analyses. When you register your alias analysis with this manager, it will
/// ensure the analysis itself is registered with its AnalysisManager.
class AAManager : public AnalysisInfoMixin<AAManager> {
public:
  using Result = AAResults;

  /// Register a specific AA result.
  template <typename AnalysisT> void registerFunctionAnalysis() {
    ResultGetters.push_back(&getFunctionAAResultImpl<AnalysisT>);
  }

  /// Register a specific AA result.
  template <typename AnalysisT> void registerModuleAnalysis() {
    ResultGetters.push_back(&getModuleAAResultImpl<AnalysisT>);
  }

  Result run(Function &F, FunctionAnalysisManager &AM) {
    Result R(AM.getResult<TargetLibraryAnalysis>(F));
    for (auto &Getter : ResultGetters)
      (*Getter)(F, AM, R);
    return R;
  }

private:
  friend AnalysisInfoMixin<AAManager>;

  static AnalysisKey Key;

  SmallVector<void (*)(Function &F, FunctionAnalysisManager &AM,
                       AAResults &AAResults),
              4> ResultGetters;

  template <typename AnalysisT>
  static void getFunctionAAResultImpl(Function &F,
                                      FunctionAnalysisManager &AM,
                                      AAResults &AAResults) {
    AAResults.addAAResult(AM.template getResult<AnalysisT>(F));
    AAResults.addAADependencyID(AnalysisT::ID());
  }

  template <typename AnalysisT>
  static void getModuleAAResultImpl(Function &F, FunctionAnalysisManager &AM,
                                    AAResults &AAResults) {
    auto &MAMProxy = AM.getResult<ModuleAnalysisManagerFunctionProxy>(F);
    auto &MAM = MAMProxy.getManager();
    if (auto *R = MAM.template getCachedResult<AnalysisT>(*F.getParent())) {
      AAResults.addAAResult(*R);
      MAMProxy
          .template registerOuterAnalysisInvalidation<AnalysisT, AAManager>();
    }
  }
};

/// A wrapper pass to provide the legacy pass manager access to a suitably
/// prepared AAResults object.
class AAResultsWrapperPass : public FunctionPass {
  std::unique_ptr<AAResults> AAR;

public:
  static char ID;

  AAResultsWrapperPass();

  AAResults &getAAResults() { return *AAR; }
  const AAResults &getAAResults() const { return *AAR; }

  bool runOnFunction(Function &F) override;

  void getAnalysisUsage(AnalysisUsage &AU) const override;
};

/// A wrapper pass for external alias analyses. This just squirrels away the
/// callback used to run any analyses and register their results.
struct ExternalAAWrapperPass : ImmutablePass {
  using CallbackT = std::function<void(Pass &, Function &, AAResults &)>;

  CallbackT CB;

  static char ID;

  ExternalAAWrapperPass() : ImmutablePass(ID) {
    initializeExternalAAWrapperPassPass(*PassRegistry::getPassRegistry());
  }

  explicit ExternalAAWrapperPass(CallbackT CB)
      : ImmutablePass(ID), CB(std::move(CB)) {
    initializeExternalAAWrapperPassPass(*PassRegistry::getPassRegistry());
  }

  void getAnalysisUsage(AnalysisUsage &AU) const override {
    AU.setPreservesAll();
  }
};

FunctionPass *createAAResultsWrapperPass();

/// A wrapper pass around a callback which can be used to populate the
/// AAResults in the AAResultsWrapperPass from an external AA.
///
/// The callback provided here will be used each time we prepare an AAResults
/// object, and will receive a reference to the function wrapper pass, the
/// function, and the AAResults object to populate. This should be used when
/// setting up a custom pass pipeline to inject a hook into the AA results.
ImmutablePass *createExternalAAWrapperPass(
    std::function<void(Pass &, Function &, AAResults &)> Callback);

/// A helper for the legacy pass manager to create a \c AAResults
/// object populated to the best of our ability for a particular function when
/// inside of a \c ModulePass or a \c CallGraphSCCPass.
///
/// If a \c ModulePass or a \c CallGraphSCCPass calls \p
/// createLegacyPMAAResults, it also needs to call \p addUsedAAAnalyses in \p
/// getAnalysisUsage.
AAResults createLegacyPMAAResults(Pass &P, Function &F, BasicAAResult &BAR);

/// A helper for the legacy pass manager to populate \p AU to add uses to make
/// sure the analyses required by \p createLegacyPMAAResults are available.
void getAAResultsAnalysisUsage(AnalysisUsage &AU);

} // end namespace llvm

#endif // LLVM_ANALYSIS_ALIASANALYSIS_H<|MERGE_RESOLUTION|>--- conflicted
+++ resolved
@@ -855,15 +855,11 @@
   /// Checks whether the given location points to constant memory, or if
   /// \p OrLocal is true whether it points to a local alloca.
   virtual bool pointsToConstantMemory(const MemoryLocation &Loc,
-<<<<<<< HEAD
-                                      bool OrLocal) = 0;
+                                      AAQueryInfo &AAQI, bool OrLocal) = 0;
 #if INTEL_CUSTOMIZATION
   // Returns true if the given value V is escaped.
   virtual bool escapes(const Value *V) = 0;
 #endif // INTEL_CUSTOMIZATION
-=======
-                                      AAQueryInfo &AAQI, bool OrLocal) = 0;
->>>>>>> 0125e448
 
   /// @}
   //===--------------------------------------------------------------------===//
@@ -921,7 +917,6 @@
     return Result.alias(LocA, LocB, AAQI);
   }
 
-<<<<<<< HEAD
 #if INTEL_CUSTOMIZATION
   // Returns true if the given value V is escaped.
   bool escapes(const Value *V) override { 
@@ -929,10 +924,7 @@
   }
 #endif // INTEL_CUSTOMIZATION
 
-  bool pointsToConstantMemory(const MemoryLocation &Loc,
-=======
   bool pointsToConstantMemory(const MemoryLocation &Loc, AAQueryInfo &AAQI,
->>>>>>> 0125e448
                               bool OrLocal) override {
     return Result.pointsToConstantMemory(Loc, AAQI, OrLocal);
   }
