//===- llvm/Analysis/ScalarEvolution.h - Scalar Evolution -------*- C++ -*-===//
//
//                     The LLVM Compiler Infrastructure
//
// This file is distributed under the University of Illinois Open Source
// License. See LICENSE.TXT for details.
//
//===----------------------------------------------------------------------===//
//
// The ScalarEvolution class is an LLVM pass which can be used to analyze and
// categorize scalar expressions in loops.  It specializes in recognizing
// general induction variables, representing them with the abstract and opaque
// SCEV class.  Given this analysis, trip counts of loops and other important
// properties can be obtained.
//
// This analysis is primarily useful for induction variable substitution and
// strength reduction.
//
//===----------------------------------------------------------------------===//

#ifndef LLVM_ANALYSIS_SCALAREVOLUTION_H
#define LLVM_ANALYSIS_SCALAREVOLUTION_H

#include "llvm/ADT/DenseSet.h"
#include "llvm/ADT/FoldingSet.h"
#include "llvm/ADT/SetVector.h"
#include "llvm/Analysis/LoopInfo.h"
#include "llvm/IR/ConstantRange.h"
#include "llvm/IR/Function.h"
#include "llvm/IR/Instructions.h"
#include "llvm/IR/Operator.h"
#include "llvm/IR/PassManager.h"
#include "llvm/IR/ValueHandle.h"
#include "llvm/IR/ValueMap.h"
#include "llvm/Pass.h"
#include "llvm/Support/Allocator.h"
#include "llvm/Support/DataTypes.h"
#include <map>

namespace llvm {
  class APInt;
  class AssumptionCache;
  class Constant;
  class ConstantInt;
  class DominatorTree;
  class Type;
  class ScalarEvolution;
  class DataLayout;
  class TargetLibraryInfo;
  class LLVMContext;
  class Operator;
  class SCEV;
  class SCEVAddRecExpr;
  class SCEVConstant;
  class SCEVExpander;
  class SCEVPredicate;
  class SCEVUnknown;

#if INTEL_CUSTOMIZATION // HIR
  extern const char* const HIR_LIVE_IN_STR;
  extern const char* const HIR_LIVE_OUT_STR;
  extern const char* const HIR_LIVE_RANGE_STR;
#endif // INTEL_CUSTOMIZATION

  template <> struct FoldingSetTrait<SCEV>;
  template <> struct FoldingSetTrait<SCEVPredicate>;

  /// This class represents an analyzed expression in the program.  These are
  /// opaque objects that the client is not allowed to do much with directly.
  ///
  class SCEV : public FoldingSetNode {
    friend struct FoldingSetTrait<SCEV>;

    /// A reference to an Interned FoldingSetNodeID for this node.  The
    /// ScalarEvolution's BumpPtrAllocator holds the data.
    FoldingSetNodeIDRef FastID;

    // The SCEV baseclass this node corresponds to
    const unsigned short SCEVType;

  protected:
    /// This field is initialized to zero and may be used in subclasses to store
    /// miscellaneous information.
    unsigned short SubclassData;

  private:
    SCEV(const SCEV &) = delete;
    void operator=(const SCEV &) = delete;

  public:
    /// NoWrapFlags are bitfield indices into SubclassData.
    ///
    /// Add and Mul expressions may have no-unsigned-wrap <NUW> or
    /// no-signed-wrap <NSW> properties, which are derived from the IR
    /// operator. NSW is a misnomer that we use to mean no signed overflow or
    /// underflow.
    ///
    /// AddRec expressions may have a no-self-wraparound <NW> property if, in
    /// the integer domain, abs(step) * max-iteration(loop) <=
    /// unsigned-max(bitwidth).  This means that the recurrence will never reach
    /// its start value if the step is non-zero.  Computing the same value on
    /// each iteration is not considered wrapping, and recurrences with step = 0
    /// are trivially <NW>.  <NW> is independent of the sign of step and the
    /// value the add recurrence starts with.
    ///
    /// Note that NUW and NSW are also valid properties of a recurrence, and
    /// either implies NW. For convenience, NW will be set for a recurrence
    /// whenever either NUW or NSW are set.
    enum NoWrapFlags { FlagAnyWrap = 0,          // No guarantee.
                       FlagNW      = (1 << 0),   // No self-wrap.
                       FlagNUW     = (1 << 1),   // No unsigned wrap.
                       FlagNSW     = (1 << 2),   // No signed wrap.
                       NoWrapMask  = (1 << 3) -1 };

    explicit SCEV(const FoldingSetNodeIDRef ID, unsigned SCEVTy) :
      FastID(ID), SCEVType(SCEVTy), SubclassData(0) {}

    unsigned getSCEVType() const { return SCEVType; }

    /// Return the LLVM type of this SCEV expression.
    ///
    Type *getType() const;

    /// Return true if the expression is a constant zero.
    ///
    bool isZero() const;

    /// Return true if the expression is a constant one.
    ///
    bool isOne() const;

    /// Return true if the expression is a constant all-ones value.
    ///
    bool isAllOnesValue() const;

    /// Return true if the specified scev is negated, but not a constant.
    bool isNonConstantNegative() const;

    /// Print out the internal representation of this scalar to the specified
    /// stream.  This should really only be used for debugging purposes.
    void print(raw_ostream &OS) const;

    /// This method is used for debugging.
    ///
    void dump() const;
  };

  // Specialize FoldingSetTrait for SCEV to avoid needing to compute
  // temporary FoldingSetNodeID values.
  template<> struct FoldingSetTrait<SCEV> : DefaultFoldingSetTrait<SCEV> {
    static void Profile(const SCEV &X, FoldingSetNodeID& ID) {
      ID = X.FastID;
    }
    static bool Equals(const SCEV &X, const FoldingSetNodeID &ID,
                       unsigned IDHash, FoldingSetNodeID &TempID) {
      return ID == X.FastID;
    }
    static unsigned ComputeHash(const SCEV &X, FoldingSetNodeID &TempID) {
      return X.FastID.ComputeHash();
    }
  };

  inline raw_ostream &operator<<(raw_ostream &OS, const SCEV &S) {
    S.print(OS);
    return OS;
  }

  /// An object of this class is returned by queries that could not be answered.
  /// For example, if you ask for the number of iterations of a linked-list
  /// traversal loop, you will get one of these.  None of the standard SCEV
  /// operations are valid on this class, it is just a marker.
  struct SCEVCouldNotCompute : public SCEV {
    SCEVCouldNotCompute();

    /// Methods for support type inquiry through isa, cast, and dyn_cast:
    static bool classof(const SCEV *S);
  };

  /// SCEVPredicate - This class represents an assumption made using SCEV
  /// expressions which can be checked at run-time.
  class SCEVPredicate : public FoldingSetNode {
    friend struct FoldingSetTrait<SCEVPredicate>;

    /// A reference to an Interned FoldingSetNodeID for this node.  The
    /// ScalarEvolution's BumpPtrAllocator holds the data.
    FoldingSetNodeIDRef FastID;

  public:
    enum SCEVPredicateKind { P_Union, P_Equal, P_Wrap };

  protected:
    SCEVPredicateKind Kind;
    ~SCEVPredicate() = default;
    SCEVPredicate(const SCEVPredicate&) = default;
    SCEVPredicate &operator=(const SCEVPredicate&) = default;

  public:
    SCEVPredicate(const FoldingSetNodeIDRef ID, SCEVPredicateKind Kind);

    SCEVPredicateKind getKind() const { return Kind; }

    /// \brief Returns the estimated complexity of this predicate.
    /// This is roughly measured in the number of run-time checks required.
    virtual unsigned getComplexity() const { return 1; }

    /// \brief Returns true if the predicate is always true. This means that no
    /// assumptions were made and nothing needs to be checked at run-time.
    virtual bool isAlwaysTrue() const = 0;

    /// \brief Returns true if this predicate implies \p N.
    virtual bool implies(const SCEVPredicate *N) const = 0;

    /// \brief Prints a textual representation of this predicate with an
    /// indentation of \p Depth.
    virtual void print(raw_ostream &OS, unsigned Depth = 0) const = 0;

    /// \brief Returns the SCEV to which this predicate applies, or nullptr
    /// if this is a SCEVUnionPredicate.
    virtual const SCEV *getExpr() const = 0;
  };

  inline raw_ostream &operator<<(raw_ostream &OS, const SCEVPredicate &P) {
    P.print(OS);
    return OS;
  }

  // Specialize FoldingSetTrait for SCEVPredicate to avoid needing to compute
  // temporary FoldingSetNodeID values.
  template <>
  struct FoldingSetTrait<SCEVPredicate>
      : DefaultFoldingSetTrait<SCEVPredicate> {

    static void Profile(const SCEVPredicate &X, FoldingSetNodeID &ID) {
      ID = X.FastID;
    }

    static bool Equals(const SCEVPredicate &X, const FoldingSetNodeID &ID,
                       unsigned IDHash, FoldingSetNodeID &TempID) {
      return ID == X.FastID;
    }
    static unsigned ComputeHash(const SCEVPredicate &X,
                                FoldingSetNodeID &TempID) {
      return X.FastID.ComputeHash();
    }
  };

  /// SCEVEqualPredicate - This class represents an assumption that two SCEV
  /// expressions are equal, and this can be checked at run-time. We assume
  /// that the left hand side is a SCEVUnknown and the right hand side a
  /// constant.
  class SCEVEqualPredicate final : public SCEVPredicate {
    /// We assume that LHS == RHS, where LHS is a SCEVUnknown and RHS a
    /// constant.
    const SCEVUnknown *LHS;
    const SCEVConstant *RHS;

  public:
    SCEVEqualPredicate(const FoldingSetNodeIDRef ID, const SCEVUnknown *LHS,
                       const SCEVConstant *RHS);

    /// Implementation of the SCEVPredicate interface
    bool implies(const SCEVPredicate *N) const override;
    void print(raw_ostream &OS, unsigned Depth = 0) const override;
    bool isAlwaysTrue() const override;
    const SCEV *getExpr() const override;

    /// \brief Returns the left hand side of the equality.
    const SCEVUnknown *getLHS() const { return LHS; }

    /// \brief Returns the right hand side of the equality.
    const SCEVConstant *getRHS() const { return RHS; }

    /// Methods for support type inquiry through isa, cast, and dyn_cast:
    static inline bool classof(const SCEVPredicate *P) {
      return P->getKind() == P_Equal;
    }
  };

  /// SCEVWrapPredicate - This class represents an assumption made on an AddRec
  /// expression. Given an affine AddRec expression {a,+,b}, we assume that it
  /// has the nssw or nusw flags (defined below) in the first X iterations of
  /// the loop, where X is a SCEV expression returned by
  /// getPredicatedBackedgeTakenCount).
  ///
  /// Note that this does not imply that X is equal to the backedge taken
  /// count. This means that if we have a nusw predicate for i32 {0,+,1} with a
  /// predicated backedge taken count of X, we only guarantee that {0,+,1} has
  /// nusw in the first X iterations. {0,+,1} may still wrap in the loop if we
  /// have more than X iterations.
  class SCEVWrapPredicate final : public SCEVPredicate {
  public:
    /// Similar to SCEV::NoWrapFlags, but with slightly different semantics
    /// for FlagNUSW. The increment is considered to be signed, and a + b
    /// (where b is the increment) is considered to wrap if:
    ///    zext(a + b) != zext(a) + sext(b)
    ///
    /// If Signed is a function that takes an n-bit tuple and maps to the
    /// integer domain as the tuples value interpreted as twos complement,
    /// and Unsigned a function that takes an n-bit tuple and maps to the
    /// integer domain as as the base two value of input tuple, then a + b
    /// has IncrementNUSW iff:
    ///
    /// 0 <= Unsigned(a) + Signed(b) < 2^n
    ///
    /// The IncrementNSSW flag has identical semantics with SCEV::FlagNSW.
    ///
    /// Note that the IncrementNUSW flag is not commutative: if base + inc
    /// has IncrementNUSW, then inc + base doesn't neccessarily have this
    /// property. The reason for this is that this is used for sign/zero
    /// extending affine AddRec SCEV expressions when a SCEVWrapPredicate is
    /// assumed. A {base,+,inc} expression is already non-commutative with
    /// regards to base and inc, since it is interpreted as:
    ///     (((base + inc) + inc) + inc) ...
    enum IncrementWrapFlags {
      IncrementAnyWrap = 0,     // No guarantee.
      IncrementNUSW = (1 << 0), // No unsigned with signed increment wrap.
      IncrementNSSW = (1 << 1), // No signed with signed increment wrap
                                // (equivalent with SCEV::NSW)
      IncrementNoWrapMask = (1 << 2) - 1
    };

    /// Convenient IncrementWrapFlags manipulation methods.
    static SCEVWrapPredicate::IncrementWrapFlags LLVM_ATTRIBUTE_UNUSED_RESULT
    clearFlags(SCEVWrapPredicate::IncrementWrapFlags Flags,
               SCEVWrapPredicate::IncrementWrapFlags OffFlags) {
      assert((Flags & IncrementNoWrapMask) == Flags && "Invalid flags value!");
      assert((OffFlags & IncrementNoWrapMask) == OffFlags &&
             "Invalid flags value!");
      return (SCEVWrapPredicate::IncrementWrapFlags)(Flags & ~OffFlags);
    }

    static SCEVWrapPredicate::IncrementWrapFlags LLVM_ATTRIBUTE_UNUSED_RESULT
    maskFlags(SCEVWrapPredicate::IncrementWrapFlags Flags, int Mask) {
      assert((Flags & IncrementNoWrapMask) == Flags && "Invalid flags value!");
      assert((Mask & IncrementNoWrapMask) == Mask && "Invalid mask value!");

      return (SCEVWrapPredicate::IncrementWrapFlags)(Flags & Mask);
    }

    static SCEVWrapPredicate::IncrementWrapFlags LLVM_ATTRIBUTE_UNUSED_RESULT
    setFlags(SCEVWrapPredicate::IncrementWrapFlags Flags,
             SCEVWrapPredicate::IncrementWrapFlags OnFlags) {
      assert((Flags & IncrementNoWrapMask) == Flags && "Invalid flags value!");
      assert((OnFlags & IncrementNoWrapMask) == OnFlags &&
             "Invalid flags value!");

      return (SCEVWrapPredicate::IncrementWrapFlags)(Flags | OnFlags);
    }

    /// \brief Returns the set of SCEVWrapPredicate no wrap flags implied
    /// by a SCEVAddRecExpr.
    static SCEVWrapPredicate::IncrementWrapFlags
    getImpliedFlags(const SCEVAddRecExpr *AR, ScalarEvolution &SE);

  private:
    const SCEVAddRecExpr *AR;
    IncrementWrapFlags Flags;

  public:
    explicit SCEVWrapPredicate(const FoldingSetNodeIDRef ID,
                               const SCEVAddRecExpr *AR,
                               IncrementWrapFlags Flags);

    /// \brief Returns the set assumed no overflow flags.
    IncrementWrapFlags getFlags() const { return Flags; }
    /// Implementation of the SCEVPredicate interface
    const SCEV *getExpr() const override;
    bool implies(const SCEVPredicate *N) const override;
    void print(raw_ostream &OS, unsigned Depth = 0) const override;
    bool isAlwaysTrue() const override;

    /// Methods for support type inquiry through isa, cast, and dyn_cast:
    static inline bool classof(const SCEVPredicate *P) {
      return P->getKind() == P_Wrap;
    }
  };

  /// SCEVUnionPredicate - This class represents a composition of other
  /// SCEV predicates, and is the class that most clients will interact with.
  /// This is equivalent to a logical "AND" of all the predicates in the union.
  class SCEVUnionPredicate final : public SCEVPredicate {
  private:
    typedef DenseMap<const SCEV *, SmallVector<const SCEVPredicate *, 4>>
        PredicateMap;

    /// Vector with references to all predicates in this union.
    SmallVector<const SCEVPredicate *, 16> Preds;
    /// Maps SCEVs to predicates for quick look-ups.
    PredicateMap SCEVToPreds;

  public:
    SCEVUnionPredicate();

    const SmallVectorImpl<const SCEVPredicate *> &getPredicates() const {
      return Preds;
    }

    /// \brief Adds a predicate to this union.
    void add(const SCEVPredicate *N);

    /// \brief Returns a reference to a vector containing all predicates
    /// which apply to \p Expr.
    ArrayRef<const SCEVPredicate *> getPredicatesForExpr(const SCEV *Expr);

    /// Implementation of the SCEVPredicate interface
    bool isAlwaysTrue() const override;
    bool implies(const SCEVPredicate *N) const override;
    void print(raw_ostream &OS, unsigned Depth) const override;
    const SCEV *getExpr() const override;

    /// \brief We estimate the complexity of a union predicate as the size
    /// number of predicates in the union.
    unsigned getComplexity() const override { return Preds.size(); }

    /// Methods for support type inquiry through isa, cast, and dyn_cast:
    static inline bool classof(const SCEVPredicate *P) {
      return P->getKind() == P_Union;
    }
  };

  /// The main scalar evolution driver. Because client code (intentionally)
  /// can't do much with the SCEV objects directly, they must ask this class
  /// for services.
  class ScalarEvolution {
  public:
    /// An enum describing the relationship between a SCEV and a loop.
    enum LoopDisposition {
      LoopVariant,    ///< The SCEV is loop-variant (unknown).
      LoopInvariant,  ///< The SCEV is loop-invariant.
      LoopComputable  ///< The SCEV varies predictably with the loop.
    };

    /// An enum describing the relationship between a SCEV and a basic block.
    enum BlockDisposition {
      DoesNotDominateBlock,  ///< The SCEV does not dominate the block.
      DominatesBlock,        ///< The SCEV dominates the block.
      ProperlyDominatesBlock ///< The SCEV properly dominates the block.
    };

    /// Convenient NoWrapFlags manipulation that hides enum casts and is
    /// visible in the ScalarEvolution name space.
    static SCEV::NoWrapFlags LLVM_ATTRIBUTE_UNUSED_RESULT
    maskFlags(SCEV::NoWrapFlags Flags, int Mask) {
      return (SCEV::NoWrapFlags)(Flags & Mask);
    }
    static SCEV::NoWrapFlags LLVM_ATTRIBUTE_UNUSED_RESULT
    setFlags(SCEV::NoWrapFlags Flags, SCEV::NoWrapFlags OnFlags) {
      return (SCEV::NoWrapFlags)(Flags | OnFlags);
    }
    static SCEV::NoWrapFlags LLVM_ATTRIBUTE_UNUSED_RESULT
    clearFlags(SCEV::NoWrapFlags Flags, SCEV::NoWrapFlags OffFlags) {
      return (SCEV::NoWrapFlags)(Flags & ~OffFlags);
    }

  private:
    /// A CallbackVH to arrange for ScalarEvolution to be notified whenever a
    /// Value is deleted.
    class SCEVCallbackVH final : public CallbackVH {
      ScalarEvolution *SE;
      void deleted() override;
      void allUsesReplacedWith(Value *New) override;
    public:
      SCEVCallbackVH(Value *V, ScalarEvolution *SE = nullptr);
    };

    friend class SCEVCallbackVH;
    friend class SCEVExpander;
    friend class SCEVUnknown;

    /// The function we are analyzing.
    ///
    Function &F;

    /// The target library information for the target we are targeting.
    ///
    TargetLibraryInfo &TLI;

    /// The tracker for @llvm.assume intrinsics in this function.
    AssumptionCache &AC;

    /// The dominator tree.
    ///
    DominatorTree &DT;

    /// The loop information for the function we are currently analyzing.
    ///
    LoopInfo &LI;

    /// This SCEV is used to represent unknown trip counts and things.
    std::unique_ptr<SCEVCouldNotCompute> CouldNotCompute;

    /// HasRecMapType - The typedef for HasRecMap.
    ///
    typedef DenseMap<const SCEV *, bool> HasRecMapType;

    /// HasRecMap -- This is a cache to record whether a SCEV contains
    /// any scAddRecExpr.
    HasRecMapType HasRecMap;

    /// ExprValueMapType - The typedef for ExprValueMap.
    ///
    typedef DenseMap<const SCEV *, SetVector<Value *>> ExprValueMapType;

    /// ExprValueMap -- This map records the original values from which
    /// the SCEV expr is generated from.
    ExprValueMapType ExprValueMap;

    /// The typedef for ValueExprMap.
    ///
    typedef DenseMap<SCEVCallbackVH, const SCEV *, DenseMapInfo<Value *> >
      ValueExprMapType;

    /// This is a cache of the values we have analyzed so far.
    ///
    ValueExprMapType ValueExprMap;

#if INTEL_CUSTOMIZATION // HIR parsing 
    /// The typedef for HIRValueExprMap.
    ///
    typedef DenseMap<Value *, const SCEV *> HIRValueExprMapType;
  
    /// This is a cache of HIR values we have analyzed so far. It is built
    /// on top of ValueExprMap and needs to stay in sync with it.
    HIRValueExprMapType HIRValueExprMap;

    /// Structure to contain all HIR related info.
    struct HIRInfoS {
    private:
      // Indicates whether we are parsing for HIR.
      bool IsValid;
      // Sets the outermost loop in HIR's context. Used to suppress AddRecs 
      // belonging to parents of this loop.
      const Loop *OutermostLoop;

      // Used to differentiate between constructed and copy constructed objects.
      HIRInfoS *Initializer;

    public:
      HIRInfoS() : Initializer(nullptr) { reset(); } 

      // Copy construction is a hack to disable HIR mode temporarily.
      HIRInfoS(HIRInfoS&);
      // Destructor restores the initializer, if it exists.
      ~HIRInfoS(); 
 
      bool isValid() const { return IsValid; }
      const Loop *getOutermostLoop() const { return OutermostLoop; }

      void set(const Loop *OutermostLoop) {
        IsValid = true;
        this->OutermostLoop = OutermostLoop;
      }

      void reset() {
        IsValid = false;
        OutermostLoop = nullptr;
      }
    };

    HIRInfoS HIRInfo;

#endif  // INTEL_CUSTOMIZATION

    /// Mark predicate values currently being processed by isImpliedCond.
    DenseSet<Value*> PendingLoopPredicates;

    /// Set to true by isLoopBackedgeGuardedByCond when we're walking the set of
    /// conditions dominating the backedge of a loop.
    bool WalkingBEDominatingConds;

    /// Set to true by isKnownPredicateViaSplitting when we're trying to prove a
    /// predicate by splitting it into a set of independent predicates.
    bool ProvingSplitPredicate;

    /// Information about the number of loop iterations for which a loop exit's
    /// branch condition evaluates to the not-taken path.  This is a temporary
    /// pair of exact and max expressions that are eventually summarized in
    /// ExitNotTakenInfo and BackedgeTakenInfo.
    struct ExitLimit {
      const SCEV *Exact;
      const SCEV *Max;

      /// A predicate union guard for this ExitLimit. The result is only
      /// valid if this predicate evaluates to 'true' at run-time.
      SCEVUnionPredicate Pred;

      /*implicit*/ ExitLimit(const SCEV *E) : Exact(E), Max(E) {}

      ExitLimit(const SCEV *E, const SCEV *M, SCEVUnionPredicate &P)
          : Exact(E), Max(M), Pred(P) {
        assert((isa<SCEVCouldNotCompute>(Exact) ||
                !isa<SCEVCouldNotCompute>(Max)) &&
               "Exact is not allowed to be less precise than Max");
      }

      /// Test whether this ExitLimit contains any computed information, or
      /// whether it's all SCEVCouldNotCompute values.
      bool hasAnyInfo() const {
        return !isa<SCEVCouldNotCompute>(Exact) ||
          !isa<SCEVCouldNotCompute>(Max);
      }

      /// Test whether this ExitLimit contains all information.
      bool hasFullInfo() const { return !isa<SCEVCouldNotCompute>(Exact); }
    };

    /// Forward declaration of ExitNotTakenExtras
    struct ExitNotTakenExtras;

    /// Information about the number of times a particular loop exit may be
    /// reached before exiting the loop.
    struct ExitNotTakenInfo {
      AssertingVH<BasicBlock> ExitingBlock;
      const SCEV *ExactNotTaken;

      ExitNotTakenExtras *ExtraInfo;
      bool Complete;

      ExitNotTakenInfo()
          : ExitingBlock(nullptr), ExactNotTaken(nullptr), ExtraInfo(nullptr),
            Complete(true) {}

      ExitNotTakenInfo(BasicBlock *ExitBlock, const SCEV *Expr,
                       ExitNotTakenExtras *Ptr)
          : ExitingBlock(ExitBlock), ExactNotTaken(Expr), ExtraInfo(Ptr),
            Complete(true) {}

      /// Return true if all loop exits are computable.
      bool isCompleteList() const { return Complete; }

      /// Sets the incomplete property, indicating that one of the loop exits
      /// doesn't have a corresponding ExitNotTakenInfo entry.
      void setIncomplete() { Complete = false; }

      /// Returns a pointer to the predicate associated with this information,
      /// or nullptr if this doesn't exist (meaning always true).
      SCEVUnionPredicate *getPred() const {
        if (ExtraInfo)
          return &ExtraInfo->Pred;

        return nullptr;
      }

      /// Return true if the SCEV predicate associated with this information
      /// is always true.
      bool hasAlwaysTruePred() const {
        return !getPred() || getPred()->isAlwaysTrue();
      }

      /// Defines a simple forward iterator for ExitNotTakenInfo.
      class ExitNotTakenInfoIterator
          : public std::iterator<std::forward_iterator_tag, ExitNotTakenInfo> {
        const ExitNotTakenInfo *Start;
        unsigned Position;

      public:
        ExitNotTakenInfoIterator(const ExitNotTakenInfo *Start,
                                 unsigned Position)
            : Start(Start), Position(Position) {}

        const ExitNotTakenInfo &operator*() const {
          if (Position == 0)
            return *Start;

          return Start->ExtraInfo->Exits[Position - 1];
        }

        const ExitNotTakenInfo *operator->() const {
          if (Position == 0)
            return Start;

          return &Start->ExtraInfo->Exits[Position - 1];
        }

        bool operator==(const ExitNotTakenInfoIterator &RHS) const {
          return Start == RHS.Start && Position == RHS.Position;
        }

        bool operator!=(const ExitNotTakenInfoIterator &RHS) const {
          return Start != RHS.Start || Position != RHS.Position;
        }

        ExitNotTakenInfoIterator &operator++() { // Preincrement
          if (!Start)
            return *this;

          unsigned Elements =
              Start->ExtraInfo ? Start->ExtraInfo->Exits.size() + 1 : 1;

          ++Position;

          // We've run out of elements.
          if (Position == Elements) {
            Start = nullptr;
            Position = 0;
          }

          return *this;
        }
        ExitNotTakenInfoIterator operator++(int) { // Postincrement
          ExitNotTakenInfoIterator Tmp = *this;
          ++*this;
          return Tmp;
        }
      };

      /// Iterators
      ExitNotTakenInfoIterator begin() const {
        return ExitNotTakenInfoIterator(this, 0);
      }
      ExitNotTakenInfoIterator end() const {
        return ExitNotTakenInfoIterator(nullptr, 0);
      }
    };

    /// Describes the extra information that a ExitNotTakenInfo can have.
    struct ExitNotTakenExtras {
      /// The predicate associated with the ExitNotTakenInfo struct.
      SCEVUnionPredicate Pred;

      /// The extra exits in the loop. Only the ExitNotTakenExtras structure
      /// pointed to by the first ExitNotTakenInfo struct (associated with the
      /// first loop exit) will populate this vector to prevent having
      /// redundant information.
      SmallVector<ExitNotTakenInfo, 4> Exits;
    };

    /// A struct containing the information attached to a backedge.
    struct EdgeInfo {
      EdgeInfo(BasicBlock *Block, const SCEV *Taken, SCEVUnionPredicate &P) :
          ExitBlock(Block), Taken(Taken), Pred(std::move(P)) {}

      /// The exit basic block.
      BasicBlock *ExitBlock;

      /// The (exact) number of time we take the edge back.
      const SCEV *Taken;

      /// The SCEV predicated associated with Taken. If Pred doesn't evaluate
      /// to true, the information in Taken is not valid (or equivalent with
      /// a CouldNotCompute.
      SCEVUnionPredicate Pred;
    };

    /// Information about the backedge-taken count of a loop. This currently
    /// includes an exact count and a maximum count.
    ///
    class BackedgeTakenInfo {
      /// A list of computable exits and their not-taken counts.  Loops almost
      /// never have more than one computable exit.
      ExitNotTakenInfo ExitNotTaken;

      /// An expression indicating the least maximum backedge-taken count of the
      /// loop that is known, or a SCEVCouldNotCompute. This expression is only
      /// valid if the predicates associated with all loop exits are true.
      const SCEV *Max;

    public:
      BackedgeTakenInfo() : Max(nullptr) {}

      /// Initialize BackedgeTakenInfo from a list of exact exit counts.
      BackedgeTakenInfo(SmallVectorImpl<EdgeInfo> &ExitCounts, bool Complete,
                        const SCEV *MaxCount);

      /// Test whether this BackedgeTakenInfo contains any computed information,
      /// or whether it's all SCEVCouldNotCompute values.
      bool hasAnyInfo() const {
        return ExitNotTaken.ExitingBlock || !isa<SCEVCouldNotCompute>(Max);
      }

      /// Test whether this BackedgeTakenInfo contains complete information.
      bool hasFullInfo() const { return ExitNotTaken.isCompleteList(); }

      /// Return an expression indicating the exact backedge-taken count of the
      /// loop if it is known or SCEVCouldNotCompute otherwise. This is the
      /// number of times the loop header can be guaranteed to execute, minus
      /// one.
      ///
      /// If the SCEV predicate associated with the answer can be different
      /// from AlwaysTrue, we must add a (non null) Predicates argument.
      /// The SCEV predicate associated with the answer will be added to
      /// Predicates. A run-time check needs to be emitted for the SCEV
      /// predicate in order for the answer to be valid.
      ///
      /// Note that we should always know if we need to pass a predicate
      /// argument or not from the way the ExitCounts vector was computed.
      /// If we allowed SCEV predicates to be generated when populating this
      /// vector, this information can contain them and therefore a
      /// SCEVPredicate argument should be added to getExact.
      const SCEV *getExact(ScalarEvolution *SE,
                           SCEVUnionPredicate *Predicates = nullptr) const;

      /// Return the number of times this loop exit may fall through to the back
      /// edge, or SCEVCouldNotCompute. The loop is guaranteed not to exit via
      /// this block before this number of iterations, but may exit via another
      /// block.
      const SCEV *getExact(BasicBlock *ExitingBlock, ScalarEvolution *SE) const;

      /// Get the max backedge taken count for the loop.
      const SCEV *getMax(ScalarEvolution *SE) const;

      /// Return true if any backedge taken count expressions refer to the given
      /// subexpression.
      bool hasOperand(const SCEV *S, ScalarEvolution *SE) const;

      /// Invalidate this result and free associated memory.
      void clear();
    };

    /// Cache the backedge-taken count of the loops for this function as they
    /// are computed.
    DenseMap<const Loop *, BackedgeTakenInfo> BackedgeTakenCounts;

    /// Cache the predicated backedge-taken count of the loops for this
    /// function as they are computed.
    DenseMap<const Loop *, BackedgeTakenInfo> PredicatedBackedgeTakenCounts;

#if INTEL_CUSTOMIZATION // HIR parsing 
    /// This is a cache of HIR backedge taken counts. It is built on top of
    /// BackedgeTakenCounts and needs to stay in sync with it.
    DenseMap<const Loop*, BackedgeTakenInfo> HIRBackedgeTakenCounts;
#endif  // INTEL_CUSTOMIZATION
    /// This map contains entries for all of the PHI instructions that we
    /// attempt to compute constant evolutions for.  This allows us to avoid
    /// potentially expensive recomputation of these properties.  An instruction
    /// maps to null if we are unable to compute its exit value.
    DenseMap<PHINode*, Constant*> ConstantEvolutionLoopExitValue;

    /// This map contains entries for all the expressions that we attempt to
    /// compute getSCEVAtScope information for, which can be expensive in
    /// extreme cases.
    DenseMap<const SCEV *,
             SmallVector<std::pair<const Loop *, const SCEV *>, 2> > ValuesAtScopes;

    /// Memoized computeLoopDisposition results.
    DenseMap<const SCEV *,
             SmallVector<PointerIntPair<const Loop *, 2, LoopDisposition>, 2>>
        LoopDispositions;

    /// Compute a LoopDisposition value.
    LoopDisposition computeLoopDisposition(const SCEV *S, const Loop *L);

    /// Memoized computeBlockDisposition results.
    DenseMap<
        const SCEV *,
        SmallVector<PointerIntPair<const BasicBlock *, 2, BlockDisposition>, 2>>
        BlockDispositions;

    /// Compute a BlockDisposition value.
    BlockDisposition computeBlockDisposition(const SCEV *S, const BasicBlock *BB);

    /// Memoized results from getRange
    DenseMap<const SCEV *, ConstantRange> UnsignedRanges;

    /// Memoized results from getRange
    DenseMap<const SCEV *, ConstantRange> SignedRanges;

    /// Used to parameterize getRange
    enum RangeSignHint { HINT_RANGE_UNSIGNED, HINT_RANGE_SIGNED };

    /// Set the memoized range for the given SCEV.
    const ConstantRange &setRange(const SCEV *S, RangeSignHint Hint,
                                  const ConstantRange &CR) {
      DenseMap<const SCEV *, ConstantRange> &Cache =
          Hint == HINT_RANGE_UNSIGNED ? UnsignedRanges : SignedRanges;

      auto Pair = Cache.insert({S, CR});
      if (!Pair.second)
        Pair.first->second = CR;
      return Pair.first->second;
    }

    /// Determine the range for a particular SCEV.
    ConstantRange getRange(const SCEV *S, RangeSignHint Hint);

    /// Determines the range for the affine SCEVAddRecExpr {\p Start,+,\p Stop}.
    /// Helper for \c getRange.
    ConstantRange getRangeForAffineAR(const SCEV *Start, const SCEV *Stop,
                                      const SCEV *MaxBECount,
                                      unsigned BitWidth);

    /// Try to compute a range for the affine SCEVAddRecExpr {\p Start,+,\p
    /// Stop} by "factoring out" a ternary expression from the add recurrence.
    /// Helper called by \c getRange.
    ConstantRange getRangeViaFactoring(const SCEV *Start, const SCEV *Stop,
                                       const SCEV *MaxBECount,
                                       unsigned BitWidth);

    /// We know that there is no SCEV for the specified value.  Analyze the
    /// expression.
    const SCEV *createSCEV(Value *V);

    /// Provide the special handling we need to analyze PHI SCEVs.
    const SCEV *createNodeForPHI(PHINode *PN);

    /// Helper function called from createNodeForPHI.
    const SCEV *createAddRecFromPHI(PHINode *PN);

    /// Helper function called from createNodeForPHI.
    const SCEV *createNodeFromSelectLikePHI(PHINode *PN);

    /// Provide special handling for a select-like instruction (currently this
    /// is either a select instruction or a phi node).  \p I is the instruction
    /// being processed, and it is assumed equivalent to "Cond ? TrueVal :
    /// FalseVal".
    const SCEV *createNodeForSelectOrPHI(Instruction *I, Value *Cond,
                                         Value *TrueVal, Value *FalseVal);

    /// Provide the special handling we need to analyze GEP SCEVs.
    const SCEV *createNodeForGEP(GEPOperator *GEP);

    /// Implementation code for getSCEVAtScope; called at most once for each
    /// SCEV+Loop pair.
    ///
    const SCEV *computeSCEVAtScope(const SCEV *S, const Loop *L);

    /// This looks up computed SCEV values for all instructions that depend on
    /// the given instruction and removes them from the ValueExprMap map if they
    /// reference SymName. This is used during PHI resolution.
    void forgetSymbolicName(Instruction *I, const SCEV *SymName);

    /// Return the BackedgeTakenInfo for the given loop, lazily computing new
    /// values if the loop hasn't been analyzed yet. The returned result is
    /// guaranteed not to be predicated.
    const BackedgeTakenInfo &getBackedgeTakenInfo(const Loop *L);

    /// Similar to getBackedgeTakenInfo, but will add predicates as required
    /// with the purpose of returning complete information.
    const BackedgeTakenInfo &getPredicatedBackedgeTakenInfo(const Loop *L);

    /// Compute the number of times the specified loop will iterate.
    /// If AllowPredicates is set, we will create new SCEV predicates as
    /// necessary in order to return an exact answer.
    BackedgeTakenInfo computeBackedgeTakenCount(const Loop *L,
                                                bool AllowPredicates = false);

    /// Compute the number of times the backedge of the specified loop will
    /// execute if it exits via the specified block. If AllowPredicates is set,
    /// this call will try to use a minimal set of SCEV predicates in order to
    /// return an exact answer.
    ExitLimit computeExitLimit(const Loop *L, BasicBlock *ExitingBlock,
                               bool AllowPredicates = false);

    /// Compute the number of times the backedge of the specified loop will
    /// execute if its exit condition were a conditional branch of ExitCond,
    /// TBB, and FBB. If AllowPredicates is set, this call will try to use a
    /// minimal set of SCEV predicates in order to return an exact answer.
    ExitLimit computeExitLimitFromCond(const Loop *L,
                                       Value *ExitCond,
                                       BasicBlock *TBB,
                                       BasicBlock *FBB,
                                       bool IsSubExpr,
                                       bool AllowPredicates = false);

    /// Compute the number of times the backedge of the specified loop will
    /// execute if its exit condition were a conditional branch of the ICmpInst
    /// ExitCond, TBB, and FBB. If AllowPredicates is set, this call will try
    /// to use a minimal set of SCEV predicates in order to return an exact
    /// answer.
    ExitLimit computeExitLimitFromICmp(const Loop *L,
                                       ICmpInst *ExitCond,
                                       BasicBlock *TBB,
                                       BasicBlock *FBB,
                                       bool IsSubExpr,
                                       bool AllowPredicates = false);

    /// Compute the number of times the backedge of the specified loop will
    /// execute if its exit condition were a switch with a single exiting case
    /// to ExitingBB.
    ExitLimit
    computeExitLimitFromSingleExitSwitch(const Loop *L, SwitchInst *Switch,
                               BasicBlock *ExitingBB, bool IsSubExpr);

    /// Given an exit condition of 'icmp op load X, cst', try to see if we can
    /// compute the backedge-taken count.
    ExitLimit computeLoadConstantCompareExitLimit(LoadInst *LI,
                                                  Constant *RHS,
                                                  const Loop *L,
                                                  ICmpInst::Predicate p);

    /// Compute the exit limit of a loop that is controlled by a
    /// "(IV >> 1) != 0" type comparison.  We cannot compute the exact trip
    /// count in these cases (since SCEV has no way of expressing them), but we
    /// can still sometimes compute an upper bound.
    ///
    /// Return an ExitLimit for a loop whose backedge is guarded by `LHS Pred
    /// RHS`.
    ExitLimit computeShiftCompareExitLimit(Value *LHS, Value *RHS,
                                           const Loop *L,
                                           ICmpInst::Predicate Pred);

    /// If the loop is known to execute a constant number of times (the
    /// condition evolves only from constants), try to evaluate a few iterations
    /// of the loop until we get the exit condition gets a value of ExitWhen
    /// (true or false).  If we cannot evaluate the exit count of the loop,
    /// return CouldNotCompute.
    const SCEV *computeExitCountExhaustively(const Loop *L,
                                             Value *Cond,
                                             bool ExitWhen);

    /// Return the number of times an exit condition comparing the specified
    /// value to zero will execute.  If not computable, return CouldNotCompute.
    /// If AllowPredicates is set, this call will try to use a minimal set of
    /// SCEV predicates in order to return an exact answer.
    ExitLimit HowFarToZero(const SCEV *V, const Loop *L, bool IsSubExpr,
                           bool AllowPredicates = false);

    /// Return the number of times an exit condition checking the specified
    /// value for nonzero will execute.  If not computable, return
    /// CouldNotCompute.
    ExitLimit HowFarToNonZero(const SCEV *V, const Loop *L);

    /// Return the number of times an exit condition containing the specified
    /// less-than comparison will execute.  If not computable, return
    /// CouldNotCompute. isSigned specifies whether the less-than is signed.
    /// If AllowPredicates is set, this call will try to use a minimal set of
    /// SCEV predicates in order to return an exact answer.
    ExitLimit HowManyLessThans(const SCEV *LHS, const SCEV *RHS, const Loop *L,
                               bool isSigned, bool IsSubExpr,
                               bool AllowPredicates = false);

    ExitLimit HowManyGreaterThans(const SCEV *LHS, const SCEV *RHS,
                                  const Loop *L, bool isSigned, bool IsSubExpr,
                                  bool AllowPredicates = false);

    /// Return a predecessor of BB (which may not be an immediate predecessor)
    /// which has exactly one successor from which BB is reachable, or null if
    /// no such block is found.
    std::pair<BasicBlock *, BasicBlock *>
    getPredecessorWithUniqueSuccessorForBB(BasicBlock *BB);

    /// Test whether the condition described by Pred, LHS, and RHS is true
    /// whenever the given FoundCondValue value evaluates to true.
    bool isImpliedCond(ICmpInst::Predicate Pred,
                       const SCEV *LHS, const SCEV *RHS,
                       Value *FoundCondValue,
                       bool Inverse);

    /// Test whether the condition described by Pred, LHS, and RHS is true
    /// whenever the condition described by FoundPred, FoundLHS, FoundRHS is
    /// true.
    bool isImpliedCond(ICmpInst::Predicate Pred, const SCEV *LHS,
                       const SCEV *RHS, ICmpInst::Predicate FoundPred,
                       const SCEV *FoundLHS, const SCEV *FoundRHS);

    /// Test whether the condition described by Pred, LHS, and RHS is true
    /// whenever the condition described by Pred, FoundLHS, and FoundRHS is
    /// true.
    bool isImpliedCondOperands(ICmpInst::Predicate Pred,
                               const SCEV *LHS, const SCEV *RHS,
                               const SCEV *FoundLHS, const SCEV *FoundRHS);

    /// Test whether the condition described by Pred, LHS, and RHS is true
    /// whenever the condition described by Pred, FoundLHS, and FoundRHS is
    /// true.
    bool isImpliedCondOperandsHelper(ICmpInst::Predicate Pred,
                                     const SCEV *LHS, const SCEV *RHS,
                                     const SCEV *FoundLHS,
                                     const SCEV *FoundRHS);

    /// Test whether the condition described by Pred, LHS, and RHS is true
    /// whenever the condition described by Pred, FoundLHS, and FoundRHS is
    /// true.  Utility function used by isImpliedCondOperands.
    bool isImpliedCondOperandsViaRanges(ICmpInst::Predicate Pred,
                                        const SCEV *LHS, const SCEV *RHS,
                                        const SCEV *FoundLHS,
                                        const SCEV *FoundRHS);

    /// Test whether the condition described by Pred, LHS, and RHS is true
    /// whenever the condition described by Pred, FoundLHS, and FoundRHS is
    /// true.
    ///
    /// This routine tries to rule out certain kinds of integer overflow, and
    /// then tries to reason about arithmetic properties of the predicates.
    bool isImpliedCondOperandsViaNoOverflow(ICmpInst::Predicate Pred,
                                            const SCEV *LHS, const SCEV *RHS,
                                            const SCEV *FoundLHS,
                                            const SCEV *FoundRHS);

    /// If we know that the specified Phi is in the header of its containing
    /// loop, we know the loop executes a constant number of times, and the PHI
    /// node is just a recurrence involving constants, fold it.
    Constant *getConstantEvolutionLoopExitValue(PHINode *PN, const APInt& BEs,
                                                const Loop *L);

    /// Test if the given expression is known to satisfy the condition described
    /// by Pred and the known constant ranges of LHS and RHS.
    ///
    bool isKnownPredicateViaConstantRanges(ICmpInst::Predicate Pred,
                                           const SCEV *LHS, const SCEV *RHS);

    /// Try to prove the condition described by "LHS Pred RHS" by ruling out
    /// integer overflow.
    ///
    /// For instance, this will return true for "A s< (A + C)<nsw>" if C is
    /// positive.
    bool isKnownPredicateViaNoOverflow(ICmpInst::Predicate Pred,
                                       const SCEV *LHS, const SCEV *RHS);

    /// Try to split Pred LHS RHS into logical conjunctions (and's) and try to
    /// prove them individually.
    bool isKnownPredicateViaSplitting(ICmpInst::Predicate Pred, const SCEV *LHS,
                                      const SCEV *RHS);

    /// Try to match the Expr as "(L + R)<Flags>".
    bool splitBinaryAdd(const SCEV *Expr, const SCEV *&L, const SCEV *&R,
                        SCEV::NoWrapFlags &Flags);

    /// Return true if More == (Less + C), where C is a constant.  This is
    /// intended to be used as a cheaper substitute for full SCEV subtraction.
    bool computeConstantDifference(const SCEV *Less, const SCEV *More,
                                   APInt &C);

    /// Drop memoized information computed for S.
    void forgetMemoizedResults(const SCEV *S);

    /// Return an existing SCEV for V if there is one, otherwise return nullptr.
    const SCEV *getExistingSCEV(Value *V);

#if INTEL_CUSTOMIZATION // HIR parsing 
    /// Returns true if specified SCEV is suitable for HIR consumption. 
    bool isValidSCEVForHIR(const SCEV *SC) const;

    /// Constructs the original SCEV corresponding to this HIR SCEV by 
    /// re-parsing contained SCEVUnknowns.
    const SCEV *getOriginalSCEV(const SCEV *SC);
#endif  // INTEL_CUSTOMIZATION

    /// Return false iff given SCEV contains a SCEVUnknown with NULL value-
    /// pointer.
    bool checkValidity(const SCEV *S) const;

    /// Return true if `ExtendOpTy`({`Start`,+,`Step`}) can be proved to be
    /// equal to {`ExtendOpTy`(`Start`),+,`ExtendOpTy`(`Step`)}.  This is
    /// equivalent to proving no signed (resp. unsigned) wrap in
    /// {`Start`,+,`Step`} if `ExtendOpTy` is `SCEVSignExtendExpr`
    /// (resp. `SCEVZeroExtendExpr`).
    ///
    template<typename ExtendOpTy>
    bool proveNoWrapByVaryingStart(const SCEV *Start, const SCEV *Step,
                                   const Loop *L);

    /// Try to prove NSW or NUW on \p AR relying on ConstantRange manipulation.
    SCEV::NoWrapFlags proveNoWrapViaConstantRanges(const SCEVAddRecExpr *AR);

    bool isMonotonicPredicateImpl(const SCEVAddRecExpr *LHS,
                                  ICmpInst::Predicate Pred, bool &Increasing);

    /// Return true if, for all loop invariant X, the predicate "LHS `Pred` X"
    /// is monotonically increasing or decreasing.  In the former case set
    /// `Increasing` to true and in the latter case set `Increasing` to false.
    ///
    /// A predicate is said to be monotonically increasing if may go from being
    /// false to being true as the loop iterates, but never the other way
    /// around.  A predicate is said to be monotonically decreasing if may go
    /// from being true to being false as the loop iterates, but never the other
    /// way around.
    bool isMonotonicPredicate(const SCEVAddRecExpr *LHS,
                              ICmpInst::Predicate Pred, bool &Increasing);

    // Return SCEV no-wrap flags that can be proven based on reasoning
    // about how poison produced from no-wrap flags on this value
    // (e.g. a nuw add) would trigger undefined behavior on overflow.
    SCEV::NoWrapFlags getNoWrapFlagsFromUB(const Value *V);

  public:
    ScalarEvolution(Function &F, TargetLibraryInfo &TLI, AssumptionCache &AC,
                    DominatorTree &DT, LoopInfo &LI);
    ~ScalarEvolution();
    ScalarEvolution(ScalarEvolution &&Arg);

    LLVMContext &getContext() const { return F.getContext(); }

#if INTEL_CUSTOMIZATION // HIR parsing 
    /// isHIRLiveInCopyInst - Returns true if this instruction is a livein copy
    /// instruction inserted by HIR framework.
    bool isHIRLiveInCopyInst(const Instruction *Inst) const;

    /// isHIRLiveOutCopyInst - Returns true if this instruction is a liveout
    /// copy instruction inserted by HIR framework.
    bool isHIRLiveOutCopyInst(const Instruction *Inst) const;

    /// isHIRCopyInst - Returns true if this instruction is a copy instruction
    /// inserted by HIR framework.
    bool isHIRCopyInst(const Instruction *Inst) const; 

    /// isHIRLiveRangeIndicator - Returns true if this instruction is a live
    /// range indicator for HIR.
    bool isHIRLiveRangeIndicator(const Instruction *Inst) const;
#endif  // INTEL_CUSTOMIZATION

    /// Test if values of the given type are analyzable within the SCEV
    /// framework. This primarily includes integer types, and it can optionally
    /// include pointer types if the ScalarEvolution class has access to
    /// target-specific information.
    bool isSCEVable(Type *Ty) const;

    /// Return the size in bits of the specified type, for which isSCEVable must
    /// return true.
    uint64_t getTypeSizeInBits(Type *Ty) const;

    /// Return a type with the same bitwidth as the given type and which
    /// represents how SCEV will treat the given type, for which isSCEVable must
    /// return true. For pointer types, this is the pointer-sized integer type.
    Type *getEffectiveSCEVType(Type *Ty) const;

    /// containsAddRecurrence - Return true if the SCEV is a scAddRecExpr or
    /// it contains scAddRecExpr. The result will be cached in HasRecMap.
    ///
    bool containsAddRecurrence(const SCEV *S);

    /// getSCEVValues - Return the Value set from which the SCEV expr is
    /// generated.
    SetVector<Value *> *getSCEVValues(const SCEV *S);

    /// eraseValueFromMap - Erase Value from ValueExprMap and ExprValueMap.
    void eraseValueFromMap(Value *V);

    /// Return a SCEV expression for the full generality of the specified
    /// expression.
    const SCEV *getSCEV(Value *V);

#if INTEL_CUSTOMIZATION // HIR parsing 
    /// Return a SCEV expression suitable for HIR consumption. Specified loop
    /// is assumed to be the outermost loop of the loopnest. A null outermost
    /// loop specifies disabling all AddRecs.
    const SCEV *getSCEVForHIR(Value *Val, const Loop *OutermostLoop);
#endif  // INTEL_CUSTOMIZATION

    const SCEV *getConstant(ConstantInt *V);
    const SCEV *getConstant(const APInt& Val);
    const SCEV *getConstant(Type *Ty, uint64_t V, bool isSigned = false);
    const SCEV *getTruncateExpr(const SCEV *Op, Type *Ty);
    const SCEV *getZeroExtendExpr(const SCEV *Op, Type *Ty);
    const SCEV *getSignExtendExpr(const SCEV *Op, Type *Ty);
    const SCEV *getAnyExtendExpr(const SCEV *Op, Type *Ty);
    const SCEV *getAddExpr(SmallVectorImpl<const SCEV *> &Ops,
                           SCEV::NoWrapFlags Flags = SCEV::FlagAnyWrap);
    const SCEV *getAddExpr(const SCEV *LHS, const SCEV *RHS,
                           SCEV::NoWrapFlags Flags = SCEV::FlagAnyWrap) {
      SmallVector<const SCEV *, 2> Ops = {LHS, RHS};
      return getAddExpr(Ops, Flags);
    }
    const SCEV *getAddExpr(const SCEV *Op0, const SCEV *Op1, const SCEV *Op2,
                           SCEV::NoWrapFlags Flags = SCEV::FlagAnyWrap) {
      SmallVector<const SCEV *, 3> Ops = {Op0, Op1, Op2};
      return getAddExpr(Ops, Flags);
    }
    const SCEV *getMulExpr(SmallVectorImpl<const SCEV *> &Ops,
                           SCEV::NoWrapFlags Flags = SCEV::FlagAnyWrap);
    const SCEV *getMulExpr(const SCEV *LHS, const SCEV *RHS,
                           SCEV::NoWrapFlags Flags = SCEV::FlagAnyWrap) {
      SmallVector<const SCEV *, 2> Ops = {LHS, RHS};
      return getMulExpr(Ops, Flags);
    }
    const SCEV *getMulExpr(const SCEV *Op0, const SCEV *Op1, const SCEV *Op2,
                           SCEV::NoWrapFlags Flags = SCEV::FlagAnyWrap) {
      SmallVector<const SCEV *, 3> Ops = {Op0, Op1, Op2};
      return getMulExpr(Ops, Flags);
    }
    const SCEV *getUDivExpr(const SCEV *LHS, const SCEV *RHS);
    const SCEV *getUDivExactExpr(const SCEV *LHS, const SCEV *RHS);
    const SCEV *getAddRecExpr(const SCEV *Start, const SCEV *Step,
                              const Loop *L, SCEV::NoWrapFlags Flags);
    const SCEV *getAddRecExpr(SmallVectorImpl<const SCEV *> &Operands,
                              const Loop *L, SCEV::NoWrapFlags Flags);
    const SCEV *getAddRecExpr(const SmallVectorImpl<const SCEV *> &Operands,
                              const Loop *L, SCEV::NoWrapFlags Flags) {
      SmallVector<const SCEV *, 4> NewOp(Operands.begin(), Operands.end());
      return getAddRecExpr(NewOp, L, Flags);
    }
    /// \brief Returns an expression for a GEP
    ///
    /// \p PointeeType The type used as the basis for the pointer arithmetics
    /// \p BaseExpr The expression for the pointer operand.
    /// \p IndexExprs The expressions for the indices.
    /// \p InBounds Whether the GEP is in bounds.
    const SCEV *getGEPExpr(Type *PointeeType, const SCEV *BaseExpr,
                           const SmallVectorImpl<const SCEV *> &IndexExprs,
                           bool InBounds = false);
    const SCEV *getSMaxExpr(const SCEV *LHS, const SCEV *RHS);
    const SCEV *getSMaxExpr(SmallVectorImpl<const SCEV *> &Operands);
    const SCEV *getUMaxExpr(const SCEV *LHS, const SCEV *RHS);
    const SCEV *getUMaxExpr(SmallVectorImpl<const SCEV *> &Operands);
    const SCEV *getSMinExpr(const SCEV *LHS, const SCEV *RHS);
    const SCEV *getUMinExpr(const SCEV *LHS, const SCEV *RHS);
    const SCEV *getUnknown(Value *V);
    const SCEV *getCouldNotCompute();

    /// \brief Return a SCEV for the constant 0 of a specific type.
    const SCEV *getZero(Type *Ty) { return getConstant(Ty, 0); }

    /// \brief Return a SCEV for the constant 1 of a specific type.
    const SCEV *getOne(Type *Ty) { return getConstant(Ty, 1); }

    /// Return an expression for sizeof AllocTy that is type IntTy
    ///
    const SCEV *getSizeOfExpr(Type *IntTy, Type *AllocTy);

    /// Return an expression for offsetof on the given field with type IntTy
    ///
    const SCEV *getOffsetOfExpr(Type *IntTy, StructType *STy, unsigned FieldNo);

    /// Return the SCEV object corresponding to -V.
    ///
    const SCEV *getNegativeSCEV(const SCEV *V,
                                SCEV::NoWrapFlags Flags = SCEV::FlagAnyWrap);

    /// Return the SCEV object corresponding to ~V.
    ///
    const SCEV *getNotSCEV(const SCEV *V);

    /// Return LHS-RHS.  Minus is represented in SCEV as A+B*-1.
    const SCEV *getMinusSCEV(const SCEV *LHS, const SCEV *RHS,
                             SCEV::NoWrapFlags Flags = SCEV::FlagAnyWrap);

    /// Return a SCEV corresponding to a conversion of the input value to the
    /// specified type.  If the type must be extended, it is zero extended.
    const SCEV *getTruncateOrZeroExtend(const SCEV *V, Type *Ty);

    /// Return a SCEV corresponding to a conversion of the input value to the
    /// specified type.  If the type must be extended, it is sign extended.
    const SCEV *getTruncateOrSignExtend(const SCEV *V, Type *Ty);

    /// Return a SCEV corresponding to a conversion of the input value to the
    /// specified type.  If the type must be extended, it is zero extended.  The
    /// conversion must not be narrowing.
    const SCEV *getNoopOrZeroExtend(const SCEV *V, Type *Ty);

    /// Return a SCEV corresponding to a conversion of the input value to the
    /// specified type.  If the type must be extended, it is sign extended.  The
    /// conversion must not be narrowing.
    const SCEV *getNoopOrSignExtend(const SCEV *V, Type *Ty);

    /// Return a SCEV corresponding to a conversion of the input value to the
    /// specified type. If the type must be extended, it is extended with
    /// unspecified bits. The conversion must not be narrowing.
    const SCEV *getNoopOrAnyExtend(const SCEV *V, Type *Ty);

    /// Return a SCEV corresponding to a conversion of the input value to the
    /// specified type.  The conversion must not be widening.
    const SCEV *getTruncateOrNoop(const SCEV *V, Type *Ty);

    /// Promote the operands to the wider of the types using zero-extension, and
    /// then perform a umax operation with them.
    const SCEV *getUMaxFromMismatchedTypes(const SCEV *LHS,
                                           const SCEV *RHS);

    /// Promote the operands to the wider of the types using zero-extension, and
    /// then perform a umin operation with them.
    const SCEV *getUMinFromMismatchedTypes(const SCEV *LHS,
                                           const SCEV *RHS);

    /// Transitively follow the chain of pointer-type operands until reaching a
    /// SCEV that does not have a single pointer operand. This returns a
    /// SCEVUnknown pointer for well-formed pointer-type expressions, but corner
    /// cases do exist.
    const SCEV *getPointerBase(const SCEV *V);

    /// Return a SCEV expression for the specified value at the specified scope
    /// in the program.  The L value specifies a loop nest to evaluate the
    /// expression at, where null is the top-level or a specified loop is
    /// immediately inside of the loop.
    ///
    /// This method can be used to compute the exit value for a variable defined
    /// in a loop by querying what the value will hold in the parent loop.
    ///
    /// In the case that a relevant loop exit value cannot be computed, the
    /// original value V is returned.
    const SCEV *getSCEVAtScope(const SCEV *S, const Loop *L);

    /// This is a convenience function which does getSCEVAtScope(getSCEV(V), L).
    const SCEV *getSCEVAtScope(Value *V, const Loop *L);

    /// Test whether entry to the loop is protected by a conditional between LHS
    /// and RHS.  This is used to help avoid max expressions in loop trip
    /// counts, and to eliminate casts.
    bool isLoopEntryGuardedByCond(const Loop *L, ICmpInst::Predicate Pred,
                                  const SCEV *LHS, const SCEV *RHS);

    /// Test whether the backedge of the loop is protected by a conditional
    /// between LHS and RHS.  This is used to to eliminate casts.
    bool isLoopBackedgeGuardedByCond(const Loop *L, ICmpInst::Predicate Pred,
                                     const SCEV *LHS, const SCEV *RHS);

    /// \brief Returns the maximum trip count of the loop if it is a single-exit
    /// loop and we can compute a small maximum for that loop.
    ///
    /// Implemented in terms of the \c getSmallConstantTripCount overload with
    /// the single exiting block passed to it. See that routine for details.
    unsigned getSmallConstantTripCount(Loop *L);

    /// Returns the maximum trip count of this loop as a normal unsigned
    /// value. Returns 0 if the trip count is unknown or not constant. This
    /// "trip count" assumes that control exits via ExitingBlock. More
    /// precisely, it is the number of times that control may reach ExitingBlock
    /// before taking the branch. For loops with multiple exits, it may not be
    /// the number times that the loop header executes if the loop exits
    /// prematurely via another branch.
    unsigned getSmallConstantTripCount(Loop *L, BasicBlock *ExitingBlock);

    /// \brief Returns the largest constant divisor of the trip count of the
    /// loop if it is a single-exit loop and we can compute a small maximum for
    /// that loop.
    ///
    /// Implemented in terms of the \c getSmallConstantTripMultiple overload with
    /// the single exiting block passed to it. See that routine for details.
    unsigned getSmallConstantTripMultiple(Loop *L);

    /// Returns the largest constant divisor of the trip count of this loop as a
    /// normal unsigned value, if possible. This means that the actual trip
    /// count is always a multiple of the returned value (don't forget the trip
    /// count could very well be zero as well!). As explained in the comments
    /// for getSmallConstantTripCount, this assumes that control exits the loop
    /// via ExitingBlock.
    unsigned getSmallConstantTripMultiple(Loop *L, BasicBlock *ExitingBlock);

    /// Get the expression for the number of loop iterations for which this loop
    /// is guaranteed not to exit via ExitingBlock. Otherwise return
    /// SCEVCouldNotCompute.
    const SCEV *getExitCount(Loop *L, BasicBlock *ExitingBlock);

    /// If the specified loop has a predictable backedge-taken count, return it,
    /// otherwise return a SCEVCouldNotCompute object. The backedge-taken count
    /// is the number of times the loop header will be branched to from within
    /// the loop. This is one less than the trip count of the loop, since it
    /// doesn't count the first iteration, when the header is branched to from
    /// outside the loop.
    ///
    /// Note that it is not valid to call this method on a loop without a
    /// loop-invariant backedge-taken count (see
    /// hasLoopInvariantBackedgeTakenCount).
    ///
    const SCEV *getBackedgeTakenCount(const Loop *L);

<<<<<<< HEAD
#if INTEL_CUSTOMIZATION // HIR parsing
    /// Returns a backedge taken count suitable for HIR consumption.
    const SCEV *getBackedgeTakenCountForHIR(const Loop *Lp, 
                                            const Loop *OutermostLoop);

    /// isLoopZtt - Returns true if ZttInst represents the ztt of the loop. 
    bool isLoopZtt(const Loop *Lp, const BranchInst *ZttInst);
#endif  // INTEL_CUSTOMIZATION
=======
    /// Similar to getBackedgeTakenCount, except it will add a set of
    /// SCEV predicates to Predicates that are required to be true in order for
    /// the answer to be correct. Predicates can be checked with run-time
    /// checks and can be used to perform loop versioning.
    const SCEV *getPredicatedBackedgeTakenCount(const Loop *L,
                                                SCEVUnionPredicate &Predicates);
>>>>>>> 6e648ea5

    /// Similar to getBackedgeTakenCount, except return the least SCEV value
    /// that is known never to be less than the actual backedge taken count.
    const SCEV *getMaxBackedgeTakenCount(const Loop *L);

    /// Return true if the specified loop has an analyzable loop-invariant
    /// backedge-taken count.
    bool hasLoopInvariantBackedgeTakenCount(const Loop *L);

    /// This method should be called by the client when it has changed a loop in
    /// a way that may effect ScalarEvolution's ability to compute a trip count,
    /// or if the loop is deleted.  This call is potentially expensive for large
    /// loop bodies.
    void forgetLoop(const Loop *L);

    /// This method should be called by the client when it has changed a value
    /// in a way that may effect its value, or which may disconnect it from a
    /// def-use chain linking it to a loop.
    void forgetValue(Value *V);

    /// \brief Called when the client has changed the disposition of values in
    /// this loop.
    ///
    /// We don't have a way to invalidate per-loop dispositions. Clear and
    /// recompute is simpler.
    void forgetLoopDispositions(const Loop *L) { LoopDispositions.clear(); }

    /// Determine the minimum number of zero bits that S is guaranteed to end in
    /// (at every loop iteration).  It is, at the same time, the minimum number
    /// of times S is divisible by 2.  For example, given {4,+,8} it returns 2.
    /// If S is guaranteed to be 0, it returns the bitwidth of S.
    uint32_t GetMinTrailingZeros(const SCEV *S);

    /// Determine the unsigned range for a particular SCEV.
    ///
    ConstantRange getUnsignedRange(const SCEV *S) {
      return getRange(S, HINT_RANGE_UNSIGNED);
    }

    /// Determine the signed range for a particular SCEV.
    ///
    ConstantRange getSignedRange(const SCEV *S) {
      return getRange(S, HINT_RANGE_SIGNED);
    }

    /// Test if the given expression is known to be negative.
    ///
    bool isKnownNegative(const SCEV *S);

    /// Test if the given expression is known to be positive.
    ///
    bool isKnownPositive(const SCEV *S);

    /// Test if the given expression is known to be non-negative.
    ///
    bool isKnownNonNegative(const SCEV *S);

    /// Test if the given expression is known to be non-positive.
    ///
    bool isKnownNonPositive(const SCEV *S);

    /// Test if the given expression is known to be non-zero.
    ///
    bool isKnownNonZero(const SCEV *S);

    /// Test if the given expression is known to satisfy the condition described
    /// by Pred, LHS, and RHS.
    ///
    bool isKnownPredicate(ICmpInst::Predicate Pred,
                          const SCEV *LHS, const SCEV *RHS);

    /// Return true if the result of the predicate LHS `Pred` RHS is loop
    /// invariant with respect to L.  Set InvariantPred, InvariantLHS and
    /// InvariantLHS so that InvariantLHS `InvariantPred` InvariantRHS is the
    /// loop invariant form of LHS `Pred` RHS.
    bool isLoopInvariantPredicate(ICmpInst::Predicate Pred, const SCEV *LHS,
                                  const SCEV *RHS, const Loop *L,
                                  ICmpInst::Predicate &InvariantPred,
                                  const SCEV *&InvariantLHS,
                                  const SCEV *&InvariantRHS);

    /// Simplify LHS and RHS in a comparison with predicate Pred. Return true
    /// iff any changes were made. If the operands are provably equal or
    /// unequal, LHS and RHS are set to the same value and Pred is set to either
    /// ICMP_EQ or ICMP_NE.
    ///
    bool SimplifyICmpOperands(ICmpInst::Predicate &Pred,
                              const SCEV *&LHS,
                              const SCEV *&RHS,
                              unsigned Depth = 0);

    /// Return the "disposition" of the given SCEV with respect to the given
    /// loop.
    LoopDisposition getLoopDisposition(const SCEV *S, const Loop *L);

    /// Return true if the value of the given SCEV is unchanging in the
    /// specified loop.
    bool isLoopInvariant(const SCEV *S, const Loop *L);

    /// Return true if the given SCEV changes value in a known way in the
    /// specified loop.  This property being true implies that the value is
    /// variant in the loop AND that we can emit an expression to compute the
    /// value of the expression at any particular loop iteration.
    bool hasComputableLoopEvolution(const SCEV *S, const Loop *L);

    /// Return the "disposition" of the given SCEV with respect to the given
    /// block.
    BlockDisposition getBlockDisposition(const SCEV *S, const BasicBlock *BB);

    /// Return true if elements that makes up the given SCEV dominate the
    /// specified basic block.
    bool dominates(const SCEV *S, const BasicBlock *BB);

    /// Return true if elements that makes up the given SCEV properly dominate
    /// the specified basic block.
    bool properlyDominates(const SCEV *S, const BasicBlock *BB);

    /// Test whether the given SCEV has Op as a direct or indirect operand.
    bool hasOperand(const SCEV *S, const SCEV *Op) const;

    /// Return the size of an element read or written by Inst.
    const SCEV *getElementSize(Instruction *Inst);

    /// Compute the array dimensions Sizes from the set of Terms extracted from
    /// the memory access function of this SCEVAddRecExpr.
    void findArrayDimensions(SmallVectorImpl<const SCEV *> &Terms,
                             SmallVectorImpl<const SCEV *> &Sizes,
                             const SCEV *ElementSize) const;

    void print(raw_ostream &OS) const;
    void verify() const;

    /// Collect parametric terms occurring in step expressions.
    void collectParametricTerms(const SCEV *Expr,
                                SmallVectorImpl<const SCEV *> &Terms);



    /// Return in Subscripts the access functions for each dimension in Sizes.
    void computeAccessFunctions(const SCEV *Expr,
                                SmallVectorImpl<const SCEV *> &Subscripts,
                                SmallVectorImpl<const SCEV *> &Sizes);

    /// Split this SCEVAddRecExpr into two vectors of SCEVs representing the
    /// subscripts and sizes of an array access.
    ///
    /// The delinearization is a 3 step process: the first two steps compute the
    /// sizes of each subscript and the third step computes the access functions
    /// for the delinearized array:
    ///
    /// 1. Find the terms in the step functions
    /// 2. Compute the array size
    /// 3. Compute the access function: divide the SCEV by the array size
    ///    starting with the innermost dimensions found in step 2. The Quotient
    ///    is the SCEV to be divided in the next step of the recursion. The
    ///    Remainder is the subscript of the innermost dimension. Loop over all
    ///    array dimensions computed in step 2.
    ///
    /// To compute a uniform array size for several memory accesses to the same
    /// object, one can collect in step 1 all the step terms for all the memory
    /// accesses, and compute in step 2 a unique array shape. This guarantees
    /// that the array shape will be the same across all memory accesses.
    ///
    /// FIXME: We could derive the result of steps 1 and 2 from a description of
    /// the array shape given in metadata.
    ///
    /// Example:
    ///
    /// A[][n][m]
    ///
    /// for i
    ///   for j
    ///     for k
    ///       A[j+k][2i][5i] =
    ///
    /// The initial SCEV:
    ///
    /// A[{{{0,+,2*m+5}_i, +, n*m}_j, +, n*m}_k]
    ///
    /// 1. Find the different terms in the step functions:
    /// -> [2*m, 5, n*m, n*m]
    ///
    /// 2. Compute the array size: sort and unique them
    /// -> [n*m, 2*m, 5]
    /// find the GCD of all the terms = 1
    /// divide by the GCD and erase constant terms
    /// -> [n*m, 2*m]
    /// GCD = m
    /// divide by GCD -> [n, 2]
    /// remove constant terms
    /// -> [n]
    /// size of the array is A[unknown][n][m]
    ///
    /// 3. Compute the access function
    /// a. Divide {{{0,+,2*m+5}_i, +, n*m}_j, +, n*m}_k by the innermost size m
    /// Quotient: {{{0,+,2}_i, +, n}_j, +, n}_k
    /// Remainder: {{{0,+,5}_i, +, 0}_j, +, 0}_k
    /// The remainder is the subscript of the innermost array dimension: [5i].
    ///
    /// b. Divide Quotient: {{{0,+,2}_i, +, n}_j, +, n}_k by next outer size n
    /// Quotient: {{{0,+,0}_i, +, 1}_j, +, 1}_k
    /// Remainder: {{{0,+,2}_i, +, 0}_j, +, 0}_k
    /// The Remainder is the subscript of the next array dimension: [2i].
    ///
    /// The subscript of the outermost dimension is the Quotient: [j+k].
    ///
    /// Overall, we have: A[][n][m], and the access function: A[j+k][2i][5i].
    void delinearize(const SCEV *Expr,
                     SmallVectorImpl<const SCEV *> &Subscripts,
                     SmallVectorImpl<const SCEV *> &Sizes,
                     const SCEV *ElementSize);

    /// Return the DataLayout associated with the module this SCEV instance is
    /// operating on.
    const DataLayout &getDataLayout() const {
      return F.getParent()->getDataLayout();
    }

    const SCEVPredicate *getEqualPredicate(const SCEVUnknown *LHS,
                                           const SCEVConstant *RHS);

    const SCEVPredicate *
    getWrapPredicate(const SCEVAddRecExpr *AR,
                     SCEVWrapPredicate::IncrementWrapFlags AddedFlags);

    /// Re-writes the SCEV according to the Predicates in \p A.
    const SCEV *rewriteUsingPredicate(const SCEV *S, const Loop *L,
                                      SCEVUnionPredicate &A);
    /// Tries to convert the \p S expression to an AddRec expression,
    /// adding additional predicates to \p Preds as required.
    const SCEVAddRecExpr *
    convertSCEVToAddRecWithPredicates(const SCEV *S, const Loop *L,
                                      SCEVUnionPredicate &Preds);

  private:
    /// Compute the backedge taken count knowing the interval difference, the
    /// stride and presence of the equality in the comparison.
    const SCEV *computeBECount(const SCEV *Delta, const SCEV *Stride,
                               bool Equality);

    /// Verify if an linear IV with positive stride can overflow when in a
    /// less-than comparison, knowing the invariant term of the comparison,
    /// the stride and the knowledge of NSW/NUW flags on the recurrence.
    bool doesIVOverflowOnLT(const SCEV *RHS, const SCEV *Stride,
                            bool IsSigned, bool NoWrap);

    /// Verify if an linear IV with negative stride can overflow when in a
    /// greater-than comparison, knowing the invariant term of the comparison,
    /// the stride and the knowledge of NSW/NUW flags on the recurrence.
    bool doesIVOverflowOnGT(const SCEV *RHS, const SCEV *Stride,
                            bool IsSigned, bool NoWrap);

  private:
    FoldingSet<SCEV> UniqueSCEVs;
    FoldingSet<SCEVPredicate> UniquePreds;
    BumpPtrAllocator SCEVAllocator;

    /// The head of a linked list of all SCEVUnknown values that have been
    /// allocated. This is used by releaseMemory to locate them all and call
    /// their destructors.
    SCEVUnknown *FirstUnknown;
  };

  /// \brief Analysis pass that exposes the \c ScalarEvolution for a function.
  class ScalarEvolutionAnalysis
      : public AnalysisInfoMixin<ScalarEvolutionAnalysis> {
    friend AnalysisInfoMixin<ScalarEvolutionAnalysis>;
    static char PassID;

  public:
    typedef ScalarEvolution Result;

    ScalarEvolution run(Function &F, AnalysisManager<Function> &AM);
  };

  /// \brief Printer pass for the \c ScalarEvolutionAnalysis results.
  class ScalarEvolutionPrinterPass
      : public PassInfoMixin<ScalarEvolutionPrinterPass> {
    raw_ostream &OS;

  public:
    explicit ScalarEvolutionPrinterPass(raw_ostream &OS) : OS(OS) {}
    PreservedAnalyses run(Function &F, AnalysisManager<Function> &AM);
  };

  class ScalarEvolutionWrapperPass : public FunctionPass {
    std::unique_ptr<ScalarEvolution> SE;

  public:
    static char ID;

    ScalarEvolutionWrapperPass();

    ScalarEvolution &getSE() { return *SE; }
    const ScalarEvolution &getSE() const { return *SE; }

    bool runOnFunction(Function &F) override;
    void releaseMemory() override;
    void getAnalysisUsage(AnalysisUsage &AU) const override;
    void print(raw_ostream &OS, const Module * = nullptr) const override;
    void verifyAnalysis() const override;
  };

  /// An interface layer with SCEV used to manage how we see SCEV expressions
  /// for values in the context of existing predicates. We can add new
  /// predicates, but we cannot remove them.
  ///
  /// This layer has multiple purposes:
  ///   - provides a simple interface for SCEV versioning.
  ///   - guarantees that the order of transformations applied on a SCEV
  ///     expression for a single Value is consistent across two different
  ///     getSCEV calls. This means that, for example, once we've obtained
  ///     an AddRec expression for a certain value through expression
  ///     rewriting, we will continue to get an AddRec expression for that
  ///     Value.
  ///   - lowers the number of expression rewrites.
  class PredicatedScalarEvolution {
  public:
    PredicatedScalarEvolution(ScalarEvolution &SE, Loop &L);
    const SCEVUnionPredicate &getUnionPredicate() const;
    /// \brief Returns the SCEV expression of V, in the context of the current
    /// SCEV predicate.
    /// The order of transformations applied on the expression of V returned
    /// by ScalarEvolution is guaranteed to be preserved, even when adding new
    /// predicates.
    const SCEV *getSCEV(Value *V);
    /// Get the (predicated) backedge count for the analyzed loop.
    const SCEV *getBackedgeTakenCount();
    /// \brief Adds a new predicate.
    void addPredicate(const SCEVPredicate &Pred);
    /// \brief Attempts to produce an AddRecExpr for V by adding additional
    /// SCEV predicates. If we can't transform the expression into an
    /// AddRecExpr we return nullptr and not add additional SCEV predicates
    /// to the current context.
    const SCEVAddRecExpr *getAsAddRec(Value *V);
    /// \brief Proves that V doesn't overflow by adding SCEV predicate.
    void setNoOverflow(Value *V, SCEVWrapPredicate::IncrementWrapFlags Flags);
    /// \brief Returns true if we've proved that V doesn't wrap by means of a
    /// SCEV predicate.
    bool hasNoOverflow(Value *V, SCEVWrapPredicate::IncrementWrapFlags Flags);
    /// \brief Returns the ScalarEvolution analysis used.
    ScalarEvolution *getSE() const { return &SE; }
    /// We need to explicitly define the copy constructor because of FlagsMap.
    PredicatedScalarEvolution(const PredicatedScalarEvolution&);
    /// Print the SCEV mappings done by the Predicated Scalar Evolution.
    /// The printed text is indented by \p Depth.
    void print(raw_ostream &OS, unsigned Depth) const;
  private:
    /// \brief Increments the version number of the predicate.
    /// This needs to be called every time the SCEV predicate changes.
    void updateGeneration();
    /// Holds a SCEV and the version number of the SCEV predicate used to
    /// perform the rewrite of the expression.
    typedef std::pair<unsigned, const SCEV *> RewriteEntry;
    /// Maps a SCEV to the rewrite result of that SCEV at a certain version
    /// number. If this number doesn't match the current Generation, we will
    /// need to do a rewrite. To preserve the transformation order of previous
    /// rewrites, we will rewrite the previous result instead of the original
    /// SCEV.
    DenseMap<const SCEV *, RewriteEntry> RewriteMap;
    /// Records what NoWrap flags we've added to a Value *.
    ValueMap<Value *, SCEVWrapPredicate::IncrementWrapFlags> FlagsMap;
    /// The ScalarEvolution analysis.
    ScalarEvolution &SE;
    /// The analyzed Loop.
    const Loop &L;
    /// The SCEVPredicate that forms our context. We will rewrite all
    /// expressions assuming that this predicate true.
    SCEVUnionPredicate Preds;
    /// Marks the version of the SCEV predicate used. When rewriting a SCEV
    /// expression we mark it with the version of the predicate. We use this to
    /// figure out if the predicate has changed from the last rewrite of the
    /// SCEV. If so, we need to perform a new rewrite.
    unsigned Generation;
    /// The backedge taken count.
    const SCEV *BackedgeCount;
  };
}

#endif<|MERGE_RESOLUTION|>--- conflicted
+++ resolved
@@ -811,15 +811,16 @@
     /// are computed.
     DenseMap<const Loop *, BackedgeTakenInfo> BackedgeTakenCounts;
 
-    /// Cache the predicated backedge-taken count of the loops for this
-    /// function as they are computed.
-    DenseMap<const Loop *, BackedgeTakenInfo> PredicatedBackedgeTakenCounts;
-
 #if INTEL_CUSTOMIZATION // HIR parsing 
     /// This is a cache of HIR backedge taken counts. It is built on top of
     /// BackedgeTakenCounts and needs to stay in sync with it.
     DenseMap<const Loop*, BackedgeTakenInfo> HIRBackedgeTakenCounts;
 #endif  // INTEL_CUSTOMIZATION
+
+    /// Cache the predicated backedge-taken count of the loops for this
+    /// function as they are computed.
+    DenseMap<const Loop *, BackedgeTakenInfo> PredicatedBackedgeTakenCounts;
+
     /// This map contains entries for all of the PHI instructions that we
     /// attempt to compute constant evolutions for.  This allows us to avoid
     /// potentially expensive recomputation of these properties.  An instruction
@@ -1433,7 +1434,6 @@
     ///
     const SCEV *getBackedgeTakenCount(const Loop *L);
 
-<<<<<<< HEAD
 #if INTEL_CUSTOMIZATION // HIR parsing
     /// Returns a backedge taken count suitable for HIR consumption.
     const SCEV *getBackedgeTakenCountForHIR(const Loop *Lp, 
@@ -1442,14 +1442,13 @@
     /// isLoopZtt - Returns true if ZttInst represents the ztt of the loop. 
     bool isLoopZtt(const Loop *Lp, const BranchInst *ZttInst);
 #endif  // INTEL_CUSTOMIZATION
-=======
+
     /// Similar to getBackedgeTakenCount, except it will add a set of
     /// SCEV predicates to Predicates that are required to be true in order for
     /// the answer to be correct. Predicates can be checked with run-time
     /// checks and can be used to perform loop versioning.
     const SCEV *getPredicatedBackedgeTakenCount(const Loop *L,
                                                 SCEVUnionPredicate &Predicates);
->>>>>>> 6e648ea5
 
     /// Similar to getBackedgeTakenCount, except return the least SCEV value
     /// that is known never to be less than the actual backedge taken count.
