--- conflicted
+++ resolved
@@ -53,20 +53,14 @@
   class SCEV;
   template<> struct FoldingSetTrait<SCEV>;
 
-<<<<<<< HEAD
 #if INTEL_CUSTOMIZATION // HIR
   extern const char* const HIR_LIVE_IN_STR;
   extern const char* const HIR_LIVE_OUT_STR;
   extern const char* const HIR_LIVE_RANGE_STR;
 #endif // INTEL_CUSTOMIZATION
 
-  /// SCEV - This class represents an analyzed expression in the program.  These
-  /// are opaque objects that the client is not allowed to do much with
-  /// directly.
-=======
   /// This class represents an analyzed expression in the program.  These are
   /// opaque objects that the client is not allowed to do much with directly.
->>>>>>> 65c63e64
   ///
   class SCEV : public FoldingSetNode {
     friend struct FoldingSetTrait<SCEV>;
