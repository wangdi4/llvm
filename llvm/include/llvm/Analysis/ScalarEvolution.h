--- conflicted
+++ resolved
@@ -734,8 +734,10 @@
   const SCEV *getBackedgeTakenCountForHIR(const Loop *Lp, 
                                           const Loop *OutermostLoop);
 
-  /// Returns true if ZttInst represents the ztt of the loop. 
-  bool isLoopZtt(const Loop *Lp, const BranchInst *ZttInst, bool Inverse);
+  /// Returns true if ZttInst represents the ztt of the loop.
+  bool isLoopZtt(const Loop *Lp, const Loop *OutermostLoop,
+                 const BranchInst *ZttInst, bool Inverse);
+  
 #endif  // INTEL_CUSTOMIZATION
   /// Returns the upper bound of the loop trip count as a normal unsigned
   /// value.
@@ -1490,15 +1492,8 @@
   const SCEV *createNodeForSelectOrPHI(Instruction *I, Value *Cond,
                                        Value *TrueVal, Value *FalseVal);
 
-<<<<<<< HEAD
-  /// Returns true if ZttInst represents the ztt of the loop.
-  bool isLoopZtt(const Loop *Lp, const Loop *OutermostLoop,
-                 const BranchInst *ZttInst, bool Inverse);
-#endif  // INTEL_CUSTOMIZATION
-=======
   /// Provide the special handling we need to analyze GEP SCEVs.
   const SCEV *createNodeForGEP(GEPOperator *GEP);
->>>>>>> 13c79ae4
 
   /// Implementation code for getSCEVAtScope; called at most once for each
   /// SCEV+Loop pair.
