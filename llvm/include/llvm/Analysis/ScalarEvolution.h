//===- llvm/Analysis/ScalarEvolution.h - Scalar Evolution -------*- C++ -*-===//
//
// Part of the LLVM Project, under the Apache License v2.0 with LLVM Exceptions.
// See https://llvm.org/LICENSE.txt for license information.
// SPDX-License-Identifier: Apache-2.0 WITH LLVM-exception
//
//===----------------------------------------------------------------------===//
//
// The ScalarEvolution class is an LLVM pass which can be used to analyze and
// categorize scalar expressions in loops.  It specializes in recognizing
// general induction variables, representing them with the abstract and opaque
// SCEV class.  Given this analysis, trip counts of loops and other important
// properties can be obtained.
//
// This analysis is primarily useful for induction variable substitution and
// strength reduction.
//
//===----------------------------------------------------------------------===//

#ifndef LLVM_ANALYSIS_SCALAREVOLUTION_H
#define LLVM_ANALYSIS_SCALAREVOLUTION_H

#include "llvm/ADT/APInt.h"
#include "llvm/ADT/ArrayRef.h"
#include "llvm/ADT/DenseMap.h"
#include "llvm/ADT/DenseMapInfo.h"
#include "llvm/ADT/FoldingSet.h"
#include "llvm/ADT/Hashing.h"
#include "llvm/ADT/Optional.h"
#include "llvm/ADT/PointerIntPair.h"
#include "llvm/ADT/SetVector.h"
#include "llvm/ADT/SmallPtrSet.h"
#include "llvm/ADT/SmallVector.h"
#include "llvm/IR/ConstantRange.h"
#include "llvm/IR/Function.h"
#include "llvm/IR/InstrTypes.h"
#include "llvm/IR/Instructions.h"
#include "llvm/IR/Operator.h"
#include "llvm/IR/PassManager.h"
#include "llvm/IR/ValueHandle.h"
#include "llvm/IR/ValueMap.h"
#include "llvm/Pass.h"
#include "llvm/Support/Allocator.h"
#include "llvm/Support/Casting.h"
#include "llvm/Support/Compiler.h"
#include <algorithm>
#include <cassert>
#include <cstdint>
#include <memory>
#include <utility>

namespace llvm {

class AssumptionCache;
class BasicBlock;
class Constant;
class ConstantInt;
class DataLayout;
class DominatorTree;
class GEPOperator;
class Instruction;
class LLVMContext;
class Loop;
class LoopInfo;
class raw_ostream;
class ScalarEvolution;
class SCEVAddRecExpr;
class SCEVUnknown;
class StructType;
class TargetLibraryInfo;
class Type;
class Value;
enum SCEVTypes : unsigned short;

/// This class represents an analyzed expression in the program.  These are
/// opaque objects that the client is not allowed to do much with directly.
///
class SCEV : public FoldingSetNode {
  friend struct FoldingSetTrait<SCEV>;

  /// A reference to an Interned FoldingSetNodeID for this node.  The
  /// ScalarEvolution's BumpPtrAllocator holds the data.
  FoldingSetNodeIDRef FastID;

  // The SCEV baseclass this node corresponds to
  const SCEVTypes SCEVType;

protected:
  // Estimated complexity of this node's expression tree size.
  const unsigned short ExpressionSize;

  /// This field is initialized to zero and may be used in subclasses to store
  /// miscellaneous information.
  unsigned short SubclassData = 0;

public:
  /// NoWrapFlags are bitfield indices into SubclassData.
  ///
  /// Add and Mul expressions may have no-unsigned-wrap <NUW> or
  /// no-signed-wrap <NSW> properties, which are derived from the IR
  /// operator. NSW is a misnomer that we use to mean no signed overflow or
  /// underflow.
  ///
  /// AddRec expressions may have a no-self-wraparound <NW> property if, in
  /// the integer domain, abs(step) * max-iteration(loop) <=
  /// unsigned-max(bitwidth).  This means that the recurrence will never reach
  /// its start value if the step is non-zero.  Computing the same value on
  /// each iteration is not considered wrapping, and recurrences with step = 0
  /// are trivially <NW>.  <NW> is independent of the sign of step and the
  /// value the add recurrence starts with.
  ///
  /// Note that NUW and NSW are also valid properties of a recurrence, and
  /// either implies NW. For convenience, NW will be set for a recurrence
  /// whenever either NUW or NSW are set.
  enum NoWrapFlags {
    FlagAnyWrap = 0,    // No guarantee.
    FlagNW = (1 << 0),  // No self-wrap.
    FlagNUW = (1 << 1), // No unsigned wrap.
    FlagNSW = (1 << 2), // No signed wrap.
    NoWrapMask = (1 << 3) - 1
  };

  explicit SCEV(const FoldingSetNodeIDRef ID, SCEVTypes SCEVTy,
                unsigned short ExpressionSize)
      : FastID(ID), SCEVType(SCEVTy), ExpressionSize(ExpressionSize) {}
  SCEV(const SCEV &) = delete;
  SCEV &operator=(const SCEV &) = delete;

  SCEVTypes getSCEVType() const { return SCEVType; }

  /// Return the LLVM type of this SCEV expression.
  Type *getType() const;

  /// Return true if the expression is a constant zero.
  bool isZero() const;

  /// Return true if the expression is a constant one.
  bool isOne() const;

  /// Return true if the expression is a constant all-ones value.
  bool isAllOnesValue() const;

  /// Return true if the specified scev is negated, but not a constant.
  bool isNonConstantNegative() const;

  // Returns estimated size of the mathematical expression represented by this
  // SCEV. The rules of its calculation are following:
  // 1) Size of a SCEV without operands (like constants and SCEVUnknown) is 1;
  // 2) Size SCEV with operands Op1, Op2, ..., OpN is calculated by formula:
  //    (1 + Size(Op1) + ... + Size(OpN)).
  // This value gives us an estimation of time we need to traverse through this
  // SCEV and all its operands recursively. We may use it to avoid performing
  // heavy transformations on SCEVs of excessive size for sake of saving the
  // compilation time.
  unsigned short getExpressionSize() const {
    return ExpressionSize;
  }

  /// Print out the internal representation of this scalar to the specified
  /// stream.  This should really only be used for debugging purposes.
  void print(raw_ostream &OS) const;

  /// This method is used for debugging.
  void dump() const;
};

// Specialize FoldingSetTrait for SCEV to avoid needing to compute
// temporary FoldingSetNodeID values.
template <> struct FoldingSetTrait<SCEV> : DefaultFoldingSetTrait<SCEV> {
  static void Profile(const SCEV &X, FoldingSetNodeID &ID) { ID = X.FastID; }

  static bool Equals(const SCEV &X, const FoldingSetNodeID &ID, unsigned IDHash,
                     FoldingSetNodeID &TempID) {
    return ID == X.FastID;
  }

  static unsigned ComputeHash(const SCEV &X, FoldingSetNodeID &TempID) {
    return X.FastID.ComputeHash();
  }
};

inline raw_ostream &operator<<(raw_ostream &OS, const SCEV &S) {
  S.print(OS);
  return OS;
}

/// An object of this class is returned by queries that could not be answered.
/// For example, if you ask for the number of iterations of a linked-list
/// traversal loop, you will get one of these.  None of the standard SCEV
/// operations are valid on this class, it is just a marker.
struct SCEVCouldNotCompute : public SCEV {
  SCEVCouldNotCompute();

  /// Methods for support type inquiry through isa, cast, and dyn_cast:
  static bool classof(const SCEV *S);
};

/// This class represents an assumption made using SCEV expressions which can
/// be checked at run-time.
class SCEVPredicate : public FoldingSetNode {
  friend struct FoldingSetTrait<SCEVPredicate>;

  /// A reference to an Interned FoldingSetNodeID for this node.  The
  /// ScalarEvolution's BumpPtrAllocator holds the data.
  FoldingSetNodeIDRef FastID;

public:
  enum SCEVPredicateKind { P_Union, P_Equal, P_Wrap };

protected:
  SCEVPredicateKind Kind;
  ~SCEVPredicate() = default;
  SCEVPredicate(const SCEVPredicate &) = default;
  SCEVPredicate &operator=(const SCEVPredicate &) = default;

public:
  SCEVPredicate(const FoldingSetNodeIDRef ID, SCEVPredicateKind Kind);

  SCEVPredicateKind getKind() const { return Kind; }

  /// Returns the estimated complexity of this predicate.  This is roughly
  /// measured in the number of run-time checks required.
  virtual unsigned getComplexity() const { return 1; }

  /// Returns true if the predicate is always true. This means that no
  /// assumptions were made and nothing needs to be checked at run-time.
  virtual bool isAlwaysTrue() const = 0;

  /// Returns true if this predicate implies \p N.
  virtual bool implies(const SCEVPredicate *N) const = 0;

  /// Prints a textual representation of this predicate with an indentation of
  /// \p Depth.
  virtual void print(raw_ostream &OS, unsigned Depth = 0) const = 0;

  /// Returns the SCEV to which this predicate applies, or nullptr if this is
  /// a SCEVUnionPredicate.
  virtual const SCEV *getExpr() const = 0;
};

inline raw_ostream &operator<<(raw_ostream &OS, const SCEVPredicate &P) {
  P.print(OS);
  return OS;
}

// Specialize FoldingSetTrait for SCEVPredicate to avoid needing to compute
// temporary FoldingSetNodeID values.
template <>
struct FoldingSetTrait<SCEVPredicate> : DefaultFoldingSetTrait<SCEVPredicate> {
  static void Profile(const SCEVPredicate &X, FoldingSetNodeID &ID) {
    ID = X.FastID;
  }

  static bool Equals(const SCEVPredicate &X, const FoldingSetNodeID &ID,
                     unsigned IDHash, FoldingSetNodeID &TempID) {
    return ID == X.FastID;
  }

  static unsigned ComputeHash(const SCEVPredicate &X,
                              FoldingSetNodeID &TempID) {
    return X.FastID.ComputeHash();
  }
};

/// This class represents an assumption that two SCEV expressions are equal,
/// and this can be checked at run-time.
class SCEVEqualPredicate final : public SCEVPredicate {
  /// We assume that LHS == RHS.
  const SCEV *LHS;
  const SCEV *RHS;

public:
  SCEVEqualPredicate(const FoldingSetNodeIDRef ID, const SCEV *LHS,
                     const SCEV *RHS);

  /// Implementation of the SCEVPredicate interface
  bool implies(const SCEVPredicate *N) const override;
  void print(raw_ostream &OS, unsigned Depth = 0) const override;
  bool isAlwaysTrue() const override;
  const SCEV *getExpr() const override;

  /// Returns the left hand side of the equality.
  const SCEV *getLHS() const { return LHS; }

  /// Returns the right hand side of the equality.
  const SCEV *getRHS() const { return RHS; }

  /// Methods for support type inquiry through isa, cast, and dyn_cast:
  static bool classof(const SCEVPredicate *P) {
    return P->getKind() == P_Equal;
  }
};

/// This class represents an assumption made on an AddRec expression. Given an
/// affine AddRec expression {a,+,b}, we assume that it has the nssw or nusw
/// flags (defined below) in the first X iterations of the loop, where X is a
/// SCEV expression returned by getPredicatedBackedgeTakenCount).
///
/// Note that this does not imply that X is equal to the backedge taken
/// count. This means that if we have a nusw predicate for i32 {0,+,1} with a
/// predicated backedge taken count of X, we only guarantee that {0,+,1} has
/// nusw in the first X iterations. {0,+,1} may still wrap in the loop if we
/// have more than X iterations.
class SCEVWrapPredicate final : public SCEVPredicate {
public:
  /// Similar to SCEV::NoWrapFlags, but with slightly different semantics
  /// for FlagNUSW. The increment is considered to be signed, and a + b
  /// (where b is the increment) is considered to wrap if:
  ///    zext(a + b) != zext(a) + sext(b)
  ///
  /// If Signed is a function that takes an n-bit tuple and maps to the
  /// integer domain as the tuples value interpreted as twos complement,
  /// and Unsigned a function that takes an n-bit tuple and maps to the
  /// integer domain as as the base two value of input tuple, then a + b
  /// has IncrementNUSW iff:
  ///
  /// 0 <= Unsigned(a) + Signed(b) < 2^n
  ///
  /// The IncrementNSSW flag has identical semantics with SCEV::FlagNSW.
  ///
  /// Note that the IncrementNUSW flag is not commutative: if base + inc
  /// has IncrementNUSW, then inc + base doesn't neccessarily have this
  /// property. The reason for this is that this is used for sign/zero
  /// extending affine AddRec SCEV expressions when a SCEVWrapPredicate is
  /// assumed. A {base,+,inc} expression is already non-commutative with
  /// regards to base and inc, since it is interpreted as:
  ///     (((base + inc) + inc) + inc) ...
  enum IncrementWrapFlags {
    IncrementAnyWrap = 0,     // No guarantee.
    IncrementNUSW = (1 << 0), // No unsigned with signed increment wrap.
    IncrementNSSW = (1 << 1), // No signed with signed increment wrap
                              // (equivalent with SCEV::NSW)
    IncrementNoWrapMask = (1 << 2) - 1
  };

  /// Convenient IncrementWrapFlags manipulation methods.
  LLVM_NODISCARD static SCEVWrapPredicate::IncrementWrapFlags
  clearFlags(SCEVWrapPredicate::IncrementWrapFlags Flags,
             SCEVWrapPredicate::IncrementWrapFlags OffFlags) {
    assert((Flags & IncrementNoWrapMask) == Flags && "Invalid flags value!");
    assert((OffFlags & IncrementNoWrapMask) == OffFlags &&
           "Invalid flags value!");
    return (SCEVWrapPredicate::IncrementWrapFlags)(Flags & ~OffFlags);
  }

  LLVM_NODISCARD static SCEVWrapPredicate::IncrementWrapFlags
  maskFlags(SCEVWrapPredicate::IncrementWrapFlags Flags, int Mask) {
    assert((Flags & IncrementNoWrapMask) == Flags && "Invalid flags value!");
    assert((Mask & IncrementNoWrapMask) == Mask && "Invalid mask value!");

    return (SCEVWrapPredicate::IncrementWrapFlags)(Flags & Mask);
  }

  LLVM_NODISCARD static SCEVWrapPredicate::IncrementWrapFlags
  setFlags(SCEVWrapPredicate::IncrementWrapFlags Flags,
           SCEVWrapPredicate::IncrementWrapFlags OnFlags) {
    assert((Flags & IncrementNoWrapMask) == Flags && "Invalid flags value!");
    assert((OnFlags & IncrementNoWrapMask) == OnFlags &&
           "Invalid flags value!");

    return (SCEVWrapPredicate::IncrementWrapFlags)(Flags | OnFlags);
  }

  /// Returns the set of SCEVWrapPredicate no wrap flags implied by a
  /// SCEVAddRecExpr.
  LLVM_NODISCARD static SCEVWrapPredicate::IncrementWrapFlags
  getImpliedFlags(const SCEVAddRecExpr *AR, ScalarEvolution &SE);

private:
  const SCEVAddRecExpr *AR;
  IncrementWrapFlags Flags;

public:
  explicit SCEVWrapPredicate(const FoldingSetNodeIDRef ID,
                             const SCEVAddRecExpr *AR,
                             IncrementWrapFlags Flags);

  /// Returns the set assumed no overflow flags.
  IncrementWrapFlags getFlags() const { return Flags; }

  /// Implementation of the SCEVPredicate interface
  const SCEV *getExpr() const override;
  bool implies(const SCEVPredicate *N) const override;
  void print(raw_ostream &OS, unsigned Depth = 0) const override;
  bool isAlwaysTrue() const override;

  /// Methods for support type inquiry through isa, cast, and dyn_cast:
  static bool classof(const SCEVPredicate *P) {
    return P->getKind() == P_Wrap;
  }
};

/// This class represents a composition of other SCEV predicates, and is the
/// class that most clients will interact with.  This is equivalent to a
/// logical "AND" of all the predicates in the union.
///
/// NB! Unlike other SCEVPredicate sub-classes this class does not live in the
/// ScalarEvolution::Preds folding set.  This is why the \c add function is sound.
class SCEVUnionPredicate final : public SCEVPredicate {
private:
  using PredicateMap =
      DenseMap<const SCEV *, SmallVector<const SCEVPredicate *, 4>>;

  /// Vector with references to all predicates in this union.
  SmallVector<const SCEVPredicate *, 16> Preds;

  /// Maps SCEVs to predicates for quick look-ups.
  PredicateMap SCEVToPreds;

public:
  SCEVUnionPredicate();

  const SmallVectorImpl<const SCEVPredicate *> &getPredicates() const {
    return Preds;
  }

  /// Adds a predicate to this union.
  void add(const SCEVPredicate *N);

  /// Returns a reference to a vector containing all predicates which apply to
  /// \p Expr.
  ArrayRef<const SCEVPredicate *> getPredicatesForExpr(const SCEV *Expr);

  /// Implementation of the SCEVPredicate interface
  bool isAlwaysTrue() const override;
  bool implies(const SCEVPredicate *N) const override;
  void print(raw_ostream &OS, unsigned Depth) const override;
  const SCEV *getExpr() const override;

  /// We estimate the complexity of a union predicate as the size number of
  /// predicates in the union.
  unsigned getComplexity() const override { return Preds.size(); }

  /// Methods for support type inquiry through isa, cast, and dyn_cast:
  static bool classof(const SCEVPredicate *P) {
    return P->getKind() == P_Union;
  }
};

/// The main scalar evolution driver. Because client code (intentionally)
/// can't do much with the SCEV objects directly, they must ask this class
/// for services.
class ScalarEvolution {
  friend class ScalarEvolutionsTest;

public:
  /// An enum describing the relationship between a SCEV and a loop.
  enum LoopDisposition {
    LoopVariant,   ///< The SCEV is loop-variant (unknown).
    LoopInvariant, ///< The SCEV is loop-invariant.
    LoopComputable ///< The SCEV varies predictably with the loop.
  };

  /// An enum describing the relationship between a SCEV and a basic block.
  enum BlockDisposition {
    DoesNotDominateBlock,  ///< The SCEV does not dominate the block.
    DominatesBlock,        ///< The SCEV dominates the block.
    ProperlyDominatesBlock ///< The SCEV properly dominates the block.
  };

  /// Convenient NoWrapFlags manipulation that hides enum casts and is
  /// visible in the ScalarEvolution name space.
  LLVM_NODISCARD static SCEV::NoWrapFlags maskFlags(SCEV::NoWrapFlags Flags,
                                                    int Mask) {
    return (SCEV::NoWrapFlags)(Flags & Mask);
  }
  LLVM_NODISCARD static SCEV::NoWrapFlags setFlags(SCEV::NoWrapFlags Flags,
                                                   SCEV::NoWrapFlags OnFlags) {
    return (SCEV::NoWrapFlags)(Flags | OnFlags);
  }
  LLVM_NODISCARD static SCEV::NoWrapFlags
  clearFlags(SCEV::NoWrapFlags Flags, SCEV::NoWrapFlags OffFlags) {
    return (SCEV::NoWrapFlags)(Flags & ~OffFlags);
  }

  ScalarEvolution(Function &F, TargetLibraryInfo &TLI, AssumptionCache &AC,
                  DominatorTree &DT, LoopInfo &LI);
  ScalarEvolution(ScalarEvolution &&Arg);
  ~ScalarEvolution();

  LLVMContext &getContext() const { return F.getContext(); }

  /// Test if values of the given type are analyzable within the SCEV
  /// framework. This primarily includes integer types, and it can optionally
  /// include pointer types if the ScalarEvolution class has access to
  /// target-specific information.
  bool isSCEVable(Type *Ty) const;

  /// Return the size in bits of the specified type, for which isSCEVable must
  /// return true.
  uint64_t getTypeSizeInBits(Type *Ty) const;

  /// Return a type with the same bitwidth as the given type and which
  /// represents how SCEV will treat the given type, for which isSCEVable must
  /// return true. For pointer types, this is the pointer-sized integer type.
  Type *getEffectiveSCEVType(Type *Ty) const;

#if INTEL_CUSTOMIZATION // HIR parsing
  /// Lists types of HIR metadata.
  enum HIRLiveKind {
    LiveIn,
    LiveOut,
    LiveRange
  };

  /// Returns MDKind ID associated with this HIR metadata type.
  unsigned getHIRMDKindID(HIRLiveKind Kind);

  /// Returns MDNode associated with this instruction for the particular HIR
  /// metadata type.
  MDNode *getHIRMetadata(const Instruction *Inst, HIRLiveKind Kind);
#endif  // INTEL_CUSTOMIZATION
  // Returns a wider type among {Ty1, Ty2}.
  Type *getWiderType(Type *Ty1, Type *Ty2) const;

  /// Return true if the SCEV is a scAddRecExpr or it contains
  /// scAddRecExpr. The result will be cached in HasRecMap.
  bool containsAddRecurrence(const SCEV *S);

  /// Erase Value from ValueExprMap and ExprValueMap.
  void eraseValueFromMap(Value *V);

  /// Return a SCEV expression for the full generality of the specified
  /// expression.
  const SCEV *getSCEV(Value *V);

  const SCEV *getConstant(ConstantInt *V);
  const SCEV *getConstant(const APInt &Val);
  const SCEV *getConstant(Type *Ty, uint64_t V, bool isSigned = false);
  const SCEV *getPtrToIntExpr(const SCEV *Op, Type *Ty, unsigned Depth = 0);
  const SCEV *getTruncateExpr(const SCEV *Op, Type *Ty, unsigned Depth = 0);
  const SCEV *getZeroExtendExpr(const SCEV *Op, Type *Ty, unsigned Depth = 0);
  const SCEV *getSignExtendExpr(const SCEV *Op, Type *Ty, unsigned Depth = 0);
  const SCEV *getAnyExtendExpr(const SCEV *Op, Type *Ty);
  const SCEV *getAddExpr(SmallVectorImpl<const SCEV *> &Ops,
                         SCEV::NoWrapFlags Flags = SCEV::FlagAnyWrap,
                         unsigned Depth = 0);
  const SCEV *getAddExpr(const SCEV *LHS, const SCEV *RHS,
                         SCEV::NoWrapFlags Flags = SCEV::FlagAnyWrap,
                         unsigned Depth = 0) {
    SmallVector<const SCEV *, 2> Ops = {LHS, RHS};
    return getAddExpr(Ops, Flags, Depth);
  }
  const SCEV *getAddExpr(const SCEV *Op0, const SCEV *Op1, const SCEV *Op2,
                         SCEV::NoWrapFlags Flags = SCEV::FlagAnyWrap,
                         unsigned Depth = 0) {
    SmallVector<const SCEV *, 3> Ops = {Op0, Op1, Op2};
    return getAddExpr(Ops, Flags, Depth);
  }
  const SCEV *getMulExpr(SmallVectorImpl<const SCEV *> &Ops,
                         SCEV::NoWrapFlags Flags = SCEV::FlagAnyWrap,
                         unsigned Depth = 0);
  const SCEV *getMulExpr(const SCEV *LHS, const SCEV *RHS,
                         SCEV::NoWrapFlags Flags = SCEV::FlagAnyWrap,
                         unsigned Depth = 0) {
    SmallVector<const SCEV *, 2> Ops = {LHS, RHS};
    return getMulExpr(Ops, Flags, Depth);
  }
  const SCEV *getMulExpr(const SCEV *Op0, const SCEV *Op1, const SCEV *Op2,
                         SCEV::NoWrapFlags Flags = SCEV::FlagAnyWrap,
                         unsigned Depth = 0) {
    SmallVector<const SCEV *, 3> Ops = {Op0, Op1, Op2};
    return getMulExpr(Ops, Flags, Depth);
  }
  const SCEV *getUDivExpr(const SCEV *LHS, const SCEV *RHS);
  const SCEV *getUDivExactExpr(const SCEV *LHS, const SCEV *RHS);
#if INTEL_CUSTOMIZATION
  // \p Val is the original value being parsed.
  const SCEV *getURemExpr(const SCEV *LHS, const SCEV *RHS,
                          Value *Val = nullptr);
#endif // INTEL_CUSTOMIZATION
  const SCEV *getAddRecExpr(const SCEV *Start, const SCEV *Step, const Loop *L,
                            SCEV::NoWrapFlags Flags);
  const SCEV *getAddRecExpr(SmallVectorImpl<const SCEV *> &Operands,
                            const Loop *L, SCEV::NoWrapFlags Flags);
  const SCEV *getAddRecExpr(const SmallVectorImpl<const SCEV *> &Operands,
                            const Loop *L, SCEV::NoWrapFlags Flags) {
    SmallVector<const SCEV *, 4> NewOp(Operands.begin(), Operands.end());
    return getAddRecExpr(NewOp, L, Flags);
  }

  /// Checks if \p SymbolicPHI can be rewritten as an AddRecExpr under some
  /// Predicates. If successful return these <AddRecExpr, Predicates>;
  /// The function is intended to be called from PSCEV (the caller will decide
  /// whether to actually add the predicates and carry out the rewrites).
  Optional<std::pair<const SCEV *, SmallVector<const SCEVPredicate *, 3>>>
  createAddRecFromPHIWithCasts(const SCEVUnknown *SymbolicPHI);

  /// Returns an expression for a GEP
  ///
  /// \p GEP The GEP. The indices contained in the GEP itself are ignored,
  /// instead we use IndexExprs.
  /// \p IndexExprs The expressions for the indices.
  const SCEV *getGEPExpr(GEPOperator *GEP,
                         const SmallVectorImpl<const SCEV *> &IndexExprs);
  const SCEV *getAbsExpr(const SCEV *Op, bool IsNSW);
  const SCEV *getSignumExpr(const SCEV *Op);
  const SCEV *getMinMaxExpr(SCEVTypes Kind,
                            SmallVectorImpl<const SCEV *> &Operands);
  const SCEV *getSMaxExpr(const SCEV *LHS, const SCEV *RHS);
  const SCEV *getSMaxExpr(SmallVectorImpl<const SCEV *> &Operands);
  const SCEV *getUMaxExpr(const SCEV *LHS, const SCEV *RHS);
  const SCEV *getUMaxExpr(SmallVectorImpl<const SCEV *> &Operands);
  const SCEV *getSMinExpr(const SCEV *LHS, const SCEV *RHS);
  const SCEV *getSMinExpr(SmallVectorImpl<const SCEV *> &Operands);
  const SCEV *getUMinExpr(const SCEV *LHS, const SCEV *RHS);
  const SCEV *getUMinExpr(SmallVectorImpl<const SCEV *> &Operands);
  const SCEV *getUnknown(Value *V);
  const SCEV *getCouldNotCompute();

  /// Return a SCEV for the constant 0 of a specific type.
  const SCEV *getZero(Type *Ty) { return getConstant(Ty, 0); }

  /// Return a SCEV for the constant 1 of a specific type.
  const SCEV *getOne(Type *Ty) { return getConstant(Ty, 1); }

  /// Return a SCEV for the constant -1 of a specific type.
  const SCEV *getMinusOne(Type *Ty) {
    return getConstant(Ty, -1, /*isSigned=*/true);
  }

  /// Return an expression for sizeof ScalableTy that is type IntTy, where
  /// ScalableTy is a scalable vector type.
  const SCEV *getSizeOfScalableVectorExpr(Type *IntTy,
                                          ScalableVectorType *ScalableTy);

  /// Return an expression for the alloc size of AllocTy that is type IntTy
  const SCEV *getSizeOfExpr(Type *IntTy, Type *AllocTy);

  /// Return an expression for the store size of StoreTy that is type IntTy
  const SCEV *getStoreSizeOfExpr(Type *IntTy, Type *StoreTy);

  /// Return an expression for offsetof on the given field with type IntTy
  const SCEV *getOffsetOfExpr(Type *IntTy, StructType *STy, unsigned FieldNo);

  /// Return the SCEV object corresponding to -V.
  const SCEV *getNegativeSCEV(const SCEV *V,
                              SCEV::NoWrapFlags Flags = SCEV::FlagAnyWrap);

  /// Return the SCEV object corresponding to ~V.
  const SCEV *getNotSCEV(const SCEV *V);

  /// Return LHS-RHS.  Minus is represented in SCEV as A+B*-1.
  const SCEV *getMinusSCEV(const SCEV *LHS, const SCEV *RHS,
                           SCEV::NoWrapFlags Flags = SCEV::FlagAnyWrap,
                           unsigned Depth = 0);

  /// Return a SCEV corresponding to a conversion of the input value to the
  /// specified type.  If the type must be extended, it is zero extended.
  const SCEV *getTruncateOrZeroExtend(const SCEV *V, Type *Ty,
                                      unsigned Depth = 0);

  /// Return a SCEV corresponding to a conversion of the input value to the
  /// specified type.  If the type must be extended, it is sign extended.
  const SCEV *getTruncateOrSignExtend(const SCEV *V, Type *Ty,
                                      unsigned Depth = 0);

  /// Return a SCEV corresponding to a conversion of the input value to the
  /// specified type.  If the type must be extended, it is zero extended.  The
  /// conversion must not be narrowing.
  const SCEV *getNoopOrZeroExtend(const SCEV *V, Type *Ty);

  /// Return a SCEV corresponding to a conversion of the input value to the
  /// specified type.  If the type must be extended, it is sign extended.  The
  /// conversion must not be narrowing.
  const SCEV *getNoopOrSignExtend(const SCEV *V, Type *Ty);

  /// Return a SCEV corresponding to a conversion of the input value to the
  /// specified type. If the type must be extended, it is extended with
  /// unspecified bits. The conversion must not be narrowing.
  const SCEV *getNoopOrAnyExtend(const SCEV *V, Type *Ty);

  /// Return a SCEV corresponding to a conversion of the input value to the
  /// specified type.  The conversion must not be widening.
  const SCEV *getTruncateOrNoop(const SCEV *V, Type *Ty);

  /// Promote the operands to the wider of the types using zero-extension, and
  /// then perform a umax operation with them.
  const SCEV *getUMaxFromMismatchedTypes(const SCEV *LHS, const SCEV *RHS);

  /// Promote the operands to the wider of the types using zero-extension, and
  /// then perform a umin operation with them.
  const SCEV *getUMinFromMismatchedTypes(const SCEV *LHS, const SCEV *RHS);

  /// Promote the operands to the wider of the types using zero-extension, and
  /// then perform a umin operation with them. N-ary function.
  const SCEV *getUMinFromMismatchedTypes(SmallVectorImpl<const SCEV *> &Ops);

  /// Transitively follow the chain of pointer-type operands until reaching a
  /// SCEV that does not have a single pointer operand. This returns a
  /// SCEVUnknown pointer for well-formed pointer-type expressions, but corner
  /// cases do exist.
  const SCEV *getPointerBase(const SCEV *V);

  /// Return a SCEV expression for the specified value at the specified scope
  /// in the program.  The L value specifies a loop nest to evaluate the
  /// expression at, where null is the top-level or a specified loop is
  /// immediately inside of the loop.
  ///
  /// This method can be used to compute the exit value for a variable defined
  /// in a loop by querying what the value will hold in the parent loop.
  ///
  /// In the case that a relevant loop exit value cannot be computed, the
  /// original value V is returned.
  const SCEV *getSCEVAtScope(const SCEV *S, const Loop *L);

  /// This is a convenience function which does getSCEVAtScope(getSCEV(V), L).
  const SCEV *getSCEVAtScope(Value *V, const Loop *L);

  /// Test whether entry to the loop is protected by a conditional between LHS
  /// and RHS.  This is used to help avoid max expressions in loop trip
  /// counts, and to eliminate casts.
  bool isLoopEntryGuardedByCond(const Loop *L, ICmpInst::Predicate Pred,
                                const SCEV *LHS, const SCEV *RHS, // INTEL
                                ICmpInst *PredContext = nullptr); // INTEL

  /// Test whether entry to the basic block is protected by a conditional
  /// between LHS and RHS.
  bool isBasicBlockEntryGuardedByCond(const BasicBlock *BB,
                                      ICmpInst::Predicate Pred, const SCEV *LHS,
                                      const SCEV *RHS,                  // INTEL
                                      ICmpInst *PredContext = nullptr); // INTEL

  /// Test whether the backedge of the loop is protected by a conditional
  /// between LHS and RHS.  This is used to eliminate casts.
  bool isLoopBackedgeGuardedByCond(const Loop *L, ICmpInst::Predicate Pred,
                                   const SCEV *LHS, const SCEV *RHS);

  /// Returns the maximum trip count of the loop if it is a single-exit
  /// loop and we can compute a small maximum for that loop.
  ///
  /// Implemented in terms of the \c getSmallConstantTripCount overload with
  /// the single exiting block passed to it. See that routine for details.
  unsigned getSmallConstantTripCount(const Loop *L);

  /// Returns the maximum trip count of this loop as a normal unsigned
  /// value. Returns 0 if the trip count is unknown or not constant. This
  /// "trip count" assumes that control exits via ExitingBlock. More
  /// precisely, it is the number of times that control may reach ExitingBlock
  /// before taking the branch. For loops with multiple exits, it may not be
  /// the number times that the loop header executes if the loop exits
  /// prematurely via another branch.
  unsigned getSmallConstantTripCount(const Loop *L,
                                     const BasicBlock *ExitingBlock);

#if INTEL_CUSTOMIZATION
  /// Returns true if this is a ScopedScalarEvolution object.
  bool isScoped() const { return IsScoped; }

  /// Returns true if ZttInst represents the ztt of the loop.
  bool isLoopZtt(const Loop *Lp, const BranchInst *ZttInst, bool Inverse);

  // NOTE--the below function should be called as part of getRange. However,
  // this does appear to impact compile time, so it is being reserved for
  // consumers who really care about tighter bounds.

  /// Try to bound a range for a loop-varying, but non-affine, SCEV representing
  /// a PHI by finding bounds on how much it can grow each loop iteration.
  ConstantRange getRangeBoundedByLoop(const PHINode &Phi);
#endif  // INTEL_CUSTOMIZATION
  /// Returns the upper bound of the loop trip count as a normal unsigned
  /// value.
  /// Returns 0 if the trip count is unknown or not constant.
  unsigned getSmallConstantMaxTripCount(const Loop *L);

  /// Returns the largest constant divisor of the trip count of the
  /// loop if it is a single-exit loop and we can compute a small maximum for
  /// that loop.
  ///
  /// Implemented in terms of the \c getSmallConstantTripMultiple overload with
  /// the single exiting block passed to it. See that routine for details.
  unsigned getSmallConstantTripMultiple(const Loop *L);

  /// Returns the largest constant divisor of the trip count of this loop as a
  /// normal unsigned value, if possible. This means that the actual trip
  /// count is always a multiple of the returned value (don't forget the trip
  /// count could very well be zero as well!). As explained in the comments
  /// for getSmallConstantTripCount, this assumes that control exits the loop
  /// via ExitingBlock.
  unsigned getSmallConstantTripMultiple(const Loop *L,
                                        const BasicBlock *ExitingBlock);

  /// The terms "backedge taken count" and "exit count" are used
  /// interchangeably to refer to the number of times the backedge of a loop 
  /// has executed before the loop is exited.
  enum ExitCountKind {
    /// An expression exactly describing the number of times the backedge has
    /// executed when a loop is exited.
    Exact,
    /// A constant which provides an upper bound on the exact trip count.
    ConstantMaximum,
    /// An expression which provides an upper bound on the exact trip count.
    SymbolicMaximum,
  };

  /// Return the number of times the backedge executes before the given exit
  /// would be taken; if not exactly computable, return SCEVCouldNotCompute. 
  /// For a single exit loop, this value is equivelent to the result of
  /// getBackedgeTakenCount.  The loop is guaranteed to exit (via *some* exit)
  /// before the backedge is executed (ExitCount + 1) times.  Note that there
  /// is no guarantee about *which* exit is taken on the exiting iteration.
  const SCEV *getExitCount(const Loop *L, const BasicBlock *ExitingBlock,
                           ExitCountKind Kind = Exact);

  /// If the specified loop has a predictable backedge-taken count, return it,
  /// otherwise return a SCEVCouldNotCompute object. The backedge-taken count is
  /// the number of times the loop header will be branched to from within the
  /// loop, assuming there are no abnormal exists like exception throws. This is
  /// one less than the trip count of the loop, since it doesn't count the first
  /// iteration, when the header is branched to from outside the loop.
  ///
  /// Note that it is not valid to call this method on a loop without a
  /// loop-invariant backedge-taken count (see
  /// hasLoopInvariantBackedgeTakenCount).
  const SCEV *getBackedgeTakenCount(const Loop *L, ExitCountKind Kind = Exact);

  /// Similar to getBackedgeTakenCount, except it will add a set of
  /// SCEV predicates to Predicates that are required to be true in order for
  /// the answer to be correct. Predicates can be checked with run-time
  /// checks and can be used to perform loop versioning.
  const SCEV *getPredicatedBackedgeTakenCount(const Loop *L,
                                              SCEVUnionPredicate &Predicates);

  /// When successful, this returns a SCEVConstant that is greater than or equal
  /// to (i.e. a "conservative over-approximation") of the value returend by
  /// getBackedgeTakenCount.  If such a value cannot be computed, it returns the
  /// SCEVCouldNotCompute object.
  const SCEV *getConstantMaxBackedgeTakenCount(const Loop *L) {
    return getBackedgeTakenCount(L, ConstantMaximum);
  }

  /// When successful, this returns a SCEV that is greater than or equal
  /// to (i.e. a "conservative over-approximation") of the value returend by
  /// getBackedgeTakenCount.  If such a value cannot be computed, it returns the
  /// SCEVCouldNotCompute object.
  const SCEV *getSymbolicMaxBackedgeTakenCount(const Loop *L) {
    return getBackedgeTakenCount(L, SymbolicMaximum);
  }

  /// Return true if the backedge taken count is either the value returned by
  /// getConstantMaxBackedgeTakenCount or zero.
  bool isBackedgeTakenCountMaxOrZero(const Loop *L);

  /// Return true if the specified loop has an analyzable loop-invariant
  /// backedge-taken count.
  bool hasLoopInvariantBackedgeTakenCount(const Loop *L);

  // This method should be called by the client when it made any change that
  // would invalidate SCEV's answers, and the client wants to remove all loop
  // information held internally by ScalarEvolution. This is intended to be used
  // when the alternative to forget a loop is too expensive (i.e. large loop
  // bodies).
  void forgetAllLoops();

  /// This method should be called by the client when it has changed a loop in
  /// a way that may effect ScalarEvolution's ability to compute a trip count,
  /// or if the loop is deleted.  This call is potentially expensive for large
  /// loop bodies.
  void forgetLoop(const Loop *L);

  // This method invokes forgetLoop for the outermost loop of the given loop
  // \p L, making ScalarEvolution forget about all this subtree. This needs to
  // be done whenever we make a transform that may affect the parameters of the
  // outer loop, such as exit counts for branches.
  void forgetTopmostLoop(const Loop *L);

  /// This method should be called by the client when it has changed a value
  /// in a way that may effect its value, or which may disconnect it from a
  /// def-use chain linking it to a loop.
  void forgetValue(Value *V);

  /// Called when the client has changed the disposition of values in
  /// this loop.
  ///
  /// We don't have a way to invalidate per-loop dispositions. Clear and
  /// recompute is simpler.
  void forgetLoopDispositions(const Loop *L);

  /// Determine the minimum number of zero bits that S is guaranteed to end in
  /// (at every loop iteration).  It is, at the same time, the minimum number
  /// of times S is divisible by 2.  For example, given {4,+,8} it returns 2.
  /// If S is guaranteed to be 0, it returns the bitwidth of S.
  uint32_t GetMinTrailingZeros(const SCEV *S);

  /// Determine the unsigned range for a particular SCEV.
  /// NOTE: This returns a copy of the reference returned by getRangeRef.
  ConstantRange getUnsignedRange(const SCEV *S) {
    return getRangeRef(S, HINT_RANGE_UNSIGNED);
  }

  /// Determine the min of the unsigned range for a particular SCEV.
  APInt getUnsignedRangeMin(const SCEV *S) {
    return getRangeRef(S, HINT_RANGE_UNSIGNED).getUnsignedMin();
  }

  /// Determine the max of the unsigned range for a particular SCEV.
  APInt getUnsignedRangeMax(const SCEV *S) {
    return getRangeRef(S, HINT_RANGE_UNSIGNED).getUnsignedMax();
  }

  /// Determine the signed range for a particular SCEV.
  /// NOTE: This returns a copy of the reference returned by getRangeRef.
  ConstantRange getSignedRange(const SCEV *S) {
    return getRangeRef(S, HINT_RANGE_SIGNED);
  }

  /// Determine the min of the signed range for a particular SCEV.
  APInt getSignedRangeMin(const SCEV *S) {
    return getRangeRef(S, HINT_RANGE_SIGNED).getSignedMin();
  }

  /// Determine the max of the signed range for a particular SCEV.
  APInt getSignedRangeMax(const SCEV *S) {
    return getRangeRef(S, HINT_RANGE_SIGNED).getSignedMax();
  }

  /// Test if the given expression is known to be negative.
  bool isKnownNegative(const SCEV *S);

  /// Test if the given expression is known to be positive.
  bool isKnownPositive(const SCEV *S);

  /// Test if the given expression is known to be non-negative.
  bool isKnownNonNegative(const SCEV *S);

  /// Test if the given expression is known to be non-positive.
  bool isKnownNonPositive(const SCEV *S);

  /// Test if the given expression is known to be non-zero.
  bool isKnownNonZero(const SCEV *S);

  /// Splits SCEV expression \p S into two SCEVs. One of them is obtained from
  /// \p S by substitution of all AddRec sub-expression related to loop \p L
  /// with initial value of that SCEV. The second is obtained from \p S by
  /// substitution of all AddRec sub-expressions related to loop \p L with post
  /// increment of this AddRec in the loop \p L. In both cases all other AddRec
  /// sub-expressions (not related to \p L) remain the same.
  /// If the \p S contains non-invariant unknown SCEV the function returns
  /// CouldNotCompute SCEV in both values of std::pair.
  /// For example, for SCEV S={0, +, 1}<L1> + {0, +, 1}<L2> and loop L=L1
  /// the function returns pair:
  /// first = {0, +, 1}<L2>
  /// second = {1, +, 1}<L1> + {0, +, 1}<L2>
  /// We can see that for the first AddRec sub-expression it was replaced with
  /// 0 (initial value) for the first element and to {1, +, 1}<L1> (post
  /// increment value) for the second one. In both cases AddRec expression
  /// related to L2 remains the same.
  std::pair<const SCEV *, const SCEV *> SplitIntoInitAndPostInc(const Loop *L,
                                                                const SCEV *S);

  /// We'd like to check the predicate on every iteration of the most dominated
  /// loop between loops used in LHS and RHS.
  /// To do this we use the following list of steps:
  /// 1. Collect set S all loops on which either LHS or RHS depend.
  /// 2. If S is non-empty
  /// a. Let PD be the element of S which is dominated by all other elements.
  /// b. Let E(LHS) be value of LHS on entry of PD.
  ///    To get E(LHS), we should just take LHS and replace all AddRecs that are
  ///    attached to PD on with their entry values.
  ///    Define E(RHS) in the same way.
  /// c. Let B(LHS) be value of L on backedge of PD.
  ///    To get B(LHS), we should just take LHS and replace all AddRecs that are
  ///    attached to PD on with their backedge values.
  ///    Define B(RHS) in the same way.
  /// d. Note that E(LHS) and E(RHS) are automatically available on entry of PD,
  ///    so we can assert on that.
  /// e. Return true if isLoopEntryGuardedByCond(Pred, E(LHS), E(RHS)) &&
  ///                   isLoopBackedgeGuardedByCond(Pred, B(LHS), B(RHS))
  bool isKnownViaInduction(ICmpInst::Predicate Pred, const SCEV *LHS,
                           const SCEV *RHS);

  /// Test if the given expression is known to satisfy the condition described
  /// by Pred, LHS, and RHS.
  bool isKnownPredicate(ICmpInst::Predicate Pred, const SCEV *LHS,
                        const SCEV *RHS);

  /// Test if the given expression is known to satisfy the condition described
  /// by Pred, LHS, and RHS in the given Context.
  bool isKnownPredicateAt(ICmpInst::Predicate Pred, const SCEV *LHS,
                        const SCEV *RHS, const Instruction *Context);

  /// Test if the condition described by Pred, LHS, RHS is known to be true on
  /// every iteration of the loop of the recurrency LHS.
  bool isKnownOnEveryIteration(ICmpInst::Predicate Pred,
                               const SCEVAddRecExpr *LHS, const SCEV *RHS);

  /// A predicate is said to be monotonically increasing if may go from being
  /// false to being true as the loop iterates, but never the other way
  /// around.  A predicate is said to be monotonically decreasing if may go
  /// from being true to being false as the loop iterates, but never the other
  /// way around.
  enum MonotonicPredicateType {
    MonotonicallyIncreasing,
    MonotonicallyDecreasing
  };

  /// If, for all loop invariant X, the predicate "LHS `Pred` X" is
  /// monotonically increasing or decreasing, returns
  /// Some(MonotonicallyIncreasing) and Some(MonotonicallyDecreasing)
  /// respectively. If we could not prove either of these facts, returns None.
  Optional<MonotonicPredicateType>
  getMonotonicPredicateType(const SCEVAddRecExpr *LHS,
                            ICmpInst::Predicate Pred);

  struct LoopInvariantPredicate {
    ICmpInst::Predicate Pred;
    const SCEV *LHS;
    const SCEV *RHS;

    LoopInvariantPredicate(ICmpInst::Predicate Pred, const SCEV *LHS,
                           const SCEV *RHS)
        : Pred(Pred), LHS(LHS), RHS(RHS) {}
  };
  /// If the result of the predicate LHS `Pred` RHS is loop invariant with
  /// respect to L, return a LoopInvariantPredicate with LHS and RHS being
  /// invariants, available at L's entry. Otherwise, return None.
  Optional<LoopInvariantPredicate>
  getLoopInvariantPredicate(ICmpInst::Predicate Pred, const SCEV *LHS,
                            const SCEV *RHS, const Loop *L);

  /// If the result of the predicate LHS `Pred` RHS is loop invariant with
  /// respect to L at given Context during at least first MaxIter iterations,
  /// return a LoopInvariantPredicate with LHS and RHS being invariants,
  /// available at L's entry. Otherwise, return None. The predicate should be
  /// the loop's exit condition.
  Optional<LoopInvariantPredicate>
  getLoopInvariantExitCondDuringFirstIterations(ICmpInst::Predicate Pred,
                                                const SCEV *LHS,
                                                const SCEV *RHS, const Loop *L,
                                                const Instruction *Context,
                                                const SCEV *MaxIter);

  /// Simplify LHS and RHS in a comparison with predicate Pred. Return true
  /// iff any changes were made. If the operands are provably equal or
  /// unequal, LHS and RHS are set to the same value and Pred is set to either
  /// ICMP_EQ or ICMP_NE.
  bool SimplifyICmpOperands(ICmpInst::Predicate &Pred, const SCEV *&LHS,
#if INTEL_CUSTOMIZATION
                            const SCEV *&RHS,
                            const ICmpInst *PredContext = nullptr,
                            unsigned Depth = 0);
#endif // INTEL_CUSTOMIZATION

  /// Return the "disposition" of the given SCEV with respect to the given
  /// loop.
  LoopDisposition getLoopDisposition(const SCEV *S, const Loop *L);

  /// Return true if the value of the given SCEV is unchanging in the
  /// specified loop.
  bool isLoopInvariant(const SCEV *S, const Loop *L);

  /// Determine if the SCEV can be evaluated at loop's entry. It is true if it
  /// doesn't depend on a SCEVUnknown of an instruction which is dominated by
  /// the header of loop L.
  bool isAvailableAtLoopEntry(const SCEV *S, const Loop *L);

  /// Return true if the given SCEV changes value in a known way in the
  /// specified loop.  This property being true implies that the value is
  /// variant in the loop AND that we can emit an expression to compute the
  /// value of the expression at any particular loop iteration.
  bool hasComputableLoopEvolution(const SCEV *S, const Loop *L);

  /// Return the "disposition" of the given SCEV with respect to the given
  /// block.
  BlockDisposition getBlockDisposition(const SCEV *S, const BasicBlock *BB);

  /// Return true if elements that makes up the given SCEV dominate the
  /// specified basic block.
  bool dominates(const SCEV *S, const BasicBlock *BB);

  /// Return true if elements that makes up the given SCEV properly dominate
  /// the specified basic block.
  bool properlyDominates(const SCEV *S, const BasicBlock *BB);

  /// Test whether the given SCEV has Op as a direct or indirect operand.
  bool hasOperand(const SCEV *S, const SCEV *Op) const;

  /// Return the size of an element read or written by Inst.
  const SCEV *getElementSize(Instruction *Inst);

  /// Compute the array dimensions Sizes from the set of Terms extracted from
  /// the memory access function of this SCEVAddRecExpr (second step of
  /// delinearization).
  void findArrayDimensions(SmallVectorImpl<const SCEV *> &Terms,
                           SmallVectorImpl<const SCEV *> &Sizes,
                           const SCEV *ElementSize);

  void print(raw_ostream &OS) const;
  void verify() const;
  bool invalidate(Function &F, const PreservedAnalyses &PA,
                  FunctionAnalysisManager::Invalidator &Inv);

  /// Collect parametric terms occurring in step expressions (first step of
  /// delinearization).
  void collectParametricTerms(const SCEV *Expr,
                              SmallVectorImpl<const SCEV *> &Terms);

  /// Return in Subscripts the access functions for each dimension in Sizes
  /// (third step of delinearization).
  void computeAccessFunctions(const SCEV *Expr,
                              SmallVectorImpl<const SCEV *> &Subscripts,
                              SmallVectorImpl<const SCEV *> &Sizes);

  /// Gathers the individual index expressions from a GEP instruction.
  ///
  /// This function optimistically assumes the GEP references into a fixed size
  /// array. If this is actually true, this function returns a list of array
  /// subscript expressions in \p Subscripts and a list of integers describing
  /// the size of the individual array dimensions in \p Sizes. Both lists have
  /// either equal length or the size list is one element shorter in case there
  /// is no known size available for the outermost array dimension. Returns true
  /// if successful and false otherwise.
  bool getIndexExpressionsFromGEP(const GetElementPtrInst *GEP,
                                  SmallVectorImpl<const SCEV *> &Subscripts,
                                  SmallVectorImpl<int> &Sizes);

  /// Split this SCEVAddRecExpr into two vectors of SCEVs representing the
  /// subscripts and sizes of an array access.
  ///
  /// The delinearization is a 3 step process: the first two steps compute the
  /// sizes of each subscript and the third step computes the access functions
  /// for the delinearized array:
  ///
  /// 1. Find the terms in the step functions
  /// 2. Compute the array size
  /// 3. Compute the access function: divide the SCEV by the array size
  ///    starting with the innermost dimensions found in step 2. The Quotient
  ///    is the SCEV to be divided in the next step of the recursion. The
  ///    Remainder is the subscript of the innermost dimension. Loop over all
  ///    array dimensions computed in step 2.
  ///
  /// To compute a uniform array size for several memory accesses to the same
  /// object, one can collect in step 1 all the step terms for all the memory
  /// accesses, and compute in step 2 a unique array shape. This guarantees
  /// that the array shape will be the same across all memory accesses.
  ///
  /// FIXME: We could derive the result of steps 1 and 2 from a description of
  /// the array shape given in metadata.
  ///
  /// Example:
  ///
  /// A[][n][m]
  ///
  /// for i
  ///   for j
  ///     for k
  ///       A[j+k][2i][5i] =
  ///
  /// The initial SCEV:
  ///
  /// A[{{{0,+,2*m+5}_i, +, n*m}_j, +, n*m}_k]
  ///
  /// 1. Find the different terms in the step functions:
  /// -> [2*m, 5, n*m, n*m]
  ///
  /// 2. Compute the array size: sort and unique them
  /// -> [n*m, 2*m, 5]
  /// find the GCD of all the terms = 1
  /// divide by the GCD and erase constant terms
  /// -> [n*m, 2*m]
  /// GCD = m
  /// divide by GCD -> [n, 2]
  /// remove constant terms
  /// -> [n]
  /// size of the array is A[unknown][n][m]
  ///
  /// 3. Compute the access function
  /// a. Divide {{{0,+,2*m+5}_i, +, n*m}_j, +, n*m}_k by the innermost size m
  /// Quotient: {{{0,+,2}_i, +, n}_j, +, n}_k
  /// Remainder: {{{0,+,5}_i, +, 0}_j, +, 0}_k
  /// The remainder is the subscript of the innermost array dimension: [5i].
  ///
  /// b. Divide Quotient: {{{0,+,2}_i, +, n}_j, +, n}_k by next outer size n
  /// Quotient: {{{0,+,0}_i, +, 1}_j, +, 1}_k
  /// Remainder: {{{0,+,2}_i, +, 0}_j, +, 0}_k
  /// The Remainder is the subscript of the next array dimension: [2i].
  ///
  /// The subscript of the outermost dimension is the Quotient: [j+k].
  ///
  /// Overall, we have: A[][n][m], and the access function: A[j+k][2i][5i].
  void delinearize(const SCEV *Expr, SmallVectorImpl<const SCEV *> &Subscripts,
                   SmallVectorImpl<const SCEV *> &Sizes,
                   const SCEV *ElementSize);

  /// Return the DataLayout associated with the module this SCEV instance is
  /// operating on.
  const DataLayout &getDataLayout() const {
    return F.getParent()->getDataLayout();
  }

  const SCEVPredicate *getEqualPredicate(const SCEV *LHS, const SCEV *RHS);

  const SCEVPredicate *
  getWrapPredicate(const SCEVAddRecExpr *AR,
                   SCEVWrapPredicate::IncrementWrapFlags AddedFlags);

  /// Re-writes the SCEV according to the Predicates in \p A.
  const SCEV *rewriteUsingPredicate(const SCEV *S, const Loop *L,
                                    SCEVUnionPredicate &A);
  /// Tries to convert the \p S expression to an AddRec expression,
  /// adding additional predicates to \p Preds as required.
  const SCEVAddRecExpr *convertSCEVToAddRecWithPredicates(
      const SCEV *S, const Loop *L,
      SmallPtrSetImpl<const SCEVPredicate *> &Preds);

  /// Compute \p LHS - \p RHS and returns the result as an APInt if it is a
  /// constant, and None if it isn't.
  ///
  /// This is intended to be a cheaper version of getMinusSCEV.  We can be
  /// frugal here since we just bail out of actually constructing and
  /// canonicalizing an expression in the cases where the result isn't going
  /// to be a constant.
  Optional<APInt> computeConstantDifference(const SCEV *LHS, const SCEV *RHS);

  /// Update no-wrap flags of an AddRec. This may drop the cached info about
  /// this AddRec (such as range info) in case if new flags may potentially
  /// sharpen it.
  void setNoWrapFlags(SCEVAddRecExpr *AddRec, SCEV::NoWrapFlags Flags);

private:
protected: // INTEL
  /// A CallbackVH to arrange for ScalarEvolution to be notified whenever a
  /// Value is deleted.
  class SCEVCallbackVH final : public CallbackVH {
    ScalarEvolution *SE;

    void deleted() override;
    void allUsesReplacedWith(Value *New) override;

  public:
    SCEVCallbackVH(Value *V, ScalarEvolution *SE = nullptr);
  };

  friend class SCEVCallbackVH;
  friend class SCEVExpander;
  friend class SCEVUnknown;

  /// The function we are analyzing.
  Function &F;

  /// Does the module have any calls to the llvm.experimental.guard intrinsic
  /// at all?  If this is false, we avoid doing work that will only help if
  /// thare are guards present in the IR.
  bool HasGuards;

  /// The target library information for the target we are targeting.
  TargetLibraryInfo &TLI;

  /// The tracker for \@llvm.assume intrinsics in this function.
  AssumptionCache &AC;

  /// The dominator tree.
  DominatorTree &DT;

  /// The loop information for the function we are currently analyzing.
  LoopInfo &LI;

  /// This SCEV is used to represent unknown trip counts and things.
  std::unique_ptr<SCEVCouldNotCompute> CouldNotCompute;

  /// The type for HasRecMap.
  using HasRecMapType = DenseMap<const SCEV *, bool>;

  /// This is a cache to record whether a SCEV contains any scAddRecExpr.
  HasRecMapType HasRecMap;

  /// The type for ExprValueMap.
  using ValueOffsetPair = std::pair<Value *, ConstantInt *>;
  using ExprValueMapType = DenseMap<const SCEV *, SetVector<ValueOffsetPair>>;

  /// ExprValueMap -- This map records the original values from which
  /// the SCEV expr is generated from.
  ///
  /// We want to represent the mapping as SCEV -> ValueOffsetPair instead
  /// of SCEV -> Value:
  /// Suppose we know S1 expands to V1, and
  ///  S1 = S2 + C_a
  ///  S3 = S2 + C_b
  /// where C_a and C_b are different SCEVConstants. Then we'd like to
  /// expand S3 as V1 - C_a + C_b instead of expanding S2 literally.
  /// It is helpful when S2 is a complex SCEV expr.
  ///
  /// In order to do that, we represent ExprValueMap as a mapping from
  /// SCEV to ValueOffsetPair. We will save both S1->{V1, 0} and
  /// S2->{V1, C_a} into the map when we create SCEV for V1. When S3
  /// is expanded, it will first expand S2 to V1 - C_a because of
  /// S2->{V1, C_a} in the map, then expand S3 to V1 - C_a + C_b.
  ///
  /// Note: S->{V, Offset} in the ExprValueMap means S can be expanded
  /// to V - Offset.
  ExprValueMapType ExprValueMap;

  /// The type for ValueExprMap.
  using ValueExprMapType =
      DenseMap<SCEVCallbackVH, const SCEV *, DenseMapInfo<Value *>>;

  /// This is a cache of the values we have analyzed so far.
  ValueExprMapType ValueExprMap;

  /// Mark predicate values currently being processed by isImpliedCond.
  SmallPtrSet<const Value *, 6> PendingLoopPredicates;

  /// Mark SCEVUnknown Phis currently being processed by getRangeRef.
  SmallPtrSet<const PHINode *, 6> PendingPhiRanges;

  // Mark SCEVUnknown Phis currently being processed by isImpliedViaMerge.
  SmallPtrSet<const PHINode *, 6> PendingMerges;

#if INTEL_CUSTOMIZATION
  // Recursion depth for PHINode traversal. Avoids adding a parameter to all
  // the intermediate functions such as getSCEV.
  unsigned int PhiDepth = 0;

  // MDKind ID for HIR metadata.
  unsigned HIRLiveInID = 0;
  unsigned HIRLiveOutID = 0;
  unsigned HIRLiveRangeID = 0;

  // Added to support isa<> for derived ScopedScalarEvolution.
  bool IsScoped = false;

  // Phis currently being processed by createNodeForIdenticalOperandsPHI().
  DenseMap<const PHINode *, bool> PhiSimplificationCandidates;
#endif // INTEL_CUSTOMIZATION

  /// Set to true by isLoopBackedgeGuardedByCond when we're walking the set of
  /// conditions dominating the backedge of a loop.
  bool WalkingBEDominatingConds = false;

  /// Set to true by isKnownPredicateViaSplitting when we're trying to prove a
  /// predicate by splitting it into a set of independent predicates.
  bool ProvingSplitPredicate = false;

  /// Memoized values for the GetMinTrailingZeros
  DenseMap<const SCEV *, uint32_t> MinTrailingZerosCache;

public: // INTEL
  /// Return the Value set from which the SCEV expr is generated.
  SetVector<ValueOffsetPair> *getSCEVValues(const SCEV *S);

  /// External interface for checkValidity. Returns false iff the SCEV has
  /// been deleted: there are SCEVUnknowns in the ops, and the value is null.
  bool isValid(const SCEV *S) const {
    return checkValidity(S);
  }
protected: // INTEL
  /// Private helper method for the GetMinTrailingZeros method
  uint32_t GetMinTrailingZerosImpl(const SCEV *S);

  /// Information about the number of loop iterations for which a loop exit's
  /// branch condition evaluates to the not-taken path.  This is a temporary
  /// pair of exact and max expressions that are eventually summarized in
  /// ExitNotTakenInfo and BackedgeTakenInfo.
  struct ExitLimit {
    const SCEV *ExactNotTaken; // The exit is not taken exactly this many times
    const SCEV *MaxNotTaken; // The exit is not taken at most this many times

    // Not taken either exactly MaxNotTaken or zero times
    bool MaxOrZero = false;

    /// A set of predicate guards for this ExitLimit. The result is only valid
    /// if all of the predicates in \c Predicates evaluate to 'true' at
    /// run-time.
    SmallPtrSet<const SCEVPredicate *, 4> Predicates;

    void addPredicate(const SCEVPredicate *P) {
      assert(!isa<SCEVUnionPredicate>(P) && "Only add leaf predicates here!");
      Predicates.insert(P);
    }

    /// Construct either an exact exit limit from a constant, or an unknown
    /// one from a SCEVCouldNotCompute.  No other types of SCEVs are allowed
    /// as arguments and asserts enforce that internally.
    /*implicit*/ ExitLimit(const SCEV *E);

    ExitLimit(
        const SCEV *E, const SCEV *M, bool MaxOrZero,
        ArrayRef<const SmallPtrSetImpl<const SCEVPredicate *> *> PredSetList);

    ExitLimit(const SCEV *E, const SCEV *M, bool MaxOrZero,
              const SmallPtrSetImpl<const SCEVPredicate *> &PredSet);

    ExitLimit(const SCEV *E, const SCEV *M, bool MaxOrZero);

    /// Test whether this ExitLimit contains any computed information, or
    /// whether it's all SCEVCouldNotCompute values.
    bool hasAnyInfo() const {
      return !isa<SCEVCouldNotCompute>(ExactNotTaken) ||
             !isa<SCEVCouldNotCompute>(MaxNotTaken);
    }

    bool hasOperand(const SCEV *S) const;

    /// Test whether this ExitLimit contains all information.
    bool hasFullInfo() const {
      return !isa<SCEVCouldNotCompute>(ExactNotTaken);
    }
  };

  /// Information about the number of times a particular loop exit may be
  /// reached before exiting the loop.
  struct ExitNotTakenInfo {
    PoisoningVH<BasicBlock> ExitingBlock;
    const SCEV *ExactNotTaken;
    const SCEV *MaxNotTaken;
    std::unique_ptr<SCEVUnionPredicate> Predicate;

    explicit ExitNotTakenInfo(PoisoningVH<BasicBlock> ExitingBlock,
                              const SCEV *ExactNotTaken,
                              const SCEV *MaxNotTaken,
                              std::unique_ptr<SCEVUnionPredicate> Predicate)
      : ExitingBlock(ExitingBlock), ExactNotTaken(ExactNotTaken),
        MaxNotTaken(ExactNotTaken), Predicate(std::move(Predicate)) {}

    bool hasAlwaysTruePredicate() const {
      return !Predicate || Predicate->isAlwaysTrue();
    }
  };

  /// Information about the backedge-taken count of a loop. This currently
  /// includes an exact count and a maximum count.
  ///
  class BackedgeTakenInfo {
    /// A list of computable exits and their not-taken counts.  Loops almost
    /// never have more than one computable exit.
    SmallVector<ExitNotTakenInfo, 1> ExitNotTaken;

    /// Expression indicating the least constant maximum backedge-taken count of
    /// the loop that is known, or a SCEVCouldNotCompute. This expression is
    /// only valid if the redicates associated with all loop exits are true.
    const SCEV *ConstantMax;

    /// Indicating if \c ExitNotTaken has an element for every exiting block in
    /// the loop.
    bool IsComplete;

    /// Expression indicating the least maximum backedge-taken count of the loop
    /// that is known, or a SCEVCouldNotCompute. Lazily computed on first query.
    const SCEV *SymbolicMax = nullptr;

    /// True iff the backedge is taken either exactly Max or zero times.
    bool MaxOrZero = false;

    bool isComplete() const { return IsComplete; }
    const SCEV *getConstantMax() const { return ConstantMax; }

  public:
    BackedgeTakenInfo() : ConstantMax(nullptr), IsComplete(false) {}
    BackedgeTakenInfo(BackedgeTakenInfo &&) = default;
    BackedgeTakenInfo &operator=(BackedgeTakenInfo &&) = default;

    using EdgeExitInfo = std::pair<BasicBlock *, ExitLimit>;

    /// Initialize BackedgeTakenInfo from a list of exact exit counts.
    BackedgeTakenInfo(ArrayRef<EdgeExitInfo> ExitCounts, bool IsComplete,
                      const SCEV *ConstantMax, bool MaxOrZero);

    /// Test whether this BackedgeTakenInfo contains any computed information,
    /// or whether it's all SCEVCouldNotCompute values.
    bool hasAnyInfo() const {
      return !ExitNotTaken.empty() ||
             !isa<SCEVCouldNotCompute>(getConstantMax());
    }

    /// Test whether this BackedgeTakenInfo contains complete information.
    bool hasFullInfo() const { return isComplete(); }

    /// Return an expression indicating the exact *backedge-taken*
    /// count of the loop if it is known or SCEVCouldNotCompute
    /// otherwise.  If execution makes it to the backedge on every
    /// iteration (i.e. there are no abnormal exists like exception
    /// throws and thread exits) then this is the number of times the
    /// loop header will execute minus one.
    ///
    /// If the SCEV predicate associated with the answer can be different
    /// from AlwaysTrue, we must add a (non null) Predicates argument.
    /// The SCEV predicate associated with the answer will be added to
    /// Predicates. A run-time check needs to be emitted for the SCEV
    /// predicate in order for the answer to be valid.
    ///
    /// Note that we should always know if we need to pass a predicate
    /// argument or not from the way the ExitCounts vector was computed.
    /// If we allowed SCEV predicates to be generated when populating this
    /// vector, this information can contain them and therefore a
    /// SCEVPredicate argument should be added to getExact.
    const SCEV *getExact(const Loop *L, ScalarEvolution *SE,
                         SCEVUnionPredicate *Predicates = nullptr) const;

    /// Return the number of times this loop exit may fall through to the back
    /// edge, or SCEVCouldNotCompute. The loop is guaranteed not to exit via
    /// this block before this number of iterations, but may exit via another
    /// block.
    const SCEV *getExact(const BasicBlock *ExitingBlock,
                         ScalarEvolution *SE) const;

    /// Get the constant max backedge taken count for the loop.
    const SCEV *getConstantMax(ScalarEvolution *SE) const;

    /// Get the constant max backedge taken count for the particular loop exit.
    const SCEV *getConstantMax(const BasicBlock *ExitingBlock,
                               ScalarEvolution *SE) const;

    /// Get the symbolic max backedge taken count for the loop.
    const SCEV *getSymbolicMax(const Loop *L, ScalarEvolution *SE);

    /// Return true if the number of times this backedge is taken is either the
    /// value returned by getConstantMax or zero.
    bool isConstantMaxOrZero(ScalarEvolution *SE) const;

    /// Return true if any backedge taken count expressions refer to the given
    /// subexpression.
    bool hasOperand(const SCEV *S, ScalarEvolution *SE) const;

    /// Invalidate this result and free associated memory.
    void clear();
  };

  /// Cache the backedge-taken count of the loops for this function as they
  /// are computed.
  DenseMap<const Loop *, BackedgeTakenInfo> BackedgeTakenCounts;

  /// Cache the predicated backedge-taken count of the loops for this
  /// function as they are computed.
  DenseMap<const Loop *, BackedgeTakenInfo> PredicatedBackedgeTakenCounts;

  /// This map contains entries for all of the PHI instructions that we
  /// attempt to compute constant evolutions for.  This allows us to avoid
  /// potentially expensive recomputation of these properties.  An instruction
  /// maps to null if we are unable to compute its exit value.
  DenseMap<PHINode *, Constant *> ConstantEvolutionLoopExitValue;

  /// This map contains entries for all the expressions that we attempt to
  /// compute getSCEVAtScope information for, which can be expensive in
  /// extreme cases.
  DenseMap<const SCEV *, SmallVector<std::pair<const Loop *, const SCEV *>, 2>>
      ValuesAtScopes;

  /// Memoized computeLoopDisposition results.
  DenseMap<const SCEV *,
           SmallVector<PointerIntPair<const Loop *, 2, LoopDisposition>, 2>>
      LoopDispositions;

  struct LoopProperties {
    /// Set to true if the loop contains no instruction that can have side
    /// effects (i.e. via throwing an exception, volatile or atomic access).
    bool HasNoAbnormalExits;

    /// Set to true if the loop contains no instruction that can abnormally exit
    /// the loop (i.e. via throwing an exception, by terminating the thread
    /// cleanly or by infinite looping in a called function).  Strictly
    /// speaking, the last one is not leaving the loop, but is identical to
    /// leaving the loop for reasoning about undefined behavior.
    bool HasNoSideEffects;
  };

  /// Cache for \c getLoopProperties.
  DenseMap<const Loop *, LoopProperties> LoopPropertiesCache;

  /// Return a \c LoopProperties instance for \p L, creating one if necessary.
  LoopProperties getLoopProperties(const Loop *L);

  bool loopHasNoSideEffects(const Loop *L) {
    return getLoopProperties(L).HasNoSideEffects;
  }

  bool loopHasNoAbnormalExits(const Loop *L) {
    return getLoopProperties(L).HasNoAbnormalExits;
  }

  /// Compute a LoopDisposition value.
  LoopDisposition computeLoopDisposition(const SCEV *S, const Loop *L);

  /// Memoized computeBlockDisposition results.
  DenseMap<
      const SCEV *,
      SmallVector<PointerIntPair<const BasicBlock *, 2, BlockDisposition>, 2>>
      BlockDispositions;

  /// Compute a BlockDisposition value.
  BlockDisposition computeBlockDisposition(const SCEV *S, const BasicBlock *BB);

  /// Memoized results from getRange
  DenseMap<const SCEV *, ConstantRange> UnsignedRanges;

  /// Memoized results from getRange
  DenseMap<const SCEV *, ConstantRange> SignedRanges;

  /// Used to parameterize getRange
  enum RangeSignHint { HINT_RANGE_UNSIGNED, HINT_RANGE_SIGNED };

  /// Set the memoized range for the given SCEV.
  const ConstantRange &setRange(const SCEV *S, RangeSignHint Hint,
                                ConstantRange CR) {
    DenseMap<const SCEV *, ConstantRange> &Cache =
        Hint == HINT_RANGE_UNSIGNED ? UnsignedRanges : SignedRanges;

    auto Pair = Cache.try_emplace(S, std::move(CR));
    if (!Pair.second)
      Pair.first->second = std::move(CR);
    return Pair.first->second;
  }

  /// Determine the range for a particular SCEV.
  /// NOTE: This returns a reference to an entry in a cache. It must be
  /// copied if its needed for longer.
  const ConstantRange &getRangeRef(const SCEV *S, RangeSignHint Hint);

  /// Determines the range for the affine SCEVAddRecExpr {\p Start,+,\p Stop}.
  /// Helper for \c getRange.
  ConstantRange getRangeForAffineAR(const SCEV *Start, const SCEV *Stop,
                                    const SCEV *MaxBECount, unsigned BitWidth);

  /// Determines the range for the affine non-self-wrapping SCEVAddRecExpr {\p
  /// Start,+,\p Stop}<nw>.
  ConstantRange getRangeForAffineNoSelfWrappingAR(const SCEVAddRecExpr *AddRec,
                                                  const SCEV *MaxBECount,
                                                  unsigned BitWidth,
                                                  RangeSignHint SignHint);

  /// Try to compute a range for the affine SCEVAddRecExpr {\p Start,+,\p
  /// Stop} by "factoring out" a ternary expression from the add recurrence.
  /// Helper called by \c getRange.
  ConstantRange getRangeViaFactoring(const SCEV *Start, const SCEV *Stop,
                                     const SCEV *MaxBECount, unsigned BitWidth);

  /// We know that there is no SCEV for the specified value.  Analyze the
  /// expression.
  const SCEV *createSCEV(Value *V);

  /// Provide the special handling we need to analyze PHI SCEVs.
  const SCEV *createNodeForPHI(PHINode *PN);

  /// Helper function called from createNodeForPHI.
  const SCEV *createAddRecFromPHI(PHINode *PN);

  /// A helper function for createAddRecFromPHI to handle simple cases.
  const SCEV *createSimpleAffineAddRec(PHINode *PN, Value *BEValueV,
                                            Value *StartValueV);

#if INTEL_CUSTOMIZATION
  /// Helper function to handle Phi whose operands have identical Scevs.
  const SCEV *createNodeForIdenticalOperandsPHI(PHINode *PN);
#endif // INTEL_CUSTOMIZATION
  /// Helper function called from createNodeForPHI.
  const SCEV *createNodeFromSelectLikePHI(PHINode *PN);

  /// Provide special handling for a select-like instruction (currently this
  /// is either a select instruction or a phi node).  \p I is the instruction
  /// being processed, and it is assumed equivalent to "Cond ? TrueVal :
  /// FalseVal".
  const SCEV *createNodeForSelectOrPHI(Instruction *I, Value *Cond,
                                       Value *TrueVal, Value *FalseVal);

  /// Provide the special handling we need to analyze GEP SCEVs.
  const SCEV *createNodeForGEP(GEPOperator *GEP);

  /// Implementation code for getSCEVAtScope; called at most once for each
  /// SCEV+Loop pair.
  const SCEV *computeSCEVAtScope(const SCEV *S, const Loop *L);

  /// This looks up computed SCEV values for all instructions that depend on
  /// the given instruction and removes them from the ValueExprMap map if they
  /// reference SymName. This is used during PHI resolution.
  void forgetSymbolicName(Instruction *I, const SCEV *SymName);

  /// Return the BackedgeTakenInfo for the given loop, lazily computing new
  /// values if the loop hasn't been analyzed yet. The returned result is
  /// guaranteed not to be predicated.
  BackedgeTakenInfo &getBackedgeTakenInfo(const Loop *L);

  /// Similar to getBackedgeTakenInfo, but will add predicates as required
  /// with the purpose of returning complete information.
  const BackedgeTakenInfo &getPredicatedBackedgeTakenInfo(const Loop *L);

  /// Compute the number of times the specified loop will iterate.
  /// If AllowPredicates is set, we will create new SCEV predicates as
  /// necessary in order to return an exact answer.
  BackedgeTakenInfo computeBackedgeTakenCount(const Loop *L,
                                              bool AllowPredicates = false);

  /// Compute the number of times the backedge of the specified loop will
  /// execute if it exits via the specified block. If AllowPredicates is set,
  /// this call will try to use a minimal set of SCEV predicates in order to
  /// return an exact answer.
  ExitLimit computeExitLimit(const Loop *L, BasicBlock *ExitingBlock,
                             bool AllowPredicates = false);

  /// Compute the number of times the backedge of the specified loop will
  /// execute if its exit condition were a conditional branch of ExitCond.
  ///
  /// \p ControlsExit is true if ExitCond directly controls the exit
  /// branch. In this case, we can assume that the loop exits only if the
  /// condition is true and can infer that failing to meet the condition prior
  /// to integer wraparound results in undefined behavior.
  ///
  /// If \p AllowPredicates is set, this call will try to use a minimal set of
  /// SCEV predicates in order to return an exact answer.
  ExitLimit computeExitLimitFromCond(const Loop *L, Value *ExitCond,
                                     bool ExitIfTrue, bool ControlsExit,
                                     bool AllowPredicates = false);

  /// Return a symbolic upper bound for the backedge taken count of the loop.
  /// This is more general than getConstantMaxBackedgeTakenCount as it returns
  /// an arbitrary expression as opposed to only constants.
  const SCEV *computeSymbolicMaxBackedgeTakenCount(const Loop *L);

  // Helper functions for computeExitLimitFromCond to avoid exponential time
  // complexity.

  class ExitLimitCache {
    // It may look like we need key on the whole (L, ExitIfTrue, ControlsExit,
    // AllowPredicates) tuple, but recursive calls to
    // computeExitLimitFromCondCached from computeExitLimitFromCondImpl only
    // vary the in \c ExitCond and \c ControlsExit parameters.  We remember the
    // initial values of the other values to assert our assumption.
    SmallDenseMap<PointerIntPair<Value *, 1>, ExitLimit> TripCountMap;

    const Loop *L;
    bool ExitIfTrue;
    bool AllowPredicates;

  public:
    ExitLimitCache(const Loop *L, bool ExitIfTrue, bool AllowPredicates)
        : L(L), ExitIfTrue(ExitIfTrue), AllowPredicates(AllowPredicates) {}

    Optional<ExitLimit> find(const Loop *L, Value *ExitCond, bool ExitIfTrue,
                             bool ControlsExit, bool AllowPredicates);

    void insert(const Loop *L, Value *ExitCond, bool ExitIfTrue,
                bool ControlsExit, bool AllowPredicates, const ExitLimit &EL);
  };

  using ExitLimitCacheTy = ExitLimitCache;

  ExitLimit computeExitLimitFromCondCached(ExitLimitCacheTy &Cache,
                                           const Loop *L, Value *ExitCond,
                                           bool ExitIfTrue,
                                           bool ControlsExit,
                                           bool AllowPredicates);
  ExitLimit computeExitLimitFromCondImpl(ExitLimitCacheTy &Cache, const Loop *L,
                                         Value *ExitCond, bool ExitIfTrue,
                                         bool ControlsExit,
                                         bool AllowPredicates);
  Optional<ScalarEvolution::ExitLimit>
  computeExitLimitFromCondFromBinOp(ExitLimitCacheTy &Cache, const Loop *L,
                                    Value *ExitCond, bool ExitIfTrue,
                                    bool ControlsExit, bool AllowPredicates);
  ExitLimit computeExitLimitFromCondFromBinOpHelper(
      ExitLimitCacheTy &Cache, const Loop *L, BinaryOperator *BO,
      bool EitherMayExit, bool ExitIfTrue, bool ControlsExit,
      bool AllowPredicates, const Constant *NeutralElement);
  /// Compute the number of times the backedge of the specified loop will
  /// execute if its exit condition were a conditional branch of the ICmpInst
  /// ExitCond and ExitIfTrue. If AllowPredicates is set, this call will try
  /// to use a minimal set of SCEV predicates in order to return an exact
  /// answer.
  ExitLimit computeExitLimitFromICmp(const Loop *L, ICmpInst *ExitCond,
                                     bool ExitIfTrue,
                                     bool IsSubExpr,
                                     bool AllowPredicates = false);

  /// Compute the number of times the backedge of the specified loop will
  /// execute if its exit condition were a switch with a single exiting case
  /// to ExitingBB.
  ExitLimit computeExitLimitFromSingleExitSwitch(const Loop *L,
                                                 SwitchInst *Switch,
                                                 BasicBlock *ExitingBB,
                                                 bool IsSubExpr);

  /// Given an exit condition of 'icmp op load X, cst', try to see if we can
  /// compute the backedge-taken count.
  ExitLimit computeLoadConstantCompareExitLimit(LoadInst *LI, Constant *RHS,
                                                const Loop *L,
                                                ICmpInst::Predicate p);

  /// Compute the exit limit of a loop that is controlled by a
  /// "(IV >> 1) != 0" type comparison.  We cannot compute the exact trip
  /// count in these cases (since SCEV has no way of expressing them), but we
  /// can still sometimes compute an upper bound.
  ///
  /// Return an ExitLimit for a loop whose backedge is guarded by `LHS Pred
  /// RHS`.
  ExitLimit computeShiftCompareExitLimit(Value *LHS, Value *RHS, const Loop *L,
                                         ICmpInst::Predicate Pred);

  /// If the loop is known to execute a constant number of times (the
  /// condition evolves only from constants), try to evaluate a few iterations
  /// of the loop until we get the exit condition gets a value of ExitWhen
  /// (true or false).  If we cannot evaluate the exit count of the loop,
  /// return CouldNotCompute.
  const SCEV *computeExitCountExhaustively(const Loop *L, Value *Cond,
                                           bool ExitWhen);

  /// Return the number of times an exit condition comparing the specified
  /// value to zero will execute.  If not computable, return CouldNotCompute.
  /// If AllowPredicates is set, this call will try to use a minimal set of
  /// SCEV predicates in order to return an exact answer.
  ExitLimit howFarToZero(const SCEV *V, const Loop *L, bool IsSubExpr,
                         bool AllowPredicates = false);

  /// Return the number of times an exit condition checking the specified
  /// value for nonzero will execute.  If not computable, return
  /// CouldNotCompute.
  ExitLimit howFarToNonZero(const SCEV *V, const Loop *L);

  /// Return the number of times an exit condition containing the specified
  /// less-than comparison will execute.  If not computable, return
  /// CouldNotCompute.
  ///
  /// \p isSigned specifies whether the less-than is signed.
  ///
  /// \p ControlsExit is true when the LHS < RHS condition directly controls
  /// the branch (loops exits only if condition is true). In this case, we can
  /// use NoWrapFlags to skip overflow checks.
  ///
  /// If \p AllowPredicates is set, this call will try to use a minimal set of
  /// SCEV predicates in order to return an exact answer.
  ExitLimit howManyLessThans(const SCEV *LHS, const SCEV *RHS, const Loop *L,
                             bool isSigned, bool ControlsExit,
                             bool AllowPredicates = false,  // INTEL
                             bool IVMaxValIsUB = false,     // INTEL
                             ICmpInst *ExitCond = nullptr); // INTEL

  ExitLimit howManyGreaterThans(const SCEV *LHS, const SCEV *RHS, const Loop *L,
                                bool isSigned, bool IsSubExpr,
                                bool AllowPredicates = false,  // INTEL
                                ICmpInst *ExitCond = nullptr); // INTEL

  /// Return a predecessor of BB (which may not be an immediate predecessor)
  /// which has exactly one successor from which BB is reachable, or null if
  /// no such block is found.
  std::pair<const BasicBlock *, const BasicBlock *>
  getPredecessorWithUniqueSuccessorForBB(const BasicBlock *BB) const;

  /// Test whether the condition described by Pred, LHS, and RHS is true
  /// whenever the given FoundCondValue value evaluates to true in given
  /// Context. If Context is nullptr, then the found predicate is true
  /// everywhere. LHS and FoundLHS may have different type width.
  bool isImpliedCond(ICmpInst::Predicate Pred, const SCEV *LHS, const SCEV *RHS,
                     const Value *FoundCondValue, bool Inverse,
                     const Instruction *Context = nullptr,   // INTEL
                     const ICmpInst *PredContext = nullptr); // INTEL

  /// Test whether the condition described by Pred, LHS, and RHS is true
  /// whenever the given FoundCondValue value evaluates to true in given
  /// Context. If Context is nullptr, then the found predicate is true
  /// everywhere. LHS and FoundLHS must have same type width.
  bool isImpliedCondBalancedTypes(ICmpInst::Predicate Pred, const SCEV *LHS,
                                  const SCEV *RHS,
                                  ICmpInst::Predicate FoundPred,
                                  const SCEV *FoundLHS, const SCEV *FoundRHS,
                                  const Instruction *Context,        // INTEL
                                  const ICmpInst *PredContext,       // INTEL
                                  const ICmpInst *FoundPredCOntext); // INTEL

  /// Test whether the condition described by Pred, LHS, and RHS is true
  /// whenever the condition described by FoundPred, FoundLHS, FoundRHS is
  /// true in given Context. If Context is nullptr, then the found predicate is
  /// true everywhere.
  bool isImpliedCond(ICmpInst::Predicate Pred, const SCEV *LHS, const SCEV *RHS,
                     ICmpInst::Predicate FoundPred, const SCEV *FoundLHS,
                     const SCEV *FoundRHS,
                     const Instruction *Context = nullptr,        // INTEL
                     const ICmpInst *PredContext = nullptr,       // INTEL
                     const ICmpInst *FoundPredContext = nullptr); // INTEL

  /// Test whether the condition described by Pred, LHS, and RHS is true
  /// whenever the condition described by Pred, FoundLHS, and FoundRHS is
  /// true in given Context. If Context is nullptr, then the found predicate is
  /// true everywhere.
  bool isImpliedCondOperands(ICmpInst::Predicate Pred, const SCEV *LHS,
                             const SCEV *RHS, const SCEV *FoundLHS,
                             const SCEV *FoundRHS,
                             const Instruction *Context = nullptr);

  /// Test whether the condition described by Pred, LHS, and RHS is true
  /// whenever the condition described by Pred, FoundLHS, and FoundRHS is
  /// true. Here LHS is an operation that includes FoundLHS as one of its
  /// arguments.
  bool isImpliedViaOperations(ICmpInst::Predicate Pred,
                              const SCEV *LHS, const SCEV *RHS,
                              const SCEV *FoundLHS, const SCEV *FoundRHS,
                              unsigned Depth = 0);

  /// Test whether the condition described by Pred, LHS, and RHS is true.
  /// Use only simple non-recursive types of checks, such as range analysis etc.
  bool isKnownViaNonRecursiveReasoning(ICmpInst::Predicate Pred,
                                       const SCEV *LHS, const SCEV *RHS);

  /// Test whether the condition described by Pred, LHS, and RHS is true
  /// whenever the condition described by Pred, FoundLHS, and FoundRHS is
  /// true.
  bool isImpliedCondOperandsHelper(ICmpInst::Predicate Pred, const SCEV *LHS,
                                   const SCEV *RHS, const SCEV *FoundLHS,
                                   const SCEV *FoundRHS);

  /// Test whether the condition described by Pred, LHS, and RHS is true
  /// whenever the condition described by Pred, FoundLHS, and FoundRHS is
  /// true.  Utility function used by isImpliedCondOperands.  Tries to get
  /// cases like "X `sgt` 0 => X - 1 `sgt` -1".
  bool isImpliedCondOperandsViaRanges(ICmpInst::Predicate Pred, const SCEV *LHS,
                                      const SCEV *RHS, const SCEV *FoundLHS,
                                      const SCEV *FoundRHS);

  /// Return true if the condition denoted by \p LHS \p Pred \p RHS is implied
  /// by a call to @llvm.experimental.guard in \p BB.
  bool isImpliedViaGuard(const BasicBlock *BB, ICmpInst::Predicate Pred,
                         const SCEV *LHS, const SCEV *RHS);

  /// Test whether the condition described by Pred, LHS, and RHS is true
  /// whenever the condition described by Pred, FoundLHS, and FoundRHS is
  /// true.
  ///
  /// This routine tries to rule out certain kinds of integer overflow, and
  /// then tries to reason about arithmetic properties of the predicates.
  bool isImpliedCondOperandsViaNoOverflow(ICmpInst::Predicate Pred,
                                          const SCEV *LHS, const SCEV *RHS,
                                          const SCEV *FoundLHS,
                                          const SCEV *FoundRHS);

  /// Test whether the condition described by Pred, LHS, and RHS is true
  /// whenever the condition described by Pred, FoundLHS, and FoundRHS is
  /// true.
  ///
  /// This routine tries to weaken the known condition basing on fact that
  /// FoundLHS is an AddRec.
  bool isImpliedCondOperandsViaAddRecStart(ICmpInst::Predicate Pred,
                                           const SCEV *LHS, const SCEV *RHS,
                                           const SCEV *FoundLHS,
                                           const SCEV *FoundRHS,
                                           const Instruction *Context);

  /// Test whether the condition described by Pred, LHS, and RHS is true
  /// whenever the condition described by Pred, FoundLHS, and FoundRHS is
  /// true.
  ///
  /// This routine tries to figure out predicate for Phis which are SCEVUnknown
  /// if it is true for every possible incoming value from their respective
  /// basic blocks.
  bool isImpliedViaMerge(ICmpInst::Predicate Pred,
                         const SCEV *LHS, const SCEV *RHS,
                         const SCEV *FoundLHS, const SCEV *FoundRHS,
                         unsigned Depth);

  /// If we know that the specified Phi is in the header of its containing
  /// loop, we know the loop executes a constant number of times, and the PHI
  /// node is just a recurrence involving constants, fold it.
  Constant *getConstantEvolutionLoopExitValue(PHINode *PN, const APInt &BEs,
                                              const Loop *L);

  /// Test if the given expression is known to satisfy the condition described
  /// by Pred and the known constant ranges of LHS and RHS.
  bool isKnownPredicateViaConstantRanges(ICmpInst::Predicate Pred,
                                         const SCEV *LHS, const SCEV *RHS);

  /// Try to prove the condition described by "LHS Pred RHS" by ruling out
  /// integer overflow.
  ///
  /// For instance, this will return true for "A s< (A + C)<nsw>" if C is
  /// positive.
  bool isKnownPredicateViaNoOverflow(ICmpInst::Predicate Pred, const SCEV *LHS,
                                     const SCEV *RHS);

  /// Try to split Pred LHS RHS into logical conjunctions (and's) and try to
  /// prove them individually.
  bool isKnownPredicateViaSplitting(ICmpInst::Predicate Pred, const SCEV *LHS,
                                    const SCEV *RHS);

#if INTEL_CUSTOMIZATION
  /// Constructs the original SCEV corresponding to the scoped SCEV by
  /// re-parsing contained SCEVUnknowns.
  const SCEV *getNonScopedSCEV(const SCEV *SC);

  /// Returns true if \p Val's uses are known to be safe for propagation of
  /// no-wrap flags. \p OrigBinOp is the original BinOp we want to propagate
  /// flags for. \p OrigSCEV is SCEV form of OrigBinOp. \p OtherSE is another
  /// ScalarEvolution object uses for creating SCEVs inside this function. We
  /// cannot use the 'this' object as it will result in infinite recursion. \p
  /// Flags are refined and returned to the caller. This function assumes that
  /// IR does not change during analysis.
  bool hasWrapSafeUses(const Value *Val,
                       const OverflowingBinaryOperator *OrigBinOp,
                       const SCEV *OrigSCEV, ScalarEvolution &OtherSE,
                       SCEV::NoWrapFlags &Flags) const;

  /// Returns true if we can safely propagate no-wrap flags from \p BinOp to its
  /// SCEV form by analyzing its operands. \p Flags are refined and returned to
  /// the caller. This only works in immutable IR mode.
  bool hasWrapSafeOperands(const BinaryOperator *BinOp,
                           SCEV::NoWrapFlags &Flags) const;
#endif  // INTEL_CUSTOMIZATION

  /// Try to match the Expr as "(L + R)<Flags>".
  bool splitBinaryAdd(const SCEV *Expr, const SCEV *&L, const SCEV *&R,
                      SCEV::NoWrapFlags &Flags);

<<<<<<< HEAD
  /// Compute \p LHS - \p RHS and returns the result as an APInt if it is a
  /// constant, and None if it isn't.
  ///
  /// This is intended to be a cheaper version of getMinusSCEV.  We can be
  /// frugal here since we just bail out of actually constructing and
  /// canonicalizing an expression in the cases where the result isn't going
  /// to be a constant.
#if INTEL_CUSTOMIZATION
  // FIXME: Community change this function to protected but it is used by
  // isImpliedCondOperandsViaConstantDifference in ScalarEvolution.cpp.
public:
  // INTEL: Added extra parameter.
  Optional<APInt> computeConstantDifference(const SCEV *LHS, const SCEV *RHS,
                                            bool *SignedOverflow = nullptr);
protected:
#endif // INTEL_CUSTOMIZATION


=======
>>>>>>> 2a6782bb
  /// Drop memoized information computed for S.
  void forgetMemoizedResults(const SCEV *S);

  /// Return an existing SCEV for V if there is one, otherwise return nullptr.
  const SCEV *getExistingSCEV(Value *V);

  /// Return false iff given SCEV contains a SCEVUnknown with NULL value-
  /// pointer.
  bool checkValidity(const SCEV *S) const;

  /// Return true if `ExtendOpTy`({`Start`,+,`Step`}) can be proved to be
  /// equal to {`ExtendOpTy`(`Start`),+,`ExtendOpTy`(`Step`)}.  This is
  /// equivalent to proving no signed (resp. unsigned) wrap in
  /// {`Start`,+,`Step`} if `ExtendOpTy` is `SCEVSignExtendExpr`
  /// (resp. `SCEVZeroExtendExpr`).
  template <typename ExtendOpTy>
  bool proveNoWrapByVaryingStart(const SCEV *Start, const SCEV *Step,
                                 const Loop *L);

  /// Try to prove NSW or NUW on \p AR relying on ConstantRange manipulation.
  SCEV::NoWrapFlags proveNoWrapViaConstantRanges(const SCEVAddRecExpr *AR);

  /// Try to prove NSW on \p AR by proving facts about conditions known  on
  /// entry and backedge.
  SCEV::NoWrapFlags proveNoSignedWrapViaInduction(const SCEVAddRecExpr *AR);

  /// Try to prove NUW on \p AR by proving facts about conditions known on
  /// entry and backedge.
  SCEV::NoWrapFlags proveNoUnsignedWrapViaInduction(const SCEVAddRecExpr *AR);

  Optional<MonotonicPredicateType>
  getMonotonicPredicateTypeImpl(const SCEVAddRecExpr *LHS,
                                ICmpInst::Predicate Pred);

  /// Return SCEV no-wrap flags that can be proven based on reasoning about
  /// how poison produced from no-wrap flags on this value (e.g. a nuw add)
  /// would trigger undefined behavior on overflow.
  SCEV::NoWrapFlags getNoWrapFlagsFromUB(const Value *V);

  /// Return true if the SCEV corresponding to \p I is never poison.  Proving
  /// this is more complex than proving that just \p I is never poison, since
  /// SCEV commons expressions across control flow, and you can have cases
  /// like:
  ///
  ///   idx0 = a + b;
  ///   ptr[idx0] = 100;
  ///   if (<condition>) {
  ///     idx1 = a +nsw b;
  ///     ptr[idx1] = 200;
  ///   }
  ///
  /// where the SCEV expression (+ a b) is guaranteed to not be poison (and
  /// hence not sign-overflow) only if "<condition>" is true.  Since both
  /// `idx0` and `idx1` will be mapped to the same SCEV expression, (+ a b),
  /// it is not okay to annotate (+ a b) with <nsw> in the above example.
  bool isSCEVExprNeverPoison(const Instruction *I);

  /// This is like \c isSCEVExprNeverPoison but it specifically works for
  /// instructions that will get mapped to SCEV add recurrences.  Return true
  /// if \p I will never generate poison under the assumption that \p I is an
  /// add recurrence on the loop \p L.
  bool isAddRecNeverPoison(const Instruction *I, const Loop *L);

  /// Similar to createAddRecFromPHI, but with the additional flexibility of
  /// suggesting runtime overflow checks in case casts are encountered.
  /// If successful, the analysis records that for this loop, \p SymbolicPHI,
  /// which is the UnknownSCEV currently representing the PHI, can be rewritten
  /// into an AddRec, assuming some predicates; The function then returns the
  /// AddRec and the predicates as a pair, and caches this pair in
  /// PredicatedSCEVRewrites.
  /// If the analysis is not successful, a mapping from the \p SymbolicPHI to
  /// itself (with no predicates) is recorded, and a nullptr with an empty
  /// predicates vector is returned as a pair.
  Optional<std::pair<const SCEV *, SmallVector<const SCEVPredicate *, 3>>>
  createAddRecFromPHIWithCastsImpl(const SCEVUnknown *SymbolicPHI);

  /// Compute the backedge taken count knowing the interval difference, the
  /// stride and presence of the equality in the comparison.
  const SCEV *computeBECount(const SCEV *Delta, const SCEV *Stride,
                             bool Equality);

  /// Compute the maximum backedge count based on the range of values
  /// permitted by Start, End, and Stride. This is for loops of the form
  /// {Start, +, Stride} LT End.
  ///
  /// Precondition: the induction variable is known to be positive.  We *don't*
  /// assert these preconditions so please be careful.
  const SCEV *computeMaxBECountForLT(const SCEV *Start, const SCEV *Stride,
                                     const SCEV *End, unsigned BitWidth,
#if INTEL_CUSTOMIZATION
                                     bool IsSigned, bool IVMaxValIsUB = false);
#endif // INTEL_CUSTOMIZATION

  /// Verify if an linear IV with positive stride can overflow when in a
  /// less-than comparison, knowing the invariant term of the comparison,
  /// the stride and the knowledge of NSW/NUW flags on the recurrence.
  bool doesIVOverflowOnLT(const SCEV *RHS, const SCEV *Stride, bool IsSigned,
                          bool NoWrap);

  /// Verify if an linear IV with negative stride can overflow when in a
  /// greater-than comparison, knowing the invariant term of the comparison,
  /// the stride and the knowledge of NSW/NUW flags on the recurrence.
  bool doesIVOverflowOnGT(const SCEV *RHS, const SCEV *Stride, bool IsSigned,
                          bool NoWrap);

  /// Get add expr already created or create a new one.
  const SCEV *getOrCreateAddExpr(ArrayRef<const SCEV *> Ops,
                                 SCEV::NoWrapFlags Flags);

  /// Get mul expr already created or create a new one.
  const SCEV *getOrCreateMulExpr(ArrayRef<const SCEV *> Ops,
                                 SCEV::NoWrapFlags Flags);

  // Get addrec expr already created or create a new one.
  const SCEV *getOrCreateAddRecExpr(ArrayRef<const SCEV *> Ops,
                                    const Loop *L, SCEV::NoWrapFlags Flags);

  /// Return x if \p Val is f(x) where f is a 1-1 function.
  const SCEV *stripInjectiveFunctions(const SCEV *Val) const;

  /// Find all of the loops transitively used in \p S, and fill \p LoopsUsed.
  /// A loop is considered "used" by an expression if it contains
  /// an add rec on said loop.
  void getUsedLoops(const SCEV *S, SmallPtrSetImpl<const Loop *> &LoopsUsed);

  /// Find all of the loops transitively used in \p S, and update \c LoopUsers
  /// accordingly.
  void addToLoopUseLists(const SCEV *S);

  /// Try to match the pattern generated by getURemExpr(A, B). If successful,
  /// Assign A and B to LHS and RHS, respectively.
  bool matchURem(const SCEV *Expr, const SCEV *&LHS, const SCEV *&RHS);

  /// Try to apply information from loop guards for \p L to \p Expr.
  const SCEV *applyLoopGuards(const SCEV *Expr, const Loop *L);

  /// Look for a SCEV expression with type `SCEVType` and operands `Ops` in
  /// `UniqueSCEVs`.
  ///
  /// The first component of the returned tuple is the SCEV if found and null
  /// otherwise.  The second component is the `FoldingSetNodeID` that was
  /// constructed to look up the SCEV and the third component is the insertion
  /// point.
  std::tuple<SCEV *, FoldingSetNodeID, void *>
  findExistingSCEVInCache(SCEVTypes SCEVType, ArrayRef<const SCEV *> Ops);

  FoldingSet<SCEV> UniqueSCEVs;
  FoldingSet<SCEVPredicate> UniquePreds;
  BumpPtrAllocator SCEVAllocator;

  /// This maps loops to a list of SCEV expressions that (transitively) use said
  /// loop.
  DenseMap<const Loop *, SmallVector<const SCEV *, 4>> LoopUsers;

  /// Cache tentative mappings from UnknownSCEVs in a Loop, to a SCEV expression
  /// they can be rewritten into under certain predicates.
  DenseMap<std::pair<const SCEVUnknown *, const Loop *>,
           std::pair<const SCEV *, SmallVector<const SCEVPredicate *, 3>>>
      PredicatedSCEVRewrites;

  /// The head of a linked list of all SCEVUnknown values that have been
  /// allocated. This is used by releaseMemory to locate them all and call
  /// their destructors.
  SCEVUnknown *FirstUnknown = nullptr;
};

/// Analysis pass that exposes the \c ScalarEvolution for a function.
class ScalarEvolutionAnalysis
    : public AnalysisInfoMixin<ScalarEvolutionAnalysis> {
  friend AnalysisInfoMixin<ScalarEvolutionAnalysis>;

  static AnalysisKey Key;

public:
  using Result = ScalarEvolution;

  ScalarEvolution run(Function &F, FunctionAnalysisManager &AM);
};

/// Verifier pass for the \c ScalarEvolutionAnalysis results.
class ScalarEvolutionVerifierPass
    : public PassInfoMixin<ScalarEvolutionVerifierPass> {
public:
  PreservedAnalyses run(Function &F, FunctionAnalysisManager &AM);
};

/// Printer pass for the \c ScalarEvolutionAnalysis results.
class ScalarEvolutionPrinterPass
    : public PassInfoMixin<ScalarEvolutionPrinterPass> {
  raw_ostream &OS;

public:
  explicit ScalarEvolutionPrinterPass(raw_ostream &OS) : OS(OS) {}

  PreservedAnalyses run(Function &F, FunctionAnalysisManager &AM);
};

class ScalarEvolutionWrapperPass : public FunctionPass {
  std::unique_ptr<ScalarEvolution> SE;

public:
  static char ID;

  ScalarEvolutionWrapperPass();

  ScalarEvolution &getSE() { return *SE; }
  const ScalarEvolution &getSE() const { return *SE; }

  bool runOnFunction(Function &F) override;
  void releaseMemory() override;
  void getAnalysisUsage(AnalysisUsage &AU) const override;
  void print(raw_ostream &OS, const Module * = nullptr) const override;
  void verifyAnalysis() const override;
};

/// An interface layer with SCEV used to manage how we see SCEV expressions
/// for values in the context of existing predicates. We can add new
/// predicates, but we cannot remove them.
///
/// This layer has multiple purposes:
///   - provides a simple interface for SCEV versioning.
///   - guarantees that the order of transformations applied on a SCEV
///     expression for a single Value is consistent across two different
///     getSCEV calls. This means that, for example, once we've obtained
///     an AddRec expression for a certain value through expression
///     rewriting, we will continue to get an AddRec expression for that
///     Value.
///   - lowers the number of expression rewrites.
class PredicatedScalarEvolution {
public:
  PredicatedScalarEvolution(ScalarEvolution &SE, Loop &L);

  const SCEVUnionPredicate &getUnionPredicate() const;

  /// Returns the SCEV expression of V, in the context of the current SCEV
  /// predicate.  The order of transformations applied on the expression of V
  /// returned by ScalarEvolution is guaranteed to be preserved, even when
  /// adding new predicates.
  const SCEV *getSCEV(Value *V);

  /// Get the (predicated) backedge count for the analyzed loop.
  const SCEV *getBackedgeTakenCount();

  /// Adds a new predicate.
  void addPredicate(const SCEVPredicate &Pred);

  /// Attempts to produce an AddRecExpr for V by adding additional SCEV
  /// predicates. If we can't transform the expression into an AddRecExpr we
  /// return nullptr and not add additional SCEV predicates to the current
  /// context.
  const SCEVAddRecExpr *getAsAddRec(Value *V);

  /// Proves that V doesn't overflow by adding SCEV predicate.
  void setNoOverflow(Value *V, SCEVWrapPredicate::IncrementWrapFlags Flags);

  /// Returns true if we've proved that V doesn't wrap by means of a SCEV
  /// predicate.
  bool hasNoOverflow(Value *V, SCEVWrapPredicate::IncrementWrapFlags Flags);

  /// Returns the ScalarEvolution analysis used.
  ScalarEvolution *getSE() const { return &SE; }

  /// We need to explicitly define the copy constructor because of FlagsMap.
  PredicatedScalarEvolution(const PredicatedScalarEvolution &);

  /// Print the SCEV mappings done by the Predicated Scalar Evolution.
  /// The printed text is indented by \p Depth.
  void print(raw_ostream &OS, unsigned Depth) const;

  /// Check if \p AR1 and \p AR2 are equal, while taking into account
  /// Equal predicates in Preds.
  bool areAddRecsEqualWithPreds(const SCEVAddRecExpr *AR1,
                                const SCEVAddRecExpr *AR2) const;

private:
  /// Increments the version number of the predicate.  This needs to be called
  /// every time the SCEV predicate changes.
  void updateGeneration();

  /// Holds a SCEV and the version number of the SCEV predicate used to
  /// perform the rewrite of the expression.
  using RewriteEntry = std::pair<unsigned, const SCEV *>;

  /// Maps a SCEV to the rewrite result of that SCEV at a certain version
  /// number. If this number doesn't match the current Generation, we will
  /// need to do a rewrite. To preserve the transformation order of previous
  /// rewrites, we will rewrite the previous result instead of the original
  /// SCEV.
  DenseMap<const SCEV *, RewriteEntry> RewriteMap;

  /// Records what NoWrap flags we've added to a Value *.
  ValueMap<Value *, SCEVWrapPredicate::IncrementWrapFlags> FlagsMap;

  /// The ScalarEvolution analysis.
  ScalarEvolution &SE;

  /// The analyzed Loop.
  const Loop &L;

  /// The SCEVPredicate that forms our context. We will rewrite all
  /// expressions assuming that this predicate true.
  SCEVUnionPredicate Preds;

  /// Marks the version of the SCEV predicate used. When rewriting a SCEV
  /// expression we mark it with the version of the predicate. We use this to
  /// figure out if the predicate has changed from the last rewrite of the
  /// SCEV. If so, we need to perform a new rewrite.
  unsigned Generation = 0;

  /// The backedge taken count.
  const SCEV *BackedgeCount = nullptr;
};

#if INTEL_CUSTOMIZATION
/// This is a modified version of scalar evolution generalized based on HIR
/// specific requirements. It provides these 3 extra features-
///
/// 1) Clients can restrict the scope of analysis to certain loops/loopnests.
/// AddRecurrences outside these loops will be suppressed. This is needed
/// because in many cases HIR only builds inner loops/loopnests to save compile
/// time.
///
/// For example, consider this pseudo loopnest-
///
/// L1:
///  %iv1 = phi [ 0, %pre ], [ %iv1.inc, %L1Latch ]
///  L2
///   %iv2 = phi [ 0, %L1 ], [ %iv2.inc, %L2 ]
///   %add = add %iv1, %iv2
///   %iv2.inc = add %iv2, 1
///  END L2
///   %iv1.inc = add %iv1, 1
/// END L1
///
/// If the scope is set to 'L1', %add will evaluate to something like this-
/// {{0,+,1}<L1>,+,1}<L2>
///
/// If the scope is set to L2, %add will evaluate to this-
/// {%iv1,+,1}<L2>
///
/// Because AddRec of L1 is not allowed.
///
/// Scope is allowed to be changed dynamically and results in automatic flush of
/// the cache unless requested otherwise by the client.
///
/// Note: Passing all top level loops of the function makes the scope the same
/// as regular ScalarEvolution.
///
///
/// 2) Backedge taken count of multi-exit loops is based on just the backedge
/// exit and not the other exits. Other exits are considered 'early-exits'.
/// Regular ScalarEvolution requires all loop exits to be computable to be able
/// to compute the trip count.
///
/// For example, consider this loop-
///
/// for(i=0; i<n; i++) {
///   if (A[i] > 0)
///     break;
///   A[i]++;
/// }
///
/// Regular ScalarEvolution will return SCEVCouldNotCompute for this loop
/// whereas ScopedScalarEvolution will return 'n'.
///
///
/// 3) More information can be propagated by assuming immutability of IR.
///
/// Design constraints of regular ScalarEvolution prevent it from assuming
/// immutability as clients can follow the pattern of-
///
/// a) Query SCEV
/// b) Change IR
/// c) Requery SCEV
///
/// This results in conservative behavior in terms of propagating no-wrap flags.
/// For example, regular scalar evolution will not propagate no-wrap flags for
/// this simple add unless they can be concluded using range information of %n.
/// %add = add nuw nsw %n, 1
/// --> (1 + n)
///
/// Clients of ScopedScalarEvolution can declare 'immutability' during
/// construction which allows for better information. It is valid to pass this
/// if the analysis and transformation parts of the client transformation are
/// cleanly separated. It is up to the client to honor this property. Violations
/// cannot be caught.
///
class ScopedScalarEvolution : public ScalarEvolution {
  // Used in analysis mode for more precise range info.
  ScalarEvolution OrigSE;

  /// Assumes the underlying IR is not being changed by the client.
  bool AssumeIRImmutability;

  /// Sets the loop for which the backedge taken count is supposed to be
  /// computed. This only makes a difference for multi-exit loops.
  const Loop *BTCLoop;

  /// AddRecs of any loops not contained in these loops is suppressed.
  SmallVector<const Loop *, 8> OutermostLps;

  /// This is used to hold dummy backedge taken counts for multi-exit loops. It
  /// is used to answer queries when the backedge count being requested is for
  /// some other loop.
  DenseMap<const Loop *, BackedgeTakenInfo> DummyBackedgeTakenCounts;

public:
  ScopedScalarEvolution(Function &F, TargetLibraryInfo &TLI,
                        AssumptionCache &AC, DominatorTree &DT, LoopInfo &LI,
                        bool AssumeIRImmutability)
      : ScalarEvolution(F, TLI, AC, DT, LI), OrigSE(F, TLI, AC, DT, LI),
        AssumeIRImmutability(AssumeIRImmutability) {
    IsScoped = true;
  }

  ScalarEvolution &getOrigSE() { return OrigSE; }
  const ScalarEvolution &getOrigSE() const { return OrigSE; }

  bool mayAssumeImmutableIR() const { return AssumeIRImmutability; }

  const Loop *getBackedgeTakenCountLoop() const { return BTCLoop; }

  void setBackedgeTakenCountLoop(const Loop *Lp) {
    assert(Lp && "Loop is null!");
    BTCLoop = Lp;
  }

  void resetBackedgeTakenCountLoop() { BTCLoop = nullptr; }

  const SCEV *getScopedBackedgeTakenCount(const Loop *Lp) {

    setBackedgeTakenCountLoop(Lp);
    auto *BTC = getBackedgeTakenCount(Lp);
    resetBackedgeTakenCountLoop();

    return BTC;
  }

  const SCEV *getScopedConstantMaxBackedgeTakenCount(const Loop *Lp) {

    setBackedgeTakenCountLoop(Lp);
    auto *MaxBTC = getConstantMaxBackedgeTakenCount(Lp);
    resetBackedgeTakenCountLoop();

    return MaxBTC;
  }

  unsigned getScopedSmallConstantMaxTripCount(const Loop *Lp) {

    setBackedgeTakenCountLoop(Lp);
    unsigned MaxBTC = getSmallConstantMaxTripCount(Lp);
    resetBackedgeTakenCountLoop();

    return MaxBTC;
  }

  ArrayRef<const Loop *> getOutermostLoops() const { return OutermostLps; }

  // Sets the scope based on specified \p OutermostLoops. The cache is cleared
  // as the result from one scope may not be valid in another scope.
  void setScope(ArrayRef<const Loop *> OutermostLoops) {
    OutermostLps.assign(OutermostLoops.begin(), OutermostLoops.end());
    clear();
  }

  BackedgeTakenInfo &getDummyBackedgeTakenCount(const Loop *Lp) {
    return DummyBackedgeTakenCounts[Lp];
  }

  // Clears relevant cache. Handy when changing scope.
  void clear() {
    ValueExprMap.clear();
    ExprValueMap.clear();
    BackedgeTakenCounts.clear();
    DummyBackedgeTakenCounts.clear();
  }

  /// Method for supporting type inquiry through isa, cast, and dyn_cast.
  static bool classof(const ScalarEvolution *SE) { return SE->isScoped(); }
};
#endif // INTEL_CUSTOMIZATION
} // end namespace llvm

#endif // LLVM_ANALYSIS_SCALAREVOLUTION_H<|MERGE_RESOLUTION|>--- conflicted
+++ resolved
@@ -1210,7 +1210,11 @@
   /// frugal here since we just bail out of actually constructing and
   /// canonicalizing an expression in the cases where the result isn't going
   /// to be a constant.
-  Optional<APInt> computeConstantDifference(const SCEV *LHS, const SCEV *RHS);
+#if INTEL_CUSTOMIZATION
+  // INTEL: Added extra parameter.
+  Optional<APInt> computeConstantDifference(const SCEV *LHS, const SCEV *RHS,
+                                            bool *SignedOverflow = nullptr);
+#endif // INTEL_CUSTOMIZATION
 
   /// Update no-wrap flags of an AddRec. This may drop the cached info about
   /// this AddRec (such as range info) in case if new flags may potentially
@@ -1994,27 +1998,6 @@
   bool splitBinaryAdd(const SCEV *Expr, const SCEV *&L, const SCEV *&R,
                       SCEV::NoWrapFlags &Flags);
 
-<<<<<<< HEAD
-  /// Compute \p LHS - \p RHS and returns the result as an APInt if it is a
-  /// constant, and None if it isn't.
-  ///
-  /// This is intended to be a cheaper version of getMinusSCEV.  We can be
-  /// frugal here since we just bail out of actually constructing and
-  /// canonicalizing an expression in the cases where the result isn't going
-  /// to be a constant.
-#if INTEL_CUSTOMIZATION
-  // FIXME: Community change this function to protected but it is used by
-  // isImpliedCondOperandsViaConstantDifference in ScalarEvolution.cpp.
-public:
-  // INTEL: Added extra parameter.
-  Optional<APInt> computeConstantDifference(const SCEV *LHS, const SCEV *RHS,
-                                            bool *SignedOverflow = nullptr);
-protected:
-#endif // INTEL_CUSTOMIZATION
-
-
-=======
->>>>>>> 2a6782bb
   /// Drop memoized information computed for S.
   void forgetMemoizedResults(const SCEV *S);
 
