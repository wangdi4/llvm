//===- llvm/Analysis/ScalarEvolution.h - Scalar Evolution -------*- C++ -*-===//
//
// Part of the LLVM Project, under the Apache License v2.0 with LLVM Exceptions.
// See https://llvm.org/LICENSE.txt for license information.
// SPDX-License-Identifier: Apache-2.0 WITH LLVM-exception
//
//===----------------------------------------------------------------------===//
//
// The ScalarEvolution class is an LLVM pass which can be used to analyze and
// categorize scalar expressions in loops.  It specializes in recognizing
// general induction variables, representing them with the abstract and opaque
// SCEV class.  Given this analysis, trip counts of loops and other important
// properties can be obtained.
//
// This analysis is primarily useful for induction variable substitution and
// strength reduction.
//
//===----------------------------------------------------------------------===//

#ifndef LLVM_ANALYSIS_SCALAREVOLUTION_H
#define LLVM_ANALYSIS_SCALAREVOLUTION_H

#include "llvm/ADT/APInt.h"
#include "llvm/ADT/ArrayRef.h"
#include "llvm/ADT/DenseMap.h"
#include "llvm/ADT/DenseMapInfo.h"
#include "llvm/ADT/FoldingSet.h"
#include "llvm/ADT/Hashing.h"
#include "llvm/ADT/Optional.h"
#include "llvm/ADT/PointerIntPair.h"
#include "llvm/ADT/SetVector.h"
#include "llvm/ADT/SmallPtrSet.h"
#include "llvm/ADT/SmallVector.h"
#include "llvm/Analysis/LoopInfo.h"
#include "llvm/IR/ConstantRange.h"
#include "llvm/IR/Function.h"
#include "llvm/IR/InstrTypes.h"
#include "llvm/IR/Instructions.h"
#include "llvm/IR/Operator.h"
#include "llvm/IR/PassManager.h"
#include "llvm/IR/ValueHandle.h"
#include "llvm/IR/ValueMap.h"
#include "llvm/Pass.h"
#include "llvm/Support/Allocator.h"
#include "llvm/Support/Casting.h"
#include "llvm/Support/Compiler.h"
#include <algorithm>
#include <cassert>
#include <cstdint>
#include <memory>
#include <utility>

namespace llvm {

class AssumptionCache;
class BasicBlock;
class Constant;
class ConstantInt;
class DataLayout;
class DominatorTree;
class GEPOperator;
class Instruction;
class LLVMContext;
class raw_ostream;
class ScalarEvolution;
class SCEVAddRecExpr;
class SCEVUnknown;
class StructType;
class TargetLibraryInfo;
class Type;
class Value;

/// This class represents an analyzed expression in the program.  These are
/// opaque objects that the client is not allowed to do much with directly.
///
class SCEV : public FoldingSetNode {
  friend struct FoldingSetTrait<SCEV>;

  /// A reference to an Interned FoldingSetNodeID for this node.  The
  /// ScalarEvolution's BumpPtrAllocator holds the data.
  FoldingSetNodeIDRef FastID;

  // The SCEV baseclass this node corresponds to
  const unsigned short SCEVType;

protected:
  // Estimated complexity of this node's expression tree size.
  const unsigned short ExpressionSize;

  /// This field is initialized to zero and may be used in subclasses to store
  /// miscellaneous information.
  unsigned short SubclassData = 0;

public:
  /// NoWrapFlags are bitfield indices into SubclassData.
  ///
  /// Add and Mul expressions may have no-unsigned-wrap <NUW> or
  /// no-signed-wrap <NSW> properties, which are derived from the IR
  /// operator. NSW is a misnomer that we use to mean no signed overflow or
  /// underflow.
  ///
  /// AddRec expressions may have a no-self-wraparound <NW> property if, in
  /// the integer domain, abs(step) * max-iteration(loop) <=
  /// unsigned-max(bitwidth).  This means that the recurrence will never reach
  /// its start value if the step is non-zero.  Computing the same value on
  /// each iteration is not considered wrapping, and recurrences with step = 0
  /// are trivially <NW>.  <NW> is independent of the sign of step and the
  /// value the add recurrence starts with.
  ///
  /// Note that NUW and NSW are also valid properties of a recurrence, and
  /// either implies NW. For convenience, NW will be set for a recurrence
  /// whenever either NUW or NSW are set.
  enum NoWrapFlags {
    FlagAnyWrap = 0,    // No guarantee.
    FlagNW = (1 << 0),  // No self-wrap.
    FlagNUW = (1 << 1), // No unsigned wrap.
    FlagNSW = (1 << 2), // No signed wrap.
    NoWrapMask = (1 << 3) - 1
  };

  explicit SCEV(const FoldingSetNodeIDRef ID, unsigned SCEVTy,
                unsigned short ExpressionSize)
      : FastID(ID), SCEVType(SCEVTy), ExpressionSize(ExpressionSize) {}
  SCEV(const SCEV &) = delete;
  SCEV &operator=(const SCEV &) = delete;

  unsigned getSCEVType() const { return SCEVType; }

  /// Return the LLVM type of this SCEV expression.
  Type *getType() const;

  /// Return true if the expression is a constant zero.
  bool isZero() const;

  /// Return true if the expression is a constant one.
  bool isOne() const;

  /// Return true if the expression is a constant all-ones value.
  bool isAllOnesValue() const;

  /// Return true if the specified scev is negated, but not a constant.
  bool isNonConstantNegative() const;

  // Returns estimated size of the mathematical expression represented by this
  // SCEV. The rules of its calculation are following:
  // 1) Size of a SCEV without operands (like constants and SCEVUnknown) is 1;
  // 2) Size SCEV with operands Op1, Op2, ..., OpN is calculated by formula:
  //    (1 + Size(Op1) + ... + Size(OpN)).
  // This value gives us an estimation of time we need to traverse through this
  // SCEV and all its operands recursively. We may use it to avoid performing
  // heavy transformations on SCEVs of excessive size for sake of saving the
  // compilation time.
  unsigned short getExpressionSize() const {
    return ExpressionSize;
  }

  /// Print out the internal representation of this scalar to the specified
  /// stream.  This should really only be used for debugging purposes.
  void print(raw_ostream &OS) const;

  /// This method is used for debugging.
  void dump() const;
};

// Specialize FoldingSetTrait for SCEV to avoid needing to compute
// temporary FoldingSetNodeID values.
template <> struct FoldingSetTrait<SCEV> : DefaultFoldingSetTrait<SCEV> {
  static void Profile(const SCEV &X, FoldingSetNodeID &ID) { ID = X.FastID; }

  static bool Equals(const SCEV &X, const FoldingSetNodeID &ID, unsigned IDHash,
                     FoldingSetNodeID &TempID) {
    return ID == X.FastID;
  }

  static unsigned ComputeHash(const SCEV &X, FoldingSetNodeID &TempID) {
    return X.FastID.ComputeHash();
  }
};

inline raw_ostream &operator<<(raw_ostream &OS, const SCEV &S) {
  S.print(OS);
  return OS;
}

/// An object of this class is returned by queries that could not be answered.
/// For example, if you ask for the number of iterations of a linked-list
/// traversal loop, you will get one of these.  None of the standard SCEV
/// operations are valid on this class, it is just a marker.
struct SCEVCouldNotCompute : public SCEV {
  SCEVCouldNotCompute();

  /// Methods for support type inquiry through isa, cast, and dyn_cast:
  static bool classof(const SCEV *S);
};

/// This class represents an assumption made using SCEV expressions which can
/// be checked at run-time.
class SCEVPredicate : public FoldingSetNode {
  friend struct FoldingSetTrait<SCEVPredicate>;

  /// A reference to an Interned FoldingSetNodeID for this node.  The
  /// ScalarEvolution's BumpPtrAllocator holds the data.
  FoldingSetNodeIDRef FastID;

public:
  enum SCEVPredicateKind { P_Union, P_Equal, P_Wrap };

protected:
  SCEVPredicateKind Kind;
  ~SCEVPredicate() = default;
  SCEVPredicate(const SCEVPredicate &) = default;
  SCEVPredicate &operator=(const SCEVPredicate &) = default;

public:
  SCEVPredicate(const FoldingSetNodeIDRef ID, SCEVPredicateKind Kind);

  SCEVPredicateKind getKind() const { return Kind; }

  /// Returns the estimated complexity of this predicate.  This is roughly
  /// measured in the number of run-time checks required.
  virtual unsigned getComplexity() const { return 1; }

  /// Returns true if the predicate is always true. This means that no
  /// assumptions were made and nothing needs to be checked at run-time.
  virtual bool isAlwaysTrue() const = 0;

  /// Returns true if this predicate implies \p N.
  virtual bool implies(const SCEVPredicate *N) const = 0;

  /// Prints a textual representation of this predicate with an indentation of
  /// \p Depth.
  virtual void print(raw_ostream &OS, unsigned Depth = 0) const = 0;

  /// Returns the SCEV to which this predicate applies, or nullptr if this is
  /// a SCEVUnionPredicate.
  virtual const SCEV *getExpr() const = 0;
};

inline raw_ostream &operator<<(raw_ostream &OS, const SCEVPredicate &P) {
  P.print(OS);
  return OS;
}

// Specialize FoldingSetTrait for SCEVPredicate to avoid needing to compute
// temporary FoldingSetNodeID values.
template <>
struct FoldingSetTrait<SCEVPredicate> : DefaultFoldingSetTrait<SCEVPredicate> {
  static void Profile(const SCEVPredicate &X, FoldingSetNodeID &ID) {
    ID = X.FastID;
  }

  static bool Equals(const SCEVPredicate &X, const FoldingSetNodeID &ID,
                     unsigned IDHash, FoldingSetNodeID &TempID) {
    return ID == X.FastID;
  }

  static unsigned ComputeHash(const SCEVPredicate &X,
                              FoldingSetNodeID &TempID) {
    return X.FastID.ComputeHash();
  }
};

/// This class represents an assumption that two SCEV expressions are equal,
/// and this can be checked at run-time.
class SCEVEqualPredicate final : public SCEVPredicate {
  /// We assume that LHS == RHS.
  const SCEV *LHS;
  const SCEV *RHS;

public:
  SCEVEqualPredicate(const FoldingSetNodeIDRef ID, const SCEV *LHS,
                     const SCEV *RHS);

  /// Implementation of the SCEVPredicate interface
  bool implies(const SCEVPredicate *N) const override;
  void print(raw_ostream &OS, unsigned Depth = 0) const override;
  bool isAlwaysTrue() const override;
  const SCEV *getExpr() const override;

  /// Returns the left hand side of the equality.
  const SCEV *getLHS() const { return LHS; }

  /// Returns the right hand side of the equality.
  const SCEV *getRHS() const { return RHS; }

  /// Methods for support type inquiry through isa, cast, and dyn_cast:
  static bool classof(const SCEVPredicate *P) {
    return P->getKind() == P_Equal;
  }
};

/// This class represents an assumption made on an AddRec expression. Given an
/// affine AddRec expression {a,+,b}, we assume that it has the nssw or nusw
/// flags (defined below) in the first X iterations of the loop, where X is a
/// SCEV expression returned by getPredicatedBackedgeTakenCount).
///
/// Note that this does not imply that X is equal to the backedge taken
/// count. This means that if we have a nusw predicate for i32 {0,+,1} with a
/// predicated backedge taken count of X, we only guarantee that {0,+,1} has
/// nusw in the first X iterations. {0,+,1} may still wrap in the loop if we
/// have more than X iterations.
class SCEVWrapPredicate final : public SCEVPredicate {
public:
  /// Similar to SCEV::NoWrapFlags, but with slightly different semantics
  /// for FlagNUSW. The increment is considered to be signed, and a + b
  /// (where b is the increment) is considered to wrap if:
  ///    zext(a + b) != zext(a) + sext(b)
  ///
  /// If Signed is a function that takes an n-bit tuple and maps to the
  /// integer domain as the tuples value interpreted as twos complement,
  /// and Unsigned a function that takes an n-bit tuple and maps to the
  /// integer domain as as the base two value of input tuple, then a + b
  /// has IncrementNUSW iff:
  ///
  /// 0 <= Unsigned(a) + Signed(b) < 2^n
  ///
  /// The IncrementNSSW flag has identical semantics with SCEV::FlagNSW.
  ///
  /// Note that the IncrementNUSW flag is not commutative: if base + inc
  /// has IncrementNUSW, then inc + base doesn't neccessarily have this
  /// property. The reason for this is that this is used for sign/zero
  /// extending affine AddRec SCEV expressions when a SCEVWrapPredicate is
  /// assumed. A {base,+,inc} expression is already non-commutative with
  /// regards to base and inc, since it is interpreted as:
  ///     (((base + inc) + inc) + inc) ...
  enum IncrementWrapFlags {
    IncrementAnyWrap = 0,     // No guarantee.
    IncrementNUSW = (1 << 0), // No unsigned with signed increment wrap.
    IncrementNSSW = (1 << 1), // No signed with signed increment wrap
                              // (equivalent with SCEV::NSW)
    IncrementNoWrapMask = (1 << 2) - 1
  };

  /// Convenient IncrementWrapFlags manipulation methods.
  LLVM_NODISCARD static SCEVWrapPredicate::IncrementWrapFlags
  clearFlags(SCEVWrapPredicate::IncrementWrapFlags Flags,
             SCEVWrapPredicate::IncrementWrapFlags OffFlags) {
    assert((Flags & IncrementNoWrapMask) == Flags && "Invalid flags value!");
    assert((OffFlags & IncrementNoWrapMask) == OffFlags &&
           "Invalid flags value!");
    return (SCEVWrapPredicate::IncrementWrapFlags)(Flags & ~OffFlags);
  }

  LLVM_NODISCARD static SCEVWrapPredicate::IncrementWrapFlags
  maskFlags(SCEVWrapPredicate::IncrementWrapFlags Flags, int Mask) {
    assert((Flags & IncrementNoWrapMask) == Flags && "Invalid flags value!");
    assert((Mask & IncrementNoWrapMask) == Mask && "Invalid mask value!");

    return (SCEVWrapPredicate::IncrementWrapFlags)(Flags & Mask);
  }

  LLVM_NODISCARD static SCEVWrapPredicate::IncrementWrapFlags
  setFlags(SCEVWrapPredicate::IncrementWrapFlags Flags,
           SCEVWrapPredicate::IncrementWrapFlags OnFlags) {
    assert((Flags & IncrementNoWrapMask) == Flags && "Invalid flags value!");
    assert((OnFlags & IncrementNoWrapMask) == OnFlags &&
           "Invalid flags value!");

    return (SCEVWrapPredicate::IncrementWrapFlags)(Flags | OnFlags);
  }

  /// Returns the set of SCEVWrapPredicate no wrap flags implied by a
  /// SCEVAddRecExpr.
  LLVM_NODISCARD static SCEVWrapPredicate::IncrementWrapFlags
  getImpliedFlags(const SCEVAddRecExpr *AR, ScalarEvolution &SE);

private:
  const SCEVAddRecExpr *AR;
  IncrementWrapFlags Flags;

public:
  explicit SCEVWrapPredicate(const FoldingSetNodeIDRef ID,
                             const SCEVAddRecExpr *AR,
                             IncrementWrapFlags Flags);

  /// Returns the set assumed no overflow flags.
  IncrementWrapFlags getFlags() const { return Flags; }

  /// Implementation of the SCEVPredicate interface
  const SCEV *getExpr() const override;
  bool implies(const SCEVPredicate *N) const override;
  void print(raw_ostream &OS, unsigned Depth = 0) const override;
  bool isAlwaysTrue() const override;

  /// Methods for support type inquiry through isa, cast, and dyn_cast:
  static bool classof(const SCEVPredicate *P) {
    return P->getKind() == P_Wrap;
  }
};

/// This class represents a composition of other SCEV predicates, and is the
/// class that most clients will interact with.  This is equivalent to a
/// logical "AND" of all the predicates in the union.
///
/// NB! Unlike other SCEVPredicate sub-classes this class does not live in the
/// ScalarEvolution::Preds folding set.  This is why the \c add function is sound.
class SCEVUnionPredicate final : public SCEVPredicate {
private:
  using PredicateMap =
      DenseMap<const SCEV *, SmallVector<const SCEVPredicate *, 4>>;

  /// Vector with references to all predicates in this union.
  SmallVector<const SCEVPredicate *, 16> Preds;

  /// Maps SCEVs to predicates for quick look-ups.
  PredicateMap SCEVToPreds;

public:
  SCEVUnionPredicate();

  const SmallVectorImpl<const SCEVPredicate *> &getPredicates() const {
    return Preds;
  }

  /// Adds a predicate to this union.
  void add(const SCEVPredicate *N);

  /// Returns a reference to a vector containing all predicates which apply to
  /// \p Expr.
  ArrayRef<const SCEVPredicate *> getPredicatesForExpr(const SCEV *Expr);

  /// Implementation of the SCEVPredicate interface
  bool isAlwaysTrue() const override;
  bool implies(const SCEVPredicate *N) const override;
  void print(raw_ostream &OS, unsigned Depth) const override;
  const SCEV *getExpr() const override;

  /// We estimate the complexity of a union predicate as the size number of
  /// predicates in the union.
  unsigned getComplexity() const override { return Preds.size(); }

  /// Methods for support type inquiry through isa, cast, and dyn_cast:
  static bool classof(const SCEVPredicate *P) {
    return P->getKind() == P_Union;
  }
};

struct ExitLimitQuery {
  ExitLimitQuery(const Loop *L, BasicBlock *ExitingBlock, bool AllowPredicates)
      : L(L), ExitingBlock(ExitingBlock), AllowPredicates(AllowPredicates) {}

  const Loop *L;
  BasicBlock *ExitingBlock;
  bool AllowPredicates;
};

template <> struct DenseMapInfo<ExitLimitQuery> {
  static inline ExitLimitQuery getEmptyKey() {
    return ExitLimitQuery(nullptr, nullptr, true);
  }

  static inline ExitLimitQuery getTombstoneKey() {
    return ExitLimitQuery(nullptr, nullptr, false);
  }

  static unsigned getHashValue(ExitLimitQuery Val) {
    return hash_combine(hash_combine(Val.L, Val.ExitingBlock),
                        Val.AllowPredicates);
  }

  static bool isEqual(ExitLimitQuery LHS, ExitLimitQuery RHS) {
    return LHS.L == RHS.L && LHS.ExitingBlock == RHS.ExitingBlock &&
           LHS.AllowPredicates == RHS.AllowPredicates;
  }
};

/// The main scalar evolution driver. Because client code (intentionally)
/// can't do much with the SCEV objects directly, they must ask this class
/// for services.
class ScalarEvolution {
public:
  /// An enum describing the relationship between a SCEV and a loop.
  enum LoopDisposition {
    LoopVariant,   ///< The SCEV is loop-variant (unknown).
    LoopInvariant, ///< The SCEV is loop-invariant.
    LoopComputable ///< The SCEV varies predictably with the loop.
  };

  /// An enum describing the relationship between a SCEV and a basic block.
  enum BlockDisposition {
    DoesNotDominateBlock,  ///< The SCEV does not dominate the block.
    DominatesBlock,        ///< The SCEV dominates the block.
    ProperlyDominatesBlock ///< The SCEV properly dominates the block.
  };

  /// Convenient NoWrapFlags manipulation that hides enum casts and is
  /// visible in the ScalarEvolution name space.
  LLVM_NODISCARD static SCEV::NoWrapFlags maskFlags(SCEV::NoWrapFlags Flags,
                                                    int Mask) {
    return (SCEV::NoWrapFlags)(Flags & Mask);
  }
  LLVM_NODISCARD static SCEV::NoWrapFlags setFlags(SCEV::NoWrapFlags Flags,
                                                   SCEV::NoWrapFlags OnFlags) {
    return (SCEV::NoWrapFlags)(Flags | OnFlags);
  }
  LLVM_NODISCARD static SCEV::NoWrapFlags
  clearFlags(SCEV::NoWrapFlags Flags, SCEV::NoWrapFlags OffFlags) {
    return (SCEV::NoWrapFlags)(Flags & ~OffFlags);
  }

  ScalarEvolution(Function &F, TargetLibraryInfo &TLI, AssumptionCache &AC,
                  DominatorTree &DT, LoopInfo &LI);
  ScalarEvolution(ScalarEvolution &&Arg);
  ~ScalarEvolution();

  LLVMContext &getContext() const { return F.getContext(); }

  /// Test if values of the given type are analyzable within the SCEV
  /// framework. This primarily includes integer types, and it can optionally
  /// include pointer types if the ScalarEvolution class has access to
  /// target-specific information.
  bool isSCEVable(Type *Ty) const;

  /// Return the size in bits of the specified type, for which isSCEVable must
  /// return true.
  uint64_t getTypeSizeInBits(Type *Ty) const;

  /// Return a type with the same bitwidth as the given type and which
  /// represents how SCEV will treat the given type, for which isSCEVable must
  /// return true. For pointer types, this is the pointer-sized integer type.
  Type *getEffectiveSCEVType(Type *Ty) const;

#if INTEL_CUSTOMIZATION // HIR parsing
  /// Lists types of HIR metadata.
  enum HIRLiveKind {
    LiveIn,
    LiveOut,
    LiveRange
  };

  /// Returns MDKind ID associated with this HIR metadata type.
  unsigned getHIRMDKindID(HIRLiveKind Kind);

  /// Returns MDNode associated with this instruction for the particular HIR
  /// metadata type.
  MDNode *getHIRMetadata(const Instruction *Inst, HIRLiveKind Kind);

  /// Return a SCEV expression suitable for HIR consumption. Specified loop
  /// is assumed to be the outermost loop of the loopnest. A null outermost
  /// loop specifies disabling all AddRecs.
  const SCEV *getSCEVForHIR(Value *Val, const Loop *OutermostLoop);

  /// Returns a SCEVAtScope expression suitable for HIR consumption.
  const SCEV *getSCEVAtScopeForHIR(const SCEV *SC, const Loop *Lp,
                                   const Loop *OutermostLoop);

  /// Clears HIR relates SCEV caches.
  void clearHIRCache() {
    HIRValueExprMap.clear();
    HIRBackedgeTakenCounts.clear();
<<<<<<< HEAD
=======
    HIRDummyBackedgeTakenCounts.clear();
>>>>>>> a04ae881
  }

#endif  // INTEL_CUSTOMIZATION
  // Returns a wider type among {Ty1, Ty2}.
  Type *getWiderType(Type *Ty1, Type *Ty2) const;

  /// Return true if the SCEV is a scAddRecExpr or it contains
  /// scAddRecExpr. The result will be cached in HasRecMap.
  bool containsAddRecurrence(const SCEV *S);

  /// Erase Value from ValueExprMap and ExprValueMap.
  void eraseValueFromMap(Value *V);

  /// Return a SCEV expression for the full generality of the specified
  /// expression.
  const SCEV *getSCEV(Value *V);

  const SCEV *getConstant(ConstantInt *V);
  const SCEV *getConstant(const APInt &Val);
  const SCEV *getConstant(Type *Ty, uint64_t V, bool isSigned = false);
  const SCEV *getTruncateExpr(const SCEV *Op, Type *Ty, unsigned Depth = 0);
  const SCEV *getZeroExtendExpr(const SCEV *Op, Type *Ty, unsigned Depth = 0);
  const SCEV *getSignExtendExpr(const SCEV *Op, Type *Ty, unsigned Depth = 0);
  const SCEV *getAnyExtendExpr(const SCEV *Op, Type *Ty);
  const SCEV *getAddExpr(SmallVectorImpl<const SCEV *> &Ops,
                         SCEV::NoWrapFlags Flags = SCEV::FlagAnyWrap,
                         unsigned Depth = 0);
  const SCEV *getAddExpr(const SCEV *LHS, const SCEV *RHS,
                         SCEV::NoWrapFlags Flags = SCEV::FlagAnyWrap,
                         unsigned Depth = 0) {
    SmallVector<const SCEV *, 2> Ops = {LHS, RHS};
    return getAddExpr(Ops, Flags, Depth);
  }
  const SCEV *getAddExpr(const SCEV *Op0, const SCEV *Op1, const SCEV *Op2,
                         SCEV::NoWrapFlags Flags = SCEV::FlagAnyWrap,
                         unsigned Depth = 0) {
    SmallVector<const SCEV *, 3> Ops = {Op0, Op1, Op2};
    return getAddExpr(Ops, Flags, Depth);
  }
  const SCEV *getMulExpr(SmallVectorImpl<const SCEV *> &Ops,
                         SCEV::NoWrapFlags Flags = SCEV::FlagAnyWrap,
                         unsigned Depth = 0);
  const SCEV *getMulExpr(const SCEV *LHS, const SCEV *RHS,
                         SCEV::NoWrapFlags Flags = SCEV::FlagAnyWrap,
                         unsigned Depth = 0) {
    SmallVector<const SCEV *, 2> Ops = {LHS, RHS};
    return getMulExpr(Ops, Flags, Depth);
  }
  const SCEV *getMulExpr(const SCEV *Op0, const SCEV *Op1, const SCEV *Op2,
                         SCEV::NoWrapFlags Flags = SCEV::FlagAnyWrap,
                         unsigned Depth = 0) {
    SmallVector<const SCEV *, 3> Ops = {Op0, Op1, Op2};
    return getMulExpr(Ops, Flags, Depth);
  }
  const SCEV *getUDivExpr(const SCEV *LHS, const SCEV *RHS);
  const SCEV *getUDivExactExpr(const SCEV *LHS, const SCEV *RHS);
  const SCEV *getURemExpr(const SCEV *LHS, const SCEV *RHS);
  const SCEV *getAddRecExpr(const SCEV *Start, const SCEV *Step, const Loop *L,
                            SCEV::NoWrapFlags Flags);
  const SCEV *getAddRecExpr(SmallVectorImpl<const SCEV *> &Operands,
                            const Loop *L, SCEV::NoWrapFlags Flags);
  const SCEV *getAddRecExpr(const SmallVectorImpl<const SCEV *> &Operands,
                            const Loop *L, SCEV::NoWrapFlags Flags) {
    SmallVector<const SCEV *, 4> NewOp(Operands.begin(), Operands.end());
    return getAddRecExpr(NewOp, L, Flags);
  }

  /// Checks if \p SymbolicPHI can be rewritten as an AddRecExpr under some
  /// Predicates. If successful return these <AddRecExpr, Predicates>;
  /// The function is intended to be called from PSCEV (the caller will decide
  /// whether to actually add the predicates and carry out the rewrites).
  Optional<std::pair<const SCEV *, SmallVector<const SCEVPredicate *, 3>>>
  createAddRecFromPHIWithCasts(const SCEVUnknown *SymbolicPHI);

  /// Returns an expression for a GEP
  ///
  /// \p GEP The GEP. The indices contained in the GEP itself are ignored,
  /// instead we use IndexExprs.
  /// \p IndexExprs The expressions for the indices.
  const SCEV *getGEPExpr(GEPOperator *GEP,
                         const SmallVectorImpl<const SCEV *> &IndexExprs);
  const SCEV *getMinMaxExpr(unsigned Kind,
                            SmallVectorImpl<const SCEV *> &Operands);
  const SCEV *getSMaxExpr(const SCEV *LHS, const SCEV *RHS);
  const SCEV *getSMaxExpr(SmallVectorImpl<const SCEV *> &Operands);
  const SCEV *getUMaxExpr(const SCEV *LHS, const SCEV *RHS);
  const SCEV *getUMaxExpr(SmallVectorImpl<const SCEV *> &Operands);
  const SCEV *getSMinExpr(const SCEV *LHS, const SCEV *RHS);
  const SCEV *getSMinExpr(SmallVectorImpl<const SCEV *> &Operands);
  const SCEV *getUMinExpr(const SCEV *LHS, const SCEV *RHS);
  const SCEV *getUMinExpr(SmallVectorImpl<const SCEV *> &Operands);
  const SCEV *getUnknown(Value *V);
  const SCEV *getCouldNotCompute();

  /// Return a SCEV for the constant 0 of a specific type.
  const SCEV *getZero(Type *Ty) { return getConstant(Ty, 0); }

  /// Return a SCEV for the constant 1 of a specific type.
  const SCEV *getOne(Type *Ty) { return getConstant(Ty, 1); }

  /// Return an expression for sizeof AllocTy that is type IntTy
  const SCEV *getSizeOfExpr(Type *IntTy, Type *AllocTy);

  /// Return an expression for offsetof on the given field with type IntTy
  const SCEV *getOffsetOfExpr(Type *IntTy, StructType *STy, unsigned FieldNo);

  /// Return the SCEV object corresponding to -V.
  const SCEV *getNegativeSCEV(const SCEV *V,
                              SCEV::NoWrapFlags Flags = SCEV::FlagAnyWrap);

  /// Return the SCEV object corresponding to ~V.
  const SCEV *getNotSCEV(const SCEV *V);

  /// Return LHS-RHS.  Minus is represented in SCEV as A+B*-1.
  const SCEV *getMinusSCEV(const SCEV *LHS, const SCEV *RHS,
                           SCEV::NoWrapFlags Flags = SCEV::FlagAnyWrap,
                           unsigned Depth = 0);

  /// Return a SCEV corresponding to a conversion of the input value to the
  /// specified type.  If the type must be extended, it is zero extended.
  const SCEV *getTruncateOrZeroExtend(const SCEV *V, Type *Ty,
                                      unsigned Depth = 0);

  /// Return a SCEV corresponding to a conversion of the input value to the
  /// specified type.  If the type must be extended, it is sign extended.
  const SCEV *getTruncateOrSignExtend(const SCEV *V, Type *Ty,
                                      unsigned Depth = 0);

  /// Return a SCEV corresponding to a conversion of the input value to the
  /// specified type.  If the type must be extended, it is zero extended.  The
  /// conversion must not be narrowing.
  const SCEV *getNoopOrZeroExtend(const SCEV *V, Type *Ty);

  /// Return a SCEV corresponding to a conversion of the input value to the
  /// specified type.  If the type must be extended, it is sign extended.  The
  /// conversion must not be narrowing.
  const SCEV *getNoopOrSignExtend(const SCEV *V, Type *Ty);

  /// Return a SCEV corresponding to a conversion of the input value to the
  /// specified type. If the type must be extended, it is extended with
  /// unspecified bits. The conversion must not be narrowing.
  const SCEV *getNoopOrAnyExtend(const SCEV *V, Type *Ty);

  /// Return a SCEV corresponding to a conversion of the input value to the
  /// specified type.  The conversion must not be widening.
  const SCEV *getTruncateOrNoop(const SCEV *V, Type *Ty);

  /// Promote the operands to the wider of the types using zero-extension, and
  /// then perform a umax operation with them.
  const SCEV *getUMaxFromMismatchedTypes(const SCEV *LHS, const SCEV *RHS);

  /// Promote the operands to the wider of the types using zero-extension, and
  /// then perform a umin operation with them.
  const SCEV *getUMinFromMismatchedTypes(const SCEV *LHS, const SCEV *RHS);

  /// Promote the operands to the wider of the types using zero-extension, and
  /// then perform a umin operation with them. N-ary function.
  const SCEV *getUMinFromMismatchedTypes(SmallVectorImpl<const SCEV *> &Ops);

  /// Transitively follow the chain of pointer-type operands until reaching a
  /// SCEV that does not have a single pointer operand. This returns a
  /// SCEVUnknown pointer for well-formed pointer-type expressions, but corner
  /// cases do exist.
  const SCEV *getPointerBase(const SCEV *V);

  /// Return a SCEV expression for the specified value at the specified scope
  /// in the program.  The L value specifies a loop nest to evaluate the
  /// expression at, where null is the top-level or a specified loop is
  /// immediately inside of the loop.
  ///
  /// This method can be used to compute the exit value for a variable defined
  /// in a loop by querying what the value will hold in the parent loop.
  ///
  /// In the case that a relevant loop exit value cannot be computed, the
  /// original value V is returned.
  const SCEV *getSCEVAtScope(const SCEV *S, const Loop *L);

  /// This is a convenience function which does getSCEVAtScope(getSCEV(V), L).
  const SCEV *getSCEVAtScope(Value *V, const Loop *L);

  /// Test whether entry to the loop is protected by a conditional between LHS
  /// and RHS.  This is used to help avoid max expressions in loop trip
  /// counts, and to eliminate casts.
  bool isLoopEntryGuardedByCond(const Loop *L, ICmpInst::Predicate Pred,
                                const SCEV *LHS, const SCEV *RHS);

  /// Test whether the backedge of the loop is protected by a conditional
  /// between LHS and RHS.  This is used to eliminate casts.
  bool isLoopBackedgeGuardedByCond(const Loop *L, ICmpInst::Predicate Pred,
                                   const SCEV *LHS, const SCEV *RHS);

  /// Returns the maximum trip count of the loop if it is a single-exit
  /// loop and we can compute a small maximum for that loop.
  ///
  /// Implemented in terms of the \c getSmallConstantTripCount overload with
  /// the single exiting block passed to it. See that routine for details.
  unsigned getSmallConstantTripCount(const Loop *L);

  /// Returns the maximum trip count of this loop as a normal unsigned
  /// value. Returns 0 if the trip count is unknown or not constant. This
  /// "trip count" assumes that control exits via ExitingBlock. More
  /// precisely, it is the number of times that control may reach ExitingBlock
  /// before taking the branch. For loops with multiple exits, it may not be
  /// the number times that the loop header executes if the loop exits
  /// prematurely via another branch.
  unsigned getSmallConstantTripCount(const Loop *L, BasicBlock *ExitingBlock);

#if INTEL_CUSTOMIZATION // HIR parsing
  /// Returns a backedge taken count suitable for HIR consumption.
  const SCEV *getBackedgeTakenCountForHIR(const Loop *Lp, 
                                          const Loop *OutermostLoop);

  /// Returns true if ZttInst represents the ztt of the loop.
  bool isLoopZtt(const Loop *Lp, const Loop *OutermostLoop,
                 const BranchInst *ZttInst, bool Inverse);
  
#endif  // INTEL_CUSTOMIZATION
  /// Returns the upper bound of the loop trip count as a normal unsigned
  /// value.
  /// Returns 0 if the trip count is unknown or not constant.
  unsigned getSmallConstantMaxTripCount(const Loop *L);

  /// Returns the largest constant divisor of the trip count of the
  /// loop if it is a single-exit loop and we can compute a small maximum for
  /// that loop.
  ///
  /// Implemented in terms of the \c getSmallConstantTripMultiple overload with
  /// the single exiting block passed to it. See that routine for details.
  unsigned getSmallConstantTripMultiple(const Loop *L);

  /// Returns the largest constant divisor of the trip count of this loop as a
  /// normal unsigned value, if possible. This means that the actual trip
  /// count is always a multiple of the returned value (don't forget the trip
  /// count could very well be zero as well!). As explained in the comments
  /// for getSmallConstantTripCount, this assumes that control exits the loop
  /// via ExitingBlock.
  unsigned getSmallConstantTripMultiple(const Loop *L,
                                        BasicBlock *ExitingBlock);

  /// Return the number of times the backedge executes before the given exit
  /// would be taken; if not exactly computable, return SCEVCouldNotCompute. 
  /// For a single exit loop, this value is equivelent to the result of
  /// getBackedgeTakenCount.  The loop is guaranteed to exit (via *some* exit)
  /// before the backedge is executed (ExitCount + 1) times.  Note that there
  /// is no guarantee about *which* exit is taken on the exiting iteration.  
  const SCEV *getExitCount(const Loop *L, BasicBlock *ExitingBlock);

  /// If the specified loop has a predictable backedge-taken count, return it,
  /// otherwise return a SCEVCouldNotCompute object. The backedge-taken count is
  /// the number of times the loop header will be branched to from within the
  /// loop, assuming there are no abnormal exists like exception throws. This is
  /// one less than the trip count of the loop, since it doesn't count the first
  /// iteration, when the header is branched to from outside the loop.
  ///
  /// Note that it is not valid to call this method on a loop without a
  /// loop-invariant backedge-taken count (see
  /// hasLoopInvariantBackedgeTakenCount).
  const SCEV *getBackedgeTakenCount(const Loop *L);

  /// Similar to getBackedgeTakenCount, except it will add a set of
  /// SCEV predicates to Predicates that are required to be true in order for
  /// the answer to be correct. Predicates can be checked with run-time
  /// checks and can be used to perform loop versioning.
  const SCEV *getPredicatedBackedgeTakenCount(const Loop *L,
                                              SCEVUnionPredicate &Predicates);

  /// When successful, this returns a SCEVConstant that is greater than or equal
  /// to (i.e. a "conservative over-approximation") of the value returend by
  /// getBackedgeTakenCount.  If such a value cannot be computed, it returns the
  /// SCEVCouldNotCompute object.
  const SCEV *getMaxBackedgeTakenCount(const Loop *L);

  /// Return true if the backedge taken count is either the value returned by
  /// getMaxBackedgeTakenCount or zero.
  bool isBackedgeTakenCountMaxOrZero(const Loop *L);

  /// Return true if the specified loop has an analyzable loop-invariant
  /// backedge-taken count.
  bool hasLoopInvariantBackedgeTakenCount(const Loop *L);

  // This method should be called by the client when it made any change that
  // would invalidate SCEV's answers, and the client wants to remove all loop
  // information held internally by ScalarEvolution. This is intended to be used
  // when the alternative to forget a loop is too expensive (i.e. large loop
  // bodies).
  void forgetAllLoops();

  /// This method should be called by the client when it has changed a loop in
  /// a way that may effect ScalarEvolution's ability to compute a trip count,
  /// or if the loop is deleted.  This call is potentially expensive for large
  /// loop bodies.
  void forgetLoop(const Loop *L);

  // This method invokes forgetLoop for the outermost loop of the given loop
  // \p L, making ScalarEvolution forget about all this subtree. This needs to
  // be done whenever we make a transform that may affect the parameters of the
  // outer loop, such as exit counts for branches.
  void forgetTopmostLoop(const Loop *L);

  /// This method should be called by the client when it has changed a value
  /// in a way that may effect its value, or which may disconnect it from a
  /// def-use chain linking it to a loop.
  void forgetValue(Value *V);

  /// Called when the client has changed the disposition of values in
  /// this loop.
  ///
  /// We don't have a way to invalidate per-loop dispositions. Clear and
  /// recompute is simpler.
  void forgetLoopDispositions(const Loop *L) { LoopDispositions.clear(); }

  /// Determine the minimum number of zero bits that S is guaranteed to end in
  /// (at every loop iteration).  It is, at the same time, the minimum number
  /// of times S is divisible by 2.  For example, given {4,+,8} it returns 2.
  /// If S is guaranteed to be 0, it returns the bitwidth of S.
  uint32_t GetMinTrailingZeros(const SCEV *S);

  /// Determine the unsigned range for a particular SCEV.
  /// NOTE: This returns a copy of the reference returned by getRangeRef.
  ConstantRange getUnsignedRange(const SCEV *S) {
    return getRangeRef(S, HINT_RANGE_UNSIGNED);
  }

  /// Determine the min of the unsigned range for a particular SCEV.
  APInt getUnsignedRangeMin(const SCEV *S) {
    return getRangeRef(S, HINT_RANGE_UNSIGNED).getUnsignedMin();
  }

  /// Determine the max of the unsigned range for a particular SCEV.
  APInt getUnsignedRangeMax(const SCEV *S) {
    return getRangeRef(S, HINT_RANGE_UNSIGNED).getUnsignedMax();
  }

  /// Determine the signed range for a particular SCEV.
  /// NOTE: This returns a copy of the reference returned by getRangeRef.
  ConstantRange getSignedRange(const SCEV *S) {
    return getRangeRef(S, HINT_RANGE_SIGNED);
  }

  /// Determine the min of the signed range for a particular SCEV.
  APInt getSignedRangeMin(const SCEV *S) {
    return getRangeRef(S, HINT_RANGE_SIGNED).getSignedMin();
  }

  /// Determine the max of the signed range for a particular SCEV.
  APInt getSignedRangeMax(const SCEV *S) {
    return getRangeRef(S, HINT_RANGE_SIGNED).getSignedMax();
  }

  /// Test if the given expression is known to be negative.
  bool isKnownNegative(const SCEV *S);

  /// Test if the given expression is known to be positive.
  bool isKnownPositive(const SCEV *S);

  /// Test if the given expression is known to be non-negative.
  bool isKnownNonNegative(const SCEV *S);

  /// Test if the given expression is known to be non-positive.
  bool isKnownNonPositive(const SCEV *S);

  /// Test if the given expression is known to be non-zero.
  bool isKnownNonZero(const SCEV *S);

  /// Splits SCEV expression \p S into two SCEVs. One of them is obtained from
  /// \p S by substitution of all AddRec sub-expression related to loop \p L
  /// with initial value of that SCEV. The second is obtained from \p S by
  /// substitution of all AddRec sub-expressions related to loop \p L with post
  /// increment of this AddRec in the loop \p L. In both cases all other AddRec
  /// sub-expressions (not related to \p L) remain the same.
  /// If the \p S contains non-invariant unknown SCEV the function returns
  /// CouldNotCompute SCEV in both values of std::pair.
  /// For example, for SCEV S={0, +, 1}<L1> + {0, +, 1}<L2> and loop L=L1
  /// the function returns pair:
  /// first = {0, +, 1}<L2>
  /// second = {1, +, 1}<L1> + {0, +, 1}<L2>
  /// We can see that for the first AddRec sub-expression it was replaced with
  /// 0 (initial value) for the first element and to {1, +, 1}<L1> (post
  /// increment value) for the second one. In both cases AddRec expression
  /// related to L2 remains the same.
  std::pair<const SCEV *, const SCEV *> SplitIntoInitAndPostInc(const Loop *L,
                                                                const SCEV *S);

  /// We'd like to check the predicate on every iteration of the most dominated
  /// loop between loops used in LHS and RHS.
  /// To do this we use the following list of steps:
  /// 1. Collect set S all loops on which either LHS or RHS depend.
  /// 2. If S is non-empty
  /// a. Let PD be the element of S which is dominated by all other elements.
  /// b. Let E(LHS) be value of LHS on entry of PD.
  ///    To get E(LHS), we should just take LHS and replace all AddRecs that are
  ///    attached to PD on with their entry values.
  ///    Define E(RHS) in the same way.
  /// c. Let B(LHS) be value of L on backedge of PD.
  ///    To get B(LHS), we should just take LHS and replace all AddRecs that are
  ///    attached to PD on with their backedge values.
  ///    Define B(RHS) in the same way.
  /// d. Note that E(LHS) and E(RHS) are automatically available on entry of PD,
  ///    so we can assert on that.
  /// e. Return true if isLoopEntryGuardedByCond(Pred, E(LHS), E(RHS)) &&
  ///                   isLoopBackedgeGuardedByCond(Pred, B(LHS), B(RHS))
  bool isKnownViaInduction(ICmpInst::Predicate Pred, const SCEV *LHS,
                           const SCEV *RHS);

  /// Test if the given expression is known to satisfy the condition described
  /// by Pred, LHS, and RHS.
  bool isKnownPredicate(ICmpInst::Predicate Pred, const SCEV *LHS,
                        const SCEV *RHS);

  /// Test if the condition described by Pred, LHS, RHS is known to be true on
  /// every iteration of the loop of the recurrency LHS.
  bool isKnownOnEveryIteration(ICmpInst::Predicate Pred,
                               const SCEVAddRecExpr *LHS, const SCEV *RHS);

  /// Return true if, for all loop invariant X, the predicate "LHS `Pred` X"
  /// is monotonically increasing or decreasing.  In the former case set
  /// `Increasing` to true and in the latter case set `Increasing` to false.
  ///
  /// A predicate is said to be monotonically increasing if may go from being
  /// false to being true as the loop iterates, but never the other way
  /// around.  A predicate is said to be monotonically decreasing if may go
  /// from being true to being false as the loop iterates, but never the other
  /// way around.
  bool isMonotonicPredicate(const SCEVAddRecExpr *LHS, ICmpInst::Predicate Pred,
                            bool &Increasing);

  /// Return true if the result of the predicate LHS `Pred` RHS is loop
  /// invariant with respect to L.  Set InvariantPred, InvariantLHS and
  /// InvariantLHS so that InvariantLHS `InvariantPred` InvariantRHS is the
  /// loop invariant form of LHS `Pred` RHS.
  bool isLoopInvariantPredicate(ICmpInst::Predicate Pred, const SCEV *LHS,
                                const SCEV *RHS, const Loop *L,
                                ICmpInst::Predicate &InvariantPred,
                                const SCEV *&InvariantLHS,
                                const SCEV *&InvariantRHS);

  /// Simplify LHS and RHS in a comparison with predicate Pred. Return true
  /// iff any changes were made. If the operands are provably equal or
  /// unequal, LHS and RHS are set to the same value and Pred is set to either
  /// ICMP_EQ or ICMP_NE.
  bool SimplifyICmpOperands(ICmpInst::Predicate &Pred, const SCEV *&LHS,
                            const SCEV *&RHS, unsigned Depth = 0);

  /// Return the "disposition" of the given SCEV with respect to the given
  /// loop.
  LoopDisposition getLoopDisposition(const SCEV *S, const Loop *L);

  /// Return true if the value of the given SCEV is unchanging in the
  /// specified loop.
  bool isLoopInvariant(const SCEV *S, const Loop *L);

  /// Determine if the SCEV can be evaluated at loop's entry. It is true if it
  /// doesn't depend on a SCEVUnknown of an instruction which is dominated by
  /// the header of loop L.
  bool isAvailableAtLoopEntry(const SCEV *S, const Loop *L);

  /// Return true if the given SCEV changes value in a known way in the
  /// specified loop.  This property being true implies that the value is
  /// variant in the loop AND that we can emit an expression to compute the
  /// value of the expression at any particular loop iteration.
  bool hasComputableLoopEvolution(const SCEV *S, const Loop *L);

  /// Return the "disposition" of the given SCEV with respect to the given
  /// block.
  BlockDisposition getBlockDisposition(const SCEV *S, const BasicBlock *BB);

  /// Return true if elements that makes up the given SCEV dominate the
  /// specified basic block.
  bool dominates(const SCEV *S, const BasicBlock *BB);

  /// Return true if elements that makes up the given SCEV properly dominate
  /// the specified basic block.
  bool properlyDominates(const SCEV *S, const BasicBlock *BB);

  /// Test whether the given SCEV has Op as a direct or indirect operand.
  bool hasOperand(const SCEV *S, const SCEV *Op) const;

  /// Return the size of an element read or written by Inst.
  const SCEV *getElementSize(Instruction *Inst);

  /// Compute the array dimensions Sizes from the set of Terms extracted from
  /// the memory access function of this SCEVAddRecExpr (second step of
  /// delinearization).
  void findArrayDimensions(SmallVectorImpl<const SCEV *> &Terms,
                           SmallVectorImpl<const SCEV *> &Sizes,
                           const SCEV *ElementSize);

  void print(raw_ostream &OS) const;
  void verify() const;
  bool invalidate(Function &F, const PreservedAnalyses &PA,
                  FunctionAnalysisManager::Invalidator &Inv);

  /// Collect parametric terms occurring in step expressions (first step of
  /// delinearization).
  void collectParametricTerms(const SCEV *Expr,
                              SmallVectorImpl<const SCEV *> &Terms);

  /// Return in Subscripts the access functions for each dimension in Sizes
  /// (third step of delinearization).
  void computeAccessFunctions(const SCEV *Expr,
                              SmallVectorImpl<const SCEV *> &Subscripts,
                              SmallVectorImpl<const SCEV *> &Sizes);

  /// Split this SCEVAddRecExpr into two vectors of SCEVs representing the
  /// subscripts and sizes of an array access.
  ///
  /// The delinearization is a 3 step process: the first two steps compute the
  /// sizes of each subscript and the third step computes the access functions
  /// for the delinearized array:
  ///
  /// 1. Find the terms in the step functions
  /// 2. Compute the array size
  /// 3. Compute the access function: divide the SCEV by the array size
  ///    starting with the innermost dimensions found in step 2. The Quotient
  ///    is the SCEV to be divided in the next step of the recursion. The
  ///    Remainder is the subscript of the innermost dimension. Loop over all
  ///    array dimensions computed in step 2.
  ///
  /// To compute a uniform array size for several memory accesses to the same
  /// object, one can collect in step 1 all the step terms for all the memory
  /// accesses, and compute in step 2 a unique array shape. This guarantees
  /// that the array shape will be the same across all memory accesses.
  ///
  /// FIXME: We could derive the result of steps 1 and 2 from a description of
  /// the array shape given in metadata.
  ///
  /// Example:
  ///
  /// A[][n][m]
  ///
  /// for i
  ///   for j
  ///     for k
  ///       A[j+k][2i][5i] =
  ///
  /// The initial SCEV:
  ///
  /// A[{{{0,+,2*m+5}_i, +, n*m}_j, +, n*m}_k]
  ///
  /// 1. Find the different terms in the step functions:
  /// -> [2*m, 5, n*m, n*m]
  ///
  /// 2. Compute the array size: sort and unique them
  /// -> [n*m, 2*m, 5]
  /// find the GCD of all the terms = 1
  /// divide by the GCD and erase constant terms
  /// -> [n*m, 2*m]
  /// GCD = m
  /// divide by GCD -> [n, 2]
  /// remove constant terms
  /// -> [n]
  /// size of the array is A[unknown][n][m]
  ///
  /// 3. Compute the access function
  /// a. Divide {{{0,+,2*m+5}_i, +, n*m}_j, +, n*m}_k by the innermost size m
  /// Quotient: {{{0,+,2}_i, +, n}_j, +, n}_k
  /// Remainder: {{{0,+,5}_i, +, 0}_j, +, 0}_k
  /// The remainder is the subscript of the innermost array dimension: [5i].
  ///
  /// b. Divide Quotient: {{{0,+,2}_i, +, n}_j, +, n}_k by next outer size n
  /// Quotient: {{{0,+,0}_i, +, 1}_j, +, 1}_k
  /// Remainder: {{{0,+,2}_i, +, 0}_j, +, 0}_k
  /// The Remainder is the subscript of the next array dimension: [2i].
  ///
  /// The subscript of the outermost dimension is the Quotient: [j+k].
  ///
  /// Overall, we have: A[][n][m], and the access function: A[j+k][2i][5i].
  void delinearize(const SCEV *Expr, SmallVectorImpl<const SCEV *> &Subscripts,
                   SmallVectorImpl<const SCEV *> &Sizes,
                   const SCEV *ElementSize);

  /// Return the DataLayout associated with the module this SCEV instance is
  /// operating on.
  const DataLayout &getDataLayout() const {
    return F.getParent()->getDataLayout();
  }

  const SCEVPredicate *getEqualPredicate(const SCEV *LHS, const SCEV *RHS);

  const SCEVPredicate *
  getWrapPredicate(const SCEVAddRecExpr *AR,
                   SCEVWrapPredicate::IncrementWrapFlags AddedFlags);

  /// Re-writes the SCEV according to the Predicates in \p A.
  const SCEV *rewriteUsingPredicate(const SCEV *S, const Loop *L,
                                    SCEVUnionPredicate &A);
  /// Tries to convert the \p S expression to an AddRec expression,
  /// adding additional predicates to \p Preds as required.
  const SCEVAddRecExpr *convertSCEVToAddRecWithPredicates(
      const SCEV *S, const Loop *L,
      SmallPtrSetImpl<const SCEVPredicate *> &Preds);

private:
  /// A CallbackVH to arrange for ScalarEvolution to be notified whenever a
  /// Value is deleted.
  class SCEVCallbackVH final : public CallbackVH {
    ScalarEvolution *SE;

    void deleted() override;
    void allUsesReplacedWith(Value *New) override;

  public:
    SCEVCallbackVH(Value *V, ScalarEvolution *SE = nullptr);
  };

  friend class SCEVCallbackVH;
  friend class SCEVExpander;
  friend class SCEVUnknown;

  /// The function we are analyzing.
  Function &F;

  /// Does the module have any calls to the llvm.experimental.guard intrinsic
  /// at all?  If this is false, we avoid doing work that will only help if
  /// thare are guards present in the IR.
  bool HasGuards;

  /// The target library information for the target we are targeting.
  TargetLibraryInfo &TLI;

  /// The tracker for \@llvm.assume intrinsics in this function.
  AssumptionCache &AC;

  /// The dominator tree.
  DominatorTree &DT;

  /// The loop information for the function we are currently analyzing.
  LoopInfo &LI;

  /// This SCEV is used to represent unknown trip counts and things.
  std::unique_ptr<SCEVCouldNotCompute> CouldNotCompute;

  /// The type for HasRecMap.
  using HasRecMapType = DenseMap<const SCEV *, bool>;

  /// This is a cache to record whether a SCEV contains any scAddRecExpr.
  HasRecMapType HasRecMap;

  /// The type for ExprValueMap.
  using ValueOffsetPair = std::pair<Value *, ConstantInt *>;
  using ExprValueMapType = DenseMap<const SCEV *, SetVector<ValueOffsetPair>>;

  /// ExprValueMap -- This map records the original values from which
  /// the SCEV expr is generated from.
  ///
  /// We want to represent the mapping as SCEV -> ValueOffsetPair instead
  /// of SCEV -> Value:
  /// Suppose we know S1 expands to V1, and
  ///  S1 = S2 + C_a
  ///  S3 = S2 + C_b
  /// where C_a and C_b are different SCEVConstants. Then we'd like to
  /// expand S3 as V1 - C_a + C_b instead of expanding S2 literally.
  /// It is helpful when S2 is a complex SCEV expr.
  ///
  /// In order to do that, we represent ExprValueMap as a mapping from
  /// SCEV to ValueOffsetPair. We will save both S1->{V1, 0} and
  /// S2->{V1, C_a} into the map when we create SCEV for V1. When S3
  /// is expanded, it will first expand S2 to V1 - C_a because of
  /// S2->{V1, C_a} in the map, then expand S3 to V1 - C_a + C_b.
  ///
  /// Note: S->{V, Offset} in the ExprValueMap means S can be expanded
  /// to V - Offset.
  ExprValueMapType ExprValueMap;

  /// The type for ValueExprMap.
  using ValueExprMapType =
      DenseMap<SCEVCallbackVH, const SCEV *, DenseMapInfo<Value *>>;

  /// This is a cache of the values we have analyzed so far.
  ValueExprMapType ValueExprMap;

<<<<<<< HEAD
#if INTEL_CUSTOMIZATION // HIR parsing 
=======
#if INTEL_CUSTOMIZATION // HIR parsing
>>>>>>> a04ae881
  /// The typedef for HIRValueExprMap.
  ///
  typedef DenseMap<Value *, const SCEV *> HIRValueExprMapType;

  /// This is a cache of HIR values we have analyzed so far. It is built
  /// on top of ValueExprMap and needs to stay in sync with it.
  HIRValueExprMapType HIRValueExprMap;

  /// Structure to contain all HIR related info.
<<<<<<< HEAD
  struct HIRInfoS {
  private:
    // Indicates whether we are parsing for HIR.
    bool IsValid;
    // Sets the outermost loop in HIR's context. Used to suppress AddRecs 
    // belonging to parents of this loop.
    const Loop *OutermostLoop;

    // Used to differentiate between constructed and copy constructed objects.
    HIRInfoS *Initializer;

  public:
    HIRInfoS() : Initializer(nullptr) { reset(); } 

    // Copy construction is a hack to disable HIR mode temporarily.
    HIRInfoS(HIRInfoS&);
    // Destructor restores the initializer, if it exists.
    ~HIRInfoS(); 

    bool isValid() const { return IsValid; }
    const Loop *getOutermostLoop() const { return OutermostLoop; }

    void set(const Loop *OutermostLoop) {
      IsValid = true;
      this->OutermostLoop = OutermostLoop;
=======
  struct HIRInfoStruct {
  private:
    // Indicates whether we are parsing for HIR.
    bool IsValid;
    // Sets the outermost loop in HIR's context. Used to suppress AddRecs
    // belonging to parents of this loop.
    const Loop *OutermostLoop;
    // Set by getBackedgeTakenCountForHIR() function to the loop for which we
    // are trying to compute the trip count.
    const Loop *BTCLoop;

    // Used to differentiate between constructed and copy constructed objects.
    HIRInfoStruct *Initializer;

  public:
    HIRInfoStruct() : Initializer(nullptr) { reset(); }

    // Copy construction is a hack to disable HIR mode temporarily.
    HIRInfoStruct(HIRInfoStruct &);
    // Destructor restores the initializer, if it exists.
    ~HIRInfoStruct();

    bool isValid() const { return IsValid; }
    const Loop *getOutermostLoop() const { return OutermostLoop; }
    const Loop *getBackedgeTakenCountLoop() const { return BTCLoop; }

    void set(const Loop *OutermostLoop,
             const Loop *BackedgeTakenCountLoop = nullptr) {
      IsValid = true;
      this->OutermostLoop = OutermostLoop;
      this->BTCLoop = BackedgeTakenCountLoop;
>>>>>>> a04ae881
    }

    void reset() {
      IsValid = false;
      OutermostLoop = nullptr;
<<<<<<< HEAD
    }
  };

  HIRInfoS HIRInfo;
=======
      BTCLoop = nullptr;
    }
  };

  HIRInfoStruct HIRInfo;
>>>>>>> a04ae881

  // MDKind ID for HIR metadata.
  unsigned HIRLiveInID = 0;
  unsigned HIRLiveOutID = 0;
  unsigned HIRLiveRangeID = 0;
#endif  // INTEL_CUSTOMIZATION

  /// Mark predicate values currently being processed by isImpliedCond.
  SmallPtrSet<Value *, 6> PendingLoopPredicates;

  /// Mark SCEVUnknown Phis currently being processed by getRangeRef.
  SmallPtrSet<const PHINode *, 6> PendingPhiRanges;

  // Mark SCEVUnknown Phis currently being processed by isImpliedViaMerge.
  SmallPtrSet<const PHINode *, 6> PendingMerges;

#if INTEL_CUSTOMIZATION
  // Recursion depth for PHINode traversal. Avoids adding a parameter to all
  // the intermediate functions such as getSCEV.
  unsigned int PhiDepth = 0;
#endif // INTEL_CUSTOMIZATION

  /// Set to true by isLoopBackedgeGuardedByCond when we're walking the set of
  /// conditions dominating the backedge of a loop.
  bool WalkingBEDominatingConds = false;

  /// Set to true by isKnownPredicateViaSplitting when we're trying to prove a
  /// predicate by splitting it into a set of independent predicates.
  bool ProvingSplitPredicate = false;

  /// Memoized values for the GetMinTrailingZeros
  DenseMap<const SCEV *, uint32_t> MinTrailingZerosCache;

public: // INTEL
  /// Return the Value set from which the SCEV expr is generated.
  SetVector<ValueOffsetPair> *getSCEVValues(const SCEV *S);
private: // INTEL

  /// Private helper method for the GetMinTrailingZeros method
  uint32_t GetMinTrailingZerosImpl(const SCEV *S);

  /// Information about the number of loop iterations for which a loop exit's
  /// branch condition evaluates to the not-taken path.  This is a temporary
  /// pair of exact and max expressions that are eventually summarized in
  /// ExitNotTakenInfo and BackedgeTakenInfo.
  struct ExitLimit {
    const SCEV *ExactNotTaken; // The exit is not taken exactly this many times
    const SCEV *MaxNotTaken; // The exit is not taken at most this many times

    // Not taken either exactly MaxNotTaken or zero times
    bool MaxOrZero = false;

    /// A set of predicate guards for this ExitLimit. The result is only valid
    /// if all of the predicates in \c Predicates evaluate to 'true' at
    /// run-time.
    SmallPtrSet<const SCEVPredicate *, 4> Predicates;

    void addPredicate(const SCEVPredicate *P) {
      assert(!isa<SCEVUnionPredicate>(P) && "Only add leaf predicates here!");
      Predicates.insert(P);
    }

    /*implicit*/ ExitLimit(const SCEV *E);

    ExitLimit(
        const SCEV *E, const SCEV *M, bool MaxOrZero,
        ArrayRef<const SmallPtrSetImpl<const SCEVPredicate *> *> PredSetList);

    ExitLimit(const SCEV *E, const SCEV *M, bool MaxOrZero,
              const SmallPtrSetImpl<const SCEVPredicate *> &PredSet);

    ExitLimit(const SCEV *E, const SCEV *M, bool MaxOrZero);

    /// Test whether this ExitLimit contains any computed information, or
    /// whether it's all SCEVCouldNotCompute values.
    bool hasAnyInfo() const {
      return !isa<SCEVCouldNotCompute>(ExactNotTaken) ||
             !isa<SCEVCouldNotCompute>(MaxNotTaken);
    }

    bool hasOperand(const SCEV *S) const;

    /// Test whether this ExitLimit contains all information.
    bool hasFullInfo() const {
      return !isa<SCEVCouldNotCompute>(ExactNotTaken);
    }
  };

  /// Information about the number of times a particular loop exit may be
  /// reached before exiting the loop.
  struct ExitNotTakenInfo {
    PoisoningVH<BasicBlock> ExitingBlock;
    const SCEV *ExactNotTaken;
    std::unique_ptr<SCEVUnionPredicate> Predicate;

    explicit ExitNotTakenInfo(PoisoningVH<BasicBlock> ExitingBlock,
                              const SCEV *ExactNotTaken,
                              std::unique_ptr<SCEVUnionPredicate> Predicate)
        : ExitingBlock(ExitingBlock), ExactNotTaken(ExactNotTaken),
          Predicate(std::move(Predicate)) {}

    bool hasAlwaysTruePredicate() const {
      return !Predicate || Predicate->isAlwaysTrue();
    }
  };

  /// Information about the backedge-taken count of a loop. This currently
  /// includes an exact count and a maximum count.
  ///
  class BackedgeTakenInfo {
    /// A list of computable exits and their not-taken counts.  Loops almost
    /// never have more than one computable exit.
    SmallVector<ExitNotTakenInfo, 1> ExitNotTaken;

    /// The pointer part of \c MaxAndComplete is an expression indicating the
    /// least maximum backedge-taken count of the loop that is known, or a
    /// SCEVCouldNotCompute. This expression is only valid if the predicates
    /// associated with all loop exits are true.
    ///
    /// The integer part of \c MaxAndComplete is a boolean indicating if \c
    /// ExitNotTaken has an element for every exiting block in the loop.
    PointerIntPair<const SCEV *, 1> MaxAndComplete;

    /// True iff the backedge is taken either exactly Max or zero times.
    bool MaxOrZero = false;

    /// \name Helper projection functions on \c MaxAndComplete.
    /// @{
    bool isComplete() const { return MaxAndComplete.getInt(); }
    const SCEV *getMax() const { return MaxAndComplete.getPointer(); }
    /// @}

  public:
    BackedgeTakenInfo() : MaxAndComplete(nullptr, 0) {}
    BackedgeTakenInfo(BackedgeTakenInfo &&) = default;
    BackedgeTakenInfo &operator=(BackedgeTakenInfo &&) = default;

    using EdgeExitInfo = std::pair<BasicBlock *, ExitLimit>;

    /// Initialize BackedgeTakenInfo from a list of exact exit counts.
    BackedgeTakenInfo(ArrayRef<EdgeExitInfo> ExitCounts, bool Complete,
                      const SCEV *MaxCount, bool MaxOrZero);

    /// Test whether this BackedgeTakenInfo contains any computed information,
    /// or whether it's all SCEVCouldNotCompute values.
    bool hasAnyInfo() const {
      return !ExitNotTaken.empty() || !isa<SCEVCouldNotCompute>(getMax());
    }

    /// Test whether this BackedgeTakenInfo contains complete information.
    bool hasFullInfo() const { return isComplete(); }

    /// Return an expression indicating the exact *backedge-taken*
    /// count of the loop if it is known or SCEVCouldNotCompute
    /// otherwise.  If execution makes it to the backedge on every
    /// iteration (i.e. there are no abnormal exists like exception
    /// throws and thread exits) then this is the number of times the
    /// loop header will execute minus one.
    ///
    /// If the SCEV predicate associated with the answer can be different
    /// from AlwaysTrue, we must add a (non null) Predicates argument.
    /// The SCEV predicate associated with the answer will be added to
    /// Predicates. A run-time check needs to be emitted for the SCEV
    /// predicate in order for the answer to be valid.
    ///
    /// Note that we should always know if we need to pass a predicate
    /// argument or not from the way the ExitCounts vector was computed.
    /// If we allowed SCEV predicates to be generated when populating this
    /// vector, this information can contain them and therefore a
    /// SCEVPredicate argument should be added to getExact.
    const SCEV *getExact(const Loop *L, ScalarEvolution *SE,
                         SCEVUnionPredicate *Predicates = nullptr) const;

    /// Return the number of times this loop exit may fall through to the back
    /// edge, or SCEVCouldNotCompute. The loop is guaranteed not to exit via
    /// this block before this number of iterations, but may exit via another
    /// block.
    const SCEV *getExact(BasicBlock *ExitingBlock, ScalarEvolution *SE) const;

    /// Get the max backedge taken count for the loop.
    const SCEV *getMax(ScalarEvolution *SE) const;

    /// Return true if the number of times this backedge is taken is either the
    /// value returned by getMax or zero.
    bool isMaxOrZero(ScalarEvolution *SE) const;

    /// Return true if any backedge taken count expressions refer to the given
    /// subexpression.
    bool hasOperand(const SCEV *S, ScalarEvolution *SE) const;

    /// Invalidate this result and free associated memory.
    void clear();
  };

  /// Cache the backedge-taken count of the loops for this function as they
  /// are computed.
  DenseMap<const Loop *, BackedgeTakenInfo> BackedgeTakenCounts;

<<<<<<< HEAD
#if INTEL_CUSTOMIZATION // HIR parsing 
  /// This is a cache of HIR backedge taken counts. It is built on top of
  /// BackedgeTakenCounts and needs to stay in sync with it.
  DenseMap<const Loop*, BackedgeTakenInfo> HIRBackedgeTakenCounts;
=======
#if INTEL_CUSTOMIZATION // HIR parsing
  /// This is a cache of HIR backedge taken counts. It is built on top of
  /// BackedgeTakenCounts and needs to stay in sync with it.
  DenseMap<const Loop*, BackedgeTakenInfo> HIRBackedgeTakenCounts;
  /// This is used to hold dummy backedge taken counts for multi-exit loops. It
  /// is used to answer queries when the backedge count being requested is for
  /// some other loop.
  DenseMap<const Loop *, BackedgeTakenInfo> HIRDummyBackedgeTakenCounts;
>>>>>>> a04ae881
#endif  // INTEL_CUSTOMIZATION

  /// Cache the predicated backedge-taken count of the loops for this
  /// function as they are computed.
  DenseMap<const Loop *, BackedgeTakenInfo> PredicatedBackedgeTakenCounts;

  /// This map contains entries for all of the PHI instructions that we
  /// attempt to compute constant evolutions for.  This allows us to avoid
  /// potentially expensive recomputation of these properties.  An instruction
  /// maps to null if we are unable to compute its exit value.
  DenseMap<PHINode *, Constant *> ConstantEvolutionLoopExitValue;

  /// This map contains entries for all the expressions that we attempt to
  /// compute getSCEVAtScope information for, which can be expensive in
  /// extreme cases.
  DenseMap<const SCEV *, SmallVector<std::pair<const Loop *, const SCEV *>, 2>>
      ValuesAtScopes;

  /// Memoized computeLoopDisposition results.
  DenseMap<const SCEV *,
           SmallVector<PointerIntPair<const Loop *, 2, LoopDisposition>, 2>>
      LoopDispositions;

  struct LoopProperties {
    /// Set to true if the loop contains no instruction that can have side
    /// effects (i.e. via throwing an exception, volatile or atomic access).
    bool HasNoAbnormalExits;

    /// Set to true if the loop contains no instruction that can abnormally exit
    /// the loop (i.e. via throwing an exception, by terminating the thread
    /// cleanly or by infinite looping in a called function).  Strictly
    /// speaking, the last one is not leaving the loop, but is identical to
    /// leaving the loop for reasoning about undefined behavior.
    bool HasNoSideEffects;
  };

  /// Cache for \c getLoopProperties.
  DenseMap<const Loop *, LoopProperties> LoopPropertiesCache;

  /// Return a \c LoopProperties instance for \p L, creating one if necessary.
  LoopProperties getLoopProperties(const Loop *L);

  bool loopHasNoSideEffects(const Loop *L) {
    return getLoopProperties(L).HasNoSideEffects;
  }

  bool loopHasNoAbnormalExits(const Loop *L) {
    return getLoopProperties(L).HasNoAbnormalExits;
  }

  /// Compute a LoopDisposition value.
  LoopDisposition computeLoopDisposition(const SCEV *S, const Loop *L);

  /// Memoized computeBlockDisposition results.
  DenseMap<
      const SCEV *,
      SmallVector<PointerIntPair<const BasicBlock *, 2, BlockDisposition>, 2>>
      BlockDispositions;

  /// Compute a BlockDisposition value.
  BlockDisposition computeBlockDisposition(const SCEV *S, const BasicBlock *BB);

  /// Memoized results from getRange
  DenseMap<const SCEV *, ConstantRange> UnsignedRanges;

  /// Memoized results from getRange
  DenseMap<const SCEV *, ConstantRange> SignedRanges;

  /// Used to parameterize getRange
  enum RangeSignHint { HINT_RANGE_UNSIGNED, HINT_RANGE_SIGNED };

  /// Set the memoized range for the given SCEV.
  const ConstantRange &setRange(const SCEV *S, RangeSignHint Hint,
                                ConstantRange CR) {
    DenseMap<const SCEV *, ConstantRange> &Cache =
        Hint == HINT_RANGE_UNSIGNED ? UnsignedRanges : SignedRanges;

    auto Pair = Cache.try_emplace(S, std::move(CR));
    if (!Pair.second)
      Pair.first->second = std::move(CR);
    return Pair.first->second;
  }

  /// Determine the range for a particular SCEV.
  /// NOTE: This returns a reference to an entry in a cache. It must be
  /// copied if its needed for longer.
  const ConstantRange &getRangeRef(const SCEV *S, RangeSignHint Hint);

  /// Determines the range for the affine SCEVAddRecExpr {\p Start,+,\p Stop}.
  /// Helper for \c getRange.
  ConstantRange getRangeForAffineAR(const SCEV *Start, const SCEV *Stop,
                                    const SCEV *MaxBECount, unsigned BitWidth);

  /// Try to compute a range for the affine SCEVAddRecExpr {\p Start,+,\p
  /// Stop} by "factoring out" a ternary expression from the add recurrence.
  /// Helper called by \c getRange.
  ConstantRange getRangeViaFactoring(const SCEV *Start, const SCEV *Stop,
                                     const SCEV *MaxBECount, unsigned BitWidth);

  /// We know that there is no SCEV for the specified value.  Analyze the
  /// expression.
  const SCEV *createSCEV(Value *V);

  /// Provide the special handling we need to analyze PHI SCEVs.
  const SCEV *createNodeForPHI(PHINode *PN);

  /// Helper function called from createNodeForPHI.
  const SCEV *createAddRecFromPHI(PHINode *PN);

  /// A helper function for createAddRecFromPHI to handle simple cases.
  const SCEV *createSimpleAffineAddRec(PHINode *PN, Value *BEValueV,
                                            Value *StartValueV);

  /// Helper function called from createNodeForPHI.
  const SCEV *createNodeFromSelectLikePHI(PHINode *PN);

  /// Provide special handling for a select-like instruction (currently this
  /// is either a select instruction or a phi node).  \p I is the instruction
  /// being processed, and it is assumed equivalent to "Cond ? TrueVal :
  /// FalseVal".
  const SCEV *createNodeForSelectOrPHI(Instruction *I, Value *Cond,
                                       Value *TrueVal, Value *FalseVal);

  /// Provide the special handling we need to analyze GEP SCEVs.
  const SCEV *createNodeForGEP(GEPOperator *GEP);

  /// Implementation code for getSCEVAtScope; called at most once for each
  /// SCEV+Loop pair.
  const SCEV *computeSCEVAtScope(const SCEV *S, const Loop *L);

  /// This looks up computed SCEV values for all instructions that depend on
  /// the given instruction and removes them from the ValueExprMap map if they
  /// reference SymName. This is used during PHI resolution.
  void forgetSymbolicName(Instruction *I, const SCEV *SymName);

  /// Return the BackedgeTakenInfo for the given loop, lazily computing new
  /// values if the loop hasn't been analyzed yet. The returned result is
  /// guaranteed not to be predicated.
  const BackedgeTakenInfo &getBackedgeTakenInfo(const Loop *L);

  /// Similar to getBackedgeTakenInfo, but will add predicates as required
  /// with the purpose of returning complete information.
  const BackedgeTakenInfo &getPredicatedBackedgeTakenInfo(const Loop *L);

  /// Compute the number of times the specified loop will iterate.
  /// If AllowPredicates is set, we will create new SCEV predicates as
  /// necessary in order to return an exact answer.
  BackedgeTakenInfo computeBackedgeTakenCount(const Loop *L,
                                              bool AllowPredicates = false);

  /// Compute the number of times the backedge of the specified loop will
  /// execute if it exits via the specified block. If AllowPredicates is set,
  /// this call will try to use a minimal set of SCEV predicates in order to
  /// return an exact answer.
  ExitLimit computeExitLimit(const Loop *L, BasicBlock *ExitingBlock,
                             bool AllowPredicates = false);

  /// Compute the number of times the backedge of the specified loop will
  /// execute if its exit condition were a conditional branch of ExitCond.
  ///
  /// \p ControlsExit is true if ExitCond directly controls the exit
  /// branch. In this case, we can assume that the loop exits only if the
  /// condition is true and can infer that failing to meet the condition prior
  /// to integer wraparound results in undefined behavior.
  ///
  /// If \p AllowPredicates is set, this call will try to use a minimal set of
  /// SCEV predicates in order to return an exact answer.
  ExitLimit computeExitLimitFromCond(const Loop *L, Value *ExitCond,
                                     bool ExitIfTrue, bool ControlsExit,
                                     bool AllowPredicates = false);

  // Helper functions for computeExitLimitFromCond to avoid exponential time
  // complexity.

  class ExitLimitCache {
    // It may look like we need key on the whole (L, ExitIfTrue, ControlsExit,
    // AllowPredicates) tuple, but recursive calls to
    // computeExitLimitFromCondCached from computeExitLimitFromCondImpl only
    // vary the in \c ExitCond and \c ControlsExit parameters.  We remember the
    // initial values of the other values to assert our assumption.
    SmallDenseMap<PointerIntPair<Value *, 1>, ExitLimit> TripCountMap;

    const Loop *L;
    bool ExitIfTrue;
    bool AllowPredicates;

  public:
    ExitLimitCache(const Loop *L, bool ExitIfTrue, bool AllowPredicates)
        : L(L), ExitIfTrue(ExitIfTrue), AllowPredicates(AllowPredicates) {}

    Optional<ExitLimit> find(const Loop *L, Value *ExitCond, bool ExitIfTrue,
                             bool ControlsExit, bool AllowPredicates);

    void insert(const Loop *L, Value *ExitCond, bool ExitIfTrue,
                bool ControlsExit, bool AllowPredicates, const ExitLimit &EL);
  };

  using ExitLimitCacheTy = ExitLimitCache;

  ExitLimit computeExitLimitFromCondCached(ExitLimitCacheTy &Cache,
                                           const Loop *L, Value *ExitCond,
                                           bool ExitIfTrue,
                                           bool ControlsExit,
                                           bool AllowPredicates);
  ExitLimit computeExitLimitFromCondImpl(ExitLimitCacheTy &Cache, const Loop *L,
                                         Value *ExitCond, bool ExitIfTrue,
                                         bool ControlsExit,
                                         bool AllowPredicates);

  /// Compute the number of times the backedge of the specified loop will
  /// execute if its exit condition were a conditional branch of the ICmpInst
  /// ExitCond and ExitIfTrue. If AllowPredicates is set, this call will try
  /// to use a minimal set of SCEV predicates in order to return an exact
  /// answer.
  ExitLimit computeExitLimitFromICmp(const Loop *L, ICmpInst *ExitCond,
                                     bool ExitIfTrue,
                                     bool IsSubExpr,
                                     bool AllowPredicates = false);

  /// Compute the number of times the backedge of the specified loop will
  /// execute if its exit condition were a switch with a single exiting case
  /// to ExitingBB.
  ExitLimit computeExitLimitFromSingleExitSwitch(const Loop *L,
                                                 SwitchInst *Switch,
                                                 BasicBlock *ExitingBB,
                                                 bool IsSubExpr);

  /// Given an exit condition of 'icmp op load X, cst', try to see if we can
  /// compute the backedge-taken count.
  ExitLimit computeLoadConstantCompareExitLimit(LoadInst *LI, Constant *RHS,
                                                const Loop *L,
                                                ICmpInst::Predicate p);

  /// Compute the exit limit of a loop that is controlled by a
  /// "(IV >> 1) != 0" type comparison.  We cannot compute the exact trip
  /// count in these cases (since SCEV has no way of expressing them), but we
  /// can still sometimes compute an upper bound.
  ///
  /// Return an ExitLimit for a loop whose backedge is guarded by `LHS Pred
  /// RHS`.
  ExitLimit computeShiftCompareExitLimit(Value *LHS, Value *RHS, const Loop *L,
                                         ICmpInst::Predicate Pred);

  /// If the loop is known to execute a constant number of times (the
  /// condition evolves only from constants), try to evaluate a few iterations
  /// of the loop until we get the exit condition gets a value of ExitWhen
  /// (true or false).  If we cannot evaluate the exit count of the loop,
  /// return CouldNotCompute.
  const SCEV *computeExitCountExhaustively(const Loop *L, Value *Cond,
                                           bool ExitWhen);

  /// Return the number of times an exit condition comparing the specified
  /// value to zero will execute.  If not computable, return CouldNotCompute.
  /// If AllowPredicates is set, this call will try to use a minimal set of
  /// SCEV predicates in order to return an exact answer.
  ExitLimit howFarToZero(const SCEV *V, const Loop *L, bool IsSubExpr,
                         bool AllowPredicates = false);

  /// Return the number of times an exit condition checking the specified
  /// value for nonzero will execute.  If not computable, return
  /// CouldNotCompute.
  ExitLimit howFarToNonZero(const SCEV *V, const Loop *L);

  /// Return the number of times an exit condition containing the specified
  /// less-than comparison will execute.  If not computable, return
  /// CouldNotCompute.
  ///
  /// \p isSigned specifies whether the less-than is signed.
  ///
  /// \p ControlsExit is true when the LHS < RHS condition directly controls
  /// the branch (loops exits only if condition is true). In this case, we can
  /// use NoWrapFlags to skip overflow checks.
  ///
  /// If \p AllowPredicates is set, this call will try to use a minimal set of
  /// SCEV predicates in order to return an exact answer.
  ExitLimit howManyLessThans(const SCEV *LHS, const SCEV *RHS, const Loop *L,
                             bool isSigned, bool ControlsExit,
                             bool AllowPredicates = false);

  ExitLimit howManyGreaterThans(const SCEV *LHS, const SCEV *RHS, const Loop *L,
                                bool isSigned, bool IsSubExpr,
                                bool AllowPredicates = false);

  /// Return a predecessor of BB (which may not be an immediate predecessor)
  /// which has exactly one successor from which BB is reachable, or null if
  /// no such block is found.
  std::pair<BasicBlock *, BasicBlock *>
  getPredecessorWithUniqueSuccessorForBB(BasicBlock *BB);

  /// Test whether the condition described by Pred, LHS, and RHS is true
  /// whenever the given FoundCondValue value evaluates to true.
  bool isImpliedCond(ICmpInst::Predicate Pred, const SCEV *LHS, const SCEV *RHS,
                     Value *FoundCondValue, bool Inverse);

  /// Test whether the condition described by Pred, LHS, and RHS is true
  /// whenever the condition described by FoundPred, FoundLHS, FoundRHS is
  /// true.
  bool isImpliedCond(ICmpInst::Predicate Pred, const SCEV *LHS, const SCEV *RHS,
                     ICmpInst::Predicate FoundPred, const SCEV *FoundLHS,
                     const SCEV *FoundRHS);

  /// Test whether the condition described by Pred, LHS, and RHS is true
  /// whenever the condition described by Pred, FoundLHS, and FoundRHS is
  /// true.
  bool isImpliedCondOperands(ICmpInst::Predicate Pred, const SCEV *LHS,
                             const SCEV *RHS, const SCEV *FoundLHS,
                             const SCEV *FoundRHS);

  /// Test whether the condition described by Pred, LHS, and RHS is true
  /// whenever the condition described by Pred, FoundLHS, and FoundRHS is
  /// true. Here LHS is an operation that includes FoundLHS as one of its
  /// arguments.
  bool isImpliedViaOperations(ICmpInst::Predicate Pred,
                              const SCEV *LHS, const SCEV *RHS,
                              const SCEV *FoundLHS, const SCEV *FoundRHS,
                              unsigned Depth = 0);

  /// Test whether the condition described by Pred, LHS, and RHS is true.
  /// Use only simple non-recursive types of checks, such as range analysis etc.
  bool isKnownViaNonRecursiveReasoning(ICmpInst::Predicate Pred,
                                       const SCEV *LHS, const SCEV *RHS);

  /// Test whether the condition described by Pred, LHS, and RHS is true
  /// whenever the condition described by Pred, FoundLHS, and FoundRHS is
  /// true.
  bool isImpliedCondOperandsHelper(ICmpInst::Predicate Pred, const SCEV *LHS,
                                   const SCEV *RHS, const SCEV *FoundLHS,
                                   const SCEV *FoundRHS);

  /// Test whether the condition described by Pred, LHS, and RHS is true
  /// whenever the condition described by Pred, FoundLHS, and FoundRHS is
  /// true.  Utility function used by isImpliedCondOperands.  Tries to get
  /// cases like "X `sgt` 0 => X - 1 `sgt` -1".
  bool isImpliedCondOperandsViaRanges(ICmpInst::Predicate Pred, const SCEV *LHS,
                                      const SCEV *RHS, const SCEV *FoundLHS,
                                      const SCEV *FoundRHS);

  /// Return true if the condition denoted by \p LHS \p Pred \p RHS is implied
  /// by a call to \c @llvm.experimental.guard in \p BB.
  bool isImpliedViaGuard(BasicBlock *BB, ICmpInst::Predicate Pred,
                         const SCEV *LHS, const SCEV *RHS);

  /// Test whether the condition described by Pred, LHS, and RHS is true
  /// whenever the condition described by Pred, FoundLHS, and FoundRHS is
  /// true.
  ///
  /// This routine tries to rule out certain kinds of integer overflow, and
  /// then tries to reason about arithmetic properties of the predicates.
  bool isImpliedCondOperandsViaNoOverflow(ICmpInst::Predicate Pred,
                                          const SCEV *LHS, const SCEV *RHS,
                                          const SCEV *FoundLHS,
                                          const SCEV *FoundRHS);

  /// Test whether the condition described by Pred, LHS, and RHS is true
  /// whenever the condition described by Pred, FoundLHS, and FoundRHS is
  /// true.
  ///
  /// This routine tries to figure out predicate for Phis which are SCEVUnknown
  /// if it is true for every possible incoming value from their respective
  /// basic blocks.
  bool isImpliedViaMerge(ICmpInst::Predicate Pred,
                         const SCEV *LHS, const SCEV *RHS,
                         const SCEV *FoundLHS, const SCEV *FoundRHS,
                         unsigned Depth);

  /// If we know that the specified Phi is in the header of its containing
  /// loop, we know the loop executes a constant number of times, and the PHI
  /// node is just a recurrence involving constants, fold it.
  Constant *getConstantEvolutionLoopExitValue(PHINode *PN, const APInt &BEs,
                                              const Loop *L);

  /// Test if the given expression is known to satisfy the condition described
  /// by Pred and the known constant ranges of LHS and RHS.
  bool isKnownPredicateViaConstantRanges(ICmpInst::Predicate Pred,
                                         const SCEV *LHS, const SCEV *RHS);

  /// Try to prove the condition described by "LHS Pred RHS" by ruling out
  /// integer overflow.
  ///
  /// For instance, this will return true for "A s< (A + C)<nsw>" if C is
  /// positive.
  bool isKnownPredicateViaNoOverflow(ICmpInst::Predicate Pred, const SCEV *LHS,
                                     const SCEV *RHS);

  /// Try to split Pred LHS RHS into logical conjunctions (and's) and try to
  /// prove them individually.
  bool isKnownPredicateViaSplitting(ICmpInst::Predicate Pred, const SCEV *LHS,
                                    const SCEV *RHS);

#if INTEL_CUSTOMIZATION // HIR parsing 
  /// Returns true if specified SCEV is suitable for HIR consumption. 
  bool isValidSCEVForHIR(const SCEV *SC) const;

  /// Constructs the original SCEV corresponding to this HIR SCEV by 
  /// re-parsing contained SCEVUnknowns.
  const SCEV *getOriginalSCEV(const SCEV *SC);
#endif  // INTEL_CUSTOMIZATION

  /// Try to match the Expr as "(L + R)<Flags>".
  bool splitBinaryAdd(const SCEV *Expr, const SCEV *&L, const SCEV *&R,
                      SCEV::NoWrapFlags &Flags);

  /// Compute \p LHS - \p RHS and returns the result as an APInt if it is a
  /// constant, and None if it isn't.
  ///
  /// This is intended to be a cheaper version of getMinusSCEV.  We can be
  /// frugal here since we just bail out of actually constructing and
  /// canonicalizing an expression in the cases where the result isn't going
  /// to be a constant.
public: // INTEL
  Optional<APInt> computeConstantDifference(const SCEV *LHS, const SCEV *RHS);
private: // INTEL

  /// Drop memoized information computed for S.
  void forgetMemoizedResults(const SCEV *S);

  /// Return an existing SCEV for V if there is one, otherwise return nullptr.
  const SCEV *getExistingSCEV(Value *V);

  /// Return false iff given SCEV contains a SCEVUnknown with NULL value-
  /// pointer.
  bool checkValidity(const SCEV *S) const;

  /// Return true if `ExtendOpTy`({`Start`,+,`Step`}) can be proved to be
  /// equal to {`ExtendOpTy`(`Start`),+,`ExtendOpTy`(`Step`)}.  This is
  /// equivalent to proving no signed (resp. unsigned) wrap in
  /// {`Start`,+,`Step`} if `ExtendOpTy` is `SCEVSignExtendExpr`
  /// (resp. `SCEVZeroExtendExpr`).
  template <typename ExtendOpTy>
  bool proveNoWrapByVaryingStart(const SCEV *Start, const SCEV *Step,
                                 const Loop *L);

  /// Try to prove NSW or NUW on \p AR relying on ConstantRange manipulation.
  SCEV::NoWrapFlags proveNoWrapViaConstantRanges(const SCEVAddRecExpr *AR);

  bool isMonotonicPredicateImpl(const SCEVAddRecExpr *LHS,
                                ICmpInst::Predicate Pred, bool &Increasing);

  /// Return SCEV no-wrap flags that can be proven based on reasoning about
  /// how poison produced from no-wrap flags on this value (e.g. a nuw add)
  /// would trigger undefined behavior on overflow.
  SCEV::NoWrapFlags getNoWrapFlagsFromUB(const Value *V);

  /// Return true if the SCEV corresponding to \p I is never poison.  Proving
  /// this is more complex than proving that just \p I is never poison, since
  /// SCEV commons expressions across control flow, and you can have cases
  /// like:
  ///
  ///   idx0 = a + b;
  ///   ptr[idx0] = 100;
  ///   if (<condition>) {
  ///     idx1 = a +nsw b;
  ///     ptr[idx1] = 200;
  ///   }
  ///
  /// where the SCEV expression (+ a b) is guaranteed to not be poison (and
  /// hence not sign-overflow) only if "<condition>" is true.  Since both
  /// `idx0` and `idx1` will be mapped to the same SCEV expression, (+ a b),
  /// it is not okay to annotate (+ a b) with <nsw> in the above example.
  bool isSCEVExprNeverPoison(const Instruction *I);

  /// This is like \c isSCEVExprNeverPoison but it specifically works for
  /// instructions that will get mapped to SCEV add recurrences.  Return true
  /// if \p I will never generate poison under the assumption that \p I is an
  /// add recurrence on the loop \p L.
  bool isAddRecNeverPoison(const Instruction *I, const Loop *L);

  /// Similar to createAddRecFromPHI, but with the additional flexibility of
  /// suggesting runtime overflow checks in case casts are encountered.
  /// If successful, the analysis records that for this loop, \p SymbolicPHI,
  /// which is the UnknownSCEV currently representing the PHI, can be rewritten
  /// into an AddRec, assuming some predicates; The function then returns the
  /// AddRec and the predicates as a pair, and caches this pair in
  /// PredicatedSCEVRewrites.
  /// If the analysis is not successful, a mapping from the \p SymbolicPHI to
  /// itself (with no predicates) is recorded, and a nullptr with an empty
  /// predicates vector is returned as a pair.
  Optional<std::pair<const SCEV *, SmallVector<const SCEVPredicate *, 3>>>
  createAddRecFromPHIWithCastsImpl(const SCEVUnknown *SymbolicPHI);

  /// Compute the backedge taken count knowing the interval difference, the
  /// stride and presence of the equality in the comparison.
  const SCEV *computeBECount(const SCEV *Delta, const SCEV *Stride,
                             bool Equality);

  /// Compute the maximum backedge count based on the range of values
  /// permitted by Start, End, and Stride. This is for loops of the form
  /// {Start, +, Stride} LT End.
  ///
  /// Precondition: the induction variable is known to be positive.  We *don't*
  /// assert these preconditions so please be careful.
  const SCEV *computeMaxBECountForLT(const SCEV *Start, const SCEV *Stride,
                                     const SCEV *End, unsigned BitWidth,
                                     bool IsSigned);

  /// Verify if an linear IV with positive stride can overflow when in a
  /// less-than comparison, knowing the invariant term of the comparison,
  /// the stride and the knowledge of NSW/NUW flags on the recurrence.
  bool doesIVOverflowOnLT(const SCEV *RHS, const SCEV *Stride, bool IsSigned,
                          bool NoWrap);

  /// Verify if an linear IV with negative stride can overflow when in a
  /// greater-than comparison, knowing the invariant term of the comparison,
  /// the stride and the knowledge of NSW/NUW flags on the recurrence.
  bool doesIVOverflowOnGT(const SCEV *RHS, const SCEV *Stride, bool IsSigned,
                          bool NoWrap);

  /// Get add expr already created or create a new one.
  const SCEV *getOrCreateAddExpr(ArrayRef<const SCEV *> Ops,
                                 SCEV::NoWrapFlags Flags);

  /// Get mul expr already created or create a new one.
  const SCEV *getOrCreateMulExpr(ArrayRef<const SCEV *> Ops,
                                 SCEV::NoWrapFlags Flags);

  // Get addrec expr already created or create a new one.
  const SCEV *getOrCreateAddRecExpr(ArrayRef<const SCEV *> Ops,
                                    const Loop *L, SCEV::NoWrapFlags Flags);

  /// Return x if \p Val is f(x) where f is a 1-1 function.
  const SCEV *stripInjectiveFunctions(const SCEV *Val) const;

  /// Find all of the loops transitively used in \p S, and fill \p LoopsUsed.
  /// A loop is considered "used" by an expression if it contains
  /// an add rec on said loop.
  void getUsedLoops(const SCEV *S, SmallPtrSetImpl<const Loop *> &LoopsUsed);

  /// Find all of the loops transitively used in \p S, and update \c LoopUsers
  /// accordingly.
  void addToLoopUseLists(const SCEV *S);

  /// Try to match the pattern generated by getURemExpr(A, B). If successful,
  /// Assign A and B to LHS and RHS, respectively.
  bool matchURem(const SCEV *Expr, const SCEV *&LHS, const SCEV *&RHS);

  /// Look for a SCEV expression with type `SCEVType` and operands `Ops` in
  /// `UniqueSCEVs`.
  ///
  /// The first component of the returned tuple is the SCEV if found and null
  /// otherwise.  The second component is the `FoldingSetNodeID` that was
  /// constructed to look up the SCEV and the third component is the insertion
  /// point.
  std::tuple<const SCEV *, FoldingSetNodeID, void *>
  findExistingSCEVInCache(int SCEVType, ArrayRef<const SCEV *> Ops);

  FoldingSet<SCEV> UniqueSCEVs;
  FoldingSet<SCEVPredicate> UniquePreds;
  BumpPtrAllocator SCEVAllocator;

  /// This maps loops to a list of SCEV expressions that (transitively) use said
  /// loop.
  DenseMap<const Loop *, SmallVector<const SCEV *, 4>> LoopUsers;

  /// Cache tentative mappings from UnknownSCEVs in a Loop, to a SCEV expression
  /// they can be rewritten into under certain predicates.
  DenseMap<std::pair<const SCEVUnknown *, const Loop *>,
           std::pair<const SCEV *, SmallVector<const SCEVPredicate *, 3>>>
      PredicatedSCEVRewrites;

  /// The head of a linked list of all SCEVUnknown values that have been
  /// allocated. This is used by releaseMemory to locate them all and call
  /// their destructors.
  SCEVUnknown *FirstUnknown = nullptr;
};

/// Analysis pass that exposes the \c ScalarEvolution for a function.
class ScalarEvolutionAnalysis
    : public AnalysisInfoMixin<ScalarEvolutionAnalysis> {
  friend AnalysisInfoMixin<ScalarEvolutionAnalysis>;

  static AnalysisKey Key;

public:
  using Result = ScalarEvolution;

  ScalarEvolution run(Function &F, FunctionAnalysisManager &AM);
};

/// Printer pass for the \c ScalarEvolutionAnalysis results.
class ScalarEvolutionPrinterPass
    : public PassInfoMixin<ScalarEvolutionPrinterPass> {
  raw_ostream &OS;

public:
  explicit ScalarEvolutionPrinterPass(raw_ostream &OS) : OS(OS) {}

  PreservedAnalyses run(Function &F, FunctionAnalysisManager &AM);
};

class ScalarEvolutionWrapperPass : public FunctionPass {
  std::unique_ptr<ScalarEvolution> SE;

public:
  static char ID;

  ScalarEvolutionWrapperPass();

  ScalarEvolution &getSE() { return *SE; }
  const ScalarEvolution &getSE() const { return *SE; }

  bool runOnFunction(Function &F) override;
  void releaseMemory() override;
  void getAnalysisUsage(AnalysisUsage &AU) const override;
  void print(raw_ostream &OS, const Module * = nullptr) const override;
  void verifyAnalysis() const override;
};

/// An interface layer with SCEV used to manage how we see SCEV expressions
/// for values in the context of existing predicates. We can add new
/// predicates, but we cannot remove them.
///
/// This layer has multiple purposes:
///   - provides a simple interface for SCEV versioning.
///   - guarantees that the order of transformations applied on a SCEV
///     expression for a single Value is consistent across two different
///     getSCEV calls. This means that, for example, once we've obtained
///     an AddRec expression for a certain value through expression
///     rewriting, we will continue to get an AddRec expression for that
///     Value.
///   - lowers the number of expression rewrites.
class PredicatedScalarEvolution {
public:
  PredicatedScalarEvolution(ScalarEvolution &SE, Loop &L);

  const SCEVUnionPredicate &getUnionPredicate() const;

  /// Returns the SCEV expression of V, in the context of the current SCEV
  /// predicate.  The order of transformations applied on the expression of V
  /// returned by ScalarEvolution is guaranteed to be preserved, even when
  /// adding new predicates.
  const SCEV *getSCEV(Value *V);

  /// Get the (predicated) backedge count for the analyzed loop.
  const SCEV *getBackedgeTakenCount();

  /// Adds a new predicate.
  void addPredicate(const SCEVPredicate &Pred);

  /// Attempts to produce an AddRecExpr for V by adding additional SCEV
  /// predicates. If we can't transform the expression into an AddRecExpr we
  /// return nullptr and not add additional SCEV predicates to the current
  /// context.
  const SCEVAddRecExpr *getAsAddRec(Value *V);

  /// Proves that V doesn't overflow by adding SCEV predicate.
  void setNoOverflow(Value *V, SCEVWrapPredicate::IncrementWrapFlags Flags);

  /// Returns true if we've proved that V doesn't wrap by means of a SCEV
  /// predicate.
  bool hasNoOverflow(Value *V, SCEVWrapPredicate::IncrementWrapFlags Flags);

  /// Returns the ScalarEvolution analysis used.
  ScalarEvolution *getSE() const { return &SE; }

  /// We need to explicitly define the copy constructor because of FlagsMap.
  PredicatedScalarEvolution(const PredicatedScalarEvolution &);

  /// Print the SCEV mappings done by the Predicated Scalar Evolution.
  /// The printed text is indented by \p Depth.
  void print(raw_ostream &OS, unsigned Depth) const;

  /// Check if \p AR1 and \p AR2 are equal, while taking into account
  /// Equal predicates in Preds.
  bool areAddRecsEqualWithPreds(const SCEVAddRecExpr *AR1,
                                const SCEVAddRecExpr *AR2) const;

private:
  /// Increments the version number of the predicate.  This needs to be called
  /// every time the SCEV predicate changes.
  void updateGeneration();

  /// Holds a SCEV and the version number of the SCEV predicate used to
  /// perform the rewrite of the expression.
  using RewriteEntry = std::pair<unsigned, const SCEV *>;

  /// Maps a SCEV to the rewrite result of that SCEV at a certain version
  /// number. If this number doesn't match the current Generation, we will
  /// need to do a rewrite. To preserve the transformation order of previous
  /// rewrites, we will rewrite the previous result instead of the original
  /// SCEV.
  DenseMap<const SCEV *, RewriteEntry> RewriteMap;

  /// Records what NoWrap flags we've added to a Value *.
  ValueMap<Value *, SCEVWrapPredicate::IncrementWrapFlags> FlagsMap;

  /// The ScalarEvolution analysis.
  ScalarEvolution &SE;

  /// The analyzed Loop.
  const Loop &L;

  /// The SCEVPredicate that forms our context. We will rewrite all
  /// expressions assuming that this predicate true.
  SCEVUnionPredicate Preds;

  /// Marks the version of the SCEV predicate used. When rewriting a SCEV
  /// expression we mark it with the version of the predicate. We use this to
  /// figure out if the predicate has changed from the last rewrite of the
  /// SCEV. If so, we need to perform a new rewrite.
  unsigned Generation = 0;

  /// The backedge taken count.
  const SCEV *BackedgeCount = nullptr;
};

} // end namespace llvm

#endif // LLVM_ANALYSIS_SCALAREVOLUTION_H<|MERGE_RESOLUTION|>--- conflicted
+++ resolved
@@ -548,10 +548,7 @@
   void clearHIRCache() {
     HIRValueExprMap.clear();
     HIRBackedgeTakenCounts.clear();
-<<<<<<< HEAD
-=======
     HIRDummyBackedgeTakenCounts.clear();
->>>>>>> a04ae881
   }
 
 #endif  // INTEL_CUSTOMIZATION
@@ -1223,11 +1220,7 @@
   /// This is a cache of the values we have analyzed so far.
   ValueExprMapType ValueExprMap;
 
-<<<<<<< HEAD
-#if INTEL_CUSTOMIZATION // HIR parsing 
-=======
 #if INTEL_CUSTOMIZATION // HIR parsing
->>>>>>> a04ae881
   /// The typedef for HIRValueExprMap.
   ///
   typedef DenseMap<Value *, const SCEV *> HIRValueExprMapType;
@@ -1237,33 +1230,6 @@
   HIRValueExprMapType HIRValueExprMap;
 
   /// Structure to contain all HIR related info.
-<<<<<<< HEAD
-  struct HIRInfoS {
-  private:
-    // Indicates whether we are parsing for HIR.
-    bool IsValid;
-    // Sets the outermost loop in HIR's context. Used to suppress AddRecs 
-    // belonging to parents of this loop.
-    const Loop *OutermostLoop;
-
-    // Used to differentiate between constructed and copy constructed objects.
-    HIRInfoS *Initializer;
-
-  public:
-    HIRInfoS() : Initializer(nullptr) { reset(); } 
-
-    // Copy construction is a hack to disable HIR mode temporarily.
-    HIRInfoS(HIRInfoS&);
-    // Destructor restores the initializer, if it exists.
-    ~HIRInfoS(); 
-
-    bool isValid() const { return IsValid; }
-    const Loop *getOutermostLoop() const { return OutermostLoop; }
-
-    void set(const Loop *OutermostLoop) {
-      IsValid = true;
-      this->OutermostLoop = OutermostLoop;
-=======
   struct HIRInfoStruct {
   private:
     // Indicates whether we are parsing for HIR.
@@ -1295,24 +1261,16 @@
       IsValid = true;
       this->OutermostLoop = OutermostLoop;
       this->BTCLoop = BackedgeTakenCountLoop;
->>>>>>> a04ae881
     }
 
     void reset() {
       IsValid = false;
       OutermostLoop = nullptr;
-<<<<<<< HEAD
-    }
-  };
-
-  HIRInfoS HIRInfo;
-=======
       BTCLoop = nullptr;
     }
   };
 
   HIRInfoStruct HIRInfo;
->>>>>>> a04ae881
 
   // MDKind ID for HIR metadata.
   unsigned HIRLiveInID = 0;
@@ -1511,12 +1469,6 @@
   /// are computed.
   DenseMap<const Loop *, BackedgeTakenInfo> BackedgeTakenCounts;
 
-<<<<<<< HEAD
-#if INTEL_CUSTOMIZATION // HIR parsing 
-  /// This is a cache of HIR backedge taken counts. It is built on top of
-  /// BackedgeTakenCounts and needs to stay in sync with it.
-  DenseMap<const Loop*, BackedgeTakenInfo> HIRBackedgeTakenCounts;
-=======
 #if INTEL_CUSTOMIZATION // HIR parsing
   /// This is a cache of HIR backedge taken counts. It is built on top of
   /// BackedgeTakenCounts and needs to stay in sync with it.
@@ -1525,7 +1477,6 @@
   /// is used to answer queries when the backedge count being requested is for
   /// some other loop.
   DenseMap<const Loop *, BackedgeTakenInfo> HIRDummyBackedgeTakenCounts;
->>>>>>> a04ae881
 #endif  // INTEL_CUSTOMIZATION
 
   /// Cache the predicated backedge-taken count of the loops for this
