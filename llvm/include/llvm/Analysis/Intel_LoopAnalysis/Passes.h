--- conflicted
+++ resolved
@@ -61,16 +61,9 @@
 /// Computes the locality cost for HLLoops which are used during
 /// transformations.
 FunctionPass *createHIRLocalityAnalysisPass();
-<<<<<<< HEAD
-
-/// Assigns a symbase to all ddrefs, which groups dd refs into sets that
-/// never alias
-FunctionPass *createSymbaseAssignmentPass();
 
 /// Creates analysis which can provide parallel/vector candidate analysis
 FunctionPass *createParVecAnalysisPass();
-=======
->>>>>>> 49661c9f
 }
 
 #endif