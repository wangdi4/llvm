//===--------- Passes.h - Constructors for HIR analyses ---------*- C++ -*-===//
//
// Copyright (C) 2015-2016 Intel Corporation. All rights reserved.
//
// The information and source code contained herein is the exclusive
// property of Intel Corporation and may not be disclosed, examined
// or reproduced in whole or in part without explicit written authorization
// from the company.
//
//===----------------------------------------------------------------------===//
//
// This header file defines prototypes for accessor functions that expose passes
// in the Intel_LoopAnalysis library.
//
//===----------------------------------------------------------------------===//

#ifndef LLVM_ANALYSIS_INTEL_LOOPANALYSIS_PASSES_H
#define LLVM_ANALYSIS_INTEL_LOOPANALYSIS_PASSES_H

namespace llvm {

class FunctionPass;

/// createRegionIdentificationPass - This creates a pass that identifies HIR
/// regions.
FunctionPass *createRegionIdentificationPass();

/// createSCCFormationPass - This creates a pass that identifies SCCs in the
/// regions.
FunctionPass *createSCCFormationPass();

/// createScalarSymbaseAssignmentPass - This creates a pass that assigns
/// symbase to livein/liveout scalars.
FunctionPass *createScalarSymbaseAssignmentPass();

/// createHIRCreationPass - This creates a pass that forms HIR nodes.
FunctionPass *createHIRCreationPass();

/// createHIRCleanupPass - This creates a pass that cleans up redundant HIR
/// nodes.
FunctionPass *createHIRCleanupPass();

/// createLoopFormationPass - This creates a pass that forms HIR loops.
FunctionPass *createLoopFormationPass();

/// createHIRParserPass - This creates a pass that maps populates DDRefs by
/// parsing SCEVs into CanonExprs.
FunctionPass *createHIRParserPass();

/// Assigns a symbase to all ddrefs, which groups dd refs into sets that
/// never alias
FunctionPass *createSymbaseAssignmentPass();

/// createHIRFrameworkPass - This creates a pass which serves as the public
/// interface of HIR Framework.
FunctionPass *createHIRFrameworkPass();

/// Creates analysis which can provide a data dependence graph of an HLNode
FunctionPass *createDDAnalysisPass();

/// Computes the locality cost for HLLoops which are used during
/// transformations.
FunctionPass *createHIRLocalityAnalysisPass();

<<<<<<< HEAD
/// Creates analysis which can provide parallel/vector candidate analysis
FunctionPass *createHIRParVecAnalysisPass();
=======
/// Computes the cost of VLS Groups for HLLoops which are used during
/// Vectorization.
FunctionPass *createHIRVectVLSAnalysisPass();
>>>>>>> 0a9a2ca2
}

#endif<|MERGE_RESOLUTION|>--- conflicted
+++ resolved
@@ -62,14 +62,12 @@
 /// transformations.
 FunctionPass *createHIRLocalityAnalysisPass();
 
-<<<<<<< HEAD
 /// Creates analysis which can provide parallel/vector candidate analysis
 FunctionPass *createHIRParVecAnalysisPass();
-=======
+
 /// Computes the cost of VLS Groups for HLLoops which are used during
 /// Vectorization.
 FunctionPass *createHIRVectVLSAnalysisPass();
->>>>>>> 0a9a2ca2
 }
 
 #endif