--- conflicted
+++ resolved
@@ -26,7 +26,7 @@
 #include "llvm/Analysis/Intel_VPO/Vecopt/VPOAvrDecomposeHIR.h"
 #include "llvm/Analysis/Intel_VPO/Vecopt/VPOSIMDLaneEvolution.h"
 #include "llvm/Analysis/Intel_VPO/Vecopt/VPOVecContext.h"
-#include "llvm/Analysis/Intel_LoopAnalysis/HIRSafeReductionAnalysis.h"
+#include "llvm/Analysis/Intel_LoopAnalysis/Analysis/HIRSafeReductionAnalysis.h"
 #include "llvm/Analysis/TargetTransformInfo.h"
 #include "llvm/Transforms/Intel_VPO/Vecopt/VPOAvrLLVMCodeGen.h"
 #include "llvm/Transforms/Intel_VPO/Vecopt/VPOAvrHIRCodeGen.h"
@@ -468,16 +468,8 @@
   // want to encode the results of the CostModel, namely, which ALoops in the
   // region to vectorize and using which VFs (directly/explicitely in the
   // AVR?...)
-<<<<<<< HEAD
   int getCost(AVRLoop *ALoop, unsigned int VF, VPOVLSInfoBase *VLSInfo,
               HIRSafeReductionAnalysis *SRA);
-=======
-  // The minimum/maximum bit width of values loaded/stored are returned in
-  // MinBitWidthP/MaxBitWidthP when non-null. 
-  uint64_t getCost(AVRLoop *ALoop, unsigned int VF, VPOVLSInfoBase *VLSInfo,
-                   unsigned int *MinBitWidthP = nullptr,
-                   unsigned int *MaxBitWidthP = nullptr);
->>>>>>> d854d84c
 
   virtual VPOCostGathererBase *getCostGatherer(unsigned int VF, AVRLoop *ALoop, 
                                                VPOVLSInfoBase *VLSInfo,
