//===-- VPOAnalysisUtils.h - Class definitions for VPO utilites -*- C++ -*-===//
//
// Copyright (C) 2015 Intel Corporation. All rights reserved.
//
// The information and source code contained herein is the exclusive property
// of Intel Corporation and may not be disclosed, examined or reproduced in
// whole or in part without explicit written authorization from the company.
//
// ===--------------------------------------------------------------------=== //
///
/// \file
/// This file defines the VPOAnalysisUtils class and provides a set of common
/// utilities shared primarily by the various components of VPO Analysis 
///
// ===--------------------------------------------------------------------=== //

#ifndef LLVM_ANALYSIS_VPO_UTILS_VPOANALYSISUTILS_H
#define LLVM_ANALYSIS_VPO_UTILS_VPOANALYSISUTILS_H

#include "llvm/ADT/SmallVector.h"
#include "llvm/ADT/StringMap.h"
#include "llvm/Analysis/LoopInfo.h"
#include "llvm/Support/raw_ostream.h"
#include "llvm/Support/Debug.h"
#include "llvm/IR/IRBuilder.h"
#include "llvm/Transforms/Utils/ValueMapper.h"
#include "llvm/Transforms/Utils/Cloning.h"
#include "llvm/Analysis/Intel_Directives.h"
#include <unordered_map>

namespace llvm {

class Value;
class Module;
class Function;
class Type;
class BasicBlock;
class Loop;
class LoopInfo;
class DominatorTree;
class StringRef;
class CallInst;
class IntrinsicInst;
class Constant;
class LLVMContext;

namespace vpo {

typedef SmallVector<BasicBlock *, 32> VPOSmallVectorBB;
typedef SmallVector<Instruction *, 32> VPOSmallVectorInst;

/// \brief This class contains a set of utility functions used by VPO passes.
class VPOAnalysisUtils {

public:
    /// Constructor and destructor
    VPOAnalysisUtils() {}
    ~VPOAnalysisUtils() {}

    /// \brief Return true for a directive_region_entry/exit intrinsic.
    static bool isRegionDirective(Intrinsic::ID Id);
    static bool isRegionDirective(Instruction *I);

    /// \brief If the instruction is a directive_region_entry/exit intrinsic,
    /// return its first OperandBundle's tagname. Otherwise, return an empty
    /// StringRef.
    static StringRef getRegionDirectiveString(Instruction *I);

    /// \brief If getRegionDirectiveString(I) is an OpenMP directive name, then
    /// return its corresponding ID (enum). Otherwise, return -1.
    static int getRegionDirectiveID(Instruction *I);

    /// \brief Return true if the instruction is an intel_directive intrinsic
    /// or a directive_region_entry/exit intrinsic whose first OperandBundle's
    /// tagname matches the name of an OpenMP directive.
    static bool isIntelDirective(Instruction *I);

    /// \brief Return true if the intrinsic Id is intel_directive.
    static bool isIntelDirective(Intrinsic::ID Id);

    /// \brief Return true if the intrinsic Id corresponds to a clause:
    ///    intel_directive_qual,
    ///    intel_directive_qual_opnd, or 
    ///    intel_directive_qual_opndlist.
    static bool isIntelClause(Intrinsic::ID Id);

    /// \brief Return true if the intrinsic Id corresponds to an
    /// Intel directive or clause.
    static bool isIntelDirectiveOrClause(Intrinsic::ID Id);

    /// \brief Return the string representation of the metadata argument used
    /// within a call to one of these intrinsics: 
    ///    llvm.intel.directive, 
    ///    llvm.intel.directive.qual, 
    ///    llvm.intel.directive.qual.opnd, and 
    ///    llvm.intel.directive.qual.opndlist.
    static StringRef getDirectiveMetadataString(const IntrinsicInst *Call);

    /// \brief Return the string representation of the modifier metadata 
    /// argument used in an llvm.intel.directive.qual.opndlist intrinsic
    /// that represents a schedule clause
<<<<<<< HEAD
    static StringRef getScheduleModifierMDString(IntrinsicInst *Call);
    static StringRef getScheduleModifierMDString(Value *Modifier);

    /// \brief If the instruction is an OpenMP directive or clause, return the
    /// directive or clause name. Otherwise, return an empty StringRef.
    static StringRef getDirOrClauseString(Instruction *I);

    /// \brief If the instruction is an OpenMP directive, return the directive
    /// name. Otherwise, return an empty StringRef.
    static StringRef getDirectiveString(Instruction *I, bool doClauses=false);
=======
    static StringRef getScheduleModifierMDString(const IntrinsicInst *Call);
>>>>>>> 1a51c597

    /// \brief Returns strings corresponding to OpenMP directives.
    static StringRef getDirectiveString(int Id);

    /// \brief Returns strings corresponding to OpenMP clauses.
    static StringRef getClauseString(int Id);

    /// \brief Similar to getDirectiveString(int), but strips out the leading 
    /// "DIR_OMP_" prefix substring.
    static StringRef getDirectiveName(int Id);

    /// \brief Similar to getClauseString(), but strips out the leading 
    /// "QUAL_OMP_" prefix substring.
    static StringRef getClauseName(int Id);

    /// \brief Returns true if the string corresponds to an OpenMP directive.
    static bool isOpenMPDirective(StringRef DirFullName);

    /// \brief Returns true if the string corresponds to an OpenMP clause.
    static bool isOpenMPClause(StringRef ClauseFullName);

    /// \brief Returns the ID (enum) corresponding to OpenMP directives.
    static int getDirectiveID(StringRef DirFullName);
    static int getDirectiveID(Instruction *I);

    /// \brief Returns the ID (enum) corresponding to OpenMP clauses.
    static int getClauseID(StringRef ClauseFullName);

    /// Utilities to handle directives & clauses

    /// \brief Return true for a directive that begins a region, such as
    /// DIR_OMP_PARALLEL and DIR_OMP_SIMD. 
    static bool isBeginDirective(int DirID);
    static bool isBeginDirective(StringRef DirString);
    static bool isBeginDirective(Instruction *I);
    static bool isBeginDirective(BasicBlock *BB);

    /// \brief Return true for a directive that ends a region, such as
    /// DIR_OMP_END_PARALLEL and DIR_OMP_END_SIMD.
    static bool isEndDirective(int DirID);
    static bool isEndDirective(StringRef DirString);
    static bool isEndDirective(Instruction *I);
    static bool isEndDirective(BasicBlock *BB);

    /// \brief Return true for a directive that begins or ends a region.
    static bool isBeginOrEndDirective(int DirID);
    static bool isBeginOrEndDirective(StringRef DirString);
    static bool isBeginOrEndDirective(Instruction *I);
    static bool isBeginOrEndDirective(BasicBlock *BB);

    /// \brief Return true if it begins a stand-alone directive 
    static bool isStandAloneBeginDirective(int DirID);
    static bool isStandAloneBeginDirective(StringRef DirString);
    static bool isStandAloneBeginDirective(Instruction *I);
    static bool isStandAloneBeginDirective(BasicBlock *BB);

    /// \brief Return true if it ends a stand-alone directive 
    static bool isStandAloneEndDirective(int DirID);
    static bool isStandAloneEndDirective(StringRef DirString);
    static bool isStandAloneEndDirective(Instruction *I);
    static bool isStandAloneEndDirective(BasicBlock *BB);

    /// \brief Return true if it corresponds to DIR_QUAL_LIST_END, the 
    /// mandatory marker to end a directive
    static bool isListEndDirective(int DirID);
    static bool isListEndDirective(StringRef DirString);
    static bool isListEndDirective(Instruction *I);

    /// \brief Return true iff the ClauseID represents a REDUCTION clause,
    /// such as QUAL_OMP_REDUCTION_ADD
    static bool isReductionClause(int ClauseID);

    /// \brief Return true iff the ClauseID represents a SCHEDULE or a
    /// DIST_SCHEDULE clause
    static bool isScheduleClause(int ClauseID);

    /// \brief True for MAP, TO, or FROM clauses
    static bool isMapClause(int ClauseID);

    /// \brief Return 0, 1, or 2 based on the number of arguments that the
    /// clause can take:
    ///   0 for clauses that take no arguments
    ///   1 for clauses that take exactly 1 argument
    ///   2 for all else (such as clauses that take lists)
    static unsigned getClauseType(int ClauseID);


    /// \brief Verify if the BB is malformed w.r.t. OpenMP directive rules.
    /// Return false if malform, true otherwise.
    static bool verifyBB(BasicBlock *BB);
};

} // End vpo namespace

} // End llvm namespace
#endif<|MERGE_RESOLUTION|>--- conflicted
+++ resolved
@@ -99,8 +99,7 @@
     /// \brief Return the string representation of the modifier metadata 
     /// argument used in an llvm.intel.directive.qual.opndlist intrinsic
     /// that represents a schedule clause
-<<<<<<< HEAD
-    static StringRef getScheduleModifierMDString(IntrinsicInst *Call);
+    static StringRef getScheduleModifierMDString(const IntrinsicInst *Call);
     static StringRef getScheduleModifierMDString(Value *Modifier);
 
     /// \brief If the instruction is an OpenMP directive or clause, return the
@@ -110,9 +109,6 @@
     /// \brief If the instruction is an OpenMP directive, return the directive
     /// name. Otherwise, return an empty StringRef.
     static StringRef getDirectiveString(Instruction *I, bool doClauses=false);
-=======
-    static StringRef getScheduleModifierMDString(const IntrinsicInst *Call);
->>>>>>> 1a51c597
 
     /// \brief Returns strings corresponding to OpenMP directives.
     static StringRef getDirectiveString(int Id);
