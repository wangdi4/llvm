//===- TargetTransformInfoImpl.h --------------------------------*- C++ -*-===//
//
//                     The LLVM Compiler Infrastructure
//
// This file is distributed under the University of Illinois Open Source
// License. See LICENSE.TXT for details.
//
//===----------------------------------------------------------------------===//
/// \file
/// This file provides helpers for the implementation of
/// a TargetTransformInfo-conforming class.
///
//===----------------------------------------------------------------------===//

#ifndef LLVM_ANALYSIS_TARGETTRANSFORMINFOIMPL_H
#define LLVM_ANALYSIS_TARGETTRANSFORMINFOIMPL_H

#include "llvm/Analysis/TargetTransformInfo.h"
#include "llvm/IR/CallSite.h"
#include "llvm/IR/DataLayout.h"
#include "llvm/IR/Function.h"
#include "llvm/IR/GetElementPtrTypeIterator.h"
#include "llvm/IR/Operator.h"
#include "llvm/IR/Type.h"

namespace llvm {

/// \brief Base class for use as a mix-in that aids implementing
/// a TargetTransformInfo-compatible class.
class TargetTransformInfoImplBase {
protected:
  typedef TargetTransformInfo TTI;

  const DataLayout &DL;

  explicit TargetTransformInfoImplBase(const DataLayout &DL) : DL(DL) {}

public:
  // Provide value semantics. MSVC requires that we spell all of these out.
  TargetTransformInfoImplBase(const TargetTransformInfoImplBase &Arg)
      : DL(Arg.DL) {}
  TargetTransformInfoImplBase(TargetTransformInfoImplBase &&Arg) : DL(Arg.DL) {}

  const DataLayout &getDataLayout() const { return DL; }

  unsigned getOperationCost(unsigned Opcode, Type *Ty, Type *OpTy) {
    switch (Opcode) {
    default:
      // By default, just classify everything as 'basic'.
      return TTI::TCC_Basic;

    case Instruction::GetElementPtr:
      llvm_unreachable("Use getGEPCost for GEP operations!");

    case Instruction::BitCast:
      assert(OpTy && "Cast instructions must provide the operand type");
      if (Ty == OpTy || (Ty->isPointerTy() && OpTy->isPointerTy()))
        // Identity and pointer-to-pointer casts are free.
        return TTI::TCC_Free;

      // Otherwise, the default basic cost is used.
      return TTI::TCC_Basic;

    case Instruction::IntToPtr: {
      // An inttoptr cast is free so long as the input is a legal integer type
      // which doesn't contain values outside the range of a pointer.
      unsigned OpSize = OpTy->getScalarSizeInBits();
      if (DL.isLegalInteger(OpSize) &&
          OpSize <= DL.getPointerTypeSizeInBits(Ty))
        return TTI::TCC_Free;

      // Otherwise it's not a no-op.
      return TTI::TCC_Basic;
    }
    case Instruction::PtrToInt: {
      // A ptrtoint cast is free so long as the result is large enough to store
      // the pointer, and a legal integer type.
      unsigned DestSize = Ty->getScalarSizeInBits();
      if (DL.isLegalInteger(DestSize) &&
          DestSize >= DL.getPointerTypeSizeInBits(OpTy))
        return TTI::TCC_Free;

      // Otherwise it's not a no-op.
      return TTI::TCC_Basic;
    }
    case Instruction::Trunc:
      // trunc to a native type is free (assuming the target has compare and
      // shift-right of the same width).
      if (DL.isLegalInteger(DL.getTypeSizeInBits(Ty)))
        return TTI::TCC_Free;

      return TTI::TCC_Basic;
    }
  }

  unsigned getGEPCost(Type *PointeeType, const Value *Ptr,
                      ArrayRef<const Value *> Operands) {
    // In the basic model, we just assume that all-constant GEPs will be folded
    // into their uses via addressing modes.
    for (unsigned Idx = 0, Size = Operands.size(); Idx != Size; ++Idx)
      if (!isa<Constant>(Operands[Idx]))
        return TTI::TCC_Basic;

    return TTI::TCC_Free;
  }

  unsigned getCallCost(FunctionType *FTy, int NumArgs) {
    assert(FTy && "FunctionType must be provided to this routine.");

    // The target-independent implementation just measures the size of the
    // function by approximating that each argument will take on average one
    // instruction to prepare.

    if (NumArgs < 0)
      // Set the argument number to the number of explicit arguments in the
      // function.
      NumArgs = FTy->getNumParams();

    return TTI::TCC_Basic * (NumArgs + 1);
  }

  unsigned getIntrinsicCost(Intrinsic::ID IID, Type *RetTy,
                            ArrayRef<Type *> ParamTys) {
    switch (IID) {
    default:
      // Intrinsics rarely (if ever) have normal argument setup constraints.
      // Model them as having a basic instruction cost.
      // FIXME: This is wrong for libc intrinsics.
      return TTI::TCC_Basic;

#ifdef INTEL_CUSTOMIZATION
    case Intrinsic::intel_pragma:
#endif
    case Intrinsic::annotation:
    case Intrinsic::assume:
    case Intrinsic::dbg_declare:
    case Intrinsic::dbg_value:
    case Intrinsic::invariant_start:
    case Intrinsic::invariant_end:
    case Intrinsic::lifetime_start:
    case Intrinsic::lifetime_end:
    case Intrinsic::objectsize:
    case Intrinsic::ptr_annotation:
    case Intrinsic::var_annotation:
    case Intrinsic::experimental_gc_result_int:
    case Intrinsic::experimental_gc_result_float:
    case Intrinsic::experimental_gc_result_ptr:
    case Intrinsic::experimental_gc_result:
    case Intrinsic::experimental_gc_relocate:
      // These intrinsics don't actually represent code after lowering.
      return TTI::TCC_Free;
    }
  }

  bool hasBranchDivergence() { return false; }

  bool isSourceOfDivergence(const Value *V) { return false; }

  bool isLoweredToCall(const Function *F) {
    // FIXME: These should almost certainly not be handled here, and instead
    // handled with the help of TLI or the target itself. This was largely
    // ported from existing analysis heuristics here so that such refactorings
    // can take place in the future.

    if (F->isIntrinsic())
      return false;

    if (F->hasLocalLinkage() || !F->hasName())
      return true;

    StringRef Name = F->getName();

    // These will all likely lower to a single selection DAG node.
    if (Name == "copysign" || Name == "copysignf" || Name == "copysignl" ||
        Name == "fabs" || Name == "fabsf" || Name == "fabsl" || Name == "sin" ||
        Name == "fmin" || Name == "fminf" || Name == "fminl" ||
        Name == "fmax" || Name == "fmaxf" || Name == "fmaxl" ||
        Name == "sinf" || Name == "sinl" || Name == "cos" || Name == "cosf" ||
        Name == "cosl" || Name == "sqrt" || Name == "sqrtf" || Name == "sqrtl")
      return false;

    // These are all likely to be optimized into something smaller.
    if (Name == "pow" || Name == "powf" || Name == "powl" || Name == "exp2" ||
        Name == "exp2l" || Name == "exp2f" || Name == "floor" ||
        Name == "floorf" || Name == "ceil" || Name == "round" ||
        Name == "ffs" || Name == "ffsl" || Name == "abs" || Name == "labs" ||
        Name == "llabs")
      return false;

    return true;
  }

  void getUnrollingPreferences(Loop *, TTI::UnrollingPreferences &) {}

  bool isLegalAddImmediate(int64_t Imm) { return false; }

  bool isLegalICmpImmediate(int64_t Imm) { return false; }

  bool isLegalAddressingMode(Type *Ty, GlobalValue *BaseGV, int64_t BaseOffset,
                             bool HasBaseReg, int64_t Scale,
                             unsigned AddrSpace) {
    // Guess that only reg and reg+reg addressing is allowed. This heuristic is
    // taken from the implementation of LSR.
    return !BaseGV && BaseOffset == 0 && (Scale == 0 || Scale == 1);
  }

  bool isLegalMaskedStore(Type *DataType, int Consecutive) { return false; }

  bool isLegalMaskedLoad(Type *DataType, int Consecutive) { return false; }

#if INTEL_CUSTOMIZATION
  bool isLegalSatDcnv(Intrinsic::ID IID, Type *From, Type *To,
                       Constant *LoClip, Constant *HiClip) {
    return false;
  }

  bool isLegalSatAddSub(Intrinsic::ID IID, Type *Ty,
                        Constant *LoClip, Constant *HiCLip) {
    return false;
  }
#endif // INTEL_CUSTOMIZATION

  int getScalingFactorCost(Type *Ty, GlobalValue *BaseGV, int64_t BaseOffset,
                           bool HasBaseReg, int64_t Scale, unsigned AddrSpace) {
    // Guess that all legal addressing mode are free.
    if (isLegalAddressingMode(Ty, BaseGV, BaseOffset, HasBaseReg,
                              Scale, AddrSpace))
      return 0;
    return -1;
  }

  bool isTruncateFree(Type *Ty1, Type *Ty2) { return false; }

  bool isZExtFree(Type *Ty1, Type *Ty2) { return false; }

  bool isProfitableToHoist(Instruction *I) { return true; }

  bool isTypeLegal(Type *Ty) { return false; }

  unsigned getJumpBufAlignment() { return 0; }

  unsigned getJumpBufSize() { return 0; }

  bool shouldBuildLookupTables() { return true; }

  bool enableAggressiveInterleaving(bool LoopHasReductions) { return false; }

  bool enableInterleavedAccessVectorization() { return false; }

  TTI::PopcntSupportKind getPopcntSupport(unsigned IntTyWidthInBit) {
    return TTI::PSK_Software;
  }

  bool haveFastSqrt(Type *Ty) { return false; }

  unsigned getFPOpCost(Type *Ty) { return TargetTransformInfo::TCC_Basic; }

  unsigned getIntImmCost(const APInt &Imm, Type *Ty) { return TTI::TCC_Basic; }

  unsigned getIntImmCost(unsigned Opcode, unsigned Idx, const APInt &Imm,
                         Type *Ty) {
    return TTI::TCC_Free;
  }

  unsigned getIntImmCost(Intrinsic::ID IID, unsigned Idx, const APInt &Imm,
                         Type *Ty) {
    return TTI::TCC_Free;
  }

  unsigned getNumberOfRegisters(bool Vector) { return 8; }

  unsigned getRegisterBitWidth(bool Vector) { return 32; }

  unsigned getMaxInterleaveFactor(unsigned VF) { return 1; }

  unsigned getArithmeticInstrCost(unsigned Opcode, Type *Ty,
                                  TTI::OperandValueKind Opd1Info,
                                  TTI::OperandValueKind Opd2Info,
                                  TTI::OperandValueProperties Opd1PropInfo,
                                  TTI::OperandValueProperties Opd2PropInfo) {
    return 1;
  }

  unsigned getShuffleCost(TTI::ShuffleKind Kind, Type *Ty, int Index,
                          Type *SubTp) {
    return 1;
  }

  unsigned getCastInstrCost(unsigned Opcode, Type *Dst, Type *Src) { return 1; }

  unsigned getCFInstrCost(unsigned Opcode) { return 1; }

  unsigned getCmpSelInstrCost(unsigned Opcode, Type *ValTy, Type *CondTy) {
    return 1;
  }

  unsigned getVectorInstrCost(unsigned Opcode, Type *Val, unsigned Index) {
    return 1;
  }

  unsigned getMemoryOpCost(unsigned Opcode, Type *Src, unsigned Alignment,
                           unsigned AddressSpace) {
    return 1;
  }

  unsigned getMaskedMemoryOpCost(unsigned Opcode, Type *Src, unsigned Alignment,
                                 unsigned AddressSpace) {
    return 1;
  }

  unsigned getInterleavedMemoryOpCost(unsigned Opcode, Type *VecTy,
                                      unsigned Factor,
                                      ArrayRef<unsigned> Indices,
                                      unsigned Alignment,
                                      unsigned AddressSpace) {
    return 1;
  }

  unsigned getIntrinsicInstrCost(Intrinsic::ID ID, Type *RetTy,
                                 ArrayRef<Type *> Tys) {
    return 1;
  }

  unsigned getCallInstrCost(Function *F, Type *RetTy, ArrayRef<Type *> Tys) {
    return 1;
  }

  unsigned getNumberOfParts(Type *Tp) { return 0; }

  unsigned getAddressComputationCost(Type *Tp, bool) { return 0; }

  unsigned getReductionCost(unsigned, Type *, bool) { return 1; }

  unsigned getCostOfKeepingLiveOverCall(ArrayRef<Type *> Tys) { return 0; }

  bool getTgtMemIntrinsic(IntrinsicInst *Inst, MemIntrinsicInfo &Info) {
    return false;
  }

  Value *getOrCreateResultFromMemIntrinsic(IntrinsicInst *Inst,
                                           Type *ExpectedType) {
    return nullptr;
  }
<<<<<<< HEAD
#if INTEL_CUSTOMIZATION
  bool adjustCallArgs(CallInst *CI) { return false; }
#endif
=======

  bool areInlineCompatible(const Function *Caller,
                           const Function *Callee) const {
    return (Caller->getFnAttribute("target-cpu") ==
            Callee->getFnAttribute("target-cpu")) &&
           (Caller->getFnAttribute("target-features") ==
            Callee->getFnAttribute("target-features"));
  }
>>>>>>> c5f000fa
};

/// \brief CRTP base class for use as a mix-in that aids implementing
/// a TargetTransformInfo-compatible class.
template <typename T>
class TargetTransformInfoImplCRTPBase : public TargetTransformInfoImplBase {
private:
  typedef TargetTransformInfoImplBase BaseT;

protected:
  explicit TargetTransformInfoImplCRTPBase(const DataLayout &DL) : BaseT(DL) {}

public:
  // Provide value semantics. MSVC requires that we spell all of these out.
  TargetTransformInfoImplCRTPBase(const TargetTransformInfoImplCRTPBase &Arg)
      : BaseT(static_cast<const BaseT &>(Arg)) {}
  TargetTransformInfoImplCRTPBase(TargetTransformInfoImplCRTPBase &&Arg)
      : BaseT(std::move(static_cast<BaseT &>(Arg))) {}

  using BaseT::getCallCost;

  unsigned getCallCost(const Function *F, int NumArgs) {
    assert(F && "A concrete function must be provided to this routine.");

    if (NumArgs < 0)
      // Set the argument number to the number of explicit arguments in the
      // function.
      NumArgs = F->arg_size();

    if (Intrinsic::ID IID = F->getIntrinsicID()) {
      FunctionType *FTy = F->getFunctionType();
      SmallVector<Type *, 8> ParamTys(FTy->param_begin(), FTy->param_end());
      return static_cast<T *>(this)
          ->getIntrinsicCost(IID, FTy->getReturnType(), ParamTys);
    }

    if (!static_cast<T *>(this)->isLoweredToCall(F))
      return TTI::TCC_Basic; // Give a basic cost if it will be lowered
                             // directly.

    return static_cast<T *>(this)->getCallCost(F->getFunctionType(), NumArgs);
  }

  unsigned getCallCost(const Function *F, ArrayRef<const Value *> Arguments) {
    // Simply delegate to generic handling of the call.
    // FIXME: We should use instsimplify or something else to catch calls which
    // will constant fold with these arguments.
    return static_cast<T *>(this)->getCallCost(F, Arguments.size());
  }

  using BaseT::getGEPCost;

  unsigned getGEPCost(Type *PointeeType, const Value *Ptr,
                      ArrayRef<const Value *> Operands) {
    const GlobalValue *BaseGV = nullptr;
    if (Ptr != nullptr) {
      // TODO: will remove this when pointers have an opaque type.
      assert(Ptr->getType()->getScalarType()->getPointerElementType() ==
                 PointeeType &&
             "explicit pointee type doesn't match operand's pointee type");
      BaseGV = dyn_cast<GlobalValue>(Ptr->stripPointerCasts());
    }
    bool HasBaseReg = (BaseGV == nullptr);
    int64_t BaseOffset = 0;
    int64_t Scale = 0;

    // Assumes the address space is 0 when Ptr is nullptr.
    unsigned AS =
        (Ptr == nullptr ? 0 : Ptr->getType()->getPointerAddressSpace());
    auto GTI = gep_type_begin(PointerType::get(PointeeType, AS), Operands);
    for (auto I = Operands.begin(); I != Operands.end(); ++I, ++GTI) {
      if (isa<SequentialType>(*GTI)) {
        int64_t ElementSize = DL.getTypeAllocSize(GTI.getIndexedType());
        if (const ConstantInt *ConstIdx = dyn_cast<ConstantInt>(*I)) {
          BaseOffset += ConstIdx->getSExtValue() * ElementSize;
        } else {
          // Needs scale register.
          if (Scale != 0) {
            // No addressing mode takes two scale registers.
            return TTI::TCC_Basic;
          }
          Scale = ElementSize;
        }
      } else {
        StructType *STy = cast<StructType>(*GTI);
        uint64_t Field = cast<ConstantInt>(*I)->getZExtValue();
        BaseOffset += DL.getStructLayout(STy)->getElementOffset(Field);
      }
    }

    if (static_cast<T *>(this)->isLegalAddressingMode(
            PointerType::get(*GTI, AS), const_cast<GlobalValue *>(BaseGV),
            BaseOffset, HasBaseReg, Scale, AS)) {
      return TTI::TCC_Free;
    }
    return TTI::TCC_Basic;
  }

  using BaseT::getIntrinsicCost;

  unsigned getIntrinsicCost(Intrinsic::ID IID, Type *RetTy,
                            ArrayRef<const Value *> Arguments) {
    // Delegate to the generic intrinsic handling code. This mostly provides an
    // opportunity for targets to (for example) special case the cost of
    // certain intrinsics based on constants used as arguments.
    SmallVector<Type *, 8> ParamTys;
    ParamTys.reserve(Arguments.size());
    for (unsigned Idx = 0, Size = Arguments.size(); Idx != Size; ++Idx)
      ParamTys.push_back(Arguments[Idx]->getType());
    return static_cast<T *>(this)->getIntrinsicCost(IID, RetTy, ParamTys);
  }

  unsigned getUserCost(const User *U) {
    if (isa<PHINode>(U))
      return TTI::TCC_Free; // Model all PHI nodes as free.

    if (const GEPOperator *GEP = dyn_cast<GEPOperator>(U)) {
      SmallVector<Value *, 4> Indices(GEP->idx_begin(), GEP->idx_end());
      return static_cast<T *>(this)->getGEPCost(
          GEP->getSourceElementType(), GEP->getPointerOperand(), Indices);
    }

    if (auto CS = ImmutableCallSite(U)) {
      const Function *F = CS.getCalledFunction();
      if (!F) {
        // Just use the called value type.
        Type *FTy = CS.getCalledValue()->getType()->getPointerElementType();
        return static_cast<T *>(this)
            ->getCallCost(cast<FunctionType>(FTy), CS.arg_size());
      }

      SmallVector<const Value *, 8> Arguments(CS.arg_begin(), CS.arg_end());
      return static_cast<T *>(this)->getCallCost(F, Arguments);
    }

    if (const CastInst *CI = dyn_cast<CastInst>(U)) {
      // Result of a cmp instruction is often extended (to be used by other
      // cmp instructions, logical or return instructions). These are usually
      // nop on most sane targets.
      if (isa<CmpInst>(CI->getOperand(0)))
        return TTI::TCC_Free;
    }

    return static_cast<T *>(this)->getOperationCost(
        Operator::getOpcode(U), U->getType(),
        U->getNumOperands() == 1 ? U->getOperand(0)->getType() : nullptr);
  }
};
}

#endif<|MERGE_RESOLUTION|>--- conflicted
+++ resolved
@@ -341,11 +341,10 @@
                                            Type *ExpectedType) {
     return nullptr;
   }
-<<<<<<< HEAD
+
 #if INTEL_CUSTOMIZATION
   bool adjustCallArgs(CallInst *CI) { return false; }
 #endif
-=======
 
   bool areInlineCompatible(const Function *Caller,
                            const Function *Callee) const {
@@ -354,7 +353,6 @@
            (Caller->getFnAttribute("target-features") ==
             Callee->getFnAttribute("target-features"));
   }
->>>>>>> c5f000fa
 };
 
 /// \brief CRTP base class for use as a mix-in that aids implementing
