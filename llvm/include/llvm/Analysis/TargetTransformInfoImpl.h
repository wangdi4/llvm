--- conflicted
+++ resolved
@@ -256,7 +256,6 @@
 
   bool isLegalMaskedGather(Type *DataType) { return false; }
 
-<<<<<<< HEAD
 #if INTEL_CUSTOMIZATION
   bool isLegalSatDcnv(Intrinsic::ID IID, Type *From, Type *To,
                        Constant *LoClip, Constant *HiClip) {
@@ -268,9 +267,7 @@
     return false;
   }
 #endif // INTEL_CUSTOMIZATION
-=======
   bool prefersVectorizedAddressing() { return true; }
->>>>>>> dc4c8926
 
   int getScalingFactorCost(Type *Ty, GlobalValue *BaseGV, int64_t BaseOffset,
                            bool HasBaseReg, int64_t Scale, unsigned AddrSpace) {
