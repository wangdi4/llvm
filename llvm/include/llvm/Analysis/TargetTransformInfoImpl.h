//===- TargetTransformInfoImpl.h --------------------------------*- C++ -*-===//
//
// Part of the LLVM Project, under the Apache License v2.0 with LLVM Exceptions.
// See https://llvm.org/LICENSE.txt for license information.
// SPDX-License-Identifier: Apache-2.0 WITH LLVM-exception
//
//===----------------------------------------------------------------------===//
/// \file
/// This file provides helpers for the implementation of
/// a TargetTransformInfo-conforming class.
///
//===----------------------------------------------------------------------===//

#ifndef LLVM_ANALYSIS_TARGETTRANSFORMINFOIMPL_H
#define LLVM_ANALYSIS_TARGETTRANSFORMINFOIMPL_H

#include "llvm/Analysis/ScalarEvolutionExpressions.h"
#include "llvm/Analysis/TargetTransformInfo.h"
#include "llvm/Analysis/VectorUtils.h"
#include "llvm/IR/DataLayout.h"
#include "llvm/IR/Function.h"
#include "llvm/IR/GetElementPtrTypeIterator.h"
#include "llvm/IR/IntrinsicInst.h"
#include "llvm/IR/Operator.h"
#include "llvm/IR/Type.h"

namespace llvm {

/// Base class for use as a mix-in that aids implementing
/// a TargetTransformInfo-compatible class.
class TargetTransformInfoImplBase {
protected:
  typedef TargetTransformInfo TTI;

  const DataLayout &DL;

  explicit TargetTransformInfoImplBase(const DataLayout &DL) : DL(DL) {}

public:
  // Provide value semantics. MSVC requires that we spell all of these out.
  TargetTransformInfoImplBase(const TargetTransformInfoImplBase &Arg)
      : DL(Arg.DL) {}
  TargetTransformInfoImplBase(TargetTransformInfoImplBase &&Arg) : DL(Arg.DL) {}

  const DataLayout &getDataLayout() const { return DL; }

  int getGEPCost(Type *PointeeType, const Value *Ptr,
                 ArrayRef<const Value *> Operands,
                 TTI::TargetCostKind CostKind = TTI::TCK_SizeAndLatency) const {
    // In the basic model, we just assume that all-constant GEPs will be folded
    // into their uses via addressing modes.
    for (unsigned Idx = 0, Size = Operands.size(); Idx != Size; ++Idx)
      if (!isa<Constant>(Operands[Idx]))
        return TTI::TCC_Basic;

    return TTI::TCC_Free;
  }

  unsigned getEstimatedNumberOfCaseClusters(const SwitchInst &SI,
                                            unsigned &JTSize,
                                            ProfileSummaryInfo *PSI,
                                            BlockFrequencyInfo *BFI) const {
    (void)PSI;
    (void)BFI;
    JTSize = 0;
    return SI.getNumCases();
  }

  unsigned getInliningThresholdMultiplier() const { return 1; }

  int getInlinerVectorBonusPercent() const { return 150; }

  unsigned getMemcpyCost(const Instruction *I) const {
    return TTI::TCC_Expensive;
  }

  bool hasBranchDivergence() const { return false; }

  bool useGPUDivergenceAnalysis() const { return false; }

  bool isSourceOfDivergence(const Value *V) const { return false; }

  bool isAlwaysUniform(const Value *V) const { return false; }

  unsigned getFlatAddressSpace() const { return -1; }

  bool collectFlatAddressOperands(SmallVectorImpl<int> &OpIndexes,
                                  Intrinsic::ID IID) const {
    return false;
  }

  bool isNoopAddrSpaceCast(unsigned, unsigned) const { return false; }

  unsigned getAssumedAddrSpace(const Value *V) const { return -1; }

  Value *rewriteIntrinsicWithAddressSpace(IntrinsicInst *II, Value *OldV,
                                          Value *NewV) const {
    return nullptr;
  }

  bool isLoweredToCall(const Function *F) const {
    assert(F && "A concrete function must be provided to this routine.");

    // FIXME: These should almost certainly not be handled here, and instead
    // handled with the help of TLI or the target itself. This was largely
    // ported from existing analysis heuristics here so that such refactorings
    // can take place in the future.

    if (F->isIntrinsic())
      return false;

    if (F->hasLocalLinkage() || !F->hasName())
      return true;

    StringRef Name = F->getName();

    // These will all likely lower to a single selection DAG node.
    if (Name == "copysign" || Name == "copysignf" || Name == "copysignl" ||
        Name == "fabs" || Name == "fabsf" || Name == "fabsl" || Name == "sin" ||
        Name == "fmin" || Name == "fminf" || Name == "fminl" ||
        Name == "fmax" || Name == "fmaxf" || Name == "fmaxl" ||
        Name == "sinf" || Name == "sinl" || Name == "cos" || Name == "cosf" ||
        Name == "cosl" || Name == "sqrt" || Name == "sqrtf" || Name == "sqrtl")
      return false;

    // These are all likely to be optimized into something smaller.
    if (Name == "pow" || Name == "powf" || Name == "powl" || Name == "exp2" ||
        Name == "exp2l" || Name == "exp2f" || Name == "floor" ||
        Name == "floorf" || Name == "ceil" || Name == "round" ||
        Name == "ffs" || Name == "ffsl" || Name == "abs" || Name == "labs" ||
        Name == "llabs")
      return false;

    return true;
  }

  bool isHardwareLoopProfitable(Loop *L, ScalarEvolution &SE,
                                AssumptionCache &AC, TargetLibraryInfo *LibInfo,
                                HardwareLoopInfo &HWLoopInfo) const {
    return false;
  }

  bool preferPredicateOverEpilogue(Loop *L, LoopInfo *LI, ScalarEvolution &SE,
                                   AssumptionCache &AC, TargetLibraryInfo *TLI,
                                   DominatorTree *DT,
                                   const LoopAccessInfo *LAI) const {
    return false;
  }

  bool emitGetActiveLaneMask() const {
    return false;
  }

  Optional<Instruction *> instCombineIntrinsic(InstCombiner &IC,
                                               IntrinsicInst &II) const {
    return None;
  }

  Optional<Value *>
  simplifyDemandedUseBitsIntrinsic(InstCombiner &IC, IntrinsicInst &II,
                                   APInt DemandedMask, KnownBits &Known,
                                   bool &KnownBitsComputed) const {
    return None;
  }

  Optional<Value *> simplifyDemandedVectorEltsIntrinsic(
      InstCombiner &IC, IntrinsicInst &II, APInt DemandedElts, APInt &UndefElts,
      APInt &UndefElts2, APInt &UndefElts3,
      std::function<void(Instruction *, unsigned, APInt, APInt &)>
          SimplifyAndSetOp) const {
    return None;
  }

  void getUnrollingPreferences(Loop *, ScalarEvolution &,
                               TTI::UnrollingPreferences &) const {}

  unsigned getLoopRotationDefaultThreshold(bool OptForSize) const { return 16; }
  void getPeelingPreferences(Loop *, ScalarEvolution &,
                             TTI::PeelingPreferences &) const {}

  bool isLegalAddImmediate(int64_t Imm) const { return false; }

  bool isLegalICmpImmediate(int64_t Imm) const { return false; }

  bool isLegalAddressingMode(Type *Ty, GlobalValue *BaseGV, int64_t BaseOffset,
                             bool HasBaseReg, int64_t Scale, unsigned AddrSpace,
                             Instruction *I = nullptr) const {
    // Guess that only reg and reg+reg addressing is allowed. This heuristic is
    // taken from the implementation of LSR.
    return !BaseGV && BaseOffset == 0 && (Scale == 0 || Scale == 1);
  }

  bool isLSRCostLess(TTI::LSRCost &C1, TTI::LSRCost &C2) const {
    return std::tie(C1.NumRegs, C1.AddRecCost, C1.NumIVMuls, C1.NumBaseAdds,
                    C1.ScaleCost, C1.ImmCost, C1.SetupCost) <
           std::tie(C2.NumRegs, C2.AddRecCost, C2.NumIVMuls, C2.NumBaseAdds,
                    C2.ScaleCost, C2.ImmCost, C2.SetupCost);
  }

  bool isNumRegsMajorCostOfLSR() const { return true; }

  bool isProfitableLSRChainElement(Instruction *I) const { return false; }

  bool canMacroFuseCmp() const { return false; }

  bool canSaveCmp(Loop *L, BranchInst **BI, ScalarEvolution *SE, LoopInfo *LI,
                  DominatorTree *DT, AssumptionCache *AC,
                  TargetLibraryInfo *LibInfo) const {
    return false;
  }

  bool shouldFavorPostInc() const { return false; }

  bool shouldFavorBackedgeIndex(const Loop *L) const { return false; }

  bool isLegalMaskedStore(Type *DataType, Align Alignment) const {
    return false;
  }

  bool isLegalMaskedLoad(Type *DataType, Align Alignment) const {
    return false;
  }

  bool isLegalNTStore(Type *DataType, Align Alignment) const {
    // By default, assume nontemporal memory stores are available for stores
    // that are aligned and have a size that is a power of 2.
    unsigned DataSize = DL.getTypeStoreSize(DataType);
    return Alignment >= DataSize && isPowerOf2_32(DataSize);
  }

  bool isLegalNTLoad(Type *DataType, Align Alignment) const {
    // By default, assume nontemporal memory loads are available for loads that
    // are aligned and have a size that is a power of 2.
    unsigned DataSize = DL.getTypeStoreSize(DataType);
    return Alignment >= DataSize && isPowerOf2_32(DataSize);
  }

  bool isLegalMaskedScatter(Type *DataType, Align Alignment) const {
    return false;
  }

<<<<<<< HEAD
  bool isLegalMaskedGather(Type *DataType, Align Alignment) { return false; }
#if INTEL_CUSTOMIZATION
  bool shouldScalarizeMaskedGather(CallInst *CI) {
    // By default, This function will return !isLegalMaskedGather.
    const DataLayout *DL = &CI->getModule()->getDataLayout();
    unsigned AlignmentInt =
        cast<ConstantInt>(CI->getArgOperand(1))->getZExtValue();
    Type *LoadTy = CI->getType();
    Align Alignment =
        DL->getValueOrABITypeAlignment(MaybeAlign(AlignmentInt), LoadTy);
    return !isLegalMaskedGather(LoadTy, Alignment);
  }

  bool shouldOptGatherToLoadPermute(Type *ArrayElemTy, uint64_t ArrayNum,
                                    uint32_t GatherNum,
                                    uint32_t *WidenNum = nullptr) const {
    return false;
  }

  bool isLegalToTransformGather2PermuteLoad(const IntrinsicInst *II,
                                            Type *&ArrayElemTy,
                                            uint64_t &ArrayNum,
                                            unsigned &GatherNum,
                                            unsigned &WidenNum) const {
    return false;
  }

  bool isLegalToTransformGather2PermuteLoad(
      Intrinsic::ID ID, Type *DataTy, const Value *Ptr, bool VariableMask,
      bool UndefPassThru, Type *&ArrayElemTy, uint64_t &ArrayNum,
      unsigned &GatherNum, unsigned &WidenNum) const {
    return false;
  }
#endif // INTEL_CUSTOMIZATION
=======
  bool isLegalMaskedGather(Type *DataType, Align Alignment) const {
    return false;
  }
>>>>>>> acaa6e42

  bool isLegalMaskedCompressStore(Type *DataType) const { return false; }

  bool isLegalMaskedExpandLoad(Type *DataType) const { return false; }

  bool hasDivRemOp(Type *DataType, bool IsSigned) const { return false; }

  bool hasVolatileVariant(Instruction *I, unsigned AddrSpace) const {
    return false;
  }

  bool prefersVectorizedAddressing() const { return true; }

  int getScalingFactorCost(Type *Ty, GlobalValue *BaseGV, int64_t BaseOffset,
                           bool HasBaseReg, int64_t Scale,
                           unsigned AddrSpace) const {
    // Guess that all legal addressing mode are free.
    if (isLegalAddressingMode(Ty, BaseGV, BaseOffset, HasBaseReg, Scale,
                              AddrSpace))
      return 0;
    return -1;
  }

  bool LSRWithInstrQueries() const { return false; }

  bool isTruncateFree(Type *Ty1, Type *Ty2) const { return false; }

  bool isProfitableToHoist(Instruction *I) const { return true; }

  bool useAA() const { return false; }

  bool isTypeLegal(Type *Ty) const { return false; }

  unsigned getRegUsageForType(Type *Ty) const { return 1; }

  bool shouldBuildLookupTables() const { return true; }
  bool shouldBuildLookupTablesForConstant(Constant *C) const { return true; }

  bool useColdCCForColdCall(Function &F) const { return false; }

  unsigned getScalarizationOverhead(VectorType *Ty, const APInt &DemandedElts,
                                    bool Insert, bool Extract) const {
    return 0;
  }

  unsigned getOperandsScalarizationOverhead(ArrayRef<const Value *> Args,
                                            unsigned VF) const {
    return 0;
  }

  bool supportsEfficientVectorElementLoadStore() const { return false; }

  bool enableAggressiveInterleaving(bool LoopHasReductions) const {
    return false;
  }

  TTI::MemCmpExpansionOptions enableMemCmpExpansion(bool OptSize,
                                                    bool IsZeroCmp) const {
    return {};
  }

  bool enableInterleavedAccessVectorization() const { return false; }

  bool enableMaskedInterleavedAccessVectorization() const { return false; }

  bool isFPVectorizationPotentiallyUnsafe() const { return false; }

  bool allowsMisalignedMemoryAccesses(LLVMContext &Context, unsigned BitWidth,
                                      unsigned AddressSpace, unsigned Alignment,
                                      bool *Fast) const {
    return false;
  }

  TTI::PopcntSupportKind getPopcntSupport(unsigned IntTyWidthInBit) const {
    return TTI::PSK_Software;
  }

  bool haveFastSqrt(Type *Ty) const { return false; }

  bool isFCmpOrdCheaperThanFCmpZero(Type *Ty) const { return true; }

  unsigned getFPOpCost(Type *Ty) const {
    return TargetTransformInfo::TCC_Basic;
  }

  int getIntImmCodeSizeCost(unsigned Opcode, unsigned Idx, const APInt &Imm,
                            Type *Ty) const {
    return 0;
  }

  unsigned getIntImmCost(const APInt &Imm, Type *Ty,
                         TTI::TargetCostKind CostKind) const {
    return TTI::TCC_Basic;
  }

  unsigned getIntImmCostInst(unsigned Opcode, unsigned Idx, const APInt &Imm,
                             Type *Ty, TTI::TargetCostKind CostKind,
                             Instruction *Inst = nullptr) const {
    return TTI::TCC_Free;
  }

  unsigned getIntImmCostIntrin(Intrinsic::ID IID, unsigned Idx,
                               const APInt &Imm, Type *Ty,
                               TTI::TargetCostKind CostKind) const {
    return TTI::TCC_Free;
  }

  unsigned getNumberOfRegisters(unsigned ClassID) const { return 8; }

  unsigned getRegisterClassForType(bool Vector, Type *Ty = nullptr) const {
    return Vector ? 1 : 0;
  };

  const char *getRegisterClassName(unsigned ClassID) const {
    switch (ClassID) {
    default:
      return "Generic::Unknown Register Class";
    case 0:
      return "Generic::ScalarRC";
    case 1:
      return "Generic::VectorRC";
    }
  }

  unsigned getRegisterBitWidth(bool Vector) const { return 32; }

  unsigned getMinVectorRegisterBitWidth() const { return 128; }

  bool shouldMaximizeVectorBandwidth(bool OptSize) const { return false; }

  unsigned getMinimumVF(unsigned ElemWidth) const { return 0; }

  unsigned getMaximumVF(unsigned ElemWidth, unsigned Opcode) const { return 0; }

  bool shouldConsiderAddressTypePromotion(
      const Instruction &I, bool &AllowPromotionWithoutCommonHeader) const {
    AllowPromotionWithoutCommonHeader = false;
    return false;
  }

  unsigned getCacheLineSize() const { return 0; }

  llvm::Optional<unsigned>
  getCacheSize(TargetTransformInfo::CacheLevel Level) const {
    switch (Level) {
    case TargetTransformInfo::CacheLevel::L1D:
      LLVM_FALLTHROUGH;
    case TargetTransformInfo::CacheLevel::L2D:
      return llvm::Optional<unsigned>();
    }
    llvm_unreachable("Unknown TargetTransformInfo::CacheLevel");
  }

  llvm::Optional<unsigned>
  getCacheAssociativity(TargetTransformInfo::CacheLevel Level) const {
    switch (Level) {
    case TargetTransformInfo::CacheLevel::L1D:
      LLVM_FALLTHROUGH;
    case TargetTransformInfo::CacheLevel::L2D:
      return llvm::Optional<unsigned>();
    }

    llvm_unreachable("Unknown TargetTransformInfo::CacheLevel");
  }

  unsigned getPrefetchDistance() const { return 0; }
  unsigned getMinPrefetchStride(unsigned NumMemAccesses,
                                unsigned NumStridedMemAccesses,
                                unsigned NumPrefetches, bool HasCall) const {
    return 1;
  }
  unsigned getMaxPrefetchIterationsAhead() const { return UINT_MAX; }
  bool enableWritePrefetching() const { return false; }

  unsigned getMaxInterleaveFactor(unsigned VF) const { return 1; }

  unsigned getArithmeticInstrCost(unsigned Opcode, Type *Ty,
                                  TTI::TargetCostKind CostKind,
                                  TTI::OperandValueKind Opd1Info,
                                  TTI::OperandValueKind Opd2Info,
                                  TTI::OperandValueProperties Opd1PropInfo,
                                  TTI::OperandValueProperties Opd2PropInfo,
                                  ArrayRef<const Value *> Args,
                                  const Instruction *CxtI = nullptr) const {
    // FIXME: A number of transformation tests seem to require these values
    // which seems a little odd for how arbitary there are.
    switch (Opcode) {
    default:
      break;
    case Instruction::FDiv:
    case Instruction::FRem:
    case Instruction::SDiv:
    case Instruction::SRem:
    case Instruction::UDiv:
    case Instruction::URem:
      // FIXME: Unlikely to be true for CodeSize.
      return TTI::TCC_Expensive;
    }
    return 1;
  }

  unsigned getShuffleCost(TTI::ShuffleKind Kind, VectorType *Ty, int Index,
                          VectorType *SubTp) const {
    return 1;
  }

  unsigned getCastInstrCost(unsigned Opcode, Type *Dst, Type *Src,
                            TTI::CastContextHint CCH,
                            TTI::TargetCostKind CostKind,
                            const Instruction *I) const {
    switch (Opcode) {
    default:
      break;
    case Instruction::IntToPtr: {
      unsigned SrcSize = Src->getScalarSizeInBits();
      if (DL.isLegalInteger(SrcSize) &&
          SrcSize <= DL.getPointerTypeSizeInBits(Dst))
        return 0;
      break;
    }
    case Instruction::PtrToInt: {
      unsigned DstSize = Dst->getScalarSizeInBits();
      if (DL.isLegalInteger(DstSize) &&
          DstSize >= DL.getPointerTypeSizeInBits(Src))
        return 0;
      break;
    }
    case Instruction::BitCast:
      if (Dst == Src || (Dst->isPointerTy() && Src->isPointerTy()))
        // Identity and pointer-to-pointer casts are free.
        return 0;
      break;
    case Instruction::Trunc: {
      // trunc to a native type is free (assuming the target has compare and
      // shift-right of the same width).
      TypeSize DstSize = DL.getTypeSizeInBits(Dst);
      if (!DstSize.isScalable() && DL.isLegalInteger(DstSize.getFixedSize()))
        return 0;
      break;
    }
    }
    return 1;
  }

  unsigned getExtractWithExtendCost(unsigned Opcode, Type *Dst,
                                    VectorType *VecTy, unsigned Index) const {
    return 1;
  }

  unsigned getCFInstrCost(unsigned Opcode, TTI::TargetCostKind CostKind) const {
    // A phi would be free, unless we're costing the throughput because it
    // will require a register.
    if (Opcode == Instruction::PHI && CostKind != TTI::TCK_RecipThroughput)
      return 0;
    return 1;
  }

  unsigned getCmpSelInstrCost(unsigned Opcode, Type *ValTy, Type *CondTy,
                              CmpInst::Predicate VecPred,
                              TTI::TargetCostKind CostKind,
                              const Instruction *I) const {
    return 1;
  }

  unsigned getVectorInstrCost(unsigned Opcode, Type *Val,
                              unsigned Index) const {
    return 1;
  }

  unsigned getMemoryOpCost(unsigned Opcode, Type *Src, Align Alignment,
                           unsigned AddressSpace, TTI::TargetCostKind CostKind,
                           const Instruction *I) const {
    return 1;
  }

  unsigned getMaskedMemoryOpCost(unsigned Opcode, Type *Src, Align Alignment,
                                 unsigned AddressSpace,
                                 TTI::TargetCostKind CostKind) const {
    return 1;
  }

  unsigned getGatherScatterOpCost(unsigned Opcode, Type *DataTy,
                                  const Value *Ptr, bool VariableMask,
                                  Align Alignment, TTI::TargetCostKind CostKind,
<<<<<<< HEAD
                                  const Instruction *I = nullptr, // INTEL
                                  bool UndefPassThru = false) {   // INTEL
    return 1;
  }

#if INTEL_CUSTOMIZATION
  unsigned getGatherScatterOpCost(unsigned Opcode, Type *DataTy,
                                  unsigned IndexSize, bool VariableMask,
                                  unsigned Alignment, unsigned AddressSpace,
                                  TTI::TargetCostKind CostKind,
                                  const Instruction *I = nullptr) {
=======
                                  const Instruction *I = nullptr) const {
>>>>>>> acaa6e42
    return 1;
  }
#endif // INTEL_CUSTOMIZATION

  unsigned getInterleavedMemoryOpCost(
      unsigned Opcode, Type *VecTy, unsigned Factor, ArrayRef<unsigned> Indices,
      Align Alignment, unsigned AddressSpace, TTI::TargetCostKind CostKind,
      bool UseMaskForCond, bool UseMaskForGaps) const {
    return 1;
  }

  unsigned getIntrinsicInstrCost(const IntrinsicCostAttributes &ICA,
                                 TTI::TargetCostKind CostKind) const {
    switch (ICA.getID()) {
    default:
      break;
#if INTEL_CUSTOMIZATION
    case Intrinsic::intel_pragma:
#endif // INTEL_CUSTOMIZATION
    case Intrinsic::annotation:
    case Intrinsic::assume:
    case Intrinsic::sideeffect:
    case Intrinsic::pseudoprobe:
    case Intrinsic::dbg_declare:
    case Intrinsic::dbg_value:
    case Intrinsic::dbg_label:
    case Intrinsic::invariant_start:
    case Intrinsic::invariant_end:
    case Intrinsic::launder_invariant_group:
    case Intrinsic::strip_invariant_group:
    case Intrinsic::is_constant:
    case Intrinsic::lifetime_start:
    case Intrinsic::lifetime_end:
    case Intrinsic::objectsize:
    case Intrinsic::ptr_annotation:
    case Intrinsic::var_annotation:
    case Intrinsic::experimental_gc_result:
    case Intrinsic::experimental_gc_relocate:
    case Intrinsic::coro_alloc:
    case Intrinsic::coro_begin:
    case Intrinsic::coro_free:
    case Intrinsic::coro_end:
    case Intrinsic::coro_frame:
    case Intrinsic::coro_size:
    case Intrinsic::coro_suspend:
    case Intrinsic::coro_param:
    case Intrinsic::coro_subfn_addr:
      // These intrinsics don't actually represent code after lowering.
      return 0;
    }
    return 1;
  }

  unsigned getCallInstrCost(Function *F, Type *RetTy, ArrayRef<Type *> Tys,
                            TTI::TargetCostKind CostKind) const {
    return 1;
  }

  unsigned getNumberOfParts(Type *Tp) const { return 0; }

  unsigned getAddressComputationCost(Type *Tp, ScalarEvolution *,
                                     const SCEV *) const {
    return 0;
  }

  unsigned getArithmeticReductionCost(unsigned, VectorType *, bool,
                                      TTI::TargetCostKind) const {
    return 1;
  }

  unsigned getMinMaxReductionCost(VectorType *, VectorType *, bool, bool,
                                  TTI::TargetCostKind) const {
    return 1;
  }

  unsigned getCostOfKeepingLiveOverCall(ArrayRef<Type *> Tys) const {
    return 0;
  }

  bool getTgtMemIntrinsic(IntrinsicInst *Inst, MemIntrinsicInfo &Info) const {
    return false;
  }

  unsigned getAtomicMemIntrinsicMaxElementSize() const {
    // Note for overrides: You must ensure for all element unordered-atomic
    // memory intrinsics that all power-of-2 element sizes up to, and
    // including, the return value of this method have a corresponding
    // runtime lib call. These runtime lib call definitions can be found
    // in RuntimeLibcalls.h
    return 0;
  }

  Value *getOrCreateResultFromMemIntrinsic(IntrinsicInst *Inst,
                                           Type *ExpectedType) const {
    return nullptr;
  }

#if INTEL_CUSTOMIZATION
  bool isAdvancedOptEnabled(TTI::AdvancedOptLevel AO) const { return false; }

  bool adjustCallArgs(CallInst *CI) { return false; }

  bool isTargetSpecificShuffleMask(ArrayRef<uint32_t> Mask) const {
    return false;
  }

  bool isVPlanVLSProfitable() const { return true; }

  bool isAggressiveVLSProfitable() const { return false; }

  bool needsStructuredCFG() const { return false; }

#endif
  Type *getMemcpyLoopLoweringType(LLVMContext &Context, Value *Length,
                                  unsigned SrcAddrSpace, unsigned DestAddrSpace,
                                  unsigned SrcAlign, unsigned DestAlign) const {
    return Type::getInt8Ty(Context);
  }

  void getMemcpyLoopResidualLoweringType(
      SmallVectorImpl<Type *> &OpsOut, LLVMContext &Context,
      unsigned RemainingBytes, unsigned SrcAddrSpace, unsigned DestAddrSpace,
      unsigned SrcAlign, unsigned DestAlign) const {
    for (unsigned i = 0; i != RemainingBytes; ++i)
      OpsOut.push_back(Type::getInt8Ty(Context));
  }

  bool areInlineCompatible(const Function *Caller,
                           const Function *Callee) const {
    return (Caller->getFnAttribute("target-cpu") ==
            Callee->getFnAttribute("target-cpu")) &&
           (Caller->getFnAttribute("target-features") ==
            Callee->getFnAttribute("target-features"));
  }

  bool areFunctionArgsABICompatible(const Function *Caller,
                                    const Function *Callee,
                                    SmallPtrSetImpl<Argument *> &Args) const {
    return (Caller->getFnAttribute("target-cpu") ==
            Callee->getFnAttribute("target-cpu")) &&
           (Caller->getFnAttribute("target-features") ==
            Callee->getFnAttribute("target-features"));
  }

  bool isIndexedLoadLegal(TTI::MemIndexedMode Mode, Type *Ty,
                          const DataLayout &DL) const {
    return false;
  }

  bool isIndexedStoreLegal(TTI::MemIndexedMode Mode, Type *Ty,
                           const DataLayout &DL) const {
    return false;
  }

  unsigned getLoadStoreVecRegBitWidth(unsigned AddrSpace) const { return 128; }

  bool isLegalToVectorizeLoad(LoadInst *LI) const { return true; }

  bool isLegalToVectorizeStore(StoreInst *SI) const { return true; }

  bool isLegalToVectorizeLoadChain(unsigned ChainSizeInBytes, Align Alignment,
                                   unsigned AddrSpace) const {
    return true;
  }

  bool isLegalToVectorizeStoreChain(unsigned ChainSizeInBytes, Align Alignment,
                                    unsigned AddrSpace) const {
    return true;
  }

  unsigned getLoadVectorFactor(unsigned VF, unsigned LoadSize,
                               unsigned ChainSizeInBytes,
                               VectorType *VecTy) const {
    return VF;
  }

  unsigned getStoreVectorFactor(unsigned VF, unsigned StoreSize,
                                unsigned ChainSizeInBytes,
                                VectorType *VecTy) const {
    return VF;
  }

  bool useReductionIntrinsic(unsigned Opcode, Type *Ty,
                             TTI::ReductionFlags Flags) const {
    return false;
  }

  bool preferInLoopReduction(unsigned Opcode, Type *Ty,
                             TTI::ReductionFlags Flags) const {
    return false;
  }

  bool preferPredicatedReductionSelect(unsigned Opcode, Type *Ty,
                                       TTI::ReductionFlags Flags) const {
    return false;
  }

  bool shouldExpandReduction(const IntrinsicInst *II) const { return true; }

  unsigned getGISelRematGlobalCost() const { return 1; }

  bool supportsScalableVectors() const { return false; }

  bool hasActiveVectorLength() const { return false; }

protected:
  // Obtain the minimum required size to hold the value (without the sign)
  // In case of a vector it returns the min required size for one element.
  unsigned minRequiredElementSize(const Value *Val, bool &isSigned) const {
    if (isa<ConstantDataVector>(Val) || isa<ConstantVector>(Val)) {
      const auto *VectorValue = cast<Constant>(Val);

      // In case of a vector need to pick the max between the min
      // required size for each element
      auto *VT = cast<FixedVectorType>(Val->getType());

      // Assume unsigned elements
      isSigned = false;

      // The max required size is the size of the vector element type
      unsigned MaxRequiredSize =
          VT->getElementType()->getPrimitiveSizeInBits().getFixedSize();

      unsigned MinRequiredSize = 0;
      for (unsigned i = 0, e = VT->getNumElements(); i < e; ++i) {
        if (auto *IntElement =
                dyn_cast<ConstantInt>(VectorValue->getAggregateElement(i))) {
          bool signedElement = IntElement->getValue().isNegative();
          // Get the element min required size.
          unsigned ElementMinRequiredSize =
              IntElement->getValue().getMinSignedBits() - 1;
          // In case one element is signed then all the vector is signed.
          isSigned |= signedElement;
          // Save the max required bit size between all the elements.
          MinRequiredSize = std::max(MinRequiredSize, ElementMinRequiredSize);
        } else {
          // not an int constant element
          return MaxRequiredSize;
        }
      }
      return MinRequiredSize;
    }

    if (const auto *CI = dyn_cast<ConstantInt>(Val)) {
      isSigned = CI->getValue().isNegative();
      return CI->getValue().getMinSignedBits() - 1;
    }

    if (const auto *Cast = dyn_cast<SExtInst>(Val)) {
      isSigned = true;
      return Cast->getSrcTy()->getScalarSizeInBits() - 1;
    }

    if (const auto *Cast = dyn_cast<ZExtInst>(Val)) {
      isSigned = false;
      return Cast->getSrcTy()->getScalarSizeInBits();
    }

    isSigned = false;
    return Val->getType()->getScalarSizeInBits();
  }

  bool isStridedAccess(const SCEV *Ptr) const {
    return Ptr && isa<SCEVAddRecExpr>(Ptr);
  }

  const SCEVConstant *getConstantStrideStep(ScalarEvolution *SE,
                                            const SCEV *Ptr) const {
    if (!isStridedAccess(Ptr))
      return nullptr;
    const SCEVAddRecExpr *AddRec = cast<SCEVAddRecExpr>(Ptr);
    return dyn_cast<SCEVConstant>(AddRec->getStepRecurrence(*SE));
  }

  bool isConstantStridedAccessLessThan(ScalarEvolution *SE, const SCEV *Ptr,
                                       int64_t MergeDistance) const {
    const SCEVConstant *Step = getConstantStrideStep(SE, Ptr);
    if (!Step)
      return false;
    APInt StrideVal = Step->getAPInt();
    if (StrideVal.getBitWidth() > 64)
      return false;
    // FIXME: Need to take absolute value for negative stride case.
    return StrideVal.getSExtValue() < MergeDistance;
  }
};

/// CRTP base class for use as a mix-in that aids implementing
/// a TargetTransformInfo-compatible class.
template <typename T>
class TargetTransformInfoImplCRTPBase : public TargetTransformInfoImplBase {
private:
  typedef TargetTransformInfoImplBase BaseT;

protected:
  explicit TargetTransformInfoImplCRTPBase(const DataLayout &DL) : BaseT(DL) {}

public:
  using BaseT::getGEPCost;

  int getGEPCost(Type *PointeeType, const Value *Ptr,
                 ArrayRef<const Value *> Operands,
                 TTI::TargetCostKind CostKind = TTI::TCK_SizeAndLatency) {
    assert(PointeeType && Ptr && "can't get GEPCost of nullptr");
    // TODO: will remove this when pointers have an opaque type.
    assert(Ptr->getType()->getScalarType()->getPointerElementType() ==
               PointeeType &&
           "explicit pointee type doesn't match operand's pointee type");
    auto *BaseGV = dyn_cast<GlobalValue>(Ptr->stripPointerCasts());
    bool HasBaseReg = (BaseGV == nullptr);

    auto PtrSizeBits = DL.getPointerTypeSizeInBits(Ptr->getType());
    APInt BaseOffset(PtrSizeBits, 0);
    int64_t Scale = 0;

    auto GTI = gep_type_begin(PointeeType, Operands);
    Type *TargetType = nullptr;

    // Handle the case where the GEP instruction has a single operand,
    // the basis, therefore TargetType is a nullptr.
    if (Operands.empty())
      return !BaseGV ? TTI::TCC_Free : TTI::TCC_Basic;

    for (auto I = Operands.begin(); I != Operands.end(); ++I, ++GTI) {
      TargetType = GTI.getIndexedType();
      // We assume that the cost of Scalar GEP with constant index and the
      // cost of Vector GEP with splat constant index are the same.
      const ConstantInt *ConstIdx = dyn_cast<ConstantInt>(*I);
      if (!ConstIdx)
        if (auto Splat = getSplatValue(*I))
          ConstIdx = dyn_cast<ConstantInt>(Splat);
      if (StructType *STy = GTI.getStructTypeOrNull()) {
        // For structures the index is always splat or scalar constant
        assert(ConstIdx && "Unexpected GEP index");
        uint64_t Field = ConstIdx->getZExtValue();
        BaseOffset += DL.getStructLayout(STy)->getElementOffset(Field);
      } else {
        // If this operand is a scalable type, bail out early.
        // TODO: handle scalable vectors
        if (isa<ScalableVectorType>(TargetType))
          return TTI::TCC_Basic;
        int64_t ElementSize =
            DL.getTypeAllocSize(GTI.getIndexedType()).getFixedSize();
        if (ConstIdx) {
          BaseOffset +=
              ConstIdx->getValue().sextOrTrunc(PtrSizeBits) * ElementSize;
        } else {
          // Needs scale register.
          if (Scale != 0)
            // No addressing mode takes two scale registers.
            return TTI::TCC_Basic;
          Scale = ElementSize;
        }
      }
    }

    if (static_cast<T *>(this)->isLegalAddressingMode(
            TargetType, const_cast<GlobalValue *>(BaseGV),
            BaseOffset.sextOrTrunc(64).getSExtValue(), HasBaseReg, Scale,
            Ptr->getType()->getPointerAddressSpace()))
      return TTI::TCC_Free;
    return TTI::TCC_Basic;
  }

  int getUserCost(const User *U, ArrayRef<const Value *> Operands,
                  TTI::TargetCostKind CostKind) {
    auto *TargetTTI = static_cast<T *>(this);
    // Handle non-intrinsic calls, invokes, and callbr.
    // FIXME: Unlikely to be true for anything but CodeSize.
    auto *CB = dyn_cast<CallBase>(U);
    if (CB && !isa<IntrinsicInst>(U)) {
      if (const Function *F = CB->getCalledFunction()) {
        if (!TargetTTI->isLoweredToCall(F))
          return TTI::TCC_Basic; // Give a basic cost if it will be lowered

        return TTI::TCC_Basic * (F->getFunctionType()->getNumParams() + 1);
      }
      // For indirect or other calls, scale cost by number of arguments.
      return TTI::TCC_Basic * (CB->arg_size() + 1);
    }

    Type *Ty = U->getType();
    Type *OpTy =
      U->getNumOperands() == 1 ? U->getOperand(0)->getType() : nullptr;
    unsigned Opcode = Operator::getOpcode(U);
    auto *I = dyn_cast<Instruction>(U);
    switch (Opcode) {
    default:
      break;
    case Instruction::Call: {
      assert(isa<IntrinsicInst>(U) && "Unexpected non-intrinsic call");
      auto *Intrinsic = cast<IntrinsicInst>(U);
      IntrinsicCostAttributes CostAttrs(Intrinsic->getIntrinsicID(), *CB);
      return TargetTTI->getIntrinsicInstrCost(CostAttrs, CostKind);
    }
    case Instruction::Br:
    case Instruction::Ret:
    case Instruction::PHI:
      return TargetTTI->getCFInstrCost(Opcode, CostKind);
    case Instruction::ExtractValue:
    case Instruction::Freeze:
      return TTI::TCC_Free;
    case Instruction::Alloca:
      if (cast<AllocaInst>(U)->isStaticAlloca())
        return TTI::TCC_Free;
      break;
    case Instruction::GetElementPtr: {
      const GEPOperator *GEP = cast<GEPOperator>(U);
      return TargetTTI->getGEPCost(GEP->getSourceElementType(),
                                   GEP->getPointerOperand(),
                                   Operands.drop_front());
    }
    case Instruction::Add:
    case Instruction::FAdd:
    case Instruction::Sub:
    case Instruction::FSub:
    case Instruction::Mul:
    case Instruction::FMul:
    case Instruction::UDiv:
    case Instruction::SDiv:
    case Instruction::FDiv:
    case Instruction::URem:
    case Instruction::SRem:
    case Instruction::FRem:
    case Instruction::Shl:
    case Instruction::LShr:
    case Instruction::AShr:
    case Instruction::And:
    case Instruction::Or:
    case Instruction::Xor:
    case Instruction::FNeg: {
      TTI::OperandValueProperties Op1VP = TTI::OP_None;
      TTI::OperandValueProperties Op2VP = TTI::OP_None;
      TTI::OperandValueKind Op1VK =
        TTI::getOperandInfo(U->getOperand(0), Op1VP);
      TTI::OperandValueKind Op2VK = Opcode != Instruction::FNeg ?
        TTI::getOperandInfo(U->getOperand(1), Op2VP) : TTI::OK_AnyValue;
      SmallVector<const Value *, 2> Operands(U->operand_values());
      return TargetTTI->getArithmeticInstrCost(Opcode, Ty, CostKind,
                                               Op1VK, Op2VK,
                                               Op1VP, Op2VP, Operands, I);
    }
    case Instruction::IntToPtr:
    case Instruction::PtrToInt:
    case Instruction::SIToFP:
    case Instruction::UIToFP:
    case Instruction::FPToUI:
    case Instruction::FPToSI:
    case Instruction::Trunc:
    case Instruction::FPTrunc:
    case Instruction::BitCast:
    case Instruction::FPExt:
    case Instruction::SExt:
    case Instruction::ZExt:
    case Instruction::AddrSpaceCast:
      return TargetTTI->getCastInstrCost(
          Opcode, Ty, OpTy, TTI::getCastContextHint(I), CostKind, I);
    case Instruction::Store: {
      auto *SI = cast<StoreInst>(U);
      Type *ValTy = U->getOperand(0)->getType();
      return TargetTTI->getMemoryOpCost(Opcode, ValTy, SI->getAlign(),
                                        SI->getPointerAddressSpace(),
                                        CostKind, I);
    }
    case Instruction::Load: {
      auto *LI = cast<LoadInst>(U);
      return TargetTTI->getMemoryOpCost(Opcode, U->getType(), LI->getAlign(),
                                        LI->getPointerAddressSpace(),
                                        CostKind, I);
    }
    case Instruction::Select: {
      Type *CondTy = U->getOperand(0)->getType();
      return TargetTTI->getCmpSelInstrCost(Opcode, U->getType(), CondTy,
                                           CmpInst::BAD_ICMP_PREDICATE,
                                           CostKind, I);
    }
    case Instruction::ICmp:
    case Instruction::FCmp: {
      Type *ValTy = U->getOperand(0)->getType();
      // TODO: Also handle ICmp/FCmp constant expressions.
      return TargetTTI->getCmpSelInstrCost(Opcode, ValTy, U->getType(),
                                           I ? cast<CmpInst>(I)->getPredicate()
                                             : CmpInst::BAD_ICMP_PREDICATE,
                                           CostKind, I);
    }
    case Instruction::InsertElement: {
      auto *IE = dyn_cast<InsertElementInst>(U);
      if (!IE)
        return TTI::TCC_Basic; // FIXME
      auto *CI = dyn_cast<ConstantInt>(IE->getOperand(2));
      unsigned Idx = CI ? CI->getZExtValue() : -1;
      return TargetTTI->getVectorInstrCost(Opcode, Ty, Idx);
    }
    case Instruction::ShuffleVector: {
      auto *Shuffle = dyn_cast<ShuffleVectorInst>(U);
      if (!Shuffle)
        return TTI::TCC_Basic; // FIXME
      auto *VecTy = cast<VectorType>(U->getType());
      auto *VecSrcTy = cast<VectorType>(U->getOperand(0)->getType());

      // TODO: Identify and add costs for insert subvector, etc.
      int SubIndex;
      if (Shuffle->isExtractSubvectorMask(SubIndex))
        return TargetTTI->getShuffleCost(TTI::SK_ExtractSubvector, VecSrcTy,
                                         SubIndex, VecTy);
      else if (Shuffle->changesLength())
        return CostKind == TTI::TCK_RecipThroughput ? -1 : 1;
      else if (Shuffle->isIdentity())
        return 0;
      else if (Shuffle->isReverse())
        return TargetTTI->getShuffleCost(TTI::SK_Reverse, VecTy, 0, nullptr);
      else if (Shuffle->isSelect())
        return TargetTTI->getShuffleCost(TTI::SK_Select, VecTy, 0, nullptr);
      else if (Shuffle->isTranspose())
        return TargetTTI->getShuffleCost(TTI::SK_Transpose, VecTy, 0, nullptr);
      else if (Shuffle->isZeroEltSplat())
        return TargetTTI->getShuffleCost(TTI::SK_Broadcast, VecTy, 0, nullptr);
      else if (Shuffle->isSingleSource())
        return TargetTTI->getShuffleCost(TTI::SK_PermuteSingleSrc, VecTy, 0,
                                         nullptr);

      return TargetTTI->getShuffleCost(TTI::SK_PermuteTwoSrc, VecTy, 0,
                                       nullptr);
    }
    case Instruction::ExtractElement: {
      unsigned Idx = -1;
      auto *EEI = dyn_cast<ExtractElementInst>(U);
      if (!EEI)
        return TTI::TCC_Basic; // FIXME

      auto *CI = dyn_cast<ConstantInt>(EEI->getOperand(1));
      if (CI)
        Idx = CI->getZExtValue();

      // Try to match a reduction (a series of shufflevector and vector ops
      // followed by an extractelement).
      unsigned RdxOpcode;
      VectorType *RdxType;
      bool IsPairwise;
      switch (TTI::matchVectorReduction(EEI, RdxOpcode, RdxType, IsPairwise)) {
      case TTI::RK_Arithmetic:
        return TargetTTI->getArithmeticReductionCost(RdxOpcode, RdxType,
                                                     IsPairwise, CostKind);
      case TTI::RK_MinMax:
        return TargetTTI->getMinMaxReductionCost(
            RdxType, cast<VectorType>(CmpInst::makeCmpResultType(RdxType)),
            IsPairwise, /*IsUnsigned=*/false, CostKind);
      case TTI::RK_UnsignedMinMax:
        return TargetTTI->getMinMaxReductionCost(
            RdxType, cast<VectorType>(CmpInst::makeCmpResultType(RdxType)),
            IsPairwise, /*IsUnsigned=*/true, CostKind);
      case TTI::RK_None:
        break;
      }
      return TargetTTI->getVectorInstrCost(Opcode, U->getOperand(0)->getType(),
                                           Idx);
    }
    }
    // By default, just classify everything as 'basic'.
    return TTI::TCC_Basic;
  }

  int getInstructionLatency(const Instruction *I) {
    SmallVector<const Value *, 4> Operands(I->value_op_begin(),
                                           I->value_op_end());
    if (getUserCost(I, Operands, TTI::TCK_Latency) == TTI::TCC_Free)
      return 0;

    if (isa<LoadInst>(I))
      return 4;

    Type *DstTy = I->getType();

    // Usually an intrinsic is a simple instruction.
    // A real function call is much slower.
    if (auto *CI = dyn_cast<CallInst>(I)) {
      const Function *F = CI->getCalledFunction();
      if (!F || static_cast<T *>(this)->isLoweredToCall(F))
        return 40;
      // Some intrinsics return a value and a flag, we use the value type
      // to decide its latency.
      if (StructType *StructTy = dyn_cast<StructType>(DstTy))
        DstTy = StructTy->getElementType(0);
      // Fall through to simple instructions.
    }

    if (VectorType *VectorTy = dyn_cast<VectorType>(DstTy))
      DstTy = VectorTy->getElementType();
    if (DstTy->isFloatingPointTy())
      return 3;

    return 1;
  }
};
} // namespace llvm

#endif<|MERGE_RESOLUTION|>--- conflicted
+++ resolved
@@ -239,10 +239,12 @@
     return false;
   }
 
-<<<<<<< HEAD
-  bool isLegalMaskedGather(Type *DataType, Align Alignment) { return false; }
+  bool isLegalMaskedGather(Type *DataType, Align Alignment) const {
+    return false;
+  }
+
 #if INTEL_CUSTOMIZATION
-  bool shouldScalarizeMaskedGather(CallInst *CI) {
+  bool shouldScalarizeMaskedGather(CallInst *CI) const {
     // By default, This function will return !isLegalMaskedGather.
     const DataLayout *DL = &CI->getModule()->getDataLayout();
     unsigned AlignmentInt =
@@ -274,11 +276,6 @@
     return false;
   }
 #endif // INTEL_CUSTOMIZATION
-=======
-  bool isLegalMaskedGather(Type *DataType, Align Alignment) const {
-    return false;
-  }
->>>>>>> acaa6e42
 
   bool isLegalMaskedCompressStore(Type *DataType) const { return false; }
 
@@ -563,9 +560,8 @@
   unsigned getGatherScatterOpCost(unsigned Opcode, Type *DataTy,
                                   const Value *Ptr, bool VariableMask,
                                   Align Alignment, TTI::TargetCostKind CostKind,
-<<<<<<< HEAD
                                   const Instruction *I = nullptr, // INTEL
-                                  bool UndefPassThru = false) {   // INTEL
+                                  bool UndefPassThru = false) const { // INTEL
     return 1;
   }
 
@@ -574,10 +570,7 @@
                                   unsigned IndexSize, bool VariableMask,
                                   unsigned Alignment, unsigned AddressSpace,
                                   TTI::TargetCostKind CostKind,
-                                  const Instruction *I = nullptr) {
-=======
                                   const Instruction *I = nullptr) const {
->>>>>>> acaa6e42
     return 1;
   }
 #endif // INTEL_CUSTOMIZATION
