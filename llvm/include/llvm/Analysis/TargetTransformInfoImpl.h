--- conflicted
+++ resolved
@@ -152,16 +152,13 @@
       // Model them as having a basic instruction cost.
       return TTI::TCC_Basic;
 
-<<<<<<< HEAD
+    // TODO: other libc intrinsics.
+    case Intrinsic::memcpy:
+      return getMemcpyCost(dyn_cast<Instruction>(U));
+
 #if INTEL_CUSTOMIZATION
     case Intrinsic::intel_pragma:
 #endif // INTEL_CUSTOMIZATION
-=======
-    // TODO: other libc intrinsics.
-    case Intrinsic::memcpy:
-      return getMemcpyCost(dyn_cast<Instruction>(U));
-
->>>>>>> 0125e448
     case Intrinsic::annotation:
     case Intrinsic::assume:
     case Intrinsic::sideeffect:
