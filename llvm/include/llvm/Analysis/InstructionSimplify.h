//===-- InstructionSimplify.h - Fold instrs into simpler forms --*- C++ -*-===//
// INTEL_CUSTOMIZATION
//
// INTEL CONFIDENTIAL
//
// Modifications, Copyright (C) 2021 Intel Corporation
//
// This software and the related documents are Intel copyrighted materials, and
// your use of them is governed by the express license under which they were
// provided to you ("License"). Unless the License provides otherwise, you may not
// use, modify, copy, publish, distribute, disclose or transmit this software or
// the related documents without Intel's prior written permission.
//
// This software and the related documents are provided as is, with no express
// or implied warranties, other than those that are expressly stated in the
// License.
//
// end INTEL_CUSTOMIZATION
//
// Part of the LLVM Project, under the Apache License v2.0 with LLVM Exceptions.
// See https://llvm.org/LICENSE.txt for license information.
// SPDX-License-Identifier: Apache-2.0 WITH LLVM-exception
//
//===----------------------------------------------------------------------===//
//
// This file declares routines for folding instructions into simpler forms
// that do not require creating new instructions.  This does constant folding
// ("add i32 1, 1" -> "2") but can also handle non-constant operands, either
// returning a constant ("and i32 %x, 0" -> "0") or an already existing value
// ("and i32 %x, %x" -> "%x").  If the simplification is also an instruction
// then it dominates the original instruction.
//
// These routines implicitly resolve undef uses. The easiest way to be safe when
// using these routines to obtain simplified values for existing instructions is
// to always replace all uses of the instructions with the resulting simplified
// values. This will prevent other code from seeing the same undef uses and
// resolving them to different values.
//
// They require that all the IR that they encounter be valid and inserted into a
// parent function.
//
// Additionally, these routines can't simplify to the instructions that are not
// def-reachable, meaning we can't just scan the basic block for instructions
// to simplify to.
//
//===----------------------------------------------------------------------===//

#ifndef LLVM_ANALYSIS_INSTRUCTIONSIMPLIFY_H
#define LLVM_ANALYSIS_INSTRUCTIONSIMPLIFY_H

#include "llvm/Analysis/TargetTransformInfo.h" // INTEL
#include "llvm/IR/PatternMatch.h"

namespace llvm {

template <typename T, typename... TArgs> class AnalysisManager;
template <class T> class ArrayRef;
class AssumptionCache;
class BinaryOperator;
class CallBase;
class DataLayout;
class DominatorTree;
class Function;
class Instruction;
struct LoopStandardAnalysisResults;
class MDNode;
class Pass;
template <class T, unsigned n> class SmallSetVector;
class TargetLibraryInfo;
class Type;
class Value;

/// InstrInfoQuery provides an interface to query additional information for
/// instructions like metadata or keywords like nsw, which provides conservative
/// results if the users specified it is safe to use.
struct InstrInfoQuery {
  InstrInfoQuery(bool UMD) : UseInstrInfo(UMD) {}
  InstrInfoQuery() = default;
  bool UseInstrInfo = true;

  MDNode *getMetadata(const Instruction *I, unsigned KindID) const {
    if (UseInstrInfo)
      return I->getMetadata(KindID);
    return nullptr;
  }

  template <class InstT> bool hasNoUnsignedWrap(const InstT *Op) const {
    if (UseInstrInfo)
      return Op->hasNoUnsignedWrap();
    return false;
  }

  template <class InstT> bool hasNoSignedWrap(const InstT *Op) const {
    if (UseInstrInfo)
      return Op->hasNoSignedWrap();
    return false;
  }

  bool isExact(const BinaryOperator *Op) const {
    if (UseInstrInfo && isa<PossiblyExactOperator>(Op))
      return cast<PossiblyExactOperator>(Op)->isExact();
    return false;
  }

  template <class InstT> bool hasNoSignedZeros(const InstT *Op) const {
    if (UseInstrInfo)
      return Op->hasNoSignedZeros();
    return false;
  }
};

struct SimplifyQuery {
  const DataLayout &DL;
  const TargetLibraryInfo *TLI = nullptr;
  const DominatorTree *DT = nullptr;
  AssumptionCache *AC = nullptr;
  const Instruction *CxtI = nullptr;

  // Wrapper to query additional information for instructions like metadata or
  // keywords like nsw, which provides conservative results if those cannot
  // be safely used.
  const InstrInfoQuery IIQ;
  ScalarEvolution *SE; // INTEL
  LoopInfo *LI;        // INTEL

  /// Controls whether simplifications are allowed to constrain the range of
  /// possible values for uses of undef. If it is false, simplifications are not
  /// allowed to assume a particular value for a use of undef for example.
  bool CanUseUndef = true;
  const TargetTransformInfo *TTI = nullptr; // INTEL

  SimplifyQuery(const DataLayout &DL, const Instruction *CXTI = nullptr)
      : DL(DL), CxtI(CXTI) {}

  SimplifyQuery(const DataLayout &DL, const TargetLibraryInfo *TLI,
                const DominatorTree *DT = nullptr,
                AssumptionCache *AC = nullptr,
#if INTEL_CUSTOMIZATION
                const Instruction *CXTI = nullptr, bool UseInstrInfo = true,
                bool CanUseUndef = true,
                const TargetTransformInfo *TTI = nullptr,
                ScalarEvolution *SE = nullptr, LoopInfo *LI = nullptr)
      : DL(DL), TLI(TLI), DT(DT), AC(AC), CxtI(CXTI), IIQ(UseInstrInfo),
        SE(SE), LI(LI), CanUseUndef(CanUseUndef), TTI(TTI){
    assert((!SE && !LI || SE && LI) && "SE/LI are expected to come in pair.");
  }
#endif // INTEL_CUSTOMIZATION

  SimplifyQuery(const DataLayout &DL, const DominatorTree *DT,
                AssumptionCache *AC = nullptr,
                const Instruction *CXTI = nullptr, bool UseInstrInfo = true,
                bool CanUseUndef = true)
      : DL(DL), DT(DT), AC(AC), CxtI(CXTI), IIQ(UseInstrInfo),
        CanUseUndef(CanUseUndef) {}

<<<<<<< HEAD
  SimplifyQuery getWithInstruction(Instruction *I) const {
=======
  SimplifyQuery(const DataLayout &DL, const DominatorTree *DT,
                AssumptionCache *AC = nullptr,
                const Instruction *CXTI = nullptr, bool UseInstrInfo = true,
                bool CanUseUndef = true)
      : DL(DL), DT(DT), AC(AC), CxtI(CXTI), IIQ(UseInstrInfo),
        CanUseUndef(CanUseUndef) {}

  SimplifyQuery getWithInstruction(const Instruction *I) const {
>>>>>>> 97662fe8
    SimplifyQuery Copy(*this);
    Copy.CxtI = I;
    return Copy;
  }
  SimplifyQuery getWithoutUndef() const {
    SimplifyQuery Copy(*this);
    Copy.CanUseUndef = false;
    return Copy;
  }

  /// If CanUseUndef is true, returns whether \p V is undef.
  /// Otherwise always return false.
  bool isUndefValue(Value *V) const {
    if (!CanUseUndef)
      return false;

    using namespace PatternMatch;
    return match(V, m_Undef());
  }
};

// NOTE: the explicit multiple argument versions of these functions are
// deprecated.
// Please use the SimplifyQuery versions in new code.

/// Given operands for an Add, fold the result or return null.
Value *simplifyAddInst(Value *LHS, Value *RHS, bool IsNSW, bool IsNUW,
                       const SimplifyQuery &Q);

/// Given operands for a Sub, fold the result or return null.
Value *simplifySubInst(Value *LHS, Value *RHS, bool IsNSW, bool IsNUW,
                       const SimplifyQuery &Q);

/// Given operands for a Mul, fold the result or return null.
Value *simplifyMulInst(Value *LHS, Value *RHS, bool IsNSW, bool IsNUW,
                       const SimplifyQuery &Q);

/// Given operands for an SDiv, fold the result or return null.
Value *simplifySDivInst(Value *LHS, Value *RHS, bool IsExact,
                        const SimplifyQuery &Q);

/// Given operands for a UDiv, fold the result or return null.
Value *simplifyUDivInst(Value *LHS, Value *RHS, bool IsExact,
                        const SimplifyQuery &Q);

/// Given operands for an SRem, fold the result or return null.
Value *simplifySRemInst(Value *LHS, Value *RHS, const SimplifyQuery &Q);

/// Given operands for a URem, fold the result or return null.
Value *simplifyURemInst(Value *LHS, Value *RHS, const SimplifyQuery &Q);

/// Given operand for an FNeg, fold the result or return null.
Value *simplifyFNegInst(Value *Op, FastMathFlags FMF, const SimplifyQuery &Q);


/// Given operands for an FAdd, fold the result or return null.
Value *
simplifyFAddInst(Value *LHS, Value *RHS, FastMathFlags FMF,
                 const SimplifyQuery &Q,
                 fp::ExceptionBehavior ExBehavior = fp::ebIgnore,
                 RoundingMode Rounding = RoundingMode::NearestTiesToEven);

/// Given operands for an FSub, fold the result or return null.
Value *
simplifyFSubInst(Value *LHS, Value *RHS, FastMathFlags FMF,
                 const SimplifyQuery &Q,
                 fp::ExceptionBehavior ExBehavior = fp::ebIgnore,
                 RoundingMode Rounding = RoundingMode::NearestTiesToEven);

/// Given operands for an FMul, fold the result or return null.
Value *
simplifyFMulInst(Value *LHS, Value *RHS, FastMathFlags FMF,
                 const SimplifyQuery &Q,
                 fp::ExceptionBehavior ExBehavior = fp::ebIgnore,
                 RoundingMode Rounding = RoundingMode::NearestTiesToEven);

/// Given operands for the multiplication of a FMA, fold the result or return
/// null. In contrast to simplifyFMulInst, this function will not perform
/// simplifications whose unrounded results differ when rounded to the argument
/// type.
Value *simplifyFMAFMul(Value *LHS, Value *RHS, FastMathFlags FMF,
                       const SimplifyQuery &Q,
                       fp::ExceptionBehavior ExBehavior = fp::ebIgnore,
                       RoundingMode Rounding = RoundingMode::NearestTiesToEven);

/// Given operands for an FDiv, fold the result or return null.
Value *
simplifyFDivInst(Value *LHS, Value *RHS, FastMathFlags FMF,
                 const SimplifyQuery &Q,
                 fp::ExceptionBehavior ExBehavior = fp::ebIgnore,
                 RoundingMode Rounding = RoundingMode::NearestTiesToEven);

/// Given operands for an FRem, fold the result or return null.
Value *
simplifyFRemInst(Value *LHS, Value *RHS, FastMathFlags FMF,
                 const SimplifyQuery &Q,
                 fp::ExceptionBehavior ExBehavior = fp::ebIgnore,
                 RoundingMode Rounding = RoundingMode::NearestTiesToEven);

/// Given operands for a Shl, fold the result or return null.
Value *simplifyShlInst(Value *Op0, Value *Op1, bool IsNSW, bool IsNUW,
                       const SimplifyQuery &Q);

/// Given operands for a LShr, fold the result or return null.
Value *simplifyLShrInst(Value *Op0, Value *Op1, bool IsExact,
                        const SimplifyQuery &Q);

/// Given operands for a AShr, fold the result or return nulll.
Value *simplifyAShrInst(Value *Op0, Value *Op1, bool IsExact,
                        const SimplifyQuery &Q);

/// Given operands for an And, fold the result or return null.
Value *simplifyAndInst(Value *LHS, Value *RHS, const SimplifyQuery &Q);

/// Given operands for an Or, fold the result or return null.
Value *simplifyOrInst(Value *LHS, Value *RHS, const SimplifyQuery &Q);

/// Given operands for an Xor, fold the result or return null.
Value *simplifyXorInst(Value *LHS, Value *RHS, const SimplifyQuery &Q);

/// Given operands for an ICmpInst, fold the result or return null.
Value *simplifyICmpInst(unsigned Predicate, Value *LHS, Value *RHS,
                        const SimplifyQuery &Q);

/// Given operands for an FCmpInst, fold the result or return null.
Value *simplifyFCmpInst(unsigned Predicate, Value *LHS, Value *RHS,
                        FastMathFlags FMF, const SimplifyQuery &Q);

/// Given operands for a SelectInst, fold the result or return null.
Value *simplifySelectInst(Value *Cond, Value *TrueVal, Value *FalseVal,
                          const SimplifyQuery &Q);

/// Given operands for a GetElementPtrInst, fold the result or return null.
Value *simplifyGEPInst(Type *SrcTy, Value *Ptr, ArrayRef<Value *> Indices,
                       bool InBounds, const SimplifyQuery &Q);

/// Given operands for an InsertValueInst, fold the result or return null.
Value *simplifyInsertValueInst(Value *Agg, Value *Val, ArrayRef<unsigned> Idxs,
                               const SimplifyQuery &Q);

/// Given operands for an InsertElement, fold the result or return null.
Value *simplifyInsertElementInst(Value *Vec, Value *Elt, Value *Idx,
                                 const SimplifyQuery &Q);

/// Given operands for an ExtractValueInst, fold the result or return null.
Value *simplifyExtractValueInst(Value *Agg, ArrayRef<unsigned> Idxs,
                                const SimplifyQuery &Q);

/// Given operands for an ExtractElementInst, fold the result or return null.
Value *simplifyExtractElementInst(Value *Vec, Value *Idx,
                                  const SimplifyQuery &Q);

/// Given operands for a CastInst, fold the result or return null.
Value *simplifyCastInst(unsigned CastOpc, Value *Op, Type *Ty,
                        const SimplifyQuery &Q);

/// Given operands for a ShuffleVectorInst, fold the result or return null.
/// See class ShuffleVectorInst for a description of the mask representation.
Value *simplifyShuffleVectorInst(Value *Op0, Value *Op1, ArrayRef<int> Mask,
                                 Type *RetTy, const SimplifyQuery &Q);

//=== Helper functions for higher up the class hierarchy.

/// Given operands for a CmpInst, fold the result or return null.
Value *simplifyCmpInst(unsigned Predicate, Value *LHS, Value *RHS,
                       const SimplifyQuery &Q);

/// Given operand for a UnaryOperator, fold the result or return null.
Value *simplifyUnOp(unsigned Opcode, Value *Op, const SimplifyQuery &Q);

/// Given operand for a UnaryOperator, fold the result or return null.
/// Try to use FastMathFlags when folding the result.
Value *simplifyUnOp(unsigned Opcode, Value *Op, FastMathFlags FMF,
                    const SimplifyQuery &Q);

/// Given operands for a BinaryOperator, fold the result or return null.
Value *simplifyBinOp(unsigned Opcode, Value *LHS, Value *RHS,
                     const SimplifyQuery &Q);

/// Given operands for a BinaryOperator, fold the result or return null.
/// Try to use FastMathFlags when folding the result.
Value *simplifyBinOp(unsigned Opcode, Value *LHS, Value *RHS, FastMathFlags FMF,
                     const SimplifyQuery &Q);

/// Given a callsite, callee, and arguments, fold the result or return null.
Value *simplifyCall(CallBase *Call, Value *Callee, ArrayRef<Value *> Args,
                    const SimplifyQuery &Q);

/// Given a constrained FP intrinsic call, tries to compute its simplified
/// version. Returns a simplified result or null.
///
/// This function provides an additional contract: it guarantees that if
/// simplification succeeds that the intrinsic is side effect free. As a result,
/// successful simplification can be used to delete the intrinsic not just
/// replace its result.
Value *simplifyConstrainedFPCall(CallBase *Call, const SimplifyQuery &Q);

/// Given an operand for a Freeze, see if we can fold the result.
/// If not, this returns null.
Value *simplifyFreezeInst(Value *Op, const SimplifyQuery &Q);

/// Given a load instruction and its pointer operand, fold the result or return
/// null.
Value *simplifyLoadInst(LoadInst *LI, Value *PtrOp, const SimplifyQuery &Q);

/// See if we can compute a simplified version of this instruction. If not,
/// return null.
Value *simplifyInstruction(Instruction *I, const SimplifyQuery &Q);

/// Like \p simplifyInstruction but the operands of \p I are replaced with
/// \p NewOps. Returns a simplified value, or null if none was found.
Value *
simplifyInstructionWithOperands(Instruction *I, ArrayRef<Value *> NewOps,
                                const SimplifyQuery &Q);

/// See if V simplifies when its operand Op is replaced with RepOp. If not,
/// return null.
/// AllowRefinement specifies whether the simplification can be a refinement
/// (e.g. 0 instead of poison), or whether it needs to be strictly identical.
/// Op and RepOp can be assumed to not be poison when determining refinement.
///
/// If DropFlags is passed, then the replacement result is only valid if
/// poison-generating flags/metadata on those instructions are dropped. This
/// is only useful in conjunction with AllowRefinement=false.
Value *
simplifyWithOpReplaced(Value *V, Value *Op, Value *RepOp,
                       const SimplifyQuery &Q, bool AllowRefinement,
                       SmallVectorImpl<Instruction *> *DropFlags = nullptr);

/// Replace all uses of 'I' with 'SimpleV' and simplify the uses recursively.
///
/// This first performs a normal RAUW of I with SimpleV. It then recursively
/// attempts to simplify those users updated by the operation. The 'I'
/// instruction must not be equal to the simplified value 'SimpleV'.
/// If UnsimplifiedUsers is provided, instructions that could not be simplified
/// are added to it.
///
/// The function returns true if any simplifications were performed.
bool replaceAndRecursivelySimplify(
    Instruction *I, Value *SimpleV, const TargetLibraryInfo *TLI = nullptr,
    const DominatorTree *DT = nullptr, AssumptionCache *AC = nullptr,
    SmallSetVector<Instruction *, 8> *UnsimplifiedUsers = nullptr);

// These helper functions return a SimplifyQuery structure that contains as
// many of the optional analysis we use as are currently valid.  This is the
// strongly preferred way of constructing SimplifyQuery in passes.
const SimplifyQuery getBestSimplifyQuery(Pass &, Function &);
template <class T, class... TArgs>
const SimplifyQuery getBestSimplifyQuery(AnalysisManager<T, TArgs...> &,
                                         Function &);
const SimplifyQuery getBestSimplifyQuery(LoopStandardAnalysisResults &,
                                         const DataLayout &);
} // end namespace llvm

#endif<|MERGE_RESOLUTION|>--- conflicted
+++ resolved
@@ -153,18 +153,7 @@
       : DL(DL), DT(DT), AC(AC), CxtI(CXTI), IIQ(UseInstrInfo),
         CanUseUndef(CanUseUndef) {}
 
-<<<<<<< HEAD
-  SimplifyQuery getWithInstruction(Instruction *I) const {
-=======
-  SimplifyQuery(const DataLayout &DL, const DominatorTree *DT,
-                AssumptionCache *AC = nullptr,
-                const Instruction *CXTI = nullptr, bool UseInstrInfo = true,
-                bool CanUseUndef = true)
-      : DL(DL), DT(DT), AC(AC), CxtI(CXTI), IIQ(UseInstrInfo),
-        CanUseUndef(CanUseUndef) {}
-
   SimplifyQuery getWithInstruction(const Instruction *I) const {
->>>>>>> 97662fe8
     SimplifyQuery Copy(*this);
     Copy.CxtI = I;
     return Copy;
