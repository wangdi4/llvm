--- conflicted
+++ resolved
@@ -103,13 +103,7 @@
     return Alias;
   }
 
-<<<<<<< HEAD
-  ModRefInfo getModRefInfo(ImmutableCallSite CS,
-                           const MemoryLocation &Loc,        // INTEL
-                           AliasAnalysis *AAChain) override; // INTEL
-=======
   ModRefInfo getModRefInfo(ImmutableCallSite CS, const MemoryLocation &Loc);
->>>>>>> 94b704c4
 
   ModRefInfo getModRefInfo(ImmutableCallSite CS1, ImmutableCallSite CS2);
 
