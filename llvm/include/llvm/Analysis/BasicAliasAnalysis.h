--- conflicted
+++ resolved
@@ -196,7 +196,6 @@
                       const DataLayout &DL, unsigned Depth, AssumptionCache *AC,
                       DominatorTree *DT, bool &NSW, bool &NUW);
 
-<<<<<<< HEAD
 #if INTEL_CUSTOMIZATION
   /// Corresponds to processing of single GEP in DecomposeGEPExpression.
   static void DecomposeSubscript(const SubscriptInst *V,
@@ -205,13 +204,9 @@
                                  DominatorTree *DT);
 #endif // INTEL_CUSTOMIZATION
 
-  static bool DecomposeGEPExpression(const Value *V, DecomposedGEP &Decomposed,
-      const DataLayout &DL, AssumptionCache *AC, DominatorTree *DT);
-=======
   static DecomposedGEP
   DecomposeGEPExpression(const Value *V, const DataLayout &DL,
                          AssumptionCache *AC, DominatorTree *DT);
->>>>>>> 0d114f56
 
   static bool isGEPBaseAtNegativeOffset(const AddressOperator *GEPOp, // INTEL
       const DecomposedGEP &DecompGEP, const DecomposedGEP &DecompObject,
