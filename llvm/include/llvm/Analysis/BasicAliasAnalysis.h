--- conflicted
+++ resolved
@@ -224,13 +224,9 @@
   AliasResult aliasCheck(const Value *V1, LocationSize V1Size,
                          AAMDNodes V1AATag, const Value *V2,
                          LocationSize V2Size, AAMDNodes V2AATag,
-<<<<<<< HEAD
-                         const Value *O1 = nullptr, const Value *O2 = nullptr);
-  const Value* getBaseValue(const Value *V1); // INTEL
-=======
                          AAQueryInfo &AAQI, const Value *O1 = nullptr,
                          const Value *O2 = nullptr);
->>>>>>> 0125e448
+  const Value* getBaseValue(const Value *V1); // INTEL
 };
 
 /// Analysis pass providing a never-invalidated alias analysis result.
