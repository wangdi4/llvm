--- conflicted
+++ resolved
@@ -26,13 +26,9 @@
 class Module;
 class OptimizationRemarkEmitter;
 
-<<<<<<< HEAD
 using namespace InlineReportTypes; // INTEL
 
-/// There are 3 scenarios we can use the InlineAdvisor:
-=======
 /// There are 4 scenarios we can use the InlineAdvisor:
->>>>>>> 5fe10263
 /// - Default - use manual heuristics.
 ///
 /// - MandatoryOnly - only mandatory inlinings (i.e. AlwaysInline).
@@ -205,7 +201,12 @@
 
 /// Advisor recommending only mandatory (AlwaysInline) cases.
 class MandatoryInlineAdvisor final : public InlineAdvisor {
-  std::unique_ptr<InlineAdvice> getAdvice(CallBase &CB) override;
+#if INTEL_CUSTOMIZATION
+  std::unique_ptr<InlineAdvice>
+  getAdvice(CallBase &CB, InliningLoopInfoCache *ILIC = nullptr,
+            WholeProgramInfo *WPI = nullptr,
+            InlineCost **IC = nullptr) override;
+#endif // INTEL_CUSTOMIZATION
 
 public:
   MandatoryInlineAdvisor(FunctionAnalysisManager &FAM) : InlineAdvisor(FAM) {}
