--- conflicted
+++ resolved
@@ -177,8 +177,7 @@
   virtual void onPassExit() {}
 
 protected:
-<<<<<<< HEAD
-  InlineAdvisor(FunctionAnalysisManager &FAM) : FAM(FAM) {}
+  InlineAdvisor(Module &M, FunctionAnalysisManager &FAM);
 #if INTEL_CUSTOMIZATION
   virtual std::unique_ptr<InlineAdvice>
   getAdviceImpl(CallBase &CB, InliningLoopInfoCache *ILIC = nullptr,
@@ -187,12 +186,6 @@
   getMandatoryAdvice(CallBase &CB, InliningLoopInfoCache *ILIC,
                      WholeProgramInfo *WPI, InlineCost **IC, bool Advice);
 #endif // INTEL_CUSTOMIZATION
-=======
-  InlineAdvisor(Module &M, FunctionAnalysisManager &FAM);
-  virtual std::unique_ptr<InlineAdvice> getAdviceImpl(CallBase &CB) = 0;
-  virtual std::unique_ptr<InlineAdvice> getMandatoryAdvice(CallBase &CB,
-                                                           bool Advice);
->>>>>>> ccec2cf1
 
   Module &M;
   FunctionAnalysisManager &FAM;
