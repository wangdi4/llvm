--- conflicted
+++ resolved
@@ -37,23 +37,15 @@
   /// counts as capturing it or not.  The boolean StoreCaptures specified
   /// whether storing the value (or part of it) into memory anywhere
   /// automatically counts as capturing it or not.
-<<<<<<< HEAD
-  bool PointerMayBeCaptured(const Value *V, bool ReturnCaptures,
-                            bool StoreCaptures,
-#if INTEL_CUSTOMIZATION
-  // The flag IgnoreNoAliasArgStCaptures is ON means that the analysis
-  // will ignore the store to the  no-alias argument pointer.
-#endif                                                              // INTEL
-                            bool IgnoreNoAliasArgStCaptures = false // INTEL
-                            );
-=======
+  /// The flag IgnoreNoAliasArgStCaptures is ON means that the         // INTEL
+  /// analysis will ignore the store to the no-alias argument pointer. // INTEL
   /// MaxUsesToExplore specifies how many uses should the analysis explore for
   /// one value before giving up due too "too many uses".
   bool PointerMayBeCaptured(const Value *V,
                             bool ReturnCaptures,
                             bool StoreCaptures,
+                            bool IgnoreNoAliasArgStCaptures = false,   // INTEL
                             unsigned MaxUsesToExplore = DefaultMaxUsesToExplore);
->>>>>>> e3093808
 
   /// PointerMayBeCapturedBefore - Return true if this pointer value may be
   /// captured by the enclosing function (which is required to exist). If a
