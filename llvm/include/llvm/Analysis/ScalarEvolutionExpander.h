//===---- llvm/Analysis/ScalarEvolutionExpander.h - SCEV Exprs --*- C++ -*-===//
//
//                     The LLVM Compiler Infrastructure
//
// This file is distributed under the University of Illinois Open Source
// License. See LICENSE.TXT for details.
//
//===----------------------------------------------------------------------===//
//
// This file defines the classes used to generate code from scalar expressions.
//
//===----------------------------------------------------------------------===//

#ifndef LLVM_ANALYSIS_SCALAREVOLUTIONEXPANDER_H
#define LLVM_ANALYSIS_SCALAREVOLUTIONEXPANDER_H

#include "llvm/Analysis/ScalarEvolutionExpressions.h"
#include "llvm/Analysis/ScalarEvolutionNormalization.h"
#include "llvm/Analysis/TargetFolder.h"
#include "llvm/IR/IRBuilder.h"
#include "llvm/IR/ValueHandle.h"
#include <set>

namespace llvm {
  class TargetTransformInfo;

  /// Return true if the given expression is safe to expand in the sense that
  /// all materialized values are safe to speculate.
  bool isSafeToExpand(const SCEV *S, ScalarEvolution &SE);

  /// This class uses information about analyze scalars to
  /// rewrite expressions in canonical form.
  ///
  /// Clients should create an instance of this class when rewriting is needed,
  /// and destroy it when finished to allow the release of the associated
  /// memory.
  class SCEVExpander : public SCEVVisitor<SCEVExpander, Value*> {
    ScalarEvolution &SE;
    const DataLayout &DL;

    // New instructions receive a name to identifies them with the current pass.
    const char* IVName;

    // InsertedExpressions caches Values for reuse, so must track RAUW.
    std::map<std::pair<const SCEV *, Instruction *>, TrackingVH<Value> >
      InsertedExpressions;
    // InsertedValues only flags inserted instructions so needs no RAUW.
    std::set<AssertingVH<Value> > InsertedValues;
    std::set<AssertingVH<Value> > InsertedPostIncValues;

    /// A memoization of the "relevant" loop for a given SCEV.
    DenseMap<const SCEV *, const Loop *> RelevantLoops;

    /// \brief Addrecs referring to any of the given loops are expanded
    /// in post-inc mode. For example, expanding {1,+,1}<L> in post-inc mode
    /// returns the add instruction that adds one to the phi for {0,+,1}<L>,
    /// as opposed to a new phi starting at 1. This is only supported in
    /// non-canonical mode.
    PostIncLoopSet PostIncLoops;

    /// \brief When this is non-null, addrecs expanded in the loop it indicates
    /// should be inserted with increments at IVIncInsertPos.
    const Loop *IVIncInsertLoop;

    /// \brief When expanding addrecs in the IVIncInsertLoop loop, insert the IV
    /// increment at this position.
    Instruction *IVIncInsertPos;

    /// \brief Phis that complete an IV chain. Reuse
    std::set<AssertingVH<PHINode> > ChainedPhis;

    /// \brief When true, expressions are expanded in "canonical" form. In
    /// particular, addrecs are expanded as arithmetic based on a canonical
    /// induction variable. When false, expression are expanded in a more
    /// literal form.
    bool CanonicalMode;

    /// \brief When invoked from LSR, the expander is in "strength reduction"
    /// mode. The only difference is that phi's are only reused if they are
    /// already in "expanded" form.
    bool LSRMode;

<<<<<<< HEAD
    typedef IRBuilder<true, TargetFolder> BuilderType;
#if INTEL_CUSTOMIZATION
protected:
#endif
=======
    typedef IRBuilder<TargetFolder> BuilderType;
>>>>>>> 92c2eae4
    BuilderType Builder;

#if INTEL_CUSTOMIZATION
private:
#endif

#ifndef NDEBUG
    const char *DebugType;
#endif

    friend struct SCEVVisitor<SCEVExpander, Value*>;

  public:
    /// \brief Construct a SCEVExpander in "canonical" mode.
    explicit SCEVExpander(ScalarEvolution &se, const DataLayout &DL,
                          const char *name)
        : SE(se), DL(DL), IVName(name), IVIncInsertLoop(nullptr),
          IVIncInsertPos(nullptr), CanonicalMode(true), LSRMode(false),
          Builder(se.getContext(), TargetFolder(DL)) {
#ifndef NDEBUG
      DebugType = "";
#endif
    }

#if INTEL_CUSTOMIZATION
    virtual ~SCEVExpander() {}
#endif

#ifndef NDEBUG
    void setDebugType(const char* s) { DebugType = s; }
#endif

    /// \brief Erase the contents of the InsertedExpressions map so that users
    /// trying to expand the same expression into multiple BasicBlocks or
    /// different places within the same BasicBlock can do so.
    void clear() {
      InsertedExpressions.clear();
      InsertedValues.clear();
      InsertedPostIncValues.clear();
      ChainedPhis.clear();
    }

    /// \brief Return true for expressions that may incur non-trivial cost to
    /// evaluate at runtime.
    ///
    /// At is an optional parameter which specifies point in code where user is
    /// going to expand this expression. Sometimes this knowledge can lead to a
    /// more accurate cost estimation.
    bool isHighCostExpansion(const SCEV *Expr, Loop *L,
                             const Instruction *At = nullptr) {
      SmallPtrSet<const SCEV *, 8> Processed;
      return isHighCostExpansionHelper(Expr, L, At, Processed);
    }

    /// \brief This method returns the canonical induction variable of the
    /// specified type for the specified loop (inserting one if there is none).
    /// A canonical induction variable starts at zero and steps by one on each
    /// iteration.
    PHINode *getOrInsertCanonicalInductionVariable(const Loop *L, Type *Ty);

    /// \brief Return the induction variable increment's IV operand.
    Instruction *getIVIncOperand(Instruction *IncV, Instruction *InsertPos,
                                 bool allowScale);

    /// \brief Utility for hoisting an IV increment.
    bool hoistIVInc(Instruction *IncV, Instruction *InsertPos);

    /// \brief replace congruent phis with their most canonical
    /// representative. Return the number of phis eliminated.
    unsigned replaceCongruentIVs(Loop *L, const DominatorTree *DT,
                                 SmallVectorImpl<WeakVH> &DeadInsts,
                                 const TargetTransformInfo *TTI = nullptr);

    /// \brief Insert code to directly compute the specified SCEV expression
    /// into the program.  The inserted code is inserted into the specified
    /// block.
    Value *expandCodeFor(const SCEV *SH, Type *Ty, Instruction *I);

    /// \brief Generates a code sequence that evaluates this predicate.
    /// The inserted instructions will be at position \p Loc.
    /// The result will be of type i1 and will have a value of 0 when the
    /// predicate is false and 1 otherwise.
    Value *expandCodeForPredicate(const SCEVPredicate *Pred, Instruction *Loc);

    /// \brief A specialized variant of expandCodeForPredicate, handling the
    /// case when we are expanding code for a SCEVEqualPredicate.
    Value *expandEqualPredicate(const SCEVEqualPredicate *Pred,
                                Instruction *Loc);

    /// \brief Generates code that evaluates if the \p AR expression will
    /// overflow.
    Value *generateOverflowCheck(const SCEVAddRecExpr *AR, Instruction *Loc,
                                 bool Signed);

    /// \brief A specialized variant of expandCodeForPredicate, handling the
    /// case when we are expanding code for a SCEVWrapPredicate.
    Value *expandWrapPredicate(const SCEVWrapPredicate *P, Instruction *Loc);

    /// \brief A specialized variant of expandCodeForPredicate, handling the
    /// case when we are expanding code for a SCEVUnionPredicate.
    Value *expandUnionPredicate(const SCEVUnionPredicate *Pred,
                                Instruction *Loc);

    /// \brief Set the current IV increment loop and position.
    void setIVIncInsertPos(const Loop *L, Instruction *Pos) {
      assert(!CanonicalMode &&
             "IV increment positions are not supported in CanonicalMode");
      IVIncInsertLoop = L;
      IVIncInsertPos = Pos;
    }

    /// \brief Enable post-inc expansion for addrecs referring to the given
    /// loops. Post-inc expansion is only supported in non-canonical mode.
    void setPostInc(const PostIncLoopSet &L) {
      assert(!CanonicalMode &&
             "Post-inc expansion is not supported in CanonicalMode");
      PostIncLoops = L;
    }

    /// \brief Disable all post-inc expansion.
    void clearPostInc() {
      PostIncLoops.clear();

      // When we change the post-inc loop set, cached expansions may no
      // longer be valid.
      InsertedPostIncValues.clear();
    }

    /// \brief Disable the behavior of expanding expressions in canonical form
    /// rather than in a more literal form. Non-canonical mode is useful for
    /// late optimization passes.
    void disableCanonicalMode() { CanonicalMode = false; }

    void enableLSRMode() { LSRMode = true; }

    /// \brief Clear the current insertion point. This is useful if the
    /// instruction that had been serving as the insertion point may have been
    /// deleted.
    void clearInsertPoint() {
      Builder.ClearInsertionPoint();
    }

    /// \brief Return true if the specified instruction was inserted by the code
    /// rewriter.  If so, the client should not modify the instruction.
    bool isInsertedInstruction(Instruction *I) const {
      return InsertedValues.count(I) || InsertedPostIncValues.count(I);
    }

    void setChainedPhi(PHINode *PN) { ChainedPhis.insert(PN); }

    /// \brief Try to find LLVM IR value for S available at the point At.
    ///
    /// L is a hint which tells in which loop to look for the suitable value.
    /// On success return value which is equivalent to the expanded S at point
    /// At. Return nullptr if value was not found.
    ///
    /// Note that this function does not perform an exhaustive search. I.e if it
    /// didn't find any value it does not mean that there is no such value.
    Value *findExistingExpansion(const SCEV *S, const Instruction *At, Loop *L);

  private:
    LLVMContext &getContext() const { return SE.getContext(); }

    /// \brief Recursive helper function for isHighCostExpansion.
    bool isHighCostExpansionHelper(const SCEV *S, Loop *L,
                                   const Instruction *At,
                                   SmallPtrSetImpl<const SCEV *> &Processed);

    /// \brief Insert the specified binary operator, doing a small amount
    /// of work to avoid inserting an obviously redundant operation.
    Value *InsertBinop(Instruction::BinaryOps Opcode, Value *LHS, Value *RHS);

    /// \brief Arrange for there to be a cast of V to Ty at IP, reusing an
    /// existing cast if a suitable one exists, moving an existing cast if a
    /// suitable one exists but isn't in the right place, or or creating a new
    /// one.
    Value *ReuseOrCreateCast(Value *V, Type *Ty,
                             Instruction::CastOps Op,
                             BasicBlock::iterator IP);

    /// \brief Insert a cast of V to the specified type, which must be possible
    /// with a noop cast, doing what we can to share the casts.
    Value *InsertNoopCastOfTo(Value *V, Type *Ty);

    /// \brief Expand a SCEVAddExpr with a pointer type into a GEP
    /// instead of using ptrtoint+arithmetic+inttoptr.
    Value *expandAddToGEP(const SCEV *const *op_begin,
                          const SCEV *const *op_end,
                          PointerType *PTy, Type *Ty, Value *V);

    /// \brief Find a previous Value in ExprValueMap for expand.
    Value *FindValueInExprValueMap(const SCEV *S, const Instruction *InsertPt);

    virtual Value *expand(const SCEV *S);         // INTEL

    /// \brief Insert code to directly compute the specified SCEV expression
    /// into the program.  The inserted code is inserted into the SCEVExpander's
    /// current insertion point. If a type is specified, the result will be
    /// expanded to have that type, with a cast if necessary.
    Value *expandCodeFor(const SCEV *SH, Type *Ty = nullptr);

    /// \brief Determine the most "relevant" loop for the given SCEV.
    const Loop *getRelevantLoop(const SCEV *);

    Value *visitConstant(const SCEVConstant *S) {
      return S->getValue();
    }

    Value *visitTruncateExpr(const SCEVTruncateExpr *S);

    Value *visitZeroExtendExpr(const SCEVZeroExtendExpr *S);

    Value *visitSignExtendExpr(const SCEVSignExtendExpr *S);

    Value *visitAddExpr(const SCEVAddExpr *S);

    Value *visitMulExpr(const SCEVMulExpr *S);

    Value *visitUDivExpr(const SCEVUDivExpr *S);

    Value *visitAddRecExpr(const SCEVAddRecExpr *S);

    Value *visitSMaxExpr(const SCEVSMaxExpr *S);

    Value *visitUMaxExpr(const SCEVUMaxExpr *S);

#if INTEL_CUSTOMIZATION
    virtual
#endif
    Value *visitUnknown(const SCEVUnknown *S) {
      return S->getValue();
    }

    void rememberInstruction(Value *I);

    bool isNormalAddRecExprPHI(PHINode *PN, Instruction *IncV, const Loop *L);

    bool isExpandedAddRecExprPHI(PHINode *PN, Instruction *IncV, const Loop *L);

    Value *expandAddRecExprLiterally(const SCEVAddRecExpr *);
    PHINode *getAddRecExprPHILiterally(const SCEVAddRecExpr *Normalized,
                                       const Loop *L,
                                       Type *ExpandTy,
                                       Type *IntTy,
                                       Type *&TruncTy,
                                       bool &InvertStep);
    Value *expandIVInc(PHINode *PN, Value *StepV, const Loop *L,
                       Type *ExpandTy, Type *IntTy, bool useSubtract);
  };
}

#endif<|MERGE_RESOLUTION|>--- conflicted
+++ resolved
@@ -80,14 +80,10 @@
     /// already in "expanded" form.
     bool LSRMode;
 
-<<<<<<< HEAD
-    typedef IRBuilder<true, TargetFolder> BuilderType;
+    typedef IRBuilder<TargetFolder> BuilderType;
 #if INTEL_CUSTOMIZATION
 protected:
 #endif
-=======
-    typedef IRBuilder<TargetFolder> BuilderType;
->>>>>>> 92c2eae4
     BuilderType Builder;
 
 #if INTEL_CUSTOMIZATION
