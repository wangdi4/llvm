--- conflicted
+++ resolved
@@ -86,11 +86,10 @@
 #endif
     BuilderType Builder;
 
-<<<<<<< HEAD
 #if INTEL_CUSTOMIZATION
 private:
 #endif
-=======
+
     // RAII object that stores the current insertion point and restores it when
     // the object is destroyed. This includes the debug location.  Duplicated
     // from InsertPointGuard to add SetInsertPoint() which is used to updated
@@ -130,7 +129,6 @@
     /// Stack of pointers to saved insert points, used to keep insert points
     /// consistent when instructions are moved.
     SmallVector<SCEVInsertPointGuard *, 8> InsertPointGuards;
->>>>>>> 0a480b2c
 
 #ifndef NDEBUG
     const char *DebugType;
@@ -150,16 +148,10 @@
 #endif
     }
 
-<<<<<<< HEAD
-#if INTEL_CUSTOMIZATION
-    virtual ~SCEVExpander() {}
-#endif
-=======
-    ~SCEVExpander() {
+    virtual ~SCEVExpander() { // INTEL
       // Make sure the insert point guard stack is consistent.
       assert(InsertPointGuards.empty());
     }
->>>>>>> 0a480b2c
 
 #ifndef NDEBUG
     void setDebugType(const char* s) { DebugType = s; }
