--- conflicted
+++ resolved
@@ -170,12 +170,8 @@
       : RDTempl(Start, Exit, K, FMF, RT, Signed), UnsafeAlgebraInst(UAI) {
 #else
       : StartValue(Start), LoopExitInstr(Exit), Kind(K), FMF(FMF),
-<<<<<<< HEAD
-        UnsafeAlgebraInst(UAI), RecurrenceType(RT), IsSigned(Signed) {
-#endif
-=======
         ExactFPMathInst(ExactFP), RecurrenceType(RT), IsSigned(Signed) {
->>>>>>> b3a33553
+#endif
     CastInsts.insert(CI.begin(), CI.end());
   }
 
@@ -291,16 +287,10 @@
 
   Instruction *getLoopExitInstr() const { return LoopExitInstr; }
 
-<<<<<<< HEAD
-#endif
-  /// Returns true if the recurrence has unsafe algebra which requires a relaxed
-  /// floating-point model.
-  bool hasUnsafeAlgebra() const { return UnsafeAlgebraInst != nullptr; }
-=======
+#endif
   /// Returns true if the recurrence has floating-point math that requires
   /// precise (ordered) operations.
   bool hasExactFPMath() const { return ExactFPMathInst != nullptr; }
->>>>>>> b3a33553
 
   /// Returns 1st non-reassociative FP instruction in the PHI node's use-chain.
   Instruction *getExactFPMathInst() const { return ExactFPMathInst; }
@@ -362,15 +352,10 @@
   // The fast-math flags on the recurrent instructions.  We propagate these
   // fast-math flags into the vectorized FP instructions we generate.
   FastMathFlags FMF;
-<<<<<<< HEAD
-#endif
-  // First occurrence of unasfe algebra in the PHI's use-chain.
-  Instruction *UnsafeAlgebraInst = nullptr;
-#if !INTEL_CUSTOMIZATION
-=======
+#endif
   // First instance of non-reassociative floating-point in the PHI's use-chain.
   Instruction *ExactFPMathInst = nullptr;
->>>>>>> b3a33553
+#if !INTEL_CUSTOMIZATION
   // The type of the recurrence.
   Type *RecurrenceType = nullptr;
   // True if all source operands of the recurrence are SExtInsts.
