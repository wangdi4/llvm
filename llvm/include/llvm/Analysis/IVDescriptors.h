//===- llvm/Analysis/IVDescriptors.h - IndVar Descriptors -------*- C++ -*-===//
//
// Part of the LLVM Project, under the Apache License v2.0 with LLVM Exceptions.
// See https://llvm.org/LICENSE.txt for license information.
// SPDX-License-Identifier: Apache-2.0 WITH LLVM-exception
//
//===----------------------------------------------------------------------===//
//
// This file "describes" induction and recurrence variables.
//
//===----------------------------------------------------------------------===//

#ifndef LLVM_ANALYSIS_IVDESCRIPTORS_H
#define LLVM_ANALYSIS_IVDESCRIPTORS_H

#include "llvm/ADT/DenseMap.h"
#include "llvm/ADT/SmallPtrSet.h"
#include "llvm/ADT/SmallVector.h"
#include "llvm/ADT/StringRef.h"
#include "llvm/IR/InstrTypes.h"
#include "llvm/IR/Instruction.h"
#include "llvm/IR/Operator.h"
#include "llvm/IR/ValueHandle.h"
#include "llvm/Support/Casting.h"

namespace llvm {

class DemandedBits;
class AssumptionCache;
class Loop;
class PredicatedScalarEvolution;
class ScalarEvolution;
class SCEV;
class DominatorTree;
class ICFLoopSafetyInfo;

/// The RecurrenceDescriptor is used to identify recurrences variables in a
/// loop. Reduction is a special case of recurrence that has uses of the
/// recurrence variable outside the loop. The method isReductionPHI identifies
/// reductions that are basic recurrences.
///
/// Basic recurrences are defined as the summation, product, OR, AND, XOR, min,
/// or max of a set of terms. For example: for(i=0; i<n; i++) { total +=
/// array[i]; } is a summation of array elements. Basic recurrences are a
/// special case of chains of recurrences (CR). See ScalarEvolution for CR
/// references.

/// This struct holds information about recurrence, kind, type, etc // INTEL.
class RecurrenceDescriptorData { // INTEL
public:
  /// This enum represents the kinds of recurrences that we support.
  enum RecurrenceKind {
    RK_NoRecurrence,  ///< Not a recurrence.
    RK_IntegerAdd,    ///< Sum of integers.
    RK_IntegerMult,   ///< Product of integers.
    RK_IntegerOr,     ///< Bitwise or logical OR of numbers.
    RK_IntegerAnd,    ///< Bitwise or logical AND of numbers.
    RK_IntegerXor,    ///< Bitwise or logical XOR of numbers.
    RK_IntegerMinMax, ///< Min/max implemented in terms of select(cmp()).
    RK_FloatAdd,      ///< Sum of floats.
    RK_FloatMult,     ///< Product of floats.
    RK_FloatMinMax    ///< Min/max implemented in terms of select(cmp()).
  };

  // This enum represents the kind of minmax recurrence.
  enum MinMaxRecurrenceKind {
    MRK_Invalid,
    MRK_UIntMin,
    MRK_UIntMax,
    MRK_SIntMin,
    MRK_SIntMax,
    MRK_FloatMin,
    MRK_FloatMax
  };
#if INTEL_CUSTOMIZATION
  RecurrenceKind getRecurrenceKind() const { return Kind; }
  MinMaxRecurrenceKind getMinMaxRecurrenceKind() const { return MinMaxKind; }
  FastMathFlags getFastMathFlags() { return FMF; }

  /// Returns the type of the recurrence. This type can be narrower than the
  /// actual type of the Phi if the recurrence has been type-promoted.
  Type *getRecurrenceType() const { return RecurrenceType; }

  /// Returns true if all source operands of the recurrence are SExtInsts.
  bool isSigned() const { return IsSigned; }

  /// Returns identity corresponding to the RecurrenceKind.
  static Constant *getRecurrenceIdentity(RecurrenceKind K,
                                         MinMaxRecurrenceKind MK, Type *Tp);

  /// Returns the opcode of binary operation corresponding to the
  /// RecurrenceKind.
  static unsigned getRecurrenceBinOp(RecurrenceKind Kind);

  unsigned getRecurrenceBinOp() const {
    return getRecurrenceBinOp(getRecurrenceKind());
  }

  /// Returns true if the recurrence kind is an integer kind.
  static bool isIntegerRecurrenceKind(RecurrenceKind Kind);

  /// Returns true if the recurrence kind is a floating point kind.
  static bool isFloatingPointRecurrenceKind(RecurrenceKind Kind);

  /// Returns true if the recurrence kind is an arithmetic kind.
  static bool isArithmeticRecurrenceKind(RecurrenceKind Kind);

protected:
  RecurrenceDescriptorData() = default;

  RecurrenceDescriptorData(RecurrenceKind K, FastMathFlags FMF,
                           MinMaxRecurrenceKind MK, Type *RT, bool Signed)
      : Kind(K), FMF(FMF), MinMaxKind(MK), RecurrenceType(RT),
        IsSigned(Signed) {}

  // The kind of the recurrence.
  RecurrenceKind Kind = RK_NoRecurrence;
  // The fast-math flags on the recurrent instructions.  We propagate these
  // fast-math flags into the vectorized FP instructions we generate.
  FastMathFlags FMF;
  // If this a min/max recurrence the kind of recurrence.
  MinMaxRecurrenceKind MinMaxKind = MRK_Invalid;
  // The type of the recurrence.
  Type *RecurrenceType = nullptr;
  // True if all source operands of the recurrence are SExtInsts.
  bool IsSigned = false;
};

/// This struct holds information about recurrence variables.
template <class ValueTy, class InstructionTy, typename ValueStorageTy>
class RecurrenceDescriptorTempl : public RecurrenceDescriptorData {
  using RDData = RecurrenceDescriptorData;

public:
  ValueTy *getRecurrenceStartValue() const { return StartValue; }
  InstructionTy *getLoopExitInstr() const { return LoopExitInstr; }

protected:
  RecurrenceDescriptorTempl() = default;

  RecurrenceDescriptorTempl(ValueTy *Start, InstructionTy *Exit,
                            RecurrenceKind K, FastMathFlags FMF,
                            MinMaxRecurrenceKind MK, Type *RT, bool Signed)
      : RDData(K, FMF, MK, RT, Signed), StartValue(Start), LoopExitInstr(Exit) {
  }

  ValueStorageTy StartValue;
  InstructionTy *LoopExitInstr = nullptr;
};

typedef TrackingVH<Value> DescriptorValueStorage;

/// This struct holds information about recurrence variables.
class RecurrenceDescriptor
    : public RecurrenceDescriptorTempl<Value, Instruction,
                                      DescriptorValueStorage> {
  using RDTempl =
      RecurrenceDescriptorTempl<Value, Instruction, DescriptorValueStorage>;

public:
#endif
  RecurrenceDescriptor() = default;

  RecurrenceDescriptor(Value *Start, Instruction *Exit, RecurrenceKind K,
                       FastMathFlags FMF, MinMaxRecurrenceKind MK,
                       Instruction *UAI, Type *RT, bool Signed,
                       SmallPtrSetImpl<Instruction *> &CI)
#if INTEL_CUSTOMIZATION
      : RDTempl(Start, Exit, K, FMF, MK, RT, Signed), UnsafeAlgebraInst(UAI) {
#else
      : StartValue(Start), LoopExitInstr(Exit), Kind(K), FMF(FMF),
        MinMaxKind(MK), UnsafeAlgebraInst(UAI), RecurrenceType(RT),
        IsSigned(Signed) {
#endif
    CastInsts.insert(CI.begin(), CI.end());
  }

  /// This POD struct holds information about a potential recurrence operation.
  class InstDesc {
  public:
    InstDesc(bool IsRecur, Instruction *I, Instruction *UAI = nullptr)
        : IsRecurrence(IsRecur), PatternLastInst(I), MinMaxKind(MRK_Invalid),
          UnsafeAlgebraInst(UAI) {}

    InstDesc(Instruction *I, MinMaxRecurrenceKind K, Instruction *UAI = nullptr)
        : IsRecurrence(true), PatternLastInst(I), MinMaxKind(K),
          UnsafeAlgebraInst(UAI) {}

    bool isRecurrence() { return IsRecurrence; }

    bool hasUnsafeAlgebra() { return UnsafeAlgebraInst != nullptr; }

    Instruction *getUnsafeAlgebraInst() { return UnsafeAlgebraInst; }

    MinMaxRecurrenceKind getMinMaxKind() { return MinMaxKind; }

    Instruction *getPatternInst() { return PatternLastInst; }

  private:
    // Is this instruction a recurrence candidate.
    bool IsRecurrence;
    // The last instruction in a min/max pattern (select of the select(icmp())
    // pattern), or the current recurrence instruction otherwise.
    Instruction *PatternLastInst;
    // If this is a min/max pattern the comparison predicate.
    MinMaxRecurrenceKind MinMaxKind;
    // Recurrence has unsafe algebra.
    Instruction *UnsafeAlgebraInst;
  };

  /// Returns a struct describing if the instruction 'I' can be a recurrence
  /// variable of type 'Kind'. If the recurrence is a min/max pattern of
  /// select(icmp()) this function advances the instruction pointer 'I' from the
  /// compare instruction to the select instruction and stores this pointer in
  /// 'PatternLastInst' member of the returned struct.
  static InstDesc isRecurrenceInstr(Instruction *I, RecurrenceKind Kind,
                                    InstDesc &Prev, bool HasFunNoNaNAttr);

  /// Returns true if instruction I has multiple uses in Insts
  static bool hasMultipleUsesOf(Instruction *I,
                                SmallPtrSetImpl<Instruction *> &Insts,
                                unsigned MaxNumUses);

  /// Returns true if all uses of the instruction I is within the Set.
  static bool areAllUsesIn(Instruction *I, SmallPtrSetImpl<Instruction *> &Set);

  /// Returns a struct describing if the instruction if the instruction is a
  /// Select(ICmp(X, Y), X, Y) instruction pattern corresponding to a min(X, Y)
  /// or max(X, Y).
  static InstDesc isMinMaxSelectCmpPattern(Instruction *I, InstDesc &Prev);

  /// Returns a struct describing if the instruction is a
  /// Select(FCmp(X, Y), (Z = X op PHINode), PHINode) instruction pattern.
  static InstDesc isConditionalRdxPattern(RecurrenceKind Kind, Instruction *I);

#if !INTEL_CUSTOMIZATION
  /// Returns identity corresponding to the RecurrenceKind.
  static Constant *getRecurrenceIdentity(RecurrenceKind K,
                                         MinMaxRecurrenceKind MK, Type *Tp);

  /// Returns the opcode of binary operation corresponding to the
  /// RecurrenceKind.
  static unsigned getRecurrenceBinOp(RecurrenceKind Kind);
#endif
  /// Returns true if Phi is a reduction of type Kind and adds it to the
  /// RecurrenceDescriptor. If either \p DB is non-null or \p AC and \p DT are
  /// non-null, the minimal bit width needed to compute the reduction will be
  /// computed.
  static bool AddReductionVar(PHINode *Phi, RecurrenceKind Kind, Loop *TheLoop,
                              bool HasFunNoNaNAttr,
                              RecurrenceDescriptor &RedDes,
                              DemandedBits *DB = nullptr,
                              AssumptionCache *AC = nullptr,
                              DominatorTree *DT = nullptr);

  /// Returns true if Phi is a reduction in TheLoop. The RecurrenceDescriptor
  /// is returned in RedDes. If either \p DB is non-null or \p AC and \p DT are
  /// non-null, the minimal bit width needed to compute the reduction will be
  /// computed.
  static bool isReductionPHI(PHINode *Phi, Loop *TheLoop,
                             RecurrenceDescriptor &RedDes,
                             DemandedBits *DB = nullptr,
                             AssumptionCache *AC = nullptr,
                             DominatorTree *DT = nullptr);

  /// Returns true if Phi is a first-order recurrence. A first-order recurrence
  /// is a non-reduction recurrence relation in which the value of the
  /// recurrence in the current loop iteration equals a value defined in the
  /// previous iteration. \p SinkAfter includes pairs of instructions where the
  /// first will be rescheduled to appear after the second if/when the loop is
  /// vectorized. It may be augmented with additional pairs if needed in order
  /// to handle Phi as a first-order recurrence.
  static bool
  isFirstOrderRecurrence(PHINode *Phi, Loop *TheLoop,
                         DenseMap<Instruction *, Instruction *> &SinkAfter,
                         DominatorTree *DT);

#if !INTEL_CUSTOMIZATION
  RecurrenceKind getRecurrenceKind() const { return Kind; }

  unsigned getRecurrenceBinOp() const {
    return getRecurrenceBinOp(getRecurrenceKind());
  }

  MinMaxRecurrenceKind getMinMaxRecurrenceKind() const { return MinMaxKind; }

  FastMathFlags getFastMathFlags() const { return FMF; }

  TrackingVH<Value> getRecurrenceStartValue() const { return StartValue; }

  Instruction *getLoopExitInstr() const { return LoopExitInstr; }

#endif
  /// Returns true if the recurrence has unsafe algebra which requires a relaxed
  /// floating-point model.
  bool hasUnsafeAlgebra() const { return UnsafeAlgebraInst != nullptr; }

  /// Returns first unsafe algebra instruction in the PHI node's use-chain.
  Instruction *getUnsafeAlgebraInst() const { return UnsafeAlgebraInst; }

#if !INTEL_CUSTOMIZATION
  /// Returns true if the recurrence kind is an integer kind.
  static bool isIntegerRecurrenceKind(RecurrenceKind Kind);

  /// Returns true if the recurrence kind is a floating point kind.
  static bool isFloatingPointRecurrenceKind(RecurrenceKind Kind);

  /// Returns true if the recurrence kind is an arithmetic kind.
  static bool isArithmeticRecurrenceKind(RecurrenceKind Kind);

  /// Returns the type of the recurrence. This type can be narrower than the
  /// actual type of the Phi if the recurrence has been type-promoted.
  Type *getRecurrenceType() const { return RecurrenceType; }

#endif
  /// Returns a reference to the instructions used for type-promoting the
  /// recurrence.
  const SmallPtrSet<Instruction *, 8> &getCastInsts() const { return CastInsts; }

#if !INTEL_CUSTOMIZATION
  /// Returns true if all source operands of the recurrence are SExtInsts.
  bool isSigned() const { return IsSigned; }
#endif

  /// Attempts to find a chain of operations from Phi to LoopExitInst that can
  /// be treated as a set of reductions instructions for in-loop reductions.
  SmallVector<Instruction *, 4> getReductionOpChain(PHINode *Phi,
                                                    Loop *L) const;

private:
#if !INTEL_CUSTOMIZATION
  // The starting value of the recurrence.
  // It does not have to be zero!
  TrackingVH<Value> StartValue;
  // The instruction who's value is used outside the loop.
  Instruction *LoopExitInstr = nullptr;
  // The kind of the recurrence.
  RecurrenceKind Kind = RK_NoRecurrence;
  // The fast-math flags on the recurrent instructions.  We propagate these
  // fast-math flags into the vectorized FP instructions we generate.
  FastMathFlags FMF;
  // If this a min/max recurrence the kind of recurrence.
  MinMaxRecurrenceKind MinMaxKind = MRK_Invalid;
#endif
  // First occurrence of unasfe algebra in the PHI's use-chain.
  Instruction *UnsafeAlgebraInst = nullptr;
#if !INTEL_CUSTOMIZATION
  // The type of the recurrence.
  Type *RecurrenceType = nullptr;
  // True if all source operands of the recurrence are SExtInsts.
  bool IsSigned = false;
#endif
  // Instructions used for type-promoting the recurrence.
  SmallPtrSet<Instruction *, 8> CastInsts;
};

/// A struct for saving basic information about induction variables. // INTEL
class InductionDescriptorData { // INTEL
public:
  /// This enum represents the kinds of inductions that we support.
  enum InductionKind {
    IK_NoInduction,  ///< Not an induction variable.
    IK_IntInduction, ///< Integer induction variable. Step = C.
    IK_PtrInduction, ///< Pointer induction var. Step = C / sizeof(elem).
    IK_FpInduction   ///< Floating point induction variable.
  };

#if INTEL_CUSTOMIZATION
  InductionKind getKind() const { return IK; }
protected:
  InductionDescriptorData() = default;
  InductionDescriptorData(InductionKind K) : IK(K) {
    assert(IK != IK_NoInduction && "Not an induction");
  }

  InductionKind IK = IK_NoInduction;
};

template<class ValueTy, class BinaryOperatorTy, typename ValueStorageTy>
class InductionDescriptorTempl: public InductionDescriptorData {
public:
  ValueTy *getStartValue() const { return StartValue; }
  BinaryOperatorTy *getInductionBinOp() const { return InductionBinOp; }

  /// Returns binary opcode of the induction operator.
  Instruction::BinaryOps getInductionOpcode() const {
    return InductionBinOp ? InductionBinOp->getOpcode()
                          : Instruction::BinaryOpsEnd;
  }
protected:
  InductionDescriptorTempl() = default;

  InductionDescriptorTempl(ValueTy *Start, InductionKind K,
                          BinaryOperatorTy *BinOp)
      : InductionDescriptorData(K), StartValue(Start), InductionBinOp(BinOp) {
    // Start value type should match the induction kind and the value
    // itself should not be null.
    assert(StartValue && "StartValue is null");
    assert((IK != IK_PtrInduction || StartValue->getType()->isPointerTy()) &&
           "StartValue is not a pointer for pointer induction");
    assert((IK != IK_IntInduction || StartValue->getType()->isIntegerTy()) &&
           "StartValue is not an integer for integer induction");
    // Check for the correct opcode.
    assert((IK != IK_FpInduction ||
            (InductionBinOp &&
             (InductionBinOp->getOpcode() == Instruction::FAdd ||
              InductionBinOp->getOpcode() == Instruction::FSub))) &&
           "Binary opcode should be specified for FP induction");
  }

  /// Start value.
  ValueStorageTy StartValue;

  /// Instruction that advances induction variable.
  BinaryOperatorTy *InductionBinOp = nullptr;
};

/// A struct for saving information about induction variables.
class InductionDescriptor
    : public InductionDescriptorTempl<Value, BinaryOperator,
                                     DescriptorValueStorage> {
#endif
public:
  /// Default constructor - creates an invalid induction.
  InductionDescriptor() = default;

<<<<<<< HEAD
  /// Get the consecutive direction. Returns:
  ///   0 - unknown or non-consecutive.
  ///   1 - consecutive and increasing.
  ///  -1 - consecutive and decreasing.
  int getConsecutiveDirection() const;

#if !INTEL_CUSTOMIZATION
=======
>>>>>>> ed6a1352
  Value *getStartValue() const { return StartValue; }
  InductionKind getKind() const { return IK; }
#endif
  const SCEV *getStep() const { return Step; }
#if !INTEL_CUSTOMIZATION
  BinaryOperator *getInductionBinOp() const { return InductionBinOp; }
#endif
  ConstantInt *getConstIntStepValue() const;

  /// Returns true if \p Phi is an induction in the loop \p L. If \p Phi is an
  /// induction, the induction descriptor \p D will contain the data describing
  /// this induction. If by some other means the caller has a better SCEV
  /// expression for \p Phi than the one returned by the ScalarEvolution
  /// analysis, it can be passed through \p Expr. If the def-use chain
  /// associated with the phi includes casts (that we know we can ignore
  /// under proper runtime checks), they are passed through \p CastsToIgnore.
  static bool
  isInductionPHI(PHINode *Phi, const Loop *L, ScalarEvolution *SE,
                 InductionDescriptor &D, const SCEV *Expr = nullptr,
                 SmallVectorImpl<Instruction *> *CastsToIgnore = nullptr);

  /// Returns true if \p Phi is a floating point induction in the loop \p L.
  /// If \p Phi is an induction, the induction descriptor \p D will contain
  /// the data describing this induction.
  static bool isFPInductionPHI(PHINode *Phi, const Loop *L, ScalarEvolution *SE,
                               InductionDescriptor &D);

  /// Returns true if \p Phi is a loop \p L induction, in the context associated
  /// with the run-time predicate of PSE. If \p Assume is true, this can add
  /// further SCEV predicates to \p PSE in order to prove that \p Phi is an
  /// induction.
  /// If \p Phi is an induction, \p D will contain the data describing this
  /// induction.
  static bool isInductionPHI(PHINode *Phi, const Loop *L,
                             PredicatedScalarEvolution &PSE,
                             InductionDescriptor &D, bool Assume = false);

  /// Returns true if the induction type is FP and the binary operator does
  /// not have the "fast-math" property. Such operation requires a relaxed FP
  /// mode.
  bool hasUnsafeAlgebra() {
    return (IK == IK_FpInduction) && InductionBinOp &&
           !cast<FPMathOperator>(InductionBinOp)->isFast();
  }

  /// Returns induction operator that does not have "fast-math" property
  /// and requires FP unsafe mode.
  Instruction *getUnsafeAlgebraInst() {
    if (IK != IK_FpInduction)
      return nullptr;

    if (!InductionBinOp || cast<FPMathOperator>(InductionBinOp)->isFast())
      return nullptr;
    return InductionBinOp;
  }

#if !INTEL_CUSTOMIZATION
  /// Returns binary opcode of the induction operator.
  Instruction::BinaryOps getInductionOpcode() const {
    return InductionBinOp ? InductionBinOp->getOpcode()
                          : Instruction::BinaryOpsEnd;
  }

#endif
  /// Returns a reference to the type cast instructions in the induction
  /// update chain, that are redundant when guarded with a runtime
  /// SCEV overflow check.
  const SmallVectorImpl<Instruction *> &getCastInsts() const {
    return RedundantCasts;
  }

private:
  /// Private constructor - used by \c isInductionPHI.
  InductionDescriptor(Value *Start, InductionKind K, const SCEV *Step,
                      BinaryOperator *InductionBinOp = nullptr,
                      SmallVectorImpl<Instruction *> *Casts = nullptr);

#if !INTEL_CUSTOMIZATION
  /// Start value.
  TrackingVH<Value> StartValue;
  /// Induction kind.
  InductionKind IK = IK_NoInduction;
#endif
  /// Step value.
  const SCEV *Step = nullptr;
#if !INTEL_CUSTOMIZATION
  // Instruction that advances induction variable.
  BinaryOperator *InductionBinOp = nullptr;
#endif
  // Instructions used for type-casts of the induction variable,
  // that are redundant when guarded with a runtime SCEV overflow check.
  SmallVector<Instruction *, 2> RedundantCasts;
};

} // end namespace llvm

#endif // LLVM_ANALYSIS_IVDESCRIPTORS_H<|MERGE_RESOLUTION|>--- conflicted
+++ resolved
@@ -424,16 +424,7 @@
   /// Default constructor - creates an invalid induction.
   InductionDescriptor() = default;
 
-<<<<<<< HEAD
-  /// Get the consecutive direction. Returns:
-  ///   0 - unknown or non-consecutive.
-  ///   1 - consecutive and increasing.
-  ///  -1 - consecutive and decreasing.
-  int getConsecutiveDirection() const;
-
-#if !INTEL_CUSTOMIZATION
-=======
->>>>>>> ed6a1352
+#if !INTEL_CUSTOMIZATION
   Value *getStartValue() const { return StartValue; }
   InductionKind getKind() const { return IK; }
 #endif
