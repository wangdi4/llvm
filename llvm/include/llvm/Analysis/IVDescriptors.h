//===- llvm/Analysis/IVDescriptors.h - IndVar Descriptors -------*- C++ -*-===//
//
// Part of the LLVM Project, under the Apache License v2.0 with LLVM Exceptions.
// See https://llvm.org/LICENSE.txt for license information.
// SPDX-License-Identifier: Apache-2.0 WITH LLVM-exception
//
//===----------------------------------------------------------------------===//
//
// This file "describes" induction and recurrence variables.
//
//===----------------------------------------------------------------------===//

#ifndef LLVM_ANALYSIS_IVDESCRIPTORS_H
#define LLVM_ANALYSIS_IVDESCRIPTORS_H

#include "llvm/ADT/DenseMap.h"
#include "llvm/ADT/SmallPtrSet.h"
#include "llvm/ADT/SmallVector.h"
#include "llvm/ADT/StringRef.h"
#include "llvm/IR/InstrTypes.h"
#include "llvm/IR/Instruction.h"
#include "llvm/IR/Operator.h"
#include "llvm/IR/ValueHandle.h"
#include "llvm/Support/Casting.h"

namespace llvm {

class DemandedBits;
class AssumptionCache;
class Loop;
class PredicatedScalarEvolution;
class ScalarEvolution;
class SCEV;
class DominatorTree;
class ICFLoopSafetyInfo;

/// These are the kinds of recurrences that we support.
enum class RecurKind {
  None,   ///< Not a recurrence.
  Add,    ///< Sum of integers.
  Mul,    ///< Product of integers.
  Or,     ///< Bitwise or logical OR of integers.
  And,    ///< Bitwise or logical AND of integers.
  Xor,    ///< Bitwise or logical XOR of integers.
  SMin,   ///< Signed integer min implemented in terms of select(cmp()).
  SMax,   ///< Signed integer max implemented in terms of select(cmp()).
  UMin,   ///< Unisgned integer min implemented in terms of select(cmp()).
  UMax,   ///< Unsigned integer max implemented in terms of select(cmp()).
  FAdd,   ///< Sum of floats.
  FMul,   ///< Product of floats.
  FMin,   ///< FP min implemented in terms of select(cmp()).
  FMax    ///< FP max implemented in terms of select(cmp()).
};

/// The RecurrenceDescriptor is used to identify recurrences variables in a
/// loop. Reduction is a special case of recurrence that has uses of the
/// recurrence variable outside the loop. The method isReductionPHI identifies
/// reductions that are basic recurrences.
///
/// Basic recurrences are defined as the summation, product, OR, AND, XOR, min,
/// or max of a set of terms. For example: for(i=0; i<n; i++) { total +=
/// array[i]; } is a summation of array elements. Basic recurrences are a
/// special case of chains of recurrences (CR). See ScalarEvolution for CR
/// references.

/// This struct holds information about recurrence, kind, type, etc // INTEL.
class RecurrenceDescriptorData { // INTEL
public:
#if INTEL_CUSTOMIZATION
  RecurKind getRecurrenceKind() const { return Kind; }
  FastMathFlags getFastMathFlags() { return FMF; }

  /// Returns the type of the recurrence. This type can be narrower than the
  /// actual type of the Phi if the recurrence has been type-promoted.
  Type *getRecurrenceType() const { return RecurrenceType; }

  /// Returns true if all source operands of the recurrence are SExtInsts.
  bool isSigned() const { return IsSigned; }

  /// Returns identity corresponding to the RecurrenceKind.
  static Constant *getRecurrenceIdentity(RecurKind K, Type *Tp);

  /// Returns the opcode of binary operation corresponding to the RecurKind.
  static unsigned getRecurrenceBinOp(RecurKind Kind);

  unsigned getRecurrenceBinOp() const {
    return getRecurrenceBinOp(getRecurrenceKind());
  }

  /// Returns true if the recurrence kind is an integer kind.
  static bool isIntegerRecurrenceKind(RecurKind Kind);

  /// Returns true if the recurrence kind is a floating point kind.
  static bool isFloatingPointRecurrenceKind(RecurKind Kind);

  /// Returns true if the recurrence kind is an arithmetic kind.
  static bool isArithmeticRecurrenceKind(RecurKind Kind);

  /// Returns true if the recurrence kind is an integer min/max kind.
  static bool isIntMinMaxRecurrenceKind(RecurKind Kind) {
    return Kind == RecurKind::UMin || Kind == RecurKind::UMax ||
           Kind == RecurKind::SMin || Kind == RecurKind::SMax;
  }

  /// Returns true if the recurrence kind is a floating-point min/max kind.
  static bool isFPMinMaxRecurrenceKind(RecurKind Kind) {
    return Kind == RecurKind::FMin || Kind == RecurKind::FMax;
  }

  /// Returns true if the recurrence kind is any min/max kind.
  static bool isMinMaxRecurrenceKind(RecurKind Kind) {
    return isIntMinMaxRecurrenceKind(Kind) || isFPMinMaxRecurrenceKind(Kind);
  }

protected:
  RecurrenceDescriptorData() = default;

  RecurrenceDescriptorData(RecurKind K, FastMathFlags FMF, Type *RT,
                           bool Signed)
      : Kind(K), FMF(FMF), RecurrenceType(RT), IsSigned(Signed) {}

  // The kind of the recurrence.
  RecurKind Kind = RecurKind::None;
  // The fast-math flags on the recurrent instructions.  We propagate these
  // fast-math flags into the vectorized FP instructions we generate.
  FastMathFlags FMF;
  // The type of the recurrence.
  Type *RecurrenceType = nullptr;
  // True if all source operands of the recurrence are SExtInsts.
  bool IsSigned = false;
};

/// This struct holds information about recurrence variables.
template <class ValueTy, class InstructionTy, typename ValueStorageTy>
class RecurrenceDescriptorTempl : public RecurrenceDescriptorData {
  using RDData = RecurrenceDescriptorData;

public:
  ValueTy *getRecurrenceStartValue() const { return StartValue; }
  InstructionTy *getLoopExitInstr() const { return LoopExitInstr; }

protected:
  RecurrenceDescriptorTempl() = default;

  RecurrenceDescriptorTempl(ValueTy *Start, InstructionTy *Exit, RecurKind K,
                            FastMathFlags FMF, Type *RT, bool Signed)
      : RDData(K, FMF, RT, Signed), StartValue(Start), LoopExitInstr(Exit) {
  }

  ValueStorageTy StartValue;
  InstructionTy *LoopExitInstr = nullptr;
};

typedef TrackingVH<Value> DescriptorValueStorage;

/// This struct holds information about recurrence variables.
class RecurrenceDescriptor
    : public RecurrenceDescriptorTempl<Value, Instruction,
                                      DescriptorValueStorage> {
  using RDTempl =
      RecurrenceDescriptorTempl<Value, Instruction, DescriptorValueStorage>;

public:
#endif
  RecurrenceDescriptor() = default;

  RecurrenceDescriptor(Value *Start, Instruction *Exit, RecurKind K,
                       FastMathFlags FMF, Instruction *UAI, Type *RT,
                       bool Signed, SmallPtrSetImpl<Instruction *> &CI)
#if INTEL_CUSTOMIZATION
      : RDTempl(Start, Exit, K, FMF, RT, Signed), UnsafeAlgebraInst(UAI) {
#else
      : StartValue(Start), LoopExitInstr(Exit), Kind(K), FMF(FMF),
        UnsafeAlgebraInst(UAI), RecurrenceType(RT), IsSigned(Signed) {
#endif
    CastInsts.insert(CI.begin(), CI.end());
  }

  /// This POD struct holds information about a potential recurrence operation.
  class InstDesc {
  public:
    InstDesc(bool IsRecur, Instruction *I, Instruction *UAI = nullptr)
        : IsRecurrence(IsRecur), PatternLastInst(I),
          RecKind(RecurKind::None), UnsafeAlgebraInst(UAI) {}

    InstDesc(Instruction *I, RecurKind K, Instruction *UAI = nullptr)
        : IsRecurrence(true), PatternLastInst(I), RecKind(K),
          UnsafeAlgebraInst(UAI) {}

    bool isRecurrence() const { return IsRecurrence; }

    bool hasUnsafeAlgebra() const { return UnsafeAlgebraInst != nullptr; }

    Instruction *getUnsafeAlgebraInst() const { return UnsafeAlgebraInst; }

    RecurKind getRecKind() const { return RecKind; }

    Instruction *getPatternInst() const { return PatternLastInst; }

  private:
    // Is this instruction a recurrence candidate.
    bool IsRecurrence;
    // The last instruction in a min/max pattern (select of the select(icmp())
    // pattern), or the current recurrence instruction otherwise.
    Instruction *PatternLastInst;
    // If this is a min/max pattern.
    RecurKind RecKind;
    // Recurrence has unsafe algebra.
    Instruction *UnsafeAlgebraInst;
  };

  /// Returns a struct describing if the instruction 'I' can be a recurrence
  /// variable of type 'Kind'. If the recurrence is a min/max pattern of
  /// select(icmp()) this function advances the instruction pointer 'I' from the
  /// compare instruction to the select instruction and stores this pointer in
  /// 'PatternLastInst' member of the returned struct.
  static InstDesc isRecurrenceInstr(Instruction *I, RecurKind Kind,
                                    InstDesc &Prev, bool HasFunNoNaNAttr);

  /// Returns true if instruction I has multiple uses in Insts
  static bool hasMultipleUsesOf(Instruction *I,
                                SmallPtrSetImpl<Instruction *> &Insts,
                                unsigned MaxNumUses);

  /// Returns true if all uses of the instruction I is within the Set.
  static bool areAllUsesIn(Instruction *I, SmallPtrSetImpl<Instruction *> &Set);

  /// Returns a struct describing if the instruction is a
  /// Select(ICmp(X, Y), X, Y) instruction pattern corresponding to a min(X, Y)
  /// or max(X, Y). \p Prev specifies the description of an already processed
  /// select instruction, so its corresponding cmp can be matched to it.
  static InstDesc isMinMaxSelectCmpPattern(Instruction *I,
                                           const InstDesc &Prev);

  /// Returns a struct describing if the instruction is a
  /// Select(FCmp(X, Y), (Z = X op PHINode), PHINode) instruction pattern.
  static InstDesc isConditionalRdxPattern(RecurKind Kind, Instruction *I);

#if !INTEL_CUSTOMIZATION
  /// Returns identity corresponding to the RecurrenceKind.
  static Constant *getRecurrenceIdentity(RecurKind K, Type *Tp);

<<<<<<< HEAD
  /// Returns the opcode of binary operation corresponding to the
  /// RecurrenceKind.
  static unsigned getRecurrenceBinOp(RecurKind Kind);
#endif
=======
  /// Returns the opcode corresponding to the RecurrenceKind.
  static unsigned getOpcode(RecurKind Kind);
>>>>>>> 36263a7c

  /// Returns true if Phi is a reduction of type Kind and adds it to the
  /// RecurrenceDescriptor. If either \p DB is non-null or \p AC and \p DT are
  /// non-null, the minimal bit width needed to compute the reduction will be
  /// computed.
  static bool AddReductionVar(PHINode *Phi, RecurKind Kind, Loop *TheLoop,
                              bool HasFunNoNaNAttr,
                              RecurrenceDescriptor &RedDes,
                              DemandedBits *DB = nullptr,
                              AssumptionCache *AC = nullptr,
                              DominatorTree *DT = nullptr);

  /// Returns true if Phi is a reduction in TheLoop. The RecurrenceDescriptor
  /// is returned in RedDes. If either \p DB is non-null or \p AC and \p DT are
  /// non-null, the minimal bit width needed to compute the reduction will be
  /// computed.
  static bool isReductionPHI(PHINode *Phi, Loop *TheLoop,
                             RecurrenceDescriptor &RedDes,
                             DemandedBits *DB = nullptr,
                             AssumptionCache *AC = nullptr,
                             DominatorTree *DT = nullptr);

  /// Returns true if Phi is a first-order recurrence. A first-order recurrence
  /// is a non-reduction recurrence relation in which the value of the
  /// recurrence in the current loop iteration equals a value defined in the
  /// previous iteration. \p SinkAfter includes pairs of instructions where the
  /// first will be rescheduled to appear after the second if/when the loop is
  /// vectorized. It may be augmented with additional pairs if needed in order
  /// to handle Phi as a first-order recurrence.
  static bool
  isFirstOrderRecurrence(PHINode *Phi, Loop *TheLoop,
                         DenseMap<Instruction *, Instruction *> &SinkAfter,
                         DominatorTree *DT);

#if !INTEL_CUSTOMIZATION
  RecurKind getRecurrenceKind() const { return Kind; }

  unsigned getOpcode() const { return getOpcode(getRecurrenceKind()); }

  FastMathFlags getFastMathFlags() const { return FMF; }

  TrackingVH<Value> getRecurrenceStartValue() const { return StartValue; }

  Instruction *getLoopExitInstr() const { return LoopExitInstr; }

#endif
  /// Returns true if the recurrence has unsafe algebra which requires a relaxed
  /// floating-point model.
  bool hasUnsafeAlgebra() const { return UnsafeAlgebraInst != nullptr; }

  /// Returns first unsafe algebra instruction in the PHI node's use-chain.
  Instruction *getUnsafeAlgebraInst() const { return UnsafeAlgebraInst; }

#if !INTEL_CUSTOMIZATION
  /// Returns true if the recurrence kind is an integer kind.
  static bool isIntegerRecurrenceKind(RecurKind Kind);

  /// Returns true if the recurrence kind is a floating point kind.
  static bool isFloatingPointRecurrenceKind(RecurKind Kind);

  /// Returns true if the recurrence kind is an arithmetic kind.
  static bool isArithmeticRecurrenceKind(RecurKind Kind);

  /// Returns true if the recurrence kind is an integer min/max kind.
  static bool isIntMinMaxRecurrenceKind(RecurKind Kind) {
    return Kind == RecurKind::UMin || Kind == RecurKind::UMax ||
           Kind == RecurKind::SMin || Kind == RecurKind::SMax;
  }

  /// Returns true if the recurrence kind is a floating-point min/max kind.
  static bool isFPMinMaxRecurrenceKind(RecurKind Kind) {
    return Kind == RecurKind::FMin || Kind == RecurKind::FMax;
  }

  /// Returns true if the recurrence kind is any min/max kind.
  static bool isMinMaxRecurrenceKind(RecurKind Kind) {
    return isIntMinMaxRecurrenceKind(Kind) || isFPMinMaxRecurrenceKind(Kind);
  }

  /// Returns the type of the recurrence. This type can be narrower than the
  /// actual type of the Phi if the recurrence has been type-promoted.
  Type *getRecurrenceType() const { return RecurrenceType; }

#endif
  /// Returns a reference to the instructions used for type-promoting the
  /// recurrence.
  const SmallPtrSet<Instruction *, 8> &getCastInsts() const { return CastInsts; }

#if !INTEL_CUSTOMIZATION
  /// Returns true if all source operands of the recurrence are SExtInsts.
  bool isSigned() const { return IsSigned; }
#endif

  /// Attempts to find a chain of operations from Phi to LoopExitInst that can
  /// be treated as a set of reductions instructions for in-loop reductions.
  SmallVector<Instruction *, 4> getReductionOpChain(PHINode *Phi,
                                                    Loop *L) const;

private:
#if !INTEL_CUSTOMIZATION
  // The starting value of the recurrence.
  // It does not have to be zero!
  TrackingVH<Value> StartValue;
  // The instruction who's value is used outside the loop.
  Instruction *LoopExitInstr = nullptr;
  // The kind of the recurrence.
  RecurKind Kind = RecurKind::None;
  // The fast-math flags on the recurrent instructions.  We propagate these
  // fast-math flags into the vectorized FP instructions we generate.
  FastMathFlags FMF;
#endif
  // First occurrence of unasfe algebra in the PHI's use-chain.
  Instruction *UnsafeAlgebraInst = nullptr;
#if !INTEL_CUSTOMIZATION
  // The type of the recurrence.
  Type *RecurrenceType = nullptr;
  // True if all source operands of the recurrence are SExtInsts.
  bool IsSigned = false;
#endif
  // Instructions used for type-promoting the recurrence.
  SmallPtrSet<Instruction *, 8> CastInsts;
};

/// A struct for saving basic information about induction variables. // INTEL
class InductionDescriptorData { // INTEL
public:
  /// This enum represents the kinds of inductions that we support.
  enum InductionKind {
    IK_NoInduction,  ///< Not an induction variable.
    IK_IntInduction, ///< Integer induction variable. Step = C.
    IK_PtrInduction, ///< Pointer induction var. Step = C / sizeof(elem).
    IK_FpInduction   ///< Floating point induction variable.
  };

#if INTEL_CUSTOMIZATION
  InductionKind getKind() const { return IK; }
protected:
  InductionDescriptorData() = default;
  InductionDescriptorData(InductionKind K) : IK(K) {
    assert(IK != IK_NoInduction && "Not an induction");
  }

  InductionKind IK = IK_NoInduction;
};

template<class ValueTy, class BinaryOperatorTy, typename ValueStorageTy>
class InductionDescriptorTempl: public InductionDescriptorData {
public:
  ValueTy *getStartValue() const { return StartValue; }
  BinaryOperatorTy *getInductionBinOp() const { return InductionBinOp; }

  /// Returns binary opcode of the induction operator.
  Instruction::BinaryOps getInductionOpcode() const {
    return InductionBinOp ? InductionBinOp->getOpcode()
                          : Instruction::BinaryOpsEnd;
  }
protected:
  InductionDescriptorTempl() = default;

  InductionDescriptorTempl(ValueTy *Start, InductionKind K,
                          BinaryOperatorTy *BinOp)
      : InductionDescriptorData(K), StartValue(Start), InductionBinOp(BinOp) {
    // Start value type should match the induction kind and the value
    // itself should not be null.
    assert(StartValue && "StartValue is null");
    assert((IK != IK_PtrInduction || StartValue->getType()->isPointerTy()) &&
           "StartValue is not a pointer for pointer induction");
    assert((IK != IK_IntInduction || StartValue->getType()->isIntegerTy()) &&
           "StartValue is not an integer for integer induction");
    // Check for the correct opcode.
    assert((IK != IK_FpInduction ||
            (InductionBinOp &&
             (InductionBinOp->getOpcode() == Instruction::FAdd ||
              InductionBinOp->getOpcode() == Instruction::FSub))) &&
           "Binary opcode should be specified for FP induction");
  }

  /// Start value.
  ValueStorageTy StartValue;

  /// Instruction that advances induction variable.
  BinaryOperatorTy *InductionBinOp = nullptr;
};

/// A struct for saving information about induction variables.
class InductionDescriptor
    : public InductionDescriptorTempl<Value, BinaryOperator,
                                     DescriptorValueStorage> {
#endif
public:
  /// Default constructor - creates an invalid induction.
  InductionDescriptor() = default;

#if !INTEL_CUSTOMIZATION
  Value *getStartValue() const { return StartValue; }
  InductionKind getKind() const { return IK; }
#endif
  const SCEV *getStep() const { return Step; }
#if !INTEL_CUSTOMIZATION
  BinaryOperator *getInductionBinOp() const { return InductionBinOp; }
#endif
  ConstantInt *getConstIntStepValue() const;

  /// Returns true if \p Phi is an induction in the loop \p L. If \p Phi is an
  /// induction, the induction descriptor \p D will contain the data describing
  /// this induction. If by some other means the caller has a better SCEV
  /// expression for \p Phi than the one returned by the ScalarEvolution
  /// analysis, it can be passed through \p Expr. If the def-use chain
  /// associated with the phi includes casts (that we know we can ignore
  /// under proper runtime checks), they are passed through \p CastsToIgnore.
  static bool
  isInductionPHI(PHINode *Phi, const Loop *L, ScalarEvolution *SE,
                 InductionDescriptor &D, const SCEV *Expr = nullptr,
                 SmallVectorImpl<Instruction *> *CastsToIgnore = nullptr);

  /// Returns true if \p Phi is a floating point induction in the loop \p L.
  /// If \p Phi is an induction, the induction descriptor \p D will contain
  /// the data describing this induction.
  static bool isFPInductionPHI(PHINode *Phi, const Loop *L, ScalarEvolution *SE,
                               InductionDescriptor &D);

  /// Returns true if \p Phi is a loop \p L induction, in the context associated
  /// with the run-time predicate of PSE. If \p Assume is true, this can add
  /// further SCEV predicates to \p PSE in order to prove that \p Phi is an
  /// induction.
  /// If \p Phi is an induction, \p D will contain the data describing this
  /// induction.
  static bool isInductionPHI(PHINode *Phi, const Loop *L,
                             PredicatedScalarEvolution &PSE,
                             InductionDescriptor &D, bool Assume = false);

  /// Returns true if the induction type is FP and the binary operator does
  /// not have the "fast-math" property. Such operation requires a relaxed FP
  /// mode.
  bool hasUnsafeAlgebra() {
    return (IK == IK_FpInduction) && InductionBinOp &&
           !cast<FPMathOperator>(InductionBinOp)->isFast();
  }

  /// Returns induction operator that does not have "fast-math" property
  /// and requires FP unsafe mode.
  Instruction *getUnsafeAlgebraInst() {
    if (IK != IK_FpInduction)
      return nullptr;

    if (!InductionBinOp || cast<FPMathOperator>(InductionBinOp)->isFast())
      return nullptr;
    return InductionBinOp;
  }

#if !INTEL_CUSTOMIZATION
  /// Returns binary opcode of the induction operator.
  Instruction::BinaryOps getInductionOpcode() const {
    return InductionBinOp ? InductionBinOp->getOpcode()
                          : Instruction::BinaryOpsEnd;
  }

#endif
  /// Returns a reference to the type cast instructions in the induction
  /// update chain, that are redundant when guarded with a runtime
  /// SCEV overflow check.
  const SmallVectorImpl<Instruction *> &getCastInsts() const {
    return RedundantCasts;
  }

private:
  /// Private constructor - used by \c isInductionPHI.
  InductionDescriptor(Value *Start, InductionKind K, const SCEV *Step,
                      BinaryOperator *InductionBinOp = nullptr,
                      SmallVectorImpl<Instruction *> *Casts = nullptr);

#if !INTEL_CUSTOMIZATION
  /// Start value.
  TrackingVH<Value> StartValue;
  /// Induction kind.
  InductionKind IK = IK_NoInduction;
#endif
  /// Step value.
  const SCEV *Step = nullptr;
#if !INTEL_CUSTOMIZATION
  // Instruction that advances induction variable.
  BinaryOperator *InductionBinOp = nullptr;
#endif
  // Instructions used for type-casts of the induction variable,
  // that are redundant when guarded with a runtime SCEV overflow check.
  SmallVector<Instruction *, 2> RedundantCasts;
};

} // end namespace llvm

#endif // LLVM_ANALYSIS_IVDESCRIPTORS_H<|MERGE_RESOLUTION|>--- conflicted
+++ resolved
@@ -81,10 +81,10 @@
   static Constant *getRecurrenceIdentity(RecurKind K, Type *Tp);
 
   /// Returns the opcode of binary operation corresponding to the RecurKind.
-  static unsigned getRecurrenceBinOp(RecurKind Kind);
-
-  unsigned getRecurrenceBinOp() const {
-    return getRecurrenceBinOp(getRecurrenceKind());
+  static unsigned getOpcode(RecurKind Kind);
+
+  unsigned getOpcode() const {
+    return getOpcode(getRecurrenceKind());
   }
 
   /// Returns true if the recurrence kind is an integer kind.
@@ -240,15 +240,9 @@
   /// Returns identity corresponding to the RecurrenceKind.
   static Constant *getRecurrenceIdentity(RecurKind K, Type *Tp);
 
-<<<<<<< HEAD
-  /// Returns the opcode of binary operation corresponding to the
-  /// RecurrenceKind.
-  static unsigned getRecurrenceBinOp(RecurKind Kind);
-#endif
-=======
   /// Returns the opcode corresponding to the RecurrenceKind.
   static unsigned getOpcode(RecurKind Kind);
->>>>>>> 36263a7c
+#endif
 
   /// Returns true if Phi is a reduction of type Kind and adds it to the
   /// RecurrenceDescriptor. If either \p DB is non-null or \p AC and \p DT are
