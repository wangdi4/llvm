//===- llvm/Analysis/IVDescriptors.h - IndVar Descriptors -------*- C++ -*-===//
//
//                     The LLVM Compiler Infrastructure
//
// This file is distributed under the University of Illinois Open Source
// License. See LICENSE.TXT for details.
//
//===----------------------------------------------------------------------===//
//
// This file "describes" induction and recurrence variables.
//
//===----------------------------------------------------------------------===//

#ifndef LLVM_ANALYSIS_IVDESCRIPTORS_H
#define LLVM_ANALYSIS_IVDESCRIPTORS_H

#include "llvm/ADT/DenseMap.h"
#include "llvm/ADT/Optional.h"
#include "llvm/ADT/SetVector.h"
#include "llvm/ADT/SmallPtrSet.h"
#include "llvm/ADT/SmallVector.h"
#include "llvm/ADT/StringRef.h"
#include "llvm/Analysis/AliasAnalysis.h"
#include "llvm/Analysis/DemandedBits.h"
#include "llvm/Analysis/EHPersonalities.h"
#include "llvm/Analysis/MustExecute.h"
#include "llvm/Analysis/TargetTransformInfo.h"
#include "llvm/IR/Dominators.h"
#include "llvm/IR/IRBuilder.h"
#include "llvm/IR/InstrTypes.h"
#include "llvm/IR/Operator.h"
#include "llvm/IR/ValueHandle.h"
#include "llvm/Support/Casting.h"

namespace llvm {

class AliasSet;
class AliasSetTracker;
class BasicBlock;
class DataLayout;
class Loop;
class LoopInfo;
class OptimizationRemarkEmitter;
class PredicatedScalarEvolution;
class PredIteratorCache;
class ScalarEvolution;
class SCEV;
class TargetLibraryInfo;
class TargetTransformInfo;

/// The RecurrenceDescriptor is used to identify recurrences variables in a
/// loop. Reduction is a special case of recurrence that has uses of the
/// recurrence variable outside the loop. The method isReductionPHI identifies
/// reductions that are basic recurrences.
///
/// Basic recurrences are defined as the summation, product, OR, AND, XOR, min,
/// or max of a set of terms. For example: for(i=0; i<n; i++) { total +=
/// array[i]; } is a summation of array elements. Basic recurrences are a
/// special case of chains of recurrences (CR). See ScalarEvolution for CR
/// references.

/// This struct holds information about recurrence, kind, type, etc // INTEL.
class RecurrenceDescriptorData { // INTEL
public:
  /// This enum represents the kinds of recurrences that we support.
  enum RecurrenceKind {
    RK_NoRecurrence,  ///< Not a recurrence.
    RK_IntegerAdd,    ///< Sum of integers.
    RK_IntegerMult,   ///< Product of integers.
    RK_IntegerOr,     ///< Bitwise or logical OR of numbers.
    RK_IntegerAnd,    ///< Bitwise or logical AND of numbers.
    RK_IntegerXor,    ///< Bitwise or logical XOR of numbers.
    RK_IntegerMinMax, ///< Min/max implemented in terms of select(cmp()).
    RK_FloatAdd,      ///< Sum of floats.
    RK_FloatMult,     ///< Product of floats.
    RK_FloatMinMax    ///< Min/max implemented in terms of select(cmp()).
  };

  // This enum represents the kind of minmax recurrence.
  enum MinMaxRecurrenceKind {
    MRK_Invalid,
    MRK_UIntMin,
    MRK_UIntMax,
    MRK_SIntMin,
    MRK_SIntMax,
    MRK_FloatMin,
    MRK_FloatMax
  };
#if INTEL_CUSTOMIZATION
  RecurrenceKind getRecurrenceKind() const { return Kind; }
  MinMaxRecurrenceKind getMinMaxRecurrenceKind() const { return MinMaxKind; }

  /// Returns the type of the recurrence. This type can be narrower than the
  /// actual type of the Phi if the recurrence has been type-promoted.
  Type *getRecurrenceType() const { return RecurrenceType; }

  /// Returns true if all source operands of the recurrence are SExtInsts.
  bool isSigned() const { return IsSigned; }

  /// Returns identity corresponding to the RecurrenceKind.
  static Constant *getRecurrenceIdentity(RecurrenceKind K, Type *Tp);

  /// Returns the opcode of binary operation corresponding to the
  /// RecurrenceKind.
  static unsigned getRecurrenceBinOp(RecurrenceKind Kind);

  /// Returns true if the recurrence kind is an integer kind.
  static bool isIntegerRecurrenceKind(RecurrenceKind Kind);

  /// Returns true if the recurrence kind is a floating point kind.
  static bool isFloatingPointRecurrenceKind(RecurrenceKind Kind);

  /// Returns true if the recurrence kind is an arithmetic kind.
  static bool isArithmeticRecurrenceKind(RecurrenceKind Kind);

protected:
  RecurrenceDescriptorData() = default;

  RecurrenceDescriptorData(RecurrenceKind K, MinMaxRecurrenceKind MK, Type *RT,
                           bool Signed)
      : Kind(K), MinMaxKind(MK), RecurrenceType(RT), IsSigned(Signed) {}

  // The kind of the recurrence.
  RecurrenceKind Kind = RK_NoRecurrence;
  // If this a min/max recurrence the kind of recurrence.
  MinMaxRecurrenceKind MinMaxKind = MRK_Invalid;
  // The type of the recurrence.
  Type *RecurrenceType = nullptr;
  // True if all source operands of the recurrence are SExtInsts.
  bool IsSigned = false;
};

/// This struct holds information about recurrence variables.
template <class ValueTy, class InstructionTy, typename ValueStorageTy>
class RecurrenceDescriptorTempl : public RecurrenceDescriptorData {
  using RDData = RecurrenceDescriptorData;

public:
  ValueTy *getRecurrenceStartValue() const { return StartValue; }
  InstructionTy *getLoopExitInstr() const { return LoopExitInstr; }

protected:
  RecurrenceDescriptorTempl() = default;

  RecurrenceDescriptorTempl(ValueTy *Start, InstructionTy *Exit,
                           RecurrenceKind K, MinMaxRecurrenceKind MK, Type *RT,
                           bool Signed)
      : RDData(K, MK, RT, Signed), StartValue(Start), LoopExitInstr(Exit) {}

  ValueStorageTy StartValue;
  InstructionTy *LoopExitInstr = nullptr;
};

typedef TrackingVH<Value> DescriptorValueStorage;

/// This struct holds information about recurrence variables.
class RecurrenceDescriptor
    : public RecurrenceDescriptorTempl<Value, Instruction,
                                      DescriptorValueStorage> {
  using RDTempl =
      RecurrenceDescriptorTempl<Value, Instruction, DescriptorValueStorage>;

public:
#endif
  RecurrenceDescriptor() = default;

  RecurrenceDescriptor(Value *Start, Instruction *Exit, RecurrenceKind K,
                       MinMaxRecurrenceKind MK, Instruction *UAI, Type *RT,
                       bool Signed, SmallPtrSetImpl<Instruction *> &CI)
#if INTEL_CUSTOMIZATION
      : RDTempl(Start, Exit, K, MK, RT, Signed), UnsafeAlgebraInst(UAI) {
#else
      : StartValue(Start), LoopExitInstr(Exit), Kind(K), MinMaxKind(MK),
        UnsafeAlgebraInst(UAI), RecurrenceType(RT), IsSigned(Signed) {
#endif
    CastInsts.insert(CI.begin(), CI.end());
  }

  /// This POD struct holds information about a potential recurrence operation.
  class InstDesc {
  public:
    InstDesc(bool IsRecur, Instruction *I, Instruction *UAI = nullptr)
        : IsRecurrence(IsRecur), PatternLastInst(I), MinMaxKind(MRK_Invalid),
          UnsafeAlgebraInst(UAI) {}

    InstDesc(Instruction *I, MinMaxRecurrenceKind K, Instruction *UAI = nullptr)
        : IsRecurrence(true), PatternLastInst(I), MinMaxKind(K),
          UnsafeAlgebraInst(UAI) {}

    bool isRecurrence() { return IsRecurrence; }

    bool hasUnsafeAlgebra() { return UnsafeAlgebraInst != nullptr; }

    Instruction *getUnsafeAlgebraInst() { return UnsafeAlgebraInst; }

    MinMaxRecurrenceKind getMinMaxKind() { return MinMaxKind; }

    Instruction *getPatternInst() { return PatternLastInst; }

  private:
    // Is this instruction a recurrence candidate.
    bool IsRecurrence;
    // The last instruction in a min/max pattern (select of the select(icmp())
    // pattern), or the current recurrence instruction otherwise.
    Instruction *PatternLastInst;
    // If this is a min/max pattern the comparison predicate.
    MinMaxRecurrenceKind MinMaxKind;
    // Recurrence has unsafe algebra.
    Instruction *UnsafeAlgebraInst;
  };

  /// Returns a struct describing if the instruction 'I' can be a recurrence
  /// variable of type 'Kind'. If the recurrence is a min/max pattern of
  /// select(icmp()) this function advances the instruction pointer 'I' from the
  /// compare instruction to the select instruction and stores this pointer in
  /// 'PatternLastInst' member of the returned struct.
  static InstDesc isRecurrenceInstr(Instruction *I, RecurrenceKind Kind,
                                    InstDesc &Prev, bool HasFunNoNaNAttr);

  /// Returns true if instruction I has multiple uses in Insts
  static bool hasMultipleUsesOf(Instruction *I,
                                SmallPtrSetImpl<Instruction *> &Insts,
                                unsigned MaxNumUses);

  /// Returns true if all uses of the instruction I is within the Set.
  static bool areAllUsesIn(Instruction *I, SmallPtrSetImpl<Instruction *> &Set);

  /// Returns a struct describing if the instruction if the instruction is a
  /// Select(ICmp(X, Y), X, Y) instruction pattern corresponding to a min(X, Y)
  /// or max(X, Y).
  static InstDesc isMinMaxSelectCmpPattern(Instruction *I, InstDesc &Prev);

<<<<<<< HEAD
#if !INTEL_CUSTOMIZATION
=======
  /// Returns a struct describing if the instruction is a
  /// Select(FCmp(X, Y), (Z = X op PHINode), PHINode) instruction pattern.
  static InstDesc isConditionalRdxPattern(RecurrenceKind Kind, Instruction *I);

>>>>>>> e3093808
  /// Returns identity corresponding to the RecurrenceKind.
  static Constant *getRecurrenceIdentity(RecurrenceKind K, Type *Tp);

  /// Returns the opcode of binary operation corresponding to the
  /// RecurrenceKind.
  static unsigned getRecurrenceBinOp(RecurrenceKind Kind);
#endif
  /// Returns true if Phi is a reduction of type Kind and adds it to the
  /// RecurrenceDescriptor. If either \p DB is non-null or \p AC and \p DT are
  /// non-null, the minimal bit width needed to compute the reduction will be
  /// computed.
  static bool AddReductionVar(PHINode *Phi, RecurrenceKind Kind, Loop *TheLoop,
                              bool HasFunNoNaNAttr,
                              RecurrenceDescriptor &RedDes,
                              DemandedBits *DB = nullptr,
                              AssumptionCache *AC = nullptr,
                              DominatorTree *DT = nullptr);

  /// Returns true if Phi is a reduction in TheLoop. The RecurrenceDescriptor
  /// is returned in RedDes. If either \p DB is non-null or \p AC and \p DT are
  /// non-null, the minimal bit width needed to compute the reduction will be
  /// computed.
  static bool isReductionPHI(PHINode *Phi, Loop *TheLoop,
                             RecurrenceDescriptor &RedDes,
                             DemandedBits *DB = nullptr,
                             AssumptionCache *AC = nullptr,
                             DominatorTree *DT = nullptr);

  /// Returns true if Phi is a first-order recurrence. A first-order recurrence
  /// is a non-reduction recurrence relation in which the value of the
  /// recurrence in the current loop iteration equals a value defined in the
  /// previous iteration. \p SinkAfter includes pairs of instructions where the
  /// first will be rescheduled to appear after the second if/when the loop is
  /// vectorized. It may be augmented with additional pairs if needed in order
  /// to handle Phi as a first-order recurrence.
  static bool
  isFirstOrderRecurrence(PHINode *Phi, Loop *TheLoop,
                         DenseMap<Instruction *, Instruction *> &SinkAfter,
                         DominatorTree *DT);

#if !INTEL_CUSTOMIZATION
  RecurrenceKind getRecurrenceKind() { return Kind; }

  MinMaxRecurrenceKind getMinMaxRecurrenceKind() { return MinMaxKind; }

  TrackingVH<Value> getRecurrenceStartValue() { return StartValue; }

  Instruction *getLoopExitInstr() { return LoopExitInstr; }

#endif
  /// Returns true if the recurrence has unsafe algebra which requires a relaxed
  /// floating-point model.
  bool hasUnsafeAlgebra() { return UnsafeAlgebraInst != nullptr; }

  /// Returns first unsafe algebra instruction in the PHI node's use-chain.
  Instruction *getUnsafeAlgebraInst() { return UnsafeAlgebraInst; }

#if !INTEL_CUSTOMIZATION
  /// Returns true if the recurrence kind is an integer kind.
  static bool isIntegerRecurrenceKind(RecurrenceKind Kind);

  /// Returns true if the recurrence kind is a floating point kind.
  static bool isFloatingPointRecurrenceKind(RecurrenceKind Kind);

  /// Returns true if the recurrence kind is an arithmetic kind.
  static bool isArithmeticRecurrenceKind(RecurrenceKind Kind);

  /// Returns the type of the recurrence. This type can be narrower than the
  /// actual type of the Phi if the recurrence has been type-promoted.
  Type *getRecurrenceType() { return RecurrenceType; }

#endif
  /// Returns a reference to the instructions used for type-promoting the
  /// recurrence.
  SmallPtrSet<Instruction *, 8> &getCastInsts() { return CastInsts; }

#if !INTEL_CUSTOMIZATION
  /// Returns true if all source operands of the recurrence are SExtInsts.
  bool isSigned() { return IsSigned; }

#endif
private:
#if !INTEL_CUSTOMIZATION
  // The starting value of the recurrence.
  // It does not have to be zero!
  TrackingVH<Value> StartValue;
  // The instruction who's value is used outside the loop.
  Instruction *LoopExitInstr = nullptr;
  // The kind of the recurrence.
  RecurrenceKind Kind = RK_NoRecurrence;
  // If this a min/max recurrence the kind of recurrence.
  MinMaxRecurrenceKind MinMaxKind = MRK_Invalid;
#endif
  // First occurrence of unasfe algebra in the PHI's use-chain.
  Instruction *UnsafeAlgebraInst = nullptr;
#if !INTEL_CUSTOMIZATION
  // The type of the recurrence.
  Type *RecurrenceType = nullptr;
  // True if all source operands of the recurrence are SExtInsts.
  bool IsSigned = false;
#endif
  // Instructions used for type-promoting the recurrence.
  SmallPtrSet<Instruction *, 8> CastInsts;
};

/// A struct for saving basic information about induction variables. // INTEL
class InductionDescriptorData { // INTEL
public:
  /// This enum represents the kinds of inductions that we support.
  enum InductionKind {
    IK_NoInduction,  ///< Not an induction variable.
    IK_IntInduction, ///< Integer induction variable. Step = C.
    IK_PtrInduction, ///< Pointer induction var. Step = C / sizeof(elem).
    IK_FpInduction   ///< Floating point induction variable.
  };

#if INTEL_CUSTOMIZATION
  InductionKind getKind() const { return IK; }
protected:
  InductionDescriptorData() = default;
  InductionDescriptorData(InductionKind K) : IK(K) {
    assert(IK != IK_NoInduction && "Not an induction");
  }

  InductionKind IK = IK_NoInduction;
};

template<class ValueTy, class BinaryOperatorTy, typename ValueStorageTy>
class InductionDescriptorTempl: public InductionDescriptorData {
public:
  ValueTy *getStartValue() const { return StartValue; }
  BinaryOperatorTy *getInductionBinOp() const { return InductionBinOp; }

  /// Returns binary opcode of the induction operator.
  Instruction::BinaryOps getInductionOpcode() const {
    return InductionBinOp ? InductionBinOp->getOpcode()
                          : Instruction::BinaryOpsEnd;
  }
protected:
  InductionDescriptorTempl() = default;

  InductionDescriptorTempl(ValueTy *Start, InductionKind K,
                          BinaryOperatorTy *BinOp)
      : InductionDescriptorData(K), StartValue(Start), InductionBinOp(BinOp) {
    // Start value type should match the induction kind and the value
    // itself should not be null.
    assert(StartValue && "StartValue is null");
    assert((IK != IK_PtrInduction || StartValue->getType()->isPointerTy()) &&
           "StartValue is not a pointer for pointer induction");
    assert((IK != IK_IntInduction || StartValue->getType()->isIntegerTy()) &&
           "StartValue is not an integer for integer induction");
    // Check for the correct opcode.
    assert((IK != IK_FpInduction ||
            (InductionBinOp &&
             (InductionBinOp->getOpcode() == Instruction::FAdd ||
              InductionBinOp->getOpcode() == Instruction::FSub))) &&
           "Binary opcode should be specified for FP induction");
  }

  /// Start value.
  ValueStorageTy StartValue;

  /// Instruction that advances induction variable.
  BinaryOperatorTy *InductionBinOp = nullptr;
};

/// A struct for saving information about induction variables.
class InductionDescriptor
    : public InductionDescriptorTempl<Value, BinaryOperator,
                                     DescriptorValueStorage> {
#endif
public:
  /// Default constructor - creates an invalid induction.
  InductionDescriptor() = default;

  /// Get the consecutive direction. Returns:
  ///   0 - unknown or non-consecutive.
  ///   1 - consecutive and increasing.
  ///  -1 - consecutive and decreasing.
  int getConsecutiveDirection() const;

#if !INTEL_CUSTOMIZATION
  Value *getStartValue() const { return StartValue; }
  InductionKind getKind() const { return IK; }
#endif
  const SCEV *getStep() const { return Step; }
#if !INTEL_CUSTOMIZATION
  BinaryOperator *getInductionBinOp() const { return InductionBinOp; }
#endif
  ConstantInt *getConstIntStepValue() const;

  /// Returns true if \p Phi is an induction in the loop \p L. If \p Phi is an
  /// induction, the induction descriptor \p D will contain the data describing
  /// this induction. If by some other means the caller has a better SCEV
  /// expression for \p Phi than the one returned by the ScalarEvolution
  /// analysis, it can be passed through \p Expr. If the def-use chain
  /// associated with the phi includes casts (that we know we can ignore
  /// under proper runtime checks), they are passed through \p CastsToIgnore.
  static bool
  isInductionPHI(PHINode *Phi, const Loop *L, ScalarEvolution *SE,
                 InductionDescriptor &D, const SCEV *Expr = nullptr,
                 SmallVectorImpl<Instruction *> *CastsToIgnore = nullptr);

  /// Returns true if \p Phi is a floating point induction in the loop \p L.
  /// If \p Phi is an induction, the induction descriptor \p D will contain
  /// the data describing this induction.
  static bool isFPInductionPHI(PHINode *Phi, const Loop *L, ScalarEvolution *SE,
                               InductionDescriptor &D);

  /// Returns true if \p Phi is a loop \p L induction, in the context associated
  /// with the run-time predicate of PSE. If \p Assume is true, this can add
  /// further SCEV predicates to \p PSE in order to prove that \p Phi is an
  /// induction.
  /// If \p Phi is an induction, \p D will contain the data describing this
  /// induction.
  static bool isInductionPHI(PHINode *Phi, const Loop *L,
                             PredicatedScalarEvolution &PSE,
                             InductionDescriptor &D, bool Assume = false);

  /// Returns true if the induction type is FP and the binary operator does
  /// not have the "fast-math" property. Such operation requires a relaxed FP
  /// mode.
  bool hasUnsafeAlgebra() {
    return InductionBinOp && !cast<FPMathOperator>(InductionBinOp)->isFast();
  }

  /// Returns induction operator that does not have "fast-math" property
  /// and requires FP unsafe mode.
  Instruction *getUnsafeAlgebraInst() {
    if (!InductionBinOp || cast<FPMathOperator>(InductionBinOp)->isFast())
      return nullptr;
    return InductionBinOp;
  }

#if !INTEL_CUSTOMIZATION
  /// Returns binary opcode of the induction operator.
  Instruction::BinaryOps getInductionOpcode() const {
    return InductionBinOp ? InductionBinOp->getOpcode()
                          : Instruction::BinaryOpsEnd;
  }

#endif
  /// Returns a reference to the type cast instructions in the induction
  /// update chain, that are redundant when guarded with a runtime
  /// SCEV overflow check.
  const SmallVectorImpl<Instruction *> &getCastInsts() const {
    return RedundantCasts;
  }

private:
  /// Private constructor - used by \c isInductionPHI.
  InductionDescriptor(Value *Start, InductionKind K, const SCEV *Step,
                      BinaryOperator *InductionBinOp = nullptr,
                      SmallVectorImpl<Instruction *> *Casts = nullptr);

#if !INTEL_CUSTOMIZATION
  /// Start value.
  TrackingVH<Value> StartValue;
  /// Induction kind.
  InductionKind IK = IK_NoInduction;
#endif
  /// Step value.
  const SCEV *Step = nullptr;
#if !INTEL_CUSTOMIZATION
  // Instruction that advances induction variable.
  BinaryOperator *InductionBinOp = nullptr;
#endif
  // Instructions used for type-casts of the induction variable,
  // that are redundant when guarded with a runtime SCEV overflow check.
  SmallVector<Instruction *, 2> RedundantCasts;
};

} // end namespace llvm

#endif // LLVM_ANALYSIS_IVDESCRIPTORS_H<|MERGE_RESOLUTION|>--- conflicted
+++ resolved
@@ -230,14 +230,11 @@
   /// or max(X, Y).
   static InstDesc isMinMaxSelectCmpPattern(Instruction *I, InstDesc &Prev);
 
-<<<<<<< HEAD
-#if !INTEL_CUSTOMIZATION
-=======
   /// Returns a struct describing if the instruction is a
   /// Select(FCmp(X, Y), (Z = X op PHINode), PHINode) instruction pattern.
   static InstDesc isConditionalRdxPattern(RecurrenceKind Kind, Instruction *I);
 
->>>>>>> e3093808
+#if !INTEL_CUSTOMIZATION
   /// Returns identity corresponding to the RecurrenceKind.
   static Constant *getRecurrenceIdentity(RecurrenceKind K, Type *Tp);
 
