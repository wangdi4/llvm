--- conflicted
+++ resolved
@@ -426,16 +426,13 @@
     return InductionBinOp ? InductionBinOp->getOpcode()
                           : Instruction::BinaryOpsEnd;
   }
-
-<<<<<<< HEAD
-#endif
-=======
+#endif
+
   Type *getElementType() const {
     assert(IK == IK_PtrInduction && "Only pointer induction has element type");
     return ElementType;
   }
 
->>>>>>> 02f74ead
   /// Returns a reference to the type cast instructions in the induction
   /// update chain, that are redundant when guarded with a runtime
   /// SCEV overflow check.
@@ -461,13 +458,10 @@
 #if !INTEL_CUSTOMIZATION
   // Instruction that advances induction variable.
   BinaryOperator *InductionBinOp = nullptr;
-<<<<<<< HEAD
-#endif
-=======
+#endif
   // Element type for pointer induction variables.
   // TODO: This can be dropped once support for typed pointers is removed.
   Type *ElementType = nullptr;
->>>>>>> 02f74ead
   // Instructions used for type-casts of the induction variable,
   // that are redundant when guarded with a runtime SCEV overflow check.
   SmallVector<Instruction *, 2> RedundantCasts;
