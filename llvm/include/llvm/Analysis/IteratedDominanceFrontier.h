--- conflicted
+++ resolved
@@ -88,12 +88,7 @@
 
 template <typename BlockTy, bool IsPostDom>                          // INTEL
 typename BBChildrenGetterTy<BlockTy, IsPostDom>::ChildrenTy          // INTEL
-<<<<<<< HEAD
-BBChildrenGetterTy<BlockTy, IsPostDom>::get(                         // INTEL
-    const BBChildrenGetterTy<BlockTy, IsPostDom>::NodeRef &N) {      // INTEL
-=======
 BBChildrenGetterTy<BlockTy, IsPostDom>::get(const NodeRef &N) {      // INTEL
->>>>>>> a04ae881
 
   using OrderedNodeTy =
       typename IDFCalculatorBase<BlockTy, IsPostDom>::OrderedNodeTy; // INTEL
