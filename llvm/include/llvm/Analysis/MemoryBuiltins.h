//==- llvm/Analysis/MemoryBuiltins.h - Calls to memory builtins --*- C++ -*-==//
//
// Part of the LLVM Project, under the Apache License v2.0 with LLVM Exceptions.
// See https://llvm.org/LICENSE.txt for license information.
// SPDX-License-Identifier: Apache-2.0 WITH LLVM-exception
//
//===----------------------------------------------------------------------===//
//
// This family of functions identifies calls to builtin functions that allocate
// or free memory.
//
//===----------------------------------------------------------------------===//

#ifndef LLVM_ANALYSIS_MEMORYBUILTINS_H
#define LLVM_ANALYSIS_MEMORYBUILTINS_H

#include "llvm/ADT/APInt.h"
#include "llvm/ADT/DenseMap.h"
#include "llvm/ADT/SmallPtrSet.h"
#include "llvm/Analysis/TargetFolder.h"
<<<<<<< HEAD
#include "llvm/Analysis/TargetLibraryInfo.h" // INTEL - Needed for LibFunc enum
=======
#include "llvm/Analysis/TargetLibraryInfo.h"
>>>>>>> a04ae881
#include "llvm/IR/CallSite.h"
#include "llvm/IR/IRBuilder.h"
#include "llvm/IR/InstVisitor.h"
#include "llvm/IR/ValueHandle.h"
#include <cstdint>
#include <utility>

namespace llvm {

class AllocaInst;
class Argument;
class CallInst;
class ConstantInt;
class ConstantPointerNull;
class DataLayout;
class ExtractElementInst;
class ExtractValueInst;
class GEPOperator;
class GlobalAlias;
class GlobalVariable;
class Instruction;
class IntegerType;
class IntrinsicInst;
class IntToPtrInst;
class LLVMContext;
class LoadInst;
class PHINode;
class PointerType;
class SelectInst;
class TargetLibraryInfo;
class Type;
class UndefValue;
class Value;

/// Tests if a value is a call or invoke to a library function that
/// allocates or reallocates memory (either malloc, calloc, realloc, or strdup
/// like).
bool isAllocationFn(const Value *V, const TargetLibraryInfo *TLI,
                    bool LookThroughBitCast = false);

/// Tests if a value is a call or invoke to a function that returns a
/// NoAlias pointer (including malloc/calloc/realloc/strdup-like functions).
bool isNoAliasFn(const Value *V, const TargetLibraryInfo *TLI,
                 bool LookThroughBitCast = false);

/// Tests if a value is a call or invoke to a library function that
/// allocates uninitialized memory (such as malloc).
bool isMallocLikeFn(const Value *V, const TargetLibraryInfo *TLI,
                    bool LookThroughBitCast = false);

/// Tests if a value is a call or invoke to a library function that
/// allocates zero-filled memory (such as calloc).
bool isCallocLikeFn(const Value *V, const TargetLibraryInfo *TLI,
                    bool LookThroughBitCast = false);

#if INTEL_CUSTOMIZATION
<<<<<<< HEAD
/// Tests if a value is a call or invoke to a library function that
/// reallocates memory (such as realloc).
bool isReallocLikeFn(const Value *V, const TargetLibraryInfo *TLI,
                    bool LookThroughBitCast = false);

=======
>>>>>>> a04ae881
/// Tests if a value is a call or invoke to a library function that returns
/// non-null result
bool isNewLikeFn(const Value *V, const TargetLibraryInfo *TLI,
                 bool LookThroughBitCast = false);
#endif // INTEL_CUSTOMIZATION

/// Tests if a value is a call or invoke to a library function that
/// allocates memory similar to malloc or calloc.
bool isMallocOrCallocLikeFn(const Value *V, const TargetLibraryInfo *TLI,
                            bool LookThroughBitCast = false);

/// Tests if a value is a call or invoke to a library function that
/// allocates memory (either malloc, calloc, or strdup like).
bool isAllocLikeFn(const Value *V, const TargetLibraryInfo *TLI,
                   bool LookThroughBitCast = false);

<<<<<<< HEAD
=======
/// Tests if a value is a call or invoke to a library function that
/// reallocates memory (e.g., realloc).
bool isReallocLikeFn(const Value *V, const TargetLibraryInfo *TLI,
                     bool LookThroughBitCast = false);

/// Tests if a function is a call or invoke to a library function that
/// reallocates memory (e.g., realloc).
bool isReallocLikeFn(const Function *F, const TargetLibraryInfo *TLI);

>>>>>>> a04ae881
#if INTEL_CUSTOMIZATION
/// Returns indices of size arguments of Malloc-like functions.
/// All functions except calloc return -1 as a second argument.
std::pair<unsigned, unsigned>
getAllocSizeArgumentIndices(const Value *I, const TargetLibraryInfo *TLI);

/// Returns 'true' if the LibFunc is contained within the list of library
/// functions that are known to allocate memory. The list is maintained
/// within MemoryBuiltins.cpp as 'AllocationFnData'.
bool isAllocationLibFunc(LibFunc LF);
#endif // INTEL_CUSTOMIZATION

//===----------------------------------------------------------------------===//
//  malloc Call Utility Functions.
//

/// extractMallocCall - Returns the corresponding CallInst if the instruction
/// is a malloc call.  Since CallInst::CreateMalloc() only creates calls, we
/// ignore InvokeInst here.
const CallInst *extractMallocCall(const Value *I, const TargetLibraryInfo *TLI);
inline CallInst *extractMallocCall(Value *I, const TargetLibraryInfo *TLI) {
  return const_cast<CallInst*>(extractMallocCall((const Value*)I, TLI));
}

/// getMallocType - Returns the PointerType resulting from the malloc call.
/// The PointerType depends on the number of bitcast uses of the malloc call:
///   0: PointerType is the malloc calls' return type.
///   1: PointerType is the bitcast's result type.
///  >1: Unique PointerType cannot be determined, return NULL.
PointerType *getMallocType(const CallInst *CI, const TargetLibraryInfo *TLI);

/// getMallocAllocatedType - Returns the Type allocated by malloc call.
/// The Type depends on the number of bitcast uses of the malloc call:
///   0: PointerType is the malloc calls' return type.
///   1: PointerType is the bitcast's result type.
///  >1: Unique PointerType cannot be determined, return NULL.
Type *getMallocAllocatedType(const CallInst *CI, const TargetLibraryInfo *TLI);

/// getMallocArraySize - Returns the array size of a malloc call.  If the
/// argument passed to malloc is a multiple of the size of the malloced type,
/// then return that multiple.  For non-array mallocs, the multiple is
/// constant 1.  Otherwise, return NULL for mallocs whose array size cannot be
/// determined.
Value *getMallocArraySize(CallInst *CI, const DataLayout &DL,
                          const TargetLibraryInfo *TLI,
                          bool LookThroughSExt = false);

//===----------------------------------------------------------------------===//
//  calloc Call Utility Functions.
//

/// extractCallocCall - Returns the corresponding CallInst if the instruction
/// is a calloc call.
const CallInst *extractCallocCall(const Value *I, const TargetLibraryInfo *TLI);
inline CallInst *extractCallocCall(Value *I, const TargetLibraryInfo *TLI) {
  return const_cast<CallInst*>(extractCallocCall((const Value*)I, TLI));
}


//===----------------------------------------------------------------------===//
//  free Call Utility Functions.
//

<<<<<<< HEAD
#if INTEL_CUSTOMIZATION
=======
/// isLibFreeFunction - Returns true if the function is a builtin free()
bool isLibFreeFunction(const Function *F, const LibFunc TLIFn);

#if INTEL_CUSTOMIZATION
/// isLibDeleteFunction - Returns true if the function is a builtin delete()
bool isLibDeleteFunction(const Function *F, const LibFunc TLIFn);

>>>>>>> a04ae881
/// isFreeCall - Returns non-null if the value is a call to the free(). Skip
/// IsNoBuiltinCall check if \pCheckNoBuiltin is false (dtrans).
const CallInst *isFreeCall(const Value *I, const TargetLibraryInfo *TLI,
                           bool CheckNoBuiltin = true);

inline CallInst *isFreeCall(Value *I, const TargetLibraryInfo *TLI,
                            bool CheckNoBuiltin = true) {
  return const_cast<CallInst *>(
      isFreeCall((const Value *)I, TLI, CheckNoBuiltin));
}

/// isDeleteCall - Returns non-null if the value is a call to the
/// delete/delete[] function. Skip IsNoBuiltinCall check if \pCheckNoBuiltin is
/// false (dtrans).
const CallInst *isDeleteCall(const Value *V, const TargetLibraryInfo *TLI,
                             bool CheckNoBuiltin = true);

inline CallInst *isDeleteCall(Value *I, const TargetLibraryInfo *TLI,
                              bool CheckNoBuiltin = true) {
  return const_cast<CallInst *>(
      isDeleteCall((const Value *)I, TLI, CheckNoBuiltin));
}
#endif // INTEL_CUSTOMIZATION

//===----------------------------------------------------------------------===//
//  Utility functions to compute size of objects.
//

/// Various options to control the behavior of getObjectSize.
struct ObjectSizeOpts {
  /// Controls how we handle conditional statements with unknown conditions.
  enum class Mode : uint8_t {
    /// Fail to evaluate an unknown condition.
    Exact,
    /// Evaluate all branches of an unknown condition. If all evaluations
    /// succeed, pick the minimum size.
    Min,
    /// Same as Min, except we pick the maximum size of all of the branches.
    Max
  };

  /// How we want to evaluate this object's size.
  Mode EvalMode = Mode::Exact;
  /// Whether to round the result up to the alignment of allocas, byval
  /// arguments, and global variables.
  bool RoundToAlign = false;
  /// If this is true, null pointers in address space 0 will be treated as
  /// though they can't be evaluated. Otherwise, null is always considered to
  /// point to a 0 byte region of memory.
  bool NullIsUnknownSize = false;
};

/// Compute the size of the object pointed by Ptr. Returns true and the
/// object size in Size if successful, and false otherwise. In this context, by
/// object we mean the region of memory starting at Ptr to the end of the
/// underlying object pointed to by Ptr.
bool getObjectSize(const Value *Ptr, uint64_t &Size, const DataLayout &DL,
                   const TargetLibraryInfo *TLI, ObjectSizeOpts Opts = {});

/// Try to turn a call to \@llvm.objectsize into an integer value of the given
/// Type. Returns null on failure. If MustSucceed is true, this function will
/// not return null, and may return conservative values governed by the second
/// argument of the call to objectsize.
Value *lowerObjectSizeCall(IntrinsicInst *ObjectSize, const DataLayout &DL,
                           const TargetLibraryInfo *TLI, bool MustSucceed);



using SizeOffsetType = std::pair<APInt, APInt>;

/// Evaluate the size and offset of an object pointed to by a Value*
/// statically. Fails if size or offset are not known at compile time.
class ObjectSizeOffsetVisitor
  : public InstVisitor<ObjectSizeOffsetVisitor, SizeOffsetType> {
  const DataLayout &DL;
  const TargetLibraryInfo *TLI;
  ObjectSizeOpts Options;
  unsigned IntTyBits;
  APInt Zero;
  SmallPtrSet<Instruction *, 8> SeenInsts;

  APInt align(APInt Size, uint64_t Align);

  SizeOffsetType unknown() {
    return std::make_pair(APInt(), APInt());
  }

public:
  ObjectSizeOffsetVisitor(const DataLayout &DL, const TargetLibraryInfo *TLI,
                          LLVMContext &Context, ObjectSizeOpts Options = {});

  SizeOffsetType compute(Value *V);

  static bool knownSize(const SizeOffsetType &SizeOffset) {
    return SizeOffset.first.getBitWidth() > 1;
  }

  static bool knownOffset(const SizeOffsetType &SizeOffset) {
    return SizeOffset.second.getBitWidth() > 1;
  }

  static bool bothKnown(const SizeOffsetType &SizeOffset) {
    return knownSize(SizeOffset) && knownOffset(SizeOffset);
  }

  // These are "private", except they can't actually be made private. Only
  // compute() should be used by external users.
  SizeOffsetType visitAllocaInst(AllocaInst &I);
  SizeOffsetType visitArgument(Argument &A);
  SizeOffsetType visitCallSite(CallSite CS);
  SizeOffsetType visitConstantPointerNull(ConstantPointerNull&);
  SizeOffsetType visitExtractElementInst(ExtractElementInst &I);
  SizeOffsetType visitExtractValueInst(ExtractValueInst &I);
  SizeOffsetType visitGEPOperator(GEPOperator &GEP);
  SizeOffsetType visitGlobalAlias(GlobalAlias &GA);
  SizeOffsetType visitGlobalVariable(GlobalVariable &GV);
  SizeOffsetType visitIntToPtrInst(IntToPtrInst&);
  SizeOffsetType visitLoadInst(LoadInst &I);
  SizeOffsetType visitPHINode(PHINode&);
  SizeOffsetType visitSelectInst(SelectInst &I);
  SizeOffsetType visitUndefValue(UndefValue&);
  SizeOffsetType visitInstruction(Instruction &I);

private:
  bool CheckedZextOrTrunc(APInt &I);
};

using SizeOffsetEvalType = std::pair<Value *, Value *>;

/// Evaluate the size and offset of an object pointed to by a Value*.
/// May create code to compute the result at run-time.
class ObjectSizeOffsetEvaluator
  : public InstVisitor<ObjectSizeOffsetEvaluator, SizeOffsetEvalType> {
  using BuilderTy = IRBuilder<TargetFolder, IRBuilderCallbackInserter>;
  using WeakEvalType = std::pair<WeakTrackingVH, WeakTrackingVH>;
  using CacheMapTy = DenseMap<const Value *, WeakEvalType>;
  using PtrSetTy = SmallPtrSet<const Value *, 8>;

  const DataLayout &DL;
  const TargetLibraryInfo *TLI;
  LLVMContext &Context;
  BuilderTy Builder;
  IntegerType *IntTy;
  Value *Zero;
  CacheMapTy CacheMap;
  PtrSetTy SeenVals;
  ObjectSizeOpts EvalOpts;
  SmallPtrSet<Instruction *, 8> InsertedInstructions;

  SizeOffsetEvalType compute_(Value *V);

public:
  static SizeOffsetEvalType unknown() {
    return std::make_pair(nullptr, nullptr);
  }

  ObjectSizeOffsetEvaluator(const DataLayout &DL, const TargetLibraryInfo *TLI,
                            LLVMContext &Context, ObjectSizeOpts EvalOpts = {});

  SizeOffsetEvalType compute(Value *V);

  bool knownSize(SizeOffsetEvalType SizeOffset) {
    return SizeOffset.first;
  }

  bool knownOffset(SizeOffsetEvalType SizeOffset) {
    return SizeOffset.second;
  }

  bool anyKnown(SizeOffsetEvalType SizeOffset) {
    return knownSize(SizeOffset) || knownOffset(SizeOffset);
  }

  bool bothKnown(SizeOffsetEvalType SizeOffset) {
    return knownSize(SizeOffset) && knownOffset(SizeOffset);
  }

  // The individual instruction visitors should be treated as private.
  SizeOffsetEvalType visitAllocaInst(AllocaInst &I);
  SizeOffsetEvalType visitCallSite(CallSite CS);
  SizeOffsetEvalType visitExtractElementInst(ExtractElementInst &I);
  SizeOffsetEvalType visitExtractValueInst(ExtractValueInst &I);
  SizeOffsetEvalType visitGEPOperator(GEPOperator &GEP);
  SizeOffsetEvalType visitIntToPtrInst(IntToPtrInst&);
  SizeOffsetEvalType visitLoadInst(LoadInst &I);
  SizeOffsetEvalType visitPHINode(PHINode &PHI);
  SizeOffsetEvalType visitSelectInst(SelectInst &I);
  SizeOffsetEvalType visitInstruction(Instruction &I);
};

} // end namespace llvm

#endif // LLVM_ANALYSIS_MEMORYBUILTINS_H<|MERGE_RESOLUTION|>--- conflicted
+++ resolved
@@ -18,11 +18,7 @@
 #include "llvm/ADT/DenseMap.h"
 #include "llvm/ADT/SmallPtrSet.h"
 #include "llvm/Analysis/TargetFolder.h"
-<<<<<<< HEAD
-#include "llvm/Analysis/TargetLibraryInfo.h" // INTEL - Needed for LibFunc enum
-=======
 #include "llvm/Analysis/TargetLibraryInfo.h"
->>>>>>> a04ae881
 #include "llvm/IR/CallSite.h"
 #include "llvm/IR/IRBuilder.h"
 #include "llvm/IR/InstVisitor.h"
@@ -79,14 +75,6 @@
                     bool LookThroughBitCast = false);
 
 #if INTEL_CUSTOMIZATION
-<<<<<<< HEAD
-/// Tests if a value is a call or invoke to a library function that
-/// reallocates memory (such as realloc).
-bool isReallocLikeFn(const Value *V, const TargetLibraryInfo *TLI,
-                    bool LookThroughBitCast = false);
-
-=======
->>>>>>> a04ae881
 /// Tests if a value is a call or invoke to a library function that returns
 /// non-null result
 bool isNewLikeFn(const Value *V, const TargetLibraryInfo *TLI,
@@ -103,8 +91,6 @@
 bool isAllocLikeFn(const Value *V, const TargetLibraryInfo *TLI,
                    bool LookThroughBitCast = false);
 
-<<<<<<< HEAD
-=======
 /// Tests if a value is a call or invoke to a library function that
 /// reallocates memory (e.g., realloc).
 bool isReallocLikeFn(const Value *V, const TargetLibraryInfo *TLI,
@@ -114,7 +100,6 @@
 /// reallocates memory (e.g., realloc).
 bool isReallocLikeFn(const Function *F, const TargetLibraryInfo *TLI);
 
->>>>>>> a04ae881
 #if INTEL_CUSTOMIZATION
 /// Returns indices of size arguments of Malloc-like functions.
 /// All functions except calloc return -1 as a second argument.
@@ -178,9 +163,6 @@
 //  free Call Utility Functions.
 //
 
-<<<<<<< HEAD
-#if INTEL_CUSTOMIZATION
-=======
 /// isLibFreeFunction - Returns true if the function is a builtin free()
 bool isLibFreeFunction(const Function *F, const LibFunc TLIFn);
 
@@ -188,7 +170,6 @@
 /// isLibDeleteFunction - Returns true if the function is a builtin delete()
 bool isLibDeleteFunction(const Function *F, const LibFunc TLIFn);
 
->>>>>>> a04ae881
 /// isFreeCall - Returns non-null if the value is a call to the free(). Skip
 /// IsNoBuiltinCall check if \pCheckNoBuiltin is false (dtrans).
 const CallInst *isFreeCall(const Value *I, const TargetLibraryInfo *TLI,
