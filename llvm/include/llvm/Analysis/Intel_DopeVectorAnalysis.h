--- conflicted
+++ resolved
@@ -253,11 +253,8 @@
 
   void collectFromCopy(const DopeVectorFieldUse& CopyDVField);
 
-<<<<<<< HEAD
-=======
   bool isNotForDVCPLoad(LoadInst *LI) { return NotForDVCPLoads.contains(LI); }
 
->>>>>>> d2d0a52b
 #if !defined(NDEBUG) || defined(LLVM_ENABLE_DUMP)
   void dump() const;
   void print(raw_ostream &OS, const Twine &Header) const;
@@ -827,8 +824,6 @@
   // Identify subscripts accessing the PtrAddr of the dope vector
   void identifyPtrAddrSubs(SubscriptInstSet &SIS);
 
-<<<<<<< HEAD
-=======
   // Identify stores to the strides of the dope vector
   void identifyStrideStores(DopeVectorFieldUse::StoreInstSet SIS[]) {
     auto DVFT = DopeVectorFieldType::DV_StrideBase;
@@ -838,7 +833,6 @@
     }
   }
 
->>>>>>> d2d0a52b
   // Return true if the current dope vector is a copy dope vector
   bool getIsCopyDopeVector() const { return IsCopyDopeVector; }
 
@@ -911,12 +905,8 @@
       Value *VBase, bool AllowMultipleFieldAddresses = false,
       bool IsCopyDopeVector = false) :
       DopeVectorInfo(DVObject, DVType, AllowMultipleFieldAddresses,
-<<<<<<< HEAD
-                     IsCopyDopeVector), FieldNum(FieldNum), VBase(VBase) { }
-=======
                      IsCopyDopeVector), FieldNum(FieldNum), VBase(VBase),
                      NotForDVCP(false) { }
->>>>>>> d2d0a52b
 
   Value *getVBase() { return VBase; }
   void nullifyVBase() { VBase = nullptr; }
@@ -1065,19 +1055,12 @@
   // Validate that all the data was collected correctly
   void validateGlobalDopeVector();
 
-<<<<<<< HEAD
-=======
-
->>>>>>> d2d0a52b
+
   // Identify if the current dope vector is copied to local dope vectors. If
   // so, then generate a list of new nested dope vectors to be analyzed. The
   // information of those local dope vectors that pass the analysis will
   // be merged with the nested dope vectors.
-<<<<<<< HEAD
-  void collectAndAnalyzeCopyNestedDopeVectors(const DataLayout &DL);
-=======
   void collectAndAnalyzeCopyNestedDopeVectors(const DataLayout &DL, bool ForDVCP);
->>>>>>> d2d0a52b
 };
 
 // If 'Val' is a unique actual argument of 'CI', return its position,
