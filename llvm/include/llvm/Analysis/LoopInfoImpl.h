--- conflicted
+++ resolved
@@ -381,14 +381,9 @@
 }
 
 template <class BlockT, class LoopT>
-<<<<<<< HEAD
-void LoopBase<BlockT, LoopT>::print(raw_ostream &OS, unsigned Depth,
-                                    bool Verbose) const {
-#if !defined(NDEBUG) || defined(LLVM_ENABLE_DUMP) // INTEL
-=======
 void LoopBase<BlockT, LoopT>::print(raw_ostream &OS, bool Verbose,
                                     bool PrintNested, unsigned Depth) const {
->>>>>>> c8f0a7c2
+#if !defined(NDEBUG) || defined(LLVM_ENABLE_DUMP) // INTEL
   OS.indent(Depth * 2);
   if (static_cast<const LoopT *>(this)->isAnnotatedParallel())
     OS << "Parallel ";
@@ -414,18 +409,13 @@
       BB->print(OS);
   }
 
-<<<<<<< HEAD
-  for (iterator I = begin(), E = end(); I != E; ++I)
-    (*I)->print(OS, Depth + 2);
-#endif  // !defined(NDEBUG) || defined(LLVM_ENABLE_DUMP) // INTEL
-=======
   if (PrintNested) {
     OS << "\n";
 
     for (iterator I = begin(), E = end(); I != E; ++I)
       (*I)->print(OS, /*Verbose*/ false, PrintNested, Depth + 2);
   }
->>>>>>> c8f0a7c2
+#endif // !defined(NDEBUG) || defined(LLVM_ENABLE_DUMP) // INTEL
 }
 
 //===----------------------------------------------------------------------===//
