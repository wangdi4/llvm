--- conflicted
+++ resolved
@@ -89,15 +89,11 @@
   enum VectorLibrary {
     NoLibrary,  // Don't use any vector library.
     Accelerate, // Use Accelerate framework.
-<<<<<<< HEAD
+    MASSV,      // IBM MASS vector library.
     SVML,       // Intel short vector math library.
 #if INTEL_CUSTOMIZATION
     Libmvec     // Glibc vector math library.
 #endif
-=======
-    MASSV,      // IBM MASS vector library.
-    SVML        // Intel short vector math library.
->>>>>>> 2f94203e
   };
 
   TargetLibraryInfoImpl();
