--- conflicted
+++ resolved
@@ -1551,14 +1551,10 @@
                                                   Value *NewV) const = 0;
   virtual bool isLoweredToCall(const Function *F) = 0;
   virtual void getUnrollingPreferences(Loop *L, ScalarEvolution &,
-<<<<<<< HEAD
-                                       UnrollingPreferences &UP) = 0;
+                                       UnrollingPreferences &UP,
+                                       OptimizationRemarkEmitter *ORE) = 0;
   virtual unsigned                                            // INTEL
   getLoopRotationDefaultThreshold(bool OptForSize) const = 0; // INTEL
-=======
-                                       UnrollingPreferences &UP,
-                                       OptimizationRemarkEmitter *ORE) = 0;
->>>>>>> 6f6e9a86
   virtual void getPeelingPreferences(Loop *L, ScalarEvolution &SE,
                                      PeelingPreferences &PP) = 0;
   virtual bool isHardwareLoopProfitable(Loop *L, ScalarEvolution &SE,
