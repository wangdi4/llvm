//===- TargetTransformInfo.h ------------------------------------*- C++ -*-===//
//
//                     The LLVM Compiler Infrastructure
//
// This file is distributed under the University of Illinois Open Source
// License. See LICENSE.TXT for details.
//
//===----------------------------------------------------------------------===//
/// \file
/// This pass exposes codegen information to IR-level passes. Every
/// transformation that uses codegen information is broken into three parts:
/// 1. The IR-level analysis pass.
/// 2. The IR-level transformation interface which provides the needed
///    information.
/// 3. Codegen-level implementation which uses target-specific hooks.
///
/// This file defines #2, which is the interface that IR-level transformations
/// use for querying the codegen.
///
//===----------------------------------------------------------------------===//

#ifndef LLVM_ANALYSIS_TARGETTRANSFORMINFO_H
#define LLVM_ANALYSIS_TARGETTRANSFORMINFO_H

#include "llvm/ADT/Optional.h"
#include "llvm/IR/IntrinsicInst.h"
#include "llvm/IR/Intrinsics.h"
#include "llvm/Pass.h"
#include "llvm/Support/DataTypes.h"
#include <functional>

namespace llvm {

class Function;
class GlobalValue;
class Loop;
class PreservedAnalyses;
class Type;
class User;
class Value;

/// \brief Information about a load/store intrinsic defined by the target.
struct MemIntrinsicInfo {
  MemIntrinsicInfo()
      : ReadMem(false), WriteMem(false), Vol(false), MatchingId(0),
        NumMemRefs(0), PtrVal(nullptr) {}
  bool ReadMem;
  bool WriteMem;
  bool Vol;
  // Same Id is set by the target for corresponding load/store intrinsics.
  unsigned short MatchingId;
  int NumMemRefs;
  Value *PtrVal;
};

/// \brief This pass provides access to the codegen interfaces that are needed
/// for IR-level transformations.
class TargetTransformInfo {
public:
  /// \brief Construct a TTI object using a type implementing the \c Concept
  /// API below.
  ///
  /// This is used by targets to construct a TTI wrapping their target-specific
  /// implementaion that encodes appropriate costs for their target.
  template <typename T> TargetTransformInfo(T Impl);

  /// \brief Construct a baseline TTI object using a minimal implementation of
  /// the \c Concept API below.
  ///
  /// The TTI implementation will reflect the information in the DataLayout
  /// provided if non-null.
  explicit TargetTransformInfo(const DataLayout &DL);

  // Provide move semantics.
  TargetTransformInfo(TargetTransformInfo &&Arg);
  TargetTransformInfo &operator=(TargetTransformInfo &&RHS);

  // We need to define the destructor out-of-line to define our sub-classes
  // out-of-line.
  ~TargetTransformInfo();

  /// \brief Handle the invalidation of this information.
  ///
  /// When used as a result of \c TargetIRAnalysis this method will be called
  /// when the function this was computed for changes. When it returns false,
  /// the information is preserved across those changes.
  bool invalidate(Function &, const PreservedAnalyses &) {
    // FIXME: We should probably in some way ensure that the subtarget
    // information for a function hasn't changed.
    return false;
  }

  /// \name Generic Target Information
  /// @{

  /// \brief Underlying constants for 'cost' values in this interface.
  ///
  /// Many APIs in this interface return a cost. This enum defines the
  /// fundamental values that should be used to interpret (and produce) those
  /// costs. The costs are returned as an int rather than a member of this
  /// enumeration because it is expected that the cost of one IR instruction
  /// may have a multiplicative factor to it or otherwise won't fit directly
  /// into the enum. Moreover, it is common to sum or average costs which works
  /// better as simple integral values. Thus this enum only provides constants.
  /// Also note that the returned costs are signed integers to make it natural
  /// to add, subtract, and test with zero (a common boundary condition). It is
  /// not expected that 2^32 is a realistic cost to be modeling at any point.
  ///
  /// Note that these costs should usually reflect the intersection of code-size
  /// cost and execution cost. A free instruction is typically one that folds
  /// into another instruction. For example, reg-to-reg moves can often be
  /// skipped by renaming the registers in the CPU, but they still are encoded
  /// and thus wouldn't be considered 'free' here.
  enum TargetCostConstants {
    TCC_Free = 0,     ///< Expected to fold away in lowering.
    TCC_Basic = 1,    ///< The cost of a typical 'add' instruction.
    TCC_Expensive = 4 ///< The cost of a 'div' instruction on x86.
  };

  /// \brief Estimate the cost of a specific operation when lowered.
  ///
  /// Note that this is designed to work on an arbitrary synthetic opcode, and
  /// thus work for hypothetical queries before an instruction has even been
  /// formed. However, this does *not* work for GEPs, and must not be called
  /// for a GEP instruction. Instead, use the dedicated getGEPCost interface as
  /// analyzing a GEP's cost required more information.
  ///
  /// Typically only the result type is required, and the operand type can be
  /// omitted. However, if the opcode is one of the cast instructions, the
  /// operand type is required.
  ///
  /// The returned cost is defined in terms of \c TargetCostConstants, see its
  /// comments for a detailed explanation of the cost values.
  int getOperationCost(unsigned Opcode, Type *Ty, Type *OpTy = nullptr) const;

  /// \brief Estimate the cost of a GEP operation when lowered.
  ///
  /// The contract for this function is the same as \c getOperationCost except
  /// that it supports an interface that provides extra information specific to
  /// the GEP operation.
  int getGEPCost(Type *PointeeType, const Value *Ptr,
                 ArrayRef<const Value *> Operands) const;

  /// \brief Estimate the cost of a function call when lowered.
  ///
  /// The contract for this is the same as \c getOperationCost except that it
  /// supports an interface that provides extra information specific to call
  /// instructions.
  ///
  /// This is the most basic query for estimating call cost: it only knows the
  /// function type and (potentially) the number of arguments at the call site.
  /// The latter is only interesting for varargs function types.
  int getCallCost(FunctionType *FTy, int NumArgs = -1) const;

  /// \brief Estimate the cost of calling a specific function when lowered.
  ///
  /// This overload adds the ability to reason about the particular function
  /// being called in the event it is a library call with special lowering.
  int getCallCost(const Function *F, int NumArgs = -1) const;

  /// \brief Estimate the cost of calling a specific function when lowered.
  ///
  /// This overload allows specifying a set of candidate argument values.
  int getCallCost(const Function *F, ArrayRef<const Value *> Arguments) const;

  /// \brief Estimate the cost of an intrinsic when lowered.
  ///
  /// Mirrors the \c getCallCost method but uses an intrinsic identifier.
  int getIntrinsicCost(Intrinsic::ID IID, Type *RetTy,
                       ArrayRef<Type *> ParamTys) const;

  /// \brief Estimate the cost of an intrinsic when lowered.
  ///
  /// Mirrors the \c getCallCost method but uses an intrinsic identifier.
  int getIntrinsicCost(Intrinsic::ID IID, Type *RetTy,
                       ArrayRef<const Value *> Arguments) const;

  /// \brief Estimate the cost of a given IR user when lowered.
  ///
  /// This can estimate the cost of either a ConstantExpr or Instruction when
  /// lowered. It has two primary advantages over the \c getOperationCost and
  /// \c getGEPCost above, and one significant disadvantage: it can only be
  /// used when the IR construct has already been formed.
  ///
  /// The advantages are that it can inspect the SSA use graph to reason more
  /// accurately about the cost. For example, all-constant-GEPs can often be
  /// folded into a load or other instruction, but if they are used in some
  /// other context they may not be folded. This routine can distinguish such
  /// cases.
  ///
  /// The returned cost is defined in terms of \c TargetCostConstants, see its
  /// comments for a detailed explanation of the cost values.
  int getUserCost(const User *U) const;

  /// \brief Return true if branch divergence exists.
  ///
  /// Branch divergence has a significantly negative impact on GPU performance
  /// when threads in the same wavefront take different paths due to conditional
  /// branches.
  bool hasBranchDivergence() const;

  /// \brief Returns whether V is a source of divergence.
  ///
  /// This function provides the target-dependent information for
  /// the target-independent DivergenceAnalysis. DivergenceAnalysis first
  /// builds the dependency graph, and then runs the reachability algorithm
  /// starting with the sources of divergence.
  bool isSourceOfDivergence(const Value *V) const;

  /// \brief Test whether calls to a function lower to actual program function
  /// calls.
  ///
  /// The idea is to test whether the program is likely to require a 'call'
  /// instruction or equivalent in order to call the given function.
  ///
  /// FIXME: It's not clear that this is a good or useful query API. Client's
  /// should probably move to simpler cost metrics using the above.
  /// Alternatively, we could split the cost interface into distinct code-size
  /// and execution-speed costs. This would allow modelling the core of this
  /// query more accurately as a call is a single small instruction, but
  /// incurs significant execution cost.
  bool isLoweredToCall(const Function *F) const;

  /// Parameters that control the generic loop unrolling transformation.
  struct UnrollingPreferences {
    /// The cost threshold for the unrolled loop. Should be relative to the
    /// getUserCost values returned by this API, and the expectation is that
    /// the unrolled loop's instructions when run through that interface should
    /// not exceed this cost. However, this is only an estimate. Also, specific
    /// loops may be unrolled even with a cost above this threshold if deemed
    /// profitable. Set this to UINT_MAX to disable the loop body cost
    /// restriction.
    unsigned Threshold;
    /// If complete unrolling will reduce the cost of the loop below its
    /// expected dynamic cost while rolled by this percentage, apply a discount
    /// (below) to its unrolled cost.
    unsigned PercentDynamicCostSavedThreshold;
    /// The discount applied to the unrolled cost when the *dynamic* cost
    /// savings of unrolling exceed the \c PercentDynamicCostSavedThreshold.
    unsigned DynamicCostSavingsDiscount;
    /// The cost threshold for the unrolled loop when optimizing for size (set
    /// to UINT_MAX to disable).
    unsigned OptSizeThreshold;
    /// The cost threshold for the unrolled loop, like Threshold, but used
    /// for partial/runtime unrolling (set to UINT_MAX to disable).
    unsigned PartialThreshold;
    /// The cost threshold for the unrolled loop when optimizing for size, like
    /// OptSizeThreshold, but used for partial/runtime unrolling (set to
    /// UINT_MAX to disable).
    unsigned PartialOptSizeThreshold;
    /// A forced unrolling factor (the number of concatenated bodies of the
    /// original loop in the unrolled loop body). When set to 0, the unrolling
    /// transformation will select an unrolling factor based on the current cost
    /// threshold and other factors.
    unsigned Count;
    // Set the maximum unrolling factor. The unrolling factor may be selected
    // using the appropriate cost threshold, but may not exceed this number
    // (set to UINT_MAX to disable). This does not apply in cases where the
    // loop is being fully unrolled.
    unsigned MaxCount;
    /// Allow partial unrolling (unrolling of loops to expand the size of the
    /// loop body, not only to eliminate small constant-trip-count loops).
    bool Partial;
    /// Allow runtime unrolling (unrolling of loops to expand the size of the
    /// loop body even when the number of loop iterations is not known at
    /// compile time).
    bool Runtime;
    /// Allow emitting expensive instructions (such as divisions) when computing
    /// the trip count of a loop for runtime unrolling.
    bool AllowExpensiveTripCount;
  };

  /// \brief Get target-customized preferences for the generic loop unrolling
  /// transformation. The caller will initialize UP with the current
  /// target-independent defaults.
  void getUnrollingPreferences(Loop *L, UnrollingPreferences &UP) const;

  /// @}

  /// \name Scalar Target Information
  /// @{

  /// \brief Flags indicating the kind of support for population count.
  ///
  /// Compared to the SW implementation, HW support is supposed to
  /// significantly boost the performance when the population is dense, and it
  /// may or may not degrade performance if the population is sparse. A HW
  /// support is considered as "Fast" if it can outperform, or is on a par
  /// with, SW implementation when the population is sparse; otherwise, it is
  /// considered as "Slow".
  enum PopcntSupportKind { PSK_Software, PSK_SlowHardware, PSK_FastHardware };

  /// \brief Return true if the specified immediate is legal add immediate, that
  /// is the target has add instructions which can add a register with the
  /// immediate without having to materialize the immediate into a register.
  bool isLegalAddImmediate(int64_t Imm) const;

  /// \brief Return true if the specified immediate is legal icmp immediate,
  /// that is the target has icmp instructions which can compare a register
  /// against the immediate without having to materialize the immediate into a
  /// register.
  bool isLegalICmpImmediate(int64_t Imm) const;

  /// \brief Return true if the addressing mode represented by AM is legal for
  /// this target, for a load/store of the specified type.
  /// The type may be VoidTy, in which case only return true if the addressing
  /// mode is legal for a load/store of any legal type.
  /// TODO: Handle pre/postinc as well.
  bool isLegalAddressingMode(Type *Ty, GlobalValue *BaseGV, int64_t BaseOffset,
                             bool HasBaseReg, int64_t Scale,
                             unsigned AddrSpace = 0) const;

  /// \brief Return true if the target supports masked load/store
  /// AVX2 and AVX-512 targets allow masks for consecutive load and store for
  /// 32 and 64 bit elements.
  bool isLegalMaskedStore(Type *DataType) const;
  bool isLegalMaskedLoad(Type *DataType) const;

#if INTEL_CUSTOMIZATION
  /// \brief Return true if the target supports the specified saturating
  /// downconvert. Includes the target check for further clipping to
  /// the narrower range if needed.
  bool isLegalSatDcnv(Intrinsic::ID IID, Type *From, Type *To,
                       Constant *LoClip, Constant *HiClip) const;

  /// \brief Return true if the target supports the specified saturating
  /// add/subtract. Includes the target check for further clipping to
  /// the narrower range if needed.
  bool isLegalSatAddSub(Intrinsic::ID IID, Type *Ty,
                        Constant *LoClip, Constant *HiClip) const;
#endif // INTEL_CUSTOMIZATION

  /// \brief Return the cost of the scaling factor used in the addressing
  /// mode represented by AM for this target, for a load/store
  /// of the specified type.
  /// If the AM is supported, the return value must be >= 0.
  /// If the AM is not supported, it returns a negative value.
  /// TODO: Handle pre/postinc as well.
  int getScalingFactorCost(Type *Ty, GlobalValue *BaseGV, int64_t BaseOffset,
                           bool HasBaseReg, int64_t Scale,
                           unsigned AddrSpace = 0) const;

  /// \brief Return true if it's free to truncate a value of type Ty1 to type
  /// Ty2. e.g. On x86 it's free to truncate a i32 value in register EAX to i16
  /// by referencing its sub-register AX.
  bool isTruncateFree(Type *Ty1, Type *Ty2) const;

  /// \brief Return true if it's free to zero extend a value of type Ty1 to type
  /// Ty2. e.g. on x86-64, all instructions that define 32-bit values implicit
  /// zero-extend the result out to 64 bits.
  bool isZExtFree(Type *Ty1, Type *Ty2) const;

  /// \brief Return true if it is profitable to hoist instruction in the
  /// then/else to before if.
  bool isProfitableToHoist(Instruction *I) const;

  /// \brief Return true if this type is legal.
  bool isTypeLegal(Type *Ty) const;

  /// \brief Returns the target's jmp_buf alignment in bytes.
  unsigned getJumpBufAlignment() const;

  /// \brief Returns the target's jmp_buf size in bytes.
  unsigned getJumpBufSize() const;

  /// \brief Return true if switches should be turned into lookup tables for the
  /// target.
  bool shouldBuildLookupTables() const;

  /// \brief Don't restrict interleaved unrolling to small loops.
  bool enableAggressiveInterleaving(bool LoopHasReductions) const;

  /// \brief Enable matching of interleaved access groups.
  bool enableInterleavedAccessVectorization() const;

  /// \brief Return hardware support for population count.
  PopcntSupportKind getPopcntSupport(unsigned IntTyWidthInBit) const;

  /// \brief Return true if the hardware has a fast square-root instruction.
  bool haveFastSqrt(Type *Ty) const;

  /// \brief Return the expected cost of supporting the floating point operation
  /// of the specified type.
  int getFPOpCost(Type *Ty) const;

  /// \brief Return the expected cost of materializing for the given integer
  /// immediate of the specified type.
  int getIntImmCost(const APInt &Imm, Type *Ty) const;

  /// \brief Return the expected cost of materialization for the given integer
  /// immediate of the specified type for a given instruction. The cost can be
  /// zero if the immediate can be folded into the specified instruction.
  int getIntImmCost(unsigned Opc, unsigned Idx, const APInt &Imm,
                    Type *Ty) const;
  int getIntImmCost(Intrinsic::ID IID, unsigned Idx, const APInt &Imm,
                    Type *Ty) const;
  /// @}

  /// \name Vector Target Information
  /// @{

  /// \brief The various kinds of shuffle patterns for vector queries.
  enum ShuffleKind {
    SK_Broadcast,       ///< Broadcast element 0 to all other elements.
    SK_Reverse,         ///< Reverse the order of the vector.
    SK_Alternate,       ///< Choose alternate elements from vector.
    SK_InsertSubvector, ///< InsertSubvector. Index indicates start offset.
    SK_ExtractSubvector ///< ExtractSubvector Index indicates start offset.
  };

  /// \brief Additional information about an operand's possible values.
  enum OperandValueKind {
    OK_AnyValue,               // Operand can have any value.
    OK_UniformValue,           // Operand is uniform (splat of a value).
    OK_UniformConstantValue,   // Operand is uniform constant.
    OK_NonUniformConstantValue // Operand is a non uniform constant value.
  };

  /// \brief Additional properties of an operand's values.
  enum OperandValueProperties { OP_None = 0, OP_PowerOf2 = 1 };

  /// \return The number of scalar or vector registers that the target has.
  /// If 'Vectors' is true, it returns the number of vector registers. If it is
  /// set to false, it returns the number of scalar registers.
  unsigned getNumberOfRegisters(bool Vector) const;

  /// \return The width of the largest scalar or vector register type.
  unsigned getRegisterBitWidth(bool Vector) const;

  /// \return The maximum interleave factor that any transform should try to
  /// perform for this target. This number depends on the level of parallelism
  /// and the number of execution units in the CPU.
  unsigned getMaxInterleaveFactor(unsigned VF) const;

  /// \return The expected cost of arithmetic ops, such as mul, xor, fsub, etc.
  int getArithmeticInstrCost(
      unsigned Opcode, Type *Ty, OperandValueKind Opd1Info = OK_AnyValue,
      OperandValueKind Opd2Info = OK_AnyValue,
      OperandValueProperties Opd1PropInfo = OP_None,
      OperandValueProperties Opd2PropInfo = OP_None) const;

  /// \return The cost of a shuffle instruction of kind Kind and of type Tp.
  /// The index and subtype parameters are used by the subvector insertion and
  /// extraction shuffle kinds.
  int getShuffleCost(ShuffleKind Kind, Type *Tp, int Index = 0,
                     Type *SubTp = nullptr) const;

  /// \return The expected cost of cast instructions, such as bitcast, trunc,
  /// zext, etc.
  int getCastInstrCost(unsigned Opcode, Type *Dst, Type *Src) const;

  /// \return The expected cost of control-flow related instructions such as
  /// Phi, Ret, Br.
  int getCFInstrCost(unsigned Opcode) const;

  /// \returns The expected cost of compare and select instructions.
  int getCmpSelInstrCost(unsigned Opcode, Type *ValTy,
                         Type *CondTy = nullptr) const;

  /// \return The expected cost of vector Insert and Extract.
  /// Use -1 to indicate that there is no information on the index value.
  int getVectorInstrCost(unsigned Opcode, Type *Val, unsigned Index = -1) const;

  /// \return The cost of Load and Store instructions.
  int getMemoryOpCost(unsigned Opcode, Type *Src, unsigned Alignment,
                      unsigned AddressSpace) const;

  /// \return The cost of masked Load and Store instructions.
  int getMaskedMemoryOpCost(unsigned Opcode, Type *Src, unsigned Alignment,
                            unsigned AddressSpace) const;

  /// \return The cost of the interleaved memory operation.
  /// \p Opcode is the memory operation code
  /// \p VecTy is the vector type of the interleaved access.
  /// \p Factor is the interleave factor
  /// \p Indices is the indices for interleaved load members (as interleaved
  ///    load allows gaps)
  /// \p Alignment is the alignment of the memory operation
  /// \p AddressSpace is address space of the pointer.
  int getInterleavedMemoryOpCost(unsigned Opcode, Type *VecTy, unsigned Factor,
                                 ArrayRef<unsigned> Indices, unsigned Alignment,
                                 unsigned AddressSpace) const;

  /// \brief Calculate the cost of performing a vector reduction.
  ///
  /// This is the cost of reducing the vector value of type \p Ty to a scalar
  /// value using the operation denoted by \p Opcode. The form of the reduction
  /// can either be a pairwise reduction or a reduction that splits the vector
  /// at every reduction level.
  ///
  /// Pairwise:
  ///  (v0, v1, v2, v3)
  ///  ((v0+v1), (v2, v3), undef, undef)
  /// Split:
  ///  (v0, v1, v2, v3)
  ///  ((v0+v2), (v1+v3), undef, undef)
  int getReductionCost(unsigned Opcode, Type *Ty, bool IsPairwiseForm) const;

  /// \returns The cost of Intrinsic instructions.
  int getIntrinsicInstrCost(Intrinsic::ID ID, Type *RetTy,
                            ArrayRef<Type *> Tys) const;

  /// \returns The cost of Call instructions.
  int getCallInstrCost(Function *F, Type *RetTy, ArrayRef<Type *> Tys) const;

  /// \returns The number of pieces into which the provided type must be
  /// split during legalization. Zero is returned when the answer is unknown.
  unsigned getNumberOfParts(Type *Tp) const;

  /// \returns The cost of the address computation. For most targets this can be
  /// merged into the instruction indexing mode. Some targets might want to
  /// distinguish between address computation for memory operations on vector
  /// types and scalar types. Such targets should override this function.
  /// The 'IsComplex' parameter is a hint that the address computation is likely
  /// to involve multiple instructions and as such unlikely to be merged into
  /// the address indexing mode.
  int getAddressComputationCost(Type *Ty, bool IsComplex = false) const;

  /// \returns The cost, if any, of keeping values of the given types alive
  /// over a callsite.
  ///
  /// Some types may require the use of register classes that do not have
  /// any callee-saved registers, so would require a spill and fill.
  unsigned getCostOfKeepingLiveOverCall(ArrayRef<Type *> Tys) const;

  /// \returns True if the intrinsic is a supported memory intrinsic.  Info
  /// will contain additional information - whether the intrinsic may write
  /// or read to memory, volatility and the pointer.  Info is undefined
  /// if false is returned.
  bool getTgtMemIntrinsic(IntrinsicInst *Inst, MemIntrinsicInfo &Info) const;

  /// \returns A value which is the result of the given memory intrinsic.  New
  /// instructions may be created to extract the result from the given intrinsic
  /// memory operation.  Returns nullptr if the target cannot create a result
  /// from the given intrinsic.
  Value *getOrCreateResultFromMemIntrinsic(IntrinsicInst *Inst,
                                           Type *ExpectedType) const;
#if INTEL_CUSTOMIZATION
  bool adjustCallArgs(CallInst *) const;
#endif
  /// \returns True if the two functions have compatible attributes for inlining
  /// purposes.
  bool areInlineCompatible(const Function *Caller,
                           const Function *Callee) const;

  /// @}

private:
  /// \brief The abstract base class used to type erase specific TTI
  /// implementations.
  class Concept;

  /// \brief The template model for the base class which wraps a concrete
  /// implementation in a type erased interface.
  template <typename T> class Model;

  std::unique_ptr<Concept> TTIImpl;
};

class TargetTransformInfo::Concept {
public:
  virtual ~Concept() = 0;
  virtual const DataLayout &getDataLayout() const = 0;
  virtual int getOperationCost(unsigned Opcode, Type *Ty, Type *OpTy) = 0;
  virtual int getGEPCost(Type *PointeeType, const Value *Ptr,
                         ArrayRef<const Value *> Operands) = 0;
  virtual int getCallCost(FunctionType *FTy, int NumArgs) = 0;
  virtual int getCallCost(const Function *F, int NumArgs) = 0;
  virtual int getCallCost(const Function *F,
                          ArrayRef<const Value *> Arguments) = 0;
  virtual int getIntrinsicCost(Intrinsic::ID IID, Type *RetTy,
                               ArrayRef<Type *> ParamTys) = 0;
  virtual int getIntrinsicCost(Intrinsic::ID IID, Type *RetTy,
                               ArrayRef<const Value *> Arguments) = 0;
  virtual int getUserCost(const User *U) = 0;
  virtual bool hasBranchDivergence() = 0;
  virtual bool isSourceOfDivergence(const Value *V) = 0;
  virtual bool isLoweredToCall(const Function *F) = 0;
  virtual void getUnrollingPreferences(Loop *L, UnrollingPreferences &UP) = 0;
  virtual bool isLegalAddImmediate(int64_t Imm) = 0;
  virtual bool isLegalICmpImmediate(int64_t Imm) = 0;
  virtual bool isLegalAddressingMode(Type *Ty, GlobalValue *BaseGV,
                                     int64_t BaseOffset, bool HasBaseReg,
                                     int64_t Scale,
                                     unsigned AddrSpace) = 0;
<<<<<<< HEAD
  virtual bool isLegalMaskedStore(Type *DataType, int Consecutive) = 0;
  virtual bool isLegalMaskedLoad(Type *DataType, int Consecutive) = 0;
#if INTEL_CUSTOMIZATION
  virtual bool isLegalSatDcnv(Intrinsic::ID IID, Type *From, Type *To,
                               Constant *LoClip, Constant *HiClip) = 0;
  virtual bool isLegalSatAddSub(Intrinsic::ID IID, Type *Ty,
                                Constant *LoClip, Constant *HiClip) = 0;
#endif // INTEL_CUSTOMIZATION
=======
  virtual bool isLegalMaskedStore(Type *DataType) = 0;
  virtual bool isLegalMaskedLoad(Type *DataType) = 0;
>>>>>>> 7978c600
  virtual int getScalingFactorCost(Type *Ty, GlobalValue *BaseGV,
                                   int64_t BaseOffset, bool HasBaseReg,
                                   int64_t Scale, unsigned AddrSpace) = 0;
  virtual bool isTruncateFree(Type *Ty1, Type *Ty2) = 0;
  virtual bool isZExtFree(Type *Ty1, Type *Ty2) = 0;
  virtual bool isProfitableToHoist(Instruction *I) = 0;
  virtual bool isTypeLegal(Type *Ty) = 0;
  virtual unsigned getJumpBufAlignment() = 0;
  virtual unsigned getJumpBufSize() = 0;
  virtual bool shouldBuildLookupTables() = 0;
  virtual bool enableAggressiveInterleaving(bool LoopHasReductions) = 0;
  virtual bool enableInterleavedAccessVectorization() = 0;
  virtual PopcntSupportKind getPopcntSupport(unsigned IntTyWidthInBit) = 0;
  virtual bool haveFastSqrt(Type *Ty) = 0;
  virtual int getFPOpCost(Type *Ty) = 0;
  virtual int getIntImmCost(const APInt &Imm, Type *Ty) = 0;
  virtual int getIntImmCost(unsigned Opc, unsigned Idx, const APInt &Imm,
                            Type *Ty) = 0;
  virtual int getIntImmCost(Intrinsic::ID IID, unsigned Idx, const APInt &Imm,
                            Type *Ty) = 0;
  virtual unsigned getNumberOfRegisters(bool Vector) = 0;
  virtual unsigned getRegisterBitWidth(bool Vector) = 0;
  virtual unsigned getMaxInterleaveFactor(unsigned VF) = 0;
  virtual unsigned
  getArithmeticInstrCost(unsigned Opcode, Type *Ty, OperandValueKind Opd1Info,
                         OperandValueKind Opd2Info,
                         OperandValueProperties Opd1PropInfo,
                         OperandValueProperties Opd2PropInfo) = 0;
  virtual int getShuffleCost(ShuffleKind Kind, Type *Tp, int Index,
                             Type *SubTp) = 0;
  virtual int getCastInstrCost(unsigned Opcode, Type *Dst, Type *Src) = 0;
  virtual int getCFInstrCost(unsigned Opcode) = 0;
  virtual int getCmpSelInstrCost(unsigned Opcode, Type *ValTy,
                                 Type *CondTy) = 0;
  virtual int getVectorInstrCost(unsigned Opcode, Type *Val,
                                 unsigned Index) = 0;
  virtual int getMemoryOpCost(unsigned Opcode, Type *Src, unsigned Alignment,
                              unsigned AddressSpace) = 0;
  virtual int getMaskedMemoryOpCost(unsigned Opcode, Type *Src,
                                    unsigned Alignment,
                                    unsigned AddressSpace) = 0;
  virtual int getInterleavedMemoryOpCost(unsigned Opcode, Type *VecTy,
                                         unsigned Factor,
                                         ArrayRef<unsigned> Indices,
                                         unsigned Alignment,
                                         unsigned AddressSpace) = 0;
  virtual int getReductionCost(unsigned Opcode, Type *Ty,
                               bool IsPairwiseForm) = 0;
  virtual int getIntrinsicInstrCost(Intrinsic::ID ID, Type *RetTy,
                                    ArrayRef<Type *> Tys) = 0;
  virtual int getCallInstrCost(Function *F, Type *RetTy,
                               ArrayRef<Type *> Tys) = 0;
  virtual unsigned getNumberOfParts(Type *Tp) = 0;
  virtual int getAddressComputationCost(Type *Ty, bool IsComplex) = 0;
  virtual unsigned getCostOfKeepingLiveOverCall(ArrayRef<Type *> Tys) = 0;
  virtual bool getTgtMemIntrinsic(IntrinsicInst *Inst,
                                  MemIntrinsicInfo &Info) = 0;
  virtual Value *getOrCreateResultFromMemIntrinsic(IntrinsicInst *Inst,
                                                   Type *ExpectedType) = 0;
  virtual bool adjustCallArgs(CallInst *) = 0;
  virtual bool areInlineCompatible(const Function *Caller,
                                   const Function *Callee) const = 0;
};

template <typename T>
class TargetTransformInfo::Model final : public TargetTransformInfo::Concept {
  T Impl;

public:
  Model(T Impl) : Impl(std::move(Impl)) {}
  ~Model() override {}

  const DataLayout &getDataLayout() const override {
    return Impl.getDataLayout();
  }

  int getOperationCost(unsigned Opcode, Type *Ty, Type *OpTy) override {
    return Impl.getOperationCost(Opcode, Ty, OpTy);
  }
  int getGEPCost(Type *PointeeType, const Value *Ptr,
                 ArrayRef<const Value *> Operands) override {
    return Impl.getGEPCost(PointeeType, Ptr, Operands);
  }
  int getCallCost(FunctionType *FTy, int NumArgs) override {
    return Impl.getCallCost(FTy, NumArgs);
  }
  int getCallCost(const Function *F, int NumArgs) override {
    return Impl.getCallCost(F, NumArgs);
  }
  int getCallCost(const Function *F,
                  ArrayRef<const Value *> Arguments) override {
    return Impl.getCallCost(F, Arguments);
  }
  int getIntrinsicCost(Intrinsic::ID IID, Type *RetTy,
                       ArrayRef<Type *> ParamTys) override {
    return Impl.getIntrinsicCost(IID, RetTy, ParamTys);
  }
  int getIntrinsicCost(Intrinsic::ID IID, Type *RetTy,
                       ArrayRef<const Value *> Arguments) override {
    return Impl.getIntrinsicCost(IID, RetTy, Arguments);
  }
  int getUserCost(const User *U) override { return Impl.getUserCost(U); }
  bool hasBranchDivergence() override { return Impl.hasBranchDivergence(); }
  bool isSourceOfDivergence(const Value *V) override {
    return Impl.isSourceOfDivergence(V);
  }
  bool isLoweredToCall(const Function *F) override {
    return Impl.isLoweredToCall(F);
  }
  void getUnrollingPreferences(Loop *L, UnrollingPreferences &UP) override {
    return Impl.getUnrollingPreferences(L, UP);
  }
  bool isLegalAddImmediate(int64_t Imm) override {
    return Impl.isLegalAddImmediate(Imm);
  }
  bool isLegalICmpImmediate(int64_t Imm) override {
    return Impl.isLegalICmpImmediate(Imm);
  }
  bool isLegalAddressingMode(Type *Ty, GlobalValue *BaseGV, int64_t BaseOffset,
                             bool HasBaseReg, int64_t Scale,
                             unsigned AddrSpace) override {
    return Impl.isLegalAddressingMode(Ty, BaseGV, BaseOffset, HasBaseReg,
                                      Scale, AddrSpace);
  }
  bool isLegalMaskedStore(Type *DataType) override {
    return Impl.isLegalMaskedStore(DataType);
  }
  bool isLegalMaskedLoad(Type *DataType) override {
    return Impl.isLegalMaskedLoad(DataType);
  }
#if INTEL_CUSTOMIZATION
  bool isLegalSatDcnv(Intrinsic::ID IID, Type *From, Type *To,
                       Constant *LoClip, Constant *HiClip) override {
    return Impl.isLegalSatDcnv(IID, From, To, LoClip, HiClip);
  }
  bool isLegalSatAddSub(Intrinsic::ID IID, Type *Ty,
                        Constant *LoClip, Constant *HiClip) override {
    return Impl.isLegalSatAddSub(IID, Ty, LoClip, HiClip);
  }
#endif // INTEL_CUSTOMIZATION
  int getScalingFactorCost(Type *Ty, GlobalValue *BaseGV, int64_t BaseOffset,
                           bool HasBaseReg, int64_t Scale,
                           unsigned AddrSpace) override {
    return Impl.getScalingFactorCost(Ty, BaseGV, BaseOffset, HasBaseReg,
                                     Scale, AddrSpace);
  }
  bool isTruncateFree(Type *Ty1, Type *Ty2) override {
    return Impl.isTruncateFree(Ty1, Ty2);
  }
  bool isZExtFree(Type *Ty1, Type *Ty2) override {
    return Impl.isZExtFree(Ty1, Ty2);
  }
  bool isProfitableToHoist(Instruction *I) override {
    return Impl.isProfitableToHoist(I);
  }
  bool isTypeLegal(Type *Ty) override { return Impl.isTypeLegal(Ty); }
  unsigned getJumpBufAlignment() override { return Impl.getJumpBufAlignment(); }
  unsigned getJumpBufSize() override { return Impl.getJumpBufSize(); }
  bool shouldBuildLookupTables() override {
    return Impl.shouldBuildLookupTables();
  }
  bool enableAggressiveInterleaving(bool LoopHasReductions) override {
    return Impl.enableAggressiveInterleaving(LoopHasReductions);
  }
  bool enableInterleavedAccessVectorization() override {
    return Impl.enableInterleavedAccessVectorization();
  }
  PopcntSupportKind getPopcntSupport(unsigned IntTyWidthInBit) override {
    return Impl.getPopcntSupport(IntTyWidthInBit);
  }
  bool haveFastSqrt(Type *Ty) override { return Impl.haveFastSqrt(Ty); }

  int getFPOpCost(Type *Ty) override { return Impl.getFPOpCost(Ty); }

  int getIntImmCost(const APInt &Imm, Type *Ty) override {
    return Impl.getIntImmCost(Imm, Ty);
  }
  int getIntImmCost(unsigned Opc, unsigned Idx, const APInt &Imm,
                    Type *Ty) override {
    return Impl.getIntImmCost(Opc, Idx, Imm, Ty);
  }
  int getIntImmCost(Intrinsic::ID IID, unsigned Idx, const APInt &Imm,
                    Type *Ty) override {
    return Impl.getIntImmCost(IID, Idx, Imm, Ty);
  }
  unsigned getNumberOfRegisters(bool Vector) override {
    return Impl.getNumberOfRegisters(Vector);
  }
  unsigned getRegisterBitWidth(bool Vector) override {
    return Impl.getRegisterBitWidth(Vector);
  }
  unsigned getMaxInterleaveFactor(unsigned VF) override {
    return Impl.getMaxInterleaveFactor(VF);
  }
  unsigned
  getArithmeticInstrCost(unsigned Opcode, Type *Ty, OperandValueKind Opd1Info,
                         OperandValueKind Opd2Info,
                         OperandValueProperties Opd1PropInfo,
                         OperandValueProperties Opd2PropInfo) override {
    return Impl.getArithmeticInstrCost(Opcode, Ty, Opd1Info, Opd2Info,
                                       Opd1PropInfo, Opd2PropInfo);
  }
  int getShuffleCost(ShuffleKind Kind, Type *Tp, int Index,
                     Type *SubTp) override {
    return Impl.getShuffleCost(Kind, Tp, Index, SubTp);
  }
  int getCastInstrCost(unsigned Opcode, Type *Dst, Type *Src) override {
    return Impl.getCastInstrCost(Opcode, Dst, Src);
  }
  int getCFInstrCost(unsigned Opcode) override {
    return Impl.getCFInstrCost(Opcode);
  }
  int getCmpSelInstrCost(unsigned Opcode, Type *ValTy, Type *CondTy) override {
    return Impl.getCmpSelInstrCost(Opcode, ValTy, CondTy);
  }
  int getVectorInstrCost(unsigned Opcode, Type *Val, unsigned Index) override {
    return Impl.getVectorInstrCost(Opcode, Val, Index);
  }
  int getMemoryOpCost(unsigned Opcode, Type *Src, unsigned Alignment,
                      unsigned AddressSpace) override {
    return Impl.getMemoryOpCost(Opcode, Src, Alignment, AddressSpace);
  }
  int getMaskedMemoryOpCost(unsigned Opcode, Type *Src, unsigned Alignment,
                            unsigned AddressSpace) override {
    return Impl.getMaskedMemoryOpCost(Opcode, Src, Alignment, AddressSpace);
  }
  int getInterleavedMemoryOpCost(unsigned Opcode, Type *VecTy, unsigned Factor,
                                 ArrayRef<unsigned> Indices, unsigned Alignment,
                                 unsigned AddressSpace) override {
    return Impl.getInterleavedMemoryOpCost(Opcode, VecTy, Factor, Indices,
                                           Alignment, AddressSpace);
  }
  int getReductionCost(unsigned Opcode, Type *Ty,
                       bool IsPairwiseForm) override {
    return Impl.getReductionCost(Opcode, Ty, IsPairwiseForm);
  }
  int getIntrinsicInstrCost(Intrinsic::ID ID, Type *RetTy,
                            ArrayRef<Type *> Tys) override {
    return Impl.getIntrinsicInstrCost(ID, RetTy, Tys);
  }
  int getCallInstrCost(Function *F, Type *RetTy,
                       ArrayRef<Type *> Tys) override {
    return Impl.getCallInstrCost(F, RetTy, Tys);
  }
  unsigned getNumberOfParts(Type *Tp) override {
    return Impl.getNumberOfParts(Tp);
  }
  int getAddressComputationCost(Type *Ty, bool IsComplex) override {
    return Impl.getAddressComputationCost(Ty, IsComplex);
  }
  unsigned getCostOfKeepingLiveOverCall(ArrayRef<Type *> Tys) override {
    return Impl.getCostOfKeepingLiveOverCall(Tys);
  }
  bool getTgtMemIntrinsic(IntrinsicInst *Inst,
                          MemIntrinsicInfo &Info) override {
    return Impl.getTgtMemIntrinsic(Inst, Info);
  }
  Value *getOrCreateResultFromMemIntrinsic(IntrinsicInst *Inst,
                                           Type *ExpectedType) override {
    return Impl.getOrCreateResultFromMemIntrinsic(Inst, ExpectedType);
  }
  bool adjustCallArgs(CallInst *CI) override {
    return Impl.adjustCallArgs(CI);
  }
  bool areInlineCompatible(const Function *Caller,
                           const Function *Callee) const override {
    return Impl.areInlineCompatible(Caller, Callee);
  }
};

template <typename T>
TargetTransformInfo::TargetTransformInfo(T Impl)
    : TTIImpl(new Model<T>(Impl)) {}

/// \brief Analysis pass providing the \c TargetTransformInfo.
///
/// The core idea of the TargetIRAnalysis is to expose an interface through
/// which LLVM targets can analyze and provide information about the middle
/// end's target-independent IR. This supports use cases such as target-aware
/// cost modeling of IR constructs.
///
/// This is a function analysis because much of the cost modeling for targets
/// is done in a subtarget specific way and LLVM supports compiling different
/// functions targeting different subtargets in order to support runtime
/// dispatch according to the observed subtarget.
class TargetIRAnalysis {
public:
  typedef TargetTransformInfo Result;

  /// \brief Opaque, unique identifier for this analysis pass.
  static void *ID() { return (void *)&PassID; }

  /// \brief Provide access to a name for this pass for debugging purposes.
  static StringRef name() { return "TargetIRAnalysis"; }

  /// \brief Default construct a target IR analysis.
  ///
  /// This will use the module's datalayout to construct a baseline
  /// conservative TTI result.
  TargetIRAnalysis();

  /// \brief Construct an IR analysis pass around a target-provide callback.
  ///
  /// The callback will be called with a particular function for which the TTI
  /// is needed and must return a TTI object for that function.
  TargetIRAnalysis(std::function<Result(const Function &)> TTICallback);

  // Value semantics. We spell out the constructors for MSVC.
  TargetIRAnalysis(const TargetIRAnalysis &Arg)
      : TTICallback(Arg.TTICallback) {}
  TargetIRAnalysis(TargetIRAnalysis &&Arg)
      : TTICallback(std::move(Arg.TTICallback)) {}
  TargetIRAnalysis &operator=(const TargetIRAnalysis &RHS) {
    TTICallback = RHS.TTICallback;
    return *this;
  }
  TargetIRAnalysis &operator=(TargetIRAnalysis &&RHS) {
    TTICallback = std::move(RHS.TTICallback);
    return *this;
  }

  Result run(const Function &F);

private:
  static char PassID;

  /// \brief The callback used to produce a result.
  ///
  /// We use a completely opaque callback so that targets can provide whatever
  /// mechanism they desire for constructing the TTI for a given function.
  ///
  /// FIXME: Should we really use std::function? It's relatively inefficient.
  /// It might be possible to arrange for even stateful callbacks to outlive
  /// the analysis and thus use a function_ref which would be lighter weight.
  /// This may also be less error prone as the callback is likely to reference
  /// the external TargetMachine, and that reference needs to never dangle.
  std::function<Result(const Function &)> TTICallback;

  /// \brief Helper function used as the callback in the default constructor.
  static Result getDefaultTTI(const Function &F);
};

/// \brief Wrapper pass for TargetTransformInfo.
///
/// This pass can be constructed from a TTI object which it stores internally
/// and is queried by passes.
class TargetTransformInfoWrapperPass : public ImmutablePass {
  TargetIRAnalysis TIRA;
  Optional<TargetTransformInfo> TTI;

  virtual void anchor();

public:
  static char ID;

  /// \brief We must provide a default constructor for the pass but it should
  /// never be used.
  ///
  /// Use the constructor below or call one of the creation routines.
  TargetTransformInfoWrapperPass();

  explicit TargetTransformInfoWrapperPass(TargetIRAnalysis TIRA);

  TargetTransformInfo &getTTI(const Function &F);
};

/// \brief Create an analysis pass wrapper around a TTI object.
///
/// This analysis pass just holds the TTI instance and makes it available to
/// clients.
ImmutablePass *createTargetTransformInfoWrapperPass(TargetIRAnalysis TIRA);

} // End llvm namespace

#endif<|MERGE_RESOLUTION|>--- conflicted
+++ resolved
@@ -583,19 +583,14 @@
                                      int64_t BaseOffset, bool HasBaseReg,
                                      int64_t Scale,
                                      unsigned AddrSpace) = 0;
-<<<<<<< HEAD
-  virtual bool isLegalMaskedStore(Type *DataType, int Consecutive) = 0;
-  virtual bool isLegalMaskedLoad(Type *DataType, int Consecutive) = 0;
+  virtual bool isLegalMaskedStore(Type *DataType) = 0;
+  virtual bool isLegalMaskedLoad(Type *DataType) = 0;
 #if INTEL_CUSTOMIZATION
   virtual bool isLegalSatDcnv(Intrinsic::ID IID, Type *From, Type *To,
                                Constant *LoClip, Constant *HiClip) = 0;
   virtual bool isLegalSatAddSub(Intrinsic::ID IID, Type *Ty,
                                 Constant *LoClip, Constant *HiClip) = 0;
 #endif // INTEL_CUSTOMIZATION
-=======
-  virtual bool isLegalMaskedStore(Type *DataType) = 0;
-  virtual bool isLegalMaskedLoad(Type *DataType) = 0;
->>>>>>> 7978c600
   virtual int getScalingFactorCost(Type *Ty, GlobalValue *BaseGV,
                                    int64_t BaseOffset, bool HasBaseReg,
                                    int64_t Scale, unsigned AddrSpace) = 0;
