--- conflicted
+++ resolved
@@ -669,8 +669,6 @@
   bool isLegalMaskedGather(Type *DataType, Align Alignment) const;
 #if INTEL_CUSTOMIZATION
   bool shouldScalarizeMaskedGather(CallInst *CI) const;
-<<<<<<< HEAD
-=======
   bool shouldOptGatherToLoadPermute(Type *ArrayElemTy, uint64_t ArrayNum,
                                     uint32_t GatherNum,
                                     uint32_t *WidenNum) const;
@@ -683,7 +681,6 @@
       Intrinsic::ID ID, Type *DataTy, const Value *Ptr, bool VariableMask,
       bool UndefPassThru, Type *&ArrayElemTy, uint64_t &ArrayNum,
       unsigned &GatherNum, unsigned &WidenNum) const;
->>>>>>> 6c8b510a
 #endif // INTEL_CUSTOMIZATION
   /// Return true if the target supports masked compress store.
   bool isLegalMaskedCompressStore(Type *DataType) const;
@@ -1279,15 +1276,6 @@
   /// on the target. This list should be updated as conditions requiring
   /// new optimization control are found.
   enum AdvancedOptLevel {
-<<<<<<< HEAD
-      AO_TargetHasSSE42 = 0,
-      AO_TargetHasAVX,
-      AO_TargetHasIntelAVX2,
-      AO_TargetHasAVX2,
-      AO_TargetHasAVX512,
-      AO_TargetNumLevels // This is a sentinel to mark the end of the list
-                         // and to be used as a terminator in iterators.
-=======
     AO_TargetHasIntelSSE42 = 0,
     AO_TargetHasIntelAVX,
     AO_TargetHasIntelAVX2,
@@ -1295,7 +1283,6 @@
     AO_TargetHasIntelAVX512,
     AO_TargetNumLevels // This is a sentinel to mark the end of the list
                        // and to be used as a terminator in iterators.
->>>>>>> 6c8b510a
   };
   /// \returns true if the level of optimization would be desirable
   /// based on the target architecture.
@@ -1548,9 +1535,6 @@
   virtual bool isLegalMaskedScatter(Type *DataType, Align Alignment) = 0;
   virtual bool isLegalMaskedGather(Type *DataType, Align Alignment) = 0;
 #if INTEL_CUSTOMIZATION
-<<<<<<< HEAD
-  virtual bool shouldScalarizeMaskedGather(CallInst *CI)= 0;
-=======
   virtual bool shouldScalarizeMaskedGather(CallInst *CI) = 0;
   virtual bool shouldOptGatherToLoadPermute(Type *ArrayElemTy,
                                             uint64_t ArrayNum,
@@ -1564,7 +1548,6 @@
       Intrinsic::ID ID, Type *DataTy, const Value *Ptr, bool VariableMask,
       bool UndefPassThru, Type *&ArrayElemTy, uint64_t &ArrayNum,
       unsigned &GatherNum, unsigned &WidenNum) const = 0;
->>>>>>> 6c8b510a
 #endif // INTEL_CUSTOMIZATION
   virtual bool isLegalMaskedCompressStore(Type *DataType) = 0;
   virtual bool isLegalMaskedExpandLoad(Type *DataType) = 0;
@@ -1945,9 +1928,6 @@
 #if INTEL_CUSTOMIZATION
   bool shouldScalarizeMaskedGather(CallInst *CI) override {
     return Impl.shouldScalarizeMaskedGather(CI);
-<<<<<<< HEAD
-}
-=======
   }
   bool shouldOptGatherToLoadPermute(Type *ArrayElemTy, uint64_t ArrayNum,
                                     uint32_t GatherNum,
@@ -1971,7 +1951,6 @@
         ID, DataTy, Ptr, VariableMask, UndefPassThru, ArrayElemTy, ArrayNum,
         GatherNum, WidenNum);
   }
->>>>>>> 6c8b510a
 #endif // INTEL_CUSTOMIZATION
   bool isLegalMaskedCompressStore(Type *DataType) override {
     return Impl.isLegalMaskedCompressStore(DataType);
