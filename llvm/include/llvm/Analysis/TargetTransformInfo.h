--- conflicted
+++ resolved
@@ -496,14 +496,6 @@
 
   /// \brief The various kinds of shuffle patterns for vector queries.
   enum ShuffleKind {
-<<<<<<< HEAD
-    SK_Broadcast,        ///< Broadcast element 0 to all other elements.
-    SK_Reverse,          ///< Reverse the order of the vector.
-    SK_Alternate,        ///< Choose alternate elements from vector.
-    SK_InsertSubvector,  ///< InsertSubvector. Index indicates start offset.
-    SK_ExtractSubvector, ///< ExtractSubvector Index indicates start offset.
-    SK_TargetSpecific    ///< Defines target-specific shuffle kind. // INTEL
-=======
     SK_Broadcast,       ///< Broadcast element 0 to all other elements.
     SK_Reverse,         ///< Reverse the order of the vector.
     SK_Alternate,       ///< Choose alternate elements from vector.
@@ -511,9 +503,9 @@
     SK_ExtractSubvector,///< ExtractSubvector Index indicates start offset.
     SK_PermuteTwoSrc,   ///< Merge elements from two source vectors into one
                         ///< with any shuffle mask.
-    SK_PermuteSingleSrc ///< Shuffle elements of single source vector with any
+    SK_PermuteSingleSrc,///< Shuffle elements of single source vector with any
                         ///< shuffle mask.
->>>>>>> d122abea
+    SK_TargetSpecific   ///< Defines target-specific shuffle kind. // INTEL
   };
 
   /// \brief Additional information about an operand's possible values.
