//===- TargetTransformInfo.h ------------------------------------*- C++ -*-===//
//
// Part of the LLVM Project, under the Apache License v2.0 with LLVM Exceptions.
// See https://llvm.org/LICENSE.txt for license information.
// SPDX-License-Identifier: Apache-2.0 WITH LLVM-exception
//
//===----------------------------------------------------------------------===//
/// \file
/// This pass exposes codegen information to IR-level passes. Every
/// transformation that uses codegen information is broken into three parts:
/// 1. The IR-level analysis pass.
/// 2. The IR-level transformation interface which provides the needed
///    information.
/// 3. Codegen-level implementation which uses target-specific hooks.
///
/// This file defines #2, which is the interface that IR-level transformations
/// use for querying the codegen.
///
//===----------------------------------------------------------------------===//

#ifndef LLVM_ANALYSIS_TARGETTRANSFORMINFO_H
#define LLVM_ANALYSIS_TARGETTRANSFORMINFO_H

#include "llvm/Analysis/IVDescriptors.h"
#include "llvm/IR/InstrTypes.h"
#include "llvm/IR/Operator.h"
#include "llvm/IR/PassManager.h"
#include "llvm/Pass.h"
#include "llvm/Support/AtomicOrdering.h"
#include "llvm/Support/BranchProbability.h"
#include "llvm/Support/DataTypes.h"
#include "llvm/Support/InstructionCost.h"
#include <functional>

namespace llvm {

namespace Intrinsic {
typedef unsigned ID;
}

class AssumptionCache;
class BlockFrequencyInfo;
class DominatorTree;
class BranchInst;
class CallBase;
class ExtractElementInst;
class Function;
class GlobalValue;
class InstCombiner;
class IntrinsicInst;
class LoadInst;
class LoopAccessInfo;
class Loop;
class LoopInfo;
class ProfileSummaryInfo;
class SCEV;
class ScalarEvolution;
class StoreInst;
class SwitchInst;
class TargetLibraryInfo;
class Type;
class User;
class Value;
class VPIntrinsic;
class VectorVariant; // INTEL
struct KnownBits;
template <typename T> class Optional;

/// Information about a load/store intrinsic defined by the target.
struct MemIntrinsicInfo {
  /// This is the pointer that the intrinsic is loading from or storing to.
  /// If this is non-null, then analysis/optimization passes can assume that
  /// this intrinsic is functionally equivalent to a load/store from this
  /// pointer.
  Value *PtrVal = nullptr;

  // Ordering for atomic operations.
  AtomicOrdering Ordering = AtomicOrdering::NotAtomic;

  // Same Id is set by the target for corresponding load/store intrinsics.
  unsigned short MatchingId = 0;

  bool ReadMem = false;
  bool WriteMem = false;
  bool IsVolatile = false;

  bool isUnordered() const {
    return (Ordering == AtomicOrdering::NotAtomic ||
            Ordering == AtomicOrdering::Unordered) &&
           !IsVolatile;
  }
};

/// Attributes of a target dependent hardware loop.
struct HardwareLoopInfo {
  HardwareLoopInfo() = delete;
  HardwareLoopInfo(Loop *L) : L(L) {}
  Loop *L = nullptr;
  BasicBlock *ExitBlock = nullptr;
  BranchInst *ExitBranch = nullptr;
  const SCEV *TripCount = nullptr;
  IntegerType *CountType = nullptr;
  Value *LoopDecrement = nullptr; // Decrement the loop counter by this
                                  // value in every iteration.
  bool IsNestingLegal = false;    // Can a hardware loop be a parent to
                                  // another hardware loop?
  bool CounterInReg = false;      // Should loop counter be updated in
                                  // the loop via a phi?
  bool PerformEntryTest = false;  // Generate the intrinsic which also performs
                                  // icmp ne zero on the loop counter value and
                                  // produces an i1 to guard the loop entry.
  bool isHardwareLoopCandidate(ScalarEvolution &SE, LoopInfo &LI,
                               DominatorTree &DT, bool ForceNestedLoop = false,
                               bool ForceHardwareLoopPHI = false);
  bool canAnalyze(LoopInfo &LI);
};

class IntrinsicCostAttributes {
  const IntrinsicInst *II = nullptr;
  Type *RetTy = nullptr;
  Intrinsic::ID IID;
  SmallVector<Type *, 4> ParamTys;
  SmallVector<const Value *, 4> Arguments;
  FastMathFlags FMF;
  // If ScalarizationCost is UINT_MAX, the cost of scalarizing the
  // arguments and the return value will be computed based on types.
  InstructionCost ScalarizationCost = InstructionCost::getInvalid();

public:
  IntrinsicCostAttributes(
      Intrinsic::ID Id, const CallBase &CI,
      InstructionCost ScalarCost = InstructionCost::getInvalid());

  IntrinsicCostAttributes(
      Intrinsic::ID Id, Type *RTy, ArrayRef<Type *> Tys,
      FastMathFlags Flags = FastMathFlags(), const IntrinsicInst *I = nullptr,
      InstructionCost ScalarCost = InstructionCost::getInvalid());

  IntrinsicCostAttributes(Intrinsic::ID Id, Type *RTy,
                          ArrayRef<const Value *> Args);

  IntrinsicCostAttributes(
      Intrinsic::ID Id, Type *RTy, ArrayRef<const Value *> Args,
      ArrayRef<Type *> Tys, FastMathFlags Flags = FastMathFlags(),
      const IntrinsicInst *I = nullptr,
      InstructionCost ScalarCost = InstructionCost::getInvalid());

  Intrinsic::ID getID() const { return IID; }
  const IntrinsicInst *getInst() const { return II; }
  Type *getReturnType() const { return RetTy; }
  FastMathFlags getFlags() const { return FMF; }
  InstructionCost getScalarizationCost() const { return ScalarizationCost; }
  const SmallVectorImpl<const Value *> &getArgs() const { return Arguments; }
  const SmallVectorImpl<Type *> &getArgTypes() const { return ParamTys; }

  bool isTypeBasedOnly() const {
    return Arguments.empty();
  }

  bool skipScalarizationCost() const { return ScalarizationCost.isValid(); }
};

class TargetTransformInfo;
typedef TargetTransformInfo TTI;

/// This pass provides access to the codegen interfaces that are needed
/// for IR-level transformations.
class TargetTransformInfo {
public:
  /// Construct a TTI object using a type implementing the \c Concept
  /// API below.
  ///
  /// This is used by targets to construct a TTI wrapping their target-specific
  /// implementation that encodes appropriate costs for their target.
  template <typename T> TargetTransformInfo(T Impl);

  /// Construct a baseline TTI object using a minimal implementation of
  /// the \c Concept API below.
  ///
  /// The TTI implementation will reflect the information in the DataLayout
  /// provided if non-null.
  explicit TargetTransformInfo(const DataLayout &DL);

  // Provide move semantics.
  TargetTransformInfo(TargetTransformInfo &&Arg);
  TargetTransformInfo &operator=(TargetTransformInfo &&RHS);

  // We need to define the destructor out-of-line to define our sub-classes
  // out-of-line.
  ~TargetTransformInfo();

  /// Handle the invalidation of this information.
  ///
  /// When used as a result of \c TargetIRAnalysis this method will be called
  /// when the function this was computed for changes. When it returns false,
  /// the information is preserved across those changes.
  bool invalidate(Function &, const PreservedAnalyses &,
                  FunctionAnalysisManager::Invalidator &) {
    // FIXME: We should probably in some way ensure that the subtarget
    // information for a function hasn't changed.
    return false;
  }

  /// \name Generic Target Information
  /// @{

  /// The kind of cost model.
  ///
  /// There are several different cost models that can be customized by the
  /// target. The normalization of each cost model may be target specific.
  enum TargetCostKind {
    TCK_RecipThroughput, ///< Reciprocal throughput.
    TCK_Latency,         ///< The latency of instruction.
    TCK_CodeSize,        ///< Instruction code size.
    TCK_SizeAndLatency   ///< The weighted sum of size and latency.
  };

  /// Query the cost of a specified instruction.
  ///
  /// Clients should use this interface to query the cost of an existing
  /// instruction. The instruction must have a valid parent (basic block).
  ///
  /// Note, this method does not cache the cost calculation and it
  /// can be expensive in some cases.
  InstructionCost getInstructionCost(const Instruction *I,
                                     enum TargetCostKind kind) const {
    InstructionCost Cost;
    switch (kind) {
    case TCK_RecipThroughput:
      Cost = getInstructionThroughput(I);
      break;
    case TCK_Latency:
      Cost = getInstructionLatency(I);
      break;
    case TCK_CodeSize:
    case TCK_SizeAndLatency:
      Cost = getUserCost(I, kind);
      break;
    }
    return Cost;
  }

  /// Underlying constants for 'cost' values in this interface.
  ///
  /// Many APIs in this interface return a cost. This enum defines the
  /// fundamental values that should be used to interpret (and produce) those
  /// costs. The costs are returned as an int rather than a member of this
  /// enumeration because it is expected that the cost of one IR instruction
  /// may have a multiplicative factor to it or otherwise won't fit directly
  /// into the enum. Moreover, it is common to sum or average costs which works
  /// better as simple integral values. Thus this enum only provides constants.
  /// Also note that the returned costs are signed integers to make it natural
  /// to add, subtract, and test with zero (a common boundary condition). It is
  /// not expected that 2^32 is a realistic cost to be modeling at any point.
  ///
  /// Note that these costs should usually reflect the intersection of code-size
  /// cost and execution cost. A free instruction is typically one that folds
  /// into another instruction. For example, reg-to-reg moves can often be
  /// skipped by renaming the registers in the CPU, but they still are encoded
  /// and thus wouldn't be considered 'free' here.
  enum TargetCostConstants {
    TCC_Free = 0,     ///< Expected to fold away in lowering.
    TCC_Basic = 1,    ///< The cost of a typical 'add' instruction.
    TCC_Expensive = 4 ///< The cost of a 'div' instruction on x86.
  };

  /// Estimate the cost of a GEP operation when lowered.
  InstructionCost
  getGEPCost(Type *PointeeType, const Value *Ptr,
             ArrayRef<const Value *> Operands,
             TargetCostKind CostKind = TCK_SizeAndLatency) const;

  /// \returns A value by which our inlining threshold should be multiplied.
  /// This is primarily used to bump up the inlining threshold wholesale on
  /// targets where calls are unusually expensive.
  ///
  /// TODO: This is a rather blunt instrument.  Perhaps altering the costs of
  /// individual classes of instructions would be better.
  unsigned getInliningThresholdMultiplier() const;

  /// \returns A value to be added to the inlining threshold.
  unsigned adjustInliningThreshold(const CallBase *CB) const;

  /// \returns Vector bonus in percent.
  ///
  /// Vector bonuses: We want to more aggressively inline vector-dense kernels
  /// and apply this bonus based on the percentage of vector instructions. A
  /// bonus is applied if the vector instructions exceed 50% and half that
  /// amount is applied if it exceeds 10%. Note that these bonuses are some what
  /// arbitrary and evolved over time by accident as much as because they are
  /// principled bonuses.
  /// FIXME: It would be nice to base the bonus values on something more
  /// scientific. A target may has no bonus on vector instructions.
  int getInlinerVectorBonusPercent() const;

  /// \return the expected cost of a memcpy, which could e.g. depend on the
  /// source/destination type and alignment and the number of bytes copied.
  InstructionCost getMemcpyCost(const Instruction *I) const;

  /// \return The estimated number of case clusters when lowering \p 'SI'.
  /// \p JTSize Set a jump table size only when \p SI is suitable for a jump
  /// table.
  unsigned getEstimatedNumberOfCaseClusters(const SwitchInst &SI,
                                            unsigned &JTSize,
                                            ProfileSummaryInfo *PSI,
                                            BlockFrequencyInfo *BFI) const;

  /// Estimate the cost of a given IR user when lowered.
  ///
  /// This can estimate the cost of either a ConstantExpr or Instruction when
  /// lowered.
  ///
  /// \p Operands is a list of operands which can be a result of transformations
  /// of the current operands. The number of the operands on the list must equal
  /// to the number of the current operands the IR user has. Their order on the
  /// list must be the same as the order of the current operands the IR user
  /// has.
  ///
  /// The returned cost is defined in terms of \c TargetCostConstants, see its
  /// comments for a detailed explanation of the cost values.
  InstructionCost getUserCost(const User *U, ArrayRef<const Value *> Operands,
                              TargetCostKind CostKind) const;

  /// This is a helper function which calls the two-argument getUserCost
  /// with \p Operands which are the current operands U has.
  InstructionCost getUserCost(const User *U, TargetCostKind CostKind) const {
    SmallVector<const Value *, 4> Operands(U->operand_values());
    return getUserCost(U, Operands, CostKind);
  }

  /// If a branch or a select condition is skewed in one direction by more than
  /// this factor, it is very likely to be predicted correctly.
  BranchProbability getPredictableBranchThreshold() const;

  /// Return true if branch divergence exists.
  ///
  /// Branch divergence has a significantly negative impact on GPU performance
  /// when threads in the same wavefront take different paths due to conditional
  /// branches.
  bool hasBranchDivergence() const;

  /// Return true if the target prefers to use GPU divergence analysis to
  /// replace the legacy version.
  bool useGPUDivergenceAnalysis() const;

  /// Returns whether V is a source of divergence.
  ///
  /// This function provides the target-dependent information for
  /// the target-independent LegacyDivergenceAnalysis. LegacyDivergenceAnalysis
  /// first builds the dependency graph, and then runs the reachability
  /// algorithm starting with the sources of divergence.
  bool isSourceOfDivergence(const Value *V) const;

  // Returns true for the target specific
  // set of operations which produce uniform result
  // even taking non-uniform arguments
  bool isAlwaysUniform(const Value *V) const;

  /// Returns the address space ID for a target's 'flat' address space. Note
  /// this is not necessarily the same as addrspace(0), which LLVM sometimes
  /// refers to as the generic address space. The flat address space is a
  /// generic address space that can be used access multiple segments of memory
  /// with different address spaces. Access of a memory location through a
  /// pointer with this address space is expected to be legal but slower
  /// compared to the same memory location accessed through a pointer with a
  /// different address space.
  //
  /// This is for targets with different pointer representations which can
  /// be converted with the addrspacecast instruction. If a pointer is converted
  /// to this address space, optimizations should attempt to replace the access
  /// with the source address space.
  ///
  /// \returns ~0u if the target does not have such a flat address space to
  /// optimize away.
  unsigned getFlatAddressSpace() const;

  /// Return any intrinsic address operand indexes which may be rewritten if
  /// they use a flat address space pointer.
  ///
  /// \returns true if the intrinsic was handled.
  bool collectFlatAddressOperands(SmallVectorImpl<int> &OpIndexes,
                                  Intrinsic::ID IID) const;

  bool isNoopAddrSpaceCast(unsigned FromAS, unsigned ToAS) const;

  unsigned getAssumedAddrSpace(const Value *V) const;

  /// Rewrite intrinsic call \p II such that \p OldV will be replaced with \p
  /// NewV, which has a different address space. This should happen for every
  /// operand index that collectFlatAddressOperands returned for the intrinsic.
  /// \returns nullptr if the intrinsic was not handled. Otherwise, returns the
  /// new value (which may be the original \p II with modified operands).
  Value *rewriteIntrinsicWithAddressSpace(IntrinsicInst *II, Value *OldV,
                                          Value *NewV) const;

  /// Test whether calls to a function lower to actual program function
  /// calls.
  ///
  /// The idea is to test whether the program is likely to require a 'call'
  /// instruction or equivalent in order to call the given function.
  ///
  /// FIXME: It's not clear that this is a good or useful query API. Client's
  /// should probably move to simpler cost metrics using the above.
  /// Alternatively, we could split the cost interface into distinct code-size
  /// and execution-speed costs. This would allow modelling the core of this
  /// query more accurately as a call is a single small instruction, but
  /// incurs significant execution cost.
  bool isLoweredToCall(const Function *F) const;

  struct LSRCost {
    /// TODO: Some of these could be merged. Also, a lexical ordering
    /// isn't always optimal.
    unsigned Insns;
    unsigned NumRegs;
    unsigned AddRecCost;
    unsigned NumIVMuls;
    unsigned NumBaseAdds;
    unsigned ImmCost;
    unsigned SetupCost;
    unsigned ScaleCost;
  };

  /// Parameters that control the generic loop unrolling transformation.
  struct UnrollingPreferences {
    /// The cost threshold for the unrolled loop. Should be relative to the
    /// getUserCost values returned by this API, and the expectation is that
    /// the unrolled loop's instructions when run through that interface should
    /// not exceed this cost. However, this is only an estimate. Also, specific
    /// loops may be unrolled even with a cost above this threshold if deemed
    /// profitable. Set this to UINT_MAX to disable the loop body cost
    /// restriction.
    unsigned Threshold;
    /// If complete unrolling will reduce the cost of the loop, we will boost
    /// the Threshold by a certain percent to allow more aggressive complete
    /// unrolling. This value provides the maximum boost percentage that we
    /// can apply to Threshold (The value should be no less than 100).
    /// BoostedThreshold = Threshold * min(RolledCost / UnrolledCost,
    ///                                    MaxPercentThresholdBoost / 100)
    /// E.g. if complete unrolling reduces the loop execution time by 50%
    /// then we boost the threshold by the factor of 2x. If unrolling is not
    /// expected to reduce the running time, then we do not increase the
    /// threshold.
    unsigned MaxPercentThresholdBoost;
    /// The cost threshold for the unrolled loop when optimizing for size (set
    /// to UINT_MAX to disable).
    unsigned OptSizeThreshold;
    /// The cost threshold for the unrolled loop, like Threshold, but used
    /// for partial/runtime unrolling (set to UINT_MAX to disable).
    unsigned PartialThreshold;
    /// The cost threshold for the unrolled loop when optimizing for size, like
    /// OptSizeThreshold, but used for partial/runtime unrolling (set to
    /// UINT_MAX to disable).
    unsigned PartialOptSizeThreshold;
    /// A forced unrolling factor (the number of concatenated bodies of the
    /// original loop in the unrolled loop body). When set to 0, the unrolling
    /// transformation will select an unrolling factor based on the current cost
    /// threshold and other factors.
    unsigned Count;
    /// Default unroll count for loops with run-time trip count.
    unsigned DefaultUnrollRuntimeCount;
    // Set the maximum unrolling factor. The unrolling factor may be selected
    // using the appropriate cost threshold, but may not exceed this number
    // (set to UINT_MAX to disable). This does not apply in cases where the
    // loop is being fully unrolled.
    unsigned MaxCount;
    /// Set the maximum unrolling factor for full unrolling. Like MaxCount, but
    /// applies even if full unrolling is selected. This allows a target to fall
    /// back to Partial unrolling if full unrolling is above FullUnrollMaxCount.
    unsigned FullUnrollMaxCount;
    // Represents number of instructions optimized when "back edge"
    // becomes "fall through" in unrolled loop.
    // For now we count a conditional branch on a backedge and a comparison
    // feeding it.
    unsigned BEInsns;
    /// Allow partial unrolling (unrolling of loops to expand the size of the
    /// loop body, not only to eliminate small constant-trip-count loops).
    bool Partial;
    /// Allow runtime unrolling (unrolling of loops to expand the size of the
    /// loop body even when the number of loop iterations is not known at
    /// compile time).
    bool Runtime;
    /// Allow generation of a loop remainder (extra iterations after unroll).
    bool AllowRemainder;
    /// Allow emitting expensive instructions (such as divisions) when computing
    /// the trip count of a loop for runtime unrolling.
    bool AllowExpensiveTripCount;
    /// Apply loop unroll on any kind of loop
    /// (mainly to loops that fail runtime unrolling).
    bool Force;
    /// Allow using trip count upper bound to unroll loops.
    bool UpperBound;
    /// Allow unrolling of all the iterations of the runtime loop remainder.
    bool UnrollRemainder;
    /// Allow unroll and jam. Used to enable unroll and jam for the target.
    bool UnrollAndJam;
    /// Threshold for unroll and jam, for inner loop size. The 'Threshold'
    /// value above is used during unroll and jam for the outer loop size.
    /// This value is used in the same manner to limit the size of the inner
    /// loop.
    unsigned UnrollAndJamInnerLoopThreshold;
    /// Don't allow loop unrolling to simulate more than this number of
    /// iterations when checking full unroll profitability
    unsigned MaxIterationsCountToAnalyze;
  };

  /// Get target-customized preferences for the generic loop unrolling
  /// transformation. The caller will initialize UP with the current
  /// target-independent defaults.
  void getUnrollingPreferences(Loop *L, ScalarEvolution &,
                               UnrollingPreferences &UP) const;

  /// \brief Get target-customized default threshold for loop rotation.
  unsigned getLoopRotationDefaultThreshold(bool OptForSize) const;

#if INTEL_CUSTOMIZATION
  /// Return true if introducing less structured control flow will generally
  /// cause performance degradations for the target.
  bool needsStructuredCFG() const;
#endif
  /// Query the target whether it would be profitable to convert the given loop
  /// into a hardware loop.
  bool isHardwareLoopProfitable(Loop *L, ScalarEvolution &SE,
                                AssumptionCache &AC, TargetLibraryInfo *LibInfo,
                                HardwareLoopInfo &HWLoopInfo) const;

  /// Query the target whether it would be prefered to create a predicated
  /// vector loop, which can avoid the need to emit a scalar epilogue loop.
  bool preferPredicateOverEpilogue(Loop *L, LoopInfo *LI, ScalarEvolution &SE,
                                   AssumptionCache &AC, TargetLibraryInfo *TLI,
                                   DominatorTree *DT,
                                   const LoopAccessInfo *LAI) const;

  /// Query the target whether lowering of the llvm.get.active.lane.mask
  /// intrinsic is supported.
  bool emitGetActiveLaneMask() const;

  // Parameters that control the loop peeling transformation
  struct PeelingPreferences {
    /// A forced peeling factor (the number of bodied of the original loop
    /// that should be peeled off before the loop body). When set to 0, the
    /// a peeling factor based on profile information and other factors.
    unsigned PeelCount;
    /// Allow peeling off loop iterations.
    bool AllowPeeling;
    /// Allow peeling off loop iterations for loop nests.
    bool AllowLoopNestsPeeling;
    /// Allow peeling basing on profile. Uses to enable peeling off all
    /// iterations basing on provided profile.
    /// If the value is true the peeling cost model can decide to peel only
    /// some iterations and in this case it will set this to false.
    bool PeelProfiledIterations;
  };

  /// Get target-customized preferences for the generic loop peeling
  /// transformation. The caller will initialize \p PP with the current
  /// target-independent defaults with information from \p L and \p SE.
  void getPeelingPreferences(Loop *L, ScalarEvolution &SE,
                             PeelingPreferences &PP) const;

  /// Targets can implement their own combinations for target-specific
  /// intrinsics. This function will be called from the InstCombine pass every
  /// time a target-specific intrinsic is encountered.
  ///
  /// \returns None to not do anything target specific or a value that will be
  /// returned from the InstCombiner. It is possible to return null and stop
  /// further processing of the intrinsic by returning nullptr.
  Optional<Instruction *> instCombineIntrinsic(InstCombiner &IC,
                                               IntrinsicInst &II) const;
  /// Can be used to implement target-specific instruction combining.
  /// \see instCombineIntrinsic
  Optional<Value *>
  simplifyDemandedUseBitsIntrinsic(InstCombiner &IC, IntrinsicInst &II,
                                   APInt DemandedMask, KnownBits &Known,
                                   bool &KnownBitsComputed) const;
  /// Can be used to implement target-specific instruction combining.
  /// \see instCombineIntrinsic
  Optional<Value *> simplifyDemandedVectorEltsIntrinsic(
      InstCombiner &IC, IntrinsicInst &II, APInt DemandedElts, APInt &UndefElts,
      APInt &UndefElts2, APInt &UndefElts3,
      std::function<void(Instruction *, unsigned, APInt, APInt &)>
          SimplifyAndSetOp) const;
  /// @}

  /// \name Scalar Target Information
  /// @{

  /// Flags indicating the kind of support for population count.
  ///
  /// Compared to the SW implementation, HW support is supposed to
  /// significantly boost the performance when the population is dense, and it
  /// may or may not degrade performance if the population is sparse. A HW
  /// support is considered as "Fast" if it can outperform, or is on a par
  /// with, SW implementation when the population is sparse; otherwise, it is
  /// considered as "Slow".
  enum PopcntSupportKind { PSK_Software, PSK_SlowHardware, PSK_FastHardware };

  /// Return true if the specified immediate is legal add immediate, that
  /// is the target has add instructions which can add a register with the
  /// immediate without having to materialize the immediate into a register.
  bool isLegalAddImmediate(int64_t Imm) const;

  /// Return true if the specified immediate is legal icmp immediate,
  /// that is the target has icmp instructions which can compare a register
  /// against the immediate without having to materialize the immediate into a
  /// register.
  bool isLegalICmpImmediate(int64_t Imm) const;

  /// Return true if the addressing mode represented by AM is legal for
  /// this target, for a load/store of the specified type.
  /// The type may be VoidTy, in which case only return true if the addressing
  /// mode is legal for a load/store of any legal type.
  /// If target returns true in LSRWithInstrQueries(), I may be valid.
  /// TODO: Handle pre/postinc as well.
  bool isLegalAddressingMode(Type *Ty, GlobalValue *BaseGV, int64_t BaseOffset,
                             bool HasBaseReg, int64_t Scale,
                             unsigned AddrSpace = 0,
                             Instruction *I = nullptr) const;

  /// Return true if LSR cost of C1 is lower than C1.
  bool isLSRCostLess(TargetTransformInfo::LSRCost &C1,
                     TargetTransformInfo::LSRCost &C2) const;

  /// Return true if LSR major cost is number of registers. Targets which
  /// implement their own isLSRCostLess and unset number of registers as major
  /// cost should return false, otherwise return true.
  bool isNumRegsMajorCostOfLSR() const;

  /// \returns true if LSR should not optimize a chain that includes \p I.
  bool isProfitableLSRChainElement(Instruction *I) const;

  /// Return true if the target can fuse a compare and branch.
  /// Loop-strength-reduction (LSR) uses that knowledge to adjust its cost
  /// calculation for the instructions in a loop.
  bool canMacroFuseCmp() const;

  /// Return true if the target can save a compare for loop count, for example
  /// hardware loop saves a compare.
  bool canSaveCmp(Loop *L, BranchInst **BI, ScalarEvolution *SE, LoopInfo *LI,
                  DominatorTree *DT, AssumptionCache *AC,
                  TargetLibraryInfo *LibInfo) const;

  enum AddressingModeKind {
    AMK_PreIndexed,
    AMK_PostIndexed,
    AMK_None
  };

  /// Return the preferred addressing mode LSR should make efforts to generate.
  AddressingModeKind getPreferredAddressingMode(const Loop *L,
                                                ScalarEvolution *SE) const;

  /// Return true if the target supports masked store.
  bool isLegalMaskedStore(Type *DataType, Align Alignment) const;
  /// Return true if the target supports masked load.
  bool isLegalMaskedLoad(Type *DataType, Align Alignment) const;

  /// Return true if the target supports nontemporal store.
  bool isLegalNTStore(Type *DataType, Align Alignment) const;
  /// Return true if the target supports nontemporal load.
  bool isLegalNTLoad(Type *DataType, Align Alignment) const;

  /// Return true if the target supports masked scatter.
  bool isLegalMaskedScatter(Type *DataType, Align Alignment) const;
  /// Return true if the target supports masked gather.
  bool isLegalMaskedGather(Type *DataType, Align Alignment) const;
#if INTEL_CUSTOMIZATION
  bool shouldScalarizeMaskedGather(CallInst *CI) const;
  bool shouldOptGatherToLoadPermute(Type *ArrayElemTy, uint64_t ArrayNum,
                                    uint32_t GatherNum,
                                    uint32_t *WidenNum) const;
  bool isLegalToTransformGather2PermuteLoad(const IntrinsicInst *II,
                                            Type *&ArrayElemTy,
                                            uint64_t &ArrayNum,
                                            unsigned &GatherNum,
                                            unsigned &WidenNum) const;
  bool isLegalToTransformGather2PermuteLoad(
      Intrinsic::ID ID, Type *DataTy, const Value *Ptr, bool VariableMask,
      bool UndefPassThru, Type *&ArrayElemTy, uint64_t &ArrayNum,
      unsigned &GatherNum, unsigned &WidenNum) const;
#endif // INTEL_CUSTOMIZATION
  /// Return true if the target supports masked compress store.
  bool isLegalMaskedCompressStore(Type *DataType) const;
  /// Return true if the target supports masked expand load.
  bool isLegalMaskedExpandLoad(Type *DataType) const;

  /// Return true if the target has a unified operation to calculate division
  /// and remainder. If so, the additional implicit multiplication and
  /// subtraction required to calculate a remainder from division are free. This
  /// can enable more aggressive transformations for division and remainder than
  /// would typically be allowed using throughput or size cost models.
  bool hasDivRemOp(Type *DataType, bool IsSigned) const;

  /// Return true if the given instruction (assumed to be a memory access
  /// instruction) has a volatile variant. If that's the case then we can avoid
  /// addrspacecast to generic AS for volatile loads/stores. Default
  /// implementation returns false, which prevents address space inference for
  /// volatile loads/stores.
  bool hasVolatileVariant(Instruction *I, unsigned AddrSpace) const;

  /// Return true if target doesn't mind addresses in vectors.
  bool prefersVectorizedAddressing() const;

  /// Return the cost of the scaling factor used in the addressing
  /// mode represented by AM for this target, for a load/store
  /// of the specified type.
  /// If the AM is supported, the return value must be >= 0.
  /// If the AM is not supported, it returns a negative value.
  /// TODO: Handle pre/postinc as well.
  InstructionCost getScalingFactorCost(Type *Ty, GlobalValue *BaseGV,
                                       int64_t BaseOffset, bool HasBaseReg,
                                       int64_t Scale,
                                       unsigned AddrSpace = 0) const;

  /// Return true if the loop strength reduce pass should make
  /// Instruction* based TTI queries to isLegalAddressingMode(). This is
  /// needed on SystemZ, where e.g. a memcpy can only have a 12 bit unsigned
  /// immediate offset and no index register.
  bool LSRWithInstrQueries() const;

  /// Return true if it's free to truncate a value of type Ty1 to type
  /// Ty2. e.g. On x86 it's free to truncate a i32 value in register EAX to i16
  /// by referencing its sub-register AX.
  bool isTruncateFree(Type *Ty1, Type *Ty2) const;

  /// Return true if it is profitable to hoist instruction in the
  /// then/else to before if.
  bool isProfitableToHoist(Instruction *I) const;

  bool useAA() const;

  /// Return true if this type is legal.
  bool isTypeLegal(Type *Ty) const;

  /// Returns the estimated number of registers required to represent \p Ty.
  InstructionCost getRegUsageForType(Type *Ty) const;

  /// Return true if switches should be turned into lookup tables for the
  /// target.
  bool shouldBuildLookupTables() const;

  /// Return true if switches should be turned into lookup tables
  /// containing this constant value for the target.
  bool shouldBuildLookupTablesForConstant(Constant *C) const;

  /// Return true if lookup tables should be turned into relative lookup tables.
  bool shouldBuildRelLookupTables() const;

  /// Return true if the input function which is cold at all call sites,
  ///  should use coldcc calling convention.
  bool useColdCCForColdCall(Function &F) const;

  /// Estimate the overhead of scalarizing an instruction. Insert and Extract
  /// are set if the demanded result elements need to be inserted and/or
  /// extracted from vectors.
  InstructionCost getScalarizationOverhead(VectorType *Ty,
                                           const APInt &DemandedElts,
                                           bool Insert, bool Extract) const;

  /// Estimate the overhead of scalarizing an instructions unique
  /// non-constant operands. The (potentially vector) types to use for each of
  /// argument are passes via Tys.
  InstructionCost getOperandsScalarizationOverhead(ArrayRef<const Value *> Args,
                                                   ArrayRef<Type *> Tys) const;

  /// If target has efficient vector element load/store instructions, it can
  /// return true here so that insertion/extraction costs are not added to
  /// the scalarization cost of a load/store.
  bool supportsEfficientVectorElementLoadStore() const;

  /// Don't restrict interleaved unrolling to small loops.
  bool enableAggressiveInterleaving(bool LoopHasReductions) const;

  /// Returns options for expansion of memcmp. IsZeroCmp is
  // true if this is the expansion of memcmp(p1, p2, s) == 0.
  struct MemCmpExpansionOptions {
    // Return true if memcmp expansion is enabled.
    operator bool() const { return MaxNumLoads > 0; }

    // Maximum number of load operations.
    unsigned MaxNumLoads = 0;

    // The list of available load sizes (in bytes), sorted in decreasing order.
    SmallVector<unsigned, 8> LoadSizes;

    // For memcmp expansion when the memcmp result is only compared equal or
    // not-equal to 0, allow up to this number of load pairs per block. As an
    // example, this may allow 'memcmp(a, b, 3) == 0' in a single block:
    //   a0 = load2bytes &a[0]
    //   b0 = load2bytes &b[0]
    //   a2 = load1byte  &a[2]
    //   b2 = load1byte  &b[2]
    //   r  = cmp eq (a0 ^ b0 | a2 ^ b2), 0
    unsigned NumLoadsPerBlock = 1;

    // Set to true to allow overlapping loads. For example, 7-byte compares can
    // be done with two 4-byte compares instead of 4+2+1-byte compares. This
    // requires all loads in LoadSizes to be doable in an unaligned way.
    bool AllowOverlappingLoads = false;
  };
  MemCmpExpansionOptions enableMemCmpExpansion(bool OptSize,
                                               bool IsZeroCmp) const;

  /// Enable matching of interleaved access groups.
  bool enableInterleavedAccessVectorization() const;

  /// Enable matching of interleaved access groups that contain predicated
  /// accesses or gaps and therefore vectorized using masked
  /// vector loads/stores.
  bool enableMaskedInterleavedAccessVectorization() const;

  /// Indicate that it is potentially unsafe to automatically vectorize
  /// floating-point operations because the semantics of vector and scalar
  /// floating-point semantics may differ. For example, ARM NEON v7 SIMD math
  /// does not support IEEE-754 denormal numbers, while depending on the
  /// platform, scalar floating-point math does.
  /// This applies to floating-point math operations and calls, not memory
  /// operations, shuffles, or casts.
  bool isFPVectorizationPotentiallyUnsafe() const;

  /// Determine if the target supports unaligned memory accesses.
  bool allowsMisalignedMemoryAccesses(LLVMContext &Context, unsigned BitWidth,
                                      unsigned AddressSpace = 0,
                                      Align Alignment = Align(1),
                                      bool *Fast = nullptr) const;

  /// Return hardware support for population count.
  PopcntSupportKind getPopcntSupport(unsigned IntTyWidthInBit) const;

  /// Return true if the hardware has a fast square-root instruction.
  bool haveFastSqrt(Type *Ty) const;

  /// Return true if it is faster to check if a floating-point value is NaN
  /// (or not-NaN) versus a comparison against a constant FP zero value.
  /// Targets should override this if materializing a 0.0 for comparison is
  /// generally as cheap as checking for ordered/unordered.
  bool isFCmpOrdCheaperThanFCmpZero(Type *Ty) const;

  /// Return the expected cost of supporting the floating point operation
  /// of the specified type.
  InstructionCost getFPOpCost(Type *Ty) const;

  /// Return the expected cost of materializing for the given integer
  /// immediate of the specified type.
  InstructionCost getIntImmCost(const APInt &Imm, Type *Ty,
                                TargetCostKind CostKind) const;

  /// Return the expected cost of materialization for the given integer
  /// immediate of the specified type for a given instruction. The cost can be
  /// zero if the immediate can be folded into the specified instruction.
  InstructionCost getIntImmCostInst(unsigned Opc, unsigned Idx,
                                    const APInt &Imm, Type *Ty,
                                    TargetCostKind CostKind,
                                    Instruction *Inst = nullptr) const;
  InstructionCost getIntImmCostIntrin(Intrinsic::ID IID, unsigned Idx,
                                      const APInt &Imm, Type *Ty,
                                      TargetCostKind CostKind) const;

  /// Return the expected cost for the given integer when optimising
  /// for size. This is different than the other integer immediate cost
  /// functions in that it is subtarget agnostic. This is useful when you e.g.
  /// target one ISA such as Aarch32 but smaller encodings could be possible
  /// with another such as Thumb. This return value is used as a penalty when
  /// the total costs for a constant is calculated (the bigger the cost, the
  /// more beneficial constant hoisting is).
  InstructionCost getIntImmCodeSizeCost(unsigned Opc, unsigned Idx,
                                        const APInt &Imm, Type *Ty) const;
  /// @}

  /// \name Vector Target Information
  /// @{

  /// The various kinds of shuffle patterns for vector queries.
  enum ShuffleKind {
    SK_Broadcast,        ///< Broadcast element 0 to all other elements.
    SK_Reverse,          ///< Reverse the order of the vector.
    SK_Select,           ///< Selects elements from the corresponding lane of
                         ///< either source operand. This is equivalent to a
                         ///< vector select with a constant condition operand.
    SK_Transpose,        ///< Transpose two vectors.
    SK_InsertSubvector,  ///< InsertSubvector. Index indicates start offset.
    SK_ExtractSubvector, ///< ExtractSubvector Index indicates start offset.
    SK_PermuteTwoSrc,    ///< Merge elements from two source vectors into one
                         ///< with any shuffle mask.
<<<<<<< HEAD
#if INTEL_CUSTOMIZATION
    SK_PermuteSingleSrc, ///< Shuffle elements of single source vector with any
                         ///< shuffle mask.
    SK_TargetSpecific    ///< Defines target-specific shuffle kind. // INTEL
#endif // INTEL_CUSTOMIZATION
=======
    SK_PermuteSingleSrc, ///< Shuffle elements of single source vector with any
                         ///< shuffle mask.
    SK_Splice            ///< Concatenates elements from the first input vector
                         ///< with elements of the second input vector. Returning
                         ///< a vector of the same type as the input vectors.
>>>>>>> a2c5c560
  };

  /// Kind of the reduction data.
  enum ReductionKind {
    RK_None,           /// Not a reduction.
    RK_Arithmetic,     /// Binary reduction data.
    RK_MinMax,         /// Min/max reduction data.
    RK_UnsignedMinMax, /// Unsigned min/max reduction data.
  };

  /// Contains opcode + LHS/RHS parts of the reduction operations.
  struct ReductionData {
    ReductionData() = delete;
    ReductionData(ReductionKind Kind, unsigned Opcode, Value *LHS, Value *RHS)
        : Opcode(Opcode), LHS(LHS), RHS(RHS), Kind(Kind) {
      assert(Kind != RK_None && "expected binary or min/max reduction only.");
    }
    unsigned Opcode = 0;
    Value *LHS = nullptr;
    Value *RHS = nullptr;
    ReductionKind Kind = RK_None;
    bool hasSameData(ReductionData &RD) const {
      return Kind == RD.Kind && Opcode == RD.Opcode;
    }
  };

  static ReductionKind matchPairwiseReduction(
    const ExtractElementInst *ReduxRoot, unsigned &Opcode, VectorType *&Ty);

  static ReductionKind matchVectorSplittingReduction(
    const ExtractElementInst *ReduxRoot, unsigned &Opcode, VectorType *&Ty);

  static ReductionKind matchVectorReduction(const ExtractElementInst *ReduxRoot,
                                            unsigned &Opcode, VectorType *&Ty,
                                            bool &IsPairwise);

  /// Additional information about an operand's possible values.
  enum OperandValueKind {
    OK_AnyValue,               // Operand can have any value.
    OK_UniformValue,           // Operand is uniform (splat of a value).
    OK_UniformConstantValue,   // Operand is uniform constant.
    OK_NonUniformConstantValue // Operand is a non uniform constant value.
  };

  /// Additional properties of an operand's values.
  enum OperandValueProperties { OP_None = 0, OP_PowerOf2 = 1, // INTEL
                                OP_PowerOf2_PlusMinus1 = 2 }; // INTEL

  /// \return the number of registers in the target-provided register class.
  unsigned getNumberOfRegisters(unsigned ClassID) const;

  /// \return the target-provided register class ID for the provided type,
  /// accounting for type promotion and other type-legalization techniques that
  /// the target might apply. However, it specifically does not account for the
  /// scalarization or splitting of vector types. Should a vector type require
  /// scalarization or splitting into multiple underlying vector registers, that
  /// type should be mapped to a register class containing no registers.
  /// Specifically, this is designed to provide a simple, high-level view of the
  /// register allocation later performed by the backend. These register classes
  /// don't necessarily map onto the register classes used by the backend.
  /// FIXME: It's not currently possible to determine how many registers
  /// are used by the provided type.
  unsigned getRegisterClassForType(bool Vector, Type *Ty = nullptr) const;

  /// \return the target-provided register class name
  const char *getRegisterClassName(unsigned ClassID) const;

  enum RegisterKind { RGK_Scalar, RGK_FixedWidthVector, RGK_ScalableVector };

  /// \return The width of the largest scalar or vector register type.
  TypeSize getRegisterBitWidth(RegisterKind K) const;

  /// \return The width of the smallest vector register type.
  unsigned getMinVectorRegisterBitWidth() const;

  /// \return The maximum value of vscale if the target specifies an
  ///  architectural maximum vector length, and None otherwise.
  Optional<unsigned> getMaxVScale() const;

  /// \return True if the vectorization factor should be chosen to
  /// make the vector of the smallest element type match the size of a
  /// vector register. For wider element types, this could result in
  /// creating vectors that span multiple vector registers.
  /// If false, the vectorization factor will be chosen based on the
  /// size of the widest element type.
  bool shouldMaximizeVectorBandwidth() const;

  /// \return The minimum vectorization factor for types of given element
  /// bit width, or 0 if there is no minimum VF. The returned value only
  /// applies when shouldMaximizeVectorBandwidth returns true.
  /// If IsScalable is true, the returned ElementCount must be a scalable VF.
  ElementCount getMinimumVF(unsigned ElemWidth, bool IsScalable) const;

  /// \return The maximum vectorization factor for types of given element
  /// bit width and opcode, or 0 if there is no maximum VF.
  /// Currently only used by the SLP vectorizer.
  unsigned getMaximumVF(unsigned ElemWidth, unsigned Opcode) const;

  /// \return True if it should be considered for address type promotion.
  /// \p AllowPromotionWithoutCommonHeader Set true if promoting \p I is
  /// profitable without finding other extensions fed by the same input.
  bool shouldConsiderAddressTypePromotion(
      const Instruction &I, bool &AllowPromotionWithoutCommonHeader) const;

  /// \return The size of a cache line in bytes.
  unsigned getCacheLineSize() const;

  /// The possible cache levels
  enum class CacheLevel {
    L1D, // The L1 data cache
    L2D, // The L2 data cache

    // We currently do not model L3 caches, as their sizes differ widely between
    // microarchitectures. Also, we currently do not have a use for L3 cache
    // size modeling yet.
  };

  /// \return The size of the cache level in bytes, if available.
  Optional<unsigned> getCacheSize(CacheLevel Level) const;

  /// \return The associativity of the cache level, if available.
  Optional<unsigned> getCacheAssociativity(CacheLevel Level) const;

  /// \return How much before a load we should place the prefetch
  /// instruction.  This is currently measured in number of
  /// instructions.
  unsigned getPrefetchDistance() const;

  /// Some HW prefetchers can handle accesses up to a certain constant stride.
  /// Sometimes prefetching is beneficial even below the HW prefetcher limit,
  /// and the arguments provided are meant to serve as a basis for deciding this
  /// for a particular loop.
  ///
  /// \param NumMemAccesses        Number of memory accesses in the loop.
  /// \param NumStridedMemAccesses Number of the memory accesses that
  ///                              ScalarEvolution could find a known stride
  ///                              for.
  /// \param NumPrefetches         Number of software prefetches that will be
  ///                              emitted as determined by the addresses
  ///                              involved and the cache line size.
  /// \param HasCall               True if the loop contains a call.
  ///
  /// \return This is the minimum stride in bytes where it makes sense to start
  ///         adding SW prefetches. The default is 1, i.e. prefetch with any
  ///         stride.
  unsigned getMinPrefetchStride(unsigned NumMemAccesses,
                                unsigned NumStridedMemAccesses,
                                unsigned NumPrefetches, bool HasCall) const;

  /// \return The maximum number of iterations to prefetch ahead.  If
  /// the required number of iterations is more than this number, no
  /// prefetching is performed.
  unsigned getMaxPrefetchIterationsAhead() const;

  /// \return True if prefetching should also be done for writes.
  bool enableWritePrefetching() const;

  /// \return The maximum interleave factor that any transform should try to
  /// perform for this target. This number depends on the level of parallelism
  /// and the number of execution units in the CPU.
  unsigned getMaxInterleaveFactor(unsigned VF) const;

  /// Collect properties of V used in cost analysis, e.g. OP_PowerOf2.
  static OperandValueKind getOperandInfo(const Value *V,
                                         OperandValueProperties &OpProps);

  /// This is an approximation of reciprocal throughput of a math/logic op.
  /// A higher cost indicates less expected throughput.
  /// From Agner Fog's guides, reciprocal throughput is "the average number of
  /// clock cycles per instruction when the instructions are not part of a
  /// limiting dependency chain."
  /// Therefore, costs should be scaled to account for multiple execution units
  /// on the target that can process this type of instruction. For example, if
  /// there are 5 scalar integer units and 2 vector integer units that can
  /// calculate an 'add' in a single cycle, this model should indicate that the
  /// cost of the vector add instruction is 2.5 times the cost of the scalar
  /// add instruction.
  /// \p Args is an optional argument which holds the instruction operands
  /// values so the TTI can analyze those values searching for special
  /// cases or optimizations based on those values.
  /// \p CxtI is the optional original context instruction, if one exists, to
  /// provide even more information.
  InstructionCost getArithmeticInstrCost(
      unsigned Opcode, Type *Ty,
      TTI::TargetCostKind CostKind = TTI::TCK_RecipThroughput,
      OperandValueKind Opd1Info = OK_AnyValue,
      OperandValueKind Opd2Info = OK_AnyValue,
      OperandValueProperties Opd1PropInfo = OP_None,
      OperandValueProperties Opd2PropInfo = OP_None,
      ArrayRef<const Value *> Args = ArrayRef<const Value *>(),
      const Instruction *CxtI = nullptr) const;

  /// \return The cost of a shuffle instruction of kind Kind and of type Tp.
  /// The exact mask may be passed as Mask, or else the array will be empty.
  /// The index and subtype parameters are used by the subvector insertion and
  /// extraction shuffle kinds to show the insert/extract point and the type of
  /// the subvector being inserted/extracted.
  /// NOTE: For subvector extractions Tp represents the source type.
  InstructionCost getShuffleCost(ShuffleKind Kind, VectorType *Tp,
                                 ArrayRef<int> Mask = None, int Index = 0,
                                 VectorType *SubTp = nullptr) const;

  /// Represents a hint about the context in which a cast is used.
  ///
  /// For zext/sext, the context of the cast is the operand, which must be a
  /// load of some kind. For trunc, the context is of the cast is the single
  /// user of the instruction, which must be a store of some kind.
  ///
  /// This enum allows the vectorizer to give getCastInstrCost an idea of the
  /// type of cast it's dealing with, as not every cast is equal. For instance,
  /// the zext of a load may be free, but the zext of an interleaving load can
  //// be (very) expensive!
  ///
  /// See \c getCastContextHint to compute a CastContextHint from a cast
  /// Instruction*. Callers can use it if they don't need to override the
  /// context and just want it to be calculated from the instruction.
  ///
  /// FIXME: This handles the types of load/store that the vectorizer can
  /// produce, which are the cases where the context instruction is most
  /// likely to be incorrect. There are other situations where that can happen
  /// too, which might be handled here but in the long run a more general
  /// solution of costing multiple instructions at the same times may be better.
  enum class CastContextHint : uint8_t {
    None,          ///< The cast is not used with a load/store of any kind.
    Normal,        ///< The cast is used with a normal load/store.
    Masked,        ///< The cast is used with a masked load/store.
    GatherScatter, ///< The cast is used with a gather/scatter.
    Interleave,    ///< The cast is used with an interleaved load/store.
    Reversed,      ///< The cast is used with a reversed load/store.
  };

  /// Calculates a CastContextHint from \p I.
  /// This should be used by callers of getCastInstrCost if they wish to
  /// determine the context from some instruction.
  /// \returns the CastContextHint for ZExt/SExt/Trunc, None if \p I is nullptr,
  /// or if it's another type of cast.
  static CastContextHint getCastContextHint(const Instruction *I);

  /// \return The expected cost of cast instructions, such as bitcast, trunc,
  /// zext, etc. If there is an existing instruction that holds Opcode, it
  /// may be passed in the 'I' parameter.
  InstructionCost
  getCastInstrCost(unsigned Opcode, Type *Dst, Type *Src,
                   TTI::CastContextHint CCH,
                   TTI::TargetCostKind CostKind = TTI::TCK_SizeAndLatency,
                   const Instruction *I = nullptr) const;

  /// \return The expected cost of a sign- or zero-extended vector extract. Use
  /// -1 to indicate that there is no information about the index value.
  InstructionCost getExtractWithExtendCost(unsigned Opcode, Type *Dst,
                                           VectorType *VecTy,
                                           unsigned Index = -1) const;

  /// \return The expected cost of control-flow related instructions such as
  /// Phi, Ret, Br, Switch.
  InstructionCost
  getCFInstrCost(unsigned Opcode,
                 TTI::TargetCostKind CostKind = TTI::TCK_SizeAndLatency,
                 const Instruction *I = nullptr) const;

  /// \returns The expected cost of compare and select instructions. If there
  /// is an existing instruction that holds Opcode, it may be passed in the
  /// 'I' parameter. The \p VecPred parameter can be used to indicate the select
  /// is using a compare with the specified predicate as condition. When vector
  /// types are passed, \p VecPred must be used for all lanes.
  InstructionCost
  getCmpSelInstrCost(unsigned Opcode, Type *ValTy, Type *CondTy = nullptr,
                     CmpInst::Predicate VecPred = CmpInst::BAD_ICMP_PREDICATE,
                     TTI::TargetCostKind CostKind = TTI::TCK_RecipThroughput,
                     const Instruction *I = nullptr) const;

  /// \return The expected cost of vector Insert and Extract.
  /// Use -1 to indicate that there is no information on the index value.
  InstructionCost getVectorInstrCost(unsigned Opcode, Type *Val,
                                     unsigned Index = -1) const;

  /// \return The cost of Load and Store instructions.
  InstructionCost
  getMemoryOpCost(unsigned Opcode, Type *Src, Align Alignment,
                  unsigned AddressSpace,
                  TTI::TargetCostKind CostKind = TTI::TCK_RecipThroughput,
                  const Instruction *I = nullptr) const;

  /// \return The cost of masked Load and Store instructions.
  InstructionCost getMaskedMemoryOpCost(
      unsigned Opcode, Type *Src, Align Alignment, unsigned AddressSpace,
      TTI::TargetCostKind CostKind = TTI::TCK_RecipThroughput) const;

  /// \return The cost of Gather or Scatter operation
  /// \p Opcode - is a type of memory access Load or Store
  /// \p DataTy - a vector type of the data to be loaded or stored
  /// \p Ptr - pointer [or vector of pointers] - address[es] in memory
  /// \p VariableMask - true when the memory access is predicated with a mask
  ///                   that is not a compile-time constant
  /// \p Alignment - alignment of single element
  /// \p I - the optional original context instruction, if one exists, e.g. the
  ///        load/store to transform or the call to the gather/scatter intrinsic
  InstructionCost getGatherScatterOpCost(
      unsigned Opcode, Type *DataTy, const Value *Ptr, bool VariableMask,
      Align Alignment, TTI::TargetCostKind CostKind = TTI::TCK_RecipThroughput,
      const Instruction *I = nullptr, bool UndefPassThru = false) const; // INTEL

#if INTEL_CUSTOMIZATION
  /// \return The cost of Gather or Scatter operation
  /// \p Opcode - is a type of memory access Load or Store
  /// \p DataTy - a vector type of the data to be loaded or stored
  /// \p IndexSize - Size of Index[es] in bits
  /// \p VariableMask - true when the memory access is predicated with a mask
  ///                   that is not a compile-time constant
  /// \p Alignment - alignment of single element
  /// \p AddressSpace - address space of data
  /// \p I - the optional original context instruction, if one exists, e.g. the
  ///        load/store to transform or the call to the gather/scatter intrinsic
  InstructionCost getGatherScatterOpCost(
      unsigned Opcode, Type *DataTy, unsigned IndexSize, bool VariableMask,
      unsigned Alignment, unsigned AddressSpace,
      TTI::TargetCostKind CostKind = TTI::TCK_RecipThroughput,
      const Instruction *I = nullptr) const;
#endif // INTEL_CUSTOMIZATION

  /// \return The cost of the interleaved memory operation.
  /// \p Opcode is the memory operation code
  /// \p VecTy is the vector type of the interleaved access.
  /// \p Factor is the interleave factor
  /// \p Indices is the indices for interleaved load members (as interleaved
  ///    load allows gaps)
  /// \p Alignment is the alignment of the memory operation
  /// \p AddressSpace is address space of the pointer.
  /// \p UseMaskForCond indicates if the memory access is predicated.
  /// \p UseMaskForGaps indicates if gaps should be masked.
  InstructionCost getInterleavedMemoryOpCost(
      unsigned Opcode, Type *VecTy, unsigned Factor, ArrayRef<unsigned> Indices,
      Align Alignment, unsigned AddressSpace,
      TTI::TargetCostKind CostKind = TTI::TCK_RecipThroughput,
      bool UseMaskForCond = false, bool UseMaskForGaps = false) const;

  /// Calculate the cost of performing a vector reduction.
  ///
  /// This is the cost of reducing the vector value of type \p Ty to a scalar
  /// value using the operation denoted by \p Opcode. The form of the reduction
  /// can either be a pairwise reduction or a reduction that splits the vector
  /// at every reduction level.
  ///
  /// Pairwise:
  ///  (v0, v1, v2, v3)
  ///  ((v0+v1), (v2+v3), undef, undef)
  /// Split:
  ///  (v0, v1, v2, v3)
  ///  ((v0+v2), (v1+v3), undef, undef)
  InstructionCost getArithmeticReductionCost(
      unsigned Opcode, VectorType *Ty, bool IsPairwiseForm,
      TTI::TargetCostKind CostKind = TTI::TCK_RecipThroughput) const;

  InstructionCost getMinMaxReductionCost(
      VectorType *Ty, VectorType *CondTy, bool IsPairwiseForm, bool IsUnsigned,
      TTI::TargetCostKind CostKind = TTI::TCK_RecipThroughput) const;

  /// Calculate the cost of an extended reduction pattern, similar to
  /// getArithmeticReductionCost of an Add reduction with an extension and
  /// optional multiply. This is the cost of as:
  /// ResTy vecreduce.add(ext(Ty A)), or if IsMLA flag is set then:
  /// ResTy vecreduce.add(mul(ext(Ty A), ext(Ty B)). The reduction happens
  /// on a VectorType with ResTy elements and Ty lanes.
  InstructionCost getExtendedAddReductionCost(
      bool IsMLA, bool IsUnsigned, Type *ResTy, VectorType *Ty,
      TTI::TargetCostKind CostKind = TTI::TCK_RecipThroughput) const;

  /// \returns The cost of Intrinsic instructions. Analyses the real arguments.
  /// Three cases are handled: 1. scalar instruction 2. vector instruction
  /// 3. scalar instruction which is to be vectorized.
  InstructionCost getIntrinsicInstrCost(const IntrinsicCostAttributes &ICA,
                                        TTI::TargetCostKind CostKind) const;

  /// \returns The cost of Call instructions.
  InstructionCost getCallInstrCost(
      Function *F, Type *RetTy, ArrayRef<Type *> Tys,
      TTI::TargetCostKind CostKind = TTI::TCK_SizeAndLatency) const;

  /// \returns The number of pieces into which the provided type must be
  /// split during legalization. Zero is returned when the answer is unknown.
  unsigned getNumberOfParts(Type *Tp) const;

  /// \returns The cost of the address computation. For most targets this can be
  /// merged into the instruction indexing mode. Some targets might want to
  /// distinguish between address computation for memory operations on vector
  /// types and scalar types. Such targets should override this function.
  /// The 'SE' parameter holds pointer for the scalar evolution object which
  /// is used in order to get the Ptr step value in case of constant stride.
  /// The 'Ptr' parameter holds SCEV of the access pointer.
  InstructionCost getAddressComputationCost(Type *Ty,
                                            ScalarEvolution *SE = nullptr,
                                            const SCEV *Ptr = nullptr) const;

  /// \returns The cost, if any, of keeping values of the given types alive
  /// over a callsite.
  ///
  /// Some types may require the use of register classes that do not have
  /// any callee-saved registers, so would require a spill and fill.
  InstructionCost getCostOfKeepingLiveOverCall(ArrayRef<Type *> Tys) const;

  /// \returns True if the intrinsic is a supported memory intrinsic.  Info
  /// will contain additional information - whether the intrinsic may write
  /// or read to memory, volatility and the pointer.  Info is undefined
  /// if false is returned.
  bool getTgtMemIntrinsic(IntrinsicInst *Inst, MemIntrinsicInfo &Info) const;

  /// \returns The maximum element size, in bytes, for an element
  /// unordered-atomic memory intrinsic.
  unsigned getAtomicMemIntrinsicMaxElementSize() const;

  /// \returns A value which is the result of the given memory intrinsic.  New
  /// instructions may be created to extract the result from the given intrinsic
  /// memory operation.  Returns nullptr if the target cannot create a result
  /// from the given intrinsic.
  Value *getOrCreateResultFromMemIntrinsic(IntrinsicInst *Inst,
                                           Type *ExpectedType) const;
#if INTEL_CUSTOMIZATION
  /// List of advanced Intel optimizations that are enabled depending
  /// on the target. This list should be updated as conditions requiring
  /// new optimization control are found.
  enum AdvancedOptLevel {
    AO_TargetHasIntelSSE42 = 0,
    AO_TargetHasIntelAVX,
    AO_TargetHasIntelAVX2,
    AO_TargetHasGenericAVX2, // AVX2 with or without advanced opt.
    AO_TargetHasIntelAVX512,
    AO_TargetNumLevels // This is a sentinel to mark the end of the list
                       // and to be used as a terminator in iterators.
  };
  /// \returns true if the level of optimization would be desirable
  /// based on the target architecture.
  bool isAdvancedOptEnabled(AdvancedOptLevel AO) const;

  bool adjustCallArgs(CallInst *) const;

  /// \return true if 'Mask' requires a target-specific shuffle
  /// instruction, return false otherwise.
  bool isTargetSpecificShuffleMask(ArrayRef<uint32_t> Mask) const;

  /// \return true if VPlanVLS is expected to be profitable for the target.
  bool isVPlanVLSProfitable() const;

  /// \return true if VLS is expected to be profitable in almost all cases.
  bool isAggressiveVLSProfitable() const;

  /// Attempt to match the vector variant of the call \p ForCall with each
  /// possible variant of "vector-variants" function attribute. Each variant
  /// of the attribute is recorded in \p Variants. \returns The index of the
  /// best match in \p Variants, or -1 of no match is found.
  int getMatchingVectorVariant(
      VectorVariant &ForCall,
      SmallVectorImpl<VectorVariant> &Variants,
      const Module *M) const;

  /// Returns the appropriate "isa-set" attribute to be used in libiml_attr
  /// for selecting math library function variants. Returns "all" if no
  /// specific ISA can be inferred from information available in the Subtarget.
  const char *getISASetForIMLFunctions() const;
#endif // INTEL_CUSTOMIZATION

  /// \returns The type to use in a loop expansion of a memcpy call.
  Type *getMemcpyLoopLoweringType(LLVMContext &Context, Value *Length,
                                  unsigned SrcAddrSpace, unsigned DestAddrSpace,
                                  unsigned SrcAlign, unsigned DestAlign) const;

  /// \param[out] OpsOut The operand types to copy RemainingBytes of memory.
  /// \param RemainingBytes The number of bytes to copy.
  ///
  /// Calculates the operand types to use when copying \p RemainingBytes of
  /// memory, where source and destination alignments are \p SrcAlign and
  /// \p DestAlign respectively.
  void getMemcpyLoopResidualLoweringType(
      SmallVectorImpl<Type *> &OpsOut, LLVMContext &Context,
      unsigned RemainingBytes, unsigned SrcAddrSpace, unsigned DestAddrSpace,
      unsigned SrcAlign, unsigned DestAlign) const;

  /// \returns True if the two functions have compatible attributes for inlining
  /// purposes.
  bool areInlineCompatible(const Function *Caller,
                           const Function *Callee) const;

  /// \returns True if the caller and callee agree on how \p Args will be passed
  /// to the callee.
  /// \param[out] Args The list of compatible arguments.  The implementation may
  /// filter out any incompatible args from this list.
  bool areFunctionArgsABICompatible(const Function *Caller,
                                    const Function *Callee,
                                    SmallPtrSetImpl<Argument *> &Args) const;

  /// The type of load/store indexing.
  enum MemIndexedMode {
    MIM_Unindexed, ///< No indexing.
    MIM_PreInc,    ///< Pre-incrementing.
    MIM_PreDec,    ///< Pre-decrementing.
    MIM_PostInc,   ///< Post-incrementing.
    MIM_PostDec    ///< Post-decrementing.
  };

  /// \returns True if the specified indexed load for the given type is legal.
  bool isIndexedLoadLegal(enum MemIndexedMode Mode, Type *Ty) const;

  /// \returns True if the specified indexed store for the given type is legal.
  bool isIndexedStoreLegal(enum MemIndexedMode Mode, Type *Ty) const;

  /// \returns The bitwidth of the largest vector type that should be used to
  /// load/store in the given address space.
  unsigned getLoadStoreVecRegBitWidth(unsigned AddrSpace) const;

  /// \returns True if the load instruction is legal to vectorize.
  bool isLegalToVectorizeLoad(LoadInst *LI) const;

  /// \returns True if the store instruction is legal to vectorize.
  bool isLegalToVectorizeStore(StoreInst *SI) const;

  /// \returns True if it is legal to vectorize the given load chain.
  bool isLegalToVectorizeLoadChain(unsigned ChainSizeInBytes, Align Alignment,
                                   unsigned AddrSpace) const;

  /// \returns True if it is legal to vectorize the given store chain.
  bool isLegalToVectorizeStoreChain(unsigned ChainSizeInBytes, Align Alignment,
                                    unsigned AddrSpace) const;

  /// \returns True if it is legal to vectorize the given reduction kind.
  bool isLegalToVectorizeReduction(const RecurrenceDescriptor &RdxDesc,
                                   ElementCount VF) const;

  /// \returns The new vector factor value if the target doesn't support \p
  /// SizeInBytes loads or has a better vector factor.
  unsigned getLoadVectorFactor(unsigned VF, unsigned LoadSize,
                               unsigned ChainSizeInBytes,
                               VectorType *VecTy) const;

  /// \returns The new vector factor value if the target doesn't support \p
  /// SizeInBytes stores or has a better vector factor.
  unsigned getStoreVectorFactor(unsigned VF, unsigned StoreSize,
                                unsigned ChainSizeInBytes,
                                VectorType *VecTy) const;

  /// Flags describing the kind of vector reduction.
  struct ReductionFlags {
    ReductionFlags() : IsMaxOp(false), IsSigned(false), NoNaN(false) {}
    bool IsMaxOp;  ///< If the op a min/max kind, true if it's a max operation.
    bool IsSigned; ///< Whether the operation is a signed int reduction.
    bool NoNaN;    ///< If op is an fp min/max, whether NaNs may be present.
  };

  /// \returns True if the target prefers reductions in loop.
  bool preferInLoopReduction(unsigned Opcode, Type *Ty,
                             ReductionFlags Flags) const;

  /// \returns True if the target prefers reductions select kept in the loop
  /// when tail folding. i.e.
  /// loop:
  ///   p = phi (0, s)
  ///   a = add (p, x)
  ///   s = select (mask, a, p)
  /// vecreduce.add(s)
  ///
  /// As opposed to the normal scheme of p = phi (0, a) which allows the select
  /// to be pulled out of the loop. If the select(.., add, ..) can be predicated
  /// by the target, this can lead to cleaner code generation.
  bool preferPredicatedReductionSelect(unsigned Opcode, Type *Ty,
                                       ReductionFlags Flags) const;

  /// \returns True if the target wants to expand the given reduction intrinsic
  /// into a shuffle sequence.
  bool shouldExpandReduction(const IntrinsicInst *II) const;

  /// \returns the size cost of rematerializing a GlobalValue address relative
  /// to a stack reload.
  unsigned getGISelRematGlobalCost() const;

  /// \returns True if the target supports scalable vectors.
  bool supportsScalableVectors() const;

  /// \name Vector Predication Information
  /// @{
  /// Whether the target supports the %evl parameter of VP intrinsic efficiently
  /// in hardware. (see LLVM Language Reference - "Vector Predication
  /// Intrinsics") Use of %evl is discouraged when that is not the case.
  bool hasActiveVectorLength() const;

  struct VPLegalization {
    enum VPTransform {
      // keep the predicating parameter
      Legal = 0,
      // where legal, discard the predicate parameter
      Discard = 1,
      // transform into something else that is also predicating
      Convert = 2
    };

    // How to transform the EVL parameter.
    // Legal:   keep the EVL parameter as it is.
    // Discard: Ignore the EVL parameter where it is safe to do so.
    // Convert: Fold the EVL into the mask parameter.
    VPTransform EVLParamStrategy;

    // How to transform the operator.
    // Legal:   The target supports this operator.
    // Convert: Convert this to a non-VP operation.
    // The 'Discard' strategy is invalid.
    VPTransform OpStrategy;

    bool shouldDoNothing() const {
      return (EVLParamStrategy == Legal) && (OpStrategy == Legal);
    }
    VPLegalization(VPTransform EVLParamStrategy, VPTransform OpStrategy)
        : EVLParamStrategy(EVLParamStrategy), OpStrategy(OpStrategy) {}
  };

  /// \returns How the target needs this vector-predicated operation to be
  /// transformed.
  VPLegalization getVPLegalizationStrategy(const VPIntrinsic &PI) const;
  /// @}

  /// @}

private:
  /// Estimate the latency of specified instruction.
  /// Returns 1 as the default value.
  InstructionCost getInstructionLatency(const Instruction *I) const;

  /// Returns the expected throughput cost of the instruction.
  /// Returns -1 if the cost is unknown.
  InstructionCost getInstructionThroughput(const Instruction *I) const;

  /// The abstract base class used to type erase specific TTI
  /// implementations.
  class Concept;

  /// The template model for the base class which wraps a concrete
  /// implementation in a type erased interface.
  template <typename T> class Model;

  std::unique_ptr<Concept> TTIImpl;
};

class TargetTransformInfo::Concept {
public:
  virtual ~Concept() = 0;
  virtual const DataLayout &getDataLayout() const = 0;
  virtual InstructionCost getGEPCost(Type *PointeeType, const Value *Ptr,
                                     ArrayRef<const Value *> Operands,
                                     TTI::TargetCostKind CostKind) = 0;
  virtual unsigned getInliningThresholdMultiplier() = 0;
  virtual unsigned adjustInliningThreshold(const CallBase *CB) = 0;
  virtual int getInlinerVectorBonusPercent() = 0;
  virtual InstructionCost getMemcpyCost(const Instruction *I) = 0;
  virtual unsigned
  getEstimatedNumberOfCaseClusters(const SwitchInst &SI, unsigned &JTSize,
                                   ProfileSummaryInfo *PSI,
                                   BlockFrequencyInfo *BFI) = 0;
  virtual InstructionCost getUserCost(const User *U,
                                      ArrayRef<const Value *> Operands,
                                      TargetCostKind CostKind) = 0;
  virtual BranchProbability getPredictableBranchThreshold() = 0;
  virtual bool hasBranchDivergence() = 0;
  virtual bool useGPUDivergenceAnalysis() = 0;
  virtual bool isSourceOfDivergence(const Value *V) = 0;
  virtual bool isAlwaysUniform(const Value *V) = 0;
  virtual unsigned getFlatAddressSpace() = 0;
  virtual bool collectFlatAddressOperands(SmallVectorImpl<int> &OpIndexes,
                                          Intrinsic::ID IID) const = 0;
  virtual bool isNoopAddrSpaceCast(unsigned FromAS, unsigned ToAS) const = 0;
  virtual unsigned getAssumedAddrSpace(const Value *V) const = 0;
  virtual Value *rewriteIntrinsicWithAddressSpace(IntrinsicInst *II,
                                                  Value *OldV,
                                                  Value *NewV) const = 0;
  virtual bool isLoweredToCall(const Function *F) = 0;
  virtual void getUnrollingPreferences(Loop *L, ScalarEvolution &,
                                       UnrollingPreferences &UP) = 0;
  virtual unsigned                                            // INTEL
  getLoopRotationDefaultThreshold(bool OptForSize) const = 0; // INTEL
  virtual void getPeelingPreferences(Loop *L, ScalarEvolution &SE,
                                     PeelingPreferences &PP) = 0;
  virtual bool isHardwareLoopProfitable(Loop *L, ScalarEvolution &SE,
                                        AssumptionCache &AC,
                                        TargetLibraryInfo *LibInfo,
                                        HardwareLoopInfo &HWLoopInfo) = 0;
  virtual bool
  preferPredicateOverEpilogue(Loop *L, LoopInfo *LI, ScalarEvolution &SE,
                              AssumptionCache &AC, TargetLibraryInfo *TLI,
                              DominatorTree *DT, const LoopAccessInfo *LAI) = 0;
  virtual bool emitGetActiveLaneMask() = 0;
  virtual Optional<Instruction *> instCombineIntrinsic(InstCombiner &IC,
                                                       IntrinsicInst &II) = 0;
  virtual Optional<Value *>
  simplifyDemandedUseBitsIntrinsic(InstCombiner &IC, IntrinsicInst &II,
                                   APInt DemandedMask, KnownBits &Known,
                                   bool &KnownBitsComputed) = 0;
  virtual Optional<Value *> simplifyDemandedVectorEltsIntrinsic(
      InstCombiner &IC, IntrinsicInst &II, APInt DemandedElts, APInt &UndefElts,
      APInt &UndefElts2, APInt &UndefElts3,
      std::function<void(Instruction *, unsigned, APInt, APInt &)>
          SimplifyAndSetOp) = 0;
  virtual bool isLegalAddImmediate(int64_t Imm) = 0;
  virtual bool isLegalICmpImmediate(int64_t Imm) = 0;
  virtual bool isLegalAddressingMode(Type *Ty, GlobalValue *BaseGV,
                                     int64_t BaseOffset, bool HasBaseReg,
                                     int64_t Scale, unsigned AddrSpace,
                                     Instruction *I) = 0;
  virtual bool isLSRCostLess(TargetTransformInfo::LSRCost &C1,
                             TargetTransformInfo::LSRCost &C2) = 0;
  virtual bool isNumRegsMajorCostOfLSR() = 0;
  virtual bool isProfitableLSRChainElement(Instruction *I) = 0;
  virtual bool canMacroFuseCmp() = 0;
  virtual bool canSaveCmp(Loop *L, BranchInst **BI, ScalarEvolution *SE,
                          LoopInfo *LI, DominatorTree *DT, AssumptionCache *AC,
                          TargetLibraryInfo *LibInfo) = 0;
  virtual AddressingModeKind
    getPreferredAddressingMode(const Loop *L, ScalarEvolution *SE) const = 0;
  virtual bool isLegalMaskedStore(Type *DataType, Align Alignment) = 0;
  virtual bool isLegalMaskedLoad(Type *DataType, Align Alignment) = 0;
  virtual bool isLegalNTStore(Type *DataType, Align Alignment) = 0;
  virtual bool isLegalNTLoad(Type *DataType, Align Alignment) = 0;
  virtual bool isLegalMaskedScatter(Type *DataType, Align Alignment) = 0;
  virtual bool isLegalMaskedGather(Type *DataType, Align Alignment) = 0;
#if INTEL_CUSTOMIZATION
  virtual bool shouldScalarizeMaskedGather(CallInst *CI) = 0;
  virtual bool shouldOptGatherToLoadPermute(Type *ArrayElemTy,
                                            uint64_t ArrayNum,
                                            uint32_t GatherNum,
                                            uint32_t *WidenNum) const = 0;
  virtual bool isLegalToTransformGather2PermuteLoad(
      const IntrinsicInst *II, Type *&ArrayElemTy, uint64_t &ArrayNum,
      unsigned &GatherNum, unsigned &WidenNum) const = 0;

  virtual bool isLegalToTransformGather2PermuteLoad(
      Intrinsic::ID ID, Type *DataTy, const Value *Ptr, bool VariableMask,
      bool UndefPassThru, Type *&ArrayElemTy, uint64_t &ArrayNum,
      unsigned &GatherNum, unsigned &WidenNum) const = 0;
#endif // INTEL_CUSTOMIZATION
  virtual bool isLegalMaskedCompressStore(Type *DataType) = 0;
  virtual bool isLegalMaskedExpandLoad(Type *DataType) = 0;
  virtual bool hasDivRemOp(Type *DataType, bool IsSigned) = 0;
  virtual bool hasVolatileVariant(Instruction *I, unsigned AddrSpace) = 0;
  virtual bool prefersVectorizedAddressing() = 0;
  virtual InstructionCost getScalingFactorCost(Type *Ty, GlobalValue *BaseGV,
                                               int64_t BaseOffset,
                                               bool HasBaseReg, int64_t Scale,
                                               unsigned AddrSpace) = 0;
  virtual bool LSRWithInstrQueries() = 0;
  virtual bool isTruncateFree(Type *Ty1, Type *Ty2) = 0;
  virtual bool isProfitableToHoist(Instruction *I) = 0;
  virtual bool useAA() = 0;
  virtual bool isTypeLegal(Type *Ty) = 0;
  virtual InstructionCost getRegUsageForType(Type *Ty) = 0;
  virtual bool shouldBuildLookupTables() = 0;
  virtual bool shouldBuildLookupTablesForConstant(Constant *C) = 0;
  virtual bool shouldBuildRelLookupTables() = 0;
  virtual bool useColdCCForColdCall(Function &F) = 0;
  virtual InstructionCost getScalarizationOverhead(VectorType *Ty,
                                                   const APInt &DemandedElts,
                                                   bool Insert,
                                                   bool Extract) = 0;
  virtual InstructionCost
  getOperandsScalarizationOverhead(ArrayRef<const Value *> Args,
                                   ArrayRef<Type *> Tys) = 0;
  virtual bool supportsEfficientVectorElementLoadStore() = 0;
  virtual bool enableAggressiveInterleaving(bool LoopHasReductions) = 0;
  virtual MemCmpExpansionOptions
  enableMemCmpExpansion(bool OptSize, bool IsZeroCmp) const = 0;
  virtual bool enableInterleavedAccessVectorization() = 0;
  virtual bool enableMaskedInterleavedAccessVectorization() = 0;
  virtual bool isFPVectorizationPotentiallyUnsafe() = 0;
  virtual bool allowsMisalignedMemoryAccesses(LLVMContext &Context,
                                              unsigned BitWidth,
                                              unsigned AddressSpace,
                                              Align Alignment,
                                              bool *Fast) = 0;
  virtual PopcntSupportKind getPopcntSupport(unsigned IntTyWidthInBit) = 0;
  virtual bool haveFastSqrt(Type *Ty) = 0;
  virtual bool isFCmpOrdCheaperThanFCmpZero(Type *Ty) = 0;
  virtual InstructionCost getFPOpCost(Type *Ty) = 0;
  virtual InstructionCost getIntImmCodeSizeCost(unsigned Opc, unsigned Idx,
                                                const APInt &Imm, Type *Ty) = 0;
  virtual InstructionCost getIntImmCost(const APInt &Imm, Type *Ty,
                                        TargetCostKind CostKind) = 0;
  virtual InstructionCost getIntImmCostInst(unsigned Opc, unsigned Idx,
                                            const APInt &Imm, Type *Ty,
                                            TargetCostKind CostKind,
                                            Instruction *Inst = nullptr) = 0;
  virtual InstructionCost getIntImmCostIntrin(Intrinsic::ID IID, unsigned Idx,
                                              const APInt &Imm, Type *Ty,
                                              TargetCostKind CostKind) = 0;
  virtual unsigned getNumberOfRegisters(unsigned ClassID) const = 0;
  virtual unsigned getRegisterClassForType(bool Vector,
                                           Type *Ty = nullptr) const = 0;
  virtual const char *getRegisterClassName(unsigned ClassID) const = 0;
  virtual TypeSize getRegisterBitWidth(RegisterKind K) const = 0;
  virtual unsigned getMinVectorRegisterBitWidth() = 0;
  virtual Optional<unsigned> getMaxVScale() const = 0;
  virtual bool shouldMaximizeVectorBandwidth() const = 0;
  virtual ElementCount getMinimumVF(unsigned ElemWidth,
                                    bool IsScalable) const = 0;
  virtual unsigned getMaximumVF(unsigned ElemWidth, unsigned Opcode) const = 0;
  virtual bool shouldConsiderAddressTypePromotion(
      const Instruction &I, bool &AllowPromotionWithoutCommonHeader) = 0;
  virtual unsigned getCacheLineSize() const = 0;
  virtual Optional<unsigned> getCacheSize(CacheLevel Level) const = 0;
  virtual Optional<unsigned> getCacheAssociativity(CacheLevel Level) const = 0;

  /// \return How much before a load we should place the prefetch
  /// instruction.  This is currently measured in number of
  /// instructions.
  virtual unsigned getPrefetchDistance() const = 0;

  /// \return Some HW prefetchers can handle accesses up to a certain
  /// constant stride.  This is the minimum stride in bytes where it
  /// makes sense to start adding SW prefetches.  The default is 1,
  /// i.e. prefetch with any stride.  Sometimes prefetching is beneficial
  /// even below the HW prefetcher limit, and the arguments provided are
  /// meant to serve as a basis for deciding this for a particular loop.
  virtual unsigned getMinPrefetchStride(unsigned NumMemAccesses,
                                        unsigned NumStridedMemAccesses,
                                        unsigned NumPrefetches,
                                        bool HasCall) const = 0;

  /// \return The maximum number of iterations to prefetch ahead.  If
  /// the required number of iterations is more than this number, no
  /// prefetching is performed.
  virtual unsigned getMaxPrefetchIterationsAhead() const = 0;

  /// \return True if prefetching should also be done for writes.
  virtual bool enableWritePrefetching() const = 0;

  virtual unsigned getMaxInterleaveFactor(unsigned VF) = 0;
  virtual InstructionCost getArithmeticInstrCost(
      unsigned Opcode, Type *Ty, TTI::TargetCostKind CostKind,
      OperandValueKind Opd1Info, OperandValueKind Opd2Info,
      OperandValueProperties Opd1PropInfo, OperandValueProperties Opd2PropInfo,
      ArrayRef<const Value *> Args, const Instruction *CxtI = nullptr) = 0;
  virtual InstructionCost getShuffleCost(ShuffleKind Kind, VectorType *Tp,
                                         ArrayRef<int> Mask, int Index,
                                         VectorType *SubTp) = 0;
  virtual InstructionCost getCastInstrCost(unsigned Opcode, Type *Dst,
                                           Type *Src, CastContextHint CCH,
                                           TTI::TargetCostKind CostKind,
                                           const Instruction *I) = 0;
  virtual InstructionCost getExtractWithExtendCost(unsigned Opcode, Type *Dst,
                                                   VectorType *VecTy,
                                                   unsigned Index) = 0;
  virtual InstructionCost getCFInstrCost(unsigned Opcode,
                                         TTI::TargetCostKind CostKind,
                                         const Instruction *I = nullptr) = 0;
  virtual InstructionCost getCmpSelInstrCost(unsigned Opcode, Type *ValTy,
                                             Type *CondTy,
                                             CmpInst::Predicate VecPred,
                                             TTI::TargetCostKind CostKind,
                                             const Instruction *I) = 0;
  virtual InstructionCost getVectorInstrCost(unsigned Opcode, Type *Val,
                                             unsigned Index) = 0;
  virtual InstructionCost getMemoryOpCost(unsigned Opcode, Type *Src,
                                          Align Alignment,
                                          unsigned AddressSpace,
                                          TTI::TargetCostKind CostKind,
                                          const Instruction *I) = 0;
  virtual InstructionCost
  getMaskedMemoryOpCost(unsigned Opcode, Type *Src, Align Alignment,
                        unsigned AddressSpace,
                        TTI::TargetCostKind CostKind) = 0;
  virtual InstructionCost
  getGatherScatterOpCost(unsigned Opcode, Type *DataTy, const Value *Ptr,
                         bool VariableMask, Align Alignment,
                         TTI::TargetCostKind CostKind,
                         const Instruction *I = nullptr,  // INTEL
                         bool UndefPassThru = false) = 0; // INTEL

  virtual InstructionCost getInterleavedMemoryOpCost(
      unsigned Opcode, Type *VecTy, unsigned Factor, ArrayRef<unsigned> Indices,
      Align Alignment, unsigned AddressSpace, TTI::TargetCostKind CostKind,
      bool UseMaskForCond = false, bool UseMaskForGaps = false) = 0;
#if INTEL_CUSTOMIZATION
  virtual InstructionCost getGatherScatterOpCost(
      unsigned Opcode, Type *DataTy, unsigned IndexSize, bool VariableMask,
      unsigned Alignment, unsigned AddressSpace,
      TTI::TargetCostKind CostKind = TTI::TCK_RecipThroughput,
      const Instruction *I = nullptr) = 0;
#endif // INTEL_CUSTOMIZATION
  virtual InstructionCost
  getArithmeticReductionCost(unsigned Opcode, VectorType *Ty,
                             bool IsPairwiseForm,
                             TTI::TargetCostKind CostKind) = 0;
  virtual InstructionCost
  getMinMaxReductionCost(VectorType *Ty, VectorType *CondTy,
                         bool IsPairwiseForm, bool IsUnsigned,
                         TTI::TargetCostKind CostKind) = 0;
  virtual InstructionCost getExtendedAddReductionCost(
      bool IsMLA, bool IsUnsigned, Type *ResTy, VectorType *Ty,
      TTI::TargetCostKind CostKind = TTI::TCK_RecipThroughput) = 0;
  virtual InstructionCost
  getIntrinsicInstrCost(const IntrinsicCostAttributes &ICA,
                        TTI::TargetCostKind CostKind) = 0;
  virtual InstructionCost getCallInstrCost(Function *F, Type *RetTy,
                                           ArrayRef<Type *> Tys,
                                           TTI::TargetCostKind CostKind) = 0;
  virtual unsigned getNumberOfParts(Type *Tp) = 0;
  virtual InstructionCost
  getAddressComputationCost(Type *Ty, ScalarEvolution *SE, const SCEV *Ptr) = 0;
  virtual InstructionCost
  getCostOfKeepingLiveOverCall(ArrayRef<Type *> Tys) = 0;
  virtual bool getTgtMemIntrinsic(IntrinsicInst *Inst,
                                  MemIntrinsicInfo &Info) = 0;
  virtual unsigned getAtomicMemIntrinsicMaxElementSize() const = 0;
  virtual Value *getOrCreateResultFromMemIntrinsic(IntrinsicInst *Inst,
                                                   Type *ExpectedType) = 0;
#if INTEL_CUSTOMIZATION
  virtual bool isAdvancedOptEnabled(AdvancedOptLevel AO) const = 0;
  virtual bool adjustCallArgs(CallInst *) = 0;

  virtual bool
  isTargetSpecificShuffleMask(ArrayRef<uint32_t> Mask) const = 0;
  virtual bool isVPlanVLSProfitable() const = 0;
  virtual bool isAggressiveVLSProfitable() const = 0;
  virtual int getMatchingVectorVariant(
      VectorVariant &ForCall,
      SmallVectorImpl<VectorVariant> &Variants,
      const Module *M) const = 0;
  virtual bool needsStructuredCFG() const = 0;
  virtual const char *getISASetForIMLFunctions() const = 0;
#endif // INTEL_CUSTOMIZATION
  virtual Type *getMemcpyLoopLoweringType(LLVMContext &Context, Value *Length,
                                          unsigned SrcAddrSpace,
                                          unsigned DestAddrSpace,
                                          unsigned SrcAlign,
                                          unsigned DestAlign) const = 0;
  virtual void getMemcpyLoopResidualLoweringType(
      SmallVectorImpl<Type *> &OpsOut, LLVMContext &Context,
      unsigned RemainingBytes, unsigned SrcAddrSpace, unsigned DestAddrSpace,
      unsigned SrcAlign, unsigned DestAlign) const = 0;
  virtual bool areInlineCompatible(const Function *Caller,
                                   const Function *Callee) const = 0;
  virtual bool
  areFunctionArgsABICompatible(const Function *Caller, const Function *Callee,
                               SmallPtrSetImpl<Argument *> &Args) const = 0;
  virtual bool isIndexedLoadLegal(MemIndexedMode Mode, Type *Ty) const = 0;
  virtual bool isIndexedStoreLegal(MemIndexedMode Mode, Type *Ty) const = 0;
  virtual unsigned getLoadStoreVecRegBitWidth(unsigned AddrSpace) const = 0;
  virtual bool isLegalToVectorizeLoad(LoadInst *LI) const = 0;
  virtual bool isLegalToVectorizeStore(StoreInst *SI) const = 0;
  virtual bool isLegalToVectorizeLoadChain(unsigned ChainSizeInBytes,
                                           Align Alignment,
                                           unsigned AddrSpace) const = 0;
  virtual bool isLegalToVectorizeStoreChain(unsigned ChainSizeInBytes,
                                            Align Alignment,
                                            unsigned AddrSpace) const = 0;
  virtual bool isLegalToVectorizeReduction(const RecurrenceDescriptor &RdxDesc,
                                           ElementCount VF) const = 0;
  virtual unsigned getLoadVectorFactor(unsigned VF, unsigned LoadSize,
                                       unsigned ChainSizeInBytes,
                                       VectorType *VecTy) const = 0;
  virtual unsigned getStoreVectorFactor(unsigned VF, unsigned StoreSize,
                                        unsigned ChainSizeInBytes,
                                        VectorType *VecTy) const = 0;
  virtual bool preferInLoopReduction(unsigned Opcode, Type *Ty,
                                     ReductionFlags) const = 0;
  virtual bool preferPredicatedReductionSelect(unsigned Opcode, Type *Ty,
                                               ReductionFlags) const = 0;
  virtual bool shouldExpandReduction(const IntrinsicInst *II) const = 0;
  virtual unsigned getGISelRematGlobalCost() const = 0;
  virtual bool supportsScalableVectors() const = 0;
  virtual bool hasActiveVectorLength() const = 0;
  virtual InstructionCost getInstructionLatency(const Instruction *I) = 0;
  virtual VPLegalization
  getVPLegalizationStrategy(const VPIntrinsic &PI) const = 0;
};

template <typename T>
class TargetTransformInfo::Model final : public TargetTransformInfo::Concept {
  T Impl;

public:
  Model(T Impl) : Impl(std::move(Impl)) {}
  ~Model() override {}

  const DataLayout &getDataLayout() const override {
    return Impl.getDataLayout();
  }

  InstructionCost
  getGEPCost(Type *PointeeType, const Value *Ptr,
             ArrayRef<const Value *> Operands,
             enum TargetTransformInfo::TargetCostKind CostKind) override {
    return Impl.getGEPCost(PointeeType, Ptr, Operands);
  }
  unsigned getInliningThresholdMultiplier() override {
    return Impl.getInliningThresholdMultiplier();
  }
  unsigned adjustInliningThreshold(const CallBase *CB) override {
    return Impl.adjustInliningThreshold(CB);
  }
  int getInlinerVectorBonusPercent() override {
    return Impl.getInlinerVectorBonusPercent();
  }
  InstructionCost getMemcpyCost(const Instruction *I) override {
    return Impl.getMemcpyCost(I);
  }
  InstructionCost getUserCost(const User *U, ArrayRef<const Value *> Operands,
                              TargetCostKind CostKind) override {
    return Impl.getUserCost(U, Operands, CostKind);
  }
  BranchProbability getPredictableBranchThreshold() override {
    return Impl.getPredictableBranchThreshold();
  }
  bool hasBranchDivergence() override { return Impl.hasBranchDivergence(); }
  bool useGPUDivergenceAnalysis() override {
    return Impl.useGPUDivergenceAnalysis();
  }
  bool isSourceOfDivergence(const Value *V) override {
    return Impl.isSourceOfDivergence(V);
  }

  bool isAlwaysUniform(const Value *V) override {
    return Impl.isAlwaysUniform(V);
  }

  unsigned getFlatAddressSpace() override { return Impl.getFlatAddressSpace(); }

  bool collectFlatAddressOperands(SmallVectorImpl<int> &OpIndexes,
                                  Intrinsic::ID IID) const override {
    return Impl.collectFlatAddressOperands(OpIndexes, IID);
  }

  bool isNoopAddrSpaceCast(unsigned FromAS, unsigned ToAS) const override {
    return Impl.isNoopAddrSpaceCast(FromAS, ToAS);
  }

  unsigned getAssumedAddrSpace(const Value *V) const override {
    return Impl.getAssumedAddrSpace(V);
  }

  Value *rewriteIntrinsicWithAddressSpace(IntrinsicInst *II, Value *OldV,
                                          Value *NewV) const override {
    return Impl.rewriteIntrinsicWithAddressSpace(II, OldV, NewV);
  }

  bool isLoweredToCall(const Function *F) override {
    return Impl.isLoweredToCall(F);
  }
  void getUnrollingPreferences(Loop *L, ScalarEvolution &SE,
                               UnrollingPreferences &UP) override {
    return Impl.getUnrollingPreferences(L, SE, UP);
  }
  unsigned getLoopRotationDefaultThreshold(bool OptForSize) const override {
    return Impl.getLoopRotationDefaultThreshold(OptForSize);
  }
  void getPeelingPreferences(Loop *L, ScalarEvolution &SE,
                             PeelingPreferences &PP) override {
    return Impl.getPeelingPreferences(L, SE, PP);
  }
  bool isHardwareLoopProfitable(Loop *L, ScalarEvolution &SE,
                                AssumptionCache &AC, TargetLibraryInfo *LibInfo,
                                HardwareLoopInfo &HWLoopInfo) override {
    return Impl.isHardwareLoopProfitable(L, SE, AC, LibInfo, HWLoopInfo);
  }
  bool preferPredicateOverEpilogue(Loop *L, LoopInfo *LI, ScalarEvolution &SE,
                                   AssumptionCache &AC, TargetLibraryInfo *TLI,
                                   DominatorTree *DT,
                                   const LoopAccessInfo *LAI) override {
    return Impl.preferPredicateOverEpilogue(L, LI, SE, AC, TLI, DT, LAI);
  }
  bool emitGetActiveLaneMask() override {
    return Impl.emitGetActiveLaneMask();
  }
  Optional<Instruction *> instCombineIntrinsic(InstCombiner &IC,
                                               IntrinsicInst &II) override {
    return Impl.instCombineIntrinsic(IC, II);
  }
  Optional<Value *>
  simplifyDemandedUseBitsIntrinsic(InstCombiner &IC, IntrinsicInst &II,
                                   APInt DemandedMask, KnownBits &Known,
                                   bool &KnownBitsComputed) override {
    return Impl.simplifyDemandedUseBitsIntrinsic(IC, II, DemandedMask, Known,
                                                 KnownBitsComputed);
  }
  Optional<Value *> simplifyDemandedVectorEltsIntrinsic(
      InstCombiner &IC, IntrinsicInst &II, APInt DemandedElts, APInt &UndefElts,
      APInt &UndefElts2, APInt &UndefElts3,
      std::function<void(Instruction *, unsigned, APInt, APInt &)>
          SimplifyAndSetOp) override {
    return Impl.simplifyDemandedVectorEltsIntrinsic(
        IC, II, DemandedElts, UndefElts, UndefElts2, UndefElts3,
        SimplifyAndSetOp);
  }
  bool isLegalAddImmediate(int64_t Imm) override {
    return Impl.isLegalAddImmediate(Imm);
  }
  bool isLegalICmpImmediate(int64_t Imm) override {
    return Impl.isLegalICmpImmediate(Imm);
  }
  bool isLegalAddressingMode(Type *Ty, GlobalValue *BaseGV, int64_t BaseOffset,
                             bool HasBaseReg, int64_t Scale, unsigned AddrSpace,
                             Instruction *I) override {
    return Impl.isLegalAddressingMode(Ty, BaseGV, BaseOffset, HasBaseReg, Scale,
                                      AddrSpace, I);
  }
  bool isLSRCostLess(TargetTransformInfo::LSRCost &C1,
                     TargetTransformInfo::LSRCost &C2) override {
    return Impl.isLSRCostLess(C1, C2);
  }
  bool isNumRegsMajorCostOfLSR() override {
    return Impl.isNumRegsMajorCostOfLSR();
  }
  bool isProfitableLSRChainElement(Instruction *I) override {
    return Impl.isProfitableLSRChainElement(I);
  }
  bool canMacroFuseCmp() override { return Impl.canMacroFuseCmp(); }
  bool canSaveCmp(Loop *L, BranchInst **BI, ScalarEvolution *SE, LoopInfo *LI,
                  DominatorTree *DT, AssumptionCache *AC,
                  TargetLibraryInfo *LibInfo) override {
    return Impl.canSaveCmp(L, BI, SE, LI, DT, AC, LibInfo);
  }
  AddressingModeKind
    getPreferredAddressingMode(const Loop *L,
                               ScalarEvolution *SE) const override {
    return Impl.getPreferredAddressingMode(L, SE);
  }
  bool isLegalMaskedStore(Type *DataType, Align Alignment) override {
    return Impl.isLegalMaskedStore(DataType, Alignment);
  }
  bool isLegalMaskedLoad(Type *DataType, Align Alignment) override {
    return Impl.isLegalMaskedLoad(DataType, Alignment);
  }
  bool isLegalNTStore(Type *DataType, Align Alignment) override {
    return Impl.isLegalNTStore(DataType, Alignment);
  }
  bool isLegalNTLoad(Type *DataType, Align Alignment) override {
    return Impl.isLegalNTLoad(DataType, Alignment);
  }
  bool isLegalMaskedScatter(Type *DataType, Align Alignment) override {
    return Impl.isLegalMaskedScatter(DataType, Alignment);
  }
  bool isLegalMaskedGather(Type *DataType, Align Alignment) override {
    return Impl.isLegalMaskedGather(DataType, Alignment);
  }
#if INTEL_CUSTOMIZATION
  bool shouldScalarizeMaskedGather(CallInst *CI) override {
    return Impl.shouldScalarizeMaskedGather(CI);
  }
  bool shouldOptGatherToLoadPermute(Type *ArrayElemTy, uint64_t ArrayNum,
                                    uint32_t GatherNum,
                                    uint32_t *WidenNum) const override {
    return Impl.shouldOptGatherToLoadPermute(ArrayElemTy, ArrayNum, GatherNum,
                                             WidenNum);
  }
  bool isLegalToTransformGather2PermuteLoad(const IntrinsicInst *II,
                                            Type *&ArrayElemTy,
                                            uint64_t &ArrayNum,
                                            unsigned &GatherNum,
                                            unsigned &WidenNum) const override {
    return Impl.isLegalToTransformGather2PermuteLoad(II, ArrayElemTy, ArrayNum,
                                                     GatherNum, WidenNum);
  }
  bool isLegalToTransformGather2PermuteLoad(
      Intrinsic::ID ID, Type *DataTy, const Value *Ptr, bool VariableMask,
      bool UndefPassThru, Type *&ArrayElemTy, uint64_t &ArrayNum,
      unsigned &GatherNum, unsigned &WidenNum) const override {
    return Impl.isLegalToTransformGather2PermuteLoad(
        ID, DataTy, Ptr, VariableMask, UndefPassThru, ArrayElemTy, ArrayNum,
        GatherNum, WidenNum);
  }
#endif // INTEL_CUSTOMIZATION
  bool isLegalMaskedCompressStore(Type *DataType) override {
    return Impl.isLegalMaskedCompressStore(DataType);
  }
  bool isLegalMaskedExpandLoad(Type *DataType) override {
    return Impl.isLegalMaskedExpandLoad(DataType);
  }
  bool hasDivRemOp(Type *DataType, bool IsSigned) override {
    return Impl.hasDivRemOp(DataType, IsSigned);
  }
  bool hasVolatileVariant(Instruction *I, unsigned AddrSpace) override {
    return Impl.hasVolatileVariant(I, AddrSpace);
  }
  bool prefersVectorizedAddressing() override {
    return Impl.prefersVectorizedAddressing();
  }
  InstructionCost getScalingFactorCost(Type *Ty, GlobalValue *BaseGV,
                                       int64_t BaseOffset, bool HasBaseReg,
                                       int64_t Scale,
                                       unsigned AddrSpace) override {
    return Impl.getScalingFactorCost(Ty, BaseGV, BaseOffset, HasBaseReg, Scale,
                                     AddrSpace);
  }
  bool LSRWithInstrQueries() override { return Impl.LSRWithInstrQueries(); }
  bool isTruncateFree(Type *Ty1, Type *Ty2) override {
    return Impl.isTruncateFree(Ty1, Ty2);
  }
  bool isProfitableToHoist(Instruction *I) override {
    return Impl.isProfitableToHoist(I);
  }
  bool useAA() override { return Impl.useAA(); }
  bool isTypeLegal(Type *Ty) override { return Impl.isTypeLegal(Ty); }
  InstructionCost getRegUsageForType(Type *Ty) override {
    return Impl.getRegUsageForType(Ty);
  }
  bool shouldBuildLookupTables() override {
    return Impl.shouldBuildLookupTables();
  }
  bool shouldBuildLookupTablesForConstant(Constant *C) override {
    return Impl.shouldBuildLookupTablesForConstant(C);
  }
  bool shouldBuildRelLookupTables() override {
    return Impl.shouldBuildRelLookupTables();
  }
  bool useColdCCForColdCall(Function &F) override {
    return Impl.useColdCCForColdCall(F);
  }

  InstructionCost getScalarizationOverhead(VectorType *Ty,
                                           const APInt &DemandedElts,
                                           bool Insert, bool Extract) override {
    return Impl.getScalarizationOverhead(Ty, DemandedElts, Insert, Extract);
  }
  InstructionCost
  getOperandsScalarizationOverhead(ArrayRef<const Value *> Args,
                                   ArrayRef<Type *> Tys) override {
    return Impl.getOperandsScalarizationOverhead(Args, Tys);
  }

  bool supportsEfficientVectorElementLoadStore() override {
    return Impl.supportsEfficientVectorElementLoadStore();
  }

  bool enableAggressiveInterleaving(bool LoopHasReductions) override {
    return Impl.enableAggressiveInterleaving(LoopHasReductions);
  }
  MemCmpExpansionOptions enableMemCmpExpansion(bool OptSize,
                                               bool IsZeroCmp) const override {
    return Impl.enableMemCmpExpansion(OptSize, IsZeroCmp);
  }
  bool enableInterleavedAccessVectorization() override {
    return Impl.enableInterleavedAccessVectorization();
  }
  bool enableMaskedInterleavedAccessVectorization() override {
    return Impl.enableMaskedInterleavedAccessVectorization();
  }
  bool isFPVectorizationPotentiallyUnsafe() override {
    return Impl.isFPVectorizationPotentiallyUnsafe();
  }
  bool allowsMisalignedMemoryAccesses(LLVMContext &Context, unsigned BitWidth,
                                      unsigned AddressSpace, Align Alignment,
                                      bool *Fast) override {
    return Impl.allowsMisalignedMemoryAccesses(Context, BitWidth, AddressSpace,
                                               Alignment, Fast);
  }
  PopcntSupportKind getPopcntSupport(unsigned IntTyWidthInBit) override {
    return Impl.getPopcntSupport(IntTyWidthInBit);
  }
  bool haveFastSqrt(Type *Ty) override { return Impl.haveFastSqrt(Ty); }

  bool isFCmpOrdCheaperThanFCmpZero(Type *Ty) override {
    return Impl.isFCmpOrdCheaperThanFCmpZero(Ty);
  }

  InstructionCost getFPOpCost(Type *Ty) override {
    return Impl.getFPOpCost(Ty);
  }

  InstructionCost getIntImmCodeSizeCost(unsigned Opc, unsigned Idx,
                                        const APInt &Imm, Type *Ty) override {
    return Impl.getIntImmCodeSizeCost(Opc, Idx, Imm, Ty);
  }
  InstructionCost getIntImmCost(const APInt &Imm, Type *Ty,
                                TargetCostKind CostKind) override {
    return Impl.getIntImmCost(Imm, Ty, CostKind);
  }
  InstructionCost getIntImmCostInst(unsigned Opc, unsigned Idx,
                                    const APInt &Imm, Type *Ty,
                                    TargetCostKind CostKind,
                                    Instruction *Inst = nullptr) override {
    return Impl.getIntImmCostInst(Opc, Idx, Imm, Ty, CostKind, Inst);
  }
  InstructionCost getIntImmCostIntrin(Intrinsic::ID IID, unsigned Idx,
                                      const APInt &Imm, Type *Ty,
                                      TargetCostKind CostKind) override {
    return Impl.getIntImmCostIntrin(IID, Idx, Imm, Ty, CostKind);
  }
  unsigned getNumberOfRegisters(unsigned ClassID) const override {
    return Impl.getNumberOfRegisters(ClassID);
  }
  unsigned getRegisterClassForType(bool Vector,
                                   Type *Ty = nullptr) const override {
    return Impl.getRegisterClassForType(Vector, Ty);
  }
  const char *getRegisterClassName(unsigned ClassID) const override {
    return Impl.getRegisterClassName(ClassID);
  }
  TypeSize getRegisterBitWidth(RegisterKind K) const override {
    return Impl.getRegisterBitWidth(K);
  }
  unsigned getMinVectorRegisterBitWidth() override {
    return Impl.getMinVectorRegisterBitWidth();
  }
  Optional<unsigned> getMaxVScale() const override {
    return Impl.getMaxVScale();
  }
  bool shouldMaximizeVectorBandwidth() const override {
    return Impl.shouldMaximizeVectorBandwidth();
  }
  ElementCount getMinimumVF(unsigned ElemWidth,
                            bool IsScalable) const override {
    return Impl.getMinimumVF(ElemWidth, IsScalable);
  }
  unsigned getMaximumVF(unsigned ElemWidth, unsigned Opcode) const override {
    return Impl.getMaximumVF(ElemWidth, Opcode);
  }
  bool shouldConsiderAddressTypePromotion(
      const Instruction &I, bool &AllowPromotionWithoutCommonHeader) override {
    return Impl.shouldConsiderAddressTypePromotion(
        I, AllowPromotionWithoutCommonHeader);
  }
  unsigned getCacheLineSize() const override { return Impl.getCacheLineSize(); }
  Optional<unsigned> getCacheSize(CacheLevel Level) const override {
    return Impl.getCacheSize(Level);
  }
  Optional<unsigned> getCacheAssociativity(CacheLevel Level) const override {
    return Impl.getCacheAssociativity(Level);
  }

  /// Return the preferred prefetch distance in terms of instructions.
  ///
  unsigned getPrefetchDistance() const override {
    return Impl.getPrefetchDistance();
  }

  /// Return the minimum stride necessary to trigger software
  /// prefetching.
  ///
  unsigned getMinPrefetchStride(unsigned NumMemAccesses,
                                unsigned NumStridedMemAccesses,
                                unsigned NumPrefetches,
                                bool HasCall) const override {
    return Impl.getMinPrefetchStride(NumMemAccesses, NumStridedMemAccesses,
                                     NumPrefetches, HasCall);
  }

  /// Return the maximum prefetch distance in terms of loop
  /// iterations.
  ///
  unsigned getMaxPrefetchIterationsAhead() const override {
    return Impl.getMaxPrefetchIterationsAhead();
  }

  /// \return True if prefetching should also be done for writes.
  bool enableWritePrefetching() const override {
    return Impl.enableWritePrefetching();
  }

  unsigned getMaxInterleaveFactor(unsigned VF) override {
    return Impl.getMaxInterleaveFactor(VF);
  }
  unsigned getEstimatedNumberOfCaseClusters(const SwitchInst &SI,
                                            unsigned &JTSize,
                                            ProfileSummaryInfo *PSI,
                                            BlockFrequencyInfo *BFI) override {
    return Impl.getEstimatedNumberOfCaseClusters(SI, JTSize, PSI, BFI);
  }
  InstructionCost getArithmeticInstrCost(
      unsigned Opcode, Type *Ty, TTI::TargetCostKind CostKind,
      OperandValueKind Opd1Info, OperandValueKind Opd2Info,
      OperandValueProperties Opd1PropInfo, OperandValueProperties Opd2PropInfo,
      ArrayRef<const Value *> Args,
      const Instruction *CxtI = nullptr) override {
    return Impl.getArithmeticInstrCost(Opcode, Ty, CostKind, Opd1Info, Opd2Info,
                                       Opd1PropInfo, Opd2PropInfo, Args, CxtI);
  }
  InstructionCost getShuffleCost(ShuffleKind Kind, VectorType *Tp,
                                 ArrayRef<int> Mask, int Index,
                                 VectorType *SubTp) override {
    return Impl.getShuffleCost(Kind, Tp, Mask, Index, SubTp);
  }
  InstructionCost getCastInstrCost(unsigned Opcode, Type *Dst, Type *Src,
                                   CastContextHint CCH,
                                   TTI::TargetCostKind CostKind,
                                   const Instruction *I) override {
    return Impl.getCastInstrCost(Opcode, Dst, Src, CCH, CostKind, I);
  }
  InstructionCost getExtractWithExtendCost(unsigned Opcode, Type *Dst,
                                           VectorType *VecTy,
                                           unsigned Index) override {
    return Impl.getExtractWithExtendCost(Opcode, Dst, VecTy, Index);
  }
  InstructionCost getCFInstrCost(unsigned Opcode, TTI::TargetCostKind CostKind,
                                 const Instruction *I = nullptr) override {
    return Impl.getCFInstrCost(Opcode, CostKind, I);
  }
  InstructionCost getCmpSelInstrCost(unsigned Opcode, Type *ValTy, Type *CondTy,
                                     CmpInst::Predicate VecPred,
                                     TTI::TargetCostKind CostKind,
                                     const Instruction *I) override {
    return Impl.getCmpSelInstrCost(Opcode, ValTy, CondTy, VecPred, CostKind, I);
  }
  InstructionCost getVectorInstrCost(unsigned Opcode, Type *Val,
                                     unsigned Index) override {
    return Impl.getVectorInstrCost(Opcode, Val, Index);
  }
  InstructionCost getMemoryOpCost(unsigned Opcode, Type *Src, Align Alignment,
                                  unsigned AddressSpace,
                                  TTI::TargetCostKind CostKind,
                                  const Instruction *I) override {
    return Impl.getMemoryOpCost(Opcode, Src, Alignment, AddressSpace,
                                CostKind, I);
  }
  InstructionCost getMaskedMemoryOpCost(unsigned Opcode, Type *Src,
                                        Align Alignment, unsigned AddressSpace,
                                        TTI::TargetCostKind CostKind) override {
    return Impl.getMaskedMemoryOpCost(Opcode, Src, Alignment, AddressSpace,
                                      CostKind);
  }
  InstructionCost
  getGatherScatterOpCost(unsigned Opcode, Type *DataTy, const Value *Ptr,
                         bool VariableMask, Align Alignment,
                         TTI::TargetCostKind CostKind,
                         const Instruction *I = nullptr,        // INTEL
                         bool UndefPassThru = false) override { // INTEL
    return Impl.getGatherScatterOpCost(Opcode, DataTy, Ptr, VariableMask,
                                       Alignment, CostKind, I, // INTEL
                                       UndefPassThru); // INTEL
  }
#if INTEL_CUSTOMIZATION
  InstructionCost
  getGatherScatterOpCost(unsigned Opcode, Type *DataTy, unsigned IndexSize,
                         bool VariableMask, unsigned Alignment,
                         unsigned AddressSpace, TTI::TargetCostKind CostKind,
                         const Instruction *I = nullptr) override {
    return Impl.getGatherScatterOpCost(Opcode, DataTy, IndexSize, VariableMask,
                                       Alignment, AddressSpace, CostKind, I);
  }
#endif // INTEL_CUSTOMIZATION
  InstructionCost getInterleavedMemoryOpCost(
      unsigned Opcode, Type *VecTy, unsigned Factor, ArrayRef<unsigned> Indices,
      Align Alignment, unsigned AddressSpace, TTI::TargetCostKind CostKind,
      bool UseMaskForCond, bool UseMaskForGaps) override {
    return Impl.getInterleavedMemoryOpCost(Opcode, VecTy, Factor, Indices,
                                           Alignment, AddressSpace, CostKind,
                                           UseMaskForCond, UseMaskForGaps);
  }
  InstructionCost
  getArithmeticReductionCost(unsigned Opcode, VectorType *Ty,
                             bool IsPairwiseForm,
                             TTI::TargetCostKind CostKind) override {
    return Impl.getArithmeticReductionCost(Opcode, Ty, IsPairwiseForm,
                                           CostKind);
  }
  InstructionCost
  getMinMaxReductionCost(VectorType *Ty, VectorType *CondTy,
                         bool IsPairwiseForm, bool IsUnsigned,
                         TTI::TargetCostKind CostKind) override {
    return Impl.getMinMaxReductionCost(Ty, CondTy, IsPairwiseForm, IsUnsigned,
                                       CostKind);
  }
  InstructionCost getExtendedAddReductionCost(
      bool IsMLA, bool IsUnsigned, Type *ResTy, VectorType *Ty,
      TTI::TargetCostKind CostKind = TTI::TCK_RecipThroughput) override {
    return Impl.getExtendedAddReductionCost(IsMLA, IsUnsigned, ResTy, Ty,
                                            CostKind);
  }
  InstructionCost getIntrinsicInstrCost(const IntrinsicCostAttributes &ICA,
                                        TTI::TargetCostKind CostKind) override {
    return Impl.getIntrinsicInstrCost(ICA, CostKind);
  }
  InstructionCost getCallInstrCost(Function *F, Type *RetTy,
                                   ArrayRef<Type *> Tys,
                                   TTI::TargetCostKind CostKind) override {
    return Impl.getCallInstrCost(F, RetTy, Tys, CostKind);
  }
  unsigned getNumberOfParts(Type *Tp) override {
    return Impl.getNumberOfParts(Tp);
  }
  InstructionCost getAddressComputationCost(Type *Ty, ScalarEvolution *SE,
                                            const SCEV *Ptr) override {
    return Impl.getAddressComputationCost(Ty, SE, Ptr);
  }
  InstructionCost getCostOfKeepingLiveOverCall(ArrayRef<Type *> Tys) override {
    return Impl.getCostOfKeepingLiveOverCall(Tys);
  }
  bool getTgtMemIntrinsic(IntrinsicInst *Inst,
                          MemIntrinsicInfo &Info) override {
    return Impl.getTgtMemIntrinsic(Inst, Info);
  }
  unsigned getAtomicMemIntrinsicMaxElementSize() const override {
    return Impl.getAtomicMemIntrinsicMaxElementSize();
  }
  Value *getOrCreateResultFromMemIntrinsic(IntrinsicInst *Inst,
                                           Type *ExpectedType) override {
    return Impl.getOrCreateResultFromMemIntrinsic(Inst, ExpectedType);
  }
#if INTEL_CUSTOMIZATION
  bool isAdvancedOptEnabled(AdvancedOptLevel AO) const override {
    return Impl.isAdvancedOptEnabled(AO);
  }

  bool adjustCallArgs(CallInst *CI) override {
    return Impl.adjustCallArgs(CI);
  }

  bool
  isTargetSpecificShuffleMask(ArrayRef<uint32_t> Mask) const override {
    return Impl.isTargetSpecificShuffleMask(Mask);
  }

  bool isVPlanVLSProfitable() const override {
    return Impl.isVPlanVLSProfitable();
  }

  bool isAggressiveVLSProfitable() const override {
    return Impl.isAggressiveVLSProfitable();
  }

  int getMatchingVectorVariant(
      VectorVariant &ForCall,
      SmallVectorImpl<VectorVariant> &Variants,
      const Module *M) const override {
    return Impl.getMatchingVectorVariant(ForCall, Variants, M);
  }

  bool needsStructuredCFG() const override {
    return Impl.needsStructuredCFG();
  }

  const char *getISASetForIMLFunctions() const override {
    return Impl.getISASetForIMLFunctions();
  }
#endif // INTEL_CUSTOMIZATION
  Type *getMemcpyLoopLoweringType(LLVMContext &Context, Value *Length,
                                  unsigned SrcAddrSpace, unsigned DestAddrSpace,
                                  unsigned SrcAlign,
                                  unsigned DestAlign) const override {
    return Impl.getMemcpyLoopLoweringType(Context, Length, SrcAddrSpace,
                                          DestAddrSpace, SrcAlign, DestAlign);
  }
  void getMemcpyLoopResidualLoweringType(
      SmallVectorImpl<Type *> &OpsOut, LLVMContext &Context,
      unsigned RemainingBytes, unsigned SrcAddrSpace, unsigned DestAddrSpace,
      unsigned SrcAlign, unsigned DestAlign) const override {
    Impl.getMemcpyLoopResidualLoweringType(OpsOut, Context, RemainingBytes,
                                           SrcAddrSpace, DestAddrSpace,
                                           SrcAlign, DestAlign);
  }
  bool areInlineCompatible(const Function *Caller,
                           const Function *Callee) const override {
    return Impl.areInlineCompatible(Caller, Callee);
  }
  bool areFunctionArgsABICompatible(
      const Function *Caller, const Function *Callee,
      SmallPtrSetImpl<Argument *> &Args) const override {
    return Impl.areFunctionArgsABICompatible(Caller, Callee, Args);
  }
  bool isIndexedLoadLegal(MemIndexedMode Mode, Type *Ty) const override {
    return Impl.isIndexedLoadLegal(Mode, Ty, getDataLayout());
  }
  bool isIndexedStoreLegal(MemIndexedMode Mode, Type *Ty) const override {
    return Impl.isIndexedStoreLegal(Mode, Ty, getDataLayout());
  }
  unsigned getLoadStoreVecRegBitWidth(unsigned AddrSpace) const override {
    return Impl.getLoadStoreVecRegBitWidth(AddrSpace);
  }
  bool isLegalToVectorizeLoad(LoadInst *LI) const override {
    return Impl.isLegalToVectorizeLoad(LI);
  }
  bool isLegalToVectorizeStore(StoreInst *SI) const override {
    return Impl.isLegalToVectorizeStore(SI);
  }
  bool isLegalToVectorizeLoadChain(unsigned ChainSizeInBytes, Align Alignment,
                                   unsigned AddrSpace) const override {
    return Impl.isLegalToVectorizeLoadChain(ChainSizeInBytes, Alignment,
                                            AddrSpace);
  }
  bool isLegalToVectorizeStoreChain(unsigned ChainSizeInBytes, Align Alignment,
                                    unsigned AddrSpace) const override {
    return Impl.isLegalToVectorizeStoreChain(ChainSizeInBytes, Alignment,
                                             AddrSpace);
  }
  bool isLegalToVectorizeReduction(const RecurrenceDescriptor &RdxDesc,
                                   ElementCount VF) const override {
    return Impl.isLegalToVectorizeReduction(RdxDesc, VF);
  }
  unsigned getLoadVectorFactor(unsigned VF, unsigned LoadSize,
                               unsigned ChainSizeInBytes,
                               VectorType *VecTy) const override {
    return Impl.getLoadVectorFactor(VF, LoadSize, ChainSizeInBytes, VecTy);
  }
  unsigned getStoreVectorFactor(unsigned VF, unsigned StoreSize,
                                unsigned ChainSizeInBytes,
                                VectorType *VecTy) const override {
    return Impl.getStoreVectorFactor(VF, StoreSize, ChainSizeInBytes, VecTy);
  }
  bool preferInLoopReduction(unsigned Opcode, Type *Ty,
                             ReductionFlags Flags) const override {
    return Impl.preferInLoopReduction(Opcode, Ty, Flags);
  }
  bool preferPredicatedReductionSelect(unsigned Opcode, Type *Ty,
                                       ReductionFlags Flags) const override {
    return Impl.preferPredicatedReductionSelect(Opcode, Ty, Flags);
  }
  bool shouldExpandReduction(const IntrinsicInst *II) const override {
    return Impl.shouldExpandReduction(II);
  }

  unsigned getGISelRematGlobalCost() const override {
    return Impl.getGISelRematGlobalCost();
  }

  bool supportsScalableVectors() const override {
    return Impl.supportsScalableVectors();
  }

  bool hasActiveVectorLength() const override {
    return Impl.hasActiveVectorLength();
  }

  InstructionCost getInstructionLatency(const Instruction *I) override {
    return Impl.getInstructionLatency(I);
  }

  VPLegalization
  getVPLegalizationStrategy(const VPIntrinsic &PI) const override {
    return Impl.getVPLegalizationStrategy(PI);
  }
};

template <typename T>
TargetTransformInfo::TargetTransformInfo(T Impl)
    : TTIImpl(new Model<T>(Impl)) {}

/// Analysis pass providing the \c TargetTransformInfo.
///
/// The core idea of the TargetIRAnalysis is to expose an interface through
/// which LLVM targets can analyze and provide information about the middle
/// end's target-independent IR. This supports use cases such as target-aware
/// cost modeling of IR constructs.
///
/// This is a function analysis because much of the cost modeling for targets
/// is done in a subtarget specific way and LLVM supports compiling different
/// functions targeting different subtargets in order to support runtime
/// dispatch according to the observed subtarget.
class TargetIRAnalysis : public AnalysisInfoMixin<TargetIRAnalysis> {
public:
  typedef TargetTransformInfo Result;

  /// Default construct a target IR analysis.
  ///
  /// This will use the module's datalayout to construct a baseline
  /// conservative TTI result.
  TargetIRAnalysis();

  /// Construct an IR analysis pass around a target-provide callback.
  ///
  /// The callback will be called with a particular function for which the TTI
  /// is needed and must return a TTI object for that function.
  TargetIRAnalysis(std::function<Result(const Function &)> TTICallback);

  // Value semantics. We spell out the constructors for MSVC.
  TargetIRAnalysis(const TargetIRAnalysis &Arg)
      : TTICallback(Arg.TTICallback) {}
  TargetIRAnalysis(TargetIRAnalysis &&Arg)
      : TTICallback(std::move(Arg.TTICallback)) {}
  TargetIRAnalysis &operator=(const TargetIRAnalysis &RHS) {
    TTICallback = RHS.TTICallback;
    return *this;
  }
  TargetIRAnalysis &operator=(TargetIRAnalysis &&RHS) {
    TTICallback = std::move(RHS.TTICallback);
    return *this;
  }

  Result run(const Function &F, FunctionAnalysisManager &);

private:
  friend AnalysisInfoMixin<TargetIRAnalysis>;
  static AnalysisKey Key;

  /// The callback used to produce a result.
  ///
  /// We use a completely opaque callback so that targets can provide whatever
  /// mechanism they desire for constructing the TTI for a given function.
  ///
  /// FIXME: Should we really use std::function? It's relatively inefficient.
  /// It might be possible to arrange for even stateful callbacks to outlive
  /// the analysis and thus use a function_ref which would be lighter weight.
  /// This may also be less error prone as the callback is likely to reference
  /// the external TargetMachine, and that reference needs to never dangle.
  std::function<Result(const Function &)> TTICallback;

  /// Helper function used as the callback in the default constructor.
  static Result getDefaultTTI(const Function &F);
};

/// Wrapper pass for TargetTransformInfo.
///
/// This pass can be constructed from a TTI object which it stores internally
/// and is queried by passes.
class TargetTransformInfoWrapperPass : public ImmutablePass {
  TargetIRAnalysis TIRA;
  Optional<TargetTransformInfo> TTI;

  virtual void anchor();

public:
  static char ID;

  /// We must provide a default constructor for the pass but it should
  /// never be used.
  ///
  /// Use the constructor below or call one of the creation routines.
  TargetTransformInfoWrapperPass();

  explicit TargetTransformInfoWrapperPass(TargetIRAnalysis TIRA);

  TargetTransformInfo &getTTI(const Function &F);
};

/// Create an analysis pass wrapper around a TTI object.
///
/// This analysis pass just holds the TTI instance and makes it available to
/// clients.
ImmutablePass *createTargetTransformInfoWrapperPass(TargetIRAnalysis TIRA);

} // namespace llvm

#endif<|MERGE_RESOLUTION|>--- conflicted
+++ resolved
@@ -881,19 +881,14 @@
     SK_ExtractSubvector, ///< ExtractSubvector Index indicates start offset.
     SK_PermuteTwoSrc,    ///< Merge elements from two source vectors into one
                          ///< with any shuffle mask.
-<<<<<<< HEAD
-#if INTEL_CUSTOMIZATION
     SK_PermuteSingleSrc, ///< Shuffle elements of single source vector with any
                          ///< shuffle mask.
-    SK_TargetSpecific    ///< Defines target-specific shuffle kind. // INTEL
-#endif // INTEL_CUSTOMIZATION
-=======
-    SK_PermuteSingleSrc, ///< Shuffle elements of single source vector with any
-                         ///< shuffle mask.
-    SK_Splice            ///< Concatenates elements from the first input vector
+#if INTEL_CUSTOMIZATION
+    SK_Splice,           ///< Concatenates elements from the first input vector
                          ///< with elements of the second input vector. Returning
                          ///< a vector of the same type as the input vectors.
->>>>>>> a2c5c560
+    SK_TargetSpecific    ///< Defines target-specific shuffle kind.
+#endif // INTEL_CUSTOMIZATION
   };
 
   /// Kind of the reduction data.
