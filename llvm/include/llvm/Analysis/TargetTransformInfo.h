--- conflicted
+++ resolved
@@ -1701,21 +1701,12 @@
   virtual int getMaskedMemoryOpCost(unsigned Opcode, Type *Src, Align Alignment,
                                     unsigned AddressSpace,
                                     TTI::TargetCostKind CostKind) = 0;
-<<<<<<< HEAD
-  virtual int getGatherScatterOpCost(unsigned Opcode, Type *DataTy,
-                                     const Value *Ptr, bool VariableMask,
-                                     Align Alignment,
-                                     TTI::TargetCostKind CostKind,
-                                     const Instruction *I = nullptr,  // INTEL
-                                     bool UndefPassThru = false) = 0; // INTEL
-
-=======
   virtual InstructionCost
   getGatherScatterOpCost(unsigned Opcode, Type *DataTy, const Value *Ptr,
                          bool VariableMask, Align Alignment,
                          TTI::TargetCostKind CostKind,
-                         const Instruction *I = nullptr) = 0;
->>>>>>> fd1f8a54
+                         const Instruction *I = nullptr,  // INTEL
+                         bool UndefPassThru = false) = 0; // INTEL
 
   virtual int getInterleavedMemoryOpCost(
       unsigned Opcode, Type *VecTy, unsigned Factor, ArrayRef<unsigned> Indices,
@@ -2245,19 +2236,12 @@
     return Impl.getMaskedMemoryOpCost(Opcode, Src, Alignment, AddressSpace,
                                       CostKind);
   }
-<<<<<<< HEAD
-  int getGatherScatterOpCost(unsigned Opcode, Type *DataTy, const Value *Ptr,
-                             bool VariableMask, Align Alignment,
-                             TTI::TargetCostKind CostKind,
-                             const Instruction *I = nullptr, // INTEL
-                             bool UndefPassThru = false) override { // INTEL
-=======
   InstructionCost
   getGatherScatterOpCost(unsigned Opcode, Type *DataTy, const Value *Ptr,
                          bool VariableMask, Align Alignment,
                          TTI::TargetCostKind CostKind,
-                         const Instruction *I = nullptr) override {
->>>>>>> fd1f8a54
+                         const Instruction *I = nullptr,        // INTEL
+                         bool UndefPassThru = false) override { // INTEL
     return Impl.getGatherScatterOpCost(Opcode, DataTy, Ptr, VariableMask,
                                        Alignment, CostKind, I, // INTEL
                                        UndefPassThru); // INTEL
