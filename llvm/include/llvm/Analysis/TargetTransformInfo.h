--- conflicted
+++ resolved
@@ -61,11 +61,8 @@
 class Type;
 class User;
 class Value;
-<<<<<<< HEAD
 class VectorVariant; // INTEL
-=======
 class VPIntrinsic;
->>>>>>> 31b07bbf
 struct KnownBits;
 template <typename T> class Optional;
 
