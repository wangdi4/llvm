--- conflicted
+++ resolved
@@ -485,8 +485,6 @@
   bool isLegalMaskedScatter(Type *DataType) const;
   bool isLegalMaskedGather(Type *DataType) const;
 
-<<<<<<< HEAD
-=======
   /// Return true if the target has a unified operation to calculate division
   /// and remainder. If so, the additional implicit multiplication and
   /// subtraction required to calculate a remainder from division are free. This
@@ -494,7 +492,6 @@
   /// would typically be allowed using throughput or size cost models.
   bool hasDivRemOp(Type *DataType, bool IsSigned) const;
 
->>>>>>> 20047e23
   /// Return true if target doesn't mind addresses in vectors.
   bool prefersVectorizedAddressing() const;
 
@@ -985,10 +982,7 @@
   virtual bool isLegalMaskedLoad(Type *DataType) = 0;
   virtual bool isLegalMaskedScatter(Type *DataType) = 0;
   virtual bool isLegalMaskedGather(Type *DataType) = 0;
-<<<<<<< HEAD
-=======
   virtual bool hasDivRemOp(Type *DataType, bool IsSigned) = 0;
->>>>>>> 20047e23
   virtual bool prefersVectorizedAddressing() = 0;
   virtual int getScalingFactorCost(Type *Ty, GlobalValue *BaseGV,
                                    int64_t BaseOffset, bool HasBaseReg,
@@ -1221,12 +1215,9 @@
   bool isLegalMaskedGather(Type *DataType) override {
     return Impl.isLegalMaskedGather(DataType);
   }
-<<<<<<< HEAD
-=======
   bool hasDivRemOp(Type *DataType, bool IsSigned) override {
     return Impl.hasDivRemOp(DataType, IsSigned);
   }
->>>>>>> 20047e23
   bool prefersVectorizedAddressing() override {
     return Impl.prefersVectorizedAddressing();
   }
