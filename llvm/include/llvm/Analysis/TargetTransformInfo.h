--- conflicted
+++ resolved
@@ -61,11 +61,8 @@
 class Type;
 class User;
 class Value;
-<<<<<<< HEAD
+class VPIntrinsic;
 class VectorVariant; // INTEL
-=======
-class VPIntrinsic;
->>>>>>> 802d52b2
 struct KnownBits;
 template <typename T> class Optional;
 
