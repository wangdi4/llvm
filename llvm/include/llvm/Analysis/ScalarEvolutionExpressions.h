//===- llvm/Analysis/ScalarEvolutionExpressions.h - SCEV Exprs --*- C++ -*-===//
//
// Part of the LLVM Project, under the Apache License v2.0 with LLVM Exceptions.
// See https://llvm.org/LICENSE.txt for license information.
// SPDX-License-Identifier: Apache-2.0 WITH LLVM-exception
//
//===----------------------------------------------------------------------===//
//
// This file defines the classes used to represent and build scalar expressions.
//
//===----------------------------------------------------------------------===//

#ifndef LLVM_ANALYSIS_SCALAREVOLUTIONEXPRESSIONS_H
#define LLVM_ANALYSIS_SCALAREVOLUTIONEXPRESSIONS_H

#include "llvm/ADT/DenseMap.h"
#include "llvm/ADT/FoldingSet.h"
#include "llvm/ADT/SmallPtrSet.h"
#include "llvm/ADT/SmallVector.h"
#include "llvm/ADT/iterator_range.h"
#include "llvm/Analysis/ScalarEvolution.h"
#include "llvm/IR/Constants.h"
#include "llvm/IR/Value.h"
#include "llvm/IR/ValueHandle.h"
#include "llvm/Support/Casting.h"
#include "llvm/Support/ErrorHandling.h"
#include <cassert>
#include <cstddef>

namespace llvm {

class APInt;
class Constant;
class ConstantRange;
class Loop;
class Type;

  enum SCEVTypes {
    // These should be ordered in terms of increasing complexity to make the
    // folders simpler.
    scConstant, scTruncate, scZeroExtend, scSignExtend, scAddExpr, scMulExpr,
    scUDivExpr, scAddRecExpr, scUMaxExpr, scSMaxExpr, scUMinExpr, scSMinExpr,
    scUnknown, scCouldNotCompute
  };

  /// This class represents a constant integer value.
  class SCEVConstant : public SCEV {
    friend class ScalarEvolution;

    ConstantInt *V;

    SCEVConstant(const FoldingSetNodeIDRef ID, ConstantInt *v) :
      SCEV(ID, scConstant, 1), V(v) {}

  public:
    ConstantInt *getValue() const { return V; }
    const APInt &getAPInt() const { return getValue()->getValue(); }

    Type *getType() const { return V->getType(); }

    /// Methods for support type inquiry through isa, cast, and dyn_cast:
    static bool classof(const SCEV *S) {
      return S->getSCEVType() == scConstant;
    }
  };

  static unsigned short computeExpressionSize(ArrayRef<const SCEV *> Args) {
    APInt Size(16, 1);
    for (auto *Arg : Args)
      Size = Size.uadd_sat(APInt(16, Arg->getExpressionSize()));
    return (unsigned short)Size.getZExtValue();
  }

  /// This is the base class for unary cast operator classes.
  class SCEVCastExpr : public SCEV {
  protected:
    const SCEV *Op;
    Type *Ty;

    SCEVCastExpr(const FoldingSetNodeIDRef ID,
                 unsigned SCEVTy, const SCEV *op, Type *ty);

  public:
    const SCEV *getOperand() const { return Op; }
    Type *getType() const { return Ty; }

    /// Methods for support type inquiry through isa, cast, and dyn_cast:
    static bool classof(const SCEV *S) {
      return S->getSCEVType() == scTruncate ||
             S->getSCEVType() == scZeroExtend ||
             S->getSCEVType() == scSignExtend;
    }
  };

  /// This class represents a truncation of an integer value to a
  /// smaller integer value.
  class SCEVTruncateExpr : public SCEVCastExpr {
    friend class ScalarEvolution;

    SCEVTruncateExpr(const FoldingSetNodeIDRef ID,
                     const SCEV *op, Type *ty);

  public:
    /// Methods for support type inquiry through isa, cast, and dyn_cast:
    static bool classof(const SCEV *S) {
      return S->getSCEVType() == scTruncate;
    }
  };

  /// This class represents a zero extension of a small integer value
  /// to a larger integer value.
  class SCEVZeroExtendExpr : public SCEVCastExpr {
    friend class ScalarEvolution;

    SCEVZeroExtendExpr(const FoldingSetNodeIDRef ID,
                       const SCEV *op, Type *ty);

  public:
    /// Methods for support type inquiry through isa, cast, and dyn_cast:
    static bool classof(const SCEV *S) {
      return S->getSCEVType() == scZeroExtend;
    }
  };

  /// This class represents a sign extension of a small integer value
  /// to a larger integer value.
  class SCEVSignExtendExpr : public SCEVCastExpr {
    friend class ScalarEvolution;

    SCEVSignExtendExpr(const FoldingSetNodeIDRef ID,
                       const SCEV *op, Type *ty);

  public:
    /// Methods for support type inquiry through isa, cast, and dyn_cast:
    static bool classof(const SCEV *S) {
      return S->getSCEVType() == scSignExtend;
    }
  };

  /// This node is a base class providing common functionality for
  /// n'ary operators.
  class SCEVNAryExpr : public SCEV {
  protected:
    // Since SCEVs are immutable, ScalarEvolution allocates operand
    // arrays with its SCEVAllocator, so this class just needs a simple
    // pointer rather than a more elaborate vector-like data structure.
    // This also avoids the need for a non-trivial destructor.
    const SCEV *const *Operands;
    size_t NumOperands;

    SCEVNAryExpr(const FoldingSetNodeIDRef ID, enum SCEVTypes T,
                 const SCEV *const *O, size_t N)
        : SCEV(ID, T, computeExpressionSize(makeArrayRef(O, N))), Operands(O),
          NumOperands(N) {}

  public:
    size_t getNumOperands() const { return NumOperands; }

    const SCEV *getOperand(unsigned i) const {
      assert(i < NumOperands && "Operand index out of range!");
      return Operands[i];
    }

    using op_iterator = const SCEV *const *;
    using op_range = iterator_range<op_iterator>;

    op_iterator op_begin() const { return Operands; }
    op_iterator op_end() const { return Operands + NumOperands; }
    op_range operands() const {
      return make_range(op_begin(), op_end());
    }

    Type *getType() const { return getOperand(0)->getType(); }

    NoWrapFlags getNoWrapFlags(NoWrapFlags Mask = NoWrapMask) const {
      return (NoWrapFlags)(SubclassData & Mask);
    }

    bool hasNoUnsignedWrap() const {
      return getNoWrapFlags(FlagNUW) != FlagAnyWrap;
    }

    bool hasNoSignedWrap() const {
      return getNoWrapFlags(FlagNSW) != FlagAnyWrap;
    }

    bool hasNoSelfWrap() const {
      return getNoWrapFlags(FlagNW) != FlagAnyWrap;
    }

    /// Methods for support type inquiry through isa, cast, and dyn_cast:
    static bool classof(const SCEV *S) {
      return S->getSCEVType() == scAddExpr || S->getSCEVType() == scMulExpr ||
             S->getSCEVType() == scSMaxExpr || S->getSCEVType() == scUMaxExpr ||
             S->getSCEVType() == scSMinExpr || S->getSCEVType() == scUMinExpr ||
             S->getSCEVType() == scAddRecExpr;
    }
  };

  /// This node is the base class for n'ary commutative operators.
  class SCEVCommutativeExpr : public SCEVNAryExpr {
  protected:
    SCEVCommutativeExpr(const FoldingSetNodeIDRef ID,
                        enum SCEVTypes T, const SCEV *const *O, size_t N)
      : SCEVNAryExpr(ID, T, O, N) {}

  public:
    /// Methods for support type inquiry through isa, cast, and dyn_cast:
    static bool classof(const SCEV *S) {
      return S->getSCEVType() == scAddExpr || S->getSCEVType() == scMulExpr ||
             S->getSCEVType() == scSMaxExpr || S->getSCEVType() == scUMaxExpr ||
             S->getSCEVType() == scSMinExpr || S->getSCEVType() == scUMinExpr;
    }

    /// Set flags for a non-recurrence without clearing previously set flags.
    void setNoWrapFlags(NoWrapFlags Flags) {
      SubclassData |= Flags;
    }
  };

  /// This node represents an addition of some number of SCEVs.
  class SCEVAddExpr : public SCEVCommutativeExpr {
    friend class ScalarEvolution;

    SCEVAddExpr(const FoldingSetNodeIDRef ID,
                const SCEV *const *O, size_t N)
      : SCEVCommutativeExpr(ID, scAddExpr, O, N) {}

  public:
    Type *getType() const {
      // Use the type of the last operand, which is likely to be a pointer
      // type, if there is one. This doesn't usually matter, but it can help
      // reduce casts when the expressions are expanded.
      return getOperand(getNumOperands() - 1)->getType();
    }

    /// Methods for support type inquiry through isa, cast, and dyn_cast:
    static bool classof(const SCEV *S) {
      return S->getSCEVType() == scAddExpr;
    }
  };

  /// This node represents multiplication of some number of SCEVs.
  class SCEVMulExpr : public SCEVCommutativeExpr {
    friend class ScalarEvolution;

    SCEVMulExpr(const FoldingSetNodeIDRef ID,
                const SCEV *const *O, size_t N)
      : SCEVCommutativeExpr(ID, scMulExpr, O, N) {}

  public:
    /// Methods for support type inquiry through isa, cast, and dyn_cast:
    static bool classof(const SCEV *S) {
      return S->getSCEVType() == scMulExpr;
    }
  };

  /// This class represents a binary unsigned division operation.
  class SCEVUDivExpr : public SCEV {
    friend class ScalarEvolution;

    const SCEV *LHS;
    const SCEV *RHS;

    SCEVUDivExpr(const FoldingSetNodeIDRef ID, const SCEV *lhs, const SCEV *rhs)
        : SCEV(ID, scUDivExpr, computeExpressionSize({lhs, rhs})), LHS(lhs),
          RHS(rhs) {}

  public:
    const SCEV *getLHS() const { return LHS; }
    const SCEV *getRHS() const { return RHS; }

    Type *getType() const {
      // In most cases the types of LHS and RHS will be the same, but in some
      // crazy cases one or the other may be a pointer. ScalarEvolution doesn't
      // depend on the type for correctness, but handling types carefully can
      // avoid extra casts in the SCEVExpander. The LHS is more likely to be
      // a pointer type than the RHS, so use the RHS' type here.
      return getRHS()->getType();
    }

    /// Methods for support type inquiry through isa, cast, and dyn_cast:
    static bool classof(const SCEV *S) {
      return S->getSCEVType() == scUDivExpr;
    }
  };

  /// This node represents a polynomial recurrence on the trip count
  /// of the specified loop.  This is the primary focus of the
  /// ScalarEvolution framework; all the other SCEV subclasses are
  /// mostly just supporting infrastructure to allow SCEVAddRecExpr
  /// expressions to be created and analyzed.
  ///
  /// All operands of an AddRec are required to be loop invariant.
  ///
  class SCEVAddRecExpr : public SCEVNAryExpr {
    friend class ScalarEvolution;

    const Loop *L;

    SCEVAddRecExpr(const FoldingSetNodeIDRef ID,
                   const SCEV *const *O, size_t N, const Loop *l)
      : SCEVNAryExpr(ID, scAddRecExpr, O, N), L(l) {}

  public:
    const SCEV *getStart() const { return Operands[0]; }
    const Loop *getLoop() const { return L; }

    /// Constructs and returns the recurrence indicating how much this
    /// expression steps by.  If this is a polynomial of degree N, it
    /// returns a chrec of degree N-1.  We cannot determine whether
    /// the step recurrence has self-wraparound.
    const SCEV *getStepRecurrence(ScalarEvolution &SE) const {
      if (isAffine()) return getOperand(1);
      return SE.getAddRecExpr(SmallVector<const SCEV *, 3>(op_begin()+1,
                                                           op_end()),
                              getLoop(), FlagAnyWrap);
    }

    /// Return true if this represents an expression A + B*x where A
    /// and B are loop invariant values.
    bool isAffine() const {
      // We know that the start value is invariant.  This expression is thus
      // affine iff the step is also invariant.
      return getNumOperands() == 2;
    }

    /// Return true if this represents an expression A + B*x + C*x^2
    /// where A, B and C are loop invariant values.  This corresponds
    /// to an addrec of the form {L,+,M,+,N}
    bool isQuadratic() const {
      return getNumOperands() == 3;
    }

    /// Set flags for a recurrence without clearing any previously set flags.
    /// For AddRec, either NUW or NSW implies NW. Keep track of this fact here
    /// to make it easier to propagate flags.
    void setNoWrapFlags(NoWrapFlags Flags) {
      if (Flags & (FlagNUW | FlagNSW))
        Flags = ScalarEvolution::setFlags(Flags, FlagNW);
      SubclassData |= Flags;
    }

    /// Return the value of this chain of recurrences at the specified
    /// iteration number.
    const SCEV *evaluateAtIteration(const SCEV *It, ScalarEvolution &SE) const;

    /// Return the number of iterations of this loop that produce
    /// values in the specified constant range.  Another way of
    /// looking at this is that it returns the first iteration number
    /// where the value is not in the condition, thus computing the
    /// exit count.  If the iteration count can't be computed, an
    /// instance of SCEVCouldNotCompute is returned.
    const SCEV *getNumIterationsInRange(const ConstantRange &Range,
                                        ScalarEvolution &SE) const;

    /// Return an expression representing the value of this expression
    /// one iteration of the loop ahead.
    const SCEVAddRecExpr *getPostIncExpr(ScalarEvolution &SE) const;

    /// Methods for support type inquiry through isa, cast, and dyn_cast:
    static bool classof(const SCEV *S) {
      return S->getSCEVType() == scAddRecExpr;
    }
  };

  /// This node is the base class min/max selections.
  class SCEVMinMaxExpr : public SCEVCommutativeExpr {
    friend class ScalarEvolution;

    static bool isMinMaxType(enum SCEVTypes T) {
      return T == scSMaxExpr || T == scUMaxExpr || T == scSMinExpr ||
             T == scUMinExpr;
    }

  protected:
    /// Note: Constructing subclasses via this constructor is allowed
    SCEVMinMaxExpr(const FoldingSetNodeIDRef ID, enum SCEVTypes T,
                   const SCEV *const *O, size_t N)
        : SCEVCommutativeExpr(ID, T, O, N) {
      assert(isMinMaxType(T));
      // Min and max never overflow
      setNoWrapFlags((NoWrapFlags)(FlagNUW | FlagNSW));
    }

  public:
    static bool classof(const SCEV *S) {
      return isMinMaxType(static_cast<SCEVTypes>(S->getSCEVType()));
    }

    static enum SCEVTypes negate(enum SCEVTypes T) {
      switch (T) {
      case scSMaxExpr:
        return scSMinExpr;
      case scSMinExpr:
        return scSMaxExpr;
      case scUMaxExpr:
        return scUMinExpr;
      case scUMinExpr:
        return scUMaxExpr;
      default:
        llvm_unreachable("Not a min or max SCEV type!");
      }
    }
  };

  /// This class represents a signed maximum selection.
  class SCEVSMaxExpr : public SCEVMinMaxExpr {
    friend class ScalarEvolution;

    SCEVSMaxExpr(const FoldingSetNodeIDRef ID, const SCEV *const *O, size_t N)
        : SCEVMinMaxExpr(ID, scSMaxExpr, O, N) {}

  public:
    /// Methods for support type inquiry through isa, cast, and dyn_cast:
    static bool classof(const SCEV *S) {
      return S->getSCEVType() == scSMaxExpr;
    }
  };

  /// This class represents an unsigned maximum selection.
  class SCEVUMaxExpr : public SCEVMinMaxExpr {
    friend class ScalarEvolution;

    SCEVUMaxExpr(const FoldingSetNodeIDRef ID, const SCEV *const *O, size_t N)
        : SCEVMinMaxExpr(ID, scUMaxExpr, O, N) {}

  public:
    /// Methods for support type inquiry through isa, cast, and dyn_cast:
    static bool classof(const SCEV *S) {
      return S->getSCEVType() == scUMaxExpr;
    }
  };

  /// This class represents a signed minimum selection.
  class SCEVSMinExpr : public SCEVMinMaxExpr {
    friend class ScalarEvolution;

    SCEVSMinExpr(const FoldingSetNodeIDRef ID, const SCEV *const *O, size_t N)
        : SCEVMinMaxExpr(ID, scSMinExpr, O, N) {}

  public:
    /// Methods for support type inquiry through isa, cast, and dyn_cast:
    static bool classof(const SCEV *S) {
      return S->getSCEVType() == scSMinExpr;
    }
  };

  /// This class represents an unsigned minimum selection.
  class SCEVUMinExpr : public SCEVMinMaxExpr {
    friend class ScalarEvolution;

    SCEVUMinExpr(const FoldingSetNodeIDRef ID, const SCEV *const *O, size_t N)
        : SCEVMinMaxExpr(ID, scUMinExpr, O, N) {}

  public:
    /// Methods for support type inquiry through isa, cast, and dyn_cast:
    static bool classof(const SCEV *S) {
      return S->getSCEVType() == scUMinExpr;
    }
  };

  /// This means that we are dealing with an entirely unknown SCEV
  /// value, and only represent it as its LLVM Value.  This is the
  /// "bottom" value for the analysis.
  class SCEVUnknown final : public SCEV, private CallbackVH {
    friend class ScalarEvolution;

    /// The parent ScalarEvolution value. This is used to update the
    /// parent's maps when the value associated with a SCEVUnknown is
    /// deleted or RAUW'd.
    ScalarEvolution *SE;

    /// The next pointer in the linked list of all SCEVUnknown
    /// instances owned by a ScalarEvolution.
    SCEVUnknown *Next;

    SCEVUnknown(const FoldingSetNodeIDRef ID, Value *V,
                ScalarEvolution *se, SCEVUnknown *next) :
      SCEV(ID, scUnknown, 1), CallbackVH(V), SE(se), Next(next) {}

    // Implement CallbackVH.
    void deleted() override;
    void allUsesReplacedWith(Value *New) override;

  public:
    Value *getValue() const { return getValPtr(); }

    /// @{
    /// Test whether this is a special constant representing a type
    /// size, alignment, or field offset in a target-independent
    /// manner, and hasn't happened to have been folded with other
    /// operations into something unrecognizable. This is mainly only
    /// useful for pretty-printing and other situations where it isn't
    /// absolutely required for these to succeed.
    bool isSizeOf(Type *&AllocTy) const;
    bool isAlignOf(Type *&AllocTy) const;
    bool isOffsetOf(Type *&STy, Constant *&FieldNo) const;
    /// @}

    Type *getType() const { return getValPtr()->getType(); }

    /// Methods for support type inquiry through isa, cast, and dyn_cast:
    static bool classof(const SCEV *S) {
      return S->getSCEVType() == scUnknown;
    }
  };

  /// This class defines a simple visitor class that may be used for
  /// various SCEV analysis purposes.
  template<typename SC, typename RetVal=void>
  struct SCEVVisitor {
    RetVal visit(const SCEV *S) {
      switch (S->getSCEVType()) {
      case scConstant:
        return ((SC*)this)->visitConstant((const SCEVConstant*)S);
      case scTruncate:
        return ((SC*)this)->visitTruncateExpr((const SCEVTruncateExpr*)S);
      case scZeroExtend:
        return ((SC*)this)->visitZeroExtendExpr((const SCEVZeroExtendExpr*)S);
      case scSignExtend:
        return ((SC*)this)->visitSignExtendExpr((const SCEVSignExtendExpr*)S);
      case scAddExpr:
        return ((SC*)this)->visitAddExpr((const SCEVAddExpr*)S);
      case scMulExpr:
        return ((SC*)this)->visitMulExpr((const SCEVMulExpr*)S);
      case scUDivExpr:
        return ((SC*)this)->visitUDivExpr((const SCEVUDivExpr*)S);
      case scAddRecExpr:
        return ((SC*)this)->visitAddRecExpr((const SCEVAddRecExpr*)S);
      case scSMaxExpr:
        return ((SC*)this)->visitSMaxExpr((const SCEVSMaxExpr*)S);
      case scUMaxExpr:
        return ((SC*)this)->visitUMaxExpr((const SCEVUMaxExpr*)S);
      case scSMinExpr:
        return ((SC *)this)->visitSMinExpr((const SCEVSMinExpr *)S);
      case scUMinExpr:
        return ((SC *)this)->visitUMinExpr((const SCEVUMinExpr *)S);
      case scUnknown:
        return ((SC*)this)->visitUnknown((const SCEVUnknown*)S);
      case scCouldNotCompute:
        return ((SC*)this)->visitCouldNotCompute((const SCEVCouldNotCompute*)S);
      default:
        llvm_unreachable("Unknown SCEV type!");
      }
    }

    RetVal visitCouldNotCompute(const SCEVCouldNotCompute *S) {
      llvm_unreachable("Invalid use of SCEVCouldNotCompute!");
    }
  };

  /// Visit all nodes in the expression tree using worklist traversal.
  ///
  /// Visitor implements:
  ///   // return true to follow this node.
  ///   bool follow(const SCEV *S);
  ///   // return true to terminate the search.
  ///   bool isDone();
  template<typename SV>
  class SCEVTraversal {
    SV &Visitor;
    SmallVector<const SCEV *, 8> Worklist;
    SmallPtrSet<const SCEV *, 8> Visited;

    void push(const SCEV *S) {
      if (Visited.insert(S).second && Visitor.follow(S))
        Worklist.push_back(S);
    }

  public:
    SCEVTraversal(SV& V): Visitor(V) {}

    void visitAll(const SCEV *Root) {
      push(Root);
      while (!Worklist.empty() && !Visitor.isDone()) {
        const SCEV *S = Worklist.pop_back_val();

        switch (S->getSCEVType()) {
        case scConstant:
        case scUnknown:
          break;
        case scTruncate:
        case scZeroExtend:
        case scSignExtend:
          push(cast<SCEVCastExpr>(S)->getOperand());
          break;
        case scAddExpr:
        case scMulExpr:
        case scSMaxExpr:
        case scUMaxExpr:
        case scSMinExpr:
        case scUMinExpr:
        case scAddRecExpr:
          for (const auto *Op : cast<SCEVNAryExpr>(S)->operands())
            push(Op);
          break;
        case scUDivExpr: {
          const SCEVUDivExpr *UDiv = cast<SCEVUDivExpr>(S);
          push(UDiv->getLHS());
          push(UDiv->getRHS());
          break;
        }
        case scCouldNotCompute:
          llvm_unreachable("Attempt to use a SCEVCouldNotCompute object!");
        default:
          llvm_unreachable("Unknown SCEV kind!");
        }
      }
    }
  };

  /// Use SCEVTraversal to visit all nodes in the given expression tree.
  template<typename SV>
  void visitAll(const SCEV *Root, SV& Visitor) {
    SCEVTraversal<SV> T(Visitor);
    T.visitAll(Root);
  }

  /// Return true if any node in \p Root satisfies the predicate \p Pred.
  template <typename PredTy>
  bool SCEVExprContains(const SCEV *Root, PredTy Pred) {
    struct FindClosure {
      bool Found = false;
      PredTy Pred;

      FindClosure(PredTy Pred) : Pred(Pred) {}

      bool follow(const SCEV *S) {
        if (!Pred(S))
          return true;

        Found = true;
        return false;
      }

      bool isDone() const { return Found; }
    };

    FindClosure FC(Pred);
    visitAll(Root, FC);
    return FC.Found;
  }

  /// This visitor recursively visits a SCEV expression and re-writes it.
  /// The result from each visit is cached, so it will return the same
  /// SCEV for the same input.
  template<typename SC>
  class SCEVRewriteVisitor : public SCEVVisitor<SC, const SCEV *> {
  protected:
    ScalarEvolution &SE;
    // Memoize the result of each visit so that we only compute once for
    // the same input SCEV. This is to avoid redundant computations when
    // a SCEV is referenced by multiple SCEVs. Without memoization, this
    // visit algorithm would have exponential time complexity in the worst
    // case, causing the compiler to hang on certain tests.
    DenseMap<const SCEV *, const SCEV *> RewriteResults;

  public:
    SCEVRewriteVisitor(ScalarEvolution &SE) : SE(SE) {}

    const SCEV *visit(const SCEV *S) {
      auto It = RewriteResults.find(S);
      if (It != RewriteResults.end())
        return It->second;
      auto* Visited = SCEVVisitor<SC, const SCEV *>::visit(S);
      auto Result = RewriteResults.try_emplace(S, Visited);
      assert(Result.second && "Should insert a new entry");
      return Result.first->second;
    }

    const SCEV *visitConstant(const SCEVConstant *Constant) {
      return Constant;
    }

    const SCEV *visitTruncateExpr(const SCEVTruncateExpr *Expr) {
      const SCEV *Operand = ((SC*)this)->visit(Expr->getOperand());
      return Operand == Expr->getOperand()
                 ? Expr
                 : SE.getTruncateExpr(Operand, Expr->getType());
    }

    const SCEV *visitZeroExtendExpr(const SCEVZeroExtendExpr *Expr) {
      const SCEV *Operand = ((SC*)this)->visit(Expr->getOperand());
      return Operand == Expr->getOperand()
                 ? Expr
                 : SE.getZeroExtendExpr(Operand, Expr->getType());
    }

    const SCEV *visitSignExtendExpr(const SCEVSignExtendExpr *Expr) {
      const SCEV *Operand = ((SC*)this)->visit(Expr->getOperand());
      return Operand == Expr->getOperand()
                 ? Expr
                 : SE.getSignExtendExpr(Operand, Expr->getType());
    }

    const SCEV *visitAddExpr(const SCEVAddExpr *Expr) {
      SmallVector<const SCEV *, 2> Operands;
      bool Changed = false;
      for (auto *Op : Expr->operands()) {
        Operands.push_back(((SC*)this)->visit(Op));
        Changed |= Op != Operands.back();
      }
      return !Changed ? Expr : SE.getAddExpr(Operands);
    }

    const SCEV *visitMulExpr(const SCEVMulExpr *Expr) {
      SmallVector<const SCEV *, 2> Operands;
      bool Changed = false;
      for (auto *Op : Expr->operands()) {
        Operands.push_back(((SC*)this)->visit(Op));
        Changed |= Op != Operands.back();
      }
      return !Changed ? Expr : SE.getMulExpr(Operands);
    }

    const SCEV *visitUDivExpr(const SCEVUDivExpr *Expr) {
      auto *LHS = ((SC *)this)->visit(Expr->getLHS());
      auto *RHS = ((SC *)this)->visit(Expr->getRHS());
      bool Changed = LHS != Expr->getLHS() || RHS != Expr->getRHS();
      return !Changed ? Expr : SE.getUDivExpr(LHS, RHS);
    }

    const SCEV *visitAddRecExpr(const SCEVAddRecExpr *Expr) {
      SmallVector<const SCEV *, 2> Operands;
      bool Changed = false;
      for (auto *Op : Expr->operands()) {
        Operands.push_back(((SC*)this)->visit(Op));
        Changed |= Op != Operands.back();
      }
      return !Changed ? Expr
                      : SE.getAddRecExpr(Operands, Expr->getLoop(),
                                         Expr->getNoWrapFlags());
    }

    const SCEV *visitSMaxExpr(const SCEVSMaxExpr *Expr) {
      SmallVector<const SCEV *, 2> Operands;
      bool Changed = false;
      for (auto *Op : Expr->operands()) {
        Operands.push_back(((SC *)this)->visit(Op));
        Changed |= Op != Operands.back();
      }
      return !Changed ? Expr : SE.getSMaxExpr(Operands);
    }

    const SCEV *visitUMaxExpr(const SCEVUMaxExpr *Expr) {
      SmallVector<const SCEV *, 2> Operands;
      bool Changed = false;
      for (auto *Op : Expr->operands()) {
        Operands.push_back(((SC*)this)->visit(Op));
        Changed |= Op != Operands.back();
      }
      return !Changed ? Expr : SE.getUMaxExpr(Operands);
    }

<<<<<<< HEAD
    const SCEV *visitUnknown(const SCEVUnknown *Expr) { 
=======
    const SCEV *visitSMinExpr(const SCEVSMinExpr *Expr) {
      SmallVector<const SCEV *, 2> Operands;
      bool Changed = false;
      for (auto *Op : Expr->operands()) {
        Operands.push_back(((SC *)this)->visit(Op));
        Changed |= Op != Operands.back();
      }
      return !Changed ? Expr : SE.getSMinExpr(Operands);
    }

    const SCEV *visitUMinExpr(const SCEVUMinExpr *Expr) {
      SmallVector<const SCEV *, 2> Operands;
      bool Changed = false;
      for (auto *Op : Expr->operands()) {
        Operands.push_back(((SC *)this)->visit(Op));
        Changed |= Op != Operands.back();
      }
      return !Changed ? Expr : SE.getUMinExpr(Operands);
    }

    const SCEV *visitUnknown(const SCEVUnknown *Expr) {
>>>>>>> bede937b
      return Expr;
    }

    const SCEV *visitCouldNotCompute(const SCEVCouldNotCompute *Expr) {
      return Expr;
    }
  };

  using ValueToValueMap = DenseMap<const Value *, Value *>;

  /// The SCEVParameterRewriter takes a scalar evolution expression and updates
  /// the SCEVUnknown components following the Map (Value -> Value).
  class SCEVParameterRewriter : public SCEVRewriteVisitor<SCEVParameterRewriter> {
  public:
    static const SCEV *rewrite(const SCEV *Scev, ScalarEvolution &SE,
                               ValueToValueMap &Map,
                               bool InterpretConsts = false) {
      SCEVParameterRewriter Rewriter(SE, Map, InterpretConsts);
      return Rewriter.visit(Scev);
    }

    SCEVParameterRewriter(ScalarEvolution &SE, ValueToValueMap &M, bool C)
      : SCEVRewriteVisitor(SE), Map(M), InterpretConsts(C) {}

    const SCEV *visitUnknown(const SCEVUnknown *Expr) {
      Value *V = Expr->getValue();
      if (Map.count(V)) {
        Value *NV = Map[V];
        if (InterpretConsts && isa<ConstantInt>(NV))
          return SE.getConstant(cast<ConstantInt>(NV));
        return SE.getUnknown(NV);
      }
      return Expr;
    }

  private:
    ValueToValueMap &Map;
    bool InterpretConsts;
  };

  using LoopToScevMapT = DenseMap<const Loop *, const SCEV *>;

  /// The SCEVLoopAddRecRewriter takes a scalar evolution expression and applies
  /// the Map (Loop -> SCEV) to all AddRecExprs.
  class SCEVLoopAddRecRewriter
      : public SCEVRewriteVisitor<SCEVLoopAddRecRewriter> {
  public:
    SCEVLoopAddRecRewriter(ScalarEvolution &SE, LoopToScevMapT &M)
        : SCEVRewriteVisitor(SE), Map(M) {}

    static const SCEV *rewrite(const SCEV *Scev, LoopToScevMapT &Map,
                               ScalarEvolution &SE) {
      SCEVLoopAddRecRewriter Rewriter(SE, Map);
      return Rewriter.visit(Scev);
    }

    const SCEV *visitAddRecExpr(const SCEVAddRecExpr *Expr) {
      SmallVector<const SCEV *, 2> Operands;
      for (const SCEV *Op : Expr->operands())
        Operands.push_back(visit(Op));

      const Loop *L = Expr->getLoop();
      const SCEV *Res = SE.getAddRecExpr(Operands, L, Expr->getNoWrapFlags());

      if (0 == Map.count(L))
        return Res;

      const SCEVAddRecExpr *Rec = cast<SCEVAddRecExpr>(Res);
      return Rec->evaluateAtIteration(Map[L], SE);
    }

  private:
    LoopToScevMapT &Map;
  };

} // end namespace llvm

#endif // LLVM_ANALYSIS_SCALAREVOLUTIONEXPRESSIONS_H<|MERGE_RESOLUTION|>--- conflicted
+++ resolved
@@ -753,9 +753,6 @@
       return !Changed ? Expr : SE.getUMaxExpr(Operands);
     }
 
-<<<<<<< HEAD
-    const SCEV *visitUnknown(const SCEVUnknown *Expr) { 
-=======
     const SCEV *visitSMinExpr(const SCEVSMinExpr *Expr) {
       SmallVector<const SCEV *, 2> Operands;
       bool Changed = false;
@@ -777,7 +774,6 @@
     }
 
     const SCEV *visitUnknown(const SCEVUnknown *Expr) {
->>>>>>> bede937b
       return Expr;
     }
 
