--- conflicted
+++ resolved
@@ -16,10 +16,7 @@
 #include "llvm/ADT/MapVector.h"
 #include "llvm/ADT/SmallSet.h"
 #include "llvm/Analysis/LoopAccessAnalysis.h"
-<<<<<<< HEAD
 #include "llvm/Analysis/Intel_VectorVariant.h" // INTEL
-=======
->>>>>>> e494e023
 #include "llvm/Analysis/TargetLibraryInfo.h"
 #include "llvm/IR/IRBuilder.h"
 #include "llvm/Support/CheckedArithmetic.h"
@@ -177,11 +174,6 @@
 /// Helper class used to find the vector functions associated to a
 /// scalar CallInst.
 class VFDatabase {
-<<<<<<< HEAD
-  /// The CallInst for which we are looking for vector functions.
-  const CallInst &CI;
-=======
->>>>>>> e494e023
   /// The Module of the CallInst CI.
   const Module *M;
   /// List of vector functions descritors associated to the call
@@ -230,13 +222,8 @@
 
   /// Constructor, requires a CallInst instance.
   VFDatabase(CallInst &CI)
-<<<<<<< HEAD
-      : CI(CI), M(CI.getModule()),
-        ScalarToVectorMappings(VFDatabase::getMappings(CI)) {}
-=======
       : M(CI.getModule()), ScalarToVectorMappings(VFDatabase::getMappings(CI)) {
   }
->>>>>>> e494e023
   /// \defgroup VFDatabase query interface.
   ///
   /// @{
