//===-- GCs.h - Garbage collector linkage hacks ---------------------------===//
//
//                     The LLVM Compiler Infrastructure
//
// This file is distributed under the University of Illinois Open Source
// License. See LICENSE.TXT for details.
//
//===----------------------------------------------------------------------===//
//
// This file contains hack functions to force linking in the GC components.
//
//===----------------------------------------------------------------------===//

#ifndef LLVM_CODEGEN_GCS_H
#define LLVM_CODEGEN_GCS_H

namespace llvm {
class GCStrategy;
class GCMetadataPrinter;

/// FIXME: Collector instances are not useful on their own. These no longer
///        serve any purpose except to link in the plugins.

/// Creates an ocaml-compatible garbage collector.
void linkOcamlGC();

/// Creates an ocaml-compatible metadata printer.
void linkOcamlGCPrinter();

/// Creates an erlang-compatible garbage collector.
void linkErlangGC();

/// Creates an erlang-compatible metadata printer.
void linkErlangGCPrinter();

<<<<<<< HEAD
  /// Creates a shadow stack garbage collector. This collector requires no code
  /// generator support.
  void linkShadowStackGC();
=======
/// Creates a shadow stack garbage collector. This collector requires no code
/// generator support.
void linkShadowStackGC();

void linkStatepointExampleGC();
>>>>>>> 7618b2b2
}

#endif<|MERGE_RESOLUTION|>--- conflicted
+++ resolved
@@ -33,17 +33,11 @@
 /// Creates an erlang-compatible metadata printer.
 void linkErlangGCPrinter();
 
-<<<<<<< HEAD
-  /// Creates a shadow stack garbage collector. This collector requires no code
-  /// generator support.
-  void linkShadowStackGC();
-=======
 /// Creates a shadow stack garbage collector. This collector requires no code
 /// generator support.
 void linkShadowStackGC();
 
 void linkStatepointExampleGC();
->>>>>>> 7618b2b2
 }
 
 #endif