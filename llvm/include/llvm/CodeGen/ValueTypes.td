--- conflicted
+++ resolved
@@ -18,191 +18,6 @@
   int Value = value;
 }
 
-<<<<<<< HEAD
-def OtherVT: ValueType<0  ,  1>;   // "Other" value
-def i1     : ValueType<1  ,  2>;   // One bit boolean value
-def i8     : ValueType<8  ,  3>;   // 8-bit integer value
-def i16    : ValueType<16 ,  4>;   // 16-bit integer value
-def i32    : ValueType<32 ,  5>;   // 32-bit integer value
-def i64    : ValueType<64 ,  6>;   // 64-bit integer value
-def i128   : ValueType<128,  7>;   // 128-bit integer value
-
-def bf16   : ValueType<16 ,  8>;   // 16-bit brain floating point value
-def f16    : ValueType<16 ,  9>;   // 16-bit floating point value
-def f32    : ValueType<32 , 10>;   // 32-bit floating point value
-def f64    : ValueType<64 , 11>;   // 64-bit floating point value
-def f80    : ValueType<80 , 12>;   // 80-bit floating point value
-def f128   : ValueType<128, 13>;   // 128-bit floating point value
-def ppcf128: ValueType<128, 14>;   // PPC 128-bit floating point value
-
-def v1i1   : ValueType<1 ,  15>;   //   1 x i1 vector value
-def v2i1   : ValueType<2 ,  16>;   //   2 x i1 vector value
-def v4i1   : ValueType<4 ,  17>;   //   4 x i1 vector value
-def v8i1   : ValueType<8 ,  18>;   //   8 x i1 vector value
-def v16i1  : ValueType<16,  19>;   //  16 x i1 vector value
-def v32i1  : ValueType<32 , 20>;   //  32 x i1 vector value
-def v64i1  : ValueType<64 , 21>;   //  64 x i1 vector value
-def v128i1 : ValueType<128, 22>;   // 128 x i1 vector value
-def v256i1 : ValueType<256, 23>;   // 256 x i1 vector value
-def v512i1 : ValueType<512, 24>;   // 512 x i1 vector value
-def v1024i1: ValueType<1024,25>;   //1024 x i1 vector value
-
-def v1i8   : ValueType<8,   26>;   //  1 x i8  vector value
-def v2i8   : ValueType<16 , 27>;   //  2 x i8  vector value
-def v4i8   : ValueType<32 , 28>;   //  4 x i8  vector value
-def v8i8   : ValueType<64 , 29>;   //  8 x i8  vector value
-def v16i8  : ValueType<128, 30>;   // 16 x i8  vector value
-def v32i8  : ValueType<256, 31>;   // 32 x i8  vector value
-def v64i8  : ValueType<512, 32>;   // 64 x i8  vector value
-def v128i8 : ValueType<1024,33>;   //128 x i8  vector value
-def v256i8 : ValueType<2048,34>;   //256 x i8  vector value
-
-def v1i16  : ValueType<16 , 35>;   //  1 x i16 vector value
-def v2i16  : ValueType<32 , 36>;   //  2 x i16 vector value
-def v3i16  : ValueType<48 , 37>;   //  3 x i16 vector value
-def v4i16  : ValueType<64 , 38>;   //  4 x i16 vector value
-def v8i16  : ValueType<128, 39>;   //  8 x i16 vector value
-def v16i16 : ValueType<256, 40>;   // 16 x i16 vector value
-def v32i16 : ValueType<512, 41>;   // 32 x i16 vector value
-def v64i16 : ValueType<1024,42>;   // 64 x i16 vector value
-def v128i16: ValueType<2048,43>;   //128 x i16 vector value
-
-def v1i32    : ValueType<32 , 44>;   //  1 x i32 vector value
-def v2i32    : ValueType<64 , 45>;   //  2 x i32 vector value
-def v3i32    : ValueType<96 , 46>;   //  3 x i32 vector value
-def v4i32    : ValueType<128, 47>;   //  4 x i32 vector value
-def v5i32    : ValueType<160, 48>;   //  5 x i32 vector value
-def v8i32    : ValueType<256, 49>;   //  8 x i32 vector value
-def v16i32   : ValueType<512, 50>;   // 16 x i32 vector value
-def v32i32   : ValueType<1024,51>;   // 32 x i32 vector value
-def v64i32   : ValueType<2048,52>;   // 64 x i32 vector value
-def v128i32  : ValueType<4096,53>;   // 128 x i32 vector value
-def v256i32  : ValueType<8182,54>;   // 256 x i32 vector value
-def v512i32  : ValueType<16384,55>;  // 512 x i32 vector value
-def v1024i32 : ValueType<32768,56>;  // 1024 x i32 vector value
-def v2048i32 : ValueType<65536,57>;  // 2048 x i32 vector value
-
-def v1i64  : ValueType<64 , 58>;   //  1 x i64 vector value
-def v2i64  : ValueType<128, 59>;   //  2 x i64 vector value
-def v4i64  : ValueType<256, 60>;   //  4 x i64 vector value
-def v8i64  : ValueType<512, 61>;   //  8 x i64 vector value
-def v16i64 : ValueType<1024,62>;   // 16 x i64 vector value
-def v32i64 : ValueType<2048,63>;   // 32 x i64 vector value
-def v64i64 : ValueType<4096,64>;   // 64 x i64 vector value
-def v128i64: ValueType<8192,65>;   // 128 x i64 vector value
-def v256i64: ValueType<16384,66>;  // 256 x i64 vector value
-
-def v1i128 : ValueType<128, 67>;   //  1 x i128 vector value
-
-def v2f16    : ValueType<32 , 68>;    //    2 x f16 vector value
-def v3f16    : ValueType<48 , 69>;    //    3 x f16 vector value
-def v4f16    : ValueType<64 , 70>;    //    4 x f16 vector value
-def v8f16    : ValueType<128, 71>;    //    8 x f16 vector value
-def v16f16   : ValueType<256, 72>;    //   16 x f16 vector value
-def v32f16   : ValueType<512, 73>;    //   32 x f16 vector value
-def v64f16   : ValueType<1024, 74>;   //   64 x f16 vector value
-def v128f16  : ValueType<2048, 75>;   //  128 x f16 vector value
-def v2bf16   : ValueType<32 , 76>;    //    2 x bf16 vector value
-def v3bf16   : ValueType<48 , 77>;    //    3 x bf16 vector value
-def v4bf16   : ValueType<64 , 78>;    //    4 x bf16 vector value
-def v8bf16   : ValueType<128, 79>;    //    8 x bf16 vector value
-def v16bf16  : ValueType<256, 80>;    //   16 x bf16 vector value
-def v32bf16  : ValueType<512, 81>;    //   32 x bf16 vector value
-def v64bf16  : ValueType<1024, 82>;   //   64 x bf16 vector value
-def v128bf16 : ValueType<2048, 83>;   //  128 x bf16 vector value
-def v1f32    : ValueType<32 , 84>;    //    1 x f32 vector value
-def v2f32    : ValueType<64 , 85>;    //    2 x f32 vector value
-def v3f32    : ValueType<96 , 86>;    //    3 x f32 vector value
-def v4f32    : ValueType<128, 87>;    //    4 x f32 vector value
-def v5f32    : ValueType<160, 88>;    //    5 x f32 vector value
-def v8f32    : ValueType<256, 89>;    //    8 x f32 vector value
-def v16f32   : ValueType<512,  90>;   //   16 x f32 vector value
-def v32f32   : ValueType<1024, 91>;   //   32 x f32 vector value
-def v64f32   : ValueType<2048, 92>;   //   64 x f32 vector value
-def v128f32  : ValueType<4096, 93>;   //  128 x f32 vector value
-def v256f32  : ValueType<8182, 94>;   //  256 x f32 vector value
-def v512f32  : ValueType<16384, 95>;  //  512 x f32 vector value
-def v1024f32 : ValueType<32768, 96>;  // 1024 x f32 vector value
-def v2048f32 : ValueType<65536, 97>;  // 2048 x f32 vector value
-def v1f64    : ValueType<64, 98>;     //    1 x f64 vector value
-def v2f64    : ValueType<128, 99>;    //    2 x f64 vector value
-def v4f64    : ValueType<256, 100>;    //    4 x f64 vector value
-def v8f64    : ValueType<512, 101>;    //    8 x f64 vector value
-def v16f64   : ValueType<1024, 102>;   //   16 x f64 vector value
-def v32f64   : ValueType<2048, 103>;  //   32 x f64 vector value
-def v64f64   : ValueType<4096, 104>;  //   64 x f64 vector value
-def v128f64  : ValueType<8192, 105>;  //  128 x f64 vector value
-def v256f64  : ValueType<16384, 106>; //  256 x f64 vector value
-
-def nxv1i1  : ValueType<1,  107>;  // n x  1 x i1  vector value
-def nxv2i1  : ValueType<2,  108>;  // n x  2 x i1  vector value
-def nxv4i1  : ValueType<4,  109>;  // n x  4 x i1  vector value
-def nxv8i1  : ValueType<8,  110>;  // n x  8 x i1  vector value
-def nxv16i1 : ValueType<16, 111>;  // n x 16 x i1  vector value
-def nxv32i1 : ValueType<32, 112>;  // n x 32 x i1  vector value
-def nxv64i1  : ValueType<64,113>;  // n x  64 x i1  vector value
-
-def nxv1i8  : ValueType<8,   114>;  // n x  1 x i8  vector value
-def nxv2i8  : ValueType<16,  115>;  // n x  2 x i8  vector value
-def nxv4i8  : ValueType<32,  116>;  // n x  4 x i8  vector value
-def nxv8i8  : ValueType<64,  117>;  // n x  8 x i8  vector value
-def nxv16i8 : ValueType<128, 118>;  // n x 16 x i8  vector value
-def nxv32i8 : ValueType<256, 119>;  // n x 32 x i8  vector value
-def nxv64i8  : ValueType<512,  120>;  // n x  64 x i8  vector value
-
-def nxv1i16 : ValueType<16,  121>; // n x  1 x i16 vector value
-def nxv2i16 : ValueType<32,  122>; // n x  2 x i16 vector value
-def nxv4i16 : ValueType<64,  123>; // n x  4 x i16 vector value
-def nxv8i16 : ValueType<128, 124>; // n x  8 x i16 vector value
-def nxv16i16: ValueType<256, 125>; // n x 16 x i16 vector value
-def nxv32i16: ValueType<512, 126>; // n x 32 x i16 vector value
-
-def nxv1i32 : ValueType<32,  127>; // n x  1 x i32 vector value
-def nxv2i32 : ValueType<64,  128>; // n x  2 x i32 vector value
-def nxv4i32 : ValueType<128, 129>; // n x  4 x i32 vector value
-def nxv8i32 : ValueType<256, 130>; // n x  8 x i32 vector value
-def nxv16i32: ValueType<512, 131>; // n x 16 x i32 vector value
-def nxv32i32: ValueType<1024,132>; // n x 32 x i32 vector value
-
-def nxv1i64 : ValueType<64,  133>; // n x  1 x i64 vector value
-def nxv2i64 : ValueType<128, 134>; // n x  2 x i64 vector value
-def nxv4i64 : ValueType<256, 135>; // n x  4 x i64 vector value
-def nxv8i64 : ValueType<512, 136>; // n x  8 x i64 vector value
-def nxv16i64: ValueType<1024,137>; // n x 16 x i64 vector value
-def nxv32i64: ValueType<2048,138>; // n x 32 x i64 vector value
-
-def nxv1f16   : ValueType<32, 139>; // n x   1 x f16 vector value
-def nxv2f16  : ValueType<32 , 140>; // n x  2 x f16 vector value
-def nxv4f16  : ValueType<64 , 141>; // n x  4 x f16 vector value
-def nxv8f16  : ValueType<128, 142>; // n x  8 x f16 vector value
-def nxv16f16  : ValueType<256,143>; // n x  16 x f16 vector value
-def nxv32f16  : ValueType<512,144>; // n x  32 x f16 vector value
-def nxv2bf16 : ValueType<32 , 145>; // n x  2 x bf16 vector value
-def nxv4bf16 : ValueType<64 , 146>; // n x  4 x bf16 vector value
-def nxv8bf16 : ValueType<128, 147>; // n x  8 x bf16 vector value
-def nxv1f32  : ValueType<32 , 148>; // n x  1 x f32 vector value
-def nxv2f32  : ValueType<64 , 149>; // n x  2 x f32 vector value
-def nxv4f32  : ValueType<128, 150>; // n x  4 x f32 vector value
-def nxv8f32  : ValueType<256, 151>; // n x  8 x f32 vector value
-def nxv16f32 : ValueType<512, 152>; // n x 16 x f32 vector value
-def nxv1f64  : ValueType<64,  153>; // n x  1 x f64 vector value
-def nxv2f64  : ValueType<128, 154>; // n x  2 x f64 vector value
-def nxv4f64  : ValueType<256, 155>; // n x  4 x f64 vector value
-def nxv8f64  : ValueType<512, 156>; // n x  8 x f64 vector value
-
-def x86mmx : ValueType<64 , 157>;   // X86 MMX value
-def FlagVT : ValueType<0  , 158>;   // Pre-RA sched glue
-def isVoid : ValueType<0  , 159>;   // Produces no value
-def untyped: ValueType<8  , 160>;   // Produces an untyped value
-def exnref : ValueType<0  , 161>;   // WebAssembly's exnref type
-def funcref : ValueType<0  , 162>;   // WebAssembly's funcref type
-def externref : ValueType<0  , 163>;   // WebAssembly's externref type
-def x86amx : ValueType<8192, 164>;   // X86 AMX value
-
-
-def token  : ValueType<0  , 248>;   // TokenTy
-def MetadataVT: ValueType<0, 249>;  // Metadata
-=======
 def OtherVT : ValueType<0,   1>;  // "Other" value
 def i1      : ValueType<1,   2>;  // One bit boolean value
 def i8      : ValueType<8,   3>;  // 8-bit integer value
@@ -387,7 +202,6 @@
 
 def token      : ValueType<0, 248>;  // TokenTy
 def MetadataVT : ValueType<0, 249>;  // Metadata
->>>>>>> 37c1c249
 
 // Pseudo valuetype mapped to the current pointer size to any address space.
 // Should only be used in TableGen.
