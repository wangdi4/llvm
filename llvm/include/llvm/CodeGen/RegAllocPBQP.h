//===-- RegAllocPBQP.h ------------------------------------------*- C++ -*-===//
//
//                     The LLVM Compiler Infrastructure
//
// This file is distributed under the University of Illinois Open Source
// License. See LICENSE.TXT for details.
//
//===----------------------------------------------------------------------===//
//
// This file defines the PBQPBuilder interface, for classes which build PBQP
// instances to represent register allocation problems, and the RegAllocPBQP
// interface.
//
//===----------------------------------------------------------------------===//

#ifndef LLVM_CODEGEN_REGALLOCPBQP_H
#define LLVM_CODEGEN_REGALLOCPBQP_H

#include "llvm/ADT/DenseMap.h"
#include "llvm/ADT/SmallVector.h"
#include "llvm/CodeGen/MachineFunctionPass.h"
<<<<<<< HEAD
#include "llvm/CodeGen/PBQP/RegAllocSolver.h"
#include <map>
#include <set>
=======
#include "llvm/CodeGen/PBQP/CostAllocator.h"
#include "llvm/CodeGen/PBQP/ReductionRules.h"
#include "llvm/CodeGen/PBQPRAConstraint.h"
#include "llvm/Support/ErrorHandling.h"
>>>>>>> 41cb3da2

namespace llvm {

<<<<<<< HEAD
  class LiveIntervals;
  class MachineBlockFrequencyInfo;
  class MachineFunction;
  class TargetRegisterInfo;

  typedef PBQP::RegAlloc::Graph PBQPRAGraph;

  /// This class wraps up a PBQP instance representing a register allocation
  /// problem, plus the structures necessary to map back from the PBQP solution
  /// to a register allocation solution. (i.e. The PBQP-node <--> vreg map,
  /// and the PBQP option <--> storage location map).
  class PBQPRAProblem {
  public:

    typedef SmallVector<unsigned, 16> AllowedSet;

    PBQPRAGraph& getGraph() { return graph; }

    const PBQPRAGraph& getGraph() const { return graph; }

    /// Record the mapping between the given virtual register and PBQP node,
    /// and the set of allowed pregs for the vreg.
    ///
    /// If you are extending
    /// PBQPBuilder you are unlikely to need this: Nodes and options for all
    /// vregs will already have been set up for you by the base class.
    template <typename AllowedRegsItr>
    void recordVReg(unsigned vreg, PBQPRAGraph::NodeId nodeId,
                    AllowedRegsItr arBegin, AllowedRegsItr arEnd) {
      assert(node2VReg.find(nodeId) == node2VReg.end() && "Re-mapping node.");
      assert(vreg2Node.find(vreg) == vreg2Node.end() && "Re-mapping vreg.");
      assert(allowedSets[vreg].empty() && "vreg already has pregs.");

      node2VReg[nodeId] = vreg;
      vreg2Node[vreg] = nodeId;
      std::copy(arBegin, arEnd, std::back_inserter(allowedSets[vreg]));
=======
/// \brief Holds graph-level metadata relevent to PBQP RA problems.
class GraphMetadata {
private:
  typedef ValuePool<AllowedRegVector> AllowedRegVecPool;
public:

  typedef AllowedRegVecPool::PoolRef AllowedRegVecRef;

  GraphMetadata(MachineFunction &MF,
                LiveIntervals &LIS,
                MachineBlockFrequencyInfo &MBFI)
    : MF(MF), LIS(LIS), MBFI(MBFI) {}

  MachineFunction &MF;
  LiveIntervals &LIS;
  MachineBlockFrequencyInfo &MBFI;

  void setNodeIdForVReg(unsigned VReg, GraphBase::NodeId NId) {
    VRegToNodeId[VReg] = NId;
  }

  GraphBase::NodeId getNodeIdForVReg(unsigned VReg) const {
    auto VRegItr = VRegToNodeId.find(VReg);
    if (VRegItr == VRegToNodeId.end())
      return GraphBase::invalidNodeId();
    return VRegItr->second;
  }

  void eraseNodeIdForVReg(unsigned VReg) {
    VRegToNodeId.erase(VReg);
  }

  AllowedRegVecRef getAllowedRegs(AllowedRegVector Allowed) {
    return AllowedRegVecs.getValue(std::move(Allowed));
  }

private:
  DenseMap<unsigned, GraphBase::NodeId> VRegToNodeId;
  AllowedRegVecPool AllowedRegVecs;
};

/// \brief Holds solver state and other metadata relevant to each PBQP RA node.
class NodeMetadata {
public:
  typedef RegAlloc::AllowedRegVector AllowedRegVector;

  typedef enum { Unprocessed,
                 OptimallyReducible,
                 ConservativelyAllocatable,
                 NotProvablyAllocatable } ReductionState;

  NodeMetadata()
    : RS(Unprocessed), NumOpts(0), DeniedOpts(0), OptUnsafeEdges(nullptr),
      VReg(0) {}

  // FIXME: Re-implementing default behavior to work around MSVC. Remove once
  // MSVC synthesizes move constructors properly.
  NodeMetadata(const NodeMetadata &Other)
    : RS(Other.RS), NumOpts(Other.NumOpts), DeniedOpts(Other.DeniedOpts),
      OptUnsafeEdges(new unsigned[NumOpts]), VReg(Other.VReg),
      AllowedRegs(Other.AllowedRegs) {
    if (NumOpts > 0) {
      std::copy(&Other.OptUnsafeEdges[0], &Other.OptUnsafeEdges[NumOpts],
                &OptUnsafeEdges[0]);
    }
  }

  // FIXME: Re-implementing default behavior to work around MSVC. Remove once
  // MSVC synthesizes move constructors properly.
  NodeMetadata(NodeMetadata &&Other)
    : RS(Other.RS), NumOpts(Other.NumOpts), DeniedOpts(Other.DeniedOpts),
      OptUnsafeEdges(std::move(Other.OptUnsafeEdges)), VReg(Other.VReg),
      AllowedRegs(std::move(Other.AllowedRegs)) {}

  // FIXME: Re-implementing default behavior to work around MSVC. Remove once
  // MSVC synthesizes move constructors properly.
  NodeMetadata& operator=(const NodeMetadata &Other) {
    RS = Other.RS;
    NumOpts = Other.NumOpts;
    DeniedOpts = Other.DeniedOpts;
    OptUnsafeEdges.reset(new unsigned[NumOpts]);
    std::copy(Other.OptUnsafeEdges.get(), Other.OptUnsafeEdges.get() + NumOpts,
              OptUnsafeEdges.get());
    VReg = Other.VReg;
    AllowedRegs = Other.AllowedRegs;
    return *this;
  }

  // FIXME: Re-implementing default behavior to work around MSVC. Remove once
  // MSVC synthesizes move constructors properly.
  NodeMetadata& operator=(NodeMetadata &&Other) {
    RS = Other.RS;
    NumOpts = Other.NumOpts;
    DeniedOpts = Other.DeniedOpts;
    OptUnsafeEdges = std::move(Other.OptUnsafeEdges);
    VReg = Other.VReg;
    AllowedRegs = std::move(Other.AllowedRegs);
    return *this;
  }

  void setVReg(unsigned VReg) { this->VReg = VReg; }
  unsigned getVReg() const { return VReg; }

  void setAllowedRegs(GraphMetadata::AllowedRegVecRef AllowedRegs) {
    this->AllowedRegs = std::move(AllowedRegs);
  }
  const AllowedRegVector& getAllowedRegs() const { return *AllowedRegs; }

  void setup(const Vector& Costs) {
    NumOpts = Costs.getLength() - 1;
    OptUnsafeEdges = std::unique_ptr<unsigned[]>(new unsigned[NumOpts]());
  }

  ReductionState getReductionState() const { return RS; }
  void setReductionState(ReductionState RS) { this->RS = RS; }

  void handleAddEdge(const MatrixMetadata& MD, bool Transpose) {
    DeniedOpts += Transpose ? MD.getWorstCol() : MD.getWorstRow();
    const bool* UnsafeOpts =
      Transpose ? MD.getUnsafeCols() : MD.getUnsafeRows();
    for (unsigned i = 0; i < NumOpts; ++i)
      OptUnsafeEdges[i] += UnsafeOpts[i];
  }

  void handleRemoveEdge(const MatrixMetadata& MD, bool Transpose) {
    DeniedOpts -= Transpose ? MD.getWorstCol() : MD.getWorstRow();
    const bool* UnsafeOpts =
      Transpose ? MD.getUnsafeCols() : MD.getUnsafeRows();
    for (unsigned i = 0; i < NumOpts; ++i)
      OptUnsafeEdges[i] -= UnsafeOpts[i];
  }

  bool isConservativelyAllocatable() const {
    return (DeniedOpts < NumOpts) ||
      (std::find(&OptUnsafeEdges[0], &OptUnsafeEdges[NumOpts], 0) !=
       &OptUnsafeEdges[NumOpts]);
  }

private:
  ReductionState RS;
  unsigned NumOpts;
  unsigned DeniedOpts;
  std::unique_ptr<unsigned[]> OptUnsafeEdges;
  unsigned VReg;
  GraphMetadata::AllowedRegVecRef AllowedRegs;
};

class RegAllocSolverImpl {
private:
  typedef MDMatrix<MatrixMetadata> RAMatrix;
public:
  typedef PBQP::Vector RawVector;
  typedef PBQP::Matrix RawMatrix;
  typedef PBQP::Vector Vector;
  typedef RAMatrix     Matrix;
  typedef PBQP::PoolCostAllocator<Vector, Matrix> CostAllocator;

  typedef GraphBase::NodeId NodeId;
  typedef GraphBase::EdgeId EdgeId;

  typedef RegAlloc::NodeMetadata NodeMetadata;
  struct EdgeMetadata { };
  typedef RegAlloc::GraphMetadata GraphMetadata;

  typedef PBQP::Graph<RegAllocSolverImpl> Graph;

  RegAllocSolverImpl(Graph &G) : G(G) {}

  Solution solve() {
    G.setSolver(*this);
    Solution S;
    setup();
    S = backpropagate(G, reduce());
    G.unsetSolver();
    return S;
  }

  void handleAddNode(NodeId NId) {
    G.getNodeMetadata(NId).setup(G.getNodeCosts(NId));
  }
  void handleRemoveNode(NodeId NId) {}
  void handleSetNodeCosts(NodeId NId, const Vector& newCosts) {}

  void handleAddEdge(EdgeId EId) {
    handleReconnectEdge(EId, G.getEdgeNode1Id(EId));
    handleReconnectEdge(EId, G.getEdgeNode2Id(EId));
  }

  void handleRemoveEdge(EdgeId EId) {
    handleDisconnectEdge(EId, G.getEdgeNode1Id(EId));
    handleDisconnectEdge(EId, G.getEdgeNode2Id(EId));
  }

  void handleDisconnectEdge(EdgeId EId, NodeId NId) {
    NodeMetadata& NMd = G.getNodeMetadata(NId);
    const MatrixMetadata& MMd = G.getEdgeCosts(EId).getMetadata();
    NMd.handleRemoveEdge(MMd, NId == G.getEdgeNode2Id(EId));
    if (G.getNodeDegree(NId) == 3) {
      // This node is becoming optimally reducible.
      moveToOptimallyReducibleNodes(NId);
    } else if (NMd.getReductionState() ==
               NodeMetadata::NotProvablyAllocatable &&
               NMd.isConservativelyAllocatable()) {
      // This node just became conservatively allocatable.
      moveToConservativelyAllocatableNodes(NId);
    }
  }

  void handleReconnectEdge(EdgeId EId, NodeId NId) {
    NodeMetadata& NMd = G.getNodeMetadata(NId);
    const MatrixMetadata& MMd = G.getEdgeCosts(EId).getMetadata();
    NMd.handleAddEdge(MMd, NId == G.getEdgeNode2Id(EId));
  }

  void handleSetEdgeCosts(EdgeId EId, const Matrix& NewCosts) {
    handleRemoveEdge(EId);

    NodeId N1Id = G.getEdgeNode1Id(EId);
    NodeId N2Id = G.getEdgeNode2Id(EId);
    NodeMetadata& N1Md = G.getNodeMetadata(N1Id);
    NodeMetadata& N2Md = G.getNodeMetadata(N2Id);
    const MatrixMetadata& MMd = NewCosts.getMetadata();
    N1Md.handleAddEdge(MMd, N1Id != G.getEdgeNode1Id(EId));
    N2Md.handleAddEdge(MMd, N2Id != G.getEdgeNode1Id(EId));
  }

private:

  void removeFromCurrentSet(NodeId NId) {
    switch (G.getNodeMetadata(NId).getReductionState()) {
    case NodeMetadata::Unprocessed: break;
    case NodeMetadata::OptimallyReducible:
      assert(OptimallyReducibleNodes.find(NId) !=
             OptimallyReducibleNodes.end() &&
             "Node not in optimally reducible set.");
      OptimallyReducibleNodes.erase(NId);
      break;
    case NodeMetadata::ConservativelyAllocatable:
      assert(ConservativelyAllocatableNodes.find(NId) !=
             ConservativelyAllocatableNodes.end() &&
             "Node not in conservatively allocatable set.");
      ConservativelyAllocatableNodes.erase(NId);
      break;
    case NodeMetadata::NotProvablyAllocatable:
      assert(NotProvablyAllocatableNodes.find(NId) !=
             NotProvablyAllocatableNodes.end() &&
             "Node not in not-provably-allocatable set.");
      NotProvablyAllocatableNodes.erase(NId);
      break;
>>>>>>> 41cb3da2
    }

    /// Get the virtual register corresponding to the given PBQP node.
    unsigned getVRegForNode(PBQPRAGraph::NodeId nodeId) const;

    /// Get the PBQP node corresponding to the given virtual register.
    PBQPRAGraph::NodeId getNodeForVReg(unsigned vreg) const;

    /// Returns true if the given PBQP option represents a physical register,
    /// false otherwise.
    bool isPRegOption(unsigned vreg, unsigned option) const {
      // At present we only have spills or pregs, so anything that's not a
      // spill is a preg. (This might be extended one day to support remat).
      return !isSpillOption(vreg, option);
    }

    /// Returns true if the given PBQP option represents spilling, false
    /// otherwise.
    bool isSpillOption(unsigned vreg, unsigned option) const {
      // We hardcode option zero as the spill option.
      return option == 0;
    }

    /// Returns the allowed set for the given virtual register.
    const AllowedSet& getAllowedSet(unsigned vreg) const;

    /// Get PReg for option.
    unsigned getPRegForOption(unsigned vreg, unsigned option) const;

  private:

    typedef std::map<PBQPRAGraph::NodeId, unsigned>  Node2VReg;
    typedef DenseMap<unsigned, PBQPRAGraph::NodeId> VReg2Node;
    typedef DenseMap<unsigned, AllowedSet> AllowedSetMap;

    PBQPRAGraph graph;
    Node2VReg node2VReg;
    VReg2Node vreg2Node;

    AllowedSetMap allowedSets;

  };

  /// Builds PBQP instances to represent register allocation problems. Includes
  /// spill, interference and coalescing costs by default. You can extend this
  /// class to support additional constraints for your architecture.
  class PBQPBuilder {
  private:
    PBQPBuilder(const PBQPBuilder&) LLVM_DELETED_FUNCTION;
    void operator=(const PBQPBuilder&) LLVM_DELETED_FUNCTION;
  public:

    typedef std::set<unsigned> RegSet;

    /// Default constructor.
    PBQPBuilder() {}

    /// Clean up a PBQPBuilder.
    virtual ~PBQPBuilder() {}

    /// Build a PBQP instance to represent the register allocation problem for
    /// the given MachineFunction.
    virtual std::unique_ptr<PBQPRAProblem>
    build(MachineFunction *mf, const LiveIntervals *lis,
          const MachineBlockFrequencyInfo *mbfi, const RegSet &vregs);

  private:

    void addSpillCosts(PBQP::Vector &costVec, PBQP::PBQPNum spillCost);

    void addInterferenceCosts(PBQP::Matrix &costMat,
                              const PBQPRAProblem::AllowedSet &vr1Allowed,
                              const PBQPRAProblem::AllowedSet &vr2Allowed,
                              const TargetRegisterInfo *tri);
  };

  /// Extended builder which adds coalescing constraints to a problem.
  class PBQPBuilderWithCoalescing : public PBQPBuilder {
  public:

    /// Build a PBQP instance to represent the register allocation problem for
    /// the given MachineFunction.
    std::unique_ptr<PBQPRAProblem> build(MachineFunction *mf,
                                         const LiveIntervals *lis,
                                         const MachineBlockFrequencyInfo *mbfi,
                                         const RegSet &vregs) override;

  private:

    void addPhysRegCoalesce(PBQP::Vector &costVec, unsigned pregOption,
                            PBQP::PBQPNum benefit);

    void addVirtRegCoalesce(PBQP::Matrix &costMat,
                            const PBQPRAProblem::AllowedSet &vr1Allowed,
                            const PBQPRAProblem::AllowedSet &vr2Allowed,
                            PBQP::PBQPNum benefit);
  };

  FunctionPass *
  createPBQPRegisterAllocator(std::unique_ptr<PBQPBuilder> builder,
                              char *customPassID = nullptr);
}

#endif /* LLVM_CODEGEN_REGALLOCPBQP_H */<|MERGE_RESOLUTION|>--- conflicted
+++ resolved
@@ -16,60 +16,121 @@
 #ifndef LLVM_CODEGEN_REGALLOCPBQP_H
 #define LLVM_CODEGEN_REGALLOCPBQP_H
 
-#include "llvm/ADT/DenseMap.h"
-#include "llvm/ADT/SmallVector.h"
 #include "llvm/CodeGen/MachineFunctionPass.h"
-<<<<<<< HEAD
-#include "llvm/CodeGen/PBQP/RegAllocSolver.h"
-#include <map>
-#include <set>
-=======
 #include "llvm/CodeGen/PBQP/CostAllocator.h"
 #include "llvm/CodeGen/PBQP/ReductionRules.h"
 #include "llvm/CodeGen/PBQPRAConstraint.h"
 #include "llvm/Support/ErrorHandling.h"
->>>>>>> 41cb3da2
 
 namespace llvm {
-
-<<<<<<< HEAD
-  class LiveIntervals;
-  class MachineBlockFrequencyInfo;
-  class MachineFunction;
-  class TargetRegisterInfo;
-
-  typedef PBQP::RegAlloc::Graph PBQPRAGraph;
-
-  /// This class wraps up a PBQP instance representing a register allocation
-  /// problem, plus the structures necessary to map back from the PBQP solution
-  /// to a register allocation solution. (i.e. The PBQP-node <--> vreg map,
-  /// and the PBQP option <--> storage location map).
-  class PBQPRAProblem {
-  public:
-
-    typedef SmallVector<unsigned, 16> AllowedSet;
-
-    PBQPRAGraph& getGraph() { return graph; }
-
-    const PBQPRAGraph& getGraph() const { return graph; }
-
-    /// Record the mapping between the given virtual register and PBQP node,
-    /// and the set of allowed pregs for the vreg.
-    ///
-    /// If you are extending
-    /// PBQPBuilder you are unlikely to need this: Nodes and options for all
-    /// vregs will already have been set up for you by the base class.
-    template <typename AllowedRegsItr>
-    void recordVReg(unsigned vreg, PBQPRAGraph::NodeId nodeId,
-                    AllowedRegsItr arBegin, AllowedRegsItr arEnd) {
-      assert(node2VReg.find(nodeId) == node2VReg.end() && "Re-mapping node.");
-      assert(vreg2Node.find(vreg) == vreg2Node.end() && "Re-mapping vreg.");
-      assert(allowedSets[vreg].empty() && "vreg already has pregs.");
-
-      node2VReg[nodeId] = vreg;
-      vreg2Node[vreg] = nodeId;
-      std::copy(arBegin, arEnd, std::back_inserter(allowedSets[vreg]));
-=======
+namespace PBQP {
+namespace RegAlloc {
+
+/// @brief Spill option index.
+inline unsigned getSpillOptionIdx() { return 0; }
+
+/// \brief Metadata to speed allocatability test.
+///
+/// Keeps track of the number of infinities in each row and column.
+class MatrixMetadata {
+private:
+  MatrixMetadata(const MatrixMetadata&);
+  void operator=(const MatrixMetadata&);
+public:
+  MatrixMetadata(const Matrix& M)
+    : WorstRow(0), WorstCol(0),
+      UnsafeRows(new bool[M.getRows() - 1]()),
+      UnsafeCols(new bool[M.getCols() - 1]()) {
+
+    unsigned* ColCounts = new unsigned[M.getCols() - 1]();
+
+    for (unsigned i = 1; i < M.getRows(); ++i) {
+      unsigned RowCount = 0;
+      for (unsigned j = 1; j < M.getCols(); ++j) {
+        if (M[i][j] == std::numeric_limits<PBQPNum>::infinity()) {
+          ++RowCount;
+          ++ColCounts[j - 1];
+          UnsafeRows[i - 1] = true;
+          UnsafeCols[j - 1] = true;
+        }
+      }
+      WorstRow = std::max(WorstRow, RowCount);
+    }
+    unsigned WorstColCountForCurRow =
+      *std::max_element(ColCounts, ColCounts + M.getCols() - 1);
+    WorstCol = std::max(WorstCol, WorstColCountForCurRow);
+    delete[] ColCounts;
+  }
+
+  unsigned getWorstRow() const { return WorstRow; }
+  unsigned getWorstCol() const { return WorstCol; }
+  const bool* getUnsafeRows() const { return UnsafeRows.get(); }
+  const bool* getUnsafeCols() const { return UnsafeCols.get(); }
+
+private:
+  unsigned WorstRow, WorstCol;
+  std::unique_ptr<bool[]> UnsafeRows;
+  std::unique_ptr<bool[]> UnsafeCols;
+};
+
+/// \brief Holds a vector of the allowed physical regs for a vreg.
+class AllowedRegVector {
+  friend hash_code hash_value(const AllowedRegVector &);
+public:
+
+  AllowedRegVector() : NumOpts(0), Opts(nullptr) {}
+
+  AllowedRegVector(const std::vector<unsigned> &OptVec)
+    : NumOpts(OptVec.size()), Opts(new unsigned[NumOpts]) {
+    std::copy(OptVec.begin(), OptVec.end(), Opts.get());
+  }
+
+  AllowedRegVector(const AllowedRegVector &Other)
+    : NumOpts(Other.NumOpts), Opts(new unsigned[NumOpts]) {
+    std::copy(Other.Opts.get(), Other.Opts.get() + NumOpts, Opts.get());
+  }
+
+  AllowedRegVector(AllowedRegVector &&Other)
+    : NumOpts(std::move(Other.NumOpts)), Opts(std::move(Other.Opts)) {}
+
+  AllowedRegVector& operator=(const AllowedRegVector &Other) {
+    NumOpts = Other.NumOpts;
+    Opts.reset(new unsigned[NumOpts]);
+    std::copy(Other.Opts.get(), Other.Opts.get() + NumOpts, Opts.get());
+    return *this;
+  }
+
+  AllowedRegVector& operator=(AllowedRegVector &&Other) {
+    NumOpts = std::move(Other.NumOpts);
+    Opts = std::move(Other.Opts);
+    return *this;
+  }
+
+  unsigned size() const { return NumOpts; }
+  unsigned operator[](size_t I) const { return Opts[I]; }
+
+  bool operator==(const AllowedRegVector &Other) const {
+    if (NumOpts != Other.NumOpts)
+      return false;
+    return std::equal(Opts.get(), Opts.get() + NumOpts, Other.Opts.get());
+  }
+
+  bool operator!=(const AllowedRegVector &Other) const {
+    return !(*this == Other);
+  }
+
+private:
+  unsigned NumOpts;
+  std::unique_ptr<unsigned[]> Opts;
+};
+
+inline hash_code hash_value(const AllowedRegVector &OptRegs) {
+  unsigned *OStart = OptRegs.Opts.get();
+  unsigned *OEnd = OptRegs.Opts.get() + OptRegs.NumOpts;
+  return hash_combine(OptRegs.NumOpts,
+                      hash_combine_range(OStart, OEnd));
+}
+
 /// \brief Holds graph-level metadata relevent to PBQP RA problems.
 class GraphMetadata {
 private:
@@ -319,108 +380,141 @@
              "Node not in not-provably-allocatable set.");
       NotProvablyAllocatableNodes.erase(NId);
       break;
->>>>>>> 41cb3da2
-    }
-
-    /// Get the virtual register corresponding to the given PBQP node.
-    unsigned getVRegForNode(PBQPRAGraph::NodeId nodeId) const;
-
-    /// Get the PBQP node corresponding to the given virtual register.
-    PBQPRAGraph::NodeId getNodeForVReg(unsigned vreg) const;
-
-    /// Returns true if the given PBQP option represents a physical register,
-    /// false otherwise.
-    bool isPRegOption(unsigned vreg, unsigned option) const {
-      // At present we only have spills or pregs, so anything that's not a
-      // spill is a preg. (This might be extended one day to support remat).
-      return !isSpillOption(vreg, option);
-    }
-
-    /// Returns true if the given PBQP option represents spilling, false
-    /// otherwise.
-    bool isSpillOption(unsigned vreg, unsigned option) const {
-      // We hardcode option zero as the spill option.
-      return option == 0;
-    }
-
-    /// Returns the allowed set for the given virtual register.
-    const AllowedSet& getAllowedSet(unsigned vreg) const;
-
-    /// Get PReg for option.
-    unsigned getPRegForOption(unsigned vreg, unsigned option) const;
-
+    }
+  }
+
+  void moveToOptimallyReducibleNodes(NodeId NId) {
+    removeFromCurrentSet(NId);
+    OptimallyReducibleNodes.insert(NId);
+    G.getNodeMetadata(NId).setReductionState(
+      NodeMetadata::OptimallyReducible);
+  }
+
+  void moveToConservativelyAllocatableNodes(NodeId NId) {
+    removeFromCurrentSet(NId);
+    ConservativelyAllocatableNodes.insert(NId);
+    G.getNodeMetadata(NId).setReductionState(
+      NodeMetadata::ConservativelyAllocatable);
+  }
+
+  void moveToNotProvablyAllocatableNodes(NodeId NId) {
+    removeFromCurrentSet(NId);
+    NotProvablyAllocatableNodes.insert(NId);
+    G.getNodeMetadata(NId).setReductionState(
+      NodeMetadata::NotProvablyAllocatable);
+  }
+
+  void setup() {
+    // Set up worklists.
+    for (auto NId : G.nodeIds()) {
+      if (G.getNodeDegree(NId) < 3)
+        moveToOptimallyReducibleNodes(NId);
+      else if (G.getNodeMetadata(NId).isConservativelyAllocatable())
+        moveToConservativelyAllocatableNodes(NId);
+      else
+        moveToNotProvablyAllocatableNodes(NId);
+    }
+  }
+
+  // Compute a reduction order for the graph by iteratively applying PBQP
+  // reduction rules. Locally optimal rules are applied whenever possible (R0,
+  // R1, R2). If no locally-optimal rules apply then any conservatively
+  // allocatable node is reduced. Finally, if no conservatively allocatable
+  // node exists then the node with the lowest spill-cost:degree ratio is
+  // selected.
+  std::vector<GraphBase::NodeId> reduce() {
+    assert(!G.empty() && "Cannot reduce empty graph.");
+
+    typedef GraphBase::NodeId NodeId;
+    std::vector<NodeId> NodeStack;
+
+    // Consume worklists.
+    while (true) {
+      if (!OptimallyReducibleNodes.empty()) {
+        NodeSet::iterator NItr = OptimallyReducibleNodes.begin();
+        NodeId NId = *NItr;
+        OptimallyReducibleNodes.erase(NItr);
+        NodeStack.push_back(NId);
+        switch (G.getNodeDegree(NId)) {
+        case 0:
+          break;
+        case 1:
+          applyR1(G, NId);
+          break;
+        case 2:
+          applyR2(G, NId);
+          break;
+        default: llvm_unreachable("Not an optimally reducible node.");
+        }
+      } else if (!ConservativelyAllocatableNodes.empty()) {
+        // Conservatively allocatable nodes will never spill. For now just
+        // take the first node in the set and push it on the stack. When we
+        // start optimizing more heavily for register preferencing, it may
+        // would be better to push nodes with lower 'expected' or worst-case
+        // register costs first (since early nodes are the most
+        // constrained).
+        NodeSet::iterator NItr = ConservativelyAllocatableNodes.begin();
+        NodeId NId = *NItr;
+        ConservativelyAllocatableNodes.erase(NItr);
+        NodeStack.push_back(NId);
+        G.disconnectAllNeighborsFromNode(NId);
+
+      } else if (!NotProvablyAllocatableNodes.empty()) {
+        NodeSet::iterator NItr =
+          std::min_element(NotProvablyAllocatableNodes.begin(),
+                           NotProvablyAllocatableNodes.end(),
+                           SpillCostComparator(G));
+        NodeId NId = *NItr;
+        NotProvablyAllocatableNodes.erase(NItr);
+        NodeStack.push_back(NId);
+        G.disconnectAllNeighborsFromNode(NId);
+      } else
+        break;
+    }
+
+    return NodeStack;
+  }
+
+  class SpillCostComparator {
+  public:
+    SpillCostComparator(const Graph& G) : G(G) {}
+    bool operator()(NodeId N1Id, NodeId N2Id) {
+      PBQPNum N1SC = G.getNodeCosts(N1Id)[0] / G.getNodeDegree(N1Id);
+      PBQPNum N2SC = G.getNodeCosts(N2Id)[0] / G.getNodeDegree(N2Id);
+      return N1SC < N2SC;
+    }
   private:
-
-    typedef std::map<PBQPRAGraph::NodeId, unsigned>  Node2VReg;
-    typedef DenseMap<unsigned, PBQPRAGraph::NodeId> VReg2Node;
-    typedef DenseMap<unsigned, AllowedSet> AllowedSetMap;
-
-    PBQPRAGraph graph;
-    Node2VReg node2VReg;
-    VReg2Node vreg2Node;
-
-    AllowedSetMap allowedSets;
-
+    const Graph& G;
   };
 
-  /// Builds PBQP instances to represent register allocation problems. Includes
-  /// spill, interference and coalescing costs by default. You can extend this
-  /// class to support additional constraints for your architecture.
-  class PBQPBuilder {
-  private:
-    PBQPBuilder(const PBQPBuilder&) LLVM_DELETED_FUNCTION;
-    void operator=(const PBQPBuilder&) LLVM_DELETED_FUNCTION;
-  public:
-
-    typedef std::set<unsigned> RegSet;
-
-    /// Default constructor.
-    PBQPBuilder() {}
-
-    /// Clean up a PBQPBuilder.
-    virtual ~PBQPBuilder() {}
-
-    /// Build a PBQP instance to represent the register allocation problem for
-    /// the given MachineFunction.
-    virtual std::unique_ptr<PBQPRAProblem>
-    build(MachineFunction *mf, const LiveIntervals *lis,
-          const MachineBlockFrequencyInfo *mbfi, const RegSet &vregs);
-
-  private:
-
-    void addSpillCosts(PBQP::Vector &costVec, PBQP::PBQPNum spillCost);
-
-    void addInterferenceCosts(PBQP::Matrix &costMat,
-                              const PBQPRAProblem::AllowedSet &vr1Allowed,
-                              const PBQPRAProblem::AllowedSet &vr2Allowed,
-                              const TargetRegisterInfo *tri);
-  };
-
-  /// Extended builder which adds coalescing constraints to a problem.
-  class PBQPBuilderWithCoalescing : public PBQPBuilder {
-  public:
-
-    /// Build a PBQP instance to represent the register allocation problem for
-    /// the given MachineFunction.
-    std::unique_ptr<PBQPRAProblem> build(MachineFunction *mf,
-                                         const LiveIntervals *lis,
-                                         const MachineBlockFrequencyInfo *mbfi,
-                                         const RegSet &vregs) override;
-
-  private:
-
-    void addPhysRegCoalesce(PBQP::Vector &costVec, unsigned pregOption,
-                            PBQP::PBQPNum benefit);
-
-    void addVirtRegCoalesce(PBQP::Matrix &costMat,
-                            const PBQPRAProblem::AllowedSet &vr1Allowed,
-                            const PBQPRAProblem::AllowedSet &vr2Allowed,
-                            PBQP::PBQPNum benefit);
-  };
-
-  FunctionPass *
-  createPBQPRegisterAllocator(std::unique_ptr<PBQPBuilder> builder,
-                              char *customPassID = nullptr);
+  Graph& G;
+  typedef std::set<NodeId> NodeSet;
+  NodeSet OptimallyReducibleNodes;
+  NodeSet ConservativelyAllocatableNodes;
+  NodeSet NotProvablyAllocatableNodes;
+};
+
+class PBQPRAGraph : public PBQP::Graph<RegAllocSolverImpl> {
+private:
+  typedef PBQP::Graph<RegAllocSolverImpl> BaseT;
+public:
+  PBQPRAGraph(GraphMetadata Metadata) : BaseT(Metadata) {}
+};
+
+inline Solution solve(PBQPRAGraph& G) {
+  if (G.empty())
+    return Solution();
+  RegAllocSolverImpl RegAllocSolver(G);
+  return RegAllocSolver.solve();
 }
 
+} // namespace RegAlloc
+} // namespace PBQP
+
+/// @brief Create a PBQP register allocator instance.
+FunctionPass *
+createPBQPRegisterAllocator(char *customPassID = nullptr);
+
+} // namespace llvm
+
 #endif /* LLVM_CODEGEN_REGALLOCPBQP_H */