//===- BasicTTIImpl.h -------------------------------------------*- C++ -*-===//
//
// Part of the LLVM Project, under the Apache License v2.0 with LLVM Exceptions.
// See https://llvm.org/LICENSE.txt for license information.
// SPDX-License-Identifier: Apache-2.0 WITH LLVM-exception
//
//===----------------------------------------------------------------------===//
//
/// \file
/// This file provides a helper that implements much of the TTI interface in
/// terms of the target-independent code generator and TargetLowering
/// interfaces.
//
//===----------------------------------------------------------------------===//

#ifndef LLVM_CODEGEN_BASICTTIIMPL_H
#define LLVM_CODEGEN_BASICTTIIMPL_H

#include "llvm/ADT/APInt.h"
#include "llvm/ADT/ArrayRef.h"
#include "llvm/ADT/BitVector.h"
#include "llvm/ADT/SmallPtrSet.h"
#include "llvm/ADT/SmallVector.h"
#include "llvm/Analysis/LoopInfo.h"
#include "llvm/Analysis/TargetTransformInfo.h"
#include "llvm/Analysis/TargetTransformInfoImpl.h"
#include "llvm/CodeGen/ISDOpcodes.h"
#include "llvm/CodeGen/TargetLowering.h"
#include "llvm/CodeGen/TargetSubtargetInfo.h"
#include "llvm/CodeGen/ValueTypes.h"
#include "llvm/IR/BasicBlock.h"
#include "llvm/IR/Constant.h"
#include "llvm/IR/Constants.h"
#include "llvm/IR/DataLayout.h"
#include "llvm/IR/DerivedTypes.h"
#include "llvm/IR/InstrTypes.h"
#include "llvm/IR/Instruction.h"
#include "llvm/IR/Instructions.h"
#include "llvm/IR/Intrinsics.h"
#include "llvm/IR/Operator.h"
#include "llvm/IR/Type.h"
#include "llvm/IR/Value.h"
#include "llvm/Support/Casting.h"
#include "llvm/Support/CommandLine.h"
#include "llvm/Support/ErrorHandling.h"
#include "llvm/Support/MachineValueType.h"
#include "llvm/Support/MathExtras.h"
#include <algorithm>
#include <cassert>
#include <cstdint>
#include <limits>
#include <utility>

namespace llvm {

class Function;
class GlobalValue;
class LLVMContext;
class ScalarEvolution;
class SCEV;
class TargetMachine;

extern cl::opt<unsigned> PartialUnrollingThreshold;

/// Base class which can be used to help build a TTI implementation.
///
/// This class provides as much implementation of the TTI interface as is
/// possible using the target independent parts of the code generator.
///
/// In order to subclass it, your class must implement a getST() method to
/// return the subtarget, and a getTLI() method to return the target lowering.
/// We need these methods implemented in the derived class so that this class
/// doesn't have to duplicate storage for them.
template <typename T>
class BasicTTIImplBase : public TargetTransformInfoImplCRTPBase<T> {
private:
  using BaseT = TargetTransformInfoImplCRTPBase<T>;
  using TTI = TargetTransformInfo;

  /// Helper function to access this as a T.
  T *thisT() { return static_cast<T *>(this); }

  /// Estimate a cost of Broadcast as an extract and sequence of insert
  /// operations.
  unsigned getBroadcastShuffleOverhead(FixedVectorType *VTy) {
    unsigned Cost = 0;
    // Broadcast cost is equal to the cost of extracting the zero'th element
    // plus the cost of inserting it into every element of the result vector.
    Cost += thisT()->getVectorInstrCost(Instruction::ExtractElement, VTy, 0);

    for (int i = 0, e = VTy->getNumElements(); i < e; ++i) {
      Cost += thisT()->getVectorInstrCost(Instruction::InsertElement, VTy, i);
    }
    return Cost;
  }

  /// Estimate a cost of shuffle as a sequence of extract and insert
  /// operations.
  unsigned getPermuteShuffleOverhead(FixedVectorType *VTy) {
    unsigned Cost = 0;
    // Shuffle cost is equal to the cost of extracting element from its argument
    // plus the cost of inserting them onto the result vector.

    // e.g. <4 x float> has a mask of <0,5,2,7> i.e we need to extract from
    // index 0 of first vector, index 1 of second vector,index 2 of first
    // vector and finally index 3 of second vector and insert them at index
    // <0,1,2,3> of result vector.
    for (int i = 0, e = VTy->getNumElements(); i < e; ++i) {
      Cost += thisT()->getVectorInstrCost(Instruction::InsertElement, VTy, i);
      Cost += thisT()->getVectorInstrCost(Instruction::ExtractElement, VTy, i);
    }
    return Cost;
  }

  /// Estimate a cost of subvector extraction as a sequence of extract and
  /// insert operations.
  unsigned getExtractSubvectorOverhead(FixedVectorType *VTy, int Index,
                                       FixedVectorType *SubVTy) {
    assert(VTy && SubVTy &&
           "Can only extract subvectors from vectors");
    int NumSubElts = SubVTy->getNumElements();
    assert((Index + NumSubElts) <= (int)VTy->getNumElements() &&
           "SK_ExtractSubvector index out of range");

    unsigned Cost = 0;
    // Subvector extraction cost is equal to the cost of extracting element from
    // the source type plus the cost of inserting them into the result vector
    // type.
    for (int i = 0; i != NumSubElts; ++i) {
      Cost += thisT()->getVectorInstrCost(Instruction::ExtractElement, VTy,
                                          i + Index);
      Cost +=
          thisT()->getVectorInstrCost(Instruction::InsertElement, SubVTy, i);
    }
    return Cost;
  }

  /// Estimate a cost of subvector insertion as a sequence of extract and
  /// insert operations.
  unsigned getInsertSubvectorOverhead(FixedVectorType *VTy, int Index,
                                      FixedVectorType *SubVTy) {
    assert(VTy && SubVTy &&
           "Can only insert subvectors into vectors");
    int NumSubElts = SubVTy->getNumElements();
    assert((Index + NumSubElts) <= (int)VTy->getNumElements() &&
           "SK_InsertSubvector index out of range");

    unsigned Cost = 0;
    // Subvector insertion cost is equal to the cost of extracting element from
    // the source type plus the cost of inserting them into the result vector
    // type.
    for (int i = 0; i != NumSubElts; ++i) {
      Cost +=
          thisT()->getVectorInstrCost(Instruction::ExtractElement, SubVTy, i);
      Cost += thisT()->getVectorInstrCost(Instruction::InsertElement, VTy,
                                          i + Index);
    }
    return Cost;
  }

  /// Local query method delegates up to T which *must* implement this!
  const TargetSubtargetInfo *getST() const {
    return static_cast<const T *>(this)->getST();
  }

  /// Local query method delegates up to T which *must* implement this!
  const TargetLoweringBase *getTLI() const {
    return static_cast<const T *>(this)->getTLI();
  }

  static ISD::MemIndexedMode getISDIndexedMode(TTI::MemIndexedMode M) {
    switch (M) {
      case TTI::MIM_Unindexed:
        return ISD::UNINDEXED;
      case TTI::MIM_PreInc:
        return ISD::PRE_INC;
      case TTI::MIM_PreDec:
        return ISD::PRE_DEC;
      case TTI::MIM_PostInc:
        return ISD::POST_INC;
      case TTI::MIM_PostDec:
        return ISD::POST_DEC;
    }
    llvm_unreachable("Unexpected MemIndexedMode");
  }

protected:
  explicit BasicTTIImplBase(const TargetMachine *TM, const DataLayout &DL)
      : BaseT(DL) {}
  virtual ~BasicTTIImplBase() = default;

  using TargetTransformInfoImplBase::DL;

public:
  /// \name Scalar TTI Implementations
  /// @{
  bool allowsMisalignedMemoryAccesses(LLVMContext &Context, unsigned BitWidth,
                                      unsigned AddressSpace, unsigned Alignment,
                                      bool *Fast) const {
    EVT E = EVT::getIntegerVT(Context, BitWidth);
    return getTLI()->allowsMisalignedMemoryAccesses(
        E, AddressSpace, Alignment, MachineMemOperand::MONone, Fast);
  }

  bool hasBranchDivergence() { return false; }

  bool useGPUDivergenceAnalysis() { return false; }

  bool isSourceOfDivergence(const Value *V) { return false; }

  bool isAlwaysUniform(const Value *V) { return false; }

  unsigned getFlatAddressSpace() {
    // Return an invalid address space.
    return -1;
  }

  bool collectFlatAddressOperands(SmallVectorImpl<int> &OpIndexes,
                                  Intrinsic::ID IID) const {
    return false;
  }

  bool isNoopAddrSpaceCast(unsigned FromAS, unsigned ToAS) const {
    return getTLI()->getTargetMachine().isNoopAddrSpaceCast(FromAS, ToAS);
  }

  unsigned getAssumedAddrSpace(const Value *V) const {
    return getTLI()->getTargetMachine().getAssumedAddrSpace(V);
  }

  Value *rewriteIntrinsicWithAddressSpace(IntrinsicInst *II, Value *OldV,
                                          Value *NewV) const {
    return nullptr;
  }

  bool isLegalAddImmediate(int64_t imm) {
    return getTLI()->isLegalAddImmediate(imm);
  }

  bool isLegalICmpImmediate(int64_t imm) {
    return getTLI()->isLegalICmpImmediate(imm);
  }

  bool isLegalAddressingMode(Type *Ty, GlobalValue *BaseGV, int64_t BaseOffset,
                             bool HasBaseReg, int64_t Scale,
                             unsigned AddrSpace, Instruction *I = nullptr) {
    TargetLoweringBase::AddrMode AM;
    AM.BaseGV = BaseGV;
    AM.BaseOffs = BaseOffset;
    AM.HasBaseReg = HasBaseReg;
    AM.Scale = Scale;
    return getTLI()->isLegalAddressingMode(DL, AM, Ty, AddrSpace, I);
  }

  bool isIndexedLoadLegal(TTI::MemIndexedMode M, Type *Ty,
                          const DataLayout &DL) const {
    EVT VT = getTLI()->getValueType(DL, Ty);
    return getTLI()->isIndexedLoadLegal(getISDIndexedMode(M), VT);
  }

  bool isIndexedStoreLegal(TTI::MemIndexedMode M, Type *Ty,
                           const DataLayout &DL) const {
    EVT VT = getTLI()->getValueType(DL, Ty);
    return getTLI()->isIndexedStoreLegal(getISDIndexedMode(M), VT);
  }

  bool isLSRCostLess(TTI::LSRCost C1, TTI::LSRCost C2) {
    return TargetTransformInfoImplBase::isLSRCostLess(C1, C2);
  }

  bool isNumRegsMajorCostOfLSR() {
    return TargetTransformInfoImplBase::isNumRegsMajorCostOfLSR();
  }

  bool isProfitableLSRChainElement(Instruction *I) {
    return TargetTransformInfoImplBase::isProfitableLSRChainElement(I);
  }

  int getScalingFactorCost(Type *Ty, GlobalValue *BaseGV, int64_t BaseOffset,
                           bool HasBaseReg, int64_t Scale, unsigned AddrSpace) {
    TargetLoweringBase::AddrMode AM;
    AM.BaseGV = BaseGV;
    AM.BaseOffs = BaseOffset;
    AM.HasBaseReg = HasBaseReg;
    AM.Scale = Scale;
    return getTLI()->getScalingFactorCost(DL, AM, Ty, AddrSpace);
  }

  bool isTruncateFree(Type *Ty1, Type *Ty2) {
    return getTLI()->isTruncateFree(Ty1, Ty2);
  }

  bool isProfitableToHoist(Instruction *I) {
    return getTLI()->isProfitableToHoist(I);
  }

  bool useAA() const { return getST()->useAA(); }

  bool isTypeLegal(Type *Ty) {
    EVT VT = getTLI()->getValueType(DL, Ty);
    return getTLI()->isTypeLegal(VT);
  }

  unsigned getRegUsageForType(Type *Ty) {
    return getTLI()->getTypeLegalizationCost(DL, Ty).first;
  }

  int getGEPCost(Type *PointeeType, const Value *Ptr,
                 ArrayRef<const Value *> Operands) {
    return BaseT::getGEPCost(PointeeType, Ptr, Operands);
  }

  unsigned getEstimatedNumberOfCaseClusters(const SwitchInst &SI,
                                            unsigned &JumpTableSize,
                                            ProfileSummaryInfo *PSI,
                                            BlockFrequencyInfo *BFI) {
    /// Try to find the estimated number of clusters. Note that the number of
    /// clusters identified in this function could be different from the actual
    /// numbers found in lowering. This function ignore switches that are
    /// lowered with a mix of jump table / bit test / BTree. This function was
    /// initially intended to be used when estimating the cost of switch in
    /// inline cost heuristic, but it's a generic cost model to be used in other
    /// places (e.g., in loop unrolling).
    unsigned N = SI.getNumCases();
    const TargetLoweringBase *TLI = getTLI();
    const DataLayout &DL = this->getDataLayout();

    JumpTableSize = 0;
    bool IsJTAllowed = TLI->areJTsAllowed(SI.getParent()->getParent());

    // Early exit if both a jump table and bit test are not allowed.
    if (N < 1 || (!IsJTAllowed && DL.getIndexSizeInBits(0u) < N))
      return N;

    APInt MaxCaseVal = SI.case_begin()->getCaseValue()->getValue();
    APInt MinCaseVal = MaxCaseVal;
    for (auto CI : SI.cases()) {
      const APInt &CaseVal = CI.getCaseValue()->getValue();
      if (CaseVal.sgt(MaxCaseVal))
        MaxCaseVal = CaseVal;
      if (CaseVal.slt(MinCaseVal))
        MinCaseVal = CaseVal;
    }

    // Check if suitable for a bit test
    if (N <= DL.getIndexSizeInBits(0u)) {
      SmallPtrSet<const BasicBlock *, 4> Dests;
      for (auto I : SI.cases())
        Dests.insert(I.getCaseSuccessor());

      if (TLI->isSuitableForBitTests(Dests.size(), N, MinCaseVal, MaxCaseVal,
                                     DL))
        return 1;
    }

    // Check if suitable for a jump table.
    if (IsJTAllowed) {
      if (N < 2 || N < TLI->getMinimumJumpTableEntries())
        return N;
      uint64_t Range =
          (MaxCaseVal - MinCaseVal)
              .getLimitedValue(std::numeric_limits<uint64_t>::max() - 1) + 1;
      // Check whether a range of clusters is dense enough for a jump table
      if (TLI->isSuitableForJumpTable(&SI, N, Range, PSI, BFI)) {
        JumpTableSize = Range;
        return 1;
      }
    }
    return N;
  }

  bool shouldBuildLookupTables() {
    const TargetLoweringBase *TLI = getTLI();
    return TLI->isOperationLegalOrCustom(ISD::BR_JT, MVT::Other) ||
           TLI->isOperationLegalOrCustom(ISD::BRIND, MVT::Other);
  }

  bool haveFastSqrt(Type *Ty) {
    const TargetLoweringBase *TLI = getTLI();
    EVT VT = TLI->getValueType(DL, Ty);
    return TLI->isTypeLegal(VT) &&
           TLI->isOperationLegalOrCustom(ISD::FSQRT, VT);
  }

  bool isFCmpOrdCheaperThanFCmpZero(Type *Ty) {
    return true;
  }

  unsigned getFPOpCost(Type *Ty) {
    // Check whether FADD is available, as a proxy for floating-point in
    // general.
    const TargetLoweringBase *TLI = getTLI();
    EVT VT = TLI->getValueType(DL, Ty);
    if (TLI->isOperationLegalOrCustomOrPromote(ISD::FADD, VT))
      return TargetTransformInfo::TCC_Basic;
    return TargetTransformInfo::TCC_Expensive;
  }

  unsigned getInliningThresholdMultiplier() { return 1; }

  int getInlinerVectorBonusPercent() { return 150; }

  void getUnrollingPreferences(Loop *L, ScalarEvolution &SE,
                               TTI::UnrollingPreferences &UP) {
    // This unrolling functionality is target independent, but to provide some
    // motivation for its intended use, for x86:

    // According to the Intel 64 and IA-32 Architectures Optimization Reference
    // Manual, Intel Core models and later have a loop stream detector (and
    // associated uop queue) that can benefit from partial unrolling.
    // The relevant requirements are:
    //  - The loop must have no more than 4 (8 for Nehalem and later) branches
    //    taken, and none of them may be calls.
    //  - The loop can have no more than 18 (28 for Nehalem and later) uops.

    // According to the Software Optimization Guide for AMD Family 15h
    // Processors, models 30h-4fh (Steamroller and later) have a loop predictor
    // and loop buffer which can benefit from partial unrolling.
    // The relevant requirements are:
    //  - The loop must have fewer than 16 branches
    //  - The loop must have less than 40 uops in all executed loop branches

    // The number of taken branches in a loop is hard to estimate here, and
    // benchmarking has revealed that it is better not to be conservative when
    // estimating the branch count. As a result, we'll ignore the branch limits
    // until someone finds a case where it matters in practice.

    unsigned MaxOps;
    const TargetSubtargetInfo *ST = getST();
    if (PartialUnrollingThreshold.getNumOccurrences() > 0)
      MaxOps = PartialUnrollingThreshold;
    else if (ST->getSchedModel().LoopMicroOpBufferSize > 0)
      MaxOps = ST->getSchedModel().LoopMicroOpBufferSize;
    else
      return;

    // Scan the loop: don't unroll loops with calls.
    for (BasicBlock *BB : L->blocks()) {
      for (Instruction &I : *BB) {
        if (isa<CallInst>(I) || isa<InvokeInst>(I)) {
          if (const Function *F = cast<CallBase>(I).getCalledFunction()) {
            if (!thisT()->isLoweredToCall(F))
              continue;
          }

          return;
        }
      }
    }

    // Enable runtime and partial unrolling up to the specified size.
    // Enable using trip count upper bound to unroll loops.
    UP.Partial = UP.Runtime = UP.UpperBound = true;
    UP.PartialThreshold = MaxOps;

    // Avoid unrolling when optimizing for size.
    UP.OptSizeThreshold = 0;
    UP.PartialOptSizeThreshold = 0;

    // Set number of instructions optimized when "back edge"
    // becomes "fall through" to default value of 2.
    UP.BEInsns = 2;
  }

#if INTEL_CUSTOMIZATION
  unsigned getLoopRotationDefaultThreshold(bool OptForSize) const { return 16; }
#endif // INTEL_CUSTOMIZATION
  void getPeelingPreferences(Loop *L, ScalarEvolution &SE,
                             TTI::PeelingPreferences &PP) {
    PP.PeelCount = 0;
    PP.AllowPeeling = true;
    PP.AllowLoopNestsPeeling = false;
    PP.PeelProfiledIterations = true;
  }

  bool isHardwareLoopProfitable(Loop *L, ScalarEvolution &SE,
                                AssumptionCache &AC,
                                TargetLibraryInfo *LibInfo,
                                HardwareLoopInfo &HWLoopInfo) {
    return BaseT::isHardwareLoopProfitable(L, SE, AC, LibInfo, HWLoopInfo);
  }

  bool preferPredicateOverEpilogue(Loop *L, LoopInfo *LI, ScalarEvolution &SE,
                                   AssumptionCache &AC, TargetLibraryInfo *TLI,
                                   DominatorTree *DT,
                                   const LoopAccessInfo *LAI) {
    return BaseT::preferPredicateOverEpilogue(L, LI, SE, AC, TLI, DT, LAI);
  }

  bool emitGetActiveLaneMask() {
    return BaseT::emitGetActiveLaneMask();
  }

  Optional<Instruction *> instCombineIntrinsic(InstCombiner &IC,
                                               IntrinsicInst &II) {
    return BaseT::instCombineIntrinsic(IC, II);
  }

  Optional<Value *> simplifyDemandedUseBitsIntrinsic(InstCombiner &IC,
                                                     IntrinsicInst &II,
                                                     APInt DemandedMask,
                                                     KnownBits &Known,
                                                     bool &KnownBitsComputed) {
    return BaseT::simplifyDemandedUseBitsIntrinsic(IC, II, DemandedMask, Known,
                                                   KnownBitsComputed);
  }

  Optional<Value *> simplifyDemandedVectorEltsIntrinsic(
      InstCombiner &IC, IntrinsicInst &II, APInt DemandedElts, APInt &UndefElts,
      APInt &UndefElts2, APInt &UndefElts3,
      std::function<void(Instruction *, unsigned, APInt, APInt &)>
          SimplifyAndSetOp) {
    return BaseT::simplifyDemandedVectorEltsIntrinsic(
        IC, II, DemandedElts, UndefElts, UndefElts2, UndefElts3,
        SimplifyAndSetOp);
  }

  int getInstructionLatency(const Instruction *I) {
    if (isa<LoadInst>(I))
      return getST()->getSchedModel().DefaultLoadLatency;

    return BaseT::getInstructionLatency(I);
  }

  virtual Optional<unsigned>
  getCacheSize(TargetTransformInfo::CacheLevel Level) const {
    return Optional<unsigned>(
      getST()->getCacheSize(static_cast<unsigned>(Level)));
  }

  virtual Optional<unsigned>
  getCacheAssociativity(TargetTransformInfo::CacheLevel Level) const {
    Optional<unsigned> TargetResult =
        getST()->getCacheAssociativity(static_cast<unsigned>(Level));

    if (TargetResult)
      return TargetResult;

    return BaseT::getCacheAssociativity(Level);
  }

  virtual unsigned getCacheLineSize() const {
    return getST()->getCacheLineSize();
  }

  virtual unsigned getPrefetchDistance() const {
    return getST()->getPrefetchDistance();
  }

  virtual unsigned getMinPrefetchStride(unsigned NumMemAccesses,
                                        unsigned NumStridedMemAccesses,
                                        unsigned NumPrefetches,
                                        bool HasCall) const {
    return getST()->getMinPrefetchStride(NumMemAccesses, NumStridedMemAccesses,
                                         NumPrefetches, HasCall);
  }

  virtual unsigned getMaxPrefetchIterationsAhead() const {
    return getST()->getMaxPrefetchIterationsAhead();
  }

  virtual bool enableWritePrefetching() const {
    return getST()->enableWritePrefetching();
  }

  /// @}

  /// \name Vector TTI Implementations
  /// @{

  unsigned getRegisterBitWidth(bool Vector) const { return 32; }

  /// Estimate the overhead of scalarizing an instruction. Insert and Extract
  /// are set if the demanded result elements need to be inserted and/or
  /// extracted from vectors.
  unsigned getScalarizationOverhead(VectorType *InTy, const APInt &DemandedElts,
                                    bool Insert, bool Extract) {
    /// FIXME: a bitfield is not a reasonable abstraction for talking about
    /// which elements are needed from a scalable vector
    auto *Ty = cast<FixedVectorType>(InTy);

    assert(DemandedElts.getBitWidth() == Ty->getNumElements() &&
           "Vector size mismatch");

    unsigned Cost = 0;

    for (int i = 0, e = Ty->getNumElements(); i < e; ++i) {
      if (!DemandedElts[i])
        continue;
      if (Insert)
        Cost += thisT()->getVectorInstrCost(Instruction::InsertElement, Ty, i);
      if (Extract)
        Cost += thisT()->getVectorInstrCost(Instruction::ExtractElement, Ty, i);
    }

    return Cost;
  }

  /// Helper wrapper for the DemandedElts variant of getScalarizationOverhead.
  unsigned getScalarizationOverhead(VectorType *InTy, bool Insert,
                                    bool Extract) {
    auto *Ty = cast<FixedVectorType>(InTy);

    APInt DemandedElts = APInt::getAllOnesValue(Ty->getNumElements());
    return thisT()->getScalarizationOverhead(Ty, DemandedElts, Insert, Extract);
  }

  /// Estimate the overhead of scalarizing an instructions unique
  /// non-constant operands. The types of the arguments are ordinarily
  /// scalar, in which case the costs are multiplied with VF.
  unsigned getOperandsScalarizationOverhead(ArrayRef<const Value *> Args,
                                            unsigned VF) {
    unsigned Cost = 0;
    SmallPtrSet<const Value*, 4> UniqueOperands;
    for (const Value *A : Args) {
      if (!isa<Constant>(A) && UniqueOperands.insert(A).second) {
        auto *VecTy = dyn_cast<VectorType>(A->getType());
        if (VecTy) {
          // If A is a vector operand, VF should be 1 or correspond to A.
          assert((VF == 1 ||
                  VF == cast<FixedVectorType>(VecTy)->getNumElements()) &&
                 "Vector argument does not match VF");
        }
        else
          VecTy = FixedVectorType::get(A->getType(), VF);

        Cost += getScalarizationOverhead(VecTy, false, true);
      }
    }

    return Cost;
  }

  unsigned getScalarizationOverhead(VectorType *InTy,
                                    ArrayRef<const Value *> Args) {
    auto *Ty = cast<FixedVectorType>(InTy);

    unsigned Cost = 0;

    Cost += getScalarizationOverhead(Ty, true, false);
    if (!Args.empty())
      Cost += getOperandsScalarizationOverhead(Args, Ty->getNumElements());
    else
      // When no information on arguments is provided, we add the cost
      // associated with one argument as a heuristic.
      Cost += getScalarizationOverhead(Ty, false, true);

    return Cost;
  }

  unsigned getMaxInterleaveFactor(unsigned VF) { return 1; }

  unsigned getArithmeticInstrCost(
      unsigned Opcode, Type *Ty,
      TTI::TargetCostKind CostKind = TTI::TCK_RecipThroughput,
      TTI::OperandValueKind Opd1Info = TTI::OK_AnyValue,
      TTI::OperandValueKind Opd2Info = TTI::OK_AnyValue,
      TTI::OperandValueProperties Opd1PropInfo = TTI::OP_None,
      TTI::OperandValueProperties Opd2PropInfo = TTI::OP_None,
      ArrayRef<const Value *> Args = ArrayRef<const Value *>(),
      const Instruction *CxtI = nullptr) {
    // Check if any of the operands are vector operands.
    const TargetLoweringBase *TLI = getTLI();
    int ISD = TLI->InstructionOpcodeToISD(Opcode);
    assert(ISD && "Invalid opcode");

    // TODO: Handle more cost kinds.
    if (CostKind != TTI::TCK_RecipThroughput)
      return BaseT::getArithmeticInstrCost(Opcode, Ty, CostKind,
                                           Opd1Info, Opd2Info,
                                           Opd1PropInfo, Opd2PropInfo,
                                           Args, CxtI);

    std::pair<unsigned, MVT> LT = TLI->getTypeLegalizationCost(DL, Ty);

    bool IsFloat = Ty->isFPOrFPVectorTy();
    // Assume that floating point arithmetic operations cost twice as much as
    // integer operations.
    unsigned OpCost = (IsFloat ? 2 : 1);

    if (TLI->isOperationLegalOrPromote(ISD, LT.second)) {
      // The operation is legal. Assume it costs 1.
      // TODO: Once we have extract/insert subvector cost we need to use them.
      return LT.first * OpCost;
    }

    if (!TLI->isOperationExpand(ISD, LT.second)) {
      // If the operation is custom lowered, then assume that the code is twice
      // as expensive.
      return LT.first * 2 * OpCost;
    }

    // Else, assume that we need to scalarize this op.
    // TODO: If one of the types get legalized by splitting, handle this
    // similarly to what getCastInstrCost() does.
    if (auto *VTy = dyn_cast<VectorType>(Ty)) {
      unsigned Num = cast<FixedVectorType>(VTy)->getNumElements();
      unsigned Cost = thisT()->getArithmeticInstrCost(
          Opcode, VTy->getScalarType(), CostKind, Opd1Info, Opd2Info,
          Opd1PropInfo, Opd2PropInfo, Args, CxtI);
      // Return the cost of multiple scalar invocation plus the cost of
      // inserting and extracting the values.
      return getScalarizationOverhead(VTy, Args) + Num * Cost;
    }

    // We don't know anything about this scalar instruction.
    return OpCost;
  }

  unsigned getShuffleCost(TTI::ShuffleKind Kind, VectorType *Tp, int Index,
                          VectorType *SubTp) {

    switch (Kind) {
    case TTI::SK_Broadcast:
      return getBroadcastShuffleOverhead(cast<FixedVectorType>(Tp));
    case TTI::SK_Select:
    case TTI::SK_Reverse:
    case TTI::SK_Transpose:
    case TTI::SK_PermuteSingleSrc:
    case TTI::SK_PermuteTwoSrc:
      return getPermuteShuffleOverhead(cast<FixedVectorType>(Tp));
    case TTI::SK_ExtractSubvector:
      return getExtractSubvectorOverhead(cast<FixedVectorType>(Tp), Index,
                                         cast<FixedVectorType>(SubTp));
    case TTI::SK_InsertSubvector:
      return getInsertSubvectorOverhead(cast<FixedVectorType>(Tp), Index,
                                        cast<FixedVectorType>(SubTp));
#if INTEL_CUSTOMIZATION
    case TTI::SK_TargetSpecific:
      return 1;
#endif // INTEL_CUSTOMIZATION
    }
    llvm_unreachable("Unknown TTI::ShuffleKind");
  }

  unsigned getCastInstrCost(unsigned Opcode, Type *Dst, Type *Src,
                            TTI::CastContextHint CCH,
                            TTI::TargetCostKind CostKind,
                            const Instruction *I = nullptr) {
    if (BaseT::getCastInstrCost(Opcode, Dst, Src, CCH, CostKind, I) == 0)
      return 0;

    const TargetLoweringBase *TLI = getTLI();
    int ISD = TLI->InstructionOpcodeToISD(Opcode);
    assert(ISD && "Invalid opcode");
    std::pair<unsigned, MVT> SrcLT = TLI->getTypeLegalizationCost(DL, Src);
    std::pair<unsigned, MVT> DstLT = TLI->getTypeLegalizationCost(DL, Dst);

    TypeSize SrcSize = SrcLT.second.getSizeInBits();
    TypeSize DstSize = DstLT.second.getSizeInBits();
    bool IntOrPtrSrc = Src->isIntegerTy() || Src->isPointerTy();
    bool IntOrPtrDst = Dst->isIntegerTy() || Dst->isPointerTy();

    switch (Opcode) {
    default:
      break;
    case Instruction::Trunc:
      // Check for NOOP conversions.
      if (TLI->isTruncateFree(SrcLT.second, DstLT.second))
        return 0;
      LLVM_FALLTHROUGH;
    case Instruction::BitCast:
      // Bitcast between types that are legalized to the same type are free and
      // assume int to/from ptr of the same size is also free.
      if (SrcLT.first == DstLT.first && IntOrPtrSrc == IntOrPtrDst &&
          SrcSize == DstSize)
        return 0;
      break;
    case Instruction::FPExt:
      if (I && getTLI()->isExtFree(I))
        return 0;
      break;
    case Instruction::ZExt:
      if (TLI->isZExtFree(SrcLT.second, DstLT.second))
        return 0;
      LLVM_FALLTHROUGH;
    case Instruction::SExt:
      if (I && getTLI()->isExtFree(I))
        return 0;

      // If this is a zext/sext of a load, return 0 if the corresponding
      // extending load exists on target.
      if (CCH == TTI::CastContextHint::Normal) {
        EVT ExtVT = EVT::getEVT(Dst);
        EVT LoadVT = EVT::getEVT(Src);
        unsigned LType =
          ((Opcode == Instruction::ZExt) ? ISD::ZEXTLOAD : ISD::SEXTLOAD);
        if (TLI->isLoadExtLegal(LType, ExtVT, LoadVT))
          return 0;
      }
      break;
    case Instruction::AddrSpaceCast:
      if (TLI->isFreeAddrSpaceCast(Src->getPointerAddressSpace(),
                                   Dst->getPointerAddressSpace()))
        return 0;
      break;
    }

    auto *SrcVTy = dyn_cast<VectorType>(Src);
    auto *DstVTy = dyn_cast<VectorType>(Dst);

    // If the cast is marked as legal (or promote) then assume low cost.
    if (SrcLT.first == DstLT.first &&
        TLI->isOperationLegalOrPromote(ISD, DstLT.second))
      return SrcLT.first;

    // Handle scalar conversions.
    if (!SrcVTy && !DstVTy) {
      // Just check the op cost. If the operation is legal then assume it costs
      // 1.
      if (!TLI->isOperationExpand(ISD, DstLT.second))
        return 1;

      // Assume that illegal scalar instruction are expensive.
      return 4;
    }

    // Check vector-to-vector casts.
    if (DstVTy && SrcVTy) {
      // If the cast is between same-sized registers, then the check is simple.
      if (SrcLT.first == DstLT.first && SrcSize == DstSize) {

        // Assume that Zext is done using AND.
        if (Opcode == Instruction::ZExt)
          return SrcLT.first;

        // Assume that sext is done using SHL and SRA.
        if (Opcode == Instruction::SExt)
          return SrcLT.first * 2;

        // Just check the op cost. If the operation is legal then assume it
        // costs
        // 1 and multiply by the type-legalization overhead.
        if (!TLI->isOperationExpand(ISD, DstLT.second))
          return SrcLT.first * 1;
      }

      // If we are legalizing by splitting, query the concrete TTI for the cost
      // of casting the original vector twice. We also need to factor in the
      // cost of the split itself. Count that as 1, to be consistent with
      // TLI->getTypeLegalizationCost().
      bool SplitSrc =
          TLI->getTypeAction(Src->getContext(), TLI->getValueType(DL, Src)) ==
          TargetLowering::TypeSplitVector;
      bool SplitDst =
          TLI->getTypeAction(Dst->getContext(), TLI->getValueType(DL, Dst)) ==
          TargetLowering::TypeSplitVector;
      if ((SplitSrc || SplitDst) &&
          cast<FixedVectorType>(SrcVTy)->getNumElements() > 1 &&
          cast<FixedVectorType>(DstVTy)->getNumElements() > 1) {
        Type *SplitDstTy = VectorType::getHalfElementsVectorType(DstVTy);
        Type *SplitSrcTy = VectorType::getHalfElementsVectorType(SrcVTy);
        T *TTI = static_cast<T *>(this);
        // If both types need to be split then the split is free.
        unsigned SplitCost =
            (!SplitSrc || !SplitDst) ? TTI->getVectorSplitCost() : 0;
        return SplitCost +
               (2 * TTI->getCastInstrCost(Opcode, SplitDstTy, SplitSrcTy, CCH,
                                          CostKind, I));
      }

      // In other cases where the source or destination are illegal, assume
      // the operation will get scalarized.
      unsigned Num = cast<FixedVectorType>(DstVTy)->getNumElements();
      unsigned Cost = thisT()->getCastInstrCost(
          Opcode, Dst->getScalarType(), Src->getScalarType(), CCH, CostKind, I);

      // Return the cost of multiple scalar invocation plus the cost of
      // inserting and extracting the values.
      return getScalarizationOverhead(DstVTy, true, true) + Num * Cost;
    }

    // We already handled vector-to-vector and scalar-to-scalar conversions.
    // This
    // is where we handle bitcast between vectors and scalars. We need to assume
    //  that the conversion is scalarized in one way or another.
    if (Opcode == Instruction::BitCast) {
      // Illegal bitcasts are done by storing and loading from a stack slot.
      return (SrcVTy ? getScalarizationOverhead(SrcVTy, false, true) : 0) +
             (DstVTy ? getScalarizationOverhead(DstVTy, true, false) : 0);
    }

    llvm_unreachable("Unhandled cast");
  }

  unsigned getExtractWithExtendCost(unsigned Opcode, Type *Dst,
                                    VectorType *VecTy, unsigned Index) {
    return thisT()->getVectorInstrCost(Instruction::ExtractElement, VecTy,
                                       Index) +
           thisT()->getCastInstrCost(Opcode, Dst, VecTy->getElementType(),
                                     TTI::CastContextHint::None, TTI::TCK_RecipThroughput);
  }

  unsigned getCFInstrCost(unsigned Opcode, TTI::TargetCostKind CostKind) {
    return BaseT::getCFInstrCost(Opcode, CostKind);
  }

  unsigned getCmpSelInstrCost(unsigned Opcode, Type *ValTy, Type *CondTy,
                              CmpInst::Predicate VecPred,
                              TTI::TargetCostKind CostKind,
                              const Instruction *I = nullptr) {
    const TargetLoweringBase *TLI = getTLI();
    int ISD = TLI->InstructionOpcodeToISD(Opcode);
    assert(ISD && "Invalid opcode");

    // TODO: Handle other cost kinds.
    if (CostKind != TTI::TCK_RecipThroughput)
      return BaseT::getCmpSelInstrCost(Opcode, ValTy, CondTy, VecPred, CostKind,
                                       I);

    // Selects on vectors are actually vector selects.
    if (ISD == ISD::SELECT) {
      assert(CondTy && "CondTy must exist");
      if (CondTy->isVectorTy())
        ISD = ISD::VSELECT;
    }
    std::pair<unsigned, MVT> LT = TLI->getTypeLegalizationCost(DL, ValTy);

    if (!(ValTy->isVectorTy() && !LT.second.isVector()) &&
        !TLI->isOperationExpand(ISD, LT.second)) {
      // The operation is legal. Assume it costs 1. Multiply
      // by the type-legalization overhead.
      return LT.first * 1;
    }

    // Otherwise, assume that the cast is scalarized.
    // TODO: If one of the types get legalized by splitting, handle this
    // similarly to what getCastInstrCost() does.
    if (auto *ValVTy = dyn_cast<VectorType>(ValTy)) {
      unsigned Num = cast<FixedVectorType>(ValVTy)->getNumElements();
      if (CondTy)
        CondTy = CondTy->getScalarType();
      unsigned Cost = thisT()->getCmpSelInstrCost(
          Opcode, ValVTy->getScalarType(), CondTy, VecPred, CostKind, I);

      // Return the cost of multiple scalar invocation plus the cost of
      // inserting and extracting the values.
      return getScalarizationOverhead(ValVTy, true, false) + Num * Cost;
    }

    // Unknown scalar opcode.
    return 1;
  }

  unsigned getVectorInstrCost(unsigned Opcode, Type *Val, unsigned Index) {
    std::pair<unsigned, MVT> LT =
        getTLI()->getTypeLegalizationCost(DL, Val->getScalarType());

    return LT.first;
  }

  unsigned getMemoryOpCost(unsigned Opcode, Type *Src, MaybeAlign Alignment,
                           unsigned AddressSpace,
                           TTI::TargetCostKind CostKind,
                           const Instruction *I = nullptr) {
    assert(!Src->isVoidTy() && "Invalid type");

#if INTEL_CUSTOMIZATION
    if (StructType *STy = dyn_cast<StructType>(Src)) {
      unsigned Cost = 0;
      const DataLayout &DL = this->getDataLayout();
      const StructLayout *SL = DL.getStructLayout(STy);
      for (StructType::element_iterator EB = STy->element_begin(), EI = EB,
                                        EE = STy->element_end();
           EI != EE; ++EI) {
        MaybeAlign ElementAlignment =
            Alignment
                ? commonAlignment(Alignment, SL->getElementOffset(EI - EB))
                : Alignment;
        Cost += static_cast<T *>(this)->getMemoryOpCost(
            Opcode, *EI, ElementAlignment, AddressSpace, CostKind, I);
      }
      return Cost;
    }
    // Given an array type, recursively traverse the elements.
    if (ArrayType *ATy = dyn_cast<ArrayType>(Src)) {
      unsigned Cost = 0;
      Type *EltTy = ATy->getElementType();
      const DataLayout &DL = this->getDataLayout();
      uint64_t EltSize = DL.getTypeAllocSize(EltTy);
      for (unsigned i = 0, e = ATy->getNumElements(); i != e; ++i) {
        MaybeAlign ElementAlignment =
            Alignment ? commonAlignment(Alignment, i * EltSize) : Alignment;
        Cost += static_cast<T *>(this)->getMemoryOpCost(
            Opcode, EltTy, ElementAlignment, AddressSpace, CostKind, I);
      }
      return Cost;
    }
#endif // INTEL_CUSTOMIZATION

    // Assume types, such as structs, are expensive.
    if (getTLI()->getValueType(DL, Src,  true) == MVT::Other)
      return 4;
    std::pair<unsigned, MVT> LT = getTLI()->getTypeLegalizationCost(DL, Src);

    // Assuming that all loads of legal types cost 1.
    unsigned Cost = LT.first;
    if (CostKind != TTI::TCK_RecipThroughput)
      return Cost;

    if (Src->isVectorTy() &&
        // In practice it's not currently possible to have a change in lane
        // length for extending loads or truncating stores so both types should
        // have the same scalable property.
        TypeSize::isKnownLT(Src->getPrimitiveSizeInBits(),
                            LT.second.getSizeInBits())) {
      // This is a vector load that legalizes to a larger type than the vector
      // itself. Unless the corresponding extending load or truncating store is
      // legal, then this will scalarize.
      TargetLowering::LegalizeAction LA = TargetLowering::Expand;
      EVT MemVT = getTLI()->getValueType(DL, Src);
      if (Opcode == Instruction::Store)
        LA = getTLI()->getTruncStoreAction(LT.second, MemVT);
      else
        LA = getTLI()->getLoadExtAction(ISD::EXTLOAD, LT.second, MemVT);

      if (LA != TargetLowering::Legal && LA != TargetLowering::Custom) {
        // This is a vector load/store for some illegal type that is scalarized.
        // We must account for the cost of building or decomposing the vector.
        Cost += getScalarizationOverhead(cast<VectorType>(Src),
                                         Opcode != Instruction::Store,
                                         Opcode == Instruction::Store);
      }
    }

    return Cost;
  }

  unsigned getInterleavedMemoryOpCost(
      unsigned Opcode, Type *VecTy, unsigned Factor, ArrayRef<unsigned> Indices,
      Align Alignment, unsigned AddressSpace, TTI::TargetCostKind CostKind,
      bool UseMaskForCond = false, bool UseMaskForGaps = false) {
    auto *VT = cast<FixedVectorType>(VecTy);

    unsigned NumElts = VT->getNumElements();
    assert(Factor > 1 && NumElts % Factor == 0 && "Invalid interleave factor");

    unsigned NumSubElts = NumElts / Factor;
    auto *SubVT = FixedVectorType::get(VT->getElementType(), NumSubElts);

    // Firstly, the cost of load/store operation.
    unsigned Cost;
    if (UseMaskForCond || UseMaskForGaps)
      Cost = thisT()->getMaskedMemoryOpCost(Opcode, VecTy, Alignment,
                                            AddressSpace, CostKind);
    else
      Cost = thisT()->getMemoryOpCost(Opcode, VecTy, Alignment, AddressSpace,
                                      CostKind);

    // Legalize the vector type, and get the legalized and unlegalized type
    // sizes.
    MVT VecTyLT = getTLI()->getTypeLegalizationCost(DL, VecTy).second;
    unsigned VecTySize = thisT()->getDataLayout().getTypeStoreSize(VecTy);
    unsigned VecTyLTSize = VecTyLT.getStoreSize();

    // Return the ceiling of dividing A by B.
    auto ceil = [](unsigned A, unsigned B) { return (A + B - 1) / B; };

    // Scale the cost of the memory operation by the fraction of legalized
    // instructions that will actually be used. We shouldn't account for the
    // cost of dead instructions since they will be removed.
    //
    // E.g., An interleaved load of factor 8:
    //       %vec = load <16 x i64>, <16 x i64>* %ptr
    //       %v0 = shufflevector %vec, undef, <0, 8>
    //
    // If <16 x i64> is legalized to 8 v2i64 loads, only 2 of the loads will be
    // used (those corresponding to elements [0:1] and [8:9] of the unlegalized
    // type). The other loads are unused.
    //
    // We only scale the cost of loads since interleaved store groups aren't
    // allowed to have gaps.
    if (Opcode == Instruction::Load && VecTySize > VecTyLTSize) {
      // The number of loads of a legal type it will take to represent a load
      // of the unlegalized vector type.
      unsigned NumLegalInsts = ceil(VecTySize, VecTyLTSize);

      // The number of elements of the unlegalized type that correspond to a
      // single legal instruction.
      unsigned NumEltsPerLegalInst = ceil(NumElts, NumLegalInsts);

      // Determine which legal instructions will be used.
      BitVector UsedInsts(NumLegalInsts, false);
      for (unsigned Index : Indices)
        for (unsigned Elt = 0; Elt < NumSubElts; ++Elt)
          UsedInsts.set((Index + Elt * Factor) / NumEltsPerLegalInst);

      // Scale the cost of the load by the fraction of legal instructions that
      // will be used.
      Cost *= UsedInsts.count() / NumLegalInsts;
    }

    // Then plus the cost of interleave operation.
    if (Opcode == Instruction::Load) {
      // The interleave cost is similar to extract sub vectors' elements
      // from the wide vector, and insert them into sub vectors.
      //
      // E.g. An interleaved load of factor 2 (with one member of index 0):
      //      %vec = load <8 x i32>, <8 x i32>* %ptr
      //      %v0 = shuffle %vec, undef, <0, 2, 4, 6>         ; Index 0
      // The cost is estimated as extract elements at 0, 2, 4, 6 from the
      // <8 x i32> vector and insert them into a <4 x i32> vector.

      assert(Indices.size() <= Factor &&
             "Interleaved memory op has too many members");

      for (unsigned Index : Indices) {
        assert(Index < Factor && "Invalid index for interleaved memory op");

        // Extract elements from loaded vector for each sub vector.
        for (unsigned i = 0; i < NumSubElts; i++)
          Cost += thisT()->getVectorInstrCost(Instruction::ExtractElement, VT,
                                              Index + i * Factor);
      }

      unsigned InsSubCost = 0;
      for (unsigned i = 0; i < NumSubElts; i++)
        InsSubCost +=
            thisT()->getVectorInstrCost(Instruction::InsertElement, SubVT, i);

      Cost += Indices.size() * InsSubCost;
    } else {
      // The interleave cost is extract all elements from sub vectors, and
      // insert them into the wide vector.
      //
      // E.g. An interleaved store of factor 2:
      //      %v0_v1 = shuffle %v0, %v1, <0, 4, 1, 5, 2, 6, 3, 7>
      //      store <8 x i32> %interleaved.vec, <8 x i32>* %ptr
      // The cost is estimated as extract all elements from both <4 x i32>
      // vectors and insert into the <8 x i32> vector.

      unsigned ExtSubCost = 0;
      for (unsigned i = 0; i < NumSubElts; i++)
        ExtSubCost +=
            thisT()->getVectorInstrCost(Instruction::ExtractElement, SubVT, i);
      Cost += ExtSubCost * Factor;

      for (unsigned i = 0; i < NumElts; i++)
        Cost += static_cast<T *>(this)
                    ->getVectorInstrCost(Instruction::InsertElement, VT, i);
    }

    if (!UseMaskForCond)
      return Cost;

    Type *I8Type = Type::getInt8Ty(VT->getContext());
    auto *MaskVT = FixedVectorType::get(I8Type, NumElts);
    SubVT = FixedVectorType::get(I8Type, NumSubElts);

    // The Mask shuffling cost is extract all the elements of the Mask
    // and insert each of them Factor times into the wide vector:
    //
    // E.g. an interleaved group with factor 3:
    //    %mask = icmp ult <8 x i32> %vec1, %vec2
    //    %interleaved.mask = shufflevector <8 x i1> %mask, <8 x i1> undef,
    //        <24 x i32> <0,0,0,1,1,1,2,2,2,3,3,3,4,4,4,5,5,5,6,6,6,7,7,7>
    // The cost is estimated as extract all mask elements from the <8xi1> mask
    // vector and insert them factor times into the <24xi1> shuffled mask
    // vector.
    for (unsigned i = 0; i < NumSubElts; i++)
      Cost +=
          thisT()->getVectorInstrCost(Instruction::ExtractElement, SubVT, i);

    for (unsigned i = 0; i < NumElts; i++)
      Cost +=
          thisT()->getVectorInstrCost(Instruction::InsertElement, MaskVT, i);

    // The Gaps mask is invariant and created outside the loop, therefore the
    // cost of creating it is not accounted for here. However if we have both
    // a MaskForGaps and some other mask that guards the execution of the
    // memory access, we need to account for the cost of And-ing the two masks
    // inside the loop.
    if (UseMaskForGaps)
      Cost += thisT()->getArithmeticInstrCost(BinaryOperator::And, MaskVT,
                                              CostKind);

    return Cost;
  }

  /// Get intrinsic cost based on arguments.
  unsigned getIntrinsicInstrCost(const IntrinsicCostAttributes &ICA,
                                 TTI::TargetCostKind CostKind) {
    // Check for generically free intrinsics.
    if (BaseT::getIntrinsicInstrCost(ICA, CostKind) == 0)
      return 0;

    // Assume that target intrinsics are cheap.
    Intrinsic::ID IID = ICA.getID();
    if (Function::isTargetIntrinsic(IID))
      return TargetTransformInfo::TCC_Basic;

    if (ICA.isTypeBasedOnly())
      return getTypeBasedIntrinsicInstrCost(ICA, CostKind);

    // TODO: Handle scalable vectors?
    Type *RetTy = ICA.getReturnType();
    if (isa<ScalableVectorType>(RetTy))
      return BaseT::getIntrinsicInstrCost(ICA, CostKind);

    unsigned VF = ICA.getVectorFactor();
    unsigned RetVF =
        (RetTy->isVectorTy() ? cast<FixedVectorType>(RetTy)->getNumElements()
                             : 1);
    assert((RetVF == 1 || VF == 1) && "VF > 1 and RetVF is a vector type");
    const IntrinsicInst *I = ICA.getInst();
    const SmallVectorImpl<const Value *> &Args = ICA.getArgs();
    FastMathFlags FMF = ICA.getFlags();
    switch (IID) {
    default:
      // FIXME: all cost kinds should default to the same thing?
      if (CostKind != TTI::TCK_RecipThroughput)
        return BaseT::getIntrinsicInstrCost(ICA, CostKind);
      break;

    case Intrinsic::cttz:
      // FIXME: If necessary, this should go in target-specific overrides.
      if (VF == 1 && RetVF == 1 && getTLI()->isCheapToSpeculateCttz())
        return TargetTransformInfo::TCC_Basic;
      break;

    case Intrinsic::ctlz:
      // FIXME: If necessary, this should go in target-specific overrides.
      if (VF == 1 && RetVF == 1 && getTLI()->isCheapToSpeculateCtlz())
        return TargetTransformInfo::TCC_Basic;
      break;

    case Intrinsic::memcpy:
      return thisT()->getMemcpyCost(ICA.getInst());

    case Intrinsic::masked_scatter: {
      assert(VF == 1 && "Can't vectorize types here.");
      const Value *Mask = Args[3];
      bool VarMask = !isa<Constant>(Mask);
      Align Alignment = cast<ConstantInt>(Args[2])->getAlignValue();
      return thisT()->getGatherScatterOpCost(Instruction::Store,
                                             Args[0]->getType(), Args[1],
                                             VarMask, Alignment, CostKind, I);
    }
    case Intrinsic::masked_gather: {
      assert(VF == 1 && "Can't vectorize types here.");
      const Value *Mask = Args[2];
      bool VarMask = !isa<Constant>(Mask);
      Align Alignment = cast<ConstantInt>(Args[1])->getAlignValue();
      return thisT()->getGatherScatterOpCost(Instruction::Load, RetTy, Args[0],
                                             VarMask, Alignment, CostKind, I);
    }
    case Intrinsic::vector_reduce_add:
    case Intrinsic::vector_reduce_mul:
    case Intrinsic::vector_reduce_and:
    case Intrinsic::vector_reduce_or:
    case Intrinsic::vector_reduce_xor:
    case Intrinsic::vector_reduce_smax:
    case Intrinsic::vector_reduce_smin:
    case Intrinsic::vector_reduce_fmax:
    case Intrinsic::vector_reduce_fmin:
    case Intrinsic::vector_reduce_umax:
    case Intrinsic::vector_reduce_umin: {
      IntrinsicCostAttributes Attrs(IID, RetTy, Args[0]->getType(), FMF, 1, I);
      return getTypeBasedIntrinsicInstrCost(Attrs, CostKind);
    }
    case Intrinsic::vector_reduce_fadd:
    case Intrinsic::vector_reduce_fmul: {
      IntrinsicCostAttributes Attrs(
          IID, RetTy, {Args[0]->getType(), Args[1]->getType()}, FMF, 1, I);
      return getTypeBasedIntrinsicInstrCost(Attrs, CostKind);
    }
    case Intrinsic::fshl:
    case Intrinsic::fshr: {
      const Value *X = Args[0];
      const Value *Y = Args[1];
      const Value *Z = Args[2];
      TTI::OperandValueProperties OpPropsX, OpPropsY, OpPropsZ, OpPropsBW;
      TTI::OperandValueKind OpKindX = TTI::getOperandInfo(X, OpPropsX);
      TTI::OperandValueKind OpKindY = TTI::getOperandInfo(Y, OpPropsY);
      TTI::OperandValueKind OpKindZ = TTI::getOperandInfo(Z, OpPropsZ);
      TTI::OperandValueKind OpKindBW = TTI::OK_UniformConstantValue;
      OpPropsBW = isPowerOf2_32(RetTy->getScalarSizeInBits()) ? TTI::OP_PowerOf2
                                                              : TTI::OP_None;
      // fshl: (X << (Z % BW)) | (Y >> (BW - (Z % BW)))
      // fshr: (X << (BW - (Z % BW))) | (Y >> (Z % BW))
      unsigned Cost = 0;
      Cost +=
          thisT()->getArithmeticInstrCost(BinaryOperator::Or, RetTy, CostKind);
      Cost +=
          thisT()->getArithmeticInstrCost(BinaryOperator::Sub, RetTy, CostKind);
      Cost += thisT()->getArithmeticInstrCost(
          BinaryOperator::Shl, RetTy, CostKind, OpKindX, OpKindZ, OpPropsX);
      Cost += thisT()->getArithmeticInstrCost(
          BinaryOperator::LShr, RetTy, CostKind, OpKindY, OpKindZ, OpPropsY);
      // Non-constant shift amounts requires a modulo.
      if (OpKindZ != TTI::OK_UniformConstantValue &&
          OpKindZ != TTI::OK_NonUniformConstantValue)
        Cost += thisT()->getArithmeticInstrCost(BinaryOperator::URem, RetTy,
                                                CostKind, OpKindZ, OpKindBW,
                                                OpPropsZ, OpPropsBW);
      // For non-rotates (X != Y) we must add shift-by-zero handling costs.
      if (X != Y) {
        Type *CondTy = RetTy->getWithNewBitWidth(1);
        Cost +=
            thisT()->getCmpSelInstrCost(BinaryOperator::ICmp, RetTy, CondTy,
                                        CmpInst::BAD_ICMP_PREDICATE, CostKind);
        Cost +=
            thisT()->getCmpSelInstrCost(BinaryOperator::Select, RetTy, CondTy,
                                        CmpInst::BAD_ICMP_PREDICATE, CostKind);
      }
      return Cost;
    }
    }

    // Assume that we need to scalarize this intrinsic.
    SmallVector<Type *, 4> Types;
    for (const Value *Op : Args) {
      Type *OpTy = Op->getType();
      assert(VF == 1 || !OpTy->isVectorTy());
      Types.push_back(VF == 1 ? OpTy : FixedVectorType::get(OpTy, VF));
    }

    if (VF > 1 && !RetTy->isVoidTy())
      RetTy = FixedVectorType::get(RetTy, VF);

    // Compute the scalarization overhead based on Args for a vector
    // intrinsic. A vectorizer will pass a scalar RetTy and VF > 1, while
    // CostModel will pass a vector RetTy and VF is 1.
    unsigned ScalarizationCost = std::numeric_limits<unsigned>::max();
    if (RetVF > 1 || VF > 1) {
      ScalarizationCost = 0;
      if (!RetTy->isVoidTy())
        ScalarizationCost +=
            getScalarizationOverhead(cast<VectorType>(RetTy), true, false);
      ScalarizationCost += getOperandsScalarizationOverhead(Args, VF);
    }

    IntrinsicCostAttributes Attrs(IID, RetTy, Types, FMF, ScalarizationCost, I);
    return thisT()->getTypeBasedIntrinsicInstrCost(Attrs, CostKind);
  }

  /// Get intrinsic cost based on argument types.
  /// If ScalarizationCostPassed is std::numeric_limits<unsigned>::max(), the
  /// cost of scalarizing the arguments and the return value will be computed
  /// based on types.
  unsigned getTypeBasedIntrinsicInstrCost(const IntrinsicCostAttributes &ICA,
                                          TTI::TargetCostKind CostKind) {
    Intrinsic::ID IID = ICA.getID();
    Type *RetTy = ICA.getReturnType();
    const SmallVectorImpl<Type *> &Tys = ICA.getArgTypes();
    FastMathFlags FMF = ICA.getFlags();
    unsigned ScalarizationCostPassed = ICA.getScalarizationCost();
    bool SkipScalarizationCost = ICA.skipScalarizationCost();

    VectorType *VecOpTy = nullptr;
    if (!Tys.empty()) {
      // The vector reduction operand is operand 0 except for fadd/fmul.
      // Their operand 0 is a scalar start value, so the vector op is operand 1.
      unsigned VecTyIndex = 0;
      if (IID == Intrinsic::vector_reduce_fadd ||
          IID == Intrinsic::vector_reduce_fmul)
        VecTyIndex = 1;
      assert(Tys.size() > VecTyIndex && "Unexpected IntrinsicCostAttributes");
      VecOpTy = dyn_cast<VectorType>(Tys[VecTyIndex]);
    }

    SmallVector<unsigned, 2> ISDs;
<<<<<<< HEAD
#if INTEL_CUSTOMIZATION
    // According to Numerics team data float data type Low Accuracy math
    // functions have 20 instructions on average.  Double data type Low
    // Accuracy functions have 31 instructions on average.
    // std math library contains High Accuracy function which are normally 30%
    // more instructions inside, yielding ~26 insts for float functions and
    // ~41 insts for double data type.
    if (RetTy->getScalarType()->isFloatTy())
      SingleCallCost = 26;
    else if (RetTy->getScalarType()->isDoubleTy())
      SingleCallCost = 41;
#endif // #if INTEL_CUSTOMIZATION
=======
    unsigned SingleCallCost = 10; // Library call cost. Make it expensive.
>>>>>>> 32dd5870
    switch (IID) {
    default: {
      // Assume that we need to scalarize this intrinsic.
      unsigned ScalarizationCost = ScalarizationCostPassed;
      unsigned ScalarCalls = 1;
      Type *ScalarRetTy = RetTy;
      if (auto *RetVTy = dyn_cast<VectorType>(RetTy)) {
        if (!SkipScalarizationCost)
          ScalarizationCost = getScalarizationOverhead(RetVTy, true, false);
        ScalarCalls = std::max(ScalarCalls,
                               cast<FixedVectorType>(RetVTy)->getNumElements());
        ScalarRetTy = RetTy->getScalarType();
      }
      SmallVector<Type *, 4> ScalarTys;
      for (unsigned i = 0, ie = Tys.size(); i != ie; ++i) {
        Type *Ty = Tys[i];
        if (auto *VTy = dyn_cast<VectorType>(Ty)) {
          if (!SkipScalarizationCost)
            ScalarizationCost += getScalarizationOverhead(VTy, false, true);
          ScalarCalls = std::max(ScalarCalls,
                                 cast<FixedVectorType>(VTy)->getNumElements());
          Ty = Ty->getScalarType();
        }
        ScalarTys.push_back(Ty);
      }
      if (ScalarCalls == 1)
        return 1; // Return cost of a scalar intrinsic. Assume it to be cheap.

      IntrinsicCostAttributes ScalarAttrs(IID, ScalarRetTy, ScalarTys, FMF);
      unsigned ScalarCost =
          thisT()->getIntrinsicInstrCost(ScalarAttrs, CostKind);

      return ScalarCalls * ScalarCost + ScalarizationCost;
    }
    // Look for intrinsics that can be lowered directly or turned into a scalar
    // intrinsic call.
    case Intrinsic::sqrt:
      ISDs.push_back(ISD::FSQRT);
      break;
    case Intrinsic::sin:
      ISDs.push_back(ISD::FSIN);
      break;
    case Intrinsic::cos:
      ISDs.push_back(ISD::FCOS);
      break;
    case Intrinsic::exp:
      ISDs.push_back(ISD::FEXP);
      break;
    case Intrinsic::exp2:
      ISDs.push_back(ISD::FEXP2);
      break;
    case Intrinsic::log:
      ISDs.push_back(ISD::FLOG);
      break;
    case Intrinsic::log10:
      ISDs.push_back(ISD::FLOG10);
      break;
    case Intrinsic::log2:
      ISDs.push_back(ISD::FLOG2);
      break;
    case Intrinsic::fabs:
      ISDs.push_back(ISD::FABS);
      break;
    case Intrinsic::canonicalize:
      ISDs.push_back(ISD::FCANONICALIZE);
      break;
    case Intrinsic::minnum:
      ISDs.push_back(ISD::FMINNUM);
      break;
    case Intrinsic::maxnum:
      ISDs.push_back(ISD::FMAXNUM);
      break;
    case Intrinsic::copysign:
      ISDs.push_back(ISD::FCOPYSIGN);
      break;
    case Intrinsic::floor:
      ISDs.push_back(ISD::FFLOOR);
      break;
    case Intrinsic::ceil:
      ISDs.push_back(ISD::FCEIL);
      break;
    case Intrinsic::trunc:
      ISDs.push_back(ISD::FTRUNC);
      break;
    case Intrinsic::nearbyint:
      ISDs.push_back(ISD::FNEARBYINT);
      break;
    case Intrinsic::rint:
      ISDs.push_back(ISD::FRINT);
      break;
    case Intrinsic::round:
      ISDs.push_back(ISD::FROUND);
      break;
    case Intrinsic::roundeven:
      ISDs.push_back(ISD::FROUNDEVEN);
      break;
    case Intrinsic::pow:
      ISDs.push_back(ISD::FPOW);
      break;
    case Intrinsic::fma:
      ISDs.push_back(ISD::FMA);
      break;
    case Intrinsic::fmuladd:
      ISDs.push_back(ISD::FMA);
      break;
    case Intrinsic::experimental_constrained_fmuladd:
      ISDs.push_back(ISD::STRICT_FMA);
      break;
    // FIXME: We should return 0 whenever getIntrinsicCost == TCC_Free.
    case Intrinsic::lifetime_start:
    case Intrinsic::lifetime_end:
    case Intrinsic::sideeffect:
#if INTEL_CUSTOMIZATION
    case Intrinsic::directive_region_entry:
    case Intrinsic::directive_region_exit:
#endif // INTEL_CUSTOMIZATION
      return 0;
    case Intrinsic::masked_store: {
      Type *Ty = Tys[0];
      Align TyAlign = thisT()->DL.getABITypeAlign(Ty);
      return thisT()->getMaskedMemoryOpCost(Instruction::Store, Ty, TyAlign, 0,
                                            CostKind);
    }
    case Intrinsic::masked_load: {
      Type *Ty = RetTy;
      Align TyAlign = thisT()->DL.getABITypeAlign(Ty);
      return thisT()->getMaskedMemoryOpCost(Instruction::Load, Ty, TyAlign, 0,
                                            CostKind);
    }
    case Intrinsic::vector_reduce_add:
      return thisT()->getArithmeticReductionCost(Instruction::Add, VecOpTy,
                                                 /*IsPairwiseForm=*/false,
                                                 CostKind);
    case Intrinsic::vector_reduce_mul:
      return thisT()->getArithmeticReductionCost(Instruction::Mul, VecOpTy,
                                                 /*IsPairwiseForm=*/false,
                                                 CostKind);
    case Intrinsic::vector_reduce_and:
      return thisT()->getArithmeticReductionCost(Instruction::And, VecOpTy,
                                                 /*IsPairwiseForm=*/false,
                                                 CostKind);
    case Intrinsic::vector_reduce_or:
      return thisT()->getArithmeticReductionCost(Instruction::Or, VecOpTy,
                                                 /*IsPairwiseForm=*/false,
                                                 CostKind);
    case Intrinsic::vector_reduce_xor:
      return thisT()->getArithmeticReductionCost(Instruction::Xor, VecOpTy,
                                                 /*IsPairwiseForm=*/false,
                                                 CostKind);
    case Intrinsic::vector_reduce_fadd:
      // FIXME: Add new flag for cost of strict reductions.
      return thisT()->getArithmeticReductionCost(Instruction::FAdd, VecOpTy,
                                                 /*IsPairwiseForm=*/false,
                                                 CostKind);
    case Intrinsic::vector_reduce_fmul:
      // FIXME: Add new flag for cost of strict reductions.
      return thisT()->getArithmeticReductionCost(Instruction::FMul, VecOpTy,
                                                 /*IsPairwiseForm=*/false,
                                                 CostKind);
    case Intrinsic::vector_reduce_smax:
    case Intrinsic::vector_reduce_smin:
    case Intrinsic::vector_reduce_fmax:
    case Intrinsic::vector_reduce_fmin:
      return thisT()->getMinMaxReductionCost(
          VecOpTy, cast<VectorType>(CmpInst::makeCmpResultType(VecOpTy)),
          /*IsPairwiseForm=*/false,
          /*IsUnsigned=*/false, CostKind);
    case Intrinsic::vector_reduce_umax:
    case Intrinsic::vector_reduce_umin:
      return thisT()->getMinMaxReductionCost(
          VecOpTy, cast<VectorType>(CmpInst::makeCmpResultType(VecOpTy)),
          /*IsPairwiseForm=*/false,
          /*IsUnsigned=*/true, CostKind);
    case Intrinsic::abs:
    case Intrinsic::smax:
    case Intrinsic::smin:
    case Intrinsic::umax:
    case Intrinsic::umin: {
      // abs(X) = select(icmp(X,0),X,sub(0,X))
      // minmax(X,Y) = select(icmp(X,Y),X,Y)
      Type *CondTy = RetTy->getWithNewBitWidth(1);
      unsigned Cost = 0;
      // TODO: Ideally getCmpSelInstrCost would accept an icmp condition code.
      Cost +=
          thisT()->getCmpSelInstrCost(BinaryOperator::ICmp, RetTy, CondTy,
                                      CmpInst::BAD_ICMP_PREDICATE, CostKind);
      Cost +=
          thisT()->getCmpSelInstrCost(BinaryOperator::Select, RetTy, CondTy,
                                      CmpInst::BAD_ICMP_PREDICATE, CostKind);
      // TODO: Should we add an OperandValueProperties::OP_Zero property?
      if (IID == Intrinsic::abs)
        Cost += thisT()->getArithmeticInstrCost(
            BinaryOperator::Sub, RetTy, CostKind, TTI::OK_UniformConstantValue);
      return Cost;
    }
    case Intrinsic::sadd_sat:
    case Intrinsic::ssub_sat: {
      Type *CondTy = RetTy->getWithNewBitWidth(1);

      Type *OpTy = StructType::create({RetTy, CondTy});
      Intrinsic::ID OverflowOp = IID == Intrinsic::sadd_sat
                                     ? Intrinsic::sadd_with_overflow
                                     : Intrinsic::ssub_with_overflow;

      // SatMax -> Overflow && SumDiff < 0
      // SatMin -> Overflow && SumDiff >= 0
      unsigned Cost = 0;
      IntrinsicCostAttributes Attrs(OverflowOp, OpTy, {RetTy, RetTy}, FMF,
                                    ScalarizationCostPassed);
      Cost += thisT()->getIntrinsicInstrCost(Attrs, CostKind);
      Cost +=
          thisT()->getCmpSelInstrCost(BinaryOperator::ICmp, RetTy, CondTy,
                                      CmpInst::BAD_ICMP_PREDICATE, CostKind);
      Cost += 2 * thisT()->getCmpSelInstrCost(
                      BinaryOperator::Select, RetTy, CondTy,
                      CmpInst::BAD_ICMP_PREDICATE, CostKind);
      return Cost;
    }
    case Intrinsic::uadd_sat:
    case Intrinsic::usub_sat: {
      Type *CondTy = RetTy->getWithNewBitWidth(1);

      Type *OpTy = StructType::create({RetTy, CondTy});
      Intrinsic::ID OverflowOp = IID == Intrinsic::uadd_sat
                                     ? Intrinsic::uadd_with_overflow
                                     : Intrinsic::usub_with_overflow;

      unsigned Cost = 0;
      IntrinsicCostAttributes Attrs(OverflowOp, OpTy, {RetTy, RetTy}, FMF,
                                    ScalarizationCostPassed);
      Cost += thisT()->getIntrinsicInstrCost(Attrs, CostKind);
      Cost +=
          thisT()->getCmpSelInstrCost(BinaryOperator::Select, RetTy, CondTy,
                                      CmpInst::BAD_ICMP_PREDICATE, CostKind);
      return Cost;
    }
    case Intrinsic::smul_fix:
    case Intrinsic::umul_fix: {
      unsigned ExtSize = RetTy->getScalarSizeInBits() * 2;
      Type *ExtTy = RetTy->getWithNewBitWidth(ExtSize);

      unsigned ExtOp =
          IID == Intrinsic::smul_fix ? Instruction::SExt : Instruction::ZExt;
      TTI::CastContextHint CCH = TTI::CastContextHint::None;

      unsigned Cost = 0;
      Cost += 2 * thisT()->getCastInstrCost(ExtOp, ExtTy, RetTy, CCH, CostKind);
      Cost +=
          thisT()->getArithmeticInstrCost(Instruction::Mul, ExtTy, CostKind);
      Cost += 2 * thisT()->getCastInstrCost(Instruction::Trunc, RetTy, ExtTy,
                                            CCH, CostKind);
      Cost += thisT()->getArithmeticInstrCost(Instruction::LShr, RetTy,
                                              CostKind, TTI::OK_AnyValue,
                                              TTI::OK_UniformConstantValue);
      Cost += thisT()->getArithmeticInstrCost(Instruction::Shl, RetTy, CostKind,
                                              TTI::OK_AnyValue,
                                              TTI::OK_UniformConstantValue);
      Cost += thisT()->getArithmeticInstrCost(Instruction::Or, RetTy, CostKind);
      return Cost;
    }
    case Intrinsic::sadd_with_overflow:
    case Intrinsic::ssub_with_overflow: {
      Type *SumTy = RetTy->getContainedType(0);
      Type *OverflowTy = RetTy->getContainedType(1);
      unsigned Opcode = IID == Intrinsic::sadd_with_overflow
                            ? BinaryOperator::Add
                            : BinaryOperator::Sub;

      //   LHSSign -> LHS >= 0
      //   RHSSign -> RHS >= 0
      //   SumSign -> Sum >= 0
      //
      //   Add:
      //   Overflow -> (LHSSign == RHSSign) && (LHSSign != SumSign)
      //   Sub:
      //   Overflow -> (LHSSign != RHSSign) && (LHSSign != SumSign)
      unsigned Cost = 0;
      Cost += thisT()->getArithmeticInstrCost(Opcode, SumTy, CostKind);
      Cost += 3 * thisT()->getCmpSelInstrCost(
                      Instruction::ICmp, SumTy, OverflowTy,
                      CmpInst::BAD_ICMP_PREDICATE, CostKind);
      Cost += 2 * thisT()->getCmpSelInstrCost(
                      Instruction::Select, OverflowTy, OverflowTy,
                      CmpInst::BAD_ICMP_PREDICATE, CostKind);
      Cost += thisT()->getArithmeticInstrCost(BinaryOperator::And, OverflowTy,
                                              CostKind);
      return Cost;
    }
    case Intrinsic::uadd_with_overflow:
    case Intrinsic::usub_with_overflow: {
      Type *SumTy = RetTy->getContainedType(0);
      Type *OverflowTy = RetTy->getContainedType(1);
      unsigned Opcode = IID == Intrinsic::uadd_with_overflow
                            ? BinaryOperator::Add
                            : BinaryOperator::Sub;

      unsigned Cost = 0;
      Cost += thisT()->getArithmeticInstrCost(Opcode, SumTy, CostKind);
      Cost +=
          thisT()->getCmpSelInstrCost(BinaryOperator::ICmp, SumTy, OverflowTy,
                                      CmpInst::BAD_ICMP_PREDICATE, CostKind);
      return Cost;
    }
    case Intrinsic::smul_with_overflow:
    case Intrinsic::umul_with_overflow: {
      Type *MulTy = RetTy->getContainedType(0);
      Type *OverflowTy = RetTy->getContainedType(1);
      unsigned ExtSize = MulTy->getScalarSizeInBits() * 2;
      Type *ExtTy = MulTy->getWithNewBitWidth(ExtSize);

      unsigned ExtOp =
          IID == Intrinsic::smul_fix ? Instruction::SExt : Instruction::ZExt;
      TTI::CastContextHint CCH = TTI::CastContextHint::None;

      unsigned Cost = 0;
      Cost += 2 * thisT()->getCastInstrCost(ExtOp, ExtTy, MulTy, CCH, CostKind);
      Cost +=
          thisT()->getArithmeticInstrCost(Instruction::Mul, ExtTy, CostKind);
      Cost += 2 * thisT()->getCastInstrCost(Instruction::Trunc, MulTy, ExtTy,
                                            CCH, CostKind);
      Cost += thisT()->getArithmeticInstrCost(Instruction::LShr, MulTy,
                                              CostKind, TTI::OK_AnyValue,
                                              TTI::OK_UniformConstantValue);

      if (IID == Intrinsic::smul_with_overflow)
        Cost += thisT()->getArithmeticInstrCost(Instruction::AShr, MulTy,
                                                CostKind, TTI::OK_AnyValue,
                                                TTI::OK_UniformConstantValue);

      Cost +=
          thisT()->getCmpSelInstrCost(BinaryOperator::ICmp, MulTy, OverflowTy,
                                      CmpInst::BAD_ICMP_PREDICATE, CostKind);
      return Cost;
    }
    case Intrinsic::ctpop:
      ISDs.push_back(ISD::CTPOP);
      // In case of legalization use TCC_Expensive. This is cheaper than a
      // library call but still not a cheap instruction.
      SingleCallCost = TargetTransformInfo::TCC_Expensive;
      break;
    // FIXME: ctlz, cttz, ...
    case Intrinsic::bswap:
      ISDs.push_back(ISD::BSWAP);
      break;
    case Intrinsic::bitreverse:
      ISDs.push_back(ISD::BITREVERSE);
      break;
    }

    const TargetLoweringBase *TLI = getTLI();
    std::pair<unsigned, MVT> LT = TLI->getTypeLegalizationCost(DL, RetTy);

    SmallVector<unsigned, 2> LegalCost;
    SmallVector<unsigned, 2> CustomCost;
    for (unsigned ISD : ISDs) {
      if (TLI->isOperationLegalOrPromote(ISD, LT.second)) {
        if (IID == Intrinsic::fabs && LT.second.isFloatingPoint() &&
            TLI->isFAbsFree(LT.second)) {
          return 0;
        }

        // The operation is legal. Assume it costs 1.
        // If the type is split to multiple registers, assume that there is some
        // overhead to this.
        // TODO: Once we have extract/insert subvector cost we need to use them.
        if (LT.first > 1)
          LegalCost.push_back(LT.first * 2);
        else
          LegalCost.push_back(LT.first * 1);
      } else if (!TLI->isOperationExpand(ISD, LT.second)) {
        // If the operation is custom lowered then assume
        // that the code is twice as expensive.
        CustomCost.push_back(LT.first * 2);
      }
    }

    auto *MinLegalCostI = std::min_element(LegalCost.begin(), LegalCost.end());
    if (MinLegalCostI != LegalCost.end())
      return *MinLegalCostI;

    auto MinCustomCostI =
        std::min_element(CustomCost.begin(), CustomCost.end());
    if (MinCustomCostI != CustomCost.end())
      return *MinCustomCostI;

    // If we can't lower fmuladd into an FMA estimate the cost as a floating
    // point mul followed by an add.
    if (IID == Intrinsic::fmuladd)
      return thisT()->getArithmeticInstrCost(BinaryOperator::FMul, RetTy,
                                             CostKind) +
             thisT()->getArithmeticInstrCost(BinaryOperator::FAdd, RetTy,
                                             CostKind);
    if (IID == Intrinsic::experimental_constrained_fmuladd) {
      IntrinsicCostAttributes FMulAttrs(
        Intrinsic::experimental_constrained_fmul, RetTy, Tys);
      IntrinsicCostAttributes FAddAttrs(
        Intrinsic::experimental_constrained_fadd, RetTy, Tys);
      return thisT()->getIntrinsicInstrCost(FMulAttrs, CostKind) +
             thisT()->getIntrinsicInstrCost(FAddAttrs, CostKind);
    }

    // Else, assume that we need to scalarize this intrinsic. For math builtins
    // this will emit a costly libcall, adding call overhead and spills. Make it
    // very expensive.
    if (auto *RetVTy = dyn_cast<VectorType>(RetTy)) {
      unsigned ScalarizationCost = SkipScalarizationCost ?
        ScalarizationCostPassed : getScalarizationOverhead(RetVTy, true, false);

      unsigned ScalarCalls = cast<FixedVectorType>(RetVTy)->getNumElements();
      SmallVector<Type *, 4> ScalarTys;
      for (unsigned i = 0, ie = Tys.size(); i != ie; ++i) {
        Type *Ty = Tys[i];
        if (Ty->isVectorTy())
          Ty = Ty->getScalarType();
        ScalarTys.push_back(Ty);
      }
      IntrinsicCostAttributes Attrs(IID, RetTy->getScalarType(), ScalarTys, FMF);
      unsigned ScalarCost = thisT()->getIntrinsicInstrCost(Attrs, CostKind);
      for (unsigned i = 0, ie = Tys.size(); i != ie; ++i) {
        if (auto *VTy = dyn_cast<VectorType>(Tys[i])) {
          if (!ICA.skipScalarizationCost())
            ScalarizationCost += getScalarizationOverhead(VTy, false, true);
          ScalarCalls = std::max(ScalarCalls,
                                 cast<FixedVectorType>(VTy)->getNumElements());
        }
      }
      return ScalarCalls * ScalarCost + ScalarizationCost;
    }

    // This is going to be turned into a library call, make it expensive.
    return SingleCallCost;
  }

  /// Compute a cost of the given call instruction.
  ///
  /// Compute the cost of calling function F with return type RetTy and
  /// argument types Tys. F might be nullptr, in this case the cost of an
  /// arbitrary call with the specified signature will be returned.
  /// This is used, for instance,  when we estimate call of a vector
  /// counterpart of the given function.
  /// \param F Called function, might be nullptr.
  /// \param RetTy Return value types.
  /// \param Tys Argument types.
  /// \returns The cost of Call instruction.
  unsigned getCallInstrCost(Function *F, Type *RetTy, ArrayRef<Type *> Tys,
                     TTI::TargetCostKind CostKind = TTI::TCK_SizeAndLatency) {
    return 10;
  }

  unsigned getNumberOfParts(Type *Tp) {
    std::pair<unsigned, MVT> LT = getTLI()->getTypeLegalizationCost(DL, Tp);
    return LT.first;
  }

  unsigned getAddressComputationCost(Type *Ty, ScalarEvolution *,
                                     const SCEV *) {
    return 0;
  }

  /// Try to calculate arithmetic and shuffle op costs for reduction operations.
  /// We're assuming that reduction operation are performing the following way:
  /// 1. Non-pairwise reduction
  /// %val1 = shufflevector<n x t> %val, <n x t> %undef,
  /// <n x i32> <i32 n/2, i32 n/2 + 1, ..., i32 n, i32 undef, ..., i32 undef>
  ///            \----------------v-------------/  \----------v------------/
  ///                            n/2 elements               n/2 elements
  /// %red1 = op <n x t> %val, <n x t> val1
  /// After this operation we have a vector %red1 where only the first n/2
  /// elements are meaningful, the second n/2 elements are undefined and can be
  /// dropped. All other operations are actually working with the vector of
  /// length n/2, not n, though the real vector length is still n.
  /// %val2 = shufflevector<n x t> %red1, <n x t> %undef,
  /// <n x i32> <i32 n/4, i32 n/4 + 1, ..., i32 n/2, i32 undef, ..., i32 undef>
  ///            \----------------v-------------/  \----------v------------/
  ///                            n/4 elements               3*n/4 elements
  /// %red2 = op <n x t> %red1, <n x t> val2  - working with the vector of
  /// length n/2, the resulting vector has length n/4 etc.
  /// 2. Pairwise reduction:
  /// Everything is the same except for an additional shuffle operation which
  /// is used to produce operands for pairwise kind of reductions.
  /// %val1 = shufflevector<n x t> %val, <n x t> %undef,
  /// <n x i32> <i32 0, i32 2, ..., i32 n-2, i32 undef, ..., i32 undef>
  ///            \-------------v----------/  \----------v------------/
  ///                   n/2 elements               n/2 elements
  /// %val2 = shufflevector<n x t> %val, <n x t> %undef,
  /// <n x i32> <i32 1, i32 3, ..., i32 n-1, i32 undef, ..., i32 undef>
  ///            \-------------v----------/  \----------v------------/
  ///                   n/2 elements               n/2 elements
  /// %red1 = op <n x t> %val1, <n x t> val2
  /// Again, the operation is performed on <n x t> vector, but the resulting
  /// vector %red1 is <n/2 x t> vector.
  ///
  /// The cost model should take into account that the actual length of the
  /// vector is reduced on each iteration.
  unsigned getArithmeticReductionCost(unsigned Opcode, VectorType *Ty,
                                      bool IsPairwise,
                                      TTI::TargetCostKind CostKind) {
    Type *ScalarTy = Ty->getElementType();
    unsigned NumVecElts = cast<FixedVectorType>(Ty)->getNumElements();
    unsigned NumReduxLevels = Log2_32(NumVecElts);
    unsigned ArithCost = 0;
    unsigned ShuffleCost = 0;
    std::pair<unsigned, MVT> LT =
        thisT()->getTLI()->getTypeLegalizationCost(DL, Ty);
    unsigned LongVectorCount = 0;
    unsigned MVTLen =
        LT.second.isVector() ? LT.second.getVectorNumElements() : 1;
    while (NumVecElts > MVTLen) {
      NumVecElts /= 2;
      VectorType *SubTy = FixedVectorType::get(ScalarTy, NumVecElts);
      // Assume the pairwise shuffles add a cost.
      ShuffleCost +=
          (IsPairwise + 1) * thisT()->getShuffleCost(TTI::SK_ExtractSubvector,
                                                     Ty, NumVecElts, SubTy);
      ArithCost += thisT()->getArithmeticInstrCost(Opcode, SubTy, CostKind);
      Ty = SubTy;
      ++LongVectorCount;
    }

    NumReduxLevels -= LongVectorCount;

    // The minimal length of the vector is limited by the real length of vector
    // operations performed on the current platform. That's why several final
    // reduction operations are performed on the vectors with the same
    // architecture-dependent length.

    // Non pairwise reductions need one shuffle per reduction level. Pairwise
    // reductions need two shuffles on every level, but the last one. On that
    // level one of the shuffles is <0, u, u, ...> which is identity.
    unsigned NumShuffles = NumReduxLevels;
    if (IsPairwise && NumReduxLevels >= 1)
      NumShuffles += NumReduxLevels - 1;
    ShuffleCost += NumShuffles *
                   thisT()->getShuffleCost(TTI::SK_PermuteSingleSrc, Ty, 0, Ty);
    ArithCost += NumReduxLevels * thisT()->getArithmeticInstrCost(Opcode, Ty);
    return ShuffleCost + ArithCost +
           thisT()->getVectorInstrCost(Instruction::ExtractElement, Ty, 0);
  }

  /// Try to calculate op costs for min/max reduction operations.
  /// \param CondTy Conditional type for the Select instruction.
  unsigned getMinMaxReductionCost(VectorType *Ty, VectorType *CondTy,
                                  bool IsPairwise, bool IsUnsigned,
                                  TTI::TargetCostKind CostKind) {
    Type *ScalarTy = Ty->getElementType();
    Type *ScalarCondTy = CondTy->getElementType();
    unsigned NumVecElts = cast<FixedVectorType>(Ty)->getNumElements();
    unsigned NumReduxLevels = Log2_32(NumVecElts);
    unsigned CmpOpcode;
    if (Ty->isFPOrFPVectorTy()) {
      CmpOpcode = Instruction::FCmp;
    } else {
#if INTEL_CUSTOMIZATION
      assert((Ty->isIntOrIntVectorTy() || Ty->isPtrOrPtrVectorTy()) &&
             "expecting floating point or integer type for min/max reduction");
#endif // INTEL_CUSTOMIZATION
      CmpOpcode = Instruction::ICmp;
    }
    unsigned MinMaxCost = 0;
    unsigned ShuffleCost = 0;
    std::pair<unsigned, MVT> LT =
        thisT()->getTLI()->getTypeLegalizationCost(DL, Ty);
    unsigned LongVectorCount = 0;
    unsigned MVTLen =
        LT.second.isVector() ? LT.second.getVectorNumElements() : 1;
    while (NumVecElts > MVTLen) {
      NumVecElts /= 2;
      auto *SubTy = FixedVectorType::get(ScalarTy, NumVecElts);
      CondTy = FixedVectorType::get(ScalarCondTy, NumVecElts);

      // Assume the pairwise shuffles add a cost.
      ShuffleCost +=
          (IsPairwise + 1) * thisT()->getShuffleCost(TTI::SK_ExtractSubvector,
                                                     Ty, NumVecElts, SubTy);
      MinMaxCost +=
          thisT()->getCmpSelInstrCost(CmpOpcode, SubTy, CondTy,
                                      CmpInst::BAD_ICMP_PREDICATE, CostKind) +
          thisT()->getCmpSelInstrCost(Instruction::Select, SubTy, CondTy,
                                      CmpInst::BAD_ICMP_PREDICATE, CostKind);
      Ty = SubTy;
      ++LongVectorCount;
    }

    NumReduxLevels -= LongVectorCount;

    // The minimal length of the vector is limited by the real length of vector
    // operations performed on the current platform. That's why several final
    // reduction opertions are perfomed on the vectors with the same
    // architecture-dependent length.

    // Non pairwise reductions need one shuffle per reduction level. Pairwise
    // reductions need two shuffles on every level, but the last one. On that
    // level one of the shuffles is <0, u, u, ...> which is identity.
    unsigned NumShuffles = NumReduxLevels;
    if (IsPairwise && NumReduxLevels >= 1)
      NumShuffles += NumReduxLevels - 1;
    ShuffleCost += NumShuffles *
                   thisT()->getShuffleCost(TTI::SK_PermuteSingleSrc, Ty, 0, Ty);
    MinMaxCost +=
        NumReduxLevels *
        (thisT()->getCmpSelInstrCost(CmpOpcode, Ty, CondTy,
                                     CmpInst::BAD_ICMP_PREDICATE, CostKind) +
         thisT()->getCmpSelInstrCost(Instruction::Select, Ty, CondTy,
                                     CmpInst::BAD_ICMP_PREDICATE, CostKind));
    // The last min/max should be in vector registers and we counted it above.
    // So just need a single extractelement.
    return ShuffleCost + MinMaxCost +
           thisT()->getVectorInstrCost(Instruction::ExtractElement, Ty, 0);
  }

  unsigned getVectorSplitCost() { return 1; }

  /// @}
};

/// Concrete BasicTTIImpl that can be used if no further customization
/// is needed.
class BasicTTIImpl : public BasicTTIImplBase<BasicTTIImpl> {
  using BaseT = BasicTTIImplBase<BasicTTIImpl>;

  friend class BasicTTIImplBase<BasicTTIImpl>;

  const TargetSubtargetInfo *ST;
  const TargetLoweringBase *TLI;

  const TargetSubtargetInfo *getST() const { return ST; }
  const TargetLoweringBase *getTLI() const { return TLI; }

public:
  explicit BasicTTIImpl(const TargetMachine *TM, const Function &F);
};

} // end namespace llvm

#endif // LLVM_CODEGEN_BASICTTIIMPL_H<|MERGE_RESOLUTION|>--- conflicted
+++ resolved
@@ -1360,7 +1360,7 @@
     }
 
     SmallVector<unsigned, 2> ISDs;
-<<<<<<< HEAD
+    unsigned SingleCallCost = 10; // Library call cost. Make it expensive.
 #if INTEL_CUSTOMIZATION
     // According to Numerics team data float data type Low Accuracy math
     // functions have 20 instructions on average.  Double data type Low
@@ -1373,9 +1373,6 @@
     else if (RetTy->getScalarType()->isDoubleTy())
       SingleCallCost = 41;
 #endif // #if INTEL_CUSTOMIZATION
-=======
-    unsigned SingleCallCost = 10; // Library call cost. Make it expensive.
->>>>>>> 32dd5870
     switch (IID) {
     default: {
       // Assume that we need to scalarize this intrinsic.
