//===- BasicTTIImpl.h -------------------------------------------*- C++ -*-===//
//
// Part of the LLVM Project, under the Apache License v2.0 with LLVM Exceptions.
// See https://llvm.org/LICENSE.txt for license information.
// SPDX-License-Identifier: Apache-2.0 WITH LLVM-exception
//
//===----------------------------------------------------------------------===//
//
/// \file
/// This file provides a helper that implements much of the TTI interface in
/// terms of the target-independent code generator and TargetLowering
/// interfaces.
//
//===----------------------------------------------------------------------===//

#ifndef LLVM_CODEGEN_BASICTTIIMPL_H
#define LLVM_CODEGEN_BASICTTIIMPL_H

#include "llvm/ADT/APInt.h"
#include "llvm/ADT/ArrayRef.h"
#include "llvm/ADT/BitVector.h"
#include "llvm/ADT/SmallPtrSet.h"
#include "llvm/ADT/SmallVector.h"
#include "llvm/Analysis/LoopInfo.h"
#include "llvm/Analysis/TargetTransformInfo.h"
#include "llvm/Analysis/TargetTransformInfoImpl.h"
#include "llvm/CodeGen/ISDOpcodes.h"
#include "llvm/CodeGen/TargetLowering.h"
#include "llvm/CodeGen/TargetSubtargetInfo.h"
#include "llvm/CodeGen/ValueTypes.h"
#include "llvm/IR/BasicBlock.h"
#include "llvm/IR/Constant.h"
#include "llvm/IR/Constants.h"
#include "llvm/IR/DataLayout.h"
#include "llvm/IR/DerivedTypes.h"
#include "llvm/IR/InstrTypes.h"
#include "llvm/IR/Instruction.h"
#include "llvm/IR/Instructions.h"
#include "llvm/IR/Intrinsics.h"
#include "llvm/IR/Operator.h"
#include "llvm/IR/Type.h"
#include "llvm/IR/Value.h"
#include "llvm/Support/Casting.h"
#include "llvm/Support/CommandLine.h"
#include "llvm/Support/ErrorHandling.h"
#include "llvm/Support/MachineValueType.h"
#include "llvm/Support/MathExtras.h"
#include <algorithm>
#include <cassert>
#include <cstdint>
#include <limits>
#include <utility>

namespace llvm {

class Function;
class GlobalValue;
class LLVMContext;
class ScalarEvolution;
class SCEV;
class TargetMachine;

extern cl::opt<unsigned> PartialUnrollingThreshold;

/// Base class which can be used to help build a TTI implementation.
///
/// This class provides as much implementation of the TTI interface as is
/// possible using the target independent parts of the code generator.
///
/// In order to subclass it, your class must implement a getST() method to
/// return the subtarget, and a getTLI() method to return the target lowering.
/// We need these methods implemented in the derived class so that this class
/// doesn't have to duplicate storage for them.
template <typename T>
class BasicTTIImplBase : public TargetTransformInfoImplCRTPBase<T> {
private:
  using BaseT = TargetTransformInfoImplCRTPBase<T>;
  using TTI = TargetTransformInfo;

  /// Helper function to access this as a T.
  T *thisT() { return static_cast<T *>(this); }

  /// Estimate a cost of Broadcast as an extract and sequence of insert
  /// operations.
  unsigned getBroadcastShuffleOverhead(FixedVectorType *VTy) {
    unsigned Cost = 0;
    // Broadcast cost is equal to the cost of extracting the zero'th element
    // plus the cost of inserting it into every element of the result vector.
    Cost += thisT()->getVectorInstrCost(Instruction::ExtractElement, VTy, 0);

    for (int i = 0, e = VTy->getNumElements(); i < e; ++i) {
      Cost += thisT()->getVectorInstrCost(Instruction::InsertElement, VTy, i);
    }
    return Cost;
  }

  /// Estimate a cost of shuffle as a sequence of extract and insert
  /// operations.
  unsigned getPermuteShuffleOverhead(FixedVectorType *VTy) {
    unsigned Cost = 0;
    // Shuffle cost is equal to the cost of extracting element from its argument
    // plus the cost of inserting them onto the result vector.

    // e.g. <4 x float> has a mask of <0,5,2,7> i.e we need to extract from
    // index 0 of first vector, index 1 of second vector,index 2 of first
    // vector and finally index 3 of second vector and insert them at index
    // <0,1,2,3> of result vector.
    for (int i = 0, e = VTy->getNumElements(); i < e; ++i) {
      Cost += thisT()->getVectorInstrCost(Instruction::InsertElement, VTy, i);
      Cost += thisT()->getVectorInstrCost(Instruction::ExtractElement, VTy, i);
    }
    return Cost;
  }

  /// Estimate a cost of subvector extraction as a sequence of extract and
  /// insert operations.
  unsigned getExtractSubvectorOverhead(FixedVectorType *VTy, int Index,
                                       FixedVectorType *SubVTy) {
    assert(VTy && SubVTy &&
           "Can only extract subvectors from vectors");
    int NumSubElts = SubVTy->getNumElements();
    assert((Index + NumSubElts) <= (int)VTy->getNumElements() &&
           "SK_ExtractSubvector index out of range");

    unsigned Cost = 0;
    // Subvector extraction cost is equal to the cost of extracting element from
    // the source type plus the cost of inserting them into the result vector
    // type.
    for (int i = 0; i != NumSubElts; ++i) {
      Cost += thisT()->getVectorInstrCost(Instruction::ExtractElement, VTy,
                                          i + Index);
      Cost +=
          thisT()->getVectorInstrCost(Instruction::InsertElement, SubVTy, i);
    }
    return Cost;
  }

  /// Estimate a cost of subvector insertion as a sequence of extract and
  /// insert operations.
  unsigned getInsertSubvectorOverhead(FixedVectorType *VTy, int Index,
                                      FixedVectorType *SubVTy) {
    assert(VTy && SubVTy &&
           "Can only insert subvectors into vectors");
    int NumSubElts = SubVTy->getNumElements();
    assert((Index + NumSubElts) <= (int)VTy->getNumElements() &&
           "SK_InsertSubvector index out of range");

    unsigned Cost = 0;
    // Subvector insertion cost is equal to the cost of extracting element from
    // the source type plus the cost of inserting them into the result vector
    // type.
    for (int i = 0; i != NumSubElts; ++i) {
      Cost +=
          thisT()->getVectorInstrCost(Instruction::ExtractElement, SubVTy, i);
      Cost += thisT()->getVectorInstrCost(Instruction::InsertElement, VTy,
                                          i + Index);
    }
    return Cost;
  }

  /// Local query method delegates up to T which *must* implement this!
  const TargetSubtargetInfo *getST() const {
    return static_cast<const T *>(this)->getST();
  }

  /// Local query method delegates up to T which *must* implement this!
  const TargetLoweringBase *getTLI() const {
    return static_cast<const T *>(this)->getTLI();
  }

  static ISD::MemIndexedMode getISDIndexedMode(TTI::MemIndexedMode M) {
    switch (M) {
      case TTI::MIM_Unindexed:
        return ISD::UNINDEXED;
      case TTI::MIM_PreInc:
        return ISD::PRE_INC;
      case TTI::MIM_PreDec:
        return ISD::PRE_DEC;
      case TTI::MIM_PostInc:
        return ISD::POST_INC;
      case TTI::MIM_PostDec:
        return ISD::POST_DEC;
    }
    llvm_unreachable("Unexpected MemIndexedMode");
  }

protected:
  explicit BasicTTIImplBase(const TargetMachine *TM, const DataLayout &DL)
      : BaseT(DL) {}
  virtual ~BasicTTIImplBase() = default;

  using TargetTransformInfoImplBase::DL;

public:
  /// \name Scalar TTI Implementations
  /// @{
  bool allowsMisalignedMemoryAccesses(LLVMContext &Context, unsigned BitWidth,
                                      unsigned AddressSpace, unsigned Alignment,
                                      bool *Fast) const {
    EVT E = EVT::getIntegerVT(Context, BitWidth);
    return getTLI()->allowsMisalignedMemoryAccesses(
        E, AddressSpace, Alignment, MachineMemOperand::MONone, Fast);
  }

  bool hasBranchDivergence() { return false; }

  bool useGPUDivergenceAnalysis() { return false; }

  bool isSourceOfDivergence(const Value *V) { return false; }

  bool isAlwaysUniform(const Value *V) { return false; }

  unsigned getFlatAddressSpace() {
    // Return an invalid address space.
    return -1;
  }

  bool collectFlatAddressOperands(SmallVectorImpl<int> &OpIndexes,
                                  Intrinsic::ID IID) const {
    return false;
  }

  bool isNoopAddrSpaceCast(unsigned FromAS, unsigned ToAS) const {
    return getTLI()->getTargetMachine().isNoopAddrSpaceCast(FromAS, ToAS);
  }

  unsigned getAssumedAddrSpace(const Value *V) const {
    return getTLI()->getTargetMachine().getAssumedAddrSpace(V);
  }

  Value *rewriteIntrinsicWithAddressSpace(IntrinsicInst *II, Value *OldV,
                                          Value *NewV) const {
    return nullptr;
  }

  bool isLegalAddImmediate(int64_t imm) {
    return getTLI()->isLegalAddImmediate(imm);
  }

  bool isLegalICmpImmediate(int64_t imm) {
    return getTLI()->isLegalICmpImmediate(imm);
  }

  bool isLegalAddressingMode(Type *Ty, GlobalValue *BaseGV, int64_t BaseOffset,
                             bool HasBaseReg, int64_t Scale,
                             unsigned AddrSpace, Instruction *I = nullptr) {
    TargetLoweringBase::AddrMode AM;
    AM.BaseGV = BaseGV;
    AM.BaseOffs = BaseOffset;
    AM.HasBaseReg = HasBaseReg;
    AM.Scale = Scale;
    return getTLI()->isLegalAddressingMode(DL, AM, Ty, AddrSpace, I);
  }

  bool isIndexedLoadLegal(TTI::MemIndexedMode M, Type *Ty,
                          const DataLayout &DL) const {
    EVT VT = getTLI()->getValueType(DL, Ty);
    return getTLI()->isIndexedLoadLegal(getISDIndexedMode(M), VT);
  }

  bool isIndexedStoreLegal(TTI::MemIndexedMode M, Type *Ty,
                           const DataLayout &DL) const {
    EVT VT = getTLI()->getValueType(DL, Ty);
    return getTLI()->isIndexedStoreLegal(getISDIndexedMode(M), VT);
  }

  bool isLSRCostLess(TTI::LSRCost C1, TTI::LSRCost C2) {
    return TargetTransformInfoImplBase::isLSRCostLess(C1, C2);
  }

  bool isNumRegsMajorCostOfLSR() {
    return TargetTransformInfoImplBase::isNumRegsMajorCostOfLSR();
  }

  bool isProfitableLSRChainElement(Instruction *I) {
    return TargetTransformInfoImplBase::isProfitableLSRChainElement(I);
  }

  int getScalingFactorCost(Type *Ty, GlobalValue *BaseGV, int64_t BaseOffset,
                           bool HasBaseReg, int64_t Scale, unsigned AddrSpace) {
    TargetLoweringBase::AddrMode AM;
    AM.BaseGV = BaseGV;
    AM.BaseOffs = BaseOffset;
    AM.HasBaseReg = HasBaseReg;
    AM.Scale = Scale;
    return getTLI()->getScalingFactorCost(DL, AM, Ty, AddrSpace);
  }

  bool isTruncateFree(Type *Ty1, Type *Ty2) {
    return getTLI()->isTruncateFree(Ty1, Ty2);
  }

  bool isProfitableToHoist(Instruction *I) {
    return getTLI()->isProfitableToHoist(I);
  }

  bool useAA() const { return getST()->useAA(); }

  bool isTypeLegal(Type *Ty) {
    EVT VT = getTLI()->getValueType(DL, Ty);
    return getTLI()->isTypeLegal(VT);
  }

  unsigned getRegUsageForType(Type *Ty) {
    return getTLI()->getTypeLegalizationCost(DL, Ty).first;
  }

  int getGEPCost(Type *PointeeType, const Value *Ptr,
                 ArrayRef<const Value *> Operands) {
    return BaseT::getGEPCost(PointeeType, Ptr, Operands);
  }

  unsigned getEstimatedNumberOfCaseClusters(const SwitchInst &SI,
                                            unsigned &JumpTableSize,
                                            ProfileSummaryInfo *PSI,
                                            BlockFrequencyInfo *BFI) {
    /// Try to find the estimated number of clusters. Note that the number of
    /// clusters identified in this function could be different from the actual
    /// numbers found in lowering. This function ignore switches that are
    /// lowered with a mix of jump table / bit test / BTree. This function was
    /// initially intended to be used when estimating the cost of switch in
    /// inline cost heuristic, but it's a generic cost model to be used in other
    /// places (e.g., in loop unrolling).
    unsigned N = SI.getNumCases();
    const TargetLoweringBase *TLI = getTLI();
    const DataLayout &DL = this->getDataLayout();

    JumpTableSize = 0;
    bool IsJTAllowed = TLI->areJTsAllowed(SI.getParent()->getParent());

    // Early exit if both a jump table and bit test are not allowed.
    if (N < 1 || (!IsJTAllowed && DL.getIndexSizeInBits(0u) < N))
      return N;

    APInt MaxCaseVal = SI.case_begin()->getCaseValue()->getValue();
    APInt MinCaseVal = MaxCaseVal;
    for (auto CI : SI.cases()) {
      const APInt &CaseVal = CI.getCaseValue()->getValue();
      if (CaseVal.sgt(MaxCaseVal))
        MaxCaseVal = CaseVal;
      if (CaseVal.slt(MinCaseVal))
        MinCaseVal = CaseVal;
    }

    // Check if suitable for a bit test
    if (N <= DL.getIndexSizeInBits(0u)) {
      SmallPtrSet<const BasicBlock *, 4> Dests;
      for (auto I : SI.cases())
        Dests.insert(I.getCaseSuccessor());

      if (TLI->isSuitableForBitTests(Dests.size(), N, MinCaseVal, MaxCaseVal,
                                     DL))
        return 1;
    }

    // Check if suitable for a jump table.
    if (IsJTAllowed) {
      if (N < 2 || N < TLI->getMinimumJumpTableEntries())
        return N;
      uint64_t Range =
          (MaxCaseVal - MinCaseVal)
              .getLimitedValue(std::numeric_limits<uint64_t>::max() - 1) + 1;
      // Check whether a range of clusters is dense enough for a jump table
      if (TLI->isSuitableForJumpTable(&SI, N, Range, PSI, BFI)) {
        JumpTableSize = Range;
        return 1;
      }
    }
    return N;
  }

  bool shouldBuildLookupTables() {
    const TargetLoweringBase *TLI = getTLI();
    return TLI->isOperationLegalOrCustom(ISD::BR_JT, MVT::Other) ||
           TLI->isOperationLegalOrCustom(ISD::BRIND, MVT::Other);
  }

  bool haveFastSqrt(Type *Ty) {
    const TargetLoweringBase *TLI = getTLI();
    EVT VT = TLI->getValueType(DL, Ty);
    return TLI->isTypeLegal(VT) &&
           TLI->isOperationLegalOrCustom(ISD::FSQRT, VT);
  }

  bool isFCmpOrdCheaperThanFCmpZero(Type *Ty) {
    return true;
  }

  unsigned getFPOpCost(Type *Ty) {
    // Check whether FADD is available, as a proxy for floating-point in
    // general.
    const TargetLoweringBase *TLI = getTLI();
    EVT VT = TLI->getValueType(DL, Ty);
    if (TLI->isOperationLegalOrCustomOrPromote(ISD::FADD, VT))
      return TargetTransformInfo::TCC_Basic;
    return TargetTransformInfo::TCC_Expensive;
  }

  unsigned getInliningThresholdMultiplier() { return 1; }

  int getInlinerVectorBonusPercent() { return 150; }

  void getUnrollingPreferences(Loop *L, ScalarEvolution &SE,
                               TTI::UnrollingPreferences &UP) {
    // This unrolling functionality is target independent, but to provide some
    // motivation for its intended use, for x86:

    // According to the Intel 64 and IA-32 Architectures Optimization Reference
    // Manual, Intel Core models and later have a loop stream detector (and
    // associated uop queue) that can benefit from partial unrolling.
    // The relevant requirements are:
    //  - The loop must have no more than 4 (8 for Nehalem and later) branches
    //    taken, and none of them may be calls.
    //  - The loop can have no more than 18 (28 for Nehalem and later) uops.

    // According to the Software Optimization Guide for AMD Family 15h
    // Processors, models 30h-4fh (Steamroller and later) have a loop predictor
    // and loop buffer which can benefit from partial unrolling.
    // The relevant requirements are:
    //  - The loop must have fewer than 16 branches
    //  - The loop must have less than 40 uops in all executed loop branches

    // The number of taken branches in a loop is hard to estimate here, and
    // benchmarking has revealed that it is better not to be conservative when
    // estimating the branch count. As a result, we'll ignore the branch limits
    // until someone finds a case where it matters in practice.

    unsigned MaxOps;
    const TargetSubtargetInfo *ST = getST();
    if (PartialUnrollingThreshold.getNumOccurrences() > 0)
      MaxOps = PartialUnrollingThreshold;
    else if (ST->getSchedModel().LoopMicroOpBufferSize > 0)
      MaxOps = ST->getSchedModel().LoopMicroOpBufferSize;
    else
      return;

    // Scan the loop: don't unroll loops with calls.
    for (BasicBlock *BB : L->blocks()) {
      for (Instruction &I : *BB) {
        if (isa<CallInst>(I) || isa<InvokeInst>(I)) {
          if (const Function *F = cast<CallBase>(I).getCalledFunction()) {
            if (!thisT()->isLoweredToCall(F))
              continue;
          }

          return;
        }
      }
    }

    // Enable runtime and partial unrolling up to the specified size.
    // Enable using trip count upper bound to unroll loops.
    UP.Partial = UP.Runtime = UP.UpperBound = true;
    UP.PartialThreshold = MaxOps;

    // Avoid unrolling when optimizing for size.
    UP.OptSizeThreshold = 0;
    UP.PartialOptSizeThreshold = 0;

    // Set number of instructions optimized when "back edge"
    // becomes "fall through" to default value of 2.
    UP.BEInsns = 2;
  }

#if INTEL_CUSTOMIZATION
  unsigned getLoopRotationDefaultThreshold(bool OptForSize) const { return 16; }
#endif // INTEL_CUSTOMIZATION
  void getPeelingPreferences(Loop *L, ScalarEvolution &SE,
                             TTI::PeelingPreferences &PP) {
    PP.PeelCount = 0;
    PP.AllowPeeling = true;
    PP.AllowLoopNestsPeeling = false;
    PP.PeelProfiledIterations = true;
  }

  bool isHardwareLoopProfitable(Loop *L, ScalarEvolution &SE,
                                AssumptionCache &AC,
                                TargetLibraryInfo *LibInfo,
                                HardwareLoopInfo &HWLoopInfo) {
    return BaseT::isHardwareLoopProfitable(L, SE, AC, LibInfo, HWLoopInfo);
  }

  bool preferPredicateOverEpilogue(Loop *L, LoopInfo *LI, ScalarEvolution &SE,
                                   AssumptionCache &AC, TargetLibraryInfo *TLI,
                                   DominatorTree *DT,
                                   const LoopAccessInfo *LAI) {
    return BaseT::preferPredicateOverEpilogue(L, LI, SE, AC, TLI, DT, LAI);
  }

  bool emitGetActiveLaneMask() {
    return BaseT::emitGetActiveLaneMask();
  }

  Optional<Instruction *> instCombineIntrinsic(InstCombiner &IC,
                                               IntrinsicInst &II) {
    return BaseT::instCombineIntrinsic(IC, II);
  }

  Optional<Value *> simplifyDemandedUseBitsIntrinsic(InstCombiner &IC,
                                                     IntrinsicInst &II,
                                                     APInt DemandedMask,
                                                     KnownBits &Known,
                                                     bool &KnownBitsComputed) {
    return BaseT::simplifyDemandedUseBitsIntrinsic(IC, II, DemandedMask, Known,
                                                   KnownBitsComputed);
  }

  Optional<Value *> simplifyDemandedVectorEltsIntrinsic(
      InstCombiner &IC, IntrinsicInst &II, APInt DemandedElts, APInt &UndefElts,
      APInt &UndefElts2, APInt &UndefElts3,
      std::function<void(Instruction *, unsigned, APInt, APInt &)>
          SimplifyAndSetOp) {
    return BaseT::simplifyDemandedVectorEltsIntrinsic(
        IC, II, DemandedElts, UndefElts, UndefElts2, UndefElts3,
        SimplifyAndSetOp);
  }

  int getInstructionLatency(const Instruction *I) {
    if (isa<LoadInst>(I))
      return getST()->getSchedModel().DefaultLoadLatency;

    return BaseT::getInstructionLatency(I);
  }

  virtual Optional<unsigned>
  getCacheSize(TargetTransformInfo::CacheLevel Level) const {
    return Optional<unsigned>(
      getST()->getCacheSize(static_cast<unsigned>(Level)));
  }

  virtual Optional<unsigned>
  getCacheAssociativity(TargetTransformInfo::CacheLevel Level) const {
    Optional<unsigned> TargetResult =
        getST()->getCacheAssociativity(static_cast<unsigned>(Level));

    if (TargetResult)
      return TargetResult;

    return BaseT::getCacheAssociativity(Level);
  }

  virtual unsigned getCacheLineSize() const {
    return getST()->getCacheLineSize();
  }

  virtual unsigned getPrefetchDistance() const {
    return getST()->getPrefetchDistance();
  }

  virtual unsigned getMinPrefetchStride(unsigned NumMemAccesses,
                                        unsigned NumStridedMemAccesses,
                                        unsigned NumPrefetches,
                                        bool HasCall) const {
    return getST()->getMinPrefetchStride(NumMemAccesses, NumStridedMemAccesses,
                                         NumPrefetches, HasCall);
  }

  virtual unsigned getMaxPrefetchIterationsAhead() const {
    return getST()->getMaxPrefetchIterationsAhead();
  }

  virtual bool enableWritePrefetching() const {
    return getST()->enableWritePrefetching();
  }

  /// @}

  /// \name Vector TTI Implementations
  /// @{

  unsigned getRegisterBitWidth(bool Vector) const { return 32; }

  /// Estimate the overhead of scalarizing an instruction. Insert and Extract
  /// are set if the demanded result elements need to be inserted and/or
  /// extracted from vectors.
  unsigned getScalarizationOverhead(VectorType *InTy, const APInt &DemandedElts,
                                    bool Insert, bool Extract) {
    /// FIXME: a bitfield is not a reasonable abstraction for talking about
    /// which elements are needed from a scalable vector
    auto *Ty = cast<FixedVectorType>(InTy);

    assert(DemandedElts.getBitWidth() == Ty->getNumElements() &&
           "Vector size mismatch");

    unsigned Cost = 0;

    for (int i = 0, e = Ty->getNumElements(); i < e; ++i) {
      if (!DemandedElts[i])
        continue;
      if (Insert)
        Cost += thisT()->getVectorInstrCost(Instruction::InsertElement, Ty, i);
      if (Extract)
        Cost += thisT()->getVectorInstrCost(Instruction::ExtractElement, Ty, i);
    }

    return Cost;
  }

  /// Helper wrapper for the DemandedElts variant of getScalarizationOverhead.
  unsigned getScalarizationOverhead(VectorType *InTy, bool Insert,
                                    bool Extract) {
    auto *Ty = cast<FixedVectorType>(InTy);

    APInt DemandedElts = APInt::getAllOnesValue(Ty->getNumElements());
    return thisT()->getScalarizationOverhead(Ty, DemandedElts, Insert, Extract);
  }

  /// Estimate the overhead of scalarizing an instruction's unique
  /// non-constant operands. The types of the arguments are ordinarily
  /// scalar, in which case the costs are multiplied with VF.
  unsigned getOperandsScalarizationOverhead(ArrayRef<const Value *> Args,
                                            unsigned VF) {
    unsigned Cost = 0;
    SmallPtrSet<const Value*, 4> UniqueOperands;
    for (const Value *A : Args) {
      // Disregard things like metadata arguments.
      Type *Ty = A->getType();
      if (!Ty->isIntOrIntVectorTy() && !Ty->isFPOrFPVectorTy() &&
          !Ty->isPtrOrPtrVectorTy())
        continue;

      if (!isa<Constant>(A) && UniqueOperands.insert(A).second) {
        auto *VecTy = dyn_cast<VectorType>(Ty);
        if (VecTy) {
          // If A is a vector operand, VF should be 1 or correspond to A.
          assert((VF == 1 ||
                  VF == cast<FixedVectorType>(VecTy)->getNumElements()) &&
                 "Vector argument does not match VF");
        }
        else
          VecTy = FixedVectorType::get(Ty, VF);

        Cost += getScalarizationOverhead(VecTy, false, true);
      }
    }

    return Cost;
  }

  unsigned getScalarizationOverhead(VectorType *InTy,
                                    ArrayRef<const Value *> Args) {
    auto *Ty = cast<FixedVectorType>(InTy);

    unsigned Cost = 0;

    Cost += getScalarizationOverhead(Ty, true, false);
    if (!Args.empty())
      Cost += getOperandsScalarizationOverhead(Args, Ty->getNumElements());
    else
      // When no information on arguments is provided, we add the cost
      // associated with one argument as a heuristic.
      Cost += getScalarizationOverhead(Ty, false, true);

    return Cost;
  }

  unsigned getMaxInterleaveFactor(unsigned VF) { return 1; }

  unsigned getArithmeticInstrCost(
      unsigned Opcode, Type *Ty,
      TTI::TargetCostKind CostKind = TTI::TCK_RecipThroughput,
      TTI::OperandValueKind Opd1Info = TTI::OK_AnyValue,
      TTI::OperandValueKind Opd2Info = TTI::OK_AnyValue,
      TTI::OperandValueProperties Opd1PropInfo = TTI::OP_None,
      TTI::OperandValueProperties Opd2PropInfo = TTI::OP_None,
      ArrayRef<const Value *> Args = ArrayRef<const Value *>(),
      const Instruction *CxtI = nullptr) {
    // Check if any of the operands are vector operands.
    const TargetLoweringBase *TLI = getTLI();
    int ISD = TLI->InstructionOpcodeToISD(Opcode);
    assert(ISD && "Invalid opcode");

    // TODO: Handle more cost kinds.
    if (CostKind != TTI::TCK_RecipThroughput)
      return BaseT::getArithmeticInstrCost(Opcode, Ty, CostKind,
                                           Opd1Info, Opd2Info,
                                           Opd1PropInfo, Opd2PropInfo,
                                           Args, CxtI);

    std::pair<unsigned, MVT> LT = TLI->getTypeLegalizationCost(DL, Ty);

    bool IsFloat = Ty->isFPOrFPVectorTy();
    // Assume that floating point arithmetic operations cost twice as much as
    // integer operations.
    unsigned OpCost = (IsFloat ? 2 : 1);

    if (TLI->isOperationLegalOrPromote(ISD, LT.second)) {
      // The operation is legal. Assume it costs 1.
      // TODO: Once we have extract/insert subvector cost we need to use them.
      return LT.first * OpCost;
    }

    if (!TLI->isOperationExpand(ISD, LT.second)) {
      // If the operation is custom lowered, then assume that the code is twice
      // as expensive.
      return LT.first * 2 * OpCost;
    }

    // Else, assume that we need to scalarize this op.
    // TODO: If one of the types get legalized by splitting, handle this
    // similarly to what getCastInstrCost() does.
    if (auto *VTy = dyn_cast<VectorType>(Ty)) {
      unsigned Num = cast<FixedVectorType>(VTy)->getNumElements();
      unsigned Cost = thisT()->getArithmeticInstrCost(
          Opcode, VTy->getScalarType(), CostKind, Opd1Info, Opd2Info,
          Opd1PropInfo, Opd2PropInfo, Args, CxtI);
      // Return the cost of multiple scalar invocation plus the cost of
      // inserting and extracting the values.
      return getScalarizationOverhead(VTy, Args) + Num * Cost;
    }

    // We don't know anything about this scalar instruction.
    return OpCost;
  }

  unsigned getShuffleCost(TTI::ShuffleKind Kind, VectorType *Tp, int Index,
                          VectorType *SubTp) {

    switch (Kind) {
    case TTI::SK_Broadcast:
      return getBroadcastShuffleOverhead(cast<FixedVectorType>(Tp));
    case TTI::SK_Select:
    case TTI::SK_Reverse:
    case TTI::SK_Transpose:
    case TTI::SK_PermuteSingleSrc:
    case TTI::SK_PermuteTwoSrc:
      return getPermuteShuffleOverhead(cast<FixedVectorType>(Tp));
    case TTI::SK_ExtractSubvector:
      return getExtractSubvectorOverhead(cast<FixedVectorType>(Tp), Index,
                                         cast<FixedVectorType>(SubTp));
    case TTI::SK_InsertSubvector:
      return getInsertSubvectorOverhead(cast<FixedVectorType>(Tp), Index,
                                        cast<FixedVectorType>(SubTp));
#if INTEL_CUSTOMIZATION
    case TTI::SK_TargetSpecific:
      return 1;
#endif // INTEL_CUSTOMIZATION
    }
    llvm_unreachable("Unknown TTI::ShuffleKind");
  }

  unsigned getCastInstrCost(unsigned Opcode, Type *Dst, Type *Src,
                            TTI::CastContextHint CCH,
                            TTI::TargetCostKind CostKind,
                            const Instruction *I = nullptr) {
    if (BaseT::getCastInstrCost(Opcode, Dst, Src, CCH, CostKind, I) == 0)
      return 0;

    const TargetLoweringBase *TLI = getTLI();
    int ISD = TLI->InstructionOpcodeToISD(Opcode);
    assert(ISD && "Invalid opcode");
    std::pair<unsigned, MVT> SrcLT = TLI->getTypeLegalizationCost(DL, Src);
    std::pair<unsigned, MVT> DstLT = TLI->getTypeLegalizationCost(DL, Dst);

    TypeSize SrcSize = SrcLT.second.getSizeInBits();
    TypeSize DstSize = DstLT.second.getSizeInBits();
    bool IntOrPtrSrc = Src->isIntegerTy() || Src->isPointerTy();
    bool IntOrPtrDst = Dst->isIntegerTy() || Dst->isPointerTy();

    switch (Opcode) {
    default:
      break;
    case Instruction::Trunc:
      // Check for NOOP conversions.
      if (TLI->isTruncateFree(SrcLT.second, DstLT.second))
        return 0;
      LLVM_FALLTHROUGH;
    case Instruction::BitCast:
      // Bitcast between types that are legalized to the same type are free and
      // assume int to/from ptr of the same size is also free.
      if (SrcLT.first == DstLT.first && IntOrPtrSrc == IntOrPtrDst &&
          SrcSize == DstSize)
        return 0;
      break;
    case Instruction::FPExt:
      if (I && getTLI()->isExtFree(I))
        return 0;
      break;
    case Instruction::ZExt:
      if (TLI->isZExtFree(SrcLT.second, DstLT.second))
        return 0;
      LLVM_FALLTHROUGH;
    case Instruction::SExt:
      if (I && getTLI()->isExtFree(I))
        return 0;

      // If this is a zext/sext of a load, return 0 if the corresponding
      // extending load exists on target.
      if (CCH == TTI::CastContextHint::Normal) {
        EVT ExtVT = EVT::getEVT(Dst);
        EVT LoadVT = EVT::getEVT(Src);
        unsigned LType =
          ((Opcode == Instruction::ZExt) ? ISD::ZEXTLOAD : ISD::SEXTLOAD);
        if (TLI->isLoadExtLegal(LType, ExtVT, LoadVT))
          return 0;
      }
      break;
    case Instruction::AddrSpaceCast:
      if (TLI->isFreeAddrSpaceCast(Src->getPointerAddressSpace(),
                                   Dst->getPointerAddressSpace()))
        return 0;
      break;
    }

    auto *SrcVTy = dyn_cast<VectorType>(Src);
    auto *DstVTy = dyn_cast<VectorType>(Dst);

    // If the cast is marked as legal (or promote) then assume low cost.
    if (SrcLT.first == DstLT.first &&
        TLI->isOperationLegalOrPromote(ISD, DstLT.second))
      return SrcLT.first;

    // Handle scalar conversions.
    if (!SrcVTy && !DstVTy) {
      // Just check the op cost. If the operation is legal then assume it costs
      // 1.
      if (!TLI->isOperationExpand(ISD, DstLT.second))
        return 1;

      // Assume that illegal scalar instruction are expensive.
      return 4;
    }

    // Check vector-to-vector casts.
    if (DstVTy && SrcVTy) {
      // If the cast is between same-sized registers, then the check is simple.
      if (SrcLT.first == DstLT.first && SrcSize == DstSize) {

        // Assume that Zext is done using AND.
        if (Opcode == Instruction::ZExt)
          return SrcLT.first;

        // Assume that sext is done using SHL and SRA.
        if (Opcode == Instruction::SExt)
          return SrcLT.first * 2;

        // Just check the op cost. If the operation is legal then assume it
        // costs
        // 1 and multiply by the type-legalization overhead.
        if (!TLI->isOperationExpand(ISD, DstLT.second))
          return SrcLT.first * 1;
      }

      // If we are legalizing by splitting, query the concrete TTI for the cost
      // of casting the original vector twice. We also need to factor in the
      // cost of the split itself. Count that as 1, to be consistent with
      // TLI->getTypeLegalizationCost().
      bool SplitSrc =
          TLI->getTypeAction(Src->getContext(), TLI->getValueType(DL, Src)) ==
          TargetLowering::TypeSplitVector;
      bool SplitDst =
          TLI->getTypeAction(Dst->getContext(), TLI->getValueType(DL, Dst)) ==
          TargetLowering::TypeSplitVector;
      if ((SplitSrc || SplitDst) &&
          cast<FixedVectorType>(SrcVTy)->getNumElements() > 1 &&
          cast<FixedVectorType>(DstVTy)->getNumElements() > 1) {
        Type *SplitDstTy = VectorType::getHalfElementsVectorType(DstVTy);
        Type *SplitSrcTy = VectorType::getHalfElementsVectorType(SrcVTy);
        T *TTI = static_cast<T *>(this);
        // If both types need to be split then the split is free.
        unsigned SplitCost =
            (!SplitSrc || !SplitDst) ? TTI->getVectorSplitCost() : 0;
        return SplitCost +
               (2 * TTI->getCastInstrCost(Opcode, SplitDstTy, SplitSrcTy, CCH,
                                          CostKind, I));
      }

      // In other cases where the source or destination are illegal, assume
      // the operation will get scalarized.
      unsigned Num = cast<FixedVectorType>(DstVTy)->getNumElements();
      unsigned Cost = thisT()->getCastInstrCost(
          Opcode, Dst->getScalarType(), Src->getScalarType(), CCH, CostKind, I);

      // Return the cost of multiple scalar invocation plus the cost of
      // inserting and extracting the values.
      return getScalarizationOverhead(DstVTy, true, true) + Num * Cost;
    }

    // We already handled vector-to-vector and scalar-to-scalar conversions.
    // This
    // is where we handle bitcast between vectors and scalars. We need to assume
    //  that the conversion is scalarized in one way or another.
    if (Opcode == Instruction::BitCast) {
      // Illegal bitcasts are done by storing and loading from a stack slot.
      return (SrcVTy ? getScalarizationOverhead(SrcVTy, false, true) : 0) +
             (DstVTy ? getScalarizationOverhead(DstVTy, true, false) : 0);
    }

    llvm_unreachable("Unhandled cast");
  }

  unsigned getExtractWithExtendCost(unsigned Opcode, Type *Dst,
                                    VectorType *VecTy, unsigned Index) {
    return thisT()->getVectorInstrCost(Instruction::ExtractElement, VecTy,
                                       Index) +
           thisT()->getCastInstrCost(Opcode, Dst, VecTy->getElementType(),
                                     TTI::CastContextHint::None, TTI::TCK_RecipThroughput);
  }

  unsigned getCFInstrCost(unsigned Opcode, TTI::TargetCostKind CostKind) {
    return BaseT::getCFInstrCost(Opcode, CostKind);
  }

  unsigned getCmpSelInstrCost(unsigned Opcode, Type *ValTy, Type *CondTy,
                              CmpInst::Predicate VecPred,
                              TTI::TargetCostKind CostKind,
                              const Instruction *I = nullptr) {
    const TargetLoweringBase *TLI = getTLI();
    int ISD = TLI->InstructionOpcodeToISD(Opcode);
    assert(ISD && "Invalid opcode");

    // TODO: Handle other cost kinds.
    if (CostKind != TTI::TCK_RecipThroughput)
      return BaseT::getCmpSelInstrCost(Opcode, ValTy, CondTy, VecPred, CostKind,
                                       I);

    // Selects on vectors are actually vector selects.
    if (ISD == ISD::SELECT) {
      assert(CondTy && "CondTy must exist");
      if (CondTy->isVectorTy())
        ISD = ISD::VSELECT;
    }
    std::pair<unsigned, MVT> LT = TLI->getTypeLegalizationCost(DL, ValTy);

    if (!(ValTy->isVectorTy() && !LT.second.isVector()) &&
        !TLI->isOperationExpand(ISD, LT.second)) {
      // The operation is legal. Assume it costs 1. Multiply
      // by the type-legalization overhead.
      return LT.first * 1;
    }

    // Otherwise, assume that the cast is scalarized.
    // TODO: If one of the types get legalized by splitting, handle this
    // similarly to what getCastInstrCost() does.
    if (auto *ValVTy = dyn_cast<VectorType>(ValTy)) {
      unsigned Num = cast<FixedVectorType>(ValVTy)->getNumElements();
      if (CondTy)
        CondTy = CondTy->getScalarType();
      unsigned Cost = thisT()->getCmpSelInstrCost(
          Opcode, ValVTy->getScalarType(), CondTy, VecPred, CostKind, I);

      // Return the cost of multiple scalar invocation plus the cost of
      // inserting and extracting the values.
      return getScalarizationOverhead(ValVTy, true, false) + Num * Cost;
    }

    // Unknown scalar opcode.
    return 1;
  }

  unsigned getVectorInstrCost(unsigned Opcode, Type *Val, unsigned Index) {
    std::pair<unsigned, MVT> LT =
        getTLI()->getTypeLegalizationCost(DL, Val->getScalarType());

    return LT.first;
  }

  unsigned getMemoryOpCost(unsigned Opcode, Type *Src, MaybeAlign Alignment,
                           unsigned AddressSpace,
                           TTI::TargetCostKind CostKind,
                           const Instruction *I = nullptr) {
    assert(!Src->isVoidTy() && "Invalid type");

#if INTEL_CUSTOMIZATION
    if (StructType *STy = dyn_cast<StructType>(Src)) {
      unsigned Cost = 0;
      const DataLayout &DL = this->getDataLayout();
      const StructLayout *SL = DL.getStructLayout(STy);
      for (StructType::element_iterator EB = STy->element_begin(), EI = EB,
                                        EE = STy->element_end();
           EI != EE; ++EI) {
        MaybeAlign ElementAlignment =
            Alignment
                ? commonAlignment(Alignment, SL->getElementOffset(EI - EB))
                : Alignment;
        Cost += static_cast<T *>(this)->getMemoryOpCost(
            Opcode, *EI, ElementAlignment, AddressSpace, CostKind, I);
      }
      return Cost;
    }
    // Given an array type, recursively traverse the elements.
    if (ArrayType *ATy = dyn_cast<ArrayType>(Src)) {
      unsigned Cost = 0;
      Type *EltTy = ATy->getElementType();
      const DataLayout &DL = this->getDataLayout();
      uint64_t EltSize = DL.getTypeAllocSize(EltTy);
      for (unsigned i = 0, e = ATy->getNumElements(); i != e; ++i) {
        MaybeAlign ElementAlignment =
            Alignment ? commonAlignment(Alignment, i * EltSize) : Alignment;
        Cost += static_cast<T *>(this)->getMemoryOpCost(
            Opcode, EltTy, ElementAlignment, AddressSpace, CostKind, I);
      }
      return Cost;
    }
#endif // INTEL_CUSTOMIZATION

    // Assume types, such as structs, are expensive.
    if (getTLI()->getValueType(DL, Src,  true) == MVT::Other)
      return 4;
    std::pair<unsigned, MVT> LT = getTLI()->getTypeLegalizationCost(DL, Src);

    // Assuming that all loads of legal types cost 1.
    unsigned Cost = LT.first;
    if (CostKind != TTI::TCK_RecipThroughput)
      return Cost;

    if (Src->isVectorTy() &&
        // In practice it's not currently possible to have a change in lane
        // length for extending loads or truncating stores so both types should
        // have the same scalable property.
        TypeSize::isKnownLT(Src->getPrimitiveSizeInBits(),
                            LT.second.getSizeInBits())) {
      // This is a vector load that legalizes to a larger type than the vector
      // itself. Unless the corresponding extending load or truncating store is
      // legal, then this will scalarize.
      TargetLowering::LegalizeAction LA = TargetLowering::Expand;
      EVT MemVT = getTLI()->getValueType(DL, Src);
      if (Opcode == Instruction::Store)
        LA = getTLI()->getTruncStoreAction(LT.second, MemVT);
      else
        LA = getTLI()->getLoadExtAction(ISD::EXTLOAD, LT.second, MemVT);

      if (LA != TargetLowering::Legal && LA != TargetLowering::Custom) {
        // This is a vector load/store for some illegal type that is scalarized.
        // We must account for the cost of building or decomposing the vector.
        Cost += getScalarizationOverhead(cast<VectorType>(Src),
                                         Opcode != Instruction::Store,
                                         Opcode == Instruction::Store);
      }
    }

    return Cost;
  }

  unsigned getInterleavedMemoryOpCost(
      unsigned Opcode, Type *VecTy, unsigned Factor, ArrayRef<unsigned> Indices,
      Align Alignment, unsigned AddressSpace, TTI::TargetCostKind CostKind,
      bool UseMaskForCond = false, bool UseMaskForGaps = false) {
    auto *VT = cast<FixedVectorType>(VecTy);

    unsigned NumElts = VT->getNumElements();
    assert(Factor > 1 && NumElts % Factor == 0 && "Invalid interleave factor");

    unsigned NumSubElts = NumElts / Factor;
    auto *SubVT = FixedVectorType::get(VT->getElementType(), NumSubElts);

    // Firstly, the cost of load/store operation.
    unsigned Cost;
    if (UseMaskForCond || UseMaskForGaps)
      Cost = thisT()->getMaskedMemoryOpCost(Opcode, VecTy, Alignment,
                                            AddressSpace, CostKind);
    else
      Cost = thisT()->getMemoryOpCost(Opcode, VecTy, Alignment, AddressSpace,
                                      CostKind);

    // Legalize the vector type, and get the legalized and unlegalized type
    // sizes.
    MVT VecTyLT = getTLI()->getTypeLegalizationCost(DL, VecTy).second;
    unsigned VecTySize = thisT()->getDataLayout().getTypeStoreSize(VecTy);
    unsigned VecTyLTSize = VecTyLT.getStoreSize();

    // Return the ceiling of dividing A by B.
    auto ceil = [](unsigned A, unsigned B) { return (A + B - 1) / B; };

    // Scale the cost of the memory operation by the fraction of legalized
    // instructions that will actually be used. We shouldn't account for the
    // cost of dead instructions since they will be removed.
    //
    // E.g., An interleaved load of factor 8:
    //       %vec = load <16 x i64>, <16 x i64>* %ptr
    //       %v0 = shufflevector %vec, undef, <0, 8>
    //
    // If <16 x i64> is legalized to 8 v2i64 loads, only 2 of the loads will be
    // used (those corresponding to elements [0:1] and [8:9] of the unlegalized
    // type). The other loads are unused.
    //
    // We only scale the cost of loads since interleaved store groups aren't
    // allowed to have gaps.
    if (Opcode == Instruction::Load && VecTySize > VecTyLTSize) {
      // The number of loads of a legal type it will take to represent a load
      // of the unlegalized vector type.
      unsigned NumLegalInsts = ceil(VecTySize, VecTyLTSize);

      // The number of elements of the unlegalized type that correspond to a
      // single legal instruction.
      unsigned NumEltsPerLegalInst = ceil(NumElts, NumLegalInsts);

      // Determine which legal instructions will be used.
      BitVector UsedInsts(NumLegalInsts, false);
      for (unsigned Index : Indices)
        for (unsigned Elt = 0; Elt < NumSubElts; ++Elt)
          UsedInsts.set((Index + Elt * Factor) / NumEltsPerLegalInst);

      // Scale the cost of the load by the fraction of legal instructions that
      // will be used.
      Cost *= UsedInsts.count() / NumLegalInsts;
    }

    // Then plus the cost of interleave operation.
    if (Opcode == Instruction::Load) {
      // The interleave cost is similar to extract sub vectors' elements
      // from the wide vector, and insert them into sub vectors.
      //
      // E.g. An interleaved load of factor 2 (with one member of index 0):
      //      %vec = load <8 x i32>, <8 x i32>* %ptr
      //      %v0 = shuffle %vec, undef, <0, 2, 4, 6>         ; Index 0
      // The cost is estimated as extract elements at 0, 2, 4, 6 from the
      // <8 x i32> vector and insert them into a <4 x i32> vector.

      assert(Indices.size() <= Factor &&
             "Interleaved memory op has too many members");

      for (unsigned Index : Indices) {
        assert(Index < Factor && "Invalid index for interleaved memory op");

        // Extract elements from loaded vector for each sub vector.
        for (unsigned i = 0; i < NumSubElts; i++)
          Cost += thisT()->getVectorInstrCost(Instruction::ExtractElement, VT,
                                              Index + i * Factor);
      }

      unsigned InsSubCost = 0;
      for (unsigned i = 0; i < NumSubElts; i++)
        InsSubCost +=
            thisT()->getVectorInstrCost(Instruction::InsertElement, SubVT, i);

      Cost += Indices.size() * InsSubCost;
    } else {
      // The interleave cost is extract all elements from sub vectors, and
      // insert them into the wide vector.
      //
      // E.g. An interleaved store of factor 2:
      //      %v0_v1 = shuffle %v0, %v1, <0, 4, 1, 5, 2, 6, 3, 7>
      //      store <8 x i32> %interleaved.vec, <8 x i32>* %ptr
      // The cost is estimated as extract all elements from both <4 x i32>
      // vectors and insert into the <8 x i32> vector.

      unsigned ExtSubCost = 0;
      for (unsigned i = 0; i < NumSubElts; i++)
        ExtSubCost +=
            thisT()->getVectorInstrCost(Instruction::ExtractElement, SubVT, i);
      Cost += ExtSubCost * Factor;

      for (unsigned i = 0; i < NumElts; i++)
        Cost += static_cast<T *>(this)
                    ->getVectorInstrCost(Instruction::InsertElement, VT, i);
    }

    if (!UseMaskForCond)
      return Cost;

    Type *I8Type = Type::getInt8Ty(VT->getContext());
    auto *MaskVT = FixedVectorType::get(I8Type, NumElts);
    SubVT = FixedVectorType::get(I8Type, NumSubElts);

    // The Mask shuffling cost is extract all the elements of the Mask
    // and insert each of them Factor times into the wide vector:
    //
    // E.g. an interleaved group with factor 3:
    //    %mask = icmp ult <8 x i32> %vec1, %vec2
    //    %interleaved.mask = shufflevector <8 x i1> %mask, <8 x i1> undef,
    //        <24 x i32> <0,0,0,1,1,1,2,2,2,3,3,3,4,4,4,5,5,5,6,6,6,7,7,7>
    // The cost is estimated as extract all mask elements from the <8xi1> mask
    // vector and insert them factor times into the <24xi1> shuffled mask
    // vector.
    for (unsigned i = 0; i < NumSubElts; i++)
      Cost +=
          thisT()->getVectorInstrCost(Instruction::ExtractElement, SubVT, i);

    for (unsigned i = 0; i < NumElts; i++)
      Cost +=
          thisT()->getVectorInstrCost(Instruction::InsertElement, MaskVT, i);

    // The Gaps mask is invariant and created outside the loop, therefore the
    // cost of creating it is not accounted for here. However if we have both
    // a MaskForGaps and some other mask that guards the execution of the
    // memory access, we need to account for the cost of And-ing the two masks
    // inside the loop.
    if (UseMaskForGaps)
      Cost += thisT()->getArithmeticInstrCost(BinaryOperator::And, MaskVT,
                                              CostKind);

    return Cost;
  }

  /// Get intrinsic cost based on arguments.
  unsigned getIntrinsicInstrCost(const IntrinsicCostAttributes &ICA,
                                 TTI::TargetCostKind CostKind) {
    // Check for generically free intrinsics.
    if (BaseT::getIntrinsicInstrCost(ICA, CostKind) == 0)
      return 0;

    // Assume that target intrinsics are cheap.
    Intrinsic::ID IID = ICA.getID();
    if (Function::isTargetIntrinsic(IID))
      return TargetTransformInfo::TCC_Basic;

    if (ICA.isTypeBasedOnly())
      return getTypeBasedIntrinsicInstrCost(ICA, CostKind);

    // TODO: Handle scalable vectors?
    Type *RetTy = ICA.getReturnType();
    if (isa<ScalableVectorType>(RetTy))
      return BaseT::getIntrinsicInstrCost(ICA, CostKind);

    unsigned VF = ICA.getVectorFactor();
    unsigned RetVF =
        (RetTy->isVectorTy() ? cast<FixedVectorType>(RetTy)->getNumElements()
                             : 1);
    assert((RetVF == 1 || VF == 1) && "VF > 1 and RetVF is a vector type");
    const IntrinsicInst *I = ICA.getInst();
    const SmallVectorImpl<const Value *> &Args = ICA.getArgs();
    FastMathFlags FMF = ICA.getFlags();
    switch (IID) {
    default:
      // FIXME: all cost kinds should default to the same thing?
      if (CostKind != TTI::TCK_RecipThroughput)
        return BaseT::getIntrinsicInstrCost(ICA, CostKind);
      break;

    case Intrinsic::cttz:
      // FIXME: If necessary, this should go in target-specific overrides.
      if (VF == 1 && RetVF == 1 && getTLI()->isCheapToSpeculateCttz())
        return TargetTransformInfo::TCC_Basic;
      break;

    case Intrinsic::ctlz:
      // FIXME: If necessary, this should go in target-specific overrides.
      if (VF == 1 && RetVF == 1 && getTLI()->isCheapToSpeculateCtlz())
        return TargetTransformInfo::TCC_Basic;
      break;

    case Intrinsic::memcpy:
      return thisT()->getMemcpyCost(ICA.getInst());

    case Intrinsic::masked_scatter: {
      assert(VF == 1 && "Can't vectorize types here.");
      const Value *Mask = Args[3];
      bool VarMask = !isa<Constant>(Mask);
      Align Alignment = cast<ConstantInt>(Args[2])->getAlignValue();
      return thisT()->getGatherScatterOpCost(Instruction::Store,
                                             Args[0]->getType(), Args[1],
                                             VarMask, Alignment, CostKind, I);
    }
    case Intrinsic::masked_gather: {
      assert(VF == 1 && "Can't vectorize types here.");
      const Value *Mask = Args[2];
      bool VarMask = !isa<Constant>(Mask);
      Align Alignment = cast<ConstantInt>(Args[1])->getAlignValue();
      return thisT()->getGatherScatterOpCost(Instruction::Load, RetTy, Args[0],
                                             VarMask, Alignment, CostKind, I);
    }
    case Intrinsic::vector_reduce_add:
    case Intrinsic::vector_reduce_mul:
    case Intrinsic::vector_reduce_and:
    case Intrinsic::vector_reduce_or:
    case Intrinsic::vector_reduce_xor:
    case Intrinsic::vector_reduce_smax:
    case Intrinsic::vector_reduce_smin:
    case Intrinsic::vector_reduce_fmax:
    case Intrinsic::vector_reduce_fmin:
    case Intrinsic::vector_reduce_umax:
    case Intrinsic::vector_reduce_umin: {
      IntrinsicCostAttributes Attrs(IID, RetTy, Args[0]->getType(), FMF, 1, I);
      return getTypeBasedIntrinsicInstrCost(Attrs, CostKind);
    }
    case Intrinsic::vector_reduce_fadd:
    case Intrinsic::vector_reduce_fmul: {
      IntrinsicCostAttributes Attrs(
          IID, RetTy, {Args[0]->getType(), Args[1]->getType()}, FMF, 1, I);
      return getTypeBasedIntrinsicInstrCost(Attrs, CostKind);
    }
    case Intrinsic::fshl:
    case Intrinsic::fshr: {
      const Value *X = Args[0];
      const Value *Y = Args[1];
      const Value *Z = Args[2];
      TTI::OperandValueProperties OpPropsX, OpPropsY, OpPropsZ, OpPropsBW;
      TTI::OperandValueKind OpKindX = TTI::getOperandInfo(X, OpPropsX);
      TTI::OperandValueKind OpKindY = TTI::getOperandInfo(Y, OpPropsY);
      TTI::OperandValueKind OpKindZ = TTI::getOperandInfo(Z, OpPropsZ);
      TTI::OperandValueKind OpKindBW = TTI::OK_UniformConstantValue;
      OpPropsBW = isPowerOf2_32(RetTy->getScalarSizeInBits()) ? TTI::OP_PowerOf2
                                                              : TTI::OP_None;
      // fshl: (X << (Z % BW)) | (Y >> (BW - (Z % BW)))
      // fshr: (X << (BW - (Z % BW))) | (Y >> (Z % BW))
      unsigned Cost = 0;
      Cost +=
          thisT()->getArithmeticInstrCost(BinaryOperator::Or, RetTy, CostKind);
      Cost +=
          thisT()->getArithmeticInstrCost(BinaryOperator::Sub, RetTy, CostKind);
      Cost += thisT()->getArithmeticInstrCost(
          BinaryOperator::Shl, RetTy, CostKind, OpKindX, OpKindZ, OpPropsX);
      Cost += thisT()->getArithmeticInstrCost(
          BinaryOperator::LShr, RetTy, CostKind, OpKindY, OpKindZ, OpPropsY);
      // Non-constant shift amounts requires a modulo.
      if (OpKindZ != TTI::OK_UniformConstantValue &&
          OpKindZ != TTI::OK_NonUniformConstantValue)
        Cost += thisT()->getArithmeticInstrCost(BinaryOperator::URem, RetTy,
                                                CostKind, OpKindZ, OpKindBW,
                                                OpPropsZ, OpPropsBW);
      // For non-rotates (X != Y) we must add shift-by-zero handling costs.
      if (X != Y) {
        Type *CondTy = RetTy->getWithNewBitWidth(1);
        Cost +=
            thisT()->getCmpSelInstrCost(BinaryOperator::ICmp, RetTy, CondTy,
                                        CmpInst::BAD_ICMP_PREDICATE, CostKind);
        Cost +=
            thisT()->getCmpSelInstrCost(BinaryOperator::Select, RetTy, CondTy,
                                        CmpInst::BAD_ICMP_PREDICATE, CostKind);
      }
      return Cost;
    }
    }

    // Assume that we need to scalarize this intrinsic.
    SmallVector<Type *, 4> Types;
    for (const Value *Op : Args) {
      Type *OpTy = Op->getType();
      assert(VF == 1 || !OpTy->isVectorTy());
      Types.push_back(VF == 1 ? OpTy : FixedVectorType::get(OpTy, VF));
    }

    if (VF > 1 && !RetTy->isVoidTy())
      RetTy = FixedVectorType::get(RetTy, VF);

    // Compute the scalarization overhead based on Args for a vector
    // intrinsic. A vectorizer will pass a scalar RetTy and VF > 1, while
    // CostModel will pass a vector RetTy and VF is 1.
    unsigned ScalarizationCost = std::numeric_limits<unsigned>::max();
    if (RetVF > 1 || VF > 1) {
      ScalarizationCost = 0;
      if (!RetTy->isVoidTy())
        ScalarizationCost +=
            getScalarizationOverhead(cast<VectorType>(RetTy), true, false);
      ScalarizationCost += getOperandsScalarizationOverhead(Args, VF);
    }

    IntrinsicCostAttributes Attrs(IID, RetTy, Types, FMF, ScalarizationCost, I);
    return thisT()->getTypeBasedIntrinsicInstrCost(Attrs, CostKind);
  }

  /// Get intrinsic cost based on argument types.
  /// If ScalarizationCostPassed is std::numeric_limits<unsigned>::max(), the
  /// cost of scalarizing the arguments and the return value will be computed
  /// based on types.
  unsigned getTypeBasedIntrinsicInstrCost(const IntrinsicCostAttributes &ICA,
                                          TTI::TargetCostKind CostKind) {
    Intrinsic::ID IID = ICA.getID();
    Type *RetTy = ICA.getReturnType();
    const SmallVectorImpl<Type *> &Tys = ICA.getArgTypes();
    FastMathFlags FMF = ICA.getFlags();
    unsigned ScalarizationCostPassed = ICA.getScalarizationCost();
    bool SkipScalarizationCost = ICA.skipScalarizationCost();

    VectorType *VecOpTy = nullptr;
    if (!Tys.empty()) {
      // The vector reduction operand is operand 0 except for fadd/fmul.
      // Their operand 0 is a scalar start value, so the vector op is operand 1.
      unsigned VecTyIndex = 0;
      if (IID == Intrinsic::vector_reduce_fadd ||
          IID == Intrinsic::vector_reduce_fmul)
        VecTyIndex = 1;
      assert(Tys.size() > VecTyIndex && "Unexpected IntrinsicCostAttributes");
      VecOpTy = dyn_cast<VectorType>(Tys[VecTyIndex]);
    }

    SmallVector<unsigned, 2> ISDs;
    unsigned SingleCallCost = 10; // Library call cost. Make it expensive.
<<<<<<< HEAD
#if INTEL_CUSTOMIZATION
    // According to Numerics team data float data type Low Accuracy math
    // functions have 20 instructions on average.  Double data type Low
    // Accuracy functions have 31 instructions on average.
    // std math library contains High Accuracy function which are normally 30%
    // more instructions inside, yielding ~26 insts for float functions and
    // ~41 insts for double data type.
    if (RetTy->getScalarType()->isFloatTy())
      SingleCallCost = 26;
    else if (RetTy->getScalarType()->isDoubleTy())
      SingleCallCost = 41;
#endif // #if INTEL_CUSTOMIZATION
=======
>>>>>>> 9f8b3e04
    switch (IID) {
    default: {
      // Assume that we need to scalarize this intrinsic.
      unsigned ScalarizationCost = ScalarizationCostPassed;
      unsigned ScalarCalls = 1;
      Type *ScalarRetTy = RetTy;
      if (auto *RetVTy = dyn_cast<VectorType>(RetTy)) {
        if (!SkipScalarizationCost)
          ScalarizationCost = getScalarizationOverhead(RetVTy, true, false);
        ScalarCalls = std::max(ScalarCalls,
                               cast<FixedVectorType>(RetVTy)->getNumElements());
        ScalarRetTy = RetTy->getScalarType();
      }
      SmallVector<Type *, 4> ScalarTys;
      for (unsigned i = 0, ie = Tys.size(); i != ie; ++i) {
        Type *Ty = Tys[i];
        if (auto *VTy = dyn_cast<VectorType>(Ty)) {
          if (!SkipScalarizationCost)
            ScalarizationCost += getScalarizationOverhead(VTy, false, true);
          ScalarCalls = std::max(ScalarCalls,
                                 cast<FixedVectorType>(VTy)->getNumElements());
          Ty = Ty->getScalarType();
        }
        ScalarTys.push_back(Ty);
      }
      if (ScalarCalls == 1)
        return 1; // Return cost of a scalar intrinsic. Assume it to be cheap.

      IntrinsicCostAttributes ScalarAttrs(IID, ScalarRetTy, ScalarTys, FMF);
      unsigned ScalarCost =
          thisT()->getIntrinsicInstrCost(ScalarAttrs, CostKind);

      return ScalarCalls * ScalarCost + ScalarizationCost;
    }
    // Look for intrinsics that can be lowered directly or turned into a scalar
    // intrinsic call.
    case Intrinsic::sqrt:
      ISDs.push_back(ISD::FSQRT);
      break;
    case Intrinsic::sin:
      ISDs.push_back(ISD::FSIN);
      break;
    case Intrinsic::cos:
      ISDs.push_back(ISD::FCOS);
      break;
    case Intrinsic::exp:
      ISDs.push_back(ISD::FEXP);
      break;
    case Intrinsic::exp2:
      ISDs.push_back(ISD::FEXP2);
      break;
    case Intrinsic::log:
      ISDs.push_back(ISD::FLOG);
      break;
    case Intrinsic::log10:
      ISDs.push_back(ISD::FLOG10);
      break;
    case Intrinsic::log2:
      ISDs.push_back(ISD::FLOG2);
      break;
    case Intrinsic::fabs:
      ISDs.push_back(ISD::FABS);
      break;
    case Intrinsic::canonicalize:
      ISDs.push_back(ISD::FCANONICALIZE);
      break;
    case Intrinsic::minnum:
      ISDs.push_back(ISD::FMINNUM);
      break;
    case Intrinsic::maxnum:
      ISDs.push_back(ISD::FMAXNUM);
      break;
    case Intrinsic::copysign:
      ISDs.push_back(ISD::FCOPYSIGN);
      break;
    case Intrinsic::floor:
      ISDs.push_back(ISD::FFLOOR);
      break;
    case Intrinsic::ceil:
      ISDs.push_back(ISD::FCEIL);
      break;
    case Intrinsic::trunc:
      ISDs.push_back(ISD::FTRUNC);
      break;
    case Intrinsic::nearbyint:
      ISDs.push_back(ISD::FNEARBYINT);
      break;
    case Intrinsic::rint:
      ISDs.push_back(ISD::FRINT);
      break;
    case Intrinsic::round:
      ISDs.push_back(ISD::FROUND);
      break;
    case Intrinsic::roundeven:
      ISDs.push_back(ISD::FROUNDEVEN);
      break;
    case Intrinsic::pow:
      ISDs.push_back(ISD::FPOW);
      break;
    case Intrinsic::fma:
      ISDs.push_back(ISD::FMA);
      break;
    case Intrinsic::fmuladd:
      ISDs.push_back(ISD::FMA);
      break;
    case Intrinsic::experimental_constrained_fmuladd:
      ISDs.push_back(ISD::STRICT_FMA);
      break;
    // FIXME: We should return 0 whenever getIntrinsicCost == TCC_Free.
    case Intrinsic::lifetime_start:
    case Intrinsic::lifetime_end:
    case Intrinsic::sideeffect:
#if INTEL_CUSTOMIZATION
    case Intrinsic::directive_region_entry:
    case Intrinsic::directive_region_exit:
#endif // INTEL_CUSTOMIZATION
      return 0;
    case Intrinsic::masked_store: {
      Type *Ty = Tys[0];
      Align TyAlign = thisT()->DL.getABITypeAlign(Ty);
      return thisT()->getMaskedMemoryOpCost(Instruction::Store, Ty, TyAlign, 0,
                                            CostKind);
    }
    case Intrinsic::masked_load: {
      Type *Ty = RetTy;
      Align TyAlign = thisT()->DL.getABITypeAlign(Ty);
      return thisT()->getMaskedMemoryOpCost(Instruction::Load, Ty, TyAlign, 0,
                                            CostKind);
    }
    case Intrinsic::vector_reduce_add:
      return thisT()->getArithmeticReductionCost(Instruction::Add, VecOpTy,
                                                 /*IsPairwiseForm=*/false,
                                                 CostKind);
    case Intrinsic::vector_reduce_mul:
      return thisT()->getArithmeticReductionCost(Instruction::Mul, VecOpTy,
                                                 /*IsPairwiseForm=*/false,
                                                 CostKind);
    case Intrinsic::vector_reduce_and:
      return thisT()->getArithmeticReductionCost(Instruction::And, VecOpTy,
                                                 /*IsPairwiseForm=*/false,
                                                 CostKind);
    case Intrinsic::vector_reduce_or:
      return thisT()->getArithmeticReductionCost(Instruction::Or, VecOpTy,
                                                 /*IsPairwiseForm=*/false,
                                                 CostKind);
    case Intrinsic::vector_reduce_xor:
      return thisT()->getArithmeticReductionCost(Instruction::Xor, VecOpTy,
                                                 /*IsPairwiseForm=*/false,
                                                 CostKind);
    case Intrinsic::vector_reduce_fadd:
      // FIXME: Add new flag for cost of strict reductions.
      return thisT()->getArithmeticReductionCost(Instruction::FAdd, VecOpTy,
                                                 /*IsPairwiseForm=*/false,
                                                 CostKind);
    case Intrinsic::vector_reduce_fmul:
      // FIXME: Add new flag for cost of strict reductions.
      return thisT()->getArithmeticReductionCost(Instruction::FMul, VecOpTy,
                                                 /*IsPairwiseForm=*/false,
                                                 CostKind);
    case Intrinsic::vector_reduce_smax:
    case Intrinsic::vector_reduce_smin:
    case Intrinsic::vector_reduce_fmax:
    case Intrinsic::vector_reduce_fmin:
      return thisT()->getMinMaxReductionCost(
          VecOpTy, cast<VectorType>(CmpInst::makeCmpResultType(VecOpTy)),
          /*IsPairwiseForm=*/false,
          /*IsUnsigned=*/false, CostKind);
    case Intrinsic::vector_reduce_umax:
    case Intrinsic::vector_reduce_umin:
      return thisT()->getMinMaxReductionCost(
          VecOpTy, cast<VectorType>(CmpInst::makeCmpResultType(VecOpTy)),
          /*IsPairwiseForm=*/false,
          /*IsUnsigned=*/true, CostKind);
    case Intrinsic::abs:
    case Intrinsic::smax:
    case Intrinsic::smin:
    case Intrinsic::umax:
    case Intrinsic::umin: {
      // abs(X) = select(icmp(X,0),X,sub(0,X))
      // minmax(X,Y) = select(icmp(X,Y),X,Y)
      Type *CondTy = RetTy->getWithNewBitWidth(1);
      unsigned Cost = 0;
      // TODO: Ideally getCmpSelInstrCost would accept an icmp condition code.
      Cost +=
          thisT()->getCmpSelInstrCost(BinaryOperator::ICmp, RetTy, CondTy,
                                      CmpInst::BAD_ICMP_PREDICATE, CostKind);
      Cost +=
          thisT()->getCmpSelInstrCost(BinaryOperator::Select, RetTy, CondTy,
                                      CmpInst::BAD_ICMP_PREDICATE, CostKind);
      // TODO: Should we add an OperandValueProperties::OP_Zero property?
      if (IID == Intrinsic::abs)
        Cost += thisT()->getArithmeticInstrCost(
            BinaryOperator::Sub, RetTy, CostKind, TTI::OK_UniformConstantValue);
      return Cost;
    }
    case Intrinsic::sadd_sat:
    case Intrinsic::ssub_sat: {
      Type *CondTy = RetTy->getWithNewBitWidth(1);

      Type *OpTy = StructType::create({RetTy, CondTy});
      Intrinsic::ID OverflowOp = IID == Intrinsic::sadd_sat
                                     ? Intrinsic::sadd_with_overflow
                                     : Intrinsic::ssub_with_overflow;

      // SatMax -> Overflow && SumDiff < 0
      // SatMin -> Overflow && SumDiff >= 0
      unsigned Cost = 0;
      IntrinsicCostAttributes Attrs(OverflowOp, OpTy, {RetTy, RetTy}, FMF,
                                    ScalarizationCostPassed);
      Cost += thisT()->getIntrinsicInstrCost(Attrs, CostKind);
      Cost +=
          thisT()->getCmpSelInstrCost(BinaryOperator::ICmp, RetTy, CondTy,
                                      CmpInst::BAD_ICMP_PREDICATE, CostKind);
      Cost += 2 * thisT()->getCmpSelInstrCost(
                      BinaryOperator::Select, RetTy, CondTy,
                      CmpInst::BAD_ICMP_PREDICATE, CostKind);
      return Cost;
    }
    case Intrinsic::uadd_sat:
    case Intrinsic::usub_sat: {
      Type *CondTy = RetTy->getWithNewBitWidth(1);

      Type *OpTy = StructType::create({RetTy, CondTy});
      Intrinsic::ID OverflowOp = IID == Intrinsic::uadd_sat
                                     ? Intrinsic::uadd_with_overflow
                                     : Intrinsic::usub_with_overflow;

      unsigned Cost = 0;
      IntrinsicCostAttributes Attrs(OverflowOp, OpTy, {RetTy, RetTy}, FMF,
                                    ScalarizationCostPassed);
      Cost += thisT()->getIntrinsicInstrCost(Attrs, CostKind);
      Cost +=
          thisT()->getCmpSelInstrCost(BinaryOperator::Select, RetTy, CondTy,
                                      CmpInst::BAD_ICMP_PREDICATE, CostKind);
      return Cost;
    }
    case Intrinsic::smul_fix:
    case Intrinsic::umul_fix: {
      unsigned ExtSize = RetTy->getScalarSizeInBits() * 2;
      Type *ExtTy = RetTy->getWithNewBitWidth(ExtSize);

      unsigned ExtOp =
          IID == Intrinsic::smul_fix ? Instruction::SExt : Instruction::ZExt;
      TTI::CastContextHint CCH = TTI::CastContextHint::None;

      unsigned Cost = 0;
      Cost += 2 * thisT()->getCastInstrCost(ExtOp, ExtTy, RetTy, CCH, CostKind);
      Cost +=
          thisT()->getArithmeticInstrCost(Instruction::Mul, ExtTy, CostKind);
      Cost += 2 * thisT()->getCastInstrCost(Instruction::Trunc, RetTy, ExtTy,
                                            CCH, CostKind);
      Cost += thisT()->getArithmeticInstrCost(Instruction::LShr, RetTy,
                                              CostKind, TTI::OK_AnyValue,
                                              TTI::OK_UniformConstantValue);
      Cost += thisT()->getArithmeticInstrCost(Instruction::Shl, RetTy, CostKind,
                                              TTI::OK_AnyValue,
                                              TTI::OK_UniformConstantValue);
      Cost += thisT()->getArithmeticInstrCost(Instruction::Or, RetTy, CostKind);
      return Cost;
    }
    case Intrinsic::sadd_with_overflow:
    case Intrinsic::ssub_with_overflow: {
      Type *SumTy = RetTy->getContainedType(0);
      Type *OverflowTy = RetTy->getContainedType(1);
      unsigned Opcode = IID == Intrinsic::sadd_with_overflow
                            ? BinaryOperator::Add
                            : BinaryOperator::Sub;

      //   LHSSign -> LHS >= 0
      //   RHSSign -> RHS >= 0
      //   SumSign -> Sum >= 0
      //
      //   Add:
      //   Overflow -> (LHSSign == RHSSign) && (LHSSign != SumSign)
      //   Sub:
      //   Overflow -> (LHSSign != RHSSign) && (LHSSign != SumSign)
      unsigned Cost = 0;
      Cost += thisT()->getArithmeticInstrCost(Opcode, SumTy, CostKind);
      Cost += 3 * thisT()->getCmpSelInstrCost(
                      Instruction::ICmp, SumTy, OverflowTy,
                      CmpInst::BAD_ICMP_PREDICATE, CostKind);
      Cost += 2 * thisT()->getCmpSelInstrCost(
                      Instruction::Select, OverflowTy, OverflowTy,
                      CmpInst::BAD_ICMP_PREDICATE, CostKind);
      Cost += thisT()->getArithmeticInstrCost(BinaryOperator::And, OverflowTy,
                                              CostKind);
      return Cost;
    }
    case Intrinsic::uadd_with_overflow:
    case Intrinsic::usub_with_overflow: {
      Type *SumTy = RetTy->getContainedType(0);
      Type *OverflowTy = RetTy->getContainedType(1);
      unsigned Opcode = IID == Intrinsic::uadd_with_overflow
                            ? BinaryOperator::Add
                            : BinaryOperator::Sub;

      unsigned Cost = 0;
      Cost += thisT()->getArithmeticInstrCost(Opcode, SumTy, CostKind);
      Cost +=
          thisT()->getCmpSelInstrCost(BinaryOperator::ICmp, SumTy, OverflowTy,
                                      CmpInst::BAD_ICMP_PREDICATE, CostKind);
      return Cost;
    }
    case Intrinsic::smul_with_overflow:
    case Intrinsic::umul_with_overflow: {
      Type *MulTy = RetTy->getContainedType(0);
      Type *OverflowTy = RetTy->getContainedType(1);
      unsigned ExtSize = MulTy->getScalarSizeInBits() * 2;
      Type *ExtTy = MulTy->getWithNewBitWidth(ExtSize);

      unsigned ExtOp =
          IID == Intrinsic::smul_fix ? Instruction::SExt : Instruction::ZExt;
      TTI::CastContextHint CCH = TTI::CastContextHint::None;

      unsigned Cost = 0;
      Cost += 2 * thisT()->getCastInstrCost(ExtOp, ExtTy, MulTy, CCH, CostKind);
      Cost +=
          thisT()->getArithmeticInstrCost(Instruction::Mul, ExtTy, CostKind);
      Cost += 2 * thisT()->getCastInstrCost(Instruction::Trunc, MulTy, ExtTy,
                                            CCH, CostKind);
      Cost += thisT()->getArithmeticInstrCost(Instruction::LShr, MulTy,
                                              CostKind, TTI::OK_AnyValue,
                                              TTI::OK_UniformConstantValue);

      if (IID == Intrinsic::smul_with_overflow)
        Cost += thisT()->getArithmeticInstrCost(Instruction::AShr, MulTy,
                                                CostKind, TTI::OK_AnyValue,
                                                TTI::OK_UniformConstantValue);

      Cost +=
          thisT()->getCmpSelInstrCost(BinaryOperator::ICmp, MulTy, OverflowTy,
                                      CmpInst::BAD_ICMP_PREDICATE, CostKind);
      return Cost;
    }
    case Intrinsic::ctpop:
      ISDs.push_back(ISD::CTPOP);
      // In case of legalization use TCC_Expensive. This is cheaper than a
      // library call but still not a cheap instruction.
      SingleCallCost = TargetTransformInfo::TCC_Expensive;
      break;
    // FIXME: ctlz, cttz, ...
    case Intrinsic::bswap:
      ISDs.push_back(ISD::BSWAP);
      break;
    case Intrinsic::bitreverse:
      ISDs.push_back(ISD::BITREVERSE);
      break;
    }

    const TargetLoweringBase *TLI = getTLI();
    std::pair<unsigned, MVT> LT = TLI->getTypeLegalizationCost(DL, RetTy);

    SmallVector<unsigned, 2> LegalCost;
    SmallVector<unsigned, 2> CustomCost;
    for (unsigned ISD : ISDs) {
      if (TLI->isOperationLegalOrPromote(ISD, LT.second)) {
        if (IID == Intrinsic::fabs && LT.second.isFloatingPoint() &&
            TLI->isFAbsFree(LT.second)) {
          return 0;
        }

        // The operation is legal. Assume it costs 1.
        // If the type is split to multiple registers, assume that there is some
        // overhead to this.
        // TODO: Once we have extract/insert subvector cost we need to use them.
        if (LT.first > 1)
          LegalCost.push_back(LT.first * 2);
        else
          LegalCost.push_back(LT.first * 1);
      } else if (!TLI->isOperationExpand(ISD, LT.second)) {
        // If the operation is custom lowered then assume
        // that the code is twice as expensive.
        CustomCost.push_back(LT.first * 2);
      }
    }

    auto *MinLegalCostI = std::min_element(LegalCost.begin(), LegalCost.end());
    if (MinLegalCostI != LegalCost.end())
      return *MinLegalCostI;

    auto MinCustomCostI =
        std::min_element(CustomCost.begin(), CustomCost.end());
    if (MinCustomCostI != CustomCost.end())
      return *MinCustomCostI;

    // If we can't lower fmuladd into an FMA estimate the cost as a floating
    // point mul followed by an add.
    if (IID == Intrinsic::fmuladd)
      return thisT()->getArithmeticInstrCost(BinaryOperator::FMul, RetTy,
                                             CostKind) +
             thisT()->getArithmeticInstrCost(BinaryOperator::FAdd, RetTy,
                                             CostKind);
    if (IID == Intrinsic::experimental_constrained_fmuladd) {
      IntrinsicCostAttributes FMulAttrs(
        Intrinsic::experimental_constrained_fmul, RetTy, Tys);
      IntrinsicCostAttributes FAddAttrs(
        Intrinsic::experimental_constrained_fadd, RetTy, Tys);
      return thisT()->getIntrinsicInstrCost(FMulAttrs, CostKind) +
             thisT()->getIntrinsicInstrCost(FAddAttrs, CostKind);
    }

    // Else, assume that we need to scalarize this intrinsic. For math builtins
    // this will emit a costly libcall, adding call overhead and spills. Make it
    // very expensive.
    if (auto *RetVTy = dyn_cast<VectorType>(RetTy)) {
      unsigned ScalarizationCost = SkipScalarizationCost ?
        ScalarizationCostPassed : getScalarizationOverhead(RetVTy, true, false);

      unsigned ScalarCalls = cast<FixedVectorType>(RetVTy)->getNumElements();
      SmallVector<Type *, 4> ScalarTys;
      for (unsigned i = 0, ie = Tys.size(); i != ie; ++i) {
        Type *Ty = Tys[i];
        if (Ty->isVectorTy())
          Ty = Ty->getScalarType();
        ScalarTys.push_back(Ty);
      }
      IntrinsicCostAttributes Attrs(IID, RetTy->getScalarType(), ScalarTys, FMF);
      unsigned ScalarCost = thisT()->getIntrinsicInstrCost(Attrs, CostKind);
      for (unsigned i = 0, ie = Tys.size(); i != ie; ++i) {
        if (auto *VTy = dyn_cast<VectorType>(Tys[i])) {
          if (!ICA.skipScalarizationCost())
            ScalarizationCost += getScalarizationOverhead(VTy, false, true);
          ScalarCalls = std::max(ScalarCalls,
                                 cast<FixedVectorType>(VTy)->getNumElements());
        }
      }
      return ScalarCalls * ScalarCost + ScalarizationCost;
    }

    // This is going to be turned into a library call, make it expensive.
    return SingleCallCost;
  }

  /// Compute a cost of the given call instruction.
  ///
  /// Compute the cost of calling function F with return type RetTy and
  /// argument types Tys. F might be nullptr, in this case the cost of an
  /// arbitrary call with the specified signature will be returned.
  /// This is used, for instance,  when we estimate call of a vector
  /// counterpart of the given function.
  /// \param F Called function, might be nullptr.
  /// \param RetTy Return value types.
  /// \param Tys Argument types.
  /// \returns The cost of Call instruction.
  unsigned getCallInstrCost(Function *F, Type *RetTy, ArrayRef<Type *> Tys,
                     TTI::TargetCostKind CostKind = TTI::TCK_SizeAndLatency) {
    return 10;
  }

  unsigned getNumberOfParts(Type *Tp) {
    std::pair<unsigned, MVT> LT = getTLI()->getTypeLegalizationCost(DL, Tp);
    return LT.first;
  }

  unsigned getAddressComputationCost(Type *Ty, ScalarEvolution *,
                                     const SCEV *) {
    return 0;
  }

  /// Try to calculate arithmetic and shuffle op costs for reduction operations.
  /// We're assuming that reduction operation are performing the following way:
  /// 1. Non-pairwise reduction
  /// %val1 = shufflevector<n x t> %val, <n x t> %undef,
  /// <n x i32> <i32 n/2, i32 n/2 + 1, ..., i32 n, i32 undef, ..., i32 undef>
  ///            \----------------v-------------/  \----------v------------/
  ///                            n/2 elements               n/2 elements
  /// %red1 = op <n x t> %val, <n x t> val1
  /// After this operation we have a vector %red1 where only the first n/2
  /// elements are meaningful, the second n/2 elements are undefined and can be
  /// dropped. All other operations are actually working with the vector of
  /// length n/2, not n, though the real vector length is still n.
  /// %val2 = shufflevector<n x t> %red1, <n x t> %undef,
  /// <n x i32> <i32 n/4, i32 n/4 + 1, ..., i32 n/2, i32 undef, ..., i32 undef>
  ///            \----------------v-------------/  \----------v------------/
  ///                            n/4 elements               3*n/4 elements
  /// %red2 = op <n x t> %red1, <n x t> val2  - working with the vector of
  /// length n/2, the resulting vector has length n/4 etc.
  /// 2. Pairwise reduction:
  /// Everything is the same except for an additional shuffle operation which
  /// is used to produce operands for pairwise kind of reductions.
  /// %val1 = shufflevector<n x t> %val, <n x t> %undef,
  /// <n x i32> <i32 0, i32 2, ..., i32 n-2, i32 undef, ..., i32 undef>
  ///            \-------------v----------/  \----------v------------/
  ///                   n/2 elements               n/2 elements
  /// %val2 = shufflevector<n x t> %val, <n x t> %undef,
  /// <n x i32> <i32 1, i32 3, ..., i32 n-1, i32 undef, ..., i32 undef>
  ///            \-------------v----------/  \----------v------------/
  ///                   n/2 elements               n/2 elements
  /// %red1 = op <n x t> %val1, <n x t> val2
  /// Again, the operation is performed on <n x t> vector, but the resulting
  /// vector %red1 is <n/2 x t> vector.
  ///
  /// The cost model should take into account that the actual length of the
  /// vector is reduced on each iteration.
  unsigned getArithmeticReductionCost(unsigned Opcode, VectorType *Ty,
                                      bool IsPairwise,
                                      TTI::TargetCostKind CostKind) {
    Type *ScalarTy = Ty->getElementType();
    unsigned NumVecElts = cast<FixedVectorType>(Ty)->getNumElements();
    unsigned NumReduxLevels = Log2_32(NumVecElts);
    unsigned ArithCost = 0;
    unsigned ShuffleCost = 0;
    std::pair<unsigned, MVT> LT =
        thisT()->getTLI()->getTypeLegalizationCost(DL, Ty);
    unsigned LongVectorCount = 0;
    unsigned MVTLen =
        LT.second.isVector() ? LT.second.getVectorNumElements() : 1;
    while (NumVecElts > MVTLen) {
      NumVecElts /= 2;
      VectorType *SubTy = FixedVectorType::get(ScalarTy, NumVecElts);
      // Assume the pairwise shuffles add a cost.
      ShuffleCost +=
          (IsPairwise + 1) * thisT()->getShuffleCost(TTI::SK_ExtractSubvector,
                                                     Ty, NumVecElts, SubTy);
      ArithCost += thisT()->getArithmeticInstrCost(Opcode, SubTy, CostKind);
      Ty = SubTy;
      ++LongVectorCount;
    }

    NumReduxLevels -= LongVectorCount;

    // The minimal length of the vector is limited by the real length of vector
    // operations performed on the current platform. That's why several final
    // reduction operations are performed on the vectors with the same
    // architecture-dependent length.

    // Non pairwise reductions need one shuffle per reduction level. Pairwise
    // reductions need two shuffles on every level, but the last one. On that
    // level one of the shuffles is <0, u, u, ...> which is identity.
    unsigned NumShuffles = NumReduxLevels;
    if (IsPairwise && NumReduxLevels >= 1)
      NumShuffles += NumReduxLevels - 1;
    ShuffleCost += NumShuffles *
                   thisT()->getShuffleCost(TTI::SK_PermuteSingleSrc, Ty, 0, Ty);
    ArithCost += NumReduxLevels * thisT()->getArithmeticInstrCost(Opcode, Ty);
    return ShuffleCost + ArithCost +
           thisT()->getVectorInstrCost(Instruction::ExtractElement, Ty, 0);
  }

  /// Try to calculate op costs for min/max reduction operations.
  /// \param CondTy Conditional type for the Select instruction.
  unsigned getMinMaxReductionCost(VectorType *Ty, VectorType *CondTy,
                                  bool IsPairwise, bool IsUnsigned,
                                  TTI::TargetCostKind CostKind) {
    Type *ScalarTy = Ty->getElementType();
    Type *ScalarCondTy = CondTy->getElementType();
    unsigned NumVecElts = cast<FixedVectorType>(Ty)->getNumElements();
    unsigned NumReduxLevels = Log2_32(NumVecElts);
    unsigned CmpOpcode;
    if (Ty->isFPOrFPVectorTy()) {
      CmpOpcode = Instruction::FCmp;
    } else {
#if INTEL_CUSTOMIZATION
      assert((Ty->isIntOrIntVectorTy() || Ty->isPtrOrPtrVectorTy()) &&
             "expecting floating point or integer type for min/max reduction");
#endif // INTEL_CUSTOMIZATION
      CmpOpcode = Instruction::ICmp;
    }
    unsigned MinMaxCost = 0;
    unsigned ShuffleCost = 0;
    std::pair<unsigned, MVT> LT =
        thisT()->getTLI()->getTypeLegalizationCost(DL, Ty);
    unsigned LongVectorCount = 0;
    unsigned MVTLen =
        LT.second.isVector() ? LT.second.getVectorNumElements() : 1;
    while (NumVecElts > MVTLen) {
      NumVecElts /= 2;
      auto *SubTy = FixedVectorType::get(ScalarTy, NumVecElts);
      CondTy = FixedVectorType::get(ScalarCondTy, NumVecElts);

      // Assume the pairwise shuffles add a cost.
      ShuffleCost +=
          (IsPairwise + 1) * thisT()->getShuffleCost(TTI::SK_ExtractSubvector,
                                                     Ty, NumVecElts, SubTy);
      MinMaxCost +=
          thisT()->getCmpSelInstrCost(CmpOpcode, SubTy, CondTy,
                                      CmpInst::BAD_ICMP_PREDICATE, CostKind) +
          thisT()->getCmpSelInstrCost(Instruction::Select, SubTy, CondTy,
                                      CmpInst::BAD_ICMP_PREDICATE, CostKind);
      Ty = SubTy;
      ++LongVectorCount;
    }

    NumReduxLevels -= LongVectorCount;

    // The minimal length of the vector is limited by the real length of vector
    // operations performed on the current platform. That's why several final
    // reduction opertions are perfomed on the vectors with the same
    // architecture-dependent length.

    // Non pairwise reductions need one shuffle per reduction level. Pairwise
    // reductions need two shuffles on every level, but the last one. On that
    // level one of the shuffles is <0, u, u, ...> which is identity.
    unsigned NumShuffles = NumReduxLevels;
    if (IsPairwise && NumReduxLevels >= 1)
      NumShuffles += NumReduxLevels - 1;
    ShuffleCost += NumShuffles *
                   thisT()->getShuffleCost(TTI::SK_PermuteSingleSrc, Ty, 0, Ty);
    MinMaxCost +=
        NumReduxLevels *
        (thisT()->getCmpSelInstrCost(CmpOpcode, Ty, CondTy,
                                     CmpInst::BAD_ICMP_PREDICATE, CostKind) +
         thisT()->getCmpSelInstrCost(Instruction::Select, Ty, CondTy,
                                     CmpInst::BAD_ICMP_PREDICATE, CostKind));
    // The last min/max should be in vector registers and we counted it above.
    // So just need a single extractelement.
    return ShuffleCost + MinMaxCost +
           thisT()->getVectorInstrCost(Instruction::ExtractElement, Ty, 0);
  }

  unsigned getVectorSplitCost() { return 1; }

  /// @}
};

/// Concrete BasicTTIImpl that can be used if no further customization
/// is needed.
class BasicTTIImpl : public BasicTTIImplBase<BasicTTIImpl> {
  using BaseT = BasicTTIImplBase<BasicTTIImpl>;

  friend class BasicTTIImplBase<BasicTTIImpl>;

  const TargetSubtargetInfo *ST;
  const TargetLoweringBase *TLI;

  const TargetSubtargetInfo *getST() const { return ST; }
  const TargetLoweringBase *getTLI() const { return TLI; }

public:
  explicit BasicTTIImpl(const TargetMachine *TM, const Function &F);
};

} // end namespace llvm

#endif // LLVM_CODEGEN_BASICTTIIMPL_H<|MERGE_RESOLUTION|>--- conflicted
+++ resolved
@@ -1367,7 +1367,6 @@
 
     SmallVector<unsigned, 2> ISDs;
     unsigned SingleCallCost = 10; // Library call cost. Make it expensive.
-<<<<<<< HEAD
 #if INTEL_CUSTOMIZATION
     // According to Numerics team data float data type Low Accuracy math
     // functions have 20 instructions on average.  Double data type Low
@@ -1380,8 +1379,6 @@
     else if (RetTy->getScalarType()->isDoubleTy())
       SingleCallCost = 41;
 #endif // #if INTEL_CUSTOMIZATION
-=======
->>>>>>> 9f8b3e04
     switch (IID) {
     default: {
       // Assume that we need to scalarize this intrinsic.
