--- conflicted
+++ resolved
@@ -1489,14 +1489,11 @@
     case Intrinsic::lifetime_start:
     case Intrinsic::lifetime_end:
     case Intrinsic::sideeffect:
-<<<<<<< HEAD
 #if INTEL_CUSTOMIZATION
     case Intrinsic::directive_region_entry:
     case Intrinsic::directive_region_exit:
 #endif // INTEL_CUSTOMIZATION
-=======
     case Intrinsic::pseudoprobe:
->>>>>>> f3c44569
       return 0;
     case Intrinsic::masked_store: {
       Type *Ty = Tys[0];
