//===- BasicTTIImpl.h -------------------------------------------*- C++ -*-===//
//
// Part of the LLVM Project, under the Apache License v2.0 with LLVM Exceptions.
// See https://llvm.org/LICENSE.txt for license information.
// SPDX-License-Identifier: Apache-2.0 WITH LLVM-exception
//
//===----------------------------------------------------------------------===//
//
/// \file
/// This file provides a helper that implements much of the TTI interface in
/// terms of the target-independent code generator and TargetLowering
/// interfaces.
//
//===----------------------------------------------------------------------===//

#ifndef LLVM_CODEGEN_BASICTTIIMPL_H
#define LLVM_CODEGEN_BASICTTIIMPL_H

#include "llvm/ADT/APInt.h"
#include "llvm/ADT/ArrayRef.h"
#include "llvm/ADT/BitVector.h"
#include "llvm/ADT/SmallPtrSet.h"
#include "llvm/ADT/SmallVector.h"
#include "llvm/Analysis/LoopInfo.h"
#include "llvm/Analysis/TargetTransformInfo.h"
#include "llvm/Analysis/TargetTransformInfoImpl.h"
#include "llvm/CodeGen/ISDOpcodes.h"
#include "llvm/CodeGen/TargetLowering.h"
#include "llvm/CodeGen/TargetSubtargetInfo.h"
#include "llvm/CodeGen/ValueTypes.h"
#include "llvm/IR/BasicBlock.h"
#include "llvm/IR/Constant.h"
#include "llvm/IR/Constants.h"
#include "llvm/IR/DataLayout.h"
#include "llvm/IR/DerivedTypes.h"
#include "llvm/IR/InstrTypes.h"
#include "llvm/IR/Instruction.h"
#include "llvm/IR/Instructions.h"
#include "llvm/IR/Intrinsics.h"
#include "llvm/IR/Operator.h"
#include "llvm/IR/Type.h"
#include "llvm/IR/Value.h"
#include "llvm/Support/Casting.h"
#include "llvm/Support/CommandLine.h"
#include "llvm/Support/ErrorHandling.h"
#include "llvm/Support/MachineValueType.h"
#include "llvm/Support/MathExtras.h"
#include <algorithm>
#include <cassert>
#include <cstdint>
#include <limits>
#include <utility>

namespace llvm {

class Function;
class GlobalValue;
class LLVMContext;
class ScalarEvolution;
class SCEV;
class TargetMachine;

extern cl::opt<unsigned> PartialUnrollingThreshold;

/// Base class which can be used to help build a TTI implementation.
///
/// This class provides as much implementation of the TTI interface as is
/// possible using the target independent parts of the code generator.
///
/// In order to subclass it, your class must implement a getST() method to
/// return the subtarget, and a getTLI() method to return the target lowering.
/// We need these methods implemented in the derived class so that this class
/// doesn't have to duplicate storage for them.
template <typename T>
class BasicTTIImplBase : public TargetTransformInfoImplCRTPBase<T> {
private:
  using BaseT = TargetTransformInfoImplCRTPBase<T>;
  using TTI = TargetTransformInfo;

  /// Helper function to access this as a T.
  T *thisT() { return static_cast<T *>(this); }

  /// Estimate a cost of Broadcast as an extract and sequence of insert
  /// operations.
  unsigned getBroadcastShuffleOverhead(FixedVectorType *VTy) {
    unsigned Cost = 0;
    // Broadcast cost is equal to the cost of extracting the zero'th element
    // plus the cost of inserting it into every element of the result vector.
    Cost += thisT()->getVectorInstrCost(Instruction::ExtractElement, VTy, 0);

    for (int i = 0, e = VTy->getNumElements(); i < e; ++i) {
      Cost += thisT()->getVectorInstrCost(Instruction::InsertElement, VTy, i);
    }
    return Cost;
  }

  /// Estimate a cost of shuffle as a sequence of extract and insert
  /// operations.
  unsigned getPermuteShuffleOverhead(FixedVectorType *VTy) {
    unsigned Cost = 0;
    // Shuffle cost is equal to the cost of extracting element from its argument
    // plus the cost of inserting them onto the result vector.

    // e.g. <4 x float> has a mask of <0,5,2,7> i.e we need to extract from
    // index 0 of first vector, index 1 of second vector,index 2 of first
    // vector and finally index 3 of second vector and insert them at index
    // <0,1,2,3> of result vector.
    for (int i = 0, e = VTy->getNumElements(); i < e; ++i) {
      Cost += thisT()->getVectorInstrCost(Instruction::InsertElement, VTy, i);
      Cost += thisT()->getVectorInstrCost(Instruction::ExtractElement, VTy, i);
    }
    return Cost;
  }

  /// Estimate a cost of subvector extraction as a sequence of extract and
  /// insert operations.
  unsigned getExtractSubvectorOverhead(VectorType *VTy, int Index,
                                       FixedVectorType *SubVTy) {
    assert(VTy && SubVTy &&
           "Can only extract subvectors from vectors");
    int NumSubElts = SubVTy->getNumElements();
    assert((!isa<FixedVectorType>(VTy) ||
            (Index + NumSubElts) <=
                (int)cast<FixedVectorType>(VTy)->getNumElements()) &&
           "SK_ExtractSubvector index out of range");

    unsigned Cost = 0;
    // Subvector extraction cost is equal to the cost of extracting element from
    // the source type plus the cost of inserting them into the result vector
    // type.
    for (int i = 0; i != NumSubElts; ++i) {
      Cost += thisT()->getVectorInstrCost(Instruction::ExtractElement, VTy,
                                          i + Index);
      Cost +=
          thisT()->getVectorInstrCost(Instruction::InsertElement, SubVTy, i);
    }
    return Cost;
  }

  /// Estimate a cost of subvector insertion as a sequence of extract and
  /// insert operations.
  unsigned getInsertSubvectorOverhead(VectorType *VTy, int Index,
                                      FixedVectorType *SubVTy) {
    assert(VTy && SubVTy &&
           "Can only insert subvectors into vectors");
    int NumSubElts = SubVTy->getNumElements();
    assert((!isa<FixedVectorType>(VTy) ||
            (Index + NumSubElts) <=
                (int)cast<FixedVectorType>(VTy)->getNumElements()) &&
           "SK_InsertSubvector index out of range");

    unsigned Cost = 0;
    // Subvector insertion cost is equal to the cost of extracting element from
    // the source type plus the cost of inserting them into the result vector
    // type.
    for (int i = 0; i != NumSubElts; ++i) {
      Cost +=
          thisT()->getVectorInstrCost(Instruction::ExtractElement, SubVTy, i);
      Cost += thisT()->getVectorInstrCost(Instruction::InsertElement, VTy,
                                          i + Index);
    }
    return Cost;
  }

  /// Local query method delegates up to T which *must* implement this!
  const TargetSubtargetInfo *getST() const {
    return static_cast<const T *>(this)->getST();
  }

  /// Local query method delegates up to T which *must* implement this!
  const TargetLoweringBase *getTLI() const {
    return static_cast<const T *>(this)->getTLI();
  }

  static ISD::MemIndexedMode getISDIndexedMode(TTI::MemIndexedMode M) {
    switch (M) {
      case TTI::MIM_Unindexed:
        return ISD::UNINDEXED;
      case TTI::MIM_PreInc:
        return ISD::PRE_INC;
      case TTI::MIM_PreDec:
        return ISD::PRE_DEC;
      case TTI::MIM_PostInc:
        return ISD::POST_INC;
      case TTI::MIM_PostDec:
        return ISD::POST_DEC;
    }
    llvm_unreachable("Unexpected MemIndexedMode");
  }

protected:
  explicit BasicTTIImplBase(const TargetMachine *TM, const DataLayout &DL)
      : BaseT(DL) {}
  virtual ~BasicTTIImplBase() = default;

  using TargetTransformInfoImplBase::DL;

public:
  /// \name Scalar TTI Implementations
  /// @{
  bool allowsMisalignedMemoryAccesses(LLVMContext &Context, unsigned BitWidth,
                                      unsigned AddressSpace, unsigned Alignment,
                                      bool *Fast) const {
    EVT E = EVT::getIntegerVT(Context, BitWidth);
    return getTLI()->allowsMisalignedMemoryAccesses(
        E, AddressSpace, Alignment, MachineMemOperand::MONone, Fast);
  }

  bool hasBranchDivergence() { return false; }

  bool useGPUDivergenceAnalysis() { return false; }

  bool isSourceOfDivergence(const Value *V) { return false; }

  bool isAlwaysUniform(const Value *V) { return false; }

  unsigned getFlatAddressSpace() {
    // Return an invalid address space.
    return -1;
  }

  bool collectFlatAddressOperands(SmallVectorImpl<int> &OpIndexes,
                                  Intrinsic::ID IID) const {
    return false;
  }

  bool isNoopAddrSpaceCast(unsigned FromAS, unsigned ToAS) const {
    return getTLI()->getTargetMachine().isNoopAddrSpaceCast(FromAS, ToAS);
  }

  unsigned getAssumedAddrSpace(const Value *V) const {
    return getTLI()->getTargetMachine().getAssumedAddrSpace(V);
  }

  Value *rewriteIntrinsicWithAddressSpace(IntrinsicInst *II, Value *OldV,
                                          Value *NewV) const {
    return nullptr;
  }

  bool isLegalAddImmediate(int64_t imm) {
    return getTLI()->isLegalAddImmediate(imm);
  }

  bool isLegalICmpImmediate(int64_t imm) {
    return getTLI()->isLegalICmpImmediate(imm);
  }

  bool isLegalAddressingMode(Type *Ty, GlobalValue *BaseGV, int64_t BaseOffset,
                             bool HasBaseReg, int64_t Scale,
                             unsigned AddrSpace, Instruction *I = nullptr) {
    TargetLoweringBase::AddrMode AM;
    AM.BaseGV = BaseGV;
    AM.BaseOffs = BaseOffset;
    AM.HasBaseReg = HasBaseReg;
    AM.Scale = Scale;
    return getTLI()->isLegalAddressingMode(DL, AM, Ty, AddrSpace, I);
  }

  bool isIndexedLoadLegal(TTI::MemIndexedMode M, Type *Ty,
                          const DataLayout &DL) const {
    EVT VT = getTLI()->getValueType(DL, Ty);
    return getTLI()->isIndexedLoadLegal(getISDIndexedMode(M), VT);
  }

  bool isIndexedStoreLegal(TTI::MemIndexedMode M, Type *Ty,
                           const DataLayout &DL) const {
    EVT VT = getTLI()->getValueType(DL, Ty);
    return getTLI()->isIndexedStoreLegal(getISDIndexedMode(M), VT);
  }

  bool isLSRCostLess(TTI::LSRCost C1, TTI::LSRCost C2) {
    return TargetTransformInfoImplBase::isLSRCostLess(C1, C2);
  }

  bool isNumRegsMajorCostOfLSR() {
    return TargetTransformInfoImplBase::isNumRegsMajorCostOfLSR();
  }

  bool isProfitableLSRChainElement(Instruction *I) {
    return TargetTransformInfoImplBase::isProfitableLSRChainElement(I);
  }

  int getScalingFactorCost(Type *Ty, GlobalValue *BaseGV, int64_t BaseOffset,
                           bool HasBaseReg, int64_t Scale, unsigned AddrSpace) {
    TargetLoweringBase::AddrMode AM;
    AM.BaseGV = BaseGV;
    AM.BaseOffs = BaseOffset;
    AM.HasBaseReg = HasBaseReg;
    AM.Scale = Scale;
    return getTLI()->getScalingFactorCost(DL, AM, Ty, AddrSpace);
  }

  bool isTruncateFree(Type *Ty1, Type *Ty2) {
    return getTLI()->isTruncateFree(Ty1, Ty2);
  }

  bool isProfitableToHoist(Instruction *I) {
    return getTLI()->isProfitableToHoist(I);
  }

  bool useAA() const { return getST()->useAA(); }

  bool isTypeLegal(Type *Ty) {
    EVT VT = getTLI()->getValueType(DL, Ty);
    return getTLI()->isTypeLegal(VT);
  }

  unsigned getRegUsageForType(Type *Ty) {
    return getTLI()->getTypeLegalizationCost(DL, Ty).first;
  }

  int getGEPCost(Type *PointeeType, const Value *Ptr,
                 ArrayRef<const Value *> Operands) {
    return BaseT::getGEPCost(PointeeType, Ptr, Operands);
  }

  unsigned getEstimatedNumberOfCaseClusters(const SwitchInst &SI,
                                            unsigned &JumpTableSize,
                                            ProfileSummaryInfo *PSI,
                                            BlockFrequencyInfo *BFI) {
    /// Try to find the estimated number of clusters. Note that the number of
    /// clusters identified in this function could be different from the actual
    /// numbers found in lowering. This function ignore switches that are
    /// lowered with a mix of jump table / bit test / BTree. This function was
    /// initially intended to be used when estimating the cost of switch in
    /// inline cost heuristic, but it's a generic cost model to be used in other
    /// places (e.g., in loop unrolling).
    unsigned N = SI.getNumCases();
    const TargetLoweringBase *TLI = getTLI();
    const DataLayout &DL = this->getDataLayout();

    JumpTableSize = 0;
    bool IsJTAllowed = TLI->areJTsAllowed(SI.getParent()->getParent());

    // Early exit if both a jump table and bit test are not allowed.
    if (N < 1 || (!IsJTAllowed && DL.getIndexSizeInBits(0u) < N))
      return N;

    APInt MaxCaseVal = SI.case_begin()->getCaseValue()->getValue();
    APInt MinCaseVal = MaxCaseVal;
    for (auto CI : SI.cases()) {
      const APInt &CaseVal = CI.getCaseValue()->getValue();
      if (CaseVal.sgt(MaxCaseVal))
        MaxCaseVal = CaseVal;
      if (CaseVal.slt(MinCaseVal))
        MinCaseVal = CaseVal;
    }

    // Check if suitable for a bit test
    if (N <= DL.getIndexSizeInBits(0u)) {
      SmallPtrSet<const BasicBlock *, 4> Dests;
      for (auto I : SI.cases())
        Dests.insert(I.getCaseSuccessor());

      if (TLI->isSuitableForBitTests(Dests.size(), N, MinCaseVal, MaxCaseVal,
                                     DL))
        return 1;
    }

    // Check if suitable for a jump table.
    if (IsJTAllowed) {
      if (N < 2 || N < TLI->getMinimumJumpTableEntries())
        return N;
      uint64_t Range =
          (MaxCaseVal - MinCaseVal)
              .getLimitedValue(std::numeric_limits<uint64_t>::max() - 1) + 1;
      // Check whether a range of clusters is dense enough for a jump table
      if (TLI->isSuitableForJumpTable(&SI, N, Range, PSI, BFI)) {
        JumpTableSize = Range;
        return 1;
      }
    }
    return N;
  }

  bool shouldBuildLookupTables() {
    const TargetLoweringBase *TLI = getTLI();
    return TLI->isOperationLegalOrCustom(ISD::BR_JT, MVT::Other) ||
           TLI->isOperationLegalOrCustom(ISD::BRIND, MVT::Other);
  }

  bool haveFastSqrt(Type *Ty) {
    const TargetLoweringBase *TLI = getTLI();
    EVT VT = TLI->getValueType(DL, Ty);
    return TLI->isTypeLegal(VT) &&
           TLI->isOperationLegalOrCustom(ISD::FSQRT, VT);
  }

  bool isFCmpOrdCheaperThanFCmpZero(Type *Ty) {
    return true;
  }

  unsigned getFPOpCost(Type *Ty) {
    // Check whether FADD is available, as a proxy for floating-point in
    // general.
    const TargetLoweringBase *TLI = getTLI();
    EVT VT = TLI->getValueType(DL, Ty);
    if (TLI->isOperationLegalOrCustomOrPromote(ISD::FADD, VT))
      return TargetTransformInfo::TCC_Basic;
    return TargetTransformInfo::TCC_Expensive;
  }

  unsigned getInliningThresholdMultiplier() { return 1; }

  int getInlinerVectorBonusPercent() { return 150; }

  void getUnrollingPreferences(Loop *L, ScalarEvolution &SE,
                               TTI::UnrollingPreferences &UP) {
    // This unrolling functionality is target independent, but to provide some
    // motivation for its intended use, for x86:

    // According to the Intel 64 and IA-32 Architectures Optimization Reference
    // Manual, Intel Core models and later have a loop stream detector (and
    // associated uop queue) that can benefit from partial unrolling.
    // The relevant requirements are:
    //  - The loop must have no more than 4 (8 for Nehalem and later) branches
    //    taken, and none of them may be calls.
    //  - The loop can have no more than 18 (28 for Nehalem and later) uops.

    // According to the Software Optimization Guide for AMD Family 15h
    // Processors, models 30h-4fh (Steamroller and later) have a loop predictor
    // and loop buffer which can benefit from partial unrolling.
    // The relevant requirements are:
    //  - The loop must have fewer than 16 branches
    //  - The loop must have less than 40 uops in all executed loop branches

    // The number of taken branches in a loop is hard to estimate here, and
    // benchmarking has revealed that it is better not to be conservative when
    // estimating the branch count. As a result, we'll ignore the branch limits
    // until someone finds a case where it matters in practice.

    unsigned MaxOps;
    const TargetSubtargetInfo *ST = getST();
    if (PartialUnrollingThreshold.getNumOccurrences() > 0)
      MaxOps = PartialUnrollingThreshold;
    else if (ST->getSchedModel().LoopMicroOpBufferSize > 0)
      MaxOps = ST->getSchedModel().LoopMicroOpBufferSize;
    else
      return;

    // Scan the loop: don't unroll loops with calls.
    for (BasicBlock *BB : L->blocks()) {
      for (Instruction &I : *BB) {
        if (isa<CallInst>(I) || isa<InvokeInst>(I)) {
          if (const Function *F = cast<CallBase>(I).getCalledFunction()) {
            if (!thisT()->isLoweredToCall(F))
              continue;
          }

          return;
        }
      }
    }

    // Enable runtime and partial unrolling up to the specified size.
    // Enable using trip count upper bound to unroll loops.
    UP.Partial = UP.Runtime = UP.UpperBound = true;
    UP.PartialThreshold = MaxOps;

    // Avoid unrolling when optimizing for size.
    UP.OptSizeThreshold = 0;
    UP.PartialOptSizeThreshold = 0;

    // Set number of instructions optimized when "back edge"
    // becomes "fall through" to default value of 2.
    UP.BEInsns = 2;
  }

#if INTEL_CUSTOMIZATION
  unsigned getLoopRotationDefaultThreshold(bool OptForSize) const { return 16; }
#endif // INTEL_CUSTOMIZATION
  void getPeelingPreferences(Loop *L, ScalarEvolution &SE,
                             TTI::PeelingPreferences &PP) {
    PP.PeelCount = 0;
    PP.AllowPeeling = true;
    PP.AllowLoopNestsPeeling = false;
    PP.PeelProfiledIterations = true;
  }

  bool isHardwareLoopProfitable(Loop *L, ScalarEvolution &SE,
                                AssumptionCache &AC,
                                TargetLibraryInfo *LibInfo,
                                HardwareLoopInfo &HWLoopInfo) {
    return BaseT::isHardwareLoopProfitable(L, SE, AC, LibInfo, HWLoopInfo);
  }

  bool preferPredicateOverEpilogue(Loop *L, LoopInfo *LI, ScalarEvolution &SE,
                                   AssumptionCache &AC, TargetLibraryInfo *TLI,
                                   DominatorTree *DT,
                                   const LoopAccessInfo *LAI) {
    return BaseT::preferPredicateOverEpilogue(L, LI, SE, AC, TLI, DT, LAI);
  }

  bool emitGetActiveLaneMask() {
    return BaseT::emitGetActiveLaneMask();
  }

  Optional<Instruction *> instCombineIntrinsic(InstCombiner &IC,
                                               IntrinsicInst &II) {
    return BaseT::instCombineIntrinsic(IC, II);
  }

  Optional<Value *> simplifyDemandedUseBitsIntrinsic(InstCombiner &IC,
                                                     IntrinsicInst &II,
                                                     APInt DemandedMask,
                                                     KnownBits &Known,
                                                     bool &KnownBitsComputed) {
    return BaseT::simplifyDemandedUseBitsIntrinsic(IC, II, DemandedMask, Known,
                                                   KnownBitsComputed);
  }

  Optional<Value *> simplifyDemandedVectorEltsIntrinsic(
      InstCombiner &IC, IntrinsicInst &II, APInt DemandedElts, APInt &UndefElts,
      APInt &UndefElts2, APInt &UndefElts3,
      std::function<void(Instruction *, unsigned, APInt, APInt &)>
          SimplifyAndSetOp) {
    return BaseT::simplifyDemandedVectorEltsIntrinsic(
        IC, II, DemandedElts, UndefElts, UndefElts2, UndefElts3,
        SimplifyAndSetOp);
  }

  int getInstructionLatency(const Instruction *I) {
    if (isa<LoadInst>(I))
      return getST()->getSchedModel().DefaultLoadLatency;

    return BaseT::getInstructionLatency(I);
  }

  virtual Optional<unsigned>
  getCacheSize(TargetTransformInfo::CacheLevel Level) const {
    return Optional<unsigned>(
      getST()->getCacheSize(static_cast<unsigned>(Level)));
  }

  virtual Optional<unsigned>
  getCacheAssociativity(TargetTransformInfo::CacheLevel Level) const {
    Optional<unsigned> TargetResult =
        getST()->getCacheAssociativity(static_cast<unsigned>(Level));

    if (TargetResult)
      return TargetResult;

    return BaseT::getCacheAssociativity(Level);
  }

  virtual unsigned getCacheLineSize() const {
    return getST()->getCacheLineSize();
  }

  virtual unsigned getPrefetchDistance() const {
    return getST()->getPrefetchDistance();
  }

  virtual unsigned getMinPrefetchStride(unsigned NumMemAccesses,
                                        unsigned NumStridedMemAccesses,
                                        unsigned NumPrefetches,
                                        bool HasCall) const {
    return getST()->getMinPrefetchStride(NumMemAccesses, NumStridedMemAccesses,
                                         NumPrefetches, HasCall);
  }

  virtual unsigned getMaxPrefetchIterationsAhead() const {
    return getST()->getMaxPrefetchIterationsAhead();
  }

  virtual bool enableWritePrefetching() const {
    return getST()->enableWritePrefetching();
  }

  /// @}

  /// \name Vector TTI Implementations
  /// @{

  unsigned getRegisterBitWidth(bool Vector) const { return 32; }

  /// Estimate the overhead of scalarizing an instruction. Insert and Extract
  /// are set if the demanded result elements need to be inserted and/or
  /// extracted from vectors.
  unsigned getScalarizationOverhead(VectorType *InTy, const APInt &DemandedElts,
                                    bool Insert, bool Extract) {
    /// FIXME: a bitfield is not a reasonable abstraction for talking about
    /// which elements are needed from a scalable vector
    auto *Ty = cast<FixedVectorType>(InTy);

    assert(DemandedElts.getBitWidth() == Ty->getNumElements() &&
           "Vector size mismatch");

    unsigned Cost = 0;

    for (int i = 0, e = Ty->getNumElements(); i < e; ++i) {
      if (!DemandedElts[i])
        continue;
      if (Insert)
        Cost += thisT()->getVectorInstrCost(Instruction::InsertElement, Ty, i);
      if (Extract)
        Cost += thisT()->getVectorInstrCost(Instruction::ExtractElement, Ty, i);
    }

    return Cost;
  }

  /// Helper wrapper for the DemandedElts variant of getScalarizationOverhead.
  unsigned getScalarizationOverhead(VectorType *InTy, bool Insert,
                                    bool Extract) {
    auto *Ty = cast<FixedVectorType>(InTy);

    APInt DemandedElts = APInt::getAllOnesValue(Ty->getNumElements());
    return thisT()->getScalarizationOverhead(Ty, DemandedElts, Insert, Extract);
  }

  /// Estimate the overhead of scalarizing an instruction's unique
  /// non-constant operands. The types of the arguments are ordinarily
  /// scalar, in which case the costs are multiplied with VF.
  unsigned getOperandsScalarizationOverhead(ArrayRef<const Value *> Args,
                                            unsigned VF) {
    unsigned Cost = 0;
    SmallPtrSet<const Value*, 4> UniqueOperands;
    for (const Value *A : Args) {
      // Disregard things like metadata arguments.
      Type *Ty = A->getType();
      if (!Ty->isIntOrIntVectorTy() && !Ty->isFPOrFPVectorTy() &&
          !Ty->isPtrOrPtrVectorTy())
        continue;

      if (!isa<Constant>(A) && UniqueOperands.insert(A).second) {
        auto *VecTy = dyn_cast<VectorType>(Ty);
        if (VecTy) {
          // If A is a vector operand, VF should be 1 or correspond to A.
          assert((VF == 1 ||
                  VF == cast<FixedVectorType>(VecTy)->getNumElements()) &&
                 "Vector argument does not match VF");
        }
        else
          VecTy = FixedVectorType::get(Ty, VF);

        Cost += getScalarizationOverhead(VecTy, false, true);
      }
    }

    return Cost;
  }

  unsigned getScalarizationOverhead(VectorType *InTy,
                                    ArrayRef<const Value *> Args) {
    auto *Ty = cast<FixedVectorType>(InTy);

    unsigned Cost = 0;

    Cost += getScalarizationOverhead(Ty, true, false);
    if (!Args.empty())
      Cost += getOperandsScalarizationOverhead(Args, Ty->getNumElements());
    else
      // When no information on arguments is provided, we add the cost
      // associated with one argument as a heuristic.
      Cost += getScalarizationOverhead(Ty, false, true);

    return Cost;
  }

  unsigned getMaxInterleaveFactor(unsigned VF) { return 1; }

  unsigned getArithmeticInstrCost(
      unsigned Opcode, Type *Ty,
      TTI::TargetCostKind CostKind = TTI::TCK_RecipThroughput,
      TTI::OperandValueKind Opd1Info = TTI::OK_AnyValue,
      TTI::OperandValueKind Opd2Info = TTI::OK_AnyValue,
      TTI::OperandValueProperties Opd1PropInfo = TTI::OP_None,
      TTI::OperandValueProperties Opd2PropInfo = TTI::OP_None,
      ArrayRef<const Value *> Args = ArrayRef<const Value *>(),
      const Instruction *CxtI = nullptr) {
    // Check if any of the operands are vector operands.
    const TargetLoweringBase *TLI = getTLI();
    int ISD = TLI->InstructionOpcodeToISD(Opcode);
    assert(ISD && "Invalid opcode");

    // TODO: Handle more cost kinds.
    if (CostKind != TTI::TCK_RecipThroughput)
      return BaseT::getArithmeticInstrCost(Opcode, Ty, CostKind,
                                           Opd1Info, Opd2Info,
                                           Opd1PropInfo, Opd2PropInfo,
                                           Args, CxtI);

    std::pair<unsigned, MVT> LT = TLI->getTypeLegalizationCost(DL, Ty);

    bool IsFloat = Ty->isFPOrFPVectorTy();
    // Assume that floating point arithmetic operations cost twice as much as
    // integer operations.
    unsigned OpCost = (IsFloat ? 2 : 1);

    if (TLI->isOperationLegalOrPromote(ISD, LT.second)) {
      // The operation is legal. Assume it costs 1.
      // TODO: Once we have extract/insert subvector cost we need to use them.
      return LT.first * OpCost;
    }

    if (!TLI->isOperationExpand(ISD, LT.second)) {
      // If the operation is custom lowered, then assume that the code is twice
      // as expensive.
      return LT.first * 2 * OpCost;
    }

    // Else, assume that we need to scalarize this op.
    // TODO: If one of the types get legalized by splitting, handle this
    // similarly to what getCastInstrCost() does.
    if (auto *VTy = dyn_cast<VectorType>(Ty)) {
      unsigned Num = cast<FixedVectorType>(VTy)->getNumElements();
      unsigned Cost = thisT()->getArithmeticInstrCost(
          Opcode, VTy->getScalarType(), CostKind, Opd1Info, Opd2Info,
          Opd1PropInfo, Opd2PropInfo, Args, CxtI);
      // Return the cost of multiple scalar invocation plus the cost of
      // inserting and extracting the values.
      return getScalarizationOverhead(VTy, Args) + Num * Cost;
    }

    // We don't know anything about this scalar instruction.
    return OpCost;
  }

  unsigned getShuffleCost(TTI::ShuffleKind Kind, VectorType *Tp, int Index,
                          VectorType *SubTp) {

    switch (Kind) {
    case TTI::SK_Broadcast:
      return getBroadcastShuffleOverhead(cast<FixedVectorType>(Tp));
    case TTI::SK_Select:
    case TTI::SK_Reverse:
    case TTI::SK_Transpose:
    case TTI::SK_PermuteSingleSrc:
    case TTI::SK_PermuteTwoSrc:
      return getPermuteShuffleOverhead(cast<FixedVectorType>(Tp));
    case TTI::SK_ExtractSubvector:
      return getExtractSubvectorOverhead(Tp, Index,
                                         cast<FixedVectorType>(SubTp));
    case TTI::SK_InsertSubvector:
      return getInsertSubvectorOverhead(Tp, Index,
                                        cast<FixedVectorType>(SubTp));
#if INTEL_CUSTOMIZATION
    case TTI::SK_TargetSpecific:
      return 1;
#endif // INTEL_CUSTOMIZATION
    }
    llvm_unreachable("Unknown TTI::ShuffleKind");
  }

  unsigned getCastInstrCost(unsigned Opcode, Type *Dst, Type *Src,
                            TTI::CastContextHint CCH,
                            TTI::TargetCostKind CostKind,
                            const Instruction *I = nullptr) {
    if (BaseT::getCastInstrCost(Opcode, Dst, Src, CCH, CostKind, I) == 0)
      return 0;

    const TargetLoweringBase *TLI = getTLI();
    int ISD = TLI->InstructionOpcodeToISD(Opcode);
    assert(ISD && "Invalid opcode");
    std::pair<unsigned, MVT> SrcLT = TLI->getTypeLegalizationCost(DL, Src);
    std::pair<unsigned, MVT> DstLT = TLI->getTypeLegalizationCost(DL, Dst);

    TypeSize SrcSize = SrcLT.second.getSizeInBits();
    TypeSize DstSize = DstLT.second.getSizeInBits();
    bool IntOrPtrSrc = Src->isIntegerTy() || Src->isPointerTy();
    bool IntOrPtrDst = Dst->isIntegerTy() || Dst->isPointerTy();

    switch (Opcode) {
    default:
      break;
    case Instruction::Trunc:
      // Check for NOOP conversions.
      if (TLI->isTruncateFree(SrcLT.second, DstLT.second))
        return 0;
      LLVM_FALLTHROUGH;
    case Instruction::BitCast:
      // Bitcast between types that are legalized to the same type are free and
      // assume int to/from ptr of the same size is also free.
      if (SrcLT.first == DstLT.first && IntOrPtrSrc == IntOrPtrDst &&
          SrcSize == DstSize)
        return 0;
      break;
    case Instruction::FPExt:
      if (I && getTLI()->isExtFree(I))
        return 0;
      break;
    case Instruction::ZExt:
      if (TLI->isZExtFree(SrcLT.second, DstLT.second))
        return 0;
      LLVM_FALLTHROUGH;
    case Instruction::SExt:
      if (I && getTLI()->isExtFree(I))
        return 0;

      // If this is a zext/sext of a load, return 0 if the corresponding
      // extending load exists on target.
      if (CCH == TTI::CastContextHint::Normal) {
        EVT ExtVT = EVT::getEVT(Dst);
        EVT LoadVT = EVT::getEVT(Src);
        unsigned LType =
          ((Opcode == Instruction::ZExt) ? ISD::ZEXTLOAD : ISD::SEXTLOAD);
        if (TLI->isLoadExtLegal(LType, ExtVT, LoadVT))
          return 0;
      }
      break;
    case Instruction::AddrSpaceCast:
      if (TLI->isFreeAddrSpaceCast(Src->getPointerAddressSpace(),
                                   Dst->getPointerAddressSpace()))
        return 0;
      break;
    }

    auto *SrcVTy = dyn_cast<VectorType>(Src);
    auto *DstVTy = dyn_cast<VectorType>(Dst);

    // If the cast is marked as legal (or promote) then assume low cost.
    if (SrcLT.first == DstLT.first &&
        TLI->isOperationLegalOrPromote(ISD, DstLT.second))
      return SrcLT.first;

    // Handle scalar conversions.
    if (!SrcVTy && !DstVTy) {
      // Just check the op cost. If the operation is legal then assume it costs
      // 1.
      if (!TLI->isOperationExpand(ISD, DstLT.second))
        return 1;

      // Assume that illegal scalar instruction are expensive.
      return 4;
    }

    // Check vector-to-vector casts.
    if (DstVTy && SrcVTy) {
      // If the cast is between same-sized registers, then the check is simple.
      if (SrcLT.first == DstLT.first && SrcSize == DstSize) {

        // Assume that Zext is done using AND.
        if (Opcode == Instruction::ZExt)
          return SrcLT.first;

        // Assume that sext is done using SHL and SRA.
        if (Opcode == Instruction::SExt)
          return SrcLT.first * 2;

        // Just check the op cost. If the operation is legal then assume it
        // costs
        // 1 and multiply by the type-legalization overhead.
        if (!TLI->isOperationExpand(ISD, DstLT.second))
          return SrcLT.first * 1;
      }

      // If we are legalizing by splitting, query the concrete TTI for the cost
      // of casting the original vector twice. We also need to factor in the
      // cost of the split itself. Count that as 1, to be consistent with
      // TLI->getTypeLegalizationCost().
      bool SplitSrc =
          TLI->getTypeAction(Src->getContext(), TLI->getValueType(DL, Src)) ==
          TargetLowering::TypeSplitVector;
      bool SplitDst =
          TLI->getTypeAction(Dst->getContext(), TLI->getValueType(DL, Dst)) ==
          TargetLowering::TypeSplitVector;
      if ((SplitSrc || SplitDst) &&
          cast<FixedVectorType>(SrcVTy)->getNumElements() > 1 &&
          cast<FixedVectorType>(DstVTy)->getNumElements() > 1) {
        Type *SplitDstTy = VectorType::getHalfElementsVectorType(DstVTy);
        Type *SplitSrcTy = VectorType::getHalfElementsVectorType(SrcVTy);
        T *TTI = static_cast<T *>(this);
        // If both types need to be split then the split is free.
        unsigned SplitCost =
            (!SplitSrc || !SplitDst) ? TTI->getVectorSplitCost() : 0;
        return SplitCost +
               (2 * TTI->getCastInstrCost(Opcode, SplitDstTy, SplitSrcTy, CCH,
                                          CostKind, I));
      }

      // In other cases where the source or destination are illegal, assume
      // the operation will get scalarized.
      unsigned Num = cast<FixedVectorType>(DstVTy)->getNumElements();
      unsigned Cost = thisT()->getCastInstrCost(
          Opcode, Dst->getScalarType(), Src->getScalarType(), CCH, CostKind, I);

      // Return the cost of multiple scalar invocation plus the cost of
      // inserting and extracting the values.
      return getScalarizationOverhead(DstVTy, true, true) + Num * Cost;
    }

    // We already handled vector-to-vector and scalar-to-scalar conversions.
    // This
    // is where we handle bitcast between vectors and scalars. We need to assume
    //  that the conversion is scalarized in one way or another.
    if (Opcode == Instruction::BitCast) {
      // Illegal bitcasts are done by storing and loading from a stack slot.
      return (SrcVTy ? getScalarizationOverhead(SrcVTy, false, true) : 0) +
             (DstVTy ? getScalarizationOverhead(DstVTy, true, false) : 0);
    }

    llvm_unreachable("Unhandled cast");
  }

  unsigned getExtractWithExtendCost(unsigned Opcode, Type *Dst,
                                    VectorType *VecTy, unsigned Index) {
    return thisT()->getVectorInstrCost(Instruction::ExtractElement, VecTy,
                                       Index) +
           thisT()->getCastInstrCost(Opcode, Dst, VecTy->getElementType(),
                                     TTI::CastContextHint::None, TTI::TCK_RecipThroughput);
  }

  unsigned getCFInstrCost(unsigned Opcode, TTI::TargetCostKind CostKind) {
    return BaseT::getCFInstrCost(Opcode, CostKind);
  }

  unsigned getCmpSelInstrCost(unsigned Opcode, Type *ValTy, Type *CondTy,
                              CmpInst::Predicate VecPred,
                              TTI::TargetCostKind CostKind,
                              const Instruction *I = nullptr) {
    const TargetLoweringBase *TLI = getTLI();
    int ISD = TLI->InstructionOpcodeToISD(Opcode);
    assert(ISD && "Invalid opcode");

    // TODO: Handle other cost kinds.
    if (CostKind != TTI::TCK_RecipThroughput)
      return BaseT::getCmpSelInstrCost(Opcode, ValTy, CondTy, VecPred, CostKind,
                                       I);

    // Selects on vectors are actually vector selects.
    if (ISD == ISD::SELECT) {
      assert(CondTy && "CondTy must exist");
      if (CondTy->isVectorTy())
        ISD = ISD::VSELECT;
    }
    std::pair<unsigned, MVT> LT = TLI->getTypeLegalizationCost(DL, ValTy);

    if (!(ValTy->isVectorTy() && !LT.second.isVector()) &&
        !TLI->isOperationExpand(ISD, LT.second)) {
      // The operation is legal. Assume it costs 1. Multiply
      // by the type-legalization overhead.
      return LT.first * 1;
    }

    // Otherwise, assume that the cast is scalarized.
    // TODO: If one of the types get legalized by splitting, handle this
    // similarly to what getCastInstrCost() does.
    if (auto *ValVTy = dyn_cast<VectorType>(ValTy)) {
      unsigned Num = cast<FixedVectorType>(ValVTy)->getNumElements();
      if (CondTy)
        CondTy = CondTy->getScalarType();
      unsigned Cost = thisT()->getCmpSelInstrCost(
          Opcode, ValVTy->getScalarType(), CondTy, VecPred, CostKind, I);

      // Return the cost of multiple scalar invocation plus the cost of
      // inserting and extracting the values.
      return getScalarizationOverhead(ValVTy, true, false) + Num * Cost;
    }

    // Unknown scalar opcode.
    return 1;
  }

  unsigned getVectorInstrCost(unsigned Opcode, Type *Val, unsigned Index) {
    std::pair<unsigned, MVT> LT =
        getTLI()->getTypeLegalizationCost(DL, Val->getScalarType());

    return LT.first;
  }

  unsigned getMemoryOpCost(unsigned Opcode, Type *Src, MaybeAlign Alignment,
                           unsigned AddressSpace,
                           TTI::TargetCostKind CostKind,
                           const Instruction *I = nullptr) {
    assert(!Src->isVoidTy() && "Invalid type");

#if INTEL_CUSTOMIZATION
    if (StructType *STy = dyn_cast<StructType>(Src)) {
      unsigned Cost = 0;
      const DataLayout &DL = this->getDataLayout();
      const StructLayout *SL = DL.getStructLayout(STy);
      for (StructType::element_iterator EB = STy->element_begin(), EI = EB,
                                        EE = STy->element_end();
           EI != EE; ++EI) {
        MaybeAlign ElementAlignment =
            Alignment
                ? commonAlignment(Alignment, SL->getElementOffset(EI - EB))
                : Alignment;
        Cost += static_cast<T *>(this)->getMemoryOpCost(
            Opcode, *EI, ElementAlignment, AddressSpace, CostKind, I);
      }
      return Cost;
    }
    // Given an array type, recursively traverse the elements.
    if (ArrayType *ATy = dyn_cast<ArrayType>(Src)) {
      unsigned Cost = 0;
      Type *EltTy = ATy->getElementType();
      const DataLayout &DL = this->getDataLayout();
      uint64_t EltSize = DL.getTypeAllocSize(EltTy);
      for (unsigned i = 0, e = ATy->getNumElements(); i != e; ++i) {
        MaybeAlign ElementAlignment =
            Alignment ? commonAlignment(Alignment, i * EltSize) : Alignment;
        Cost += static_cast<T *>(this)->getMemoryOpCost(
            Opcode, EltTy, ElementAlignment, AddressSpace, CostKind, I);
      }
      return Cost;
    }
#endif // INTEL_CUSTOMIZATION

    // Assume types, such as structs, are expensive.
    if (getTLI()->getValueType(DL, Src,  true) == MVT::Other)
      return 4;
    std::pair<unsigned, MVT> LT = getTLI()->getTypeLegalizationCost(DL, Src);

    // Assuming that all loads of legal types cost 1.
    unsigned Cost = LT.first;
    if (CostKind != TTI::TCK_RecipThroughput)
      return Cost;

    if (Src->isVectorTy() &&
        // In practice it's not currently possible to have a change in lane
        // length for extending loads or truncating stores so both types should
        // have the same scalable property.
        TypeSize::isKnownLT(Src->getPrimitiveSizeInBits(),
                            LT.second.getSizeInBits())) {
      // This is a vector load that legalizes to a larger type than the vector
      // itself. Unless the corresponding extending load or truncating store is
      // legal, then this will scalarize.
      TargetLowering::LegalizeAction LA = TargetLowering::Expand;
      EVT MemVT = getTLI()->getValueType(DL, Src);
      if (Opcode == Instruction::Store)
        LA = getTLI()->getTruncStoreAction(LT.second, MemVT);
      else
        LA = getTLI()->getLoadExtAction(ISD::EXTLOAD, LT.second, MemVT);

      if (LA != TargetLowering::Legal && LA != TargetLowering::Custom) {
        // This is a vector load/store for some illegal type that is scalarized.
        // We must account for the cost of building or decomposing the vector.
        Cost += getScalarizationOverhead(cast<VectorType>(Src),
                                         Opcode != Instruction::Store,
                                         Opcode == Instruction::Store);
      }
    }

    return Cost;
  }

#if INTEL_CUSTOMIZATION
  using BaseT::getGatherScatterOpCost;
#endif // INTEL_CUSTOMIZATION
  unsigned getGatherScatterOpCost(unsigned Opcode, Type *DataTy,
                                  const Value *Ptr, bool VariableMask,
                                  Align Alignment, TTI::TargetCostKind CostKind,
                                  const Instruction *I = nullptr, // INTEL
                                  bool UndefPassThru = false) {   // INTEL
    auto *VT = cast<FixedVectorType>(DataTy);
    // Assume the target does not have support for gather/scatter operations
    // and provide a rough estimate.
    //
    // First, compute the cost of extracting the individual addresses and the
    // individual memory operations.
    int LoadCost =
        VT->getNumElements() *
        (getVectorInstrCost(
             Instruction::ExtractElement,
             FixedVectorType::get(PointerType::get(VT->getElementType(), 0),
                                  VT->getNumElements()),
             -1) +
         getMemoryOpCost(Opcode, VT->getElementType(), Alignment, 0, CostKind));

    // Next, compute the cost of packing the result in a vector.
    int PackingCost = getScalarizationOverhead(VT, Opcode != Instruction::Store,
                                               Opcode == Instruction::Store);

    int ConditionalCost = 0;
    if (VariableMask) {
      // Compute the cost of conditionally executing the memory operations with
      // variable masks. This includes extracting the individual conditions, a
      // branches and PHIs to combine the results.
      // NOTE: Estimating the cost of conditionally executing the memory
      // operations accurately is quite difficult and the current solution
      // provides a very rough estimate only.
      ConditionalCost =
          VT->getNumElements() *
          (getVectorInstrCost(
               Instruction::ExtractElement,
               FixedVectorType::get(Type::getInt1Ty(DataTy->getContext()),
                                    VT->getNumElements()),
               -1) +
           getCFInstrCost(Instruction::Br, CostKind) +
           getCFInstrCost(Instruction::PHI, CostKind));
    }

    return LoadCost + PackingCost + ConditionalCost;
  }

  unsigned getInterleavedMemoryOpCost(
      unsigned Opcode, Type *VecTy, unsigned Factor, ArrayRef<unsigned> Indices,
      Align Alignment, unsigned AddressSpace, TTI::TargetCostKind CostKind,
      bool UseMaskForCond = false, bool UseMaskForGaps = false) {
    auto *VT = cast<FixedVectorType>(VecTy);

    unsigned NumElts = VT->getNumElements();
    assert(Factor > 1 && NumElts % Factor == 0 && "Invalid interleave factor");

    unsigned NumSubElts = NumElts / Factor;
    auto *SubVT = FixedVectorType::get(VT->getElementType(), NumSubElts);

    // Firstly, the cost of load/store operation.
    unsigned Cost;
    if (UseMaskForCond || UseMaskForGaps)
      Cost = thisT()->getMaskedMemoryOpCost(Opcode, VecTy, Alignment,
                                            AddressSpace, CostKind);
    else
      Cost = thisT()->getMemoryOpCost(Opcode, VecTy, Alignment, AddressSpace,
                                      CostKind);

    // Legalize the vector type, and get the legalized and unlegalized type
    // sizes.
    MVT VecTyLT = getTLI()->getTypeLegalizationCost(DL, VecTy).second;
    unsigned VecTySize = thisT()->getDataLayout().getTypeStoreSize(VecTy);
    unsigned VecTyLTSize = VecTyLT.getStoreSize();

    // Return the ceiling of dividing A by B.
    auto ceil = [](unsigned A, unsigned B) { return (A + B - 1) / B; };

    // Scale the cost of the memory operation by the fraction of legalized
    // instructions that will actually be used. We shouldn't account for the
    // cost of dead instructions since they will be removed.
    //
    // E.g., An interleaved load of factor 8:
    //       %vec = load <16 x i64>, <16 x i64>* %ptr
    //       %v0 = shufflevector %vec, undef, <0, 8>
    //
    // If <16 x i64> is legalized to 8 v2i64 loads, only 2 of the loads will be
    // used (those corresponding to elements [0:1] and [8:9] of the unlegalized
    // type). The other loads are unused.
    //
    // We only scale the cost of loads since interleaved store groups aren't
    // allowed to have gaps.
    if (Opcode == Instruction::Load && VecTySize > VecTyLTSize) {
      // The number of loads of a legal type it will take to represent a load
      // of the unlegalized vector type.
      unsigned NumLegalInsts = ceil(VecTySize, VecTyLTSize);

      // The number of elements of the unlegalized type that correspond to a
      // single legal instruction.
      unsigned NumEltsPerLegalInst = ceil(NumElts, NumLegalInsts);

      // Determine which legal instructions will be used.
      BitVector UsedInsts(NumLegalInsts, false);
      for (unsigned Index : Indices)
        for (unsigned Elt = 0; Elt < NumSubElts; ++Elt)
          UsedInsts.set((Index + Elt * Factor) / NumEltsPerLegalInst);

      // Scale the cost of the load by the fraction of legal instructions that
      // will be used.
      Cost *= UsedInsts.count() / NumLegalInsts;
    }

    // Then plus the cost of interleave operation.
    if (Opcode == Instruction::Load) {
      // The interleave cost is similar to extract sub vectors' elements
      // from the wide vector, and insert them into sub vectors.
      //
      // E.g. An interleaved load of factor 2 (with one member of index 0):
      //      %vec = load <8 x i32>, <8 x i32>* %ptr
      //      %v0 = shuffle %vec, undef, <0, 2, 4, 6>         ; Index 0
      // The cost is estimated as extract elements at 0, 2, 4, 6 from the
      // <8 x i32> vector and insert them into a <4 x i32> vector.

      assert(Indices.size() <= Factor &&
             "Interleaved memory op has too many members");

      for (unsigned Index : Indices) {
        assert(Index < Factor && "Invalid index for interleaved memory op");

        // Extract elements from loaded vector for each sub vector.
        for (unsigned i = 0; i < NumSubElts; i++)
          Cost += thisT()->getVectorInstrCost(Instruction::ExtractElement, VT,
                                              Index + i * Factor);
      }

      unsigned InsSubCost = 0;
      for (unsigned i = 0; i < NumSubElts; i++)
        InsSubCost +=
            thisT()->getVectorInstrCost(Instruction::InsertElement, SubVT, i);

      Cost += Indices.size() * InsSubCost;
    } else {
      // The interleave cost is extract all elements from sub vectors, and
      // insert them into the wide vector.
      //
      // E.g. An interleaved store of factor 2:
      //      %v0_v1 = shuffle %v0, %v1, <0, 4, 1, 5, 2, 6, 3, 7>
      //      store <8 x i32> %interleaved.vec, <8 x i32>* %ptr
      // The cost is estimated as extract all elements from both <4 x i32>
      // vectors and insert into the <8 x i32> vector.

      unsigned ExtSubCost = 0;
      for (unsigned i = 0; i < NumSubElts; i++)
        ExtSubCost +=
            thisT()->getVectorInstrCost(Instruction::ExtractElement, SubVT, i);
      Cost += ExtSubCost * Factor;

      for (unsigned i = 0; i < NumElts; i++)
        Cost += static_cast<T *>(this)
                    ->getVectorInstrCost(Instruction::InsertElement, VT, i);
    }

    if (!UseMaskForCond)
      return Cost;

    Type *I8Type = Type::getInt8Ty(VT->getContext());
    auto *MaskVT = FixedVectorType::get(I8Type, NumElts);
    SubVT = FixedVectorType::get(I8Type, NumSubElts);

    // The Mask shuffling cost is extract all the elements of the Mask
    // and insert each of them Factor times into the wide vector:
    //
    // E.g. an interleaved group with factor 3:
    //    %mask = icmp ult <8 x i32> %vec1, %vec2
    //    %interleaved.mask = shufflevector <8 x i1> %mask, <8 x i1> undef,
    //        <24 x i32> <0,0,0,1,1,1,2,2,2,3,3,3,4,4,4,5,5,5,6,6,6,7,7,7>
    // The cost is estimated as extract all mask elements from the <8xi1> mask
    // vector and insert them factor times into the <24xi1> shuffled mask
    // vector.
    for (unsigned i = 0; i < NumSubElts; i++)
      Cost +=
          thisT()->getVectorInstrCost(Instruction::ExtractElement, SubVT, i);

    for (unsigned i = 0; i < NumElts; i++)
      Cost +=
          thisT()->getVectorInstrCost(Instruction::InsertElement, MaskVT, i);

    // The Gaps mask is invariant and created outside the loop, therefore the
    // cost of creating it is not accounted for here. However if we have both
    // a MaskForGaps and some other mask that guards the execution of the
    // memory access, we need to account for the cost of And-ing the two masks
    // inside the loop.
    if (UseMaskForGaps)
      Cost += thisT()->getArithmeticInstrCost(BinaryOperator::And, MaskVT,
                                              CostKind);

    return Cost;
  }

  /// Get intrinsic cost based on arguments.
  unsigned getIntrinsicInstrCost(const IntrinsicCostAttributes &ICA,
                                 TTI::TargetCostKind CostKind) {
    // Check for generically free intrinsics.
    if (BaseT::getIntrinsicInstrCost(ICA, CostKind) == 0)
      return 0;

    // Assume that target intrinsics are cheap.
    Intrinsic::ID IID = ICA.getID();
    if (Function::isTargetIntrinsic(IID))
      return TargetTransformInfo::TCC_Basic;

    if (ICA.isTypeBasedOnly())
      return getTypeBasedIntrinsicInstrCost(ICA, CostKind);

    Type *RetTy = ICA.getReturnType();

    ElementCount VF = ICA.getVectorFactor();
    ElementCount RetVF =
        (RetTy->isVectorTy() ? cast<VectorType>(RetTy)->getElementCount()
                             : ElementCount::getFixed(1));
    assert((RetVF.isScalar() || VF.isScalar()) &&
           "VF > 1 and RetVF is a vector type");
    const IntrinsicInst *I = ICA.getInst();
    const SmallVectorImpl<const Value *> &Args = ICA.getArgs();
    FastMathFlags FMF = ICA.getFlags();
    switch (IID) {
    default:
      break;

    case Intrinsic::cttz:
      // FIXME: If necessary, this should go in target-specific overrides.
      if (VF.isScalar() && RetVF.isScalar() &&
          getTLI()->isCheapToSpeculateCttz())
        return TargetTransformInfo::TCC_Basic;
      break;

    case Intrinsic::ctlz:
      // FIXME: If necessary, this should go in target-specific overrides.
      if (VF.isScalar() && RetVF.isScalar() &&
          getTLI()->isCheapToSpeculateCtlz())
        return TargetTransformInfo::TCC_Basic;
      break;

    case Intrinsic::memcpy:
      return thisT()->getMemcpyCost(ICA.getInst());

    case Intrinsic::masked_scatter: {
      if (isa<ScalableVectorType>(RetTy))
        return BaseT::getIntrinsicInstrCost(ICA, CostKind);
      assert(VF.isScalar() && "Can't vectorize types here.");
      const Value *Mask = Args[3];
      bool VarMask = !isa<Constant>(Mask);
      Align Alignment = cast<ConstantInt>(Args[2])->getAlignValue();
      return thisT()->getGatherScatterOpCost(Instruction::Store,
                                             Args[0]->getType(), Args[1],
                                             VarMask, Alignment, CostKind, I);
    }
    case Intrinsic::masked_gather: {
      if (isa<ScalableVectorType>(RetTy))
        return BaseT::getIntrinsicInstrCost(ICA, CostKind);
      assert(VF.isScalar() && "Can't vectorize types here.");
      const Value *Mask = Args[2];
      bool VarMask = !isa<Constant>(Mask);
      Align Alignment = cast<ConstantInt>(Args[1])->getAlignValue();
      return thisT()->getGatherScatterOpCost(Instruction::Load, RetTy, Args[0],
                                             VarMask, Alignment, CostKind, I);
    }
    case Intrinsic::experimental_vector_extract: {
      // FIXME: Handle case where a scalable vector is extracted from a scalable
      // vector
      if (isa<ScalableVectorType>(RetTy))
        return BaseT::getIntrinsicInstrCost(ICA, CostKind);
      unsigned Index = cast<ConstantInt>(Args[1])->getZExtValue();
      return thisT()->getShuffleCost(TTI::SK_ExtractSubvector,
                                     cast<VectorType>(Args[0]->getType()),
                                     Index, cast<VectorType>(RetTy));
    }
    case Intrinsic::experimental_vector_insert: {
      // FIXME: Handle case where a scalable vector is inserted into a scalable
      // vector
      if (isa<ScalableVectorType>(Args[1]->getType()))
        return BaseT::getIntrinsicInstrCost(ICA, CostKind);
      unsigned Index = cast<ConstantInt>(Args[2])->getZExtValue();
      return thisT()->getShuffleCost(
          TTI::SK_InsertSubvector, cast<VectorType>(Args[0]->getType()), Index,
          cast<VectorType>(Args[1]->getType()));
    }
    case Intrinsic::vector_reduce_add:
    case Intrinsic::vector_reduce_mul:
    case Intrinsic::vector_reduce_and:
    case Intrinsic::vector_reduce_or:
    case Intrinsic::vector_reduce_xor:
    case Intrinsic::vector_reduce_smax:
    case Intrinsic::vector_reduce_smin:
    case Intrinsic::vector_reduce_fmax:
    case Intrinsic::vector_reduce_fmin:
    case Intrinsic::vector_reduce_umax:
    case Intrinsic::vector_reduce_umin: {
      if (isa<ScalableVectorType>(RetTy))
        return BaseT::getIntrinsicInstrCost(ICA, CostKind);
      IntrinsicCostAttributes Attrs(IID, RetTy, Args[0]->getType(), FMF, 1, I);
      return getTypeBasedIntrinsicInstrCost(Attrs, CostKind);
    }
    case Intrinsic::vector_reduce_fadd:
    case Intrinsic::vector_reduce_fmul: {
      if (isa<ScalableVectorType>(RetTy))
        return BaseT::getIntrinsicInstrCost(ICA, CostKind);
      IntrinsicCostAttributes Attrs(
          IID, RetTy, {Args[0]->getType(), Args[1]->getType()}, FMF, 1, I);
      return getTypeBasedIntrinsicInstrCost(Attrs, CostKind);
    }
    case Intrinsic::fshl:
    case Intrinsic::fshr: {
      if (isa<ScalableVectorType>(RetTy))
        return BaseT::getIntrinsicInstrCost(ICA, CostKind);
      const Value *X = Args[0];
      const Value *Y = Args[1];
      const Value *Z = Args[2];
      TTI::OperandValueProperties OpPropsX, OpPropsY, OpPropsZ, OpPropsBW;
      TTI::OperandValueKind OpKindX = TTI::getOperandInfo(X, OpPropsX);
      TTI::OperandValueKind OpKindY = TTI::getOperandInfo(Y, OpPropsY);
      TTI::OperandValueKind OpKindZ = TTI::getOperandInfo(Z, OpPropsZ);
      TTI::OperandValueKind OpKindBW = TTI::OK_UniformConstantValue;
      OpPropsBW = isPowerOf2_32(RetTy->getScalarSizeInBits()) ? TTI::OP_PowerOf2
                                                              : TTI::OP_None;
      // fshl: (X << (Z % BW)) | (Y >> (BW - (Z % BW)))
      // fshr: (X << (BW - (Z % BW))) | (Y >> (Z % BW))
      unsigned Cost = 0;
      Cost +=
          thisT()->getArithmeticInstrCost(BinaryOperator::Or, RetTy, CostKind);
      Cost +=
          thisT()->getArithmeticInstrCost(BinaryOperator::Sub, RetTy, CostKind);
      Cost += thisT()->getArithmeticInstrCost(
          BinaryOperator::Shl, RetTy, CostKind, OpKindX, OpKindZ, OpPropsX);
      Cost += thisT()->getArithmeticInstrCost(
          BinaryOperator::LShr, RetTy, CostKind, OpKindY, OpKindZ, OpPropsY);
      // Non-constant shift amounts requires a modulo.
      if (OpKindZ != TTI::OK_UniformConstantValue &&
          OpKindZ != TTI::OK_NonUniformConstantValue)
        Cost += thisT()->getArithmeticInstrCost(BinaryOperator::URem, RetTy,
                                                CostKind, OpKindZ, OpKindBW,
                                                OpPropsZ, OpPropsBW);
      // For non-rotates (X != Y) we must add shift-by-zero handling costs.
      if (X != Y) {
        Type *CondTy = RetTy->getWithNewBitWidth(1);
        Cost +=
            thisT()->getCmpSelInstrCost(BinaryOperator::ICmp, RetTy, CondTy,
                                        CmpInst::BAD_ICMP_PREDICATE, CostKind);
        Cost +=
            thisT()->getCmpSelInstrCost(BinaryOperator::Select, RetTy, CondTy,
                                        CmpInst::BAD_ICMP_PREDICATE, CostKind);
      }
      return Cost;
    }
    }
    // TODO: Handle the remaining intrinsic with scalable vector type
    if (isa<ScalableVectorType>(RetTy))
      return BaseT::getIntrinsicInstrCost(ICA, CostKind);

    // Assume that we need to scalarize this intrinsic.
    SmallVector<Type *, 4> Types;
    for (const Value *Op : Args) {
      Type *OpTy = Op->getType();
      assert(VF.isScalar() || !OpTy->isVectorTy());
      Types.push_back(VF.isScalar()
                          ? OpTy
                          : FixedVectorType::get(OpTy, VF.getKnownMinValue()));
    }

    if (VF.isVector() && !RetTy->isVoidTy())
      RetTy = FixedVectorType::get(RetTy, VF.getKnownMinValue());

    // Compute the scalarization overhead based on Args for a vector
    // intrinsic. A vectorizer will pass a scalar RetTy and VF > 1, while
    // CostModel will pass a vector RetTy and VF is 1.
    unsigned ScalarizationCost = std::numeric_limits<unsigned>::max();
    if (RetVF.isVector() || VF.isVector()) {
      ScalarizationCost = 0;
      if (!RetTy->isVoidTy())
        ScalarizationCost +=
            getScalarizationOverhead(cast<VectorType>(RetTy), true, false);
      ScalarizationCost +=
          getOperandsScalarizationOverhead(Args, VF.getKnownMinValue());
    }

    IntrinsicCostAttributes Attrs(IID, RetTy, Types, FMF, ScalarizationCost, I);
    return thisT()->getTypeBasedIntrinsicInstrCost(Attrs, CostKind);
  }

  /// Get intrinsic cost based on argument types.
  /// If ScalarizationCostPassed is std::numeric_limits<unsigned>::max(), the
  /// cost of scalarizing the arguments and the return value will be computed
  /// based on types.
  unsigned getTypeBasedIntrinsicInstrCost(const IntrinsicCostAttributes &ICA,
                                          TTI::TargetCostKind CostKind) {
    Intrinsic::ID IID = ICA.getID();
    Type *RetTy = ICA.getReturnType();
    const SmallVectorImpl<Type *> &Tys = ICA.getArgTypes();
    FastMathFlags FMF = ICA.getFlags();
    unsigned ScalarizationCostPassed = ICA.getScalarizationCost();
    bool SkipScalarizationCost = ICA.skipScalarizationCost();

    VectorType *VecOpTy = nullptr;
    if (!Tys.empty()) {
      // The vector reduction operand is operand 0 except for fadd/fmul.
      // Their operand 0 is a scalar start value, so the vector op is operand 1.
      unsigned VecTyIndex = 0;
      if (IID == Intrinsic::vector_reduce_fadd ||
          IID == Intrinsic::vector_reduce_fmul)
        VecTyIndex = 1;
      assert(Tys.size() > VecTyIndex && "Unexpected IntrinsicCostAttributes");
      VecOpTy = dyn_cast<VectorType>(Tys[VecTyIndex]);
    }

    // Library call cost - other than size, make it expensive.
    unsigned SingleCallCost = CostKind == TTI::TCK_CodeSize ? 1 : 10;
    SmallVector<unsigned, 2> ISDs;
<<<<<<< HEAD
    unsigned SingleCallCost = 10; // Library call cost. Make it expensive.
=======
>>>>>>> 6c8b510a
#if INTEL_CUSTOMIZATION
    // According to Numerics team data float data type Low Accuracy math
    // functions have 20 instructions on average.  Double data type Low
    // Accuracy functions have 31 instructions on average.
    // std math library contains High Accuracy function which are normally 30%
    // more instructions inside, yielding ~26 insts for float functions and
    // ~41 insts for double data type.
    if (RetTy->getScalarType()->isFloatTy())
      SingleCallCost = 26;
    else if (RetTy->getScalarType()->isDoubleTy())
      SingleCallCost = 41;
#endif // #if INTEL_CUSTOMIZATION
    switch (IID) {
    default: {
      // Assume that we need to scalarize this intrinsic.
      unsigned ScalarizationCost = ScalarizationCostPassed;
      unsigned ScalarCalls = 1;
      Type *ScalarRetTy = RetTy;
      if (auto *RetVTy = dyn_cast<VectorType>(RetTy)) {
        if (!SkipScalarizationCost)
          ScalarizationCost = getScalarizationOverhead(RetVTy, true, false);
        ScalarCalls = std::max(ScalarCalls,
                               cast<FixedVectorType>(RetVTy)->getNumElements());
        ScalarRetTy = RetTy->getScalarType();
      }
      SmallVector<Type *, 4> ScalarTys;
      for (unsigned i = 0, ie = Tys.size(); i != ie; ++i) {
        Type *Ty = Tys[i];
        if (auto *VTy = dyn_cast<VectorType>(Ty)) {
          if (!SkipScalarizationCost)
            ScalarizationCost += getScalarizationOverhead(VTy, false, true);
          ScalarCalls = std::max(ScalarCalls,
                                 cast<FixedVectorType>(VTy)->getNumElements());
          Ty = Ty->getScalarType();
        }
        ScalarTys.push_back(Ty);
      }
      if (ScalarCalls == 1)
        return 1; // Return cost of a scalar intrinsic. Assume it to be cheap.

      IntrinsicCostAttributes ScalarAttrs(IID, ScalarRetTy, ScalarTys, FMF);
      unsigned ScalarCost =
          thisT()->getIntrinsicInstrCost(ScalarAttrs, CostKind);

      return ScalarCalls * ScalarCost + ScalarizationCost;
    }
    // Look for intrinsics that can be lowered directly or turned into a scalar
    // intrinsic call.
    case Intrinsic::sqrt:
      ISDs.push_back(ISD::FSQRT);
      break;
    case Intrinsic::sin:
      ISDs.push_back(ISD::FSIN);
      break;
    case Intrinsic::cos:
      ISDs.push_back(ISD::FCOS);
      break;
    case Intrinsic::exp:
      ISDs.push_back(ISD::FEXP);
      break;
    case Intrinsic::exp2:
      ISDs.push_back(ISD::FEXP2);
      break;
    case Intrinsic::log:
      ISDs.push_back(ISD::FLOG);
      break;
    case Intrinsic::log10:
      ISDs.push_back(ISD::FLOG10);
      break;
    case Intrinsic::log2:
      ISDs.push_back(ISD::FLOG2);
      break;
    case Intrinsic::fabs:
      ISDs.push_back(ISD::FABS);
      break;
    case Intrinsic::canonicalize:
      ISDs.push_back(ISD::FCANONICALIZE);
      break;
    case Intrinsic::minnum:
      ISDs.push_back(ISD::FMINNUM);
      break;
    case Intrinsic::maxnum:
      ISDs.push_back(ISD::FMAXNUM);
      break;
    case Intrinsic::minimum:
      ISDs.push_back(ISD::FMINIMUM);
      break;
    case Intrinsic::maximum:
      ISDs.push_back(ISD::FMAXIMUM);
      break;
    case Intrinsic::copysign:
      ISDs.push_back(ISD::FCOPYSIGN);
      break;
    case Intrinsic::floor:
      ISDs.push_back(ISD::FFLOOR);
      break;
    case Intrinsic::ceil:
      ISDs.push_back(ISD::FCEIL);
      break;
    case Intrinsic::trunc:
      ISDs.push_back(ISD::FTRUNC);
      break;
    case Intrinsic::nearbyint:
      ISDs.push_back(ISD::FNEARBYINT);
      break;
    case Intrinsic::rint:
      ISDs.push_back(ISD::FRINT);
      break;
    case Intrinsic::round:
      ISDs.push_back(ISD::FROUND);
      break;
    case Intrinsic::roundeven:
      ISDs.push_back(ISD::FROUNDEVEN);
      break;
    case Intrinsic::pow:
      ISDs.push_back(ISD::FPOW);
      break;
    case Intrinsic::fma:
      ISDs.push_back(ISD::FMA);
      break;
    case Intrinsic::fmuladd:
      ISDs.push_back(ISD::FMA);
      break;
    case Intrinsic::experimental_constrained_fmuladd:
      ISDs.push_back(ISD::STRICT_FMA);
      break;
    // FIXME: We should return 0 whenever getIntrinsicCost == TCC_Free.
    case Intrinsic::lifetime_start:
    case Intrinsic::lifetime_end:
    case Intrinsic::sideeffect:
#if INTEL_CUSTOMIZATION
    case Intrinsic::directive_region_entry:
    case Intrinsic::directive_region_exit:
#endif // INTEL_CUSTOMIZATION
    case Intrinsic::pseudoprobe:
      return 0;
    case Intrinsic::masked_store: {
      Type *Ty = Tys[0];
      Align TyAlign = thisT()->DL.getABITypeAlign(Ty);
      return thisT()->getMaskedMemoryOpCost(Instruction::Store, Ty, TyAlign, 0,
                                            CostKind);
    }
    case Intrinsic::masked_load: {
      Type *Ty = RetTy;
      Align TyAlign = thisT()->DL.getABITypeAlign(Ty);
      return thisT()->getMaskedMemoryOpCost(Instruction::Load, Ty, TyAlign, 0,
                                            CostKind);
    }
    case Intrinsic::vector_reduce_add:
      return thisT()->getArithmeticReductionCost(Instruction::Add, VecOpTy,
                                                 /*IsPairwiseForm=*/false,
                                                 CostKind);
    case Intrinsic::vector_reduce_mul:
      return thisT()->getArithmeticReductionCost(Instruction::Mul, VecOpTy,
                                                 /*IsPairwiseForm=*/false,
                                                 CostKind);
    case Intrinsic::vector_reduce_and:
      return thisT()->getArithmeticReductionCost(Instruction::And, VecOpTy,
                                                 /*IsPairwiseForm=*/false,
                                                 CostKind);
    case Intrinsic::vector_reduce_or:
      return thisT()->getArithmeticReductionCost(Instruction::Or, VecOpTy,
                                                 /*IsPairwiseForm=*/false,
                                                 CostKind);
    case Intrinsic::vector_reduce_xor:
      return thisT()->getArithmeticReductionCost(Instruction::Xor, VecOpTy,
                                                 /*IsPairwiseForm=*/false,
                                                 CostKind);
    case Intrinsic::vector_reduce_fadd:
      // FIXME: Add new flag for cost of strict reductions.
      return thisT()->getArithmeticReductionCost(Instruction::FAdd, VecOpTy,
                                                 /*IsPairwiseForm=*/false,
                                                 CostKind);
    case Intrinsic::vector_reduce_fmul:
      // FIXME: Add new flag for cost of strict reductions.
      return thisT()->getArithmeticReductionCost(Instruction::FMul, VecOpTy,
                                                 /*IsPairwiseForm=*/false,
                                                 CostKind);
    case Intrinsic::vector_reduce_smax:
    case Intrinsic::vector_reduce_smin:
    case Intrinsic::vector_reduce_fmax:
    case Intrinsic::vector_reduce_fmin:
      return thisT()->getMinMaxReductionCost(
          VecOpTy, cast<VectorType>(CmpInst::makeCmpResultType(VecOpTy)),
          /*IsPairwiseForm=*/false,
          /*IsUnsigned=*/false, CostKind);
    case Intrinsic::vector_reduce_umax:
    case Intrinsic::vector_reduce_umin:
      return thisT()->getMinMaxReductionCost(
          VecOpTy, cast<VectorType>(CmpInst::makeCmpResultType(VecOpTy)),
          /*IsPairwiseForm=*/false,
          /*IsUnsigned=*/true, CostKind);
    case Intrinsic::abs:
    case Intrinsic::smax:
    case Intrinsic::smin:
    case Intrinsic::umax:
    case Intrinsic::umin: {
      // abs(X) = select(icmp(X,0),X,sub(0,X))
      // minmax(X,Y) = select(icmp(X,Y),X,Y)
      Type *CondTy = RetTy->getWithNewBitWidth(1);
      unsigned Cost = 0;
      // TODO: Ideally getCmpSelInstrCost would accept an icmp condition code.
      Cost +=
          thisT()->getCmpSelInstrCost(BinaryOperator::ICmp, RetTy, CondTy,
                                      CmpInst::BAD_ICMP_PREDICATE, CostKind);
      Cost +=
          thisT()->getCmpSelInstrCost(BinaryOperator::Select, RetTy, CondTy,
                                      CmpInst::BAD_ICMP_PREDICATE, CostKind);
      // TODO: Should we add an OperandValueProperties::OP_Zero property?
      if (IID == Intrinsic::abs)
        Cost += thisT()->getArithmeticInstrCost(
            BinaryOperator::Sub, RetTy, CostKind, TTI::OK_UniformConstantValue);
      return Cost;
    }
    case Intrinsic::sadd_sat:
    case Intrinsic::ssub_sat: {
      Type *CondTy = RetTy->getWithNewBitWidth(1);

      Type *OpTy = StructType::create({RetTy, CondTy});
      Intrinsic::ID OverflowOp = IID == Intrinsic::sadd_sat
                                     ? Intrinsic::sadd_with_overflow
                                     : Intrinsic::ssub_with_overflow;

      // SatMax -> Overflow && SumDiff < 0
      // SatMin -> Overflow && SumDiff >= 0
      unsigned Cost = 0;
      IntrinsicCostAttributes Attrs(OverflowOp, OpTy, {RetTy, RetTy}, FMF,
                                    ScalarizationCostPassed);
      Cost += thisT()->getIntrinsicInstrCost(Attrs, CostKind);
      Cost +=
          thisT()->getCmpSelInstrCost(BinaryOperator::ICmp, RetTy, CondTy,
                                      CmpInst::BAD_ICMP_PREDICATE, CostKind);
      Cost += 2 * thisT()->getCmpSelInstrCost(
                      BinaryOperator::Select, RetTy, CondTy,
                      CmpInst::BAD_ICMP_PREDICATE, CostKind);
      return Cost;
    }
    case Intrinsic::uadd_sat:
    case Intrinsic::usub_sat: {
      Type *CondTy = RetTy->getWithNewBitWidth(1);

      Type *OpTy = StructType::create({RetTy, CondTy});
      Intrinsic::ID OverflowOp = IID == Intrinsic::uadd_sat
                                     ? Intrinsic::uadd_with_overflow
                                     : Intrinsic::usub_with_overflow;

      unsigned Cost = 0;
      IntrinsicCostAttributes Attrs(OverflowOp, OpTy, {RetTy, RetTy}, FMF,
                                    ScalarizationCostPassed);
      Cost += thisT()->getIntrinsicInstrCost(Attrs, CostKind);
      Cost +=
          thisT()->getCmpSelInstrCost(BinaryOperator::Select, RetTy, CondTy,
                                      CmpInst::BAD_ICMP_PREDICATE, CostKind);
      return Cost;
    }
    case Intrinsic::smul_fix:
    case Intrinsic::umul_fix: {
      unsigned ExtSize = RetTy->getScalarSizeInBits() * 2;
      Type *ExtTy = RetTy->getWithNewBitWidth(ExtSize);

      unsigned ExtOp =
          IID == Intrinsic::smul_fix ? Instruction::SExt : Instruction::ZExt;
      TTI::CastContextHint CCH = TTI::CastContextHint::None;

      unsigned Cost = 0;
      Cost += 2 * thisT()->getCastInstrCost(ExtOp, ExtTy, RetTy, CCH, CostKind);
      Cost +=
          thisT()->getArithmeticInstrCost(Instruction::Mul, ExtTy, CostKind);
      Cost += 2 * thisT()->getCastInstrCost(Instruction::Trunc, RetTy, ExtTy,
                                            CCH, CostKind);
      Cost += thisT()->getArithmeticInstrCost(Instruction::LShr, RetTy,
                                              CostKind, TTI::OK_AnyValue,
                                              TTI::OK_UniformConstantValue);
      Cost += thisT()->getArithmeticInstrCost(Instruction::Shl, RetTy, CostKind,
                                              TTI::OK_AnyValue,
                                              TTI::OK_UniformConstantValue);
      Cost += thisT()->getArithmeticInstrCost(Instruction::Or, RetTy, CostKind);
      return Cost;
    }
    case Intrinsic::sadd_with_overflow:
    case Intrinsic::ssub_with_overflow: {
      Type *SumTy = RetTy->getContainedType(0);
      Type *OverflowTy = RetTy->getContainedType(1);
      unsigned Opcode = IID == Intrinsic::sadd_with_overflow
                            ? BinaryOperator::Add
                            : BinaryOperator::Sub;

      //   LHSSign -> LHS >= 0
      //   RHSSign -> RHS >= 0
      //   SumSign -> Sum >= 0
      //
      //   Add:
      //   Overflow -> (LHSSign == RHSSign) && (LHSSign != SumSign)
      //   Sub:
      //   Overflow -> (LHSSign != RHSSign) && (LHSSign != SumSign)
      unsigned Cost = 0;
      Cost += thisT()->getArithmeticInstrCost(Opcode, SumTy, CostKind);
      Cost += 3 * thisT()->getCmpSelInstrCost(
                      Instruction::ICmp, SumTy, OverflowTy,
                      CmpInst::BAD_ICMP_PREDICATE, CostKind);
      Cost += 2 * thisT()->getCmpSelInstrCost(
                      Instruction::Select, OverflowTy, OverflowTy,
                      CmpInst::BAD_ICMP_PREDICATE, CostKind);
      Cost += thisT()->getArithmeticInstrCost(BinaryOperator::And, OverflowTy,
                                              CostKind);
      return Cost;
    }
    case Intrinsic::uadd_with_overflow:
    case Intrinsic::usub_with_overflow: {
      Type *SumTy = RetTy->getContainedType(0);
      Type *OverflowTy = RetTy->getContainedType(1);
      unsigned Opcode = IID == Intrinsic::uadd_with_overflow
                            ? BinaryOperator::Add
                            : BinaryOperator::Sub;

      unsigned Cost = 0;
      Cost += thisT()->getArithmeticInstrCost(Opcode, SumTy, CostKind);
      Cost +=
          thisT()->getCmpSelInstrCost(BinaryOperator::ICmp, SumTy, OverflowTy,
                                      CmpInst::BAD_ICMP_PREDICATE, CostKind);
      return Cost;
    }
    case Intrinsic::smul_with_overflow:
    case Intrinsic::umul_with_overflow: {
      Type *MulTy = RetTy->getContainedType(0);
      Type *OverflowTy = RetTy->getContainedType(1);
      unsigned ExtSize = MulTy->getScalarSizeInBits() * 2;
      Type *ExtTy = MulTy->getWithNewBitWidth(ExtSize);

      unsigned ExtOp =
          IID == Intrinsic::smul_fix ? Instruction::SExt : Instruction::ZExt;
      TTI::CastContextHint CCH = TTI::CastContextHint::None;

      unsigned Cost = 0;
      Cost += 2 * thisT()->getCastInstrCost(ExtOp, ExtTy, MulTy, CCH, CostKind);
      Cost +=
          thisT()->getArithmeticInstrCost(Instruction::Mul, ExtTy, CostKind);
      Cost += 2 * thisT()->getCastInstrCost(Instruction::Trunc, MulTy, ExtTy,
                                            CCH, CostKind);
      Cost += thisT()->getArithmeticInstrCost(Instruction::LShr, MulTy,
                                              CostKind, TTI::OK_AnyValue,
                                              TTI::OK_UniformConstantValue);

      if (IID == Intrinsic::smul_with_overflow)
        Cost += thisT()->getArithmeticInstrCost(Instruction::AShr, MulTy,
                                                CostKind, TTI::OK_AnyValue,
                                                TTI::OK_UniformConstantValue);

      Cost +=
          thisT()->getCmpSelInstrCost(BinaryOperator::ICmp, MulTy, OverflowTy,
                                      CmpInst::BAD_ICMP_PREDICATE, CostKind);
      return Cost;
    }
    case Intrinsic::ctpop:
      ISDs.push_back(ISD::CTPOP);
      // In case of legalization use TCC_Expensive. This is cheaper than a
      // library call but still not a cheap instruction.
      SingleCallCost = TargetTransformInfo::TCC_Expensive;
      break;
    // FIXME: ctlz, cttz, ...
    case Intrinsic::bswap:
      ISDs.push_back(ISD::BSWAP);
      break;
    case Intrinsic::bitreverse:
      ISDs.push_back(ISD::BITREVERSE);
      break;
    }

    const TargetLoweringBase *TLI = getTLI();
    std::pair<unsigned, MVT> LT = TLI->getTypeLegalizationCost(DL, RetTy);

    SmallVector<unsigned, 2> LegalCost;
    SmallVector<unsigned, 2> CustomCost;
    for (unsigned ISD : ISDs) {
      if (TLI->isOperationLegalOrPromote(ISD, LT.second)) {
        if (IID == Intrinsic::fabs && LT.second.isFloatingPoint() &&
            TLI->isFAbsFree(LT.second)) {
          return 0;
        }

        // The operation is legal. Assume it costs 1.
        // If the type is split to multiple registers, assume that there is some
        // overhead to this.
        // TODO: Once we have extract/insert subvector cost we need to use them.
        if (LT.first > 1)
          LegalCost.push_back(LT.first * 2);
        else
          LegalCost.push_back(LT.first * 1);
      } else if (!TLI->isOperationExpand(ISD, LT.second)) {
        // If the operation is custom lowered then assume
        // that the code is twice as expensive.
        CustomCost.push_back(LT.first * 2);
      }
    }

    auto *MinLegalCostI = std::min_element(LegalCost.begin(), LegalCost.end());
    if (MinLegalCostI != LegalCost.end())
      return *MinLegalCostI;

    auto MinCustomCostI =
        std::min_element(CustomCost.begin(), CustomCost.end());
    if (MinCustomCostI != CustomCost.end())
      return *MinCustomCostI;

    // If we can't lower fmuladd into an FMA estimate the cost as a floating
    // point mul followed by an add.
    if (IID == Intrinsic::fmuladd)
      return thisT()->getArithmeticInstrCost(BinaryOperator::FMul, RetTy,
                                             CostKind) +
             thisT()->getArithmeticInstrCost(BinaryOperator::FAdd, RetTy,
                                             CostKind);
    if (IID == Intrinsic::experimental_constrained_fmuladd) {
      IntrinsicCostAttributes FMulAttrs(
        Intrinsic::experimental_constrained_fmul, RetTy, Tys);
      IntrinsicCostAttributes FAddAttrs(
        Intrinsic::experimental_constrained_fadd, RetTy, Tys);
      return thisT()->getIntrinsicInstrCost(FMulAttrs, CostKind) +
             thisT()->getIntrinsicInstrCost(FAddAttrs, CostKind);
    }

    // Else, assume that we need to scalarize this intrinsic. For math builtins
    // this will emit a costly libcall, adding call overhead and spills. Make it
    // very expensive.
    if (auto *RetVTy = dyn_cast<VectorType>(RetTy)) {
      unsigned ScalarizationCost = SkipScalarizationCost ?
        ScalarizationCostPassed : getScalarizationOverhead(RetVTy, true, false);

      unsigned ScalarCalls = cast<FixedVectorType>(RetVTy)->getNumElements();
      SmallVector<Type *, 4> ScalarTys;
      for (unsigned i = 0, ie = Tys.size(); i != ie; ++i) {
        Type *Ty = Tys[i];
        if (Ty->isVectorTy())
          Ty = Ty->getScalarType();
        ScalarTys.push_back(Ty);
      }
      IntrinsicCostAttributes Attrs(IID, RetTy->getScalarType(), ScalarTys, FMF);
      unsigned ScalarCost = thisT()->getIntrinsicInstrCost(Attrs, CostKind);
      for (unsigned i = 0, ie = Tys.size(); i != ie; ++i) {
        if (auto *VTy = dyn_cast<VectorType>(Tys[i])) {
          if (!ICA.skipScalarizationCost())
            ScalarizationCost += getScalarizationOverhead(VTy, false, true);
          ScalarCalls = std::max(ScalarCalls,
                                 cast<FixedVectorType>(VTy)->getNumElements());
        }
      }
      return ScalarCalls * ScalarCost + ScalarizationCost;
    }

    // This is going to be turned into a library call, make it expensive.
    return SingleCallCost;
  }

  /// Compute a cost of the given call instruction.
  ///
  /// Compute the cost of calling function F with return type RetTy and
  /// argument types Tys. F might be nullptr, in this case the cost of an
  /// arbitrary call with the specified signature will be returned.
  /// This is used, for instance,  when we estimate call of a vector
  /// counterpart of the given function.
  /// \param F Called function, might be nullptr.
  /// \param RetTy Return value types.
  /// \param Tys Argument types.
  /// \returns The cost of Call instruction.
  unsigned getCallInstrCost(Function *F, Type *RetTy, ArrayRef<Type *> Tys,
                     TTI::TargetCostKind CostKind = TTI::TCK_SizeAndLatency) {
    return 10;
  }

  unsigned getNumberOfParts(Type *Tp) {
    std::pair<unsigned, MVT> LT = getTLI()->getTypeLegalizationCost(DL, Tp);
    return LT.first;
  }

  unsigned getAddressComputationCost(Type *Ty, ScalarEvolution *,
                                     const SCEV *) {
    return 0;
  }

  /// Try to calculate arithmetic and shuffle op costs for reduction operations.
  /// We're assuming that reduction operation are performing the following way:
  /// 1. Non-pairwise reduction
  /// %val1 = shufflevector<n x t> %val, <n x t> %undef,
  /// <n x i32> <i32 n/2, i32 n/2 + 1, ..., i32 n, i32 undef, ..., i32 undef>
  ///            \----------------v-------------/  \----------v------------/
  ///                            n/2 elements               n/2 elements
  /// %red1 = op <n x t> %val, <n x t> val1
  /// After this operation we have a vector %red1 where only the first n/2
  /// elements are meaningful, the second n/2 elements are undefined and can be
  /// dropped. All other operations are actually working with the vector of
  /// length n/2, not n, though the real vector length is still n.
  /// %val2 = shufflevector<n x t> %red1, <n x t> %undef,
  /// <n x i32> <i32 n/4, i32 n/4 + 1, ..., i32 n/2, i32 undef, ..., i32 undef>
  ///            \----------------v-------------/  \----------v------------/
  ///                            n/4 elements               3*n/4 elements
  /// %red2 = op <n x t> %red1, <n x t> val2  - working with the vector of
  /// length n/2, the resulting vector has length n/4 etc.
  /// 2. Pairwise reduction:
  /// Everything is the same except for an additional shuffle operation which
  /// is used to produce operands for pairwise kind of reductions.
  /// %val1 = shufflevector<n x t> %val, <n x t> %undef,
  /// <n x i32> <i32 0, i32 2, ..., i32 n-2, i32 undef, ..., i32 undef>
  ///            \-------------v----------/  \----------v------------/
  ///                   n/2 elements               n/2 elements
  /// %val2 = shufflevector<n x t> %val, <n x t> %undef,
  /// <n x i32> <i32 1, i32 3, ..., i32 n-1, i32 undef, ..., i32 undef>
  ///            \-------------v----------/  \----------v------------/
  ///                   n/2 elements               n/2 elements
  /// %red1 = op <n x t> %val1, <n x t> val2
  /// Again, the operation is performed on <n x t> vector, but the resulting
  /// vector %red1 is <n/2 x t> vector.
  ///
  /// The cost model should take into account that the actual length of the
  /// vector is reduced on each iteration.
  unsigned getArithmeticReductionCost(unsigned Opcode, VectorType *Ty,
                                      bool IsPairwise,
                                      TTI::TargetCostKind CostKind) {
    Type *ScalarTy = Ty->getElementType();
    unsigned NumVecElts = cast<FixedVectorType>(Ty)->getNumElements();
    unsigned NumReduxLevels = Log2_32(NumVecElts);
    unsigned ArithCost = 0;
    unsigned ShuffleCost = 0;
    std::pair<unsigned, MVT> LT =
        thisT()->getTLI()->getTypeLegalizationCost(DL, Ty);
    unsigned LongVectorCount = 0;
    unsigned MVTLen =
        LT.second.isVector() ? LT.second.getVectorNumElements() : 1;
    while (NumVecElts > MVTLen) {
      NumVecElts /= 2;
      VectorType *SubTy = FixedVectorType::get(ScalarTy, NumVecElts);
      // Assume the pairwise shuffles add a cost.
      ShuffleCost +=
          (IsPairwise + 1) * thisT()->getShuffleCost(TTI::SK_ExtractSubvector,
                                                     Ty, NumVecElts, SubTy);
      ArithCost += thisT()->getArithmeticInstrCost(Opcode, SubTy, CostKind);
      Ty = SubTy;
      ++LongVectorCount;
    }

    NumReduxLevels -= LongVectorCount;

    // The minimal length of the vector is limited by the real length of vector
    // operations performed on the current platform. That's why several final
    // reduction operations are performed on the vectors with the same
    // architecture-dependent length.

    // Non pairwise reductions need one shuffle per reduction level. Pairwise
    // reductions need two shuffles on every level, but the last one. On that
    // level one of the shuffles is <0, u, u, ...> which is identity.
    unsigned NumShuffles = NumReduxLevels;
    if (IsPairwise && NumReduxLevels >= 1)
      NumShuffles += NumReduxLevels - 1;
    ShuffleCost += NumShuffles *
                   thisT()->getShuffleCost(TTI::SK_PermuteSingleSrc, Ty, 0, Ty);
    ArithCost += NumReduxLevels * thisT()->getArithmeticInstrCost(Opcode, Ty);
    return ShuffleCost + ArithCost +
           thisT()->getVectorInstrCost(Instruction::ExtractElement, Ty, 0);
  }

  /// Try to calculate op costs for min/max reduction operations.
  /// \param CondTy Conditional type for the Select instruction.
  unsigned getMinMaxReductionCost(VectorType *Ty, VectorType *CondTy,
                                  bool IsPairwise, bool IsUnsigned,
                                  TTI::TargetCostKind CostKind) {
    Type *ScalarTy = Ty->getElementType();
    Type *ScalarCondTy = CondTy->getElementType();
    unsigned NumVecElts = cast<FixedVectorType>(Ty)->getNumElements();
    unsigned NumReduxLevels = Log2_32(NumVecElts);
    unsigned CmpOpcode;
    if (Ty->isFPOrFPVectorTy()) {
      CmpOpcode = Instruction::FCmp;
    } else {
#if INTEL_CUSTOMIZATION
      assert((Ty->isIntOrIntVectorTy() || Ty->isPtrOrPtrVectorTy()) &&
             "expecting floating point or integer type for min/max reduction");
#endif // INTEL_CUSTOMIZATION
      CmpOpcode = Instruction::ICmp;
    }
    unsigned MinMaxCost = 0;
    unsigned ShuffleCost = 0;
    std::pair<unsigned, MVT> LT =
        thisT()->getTLI()->getTypeLegalizationCost(DL, Ty);
    unsigned LongVectorCount = 0;
    unsigned MVTLen =
        LT.second.isVector() ? LT.second.getVectorNumElements() : 1;
    while (NumVecElts > MVTLen) {
      NumVecElts /= 2;
      auto *SubTy = FixedVectorType::get(ScalarTy, NumVecElts);
      CondTy = FixedVectorType::get(ScalarCondTy, NumVecElts);

      // Assume the pairwise shuffles add a cost.
      ShuffleCost +=
          (IsPairwise + 1) * thisT()->getShuffleCost(TTI::SK_ExtractSubvector,
                                                     Ty, NumVecElts, SubTy);
      MinMaxCost +=
          thisT()->getCmpSelInstrCost(CmpOpcode, SubTy, CondTy,
                                      CmpInst::BAD_ICMP_PREDICATE, CostKind) +
          thisT()->getCmpSelInstrCost(Instruction::Select, SubTy, CondTy,
                                      CmpInst::BAD_ICMP_PREDICATE, CostKind);
      Ty = SubTy;
      ++LongVectorCount;
    }

    NumReduxLevels -= LongVectorCount;

    // The minimal length of the vector is limited by the real length of vector
    // operations performed on the current platform. That's why several final
    // reduction opertions are perfomed on the vectors with the same
    // architecture-dependent length.

    // Non pairwise reductions need one shuffle per reduction level. Pairwise
    // reductions need two shuffles on every level, but the last one. On that
    // level one of the shuffles is <0, u, u, ...> which is identity.
    unsigned NumShuffles = NumReduxLevels;
    if (IsPairwise && NumReduxLevels >= 1)
      NumShuffles += NumReduxLevels - 1;
    ShuffleCost += NumShuffles *
                   thisT()->getShuffleCost(TTI::SK_PermuteSingleSrc, Ty, 0, Ty);
    MinMaxCost +=
        NumReduxLevels *
        (thisT()->getCmpSelInstrCost(CmpOpcode, Ty, CondTy,
                                     CmpInst::BAD_ICMP_PREDICATE, CostKind) +
         thisT()->getCmpSelInstrCost(Instruction::Select, Ty, CondTy,
                                     CmpInst::BAD_ICMP_PREDICATE, CostKind));
    // The last min/max should be in vector registers and we counted it above.
    // So just need a single extractelement.
    return ShuffleCost + MinMaxCost +
           thisT()->getVectorInstrCost(Instruction::ExtractElement, Ty, 0);
  }

  unsigned getVectorSplitCost() { return 1; }

  /// @}
};

/// Concrete BasicTTIImpl that can be used if no further customization
/// is needed.
class BasicTTIImpl : public BasicTTIImplBase<BasicTTIImpl> {
  using BaseT = BasicTTIImplBase<BasicTTIImpl>;

  friend class BasicTTIImplBase<BasicTTIImpl>;

  const TargetSubtargetInfo *ST;
  const TargetLoweringBase *TLI;

  const TargetSubtargetInfo *getST() const { return ST; }
  const TargetLoweringBase *getTLI() const { return TLI; }

public:
  explicit BasicTTIImpl(const TargetMachine *TM, const Function &F);
};

} // end namespace llvm

#endif // LLVM_CODEGEN_BASICTTIIMPL_H<|MERGE_RESOLUTION|>--- conflicted
+++ resolved
@@ -1454,10 +1454,6 @@
     // Library call cost - other than size, make it expensive.
     unsigned SingleCallCost = CostKind == TTI::TCK_CodeSize ? 1 : 10;
     SmallVector<unsigned, 2> ISDs;
-<<<<<<< HEAD
-    unsigned SingleCallCost = 10; // Library call cost. Make it expensive.
-=======
->>>>>>> 6c8b510a
 #if INTEL_CUSTOMIZATION
     // According to Numerics team data float data type Low Accuracy math
     // functions have 20 instructions on average.  Double data type Low
