//===- llvm/CodeGen/TargetInstrInfo.h - Instruction Info --------*- C++ -*-===//
// INTEL_CUSTOMIZATION
//
// INTEL CONFIDENTIAL
//
// Modifications, Copyright (C) 2021 Intel Corporation
//
// This software and the related documents are Intel copyrighted materials, and
// your use of them is governed by the express license under which they were
// provided to you ("License"). Unless the License provides otherwise, you may not
// use, modify, copy, publish, distribute, disclose or transmit this software or
// the related documents without Intel's prior written permission.
//
// This software and the related documents are provided as is, with no express
// or implied warranties, other than those that are expressly stated in the
// License.
//
// end INTEL_CUSTOMIZATION
//
// Part of the LLVM Project, under the Apache License v2.0 with LLVM Exceptions.
// See https://llvm.org/LICENSE.txt for license information.
// SPDX-License-Identifier: Apache-2.0 WITH LLVM-exception
//
//===----------------------------------------------------------------------===//
//
// This file describes the target machine instruction set to the code generator.
//
//===----------------------------------------------------------------------===//

#ifndef LLVM_CODEGEN_TARGETINSTRINFO_H
#define LLVM_CODEGEN_TARGETINSTRINFO_H

#include "llvm/ADT/ArrayRef.h"
#include "llvm/ADT/DenseMap.h"
#include "llvm/ADT/DenseMapInfo.h"
#include "llvm/CodeGen/MIRFormatter.h"
#include "llvm/CodeGen/MachineBasicBlock.h"
#include "llvm/CodeGen/MachineFunction.h"
#include "llvm/CodeGen/MachineInstr.h"
#include "llvm/CodeGen/MachineInstrBuilder.h"
#include "llvm/CodeGen/MachineOperand.h"
#include "llvm/CodeGen/MachineOutliner.h"
#include "llvm/CodeGen/RegisterClassInfo.h"
#include "llvm/CodeGen/VirtRegMap.h"
#include "llvm/MC/MCInstrInfo.h"
#include "llvm/Support/BranchProbability.h"
#include "llvm/Support/ErrorHandling.h"
#include <cassert>
#include <cstddef>
#include <cstdint>
#include <utility>
#include <vector>

namespace llvm {

class DFAPacketizer;
class InstrItineraryData;
class LiveIntervals;
class LiveVariables;
class MachineLoop;
class MachineMemOperand;
class MachineRegisterInfo;
class MCAsmInfo;
class MCInst;
struct MCSchedModel;
class Module;
class ScheduleDAG;
class ScheduleDAGMI;
class ScheduleHazardRecognizer;
class SDNode;
class SelectionDAG;
class SMSchedule;
class SwingSchedulerDAG;
class RegScavenger;
class TargetRegisterClass;
class TargetRegisterInfo;
class TargetSchedModel;
class TargetSubtargetInfo;
enum class MachineCombinerPattern;

template <class T> class SmallVectorImpl;

using ParamLoadedValue = std::pair<MachineOperand, DIExpression*>;

struct DestSourcePair {
  const MachineOperand *Destination;
  const MachineOperand *Source;

  DestSourcePair(const MachineOperand &Dest, const MachineOperand &Src)
      : Destination(&Dest), Source(&Src) {}
};

/// Used to describe a register and immediate addition.
struct RegImmPair {
  Register Reg;
  int64_t Imm;

  RegImmPair(Register Reg, int64_t Imm) : Reg(Reg), Imm(Imm) {}
};

/// Used to describe addressing mode similar to ExtAddrMode in CodeGenPrepare.
/// It holds the register values, the scale value and the displacement.
struct ExtAddrMode {
  Register BaseReg;
  Register ScaledReg;
  int64_t Scale;
  int64_t Displacement;
};

//---------------------------------------------------------------------------
///
/// TargetInstrInfo - Interface to description of machine instruction set
///
class TargetInstrInfo : public MCInstrInfo {
public:
  TargetInstrInfo(unsigned CFSetupOpcode = ~0u, unsigned CFDestroyOpcode = ~0u,
                  unsigned CatchRetOpcode = ~0u, unsigned ReturnOpcode = ~0u)
      : CallFrameSetupOpcode(CFSetupOpcode),
        CallFrameDestroyOpcode(CFDestroyOpcode), CatchRetOpcode(CatchRetOpcode),
        ReturnOpcode(ReturnOpcode) {}
  TargetInstrInfo(const TargetInstrInfo &) = delete;
  TargetInstrInfo &operator=(const TargetInstrInfo &) = delete;
  virtual ~TargetInstrInfo();

  static bool isGenericOpcode(unsigned Opc) {
    return Opc <= TargetOpcode::GENERIC_OP_END;
  }

<<<<<<< HEAD
=======
  static bool isGenericAtomicRMWOpcode(unsigned Opc) {
    return Opc >= TargetOpcode::GENERIC_ATOMICRMW_OP_START &&
           Opc <= TargetOpcode::GENERIC_ATOMICRMW_OP_END;
  }

>>>>>>> bfff8914
#if INTEL_CUSTOMIZATION
  virtual bool shouldSkipFMA4Precision(MachineInstr *FMAMI, unsigned Shape,
                                       bool DisableGFMAForPrecision) const {
    return false;
  }
#endif // INTEL_CUSTOMIZATION

  /// Given a machine instruction descriptor, returns the register
  /// class constraint for OpNum, or NULL.
  virtual
  const TargetRegisterClass *getRegClass(const MCInstrDesc &MCID, unsigned OpNum,
                                         const TargetRegisterInfo *TRI,
                                         const MachineFunction &MF) const;

  /// Return true if the instruction is trivially rematerializable, meaning it
  /// has no side effects and requires no operands that aren't always available.
  /// This means the only allowed uses are constants and unallocatable physical
  /// registers so that the instructions result is independent of the place
  /// in the function.
  bool isTriviallyReMaterializable(const MachineInstr &MI) const {
    return MI.getOpcode() == TargetOpcode::IMPLICIT_DEF ||
           (MI.getDesc().isRematerializable() &&
            (isReallyTriviallyReMaterializable(MI) ||
             isReallyTriviallyReMaterializableGeneric(MI)));
  }

  /// Given \p MO is a PhysReg use return if it can be ignored for the purpose
  /// of instruction rematerialization or sinking.
  virtual bool isIgnorableUse(const MachineOperand &MO) const {
    return false;
  }

protected:
  /// For instructions with opcodes for which the M_REMATERIALIZABLE flag is
  /// set, this hook lets the target specify whether the instruction is actually
  /// trivially rematerializable, taking into consideration its operands. This
  /// predicate must return false if the instruction has any side effects other
  /// than producing a value, or if it requres any address registers that are
  /// not always available.
  /// Requirements must be check as stated in isTriviallyReMaterializable() .
  virtual bool isReallyTriviallyReMaterializable(const MachineInstr &MI) const {
    return false;
  }

  /// This method commutes the operands of the given machine instruction MI.
  /// The operands to be commuted are specified by their indices OpIdx1 and
  /// OpIdx2.
  ///
  /// If a target has any instructions that are commutable but require
  /// converting to different instructions or making non-trivial changes
  /// to commute them, this method can be overloaded to do that.
  /// The default implementation simply swaps the commutable operands.
  ///
  /// If NewMI is false, MI is modified in place and returned; otherwise, a
  /// new machine instruction is created and returned.
  ///
  /// Do not call this method for a non-commutable instruction.
  /// Even though the instruction is commutable, the method may still
  /// fail to commute the operands, null pointer is returned in such cases.
  virtual MachineInstr *commuteInstructionImpl(MachineInstr &MI, bool NewMI,
                                               unsigned OpIdx1,
                                               unsigned OpIdx2) const;

  /// Assigns the (CommutableOpIdx1, CommutableOpIdx2) pair of commutable
  /// operand indices to (ResultIdx1, ResultIdx2).
  /// One or both input values of the pair: (ResultIdx1, ResultIdx2) may be
  /// predefined to some indices or be undefined (designated by the special
  /// value 'CommuteAnyOperandIndex').
  /// The predefined result indices cannot be re-defined.
  /// The function returns true iff after the result pair redefinition
  /// the fixed result pair is equal to or equivalent to the source pair of
  /// indices: (CommutableOpIdx1, CommutableOpIdx2). It is assumed here that
  /// the pairs (x,y) and (y,x) are equivalent.
  static bool fixCommutedOpIndices(unsigned &ResultIdx1, unsigned &ResultIdx2,
                                   unsigned CommutableOpIdx1,
                                   unsigned CommutableOpIdx2);

private:
  /// For instructions with opcodes for which the M_REMATERIALIZABLE flag is
  /// set and the target hook isReallyTriviallyReMaterializable returns false,
  /// this function does target-independent tests to determine if the
  /// instruction is really trivially rematerializable.
  bool isReallyTriviallyReMaterializableGeneric(const MachineInstr &MI) const;

public:
  /// These methods return the opcode of the frame setup/destroy instructions
  /// if they exist (-1 otherwise).  Some targets use pseudo instructions in
  /// order to abstract away the difference between operating with a frame
  /// pointer and operating without, through the use of these two instructions.
  ///
  unsigned getCallFrameSetupOpcode() const { return CallFrameSetupOpcode; }
  unsigned getCallFrameDestroyOpcode() const { return CallFrameDestroyOpcode; }

  /// Returns true if the argument is a frame pseudo instruction.
  bool isFrameInstr(const MachineInstr &I) const {
    return I.getOpcode() == getCallFrameSetupOpcode() ||
           I.getOpcode() == getCallFrameDestroyOpcode();
  }

  /// Returns true if the argument is a frame setup pseudo instruction.
  bool isFrameSetup(const MachineInstr &I) const {
    return I.getOpcode() == getCallFrameSetupOpcode();
  }

  /// Returns size of the frame associated with the given frame instruction.
  /// For frame setup instruction this is frame that is set up space set up
  /// after the instruction. For frame destroy instruction this is the frame
  /// freed by the caller.
  /// Note, in some cases a call frame (or a part of it) may be prepared prior
  /// to the frame setup instruction. It occurs in the calls that involve
  /// inalloca arguments. This function reports only the size of the frame part
  /// that is set up between the frame setup and destroy pseudo instructions.
  int64_t getFrameSize(const MachineInstr &I) const {
    assert(isFrameInstr(I) && "Not a frame instruction");
    assert(I.getOperand(0).getImm() >= 0);
    return I.getOperand(0).getImm();
  }

  /// Returns the total frame size, which is made up of the space set up inside
  /// the pair of frame start-stop instructions and the space that is set up
  /// prior to the pair.
  int64_t getFrameTotalSize(const MachineInstr &I) const {
    if (isFrameSetup(I)) {
      assert(I.getOperand(1).getImm() >= 0 &&
             "Frame size must not be negative");
      return getFrameSize(I) + I.getOperand(1).getImm();
    }
    return getFrameSize(I);
  }

  unsigned getCatchReturnOpcode() const { return CatchRetOpcode; }
  unsigned getReturnOpcode() const { return ReturnOpcode; }

  /// Returns the actual stack pointer adjustment made by an instruction
  /// as part of a call sequence. By default, only call frame setup/destroy
  /// instructions adjust the stack, but targets may want to override this
  /// to enable more fine-grained adjustment, or adjust by a different value.
  virtual int getSPAdjust(const MachineInstr &MI) const;

  /// Return true if the instruction is a "coalescable" extension instruction.
  /// That is, it's like a copy where it's legal for the source to overlap the
  /// destination. e.g. X86::MOVSX64rr32. If this returns true, then it's
  /// expected the pre-extension value is available as a subreg of the result
  /// register. This also returns the sub-register index in SubIdx.
  virtual bool isCoalescableExtInstr(const MachineInstr &MI, Register &SrcReg,
                                     Register &DstReg, unsigned &SubIdx) const {
    return false;
  }

  /// If the specified machine instruction is a direct
  /// load from a stack slot, return the virtual or physical register number of
  /// the destination along with the FrameIndex of the loaded stack slot.  If
  /// not, return 0.  This predicate must return 0 if the instruction has
  /// any side effects other than loading from the stack slot.
  virtual unsigned isLoadFromStackSlot(const MachineInstr &MI,
                                       int &FrameIndex) const {
    return 0;
  }

  /// Optional extension of isLoadFromStackSlot that returns the number of
  /// bytes loaded from the stack. This must be implemented if a backend
  /// supports partial stack slot spills/loads to further disambiguate
  /// what the load does.
  virtual unsigned isLoadFromStackSlot(const MachineInstr &MI,
                                       int &FrameIndex,
                                       unsigned &MemBytes) const {
    MemBytes = 0;
    return isLoadFromStackSlot(MI, FrameIndex);
  }

  /// Check for post-frame ptr elimination stack locations as well.
  /// This uses a heuristic so it isn't reliable for correctness.
  virtual unsigned isLoadFromStackSlotPostFE(const MachineInstr &MI,
                                             int &FrameIndex) const {
    return 0;
  }

  /// If the specified machine instruction has a load from a stack slot,
  /// return true along with the FrameIndices of the loaded stack slot and the
  /// machine mem operands containing the reference.
  /// If not, return false.  Unlike isLoadFromStackSlot, this returns true for
  /// any instructions that loads from the stack.  This is just a hint, as some
  /// cases may be missed.
  virtual bool hasLoadFromStackSlot(
      const MachineInstr &MI,
      SmallVectorImpl<const MachineMemOperand *> &Accesses) const;

  /// If the specified machine instruction is a direct
  /// store to a stack slot, return the virtual or physical register number of
  /// the source reg along with the FrameIndex of the loaded stack slot.  If
  /// not, return 0.  This predicate must return 0 if the instruction has
  /// any side effects other than storing to the stack slot.
  virtual unsigned isStoreToStackSlot(const MachineInstr &MI,
                                      int &FrameIndex) const {
    return 0;
  }

  /// Optional extension of isStoreToStackSlot that returns the number of
  /// bytes stored to the stack. This must be implemented if a backend
  /// supports partial stack slot spills/loads to further disambiguate
  /// what the store does.
  virtual unsigned isStoreToStackSlot(const MachineInstr &MI,
                                      int &FrameIndex,
                                      unsigned &MemBytes) const {
    MemBytes = 0;
    return isStoreToStackSlot(MI, FrameIndex);
  }

  /// Check for post-frame ptr elimination stack locations as well.
  /// This uses a heuristic, so it isn't reliable for correctness.
  virtual unsigned isStoreToStackSlotPostFE(const MachineInstr &MI,
                                            int &FrameIndex) const {
    return 0;
  }

  /// If the specified machine instruction has a store to a stack slot,
  /// return true along with the FrameIndices of the loaded stack slot and the
  /// machine mem operands containing the reference.
  /// If not, return false.  Unlike isStoreToStackSlot,
  /// this returns true for any instructions that stores to the
  /// stack.  This is just a hint, as some cases may be missed.
  virtual bool hasStoreToStackSlot(
      const MachineInstr &MI,
      SmallVectorImpl<const MachineMemOperand *> &Accesses) const;

  /// Return true if the specified machine instruction
  /// is a copy of one stack slot to another and has no other effect.
  /// Provide the identity of the two frame indices.
  virtual bool isStackSlotCopy(const MachineInstr &MI, int &DestFrameIndex,
                               int &SrcFrameIndex) const {
    return false;
  }

  /// Compute the size in bytes and offset within a stack slot of a spilled
  /// register or subregister.
  ///
  /// \param [out] Size in bytes of the spilled value.
  /// \param [out] Offset in bytes within the stack slot.
  /// \returns true if both Size and Offset are successfully computed.
  ///
  /// Not all subregisters have computable spill slots. For example,
  /// subregisters registers may not be byte-sized, and a pair of discontiguous
  /// subregisters has no single offset.
  ///
  /// Targets with nontrivial bigendian implementations may need to override
  /// this, particularly to support spilled vector registers.
  virtual bool getStackSlotRange(const TargetRegisterClass *RC, unsigned SubIdx,
                                 unsigned &Size, unsigned &Offset,
                                 const MachineFunction &MF) const;

  /// Return true if the given instruction is terminator that is unspillable,
  /// according to isUnspillableTerminatorImpl.
  bool isUnspillableTerminator(const MachineInstr *MI) const {
    return MI->isTerminator() && isUnspillableTerminatorImpl(MI);
  }

  /// Returns the size in bytes of the specified MachineInstr, or ~0U
  /// when this function is not implemented by a target.
  virtual unsigned getInstSizeInBytes(const MachineInstr &MI) const {
    return ~0U;
  }

  /// Return true if the instruction is as cheap as a move instruction.
  ///
  /// Targets for different archs need to override this, and different
  /// micro-architectures can also be finely tuned inside.
  virtual bool isAsCheapAsAMove(const MachineInstr &MI) const {
    return MI.isAsCheapAsAMove();
  }

  /// Return true if the instruction should be sunk by MachineSink.
  ///
  /// MachineSink determines on its own whether the instruction is safe to sink;
  /// this gives the target a hook to override the default behavior with regards
  /// to which instructions should be sunk.
  virtual bool shouldSink(const MachineInstr &MI) const { return true; }

  /// Return false if the instruction should not be hoisted by MachineLICM.
  ///
  /// MachineLICM determines on its own whether the instruction is safe to
  /// hoist; this gives the target a hook to extend this assessment and prevent
  /// an instruction being hoisted from a given loop for target specific
  /// reasons.
  virtual bool shouldHoist(const MachineInstr &MI,
                           const MachineLoop *FromLoop) const {
    return true;
  }

  /// Re-issue the specified 'original' instruction at the
  /// specific location targeting a new destination register.
  /// The register in Orig->getOperand(0).getReg() will be substituted by
  /// DestReg:SubIdx. Any existing subreg index is preserved or composed with
  /// SubIdx.
  virtual void reMaterialize(MachineBasicBlock &MBB,
                             MachineBasicBlock::iterator MI, Register DestReg,
                             unsigned SubIdx, const MachineInstr &Orig,
                             const TargetRegisterInfo &TRI) const;

  /// Clones instruction or the whole instruction bundle \p Orig and
  /// insert into \p MBB before \p InsertBefore. The target may update operands
  /// that are required to be unique.
  ///
  /// \p Orig must not return true for MachineInstr::isNotDuplicable().
  virtual MachineInstr &duplicate(MachineBasicBlock &MBB,
                                  MachineBasicBlock::iterator InsertBefore,
                                  const MachineInstr &Orig) const;

  /// This method must be implemented by targets that
  /// set the M_CONVERTIBLE_TO_3_ADDR flag.  When this flag is set, the target
  /// may be able to convert a two-address instruction into one or more true
  /// three-address instructions on demand.  This allows the X86 target (for
  /// example) to convert ADD and SHL instructions into LEA instructions if they
  /// would require register copies due to two-addressness.
  ///
  /// This method returns a null pointer if the transformation cannot be
  /// performed, otherwise it returns the last new instruction.
  ///
  /// If \p LIS is not nullptr, the LiveIntervals info should be updated for
  /// replacing \p MI with new instructions, even though this function does not
  /// remove MI.
  virtual MachineInstr *convertToThreeAddress(MachineInstr &MI,
                                              LiveVariables *LV,
                                              LiveIntervals *LIS) const {
    return nullptr;
  }

  // This constant can be used as an input value of operand index passed to
  // the method findCommutedOpIndices() to tell the method that the
  // corresponding operand index is not pre-defined and that the method
  // can pick any commutable operand.
  static const unsigned CommuteAnyOperandIndex = ~0U;

  /// This method commutes the operands of the given machine instruction MI.
  ///
  /// The operands to be commuted are specified by their indices OpIdx1 and
  /// OpIdx2. OpIdx1 and OpIdx2 arguments may be set to a special value
  /// 'CommuteAnyOperandIndex', which means that the method is free to choose
  /// any arbitrarily chosen commutable operand. If both arguments are set to
  /// 'CommuteAnyOperandIndex' then the method looks for 2 different commutable
  /// operands; then commutes them if such operands could be found.
  ///
  /// If NewMI is false, MI is modified in place and returned; otherwise, a
  /// new machine instruction is created and returned.
  ///
  /// Do not call this method for a non-commutable instruction or
  /// for non-commuable operands.
  /// Even though the instruction is commutable, the method may still
  /// fail to commute the operands, null pointer is returned in such cases.
  MachineInstr *
  commuteInstruction(MachineInstr &MI, bool NewMI = false,
                     unsigned OpIdx1 = CommuteAnyOperandIndex,
                     unsigned OpIdx2 = CommuteAnyOperandIndex) const;

  /// Returns true iff the routine could find two commutable operands in the
  /// given machine instruction.
  /// The 'SrcOpIdx1' and 'SrcOpIdx2' are INPUT and OUTPUT arguments.
  /// If any of the INPUT values is set to the special value
  /// 'CommuteAnyOperandIndex' then the method arbitrarily picks a commutable
  /// operand, then returns its index in the corresponding argument.
  /// If both of INPUT values are set to 'CommuteAnyOperandIndex' then method
  /// looks for 2 commutable operands.
  /// If INPUT values refer to some operands of MI, then the method simply
  /// returns true if the corresponding operands are commutable and returns
  /// false otherwise.
  ///
  /// For example, calling this method this way:
  ///     unsigned Op1 = 1, Op2 = CommuteAnyOperandIndex;
  ///     findCommutedOpIndices(MI, Op1, Op2);
  /// can be interpreted as a query asking to find an operand that would be
  /// commutable with the operand#1.
  virtual bool findCommutedOpIndices(const MachineInstr &MI,
                                     unsigned &SrcOpIdx1,
                                     unsigned &SrcOpIdx2) const;

  /// Returns true if the target has a preference on the operands order of
  /// the given machine instruction. And specify if \p Commute is required to
  /// get the desired operands order.
  virtual bool hasCommutePreference(MachineInstr &MI, bool &Commute) const {
    return false;
  }

  /// A pair composed of a register and a sub-register index.
  /// Used to give some type checking when modeling Reg:SubReg.
  struct RegSubRegPair {
    Register Reg;
    unsigned SubReg;

    RegSubRegPair(Register Reg = Register(), unsigned SubReg = 0)
        : Reg(Reg), SubReg(SubReg) {}

    bool operator==(const RegSubRegPair& P) const {
      return Reg == P.Reg && SubReg == P.SubReg;
    }
    bool operator!=(const RegSubRegPair& P) const {
      return !(*this == P);
    }
  };

  /// A pair composed of a pair of a register and a sub-register index,
  /// and another sub-register index.
  /// Used to give some type checking when modeling Reg:SubReg1, SubReg2.
  struct RegSubRegPairAndIdx : RegSubRegPair {
    unsigned SubIdx;

    RegSubRegPairAndIdx(Register Reg = Register(), unsigned SubReg = 0,
                        unsigned SubIdx = 0)
        : RegSubRegPair(Reg, SubReg), SubIdx(SubIdx) {}
  };

  /// Build the equivalent inputs of a REG_SEQUENCE for the given \p MI
  /// and \p DefIdx.
  /// \p [out] InputRegs of the equivalent REG_SEQUENCE. Each element of
  /// the list is modeled as <Reg:SubReg, SubIdx>. Operands with the undef
  /// flag are not added to this list.
  /// E.g., REG_SEQUENCE %1:sub1, sub0, %2, sub1 would produce
  /// two elements:
  /// - %1:sub1, sub0
  /// - %2<:0>, sub1
  ///
  /// \returns true if it is possible to build such an input sequence
  /// with the pair \p MI, \p DefIdx. False otherwise.
  ///
  /// \pre MI.isRegSequence() or MI.isRegSequenceLike().
  ///
  /// \note The generic implementation does not provide any support for
  /// MI.isRegSequenceLike(). In other words, one has to override
  /// getRegSequenceLikeInputs for target specific instructions.
  bool
  getRegSequenceInputs(const MachineInstr &MI, unsigned DefIdx,
                       SmallVectorImpl<RegSubRegPairAndIdx> &InputRegs) const;

  /// Build the equivalent inputs of a EXTRACT_SUBREG for the given \p MI
  /// and \p DefIdx.
  /// \p [out] InputReg of the equivalent EXTRACT_SUBREG.
  /// E.g., EXTRACT_SUBREG %1:sub1, sub0, sub1 would produce:
  /// - %1:sub1, sub0
  ///
  /// \returns true if it is possible to build such an input sequence
  /// with the pair \p MI, \p DefIdx and the operand has no undef flag set.
  /// False otherwise.
  ///
  /// \pre MI.isExtractSubreg() or MI.isExtractSubregLike().
  ///
  /// \note The generic implementation does not provide any support for
  /// MI.isExtractSubregLike(). In other words, one has to override
  /// getExtractSubregLikeInputs for target specific instructions.
  bool getExtractSubregInputs(const MachineInstr &MI, unsigned DefIdx,
                              RegSubRegPairAndIdx &InputReg) const;

  /// Build the equivalent inputs of a INSERT_SUBREG for the given \p MI
  /// and \p DefIdx.
  /// \p [out] BaseReg and \p [out] InsertedReg contain
  /// the equivalent inputs of INSERT_SUBREG.
  /// E.g., INSERT_SUBREG %0:sub0, %1:sub1, sub3 would produce:
  /// - BaseReg: %0:sub0
  /// - InsertedReg: %1:sub1, sub3
  ///
  /// \returns true if it is possible to build such an input sequence
  /// with the pair \p MI, \p DefIdx and the operand has no undef flag set.
  /// False otherwise.
  ///
  /// \pre MI.isInsertSubreg() or MI.isInsertSubregLike().
  ///
  /// \note The generic implementation does not provide any support for
  /// MI.isInsertSubregLike(). In other words, one has to override
  /// getInsertSubregLikeInputs for target specific instructions.
  bool getInsertSubregInputs(const MachineInstr &MI, unsigned DefIdx,
                             RegSubRegPair &BaseReg,
                             RegSubRegPairAndIdx &InsertedReg) const;

  /// Return true if two machine instructions would produce identical values.
  /// By default, this is only true when the two instructions
  /// are deemed identical except for defs. If this function is called when the
  /// IR is still in SSA form, the caller can pass the MachineRegisterInfo for
  /// aggressive checks.
  virtual bool produceSameValue(const MachineInstr &MI0,
                                const MachineInstr &MI1,
                                const MachineRegisterInfo *MRI = nullptr) const;

  /// \returns true if a branch from an instruction with opcode \p BranchOpc
  ///  bytes is capable of jumping to a position \p BrOffset bytes away.
  virtual bool isBranchOffsetInRange(unsigned BranchOpc,
                                     int64_t BrOffset) const {
    llvm_unreachable("target did not implement");
  }

  /// \returns The block that branch instruction \p MI jumps to.
  virtual MachineBasicBlock *getBranchDestBlock(const MachineInstr &MI) const {
    llvm_unreachable("target did not implement");
  }

  /// Insert an unconditional indirect branch at the end of \p MBB to \p
  /// NewDestBB. Optionally, insert the clobbered register restoring in \p
  /// RestoreBB. \p BrOffset indicates the offset of \p NewDestBB relative to
  /// the offset of the position to insert the new branch.
  virtual void insertIndirectBranch(MachineBasicBlock &MBB,
                                    MachineBasicBlock &NewDestBB,
                                    MachineBasicBlock &RestoreBB,
                                    const DebugLoc &DL, int64_t BrOffset = 0,
                                    RegScavenger *RS = nullptr) const {
    llvm_unreachable("target did not implement");
  }

  /// Analyze the branching code at the end of MBB, returning
  /// true if it cannot be understood (e.g. it's a switch dispatch or isn't
  /// implemented for a target).  Upon success, this returns false and returns
  /// with the following information in various cases:
  ///
  /// 1. If this block ends with no branches (it just falls through to its succ)
  ///    just return false, leaving TBB/FBB null.
  /// 2. If this block ends with only an unconditional branch, it sets TBB to be
  ///    the destination block.
  /// 3. If this block ends with a conditional branch and it falls through to a
  ///    successor block, it sets TBB to be the branch destination block and a
  ///    list of operands that evaluate the condition. These operands can be
  ///    passed to other TargetInstrInfo methods to create new branches.
  /// 4. If this block ends with a conditional branch followed by an
  ///    unconditional branch, it returns the 'true' destination in TBB, the
  ///    'false' destination in FBB, and a list of operands that evaluate the
  ///    condition.  These operands can be passed to other TargetInstrInfo
  ///    methods to create new branches.
  ///
  /// Note that removeBranch and insertBranch must be implemented to support
  /// cases where this method returns success.
  ///
  /// If AllowModify is true, then this routine is allowed to modify the basic
  /// block (e.g. delete instructions after the unconditional branch).
  ///
  /// The CFG information in MBB.Predecessors and MBB.Successors must be valid
  /// before calling this function.
  virtual bool analyzeBranch(MachineBasicBlock &MBB, MachineBasicBlock *&TBB,
                             MachineBasicBlock *&FBB,
                             SmallVectorImpl<MachineOperand> &Cond,
                             bool AllowModify = false) const {
    return true;
  }

  /// Represents a predicate at the MachineFunction level.  The control flow a
  /// MachineBranchPredicate represents is:
  ///
  ///  Reg = LHS `Predicate` RHS         == ConditionDef
  ///  if Reg then goto TrueDest else goto FalseDest
  ///
  struct MachineBranchPredicate {
    enum ComparePredicate {
      PRED_EQ,     // True if two values are equal
      PRED_NE,     // True if two values are not equal
      PRED_INVALID // Sentinel value
    };

    ComparePredicate Predicate = PRED_INVALID;
    MachineOperand LHS = MachineOperand::CreateImm(0);
    MachineOperand RHS = MachineOperand::CreateImm(0);
    MachineBasicBlock *TrueDest = nullptr;
    MachineBasicBlock *FalseDest = nullptr;
    MachineInstr *ConditionDef = nullptr;

    /// SingleUseCondition is true if ConditionDef is dead except for the
    /// branch(es) at the end of the basic block.
    ///
    bool SingleUseCondition = false;

    explicit MachineBranchPredicate() = default;
  };

  /// Analyze the branching code at the end of MBB and parse it into the
  /// MachineBranchPredicate structure if possible.  Returns false on success
  /// and true on failure.
  ///
  /// If AllowModify is true, then this routine is allowed to modify the basic
  /// block (e.g. delete instructions after the unconditional branch).
  ///
  virtual bool analyzeBranchPredicate(MachineBasicBlock &MBB,
                                      MachineBranchPredicate &MBP,
                                      bool AllowModify = false) const {
    return true;
  }

  /// Remove the branching code at the end of the specific MBB.
  /// This is only invoked in cases where analyzeBranch returns success. It
  /// returns the number of instructions that were removed.
  /// If \p BytesRemoved is non-null, report the change in code size from the
  /// removed instructions.
  virtual unsigned removeBranch(MachineBasicBlock &MBB,
                                int *BytesRemoved = nullptr) const {
    llvm_unreachable("Target didn't implement TargetInstrInfo::removeBranch!");
  }

  /// Insert branch code into the end of the specified MachineBasicBlock. The
  /// operands to this method are the same as those returned by analyzeBranch.
  /// This is only invoked in cases where analyzeBranch returns success. It
  /// returns the number of instructions inserted. If \p BytesAdded is non-null,
  /// report the change in code size from the added instructions.
  ///
  /// It is also invoked by tail merging to add unconditional branches in
  /// cases where analyzeBranch doesn't apply because there was no original
  /// branch to analyze.  At least this much must be implemented, else tail
  /// merging needs to be disabled.
  ///
  /// The CFG information in MBB.Predecessors and MBB.Successors must be valid
  /// before calling this function.
  virtual unsigned insertBranch(MachineBasicBlock &MBB, MachineBasicBlock *TBB,
                                MachineBasicBlock *FBB,
                                ArrayRef<MachineOperand> Cond,
                                const DebugLoc &DL,
                                int *BytesAdded = nullptr) const {
    llvm_unreachable("Target didn't implement TargetInstrInfo::insertBranch!");
  }

  unsigned insertUnconditionalBranch(MachineBasicBlock &MBB,
                                     MachineBasicBlock *DestBB,
                                     const DebugLoc &DL,
                                     int *BytesAdded = nullptr) const {
    return insertBranch(MBB, DestBB, nullptr, ArrayRef<MachineOperand>(), DL,
                        BytesAdded);
  }

  /// Object returned by analyzeLoopForPipelining. Allows software pipelining
  /// implementations to query attributes of the loop being pipelined and to
  /// apply target-specific updates to the loop once pipelining is complete.
  class PipelinerLoopInfo {
  public:
    virtual ~PipelinerLoopInfo();
    /// Return true if the given instruction should not be pipelined and should
    /// be ignored. An example could be a loop comparison, or induction variable
    /// update with no users being pipelined.
    virtual bool shouldIgnoreForPipelining(const MachineInstr *MI) const = 0;

    /// Return true if the proposed schedule should used.  Otherwise return
    /// false to not pipeline the loop. This function should be used to ensure
    /// that pipelined loops meet target-specific quality heuristics.
    virtual bool shouldUseSchedule(SwingSchedulerDAG &SSD, SMSchedule &SMS) {
      return true;
    }

    /// Create a condition to determine if the trip count of the loop is greater
    /// than TC, where TC is always one more than for the previous prologue or
    /// 0 if this is being called for the outermost prologue.
    ///
    /// If the trip count is statically known to be greater than TC, return
    /// true. If the trip count is statically known to be not greater than TC,
    /// return false. Otherwise return nullopt and fill out Cond with the test
    /// condition.
    ///
    /// Note: This hook is guaranteed to be called from the innermost to the
    /// outermost prologue of the loop being software pipelined.
    virtual std::optional<bool>
    createTripCountGreaterCondition(int TC, MachineBasicBlock &MBB,
                                    SmallVectorImpl<MachineOperand> &Cond) = 0;

    /// Modify the loop such that the trip count is
    /// OriginalTC + TripCountAdjust.
    virtual void adjustTripCount(int TripCountAdjust) = 0;

    /// Called when the loop's preheader has been modified to NewPreheader.
    virtual void setPreheader(MachineBasicBlock *NewPreheader) = 0;

    /// Called when the loop is being removed. Any instructions in the preheader
    /// should be removed.
    ///
    /// Once this function is called, no other functions on this object are
    /// valid; the loop has been removed.
    virtual void disposed() = 0;
  };

  /// Analyze loop L, which must be a single-basic-block loop, and if the
  /// conditions can be understood enough produce a PipelinerLoopInfo object.
  virtual std::unique_ptr<PipelinerLoopInfo>
  analyzeLoopForPipelining(MachineBasicBlock *LoopBB) const {
    return nullptr;
  }

  /// Analyze the loop code, return true if it cannot be understood. Upon
  /// success, this function returns false and returns information about the
  /// induction variable and compare instruction used at the end.
  virtual bool analyzeLoop(MachineLoop &L, MachineInstr *&IndVarInst,
                           MachineInstr *&CmpInst) const {
    return true;
  }

  /// Generate code to reduce the loop iteration by one and check if the loop
  /// is finished.  Return the value/register of the new loop count.  We need
  /// this function when peeling off one or more iterations of a loop. This
  /// function assumes the nth iteration is peeled first.
  virtual unsigned reduceLoopCount(MachineBasicBlock &MBB,
                                   MachineBasicBlock &PreHeader,
                                   MachineInstr *IndVar, MachineInstr &Cmp,
                                   SmallVectorImpl<MachineOperand> &Cond,
                                   SmallVectorImpl<MachineInstr *> &PrevInsts,
                                   unsigned Iter, unsigned MaxIter) const {
    llvm_unreachable("Target didn't implement ReduceLoopCount");
  }

  /// Delete the instruction OldInst and everything after it, replacing it with
  /// an unconditional branch to NewDest. This is used by the tail merging pass.
  virtual void ReplaceTailWithBranchTo(MachineBasicBlock::iterator Tail,
                                       MachineBasicBlock *NewDest) const;

  /// Return true if it's legal to split the given basic
  /// block at the specified instruction (i.e. instruction would be the start
  /// of a new basic block).
  virtual bool isLegalToSplitMBBAt(MachineBasicBlock &MBB,
                                   MachineBasicBlock::iterator MBBI) const {
    return true;
  }

  /// Return true if it's profitable to predicate
  /// instructions with accumulated instruction latency of "NumCycles"
  /// of the specified basic block, where the probability of the instructions
  /// being executed is given by Probability, and Confidence is a measure
  /// of our confidence that it will be properly predicted.
  virtual bool isProfitableToIfCvt(MachineBasicBlock &MBB, unsigned NumCycles,
                                   unsigned ExtraPredCycles,
                                   BranchProbability Probability) const {
    return false;
  }

  /// Second variant of isProfitableToIfCvt. This one
  /// checks for the case where two basic blocks from true and false path
  /// of a if-then-else (diamond) are predicated on mutually exclusive
  /// predicates, where the probability of the true path being taken is given
  /// by Probability, and Confidence is a measure of our confidence that it
  /// will be properly predicted.
  virtual bool isProfitableToIfCvt(MachineBasicBlock &TMBB, unsigned NumTCycles,
                                   unsigned ExtraTCycles,
                                   MachineBasicBlock &FMBB, unsigned NumFCycles,
                                   unsigned ExtraFCycles,
                                   BranchProbability Probability) const {
    return false;
  }

  /// Return true if it's profitable for if-converter to duplicate instructions
  /// of specified accumulated instruction latencies in the specified MBB to
  /// enable if-conversion.
  /// The probability of the instructions being executed is given by
  /// Probability, and Confidence is a measure of our confidence that it
  /// will be properly predicted.
  virtual bool isProfitableToDupForIfCvt(MachineBasicBlock &MBB,
                                         unsigned NumCycles,
                                         BranchProbability Probability) const {
    return false;
  }

  /// Return the increase in code size needed to predicate a contiguous run of
  /// NumInsts instructions.
  virtual unsigned extraSizeToPredicateInstructions(const MachineFunction &MF,
                                                    unsigned NumInsts) const {
    return 0;
  }

  /// Return an estimate for the code size reduction (in bytes) which will be
  /// caused by removing the given branch instruction during if-conversion.
  virtual unsigned predictBranchSizeForIfCvt(MachineInstr &MI) const {
    return getInstSizeInBytes(MI);
  }

  /// Return true if it's profitable to unpredicate
  /// one side of a 'diamond', i.e. two sides of if-else predicated on mutually
  /// exclusive predicates.
  /// e.g.
  ///   subeq  r0, r1, #1
  ///   addne  r0, r1, #1
  /// =>
  ///   sub    r0, r1, #1
  ///   addne  r0, r1, #1
  ///
  /// This may be profitable is conditional instructions are always executed.
  virtual bool isProfitableToUnpredicate(MachineBasicBlock &TMBB,
                                         MachineBasicBlock &FMBB) const {
    return false;
  }

  /// Return true if it is possible to insert a select
  /// instruction that chooses between TrueReg and FalseReg based on the
  /// condition code in Cond.
  ///
  /// When successful, also return the latency in cycles from TrueReg,
  /// FalseReg, and Cond to the destination register. In most cases, a select
  /// instruction will be 1 cycle, so CondCycles = TrueCycles = FalseCycles = 1
  ///
  /// Some x86 implementations have 2-cycle cmov instructions.
  ///
  /// @param MBB         Block where select instruction would be inserted.
  /// @param Cond        Condition returned by analyzeBranch.
  /// @param DstReg      Virtual dest register that the result should write to.
  /// @param TrueReg     Virtual register to select when Cond is true.
  /// @param FalseReg    Virtual register to select when Cond is false.
  /// @param CondCycles  Latency from Cond+Branch to select output.
  /// @param TrueCycles  Latency from TrueReg to select output.
  /// @param FalseCycles Latency from FalseReg to select output.
  virtual bool canInsertSelect(const MachineBasicBlock &MBB,
                               ArrayRef<MachineOperand> Cond, Register DstReg,
                               Register TrueReg, Register FalseReg,
                               int &CondCycles, int &TrueCycles,
                               int &FalseCycles) const {
    return false;
  }

  /// Insert a select instruction into MBB before I that will copy TrueReg to
  /// DstReg when Cond is true, and FalseReg to DstReg when Cond is false.
  ///
  /// This function can only be called after canInsertSelect() returned true.
  /// The condition in Cond comes from analyzeBranch, and it can be assumed
  /// that the same flags or registers required by Cond are available at the
  /// insertion point.
  ///
  /// @param MBB      Block where select instruction should be inserted.
  /// @param I        Insertion point.
  /// @param DL       Source location for debugging.
  /// @param DstReg   Virtual register to be defined by select instruction.
  /// @param Cond     Condition as computed by analyzeBranch.
  /// @param TrueReg  Virtual register to copy when Cond is true.
  /// @param FalseReg Virtual register to copy when Cons is false.
  virtual void insertSelect(MachineBasicBlock &MBB,
                            MachineBasicBlock::iterator I, const DebugLoc &DL,
                            Register DstReg, ArrayRef<MachineOperand> Cond,
                            Register TrueReg, Register FalseReg) const {
    llvm_unreachable("Target didn't implement TargetInstrInfo::insertSelect!");
  }

  /// Analyze the given select instruction, returning true if
  /// it cannot be understood. It is assumed that MI->isSelect() is true.
  ///
  /// When successful, return the controlling condition and the operands that
  /// determine the true and false result values.
  ///
  ///   Result = SELECT Cond, TrueOp, FalseOp
  ///
  /// Some targets can optimize select instructions, for example by predicating
  /// the instruction defining one of the operands. Such targets should set
  /// Optimizable.
  ///
  /// @param         MI Select instruction to analyze.
  /// @param Cond    Condition controlling the select.
  /// @param TrueOp  Operand number of the value selected when Cond is true.
  /// @param FalseOp Operand number of the value selected when Cond is false.
  /// @param Optimizable Returned as true if MI is optimizable.
  /// @returns False on success.
  virtual bool analyzeSelect(const MachineInstr &MI,
                             SmallVectorImpl<MachineOperand> &Cond,
                             unsigned &TrueOp, unsigned &FalseOp,
                             bool &Optimizable) const {
    assert(MI.getDesc().isSelect() && "MI must be a select instruction");
    return true;
  }

  /// Given a select instruction that was understood by
  /// analyzeSelect and returned Optimizable = true, attempt to optimize MI by
  /// merging it with one of its operands. Returns NULL on failure.
  ///
  /// When successful, returns the new select instruction. The client is
  /// responsible for deleting MI.
  ///
  /// If both sides of the select can be optimized, PreferFalse is used to pick
  /// a side.
  ///
  /// @param MI          Optimizable select instruction.
  /// @param NewMIs     Set that record all MIs in the basic block up to \p
  /// MI. Has to be updated with any newly created MI or deleted ones.
  /// @param PreferFalse Try to optimize FalseOp instead of TrueOp.
  /// @returns Optimized instruction or NULL.
  virtual MachineInstr *optimizeSelect(MachineInstr &MI,
                                       SmallPtrSetImpl<MachineInstr *> &NewMIs,
                                       bool PreferFalse = false) const {
    // This function must be implemented if Optimizable is ever set.
    llvm_unreachable("Target must implement TargetInstrInfo::optimizeSelect!");
  }

  /// Emit instructions to copy a pair of physical registers.
  ///
  /// This function should support copies within any legal register class as
  /// well as any cross-class copies created during instruction selection.
  ///
  /// The source and destination registers may overlap, which may require a
  /// careful implementation when multiple copy instructions are required for
  /// large registers. See for example the ARM target.
  virtual void copyPhysReg(MachineBasicBlock &MBB,
                           MachineBasicBlock::iterator MI, const DebugLoc &DL,
                           MCRegister DestReg, MCRegister SrcReg,
                           bool KillSrc) const {
    llvm_unreachable("Target didn't implement TargetInstrInfo::copyPhysReg!");
  }

  /// Allow targets to tell MachineVerifier whether a specific register
  /// MachineOperand can be used as part of PC-relative addressing.
  /// PC-relative addressing modes in many CISC architectures contain
  /// (non-PC) registers as offsets or scaling values, which inherently
  /// tags the corresponding MachineOperand with OPERAND_PCREL.
  ///
  /// @param MO The MachineOperand in question. MO.isReg() should always
  /// be true.
  /// @return Whether this operand is allowed to be used PC-relatively.
  virtual bool isPCRelRegisterOperandLegal(const MachineOperand &MO) const {
    return false;
  }

protected:
  /// Target-dependent implementation for IsCopyInstr.
  /// If the specific machine instruction is a instruction that moves/copies
  /// value from one register to another register return destination and source
  /// registers as machine operands.
  virtual std::optional<DestSourcePair>
  isCopyInstrImpl(const MachineInstr &MI) const {
    return std::nullopt;
  }

  /// Return true if the given terminator MI is not expected to spill. This
  /// sets the live interval as not spillable and adjusts phi node lowering to
  /// not introduce copies after the terminator. Use with care, these are
  /// currently used for hardware loop intrinsics in very controlled situations,
  /// created prior to registry allocation in loops that only have single phi
  /// users for the terminators value. They may run out of registers if not used
  /// carefully.
  virtual bool isUnspillableTerminatorImpl(const MachineInstr *MI) const {
    return false;
  }

public:
  /// If the specific machine instruction is a instruction that moves/copies
  /// value from one register to another register return destination and source
  /// registers as machine operands.
  /// For COPY-instruction the method naturally returns destination and source
  /// registers as machine operands, for all other instructions the method calls
  /// target-dependent implementation.
  std::optional<DestSourcePair> isCopyInstr(const MachineInstr &MI) const {
    if (MI.isCopy()) {
      return DestSourcePair{MI.getOperand(0), MI.getOperand(1)};
    }
    return isCopyInstrImpl(MI);
  }

  /// If the specific machine instruction is an instruction that adds an
  /// immediate value and a physical register, and stores the result in
  /// the given physical register \c Reg, return a pair of the source
  /// register and the offset which has been added.
  virtual std::optional<RegImmPair> isAddImmediate(const MachineInstr &MI,
                                                   Register Reg) const {
    return std::nullopt;
  }

  /// Returns true if MI is an instruction that defines Reg to have a constant
  /// value and the value is recorded in ImmVal. The ImmVal is a result that
  /// should be interpreted as modulo size of Reg.
  virtual bool getConstValDefinedInReg(const MachineInstr &MI,
                                       const Register Reg,
                                       int64_t &ImmVal) const {
    return false;
  }

  /// Store the specified register of the given register class to the specified
  /// stack frame index. The store instruction is to be added to the given
  /// machine basic block before the specified machine instruction. If isKill
  /// is true, the register operand is the last use and must be marked kill.
  virtual void storeRegToStackSlot(MachineBasicBlock &MBB,
                                   MachineBasicBlock::iterator MI,
                                   Register SrcReg, bool isKill, int FrameIndex,
                                   const TargetRegisterClass *RC,
                                   const TargetRegisterInfo *TRI) const {
    llvm_unreachable("Target didn't implement "
                     "TargetInstrInfo::storeRegToStackSlot!");
  }

  /// Load the specified register of the given register class from the specified
  /// stack frame index. The load instruction is to be added to the given
  /// machine basic block before the specified machine instruction.
  virtual void loadRegFromStackSlot(MachineBasicBlock &MBB,
                                    MachineBasicBlock::iterator MI,
                                    Register DestReg, int FrameIndex,
                                    const TargetRegisterClass *RC,
                                    const TargetRegisterInfo *TRI) const {
    llvm_unreachable("Target didn't implement "
                     "TargetInstrInfo::loadRegFromStackSlot!");
  }

  /// This function is called for all pseudo instructions
  /// that remain after register allocation. Many pseudo instructions are
  /// created to help register allocation. This is the place to convert them
  /// into real instructions. The target can edit MI in place, or it can insert
  /// new instructions and erase MI. The function should return true if
  /// anything was changed.
  virtual bool expandPostRAPseudo(MachineInstr &MI) const { return false; }

  /// Check whether the target can fold a load that feeds a subreg operand
  /// (or a subreg operand that feeds a store).
  /// For example, X86 may want to return true if it can fold
  /// movl (%esp), %eax
  /// subb, %al, ...
  /// Into:
  /// subb (%esp), ...
  ///
  /// Ideally, we'd like the target implementation of foldMemoryOperand() to
  /// reject subregs - but since this behavior used to be enforced in the
  /// target-independent code, moving this responsibility to the targets
  /// has the potential of causing nasty silent breakage in out-of-tree targets.
  virtual bool isSubregFoldable() const { return false; }

  /// For a patchpoint, stackmap, or statepoint intrinsic, return the range of
  /// operands which can't be folded into stack references. Operands outside
  /// of the range are most likely foldable but it is not guaranteed.
  /// These instructions are unique in that stack references for some operands
  /// have the same execution cost (e.g. none) as the unfolded register forms.
  /// The ranged return is guaranteed to include all operands which can't be
  /// folded at zero cost.
  virtual std::pair<unsigned, unsigned>
  getPatchpointUnfoldableRange(const MachineInstr &MI) const;

  /// Attempt to fold a load or store of the specified stack
  /// slot into the specified machine instruction for the specified operand(s).
  /// If this is possible, a new instruction is returned with the specified
  /// operand folded, otherwise NULL is returned.
  /// The new instruction is inserted before MI, and the client is responsible
  /// for removing the old instruction.
  /// If VRM is passed, the assigned physregs can be inspected by target to
  /// decide on using an opcode (note that those assignments can still change).
  MachineInstr *foldMemoryOperand(MachineInstr &MI, ArrayRef<unsigned> Ops,
                                  int FI,
                                  LiveIntervals *LIS = nullptr,
                                  VirtRegMap *VRM = nullptr) const;

  /// Same as the previous version except it allows folding of any load and
  /// store from / to any address, not just from a specific stack slot.
  MachineInstr *foldMemoryOperand(MachineInstr &MI, ArrayRef<unsigned> Ops,
                                  MachineInstr &LoadMI,
                                  LiveIntervals *LIS = nullptr) const;

  /// Return true when there is potentially a faster code sequence
  /// for an instruction chain ending in \p Root. All potential patterns are
  /// returned in the \p Pattern vector. Pattern should be sorted in priority
  /// order since the pattern evaluator stops checking as soon as it finds a
  /// faster sequence.
  /// \param Root - Instruction that could be combined with one of its operands
  /// \param Patterns - Vector of possible combination patterns
  virtual bool
  getMachineCombinerPatterns(MachineInstr &Root,
                             SmallVectorImpl<MachineCombinerPattern> &Patterns,
                             bool DoRegPressureReduce) const;

  /// Return true if target supports reassociation of instructions in machine
  /// combiner pass to reduce register pressure for a given BB.
  virtual bool
  shouldReduceRegisterPressure(const MachineBasicBlock *MBB,
                               const RegisterClassInfo *RegClassInfo) const {
    return false;
  }

  /// Fix up the placeholder we may add in genAlternativeCodeSequence().
  virtual void
  finalizeInsInstrs(MachineInstr &Root, MachineCombinerPattern &P,
                    SmallVectorImpl<MachineInstr *> &InsInstrs) const {}

  /// Return true when a code sequence can improve throughput. It
  /// should be called only for instructions in loops.
  /// \param Pattern - combiner pattern
  virtual bool isThroughputPattern(MachineCombinerPattern Pattern) const;

  /// Return true if the input \P Inst is part of a chain of dependent ops
  /// that are suitable for reassociation, otherwise return false.
  /// If the instruction's operands must be commuted to have a previous
  /// instruction of the same type define the first source operand, \P Commuted
  /// will be set to true.
  bool isReassociationCandidate(const MachineInstr &Inst, bool &Commuted) const;

  /// Return true when \P Inst is both associative and commutative. If \P Invert
  /// is true, then the inverse of \P Inst operation must be tested.
  virtual bool isAssociativeAndCommutative(const MachineInstr &Inst,
                                           bool Invert = false) const {
    return false;
  }

  /// Return the inverse operation opcode if it exists for \P Opcode (e.g. add
  /// for sub and vice versa).
  virtual std::optional<unsigned> getInverseOpcode(unsigned Opcode) const {
    return std::nullopt;
  }

  /// Return true when \P Opcode1 or its inversion is equal to \P Opcode2.
  bool areOpcodesEqualOrInverse(unsigned Opcode1, unsigned Opcode2) const;

  /// Return true when \P Inst has reassociable operands in the same \P MBB.
  virtual bool hasReassociableOperands(const MachineInstr &Inst,
                                       const MachineBasicBlock *MBB) const;

  /// Return true when \P Inst has reassociable sibling.
  virtual bool hasReassociableSibling(const MachineInstr &Inst,
                                      bool &Commuted) const;

  /// When getMachineCombinerPatterns() finds patterns, this function generates
  /// the instructions that could replace the original code sequence. The client
  /// has to decide whether the actual replacement is beneficial or not.
  /// \param Root - Instruction that could be combined with one of its operands
  /// \param Pattern - Combination pattern for Root
  /// \param InsInstrs - Vector of new instructions that implement P
  /// \param DelInstrs - Old instructions, including Root, that could be
  /// replaced by InsInstr
  /// \param InstIdxForVirtReg - map of virtual register to instruction in
  /// InsInstr that defines it
  virtual void genAlternativeCodeSequence(
      MachineInstr &Root, MachineCombinerPattern Pattern,
      SmallVectorImpl<MachineInstr *> &InsInstrs,
      SmallVectorImpl<MachineInstr *> &DelInstrs,
      DenseMap<unsigned, unsigned> &InstIdxForVirtReg) const;

  /// Attempt to reassociate \P Root and \P Prev according to \P Pattern to
  /// reduce critical path length.
  void reassociateOps(MachineInstr &Root, MachineInstr &Prev,
                      MachineCombinerPattern Pattern,
                      SmallVectorImpl<MachineInstr *> &InsInstrs,
                      SmallVectorImpl<MachineInstr *> &DelInstrs,
                      DenseMap<unsigned, unsigned> &InstrIdxForVirtReg) const;

  /// Reassociation of some instructions requires inverse operations (e.g.
  /// (X + A) - Y => (X - Y) + A). This method returns a pair of new opcodes
  /// (new root opcode, new prev opcode) that must be used to reassociate \P
  /// Root and \P Prev accoring to \P Pattern.
  std::pair<unsigned, unsigned>
  getReassociationOpcodes(MachineCombinerPattern Pattern,
                          const MachineInstr &Root,
                          const MachineInstr &Prev) const;

  /// The limit on resource length extension we accept in MachineCombiner Pass.
  virtual int getExtendResourceLenLimit() const { return 0; }

  /// This is an architecture-specific helper function of reassociateOps.
  /// Set special operand attributes for new instructions after reassociation.
  virtual void setSpecialOperandAttr(MachineInstr &OldMI1, MachineInstr &OldMI2,
                                     MachineInstr &NewMI1,
                                     MachineInstr &NewMI2) const {}

  /// Return true when a target supports MachineCombiner.
  virtual bool useMachineCombiner() const { return false; }

  /// Return true if the given SDNode can be copied during scheduling
  /// even if it has glue.
  virtual bool canCopyGluedNodeDuringSchedule(SDNode *N) const { return false; }

protected:
  /// Target-dependent implementation for foldMemoryOperand.
  /// Target-independent code in foldMemoryOperand will
  /// take care of adding a MachineMemOperand to the newly created instruction.
  /// The instruction and any auxiliary instructions necessary will be inserted
  /// at InsertPt.
  virtual MachineInstr *
  foldMemoryOperandImpl(MachineFunction &MF, MachineInstr &MI,
                        ArrayRef<unsigned> Ops,
                        MachineBasicBlock::iterator InsertPt, int FrameIndex,
                        LiveIntervals *LIS = nullptr,
                        VirtRegMap *VRM = nullptr) const {
    return nullptr;
  }

  /// Target-dependent implementation for foldMemoryOperand.
  /// Target-independent code in foldMemoryOperand will
  /// take care of adding a MachineMemOperand to the newly created instruction.
  /// The instruction and any auxiliary instructions necessary will be inserted
  /// at InsertPt.
  virtual MachineInstr *foldMemoryOperandImpl(
      MachineFunction &MF, MachineInstr &MI, ArrayRef<unsigned> Ops,
      MachineBasicBlock::iterator InsertPt, MachineInstr &LoadMI,
      LiveIntervals *LIS = nullptr) const {
    return nullptr;
  }

  /// Target-dependent implementation of getRegSequenceInputs.
  ///
  /// \returns true if it is possible to build the equivalent
  /// REG_SEQUENCE inputs with the pair \p MI, \p DefIdx. False otherwise.
  ///
  /// \pre MI.isRegSequenceLike().
  ///
  /// \see TargetInstrInfo::getRegSequenceInputs.
  virtual bool getRegSequenceLikeInputs(
      const MachineInstr &MI, unsigned DefIdx,
      SmallVectorImpl<RegSubRegPairAndIdx> &InputRegs) const {
    return false;
  }

  /// Target-dependent implementation of getExtractSubregInputs.
  ///
  /// \returns true if it is possible to build the equivalent
  /// EXTRACT_SUBREG inputs with the pair \p MI, \p DefIdx. False otherwise.
  ///
  /// \pre MI.isExtractSubregLike().
  ///
  /// \see TargetInstrInfo::getExtractSubregInputs.
  virtual bool getExtractSubregLikeInputs(const MachineInstr &MI,
                                          unsigned DefIdx,
                                          RegSubRegPairAndIdx &InputReg) const {
    return false;
  }

  /// Target-dependent implementation of getInsertSubregInputs.
  ///
  /// \returns true if it is possible to build the equivalent
  /// INSERT_SUBREG inputs with the pair \p MI, \p DefIdx. False otherwise.
  ///
  /// \pre MI.isInsertSubregLike().
  ///
  /// \see TargetInstrInfo::getInsertSubregInputs.
  virtual bool
  getInsertSubregLikeInputs(const MachineInstr &MI, unsigned DefIdx,
                            RegSubRegPair &BaseReg,
                            RegSubRegPairAndIdx &InsertedReg) const {
    return false;
  }

public:
  /// unfoldMemoryOperand - Separate a single instruction which folded a load or
  /// a store or a load and a store into two or more instruction. If this is
  /// possible, returns true as well as the new instructions by reference.
  virtual bool
  unfoldMemoryOperand(MachineFunction &MF, MachineInstr &MI, unsigned Reg,
                      bool UnfoldLoad, bool UnfoldStore,
                      SmallVectorImpl<MachineInstr *> &NewMIs) const {
    return false;
  }

  virtual bool unfoldMemoryOperand(SelectionDAG &DAG, SDNode *N,
                                   SmallVectorImpl<SDNode *> &NewNodes) const {
    return false;
  }

  /// Returns the opcode of the would be new
  /// instruction after load / store are unfolded from an instruction of the
  /// specified opcode. It returns zero if the specified unfolding is not
  /// possible. If LoadRegIndex is non-null, it is filled in with the operand
  /// index of the operand which will hold the register holding the loaded
  /// value.
  virtual unsigned
  getOpcodeAfterMemoryUnfold(unsigned Opc, bool UnfoldLoad, bool UnfoldStore,
                             unsigned *LoadRegIndex = nullptr) const {
    return 0;
  }

  /// This is used by the pre-regalloc scheduler to determine if two loads are
  /// loading from the same base address. It should only return true if the base
  /// pointers are the same and the only differences between the two addresses
  /// are the offset. It also returns the offsets by reference.
  virtual bool areLoadsFromSameBasePtr(SDNode *Load1, SDNode *Load2,
                                       int64_t &Offset1,
                                       int64_t &Offset2) const {
    return false;
  }

  /// This is a used by the pre-regalloc scheduler to determine (in conjunction
  /// with areLoadsFromSameBasePtr) if two loads should be scheduled together.
  /// On some targets if two loads are loading from
  /// addresses in the same cache line, it's better if they are scheduled
  /// together. This function takes two integers that represent the load offsets
  /// from the common base address. It returns true if it decides it's desirable
  /// to schedule the two loads together. "NumLoads" is the number of loads that
  /// have already been scheduled after Load1.
  virtual bool shouldScheduleLoadsNear(SDNode *Load1, SDNode *Load2,
                                       int64_t Offset1, int64_t Offset2,
                                       unsigned NumLoads) const {
    return false;
  }

  /// Get the base operand and byte offset of an instruction that reads/writes
  /// memory. This is a convenience function for callers that are only prepared
  /// to handle a single base operand.
  bool getMemOperandWithOffset(const MachineInstr &MI,
                               const MachineOperand *&BaseOp, int64_t &Offset,
                               bool &OffsetIsScalable,
                               const TargetRegisterInfo *TRI) const;

  /// Get zero or more base operands and the byte offset of an instruction that
  /// reads/writes memory. Note that there may be zero base operands if the
  /// instruction accesses a constant address.
  /// It returns false if MI does not read/write memory.
  /// It returns false if base operands and offset could not be determined.
  /// It is not guaranteed to always recognize base operands and offsets in all
  /// cases.
  virtual bool getMemOperandsWithOffsetWidth(
      const MachineInstr &MI, SmallVectorImpl<const MachineOperand *> &BaseOps,
      int64_t &Offset, bool &OffsetIsScalable, unsigned &Width,
      const TargetRegisterInfo *TRI) const {
    return false;
  }

  /// Return true if the instruction contains a base register and offset. If
  /// true, the function also sets the operand position in the instruction
  /// for the base register and offset.
  virtual bool getBaseAndOffsetPosition(const MachineInstr &MI,
                                        unsigned &BasePos,
                                        unsigned &OffsetPos) const {
    return false;
  }

  /// Target dependent implementation to get the values constituting the address
  /// MachineInstr that is accessing memory. These values are returned as a
  /// struct ExtAddrMode which contains all relevant information to make up the
  /// address.
  virtual std::optional<ExtAddrMode>
  getAddrModeFromMemoryOp(const MachineInstr &MemI,
                          const TargetRegisterInfo *TRI) const {
    return std::nullopt;
  }

  /// Returns true if MI's Def is NullValueReg, and the MI
  /// does not change the Zero value. i.e. cases such as rax = shr rax, X where
  /// NullValueReg = rax. Note that if the NullValueReg is non-zero, this
  /// function can return true even if becomes zero. Specifically cases such as
  /// NullValueReg = shl NullValueReg, 63.
  virtual bool preservesZeroValueInReg(const MachineInstr *MI,
                                       const Register NullValueReg,
                                       const TargetRegisterInfo *TRI) const {
    return false;
  }

  /// If the instruction is an increment of a constant value, return the amount.
  virtual bool getIncrementValue(const MachineInstr &MI, int &Value) const {
    return false;
  }

  /// Returns true if the two given memory operations should be scheduled
  /// adjacent. Note that you have to add:
  ///   DAG->addMutation(createLoadClusterDAGMutation(DAG->TII, DAG->TRI));
  /// or
  ///   DAG->addMutation(createStoreClusterDAGMutation(DAG->TII, DAG->TRI));
  /// to TargetPassConfig::createMachineScheduler() to have an effect.
  ///
  /// \p BaseOps1 and \p BaseOps2 are memory operands of two memory operations.
  /// \p NumLoads is the number of loads that will be in the cluster if this
  /// hook returns true.
  /// \p NumBytes is the number of bytes that will be loaded from all the
  /// clustered loads if this hook returns true.
  virtual bool shouldClusterMemOps(ArrayRef<const MachineOperand *> BaseOps1,
                                   ArrayRef<const MachineOperand *> BaseOps2,
                                   unsigned NumLoads, unsigned NumBytes) const {
    llvm_unreachable("target did not implement shouldClusterMemOps()");
  }

  /// Reverses the branch condition of the specified condition list,
  /// returning false on success and true if it cannot be reversed.
  virtual bool
  reverseBranchCondition(SmallVectorImpl<MachineOperand> &Cond) const {
    return true;
  }

  /// Insert a noop into the instruction stream at the specified point.
  virtual void insertNoop(MachineBasicBlock &MBB,
                          MachineBasicBlock::iterator MI) const;

  /// Insert noops into the instruction stream at the specified point.
  virtual void insertNoops(MachineBasicBlock &MBB,
                           MachineBasicBlock::iterator MI,
                           unsigned Quantity) const;

  /// Return the noop instruction to use for a noop.
  virtual MCInst getNop() const;

  /// Return true for post-incremented instructions.
  virtual bool isPostIncrement(const MachineInstr &MI) const { return false; }

  /// Returns true if the instruction is already predicated.
  virtual bool isPredicated(const MachineInstr &MI) const { return false; }

  // Returns a MIRPrinter comment for this machine operand.
  virtual std::string
  createMIROperandComment(const MachineInstr &MI, const MachineOperand &Op,
                          unsigned OpIdx, const TargetRegisterInfo *TRI) const;

  /// Returns true if the instruction is a
  /// terminator instruction that has not been predicated.
  bool isUnpredicatedTerminator(const MachineInstr &MI) const;

  /// Returns true if MI is an unconditional tail call.
  virtual bool isUnconditionalTailCall(const MachineInstr &MI) const {
    return false;
  }

  /// Returns true if the tail call can be made conditional on BranchCond.
  virtual bool canMakeTailCallConditional(SmallVectorImpl<MachineOperand> &Cond,
                                          const MachineInstr &TailCall) const {
    return false;
  }

  /// Replace the conditional branch in MBB with a conditional tail call.
  virtual void replaceBranchWithTailCall(MachineBasicBlock &MBB,
                                         SmallVectorImpl<MachineOperand> &Cond,
                                         const MachineInstr &TailCall) const {
    llvm_unreachable("Target didn't implement replaceBranchWithTailCall!");
  }

  /// Convert the instruction into a predicated instruction.
  /// It returns true if the operation was successful.
  virtual bool PredicateInstruction(MachineInstr &MI,
                                    ArrayRef<MachineOperand> Pred) const;

  /// Returns true if the first specified predicate
  /// subsumes the second, e.g. GE subsumes GT.
  virtual bool SubsumesPredicate(ArrayRef<MachineOperand> Pred1,
                                 ArrayRef<MachineOperand> Pred2) const {
    return false;
  }

  /// If the specified instruction defines any predicate
  /// or condition code register(s) used for predication, returns true as well
  /// as the definition predicate(s) by reference.
  /// SkipDead should be set to false at any point that dead
  /// predicate instructions should be considered as being defined.
  /// A dead predicate instruction is one that is guaranteed to be removed
  /// after a call to PredicateInstruction.
  virtual bool ClobbersPredicate(MachineInstr &MI,
                                 std::vector<MachineOperand> &Pred,
                                 bool SkipDead) const {
    return false;
  }

  /// Return true if the specified instruction can be predicated.
  /// By default, this returns true for every instruction with a
  /// PredicateOperand.
  virtual bool isPredicable(const MachineInstr &MI) const {
    return MI.getDesc().isPredicable();
  }

  /// Return true if it's safe to move a machine
  /// instruction that defines the specified register class.
  virtual bool isSafeToMoveRegClassDefs(const TargetRegisterClass *RC) const {
    return true;
  }

  /// Test if the given instruction should be considered a scheduling boundary.
  /// This primarily includes labels and terminators.
  virtual bool isSchedulingBoundary(const MachineInstr &MI,
                                    const MachineBasicBlock *MBB,
                                    const MachineFunction &MF) const;

  /// Measure the specified inline asm to determine an approximation of its
  /// length.
  virtual unsigned getInlineAsmLength(
    const char *Str, const MCAsmInfo &MAI,
    const TargetSubtargetInfo *STI = nullptr) const;

  /// Allocate and return a hazard recognizer to use for this target when
  /// scheduling the machine instructions before register allocation.
  virtual ScheduleHazardRecognizer *
  CreateTargetHazardRecognizer(const TargetSubtargetInfo *STI,
                               const ScheduleDAG *DAG) const;

  /// Allocate and return a hazard recognizer to use for this target when
  /// scheduling the machine instructions before register allocation.
  virtual ScheduleHazardRecognizer *
  CreateTargetMIHazardRecognizer(const InstrItineraryData *,
                                 const ScheduleDAGMI *DAG) const;

  /// Allocate and return a hazard recognizer to use for this target when
  /// scheduling the machine instructions after register allocation.
  virtual ScheduleHazardRecognizer *
  CreateTargetPostRAHazardRecognizer(const InstrItineraryData *,
                                     const ScheduleDAG *DAG) const;

  /// Allocate and return a hazard recognizer to use for by non-scheduling
  /// passes.
  virtual ScheduleHazardRecognizer *
  CreateTargetPostRAHazardRecognizer(const MachineFunction &MF) const {
    return nullptr;
  }

  /// Provide a global flag for disabling the PreRA hazard recognizer that
  /// targets may choose to honor.
  bool usePreRAHazardRecognizer() const;

  /// For a comparison instruction, return the source registers
  /// in SrcReg and SrcReg2 if having two register operands, and the value it
  /// compares against in CmpValue. Return true if the comparison instruction
  /// can be analyzed.
  virtual bool analyzeCompare(const MachineInstr &MI, Register &SrcReg,
                              Register &SrcReg2, int64_t &Mask,
                              int64_t &Value) const {
    return false;
  }

  /// See if the comparison instruction can be converted
  /// into something more efficient. E.g., on ARM most instructions can set the
  /// flags register, obviating the need for a separate CMP.
  virtual bool optimizeCompareInstr(MachineInstr &CmpInstr, Register SrcReg,
                                    Register SrcReg2, int64_t Mask,
                                    int64_t Value,
                                    const MachineRegisterInfo *MRI) const {
    return false;
  }
  virtual bool optimizeCondBranch(MachineInstr &MI) const { return false; }

  /// Try to remove the load by folding it to a register operand at the use.
  /// We fold the load instructions if and only if the
  /// def and use are in the same BB. We only look at one load and see
  /// whether it can be folded into MI. FoldAsLoadDefReg is the virtual register
  /// defined by the load we are trying to fold. DefMI returns the machine
  /// instruction that defines FoldAsLoadDefReg, and the function returns
  /// the machine instruction generated due to folding.
  virtual MachineInstr *optimizeLoadInstr(MachineInstr &MI,
                                          const MachineRegisterInfo *MRI,
                                          Register &FoldAsLoadDefReg,
                                          MachineInstr *&DefMI) const {
    return nullptr;
  }

  /// 'Reg' is known to be defined by a move immediate instruction,
  /// try to fold the immediate into the use instruction.
  /// If MRI->hasOneNonDBGUse(Reg) is true, and this function returns true,
  /// then the caller may assume that DefMI has been erased from its parent
  /// block. The caller may assume that it will not be erased by this
  /// function otherwise.
  virtual bool FoldImmediate(MachineInstr &UseMI, MachineInstr &DefMI,
                             Register Reg, MachineRegisterInfo *MRI) const {
    return false;
  }

  /// Return the number of u-operations the given machine
  /// instruction will be decoded to on the target cpu. The itinerary's
  /// IssueWidth is the number of microops that can be dispatched each
  /// cycle. An instruction with zero microops takes no dispatch resources.
  virtual unsigned getNumMicroOps(const InstrItineraryData *ItinData,
                                  const MachineInstr &MI) const;

  /// Return true for pseudo instructions that don't consume any
  /// machine resources in their current form. These are common cases that the
  /// scheduler should consider free, rather than conservatively handling them
  /// as instructions with no itinerary.
  bool isZeroCost(unsigned Opcode) const {
    return Opcode <= TargetOpcode::COPY;
  }

  virtual int getOperandLatency(const InstrItineraryData *ItinData,
                                SDNode *DefNode, unsigned DefIdx,
                                SDNode *UseNode, unsigned UseIdx) const;

  /// Compute and return the use operand latency of a given pair of def and use.
  /// In most cases, the static scheduling itinerary was enough to determine the
  /// operand latency. But it may not be possible for instructions with variable
  /// number of defs / uses.
  ///
  /// This is a raw interface to the itinerary that may be directly overridden
  /// by a target. Use computeOperandLatency to get the best estimate of
  /// latency.
  virtual int getOperandLatency(const InstrItineraryData *ItinData,
                                const MachineInstr &DefMI, unsigned DefIdx,
                                const MachineInstr &UseMI,
                                unsigned UseIdx) const;

  /// Compute the instruction latency of a given instruction.
  /// If the instruction has higher cost when predicated, it's returned via
  /// PredCost.
  virtual unsigned getInstrLatency(const InstrItineraryData *ItinData,
                                   const MachineInstr &MI,
                                   unsigned *PredCost = nullptr) const;

  virtual unsigned getPredicationCost(const MachineInstr &MI) const;

  virtual int getInstrLatency(const InstrItineraryData *ItinData,
                              SDNode *Node) const;

  /// Return the default expected latency for a def based on its opcode.
  unsigned defaultDefLatency(const MCSchedModel &SchedModel,
                             const MachineInstr &DefMI) const;

  /// Return true if this opcode has high latency to its result.
  virtual bool isHighLatencyDef(int opc) const { return false; }

  /// Compute operand latency between a def of 'Reg'
  /// and a use in the current loop. Return true if the target considered
  /// it 'high'. This is used by optimization passes such as machine LICM to
  /// determine whether it makes sense to hoist an instruction out even in a
  /// high register pressure situation.
  virtual bool hasHighOperandLatency(const TargetSchedModel &SchedModel,
                                     const MachineRegisterInfo *MRI,
                                     const MachineInstr &DefMI, unsigned DefIdx,
                                     const MachineInstr &UseMI,
                                     unsigned UseIdx) const {
    return false;
  }

  /// Compute operand latency of a def of 'Reg'. Return true
  /// if the target considered it 'low'.
  virtual bool hasLowDefLatency(const TargetSchedModel &SchedModel,
                                const MachineInstr &DefMI,
                                unsigned DefIdx) const;

  /// Perform target-specific instruction verification.
  virtual bool verifyInstruction(const MachineInstr &MI,
                                 StringRef &ErrInfo) const {
    return true;
  }

  /// Return the current execution domain and bit mask of
  /// possible domains for instruction.
  ///
  /// Some micro-architectures have multiple execution domains, and multiple
  /// opcodes that perform the same operation in different domains.  For
  /// example, the x86 architecture provides the por, orps, and orpd
  /// instructions that all do the same thing.  There is a latency penalty if a
  /// register is written in one domain and read in another.
  ///
  /// This function returns a pair (domain, mask) containing the execution
  /// domain of MI, and a bit mask of possible domains.  The setExecutionDomain
  /// function can be used to change the opcode to one of the domains in the
  /// bit mask.  Instructions whose execution domain can't be changed should
  /// return a 0 mask.
  ///
  /// The execution domain numbers don't have any special meaning except domain
  /// 0 is used for instructions that are not associated with any interesting
  /// execution domain.
  ///
  virtual std::pair<uint16_t, uint16_t>
  getExecutionDomain(const MachineInstr &MI) const {
    return std::make_pair(0, 0);
  }

  /// Change the opcode of MI to execute in Domain.
  ///
  /// The bit (1 << Domain) must be set in the mask returned from
  /// getExecutionDomain(MI).
  virtual void setExecutionDomain(MachineInstr &MI, unsigned Domain) const {}

  /// Returns the preferred minimum clearance
  /// before an instruction with an unwanted partial register update.
  ///
  /// Some instructions only write part of a register, and implicitly need to
  /// read the other parts of the register.  This may cause unwanted stalls
  /// preventing otherwise unrelated instructions from executing in parallel in
  /// an out-of-order CPU.
  ///
  /// For example, the x86 instruction cvtsi2ss writes its result to bits
  /// [31:0] of the destination xmm register. Bits [127:32] are unaffected, so
  /// the instruction needs to wait for the old value of the register to become
  /// available:
  ///
  ///   addps %xmm1, %xmm0
  ///   movaps %xmm0, (%rax)
  ///   cvtsi2ss %rbx, %xmm0
  ///
  /// In the code above, the cvtsi2ss instruction needs to wait for the addps
  /// instruction before it can issue, even though the high bits of %xmm0
  /// probably aren't needed.
  ///
  /// This hook returns the preferred clearance before MI, measured in
  /// instructions.  Other defs of MI's operand OpNum are avoided in the last N
  /// instructions before MI.  It should only return a positive value for
  /// unwanted dependencies.  If the old bits of the defined register have
  /// useful values, or if MI is determined to otherwise read the dependency,
  /// the hook should return 0.
  ///
  /// The unwanted dependency may be handled by:
  ///
  /// 1. Allocating the same register for an MI def and use.  That makes the
  ///    unwanted dependency identical to a required dependency.
  ///
  /// 2. Allocating a register for the def that has no defs in the previous N
  ///    instructions.
  ///
  /// 3. Calling breakPartialRegDependency() with the same arguments.  This
  ///    allows the target to insert a dependency breaking instruction.
  ///
  virtual unsigned
  getPartialRegUpdateClearance(const MachineInstr &MI, unsigned OpNum,
                               const TargetRegisterInfo *TRI) const {
    // The default implementation returns 0 for no partial register dependency.
    return 0;
  }

  /// Return the minimum clearance before an instruction that reads an
  /// unused register.
  ///
  /// For example, AVX instructions may copy part of a register operand into
  /// the unused high bits of the destination register.
  ///
  /// vcvtsi2sdq %rax, undef %xmm0, %xmm14
  ///
  /// In the code above, vcvtsi2sdq copies %xmm0[127:64] into %xmm14 creating a
  /// false dependence on any previous write to %xmm0.
  ///
  /// This hook works similarly to getPartialRegUpdateClearance, except that it
  /// does not take an operand index. Instead sets \p OpNum to the index of the
  /// unused register.
  virtual unsigned getUndefRegClearance(const MachineInstr &MI, unsigned OpNum,
                                        const TargetRegisterInfo *TRI) const {
    // The default implementation returns 0 for no undef register dependency.
    return 0;
  }

  /// Insert a dependency-breaking instruction
  /// before MI to eliminate an unwanted dependency on OpNum.
  ///
  /// If it wasn't possible to avoid a def in the last N instructions before MI
  /// (see getPartialRegUpdateClearance), this hook will be called to break the
  /// unwanted dependency.
  ///
  /// On x86, an xorps instruction can be used as a dependency breaker:
  ///
  ///   addps %xmm1, %xmm0
  ///   movaps %xmm0, (%rax)
  ///   xorps %xmm0, %xmm0
  ///   cvtsi2ss %rbx, %xmm0
  ///
  /// An <imp-kill> operand should be added to MI if an instruction was
  /// inserted.  This ties the instructions together in the post-ra scheduler.
  ///
  virtual void breakPartialRegDependency(MachineInstr &MI, unsigned OpNum,
                                         const TargetRegisterInfo *TRI) const {}

  /// Create machine specific model for scheduling.
  virtual DFAPacketizer *
  CreateTargetScheduleState(const TargetSubtargetInfo &) const {
    return nullptr;
  }

  /// Sometimes, it is possible for the target
  /// to tell, even without aliasing information, that two MIs access different
  /// memory addresses. This function returns true if two MIs access different
  /// memory addresses and false otherwise.
  ///
  /// Assumes any physical registers used to compute addresses have the same
  /// value for both instructions. (This is the most useful assumption for
  /// post-RA scheduling.)
  ///
  /// See also MachineInstr::mayAlias, which is implemented on top of this
  /// function.
  virtual bool
  areMemAccessesTriviallyDisjoint(const MachineInstr &MIa,
                                  const MachineInstr &MIb) const {
    assert(MIa.mayLoadOrStore() &&
           "MIa must load from or modify a memory location");
    assert(MIb.mayLoadOrStore() &&
           "MIb must load from or modify a memory location");
    return false;
  }

  /// Return the value to use for the MachineCSE's LookAheadLimit,
  /// which is a heuristic used for CSE'ing phys reg defs.
  virtual unsigned getMachineCSELookAheadLimit() const {
    // The default lookahead is small to prevent unprofitable quadratic
    // behavior.
    return 5;
  }

  /// Return the maximal number of alias checks on memory operands. For
  /// instructions with more than one memory operands, the alias check on a
  /// single MachineInstr pair has quadratic overhead and results in
  /// unacceptable performance in the worst case. The limit here is to clamp
  /// that maximal checks performed. Usually, that's the product of memory
  /// operand numbers from that pair of MachineInstr to be checked. For
  /// instance, with two MachineInstrs with 4 and 5 memory operands
  /// correspondingly, a total of 20 checks are required. With this limit set to
  /// 16, their alias check is skipped. We choose to limit the product instead
  /// of the individual instruction as targets may have special MachineInstrs
  /// with a considerably high number of memory operands, such as `ldm` in ARM.
  /// Setting this limit per MachineInstr would result in either too high
  /// overhead or too rigid restriction.
  virtual unsigned getMemOperandAACheckLimit() const { return 16; }

  /// Return an array that contains the ids of the target indices (used for the
  /// TargetIndex machine operand) and their names.
  ///
  /// MIR Serialization is able to serialize only the target indices that are
  /// defined by this method.
  virtual ArrayRef<std::pair<int, const char *>>
  getSerializableTargetIndices() const {
    return std::nullopt;
  }

  /// Decompose the machine operand's target flags into two values - the direct
  /// target flag value and any of bit flags that are applied.
  virtual std::pair<unsigned, unsigned>
  decomposeMachineOperandsTargetFlags(unsigned /*TF*/) const {
    return std::make_pair(0u, 0u);
  }

  /// Return an array that contains the direct target flag values and their
  /// names.
  ///
  /// MIR Serialization is able to serialize only the target flags that are
  /// defined by this method.
  virtual ArrayRef<std::pair<unsigned, const char *>>
  getSerializableDirectMachineOperandTargetFlags() const {
    return std::nullopt;
  }

  /// Return an array that contains the bitmask target flag values and their
  /// names.
  ///
  /// MIR Serialization is able to serialize only the target flags that are
  /// defined by this method.
  virtual ArrayRef<std::pair<unsigned, const char *>>
  getSerializableBitmaskMachineOperandTargetFlags() const {
    return std::nullopt;
  }

  /// Return an array that contains the MMO target flag values and their
  /// names.
  ///
  /// MIR Serialization is able to serialize only the MMO target flags that are
  /// defined by this method.
  virtual ArrayRef<std::pair<MachineMemOperand::Flags, const char *>>
  getSerializableMachineMemOperandTargetFlags() const {
    return std::nullopt;
  }

  /// Determines whether \p Inst is a tail call instruction. Override this
  /// method on targets that do not properly set MCID::Return and MCID::Call on
  /// tail call instructions."
  virtual bool isTailCall(const MachineInstr &Inst) const {
    return Inst.isReturn() && Inst.isCall();
  }

  /// True if the instruction is bound to the top of its basic block and no
  /// other instructions shall be inserted before it. This can be implemented
  /// to prevent register allocator to insert spills before such instructions.
  virtual bool isBasicBlockPrologue(const MachineInstr &MI) const {
    return false;
  }

  /// During PHI eleimination lets target to make necessary checks and
  /// insert the copy to the PHI destination register in a target specific
  /// manner.
  virtual MachineInstr *createPHIDestinationCopy(
      MachineBasicBlock &MBB, MachineBasicBlock::iterator InsPt,
      const DebugLoc &DL, Register Src, Register Dst) const {
    return BuildMI(MBB, InsPt, DL, get(TargetOpcode::COPY), Dst)
        .addReg(Src);
  }

  /// During PHI eleimination lets target to make necessary checks and
  /// insert the copy to the PHI destination register in a target specific
  /// manner.
  virtual MachineInstr *createPHISourceCopy(MachineBasicBlock &MBB,
                                            MachineBasicBlock::iterator InsPt,
                                            const DebugLoc &DL, Register Src,
                                            unsigned SrcSubReg,
                                            Register Dst) const {
    return BuildMI(MBB, InsPt, DL, get(TargetOpcode::COPY), Dst)
        .addReg(Src, 0, SrcSubReg);
  }

  /// Returns a \p outliner::OutlinedFunction struct containing target-specific
  /// information for a set of outlining candidates.
  virtual outliner::OutlinedFunction getOutliningCandidateInfo(
      std::vector<outliner::Candidate> &RepeatedSequenceLocs) const {
    llvm_unreachable(
        "Target didn't implement TargetInstrInfo::getOutliningCandidateInfo!");
  }

  /// Optional target hook to create the LLVM IR attributes for the outlined
  /// function. If overridden, the overriding function must call the default
  /// implementation.
  virtual void mergeOutliningCandidateAttributes(
      Function &F, std::vector<outliner::Candidate> &Candidates) const;

  /// Returns how or if \p MI should be outlined.
  virtual outliner::InstrType
  getOutliningType(MachineBasicBlock::iterator &MIT, unsigned Flags) const {
    llvm_unreachable(
        "Target didn't implement TargetInstrInfo::getOutliningType!");
  }

  /// Optional target hook that returns true if \p MBB is safe to outline from,
  /// and returns any target-specific information in \p Flags.
  virtual bool isMBBSafeToOutlineFrom(MachineBasicBlock &MBB,
                                      unsigned &Flags) const;

  /// Insert a custom frame for outlined functions.
  virtual void buildOutlinedFrame(MachineBasicBlock &MBB, MachineFunction &MF,
                                  const outliner::OutlinedFunction &OF) const {
    llvm_unreachable(
        "Target didn't implement TargetInstrInfo::buildOutlinedFrame!");
  }

  /// Insert a call to an outlined function into the program.
  /// Returns an iterator to the spot where we inserted the call. This must be
  /// implemented by the target.
  virtual MachineBasicBlock::iterator
  insertOutlinedCall(Module &M, MachineBasicBlock &MBB,
                     MachineBasicBlock::iterator &It, MachineFunction &MF,
                     outliner::Candidate &C) const {
    llvm_unreachable(
        "Target didn't implement TargetInstrInfo::insertOutlinedCall!");
  }

  /// Return true if the function can safely be outlined from.
  /// A function \p MF is considered safe for outlining if an outlined function
  /// produced from instructions in F will produce a program which produces the
  /// same output for any set of given inputs.
  virtual bool isFunctionSafeToOutlineFrom(MachineFunction &MF,
                                           bool OutlineFromLinkOnceODRs) const {
    llvm_unreachable("Target didn't implement "
                     "TargetInstrInfo::isFunctionSafeToOutlineFrom!");
  }

  /// Return true if the function should be outlined from by default.
  virtual bool shouldOutlineFromFunctionByDefault(MachineFunction &MF) const {
    return false;
  }

  /// Produce the expression describing the \p MI loading a value into
  /// the physical register \p Reg. This hook should only be used with
  /// \p MIs belonging to VReg-less functions.
  virtual std::optional<ParamLoadedValue>
  describeLoadedValue(const MachineInstr &MI, Register Reg) const;

  /// Given the generic extension instruction \p ExtMI, returns true if this
  /// extension is a likely candidate for being folded into an another
  /// instruction.
  virtual bool isExtendLikelyToBeFolded(MachineInstr &ExtMI,
                                        MachineRegisterInfo &MRI) const {
    return false;
  }

  /// Return MIR formatter to format/parse MIR operands.  Target can override
  /// this virtual function and return target specific MIR formatter.
  virtual const MIRFormatter *getMIRFormatter() const {
    if (!Formatter.get())
      Formatter = std::make_unique<MIRFormatter>();
    return Formatter.get();
  }

  /// Returns the target-specific default value for tail duplication.
  /// This value will be used if the tail-dup-placement-threshold argument is
  /// not provided.
  virtual unsigned getTailDuplicateSize(CodeGenOpt::Level OptLevel) const {
    return OptLevel >= CodeGenOpt::Aggressive ? 4 : 2;
  }

  /// Returns the callee operand from the given \p MI.
  virtual const MachineOperand &getCalleeOperand(const MachineInstr &MI) const {
    return MI.getOperand(0);
  }

private:
  mutable std::unique_ptr<MIRFormatter> Formatter;
  unsigned CallFrameSetupOpcode, CallFrameDestroyOpcode;
  unsigned CatchRetOpcode;
  unsigned ReturnOpcode;
};

/// Provide DenseMapInfo for TargetInstrInfo::RegSubRegPair.
template <> struct DenseMapInfo<TargetInstrInfo::RegSubRegPair> {
  using RegInfo = DenseMapInfo<unsigned>;

  static inline TargetInstrInfo::RegSubRegPair getEmptyKey() {
    return TargetInstrInfo::RegSubRegPair(RegInfo::getEmptyKey(),
                                          RegInfo::getEmptyKey());
  }

  static inline TargetInstrInfo::RegSubRegPair getTombstoneKey() {
    return TargetInstrInfo::RegSubRegPair(RegInfo::getTombstoneKey(),
                                          RegInfo::getTombstoneKey());
  }

  /// Reuse getHashValue implementation from
  /// std::pair<unsigned, unsigned>.
  static unsigned getHashValue(const TargetInstrInfo::RegSubRegPair &Val) {
    std::pair<unsigned, unsigned> PairVal = std::make_pair(Val.Reg, Val.SubReg);
    return DenseMapInfo<std::pair<unsigned, unsigned>>::getHashValue(PairVal);
  }

  static bool isEqual(const TargetInstrInfo::RegSubRegPair &LHS,
                      const TargetInstrInfo::RegSubRegPair &RHS) {
    return RegInfo::isEqual(LHS.Reg, RHS.Reg) &&
           RegInfo::isEqual(LHS.SubReg, RHS.SubReg);
  }
};

} // end namespace llvm

#endif // LLVM_CODEGEN_TARGETINSTRINFO_H<|MERGE_RESOLUTION|>--- conflicted
+++ resolved
@@ -126,14 +126,11 @@
     return Opc <= TargetOpcode::GENERIC_OP_END;
   }
 
-<<<<<<< HEAD
-=======
   static bool isGenericAtomicRMWOpcode(unsigned Opc) {
     return Opc >= TargetOpcode::GENERIC_ATOMICRMW_OP_START &&
            Opc <= TargetOpcode::GENERIC_ATOMICRMW_OP_END;
   }
 
->>>>>>> bfff8914
 #if INTEL_CUSTOMIZATION
   virtual bool shouldSkipFMA4Precision(MachineInstr *FMAMI, unsigned Shape,
                                        bool DisableGFMAForPrecision) const {
