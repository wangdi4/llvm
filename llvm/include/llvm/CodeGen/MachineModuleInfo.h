--- conflicted
+++ resolved
@@ -128,7 +128,7 @@
   unsigned CurCallSite;
 
   /// TypeInfos - List of C++ TypeInfo used in the current function.
-  std::vector<const GlobalVariable *> TypeInfos;
+  std::vector<const GlobalValue *> TypeInfos;
 
   /// FilterIds - List of typeids encoding filters used in the current function.
   std::vector<unsigned> FilterIds;
@@ -173,12 +173,8 @@
   static char ID; // Pass identification, replacement for typeid
 
   struct VariableDbgInfo {
-<<<<<<< HEAD
-    TrackingVH<MDNode> Var;
-=======
     TrackingMDNodeRef Var;
     TrackingMDNodeRef Expr;
->>>>>>> 41cb3da2
     unsigned Slot;
     DebugLoc Loc;
 
@@ -324,12 +320,12 @@
   /// addCatchTypeInfo - Provide the catch typeinfo for a landing pad.
   ///
   void addCatchTypeInfo(MachineBasicBlock *LandingPad,
-                        ArrayRef<const GlobalVariable *> TyInfo);
+                        ArrayRef<const GlobalValue *> TyInfo);
 
   /// addFilterTypeInfo - Provide the filter typeinfo for a landing pad.
   ///
   void addFilterTypeInfo(MachineBasicBlock *LandingPad,
-                         ArrayRef<const GlobalVariable *> TyInfo);
+                         ArrayRef<const GlobalValue *> TyInfo);
 
   /// addCleanup - Add a cleanup action for a landing pad.
   ///
@@ -342,7 +338,7 @@
 
   /// getTypeIDFor - Return the type id for the specified typeinfo.  This is
   /// function wide.
-  unsigned getTypeIDFor(const GlobalVariable *TI);
+  unsigned getTypeIDFor(const GlobalValue *TI);
 
   /// getFilterIDFor - Return the id of the filter encoded by TyIds.  This is
   /// function wide.
@@ -403,7 +399,7 @@
 
   /// getTypeInfos - Return a reference to the C++ typeinfo for the current
   /// function.
-  const std::vector<const GlobalVariable *> &getTypeInfos() const {
+  const std::vector<const GlobalValue *> &getTypeInfos() const {
     return TypeInfos;
   }
 
@@ -419,15 +415,9 @@
 
   /// setVariableDbgInfo - Collect information used to emit debugging
   /// information of a variable.
-<<<<<<< HEAD
-  void setVariableDbgInfo(MDNode *N, unsigned Slot, DebugLoc Loc) {
-    VariableDbgInfo Info = { N, Slot, Loc };
-    VariableDbgInfos.push_back(std::move(Info));
-=======
   void setVariableDbgInfo(MDNode *Var, MDNode *Expr, unsigned Slot,
                           DebugLoc Loc) {
     VariableDbgInfos.emplace_back(Var, Expr, Slot, Loc);
->>>>>>> 41cb3da2
   }
 
   VariableDbgInfoMapTy &getVariableDbgInfo() { return VariableDbgInfos; }
