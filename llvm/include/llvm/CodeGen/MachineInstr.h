--- conflicted
+++ resolved
@@ -81,12 +81,6 @@
                                         // function frame destruction code.
     BundledPred  = 1 << 2,              // Instruction has bundled predecessors.
     BundledSucc  = 1 << 3,              // Instruction has bundled successors.
-<<<<<<< HEAD
-#if INTEL_CUSTOMIZATION
-    // CSA addition
-    NonSequential = 1 << 4              // Instruction removed from sequence
-#endif // INTEL_CUSTOMIZATION
-=======
     FmNoNans     = 1 << 4,              // Instruction does not support Fast
                                         // math nan values.
     FmNoInfs     = 1 << 5,              // Instruction does not support Fast
@@ -101,7 +95,11 @@
                                         // instrinsic approximation.
     FmReassoc    = 1 << 10              // Instruction supports Fast math
                                         // reassociation of operand order.
->>>>>>> 8c67f46f
+#if INTEL_CUSTOMIZATION
+    ,
+    // CSA addition
+    NonSequential = 1 << 11             // Instruction removed from sequence
+#endif // INTEL_CUSTOMIZATION
   };
 
 private:
