//===-- CommandFlags.h - Command Line Flags Interface -----------*- C++ -*-===//
//
// Part of the LLVM Project, under the Apache License v2.0 with LLVM Exceptions.
// See https://llvm.org/LICENSE.txt for license information.
// SPDX-License-Identifier: Apache-2.0 WITH LLVM-exception
//
//===----------------------------------------------------------------------===//
//
// This file contains codegen-specific flags that are shared between different
// command line tools. The tools "llc" and "opt" both use this file to prevent
// flag duplication.
//
//===----------------------------------------------------------------------===//

#include "llvm/ADT/StringExtras.h"
#include "llvm/IR/Instructions.h"
#include "llvm/IR/Intrinsics.h"
#include "llvm/IR/Module.h"
#include "llvm/MC/MCTargetOptionsCommandFlags.inc"
#include "llvm/MC/SubtargetFeature.h"
#include "llvm/Support/CodeGen.h"
#include "llvm/Support/CommandLine.h"
#include "llvm/Support/Host.h"
#include "llvm/Target/TargetMachine.h"
#include "llvm/Target/TargetOptions.h"
#include <string>
using namespace llvm;

static cl::opt<std::string>
    MArch("march",
          cl::desc("Architecture to generate code for (see --version)"));

static cl::opt<std::string>
    MCPU("mcpu",
         cl::desc("Target a specific cpu type (-mcpu=help for details)"),
         cl::value_desc("cpu-name"), cl::init(""));

static cl::list<std::string>
    MAttrs("mattr", cl::CommaSeparated,
           cl::desc("Target specific attributes (-mattr=help for details)"),
           cl::value_desc("a1,+a2,-a3,..."));

static cl::opt<Reloc::Model> RelocModel(
    "relocation-model", cl::desc("Choose relocation model"),
    cl::values(
        clEnumValN(Reloc::Static, "static", "Non-relocatable code"),
        clEnumValN(Reloc::PIC_, "pic",
                   "Fully relocatable, position independent code"),
        clEnumValN(Reloc::DynamicNoPIC, "dynamic-no-pic",
                   "Relocatable external references, non-relocatable code"),
        clEnumValN(Reloc::ROPI, "ropi",
                   "Code and read-only data relocatable, accessed PC-relative"),
        clEnumValN(
            Reloc::RWPI, "rwpi",
            "Read-write data relocatable, accessed relative to static base"),
        clEnumValN(Reloc::ROPI_RWPI, "ropi-rwpi",
                   "Combination of ropi and rwpi")));

LLVM_ATTRIBUTE_UNUSED static Optional<Reloc::Model> getRelocModel() {
  if (RelocModel.getNumOccurrences()) {
    Reloc::Model R = RelocModel;
    return R;
  }
  return None;
}

static cl::opt<ThreadModel::Model> TMModel(
    "thread-model", cl::desc("Choose threading model"),
    cl::init(ThreadModel::POSIX),
    cl::values(clEnumValN(ThreadModel::POSIX, "posix", "POSIX thread model"),
               clEnumValN(ThreadModel::Single, "single",
                          "Single thread model")));

static cl::opt<llvm::CodeModel::Model> CMModel(
    "code-model", cl::desc("Choose code model"),
    cl::values(clEnumValN(CodeModel::Tiny, "tiny", "Tiny code model"),
               clEnumValN(CodeModel::Small, "small", "Small code model"),
               clEnumValN(CodeModel::Kernel, "kernel", "Kernel code model"),
               clEnumValN(CodeModel::Medium, "medium", "Medium code model"),
               clEnumValN(CodeModel::Large, "large", "Large code model")));

LLVM_ATTRIBUTE_UNUSED static Optional<CodeModel::Model> getCodeModel() {
  if (CMModel.getNumOccurrences()) {
    CodeModel::Model M = CMModel;
    return M;
  }
  return None;
}

static cl::opt<llvm::ExceptionHandling> ExceptionModel(
    "exception-model", cl::desc("exception model"),
    cl::init(ExceptionHandling::None),
    cl::values(
        clEnumValN(ExceptionHandling::None, "default",
                   "default exception handling model"),
        clEnumValN(ExceptionHandling::DwarfCFI, "dwarf",
                   "DWARF-like CFI based exception handling"),
        clEnumValN(ExceptionHandling::SjLj, "sjlj", "SjLj exception handling"),
        clEnumValN(ExceptionHandling::ARM, "arm", "ARM EHABI exceptions"),
        clEnumValN(ExceptionHandling::WinEH, "wineh",
                   "Windows exception model"),
        clEnumValN(ExceptionHandling::Wasm, "wasm",
                   "WebAssembly exception handling")));

static cl::opt<CodeGenFileType> FileType(
    "filetype", cl::init(CGFT_AssemblyFile),
    cl::desc(
        "Choose a file type (not all types are supported by all targets):"),
    cl::values(clEnumValN(CGFT_AssemblyFile, "asm",
                          "Emit an assembly ('.s') file"),
               clEnumValN(CGFT_ObjectFile, "obj",
                          "Emit a native object ('.o') file"),
               clEnumValN(CGFT_Null, "null",
                          "Emit nothing, for performance testing")));

static cl::opt<llvm::FramePointer::FP> FramePointerUsage(
    "frame-pointer", cl::desc("Specify frame pointer elimination optimization"),
    cl::init(llvm::FramePointer::None),
    cl::values(
        clEnumValN(llvm::FramePointer::All, "all",
                   "Disable frame pointer elimination"),
        clEnumValN(llvm::FramePointer::NonLeaf, "non-leaf",
                   "Disable frame pointer elimination for non-leaf frame"),
        clEnumValN(llvm::FramePointer::None, "none",
                   "Enable frame pointer elimination")));

static cl::opt<bool> EnableUnsafeFPMath(
    "enable-unsafe-fp-math",
    cl::desc("Enable optimizations that may decrease FP precision"),
    cl::init(false));

static cl::opt<bool> EnableNoInfsFPMath(
    "enable-no-infs-fp-math",
    cl::desc("Enable FP math optimizations that assume no +-Infs"),
    cl::init(false));

static cl::opt<bool> EnableNoNaNsFPMath(
    "enable-no-nans-fp-math",
    cl::desc("Enable FP math optimizations that assume no NaNs"),
    cl::init(false));

static cl::opt<bool> EnableNoSignedZerosFPMath(
    "enable-no-signed-zeros-fp-math",
    cl::desc("Enable FP math optimizations that assume "
             "the sign of 0 is insignificant"),
    cl::init(false));

static cl::opt<bool>
    EnableNoTrappingFPMath("enable-no-trapping-fp-math",
                           cl::desc("Enable setting the FP exceptions build "
                                    "attribute not to use exceptions"),
                           cl::init(false));

static cl::opt<llvm::FPDenormal::DenormalMode> DenormalFPMath(
    "denormal-fp-math",
    cl::desc("Select which denormal numbers the code is permitted to require"),
    cl::init(FPDenormal::IEEE),
    cl::values(clEnumValN(FPDenormal::IEEE, "ieee",
                          "IEEE 754 denormal numbers"),
               clEnumValN(FPDenormal::PreserveSign, "preserve-sign",
                          "the sign of a  flushed-to-zero number is preserved "
                          "in the sign of 0"),
               clEnumValN(FPDenormal::PositiveZero, "positive-zero",
                          "denormals are flushed to positive zero")));

static cl::opt<bool> EnableHonorSignDependentRoundingFPMath(
    "enable-sign-dependent-rounding-fp-math", cl::Hidden,
    cl::desc("Force codegen to assume rounding mode can change dynamically"),
    cl::init(false));

static cl::opt<llvm::FloatABI::ABIType> FloatABIForCalls(
    "float-abi", cl::desc("Choose float ABI type"), cl::init(FloatABI::Default),
    cl::values(clEnumValN(FloatABI::Default, "default",
                          "Target default float ABI type"),
               clEnumValN(FloatABI::Soft, "soft",
                          "Soft float ABI (implied by -soft-float)"),
               clEnumValN(FloatABI::Hard, "hard",
                          "Hard float ABI (uses FP registers)")));

static cl::opt<llvm::FPOpFusion::FPOpFusionMode> FuseFPOps(
    "fp-contract", cl::desc("Enable aggressive formation of fused FP ops"),
    cl::init(FPOpFusion::Standard),
    cl::values(
        clEnumValN(FPOpFusion::Fast, "fast", "Fuse FP ops whenever profitable"),
        clEnumValN(FPOpFusion::Standard, "on", "Only fuse 'blessed' FP ops."),
        clEnumValN(FPOpFusion::Strict, "off",
                   "Only fuse FP ops when the result won't be affected.")));

static cl::opt<bool> DontPlaceZerosInBSS(
    "nozero-initialized-in-bss",
    cl::desc("Don't place zero-initialized symbols into bss section"),
    cl::init(false));

static cl::opt<bool> EnableGuaranteedTailCallOpt(
    "tailcallopt",
    cl::desc(
        "Turn fastcc calls into tail calls by (potentially) changing ABI."),
    cl::init(false));

static cl::opt<bool> DisableTailCalls("disable-tail-calls",
                                      cl::desc("Never emit tail calls"),
                                      cl::init(false));

static cl::opt<bool> StackSymbolOrdering("stack-symbol-ordering",
                                         cl::desc("Order local stack symbols."),
                                         cl::init(true));

static cl::opt<unsigned>
    OverrideStackAlignment("stack-alignment",
                           cl::desc("Override default stack alignment"),
                           cl::init(0));

static cl::opt<bool>
    StackRealign("stackrealign",
                 cl::desc("Force align the stack to the minimum alignment"),
                 cl::init(false));

static cl::opt<std::string> TrapFuncName(
    "trap-func", cl::Hidden,
    cl::desc("Emit a call to trap function rather than a trap instruction"),
    cl::init(""));

static cl::opt<bool> UseCtors("use-ctors",
                              cl::desc("Use .ctors instead of .init_array."),
                              cl::init(false));

static cl::opt<bool> RelaxELFRelocations(
    "relax-elf-relocations",
    cl::desc("Emit GOTPCRELX/REX_GOTPCRELX instead of GOTPCREL on x86-64 ELF"),
    cl::init(false));

static cl::opt<bool> DataSections("data-sections",
                                  cl::desc("Emit data into separate sections"),
                                  cl::init(false));

static cl::opt<bool>
    FunctionSections("function-sections",
                     cl::desc("Emit functions into separate sections"),
                     cl::init(false));

static cl::opt<unsigned> TLSSize("tls-size",
                                 cl::desc("Bit size of immediate TLS offsets"),
                                 cl::init(0));

static cl::opt<bool> EmulatedTLS("emulated-tls",
                                 cl::desc("Use emulated TLS model"),
                                 cl::init(false));

static cl::opt<bool>
    UniqueSectionNames("unique-section-names",
                       cl::desc("Give unique names to every section"),
                       cl::init(true));

static cl::opt<llvm::EABI>
    EABIVersion("meabi", cl::desc("Set EABI type (default depends on triple):"),
                cl::init(EABI::Default),
                cl::values(clEnumValN(EABI::Default, "default",
                                      "Triple default EABI version"),
                           clEnumValN(EABI::EABI4, "4", "EABI version 4"),
                           clEnumValN(EABI::EABI5, "5", "EABI version 5"),
                           clEnumValN(EABI::GNU, "gnu", "EABI GNU")));

static cl::opt<DebuggerKind> DebuggerTuningOpt(
    "debugger-tune", cl::desc("Tune debug info for a particular debugger"),
    cl::init(DebuggerKind::Default),
    cl::values(clEnumValN(DebuggerKind::GDB, "gdb", "gdb"),
               clEnumValN(DebuggerKind::LLDB, "lldb", "lldb"),
               clEnumValN(DebuggerKind::SCE, "sce", "SCE targets (e.g. PS4)")));

static cl::opt<bool> EnableStackSizeSection(
    "stack-size-section",
    cl::desc("Emit a section containing stack size metadata"), cl::init(false));

static cl::opt<bool>
    EnableAddrsig("addrsig", cl::desc("Emit an address-significance table"),
                  cl::init(false));

<<<<<<< HEAD
#if INTEL_CUSTOMIZATION
// This option can be used to enable advanced optimizations when running opt.
// This option must be used with -mtriple and -mattr. For example:
//   opt -enable-intel-advanced-opts -mtriple=i686-- -mattr=+avx2
static cl::opt<bool>
EnableIntelAdvancedOpts("enable-intel-advanced-opts",
                        cl::desc("Enable Intel advanced optimizations"),
                        cl::init(false));

static cl::opt<bool>
EnableFtzDaz("ftz",
          cl::desc("Enable Flush To Zero and Denormals Are Zero flags in MXCSR"),
          cl::init(false));

static cl::opt<int>
X87Precision("x87-precision",
             cl::desc("Set X87 internal precision"), cl::init(0));
#endif // INTEL_CUSTOMIZATION

=======
>>>>>>> 24438a35
static cl::opt<bool> EmitCallSiteInfo(
    "emit-call-site-info",
    cl::desc(
        "Emit call site debug information, if debug information is enabled."),
    cl::init(false));

static cl::opt<bool>
    EnableDebugEntryValues("debug-entry-values",
                           cl::desc("Enable debug info for the debug entry values"),
                           cl::init(false));

static cl::opt<bool>
    ForceDwarfFrameSection("force-dwarf-frame-section",
                           cl::desc("Always emit a debug frame section."),
                           cl::init(false));

// Common utility function tightly tied to the options listed here. Initializes
// a TargetOptions object with CodeGen flags and returns it.
static TargetOptions InitTargetOptionsFromCodeGenFlags() {
  TargetOptions Options;
  Options.AllowFPOpFusion = FuseFPOps;
  Options.UnsafeFPMath = EnableUnsafeFPMath;
  Options.NoInfsFPMath = EnableNoInfsFPMath;
  Options.NoNaNsFPMath = EnableNoNaNsFPMath;
  Options.NoSignedZerosFPMath = EnableNoSignedZerosFPMath;
  Options.NoTrappingFPMath = EnableNoTrappingFPMath;
  Options.FPDenormalMode = DenormalFPMath;
  Options.HonorSignDependentRoundingFPMathOption =
      EnableHonorSignDependentRoundingFPMath;
  if (FloatABIForCalls != FloatABI::Default)
    Options.FloatABIType = FloatABIForCalls;
  Options.NoZerosInBSS = DontPlaceZerosInBSS;
  Options.GuaranteedTailCallOpt = EnableGuaranteedTailCallOpt;
  Options.StackAlignmentOverride = OverrideStackAlignment;
  Options.StackSymbolOrdering = StackSymbolOrdering;
  Options.UseInitArray = !UseCtors;
  Options.RelaxELFRelocations = RelaxELFRelocations;
  Options.DataSections = DataSections;
  Options.FunctionSections = FunctionSections;
  Options.UniqueSectionNames = UniqueSectionNames;
  Options.TLSSize = TLSSize;
  Options.EmulatedTLS = EmulatedTLS;
  Options.ExplicitEmulatedTLS = EmulatedTLS.getNumOccurrences() > 0;
  Options.ExceptionModel = ExceptionModel;
  Options.EmitStackSizeSection = EnableStackSizeSection;
  Options.EmitAddrsig = EnableAddrsig;
<<<<<<< HEAD
#if INTEL_CUSTOMIZATION
  if (EnableIntelAdvancedOpts)
    Options.IntelAdvancedOptim = EnableIntelAdvancedOpts;
  if (EnableFtzDaz)
    Options.IntelFtzDaz = EnableFtzDaz;
  switch (X87Precision) {
    default: Options.X87Precision = 0; break;
    case 32: Options.X87Precision = 1; break;
    case 64: Options.X87Precision = 2; break;
    case 80: Options.X87Precision = 3; break;
  }
#endif // INTEL_CUSTOMIZATION
=======
>>>>>>> 24438a35
  Options.EmitCallSiteInfo = EmitCallSiteInfo;
  Options.EnableDebugEntryValues = EnableDebugEntryValues;
  Options.ForceDwarfFrameSection = ForceDwarfFrameSection;

  Options.MCOptions = InitMCTargetOptionsFromFlags();

  Options.ThreadModel = TMModel;
  Options.EABIVersion = EABIVersion;
  Options.DebuggerTuning = DebuggerTuningOpt;

  return Options;
}

LLVM_ATTRIBUTE_UNUSED static std::string getCPUStr() {
  // If user asked for the 'native' CPU, autodetect here. If autodection fails,
  // this will set the CPU to an empty string which tells the target to
  // pick a basic default.
  if (MCPU == "native") return std::string(sys::getHostCPUName());

  return MCPU;
}

LLVM_ATTRIBUTE_UNUSED static std::string getFeaturesStr() {
  SubtargetFeatures Features;

  // If user asked for the 'native' CPU, we need to autodetect features.
  // This is necessary for x86 where the CPU might not support all the
  // features the autodetected CPU name lists in the target. For example,
  // not all Sandybridge processors support AVX.
  if (MCPU == "native") {
    StringMap<bool> HostFeatures;
    if (sys::getHostCPUFeatures(HostFeatures))
      for (auto &F : HostFeatures)
        Features.AddFeature(F.first(), F.second);
  }

  for (unsigned i = 0; i != MAttrs.size(); ++i)
    Features.AddFeature(MAttrs[i]);

  return Features.getString();
}

LLVM_ATTRIBUTE_UNUSED static std::vector<std::string> getFeatureList() {
  SubtargetFeatures Features;

  // If user asked for the 'native' CPU, we need to autodetect features.
  // This is necessary for x86 where the CPU might not support all the
  // features the autodetected CPU name lists in the target. For example,
  // not all Sandybridge processors support AVX.
  if (MCPU == "native") {
    StringMap<bool> HostFeatures;
    if (sys::getHostCPUFeatures(HostFeatures))
      for (auto &F : HostFeatures)
        Features.AddFeature(F.first(), F.second);
  }

  for (unsigned i = 0; i != MAttrs.size(); ++i)
    Features.AddFeature(MAttrs[i]);

  return Features.getFeatures();
}

static void renderBoolStringAttr(AttrBuilder &B, StringRef Name, bool Val) {
  B.addAttribute(Name, Val ? "true" : "false");
}

#define HANDLE_BOOL_ATTR(CL, AttrName)                              \
  do {                                                              \
    if (CL.getNumOccurrences() > 0 && !F.hasFnAttribute(AttrName))  \
      renderBoolStringAttr(NewAttrs, AttrName, CL);                 \
  } while (0)


/// Set function attributes of function \p F based on CPU, Features, and command
/// line flags.
LLVM_ATTRIBUTE_UNUSED static void
setFunctionAttributes(StringRef CPU, StringRef Features, Function &F) {
  auto &Ctx = F.getContext();
  AttributeList Attrs = F.getAttributes();
  AttrBuilder NewAttrs;

  if (!CPU.empty() && !F.hasFnAttribute("target-cpu"))
    NewAttrs.addAttribute("target-cpu", CPU);
  if (!Features.empty()) {
    // Append the command line features to any that are already on the function.
    StringRef OldFeatures
      = F.getFnAttribute("target-features").getValueAsString();
    if (OldFeatures.empty())
      NewAttrs.addAttribute("target-features", Features);
    else {
      SmallString<256> Appended(OldFeatures);
      Appended.push_back(',');
      Appended.append(Features);
      NewAttrs.addAttribute("target-features", Appended);
    }
  }
  if (FramePointerUsage.getNumOccurrences() > 0 &&
      !F.hasFnAttribute("frame-pointer")) {
    if (FramePointerUsage == llvm::FramePointer::All)
      NewAttrs.addAttribute("frame-pointer", "all");
    else if (FramePointerUsage == llvm::FramePointer::NonLeaf)
      NewAttrs.addAttribute("frame-pointer", "non-leaf");
    else if (FramePointerUsage == llvm::FramePointer::None)
      NewAttrs.addAttribute("frame-pointer", "none");
  }
  if (DisableTailCalls.getNumOccurrences() > 0)
    NewAttrs.addAttribute("disable-tail-calls",
                          toStringRef(DisableTailCalls));
  if (StackRealign)
    NewAttrs.addAttribute("stackrealign");

  HANDLE_BOOL_ATTR(EnableUnsafeFPMath, "unsafe-fp-math");
  HANDLE_BOOL_ATTR(EnableNoInfsFPMath, "no-infs-fp-math");
  HANDLE_BOOL_ATTR(EnableNoNaNsFPMath, "no-nans-fp-math");
  HANDLE_BOOL_ATTR(EnableNoSignedZerosFPMath, "no-signed-zeros-fp-math");

  if (TrapFuncName.getNumOccurrences() > 0)
    for (auto &B : F)
      for (auto &I : B)
        if (auto *Call = dyn_cast<CallInst>(&I))
          if (const auto *F = Call->getCalledFunction())
            if (F->getIntrinsicID() == Intrinsic::debugtrap ||
                F->getIntrinsicID() == Intrinsic::trap)
              Call->addAttribute(
                llvm::AttributeList::FunctionIndex,
                Attribute::get(Ctx, "trap-func-name", TrapFuncName));

  // Let NewAttrs override Attrs.
  F.setAttributes(
    Attrs.addAttributes(Ctx, AttributeList::FunctionIndex, NewAttrs));
}

/// Set function attributes of functions in Module M based on CPU,
/// Features, and command line flags.
LLVM_ATTRIBUTE_UNUSED static void
setFunctionAttributes(StringRef CPU, StringRef Features, Module &M) {
  for (Function &F : M)
    setFunctionAttributes(CPU, Features, F);
}<|MERGE_RESOLUTION|>--- conflicted
+++ resolved
@@ -275,7 +275,6 @@
     EnableAddrsig("addrsig", cl::desc("Emit an address-significance table"),
                   cl::init(false));
 
-<<<<<<< HEAD
 #if INTEL_CUSTOMIZATION
 // This option can be used to enable advanced optimizations when running opt.
 // This option must be used with -mtriple and -mattr. For example:
@@ -295,8 +294,6 @@
              cl::desc("Set X87 internal precision"), cl::init(0));
 #endif // INTEL_CUSTOMIZATION
 
-=======
->>>>>>> 24438a35
 static cl::opt<bool> EmitCallSiteInfo(
     "emit-call-site-info",
     cl::desc(
@@ -343,7 +340,6 @@
   Options.ExceptionModel = ExceptionModel;
   Options.EmitStackSizeSection = EnableStackSizeSection;
   Options.EmitAddrsig = EnableAddrsig;
-<<<<<<< HEAD
 #if INTEL_CUSTOMIZATION
   if (EnableIntelAdvancedOpts)
     Options.IntelAdvancedOptim = EnableIntelAdvancedOpts;
@@ -356,8 +352,6 @@
     case 80: Options.X87Precision = 3; break;
   }
 #endif // INTEL_CUSTOMIZATION
-=======
->>>>>>> 24438a35
   Options.EmitCallSiteInfo = EmitCallSiteInfo;
   Options.EnableDebugEntryValues = EnableDebugEntryValues;
   Options.ForceDwarfFrameSection = ForceDwarfFrameSection;
