//===- StandardInstrumentations.h ------------------------------*- C++ -*--===//
//
// Part of the LLVM Project, under the Apache License v2.0 with LLVM Exceptions.
// See https://llvm.org/LICENSE.txt for license information.
// SPDX-License-Identifier: Apache-2.0 WITH LLVM-exception
//
//===----------------------------------------------------------------------===//
/// \file
///
/// This header defines a class that provides bookkeeping for all standard
/// (i.e in-tree) pass instrumentations.
///
//===----------------------------------------------------------------------===//

#ifndef LLVM_PASSES_STANDARDINSTRUMENTATIONS_H
#define LLVM_PASSES_STANDARDINSTRUMENTATIONS_H

#include "llvm/ADT/STLExtras.h"
#include "llvm/ADT/SmallVector.h"
#include "llvm/ADT/StringRef.h"
#include "llvm/IR/BasicBlock.h"
#include "llvm/IR/OptBisect.h"
#include "llvm/IR/PassTimingInfo.h"
#include "llvm/IR/ValueHandle.h"
#include "llvm/Support/CommandLine.h"
#include "llvm/Transforms/IPO/SampleProfileProbe.h"

#include <string>
#include <utility>

namespace llvm {

class Module;
class Function;
class PassInstrumentationCallbacks;

/// Instrumentation to print IR before/after passes.
///
/// Needs state to be able to print module after pass that invalidates IR unit
/// (typically Loop or SCC).
class PrintIRInstrumentation {
public:
  ~PrintIRInstrumentation();

  void registerCallbacks(PassInstrumentationCallbacks &PIC);

private:
  void printBeforePass(StringRef PassID, Any IR);
  void printAfterPass(StringRef PassID, Any IR);
  void printAfterPassInvalidated(StringRef PassID);

  bool shouldPrintBeforePass(StringRef PassID);
  bool shouldPrintAfterPass(StringRef PassID);

  using PrintModuleDesc = std::tuple<const Module *, std::string, StringRef>;

  void pushModuleDesc(StringRef PassID, Any IR);
  PrintModuleDesc popModuleDesc(StringRef PassID);

  PassInstrumentationCallbacks *PIC;
  /// Stack of Module description, enough to print the module after a given
  /// pass.
  SmallVector<PrintModuleDesc, 2> ModuleDescStack;
};

class OptNoneInstrumentation {
public:
  OptNoneInstrumentation(bool DebugLogging) : DebugLogging(DebugLogging) {}
  void registerCallbacks(PassInstrumentationCallbacks &PIC);

private:
  bool DebugLogging;
  bool shouldRun(StringRef PassID, Any IR);
};

class OptBisectInstrumentation {
public:
  OptBisectInstrumentation() {}
  void registerCallbacks(PassInstrumentationCallbacks &PIC);
};

struct PrintPassOptions {
  /// Print adaptors and pass managers.
  bool Verbose = false;
  /// Don't print information for analyses.
  bool SkipAnalyses = false;
  /// Indent based on hierarchy.
  bool Indent = false;
};

// Debug logging for transformation and analysis passes.
class PrintPassInstrumentation {
  raw_ostream &print();

public:
  PrintPassInstrumentation(bool Enabled, PrintPassOptions Opts)
#if !defined(NDEBUG) || defined(LLVM_ENABLE_DUMP) // INTEL
      : Enabled(Enabled), Opts(Opts)
#endif // #if !defined(NDEBUG) || defined(LLVM_ENABLE_DUMP) // INTEL
      {} // INTEL
  void registerCallbacks(PassInstrumentationCallbacks &PIC);

private:
#if !defined(NDEBUG) || defined(LLVM_ENABLE_DUMP) // INTEL
  bool Enabled;
  PrintPassOptions Opts;
  int Indent = 0;
#endif // #if !defined(NDEBUG) || defined(LLVM_ENABLE_DUMP) // INTEL
};

class PreservedCFGCheckerInstrumentation {
public:
  // Keeps sticky poisoned flag for the given basic block once it has been
  // deleted or RAUWed.
  struct BBGuard final : public CallbackVH {
    BBGuard(const BasicBlock *BB) : CallbackVH(BB) {}
    void deleted() override { CallbackVH::deleted(); }
    void allUsesReplacedWith(Value *) override { CallbackVH::deleted(); }
    bool isPoisoned() const { return !getValPtr(); }
  };

  // CFG is a map BB -> {(Succ, Multiplicity)}, where BB is a non-leaf basic
  // block, {(Succ, Multiplicity)} set of all pairs of the block's successors
  // and the multiplicity of the edge (BB->Succ). As the mapped sets are
  // unordered the order of successors is not tracked by the CFG. In other words
  // this allows basic block successors to be swapped by a pass without
  // reporting a CFG change. CFG can be guarded by basic block tracking pointers
  // in the Graph (BBGuard). That is if any of the block is deleted or RAUWed
  // then the CFG is treated poisoned and no block pointer of the Graph is used.
  struct CFG {
    Optional<DenseMap<intptr_t, BBGuard>> BBGuards;
    DenseMap<const BasicBlock *, DenseMap<const BasicBlock *, unsigned>> Graph;

    CFG(const Function *F, bool TrackBBLifetime);

    bool operator==(const CFG &G) const {
      return !isPoisoned() && !G.isPoisoned() && Graph == G.Graph;
    }

    bool isPoisoned() const {
      return BBGuards &&
             std::any_of(BBGuards->begin(), BBGuards->end(),
                         [](const auto &BB) { return BB.second.isPoisoned(); });
    }

    static void printDiff(raw_ostream &out, const CFG &Before,
                          const CFG &After);
    bool invalidate(Function &F, const PreservedAnalyses &PA,
                    FunctionAnalysisManager::Invalidator &);
  };

#ifdef LLVM_ENABLE_ABI_BREAKING_CHECKS
  SmallVector<StringRef, 8> PassStack;
#endif

  static cl::opt<bool> VerifyPreservedCFG;
  void registerCallbacks(PassInstrumentationCallbacks &PIC,
                         FunctionAnalysisManager &FAM);
};

// Base class for classes that report changes to the IR.
// It presents an interface for such classes and provides calls
// on various events as the new pass manager transforms the IR.
// It also provides filtering of information based on hidden options
// specifying which functions are interesting.
// Calls are made for the following events/queries:
// 1.  The initial IR processed.
// 2.  To get the representation of the IR (of type \p T).
// 3.  When a pass does not change the IR.
// 4.  When a pass changes the IR (given both before and after representations
//         of type \p T).
// 5.  When an IR is invalidated.
// 6.  When a pass is run on an IR that is not interesting (based on options).
// 7.  When a pass is ignored (pass manager or adapter pass).
// 8.  To compare two IR representations (of type \p T).
template <typename IRUnitT> class ChangeReporter {
protected:
  ChangeReporter(bool RunInVerboseMode) : VerboseMode(RunInVerboseMode) {}

public:
  virtual ~ChangeReporter();

  // Determine if this pass/IR is interesting and if so, save the IR
  // otherwise it is left on the stack without data.
  void saveIRBeforePass(Any IR, StringRef PassID);
  // Compare the IR from before the pass after the pass.
  void handleIRAfterPass(Any IR, StringRef PassID);
  // Handle the situation where a pass is invalidated.
  void handleInvalidatedPass(StringRef PassID);

protected:
  // Register required callbacks.
  void registerRequiredCallbacks(PassInstrumentationCallbacks &PIC);

  // Return true when this is a defined function for which printing
  // of changes is desired.
  bool isInterestingFunction(const Function &F);

  // Return true when this is a pass for which printing of changes is desired.
  bool isInterestingPass(StringRef PassID);

  // Return true when this is a pass on IR for which printing
  // of changes is desired.
  bool isInteresting(Any IR, StringRef PassID);

  // Called on the first IR processed.
  virtual void handleInitialIR(Any IR) = 0;
  // Called before and after a pass to get the representation of the IR.
  virtual void generateIRRepresentation(Any IR, StringRef PassID,
                                        IRUnitT &Output) = 0;
  // Called when the pass is not iteresting.
  virtual void omitAfter(StringRef PassID, std::string &Name) = 0;
  // Called when an interesting IR has changed.
  virtual void handleAfter(StringRef PassID, std::string &Name,
                           const IRUnitT &Before, const IRUnitT &After,
                           Any) = 0;
  // Called when an interesting pass is invalidated.
  virtual void handleInvalidated(StringRef PassID) = 0;
  // Called when the IR or pass is not interesting.
  virtual void handleFiltered(StringRef PassID, std::string &Name) = 0;
  // Called when an ignored pass is encountered.
  virtual void handleIgnored(StringRef PassID, std::string &Name) = 0;

  // Stack of IRs before passes.
  std::vector<IRUnitT> BeforeStack;
  // Is this the first IR seen?
  bool InitialIR = true;

  // Run in verbose mode, printing everything?
  const bool VerboseMode;
};

// An abstract template base class that handles printing banners and
// reporting when things have not changed or are filtered out.
template <typename IRUnitT>
class TextChangeReporter : public ChangeReporter<IRUnitT> {
protected:
  TextChangeReporter(bool Verbose);

  // Print a module dump of the first IR that is changed.
  void handleInitialIR(Any IR) override;
  // Report that the IR was omitted because it did not change.
  void omitAfter(StringRef PassID, std::string &Name) override;
  // Report that the pass was invalidated.
  void handleInvalidated(StringRef PassID) override;
  // Report that the IR was filtered out.
  void handleFiltered(StringRef PassID, std::string &Name) override;
  // Report that the pass was ignored.
  void handleIgnored(StringRef PassID, std::string &Name) override;
  // Make substitutions in \p S suitable for reporting changes
  // after the pass and then print it.

  raw_ostream &Out;
};

// A change printer based on the string representation of the IR as created
// by unwrapAndPrint.  The string representation is stored in a std::string
// to preserve it as the IR changes in each pass.  Note that the banner is
// included in this representation but it is massaged before reporting.
class IRChangedPrinter : public TextChangeReporter<std::string> {
public:
  IRChangedPrinter(bool VerboseMode)
      : TextChangeReporter<std::string>(VerboseMode) {}
  ~IRChangedPrinter() override;
  void registerCallbacks(PassInstrumentationCallbacks &PIC);

protected:
  // Called before and after a pass to get the representation of the IR.
  void generateIRRepresentation(Any IR, StringRef PassID,
                                std::string &Output) override;
  // Called when an interesting IR has changed.
  void handleAfter(StringRef PassID, std::string &Name,
                   const std::string &Before, const std::string &After,
                   Any) override;
};

// Information that needs to be saved for a basic block in order to compare
// before and after the pass to determine if it was changed by a pass.
template <typename T> class BlockDataT {
public:
  BlockDataT(const BasicBlock &B) : Label(B.getName().str()), Data(B) {
    raw_string_ostream SS(Body);
    B.print(SS, nullptr, true, true);
  }

  bool operator==(const BlockDataT &That) const { return Body == That.Body; }
  bool operator!=(const BlockDataT &That) const { return Body != That.Body; }

  // Return the label of the represented basic block.
  StringRef getLabel() const { return Label; }
  // Return the string representation of the basic block.
  StringRef getBody() const { return Body; }

  // Return the associated data
  const T &getData() const { return Data; }

protected:
  std::string Label;
  std::string Body;

  // Extra data associated with a basic block
  T Data;
};

template <typename T> class OrderedChangedData {
public:
  // Return the names in the order they were saved
  std::vector<std::string> &getOrder() { return Order; }
  const std::vector<std::string> &getOrder() const { return Order; }

  // Return a map of names to saved representations
  StringMap<T> &getData() { return Data; }
  const StringMap<T> &getData() const { return Data; }

  bool operator==(const OrderedChangedData<T> &That) const {
    return Data == That.getData();
  }

  // Call the lambda \p HandlePair on each corresponding pair of data from
  // \p Before and \p After.  The order is based on the order in \p After
  // with ones that are only in \p Before interspersed based on where they
  // occur in \p Before.  This is used to present the output in an order
  // based on how the data is ordered in LLVM.
  static void report(const OrderedChangedData &Before,
                     const OrderedChangedData &After,
                     function_ref<void(const T *, const T *)> HandlePair);

protected:
  std::vector<std::string> Order;
  StringMap<T> Data;
};

// Do not need extra information for patch-style change reporter.
class EmptyData {
public:
  EmptyData(const BasicBlock &) {}
};

// The data saved for comparing functions.
template <typename T>
class FuncDataT : public OrderedChangedData<BlockDataT<T>> {
public:
  FuncDataT(std::string S) : EntryBlockName(S) {}

  // Return the name of the entry block
  std::string getEntryBlockName() const { return EntryBlockName; }

protected:
  std::string EntryBlockName;
};

// The data saved for comparing IRs.
template <typename T>
class IRDataT : public OrderedChangedData<FuncDataT<T>> {};

// Abstract template base class for a class that compares two IRs.  The
// class is created with the 2 IRs to compare and then compare is called.
// The static function analyzeIR is used to build up the IR representation.
template <typename T> class IRComparer {
public:
  IRComparer(const IRDataT<T> &Before, const IRDataT<T> &After)
      : Before(Before), After(After) {}

  // Compare the 2 IRs. \p handleFunctionCompare is called to handle the
  // compare of a function. When \p InModule is set,
  // this function is being handled as part of comparing a module.
  void compare(
      bool CompareModule,
      std::function<void(bool InModule, unsigned Minor,
                         const FuncDataT<T> &Before, const FuncDataT<T> &After)>
          CompareFunc);

  // Analyze \p IR and build the IR representation in \p Data.
  static void analyzeIR(Any IR, IRDataT<T> &Data);

protected:
  // Generate the data for \p F into \p Data.
  static bool generateFunctionData(IRDataT<T> &Data, const Function &F);

  const IRDataT<T> &Before;
  const IRDataT<T> &After;
};

// A change printer that prints out in-line differences in the basic
// blocks.  It uses an InlineComparer to do the comparison so it shows
// the differences prefixed with '-' and '+' for code that is removed
// and added, respectively.  Changes to the IR that do not affect basic
// blocks are not reported as having changed the IR.  The option
// -print-module-scope does not affect this change reporter.
class InLineChangePrinter : public TextChangeReporter<IRDataT<EmptyData>> {
public:
  InLineChangePrinter(bool VerboseMode, bool ColourMode)
      : TextChangeReporter<IRDataT<EmptyData>>(VerboseMode),
        UseColour(ColourMode) {}
  ~InLineChangePrinter() override;
  void registerCallbacks(PassInstrumentationCallbacks &PIC);

protected:
  // Create a representation of the IR.
  virtual void generateIRRepresentation(Any IR, StringRef PassID,
                                        IRDataT<EmptyData> &Output) override;

  // Called when an interesting IR has changed.
  virtual void handleAfter(StringRef PassID, std::string &Name,
                           const IRDataT<EmptyData> &Before,
                           const IRDataT<EmptyData> &After, Any) override;

  void handleFunctionCompare(StringRef Name, StringRef Prefix, StringRef PassID,
                             StringRef Divider, bool InModule, unsigned Minor,
                             const FuncDataT<EmptyData> &Before,
                             const FuncDataT<EmptyData> &After);

  bool UseColour;
};

class VerifyInstrumentation {
  bool DebugLogging;

public:
  VerifyInstrumentation(bool DebugLogging) : DebugLogging(DebugLogging) {}
  void registerCallbacks(PassInstrumentationCallbacks &PIC);
};

// Class that holds transitions between basic blocks.  The transitions
// are contained in a map of values to names of basic blocks.
class DCData {
public:
  // Fill the map with the transitions from basic block \p B.
  DCData(const BasicBlock &B);

  // Return an iterator to the names of the successor blocks.
  StringMap<std::string>::const_iterator begin() const {
    return Successors.begin();
  }
  StringMap<std::string>::const_iterator end() const {
    return Successors.end();
  }

  // Return the label of the basic block reached on a transition on \p S.
  const StringRef getSuccessorLabel(StringRef S) const {
    assert(Successors.count(S) == 1 && "Expected to find successor.");
    return Successors.find(S)->getValue();
  }

protected:
  // Add a transition to \p Succ on \p Label
  void addSuccessorLabel(StringRef Succ, StringRef Label) {
<<<<<<< HEAD
    std::pair<std::string, std::string> SS{Succ, Label};
=======
    std::pair<std::string, std::string> SS{Succ.str(), Label.str()};
>>>>>>> 053c9a9b
    Successors.insert(SS);
  }

  StringMap<std::string> Successors;
};

// A change reporter that builds a website with links to pdf files showing
// dot control flow graphs with changed instructions shown in colour.
class DotCfgChangeReporter : public ChangeReporter<IRDataT<DCData>> {
public:
  DotCfgChangeReporter(bool Verbose);
  ~DotCfgChangeReporter() override;
  void registerCallbacks(PassInstrumentationCallbacks &PIC);

protected:
  // Initialize the HTML file and output the header.
  bool initializeHTML();

  // Called on the first IR processed.
  void handleInitialIR(Any IR) override;
  // Called before and after a pass to get the representation of the IR.
  void generateIRRepresentation(Any IR, StringRef PassID,
                                IRDataT<DCData> &Output) override;
  // Called when the pass is not iteresting.
  void omitAfter(StringRef PassID, std::string &Name) override;
  // Called when an interesting IR has changed.
  void handleAfter(StringRef PassID, std::string &Name,
                   const IRDataT<DCData> &Before, const IRDataT<DCData> &After,
                   Any) override;
  // Called when an interesting pass is invalidated.
  void handleInvalidated(StringRef PassID) override;
  // Called when the IR or pass is not interesting.
  void handleFiltered(StringRef PassID, std::string &Name) override;
  // Called when an ignored pass is encountered.
  void handleIgnored(StringRef PassID, std::string &Name) override;

  // Generate the pdf file into \p Dir / \p PDFFileName using \p DotFile as
  // input and return the html <a> tag with \Text as the content.
  static std::string genHTML(StringRef Text, StringRef DotFile,
                             StringRef PDFFileName);

  void handleFunctionCompare(StringRef Name, StringRef Prefix, StringRef PassID,
                             StringRef Divider, bool InModule, unsigned Minor,
                             const FuncDataT<DCData> &Before,
                             const FuncDataT<DCData> &After);

  unsigned N = 0;
  std::unique_ptr<raw_fd_ostream> HTML;
};

/// This class provides an interface to register all the standard pass
/// instrumentations and manages their state (if any).
class StandardInstrumentations {
  PrintIRInstrumentation PrintIR;
  PrintPassInstrumentation PrintPass;
  TimePassesHandler TimePasses;
  OptNoneInstrumentation OptNone;
  OptBisectInstrumentation OptBisect;
  PreservedCFGCheckerInstrumentation PreservedCFGChecker;
  IRChangedPrinter PrintChangedIR;
  PseudoProbeVerifier PseudoProbeVerification;
  InLineChangePrinter PrintChangedDiff;
  DotCfgChangeReporter WebsiteChangeReporter;
  VerifyInstrumentation Verify;

  bool VerifyEach;

public:
  StandardInstrumentations(bool DebugLogging, bool VerifyEach = false,
                           PrintPassOptions PrintPassOpts = PrintPassOptions());

  // Register all the standard instrumentation callbacks. If \p FAM is nullptr
  // then PreservedCFGChecker is not enabled.
  void registerCallbacks(PassInstrumentationCallbacks &PIC,
                         FunctionAnalysisManager *FAM = nullptr);

  TimePassesHandler &getTimePasses() { return TimePasses; }
};

extern template class ChangeReporter<std::string>;
extern template class TextChangeReporter<std::string>;

extern template class BlockDataT<EmptyData>;
extern template class FuncDataT<EmptyData>;
extern template class IRDataT<EmptyData>;
extern template class ChangeReporter<IRDataT<EmptyData>>;
extern template class TextChangeReporter<IRDataT<EmptyData>>;
extern template class IRComparer<EmptyData>;

} // namespace llvm

#endif<|MERGE_RESOLUTION|>--- conflicted
+++ resolved
@@ -445,11 +445,7 @@
 protected:
   // Add a transition to \p Succ on \p Label
   void addSuccessorLabel(StringRef Succ, StringRef Label) {
-<<<<<<< HEAD
-    std::pair<std::string, std::string> SS{Succ, Label};
-=======
     std::pair<std::string, std::string> SS{Succ.str(), Label.str()};
->>>>>>> 053c9a9b
     Successors.insert(SS);
   }
 
