//===- StandardInstrumentations.h ------------------------------*- C++ -*--===//
//
// Part of the LLVM Project, under the Apache License v2.0 with LLVM Exceptions.
// See https://llvm.org/LICENSE.txt for license information.
// SPDX-License-Identifier: Apache-2.0 WITH LLVM-exception
//
//===----------------------------------------------------------------------===//
/// \file
///
/// This header defines a class that provides bookkeeping for all standard
/// (i.e in-tree) pass instrumentations.
///
//===----------------------------------------------------------------------===//

#ifndef LLVM_PASSES_STANDARDINSTRUMENTATIONS_H
#define LLVM_PASSES_STANDARDINSTRUMENTATIONS_H

#include "llvm/ADT/STLExtras.h"
#include "llvm/ADT/SmallVector.h"
#include "llvm/ADT/StringRef.h"
#include "llvm/IR/BasicBlock.h"
#include "llvm/IR/OptBisect.h"
#include "llvm/IR/PassTimingInfo.h"
#include "llvm/IR/ValueHandle.h"
#include "llvm/Support/CommandLine.h"
#include "llvm/Transforms/IPO/SampleProfileProbe.h"

#include <string>
#include <utility>

namespace llvm {

class Module;
class Function;
class PassInstrumentationCallbacks;

/// Instrumentation to print IR before/after passes.
///
/// Needs state to be able to print module after pass that invalidates IR unit
/// (typically Loop or SCC).
class PrintIRInstrumentation {
public:
  ~PrintIRInstrumentation();

  void registerCallbacks(PassInstrumentationCallbacks &PIC);

private:
  void printBeforePass(StringRef PassID, Any IR);
  void printAfterPass(StringRef PassID, Any IR);
  void printAfterPassInvalidated(StringRef PassID);

  bool shouldPrintBeforePass(StringRef PassID);
  bool shouldPrintAfterPass(StringRef PassID);

  using PrintModuleDesc = std::tuple<const Module *, std::string, StringRef>;

  void pushModuleDesc(StringRef PassID, Any IR);
  PrintModuleDesc popModuleDesc(StringRef PassID);

  PassInstrumentationCallbacks *PIC;
  /// Stack of Module description, enough to print the module after a given
  /// pass.
  SmallVector<PrintModuleDesc, 2> ModuleDescStack;
  bool StoreModuleDesc = false;
};

class OptNoneInstrumentation {
public:
  OptNoneInstrumentation(bool DebugLogging) : DebugLogging(DebugLogging) {}
  void registerCallbacks(PassInstrumentationCallbacks &PIC);

private:
  bool DebugLogging;
  bool shouldRun(StringRef PassID, Any IR);
};

class OptBisectInstrumentation {
public:
  OptBisectInstrumentation() {}
  void registerCallbacks(PassInstrumentationCallbacks &PIC);
};

struct PrintPassOptions {
  /// Print adaptors and pass managers.
  bool Verbose = false;
  /// Don't print information for analyses.
  bool SkipAnalyses = false;
  /// Indent based on hierarchy.
  bool Indent = false;
};

// Debug logging for transformation and analysis passes.
class PrintPassInstrumentation {
  raw_ostream &print();

public:
<<<<<<< HEAD
  PrintPassInstrumentation(bool DebugLogging)
#if !defined(NDEBUG) || defined(LLVM_ENABLE_DUMP) // INTEL
      : DebugLogging(DebugLogging)
#endif // #if !defined(NDEBUG) || defined(LLVM_ENABLE_DUMP) // INTEL
  {
  }
=======
  PrintPassInstrumentation(bool Enabled, PrintPassOptions Opts)
      : Enabled(Enabled), Opts(Opts) {}
>>>>>>> 0c509dbc
  void registerCallbacks(PassInstrumentationCallbacks &PIC);

#if !defined(NDEBUG) || defined(LLVM_ENABLE_DUMP) // INTEL
private:
<<<<<<< HEAD
  bool DebugLogging;
#endif // #if !defined(NDEBUG) || defined(LLVM_ENABLE_DUMP) // INTEL
  int Ident = 0;
};

// Pass structure dumper
class PassStructurePrinter {
  int Ident = 0;
  void printWithIdent(bool Expand, const Twine &Msg);

public:
  PassStructurePrinter() {}
  void registerCallbacks(PassInstrumentationCallbacks &PIC);
=======
  bool Enabled;
  PrintPassOptions Opts;
  int Indent = 0;
>>>>>>> 0c509dbc
};

class PreservedCFGCheckerInstrumentation {
public:
  // Keeps sticky poisoned flag for the given basic block once it has been
  // deleted or RAUWed.
  struct BBGuard final : public CallbackVH {
    BBGuard(const BasicBlock *BB) : CallbackVH(BB) {}
    void deleted() override { CallbackVH::deleted(); }
    void allUsesReplacedWith(Value *) override { CallbackVH::deleted(); }
    bool isPoisoned() const { return !getValPtr(); }
  };

  // CFG is a map BB -> {(Succ, Multiplicity)}, where BB is a non-leaf basic
  // block, {(Succ, Multiplicity)} set of all pairs of the block's successors
  // and the multiplicity of the edge (BB->Succ). As the mapped sets are
  // unordered the order of successors is not tracked by the CFG. In other words
  // this allows basic block successors to be swapped by a pass without
  // reporting a CFG change. CFG can be guarded by basic block tracking pointers
  // in the Graph (BBGuard). That is if any of the block is deleted or RAUWed
  // then the CFG is treated poisoned and no block pointer of the Graph is used.
  struct CFG {
    Optional<DenseMap<intptr_t, BBGuard>> BBGuards;
    DenseMap<const BasicBlock *, DenseMap<const BasicBlock *, unsigned>> Graph;

    CFG(const Function *F, bool TrackBBLifetime);

    bool operator==(const CFG &G) const {
      return !isPoisoned() && !G.isPoisoned() && Graph == G.Graph;
    }

    bool isPoisoned() const {
      return BBGuards &&
             std::any_of(BBGuards->begin(), BBGuards->end(),
                         [](const auto &BB) { return BB.second.isPoisoned(); });
    }

    static void printDiff(raw_ostream &out, const CFG &Before,
                          const CFG &After);
    bool invalidate(Function &F, const PreservedAnalyses &PA,
                    FunctionAnalysisManager::Invalidator &);
  };

#ifndef NDEBUG
  SmallVector<StringRef, 8> PassStack;
#endif

  static cl::opt<bool> VerifyPreservedCFG;
  void registerCallbacks(PassInstrumentationCallbacks &PIC,
                         FunctionAnalysisManager &FAM);
};

// Base class for classes that report changes to the IR.
// It presents an interface for such classes and provides calls
// on various events as the new pass manager transforms the IR.
// It also provides filtering of information based on hidden options
// specifying which functions are interesting.
// Calls are made for the following events/queries:
// 1.  The initial IR processed.
// 2.  To get the representation of the IR (of type \p T).
// 3.  When a pass does not change the IR.
// 4.  When a pass changes the IR (given both before and after representations
//         of type \p T).
// 5.  When an IR is invalidated.
// 6.  When a pass is run on an IR that is not interesting (based on options).
// 7.  When a pass is ignored (pass manager or adapter pass).
// 8.  To compare two IR representations (of type \p T).
template <typename IRUnitT> class ChangeReporter {
protected:
  ChangeReporter(bool RunInVerboseMode) : VerboseMode(RunInVerboseMode) {}

public:
  virtual ~ChangeReporter();

  // Determine if this pass/IR is interesting and if so, save the IR
  // otherwise it is left on the stack without data.
  void saveIRBeforePass(Any IR, StringRef PassID);
  // Compare the IR from before the pass after the pass.
  void handleIRAfterPass(Any IR, StringRef PassID);
  // Handle the situation where a pass is invalidated.
  void handleInvalidatedPass(StringRef PassID);

protected:
  // Register required callbacks.
  void registerRequiredCallbacks(PassInstrumentationCallbacks &PIC);

  // Return true when this is a defined function for which printing
  // of changes is desired.
  bool isInterestingFunction(const Function &F);

  // Return true when this is a pass for which printing of changes is desired.
  bool isInterestingPass(StringRef PassID);

  // Return true when this is a pass on IR for which printing
  // of changes is desired.
  bool isInteresting(Any IR, StringRef PassID);

  // Called on the first IR processed.
  virtual void handleInitialIR(Any IR) = 0;
  // Called before and after a pass to get the representation of the IR.
  virtual void generateIRRepresentation(Any IR, StringRef PassID,
                                        IRUnitT &Output) = 0;
  // Called when the pass is not iteresting.
  virtual void omitAfter(StringRef PassID, std::string &Name) = 0;
  // Called when an interesting IR has changed.
  virtual void handleAfter(StringRef PassID, std::string &Name,
                           const IRUnitT &Before, const IRUnitT &After,
                           Any) = 0;
  // Called when an interesting pass is invalidated.
  virtual void handleInvalidated(StringRef PassID) = 0;
  // Called when the IR or pass is not interesting.
  virtual void handleFiltered(StringRef PassID, std::string &Name) = 0;
  // Called when an ignored pass is encountered.
  virtual void handleIgnored(StringRef PassID, std::string &Name) = 0;
  // Called to compare the before and after representations of the IR.
  virtual bool same(const IRUnitT &Before, const IRUnitT &After) = 0;

  // Stack of IRs before passes.
  std::vector<IRUnitT> BeforeStack;
  // Is this the first IR seen?
  bool InitialIR = true;

  // Run in verbose mode, printing everything?
  const bool VerboseMode;
};

// An abstract template base class that handles printing banners and
// reporting when things have not changed or are filtered out.
template <typename IRUnitT>
class TextChangeReporter : public ChangeReporter<IRUnitT> {
protected:
  TextChangeReporter(bool Verbose);

  // Print a module dump of the first IR that is changed.
  void handleInitialIR(Any IR) override;
  // Report that the IR was omitted because it did not change.
  void omitAfter(StringRef PassID, std::string &Name) override;
  // Report that the pass was invalidated.
  void handleInvalidated(StringRef PassID) override;
  // Report that the IR was filtered out.
  void handleFiltered(StringRef PassID, std::string &Name) override;
  // Report that the pass was ignored.
  void handleIgnored(StringRef PassID, std::string &Name) override;
  // Make substitutions in \p S suitable for reporting changes
  // after the pass and then print it.

  raw_ostream &Out;
};

// A change printer based on the string representation of the IR as created
// by unwrapAndPrint.  The string representation is stored in a std::string
// to preserve it as the IR changes in each pass.  Note that the banner is
// included in this representation but it is massaged before reporting.
class IRChangedPrinter : public TextChangeReporter<std::string> {
public:
  IRChangedPrinter(bool VerboseMode)
      : TextChangeReporter<std::string>(VerboseMode) {}
  ~IRChangedPrinter() override;
  void registerCallbacks(PassInstrumentationCallbacks &PIC);

protected:
  // Called before and after a pass to get the representation of the IR.
  void generateIRRepresentation(Any IR, StringRef PassID,
                                std::string &Output) override;
  // Called when an interesting IR has changed.
  void handleAfter(StringRef PassID, std::string &Name,
                   const std::string &Before, const std::string &After,
                   Any) override;
  // Called to compare the before and after representations of the IR.
  bool same(const std::string &Before, const std::string &After) override;
};

// The following classes hold a representation of the IR for a change
// reporter that uses string comparisons of the basic blocks
// that are created using print (ie, similar to dump()).
// These classes respect the filtering of passes and functions using
// -filter-passes and -filter-print-funcs.
//
// Information that needs to be saved for a basic block in order to compare
// before and after the pass to determine if it was changed by a pass.
class ChangedBlockData {
public:
  ChangedBlockData(const BasicBlock &B);

  bool operator==(const ChangedBlockData &That) const {
    return Body == That.Body;
  }
  bool operator!=(const ChangedBlockData &That) const {
    return Body != That.Body;
  }

  // Return the label of the represented basic block.
  StringRef getLabel() const { return Label; }
  // Return the string representation of the basic block.
  StringRef getBody() const { return Body; }

protected:
  std::string Label;
  std::string Body;
};

template <typename IRData> class OrderedChangedData {
public:
  // Return the names in the order they were saved
  std::vector<std::string> &getOrder() { return Order; }
  const std::vector<std::string> &getOrder() const { return Order; }

  // Return a map of names to saved representations
  StringMap<IRData> &getData() { return Data; }
  const StringMap<IRData> &getData() const { return Data; }

  bool operator==(const OrderedChangedData<IRData> &That) const {
    return Data == That.getData();
  }

  // Call the lambda \p HandlePair on each corresponding pair of data from
  // \p Before and \p After.  The order is based on the order in \p After
  // with ones that are only in \p Before interspersed based on where they
  // occur in \p Before.  This is used to present the output in an order
  // based on how the data is ordered in LLVM.
  static void
  report(const OrderedChangedData &Before, const OrderedChangedData &After,
         function_ref<void(const IRData *, const IRData *)> HandlePair);

protected:
  std::vector<std::string> Order;
  StringMap<IRData> Data;
};

// The data saved for comparing functions.
using ChangedFuncData = OrderedChangedData<ChangedBlockData>;

// A map of names to the saved data.
using ChangedIRData = OrderedChangedData<ChangedFuncData>;

// A class that compares two IRs and does a diff between them.  The
// added lines are prefixed with a '+', the removed lines are prefixed
// with a '-' and unchanged lines are prefixed with a space (to have
// things line up).
class ChangedIRComparer {
public:
  ChangedIRComparer(raw_ostream &OS, const ChangedIRData &Before,
                    const ChangedIRData &After, bool ColourMode)
      : Before(Before), After(After), Out(OS), UseColour(ColourMode) {}

  // Compare the 2 IRs.
  void compare(Any IR, StringRef Prefix, StringRef PassID, StringRef Name);

  // Analyze \p IR and build the IR representation in \p Data.
  static void analyzeIR(Any IR, ChangedIRData &Data);

protected:
  // Return the module when that is the appropriate level of
  // comparison for \p IR.
  static const Module *getModuleForComparison(Any IR);

  // Generate the data for \p F into \p Data.
  static bool generateFunctionData(ChangedIRData &Data, const Function &F);

  // Called to handle the compare of a function. When \p InModule is set,
  // this function is being handled as part of comparing a module.
  void handleFunctionCompare(StringRef Name, StringRef Prefix, StringRef PassID,
                             bool InModule, const ChangedFuncData &Before,
                             const ChangedFuncData &After);

  const ChangedIRData &Before;
  const ChangedIRData &After;
  raw_ostream &Out;
  bool UseColour;
};

// A change printer that prints out in-line differences in the basic
// blocks.  It uses an InlineComparer to do the comparison so it shows
// the differences prefixed with '-' and '+' for code that is removed
// and added, respectively.  Changes to the IR that do not affect basic
// blocks are not reported as having changed the IR.  The option
// -print-module-scope does not affect this change reporter.
class InLineChangePrinter : public TextChangeReporter<ChangedIRData> {
public:
  InLineChangePrinter(bool VerboseMode, bool ColourMode)
      : TextChangeReporter<ChangedIRData>(VerboseMode), UseColour(ColourMode) {}
  ~InLineChangePrinter() override;
  void registerCallbacks(PassInstrumentationCallbacks &PIC);

protected:
  // Create a representation of the IR.
  virtual void generateIRRepresentation(Any IR, StringRef PassID,
                                        ChangedIRData &Output) override;

  // Called when an interesting IR has changed.
  virtual void handleAfter(StringRef PassID, std::string &Name,
                           const ChangedIRData &Before,
                           const ChangedIRData &After, Any) override;
  // Called to compare the before and after representations of the IR.
  virtual bool same(const ChangedIRData &Before,
                    const ChangedIRData &After) override;

  bool UseColour;
};

class VerifyInstrumentation {
  bool DebugLogging;

public:
  VerifyInstrumentation(bool DebugLogging) : DebugLogging(DebugLogging) {}
  void registerCallbacks(PassInstrumentationCallbacks &PIC);
};

/// This class provides an interface to register all the standard pass
/// instrumentations and manages their state (if any).
class StandardInstrumentations {
  PrintIRInstrumentation PrintIR;
  PrintPassInstrumentation PrintPass;
  TimePassesHandler TimePasses;
  OptNoneInstrumentation OptNone;
  OptBisectInstrumentation OptBisect;
  PreservedCFGCheckerInstrumentation PreservedCFGChecker;
  IRChangedPrinter PrintChangedIR;
  PseudoProbeVerifier PseudoProbeVerification;
  InLineChangePrinter PrintChangedDiff;
  VerifyInstrumentation Verify;

  bool VerifyEach;

public:
  StandardInstrumentations(bool DebugLogging, bool VerifyEach = false,
                           PrintPassOptions PrintPassOpts = PrintPassOptions());

  // Register all the standard instrumentation callbacks. If \p FAM is nullptr
  // then PreservedCFGChecker is not enabled.
  void registerCallbacks(PassInstrumentationCallbacks &PIC,
                         FunctionAnalysisManager *FAM = nullptr);

  TimePassesHandler &getTimePasses() { return TimePasses; }
};

extern template class ChangeReporter<std::string>;
extern template class TextChangeReporter<std::string>;

extern template class ChangeReporter<ChangedIRData>;
extern template class TextChangeReporter<ChangedIRData>;

} // namespace llvm

#endif<|MERGE_RESOLUTION|>--- conflicted
+++ resolved
@@ -94,40 +94,21 @@
   raw_ostream &print();
 
 public:
-<<<<<<< HEAD
-  PrintPassInstrumentation(bool DebugLogging)
+  PrintPassInstrumentation(bool Enabled, PrintPassOptions Opts)
 #if !defined(NDEBUG) || defined(LLVM_ENABLE_DUMP) // INTEL
-      : DebugLogging(DebugLogging)
+      : DebugLogging(DebugLogging), Enabled(Enabled), Opts(Opts) {}
+#else  // #if !defined(NDEBUG) || defined(LLVM_ENABLE_DUMP) // INTEL
+      : Enabled(Enabled), Opts(Opts) {}
 #endif // #if !defined(NDEBUG) || defined(LLVM_ENABLE_DUMP) // INTEL
-  {
-  }
-=======
-  PrintPassInstrumentation(bool Enabled, PrintPassOptions Opts)
-      : Enabled(Enabled), Opts(Opts) {}
->>>>>>> 0c509dbc
-  void registerCallbacks(PassInstrumentationCallbacks &PIC);
-
+  void registerCallbacks(PassInstrumentationCallbacks &PIC);
+
+private:
 #if !defined(NDEBUG) || defined(LLVM_ENABLE_DUMP) // INTEL
-private:
-<<<<<<< HEAD
   bool DebugLogging;
 #endif // #if !defined(NDEBUG) || defined(LLVM_ENABLE_DUMP) // INTEL
-  int Ident = 0;
-};
-
-// Pass structure dumper
-class PassStructurePrinter {
-  int Ident = 0;
-  void printWithIdent(bool Expand, const Twine &Msg);
-
-public:
-  PassStructurePrinter() {}
-  void registerCallbacks(PassInstrumentationCallbacks &PIC);
-=======
   bool Enabled;
   PrintPassOptions Opts;
   int Indent = 0;
->>>>>>> 0c509dbc
 };
 
 class PreservedCFGCheckerInstrumentation {
