--- conflicted
+++ resolved
@@ -350,15 +350,11 @@
   /// Construct the module pipeline that performs inlining as well as
   /// the inlining-driven cleanups.
   ModuleInlinerWrapperPass buildInlinerPipeline(OptimizationLevel Level,
-<<<<<<< HEAD
 #if INTEL_CUSTOMIZATION
                                                 // Intel: Add InlPass.
                                                 ThinLTOPhase Phase,
                                                 InlinerPass *InlPass);
 #endif // INTEL_CUSTOMIZATION
-=======
-                                                ThinLTOPhase Phase);
->>>>>>> 194afac9
 
   /// Construct the core LLVM module optimization pipeline.
   ///
