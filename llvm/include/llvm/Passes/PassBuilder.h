--- conflicted
+++ resolved
@@ -269,13 +269,7 @@
   explicit PassBuilder(bool DebugLogging = false, TargetMachine *TM = nullptr,
                        PipelineTuningOptions PTO = PipelineTuningOptions(),
                        Optional<PGOOptions> PGOOpt = None,
-<<<<<<< HEAD
-                       PassInstrumentationCallbacks *PIC = nullptr)
-      : TM(TM), PTO(PTO), PGOOpt(PGOOpt), // INTEL
-        PIC(PIC), PrepareForLTO(false) {} // INTEL
-=======
                        PassInstrumentationCallbacks *PIC = nullptr);
->>>>>>> 2e31727a
 
   /// Cross register the analysis managers through their proxies.
   ///
@@ -356,13 +350,11 @@
   /// Construct the module pipeline that performs inlining as well as
   /// the inlining-driven cleanups.
   ModuleInlinerWrapperPass buildInlinerPipeline(OptimizationLevel Level,
-<<<<<<< HEAD
+#if INTEL_CUSTOMIZATION
+                                                // Intel: Add InlPass.
                                                 ThinLTOPhase Phase,
-                                                InlinerPass *InlPass, // INTEL
-                                                bool DebugLogging = false);
-=======
-                                                ThinLTOPhase Phase);
->>>>>>> 2e31727a
+                                                InlinerPass *InlPass);
+#endif // INTEL_CUSTOMIZATION
 
   /// Construct the core LLVM module optimization pipeline.
   ///
