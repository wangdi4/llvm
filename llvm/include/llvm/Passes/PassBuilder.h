//===- Parsing, selection, and construction of pass pipelines --*- C++ -*--===//
//
// Part of the LLVM Project, under the Apache License v2.0 with LLVM Exceptions.
// See https://llvm.org/LICENSE.txt for license information.
// SPDX-License-Identifier: Apache-2.0 WITH LLVM-exception
//
//===----------------------------------------------------------------------===//
/// \file
///
/// Interfaces for registering analysis passes, producing common pass manager
/// configurations, and parsing of pass pipelines.
///
//===----------------------------------------------------------------------===//

#ifndef LLVM_PASSES_PASSBUILDER_H
#define LLVM_PASSES_PASSBUILDER_H

#include "llvm/ADT/Optional.h"
#include "llvm/Analysis/CGSCCPassManager.h"
#include "llvm/IR/PassManager.h"
#include "llvm/Support/Error.h"
#include "llvm/Support/raw_ostream.h"
#include "llvm/Transforms/IPO/Inliner.h"
#include "llvm/Transforms/Instrumentation.h"
#include "llvm/Transforms/Scalar/LoopPassManager.h"
#include <vector>

namespace llvm {
class StringRef;
class AAManager;
class TargetMachine;
class ModuleSummaryIndex;
class InlinerPass; // INTEL

/// A struct capturing PGO tunables.
struct PGOOptions {
  enum PGOAction { NoAction, IRInstr, IRUse, SampleUse };
  enum CSPGOAction { NoCSAction, CSIRInstr, CSIRUse };
  PGOOptions(std::string ProfileFile = "", std::string CSProfileGenFile = "",
             std::string ProfileRemappingFile = "", PGOAction Action = NoAction,
             CSPGOAction CSAction = NoCSAction,
             bool DebugInfoForProfiling = false,
             bool PseudoProbeForProfiling = false)
      : ProfileFile(ProfileFile), CSProfileGenFile(CSProfileGenFile),
        ProfileRemappingFile(ProfileRemappingFile), Action(Action),
        CSAction(CSAction), DebugInfoForProfiling(DebugInfoForProfiling ||
                                                  (Action == SampleUse &&
                                                   !PseudoProbeForProfiling)),
        PseudoProbeForProfiling(PseudoProbeForProfiling) {
    // Note, we do allow ProfileFile.empty() for Action=IRUse LTO can
    // callback with IRUse action without ProfileFile.

    // If there is a CSAction, PGOAction cannot be IRInstr or SampleUse.
    assert(this->CSAction == NoCSAction ||
           (this->Action != IRInstr && this->Action != SampleUse));

    // For CSIRInstr, CSProfileGenFile also needs to be nonempty.
    assert(this->CSAction != CSIRInstr || !this->CSProfileGenFile.empty());

    // If CSAction is CSIRUse, PGOAction needs to be IRUse as they share
    // a profile.
    assert(this->CSAction != CSIRUse || this->Action == IRUse);

    // If neither Action nor CSAction, DebugInfoForProfiling or
    // PseudoProbeForProfiling needs to be true.
    assert(this->Action != NoAction || this->CSAction != NoCSAction ||
           this->DebugInfoForProfiling || this->PseudoProbeForProfiling);

    // Pseudo probe emission does not work with -fdebug-info-for-profiling since
    // they both use the discriminator field of debug lines but for different
    // purposes.
    if (this->DebugInfoForProfiling && this->PseudoProbeForProfiling) {
      report_fatal_error(
          "Pseudo probes cannot be used with -debug-info-for-profiling", false);
    }
  }
  std::string ProfileFile;
  std::string CSProfileGenFile;
  std::string ProfileRemappingFile;
  PGOAction Action;
  CSPGOAction CSAction;
  bool DebugInfoForProfiling;
  bool PseudoProbeForProfiling;
};

/// Tunable parameters for passes in the default pipelines.
class PipelineTuningOptions {
public:
  /// Constructor sets pipeline tuning defaults based on cl::opts. Each option
  /// can be set in the PassBuilder when using a LLVM as a library.
  PipelineTuningOptions();

  /// Tuning option to set loop interleaving on/off, set based on opt level.
  bool LoopInterleaving;

  /// Tuning option to enable/disable loop vectorization, set based on opt
  /// level.
  bool LoopVectorization;

  /// Tuning option to enable/disable slp loop vectorization, set based on opt
  /// level.
  bool SLPVectorization;

  /// Tuning option to enable/disable loop unrolling. Its default value is true.
  bool LoopUnrolling;

  /// Tuning option to forget all SCEV loops in LoopUnroll. Its default value
  /// is that of the flag: `-forget-scev-loop-unroll`.
  bool ForgetAllSCEVInLoopUnroll;

  /// Tuning option to enable/disable coroutine intrinsic lowering. Its default
  /// value is false. Frontends such as Clang may enable this conditionally. For
  /// example, Clang enables this option if the flags `-std=c++2a` or above, or
  /// `-fcoroutines-ts`, have been specified.
  bool Coroutines;

  /// Tuning option to cap the number of calls to retrive clobbering accesses in
  /// MemorySSA, in LICM.
  unsigned LicmMssaOptCap;

  /// Tuning option to disable promotion to scalars in LICM with MemorySSA, if
  /// the number of access is too large.
  unsigned LicmMssaNoAccForPromotionCap;

  /// Tuning option to enable/disable call graph profile. Its default value is
  /// that of the flag: `-enable-npm-call-graph-profile`.
  bool CallGraphProfile;

  /// Tuning option to enable/disable function merging. Its default value is
  /// false.
  bool MergeFunctions;

  /// Uniquefy function linkage name. Its default value is false.
  bool UniqueLinkageNames;
};

/// This class provides access to building LLVM's passes.
///
/// Its members provide the baseline state available to passes during their
/// construction. The \c PassRegistry.def file specifies how to construct all
/// of the built-in passes, and those may reference these members during
/// construction.
class PassBuilder {
  bool DebugLogging;
  TargetMachine *TM;
  PipelineTuningOptions PTO;
  Optional<PGOOptions> PGOOpt;
  PassInstrumentationCallbacks *PIC;

public:

#if INTEL_CUSTOMIZATION
  bool PrepareForLTO; // We are in the compile step of an LTO compilation
  /// We are after SLP pass.
  bool AfterSLPVectorizer;
#endif // INTEL_CUSTOMIZATION

  /// A struct to capture parsed pass pipeline names.
  ///
  /// A pipeline is defined as a series of names, each of which may in itself
  /// recursively contain a nested pipeline. A name is either the name of a pass
  /// (e.g. "instcombine") or the name of a pipeline type (e.g. "cgscc"). If the
  /// name is the name of a pass, the InnerPipeline is empty, since passes
  /// cannot contain inner pipelines. See parsePassPipeline() for a more
  /// detailed description of the textual pipeline format.
  struct PipelineElement {
    StringRef Name;
    std::vector<PipelineElement> InnerPipeline;
  };

  /// LLVM-provided high-level optimization levels.
  ///
  /// This enumerates the LLVM-provided high-level optimization levels. Each
  /// level has a specific goal and rationale.
  class OptimizationLevel final {
    unsigned SpeedLevel = 2;
    unsigned SizeLevel = 0;
    OptimizationLevel(unsigned SpeedLevel, unsigned SizeLevel)
        : SpeedLevel(SpeedLevel), SizeLevel(SizeLevel) {
      // Check that only valid combinations are passed.
      assert(SpeedLevel <= 3 &&
             "Optimization level for speed should be 0, 1, 2, or 3");
      assert(SizeLevel <= 2 &&
             "Optimization level for size should be 0, 1, or 2");
      assert((SizeLevel == 0 || SpeedLevel == 2) &&
             "Optimize for size should be encoded with speedup level == 2");
    }

  public:
    OptimizationLevel() = default;
    /// Disable as many optimizations as possible. This doesn't completely
    /// disable the optimizer in all cases, for example always_inline functions
    /// can be required to be inlined for correctness.
    static const OptimizationLevel O0;

    /// Optimize quickly without destroying debuggability.
    ///
    /// This level is tuned to produce a result from the optimizer as quickly
    /// as possible and to avoid destroying debuggability. This tends to result
    /// in a very good development mode where the compiled code will be
    /// immediately executed as part of testing. As a consequence, where
    /// possible, we would like to produce efficient-to-execute code, but not
    /// if it significantly slows down compilation or would prevent even basic
    /// debugging of the resulting binary.
    ///
    /// As an example, complex loop transformations such as versioning,
    /// vectorization, or fusion don't make sense here due to the degree to
    /// which the executed code differs from the source code, and the compile
    /// time cost.
    static const OptimizationLevel O1;
    /// Optimize for fast execution as much as possible without triggering
    /// significant incremental compile time or code size growth.
    ///
    /// The key idea is that optimizations at this level should "pay for
    /// themselves". So if an optimization increases compile time by 5% or
    /// increases code size by 5% for a particular benchmark, that benchmark
    /// should also be one which sees a 5% runtime improvement. If the compile
    /// time or code size penalties happen on average across a diverse range of
    /// LLVM users' benchmarks, then the improvements should as well.
    ///
    /// And no matter what, the compile time needs to not grow superlinearly
    /// with the size of input to LLVM so that users can control the runtime of
    /// the optimizer in this mode.
    ///
    /// This is expected to be a good default optimization level for the vast
    /// majority of users.
    static const OptimizationLevel O2;
    /// Optimize for fast execution as much as possible.
    ///
    /// This mode is significantly more aggressive in trading off compile time
    /// and code size to get execution time improvements. The core idea is that
    /// this mode should include any optimization that helps execution time on
    /// balance across a diverse collection of benchmarks, even if it increases
    /// code size or compile time for some benchmarks without corresponding
    /// improvements to execution time.
    ///
    /// Despite being willing to trade more compile time off to get improved
    /// execution time, this mode still tries to avoid superlinear growth in
    /// order to make even significantly slower compile times at least scale
    /// reasonably. This does not preclude very substantial constant factor
    /// costs though.
    static const OptimizationLevel O3;
    /// Similar to \c O2 but tries to optimize for small code size instead of
    /// fast execution without triggering significant incremental execution
    /// time slowdowns.
    ///
    /// The logic here is exactly the same as \c O2, but with code size and
    /// execution time metrics swapped.
    ///
    /// A consequence of the different core goal is that this should in general
    /// produce substantially smaller executables that still run in
    /// a reasonable amount of time.
    static const OptimizationLevel Os;
    /// A very specialized mode that will optimize for code size at any and all
    /// costs.
    ///
    /// This is useful primarily when there are absolute size limitations and
    /// any effort taken to reduce the size is worth it regardless of the
    /// execution time impact. You should expect this level to produce rather
    /// slow, but very small, code.
    static const OptimizationLevel Oz;

    bool isOptimizingForSpeed() const {
      return SizeLevel == 0 && SpeedLevel > 0;
    }

    bool isOptimizingForSize() const { return SizeLevel > 0; }

    bool operator==(const OptimizationLevel &Other) const {
      return SizeLevel == Other.SizeLevel && SpeedLevel == Other.SpeedLevel;
    }
    bool operator!=(const OptimizationLevel &Other) const {
      return SizeLevel != Other.SizeLevel || SpeedLevel != Other.SpeedLevel;
    }

    unsigned getSpeedupLevel() const { return SpeedLevel; }

    unsigned getSizeLevel() const { return SizeLevel; }
  };

  explicit PassBuilder(bool DebugLogging = false, TargetMachine *TM = nullptr,
                       PipelineTuningOptions PTO = PipelineTuningOptions(),
                       Optional<PGOOptions> PGOOpt = None,
                       PassInstrumentationCallbacks *PIC = nullptr);

  /// Cross register the analysis managers through their proxies.
  ///
  /// This is an interface that can be used to cross register each
  /// AnalysisManager with all the others analysis managers.
  void crossRegisterProxies(LoopAnalysisManager &LAM,
                            FunctionAnalysisManager &FAM,
                            CGSCCAnalysisManager &CGAM,
                            ModuleAnalysisManager &MAM);

  /// Registers all available module analysis passes.
  ///
  /// This is an interface that can be used to populate a \c
  /// ModuleAnalysisManager with all registered module analyses. Callers can
  /// still manually register any additional analyses. Callers can also
  /// pre-register analyses and this will not override those.
  void registerModuleAnalyses(ModuleAnalysisManager &MAM);

  /// Registers all available CGSCC analysis passes.
  ///
  /// This is an interface that can be used to populate a \c CGSCCAnalysisManager
  /// with all registered CGSCC analyses. Callers can still manually register any
  /// additional analyses. Callers can also pre-register analyses and this will
  /// not override those.
  void registerCGSCCAnalyses(CGSCCAnalysisManager &CGAM);

  /// Registers all available function analysis passes.
  ///
  /// This is an interface that can be used to populate a \c
  /// FunctionAnalysisManager with all registered function analyses. Callers can
  /// still manually register any additional analyses. Callers can also
  /// pre-register analyses and this will not override those.
  void registerFunctionAnalyses(FunctionAnalysisManager &FAM);

  /// Registers all available loop analysis passes.
  ///
  /// This is an interface that can be used to populate a \c LoopAnalysisManager
  /// with all registered loop analyses. Callers can still manually register any
  /// additional analyses.
  void registerLoopAnalyses(LoopAnalysisManager &LAM);

  /// Construct the core LLVM function canonicalization and simplification
  /// pipeline.
  ///
  /// This is a long pipeline and uses most of the per-function optimization
  /// passes in LLVM to canonicalize and simplify the IR. It is suitable to run
  /// repeatedly over the IR and is not expected to destroy important
  /// information about the semantics of the IR.
  ///
  /// Note that \p Level cannot be `O0` here. The pipelines produced are
  /// only intended for use when attempting to optimize code. If frontends
  /// require some transformations for semantic reasons, they should explicitly
  /// build them.
  ///
  /// \p Phase indicates the current ThinLTO phase.
  FunctionPassManager
  buildFunctionSimplificationPipeline(OptimizationLevel Level,
                                      ThinOrFullLTOPhase Phase);

  /// Construct the core LLVM module canonicalization and simplification
  /// pipeline.
  ///
  /// This pipeline focuses on canonicalizing and simplifying the entire module
  /// of IR. Much like the function simplification pipeline above, it is
  /// suitable to run repeatedly over the IR and is not expected to destroy
  /// important information. It does, however, perform inlining and other
  /// heuristic based simplifications that are not strictly reversible.
  ///
  /// Note that \p Level cannot be `O0` here. The pipelines produced are
  /// only intended for use when attempting to optimize code. If frontends
  /// require some transformations for semantic reasons, they should explicitly
  /// build them.
  ///
  /// \p Phase indicates the current ThinLTO phase.
  ModulePassManager buildModuleSimplificationPipeline(OptimizationLevel Level,
                                                      ThinOrFullLTOPhase Phase);

  /// Construct the module pipeline that performs inlining as well as
  /// the inlining-driven cleanups.
  ModuleInlinerWrapperPass buildInlinerPipeline(OptimizationLevel Level,
                                                ThinOrFullLTOPhase Phase);

  /// Construct the core LLVM module optimization pipeline.
  ///
  /// This pipeline focuses on optimizing the execution speed of the IR. It
  /// uses cost modeling and thresholds to balance code growth against runtime
  /// improvements. It includes vectorization and other information destroying
  /// transformations. It also cannot generally be run repeatedly on a module
  /// without potentially seriously regressing either runtime performance of
  /// the code or serious code size growth.
  ///
  /// Note that \p Level cannot be `O0` here. The pipelines produced are
  /// only intended for use when attempting to optimize code. If frontends
  /// require some transformations for semantic reasons, they should explicitly
  /// build them.
  ModulePassManager buildModuleOptimizationPipeline(OptimizationLevel Level,
                                                    bool LTOPreLink = false);

  /// Build a per-module default optimization pipeline.
  ///
  /// This provides a good default optimization pipeline for per-module
  /// optimization and code generation without any link-time optimization. It
  /// typically correspond to frontend "-O[123]" options for optimization
  /// levels \c O1, \c O2 and \c O3 resp.
  ///
  /// Note that \p Level cannot be `O0` here. The pipelines produced are
  /// only intended for use when attempting to optimize code. If frontends
  /// require some transformations for semantic reasons, they should explicitly
  /// build them.
  ModulePassManager buildPerModuleDefaultPipeline(OptimizationLevel Level,
                                                  bool LTOPreLink = false);

  /// Build a pre-link, ThinLTO-targeting default optimization pipeline to
  /// a pass manager.
  ///
  /// This adds the pre-link optimizations tuned to prepare a module for
  /// a ThinLTO run. It works to minimize the IR which needs to be analyzed
  /// without making irreversible decisions which could be made better during
  /// the LTO run.
  ///
  /// Note that \p Level cannot be `O0` here. The pipelines produced are
  /// only intended for use when attempting to optimize code. If frontends
  /// require some transformations for semantic reasons, they should explicitly
  /// build them.
  ModulePassManager buildThinLTOPreLinkDefaultPipeline(OptimizationLevel Level);

  /// Build an ThinLTO default optimization pipeline to a pass manager.
  ///
  /// This provides a good default optimization pipeline for link-time
  /// optimization and code generation. It is particularly tuned to fit well
  /// when IR coming into the LTO phase was first run through \c
  /// addPreLinkLTODefaultPipeline, and the two coordinate closely.
  ///
  /// Note that \p Level cannot be `O0` here. The pipelines produced are
  /// only intended for use when attempting to optimize code. If frontends
  /// require some transformations for semantic reasons, they should explicitly
  /// build them.
  ModulePassManager
  buildThinLTODefaultPipeline(OptimizationLevel Level,
                              const ModuleSummaryIndex *ImportSummary);

  /// Build a pre-link, LTO-targeting default optimization pipeline to a pass
  /// manager.
  ///
  /// This adds the pre-link optimizations tuned to work well with a later LTO
  /// run. It works to minimize the IR which needs to be analyzed without
  /// making irreversible decisions which could be made better during the LTO
  /// run.
  ///
  /// Note that \p Level cannot be `O0` here. The pipelines produced are
  /// only intended for use when attempting to optimize code. If frontends
  /// require some transformations for semantic reasons, they should explicitly
  /// build them.
  ModulePassManager buildLTOPreLinkDefaultPipeline(OptimizationLevel Level);

  /// Build an LTO default optimization pipeline to a pass manager.
  ///
  /// This provides a good default optimization pipeline for link-time
  /// optimization and code generation. It is particularly tuned to fit well
  /// when IR coming into the LTO phase was first run through \c
  /// addPreLinkLTODefaultPipeline, and the two coordinate closely.
  ///
  /// Note that \p Level cannot be `O0` here. The pipelines produced are
  /// only intended for use when attempting to optimize code. If frontends
  /// require some transformations for semantic reasons, they should explicitly
  /// build them.
  ModulePassManager buildLTODefaultPipeline(OptimizationLevel Level,
                                            ModuleSummaryIndex *ExportSummary);

  /// Build an O0 pipeline with the minimal semantically required passes.
  ///
  /// This should only be used for non-LTO and LTO pre-link pipelines.
  ModulePassManager buildO0DefaultPipeline(OptimizationLevel Level,
                                           bool LTOPreLink = false);

  /// Build the default `AAManager` with the default alias analysis pipeline
  /// registered.
  ///
  /// This also adds target-specific alias analyses registered via
  /// TargetMachine::registerDefaultAliasAnalyses().
  AAManager buildDefaultAAPipeline();

  /// Parse a textual pass pipeline description into a \c
  /// ModulePassManager.
  ///
  /// The format of the textual pass pipeline description looks something like:
  ///
  ///   module(function(instcombine,sroa),dce,cgscc(inliner,function(...)),...)
  ///
  /// Pass managers have ()s describing the nest structure of passes. All passes
  /// are comma separated. As a special shortcut, if the very first pass is not
  /// a module pass (as a module pass manager is), this will automatically form
  /// the shortest stack of pass managers that allow inserting that first pass.
  /// So, assuming function passes 'fpassN', CGSCC passes 'cgpassN', and loop
  /// passes 'lpassN', all of these are valid:
  ///
  ///   fpass1,fpass2,fpass3
  ///   cgpass1,cgpass2,cgpass3
  ///   lpass1,lpass2,lpass3
  ///
  /// And they are equivalent to the following (resp.):
  ///
  ///   module(function(fpass1,fpass2,fpass3))
  ///   module(cgscc(cgpass1,cgpass2,cgpass3))
  ///   module(function(loop(lpass1,lpass2,lpass3)))
  ///
  /// This shortcut is especially useful for debugging and testing small pass
  /// combinations.
  ///
  /// The sequence of passes aren't necessarily the exact same kind of pass.
  /// You can mix different levels implicitly if adaptor passes are defined to
  /// make them work. For example,
  ///
  ///   mpass1,fpass1,fpass2,mpass2,lpass1
  ///
  /// This pipeline uses only one pass manager: the top-level module manager.
  /// fpass1,fpass2 and lpass1 are added into the the top-level module manager
  /// using only adaptor passes. No nested function/loop pass managers are
  /// added. The purpose is to allow easy pass testing when the user
  /// specifically want the pass to run under a adaptor directly. This is
  /// preferred when a pipeline is largely of one type, but one or just a few
  /// passes are of different types(See PassBuilder.cpp for examples).
  Error parsePassPipeline(ModulePassManager &MPM, StringRef PipelineText);

  /// {{@ Parse a textual pass pipeline description into a specific PassManager
  ///
  /// Automatic deduction of an appropriate pass manager stack is not supported.
  /// For example, to insert a loop pass 'lpass' into a FunctionPassManager,
  /// this is the valid pipeline text:
  ///
  ///   function(lpass)
  Error parsePassPipeline(CGSCCPassManager &CGPM, StringRef PipelineText);
  Error parsePassPipeline(FunctionPassManager &FPM, StringRef PipelineText);
  Error parsePassPipeline(LoopPassManager &LPM, StringRef PipelineText);
  /// @}}

  /// Parse a textual alias analysis pipeline into the provided AA manager.
  ///
  /// The format of the textual AA pipeline is a comma separated list of AA
  /// pass names:
  ///
  ///   basic-aa,globals-aa,...
  ///
  /// The AA manager is set up such that the provided alias analyses are tried
  /// in the order specified. See the \c AAManaager documentation for details
  /// about the logic used. This routine just provides the textual mapping
  /// between AA names and the analyses to register with the manager.
  ///
  /// Returns false if the text cannot be parsed cleanly. The specific state of
  /// the \p AA manager is unspecified if such an error is encountered and this
  /// returns false.
  Error parseAAPipeline(AAManager &AA, StringRef PipelineText);

  /// Returns true if the pass name is the name of an alias analysis pass.
  bool isAAPassName(StringRef PassName);

  /// Returns true if the pass name is the name of a (non-alias) analysis pass.
  bool isAnalysisPassName(StringRef PassName);

<<<<<<< HEAD
#if INTEL_CUSTOMIZATION
  /// Add Inst Combine Pass
  void addInstCombinePass(FunctionPassManager &FPM) const;
#endif // INTEL_CUSTOMIZATION
=======
  /// Print pass names.
  void printPassNames(raw_ostream &OS);
>>>>>>> 5d960cba

  /// Register a callback for a default optimizer pipeline extension
  /// point
  ///
  /// This extension point allows adding passes that perform peephole
  /// optimizations similar to the instruction combiner. These passes will be
  /// inserted after each instance of the instruction combiner pass.
  void registerPeepholeEPCallback(
      const std::function<void(FunctionPassManager &, OptimizationLevel)> &C) {
    PeepholeEPCallbacks.push_back(C);
  }

  /// Register a callback for a default optimizer pipeline extension
  /// point
  ///
  /// This extension point allows adding late loop canonicalization and
  /// simplification passes. This is the last point in the loop optimization
  /// pipeline before loop deletion. Each pass added
  /// here must be an instance of LoopPass.
  /// This is the place to add passes that can remove loops, such as target-
  /// specific loop idiom recognition.
  void registerLateLoopOptimizationsEPCallback(
      const std::function<void(LoopPassManager &, OptimizationLevel)> &C) {
    LateLoopOptimizationsEPCallbacks.push_back(C);
  }

  /// Register a callback for a default optimizer pipeline extension
  /// point
  ///
  /// This extension point allows adding loop passes to the end of the loop
  /// optimizer.
  void registerLoopOptimizerEndEPCallback(
      const std::function<void(LoopPassManager &, OptimizationLevel)> &C) {
    LoopOptimizerEndEPCallbacks.push_back(C);
  }

  /// Register a callback for a default optimizer pipeline extension
  /// point
  ///
  /// This extension point allows adding optimization passes after most of the
  /// main optimizations, but before the last cleanup-ish optimizations.
  void registerScalarOptimizerLateEPCallback(
      const std::function<void(FunctionPassManager &, OptimizationLevel)> &C) {
    ScalarOptimizerLateEPCallbacks.push_back(C);
  }

  /// Register a callback for a default optimizer pipeline extension
  /// point
  ///
  /// This extension point allows adding CallGraphSCC passes at the end of the
  /// main CallGraphSCC passes and before any function simplification passes run
  /// by CGPassManager.
  void registerCGSCCOptimizerLateEPCallback(
      const std::function<void(CGSCCPassManager &, OptimizationLevel)> &C) {
    CGSCCOptimizerLateEPCallbacks.push_back(C);
  }

  /// Register a callback for a default optimizer pipeline extension
  /// point
  ///
  /// This extension point allows adding optimization passes before the
  /// vectorizer and other highly target specific optimization passes are
  /// executed.
  void registerVectorizerStartEPCallback(
      const std::function<void(FunctionPassManager &, OptimizationLevel)> &C) {
    VectorizerStartEPCallbacks.push_back(C);
  }

  /// Register a callback for a default optimizer pipeline extension point.
  ///
  /// This extension point allows adding optimization once at the start of the
  /// pipeline. This does not apply to 'backend' compiles (LTO and ThinLTO
  /// link-time pipelines).
  void registerPipelineStartEPCallback(
      const std::function<void(ModulePassManager &, OptimizationLevel)> &C) {
    PipelineStartEPCallbacks.push_back(C);
  }

  /// Register a callback for a default optimizer pipeline extension point.
  ///
  /// This extension point allows adding optimization right after passes that do
  /// basic simplification of the input IR.
  void registerPipelineEarlySimplificationEPCallback(
      const std::function<void(ModulePassManager &, OptimizationLevel)> &C) {
    PipelineEarlySimplificationEPCallbacks.push_back(C);
  }

  /// Register a callback for a default optimizer pipeline extension point
  ///
  /// This extension point allows adding optimizations at the very end of the
  /// function optimization pipeline.
  void registerOptimizerLastEPCallback(
      const std::function<void(ModulePassManager &, OptimizationLevel)> &C) {
    OptimizerLastEPCallbacks.push_back(C);
  }

  /// Register a callback for parsing an AliasAnalysis Name to populate
  /// the given AAManager \p AA
  void registerParseAACallback(
      const std::function<bool(StringRef Name, AAManager &AA)> &C) {
    AAParsingCallbacks.push_back(C);
  }

  /// {{@ Register callbacks for analysis registration with this PassBuilder
  /// instance.
  /// Callees register their analyses with the given AnalysisManager objects.
  void registerAnalysisRegistrationCallback(
      const std::function<void(CGSCCAnalysisManager &)> &C) {
    CGSCCAnalysisRegistrationCallbacks.push_back(C);
  }
  void registerAnalysisRegistrationCallback(
      const std::function<void(FunctionAnalysisManager &)> &C) {
    FunctionAnalysisRegistrationCallbacks.push_back(C);
  }
  void registerAnalysisRegistrationCallback(
      const std::function<void(LoopAnalysisManager &)> &C) {
    LoopAnalysisRegistrationCallbacks.push_back(C);
  }
  void registerAnalysisRegistrationCallback(
      const std::function<void(ModuleAnalysisManager &)> &C) {
    ModuleAnalysisRegistrationCallbacks.push_back(C);
  }
  /// @}}

  /// {{@ Register pipeline parsing callbacks with this pass builder instance.
  /// Using these callbacks, callers can parse both a single pass name, as well
  /// as entire sub-pipelines, and populate the PassManager instance
  /// accordingly.
  void registerPipelineParsingCallback(
      const std::function<bool(StringRef Name, CGSCCPassManager &,
                               ArrayRef<PipelineElement>)> &C) {
    CGSCCPipelineParsingCallbacks.push_back(C);
  }
  void registerPipelineParsingCallback(
      const std::function<bool(StringRef Name, FunctionPassManager &,
                               ArrayRef<PipelineElement>)> &C) {
    FunctionPipelineParsingCallbacks.push_back(C);
  }
  void registerPipelineParsingCallback(
      const std::function<bool(StringRef Name, LoopPassManager &,
                               ArrayRef<PipelineElement>)> &C) {
    LoopPipelineParsingCallbacks.push_back(C);
  }
  void registerPipelineParsingCallback(
      const std::function<bool(StringRef Name, ModulePassManager &,
                               ArrayRef<PipelineElement>)> &C) {
    ModulePipelineParsingCallbacks.push_back(C);
  }
  /// @}}

  /// Register a callback for a top-level pipeline entry.
  ///
  /// If the PassManager type is not given at the top level of the pipeline
  /// text, this Callback should be used to determine the appropriate stack of
  /// PassManagers and populate the passed ModulePassManager.
  void registerParseTopLevelPipelineCallback(
      const std::function<bool(ModulePassManager &, ArrayRef<PipelineElement>,
                               bool DebugLogging)> &C);

  /// Add PGOInstrumenation passes for O0 only.
  void addPGOInstrPassesForO0(ModulePassManager &MPM, bool RunProfileGen,
                              bool IsCS, std::string ProfileFile,
                              std::string ProfileRemappingFile);

  /// Returns PIC. External libraries can use this to register pass
  /// instrumentation callbacks.
  PassInstrumentationCallbacks *getPassInstrumentationCallbacks() const {
    return PIC;
  }

private:
  // O1 pass pipeline
  FunctionPassManager
  buildO1FunctionSimplificationPipeline(OptimizationLevel Level,
                                        ThinOrFullLTOPhase Phase);

  void addRequiredLTOPreLinkPasses(ModulePassManager &MPM);

  static Optional<std::vector<PipelineElement>>
  parsePipelineText(StringRef Text);

  Error parseModulePass(ModulePassManager &MPM, const PipelineElement &E);
  Error parseCGSCCPass(CGSCCPassManager &CGPM, const PipelineElement &E);
  Error parseFunctionPass(FunctionPassManager &FPM, const PipelineElement &E);
  Error parseLoopPass(LoopPassManager &LPM, const PipelineElement &E);
  bool parseAAPassName(AAManager &AA, StringRef Name);

  Error parseLoopPassPipeline(LoopPassManager &LPM,
                              ArrayRef<PipelineElement> Pipeline);
  Error parseFunctionPassPipeline(FunctionPassManager &FPM,
                                  ArrayRef<PipelineElement> Pipeline);
  Error parseCGSCCPassPipeline(CGSCCPassManager &CGPM,
                               ArrayRef<PipelineElement> Pipeline);
  Error parseModulePassPipeline(ModulePassManager &MPM,
                                ArrayRef<PipelineElement> Pipeline);

  void addPGOInstrPasses(ModulePassManager &MPM, OptimizationLevel Level,
                         bool RunProfileGen, bool IsCS, std::string ProfileFile,
                         std::string ProfileRemappingFile);
  void invokePeepholeEPCallbacks(FunctionPassManager &, OptimizationLevel);

  // Extension Point callbacks
  SmallVector<std::function<void(FunctionPassManager &, OptimizationLevel)>, 2>
      PeepholeEPCallbacks;
  SmallVector<std::function<void(LoopPassManager &, OptimizationLevel)>, 2>
      LateLoopOptimizationsEPCallbacks;
  SmallVector<std::function<void(LoopPassManager &, OptimizationLevel)>, 2>
      LoopOptimizerEndEPCallbacks;
  SmallVector<std::function<void(FunctionPassManager &, OptimizationLevel)>, 2>
      ScalarOptimizerLateEPCallbacks;
  SmallVector<std::function<void(CGSCCPassManager &, OptimizationLevel)>, 2>
      CGSCCOptimizerLateEPCallbacks;
  SmallVector<std::function<void(FunctionPassManager &, OptimizationLevel)>, 2>
      VectorizerStartEPCallbacks;
  SmallVector<std::function<void(ModulePassManager &, OptimizationLevel)>, 2>
      OptimizerLastEPCallbacks;
  // Module callbacks
  SmallVector<std::function<void(ModulePassManager &, OptimizationLevel)>, 2>
      PipelineStartEPCallbacks;
  SmallVector<std::function<void(ModulePassManager &, OptimizationLevel)>, 2>
      PipelineEarlySimplificationEPCallbacks;

  SmallVector<std::function<void(ModuleAnalysisManager &)>, 2>
      ModuleAnalysisRegistrationCallbacks;
  SmallVector<std::function<bool(StringRef, ModulePassManager &,
                                 ArrayRef<PipelineElement>)>,
              2>
      ModulePipelineParsingCallbacks;
  SmallVector<std::function<bool(ModulePassManager &, ArrayRef<PipelineElement>,
                                 bool DebugLogging)>,
              2>
      TopLevelPipelineParsingCallbacks;
  // CGSCC callbacks
  SmallVector<std::function<void(CGSCCAnalysisManager &)>, 2>
      CGSCCAnalysisRegistrationCallbacks;
  SmallVector<std::function<bool(StringRef, CGSCCPassManager &,
                                 ArrayRef<PipelineElement>)>,
              2>
      CGSCCPipelineParsingCallbacks;
  // Function callbacks
  SmallVector<std::function<void(FunctionAnalysisManager &)>, 2>
      FunctionAnalysisRegistrationCallbacks;
  SmallVector<std::function<bool(StringRef, FunctionPassManager &,
                                 ArrayRef<PipelineElement>)>,
              2>
      FunctionPipelineParsingCallbacks;
  // Loop callbacks
  SmallVector<std::function<void(LoopAnalysisManager &)>, 2>
      LoopAnalysisRegistrationCallbacks;
  SmallVector<std::function<bool(StringRef, LoopPassManager &,
                                 ArrayRef<PipelineElement>)>,
              2>
      LoopPipelineParsingCallbacks;
  // AA callbacks
  SmallVector<std::function<bool(StringRef Name, AAManager &AA)>, 2>
      AAParsingCallbacks;
};

/// This utility template takes care of adding require<> and invalidate<>
/// passes for an analysis to a given \c PassManager. It is intended to be used
/// during parsing of a pass pipeline when parsing a single PipelineName.
/// When registering a new function analysis FancyAnalysis with the pass
/// pipeline name "fancy-analysis", a matching ParsePipelineCallback could look
/// like this:
///
/// static bool parseFunctionPipeline(StringRef Name, FunctionPassManager &FPM,
///                                   ArrayRef<PipelineElement> P) {
///   if (parseAnalysisUtilityPasses<FancyAnalysis>("fancy-analysis", Name,
///                                                 FPM))
///     return true;
///   return false;
/// }
template <typename AnalysisT, typename IRUnitT, typename AnalysisManagerT,
          typename... ExtraArgTs>
bool parseAnalysisUtilityPasses(
    StringRef AnalysisName, StringRef PipelineName,
    PassManager<IRUnitT, AnalysisManagerT, ExtraArgTs...> &PM) {
  if (!PipelineName.endswith(">"))
    return false;
  // See if this is an invalidate<> pass name
  if (PipelineName.startswith("invalidate<")) {
    PipelineName = PipelineName.substr(11, PipelineName.size() - 12);
    if (PipelineName != AnalysisName)
      return false;
    PM.addPass(InvalidateAnalysisPass<AnalysisT>());
    return true;
  }

  // See if this is a require<> pass name
  if (PipelineName.startswith("require<")) {
    PipelineName = PipelineName.substr(8, PipelineName.size() - 9);
    if (PipelineName != AnalysisName)
      return false;
    PM.addPass(RequireAnalysisPass<AnalysisT, IRUnitT, AnalysisManagerT,
                                   ExtraArgTs...>());
    return true;
  }

  return false;
}
}

#endif<|MERGE_RESOLUTION|>--- conflicted
+++ resolved
@@ -541,15 +541,13 @@
   /// Returns true if the pass name is the name of a (non-alias) analysis pass.
   bool isAnalysisPassName(StringRef PassName);
 
-<<<<<<< HEAD
 #if INTEL_CUSTOMIZATION
   /// Add Inst Combine Pass
   void addInstCombinePass(FunctionPassManager &FPM) const;
 #endif // INTEL_CUSTOMIZATION
-=======
+
   /// Print pass names.
   void printPassNames(raw_ostream &OS);
->>>>>>> 5d960cba
 
   /// Register a callback for a default optimizer pipeline extension
   /// point
