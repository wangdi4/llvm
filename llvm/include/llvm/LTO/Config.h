--- conflicted
+++ resolved
@@ -202,13 +202,10 @@
   /// Add FSAFDO discriminators.
   bool AddFSDiscriminator = false;
 
-<<<<<<< HEAD
-=======
   /// Use opaque pointer types. Used to call LLVMContext::setOpaquePointers
   /// unless already set by the `-opaque-pointers` commandline option.
   bool OpaquePointers = true;
 
->>>>>>> 230d5627
   /// If this field is set, LTO will write input file paths and symbol
   /// resolutions here in llvm-lto2 command line flag format. This can be
   /// used for testing and for running the LTO pipeline outside of the linker
@@ -330,6 +327,7 @@
     enableDebugTypeODRUniquing();
     setDiagnosticHandler(
         std::make_unique<LTOLLVMDiagnosticHandler>(&DiagHandler), true);
+    setOpaquePointers(C.OpaquePointers);
   }
   DiagnosticHandlerFunction DiagHandler;
 };
