/*===-- IPO.h - Interprocedural Transformations C Interface -----*- C++ -*-===*\
|*                                                                            *|
|* Part of the LLVM Project, under the Apache License v2.0 with LLVM          *|
|* Exceptions.                                                                *|
|* See https://llvm.org/LICENSE.txt for license information.                  *|
|* SPDX-License-Identifier: Apache-2.0 WITH LLVM-exception                    *|
|*                                                                            *|
|*===----------------------------------------------------------------------===*|
|*                                                                            *|
|* This header declares the C interface to libLLVMIPO.a, which implements     *|
|* various interprocedural transformations of the LLVM IR.                    *|
|*                                                                            *|
\*===----------------------------------------------------------------------===*/

#ifndef LLVM_C_TRANSFORMS_IPO_H
#define LLVM_C_TRANSFORMS_IPO_H

#include "llvm-c/ExternC.h"
#include "llvm-c/Types.h"

LLVM_C_EXTERN_C_BEGIN

/**
 * @defgroup LLVMCTransformsIPO Interprocedural transformations
 * @ingroup LLVMCTransforms
 *
 * @{
 */

/** See llvm::createConstantMergePass function. */
void LLVMAddConstantMergePass(LLVMPassManagerRef PM);

/** See llvm::createDeadArgEliminationPass function. */
void LLVMAddDeadArgEliminationPass(LLVMPassManagerRef PM);

/** See llvm::createFunctionAttrsPass function. */
void LLVMAddFunctionAttrsPass(LLVMPassManagerRef PM);

/** See llvm::createAlwaysInlinerPass function. */
void LLVMAddAlwaysInlinerPass(LLVMPassManagerRef PM);

/** See llvm::createGlobalDCEPass function. */
void LLVMAddGlobalDCEPass(LLVMPassManagerRef PM);

<<<<<<< HEAD
/** See llvm::createIPSCCPPass function. */
void LLVMAddIPSCCPPass(LLVMPassManagerRef PM);

=======
>>>>>>> 91d5a52d
/**
 * @}
 */

LLVM_C_EXTERN_C_END

#endif<|MERGE_RESOLUTION|>--- conflicted
+++ resolved
@@ -42,12 +42,6 @@
 /** See llvm::createGlobalDCEPass function. */
 void LLVMAddGlobalDCEPass(LLVMPassManagerRef PM);
 
-<<<<<<< HEAD
-/** See llvm::createIPSCCPPass function. */
-void LLVMAddIPSCCPPass(LLVMPassManagerRef PM);
-
-=======
->>>>>>> 91d5a52d
 /**
  * @}
  */
