--- conflicted
+++ resolved
@@ -47,14 +47,4 @@
 value llvm_add_global_dce(LLVMPassManagerRef PM) {
   LLVMAddGlobalDCEPass(PM);
   return Val_unit;
-<<<<<<< HEAD
-}
-
-/* [`Module] Llvm.PassManager.t -> unit */
-value llvm_add_ipsccp(LLVMPassManagerRef PM) {
-  LLVMAddIPSCCPPass(PM);
-  return Val_unit;
-}
-=======
-}
->>>>>>> 91d5a52d
+}