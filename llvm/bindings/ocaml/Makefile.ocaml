--- conflicted
+++ resolved
@@ -1,27 +1,30 @@
 ##===- bindings/ocaml/Makefile.ocaml -----------------------*- Makefile -*-===##
-# 
+#
 #                     The LLVM Compiler Infrastructure
 #
 # This file is distributed under the University of Illinois Open Source
 # License. See LICENSE.TXT for details.
-# 
+#
 ##===----------------------------------------------------------------------===##
-# 
+#
 # An OCaml library is a unique project type in the context of LLVM, so rules are
 # here rather than in Makefile.rules.
-# 
+#
 # Reference materials on installing OCaml libraries:
-# 
+#
 #   https://fedoraproject.org/wiki/Packaging/OCaml
 #   http://pkg-ocaml-maint.alioth.debian.org/ocaml_packaging_policy.txt
-# 
+#
 ##===----------------------------------------------------------------------===##
 
 include $(LEVEL)/Makefile.config
 
+# We have our own rules for building static libraries.
+NO_BUILD_ARCHIVE = 1
+
 # CFLAGS needs to be set before Makefile.rules is included.
-CXX.Flags += -I"$(shell $(OCAMLC) -where)"
-C.Flags += -I"$(shell $(OCAMLC) -where)"
+CXX.Flags += -I"$(shell $(OCAMLFIND) c -where)"
+C.Flags += -I"$(shell $(OCAMLFIND) c -where)"
 
 ifeq ($(ENABLE_SHARED),1)
 LINK_COMPONENTS := all
@@ -56,7 +59,15 @@
 #    from toplevels.
 ifneq ($(ObjectsO),)
 ifeq ($(ENABLE_SHARED),1)
-OCAMLSTUBS := 1
+OCAMLSTUBS     := 1
+OCAMLSTUBFLAGS := $(patsubst %,-cclib %, $(LLVMLibsOptions) -l$(LIBRARYNAME))
+endif
+endif
+
+# Avoid the need for LD_LIBRARY_PATH
+ifneq ($(HOST_OS), $(filter $(HOST_OS), Cygwin MingW))
+ifneq ($(HOST_OS),Darwin)
+OCAMLRPATH     := $(RPATH) -Wl,'$$ORIGIN/../../lib'
 endif
 endif
 
@@ -65,61 +76,30 @@
                   -ccopt $(RPATH) -ccopt -Wl,'$$CAMLORIGIN/..'
 
 # Tools
-OCAMLCFLAGS += -I $(ObjDir) -I $(OcamlDir)
+OCAMLCFLAGS += -I $(OcamlDir) $(addprefix -package ,$(FindlibPackages))
+
 ifndef IS_CLEANING_TARGET
 ifneq ($(ObjectsO),)
 OCAMLAFLAGS += $(patsubst %,-cclib %, \
                  $(filter-out -L$(LibDir),-l$(LIBRARYNAME) \
                                           $(shell $(LLVM_CONFIG) --ldflags)) \
-                                          $(UsedLibs))
+                                          $(UsedLibs) $(ExtraLibs))
 else
 OCAMLAFLAGS += $(patsubst %,-cclib %, \
                  $(filter-out -L$(LibDir),$(shell $(LLVM_CONFIG) --ldflags)) \
-                                          $(UsedLibs))
-endif
-endif
- 
-# -g was introduced in 3.10.0.
-#ifneq ($(ENABLE_OPTIMIZED),1)
-#  OCAMLDEBUGFLAG := -g
-#endif
-
-Compile.CMI  := $(strip $(OCAMLC) -c $(OCAMLCFLAGS) $(OCAMLDEBUGFLAG) -o)
-Compile.CMO  := $(strip $(OCAMLC) -c $(OCAMLCFLAGS) $(OCAMLDEBUGFLAG) -o)
-Compile.CMX  := $(strip $(OCAMLOPT) -c $(OCAMLCFLAGS) $(OCAMLDEBUGFLAG) -o)
+                                          $(UsedLibs) $(ExtraLibs))
+endif
+endif
+
+ifneq ($(DEBUG_SYMBOLS),1)
+  OCAMLDEBUGFLAG := -g
+endif
+
+Compile.CMI  := $(strip $(OCAMLFIND) c -c $(OCAMLCFLAGS) $(OCAMLDEBUGFLAG) -o)
+Compile.CMO  := $(strip $(OCAMLFIND) c -c $(OCAMLCFLAGS) $(OCAMLDEBUGFLAG) -o)
+Compile.CMX  := $(strip $(OCAMLFIND) opt -c $(OCAMLCFLAGS) $(OCAMLDEBUGFLAG) -o)
 
 ifdef OCAMLSTUBS
-# Avoid the need for LD_LIBRARY_PATH
-ifneq ($(HOST_OS), $(filter $(HOST_OS), Cygwin MingW))
-ifneq ($(HOST_OS),Darwin)
-OCAMLRPATH   := $(RPATH) -Wl,'$(SharedLibDir)'
-endif
-endif
-endif
-
-ifdef OCAMLSTUBS
-<<<<<<< HEAD
-Archive.CMA  := $(strip $(OCAMLC) -a -dllib -l$(LIBRARYNAME) $(OCAMLDEBUGFLAG) \
-                                  -o)
-else
-Archive.CMA  := $(strip $(OCAMLC) -a -custom $(OCAMLAFLAGS) $(OCAMLDEBUGFLAG) \
-                                  -o)
-endif
-
-ifdef OCAMLSTUBS
-Archive.CMXA := $(strip $(OCAMLOPT) -a $(patsubst %,-cclib %, \
-                                    $(LLVMLibsOptions) -l$(LIBRARYNAME) \
-                                    -L$(SharedLibDir) $(OCAMLRPATH)) \
-                                    $(OCAMLDEBUGFLAG) -o)
-else
-Archive.CMXA := $(strip $(OCAMLOPT) -a $(OCAMLAFLAGS) $(OCAMLDEBUGFLAG) -o)
-endif
-
-ifdef OCAMLOPT
-Archive.EXE := $(strip $(OCAMLOPT) -cc $(CXX) $(OCAMLCFLAGS) $(UsedOcamlLibs:%=%.cmxa) $(OCAMLDEBUGFLAG) -o)
-else
-Archive.EXE := $(strip $(OCAMLC) -cc $(CXX) $(OCAMLCFLAGS) $(OCAMLDEBUGFLAG:%=%.cma) -o)
-=======
 # -dllib is engaged with ocamlc builds, $(OCAMLSTUBFLAGS) in ocamlc -custom builds.
 Archive.CMA  := $(strip $(OCAMLFIND) c -a -dllib -l$(LIBRARYNAME) $(OCAMLSTUBFLAGS) \
 																			 $(OCAMLDEBUGFLAG) $(OCAMLORIGIN) -o)
@@ -134,7 +114,6 @@
 else
 Archive.CMXA := $(strip $(OCAMLFIND) opt -a $(OCAMLAFLAGS) $(OCAMLDEBUGFLAG) \
                                          $(OCAMLORIGIN) -o)
->>>>>>> 41cb3da2
 endif
 
 # Source files
@@ -218,7 +197,7 @@
 ifdef LIBRARYNAME
 $(ObjDir)/$(LIBRARYNAME).ocamldep: $(OcamlSources) $(OcamlHeaders) \
                                    $(OcamlDir)/.dir $(ObjDir)/.dir
-	$(Verb) $(OCAMLDEP) $(OCAMLCFLAGS) $(OcamlSources) $(OcamlHeaders) > $@
+	$(Verb) $(OCAMLFIND) dep $(OCAMLCFLAGS) $(OcamlSources) $(OcamlHeaders) > $@
 
 -include $(ObjDir)/$(LIBRARYNAME).ocamldep
 endif
@@ -226,7 +205,7 @@
 ifdef TOOLNAME
 $(ObjDir)/$(TOOLNAME).ocamldep: $(OcamlSources) $(OcamlHeaders) \
                                 $(OcamlDir)/.dir $(ObjDir)/.dir
-	$(Verb) $(OCAMLDEP) $(OCAMLCFLAGS) $(OcamlSources) $(OcamlHeaders) > $@
+	$(Verb) $(OCAMLFIND) dep $(OCAMLCFLAGS) $(OcamlSources) $(OcamlHeaders) > $@
 
 -include $(ObjDir)/$(TOOLNAME).ocamldep
 endif
@@ -252,7 +231,7 @@
 	$(Echo) "Installing $(BuildMode) $(DestA)"
 	$(Verb) $(MKDIR) $(PROJ_libocamldir)
 	$(Verb) $(INSTALL) $(LibraryA) $(DestA)
-	$(Verb) 
+	$(Verb)
 
 uninstall-a::
 	$(Echo) "Uninstalling $(DestA)"
@@ -396,8 +375,8 @@
 ##===- Build optimized ocaml archive (.ml's -> .cmx's -> .cmxa, .a) -------===##
 
 # The ocamlopt compiler is supported on a set of targets disjoint from LLVM's.
-# If unavailable, 'configure' will not define OCAMLOPT in Makefile.config.
-ifdef OCAMLOPT
+# If unavailable, 'configure' will set HAVE_OCAMLOPT to 0 in Makefile.config.
+ifeq ($(HAVE_OCAMLOPT),1)
 
 $(OcamlDir)/%.cmx: $(ObjDir)/%.cmx
 	$(Verb) $(CP) -f $< $@
@@ -447,31 +426,11 @@
 endif
 endif
 
-##===- Build executables --------------------------------------------------===##
-
-ifdef TOOLNAME
-all-local:: $(OutputEXE)
-clean-local:: clean-exe
-
-$(OutputEXE): $(ToolEXE) $(OcamlDir)/.dir
-	$(Verb) $(CP) -f $< $@
-
-ifndef OCAMLOPT
-$(ToolEXE): $(ObjectsCMO) $(OcamlDir)/.dir
-	$(Echo) "Archiving $(notdir $@) for $(BuildMode) build"
-	$(Verb) $(Archive.EXE) $@ $(ObjectsCMO)
-else
-$(ToolEXE): $(ObjectsCMX) $(OcamlDir)/.dir
-	$(Echo) "Archiving $(notdir $@) for $(BuildMode) build"
-	$(Verb) $(Archive.EXE) $@ $(ObjectsCMX)
-endif
-endif
-
 ##===- Generate documentation ---------------------------------------------===##
 
 $(ObjDir)/$(LIBRARYNAME).odoc: $(ObjectsCMI)
 	$(Echo) "Documenting $(notdir $@)"
-	$(Verb) $(OCAMLDOC) -I $(ObjDir) -I $(OcamlDir) -dump $@ $(OcamlHeaders)
+	$(Verb) $(OCAMLFIND) doc -I $(ObjDir) -I $(OcamlDir) -dump $@ $(OcamlHeaders)
 
 ocamldoc: $(ObjDir)/$(LIBRARYNAME).odoc
 
@@ -482,15 +441,17 @@
 	$(Echo) "LLVM_CONFIG  : " '$(LLVM_CONFIG)'
 	$(Echo) "OCAMLCFLAGS  : " '$(OCAMLCFLAGS)'
 	$(Echo) "OCAMLAFLAGS  : " '$(OCAMLAFLAGS)'
-	$(Echo) "OCAMLC       : " '$(OCAMLC)'
-	$(Echo) "OCAMLOPT     : " '$(OCAMLOPT)'
-	$(Echo) "OCAMLDEP     : " '$(OCAMLDEP)'
+	$(Echo) "OCAMLRPATH   : " '$(OCAMLRPATH)'
+	$(Echo) "OCAMLSTUBS   : " '$(OCAMLSTUBS)'
+	$(Echo) "OCAMLSTUBFLAGS : " '$(OCAMLSTUBFLAGS)'
+	$(Echo) "OCAMLFIND    : " '$(OCAMLFIND)'
 	$(Echo) "Compile.CMI  : " '$(Compile.CMI)'
 	$(Echo) "Compile.CMO  : " '$(Compile.CMO)'
 	$(Echo) "Archive.CMA  : " '$(Archive.CMA)'
 	$(Echo) "Compile.CMX  : " '$(Compile.CMX)'
 	$(Echo) "Archive.CMXA : " '$(Archive.CMXA)'
 	$(Echo) "CAML_LIBDIR  : " '$(CAML_LIBDIR)'
+	$(Echo) "LibraryA     : " '$(LibraryA)'
 	$(Echo) "LibraryCMA   : " '$(LibraryCMA)'
 	$(Echo) "LibraryCMXA  : " '$(LibraryCMXA)'
 	$(Echo) "SharedLib    : " '$(SharedLib)'
@@ -510,6 +471,7 @@
 	$(Echo) "DestSharedLib: " '$(DestSharedLib)'
 	$(Echo) "UsedLibs     : " '$(UsedLibs)'
 	$(Echo) "UsedLibNames : " '$(UsedLibNames)'
+	$(Echo) "ExtraLibs    : " '$(ExtraLibs)'
 
 .PHONY: printcamlvars   build-cmis \
             clean-a     clean-cmis     clean-cma     clean-cmxa \
