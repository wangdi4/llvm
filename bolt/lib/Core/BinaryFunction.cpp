--- conflicted
+++ resolved
@@ -4307,11 +4307,7 @@
     // block boundaries.
     auto translateBlockOffset = [&](const uint64_t Offset) {
       const uint64_t OutAddress = BB.getOutputAddressRange().first + Offset;
-<<<<<<< HEAD
-      return OutAddress;
-=======
       return std::min(OutAddress, BB.getOutputAddressRange().second);
->>>>>>> f2eaa6ec
     };
 
     uint64_t OutLowPC = BB.getOutputAddressRange().first;
