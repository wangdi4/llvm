//===- SPIRVWriter.cpp - Converts LLVM to SPIR-V ----------------*- C++ -*-===//
//
//                     The LLVM/SPIR-V Translator
//
// This file is distributed under the University of Illinois Open Source
// License. See LICENSE.TXT for details.
//
// Copyright (c) 2014 Advanced Micro Devices, Inc. All rights reserved.
//
// Permission is hereby granted, free of charge, to any person obtaining a
// copy of this software and associated documentation files (the "Software"),
// to deal with the Software without restriction, including without limitation
// the rights to use, copy, modify, merge, publish, distribute, sublicense,
// and/or sell copies of the Software, and to permit persons to whom the
// Software is furnished to do so, subject to the following conditions:
//
// Redistributions of source code must retain the above copyright notice,
// this list of conditions and the following disclaimers.
// Redistributions in binary form must reproduce the above copyright notice,
// this list of conditions and the following disclaimers in the documentation
// and/or other materials provided with the distribution.
// Neither the names of Advanced Micro Devices, Inc., nor the names of its
// contributors may be used to endorse or promote products derived from this
// Software without specific prior written permission.
// THE SOFTWARE IS PROVIDED "AS IS", WITHOUT WARRANTY OF ANY KIND, EXPRESS OR
// IMPLIED, INCLUDING BUT NOT LIMITED TO THE WARRANTIES OF MERCHANTABILITY,
// FITNESS FOR A PARTICULAR PURPOSE AND NONINFRINGEMENT. IN NO EVENT SHALL THE
// CONTRIBUTORS OR COPYRIGHT HOLDERS BE LIABLE FOR ANY CLAIM, DAMAGES OR OTHER
// LIABILITY, WHETHER IN AN ACTION OF CONTRACT, TORT OR OTHERWISE, ARISING FROM,
// OUT OF OR IN CONNECTION WITH THE SOFTWARE OR THE USE OR OTHER DEALINGS WITH
// THE SOFTWARE.
//
//===----------------------------------------------------------------------===//
/// \file
///
/// This file implements conversion of LLVM intermediate language to SPIR-V
/// binary.
///
//===----------------------------------------------------------------------===//

#include "SPIRVWriter.h"
#include "LLVMToSPIRVDbgTran.h"
#include "SPIRVAsm.h"
#include "SPIRVBasicBlock.h"
#include "SPIRVEntry.h"
#include "SPIRVEnum.h"
#include "SPIRVExtInst.h"
#include "SPIRVFunction.h"
#include "SPIRVInstruction.h"
#include "SPIRVInternal.h"
#include "SPIRVLLVMUtil.h"
#include "SPIRVMDWalker.h"
#include "SPIRVMemAliasingINTEL.h"
#include "SPIRVModule.h"
#include "SPIRVType.h"
#include "SPIRVUtil.h"
#include "SPIRVValue.h"
#include "VectorComputeUtil.h"

#include "llvm/ADT/DenseMap.h"
#include "llvm/ADT/StringSwitch.h"
#include "llvm/ADT/Triple.h"
#include "llvm/Analysis/ValueTracking.h"
#include "llvm/IR/Constants.h"
#include "llvm/IR/DerivedTypes.h"
#include "llvm/IR/Function.h"
#include "llvm/IR/InlineAsm.h"
#include "llvm/IR/InstrTypes.h"
#include "llvm/IR/Instructions.h"
#include "llvm/IR/IntrinsicInst.h"
#include "llvm/IR/LegacyPassManager.h"
#include "llvm/IR/Module.h"
#include "llvm/IR/Operator.h"
#include "llvm/Pass.h"
#include "llvm/Support/Casting.h"
#include "llvm/Support/CommandLine.h"
#include "llvm/Support/Debug.h"
#include "llvm/Transforms/Utils.h" // loop-simplify pass

#include <cstdlib>
#include <functional>
#include <iostream>
#include <memory>
#include <queue>
#include <regex>
#include <set>
#include <vector>

#define DEBUG_TYPE "spirv"

using namespace llvm;
using namespace SPIRV;
using namespace OCLUtil;

namespace SPIRV {

static void foreachKernelArgMD(
    MDNode *MD, SPIRVFunction *BF,
    std::function<void(const std::string &Str, SPIRVFunctionParameter *BA)>
        Func) {
  for (unsigned I = 0, E = MD->getNumOperands(); I != E; ++I) {
    SPIRVFunctionParameter *BA = BF->getArgument(I);
    Func(getMDOperandAsString(MD, I), BA);
  }
}

static SPIRVMemoryModelKind getMemoryModel(Module &M) {
  auto *MemoryModelMD = M.getNamedMetadata(kSPIRVMD::MemoryModel);
  if (MemoryModelMD && (MemoryModelMD->getNumOperands() > 0)) {
    auto *Ref0 = MemoryModelMD->getOperand(0);
    if (Ref0 && Ref0->getNumOperands() > 1) {
      auto &&ModelOp = Ref0->getOperand(1);
      auto *ModelCI = mdconst::dyn_extract<ConstantInt>(ModelOp);
      if (ModelCI && (ModelCI->getValue().getActiveBits() <= 64)) {
        auto Model = static_cast<SPIRVMemoryModelKind>(ModelCI->getZExtValue());
        return Model;
      }
    }
  }
  return SPIRVMemoryModelKind::MemoryModelMax;
}

LLVMToSPIRVBase::LLVMToSPIRVBase(SPIRVModule *SMod)
    : M(nullptr), Ctx(nullptr), BM(SMod), SrcLang(0), SrcLangVer(0) {
  DbgTran = std::make_unique<LLVMToSPIRVDbgTran>(nullptr, SMod, this);
}

bool LLVMToSPIRVBase::runLLVMToSPIRV(Module &Mod) {
  M = &Mod;
  CG = std::make_unique<CallGraph>(Mod);
  Ctx = &M->getContext();
  DbgTran->setModule(M);
  assert(BM && "SPIR-V module not initialized");
  translate();
  return true;
}

SPIRVValue *LLVMToSPIRVBase::getTranslatedValue(const Value *V) const {
  auto Loc = ValueMap.find(V);
  if (Loc != ValueMap.end())
    return Loc->second;
  return nullptr;
}

bool LLVMToSPIRVBase::isKernel(Function *F) {
  if (F->getCallingConv() == CallingConv::SPIR_KERNEL)
    return true;
  return false;
}

bool LLVMToSPIRVBase::isBuiltinTransToInst(Function *F) {
  StringRef DemangledName;
  if (!oclIsBuiltin(F->getName(), DemangledName) &&
      !isDecoratedSPIRVFunc(F, DemangledName))
    return false;
  SPIRVDBG(spvdbgs() << "CallInst: demangled name: " << DemangledName.str()
                     << '\n');
  return getSPIRVFuncOC(DemangledName) != OpNop;
}

bool LLVMToSPIRVBase::isBuiltinTransToExtInst(
    Function *F, SPIRVExtInstSetKind *ExtSet, SPIRVWord *ExtOp,
    SmallVectorImpl<std::string> *Dec) {
  StringRef DemangledName;
  if (!oclIsBuiltin(F->getName(), DemangledName))
    return false;
  LLVM_DEBUG(dbgs() << "[oclIsBuiltinTransToExtInst] CallInst: demangled name: "
                    << DemangledName << '\n');
  StringRef S = DemangledName;
  if (!S.startswith(kSPIRVName::Prefix))
    return false;
  S = S.drop_front(strlen(kSPIRVName::Prefix));
  auto Loc = S.find(kSPIRVPostfix::Divider);
  auto ExtSetName = S.substr(0, Loc);
  SPIRVExtInstSetKind Set = SPIRVEIS_Count;
  if (!SPIRVExtSetShortNameMap::rfind(ExtSetName.str(), &Set))
    return false;
  assert((Set == SPIRVEIS_OpenCL || Set == BM->getDebugInfoEIS()) &&
         "Unsupported extended instruction set");

  auto ExtOpName = S.substr(Loc + 1);
  auto Splited = ExtOpName.split(kSPIRVPostfix::ExtDivider);
  OCLExtOpKind EOC;
  if (!OCLExtOpMap::rfind(Splited.first.str(), &EOC))
    return false;

  if (ExtSet)
    *ExtSet = Set;
  if (ExtOp)
    *ExtOp = EOC;
  if (Dec) {
    SmallVector<StringRef, 2> P;
    Splited.second.split(P, kSPIRVPostfix::Divider);
    for (auto &I : P)
      Dec->push_back(I.str());
  }
  return true;
}

/// Decode SPIR-V type name in the format spirv.{TypeName}._{Postfixes}
/// where Postfixes are strings separated by underscores.
/// \return TypeName.
/// \param Ops contains the integers decoded from postfixes.
static std::string decodeSPIRVTypeName(StringRef Name,
                                       SmallVectorImpl<std::string> &Strs) {
  SmallVector<StringRef, 4> SubStrs;
  const char Delim[] = {kSPIRVTypeName::Delimiter, 0};
  Name.split(SubStrs, Delim, -1, true);
  assert(SubStrs.size() >= 2 && "Invalid SPIRV type name");
  assert(SubStrs[0] == kSPIRVTypeName::Prefix && "Invalid prefix");
  assert((SubStrs.size() == 2 || !SubStrs[2].empty()) && "Invalid postfix");

  if (SubStrs.size() > 2) {
    const char PostDelim[] = {kSPIRVTypeName::PostfixDelim, 0};
    SmallVector<StringRef, 4> Postfixes;
    SubStrs[2].split(Postfixes, PostDelim, -1, true);
    assert(Postfixes.size() > 1 && Postfixes[0].empty() && "Invalid postfix");
    for (unsigned I = 1, E = Postfixes.size(); I != E; ++I)
      Strs.push_back(std::string(Postfixes[I]).c_str());
  }
  return SubStrs[1].str();
}

static bool recursiveType(const StructType *ST, const Type *Ty) {
  SmallPtrSet<const StructType *, 4> Seen;

  std::function<bool(const Type *Ty)> Run = [&](const Type *Ty) {
    if (!(isa<StructType>(Ty) || isa<ArrayType>(Ty) || isa<VectorType>(Ty)) &&
        !Ty->isPointerTy())
      return false;

    if (auto *StructTy = dyn_cast<StructType>(Ty)) {
      if (StructTy == ST)
        return true;

      if (Seen.count(StructTy))
        return false;

      Seen.insert(StructTy);

      return find_if(StructTy->element_begin(), StructTy->element_end(), Run) !=
             StructTy->element_end();
    }

    if (auto *PtrTy = dyn_cast<PointerType>(Ty)) {
      Type *ElTy = PtrTy->getPointerElementType();
      if (auto *FTy = dyn_cast<FunctionType>(ElTy)) {
        // If we have a function pointer, then argument types and return type of
        // the referenced function also need to be checked
        return Run(FTy->getReturnType()) ||
               any_of(FTy->param_begin(), FTy->param_end(), Run);
      }

      return Run(ElTy);
    }

    if (auto *ArrayTy = dyn_cast<ArrayType>(Ty))
      return Run(ArrayTy->getArrayElementType());

    return false;
  };

  return Run(Ty);
}

SPIRVType *LLVMToSPIRVBase::transType(Type *T) {
  LLVMToSPIRVTypeMap::iterator Loc = TypeMap.find(T);
  if (Loc != TypeMap.end())
    return Loc->second;

  SPIRVDBG(dbgs() << "[transType] " << *T << '\n');
  if (T->isVoidTy())
    return mapType(T, BM->addVoidType());

  if (T->isIntegerTy(1))
    return mapType(T, BM->addBoolType());

  if (T->isIntegerTy()) {
    unsigned BitWidth = T->getIntegerBitWidth();
    // SPIR-V 2.16.1. Universal Validation Rules: Scalar integer types can be
    // parameterized only as 32 bit, plus any additional sizes enabled by
    // capabilities.
    if (BM->isAllowedToUseExtension(
            ExtensionID::SPV_INTEL_arbitrary_precision_integers) ||
        BM->getErrorLog().checkError(
            BitWidth == 8 || BitWidth == 16 || BitWidth == 32 || BitWidth == 64,
            SPIRVEC_InvalidBitWidth, std::to_string(BitWidth))) {
      return mapType(T, BM->addIntegerType(T->getIntegerBitWidth()));
    }
  }

  if (T->isFloatingPointTy())
    return mapType(T, BM->addFloatType(T->getPrimitiveSizeInBits()));

  // A pointer to image or pipe type in LLVM is translated to a SPIRV
  // (non-pointer) image or pipe type.
  if (T->isPointerTy()) {
    auto ET = T->getPointerElementType();
    if (ET->isFunctionTy() &&
        !BM->checkExtension(ExtensionID::SPV_INTEL_function_pointers,
                            SPIRVEC_FunctionPointers, toString(T)))
      return nullptr;
    auto ST = dyn_cast<StructType>(ET);
    auto AddrSpc = T->getPointerAddressSpace();
    // Lower global_device and global_host address spaces that were added in
    // SYCL as part of SYCL_INTEL_usm_address_spaces extension to just global
    // address space if device doesn't support SPV_INTEL_usm_storage_classes
    // extension
    if (!BM->isAllowedToUseExtension(
            ExtensionID::SPV_INTEL_usm_storage_classes) &&
        ((AddrSpc == SPIRAS_GlobalDevice) || (AddrSpc == SPIRAS_GlobalHost))) {
      auto NewType =
          PointerType::get(T->getPointerElementType(), SPIRAS_Global);
      return mapType(T, transType(NewType));
    }
    if (ST && !ST->isSized()) {
      Op OpCode;
      StringRef STName = ST->getName();
      // Workaround for non-conformant SPIR binary
      if (STName == "struct._event_t") {
        STName = kSPR2TypeName::Event;
        ST->setName(STName);
      }
      if (STName.startswith(kSPR2TypeName::PipeRO) ||
          STName.startswith(kSPR2TypeName::PipeWO)) {
        auto PipeT = BM->addPipeType();
        PipeT->setPipeAcessQualifier(STName.startswith(kSPR2TypeName::PipeRO)
                                         ? AccessQualifierReadOnly
                                         : AccessQualifierWriteOnly);
        return mapType(T, PipeT);
      }
      if (STName.startswith(kSPR2TypeName::ImagePrefix)) {
        assert(AddrSpc == SPIRAS_Global);
        auto SPIRVImageTy = getSPIRVImageTypeFromOCL(M, T);
        return mapType(T, transType(SPIRVImageTy));
      }
      if (STName == kSPR2TypeName::Sampler)
        return mapType(T, transType(getSamplerType(M)));
      if (STName.startswith(kSPIRVTypeName::PrefixAndDelim))
        return transSPIRVOpaqueType(T);

      if (STName.startswith(kOCLSubgroupsAVCIntel::TypePrefix))
        return mapType(
            T, BM->addSubgroupAvcINTELType(
                   OCLSubgroupINTELTypeOpCodeMap::map(ST->getName().str())));

      if (OCLOpaqueTypeOpCodeMap::find(STName.str(), &OpCode)) {
        switch (OpCode) {
        default:
          return mapType(T, BM->addOpaqueGenericType(OpCode));
        case OpTypeDeviceEvent:
          return mapType(T, BM->addDeviceEventType());
        case OpTypeQueue:
          return mapType(T, BM->addQueueType());
        }
      }
      if (BM->isAllowedToUseExtension(ExtensionID::SPV_INTEL_vector_compute)) {
        if (STName.startswith(kVCType::VCBufferSurface)) {
          // VCBufferSurface always have Access Qualifier
          auto Access = getAccessQualifier(STName);
          return mapType(T, BM->addBufferSurfaceINTELType(Access));
        }
      }

      if (isPointerToOpaqueStructType(T)) {
        return mapType(
            T, BM->addPointerType(SPIRSPIRVAddrSpaceMap::map(
                                      static_cast<SPIRAddressSpace>(AddrSpc)),
                                  transType(ET)));
      }
    } else {
      return mapType(
          T, BM->addPointerType(SPIRSPIRVAddrSpaceMap::map(
                                    static_cast<SPIRAddressSpace>(AddrSpc)),
                                transType(ET)));
    }
  }

  if (auto *VecTy = dyn_cast<FixedVectorType>(T))
    return mapType(T, BM->addVectorType(transType(VecTy->getElementType()),
                                        VecTy->getNumElements()));

  if (T->isArrayTy()) {
    // SPIR-V 1.3 s3.32.6: Length is the number of elements in the array.
    //                     It must be at least 1.
    if (T->getArrayNumElements() < 1) {
      std::string Str;
      llvm::raw_string_ostream OS(Str);
      OS << *T;
      SPIRVCK(T->getArrayNumElements() >= 1, InvalidArraySize, OS.str());
    }
    return mapType(T, BM->addArrayType(
                          transType(T->getArrayElementType()),
                          static_cast<SPIRVConstant *>(transValue(
                              ConstantInt::get(getSizetType(),
                                               T->getArrayNumElements(), false),
                              nullptr))));
  }

  if (T->isStructTy() && !T->isSized()) {
    auto ST = dyn_cast<StructType>(T);
    (void)ST; // Silence warning
    assert(!ST->getName().startswith(kSPR2TypeName::PipeRO));
    assert(!ST->getName().startswith(kSPR2TypeName::PipeWO));
    assert(!ST->getName().startswith(kSPR2TypeName::ImagePrefix));
    return mapType(T, BM->addOpaqueType(T->getStructName().str()));
  }

  if (auto ST = dyn_cast<StructType>(T)) {
    assert(ST->isSized());

    StringRef Name;
    if (ST->hasName())
      Name = ST->getName();

    if (Name == getSPIRVTypeName(kSPIRVTypeName::ConstantSampler))
      return transType(getSamplerType(M));
    if (Name == getSPIRVTypeName(kSPIRVTypeName::ConstantPipeStorage))
      return transType(getPipeStorageType(M));

    constexpr size_t MaxNumElements = MaxWordCount - SPIRVTypeStruct::FixedWC;
    const size_t NumElements = ST->getNumElements();
    size_t SPIRVStructNumElements = NumElements;
    // In case number of elements is greater than maximum WordCount and
    // SPV_INTEL_long_constant_composite is not enabled, the error will be
    // emitted by validate functionality of SPIRVTypeStruct class.
    if (NumElements > MaxNumElements &&
        BM->isAllowedToUseExtension(
            ExtensionID::SPV_INTEL_long_constant_composite)) {
      SPIRVStructNumElements = MaxNumElements;
    }

    auto *Struct = BM->openStructType(SPIRVStructNumElements, Name.str());
    mapType(T, Struct);

    if (NumElements > MaxNumElements &&
        BM->isAllowedToUseExtension(
            ExtensionID::SPV_INTEL_long_constant_composite)) {
      uint64_t NumOfContinuedInstructions = NumElements / MaxNumElements - 1;
      for (uint64_t J = 0; J < NumOfContinuedInstructions; J++) {
        auto *Continued = BM->addTypeStructContinuedINTEL(MaxNumElements);
        Struct->addContinuedInstruction(
            static_cast<SPIRVTypeStruct::ContinuedInstType>(Continued));
      }
      uint64_t Remains = NumElements % MaxNumElements;
      if (Remains) {
        auto *Continued = BM->addTypeStructContinuedINTEL(Remains);
        Struct->addContinuedInstruction(
            static_cast<SPIRVTypeStruct::ContinuedInstType>(Continued));
      }
    }

    SmallVector<unsigned, 4> ForwardRefs;

    for (unsigned I = 0, E = T->getStructNumElements(); I != E; ++I) {
      auto *ElemTy = ST->getElementType(I);
      if ((isa<StructType>(ElemTy) || isa<ArrayType>(ElemTy) ||
           isa<VectorType>(ElemTy) || isa<PointerType>(ElemTy)) &&
          recursiveType(ST, ElemTy))
        ForwardRefs.push_back(I);
      else
        Struct->setMemberType(I, transType(ST->getElementType(I)));
    }

    BM->closeStructType(Struct, ST->isPacked());

    for (auto I : ForwardRefs)
      Struct->setMemberType(I, transType(ST->getElementType(I)));

    return Struct;
  }

  if (FunctionType *FT = dyn_cast<FunctionType>(T)) {
    SPIRVType *RT = transType(FT->getReturnType());
    std::vector<SPIRVType *> PT;
    for (FunctionType::param_iterator I = FT->param_begin(),
                                      E = FT->param_end();
         I != E; ++I)
      PT.push_back(transType(*I));
    return mapType(T, BM->addFunctionType(RT, PT));
  }

  llvm_unreachable("Not implemented!");
  return 0;
}

SPIRVType *LLVMToSPIRVBase::transSPIRVOpaqueType(Type *T) {
  auto ET = T->getPointerElementType();
  auto ST = cast<StructType>(ET);
  auto STName = ST->getStructName();
  assert(STName.startswith(kSPIRVTypeName::PrefixAndDelim) &&
         "Invalid SPIR-V opaque type name");
  SmallVector<std::string, 8> Postfixes;
  auto TN = decodeSPIRVTypeName(STName, Postfixes);
  if (TN == kSPIRVTypeName::Pipe) {
    assert(T->getPointerAddressSpace() == SPIRAS_Global);
    assert(Postfixes.size() == 1 && "Invalid pipe type ops");
    auto PipeT = BM->addPipeType();
    PipeT->setPipeAcessQualifier(
        static_cast<spv::AccessQualifier>(atoi(Postfixes[0].c_str())));
    return mapType(T, PipeT);
  } else if (TN == kSPIRVTypeName::Image) {
    assert(T->getPointerAddressSpace() == SPIRAS_Global);
    // The sampled type needs to be translated through LLVM type to guarantee
    // uniqueness.
    auto SampledT = transType(
        getLLVMTypeForSPIRVImageSampledTypePostfix(Postfixes[0], *Ctx));
    SmallVector<int, 7> Ops;
    for (unsigned I = 1; I < 8; ++I)
      Ops.push_back(atoi(Postfixes[I].c_str()));
    SPIRVTypeImageDescriptor Desc(static_cast<SPIRVImageDimKind>(Ops[0]),
                                  Ops[1], Ops[2], Ops[3], Ops[4], Ops[5]);
    return mapType(T,
                   BM->addImageType(SampledT, Desc,
                                    static_cast<spv::AccessQualifier>(Ops[6])));
  } else if (TN == kSPIRVTypeName::SampledImg) {
    return mapType(
        T, BM->addSampledImageType(static_cast<SPIRVTypeImage *>(
               transType(getSPIRVTypeByChangeBaseTypeName(
                   M, T, kSPIRVTypeName::SampledImg, kSPIRVTypeName::Image)))));
  } else if (TN == kSPIRVTypeName::VmeImageINTEL) {
    // This type is the same as SampledImageType, but consumed by Subgroup AVC
    // Intel extension instructions.
    return mapType(
        T,
        BM->addVmeImageINTELType(static_cast<SPIRVTypeImage *>(
            transType(getSPIRVTypeByChangeBaseTypeName(
                M, T, kSPIRVTypeName::VmeImageINTEL, kSPIRVTypeName::Image)))));
  } else if (TN == kSPIRVTypeName::Sampler)
    return mapType(T, BM->addSamplerType());
  else if (TN == kSPIRVTypeName::DeviceEvent)
    return mapType(T, BM->addDeviceEventType());
  else if (TN == kSPIRVTypeName::Queue)
    return mapType(T, BM->addQueueType());
  else if (TN == kSPIRVTypeName::PipeStorage)
    return mapType(T, BM->addPipeStorageType());
  else
    return mapType(T,
                   BM->addOpaqueGenericType(SPIRVOpaqueTypeOpCodeMap::map(TN)));
}

SPIRVFunction *LLVMToSPIRVBase::transFunctionDecl(Function *F) {
  if (auto BF = getTranslatedValue(F))
    return static_cast<SPIRVFunction *>(BF);

  if (F->isIntrinsic() && (!BM->isSPIRVAllowUnknownIntrinsicsEnabled() ||
                           isKnownIntrinsic(F->getIntrinsicID()))) {
    // We should not translate LLVM intrinsics as a function
<<<<<<< HEAD
    assert(std::none_of(F->user_begin(), F->user_end(),
                        [this](User *U) { return getTranslatedValue(U); }) &&
=======
    assert(none_of(F->users(),
                   [this](User *U) { return getTranslatedValue(U); }) &&
>>>>>>> 34a460df
           "LLVM intrinsics shouldn't be called in SPIRV");
    return nullptr;
  }

  SPIRVTypeFunction *BFT = static_cast<SPIRVTypeFunction *>(
      transType(OCLTypeToSPIRVPtr->getAdaptedType(F)));
  SPIRVFunction *BF =
      static_cast<SPIRVFunction *>(mapValue(F, BM->addFunction(BFT)));
  BF->setFunctionControlMask(transFunctionControlMask(F));
  if (F->hasName())
    BM->setName(BF, F->getName().str());
  if (isKernel(F))
    BM->addEntryPoint(ExecutionModelKernel, BF->getId());
  else if (F->getLinkage() != GlobalValue::InternalLinkage)
    BF->setLinkageType(transLinkageType(F));

  // Translate OpenCL/SYCL buffer_location metadata if it's attached to the
  // translated function declaration
  MDNode *BufferLocation = nullptr;
  if (BM->isAllowedToUseExtension(ExtensionID::SPV_INTEL_fpga_buffer_location))
    BufferLocation = ((*F).getMetadata("kernel_arg_buffer_location"));

  auto Attrs = F->getAttributes();

  for (Function::arg_iterator I = F->arg_begin(), E = F->arg_end(); I != E;
       ++I) {
    auto ArgNo = I->getArgNo();
    SPIRVFunctionParameter *BA = BF->getArgument(ArgNo);
    if (I->hasName())
      BM->setName(BA, I->getName().str());
    if (I->hasByValAttr())
      BA->addAttr(FunctionParameterAttributeByVal);
    if (I->hasNoAliasAttr())
      BA->addAttr(FunctionParameterAttributeNoAlias);
    if (I->hasNoCaptureAttr())
      BA->addAttr(FunctionParameterAttributeNoCapture);
    if (I->hasStructRetAttr())
      BA->addAttr(FunctionParameterAttributeSret);
    if (Attrs.hasAttribute(ArgNo + 1, Attribute::ZExt))
      BA->addAttr(FunctionParameterAttributeZext);
    if (Attrs.hasAttribute(ArgNo + 1, Attribute::SExt))
      BA->addAttr(FunctionParameterAttributeSext);
    if (BM->isAllowedToUseVersion(VersionNumber::SPIRV_1_1) &&
        Attrs.hasAttribute(ArgNo + 1, Attribute::Dereferenceable))
      BA->addDecorate(DecorationMaxByteOffset,
                      Attrs.getAttribute(ArgNo + 1, Attribute::Dereferenceable)
                          .getDereferenceableBytes());
    if (BufferLocation && I->getType()->isPointerTy()) {
      // Order of integer numbers in MD node follows the order of function
      // parameters on which we shall attach the appropriate decoration. Add
      // decoration only if MD value is not negative.
      int LocID = -1;
      if (!isa<MDString>(BufferLocation->getOperand(ArgNo)) &&
          !isa<MDNode>(BufferLocation->getOperand(ArgNo)))
        LocID = getMDOperandAsInt(BufferLocation, ArgNo);
      if (LocID >= 0)
        BA->addDecorate(DecorationBufferLocationINTEL, LocID);
    }
  }
  if (Attrs.hasAttribute(AttributeList::ReturnIndex, Attribute::ZExt))
    BF->addDecorate(DecorationFuncParamAttr, FunctionParameterAttributeZext);
  if (Attrs.hasAttribute(AttributeList::ReturnIndex, Attribute::SExt))
    BF->addDecorate(DecorationFuncParamAttr, FunctionParameterAttributeSext);
  if (Attrs.hasFnAttribute("referenced-indirectly")) {
    assert(!isKernel(F) &&
           "kernel function was marked as referenced-indirectly");
    BF->addDecorate(DecorationReferencedIndirectlyINTEL);
  }

  if (Attrs.hasFnAttribute(kVCMetadata::VCCallable) &&
      BM->isAllowedToUseExtension(ExtensionID::SPV_INTEL_fast_composite)) {
    BF->addDecorate(DecorationCallableFunctionINTEL);
  }

  if (BM->isAllowedToUseExtension(ExtensionID::SPV_INTEL_vector_compute))
    transVectorComputeMetadata(F);

  transFPGAFunctionMetadata(BF, F);

  SPIRVDBG(dbgs() << "[transFunction] " << *F << " => ";
           spvdbgs() << *BF << '\n';)
  return BF;
}

void LLVMToSPIRVBase::transVectorComputeMetadata(Function *F) {
  using namespace VectorComputeUtil;
  if (!BM->isAllowedToUseExtension(ExtensionID::SPV_INTEL_vector_compute))
    return;
  auto BF = static_cast<SPIRVFunction *>(getTranslatedValue(F));
  assert(BF && "The SPIRVFunction pointer shouldn't be nullptr");
  auto Attrs = F->getAttributes();

  if (Attrs.hasFnAttribute(kVCMetadata::VCStackCall))
    BF->addDecorate(DecorationStackCallINTEL);
  if (Attrs.hasFnAttribute(kVCMetadata::VCFunction))
    BF->addDecorate(DecorationVectorComputeFunctionINTEL);
  else
    return;

  if (Attrs.hasFnAttribute(kVCMetadata::VCSIMTCall)) {
    SPIRVWord SIMTMode = 0;
    Attrs.getAttribute(AttributeList::FunctionIndex, kVCMetadata::VCSIMTCall)
        .getValueAsString()
        .getAsInteger(0, SIMTMode);
    BF->addDecorate(DecorationSIMTCallINTEL, SIMTMode);
  }

  if (Attrs.hasAttribute(AttributeList::ReturnIndex,
                         kVCMetadata::VCSingleElementVector)) {
    auto *RT = BF->getType();
    (void)RT;
    assert((RT->isTypeBool() || RT->isTypeFloat() || RT->isTypeInt() ||
            RT->isTypePointer()) &&
           "This decoration is valid only for Scalar or Pointer types");
    BF->addDecorate(DecorationSingleElementVectorINTEL);
  }

  for (Function::arg_iterator I = F->arg_begin(), E = F->arg_end(); I != E;
       ++I) {
    auto ArgNo = I->getArgNo();
    SPIRVFunctionParameter *BA = BF->getArgument(ArgNo);
    if (Attrs.hasAttribute(ArgNo + 1, kVCMetadata::VCArgumentIOKind)) {
      SPIRVWord Kind = {};
      Attrs.getAttribute(ArgNo + 1, kVCMetadata::VCArgumentIOKind)
          .getValueAsString()
          .getAsInteger(0, Kind);
      BA->addDecorate(DecorationFuncParamIOKindINTEL, Kind);
    }
    if (Attrs.hasAttribute(ArgNo + 1, kVCMetadata::VCSingleElementVector)) {
      auto *AT = BA->getType();
      (void)AT;
      assert((AT->isTypeBool() || AT->isTypeFloat() || AT->isTypeInt() ||
              AT->isTypePointer()) &&
             "This decoration is valid only for Scalar or Pointer types");
      BA->addDecorate(DecorationSingleElementVectorINTEL);
    }
    if (Attrs.hasAttribute(ArgNo + 1, kVCMetadata::VCArgumentKind)) {
      SPIRVWord Kind;
      Attrs.getAttribute(ArgNo + 1, kVCMetadata::VCArgumentKind)
          .getValueAsString()
          .getAsInteger(0, Kind);
      BA->addDecorate(DecorationFuncParamKindINTEL, Kind);
    }
    if (Attrs.hasAttribute(ArgNo + 1, kVCMetadata::VCArgumentDesc)) {
      StringRef Desc =
          Attrs.getAttribute(ArgNo + 1, kVCMetadata::VCArgumentDesc)
              .getValueAsString();
      BA->addDecorate(new SPIRVDecorateFuncParamDescAttr(BA, Desc.str()));
    }
  }
  if (!isKernel(F) &&
      BM->isAllowedToUseExtension(ExtensionID::SPV_INTEL_float_controls2) &&
      Attrs.hasFnAttribute(kVCMetadata::VCFloatControl)) {

    SPIRVWord Mode = 0;
    Attrs
        .getAttribute(AttributeList::FunctionIndex, kVCMetadata::VCFloatControl)
        .getValueAsString()
        .getAsInteger(0, Mode);
    VCFloatTypeSizeMap::foreach (
        [&](VCFloatType FloatType, unsigned TargetWidth) {
          BF->addDecorate(new SPIRVDecorateFunctionDenormModeINTEL(
              BF, TargetWidth, getFPDenormMode(Mode, FloatType)));

          BF->addDecorate(new SPIRVDecorateFunctionRoundingModeINTEL(
              BF, TargetWidth, getFPRoundingMode(Mode)));

          BF->addDecorate(new SPIRVDecorateFunctionFloatingPointModeINTEL(
              BF, TargetWidth, getFPOperationMode(Mode)));
        });
  }
}

void LLVMToSPIRVBase::transFPGAFunctionMetadata(SPIRVFunction *BF,
                                                Function *F) {
  if (MDNode *StallEnable = F->getMetadata(kSPIR2MD::StallEnable)) {
    if (BM->isAllowedToUseExtension(
            ExtensionID::SPV_INTEL_fpga_cluster_attributes)) {
      if (getMDOperandAsInt(StallEnable, 0))
        BF->addDecorate(new SPIRVDecorateStallEnableINTEL(BF));
    }
  }
  if (MDNode *LoopFuse = F->getMetadata(kSPIR2MD::LoopFuse)) {
    if (BM->isAllowedToUseExtension(ExtensionID::SPV_INTEL_loop_fuse)) {
      size_t Depth = getMDOperandAsInt(LoopFuse, 0);
      size_t Independent = getMDOperandAsInt(LoopFuse, 1);
      BF->addDecorate(
          new SPIRVDecorateFuseLoopsInFunctionINTEL(BF, Depth, Independent));
    }
  }
}

SPIRVValue *LLVMToSPIRVBase::transConstant(Value *V) {
  if (auto CPNull = dyn_cast<ConstantPointerNull>(V))
    return BM->addNullConstant(
        bcast<SPIRVTypePointer>(transType(CPNull->getType())));

  if (auto CAZero = dyn_cast<ConstantAggregateZero>(V)) {
    Type *AggType = CAZero->getType();
    if (const StructType *ST = dyn_cast<StructType>(AggType))
      if (ST->hasName() &&
          ST->getName() == getSPIRVTypeName(kSPIRVTypeName::ConstantSampler))
        return BM->addSamplerConstant(transType(AggType), 0, 0, 0);

    return BM->addNullConstant(transType(AggType));
  }

  if (auto ConstI = dyn_cast<ConstantInt>(V)) {
    unsigned BitWidth = ConstI->getType()->getBitWidth();
    if (BitWidth > 64) {
      BM->getErrorLog().checkError(
          BM->isAllowedToUseExtension(
              ExtensionID::SPV_INTEL_arbitrary_precision_integers),
          SPIRVEC_InvalidBitWidth, std::to_string(BitWidth));
      return BM->addConstant(transType(V->getType()), ConstI->getValue());
    }
    return BM->addConstant(transType(V->getType()), ConstI->getZExtValue());
  }

  if (auto ConstFP = dyn_cast<ConstantFP>(V)) {
    auto BT = static_cast<SPIRVType *>(transType(V->getType()));
    return BM->addConstant(
        BT, ConstFP->getValueAPF().bitcastToAPInt().getZExtValue());
  }

  if (auto ConstDA = dyn_cast<ConstantDataArray>(V)) {
    std::vector<SPIRVValue *> BV;
    for (unsigned I = 0, E = ConstDA->getNumElements(); I != E; ++I)
      BV.push_back(transValue(ConstDA->getElementAsConstant(I), nullptr, true,
                              FuncTransMode::Pointer));
    return BM->addCompositeConstant(transType(V->getType()), BV);
  }

  if (auto ConstA = dyn_cast<ConstantArray>(V)) {
    std::vector<SPIRVValue *> BV;
    for (auto I = ConstA->op_begin(), E = ConstA->op_end(); I != E; ++I)
      BV.push_back(transValue(*I, nullptr, true, FuncTransMode::Pointer));
    return BM->addCompositeConstant(transType(V->getType()), BV);
  }

  if (auto ConstDV = dyn_cast<ConstantDataVector>(V)) {
    std::vector<SPIRVValue *> BV;
    for (unsigned I = 0, E = ConstDV->getNumElements(); I != E; ++I)
      BV.push_back(transValue(ConstDV->getElementAsConstant(I), nullptr, true,
                              FuncTransMode::Pointer));
    return BM->addCompositeConstant(transType(V->getType()), BV);
  }

  if (auto ConstV = dyn_cast<ConstantVector>(V)) {
    std::vector<SPIRVValue *> BV;
    for (auto I = ConstV->op_begin(), E = ConstV->op_end(); I != E; ++I)
      BV.push_back(transValue(*I, nullptr, true, FuncTransMode::Pointer));
    return BM->addCompositeConstant(transType(V->getType()), BV);
  }

  if (const auto *ConstV = dyn_cast<ConstantStruct>(V)) {
    StringRef StructName;
    if (ConstV->getType()->hasName())
      StructName = ConstV->getType()->getName();
    if (StructName == getSPIRVTypeName(kSPIRVTypeName::ConstantSampler)) {
      assert(ConstV->getNumOperands() == 3);
      SPIRVWord AddrMode =
                    ConstV->getOperand(0)->getUniqueInteger().getZExtValue(),
                Normalized =
                    ConstV->getOperand(1)->getUniqueInteger().getZExtValue(),
                FilterMode =
                    ConstV->getOperand(2)->getUniqueInteger().getZExtValue();
      assert(AddrMode < 5 && "Invalid addressing mode");
      assert(Normalized < 2 && "Invalid value of normalized coords");
      assert(FilterMode < 2 && "Invalid filter mode");
      SPIRVType *SamplerTy = transType(ConstV->getType());
      return BM->addSamplerConstant(SamplerTy, AddrMode, Normalized,
                                    FilterMode);
    }
    if (StructName == getSPIRVTypeName(kSPIRVTypeName::ConstantPipeStorage)) {
      assert(ConstV->getNumOperands() == 3);
      SPIRVWord PacketSize =
                    ConstV->getOperand(0)->getUniqueInteger().getZExtValue(),
                PacketAlign =
                    ConstV->getOperand(1)->getUniqueInteger().getZExtValue(),
                Capacity =
                    ConstV->getOperand(2)->getUniqueInteger().getZExtValue();
      assert(PacketAlign >= 1 && "Invalid packet alignment");
      assert(PacketSize >= PacketAlign && PacketSize % PacketAlign == 0 &&
             "Invalid packet size and/or alignment.");
      SPIRVType *PipeStorageTy = transType(ConstV->getType());
      return BM->addPipeStorageConstant(PipeStorageTy, PacketSize, PacketAlign,
                                        Capacity);
    }
    std::vector<SPIRVValue *> BV;
    for (auto I = ConstV->op_begin(), E = ConstV->op_end(); I != E; ++I)
      BV.push_back(transValue(*I, nullptr, true, FuncTransMode::Pointer));
    return BM->addCompositeConstant(transType(V->getType()), BV);
  }

  if (auto ConstUE = dyn_cast<ConstantExpr>(V)) {
    auto Inst = ConstUE->getAsInstruction();
    SPIRVDBG(dbgs() << "ConstantExpr: " << *ConstUE << '\n';
             dbgs() << "Instruction: " << *Inst << '\n';)
    auto BI = transValue(Inst, nullptr, false);
    Inst->dropAllReferences();
    return BI;
  }

  if (isa<UndefValue>(V)) {
    return BM->addUndef(transType(V->getType()));
  }

  return nullptr;
}

SPIRVValue *LLVMToSPIRVBase::transValue(Value *V, SPIRVBasicBlock *BB,
                                        bool CreateForward,
                                        FuncTransMode FuncTrans) {
  LLVMToSPIRVValueMap::iterator Loc = ValueMap.find(V);
  if (Loc != ValueMap.end() && (!Loc->second->isForward() || CreateForward) &&
      // do not return forward-decl of a function if we
      // actually want to create a function pointer
      !(FuncTrans == FuncTransMode::Pointer && isa<Function>(V)))
    return Loc->second;

  SPIRVDBG(dbgs() << "[transValue] " << *V << '\n');
  assert((!isa<Instruction>(V) || isa<GetElementPtrInst>(V) ||
          isa<CastInst>(V) || BB) &&
         "Invalid SPIRV BB");

  auto BV = transValueWithoutDecoration(V, BB, CreateForward, FuncTrans);
  if (!BV || !transDecoration(V, BV))
    return nullptr;
  StringRef Name = V->getName();
  if (!Name.empty()) // Don't erase the name, which BM might already have
    BM->setName(BV, Name.str());
  return BV;
}

SPIRVInstruction *LLVMToSPIRVBase::transBinaryInst(BinaryOperator *B,
                                                   SPIRVBasicBlock *BB) {
  unsigned LLVMOC = B->getOpcode();
  auto Op0 = transValue(B->getOperand(0), BB);
  SPIRVInstruction *BI = BM->addBinaryInst(
      transBoolOpCode(Op0, OpCodeMap::map(LLVMOC)), transType(B->getType()),
      Op0, transValue(B->getOperand(1), BB), BB);

  if (isUnfusedMulAdd(B)) {
    Function *F = B->getFunction();
    SPIRVDBG(dbgs() << "[fp-contract] disabled for " << F->getName()
                    << ": possible fma candidate " << *B << '\n');
    joinFPContract(F, FPContract::DISABLED);
  }

  return BI;
}

SPIRVInstruction *LLVMToSPIRVBase::transCmpInst(CmpInst *Cmp,
                                                SPIRVBasicBlock *BB) {
  auto *Op0 = Cmp->getOperand(0);
  SPIRVValue *TOp0 = transValue(Op0, BB);
  SPIRVValue *TOp1 = transValue(Cmp->getOperand(1), BB);
  // TODO: once the translator supports SPIR-V 1.4, update the condition below:
  // if (/* */->isPointerTy() && /* it is not allowed to use SPIR-V 1.4 */)
  if (Op0->getType()->isPointerTy()) {
    unsigned AS = cast<PointerType>(Op0->getType())->getAddressSpace();
    SPIRVType *Ty = transType(getSizetType(AS));
    TOp0 = BM->addUnaryInst(OpConvertPtrToU, Ty, TOp0, BB);
    TOp1 = BM->addUnaryInst(OpConvertPtrToU, Ty, TOp1, BB);
  }
  SPIRVInstruction *BI =
      BM->addCmpInst(transBoolOpCode(TOp0, CmpMap::map(Cmp->getPredicate())),
                     transType(Cmp->getType()), TOp0, TOp1, BB);
  return BI;
}

SPIRV::SPIRVInstruction *LLVMToSPIRVBase::transUnaryInst(UnaryInstruction *U,
                                                         SPIRVBasicBlock *BB) {
  Op BOC = OpNop;
  if (auto Cast = dyn_cast<AddrSpaceCastInst>(U)) {
    const auto SrcAddrSpace = Cast->getSrcTy()->getPointerAddressSpace();
    const auto DestAddrSpace = Cast->getDestTy()->getPointerAddressSpace();
    if (DestAddrSpace == SPIRAS_Generic) {
      getErrorLog().checkError(
          SrcAddrSpace != SPIRAS_Constant, SPIRVEC_InvalidModule,
          "Casts from constant address space to generic are illegal\n" +
              toString(U));
      BOC = OpPtrCastToGeneric;
      // In SPIR-V only casts to/from generic are allowed. But with
      // SPV_INTEL_usm_storage_classes we can also have casts from global_device
      // and global_host to global addr space and vice versa.
    } else if (SrcAddrSpace == SPIRAS_GlobalDevice ||
               SrcAddrSpace == SPIRAS_GlobalHost) {
      getErrorLog().checkError(DestAddrSpace == SPIRAS_Global ||
                                   DestAddrSpace == SPIRAS_Generic,
                               SPIRVEC_InvalidModule,
                               "Casts from global_device/global_host only "
                               "allowed to global/generic\n" +
                                   toString(U));
      if (!BM->isAllowedToUseExtension(
              ExtensionID::SPV_INTEL_usm_storage_classes)) {
        if (DestAddrSpace == SPIRAS_Global)
          return nullptr;
        BOC = OpPtrCastToGeneric;
      } else {
        BOC = OpPtrCastToCrossWorkgroupINTEL;
      }
    } else if (DestAddrSpace == SPIRAS_GlobalDevice ||
               DestAddrSpace == SPIRAS_GlobalHost) {
      getErrorLog().checkError(SrcAddrSpace == SPIRAS_Global ||
                                   SrcAddrSpace == SPIRAS_Generic,
                               SPIRVEC_InvalidModule,
                               "Casts to global_device/global_host only "
                               "allowed from global/generic\n" +
                                   toString(U));
      if (!BM->isAllowedToUseExtension(
              ExtensionID::SPV_INTEL_usm_storage_classes)) {
        if (SrcAddrSpace == SPIRAS_Global)
          return nullptr;
        BOC = OpGenericCastToPtr;
      } else {
        BOC = OpCrossWorkgroupCastToPtrINTEL;
      }
    } else {
      getErrorLog().checkError(
          SrcAddrSpace == SPIRAS_Generic, SPIRVEC_InvalidModule,
          "Casts from private/local/global address space are allowed only to "
          "generic\n" +
              toString(U));
      getErrorLog().checkError(
          DestAddrSpace != SPIRAS_Constant, SPIRVEC_InvalidModule,
          "Casts from generic address space to constant are illegal\n" +
              toString(U));
      BOC = OpGenericCastToPtr;
    }
  } else {
    auto OpCode = U->getOpcode();
    BOC = OpCodeMap::map(OpCode);
  }

  auto Op = transValue(U->getOperand(0), BB, true, FuncTransMode::Pointer);
  return BM->addUnaryInst(transBoolOpCode(Op, BOC), transType(U->getType()), Op,
                          BB);
}

/// This helper class encapsulates information extraction from
/// "llvm.loop.parallel_access_indices" metadata hints. Initialize
/// with a pointer to an MDNode with the following structure:
/// !<Node> = !{!"llvm.loop.parallel_access_indices", !<Node>, !<Node>, ...}
/// OR:
/// !<Node> = !{!"llvm.loop.parallel_access_indices", !<Nodes...>, i32 <value>}
///
/// All of the MDNode-type operands mark the index groups for particular
/// array variables. An optional i32 value indicates the safelen (safe
/// number of iterations) for the optimization application to these
/// array variables. If the safelen value is absent, an infinite
/// number of iterations is implied.
class LLVMParallelAccessIndices {
public:
  LLVMParallelAccessIndices(
      MDNode *Node, LLVMToSPIRVBase::LLVMToSPIRVMetadataMap &IndexGroupArrayMap)
      : Node(Node), IndexGroupArrayMap(IndexGroupArrayMap) {}

  void initialize() {
    assert(isValid() &&
           "LLVMParallelAccessIndices initialized from an invalid MDNode");

    unsigned NumOperands = Node->getNumOperands();
    auto *SafeLenExpression = mdconst::dyn_extract_or_null<ConstantInt>(
        Node->getOperand(NumOperands - 1));
    // If no safelen value is specified and the last operand
    // casts to an MDNode* rather than an int, 0 will be stored
    SafeLen = SafeLenExpression ? SafeLenExpression->getZExtValue() : 0;

    // Count MDNode operands that refer to index groups:
    // - operand [0] is a string literal and should be ignored;
    // - depending on whether a particular safelen is specified as the
    //   last operand, we may or may not want to extract the latter
    //   as an index group
    unsigned NumIdxGroups = SafeLen ? NumOperands - 2 : NumOperands - 1;
    for (unsigned I = 1; I <= NumIdxGroups; ++I) {
      MDNode *IdxGroupNode = getMDOperandAsMDNode(Node, I);
      assert(IdxGroupNode &&
             "Invalid operand in the MDNode for LLVMParallelAccessIndices");
      auto IdxGroupArrayPairIt = IndexGroupArrayMap.find(IdxGroupNode);
      // TODO: Some LLVM IR optimizations (e.g. loop inlining as part of
      // the function inlining) can result in invalid parallel_access_indices
      // metadata. Only valid cases will pass the subsequent check and
      // survive the translation. This check should be replaced with an
      // assertion once all known cases are handled.
      if (IdxGroupArrayPairIt != IndexGroupArrayMap.end())
        for (SPIRVId ArrayAccessId : IdxGroupArrayPairIt->second)
          ArrayVariablesVec.push_back(ArrayAccessId);
    }
  }

  bool isValid() {
    bool IsNamedCorrectly = getMDOperandAsString(Node, 0) == ExpectedName;
    return Node && IsNamedCorrectly;
  }

  unsigned getSafeLen() { return SafeLen; }
  const std::vector<SPIRVId> &getArrayVariables() { return ArrayVariablesVec; }

private:
  MDNode *Node;
  LLVMToSPIRVBase::LLVMToSPIRVMetadataMap &IndexGroupArrayMap;
  const std::string ExpectedName = "llvm.loop.parallel_access_indices";
  std::vector<SPIRVId> ArrayVariablesVec;
  unsigned SafeLen;
};

/// Go through the operands !llvm.loop metadata attached to the branch
/// instruction, fill the Loop Control mask and possible parameters for its
/// fields.
spv::LoopControlMask
LLVMToSPIRVBase::getLoopControl(const BranchInst *Branch,
                                std::vector<SPIRVWord> &Parameters) {
  if (!Branch)
    return spv::LoopControlMaskNone;
  MDNode *LoopMD = Branch->getMetadata("llvm.loop");
  if (!LoopMD)
    return spv::LoopControlMaskNone;

  size_t LoopControl = spv::LoopControlMaskNone;
  std::vector<std::pair<SPIRVWord, SPIRVWord>> ParametersToSort;

  // Unlike with most of the cases, some loop metadata specifications
  // can occur multiple times - for these, all correspondent tokens
  // need to be collected first, and only then added to SPIR-V loop
  // parameters in a separate routine
  std::vector<std::pair<SPIRVWord, SPIRVWord>> DependencyArrayParameters;

  for (const MDOperand &MDOp : LoopMD->operands()) {
    if (MDNode *Node = dyn_cast<MDNode>(MDOp)) {
      std::string S = getMDOperandAsString(Node, 0);
      // Set the loop control bits. Parameters are set in the order described
      // in 3.23 SPIR-V Spec. rev. 1.4:
      // Bits that are set can indicate whether an additional operand follows,
      // as described by the table. If there are multiple following operands
      // indicated, they are ordered: Those indicated by smaller-numbered bits
      // appear first.
      if (S == "llvm.loop.unroll.disable")
        LoopControl |= spv::LoopControlDontUnrollMask;
      else if (S == "llvm.loop.unroll.full" || S == "llvm.loop.unroll.enable")
        LoopControl |= spv::LoopControlUnrollMask;
      // PartialCount must not be used with the DontUnroll bit
      else if (S == "llvm.loop.unroll.count" &&
               !(LoopControl & LoopControlDontUnrollMask)) {
        size_t I = getMDOperandAsInt(Node, 1);
        ParametersToSort.emplace_back(spv::LoopControlPartialCountMask, I);
        LoopControl |= spv::LoopControlPartialCountMask;
      } else if (S == "llvm.loop.ivdep.enable")
        LoopControl |= spv::LoopControlDependencyInfiniteMask;
      else if (S == "llvm.loop.ivdep.safelen") {
        size_t I = getMDOperandAsInt(Node, 1);
        ParametersToSort.emplace_back(spv::LoopControlDependencyLengthMask, I);
        LoopControl |= spv::LoopControlDependencyLengthMask;
      } else if (BM->isAllowedToUseExtension(
                     ExtensionID::SPV_INTEL_fpga_loop_controls)) {
        // Add Intel specific Loop Control masks
        if (S == "llvm.loop.ii.count") {
          BM->addExtension(ExtensionID::SPV_INTEL_fpga_loop_controls);
          BM->addCapability(CapabilityFPGALoopControlsINTEL);
          size_t I = getMDOperandAsInt(Node, 1);
          ParametersToSort.emplace_back(
              spv::LoopControlInitiationIntervalINTELMask, I);
          LoopControl |= spv::LoopControlInitiationIntervalINTELMask;
        } else if (S == "llvm.loop.max_concurrency.count") {
          BM->addExtension(ExtensionID::SPV_INTEL_fpga_loop_controls);
          BM->addCapability(CapabilityFPGALoopControlsINTEL);
          size_t I = getMDOperandAsInt(Node, 1);
          ParametersToSort.emplace_back(spv::LoopControlMaxConcurrencyINTELMask,
                                        I);
          LoopControl |= spv::LoopControlMaxConcurrencyINTELMask;
        } else if (S == "llvm.loop.parallel_access_indices") {
          // Intel FPGA IVDep loop attribute
          LLVMParallelAccessIndices IVDep(Node, IndexGroupArrayMap);
          IVDep.initialize();
          // Store IVDep-specific parameters into an intermediate
          // container to address the case when there're multiple
          // IVDep metadata nodes and this condition gets entered multiple
          // times. The update of the main parameters vector & the loop control
          // mask will be done later, in the main scope of the function
          unsigned SafeLen = IVDep.getSafeLen();
          for (auto &ArrayId : IVDep.getArrayVariables())
            DependencyArrayParameters.emplace_back(ArrayId, SafeLen);
        } else if (S == "llvm.loop.intel.pipelining.enable") {
          BM->addExtension(ExtensionID::SPV_INTEL_fpga_loop_controls);
          BM->addCapability(CapabilityFPGALoopControlsINTEL);
          size_t I = getMDOperandAsInt(Node, 1);
          ParametersToSort.emplace_back(spv::LoopControlPipelineEnableINTELMask,
                                        I);
          LoopControl |= spv::LoopControlPipelineEnableINTELMask;
        } else if (S == "llvm.loop.coalesce.enable") {
          BM->addExtension(ExtensionID::SPV_INTEL_fpga_loop_controls);
          BM->addCapability(CapabilityFPGALoopControlsINTEL);
          ParametersToSort.emplace_back(spv::LoopControlLoopCoalesceINTELMask,
                                        0);
          LoopControl |= spv::LoopControlLoopCoalesceINTELMask;
        } else if (S == "llvm.loop.coalesce.count") {
          BM->addExtension(ExtensionID::SPV_INTEL_fpga_loop_controls);
          BM->addCapability(CapabilityFPGALoopControlsINTEL);
          size_t I = getMDOperandAsInt(Node, 1);
          ParametersToSort.emplace_back(spv::LoopControlLoopCoalesceINTELMask,
                                        I);
          LoopControl |= spv::LoopControlLoopCoalesceINTELMask;
        } else if (S == "llvm.loop.max_interleaving.count") {
          BM->addExtension(ExtensionID::SPV_INTEL_fpga_loop_controls);
          BM->addCapability(CapabilityFPGALoopControlsINTEL);
          size_t I = getMDOperandAsInt(Node, 1);
          ParametersToSort.emplace_back(
              spv::LoopControlMaxInterleavingINTELMask, I);
          LoopControl |= spv::LoopControlMaxInterleavingINTELMask;
        } else if (S == "llvm.loop.intel.speculated.iterations.count") {
          BM->addExtension(ExtensionID::SPV_INTEL_fpga_loop_controls);
          BM->addCapability(CapabilityFPGALoopControlsINTEL);
          size_t I = getMDOperandAsInt(Node, 1);
          ParametersToSort.emplace_back(
              spv::LoopControlSpeculatedIterationsINTELMask, I);
          LoopControl |= spv::LoopControlSpeculatedIterationsINTELMask;
        } else if (S == "llvm.loop.fusion.disable") {
          BM->addExtension(ExtensionID::SPV_INTEL_fpga_loop_controls);
          BM->addCapability(CapabilityFPGALoopControlsINTEL);
          LoopControl |= spv::LoopControlNoFusionINTELMask;
        }
      }
    }
  }

  // If any loop control parameters were held back until fully collected,
  // now is the time to move the information to the main parameters collection
  if (!DependencyArrayParameters.empty()) {
    // The first parameter states the number of <array, safelen> pairs to be
    // listed
    ParametersToSort.emplace_back(spv::LoopControlDependencyArrayINTELMask,
                                  DependencyArrayParameters.size());
    for (auto &ArraySflnPair : DependencyArrayParameters) {
      ParametersToSort.emplace_back(spv::LoopControlDependencyArrayINTELMask,
                                    ArraySflnPair.first);
      ParametersToSort.emplace_back(spv::LoopControlDependencyArrayINTELMask,
                                    ArraySflnPair.second);
    }
    BM->addExtension(ExtensionID::SPV_INTEL_fpga_loop_controls);
    BM->addCapability(CapabilityFPGALoopControlsINTEL);
    LoopControl |= spv::LoopControlDependencyArrayINTELMask;
  }

  std::sort(ParametersToSort.begin(), ParametersToSort.end(),
            [](const std::pair<SPIRVWord, SPIRVWord> &CompareLeft,
               const std::pair<SPIRVWord, SPIRVWord> &CompareRight) {
              return CompareLeft.first < CompareRight.first;
            });
  for (auto Param : ParametersToSort)
    Parameters.push_back(Param.second);

  return static_cast<spv::LoopControlMask>(LoopControl);
}

static int transAtomicOrdering(llvm::AtomicOrdering Ordering) {
  return OCLMemOrderMap::map(
      static_cast<OCLMemOrderKind>(llvm::toCABI(Ordering)));
}

SPIRVValue *LLVMToSPIRVBase::transAtomicStore(StoreInst *ST,
                                              SPIRVBasicBlock *BB) {
  std::vector<Value *> Ops{ST->getPointerOperand(),
                           getUInt32(M, spv::ScopeDevice),
                           getUInt32(M, transAtomicOrdering(ST->getOrdering())),
                           ST->getValueOperand()};
  std::vector<SPIRVValue *> SPIRVOps = transValue(Ops, BB);

  return mapValue(ST, BM->addInstTemplate(OpAtomicStore, BM->getIds(SPIRVOps),
                                          BB, nullptr));
}

SPIRVValue *LLVMToSPIRVBase::transAtomicLoad(LoadInst *LD,
                                             SPIRVBasicBlock *BB) {
  std::vector<Value *> Ops{
      LD->getPointerOperand(), getUInt32(M, spv::ScopeDevice),
      getUInt32(M, transAtomicOrdering(LD->getOrdering()))};
  std::vector<SPIRVValue *> SPIRVOps = transValue(Ops, BB);

  return mapValue(LD, BM->addInstTemplate(OpAtomicLoad, BM->getIds(SPIRVOps),
                                          BB, transType(LD->getType())));
}

// Aliasing list MD contains several scope MD nodes whithin it. Each scope MD
// has a selfreference and an extra MD node for aliasing domain and also it
// can contain an optional string operand. Domain MD contains a self-reference
// with an optional string operand. Here we unfold the list, creating SPIR-V
// aliasing instructions.
// TODO: add support for an optional string operand.
SPIRVEntry *addMemAliasingINTELInstructions(SPIRVModule *M,
                                            MDNode *AliasingListMD) {
  if (AliasingListMD->getNumOperands() == 0)
    return nullptr;
  std::vector<SPIRVId> ListId;
  for (const MDOperand &MDListOp : AliasingListMD->operands()) {
    if (MDNode *ScopeMD = dyn_cast<MDNode>(MDListOp)) {
      if (ScopeMD->getNumOperands() < 2)
        return nullptr;
      MDNode *DomainMD = dyn_cast<MDNode>(ScopeMD->getOperand(1));
      if (!DomainMD)
        return nullptr;
      auto *Domain =
          M->getOrAddAliasDomainDeclINTELInst(std::vector<SPIRVId>(), DomainMD);
      auto *Scope =
          M->getOrAddAliasScopeDeclINTELInst({Domain->getId()}, ScopeMD);
      ListId.push_back(Scope->getId());
    }
  }
  return M->getOrAddAliasScopeListDeclINTELInst(ListId, AliasingListMD);
}


// Translate alias.scope/noalias metadata attached to store and load
// instructions.
void transAliasingMemAccess(SPIRVModule *BM, MDNode *AliasingListMD,
                            std::vector<uint32_t> &MemoryAccess,
                            SPIRVWord MemAccessMask) {
  if (!BM->isAllowedToUseExtension(
        ExtensionID::SPV_INTEL_memory_access_aliasing))
    return;
  MemoryAccess[0] |= MemAccessMask;
  auto *MemAliasList = addMemAliasingINTELInstructions(BM, AliasingListMD);
  if (!MemAliasList)
    return;
  MemoryAccess.push_back(MemAliasList->getId());
}

/// An instruction may use an instruction from another BB which has not been
/// translated. SPIRVForward should be created as place holder for these
/// instructions and replaced later by the real instructions.
/// Use CreateForward = true to indicate such situation.
SPIRVValue *
LLVMToSPIRVBase::transValueWithoutDecoration(Value *V, SPIRVBasicBlock *BB,
                                             bool CreateForward,
                                             FuncTransMode FuncTrans) {
  if (auto LBB = dyn_cast<BasicBlock>(V)) {
    auto BF =
        static_cast<SPIRVFunction *>(getTranslatedValue(LBB->getParent()));
    assert(BF && "Function not translated");
    BB = static_cast<SPIRVBasicBlock *>(mapValue(V, BM->addBasicBlock(BF)));
    BM->setName(BB, LBB->getName().str());
    return BB;
  }

  if (auto *F = dyn_cast<Function>(V)) {
    if (FuncTrans == FuncTransMode::Decl)
      return transFunctionDecl(F);
    if (!BM->checkExtension(ExtensionID::SPV_INTEL_function_pointers,
                            SPIRVEC_FunctionPointers, toString(V)))
      return nullptr;
    return BM->addConstFunctionPointerINTEL(
        transType(F->getType()),
        static_cast<SPIRVFunction *>(transValue(F, nullptr)));
  }

  if (auto GV = dyn_cast<GlobalVariable>(V)) {
    llvm::PointerType *Ty = GV->getType();
    // Though variables with common linkage type are initialized by 0,
    // they can be represented in SPIR-V as uninitialized variables with
    // 'Export' linkage type, just as tentative definitions look in C
    llvm::Value *Init = GV->hasInitializer() && !GV->hasCommonLinkage()
                            ? GV->getInitializer()
                            : nullptr;
    SPIRVValue *BVarInit = nullptr;
    StructType *ST = Init ? dyn_cast<StructType>(Init->getType()) : nullptr;
    if (ST && ST->hasName() && isSPIRVConstantName(ST->getName())) {
      auto BV = transConstant(Init);
      assert(BV);
      return mapValue(V, BV);
    } else if (ConstantExpr *ConstUE = dyn_cast_or_null<ConstantExpr>(Init)) {
      Instruction *Inst = ConstUE->getAsInstruction();
      if (isSpecialTypeInitializer(Inst)) {
        Init = Inst->getOperand(0);
        Ty = static_cast<PointerType *>(Init->getType());
      }
      Inst->dropAllReferences();
      BVarInit = transValue(Init, nullptr);
    } else if (ST && isa<UndefValue>(Init)) {
      // Undef initializer for LLVM structure be can translated to
      // OpConstantComposite with OpUndef constituents.
      auto I = ValueMap.find(Init);
      if (I == ValueMap.end()) {
        std::vector<SPIRVValue *> Elements;
        for (Type *E : ST->elements())
          Elements.push_back(transValue(UndefValue::get(E), nullptr));
        BVarInit = BM->addCompositeConstant(transType(ST), Elements);
        ValueMap[Init] = BVarInit;
      } else
        BVarInit = I->second;
    } else if (Init && !isa<UndefValue>(Init)) {
      if (!BM->isAllowedToUseExtension(
              ExtensionID::SPV_INTEL_long_constant_composite)) {
        if (auto ArrTy = dyn_cast_or_null<ArrayType>(Init->getType())) {
          // First 3 words of OpConstantComposite encode: 1) word count &
          // opcode, 2) Result Type and 3) Result Id. Max length of SPIRV
          // instruction = 65535 words.
          constexpr int MaxNumElements =
              MaxWordCount - SPIRVSpecConstantComposite::FixedWC;
          if (ArrTy->getNumElements() > MaxNumElements &&
              !isa<ConstantAggregateZero>(Init)) {
            std::stringstream SS;
            SS << "Global variable has a constant array initializer with a "
               << "number of elements greater than OpConstantComposite can "
               << "have (" << MaxNumElements << "). Should the array be "
               << "split?\n Original LLVM value:\n"
               << toString(GV);
            getErrorLog().checkError(false, SPIRVEC_InvalidWordCount, SS.str());
          }
        }
      }
      BVarInit = transValue(Init, nullptr);
    }

    SPIRVStorageClassKind StorageClass;
    auto AddressSpace = static_cast<SPIRAddressSpace>(Ty->getAddressSpace());
    bool IsVectorCompute =
        BM->isAllowedToUseExtension(ExtensionID::SPV_INTEL_vector_compute) &&
        GV->hasAttribute(kVCMetadata::VCGlobalVariable);
    if (IsVectorCompute)
      StorageClass =
          VectorComputeUtil::getVCGlobalVarStorageClass(AddressSpace);
    else {
      // Lower global_device and global_host address spaces that were added in
      // SYCL as part of SYCL_INTEL_usm_address_spaces extension to just global
      // address space if device doesn't support SPV_INTEL_usm_storage_classes
      // extension
      if ((AddressSpace == SPIRAS_GlobalDevice ||
           AddressSpace == SPIRAS_GlobalHost) &&
          !BM->isAllowedToUseExtension(
              ExtensionID::SPV_INTEL_usm_storage_classes))
        AddressSpace = SPIRAS_Global;
      StorageClass = SPIRSPIRVAddrSpaceMap::map(AddressSpace);
    }

    auto BVar = static_cast<SPIRVVariable *>(
        BM->addVariable(transType(Ty), GV->isConstant(), transLinkageType(GV),
                        BVarInit, GV->getName().str(), StorageClass, nullptr));

    if (IsVectorCompute) {
      BVar->addDecorate(DecorationVectorComputeVariableINTEL);
      if (GV->hasAttribute(kVCMetadata::VCByteOffset)) {
        SPIRVWord Offset = {};
        GV->getAttribute(kVCMetadata::VCByteOffset)
            .getValueAsString()
            .getAsInteger(0, Offset);
        BVar->addDecorate(DecorationGlobalVariableOffsetINTEL, Offset);
      }
      if (GV->hasAttribute(kVCMetadata::VCVolatile))
        BVar->addDecorate(DecorationVolatile);
    }

    mapValue(V, BVar);
    spv::BuiltIn Builtin = spv::BuiltInPosition;
    if (!GV->hasName() || !getSPIRVBuiltin(GV->getName().str(), Builtin))
      return BVar;
    BVar->setBuiltin(Builtin);
    return BVar;
  }

  if (isa<Constant>(V)) {
    auto BV = transConstant(V);
    assert(BV);
    return mapValue(V, BV);
  }

  if (auto Arg = dyn_cast<Argument>(V)) {
    unsigned ArgNo = Arg->getArgNo();
    SPIRVFunction *BF = BB->getParent();
    // assert(BF->existArgument(ArgNo));
    return mapValue(V, BF->getArgument(ArgNo));
  }

  if (CreateForward)
    return mapValue(V, BM->addForward(transType(V->getType())));

  if (StoreInst *ST = dyn_cast<StoreInst>(V)) {
    if (ST->isAtomic())
      return transAtomicStore(ST, BB);

    // Keep this vector to store MemoryAccess operands for both Alignment and
    // Aliasing information.
    std::vector<SPIRVWord> MemoryAccess(1, 0);
    if (ST->isVolatile())
      MemoryAccess[0] |= MemoryAccessVolatileMask;
    if (ST->getAlignment()) {
      MemoryAccess[0] |= MemoryAccessAlignedMask;
      MemoryAccess.push_back(ST->getAlignment());
    }
    if (ST->getMetadata(LLVMContext::MD_nontemporal))
      MemoryAccess[0] |= MemoryAccessNontemporalMask;
    if (MDNode *AliasingListMD = ST->getMetadata(LLVMContext::MD_alias_scope))
      transAliasingMemAccess(BM, AliasingListMD, MemoryAccess,
                             internal::MemoryAccessAliasScopeINTELMask);
    else if (MDNode *AliasingListMD =
                 ST->getMetadata(LLVMContext::MD_noalias))
      transAliasingMemAccess(BM, AliasingListMD, MemoryAccess,
                             internal::MemoryAccessNoAliasINTELMask);
    if (MemoryAccess.front() == 0)
      MemoryAccess.clear();

    return mapValue(V,
                    BM->addStoreInst(transValue(ST->getPointerOperand(), BB),
                                     transValue(ST->getValueOperand(), BB, true,
                                                FuncTransMode::Pointer),
                                     MemoryAccess, BB));
  }

  if (LoadInst *LD = dyn_cast<LoadInst>(V)) {
    if (LD->isAtomic())
      return transAtomicLoad(LD, BB);

    // Keep this vector to store MemoryAccess operands for both Alignment and
    // Aliasing information.
    std::vector<uint32_t> MemoryAccess(1, 0);
    if (LD->isVolatile())
      MemoryAccess[0] |= MemoryAccessVolatileMask;
    if (LD->getAlignment()) {
      MemoryAccess[0] |= MemoryAccessAlignedMask;
      MemoryAccess.push_back(LD->getAlignment());
    }
    if (LD->getMetadata(LLVMContext::MD_nontemporal))
      MemoryAccess[0] |= MemoryAccessNontemporalMask;
    if (MDNode *AliasingListMD = LD->getMetadata(LLVMContext::MD_alias_scope))
      transAliasingMemAccess(BM, AliasingListMD, MemoryAccess,
                            internal::MemoryAccessAliasScopeINTELMask);
    else if (MDNode *AliasingListMD =
                 LD->getMetadata(LLVMContext::MD_noalias))
      transAliasingMemAccess(BM, AliasingListMD, MemoryAccess,
                             internal::MemoryAccessNoAliasINTELMask);
    if (MemoryAccess.front() == 0)
      MemoryAccess.clear();
    return mapValue(V, BM->addLoadInst(transValue(LD->getPointerOperand(), BB),
                                       MemoryAccess, BB));
  }

  if (BinaryOperator *B = dyn_cast<BinaryOperator>(V)) {
    SPIRVInstruction *BI = transBinaryInst(B, BB);
    return mapValue(V, BI);
  }

  if (dyn_cast<UnreachableInst>(V))
    return mapValue(V, BM->addUnreachableInst(BB));

  if (auto RI = dyn_cast<ReturnInst>(V)) {
    if (auto RV = RI->getReturnValue())
      return mapValue(V, BM->addReturnValueInst(transValue(RV, BB), BB));
    return mapValue(V, BM->addReturnInst(BB));
  }

  if (CmpInst *Cmp = dyn_cast<CmpInst>(V)) {
    SPIRVInstruction *BI = transCmpInst(Cmp, BB);
    return mapValue(V, BI);
  }

  if (SelectInst *Sel = dyn_cast<SelectInst>(V))
    return mapValue(
        V,
        BM->addSelectInst(
            transValue(Sel->getCondition(), BB),
            transValue(Sel->getTrueValue(), BB, true, FuncTransMode::Pointer),
            transValue(Sel->getFalseValue(), BB, true, FuncTransMode::Pointer),
            BB));

  if (AllocaInst *Alc = dyn_cast<AllocaInst>(V)) {
    if (Alc->isArrayAllocation()) {
      if (!BM->checkExtension(ExtensionID::SPV_INTEL_variable_length_array,
                              SPIRVEC_InvalidInstruction,
                              toString(Alc) +
                                  "\nTranslation of dynamic alloca requires "
                                  "SPV_INTEL_variable_length_array extension."))
        return nullptr;

      SPIRVValue *Length = transValue(Alc->getArraySize(), BB);
      assert(Length && "Couldn't translate array size!");
      return mapValue(V, BM->addInstTemplate(OpVariableLengthArrayINTEL,
                                             {Length->getId()}, BB,
                                             transType(Alc->getType())));
    }
    return mapValue(V, BM->addVariable(transType(Alc->getType()), false,
                                       spv::internal::LinkageTypeInternal,
                                       nullptr, Alc->getName().str(),
                                       StorageClassFunction, BB));
  }

  if (auto *Switch = dyn_cast<SwitchInst>(V)) {
    std::vector<SPIRVSwitch::PairTy> Pairs;
    auto Select = transValue(Switch->getCondition(), BB);

    for (auto I = Switch->case_begin(), E = Switch->case_end(); I != E; ++I) {
      SPIRVSwitch::LiteralTy Lit;
      uint64_t CaseValue = I->getCaseValue()->getZExtValue();

      Lit.push_back(CaseValue);
      assert(Select->getType()->getBitWidth() <= 64 &&
             "unexpected selector bitwidth");
      if (Select->getType()->getBitWidth() == 64)
        Lit.push_back(CaseValue >> 32);

      Pairs.push_back(
          std::make_pair(Lit, static_cast<SPIRVBasicBlock *>(
                                  transValue(I->getCaseSuccessor(), nullptr))));
    }

    return mapValue(
        V, BM->addSwitchInst(Select,
                             static_cast<SPIRVBasicBlock *>(
                                 transValue(Switch->getDefaultDest(), nullptr)),
                             Pairs, BB));
  }

  if (BranchInst *Branch = dyn_cast<BranchInst>(V)) {
    SPIRVLabel *SuccessorTrue =
        static_cast<SPIRVLabel *>(transValue(Branch->getSuccessor(0), BB));

    /// Clang attaches !llvm.loop metadata to "latch" BB. This kind of blocks
    /// has an edge directed to the loop header. Thus latch BB matching to
    /// "Continue Target" per the SPIR-V spec. This statement is true only after
    /// applying the loop-simplify pass to the LLVM module.
    /// For "for" and "while" loops latch BB is terminated by an
    /// unconditional branch. Also for this kind of loops "Merge Block" can
    /// be found as block targeted by false edge of the "Header" BB.
    /// For "do while" loop the latch is terminated by a conditional branch
    /// with true edge going to the header and the false edge going out of
    /// the loop, which corresponds to a "Merge Block" per the SPIR-V spec.
    std::vector<SPIRVWord> Parameters;
    spv::LoopControlMask LoopControl = getLoopControl(Branch, Parameters);

    if (Branch->isUnconditional()) {
      // For "for" and "while" loops llvm.loop metadata is attached to
      // an unconditional branch instruction.
      if (LoopControl != spv::LoopControlMaskNone) {
        // SuccessorTrue is the loop header BB.
        const SPIRVInstruction *Term = SuccessorTrue->getTerminateInstr();
        if (Term && Term->getOpCode() == OpBranchConditional) {
          const auto *Br = static_cast<const SPIRVBranchConditional *>(Term);
          BM->addLoopMergeInst(Br->getFalseLabel()->getId(), // Merge Block
                               BB->getId(),                  // Continue Target
                               LoopControl, Parameters, SuccessorTrue);
        } else {
          if (BM->isAllowedToUseExtension(
                  ExtensionID::SPV_INTEL_unstructured_loop_controls)) {
            // For unstructured loop we add a special loop control instruction.
            // Simple example of unstructured loop is an infinite loop, that has
            // no terminate instruction.
            BM->addLoopControlINTELInst(LoopControl, Parameters, SuccessorTrue);
          }
        }
      }
      return mapValue(V, BM->addBranchInst(SuccessorTrue, BB));
    }
    // For "do-while" loops llvm.loop metadata is attached to a conditional
    // branch instructions
    SPIRVLabel *SuccessorFalse =
        static_cast<SPIRVLabel *>(transValue(Branch->getSuccessor(1), BB));
    if (LoopControl != spv::LoopControlMaskNone)
      // SuccessorTrue is the loop header BB.
      BM->addLoopMergeInst(SuccessorFalse->getId(), // Merge Block
                           BB->getId(),             // Continue Target
                           LoopControl, Parameters, SuccessorTrue);
    return mapValue(
        V, BM->addBranchConditionalInst(transValue(Branch->getCondition(), BB),
                                        SuccessorTrue, SuccessorFalse, BB));
  }

  if (auto Phi = dyn_cast<PHINode>(V)) {
    std::vector<SPIRVValue *> IncomingPairs;

    for (size_t I = 0, E = Phi->getNumIncomingValues(); I != E; ++I) {
      IncomingPairs.push_back(transValue(Phi->getIncomingValue(I), BB, true,
                                         FuncTransMode::Pointer));
      IncomingPairs.push_back(transValue(Phi->getIncomingBlock(I), nullptr));
    }
    return mapValue(
        V, BM->addPhiInst(transType(Phi->getType()), IncomingPairs, BB));
  }

  if (auto Ext = dyn_cast<ExtractValueInst>(V)) {
    return mapValue(V, BM->addCompositeExtractInst(
                           transType(Ext->getType()),
                           transValue(Ext->getAggregateOperand(), BB),
                           Ext->getIndices(), BB));
  }

  if (auto Ins = dyn_cast<InsertValueInst>(V)) {
    return mapValue(V, BM->addCompositeInsertInst(
                           transValue(Ins->getInsertedValueOperand(), BB),
                           transValue(Ins->getAggregateOperand(), BB),
                           Ins->getIndices(), BB));
  }

  if (UnaryInstruction *U = dyn_cast<UnaryInstruction>(V)) {
    if (isSpecialTypeInitializer(U))
      return mapValue(V, transValue(U->getOperand(0), BB));
    auto UI = transUnaryInst(U, BB);
    return mapValue(V, UI ? UI : transValue(U->getOperand(0), BB));
  }

  if (GetElementPtrInst *GEP = dyn_cast<GetElementPtrInst>(V)) {
    std::vector<SPIRVValue *> Indices;
    for (unsigned I = 0, E = GEP->getNumIndices(); I != E; ++I)
      Indices.push_back(transValue(GEP->getOperand(I + 1), BB));
    auto *PointerOperand = GEP->getPointerOperand();
    auto *TransPointerOperand = transValue(PointerOperand, BB);

    // Certain array-related optimization hints can be expressed via
    // LLVM metadata. For the purpose of linking this metadata with
    // the accessed array variables, our GEP may have been marked into
    // a so-called index group, an MDNode by itself.
    if (MDNode *IndexGroup = GEP->getMetadata("llvm.index.group")) {
      SPIRVValue *ActualMemoryPtr = TransPointerOperand;
      if (auto *Load = dyn_cast<LoadInst>(PointerOperand)) {
        ActualMemoryPtr = transValue(Load->getPointerOperand(), BB);
      }
      SPIRVId AccessedArrayId = ActualMemoryPtr->getId();
      unsigned NumOperands = IndexGroup->getNumOperands();
      // When we're working with embedded loops, it's natural that
      // the outer loop's hints apply to all code contained within.
      // The inner loop's specific hints, however, should stay private
      // to the inner loop's scope.
      // Consequently, the following division of the index group metadata
      // nodes emerges:

      // 1) The metadata node has no operands. It will be directly referenced
      //    from within the optimization hint metadata.
      if (NumOperands == 0)
        IndexGroupArrayMap[IndexGroup].insert(AccessedArrayId);
      // 2) The metadata node has several operands. It serves to link an index
      //    group specific to some embedded loop with other index groups that
      //    mark the same array variable for the outer loop(s).
      for (unsigned I = 0; I < NumOperands; ++I) {
        auto *ContainedIndexGroup = getMDOperandAsMDNode(IndexGroup, I);
        IndexGroupArrayMap[ContainedIndexGroup].insert(AccessedArrayId);
      }
    }

    return mapValue(V, BM->addPtrAccessChainInst(transType(GEP->getType()),
                                                 TransPointerOperand, Indices,
                                                 BB, GEP->isInBounds()));
  }

  if (auto Ext = dyn_cast<ExtractElementInst>(V)) {
    auto Index = Ext->getIndexOperand();
    if (auto Const = dyn_cast<ConstantInt>(Index))
      return mapValue(V, BM->addCompositeExtractInst(
                             transType(Ext->getType()),
                             transValue(Ext->getVectorOperand(), BB),
                             std::vector<SPIRVWord>(1, Const->getZExtValue()),
                             BB));
    else
      return mapValue(V, BM->addVectorExtractDynamicInst(
                             transValue(Ext->getVectorOperand(), BB),
                             transValue(Index, BB), BB));
  }

  if (auto Ins = dyn_cast<InsertElementInst>(V)) {
    auto Index = Ins->getOperand(2);
    if (auto Const = dyn_cast<ConstantInt>(Index)) {
      return mapValue(
          V,
          BM->addCompositeInsertInst(
              transValue(Ins->getOperand(1), BB, true, FuncTransMode::Pointer),
              transValue(Ins->getOperand(0), BB),
              std::vector<SPIRVWord>(1, Const->getZExtValue()), BB));
    } else
      return mapValue(
          V, BM->addVectorInsertDynamicInst(transValue(Ins->getOperand(0), BB),
                                            transValue(Ins->getOperand(1), BB),
                                            transValue(Index, BB), BB));
  }

  if (auto SF = dyn_cast<ShuffleVectorInst>(V)) {
    std::vector<SPIRVWord> Comp;
    for (auto &I : SF->getShuffleMask())
      Comp.push_back(I);
    return mapValue(V, BM->addVectorShuffleInst(
                           transType(SF->getType()),
                           transValue(SF->getOperand(0), BB),
                           transValue(SF->getOperand(1), BB), Comp, BB));
  }

  if (AtomicRMWInst *ARMW = dyn_cast<AtomicRMWInst>(V)) {
    AtomicRMWInst::BinOp Op = ARMW->getOperation();
    if (!BM->getErrorLog().checkError(
            !AtomicRMWInst::isFPOperation(Op) && Op != AtomicRMWInst::Nand,
            SPIRVEC_InvalidInstruction,
            OCLUtil::toString(V) + "\nAtomic " +
                AtomicRMWInst::getOperationName(Op).str() +
                " is not supported in SPIR-V!\n"))
      return nullptr;

    spv::Op OC = LLVMSPIRVAtomicRmwOpCodeMap::map(Op);
    AtomicOrderingCABI Ordering = llvm::toCABI(ARMW->getOrdering());
    auto MemSem = OCLMemOrderMap::map(static_cast<OCLMemOrderKind>(Ordering));
    std::vector<Value *> Operands(4);
    Operands[0] = ARMW->getPointerOperand();
    // To get the memory scope argument we might use ARMW->getSyncScopeID(), but
    // atomicrmw LLVM instruction is not aware of OpenCL(or SPIR-V) memory scope
    // enumeration. And assuming the produced SPIR-V module will be consumed in
    // an OpenCL environment, we can use the same memory scope as OpenCL atomic
    // functions that don't have memory_scope argument i.e. memory_scope_device.
    // See the OpenCL C specification p6.13.11. "Atomic Functions"
    Operands[1] = getUInt32(M, spv::ScopeDevice);
    Operands[2] = getUInt32(M, MemSem);
    Operands[3] = ARMW->getValOperand();
    std::vector<SPIRVId> Ops = BM->getIds(transValue(Operands, BB));
    SPIRVType *Ty = transType(ARMW->getType());

    return mapValue(V, BM->addInstTemplate(OC, Ops, BB, Ty));
  }

  if (IntrinsicInst *II = dyn_cast<IntrinsicInst>(V)) {
    SPIRVValue *BV = transIntrinsicInst(II, BB);
    return BV ? mapValue(V, BV) : nullptr;
  }

  if (InlineAsm *IA = dyn_cast<InlineAsm>(V))
    if (BM->isAllowedToUseExtension(ExtensionID::SPV_INTEL_inline_assembly))
      return mapValue(V, transAsmINTEL(IA));

  if (CallInst *CI = dyn_cast<CallInst>(V)) {
    if (auto Alias =
            dyn_cast_or_null<llvm::GlobalAlias>(CI->getCalledOperand())) {
      CI->setCalledFunction(cast<Function>(Alias->getAliasee()));
    }
    return mapValue(V, transCallInst(CI, BB));
  }

  if (Instruction *Inst = dyn_cast<Instruction>(V)) {
    BM->SPIRVCK(false, InvalidInstruction, toString(Inst));
  }

  llvm_unreachable("Not implemented");
  return nullptr;
}

SPIRVType *LLVMToSPIRVBase::mapType(Type *T, SPIRVType *BT) {
  TypeMap[T] = BT;
  SPIRVDBG(dbgs() << "[mapType] " << *T << " => "; spvdbgs() << *BT << '\n');
  return BT;
}

SPIRVValue *LLVMToSPIRVBase::mapValue(Value *V, SPIRVValue *BV) {
  auto Loc = ValueMap.find(V);
  if (Loc != ValueMap.end()) {
    if (Loc->second == BV)
      return BV;
    assert(Loc->second->isForward() &&
           "LLVM Value is mapped to different SPIRV Values");
    auto Forward = static_cast<SPIRVForward *>(Loc->second);
    BM->replaceForward(Forward, BV);
  }
  ValueMap[V] = BV;
  SPIRVDBG(dbgs() << "[mapValue] " << *V << " => "; spvdbgs() << BV << "\n");
  return BV;
}

bool LLVMToSPIRVBase::transDecoration(Value *V, SPIRVValue *BV) {
  if (!transAlign(V, BV))
    return false;
  if ((isa<AtomicCmpXchgInst>(V) && cast<AtomicCmpXchgInst>(V)->isVolatile()) ||
      (isa<AtomicRMWInst>(V) && cast<AtomicRMWInst>(V)->isVolatile()))
    BV->setVolatile(true);

  if (auto BVO = dyn_cast_or_null<OverflowingBinaryOperator>(V)) {
    if (BVO->hasNoSignedWrap()) {
      BV->setNoSignedWrap(true);
    }
    if (BVO->hasNoUnsignedWrap()) {
      BV->setNoUnsignedWrap(true);
    }
  }

  if (auto BVF = dyn_cast_or_null<FPMathOperator>(V)) {
    auto Opcode = BVF->getOpcode();
    if (Opcode == Instruction::FAdd || Opcode == Instruction::FSub ||
        Opcode == Instruction::FMul || Opcode == Instruction::FDiv ||
        Opcode == Instruction::FRem) {
      FastMathFlags FMF = BVF->getFastMathFlags();
      SPIRVWord M{0};
      if (FMF.isFast())
        M |= FPFastMathModeFastMask;
      else {
        if (FMF.noNaNs())
          M |= FPFastMathModeNotNaNMask;
        if (FMF.noInfs())
          M |= FPFastMathModeNotInfMask;
        if (FMF.noSignedZeros())
          M |= FPFastMathModeNSZMask;
        if (FMF.allowReciprocal())
          M |= FPFastMathModeAllowRecipMask;
        if (BM->isAllowedToUseExtension(
                ExtensionID::SPV_INTEL_fp_fast_math_mode)) {
          if (FMF.allowContract()) {
            M |= FPFastMathModeAllowContractFastINTELMask;
            BM->addCapability(CapabilityFPFastMathModeINTEL);
          }
          if (FMF.allowReassoc()) {
            M |= FPFastMathModeAllowReassocINTELMask;
            BM->addCapability(CapabilityFPFastMathModeINTEL);
          }
        }
      }
      if (M != 0)
        BV->setFPFastMathMode(M);
    }
  }
  transMemAliasingINTELDecorations(V, BV);

  return true;
}

bool LLVMToSPIRVBase::transAlign(Value *V, SPIRVValue *BV) {
  if (auto AL = dyn_cast<AllocaInst>(V)) {
    BM->setAlignment(BV, AL->getAlignment());
    return true;
  }
  if (auto GV = dyn_cast<GlobalVariable>(V)) {
    BM->setAlignment(BV, GV->getAlignment());
    return true;
  }
  return true;
}

// Apply aliasing decorations to instructions annotated with aliasing metadata.
// Do it for any instruction but loads and stores.
void LLVMToSPIRVBase::transMemAliasingINTELDecorations(Value *V, SPIRVValue *BV) {
  if (!BM->isAllowedToUseExtension(
         ExtensionID::SPV_INTEL_memory_access_aliasing))
    return;
  // Loads and Stores are handled during memory access mask addition
  if (isa<StoreInst>(V) || isa<LoadInst>(V))
    return;

  Instruction *Inst = dyn_cast<Instruction>(V);
  if (!Inst)
    return;

  if (MDNode *AliasingListMD =
          Inst->getMetadata(LLVMContext::MD_alias_scope)) {
    auto *MemAliasList =
        addMemAliasingINTELInstructions(BM, AliasingListMD);
    if (!MemAliasList)
      return;
    BV->addDecorate(new SPIRVDecorateId(
          internal::DecorationAliasScopeINTEL, BV, MemAliasList->getId()));
  } else if (MDNode *AliasingListMD =
                 Inst->getMetadata(LLVMContext::MD_noalias)) {
    auto *MemAliasList =
        addMemAliasingINTELInstructions(BM, AliasingListMD);
    if (!MemAliasList)
      return;
    BV->addDecorate(new SPIRVDecorateId(
          internal::DecorationNoAliasINTEL, BV, MemAliasList->getId()));
  }
}

/// Do this after source language is set.
bool LLVMToSPIRVBase::transBuiltinSet() {
  SPIRVId EISId;
  if (!BM->importBuiltinSet("OpenCL.std", &EISId))
    return false;
  if (SPIRVMDWalker(*M).getNamedMD("llvm.dbg.cu")) {
    if (!BM->importBuiltinSet(
            SPIRVBuiltinSetNameMap::map(BM->getDebugInfoEIS()), &EISId))
      return false;
  }
  return true;
}

/// Translate sampler* spcv.cast(i32 arg) or
/// sampler* __translate_sampler_initializer(i32 arg)
/// Three cases are possible:
///   arg = ConstantInt x -> SPIRVConstantSampler
///   arg = i32 argument -> transValue(arg)
///   arg = load from sampler -> look through load
SPIRVValue *LLVMToSPIRVBase::oclTransSpvcCastSampler(CallInst *CI,
                                                     SPIRVBasicBlock *BB) {
  assert(CI->getCalledFunction() && "Unexpected indirect call");
  llvm::Function *F = CI->getCalledFunction();
  auto FT = F->getFunctionType();
  auto RT = FT->getReturnType();
  assert(FT->getNumParams() == 1);
  assert((isSPIRVType(RT, kSPIRVTypeName::Sampler) ||
          isPointerToOpaqueStructType(RT, kSPR2TypeName::Sampler)) &&
         FT->getParamType(0)->isIntegerTy() && "Invalid sampler type");
  auto Arg = CI->getArgOperand(0);

  auto GetSamplerConstant = [&](uint64_t SamplerValue) {
    auto AddrMode = (SamplerValue & 0xE) >> 1;
    auto Param = SamplerValue & 0x1;
    auto Filter = SamplerValue ? ((SamplerValue & 0x30) >> 4) - 1 : 0;
    auto BV = BM->addSamplerConstant(transType(RT), AddrMode, Param, Filter);
    return BV;
  };

  if (auto Const = dyn_cast<ConstantInt>(Arg)) {
    // Sampler is declared as a kernel scope constant
    return GetSamplerConstant(Const->getZExtValue());
  } else if (auto Load = dyn_cast<LoadInst>(Arg)) {
    // If value of the sampler is loaded from a global constant, use its
    // initializer for initialization of the sampler.
    auto Op = Load->getPointerOperand();
    assert(isa<GlobalVariable>(Op) && "Unknown sampler pattern!");
    auto GV = cast<GlobalVariable>(Op);
    assert(GV->isConstant() ||
           GV->getType()->getPointerAddressSpace() == SPIRAS_Constant);
    auto Initializer = GV->getInitializer();
    assert(isa<ConstantInt>(Initializer) && "sampler not constant int?");
    return GetSamplerConstant(cast<ConstantInt>(Initializer)->getZExtValue());
  }
  // Sampler is a function argument
  auto BV = transValue(Arg, BB);
  assert(BV && BV->getType() == transType(RT));
  return BV;
}

using DecorationsInfoVec = std::vector<std::pair<Decoration, std::string>>;

struct IntelFPGADecorations {
  DecorationsInfoVec MemoryAttributesVec;
  DecorationsInfoVec MemoryAccessesVec;
};

struct IntelLSUControlsInfo {
  void setWithBitMask(unsigned ParamsBitMask) {
    if (ParamsBitMask & IntelFPGAMemoryAccessesVal::BurstCoalesce)
      BurstCoalesce = true;
    if (ParamsBitMask & IntelFPGAMemoryAccessesVal::CacheSizeFlag)
      CacheSizeInfo = 0;
    if (ParamsBitMask & IntelFPGAMemoryAccessesVal::DontStaticallyCoalesce)
      DontStaticallyCoalesce = true;
    if (ParamsBitMask & IntelFPGAMemoryAccessesVal::PrefetchFlag)
      PrefetchInfo = 0;
  }

  DecorationsInfoVec getDecorationsFromCurrentState() {
    DecorationsInfoVec ResultVec;
    // Simple flags
    if (BurstCoalesce)
      ResultVec.emplace_back(DecorationBurstCoalesceINTEL, "");
    if (DontStaticallyCoalesce)
      ResultVec.emplace_back(DecorationDontStaticallyCoalesceINTEL, "");
    // Conditional values
    if (CacheSizeInfo.hasValue()) {
      ResultVec.emplace_back(DecorationCacheSizeINTEL,
                             std::to_string(CacheSizeInfo.getValue()));
    }
    if (PrefetchInfo.hasValue()) {
      ResultVec.emplace_back(DecorationPrefetchINTEL,
                             std::to_string(PrefetchInfo.getValue()));
    }
    return ResultVec;
  }

  bool BurstCoalesce = false;
  llvm::Optional<unsigned> CacheSizeInfo;
  bool DontStaticallyCoalesce = false;
  llvm::Optional<unsigned> PrefetchInfo;
};

IntelFPGADecorations
tryParseIntelFPGAAnnotationString(StringRef AnnotatedCode) {
  IntelFPGADecorations Decorates;
  IntelLSUControlsInfo LSUControls;

  // Intel FPGA decorations are separated into
  // {word} OR {word:value,value,...} blocks
  std::regex DecorationRegex("\\{[\\w:,-]+\\}");
  using RegexIterT = std::regex_iterator<StringRef::const_iterator>;
  RegexIterT DecorationsIt(AnnotatedCode.begin(), AnnotatedCode.end(),
                           DecorationRegex);
  RegexIterT DecorationsEnd;
  for (; DecorationsIt != DecorationsEnd; ++DecorationsIt) {
    // Drop the braces surrounding the actual decoration
    const StringRef AnnotatedDecoration = AnnotatedCode.substr(
        DecorationsIt->position() + 1, DecorationsIt->length() - 2);
    std::pair<StringRef, StringRef> Split = AnnotatedDecoration.split(':');
    StringRef Name = Split.first, ValueStr = Split.second;

    if (Name == "params") {
      unsigned ParamsBitMask = 0;
      bool Failure = ValueStr.getAsInteger(10, ParamsBitMask);
      assert(!Failure && "Non-integer LSU controls value");
      (void)Failure;
      LSUControls.setWithBitMask(ParamsBitMask);
    } else if (Name == "cache-size") {
      if (!LSUControls.CacheSizeInfo.hasValue())
        continue;
      unsigned CacheSizeValue = 0;
      bool Failure = ValueStr.getAsInteger(10, CacheSizeValue);
      assert(!Failure && "Non-integer cache size value");
      (void)Failure;
      LSUControls.CacheSizeInfo = CacheSizeValue;
    } // TODO: Support LSU prefetch size, which currently defaults to 0
    else /* Memory attributes */ {
      StringRef Annotation;
      Decoration Dec;
      if (Name == "pump") {
        Dec = llvm::StringSwitch<Decoration>(ValueStr)
                  .Case("1", DecorationSinglepumpINTEL)
                  .Case("2", DecorationDoublepumpINTEL);
      } else if (Name == "register") {
        Dec = DecorationRegisterINTEL;
      } else if (Name == "simple_dual_port") {
        Dec = DecorationSimpleDualPortINTEL;
      } else {
        Dec = llvm::StringSwitch<Decoration>(Name)
                  .Case("memory", DecorationMemoryINTEL)
                  .Case("numbanks", DecorationNumbanksINTEL)
                  .Case("bankwidth", DecorationBankwidthINTEL)
                  .Case("private_copies", DecorationMaxPrivateCopiesINTEL)
                  .Case("max_replicates", DecorationMaxReplicatesINTEL)
                  .Case("bank_bits", DecorationBankBitsINTEL)
                  .Case("merge", DecorationMergeINTEL)
                  .Case("force_pow2_depth", DecorationForcePow2DepthINTEL)
                  .Default(DecorationUserSemantic);
        if (Dec == DecorationUserSemantic)
          Annotation = AnnotatedDecoration;
        else
          Annotation = ValueStr;
      }
      Decorates.MemoryAttributesVec.emplace_back(Dec, Annotation.str());
    }
  }
  Decorates.MemoryAccessesVec = LSUControls.getDecorationsFromCurrentState();
  return Decorates;
}

std::vector<SPIRVWord> getBankBitsFromString(StringRef S) {
  SmallVector<StringRef, 4> BitsString;
  S.split(BitsString, ',');

  std::vector<SPIRVWord> Bits(BitsString.size());
  for (size_t J = 0; J < BitsString.size(); ++J)
    if (BitsString[J].getAsInteger(10, Bits[J]))
      return {};

  return Bits;
}

void addIntelFPGADecorations(SPIRVEntry *E, DecorationsInfoVec &Decorations) {
  SPIRVModule *M = E->getModule();
  if (!M->isAllowedToUseExtension(
          ExtensionID::SPV_INTEL_fpga_memory_attributes) &&
      !M->isAllowedToUseExtension(ExtensionID::SPV_INTEL_fpga_memory_accesses))
    return;

  for (const auto &I : Decorations) {
    // Such decoration already exists on a type, skip it
    if (E->hasDecorate(I.first, /*Index=*/0, /*Result=*/nullptr)) {
      continue;
    }

    switch (I.first) {
    case DecorationUserSemantic:
      E->addDecorate(new SPIRVDecorateUserSemanticAttr(E, I.second));
      break;
    case DecorationMemoryINTEL:
      E->addDecorate(new SPIRVDecorateMemoryINTELAttr(E, I.second));
      break;
    case DecorationMergeINTEL: {
      StringRef Name = StringRef(I.second).split(':').first;
      StringRef Direction = StringRef(I.second).split(':').second;
      E->addDecorate(
          new SPIRVDecorateMergeINTELAttr(E, Name.str(), Direction.str()));
    } break;
    case DecorationBankBitsINTEL:
      E->addDecorate(new SPIRVDecorateBankBitsINTELAttr(
          E, getBankBitsFromString(I.second)));
      break;
    case DecorationRegisterINTEL:
    case DecorationSinglepumpINTEL:
    case DecorationDoublepumpINTEL:
    case DecorationSimpleDualPortINTEL:
    case DecorationBurstCoalesceINTEL:
    case DecorationDontStaticallyCoalesceINTEL:
      assert(I.second.empty());
      E->addDecorate(I.first);
      break;
    // The rest of IntelFPGA decorations:
    // DecorationNumbanksINTEL
    // DecorationBankwidthINTEL
    // DecorationMaxPrivateCopiesINTEL
    // DecorationMaxReplicatesINTEL
    // DecorationForcePow2DepthINTEL
    // DecorationCacheSizeINTEL
    // DecorationPrefetchINTEL
    default:
      SPIRVWord Result = 0;
      StringRef(I.second).getAsInteger(10, Result);
      E->addDecorate(I.first, Result);
      break;
    }
  }
}

void addIntelFPGADecorationsForStructMember(SPIRVEntry *E,
                                            SPIRVWord MemberNumber,
                                            DecorationsInfoVec &Decorations) {
  for (const auto &I : Decorations) {
    // Such decoration already exists on a type, skip it
    if (E->hasMemberDecorate(I.first, /*Index=*/0, MemberNumber,
                             /*Result=*/nullptr)) {
      continue;
    }

    switch (I.first) {
    case DecorationUserSemantic:
      E->addMemberDecorate(
          new SPIRVMemberDecorateUserSemanticAttr(E, MemberNumber, I.second));
      break;
    case DecorationMemoryINTEL:
      E->addMemberDecorate(
          new SPIRVMemberDecorateMemoryINTELAttr(E, MemberNumber, I.second));
      break;
    case DecorationMergeINTEL: {
      StringRef Name = StringRef(I.second).split(':').first;
      StringRef Direction = StringRef(I.second).split(':').second;
      E->addMemberDecorate(new SPIRVMemberDecorateMergeINTELAttr(
          E, MemberNumber, Name.str(), Direction.str()));
    } break;
    case DecorationBankBitsINTEL:
      E->addMemberDecorate(new SPIRVMemberDecorateBankBitsINTELAttr(
          E, MemberNumber, getBankBitsFromString(I.second)));
      break;
    case DecorationRegisterINTEL:
    case DecorationSinglepumpINTEL:
    case DecorationDoublepumpINTEL:
    case DecorationSimpleDualPortINTEL:
      assert(I.second.empty());
      E->addMemberDecorate(MemberNumber, I.first);
      break;
    // The rest of IntelFPGA decorations:
    // DecorationNumbanksINTEL
    // DecorationBankwidthINTEL
    // DecorationMaxPrivateCopiesINTEL
    // DecorationMaxReplicatesINTEL
    // DecorationForcePow2DepthINTEL
    default:
      SPIRVWord Result = 0;
      StringRef(I.second).getAsInteger(10, Result);
      E->addMemberDecorate(MemberNumber, I.first, Result);
      break;
    }
  }
}

bool LLVMToSPIRVBase::isKnownIntrinsic(Intrinsic::ID Id) {
  // Known intrinsics usually do not need translation of their declaration
  switch (Id) {
  case Intrinsic::abs:
  case Intrinsic::assume:
  case Intrinsic::bitreverse:
  case Intrinsic::ceil:
  case Intrinsic::copysign:
  case Intrinsic::cos:
  case Intrinsic::exp:
  case Intrinsic::exp2:
  case Intrinsic::fabs:
  case Intrinsic::floor:
  case Intrinsic::fma:
  case Intrinsic::log:
  case Intrinsic::log10:
  case Intrinsic::log2:
  case Intrinsic::maximum:
  case Intrinsic::maxnum:
  case Intrinsic::smax:
  case Intrinsic::umax:
  case Intrinsic::minimum:
  case Intrinsic::minnum:
  case Intrinsic::smin:
  case Intrinsic::umin:
  case Intrinsic::nearbyint:
  case Intrinsic::pow:
  case Intrinsic::powi:
  case Intrinsic::rint:
  case Intrinsic::round:
  case Intrinsic::roundeven:
  case Intrinsic::sin:
  case Intrinsic::sqrt:
  case Intrinsic::trunc:
  case Intrinsic::ctpop:
  case Intrinsic::ctlz:
  case Intrinsic::cttz:
  case Intrinsic::expect:
  case Intrinsic::experimental_noalias_scope_decl:
  case Intrinsic::experimental_constrained_fadd:
  case Intrinsic::experimental_constrained_fsub:
  case Intrinsic::experimental_constrained_fmul:
  case Intrinsic::experimental_constrained_fdiv:
  case Intrinsic::experimental_constrained_frem:
  case Intrinsic::experimental_constrained_fma:
  case Intrinsic::experimental_constrained_fptoui:
  case Intrinsic::experimental_constrained_fptosi:
  case Intrinsic::experimental_constrained_uitofp:
  case Intrinsic::experimental_constrained_sitofp:
  case Intrinsic::experimental_constrained_fptrunc:
  case Intrinsic::experimental_constrained_fpext:
  case Intrinsic::experimental_constrained_fcmp:
  case Intrinsic::experimental_constrained_fcmps:
  case Intrinsic::experimental_constrained_fmuladd:
  case Intrinsic::fmuladd:
  case Intrinsic::memset:
  case Intrinsic::memcpy:
  case Intrinsic::lifetime_start:
  case Intrinsic::lifetime_end:
  case Intrinsic::dbg_declare:
  case Intrinsic::dbg_value:
  case Intrinsic::annotation:
  case Intrinsic::var_annotation:
  case Intrinsic::ptr_annotation:
  case Intrinsic::invariant_start:
  case Intrinsic::invariant_end:
  case Intrinsic::dbg_label:
  case Intrinsic::trap:
    return true;
  default:
    // Unknown intrinsics' declarations should always be translated
    return false;
  }
}

// Performs mapping of LLVM IR rounding mode to SPIR-V rounding mode
// Value *V is metadata <rounding mode> argument of
// llvm.experimental.constrained.* intrinsics
SPIRVInstruction *
LLVMToSPIRVBase::applyRoundingModeConstraint(Value *V, SPIRVInstruction *I) {
  StringRef RMode =
      cast<MDString>(cast<MetadataAsValue>(V)->getMetadata())->getString();
  if (RMode.endswith("tonearest"))
    I->addFPRoundingMode(FPRoundingModeRTE);
  else if (RMode.endswith("towardzero"))
    I->addFPRoundingMode(FPRoundingModeRTZ);
  else if (RMode.endswith("upward"))
    I->addFPRoundingMode(FPRoundingModeRTP);
  else if (RMode.endswith("downward"))
    I->addFPRoundingMode(FPRoundingModeRTN);
  return I;
}

static SPIRVWord getBuiltinIdForIntrinsic(Intrinsic::ID IID) {
  switch (IID) {
  // Note: In some cases the semantics of the OpenCL builtin are not identical
  //       to the semantics of the corresponding LLVM IR intrinsic. The LLVM
  //       intrinsics handled here assume the default floating point environment
  //       (no unmasked exceptions, round-to-nearest-ties-even rounding mode)
  //       and assume that the operations have no side effects (FP status flags
  //       aren't maintained), so the OpenCL builtin behavior should be
  //       acceptable.
  case Intrinsic::ceil:
    return OpenCLLIB::Ceil;
  case Intrinsic::copysign:
    return OpenCLLIB::Copysign;
  case Intrinsic::cos:
    return OpenCLLIB::Cos;
  case Intrinsic::exp:
    return OpenCLLIB::Exp;
  case Intrinsic::exp2:
    return OpenCLLIB::Exp2;
  case Intrinsic::fabs:
    return OpenCLLIB::Fabs;
  case Intrinsic::floor:
    return OpenCLLIB::Floor;
  case Intrinsic::fma:
    return OpenCLLIB::Fma;
  case Intrinsic::log:
    return OpenCLLIB::Log;
  case Intrinsic::log10:
    return OpenCLLIB::Log10;
  case Intrinsic::log2:
    return OpenCLLIB::Log2;
  case Intrinsic::maximum:
    return OpenCLLIB::Fmax;
  case Intrinsic::maxnum:
    return OpenCLLIB::Fmax;
  case Intrinsic::minimum:
    return OpenCLLIB::Fmin;
  case Intrinsic::minnum:
    return OpenCLLIB::Fmin;
  case Intrinsic::nearbyint:
    return OpenCLLIB::Rint;
  case Intrinsic::pow:
    return OpenCLLIB::Pow;
  case Intrinsic::powi:
    return OpenCLLIB::Pown;
  case Intrinsic::rint:
    return OpenCLLIB::Rint;
  case Intrinsic::round:
    return OpenCLLIB::Round;
  case Intrinsic::roundeven:
    return OpenCLLIB::Rint;
  case Intrinsic::sin:
    return OpenCLLIB::Sin;
  case Intrinsic::sqrt:
    return OpenCLLIB::Sqrt;
  case Intrinsic::trunc:
    return OpenCLLIB::Trunc;
  default:
    assert(false && "Builtin ID requested for Unhandled intrinsic!");
    return 0;
  }
}

SPIRVValue *LLVMToSPIRVBase::transIntrinsicInst(IntrinsicInst *II,
                                                SPIRVBasicBlock *BB) {
  auto GetMemoryAccess = [](MemIntrinsic *MI) -> std::vector<SPIRVWord> {
    std::vector<SPIRVWord> MemoryAccess(1, MemoryAccessMaskNone);
    if (SPIRVWord AlignVal = MI->getDestAlignment()) {
      MemoryAccess[0] |= MemoryAccessAlignedMask;
      if (auto MTI = dyn_cast<MemTransferInst>(MI)) {
        SPIRVWord SourceAlignVal = MTI->getSourceAlignment();
        assert(SourceAlignVal && "Missed Source alignment!");

        // In a case when alignment of source differs from dest one
        // least value is guaranteed anyway.
        AlignVal = std::min(AlignVal, SourceAlignVal);
      }
      MemoryAccess.push_back(AlignVal);
    }
    if (MI->isVolatile())
      MemoryAccess[0] |= MemoryAccessVolatileMask;
    return MemoryAccess;
  };

  // LLVM intrinsics with known translation to SPIR-V are handled here. They
  // also must be registered at isKnownIntrinsic function in order to make
  // -spirv-allow-unknown-intrinsics work correctly.
  switch (II->getIntrinsicID()) {
  case Intrinsic::assume: {
    // llvm.assume translation is currently supported only within
    // SPV_INTEL_optimization_hints extension, ignore it otherwise, since it's
    // an optimization hint
    if (BM->isAllowedToUseExtension(
            ExtensionID::SPV_INTEL_optimization_hints)) {
      SPIRVValue *Condition = transValue(II->getArgOperand(0), BB);
      return BM->addAssumeTrueINTELInst(Condition, BB);
    }
    return nullptr;
  }
  case Intrinsic::bitreverse: {
    BM->addCapability(CapabilityShader);
    SPIRVType *Ty = transType(II->getType());
    SPIRVValue *Op = transValue(II->getArgOperand(0), BB);
    return BM->addUnaryInst(OpBitReverse, Ty, Op, BB);
  }

  // Unary FP intrinsic
  case Intrinsic::ceil:
  case Intrinsic::cos:
  case Intrinsic::exp:
  case Intrinsic::exp2:
  case Intrinsic::fabs:
  case Intrinsic::floor:
  case Intrinsic::log:
  case Intrinsic::log10:
  case Intrinsic::log2:
  case Intrinsic::nearbyint:
  case Intrinsic::rint:
  case Intrinsic::round:
  case Intrinsic::roundeven:
  case Intrinsic::sin:
  case Intrinsic::sqrt:
  case Intrinsic::trunc: {
    if (!checkTypeForSPIRVExtendedInstLowering(II, BM))
      break;
    SPIRVWord ExtOp = getBuiltinIdForIntrinsic(II->getIntrinsicID());
    SPIRVType *STy = transType(II->getType());
    std::vector<SPIRVValue *> Ops(1, transValue(II->getArgOperand(0), BB));
    return BM->addExtInst(STy, BM->getExtInstSetId(SPIRVEIS_OpenCL), ExtOp, Ops,
                          BB);
  }
  // Binary FP intrinsics
  case Intrinsic::copysign:
  case Intrinsic::pow:
  case Intrinsic::powi:
  case Intrinsic::maximum:
  case Intrinsic::maxnum:
  case Intrinsic::minimum:
  case Intrinsic::minnum: {
    if (!checkTypeForSPIRVExtendedInstLowering(II, BM))
      break;
    SPIRVWord ExtOp = getBuiltinIdForIntrinsic(II->getIntrinsicID());
    SPIRVType *STy = transType(II->getType());
    std::vector<SPIRVValue *> Ops{transValue(II->getArgOperand(0), BB),
                                  transValue(II->getArgOperand(1), BB)};
    return BM->addExtInst(STy, BM->getExtInstSetId(SPIRVEIS_OpenCL), ExtOp, Ops,
                          BB);
  }
  case Intrinsic::umin:
  case Intrinsic::umax:
  case Intrinsic::smin:
  case Intrinsic::smax: {
    Type *BoolTy = IntegerType::getInt1Ty(M->getContext());
    SPIRVValue *FirstArgVal = transValue(II->getArgOperand(0), BB);
    SPIRVValue *SecondArgVal = transValue(II->getArgOperand(1), BB);

    Op OC = (II->getIntrinsicID() == Intrinsic::smin)
                ? OpSLessThan
                : ((II->getIntrinsicID() == Intrinsic::smax)
                       ? OpSGreaterThan
                       : ((II->getIntrinsicID() == Intrinsic::umin)
                              ? OpULessThan
                              : OpUGreaterThan));
    if (auto *VecTy = dyn_cast<VectorType>(II->getArgOperand(0)->getType()))
      BoolTy = VectorType::get(BoolTy, VecTy->getElementCount());
    SPIRVValue *Cmp =
        BM->addCmpInst(OC, transType(BoolTy), FirstArgVal, SecondArgVal, BB);
    return BM->addSelectInst(Cmp, FirstArgVal, SecondArgVal, BB);
  }
  case Intrinsic::fma: {
    if (!checkTypeForSPIRVExtendedInstLowering(II, BM))
      break;
    SPIRVWord ExtOp = OpenCLLIB::Fma;
    SPIRVType *STy = transType(II->getType());
    std::vector<SPIRVValue *> Ops{transValue(II->getArgOperand(0), BB),
                                  transValue(II->getArgOperand(1), BB),
                                  transValue(II->getArgOperand(2), BB)};
    return BM->addExtInst(STy, BM->getExtInstSetId(SPIRVEIS_OpenCL), ExtOp, Ops,
                          BB);
  }
  case Intrinsic::abs: {
    if (!checkTypeForSPIRVExtendedInstLowering(II, BM))
      break;
    // LLVM has only one version of abs and it is only for signed integers. We
    // unconditionally choose SAbs here
    SPIRVWord ExtOp = OpenCLLIB::SAbs;
    SPIRVType *STy = transType(II->getType());
    std::vector<SPIRVValue *> Ops(1, transValue(II->getArgOperand(0), BB));
    return BM->addExtInst(STy, BM->getExtInstSetId(SPIRVEIS_OpenCL), ExtOp, Ops,
                          BB);
  }
  case Intrinsic::ctpop: {
    return BM->addUnaryInst(OpBitCount, transType(II->getType()),
                            transValue(II->getArgOperand(0), BB), BB);
  }
  case Intrinsic::ctlz:
  case Intrinsic::cttz: {
    SPIRVWord ExtOp = II->getIntrinsicID() == Intrinsic::ctlz ? OpenCLLIB::Clz
                                                              : OpenCLLIB::Ctz;
    SPIRVType *Ty = transType(II->getType());
    std::vector<SPIRVValue *> Ops(1, transValue(II->getArgOperand(0), BB));
    return BM->addExtInst(Ty, BM->getExtInstSetId(SPIRVEIS_OpenCL), ExtOp, Ops,
                          BB);
  }
  case Intrinsic::expect: {
    // llvm.expect translation is currently supported only within
    // SPV_INTEL_optimization_hints extension, replace it with a translated
    // value of #0 operand otherwise, since it's an optimization hint
    SPIRVValue *Value = transValue(II->getArgOperand(0), BB);
    if (BM->isAllowedToUseExtension(
            ExtensionID::SPV_INTEL_optimization_hints)) {
      SPIRVType *Ty = transType(II->getType());
      SPIRVValue *ExpectedValue = transValue(II->getArgOperand(1), BB);
      return BM->addExpectINTELInst(Ty, Value, ExpectedValue, BB);
    }
    return Value;
  }
  case Intrinsic::experimental_constrained_fadd: {
    auto BI = BM->addBinaryInst(OpFAdd, transType(II->getType()),
                                transValue(II->getArgOperand(0), BB),
                                transValue(II->getArgOperand(1), BB), BB);
    return applyRoundingModeConstraint(II->getOperand(2), BI);
  }
  case Intrinsic::experimental_constrained_fsub: {
    auto BI = BM->addBinaryInst(OpFSub, transType(II->getType()),
                                transValue(II->getArgOperand(0), BB),
                                transValue(II->getArgOperand(1), BB), BB);
    return applyRoundingModeConstraint(II->getOperand(2), BI);
  }
  case Intrinsic::experimental_constrained_fmul: {
    auto BI = BM->addBinaryInst(OpFMul, transType(II->getType()),
                                transValue(II->getArgOperand(0), BB),
                                transValue(II->getArgOperand(1), BB), BB);
    return applyRoundingModeConstraint(II->getOperand(2), BI);
  }
  case Intrinsic::experimental_constrained_fdiv: {
    auto BI = BM->addBinaryInst(OpFDiv, transType(II->getType()),
                                transValue(II->getArgOperand(0), BB),
                                transValue(II->getArgOperand(1), BB), BB);
    return applyRoundingModeConstraint(II->getOperand(2), BI);
  }
  case Intrinsic::experimental_constrained_frem: {
    auto BI = BM->addBinaryInst(OpFRem, transType(II->getType()),
                                transValue(II->getArgOperand(0), BB),
                                transValue(II->getArgOperand(1), BB), BB);
    return applyRoundingModeConstraint(II->getOperand(2), BI);
  }
  case Intrinsic::experimental_constrained_fma: {
    std::vector<SPIRVValue *> Args{transValue(II->getArgOperand(0), BB),
                                   transValue(II->getArgOperand(1), BB),
                                   transValue(II->getArgOperand(2), BB)};
    auto BI = BM->addExtInst(transType(II->getType()),
                             BM->getExtInstSetId(SPIRVEIS_OpenCL),
                             OpenCLLIB::Fma, Args, BB);
    return applyRoundingModeConstraint(II->getOperand(3), BI);
  }
  case Intrinsic::experimental_constrained_fptoui: {
    return BM->addUnaryInst(OpConvertFToU, transType(II->getType()),
                            transValue(II->getArgOperand(0), BB), BB);
  }
  case Intrinsic::experimental_constrained_fptosi: {
    return BM->addUnaryInst(OpConvertFToS, transType(II->getType()),
                            transValue(II->getArgOperand(0), BB), BB);
  }
  case Intrinsic::experimental_constrained_uitofp: {
    auto BI = BM->addUnaryInst(OpConvertUToF, transType(II->getType()),
                               transValue(II->getArgOperand(0), BB), BB);
    return applyRoundingModeConstraint(II->getOperand(1), BI);
  }
  case Intrinsic::experimental_constrained_sitofp: {
    auto BI = BM->addUnaryInst(OpConvertSToF, transType(II->getType()),
                               transValue(II->getArgOperand(0), BB), BB);
    return applyRoundingModeConstraint(II->getOperand(1), BI);
  }
  case Intrinsic::experimental_constrained_fpext: {
    return BM->addUnaryInst(OpFConvert, transType(II->getType()),
                            transValue(II->getArgOperand(0), BB), BB);
  }
  case Intrinsic::experimental_constrained_fptrunc: {
    auto BI = BM->addUnaryInst(OpFConvert, transType(II->getType()),
                               transValue(II->getArgOperand(0), BB), BB);
    return applyRoundingModeConstraint(II->getOperand(1), BI);
  }
  case Intrinsic::experimental_constrained_fcmp:
  case Intrinsic::experimental_constrained_fcmps: {
    auto MetaMod = cast<MetadataAsValue>(II->getOperand(2))->getMetadata();
    Op CmpTypeOp = StringSwitch<Op>(cast<MDString>(MetaMod)->getString())
                       .Case("oeq", OpFOrdEqual)
                       .Case("ogt", OpFOrdGreaterThan)
                       .Case("oge", OpFOrdGreaterThanEqual)
                       .Case("olt", OpFOrdLessThan)
                       .Case("ole", OpFOrdLessThanEqual)
                       .Case("one", OpFOrdNotEqual)
                       .Case("ord", OpOrdered)
                       .Case("ueq", OpFUnordEqual)
                       .Case("ugt", OpFUnordGreaterThan)
                       .Case("uge", OpFUnordGreaterThanEqual)
                       .Case("ult", OpFUnordLessThan)
                       .Case("ule", OpFUnordLessThanEqual)
                       .Case("une", OpFUnordNotEqual)
                       .Case("uno", OpUnordered)
                       .Default(OpNop);
    assert(CmpTypeOp != OpNop && "Invalid condition code!");
    return BM->addCmpInst(CmpTypeOp, transType(II->getType()),
                          transValue(II->getOperand(0), BB),
                          transValue(II->getOperand(1), BB), BB);
  }
  case Intrinsic::experimental_constrained_fmuladd: {
    SPIRVType *Ty = transType(II->getType());
    SPIRVValue *Mul =
        BM->addBinaryInst(OpFMul, Ty, transValue(II->getArgOperand(0), BB),
                          transValue(II->getArgOperand(1), BB), BB);
    auto BI = BM->addBinaryInst(OpFAdd, Ty, Mul,
                                transValue(II->getArgOperand(2), BB), BB);
    return applyRoundingModeConstraint(II->getOperand(3), BI);
  }
  case Intrinsic::fmuladd: {
    // For llvm.fmuladd.* fusion is not guaranteed. If a fused multiply-add
    // is required the corresponding llvm.fma.* intrinsic function should be
    // used instead.
    // If allowed, let's replace llvm.fmuladd.* with mad from OpenCL extended
    // instruction set, as it has the same semantic for FULL_PROFILE OpenCL
    // devices (implementation-defined for EMBEDDED_PROFILE).
    if (BM->shouldReplaceLLVMFmulAddWithOpenCLMad()) {
      std::vector<SPIRVValue *> Ops{transValue(II->getArgOperand(0), BB),
                                    transValue(II->getArgOperand(1), BB),
                                    transValue(II->getArgOperand(2), BB)};
      return BM->addExtInst(transType(II->getType()),
                            BM->getExtInstSetId(SPIRVEIS_OpenCL),
                            OpenCLLIB::Mad, Ops, BB);
    }

    // Otherwise, just break llvm.fmuladd.* into a pair of fmul + fadd
    SPIRVType *Ty = transType(II->getType());
    SPIRVValue *Mul =
        BM->addBinaryInst(OpFMul, Ty, transValue(II->getArgOperand(0), BB),
                          transValue(II->getArgOperand(1), BB), BB);
    return BM->addBinaryInst(OpFAdd, Ty, Mul,
                             transValue(II->getArgOperand(2), BB), BB);
  }
  case Intrinsic::usub_sat: {
    // usub.sat(a, b) -> (a > b) ? a - b : 0
    SPIRVType *Ty = transType(II->getType());
    Type *BoolTy = IntegerType::getInt1Ty(M->getContext());
    SPIRVValue *FirstArgVal = transValue(II->getArgOperand(0), BB);
    SPIRVValue *SecondArgVal = transValue(II->getArgOperand(1), BB);

    SPIRVValue *Sub =
        BM->addBinaryInst(OpISub, Ty, FirstArgVal, SecondArgVal, BB);
    SPIRVValue *Cmp = BM->addCmpInst(OpUGreaterThan, transType(BoolTy),
                                     FirstArgVal, SecondArgVal, BB);
    SPIRVValue *Zero = transValue(Constant::getNullValue(II->getType()), BB);
    return BM->addSelectInst(Cmp, Sub, Zero, BB);
  }
  case Intrinsic::memset: {
    // Generally there is no direct mapping of memset to SPIR-V.  But it turns
    // out that memset is emitted by Clang for initialization in default
    // constructors so we need some basic support.  The code below only handles
    // cases with constant value and constant length.
    MemSetInst *MSI = cast<MemSetInst>(II);
    Value *Val = MSI->getValue();
    if (!isa<Constant>(Val)) {
      assert(false &&
             "Can't translate llvm.memset with non-const `value` argument");
      return nullptr;
    }
    Value *Len = MSI->getLength();
    if (!isa<ConstantInt>(Len)) {
      assert(false &&
             "Can't translate llvm.memset with non-const `length` argument");
      return nullptr;
    }
    uint64_t NumElements = static_cast<ConstantInt *>(Len)->getZExtValue();
    auto *AT = ArrayType::get(Val->getType(), NumElements);
    SPIRVTypeArray *CompositeTy = static_cast<SPIRVTypeArray *>(transType(AT));
    SPIRVValue *Init;
    if (cast<Constant>(Val)->isZeroValue()) {
      Init = BM->addNullConstant(CompositeTy);
    } else {
      // On 32-bit systems, size_type of std::vector is not a 64-bit type. Let's
      // assume that we won't encounter memset for more than 2^32 elements and
      // insert explicit cast to avoid possible warning/error about narrowing
      // conversion
      auto TNumElts =
          static_cast<std::vector<SPIRVValue *>::size_type>(NumElements);
      std::vector<SPIRVValue *> Elts(TNumElts, transValue(Val, BB));
      Init = BM->addCompositeConstant(CompositeTy, Elts);
    }
    SPIRVType *VarTy = transType(PointerType::get(AT, SPIRV::SPIRAS_Constant));
    SPIRVValue *Var = BM->addVariable(VarTy, /*isConstant*/ true,
                                      spv::internal::LinkageTypeInternal, Init,
                                      "", StorageClassUniformConstant, nullptr);
    SPIRVType *SourceTy =
        transType(PointerType::get(Val->getType(), SPIRV::SPIRAS_Constant));
    SPIRVValue *Source = BM->addUnaryInst(OpBitcast, SourceTy, Var, BB);
    SPIRVValue *Target = transValue(MSI->getRawDest(), BB);
    return BM->addCopyMemorySizedInst(Target, Source, CompositeTy->getLength(),
                                      GetMemoryAccess(MSI), BB);
  } break;
  case Intrinsic::memcpy:
    return BM->addCopyMemorySizedInst(
        transValue(II->getOperand(0), BB), transValue(II->getOperand(1), BB),
        transValue(II->getOperand(2), BB),
        GetMemoryAccess(cast<MemIntrinsic>(II)), BB);
  case Intrinsic::lifetime_start:
  case Intrinsic::lifetime_end: {
    Op OC = (II->getIntrinsicID() == Intrinsic::lifetime_start)
                ? OpLifetimeStart
                : OpLifetimeStop;
    int64_t Size = dyn_cast<ConstantInt>(II->getOperand(0))->getSExtValue();
    if (Size == -1)
      Size = 0;
    return BM->addLifetimeInst(OC, transValue(II->getOperand(1), BB), Size, BB);
  }
  // We don't want to mix translation of regular code and debug info, because
  // it creates a mess, therefore translation of debug intrinsics is
  // postponed until LLVMToSPIRVDbgTran::finalizeDebug...() methods.
  case Intrinsic::dbg_declare:
    return DbgTran->createDebugDeclarePlaceholder(cast<DbgDeclareInst>(II), BB);
  case Intrinsic::dbg_value:
    return DbgTran->createDebugValuePlaceholder(cast<DbgValueInst>(II), BB);
  case Intrinsic::annotation: {
    SPIRVType *Ty = transType(II->getType());

    GetElementPtrInst *GEP = dyn_cast<GetElementPtrInst>(II->getArgOperand(1));
    if (!GEP)
      return nullptr;
    Constant *C = cast<Constant>(GEP->getOperand(0));
    StringRef AnnotationString;
    getConstantStringInfo(C, AnnotationString);

    if (AnnotationString == kOCLBuiltinName::FPGARegIntel) {
      if (BM->isAllowedToUseExtension(ExtensionID::SPV_INTEL_fpga_reg))
        return BM->addFPGARegINTELInst(Ty, transValue(II->getOperand(0), BB),
                                       BB);
      else
        return transValue(II->getOperand(0), BB);
    }

    return nullptr;
  }
  case Intrinsic::var_annotation: {
    SPIRVValue *SV;
    if (auto *BI = dyn_cast<BitCastInst>(II->getArgOperand(0))) {
      SV = transValue(BI->getOperand(0), BB);
    } else {
      SV = transValue(II->getOperand(0), BB);
    }

    GetElementPtrInst *GEP = cast<GetElementPtrInst>(II->getArgOperand(1));
    Constant *C = cast<Constant>(GEP->getOperand(0));
    StringRef AnnotationString;
    getConstantStringInfo(C, AnnotationString);

    DecorationsInfoVec Decorations;
    if (BB->getModule()->isAllowedToUseExtension(
            ExtensionID::SPV_INTEL_fpga_memory_attributes))
      // If it is allowed, let's try to parse annotation string to find
      // IntelFPGA-specific decorations
      Decorations = tryParseIntelFPGAAnnotationString(AnnotationString)
                        .MemoryAttributesVec;

    // If we didn't find any IntelFPGA-specific decorations, let's add the whole
    // annotation string as UserSemantic Decoration
    if (Decorations.empty()) {
      SV->addDecorate(
          new SPIRVDecorateUserSemanticAttr(SV, AnnotationString.str()));
    } else {
      addIntelFPGADecorations(SV, Decorations);
    }
    return SV;
  }
  case Intrinsic::ptr_annotation: {
    GetElementPtrInst *GEP = dyn_cast<GetElementPtrInst>(II->getArgOperand(1));
    Constant *C = dyn_cast<Constant>(GEP->getOperand(0));
    StringRef AnnotationString;
    getConstantStringInfo(C, AnnotationString);

    // Strip all bitcast and addrspace casts from the pointer argument:
    //   llvm annotation intrinsic only takes i8*, so the original pointer
    //   probably had to loose its addrspace and its original type.
    Value *AnnotSubj = II->getArgOperand(0);
    while (isa<BitCastInst>(AnnotSubj) || isa<AddrSpaceCastInst>(AnnotSubj)) {
      AnnotSubj = cast<CastInst>(AnnotSubj)->getOperand(0);
    }

    IntelFPGADecorations Decorations;
    if (BB->getModule()->isAllowedToUseExtension(
            ExtensionID::SPV_INTEL_fpga_memory_attributes) ||
        BB->getModule()->isAllowedToUseExtension(
            ExtensionID::SPV_INTEL_fpga_memory_accesses))
      // If it is allowed, let's try to parse annotation string to find
      // IntelFPGA-specific decorations
      // TODO: The check is not entirely correct, since it allows usage
      // of extension A even if extension B is the only one enabled.
      // With the existing stack, these are always enabled/disabled
      // simultaneously, however we should find a way to separate the
      // actions for each individual extension.
      Decorations = tryParseIntelFPGAAnnotationString(AnnotationString);

    // If the pointer is a GEP on a struct, then we have to emit a member
    // decoration for the GEP-accessed struct, or a memory access decoration
    // for the GEP itself.
    auto *GI = dyn_cast<GetElementPtrInst>(AnnotSubj);
    if (GI && isa<StructType>(GI->getSourceElementType())) {
      auto *Ty = transType(GI->getSourceElementType());
      auto *ResPtr = transValue(GI, BB);
      SPIRVWord MemberNumber =
          dyn_cast<ConstantInt>(GI->getOperand(2))->getZExtValue();

      // If we didn't find any IntelFPGA-specific decorations, let's add the
      // whole annotation string as UserSemantic Decoration
      if (Decorations.MemoryAttributesVec.empty() &&
          Decorations.MemoryAccessesVec.empty()) {
        // TODO: Is there a way to detect that the annotation belongs solely
        // to struct member memory atributes or struct member memory access
        // controls? This would allow emitting just the necessary decoration.
        Ty->addMemberDecorate(new SPIRVMemberDecorateUserSemanticAttr(
            Ty, MemberNumber, AnnotationString.str()));
        ResPtr->addDecorate(
            new SPIRVDecorateUserSemanticAttr(ResPtr, AnnotationString.str()));
      } else {
        addIntelFPGADecorationsForStructMember(Ty, MemberNumber,
                                               Decorations.MemoryAttributesVec);
        // Apply the LSU parameter decoration to the pointer result of a GEP
        // to the given struct member (InBoundsPtrAccessChain in SPIR-V).
        // Decorating the member itself with a MemberDecoration is not feasible,
        // because multiple accesses to the struct-held memory can require
        // different LSU parameters.
        addIntelFPGADecorations(ResPtr, Decorations.MemoryAccessesVec);
      }
      II->replaceAllUsesWith(II->getOperand(0));
    } else {
      auto *Ty = transType(II->getType());
      auto *BI = dyn_cast<BitCastInst>(II->getOperand(0));
      if (AnnotationString == kOCLBuiltinName::FPGARegIntel) {
        if (BM->isAllowedToUseExtension(ExtensionID::SPV_INTEL_fpga_reg))
          return BM->addFPGARegINTELInst(Ty, transValue(BI, BB), BB);
        return transValue(BI, BB);
      } else {
        // Memory accesses to a standalone pointer variable
        auto *DecSubj = transValue(II->getArgOperand(0), BB);
        if (Decorations.MemoryAccessesVec.empty())
          DecSubj->addDecorate(new SPIRVDecorateUserSemanticAttr(
              DecSubj, AnnotationString.str()));
        else
          // Apply the LSU parameter decoration to the pointer result of an
          // instruction. Note it's the address to the accessed memory that's
          // loaded from the original pointer variable, and not the value
          // accessed by the latter.
          addIntelFPGADecorations(DecSubj, Decorations.MemoryAccessesVec);
        II->replaceAllUsesWith(II->getOperand(0));
      }
    }
    return nullptr;
  }
  case Intrinsic::stacksave: {
    if (BM->isAllowedToUseExtension(
            ExtensionID::SPV_INTEL_variable_length_array)) {
      auto *Ty = transType(II->getType());
      return BM->addInstTemplate(OpSaveMemoryINTEL, BB, Ty);
    }
    BM->getErrorLog().checkError(
        BM->isUnknownIntrinsicAllowed(II), SPIRVEC_InvalidFunctionCall,
        toString(II) + "\nTranslation of llvm.stacksave intrinsic requires "
                       "SPV_INTEL_variable_length_array extension or "
                       "-spirv-allow-unknown-intrinsics option.");
    break;
  }
  case Intrinsic::stackrestore: {
    if (BM->isAllowedToUseExtension(
            ExtensionID::SPV_INTEL_variable_length_array)) {
      auto *Ptr = transValue(II->getArgOperand(0), BB);
      return BM->addInstTemplate(OpRestoreMemoryINTEL, {Ptr->getId()}, BB,
                                 nullptr);
    }
    BM->getErrorLog().checkError(
        BM->isUnknownIntrinsicAllowed(II), SPIRVEC_InvalidFunctionCall,
        toString(II) + "\nTranslation of llvm.restore intrinsic requires "
                       "SPV_INTEL_variable_length_array extension or "
                       "-spirv-allow-unknown-intrinsics option.");
    break;
  }
  // We can just ignore/drop some intrinsics, like optimizations hint.
  case Intrinsic::experimental_noalias_scope_decl:
  case Intrinsic::invariant_start:
  case Intrinsic::invariant_end:
  case Intrinsic::dbg_label:
  case Intrinsic::trap:
    // llvm.trap intrinsic is not implemented. But for now don't crash. This
    // change is pending the trap/abort intrinsic implementation.
    return nullptr;
  case Intrinsic::is_constant: {
    auto *CO = dyn_cast<Constant>(II->getOperand(0));
    if (CO && isManifestConstant(CO))
      return transValue(ConstantInt::getTrue(II->getType()), BB, false);
    else
      return transValue(ConstantInt::getFalse(II->getType()), BB, false);
  }
  default:
    if (BM->isUnknownIntrinsicAllowed(II))
      return BM->addCallInst(
          transFunctionDecl(II->getCalledFunction()),
          transArguments(II, BB,
                         SPIRVEntry::createUnique(OpFunctionCall).get()),
          BB);
    else
      // Other LLVM intrinsics shouldn't get to SPIRV, because they
      // can't be represented in SPIRV or aren't implemented yet.
      BM->SPIRVCK(
          false, InvalidFunctionCall, II->getCalledOperand()->getName().str());
  }
  return nullptr;
}

SPIRVValue *LLVMToSPIRVBase::transCallInst(CallInst *CI, SPIRVBasicBlock *BB) {
  assert(CI);
  Function *F = CI->getFunction();
  if (isa<InlineAsm>(CI->getCalledOperand()) &&
      BM->isAllowedToUseExtension(ExtensionID::SPV_INTEL_inline_assembly)) {
    // Inline asm is opaque, so we cannot reason about its FP contraction
    // requirements.
    SPIRVDBG(dbgs() << "[fp-contract] disabled for " << F->getName()
                    << ": inline asm " << *CI << '\n');
    joinFPContract(F, FPContract::DISABLED);
    return transAsmCallINTEL(CI, BB);
  }

  if (CI->isIndirectCall()) {
    // The function is not known in advance
    SPIRVDBG(dbgs() << "[fp-contract] disabled for " << F->getName()
                    << ": indirect call " << *CI << '\n');
    joinFPContract(F, FPContract::DISABLED);
    return transIndirectCallInst(CI, BB);
  }
  return transDirectCallInst(CI, BB);
}

SPIRVValue *LLVMToSPIRVBase::transDirectCallInst(CallInst *CI,
                                                 SPIRVBasicBlock *BB) {
  SPIRVExtInstSetKind ExtSetKind = SPIRVEIS_Count;
  SPIRVWord ExtOp = SPIRVWORD_MAX;
  llvm::Function *F = CI->getCalledFunction();
  auto MangledName = F->getName();
  StringRef DemangledName;

  if (MangledName.startswith(SPCV_CAST) || MangledName == SAMPLER_INIT)
    return oclTransSpvcCastSampler(CI, BB);

  if (oclIsBuiltin(MangledName, DemangledName) ||
      isDecoratedSPIRVFunc(F, DemangledName)) {
    if (auto BV = transBuiltinToConstant(DemangledName, CI))
      return BV;
    if (auto BV = transBuiltinToInst(DemangledName, CI, BB))
      return BV;
  }

  SmallVector<std::string, 2> Dec;
  if (isBuiltinTransToExtInst(CI->getCalledFunction(), &ExtSetKind, &ExtOp,
                              &Dec))
    return addDecorations(
        BM->addExtInst(
            transType(CI->getType()), BM->getExtInstSetId(ExtSetKind), ExtOp,
            transArguments(CI, BB,
                           SPIRVEntry::createUnique(ExtSetKind, ExtOp).get()),
            BB),
        Dec);

  Function *Callee = CI->getCalledFunction();
  if (Callee->isDeclaration()) {
    SPIRVDBG(dbgs() << "[fp-contract] disabled for " << F->getName().str()
                    << ": call to an undefined function " << *CI << '\n');
    joinFPContract(CI->getFunction(), FPContract::DISABLED);
  } else {
    FPContract CalleeFPC = getFPContract(Callee);
    joinFPContract(CI->getFunction(), CalleeFPC);
    if (CalleeFPC == FPContract::DISABLED) {
      SPIRVDBG(dbgs() << "[fp-contract] disabled for " << F->getName().str()
                      << ": call to a function with disabled contraction: "
                      << *CI << '\n');
    }
  }

  return BM->addCallInst(
      transFunctionDecl(Callee),
      transArguments(CI, BB, SPIRVEntry::createUnique(OpFunctionCall).get()),
      BB);
}

SPIRVValue *LLVMToSPIRVBase::transIndirectCallInst(CallInst *CI,
                                                   SPIRVBasicBlock *BB) {
  if (!BM->checkExtension(ExtensionID::SPV_INTEL_function_pointers,
                          SPIRVEC_FunctionPointers, toString(CI)))
    return nullptr;

  return BM->addIndirectCallInst(
      transValue(CI->getCalledOperand(), BB), transType(CI->getType()),
      transArguments(CI, BB, SPIRVEntry::createUnique(OpFunctionCall).get()),
      BB);
}

SPIRVValue *LLVMToSPIRVBase::transAsmINTEL(InlineAsm *IA) {
  assert(IA);

  // TODO: intention here is to provide information about actual target
  //       but in fact spir-64 is substituted as triple when translator works
  //       eventually we need to fix it (not urgent)
  StringRef TripleStr(M->getTargetTriple());
  auto AsmTarget = static_cast<SPIRVAsmTargetINTEL *>(
      BM->getOrAddAsmTargetINTEL(TripleStr.str()));
  auto SIA = BM->addAsmINTEL(
      static_cast<SPIRVTypeFunction *>(transType(IA->getFunctionType())),
      AsmTarget, IA->getAsmString(), IA->getConstraintString());
  if (IA->hasSideEffects())
    SIA->addDecorate(DecorationSideEffectsINTEL);
  return SIA;
}

SPIRVValue *LLVMToSPIRVBase::transAsmCallINTEL(CallInst *CI,
                                               SPIRVBasicBlock *BB) {
  assert(CI);
  auto IA = cast<InlineAsm>(CI->getCalledOperand());
  return BM->addAsmCallINTELInst(
      static_cast<SPIRVAsmINTEL *>(transValue(IA, BB, false)),
      transArguments(CI, BB, SPIRVEntry::createUnique(OpAsmCallINTEL).get()),
      BB);
}

bool LLVMToSPIRVBase::transAddressingMode() {
  Triple TargetTriple(M->getTargetTriple());

  if (TargetTriple.isArch32Bit())
    BM->setAddressingModel(AddressingModelPhysical32);
  else
    BM->setAddressingModel(AddressingModelPhysical64);
  // Physical addressing model requires Addresses capability
  BM->addCapability(CapabilityAddresses);
  return true;
}
std::vector<SPIRVValue *>
LLVMToSPIRVBase::transValue(const std::vector<Value *> &Args,
                            SPIRVBasicBlock *BB) {
  std::vector<SPIRVValue *> BArgs;
  for (auto &I : Args)
    BArgs.push_back(transValue(I, BB));
  return BArgs;
}

std::vector<SPIRVWord>
LLVMToSPIRVBase::transValue(const std::vector<Value *> &Args,
                            SPIRVBasicBlock *BB, SPIRVEntry *Entry) {
  std::vector<SPIRVWord> Operands;
  for (size_t I = 0, E = Args.size(); I != E; ++I) {
    Operands.push_back(Entry->isOperandLiteral(I)
                           ? cast<ConstantInt>(Args[I])->getZExtValue()
                           : transValue(Args[I], BB)->getId());
  }
  return Operands;
}

std::vector<SPIRVWord> LLVMToSPIRVBase::transArguments(CallInst *CI,
                                                       SPIRVBasicBlock *BB,
                                                       SPIRVEntry *Entry) {
  return transValue(getArguments(CI), BB, Entry);
}

SPIRVWord LLVMToSPIRVBase::transFunctionControlMask(Function *F) {
  SPIRVWord FCM = 0;
  SPIRSPIRVFuncCtlMaskMap::foreach (
      [&](Attribute::AttrKind Attr, SPIRVFunctionControlMaskKind Mask) {
        if (F->hasFnAttribute(Attr)) {
          if (Attr == Attribute::OptimizeNone) {
            if (!BM->isAllowedToUseExtension(ExtensionID::SPV_INTEL_optnone))
              return;
            BM->addExtension(ExtensionID::SPV_INTEL_optnone);
            BM->addCapability(internal::CapabilityOptNoneINTEL);
          }
          FCM |= Mask;
        }
      });
  return FCM;
}

void LLVMToSPIRVBase::transGlobalAnnotation(GlobalVariable *V) {
  SPIRVDBG(dbgs() << "[transGlobalAnnotation] " << *V << '\n');

  // @llvm.global.annotations is an array that contains structs with 4 fields.
  // Get the array of structs with metadata
  ConstantArray *CA = cast<ConstantArray>(V->getOperand(0));
  for (Value *Op : CA->operands()) {
    ConstantStruct *CS = cast<ConstantStruct>(Op);
    // The first field of the struct contains a pointer to annotated variable
    Value *AnnotatedVar = CS->getOperand(0)->stripPointerCasts();
    SPIRVValue *SV = transValue(AnnotatedVar, nullptr);

    // The second field contains a pointer to a global annotation string
    GlobalVariable *GV =
        cast<GlobalVariable>(CS->getOperand(1)->stripPointerCasts());

    StringRef AnnotationString;
    getConstantStringInfo(GV, AnnotationString);

    DecorationsInfoVec Decorations;
    if (BM->isAllowedToUseExtension(
            ExtensionID::SPV_INTEL_fpga_memory_attributes))
      Decorations = tryParseIntelFPGAAnnotationString(AnnotationString)
                        .MemoryAttributesVec;

    // If we didn't find any IntelFPGA-specific decorations, let's
    // add the whole annotation string as UserSemantic Decoration
    if (Decorations.empty()) {
      SV->addDecorate(
          new SPIRVDecorateUserSemanticAttr(SV, AnnotationString.str()));
    } else {
      addIntelFPGADecorations(SV, Decorations);
    }
  }
}

void LLVMToSPIRVBase::transGlobalIOPipeStorage(GlobalVariable *V, MDNode *IO) {
  SPIRVDBG(dbgs() << "[transGlobalIOPipeStorage] " << *V << '\n');
  SPIRVValue *SV = transValue(V, nullptr);
  assert(SV && "Failed to process OCL PipeStorage object");
  if (BM->isAllowedToUseExtension(ExtensionID::SPV_INTEL_io_pipes)) {
    unsigned ID = getMDOperandAsInt(IO, 0);
    SV->addDecorate(DecorationIOPipeStorageINTEL, ID);
  }
}

bool LLVMToSPIRVBase::transGlobalVariables() {
  for (auto I = M->global_begin(), E = M->global_end(); I != E; ++I) {
    if ((*I).getName() == "llvm.global.annotations")
      transGlobalAnnotation(&(*I));
    else if ((I->getName() == "llvm.global_ctors" ||
              I->getName() == "llvm.global_dtors") &&
             !BM->isAllowedToUseExtension(
                 ExtensionID::SPV_INTEL_function_pointers)) {
      // Function pointers are required to represent structor lists; do not
      // translate the variable if function pointers are not available.
      continue;
    } else if (MDNode *IO = ((*I).getMetadata("io_pipe_id")))
      transGlobalIOPipeStorage(&(*I), IO);
    else if (!transValue(&(*I), nullptr))
      return false;
  }
  return true;
}

bool LLVMToSPIRVBase::isAnyFunctionReachableFromFunction(
    const Function *FS,
    const std::unordered_set<const Function *> Funcs) const {
  std::unordered_set<const Function *> Done;
  std::unordered_set<const Function *> ToDo;
  ToDo.insert(FS);

  while (!ToDo.empty()) {
    auto It = ToDo.begin();
    const Function *F = *It;

    if (Funcs.find(F) != Funcs.end())
      return true;

    ToDo.erase(It);
    Done.insert(F);

    const CallGraphNode *FN = (*CG)[F];
    for (unsigned I = 0; I < FN->size(); ++I) {
      const CallGraphNode *NN = (*FN)[I];
      const Function *NNF = NN->getFunction();
      if (!NNF)
        continue;
      if (Done.find(NNF) == Done.end()) {
        ToDo.insert(NNF);
      }
    }
  }

  return false;
}

void LLVMToSPIRVBase::collectInputOutputVariables(SPIRVFunction *SF,
                                                  Function *F) {
  for (auto &GV : M->globals()) {
    const auto AS = GV.getAddressSpace();
    if (AS != SPIRAS_Input && AS != SPIRAS_Output)
      continue;

    std::unordered_set<const Function *> Funcs;

    for (const auto &U : GV.uses()) {
      const Instruction *Inst = dyn_cast<Instruction>(U.getUser());
      if (!Inst)
        continue;
      Funcs.insert(Inst->getFunction());
    }

    if (isAnyFunctionReachableFromFunction(F, Funcs)) {
      SF->addVariable(ValueMap[&GV]);
    }
  }
}

void LLVMToSPIRVBase::mutateFuncArgType(
    const std::map<unsigned, Type *> &ChangedType, Function *F) {
  for (auto &I : ChangedType) {
    for (auto UI = F->user_begin(), UE = F->user_end(); UI != UE; ++UI) {
      auto Call = dyn_cast<CallInst>(*UI);
      if (!Call)
        continue;
      auto Arg = Call->getArgOperand(I.first);
      auto OrigTy = Arg->getType();
      if (OrigTy == I.second)
        continue;
      SPIRVDBG(dbgs() << "[mutate arg type] " << *Call << ", " << *Arg << '\n');
      auto CastF = M->getOrInsertFunction(SPCV_CAST, I.second, OrigTy);
      std::vector<Value *> Args;
      Args.push_back(Arg);
      auto Cast = CallInst::Create(CastF, Args, "", Call);
      Call->replaceUsesOfWith(Arg, Cast);
      SPIRVDBG(dbgs() << "[mutate arg type] -> " << *Cast << '\n');
    }
  }
}

// Propagate contraction requirement of F up the call graph.
void LLVMToSPIRVBase::fpContractUpdateRecursive(Function *F, FPContract FPC) {
  std::queue<User *> Users;
  for (User *FU : F->users()) {
    Users.push(FU);
  }

  bool EnableLogger = FPC == FPContract::DISABLED && !Users.empty();
  if (EnableLogger) {
    SPIRVDBG(dbgs() << "[fp-contract] disabled for users of " << F->getName()
                    << '\n');
  }

  while (!Users.empty()) {
    User *U = Users.front();
    Users.pop();

    if (EnableLogger) {
      SPIRVDBG(dbgs() << "[fp-contract]   user: " << *U << '\n');
    }

    // Move from an Instruction to its Function
    if (Instruction *I = dyn_cast<Instruction>(U)) {
      Users.push(I->getFunction());
      continue;
    }

    if (Function *F = dyn_cast<Function>(U)) {
      if (!joinFPContract(F, FPC)) {
        // FP contract was not updated - no need to propagate
        // This also terminates a recursion (if any).
        if (EnableLogger) {
          SPIRVDBG(dbgs() << "[fp-contract] already disabled " << F->getName()
                          << '\n');
        }
        continue;
      }
      if (EnableLogger) {
        SPIRVDBG(dbgs() << "[fp-contract] disabled for " << F->getName()
                        << '\n');
      }
      for (User *FU : F->users()) {
        Users.push(FU);
      }
      continue;
    }

    // Unwrap a constant until we reach an Instruction.
    // This is checked after the Function, because a Function is also a
    // Constant.
    if (Constant *C = dyn_cast<Constant>(U)) {
      for (User *CU : C->users()) {
        Users.push(CU);
      }
      continue;
    }

    llvm_unreachable("Unexpected use.");
  }
}

void LLVMToSPIRVBase::transFunction(Function *I) {
  SPIRVFunction *BF = transFunctionDecl(I);
  // Creating all basic blocks before creating any instruction.
  for (auto &FI : *I) {
    transValue(&FI, nullptr);
  }
  for (auto &FI : *I) {
    SPIRVBasicBlock *BB =
        static_cast<SPIRVBasicBlock *>(transValue(&FI, nullptr));
    for (auto &BI : FI) {
      transValue(&BI, BB, false);
    }
  }
  // Enable FP contraction unless proven otherwise
  joinFPContract(I, FPContract::ENABLED);
  fpContractUpdateRecursive(I, getFPContract(I));

  bool IsKernelEntryPoint = isKernel(I);

  if (IsKernelEntryPoint) {
    collectInputOutputVariables(BF, I);
  }
}

bool isEmptyLLVMModule(Module *M) {
  return M->empty() &&      // No functions
         M->global_empty(); // No global variables
}

bool LLVMToSPIRVBase::translate() {
  BM->setGeneratorVer(KTranslatorVer);

  if (isEmptyLLVMModule(M))
    BM->addCapability(CapabilityLinkage);

  if (!transSourceLanguage())
    return false;
  if (!transExtension())
    return false;
  if (!transBuiltinSet())
    return false;
  if (!transAddressingMode())
    return false;
  if (!transGlobalVariables())
    return false;

  for (auto &F : *M) {
    auto FT = F.getFunctionType();
    std::map<unsigned, Type *> ChangedType;
    oclGetMutatedArgumentTypesByBuiltin(FT, ChangedType, &F);
    mutateFuncArgType(ChangedType, &F);
  }

  // SPIR-V logical layout requires all function declarations go before
  // function definitions.
  std::vector<Function *> Decls, Defs;
  for (auto &F : *M) {
    if (isBuiltinTransToInst(&F) || isBuiltinTransToExtInst(&F) ||
        F.getName().startswith(SPCV_CAST) ||
        F.getName().startswith(LLVM_MEMCPY) ||
        F.getName().startswith(SAMPLER_INIT))
      continue;
    if (F.isDeclaration())
      Decls.push_back(&F);
    else
      Defs.push_back(&F);
  }
  for (auto I : Decls)
    transFunctionDecl(I);
  for (auto I : Defs)
    transFunction(I);

  if (!transMetadata())
    return false;
  if (!transExecutionMode())
    return false;

  BM->resolveUnknownStructFields();
  BM->createForwardPointers();
  DbgTran->transDebugMetadata();
  return true;
}

llvm::IntegerType *LLVMToSPIRVBase::getSizetType(unsigned AS) {
  return IntegerType::getIntNTy(M->getContext(),
                                M->getDataLayout().getPointerSizeInBits(AS));
}

void LLVMToSPIRVBase::oclGetMutatedArgumentTypesByBuiltin(
    llvm::FunctionType *FT, std::map<unsigned, Type *> &ChangedType,
    Function *F) {
  StringRef Demangled;
  if (!oclIsBuiltin(F->getName(), Demangled))
    return;
  if (Demangled.find(kSPIRVName::SampledImage) == std::string::npos)
    return;
  if (FT->getParamType(1)->isIntegerTy())
    ChangedType[1] = getSamplerType(F->getParent());
}

SPIRVValue *LLVMToSPIRVBase::transBuiltinToConstant(StringRef DemangledName,
                                                    CallInst *CI) {
  Op OC = getSPIRVFuncOC(DemangledName);
  if (!isSpecConstantOpCode(OC))
    return nullptr;
  if (OC == spv::OpSpecConstantComposite) {
    return BM->addSpecConstantComposite(transType(CI->getType()),
                                        transValue(getArguments(CI), nullptr));
  }
  Value *V = CI->getArgOperand(1);
  Type *Ty = V->getType();
  assert(Ty == CI->getType() && "Type mismatch!");
  uint64_t Val = 0;
  if (Ty->isIntegerTy())
    Val = cast<ConstantInt>(V)->getZExtValue();
  else if (Ty->isFloatingPointTy())
    Val = cast<ConstantFP>(V)->getValueAPF().bitcastToAPInt().getZExtValue();
  else
    return nullptr;
  SPIRVValue *SC = BM->addSpecConstant(transType(Ty), Val);
  uint64_t SpecId = cast<ConstantInt>(CI->getArgOperand(0))->getZExtValue();
  SC->addDecorate(DecorationSpecId, SpecId);
  return SC;
}

SPIRVInstruction *LLVMToSPIRVBase::transBuiltinToInst(StringRef DemangledName,
                                                      CallInst *CI,
                                                      SPIRVBasicBlock *BB) {
  SmallVector<std::string, 2> Dec;
  auto OC = getSPIRVFuncOC(DemangledName, &Dec);

  if (OC == OpNop)
    return nullptr;

  if (OpReadPipeBlockingINTEL <= OC && OC <= OpWritePipeBlockingINTEL &&
      !BM->isAllowedToUseExtension(ExtensionID::SPV_INTEL_blocking_pipes))
    return nullptr;

  if (OpFixedSqrtINTEL <= OC && OC <= OpFixedExpINTEL)
    BM->getErrorLog().checkError(
        BM->isAllowedToUseExtension(
            ExtensionID::SPV_INTEL_arbitrary_precision_fixed_point),
        SPIRVEC_InvalidInstruction,
        CI->getCalledOperand()->getName().str() +
            "\nFixed point instructions can't be translated correctly without "
            "enabled SPV_INTEL_arbitrary_precision_fixed_point extension!\n");

  if ((OpArbitraryFloatSinCosPiINTEL <= OC &&
       OC <= OpArbitraryFloatCastToIntINTEL) ||
      (OpArbitraryFloatAddINTEL <= OC && OC <= OpArbitraryFloatPowNINTEL))
    BM->getErrorLog().checkError(
        BM->isAllowedToUseExtension(
            ExtensionID::SPV_INTEL_arbitrary_precision_floating_point),
        SPIRVEC_InvalidInstruction,
        CI->getCalledOperand()->getName().str() +
            "\nFloating point instructions can't be translated correctly "
            "without enabled SPV_INTEL_arbitrary_precision_floating_point "
            "extension!\n");

  auto Inst = transBuiltinToInstWithoutDecoration(OC, CI, BB);
  addDecorations(Inst, Dec);
  return Inst;
}

bool LLVMToSPIRVBase::transExecutionMode() {
  if (auto NMD = SPIRVMDWalker(*M).getNamedMD(kSPIRVMD::ExecutionMode)) {
    while (!NMD.atEnd()) {
      unsigned EMode = ~0U;
      Function *F = nullptr;
      auto N = NMD.nextOp(); /* execution mode MDNode */
      N.get(F).get(EMode);

      SPIRVFunction *BF = static_cast<SPIRVFunction *>(getTranslatedValue(F));
      assert(BF && "Invalid kernel function");
      if (!BF)
        return false;

      switch (EMode) {
      case spv::ExecutionModeContractionOff:
        BF->addExecutionMode(BM->add(
            new SPIRVExecutionMode(BF, static_cast<ExecutionMode>(EMode))));
        break;
      case spv::ExecutionModeInitializer:
      case spv::ExecutionModeFinalizer:
        if (BM->isAllowedToUseVersion(VersionNumber::SPIRV_1_1)) {
          BF->addExecutionMode(BM->add(
              new SPIRVExecutionMode(BF, static_cast<ExecutionMode>(EMode))));
        } else {
          getErrorLog().checkError(false, SPIRVEC_Requires1_1,
                                   "Initializer/Finalizer Execution Mode");
          return false;
        }
        break;
      case spv::ExecutionModeLocalSize:
      case spv::ExecutionModeLocalSizeHint: {
        unsigned X, Y, Z;
        N.get(X).get(Y).get(Z);
        BF->addExecutionMode(BM->add(new SPIRVExecutionMode(
            BF, static_cast<ExecutionMode>(EMode), X, Y, Z)));
      } break;
      case spv::ExecutionModeMaxWorkgroupSizeINTEL: {
        if (BM->isAllowedToUseExtension(
                ExtensionID::SPV_INTEL_kernel_attributes)) {
          unsigned X, Y, Z;
          N.get(X).get(Y).get(Z);
          BF->addExecutionMode(BM->add(new SPIRVExecutionMode(
              BF, static_cast<ExecutionMode>(EMode), X, Y, Z)));
          BM->addCapability(CapabilityKernelAttributesINTEL);
        }
      } break;
      case spv::ExecutionModeNoGlobalOffsetINTEL: {
        if (BM->isAllowedToUseExtension(
                ExtensionID::SPV_INTEL_kernel_attributes)) {
          BF->addExecutionMode(BM->add(
              new SPIRVExecutionMode(BF, static_cast<ExecutionMode>(EMode))));
          BM->addCapability(CapabilityKernelAttributesINTEL);
        }
      } break;
      case spv::ExecutionModeVecTypeHint:
      case spv::ExecutionModeSubgroupSize:
      case spv::ExecutionModeSubgroupsPerWorkgroup: {
        unsigned X;
        N.get(X);
        BF->addExecutionMode(BM->add(
            new SPIRVExecutionMode(BF, static_cast<ExecutionMode>(EMode), X)));
      } break;
      case spv::ExecutionModeNumSIMDWorkitemsINTEL:
      case spv::ExecutionModeSchedulerTargetFmaxMhzINTEL:
      case spv::ExecutionModeMaxWorkDimINTEL: {
        if (BM->isAllowedToUseExtension(
                ExtensionID::SPV_INTEL_kernel_attributes)) {
          unsigned X;
          N.get(X);
          BF->addExecutionMode(BM->add(new SPIRVExecutionMode(
              BF, static_cast<ExecutionMode>(EMode), X)));
          BM->addCapability(CapabilityFPGAKernelAttributesINTEL);
        }
      } break;
      case spv::ExecutionModeSharedLocalMemorySizeINTEL: {
        if (!BM->isAllowedToUseExtension(ExtensionID::SPV_INTEL_vector_compute))
          break;
        unsigned SLMSize;
        N.get(SLMSize);
        BF->addExecutionMode(new SPIRVExecutionMode(
            BF, static_cast<ExecutionMode>(EMode), SLMSize));
      } break;

      case spv::ExecutionModeDenormPreserve:
      case spv::ExecutionModeDenormFlushToZero:
      case spv::ExecutionModeSignedZeroInfNanPreserve:
      case spv::ExecutionModeRoundingModeRTE:
      case spv::ExecutionModeRoundingModeRTZ: {
        if (!BM->isAllowedToUseExtension(ExtensionID::SPV_KHR_float_controls))
          break;
        unsigned TargetWidth;
        N.get(TargetWidth);
        BF->addExecutionMode(BM->add(new SPIRVExecutionMode(
            BF, static_cast<ExecutionMode>(EMode), TargetWidth)));
      } break;
      case spv::ExecutionModeRoundingModeRTPINTEL:
      case spv::ExecutionModeRoundingModeRTNINTEL:
      case spv::ExecutionModeFloatingPointModeALTINTEL:
      case spv::ExecutionModeFloatingPointModeIEEEINTEL: {
        if (!BM->isAllowedToUseExtension(
                ExtensionID::SPV_INTEL_float_controls2))
          break;
        unsigned TargetWidth;
        N.get(TargetWidth);
        BF->addExecutionMode(BM->add(new SPIRVExecutionMode(
            BF, static_cast<ExecutionMode>(EMode), TargetWidth)));
      } break;
      case spv::ExecutionModeFastCompositeKernelINTEL: {
        if (BM->isAllowedToUseExtension(ExtensionID::SPV_INTEL_fast_composite))
          BF->addExecutionMode(BM->add(
              new SPIRVExecutionMode(BF, static_cast<ExecutionMode>(EMode))));
      } break;
      default:
        llvm_unreachable("invalid execution mode");
      }
    }
  }

  transFPContract();

  return true;
}

void LLVMToSPIRVBase::transFPContract() {
  FPContractMode Mode = BM->getFPContractMode();

  for (Function &F : *M) {
    SPIRVValue *TranslatedF = getTranslatedValue(&F);
    if (!TranslatedF) {
      continue;
    }
    SPIRVFunction *BF = static_cast<SPIRVFunction *>(TranslatedF);

    bool IsKernelEntryPoint =
        BF->getModule()->isEntryPoint(spv::ExecutionModelKernel, BF->getId());
    if (!IsKernelEntryPoint)
      continue;

    FPContract FPC = getFPContract(&F);
    assert(FPC != FPContract::UNDEF);

    bool DisableContraction = false;
    switch (Mode) {
    case FPContractMode::Fast:
      DisableContraction = false;
      break;
    case FPContractMode::On:
      DisableContraction = FPC == FPContract::DISABLED;
      break;
    case FPContractMode::Off:
      DisableContraction = true;
      break;
    }

    if (DisableContraction) {
      BF->addExecutionMode(BF->getModule()->add(
          new SPIRVExecutionMode(BF, spv::ExecutionModeContractionOff)));
    }
  }
}

bool LLVMToSPIRVBase::transMetadata() {
  if (!transOCLMetadata())
    return false;

  auto Model = getMemoryModel(*M);
  if (Model != SPIRVMemoryModelKind::MemoryModelMax)
    BM->setMemoryModel(static_cast<SPIRVMemoryModelKind>(Model));

  return true;
}

bool LLVMToSPIRVBase::transOCLMetadata() {
  for (auto &F : *M) {
    if (F.getCallingConv() != CallingConv::SPIR_KERNEL)
      continue;

    SPIRVFunction *BF = static_cast<SPIRVFunction *>(getTranslatedValue(&F));
    assert(BF && "Kernel function should be translated first");

    // Create 'OpString' as a workaround to store information about
    // *orignal* (typedef'ed, unsigned integers) type names of kernel arguments.
    // OpString "kernel_arg_type.%kernel_name%.typename0,typename1,..."
    if (auto *KernelArgType = F.getMetadata(SPIR_MD_KERNEL_ARG_TYPE)) {
      std::string KernelArgTypesStr =
          std::string(SPIR_MD_KERNEL_ARG_TYPE) + "." + F.getName().str() + ".";
      for (const auto &TyOp : KernelArgType->operands())
        KernelArgTypesStr += cast<MDString>(TyOp)->getString().str() + ",";
      BM->getString(KernelArgTypesStr);
    }

    if (auto *KernelArgTypeQual = F.getMetadata(SPIR_MD_KERNEL_ARG_TYPE_QUAL)) {
      foreachKernelArgMD(
          KernelArgTypeQual, BF,
          [](const std::string &Str, SPIRVFunctionParameter *BA) {
            if (Str.find("volatile") != std::string::npos)
              BA->addDecorate(new SPIRVDecorate(DecorationVolatile, BA));
            if (Str.find("restrict") != std::string::npos)
              BA->addDecorate(
                  new SPIRVDecorate(DecorationFuncParamAttr, BA,
                                    FunctionParameterAttributeNoAlias));
            if (Str.find("const") != std::string::npos)
              BA->addDecorate(
                  new SPIRVDecorate(DecorationFuncParamAttr, BA,
                                    FunctionParameterAttributeNoWrite));
          });
    }
    if (auto *KernelArgName = F.getMetadata(SPIR_MD_KERNEL_ARG_NAME)) {
      foreachKernelArgMD(
          KernelArgName, BF,
          [=](const std::string &Str, SPIRVFunctionParameter *BA) {
            BM->setName(BA, Str);
          });
    }
  }
  return true;
}

bool LLVMToSPIRVBase::transSourceLanguage() {
  auto Src = getSPIRVSource(M);
  SrcLang = std::get<0>(Src);
  SrcLangVer = std::get<1>(Src);
  BM->setSourceLanguage(static_cast<SourceLanguage>(SrcLang), SrcLangVer);
  return true;
}

bool LLVMToSPIRVBase::transExtension() {
  if (auto N = SPIRVMDWalker(*M).getNamedMD(kSPIRVMD::Extension)) {
    while (!N.atEnd()) {
      std::string S;
      N.nextOp().get(S);
      assert(!S.empty() && "Invalid extension");
      BM->getExtension().insert(S);
    }
  }
  if (auto N = SPIRVMDWalker(*M).getNamedMD(kSPIRVMD::SourceExtension)) {
    while (!N.atEnd()) {
      std::string S;
      N.nextOp().get(S);
      assert(!S.empty() && "Invalid extension");
      BM->getSourceExtension().insert(S);
    }
  }
  for (auto &I :
       map<SPIRVCapabilityKind>(rmap<OclExt::Kind>(BM->getExtension())))
    BM->addCapability(I);

  return true;
}

void LLVMToSPIRVBase::dumpUsers(Value *V) {
  SPIRVDBG(dbgs() << "Users of " << *V << " :\n");
  for (auto UI = V->user_begin(), UE = V->user_end(); UI != UE; ++UI)
    SPIRVDBG(dbgs() << "  " << **UI << '\n');
}

Op LLVMToSPIRVBase::transBoolOpCode(SPIRVValue *Opn, Op OC) {
  if (!Opn->getType()->isTypeVectorOrScalarBool())
    return OC;
  IntBoolOpMap::find(OC, &OC);
  return OC;
}

SPIRVInstruction *
LLVMToSPIRVBase::transBuiltinToInstWithoutDecoration(Op OC, CallInst *CI,
                                                     SPIRVBasicBlock *BB) {
  if (isGroupOpCode(OC))
    BM->addCapability(CapabilityGroups);
  switch (OC) {
  case OpControlBarrier: {
    auto BArgs = transValue(getArguments(CI), BB);
    return BM->addControlBarrierInst(BArgs[0], BArgs[1], BArgs[2], BB);
  } break;
  case OpGroupAsyncCopy: {
    auto BArgs = transValue(getArguments(CI), BB);
    return BM->addAsyncGroupCopy(BArgs[0], BArgs[1], BArgs[2], BArgs[3],
                                 BArgs[4], BArgs[5], BB);
  } break;
  case OpSelect: {
    auto BArgs = transValue(getArguments(CI), BB);
    return BM->addSelectInst(BArgs[0], BArgs[1], BArgs[2], BB);
  }
  case OpSampledImage: {
    // Clang can generate SPIRV-friendly call for OpSampledImage instruction,
    // i.e. __spirv_SampledImage... But it can't generate correct return type
    // for this call, because there is no support for type corresponding to
    // OpTypeSampledImage. So, in this case, we create the required type here.
    Value *Image = CI->getArgOperand(0);
    Type *ImageTy = Image->getType();
    if (isOCLImageType(ImageTy))
      ImageTy = getSPIRVImageTypeFromOCL(M, ImageTy);
    Type *SampledImgTy = getSPIRVTypeByChangeBaseTypeName(
        M, ImageTy, kSPIRVTypeName::Image, kSPIRVTypeName::SampledImg);
    Value *Sampler = CI->getArgOperand(1);
    return BM->addSampledImageInst(transType(SampledImgTy),
                                   transValue(Image, BB),
                                   transValue(Sampler, BB), BB);
  }
  case OpFixedSqrtINTEL:
  case OpFixedRecipINTEL:
  case OpFixedRsqrtINTEL:
  case OpFixedSinINTEL:
  case OpFixedCosINTEL:
  case OpFixedSinCosINTEL:
  case OpFixedSinPiINTEL:
  case OpFixedCosPiINTEL:
  case OpFixedSinCosPiINTEL:
  case OpFixedLogINTEL:
  case OpFixedExpINTEL: {
    // LLVM fixed point functions return value:
    // iN (arbitrary precision integer of N bits length)
    // Arguments:
    // A(iN), S(i1), I(i32), rI(i32), Quantization(i32), Overflow(i32)
    // where A - integer input of any width.

    // SPIR-V fixed point instruction contains:
    // <id>ResTy Res<id> In<id> \
    // Literal S Literal I Literal rI Literal Q Literal O

    Type *ResTy = CI->getType();
    SPIRVValue *Input =
        transValue(CI->getOperand(0) /* A - integer input of any width */, BB);

    std::vector<Value *> Operands = {
        CI->getOperand(1) /* S - bool value, indicator of signedness */,
        CI->getOperand(2) /* I - location of the fixed-point of the input */,
        CI->getOperand(3) /* rI - location of the fixed-point of the result*/,
        CI->getOperand(4) /* Quantization mode */,
        CI->getOperand(5) /* Overflow mode */};
    std::vector<SPIRVWord> Literals;
    for (auto *O : Operands) {
      Literals.push_back(cast<llvm::ConstantInt>(O)->getZExtValue());
    }

    return BM->addFixedPointIntelInst(OC, transType(ResTy), Input, Literals,
                                      BB);
  }
  case OpArbitraryFloatCastINTEL:
  case OpArbitraryFloatCastFromIntINTEL:
  case OpArbitraryFloatCastToIntINTEL:
  case OpArbitraryFloatRecipINTEL:
  case OpArbitraryFloatRSqrtINTEL:
  case OpArbitraryFloatCbrtINTEL:
  case OpArbitraryFloatSqrtINTEL:
  case OpArbitraryFloatLogINTEL:
  case OpArbitraryFloatLog2INTEL:
  case OpArbitraryFloatLog10INTEL:
  case OpArbitraryFloatLog1pINTEL:
  case OpArbitraryFloatExpINTEL:
  case OpArbitraryFloatExp2INTEL:
  case OpArbitraryFloatExp10INTEL:
  case OpArbitraryFloatExpm1INTEL:
  case OpArbitraryFloatSinINTEL:
  case OpArbitraryFloatCosINTEL:
  case OpArbitraryFloatSinCosINTEL:
  case OpArbitraryFloatSinPiINTEL:
  case OpArbitraryFloatCosPiINTEL:
  case OpArbitraryFloatSinCosPiINTEL:
  case OpArbitraryFloatASinINTEL:
  case OpArbitraryFloatASinPiINTEL:
  case OpArbitraryFloatACosINTEL:
  case OpArbitraryFloatACosPiINTEL:
  case OpArbitraryFloatATanINTEL:
  case OpArbitraryFloatATanPiINTEL: {
    // Format of instruction CastFromInt:
    //   LLVM arbitrary floating point functions return value type:
    //       iN (arbitrary precision integer of N bits length)
    //   Arguments: A(iN), Mout(i32), FromSign(bool), EnableSubnormals(i32),
    //              RoundingMode(i32), RoundingAccuracy(i32)
    //   where A and return values are of arbitrary precision integer type.
    //   SPIR-V arbitrary floating point instruction layout:
    //   <id>ResTy Res<id> A<id> Literal Mout Literal FromSign
    //       Literal EnableSubnormals Literal RoundingMode
    //       Literal RoundingAccuracy

    // Format of instruction CastToInt:
    //   LLVM arbitrary floating point functions return value: iN
    //   Arguments: A(iN), MA(i32), ToSign(bool), EnableSubnormals(i32),
    //              RoundingMode(i32), RoundingAccuracy(i32)
    //   where A and return values are of arbitrary precision integer type.
    //   SPIR-V arbitrary floating point instruction layout:
    //   <id>ResTy Res<id> A<id> Literal MA Literal ToSign
    //       Literal EnableSubnormals Literal RoundingMode
    //       Literal RoundingAccuracy

    // Format of other instructions:
    //   LLVM arbitrary floating point functions return value: iN
    //   Arguments: A(iN), MA(i32), Mout(i32), EnableSubnormals(i32),
    //              RoundingMode(i32), RoundingAccuracy(i32)
    //   where A and return values are of arbitrary precision integer type.
    //   SPIR-V arbitrary floating point instruction layout:
    //   <id>ResTy Res<id> A<id> Literal MA Literal Mout
    //       Literal EnableSubnormals Literal RoundingMode
    //       Literal RoundingAccuracy

    Type *ResTy = CI->getType();

    auto OpItr = CI->value_op_begin();
    auto OpEnd = OpItr + CI->getNumArgOperands();

    SPIRVValue *InA = transValue(*OpItr++ /* A - input */, BB);

    std::vector<SPIRVWord> Literals;
    std::transform(OpItr, OpEnd, std::back_inserter(Literals), [](auto *O) {
      return cast<llvm::ConstantInt>(O)->getZExtValue();
    });

    return BM->addArbFloatPointIntelInst(OC, transType(ResTy), InA, nullptr,
                                         Literals, BB);
  }
  case OpArbitraryFloatAddINTEL:
  case OpArbitraryFloatSubINTEL:
  case OpArbitraryFloatMulINTEL:
  case OpArbitraryFloatDivINTEL:
  case OpArbitraryFloatGTINTEL:
  case OpArbitraryFloatGEINTEL:
  case OpArbitraryFloatLTINTEL:
  case OpArbitraryFloatLEINTEL:
  case OpArbitraryFloatEQINTEL:
  case OpArbitraryFloatHypotINTEL:
  case OpArbitraryFloatATan2INTEL:
  case OpArbitraryFloatPowINTEL:
  case OpArbitraryFloatPowRINTEL:
  case OpArbitraryFloatPowNINTEL: {
    // Format of instructions Add, Sub, Mul, Div, Hypot, ATan2, Pow, PowR:
    //   LLVM arbitrary floating point functions return value:
    //       iN (arbitrary precision integer of N bits length)
    //   Arguments: A(iN), MA(i32), B(iN), MB(i32), Mout(i32),
    //              EnableSubnormals(i32), RoundingMode(i32),
    //              RoundingAccuracy(i32)
    //   where A, B and return values are of arbitrary precision integer type.
    //   SPIR-V arbitrary floating point instruction layout:
    //   <id>ResTy Res<id> A<id> Literal MA B<id> Literal MB Literal Mout
    //       Literal EnableSubnormals Literal RoundingMode
    //       Literal RoundingAccuracy

    // Format of instruction PowN:
    //   LLVM arbitrary floating point functions return value: iN
    //   Arguments: A(iN), MA(i32), B(iN), Mout(i32), EnableSubnormals(i32),
    //              RoundingMode(i32), RoundingAccuracy(i32)
    //   where A, B and return values are of arbitrary precision integer type.
    //   SPIR-V arbitrary floating point instruction layout:
    //   <id>ResTy Res<id> A<id> Literal MA B<id> Literal Mout
    //       Literal EnableSubnormals Literal RoundingMode
    //       Literal RoundingAccuracy

    // Format of instructions GT, GE, LT, LE, EQ:
    //   LLVM arbitrary floating point functions return value: Bool
    //   Arguments: A(iN), MA(i32), B(iN), MB(i32)
    //   where A and B are of arbitrary precision integer type.
    //   SPIR-V arbitrary floating point instruction layout:
    //   <id>ResTy Res<id> A<id> Literal MA B<id> Literal MB

    Type *ResTy = CI->getType();

    auto OpItr = CI->value_op_begin();
    auto OpEnd = OpItr + CI->getNumArgOperands();

    SPIRVValue *InA = transValue(*OpItr++ /* A - input */, BB);

    std::vector<SPIRVWord> Literals;
    Literals.push_back(cast<llvm::ConstantInt>(*OpItr++)->getZExtValue());

    SPIRVValue *InB = transValue(*OpItr++ /* B - input */, BB);

    std::transform(OpItr, OpEnd, std::back_inserter(Literals), [](auto *O) {
      return cast<llvm::ConstantInt>(O)->getZExtValue();
    });

    return BM->addArbFloatPointIntelInst(OC, transType(ResTy), InA, InB,
                                         Literals, BB);
  }
  default: {
    if (isCvtOpCode(OC) && OC != OpGenericCastToPtrExplicit) {
      return BM->addUnaryInst(OC, transType(CI->getType()),
                              transValue(CI->getArgOperand(0), BB), BB);
    } else if (isCmpOpCode(OC) || isUnaryPredicateOpCode(OC)) {
      auto ResultTy = CI->getType();
      Type *BoolTy = IntegerType::getInt1Ty(M->getContext());
      auto IsVector = ResultTy->isVectorTy();
      if (IsVector)
        BoolTy = FixedVectorType::get(
            BoolTy, cast<FixedVectorType>(ResultTy)->getNumElements());
      auto BBT = transType(BoolTy);
      SPIRVInstruction *Res;
      if (isCmpOpCode(OC)) {
        assert(CI && CI->getNumArgOperands() == 2 && "Invalid call inst");
        Res = BM->addCmpInst(OC, BBT, transValue(CI->getArgOperand(0), BB),
                             transValue(CI->getArgOperand(1), BB), BB);
      } else {
        assert(CI && CI->getNumArgOperands() == 1 && "Invalid call inst");
        Res =
            BM->addUnaryInst(OC, BBT, transValue(CI->getArgOperand(0), BB), BB);
      }
      // OpenCL C and OpenCL C++ built-ins may have different return type
      if (ResultTy == BoolTy)
        return Res;
      assert(IsVector || (!IsVector && ResultTy->isIntegerTy(32)));
      auto Zero = transValue(Constant::getNullValue(ResultTy), BB);
      auto One = transValue(
          IsVector ? Constant::getAllOnesValue(ResultTy) : getInt32(M, 1), BB);
      return BM->addSelectInst(Res, One, Zero, BB);
    } else if (isBinaryOpCode(OC)) {
      assert(CI && CI->getNumArgOperands() == 2 && "Invalid call inst");
      return BM->addBinaryInst(OC, transType(CI->getType()),
                               transValue(CI->getArgOperand(0), BB),
                               transValue(CI->getArgOperand(1), BB), BB);
    } else if (CI->getNumArgOperands() == 1 && !CI->getType()->isVoidTy() &&
               !hasExecScope(OC) && !isAtomicOpCode(OC)) {
      return BM->addUnaryInst(OC, transType(CI->getType()),
                              transValue(CI->getArgOperand(0), BB), BB);
    } else {
      auto Args = getArguments(CI);
      SPIRVType *SPRetTy = nullptr;
      Type *RetTy = CI->getType();
      auto F = CI->getCalledFunction();
      if (!RetTy->isVoidTy()) {
        SPRetTy = transType(RetTy);
      } else if (Args.size() > 0 && F->arg_begin()->hasStructRetAttr()) {
        SPRetTy = transType(F->arg_begin()->getType()->getPointerElementType());
        Args.erase(Args.begin());
      }
      auto SPI = BM->addInstTemplate(OC, BB, SPRetTy);
      std::vector<SPIRVWord> SPArgs;
      for (size_t I = 0, E = Args.size(); I != E; ++I) {
        assert((!isFunctionPointerType(Args[I]->getType()) ||
                isa<Function>(Args[I])) &&
               "Invalid function pointer argument");
        SPArgs.push_back(SPI->isOperandLiteral(I)
                             ? cast<ConstantInt>(Args[I])->getZExtValue()
                             : transValue(Args[I], BB)->getId());
      }
      SPI->setOpWordsAndValidate(SPArgs);
      if (!SPRetTy || !SPRetTy->isTypeStruct())
        return SPI;
      std::vector<SPIRVWord> Mem;
      SPIRVDBG(spvdbgs() << *SPI << '\n');
      return BM->addStoreInst(transValue(CI->getArgOperand(0), BB), SPI, Mem,
                              BB);
    }
  }
  }
  return nullptr;
}

SPIRV::SPIRVLinkageTypeKind
LLVMToSPIRVBase::transLinkageType(const GlobalValue *GV) {
  if (GV->isDeclarationForLinker())
    return SPIRVLinkageTypeKind::LinkageTypeImport;
  if (GV->hasInternalLinkage() || GV->hasPrivateLinkage())
    return spv::internal::LinkageTypeInternal;
  if (GV->hasLinkOnceODRLinkage())
    if (BM->isAllowedToUseExtension(ExtensionID::SPV_KHR_linkonce_odr))
      return SPIRVLinkageTypeKind::LinkageTypeLinkOnceODR;
  return SPIRVLinkageTypeKind::LinkageTypeExport;
}

LLVMToSPIRVBase::FPContract LLVMToSPIRVBase::getFPContract(Function *F) {
  auto It = FPContractMap.find(F);
  if (It == FPContractMap.end()) {
    return FPContract::UNDEF;
  }
  return It->second;
}

bool LLVMToSPIRVBase::joinFPContract(Function *F, FPContract C) {
  FPContract &Existing = FPContractMap[F];
  switch (Existing) {
  case FPContract::UNDEF:
    if (C != FPContract::UNDEF) {
      Existing = C;
      return true;
    }
    return false;
  case FPContract::ENABLED:
    if (C == FPContract::DISABLED) {
      Existing = C;
      return true;
    }
    return false;
  case FPContract::DISABLED:
    return false;
  }
  llvm_unreachable("Unhandled FPContract value.");
}

} // namespace SPIRV

char LLVMToSPIRVLegacy::ID = 0;

INITIALIZE_PASS_BEGIN(LLVMToSPIRVLegacy, "llvmtospv",
                      "Translate LLVM to SPIR-V", false, false)
INITIALIZE_PASS_DEPENDENCY(OCLTypeToSPIRVLegacy)
INITIALIZE_PASS_END(LLVMToSPIRVLegacy, "llvmtospv", "Translate LLVM to SPIR-V",
                    false, false)

ModulePass *llvm::createLLVMToSPIRVLegacy(SPIRVModule *SMod) {
  return new LLVMToSPIRVLegacy(SMod);
}

void addPassesForSPIRV(legacy::PassManager &PassMgr,
                       const SPIRV::TranslatorOpts &Opts) {
  if (Opts.isSPIRVMemToRegEnabled())
    PassMgr.add(createPromoteMemoryToRegisterPass());
  PassMgr.add(createPreprocessMetadataLegacy());
  PassMgr.add(createSPIRVLowerSPIRBlocksLegacy());
  PassMgr.add(createOCLTypeToSPIRVLegacy());
  PassMgr.add(createSPIRVLowerOCLBlocksLegacy());
  PassMgr.add(createOCLToSPIRVLegacy());
  PassMgr.add(createSPIRVRegularizeLLVMLegacy());
  PassMgr.add(createSPIRVLowerConstExprLegacy());
  PassMgr.add(createSPIRVLowerBoolLegacy());
  PassMgr.add(createSPIRVLowerMemmoveLegacy());
  PassMgr.add(createSPIRVLowerSaddWithOverflowLegacy());
}

bool isValidLLVMModule(Module *M, SPIRVErrorLog &ErrorLog) {
  if (!M)
    return false;

  if (isEmptyLLVMModule(M))
    return true;

  Triple TT(M->getTargetTriple());
  if (!ErrorLog.checkError(isSupportedTriple(TT), SPIRVEC_InvalidTargetTriple,
                           "Actual target triple is " + M->getTargetTriple()))
    return false;

  return true;
}

bool llvm::writeSpirv(Module *M, std::ostream &OS, std::string &ErrMsg) {
  SPIRV::TranslatorOpts DefaultOpts;
  // To preserve old behavior of the translator, let's enable all extensions
  // by default in this API
  DefaultOpts.enableAllExtensions();
  return llvm::writeSpirv(M, DefaultOpts, OS, ErrMsg);
}

bool llvm::writeSpirv(Module *M, const SPIRV::TranslatorOpts &Opts,
                      std::ostream &OS, std::string &ErrMsg) {
  std::unique_ptr<SPIRVModule> BM(SPIRVModule::createSPIRVModule(Opts));
  if (!isValidLLVMModule(M, BM->getErrorLog()))
    return false;

  legacy::PassManager PassMgr;
  addPassesForSPIRV(PassMgr, Opts);
  // Run loop simplify pass in order to avoid duplicate OpLoopMerge
  // instruction. It can happen in case of continue operand in the loop.
  if (hasLoopMetadata(M))
    PassMgr.add(createLoopSimplifyPass());
  PassMgr.add(createLLVMToSPIRVLegacy(BM.get()));
  PassMgr.run(*M);

  if (BM->getError(ErrMsg) != SPIRVEC_Success)
    return false;
  OS << *BM;
  return true;
}

bool llvm::regularizeLlvmForSpirv(Module *M, std::string &ErrMsg) {
  SPIRV::TranslatorOpts DefaultOpts;
  // To preserve old behavior of the translator, let's enable all extensions
  // by default in this API
  DefaultOpts.enableAllExtensions();
  return llvm::regularizeLlvmForSpirv(M, ErrMsg, DefaultOpts);
}

bool llvm::regularizeLlvmForSpirv(Module *M, std::string &ErrMsg,
                                  const SPIRV::TranslatorOpts &Opts) {
  std::unique_ptr<SPIRVModule> BM(SPIRVModule::createSPIRVModule());
  if (!isValidLLVMModule(M, BM->getErrorLog()))
    return false;

  legacy::PassManager PassMgr;
  addPassesForSPIRV(PassMgr, Opts);
  PassMgr.run(*M);
  return true;
}<|MERGE_RESOLUTION|>--- conflicted
+++ resolved
@@ -546,13 +546,8 @@
   if (F->isIntrinsic() && (!BM->isSPIRVAllowUnknownIntrinsicsEnabled() ||
                            isKnownIntrinsic(F->getIntrinsicID()))) {
     // We should not translate LLVM intrinsics as a function
-<<<<<<< HEAD
     assert(std::none_of(F->user_begin(), F->user_end(),
                         [this](User *U) { return getTranslatedValue(U); }) &&
-=======
-    assert(none_of(F->users(),
-                   [this](User *U) { return getTranslatedValue(U); }) &&
->>>>>>> 34a460df
            "LLVM intrinsics shouldn't be called in SPIRV");
     return nullptr;
   }
