//===- SPIRVReader.cpp - Converts SPIR-V to LLVM ----------------*- C++ -*-===//
//
//                     The LLVM/SPIR-V Translator
//
// This file is distributed under the University of Illinois Open Source
// License. See LICENSE.TXT for details.
//
// Copyright (c) 2014 Advanced Micro Devices, Inc. All rights reserved.
//
// Permission is hereby granted, free of charge, to any person obtaining a
// copy of this software and associated documentation files (the "Software"),
// to deal with the Software without restriction, including without limitation
// the rights to use, copy, modify, merge, publish, distribute, sublicense,
// and/or sell copies of the Software, and to permit persons to whom the
// Software is furnished to do so, subject to the following conditions:
//
// Redistributions of source code must retain the above copyright notice,
// this list of conditions and the following disclaimers.
// Redistributions in binary form must reproduce the above copyright notice,
// this list of conditions and the following disclaimers in the documentation
// and/or other materials provided with the distribution.
// Neither the names of Advanced Micro Devices, Inc., nor the names of its
// contributors may be used to endorse or promote products derived from this
// Software without specific prior written permission.
// THE SOFTWARE IS PROVIDED "AS IS", WITHOUT WARRANTY OF ANY KIND, EXPRESS OR
// IMPLIED, INCLUDING BUT NOT LIMITED TO THE WARRANTIES OF MERCHANTABILITY,
// FITNESS FOR A PARTICULAR PURPOSE AND NONINFRINGEMENT. IN NO EVENT SHALL THE
// CONTRIBUTORS OR COPYRIGHT HOLDERS BE LIABLE FOR ANY CLAIM, DAMAGES OR OTHER
// LIABILITY, WHETHER IN AN ACTION OF CONTRACT, TORT OR OTHERWISE, ARISING FROM,
// OUT OF OR IN CONNECTION WITH THE SOFTWARE OR THE USE OR OTHER DEALINGS WITH
// THE SOFTWARE.
//
//===----------------------------------------------------------------------===//
/// \file
///
/// This file implements conversion of SPIR-V binary to LLVM IR.
///
//===----------------------------------------------------------------------===//
#include "SPIRVReader.h"
#include "OCLUtil.h"
#include "SPIRVAsm.h"
#include "SPIRVBasicBlock.h"
#include "SPIRVExtInst.h"
#include "SPIRVFunction.h"
#include "SPIRVInstruction.h"
#include "SPIRVInternal.h"
#include "SPIRVMDBuilder.h"
#include "SPIRVModule.h"
#include "SPIRVToLLVMDbgTran.h"
#include "SPIRVType.h"
#include "SPIRVUtil.h"
#include "SPIRVValue.h"

#include "llvm/ADT/DenseMap.h"
#include "llvm/Analysis/LoopInfo.h"
#include "llvm/BinaryFormat/Dwarf.h"
#include "llvm/IR/Constants.h"
#include "llvm/IR/DerivedTypes.h"
#include "llvm/IR/Dominators.h"
#include "llvm/IR/IRBuilder.h"
#include "llvm/IR/InlineAsm.h"
#include "llvm/IR/Instructions.h"
#include "llvm/IR/IntrinsicInst.h"
#include "llvm/IR/LegacyPassManager.h"
#include "llvm/IR/Metadata.h"
#include "llvm/IR/Module.h"
#include "llvm/IR/Type.h"
#include "llvm/Support/Casting.h"
#include "llvm/Support/CommandLine.h"
#include "llvm/Support/Debug.h"
#include "llvm/Support/FileSystem.h"

#include <algorithm>
#include <cstdlib>
#include <fstream>
#include <functional>
#include <iostream>
#include <iterator>
#include <map>
#include <set>
#include <sstream>
#include <string>

#define DEBUG_TYPE "spirv"

using namespace std;
using namespace llvm;
using namespace SPIRV;
using namespace OCLUtil;

namespace SPIRV {

cl::opt<bool> SPIRVEnableStepExpansion(
    "spirv-expand-step", cl::init(true),
    cl::desc("Enable expansion of OpenCL step and smoothstep function"));

// Prefix for placeholder global variable name.
const char *KPlaceholderPrefix = "placeholder.";

// Save the translated LLVM before validation for debugging purpose.
static bool DbgSaveTmpLLVM = false;
static const char *DbgTmpLLVMFileName = "_tmp_llvmbil.ll";

namespace kOCLTypeQualifierName {
const static char *Const = "const";
const static char *Volatile = "volatile";
const static char *Restrict = "restrict";
const static char *Pipe = "pipe";
} // namespace kOCLTypeQualifierName

static bool isOpenCLKernel(SPIRVFunction *BF) {
  return BF->getModule()->isEntryPoint(ExecutionModelKernel, BF->getId());
}

static void dumpLLVM(Module *M, const std::string &FName) {
  std::error_code EC;
  raw_fd_ostream FS(FName, EC, sys::fs::F_None);
  if (EC) {
    FS << *M;
    FS.close();
  }
}

static MDNode *getMDNodeStringIntVec(LLVMContext *Context,
                                     const std::vector<SPIRVWord> &IntVals) {
  std::vector<Metadata *> ValueVec;
  for (auto &I : IntVals)
    ValueVec.push_back(ConstantAsMetadata::get(
        ConstantInt::get(Type::getInt32Ty(*Context), I)));
  return MDNode::get(*Context, ValueVec);
}

static MDNode *getMDTwoInt(LLVMContext *Context, unsigned Int1, unsigned Int2) {
  std::vector<Metadata *> ValueVec;
  ValueVec.push_back(ConstantAsMetadata::get(
      ConstantInt::get(Type::getInt32Ty(*Context), Int1)));
  ValueVec.push_back(ConstantAsMetadata::get(
      ConstantInt::get(Type::getInt32Ty(*Context), Int2)));
  return MDNode::get(*Context, ValueVec);
}

static void addOCLVersionMetadata(LLVMContext *Context, Module *M,
                                  const std::string &MDName, unsigned Major,
                                  unsigned Minor) {
  NamedMDNode *NamedMD = M->getOrInsertNamedMetadata(MDName);
  NamedMD->addOperand(getMDTwoInt(Context, Major, Minor));
}

static void addNamedMetadataStringSet(LLVMContext *Context, Module *M,
                                      const std::string &MDName,
                                      const std::set<std::string> &StrSet) {
  NamedMDNode *NamedMD = M->getOrInsertNamedMetadata(MDName);
  std::vector<Metadata *> ValueVec;
  for (auto &&Str : StrSet) {
    ValueVec.push_back(MDString::get(*Context, Str));
  }
  NamedMD->addOperand(MDNode::get(*Context, ValueVec));
}

static void addOCLKernelArgumentMetadata(
    LLVMContext *Context, const std::string &MDName, SPIRVFunction *BF,
    llvm::Function *Fn,
    std::function<Metadata *(SPIRVFunctionParameter *)> Func) {
  std::vector<Metadata *> ValueVec;
  BF->foreachArgument(
      [&](SPIRVFunctionParameter *Arg) { ValueVec.push_back(Func(Arg)); });
  Fn->setMetadata(MDName, MDNode::get(*Context, ValueVec));
}

Value *SPIRVToLLVM::getTranslatedValue(SPIRVValue *BV) {
  auto Loc = ValueMap.find(BV);
  if (Loc != ValueMap.end())
    return Loc->second;
  return nullptr;
}

IntrinsicInst *SPIRVToLLVM::getLifetimeStartIntrinsic(Instruction *I) {
  auto II = dyn_cast<IntrinsicInst>(I);
  if (II && II->getIntrinsicID() == Intrinsic::lifetime_start)
    return II;
  // Bitcast might be inserted during translation of OpLifetimeStart
  auto BC = dyn_cast<BitCastInst>(I);
  if (BC) {
    for (const auto &U : BC->users()) {
      II = dyn_cast<IntrinsicInst>(U);
      if (II && II->getIntrinsicID() == Intrinsic::lifetime_start)
        return II;
      ;
    }
  }
  return nullptr;
}

SPIRVErrorLog &SPIRVToLLVM::getErrorLog() { return BM->getErrorLog(); }

void SPIRVToLLVM::setCallingConv(CallInst *Call) {
  Function *F = Call->getCalledFunction();
  assert(F && "Function pointers are not allowed in SPIRV");
  Call->setCallingConv(F->getCallingConv());
}

void SPIRVToLLVM::setAttrByCalledFunc(CallInst *Call) {
  Function *F = Call->getCalledFunction();
  assert(F);
  if (F->isIntrinsic()) {
    return;
  }
  Call->setCallingConv(F->getCallingConv());
  Call->setAttributes(F->getAttributes());
}

bool SPIRVToLLVM::transOCLBuiltinsFromVariables() {
  std::vector<GlobalVariable *> WorkList;
  for (auto I = M->global_begin(), E = M->global_end(); I != E; ++I) {
    SPIRVBuiltinVariableKind Kind;
    if (!isSPIRVBuiltinVariable(&(*I), &Kind))
      continue;
    if (!transOCLBuiltinFromVariable(&(*I), Kind))
      return false;
    WorkList.push_back(&(*I));
  }
  for (auto &I : WorkList) {
    I->eraseFromParent();
  }
  return true;
}

// For integer types shorter than 32 bit, unsigned/signedness can be inferred
// from zext/sext attribute.
MDString *SPIRVToLLVM::transOCLKernelArgTypeName(SPIRVFunctionParameter *Arg) {
  auto Ty =
      Arg->isByVal() ? Arg->getType()->getPointerElementType() : Arg->getType();
  return MDString::get(*Context, transTypeToOCLTypeName(Ty, !Arg->isZext()));
}

Value *SPIRVToLLVM::mapFunction(SPIRVFunction *BF, Function *F) {
  SPIRVDBG(spvdbgs() << "[mapFunction] " << *BF << " -> ";
           dbgs() << *F << '\n';)
  FuncMap[BF] = F;
  return F;
}

// Variable like GlobalInvolcationId[x] -> get_global_id(x).
// Variable like WorkDim -> get_work_dim().
bool SPIRVToLLVM::transOCLBuiltinFromVariable(GlobalVariable *GV,
                                              SPIRVBuiltinVariableKind Kind) {
  std::string FuncName = SPIRSPIRVBuiltinVariableMap::rmap(Kind);
  std::string MangledName;
  Type *ReturnTy = GV->getType()->getPointerElementType();
  bool IsVec = ReturnTy->isVectorTy();
  if (IsVec)
    ReturnTy = cast<VectorType>(ReturnTy)->getElementType();
  std::vector<Type *> ArgTy;
  if (IsVec)
    ArgTy.push_back(Type::getInt32Ty(*Context));
  mangleOpenClBuiltin(FuncName, ArgTy, MangledName);
  Function *Func = M->getFunction(MangledName);
  if (!Func) {
    FunctionType *FT = FunctionType::get(ReturnTy, ArgTy, false);
    Func = Function::Create(FT, GlobalValue::ExternalLinkage, MangledName, M);
    Func->setCallingConv(CallingConv::SPIR_FUNC);
    Func->addFnAttr(Attribute::NoUnwind);
    Func->addFnAttr(Attribute::ReadNone);
  }
  std::vector<Instruction *> Deletes;
  std::vector<Instruction *> Uses;
  for (auto UI = GV->user_begin(), UE = GV->user_end(); UI != UE; ++UI) {
    LoadInst *LD = nullptr;
    AddrSpaceCastInst *ASCast = dyn_cast<AddrSpaceCastInst>(*UI);
    if (ASCast) {
      LD = cast<LoadInst>(*ASCast->user_begin());
    } else {
      LD = cast<LoadInst>(*UI);
    }
    if (!IsVec) {
      Uses.push_back(LD);
      Deletes.push_back(LD);
      if (ASCast)
        Deletes.push_back(ASCast);
      continue;
    }
    for (auto LDUI = LD->user_begin(), LDUE = LD->user_end(); LDUI != LDUE;
         ++LDUI) {
      assert(isa<ExtractElementInst>(*LDUI) && "Unsupported use");
      auto EEI = dyn_cast<ExtractElementInst>(*LDUI);
      Uses.push_back(EEI);
      Deletes.push_back(EEI);
    }
    Deletes.push_back(LD);
    if (ASCast)
      Deletes.push_back(ASCast);
  }
  for (auto &I : Uses) {
    std::vector<Value *> Arg;
    if (auto EEI = dyn_cast<ExtractElementInst>(I))
      Arg.push_back(EEI->getIndexOperand());
    auto Call = CallInst::Create(Func, Arg, "", I);
    Call->takeName(I);
    setAttrByCalledFunc(Call);
    SPIRVDBG(dbgs() << "[transOCLBuiltinFromVariable] " << *I << " -> " << *Call
                    << '\n';)
    I->replaceAllUsesWith(Call);
  }
  for (auto &I : Deletes) {
    I->eraseFromParent();
  }
  return true;
}

Type *SPIRVToLLVM::transFPType(SPIRVType *T) {
  switch (T->getFloatBitWidth()) {
  case 16:
    return Type::getHalfTy(*Context);
  case 32:
    return Type::getFloatTy(*Context);
  case 64:
    return Type::getDoubleTy(*Context);
  default:
    llvm_unreachable("Invalid type");
    return nullptr;
  }
}

std::string SPIRVToLLVM::transOCLImageTypeName(SPIRV::SPIRVTypeImage *ST) {
  std::string Name = std::string(kSPR2TypeName::OCLPrefix) +
                     rmap<std::string>(ST->getDescriptor());
  SPIRVToLLVM::insertImageNameAccessQualifier(ST, Name);
  return Name;
}

std::string
SPIRVToLLVM::transOCLSampledImageTypeName(SPIRV::SPIRVTypeSampledImage *ST) {
  return getSPIRVTypeName(
      kSPIRVTypeName::SampledImg,
      getSPIRVImageTypePostfixes(
          getSPIRVImageSampledTypeName(ST->getImageType()->getSampledType()),
          ST->getImageType()->getDescriptor(),
          ST->getImageType()->hasAccessQualifier()
              ? ST->getImageType()->getAccessQualifier()
              : AccessQualifierReadOnly));
}

std::string
SPIRVToLLVM::transOCLPipeTypeName(SPIRV::SPIRVTypePipe *PT,
                                  bool UseSPIRVFriendlyFormat,
                                  SPIRVAccessQualifierKind PipeAccess) {
  assert((PipeAccess == AccessQualifierReadOnly ||
          PipeAccess == AccessQualifierWriteOnly) &&
         "Invalid access qualifier");

  if (!UseSPIRVFriendlyFormat)
    return PipeAccess == AccessQualifierWriteOnly ? kSPR2TypeName::PipeWO
                                                  : kSPR2TypeName::PipeRO;
  else
    return std::string(kSPIRVTypeName::PrefixAndDelim) + kSPIRVTypeName::Pipe +
           kSPIRVTypeName::Delimiter + kSPIRVTypeName::PostfixDelim +
           PipeAccess;
}

std::string
SPIRVToLLVM::transOCLPipeStorageTypeName(SPIRV::SPIRVTypePipeStorage *PST) {
  return std::string(kSPIRVTypeName::PrefixAndDelim) +
         kSPIRVTypeName::PipeStorage;
}

Type *SPIRVToLLVM::transType(SPIRVType *T, bool IsClassMember) {
  auto Loc = TypeMap.find(T);
  if (Loc != TypeMap.end())
    return Loc->second;

  SPIRVDBG(spvdbgs() << "[transType] " << *T << " -> ";)
  T->validate();
  switch (T->getOpCode()) {
  case OpTypeVoid:
    return mapType(T, Type::getVoidTy(*Context));
  case OpTypeBool:
    return mapType(T, Type::getInt1Ty(*Context));
  case OpTypeInt:
    return mapType(T, Type::getIntNTy(*Context, T->getIntegerBitWidth()));
  case OpTypeFloat:
    return mapType(T, transFPType(T));
  case OpTypeArray:
    return mapType(T, ArrayType::get(transType(T->getArrayElementType()),
                                     T->getArrayLength()));
  case OpTypePointer:
    return mapType(
        T, PointerType::get(
               transType(T->getPointerElementType(), IsClassMember),
               SPIRSPIRVAddrSpaceMap::rmap(T->getPointerStorageClass())));
  case OpTypeVector:
    return mapType(T, VectorType::get(transType(T->getVectorComponentType()),
                                      T->getVectorComponentCount()));
  case OpTypeMatrix:
    return mapType(T, ArrayType::get(transType(T->getMatrixColumnType()),
                                     T->getMatrixColumnCount()));
  case OpTypeOpaque:
    return mapType(T, StructType::create(*Context, T->getName()));
  case OpTypeFunction: {
    auto FT = static_cast<SPIRVTypeFunction *>(T);
    auto RT = transType(FT->getReturnType());
    std::vector<Type *> PT;
    for (size_t I = 0, E = FT->getNumParameters(); I != E; ++I)
      PT.push_back(transType(FT->getParameterType(I)));
    return mapType(T, FunctionType::get(RT, PT, false));
  }
  case OpTypeImage: {
    auto ST = static_cast<SPIRVTypeImage *>(T);
    if (ST->isOCLImage())
      return mapType(T, getOrCreateOpaquePtrType(M, transOCLImageTypeName(ST)));
    else
      llvm_unreachable("Unsupported image type");
    return nullptr;
  }
  case OpTypeSampledImage: {
    auto ST = static_cast<SPIRVTypeSampledImage *>(T);
    return mapType(
        T, getOrCreateOpaquePtrType(M, transOCLSampledImageTypeName(ST)));
  }
  case OpTypeStruct: {
    auto ST = static_cast<SPIRVTypeStruct *>(T);
    auto Name = ST->getName();
    if (!Name.empty()) {
      if (auto OldST = M->getTypeByName(Name))
        OldST->setName("");
    } else {
      Name = "structtype";
    }
    auto *StructTy = StructType::create(*Context, Name);
    mapType(ST, StructTy);
    SmallVector<Type *, 4> MT;
    for (size_t I = 0, E = ST->getMemberCount(); I != E; ++I)
      MT.push_back(transType(ST->getMemberType(I), true));
    StructTy->setBody(MT, ST->isPacked());
    return StructTy;
  }
  case OpTypePipe: {
    auto PT = static_cast<SPIRVTypePipe *>(T);
    return mapType(T, getOrCreateOpaquePtrType(
                          M,
                          transOCLPipeTypeName(PT, IsClassMember,
                                               PT->getAccessQualifier()),
                          getOCLOpaqueTypeAddrSpace(T->getOpCode())));
  }
  case OpTypePipeStorage: {
    auto PST = static_cast<SPIRVTypePipeStorage *>(T);
    return mapType(
        T, getOrCreateOpaquePtrType(M, transOCLPipeStorageTypeName(PST),
                                    getOCLOpaqueTypeAddrSpace(T->getOpCode())));
  }
  // OpenCL Compiler does not use this instruction
  case OpTypeVmeImageINTEL:
    return nullptr;
  default: {
    auto OC = T->getOpCode();
    if (isOpaqueGenericTypeOpCode(OC) || isSubgroupAvcINTELTypeOpCode(OC)) {
      auto Name = isSubgroupAvcINTELTypeOpCode(OC)
                      ? OCLSubgroupINTELTypeOpCodeMap::rmap(OC)
                      : OCLOpaqueTypeOpCodeMap::rmap(OC);
      return mapType(
          T, getOrCreateOpaquePtrType(M, Name, getOCLOpaqueTypeAddrSpace(OC)));
    }
    llvm_unreachable("Not implemented");
  }
  }
  return 0;
}

std::string SPIRVToLLVM::transTypeToOCLTypeName(SPIRVType *T, bool IsSigned) {
  switch (T->getOpCode()) {
  case OpTypeVoid:
    return "void";
  case OpTypeBool:
    return "bool";
  case OpTypeInt: {
    std::string Prefix = IsSigned ? "" : "u";
    switch (T->getIntegerBitWidth()) {
    case 8:
      return Prefix + "char";
    case 16:
      return Prefix + "short";
    case 32:
      return Prefix + "int";
    case 64:
      return Prefix + "long";
    default:
      llvm_unreachable("invalid integer size");
      return Prefix + std::string("int") + T->getIntegerBitWidth() + "_t";
    }
  } break;
  case OpTypeFloat:
    switch (T->getFloatBitWidth()) {
    case 16:
      return "half";
    case 32:
      return "float";
    case 64:
      return "double";
    default:
      llvm_unreachable("invalid floating pointer bitwidth");
      return std::string("float") + T->getFloatBitWidth() + "_t";
    }
    break;
  case OpTypeArray:
    return "array";
  case OpTypePointer: {
    SPIRVType *ET = T->getPointerElementType();
    if (isa<OpTypeFunction>(ET)) {
      SPIRVTypeFunction *TF = static_cast<SPIRVTypeFunction *>(ET);
      std::string name = transTypeToOCLTypeName(TF->getReturnType());
      name += " (*)(";
      for (unsigned I = 0, E = TF->getNumParameters(); I < E; ++I)
        name += transTypeToOCLTypeName(TF->getParameterType(I)) + ',';
      name.back() = ')'; // replace the last comma with a closing brace.
      return name;
    }
    return transTypeToOCLTypeName(ET) + "*";
  }
  case OpTypeVector:
    return transTypeToOCLTypeName(T->getVectorComponentType()) +
           T->getVectorComponentCount();
  case OpTypeMatrix:
    return transTypeToOCLTypeName(T->getMatrixColumnType()) +
           T->getMatrixColumnCount();
  case OpTypeOpaque:
    return T->getName();
  case OpTypeFunction:
    llvm_unreachable("Unsupported");
    return "function";
  case OpTypeStruct: {
    auto Name = T->getName();
    if (Name.find("struct.") == 0)
      Name[6] = ' ';
    else if (Name.find("union.") == 0)
      Name[5] = ' ';
    return Name;
  }
  case OpTypePipe:
    return "pipe";
  case OpTypeSampler:
    return "sampler_t";
  case OpTypeImage: {
    std::string Name;
    Name = rmap<std::string>(static_cast<SPIRVTypeImage *>(T)->getDescriptor());
    return Name;
  }
  default:
    if (isOpaqueGenericTypeOpCode(T->getOpCode())) {
      return OCLOpaqueTypeOpCodeMap::rmap(T->getOpCode());
    }
    llvm_unreachable("Not implemented");
    return "unknown";
  }
}

std::vector<Type *>
SPIRVToLLVM::transTypeVector(const std::vector<SPIRVType *> &BT) {
  std::vector<Type *> T;
  for (auto I : BT)
    T.push_back(transType(I));
  return T;
}

std::vector<Value *>
SPIRVToLLVM::transValue(const std::vector<SPIRVValue *> &BV, Function *F,
                        BasicBlock *BB) {
  std::vector<Value *> V;
  for (auto I : BV)
    V.push_back(transValue(I, F, BB));
  return V;
}

bool SPIRVToLLVM::isSPIRVCmpInstTransToLLVMInst(SPIRVInstruction *BI) const {
  auto OC = BI->getOpCode();
  return isCmpOpCode(OC) && !(OC >= OpLessOrGreater && OC <= OpUnordered);
}

bool SPIRVToLLVM::isDirectlyTranslatedToOCL(Op OpCode) const {
  // Not every spirv opcode which is placed in OCLSPIRVBuiltinMap is
  // translated directly to OCL builtin. Some of them are translated
  // to LLVM representation without any modifications (SPIRV format of
  // instruction is represented in LLVM) and then its translated to
  // clang-consistent format in SPIRVToOCL pass.
  if (isSubgroupAvcINTELInstructionOpCode(OpCode) ||
      isIntelSubgroupOpCode(OpCode))
    return true;
  if (OCLSPIRVBuiltinMap::rfind(OpCode, nullptr)) {
    // everything except atomics, groups, pipes and media_block_io_intel is
    // directly translated
    return !(isAtomicOpCode(OpCode) || isGroupOpCode(OpCode) ||
             isPipeOpCode(OpCode) || isMediaBlockINTELOpcode(OpCode));
  }
  return false;
}

void SPIRVToLLVM::setName(llvm::Value *V, SPIRVValue *BV) {
  auto Name = BV->getName();
  if (!Name.empty() && (!V->hasName() || Name != V->getName()))
    V->setName(Name);
}

inline llvm::Metadata *SPIRVToLLVM::getMetadataFromName(std::string Name) {
  return llvm::MDNode::get(*Context, llvm::MDString::get(*Context, Name));
}

inline std::vector<llvm::Metadata *>
SPIRVToLLVM::getMetadataFromNameAndParameter(std::string Name,
                                             SPIRVWord Parameter) {
  return {MDString::get(*Context, Name),
          ConstantAsMetadata::get(
              ConstantInt::get(Type::getInt32Ty(*Context), Parameter))};
}

template <typename LoopInstType>
void SPIRVToLLVM::setLLVMLoopMetadata(const LoopInstType *LM,
                                      const Loop *LoopObj) {
  if (!LM)
    return;

  auto Temp = MDNode::getTemporary(*Context, None);
  auto Self = MDNode::get(*Context, Temp.get());
  Self->replaceOperandWith(0, Self);
  SPIRVWord LC = LM->getLoopControl();
  if (LC == LoopControlMaskNone) {
    LoopObj->setLoopID(Self);
    return;
  }

  unsigned NumParam = 0;
  std::vector<llvm::Metadata *> Metadata;
  std::vector<SPIRVWord> LoopControlParameters = LM->getLoopControlParameters();
  Metadata.push_back(llvm::MDNode::get(*Context, Self));

  // To correctly decode loop control parameters, order of checks for loop
  // control masks must match with the order given in the spec (see 3.23),
  // i.e. check smaller-numbered bits first.
  // Unroll and UnrollCount loop controls can't be applied simultaneously with
  // DontUnroll loop control.
  if (LC & LoopControlUnrollMask)
    Metadata.push_back(getMetadataFromName("llvm.loop.unroll.enable"));
  else if (LC & LoopControlDontUnrollMask)
    Metadata.push_back(getMetadataFromName("llvm.loop.unroll.disable"));
  if (LC & LoopControlDependencyInfiniteMask)
    Metadata.push_back(getMetadataFromName("llvm.loop.ivdep.enable"));
  if (LC & LoopControlDependencyLengthMask) {
    if (!LoopControlParameters.empty()) {
      Metadata.push_back(llvm::MDNode::get(
          *Context,
          getMetadataFromNameAndParameter("llvm.loop.ivdep.safelen",
                                          LoopControlParameters[NumParam])));
      ++NumParam;
      // TODO: Fix the increment/assertion logic in all of the conditions
      assert(NumParam <= LoopControlParameters.size() &&
             "Missing loop control parameter!");
    }
  }
  // Placeholder for LoopControls added in SPIR-V 1.4 spec (see 3.23)
  if (LC & LoopControlMinIterationsMask) {
    ++NumParam;
    assert(NumParam <= LoopControlParameters.size() &&
           "Missing loop control parameter!");
  }
  if (LC & LoopControlMaxIterationsMask) {
    ++NumParam;
    assert(NumParam <= LoopControlParameters.size() &&
           "Missing loop control parameter!");
  }
  if (LC & LoopControlIterationMultipleMask) {
    ++NumParam;
    assert(NumParam <= LoopControlParameters.size() &&
           "Missing loop control parameter!");
  }
  if (LC & LoopControlPeelCountMask) {
    ++NumParam;
    assert(NumParam <= LoopControlParameters.size() &&
           "Missing loop control parameter!");
  }
  if (LC & LoopControlPartialCountMask && !(LC & LoopControlDontUnrollMask)) {
    // If unroll factor is set as '1' - disable loop unrolling
    if (1 == LoopControlParameters[NumParam])
      Metadata.push_back(getMetadataFromName("llvm.loop.unroll.disable"));
    else
      Metadata.push_back(llvm::MDNode::get(
          *Context,
          getMetadataFromNameAndParameter("llvm.loop.unroll.count",
                                          LoopControlParameters[NumParam])));
    ++NumParam;
    assert(NumParam <= LoopControlParameters.size() &&
           "Missing loop control parameter!");
  }
  if (LC & LoopControlInitiationIntervalINTEL) {
    Metadata.push_back(llvm::MDNode::get(
        *Context, getMetadataFromNameAndParameter(
                      "llvm.loop.ii.count", LoopControlParameters[NumParam])));
    ++NumParam;
    assert(NumParam <= LoopControlParameters.size() &&
           "Missing loop control parameter!");
  }
  if (LC & LoopControlMaxConcurrencyINTEL) {
    Metadata.push_back(llvm::MDNode::get(
        *Context,
        getMetadataFromNameAndParameter("llvm.loop.max_concurrency.count",
                                        LoopControlParameters[NumParam])));
    ++NumParam;
    assert(NumParam <= LoopControlParameters.size() &&
           "Missing loop control parameter!");
  }
  if (LC & LoopControlDependencyArrayINTEL) {
    // Collect array variable <-> safelen information
    std::map<Value *, unsigned> ArraySflnMap;
    unsigned NumOperandPairs = LoopControlParameters[NumParam];
    unsigned OperandsEndIndex = NumParam + NumOperandPairs * 2;
    assert(OperandsEndIndex <= LoopControlParameters.size() &&
           "Missing loop control parameter!");
    SPIRVModule *M = LM->getModule();
    while (NumParam < OperandsEndIndex) {
      SPIRVId ArraySPIRVId = LoopControlParameters[++NumParam];
      Value *ArrayVar = ValueMap[M->getValue(ArraySPIRVId)];
      unsigned Safelen = LoopControlParameters[++NumParam];
      ArraySflnMap.emplace(ArrayVar, Safelen);
    }

    // A single run over the loop to retrieve all GetElementPtr instructions
    // that access relevant array variables
    std::map<Value *, std::vector<GetElementPtrInst *>> ArrayGEPMap;
    for (const auto &BB : LoopObj->blocks()) {
      for (Instruction &I : *BB) {
        auto *GEP = dyn_cast<GetElementPtrInst>(&I);
        if (!GEP)
          continue;

        Value *AccessedArray = GEP->getPointerOperand();
        auto ArraySflnIt = ArraySflnMap.find(AccessedArray);
        if (ArraySflnIt != ArraySflnMap.end())
          ArrayGEPMap[AccessedArray].push_back(GEP);
      }
    }

    // Create index group metadata nodes - one per each array
    // variables. Mark each GEP accessing a particular array variable
    // into a corresponding index group
    std::map<unsigned, std::vector<MDNode *>> SafelenIdxGroupMap;
    for (auto &ArrayGEPIt : ArrayGEPMap) {
      // Emit a distinct index group that will be referenced from
      // llvm.loop.parallel_access_indices metadata
      auto *CurrentDepthIdxGroup = llvm::MDNode::getDistinct(*Context, None);
      unsigned Safelen = ArraySflnMap.find(ArrayGEPIt.first)->second;
      SafelenIdxGroupMap[Safelen].push_back(CurrentDepthIdxGroup);

      for (auto *GEP : ArrayGEPIt.second) {
        StringRef IdxGroupMDName("llvm.index.group");
        llvm::MDNode *PreviousIdxGroup = GEP->getMetadata(IdxGroupMDName);
        if (!PreviousIdxGroup) {
          GEP->setMetadata(IdxGroupMDName, CurrentDepthIdxGroup);
          continue;
        }

        // If we're dealing with an embedded loop, it may be the case
        // that GEP instructions for some of the arrays were already
        // marked by the algorithm when it went over the outer level loops.
        // In order to retain the IVDep information for each "loop
        // dimension", we will mark such GEP's into a separate joined node
        // that will refer to the previous levels' index groups AND to the
        // index group specific to the current loop.
        std::vector<llvm::Metadata *> CurrentDepthOperands(
            PreviousIdxGroup->op_begin(), PreviousIdxGroup->op_end());
        if (CurrentDepthOperands.empty())
          CurrentDepthOperands.push_back(PreviousIdxGroup);
        CurrentDepthOperands.push_back(CurrentDepthIdxGroup);
        auto *JointIdxGroup = llvm::MDNode::get(*Context, CurrentDepthOperands);
        GEP->setMetadata(IdxGroupMDName, JointIdxGroup);
      }
    }

    for (auto &SflnIdxGroupIt : SafelenIdxGroupMap) {
      auto *Name = MDString::get(*Context, "llvm.loop.parallel_access_indices");
      unsigned SflnValue = SflnIdxGroupIt.first;
      llvm::Metadata *SafelenMDOp =
          SflnValue ? ConstantAsMetadata::get(ConstantInt::get(
                          Type::getInt32Ty(*Context), SflnValue))
                    : nullptr;
      std::vector<llvm::Metadata *> Parameters{Name};
      for (auto *Node : SflnIdxGroupIt.second)
        Parameters.push_back(Node);
      if (SafelenMDOp)
        Parameters.push_back(SafelenMDOp);
      Metadata.push_back(llvm::MDNode::get(*Context, Parameters));
    }
  }
  if (LC & LoopControlPipelineEnableINTEL) {
    Metadata.push_back(llvm::MDNode::get(
        *Context,
        getMetadataFromNameAndParameter("llvm.loop.intel.pipelining.enable",
                                        LoopControlParameters[NumParam++])));
    assert(NumParam <= LoopControlParameters.size() &&
           "Missing loop control parameter!");
  }
  if (LC & LoopControlLoopCoalesceINTEL) {
    // If LoopCoalesce has no parameters
    if (LoopControlParameters.empty()) {
      Metadata.push_back(llvm::MDNode::get(
          *Context, getMetadataFromName("llvm.loop.coalesce.enable")));
    } else {
      Metadata.push_back(llvm::MDNode::get(
          *Context,
          getMetadataFromNameAndParameter("llvm.loop.coalesce.count",
                                          LoopControlParameters[NumParam++])));
    }
    assert(NumParam <= LoopControlParameters.size() &&
           "Missing loop control parameter!");
  }
  if (LC & LoopControlMaxInterleavingINTEL) {
    Metadata.push_back(llvm::MDNode::get(
        *Context,
        getMetadataFromNameAndParameter("llvm.loop.max_interleaving.count",
                                        LoopControlParameters[NumParam++])));
    assert(NumParam <= LoopControlParameters.size() &&
           "Missing loop control parameter!");
  }
  if (LC & LoopControlSpeculatedIterationsINTEL) {
    Metadata.push_back(llvm::MDNode::get(
        *Context, getMetadataFromNameAndParameter(
                      "llvm.loop.intel.speculated.iterations.count",
                      LoopControlParameters[NumParam++])));
    assert(NumParam <= LoopControlParameters.size() &&
           "Missing loop control parameter!");
  }
  llvm::MDNode *Node = llvm::MDNode::get(*Context, Metadata);

  // Set the first operand to refer itself
  Node->replaceOperandWith(0, Node);
  LoopObj->setLoopID(Node);
}

void SPIRVToLLVM::transLLVMLoopMetadata(const Function *F) {
  assert(F);

  if (FuncLoopMetadataMap.empty())
    return;

  DominatorTree DomTree(*(const_cast<Function *>(F)));
  LoopInfo LI(DomTree);

  // In SPIRV loop metadata is linked to a header basic block of a loop
  // whilst in LLVM IR it is linked to a latch basic block (the one
  // whose back edge goes to a header basic block) of the loop.
  // To ensure consistent behaviour, we can rely on the `llvm::Loop`
  // class to handle the metadata placement
  for (const auto *LoopObj : LI.getLoopsInPreorder()) {
    // Check that loop header BB contains loop metadata.
    const auto LMDItr = FuncLoopMetadataMap.find(LoopObj->getHeader());
    if (LMDItr == FuncLoopMetadataMap.end())
      continue;

    const auto *LMD = LMDItr->second;
    if (LMD->getOpCode() == OpLoopMerge) {
      const auto *LM = static_cast<const SPIRVLoopMerge *>(LMD);
      setLLVMLoopMetadata<SPIRVLoopMerge>(LM, LoopObj);
    } else if (LMD->getOpCode() == OpLoopControlINTEL) {
      const auto *LCI = static_cast<const SPIRVLoopControlINTEL *>(LMD);
      setLLVMLoopMetadata<SPIRVLoopControlINTEL>(LCI, LoopObj);
    }

    FuncLoopMetadataMap.erase(LMDItr);
  }
}

void SPIRVToLLVM::insertImageNameAccessQualifier(SPIRV::SPIRVTypeImage *ST,
                                                 std::string &Name) {
  SPIRVAccessQualifierKind Acc = ST->hasAccessQualifier()
                                     ? ST->getAccessQualifier()
                                     : AccessQualifierReadOnly;
  std::string QName = rmap<std::string>(Acc);
  // transform: read_only -> ro, write_only -> wo, read_write -> rw
  QName = QName.substr(0, 1) + QName.substr(QName.find("_") + 1, 1) + "_";
  assert(!Name.empty() && "image name should not be empty");
  Name.insert(Name.size() - 1, QName);
}

Value *SPIRVToLLVM::transValue(SPIRVValue *BV, Function *F, BasicBlock *BB,
                               bool CreatePlaceHolder) {
  SPIRVToLLVMValueMap::iterator Loc = ValueMap.find(BV);
  if (Loc != ValueMap.end() && (!PlaceholderMap.count(BV) || CreatePlaceHolder))
    return Loc->second;

  SPIRVDBG(spvdbgs() << "[transValue] " << *BV << " -> ";)
  BV->validate();

  auto V = transValueWithoutDecoration(BV, F, BB, CreatePlaceHolder);
  if (!V) {
    SPIRVDBG(dbgs() << " Warning ! nullptr\n";)
    return nullptr;
  }
  setName(V, BV);
  if (!transDecoration(BV, V)) {
    assert(0 && "trans decoration fail");
    return nullptr;
  }

  SPIRVDBG(dbgs() << *V << '\n';)

  return V;
}

Value *SPIRVToLLVM::transDeviceEvent(SPIRVValue *BV, Function *F,
                                     BasicBlock *BB) {
  auto Val = transValue(BV, F, BB, false);
  auto Ty = dyn_cast<PointerType>(Val->getType());
  assert(Ty && "Invalid Device Event");
  if (Ty->getAddressSpace() == SPIRAS_Generic)
    return Val;

  IRBuilder<> Builder(BB);
  auto EventTy = PointerType::get(Ty->getElementType(), SPIRAS_Generic);
  return Builder.CreateAddrSpaceCast(Val, EventTy);
}

Value *SPIRVToLLVM::transConvertInst(SPIRVValue *BV, Function *F,
                                     BasicBlock *BB) {
  SPIRVUnary *BC = static_cast<SPIRVUnary *>(BV);
  auto Src = transValue(BC->getOperand(0), F, BB, BB ? true : false);
  auto Dst = transType(BC->getType());
  CastInst::CastOps CO = Instruction::BitCast;
  bool IsExt =
      Dst->getScalarSizeInBits() > Src->getType()->getScalarSizeInBits();
  switch (BC->getOpCode()) {
  case OpPtrCastToGeneric:
  case OpGenericCastToPtr:
    CO = Instruction::AddrSpaceCast;
    break;
  case OpSConvert:
    CO = IsExt ? Instruction::SExt : Instruction::Trunc;
    break;
  case OpUConvert:
    CO = IsExt ? Instruction::ZExt : Instruction::Trunc;
    break;
  case OpFConvert:
    CO = IsExt ? Instruction::FPExt : Instruction::FPTrunc;
    break;
  default:
    CO = static_cast<CastInst::CastOps>(OpCodeMap::rmap(BC->getOpCode()));
  }
  assert(CastInst::isCast(CO) && "Invalid cast op code");
  SPIRVDBG(if (!CastInst::castIsValid(CO, Src, Dst)) {
    spvdbgs() << "Invalid cast: " << *BV << " -> ";
    dbgs() << "Op = " << CO << ", Src = " << *Src << " Dst = " << *Dst << '\n';
  })
  if (BB)
    return CastInst::Create(CO, Src, Dst, BV->getName(), BB);
  return ConstantExpr::getCast(CO, dyn_cast<Constant>(Src), Dst);
}

static void applyNoIntegerWrapDecorations(const SPIRVValue *BV,
                                          Instruction *Inst) {
  if (BV->hasDecorate(DecorationNoSignedWrap)) {
    Inst->setHasNoSignedWrap(true);
  }

  if (BV->hasDecorate(DecorationNoUnsignedWrap)) {
    Inst->setHasNoUnsignedWrap(true);
  }
}

static void applyFPFastMathModeDecorations(const SPIRVValue *BV,
                                           Instruction *Inst) {
  SPIRVWord V;
  FastMathFlags FMF;
  if (BV->hasDecorate(DecorationFPFastMathMode, 0, &V)) {
    if (V & FPFastMathModeNotNaNMask)
      FMF.setNoNaNs();
    if (V & FPFastMathModeNotInfMask)
      FMF.setNoInfs();
    if (V & FPFastMathModeNSZMask)
      FMF.setNoSignedZeros();
    if (V & FPFastMathModeAllowRecipMask)
      FMF.setAllowReciprocal();
    if (V & FPFastMathModeFastMask)
      FMF.setFast();
    Inst->setFastMathFlags(FMF);
  }
}

BinaryOperator *SPIRVToLLVM::transShiftLogicalBitwiseInst(SPIRVValue *BV,
                                                          BasicBlock *BB,
                                                          Function *F) {
  SPIRVBinary *BBN = static_cast<SPIRVBinary *>(BV);
  assert(BB && "Invalid BB");
  Instruction::BinaryOps BO;
  auto OP = BBN->getOpCode();
  if (isLogicalOpCode(OP))
    OP = IntBoolOpMap::rmap(OP);
  BO = static_cast<Instruction::BinaryOps>(OpCodeMap::rmap(OP));
  auto Inst = BinaryOperator::Create(BO, transValue(BBN->getOperand(0), F, BB),
                                     transValue(BBN->getOperand(1), F, BB),
                                     BV->getName(), BB);
  applyNoIntegerWrapDecorations(BV, Inst);
  applyFPFastMathModeDecorations(BV, Inst);
  return Inst;
}

Instruction *SPIRVToLLVM::transCmpInst(SPIRVValue *BV, BasicBlock *BB,
                                       Function *F) {
  SPIRVCompare *BC = static_cast<SPIRVCompare *>(BV);
  assert(BB && "Invalid BB");
  SPIRVType *BT = BC->getOperand(0)->getType();
  Instruction *Inst = nullptr;
  auto OP = BC->getOpCode();
  if (isLogicalOpCode(OP))
    OP = IntBoolOpMap::rmap(OP);
  if (BT->isTypeVectorOrScalarInt() || BT->isTypeVectorOrScalarBool() ||
      BT->isTypePointer())
    Inst = new ICmpInst(*BB, CmpMap::rmap(OP),
                        transValue(BC->getOperand(0), F, BB),
                        transValue(BC->getOperand(1), F, BB));
  else if (BT->isTypeVectorOrScalarFloat())
    Inst = new FCmpInst(*BB, CmpMap::rmap(OP),
                        transValue(BC->getOperand(0), F, BB),
                        transValue(BC->getOperand(1), F, BB));
  assert(Inst && "not implemented");
  return Inst;
}

bool SPIRVToLLVM::postProcessOCL() {
  StringRef DemangledName;
  SPIRVWord SrcLangVer = 0;
  BM->getSourceLanguage(&SrcLangVer);
  bool IsCpp = SrcLangVer == kOCLVer::CL21;
  for (auto I = M->begin(), E = M->end(); I != E;) {
    auto F = I++;
    if (F->hasName() && F->isDeclaration()) {
      LLVM_DEBUG(dbgs() << "[postProcessOCL sret] " << *F << '\n');
      if (F->getReturnType()->isStructTy() &&
          oclIsBuiltin(F->getName(), DemangledName, IsCpp)) {
        if (!postProcessOCLBuiltinReturnStruct(&(*F)))
          return false;
      }
    }
  }
  for (auto I = M->begin(), E = M->end(); I != E;) {
    auto F = I++;
    if (F->hasName() && F->isDeclaration()) {
      LLVM_DEBUG(dbgs() << "[postProcessOCL array arg] " << *F << '\n');
      if (hasArrayArg(&(*F)) &&
          oclIsBuiltin(F->getName(), DemangledName, IsCpp))
        if (!postProcessOCLBuiltinWithArrayArguments(&(*F), DemangledName))
          return false;
    }
  }
  return true;
}

bool SPIRVToLLVM::postProcessOCLBuiltinReturnStruct(Function *F) {
  std::string Name = F->getName().str();
  F->setName(Name + ".old");
  for (auto I = F->user_begin(), E = F->user_end(); I != E;) {
    if (auto CI = dyn_cast<CallInst>(*I++)) {
      auto ST = dyn_cast<StoreInst>(*(CI->user_begin()));
      assert(ST);
      std::vector<Type *> ArgTys;
      getFunctionTypeParameterTypes(F->getFunctionType(), ArgTys);
      ArgTys.insert(ArgTys.begin(),
                    PointerType::get(F->getReturnType(), SPIRAS_Private));
      auto NewF =
          getOrCreateFunction(M, Type::getVoidTy(*Context), ArgTys, Name);
      NewF->setCallingConv(F->getCallingConv());
      auto Args = getArguments(CI);
      Args.insert(Args.begin(), ST->getPointerOperand());
      auto NewCI = CallInst::Create(NewF, Args, CI->getName(), CI);
      NewCI->setCallingConv(CI->getCallingConv());
      ST->eraseFromParent();
      CI->eraseFromParent();
    }
  }
  F->eraseFromParent();
  return true;
}

bool SPIRVToLLVM::postProcessOCLBuiltinWithArrayArguments(
    Function *F, StringRef DemangledName) {
  LLVM_DEBUG(dbgs() << "[postProcessOCLBuiltinWithArrayArguments] " << *F
                    << '\n');
  auto Attrs = F->getAttributes();
  auto Name = F->getName();
  mutateFunction(
      F,
      [=](CallInst *CI, std::vector<Value *> &Args) {
        auto FBegin =
            CI->getParent()->getParent()->begin()->getFirstInsertionPt();
        for (auto &I : Args) {
          auto T = I->getType();
          if (!T->isArrayTy())
            continue;
          auto Alloca = new AllocaInst(T, 0, "", &(*FBegin));
          new StoreInst(I, Alloca, false, CI);
          auto Zero =
              ConstantInt::getNullValue(Type::getInt32Ty(T->getContext()));
          Value *Index[] = {Zero, Zero};
          I = GetElementPtrInst::CreateInBounds(Alloca, Index, "", CI);
        }
        return Name.str();
      },
      nullptr, &Attrs);
  return true;
}

static char getTypeSuffix(Type *T) {
  char Suffix;

  Type *ST = T->getScalarType();
  if (ST->isHalfTy())
    Suffix = 'h';
  else if (ST->isFloatTy())
    Suffix = 'f';
  else
    Suffix = 'i';

  return Suffix;
}

// ToDo: Handle unsigned integer return type. May need spec change.
Instruction *SPIRVToLLVM::postProcessOCLReadImage(SPIRVInstruction *BI,
                                                  CallInst *CI,
                                                  const std::string &FuncName) {
  assert(CI->getCalledFunction() && "Unexpected indirect call");
  AttributeList Attrs = CI->getCalledFunction()->getAttributes();
  StringRef ImageTypeName;
  bool IsDepthImage = false;
  if (isOCLImageType(
          (cast<CallInst>(CI->getOperand(0)))->getArgOperand(0)->getType(),
          &ImageTypeName))
    IsDepthImage = ImageTypeName.contains("_depth_");
  return mutateCallInstOCL(
      M, CI,
      [=](CallInst *, std::vector<Value *> &Args, llvm::Type *&RetTy) {
        CallInst *CallSampledImg = cast<CallInst>(Args[0]);
        auto Img = CallSampledImg->getArgOperand(0);
        assert(isOCLImageType(Img->getType()));
        auto Sampler = CallSampledImg->getArgOperand(1);
        Args[0] = Img;
        Args.insert(Args.begin() + 1, Sampler);
        if (Args.size() > 4) {
          ConstantInt *ImOp = dyn_cast<ConstantInt>(Args[3]);
          ConstantFP *LodVal = dyn_cast<ConstantFP>(Args[4]);
          // Drop "Image Operands" argument.
          Args.erase(Args.begin() + 3, Args.begin() + 4);
          // If the image operand is LOD and its value is zero, drop it too.
          if (ImOp && LodVal && LodVal->isNullValue() &&
              ImOp->getZExtValue() == ImageOperandsMask::ImageOperandsLodMask)
            Args.erase(Args.begin() + 3, Args.end());
        }
        if (CallSampledImg->hasOneUse()) {
          CallSampledImg->replaceAllUsesWith(
              UndefValue::get(CallSampledImg->getType()));
          CallSampledImg->dropAllReferences();
          CallSampledImg->eraseFromParent();
        }
        Type *T = CI->getType();
        if (auto VT = dyn_cast<VectorType>(T))
          T = VT->getElementType();
        RetTy = IsDepthImage ? T : CI->getType();
        return std::string(kOCLBuiltinName::SampledReadImage) +
               getTypeSuffix(T);
      },
      [=](CallInst *NewCI) -> Instruction * {
        if (IsDepthImage)
          return InsertElementInst::Create(
              UndefValue::get(VectorType::get(NewCI->getType(), 4)), NewCI,
              getSizet(M, 0), "", NewCI->getParent());
        return NewCI;
      },
      &Attrs);
}

CallInst *
SPIRVToLLVM::postProcessOCLWriteImage(SPIRVInstruction *BI, CallInst *CI,
                                      const std::string &DemangledName) {
  assert(CI->getCalledFunction() && "Unexpected indirect call");
  AttributeList Attrs = CI->getCalledFunction()->getAttributes();
  return mutateCallInstOCL(
      M, CI,
      [=](CallInst *, std::vector<Value *> &Args) {
        llvm::Type *T = Args[2]->getType();
        if (Args.size() > 4) {
          ConstantInt *ImOp = dyn_cast<ConstantInt>(Args[3]);
          ConstantFP *LodVal = dyn_cast<ConstantFP>(Args[4]);
          // Drop "Image Operands" argument.
          Args.erase(Args.begin() + 3, Args.begin() + 4);
          // If the image operand is LOD and its value is zero, drop it too.
          if (ImOp && LodVal && LodVal->isNullValue() &&
              ImOp->getZExtValue() == ImageOperandsMask::ImageOperandsLodMask)
            Args.erase(Args.begin() + 3, Args.end());
          else
            std::swap(Args[2], Args[3]);
        }
        return std::string(kOCLBuiltinName::WriteImage) + getTypeSuffix(T);
      },
      &Attrs);
}

CallInst *SPIRVToLLVM::postProcessOCLBuildNDRange(SPIRVInstruction *BI,
                                                  CallInst *CI,
                                                  const std::string &FuncName) {
  assert(CI->getNumArgOperands() == 3);
  auto GWS = CI->getArgOperand(0);
  auto LWS = CI->getArgOperand(1);
  auto GWO = CI->getArgOperand(2);
  CI->setArgOperand(0, GWO);
  CI->setArgOperand(1, GWS);
  CI->setArgOperand(2, LWS);
  return CI;
}

Instruction *
SPIRVToLLVM::postProcessGroupAllAny(CallInst *CI,
                                    const std::string &DemangledName) {
  assert(CI->getCalledFunction() && "Unexpected indirect call");
  AttributeList Attrs = CI->getCalledFunction()->getAttributes();
  return mutateCallInstSPIRV(
      M, CI,
      [=](CallInst *, std::vector<Value *> &Args, llvm::Type *&RetTy) {
        Type *Int32Ty = Type::getInt32Ty(*Context);
        RetTy = Int32Ty;
        Args[1] = CastInst::CreateZExtOrBitCast(Args[1], Int32Ty, "", CI);
        return DemangledName;
      },
      [=](CallInst *NewCI) -> Instruction * {
        Type *RetTy = Type::getInt1Ty(*Context);
        return CastInst::CreateTruncOrBitCast(NewCI, RetTy, "",
                                              NewCI->getNextNode());
      },
      &Attrs);
}

Type *SPIRVToLLVM::mapType(SPIRVType *BT, Type *T) {
  SPIRVDBG(dbgs() << *T << '\n';)
  TypeMap[BT] = T;
  return T;
}

Value *SPIRVToLLVM::mapValue(SPIRVValue *BV, Value *V) {
  auto Loc = ValueMap.find(BV);
  if (Loc != ValueMap.end()) {
    if (Loc->second == V)
      return V;
    auto LD = dyn_cast<LoadInst>(Loc->second);
    auto Placeholder = dyn_cast<GlobalVariable>(LD->getPointerOperand());
    assert(LD && Placeholder &&
           Placeholder->getName().startswith(KPlaceholderPrefix) &&
           "A value is translated twice");
    // Replaces placeholders for PHI nodes
    LD->replaceAllUsesWith(V);
    LD->eraseFromParent();
    Placeholder->eraseFromParent();
  }
  ValueMap[BV] = V;
  return V;
}

bool SPIRVToLLVM::isSPIRVBuiltinVariable(GlobalVariable *GV,
                                         SPIRVBuiltinVariableKind *Kind) {
  auto Loc = BuiltinGVMap.find(GV);
  if (Loc == BuiltinGVMap.end())
    return false;
  if (Kind)
    *Kind = Loc->second;
  return true;
}

CallInst *
SPIRVToLLVM::expandOCLBuiltinWithScalarArg(CallInst *CI,
                                           const std::string &FuncName) {
  assert(CI->getCalledFunction() && "Unexpected indirect call");
  AttributeList Attrs = CI->getCalledFunction()->getAttributes();
  if (!CI->getOperand(0)->getType()->isVectorTy() &&
      CI->getOperand(1)->getType()->isVectorTy()) {
    return mutateCallInstOCL(
        M, CI,
        [=](CallInst *, std::vector<Value *> &Args) {
          auto VecElemCount =
              cast<VectorType>(CI->getOperand(1)->getType())->getElementCount();
          Value *NewVec = nullptr;
          if (auto CA = dyn_cast<Constant>(Args[0]))
            NewVec = ConstantVector::getSplat(VecElemCount, CA);
          else {
            NewVec = ConstantVector::getSplat(
                VecElemCount, Constant::getNullValue(Args[0]->getType()));
            NewVec = InsertElementInst::Create(NewVec, Args[0], getInt32(M, 0),
                                               "", CI);
            NewVec = new ShuffleVectorInst(
                NewVec, NewVec,
                ConstantVector::getSplat(VecElemCount, getInt32(M, 0)), "", CI);
          }
          NewVec->takeName(Args[0]);
          Args[0] = NewVec;
          return FuncName;
        },
        &Attrs);
  }
  return CI;
}

std::string
SPIRVToLLVM::transOCLPipeTypeAccessQualifier(SPIRV::SPIRVTypePipe *ST) {
  return SPIRSPIRVAccessQualifierMap::rmap(ST->getAccessQualifier());
}

void SPIRVToLLVM::transGeneratorMD() {
  SPIRVMDBuilder B(*M);
  B.addNamedMD(kSPIRVMD::Generator)
      .addOp()
      .addU16(BM->getGeneratorId())
      .addU16(BM->getGeneratorVer())
      .done();
}

Value *SPIRVToLLVM::oclTransConstantSampler(SPIRV::SPIRVConstantSampler *BCS,
                                            BasicBlock *BB) {
  auto *SamplerT =
      getOrCreateOpaquePtrType(M, OCLOpaqueTypeOpCodeMap::rmap(OpTypeSampler),
                               getOCLOpaqueTypeAddrSpace(BCS->getOpCode()));
  auto *I32Ty = IntegerType::getInt32Ty(*Context);
  auto *FTy = FunctionType::get(SamplerT, {I32Ty}, false);

  FunctionCallee Func = M->getOrInsertFunction(SAMPLER_INIT, FTy);

  auto Lit = (BCS->getAddrMode() << 1) | BCS->getNormalized() |
             ((BCS->getFilterMode() + 1) << 4);

  return CallInst::Create(Func, {ConstantInt::get(I32Ty, Lit)}, "", BB);
}

Value *SPIRVToLLVM::oclTransConstantPipeStorage(
    SPIRV::SPIRVConstantPipeStorage *BCPS) {

  string CPSName = string(kSPIRVTypeName::PrefixAndDelim) +
                   kSPIRVTypeName::ConstantPipeStorage;

  auto Int32Ty = IntegerType::getInt32Ty(*Context);
  auto CPSTy = M->getTypeByName(CPSName);
  if (!CPSTy) {
    Type *CPSElemsTy[] = {Int32Ty, Int32Ty, Int32Ty};
    CPSTy = StructType::create(*Context, CPSElemsTy, CPSName);
  }

  assert(CPSTy != nullptr && "Could not create spirv.ConstantPipeStorage");

  Constant *CPSElems[] = {ConstantInt::get(Int32Ty, BCPS->getPacketSize()),
                          ConstantInt::get(Int32Ty, BCPS->getPacketAlign()),
                          ConstantInt::get(Int32Ty, BCPS->getCapacity())};

  return new GlobalVariable(*M, CPSTy, false, GlobalValue::LinkOnceODRLinkage,
                            ConstantStruct::get(CPSTy, CPSElems),
                            BCPS->getName(), nullptr,
                            GlobalValue::NotThreadLocal, SPIRAS_Global);
}

/// For instructions, this function assumes they are created in order
/// and appended to the given basic block. An instruction may use a
/// instruction from another BB which has not been translated. Such
/// instructions should be translated to place holders at the point
/// of first use, then replaced by real instructions when they are
/// created.
///
/// When CreatePlaceHolder is true, create a load instruction of a
/// global variable as placeholder for SPIRV instruction. Otherwise,
/// create instruction and replace placeholder if there is one.
Value *SPIRVToLLVM::transValueWithoutDecoration(SPIRVValue *BV, Function *F,
                                                BasicBlock *BB,
                                                bool CreatePlaceHolder) {

  auto OC = BV->getOpCode();
  IntBoolOpMap::rfind(OC, &OC);

  // Translation of non-instruction values
  switch (OC) {
  case OpConstant:
  case OpSpecConstant: {
    SPIRVConstant *BConst = static_cast<SPIRVConstant *>(BV);
    SPIRVType *BT = BV->getType();
    Type *LT = transType(BT);
    uint64_t ConstValue = BConst->getZExtIntValue();
    SPIRVWord SpecId = 0;
    if (OC == OpSpecConstant && BV->hasDecorate(DecorationSpecId, 0, &SpecId)) {
      // Update the value with possibly provided external specialization.
      if (BM->getSpecializationConstant(SpecId, ConstValue)) {
        assert(
            (BT->getBitWidth() == 64 ||
             (ConstValue >> BT->getBitWidth()) == 0) &&
            "Size of externally provided specialization constant value doesn't"
            "fit into the specialization constant type");
      }
    }
    switch (BT->getOpCode()) {
    case OpTypeBool:
    case OpTypeInt:
      return mapValue(
          BV, ConstantInt::get(LT, ConstValue,
                               static_cast<SPIRVTypeInt *>(BT)->isSigned()));
    case OpTypeFloat: {
      const llvm::fltSemantics *FS = nullptr;
      switch (BT->getFloatBitWidth()) {
      case 16:
        FS = &APFloat::IEEEhalf();
        break;
      case 32:
        FS = &APFloat::IEEEsingle();
        break;
      case 64:
        FS = &APFloat::IEEEdouble();
        break;
      default:
        llvm_unreachable("invalid floating-point type");
      }
      APFloat FPConstValue(*FS, APInt(BT->getFloatBitWidth(), ConstValue));
      return mapValue(BV, ConstantFP::get(*Context, FPConstValue));
    }
    default:
      llvm_unreachable("Not implemented");
      return nullptr;
    }
  }

  case OpConstantTrue:
    return mapValue(BV, ConstantInt::getTrue(*Context));

  case OpConstantFalse:
    return mapValue(BV, ConstantInt::getFalse(*Context));

  case OpSpecConstantTrue:
  case OpSpecConstantFalse: {
    bool IsTrue = OC == OpSpecConstantTrue;
    SPIRVWord SpecId = 0;
    if (BV->hasDecorate(DecorationSpecId, 0, &SpecId)) {
      uint64_t ConstValue = 0;
      if (BM->getSpecializationConstant(SpecId, ConstValue)) {
        IsTrue = ConstValue;
      }
    }
    return mapValue(BV, IsTrue ? ConstantInt::getTrue(*Context)
                               : ConstantInt::getFalse(*Context));
  }

  case OpConstantNull: {
    auto LT = transType(BV->getType());
    return mapValue(BV, Constant::getNullValue(LT));
  }

  case OpConstantComposite:
  case OpSpecConstantComposite: {
    auto BCC = static_cast<SPIRVConstantComposite *>(BV);
    std::vector<Constant *> CV;
    for (auto &I : BCC->getElements())
      CV.push_back(dyn_cast<Constant>(transValue(I, F, BB)));
    switch (BV->getType()->getOpCode()) {
    case OpTypeVector:
      return mapValue(BV, ConstantVector::get(CV));
    case OpTypeMatrix:
    case OpTypeArray:
      return mapValue(
          BV, ConstantArray::get(dyn_cast<ArrayType>(transType(BCC->getType())),
                                 CV));
    case OpTypeStruct: {
      auto BCCTy = dyn_cast<StructType>(transType(BCC->getType()));
      auto Members = BCCTy->getNumElements();
      auto Constants = CV.size();
      // if we try to initialize constant TypeStruct, add bitcasts
      // if src and dst types are both pointers but to different types
      if (Members == Constants) {
        for (unsigned I = 0; I < Members; ++I) {
          if (CV[I]->getType() == BCCTy->getElementType(I))
            continue;
          if (!CV[I]->getType()->isPointerTy() ||
              !BCCTy->getElementType(I)->isPointerTy())
            continue;

          CV[I] = ConstantExpr::getBitCast(CV[I], BCCTy->getElementType(I));
        }
      }

      return mapValue(BV,
                      ConstantStruct::get(
                          dyn_cast<StructType>(transType(BCC->getType())), CV));
    }
    default:
      llvm_unreachable("not implemented");
      return nullptr;
    }
  }

  case OpConstantSampler: {
    auto BCS = static_cast<SPIRVConstantSampler *>(BV);
    return mapValue(BV, oclTransConstantSampler(BCS, BB));
  }

  case OpConstantPipeStorage: {
    auto BCPS = static_cast<SPIRVConstantPipeStorage *>(BV);
    return mapValue(BV, oclTransConstantPipeStorage(BCPS));
  }

  case OpSpecConstantOp: {
    auto BI =
        createInstFromSpecConstantOp(static_cast<SPIRVSpecConstantOp *>(BV));
    return mapValue(BV, transValue(BI, nullptr, nullptr, false));
  }

  case OpUndef:
    return mapValue(BV, UndefValue::get(transType(BV->getType())));

  case OpVariable: {
    auto BVar = static_cast<SPIRVVariable *>(BV);
    auto Ty = transType(BVar->getType()->getPointerElementType());
    bool IsConst = BVar->isConstant();
    llvm::GlobalValue::LinkageTypes LinkageTy = transLinkageType(BVar);
    Constant *Initializer = nullptr;
    SPIRVValue *Init = BVar->getInitializer();
    if (Init)
      Initializer = dyn_cast<Constant>(transValue(Init, F, BB, false));
    else if (LinkageTy == GlobalValue::CommonLinkage)
      // In LLVM variables with common linkage type must be initilized by 0
      Initializer = Constant::getNullValue(Ty);
    else if (BVar->getStorageClass() ==
             SPIRVStorageClassKind::StorageClassWorkgroup)
      Initializer = dyn_cast<Constant>(UndefValue::get(Ty));

    SPIRVStorageClassKind BS = BVar->getStorageClass();
    if (BS == StorageClassFunction && !Init) {
      assert(BB && "Invalid BB");
      return mapValue(BV, new AllocaInst(Ty, 0, BV->getName(), BB));
    }
    auto AddrSpace = SPIRSPIRVAddrSpaceMap::rmap(BS);
    auto LVar = new GlobalVariable(*M, Ty, IsConst, LinkageTy, Initializer,
                                   BV->getName(), 0,
                                   GlobalVariable::NotThreadLocal, AddrSpace);
    LVar->setUnnamedAddr((IsConst && Ty->isArrayTy() &&
                          Ty->getArrayElementType()->isIntegerTy(8))
                             ? GlobalValue::UnnamedAddr::Global
                             : GlobalValue::UnnamedAddr::None);
    SPIRVBuiltinVariableKind BVKind;
    if (BVar->isBuiltin(&BVKind))
      BuiltinGVMap[LVar] = BVKind;
    return mapValue(BV, LVar);
  }

  case OpFunctionParameter: {
    auto BA = static_cast<SPIRVFunctionParameter *>(BV);
    assert(F && "Invalid function");
    unsigned ArgNo = 0;
    for (Function::arg_iterator I = F->arg_begin(), E = F->arg_end(); I != E;
         ++I, ++ArgNo) {
      if (ArgNo == BA->getArgNo())
        return mapValue(BV, &(*I));
    }
    llvm_unreachable("Invalid argument");
    return nullptr;
  }

  case OpFunction:
    return mapValue(BV, transFunction(static_cast<SPIRVFunction *>(BV)));

  case OpAsmINTEL:
    return mapValue(BV, transAsmINTEL(static_cast<SPIRVAsmINTEL *>(BV)));

  case OpLabel:
    return mapValue(BV, BasicBlock::Create(*Context, BV->getName(), F));

  default:
    // do nothing
    break;
  }

  // During translation of OpSpecConstantOp we create an instruction
  // corresponding to the Opcode operand and then translate this instruction.
  // For such instruction BB and F should be nullptr, because it is a constant
  // expression declared out of scope of any basic block or function.
  // All other values require valid BB pointer.
  assert(((isSpecConstantOpAllowedOp(OC) && !F && !BB) || BB) && "Invalid BB");

  // Creation of place holder
  if (CreatePlaceHolder) {
    auto Ty = transType(BV->getType());
    auto GV = new GlobalVariable(
        *M, Ty, false, GlobalValue::PrivateLinkage,
        nullptr, std::string(KPlaceholderPrefix) + BV->getName(), 0,
        GlobalVariable::NotThreadLocal, 0);
    auto LD = new LoadInst(Ty, GV, BV->getName(), BB);
    PlaceholderMap[BV] = LD;
    return mapValue(BV, LD);
  }

  // Translation of instructions
  switch (BV->getOpCode()) {
  case OpBranch: {
    auto *BR = static_cast<SPIRVBranch *>(BV);
    auto *BI = BranchInst::Create(
        cast<BasicBlock>(transValue(BR->getTargetLabel(), F, BB)), BB);
    // Loop metadata will be translated in the end of function translation.
    return mapValue(BV, BI);
  }

  case OpBranchConditional: {
    auto *BR = static_cast<SPIRVBranchConditional *>(BV);
    auto *BC = BranchInst::Create(
        cast<BasicBlock>(transValue(BR->getTrueLabel(), F, BB)),
        cast<BasicBlock>(transValue(BR->getFalseLabel(), F, BB)),
        transValue(BR->getCondition(), F, BB), BB);
    // Loop metadata will be translated in the end of function translation.
    return mapValue(BV, BC);
  }

  case OpPhi: {
    auto Phi = static_cast<SPIRVPhi *>(BV);
    auto LPhi = dyn_cast<PHINode>(mapValue(
        BV, PHINode::Create(transType(Phi->getType()),
                            Phi->getPairs().size() / 2, Phi->getName(), BB)));
    Phi->foreachPair([&](SPIRVValue *IncomingV, SPIRVBasicBlock *IncomingBB,
                         size_t Index) {
      auto Translated = transValue(IncomingV, F, BB);
      LPhi->addIncoming(Translated,
                        dyn_cast<BasicBlock>(transValue(IncomingBB, F, BB)));
    });
    return LPhi;
  }

  case OpUnreachable:
    return mapValue(BV, new UnreachableInst(*Context, BB));

  case OpReturn:
    return mapValue(BV, ReturnInst::Create(*Context, BB));

  case OpReturnValue: {
    auto RV = static_cast<SPIRVReturnValue *>(BV);
    return mapValue(
        BV, ReturnInst::Create(*Context,
                               transValue(RV->getReturnValue(), F, BB), BB));
  }

  case OpLifetimeStart: {
    SPIRVLifetimeStart *LTStart = static_cast<SPIRVLifetimeStart *>(BV);
    IRBuilder<> Builder(BB);
    SPIRVWord Size = LTStart->getSize();
    ConstantInt *S = nullptr;
    if (Size)
      S = Builder.getInt64(Size);
    Value *Var = transValue(LTStart->getObject(), F, BB);
    CallInst *Start = Builder.CreateLifetimeStart(Var, S);
    return mapValue(BV, Start);
  }

  case OpLifetimeStop: {
    SPIRVLifetimeStop *LTStop = static_cast<SPIRVLifetimeStop *>(BV);
    IRBuilder<> Builder(BB);
    SPIRVWord Size = LTStop->getSize();
    ConstantInt *S = nullptr;
    if (Size)
      S = Builder.getInt64(Size);
    auto Var = transValue(LTStop->getObject(), F, BB);
    for (const auto &I : Var->users())
      if (auto II = getLifetimeStartIntrinsic(dyn_cast<Instruction>(I)))
        return mapValue(BV, Builder.CreateLifetimeEnd(II->getOperand(1), S));
    return mapValue(BV, Builder.CreateLifetimeEnd(Var, S));
  }

  case OpStore: {
    SPIRVStore *BS = static_cast<SPIRVStore *>(BV);
    StoreInst *SI = new StoreInst(
        transValue(BS->getSrc(), F, BB), transValue(BS->getDst(), F, BB),
        BS->SPIRVMemoryAccess::isVolatile(),
        MaybeAlign(BS->SPIRVMemoryAccess::getAlignment()), BB);
    if (BS->SPIRVMemoryAccess::isNonTemporal())
      transNonTemporalMetadata(SI);
    return mapValue(BV, SI);
  }

  case OpLoad: {
    SPIRVLoad *BL = static_cast<SPIRVLoad *>(BV);
    auto V = transValue(BL->getSrc(), F, BB);
    LoadInst *LI =
        new LoadInst(V->getType()->getPointerElementType(), V, BV->getName(),
                     BL->SPIRVMemoryAccess::isVolatile(),
                     MaybeAlign(BL->SPIRVMemoryAccess::getAlignment()), BB);
    if (BL->SPIRVMemoryAccess::isNonTemporal())
      transNonTemporalMetadata(LI);
    return mapValue(BV, LI);
  }

  case OpCopyMemorySized: {
    SPIRVCopyMemorySized *BC = static_cast<SPIRVCopyMemorySized *>(BV);
    CallInst *CI = nullptr;
    llvm::Value *Dst = transValue(BC->getTarget(), F, BB);
    MaybeAlign Align(BC->getAlignment());
    llvm::Value *Size = transValue(BC->getSize(), F, BB);
    bool IsVolatile = BC->SPIRVMemoryAccess::isVolatile();
    IRBuilder<> Builder(BB);

    // If we copy from zero-initialized array, we can optimize it to llvm.memset
    if (BC->getSource()->getOpCode() == OpBitcast) {
      SPIRVValue *Source =
          static_cast<SPIRVBitcast *>(BC->getSource())->getOperand(0);
      if (Source->isVariable()) {
        auto *Init = static_cast<SPIRVVariable *>(Source)->getInitializer();
        if (isa<OpConstantNull>(Init)) {
          SPIRVType *Ty = static_cast<SPIRVConstantNull *>(Init)->getType();
          if (isa<OpTypeArray>(Ty)) {
            Type *Int8Ty = Type::getInt8Ty(Dst->getContext());
            llvm::Value *Src = ConstantInt::get(Int8Ty, 0);
            llvm::Value *NewDst = Dst;
            if (!Dst->getType()->getPointerElementType()->isIntegerTy(8)) {
              Type *Int8PointerTy = Type::getInt8PtrTy(
                  Dst->getContext(), Dst->getType()->getPointerAddressSpace());
              NewDst = llvm::BitCastInst::CreatePointerCast(Dst, Int8PointerTy,
                                                            "", BB);
            }
            CI = Builder.CreateMemSet(NewDst, Src, Size, Align, IsVolatile);
          }
        }
      }
    }
    if (!CI) {
      llvm::Value *Src = transValue(BC->getSource(), F, BB);
      CI = Builder.CreateMemCpy(Dst, Align, Src, Align, Size, IsVolatile);
    }
    if (isFuncNoUnwind())
      CI->getFunction()->addFnAttr(Attribute::NoUnwind);
    return mapValue(BV, CI);
  }

  case OpSelect: {
    SPIRVSelect *BS = static_cast<SPIRVSelect *>(BV);
    return mapValue(BV,
                    SelectInst::Create(transValue(BS->getCondition(), F, BB),
                                       transValue(BS->getTrueValue(), F, BB),
                                       transValue(BS->getFalseValue(), F, BB),
                                       BV->getName(), BB));
  }

  case OpVmeImageINTEL:
  case OpLine:
  case OpSelectionMerge: // OpenCL Compiler does not use this instruction
    return nullptr;

  case OpLoopMerge:        // Will be translated after all other function's
  case OpLoopControlINTEL: // instructions are translated.
    FuncLoopMetadataMap[BB] = BV;
    return nullptr;

  case OpSwitch: {
    auto BS = static_cast<SPIRVSwitch *>(BV);
    auto Select = transValue(BS->getSelect(), F, BB);
    auto LS = SwitchInst::Create(
        Select, dyn_cast<BasicBlock>(transValue(BS->getDefault(), F, BB)),
        BS->getNumPairs(), BB);
    BS->foreachPair(
        [&](SPIRVSwitch::LiteralTy Literals, SPIRVBasicBlock *Label) {
          assert(!Literals.empty() && "Literals should not be empty");
          assert(Literals.size() <= 2 &&
                 "Number of literals should not be more then two");
          uint64_t Literal = uint64_t(Literals.at(0));
          if (Literals.size() == 2) {
            Literal += uint64_t(Literals.at(1)) << 32;
          }
          LS->addCase(
              ConstantInt::get(cast<IntegerType>(Select->getType()), Literal),
              cast<BasicBlock>(transValue(Label, F, BB)));
        });
    return mapValue(BV, LS);
  }

  case OpVectorTimesScalar: {
    auto VTS = static_cast<SPIRVVectorTimesScalar *>(BV);
    IRBuilder<> Builder(BB);
    auto Scalar = transValue(VTS->getScalar(), F, BB);
    auto Vector = transValue(VTS->getVector(), F, BB);
    auto *VecTy = cast<VectorType>(Vector->getType());
    unsigned VecSize = VecTy->getNumElements();
    auto NewVec = Builder.CreateVectorSplat(VecSize, Scalar, Scalar->getName());
    NewVec->takeName(Scalar);
    auto Scale = Builder.CreateFMul(Vector, NewVec, "scale");
    return mapValue(BV, Scale);
  }

  case OpVectorTimesMatrix: {
    auto *VTM = static_cast<SPIRVVectorTimesMatrix *>(BV);
    IRBuilder<> Builder(BB);
    Value *Mat = transValue(VTM->getMatrix(), F, BB);
    Value *Vec = transValue(VTM->getVector(), F, BB);

    // Vec is of N elements.
    // Mat is of M columns and N rows.
    // Mat consists of vectors: V_1, V_2, ..., V_M
    //
    // The product is:
    //
    //                |------- M ----------|
    // Result = sum ( {Vec_1, Vec_1, ..., Vec_1} * {V_1_1, V_2_1, ..., V_M_1},
    //                {Vec_2, Vec_2, ..., Vec_2} * {V_1_2, V_2_2, ..., V_M_2},
    //                ...
    //                {Vec_N, Vec_N, ..., Vec_N} * {V_1_N, V_2_N, ..., V_M_N});

    unsigned M = Mat->getType()->getArrayNumElements();

    auto *VecTy = cast<VectorType>(Vec->getType());
    VectorType *VTy = VectorType::get(VecTy->getElementType(), M);
    auto ETy = VTy->getElementType();
    unsigned N = VecTy->getNumElements();
    Value *V = Builder.CreateVectorSplat(M, ConstantFP::get(ETy, 0.0));

    for (unsigned Idx = 0; Idx != N; ++Idx) {
      Value *S = Builder.CreateExtractElement(Vec, Builder.getInt32(Idx));
      Value *Lhs = Builder.CreateVectorSplat(M, S);
      Value *Rhs = UndefValue::get(VTy);
      for (unsigned Idx2 = 0; Idx2 != M; ++Idx2) {
        Value *Vx = Builder.CreateExtractValue(Mat, Idx2);
        Value *Vxi = Builder.CreateExtractElement(Vx, Builder.getInt32(Idx));
        Rhs = Builder.CreateInsertElement(Rhs, Vxi, Builder.getInt32(Idx2));
      }
      Value *Mul = Builder.CreateFMul(Lhs, Rhs);
      V = Builder.CreateFAdd(V, Mul);
    }

    return mapValue(BV, V);
  }

  case OpMatrixTimesScalar: {
    auto MTS = static_cast<SPIRVMatrixTimesScalar *>(BV);
    IRBuilder<> Builder(BB);
    auto Scalar = transValue(MTS->getScalar(), F, BB);
    auto Matrix = transValue(MTS->getMatrix(), F, BB);
    uint64_t ColNum = Matrix->getType()->getArrayNumElements();
    auto ColType = cast<ArrayType>(Matrix->getType())->getElementType();
    auto VecSize = cast<VectorType>(ColType)->getNumElements();
    auto NewVec = Builder.CreateVectorSplat(VecSize, Scalar, Scalar->getName());
    NewVec->takeName(Scalar);

    Value *V = UndefValue::get(Matrix->getType());
    for (uint64_t Idx = 0; Idx != ColNum; Idx++) {
      auto Col = Builder.CreateExtractValue(Matrix, Idx);
      auto I = Builder.CreateFMul(Col, NewVec);
      V = Builder.CreateInsertValue(V, I, Idx);
    }

    return mapValue(BV, V);
  }

  case OpMatrixTimesVector: {
    auto *MTV = static_cast<SPIRVMatrixTimesVector *>(BV);
    IRBuilder<> Builder(BB);
    Value *Mat = transValue(MTV->getMatrix(), F, BB);
    Value *Vec = transValue(MTV->getVector(), F, BB);

    // Result is similar to Matrix * Matrix
    // Mat is of M columns and N rows.
    // Mat consists of vectors: V_1, V_2, ..., V_M
    // where each vector is of size N.
    //
    // Vec is of size M.
    // The product is a vector of size N.
    //
    //                |------- N ----------|
    // Result = sum ( {Vec_1, Vec_1, ..., Vec_1} * V_1,
    //                {Vec_2, Vec_2, ..., Vec_2} * V_2,
    //                ...
    //                {Vec_M, Vec_M, ..., Vec_M} * V_N );
    //
    // where sum is defined as vector sum.

    unsigned M = Mat->getType()->getArrayNumElements();
    VectorType *VTy =
        cast<VectorType>(cast<ArrayType>(Mat->getType())->getElementType());
    unsigned N = VTy->getNumElements();
    auto ETy = VTy->getElementType();
    Value *V = Builder.CreateVectorSplat(N, ConstantFP::get(ETy, 0.0));

    for (unsigned Idx = 0; Idx != M; ++Idx) {
      Value *S = Builder.CreateExtractElement(Vec, Builder.getInt32(Idx));
      Value *Lhs = Builder.CreateVectorSplat(N, S);
      Value *Vx = Builder.CreateExtractValue(Mat, Idx);
      Value *Mul = Builder.CreateFMul(Lhs, Vx);
      V = Builder.CreateFAdd(V, Mul);
    }

    return mapValue(BV, V);
  }

  case OpMatrixTimesMatrix: {
    auto *MTM = static_cast<SPIRVMatrixTimesMatrix *>(BV);
    IRBuilder<> Builder(BB);
    Value *M1 = transValue(MTM->getLeftMatrix(), F, BB);
    Value *M2 = transValue(MTM->getRightMatrix(), F, BB);

    // Each matrix consists of a list of columns.
    // M1 (the left matrix) is of C1 columns and R1 rows.
    // M1 consists of a list of vectors: V_1, V_2, ..., V_C1
    // where V_x are vectors of size R1.
    //
    // M2 (the right matrix) is of C2 columns and R2 rows.
    // M2 consists of a list of vectors: U_1, U_2, ..., U_C2
    // where U_x are vectors of size R2.
    //
    // Now M1 * M2 requires C1 == R2.
    // The result is a matrix of C2 columns and R1 rows.
    // That is, consists of C2 vectors of size R1.
    //
    // M1 * M2 algorithm is as below:
    //
    // Result = { dot_product(U_1, M1),
    //            dot_product(U_2, M1),
    //            ...
    //            dot_product(U_C2, M1) };
    // where
    // dot_product (U, M) is defined as:
    //
    //                 |-------- C1 ------|
    // Result = sum ( {U[1], U[1], ..., U[1]} * V_1,
    //                {U[2], U[2], ..., U[2]} * V_2,
    //                ...
    //                {U[R2], U[R2], ..., U[R2]} * V_C1 );
    // Note that C1 == R2
    // sum is defined as vector sum.

    unsigned C1 = M1->getType()->getArrayNumElements();
    unsigned C2 = M2->getType()->getArrayNumElements();
    VectorType *V1Ty =
        cast<VectorType>(cast<ArrayType>(M1->getType())->getElementType());
    VectorType *V2Ty =
        cast<VectorType>(cast<ArrayType>(M2->getType())->getElementType());
    unsigned R1 = V1Ty->getNumElements();
    unsigned R2 = V2Ty->getNumElements();
    auto ETy = V1Ty->getElementType();

    (void)C1;
    assert(C1 == R2 && "Unmatched matrix");

    auto VTy = VectorType::get(ETy, R1);
    auto ResultTy = ArrayType::get(VTy, C2);

    Value *Res = UndefValue::get(ResultTy);

    for (unsigned Idx = 0; Idx != C2; ++Idx) {
      Value *U = Builder.CreateExtractValue(M2, Idx);

      // Calculate dot_product(U, M1)
      Value *Dot = Builder.CreateVectorSplat(R1, ConstantFP::get(ETy, 0.0));

      for (unsigned Idx2 = 0; Idx2 != R2; ++Idx2) {
        Value *Ux = Builder.CreateExtractElement(U, Builder.getInt32(Idx2));
        Value *Lhs = Builder.CreateVectorSplat(R1, Ux);
        Value *Rhs = Builder.CreateExtractValue(M1, Idx2);
        Value *Mul = Builder.CreateFMul(Lhs, Rhs);
        Dot = Builder.CreateFAdd(Dot, Mul);
      }

      Res = Builder.CreateInsertValue(Res, Dot, Idx);
    }

    return mapValue(BV, Res);
  }

  case OpTranspose: {
    auto TR = static_cast<SPIRVTranspose *>(BV);
    IRBuilder<> Builder(BB);
    auto Matrix = transValue(TR->getMatrix(), F, BB);
    unsigned ColNum = Matrix->getType()->getArrayNumElements();
    VectorType *ColTy =
        cast<VectorType>(cast<ArrayType>(Matrix->getType())->getElementType());
    unsigned RowNum = ColTy->getNumElements();

    auto VTy = VectorType::get(ColTy->getElementType(), ColNum);
    auto ResultTy = ArrayType::get(VTy, RowNum);
    Value *V = UndefValue::get(ResultTy);

    SmallVector<Value *, 16> MCache;
    MCache.reserve(ColNum);
    for (unsigned Idx = 0; Idx != ColNum; ++Idx)
      MCache.push_back(Builder.CreateExtractValue(Matrix, Idx));

    if (ColNum == RowNum) {
      // Fastpath
      switch (ColNum) {
      case 2: {
<<<<<<< HEAD
        Value *V1 = Builder.CreateShuffleVector(MCache[0], MCache[1], ArrayRef<int>({0, 2}));
        V = Builder.CreateInsertValue(V, V1, 0);
        Value *V2 = Builder.CreateShuffleVector(MCache[0], MCache[1], ArrayRef<int>({1, 3}));
=======
        Value *V1 = Builder.CreateShuffleVector(MCache[0], MCache[1],
                                                ArrayRef<int>({0, 2}));
        V = Builder.CreateInsertValue(V, V1, 0);
        Value *V2 = Builder.CreateShuffleVector(MCache[0], MCache[1],
                                                ArrayRef<int>({1, 3}));
>>>>>>> abed4e33
        V = Builder.CreateInsertValue(V, V2, 1);
        return mapValue(BV, V);
      }

      case 4: {
<<<<<<< HEAD
        for (unsigned Idx = 0; Idx < 4; ++Idx) {
          Value *V1 =
              Builder.CreateShuffleVector(MCache[0], MCache[1], ArrayRef<uint32_t>({Idx, Idx + 4}));
          Value *V2 =
              Builder.CreateShuffleVector(MCache[2], MCache[3], ArrayRef<uint32_t>({Idx, Idx + 4}));
          Value *V3 = Builder.CreateShuffleVector(V1, V2, ArrayRef<uint32_t>({0, 1, 2, 3}));
=======
        for (int Idx = 0; Idx < 4; ++Idx) {
          Value *V1 = Builder.CreateShuffleVector(
              MCache[0], MCache[1], ArrayRef<int>({Idx, Idx + 4}));
          Value *V2 = Builder.CreateShuffleVector(
              MCache[2], MCache[3], ArrayRef<int>({Idx, Idx + 4}));
          Value *V3 =
              Builder.CreateShuffleVector(V1, V2, ArrayRef<int>({0, 1, 2, 3}));
>>>>>>> abed4e33
          V = Builder.CreateInsertValue(V, V3, Idx);
        }
        return mapValue(BV, V);
      }

      default:
        break;
      }
    }

    // Slowpath
    for (unsigned Idx = 0; Idx != RowNum; ++Idx) {
      Value *Vec = UndefValue::get(VTy);

      for (unsigned Idx2 = 0; Idx2 != ColNum; ++Idx2) {
        Value *S =
            Builder.CreateExtractElement(MCache[Idx2], Builder.getInt32(Idx));
        Vec = Builder.CreateInsertElement(Vec, S, Idx2);
      }

      V = Builder.CreateInsertValue(V, Vec, Idx);
    }

    return mapValue(BV, V);
  }

  case OpCopyObject: {
    SPIRVCopyObject *CO = static_cast<SPIRVCopyObject *>(BV);
    auto Ty = transType(CO->getOperand()->getType());
    AllocaInst *AI =
        new AllocaInst(Ty, 0, "", BB);
    new StoreInst(transValue(CO->getOperand(), F, BB), AI, BB);
    LoadInst *LI = new LoadInst(Ty, AI, "", BB);
    return mapValue(BV, LI);
  }

  case OpAccessChain:
  case OpInBoundsAccessChain:
  case OpPtrAccessChain:
  case OpInBoundsPtrAccessChain: {
    auto AC = static_cast<SPIRVAccessChainBase *>(BV);
    auto Base = transValue(AC->getBase(), F, BB);
    auto Index = transValue(AC->getIndices(), F, BB);
    if (!AC->hasPtrIndex())
      Index.insert(Index.begin(), getInt32(M, 0));
    auto IsInbound = AC->isInBounds();
    Value *V = nullptr;
    if (BB) {
      auto GEP =
          GetElementPtrInst::Create(nullptr, Base, Index, BV->getName(), BB);
      GEP->setIsInBounds(IsInbound);
      V = GEP;
    } else {
      V = ConstantExpr::getGetElementPtr(nullptr, dyn_cast<Constant>(Base),
                                         Index, IsInbound);
    }
    return mapValue(BV, V);
  }

  case OpCompositeConstruct: {
    auto CC = static_cast<SPIRVCompositeConstruct *>(BV);
    auto Constituents = transValue(CC->getConstituents(), F, BB);
    std::vector<Constant *> CV;
    for (const auto &I : Constituents) {
      CV.push_back(dyn_cast<Constant>(I));
    }
    switch (BV->getType()->getOpCode()) {
    case OpTypeVector:
      return mapValue(BV, ConstantVector::get(CV));
    case OpTypeArray:
      return mapValue(
          BV, ConstantArray::get(dyn_cast<ArrayType>(transType(CC->getType())),
                                 CV));
    case OpTypeStruct:
      return mapValue(BV,
                      ConstantStruct::get(
                          dyn_cast<StructType>(transType(CC->getType())), CV));
    default:
      llvm_unreachable("Unhandled type!");
    }
  }

  case OpCompositeExtract: {
    SPIRVCompositeExtract *CE = static_cast<SPIRVCompositeExtract *>(BV);
    if (CE->getComposite()->getType()->isTypeVector()) {
      assert(CE->getIndices().size() == 1 && "Invalid index");
      return mapValue(
          BV, ExtractElementInst::Create(
                  transValue(CE->getComposite(), F, BB),
                  ConstantInt::get(*Context, APInt(32, CE->getIndices()[0])),
                  BV->getName(), BB));
    }
    return mapValue(
        BV, ExtractValueInst::Create(transValue(CE->getComposite(), F, BB),
                                     CE->getIndices(), BV->getName(), BB));
  }

  case OpVectorExtractDynamic: {
    auto CE = static_cast<SPIRVVectorExtractDynamic *>(BV);
    return mapValue(
        BV, ExtractElementInst::Create(transValue(CE->getVector(), F, BB),
                                       transValue(CE->getIndex(), F, BB),
                                       BV->getName(), BB));
  }

  case OpCompositeInsert: {
    auto CI = static_cast<SPIRVCompositeInsert *>(BV);
    if (CI->getComposite()->getType()->isTypeVector()) {
      assert(CI->getIndices().size() == 1 && "Invalid index");
      return mapValue(
          BV, InsertElementInst::Create(
                  transValue(CI->getComposite(), F, BB),
                  transValue(CI->getObject(), F, BB),
                  ConstantInt::get(*Context, APInt(32, CI->getIndices()[0])),
                  BV->getName(), BB));
    }
    return mapValue(
        BV, InsertValueInst::Create(transValue(CI->getComposite(), F, BB),
                                    transValue(CI->getObject(), F, BB),
                                    CI->getIndices(), BV->getName(), BB));
  }

  case OpVectorInsertDynamic: {
    auto CI = static_cast<SPIRVVectorInsertDynamic *>(BV);
    return mapValue(
        BV, InsertElementInst::Create(transValue(CI->getVector(), F, BB),
                                      transValue(CI->getComponent(), F, BB),
                                      transValue(CI->getIndex(), F, BB),
                                      BV->getName(), BB));
  }

  case OpVectorShuffle: {
    auto VS = static_cast<SPIRVVectorShuffle *>(BV);
    std::vector<Constant *> Components;
    IntegerType *Int32Ty = IntegerType::get(*Context, 32);
    for (auto I : VS->getComponents()) {
      if (I == static_cast<SPIRVWord>(-1))
        Components.push_back(UndefValue::get(Int32Ty));
      else
        Components.push_back(ConstantInt::get(Int32Ty, I));
    }
    return mapValue(BV,
                    new ShuffleVectorInst(transValue(VS->getVector1(), F, BB),
                                          transValue(VS->getVector2(), F, BB),
                                          ConstantVector::get(Components),
                                          BV->getName(), BB));
  }

  case OpBitReverse: {
    auto *BR = static_cast<SPIRVUnary *>(BV);
    auto Ty = transType(BV->getType());
    Function *intr =
        Intrinsic::getDeclaration(M, llvm::Intrinsic::bitreverse, Ty);
    auto *Call = CallInst::Create(intr, transValue(BR->getOperand(0), F, BB),
                                  BR->getName(), BB);
    return mapValue(BV, Call);
  }

  case OpFunctionCall: {
    SPIRVFunctionCall *BC = static_cast<SPIRVFunctionCall *>(BV);
    auto Call = CallInst::Create(transFunction(BC->getFunction()),
                                 transValue(BC->getArgumentValues(), F, BB),
                                 BC->getName(), BB);
    setCallingConv(Call);
    setAttrByCalledFunc(Call);
    return mapValue(BV, Call);
  }

  case OpAsmCallINTEL:
    return mapValue(
        BV, transAsmCallINTEL(static_cast<SPIRVAsmCallINTEL *>(BV), F, BB));

  case OpFunctionPointerCallINTEL: {
    SPIRVFunctionPointerCallINTEL *BC =
        static_cast<SPIRVFunctionPointerCallINTEL *>(BV);
    auto V = transValue(BC->getCalledValue(), F, BB);
    auto Call = CallInst::Create(
        cast<FunctionType>(V->getType()->getPointerElementType()), V,
        transValue(BC->getArgumentValues(), F, BB), BC->getName(), BB);
    // Assuming we are calling a regular device function
    Call->setCallingConv(CallingConv::SPIR_FUNC);
    // Don't set attributes, because at translation time we don't know which
    // function exactly we are calling.
    return mapValue(BV, Call);
  }

  case OpFunctionPointerINTEL: {
    SPIRVFunctionPointerINTEL *BC =
        static_cast<SPIRVFunctionPointerINTEL *>(BV);
    SPIRVFunction *F = BC->getFunction();
    BV->setName(F->getName());
    return mapValue(BV, transFunction(F));
  }

  case OpExtInst: {
    auto *ExtInst = static_cast<SPIRVExtInst *>(BV);
    switch (ExtInst->getExtSetKind()) {
    case SPIRVEIS_OpenCL:
      return mapValue(BV, transOCLBuiltinFromExtInst(ExtInst, BB));
    case SPIRVEIS_Debug:
      return mapValue(BV, DbgTran->transDebugIntrinsic(ExtInst, BB));
    default:
      llvm_unreachable("Unknown extended instruction set!");
    }
  }

  case OpSNegate: {
    SPIRVUnary *BC = static_cast<SPIRVUnary *>(BV);
    auto Neg = BinaryOperator::CreateNeg(transValue(BC->getOperand(0), F, BB),
                                         BV->getName(), BB);
    applyNoIntegerWrapDecorations(BV, Neg);
    return mapValue(BV, Neg);
  }

  case OpFMod: {
    // translate OpFMod(a, b) to:
    //   r = frem(a, b)
    //   c = copysign(r, b)
    //   needs_fixing = islessgreater(r, c)
    //   result = needs_fixing ? r + b : c
    IRBuilder<> Builder(BB);
    SPIRVFMod *FMod = static_cast<SPIRVFMod *>(BV);
    auto Dividend = transValue(FMod->getDividend(), F, BB);
    auto Divisor = transValue(FMod->getDivisor(), F, BB);
    auto FRem = Builder.CreateFRem(Dividend, Divisor, "frem.res");
    auto CopySign = Builder.CreateBinaryIntrinsic(
        llvm::Intrinsic::copysign, FRem, Divisor, nullptr, "copysign.res");
    auto FAdd = Builder.CreateFAdd(FRem, Divisor, "fadd.res");
    auto Cmp = Builder.CreateFCmpONE(FRem, CopySign, "cmp.res");
    auto Select = Builder.CreateSelect(Cmp, FAdd, CopySign);
    return mapValue(BV, Select);
  }

  case OpSMod: {
    // translate OpSMod(a, b) to:
    //   r = srem(a, b)
    //   needs_fixing = ((a < 0) != (b < 0) && r != 0)
    //   result = needs_fixing ? r + b : r
    IRBuilder<> Builder(BB);
    SPIRVSMod *SMod = static_cast<SPIRVSMod *>(BV);
    auto Dividend = transValue(SMod->getDividend(), F, BB);
    auto Divisor = transValue(SMod->getDivisor(), F, BB);
    auto SRem = Builder.CreateSRem(Dividend, Divisor, "srem.res");
    auto Xor = Builder.CreateXor(Dividend, Divisor, "xor.res");
    auto Zero = ConstantInt::getNullValue(Dividend->getType());
    auto CmpSign = Builder.CreateICmpSLT(Xor, Zero, "cmpsign.res");
    auto CmpSRem = Builder.CreateICmpNE(SRem, Zero, "cmpsrem.res");
    auto Add = Builder.CreateNSWAdd(SRem, Divisor, "add.res");
    auto Cmp = Builder.CreateAnd(CmpSign, CmpSRem, "cmp.res");
    auto Select = Builder.CreateSelect(Cmp, Add, SRem);
    return mapValue(BV, Select);
  }

  case OpFNegate: {
    SPIRVUnary *BC = static_cast<SPIRVUnary *>(BV);
    auto Neg = UnaryOperator::CreateFNeg(transValue(BC->getOperand(0), F, BB),
                                         BV->getName(), BB);
    applyFPFastMathModeDecorations(BV, Neg);
    return mapValue(BV, Neg);
  }

  case OpNot:
  case OpLogicalNot: {
    SPIRVUnary *BC = static_cast<SPIRVUnary *>(BV);
    return mapValue(
        BV, BinaryOperator::CreateNot(transValue(BC->getOperand(0), F, BB),
                                      BV->getName(), BB));
  }

  case OpAll:
  case OpAny:
    return mapValue(BV,
                    transOCLAllAny(static_cast<SPIRVInstruction *>(BV), BB));

  case OpIsFinite:
  case OpIsInf:
  case OpIsNan:
  case OpIsNormal:
  case OpSignBitSet:
    return mapValue(
        BV, transOCLRelational(static_cast<SPIRVInstruction *>(BV), BB));
  case OpEnqueueKernel:
    return mapValue(
        BV, transEnqueueKernelBI(static_cast<SPIRVInstruction *>(BV), BB));
  case OpGetKernelWorkGroupSize:
  case OpGetKernelPreferredWorkGroupSizeMultiple:
    return mapValue(
        BV, transWGSizeQueryBI(static_cast<SPIRVInstruction *>(BV), BB));
  case OpGetKernelNDrangeMaxSubGroupSize:
  case OpGetKernelNDrangeSubGroupCount:
    return mapValue(
        BV, transSGSizeQueryBI(static_cast<SPIRVInstruction *>(BV), BB));
  case OpFPGARegINTEL: {
    IRBuilder<> Builder(BB);

    SPIRVFPGARegINTELInstBase *BC =
        static_cast<SPIRVFPGARegINTELInstBase *>(BV);

    PointerType *Int8PtrTyPrivate =
        Type::getInt8PtrTy(*Context, SPIRAS_Private);
    IntegerType *Int32Ty = Type::getInt32Ty(*Context);

    Value *UndefInt8Ptr = UndefValue::get(Int8PtrTyPrivate);
    Value *UndefInt32 = UndefValue::get(Int32Ty);

    Constant *GS = Builder.CreateGlobalStringPtr(kOCLBuiltinName::FPGARegIntel);

    Type *Ty = transType(BC->getType());
    Value *Val = transValue(BC->getOperand(0), F, BB);

    Value *ValAsArg = Val;
    Type *RetTy = Ty;
    auto IID = Intrinsic::annotation;
    if (!isa<IntegerType>(Ty)) {
      // All scalar types can be bitcasted to a same-sized integer
      if (!isa<PointerType>(Ty) && !isa<StructType>(Ty)) {
        RetTy = IntegerType::get(*Context, Ty->getPrimitiveSizeInBits());
        ValAsArg = Builder.CreateBitCast(Val, RetTy);
      }
      // If pointer type or struct type
      else {
        IID = Intrinsic::ptr_annotation;
        auto *PtrTy = dyn_cast<PointerType>(Ty);
        if (PtrTy && isa<IntegerType>(PtrTy->getElementType()))
          RetTy = PtrTy;
        // Whether a struct or a pointer to some other type,
        // bitcast to i8*
        else {
          RetTy = Int8PtrTyPrivate;
          ValAsArg = Builder.CreateBitCast(Val, Int8PtrTyPrivate);
        }
      }
    }

    Value *Args[] = {ValAsArg, GS, UndefInt8Ptr, UndefInt32};
    auto *IntrinsicCall = Builder.CreateIntrinsic(IID, RetTy, Args);
    return mapValue(BV, IntrinsicCall);
  }
  default: {
    auto OC = BV->getOpCode();
    if (isSPIRVCmpInstTransToLLVMInst(static_cast<SPIRVInstruction *>(BV))) {
      return mapValue(BV, transCmpInst(BV, BB, F));
    } else if (isDirectlyTranslatedToOCL(OC)) {
      return mapValue(
          BV, transOCLBuiltinFromInst(static_cast<SPIRVInstruction *>(BV), BB));
    } else if (isBinaryShiftLogicalBitwiseOpCode(OC) || isLogicalOpCode(OC)) {
      return mapValue(BV, transShiftLogicalBitwiseInst(BV, BB, F));
    } else if (isCvtOpCode(OC)) {
      auto BI = static_cast<SPIRVInstruction *>(BV);
      Value *Inst = nullptr;
      if (BI->hasFPRoundingMode() || BI->isSaturatedConversion())
        Inst = transOCLBuiltinFromInst(BI, BB);
      else
        Inst = transConvertInst(BV, F, BB);
      return mapValue(BV, Inst);
    }
    return mapValue(
        BV, transSPIRVBuiltinFromInst(static_cast<SPIRVInstruction *>(BV), BB));
  }
  }
}

template <class SourceTy, class FuncTy>
bool SPIRVToLLVM::foreachFuncCtlMask(SourceTy Source, FuncTy Func) {
  SPIRVWord FCM = Source->getFuncCtlMask();
  SPIRSPIRVFuncCtlMaskMap::foreach (
      [&](Attribute::AttrKind Attr, SPIRVFunctionControlMaskKind Mask) {
        if (FCM & Mask)
          Func(Attr);
      });
  return true;
}

Function *SPIRVToLLVM::transFunction(SPIRVFunction *BF) {
  auto Loc = FuncMap.find(BF);
  if (Loc != FuncMap.end())
    return Loc->second;

  auto IsKernel = BM->isEntryPoint(ExecutionModelKernel, BF->getId());
  auto Linkage = IsKernel ? GlobalValue::ExternalLinkage : transLinkageType(BF);
  FunctionType *FT = dyn_cast<FunctionType>(transType(BF->getFunctionType()));
  Function *F = cast<Function>(
      mapValue(BF, Function::Create(FT, Linkage, BF->getName(), M)));
  mapFunction(BF, F);

  if (BF->hasDecorate(DecorationReferencedIndirectlyINTEL))
    F->addFnAttr("referenced-indirectly");

  if (!F->isIntrinsic()) {
    F->setCallingConv(IsKernel ? CallingConv::SPIR_KERNEL
                               : CallingConv::SPIR_FUNC);
    if (isFuncNoUnwind())
      F->addFnAttr(Attribute::NoUnwind);
    foreachFuncCtlMask(BF,
                       [&](Attribute::AttrKind Attr) { F->addFnAttr(Attr); });
  }

  for (Function::arg_iterator I = F->arg_begin(), E = F->arg_end(); I != E;
       ++I) {
    auto BA = BF->getArgument(I->getArgNo());
    mapValue(BA, &(*I));
    setName(&(*I), BA);
    BA->foreachAttr([&](SPIRVFuncParamAttrKind Kind) {
      if (Kind == FunctionParameterAttributeNoWrite)
        return;
      F->addAttribute(I->getArgNo() + 1, SPIRSPIRVFuncParamAttrMap::rmap(Kind));
    });

    SPIRVWord MaxOffset = 0;
    if (BA->hasDecorate(DecorationMaxByteOffset, 0, &MaxOffset)) {
      AttrBuilder Builder;
      Builder.addDereferenceableAttr(MaxOffset);
      I->addAttrs(Builder);
    }
  }
  BF->foreachReturnValueAttr([&](SPIRVFuncParamAttrKind Kind) {
    if (Kind == FunctionParameterAttributeNoWrite)
      return;
    F->addAttribute(AttributeList::ReturnIndex,
                    SPIRSPIRVFuncParamAttrMap::rmap(Kind));
  });

  // Creating all basic blocks before creating instructions.
  for (size_t I = 0, E = BF->getNumBasicBlock(); I != E; ++I) {
    transValue(BF->getBasicBlock(I), F, nullptr);
  }

  for (size_t I = 0, E = BF->getNumBasicBlock(); I != E; ++I) {
    SPIRVBasicBlock *BBB = BF->getBasicBlock(I);
    BasicBlock *BB = dyn_cast<BasicBlock>(transValue(BBB, F, nullptr));
    for (size_t BI = 0, BE = BBB->getNumInst(); BI != BE; ++BI) {
      SPIRVInstruction *BInst = BBB->getInst(BI);
      transValue(BInst, F, BB, false);
    }
  }

  transLLVMLoopMetadata(F);

  return F;
}

Value *SPIRVToLLVM::transAsmINTEL(SPIRVAsmINTEL *BA) {
  assert(BA);
  bool HasSideEffect = BA->hasDecorate(DecorationSideEffectsINTEL);
  return InlineAsm::get(
      cast<FunctionType>(transType(BA->getFunctionType())),
      BA->getInstructions(), BA->getConstraints(), HasSideEffect,
      /* IsAlignStack */ false, InlineAsm::AsmDialect::AD_ATT);
}

CallInst *SPIRVToLLVM::transAsmCallINTEL(SPIRVAsmCallINTEL *BI, Function *F,
                                         BasicBlock *BB) {
  assert(BI);
  auto *IA = cast<InlineAsm>(transValue(BI->getAsm(), F, BB));
  auto Args = transValue(BM->getValues(BI->getArguments()), F, BB);
  return CallInst::Create(cast<FunctionType>(IA->getFunctionType()), IA, Args,
                          BI->getName(), BB);
}

/// LLVM convert builtin functions is translated to two instructions:
/// y = i32 islessgreater(float x, float z) ->
///     y = i32 ZExt(bool LessOrGreater(float x, float z))
/// When translating back, for simplicity, a trunc instruction is inserted
/// w = bool LessOrGreater(float x, float z) ->
///     w = bool Trunc(i32 islessgreater(float x, float z))
/// Optimizer should be able to remove the redundant trunc/zext
void SPIRVToLLVM::transOCLBuiltinFromInstPreproc(
    SPIRVInstruction *BI, Type *&RetTy, std::vector<SPIRVValue *> &Args) {
  if (!BI->hasType())
    return;
  auto BT = BI->getType();
  auto OC = BI->getOpCode();
  if (isCmpOpCode(BI->getOpCode())) {
    if (BT->isTypeBool())
      RetTy = IntegerType::getInt32Ty(*Context);
    else if (BT->isTypeVectorBool())
      RetTy = VectorType::get(
          IntegerType::get(
              *Context,
              Args[0]->getType()->getVectorComponentType()->getBitWidth()),
          BT->getVectorComponentCount());
    else
      llvm_unreachable("invalid compare instruction");
  } else if (OC == OpGenericCastToPtrExplicit)
    Args.pop_back();
  else if (OC == OpImageRead && Args.size() > 2) {
    // Drop "Image operands" argument
    Args.erase(Args.begin() + 2);
  } else if (isSubgroupAvcINTELEvaluateOpcode(OC)) {
    // There are three types of AVC Intel Evaluate opcodes:
    // 1. With multi reference images - does not use OpVmeImageINTEL opcode for
    // reference images
    // 2. With dual reference images - uses two OpVmeImageINTEL opcodes for
    // reference image
    // 3. With single reference image - uses one OpVmeImageINTEL opcode for
    // reference image
    int NumImages =
        std::count_if(Args.begin(), Args.end(), [](SPIRVValue *Arg) {
          return static_cast<SPIRVInstruction *>(Arg)->getOpCode() ==
                 OpVmeImageINTEL;
        });
    if (NumImages) {
      SPIRVInstruction *SrcImage = static_cast<SPIRVInstruction *>(Args[0]);
      assert(SrcImage &&
             "Src image operand not found in avc evaluate instruction");
      if (NumImages == 1) {
        // Multi reference opcode - remove src image OpVmeImageINTEL opcode
        // and replace it with corresponding OpImage and OpSampler arguments
        size_t SamplerPos = Args.size() - 1;
        Args.erase(Args.begin(), Args.begin() + 1);
        Args.insert(Args.begin(), SrcImage->getOperands()[0]);
        Args.insert(Args.begin() + SamplerPos, SrcImage->getOperands()[1]);
      } else {
        SPIRVInstruction *FwdRefImage =
            static_cast<SPIRVInstruction *>(Args[1]);
        SPIRVInstruction *BwdRefImage =
            static_cast<SPIRVInstruction *>(Args[2]);
        assert(FwdRefImage && "invalid avc evaluate instruction");
        // Single reference opcode - remove src and ref image OpVmeImageINTEL
        // opcodes and replace them with src and ref OpImage opcodes and
        // OpSampler
        Args.erase(Args.begin(), Args.begin() + NumImages);
        // insert source OpImage and OpSampler
        auto SrcOps = SrcImage->getOperands();
        Args.insert(Args.begin(), SrcOps.begin(), SrcOps.end());
        // insert reference OpImage
        Args.insert(Args.begin() + 1, FwdRefImage->getOperands()[0]);
        if (NumImages == 3) {
          // Dual reference opcode - insert second reference OpImage argument
          assert(BwdRefImage && "invalid avc evaluate instruction");
          Args.insert(Args.begin() + 2, BwdRefImage->getOperands()[0]);
        }
      }
    } else
      llvm_unreachable("invalid avc instruction");
  }
}

Instruction *
SPIRVToLLVM::transOCLBuiltinPostproc(SPIRVInstruction *BI, CallInst *CI,
                                     BasicBlock *BB,
                                     const std::string &DemangledName) {
  auto OC = BI->getOpCode();
  if (isCmpOpCode(OC) && BI->getType()->isTypeVectorOrScalarBool()) {
    return CastInst::Create(Instruction::Trunc, CI, transType(BI->getType()),
                            "cvt", BB);
  }
  if (OC == OpImageSampleExplicitLod)
    return postProcessOCLReadImage(BI, CI, DemangledName);
  if (OC == OpImageWrite) {
    return postProcessOCLWriteImage(BI, CI, DemangledName);
  }
  if (OC == OpGenericPtrMemSemantics)
    return BinaryOperator::CreateShl(CI, getInt32(M, 8), "", BB);
  if (OC == OpImageQueryFormat)
    return BinaryOperator::CreateSub(
        CI, getInt32(M, OCLImageChannelDataTypeOffset), "", BB);
  if (OC == OpImageQueryOrder)
    return BinaryOperator::CreateSub(
        CI, getInt32(M, OCLImageChannelOrderOffset), "", BB);
  if (OC == OpBuildNDRange)
    return postProcessOCLBuildNDRange(BI, CI, DemangledName);
  if (OC == OpGroupAll || OC == OpGroupAny)
    return postProcessGroupAllAny(CI, DemangledName);
  if (SPIRVEnableStepExpansion &&
      (DemangledName == "smoothstep" || DemangledName == "step"))
    return expandOCLBuiltinWithScalarArg(CI, DemangledName);
  return CI;
}

Value *SPIRVToLLVM::transBlockInvoke(SPIRVValue *Invoke, BasicBlock *BB) {
  auto *TranslatedInvoke = transFunction(static_cast<SPIRVFunction *>(Invoke));
  auto *Int8PtrTyGen = Type::getInt8PtrTy(*Context, SPIRAS_Generic);
  return CastInst::CreatePointerBitCastOrAddrSpaceCast(TranslatedInvoke,
                                                       Int8PtrTyGen, "", BB);
}

Instruction *SPIRVToLLVM::transEnqueueKernelBI(SPIRVInstruction *BI,
                                               BasicBlock *BB) {
  Type *Int32Ty = Type::getInt32Ty(*Context);
  Type *Int64Ty = Type::getInt64Ty(*Context);
  Type *IntTy =
      M->getDataLayout().getPointerSizeInBits(0) == 32 ? Int32Ty : Int64Ty;

  // Find or create enqueue kernel BI declaration
  auto Ops = BI->getOperands();
  bool HasVaargs = Ops.size() > 10;
  bool HasEvents = true;
  SPIRVValue *EventRet = Ops[5];
  if (EventRet->getOpCode() == OpConstantNull) {
    SPIRVValue *NumEvents = Ops[3];
    if (NumEvents->getOpCode() == OpConstant) {
      SPIRVConstant *NE = static_cast<SPIRVConstant *>(NumEvents);
      HasEvents = NE->getZExtIntValue() != 0;
    } else if (NumEvents->getOpCode() == OpConstantNull)
      HasEvents = false;
  }

  std::string FName = "";
  if (!HasVaargs && !HasEvents)
    FName = "__enqueue_kernel_basic";
  else if (!HasVaargs && HasEvents)
    FName = "__enqueue_kernel_basic_events";
  else if (HasVaargs && !HasEvents)
    FName = "__enqueue_kernel_varargs";
  else
    FName = "__enqueue_kernel_events_varargs";

  Function *F = M->getFunction(FName);
  if (!F) {
    SmallVector<Type *, 8> Tys = {
        transType(Ops[0]->getType()), // queue
        Int32Ty,                      // flags
        transType(Ops[2]->getType()), // ndrange
    };
    if (HasEvents) {
      Type *EventTy =
          PointerType::get(getOrCreateOpaquePtrType(
                               M, SPIR_TYPE_NAME_CLK_EVENT_T,
                               getOCLOpaqueTypeAddrSpace(OpTypeDeviceEvent)),
                           SPIRAS_Generic);

      Tys.push_back(Int32Ty);
      Tys.push_back(EventTy);
      Tys.push_back(EventTy);
    }

    Tys.push_back(Type::getInt8PtrTy(*Context, SPIRAS_Generic));
    Tys.push_back(Type::getInt8PtrTy(*Context, SPIRAS_Generic));

    if (HasVaargs) {
      // Number of block invoke arguments (local arguments)
      Tys.push_back(Int32Ty);
      // Array of sizes of block invoke arguments
      Tys.push_back(PointerType::get(IntTy, SPIRAS_Private));
    }

    FunctionType *FT = FunctionType::get(Int32Ty, Tys, false);
    F = Function::Create(FT, GlobalValue::ExternalLinkage, FName, M);
    if (isFuncNoUnwind())
      F->addFnAttr(Attribute::NoUnwind);
  }

  // Create call to enqueue kernel BI
  SmallVector<Value *, 8> Args = {
      transValue(Ops[0], F, BB, false), // queue
      transValue(Ops[1], F, BB, false), // flags
      transValue(Ops[2], F, BB, false), // ndrange
  };

  if (HasEvents) {
    Args.push_back(transValue(Ops[3], F, BB, false)); // events number
    Args.push_back(transDeviceEvent(Ops[4], F, BB));  // event_wait_list
    Args.push_back(transDeviceEvent(Ops[5], F, BB));  // event_ret
  }

  Args.push_back(transBlockInvoke(Ops[6], BB));     // block_invoke
  Args.push_back(transValue(Ops[7], F, BB, false)); // block_literal

  if (HasVaargs) {
    // Number of local arguments
    Args.push_back(ConstantInt::get(Int32Ty, Ops.size() - 10));
    // GEP to array of sizes of local arguments
    if (Ops[10]->getOpCode() == OpPtrAccessChain)
      Args.push_back(transValue(Ops[10], F, BB, false));
    else
      llvm_unreachable("Not implemented");
  }
  auto Call = CallInst::Create(F, Args, "", BB);
  setName(Call, BI);
  setAttrByCalledFunc(Call);
  return Call;
}

Instruction *SPIRVToLLVM::transWGSizeQueryBI(SPIRVInstruction *BI,
                                             BasicBlock *BB) {
  std::string FName =
      (BI->getOpCode() == OpGetKernelWorkGroupSize)
          ? "__get_kernel_work_group_size_impl"
          : "__get_kernel_preferred_work_group_size_multiple_impl";

  Function *F = M->getFunction(FName);
  if (!F) {
    auto Int8PtrTyGen = Type::getInt8PtrTy(*Context, SPIRAS_Generic);
    FunctionType *FT = FunctionType::get(Type::getInt32Ty(*Context),
                                         {Int8PtrTyGen, Int8PtrTyGen}, false);
    F = Function::Create(FT, GlobalValue::ExternalLinkage, FName, M);
    if (isFuncNoUnwind())
      F->addFnAttr(Attribute::NoUnwind);
  }
  auto Ops = BI->getOperands();
  SmallVector<Value *, 2> Args = {transBlockInvoke(Ops[0], BB),
                                  transValue(Ops[1], F, BB, false)};
  auto Call = CallInst::Create(F, Args, "", BB);
  setName(Call, BI);
  setAttrByCalledFunc(Call);
  return Call;
}

Instruction *SPIRVToLLVM::transSGSizeQueryBI(SPIRVInstruction *BI,
                                             BasicBlock *BB) {
  std::string FName = (BI->getOpCode() == OpGetKernelNDrangeMaxSubGroupSize)
                          ? "__get_kernel_max_sub_group_size_for_ndrange_impl"
                          : "__get_kernel_sub_group_count_for_ndrange_impl";

  auto Ops = BI->getOperands();
  Function *F = M->getFunction(FName);
  if (!F) {
    auto Int8PtrTyGen = Type::getInt8PtrTy(*Context, SPIRAS_Generic);
    SmallVector<Type *, 3> Tys = {
        transType(Ops[0]->getType()), // ndrange
        Int8PtrTyGen,                 // block_invoke
        Int8PtrTyGen                  // block_literal
    };
    auto *FT = FunctionType::get(Type::getInt32Ty(*Context), Tys, false);
    F = Function::Create(FT, GlobalValue::ExternalLinkage, FName, M);
    if (isFuncNoUnwind())
      F->addFnAttr(Attribute::NoUnwind);
  }
  SmallVector<Value *, 2> Args = {
      transValue(Ops[0], F, BB, false), // ndrange
      transBlockInvoke(Ops[1], BB),     // block_invoke
      transValue(Ops[2], F, BB, false)  // block_literal
  };
  auto Call = CallInst::Create(F, Args, "", BB);
  setName(Call, BI);
  setAttrByCalledFunc(Call);
  return Call;
}

Instruction *SPIRVToLLVM::transBuiltinFromInst(const std::string &FuncName,
                                               SPIRVInstruction *BI,
                                               BasicBlock *BB) {
  std::string MangledName;
  auto Ops = BI->getOperands();
  Type *RetTy =
      BI->hasType() ? transType(BI->getType()) : Type::getVoidTy(*Context);
  transOCLBuiltinFromInstPreproc(BI, RetTy, Ops);
  std::vector<Type *> ArgTys =
      transTypeVector(SPIRVInstruction::getOperandTypes(Ops));
  bool HasFuncPtrArg = false;
  for (auto &I : ArgTys) {
    if (isa<FunctionType>(I)) {
      I = PointerType::get(I, SPIRAS_Private);
      HasFuncPtrArg = true;
    }
  }
  if (!HasFuncPtrArg)
    mangleOpenClBuiltin(FuncName, ArgTys, MangledName);
  else
    MangledName = decorateSPIRVFunction(FuncName);
  Function *Func = M->getFunction(MangledName);
  FunctionType *FT = FunctionType::get(RetTy, ArgTys, false);
  // ToDo: Some intermediate functions have duplicate names with
  // different function types. This is OK if the function name
  // is used internally and finally translated to unique function
  // names. However it is better to have a way to differentiate
  // between intermidiate functions and final functions and make
  // sure final functions have unique names.
  SPIRVDBG(if (!HasFuncPtrArg && Func && Func->getFunctionType() != FT) {
    dbgs() << "Warning: Function name conflict:\n"
           << *Func << '\n'
           << " => " << *FT << '\n';
  })
  if (!Func || Func->getFunctionType() != FT) {
    LLVM_DEBUG(for (auto &I : ArgTys) { dbgs() << *I << '\n'; });
    Func = Function::Create(FT, GlobalValue::ExternalLinkage, MangledName, M);
    Func->setCallingConv(CallingConv::SPIR_FUNC);
    if (isFuncNoUnwind())
      Func->addFnAttr(Attribute::NoUnwind);
  }
  auto Call =
      CallInst::Create(Func, transValue(Ops, BB->getParent(), BB), "", BB);
  setName(Call, BI);
  setAttrByCalledFunc(Call);
  SPIRVDBG(spvdbgs() << "[transInstToBuiltinCall] " << *BI << " -> ";
           dbgs() << *Call << '\n';)
  Instruction *Inst = transOCLBuiltinPostproc(BI, Call, BB, FuncName);
  return Inst;
}

SPIRVToLLVM::SPIRVToLLVM(Module *LLVMModule, SPIRVModule *TheSPIRVModule)
    : M(LLVMModule), BM(TheSPIRVModule) {
  assert(M && "Initialization without an LLVM module is not allowed");
  Context = &M->getContext();
  DbgTran.reset(new SPIRVToLLVMDbgTran(TheSPIRVModule, LLVMModule, this));
}

std::string SPIRVToLLVM::getOCLBuiltinName(SPIRVInstruction *BI) {
  auto OC = BI->getOpCode();
  if (OC == OpGenericCastToPtrExplicit)
    return getOCLGenericCastToPtrName(BI);
  if (isCvtOpCode(OC))
    return getOCLConvertBuiltinName(BI);
  if (OC == OpBuildNDRange) {
    auto NDRangeInst = static_cast<SPIRVBuildNDRange *>(BI);
    auto EleTy = ((NDRangeInst->getOperands())[0])->getType();
    int Dim = EleTy->isTypeArray() ? EleTy->getArrayLength() : 1;
    // cygwin does not have std::to_string
    ostringstream OS;
    OS << Dim;
    assert((EleTy->isTypeInt() && Dim == 1) ||
           (EleTy->isTypeArray() && Dim >= 2 && Dim <= 3));
    return std::string(kOCLBuiltinName::NDRangePrefix) + OS.str() + "D";
  }
  if (isIntelSubgroupOpCode(OC)) {
    std::stringstream Name;
    SPIRVType *DataTy = nullptr;
    switch (OC) {
    case OpSubgroupBlockReadINTEL:
    case OpSubgroupImageBlockReadINTEL:
      Name << "intel_sub_group_block_read";
      DataTy = BI->getType();
      break;
    case OpSubgroupBlockWriteINTEL:
      Name << "intel_sub_group_block_write";
      DataTy = BI->getOperands()[1]->getType();
      break;
    case OpSubgroupImageBlockWriteINTEL:
      Name << "intel_sub_group_block_write";
      DataTy = BI->getOperands()[2]->getType();
      break;
    default:
      return OCLSPIRVBuiltinMap::rmap(OC);
    }
    assert(DataTy && "Intel subgroup block builtins should have data type");
    unsigned VectorNumElements = 1;
    if (DataTy->isTypeVector())
      VectorNumElements = DataTy->getVectorComponentCount();
    unsigned ElementBitSize = DataTy->getBitWidth();
    Name << getIntelSubgroupBlockDataPostfix(ElementBitSize, VectorNumElements);
    return Name.str();
  }
  if (isSubgroupAvcINTELInstructionOpCode(OC))
    return OCLSPIRVSubgroupAVCIntelBuiltinMap::rmap(OC);

  auto Name = OCLSPIRVBuiltinMap::rmap(OC);

  SPIRVType *T = nullptr;
  switch (OC) {
  case OpImageRead:
    T = BI->getType();
    break;
  case OpImageWrite:
    T = BI->getOperands()[2]->getType();
    break;
  default:
    // do nothing
    break;
  }
  if (T && T->isTypeVector())
    T = T->getVectorComponentType();
  if (T) {
    if (T->isTypeFloat(16))
      Name += 'h';
    else if (T->isTypeFloat(32))
      Name += 'f';
    else
      Name += 'i';
  }

  return Name;
}

Instruction *SPIRVToLLVM::transOCLBuiltinFromInst(SPIRVInstruction *BI,
                                                  BasicBlock *BB) {
  assert(BB && "Invalid BB");
  auto FuncName = getOCLBuiltinName(BI);
  return transBuiltinFromInst(FuncName, BI, BB);
}

Instruction *SPIRVToLLVM::transSPIRVBuiltinFromInst(SPIRVInstruction *BI,
                                                    BasicBlock *BB) {
  assert(BB && "Invalid BB");
  string Suffix = "";
  if (BI->getOpCode() == OpCreatePipeFromPipeStorage) {
    auto CPFPS = static_cast<SPIRVCreatePipeFromPipeStorage *>(BI);
    assert(CPFPS->getType()->isTypePipe() &&
           "Invalid type of CreatePipeFromStorage");
    auto PipeType = static_cast<SPIRVTypePipe *>(CPFPS->getType());
    switch (PipeType->getAccessQualifier()) {
    default:
    case AccessQualifierReadOnly:
      Suffix = "_read";
      break;
    case AccessQualifierWriteOnly:
      Suffix = "_write";
      break;
    case AccessQualifierReadWrite:
      Suffix = "_read_write";
      break;
    }
  }

  return transBuiltinFromInst(getSPIRVFuncName(BI->getOpCode(), Suffix), BI,
                              BB);
}

bool SPIRVToLLVM::translate() {
  if (!transAddressingModel())
    return false;

  for (unsigned I = 0, E = BM->getNumVariables(); I != E; ++I) {
    auto BV = BM->getVariable(I);
    if (BV->getStorageClass() != StorageClassFunction)
      transValue(BV, nullptr, nullptr);
  }
  transGlobalAnnotations();

  // Compile unit might be needed during translation of debug intrinsics.
  for (SPIRVExtInst *EI : BM->getDebugInstVec()) {
    // Translate Compile Unit first.
    // It shuldn't be far from the beginig of the vector
    if (EI->getExtOp() == SPIRVDebug::CompilationUnit) {
      DbgTran->transDebugInst(EI);
      // Fixme: there might be more then one Compile Unit.
      break;
    }
  }
  // Then translate all debug instructions.
  for (SPIRVExtInst *EI : BM->getDebugInstVec()) {
    DbgTran->transDebugInst(EI);
  }

  for (unsigned I = 0, E = BM->getNumFunctions(); I != E; ++I) {
    transFunction(BM->getFunction(I));
  }

  if (!transKernelMetadata())
    return false;
  if (!transFPContractMetadata())
    return false;
  if (!transSourceLanguage())
    return false;
  if (!transSourceExtension())
    return false;
  transGeneratorMD();
  if (!transOCLBuiltinsFromVariables())
    return false;
  if (!postProcessOCL())
    return false;
  eraseUselessFunctions(M);

  DbgTran->addDbgInfoVersion();
  DbgTran->finalize();
  return true;
}

bool SPIRVToLLVM::transAddressingModel() {
  switch (BM->getAddressingModel()) {
  case AddressingModelPhysical64:
    M->setTargetTriple(SPIR_TARGETTRIPLE64);
    M->setDataLayout(SPIR_DATALAYOUT64);
    break;
  case AddressingModelPhysical32:
    M->setTargetTriple(SPIR_TARGETTRIPLE32);
    M->setDataLayout(SPIR_DATALAYOUT32);
    break;
  case AddressingModelLogical:
    // Do not set target triple and data layout
    break;
  default:
    SPIRVCKRT(0, InvalidAddressingModel,
              "Actual addressing mode is " +
                  std::to_string(BM->getAddressingModel()));
  }
  return true;
}

void generateIntelFPGAAnnotation(const SPIRVEntry *E,
                                 llvm::SmallString<256> &AnnotStr) {
  llvm::raw_svector_ostream Out(AnnotStr);
  if (E->hasDecorate(DecorationRegisterINTEL))
    Out << "{register:1}";

  SPIRVWord Result = 0;
  if (E->hasDecorate(DecorationMemoryINTEL))
    Out << "{memory:"
        << E->getDecorationStringLiteral(DecorationMemoryINTEL).front() << '}';
  if (E->hasDecorate(DecorationBankwidthINTEL, 0, &Result))
    Out << "{bankwidth:" << Result << '}';
  if (E->hasDecorate(DecorationNumbanksINTEL, 0, &Result))
    Out << "{numbanks:" << Result << '}';
  if (E->hasDecorate(DecorationMaxPrivateCopiesINTEL, 0, &Result))
    Out << "{private_copies:" << Result << '}';
  if (E->hasDecorate(DecorationSinglepumpINTEL))
    Out << "{pump:1}";
  if (E->hasDecorate(DecorationDoublepumpINTEL))
    Out << "{pump:2}";
  if (E->hasDecorate(DecorationMaxReplicatesINTEL, 0, &Result))
    Out << "{max_replicates:" << Result << '}';
  if (E->hasDecorate(DecorationSimpleDualPortINTEL))
    Out << "{simple_dual_port:1}";
  if (E->hasDecorate(DecorationMergeINTEL)) {
    Out << "{merge";
    for (auto Str : E->getDecorationStringLiteral(DecorationMergeINTEL))
      Out << ":" << Str;
    Out << '}';
  }
  if (E->hasDecorate(DecorationBankBitsINTEL)) {
    Out << "{bank_bits:";
    auto Literals = E->getDecorationLiterals(DecorationBankBitsINTEL);
    for (size_t I = 0; I < Literals.size() - 1; ++I)
      Out << Literals[I] << ",";
    Out << Literals.back() << '}';
  }
  if (E->hasDecorate(DecorationForcePow2DepthINTEL, 0, &Result))
    Out << "{force_pow2_depth:" << Result << '}';
  if (E->hasDecorate(DecorationUserSemantic))
    Out << E->getDecorationStringLiteral(DecorationUserSemantic).front();
}

void generateIntelFPGAAnnotationForStructMember(
    const SPIRVEntry *E, SPIRVWord MemberNumber,
    llvm::SmallString<256> &AnnotStr) {
  llvm::raw_svector_ostream Out(AnnotStr);
  if (E->hasMemberDecorate(DecorationRegisterINTEL, 0, MemberNumber))
    Out << "{register:1}";

  SPIRVWord Result = 0;
  if (E->hasMemberDecorate(DecorationMemoryINTEL, 0, MemberNumber, &Result))
    Out << "{memory:"
        << E->getMemberDecorationStringLiteral(DecorationMemoryINTEL,
                                               MemberNumber)
               .front()
        << '}';
  if (E->hasMemberDecorate(DecorationBankwidthINTEL, 0, MemberNumber, &Result))
    Out << "{bankwidth:" << Result << '}';
  if (E->hasMemberDecorate(DecorationNumbanksINTEL, 0, MemberNumber, &Result))
    Out << "{numbanks:" << Result << '}';
  if (E->hasMemberDecorate(DecorationMaxPrivateCopiesINTEL, 0, MemberNumber,
                           &Result))
    Out << "{private_copies:" << Result << '}';
  if (E->hasMemberDecorate(DecorationSinglepumpINTEL, 0, MemberNumber))
    Out << "{pump:1}";
  if (E->hasMemberDecorate(DecorationDoublepumpINTEL, 0, MemberNumber))
    Out << "{pump:2}";
  if (E->hasMemberDecorate(DecorationMaxReplicatesINTEL, 0, MemberNumber,
                           &Result))
    Out << "{max_replicates:" << Result << '}';
  if (E->hasMemberDecorate(DecorationSimpleDualPortINTEL, 0, MemberNumber))
    Out << "{simple_dual_port:1}";
  if (E->hasMemberDecorate(DecorationMergeINTEL, 0, MemberNumber)) {
    Out << "{merge";
    for (auto Str : E->getMemberDecorationStringLiteral(DecorationMergeINTEL,
                                                        MemberNumber))
      Out << ":" << Str;
    Out << '}';
  }
  if (E->hasMemberDecorate(DecorationBankBitsINTEL, 0, MemberNumber)) {
    Out << "{bank_bits:";
    auto Literals =
        E->getMemberDecorationLiterals(DecorationBankBitsINTEL, MemberNumber);
    for (size_t I = 0; I < Literals.size() - 1; ++I)
      Out << Literals[I] << ",";
    Out << Literals.back() << '}';
  }
  if (E->hasMemberDecorate(DecorationForcePow2DepthINTEL, 0, MemberNumber,
                           &Result))
    Out << "{force_pow2_depth:" << Result << '}';

  if (E->hasMemberDecorate(DecorationUserSemantic, 0, MemberNumber))
    Out << E->getMemberDecorationStringLiteral(DecorationUserSemantic,
                                               MemberNumber)
               .front();
}

void SPIRVToLLVM::transIntelFPGADecorations(SPIRVValue *BV, Value *V) {
  if (!BV->isVariable())
    return;

  if (auto AL = dyn_cast<AllocaInst>(V)) {
    IRBuilder<> Builder(AL->getParent());

    SPIRVType *ST = BV->getType()->getPointerElementType();

    Type *Int8PtrTyPrivate = Type::getInt8PtrTy(*Context, SPIRAS_Private);
    IntegerType *Int32Ty = IntegerType::get(*Context, 32);

    Value *UndefInt8Ptr = UndefValue::get(Int8PtrTyPrivate);
    Value *UndefInt32 = UndefValue::get(Int32Ty);

    if (ST->isTypeStruct()) {
      SPIRVTypeStruct *STS = static_cast<SPIRVTypeStruct *>(ST);

      for (SPIRVWord I = 0; I < STS->getMemberCount(); ++I) {
        SmallString<256> AnnotStr;
        generateIntelFPGAAnnotationForStructMember(ST, I, AnnotStr);
        if (!AnnotStr.empty()) {
          auto *GS = Builder.CreateGlobalStringPtr(AnnotStr);

          auto GEP = Builder.CreateConstInBoundsGEP2_32(AL->getAllocatedType(),
                                                        AL, 0, I);

          Type *IntTy = GEP->getType()->getPointerElementType()->isIntegerTy()
                            ? GEP->getType()
                            : Int8PtrTyPrivate;

          auto AnnotationFn = llvm::Intrinsic::getDeclaration(
              M, Intrinsic::ptr_annotation, IntTy);

          llvm::Value *Args[] = {
              Builder.CreateBitCast(GEP, IntTy, GEP->getName()),
              Builder.CreateBitCast(GS, Int8PtrTyPrivate), UndefInt8Ptr,
              UndefInt32};
          Builder.CreateCall(AnnotationFn, Args);
        }
      }
    }

    SmallString<256> AnnotStr;
    generateIntelFPGAAnnotation(BV, AnnotStr);
    if (!AnnotStr.empty()) {
      auto *GS = Builder.CreateGlobalStringPtr(AnnotStr);

      auto AnnotationFn =
          llvm::Intrinsic::getDeclaration(M, Intrinsic::var_annotation);

      llvm::Value *Args[] = {
          Builder.CreateBitCast(V, Int8PtrTyPrivate, V->getName()),
          Builder.CreateBitCast(GS, Int8PtrTyPrivate), UndefInt8Ptr,
          UndefInt32};
      Builder.CreateCall(AnnotationFn, Args);
    }
  } else if (auto *GV = dyn_cast<GlobalVariable>(V)) {
    SmallString<256> AnnotStr;
    generateIntelFPGAAnnotation(BV, AnnotStr);

    if (AnnotStr.empty()) {
      // Check if IO pipe decoration is applied to the global
      SPIRVWord ID;
      if (BV->hasDecorate(DecorationIOPipeStorageINTEL, 0, &ID)) {
        auto Literals = BV->getDecorationLiterals(DecorationIOPipeStorageINTEL);
        assert(Literals.size() == 1 &&
               "IO PipeStorage decoration shall have 1 extra operand");
        GV->setMetadata("io_pipe_id", getMDNodeStringIntVec(Context, Literals));
      }
      return;
    }

    Constant *StrConstant =
        ConstantDataArray::getString(*Context, StringRef(AnnotStr));

    auto *GS = new GlobalVariable(*GV->getParent(), StrConstant->getType(),
                                  /*IsConstant*/ true,
                                  GlobalValue::PrivateLinkage, StrConstant, "");

    GS->setUnnamedAddr(GlobalValue::UnnamedAddr::Global);
    GS->setSection("llvm.metadata");

    Type *ResType = PointerType::getInt8PtrTy(
        GV->getContext(), GV->getType()->getPointerAddressSpace());
    Constant *C = ConstantExpr::getPointerBitCastOrAddrSpaceCast(GV, ResType);

    Type *Int8PtrTyPrivate = Type::getInt8PtrTy(*Context, SPIRAS_Private);
    IntegerType *Int32Ty = Type::getInt32Ty(*Context);

    llvm::Constant *Fields[4] = {
        C, ConstantExpr::getBitCast(GS, Int8PtrTyPrivate),
        UndefValue::get(Int8PtrTyPrivate), UndefValue::get(Int32Ty)};

    GlobalAnnotations.push_back(ConstantStruct::getAnon(Fields));
  }
}

void SPIRVToLLVM::transGlobalAnnotations() {
  if (!GlobalAnnotations.empty()) {
    Constant *Array =
        ConstantArray::get(ArrayType::get(GlobalAnnotations[0]->getType(),
                                          GlobalAnnotations.size()),
                           GlobalAnnotations);
    auto *GV = new GlobalVariable(*M, Array->getType(), /*IsConstant*/ false,
                                  GlobalValue::AppendingLinkage, Array,
                                  "llvm.global.annotations");
    GV->setSection("llvm.metadata");
  }
}

bool SPIRVToLLVM::transDecoration(SPIRVValue *BV, Value *V) {
  if (!transAlign(BV, V))
    return false;

  transIntelFPGADecorations(BV, V);

  DbgTran->transDbgInfo(BV, V);
  return true;
}

bool SPIRVToLLVM::transFPContractMetadata() {
  bool ContractOff = false;
  for (unsigned I = 0, E = BM->getNumFunctions(); I != E; ++I) {
    SPIRVFunction *BF = BM->getFunction(I);
    if (!isOpenCLKernel(BF))
      continue;
    if (BF->getExecutionMode(ExecutionModeContractionOff)) {
      ContractOff = true;
      break;
    }
  }
  if (!ContractOff)
    M->getOrInsertNamedMetadata(kSPIR2MD::FPContract);
  return true;
}

std::string
SPIRVToLLVM::transOCLImageTypeAccessQualifier(SPIRV::SPIRVTypeImage *ST) {
  return SPIRSPIRVAccessQualifierMap::rmap(ST->hasAccessQualifier()
                                               ? ST->getAccessQualifier()
                                               : AccessQualifierReadOnly);
}

bool SPIRVToLLVM::transNonTemporalMetadata(Instruction *I) {
  Constant *One = ConstantInt::get(Type::getInt32Ty(*Context), 1);
  MDNode *Node = MDNode::get(*Context, ConstantAsMetadata::get(One));
  I->setMetadata(M->getMDKindID("nontemporal"), Node);
  return true;
}

// Information of types of kernel arguments may be additionally stored in
// 'OpString "kernel_arg_type.%kernel_name%.type1,type2,type3,..' instruction.
// Try to find such instruction and generate metadata based on it.
// Return 'true' if 'OpString' was found and 'kernel_arg_type' metadata
// generated and 'false' otherwise.
static bool transKernelArgTypeMedataFromString(LLVMContext *Ctx,
                                               SPIRVModule *BM,
                                               Function *Kernel) {
  std::string ArgTypePrefix = std::string(SPIR_MD_KERNEL_ARG_TYPE) + "." +
                              Kernel->getName().str() + ".";
  auto ArgTypeStrIt = std::find_if(
      BM->getStringVec().begin(), BM->getStringVec().end(),
      [=](SPIRVString *S) { return S->getStr().find(ArgTypePrefix) == 0; });

  if (ArgTypeStrIt == BM->getStringVec().end())
    return false;

  std::string ArgTypeStr =
      (*ArgTypeStrIt)->getStr().substr(ArgTypePrefix.size());
  std::vector<Metadata *> TypeMDs;

  int CountBraces = 0;
  std::string::size_type Start = 0;

  for (std::string::size_type I = 0; I < ArgTypeStr.length(); I++) {
    switch (ArgTypeStr[I]) {
    case '<':
      CountBraces++;
      break;
    case '>':
      CountBraces--;
      break;
    case ',':
      if (CountBraces == 0) {
        TypeMDs.push_back(
            MDString::get(*Ctx, ArgTypeStr.substr(Start, I - Start)));
        Start = I + 1;
      }
    }
  }

  Kernel->setMetadata(SPIR_MD_KERNEL_ARG_TYPE, MDNode::get(*Ctx, TypeMDs));
  return true;
}

bool SPIRVToLLVM::transKernelMetadata() {
  for (unsigned I = 0, E = BM->getNumFunctions(); I != E; ++I) {
    SPIRVFunction *BF = BM->getFunction(I);
    Function *F = static_cast<Function *>(getTranslatedValue(BF));
    assert(F && "Invalid translated function");
    if (F->getCallingConv() != CallingConv::SPIR_KERNEL)
      continue;

    // Generate metadata for kernel_arg_address_spaces
    addOCLKernelArgumentMetadata(
        Context, SPIR_MD_KERNEL_ARG_ADDR_SPACE, BF, F,
        [=](SPIRVFunctionParameter *Arg) {
          SPIRVType *ArgTy = Arg->getType();
          SPIRAddressSpace AS = SPIRAS_Private;
          if (ArgTy->isTypePointer())
            AS = SPIRSPIRVAddrSpaceMap::rmap(ArgTy->getPointerStorageClass());
          else if (ArgTy->isTypeOCLImage() || ArgTy->isTypePipe())
            AS = SPIRAS_Global;
          return ConstantAsMetadata::get(
              ConstantInt::get(Type::getInt32Ty(*Context), AS));
        });
    // Generate metadata for kernel_arg_access_qual
    addOCLKernelArgumentMetadata(Context, SPIR_MD_KERNEL_ARG_ACCESS_QUAL, BF, F,
                                 [=](SPIRVFunctionParameter *Arg) {
                                   std::string Qual;
                                   auto T = Arg->getType();
                                   if (T->isTypeOCLImage()) {
                                     auto ST = static_cast<SPIRVTypeImage *>(T);
                                     Qual =
                                         transOCLImageTypeAccessQualifier(ST);
                                   } else if (T->isTypePipe()) {
                                     auto PT = static_cast<SPIRVTypePipe *>(T);
                                     Qual = transOCLPipeTypeAccessQualifier(PT);
                                   } else
                                     Qual = "none";
                                   return MDString::get(*Context, Qual);
                                 });
    // Generate metadata for kernel_arg_type
    if (!transKernelArgTypeMedataFromString(Context, BM, F))
      addOCLKernelArgumentMetadata(Context, SPIR_MD_KERNEL_ARG_TYPE, BF, F,
                                   [=](SPIRVFunctionParameter *Arg) {
                                     return transOCLKernelArgTypeName(Arg);
                                   });
    // Generate metadata for kernel_arg_type_qual
    addOCLKernelArgumentMetadata(
        Context, SPIR_MD_KERNEL_ARG_TYPE_QUAL, BF, F,
        [=](SPIRVFunctionParameter *Arg) {
          std::string Qual;
          if (Arg->hasDecorate(DecorationVolatile))
            Qual = kOCLTypeQualifierName::Volatile;
          Arg->foreachAttr([&](SPIRVFuncParamAttrKind Kind) {
            Qual += Qual.empty() ? "" : " ";
            switch (Kind) {
            case FunctionParameterAttributeNoAlias:
              Qual += kOCLTypeQualifierName::Restrict;
              break;
            case FunctionParameterAttributeNoWrite:
              Qual += kOCLTypeQualifierName::Const;
              break;
            default:
              // do nothing.
              break;
            }
          });
          if (Arg->getType()->isTypePipe()) {
            Qual += Qual.empty() ? "" : " ";
            Qual += kOCLTypeQualifierName::Pipe;
          }
          return MDString::get(*Context, Qual);
        });
    // Generate metadata for kernel_arg_base_type
    addOCLKernelArgumentMetadata(Context, SPIR_MD_KERNEL_ARG_BASE_TYPE, BF, F,
                                 [=](SPIRVFunctionParameter *Arg) {
                                   return transOCLKernelArgTypeName(Arg);
                                 });
    // Generate metadata for kernel_arg_name
    if (BM->isGenArgNameMDEnabled()) {
      addOCLKernelArgumentMetadata(Context, SPIR_MD_KERNEL_ARG_NAME, BF, F,
                                   [=](SPIRVFunctionParameter *Arg) {
                                     return MDString::get(*Context,
                                                          Arg->getName());
                                   });
    }
    // Generate metadata for reqd_work_group_size
    if (auto EM = BF->getExecutionMode(ExecutionModeLocalSize)) {
      F->setMetadata(kSPIR2MD::WGSize,
                     getMDNodeStringIntVec(Context, EM->getLiterals()));
    }
    // Generate metadata for work_group_size_hint
    if (auto EM = BF->getExecutionMode(ExecutionModeLocalSizeHint)) {
      F->setMetadata(kSPIR2MD::WGSizeHint,
                     getMDNodeStringIntVec(Context, EM->getLiterals()));
    }
    // Generate metadata for vec_type_hint
    if (auto EM = BF->getExecutionMode(ExecutionModeVecTypeHint)) {
      std::vector<Metadata *> MetadataVec;
      Type *VecHintTy = decodeVecTypeHint(*Context, EM->getLiterals()[0]);
      assert(VecHintTy);
      MetadataVec.push_back(ValueAsMetadata::get(UndefValue::get(VecHintTy)));
      MetadataVec.push_back(ConstantAsMetadata::get(
          ConstantInt::get(Type::getInt32Ty(*Context), 1)));
      F->setMetadata(kSPIR2MD::VecTyHint, MDNode::get(*Context, MetadataVec));
    }
    // Generate metadata for intel_reqd_sub_group_size
    if (auto *EM = BF->getExecutionMode(ExecutionModeSubgroupSize)) {
      auto SizeMD = ConstantAsMetadata::get(getUInt32(M, EM->getLiterals()[0]));
      F->setMetadata(kSPIR2MD::SubgroupSize, MDNode::get(*Context, SizeMD));
    }
    // Generate metadata for max_work_group_size
    if (auto EM = BF->getExecutionMode(ExecutionModeMaxWorkgroupSizeINTEL)) {
      F->setMetadata(kSPIR2MD::MaxWGSize,
                     getMDNodeStringIntVec(Context, EM->getLiterals()));
    }
    // Generate metadata for no_global_work_offset
    if (BF->getExecutionMode(ExecutionModeNoGlobalOffsetINTEL)) {
      F->setMetadata(kSPIR2MD::NoGlobalOffset, MDNode::get(*Context, {}));
    }
    // Generate metadata for max_global_work_dim
    if (auto EM = BF->getExecutionMode(ExecutionModeMaxWorkDimINTEL)) {
      F->setMetadata(kSPIR2MD::MaxWGDim,
                     getMDNodeStringIntVec(Context, EM->getLiterals()));
    }
    // Generate metadata for num_simd_work_items
    if (auto EM = BF->getExecutionMode(ExecutionModeNumSIMDWorkitemsINTEL)) {
      F->setMetadata(kSPIR2MD::NumSIMD,
                     getMDNodeStringIntVec(Context, EM->getLiterals()));
    }
  }
  return true;
}

bool SPIRVToLLVM::transAlign(SPIRVValue *BV, Value *V) {
  if (auto AL = dyn_cast<AllocaInst>(V)) {
    SPIRVWord Align = 0;
    if (BV->hasAlignment(&Align))
      AL->setAlignment(MaybeAlign(Align));
    return true;
  }
  if (auto GV = dyn_cast<GlobalVariable>(V)) {
    SPIRVWord Align = 0;
    if (BV->hasAlignment(&Align))
      GV->setAlignment(MaybeAlign(Align));
    return true;
  }
  return true;
}

void SPIRVToLLVM::transOCLVectorLoadStore(std::string &UnmangledName,
                                          std::vector<SPIRVWord> &BArgs) {
  if (UnmangledName.find("vload") == 0 &&
      UnmangledName.find("n") != std::string::npos) {
    if (BArgs.back() != 1) {
      std::stringstream SS;
      SS << BArgs.back();
      UnmangledName.replace(UnmangledName.find("n"), 1, SS.str());
    } else {
      UnmangledName.erase(UnmangledName.find("n"), 1);
    }
    BArgs.pop_back();
  } else if (UnmangledName.find("vstore") == 0) {
    if (UnmangledName.find("n") != std::string::npos) {
      auto T = BM->getValueType(BArgs[0]);
      if (T->isTypeVector()) {
        auto W = T->getVectorComponentCount();
        std::stringstream SS;
        SS << W;
        UnmangledName.replace(UnmangledName.find("n"), 1, SS.str());
      } else {
        UnmangledName.erase(UnmangledName.find("n"), 1);
      }
    }
    if (UnmangledName.find("_r") != std::string::npos) {
      UnmangledName.replace(
          UnmangledName.find("_r"), 2,
          std::string("_") +
              SPIRSPIRVFPRoundingModeMap::rmap(
                  static_cast<SPIRVFPRoundingModeKind>(BArgs.back())));
      BArgs.pop_back();
    }
  }
}

// printf is not mangled. The function type should have just one argument.
// read_image*: the second argument should be mangled as sampler.
Instruction *SPIRVToLLVM::transOCLBuiltinFromExtInst(SPIRVExtInst *BC,
                                                     BasicBlock *BB) {
  assert(BB && "Invalid BB");
  std::string MangledName;
  SPIRVWord EntryPoint = BC->getExtOp();
  bool IsVarArg = false;
  bool IsPrintf = false;
  std::string UnmangledName;
  auto BArgs = BC->getArguments();

  assert(BM->getBuiltinSet(BC->getExtSetId()) == SPIRVEIS_OpenCL &&
         "Not OpenCL extended instruction");
  if (EntryPoint == OpenCLLIB::Printf)
    IsPrintf = true;
  else {
    UnmangledName = OCLExtOpMap::map(static_cast<OCLExtOpKind>(EntryPoint));
  }

  SPIRVDBG(spvdbgs() << "[transOCLBuiltinFromExtInst] OrigUnmangledName: "
                     << UnmangledName << '\n');
  transOCLVectorLoadStore(UnmangledName, BArgs);

  std::vector<Type *> ArgTypes = transTypeVector(BC->getValueTypes(BArgs));

  if (IsPrintf) {
    MangledName = "printf";
    IsVarArg = true;
    ArgTypes.resize(1);
  } else if (UnmangledName.find("read_image") == 0) {
    auto ModifiedArgTypes = ArgTypes;
    ModifiedArgTypes[1] = getOrCreateOpaquePtrType(M, "opencl.sampler_t");
    mangleOpenClBuiltin(UnmangledName, ModifiedArgTypes, MangledName);
  } else {
    mangleOpenClBuiltin(UnmangledName, ArgTypes, MangledName);
  }
  SPIRVDBG(spvdbgs() << "[transOCLBuiltinFromExtInst] ModifiedUnmangledName: "
                     << UnmangledName << " MangledName: " << MangledName
                     << '\n');

  FunctionType *FT =
      FunctionType::get(transType(BC->getType()), ArgTypes, IsVarArg);
  Function *F = M->getFunction(MangledName);
  if (!F) {
    F = Function::Create(FT, GlobalValue::ExternalLinkage, MangledName, M);
    F->setCallingConv(CallingConv::SPIR_FUNC);
    if (isFuncNoUnwind())
      F->addFnAttr(Attribute::NoUnwind);
  }
  auto Args = transValue(BC->getValues(BArgs), F, BB);
  SPIRVDBG(dbgs() << "[transOCLBuiltinFromExtInst] Function: " << *F
                  << ", Args: ";
           for (auto &I
                : Args) dbgs()
           << *I << ", ";
           dbgs() << '\n');
  CallInst *Call = CallInst::Create(F, Args, BC->getName(), BB);
  setCallingConv(Call);
  addFnAttr(Call, Attribute::NoUnwind);
  return transOCLBuiltinPostproc(BC, Call, BB, UnmangledName);
}

// SPIR-V only contains language version. Use OpenCL language version as
// SPIR version.
bool SPIRVToLLVM::transSourceLanguage() {
  SPIRVWord Ver = 0;
  SourceLanguage Lang = BM->getSourceLanguage(&Ver);
  assert((Lang == SourceLanguageUnknown || // Allow unknown for debug info test
          Lang == SourceLanguageOpenCL_C || Lang == SourceLanguageOpenCL_CPP) &&
         "Unsupported source language");
  unsigned short Major = 0;
  unsigned char Minor = 0;
  unsigned char Rev = 0;
  std::tie(Major, Minor, Rev) = decodeOCLVer(Ver);
  SPIRVMDBuilder Builder(*M);
  Builder.addNamedMD(kSPIRVMD::Source).addOp().add(Lang).add(Ver).done();
  // ToDo: Phasing out usage of old SPIR metadata
  if (Ver <= kOCLVer::CL12)
    addOCLVersionMetadata(Context, M, kSPIR2MD::SPIRVer, 1, 2);
  else
    addOCLVersionMetadata(Context, M, kSPIR2MD::SPIRVer, 2, 0);

  addOCLVersionMetadata(Context, M, kSPIR2MD::OCLVer, Major, Minor);
  return true;
}

bool SPIRVToLLVM::transSourceExtension() {
  auto ExtSet = rmap<OclExt::Kind>(BM->getExtension());
  auto CapSet = rmap<OclExt::Kind>(BM->getCapability());
  ExtSet.insert(CapSet.begin(), CapSet.end());
  auto OCLExtensions = map<std::string>(ExtSet);
  std::set<std::string> OCLOptionalCoreFeatures;
  static const char *OCLOptCoreFeatureNames[] = {
      "cl_images",
      "cl_doubles",
  };
  for (auto &I : OCLOptCoreFeatureNames) {
    auto Loc = OCLExtensions.find(I);
    if (Loc != OCLExtensions.end()) {
      OCLExtensions.erase(Loc);
      OCLOptionalCoreFeatures.insert(I);
    }
  }
  addNamedMetadataStringSet(Context, M, kSPIR2MD::Extensions, OCLExtensions);
  addNamedMetadataStringSet(Context, M, kSPIR2MD::OptFeatures,
                            OCLOptionalCoreFeatures);
  return true;
}

// If the argument is unsigned return uconvert*, otherwise return convert*.
std::string SPIRVToLLVM::getOCLConvertBuiltinName(SPIRVInstruction *BI) {
  auto OC = BI->getOpCode();
  assert(isCvtOpCode(OC) && "Not convert instruction");
  auto U = static_cast<SPIRVUnary *>(BI);
  std::string Name;
  if (isCvtFromUnsignedOpCode(OC))
    Name = "u";
  Name += "convert_";
  Name += mapSPIRVTypeToOCLType(U->getType(), !isCvtToUnsignedOpCode(OC));
  SPIRVFPRoundingModeKind Rounding;
  if (U->isSaturatedConversion())
    Name += "_sat";
  if (U->hasFPRoundingMode(&Rounding)) {
    Name += "_";
    Name += SPIRSPIRVFPRoundingModeMap::rmap(Rounding);
  }
  return Name;
}

// Check Address Space of the Pointer Type
std::string SPIRVToLLVM::getOCLGenericCastToPtrName(SPIRVInstruction *BI) {
  auto GenericCastToPtrInst = BI->getType()->getPointerStorageClass();
  switch (GenericCastToPtrInst) {
  case StorageClassCrossWorkgroup:
    return std::string(kOCLBuiltinName::ToGlobal);
  case StorageClassWorkgroup:
    return std::string(kOCLBuiltinName::ToLocal);
  case StorageClassFunction:
    return std::string(kOCLBuiltinName::ToPrivate);
  default:
    llvm_unreachable("Invalid address space");
    return "";
  }
}

llvm::GlobalValue::LinkageTypes
SPIRVToLLVM::transLinkageType(const SPIRVValue *V) {
  if (V->getLinkageType() == LinkageTypeInternal) {
    return GlobalValue::InternalLinkage;
  } else if (V->getLinkageType() == LinkageTypeImport) {
    // Function declaration
    if (V->getOpCode() == OpFunction) {
      if (static_cast<const SPIRVFunction *>(V)->getNumBasicBlock() == 0)
        return GlobalValue::ExternalLinkage;
    }
    // Variable declaration
    if (V->getOpCode() == OpVariable) {
      if (static_cast<const SPIRVVariable *>(V)->getInitializer() == 0)
        return GlobalValue::ExternalLinkage;
    }
    // Definition
    return GlobalValue::AvailableExternallyLinkage;
  } else { // LinkageTypeExport
    if (V->getOpCode() == OpVariable) {
      if (static_cast<const SPIRVVariable *>(V)->getInitializer() == 0)
        // Tentative definition
        return GlobalValue::CommonLinkage;
    }
    return GlobalValue::ExternalLinkage;
  }
}

Instruction *SPIRVToLLVM::transOCLAllAny(SPIRVInstruction *I, BasicBlock *BB) {
  CallInst *CI = cast<CallInst>(transSPIRVBuiltinFromInst(I, BB));
  assert(CI->getCalledFunction() && "Unexpected indirect call");
  AttributeList Attrs = CI->getCalledFunction()->getAttributes();
  return cast<Instruction>(mapValue(
      I, mutateCallInstOCL(
             M, CI,
             [=](CallInst *, std::vector<Value *> &Args, llvm::Type *&RetTy) {
               Type *Int32Ty = Type::getInt32Ty(*Context);
               auto OldArg = CI->getOperand(0);
               auto NewArgTy = VectorType::get(
                   Int32Ty,
                   cast<VectorType>(OldArg->getType())->getNumElements());
               auto NewArg =
                   CastInst::CreateSExtOrBitCast(OldArg, NewArgTy, "", CI);
               Args[0] = NewArg;
               RetTy = Int32Ty;
               return CI->getCalledFunction()->getName().str();
             },
             [=](CallInst *NewCI) -> Instruction * {
               return CastInst::CreateTruncOrBitCast(
                   NewCI, Type::getInt1Ty(*Context), "", NewCI->getNextNode());
             },
             &Attrs)));
}

Instruction *SPIRVToLLVM::transOCLRelational(SPIRVInstruction *I,
                                             BasicBlock *BB) {
  CallInst *CI = cast<CallInst>(transSPIRVBuiltinFromInst(I, BB));
  assert(CI->getCalledFunction() && "Unexpected indirect call");
  AttributeList Attrs = CI->getCalledFunction()->getAttributes();
  return cast<Instruction>(mapValue(
      I, mutateCallInstOCL(
             M, CI,
             [=](CallInst *, std::vector<Value *> &Args, llvm::Type *&RetTy) {
               Type *IntTy = Type::getInt32Ty(*Context);
               RetTy = IntTy;
               if (CI->getType()->isVectorTy()) {
                 if (cast<VectorType>(CI->getOperand(0)->getType())
                         ->getElementType()
                         ->isDoubleTy())
                   IntTy = Type::getInt64Ty(*Context);
                 if (cast<VectorType>(CI->getOperand(0)->getType())
                         ->getElementType()
                         ->isHalfTy())
                   IntTy = Type::getInt16Ty(*Context);
                 RetTy = VectorType::get(
                     IntTy, cast<VectorType>(CI->getType())->getNumElements());
               }
               return CI->getCalledFunction()->getName().str();
             },
             [=](CallInst *NewCI) -> Instruction * {
               Type *RetTy = Type::getInt1Ty(*Context);
               if (NewCI->getType()->isVectorTy())
                 RetTy = VectorType::get(
                     Type::getInt1Ty(*Context),
                     cast<VectorType>(NewCI->getType())->getNumElements());
               return CastInst::CreateTruncOrBitCast(NewCI, RetTy, "",
                                                     NewCI->getNextNode());
             },
             &Attrs)));
}

std::unique_ptr<SPIRVModule> readSpirvModule(std::istream &IS,
                                             const SPIRV::TranslatorOpts &Opts,
                                             std::string &ErrMsg) {
  std::unique_ptr<SPIRVModule> BM(SPIRVModule::createSPIRVModule(Opts));

  IS >> *BM;
  if (!BM->isModuleValid()) {
    BM->getError(ErrMsg);
    return nullptr;
  }
  return BM;
}

std::unique_ptr<SPIRVModule> readSpirvModule(std::istream &IS,
                                             std::string &ErrMsg) {
  SPIRV::TranslatorOpts DefaultOpts;
  return readSpirvModule(IS, DefaultOpts, ErrMsg);
}

} // namespace SPIRV

std::unique_ptr<Module>
llvm::convertSpirvToLLVM(LLVMContext &C, SPIRVModule &BM,
                         const SPIRV::TranslatorOpts &Opts,
                         std::string &ErrMsg) {
  std::unique_ptr<Module> M(new Module("", C));
  SPIRVToLLVM BTL(M.get(), &BM);

  if (!BTL.translate()) {
    BM.getError(ErrMsg);
    return nullptr;
  }

  llvm::ModulePass *LoweringPass =
      createSPIRVBIsLoweringPass(*M, Opts.getDesiredBIsRepresentation());
  if (LoweringPass) {
    // nullptr means no additional lowering is required
    llvm::legacy::PassManager PassMgr;
    PassMgr.add(LoweringPass);
    PassMgr.run(*M);
  }

  return M;
}

std::unique_ptr<Module>
llvm::convertSpirvToLLVM(LLVMContext &C, SPIRVModule &BM, std::string &ErrMsg) {
  SPIRV::TranslatorOpts DefaultOpts;
  return llvm::convertSpirvToLLVM(C, BM, DefaultOpts, ErrMsg);
}

bool llvm::readSpirv(LLVMContext &C, std::istream &IS, Module *&M,
                     std::string &ErrMsg) {
  SPIRV::TranslatorOpts DefaultOpts;
  // As it is stated in the documentation, the translator accepts all SPIR-V
  // extensions by default
  DefaultOpts.enableAllExtensions();
  return llvm::readSpirv(C, DefaultOpts, IS, M, ErrMsg);
}

bool llvm::readSpirv(LLVMContext &C, const SPIRV::TranslatorOpts &Opts,
                     std::istream &IS, Module *&M, std::string &ErrMsg) {
  std::unique_ptr<SPIRVModule> BM(readSpirvModule(IS, Opts, ErrMsg));

  if (!BM)
    return false;

  M = convertSpirvToLLVM(C, *BM, Opts, ErrMsg).release();

  if (!M)
    return false;

  if (DbgSaveTmpLLVM)
    dumpLLVM(M, DbgTmpLLVMFileName);

  return true;
}

bool llvm::getSpecConstInfo(std::istream &IS,
                            std::vector<SpecConstInfoTy> &SpecConstInfo) {
  std::unique_ptr<SPIRVModule> BM(SPIRVModule::createSPIRVModule());
  BM->setAutoAddExtensions(false);
  SPIRVDecoder D(IS, *BM);
  SPIRVWord Magic;
  D >> Magic;
  if (!BM->getErrorLog().checkError(Magic == MagicNumber, SPIRVEC_InvalidModule,
                                    "invalid magic number")) {
    return false;
  }
  // Skip the rest of the header
  D.ignore(4);

  // According to the logical layout of SPIRV module (p2.4 of the spec),
  // all constant instructions must appear before function declarations.
  while (D.OpCode != OpFunction && D.getWordCountAndOpCode()) {
    switch (D.OpCode) {
    case OpDecorate:
      // The decoration is added to the module in scope of SPIRVDecorate::decode
      D.getEntry();
      break;
    case OpTypeBool:
    case OpTypeInt:
    case OpTypeFloat:
      BM->addEntry(D.getEntry());
      break;
    case OpSpecConstant:
    case OpSpecConstantTrue:
    case OpSpecConstantFalse: {
      auto *C = BM->addConstant(static_cast<SPIRVValue *>(D.getEntry()));
      SPIRVWord SpecConstIdLiteral = 0;
      if (C->hasDecorate(DecorationSpecId, 0, &SpecConstIdLiteral)) {
        SPIRVType *Ty = C->getType();
        uint32_t SpecConstSize = Ty->isTypeBool() ? 1 : Ty->getBitWidth() / 8;
        SpecConstInfo.emplace_back(SpecConstIdLiteral, SpecConstSize);
      }
      break;
    }
    default:
      D.ignoreInstruction();
    }
  }
  return !IS.fail();
}<|MERGE_RESOLUTION|>--- conflicted
+++ resolved
@@ -1976,30 +1976,16 @@
       // Fastpath
       switch (ColNum) {
       case 2: {
-<<<<<<< HEAD
-        Value *V1 = Builder.CreateShuffleVector(MCache[0], MCache[1], ArrayRef<int>({0, 2}));
-        V = Builder.CreateInsertValue(V, V1, 0);
-        Value *V2 = Builder.CreateShuffleVector(MCache[0], MCache[1], ArrayRef<int>({1, 3}));
-=======
         Value *V1 = Builder.CreateShuffleVector(MCache[0], MCache[1],
                                                 ArrayRef<int>({0, 2}));
         V = Builder.CreateInsertValue(V, V1, 0);
         Value *V2 = Builder.CreateShuffleVector(MCache[0], MCache[1],
                                                 ArrayRef<int>({1, 3}));
->>>>>>> abed4e33
         V = Builder.CreateInsertValue(V, V2, 1);
         return mapValue(BV, V);
       }
 
       case 4: {
-<<<<<<< HEAD
-        for (unsigned Idx = 0; Idx < 4; ++Idx) {
-          Value *V1 =
-              Builder.CreateShuffleVector(MCache[0], MCache[1], ArrayRef<uint32_t>({Idx, Idx + 4}));
-          Value *V2 =
-              Builder.CreateShuffleVector(MCache[2], MCache[3], ArrayRef<uint32_t>({Idx, Idx + 4}));
-          Value *V3 = Builder.CreateShuffleVector(V1, V2, ArrayRef<uint32_t>({0, 1, 2, 3}));
-=======
         for (int Idx = 0; Idx < 4; ++Idx) {
           Value *V1 = Builder.CreateShuffleVector(
               MCache[0], MCache[1], ArrayRef<int>({Idx, Idx + 4}));
@@ -2007,7 +1993,6 @@
               MCache[2], MCache[3], ArrayRef<int>({Idx, Idx + 4}));
           Value *V3 =
               Builder.CreateShuffleVector(V1, V2, ArrayRef<int>({0, 1, 2, 3}));
->>>>>>> abed4e33
           V = Builder.CreateInsertValue(V, V3, Idx);
         }
         return mapValue(BV, V);
