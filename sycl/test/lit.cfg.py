# -*- Python -*-

import os
import platform
import re
import subprocess
import tempfile
from distutils.spawn import find_executable

import lit.formats
import lit.util

from lit.llvm import llvm_config

# Configuration file for the 'lit' test runner.

# name: The name of this test suite.
config.name = 'SYCL'

# testFormat: The test format to use to interpret tests.
#
# For now we require '&&' between commands, until they get globally killed and
# the test runner updated.
config.test_format = lit.formats.ShTest()

# suffixes: A list of file extensions to treat as test files.
config.suffixes = ['.c', '.cpp', '.dump'] #add .spv. Currently not clear what to do with those

# feature tests are considered not so lightweight, so, they are excluded by default
config.excludes = ['Inputs', 'feature-tests', 'on-device']

# test_source_root: The root path where tests are located.
config.test_source_root = os.path.dirname(__file__)

# test_exec_root: The root path where tests should be run.
config.test_exec_root = os.path.join(config.sycl_obj_root, 'test')

# Propagate some variables from the host environment.
llvm_config.with_system_environment(['PATH', 'OCL_ICD_FILENAMES', 'SYCL_DEVICE_ALLOWLIST', 'SYCL_CONFIG_FILE_NAME'])
llvm_config.with_system_environment(['SYCL_BE']) # INTEL

# Configure LD_LIBRARY_PATH or corresponding os-specific alternatives
if platform.system() == "Linux":
    config.available_features.add('linux')
    llvm_config.with_system_environment('LD_LIBRARY_PATH')
    llvm_config.with_environment('LD_LIBRARY_PATH', config.sycl_libs_dir, append_path=True)
    llvm_config.with_system_environment('CFLAGS')
    llvm_config.with_environment('CFLAGS', config.sycl_clang_extra_flags)

elif platform.system() == "Windows":
    config.available_features.add('windows')
    llvm_config.with_system_environment('LIB')
    llvm_config.with_environment('LIB', config.sycl_libs_dir, append_path=True)

elif platform.system() == "Darwin":
    # FIXME: surely there is a more elegant way to instantiate the Xcode directories.
    llvm_config.with_system_environment('CPATH')
    llvm_config.with_environment('CPATH', "/Applications/Xcode.app/Contents/Developer/Toolchains/XcodeDefault.xctoolchain/usr/include/c++/v1", append_path=True)
    llvm_config.with_environment('CPATH', "/Applications/Xcode.app/Contents/Developer/Platforms/MacOSX.platform/Developer/SDKs/MacOSX.sdk/usr/include/", append_path=True)
    llvm_config.with_environment('DYLD_LIBRARY_PATH', config.sycl_libs_dir)

llvm_config.with_environment('PATH', config.sycl_tools_dir, append_path=True)

# INTEL_CUSTOMIZATION
# Tests assume that the host device is always available
llvm_config.with_environment('SYCL_ENABLE_HOST_DEVICE', "1")
# end INTEL_CUSTOMIZATION

config.substitutions.append( ('%threads_lib', config.sycl_threads_lib) )
config.substitutions.append( ('%sycl_libs_dir',  config.sycl_libs_dir ) )
config.substitutions.append( ('%sycl_include',  config.sycl_include ) )
config.substitutions.append( ('%sycl_source_dir', config.sycl_source_dir) )
config.substitutions.append( ('%opencl_libs_dir',  config.opencl_libs_dir) )
config.substitutions.append( ('%opencl_include_dir',  config.opencl_include_dir) )
config.substitutions.append( ('%cuda_toolkit_include',  config.cuda_toolkit_include) )
config.substitutions.append( ('%sycl_tools_src_dir',  config.sycl_tools_src_dir ) )
config.substitutions.append( ('%llvm_build_lib_dir',  config.llvm_build_lib_dir ) )
config.substitutions.append( ('%llvm_build_bin_dir',  config.llvm_build_bin_dir ) )

# INTEL_CUSTOMIZATION
def getAdditionalFlags():
    flags = []
    # Propagate --gcc-toolchain if we are overriding system installed gcc.
    if 'ICS_GCCBIN' in os.environ:
        flags += ['--gcc-toolchain='
            + os.path.normpath(os.path.join(os.environ['ICS_GCCBIN'], ".." ) ) ]
    # Add flags according to used host device backend
    backend = os.getenv('DPCPP_HOST_BACKEND', 'serial').lower()
    if backend is not None:
        if backend == 'openmp':
            flags += ['-DDPCPP_HOST_DEVICE_OPENMP=1', '-fopenmp']
        elif backend == 'openmp-perf':
            flags += ['-DDPCPP_HOST_DEVICE_PERF_NATIVE=1', '-fiopenmp', \
                      '-mllvm', '-enable-dpcpp-kernel-transforms', '-O3']
        elif backend == 'serial':
            pass
        else:
            print("Unknown host backend: " + backend)

    return flags

llvm_config.use_clang(additional_flags=getAdditionalFlags())
# end INTEL_CUSTOMIZATION

config.substitutions.append( ('%sycl_include',  config.sycl_include ) )
config.substitutions.append( ('%opencl_libs_dir',  config.opencl_libs_dir) )

# INTEL_CUSTOMIZATION
# Ask llvm-config about assertions.
llvm_config.feature_config([('--assertion-mode', {'ON': 'asserts'})])
llvm_config.feature_config([('--build-mode', {'Debug': 'debug'})])
# end INTEL_CUSTOMIZATION
llvm_config.add_tool_substitutions(['llvm-spirv'], [config.sycl_tools_dir])

config.substitutions.append( ('%RUN_ON_HOST', "env SYCL_DEVICE_FILTER=host ") )

# Every SYCL implementation provides a host implementation.
config.available_features.add('host')
triple=lit_config.params.get('SYCL_TRIPLE', 'spir64-unknown-linux-sycldevice')
lit_config.note("Triple: {}".format(triple))
config.substitutions.append( ('%sycl_triple',  triple ) )

<<<<<<< HEAD
# INTEL_CUSTOMIZATION
# Needed for disable some test in case of use of particular linker
# Check if the default linker is set in the ICS options
ics_setopts = os.environ.get("ICS_SETOPTS")
if ics_setopts:
    # The ICS options command is case insensitive. The string stored
    # in the environment variable could have any letter casing.
    ics_setopts = ics_setopts.lower()
    # Check if lld is the default linker
    if ics_setopts == 'ld=lld':
        config.available_features.add('default_linker_lld')
    # Check if gold is the default linker
    elif ics_setopts == 'ld=gold':
        config.available_features.add('default_linker_gold')
    # Check if bfd is the default linker
    elif ics_setopts == 'ld=bfd':
        config.available_features.add('default_linker_bfd')
# end INTEL_CUSTOMIZATION
=======
if triple == 'nvptx64-nvidia-cuda-sycldevice':
    config.available_features.add('cuda')
>>>>>>> e026e549

# Set timeout for test = 10 mins
try:
    import psutil
    lit_config.maxIndividualTestTime = 600
except ImportError:
    pass<|MERGE_RESOLUTION|>--- conflicted
+++ resolved
@@ -119,8 +119,9 @@
 triple=lit_config.params.get('SYCL_TRIPLE', 'spir64-unknown-linux-sycldevice')
 lit_config.note("Triple: {}".format(triple))
 config.substitutions.append( ('%sycl_triple',  triple ) )
+if triple == 'nvptx64-nvidia-cuda-sycldevice':
+    config.available_features.add('cuda')
 
-<<<<<<< HEAD
 # INTEL_CUSTOMIZATION
 # Needed for disable some test in case of use of particular linker
 # Check if the default linker is set in the ICS options
@@ -139,10 +140,6 @@
     elif ics_setopts == 'ld=bfd':
         config.available_features.add('default_linker_bfd')
 # end INTEL_CUSTOMIZATION
-=======
-if triple == 'nvptx64-nvidia-cuda-sycldevice':
-    config.available_features.add('cuda')
->>>>>>> e026e549
 
 # Set timeout for test = 10 mins
 try:
