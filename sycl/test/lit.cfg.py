# -*- Python -*-

import os
import platform
import re
import subprocess
import tempfile
from distutils.spawn import find_executable

import lit.formats
import lit.util

from lit.llvm import llvm_config

# Configuration file for the 'lit' test runner.

# name: The name of this test suite.
config.name = 'SYCL'

# testFormat: The test format to use to interpret tests.
#
# For now we require '&&' between commands, until they get globally killed and
# the test runner updated.
config.test_format = lit.formats.ShTest()

# suffixes: A list of file extensions to treat as test files.
config.suffixes = ['.c', '.cpp', '.dump'] #add .spv. Currently not clear what to do with those

# feature tests are considered not so lightweight, so, they are excluded by default
config.excludes = ['Inputs', 'feature-tests', 'on-device']

# test_source_root: The root path where tests are located.
config.test_source_root = os.path.dirname(__file__)

# test_exec_root: The root path where tests should be run.
config.test_exec_root = os.path.join(config.sycl_obj_root, 'test')

<<<<<<< HEAD
# INTEL_CUSTOMIZATION
def getAdditionalFlags():
    flags = []
    # Propagate --gcc-toolchain if we are overriding system installed gcc.
    if 'ICS_GCCBIN' in os.environ:
        flags += ['--gcc-toolchain='
            + os.path.normpath(os.path.join(os.environ['ICS_GCCBIN'], ".." ) ) ]
    # Add flags according to used host device backend
    backend = os.getenv('DPCPP_HOST_BACKEND', 'serial').lower()
    if backend is not None:
        if backend == 'openmp':
            flags += ['-DDPCPP_HOST_DEVICE_OPENMP=1', '-fopenmp']
        elif backend == 'openmp-perf':
            flags += ['-DDPCPP_HOST_DEVICE_PERF_NATIVE=1', '-fiopenmp', \
                      '-mllvm', '-enable-dpcpp-kernel-transforms', '-O3']
        elif backend == 'serial':
            pass
        else:
            print("Unknown host backend: " + backend)

    return flags

llvm_config.use_clang(additional_flags=getAdditionalFlags())
# end INTEL_CUSTOMIZATION
=======
llvm_config.use_clang(additional_flags=config.sycl_clang_extra_flags.split(' '))
>>>>>>> 2e591fba

# Propagate some variables from the host environment.
llvm_config.with_system_environment(['PATH', 'OCL_ICD_FILENAMES', 'SYCL_DEVICE_ALLOWLIST', 'SYCL_CONFIG_FILE_NAME'])
llvm_config.with_system_environment(['TC_WRAPPER_PATH']) # INTEL_CUSTOMIZATION

# Propagate extra environment variables
if config.extra_environment:
    lit_config.note("Extra environment variables")
    for env_pair in config.extra_environment.split(','):
        [var,val]=env_pair.split("=")
        if val:
           llvm_config.with_environment(var,val)
           lit_config.note("\t"+var+"="+val)
        else:
           lit_config.note("\tUnset "+var)
           llvm_config.with_environment(var,"")

# Configure LD_LIBRARY_PATH or corresponding os-specific alternatives
# Add 'libcxx' feature to filter out all SYCL abi tests when SYCL runtime
# is built with llvm libcxx. This feature is added for Linux only since MSVC
# CL compiler doesn't support to use llvm libcxx instead of MSVC STL.
if platform.system() == "Linux":
    config.available_features.add('linux')
    if config.sycl_use_libcxx == "ON":
        config.available_features.add('libcxx')
    llvm_config.with_system_environment('LD_LIBRARY_PATH')
    llvm_config.with_environment('LD_LIBRARY_PATH', config.sycl_libs_dir, append_path=True)

elif platform.system() == "Windows":
    config.available_features.add('windows')
    llvm_config.with_system_environment('LIB')
    llvm_config.with_environment('LIB', config.sycl_libs_dir, append_path=True)

elif platform.system() == "Darwin":
    # FIXME: surely there is a more elegant way to instantiate the Xcode directories.
    llvm_config.with_system_environment('CPATH')
    llvm_config.with_environment('CPATH', "/Applications/Xcode.app/Contents/Developer/Toolchains/XcodeDefault.xctoolchain/usr/include/c++/v1", append_path=True)
    llvm_config.with_environment('CPATH', "/Applications/Xcode.app/Contents/Developer/Platforms/MacOSX.platform/Developer/SDKs/MacOSX.sdk/usr/include/", append_path=True)
    llvm_config.with_environment('DYLD_LIBRARY_PATH', config.sycl_libs_dir)

llvm_config.with_environment('PATH', config.sycl_tools_dir, append_path=True)

# INTEL_CUSTOMIZATION
# Tests assume that the host device is always available
llvm_config.with_environment('SYCL_ENABLE_HOST_DEVICE', "1")
# end INTEL_CUSTOMIZATION

config.substitutions.append( ('%threads_lib', config.sycl_threads_lib) )
config.substitutions.append( ('%sycl_libs_dir',  config.sycl_libs_dir ) )
config.substitutions.append( ('%sycl_include',  config.sycl_include ) )
config.substitutions.append( ('%sycl_source_dir', config.sycl_source_dir) )
config.substitutions.append( ('%opencl_libs_dir',  config.opencl_libs_dir) )
config.substitutions.append( ('%opencl_include_dir',  config.opencl_include_dir) )
config.substitutions.append( ('%cuda_toolkit_include',  config.cuda_toolkit_include) )
config.substitutions.append( ('%sycl_tools_src_dir',  config.sycl_tools_src_dir ) )
config.substitutions.append( ('%llvm_build_lib_dir',  config.llvm_build_lib_dir ) )
config.substitutions.append( ('%llvm_build_bin_dir',  config.llvm_build_bin_dir ) )

# INTEL_CUSTOMIZATION
llvm_config.add_intel_features()
# end INTEL_CUSTOMIZATION

config.substitutions.append( ('%sycl_include',  config.sycl_include ) )
config.substitutions.append( ('%opencl_libs_dir',  config.opencl_libs_dir) )
config.substitutions.append( ('%fsycl-host-only', '-std=c++17 -Xclang -fsycl-is-host -isystem %s -isystem %s -isystem %s' % (config.sycl_include, config.opencl_include_dir, config.sycl_include + '/sycl/') ) )

llvm_config.add_tool_substitutions(['llvm-spirv'], [config.sycl_tools_dir])

config.substitutions.append( ('%RUN_ON_HOST', "env SYCL_DEVICE_FILTER=host ") )

# Every SYCL implementation provides a host implementation.
config.available_features.add('host')
triple=lit_config.params.get('SYCL_TRIPLE', 'spir64-unknown-unknown-sycldevice')
lit_config.note("Triple: {}".format(triple))
config.substitutions.append( ('%sycl_triple',  triple ) )
if triple == 'nvptx64-nvidia-cuda-sycldevice':
    config.available_features.add('cuda')

if triple == 'nvptx64-nvidia-cuda-sycldevice':
    config.available_features.add('cuda')

# INTEL_CUSTOMIZATION
# Needed for disable some test in case of use of particular linker
# Check if the default linker is set in the ICS options
ics_setopts = os.environ.get("ICS_SETOPTS")
if ics_setopts:
    # The ICS options command is case insensitive. The string stored
    # in the environment variable could have any letter casing.
    ics_setopts = ics_setopts.lower()
    # Check if lld is the default linker
    if ics_setopts == 'ld=lld':
        config.available_features.add('default_linker_lld')
    # Check if gold is the default linker
    elif ics_setopts == 'ld=gold':
        config.available_features.add('default_linker_gold')
    # Check if bfd is the default linker
    elif ics_setopts == 'ld=bfd':
        config.available_features.add('default_linker_bfd')
# end INTEL_CUSTOMIZATION

# Set timeout for test = 10 mins
try:
    import psutil
    lit_config.maxIndividualTestTime = 600
except ImportError:
    pass<|MERGE_RESOLUTION|>--- conflicted
+++ resolved
@@ -35,10 +35,9 @@
 # test_exec_root: The root path where tests should be run.
 config.test_exec_root = os.path.join(config.sycl_obj_root, 'test')
 
-<<<<<<< HEAD
 # INTEL_CUSTOMIZATION
 def getAdditionalFlags():
-    flags = []
+    flags = config.sycl_clang_extra_flags.split(' ')
     # Propagate --gcc-toolchain if we are overriding system installed gcc.
     if 'ICS_GCCBIN' in os.environ:
         flags += ['--gcc-toolchain='
@@ -60,9 +59,6 @@
 
 llvm_config.use_clang(additional_flags=getAdditionalFlags())
 # end INTEL_CUSTOMIZATION
-=======
-llvm_config.use_clang(additional_flags=config.sycl_clang_extra_flags.split(' '))
->>>>>>> 2e591fba
 
 # Propagate some variables from the host environment.
 llvm_config.with_system_environment(['PATH', 'OCL_ICD_FILENAMES', 'SYCL_DEVICE_ALLOWLIST', 'SYCL_CONFIG_FILE_NAME'])
