# -*- Python -*-

import os
import platform
import re
import subprocess
import tempfile
from distutils.spawn import find_executable

import lit.formats
import lit.util

from lit.llvm import llvm_config

# Configuration file for the 'lit' test runner.

# name: The name of this test suite.
config.name = 'SYCL'

# testFormat: The test format to use to interpret tests.
#
# For now we require '&&' between commands, until they get globally killed and
# the test runner updated.
config.test_format = lit.formats.ShTest()

# suffixes: A list of file extensions to treat as test files.
config.suffixes = ['.c', '.cpp', '.dump'] #add .spv. Currently not clear what to do with those

# feature tests are considered not so lightweight, so, they are excluded by default
config.excludes = ['Inputs', 'feature-tests', 'on-device']

# test_source_root: The root path where tests are located.
config.test_source_root = os.path.dirname(__file__)

# test_exec_root: The root path where tests should be run.
config.test_exec_root = os.path.join(config.sycl_obj_root, 'test')

# Propagate some variables from the host environment.
llvm_config.with_system_environment(['PATH', 'OCL_ICD_FILENAMES', 'SYCL_DEVICE_ALLOWLIST', 'SYCL_CONFIG_FILE_NAME'])
llvm_config.with_system_environment(['SYCL_BE']) # INTEL

# Configure LD_LIBRARY_PATH or corresponding os-specific alternatives
if platform.system() == "Linux":
    config.available_features.add('linux')
    llvm_config.with_system_environment('LD_LIBRARY_PATH')
    llvm_config.with_environment('LD_LIBRARY_PATH', config.sycl_libs_dir, append_path=True)
    llvm_config.with_system_environment('CFLAGS')
    llvm_config.with_environment('CFLAGS', config.sycl_clang_extra_flags)

elif platform.system() == "Windows":
    config.available_features.add('windows')
    llvm_config.with_system_environment('LIB')
    llvm_config.with_environment('LIB', config.sycl_libs_dir, append_path=True)

elif platform.system() == "Darwin":
    # FIXME: surely there is a more elegant way to instantiate the Xcode directories.
    llvm_config.with_system_environment('CPATH')
    llvm_config.with_environment('CPATH', "/Applications/Xcode.app/Contents/Developer/Toolchains/XcodeDefault.xctoolchain/usr/include/c++/v1", append_path=True)
    llvm_config.with_environment('CPATH', "/Applications/Xcode.app/Contents/Developer/Platforms/MacOSX.platform/Developer/SDKs/MacOSX.sdk/usr/include/", append_path=True)
    llvm_config.with_environment('DYLD_LIBRARY_PATH', config.sycl_libs_dir)

llvm_config.with_environment('PATH', config.sycl_tools_dir, append_path=True)

# INTEL_CUSTOMIZATION
# Tests assume that the host device is always available
llvm_config.with_environment('SYCL_ENABLE_HOST_DEVICE', "1")
# end INTEL_CUSTOMIZATION

config.substitutions.append( ('%threads_lib', config.sycl_threads_lib) )
config.substitutions.append( ('%sycl_libs_dir',  config.sycl_libs_dir ) )
config.substitutions.append( ('%sycl_include',  config.sycl_include ) )
config.substitutions.append( ('%sycl_source_dir', config.sycl_source_dir) )
config.substitutions.append( ('%opencl_libs_dir',  config.opencl_libs_dir) )
config.substitutions.append( ('%opencl_include_dir',  config.opencl_include_dir) )
config.substitutions.append( ('%cuda_toolkit_include',  config.cuda_toolkit_include) )
config.substitutions.append( ('%sycl_tools_src_dir',  config.sycl_tools_src_dir ) )
config.substitutions.append( ('%llvm_build_lib_dir',  config.llvm_build_lib_dir ) )
config.substitutions.append( ('%llvm_build_bin_dir',  config.llvm_build_bin_dir ) )

# INTEL_CUSTOMIZATION
def getAdditionalFlags():
    flags = []
    # Propagate --gcc-toolchain if we are overriding system installed gcc.
    if 'ICS_GCCBIN' in os.environ:
        flags += ['--gcc-toolchain='
            + os.path.normpath(os.path.join(os.environ['ICS_GCCBIN'], ".." ) ) ]
    # Add flags according to used host device backend
    backend = os.getenv('DPCPP_HOST_BACKEND', 'serial').lower()
    if backend is not None:
        if backend == 'openmp':
            flags += ['-DDPCPP_HOST_DEVICE_OPENMP=1', '-fopenmp']
        elif backend == 'openmp-perf':
            flags += ['-DDPCPP_HOST_DEVICE_PERF_NATIVE=1', '-fiopenmp', \
                      '-mllvm', '-enable-dpcpp-kernel-transforms', '-O3']
        elif backend == 'serial':
            pass
        else:
            print("Unknown host backend: " + backend)

    return flags

llvm_config.use_clang(additional_flags=getAdditionalFlags())
# end INTEL_CUSTOMIZATION

config.substitutions.append( ('%sycl_include',  config.sycl_include ) )
config.substitutions.append( ('%opencl_libs_dir',  config.opencl_libs_dir) )

# INTEL_CUSTOMIZATION
# Ask llvm-config about assertions.
llvm_config.feature_config([('--assertion-mode', {'ON': 'asserts'})])
llvm_config.feature_config([('--build-mode', {'Debug': 'debug'})])
# end INTEL_CUSTOMIZATION
llvm_config.add_tool_substitutions(['llvm-spirv'], [config.sycl_tools_dir])

config.substitutions.append( ('%RUN_ON_HOST', "env SYCL_DEVICE_FILTER=host ") )

<<<<<<< HEAD
get_device_count_by_type_path = os.path.join(config.llvm_tools_dir, "get_device_count_by_type")

def getDeviceCount(device_type):
# INTEL_CUSTOMIZATION
    # If SYCL_LIT_USE_HOST_ONLY is unset or set to something not equal to FALSE,
    # then return 0 to prohibit using all devices except HOST.
    host_only = os.getenv('SYCL_LIT_USE_HOST_ONLY', 'true').lower()
    if host_only != '0' and host_only != 'false' and host_only != 'no':
        return [0, False, False]
# end INTEL_CUSTOMIZATION

    is_cuda = False;
    is_level_zero = False;
    process = subprocess.Popen([get_device_count_by_type_path, device_type, backend],
        stdout=subprocess.PIPE)
    (output, err) = process.communicate()
    exit_code = process.wait()

    if exit_code != 0:
        lit_config.error("getDeviceCount {TYPE} {BACKEND}: Non-zero exit code {CODE}".format(
            TYPE=device_type, BACKEND=backend, CODE=exit_code))
        return [0,False,False]

    result = output.decode().replace('\n', '').split(':', 1)
    try:
        value = int(result[0])
    except ValueError:
        value = 0
        lit_config.error("getDeviceCount {TYPE} {BACKEND}: Cannot get value from output: {OUT}".format(
            TYPE=device_type, BACKEND=backend, OUT=result[0]))

    # if we have found gpu and there is additional information, let's check
    # whether this is CUDA device or Level Zero device or none of these.
    if device_type == "gpu" and value > 0 and len(result[1]):
        if re.match(r".*cuda", result[1]):
            is_cuda = True;
        if re.match(r".*level zero", result[1]):
            is_level_zero = True;

    if err:
        lit_config.warning("getDeviceCount {TYPE} {BACKEND} stderr:{ERR}".format(
            TYPE=device_type, BACKEND=backend, ERR=err))
    return [value,is_cuda,is_level_zero]

# Every SYCL implementation provides a host implementation.
config.available_features.add('host')

# Configure device-specific substitutions based on availability of corresponding
# devices/runtimes

found_at_least_one_device = False

cpu_run_substitute = "true"
cpu_run_on_linux_substitute = "true "
cpu_check_substitute = ""
cpu_check_on_linux_substitute = ""

if getDeviceCount("cpu")[0]:
    found_at_least_one_device = True
    lit_config.note("Found available CPU device")
    cpu_run_substitute = "env SYCL_DEVICE_FILTER={SYCL_PLUGIN}:cpu ".format(SYCL_PLUGIN=backend)
    cpu_check_substitute = "| FileCheck %s"
    config.available_features.add('cpu')
    if platform.system() == "Linux":
        cpu_run_on_linux_substitute = "env SYCL_DEVICE_FILTER={SYCL_PLUGIN}:cpu ".format(SYCL_PLUGIN=backend)
        cpu_check_on_linux_substitute = "| FileCheck %s"
else:
    lit_config.warning("CPU device not found")

config.substitutions.append( ('%CPU_RUN_PLACEHOLDER',  cpu_run_substitute) )
config.substitutions.append( ('%CPU_RUN_ON_LINUX_PLACEHOLDER',  cpu_run_on_linux_substitute) )
config.substitutions.append( ('%CPU_CHECK_PLACEHOLDER',  cpu_check_substitute) )
config.substitutions.append( ('%CPU_CHECK_ON_LINUX_PLACEHOLDER',  cpu_check_on_linux_substitute) )

# INTEL_CUSTOMIZATION
gpu_run_substitute = "true"
gpu_run_on_linux_substitute = "true "
# end INTEL_CUSTOMIZATION
gpu_check_substitute = ""
gpu_check_on_linux_substitute = ""

cuda = False
level_zero = False
[gpu_count, cuda, level_zero] = getDeviceCount("gpu")

if gpu_count > 0:
    found_at_least_one_device = True
    lit_config.note("Found available GPU device")
    gpu_run_substitute = " env SYCL_DEVICE_FILTER={SYCL_PLUGIN}:gpu ".format(SYCL_PLUGIN=backend)
    gpu_check_substitute = "| FileCheck %s"
    config.available_features.add('gpu')
    if cuda:
       config.available_features.add('cuda')
    elif level_zero:
       config.available_features.add('level_zero')

    if platform.system() == "Linux":
        gpu_run_on_linux_substitute = "env SYCL_DEVICE_FILTER={SYCL_PLUGIN}:gpu ".format(SYCL_PLUGIN=backend)
        gpu_check_on_linux_substitute = "| FileCheck %s"
    # ESIMD-specific setup. Requires OpenCL for now.
    esimd_run_substitute = " env SYCL_DEVICE_FILTER=opencl:gpu SYCL_PROGRAM_COMPILE_OPTIONS=-vc-codegen"
    config.substitutions.append( ('%ESIMD_RUN_PLACEHOLDER',  esimd_run_substitute) )
    config.substitutions.append( ('%clangxx-esimd',  "clang++ -fsycl-explicit-simd" ) )
else:
    lit_config.warning("GPU device not found")

config.substitutions.append( ('%GPU_RUN_PLACEHOLDER',  gpu_run_substitute) )
config.substitutions.append( ('%GPU_RUN_ON_LINUX_PLACEHOLDER',  gpu_run_on_linux_substitute) )
config.substitutions.append( ('%GPU_CHECK_PLACEHOLDER',  gpu_check_substitute) )
config.substitutions.append( ('%GPU_CHECK_ON_LINUX_PLACEHOLDER',  gpu_check_on_linux_substitute) )

acc_run_substitute = "true"
acc_check_substitute = ""
if getDeviceCount("accelerator")[0]:
    found_at_least_one_device = True
    lit_config.note("Found available accelerator device")
    acc_run_substitute = " env SYCL_DEVICE_FILTER={SYCL_PLUGIN}:acc ".format(SYCL_PLUGIN=backend)
    acc_check_substitute = "| FileCheck %s"
    config.available_features.add('accelerator')
else:
    lit_config.warning("Accelerator device not found")
config.substitutions.append( ('%ACC_RUN_PLACEHOLDER',  acc_run_substitute) )
config.substitutions.append( ('%ACC_CHECK_PLACEHOLDER',  acc_check_substitute) )

# LIT testing either supports OpenCL or CUDA or Level Zero.
if not cuda and not level_zero and found_at_least_one_device:
    config.available_features.add('opencl')

if cuda:
    config.substitutions.append( ('%sycl_triple',  "nvptx64-nvidia-cuda-sycldevice" ) )
else:
    config.substitutions.append( ('%sycl_triple',  "spir64-unknown-linux-sycldevice" ) )

if "opencl-aot" in config.llvm_enable_projects:
    lit_config.note("Using opencl-aot version which is built as part of the project")
    config.available_features.add("opencl-aot")
    llvm_config.add_tool_substitutions(['opencl-aot'], [config.sycl_tools_dir])

# Device AOT compilation tools aren't part of the SYCL project,
# so they need to be pre-installed on the machine
aot_tools = ["ocloc", "aoc"]
if "opencl-aot" not in config.llvm_enable_projects:
    aot_tools.append('opencl-aot')

for aot_tool in aot_tools:
    if find_executable(aot_tool) is not None:
        lit_config.note("Found pre-installed AOT device compiler " + aot_tool)
        config.available_features.add(aot_tool)
    else:
        lit_config.warning("Couldn't find pre-installed AOT device compiler " + aot_tool)
=======
# Every SYCL implementation provides a host implementation.
config.available_features.add('host')
triple=lit_config.params.get('SYCL_TRIPLE', 'spir64-unknown-linux-sycldevice')
lit_config.note("Triple: {}".format(triple))
config.substitutions.append( ('%sycl_triple',  triple ) )
>>>>>>> f1ab47c1

# INTEL_CUSTOMIZATION
# Needed for disable some test in case of use of particular linker
# Check if the default linker is set in the ICS options
ics_setopts = os.environ.get("ICS_SETOPTS")
if ics_setopts:
    # The ICS options command is case insensitive. The string stored
    # in the environment variable could have any letter casing.
    ics_setopts = ics_setopts.lower()
    # Check if lld is the default linker
    if ics_setopts == 'ld=lld':
        config.available_features.add('default_linker_lld')
    # Check if gold is the default linker
    elif ics_setopts == 'ld=gold':
        config.available_features.add('default_linker_gold')
    # Check if bfd is the default linker
    elif ics_setopts == 'ld=bfd':
        config.available_features.add('default_linker_bfd')
# end INTEL_CUSTOMIZATION

# Set timeout for test = 10 mins
try:
    import psutil
    lit_config.maxIndividualTestTime = 600
except ImportError:
    pass<|MERGE_RESOLUTION|>--- conflicted
+++ resolved
@@ -114,164 +114,11 @@
 
 config.substitutions.append( ('%RUN_ON_HOST', "env SYCL_DEVICE_FILTER=host ") )
 
-<<<<<<< HEAD
-get_device_count_by_type_path = os.path.join(config.llvm_tools_dir, "get_device_count_by_type")
-
-def getDeviceCount(device_type):
-# INTEL_CUSTOMIZATION
-    # If SYCL_LIT_USE_HOST_ONLY is unset or set to something not equal to FALSE,
-    # then return 0 to prohibit using all devices except HOST.
-    host_only = os.getenv('SYCL_LIT_USE_HOST_ONLY', 'true').lower()
-    if host_only != '0' and host_only != 'false' and host_only != 'no':
-        return [0, False, False]
-# end INTEL_CUSTOMIZATION
-
-    is_cuda = False;
-    is_level_zero = False;
-    process = subprocess.Popen([get_device_count_by_type_path, device_type, backend],
-        stdout=subprocess.PIPE)
-    (output, err) = process.communicate()
-    exit_code = process.wait()
-
-    if exit_code != 0:
-        lit_config.error("getDeviceCount {TYPE} {BACKEND}: Non-zero exit code {CODE}".format(
-            TYPE=device_type, BACKEND=backend, CODE=exit_code))
-        return [0,False,False]
-
-    result = output.decode().replace('\n', '').split(':', 1)
-    try:
-        value = int(result[0])
-    except ValueError:
-        value = 0
-        lit_config.error("getDeviceCount {TYPE} {BACKEND}: Cannot get value from output: {OUT}".format(
-            TYPE=device_type, BACKEND=backend, OUT=result[0]))
-
-    # if we have found gpu and there is additional information, let's check
-    # whether this is CUDA device or Level Zero device or none of these.
-    if device_type == "gpu" and value > 0 and len(result[1]):
-        if re.match(r".*cuda", result[1]):
-            is_cuda = True;
-        if re.match(r".*level zero", result[1]):
-            is_level_zero = True;
-
-    if err:
-        lit_config.warning("getDeviceCount {TYPE} {BACKEND} stderr:{ERR}".format(
-            TYPE=device_type, BACKEND=backend, ERR=err))
-    return [value,is_cuda,is_level_zero]
-
-# Every SYCL implementation provides a host implementation.
-config.available_features.add('host')
-
-# Configure device-specific substitutions based on availability of corresponding
-# devices/runtimes
-
-found_at_least_one_device = False
-
-cpu_run_substitute = "true"
-cpu_run_on_linux_substitute = "true "
-cpu_check_substitute = ""
-cpu_check_on_linux_substitute = ""
-
-if getDeviceCount("cpu")[0]:
-    found_at_least_one_device = True
-    lit_config.note("Found available CPU device")
-    cpu_run_substitute = "env SYCL_DEVICE_FILTER={SYCL_PLUGIN}:cpu ".format(SYCL_PLUGIN=backend)
-    cpu_check_substitute = "| FileCheck %s"
-    config.available_features.add('cpu')
-    if platform.system() == "Linux":
-        cpu_run_on_linux_substitute = "env SYCL_DEVICE_FILTER={SYCL_PLUGIN}:cpu ".format(SYCL_PLUGIN=backend)
-        cpu_check_on_linux_substitute = "| FileCheck %s"
-else:
-    lit_config.warning("CPU device not found")
-
-config.substitutions.append( ('%CPU_RUN_PLACEHOLDER',  cpu_run_substitute) )
-config.substitutions.append( ('%CPU_RUN_ON_LINUX_PLACEHOLDER',  cpu_run_on_linux_substitute) )
-config.substitutions.append( ('%CPU_CHECK_PLACEHOLDER',  cpu_check_substitute) )
-config.substitutions.append( ('%CPU_CHECK_ON_LINUX_PLACEHOLDER',  cpu_check_on_linux_substitute) )
-
-# INTEL_CUSTOMIZATION
-gpu_run_substitute = "true"
-gpu_run_on_linux_substitute = "true "
-# end INTEL_CUSTOMIZATION
-gpu_check_substitute = ""
-gpu_check_on_linux_substitute = ""
-
-cuda = False
-level_zero = False
-[gpu_count, cuda, level_zero] = getDeviceCount("gpu")
-
-if gpu_count > 0:
-    found_at_least_one_device = True
-    lit_config.note("Found available GPU device")
-    gpu_run_substitute = " env SYCL_DEVICE_FILTER={SYCL_PLUGIN}:gpu ".format(SYCL_PLUGIN=backend)
-    gpu_check_substitute = "| FileCheck %s"
-    config.available_features.add('gpu')
-    if cuda:
-       config.available_features.add('cuda')
-    elif level_zero:
-       config.available_features.add('level_zero')
-
-    if platform.system() == "Linux":
-        gpu_run_on_linux_substitute = "env SYCL_DEVICE_FILTER={SYCL_PLUGIN}:gpu ".format(SYCL_PLUGIN=backend)
-        gpu_check_on_linux_substitute = "| FileCheck %s"
-    # ESIMD-specific setup. Requires OpenCL for now.
-    esimd_run_substitute = " env SYCL_DEVICE_FILTER=opencl:gpu SYCL_PROGRAM_COMPILE_OPTIONS=-vc-codegen"
-    config.substitutions.append( ('%ESIMD_RUN_PLACEHOLDER',  esimd_run_substitute) )
-    config.substitutions.append( ('%clangxx-esimd',  "clang++ -fsycl-explicit-simd" ) )
-else:
-    lit_config.warning("GPU device not found")
-
-config.substitutions.append( ('%GPU_RUN_PLACEHOLDER',  gpu_run_substitute) )
-config.substitutions.append( ('%GPU_RUN_ON_LINUX_PLACEHOLDER',  gpu_run_on_linux_substitute) )
-config.substitutions.append( ('%GPU_CHECK_PLACEHOLDER',  gpu_check_substitute) )
-config.substitutions.append( ('%GPU_CHECK_ON_LINUX_PLACEHOLDER',  gpu_check_on_linux_substitute) )
-
-acc_run_substitute = "true"
-acc_check_substitute = ""
-if getDeviceCount("accelerator")[0]:
-    found_at_least_one_device = True
-    lit_config.note("Found available accelerator device")
-    acc_run_substitute = " env SYCL_DEVICE_FILTER={SYCL_PLUGIN}:acc ".format(SYCL_PLUGIN=backend)
-    acc_check_substitute = "| FileCheck %s"
-    config.available_features.add('accelerator')
-else:
-    lit_config.warning("Accelerator device not found")
-config.substitutions.append( ('%ACC_RUN_PLACEHOLDER',  acc_run_substitute) )
-config.substitutions.append( ('%ACC_CHECK_PLACEHOLDER',  acc_check_substitute) )
-
-# LIT testing either supports OpenCL or CUDA or Level Zero.
-if not cuda and not level_zero and found_at_least_one_device:
-    config.available_features.add('opencl')
-
-if cuda:
-    config.substitutions.append( ('%sycl_triple',  "nvptx64-nvidia-cuda-sycldevice" ) )
-else:
-    config.substitutions.append( ('%sycl_triple',  "spir64-unknown-linux-sycldevice" ) )
-
-if "opencl-aot" in config.llvm_enable_projects:
-    lit_config.note("Using opencl-aot version which is built as part of the project")
-    config.available_features.add("opencl-aot")
-    llvm_config.add_tool_substitutions(['opencl-aot'], [config.sycl_tools_dir])
-
-# Device AOT compilation tools aren't part of the SYCL project,
-# so they need to be pre-installed on the machine
-aot_tools = ["ocloc", "aoc"]
-if "opencl-aot" not in config.llvm_enable_projects:
-    aot_tools.append('opencl-aot')
-
-for aot_tool in aot_tools:
-    if find_executable(aot_tool) is not None:
-        lit_config.note("Found pre-installed AOT device compiler " + aot_tool)
-        config.available_features.add(aot_tool)
-    else:
-        lit_config.warning("Couldn't find pre-installed AOT device compiler " + aot_tool)
-=======
 # Every SYCL implementation provides a host implementation.
 config.available_features.add('host')
 triple=lit_config.params.get('SYCL_TRIPLE', 'spir64-unknown-linux-sycldevice')
 lit_config.note("Triple: {}".format(triple))
 config.substitutions.append( ('%sycl_triple',  triple ) )
->>>>>>> f1ab47c1
 
 # INTEL_CUSTOMIZATION
 # Needed for disable some test in case of use of particular linker
