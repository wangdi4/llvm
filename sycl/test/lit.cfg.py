--- conflicted
+++ resolved
@@ -140,7 +140,15 @@
 if triple == 'nvptx64-nvidia-cuda-sycldevice':
     config.available_features.add('cuda')
 
-<<<<<<< HEAD
+if triple == 'amdgcn-amd-amdhsa-sycldevice':
+    config.available_features.add('rocm_amd')
+    # For AMD the specific GPU has to be specified with --offload-arch
+    if not re.match('.*--offload-arch.*', config.sycl_clang_extra_flags):
+        raise Exception("Error: missing --offload-arch flag when trying to "  \
+                        "run lit tests for AMD GPU, please add "              \
+                        "`-Xsycl-target-backend=amdgcn-amd-amdhsa-sycldevice --offload-arch=<target>` to " \
+                        "the CMake variable SYCL_CLANG_EXTRA_FLAGS")
+
 # INTEL_CUSTOMIZATION
 # Needed for disable some test in case of use of particular linker
 # Check if the default linker is set in the ICS options
@@ -159,16 +167,6 @@
     elif ics_setopts == 'ld=bfd':
         config.available_features.add('default_linker_bfd')
 # end INTEL_CUSTOMIZATION
-=======
-if triple == 'amdgcn-amd-amdhsa-sycldevice':
-    config.available_features.add('rocm_amd')
-    # For AMD the specific GPU has to be specified with --offload-arch
-    if not re.match('.*--offload-arch.*', config.sycl_clang_extra_flags):
-        raise Exception("Error: missing --offload-arch flag when trying to "  \
-                        "run lit tests for AMD GPU, please add "              \
-                        "`-Xsycl-target-backend=amdgcn-amd-amdhsa-sycldevice --offload-arch=<target>` to " \
-                        "the CMake variable SYCL_CLANG_EXTRA_FLAGS")
->>>>>>> a04da752
 
 # Set timeout for test = 10 mins
 try:
