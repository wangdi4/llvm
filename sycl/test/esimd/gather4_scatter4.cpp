--- conflicted
+++ resolved
@@ -1,8 +1,4 @@
-<<<<<<< HEAD
-// RUN: %clangxx -fsycl -fno-sycl-early-optimizations -fsyntax-only -Xclang -verify %s
-=======
-// RUN: %clangxx -fsycl -fsyntax-only %s 2>&1 | FileCheck %s --implicit-check-not="warning:" --implicit-check-not="error:"
->>>>>>> 8445dc19
+// RUN: %clangxx -fsycl -fno-sycl-early-optimizations -fsyntax-only %s 2>&1 | FileCheck %s --implicit-check-not="warning:" --implicit-check-not="error:"
 
 // This test checks compilation of ESIMD slm gather4/scatter4 APIs. Those which
 // are deprecated must produce deprecation messages.
