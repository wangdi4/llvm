--- conflicted
+++ resolved
@@ -47,17 +47,10 @@
   __esimd_svm_atomic0<atomic_op::inc, uint32_t, VL>(v_addr.data(), pred.data());
   // CHECK: %{{[0-9a-zA-Z_.]+}} = call <32 x i32> @llvm.genx.svm.atomic.inc.v32i32.v32i1.v32i64(<32 x i1> %{{[0-9a-zA-Z_.]+}}, <32 x i64> %{{[0-9a-zA-Z_.]+}}, <32 x i32> undef)
 
-<<<<<<< HEAD
-  __esimd_flat_atomic1<EsimdAtomicOpType::ATOMIC_ADD, uint32_t, VL>(
-      v_addr.data(), v1.data(), pred.data());
-  // CHECK: %{{[0-9a-zA-Z_.]+}} = call <32 x i32> @llvm.genx.svm.atomic.add.v32i32.v32i1.v32i64(<32 x i1> %{{[0-9a-zA-Z_.]+}}, <32 x i64> %{{[0-9a-zA-Z_.]+}}, <32 x i32> %{{[0-9a-zA-Z_.]+}}, <32 x i32> undef)
-  __esimd_flat_atomic2<EsimdAtomicOpType::ATOMIC_CMPXCHG, uint32_t, VL>(
-=======
   __esimd_svm_atomic1<atomic_op::add, uint32_t, VL>(v_addr.data(), v1.data(),
                                                     pred.data());
   // CHECK: %{{[0-9a-zA-Z_.]+}} = call <32 x i32> @llvm.genx.svm.atomic.add.v32i32.v32i1.v32i64(<32 x i1> %{{[0-9a-zA-Z_.]+}}, <32 x i64> %{{[0-9a-zA-Z_.]+}}, <32 x i32> %{{[0-9a-zA-Z_.]+}}, <32 x i32> undef)
   __esimd_svm_atomic2<atomic_op::cmpxchg, uint32_t, VL>(
->>>>>>> 8cd97e86
       v_addr.data(), v1.data(), v1.data(), pred.data());
   // CHECK: %{{[0-9a-zA-Z_.]+}} = call <32 x i32> @llvm.genx.svm.atomic.cmpxchg.v32i32.v32i1.v32i64(<32 x i1> %{{[0-9a-zA-Z_.]+}}, <32 x i64> %{{[0-9a-zA-Z_.]+}}, <32 x i32> %{{[0-9a-zA-Z_.]+}}, <32 x i32> %{{[0-9a-zA-Z_.]+}}, <32 x i32> undef)
 
