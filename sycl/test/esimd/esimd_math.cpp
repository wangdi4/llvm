--- conflicted
+++ resolved
@@ -14,11 +14,7 @@
   a.select<4, 1>(12) = 1;
   unsigned int b = esimd::pack_mask(a);
 
-<<<<<<< HEAD
-  simd_mask<16> c = esimd_unpack_mask<16>(b);
-=======
   simd_mask<16> c = esimd::unpack_mask<16>(b);
->>>>>>> 8cd97e86
 
   unsigned int d = esimd::pack_mask(c);
 
