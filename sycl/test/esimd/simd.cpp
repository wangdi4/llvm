--- conflicted
+++ resolved
@@ -71,10 +71,7 @@
   simd<int, 8> v0 = 1;
   simd<int, 8> v1 = 2;
   v0 += v1;
-<<<<<<< HEAD
-=======
   v0 %= v1;
->>>>>>> 067fb378
   v0 = 2 - v0;
   v0 -= v1;
   v0 -= 2;
