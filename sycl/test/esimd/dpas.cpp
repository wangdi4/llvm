// RUN: %clangxx -fsycl -c -Xclang -emit-llvm %s -o %t
// RUN: %clangxx -fsycl -c -fsycl-device-only -Xclang -emit-llvm %s -o %t
// RUN: sycl-post-link -split-esimd -lower-esimd -S %t -o %t.table
// RUN: FileCheck %s -input-file=%t_esimd_0.ll

#include <sycl/ext/intel/esimd.hpp>
#include <sycl/sycl.hpp>

using namespace sycl::ext::intel::esimd;

namespace old = sycl::ext::intel::experimental::esimd;
namespace xmx = sycl::ext::intel::esimd::xmx;

<<<<<<< HEAD
using bfloat16 = sycl::ext::oneapi::experimental::bfloat16;
=======
using bfloat16 = sycl::ext::oneapi::bfloat16;
>>>>>>> bfff8914
using half = sycl::half;

constexpr auto bf16 = xmx::dpas_argument_type::bf16;
constexpr auto fp16 = xmx::dpas_argument_type::fp16;
constexpr auto s2 = xmx::dpas_argument_type::s2;
constexpr auto s8 = xmx::dpas_argument_type::s8;

SYCL_ESIMD_FUNCTION SYCL_EXTERNAL void xmx_func();
SYCL_ESIMD_FUNCTION SYCL_EXTERNAL void old_func();

SYCL_ESIMD_FUNCTION SYCL_EXTERNAL void old_func_end();
SYCL_ESIMD_FUNCTION SYCL_EXTERNAL void xmx_func_end();

class EsimdFunctor {
public:
  void operator()() __attribute__((sycl_explicit_simd)) {
    old_func();
    xmx_func();
  }
};

template <typename name, typename Func>
__attribute__((sycl_kernel)) void kernel(Func kernelFunc) {
  kernelFunc();
}

void bar() {
  EsimdFunctor esimdf;
  kernel<class kernel_esimd>(esimdf);
}

template <typename... T> SYCL_ESIMD_FUNCTION SYCL_EXTERNAL void zoo(T... A);

SYCL_ESIMD_FUNCTION SYCL_EXTERNAL void old_func() {
  // DPAS: Result(M x N) = A(M x K) * B(K x N)
  // where:
  //   M = RepeatCount;
  //   K = SystolicDepth * OpsPerChannel;
  //   N = ExecutionSize, must be 16 on PVC and 8 on DG2.
  constexpr int M_one = 1;
  constexpr int K_half = 8 * 2;
  constexpr int K_bf16 = 8 * 2;
  constexpr int K_int8x2 = 8 * 4;
  constexpr int N_pvc = 16;
  constexpr int N_dg2 = 8;

  // CHECK: define dso_local spir_func void @_Z8old_funcv()

  { // ======= DPAS BF16 =======================================================
    simd<bfloat16, M_one *N_pvc> R_bf = 0;
    simd<float, M_one *N_pvc> R_f = 0;

    simd<bfloat16, M_one *N_pvc> C_bf = 0;
    simd<float, M_one *N_pvc> C_f = 0;

    simd<int, K_bf16 *N_pvc / 2> B_int = 0; // 2 bf16 per 1 int32
    simd<int, M_one *K_bf16 / 2> A_int = 0; // 2 bf16 per 1 int32

    // ------------ DPAS BF16: WITH THE ACCUMULATOR OPERAND --------------------
    R_f = old::dpas<bf16, bf16, float, 8, 1>(C_f, B_int, A_int);
    zoo(R_f);
    // CHECK: call <16 x float> @llvm.genx.dpas2.v16f32.v16f32.v128i32.v8i32(<16 x float> {{[^,]+}}, <128 x i32> {{[^,]+}}, <8 x i32> {{[^,]+}}, i32 9, i32 9, i32 8, i32 1, i32 1, i32 1)

    R_f = old::dpas<bf16, bf16, float, 8, 1>(C_bf, B_int, A_int);
    zoo(R_f);
    // CHECK: call <16 x float> @llvm.genx.dpas2.v16f32.v16i16.v128i32.v8i32(<16 x i16> {{[^,]+}}, <128 x i32> {{[^,]+}}, <8 x i32> {{[^,]+}}, i32 9, i32 9, i32 8, i32 1, i32 1, i32 0)

    R_bf = old::dpas<bf16, bf16, bfloat16, 8, 1>(C_f, B_int, A_int);
    zoo(R_bf);
    // CHECK: call <16 x i16> @llvm.genx.dpas2.v16i16.v16f32.v128i32.v8i32(<16 x float> {{[^,]+}}, <128 x i32> {{[^,]+}}, <8 x i32> {{[^,]+}}, i32 9, i32 9, i32 8, i32 1, i32 0, i32 1)

    R_bf = old::dpas<bf16, bf16, bfloat16, 8, 1>(C_bf, B_int, A_int);
    zoo(R_bf);
    // CHECK: call <16 x i16> @llvm.genx.dpas2.v16i16.v16i16.v128i32.v8i32(<16 x i16> {{[^,]+}}, <128 x i32> {{[^,]+}}, <8 x i32> {{[^,]+}}, i32 9, i32 9, i32 8, i32 1, i32 0, i32 0)

    // ------------ DPAS BF16: WITHOUT THE ACCUMULATOR OPERAND -----------------
    R_f = old::dpas<bf16, bf16, 8, 1, float, int, int, M_one * N_pvc>(B_int,
                                                                      A_int);
    zoo(R_f);
    // CHECK: call <16 x float> @llvm.genx.dpas.nosrc0.v16f32.v128i32.v8i32(<128 x i32> {{[^,]+}}, <8 x i32> {{[^,]+}}, i32 17303817)

    R_bf = old::dpas<bf16, bf16, 8, 1, bfloat16, int, int, M_one * N_pvc>(
        B_int, A_int);
    zoo(R_bf);
    // CHECK: call <16 x i16> @llvm.genx.dpas.nosrc0.v16i16.v128i32.v8i32(<128 x i32> {{[^,]+}}, <8 x i32> {{[^,]+}}, i32 17303817)
  }

  { // ======= DPAS FP16 =======================================================
    simd<half, M_one *N_pvc> R_hf = 0;
    simd<float, M_one *N_pvc> R_f = 0;

    simd<half, M_one *N_pvc> C_hf = 0;
    simd<float, M_one *N_pvc> C_f = 0;

    simd<int, K_half *N_pvc / 2> B_int = 0; // 2 fp16 per 1 int32
    simd<int, M_one *K_half / 2> A_int = 0; // 2 fp16 per 1 int32

    // ------------ DPAS FP16: WITH THE ACCUMULATOR OPERAND --------------------
    R_f = old::dpas<fp16, fp16, float, 8, 1>(C_f, B_int, A_int);
    zoo(R_f);
    // CHECK: call <16 x float> @llvm.genx.dpas2.v16f32.v16f32.v128i32.v8i32(<16 x float> {{[^,]+}}, <128 x i32> {{[^,]+}}, <8 x i32> {{[^,]+}}, i32 10, i32 10, i32 8, i32 1, i32 1, i32 1)

    R_f = old::dpas<fp16, fp16, float, 8, 1>(C_hf, B_int, A_int);
    zoo(R_f);
    // CHECK: call <16 x float> @llvm.genx.dpas2.v16f32.v16f16.v128i32.v8i32(<16 x half> {{[^,]+}}, <128 x i32> {{[^,]+}}, <8 x i32> {{[^,]+}}, i32 10, i32 10, i32 8, i32 1, i32 1, i32 0)

    R_hf = old::dpas<fp16, fp16, half, 8, 1>(C_f, B_int, A_int);
    zoo(R_hf);
    // CHECK: call <16 x half> @llvm.genx.dpas2.v16f16.v16f32.v128i32.v8i32(<16 x float> {{[^,]+}}, <128 x i32> {{[^,]+}}, <8 x i32> {{[^,]+}}, i32 10, i32 10, i32 8, i32 1, i32 0, i32 1)

    R_hf = old::dpas<fp16, fp16, half, 8, 1>(C_hf, B_int, A_int);
    zoo(R_hf);
    // CHECK: call <16 x half> @llvm.genx.dpas2.v16f16.v16f16.v128i32.v8i32(<16 x half> {{[^,]+}}, <128 x i32> {{[^,]+}}, <8 x i32> {{[^,]+}}, i32 10, i32 10, i32 8, i32 1, i32 0, i32 0)

    // ------------ DPAS FP16: WITHOUT THE ACCUMULATOR OPERAND -----------------
    R_f = old::dpas<fp16, fp16, 8, 1, float, int, int, M_one * N_pvc>(B_int,
                                                                      A_int);
    zoo(R_f);
    // CHECK: call <16 x float> @llvm.genx.dpas.nosrc0.v16f32.v128i32.v8i32(<128 x i32> {{[^,]+}}, <8 x i32> {{[^,]+}}, i32 17304074)

    R_hf = old::dpas<fp16, fp16, 8, 1, half, int, int, M_one * N_pvc>(B_int,
                                                                      A_int);
    zoo(R_hf);
    // CHECK: call <16 x half> @llvm.genx.dpas.nosrc0.v16f16.v128i32.v8i32(<128 x i32> {{[^,]+}}, <8 x i32> {{[^,]+}}, i32 17304074)
  }

  { // ======= DPAS 8-BIT x 2-BIT INT ==========================================
    simd<int, M_one *N_pvc> R_d = 0;
    simd<int, M_one *N_pvc> C_d = 0;
    simd<int, K_int8x2 *N_pvc / 16> B_int2 = 0; // 16 2-bit integers per int32
    simd<int, M_one *K_int8x2 / 4> A_int8 = 0;  // 4 8-bit integers per int32

    // ------------ DPAS s8 x s2: WITH THE ACCUMULATOR OPERAND -----------------
    R_d = old::dpas<s2, s8, int, 8, 1>(C_d, B_int2, A_int8);
    zoo(R_d);
    // CHECK: call <16 x i32> @llvm.genx.dpas2.v16i32.v16i32.v32i32.v8i32(<16 x i32> {{[^,]+}}, <32 x i32> {{[^,]+}}, <8 x i32> {{[^,]+}}, i32 4, i32 8, i32 8, i32 1, i32 1, i32 1)

    // ------------ DPAS s8 x s2: WITHOUT THE ACCUMULATOR OPERAND --------------
    R_d = old::dpas<s2, s8, 8, 1, int, int, int, M_one * N_pvc>(B_int2, A_int8);
    zoo(R_d);
    // CHECK: call <16 x i32> @llvm.genx.dpas.nosrc0.v16i32.v32i32.v8i32(<32 x i32> {{[^,]+}}, <8 x i32> {{[^,]+}}, i32 17303556)
  }

  { // ======= DPASW BF16 ======================================================
    simd<float, M_one *N_dg2> R_f = 0;
    simd<float, M_one *N_dg2> C_f = 0;

    simd<int, K_bf16 *N_dg2 / 2> B_int = 0; // 2 bf16 per 1 int32
    simd<int, M_one *K_bf16 / 4> A_int = 0; // 2 bf16 per 1 int32

    // ------------ DPASW BF16: WITH THE ACCUMULATOR OPERAND -------------------
    R_f = old::dpasw<bf16, bf16, 8, 1, float>(C_f, B_int, A_int);
    zoo(R_f);
    // CHECK: call <8 x float> @llvm.genx.dpasw.v8f32.v64i32.v4i32(<8 x float> {{[^,]+}}, <64 x i32> {{[^,]+}}, <4 x i32> {{[^,]+}}, i32 17303817)

    // ------------ DPASW BF16: WITHOUT ACC OPERAND ----------------------------
    R_f = old::dpasw2<bf16, bf16, 8, 1, float, int, int, M_one * N_dg2>(B_int,
                                                                        A_int);
    zoo(R_f);
    // CHECK: call <8 x float> @llvm.genx.dpasw.nosrc0.v8f32.v64i32.v4i32(<64 x i32> {{[^,]+}}, <4 x i32> {{[^,]+}}, i32 17303817)
  }

  { // ======= DPASW FP16 ======================================================
    simd<float, M_one *N_dg2> R_f = 0;
    simd<float, M_one *N_dg2> C_f = 0;

    simd<int, K_half *N_dg2 / 2> B_int = 0; // 2 fp16 per 1 int32
    simd<int, M_one *K_half / 4> A_int = 0; // 2 fp16 per 1 int32

    // ------------ DPASW FP16: WITH THE ACCUMULATOR OPERAND -------------------
    R_f = old::dpasw<fp16, fp16, 8, 1, float>(C_f, B_int, A_int);
    zoo(R_f);
    // CHECK: call <8 x float> @llvm.genx.dpasw.v8f32.v64i32.v4i32(<8 x float> {{[^,]+}}, <64 x i32> {{[^,]+}}, <4 x i32> {{[^,]+}}, i32 17304074)

    // ------------ DPASW FP16: WITHOUT ACC OPERAND ----------------------------
    R_f = old::dpasw2<fp16, fp16, 8, 1, float, int, int, M_one * N_dg2>(B_int,
                                                                        A_int);
    zoo(R_f);
    // CHECK: call <8 x float> @llvm.genx.dpasw.nosrc0.v8f32.v64i32.v4i32(<64 x i32> {{[^,]+}}, <4 x i32> {{[^,]+}}, i32 17304074)
  }

  old_func_end();
  // CHECK: call spir_func void @_Z12old_func_endv()
}

SYCL_ESIMD_FUNCTION SYCL_EXTERNAL void xmx_func() {
  // DPAS: Result(M x N) = A(M x K) * B(K x N)
  // where:
  //   M = RepeatCount;
  //   K = SystolicDepth * OpsPerChannel;
  //   N = ExecutionSize, must be 16 on PVC and 8 on DG2.
  constexpr int M_one = 1;
  constexpr int K_half = 8 * 2;
  constexpr int K_bf16 = 8 * 2;
  constexpr int K_int8x2 = 8 * 4;
<<<<<<< HEAD
=======
  constexpr int K_tf32 = 8 * 1;
>>>>>>> bfff8914
  constexpr int N_pvc = 16;
  constexpr int N_dg2 = 8;

  // CHECK: define dso_local spir_func void @_Z8xmx_funcv()

  { // ======= DPAS BF16 =======================================================
    simd<bfloat16, M_one *N_pvc> R_bf = 0;
    simd<float, M_one *N_pvc> R_f = 0;

    simd<bfloat16, M_one *N_pvc> C_bf = 0;
    simd<float, M_one *N_pvc> C_f = 0;

    simd<bfloat16, K_bf16 *N_pvc> B_bf = 0;
    simd<bfloat16, M_one *K_bf16> A_bf = 0;

    R_f = xmx::dpas<8, 1, float>(C_f, B_bf, A_bf);
    zoo(R_f);
    // CHECK: call <16 x float> @llvm.genx.dpas2.v16f32.v16f32.v128i32.v8i32(<16 x float> {{[^,]+}}, <128 x i32> {{[^,]+}}, <8 x i32> {{[^,]+}}, i32 9, i32 9, i32 8, i32 1, i32 1, i32 1)

    R_f = xmx::dpas<8, 1, float>(C_bf, B_bf, A_bf);
    zoo(R_f);
    // CHECK: call <16 x float> @llvm.genx.dpas2.v16f32.v16i16.v128i32.v8i32(<16 x i16> {{[^,]+}}, <128 x i32> {{[^,]+}}, <8 x i32> {{[^,]+}}, i32 9, i32 9, i32 8, i32 1, i32 1, i32 0)

    R_bf = xmx::dpas<8, 1, bfloat16>(C_f, B_bf, A_bf);
    zoo(R_bf);
    // CHECK: call <16 x i16> @llvm.genx.dpas2.v16i16.v16f32.v128i32.v8i32(<16 x float> {{[^,]+}}, <128 x i32> {{[^,]+}}, <8 x i32> {{[^,]+}}, i32 9, i32 9, i32 8, i32 1, i32 0, i32 1)

    R_bf = xmx::dpas<8, 1, bfloat16>(C_bf, B_bf, A_bf);
    zoo(R_bf);
    // CHECK: call <16 x i16> @llvm.genx.dpas2.v16i16.v16i16.v128i32.v8i32(<16 x i16> {{[^,]+}}, <128 x i32> {{[^,]+}}, <8 x i32> {{[^,]+}}, i32 9, i32 9, i32 8, i32 1, i32 0, i32 0)

    R_f = xmx::dpas<8, 1, float>(B_bf, A_bf);
    zoo(R_f);
    // CHECK: call <16 x float> @llvm.genx.dpas.nosrc0.v16f32.v128i32.v8i32(<128 x i32> {{[^,]+}}, <8 x i32> {{[^,]+}}, i32 17303817)

    R_bf = xmx::dpas<8, 1, bfloat16>(B_bf, A_bf);
    zoo(R_bf);
    // CHECK: call <16 x i16> @llvm.genx.dpas.nosrc0.v16i16.v128i32.v8i32(<128 x i32> {{[^,]+}}, <8 x i32> {{[^,]+}}, i32 17303817)
  }

  { // ======= DPAS FP16 =======================================================
    simd<half, M_one *N_pvc> R_hf = 0;
    simd<float, M_one *N_pvc> R_f = 0;

    simd<half, M_one *N_pvc> C_hf = 0;
    simd<float, M_one *N_pvc> C_f = 0;

    simd<half, K_half *N_pvc> B_hf = 0;
    simd<half, M_one *K_half> A_hf = 0;

    // ------------------- FP16: WITH ACC OPERAND -----------------------
    R_f = xmx::dpas<8, 1, float>(C_f, B_hf, A_hf);
    zoo(R_f);
    // CHECK: call <16 x float> @llvm.genx.dpas2.v16f32.v16f32.v128i32.v8i32(<16 x float> {{[^,]+}}, <128 x i32> {{[^,]+}}, <8 x i32> {{[^,]+}}, i32 10, i32 10, i32 8, i32 1, i32 1, i32 1)

    R_f = xmx::dpas<8, 1, float>(C_hf, B_hf, A_hf);
    zoo(R_f);
    // CHECK: call <16 x float> @llvm.genx.dpas2.v16f32.v16f16.v128i32.v8i32(<16 x half> {{[^,]+}}, <128 x i32> {{[^,]+}}, <8 x i32> {{[^,]+}}, i32 10, i32 10, i32 8, i32 1, i32 1, i32 0)

    R_hf = xmx::dpas<8, 1, half>(C_f, B_hf, A_hf);
    zoo(R_hf);
    // CHECK: call <16 x half> @llvm.genx.dpas2.v16f16.v16f32.v128i32.v8i32(<16 x float> {{[^,]+}}, <128 x i32> {{[^,]+}}, <8 x i32> {{[^,]+}}, i32 10, i32 10, i32 8, i32 1, i32 0, i32 1)

    R_hf = xmx::dpas<8, 1, half>(C_hf, B_hf, A_hf);
    zoo(R_hf);
    // CHECK: call <16 x half> @llvm.genx.dpas2.v16f16.v16f16.v128i32.v8i32(<16 x half> {{[^,]+}}, <128 x i32> {{[^,]+}}, <8 x i32> {{[^,]+}}, i32 10, i32 10, i32 8, i32 1, i32 0, i32 0)

    // ------------------- FP16: NO ACC OPERAND -----------------------
    R_f = xmx::dpas<8, 1, float>(B_hf, A_hf);
    zoo(R_f);
    // CHECK: call <16 x float> @llvm.genx.dpas.nosrc0.v16f32.v128i32.v8i32(<128 x i32> {{[^,]+}}, <8 x i32> {{[^,]+}}, i32 17304074)

    R_hf = xmx::dpas<8, 1, half>(B_hf, A_hf);
    zoo(R_hf);
    // CHECK: call <16 x half> @llvm.genx.dpas.nosrc0.v16f16.v128i32.v8i32(<128 x i32> {{[^,]+}}, <8 x i32> {{[^,]+}}, i32 17304074)
  }

  { // ======= DPAS 8-BIT x 2-BIT INT ==========================================
    simd<int, M_one *N_pvc> R_d = 0;
    simd<int, M_one *N_pvc> C_d = 0;
    simd<int, K_int8x2 *N_pvc / 16> B_int2 = 0; // 16 2-bit integers per int32
    simd<signed char, M_one *K_int8x2> A_int8 = 0;

    // ------------ DPAS s8 x s2: WITH THE ACCUMULATOR OPERAND -----------------
    R_d = xmx::dpas<8, 1, int, int, int, signed char, s2, s8>(C_d, B_int2,
                                                              A_int8);
    zoo(R_d);
    // CHECK: call <16 x i32> @llvm.genx.dpas2.v16i32.v16i32.v32i32.v8i32(<16 x i32> {{[^,]+}}, <32 x i32> {{[^,]+}}, <8 x i32> {{[^,]+}}, i32 4, i32 8, i32 8, i32 1, i32 1, i32 1)

    // ------------ DPAS s8 x s2: WITHOUT THE ACCUMULATOR OPERAND --------------
    R_d = xmx::dpas<8, 1, int, int, signed char, s2, s8>(B_int2, A_int8);
    zoo(R_d);
    // CHECK: call <16 x i32> @llvm.genx.dpas.nosrc0.v16i32.v32i32.v8i32(<32 x i32> {{[^,]+}}, <8 x i32> {{[^,]+}}, i32 17303556)
  }

  { // ======= DPASW BF16 ======================================================
    simd<float, M_one *N_dg2> R_f = 0;
    simd<float, M_one *N_dg2> C_f = 0;

    simd<bfloat16, K_bf16 *N_dg2> B_bf = 0;
    simd<bfloat16, M_one *K_bf16 / 2> A_bf = 0;

    // ------------ DPASW BF16: WITH THE ACCUMULATOR OPERAND -------------------
    R_f = xmx::dpasw<8, 1, float>(C_f, B_bf, A_bf);
    zoo(R_f);
    // CHECK: call <8 x float> @llvm.genx.dpasw.v8f32.v64i32.v4i32(<8 x float> {{[^,]+}}, <64 x i32> {{[^,]+}}, <4 x i32> {{[^,]+}}, i32 17303817)

    // ------------ DPASW BF16: WITHOUT ACC OPERAND ----------------------------
    R_f = xmx::dpasw<8, 1, float>(B_bf, A_bf);
    zoo(R_f);
    // CHECK: call <8 x float> @llvm.genx.dpasw.nosrc0.v8f32.v64i32.v4i32(<64 x i32> {{[^,]+}}, <4 x i32> {{[^,]+}}, i32 17303817)
  }

  { // ======= DPASW FP16 ======================================================
    simd<float, M_one *N_dg2> R_f = 0;
    simd<float, M_one *N_dg2> C_f = 0;

    simd<bfloat16, K_half *N_dg2> B_hf = 0;
    simd<bfloat16, M_one *K_half / 2> A_hf = 0;

    // ------------ DPASW FP16: WITH THE ACCUMULATOR OPERAND -------------------
    R_f = xmx::dpasw<8, 1, float>(C_f, B_hf, A_hf);
    zoo(R_f);
    // CHECK: call <8 x float> @llvm.genx.dpasw.v8f32.v64i32.v4i32(<8 x float> {{[^,]+}}, <64 x i32> {{[^,]+}}, <4 x i32> {{[^,]+}}, i32 17304074)

    // ------------ DPASW FP16: WITHOUT ACC OPERAND ----------------------------
    R_f = xmx::dpasw<8, 1, float>(B_hf, A_hf);
    zoo(R_f);
    // CHECK: call <8 x float> @llvm.genx.dpasw.nosrc0.v8f32.v64i32.v4i32(<64 x i32> {{[^,]+}}, <4 x i32> {{[^,]+}}, i32 17304074)
  }

<<<<<<< HEAD
=======
  { // ======= DPAS TFLOAT32 ===================================================
    simd<float, M_one *N_pvc> R_f = 0;
    simd<float, M_one *N_pvc> C_f = 0;

    simd<sycl::ext::intel::experimental::esimd::tfloat32, K_tf32 *N_pvc> B_tf =
        0;
    simd<sycl::ext::intel::experimental::esimd::tfloat32, M_one *K_tf32> A_tf =
        0;

    // ------------------- TFLOAT32: WITH ACC OPERAND --------------------------
    R_f = xmx::dpas<8, 1, float>(C_f, B_tf, A_tf);
    zoo(R_f);
    // CHECK: call <16 x float> @llvm.genx.dpas2.v16f32.v16f32.v128i32.v8i32(<16 x float> {{[^,]+}}, <128 x i32> {{[^,]+}}, <8 x i32> {{[^,]+}}, i32 12, i32 12, i32 8, i32 1, i32 1, i32 1)

    // ------------------- TFLOAT32: NO ACC OPERAND ----------------------------
    R_f = xmx::dpas<8, 1, float>(B_tf, A_tf);
    zoo(R_f);
    // CHECK: call <16 x float> @llvm.genx.dpas.nosrc0.v16f32.v128i32.v8i32(<128 x i32> {{[^,]+}}, <8 x i32> {{[^,]+}}, i32 17304588)
  }

>>>>>>> bfff8914
  xmx_func_end();
  // CHECK: call spir_func void @_Z12xmx_func_endv()
}<|MERGE_RESOLUTION|>--- conflicted
+++ resolved
@@ -11,11 +11,7 @@
 namespace old = sycl::ext::intel::experimental::esimd;
 namespace xmx = sycl::ext::intel::esimd::xmx;
 
-<<<<<<< HEAD
-using bfloat16 = sycl::ext::oneapi::experimental::bfloat16;
-=======
 using bfloat16 = sycl::ext::oneapi::bfloat16;
->>>>>>> bfff8914
 using half = sycl::half;
 
 constexpr auto bf16 = xmx::dpas_argument_type::bf16;
@@ -211,10 +207,7 @@
   constexpr int K_half = 8 * 2;
   constexpr int K_bf16 = 8 * 2;
   constexpr int K_int8x2 = 8 * 4;
-<<<<<<< HEAD
-=======
   constexpr int K_tf32 = 8 * 1;
->>>>>>> bfff8914
   constexpr int N_pvc = 16;
   constexpr int N_dg2 = 8;
 
@@ -346,8 +339,6 @@
     // CHECK: call <8 x float> @llvm.genx.dpasw.nosrc0.v8f32.v64i32.v4i32(<64 x i32> {{[^,]+}}, <4 x i32> {{[^,]+}}, i32 17304074)
   }
 
-<<<<<<< HEAD
-=======
   { // ======= DPAS TFLOAT32 ===================================================
     simd<float, M_one *N_pvc> R_f = 0;
     simd<float, M_one *N_pvc> C_f = 0;
@@ -368,7 +359,6 @@
     // CHECK: call <16 x float> @llvm.genx.dpas.nosrc0.v16f32.v128i32.v8i32(<128 x i32> {{[^,]+}}, <8 x i32> {{[^,]+}}, i32 17304588)
   }
 
->>>>>>> bfff8914
   xmx_func_end();
   // CHECK: call spir_func void @_Z12xmx_func_endv()
 }