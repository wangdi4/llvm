--- conflicted
+++ resolved
@@ -18,15 +18,12 @@
 constexpr auto Backend = sycl::backend::level_zero;
 #endif
 
-<<<<<<< HEAD
-=======
 #ifdef USE_CUDA
 #include <CL/sycl/backend/cuda.hpp>
 
 constexpr auto Backend = sycl::backend::cuda;
 #endif
 
->>>>>>> 130e135d
 /* INTEL_CUSTOMIZATION */
 #include <CL/sycl.hpp>
 /* end INTEL_CUSTOMIZATION */
