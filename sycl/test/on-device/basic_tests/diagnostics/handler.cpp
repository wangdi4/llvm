--- conflicted
+++ resolved
@@ -1,9 +1,5 @@
 // RUN: %clangxx -fsycl -fsycl-targets=%sycl_triple %s -o %t.out
-<<<<<<< HEAD
-// RUN: env SYCL_DEVICE_TYPE=HOST %t.out | FileCheck %s
-=======
-// RUN: %BE_RUN_PLACEHOLDER %t.out | FileCheck %s
->>>>>>> d0b41720
+// RUN: %BE_RUN_PLACEHOLDER env SYCL_DEVICE_TYPE=HOST %t.out | FileCheck %s // INTEL
 //==------------------- handler.cpp ----------------------------------------==//
 // Part of the LLVM Project, under the Apache License v2.0 with LLVM Exceptions.
 // See https://llvm.org/LICENSE.txt for license information.
