<<<<<<< HEAD
// UNSUPPORTED: debug
// CMPLRLLVM-20714: disable test which causes timeout
//
// UNSUPPORTED: cuda || cpu
// CUDA compilation and runtime do not yet support sub-groups.
=======
// UNSUPPORTED: cpu
>>>>>>> 9344c03c
// #2252 Disable until all variants of built-ins are available in OpenCL CPU
// runtime for every supported ISA
//
// RUN: %clangxx -fsycl -fsycl-targets=%sycl_triple %s -o %t.out
// RUN: env SYCL_DEVICE_TYPE=HOST %t.out
// RUN: %CPU_RUN_PLACEHOLDER %t.out
// RUN: %GPU_RUN_PLACEHOLDER %t.out
// RUN: %ACC_RUN_PLACEHOLDER %t.out

//==--------------- scan.cpp - SYCL sub_group scan test --------*- C++ -*---==//
//
// Part of the LLVM Project, under the Apache License v2.0 with LLVM Exceptions.
// See https://llvm.org/LICENSE.txt for license information.
// SPDX-License-Identifier: Apache-2.0 WITH LLVM-exception
//
//===----------------------------------------------------------------------===//

#include "scan.hpp"

int main() {
  queue Queue;
  if (!core_sg_supported(Queue.get_device())) {
    std::cout << "Skipping test\n";
    return 0;
  }
  check<class KernelName_QTbNYAsEmawQ, int>(Queue);
  check<class KernelName_FQFNSdcVGrCLUbn, unsigned int>(Queue);
  check<class KernelName_kWYnyHJx, long>(Queue);
  check<class KernelName_qmL, unsigned long>(Queue);
  check<class KernelName_BckYc, float>(Queue);
  std::cout << "Test passed." << std::endl;
  return 0;
}<|MERGE_RESOLUTION|>--- conflicted
+++ resolved
@@ -1,12 +1,7 @@
-<<<<<<< HEAD
 // UNSUPPORTED: debug
 // CMPLRLLVM-20714: disable test which causes timeout
 //
-// UNSUPPORTED: cuda || cpu
-// CUDA compilation and runtime do not yet support sub-groups.
-=======
 // UNSUPPORTED: cpu
->>>>>>> 9344c03c
 // #2252 Disable until all variants of built-ins are available in OpenCL CPU
 // runtime for every supported ISA
 //
