--- conflicted
+++ resolved
@@ -165,10 +165,9 @@
 
   annotated_ptr<void> void_type;
 
-<<<<<<< HEAD
   // expected-error@sycl/ext/oneapi/experimental/annotated_ptr/annotated_ptr.hpp:* {{static assertion failed due to requirement '!hasAlignment': The alignment property is not supported in annotated_ptr class in oneAPI 2024.1.}}
   annotated_ptr<int, decltype(properties(alignment<1>))> x;
-=======
+
   struct g {
     int a;
   };
@@ -184,7 +183,6 @@
 
   annotated_ptr gp{&g0};
   auto g3 = *gp;
->>>>>>> 9f9a1d55
 
   free(raw, q);
 }
