--- conflicted
+++ resolved
@@ -1,8 +1,4 @@
-<<<<<<< HEAD
-// RUN: %clangxx -fsycl -O2 %s -o %t.out
-=======
 // RUN: %clangxx -fsycl -DSYCL_EXT_ONEAPI_MATRIX_VERSION=4 -O2 %s -o %t.out
->>>>>>> bfff8914
 
 #include <iostream>
 #include <sycl/sycl.hpp>
