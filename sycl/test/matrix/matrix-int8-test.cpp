<<<<<<< HEAD
// RUN: %clangxx -fsycl -fsycl-device-only -O2 -S -emit-llvm -o - %s | FileCheck %s

// CHECK-DAG: %spirv.JointMatrixINTEL._char_12_48_0_3 = type { [12 x [48 x [1 x [4 x i8]]]] addrspace(4)* }
// CHECK-DAG: %spirv.JointMatrixINTEL._int_12_12_0_3 = type { [12 x [12 x [1 x [4 x i32]]]] addrspace(4)* }
// CHECK-DAG: %spirv.JointMatrixINTEL._char_48_12_3_3 = type { [48 x [12 x [4 x [4 x i8]]]] addrspace(4)* }
=======
// RUN: %clangxx -fsycl -fsycl-device-only -DSYCL_EXT_ONEAPI_MATRIX_VERSION=4 -O2 -S -emit-llvm -o - %s | FileCheck %s

// CHECK-DAG: %spirv.JointMatrixINTEL._char_12_48_0_3_0 = type opaque
// CHECK-DAG: %spirv.JointMatrixINTEL._int_12_12_3_3_2 = type opaque
// CHECK-DAG: %spirv.JointMatrixINTEL._char_48_12_2_3_1 = type opaque
>>>>>>> bfff8914

#include <iostream>
#include <sycl/sycl.hpp>

using namespace sycl;
using namespace sycl::ext::oneapi::experimental::matrix;

#define TILE_SZ 16
#define TM (TILE_SZ - 4)
#define TN (TILE_SZ - 4)
#define TK (4 * TILE_SZ - 16)

#define SG_SZ 16

template <typename T, size_t NUM_ROWS, size_t NUM_COLS> struct big_matrix {
public:
  T *mat;

public:
  T *get_data() { return mat; }
  void set_data(T *data) { mat = data; }
  big_matrix(T *data) : mat(data) {}
};

template <typename T1, typename T2, size_t NUM_ROWS_A, size_t NUM_COLS_A,
          size_t NUM_ROWS_B, size_t NUM_COLS_B, size_t NUM_ROWS_C,
          size_t NUM_COLS_C>
void matrix_multiply(big_matrix<T1, NUM_ROWS_C, NUM_COLS_C> &C,
                     big_matrix<T2, NUM_ROWS_A, NUM_COLS_A> &A,
                     big_matrix<T2, NUM_ROWS_B, NUM_COLS_B> &B) {
  size_t M = NUM_ROWS_C;
  size_t N = NUM_COLS_C;
  size_t K = NUM_COLS_A;
  // B => K/4 x N*4, A => M x K, C => M, N
  // stride should be X's cols, e.g., B's stirde = N*4
  assert(NUM_ROWS_C == NUM_ROWS_A && NUM_COLS_A == NUM_ROWS_B * 4);
  size_t NDRangeM = M / TM;
  size_t NDRangeN = N / TN;
  buffer<int8_t, 2> bufA(A.get_data(), range<2>(M, K));
  buffer<int8_t, 2> bufB(B.get_data(), range<2>(K, N));
  buffer<int32_t, 2> bufC(C.get_data(), range<2>(M, N));

  queue q;
  q.submit([&](handler &cgh) {
     auto accC = bufC.get_access<access::mode::read_write>(cgh);
     auto accA = bufA.get_access<access::mode::read_write>(cgh);
     auto accB = bufB.get_access<access::mode::read_write>(cgh);

     cgh.parallel_for<class imatrix>(
         nd_range<2>({NDRangeM, NDRangeN * SG_SZ}, {1, 1 * SG_SZ}),
         [accA, accB, accC, M, N, K](nd_item<2> spmd_item)
             [[intel::reqd_sub_group_size(SG_SZ)]]

         {
           // The submatrix API has to be accessed by all the workitems in a
           // subgroup these functions will be called once by the subgroup no
           // code divergence between the workitems
           const auto global_idx = spmd_item.get_global_id(0);
           const auto global_idy = spmd_item.get_global_id(1);
           const auto sg_startx = global_idx - spmd_item.get_local_id(0);
           const auto sg_starty = global_idy - spmd_item.get_local_id(1);

           sycl::sub_group sg = spmd_item.get_sub_group();
           joint_matrix<sycl::sub_group, int8_t, use::a, TM, TK,
                        layout::row_major>
               sub_a;
           // For B, since current implementation does not support non-packed
           // layout, users need to specify the updated VNNI sizes along with
           // the packed_b layout. By default, the layout is row_major and size
           // is (TK, TN).
           joint_matrix<sycl::sub_group, int8_t, use::b, TK, TN,
                        sycl::ext::intel::experimental::matrix::layout::packed>
               sub_b;
           joint_matrix<sycl::sub_group, int32_t, use::accumulator, TM, TN>
               sub_c;

           // AMX: 8 register tiles : 1k byte size, SMmaxxSKmax =16x64
           // strideX = X's cols, so strideC = N, strideA = K, strideB = N*4
           joint_matrix_fill(sg, sub_c, 0);
           for (int k = 0; k < K / TK; k += 1) {
             joint_matrix_load(
                 sg, sub_a, accA.get_pointer() + (sg_startx * TM) * K + k * TK,
                 K);
             // Assuming B data is already in VNNI format.
             joint_matrix_load(sg, sub_b,
                               accB.get_pointer() + (k * TK / 4) * (N * 4) +
                                   sg_starty / SG_SZ * TN * 4,
                               N * 4);
             sub_c = joint_matrix_mad(sg, sub_a, sub_b, sub_c);
           }
           joint_matrix_store(sg, sub_c,
                              accC.get_pointer() + (sg_startx * TM) * N +
                                  sg_starty / SG_SZ * TN,
                              N, layout::row_major);
         }); // parallel for
   }).wait();
}

static constexpr size_t MATRIX_M = TM * 2;
static constexpr size_t MATRIX_N = TN * 2;
static constexpr size_t MATRIX_K = TK * 2;
int8_t A[MATRIX_M][MATRIX_K];
int8_t B[MATRIX_K / 4][MATRIX_N * 4];
int32_t C[MATRIX_M][MATRIX_N];
int32_t D[MATRIX_M][MATRIX_N];

void matrix_multiply_ref(int32_t *A_mem, int32_t *B_mem, int32_t *C_mem, int M,
                         int N, int K) {
  // tiling
  for (int m = 0; m < M; m++)
    for (int n = 0; n < N; n++) {
      for (int k = 0; k < K; k++) {
        char *va = (char *)(A_mem + m * K + k);
        char *vb = (char *)(B_mem + k * N + n);
        int acc = *(C_mem + m * N + n);
        for (int i = 0; i < 4; i++) {
          acc += (va[i] * vb[i]);
        }
        *(C_mem + m * N + n) = acc;
      }
    }
}

int main() {
  for (int i = 0; i < MATRIX_M; i++) {
    for (int j = 0; j < MATRIX_K; j++) {
      A[i][j] = i + 2 * j;
    }
  }
  for (int i = 0; i < MATRIX_K / 4; i++) {
    for (int j = 0; j < MATRIX_N * 4; j++) {
      B[i][j] = i + j;
    }
  }
  for (int i = 0; i < MATRIX_M; i++) {
    for (int j = 0; j < MATRIX_N; j++) {
      C[i][j] = 0;
      D[i][j] = 0;
    }
  }

  big_matrix<int32_t, MATRIX_M, MATRIX_N> MC((int32_t *)&C);
  big_matrix<int32_t, MATRIX_M, MATRIX_N> MD((int32_t *)&D);
  big_matrix<int8_t, MATRIX_M, MATRIX_K> MA((int8_t *)&A);
  big_matrix<int8_t, MATRIX_K / 4, MATRIX_N * 4> MB((int8_t *)&B);
  matrix_multiply(MC, MA, MB);
  matrix_multiply_ref((int32_t *)A, (int32_t *)B, (int32_t *)D, MATRIX_M,
                      MATRIX_N, MATRIX_K / 4);

  bool res = true;
  for (int i = 0; i < MATRIX_M; i++) {
    for (int j = 0; j < MATRIX_N; j++) {
      if (C[i][j] != D[i][j])
        res = false;
    }
  }
  if (res)
    std::cout << "passed\n";
  else
    std::cout << "failed\n";
  for (int i = 0; i < MATRIX_M; i++) {
    for (int j = 0; j < MATRIX_N; j++)
      std::cout << C[i][j] << ", ";
    std::cout << "\n";
  }
  std::cout << std::endl;
  for (int i = 0; i < MATRIX_M; i++) {
    for (int j = 0; j < MATRIX_N; j++)
      std::cout << D[i][j] << ", ";
    std::cout << "\n";
  }
}<|MERGE_RESOLUTION|>--- conflicted
+++ resolved
@@ -1,16 +1,8 @@
-<<<<<<< HEAD
-// RUN: %clangxx -fsycl -fsycl-device-only -O2 -S -emit-llvm -o - %s | FileCheck %s
-
-// CHECK-DAG: %spirv.JointMatrixINTEL._char_12_48_0_3 = type { [12 x [48 x [1 x [4 x i8]]]] addrspace(4)* }
-// CHECK-DAG: %spirv.JointMatrixINTEL._int_12_12_0_3 = type { [12 x [12 x [1 x [4 x i32]]]] addrspace(4)* }
-// CHECK-DAG: %spirv.JointMatrixINTEL._char_48_12_3_3 = type { [48 x [12 x [4 x [4 x i8]]]] addrspace(4)* }
-=======
 // RUN: %clangxx -fsycl -fsycl-device-only -DSYCL_EXT_ONEAPI_MATRIX_VERSION=4 -O2 -S -emit-llvm -o - %s | FileCheck %s
 
 // CHECK-DAG: %spirv.JointMatrixINTEL._char_12_48_0_3_0 = type opaque
 // CHECK-DAG: %spirv.JointMatrixINTEL._int_12_12_3_3_2 = type opaque
 // CHECK-DAG: %spirv.JointMatrixINTEL._char_48_12_2_3_1 = type opaque
->>>>>>> bfff8914
 
 #include <iostream>
 #include <sycl/sycl.hpp>
