<<<<<<< HEAD
// INTEL_CUSTOMIZATION
// This test fires assertion: CORC-5473.
// TODO: remove the requirement once issue fixed.
// REQUIRES: !asserts
// end INTEL_CUSTOMIZATION
// RUN: %clangxx -fsycl %s -o %t.out -lOpenCL
=======
// RUN: %clangxx -fsycl %s -o %t.out
>>>>>>> bf4f5b28
// RUN: env SYCL_DEVICE_TYPE=HOST %t.out
// RUN: %CPU_RUN_PLACEHOLDER %t.out
// RUN: %GPU_RUN_PLACEHOLDER %t.out
// RUN: %ACC_RUN_PLACEHOLDER %t.out

//==--------------- multi_ptr.cpp - SYCL multi_ptr test --------------------==//
//
// Part of the LLVM Project, under the Apache License v2.0 with LLVM Exceptions.
// See https://llvm.org/LICENSE.txt for license information.
// SPDX-License-Identifier: Apache-2.0 WITH LLVM-exception
//
//===----------------------------------------------------------------------===//

#include <CL/sycl.hpp>
#include <cassert>
#include <iostream>
#include <type_traits>

using namespace cl::sycl;

/* This is the class used to name the kernel for the runtime.
 * This must be done when the kernel is expressed as a lambda. */
template <typename T> class testMultPtrKernel;
template <typename T> class testMultPtrArrowOperatorKernel;

template <typename T> struct point {
  point(const point &rhs) : x(rhs.x), y(rhs.y) {}
  point(T x, T y) : x(x), y(y) {}
  point(T v) : x(v), y(v) {}
  point() : x(0), y(0) {}
  bool operator==(const T &rhs) { return rhs == x && rhs == y; }
  bool operator==(const point<T> &rhs) { return rhs.x == x && rhs.y == y; }
  T x;
  T y;
};

template <typename T>
void innerFunc(id<1> wiID, global_ptr<T> ptr_1, global_ptr<T> ptr_2,
               local_ptr<T> local_ptr) {
  T t = ptr_1[wiID.get(0)];
  local_ptr[wiID.get(0)] = t;
  t = local_ptr[wiID.get(0)];
  ptr_2[wiID.get(0)] = t;
}

template <typename T> void testMultPtr() {
  T data_1[10];
  for (size_t i = 0; i < 10; ++i) {
    data_1[i] = 1;
  }
  T data_2[10];
  for (size_t i = 0; i < 10; ++i) {
    data_2[i] = 2;
  }

  {
    range<1> numOfItems{10};
    buffer<T, 1> bufferData_1(data_1, numOfItems);
    buffer<T, 1> bufferData_2(data_2, numOfItems);
    queue myQueue;
    myQueue.submit([&](handler &cgh) {
      accessor<T, 1, access::mode::read, access::target::global_buffer,
               access::placeholder::false_t>
          accessorData_1(bufferData_1, cgh);
      accessor<T, 1, access::mode::read_write, access::target::global_buffer,
               access::placeholder::false_t>
          accessorData_2(bufferData_2, cgh);
      accessor<T, 1, access::mode::read_write, access::target::local>
          localAccessor(numOfItems, cgh);

      cgh.parallel_for<class testMultPtrKernel<T>>(range<1>{10}, [=](id<1> wiID) {
        auto ptr_1 = make_ptr<T, access::address_space::global_space>(
          accessorData_1.get_pointer());
        auto ptr_2 = make_ptr<T, access::address_space::global_space>(
          accessorData_2.get_pointer());
        auto local_ptr = make_ptr<T, access::address_space::local_space>(
          localAccessor.get_pointer());

        T *RawPtr = nullptr;
        global_ptr<T> ptr_4(RawPtr);
        ptr_4 = RawPtr;

        global_ptr<T> ptr_5(accessorData_1);

        global_ptr<void> ptr_6((void *)RawPtr);

        ptr_6 = (void *)RawPtr;

        innerFunc<T>(wiID.get(0), ptr_1, ptr_2, local_ptr);
      });
    });
  }
  for (size_t i = 0; i < 10; ++i) {
    assert(data_1[i] == 1 && "Expected data_1[i] == 1");
  }
  for (size_t i = 0; i < 10; ++i) {
    assert(data_2[i] == 1 && "Expected data_2[i] == 1");
  }
}

template <typename T>
void testMultPtrArrowOperator() {
  point<T> data_1[1] = {1};
  point<T> data_2[1] = {2};
  point<T> data_3[1] = {3};

  {
    range<1> numOfItems{1};
    buffer<point<T>, 1> bufferData_1(data_1, numOfItems);
    buffer<point<T>, 1> bufferData_2(data_2, numOfItems);
    buffer<point<T>, 1> bufferData_3(data_3, numOfItems);
    queue myQueue;
    myQueue.submit([&](handler &cgh) {
      accessor<point<T>, 1, access::mode::read, access::target::global_buffer,
               access::placeholder::false_t>
          accessorData_1(bufferData_1, cgh);
      accessor<point<T>, 1, access::mode::read, access::target::constant_buffer,
               access::placeholder::false_t>
          accessorData_2(bufferData_2, cgh);
      accessor<point<T>, 1, access::mode::read_write, access::target::local,
               access::placeholder::false_t>
          accessorData_3(1, cgh);

      cgh.single_task<class testMultPtrArrowOperatorKernel<T>>([=]() {
        auto ptr_1 = make_ptr<point<T>, access::address_space::global_space>(
            accessorData_1.get_pointer());
        auto ptr_2 = make_ptr<point<T>, access::address_space::constant_space>(
            accessorData_2.get_pointer());
        auto ptr_3 = make_ptr<point<T>, access::address_space::local_space>(
            accessorData_3.get_pointer());

        auto x1 = ptr_1->x;
        auto x2 = ptr_2->x;
        auto x3 = ptr_3->x;

        static_assert(std::is_same<decltype(x1), T>::value,
                      "Expected decltype(ptr_1->x) == T");
        static_assert(std::is_same<decltype(x2), T>::value,
                      "Expected decltype(ptr_2->x) == T");
        static_assert(std::is_same<decltype(x3), T>::value,
                      "Expected decltype(ptr_3->x) == T");
      });
    });
  }
}

int main() {
  testMultPtr<int>();
  testMultPtr<float>();
  testMultPtr<point<int>>();
  testMultPtr<point<float>>();

  testMultPtrArrowOperator<int>();
  testMultPtrArrowOperator<float>();

  return 0;
}<|MERGE_RESOLUTION|>--- conflicted
+++ resolved
@@ -1,13 +1,9 @@
-<<<<<<< HEAD
 // INTEL_CUSTOMIZATION
 // This test fires assertion: CORC-5473.
 // TODO: remove the requirement once issue fixed.
 // REQUIRES: !asserts
 // end INTEL_CUSTOMIZATION
-// RUN: %clangxx -fsycl %s -o %t.out -lOpenCL
-=======
 // RUN: %clangxx -fsycl %s -o %t.out
->>>>>>> bf4f5b28
 // RUN: env SYCL_DEVICE_TYPE=HOST %t.out
 // RUN: %CPU_RUN_PLACEHOLDER %t.out
 // RUN: %GPU_RUN_PLACEHOLDER %t.out
