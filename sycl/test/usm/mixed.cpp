--- conflicted
+++ resolved
@@ -2,10 +2,7 @@
 // RUN: env SYCL_DEVICE_TYPE=HOST %t1.out
 // RUN: %CPU_RUN_PLACEHOLDER %t1.out
 // RUN: %GPU_RUN_PLACEHOLDER %t1.out
-<<<<<<< HEAD
-=======
 
->>>>>>> 442c5a85
 //==------------------- mixed.cpp - Mixed Memory test ---------------------==//
 //
 // Part of the LLVM Project, under the Apache License v2.0 with LLVM Exceptions.
