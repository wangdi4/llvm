// RUN: %clangxx -fsycl -fsyntax-only %s
//==-------------- type_traits.cpp - SYCL type_traits test -----------------==//
//
// Part of the LLVM Project, under the Apache License v2.0 with LLVM Exceptions.
// See https://llvm.org/LICENSE.txt for license information.
// SPDX-License-Identifier: Apache-2.0 WITH LLVM-exception
//
//===----------------------------------------------------------------------===//

#include <sycl/sycl.hpp>

#include <type_traits>

using namespace std;

namespace s = sycl;
namespace d = sycl::detail;

template <typename T, bool Expected = true> void test_is_integral() {
  static_assert(d::is_integral<T>::value == Expected, "");
}

template <typename T, bool Expected = true> void test_is_floating_point() {
  static_assert(d::is_floating_point<T>::value == Expected, "");
}

template <typename T, bool Expected = true> void test_is_arithmetic() {
  static_assert(d::is_arithmetic<T>::value == Expected, "");
}

template <typename T, typename TL, typename CheckedT, bool Expected = true>
void test_make_type_t() {
  static_assert(is_same<d::make_type_t<T, TL>, CheckedT>::value == Expected,
                "");
}

template <typename T, typename CheckedT, bool Expected = true>
void test_make_larger_t() {
  static_assert(is_same<d::make_larger_t<T>, CheckedT>::value == Expected, "");
}

template <typename T, typename T2, typename CheckedT, bool Expected = true>
void test_change_base_type_t() {
  static_assert(
      is_same<d::change_base_type_t<T, T2>, CheckedT>::value == Expected, "");
}

template <typename T, typename CheckedT, bool Expected = true>
void test_vector_element_t() {
  static_assert(is_same<d::vector_element_t<T>, CheckedT>::value == Expected,
                "");
}

template <typename T> void test_nan_types() {
  static_assert(sizeof(d::vector_element_t<d::nan_return_t<T>>) ==
                sizeof(d::nan_argument_base_t<T>));
}

template <typename T, typename CheckedT, bool Expected = true>
void test_make_signed_t() {
  static_assert(is_same<d::make_signed_t<T>, CheckedT>::value == Expected, "");
}

template <typename T, typename CheckedT, bool Expected = true>
void test_make_unsigned_t() {
  static_assert(is_same<d::make_unsigned_t<T>, CheckedT>::value == Expected,
                "");
}

template <typename T, bool Expected = true> void test_is_pointer() {
  static_assert(d::is_pointer<T>::value == Expected, "");
}

template <typename T, typename CheckedT, bool Expected = true>
void test_remove_pointer_t() {
  static_assert(is_same<d::remove_pointer_t<T>, CheckedT>::value == Expected,
                "");
}

template <typename T, typename SpaceList, bool Expected = true>
void test_is_address_space_compliant() {
  static_assert(d::is_address_space_compliant<T, SpaceList>::value == Expected,
                "");
}

template <typename T, int Checked, bool Expected = true>
void test_vector_size() {
  static_assert((d::vector_size<T>::value == Checked) == Expected, "");
}

template <bool Expected, typename... Args> void test_is_same_vector_size() {
  static_assert(d::is_same_vector_size<Args...>::value == Expected, "");
}

int main() {
  test_is_pointer<int *>();
  test_is_pointer<float *>();
  test_is_pointer<s::constant_ptr<int>>();
  test_is_pointer<s::constant_ptr<float>>();
  test_is_pointer<s::int2 *>();
  test_is_pointer<s::float2 *>();
  test_is_pointer<s::constant_ptr<s::int2>>();
  test_is_pointer<s::constant_ptr<s::float2>>();

  test_remove_pointer_t<int *, int>();
  test_remove_pointer_t<float *, float>();
  test_remove_pointer_t<s::constant_ptr<int>, int>();
  test_remove_pointer_t<s::constant_ptr<float>, float>();
  test_remove_pointer_t<s::int2 *, s::int2>();
  test_remove_pointer_t<s::float2 *, s::float2>();
  test_remove_pointer_t<s::constant_ptr<s::int2>, s::int2>();
  test_remove_pointer_t<s::constant_ptr<s::float2>, s::float2>();

  test_is_address_space_compliant<int *, d::gvl::nonconst_address_space_list>();
  test_is_address_space_compliant<float *,
                                  d::gvl::nonconst_address_space_list>();
  test_is_address_space_compliant<s::constant_ptr<int>,
                                  d::gvl::nonconst_address_space_list, false>();
  test_is_address_space_compliant<s::constant_ptr<float>,
                                  d::gvl::nonconst_address_space_list, false>();
  test_is_address_space_compliant<s::int2 *,
                                  d::gvl::nonconst_address_space_list>();
  test_is_address_space_compliant<s::float2 *,
                                  d::gvl::nonconst_address_space_list>();
  test_is_address_space_compliant<s::constant_ptr<s::int2>,
                                  d::gvl::nonconst_address_space_list, false>();
  test_is_address_space_compliant<s::constant_ptr<s::float2>,
                                  d::gvl::nonconst_address_space_list, false>();

  test_is_integral<int>();
  test_is_integral<s::int2>();
  test_is_integral<float, false>();
  test_is_integral<s::float2, false>();
  test_is_integral<s::half, false>();
  test_is_integral<s::half2, false>();

  test_is_floating_point<int, false>();
  test_is_floating_point<s::int2, false>();
  test_is_floating_point<float>();
  test_is_floating_point<s::float2>();
  test_is_floating_point<s::half>();
  test_is_floating_point<s::half2>();

  test_is_arithmetic<int>();
  test_is_arithmetic<s::int2>();
  test_is_arithmetic<float>();
  test_is_arithmetic<s::float2>();
  test_is_arithmetic<s::half>();
  test_is_arithmetic<s::half2>();

  test_make_type_t<int, d::gtl::scalar_unsigned_int_list, unsigned int>();
  test_make_type_t<s::opencl::cl_int, d::gtl::scalar_float_list,
                   s::opencl::cl_float>();
  test_make_type_t<s::vec<s::opencl::cl_int, 3>,
                   d::gtl::scalar_unsigned_int_list,
                   s::vec<s::opencl::cl_uint, 3>>();
  test_make_type_t<s::vec<s::opencl::cl_int, 3>, d::gtl::scalar_float_list,
                   s::vec<s::opencl::cl_float, 3>>();

  test_make_larger_t<s::half, float>();
  test_make_larger_t<s::half3, s::float3>();
  test_make_larger_t<float, double>();
  test_make_larger_t<s::float3, s::double3>();
  test_make_larger_t<double, void>();
  test_make_larger_t<s::double3, void>();
  test_make_larger_t<int32_t, int64_t>();
  test_make_larger_t<s::vec<int32_t, 8>, s::vec<int64_t, 8>>();
  test_make_larger_t<int64_t, void>();
  test_make_larger_t<s::vec<int64_t, 8>, void>();

  test_change_base_type_t<int, float, float>();
  test_change_base_type_t<s::int2, float, s::float2>();
  test_change_base_type_t<long, float, float>();
  test_change_base_type_t<s::long2, float, s::float2>();

  test_vector_element_t<int, int>();
  test_vector_element_t<const int, const int>();
  test_vector_element_t<volatile int, volatile int>();
  test_vector_element_t<const volatile int, const volatile int>();
  test_vector_element_t<s::int2, int>();
  test_vector_element_t<const s::int2, const int>();
  test_vector_element_t<volatile s::int2, volatile int>();
  test_vector_element_t<const volatile s::int2, const volatile int>();

<<<<<<< HEAD
  test_nan_types<s::ushort, s::ushort>();
  test_nan_types<s::uint, s::uint>();
  test_nan_types<s::ulong, s::ulong>();
  test_nan_types<s::ulonglong, s::ulonglong>();
  test_nan_types<s::ushort2, s::ushort2>();
  test_nan_types<s::uint2, s::uint2>();
  test_nan_types<s::ulong2, s::ulong2>();
=======
  test_nan_types<unsigned short>();
  test_nan_types<unsigned int>();
  test_nan_types<unsigned long>();
  test_nan_types<unsigned long long>();
  test_nan_types<s::ushort2>();
  test_nan_types<s::uint2>();
  test_nan_types<s::ulong2>();
>>>>>>> 5a805999

  test_make_signed_t<int, int>();
  test_make_signed_t<const int, const int>();
  test_make_signed_t<unsigned int, int>();
  test_make_signed_t<const unsigned int, const int>();
  test_make_signed_t<s::int2, s::int2>();
  test_make_signed_t<const s::int2, const s::int2>();
  test_make_signed_t<s::uint2, s::int2>();
  test_make_signed_t<const s::uint2, const s::int2>();

  test_make_unsigned_t<int, unsigned int>();
  test_make_unsigned_t<const int, const unsigned int>();
  test_make_unsigned_t<unsigned int, unsigned int>();
  test_make_unsigned_t<const unsigned int, const unsigned int>();
  test_make_unsigned_t<s::int2, s::uint2>();
  test_make_unsigned_t<const s::int2, const s::uint2>();
  test_make_unsigned_t<s::uint2, s::uint2>();
  test_make_unsigned_t<const s::uint2, const s::uint2>();

  test_vector_size<int, 1>();
  test_vector_size<float, 1>();
  test_vector_size<double, 1>();
  test_vector_size<s::int2, 2>();
  test_vector_size<s::float3, 3>();
  test_vector_size<s::double4, 4>();
  test_vector_size<s::vec<int, 1>, 1>();

  test_is_same_vector_size<true, int>();
  test_is_same_vector_size<true, s::int2>();
  test_is_same_vector_size<true, int, float>();
  test_is_same_vector_size<false, int, s::float2>();
  test_is_same_vector_size<true, s::int2, s::float2>();
  test_is_same_vector_size<false, s::int2, float>();
  test_is_same_vector_size<true, s::constant_ptr<int>>();
  test_is_same_vector_size<true, s::constant_ptr<s::int2>>();
  test_is_same_vector_size<true, s::constant_ptr<s::int2>, s::int2>();
  test_is_same_vector_size<false, s::constant_ptr<s::int2>, float>();

  return 0;
}<|MERGE_RESOLUTION|>--- conflicted
+++ resolved
@@ -182,15 +182,6 @@
   test_vector_element_t<volatile s::int2, volatile int>();
   test_vector_element_t<const volatile s::int2, const volatile int>();
 
-<<<<<<< HEAD
-  test_nan_types<s::ushort, s::ushort>();
-  test_nan_types<s::uint, s::uint>();
-  test_nan_types<s::ulong, s::ulong>();
-  test_nan_types<s::ulonglong, s::ulonglong>();
-  test_nan_types<s::ushort2, s::ushort2>();
-  test_nan_types<s::uint2, s::uint2>();
-  test_nan_types<s::ulong2, s::ulong2>();
-=======
   test_nan_types<unsigned short>();
   test_nan_types<unsigned int>();
   test_nan_types<unsigned long>();
@@ -198,7 +189,6 @@
   test_nan_types<s::ushort2>();
   test_nan_types<s::uint2>();
   test_nan_types<s::ulong2>();
->>>>>>> 5a805999
 
   test_make_signed_t<int, int>();
   test_make_signed_t<const int, const int>();
