//==--------------- fsycl-save-temps.cpp -----------------------------------==//
//
// Part of the LLVM Project, under the Apache License v2.0 with LLVM Exceptions.
// See https://llvm.org/LICENSE.txt for license information.
// SPDX-License-Identifier: Apache-2.0 WITH LLVM-exception
//
//===----------------------------------------------------------------------===//

// Verify that a sample compilation succeeds with -save-temps
// RUN: %clangxx -fsycl -save-temps %s -o %t.out

#include <CL/sycl.hpp>

void foo() {}

int main() {
  cl::sycl::queue Q;
  Q.submit([](cl::sycl::handler &Cgh) {
    Cgh.single_task<class KernelFunction>([]() { foo(); });
  });
  return 0;
<<<<<<< HEAD
}

// TODO: fail is flaky on Windows both for OpenCL and Level Zero.
// Enable when fixed.
// UNSUPPORTED: system-windows
=======
}
>>>>>>> 39a555ef
<|MERGE_RESOLUTION|>--- conflicted
+++ resolved
@@ -19,12 +19,4 @@
     Cgh.single_task<class KernelFunction>([]() { foo(); });
   });
   return 0;
-<<<<<<< HEAD
-}
-
-// TODO: fail is flaky on Windows both for OpenCL and Level Zero.
-// Enable when fixed.
-// UNSUPPORTED: system-windows
-=======
-}
->>>>>>> 39a555ef
+}