// RUN: %clang_cl -fsycl /MD -o %t1.exe %s
// RUN: %RUN_ON_HOST %t1.exe
// RUN: %clang_cl -fsycl /MDd -o %t2.exe %s
<<<<<<< HEAD
// RUN: %CPU_RUN_PLACEHOLDER %t2.exe
=======
// RUN: %RUN_ON_HOST %t2.exe
>>>>>>> 6c8b510a
// REQUIRES: system-windows
//==-------------- msvc_crt.cpp - SYCL MSVC CRT test -----------------------==//
//
// Part of the LLVM Project, under the Apache License v2.0 with LLVM Exceptions.
// See https://llvm.org/LICENSE.txt for license information.
// SPDX-License-Identifier: Apache-2.0 WITH LLVM-exception
//
//===----------------------------------------------------------------------===//
//
// MSVC provides two different incompatible variants of CRT: debug and release.
// This test checks if clang driver is able to handle this properly.

#include <CL/sycl.hpp>

using namespace cl::sycl;

int main() {
  int data[] = {0, 0, 0};

  {
    buffer<int, 1> b(data, range<1>(3), {property::buffer::use_host_ptr()});
    queue q;
    q.submit([&](handler &cgh) {
      auto B = b.get_access<access::mode::write>(cgh);
      cgh.parallel_for<class test>(range<1>(3), [=](id<1> idx) {
        B[idx] = 1;
      });
    });
  }

  bool isSuccess = true;

  for (int i = 0; i < 3; i++)
    if (data[i] != 1) isSuccess = false;

  if (!isSuccess)
    return -1;

  return 0;
}<|MERGE_RESOLUTION|>--- conflicted
+++ resolved
@@ -1,11 +1,7 @@
 // RUN: %clang_cl -fsycl /MD -o %t1.exe %s
 // RUN: %RUN_ON_HOST %t1.exe
 // RUN: %clang_cl -fsycl /MDd -o %t2.exe %s
-<<<<<<< HEAD
-// RUN: %CPU_RUN_PLACEHOLDER %t2.exe
-=======
 // RUN: %RUN_ON_HOST %t2.exe
->>>>>>> 6c8b510a
 // REQUIRES: system-windows
 //==-------------- msvc_crt.cpp - SYCL MSVC CRT test -----------------------==//
 //
