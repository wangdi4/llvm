// RUN: %clangxx %fsycl-host-only -fsyntax-only -sycl-std=2020 -Xclang -verify -Xclang -verify-ignore-unexpected=note %s -o %t.out

#include <CL/sycl.hpp>
#include <sycl/ext/intel/online_compiler.hpp>

int main() {
  cl_context ClCtx;
  // expected-error@+1 {{no matching constructor for initialization of 'sycl::context'}}
  sycl::context Ctx{ClCtx};
  // expected-error@+1 {{no member named 'get' in 'sycl::context'}}
  (void)Ctx.get();

  cl_mem Mem;
  // expected-error@+1 {{no matching constructor for initialization of 'sycl::buffer<int, 1>'}}
  sycl::buffer<int, 1> Buf{Mem, Ctx};
  (void)Buf;

  cl_device_id DevId;
  // expected-error@+1 {{no matching constructor for initialization of 'sycl::device'}}
  sycl::device Device{DevId};
  // expected-error@+1 {{no member named 'get' in 'sycl::device'}}
  (void)Device.get();
  // expected-warning@+1 {{'has_extension' is deprecated: use device::has() function with aspects APIs instead}}
  (void)Device.has_extension("abc");

  cl_event ClEvent;
  // expected-error@+1 {{no matching constructor for initialization of 'sycl::event'}}
  sycl::event Evt{ClEvent, Ctx};
  // expected-error@+1 {{no member named 'get' in 'sycl::event'}}
  (void)Evt.get();

  // expected-error@+1 {{no matching constructor for initialization of 'sycl::image<1>'}}
  sycl::image<1> Img{Mem, Ctx};
  (void)Img;

  cl_platform_id ClPlatform;
  // expected-error@+1 {{no matching constructor for initialization of 'sycl::platform'}}
  sycl::platform Platform{ClPlatform};
  // expected-error@+1 {{no member named 'get' in 'sycl::platform'}}
  (void)Platform.get();
  // expected-warning@+1 {{'has_extension' is deprecated: use platform::has() function with aspects APIs instead}}
  (void)Platform.has_extension("abc");

  cl_command_queue ClQueue;
  // expected-error@+1 {{no matching constructor for initialization of 'sycl::queue'}}
  sycl::queue Queue{ClQueue, Ctx};
  // expected-error@+1 {{no member named 'get' in 'sycl::queue'}}
  (void)Queue.get();

  cl_sampler ClSampler;
  // expected-error@+1 {{no matching constructor for initialization of 'sycl::sampler'}}
  sycl::sampler Sampler{ClSampler, Ctx};
  (void)Sampler;

  cl_kernel ClKernel;
  // expected-error@+1 {{no matching constructor for initialization of 'sycl::kernel'}}
  sycl::kernel Kernel{ClKernel, Ctx};
  // expected-error@+1 {{no member named 'get' in 'sycl::kernel'}}
  (void)Kernel.get();

  // expected-error@+1 {{no type named 'program' in namespace 'sycl'}}
  sycl::program Prog{Ctx};

  sycl::buffer<int, 1> Buffer(4);
  // expected-warning@+1{{'get_count' is deprecated: get_count() is deprecated, please use size() instead}}
  size_t BufferGetCount = Buffer.get_count();
  size_t BufferSize = Buffer.size();
  // expected-warning@+1 {{'get_size' is deprecated: get_size() is deprecated, please use byte_size() instead}}
  size_t BufferGetSize = Buffer.get_size();

  sycl::vec<int, 2> Vec(1, 2);
  // expected-warning@+1{{'get_count' is deprecated: get_count() is deprecated, please use size() instead}}
  size_t VecGetCount = Vec.get_count();
  // expected-warning@+1 {{'get_size' is deprecated: get_size() is deprecated, please use byte_size() instead}}
  size_t VecGetSize = Vec.get_size();

  // expected-warning@+1 {{'runtime_error' is deprecated: use sycl::exception with sycl::errc::runtime instead.}}
  sycl::runtime_error re;
  // expected-warning@+1 {{'kernel_error' is deprecated: use sycl::exception with sycl::errc::kernel or errc::kernel_argument instead.}}
  sycl::kernel_error ke;
  // expected-warning@+1 {{'accessor_error' is deprecated: use sycl::exception with sycl::errc::accessor instead.}}
  sycl::accessor_error ae;
  // expected-warning@+1 {{'nd_range_error' is deprecated: use sycl::exception with sycl::errc::nd_range instead.}}
  sycl::nd_range_error ne;
  // expected-warning@+1 {{'event_error' is deprecated: use sycl::exception with sycl::errc::event instead.}}
  sycl::event_error ee;
  // expected-warning@+1 {{'invalid_parameter_error' is deprecated: use sycl::exception with a sycl::errc enum value instead.}}
  sycl::invalid_parameter_error ipe;
  // expected-warning@+1 {{'device_error' is deprecated: use sycl::exception with a sycl::errc enum value instead.}}
  sycl::device_error de;
  // expected-warning@+1 {{'compile_program_error' is deprecated: use sycl::exception with a sycl::errc enum value instead.}}
  sycl::compile_program_error cpe;
  // expected-warning@+1 {{'link_program_error' is deprecated: use sycl::exception with a sycl::errc enum value instead.}}
  sycl::link_program_error lpe;
  // expected-warning@+1 {{'invalid_object_error' is deprecated: use sycl::exception with a sycl::errc enum value instead.}}
  sycl::invalid_object_error ioe;
  // expected-warning@+1 {{'memory_allocation_error' is deprecated: use sycl::exception with sycl::errc::memory_allocation instead.}}
  sycl::memory_allocation_error mae;
  // expected-warning@+1 {{'platform_error' is deprecated: use sycl::exception with sycl::errc::platform instead.}}
  sycl::platform_error ple;
  // expected-warning@+1 {{'profiling_error' is deprecated: use sycl::exception with sycl::errc::profiling instead.}}
  sycl::profiling_error pre;
  // expected-warning@+1 {{'feature_not_supported' is deprecated: use sycl::exception with sycl::errc::feature_not_supported instead.}}
  sycl::feature_not_supported fns;
  // expected-warning@+1{{'exception' is deprecated: The version of an exception constructor which takes no arguments is deprecated.}}
  sycl::exception ex;
  // expected-warning@+1{{'get_cl_code' is deprecated: use sycl::exception.code() instead.}}
  ex.get_cl_code();
  (void)ex;

  Queue.submit([](sycl::handler &CGH) {
    // expected-warning@+3{{'nd_range' is deprecated: offsets are deprecated in SYCL2020}}
    // expected-warning@+2{{'nd_range' is deprecated: offsets are deprecated in SYCL2020}}
    CGH.parallel_for<class Test>(
        sycl::nd_range<1>{sycl::range{10}, sycl::range{10}, sycl::range{1}},
        [](sycl::nd_item<1> it) {
          // expected-warning@+2{{'mem_fence' is deprecated: use sycl::atomic_fence() free function instead}}
          // expected-warning@+1{{'mem_fence<sycl::access::mode::read_write>' is deprecated: use sycl::atomic_fence() free function instead}}
          it.mem_fence();
        });
  });

  // expected-warning@+1{{'byte' is deprecated: use std::byte instead}}
  sycl::byte B;
  (void)B;

  // expected-warning@+1{{'max_constant_buffer_size' is deprecated: max_constant_buffer_size is deprecated}}
  auto MCBS = sycl::info::device::max_constant_buffer_size;
  (void)MCBS;
  // expected-warning@+1{{'max_constant_args' is deprecated: max_constant_args is deprecated}}
  auto MCA = sycl::info::device::max_constant_args;
  (void)MCA;

  // expected-warning@+1{{'built_in_kernels' is deprecated: use built_in_kernel_ids instead}}
  auto BIK = sycl::info::device::built_in_kernels;
  (void)BIK;

  // expected-warning@+1{{'extensions' is deprecated: platform::extensions is deprecated, use device::get_info() with info::device::aspects instead.}}
  auto PE = sycl::info::platform::extensions;

  // expected-warning@+1{{'extensions' is deprecated: device::extensions is deprecated, use info::device::aspects instead.}}
  auto DE = sycl::info::device::extensions;

  // expected-warning@+3{{'atomic_fence' is deprecated: use sycl::atomic_fence instead}}
  // expected-error@+2{{no member named 'ONEAPI' in namespace 'sycl'}}
  // expected-error@+2{{no member named 'ONEAPI' in namespace 'sycl'}}
  sycl::ext::oneapi::atomic_fence(sycl::ONEAPI::memory_order::relaxed,
                             sycl::ONEAPI::memory_scope::work_group);

  // expected-error@+1{{no member named 'INTEL' in namespace 'sycl'}}
  auto SL = sycl::INTEL::source_language::opencl_c;
  (void)SL;

  // expected-warning@+1{{'intel' is deprecated: use 'ext::intel::experimental' instead}}
  auto SLExtIntel = sycl::ext::intel::source_language::opencl_c;
  (void)SLExtIntel;

  // expected-warning@+1{{'level_zero' is deprecated: use 'ext_oneapi_level_zero' instead}}
  auto LevelZeroBackend = sycl::backend::level_zero;
  (void)LevelZeroBackend;

  // expected-warning@+1{{'esimd_cpu' is deprecated: use 'ext_oneapi_esimd_emulator' instead}}
  auto ESIMDCPUBackend = sycl::backend::esimd_cpu;
  (void)ESIMDCPUBackend;

  sycl::half Val = 1.0f;
  // expected-warning@+1{{'bit_cast<unsigned short, sycl::detail::half_impl::half>' is deprecated: use 'sycl::bit_cast' instead}}
  auto BitCastRes = sycl::detail::bit_cast<unsigned short>(Val);
  (void)BitCastRes;

  // expected-warning@+1{{'submit_barrier' is deprecated: use 'ext_oneapi_submit_barrier' instead}}
  Queue.submit_barrier();

  // expected-warning@+1{{'barrier' is deprecated: use 'ext_oneapi_barrier' instead}}
  Queue.submit([&](sycl::handler &CGH) { CGH.barrier(); });

<<<<<<< HEAD
=======
  cl::sycl::multi_ptr<int, cl::sycl::access::address_space::global_space> a(
      nullptr);
  // expected-warning@+1 {{'atomic<int, sycl::access::address_space::global_space>' is deprecated: sycl::atomic is deprecated since SYCL 2020}}
  cl::sycl::atomic<int> b(a);

>>>>>>> f7db7f67
  cl::sycl::group<1> group =
      cl::sycl::detail::Builder::createGroup<1>({8}, {4}, {1});
  // expected-warning@+1{{'get_id' is deprecated: use sycl::group::get_group_id() instead}}
  group.get_id();
  // expected-warning@+1{{'get_id' is deprecated: use sycl::group::get_group_id() instead}}
  group.get_id(1);
  // expected-warning@+1{{'get_linear_id' is deprecated: use sycl::group::get_group_linear_id() instead}}
  group.get_linear_id();

  return 0;
}<|MERGE_RESOLUTION|>--- conflicted
+++ resolved
@@ -174,14 +174,11 @@
   // expected-warning@+1{{'barrier' is deprecated: use 'ext_oneapi_barrier' instead}}
   Queue.submit([&](sycl::handler &CGH) { CGH.barrier(); });
 
-<<<<<<< HEAD
-=======
   cl::sycl::multi_ptr<int, cl::sycl::access::address_space::global_space> a(
       nullptr);
   // expected-warning@+1 {{'atomic<int, sycl::access::address_space::global_space>' is deprecated: sycl::atomic is deprecated since SYCL 2020}}
   cl::sycl::atomic<int> b(a);
 
->>>>>>> f7db7f67
   cl::sycl::group<1> group =
       cl::sycl::detail::Builder::createGroup<1>({8}, {4}, {1});
   // expected-warning@+1{{'get_id' is deprecated: use sycl::group::get_group_id() instead}}
