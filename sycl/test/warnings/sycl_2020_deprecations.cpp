// RUN: %clangxx %fsycl-host-only -fsyntax-only -sycl-std=2020 -Xclang -verify -Xclang -verify-ignore-unexpected=note %s -o %t.out
// RUN: %clangxx %fsycl-host-only -fsyntax-only -Xclang -verify -Xclang -verify-ignore-unexpected=note %s -o %t.out
// RUN: %clangxx %fsycl-host-only -fsyntax-only -sycl-std=2017 -Xclang -verify -Xclang -verify-ignore-unexpected=note %s -o %t.out
// RUN: %clangxx %fsycl-host-only -fsyntax-only -sycl-std=1.2.1 -Xclang -verify -Xclang -verify-ignore-unexpected=note %s -o %t.out

#include <CL/sycl.hpp>
#include <CL/sycl/ONEAPI/atomic_fence.hpp>
#include <CL/sycl/INTEL/online_compiler.hpp>

int main() {
  cl_context ClCtx;
  // expected-warning@+1 {{'context' is deprecated: OpenCL interop APIs are deprecated}}
  sycl::context Ctx{ClCtx};
  // expected-warning@+1 {{'get' is deprecated: OpenCL interop APIs are deprecated}}
  (void)Ctx.get();

  cl_mem Mem;
  // expected-warning@+1 {{'buffer' is deprecated: OpenCL interop APIs are deprecated}}
  sycl::buffer<int, 1> Buf{Mem, Ctx};
  (void)Buf;

  cl_device_id DevId;
  // expected-warning@+1 {{'device' is deprecated: OpenCL interop APIs are deprecated}}
  sycl::device Device{DevId};
  // expected-warning@+1 {{'get' is deprecated: OpenCL interop APIs are deprecated}}
  (void)Device.get();
  // expected-warning@+1 {{'has_extension' is deprecated: use device::has() function with aspects APIs instead}}
  (void)Device.has_extension("abc");

  cl_event ClEvent;
  // expected-warning@+1 {{'event' is deprecated: OpenCL interop APIs are deprecated}}
  sycl::event Evt{ClEvent, Ctx};
  // expected-warning@+1 {{'get' is deprecated: OpenCL interop APIs are deprecated}}
  (void)Evt.get();

  // expected-warning@+1 {{'image' is deprecated: OpenCL interop APIs are deprecated}}
  sycl::image<1> Img{Mem, Ctx};
  (void)Img;

  cl_platform_id ClPlatform;
  // expected-warning@+1 {{'platform' is deprecated: OpenCL interop APIs are deprecated}}
  sycl::platform Platform{ClPlatform};
  // expected-warning@+1 {{'get' is deprecated: OpenCL interop APIs are deprecated}}
  (void)Platform.get();
  // expected-warning@+1 {{'has_extension' is deprecated: use platform::has() function with aspects APIs instead}}
  (void)Platform.has_extension("abc");

  cl_command_queue ClQueue;
  // expected-warning@+1 {{'queue' is deprecated: OpenCL interop APIs are deprecated}}
  sycl::queue Queue{ClQueue, Ctx};
  // expected-warning@+1 {{'get' is deprecated: OpenCL interop APIs are deprecated}}
  (void)Queue.get();

  cl_sampler ClSampler;
  // expected-warning@+1 {{'sampler' is deprecated: OpenCL interop APIs are deprecated}}
  sycl::sampler Sampler{ClSampler, Ctx};
  (void)Sampler;

  cl_kernel ClKernel;
  // expected-warning@+1 {{'kernel' is deprecated: OpenCL interop constructors are deprecated, use make_kernel() instead}}
  sycl::kernel Kernel{ClKernel, Ctx};
  // expected-warning@+1 {{'get' is deprecated: OpenCL interop get() functions are deprecated, use get_native() instead}}
  (void)Kernel.get();

  // expected-warning@+1 {{'program' is deprecated: program class is deprecated, use kernel_bundle instead}}
  sycl::program Prog{Ctx};

<<<<<<< HEAD
=======
  sycl::buffer<int, 1> Buffer(4);
  // expected-warning@+1{{'get_count' is deprecated: get_count() is deprecated, please use size() instead}}
  size_t BufferGetCount = Buffer.get_count();
  size_t BufferSize = Buffer.size();

  // expected-warning@+1{{'string_class' is deprecated: use STL classes directly}}
  sycl::string_class Str = "abc";
  (void)Str;
  // expected-warning@+1{{'mutex_class' is deprecated: use STL classes directly}}
  sycl::mutex_class Mtx;
  (void)Mtx;

  Queue.submit([](sycl::handler &CGH) {
    // expected-warning@+3{{'nd_range' is deprecated: offsets are deprecated in SYCL2020}}
    // expected-warning@+2{{'nd_range' is deprecated: offsets are deprecated in SYCL2020}}
    CGH.parallel_for<class Test>(
        sycl::nd_range<1>{sycl::range{10}, sycl::range{10}, sycl::range{1}},
        [](sycl::nd_item<1> it) {
          // expected-warning@+2{{'mem_fence' is deprecated: use sycl::group_barrier() free function instead}}
          // expected-warning@+1{{'mem_fence<sycl::access::mode::read_write>' is deprecated: use sycl::group_barrier() free function instead}}
          it.mem_fence();
        });
  });

  // expected-warning@+1{{'byte' is deprecated: use std::byte instead}}
  sycl::byte B;
  (void)B;

  // expected-warning@+1{{'max_constant_buffer_size' is deprecated: max_constant_buffer_size is deprecated}}
  auto MCBS = sycl::info::device::max_constant_buffer_size;
  (void)MCBS;
  // expected-warning@+1{{'max_constant_args' is deprecated: max_constant_args is deprecated}}
  auto MCA = sycl::info::device::max_constant_args;
  (void)MCA;

  // expected-warning@+4{{'ONEAPI' is deprecated: use 'ext::oneapi' instead}}
  // expected-warning@+3{{'atomic_fence' is deprecated: use sycl::atomic_fence instead}}
  // expected-warning@+2{{'ONEAPI' is deprecated: use 'ext::oneapi' instead}}
  // expected-warning@+2{{'ONEAPI' is deprecated: use 'ext::oneapi' instead}}
  sycl::ONEAPI::atomic_fence(sycl::ONEAPI::memory_order::relaxed,
                             sycl::ONEAPI::memory_scope::work_group);

  // expected-warning@+1{{'INTEL' is deprecated: use 'ext::intel' instead}}
  auto SL = sycl::INTEL::source_language::opencl_c;
  (void)SL;

>>>>>>> 130e135d
  return 0;
}<|MERGE_RESOLUTION|>--- conflicted
+++ resolved
@@ -65,8 +65,6 @@
   // expected-warning@+1 {{'program' is deprecated: program class is deprecated, use kernel_bundle instead}}
   sycl::program Prog{Ctx};
 
-<<<<<<< HEAD
-=======
   sycl::buffer<int, 1> Buffer(4);
   // expected-warning@+1{{'get_count' is deprecated: get_count() is deprecated, please use size() instead}}
   size_t BufferGetCount = Buffer.get_count();
@@ -113,6 +111,5 @@
   auto SL = sycl::INTEL::source_language::opencl_c;
   (void)SL;
 
->>>>>>> 130e135d
   return 0;
 }