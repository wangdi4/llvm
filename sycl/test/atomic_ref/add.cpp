--- conflicted
+++ resolved
@@ -1,9 +1,3 @@
-<<<<<<< HEAD
-// TODO: Once NVPTX accepts the __spirv_AtomicF*() IR, remove the XFAIL mark
-// XFAIL: cuda
-
-=======
->>>>>>> 885e9351
 // RUN: %clangxx -fsycl -fsycl-unnamed-lambda -DSYCL_USE_NATIVE_FP_ATOMICS \
 // RUN:  -fsycl-device-only -S %s -o - | FileCheck %s --check-prefix=CHECK-LLVM
 // RUN: %clangxx -fsycl -fsycl-unnamed-lambda -fsycl-device-only -S %s -o - \
