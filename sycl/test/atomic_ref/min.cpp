<<<<<<< HEAD
// INTEL
=======
>>>>>>> 37c1c249
// RUN: %clangxx -fsycl -fsycl-unnamed-lambda -DSYCL_USE_NATIVE_FP_ATOMICS \
// RUN:  -fsycl-device-only -S %s -o - | FileCheck %s --check-prefix=CHECK-LLVM
// RUN: %clangxx -fsycl -fsycl-unnamed-lambda -fsycl-device-only -S %s -o - \
// RUN: | FileCheck %s --check-prefix=CHECK-LLVM-EMU
<<<<<<< HEAD
// end INTEL
=======
>>>>>>> 37c1c249
// RUN: %clangxx -fsycl -fsycl-unnamed-lambda -fsycl-targets=%sycl_triple %s -o %t.out
// RUN: %RUN_ON_HOST %t.out

#include <CL/sycl.hpp>
#include <algorithm>
#include <cassert>
#include <iostream>
#include <numeric>
#include <vector>
using namespace sycl;
using namespace sycl::ONEAPI;

template <typename T>
void min_test(queue q, size_t N) {
  T initial = std::numeric_limits<T>::max();
  T val = initial;
  std::vector<T> output(N);
  std::fill(output.begin(), output.end(), 0);
  {
    buffer<T> val_buf(&val, 1);
    buffer<T> output_buf(output.data(), output.size());

    q.submit([&](handler &cgh) {
      auto val = val_buf.template get_access<access::mode::read_write>(cgh);
      auto out = output_buf.template get_access<access::mode::discard_write>(cgh);
      cgh.parallel_for(range<1>(N), [=](item<1> it) {
        int gid = it.get_id(0);
        auto atm = atomic_ref<T, ONEAPI::memory_order::relaxed,
                              ONEAPI::memory_scope::device,
                              access::address_space::global_space>(val[0]);
        out[gid] = atm.fetch_min(T(gid));
      });
    });
  }

  // Final value should be equal to 0
  assert(val == 0);

  // Only one work-item should have received the initial value
  assert(std::count(output.begin(), output.end(), initial) == 1);

  // fetch_min returns original value
  // Intermediate values should all be <= initial value
  for (int i = 0; i < N; ++i) {
    assert(output[i] <= initial);
  }
}

int main() {
  queue q;
  std::string version = q.get_device().get_info<info::device::version>();
  if (version < std::string("2.0")) {
    std::cout << "Skipping test\n";
    return 0;
  }

  constexpr int N = 32;
  // CHECK-LLVM: declare dso_local spir_func i32
  // CHECK-LLVM-SAME: @_Z{{[0-9]+}}__spirv_AtomicSMin
  // CHECK-LLVM-SAME: (i32 addrspace(1)*, i32, i32, i32)
  min_test<int>(q, N);
  // CHECK-LLVM: declare dso_local spir_func i32
  // CHECK-LLVM-SAME: @_Z{{[0-9]+}}__spirv_AtomicUMin
  // CHECK-LLVM-SAME: (i32 addrspace(1)*, i32, i32, i32)
  min_test<unsigned int>(q, N);
  // CHECK-LLVM: declare dso_local spir_func i[[long:(32)|(64)]]
  // CHECK-LLVM-SAME: @_Z{{[0-9]+}}__spirv_AtomicSMin
  // CHECK-LLVM-SAME: (i[[long]] addrspace(1)*, i32, i32, i[[long]])
  min_test<long>(q, N);
  // CHECK-LLVM: declare dso_local spir_func i[[long]]
  // CHECK-LLVM-SAME: @_Z{{[0-9]+}}__spirv_AtomicUMin
  // CHECK-LLVM-SAME: (i[[long]] addrspace(1)*, i32, i32, i[[long]])
  min_test<unsigned long>(q, N);
  // CHECK-LLVM: declare dso_local spir_func i64
  // CHECK-LLVM-SAME: @_Z{{[0-9]+}}__spirv_AtomicSMin
  // CHECK-LLVM-SAME: (i64 addrspace(1)*, i32, i32, i64)
  min_test<long long>(q, N);
  // CHECK-LLVM: declare dso_local spir_func i64
  // CHECK-LLVM-SAME: @_Z{{[0-9]+}}__spirv_AtomicUMin
  // CHECK-LLVM-SAME: (i64 addrspace(1)*, i32, i32, i64)
  min_test<unsigned long long>(q, N);
<<<<<<< HEAD
  // INTEL
=======
>>>>>>> 37c1c249
  // CHECK-LLVM: declare dso_local spir_func float
  // CHECK-LLVM-SAME: @_Z{{[0-9]+}}__spirv_AtomicFMinEXT
  // CHECK-LLVM-SAME: (float addrspace(1)*, i32, i32, float)
  // CHECK-LLVM-EMU: declare {{.*}} i32 @{{.*}}__spirv_AtomicLoad
  // CHECK-LLVM-EMU-SAME: (i32 addrspace(1)*, i32, i32)
  // CHECK-LLVM-EMU: declare {{.*}} i32 @{{.*}}__spirv_AtomicCompareExchange
  // CHECK-LLVM-EMU-SAME: (i32 addrspace(1)*, i32, i32, i32, i32, i32)
<<<<<<< HEAD
  // end INTEL
  min_test<float>(q, N);
  // INTEL
=======
  min_test<float>(q, N);
>>>>>>> 37c1c249
  // CHECK-LLVM: declare dso_local spir_func double
  // CHECK-LLVM-SAME: @_Z{{[0-9]+}}__spirv_AtomicFMinEXT
  // CHECK-LLVM-SAME: (double addrspace(1)*, i32, i32, double)
  // CHECK-LLVM-EMU: declare {{.*}} i64 @{{.*}}__spirv_AtomicLoad
  // CHECK-LLVM-EMU-SAME: (i64 addrspace(1)*, i32, i32)
  // CHECK-LLVM-EMU: declare {{.*}} i64 @{{.*}}__spirv_AtomicCompareExchange
  // CHECK-LLVM-EMU-SAME: (i64 addrspace(1)*, i32, i32, i32, i64, i64)
<<<<<<< HEAD
  // end INTEL
=======
>>>>>>> 37c1c249
  min_test<double>(q, N);

  std::cout << "Test passed." << std::endl;
}<|MERGE_RESOLUTION|>--- conflicted
+++ resolved
@@ -1,15 +1,7 @@
-<<<<<<< HEAD
-// INTEL
-=======
->>>>>>> 37c1c249
 // RUN: %clangxx -fsycl -fsycl-unnamed-lambda -DSYCL_USE_NATIVE_FP_ATOMICS \
 // RUN:  -fsycl-device-only -S %s -o - | FileCheck %s --check-prefix=CHECK-LLVM
 // RUN: %clangxx -fsycl -fsycl-unnamed-lambda -fsycl-device-only -S %s -o - \
 // RUN: | FileCheck %s --check-prefix=CHECK-LLVM-EMU
-<<<<<<< HEAD
-// end INTEL
-=======
->>>>>>> 37c1c249
 // RUN: %clangxx -fsycl -fsycl-unnamed-lambda -fsycl-targets=%sycl_triple %s -o %t.out
 // RUN: %RUN_ON_HOST %t.out
 
@@ -91,10 +83,6 @@
   // CHECK-LLVM-SAME: @_Z{{[0-9]+}}__spirv_AtomicUMin
   // CHECK-LLVM-SAME: (i64 addrspace(1)*, i32, i32, i64)
   min_test<unsigned long long>(q, N);
-<<<<<<< HEAD
-  // INTEL
-=======
->>>>>>> 37c1c249
   // CHECK-LLVM: declare dso_local spir_func float
   // CHECK-LLVM-SAME: @_Z{{[0-9]+}}__spirv_AtomicFMinEXT
   // CHECK-LLVM-SAME: (float addrspace(1)*, i32, i32, float)
@@ -102,13 +90,7 @@
   // CHECK-LLVM-EMU-SAME: (i32 addrspace(1)*, i32, i32)
   // CHECK-LLVM-EMU: declare {{.*}} i32 @{{.*}}__spirv_AtomicCompareExchange
   // CHECK-LLVM-EMU-SAME: (i32 addrspace(1)*, i32, i32, i32, i32, i32)
-<<<<<<< HEAD
-  // end INTEL
   min_test<float>(q, N);
-  // INTEL
-=======
-  min_test<float>(q, N);
->>>>>>> 37c1c249
   // CHECK-LLVM: declare dso_local spir_func double
   // CHECK-LLVM-SAME: @_Z{{[0-9]+}}__spirv_AtomicFMinEXT
   // CHECK-LLVM-SAME: (double addrspace(1)*, i32, i32, double)
@@ -116,10 +98,6 @@
   // CHECK-LLVM-EMU-SAME: (i64 addrspace(1)*, i32, i32)
   // CHECK-LLVM-EMU: declare {{.*}} i64 @{{.*}}__spirv_AtomicCompareExchange
   // CHECK-LLVM-EMU-SAME: (i64 addrspace(1)*, i32, i32, i32, i64, i64)
-<<<<<<< HEAD
-  // end INTEL
-=======
->>>>>>> 37c1c249
   min_test<double>(q, N);
 
   std::cout << "Test passed." << std::endl;
