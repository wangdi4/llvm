// RUN: %clangxx -fsycl-device-only -fsycl-id-queries-fit-in-int -fno-sycl-early-optimizations -S -o %t.ll %s
// RUN: FileCheck %s --input-file %t.ll

#include <CL/sycl.hpp>

using namespace sycl;

<<<<<<< HEAD
// CHECK-ESIMD-NOT: call void @llvm.assume(i1 {{.*}})

// CHECK: define {{.*}}spir_kernel void @"_ZTSZZ4mainENK3$_0clERN2cl4sycl7handlerEE15kernel_function"{{.*}}
int main() {
  sycl::queue Queue;
  Queue.submit([&](sycl::handler &CGH) {
    CGH.single_task<class kernel_function>([=]() {
      item<1, true> TestItem =
          detail::Builder::createItem<1, true>({3}, {2}, {1});
      // CHECK: call void @llvm.assume(i1 {{.*}})
      int Id = TestItem.get_id(0);
      // CHECK: call void @llvm.assume(i1 {{.*}})
      int Range = TestItem.get_range(0);
      // CHECK: call void @llvm.assume(i1 {{.*}})
      int LinearId = TestItem.get_linear_id();

      cl::sycl::nd_item<1> TestNDItem = detail::Builder::createNDItem<1>(
          detail::Builder::createItem<1, false>({4}, {2}),
          detail::Builder::createItem<1, false>({2}, {0}),
          detail::Builder::createGroup<1>({4}, {2}, {1}));

      // CHECK: call void @llvm.assume(i1 {{.*}})
      int GlobalId = TestNDItem.get_global_id(0);
      // CHECK: call void @llvm.assume(i1 {{.*}})
      int GlobalLinearId = TestNDItem.get_global_linear_id();
      // CHECK: call void @llvm.assume(i1 {{.*}})
      int LocalId = TestNDItem.get_local_id(0);
      // CHECK: call void @llvm.assume(i1 {{.*}})
      int LocalLinearId = TestNDItem.get_local_linear_id();
      // CHECK: call void @llvm.assume(i1 {{.*}})
      int GroupRange = TestNDItem.get_group_range(0);
      // CHECK: call void @llvm.assume(i1 {{.*}})
      int GroupId = TestNDItem.get_group(0);
      // CHECK: call void @llvm.assume(i1 {{.*}})
      int GroupLinearId = TestNDItem.get_group_linear_id();
      // CHECK: call void @llvm.assume(i1 {{.*}})
      int GlobalRange = TestNDItem.get_global_range(0);
      // CHECK: call void @llvm.assume(i1 {{.*}})
      int LocalRange = TestNDItem.get_local_range(0);

      int GlobalIdConverted = TestNDItem.get_global_id();
      // CHECK: call void @llvm.assume(i1 {{.*}})
      int LocalIdConverted = TestNDItem.get_local_id();
      // CHECK: call void @llvm.assume(i1 {{.*}})
      int OffsetConferted = TestNDItem.get_offset();
      // CHECK: call void @llvm.assume(i1 {{.*}})
    });
  });
  return 0;
}
// CHECK: }
=======
// CHECK: define {{.*}}dso_local spir_func void @{{.*}}testItem{{.*}}(%"class.{{.*}}item"*{{.*}}%TestItem)
SYCL_EXTERNAL void testItem(item<1> TestItem) {
  // CHECK: call void @llvm.assume(i1 {{.*}})
  int Id = TestItem.get_id(0);
  // CHECK: call void @llvm.assume(i1 {{.*}})
  int Range = TestItem.get_range(0);
  // CHECK: call void @llvm.assume(i1 {{.*}})
  int LinearId = TestItem.get_linear_id();
}

// CHECK: define {{.*}}dso_local spir_func void @{{.*}}testNDItem{{.*}}(%"class.{{.*}}nd_item"*{{.*}}%TestNDItem)
SYCL_EXTERNAL void testNDItem(nd_item<1> TestNDItem) {
  // CHECK: call void @llvm.assume(i1 {{.*}})
  int GlobalId = TestNDItem.get_global_id(0);
  // CHECK: call void @llvm.assume(i1 {{.*}})
  int GlobalLinearId = TestNDItem.get_global_linear_id();
  // CHECK: call void @llvm.assume(i1 {{.*}})
  int LocalId = TestNDItem.get_local_id(0);
  // CHECK: call void @llvm.assume(i1 {{.*}})
  int LocalLinearId = TestNDItem.get_local_linear_id();
  // CHECK: call void @llvm.assume(i1 {{.*}})
  int GroupRange = TestNDItem.get_group_range(0);
  // CHECK: call void @llvm.assume(i1 {{.*}})
  int GroupId = TestNDItem.get_group(0);
  // CHECK: call void @llvm.assume(i1 {{.*}})
  int GroupLinearId = TestNDItem.get_group_linear_id();
  // CHECK: call void @llvm.assume(i1 {{.*}})
  int GlobalRange = TestNDItem.get_global_range(0);
  // CHECK: call void @llvm.assume(i1 {{.*}})
  int LocalRange = TestNDItem.get_local_range(0);

  // CHECK: call void @llvm.assume(i1 {{.*}})
  int GlobalIdConverted = TestNDItem.get_global_id();
  // CHECK: call void @llvm.assume(i1 {{.*}})
  int LocalIdConverted = TestNDItem.get_local_id();
  // CHECK: call void @llvm.assume(i1 {{.*}})
  int OffsetConferted = TestNDItem.get_offset();
}
>>>>>>> 8b90f85e
<|MERGE_RESOLUTION|>--- conflicted
+++ resolved
@@ -5,59 +5,6 @@
 
 using namespace sycl;
 
-<<<<<<< HEAD
-// CHECK-ESIMD-NOT: call void @llvm.assume(i1 {{.*}})
-
-// CHECK: define {{.*}}spir_kernel void @"_ZTSZZ4mainENK3$_0clERN2cl4sycl7handlerEE15kernel_function"{{.*}}
-int main() {
-  sycl::queue Queue;
-  Queue.submit([&](sycl::handler &CGH) {
-    CGH.single_task<class kernel_function>([=]() {
-      item<1, true> TestItem =
-          detail::Builder::createItem<1, true>({3}, {2}, {1});
-      // CHECK: call void @llvm.assume(i1 {{.*}})
-      int Id = TestItem.get_id(0);
-      // CHECK: call void @llvm.assume(i1 {{.*}})
-      int Range = TestItem.get_range(0);
-      // CHECK: call void @llvm.assume(i1 {{.*}})
-      int LinearId = TestItem.get_linear_id();
-
-      cl::sycl::nd_item<1> TestNDItem = detail::Builder::createNDItem<1>(
-          detail::Builder::createItem<1, false>({4}, {2}),
-          detail::Builder::createItem<1, false>({2}, {0}),
-          detail::Builder::createGroup<1>({4}, {2}, {1}));
-
-      // CHECK: call void @llvm.assume(i1 {{.*}})
-      int GlobalId = TestNDItem.get_global_id(0);
-      // CHECK: call void @llvm.assume(i1 {{.*}})
-      int GlobalLinearId = TestNDItem.get_global_linear_id();
-      // CHECK: call void @llvm.assume(i1 {{.*}})
-      int LocalId = TestNDItem.get_local_id(0);
-      // CHECK: call void @llvm.assume(i1 {{.*}})
-      int LocalLinearId = TestNDItem.get_local_linear_id();
-      // CHECK: call void @llvm.assume(i1 {{.*}})
-      int GroupRange = TestNDItem.get_group_range(0);
-      // CHECK: call void @llvm.assume(i1 {{.*}})
-      int GroupId = TestNDItem.get_group(0);
-      // CHECK: call void @llvm.assume(i1 {{.*}})
-      int GroupLinearId = TestNDItem.get_group_linear_id();
-      // CHECK: call void @llvm.assume(i1 {{.*}})
-      int GlobalRange = TestNDItem.get_global_range(0);
-      // CHECK: call void @llvm.assume(i1 {{.*}})
-      int LocalRange = TestNDItem.get_local_range(0);
-
-      int GlobalIdConverted = TestNDItem.get_global_id();
-      // CHECK: call void @llvm.assume(i1 {{.*}})
-      int LocalIdConverted = TestNDItem.get_local_id();
-      // CHECK: call void @llvm.assume(i1 {{.*}})
-      int OffsetConferted = TestNDItem.get_offset();
-      // CHECK: call void @llvm.assume(i1 {{.*}})
-    });
-  });
-  return 0;
-}
-// CHECK: }
-=======
 // CHECK: define {{.*}}dso_local spir_func void @{{.*}}testItem{{.*}}(%"class.{{.*}}item"*{{.*}}%TestItem)
 SYCL_EXTERNAL void testItem(item<1> TestItem) {
   // CHECK: call void @llvm.assume(i1 {{.*}})
@@ -95,5 +42,4 @@
   int LocalIdConverted = TestNDItem.get_local_id();
   // CHECK: call void @llvm.assume(i1 {{.*}})
   int OffsetConferted = TestNDItem.get_offset();
-}
->>>>>>> 8b90f85e
+}