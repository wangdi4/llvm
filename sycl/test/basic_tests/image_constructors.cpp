--- conflicted
+++ resolved
@@ -1,13 +1,9 @@
-<<<<<<< HEAD
 // INTEL_CUSTOMIZATION
 // This test fires assertion: CORC-5473.
 // TODO: remove the requirement once issue fixed.
 // REQUIRES: !asserts
 // end INTEL_CUSTOMIZATION
-// RUN: %clangxx %s -o %t1.out -lOpenCL -lsycl
-=======
 // RUN: %clangxx %s -o %t1.out -lsycl
->>>>>>> bf4f5b28
 // RUN: env SYCL_DEVICE_TYPE=HOST %t1.out
 // RUN: %clangxx -fsycl %s -o %t2.out
 // RUN: env SYCL_DEVICE_TYPE=HOST %t2.out
