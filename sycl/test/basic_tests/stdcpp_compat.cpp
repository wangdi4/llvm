--- conflicted
+++ resolved
@@ -1,16 +1,9 @@
 // RUN: %clangxx -std=c++14 -fsycl -Wall -pedantic -Wno-c99-extensions -Wno-deprecated -fsyntax-only -Xclang -verify=expected,cxx14 %s -c -o %t.out
 // RUN: %clangxx -std=c++14 -fsycl -Wall -pedantic -Wno-c99-extensions -Wno-deprecated -fsyntax-only -Xclang -verify %s -c -o %t.out -DSYCL_DISABLE_CPP_VERSION_CHECK_WARNING=1
-<<<<<<< HEAD
-// RUN: %clangxx -std=c++14 -fsycl --no-system-header-prefix=CL/sycl --no-system-header-prefix=sycl -Wall -pedantic -Wno-c99-extensions -Wno-deprecated -fsyntax-only -Xclang -verify=cxx14,warning_extension,expected %s -c -o %t.out
-// RUN: %clangxx -std=c++17 -fsycl --no-system-header-prefix=CL/sycl --no-system-header-prefix=sycl -Wall -pedantic -Wno-c99-extensions -Wno-deprecated -fsyntax-only -Xclang -verify %s -c -o %t.out
-// RUN: %clangxx -std=c++20 -fsycl --no-system-header-prefix=CL/sycl --no-system-header-prefix=sycl -Wall -pedantic -Wno-c99-extensions -Wno-deprecated -fsyntax-only -Xclang -verify %s -c -o %t.out
-// RUN: %clangxx            -fsycl --no-system-header-prefix=CL/sycl --no-system-header-prefix=sycl -Wall -pedantic -Wno-c99-extensions -Wno-deprecated -fsyntax-only -Xclang -verify %s -c -o %t.out
-=======
 // RUN: %clangxx -std=c++14 -fsycl -Wall -pedantic -Wno-c99-extensions -Wno-deprecated -fsyntax-only -Xclang -verify=cxx14,warning_extension,expected %s -c -o %t.out
 // RUN: %clangxx -std=c++17 -fsycl -Wall -pedantic -Wno-c99-extensions -Wno-deprecated -fsyntax-only -Xclang -verify %s -c -o %t.out
 // RUN: %clangxx -std=c++20 -fsycl -Wall -pedantic -Wno-c99-extensions -Wno-deprecated -fsyntax-only -Xclang -verify %s -c -o %t.out
 // RUN: %clangxx            -fsycl -Wall -pedantic -Wno-c99-extensions -Wno-deprecated -fsyntax-only -Xclang -verify %s -c -o %t.out
->>>>>>> 7fca6dfc
 
 // The test checks SYCL headers C++ compiance and that a warning is emitted
 // when compiling in < C++17 mode.
