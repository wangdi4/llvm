--- conflicted
+++ resolved
@@ -16,12 +16,7 @@
 // warning_extension-warning@* 0-1 {{#warning is a language extension}}
 //
 // The next warning is emitted for windows only
-<<<<<<< HEAD
-// expected-warning@* 0-1 {{Alignment of class vec is not in accordance with SYCL specification requirements, a limitation of the MSVC compiler(Error C2719).Applied default alignment.}}
-
-=======
 // expected-warning@* 0-1 {{Alignment of class vec is not in accordance with SYCL specification requirements, a limitation of the MSVC compiler(Error C2719).Requested alignment applied, limited at 64.}}
->>>>>>> 8cd97e86
 
 class KernelName1;
 
