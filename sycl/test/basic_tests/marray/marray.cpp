// RUN: %clangxx -fsycl %s -o %t.out
// RUN: %t.out

//==--------------- marray.cpp - SYCL marray test --------------------------==//
//
// Part of the LLVM Project, under the Apache License v2.0 with LLVM Exceptions.
// See https://llvm.org/LICENSE.txt for license information.
// SPDX-License-Identifier: Apache-2.0 WITH LLVM-exception
//
//===----------------------------------------------------------------------===//

#include <sycl/sycl.hpp>

#include <algorithm>

using namespace sycl;

#define CHECK_ALIAS_BY_SIZE(ALIAS_MTYPE, ELEM_TYPE, MARRAY_SIZE)               \
  static_assert(std::is_same_v<sycl::marray<ELEM_TYPE, MARRAY_SIZE>,           \
                               sycl::ALIAS_MTYPE##MARRAY_SIZE>);

<<<<<<< HEAD
=======
template <size_t N> bool AllTrue(sycl::marray<bool, N> M) {
  return std::all_of(M.begin(), M.end(), [](const bool &V) { return V; });
}

>>>>>>> d023b2cc
#define CHECK_ALIAS(ALIAS_MTYPE, ELEM_TYPE)                                    \
  CHECK_ALIAS_BY_SIZE(ALIAS_MTYPE, ELEM_TYPE, 2)                               \
  CHECK_ALIAS_BY_SIZE(ALIAS_MTYPE, ELEM_TYPE, 3)                               \
  CHECK_ALIAS_BY_SIZE(ALIAS_MTYPE, ELEM_TYPE, 4)                               \
  CHECK_ALIAS_BY_SIZE(ALIAS_MTYPE, ELEM_TYPE, 8)                               \
  CHECK_ALIAS_BY_SIZE(ALIAS_MTYPE, ELEM_TYPE, 16)

<<<<<<< HEAD
=======
// Check different combinations of the given binary operation. Some compare
// scalar values with the marrays, which is valid as all elements in the marrays
// should be the same.
#define CHECK_BINOP(OP, LHS, RHS)                                              \
  assert(AllTrue((LHS[0] OP RHS) == (LHS OP RHS)) &&                           \
         AllTrue((LHS OP RHS[0]) == (LHS OP RHS)) &&                           \
         AllTrue((LHS[0] OP RHS[0]) == (LHS OP RHS)));

>>>>>>> d023b2cc
struct NotDefaultConstructible {
  NotDefaultConstructible() = delete;
  constexpr NotDefaultConstructible(int){};
};

<<<<<<< HEAD
=======
template <typename T> void CheckBinOps() {
  sycl::marray<T, 3> ref_arr0{0};
  sycl::marray<T, 3> ref_arr1{1};
  sycl::marray<T, 3> ref_arr2{2};
  sycl::marray<T, 3> ref_arr3{3};

  CHECK_BINOP(+, ref_arr1, ref_arr2)
  CHECK_BINOP(-, ref_arr1, ref_arr2)
  CHECK_BINOP(*, ref_arr1, ref_arr2)
  CHECK_BINOP(/, ref_arr1, ref_arr2)
  CHECK_BINOP(&&, ref_arr0, ref_arr2)
  CHECK_BINOP(||, ref_arr0, ref_arr2)
  CHECK_BINOP(==, ref_arr1, ref_arr2)
  CHECK_BINOP(!=, ref_arr1, ref_arr2)
  CHECK_BINOP(<, ref_arr1, ref_arr2)
  CHECK_BINOP(>, ref_arr1, ref_arr2)
  CHECK_BINOP(<=, ref_arr1, ref_arr2)
  CHECK_BINOP(>=, ref_arr1, ref_arr2)

  if constexpr (!std::is_same_v<T, sycl::half> && !std::is_same_v<T, float> &&
                !std::is_same_v<T, double>) {
    // Operators not supported on sycl::half, float, and double.
    CHECK_BINOP(%, ref_arr1, ref_arr2)
    CHECK_BINOP(&, ref_arr1, ref_arr3)
    CHECK_BINOP(|, ref_arr1, ref_arr3)
    CHECK_BINOP(^, ref_arr1, ref_arr3)
    CHECK_BINOP(>>, ref_arr1, ref_arr2)
    CHECK_BINOP(<<, ref_arr1, ref_arr2)
  }
}

>>>>>>> d023b2cc
template <typename DataT> void CheckConstexprVariadicCtors() {
  constexpr DataT default_val{1};

  constexpr sycl::marray<DataT, 5> marray_with_5_elements(
      default_val, default_val, default_val, default_val, default_val);
  constexpr sycl::marray<DataT, 3> marray_with_3_elements(
      default_val, default_val, default_val);

  constexpr sycl::marray<DataT, 6> m1(marray_with_5_elements, default_val);
  constexpr sycl::marray<DataT, 6> m2(default_val, marray_with_5_elements);
  constexpr sycl::marray<DataT, 7> m3(default_val, marray_with_5_elements,
                                      default_val);
  constexpr sycl::marray<DataT, 8> m4(marray_with_5_elements,
                                      marray_with_3_elements);
  constexpr sycl::marray<DataT, 9> m5(default_val, marray_with_5_elements,
                                      marray_with_3_elements);
  constexpr sycl::marray<DataT, 9> m6(marray_with_5_elements, default_val,
                                      marray_with_3_elements);
  constexpr sycl::marray<DataT, 9> m7(marray_with_5_elements,
                                      marray_with_3_elements, default_val);
  constexpr sycl::marray<DataT, 10> m8(default_val, marray_with_5_elements,
                                       default_val, marray_with_3_elements);
  constexpr sycl::marray<DataT, 10> m9(default_val, marray_with_5_elements,
                                       marray_with_3_elements, default_val);
  constexpr sycl::marray<DataT, 10> m10(marray_with_5_elements, default_val,
                                        marray_with_3_elements, default_val);
  constexpr sycl::marray<DataT, 11> m11(default_val, marray_with_5_elements,
                                        default_val, marray_with_3_elements,
                                        default_val);
}

int main() {
  // Constructing vector from a scalar
  sycl::marray<int, 1> marray_from_one_elem(1);

  // Check broadcasting operator=
  sycl::marray<float, 4> b_marray(1.0);
  b_marray = 0.5;
  assert(static_cast<float>(b_marray[0]) == static_cast<float>(0.5));
  assert(static_cast<float>(b_marray[1]) == static_cast<float>(0.5));
  assert(static_cast<float>(b_marray[2]) == static_cast<float>(0.5));
  assert(static_cast<float>(b_marray[3]) == static_cast<float>(0.5));

  // Check alias types.
  CHECK_ALIAS(mbool, bool)
  CHECK_ALIAS(mchar, std::int8_t)
  CHECK_ALIAS(mschar, std::int8_t)
  CHECK_ALIAS(muchar, std::uint8_t)
  CHECK_ALIAS(mshort, std::int16_t)
  CHECK_ALIAS(mushort, std::uint16_t)
  CHECK_ALIAS(mint, std::int32_t)
  CHECK_ALIAS(muint, std::uint32_t)
  CHECK_ALIAS(mlong, std::int64_t)
  CHECK_ALIAS(mulong, std::uint64_t)
  CHECK_ALIAS(mlonglong, std::int64_t)
  CHECK_ALIAS(mulonglong, std::uint64_t)
  CHECK_ALIAS(mhalf, sycl::half)
  CHECK_ALIAS(mfloat, float)
  CHECK_ALIAS(mdouble, double)

  mint3 t000;
  mint3 t222{2};
  mint3 t123{1, 2, 3};
  mint3 tcpy{t123};
  mint3 t___;
  sycl::marray<bool, 3> b___;

  // test default ctor
  assert(t000[0] == 0 && t000[1] == 0 && t000[2] == 0);

  // test constant ctor
  assert(t222[0] == 2 && t222[1] == 2 && t222[2] == 2);

  // test vararg ctor
  assert(t123[0] == 1 && t123[1] == 2 && t123[2] == 3);

  // test copy ctor
  assert(tcpy[0] == 1 && tcpy[1] == 2 && tcpy[2] == 3);

  // test iterators
  for (auto &a : t___) {
    a = 9;
  }
  assert(t___[0] == 9 && t___[1] == 9 && t___[2] == 9);

  // test relation operator forms
  t___ = t123 + t222;
  assert(t___[0] == 3 && t___[1] == 4 && t___[2] == 5);
  t___ = t123 - 1;
  assert(t___[0] == 0 && t___[1] == 1 && t___[2] == 2);
  t___ += t123;
  assert(t___[0] == 1 && t___[1] == 3 && t___[2] == 5);
  t___ -= 1;
  assert(t___[0] == 0 && t___[1] == 2 && t___[2] == 4);

  // test unary operator forms
  t___++;
  assert(t___[0] == 1 && t___[1] == 3 && t___[2] == 5);
  --t___;
  assert(t___[0] == 0 && t___[1] == 2 && t___[2] == 4);

  // test relation operator forms
  b___ = t123 > t222;
  assert(b___[0] == false && b___[1] == false && b___[2] == true);
  b___ = t123 < 2;
  assert(b___[0] == true && b___[1] == false && b___[2] == false);

  // test const operator forms
  t___ = -mint3{1, 2, 3};
  assert(t___[0] == -1 && t___[1] == -2 && t___[2] == -3);
  t___ = +mint3{1, 2, 3};
  assert(t___[0] == +1 && t___[1] == +2 && t___[2] == +3);
  t___ = ~mint3{1, 2, 3};
  assert(t___[0] == ~1 && t___[1] == ~2 && t___[2] == ~3);
  b___ = !mint3{0, 1, 2};
  assert(b___[0] == true && b___[1] == false && b___[2] == false);

  // Check direct binary operators
  CheckBinOps<bool>();
  CheckBinOps<std::int8_t>();
  CheckBinOps<std::uint8_t>();
  CheckBinOps<std::int16_t>();
  CheckBinOps<std::uint16_t>();
  CheckBinOps<std::int32_t>();
  CheckBinOps<std::uint32_t>();
  CheckBinOps<std::int64_t>();
  CheckBinOps<std::uint64_t>();
  CheckBinOps<sycl::half>();
  CheckBinOps<float>();
  CheckBinOps<double>();

  // check copyability
  constexpr sycl::marray<double, 5> ma;
  constexpr sycl::marray<double, 5> mb(ma);
  constexpr sycl::marray<double, 5> mc = ma;

  // check variadic ctor
  CheckConstexprVariadicCtors<bool>();
  CheckConstexprVariadicCtors<std::int8_t>();
  CheckConstexprVariadicCtors<std::uint8_t>();
  CheckConstexprVariadicCtors<std::int16_t>();
  CheckConstexprVariadicCtors<std::uint16_t>();
  CheckConstexprVariadicCtors<std::int32_t>();
  CheckConstexprVariadicCtors<std::uint32_t>();
  CheckConstexprVariadicCtors<std::int64_t>();
  CheckConstexprVariadicCtors<std::uint64_t>();
  CheckConstexprVariadicCtors<sycl::half>();
  CheckConstexprVariadicCtors<float>();
  CheckConstexprVariadicCtors<double>();
  CheckConstexprVariadicCtors<NotDefaultConstructible>();

  // check trivially copyability
  struct Copyable {
    int a;
    double b;
    const char *name;
  };

  static_assert(std::is_trivially_copyable<sycl::marray<Copyable, 5>>::value,
                "sycl::marray<Copyable, 5> is not trivially copyable type");
  static_assert(
      !std::is_trivially_copyable<sycl::marray<std::string, 5>>::value,
      "sycl::marray<std::string, 5> is trivially copyable type");

  // check device copyability
  static_assert(sycl::is_device_copyable<sycl::marray<std::tuple<>, 5>>::value,
                "sycl::marray<std::tuple<>, 5> is not device copyable type");
  static_assert(!sycl::is_device_copyable<sycl::marray<std::string, 5>>::value,
                "sycl::marray<std::string, 5> is device copyable type");

  return 0;
}<|MERGE_RESOLUTION|>--- conflicted
+++ resolved
@@ -19,13 +19,10 @@
   static_assert(std::is_same_v<sycl::marray<ELEM_TYPE, MARRAY_SIZE>,           \
                                sycl::ALIAS_MTYPE##MARRAY_SIZE>);
 
-<<<<<<< HEAD
-=======
 template <size_t N> bool AllTrue(sycl::marray<bool, N> M) {
   return std::all_of(M.begin(), M.end(), [](const bool &V) { return V; });
 }
 
->>>>>>> d023b2cc
 #define CHECK_ALIAS(ALIAS_MTYPE, ELEM_TYPE)                                    \
   CHECK_ALIAS_BY_SIZE(ALIAS_MTYPE, ELEM_TYPE, 2)                               \
   CHECK_ALIAS_BY_SIZE(ALIAS_MTYPE, ELEM_TYPE, 3)                               \
@@ -33,8 +30,6 @@
   CHECK_ALIAS_BY_SIZE(ALIAS_MTYPE, ELEM_TYPE, 8)                               \
   CHECK_ALIAS_BY_SIZE(ALIAS_MTYPE, ELEM_TYPE, 16)
 
-<<<<<<< HEAD
-=======
 // Check different combinations of the given binary operation. Some compare
 // scalar values with the marrays, which is valid as all elements in the marrays
 // should be the same.
@@ -43,14 +38,11 @@
          AllTrue((LHS OP RHS[0]) == (LHS OP RHS)) &&                           \
          AllTrue((LHS[0] OP RHS[0]) == (LHS OP RHS)));
 
->>>>>>> d023b2cc
 struct NotDefaultConstructible {
   NotDefaultConstructible() = delete;
   constexpr NotDefaultConstructible(int){};
 };
 
-<<<<<<< HEAD
-=======
 template <typename T> void CheckBinOps() {
   sycl::marray<T, 3> ref_arr0{0};
   sycl::marray<T, 3> ref_arr1{1};
@@ -82,7 +74,6 @@
   }
 }
 
->>>>>>> d023b2cc
 template <typename DataT> void CheckConstexprVariadicCtors() {
   constexpr DataT default_val{1};
 
