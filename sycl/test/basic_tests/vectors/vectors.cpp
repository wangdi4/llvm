// RUN: %clangxx %s -o %t.out -lsycl -I %sycl_include
// RUN: %t.out
//==--------------- vectors.cpp - SYCL vectors test ------------------------==//
//
// Part of the LLVM Project, under the Apache License v2.0 with LLVM Exceptions.
// See https://llvm.org/LICENSE.txt for license information.
// SPDX-License-Identifier: Apache-2.0 WITH LLVM-exception
//
//===----------------------------------------------------------------------===//

#define SYCL_SIMPLE_SWIZZLES
#include <CL/sycl.hpp>

<<<<<<< HEAD
void check_vectors(cl::sycl::int4 a, cl::sycl::int4 b, cl::sycl::int4 c,
                   cl::sycl::int4 gold) {
  cl::sycl::int4 result = a * (cl::sycl::int4)b.y() + c;
=======
void check_vectors(sycl::int4 a, sycl::int4 b, sycl::int4 c, sycl::int4 gold) {
  sycl::int4 result = a * (sycl::int4)b.y() + c;
>>>>>>> 5b49cd36
  assert((int)result.x() == (int)gold.x());
  assert((int)result.y() == (int)gold.y());
  assert((int)result.z() == (int)gold.z());
  assert((int)result.w() == (int)gold.w());
}

template <typename From, typename To> void check_convert() {
<<<<<<< HEAD
  cl::sycl::vec<From, 4> vec{1, 2, 3, 4};
  cl::sycl::vec<To, 4> result = vec.template convert<To>();
=======
  sycl::vec<From, 4> vec{1, 2, 3, 4};
  sycl::vec<To, 4> result = vec.template convert<To>();
>>>>>>> 5b49cd36
  assert((int)result.x() == (int)vec.x());
  assert((int)result.y() == (int)vec.y());
  assert((int)result.z() == (int)vec.z());
  assert((int)result.w() == (int)vec.w());
}

template <typename From, typename To> void check_signed_unsigned_convert_to() {
  check_convert<From, To>();
<<<<<<< HEAD
  check_convert<From, cl::sycl::detail::make_unsigned_t<To>>();
  check_convert<cl::sycl::detail::make_unsigned_t<From>, To>();
  check_convert<cl::sycl::detail::make_unsigned_t<From>,
                cl::sycl::detail::make_unsigned_t<To>>();
=======
  check_convert<From, sycl::detail::make_unsigned_t<To>>();
  check_convert<sycl::detail::make_unsigned_t<From>, To>();
  check_convert<sycl::detail::make_unsigned_t<From>,
                sycl::detail::make_unsigned_t<To>>();
>>>>>>> 5b49cd36
}

template <typename From> void check_convert_from() {
  check_signed_unsigned_convert_to<From, int8_t>();
  check_signed_unsigned_convert_to<From, int16_t>();
  check_signed_unsigned_convert_to<From, int32_t>();
  check_signed_unsigned_convert_to<From, int64_t>();
<<<<<<< HEAD
=======
  check_signed_unsigned_convert_to<From, char>();
  check_signed_unsigned_convert_to<From, short>();
  check_signed_unsigned_convert_to<From, int>();
  check_signed_unsigned_convert_to<From, long>();
  check_signed_unsigned_convert_to<From, long long>();
>>>>>>> 5b49cd36
  check_signed_unsigned_convert_to<From, half>();
  check_signed_unsigned_convert_to<From, float>();
  check_signed_unsigned_convert_to<From, double>();
}

int main() {
<<<<<<< HEAD
  cl::sycl::int4 a = {1, 2, 3, 4};
  const cl::sycl::int4 b = {10, 20, 30, 40};
  const cl::sycl::int4 gold = {21, 42, 90, 120};
  const cl::sycl::int2 a_xy = a.xy();
=======
  sycl::int4 a = {1, 2, 3, 4};
  const sycl::int4 b = {10, 20, 30, 40};
  const sycl::int4 gold = {21, 42, 90, 120};
  const sycl::int2 a_xy = a.xy();
>>>>>>> 5b49cd36
  check_vectors(a, b, {1, 2, 30, 40}, gold);
  check_vectors(a, b, {a.x(), a.y(), b.z(), b.w()}, gold);
  check_vectors(a, b, {a.x(), 2, b.z(), 40}, gold);
  check_vectors(a, b, {a.x(), 2, b.zw()}, gold);
  check_vectors(a, b, {a_xy, b.z(), 40}, gold);
  check_vectors(a, b, {a.xy(), b.zw()}, gold);

  // Constructing vector from a scalar
  sycl::vec<int, 1> vec_from_one_elem(1);

  // implicit conversion
  sycl::vec<unsigned char, 2> vec_2(1, 2);
  sycl::vec<unsigned char, 4> vec_4(0, vec_2, 3);

  assert(vec_4.get_count() == 4);
  assert(static_cast<unsigned char>(vec_4.x()) == static_cast<unsigned char>(0));
  assert(static_cast<unsigned char>(vec_4.y()) == static_cast<unsigned char>(1));
  assert(static_cast<unsigned char>(vec_4.z()) == static_cast<unsigned char>(2));
  assert(static_cast<unsigned char>(vec_4.w()) == static_cast<unsigned char>(3));

  // explicit conversion
  int64_t(vec_2.x());
  sycl::int4(vec_2.x());

  // Check broadcasting operator=
  sycl::vec<float, 4> b_vec(1.0);
  b_vec = 0.5;
  assert(static_cast<float>(b_vec.x()) == static_cast<float>(0.5));
  assert(static_cast<float>(b_vec.y()) == static_cast<float>(0.5));
  assert(static_cast<float>(b_vec.z()) == static_cast<float>(0.5));
  assert(static_cast<float>(b_vec.w()) == static_cast<float>(0.5));

  // Check that vector with 'unsigned long long' elements has enough bits to
  // store value.
  unsigned long long ull_ref = 1ull - 2ull;
  auto ull_vec = sycl::vec<unsigned long long, 1>(ull_ref);
  unsigned long long ull_val = ull_vec.template swizzle<sycl::elem::s0>();
  assert(ull_val == ull_ref);

  // Check that the function as() in swizzle vec class is working correctly
  sycl::vec<int8_t, 2> inputVec = sycl::vec<int8_t, 2>(0, 1);
  auto asVec = inputVec.template swizzle<sycl::elem::s0, sycl::elem::s1>()
                   .template as<sycl::vec<int16_t, 1>>();

  // Check that [u]long[n] type aliases match vec<[unsigned] long, n> types.
  assert((std::is_same<sycl::vec<long, 2>, sycl::long2>::value));
  assert((std::is_same<sycl::vec<long, 3>, sycl::long3>::value));
  assert((std::is_same<sycl::vec<long, 4>, sycl::long4>::value));
  assert((std::is_same<sycl::vec<long, 8>, sycl::long8>::value));
  assert((std::is_same<sycl::vec<long, 16>, sycl::long16>::value));
  assert((std::is_same<sycl::vec<unsigned long, 2>, sycl::ulong2>::value));
  assert((std::is_same<sycl::vec<unsigned long, 3>, sycl::ulong3>::value));
  assert((std::is_same<sycl::vec<unsigned long, 4>, sycl::ulong4>::value));
  assert((std::is_same<sycl::vec<unsigned long, 8>, sycl::ulong8>::value));
  assert((std::is_same<sycl::vec<unsigned long, 16>, sycl::ulong16>::value));

  // Check convert() from and to various types.
  check_convert_from<int8_t>();
  check_convert_from<int16_t>();
  check_convert_from<int32_t>();
  check_convert_from<int64_t>();
  check_convert_from<char>();
  check_convert_from<short>();
  check_convert_from<int>();
  check_convert_from<long>();
  check_convert_from<long long>();
  check_convert_from<half>();
  check_convert_from<float>();
  check_convert_from<double>();

  // Check convert() from and to various types.
  check_convert_from<int8_t>();
  check_convert_from<int16_t>();
  check_convert_from<int32_t>();
  check_convert_from<int64_t>();
  check_convert_from<half>();
  check_convert_from<float>();
  check_convert_from<double>();

  return 0;
}<|MERGE_RESOLUTION|>--- conflicted
+++ resolved
@@ -11,14 +11,8 @@
 #define SYCL_SIMPLE_SWIZZLES
 #include <CL/sycl.hpp>
 
-<<<<<<< HEAD
-void check_vectors(cl::sycl::int4 a, cl::sycl::int4 b, cl::sycl::int4 c,
-                   cl::sycl::int4 gold) {
-  cl::sycl::int4 result = a * (cl::sycl::int4)b.y() + c;
-=======
 void check_vectors(sycl::int4 a, sycl::int4 b, sycl::int4 c, sycl::int4 gold) {
   sycl::int4 result = a * (sycl::int4)b.y() + c;
->>>>>>> 5b49cd36
   assert((int)result.x() == (int)gold.x());
   assert((int)result.y() == (int)gold.y());
   assert((int)result.z() == (int)gold.z());
@@ -26,13 +20,8 @@
 }
 
 template <typename From, typename To> void check_convert() {
-<<<<<<< HEAD
-  cl::sycl::vec<From, 4> vec{1, 2, 3, 4};
-  cl::sycl::vec<To, 4> result = vec.template convert<To>();
-=======
   sycl::vec<From, 4> vec{1, 2, 3, 4};
   sycl::vec<To, 4> result = vec.template convert<To>();
->>>>>>> 5b49cd36
   assert((int)result.x() == (int)vec.x());
   assert((int)result.y() == (int)vec.y());
   assert((int)result.z() == (int)vec.z());
@@ -41,17 +30,10 @@
 
 template <typename From, typename To> void check_signed_unsigned_convert_to() {
   check_convert<From, To>();
-<<<<<<< HEAD
-  check_convert<From, cl::sycl::detail::make_unsigned_t<To>>();
-  check_convert<cl::sycl::detail::make_unsigned_t<From>, To>();
-  check_convert<cl::sycl::detail::make_unsigned_t<From>,
-                cl::sycl::detail::make_unsigned_t<To>>();
-=======
   check_convert<From, sycl::detail::make_unsigned_t<To>>();
   check_convert<sycl::detail::make_unsigned_t<From>, To>();
   check_convert<sycl::detail::make_unsigned_t<From>,
                 sycl::detail::make_unsigned_t<To>>();
->>>>>>> 5b49cd36
 }
 
 template <typename From> void check_convert_from() {
@@ -59,31 +41,21 @@
   check_signed_unsigned_convert_to<From, int16_t>();
   check_signed_unsigned_convert_to<From, int32_t>();
   check_signed_unsigned_convert_to<From, int64_t>();
-<<<<<<< HEAD
-=======
   check_signed_unsigned_convert_to<From, char>();
   check_signed_unsigned_convert_to<From, short>();
   check_signed_unsigned_convert_to<From, int>();
   check_signed_unsigned_convert_to<From, long>();
   check_signed_unsigned_convert_to<From, long long>();
->>>>>>> 5b49cd36
   check_signed_unsigned_convert_to<From, half>();
   check_signed_unsigned_convert_to<From, float>();
   check_signed_unsigned_convert_to<From, double>();
 }
 
 int main() {
-<<<<<<< HEAD
-  cl::sycl::int4 a = {1, 2, 3, 4};
-  const cl::sycl::int4 b = {10, 20, 30, 40};
-  const cl::sycl::int4 gold = {21, 42, 90, 120};
-  const cl::sycl::int2 a_xy = a.xy();
-=======
   sycl::int4 a = {1, 2, 3, 4};
   const sycl::int4 b = {10, 20, 30, 40};
   const sycl::int4 gold = {21, 42, 90, 120};
   const sycl::int2 a_xy = a.xy();
->>>>>>> 5b49cd36
   check_vectors(a, b, {1, 2, 30, 40}, gold);
   check_vectors(a, b, {a.x(), a.y(), b.z(), b.w()}, gold);
   check_vectors(a, b, {a.x(), 2, b.z(), 40}, gold);
