<<<<<<< HEAD
=======
# December'20 release notes

Release notes for commit range 5d7e0925..5eebd1e4bfce

## New features
### SYCL Compiler
 - Allow for multiple build options for opencl-aot [5e5703f58449]
### SYCL Library
 - Implement [`SYCL_INTEL_mem_channel_property`](doc/extensions/MemChannel/SYCL_INTEL_mem_channel_property.asciidoc)
   extension [2f1f3167b7c6]
 - Add `marray` class as defined by SYCL 2020 provisional [5eebd1e4bfce]
 - Implement dynamic batch size adjusting when using Level-Zero plugin
   [c70b0477aa8a, cf0d0538d162]
 - Add online compilation API interface [70ac47d23264]
### Documentation
 - Proposal for [new device descriptors extension](doc/extensions/IntelGPU/IntelGPUDeviceInfo.md)
   was added [1ad813ba133e]
 - Added [online compilation extension](doc/extensions/OnlineCompilation/OnlineCompilation.asciidoc)
   specification [e05a19c8d303]

## Improvements
### SYCL Compiler
 - (ESIMD only) Remove wrapping of buffer objects into images which caused
   problems like incorrect work of scatter/gather of 1- and 2-byte values
   [d2d20d6c4556]
 - Rename FPGA kernel attribute `[[intel::stall_enable]]` to
   `[[intel::use_stall_enable_clusters]]` [dab9debebe70]
 - Add template parameter support for `[[intel::max_global_work_dim]]` and
   `[[intel::no_global_work_offset]]` attributes [bd8fcc7dee34, a5fde5a924ac]
 - Remove partial-link path when dealing with fat static archives [f1aa7f4d8b79]
 - Remove unused device library function definitions from linked program
   [e9423ffdec92]
 - Don't dump IR and dot files by default in the LowerWGScope [9d0e3525ba04]
 - Support LLVM floating-point intrinsics in llvm-spirv and frontend
   [a5065ab85101]
 - Add template parameter support for `[[intel::no_global_work_offset()]]`
   attribute [a5fde5a924ac]
 - Improve group size selection by adjusting `parallel_for` execution range
   global size [74a68b7da4e7]
 - Add clang support for FPGA loop fusion function attributes [23926b0645ad]
 - Reword some compiler diagnostics [50b81c3cd6e9]
### SYCL Library
 - Eliminate performance overhead on devices without host unified memory support
   [a4f092417ef9]
 - Optimize `discard_write` access mode for host accessor [6733c8b0efde]
 - Add support for composite specialization constants
   [c62860fd6b86, d4251e3c55e7, 3ec4594a5a06]
 - Enhance PI tracing with printing output arguments [19f5ad67f30a]
 - Introduce `pi_map_flags` in lieu of `cl_map_flags` [f0e7606a6198]
 - Implement robust error handling in LevelZero plugin [65c719ddfc23]
 - Add new device descriptors as SYCL extensions [51ac08c35294]
 - Remove redundant dependencies for in-order queues [632722165db2]
### Documentation
 - Add information on AOT to GetStartedGuide [71942fbb3655]
 - Add notice on alignemnt checks in ABI policy [4326b9563575]
 - Updated design of specialization contants on using of POD types
   [81963d1ec055]
 - Document linked allocation commands [929a764a5ec4]
 - Improve ESIMD documentation rendering [079597d28f1f]
 - Improved device library documentation [f24e2a9ce464]

## Bug fixes
### SYCL Compiler
 - Do not customize optimizations for non-SPIR targets [cb069fed6712]
 - Fix address space assertion with templates [8905a8cec9a9]
 - Link libm-fp64 device library by default [ac93d6fe3d9d]
 - Add support for specialization constants' typenames declared in namespaces
   [f64f835b4313]
 - Fix loosing OpenMP device binary when program uses both OpenMP and SYCL
   offloading models [eb89f5eaab37]
### SYCL Library
 - Add missing interoperability API to construct SYCL classes with Level-Zero
   handles [10b4e8a6fc19]
 - Fix several builtins implementation for host device
   [8b82c671ab12, 786708914fd4]
 - Fix possible hang upon application finish if streams were used [bd5893ae01b1]
 - Fix failure when employing interoperability host task on queue constructed
   with reused context [9cff6c9b6127]
 - Fix "instantiation after specialization" warnings
   [56b9a1dfb92f, eadce94f8ad0]
 - Support copying of stream by value within a kernel without loss of output
   information [8d37cbacc9b8]
 - Fix handling of big and/or non-uniform work-groups in reduction kernels. The
   solution may change when reduction kernels precompilation/query approach is
   implemented [78e2599bc499]
 - Fix memory leak in event pool in Level Zero plugin [68fc7808a50e]
 - Fixed issue with finalizing context of Level Zero plugin [6cfa921856f5]
 - Fix backend selection for `SYCL_DEVICE_FILTER=*` case [c54da157f5d5]
 - Restore AccessorImplHost layout [a08eeb475679]
### Documentation
 - Updated source checkout instruction for Windows in GetStartedGuide
   [9cde15210d70]

## API/ABI breakages

## Known issues
  - GlobalWorkOffset is not supported by Level Zero backend [6f9e9a76]
  - The code with function pointer is hanging on Level Zero [d384295e]
  - User-defined functions with the same name and signature (exact match of
    arguments, return type doesn't matter) as of an OpenCL C built-in
    function, can lead to Undefined Behavior.
  - A DPC++ system that has FPGAs installed does not support multi-process
    execution. Creating a context opens the device associated with the context
    and places a lock on it for that process. No other process may use that
    device. Some queries about the device through device.get_info<>() also
    open up the device and lock it to that process since the runtime needs
    to query the actual device to obtain that information.
  - On Windows, DPC++ compiler enforces using dynamic C++ runtime for
    application linked with SYCL library by:
     - linking with msvcrt[d].dll when `-fsycl` switch is used;
     - emitting an error on attempts to compile a program with static C++ RT
       using `-fsycl` and `/MT` or `/MTd`.
    That protects you from complicated runtime errors caused by C++ objects
    crossing sycl[d].dll boundary and not always handled properly by different
    versions of C++ RT used on app and sycl[d].dll sides.
  - The format of the object files produced by the compiler can change between
    versions. The workaround is to rebuild the application.
  - Using `cl::sycl::program` API to refer to a kernel defined in another
    translation unit leads to undefined behavior
  - Linkage errors with the following message:
    `error LNK2005: "bool const std::_Is_integral<bool>" (??$_Is_integral@_N@std@@3_NB) already defined`
    can happen when a SYCL application is built using MS Visual Studio 2019
    version below 16.3.0 and user specifies `-std=c++14` or `/std:c++14`.
  - Employing read sampler for image accessor may result in sporadic issues with
    Level Zero plugin/backend [2c50c03]
  - Printing internal defines isn't supported on Windows [50628db]
  - Group algorithms for MUL/AND/OR/XOR cannot be enabled for group scope due to
    SPIR-V limitations, and are not enabled for sub-group scope yet as the
    SPIR-V version isn't automatically raised from 1.1 to 1.3 [96da39e]
  - We cannot run Dead Argument Elimination for ESIMD since the pointers to SPIR
    kernel functions are saved in `!genx.kernels metadata` [cf10351]

# November'20 release notes

Release notes for commit range c9d50752..5d7e0925

## New features
  - Implemented support for new loop attribute(intel::nofusion) for FPGA
    [68ab67ad]
  - Implemented support for new FPGA function attribute stall_enable [8fbf4bbe]
  - Implemented accessor-based gather/scatter and scalar mem access for ESIMD
    feature [0aac708a]
  - Implemented support for dot_product API [6cc97d2a]
  - Implemented ONEAPI::filter_selector that accepts one or more filters for
    device selection [174fd168]
  - Introduced SYCL_DEVICE_FILTER environment variable allowing to filter
    available devices [14e227c4], [ccdf8475]
  - Implemented accessor_properties extension [f7d073d1]
  - Implemented SYCL_INTEL_device_specific_kernel_queries [24ae95b3]
  - Implemented support for group algorithms on CUDA backend [909459ba]
  - Implemented support for sub_group extension in CUDA backend [baed6a5b],
    [551d7067], [f189e413]
  - Implemented support for USM extension in CUDA plugin [da8929e0]
  - Implemented support for cl_intel_create_buffer_with_properties extension [b8a7b012]
  - Implemented support for sycl::info::device::host_unified_memory [08066b24]
  - Added clang support for FPGA kernel attribute scheduler_target_fmax_mhz
    [20013e23]

## Improvements
### SYCL Compiler
  - Enabled USM address space by default for the FPGA hardware [7896819d]
  - Added emitting of a warning when size of kernel arguments exceeds 2kB for all
    devices [e00ab746], [4960fc90]
  - Changed default SYCL standard version to 2020 [67acf814]
  - Added diagnostics when the translator encounters an unknown or unsupported
    LLVM instruction [5a28d4e5]
  - Added diagnostic for attempt to pass a pointer to variable length array as
    kernel argument [538c4c9c]
  - Improved FPGA AOT help output with -fsycl-help [dc8a0593]
  - Made /MD the default option of compiler on Windows and made driver
    generate error if /MT was passed to it. SYCL library is designed in such a way
    that STL objects must cross the sycl.dll boundary, which is guaranteed to
    work safe on Windows only if the runtime in the app using sycl.dll and in
    sycl.dll is the same and is dynamic [d31184e1], [8735bb81], [0092d4da]
  - Enforced C++ for C source files when compiling in SYCL mode [adc2ac72]
  - Added use of template parameter in [[intelfpga::num_simd_work_items()]]
    attribute [678911a8]
  - Added new spellings for SYCL FPGA attributes [5949228d], [b1cf776e9]
  - All definitions used for compiler needs were marked with underscore prefix
    [51d3c205]
  - Disabled diagnostic about use of functions with raw pointer in kernels
    [b4a3f03f]
  - Improved diagnostics for invalid SYCL kernel names [cb5ddb49], [89fd4284]

### SYCL Library
  - Removed deprecated spelling ([[cl::intel_reqd_sub_group_size()]]) of
    IntelReqdSubGroupSize attribute [9dda36fe]
  - Added support for USM shared memory allocator for Level Zero backend
    [db5037ca]
  - Added support for a context with multiple device in Level Zero backend
    [129ee442]
  - Added diagnostics for deprecated environment variables: SYCL_BE and
    SYCL_DEVICE_TYPE [6242160b]
  - Made spec_constant default constructor public and available on host
    [53d909e2]
  - Added constraints instead of static asserts and is_native_function_object()
    for group algorithms [97bec247]
  - Added support for L0 loader validation layer [4c6cda3f]
  - Added multi-device and multi-platform support for SYCL_DEVICE_ALLOWLIST
    [dbf31c3c]
  - Removed two-input sub-group shuffles [ef969c14]
  - Enabled inspecting values wrapped into private_memory<T> by evaluating
    `operator()` from GDB [31c23ddc]
  - Changed buffer allocation in the Level Zero plugin to use host shared memory for integrated GPUs [2ae1bc9e]
  - Implemented `queue::parallel_for()` accepting reduction [ffdadc2e]
  - Improved performance of float atomic_ref [0b7dacf1]
  - Made CUDA backend try to find a better block size using
    cuOccupancyMaxPotentialBlockSize function from the CUDA driver [4fabfd16a]
  - Supported GroupBroadcast with 32-bit id to cover broadcast algorithm with
    the sub_group class [6e3f2440]

### Documentation
  - Added specification for SPV_INTEL_variable_length_array extension [9e4c51c4]
  - Added specification for accessor_properties and buffer_location extensions
    [f90614c5]
  - Moved specification for Unified Shared Memory to Khronos specification
    [a7ffe039]
  - Added documentation for filter_selector [c3f5cfba]
  - Updated C-CXX-StandardLibrary extension specification [0b6f8cd8]
  - Added ESIMD extension introduction document [c36a1411]
  - Added specialization constants extension introduction document [d88ef3b6]
  - Added specialization constant feature design doc [15cac431]
  - Documented kernel-program caching mechanism [5947cde81]
  - Added the SYCL_INTEL_mem_channel_property extension specification [5cf8088c]
  - Provided detailed description for guaranteed sub-group sizes[542c32ae]
  - Documented test-related processes [ff90e06d]
  - Added code examples for all SYCL FPGA loop attributes [6b958205]
  
## Bug fixes
### SYCL Compiler
  - Fixed crash of compiler on invalid kernel type argument. [0c220ca5e]
  - Made clang search for the full executable name as opposed to just the case
    name for the AOT tools (aoc, ocloc, opencl-aot) to avoid directory calls
    [78a86da3], [244e874b]
  - Linked SYCL device libraries by default as not all backends support SPIRV
    online linkage [9dd18ca8]
  - Fixed assertion when /P option is used on windows[a21d7ef4]
  - Fixed crash when array of pointers is passed to kernel[1fc0e4f84]
  - Fixed issues with use of type from std namespace in kernel type names
    [dd7fec83]
  - Fixed debug information missed for work-item built-in translation [9c06d429]
  - Added warnings emission which had been suppressed for SYCL headers [e6eed1a7]
  - Fixed optimization disabling option for gen to use -cl-opt-disable
    [ba4e567fe]
  - Emulated "funnel shift left" which was not supported in the OpenCL
    ExtInst set on SPIRV translator side [97d7eec5]
  - Fixed build issue when TBB and libstdc++ 10.X were used caused by including
    std C++ headers in integration header file [63369132]
  - Fixed processing for partial link step with static archives by passing linker
    specific arguments there [3ab8cc82]
  - Enabled `-reuse-exe` support for Windows [43f2d4ba]
  - Fixed missing dependency file when compiling for `-fintelfpga` and using a named
    dependency output file [df5f1ab67]

### SYCL Library
  - Fixed build log preserving for L0 plugin [638b71b1]
  - Added missing math APIs for devicelib [e438bc814]
  - Enabled async_work_group_copy for scalar and vector bool types [bb78d2cb]
  - Aligned image class constructors with the SYCL specification [049ae996]
  - Removed half type alias causing name conflicts with CUDA headers [c00c1fa3]
  - Fixed explicit copy operation for host device [f20fd4de]
  - Made stream flush operation non-blocking [e7492fb2]
  - Fixed image arguments order when passing to PI routines [70d6f87b]
  - Fixed circular dependency between the device_impl and the platform_impl
    causing handler leak [255f304f]
  - Fixed work-group size selection in reductions [2ae49f57e]
  - Fixed compilation errors when built with --std=c++20 [ecd0adbb]
  - Fixed treating internal allocations of host memory as read only for memory objects created with const pointer, causing double free issue [8b5506255]
  - Fixed a problem in Level Zero plugin with kernels and programs destruction
    while they can be used [b9bf9f5f]
  - Fixed wrong exception raised by ALLOWLIST mechanism [d81081f7]
  - Fixed reporting supported device partitioning in Level Zero [766367be]
  - Aligned get_info<info::device::version>() with the SYCL spec [4644e639]
  - Set default work group size to {1, 1, 1} to fix out-of-memory crashes on
    some configurations [4d76de43]

### Documentation
  - Fixed path to FPGA device selector [ca33f7f7]
  - Renamed LEVEL0 environment variable to LEVEL_ZERO in documents and code
    comments following source code change [2c3908b4]
  - Clarified --system-ocl key in GetStartedGuide.md [e31b94e5]

## API/ABI breakages
  - Implemented accessor_properties extension for accessor class [f7d073d1]

## Known issues
  - GlobalWorkOffset is not supported by Level Zero backend [6f9e9a76]
  - The code with function pointer is hanging on Level Zero [d384295e]
  - If an application uses std::* math function in the kernel code the
    -fsycl-device-lib=libm-fp64 option should be passed to the compiler.
  - User-defined functions with the same name and signature (exact match of
    arguments, return type doesn't matter) as of an OpenCL C built-in
    function, can lead to Undefined Behavior. 
  - A DPC++ system that has FPGAs installed does not support multi-process
    execution. Creating a context opens the device associated with the context
    and places a lock on it for that process. No other process may use that
    device. Some queries about the device through device.get_info<>() also
    open up the device and lock it to that process since the runtime needs
    to query the actual device to obtain that information.
  - On Windows, DPC++ compiler enforces using dynamic C++ runtime for
    application linked with SYCL library by:
     - linking with msvcrt[d].dll when -fsycl switch is used;
     - emitting an error on attempts to compile a program with static C++ RT
       using -fsycl and /MT or /MTd.
    That protects you from complicated runtime errors caused by C++ objects
    crossing sycl[d].dll boundary and not always handled properly by different
    versions of C++ RT used on app and sycl[d].dll sides.
  - The format of the object files produced by the compiler can change between
    versions. The workaround is to rebuild the application.
  - The SYCL library doesn't guarantee stable API/ABI, so applications compiled
    with older version of the SYCL library may not work with new one.
    The workaround is to rebuild the application.
    [ABI policy guide](doc/ABIPolicyGuide.md)
  - Using `cl::sycl::program` API to refer to a kernel defined in another
    translation unit leads to undefined behavior
  - Linkage errors with the following message:
    `error LNK2005: "bool const std::_Is_integral<bool>" (??$_Is_integral@_N@std@@3_NB) already defined`
    can happen when a SYCL application is built using MS Visual Studio 2019
    version below 16.3.0 and user specifies `-std=c++14` or `/std:c++14`.
  - Employing read sampler for image accessor may result in sporadic issues with
    Level Zero plugin/backend [2c50c03]
  - Printing internal defines isn't supported on Windows [50628db]
  - Group algorithms for MUL/AND/OR/XOR cannot be enabled for group scope due to
    SPIR-V limitations, and are not enabled for sub-group scope yet as the
    SPIR-V version isn't automatically raised from 1.1 to 1.3 [96da39e]
  - We cannot run Dead Argument Elimination for ESIMD since the pointers to SPIR
    kernel functions are saved in `!genx.kernels metadata` [cf10351]

>>>>>>> 6c8b510a
# September'20 release notes

Release notes for commit range 5976ff0..1fc0e4f

## New features

## Improvements
### SYCL Compiler
  - Assigned the source location of the kernel caller function to the artificial
    initialization code generated in the kernel body. It enables profiling tools
    to meaningfully attribute the initialization code [6744364]
  - Provided compile-time warning if size of kernel arguments exceeds 2KiB in
    GPU AOT mode [e00ab74]
  - Changed default SYCL standard to SYCL-2020 [67acf81]
  - Removed deprecated `[[cl::intel_reqd_sub_group_size(N)]]` attribute
    [9dda36f]
  - Enable USM address spaces by default for the FPGA hardware [7896819]
  - Assume SYCL device functions are convergent [047e2ec]
  - Added Dead Argument Elimination optimization [b0d98dc] [f53ede9]
  - Simplified the error checking of arrays by only visiting once [c709986]
  - Stop emitting kernel arguments metadata [f658918]
  - Enabled `-f[no-]sycl-early-optimizations` on Windows [e1e3658]
  - Mutable kernel functions are now explicitly forbidden in SYCL 2020
    [1dbc358]
  - Moved hardware targeted extensions to `INTEL` namespace [3084982]
  - Added support for union types as kernel parameters [5adfd79]
  - Renamed `-fsycl-std-optimizations` to `-fsycl-early-optimizations` [077a507]
  - Added support for `-f[no-]sycl-id-queries-fit-in-int`. Enabling this will
    make compiler define `_SYCL_ID_QUERIES_FIT_IN_INT_` macro which will signal
    runtime to emit `__builtin_assume()` for execution range less than `INT_MAX`
    limitation [3e4da3c]
  - Enabled template trail for kernel diagnostics [c767edc]
  - Disabled createIndVarSimplifyPass for SPIR target in SYCL mode [76ffef7]
  - Run Dead Argument Elimination when LLVM optimizations are applied as well
    [cf10351]

### SYCL Library
  - Eliminated circular dependency between `event` and `queue` classes [31843cc]
  - Added `ONEAPI::filter_selector` [174fd168f18]
  - Added CPU-agnostic code path to the host device runtime (validated on
    AArch64 systems) [2f632f8]
  - Added support for `bool2`, `bool3`, `bool4`, `bool8`, `bool16` [4dfd500]
  - Allowed for creating lots of host accessors [b206293]
  - Improved execution graph traversal [f2eaa23]
  - Improved `SYCL_PI_TRACE` [4d468f1]
  - Added implementation for `SYCL_INTEL_free_function_queries` [b6d7792]
  - Allowed for building program for multiple devices within single context
    (esp. for FPGA devices) [2f64227]
  - Cache devices and platforms [d392b51]
  - Reuse devices and platforms in Level Zero PI plugin [43ba606]
  - Added group algorithms for MUL/OR/XOR/AND operations [96da39e]
  - Moved general language extensions to `ONEAPI` namespace [a73369d]
  - Added CMake option `SYCL_DISABLE_STL_ASSERTIONS` to disable assertions
    [ec2ec99]
  - Implemented USM fill operation as defined in SYCL-2020 provisional [4993646]
  - Added runtime support for device code argument elimination [63ac3d3]
  - Imporved implementation of stream class when used in FPGA device code
    [13e8dae]
  - Imporved error reporting in Level Zero plugin [257658c]
  - Improved kernel demangling in graph printing [62192a6]
  - Improved error handling in `parallel_for` [7c73c11]
  - Fixed segfault in interop constructors of context, device, platform classes
    [c4c3494]

### Documentation
  - Added documentation for [`SPV_INTEL_usm_storage_classes`](doc/extensions/SPIRV/SPV_INTEL_usm_storage_classes.asciidoc)
    and [SYCL_INTEL_usm_address_spaces](doc/extensions/USMAddressSpaces/usm_address_spaces.asciidoc) [781fbfc]
  - Fixed SPIR-V format name spelling [6e9bf3b]
  - Added extension [LocalMemory](doc/extensions/LocalMemory/SYCL_INTEL_local_memory.asciidoc) draft specification [4b5308a]
  - Added extension [free functions queries](doc/extensions/FreeFunctionQueries/SYCL_INTEL_free_function_queries.asciidoc) draft specification [8953bfd]
  - Removed documentation for implicit attribute `buffer_location` [71a56e7]

## Bug fixes
### SYCL Compiler
  - Fixed crash when array of pointers is a kernel argument [1fc0e4f]
  - Allowed for `-P -fsycl` to be used on Windows when offloading [a21d7ef]
  - Fixed looking for tools (e.g. aoc, ocloc, opencl-aot) with full name on
    Windows (i.e. with `.exe` suffix) [78a86da]
  - Eliminated compiler crash if invalid declaration is used as kernel argument
    [0c220ca]
  - Switch SPIRV debug info to legacy mode to support old OpenCL RTs [500a0b8]
  - Disabled vectorizers in SYCL device code when early optimizations are
    enabled [20921b1]
  - Fixed crash when kernel argument is a multi-dimensional array [36f6ab6]
  - Fixed `cl::sycl::INTELlsu::load()` method to return value instead of
    reference [82e5323]
  - Disabled "early" optimizations for Intel FPGA by default [f8902b8]
  - Fixed regression on unused non-USM pointers inside struct type kernel
    arguments [926eb32]
  - Fixed NULL-pointer dereference in some cases [bdc2b85]
  - Adjusted AUX targets with lang options [43862a3]

### SYCL Library
  - Eliminated circular dependency between command group and stream buffers,
    which caused memory leaking [841e1e7]
  - Added early exit from enqueue process when trying to enqueue blocked
    commands. This eliminated hang in host-task when used along with multiple
    buffers [bc8f0a4]
  - Fixed overflow when casting glbal memory size in Level Zero plugin [82893b2]
  - Fixed waiting for events on Level Zero [e503662]
  - Added missing constructors and propety methods for context, program and
    sampler[30b8acc]
  - Fixed printing types of variables by GDB in some cases [93e1387]
  - Aligned `cl::sycl::handler::require` API with the SYCL specification
    [68c275c]
  - Fixed undefined behaviour in memory management intrinsics [4ff2eee]
  - Fixed race condition when using sampler in parallel [34f0c10]
  - Fixed race condition in `ProgramManager` class, which lead to hang [e6fd911]
  - Fixed thread-safety issue, which took place when using stream class [4688cb3]
  - Unified usm `queue`'s `memcpy`/`memset` methods behavior for corner cases
    [7b7bab6]
  - Enabled USM indirect access for interoperability kernels [ebf5c4e]

## API/ABI breakages
  - Added missing constructors and propety methods for context, program and
    sampler[30b8acc]

## Known issues
  - The format of the object files produced by the compiler can change between
    versions. The workaround is to rebuild the application.
  - The SYCL library doesn't guarantee stable API/ABI, so applications compiled
    with older version of the SYCL library may not work with new one.
    The workaround is to rebuild the application.
    [ABI policy guide](doc/ABIPolicyGuide.md)
  - Using `cl::sycl::program` API to refer to a kernel defined in another
    translation unit leads to undefined behavior
  - Linkage errors with the following message:
    `error LNK2005: "bool const std::_Is_integral<bool>" (??$_Is_integral@_N@std@@3_NB) already defined`
    can happen when a SYCL application is built using MS Visual Studio 2019
    version below 16.3.0 and user specifies `-std=c++14` or `/std:c++14`.
  - Employing read sampler for image accessor may result in sporadic issues with
    Level Zero plugin/backend [2c50c03]
  - Printing internal defines isn't supported on Windows [50628db]
  - Group algorithms for MUL/AND/OR/XOR cannot be enabled for group scope due to
    SPIR-V limitations, and are not enabled for sub-group scope yet as the
    SPIR-V version isn't automatically raised from 1.1 to 1.3 [96da39e]
  - We cannot run Dead Argument Elimination for ESIMD since the pointers to SPIR
    kernel functions are saved in `!genx.kernels metadata` [cf10351]

# August'20 release notes

Release notes for the commit range 75b3dc2..5976ff0

## New features
  - Implemented basic support for the [Explicit SIMD extension](doc/extensions/ExplicitSIMD/dpcpp-explicit-simd.md)
    for low-level GPU performance tuning [84bf234] [32bf607] [a lot of others]
  - Implemented support for the [SYCL_INTEL_usm_address_spaces extension](https://github.com/intel/llvm/pull/1840)
  - Implemented support for the [Use Pinned Host Memory Property extension](doc/extensions/UsePinnedMemoryProperty/UsePinnedMemoryPropery.adoc) [e5ea144][aee2d6c][396759d]
  - Implemented aspects feature from the SYCL 2020 provisional Specification
    [89804af]

## Improvements
### SYCL Compiler
  - [CUDA BE] Removed unnecessary memory fence in the `sycl::group::barrier`
    implementation which should improve performance [e2fc1b8]
  - [CUDA BE] Added support for the SYCL builtins from relational, geometric,
    common and math categories [d4e7929] [d9bad0b] [0c9c9c0] [99957c5]
  - Added support for `C array` as a kernel parameter [00e7308]
  - [CUDA BE] Added support for kernel offset [c7bb288]
  - [CUDA BE] Added support for `sycl::half` type [8444189][8f39763]
  - Added support for SYCL kernel inheritance and nested arrays [0b2de9e]
  - Added a diagnostic on attempt to use const static data members that are not
    const-initialized [bde1085]
  - Added support for a set of standard library functions for AOT compilation
    [2bd5dab]
  - Allowed use of function declarators with empty parentheses [a4f2182]
  - The fallback implementation of standard library functions is now linked to
    the device code, only if such functions are used in kernels only [9a8864c]
  - Added support for recursive function calls in a constexpr context [06f667a]
  - Added a diagnostic on attempt to capture `this` as a kernel parameter
    [1b9f026]
  - Added [[intel::reqd_sub_group_size()]] attribute as a replacement for
    [[cl::reqd_sub_group_size()]] which is now deprecated [b2da2c8]
  - Added propagation of attributes from transitive calls to the kernel[5c91609]
  - Changed the driver to pass corresponding device specific options when `-g`
    or `-O0` is passed [31eb425]
  - The `sycl::usm_allocator` has been improved. Now it has equality operators
    and can be used with `std::allocate_shared`. Disallowed usage with 
    device allocations [ce915ef]
  - Added support for lambda functions passed to reductions [115c1a0]
  - Enabled standard optimization pipeline for the device code by default. The
    new compiler flag can be used to disable optimizations at compile time:
    `-fno-sycl-std-optimizations` [5976ff0]

### SYCL Library
  - Added support for braced-init-list or a number as range for
    `sycl::queue::parallel_for` family functions [17299ee]
  - Finished implementation of [parallel_for simplification extension](doc/extensions/ParallelForSimpification) [af792cb]
  - Added 64-bit type support for to `load` and `store` methods of
    `sycl::intel::sub_group` [fe8d852]
  - [CUDA BE] Do not enable event profiling if it's not requested by passing
    `sycl::property::queue::enable_profiling` property [bbe8457]
  - Sub-group support has been aligned with the latest changes to the extension
    document [bea6aa2]
  - [CUDA BE] Optimized waiting for event completion by synchronizing with
    latest event for a queue [d7ee359]
  - Finished implementation of the [Host task with interop capabilities](https://github.com/codeplaysoftware/standards-proposals/blob/master/host_task/host_task.md)
    extension [f088e38]
  - Added builtins for one-element `sycl::vec` for host device [073a36b]
  - [L0 BE] Added support for specialization constants [be4e641]
  - Improved diagnostic on attempt to submit a kernel with local size which
    doesn't math value specified in the `sycl::intel::reqd_work_group_size`
    attribute for the kernel [03ef819]
  - [CUDA BE] Changed active context to be persistent [296fa1a]
  - [CUDA BE] Changed default gpu architecture for device code to `SM_50`
    [800e452]
  - Added a diagnostic on attempt to create a device accessor from zero-sized
    buffer [80b2110]
  - Changed default backend to Level Zero [11ef88c]
  - Improved performance of the SYCL graph cleanup [c099e47]
  - [L0 BE] Added support for `sycl::sampler` [f3b8cdf]
  - Added support for `TriviallyCopyable` types to the
    `sycl::intel::sub_group::shuffle` [d3c7b20]
  - Implemented range simplification for queue Shortcuts [4009b8b]
  - Changed `sycl::accessor::operator[]` to return const reference when access
    mode is `sycl::access::mode::read_only` [03db009]
  - Exceptions thrown in a host task are now will be returned as asynchronous
    exceptions [280b93c]
  - Fixed `sycl::buffer` constructor which takes a contiguous container to
    enable copy back on destruction.
  - Added support for user-defined sub-group reductions [728429a]
  - The `sycl::backend::level0` has been renamed to  `sycl::backend::level_zero`
    [215f591]
  - Extended `sycl::broadcast` to support `TriviallyCopyable` types [df6d715]
  - Implemented `get_native` and `make_*` functions for Level Zero allowing to
    query native handles of SYCL objects and to create SYCL objects by providing
    a native handle: platform, device, queue, program. The feature is described
    in the SYCL 2020 provisional specification [a51c333]
  - Added support for `sycl::intel::atomic_ref` from [SYCL_INTEL_extended_atomics extension](doc/extensions/ExtendedAtomics/SYCL_INTEL_extended_atomics.asciidoc)

### Documentation
  - Added [SYCL_INTEL_accessor_properties](doc/extensions/accessor_properties/SYCL_INTEL_accessor_properties.asciidoc) extension specification [58fc414]
  - The documentation for the CUDA BE has been improved [928b815]
  - The [Queue Shortcuts extension](sycl/doc/extensions/QueueShortcuts/QueueShortcuts.adoc)
    document has been updated [defac3c2]
  - Added [Use Pinned Host Memory Property extension](doc/extensions/UsePinnedMemoryProperty/UsePinnedMemoryPropery.adoc) specification [e5ea144]
  - Updated the [SYCL_INTEL_extended_atomics extension](doc/extensions/ExtendedAtomics/SYCL_INTEL_extended_atomics.asciidoc)
    to describe `sycl::intel::atomic_accessor` [4968e7c]
  - The [SYCL_INTEL_sub_group extension](doc/extensions/SubGroup/SYCL_INTEL_sub_group.asciidoc)
    document has been updated [067536e]
  - Added [FPGA lsu extension](sycl/doc/extensions/IntelFPGA/FPGALsu.md)
    document [2c2b5f2]

## Bug fixes
### SYCL Compiler
  - Fixed the diagnostic on `cl::reqd_sub_group_size` attribute mismatches
    [75b3dc2]
  - Fixed the issue with empty input for -foffload-static-lib option [8c8137f]
  - Fixed a problem with template instantiation during integration header
    generation [4ba61d0]
  - Fixed a problem which could happen when using a command lines with large
    numbers of files [87b94d5]
  - Fixed a crash when a kernel object field is an array of structures [b00fb7c]
  - Fixed issue which could prevent using of structures with constant-sized
    arrays as a kernel parameter [a4a7950]
  - Fixed a bug in the pass for lowering hierarchical parallelism code
    (SYCLLowerWGScope). Transformation was generating the code where work items
    hit the barrier in the loop different number of times which is illegal
    [a4a7950]
  - Fixed crash on attempt to use objects of `sycl::experimental::spec_constant`
    in the struct [d5a7f20]

### SYCL Library
  - Fixed problem with waiting on the same events several times which could
    happen when using USM [9bf602c]
  - Fixed a memory leak of `sycl::event` objects happened when using USM
    specific `sycl::queue` methods [a285b9d]
  - Fixed problem which could lead to a crash or deadlock when using
    `sycl::handler::codeplay_host_task` extension [e911de7]
  - Workarounded the problem which happened when an application uses long kernel
    names [b1b8510]
  - Fixed race which could happen when submitting the same kernel from multiple
    threads [95d3ec6]
  - [CUDA BE] Fixed a memory leak related to unreleased events [d0a148a]
  - [CUDA BE] Fixed diagnostic on attempt to fetch profiling info for commands
    which profiling is not enabled for [76bf2ed]
  - [L0 BE] Fixed memory leaks of device objects [eae48f6][6acb812][39e77733]
  - [CUDA BE] Fixed a problem with that several operations were not profiled
    if required [a420e7a]
  - Fixed a possible race which could happen when an application builds an
    object of the `sycl::program` or submits kernels from multiple threads
    [363ad5f]
  - Fixed a memory leak of queue and context handles, which happened when
    backend is not OpenCL [9ddca50]
  - [CUDA BE] Fixed 3 dimensional buffer device to device copy [d917446]
  - Fixed one of the `sycl::queue` constructors which was ignoring
    `sycl::property::queue::enable_profiling` property [7863c0b]
  - Fixed endless-loop in `sycl::intel::reduction` for the data types not having
    fast atomics in case of local size is 1 [e6b6ae7]
  - Fixed a compilation error which happened when using
    `sycl::interop_handle::get_native_mem` method with an object of
    `sycl::accessor` created for host target [280b93c]
  - Fixed a deadlock which could happen when multiple threads try to build a
    program simultaneously
  - Aligned `sycl::handler::set_arg` with the SYCL specification [a6465c9]
  - Fixed an issue which could lead to "No kernel named  was found" exception
    when using `sycl::handler::set_arg` method [a08674e]
  - Fixed `sycl::device::get_info<cl::sycl::info::device::sub_group_sizes>`
    which was return incorrect data [e65841b]

## API/ABI breakages
  - The memory_manager API has changed
  - Layout of internal classes for `sycl::sampler` and `sycl::stream` have been
    changed

## Known issues
  - The format of the object files produced by the compiler can change between
    versions. The workaround is to rebuild the application.
  - The SYCL library doesn't guarantee stable API/ABI, so applications compiled
    with older version of the SYCL library may not work with new one.
    The workaround is to rebuild the application.
    [ABI policy guide](doc/ABIPolicyGuide.md)
  - Using `cl::sycl::program` API to refer to a kernel defined in another
    translation unit leads to undefined behavior
  - Linkage errors with the following message:
    `error LNK2005: "bool const std::_Is_integral<bool>" (??$_Is_integral@_N@std@@3_NB) already defined`
    can happen when a SYCL application is built using MS Visual Studio 2019
    version below 16.3.0
    The workaround is to enable `-std=c++17` for the failing MSVC version.

# June'20 release notes

Release notes for the commit range ba404be..24726df

## New features
  - Added switch to assume that each amount of work-items in each ND-range
    dimension if less that 2G (fits in signed integer), which allows underlying
    BEs to perform additional optimizations [fdcaeae] [08f8656]
  - Added partial support for [Host task with interop capabilities extension](https://github.com/codeplaysoftware/standards-proposals/blob/master/host_task/host_task.md) [ae3fd5c]
  - Added support for [SYCL_INTEL_bitcast](doc/extensions/Bitcast/SYCL_INTEL_bitcast.asciidoc)
    as a `sycl::detail::bit_cast` [e3da4ef]
  - Introduced the Level Zero plugin which enables SYCL working on top of Level0
    API. Interoperability is not supportet yet [d32da99]
  - Implemented [parallel_for simplification extension](doc/extensions/ParallelForSimpification) [13fe9fb]
  - Implemented [SYCL_INTEL_enqueue_barrier extension](doc/extensions/EnqueueBarrier/enqueue_barrier.asciidoc) [da6bfd0]
  - Implemented [SYCL_INTEL_accessor_simplification extension](https://github.com/intel/llvm/pull/1498) [1f76efc]
  - Implemented OpenCL interoperability API following [SYCL Generalization proposal](https://github.com/KhronosGroup/SYCL-Shared/blob/master/proposals/sycl_generalization.md) [bae0639]

## Improvements
### SYCL Compiler
  - Now when `-fintelfpga` option is passed, the dependency file is created in
    the temporary files location instead of input source file location [7df381a]
  - Made `-std=c++17` the default for DPC++ [3192ee7]
  - Added support for kernel name types templated using enumerations
    [e7020a1][f9226d2][125b05c][07e8d8f]
  - Added a diagnostic on attempt to use host built-in functions inside device
    code [2a4c1c8]
  - Added diagnostics on attempt to use `sycl::accessor` created for
    unsupported types in the device code [6da42a0]
  - Aligned `sizeof(long double)` between host and device code [87e6240]
  - The pragma spelling for SYCL-specific attributes except
   `cl::reqd_work_group_size` are rejected now [8fe2846]
  - Added template parameter support for `cl::intel_reqd_sub_group_size`
    attribute [0ae9729]
  - Added support for more math builtins for PTX target [9370549]
  - Added support for struct members and pointers in `intelfpga::ivdep`
    attribute [358ec04]
  - Added support for all builtins from integer and shared categories for PTX
    target [f0a4fe2]
  - Improved handling of linker inputs for static lib processing [ed2846f]
  - Dependency files are not generated by default when compiling using
    `-fsycl -fintelfpga` options now [24726df]

### SYCL Library
  - Updated the implementation to align with changes in
    [SubGroup extension](doc/extensions/SubGroup/SYCL_INTEL_sub_group.asciidoc) [9d4c284]
  - `sycl::ordered_queue` class has been removed [875347a]
  - Added support of rounding modes for floating and integer types in
    `sycl::vec::convert` [096d0a0]
  - Added support for USM vars and placeholder accessors passed to reduction
    version of `sycl::handler::parallel_for` [94cb022][2e73da7]
  - Added support of `sycl::intel::sub_group::load/store` which take
   `sycl::multi_ptr` with `sycl::access::address_space::local_space` [0f5b55b]
  - Added a diagnostic on attempt to recompile an AOT compiled program using
    `sycl::program` API [b031186]
  - Started using custom CUDA context by default as it shows better performance
    results [9d45ead]
  - Prevented NVIDIA OpenCL platform to be selected by a SYCL application
    [7146426]
  - Adjusted the diagnostic message on attempt to use local size which is
    greater than global size to be more informative [894c10d]
  - Added a cache for PI plugins, so subsequent calls for `sycl::device`
    creation should be cheaper [03dd60d]
  - A SYCL program will be aborted now if program linking is requested when
    using Level Zero plugin. This is done because L0 doesn't support program linking
    [d4a5b71]
  - Added a diagnostic on attempt to use `sycl::program::set_spec_constant` when
    the program is already in compiled or linked state [e2e3d3d]
  - Improved `sycl::stream` class implementation on the device side in order to
    reduce local memory consumption [b838f0e]

### Documentation
  - Added [a table](doc/extensions/README.md) with DPC++ extensions status
    [dbbc474]
  - OpenCL CPU runtime installation instructions in
    [GetStartedGuide](doc/GetStartedGuide.md) and the installation script have
    been improved [9aa5029]
  - The [SYCL_INTEL_sub_group extension document](doc/extensions/SubGroup/SYCL_INTEL_sub_group.asciidoc)
    has been updated [010f112]
  - Render user API classes on a dedicated page [98b6ee4]

## Bug fixes
### SYCL Compiler
  - Fixed device code compile options passing which could lead to
    `CL_INVALID_COMPILER_OPTIONS` error [57bad9e]
  - Fixed a problem with creating a queue for FPGA device as a global inline
    variable [357e9c8]
  - Fixed an issue with that functions which are marked with `SYCL_EXTERNAL` are
    not participate in attribute propogation and conflicting attributes checking
    [0098eab]
  - Fixed an issue which could lead to problems when a kernel name contains a
    CVR qualified type [62e2f3b]
  - Fixed file processing when using `-fsycl-link`, now the generated object
    file can be linked by a non-SYCL enabled compiler/linker [2623abe]

### SYCL Library
  - Fixed an issue with map/unmap events which caused problems with read only
    buffer accessors in CUDA backend [bf1b5b6]
  - Fixed errors happened when using `sycl::handler::copy` with `const void*`,
    `void*` or a `sycl::accessor` for a type with const qualifier [ddc0c9d]
  - Fixed an issue with copying memory to itself during `sycl::buffer` copyback
    [4bf22cc]
  - Fixed a possible deadlock which could happen when simultaneously submitting
    and waiting for kernels from multiple threads on Windows [ebace77]
  - Fixed a problem which caused device with a negative score to be still
    selected [7146426][855d214]
  - Fixed memleak which happened when using `sycl::program::get_kernel`
    [ccefc93]
  - Fixed memory copy being wrongly asynchronous which could cause data races
    on CUDA backend [4f0a3df]
  - Fixed a race which could happen when waiting for the same event from
    multiple threads [5737ad9]
  - Fixed errors which happened when using `half` or `double` types in reduction
    version of `sycl::handler::parallel_for`
  - Fixed `sycl::device::get_info<sycl::info::device::mem_base_addr_align>`
    query which was returning incorrect result for CUDA plugin [a6d03f3]
  - Fixed incorrect behavior of a `sycl::buffer` created with non-writable host
    data(e.g. `const int *`) on CUDA backend [49b6223]
  - A bunch of fixes to reduction version of `sycl::handler::parallel_for`:
    - Enabled `operator*`, `operator+`, `operator|`, `operator&`, `operator^=`
      for corresponding transparent functors used in reduction
    - Fixed the case when reduction object is passed as an R-value
    - Allowed identity-less constructors for reductions with transparent
      functors
    - Replaced some `auto` declarations with Reduction::result_type and added
      intermediate assignments/casts to avoid type ambiguities caused by using
      `sycl::half` type, and which may also be caused by custom/user types as
      well
    - Fixed compile time known identity values for `MIN` and `MAX` reductions

## API/ABI breakages
  - All functions related to `sycl::ordered_queue` have been removed
  - Removed symbols corresponding to
    `sycl::info::kernel_sub_group::max_sub_group_size_for_ndrange` and
    `sycl::info::kernel_sub_group::sub_group_count_for_ndrange` queries

## Known issues
  - [new] If there is an attribute `cl::intel_reqd_sub_group_size` with the
    same value for kernel and function called from the kernel there still can be
    compilation error.
  - The format of the object files produced by the compiler can change between
    versions. The workaround is to rebuild the application.
  - The SYCL library doesn't guarantee stable API/ABI, so applications compiled
    with older version of the SYCL library may not work with new one.
    The workaround is to rebuild the application.
    [ABI policy guide](doc/ABIPolicyGuide.md)
  - Using `cl::sycl::program` API to refer to a kernel defined in another
    translation unit leads to undefined behavior
  - Linkage errors with the following message:
    `error LNK2005: "bool const std::_Is_integral<bool>" (??$_Is_integral@_N@std@@3_NB) already defined`
    can happen when a SYCL application is built using MS Visual Studio 2019
    version below 16.3.0
    The workaround is to enable `-std=c++17` for the failing MSVC version.

# May'20 release notes

Release notes for the commit range ba404be..67d3d9e

## New features
  - Implemented [reduction extension](doc/extensions/Reduction/Reduction.md)
    for `sycl::handler::parallel_for` accepting a `sycl::nd_range` object
    [bb73d926] [04a360a] [05625f1]
  - XPTI instrumentation has been added to the runtime to capture semantic and
    execution trace information for constructing the task graphs for offline
    graph and performance analysis [9bf81eb] [cece82e]

## Improvements
### SYCL Frontend and driver changes
  - Added a diagnostic for implicit declaration of kernel function type
    [20e8cde]
  - Added a diagnostic on attempt to set C compilation together with `-fsycl`
    [4cf1610]
  - Improved diagnostics on attempt to use not supported on device types (such
    as `__int128`, zero length arrays) to catch cases when they are used as
    `typedef` or `auto` [808c5c8]
  - Reduced possibility to load incorrect version of the OpenCL headers by
    reording default include paths.
  - Treat `.lo` file extension as a static archive [82b93be]
  - Added a diagnostic on attempt to use `long double` in the device code
    [62f841d]
  - Improved handling of AOCX based archives on Windows [f117aa4]
  - Removed object format designator used for Windows device binaries [0052d08]
  - Improved `-Xsycl-target` option parsing [f62de21]
  - `-g` and `-O0` options are now imply `-g` and `-cl-opt-disable` for the
    device compilation [779a601]

### SYCL headers and runtime
  - Improved handling of host accessors with read-only type of access. Now they
    do not trigger redundant memory copy operation [de85c35e]
  - Default selector doesn't select devices of accelerator type anymore
    [b217bc5]
  - Added more user friendly diagnostics on errors during kernel submission
    [be42ff7]
  - Implemented `get_native` for CUDA backend which allows querying native
    handles of SYCL objects: `sycl::queue`, `sycl::event`, `sycl::context`,
    `sycl::device` [2d71c8e]
  - Added support for 0-dim `sycl::accessor` in `sycl::handler::copy`
    [5666107] [aedd449]
  - Added support for various rounding modes for non-host devices in
    `sycl::vec::convert` method [7e3cca4]
  - Added support for more image channel types for `half4` data type on the host
    device [9b1d8b8]
  - Changed logic of `SYCL_BE` environment variable which now forces the SYCL RT
    to consider only devices of the specified backend during the device
    selection [937fec1]
  - `libsycl.so` library is now versioned [4370630]
  - [fd14167]
  - Added a diagnostic on attempt to construct a `sycl::queue` passing a
    `sycl::context` which is not bound to a passed `sycl::device`[9e79d31]

### Misc
  - `opencl-aot` tool is now included in the `sycl-toolchain` target [ccc0c27]
  - [cece82e]
  - Added `sycl-ls` utility for listing devices discovered/selected by SYCL RT
    [cc0c33b]

### Documentation
  - Improved [contribution guidelines](../CONTRIBUTING.md) [2f5cd28]
  - Updated prerequisites in GetStartedGuide(doc/GetStartedGuide.md) [5d0d034]
  - Published a [proposal](doc/extensions/KernelRHSAttributes/SYCL_INTEL_attribute_style.asciidoc)
    for function-type attributes (right-sided) for kernel attributes [5d5351b]
  - The [compiler and runtime design doc](doc/CompilerAndRuntimeDesign.md) has
    been updated to describe the CUDA target and reflect changed action graphs
    [91b597b] [212a26c]
  - [ExtendedAtomics documentation](doc/extensions/ExtendedAtomics/README.md)
    has been updated [1084685]
  - Published [sycl_bitcast extension](doc/extensions/Bitcast/SYCL_INTEL_bitcast.asciidoc)
  - Published a [proposal](doc/extensions/StaticLocalMemoryQuery/SYCL_INTEL_static_local_memory_query.asciidoc)
    which adds ability to query max local size which is used by a specific
    kernel and a specific device.
  - Published [device_specific_kernel_queries](doc/extensions/DeviceSpecificKernelQueries/SYCL_INTEL_device_specific_kernel_queries.asciidoc)
    extension which rephrases work group queries as device-specific kernel
    queries [4c07ff8]
  - Added more information about the [plugin interface (PI)](doc/PluginInterface.md)
    [0614e9a]
  - [Contribution guidelines](../CONTRIBUTING.md) were simplified, now sign-off
    line is not required [7886fd8]
  - Added missing constructors and member functions in
    [reduction extension proposal](doc/extensions/Reduction/Reduction.md)
    [f695479]
  - Published [parallel_for simplification extension](doc/extensions/ParallelForSimpification/SYCL_INTEL_parallel_for_simplification.asciidoc) [856a777]
  - Added memory scope to [ExtendedAtomics extension](doc/extensions/ExtendedAtomics/SYCL_INTEL_extended_atomics.asciidoc) [f8e11e0]
  - Published [math array extension](doc/extensions/MathArray/SYCL_INTEL_math_array.asciidoc) [36c5041]
  - Added more comments that describe Scheduler design [ad441a0]
  - Published [extension mechanism proposal](doc/extensions/ExtensionMechanism/SYCL_INTEL_extension_api.asciidoc) [cf65794]

## Bug fixes
### SYCL Frontend and driver changes
  - Fixed bug in hierarchical parallelism implementation related to using a
    private address of the `parallel_for_work_group` lambda object by all work
    items in the work group [16f64b8]
  - Fixed a problem with errors that are reported when `-fsycl-device-only`
    option is used [7f924a8]
  - Fixed a crash which happened when a specialization constant is referenced
    twice [ce020c9]
  - Fixed a possible filename collision when `-save-temps` is used [99fa86f]
  - Fixed a hang which could happen on CUDA backend when
    `sycl::group::async_work_group_copy` is used [f836604]

### SYCL headers and runtime
  - Ignore exceptions that could happen during sycl objects destruction to avoid
    terminates [cbd8a72]
  - Fixed an issue with dependency vector invalidation in some cases [2551b19]
  - Resolved a conflict with `min`/`max` macro that can be defined by
    `windows.h` [e7d4537]
  - Fixed an issue with using wrong CUDA context when creating an event
    [6788713]
  - Fixed a crash which happened when no plugin is available [d15de0b]
  - Fixed float to half-type conversion for small numbers [3a9a1a22]
  - Fixed `sycl::intel::sub_group::broadcast` which was incorrectly mapped to
    SPIRV intrinsic [24471bc]
  - Fixed an issue when a sub-buffer was accessing incorrect memory [4c4054b]
  - Fixed race which could happen when `sycl::program` API is used from multiple
    threads [e88a611]
  - [686e32b]
  - Make `cl::sycl::event::get` method to be constant [03208c0]
  - Fixed a crash which could happen when host accessors are created in
    multiple threads [1d13f84]
  - Fixed a problem with `sycl::program::set_spec_constant` which set a value
    for all `sycl::program` objects rather than for an object it was called for
    only [c22e34b]

### Misc
  - Fixed an issue with gdb xmethod not working when `run` command is issued
    multiple times without terminating the session [042d981]
  - Fixed an issue with platform selection in opencl-aot tool that was caused
    by an identical supported platform name for CPU and GPU.

## Known issues
  - [new] A crash can happen in a multithreaded application if two threads call
    an API which implies waiting for an event. No known workaround.
  - The format of the object files produced by the compiler can change between
    versions. The workaround is to rebuild the application.
  - The SYCL library doesn't guarantee stable API/ABI, so applications compiled
    with older version of the SYCL library may not work with new one.
    The workaround is to rebuild the application.
    [ABI policy guide](doc/ABIPolicyGuide.md)
  - Using `cl::sycl::program` API to refer to a kernel defined in another
    translation unit leads to undefined behavior
  - Linkage errors with the following message:
    `error LNK2005: "bool const std::_Is_integral<bool>" (??$_Is_integral@_N@std@@3_NB) already defined`
    can happen when a SYCL application is built using MS Visual Studio 2019
    version below 16.3.0
    The workaround is to enable `-std=c++17` for the failing MSVC version.

# March'20 release notes

Release notes for the commit range e8f1f29..ba404be

## New features
  - Initial CUDA backend support [7a9a425]
  - [SYCL][FPGA] Implement IO pipes interface [c900248]
  - Added the implementation of [GroupAlgorithms extension](doc/extensions/GroupAlgorithms/SYCL_INTEL_group_algorithms.asciidoc)
    [8bfa107]
  - Added a partial implementation of [sub group algorithms extension](doc/extensions/SubGroupAlgorithms/SYCL_INTEL_sub_group_algorithms.asciidoc)
    [017af4e]
  - New attributes for Intel FPGA devices: `intelfpga::force_pow2_depth`,
    `intelfpga::loop_coalesce`, `intelfpga::speculated_iterations`,
    `intelfpga::disable_loop_pipelining`, `intelfpga::max_interleaving`
    [73dd705][a5b9804]
  - Added support for `intel::reqd_work_group_size` attribute [8eb588d]
  - Added support for specialization constants feature which is based on
    [SYCL Specialization Constant proposal](https://github.com/codeplaysoftware/standards-proposals/blob/master/spec-constant/index.md) [29abe37]

## Improvements
### SYCL Frontend and driver changes
  - Added a diagnostic on attempt to declare or use non-const static variable
    inside device code [7743e86] [1853516]
  - Relaxed requirements for kernel types even more. Now by default they should
    have trivial copy constructor and trivial destructor [17aac3c]
  - Changed `std::numeric_limits<sycl::half>` to constexpr functions [85d7a5e]
  - Added a diagnostic on attempt to use zero length arrays inside device code
    [e6ce614]
  - Added support for math functions 'fabs' and 'ceil' in device code [f41309b]
  - Added a diagnostic (warning) on attempt to append new device object to
    an archive which already contains an AOT-compiled device object [9d348eb]
  - Added a diagnostic on attempt to use functions which have no definition in
    the TU and are not marked with `SYCL_EXTERNAL` macro inside device code
    [a3b340b]
  - Added a diagnostic on attempt to use thread local storage inside device code
    [eb373c4]
  - Removed arch designator from the default output file name when compiling
    with `-fsycl-link` option. Now an output file has just a flat name based on
    the first input file [dc729a7]
  - The SYCL headers were moved from `lib/clang/11.0.0/include` to
    `include/sycl` to support mixed compilers [39501f6]
  - Added support for the GCC style inline assembly in the device code [6f4e007]
  - Improved fat static library support: the driver now consider for offloading
    static libraries which are passed on the command line as well as libraries
    passed as part of the linker options. This effectively negates the need to
    use `-foffload-static-lib` and `-foffload-whole-static-lib` options which
    are deprecated now.
  - The `SYCL_EXTERNAL` macro is now allowed to be used with class member
    functions [3baec18]
  - Set `aux-target-cpu` for the device compilation which sets AVX and other
    necessary macro based on a target [f953fda]

### SYCL headers and runtime
  - Changed `sycl::context` and `sycl::queue` constructors to be explicit to
    avoid unintended conversions [c220eb8][3b6799a]
  - Added a diagnostic on setting `SYCL_DEVICE_TYPE` environment variable to an
    incorrect value [0125496]
  - Improved error codes which are encoded in the SYCL exceptions [04ee17c]
  - Removed functions that use float type in the fallback library for fp64
    complex [6ccd84a0]
  - Added support for `RESTRICT_WRITE_ACCESS_TO_CONSTANT_PTR` macro which allows
    to enable diagnostic on writing to a raw pointer obtained from a
    `sycl::constant_ptr` object [c9ed5b2]
  - Added support for USM extension for CUDA backend [498d56c]

### Documentation
  - Refactored [USM specification](doc/extensions/USM/USM.adoc) [0438422]
  - Added [GroupAlgorithms extensions](doc/extensions/GroupAlgorithms/)
    as replacement of GroupCollectives extension [c181fdb][b18a566]
  - Doxygen documentation is now rendered to GitHub Pages. An initial
    implementation is available [online](https://intel.github.io/llvm-docs/doxygen/annotated.html)
    [29d9cc2]
  - More details have been added about the `-fintelfpga` option in the
    [Compiler User Manual](doc/SYCLCompilerUserManual.md) [4b03ddb]
  - Added [SYCL_INTEL_enqueue_barrier extension document](doc/extensions/EnqueueBarrier/enqueue_barrier.asciidoc)
    [6cfd2cb]
  - Added [standard layout relaxation extension](doc/extensions/RelaxStdLayout/SYCL_INTEL_relax_standard_layout.asciidoc)
    [ce53521]
  - Deprecated SubGroupNDRange extension [d9b178f]
  - Added extension for base sub-group class:
    [SubGroup](doc/extensions/SubGroup/SYCL_INTEL_sub_group.asciidoc) [d9b178f]
  - Added extension for functions operating on sub-groups:
    [SubGroupAlgorithms](doc/extensions/SubGroupAlgorithms/SYCL_INTEL_sub_group_algorithms.asciidoc)
    [d9b178f]
  - Added extension introducing group masks and ballot functionality:
    [GroupMask](doc/extensions/GroupMask/SYCL_INTEL_group_mask.asciidoc)
    [d9b178f]
  - The project has been renamed to "oneAPI DPC++ Compiler", all documentation
    has been fixed accordingly [7a2e75e]

## Bug fixes
### SYCL Frontend and driver changes
  - Fixed a problem with compiler not being able to find a dependency file when
    compiling AOT to an object for FPGA [7b58b01]
  - Fixed a problem with host object not being added to the partial link step
    when compiling from source and using `-foffload-static-lib` option [1a951cb]
  - Reversed `reqd_work_group_size` attribute to match SYCL behavior [1da6fbe]
  - Fixed dependency output location when `/Fo<dir>` is given [2b6f4f4]
  - Fixed a crash which happened when no kernel name is passed to the
    `sycl::handler::parallel_for` [fadaa59]

### SYCL headers and runtime
  - Fixed `sycl::queue::wait()` which was not waiting for event associated with
    USM operation [850fb9f]
  - Fixed problem with reporting wrong error message on the second attempt to
    build program if the first attempt failed [9a34a11]
  - Fixed an issue which could happen when `sycl::event::wait` is called from
    multiple threads [3da5473]
  - Aligned `sub_group::store` signature between host and device [b3a9426]
  - Fixed `sycl::program::get_compile_options` and
    `sycl::program::get_build_options` to return correct values [03326f7]
  - Fixed `sycl::multi_ptr`'s methods that were incorrectly enabled/disabled on
    device/host [401d174]
  - Fixed incorrect dependency handling when creating sub-buffers which could
    lead to data races [45e39bd]
  - Reversed reported max work-group size for a device to align with work-group
    size reversing before kernels launch [72b7dee]
  - Fixed incorrect handling of kernels that use hierarchical parallelism when
    `-O0` option is passed to the clang [fd8ae8a]
  - Changed names of SYCL internal variables to avoid conflict with commonly
    used macros: `SUCCESS`, `BLOCKED` and `FAILED` [0f7e361]
  - Fixed a bug when a host device was always included in the device list
    returned by `sycl::device::get_devices` [6cf590f]
  - Fixed a problem with passing `sycl::vec` object to
    `sycl::group::async_work_group_copy` [20aa83e]
  - Fixed behavior of sycl::malloc_shared to return nullptr for the allocation
    size of zero or less byte, and the behavior of sycl::free functions to
    ignore the deallocation request from nullptr [d596593]
  - Fixed a possible problem with selecting work-group size which is bigger than
    max allowed work-group [b48f08f]
  - Fixed an issue which causes errors when using sub-buffers [5d1d716]
  - Changed the implementation of the buffer constructor from a pair of
    iterators. Now, data is not written back to the host on destruction of the
    buffer unless the buffer has a valid non-null pointer specified via the
    member function set_final_data [fb72758]
  - Fixed a problem with incorrect acceptance of a lambda which takes an
    argument of the `sycl::id` type in the `sycl::handler::parallel_for` version
    which takes a `sycl::ndrange` object [0408899]
  - Resolved circular dependency between `sycl::event` and `sycl::queue`
    [8c71dcb]


## Known issues
  - The format of the object files produced by the compiler can change between
    versions. The workaround is to rebuild the application.
  - The SYCL library doesn't guarantee stable API/ABI, so applications compiled
    with older version of the SYCL library may not work with new one.
    The workaround is to rebuild the application.
  - Using `cl::sycl::program` API to refer to a kernel defined in another
    translation unit leads to undefined behavior
  - Linkage errors with the following message:
    `error LNK2005: "bool const std::_Is_integral<bool>" (??$_Is_integral@_N@std@@3_NB) already defined`
    can happen when a SYCL application is built using MS Visual Studio 2019
    version below 16.3.0
    The workaround is to enable `-std=c++17` for the failing MSVC version.

## Prerequisites
### Linux
  - Experimental Intel(R) CPU Runtime for OpenCL(TM) Applications with SYCL
    support from the release package https://github.com/intel/llvm/releases/
  - The latest version of Intel(R) Graphics Compute Runtime for OpenCL(TM) from
    https://github.com/intel/compute-runtime/releases/
### Windows
  - Experimental Intel(R) CPU Runtime for OpenCL(TM) Applications with SYCL
    support from the release package https://github.com/intel/llvm/releases/
  - The latest version of Intel(R) Graphics Compute Runtime for OpenCL(TM) from
    https://downloadcenter.intel.com/

Please, see the runtime installation guide [here](https://github.com/intel/llvm/blob/sycl/sycl/doc/GetStartedGuide.md#install-low-level-runtime)



# February'20 release notes

Release notes for commit e8f1f29

## New features
  - Added `__builtin_intel_fpga_mem` for the FPGA SYCL device. The built-in is
    used to indicate the characteristics of the load-store unit (LSU) to be used
    when de-referencing the pointer [1e33c01]
  - Added support for the `intelfpga::no_global_work_offset` attribute
    [8bed533] [5a9058b]
  - Added basic xmethod implementation for `sycl::accessor::operator[]` to make
    it callable from gdb command line [d6be8ff]
  - Added device libraries for standard math like `std::cos` and `std::complex`
    type [7abd9d5]

## Improvements
### SYCL Frontend and driver changes
  - Added support for passing a non-type template parameter to the `loop_unroll`
    attribute [8d7a32a]
  - Relaxed the standard layout requirement for kernel arguments. Now by default
    they should be trivially copyable. The `-sycl-std=1.2.1` driver option turns
    standard layout requirement "on" [3adb4a5]
  - Added diagnostic on using `__float128` type in the device code [659efdf]
  - The `intelfpga::max_private_copies` has been renamed to
    `intelfpga::private_copies` [97a199f]
  - Prevented duplication of error diagnostics for `-fsycl` [3a0b62e]
  - Added diagnostic when attempting to use existing FPGA static library with
    additional device code [6431be6]
  - Added support for non-type template parameters for FPGA memory attributes
    [ffcad03]

### SYCL headers and runtime
  - The `SYCL_DEVICE_WHITE_LIST` control was renamed to `SYCL_DEVICE_ALLOWLIST`
    [4df18fa]
  - Added a leaf limit to the execution graph to avoid leaf bloat in
    applications that have an overwhelming number of command groups that can
    be executed in parallel [7c293e2]
  - Added `get_range()` method to the image and local accessors to align with
    the SYCL specification [8ed5566]
  - Added a diagnostic on attempt to create a context from devices that are
    bound to different platforms [8f354f7]
  - An ordered queue can now be created by passing
   `sycl::property::queue::in_order` property to the `sycl::queue` constructor
    [c855520]
  - Added a diagnostic on attempt to create an accessor with an unsupported type
    [306624e]
  - Made host device return `nullptr` for bad USM allocation functions
    (huge, 0, etc) [2a000d9]
  - Added templated forms of USM allocation functions [42cf5bf]
  - Added support for APIs that query properties of USM pointers [926e38e]
  - Added cleanup of finished command nodes of the execution graph in the
    situations when the `wait` for a command is called implicitly or explicitly
    [438dc49]
  - Added 2 `sycl::queue` constructors accepting `sycl::context` and
    `sycl::device` arguments [c81c1c5]

### Documentation
  - Added [documentation](doc/extensions/QueueShortcuts/QueueShortcuts.adoc) for
    simplification of the `sycl::queue` functions [478b7c0]
  - Added [documentation](doc/extensions/ReqdWorkGroupSize/SYCL_INTEL_reqd_work_group_size.asciidoc)
    for `reqd_work_group_size` extension [c2c416a]
  - The FAQ [document](doc/FAQ.md) was introduced [e42b40e]
  - Added Ordered Queue Property
    [proposal](doc/extensions/OrderedQueue/OrderedQueue_v2.adoc) [9fa878f]
  - Added device code split options documentation to the
    [user's manual](doc/UsersManual.md) [1355aa6]
  - Added documentation for [ExtendedAtomics extension](doc/extensions/ExtendedAtomics/SYCL_INTEL_extended_atomics.asciidoc) [4445462]
  - Removed old Ordered Queue proposal and make a note of deprecation [e8f1f29]

## Bug fixes
### SYCL Frontend and driver changes
  - Fixed variable sharing passed by value to `parallel_for_work_group`
    [d8ea63a]
  - Do not produce an error if some restricted feature (e.g. exceptions) is used
    by a function only referenced in unevaluated contexts [5eae571]
  - Fixed problem with not cleaning up temporary files when device code split
    feature is enabled [d86ee2f]
  - Fixed issue with emitting wrong 'typename' keywords in the integration
    header [c19372e]
  - The SYCL target image registration functions have been renamed to avoid
    conflicts with the OpenMP registration functions [82fd970]
  - Avoid using `std::memcpy` in the device code [f39f47e]
  - Fixed `-save-temps` option when used along with `-fsycl` [f7f4699]
  - Fixed link steps triggering for libraries specified through
    `-foffload-static-lib` when no source or object file is provided [360b25b]
  - Fixed output options behavior for `-fsycl-link` on Windows [67b24d46]

### SYCL headers and runtime
  - Fixed final result saturation in the host implementation of `sycl::mad_sat`
    [54dddb4]
  - Fixed a crash when a non-nullptr_t `0x0` value is passed to the
    `sycl::buffer::set_final_data` method [6a0e279]
  - Fixed an issue with copying sub-buffer between different contexts [0867a38]
  - Resolved the problem when local accessor is a temporary object [1eed329]
  - Fixed an issue with the event not being retained when a memory object is
    constructed using interoperability constructors [0aabe7e]
  - Fixed compilation of kernels which use `sycl::stream` for FPGA device
    [c4dbaa2]
  - Fixed execution graph cleanup on memory object destruction [7a75b54]

## Known issues
  - [new] Defining a `SUCCESS` or `FAILED` can break SYCL headers because such
    names are used internally
  - [new] The format of the object files produced by the compiler can change
    between versions. The workaround is to rebuild the application.
  - [new] The SYCL library doesn't guarantee stable API/ABI, so applications
    compiled with older version of the SYCL library may not work with new one.
    The workaround is to rebuild the application.
  - Using `cl::sycl::program` API to refer to a kernel defined in another
    translation unit leads to undefined behaviour
  - Linkage errors with the following message:
    `error LNK2005: "bool const std::_Is_integral<bool>" (??$_Is_integral@_N@std@@3_NB) already defined`
    can happen when a SYCL application is built using MS Visual Studio 2019
    version below 16.3.0
    The workaround is to enable `-std=c++17` for the failing MSVC version.

## Prerequisites
### Linux
- Experimental Intel(R) CPU Runtime for OpenCL(TM) Applications with SYCL
  support version
  [2020.10.3.0.04](https://github.com/intel/llvm/releases/download/2020-02/oclcpuexp-2020.10.3.0.04_rel.tar.gz)
  is the recommended OpenCL CPU RT prerequisite for the SYCL compiler
- The Intel(R) Graphics Compute Runtime for OpenCL(TM) version
  [20.06.15619](https://github.com/intel/compute-runtime/releases/tag/20.06.15619)
  is the recommended OpenCL GPU RT prerequisite for the SYCL compiler.
<!--### Windows-->
- Experimental Intel(R) CPU Runtime for OpenCL(TM) Applications with SYCL
  support version
  [2020.10.3.0.04](https://github.com/intel/llvm/releases/download/2020-02/win-oclcpuexp-2020.10.3.0.04_rel.zip)
  is the recommended OpenCL CPU RT prerequisite for the SYCL compiler
- The Intel(R) Graphics Compute Runtime for OpenCL(TM) version
  [26.20.100.7870](https://downloadcenter.intel.com/download/29426/Intel-Graphics-Windows-10-DCH-Drivers)
  is the recommended OpenCL GPU RT prerequisite for the SYCL compiler.

Please, see the runtime installation guide [here](https://github.com/intel/llvm/blob/sycl/sycl/doc/GetStartedGuide.md#install-low-level-runtime)


# December'19 release notes

Release notes for commit 78d80a1cc628af76f09c53673ada906a3d2f0131

## New features
  - New attributes for Intel FPGA devices : `num_simd_work_items`, `bank_bits`,
  `max_work_group_size`, `max_global_work_dim`
  [61d60b6] [7becb9d] [9053642] [6441851]
  - The infrastructure for device standard C/C++ libraries has been introduced.
    `assert` can now be used in device code [0039ee0]
  - Add opencl-aot tool for AoT compilation for Intel CPU devices [400460b]
  - Added support for `cl::sycl::intel::experimental::printf` builtin [78d80a1]
  - Implemented device code split feature: compiler can now be instructed to
    split a single device code module into multiple via the
    `-fsycl-device-code-split` option.
    [9d7dba6] [cc93bc4] [5491486] [a339d4c] [9095749]

## Improvements
### SYCL Frontend and driver changes
  - Allowed applying `cl::reqd_work_group_size` and
    `cl::intel_reqd_sub_group_size` attributes to a lambda function [b06fc66]
  - Allowed applying SYCL_EXTERNAL to functions with raw pointer arguments or
    return value if `-Wno-error=sycl-strict` option is passed [2840458]
  - Added support for FPGA device libraries in fat static libraries [d39ab73]
  - Removed limitation of virtual types in SYCL [98754ff]

### SYCL headers and runtime
  - Added support for platform name and platform version in the device allowed
    list [7f2f668]
  - Made kernels and programs caches thread-safe [118dc82]
  - It's now possible to omit `cl` namespace specifier when using SYCL API.
    `sycl::buffer` can be used instead `cl::sycl::buffer` [67e4655]
  - Diagnostic on attempt to do several actions in one command group has been
    implemented [9f8ae50]
  - `queue::submit` now throws synchronous exceptions [6a83d14]
  - Enqueue pending tasks after host accessor destructor [80d17b2]
  - Implemented more "flat" kernel submission `cl::sycl::queue` methods
    [c5318c5]

### Documentation
  - Added support for generation of SYCL documentation with Doxygen [de418d6]
  - [Design document](doc/extensions/C-CXX-StandardLibrary/C-CXX-StandardLibrary.rst)
    which describes design of C/C++ standard library support has been added

## Bug fixes
### SYCL Frontend and driver changes
  - Fixed problem which prevented attaching multiple attributes to a SYCL kernel
    [b77e5b7]

### SYCL headers and runtime
  - Fixed a possible deadlock with host accessor' creation from multiple threads
    [d1c6dbe]
  - Compatibility issues that can happen when the SYCL library and SYCL
    application are compiled with different version of standard headers are
    fixed.  [d854643]
  - Fixed compile error for `handler::copy` with `-fsycl-unnamed-lambda`
    [e73d2ce]
  - Fixed error which happened when autogenerated (`-fsycl-unnamed-lambda`)
    kernel name contained `cl::sycl::half` type [514fc0b]
  - Fixed crash on submitting a kernel with zero local size on the host device
    [b6806ea]
  - Made `vec::load` and `vec::store` member functions templated to align with
    the SYCL specification [4bd76de]
  - Made exceptions that are thrown in the copy back routine during SYCL
    memory object destructor asynchronous [2d6dcd0]
  - Fixed creation of host accessor to sub-buffer leading to crash in some
    scenarios [f607520]
  - Fixed build error on Windows caused by RuntimeLibrary value inconsistency
    for LLVM and apps/tests linked with it [f9296b6]

## Known issues
- [new] The size of object file is increased compared to the older compiler
  releases due to the recent fat object layout changes in the open source LLVM.
- Using `cl::sycl::program` API to refer to a kernel defined in another
  translation unit leads to undefined behaviour
- Linkage errors with the following message:
  `error LNK2005: "bool const std::_Is_integral<bool>" (??$_Is_integral@_N@std@@3_NB) already defined`
  can happen when a SYCL application is built using MS Visual Studio 2019
  version below 16.3.0
  For MSVC version having the error the workaround is to use -std=c++17 switch.

## Prerequisites
### Linux
- Experimental Intel(R) CPU Runtime for OpenCL(TM) Applications with SYCL
  support version
  [2020.9.1.0.18_rel](https://github.com/intel/llvm/releases/download/2019-12/oclcpuexp-2020.9.1.0.18_rel.tar.gz)
  is recommended OpenCL CPU RT prerequisite for the SYCL compiler
- The Intel(R) Graphics Compute Runtime for OpenCL(TM) version
  [19.48.14977](https://github.com/intel/compute-runtime/releases/tag/19.48.14977)
  is recommended OpenCL GPU RT prerequisite for the SYCL compiler.
### Windows
- Experimental Intel(R) CPU Runtime for OpenCL(TM) Applications with SYCL
  support version
  [2020.9.1.0.18_rel](https://github.com/intel/llvm/releases/download/2019-12/win-oclcpuexp-2020.9.1.0.18_rel.zip)
  is recommended OpenCL CPU RT prerequisite for the SYCL compiler
- The Intel(R) Graphics Compute Runtime for OpenCL(TM) version
  [26.20.100.7463](https://downloadcenter.intel.com/download/29195/Intel-Graphics-Windows-10-DCH-Drivers)
  is recommended OpenCL GPU RT prerequisite for the SYCL compiler.

Please, see the runtime installation guide [here](https://github.com/intel/llvm/blob/sycl/sycl/doc/GetStartedWithSYCLCompiler.md#install-low-level-runtime)

# November'19 release notes

Release notes for commit e0a62df4e20eaf4bdff5c7dd46cbde566fbaee90

## New features

## Improvements
### SYCL Frontend and driver changes
  - Added more diagnostics on incorrect usage of SYCL options [f8a8785]
  - Added diagnostic on capturing values by reference in a kernel lambda
    [0e7639a]
  - Removed `--sycl` option which was an alias to `-fsycl-device-only`
  - Added support for using integral template parameter as an argument to
    `intelfpga::ivdep`, `intelfpga::ii` and `intelfpga::max_concurrency`
    attributes [6a283ae]
  - Improved diagnostic for using incorrect triple for AOT [6af65e1]

### SYCL headers and runtime
  - `cl::sycl::pipe` class was moved to `cl::sycl::intel` namespace [23af059]
  - Added new query `info::device::kernel_kernel_pipe_support` which indicates
    whether device supports SYCL_INTEL_data_flow_pipes extension [8acf36e]
  - Added support for copying accessor with arbitrary dimensions in
    `handler::copy` [ff30897]
  - Cache result of compilation and kernel creation of programs created via
    `cl::sycl::program::build_with_kernel_type` without build options
    [8c2e09a] [4ba499c] [d442364]
  - Added diagnostic (static_assert) for dimensions mismatch when passing
    `cl::sycl::vec` objects to SYCL builtins [eb3ac32]
  - Added diagnostic (exception) on attempt to create invalid sub-buffer
    [0bd58df]
  - Added `single_task` and `parallel_for` methods to
    `cl::sycl::ordered_queue::single_task`. These provide an alternative way to
    launch kernels [1d2f7ce]
  - Added forms of USM functions for allocations that take a queue reference
    [f57c2b6]
  - Added C++ deduction guides to
      - `cl::sycl::range`
      - `cl::sycl::id`
      - `cl::sycl::nd_range`
      - `cl::sycl::vec`
      - `cl::sycl::multi_ptr`
      - `cl::sycl::buffer`
    [644013e] [3546a78] [728b904] [dba1c20]
  - Added a new buffer constructor which takes a contiguous container as an
    argument [dba1c20]
  - Added support of 1 byte type to load and store method of
    `cl::sycl::intel::sub_group` class [c8cffcc]
  - Improved error reporting for kernel enqueue process [d27cff2]
  - Instance of memory objects are now preserved on host after host accessor
    destruction [16ae15a]
  - Added support for `SYCL_DEVICE_WHITE_LIST` control which can be used to
    specify devices that are visible to the SYCL implementation [4ad5263]

### Documentation
  - Updated build instructions for Windows and added instructions for setting
    up FPGA emulator device to [get started guide](doc/GetStartedWithSYCLCompiler.md)
    [6d0b326] [b2bb35b] [a7336c2]
  - Updated [SYCLCompilerAndRuntimeDesign](doc/SYCLCompilerAndRuntimeDesign.md)
    to use proper names of AOT related options [b3ee6a2]
  - Added [unnamed lambda extension](doc/extensions/UnnamedKernelLambda/SYCL_INTEL_unnamed_kernel_lambda.asciidoc)
    draft [47c4c71]
  - Added [kernel restrict all extension](doc/extensions/KernelRestrictAll/SYCL_INTEL_kernel_restrict_all.asciidoc)
    draft [47c4c71]
  - Added initial draft of [data flow pipes extension](doc/extensions/DataFlowPipes/data_flow_pipes.asciidoc)
    proposal [ee2b482]
  - [USM doc](doc/extensions/USM/USM.adoc) was updated with new version of
    allocation functions [0c32410]
  - Added draft version of [group collectives extension](doc/extensions/GroupCollectives/GroupCollectives.md)
    [e0a62df]
  - Added [deduction guides extension](doc/extensions/deduction_guides/SYCL_INTEL_deduction_guides.asciidoc)
    [4591d74]
  - Improved [environment variables controls documentation](doc/SYCLEnvironmentVariables.md)
    [6aae4ef]

## Bug fixes
### SYCL Frontend and driver changes
  - Fixed a problem with option duplication during offload [1edd217]
  - Modified the driver to unbundle files with no extension like objects
    [84992a5]
  - Fixed AOT compilation for FPGA target on Windows [6b789f9] [525da51]
  - Fixed FPGA AOT compilation when using FPGA AOCX device archives
    [ec738f2] [16c530a]
  - Fixed problem causing abort when `-fsycl` and `-lstdc++` passed
    simultaneously [e437fd4]
  - Fixed `-o` option for FPGA AOT on Windows
    [ddd24a3]
  - Default `-std=c++` setting for device compilations was removed to avoid
    `__cplusplus` differences between host and device compilation. [29cabdf]
  - Suppressed warning about cdecl calling convention [0d2dab4]
  - Fixed problem when two different lambdas with the same signature get the
    same mangled name [d6aa11b]
  - Removed the error being issued for pseudo-destructor expressions [3c9006e]
  - Removed the device linking step for cases with no valid objects being
    provided from the device compilation [25bbe42]

### SYCL headers and runtime
  - Implemented a workaround for the issue with conversion of one element
    swizzle to a scalar [f752698]
  - Fixed a UX problem with a sycl::stream mixing output of several work-items
    in some cases [377b3fa]
  - Fixed problem with linker options getting passed to the bundler instead of
    the linker when -foffload-static-lib is supplied [e437fd4]
  - Fixed problem with using wrong offset inside `cl::sycl::handler::copy`
    [5c8e81f]
  - Fixed `get_count` and `get_size` methods of `cl::sycl::accessor` class that
    used to return incorrect values for non-local accessor created with range
    [9dd68c5]
  - Fixed issue with asynchronous exceptions not being associated with the
    returned event [6c512d3]
  - Fixed issue with host accessor not always providing exclusive access to
    a memory object [16ae15a]
  - Fixed issue with ignoring `cl::sycl::property::buffer::use_host_ptr`
    property [16ae15a]

## Known issues
- [new] `cl::sycl::program` constructor creates unnecessary context which is
  bound to the device which is chosen by `cl::sycl::default_selector`. This can
  lead to unexpected behavior, for example, process may hang if default selector
  chooses Intel FPGA emulator device but target device is Intel OpenCL CPU one
- [new] Using cl::sycl::program API to refer to a kernel defined in another
  translation unit leads to undefined behaviour
- [new] -fsycl-unnamed-lambda doesn't work with kernel names that contain
  cl::sycl::half type
- The addition of the static keyword on an array in the presence of Intel
  FPGA memory attributes results in the empty kernel after translation
- A loop's attribute in device code may be lost during compilation
- Linkage errors with the following message:
  `error LNK2005: "bool const std::_Is_integral<bool>" (??$_Is_integral@_N@std@@3_NB) already defined`
  can happen when a SYCL application is built using MS Visual Studio 2019
  version below 16.3.0
  For MSVC version having the error the workaround is to use -std=c++17 switch.

## Prerequisites
### Linux
- Experimental Intel(R) CPU Runtime for OpenCL(TM) Applications with SYCL
  support version
  [2019.9.12.0.12_rel](https://github.com/intel/llvm/releases/download/2019-11/oclcpuexp-2019.9.12.0.12_rel.tar.gz)
  is recommended OpenCL CPU RT prerequisite for the SYCL compiler
- The Intel(R) Graphics Compute Runtime for OpenCL(TM) version
  [19.48.14977](https://github.com/intel/compute-runtime/releases/tag/19.48.14977)
  is recommended OpenCL GPU RT prerequisite for the SYCL compiler.
### Windows
- Experimental Intel(R) CPU Runtime for OpenCL(TM) Applications with SYCL
  support version
  [2019.9.12.0.12_rel](https://github.com/intel/llvm/releases/download/2019-11/win-oclcpuexp-2019.9.12.0.12_rel.zip)
  is recommended OpenCL CPU RT prerequisite for the SYCL compiler
- The Intel(R) Graphics Compute Runtime for OpenCL(TM) version
  [26.20.100.7463](https://downloadcenter.intel.com/download/29195/Intel-Graphics-Windows-10-DCH-Drivers)
  is recommended OpenCL GPU RT prerequisite for the SYCL compiler.

Please, see the runtime installation guide [here](https://github.com/intel/llvm/blob/sycl/sycl/doc/GetStartedWithSYCLCompiler.md#install-low-level-runtime)

# October'19 release notes

Release notes for commit 918b285d8dede6ab0561fccc622f71cb858849a6

## New features
  - `cl::sycl::queue::mem_advise` method was implemented [4828db5]
  - `cl::sycl::handler::memcpy` and `cl::sycl::handler::memset` methods that
     operate on USM pointer were implemented [d9e8467]
  - Implemented `ordered queue` [extension](doc/extensions/OrderedQueue/OrderedQueue.adoc)
  - Implemented support for half type in sub-group collectives: broadcast,
    reduce, inclusive_scan and exclusive_scan [0c78bc8]
  - Added `cl::sycl::intel::ctz` built-in. [6a96b3c]
  - Added support for SYCL_EXTERNAL macro.
  - Added support for passing device function pointers to a kernel [dc9db24]
  - Added support for USM on host device [5b0952c]
  - Enabled C++11 attribute spelling for clang `loop_unroll` attribute [2f1e243]
  - Added full support of images on host device
  - Added support for profiling info on host device [6c03c4f]
  - `cl::sycl::handler::prefetch` is implemented [feeacc1]
  - SYCL sub-buffers is mapped to OpenCL sub-buffers

## Improvements
### SYCL Frontend and driver changes
  - Added Intel FPGA Command line interface support for Windows [55ebcae]
  - Added support for one-step compilation from source with `-fsycl-link`
    [55ebcae]
  - Enabled additional aoc options for dependency files input and output report
    [55ebcae]
  - Suppressed warning `"_declspec attribute 'dllexport' is not supported"`
    when run with `-fsycl`. Emit error when import function is called in the
    sycl kernel. [b10bdbb]
  - Changed `-fsycl-device-only` to override `-fsycl` option [d429243]
  - Added user-friendly diagnostic for unsupported math built-in functions usage
    in kernel [0476352]
  - The linking stage is now skipped if -fsycl-device-only option is passed
    [93178d1]
  - When unbundling static libraries on Windows, do not extract the host section
    as it is not being used. This fixes possible disk usage issues when working
    with fat static libraries [93ab97e]
  - Passing `-fsycl-help` with `-###` option now prints the actual call to tool
    being made. [8b8bfa9]
  - Allow for `-gN` to override default setting with `-fintelfpga` [3b20615]
  - Update sub-group reduce/scan syntax [cd8194d]
  - Prevent libraries from being considered for unbundling on Windows [3438a48]
  - Improved Windows behaviors for calling `lib.exe` when creating an archive
    for Intel FPGA AOT [e7afcb1]

### SYCL headers and runtime
  - Removed suppression of exceptions thrown by async_handler from
    `cl::sycl::queue` destructor [61574d8]
  - Added the support for output operator for half data types [6a2cd90]
  - Improved efficiency of stream output of `cl::sycl::h_item` for Intel FPGA
    device [80e97a0]
  - Added support for `std::numeric_limits<cl::sycl::half>` [6edca52]
  - Marked barrier flags as constexpr to avoid its extra runtime translation
    [5635959]
  - Added support for unary plus and minus for `cl::sycl::vec` class
  - Reversed mapping of SYCL range/ID dimensions to OpenCL, to provide expected
    performance through unit stride dimension. The highest dimension in SYCL
    (e.g. r2 in cl::sycl::range<3> R(r0,r1,r2)) now maps to the lowest dimension
    in OpenCL (e.g. an enqueue of size_t[3] cl_R = {r2,r1,r0}). The same applies
    to range and ID queries, in kernels defined through OpenCL interop.
    [40aa3f9]
  - Added support for constructing `cl::sycl::image` without host ptr but with
    pitch provided [d1931fd]
  - Added `sycld` library on Windows which is compiled using `/MDd` option.
    This library should be used when SYCL application is compiled with `/MDd`
    option to avoid ABI issues [71a75c0]
  - Added driver and runtime support for AOT-compiled images for multiple
    devices.  This handles the case when the device code is AOT-compiled for
    multiple targets [0d4eb49] [bcf38cf]

### Documentation
  - Get started [guide](doc/GetStartedWithSYCLCompiler.md) was reworked
    [9050a98] [94ee028]
  - Added SYCL compiler [command line guide](doc/SYCLCompilerUserManual.md)
    [af63c6e]
  - New [document](doc/SYCLPluginInterface.md) describing the SYCL Runtime
    Plugin Interface [bffdbcd]
  - Updated interfaces in [Sub-group extension specification](doc/extensions/SubGroupNDRange/SubGroupNDRange.md)
    [cc6e4ae]
  - Updated interfaces in [USM proposal](doc/extensions/USM/USM.adoc)
    [a6d7e12] [d9e8467]

## Bug fixes
### SYCL Frontend and driver changes
  - Fixed problem with using aliases as kernel names [a784071]
  - Fixed address space in generation of annotate attribute for static vars and
    global Intel FPGA annotation [800c8c0]
  - Suppressed emitting errors for TLS declarations [ddc1a7f]
  - Suppressed device code link warnings that happen during linking `fat`
    and `non-fat` object files [b38a8e0]
  - Fixed pointer width on 64-bit version of Windows [63e2b19]
  - Fixed integration header generation when kernel name type is defined in cl,
    sycl or detail namespaces [5d22a8e]
  - Fixed problem with incorrect generation of output filename caused by
    processing of libraries in SYCL device toolchain [d3d9d2c]
  - Fixed problem with generation of depfile information for Intel FPGA AOT
    compilation [fbe951f]
  - Fixed generation of help message in case of `-fsycl-help=get` option passed
    [8b8bfa9]
  - Improved use of `/Fo` on Windows in offload situations so intermediate
    temporary files are not renamed [6984794]
  - Resolved problem with unnamed lambdas having the same name [f4d182f]
  - Fixed -fsycl-add-targets option to support multiple triple:binary arguments
    and to emit diagnostics for invalid target triples [21fa901]
  - Fixed AOT compilation for GEN devices [cd2dd9b]

### SYCL headers and runtime
  - Fixed problem with using 32 bits integer type as underlying type of
    `cl::sycl::vec` class when 64 bits integer types must be used on Windows
    [b4998f2]
  - `cl::sycl::aligned_alloc*` now returns nullptr in case of error [9266cd5]
  - Fixed bug in conversion from float to half in the host version of
    `cl::sycl::half` type [6a2cd90]
  - Corrected automatic/rte mode conversion of `cl::sycl::vec::convert` method
    [6a2cd90]
  - Fixed memory leak related to incorrectly destroying command group objects
    [d7b5c0d]
  - Fixed layout and alignment of objects of 3 elements `cl::sycl::vec` type,
    now they occupy memory for 4 elements underneath [32f0cd5] [8f7f4a0]
  - Fixed problem with reporting the same asynchronous exceptions multiple times
    [9040739]
  - Fixed a bug with a wrong success code being returned for non-blocking pipes,
    that was resulting in incorrect array data passing through a pipe. [3339c45]
  - Fixed problem with calling atomic_load for float types in
    `cl::sycl::atomic::load`. Now it bitcasts float value to integer one then
    call atomic_load. [f4b7b17]
  - Fixed crash in case incorrect local size is passed. Now an exception is
    thrown in such cases. [1865c79]
  - `cl::sycl::vec` types aliases are now aligned with the SYCL specification.
  - Fixed `cl::sycl::rotate` method to correctly handle over-sized shift widths
    [d2e6a26]
  - Changed underlying address space of `cl::sycl::constant_ptr` from constant
    to global to avoid casts between constant and generic address spaces
    [38c2960]
  - Aligned `cl::sycl::range` class with the SYCL specification by removing its
    default constructor [d3b6a49]
  - Fixed several thread safety problems in `cl::sycl::queue` class [349a0d3]
  - Fixed compare_exchange_strong to properly update expected inout parameter
    [627a137]
  - Fixed issue with host version of `cl::sycl::sub_sat` function [7865dfc]
  - Fixed initialization of `cl::sycl::h_item` object when
    `cl::sycl::handler::parallel_for` method with flexible range is used
    [ab3e71e]
  - Fixed host version of `cl::sycl::mul_hi` built-in to correctly handle
    negative arguments [8a3b7d9]
  - Fix host memory deallocation size of SYCL memory objects [866d634]
  - Fixed bug preventing from passing structure containing accessor to a kernel
    on some devices [1d72965]
  - Fixed bug preventing using types from "inline" namespace as kernel names
    [28d5931]
  - Fixed bug when placeholder accessor behaved like a host accessor fetching
    memory to be available on the host and blocking further operations on the
    accessed memory object [d8505ad]
  - Rectified precision issue with the float to half conversion [2de1379]
  - Fixed `cl::sycl::buffer::reinterpret` method which was working incorrectly
    with sub-buffers [7b2f630] [916c32d] [60b6e3f]
  - Fixed problem with allocating USM memory on the host [01869a0]
  - Fixed compilation issues of built-in functions. [6bcf548]

## Known issues
- [new] The addition of the static keyword on an array in the presence of Intel
  FPGA memory attributes results in the empty kernel after translation.
- [new] A loop's attribute in device code may be lost during compilation.
- [new] Linkage errors with the following message:
  `error LNK2005: "bool const std::_Is_integral<bool>" (??$_Is_integral@_N@std@@3_NB) already defined`
  can happen when a SYCL application is built using MS Visual Studio 2019
  version below 16.3.0.

## Prerequisites
### Linux
- Experimental Intel(R) CPU Runtime for OpenCL(TM) Applications with SYCL
  support version
  [2019.9.11.0.1106_rel](https://github.com/intel/llvm/releases/download/2019-10/oclcpuexp-2019.9.11.0.1106_rel.tar.gz)
  is recommended OpenCL CPU RT prerequisite for the SYCL compiler
- The Intel(R) Graphics Compute Runtime for OpenCL(TM) version
  [19.43.14583](https://github.com/intel/compute-runtime/releases/tag/19.43.14583)
  is recommended OpenCL GPU RT prerequisite for the SYCL compiler.
### Windows
- Experimental Intel(R) CPU Runtime for OpenCL(TM) Applications with SYCL
  support version
  [2019.9.11.0.1106_rel](https://github.com/intel/llvm/releases/download/2019-10/win-oclcpuexp-2019.9.11.0.1106_rel.zip)
  is recommended OpenCL CPU RT prerequisite for the SYCL compiler
- The Intel(R) Graphics Compute Runtime for OpenCL(TM) version
  [100.7372](https://downloadmirror.intel.com/29127/a08/1910.1007372.exe)
  is recommended OpenCL GPU RT prerequisite for the SYCL compiler.

Please, see the runtime installation guide [here](https://github.com/intel/llvm/blob/sycl/sycl/doc/GetStartedWithSYCLCompiler.md#install-low-level-runtime)


# September'19 release notes

Release notes for commit d4efd2ae3a708fc995e61b7da9c7419dac900372

## New features
- Added support for `reqd_work_group_size` attribute. [68578d7]
- SYCL task graph can now be printed to file in json format.
  See [SYCL ENV VARIABLES](doc/SYCLEnvironmentVariables.md) for information how
  to enable it. [c615566]
- Added support for
  [`cl::sycl::intel::fpga_reg`](doc/extensions/IntelFPGA/FPGAReg.md) and
  [`cl::sycl::intel::fpga_selector`](doc/extensions/IntelFPGA/FPGASelector.md)
  extensions. [e438d2b]

## Improvements
- `clCreateCommandQueue` or `clCreateCommandQueueWithProperties` is used
  depending on version of OpenCL implementation. [3511e3d]
- Added support querying kernel for `compile_sub_group_size`. [bb7cb34]
  This resolves intel/llvm#367
- If device image is in SPIRV format and SPIRV is not supported by OpenCL
  implementation exception is thrown. [09e328f]
- Added support for USM pointer to `cl::sycl::handler::set_arg` method.
  [df410a5]
- Added support for `-fsycl-help=arg` compiler option which can be used to emit
  help message from corresponding offline compiler. [0e44dd2]
- Added `-reuse-exe` compiler option which can be used to avoid recompilaton of
  device code (SPIRV) if it has not been changed from the previous compilation
  and all options are the same. This work for Intel FPGA AOT compilation.
  [2934fd8]
- SYCL math builtins now work with regular pointers. [24fa42b]
- Made SYCL specific options available when using clang-cl. [f5a7522]
- USM now works on pre-context basis, so now it's possible to have two
  `cl::sycl::context` objects with USM feature enabled. [e339962]
- `"-fms-compatibility"` and `"-fdelayed-template-parsing"` are not passed
  implicitly when `-fsycl` is used on MSVC. [9c3d98d]
- Implemented `cl::sycl::vec::convert` method, host device now supports all
  rounding modes while other devices support automatic rounding mode. [fe3bbf9]
- `cl::sycl::image` now uses internal aligned_allocator instead of standard one.
  [d7380f5]
- `cl::sycl::program` class now throws exception containing build log in case
  of build failure.

## Bug fixes
- Fixed issue that prevented from using lambda functions in kernels. [1b83ae9]
- Fixed crash happening when `cl::sycl::event` methods's are called for manually
  constructed (not obtained from `cl::sycl::queue::submit`) `cl::sycl::event`.
  [90333c3]
- Fixed problem with functions called from inializer list are being considered
  as device code. [071b581]
- Asynchronous error handler is now called in `cl::sycl::queue` destructor as
  the SYCL specification requires. [0182f72]
- Fixed race condition which could happen if multiple host accessors to the same
  buffer are created simultaneously. [0c61c8c]
- Fixed problem preventing from using template type with template parameters as
  a kernel name. [45194f7]
- Fixed bug with offset passed to `cl::sycl::handler::parallel_for` methods was
  ignored in case of host device or when item is an argument of a lambda.
  [0caeeae]
- Fixed crash which happened when `-fsycl` was used with no source file
  provided. [c291fd3]
- Resolved problem with using bool type as a kernel name. [07b4f09]
- Fixed crash which could happen if sycl objects are used during global objects
  destruction. [fff31fa]
- Fixed incorrect behavior of host version of `cl::sycl::abs_diff` function in
  case if `x - y < 0` and `x` and `y` are unsigned types. [35fc029]
- Aligned the type of exception being thrown if no device of requested type is
  available with the SYCL specification. Now it throws
  `cl::sycl::runtime_error`. [9d5faab]
- `cl::sycl::accessor` can now be created from `cl::sycl::buffer` which was
  constructed with non-default allocator. [8535b24]
- Programs that failed to build (JIT compile) are not cached anymore. [d4efd2a]
- Partial initialization of a constant static array now works correctly.
  [4e52d44]
- Fixed casting from derived class to base in case of multiple inheritance.
  [76e223c]
- Fixed compilation of relational operations with pointer. [4541a7f]
- Fixed representation of long long int in `cl::sycl::vec` class on Windows.
  [336cb82]
- `cl::sycl::stream` class has gained support for printing nan and inf values
  [b63a96f] This resolves intel/llvm#500
- Fixed bug that prevented from using aliases as non-type template parameters
  (such as int) and full template specialization in kernel names. [a784071]
- Crash when using stl allocator with `cl::sycl::buffer` and `cl::sycl::image`
  classes is fixed. [d7380f5]

## Prerequisites
### Linux
- Experimental Intel(R) CPU Runtime for OpenCL(TM) Applications with SYCL
  support version
  [2019.8.8.0.0822_rel](https://github.com/intel/llvm/releases/download/2019-09/oclcpuexp-2019.8.8.0.0822_rel.tar.gz)
  is recommended OpenCL CPU RT prerequisite for the SYCL compiler
- The Intel(R) Graphics Compute Runtime for OpenCL(TM) version
  [19.34.13890](https://github.com/intel/compute-runtime/releases/tag/19.34.13890)
  is recommended OpenCL GPU RT prerequisite for the SYCL compiler.
### Windows
- Experimental Intel(R) CPU Runtime for OpenCL(TM) Applications with SYCL
  support version
  [2019.9.9.0.0901](https://github.com/intel/llvm/releases/download/2019-09/win-oclcpuexp-2019.9.9.0.0901.zip)
  is recommended OpenCL CPU RT prerequisite for the SYCL compiler
- The Intel(R) Graphics Compute Runtime for OpenCL(TM) version
  [100.7158](https://downloadmirror.intel.com/29058/a08/igfx_win10_100.7158.exe)
  is recommended OpenCL GPU RT prerequisite for the SYCL compiler.

Please, see the runtime installation guide [here](https://github.com/intel/llvm/blob/sycl/sycl/doc/GetStartedWithSYCLCompiler.md#install-low-level-runtime)

# August'19 release notes

Release notes for commit c557eb740d55e828fcf74b28d2b686c928e45318.

## New features
- Support for `image accessor` has been landed.
- Added support for unnamed lambda kernels, so `parallel_for` works without
  specifying "Kernel Name" type. This can be enabled by passing
  `-fsycl-unnamed-lambda` option.
- Kernel to kernel blocking and non-blocking pipe feature is implemented.
- Added support for Unified Shared Memory ([USM](doc/extensions/USM)).

## Improvements
- Now OpenCL 1.2 clCreateSampler sampler is used for all version of OpenCL
  implementation.
- Added Intel FPGA specific command line interfaces for ahead of time
  compilation.
- Intel FPGA memory attributes are now supported for static variables.
- Hierarchical parallelism is improved to pass conformance tests.
- `private_memory` class has been implemented.
- sycl.lib is automatically linked with -fsycl switch on Windows.
- Added support for Windows getOSModuleHandle.
- Functions with variadic arguments doesn't trigger compiler diagnostic about
  calling convention.
- Added experimental support for building and linking SYCL runtime with libc++
  library instead of libstdc++.
- Adjusted array and vec classes so they are more efficient for Intel FPGA
  devices.
- Exception will be thrown on attempt to create image accessor for the device
  which doesn't support images.
- Use `llvm-objcopy` for merging device and host objects instead of doing
  partial linking.
- Check if online compiler is available before building the program.
- clCreateProgramWithILKHR is used if OpenCL implementation supports
  cl_khr_il_program extension.
- Reuse the pointer provided by the user in the `buffer` constructor (even if
  `use_host_ptr` property isn't specified) if its alignment is sufficient.
- `-Ldir` now can be used to find libraries with `-foffload-static-lib`
- `max_concurrency` Intel FPGA loop attribute now accepts zero.
- Ignore incorrectly used Intel FPGA loop attribute emitting user friendly
  warning instead of compiler error.
- Added `depends_on` methods of `handler` class which can be used to provide
  additional dependency for a command group.
- SYCL implementation can now be built on Windows using Visual Studio 2017 or
  higher.

## Bug fixes
- Fixed assertion failure when use `-save-temps` option along with `-fsycl`.
- Cached JITed programs are now released during destruction of `context` they
  are bound to, earlier release happened during a process shutdown.
- Fixed `get_linear_id` method of `group` class, now it calculate according to
  row-major ordering.
- Removed printing of error messages to stderr before throwing an exception.
- Explicit copy API of the handler class is asynchronous again.
- `fill` method of `handler` class now takes element size into account.
- Fixed bug with ignored several Intel FPGA loop attributes in case of argument
  is 1.
- Fixed bug which prevented Intel FPGA loop attributes work with infinite loops.
- Fixed problem which caused invalid/redundant memory copy operations to be
  generated.
- The commands created by Scheduler now cleaned up on destruction of
  corresponding `SYCL` memory objects (`buffer`, `image`).
- 1 dimensional sub buffer is passed as cl_mem obtained by calling
  clCreateSubBuffer when kernel is built from OpenCL C source.
- Now copy of entire memory is performed when data is needed in new context even
  if user requests accesses to only part of the memory.
- Fixed problem with one element `vec` objects relation/logical operation which
  was working like scalar.
- Type casting and conditional operator (ternary 'if') with pointers now working
  correctly.
- The problem with calling inlined kernel from multiple TUs is fixed.
- Fixed compiler warnings for Intel FPGA attributes on host compilation.
- Fixed bug with passing values of `vec<#, half>` type to the kernel.
- Fixed buffer constructor which takes host data as shared_ptr. Now it
  increments shared_ptr reference counter and reuses provided memory if
  possible.
- Fixed a bug with nd_item.barrier not respecting fence_space flag

## Prerequisites
- Experimental Intel(R) CPU Runtime for OpenCL(TM) Applications with SYCL
  support version [2019.8.7.0.0725_rel](https://github.com/intel/llvm/releases/download/2019-08/oclcpuexp-2019.8.7.0.0725_rel.tar.gz)
  is recommended OpenCL CPU RT prerequisite for the SYCL compiler
- The Intel(R) Graphics Compute Runtime for OpenCL(TM) version [19.29.13530](https://github.com/intel/compute-runtime/releases/tag/19.29.13530) is
  recommended OpenCL GPU RT prerequisite for the SYCL compiler.

# July'19 release notes

Release notes for commit 64c0262c0f0b9e1b7b2e2dcef57542a3fe3bdb97.

## New features
 - `cl::sycl::stream` class support has been added.
 - New attributes for Intel FPGA device are added: `merge`, `max_replicates`
   and `simple_dual_port`.
 - Initial support for new Plugin Interface (PI) layer is added to SYCL runtime
   library. This feature simplifies porting SYCL implementation to non-OpenCL
   APIs.
 - New address space handling rules are implemented in the SYCL device
   compiler. Raw pointers are allocated in generic address space by default and
   address space inference is supposed to be done by LLVM pass.  Old compiler
   behavior can be recovered by enabling `DISABLE_INFER_AS` environment
   variable.
 - Add basic implementation of hierarchical parallelism API.
 - Add new clang built-in function `__unique_stable_name`. SYCL compiler may
   use this built-in function to auto-generate SYCL kernel name for lambdas.

## Improvements
 - SYCL integration header is excluded from the dependency list.
 - Raw pointers capturing added to the SYCL device front-end compiler. This
   capability is required for Unified Shared Memory feature implementation.
 - SYCL device compiler enabled support for OpenCL types like event, sampler,
   images to simplify compilation of the SYCL code to SPIR-V format.
   `CXXReflower` pass used to make "SPIR-V friendly LLVM IR" has been removed.
 - Intel FPGA loop attributes were renamed to avoid potential name conflicts.
 - Old scheduler has been removed.
 - `sampler` type support is added to the `set_arg` methods.
 - Internal SYCL device compiler design documentation was improved and updated.
   Development process documentation has been updated with more details.
 - Initial support for `image` class (w/o accessor support).
 - Static variables are allocated in global address space now.
 - Made sub-group methods constant to enable more use cases.
 - Added `-fsycl-link` option to generate fat object "linkable" as regular host
   object.
 - Enable `set_final_data` method with `shared_ptr` parameter.
 - Enable using of the copy method with `shared_ptr` with `const T`.

## Bug fixes
 - Fixed argument size calculation for zero-dimensional accessor.
 - Removed incorrect source correlation from kernel instructions leading to
   incorrect profiling and debug information.
 - A number of issues were fixed breaking build of the compiler on Windows
 - Fixed unaligned access in load and store methods of the vector class.
 - `global_mem_cache_type` values were aligned with the latest revision of the
   SYCL specification.
 - Stubs for C++ standard headers were removed. This should fix compilation of
   <iostream> and <algorithm> with SYCL device compiler.
 - Unscoped enums were removed from global namespace to avoid conflicts with
   user defined symbols.
 - Explicit copy API of the handler class is blocking i.e. data is
   copied once the command group has completed execution.
 - Renamed `cl::sycl::group::get_linear` to `cl::sycl::group::get_linear_id`.
 - SYCL kernel constructor from OpenCL handle now retains OpenCL object during
   SYCL object lifetime.
 - Fixed forward declaration compilation inside a SYCL kernel.
 - Fixed code generation for 3-element boolean vectors.

## Prerequisites
 - Experimental Intel(R) CPU Runtime for OpenCL(TM) Applications with SYCL
   support is available now and recommended OpenCL CPU RT prerequisite for the
   SYCL compiler.
 - The Intel(R) Graphics Compute Runtime for OpenCL(TM) version 19.25.13237 is
   recommended OpenCL GPU RT prerequisite for the SYCL compiler.

## Known issues
 - New address space handling approach might degrade compilation time
   (especially for GPU device).
 - Some tests might fail on CPU device with the [first experimental CPU
   runtime](https://github.com/intel/llvm/tree/expoclcpu-1.0.0) due to new
   address space handling by the SYCL compiler. The workaround for this kind of
   issues while we wait for CPU runtime update is to set `DISABLE_INFER_AS`
   environment variable during compilation. See
   https://github.com/intel/llvm/issues/277 for more details.

# June'19 release notes

The release notes contain information about changes that were done after
previous release notes and up to commit
d404d1c6767524c21b9c5d05f11b89510abc0ab9.

## New Features
- New FPGA loop attributes supported:
    - `intelfpga::ivdep(Safelen)`
    - `intelfpga::ii(Interval)`
    - `intelfpga::max_concurrency(NThreads)`

## Improvements
- The new scheduler is implemented with the following improvements:
    - optimize host memory allocation for `buffer` objects.
    - optimize data transfer between host and device by using Map/Unmap instead
      of Read/Write for 1D accessors.
    - simultaneous read from a buffer is allowed: execution of two kernels
      reading from the same buffer are not serialized anymore.
- Memory attribute `intelfpga::max_concurrency` was renamed to
  `intelfpga::max_private_copies` to avoid name conflict with fresh added loop
  attribute
- Added support for const values and local accessors in `handler::set_arg`
  method.

## Bug Fixes
- The new scheduler is implemented with the following bug fixes:
    - host accessor now blocks subsequent operations(except RAR) with the buffer
      it provides accesses to until it is destroyed.
    - OpenCL buffers now released on the buffer destruction.
- `accessor::operator[]` like methods now take into account offset.
- Non-SYCL compilation(without `-fsycl`) was fixed, such application should work
  on host device, but fail on OpenCL devices.
- Several warnings were cleaned up.
- buffer constructor was fixed to support const type as template parameter.
- `event::get_profiling_info` now waits for event to be completed.
- Removed non-const overload of `item::operator[]` as it's not present in SYCL
  specification.
- Compiling multiple objects when using `-fsycl-link-targets` now creates proper
  final .spv binary.
- Fixed bug with crash in sampler destructor when sampler object is created
  using enumerations.
- Fixed `handler::set_arg`, so now it works correctly with kernels created using
  program constructor which takes `cl_program` or `program::build_with_source`.
- Now `lgamma_r` builtin works correctly when application is built without
  specifying `-fsycl` option to the compiler.

## Prerequisites
- Experimental Intel® CPU Runtime for OpenCL™ Applications with SYCL support is
  available now and recommended OpenCL CPU RT prerequisite for the SYCL
  compiler.
- The Intel(R) Graphics Compute Runtime for OpenCL(TM) version 19.21.13045 is
  recomended OpenCL GPU RT prerequisite for the SYCL compiler.

## Known issues
- Performance regressions can happen due to additional math for calculation of
  offset that were added to the `accessor::operator[]` like methods.
- Applications can hang at exit when running on OpenCL CPU device because some
  OpenCL handles allocated inside SYCL(e.g. `cl_command_queue`) are not
  released.

# May'19 release notes

## New Features
- Added support for half type.
- Implemented sampler class.

## Improvements
- Implemented several methods of buffer class:
    - buffer::has_property and buffer::get_property
    - buffer::get_access with range and offset classes
    - buffer::get_allocator as well as overall support for custom allocators.
- Implemented broadcasting vec::operator=.
- Added support for creating a sub-buffer from a SYCL buffer.
- Added diagnostic about capturing class static variable in kernel code.
- Added support for discard_write access::mode.
- Now SYCL buffer allocates 64 bytes aligned memory.
- Added support for case when object of accessor class is wrapped by some class.
- Added support for const void specialization of multi_ptr class.
- Implemented the following groups of SYCL built-in functions:
    - integers
    - geometric
- Support for variadic templates in SYCL kernel names.

## Bug Fixes
- Disabled several methods of buffer class that were available for incompatible
  number of dimensions.
- Added initialization of range field in buffer interoperability constructor.
- Fixed buffer constructor with iterators, now the data is written back to the
  input iterator if it's not const iterator.
- Fixed the problem which didn't allow using buffer::set_final_data and creating
  of host accessor from buffer created using interoperability constructor.
- Now program::get_*_options returns options correctly if the program is created
  with interoperability constructor.
- Fixed linking multiple programs compiled using compile_with_kernel_type.
- Fixed initialization of device list in program class interoperability
  constructor.
- Aligned vec class with the SYCL Specification, changed argument to multi_ptr
  with const type.
- Fixed queue profiling device information query to work with OpenCL1.2.<|MERGE_RESOLUTION|>--- conflicted
+++ resolved
@@ -1,5 +1,3 @@
-<<<<<<< HEAD
-=======
 # December'20 release notes
 
 Release notes for commit range 5d7e0925..5eebd1e4bfce
@@ -328,7 +326,6 @@
   - We cannot run Dead Argument Elimination for ESIMD since the pointers to SPIR
     kernel functions are saved in `!genx.kernels metadata` [cf10351]
 
->>>>>>> 6c8b510a
 # September'20 release notes
 
 Release notes for commit range 5976ff0..1fc0e4f
