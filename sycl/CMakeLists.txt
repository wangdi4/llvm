cmake_minimum_required(VERSION 3.14)

project(sycl-solution)
# Requirements
set(CMAKE_CXX_STANDARD 14)
set(CMAKE_CXX_STANDARD_REQUIRED ON)
set(CMAKE_CXX_EXTENSIONS OFF)
option(SYCL_ENABLE_WERROR "Treat all warnings as errors in SYCL project" OFF)
option(SYCL_DISABLE_STL_ASSERTIONS "Disable assertions in STL containers" OFF)
option(SYCL_ADD_DEV_VERSION_POSTFIX "Adds -V postfix to version string" ON)

list(APPEND CMAKE_MODULE_PATH "${CMAKE_CURRENT_SOURCE_DIR}/cmake/modules")
include(AddSYCLExecutable)

set(SYCL_MAJOR_VERSION 5)
set(SYCL_MINOR_VERSION 1)
set(SYCL_PATCH_VERSION 0)
set(SYCL_DEV_ABI_VERSION 0)
if (SYCL_ADD_DEV_VERSION_POSTFIX)
  set(SYCL_VERSION_POSTFIX "-${SYCL_DEV_ABI_VERSION}")
endif()
set(SYCL_VERSION_STRING "${SYCL_MAJOR_VERSION}.${SYCL_MINOR_VERSION}.${SYCL_PATCH_VERSION}${SYCL_VERSION_POSTFIX}")

# enable all warnings by default
if (MSVC)
  set(CMAKE_CXX_FLAGS "/W4 ${CMAKE_CXX_FLAGS}")
# INTEL_CUSTOMIZATION
  add_definitions(
    -wd4996 # Suppress 'function': was declared deprecated'
  )
# end INTEL_CUSTOMIZATION
else ()
  set(CMAKE_CXX_FLAGS "${CMAKE_CXX_FLAGS} -Wall -Wextra -Wno-deprecated-declarations")
endif()

if(SYCL_ENABLE_WERROR)
  if(MSVC)
    set(CMAKE_CXX_FLAGS "/WX ${CMAKE_CXX_FLAGS}")
  else()
    set(CMAKE_CXX_FLAGS "${CMAKE_CXX_FLAGS} -Werror")
  endif()
endif()

# Create a soft option for enabling or disabling the instrumentation
# of the SYCL runtime and expect enabling
option(SYCL_ENABLE_XPTI_TRACING "Enable tracing of SYCL constructs" OFF)

if(MSVC)
  set_property(GLOBAL PROPERTY USE_FOLDERS ON)
  # Skip asynchronous C++ exceptions catching and assume "extern C" functions
  # never throw C++ exceptions.
  set(CMAKE_CXX_FLAGS "${CMAKE_CXX_FLAGS} /EHsc")
endif()

# Get clang's version
include(VersionFromVCS)
set(PACKAGE_VERSION "${LLVM_PACKAGE_VERSION}")

# If CLANG_VERSION_* is specified, use it, if not use LLVM_VERSION_*.
if(NOT DEFINED CLANG_VERSION_MAJOR)
  set(CLANG_VERSION_MAJOR ${LLVM_VERSION_MAJOR})
endif()
if(NOT DEFINED CLANG_VERSION_MINOR)
  set(CLANG_VERSION_MINOR ${LLVM_VERSION_MINOR})
endif()
if(NOT DEFINED CLANG_VERSION_PATCHLEVEL)
  set(CLANG_VERSION_PATCHLEVEL ${LLVM_VERSION_PATCH})
endif()
# Unlike PACKAGE_VERSION, CLANG_VERSION does not include LLVM_VERSION_SUFFIX.
set(CLANG_VERSION "${CLANG_VERSION_MAJOR}.${CLANG_VERSION_MINOR}.${CLANG_VERSION_PATCHLEVEL}")

set(SYCL_INCLUDE_DIR "include/sycl")
set(SYCL_INCLUDE_BUILD_DIR ${LLVM_BINARY_DIR}/${SYCL_INCLUDE_DIR})
set(SYCL_INCLUDE_DEPLOY_DIR ${CMAKE_INSTALL_PREFIX}/${SYCL_INCLUDE_DIR})

if( INTEL_CUSTOMIZATION )
  set( ICD_LOADER_SRC_DIR ${LLVM_MAIN_SRC_DIR}/../external/opencl-icd-loader)
endif()

if( OpenCL_INCLUDE_DIR AND OpenCL_LIBRARY )
  # Use OpenCL ICD Loader and headers passed explicitely
  find_package(OpenCL)
elseif( DEFINED ICD_LOADER_SRC_DIR )
  if( NOT EXISTS ${OpenCL_INCLUDE_DIR} )
    message(ERROR "Missed OpenCL headers" )
  endif()

  set(OpenCL_INCLUDE_DIRS ${OpenCL_INCLUDE_DIR})
else()
  # Find OpenCL headers and libraries installed in the system and use them to
  # build SYCL runtime.
  # WARNING: use with caution, building SYCL runtime with OpenCL implementation
  # instead of Khronos ICD loader might cause build and/or portability issues.
  option(OpenCL_BUILD_WITH_SYSTEM_SDK "Build SYCL with OpenCL coming from the build system" OFF)

  if( (OpenCL_INCLUDE_DIR AND OpenCL_LIBRARY) OR OpenCL_BUILD_WITH_SYSTEM_SDK)
    find_package(OpenCL)
  endif()
endif()

include(ExternalProject)

# By default, whenever cmake is re-run, the external project's sources will be
# updated, which might be annoying - let's have a possibility to disable that as
# not every external project which is used here is being updated often
# Single toggle to control all external projects
option(SYCL_EXTERNAL_PROJECTS_SKIP_AUTO_UPDATE
  "Perform automatic update step for external projects (OpenCL Headers, OpenCL ICD, etc.)" OFF)
# More precise controls for each particular external project are documented
# near each ExternalProject_Add

if( NOT OpenCL_INCLUDE_DIRS )
  message(STATUS "OpenCL_INCLUDE_DIRS is missing. Will try to download OpenCL headers from github.com")
  set(OpenCL_INCLUDE_DIRS "${CMAKE_CURRENT_BINARY_DIR}/OpenCL/inc")
  if (NOT DEFINED SYCL_EP_OCL_HEADERS_SKIP_AUTO_UPDATE)
    set(SYCL_EP_OCL_HEADERS_SKIP_AUTO_UPDATE ${SYCL_EXTERNAL_PROJECTS_SKIP_AUTO_UPDATE})
  endif()
  ExternalProject_Add(ocl-headers
    GIT_REPOSITORY    https://github.com/KhronosGroup/OpenCL-Headers.git
    GIT_TAG           origin/master
    UPDATE_DISCONNECTED ${SYCL_EP_OCL_HEADERS_SKIP_AUTO_UPDATE}
    SOURCE_DIR        ${OpenCL_INCLUDE_DIRS}
    CONFIGURE_COMMAND ""
    BUILD_COMMAND     ${CMAKE_COMMAND} -E copy_directory ${OpenCL_INCLUDE_DIRS}/CL ${SYCL_INCLUDE_BUILD_DIR}/CL
    INSTALL_COMMAND   ""
    STEP_TARGETS      build
    COMMENT           "Downloading OpenCL headers."
    LOG_DOWNLOAD 1
    LOG_UPDATE 1
    LOG_BUILD 1
  )
  add_definitions(-DCL_TARGET_OPENCL_VERSION=220)
else()
  add_custom_target( ocl-headers ALL
    DEPENDS ${OpenCL_INCLUDE_DIRS}
    COMMAND ${CMAKE_COMMAND} -E copy_directory ${OpenCL_INCLUDE_DIRS}/CL ${SYCL_INCLUDE_BUILD_DIR}/CL
    COMMENT "Copying OpenCL headers ..."
  )
endif()

if( DEFINED ICD_LOADER_SRC_DIR )
  message ("Build OpenCL from provided sources")
  file(MAKE_DIRECTORY ${CMAKE_CURRENT_BINARY_DIR}/icd_build/deploy)
  if(MSVC)
    set(OPENCL_ICD_LOADER_WDK "-DOPENCL_ICD_LOADER_REQUIRE_WDK=OFF")
    set(OpenCL_LIBRARIES
      "${LLVM_LIBRARY_OUTPUT_INTDIR}/${CMAKE_SHARED_LIBRARY_PREFIX}OpenCL${CMAKE_STATIC_LIBRARY_SUFFIX}"
    )
  else()
    set(OPENCL_ICD_LOADER_WDK "")
    set(OpenCL_LIBRARIES
        "${LLVM_LIBRARY_OUTPUT_INTDIR}/${CMAKE_SHARED_LIBRARY_PREFIX}OpenCL${CMAKE_SHARED_LIBRARY_SUFFIX}"
    )
  endif()

  ExternalProject_Add(ocl-icd
      SOURCE_DIR        "${ICD_LOADER_SRC_DIR}"
      BINARY_DIR        "${CMAKE_CURRENT_BINARY_DIR}/icd_build"
      CMAKE_ARGS        -DOPENCL_ICD_LOADER_HEADERS_DIR=${OpenCL_INCLUDE_DIRS}
                        -DBUILD_TESTING=OFF
                        -DCMAKE_INSTALL_LIBDIR:PATH=lib${LLVM_LIBDIR_SUFFIX}
                        -DCMAKE_INSTALL_BINDIR:PATH=bin
                        ${OPENCL_ICD_LOADER_WDK}
# INTEL_CUSTOMIZATION
                        # For multi-config generators we have to install
                        # to config specific directory. Note that this install
                        # point will be used only for the purpose of the final
                        # deployment.
                        -DCMAKE_INSTALL_PREFIX=${CMAKE_CURRENT_BINARY_DIR}/icd_build/deploy/$<CONFIG>
# end INTEL_CUSTOMIZATION
                        -DCMAKE_BUILD_TYPE=${CMAKE_BUILD_TYPE}
      INSTALL_COMMAND   ${CMAKE_COMMAND} --build <BINARY_DIR> --target install
# INTEL_CUSTOMIZATION
                        # Specify which config to build for multi-config
                        # generators.
                        --config $<CONFIG>
                        # This installation is done so that the loader
                        # is installed into the llvm's build structure.
                        # This copy will be used for resolving any dependencies
                        # on the loader (e.g. in libsycl).
      COMMAND           ${CMAKE_COMMAND}
                        -DCMAKE_INSTALL_PREFIX=${LLVM_BINARY_DIR}/${CMAKE_CFG_INTDIR}
                        -DCMAKE_INSTALL_CONFIG_NAME=$<CONFIG>
# end INTEL_CUSTOMIZATION
                        -P <BINARY_DIR>/cmake_install.cmake
      STEP_TARGETS      install
# INTEL_CUSTOMIZATION
      BUILD_BYPRODUCTS  ${OpenCL_LIBRARIES}
# end INTEL_CUSTOMIZATION
  )
# INTEL_CUSTOMIZATION
  install(DIRECTORY ${CMAKE_CURRENT_BINARY_DIR}/icd_build/deploy/$<CONFIG>/lib
# end INTEL_CUSTOMIZATION
      DESTINATION .
      COMPONENT khronos-icd-loader
  )
  if(MSVC)
# INTEL_CUSTOMIZATION
    install(DIRECTORY ${CMAKE_CURRENT_BINARY_DIR}/icd_build/deploy/$<CONFIG>/bin
# end INTEL_CUSTOMIZATION
        DESTINATION .
        COMPONENT khronos-icd-loader
    )
  endif()
elseif( NOT OpenCL_LIBRARIES )
  message(STATUS "OpenCL_LIBRARIES is missing. Will try to download OpenCL ICD Loader from github.com")
  if(MSVC)
    set(OpenCL_LIBRARIES
        "${LLVM_LIBRARY_OUTPUT_INTDIR}/${CMAKE_STATIC_LIBRARY_PREFIX}OpenCL${CMAKE_STATIC_LIBRARY_SUFFIX}")
    list(APPEND AUX_CMAKE_FLAGS -DOPENCL_ICD_LOADER_REQUIRE_WDK=OFF)
  else()
    set(OpenCL_LIBRARIES
        "${LLVM_LIBRARY_OUTPUT_INTDIR}/${CMAKE_SHARED_LIBRARY_PREFIX}OpenCL${CMAKE_SHARED_LIBRARY_SUFFIX}")
  endif()
  if (CMAKE_C_COMPILER)
      list(APPEND AUX_CMAKE_FLAGS -DCMAKE_C_COMPILER=${CMAKE_C_COMPILER})
  endif()
  if (CMAKE_CXX_COMPILER)
      list(APPEND AUX_CMAKE_FLAGS -DCMAKE_CXX_COMPILER=${CMAKE_CXX_COMPILER})
  endif()
  file(MAKE_DIRECTORY ${CMAKE_CURRENT_BINARY_DIR}/icd_build)
  set(OpenCL_ICD_LOADER_SOURCE_DIR "${CMAKE_CURRENT_BINARY_DIR}/OpenCL/icd")
  if (NOT DEFINED SYCL_EP_OCL_ICD_SKIP_AUTO_UPDATE)
    set(SYCL_EP_OCL_ICD_SKIP_AUTO_UPDATE ${SYCL_EXTERNAL_PROJECTS_SKIP_AUTO_UPDATE})
  endif()
  ExternalProject_Add(ocl-icd
    GIT_REPOSITORY    https://github.com/KhronosGroup/OpenCL-ICD-Loader.git
    GIT_TAG           v2020.06.16
    UPDATE_DISCONNECTED ${SYCL_EP_OCL_ICD_SKIP_AUTO_UPDATE}
    SOURCE_DIR        ${OpenCL_ICD_LOADER_SOURCE_DIR}
    BINARY_DIR        "${CMAKE_CURRENT_BINARY_DIR}/icd_build"
    INSTALL_DIR       "${CMAKE_CURRENT_BINARY_DIR}/icd_install"
    CMAKE_ARGS -DCMAKE_BUILD_TYPE=${CMAKE_BUILD_TYPE}
               -DCMAKE_MAKE_PROGRAM=${CMAKE_MAKE_PROGRAM}
               -DOPENCL_ICD_LOADER_HEADERS_DIR=${OpenCL_INCLUDE_DIRS}
               -DCMAKE_INSTALL_PREFIX=<INSTALL_DIR>
               -DCMAKE_INSTALL_LIBDIR:PATH=lib${LLVM_LIBDIR_SUFFIX}
               ${AUX_CMAKE_FLAGS}
    STEP_TARGETS      configure,build,install
    DEPENDS           ocl-headers
    BUILD_BYPRODUCTS ${OpenCL_LIBRARIES}
    LOG_DOWNLOAD 1
    LOG_UPDATE 1
    LOG_CONFIGURE 1
    LOG_BUILD 1
    LOG_INSTALL 1
  )
  ExternalProject_Add_Step(ocl-icd llvminstall
    COMMAND ${CMAKE_COMMAND} -E copy_directory <INSTALL_DIR>/ ${LLVM_BINARY_DIR}
    COMMENT "Installing ocl-icd into the LLVM binary directory"
    DEPENDEES install
  )
  # Optionally install the ICD library along with LLVM.
  option(OpenCL_INSTALL_KHRONOS_ICD_LOADER
    "Install the Khronos ICD Loader built as part of LLVM" OFF)
  if (OpenCL_INSTALL_KHRONOS_ICD_LOADER)
    install(DIRECTORY "${CMAKE_CURRENT_BINARY_DIR}/icd_install/"
      DESTINATION "."
      COMPONENT opencl-icd
    )
  endif()
else()
  file(GLOB ICD_LOADER_SRC "${OpenCL_LIBRARIES}*")
  file(COPY ${ICD_LOADER_SRC} DESTINATION ${LLVM_LIBRARY_OUTPUT_INTDIR})
  add_custom_target(ocl-icd DEPENDS ${OpenCL_LIBRARIES} COMMENT "Copying OpenCL ICD Loader ...")
endif()

set(OPENCL_INCLUDE "${OpenCL_INCLUDE_DIRS}")

add_library (OpenCL-Headers INTERFACE)
add_library (OpenCL::Headers ALIAS OpenCL-Headers)
target_include_directories(OpenCL-Headers
  INTERFACE ${OPENCL_INCLUDE}
)
install(DIRECTORY ${OPENCL_INCLUDE}/CL
  DESTINATION ${SYCL_INCLUDE_DEPLOY_DIR}
  COMPONENT opencl-headers
)

option(SYCL_BUILD_PI_CUDA
  "Enables the CUDA backend for the Plugin Interface" OFF)

# Configure SYCL version macro
set(sycl_inc_dir ${CMAKE_CURRENT_SOURCE_DIR}/include)
set(sycl_src_dir ${CMAKE_CURRENT_SOURCE_DIR}/source)
set(sycl_plugin_dir ${CMAKE_CURRENT_SOURCE_DIR}/plugins)
string(TIMESTAMP __SYCL_COMPILER_VERSION "%Y%m%d")
set(version_header "${sycl_inc_dir}/CL/sycl/version.hpp")
configure_file("${version_header}.in" "${version_header}")

# Copy SYCL headers
add_custom_target(sycl-headers ALL
COMMAND ${CMAKE_COMMAND} -E copy_directory ${sycl_inc_dir}/CL ${SYCL_INCLUDE_BUILD_DIR}/CL
COMMENT "Copying SYCL headers ...")

# Configure SYCL headers
install(DIRECTORY "${sycl_inc_dir}/." DESTINATION ${SYCL_INCLUDE_DEPLOY_DIR} COMPONENT sycl-headers)

set(SYCL_RT_LIBS sycl)
if (MSVC)
  list(APPEND SYCL_RT_LIBS sycld)
endif()

# This function allows building multiple libraries with the same options.
# Currently used by sycl and plugins library.
# Currently handles linking with libcxx support and gcc workaround
function( add_common_options LIB_NAME)
  if (SYCL_USE_LIBCXX)
      if ((CMAKE_CXX_COMPILER_ID STREQUAL "GNU") OR
          (CMAKE_CXX_COMPILER_ID STREQUAL "Clang"))
          target_compile_options(${LIB_NAME} PRIVATE -nostdinc++)
          if ((NOT (DEFINED SYCL_LIBCXX_INCLUDE_PATH)) OR (NOT (DEFINED SYCL_LIBCXX_LIBRARY_PATH)))
              message(FATAL_ERROR "When building with libc++ SYCL_LIBCXX_INCLUDE_PATHS and"
                                  "SYCL_LIBCXX_LIBRARY_PATH should be set")
          endif()
          target_include_directories(${LIB_NAME} PRIVATE "${SYCL_LIBCXX_INCLUDE_PATH}")
          target_link_libraries(${LIB_NAME} PRIVATE "-L${SYCL_LIBCXX_LIBRARY_PATH}" -nodefaultlibs -lc++ -lc++abi -lm -lc -lgcc_s -lgcc)
      else()
          message(FATAL_ERROR "Build with libc++ is not yet supported for this compiler")
      endif()
  else()

# Workaround for bug in GCC version 5 and higher.
# More information https://bugs.launchpad.net/ubuntu/+source/gcc-5/+bug/1568899
    if (CMAKE_CXX_COMPILER_ID STREQUAL "GNU" AND
        CMAKE_CXX_COMPILER_VERSION VERSION_GREATER 5.0)
    target_link_libraries(${LIB_NAME} PRIVATE gcc_s gcc)
    endif()

  endif()
endfunction(add_common_options)


if (LLVM_ENABLE_ASSERTIONS AND NOT SYCL_DISABLE_STL_ASSERTIONS)
  if(SYCL_USE_LIBCXX)
    add_definitions(-D_LIBCPP_DEBUG=1)
    set(SYCL_CLANG_EXTRA_FLAGS "${SYCL_CLANG_EXTRA_FLAGS} -D_LIBCPP_DEBUG=1")
  else()
    add_definitions(-D_GLIBCXX_ASSERTIONS=1)
    set(SYCL_CLANG_EXTRA_FLAGS "${SYCL_CLANG_EXTRA_FLAGS} -D_GLIBCXX_ASSERTIONS=1")
  endif()
endif()

set(SYCL_SOURCE_DIR ${CMAKE_CURRENT_SOURCE_DIR})

# SYCL runtime library
add_subdirectory( source )

# Auxilliary extras for SYCL headers/library
if (NOT WIN32)
  install(FILES
      "${CMAKE_CURRENT_SOURCE_DIR}/gdb/libsycl.so-gdb.py"
      RENAME "libsycl.so.${SYCL_VERSION_STRING}-gdb.py"
      DESTINATION "lib${LLVM_LIBDIR_SUFFIX}/"
      COMPONENT sycl-headers-extras)
endif()

if (SYCL_ENABLE_XPTI_TRACING)
  set(XPTIFW_LIBS xptifw)
endif()

# SYCL toolchain builds all components: compiler, libraries, headers, etc.
add_custom_target( sycl-toolchain
  DEPENDS ${SYCL_RT_LIBS}
          clang
          clang-offload-wrapper
          clang-offload-bundler
          clang-offload-deps
          file-table-tform
          llc
          llvm-ar
          llvm-foreach
          llvm-no-spir-kernel
          llvm-spirv
          llvm-link
          llvm-objcopy
          sycl-post-link
          sycl-ls
<<<<<<< HEAD
# INTEL_CUSTOMIZATION
          sycl-config-file
# end INTEL_CUSTOMIZATION
=======
          ${XPTIFW_LIBS}
>>>>>>> 7989e30f
  COMMENT "Building SYCL compiler toolchain..."
)

# Check if opencl-aot tool is enabled.
list(FIND LLVM_ENABLE_PROJECTS opencl-aot OPENCL_AOT_FOUND)
if(NOT OPENCL_AOT_FOUND EQUAL -1)
  add_dependencies(sycl-toolchain opencl-aot)
  list(APPEND SYCL_TOOLCHAIN_DEPLOY_COMPONENTS opencl-aot)
endif()

# Check if aocl-ioc64 tool is enabled.
list(FIND LLVM_ENABLE_PROJECTS aocl-ioc64 AOCL_IOC64_FOUND)
if(NOT AOCL_IOC64_FOUND EQUAL -1)
  add_dependencies(sycl-toolchain aocl-ioc64)
  list(APPEND SYCL_TOOLCHAIN_DEPLOY_COMPONENTS aocl-ioc64)
endif()

if (SYCL_ENABLE_XPTI_TRACING)
  add_dependencies( sycl-toolchain xpti)
  if (MSVC)
    add_dependencies( sycl-toolchain xptid)
  endif()
endif()

option(SYCL_INCLUDE_TESTS
  "Generate build targets for the SYCL unit tests."
  ${LLVM_INCLUDE_TESTS})

# Plugin Library
add_subdirectory( plugins )

add_subdirectory(tools)

if(SYCL_INCLUDE_TESTS)
  if(EXISTS ${LLVM_MAIN_SRC_DIR}/utils/unittest/googletest/include/gtest/gtest.h)
    add_subdirectory(unittests)
    list(APPEND SYCL_TEST_DEPS SYCLUnitTests)
  endif()
  add_subdirectory(test)
endif()

# Package deploy support
# Listed here are component names contributing the package
set( SYCL_TOOLCHAIN_DEPLOY_COMPONENTS
     clang
     clang-offload-wrapper
     clang-offload-bundler
     clang-offload-deps
     file-table-tform
     level-zero-loader
     level-zero-headers
     llc
     llvm-ar
     llvm-foreach
     llvm-no-spir-kernel
     llvm-spirv
     llvm-link
     llvm-objcopy
     sycl-post-link
     sycl-ls
     clang-resource-headers
     opencl-headers
     sycl-headers
     sycl-headers-extras
     sycl
     pi_opencl
     pi_level_zero
     libsycldevice
<<<<<<< HEAD
# INTEL_CUSTOMIZATION
     # Please add xmain specific deploy components
     # under the existing if(INTEL_CUSTOMIZATION)
     # guard below.
# end INTEL_CUSTOMIZATION
=======
     ${XPTIFW_LIBS}
>>>>>>> 7989e30f
)
if(OpenCL_INSTALL_KHRONOS_ICD_LOADER AND TARGET ocl-icd)
  list(APPEND SYCL_TOOLCHAIN_DEPLOY_COMPONENTS opencl-icd)
endif()

if(INTEL_CUSTOMIZATION)
  # Add xmain specific deploy components here.
  list(APPEND SYCL_TOOLCHAIN_DEPLOY_COMPONENTS sycl-config-file)
  if (CMAKE_SYCL_USE_LEVEL0)
    list(APPEND SYCL_TOOLCHAIN_DEPLOY_COMPONENTS pi_level_zero)
  endif()
endif(INTEL_CUSTOMIZATION)

if(SYCL_BUILD_PI_CUDA)
  # Ensure that libclc is enabled.
  list(FIND LLVM_ENABLE_PROJECTS libclc LIBCLC_FOUND)
  if( LIBCLC_FOUND EQUAL -1 )
    message(FATAL_ERROR
        "CUDA support requires adding \"libclc\" to the CMake argument \"LLVM_ENABLE_PROJECTS\"")
  endif()

  add_dependencies(sycl-toolchain libspirv-builtins pi_cuda)
  list(APPEND SYCL_TOOLCHAIN_DEPLOY_COMPONENTS libspirv-builtins pi_cuda)
endif()

# Use it as fake dependency in order to force another command(s) to execute.
add_custom_command(OUTPUT __force_it
  COMMAND "${CMAKE_COMMAND}" -E echo
)
#Serialize installation to avoid missing components due to build race conditions
set(__chain_dep __force_it)

set(manifest_list)
if(INTEL_CUSTOMIZATION)
  # Keep the list in cache to have some useful info in the build logs.
  set(SYCL_DEPLOY_COMPONENTS ${SYCL_TOOLCHAIN_DEPLOY_COMPONENTS} CACHE INTERNAL
    "SYCL deploy components for xmain product."
    )
endif(INTEL_CUSTOMIZATION)
foreach( comp ${SYCL_TOOLCHAIN_DEPLOY_COMPONENTS} )
  message( STATUS "Adding component ${comp} to deploy")

  set (manifest_file ${CMAKE_CURRENT_BINARY_DIR}/install_manifest_${comp}.txt)
  add_custom_command(OUTPUT ${manifest_file}
    COMMAND "${CMAKE_COMMAND}"
    "-DCMAKE_INSTALL_COMPONENT=${comp}"
    -P "${CMAKE_BINARY_DIR}/cmake_install.cmake"
    DEPENDS  ${__chain_dep}
    COMMENT "Deploying component ${comp}"
    USES_TERMINAL
  )
  list(APPEND manifest_list ${manifest_file})
  set(__chain_dep ${manifest_file})
endforeach( comp )

add_custom_target(deploy-sycl-toolchain
  DEPENDS sycl-toolchain ${manifest_list}
)

# SYCL Runtime documentation
add_subdirectory(doc)

add_subdirectory(examples)<|MERGE_RESOLUTION|>--- conflicted
+++ resolved
@@ -376,14 +376,10 @@
           llvm-objcopy
           sycl-post-link
           sycl-ls
-<<<<<<< HEAD
+          ${XPTIFW_LIBS}
 # INTEL_CUSTOMIZATION
           sycl-config-file
 # end INTEL_CUSTOMIZATION
-=======
-          ${XPTIFW_LIBS}
->>>>>>> 7989e30f
-  COMMENT "Building SYCL compiler toolchain..."
 )
 
 # Check if opencl-aot tool is enabled.
@@ -451,15 +447,12 @@
      pi_opencl
      pi_level_zero
      libsycldevice
-<<<<<<< HEAD
+     ${XPTIFW_LIBS}
 # INTEL_CUSTOMIZATION
      # Please add xmain specific deploy components
      # under the existing if(INTEL_CUSTOMIZATION)
      # guard below.
 # end INTEL_CUSTOMIZATION
-=======
-     ${XPTIFW_LIBS}
->>>>>>> 7989e30f
 )
 if(OpenCL_INSTALL_KHRONOS_ICD_LOADER AND TARGET ocl-icd)
   list(APPEND SYCL_TOOLCHAIN_DEPLOY_COMPONENTS opencl-icd)
