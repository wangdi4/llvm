--- conflicted
+++ resolved
@@ -369,13 +369,9 @@
           llvm-objcopy
           sycl-post-link
           sycl-ls
-<<<<<<< HEAD
 # INTEL_CUSTOMIZATION
           sycl-config-file
 # end INTEL_CUSTOMIZATION
-          ${XPTIFW_LIBS}
-=======
->>>>>>> 6e2a91fd
   COMMENT "Building SYCL compiler toolchain..."
 )
 
@@ -443,15 +439,11 @@
      pi_opencl
      pi_level_zero
      libsycldevice
-<<<<<<< HEAD
 # INTEL_CUSTOMIZATION
      # Please add xmain specific deploy components
      # under the existing if(INTEL_CUSTOMIZATION)
      # guard below.
 # end INTEL_CUSTOMIZATION
-     ${XPTIFW_LIBS}
-=======
->>>>>>> 6e2a91fd
 )
 if(OpenCL_INSTALL_KHRONOS_ICD_LOADER AND TARGET ocl-icd)
   list(APPEND SYCL_TOOLCHAIN_DEPLOY_COMPONENTS opencl-icd)
