// -*- C++ -*-
// INTEL_CUSTOMIZATION
//
// Modifications, Copyright (C) 2022 Intel Corporation
//
// This software and the related documents are Intel copyrighted materials, and
// your use of them is governed by the express license under which they were
// provided to you ("License"). Unless the License provides otherwise, you may not
// use, modify, copy, publish, distribute, disclose or transmit this software or
// the related documents without Intel's prior written permission.
//
// This software and the related documents are provided as is, with no express
// or implied warranties, other than those that are expressly stated in the
// License.
//
// end INTEL_CUSTOMIZATION
//==----------- builtins.hpp - SYCL built-in functions ---------------------==//
//
// Part of the LLVM Project, under the Apache License v2.0 with LLVM Exceptions.
// See https://llvm.org/LICENSE.txt for license information.
// SPDX-License-Identifier: Apache-2.0 WITH LLVM-exception
//
//===----------------------------------------------------------------------===//

#pragma once

#include <sycl/detail/boolean.hpp>
#include <sycl/detail/builtins.hpp>
#include <sycl/detail/common.hpp>
#include <sycl/detail/generic_type_traits.hpp>
#include <sycl/pointers.hpp>
#include <sycl/types.hpp>

#include <algorithm>

// TODO Decide whether to mark functions with this attribute.
#define __NOEXC /*noexcept*/

namespace sycl {

inline namespace _V1 {

namespace detail {
template <class T, size_t N> vec<T, 2> to_vec2(marray<T, N> x, size_t start) {
  return {x[start], x[start + 1]};
}
template <class T, size_t N> vec<T, N> to_vec(marray<T, N> x) {
  vec<T, N> vec;
  for (size_t i = 0; i < N; i++)
    vec[i] = x[i];
  return vec;
}
template <class T, int N> marray<T, N> to_marray(vec<T, N> x) {
  marray<T, N> marray;
  for (size_t i = 0; i < N; i++)
    marray[i] = x[i];
  return marray;
}
} // namespace detail

#ifdef __SYCL_DEVICE_ONLY__
#define __sycl_std
#else
namespace __sycl_std = __host_std;
#endif

#ifdef __FAST_MATH__
#define __FAST_MATH_GENFLOAT(T)                                                \
  (detail::is_svgenfloatd<T>::value || detail::is_svgenfloath<T>::value)
#define __FAST_MATH_SGENFLOAT(T)                                               \
  (std::is_same_v<T, double> || std::is_same_v<T, half>)
#else
#define __FAST_MATH_GENFLOAT(T) (detail::is_svgenfloat<T>::value)
#define __FAST_MATH_SGENFLOAT(T) (detail::is_sgenfloat<T>::value)
#endif

/* ----------------- 4.13.3 Math functions. ---------------------------------*/

// These macros for marray math function implementations use vectorizations of
// size two as a simple general optimization. A more complex implementation
// using larger vectorizations for large marray sizes is possible; however more
// testing is required in order to ascertain the performance implications for
// all backends.
#define __SYCL_MATH_FUNCTION_OVERLOAD_IMPL(NAME)                               \
  marray<T, N> res;                                                            \
  for (size_t i = 0; i < N / 2; i++) {                                         \
    vec<T, 2> partial_res =                                                    \
        __sycl_std::__invoke_##NAME<vec<T, 2>>(detail::to_vec2(x, i * 2));     \
    std::memcpy(&res[i * 2], &partial_res, sizeof(vec<T, 2>));                 \
  }                                                                            \
  if (N % 2) {                                                                 \
    res[N - 1] = __sycl_std::__invoke_##NAME<T>(x[N - 1]);                     \
  }                                                                            \
  return res;

#define __SYCL_MATH_FUNCTION_OVERLOAD(NAME)                                    \
  template <typename T, size_t N>                                              \
  inline __SYCL_ALWAYS_INLINE                                                  \
      std::enable_if_t<detail::is_sgenfloat<T>::value, marray<T, N>>           \
      NAME(marray<T, N> x) __NOEXC {                                           \
    __SYCL_MATH_FUNCTION_OVERLOAD_IMPL(NAME)                                   \
  }

__SYCL_MATH_FUNCTION_OVERLOAD(cospi)
__SYCL_MATH_FUNCTION_OVERLOAD(sinpi)
__SYCL_MATH_FUNCTION_OVERLOAD(tanpi)
__SYCL_MATH_FUNCTION_OVERLOAD(sinh)
__SYCL_MATH_FUNCTION_OVERLOAD(cosh)
__SYCL_MATH_FUNCTION_OVERLOAD(tanh)
__SYCL_MATH_FUNCTION_OVERLOAD(asin)
__SYCL_MATH_FUNCTION_OVERLOAD(acos)
__SYCL_MATH_FUNCTION_OVERLOAD(atan)
__SYCL_MATH_FUNCTION_OVERLOAD(asinpi)
__SYCL_MATH_FUNCTION_OVERLOAD(acospi)
__SYCL_MATH_FUNCTION_OVERLOAD(atanpi)
__SYCL_MATH_FUNCTION_OVERLOAD(asinh)
__SYCL_MATH_FUNCTION_OVERLOAD(acosh)
__SYCL_MATH_FUNCTION_OVERLOAD(atanh)
__SYCL_MATH_FUNCTION_OVERLOAD(cbrt)
__SYCL_MATH_FUNCTION_OVERLOAD(ceil)
__SYCL_MATH_FUNCTION_OVERLOAD(floor)
__SYCL_MATH_FUNCTION_OVERLOAD(erfc)
__SYCL_MATH_FUNCTION_OVERLOAD(erf)
__SYCL_MATH_FUNCTION_OVERLOAD(expm1)
__SYCL_MATH_FUNCTION_OVERLOAD(tgamma)
__SYCL_MATH_FUNCTION_OVERLOAD(lgamma)
__SYCL_MATH_FUNCTION_OVERLOAD(log1p)
__SYCL_MATH_FUNCTION_OVERLOAD(logb)
__SYCL_MATH_FUNCTION_OVERLOAD(rint)
__SYCL_MATH_FUNCTION_OVERLOAD(round)
__SYCL_MATH_FUNCTION_OVERLOAD(trunc)
__SYCL_MATH_FUNCTION_OVERLOAD(fabs)

#undef __SYCL_MATH_FUNCTION_OVERLOAD

// __SYCL_MATH_FUNCTION_OVERLOAD_FM cases are replaced by corresponding native
// implementations when the -ffast-math flag is used with float.
#define __SYCL_MATH_FUNCTION_OVERLOAD_FM(NAME)                                 \
  template <typename T, size_t N>                                              \
  inline __SYCL_ALWAYS_INLINE                                                  \
      std::enable_if_t<__FAST_MATH_SGENFLOAT(T), marray<T, N>>                 \
      NAME(marray<T, N> x) __NOEXC {                                           \
    __SYCL_MATH_FUNCTION_OVERLOAD_IMPL(NAME)                                   \
  }

__SYCL_MATH_FUNCTION_OVERLOAD_FM(sin)
__SYCL_MATH_FUNCTION_OVERLOAD_FM(cos)
__SYCL_MATH_FUNCTION_OVERLOAD_FM(tan)
__SYCL_MATH_FUNCTION_OVERLOAD_FM(exp)
__SYCL_MATH_FUNCTION_OVERLOAD_FM(exp2)
__SYCL_MATH_FUNCTION_OVERLOAD_FM(exp10)
__SYCL_MATH_FUNCTION_OVERLOAD_FM(log)
__SYCL_MATH_FUNCTION_OVERLOAD_FM(log2)
__SYCL_MATH_FUNCTION_OVERLOAD_FM(log10)
__SYCL_MATH_FUNCTION_OVERLOAD_FM(sqrt)
__SYCL_MATH_FUNCTION_OVERLOAD_FM(rsqrt)

#undef __SYCL_MATH_FUNCTION_OVERLOAD_FM
#undef __SYCL_MATH_FUNCTION_OVERLOAD_IMPL

template <typename T, size_t N>
inline __SYCL_ALWAYS_INLINE
    std::enable_if_t<detail::is_sgenfloat<T>::value, marray<int, N>>
    ilogb(marray<T, N> x) __NOEXC {
  marray<int, N> res;
  for (size_t i = 0; i < N / 2; i++) {
    vec<int, 2> partial_res =
        __sycl_std::__invoke_ilogb<vec<int, 2>>(detail::to_vec2(x, i * 2));
    std::memcpy(&res[i * 2], &partial_res, sizeof(vec<int, 2>));
  }
  if (N % 2) {
    res[N - 1] = __sycl_std::__invoke_ilogb<int>(x[N - 1]);
  }
  return res;
}

#define __SYCL_MATH_FUNCTION_2_OVERLOAD_IMPL(NAME)                             \
  marray<T, N> res;                                                            \
  for (size_t i = 0; i < N / 2; i++) {                                         \
    auto partial_res = __sycl_std::__invoke_##NAME<vec<T, 2>>(                 \
        detail::to_vec2(x, i * 2), detail::to_vec2(y, i * 2));                 \
    std::memcpy(&res[i * 2], &partial_res, sizeof(vec<T, 2>));                 \
  }                                                                            \
  if (N % 2) {                                                                 \
    res[N - 1] = __sycl_std::__invoke_##NAME<T>(x[N - 1], y[N - 1]);           \
  }                                                                            \
  return res;

#define __SYCL_MATH_FUNCTION_2_OVERLOAD(NAME)                                  \
  template <typename T, size_t N>                                              \
  inline __SYCL_ALWAYS_INLINE                                                  \
      std::enable_if_t<detail::is_sgenfloat<T>::value, marray<T, N>>           \
      NAME(marray<T, N> x, marray<T, N> y) __NOEXC {                           \
    __SYCL_MATH_FUNCTION_2_OVERLOAD_IMPL(NAME)                                 \
  }

__SYCL_MATH_FUNCTION_2_OVERLOAD(atan2)
__SYCL_MATH_FUNCTION_2_OVERLOAD(atan2pi)
__SYCL_MATH_FUNCTION_2_OVERLOAD(copysign)
__SYCL_MATH_FUNCTION_2_OVERLOAD(fdim)
__SYCL_MATH_FUNCTION_2_OVERLOAD(fmin)
__SYCL_MATH_FUNCTION_2_OVERLOAD(fmax)
__SYCL_MATH_FUNCTION_2_OVERLOAD(fmod)
__SYCL_MATH_FUNCTION_2_OVERLOAD(hypot)
__SYCL_MATH_FUNCTION_2_OVERLOAD(maxmag)
__SYCL_MATH_FUNCTION_2_OVERLOAD(minmag)
__SYCL_MATH_FUNCTION_2_OVERLOAD(nextafter)
__SYCL_MATH_FUNCTION_2_OVERLOAD(pow)
__SYCL_MATH_FUNCTION_2_OVERLOAD(remainder)

#undef __SYCL_MATH_FUNCTION_2_OVERLOAD

template <typename T, size_t N>
inline __SYCL_ALWAYS_INLINE
    std::enable_if_t<__FAST_MATH_SGENFLOAT(T), marray<T, N>>
    powr(marray<T, N> x,
         marray<T, N> y) __NOEXC{__SYCL_MATH_FUNCTION_2_OVERLOAD_IMPL(powr)}

#undef __SYCL_MATH_FUNCTION_2_OVERLOAD_IMPL

#define __SYCL_MATH_FUNCTION_2_SGENFLOAT_Y_OVERLOAD(NAME)                      \
  template <typename T, size_t N>                                              \
  inline __SYCL_ALWAYS_INLINE                                                  \
      std::enable_if_t<detail::is_sgenfloat<T>::value, marray<T, N>>           \
      NAME(marray<T, N> x, T y) __NOEXC {                                      \
    marray<T, N> res;                                                          \
    sycl::vec<T, 2> y_vec{y, y};                                               \
    for (size_t i = 0; i < N / 2; i++) {                                       \
      auto partial_res = __sycl_std::__invoke_##NAME<vec<T, 2>>(               \
          detail::to_vec2(x, i * 2), y_vec);                                   \
      std::memcpy(&res[i * 2], &partial_res, sizeof(vec<T, 2>));               \
    }                                                                          \
    if (N % 2) {                                                               \
      res[N - 1] = __sycl_std::__invoke_##NAME<T>(x[N - 1], y_vec[0]);         \
    }                                                                          \
    return res;                                                                \
  }

__SYCL_MATH_FUNCTION_2_SGENFLOAT_Y_OVERLOAD(fmax)
    // clang-format off
__SYCL_MATH_FUNCTION_2_SGENFLOAT_Y_OVERLOAD(fmin)

#undef __SYCL_MATH_FUNCTION_2_SGENFLOAT_Y_OVERLOAD

template <typename T, size_t N>
inline __SYCL_ALWAYS_INLINE
    std::enable_if_t<detail::is_sgenfloat<T>::value, marray<T, N>>
    ldexp(marray<T, N> x, marray<int, N> k) __NOEXC {
  // clang-format on
  marray<T, N> res;
  for (size_t i = 0; i < N; i++) {
    res[i] = __sycl_std::__invoke_ldexp<T>(x[i], k[i]);
  }
  return res;
}

template <typename T, size_t N>
inline __SYCL_ALWAYS_INLINE
    std::enable_if_t<detail::is_sgenfloat<T>::value, marray<T, N>>
    ldexp(marray<T, N> x, int k) __NOEXC {
  marray<T, N> res;
  for (size_t i = 0; i < N; i++) {
    res[i] = __sycl_std::__invoke_ldexp<T>(x[i], k);
  }
  return res;
}

#define __SYCL_MATH_FUNCTION_2_GENINT_Y_OVERLOAD_IMPL(NAME)                    \
  marray<T, N> res;                                                            \
  for (size_t i = 0; i < N; i++) {                                             \
    res[i] = __sycl_std::__invoke_##NAME<T>(x[i], y[i]);                       \
  }                                                                            \
  return res;

template <typename T, size_t N>
inline __SYCL_ALWAYS_INLINE
    std::enable_if_t<detail::is_sgenfloat<T>::value, marray<T, N>>
    pown(marray<T, N> x, marray<int, N> y) __NOEXC {
  __SYCL_MATH_FUNCTION_2_GENINT_Y_OVERLOAD_IMPL(pown)
}

template <typename T, size_t N>
inline __SYCL_ALWAYS_INLINE
    std::enable_if_t<detail::is_sgenfloat<T>::value, marray<T, N>>
    rootn(marray<T, N> x, marray<int, N> y) __NOEXC {
  __SYCL_MATH_FUNCTION_2_GENINT_Y_OVERLOAD_IMPL(rootn)
}

#undef __SYCL_MATH_FUNCTION_2_GENINT_Y_OVERLOAD_IMPL

#define __SYCL_MATH_FUNCTION_2_INT_Y_OVERLOAD_IMPL(NAME)                       \
  marray<T, N> res;                                                            \
  for (size_t i = 0; i < N; i++) {                                             \
    res[i] = __sycl_std::__invoke_##NAME<T>(x[i], y);                          \
  }                                                                            \
  return res;

template <typename T, size_t N>
inline __SYCL_ALWAYS_INLINE
    std::enable_if_t<detail::is_sgenfloat<T>::value, marray<T, N>>
    pown(marray<T, N> x, int y) __NOEXC {
  __SYCL_MATH_FUNCTION_2_INT_Y_OVERLOAD_IMPL(pown)
}

template <typename T, size_t N>
inline __SYCL_ALWAYS_INLINE
    std::enable_if_t<detail::is_sgenfloat<T>::value, marray<T, N>>
    rootn(marray<T, N> x,
          int y) __NOEXC{__SYCL_MATH_FUNCTION_2_INT_Y_OVERLOAD_IMPL(rootn)}

#undef __SYCL_MATH_FUNCTION_2_INT_Y_OVERLOAD_IMPL

#define __SYCL_MATH_FUNCTION_3_OVERLOAD(NAME)                                  \
  template <typename T, size_t N>                                              \
  inline __SYCL_ALWAYS_INLINE                                                  \
      std::enable_if_t<detail::is_sgenfloat<T>::value, marray<T, N>>           \
      NAME(marray<T, N> x, marray<T, N> y, marray<T, N> z) __NOEXC {           \
    marray<T, N> res;                                                          \
    for (size_t i = 0; i < N / 2; i++) {                                       \
      auto partial_res = __sycl_std::__invoke_##NAME<vec<T, 2>>(               \
          detail::to_vec2(x, i * 2), detail::to_vec2(y, i * 2),                \
          detail::to_vec2(z, i * 2));                                          \
      std::memcpy(&res[i * 2], &partial_res, sizeof(vec<T, 2>));               \
    }                                                                          \
    if (N % 2) {                                                               \
      res[N - 1] =                                                             \
          __sycl_std::__invoke_##NAME<T>(x[N - 1], y[N - 1], z[N - 1]);        \
    }                                                                          \
    return res;                                                                \
  }

__SYCL_MATH_FUNCTION_3_OVERLOAD(mad) __SYCL_MATH_FUNCTION_3_OVERLOAD(mix)
    __SYCL_MATH_FUNCTION_3_OVERLOAD(fma)

#undef __SYCL_MATH_FUNCTION_3_OVERLOAD

    // svgenfloat acos (svgenfloat x)
    template <typename T>
    std::enable_if_t<detail::is_svgenfloat<T>::value, T> acos(T x) __NOEXC {
  return __sycl_std::__invoke_acos<T>(x);
}

// svgenfloat acosh (svgenfloat x)
template <typename T>
std::enable_if_t<detail::is_svgenfloat<T>::value, T> acosh(T x) __NOEXC {
  return __sycl_std::__invoke_acosh<T>(x);
}

// svgenfloat acospi (svgenfloat x)
template <typename T>
std::enable_if_t<detail::is_svgenfloat<T>::value, T> acospi(T x) __NOEXC {
  return __sycl_std::__invoke_acospi<T>(x);
}

// svgenfloat asin (svgenfloat x)
template <typename T>
std::enable_if_t<detail::is_svgenfloat<T>::value, T> asin(T x) __NOEXC {
  return __sycl_std::__invoke_asin<T>(x);
}

// svgenfloat asinh (svgenfloat x)
template <typename T>
std::enable_if_t<detail::is_svgenfloat<T>::value, T> asinh(T x) __NOEXC {
  return __sycl_std::__invoke_asinh<T>(x);
}

// svgenfloat asinpi (svgenfloat x)
template <typename T>
std::enable_if_t<detail::is_svgenfloat<T>::value, T> asinpi(T x) __NOEXC {
  return __sycl_std::__invoke_asinpi<T>(x);
}

// svgenfloat atan (svgenfloat y_over_x)
template <typename T>
std::enable_if_t<detail::is_svgenfloat<T>::value, T> atan(T y_over_x) __NOEXC {
  return __sycl_std::__invoke_atan<T>(y_over_x);
}

// svgenfloat atan2 (svgenfloat y, svgenfloat x)
template <typename T>
std::enable_if_t<detail::is_svgenfloat<T>::value, T> atan2(T y, T x) __NOEXC {
  return __sycl_std::__invoke_atan2<T>(y, x);
}

// svgenfloat atanh (svgenfloat x)
template <typename T>
std::enable_if_t<detail::is_svgenfloat<T>::value, T> atanh(T x) __NOEXC {
  return __sycl_std::__invoke_atanh<T>(x);
}

// svgenfloat atanpi (svgenfloat x)
template <typename T>
std::enable_if_t<detail::is_svgenfloat<T>::value, T> atanpi(T x) __NOEXC {
  return __sycl_std::__invoke_atanpi<T>(x);
}

// svgenfloat atan2pi (svgenfloat y, svgenfloat x)
template <typename T>
std::enable_if_t<detail::is_svgenfloat<T>::value, T> atan2pi(T y, T x) __NOEXC {
  return __sycl_std::__invoke_atan2pi<T>(y, x);
}

// svgenfloat cbrt (svgenfloat x)
template <typename T>
std::enable_if_t<detail::is_svgenfloat<T>::value, T> cbrt(T x) __NOEXC {
  return __sycl_std::__invoke_cbrt<T>(x);
}

// svgenfloat ceil (svgenfloat x)
template <typename T>
std::enable_if_t<detail::is_svgenfloat<T>::value, T> ceil(T x) __NOEXC {
  return __sycl_std::__invoke_ceil<T>(x);
}

// svgenfloat copysign (svgenfloat x, svgenfloat y)
template <typename T>
std::enable_if_t<detail::is_svgenfloat<T>::value, T> copysign(T x,
                                                              T y) __NOEXC {
  return __sycl_std::__invoke_copysign<T>(x, y);
}

// svgenfloat cos (svgenfloat x)
template <typename T>
std::enable_if_t<__FAST_MATH_GENFLOAT(T), T> cos(T x) __NOEXC {
  return __sycl_std::__invoke_cos<T>(x);
}

// svgenfloat cosh (svgenfloat x)
template <typename T>
std::enable_if_t<detail::is_svgenfloat<T>::value, T> cosh(T x) __NOEXC {
  return __sycl_std::__invoke_cosh<T>(x);
}

// svgenfloat cospi (svgenfloat x)
template <typename T>
std::enable_if_t<detail::is_svgenfloat<T>::value, T> cospi(T x) __NOEXC {
  return __sycl_std::__invoke_cospi<T>(x);
}

// svgenfloat erfc (svgenfloat x)
template <typename T>
std::enable_if_t<detail::is_svgenfloat<T>::value, T> erfc(T x) __NOEXC {
  return __sycl_std::__invoke_erfc<T>(x);
}

// svgenfloat erf (svgenfloat x)
template <typename T>
std::enable_if_t<detail::is_svgenfloat<T>::value, T> erf(T x) __NOEXC {
  return __sycl_std::__invoke_erf<T>(x);
}

// svgenfloat exp (svgenfloat x )
template <typename T>
std::enable_if_t<__FAST_MATH_GENFLOAT(T), T> exp(T x) __NOEXC {
  return __sycl_std::__invoke_exp<T>(x);
}

// svgenfloat exp2 (svgenfloat x)
template <typename T>
std::enable_if_t<__FAST_MATH_GENFLOAT(T), T> exp2(T x) __NOEXC {
  return __sycl_std::__invoke_exp2<T>(x);
}

// svgenfloat exp10 (svgenfloat x)
template <typename T>
std::enable_if_t<__FAST_MATH_GENFLOAT(T), T> exp10(T x) __NOEXC {
  return __sycl_std::__invoke_exp10<T>(x);
}

// svgenfloat expm1 (svgenfloat x)
template <typename T>
std::enable_if_t<detail::is_svgenfloat<T>::value, T> expm1(T x) __NOEXC {
  return __sycl_std::__invoke_expm1<T>(x);
}

// svgenfloat fabs (svgenfloat x)
template <typename T>
std::enable_if_t<detail::is_svgenfloat<T>::value, T> fabs(T x) __NOEXC {
  return __sycl_std::__invoke_fabs<T>(x);
}

// svgenfloat fdim (svgenfloat x, svgenfloat y)
template <typename T>
std::enable_if_t<detail::is_svgenfloat<T>::value, T> fdim(T x, T y) __NOEXC {
  return __sycl_std::__invoke_fdim<T>(x, y);
}

// svgenfloat floor (svgenfloat x)
template <typename T>
std::enable_if_t<detail::is_svgenfloat<T>::value, T> floor(T x) __NOEXC {
  return __sycl_std::__invoke_floor<T>(x);
}

// svgenfloat fma (svgenfloat a, svgenfloat b, svgenfloat c)
template <typename T>
std::enable_if_t<detail::is_svgenfloat<T>::value, T> fma(T a, T b,
                                                         T c) __NOEXC {
  return __sycl_std::__invoke_fma<T>(a, b, c);
}

// svgenfloat fmax (svgenfloat x, svgenfloat y)
template <typename T>
std::enable_if_t<detail::is_svgenfloat<T>::value, T> fmax(T x, T y) __NOEXC {
  return __sycl_std::__invoke_fmax<T>(x, y);
}

// svgenfloat fmax (svgenfloat x, sgenfloat y)
template <typename T>
std::enable_if_t<detail::is_vgenfloat<T>::value, T>
fmax(T x, typename T::element_type y) __NOEXC {
  return __sycl_std::__invoke_fmax<T>(x, T(y));
}

// svgenfloat fmin (svgenfloat x, svgenfloat y)
template <typename T>
std::enable_if_t<detail::is_svgenfloat<T>::value, T> fmin(T x, T y) __NOEXC {
  return __sycl_std::__invoke_fmin<T>(x, y);
}

// svgenfloat fmin (svgenfloat x, sgenfloat y)
template <typename T>
std::enable_if_t<detail::is_vgenfloat<T>::value, T>
fmin(T x, typename T::element_type y) __NOEXC {
  return __sycl_std::__invoke_fmin<T>(x, T(y));
}

// svgenfloat fmod (svgenfloat x, svgenfloat y)
template <typename T>
std::enable_if_t<detail::is_svgenfloat<T>::value, T> fmod(T x, T y) __NOEXC {
  return __sycl_std::__invoke_fmod<T>(x, y);
}

// svgenfloat fract (svgenfloat x, genfloatptr iptr)
template <typename T, typename T2>
std::enable_if_t<
    detail::is_svgenfloat<T>::value && detail::is_genfloatptr<T2>::value, T>
fract(T x, T2 iptr) __NOEXC {
  detail::check_vector_size<T, T2>();
  return __sycl_std::__invoke_fract<T>(x, iptr);
}

// svgenfloat frexp (svgenfloat x, genintptr exp)
template <typename T, typename T2>
std::enable_if_t<
    detail::is_svgenfloat<T>::value && detail::is_genintptr<T2>::value, T>
frexp(T x, T2 exp) __NOEXC {
  detail::check_vector_size<T, T2>();
  return __sycl_std::__invoke_frexp<T>(x, exp);
}

// svgenfloat hypot (svgenfloat x, svgenfloat y)
template <typename T>
std::enable_if_t<detail::is_svgenfloat<T>::value, T> hypot(T x, T y) __NOEXC {
  return __sycl_std::__invoke_hypot<T>(x, y);
}

// genint ilogb (svgenfloat x)
template <typename T,
          typename = std::enable_if_t<detail::is_svgenfloat<T>::value, T>>
detail::change_base_type_t<T, int> ilogb(T x) __NOEXC {
  return __sycl_std::__invoke_ilogb<detail::change_base_type_t<T, int>>(x);
}

// float ldexp (float x, int k)
// double ldexp (double x, int k)
// half ldexp (half x, int k)
template <typename T>
std::enable_if_t<detail::is_sgenfloat<T>::value, T> ldexp(T x, int k) __NOEXC {
  return __sycl_std::__invoke_ldexp<T>(x, k);
}

// vgenfloat ldexp (vgenfloat x, int k)
template <typename T>
std::enable_if_t<detail::is_vgenfloat<T>::value, T> ldexp(T x, int k) __NOEXC {
  return __sycl_std::__invoke_ldexp<T>(x, vec<int, T::size()>(k));
}

// vgenfloat ldexp (vgenfloat x, genint k)
template <typename T, typename T2>
std::enable_if_t<detail::is_vgenfloat<T>::value && detail::is_intn<T2>::value,
                 T>
ldexp(T x, T2 k) __NOEXC {
  detail::check_vector_size<T, T2>();
  return __sycl_std::__invoke_ldexp<T>(x, k);
}

// svgenfloat lgamma (svgenfloat x)
template <typename T>
std::enable_if_t<detail::is_svgenfloat<T>::value, T> lgamma(T x) __NOEXC {
  return __sycl_std::__invoke_lgamma<T>(x);
}

// svgenfloat lgamma_r (svgenfloat x, genintptr signp)
template <typename T, typename T2>
std::enable_if_t<
    detail::is_svgenfloat<T>::value && detail::is_genintptr<T2>::value, T>
lgamma_r(T x, T2 signp) __NOEXC {
  detail::check_vector_size<T, T2>();
  return __sycl_std::__invoke_lgamma_r<T>(x, signp);
}

// svgenfloat log (svgenfloat x)
template <typename T>
std::enable_if_t<__FAST_MATH_GENFLOAT(T), T> log(T x) __NOEXC {
  return __sycl_std::__invoke_log<T>(x);
}

// svgenfloat log2 (svgenfloat x)
template <typename T>
std::enable_if_t<__FAST_MATH_GENFLOAT(T), T> log2(T x) __NOEXC {
  return __sycl_std::__invoke_log2<T>(x);
}

// svgenfloat log10 (svgenfloat x)
template <typename T>
std::enable_if_t<__FAST_MATH_GENFLOAT(T), T> log10(T x) __NOEXC {
  return __sycl_std::__invoke_log10<T>(x);
}

// svgenfloat log1p (svgenfloat x)
template <typename T>
std::enable_if_t<detail::is_svgenfloat<T>::value, T> log1p(T x) __NOEXC {
  return __sycl_std::__invoke_log1p<T>(x);
}

// svgenfloat logb (svgenfloat x)
template <typename T>
std::enable_if_t<detail::is_svgenfloat<T>::value, T> logb(T x) __NOEXC {
  return __sycl_std::__invoke_logb<T>(x);
}

// svgenfloat mad (svgenfloat a, svgenfloat b, svgenfloat c)
template <typename T>
std::enable_if_t<detail::is_svgenfloat<T>::value, T> mad(T a, T b,
                                                         T c) __NOEXC {
  return __sycl_std::__invoke_mad<T>(a, b, c);
}

// svgenfloat maxmag (svgenfloat x, svgenfloat y)
template <typename T>
std::enable_if_t<detail::is_svgenfloat<T>::value, T> maxmag(T x, T y) __NOEXC {
  return __sycl_std::__invoke_maxmag<T>(x, y);
}

// svgenfloat minmag (svgenfloat x, svgenfloat y)
template <typename T>
std::enable_if_t<detail::is_svgenfloat<T>::value, T> minmag(T x, T y) __NOEXC {
  return __sycl_std::__invoke_minmag<T>(x, y);
}

// svgenfloat modf (svgenfloat x, genfloatptr iptr)
template <typename T, typename T2>
std::enable_if_t<
    detail::is_svgenfloat<T>::value && detail::is_genfloatptr<T2>::value, T>
modf(T x, T2 iptr) __NOEXC {
  detail::check_vector_size<T, T2>();
  return __sycl_std::__invoke_modf<T>(x, iptr);
}

template <typename T,
          typename = std::enable_if_t<detail::is_nan_type<T>::value, T>>
detail::nan_return_t<T> nan(T nancode) __NOEXC {
  return __sycl_std::__invoke_nan<detail::nan_return_t<T>>(
      detail::convert_data_type<T, detail::nan_argument_base_t<T>>()(nancode));
}

// svgenfloat nextafter (svgenfloat x, svgenfloat y)
template <typename T>
std::enable_if_t<detail::is_svgenfloat<T>::value, T> nextafter(T x,
                                                               T y) __NOEXC {
  return __sycl_std::__invoke_nextafter<T>(x, y);
}

// svgenfloat pow (svgenfloat x, svgenfloat y)
template <typename T>
std::enable_if_t<detail::is_svgenfloat<T>::value, T> pow(T x, T y) __NOEXC {
  return __sycl_std::__invoke_pow<T>(x, y);
}

// svgenfloat pown (svgenfloat x, genint y)
template <typename T, typename T2>
std::enable_if_t<
    detail::is_svgenfloat<T>::value && detail::is_genint<T2>::value, T>
pown(T x, T2 y) __NOEXC {
  detail::check_vector_size<T, T2>();
  return __sycl_std::__invoke_pown<T>(x, y);
}

// svgenfloat powr (svgenfloat x, svgenfloat y)
template <typename T>
std::enable_if_t<__FAST_MATH_GENFLOAT(T), T> powr(T x, T y) __NOEXC {
  return __sycl_std::__invoke_powr<T>(x, y);
}

// svgenfloat remainder (svgenfloat x, svgenfloat y)
template <typename T>
std::enable_if_t<detail::is_svgenfloat<T>::value, T> remainder(T x,
                                                               T y) __NOEXC {
  return __sycl_std::__invoke_remainder<T>(x, y);
}

// svgenfloat remquo (svgenfloat x, svgenfloat y, genintptr quo)
template <typename T, typename T2>
std::enable_if_t<
    detail::is_svgenfloat<T>::value && detail::is_genintptr<T2>::value, T>
remquo(T x, T y, T2 quo) __NOEXC {
  detail::check_vector_size<T, T2>();
  return __sycl_std::__invoke_remquo<T>(x, y, quo);
}

// svgenfloat rint (svgenfloat x)
template <typename T>
std::enable_if_t<detail::is_svgenfloat<T>::value, T> rint(T x) __NOEXC {
  return __sycl_std::__invoke_rint<T>(x);
}

// svgenfloat rootn (svgenfloat x, genint y)
template <typename T, typename T2>
std::enable_if_t<
    detail::is_svgenfloat<T>::value && detail::is_genint<T2>::value, T>
rootn(T x, T2 y) __NOEXC {
  detail::check_vector_size<T, T2>();
  return __sycl_std::__invoke_rootn<T>(x, y);
}

// svgenfloat round (svgenfloat x)
template <typename T>
std::enable_if_t<detail::is_svgenfloat<T>::value, T> round(T x) __NOEXC {
  return __sycl_std::__invoke_round<T>(x);
}

// svgenfloat rsqrt (svgenfloat x)
template <typename T>
std::enable_if_t<__FAST_MATH_GENFLOAT(T), T> rsqrt(T x) __NOEXC {
  return __sycl_std::__invoke_rsqrt<T>(x);
}

// svgenfloat sin (svgenfloat x)
template <typename T>
std::enable_if_t<__FAST_MATH_GENFLOAT(T), T> sin(T x) __NOEXC {
  return __sycl_std::__invoke_sin<T>(x);
}

// svgenfloat sincos (svgenfloat x, genfloatptr cosval)
template <typename T, typename T2>
std::enable_if_t<
    detail::is_svgenfloat<T>::value && detail::is_genfloatptr<T2>::value, T>
sincos(T x, T2 cosval) __NOEXC {
  detail::check_vector_size<T, T2>();
  return __sycl_std::__invoke_sincos<T>(x, cosval);
}

// svgenfloat sinh (svgenfloat x)
template <typename T>
std::enable_if_t<detail::is_svgenfloat<T>::value, T> sinh(T x) __NOEXC {
  return __sycl_std::__invoke_sinh<T>(x);
}

// svgenfloat sinpi (svgenfloat x)
template <typename T>
std::enable_if_t<detail::is_svgenfloat<T>::value, T> sinpi(T x) __NOEXC {
  return __sycl_std::__invoke_sinpi<T>(x);
}

// svgenfloat sqrt (svgenfloat x)
template <typename T>
std::enable_if_t<__FAST_MATH_GENFLOAT(T), T> sqrt(T x) __NOEXC {
  return __sycl_std::__invoke_sqrt<T>(x);
}

// svgenfloat tan (svgenfloat x)
template <typename T>
std::enable_if_t<__FAST_MATH_GENFLOAT(T), T> tan(T x) __NOEXC {
  return __sycl_std::__invoke_tan<T>(x);
}

// svgenfloat tanh (svgenfloat x)
template <typename T>
std::enable_if_t<detail::is_svgenfloat<T>::value, T> tanh(T x) __NOEXC {
  return __sycl_std::__invoke_tanh<T>(x);
}

// svgenfloat tanpi (svgenfloat x)
template <typename T>
std::enable_if_t<detail::is_svgenfloat<T>::value, T> tanpi(T x) __NOEXC {
  return __sycl_std::__invoke_tanpi<T>(x);
}

// svgenfloat tgamma (svgenfloat x)
template <typename T>
std::enable_if_t<detail::is_svgenfloat<T>::value, T> tgamma(T x) __NOEXC {
  return __sycl_std::__invoke_tgamma<T>(x);
}

// svgenfloat trunc (svgenfloat x)
template <typename T>
std::enable_if_t<detail::is_svgenfloat<T>::value, T> trunc(T x) __NOEXC {
  return __sycl_std::__invoke_trunc<T>(x);
}

// other marray math functions

// TODO: can be optimized in the way marray math functions above are optimized
// (usage of vec<T, 2>)
#define __SYCL_MARRAY_MATH_FUNCTION_W_GENPTR_ARG_OVERLOAD_IMPL(NAME, ARGPTR,   \
                                                               ...)            \
  marray<T, N> res;                                                            \
  for (int j = 0; j < N; j++) {                                                \
    res[j] =                                                                   \
        NAME(__VA_ARGS__,                                                      \
             address_space_cast<AddressSpace, IsDecorated,                     \
                                detail::marray_element_t<T2>>(&(*ARGPTR)[j])); \
  }                                                                            \
  return res;

#define __SYCL_MARRAY_MATH_FUNCTION_BINOP_2ND_ARG_GENFLOATPTR_OVERLOAD(        \
    NAME, ARG1, ARG2, ...)                                                     \
  template <typename T, size_t N, typename T2,                                 \
            access::address_space AddressSpace, access::decorated IsDecorated> \
  std::enable_if_t<                                                            \
      detail::is_svgenfloat<T>::value &&                                       \
          detail::is_genfloatptr_marray<T2, AddressSpace, IsDecorated>::value, \
      marray<T, N>>                                                            \
  NAME(marray<T, N> ARG1, multi_ptr<T2, AddressSpace, IsDecorated> ARG2)       \
      __NOEXC {                                                                \
    __SYCL_MARRAY_MATH_FUNCTION_W_GENPTR_ARG_OVERLOAD_IMPL(NAME, ARG2,         \
                                                           __VA_ARGS__)        \
  }

__SYCL_MARRAY_MATH_FUNCTION_BINOP_2ND_ARG_GENFLOATPTR_OVERLOAD(fract, x, iptr,
                                                               x[j])
__SYCL_MARRAY_MATH_FUNCTION_BINOP_2ND_ARG_GENFLOATPTR_OVERLOAD(modf, x, iptr,
                                                               x[j])
__SYCL_MARRAY_MATH_FUNCTION_BINOP_2ND_ARG_GENFLOATPTR_OVERLOAD(sincos, x,
                                                               cosval, x[j])

#undef __SYCL_MARRAY_MATH_FUNCTION_BINOP_2ND_GENFLOATPTR_OVERLOAD

#define __SYCL_MARRAY_MATH_FUNCTION_BINOP_2ND_ARG_GENINTPTR_OVERLOAD(          \
    NAME, ARG1, ARG2, ...)                                                     \
  template <typename T, size_t N, typename T2,                                 \
            access::address_space AddressSpace, access::decorated IsDecorated> \
  std::enable_if_t<                                                            \
      detail::is_svgenfloat<T>::value &&                                       \
          detail::is_genintptr_marray<T2, AddressSpace, IsDecorated>::value,   \
      marray<T, N>>                                                            \
  NAME(marray<T, N> ARG1, multi_ptr<T2, AddressSpace, IsDecorated> ARG2)       \
      __NOEXC {                                                                \
    __SYCL_MARRAY_MATH_FUNCTION_W_GENPTR_ARG_OVERLOAD_IMPL(NAME, ARG2,         \
                                                           __VA_ARGS__)        \
  }

__SYCL_MARRAY_MATH_FUNCTION_BINOP_2ND_ARG_GENINTPTR_OVERLOAD(frexp, x, exp,
                                                             x[j])
__SYCL_MARRAY_MATH_FUNCTION_BINOP_2ND_ARG_GENINTPTR_OVERLOAD(lgamma_r, x, signp,
                                                             x[j])

#undef __SYCL_MARRAY_MATH_FUNCTION_BINOP_2ND_GENINTPTR_OVERLOAD

#define __SYCL_MARRAY_MATH_FUNCTION_REMQUO_OVERLOAD(NAME, ...)                 \
  template <typename T, size_t N, typename T2,                                 \
            access::address_space AddressSpace, access::decorated IsDecorated> \
  std::enable_if_t<                                                            \
      detail::is_svgenfloat<T>::value &&                                       \
          detail::is_genintptr_marray<T2, AddressSpace, IsDecorated>::value,   \
      marray<T, N>>                                                            \
  NAME(marray<T, N> x, marray<T, N> y,                                         \
       multi_ptr<T2, AddressSpace, IsDecorated> quo) __NOEXC {                 \
    __SYCL_MARRAY_MATH_FUNCTION_W_GENPTR_ARG_OVERLOAD_IMPL(NAME, quo,          \
                                                           __VA_ARGS__)        \
  }

__SYCL_MARRAY_MATH_FUNCTION_REMQUO_OVERLOAD(remquo, x[j], y[j])

#undef __SYCL_MARRAY_MATH_FUNCTION_REMQUO_OVERLOAD

#undef __SYCL_MARRAY_MATH_FUNCTION_W_GENPTR_ARG_OVERLOAD_IMPL

template <typename T, size_t N>
std::enable_if_t<detail::is_nan_type<T>::value,
                 marray<detail::nan_return_t<T>, N>>
nan(marray<T, N> nancode) __NOEXC {
  marray<detail::nan_return_t<T>, N> res;
  for (int j = 0; j < N; j++) {
    res[j] = nan(nancode[j]);
  }
  return res;
}

/* --------------- 4.13.5 Common functions. ---------------------------------*/
// svgenfloat clamp (svgenfloat x, svgenfloat minval, svgenfloat maxval)
template <typename T>
std::enable_if_t<detail::is_svgenfloat<T>::value, T> clamp(T x, T minval,
                                                           T maxval) __NOEXC {
  return __sycl_std::__invoke_fclamp<T>(x, minval, maxval);
}

// vgenfloath clamp (vgenfloath x, half minval, half maxval)
// vgenfloatf clamp (vgenfloatf x, float minval, float maxval)
// vgenfloatd clamp (vgenfloatd x, double minval, double maxval)
template <typename T>
std::enable_if_t<detail::is_vgenfloat<T>::value, T>
clamp(T x, typename T::element_type minval,
      typename T::element_type maxval) __NOEXC {
  return __sycl_std::__invoke_fclamp<T>(x, T(minval), T(maxval));
}

// svgenfloat degrees (svgenfloat radians)
template <typename T>
std::enable_if_t<detail::is_svgenfloat<T>::value, T>
degrees(T radians) __NOEXC {
  return __sycl_std::__invoke_degrees<T>(radians);
}

// svgenfloat abs (svgenfloat x)
template <typename T>
std::enable_if_t<detail::is_svgenfloat<T>::value, T> abs(T x) __NOEXC {
  return __sycl_std::__invoke_fabs<T>(x);
}

// svgenfloat max (svgenfloat x, svgenfloat y)
template <typename T>
std::enable_if_t<detail::is_svgenfloat<T>::value, T>(max)(T x, T y) __NOEXC {
  return __sycl_std::__invoke_fmax_common<T>(x, y);
}

// vgenfloatf max (vgenfloatf x, float y)
// vgenfloatd max (vgenfloatd x, double y)
// vgenfloath max (vgenfloath x, half y)
template <typename T>
std::enable_if_t<detail::is_vgenfloat<T>::value, T>(max)(
    T x, typename T::element_type y) __NOEXC {
  return __sycl_std::__invoke_fmax_common<T>(x, T(y));
}

// svgenfloat min (svgenfloat x, svgenfloat y)
template <typename T>
std::enable_if_t<detail::is_svgenfloat<T>::value, T>(min)(T x, T y) __NOEXC {
  return __sycl_std::__invoke_fmin_common<T>(x, y);
}

// vgenfloatf min (vgenfloatf x, float y)
// vgenfloatd min (vgenfloatd x, double y)
// vgenfloath min (vgenfloath x, half y)
template <typename T>
std::enable_if_t<detail::is_vgenfloat<T>::value, T>(min)(
    T x, typename T::element_type y) __NOEXC {
  return __sycl_std::__invoke_fmin_common<T>(x, T(y));
}

// svgenfloat mix (svgenfloat x, svgenfloat y, svgenfloat a)
template <typename T>
std::enable_if_t<detail::is_svgenfloat<T>::value, T> mix(T x, T y,
                                                         T a) __NOEXC {
  return __sycl_std::__invoke_mix<T>(x, y, a);
}

// vgenfloatf mix (vgenfloatf x, vgenfloatf y, float a)
// vgenfloatd mix (vgenfloatd x, vgenfloatd y, double a)
// vgenfloatd mix (vgenfloath x, vgenfloath y, half a)
template <typename T>
std::enable_if_t<detail::is_vgenfloat<T>::value, T>
mix(T x, T y, typename T::element_type a) __NOEXC {
  return __sycl_std::__invoke_mix<T>(x, y, T(a));
}

// svgenfloat radians (svgenfloat degrees)
template <typename T>
std::enable_if_t<detail::is_svgenfloat<T>::value, T>
radians(T degrees) __NOEXC {
  return __sycl_std::__invoke_radians<T>(degrees);
}

// svgenfloat step (svgenfloat edge, svgenfloat x)
template <typename T>
std::enable_if_t<detail::is_svgenfloat<T>::value, T> step(T edge, T x) __NOEXC {
  return __sycl_std::__invoke_step<T>(edge, x);
}

// vgenfloatf step (float edge, vgenfloatf x)
// vgenfloatd step (double edge, vgenfloatd x)
// vgenfloatd step (half edge, vgenfloath x)
template <typename T>
std::enable_if_t<detail::is_vgenfloat<T>::value, T>
step(typename T::element_type edge, T x) __NOEXC {
  return __sycl_std::__invoke_step<T>(T(edge), x);
}

// svgenfloat smoothstep (svgenfloat edge0, svgenfloat edge1, svgenfloat x)
template <typename T>
std::enable_if_t<detail::is_svgenfloat<T>::value, T>
smoothstep(T edge0, T edge1, T x) __NOEXC {
  return __sycl_std::__invoke_smoothstep<T>(edge0, edge1, x);
}

// vgenfloatf smoothstep (float edge0, float edge1, vgenfloatf x)
// vgenfloatd smoothstep (double edge0, double edge1, vgenfloatd x)
// vgenfloath smoothstep (half edge0, half edge1, vgenfloath x)
template <typename T>
std::enable_if_t<detail::is_vgenfloat<T>::value, T>
smoothstep(typename T::element_type edge0, typename T::element_type edge1,
           T x) __NOEXC {
  return __sycl_std::__invoke_smoothstep<T>(T(edge0), T(edge1), x);
}

// svgenfloat sign (svgenfloat x)
template <typename T>
std::enable_if_t<detail::is_svgenfloat<T>::value, T> sign(T x) __NOEXC {
  return __sycl_std::__invoke_sign<T>(x);
}

// marray common functions

// TODO: can be optimized in the way math functions are optimized (usage of
// vec<T, 2>)
#define __SYCL_MARRAY_COMMON_FUNCTION_OVERLOAD_IMPL(NAME, ...)                 \
  T res;                                                                       \
  for (int i = 0; i < T::size(); i++) {                                        \
    res[i] = NAME(__VA_ARGS__);                                                \
  }                                                                            \
  return res;

#define __SYCL_MARRAY_COMMON_FUNCTION_UNOP_OVERLOAD(NAME, ARG, ...)            \
  template <typename T,                                                        \
            typename = std::enable_if_t<detail::is_mgenfloat<T>::value>>       \
  T NAME(ARG) __NOEXC {                                                        \
    __SYCL_MARRAY_COMMON_FUNCTION_OVERLOAD_IMPL(NAME, __VA_ARGS__)             \
  }

__SYCL_MARRAY_COMMON_FUNCTION_UNOP_OVERLOAD(degrees, T radians, radians[i])
__SYCL_MARRAY_COMMON_FUNCTION_UNOP_OVERLOAD(radians, T degrees, degrees[i])
__SYCL_MARRAY_COMMON_FUNCTION_UNOP_OVERLOAD(sign, T x, x[i])

#undef __SYCL_MARRAY_COMMON_FUNCTION_UNOP_OVERLOAD

#define __SYCL_MARRAY_COMMON_FUNCTION_BINOP_OVERLOAD(NAME, ARG1, ARG2, ...)    \
  template <typename T,                                                        \
            typename = std::enable_if_t<detail::is_mgenfloat<T>::value>>       \
  T NAME(ARG1, ARG2) __NOEXC {                                                 \
    __SYCL_MARRAY_COMMON_FUNCTION_OVERLOAD_IMPL(NAME, __VA_ARGS__)             \
  }

// min and max may be defined as macros, so we wrap them in parentheses to avoid
// errors.
__SYCL_MARRAY_COMMON_FUNCTION_BINOP_OVERLOAD((min), T x, T y, x[i], y[i])
__SYCL_MARRAY_COMMON_FUNCTION_BINOP_OVERLOAD((min), T x,
                                             detail::marray_element_t<T> y,
                                             x[i], y)
__SYCL_MARRAY_COMMON_FUNCTION_BINOP_OVERLOAD((max), T x, T y, x[i], y[i])
__SYCL_MARRAY_COMMON_FUNCTION_BINOP_OVERLOAD((max), T x,
                                             detail::marray_element_t<T> y,
                                             x[i], y)
__SYCL_MARRAY_COMMON_FUNCTION_BINOP_OVERLOAD(step, T edge, T x, edge[i], x[i])
__SYCL_MARRAY_COMMON_FUNCTION_BINOP_OVERLOAD(step,
                                             detail::marray_element_t<T> edge,
                                             T x, edge, x[i])

#undef __SYCL_MARRAY_COMMON_FUNCTION_BINOP_OVERLOAD

#define __SYCL_MARRAY_COMMON_FUNCTION_TEROP_OVERLOAD(NAME, ARG1, ARG2, ARG3,   \
                                                     ...)                      \
  template <typename T,                                                        \
            typename = std::enable_if_t<detail::is_mgenfloat<T>::value>>       \
  T NAME(ARG1, ARG2, ARG3) __NOEXC {                                           \
    __SYCL_MARRAY_COMMON_FUNCTION_OVERLOAD_IMPL(NAME, __VA_ARGS__)             \
  }

__SYCL_MARRAY_COMMON_FUNCTION_TEROP_OVERLOAD(clamp, T x, T minval, T maxval,
                                             x[i], minval[i], maxval[i])
__SYCL_MARRAY_COMMON_FUNCTION_TEROP_OVERLOAD(
    clamp, T x, detail::marray_element_t<T> minval,
    detail::marray_element_t<T> maxval, x[i], minval, maxval)
__SYCL_MARRAY_COMMON_FUNCTION_TEROP_OVERLOAD(mix, T x, T y, T a, x[i], y[i],
                                             a[i])
__SYCL_MARRAY_COMMON_FUNCTION_TEROP_OVERLOAD(mix, T x, T y,
                                             detail::marray_element_t<T> a,
                                             x[i], y[i], a)
__SYCL_MARRAY_COMMON_FUNCTION_TEROP_OVERLOAD(smoothstep, T edge0, T edge1, T x,
                                             edge0[i], edge1[i], x[i])
__SYCL_MARRAY_COMMON_FUNCTION_TEROP_OVERLOAD(
    smoothstep, detail::marray_element_t<T> edge0,
    detail::marray_element_t<T> edge1, T x, edge0, edge1, x[i])

#undef __SYCL_MARRAY_COMMON_FUNCTION_TEROP_OVERLOAD
#undef __SYCL_MARRAY_COMMON_FUNCTION_OVERLOAD_IMPL

/* --------------- 4.13.4 Integer functions. --------------------------------*/
// ugeninteger abs (geninteger x)
template <typename T>
std::enable_if_t<detail::is_ugeninteger<T>::value, T> abs(T x) __NOEXC {
  return __sycl_std::__invoke_u_abs<T>(x);
}

// igeninteger abs (geninteger x)
template <typename T>
<<<<<<< HEAD
detail::enable_if_t<detail::is_igeninteger<T>::value, T> abs(T x) __NOEXC {
=======
std::enable_if_t<detail::is_igeninteger<T>::value, T> abs(T x) __NOEXC {
>>>>>>> ec3077b5
  auto res = __sycl_std::__invoke_s_abs<detail::make_unsigned_t<T>>(x);
  if constexpr (detail::is_vigeninteger<T>::value) {
    return res.template convert<detail::vector_element_t<T>>();
  } else
    return detail::make_signed_t<decltype(res)>(res);
}

// ugeninteger abs_diff (geninteger x, geninteger y)
template <typename T>
std::enable_if_t<detail::is_ugeninteger<T>::value, T> abs_diff(T x,
                                                               T y) __NOEXC {
  return __sycl_std::__invoke_u_abs_diff<T>(x, y);
}

// ugeninteger abs_diff (geninteger x, geninteger y)
template <typename T>
std::enable_if_t<detail::is_igeninteger<T>::value, detail::make_unsigned_t<T>>
abs_diff(T x, T y) __NOEXC {
  return __sycl_std::__invoke_s_abs_diff<detail::make_unsigned_t<T>>(x, y);
}

// geninteger add_sat (geninteger x, geninteger y)
template <typename T>
std::enable_if_t<detail::is_igeninteger<T>::value, T> add_sat(T x,
                                                              T y) __NOEXC {
  return __sycl_std::__invoke_s_add_sat<T>(x, y);
}

// geninteger add_sat (geninteger x, geninteger y)
template <typename T>
std::enable_if_t<detail::is_ugeninteger<T>::value, T> add_sat(T x,
                                                              T y) __NOEXC {
  return __sycl_std::__invoke_u_add_sat<T>(x, y);
}

// geninteger hadd (geninteger x, geninteger y)
template <typename T>
std::enable_if_t<detail::is_igeninteger<T>::value, T> hadd(T x, T y) __NOEXC {
  return __sycl_std::__invoke_s_hadd<T>(x, y);
}

// geninteger hadd (geninteger x, geninteger y)
template <typename T>
std::enable_if_t<detail::is_ugeninteger<T>::value, T> hadd(T x, T y) __NOEXC {
  return __sycl_std::__invoke_u_hadd<T>(x, y);
}

// geninteger rhadd (geninteger x, geninteger y)
template <typename T>
std::enable_if_t<detail::is_igeninteger<T>::value, T> rhadd(T x, T y) __NOEXC {
  return __sycl_std::__invoke_s_rhadd<T>(x, y);
}

// geninteger rhadd (geninteger x, geninteger y)
template <typename T>
std::enable_if_t<detail::is_ugeninteger<T>::value, T> rhadd(T x, T y) __NOEXC {
  return __sycl_std::__invoke_u_rhadd<T>(x, y);
}

// geninteger clamp (geninteger x, geninteger minval, geninteger maxval)
template <typename T>
std::enable_if_t<detail::is_igeninteger<T>::value, T> clamp(T x, T minval,
                                                            T maxval) __NOEXC {
  return __sycl_std::__invoke_s_clamp<T>(x, minval, maxval);
}

// geninteger clamp (geninteger x, geninteger minval, geninteger maxval)
template <typename T>
std::enable_if_t<detail::is_ugeninteger<T>::value, T> clamp(T x, T minval,
                                                            T maxval) __NOEXC {
  return __sycl_std::__invoke_u_clamp<T>(x, minval, maxval);
}

// geninteger clamp (geninteger x, sgeninteger minval, sgeninteger maxval)
template <typename T>
std::enable_if_t<detail::is_vigeninteger<T>::value, T>
clamp(T x, typename T::element_type minval,
      typename T::element_type maxval) __NOEXC {
  return __sycl_std::__invoke_s_clamp<T>(x, T(minval), T(maxval));
}

// geninteger clamp (geninteger x, sgeninteger minval, sgeninteger maxval)
template <typename T>
std::enable_if_t<detail::is_vugeninteger<T>::value, T>
clamp(T x, typename T::element_type minval,
      typename T::element_type maxval) __NOEXC {
  return __sycl_std::__invoke_u_clamp<T>(x, T(minval), T(maxval));
}

// geninteger clz (geninteger x)
template <typename T>
std::enable_if_t<detail::is_geninteger<T>::value, T> clz(T x) __NOEXC {
  return __sycl_std::__invoke_clz<T>(x);
}

// geninteger ctz (geninteger x)
template <typename T>
std::enable_if_t<detail::is_geninteger<T>::value, T> ctz(T x) __NOEXC {
  return __sycl_std::__invoke_ctz<T>(x);
}

// geninteger ctz (geninteger x) for calls with deprecated namespace
namespace ext::intel {
template <typename T>
__SYCL_DEPRECATED(
    "'sycl::ext::intel::ctz' is deprecated, use 'sycl::ctz' instead")
std::enable_if_t<sycl::detail::is_geninteger<T>::value, T> ctz(T x) __NOEXC {
  return sycl::ctz(x);
}
} // namespace ext::intel

namespace __SYCL2020_DEPRECATED("use 'ext::intel' instead") intel {
using namespace ext::intel;
}

// geninteger mad_hi (geninteger a, geninteger b, geninteger c)
template <typename T>
std::enable_if_t<detail::is_igeninteger<T>::value, T> mad_hi(T x, T y,
                                                             T z) __NOEXC {
  return __sycl_std::__invoke_s_mad_hi<T>(x, y, z);
}

// geninteger mad_hi (geninteger a, geninteger b, geninteger c)
template <typename T>
std::enable_if_t<detail::is_ugeninteger<T>::value, T> mad_hi(T x, T y,
                                                             T z) __NOEXC {
  return __sycl_std::__invoke_u_mad_hi<T>(x, y, z);
}

// geninteger mad_sat (geninteger a, geninteger b, geninteger c)
template <typename T>
std::enable_if_t<detail::is_igeninteger<T>::value, T> mad_sat(T a, T b,
                                                              T c) __NOEXC {
  return __sycl_std::__invoke_s_mad_sat<T>(a, b, c);
}

// geninteger mad_sat (geninteger a, geninteger b, geninteger c)
template <typename T>
std::enable_if_t<detail::is_ugeninteger<T>::value, T> mad_sat(T a, T b,
                                                              T c) __NOEXC {
  return __sycl_std::__invoke_u_mad_sat<T>(a, b, c);
}

// igeninteger max (igeninteger x, igeninteger y)
template <typename T>
std::enable_if_t<detail::is_igeninteger<T>::value, T>(max)(T x, T y) __NOEXC {
  return __sycl_std::__invoke_s_max<T>(x, y);
}

// ugeninteger max (ugeninteger x, ugeninteger y)
template <typename T>
std::enable_if_t<detail::is_ugeninteger<T>::value, T>(max)(T x, T y) __NOEXC {
  return __sycl_std::__invoke_u_max<T>(x, y);
}

// igeninteger max (vigeninteger x, sigeninteger y)
template <typename T>
std::enable_if_t<detail::is_vigeninteger<T>::value, T>(max)(
    T x, typename T::element_type y) __NOEXC {
  return __sycl_std::__invoke_s_max<T>(x, T(y));
}

// vugeninteger max (vugeninteger x, sugeninteger y)
template <typename T>
std::enable_if_t<detail::is_vugeninteger<T>::value, T>(max)(
    T x, typename T::element_type y) __NOEXC {
  return __sycl_std::__invoke_u_max<T>(x, T(y));
}

// igeninteger min (igeninteger x, igeninteger y)
template <typename T>
std::enable_if_t<detail::is_igeninteger<T>::value, T>(min)(T x, T y) __NOEXC {
  return __sycl_std::__invoke_s_min<T>(x, y);
}

// ugeninteger min (ugeninteger x, ugeninteger y)
template <typename T>
std::enable_if_t<detail::is_ugeninteger<T>::value, T>(min)(T x, T y) __NOEXC {
  return __sycl_std::__invoke_u_min<T>(x, y);
}

// vigeninteger min (vigeninteger x, sigeninteger y)
template <typename T>
std::enable_if_t<detail::is_vigeninteger<T>::value, T>(min)(
    T x, typename T::element_type y) __NOEXC {
  return __sycl_std::__invoke_s_min<T>(x, T(y));
}

// vugeninteger min (vugeninteger x, sugeninteger y)
template <typename T>
std::enable_if_t<detail::is_vugeninteger<T>::value, T>(min)(
    T x, typename T::element_type y) __NOEXC {
  return __sycl_std::__invoke_u_min<T>(x, T(y));
}

// geninteger mul_hi (geninteger x, geninteger y)
template <typename T>
std::enable_if_t<detail::is_igeninteger<T>::value, T> mul_hi(T x, T y) __NOEXC {
  return __sycl_std::__invoke_s_mul_hi<T>(x, y);
}

// geninteger mul_hi (geninteger x, geninteger y)
template <typename T>
std::enable_if_t<detail::is_ugeninteger<T>::value, T> mul_hi(T x, T y) __NOEXC {
  return __sycl_std::__invoke_u_mul_hi<T>(x, y);
}

// geninteger rotate (geninteger v, geninteger i)
template <typename T>
std::enable_if_t<detail::is_geninteger<T>::value, T> rotate(T v, T i) __NOEXC {
  return __sycl_std::__invoke_rotate<T>(v, i);
}

// geninteger sub_sat (geninteger x, geninteger y)
template <typename T>
std::enable_if_t<detail::is_igeninteger<T>::value, T> sub_sat(T x,
                                                              T y) __NOEXC {
  return __sycl_std::__invoke_s_sub_sat<T>(x, y);
}

// geninteger sub_sat (geninteger x, geninteger y)
template <typename T>
std::enable_if_t<detail::is_ugeninteger<T>::value, T> sub_sat(T x,
                                                              T y) __NOEXC {
  return __sycl_std::__invoke_u_sub_sat<T>(x, y);
}

// ugeninteger16bit upsample (ugeninteger8bit hi, ugeninteger8bit lo)
template <typename T>
std::enable_if_t<detail::is_ugeninteger8bit<T>::value, detail::make_larger_t<T>>
upsample(T hi, T lo) __NOEXC {
  return __sycl_std::__invoke_u_upsample<detail::make_larger_t<T>>(hi, lo);
}

// igeninteger16bit upsample (igeninteger8bit hi, ugeninteger8bit lo)
template <typename T, typename T2>
std::enable_if_t<detail::is_igeninteger8bit<T>::value &&
                     detail::is_ugeninteger8bit<T2>::value,
                 detail::make_larger_t<T>>
upsample(T hi, T2 lo) __NOEXC {
  detail::check_vector_size<T, T2>();
  return __sycl_std::__invoke_s_upsample<detail::make_larger_t<T>>(hi, lo);
}

// ugeninteger32bit upsample (ugeninteger16bit hi, ugeninteger16bit lo)
template <typename T>
std::enable_if_t<detail::is_ugeninteger16bit<T>::value,
                 detail::make_larger_t<T>>
upsample(T hi, T lo) __NOEXC {
  return __sycl_std::__invoke_u_upsample<detail::make_larger_t<T>>(hi, lo);
}

// igeninteger32bit upsample (igeninteger16bit hi, ugeninteger16bit lo)
template <typename T, typename T2>
std::enable_if_t<detail::is_igeninteger16bit<T>::value &&
                     detail::is_ugeninteger16bit<T2>::value,
                 detail::make_larger_t<T>>
upsample(T hi, T2 lo) __NOEXC {
  detail::check_vector_size<T, T2>();
  return __sycl_std::__invoke_s_upsample<detail::make_larger_t<T>>(hi, lo);
}

// ugeninteger64bit upsample (ugeninteger32bit hi, ugeninteger32bit lo)
template <typename T>
std::enable_if_t<detail::is_ugeninteger32bit<T>::value,
                 detail::make_larger_t<T>>
upsample(T hi, T lo) __NOEXC {
  return __sycl_std::__invoke_u_upsample<detail::make_larger_t<T>>(hi, lo);
}

// igeninteger64bit upsample (igeninteger32bit hi, ugeninteger32bit lo)
template <typename T, typename T2>
std::enable_if_t<detail::is_igeninteger32bit<T>::value &&
                     detail::is_ugeninteger32bit<T2>::value,
                 detail::make_larger_t<T>>
upsample(T hi, T2 lo) __NOEXC {
  detail::check_vector_size<T, T2>();
  return __sycl_std::__invoke_s_upsample<detail::make_larger_t<T>>(hi, lo);
}

// geninteger popcount (geninteger x)
template <typename T>
std::enable_if_t<detail::is_geninteger<T>::value, T> popcount(T x) __NOEXC {
  return __sycl_std::__invoke_popcount<T>(x);
}

// geninteger32bit mad24 (geninteger32bit x, geninteger32bit y,
// geninteger32bit z)
template <typename T>
std::enable_if_t<detail::is_igeninteger32bit<T>::value, T> mad24(T x, T y,
                                                                 T z) __NOEXC {
  return __sycl_std::__invoke_s_mad24<T>(x, y, z);
}

// geninteger32bit mad24 (geninteger32bit x, geninteger32bit y,
// geninteger32bit z)
template <typename T>
std::enable_if_t<detail::is_ugeninteger32bit<T>::value, T> mad24(T x, T y,
                                                                 T z) __NOEXC {
  return __sycl_std::__invoke_u_mad24<T>(x, y, z);
}

// geninteger32bit mul24 (geninteger32bit x, geninteger32bit y)
template <typename T>
std::enable_if_t<detail::is_igeninteger32bit<T>::value, T> mul24(T x,
                                                                 T y) __NOEXC {
  return __sycl_std::__invoke_s_mul24<T>(x, y);
}

// geninteger32bit mul24 (geninteger32bit x, geninteger32bit y)
template <typename T>
std::enable_if_t<detail::is_ugeninteger32bit<T>::value, T> mul24(T x,
                                                                 T y) __NOEXC {
  return __sycl_std::__invoke_u_mul24<T>(x, y);
}

// marray integer functions

// TODO: can be optimized in the way math functions are optimized (usage of
// vec<T, 2>)
#define __SYCL_MARRAY_INTEGER_FUNCTION_OVERLOAD_IMPL(NAME, ...)                \
  marray<T, N> res;                                                            \
  for (int j = 0; j < N; j++) {                                                \
    res[j] = NAME(__VA_ARGS__);                                                \
  }                                                                            \
  return res;

// Keep NAME for readability
#define __SYCL_MARRAY_INTEGER_FUNCTION_ABS_U_OVERLOAD(NAME, ARG, ...)          \
  template <typename T, size_t N>                                              \
  std::enable_if_t<detail::is_ugeninteger<T>::value, marray<T, N>> NAME(       \
      marray<T, N> ARG) __NOEXC {                                              \
    __SYCL_MARRAY_INTEGER_FUNCTION_OVERLOAD_IMPL(NAME, __VA_ARGS__)            \
  }

#define __SYCL_MARRAY_INTEGER_FUNCTION_ABS_I_OVERLOAD(NAME, ARG, ...)          \
  template <typename T, size_t N>                                              \
  std::enable_if_t<detail::is_igeninteger<T>::value, marray<T, N>> NAME(       \
      marray<T, N> ARG) __NOEXC {                                              \
    __SYCL_MARRAY_INTEGER_FUNCTION_OVERLOAD_IMPL(NAME, __VA_ARGS__)            \
  }

__SYCL_MARRAY_INTEGER_FUNCTION_ABS_U_OVERLOAD(abs, x, x[j])
__SYCL_MARRAY_INTEGER_FUNCTION_ABS_I_OVERLOAD(abs, x, x[j])

#undef __SYCL_MARRAY_INTEGER_FUNCTION_ABS_I_OVERLOAD
#undef __SYCL_MARRAY_INTEGER_FUNCTION_ABS_U_OVERLOAD

#define __SYCL_MARRAY_INTEGER_FUNCTION_UNOP_OVERLOAD(NAME, ARG, ...)           \
  template <typename T, size_t N>                                              \
  std::enable_if_t<detail::is_geninteger<T>::value, marray<T, N>> NAME(        \
      marray<T, N> ARG) __NOEXC {                                              \
    __SYCL_MARRAY_INTEGER_FUNCTION_OVERLOAD_IMPL(NAME, __VA_ARGS__)            \
  }

__SYCL_MARRAY_INTEGER_FUNCTION_UNOP_OVERLOAD(clz, x, x[j])
__SYCL_MARRAY_INTEGER_FUNCTION_UNOP_OVERLOAD(ctz, x, x[j])
__SYCL_MARRAY_INTEGER_FUNCTION_UNOP_OVERLOAD(popcount, x, x[j])

#undef __SYCL_MARRAY_INTEGER_FUNCTION_UNOP_OVERLOAD

#define __SYCL_MARRAY_INTEGER_FUNCTION_BINOP_U_OVERLOAD(NAME, ARG1, ARG2, ...) \
  template <typename T, size_t N>                                              \
  std::enable_if_t<detail::is_ugeninteger<T>::value, marray<T, N>> NAME(       \
      marray<T, N> ARG1, marray<T, N> ARG2) __NOEXC {                          \
    __SYCL_MARRAY_INTEGER_FUNCTION_OVERLOAD_IMPL(NAME, __VA_ARGS__)            \
  }

#define __SYCL_MARRAY_INTEGER_FUNCTION_BINOP_I_RET_U_OVERLOAD(NAME, ARG1,      \
                                                              ARG2, ...)       \
  template <typename T, size_t N>                                              \
  std::enable_if_t<detail::is_igeninteger<T>::value,                           \
                   marray<detail::make_unsigned_t<T>, N>>                      \
  NAME(marray<T, N> ARG1, marray<T, N> ARG2) __NOEXC {                         \
    __SYCL_MARRAY_INTEGER_FUNCTION_OVERLOAD_IMPL(NAME, __VA_ARGS__)            \
  }

#define __SYCL_MARRAY_INTEGER_FUNCTION_BINOP_I_OVERLOAD(NAME, ARG1, ARG2, ...) \
  template <typename T, size_t N>                                              \
  std::enable_if_t<detail::is_igeninteger<T>::value, marray<T, N>> NAME(       \
      marray<T, N> ARG1, marray<T, N> ARG2) __NOEXC {                          \
    __SYCL_MARRAY_INTEGER_FUNCTION_OVERLOAD_IMPL(NAME, __VA_ARGS__)            \
  }

#define __SYCL_MARRAY_INTEGER_FUNCTION_BINOP_U_2ND_ARG_SCALAR_OVERLOAD(        \
    NAME, ARG1, ARG2, ...)                                                     \
  template <typename T, size_t N>                                              \
  std::enable_if_t<detail::is_ugeninteger<T>::value, marray<T, N>> NAME(       \
      marray<T, N> ARG1, T ARG2) __NOEXC {                                     \
    __SYCL_MARRAY_INTEGER_FUNCTION_OVERLOAD_IMPL(NAME, __VA_ARGS__)            \
  }

#define __SYCL_MARRAY_INTEGER_FUNCTION_BINOP_I_2ND_ARG_SCALAR_OVERLOAD(        \
    NAME, ARG1, ARG2, ...)                                                     \
  template <typename T, size_t N>                                              \
  std::enable_if_t<detail::is_igeninteger<T>::value, marray<T, N>> NAME(       \
      marray<T, N> ARG1, T ARG2) __NOEXC {                                     \
    __SYCL_MARRAY_INTEGER_FUNCTION_OVERLOAD_IMPL(NAME, __VA_ARGS__)            \
  }

__SYCL_MARRAY_INTEGER_FUNCTION_BINOP_U_OVERLOAD(abs_diff, x, y, x[j], y[j])
__SYCL_MARRAY_INTEGER_FUNCTION_BINOP_I_RET_U_OVERLOAD(abs_diff, x, y, x[j],
                                                      y[j])
__SYCL_MARRAY_INTEGER_FUNCTION_BINOP_U_OVERLOAD(add_sat, x, y, x[j], y[j])
__SYCL_MARRAY_INTEGER_FUNCTION_BINOP_I_OVERLOAD(add_sat, x, y, x[j], y[j])
__SYCL_MARRAY_INTEGER_FUNCTION_BINOP_U_OVERLOAD(hadd, x, y, x[j], y[j])
__SYCL_MARRAY_INTEGER_FUNCTION_BINOP_I_OVERLOAD(hadd, x, y, x[j], y[j])
__SYCL_MARRAY_INTEGER_FUNCTION_BINOP_U_OVERLOAD(rhadd, x, y, x[j], y[j])
__SYCL_MARRAY_INTEGER_FUNCTION_BINOP_I_OVERLOAD(rhadd, x, y, x[j], y[j])
__SYCL_MARRAY_INTEGER_FUNCTION_BINOP_U_OVERLOAD((max), x, y, x[j], y[j])
__SYCL_MARRAY_INTEGER_FUNCTION_BINOP_I_OVERLOAD((max), x, y, x[j], y[j])
__SYCL_MARRAY_INTEGER_FUNCTION_BINOP_U_2ND_ARG_SCALAR_OVERLOAD((max), x, y,
                                                               x[j], y)
__SYCL_MARRAY_INTEGER_FUNCTION_BINOP_I_2ND_ARG_SCALAR_OVERLOAD((max), x, y,
                                                               x[j], y)
__SYCL_MARRAY_INTEGER_FUNCTION_BINOP_U_OVERLOAD((min), x, y, x[j], y[j])
__SYCL_MARRAY_INTEGER_FUNCTION_BINOP_I_OVERLOAD((min), x, y, x[j], y[j])
__SYCL_MARRAY_INTEGER_FUNCTION_BINOP_U_2ND_ARG_SCALAR_OVERLOAD((min), x, y,
                                                               x[j], y)
__SYCL_MARRAY_INTEGER_FUNCTION_BINOP_I_2ND_ARG_SCALAR_OVERLOAD((min), x, y,
                                                               x[j], y)
__SYCL_MARRAY_INTEGER_FUNCTION_BINOP_U_OVERLOAD(mul_hi, x, y, x[j], y[j])
__SYCL_MARRAY_INTEGER_FUNCTION_BINOP_I_OVERLOAD(mul_hi, x, y, x[j], y[j])
__SYCL_MARRAY_INTEGER_FUNCTION_BINOP_U_OVERLOAD(rotate, v, i, v[j], i[j])
__SYCL_MARRAY_INTEGER_FUNCTION_BINOP_I_OVERLOAD(rotate, v, i, v[j], i[j])
__SYCL_MARRAY_INTEGER_FUNCTION_BINOP_U_OVERLOAD(sub_sat, x, y, x[j], y[j])
__SYCL_MARRAY_INTEGER_FUNCTION_BINOP_I_OVERLOAD(sub_sat, x, y, x[j], y[j])

#undef __SYCL_MARRAY_INTEGER_FUNCTION_BINOP_U_2ND_ARG_SCALAR_OVERLOAD
#undef __SYCL_MARRAY_INTEGER_FUNCTION_BINOP_I_2ND_ARG_SCALAR_OVERLOAD
#undef __SYCL_MARRAY_INTEGER_FUNCTION_BINOP_I_OVERLOAD
#undef __SYCL_MARRAY_INTEGER_FUNCTION_BINOP_I_RET_U_OVERLOAD
#undef __SYCL_MARRAY_INTEGER_FUNCTION_BINOP_U_OVERLOAD

#define __SYCL_MARRAY_INTEGER_FUNCTION_TEROP_U_OVERLOAD(NAME, ARG1, ARG2,      \
                                                        ARG3, ...)             \
  template <typename T, size_t N>                                              \
  std::enable_if_t<detail::is_ugeninteger<T>::value, marray<T, N>> NAME(       \
      marray<T, N> ARG1, marray<T, N> ARG2, marray<T, N> ARG3) __NOEXC {       \
    __SYCL_MARRAY_INTEGER_FUNCTION_OVERLOAD_IMPL(NAME, __VA_ARGS__)            \
  }

#define __SYCL_MARRAY_INTEGER_FUNCTION_TEROP_I_OVERLOAD(NAME, ARG1, ARG2,      \
                                                        ARG3, ...)             \
  template <typename T, size_t N>                                              \
  std::enable_if_t<detail::is_igeninteger<T>::value, marray<T, N>> NAME(       \
      marray<T, N> ARG1, marray<T, N> ARG2, marray<T, N> ARG3) __NOEXC {       \
    __SYCL_MARRAY_INTEGER_FUNCTION_OVERLOAD_IMPL(NAME, __VA_ARGS__)            \
  }

#define __SYCL_MARRAY_INTEGER_FUNCTION_TEROP_U_2ND_3RD_ARGS_SCALAR_OVERLOAD(   \
    NAME, ARG1, ARG2, ARG3, ...)                                               \
  template <typename T, size_t N>                                              \
  std::enable_if_t<detail::is_ugeninteger<T>::value, marray<T, N>> NAME(       \
      marray<T, N> ARG1, T ARG2, T ARG3) __NOEXC {                             \
    __SYCL_MARRAY_INTEGER_FUNCTION_OVERLOAD_IMPL(NAME, __VA_ARGS__)            \
  }

#define __SYCL_MARRAY_INTEGER_FUNCTION_TEROP_I_2ND_3RD_ARGS_SCALAR_OVERLOAD(   \
    NAME, ARG1, ARG2, ARG3, ...)                                               \
  template <typename T, size_t N>                                              \
  std::enable_if_t<detail::is_igeninteger<T>::value, marray<T, N>> NAME(       \
      marray<T, N> ARG1, T ARG2, T ARG3) __NOEXC {                             \
    __SYCL_MARRAY_INTEGER_FUNCTION_OVERLOAD_IMPL(NAME, __VA_ARGS__)            \
  }

__SYCL_MARRAY_INTEGER_FUNCTION_TEROP_U_OVERLOAD(clamp, x, minval, maxval, x[j],
                                                minval[j], maxval[j])
__SYCL_MARRAY_INTEGER_FUNCTION_TEROP_I_OVERLOAD(clamp, x, minval, maxval, x[j],
                                                minval[j], maxval[j])
__SYCL_MARRAY_INTEGER_FUNCTION_TEROP_U_2ND_3RD_ARGS_SCALAR_OVERLOAD(
    clamp, x, minval, maxval, x[j], minval, maxval)
__SYCL_MARRAY_INTEGER_FUNCTION_TEROP_I_2ND_3RD_ARGS_SCALAR_OVERLOAD(
    clamp, x, minval, maxval, x[j], minval, maxval)
__SYCL_MARRAY_INTEGER_FUNCTION_TEROP_U_OVERLOAD(mad_hi, a, b, c, a[j], b[j],
                                                c[j])
__SYCL_MARRAY_INTEGER_FUNCTION_TEROP_I_OVERLOAD(mad_hi, a, b, c, a[j], b[j],
                                                c[j])
__SYCL_MARRAY_INTEGER_FUNCTION_TEROP_U_OVERLOAD(mad_sat, a, b, c, a[j], b[j],
                                                c[j])
__SYCL_MARRAY_INTEGER_FUNCTION_TEROP_I_OVERLOAD(mad_sat, a, b, c, a[j], b[j],
                                                c[j])

#undef __SYCL_MARRAY_INTEGER_FUNCTION_TEROP_U_2ND_3RD_ARGS_SCALAR_OVERLOAD
#undef __SYCL_MARRAY_INTEGER_FUNCTION_TEROP_I_2ND_3RD_ARGS_SCALAR_OVERLOAD
#undef __SYCL_MARRAY_INTEGER_FUNCTION_TEROP_I_OVERLOAD
#undef __SYCL_MARRAY_INTEGER_FUNCTION_TEROP_U_OVERLOAD

// Keep NAME for readability
#define __SYCL_MARRAY_INTEGER_FUNCTION_MAD24_U_OVERLOAD(NAME, ARG1, ARG2,      \
                                                        ARG3, ...)             \
  template <typename T, size_t N>                                              \
  std::enable_if_t<detail::is_ugeninteger32bit<T>::value, marray<T, N>> NAME(  \
      marray<T, N> ARG1, marray<T, N> ARG2, marray<T, N> ARG3) __NOEXC {       \
    __SYCL_MARRAY_INTEGER_FUNCTION_OVERLOAD_IMPL(NAME, __VA_ARGS__)            \
  }

#define __SYCL_MARRAY_INTEGER_FUNCTION_MAD24_I_OVERLOAD(NAME, ARG1, ARG2,      \
                                                        ARG3, ...)             \
  template <typename T, size_t N>                                              \
  std::enable_if_t<detail::is_igeninteger32bit<T>::value, marray<T, N>> NAME(  \
      marray<T, N> ARG1, marray<T, N> ARG2, marray<T, N> ARG3) __NOEXC {       \
    __SYCL_MARRAY_INTEGER_FUNCTION_OVERLOAD_IMPL(NAME, __VA_ARGS__)            \
  }

__SYCL_MARRAY_INTEGER_FUNCTION_MAD24_U_OVERLOAD(mad24, x, y, z, x[j], y[j],
                                                z[j])
__SYCL_MARRAY_INTEGER_FUNCTION_MAD24_I_OVERLOAD(mad24, x, y, z, x[j], y[j],
                                                z[j])

#undef __SYCL_MARRAY_INTEGER_FUNCTION_MAD24_I_OVERLOAD
#undef __SYCL_MARRAY_INTEGER_FUNCTION_MAD24_U_OVERLOAD

// Keep NAME for readability
#define __SYCL_MARRAY_INTEGER_FUNCTION_MUL24_U_OVERLOAD(NAME, ARG1, ARG2, ...) \
  template <typename T, size_t N>                                              \
  std::enable_if_t<detail::is_ugeninteger32bit<T>::value, marray<T, N>> NAME(  \
      marray<T, N> ARG1, marray<T, N> ARG2) __NOEXC {                          \
    __SYCL_MARRAY_INTEGER_FUNCTION_OVERLOAD_IMPL(NAME, __VA_ARGS__)            \
  }

#define __SYCL_MARRAY_INTEGER_FUNCTION_MUL24_I_OVERLOAD(NAME, ARG1, ARG2, ...) \
  template <typename T, size_t N>                                              \
  std::enable_if_t<detail::is_igeninteger32bit<T>::value, marray<T, N>> NAME(  \
      marray<T, N> ARG1, marray<T, N> ARG2) __NOEXC {                          \
    __SYCL_MARRAY_INTEGER_FUNCTION_OVERLOAD_IMPL(NAME, __VA_ARGS__)            \
  }

__SYCL_MARRAY_INTEGER_FUNCTION_MUL24_U_OVERLOAD(mul24, x, y, x[j], y[j])
__SYCL_MARRAY_INTEGER_FUNCTION_MUL24_I_OVERLOAD(mul24, x, y, x[j], y[j])

#undef __SYCL_MARRAY_INTEGER_FUNCTION_MUL24_I_OVERLOAD
#undef __SYCL_MARRAY_INTEGER_FUNCTION_MUL24_U_OVERLOAD
#undef __SYCL_MARRAY_INTEGER_FUNCTION_OVERLOAD_IMPL

// TODO: can be optimized in the way math functions are optimized (usage of
// vec<T, 2>)
#define __SYCL_MARRAY_INTEGER_FUNCTION_UPSAMPLE_OVERLOAD_IMPL(NAME)            \
  detail::make_larger_t<marray<T, N>> res;                                     \
  for (int j = 0; j < N; j++) {                                                \
    res[j] = NAME(hi[j], lo[j]);                                               \
  }                                                                            \
  return res;

// Keep NAME for readability
#define __SYCL_MARRAY_INTEGER_FUNCTION_UPSAMPLE_UU_OVERLOAD(NAME, KBIT)        \
  template <typename T, size_t N>                                              \
  std::enable_if_t<detail::is_ugeninteger##KBIT<T>::value,                     \
                   detail::make_larger_t<marray<T, N>>>                        \
  NAME(marray<T, N> hi, marray<T, N> lo) __NOEXC {                             \
    __SYCL_MARRAY_INTEGER_FUNCTION_UPSAMPLE_OVERLOAD_IMPL(NAME)                \
  }

#define __SYCL_MARRAY_INTEGER_FUNCTION_UPSAMPLE_IU_OVERLOAD(NAME, KBIT)        \
  template <typename T, typename T2, size_t N>                                 \
  std::enable_if_t<detail::is_igeninteger##KBIT<T>::value &&                   \
                       detail::is_ugeninteger##KBIT<T2>::value,                \
                   detail::make_larger_t<marray<T, N>>>                        \
  NAME(marray<T, N> hi, marray<T2, N> lo) __NOEXC {                            \
    __SYCL_MARRAY_INTEGER_FUNCTION_UPSAMPLE_OVERLOAD_IMPL(NAME)                \
  }

__SYCL_MARRAY_INTEGER_FUNCTION_UPSAMPLE_UU_OVERLOAD(upsample, 8bit)
__SYCL_MARRAY_INTEGER_FUNCTION_UPSAMPLE_IU_OVERLOAD(upsample, 8bit)
__SYCL_MARRAY_INTEGER_FUNCTION_UPSAMPLE_UU_OVERLOAD(upsample, 16bit)
__SYCL_MARRAY_INTEGER_FUNCTION_UPSAMPLE_IU_OVERLOAD(upsample, 16bit)
__SYCL_MARRAY_INTEGER_FUNCTION_UPSAMPLE_UU_OVERLOAD(upsample, 32bit)
__SYCL_MARRAY_INTEGER_FUNCTION_UPSAMPLE_IU_OVERLOAD(upsample, 32bit)

#undef __SYCL_MARRAY_INTEGER_FUNCTION_UPSAMPLE_IU_OVERLOAD
#undef __SYCL_MARRAY_INTEGER_FUNCTION_UPSAMPLE_UU_OVERLOAD
#undef __SYCL_MARRAY_INTEGER_FUNCTION_UPSAMPLE_OVERLOAD_IMPL

/* --------------- 4.13.6 Geometric Functions. ------------------------------*/
// float3 cross (float3 p0, float3 p1)
// float4 cross (float4 p0, float4 p1)
// double3 cross (double3 p0, double3 p1)
// double4 cross (double4 p0, double4 p1)
// half3 cross (half3 p0, half3 p1)
// half4 cross (half4 p0, half4 p1)
template <typename T>
std::enable_if_t<detail::is_gencross<T>::value, T> cross(T p0, T p1) __NOEXC {
  return __sycl_std::__invoke_cross<T>(p0, p1);
}

// float dot (float p0, float p1)
// double dot (double p0, double p1)
// half dot (half p0, half p1)
template <typename T>
std::enable_if_t<detail::is_sgenfloat<T>::value, T> dot(T p0, T p1) __NOEXC {
  return p0 * p1;
}

// float dot (vgengeofloat p0, vgengeofloat p1)
template <typename T>
std::enable_if_t<detail::is_vgengeofloat<T>::value, float> dot(T p0,
                                                               T p1) __NOEXC {
  return __sycl_std::__invoke_Dot<float>(p0, p1);
}

// double dot (vgengeodouble p0, vgengeodouble p1)
template <typename T>
std::enable_if_t<detail::is_vgengeodouble<T>::value, double> dot(T p0,
                                                                 T p1) __NOEXC {
  return __sycl_std::__invoke_Dot<double>(p0, p1);
}

// half dot (vgengeohalf p0, vgengeohalf p1)
template <typename T>
std::enable_if_t<detail::is_vgengeohalf<T>::value, half> dot(T p0,
                                                             T p1) __NOEXC {
  return __sycl_std::__invoke_Dot<half>(p0, p1);
}

// float distance (gengeofloat p0, gengeofloat p1)
template <typename T,
          typename = std::enable_if_t<detail::is_gengeofloat<T>::value, T>>
float distance(T p0, T p1) __NOEXC {
  return __sycl_std::__invoke_distance<float>(p0, p1);
}

// double distance (gengeodouble p0, gengeodouble p1)
template <typename T,
          typename = std::enable_if_t<detail::is_gengeodouble<T>::value, T>>
double distance(T p0, T p1) __NOEXC {
  return __sycl_std::__invoke_distance<double>(p0, p1);
}

// half distance (gengeohalf p0, gengeohalf p1)
template <typename T,
          typename = std::enable_if_t<detail::is_gengeohalf<T>::value, T>>
half distance(T p0, T p1) __NOEXC {
  return __sycl_std::__invoke_distance<half>(p0, p1);
}

// float length (gengeofloat p)
template <typename T,
          typename = std::enable_if_t<detail::is_gengeofloat<T>::value, T>>
float length(T p) __NOEXC {
  return __sycl_std::__invoke_length<float>(p);
}

// double length (gengeodouble p)
template <typename T,
          typename = std::enable_if_t<detail::is_gengeodouble<T>::value, T>>
double length(T p) __NOEXC {
  return __sycl_std::__invoke_length<double>(p);
}

// half length (gengeohalf p)
template <typename T,
          typename = std::enable_if_t<detail::is_gengeohalf<T>::value, T>>
half length(T p) __NOEXC {
  return __sycl_std::__invoke_length<half>(p);
}

// gengeofloat normalize (gengeofloat p)
template <typename T>
std::enable_if_t<detail::is_gengeofloat<T>::value, T> normalize(T p) __NOEXC {
  return __sycl_std::__invoke_normalize<T>(p);
}

// gengeodouble normalize (gengeodouble p)
template <typename T>
std::enable_if_t<detail::is_gengeodouble<T>::value, T> normalize(T p) __NOEXC {
  return __sycl_std::__invoke_normalize<T>(p);
}

// gengeohalf normalize (gengeohalf p)
template <typename T>
std::enable_if_t<detail::is_gengeohalf<T>::value, T> normalize(T p) __NOEXC {
  return __sycl_std::__invoke_normalize<T>(p);
}

// float fast_distance (gengeofloat p0, gengeofloat p1)
template <typename T,
          typename = std::enable_if_t<detail::is_gengeofloat<T>::value, T>>
float fast_distance(T p0, T p1) __NOEXC {
  return __sycl_std::__invoke_fast_distance<float>(p0, p1);
}

// double fast_distance (gengeodouble p0, gengeodouble p1)
template <typename T,
          typename = std::enable_if_t<detail::is_gengeodouble<T>::value, T>>
double fast_distance(T p0, T p1) __NOEXC {
  return __sycl_std::__invoke_fast_distance<double>(p0, p1);
}

// float fast_length (gengeofloat p)
template <typename T,
          typename = std::enable_if_t<detail::is_gengeofloat<T>::value, T>>
float fast_length(T p) __NOEXC {
  return __sycl_std::__invoke_fast_length<float>(p);
}

// double fast_length (gengeodouble p)
template <typename T,
          typename = std::enable_if_t<detail::is_gengeodouble<T>::value, T>>
double fast_length(T p) __NOEXC {
  return __sycl_std::__invoke_fast_length<double>(p);
}

// gengeofloat fast_normalize (gengeofloat p)
template <typename T>
std::enable_if_t<detail::is_gengeofloat<T>::value, T>
fast_normalize(T p) __NOEXC {
  return __sycl_std::__invoke_fast_normalize<T>(p);
}

// gengeodouble fast_normalize (gengeodouble p)
template <typename T>
std::enable_if_t<detail::is_gengeodouble<T>::value, T>
fast_normalize(T p) __NOEXC {
  return __sycl_std::__invoke_fast_normalize<T>(p);
}

// marray geometric functions

#define __SYCL_MARRAY_GEOMETRIC_FUNCTION_OVERLOAD_IMPL(NAME, ...)              \
  vec<detail::marray_element_t<T>, T::size()> result_v;                        \
  result_v = NAME(__VA_ARGS__);                                                \
  return detail::to_marray(result_v);

template <typename T>
std::enable_if_t<detail::is_gencrossmarray<T>::value, T> cross(T p0,
                                                               T p1) __NOEXC {
  __SYCL_MARRAY_GEOMETRIC_FUNCTION_OVERLOAD_IMPL(cross, detail::to_vec(p0),
                                                 detail::to_vec(p1))
}

template <typename T>
std::enable_if_t<detail::is_gengeomarray<T>::value, T> normalize(T p) __NOEXC {
  __SYCL_MARRAY_GEOMETRIC_FUNCTION_OVERLOAD_IMPL(normalize, detail::to_vec(p))
}

template <typename T>
std::enable_if_t<detail::is_gengeomarrayfloat<T>::value, T>
fast_normalize(T p) __NOEXC {
  __SYCL_MARRAY_GEOMETRIC_FUNCTION_OVERLOAD_IMPL(fast_normalize,
                                                 detail::to_vec(p))
}

#undef __SYCL_MARRAY_GEOMETRIC_FUNCTION_OVERLOAD_IMPL

#define __SYCL_MARRAY_GEOMETRIC_FUNCTION_IS_GENGEOMARRAY_BINOP_OVERLOAD(NAME)  \
  template <typename T>                                                        \
  std::enable_if_t<detail::is_gengeomarray<T>::value,                          \
                   detail::marray_element_t<T>>                                \
  NAME(T p0, T p1) __NOEXC {                                                   \
    return NAME(detail::to_vec(p0), detail::to_vec(p1));                       \
  }

// clang-format off
__SYCL_MARRAY_GEOMETRIC_FUNCTION_IS_GENGEOMARRAY_BINOP_OVERLOAD(dot)
__SYCL_MARRAY_GEOMETRIC_FUNCTION_IS_GENGEOMARRAY_BINOP_OVERLOAD(distance)
// clang-format on

#undef __SYCL_MARRAY_GEOMETRIC_FUNCTION_IS_GENGEOMARRAY_BINOP_OVERLOAD

template <typename T>
std::enable_if_t<detail::is_gengeomarray<T>::value, detail::marray_element_t<T>>
length(T p) __NOEXC {
  return __sycl_std::__invoke_length<detail::marray_element_t<T>>(
      detail::to_vec(p));
}

template <typename T>
std::enable_if_t<detail::is_gengeomarrayfloat<T>::value,
                 detail::marray_element_t<T>>
fast_distance(T p0, T p1) __NOEXC {
  return fast_distance(detail::to_vec(p0), detail::to_vec(p1));
}

template <typename T>
std::enable_if_t<detail::is_gengeomarrayfloat<T>::value,
                 detail::marray_element_t<T>>
fast_length(T p) __NOEXC {
  return fast_length(detail::to_vec(p));
}

/* SYCL 1.2.1 ---- 4.13.7 Relational functions. -----------------------------*/
/* SYCL 2020  ---- 4.17.9 Relational functions. -----------------------------*/

template <typename T,
          typename = std::enable_if_t<detail::is_svgenfloat<T>::value, T>>
detail::common_rel_ret_t<T> isequal(T x, T y) __NOEXC {
  return detail::RelConverter<T>::apply(
      __sycl_std::__invoke_FOrdEqual<detail::internal_rel_ret_t<T>>(x, y));
}

template <typename T,
          typename = std::enable_if_t<detail::is_svgenfloat<T>::value, T>>
detail::common_rel_ret_t<T> isnotequal(T x, T y) __NOEXC {
  return detail::RelConverter<T>::apply(
      __sycl_std::__invoke_FUnordNotEqual<detail::internal_rel_ret_t<T>>(x, y));
}

template <typename T,
          typename = std::enable_if_t<detail::is_svgenfloat<T>::value, T>>
detail::common_rel_ret_t<T> isgreater(T x, T y) __NOEXC {
  return detail::RelConverter<T>::apply(
      __sycl_std::__invoke_FOrdGreaterThan<detail::internal_rel_ret_t<T>>(x,
                                                                          y));
}

template <typename T,
          typename = std::enable_if_t<detail::is_svgenfloat<T>::value, T>>
detail::common_rel_ret_t<T> isgreaterequal(T x, T y) __NOEXC {
  return detail::RelConverter<T>::apply(
      __sycl_std::__invoke_FOrdGreaterThanEqual<detail::internal_rel_ret_t<T>>(
          x, y));
}

template <typename T,
          typename = std::enable_if_t<detail::is_svgenfloat<T>::value, T>>
detail::common_rel_ret_t<T> isless(T x, T y) __NOEXC {
  return detail::RelConverter<T>::apply(
      __sycl_std::__invoke_FOrdLessThan<detail::internal_rel_ret_t<T>>(x, y));
}

template <typename T,
          typename = std::enable_if_t<detail::is_svgenfloat<T>::value, T>>
detail::common_rel_ret_t<T> islessequal(T x, T y) __NOEXC {
  return detail::RelConverter<T>::apply(
      __sycl_std::__invoke_FOrdLessThanEqual<detail::internal_rel_ret_t<T>>(x,
                                                                            y));
}

template <typename T,
          typename = std::enable_if_t<detail::is_svgenfloat<T>::value, T>>
detail::common_rel_ret_t<T> islessgreater(T x, T y) __NOEXC {
  return detail::RelConverter<T>::apply(
      __sycl_std::__invoke_FOrdNotEqual<detail::internal_rel_ret_t<T>>(x, y));
}

template <typename T,
          typename = std::enable_if_t<detail::is_svgenfloat<T>::value, T>>
detail::common_rel_ret_t<T> isfinite(T x) __NOEXC {
  return detail::RelConverter<T>::apply(
      __sycl_std::__invoke_IsFinite<detail::internal_rel_ret_t<T>>(x));
}

template <typename T,
          typename = std::enable_if_t<detail::is_svgenfloat<T>::value, T>>
detail::common_rel_ret_t<T> isinf(T x) __NOEXC {
  return detail::RelConverter<T>::apply(
      __sycl_std::__invoke_IsInf<detail::internal_rel_ret_t<T>>(x));
}

template <typename T,
          typename = std::enable_if_t<detail::is_svgenfloat<T>::value, T>>
detail::common_rel_ret_t<T> isnan(T x) __NOEXC {
  return detail::RelConverter<T>::apply(
      __sycl_std::__invoke_IsNan<detail::internal_rel_ret_t<T>>(x));
}

template <typename T,
          typename = std::enable_if_t<detail::is_svgenfloat<T>::value, T>>
detail::common_rel_ret_t<T> isnormal(T x) __NOEXC {
  return detail::RelConverter<T>::apply(
      __sycl_std::__invoke_IsNormal<detail::internal_rel_ret_t<T>>(x));
}

template <typename T,
          typename = std::enable_if_t<detail::is_svgenfloat<T>::value, T>>
detail::common_rel_ret_t<T> isordered(T x, T y) __NOEXC {
  return detail::RelConverter<T>::apply(
      __sycl_std::__invoke_Ordered<detail::internal_rel_ret_t<T>>(x, y));
}

template <typename T,
          typename = std::enable_if_t<detail::is_svgenfloat<T>::value, T>>
detail::common_rel_ret_t<T> isunordered(T x, T y) __NOEXC {
  return detail::RelConverter<T>::apply(
      __sycl_std::__invoke_Unordered<detail::internal_rel_ret_t<T>>(x, y));
}

template <typename T,
          typename = std::enable_if_t<detail::is_svgenfloat<T>::value, T>>
detail::common_rel_ret_t<T> signbit(T x) __NOEXC {
  return detail::RelConverter<T>::apply(
      __sycl_std::__invoke_SignBitSet<detail::internal_rel_ret_t<T>>(x));
}

// marray relational functions

#define __SYCL_MARRAY_RELATIONAL_FUNCTION_BINOP_OVERLOAD(NAME)                 \
  template <typename T,                                                        \
            typename = std::enable_if_t<detail::is_mgenfloat<T>::value>>       \
  sycl::marray<bool, T::size()> NAME(T x, T y) __NOEXC {                       \
    sycl::marray<bool, T::size()> res;                                         \
    for (int i = 0; i < x.size(); i++) {                                       \
      res[i] = NAME(x[i], y[i]);                                               \
    }                                                                          \
    return res;                                                                \
  }

#define __SYCL_MARRAY_RELATIONAL_FUNCTION_UNOP_OVERLOAD(NAME)                  \
  template <typename T,                                                        \
            typename = std::enable_if_t<detail::is_mgenfloat<T>::value>>       \
  sycl::marray<bool, T::size()> NAME(T x) __NOEXC {                            \
    sycl::marray<bool, T::size()> res;                                         \
    for (int i = 0; i < x.size(); i++) {                                       \
      res[i] = NAME(x[i]);                                                     \
    }                                                                          \
    return res;                                                                \
  }

__SYCL_MARRAY_RELATIONAL_FUNCTION_BINOP_OVERLOAD(isequal)
__SYCL_MARRAY_RELATIONAL_FUNCTION_BINOP_OVERLOAD(isnotequal)
__SYCL_MARRAY_RELATIONAL_FUNCTION_BINOP_OVERLOAD(isgreater)
__SYCL_MARRAY_RELATIONAL_FUNCTION_BINOP_OVERLOAD(isgreaterequal)
__SYCL_MARRAY_RELATIONAL_FUNCTION_BINOP_OVERLOAD(isless)
__SYCL_MARRAY_RELATIONAL_FUNCTION_BINOP_OVERLOAD(islessequal)
__SYCL_MARRAY_RELATIONAL_FUNCTION_BINOP_OVERLOAD(islessgreater)
__SYCL_MARRAY_RELATIONAL_FUNCTION_UNOP_OVERLOAD(isfinite)
__SYCL_MARRAY_RELATIONAL_FUNCTION_UNOP_OVERLOAD(isinf)
__SYCL_MARRAY_RELATIONAL_FUNCTION_UNOP_OVERLOAD(isnan)
__SYCL_MARRAY_RELATIONAL_FUNCTION_UNOP_OVERLOAD(isnormal)
__SYCL_MARRAY_RELATIONAL_FUNCTION_BINOP_OVERLOAD(isordered)
__SYCL_MARRAY_RELATIONAL_FUNCTION_BINOP_OVERLOAD(isunordered)
__SYCL_MARRAY_RELATIONAL_FUNCTION_UNOP_OVERLOAD(signbit)

// bool any (sigeninteger x)
template <typename T>
std::enable_if_t<detail::is_sigeninteger<T>::value, bool> any(T x) __NOEXC {
  return detail::Boolean<1>(int(detail::msbIsSet(x)));
}

// int any (vigeninteger x)
template <typename T>
std::enable_if_t<detail::is_vigeninteger<T>::value, int> any(T x) __NOEXC {
  return detail::rel_sign_bit_test_ret_t<T>(
      __sycl_std::__invoke_Any<detail::rel_sign_bit_test_ret_t<T>>(
          detail::rel_sign_bit_test_arg_t<T>(x)));
}

// bool all (sigeninteger x)
template <typename T>
std::enable_if_t<detail::is_sigeninteger<T>::value, bool> all(T x) __NOEXC {
  return detail::Boolean<1>(int(detail::msbIsSet(x)));
}

// int all (vigeninteger x)
template <typename T>
std::enable_if_t<detail::is_vigeninteger<T>::value, int> all(T x) __NOEXC {
  return detail::rel_sign_bit_test_ret_t<T>(
      __sycl_std::__invoke_All<detail::rel_sign_bit_test_ret_t<T>>(
          detail::rel_sign_bit_test_arg_t<T>(x)));
}

// gentype bitselect (gentype a, gentype b, gentype c)
template <typename T>
std::enable_if_t<detail::is_gentype<T>::value, T> bitselect(T a, T b,
                                                            T c) __NOEXC {
  return __sycl_std::__invoke_bitselect<T>(a, b, c);
}

// sgentype select (sgentype a, sgentype b, bool c)
template <typename T>
<<<<<<< HEAD
detail::enable_if_t<detail::is_sgentype<T>::value, T> select(T a, T b,
                                                             bool c) __NOEXC {
=======
std::enable_if_t<detail::is_sgentype<T>::value, T> select(T a, T b,
                                                          bool c) __NOEXC {
>>>>>>> ec3077b5
  constexpr size_t SizeT = sizeof(T);

  // sycl::select(sgentype a, sgentype b, bool c) calls OpenCL built-in
  // select(sgentype a, sgentype b, igentype c). This type trait makes the
  // proper conversion for argument c from bool to igentype, based on sgentype
  // == T.
  using get_select_opencl_builtin_c_arg_type = typename std::conditional_t<
      SizeT == 1, char,
      std::conditional_t<
          SizeT == 2, short,
          std::conditional_t<
              (detail::is_contained<
                   T, detail::type_list<long, unsigned long>>::value &&
               (SizeT == 4 || SizeT == 8)),
              long, // long and ulong are 32-bit on
                    // Windows and 64-bit on Linux
              std::conditional_t<
                  SizeT == 4, int,
                  std::conditional_t<SizeT == 8, long long, void>>>>>;

  return __sycl_std::__invoke_select<T>(
      a, b, static_cast<get_select_opencl_builtin_c_arg_type>(c));
}

// geninteger select (geninteger a, geninteger b, igeninteger c)
template <typename T, typename T2>
std::enable_if_t<
    detail::is_geninteger<T>::value && detail::is_igeninteger<T2>::value, T>
select(T a, T b, T2 c) __NOEXC {
  detail::check_vector_size<T, T2>();
  return __sycl_std::__invoke_select<T>(a, b, c);
}

// geninteger select (geninteger a, geninteger b, ugeninteger c)
template <typename T, typename T2>
std::enable_if_t<
    detail::is_geninteger<T>::value && detail::is_ugeninteger<T2>::value, T>
select(T a, T b, T2 c) __NOEXC {
  detail::check_vector_size<T, T2>();
  return __sycl_std::__invoke_select<T>(a, b, c);
}

// svgenfloatf select (svgenfloatf a, svgenfloatf b, genint c)
template <typename T, typename T2>
std::enable_if_t<
    detail::is_svgenfloatf<T>::value && detail::is_genint<T2>::value, T>
select(T a, T b, T2 c) __NOEXC {
  detail::check_vector_size<T, T2>();
  return __sycl_std::__invoke_select<T>(a, b, c);
}

// svgenfloatf select (svgenfloatf a, svgenfloatf b, ugenint c)
template <typename T, typename T2>
std::enable_if_t<
    detail::is_svgenfloatf<T>::value && detail::is_ugenint<T2>::value, T>
select(T a, T b, T2 c) __NOEXC {
  detail::check_vector_size<T, T2>();
  return __sycl_std::__invoke_select<T>(a, b, c);
}

// svgenfloatd select (svgenfloatd a, svgenfloatd b, igeninteger64 c)
template <typename T, typename T2>
std::enable_if_t<detail::is_svgenfloatd<T>::value &&
                     detail::is_igeninteger64bit<T2>::value,
                 T>
select(T a, T b, T2 c) __NOEXC {
  detail::check_vector_size<T, T2>();
  return __sycl_std::__invoke_select<T>(a, b, c);
}

// svgenfloatd select (svgenfloatd a, svgenfloatd b, ugeninteger64 c)
template <typename T, typename T2>
std::enable_if_t<detail::is_svgenfloatd<T>::value &&
                     detail::is_ugeninteger64bit<T2>::value,
                 T>
select(T a, T b, T2 c) __NOEXC {
  detail::check_vector_size<T, T2>();
  return __sycl_std::__invoke_select<T>(a, b, c);
}

// svgenfloath select (svgenfloath a, svgenfloath b, igeninteger16 c)
template <typename T, typename T2>
std::enable_if_t<detail::is_svgenfloath<T>::value &&
                     detail::is_igeninteger16bit<T2>::value,
                 T>
select(T a, T b, T2 c) __NOEXC {
  detail::check_vector_size<T, T2>();
  return __sycl_std::__invoke_select<T>(a, b, c);
}

// svgenfloath select (svgenfloath a, svgenfloath b, ugeninteger16 c)
template <typename T, typename T2>
std::enable_if_t<detail::is_svgenfloath<T>::value &&
                     detail::is_ugeninteger16bit<T2>::value,
                 T>
select(T a, T b, T2 c) __NOEXC {
  detail::check_vector_size<T, T2>();
  return __sycl_std::__invoke_select<T>(a, b, c);
}

// other marray relational functions

template <typename T, size_t N>
<<<<<<< HEAD
detail::enable_if_t<detail::is_sigeninteger<T>::value, bool>
=======
std::enable_if_t<detail::is_sigeninteger<T>::value, bool>
>>>>>>> ec3077b5
any(marray<T, N> x) __NOEXC {
  return std::any_of(x.begin(), x.end(), [](T i) { return any(i); });
}

template <typename T, size_t N>
<<<<<<< HEAD
detail::enable_if_t<detail::is_sigeninteger<T>::value, bool>
=======
std::enable_if_t<detail::is_sigeninteger<T>::value, bool>
>>>>>>> ec3077b5
all(marray<T, N> x) __NOEXC {
  return std::all_of(x.begin(), x.end(), [](T i) { return all(i); });
}

template <typename T, size_t N>
<<<<<<< HEAD
detail::enable_if_t<detail::is_gentype<T>::value, marray<T, N>>
=======
std::enable_if_t<detail::is_gentype<T>::value, marray<T, N>>
>>>>>>> ec3077b5
bitselect(marray<T, N> a, marray<T, N> b, marray<T, N> c) __NOEXC {
  marray<T, N> res;
  for (int i = 0; i < N; i++) {
    res[i] = bitselect(a[i], b[i], c[i]);
  }
  return res;
}

template <typename T, size_t N>
<<<<<<< HEAD
detail::enable_if_t<detail::is_gentype<T>::value, marray<T, N>>
=======
std::enable_if_t<detail::is_gentype<T>::value, marray<T, N>>
>>>>>>> ec3077b5
select(marray<T, N> a, marray<T, N> b, marray<bool, N> c) __NOEXC {
  marray<T, N> res;
  for (int i = 0; i < N; i++) {
    res[i] = select(a[i], b[i], c[i]);
  }
  return res;
}

namespace native {
/* ----------------- 4.13.3 Math functions. ---------------------------------*/

#define __SYCL_NATIVE_MATH_FUNCTION_OVERLOAD(NAME)                             \
  template <size_t N>                                                          \
  inline __SYCL_ALWAYS_INLINE marray<float, N> NAME(marray<float, N> x)        \
      __NOEXC {                                                                \
    marray<float, N> res;                                                      \
    for (size_t i = 0; i < N / 2; i++) {                                       \
      auto partial_res = __sycl_std::__invoke_native_##NAME<vec<float, 2>>(    \
          detail::to_vec2(x, i * 2));                                          \
      std::memcpy(&res[i * 2], &partial_res, sizeof(vec<float, 2>));           \
    }                                                                          \
    if (N % 2) {                                                               \
      res[N - 1] = __sycl_std::__invoke_native_##NAME<float>(x[N - 1]);        \
    }                                                                          \
    return res;                                                                \
  }

__SYCL_NATIVE_MATH_FUNCTION_OVERLOAD(sin)
__SYCL_NATIVE_MATH_FUNCTION_OVERLOAD(cos)
__SYCL_NATIVE_MATH_FUNCTION_OVERLOAD(tan)
__SYCL_NATIVE_MATH_FUNCTION_OVERLOAD(exp)
__SYCL_NATIVE_MATH_FUNCTION_OVERLOAD(exp2)
__SYCL_NATIVE_MATH_FUNCTION_OVERLOAD(exp10)
__SYCL_NATIVE_MATH_FUNCTION_OVERLOAD(log)
__SYCL_NATIVE_MATH_FUNCTION_OVERLOAD(log2)
__SYCL_NATIVE_MATH_FUNCTION_OVERLOAD(log10)
__SYCL_NATIVE_MATH_FUNCTION_OVERLOAD(sqrt)
__SYCL_NATIVE_MATH_FUNCTION_OVERLOAD(rsqrt)
__SYCL_NATIVE_MATH_FUNCTION_OVERLOAD(recip)

#undef __SYCL_NATIVE_MATH_FUNCTION_OVERLOAD

#define __SYCL_NATIVE_MATH_FUNCTION_2_OVERLOAD(NAME)                           \
  template <size_t N>                                                          \
  inline __SYCL_ALWAYS_INLINE marray<float, N> NAME(                           \
      marray<float, N> x, marray<float, N> y) __NOEXC {                        \
    marray<float, N> res;                                                      \
    for (size_t i = 0; i < N / 2; i++) {                                       \
      auto partial_res = __sycl_std::__invoke_native_##NAME<vec<float, 2>>(    \
          detail::to_vec2(x, i * 2), detail::to_vec2(y, i * 2));               \
      std::memcpy(&res[i * 2], &partial_res, sizeof(vec<float, 2>));           \
    }                                                                          \
    if (N % 2) {                                                               \
      res[N - 1] =                                                             \
          __sycl_std::__invoke_native_##NAME<float>(x[N - 1], y[N - 1]);       \
    }                                                                          \
    return res;                                                                \
  }

__SYCL_NATIVE_MATH_FUNCTION_2_OVERLOAD(divide)
__SYCL_NATIVE_MATH_FUNCTION_2_OVERLOAD(powr)

#undef __SYCL_NATIVE_MATH_FUNCTION_2_OVERLOAD

// svgenfloatf cos (svgenfloatf x)
template <typename T>
std::enable_if_t<detail::is_svgenfloatf<T>::value, T> cos(T x) __NOEXC {
  return __sycl_std::__invoke_native_cos<T>(x);
}

// svgenfloatf divide (svgenfloatf x, svgenfloatf y)
template <typename T>
std::enable_if_t<detail::is_svgenfloatf<T>::value, T> divide(T x, T y) __NOEXC {
  return __sycl_std::__invoke_native_divide<T>(x, y);
}

// svgenfloatf exp (svgenfloatf x)
template <typename T>
std::enable_if_t<detail::is_svgenfloatf<T>::value, T> exp(T x) __NOEXC {
  return __sycl_std::__invoke_native_exp<T>(x);
}

// svgenfloatf exp2 (svgenfloatf x)
template <typename T>
std::enable_if_t<detail::is_svgenfloatf<T>::value, T> exp2(T x) __NOEXC {
  return __sycl_std::__invoke_native_exp2<T>(x);
}

// svgenfloatf exp10 (svgenfloatf x)
template <typename T>
std::enable_if_t<detail::is_svgenfloatf<T>::value, T> exp10(T x) __NOEXC {
  return __sycl_std::__invoke_native_exp10<T>(x);
}

// svgenfloatf log (svgenfloatf x)
template <typename T>
std::enable_if_t<detail::is_svgenfloatf<T>::value, T> log(T x) __NOEXC {
  return __sycl_std::__invoke_native_log<T>(x);
}

// svgenfloatf log2 (svgenfloatf x)
template <typename T>
std::enable_if_t<detail::is_svgenfloatf<T>::value, T> log2(T x) __NOEXC {
  return __sycl_std::__invoke_native_log2<T>(x);
}

// svgenfloatf log10 (svgenfloatf x)
template <typename T>
std::enable_if_t<detail::is_svgenfloatf<T>::value, T> log10(T x) __NOEXC {
  return __sycl_std::__invoke_native_log10<T>(x);
}

// svgenfloatf powr (svgenfloatf x, svgenfloatf y)
template <typename T>
std::enable_if_t<detail::is_svgenfloatf<T>::value, T> powr(T x, T y) __NOEXC {
  return __sycl_std::__invoke_native_powr<T>(x, y);
}

// svgenfloatf recip (svgenfloatf x)
template <typename T>
std::enable_if_t<detail::is_svgenfloatf<T>::value, T> recip(T x) __NOEXC {
  return __sycl_std::__invoke_native_recip<T>(x);
}

// svgenfloatf rsqrt (svgenfloatf x)
template <typename T>
std::enable_if_t<detail::is_svgenfloatf<T>::value, T> rsqrt(T x) __NOEXC {
  return __sycl_std::__invoke_native_rsqrt<T>(x);
}

// svgenfloatf sin (svgenfloatf x)
template <typename T>
std::enable_if_t<detail::is_svgenfloatf<T>::value, T> sin(T x) __NOEXC {
  return __sycl_std::__invoke_native_sin<T>(x);
}

// svgenfloatf sqrt (svgenfloatf x)
template <typename T>
std::enable_if_t<detail::is_svgenfloatf<T>::value, T> sqrt(T x) __NOEXC {
  return __sycl_std::__invoke_native_sqrt<T>(x);
}

// svgenfloatf tan (svgenfloatf x)
template <typename T>
std::enable_if_t<detail::is_svgenfloatf<T>::value, T> tan(T x) __NOEXC {
  return __sycl_std::__invoke_native_tan<T>(x);
}

} // namespace native
namespace half_precision {
/* ----------------- 4.13.3 Math functions. ---------------------------------*/
#define __SYCL_HALF_PRECISION_MATH_FUNCTION_OVERLOAD(NAME)                     \
  template <size_t N>                                                          \
  inline __SYCL_ALWAYS_INLINE marray<float, N> NAME(marray<float, N> x)        \
      __NOEXC {                                                                \
    marray<float, N> res;                                                      \
    for (size_t i = 0; i < N / 2; i++) {                                       \
      auto partial_res = __sycl_std::__invoke_half_##NAME<vec<float, 2>>(      \
          detail::to_vec2(x, i * 2));                                          \
      std::memcpy(&res[i * 2], &partial_res, sizeof(vec<float, 2>));           \
    }                                                                          \
    if (N % 2) {                                                               \
      res[N - 1] = __sycl_std::__invoke_half_##NAME<float>(x[N - 1]);          \
    }                                                                          \
    return res;                                                                \
  }

__SYCL_HALF_PRECISION_MATH_FUNCTION_OVERLOAD(sin)
__SYCL_HALF_PRECISION_MATH_FUNCTION_OVERLOAD(cos)
__SYCL_HALF_PRECISION_MATH_FUNCTION_OVERLOAD(tan)
__SYCL_HALF_PRECISION_MATH_FUNCTION_OVERLOAD(exp)
__SYCL_HALF_PRECISION_MATH_FUNCTION_OVERLOAD(exp2)
__SYCL_HALF_PRECISION_MATH_FUNCTION_OVERLOAD(exp10)
__SYCL_HALF_PRECISION_MATH_FUNCTION_OVERLOAD(log)
__SYCL_HALF_PRECISION_MATH_FUNCTION_OVERLOAD(log2)
__SYCL_HALF_PRECISION_MATH_FUNCTION_OVERLOAD(log10)
__SYCL_HALF_PRECISION_MATH_FUNCTION_OVERLOAD(sqrt)
__SYCL_HALF_PRECISION_MATH_FUNCTION_OVERLOAD(rsqrt)
__SYCL_HALF_PRECISION_MATH_FUNCTION_OVERLOAD(recip)

#undef __SYCL_HALF_PRECISION_MATH_FUNCTION_OVERLOAD

#define __SYCL_HALF_PRECISION_MATH_FUNCTION_2_OVERLOAD(NAME)                   \
  template <size_t N>                                                          \
  inline __SYCL_ALWAYS_INLINE marray<float, N> NAME(                           \
      marray<float, N> x, marray<float, N> y) __NOEXC {                        \
    marray<float, N> res;                                                      \
    for (size_t i = 0; i < N / 2; i++) {                                       \
      auto partial_res = __sycl_std::__invoke_half_##NAME<vec<float, 2>>(      \
          detail::to_vec2(x, i * 2), detail::to_vec2(y, i * 2));               \
      std::memcpy(&res[i * 2], &partial_res, sizeof(vec<float, 2>));           \
    }                                                                          \
    if (N % 2) {                                                               \
      res[N - 1] =                                                             \
          __sycl_std::__invoke_half_##NAME<float>(x[N - 1], y[N - 1]);         \
    }                                                                          \
    return res;                                                                \
  }

__SYCL_HALF_PRECISION_MATH_FUNCTION_2_OVERLOAD(divide)
__SYCL_HALF_PRECISION_MATH_FUNCTION_2_OVERLOAD(powr)

#undef __SYCL_HALF_PRECISION_MATH_FUNCTION_2_OVERLOAD

// svgenfloatf cos (svgenfloatf x)
template <typename T>
std::enable_if_t<detail::is_svgenfloatf<T>::value, T> cos(T x) __NOEXC {
  return __sycl_std::__invoke_half_cos<T>(x);
}

// svgenfloatf divide (svgenfloatf x, svgenfloatf y)
template <typename T>
std::enable_if_t<detail::is_svgenfloatf<T>::value, T> divide(T x, T y) __NOEXC {
  return __sycl_std::__invoke_half_divide<T>(x, y);
}

// svgenfloatf exp (svgenfloatf x)
template <typename T>
std::enable_if_t<detail::is_svgenfloatf<T>::value, T> exp(T x) __NOEXC {
  return __sycl_std::__invoke_half_exp<T>(x);
}

// svgenfloatf exp2 (svgenfloatf x)
template <typename T>
std::enable_if_t<detail::is_svgenfloatf<T>::value, T> exp2(T x) __NOEXC {
  return __sycl_std::__invoke_half_exp2<T>(x);
}

// svgenfloatf exp10 (svgenfloatf x)
template <typename T>
std::enable_if_t<detail::is_svgenfloatf<T>::value, T> exp10(T x) __NOEXC {
  return __sycl_std::__invoke_half_exp10<T>(x);
}

// svgenfloatf log (svgenfloatf x)
template <typename T>
std::enable_if_t<detail::is_svgenfloatf<T>::value, T> log(T x) __NOEXC {
  return __sycl_std::__invoke_half_log<T>(x);
}

// svgenfloatf log2 (svgenfloatf x)
template <typename T>
std::enable_if_t<detail::is_svgenfloatf<T>::value, T> log2(T x) __NOEXC {
  return __sycl_std::__invoke_half_log2<T>(x);
}

// svgenfloatf log10 (svgenfloatf x)
template <typename T>
std::enable_if_t<detail::is_svgenfloatf<T>::value, T> log10(T x) __NOEXC {
  return __sycl_std::__invoke_half_log10<T>(x);
}

// svgenfloatf powr (svgenfloatf x, svgenfloatf y)
template <typename T>
std::enable_if_t<detail::is_svgenfloatf<T>::value, T> powr(T x, T y) __NOEXC {
  return __sycl_std::__invoke_half_powr<T>(x, y);
}

// svgenfloatf recip (svgenfloatf x)
template <typename T>
std::enable_if_t<detail::is_svgenfloatf<T>::value, T> recip(T x) __NOEXC {
  return __sycl_std::__invoke_half_recip<T>(x);
}

// svgenfloatf rsqrt (svgenfloatf x)
template <typename T>
std::enable_if_t<detail::is_svgenfloatf<T>::value, T> rsqrt(T x) __NOEXC {
  return __sycl_std::__invoke_half_rsqrt<T>(x);
}

// svgenfloatf sin (svgenfloatf x)
template <typename T>
std::enable_if_t<detail::is_svgenfloatf<T>::value, T> sin(T x) __NOEXC {
  return __sycl_std::__invoke_half_sin<T>(x);
}

// svgenfloatf sqrt (svgenfloatf x)
template <typename T>
std::enable_if_t<detail::is_svgenfloatf<T>::value, T> sqrt(T x) __NOEXC {
  return __sycl_std::__invoke_half_sqrt<T>(x);
}

// svgenfloatf tan (svgenfloatf x)
template <typename T>
std::enable_if_t<detail::is_svgenfloatf<T>::value, T> tan(T x) __NOEXC {
  return __sycl_std::__invoke_half_tan<T>(x);
}

} // namespace half_precision

#ifdef __FAST_MATH__
/* ----------------- -ffast-math functions. ---------------------------------*/

#define __SYCL_MATH_FUNCTION_OVERLOAD_FM(NAME)                                 \
  template <typename T, size_t N>                                              \
  inline __SYCL_ALWAYS_INLINE                                                  \
      std::enable_if_t<std::is_same_v<T, float>, marray<T, N>>                 \
      NAME(marray<T, N> x) __NOEXC {                                           \
    return native::NAME(x);                                                    \
  }

__SYCL_MATH_FUNCTION_OVERLOAD_FM(sin)
__SYCL_MATH_FUNCTION_OVERLOAD_FM(cos)
__SYCL_MATH_FUNCTION_OVERLOAD_FM(tan)
__SYCL_MATH_FUNCTION_OVERLOAD_FM(exp)
__SYCL_MATH_FUNCTION_OVERLOAD_FM(exp2)
__SYCL_MATH_FUNCTION_OVERLOAD_FM(exp10)
__SYCL_MATH_FUNCTION_OVERLOAD_FM(log)
__SYCL_MATH_FUNCTION_OVERLOAD_FM(log2)
__SYCL_MATH_FUNCTION_OVERLOAD_FM(log10)
__SYCL_MATH_FUNCTION_OVERLOAD_FM(sqrt)
__SYCL_MATH_FUNCTION_OVERLOAD_FM(rsqrt)
#undef __SYCL_MATH_FUNCTION_OVERLOAD_FM

template <typename T, size_t N>
inline __SYCL_ALWAYS_INLINE
    std::enable_if_t<std::is_same_v<T, float>, marray<T, N>>
    powr(marray<T, N> x, marray<T, N> y) __NOEXC {
  return native::powr(x, y);
}

// svgenfloatf cos (svgenfloatf x)
template <typename T>
std::enable_if_t<detail::is_svgenfloatf<T>::value, T> cos(T x) __NOEXC {
  return native::cos(x);
}

// svgenfloatf exp (svgenfloatf x)
template <typename T>
std::enable_if_t<detail::is_svgenfloatf<T>::value, T> exp(T x) __NOEXC {
  return native::exp(x);
}

// svgenfloatf exp2 (svgenfloatf x)
template <typename T>
std::enable_if_t<detail::is_svgenfloatf<T>::value, T> exp2(T x) __NOEXC {
  return native::exp2(x);
}

// svgenfloatf exp10 (svgenfloatf x)
template <typename T>
std::enable_if_t<detail::is_svgenfloatf<T>::value, T> exp10(T x) __NOEXC {
  return native::exp10(x);
}

// svgenfloatf log(svgenfloatf x)
template <typename T>
std::enable_if_t<detail::is_svgenfloatf<T>::value, T> log(T x) __NOEXC {
  return native::log(x);
}

// svgenfloatf log2 (svgenfloatf x)
template <typename T>
std::enable_if_t<detail::is_svgenfloatf<T>::value, T> log2(T x) __NOEXC {
  return native::log2(x);
}

// svgenfloatf log10 (svgenfloatf x)
template <typename T>
std::enable_if_t<detail::is_svgenfloatf<T>::value, T> log10(T x) __NOEXC {
  return native::log10(x);
}

// svgenfloatf powr (svgenfloatf x)
template <typename T>
std::enable_if_t<detail::is_svgenfloatf<T>::value, T> powr(T x, T y) __NOEXC {
  return native::powr(x, y);
}

// svgenfloatf rsqrt (svgenfloatf x)
template <typename T>
std::enable_if_t<detail::is_svgenfloatf<T>::value, T> rsqrt(T x) __NOEXC {
  return native::rsqrt(x);
}

// svgenfloatf sin (svgenfloatf x)
template <typename T>
std::enable_if_t<detail::is_svgenfloatf<T>::value, T> sin(T x) __NOEXC {
  return native::sin(x);
}

// svgenfloatf sqrt (svgenfloatf x)
template <typename T>
std::enable_if_t<detail::is_svgenfloatf<T>::value, T> sqrt(T x) __NOEXC {
  return native::sqrt(x);
}

// svgenfloatf tan (svgenfloatf x)
template <typename T>
std::enable_if_t<detail::is_svgenfloatf<T>::value, T> tan(T x) __NOEXC {
  return native::tan(x);
}

#endif // __FAST_MATH__
} // namespace _V1
} // namespace sycl

#ifdef __SYCL_DEVICE_ONLY__
extern "C" {
extern __DPCPP_SYCL_EXTERNAL int abs(int x);
extern __DPCPP_SYCL_EXTERNAL long int labs(long int x);
extern __DPCPP_SYCL_EXTERNAL long long int llabs(long long int x);

extern __DPCPP_SYCL_EXTERNAL div_t div(int x, int y);
extern __DPCPP_SYCL_EXTERNAL ldiv_t ldiv(long int x, long int y);
extern __DPCPP_SYCL_EXTERNAL lldiv_t lldiv(long long int x, long long int y);
extern __DPCPP_SYCL_EXTERNAL float scalbnf(float x, int n);
extern __DPCPP_SYCL_EXTERNAL double scalbn(double x, int n);
extern __DPCPP_SYCL_EXTERNAL float logf(float x);
extern __DPCPP_SYCL_EXTERNAL double log(double x);
extern __DPCPP_SYCL_EXTERNAL float expf(float x);
extern __DPCPP_SYCL_EXTERNAL double exp(double x);
extern __DPCPP_SYCL_EXTERNAL float log10f(float x);
extern __DPCPP_SYCL_EXTERNAL double log10(double x);
extern __DPCPP_SYCL_EXTERNAL float modff(float x, float *intpart);
extern __DPCPP_SYCL_EXTERNAL double modf(double x, double *intpart);
extern __DPCPP_SYCL_EXTERNAL float exp2f(float x);
extern __DPCPP_SYCL_EXTERNAL double exp2(double x);
extern __DPCPP_SYCL_EXTERNAL float expm1f(float x);
extern __DPCPP_SYCL_EXTERNAL double expm1(double x);
extern __DPCPP_SYCL_EXTERNAL int ilogbf(float x);
extern __DPCPP_SYCL_EXTERNAL int ilogb(double x);
extern __DPCPP_SYCL_EXTERNAL float log1pf(float x);
extern __DPCPP_SYCL_EXTERNAL double log1p(double x);
extern __DPCPP_SYCL_EXTERNAL float log2f(float x);
extern __DPCPP_SYCL_EXTERNAL double log2(double x);
extern __DPCPP_SYCL_EXTERNAL float logbf(float x);
extern __DPCPP_SYCL_EXTERNAL double logb(double x);
extern __DPCPP_SYCL_EXTERNAL float sqrtf(float x);
extern __DPCPP_SYCL_EXTERNAL double sqrt(double x);
extern __DPCPP_SYCL_EXTERNAL float cbrtf(float x);
extern __DPCPP_SYCL_EXTERNAL double cbrt(double x);
extern __DPCPP_SYCL_EXTERNAL float erff(float x);
extern __DPCPP_SYCL_EXTERNAL double erf(double x);
extern __DPCPP_SYCL_EXTERNAL float erfcf(float x);
extern __DPCPP_SYCL_EXTERNAL double erfc(double x);
extern __DPCPP_SYCL_EXTERNAL float tgammaf(float x);
extern __DPCPP_SYCL_EXTERNAL double tgamma(double x);
extern __DPCPP_SYCL_EXTERNAL float lgammaf(float x);
extern __DPCPP_SYCL_EXTERNAL double lgamma(double x);
extern __DPCPP_SYCL_EXTERNAL float fmodf(float x, float y);
extern __DPCPP_SYCL_EXTERNAL double fmod(double x, double y);
extern __DPCPP_SYCL_EXTERNAL float remainderf(float x, float y);
extern __DPCPP_SYCL_EXTERNAL double remainder(double x, double y);
extern __DPCPP_SYCL_EXTERNAL float remquof(float x, float y, int *q);
extern __DPCPP_SYCL_EXTERNAL double remquo(double x, double y, int *q);
extern __DPCPP_SYCL_EXTERNAL float nextafterf(float x, float y);
extern __DPCPP_SYCL_EXTERNAL double nextafter(double x, double y);
extern __DPCPP_SYCL_EXTERNAL float fdimf(float x, float y);
extern __DPCPP_SYCL_EXTERNAL double fdim(double x, double y);
extern __DPCPP_SYCL_EXTERNAL float fmaf(float x, float y, float z);
extern __DPCPP_SYCL_EXTERNAL double fma(double x, double y, double z);
extern __DPCPP_SYCL_EXTERNAL float sinf(float x);
extern __DPCPP_SYCL_EXTERNAL double sin(double x);
extern __DPCPP_SYCL_EXTERNAL float cosf(float x);
extern __DPCPP_SYCL_EXTERNAL double cos(double x);
extern __DPCPP_SYCL_EXTERNAL float tanf(float x);
extern __DPCPP_SYCL_EXTERNAL double tan(double x);
extern __DPCPP_SYCL_EXTERNAL float asinf(float x);
extern __DPCPP_SYCL_EXTERNAL double asin(double x);
extern __DPCPP_SYCL_EXTERNAL float acosf(float x);
extern __DPCPP_SYCL_EXTERNAL double acos(double x);
extern __DPCPP_SYCL_EXTERNAL float atanf(float x);
extern __DPCPP_SYCL_EXTERNAL double atan(double x);
extern __DPCPP_SYCL_EXTERNAL float powf(float x, float y);
extern __DPCPP_SYCL_EXTERNAL double pow(double x, double y);
extern __DPCPP_SYCL_EXTERNAL float atan2f(float x, float y);
extern __DPCPP_SYCL_EXTERNAL double atan2(double x, double y);

extern __DPCPP_SYCL_EXTERNAL float sinhf(float x);
extern __DPCPP_SYCL_EXTERNAL double sinh(double x);
extern __DPCPP_SYCL_EXTERNAL float coshf(float x);
extern __DPCPP_SYCL_EXTERNAL double cosh(double x);
extern __DPCPP_SYCL_EXTERNAL float tanhf(float x);
extern __DPCPP_SYCL_EXTERNAL double tanh(double x);
extern __DPCPP_SYCL_EXTERNAL float asinhf(float x);
extern __DPCPP_SYCL_EXTERNAL double asinh(double x);
extern __DPCPP_SYCL_EXTERNAL float acoshf(float x);
extern __DPCPP_SYCL_EXTERNAL double acosh(double x);
extern __DPCPP_SYCL_EXTERNAL float atanhf(float x);
extern __DPCPP_SYCL_EXTERNAL double atanh(double x);
extern __DPCPP_SYCL_EXTERNAL double frexp(double x, int *exp);
extern __DPCPP_SYCL_EXTERNAL double ldexp(double x, int exp);
extern __DPCPP_SYCL_EXTERNAL double hypot(double x, double y);

extern __DPCPP_SYCL_EXTERNAL void *memcpy(void *dest, const void *src,
                                          size_t n);
extern __DPCPP_SYCL_EXTERNAL void *memset(void *dest, int c, size_t n);
extern __DPCPP_SYCL_EXTERNAL int memcmp(const void *s1, const void *s2,
                                        size_t n);
extern __DPCPP_SYCL_EXTERNAL long long int __imf_llmax(long long int x,
                                                       long long int y);
extern __DPCPP_SYCL_EXTERNAL long long int __imf_llmin(long long int x,
                                                       long long int y);
extern __DPCPP_SYCL_EXTERNAL int __imf_max(int x, int y);
extern __DPCPP_SYCL_EXTERNAL int __imf_min(int x, int y);
extern __DPCPP_SYCL_EXTERNAL unsigned long long int
__imf_ullmax(unsigned long long int x, unsigned long long int y);
extern __DPCPP_SYCL_EXTERNAL unsigned long long int
__imf_ullmin(unsigned long long int x, unsigned long long int y);
extern __DPCPP_SYCL_EXTERNAL unsigned int __imf_umax(unsigned int x,
                                                     unsigned int y);
extern __DPCPP_SYCL_EXTERNAL unsigned int __imf_umin(unsigned int x,
                                                     unsigned int y);
extern __DPCPP_SYCL_EXTERNAL unsigned int __imf_brev(unsigned int x);
extern __DPCPP_SYCL_EXTERNAL unsigned long long int
__imf_brevll(unsigned long long int x);
extern __DPCPP_SYCL_EXTERNAL unsigned int
__imf_byte_perm(unsigned int x, unsigned int y, unsigned int s);
extern __DPCPP_SYCL_EXTERNAL int __imf_ffs(int x);
extern __DPCPP_SYCL_EXTERNAL int __imf_ffsll(long long int x);
extern __DPCPP_SYCL_EXTERNAL int __imf_clz(int x);
extern __DPCPP_SYCL_EXTERNAL int __imf_clzll(long long int x);
extern __DPCPP_SYCL_EXTERNAL int __imf_popc(unsigned int x);
extern __DPCPP_SYCL_EXTERNAL int __imf_popcll(unsigned long long int x);
extern __DPCPP_SYCL_EXTERNAL unsigned int __imf_sad(int x, int y,
                                                    unsigned int z);
extern __DPCPP_SYCL_EXTERNAL unsigned int
__imf_usad(unsigned int x, unsigned int y, unsigned int z);
extern __DPCPP_SYCL_EXTERNAL int __imf_rhadd(int x, int y);
extern __DPCPP_SYCL_EXTERNAL int __imf_hadd(int x, int y);
extern __DPCPP_SYCL_EXTERNAL unsigned int __imf_urhadd(unsigned int x,
                                                       unsigned int y);
extern __DPCPP_SYCL_EXTERNAL unsigned int __imf_uhadd(unsigned int x,
                                                      unsigned int y);
extern __DPCPP_SYCL_EXTERNAL int __imf_mul24(int x, int y);
extern __DPCPP_SYCL_EXTERNAL unsigned int __imf_umul24(unsigned int x,
                                                       unsigned int y);
extern __DPCPP_SYCL_EXTERNAL int __imf_mulhi(int x, int y);
extern __DPCPP_SYCL_EXTERNAL unsigned int __imf_umulhi(unsigned int x,
                                                       unsigned int y);
extern __DPCPP_SYCL_EXTERNAL long long int __imf_mul64hi(long long int x,
                                                         long long int y);
extern __DPCPP_SYCL_EXTERNAL unsigned long long int
__imf_umul64hi(unsigned long long int x, unsigned long long int y);
extern __DPCPP_SYCL_EXTERNAL int __imf_abs(int x);
extern __DPCPP_SYCL_EXTERNAL long long int __imf_llabs(long long int x);
extern __DPCPP_SYCL_EXTERNAL float __imf_saturatef(float x);
extern __DPCPP_SYCL_EXTERNAL float __imf_fmaf(float x, float y, float z);
extern __DPCPP_SYCL_EXTERNAL float __imf_fabsf(float x);
extern __DPCPP_SYCL_EXTERNAL float __imf_floorf(float x);
extern __DPCPP_SYCL_EXTERNAL float __imf_ceilf(float x);
extern __DPCPP_SYCL_EXTERNAL float __imf_truncf(float x);
extern __DPCPP_SYCL_EXTERNAL float __imf_rintf(float x);
extern __DPCPP_SYCL_EXTERNAL float __imf_nearbyintf(float x);
extern __DPCPP_SYCL_EXTERNAL float __imf_sqrtf(float x);
extern __DPCPP_SYCL_EXTERNAL float __imf_rsqrtf(float x);
extern __DPCPP_SYCL_EXTERNAL float __imf_invf(float x);
extern __DPCPP_SYCL_EXTERNAL float __imf_fmaxf(float x, float y);
extern __DPCPP_SYCL_EXTERNAL float __imf_fminf(float x, float y);
extern __DPCPP_SYCL_EXTERNAL float __imf_copysignf(float x, float y);
extern __DPCPP_SYCL_EXTERNAL float __imf_fast_exp10f(float x);
extern __DPCPP_SYCL_EXTERNAL float __imf_fast_expf(float x);
extern __DPCPP_SYCL_EXTERNAL float __imf_fast_logf(float x);
extern __DPCPP_SYCL_EXTERNAL float __imf_fast_log2f(float x);
extern __DPCPP_SYCL_EXTERNAL float __imf_fast_log10f(float x);
extern __DPCPP_SYCL_EXTERNAL float __imf_fast_powf(float x, float y);
extern __DPCPP_SYCL_EXTERNAL float __imf_fast_fdividef(float x, float y);
extern __DPCPP_SYCL_EXTERNAL int __imf_float2int_rd(float x);
extern __DPCPP_SYCL_EXTERNAL int __imf_float2int_rn(float x);
extern __DPCPP_SYCL_EXTERNAL int __imf_float2int_ru(float x);
extern __DPCPP_SYCL_EXTERNAL int __imf_float2int_rz(float x);
extern __DPCPP_SYCL_EXTERNAL unsigned int __imf_float2uint_rd(float x);
extern __DPCPP_SYCL_EXTERNAL unsigned int __imf_float2uint_rn(float x);
extern __DPCPP_SYCL_EXTERNAL unsigned int __imf_float2uint_ru(float x);
extern __DPCPP_SYCL_EXTERNAL unsigned int __imf_float2uint_rz(float x);
extern __DPCPP_SYCL_EXTERNAL long long int __imf_float2ll_rd(float x);
extern __DPCPP_SYCL_EXTERNAL long long int __imf_float2ll_rn(float x);
extern __DPCPP_SYCL_EXTERNAL long long int __imf_float2ll_ru(float x);
extern __DPCPP_SYCL_EXTERNAL long long int __imf_float2ll_rz(float x);
extern __DPCPP_SYCL_EXTERNAL unsigned long long int __imf_float2ull_rd(float x);
extern __DPCPP_SYCL_EXTERNAL unsigned long long int __imf_float2ull_rn(float x);
extern __DPCPP_SYCL_EXTERNAL unsigned long long int __imf_float2ull_ru(float x);
extern __DPCPP_SYCL_EXTERNAL unsigned long long int __imf_float2ull_rz(float x);
extern __DPCPP_SYCL_EXTERNAL int __imf_float_as_int(float x);
extern __DPCPP_SYCL_EXTERNAL unsigned int __imf_float_as_uint(float x);
extern __DPCPP_SYCL_EXTERNAL float __imf_int2float_rd(int x);
extern __DPCPP_SYCL_EXTERNAL float __imf_int2float_rn(int x);
extern __DPCPP_SYCL_EXTERNAL float __imf_int2float_ru(int x);
extern __DPCPP_SYCL_EXTERNAL float __imf_int2float_rz(int x);
extern __DPCPP_SYCL_EXTERNAL float __imf_int_as_float(int x);
extern __DPCPP_SYCL_EXTERNAL float __imf_ll2float_rd(long long int x);
extern __DPCPP_SYCL_EXTERNAL float __imf_ll2float_rn(long long int x);
extern __DPCPP_SYCL_EXTERNAL float __imf_ll2float_ru(long long int x);
extern __DPCPP_SYCL_EXTERNAL float __imf_ll2float_rz(long long int x);
extern __DPCPP_SYCL_EXTERNAL float __imf_uint2float_rd(unsigned int x);
extern __DPCPP_SYCL_EXTERNAL float __imf_uint2float_rn(unsigned int x);
extern __DPCPP_SYCL_EXTERNAL float __imf_uint2float_ru(unsigned int x);
extern __DPCPP_SYCL_EXTERNAL float __imf_uint2float_rz(unsigned int x);
extern __DPCPP_SYCL_EXTERNAL float __imf_uint_as_float(unsigned int x);
extern __DPCPP_SYCL_EXTERNAL float __imf_ull2float_rd(unsigned long long int x);
extern __DPCPP_SYCL_EXTERNAL float __imf_ull2float_rn(unsigned long long int x);
extern __DPCPP_SYCL_EXTERNAL float __imf_ull2float_ru(unsigned long long int x);
extern __DPCPP_SYCL_EXTERNAL float __imf_ull2float_rz(unsigned long long int x);
extern __DPCPP_SYCL_EXTERNAL float __imf_half2float(_Float16 x);
extern __DPCPP_SYCL_EXTERNAL _Float16 __imf_float2half_rd(float x);
extern __DPCPP_SYCL_EXTERNAL _Float16 __imf_float2half_rn(float x);
extern __DPCPP_SYCL_EXTERNAL _Float16 __imf_float2half_ru(float x);
extern __DPCPP_SYCL_EXTERNAL _Float16 __imf_float2half_rz(float x);
extern __DPCPP_SYCL_EXTERNAL int __imf_half2int_rd(_Float16 x);
extern __DPCPP_SYCL_EXTERNAL int __imf_half2int_rn(_Float16 x);
extern __DPCPP_SYCL_EXTERNAL int __imf_half2int_ru(_Float16 x);
extern __DPCPP_SYCL_EXTERNAL int __imf_half2int_rz(_Float16 x);
extern __DPCPP_SYCL_EXTERNAL long long __imf_half2ll_rd(_Float16 x);
extern __DPCPP_SYCL_EXTERNAL long long __imf_half2ll_rn(_Float16 x);
extern __DPCPP_SYCL_EXTERNAL long long __imf_half2ll_ru(_Float16 x);
extern __DPCPP_SYCL_EXTERNAL long long __imf_half2ll_rz(_Float16 x);
extern __DPCPP_SYCL_EXTERNAL short __imf_half2short_rd(_Float16 x);
extern __DPCPP_SYCL_EXTERNAL short __imf_half2short_rn(_Float16 x);
extern __DPCPP_SYCL_EXTERNAL short __imf_half2short_ru(_Float16 x);
extern __DPCPP_SYCL_EXTERNAL short __imf_half2short_rz(_Float16 x);
extern __DPCPP_SYCL_EXTERNAL unsigned int __imf_half2uint_rd(_Float16 x);
extern __DPCPP_SYCL_EXTERNAL unsigned int __imf_half2uint_rn(_Float16 x);
extern __DPCPP_SYCL_EXTERNAL unsigned int __imf_half2uint_ru(_Float16 x);
extern __DPCPP_SYCL_EXTERNAL unsigned int __imf_half2uint_rz(_Float16 x);
extern __DPCPP_SYCL_EXTERNAL unsigned long long __imf_half2ull_rd(_Float16 x);
extern __DPCPP_SYCL_EXTERNAL unsigned long long __imf_half2ull_rn(_Float16 x);
extern __DPCPP_SYCL_EXTERNAL unsigned long long __imf_half2ull_ru(_Float16 x);
extern __DPCPP_SYCL_EXTERNAL unsigned long long __imf_half2ull_rz(_Float16 x);
extern __DPCPP_SYCL_EXTERNAL unsigned short __imf_half2ushort_rd(_Float16 x);
extern __DPCPP_SYCL_EXTERNAL unsigned short __imf_half2ushort_rn(_Float16 x);
extern __DPCPP_SYCL_EXTERNAL unsigned short __imf_half2ushort_ru(_Float16 x);
extern __DPCPP_SYCL_EXTERNAL unsigned short __imf_half2ushort_rz(_Float16 x);
extern __DPCPP_SYCL_EXTERNAL short __imf_half_as_short(_Float16 x);
extern __DPCPP_SYCL_EXTERNAL unsigned short __imf_half_as_ushort(_Float16 x);
extern __DPCPP_SYCL_EXTERNAL _Float16 __imf_int2half_rd(int x);
extern __DPCPP_SYCL_EXTERNAL _Float16 __imf_int2half_rn(int x);
extern __DPCPP_SYCL_EXTERNAL _Float16 __imf_int2half_ru(int x);
extern __DPCPP_SYCL_EXTERNAL _Float16 __imf_int2half_rz(int x);
extern __DPCPP_SYCL_EXTERNAL _Float16 __imf_ll2half_rd(long long x);
extern __DPCPP_SYCL_EXTERNAL _Float16 __imf_ll2half_rn(long long x);
extern __DPCPP_SYCL_EXTERNAL _Float16 __imf_ll2half_ru(long long x);
extern __DPCPP_SYCL_EXTERNAL _Float16 __imf_ll2half_rz(long long x);
extern __DPCPP_SYCL_EXTERNAL _Float16 __imf_short2half_rd(short x);
extern __DPCPP_SYCL_EXTERNAL _Float16 __imf_short2half_rn(short x);
extern __DPCPP_SYCL_EXTERNAL _Float16 __imf_short2half_ru(short x);
extern __DPCPP_SYCL_EXTERNAL _Float16 __imf_short2half_rz(short x);
extern __DPCPP_SYCL_EXTERNAL _Float16 __imf_short_as_half(short x);
extern __DPCPP_SYCL_EXTERNAL _Float16 __imf_uint2half_rd(unsigned int x);
extern __DPCPP_SYCL_EXTERNAL _Float16 __imf_uint2half_rn(unsigned int x);
extern __DPCPP_SYCL_EXTERNAL _Float16 __imf_uint2half_ru(unsigned int x);
extern __DPCPP_SYCL_EXTERNAL _Float16 __imf_uint2half_rz(unsigned int x);
extern __DPCPP_SYCL_EXTERNAL _Float16 __imf_ull2half_rd(unsigned long long x);
extern __DPCPP_SYCL_EXTERNAL _Float16 __imf_ull2half_rn(unsigned long long x);
extern __DPCPP_SYCL_EXTERNAL _Float16 __imf_ull2half_ru(unsigned long long x);
extern __DPCPP_SYCL_EXTERNAL _Float16 __imf_ull2half_rz(unsigned long long x);
extern __DPCPP_SYCL_EXTERNAL _Float16 __imf_ushort2half_rd(unsigned short x);
extern __DPCPP_SYCL_EXTERNAL _Float16 __imf_ushort2half_rn(unsigned short x);
extern __DPCPP_SYCL_EXTERNAL _Float16 __imf_ushort2half_ru(unsigned short x);
extern __DPCPP_SYCL_EXTERNAL _Float16 __imf_ushort2half_rz(unsigned short x);
extern __DPCPP_SYCL_EXTERNAL _Float16 __imf_ushort_as_half(unsigned short x);
extern __DPCPP_SYCL_EXTERNAL _Float16 __imf_double2half(double x);

extern __DPCPP_SYCL_EXTERNAL _Float16 __imf_fmaf16(_Float16 x, _Float16 y,
                                                   _Float16 z);
extern __DPCPP_SYCL_EXTERNAL _Float16 __imf_fabsf16(_Float16 x);
extern __DPCPP_SYCL_EXTERNAL _Float16 __imf_floorf16(_Float16 x);
extern __DPCPP_SYCL_EXTERNAL _Float16 __imf_ceilf16(_Float16 x);
extern __DPCPP_SYCL_EXTERNAL _Float16 __imf_truncf16(_Float16 x);
extern __DPCPP_SYCL_EXTERNAL _Float16 __imf_rintf16(_Float16 x);
extern __DPCPP_SYCL_EXTERNAL _Float16 __imf_nearbyintf16(_Float16 x);
extern __DPCPP_SYCL_EXTERNAL _Float16 __imf_sqrtf16(_Float16 x);
extern __DPCPP_SYCL_EXTERNAL _Float16 __imf_rsqrtf16(_Float16 x);
extern __DPCPP_SYCL_EXTERNAL _Float16 __imf_invf16(_Float16 x);
extern __DPCPP_SYCL_EXTERNAL _Float16 __imf_fmaxf16(_Float16 x, _Float16 y);
extern __DPCPP_SYCL_EXTERNAL _Float16 __imf_fminf16(_Float16 x, _Float16 y);
extern __DPCPP_SYCL_EXTERNAL _Float16 __imf_copysignf16(_Float16 x, _Float16 y);
extern __DPCPP_SYCL_EXTERNAL float __imf_half2float(_Float16 x);
extern __DPCPP_SYCL_EXTERNAL float __imf_bfloat162float(uint16_t x);
extern __DPCPP_SYCL_EXTERNAL unsigned int __imf_bfloat162uint_rd(uint16_t x);
extern __DPCPP_SYCL_EXTERNAL unsigned int __imf_bfloat162uint_rn(uint16_t x);
extern __DPCPP_SYCL_EXTERNAL unsigned int __imf_bfloat162uint_ru(uint16_t x);
extern __DPCPP_SYCL_EXTERNAL unsigned int __imf_bfloat162uint_rz(uint16_t x);
extern __DPCPP_SYCL_EXTERNAL unsigned short
__imf_bfloat162ushort_rd(uint16_t x);
extern __DPCPP_SYCL_EXTERNAL unsigned short
__imf_bfloat162ushort_rn(uint16_t x);
extern __DPCPP_SYCL_EXTERNAL unsigned short
__imf_bfloat162ushort_ru(uint16_t x);
extern __DPCPP_SYCL_EXTERNAL unsigned short
__imf_bfloat162ushort_rz(uint16_t x);
extern __DPCPP_SYCL_EXTERNAL unsigned long long
__imf_bfloat162ull_rd(uint16_t x);
extern __DPCPP_SYCL_EXTERNAL unsigned long long
__imf_bfloat162ull_rn(uint16_t x);
extern __DPCPP_SYCL_EXTERNAL unsigned long long
__imf_bfloat162ull_ru(uint16_t x);
extern __DPCPP_SYCL_EXTERNAL unsigned long long
__imf_bfloat162ull_rz(uint16_t x);
extern __DPCPP_SYCL_EXTERNAL int __imf_bfloat162int_rd(uint16_t x);
extern __DPCPP_SYCL_EXTERNAL int __imf_bfloat162int_rn(uint16_t x);
extern __DPCPP_SYCL_EXTERNAL int __imf_bfloat162int_ru(uint16_t x);
extern __DPCPP_SYCL_EXTERNAL int __imf_bfloat162int_rz(uint16_t x);
extern __DPCPP_SYCL_EXTERNAL short __imf_bfloat162short_rd(uint16_t x);
extern __DPCPP_SYCL_EXTERNAL short __imf_bfloat162short_rn(uint16_t x);
extern __DPCPP_SYCL_EXTERNAL short __imf_bfloat162short_ru(uint16_t x);
extern __DPCPP_SYCL_EXTERNAL short __imf_bfloat162short_rz(uint16_t x);
extern __DPCPP_SYCL_EXTERNAL long long __imf_bfloat162ll_rd(uint16_t x);
extern __DPCPP_SYCL_EXTERNAL long long __imf_bfloat162ll_rn(uint16_t x);
extern __DPCPP_SYCL_EXTERNAL long long __imf_bfloat162ll_ru(uint16_t x);
extern __DPCPP_SYCL_EXTERNAL long long __imf_bfloat162ll_rz(uint16_t x);
extern __DPCPP_SYCL_EXTERNAL uint16_t __imf_float2bfloat16(float x);
extern __DPCPP_SYCL_EXTERNAL uint16_t __imf_float2bfloat16_rd(float x);
extern __DPCPP_SYCL_EXTERNAL uint16_t __imf_float2bfloat16_rn(float x);
extern __DPCPP_SYCL_EXTERNAL uint16_t __imf_float2bfloat16_ru(float x);
extern __DPCPP_SYCL_EXTERNAL uint16_t __imf_float2bfloat16_rz(float x);
extern __DPCPP_SYCL_EXTERNAL uint16_t
__imf_ushort2bfloat16_rd(unsigned short x);
extern __DPCPP_SYCL_EXTERNAL uint16_t
__imf_ushort2bfloat16_rn(unsigned short x);
extern __DPCPP_SYCL_EXTERNAL uint16_t
__imf_ushort2bfloat16_ru(unsigned short x);
extern __DPCPP_SYCL_EXTERNAL uint16_t
__imf_ushort2bfloat16_rz(unsigned short x);
extern __DPCPP_SYCL_EXTERNAL uint16_t __imf_uint2bfloat16_rd(unsigned int x);
extern __DPCPP_SYCL_EXTERNAL uint16_t __imf_uint2bfloat16_rn(unsigned int x);
extern __DPCPP_SYCL_EXTERNAL uint16_t __imf_uint2bfloat16_ru(unsigned int x);
extern __DPCPP_SYCL_EXTERNAL uint16_t __imf_uint2bfloat16_rz(unsigned int x);
extern __DPCPP_SYCL_EXTERNAL uint16_t
__imf_ull2bfloat16_rd(unsigned long long x);
extern __DPCPP_SYCL_EXTERNAL uint16_t
__imf_ull2bfloat16_rn(unsigned long long x);
extern __DPCPP_SYCL_EXTERNAL uint16_t
__imf_ull2bfloat16_ru(unsigned long long x);
extern __DPCPP_SYCL_EXTERNAL uint16_t
__imf_ull2bfloat16_rz(unsigned long long x);
extern __DPCPP_SYCL_EXTERNAL uint16_t __imf_short2bfloat16_rd(short x);
extern __DPCPP_SYCL_EXTERNAL uint16_t __imf_short2bfloat16_rn(short x);
extern __DPCPP_SYCL_EXTERNAL uint16_t __imf_short2bfloat16_ru(short x);
extern __DPCPP_SYCL_EXTERNAL uint16_t __imf_short2bfloat16_rz(short x);
extern __DPCPP_SYCL_EXTERNAL uint16_t __imf_int2bfloat16_rd(int x);
extern __DPCPP_SYCL_EXTERNAL uint16_t __imf_int2bfloat16_rn(int x);
extern __DPCPP_SYCL_EXTERNAL uint16_t __imf_int2bfloat16_ru(int x);
extern __DPCPP_SYCL_EXTERNAL uint16_t __imf_int2bfloat16_rz(int x);
extern __DPCPP_SYCL_EXTERNAL uint16_t __imf_ll2bfloat16_rd(long long x);
extern __DPCPP_SYCL_EXTERNAL uint16_t __imf_ll2bfloat16_rn(long long x);
extern __DPCPP_SYCL_EXTERNAL uint16_t __imf_ll2bfloat16_ru(long long x);
extern __DPCPP_SYCL_EXTERNAL uint16_t __imf_ll2bfloat16_rz(long long x);
extern __DPCPP_SYCL_EXTERNAL uint16_t __imf_double2bfloat16(double x);
extern __DPCPP_SYCL_EXTERNAL short __imf_bfloat16_as_short(uint16_t x);
extern __DPCPP_SYCL_EXTERNAL unsigned short
__imf_bfloat16_as_ushort(uint16_t x);
extern __DPCPP_SYCL_EXTERNAL uint16_t __imf_short_as_bfloat16(short x);
extern __DPCPP_SYCL_EXTERNAL uint16_t
__imf_ushort_as_bfloat16(unsigned short x);
extern __DPCPP_SYCL_EXTERNAL uint16_t __imf_fmabf16(uint16_t x, uint16_t y,
                                                    uint16_t z);
extern __DPCPP_SYCL_EXTERNAL uint16_t __imf_fmaxbf16(uint16_t x, uint16_t y);
extern __DPCPP_SYCL_EXTERNAL uint16_t __imf_fminbf16(uint16_t x, uint16_t y);
extern __DPCPP_SYCL_EXTERNAL uint16_t __imf_fabsbf16(uint16_t x);
extern __DPCPP_SYCL_EXTERNAL uint16_t __imf_rintbf16(uint16_t x);
extern __DPCPP_SYCL_EXTERNAL uint16_t __imf_floorbf16(uint16_t x);
extern __DPCPP_SYCL_EXTERNAL uint16_t __imf_ceilbf16(uint16_t x);
extern __DPCPP_SYCL_EXTERNAL uint16_t __imf_truncbf16(uint16_t x);
extern __DPCPP_SYCL_EXTERNAL uint16_t __imf_copysignbf16(uint16_t x,
                                                         uint16_t y);
extern __DPCPP_SYCL_EXTERNAL uint16_t __imf_sqrtbf16(uint16_t x);
extern __DPCPP_SYCL_EXTERNAL uint16_t __imf_rsqrtbf16(uint16_t x);
extern __DPCPP_SYCL_EXTERNAL double __imf_fma(double x, double y, double z);
extern __DPCPP_SYCL_EXTERNAL double __imf_fabs(double x);
extern __DPCPP_SYCL_EXTERNAL double __imf_floor(double x);
extern __DPCPP_SYCL_EXTERNAL double __imf_ceil(double x);
extern __DPCPP_SYCL_EXTERNAL double __imf_trunc(double x);
extern __DPCPP_SYCL_EXTERNAL double __imf_rint(double x);
extern __DPCPP_SYCL_EXTERNAL double __imf_nearbyint(double x);
extern __DPCPP_SYCL_EXTERNAL double __imf_sqrt(double x);
extern __DPCPP_SYCL_EXTERNAL double __imf_rsqrt(double x);
extern __DPCPP_SYCL_EXTERNAL double __imf_inv(double x);
extern __DPCPP_SYCL_EXTERNAL double __imf_fmax(double x, double y);
extern __DPCPP_SYCL_EXTERNAL double __imf_fmin(double x, double y);
extern __DPCPP_SYCL_EXTERNAL double __imf_copysign(double x, double y);
extern __DPCPP_SYCL_EXTERNAL float __imf_double2float_rd(double x);
extern __DPCPP_SYCL_EXTERNAL float __imf_double2float_rn(double x);
extern __DPCPP_SYCL_EXTERNAL float __imf_double2float_ru(double x);
extern __DPCPP_SYCL_EXTERNAL float __imf_double2float_rz(double x);
extern __DPCPP_SYCL_EXTERNAL int __imf_double2hiint(double x);
extern __DPCPP_SYCL_EXTERNAL int __imf_double2loint(double x);
extern __DPCPP_SYCL_EXTERNAL int __imf_double2int_rd(double x);
extern __DPCPP_SYCL_EXTERNAL int __imf_double2int_rn(double x);
extern __DPCPP_SYCL_EXTERNAL int __imf_double2int_ru(double x);
extern __DPCPP_SYCL_EXTERNAL int __imf_double2int_rz(double x);
extern __DPCPP_SYCL_EXTERNAL double __imf_int2double_rn(int x);
extern __DPCPP_SYCL_EXTERNAL unsigned int __imf_double2uint_rd(double x);
extern __DPCPP_SYCL_EXTERNAL unsigned int __imf_double2uint_rn(double x);
extern __DPCPP_SYCL_EXTERNAL unsigned int __imf_double2uint_ru(double x);
extern __DPCPP_SYCL_EXTERNAL unsigned int __imf_double2uint_rz(double x);
extern __DPCPP_SYCL_EXTERNAL long long int __imf_double2ll_rd(double x);
extern __DPCPP_SYCL_EXTERNAL long long int __imf_double2ll_rn(double x);
extern __DPCPP_SYCL_EXTERNAL long long int __imf_double2ll_ru(double x);
extern __DPCPP_SYCL_EXTERNAL long long int __imf_double2ll_rz(double x);
extern __DPCPP_SYCL_EXTERNAL double __imf_ll2double_rd(long long int x);
extern __DPCPP_SYCL_EXTERNAL double __imf_ll2double_rn(long long int x);
extern __DPCPP_SYCL_EXTERNAL double __imf_ll2double_ru(long long int x);
extern __DPCPP_SYCL_EXTERNAL double __imf_ll2double_rz(long long int x);
extern __DPCPP_SYCL_EXTERNAL double
__imf_ull2double_rd(unsigned long long int x);
extern __DPCPP_SYCL_EXTERNAL double
__imf_ull2double_rn(unsigned long long int x);
extern __DPCPP_SYCL_EXTERNAL double
__imf_ull2double_ru(unsigned long long int x);
extern __DPCPP_SYCL_EXTERNAL double
__imf_ull2double_rz(unsigned long long int x);
extern __DPCPP_SYCL_EXTERNAL unsigned long long int
__imf_double2ull_rd(double x);
extern __DPCPP_SYCL_EXTERNAL unsigned long long int
__imf_double2ull_rn(double x);
extern __DPCPP_SYCL_EXTERNAL unsigned long long int
__imf_double2ull_ru(double x);
extern __DPCPP_SYCL_EXTERNAL unsigned long long int
__imf_double2ull_rz(double x);
extern __DPCPP_SYCL_EXTERNAL long long int __imf_double_as_longlong(double x);
extern __DPCPP_SYCL_EXTERNAL double __imf_longlong_as_double(long long int x);
extern __DPCPP_SYCL_EXTERNAL double __imf_uint2double_rd(unsigned int x);
extern __DPCPP_SYCL_EXTERNAL double __imf_uint2double_rn(unsigned int x);
extern __DPCPP_SYCL_EXTERNAL double __imf_uint2double_ru(unsigned int x);
extern __DPCPP_SYCL_EXTERNAL double __imf_uint2double_rz(unsigned int x);
extern __DPCPP_SYCL_EXTERNAL double __imf_hiloint2double(int hi, int lo);

extern __DPCPP_SYCL_EXTERNAL unsigned int __imf_vabs2(unsigned int x);
extern __DPCPP_SYCL_EXTERNAL unsigned int __imf_vabs4(unsigned int x);
extern __DPCPP_SYCL_EXTERNAL unsigned int __imf_vabsss2(unsigned int x);
extern __DPCPP_SYCL_EXTERNAL unsigned int __imf_vabsss4(unsigned int x);
extern __DPCPP_SYCL_EXTERNAL unsigned int __imf_vneg2(unsigned int x);
extern __DPCPP_SYCL_EXTERNAL unsigned int __imf_vneg4(unsigned int x);
extern __DPCPP_SYCL_EXTERNAL unsigned int __imf_vnegss2(unsigned int x);
extern __DPCPP_SYCL_EXTERNAL unsigned int __imf_vnegss4(unsigned int x);
extern __DPCPP_SYCL_EXTERNAL unsigned int __imf_vabsdiffs2(unsigned int x,
                                                           unsigned int y);
extern __DPCPP_SYCL_EXTERNAL unsigned int __imf_vabsdiffs4(unsigned int x,
                                                           unsigned int y);
extern __DPCPP_SYCL_EXTERNAL unsigned int __imf_vabsdiffu2(unsigned int x,
                                                           unsigned int y);
extern __DPCPP_SYCL_EXTERNAL unsigned int __imf_vabsdiffu4(unsigned int x,
                                                           unsigned int y);
extern __DPCPP_SYCL_EXTERNAL unsigned int __imf_vadd2(unsigned int x,
                                                      unsigned int y);
extern __DPCPP_SYCL_EXTERNAL unsigned int __imf_vadd4(unsigned int x,
                                                      unsigned int y);
extern __DPCPP_SYCL_EXTERNAL unsigned int __imf_vaddss2(unsigned int x,
                                                        unsigned int y);
extern __DPCPP_SYCL_EXTERNAL unsigned int __imf_vaddss4(unsigned int x,
                                                        unsigned int y);
extern __DPCPP_SYCL_EXTERNAL unsigned int __imf_vaddus2(unsigned int x,
                                                        unsigned int y);
extern __DPCPP_SYCL_EXTERNAL unsigned int __imf_vaddus4(unsigned int x,
                                                        unsigned int y);
extern __DPCPP_SYCL_EXTERNAL unsigned int __imf_vsub2(unsigned int x,
                                                      unsigned int y);
extern __DPCPP_SYCL_EXTERNAL unsigned int __imf_vsub4(unsigned int x,
                                                      unsigned int y);
extern __DPCPP_SYCL_EXTERNAL unsigned int __imf_vsubss2(unsigned int x,
                                                        unsigned int y);
extern __DPCPP_SYCL_EXTERNAL unsigned int __imf_vsubss4(unsigned int x,
                                                        unsigned int y);
extern __DPCPP_SYCL_EXTERNAL unsigned int __imf_vsubus2(unsigned int x,
                                                        unsigned int y);
extern __DPCPP_SYCL_EXTERNAL unsigned int __imf_vsubus4(unsigned int x,
                                                        unsigned int y);
extern __DPCPP_SYCL_EXTERNAL unsigned int __imf_vavgs2(unsigned int x,
                                                       unsigned int y);
extern __DPCPP_SYCL_EXTERNAL unsigned int __imf_vavgs4(unsigned int x,
                                                       unsigned int y);
extern __DPCPP_SYCL_EXTERNAL unsigned int __imf_vavgu2(unsigned int x,
                                                       unsigned int y);
extern __DPCPP_SYCL_EXTERNAL unsigned int __imf_vavgu4(unsigned int x,
                                                       unsigned int y);
extern __DPCPP_SYCL_EXTERNAL unsigned int __imf_vhaddu2(unsigned int x,
                                                        unsigned int y);
extern __DPCPP_SYCL_EXTERNAL unsigned int __imf_vhaddu4(unsigned int x,
                                                        unsigned int y);
extern __DPCPP_SYCL_EXTERNAL unsigned int __imf_vcmpeq2(unsigned int x,
                                                        unsigned int y);
extern __DPCPP_SYCL_EXTERNAL unsigned int __imf_vcmpeq4(unsigned int x,
                                                        unsigned int y);
extern __DPCPP_SYCL_EXTERNAL unsigned int __imf_vcmpne2(unsigned int x,
                                                        unsigned int y);
extern __DPCPP_SYCL_EXTERNAL unsigned int __imf_vcmpne4(unsigned int x,
                                                        unsigned int y);
extern __DPCPP_SYCL_EXTERNAL unsigned int __imf_vcmpges2(unsigned int x,
                                                         unsigned int y);
extern __DPCPP_SYCL_EXTERNAL unsigned int __imf_vcmpges4(unsigned int x,
                                                         unsigned int y);
extern __DPCPP_SYCL_EXTERNAL unsigned int __imf_vcmpgeu2(unsigned int x,
                                                         unsigned int y);
extern __DPCPP_SYCL_EXTERNAL unsigned int __imf_vcmpgeu4(unsigned int x,
                                                         unsigned int y);
extern __DPCPP_SYCL_EXTERNAL unsigned int __imf_vcmpgts2(unsigned int x,
                                                         unsigned int y);
extern __DPCPP_SYCL_EXTERNAL unsigned int __imf_vcmpgts4(unsigned int x,
                                                         unsigned int y);
extern __DPCPP_SYCL_EXTERNAL unsigned int __imf_vcmpgtu2(unsigned int x,
                                                         unsigned int y);
extern __DPCPP_SYCL_EXTERNAL unsigned int __imf_vcmpgtu4(unsigned int x,
                                                         unsigned int y);
extern __DPCPP_SYCL_EXTERNAL unsigned int __imf_vcmples2(unsigned int x,
                                                         unsigned int y);
extern __DPCPP_SYCL_EXTERNAL unsigned int __imf_vcmples4(unsigned int x,
                                                         unsigned int y);
extern __DPCPP_SYCL_EXTERNAL unsigned int __imf_vcmpleu2(unsigned int x,
                                                         unsigned int y);
extern __DPCPP_SYCL_EXTERNAL unsigned int __imf_vcmpleu4(unsigned int x,
                                                         unsigned int y);
extern __DPCPP_SYCL_EXTERNAL unsigned int __imf_vcmplts2(unsigned int x,
                                                         unsigned int y);
extern __DPCPP_SYCL_EXTERNAL unsigned int __imf_vcmplts4(unsigned int x,
                                                         unsigned int y);
extern __DPCPP_SYCL_EXTERNAL unsigned int __imf_vcmpltu2(unsigned int x,
                                                         unsigned int y);
extern __DPCPP_SYCL_EXTERNAL unsigned int __imf_vcmpltu4(unsigned int x,
                                                         unsigned int y);
extern __DPCPP_SYCL_EXTERNAL unsigned int __imf_vmaxs2(unsigned int x,
                                                       unsigned int y);
extern __DPCPP_SYCL_EXTERNAL unsigned int __imf_vmaxs4(unsigned int x,
                                                       unsigned int y);
extern __DPCPP_SYCL_EXTERNAL unsigned int __imf_vmaxu2(unsigned int x,
                                                       unsigned int y);
extern __DPCPP_SYCL_EXTERNAL unsigned int __imf_vmaxu4(unsigned int x,
                                                       unsigned int y);
extern __DPCPP_SYCL_EXTERNAL unsigned int __imf_vmins2(unsigned int x,
                                                       unsigned int y);
extern __DPCPP_SYCL_EXTERNAL unsigned int __imf_vmins4(unsigned int x,
                                                       unsigned int y);
extern __DPCPP_SYCL_EXTERNAL unsigned int __imf_vminu2(unsigned int x,
                                                       unsigned int y);
extern __DPCPP_SYCL_EXTERNAL unsigned int __imf_vminu4(unsigned int x,
                                                       unsigned int y);
extern __DPCPP_SYCL_EXTERNAL unsigned int __imf_vseteq2(unsigned int x,
                                                        unsigned int y);
extern __DPCPP_SYCL_EXTERNAL unsigned int __imf_vseteq4(unsigned int x,
                                                        unsigned int y);
extern __DPCPP_SYCL_EXTERNAL unsigned int __imf_vsetne2(unsigned int x,
                                                        unsigned int y);
extern __DPCPP_SYCL_EXTERNAL unsigned int __imf_vsetne4(unsigned int x,
                                                        unsigned int y);
extern __DPCPP_SYCL_EXTERNAL unsigned int __imf_vsetges2(unsigned int x,
                                                         unsigned int y);
extern __DPCPP_SYCL_EXTERNAL unsigned int __imf_vsetges4(unsigned int x,
                                                         unsigned int y);
extern __DPCPP_SYCL_EXTERNAL unsigned int __imf_vsetgeu2(unsigned int x,
                                                         unsigned int y);
extern __DPCPP_SYCL_EXTERNAL unsigned int __imf_vsetgeu4(unsigned int x,
                                                         unsigned int y);
extern __DPCPP_SYCL_EXTERNAL unsigned int __imf_vsetgts2(unsigned int x,
                                                         unsigned int y);
extern __DPCPP_SYCL_EXTERNAL unsigned int __imf_vsetgts4(unsigned int x,
                                                         unsigned int y);
extern __DPCPP_SYCL_EXTERNAL unsigned int __imf_vsetgtu2(unsigned int x,
                                                         unsigned int y);
extern __DPCPP_SYCL_EXTERNAL unsigned int __imf_vsetgtu4(unsigned int x,
                                                         unsigned int y);
extern __DPCPP_SYCL_EXTERNAL unsigned int __imf_vsetles2(unsigned int x,
                                                         unsigned int y);
extern __DPCPP_SYCL_EXTERNAL unsigned int __imf_vsetles4(unsigned int x,
                                                         unsigned int y);
extern __DPCPP_SYCL_EXTERNAL unsigned int __imf_vsetleu2(unsigned int x,
                                                         unsigned int y);
extern __DPCPP_SYCL_EXTERNAL unsigned int __imf_vsetleu4(unsigned int x,
                                                         unsigned int y);
extern __DPCPP_SYCL_EXTERNAL unsigned int __imf_vsetlts2(unsigned int x,
                                                         unsigned int y);
extern __DPCPP_SYCL_EXTERNAL unsigned int __imf_vsetlts4(unsigned int x,
                                                         unsigned int y);
extern __DPCPP_SYCL_EXTERNAL unsigned int __imf_vsetltu2(unsigned int x,
                                                         unsigned int y);
extern __DPCPP_SYCL_EXTERNAL unsigned int __imf_vsetltu4(unsigned int x,
                                                         unsigned int y);
extern __DPCPP_SYCL_EXTERNAL unsigned int __imf_vsads2(unsigned int x,
                                                       unsigned int y);
extern __DPCPP_SYCL_EXTERNAL unsigned int __imf_vsads4(unsigned int x,
                                                       unsigned int y);
extern __DPCPP_SYCL_EXTERNAL unsigned int __imf_vsadu2(unsigned int x,
                                                       unsigned int y);
extern __DPCPP_SYCL_EXTERNAL unsigned int __imf_vsadu4(unsigned int x,
                                                       unsigned int y);
/* INTEL_CUSTOMIZATION */
// float16 imf builtins
extern __DPCPP_SYCL_EXTERNAL _Float16 __imf_cosf16 (_Float16 x);
extern __DPCPP_SYCL_EXTERNAL _Float16 __imf_exp10f16 (_Float16 x);
extern __DPCPP_SYCL_EXTERNAL _Float16 __imf_exp2f16 (_Float16 x);
extern __DPCPP_SYCL_EXTERNAL _Float16 __imf_expf16 (_Float16 x);
extern __DPCPP_SYCL_EXTERNAL _Float16 __imf_logf16 (_Float16 x);
extern __DPCPP_SYCL_EXTERNAL _Float16 __imf_log10f16 (_Float16 x);
extern __DPCPP_SYCL_EXTERNAL _Float16 __imf_log2f16 (_Float16 x);
extern __DPCPP_SYCL_EXTERNAL _Float16 __imf_sinf16 (_Float16 x);
// float32 imf builtins
extern __DPCPP_SYCL_EXTERNAL float __imf_acoshf (float x);
extern __DPCPP_SYCL_EXTERNAL float __imf_acosf (float x);
extern __DPCPP_SYCL_EXTERNAL float __imf_asinhf (float x);
extern __DPCPP_SYCL_EXTERNAL float __imf_asinf (float x);
extern __DPCPP_SYCL_EXTERNAL float __imf_atan2f (float x, float y);
extern __DPCPP_SYCL_EXTERNAL float __imf_atanhf (float x);
extern __DPCPP_SYCL_EXTERNAL float __imf_atanf (float x);
extern __DPCPP_SYCL_EXTERNAL float __imf_cbrtf (float x);
extern __DPCPP_SYCL_EXTERNAL float __imf_coshf (float x);
extern __DPCPP_SYCL_EXTERNAL float __imf_cospif (float x);
extern __DPCPP_SYCL_EXTERNAL float __imf_cosf (float x);
extern __DPCPP_SYCL_EXTERNAL float __imf_erfcinvf (float x);
extern __DPCPP_SYCL_EXTERNAL float __imf_erfcf (float x);
extern __DPCPP_SYCL_EXTERNAL float __imf_erfinvf (float x);
extern __DPCPP_SYCL_EXTERNAL float __imf_erff (float x);
extern __DPCPP_SYCL_EXTERNAL float __imf_exp10f (float x);
extern __DPCPP_SYCL_EXTERNAL float __imf_exp2f (float x);
extern __DPCPP_SYCL_EXTERNAL float __imf_expm1f (float x);
extern __DPCPP_SYCL_EXTERNAL float __imf_expf (float x);
extern __DPCPP_SYCL_EXTERNAL float __imf_fdimf (float x, float y);
extern __DPCPP_SYCL_EXTERNAL float __imf_fmodf (float x, float y);
extern __DPCPP_SYCL_EXTERNAL float __imf_frexpf (float x, int* z);
extern __DPCPP_SYCL_EXTERNAL int __imf_ilogbf (float x);
extern __DPCPP_SYCL_EXTERNAL float __imf_rcbrtf (float x);
extern __DPCPP_SYCL_EXTERNAL float __imf_ldexpf (float x, int y);
extern __DPCPP_SYCL_EXTERNAL float __imf_lgammaf (float x);
extern __DPCPP_SYCL_EXTERNAL float __imf_logf (float x);
extern __DPCPP_SYCL_EXTERNAL float __imf_log10f (float x);
extern __DPCPP_SYCL_EXTERNAL float __imf_log1pf (float x);
extern __DPCPP_SYCL_EXTERNAL float __imf_log2f (float x);
extern __DPCPP_SYCL_EXTERNAL float __imf_logbf (float x);
extern __DPCPP_SYCL_EXTERNAL float __imf_modff (float x, float* z);
extern __DPCPP_SYCL_EXTERNAL float __imf_nextafterf (float x, float y);
extern __DPCPP_SYCL_EXTERNAL float __imf_normf (int n, const float* x);
extern __DPCPP_SYCL_EXTERNAL float __imf_norm3df (float x, float y, float z);
extern __DPCPP_SYCL_EXTERNAL float __imf_norm4df (float x, float y, float z, float t);
extern __DPCPP_SYCL_EXTERNAL float __imf_powf (float x, float y);
extern __DPCPP_SYCL_EXTERNAL float __imf_remainderf (float x, float y);
extern __DPCPP_SYCL_EXTERNAL float __imf_remquof (float x, float y, int* z);
extern __DPCPP_SYCL_EXTERNAL float __imf_rhypotf (float x, float y);
extern __DPCPP_SYCL_EXTERNAL float __imf_rnormf (int n, const float* x);
extern __DPCPP_SYCL_EXTERNAL float __imf_rnorm3df (float x, float y, float z);
extern __DPCPP_SYCL_EXTERNAL float __imf_rnorm4df (float x, float y, float z, float t);
extern __DPCPP_SYCL_EXTERNAL float __imf_roundf (float x);
extern __DPCPP_SYCL_EXTERNAL void __imf_sincosf (float x, float* y, float* z);
extern __DPCPP_SYCL_EXTERNAL void __imf_sincospif (float x, float* y, float* z);
extern __DPCPP_SYCL_EXTERNAL float __imf_sinhf (float x);
extern __DPCPP_SYCL_EXTERNAL float __imf_sinpif (float x);
extern __DPCPP_SYCL_EXTERNAL float __imf_sinf (float x);
extern __DPCPP_SYCL_EXTERNAL float __imf_tanhf (float x);
extern __DPCPP_SYCL_EXTERNAL float __imf_tanf (float x);
extern __DPCPP_SYCL_EXTERNAL float __imf_tgammaf (float x);
extern __DPCPP_SYCL_EXTERNAL float __imf_cdfnormf (float x);
extern __DPCPP_SYCL_EXTERNAL float __imf_cdfnorminvf (float x);
extern __DPCPP_SYCL_EXTERNAL float __imf_erfcxf (float x);
extern __DPCPP_SYCL_EXTERNAL float __imf_hypotf (float x, float y);
extern __DPCPP_SYCL_EXTERNAL int __imf_isfinitef (float x);
extern __DPCPP_SYCL_EXTERNAL int __imf_isinff (float x);
extern __DPCPP_SYCL_EXTERNAL int __imf_isnanf (float x);
extern __DPCPP_SYCL_EXTERNAL long long int __imf_llrintf (float x);
extern __DPCPP_SYCL_EXTERNAL long long int __imf_llroundf (float x);
extern __DPCPP_SYCL_EXTERNAL long int __imf_lrintf (float x);
extern __DPCPP_SYCL_EXTERNAL long int __imf_lroundf (float x);
extern __DPCPP_SYCL_EXTERNAL float __imf_nanf (const char* x);
extern __DPCPP_SYCL_EXTERNAL float __imf_scalbnf (float x, int y);
extern __DPCPP_SYCL_EXTERNAL int __imf_signbitf (float x);
extern __DPCPP_SYCL_EXTERNAL float __imf_i0f(float x);
extern __DPCPP_SYCL_EXTERNAL float __imf_i1f(float x);
extern __DPCPP_SYCL_EXTERNAL float __imf_j0f(float x);
extern __DPCPP_SYCL_EXTERNAL float __imf_j1f(float x);
extern __DPCPP_SYCL_EXTERNAL float __imf_y0f(float x);
extern __DPCPP_SYCL_EXTERNAL float __imf_y1f(float x);
extern __DPCPP_SYCL_EXTERNAL float __imf_pownf(float x, int y);
// float64 imf builtins
extern __DPCPP_SYCL_EXTERNAL double __imf_erfinv(double x);
extern __DPCPP_SYCL_EXTERNAL double __imf_acos (double x);
extern __DPCPP_SYCL_EXTERNAL double __imf_acosh (double x);
extern __DPCPP_SYCL_EXTERNAL double __imf_asin (double x);
extern __DPCPP_SYCL_EXTERNAL double __imf_asinh (double x);
extern __DPCPP_SYCL_EXTERNAL double __imf_atan2 (double x, double y);
extern __DPCPP_SYCL_EXTERNAL double __imf_atan (double x);
extern __DPCPP_SYCL_EXTERNAL double __imf_atanh (double x);
extern __DPCPP_SYCL_EXTERNAL double __imf_cbrt (double x);
extern __DPCPP_SYCL_EXTERNAL double __imf_cdfnorm (double x);
extern __DPCPP_SYCL_EXTERNAL double __imf_cdfnorminv (double x);
extern __DPCPP_SYCL_EXTERNAL double __imf_cos (double x);
extern __DPCPP_SYCL_EXTERNAL double __imf_cosh (double x);
extern __DPCPP_SYCL_EXTERNAL double __imf_cospi (double x);
extern __DPCPP_SYCL_EXTERNAL double __imf_erfc (double x);
extern __DPCPP_SYCL_EXTERNAL double __imf_erfcinv (double x);
extern __DPCPP_SYCL_EXTERNAL double __imf_erfcx (double x);
extern __DPCPP_SYCL_EXTERNAL double __imf_erf (double x);
extern __DPCPP_SYCL_EXTERNAL double __imf_exp10 (double x);
extern __DPCPP_SYCL_EXTERNAL double __imf_exp2 (double x);
extern __DPCPP_SYCL_EXTERNAL double __imf_exp (double x);
extern __DPCPP_SYCL_EXTERNAL double __imf_expm1 (double x);
extern __DPCPP_SYCL_EXTERNAL double __imf_fdim (double x, double y);
extern __DPCPP_SYCL_EXTERNAL double __imf_fmod (double x, double y);
extern __DPCPP_SYCL_EXTERNAL double __imf_frexp (double x, int* z);
extern __DPCPP_SYCL_EXTERNAL double __imf_hypot (double x, double y);
extern __DPCPP_SYCL_EXTERNAL int __imf_ilogb (double x);
extern __DPCPP_SYCL_EXTERNAL double __imf_rcbrt (double x);
extern __DPCPP_SYCL_EXTERNAL int __imf_isfinite (double x);
extern __DPCPP_SYCL_EXTERNAL int __imf_isinf (double x);
extern __DPCPP_SYCL_EXTERNAL int __imf_isnan (double x);
extern __DPCPP_SYCL_EXTERNAL double __imf_ldexp (double x, int y);
extern __DPCPP_SYCL_EXTERNAL long long int __imf_llrint (double x);
extern __DPCPP_SYCL_EXTERNAL long long int __imf_llround (double x);
extern __DPCPP_SYCL_EXTERNAL double __imf_log (double x);
extern __DPCPP_SYCL_EXTERNAL double __imf_log10 (double x);
extern __DPCPP_SYCL_EXTERNAL double __imf_log1p (double x);
extern __DPCPP_SYCL_EXTERNAL double __imf_log2 (double x);
extern __DPCPP_SYCL_EXTERNAL double __imf_logb (double x);
extern __DPCPP_SYCL_EXTERNAL int64_t __imf_lrint (double x);
extern __DPCPP_SYCL_EXTERNAL int64_t __imf_lround (double x);
extern __DPCPP_SYCL_EXTERNAL double __imf_modf (double x, double* z);
extern __DPCPP_SYCL_EXTERNAL double __imf_nan (const char* x);
extern __DPCPP_SYCL_EXTERNAL double __imf_nextafter (double x, double y);
extern __DPCPP_SYCL_EXTERNAL double __imf_norm (int n, const double* x);
extern __DPCPP_SYCL_EXTERNAL double __imf_norm3d (double x, double y, double z);
extern __DPCPP_SYCL_EXTERNAL double __imf_norm4d (double x, double y, double z, double t);
extern __DPCPP_SYCL_EXTERNAL double __imf_pow (double x, double y);
extern __DPCPP_SYCL_EXTERNAL double __imf_remainder (double x, double y);
extern __DPCPP_SYCL_EXTERNAL double __imf_remquo (double x, double y, int* z);
extern __DPCPP_SYCL_EXTERNAL double __imf_rhypot (double x, double y);
extern __DPCPP_SYCL_EXTERNAL double __imf_rnorm (int n, const double* x);
extern __DPCPP_SYCL_EXTERNAL double __imf_rnorm3d (double x, double y, double z);
extern __DPCPP_SYCL_EXTERNAL double __imf_rnorm4d (double x, double y, double z, double t);
extern __DPCPP_SYCL_EXTERNAL double __imf_round (double x);
extern __DPCPP_SYCL_EXTERNAL double __imf_scalbn (double x, int y);
extern __DPCPP_SYCL_EXTERNAL int __imf_signbit (double x);
extern __DPCPP_SYCL_EXTERNAL void __imf_sincos (double x, double* y, double* z);
extern __DPCPP_SYCL_EXTERNAL void __imf_sincospi (double x, double* y, double* z);
extern __DPCPP_SYCL_EXTERNAL double __imf_sin (double x);
extern __DPCPP_SYCL_EXTERNAL double __imf_sinh (double x);
extern __DPCPP_SYCL_EXTERNAL double __imf_sinpi (double x);
extern __DPCPP_SYCL_EXTERNAL double __imf_tan (double x);
extern __DPCPP_SYCL_EXTERNAL double __imf_tanh (double x);
extern __DPCPP_SYCL_EXTERNAL double __imf_tgamma (double x);
extern __DPCPP_SYCL_EXTERNAL double __imf_lgamma (double x);
extern __DPCPP_SYCL_EXTERNAL double __imf_i0(double x);
extern __DPCPP_SYCL_EXTERNAL double __imf_i1(double x);
extern __DPCPP_SYCL_EXTERNAL double __imf_j0(double x);
extern __DPCPP_SYCL_EXTERNAL double __imf_j1(double x);
extern __DPCPP_SYCL_EXTERNAL double __imf_y0(double x);
extern __DPCPP_SYCL_EXTERNAL double __imf_y1(double x);
extern __DPCPP_SYCL_EXTERNAL double __imf_pown(double x, int y);
/* end INTEL_CUSTOMIZATION */
}
#ifdef __GLIBC__
extern "C" {
extern __DPCPP_SYCL_EXTERNAL void __assert_fail(const char *expr,
                                                const char *file,
                                                unsigned int line,
                                                const char *func);
extern __DPCPP_SYCL_EXTERNAL float frexpf(float x, int *exp);
extern __DPCPP_SYCL_EXTERNAL float ldexpf(float x, int exp);
extern __DPCPP_SYCL_EXTERNAL float hypotf(float x, float y);

// MS UCRT supports most of the C standard library but <complex.h> is
// an exception.
extern __DPCPP_SYCL_EXTERNAL float cimagf(float __complex__ z);
extern __DPCPP_SYCL_EXTERNAL double cimag(double __complex__ z);
extern __DPCPP_SYCL_EXTERNAL float crealf(float __complex__ z);
extern __DPCPP_SYCL_EXTERNAL double creal(double __complex__ z);
extern __DPCPP_SYCL_EXTERNAL float cargf(float __complex__ z);
extern __DPCPP_SYCL_EXTERNAL double carg(double __complex__ z);
extern __DPCPP_SYCL_EXTERNAL float cabsf(float __complex__ z);
extern __DPCPP_SYCL_EXTERNAL double cabs(double __complex__ z);
extern __DPCPP_SYCL_EXTERNAL float __complex__ cprojf(float __complex__ z);
extern __DPCPP_SYCL_EXTERNAL double __complex__ cproj(double __complex__ z);
extern __DPCPP_SYCL_EXTERNAL float __complex__ cexpf(float __complex__ z);
extern __DPCPP_SYCL_EXTERNAL double __complex__ cexp(double __complex__ z);
extern __DPCPP_SYCL_EXTERNAL float __complex__ clogf(float __complex__ z);
extern __DPCPP_SYCL_EXTERNAL double __complex__ clog(double __complex__ z);
extern __DPCPP_SYCL_EXTERNAL float __complex__ cpowf(float __complex__ z);
extern __DPCPP_SYCL_EXTERNAL double __complex__ cpow(double __complex__ z);
extern __DPCPP_SYCL_EXTERNAL float __complex__ csqrtf(float __complex__ z);
extern __DPCPP_SYCL_EXTERNAL double __complex__ csqrt(double __complex__ z);
extern __DPCPP_SYCL_EXTERNAL float __complex__ csinhf(float __complex__ z);
extern __DPCPP_SYCL_EXTERNAL double __complex__ csinh(double __complex__ z);
extern __DPCPP_SYCL_EXTERNAL float __complex__ ccoshf(float __complex__ z);
extern __DPCPP_SYCL_EXTERNAL double __complex__ ccosh(double __complex__ z);
extern __DPCPP_SYCL_EXTERNAL float __complex__ ctanhf(float __complex__ z);
extern __DPCPP_SYCL_EXTERNAL double __complex__ ctanh(double __complex__ z);
extern __DPCPP_SYCL_EXTERNAL float __complex__ csinf(float __complex__ z);
extern __DPCPP_SYCL_EXTERNAL double __complex__ csin(double __complex__ z);
extern __DPCPP_SYCL_EXTERNAL float __complex__ ccosf(float __complex__ z);
extern __DPCPP_SYCL_EXTERNAL double __complex__ ccos(double __complex__ z);
extern __DPCPP_SYCL_EXTERNAL float __complex__ ctanf(float __complex__ z);
extern __DPCPP_SYCL_EXTERNAL double __complex__ ctan(double __complex__ z);
extern __DPCPP_SYCL_EXTERNAL float __complex__ cacosf(float __complex__ z);
extern __DPCPP_SYCL_EXTERNAL double __complex__ cacos(double __complex__ z);
extern __DPCPP_SYCL_EXTERNAL float __complex__ cacoshf(float __complex__ z);
extern __DPCPP_SYCL_EXTERNAL double __complex__ cacosh(double __complex__ z);
extern __DPCPP_SYCL_EXTERNAL float __complex__ casinf(float __complex__ z);
extern __DPCPP_SYCL_EXTERNAL double __complex__ casin(double __complex__ z);
extern __DPCPP_SYCL_EXTERNAL float __complex__ casinhf(float __complex__ z);
extern __DPCPP_SYCL_EXTERNAL double __complex__ casinh(double __complex__ z);
extern __DPCPP_SYCL_EXTERNAL float __complex__ catanf(float __complex__ z);
extern __DPCPP_SYCL_EXTERNAL double __complex__ catan(double __complex__ z);
extern __DPCPP_SYCL_EXTERNAL float __complex__ catanhf(float __complex__ z);
extern __DPCPP_SYCL_EXTERNAL double __complex__ catanh(double __complex__ z);
extern __DPCPP_SYCL_EXTERNAL float __complex__ cpolarf(float rho, float theta);
extern __DPCPP_SYCL_EXTERNAL double __complex__ cpolar(double rho,
                                                       double theta);
extern __DPCPP_SYCL_EXTERNAL float __complex__ __mulsc3(float a, float b,
                                                        float c, float d);
extern __DPCPP_SYCL_EXTERNAL double __complex__ __muldc3(double a, double b,
                                                         double c, double d);
extern __DPCPP_SYCL_EXTERNAL float __complex__ __divsc3(float a, float b,
                                                        float c, float d);
extern __DPCPP_SYCL_EXTERNAL double __complex__ __divdc3(float a, float b,
                                                         float c, float d);
}
#elif defined(_WIN32)
extern "C" {
// TODO: documented C runtime library APIs must be recognized as
//       builtins by FE. This includes _dpcomp, _dsign, _dtest,
//       _fdpcomp, _fdsign, _fdtest, _hypotf, _wassert.
//       APIs used by STL, such as _Cosh, are undocumented, even though
//       they are open-sourced. Recognizing them as builtins is not
//       straightforward currently.
extern __DPCPP_SYCL_EXTERNAL double _Cosh(double x, double y);
extern __DPCPP_SYCL_EXTERNAL int _dpcomp(double x, double y);
extern __DPCPP_SYCL_EXTERNAL int _dsign(double x);
extern __DPCPP_SYCL_EXTERNAL short _Dtest(double *px);
extern __DPCPP_SYCL_EXTERNAL short _dtest(double *px);
extern __DPCPP_SYCL_EXTERNAL short _Exp(double *px, double y, short eoff);
extern __DPCPP_SYCL_EXTERNAL float _FCosh(float x, float y);
extern __DPCPP_SYCL_EXTERNAL int _fdpcomp(float x, float y);
extern __DPCPP_SYCL_EXTERNAL int _fdsign(float x);
extern __DPCPP_SYCL_EXTERNAL short _FDtest(float *px);
extern __DPCPP_SYCL_EXTERNAL short _fdtest(float *px);
extern __DPCPP_SYCL_EXTERNAL short _FExp(float *px, float y, short eoff);
extern __DPCPP_SYCL_EXTERNAL float _FSinh(float x, float y);
extern __DPCPP_SYCL_EXTERNAL double _Sinh(double x, double y);
extern __DPCPP_SYCL_EXTERNAL float _hypotf(float x, float y);
/* INTEL_CUSTOMIZATION */
// MSVC math header includes implementation of 'hypotf' which calls a library
// function '_hypotf'. When icx is used, intel math header overrides MSVC math
// header and it doesn't include such 'hypotf' implementation. Instead, intel
// math header treats 'hypotf' as a library function, so we add 'hypotf' here
// and its implementation is provided by SYCL libdevice.
#if defined(__INTEL_LLVM_COMPILER)
extern __DPCPP_SYCL_EXTERNAL float hypotf(float x, float y);
#endif
/* end INTEL_CUSTOMIZATION */
extern __DPCPP_SYCL_EXTERNAL void _wassert(const wchar_t *wexpr,
                                           const wchar_t *wfile, unsigned line);
}
#endif
#endif // __SYCL_DEVICE_ONLY__

#undef __NOEXC<|MERGE_RESOLUTION|>--- conflicted
+++ resolved
@@ -1093,11 +1093,7 @@
 
 // igeninteger abs (geninteger x)
 template <typename T>
-<<<<<<< HEAD
-detail::enable_if_t<detail::is_igeninteger<T>::value, T> abs(T x) __NOEXC {
-=======
 std::enable_if_t<detail::is_igeninteger<T>::value, T> abs(T x) __NOEXC {
->>>>>>> ec3077b5
   auto res = __sycl_std::__invoke_s_abs<detail::make_unsigned_t<T>>(x);
   if constexpr (detail::is_vigeninteger<T>::value) {
     return res.template convert<detail::vector_element_t<T>>();
@@ -2058,13 +2054,8 @@
 
 // sgentype select (sgentype a, sgentype b, bool c)
 template <typename T>
-<<<<<<< HEAD
-detail::enable_if_t<detail::is_sgentype<T>::value, T> select(T a, T b,
-                                                             bool c) __NOEXC {
-=======
 std::enable_if_t<detail::is_sgentype<T>::value, T> select(T a, T b,
                                                           bool c) __NOEXC {
->>>>>>> ec3077b5
   constexpr size_t SizeT = sizeof(T);
 
   // sycl::select(sgentype a, sgentype b, bool c) calls OpenCL built-in
@@ -2168,31 +2159,19 @@
 // other marray relational functions
 
 template <typename T, size_t N>
-<<<<<<< HEAD
-detail::enable_if_t<detail::is_sigeninteger<T>::value, bool>
-=======
 std::enable_if_t<detail::is_sigeninteger<T>::value, bool>
->>>>>>> ec3077b5
 any(marray<T, N> x) __NOEXC {
   return std::any_of(x.begin(), x.end(), [](T i) { return any(i); });
 }
 
 template <typename T, size_t N>
-<<<<<<< HEAD
-detail::enable_if_t<detail::is_sigeninteger<T>::value, bool>
-=======
 std::enable_if_t<detail::is_sigeninteger<T>::value, bool>
->>>>>>> ec3077b5
 all(marray<T, N> x) __NOEXC {
   return std::all_of(x.begin(), x.end(), [](T i) { return all(i); });
 }
 
 template <typename T, size_t N>
-<<<<<<< HEAD
-detail::enable_if_t<detail::is_gentype<T>::value, marray<T, N>>
-=======
 std::enable_if_t<detail::is_gentype<T>::value, marray<T, N>>
->>>>>>> ec3077b5
 bitselect(marray<T, N> a, marray<T, N> b, marray<T, N> c) __NOEXC {
   marray<T, N> res;
   for (int i = 0; i < N; i++) {
@@ -2202,11 +2181,7 @@
 }
 
 template <typename T, size_t N>
-<<<<<<< HEAD
-detail::enable_if_t<detail::is_gentype<T>::value, marray<T, N>>
-=======
 std::enable_if_t<detail::is_gentype<T>::value, marray<T, N>>
->>>>>>> ec3077b5
 select(marray<T, N> a, marray<T, N> b, marray<bool, N> c) __NOEXC {
   marray<T, N> res;
   for (int i = 0; i < N; i++) {
