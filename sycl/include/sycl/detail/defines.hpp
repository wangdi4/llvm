--- conflicted
+++ resolved
@@ -41,15 +41,9 @@
 #define __SYCL_TYPE(x)
 #endif
 
-<<<<<<< HEAD
-#ifndef SYCL_EXT_ONEAPI_MATRIX_VERSION
-#define SYCL_EXT_ONEAPI_MATRIX_VERSION 4
-#endif // SYCL_EXT_ONEAPI_MATRIX_VERSION
-=======
 // joint matrix should only be included by default for SPIR or NVPTX backends
 #if defined __SPIR__ || defined __NVPTX__ || !defined __SYCL_DEVICE_ONLY__
 #ifndef SYCL_EXT_ONEAPI_MATRIX_VERSION
 #define SYCL_EXT_ONEAPI_MATRIX_VERSION 4
 #endif // SYCL_EXT_ONEAPI_MATRIX_VERSION
-#endif // __SPIR__ || __NVPTX__ || !__SYCL_DEVICE_ONLY
->>>>>>> 5a805999
+#endif // __SPIR__ || __NVPTX__ || !__SYCL_DEVICE_ONLY