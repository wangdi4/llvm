//==---------- common.hpp ----- Common declarations ------------------------==//
//
// Part of the LLVM Project, under the Apache License v2.0 with LLVM Exceptions.
// See https://llvm.org/LICENSE.txt for license information.
// SPDX-License-Identifier: Apache-2.0 WITH LLVM-exception
//
//===----------------------------------------------------------------------===//

#pragma once

#include <sycl/detail/defines.hpp>
#include <sycl/detail/defines_elementary.hpp>
#include <sycl/detail/export.hpp>
#include <sycl/detail/pi.hpp>
#include <sycl/detail/stl_type_traits.hpp>

#include <cstdint>
#include <string>

// Default signature enables the passing of user code location information to
// public methods as a default argument. If the end-user wants to disable the
// code location information, they must compile the code with
// -DDISABLE_SYCL_INSTRUMENTATION_METADATA flag
namespace sycl {
__SYCL_INLINE_VER_NAMESPACE(_V1) {
namespace detail {

// The check for output iterator is commented out as it blocks set_final_data
// with void * argument to be used.
// TODO: Align these checks with the SYCL specification when the behaviour
// with void * is clarified.
template <typename DataT>
using EnableIfOutputPointerT = detail::enable_if_t<
    /*is_output_iterator<DataT>::value &&*/ std::is_pointer<DataT>::value>;

template <typename DataT>
using EnableIfOutputIteratorT = detail::enable_if_t<
    /*is_output_iterator<DataT>::value &&*/ !std::is_pointer<DataT>::value>;

#if !defined(NDEBUG) && (_MSC_VER > 1929 || __has_builtin(__builtin_FILE))
#define __CODELOC_FILE_NAME __builtin_FILE()
#else
#define __CODELOC_FILE_NAME nullptr
#endif

#if _MSC_VER > 1929 || __has_builtin(__builtin_FUNCTION)
#define __CODELOC_FUNCTION __builtin_FUNCTION()
#else
#define __CODELOC_FUNCTION nullptr
#endif

#if _MSC_VER > 1929 || __has_builtin(__builtin_LINE)
#define __CODELOC_LINE __builtin_LINE()
#else
#define __CODELOC_LINE 0
#endif

#if _MSC_VER > 1929 || __has_builtin(__builtin_COLUMN)
#define __CODELOC_COLUMN __builtin_COLUMN()
#else
#define __CODELOC_COLUMN 0
#endif

// Data structure that captures the user code location information using the
// builtin capabilities of the compiler
struct code_location {
  static constexpr code_location
  current(const char *fileName = __CODELOC_FILE_NAME,
          const char *funcName = __CODELOC_FUNCTION,
          unsigned long lineNo = __CODELOC_LINE,
          unsigned long columnNo = __CODELOC_COLUMN) noexcept {
    return code_location(fileName, funcName, lineNo, columnNo);
  }

#undef __CODELOC_FILE_NAME
#undef __CODELOC_FUNCTION
#undef __CODELOC_LINE
#undef __CODELOC_COLUMN

  constexpr code_location(const char *file, const char *func, int line,
                          int col) noexcept
      : MFileName(file), MFunctionName(func), MLineNo(line), MColumnNo(col) {}

  constexpr code_location() noexcept
      : MFileName(nullptr), MFunctionName(nullptr), MLineNo(0), MColumnNo(0) {}

  constexpr unsigned long lineNumber() const noexcept { return MLineNo; }
  constexpr unsigned long columnNumber() const noexcept { return MColumnNo; }
  constexpr const char *fileName() const noexcept { return MFileName; }
  constexpr const char *functionName() const noexcept { return MFunctionName; }

private:
  const char *MFileName;
  const char *MFunctionName;
  unsigned long MLineNo;
  unsigned long MColumnNo;
};

// The C++ FE may instrument user calls with code location metadata.
// If it does then that will appear as an extra last argument.
// Having _TWO_ mid-param #ifdefs makes the functions very difficult to read.
// Here we simplify the &CodeLoc declaration to be _CODELOCPARAM(&CodeLoc) and
// _CODELOCARG(&CodeLoc).

#ifndef DISABLE_SYCL_INSTRUMENTATION_METADATA
#define _CODELOCONLYPARAM(a)                                                   \
  const detail::code_location a = detail::code_location::current()
#define _CODELOCPARAM(a)                                                       \
  , const detail::code_location a = detail::code_location::current()
#define _CODELOCPARAMDEF(a) , const detail::code_location a

#define _CODELOCARG(a)
#define _CODELOCFW(a) , a
#else
#define _CODELOCONLYPARAM(a)
#define _CODELOCPARAM(a)

#define _CODELOCARG(a) const detail::code_location a = {}
#define _CODELOCFW(a)
#endif

/// @brief Data type that manages the code_location information in TLS
/// @details As new SYCL features are added, they all enable the propagation of
/// the code location information where the SYCL API was called by the
/// application layer. In order to facilitate this, the tls_code_loc_t object
/// assists in managing the data in TLS :
///   (1) Populate the information when you at the top level function in the
///   call chain. This is usually the end-user entry point function into SYCL.
///   (2) Remove the information when the object goes out of scope in the top
///   level function.
///
/// Usage:-
///   void bar() {
///     tls_code_loc_t p;
///     // Print the source information of where foo() was called in main()
///     std::cout << p.query().fileName() << ":" << p.query().lineNumber() <<
///     std::endl;
///   }
///   // Will work for arbitrary call chain lengths.
///   void bar1() {bar();}
///
///   // Foo() is equivalent to a SYCL end user entry point such as
///   // queue.memcpy() or queue.copy()
///   void foo(const code_location &loc) {
///     tls_code_loc_t tp(loc);
///     bar1();
///   }
///
///   void main() {
///     foo(const code_location &loc = code_location::current());
///   }
class __SYCL_EXPORT tls_code_loc_t {
public:
  /// @brief Consructor that checks to see if a TLS entry already exists
  /// @details If a previous populated TLS entry exists, this constructor will
  /// capture the informationa and allow you to query the information later.
  tls_code_loc_t();
  /// @brief Iniitializes TLS with CodeLoc if a TLS entry not present
  /// @param CodeLoc The code location information to set up the TLS slot with.
  tls_code_loc_t(const detail::code_location &CodeLoc);
  /// If the code location is set up by this instance, reset it.
  ~tls_code_loc_t();
  /// @brief  Query the information in the TLS slot
  /// @return The code location information saved in the TLS slot. If not TLS
  /// entry has been set up, a default coe location is returned.
  const detail::code_location &query();

private:
  // The flag that is used to determine if the object is in a local scope or in
  // the top level scope.
  bool MLocalScope = true;
};

} // namespace detail
} // __SYCL_INLINE_VER_NAMESPACE(_V1)
} // namespace sycl

namespace sycl {
__SYCL_INLINE_VER_NAMESPACE(_V1) {
namespace detail {

__SYCL_EXPORT const char *stringifyErrorCode(pi_int32 error);

static inline std::string codeToString(pi_int32 code) {
  return std::string(std::to_string(code) + " (" + stringifyErrorCode(code) +
                     ")");
}

} // namespace detail
} // __SYCL_INLINE_VER_NAMESPACE(_V1)
} // namespace sycl

#ifdef __SYCL_DEVICE_ONLY__
// TODO remove this when 'assert' is supported in device code
#define __SYCL_ASSERT(x)
#else
#define __SYCL_ASSERT(x) assert(x)
#endif // #ifdef __SYCL_DEVICE_ONLY__

#define __SYCL_PI_ERROR_REPORT                                                 \
  "Native API failed. " /*__FILE__*/                                           \
  /* TODO: replace __FILE__ to report only relative path*/                     \
  /* ":" __SYCL_STRINGIFY(__LINE__) ": " */                                    \
                          "Native API returns: "

#ifndef __SYCL_SUPPRESS_PI_ERROR_REPORT
#include <sycl/detail/iostream_proxy.hpp>
// TODO: rename all names with direct use of OCL/OPENCL to be backend agnostic.
#define __SYCL_REPORT_PI_ERR_TO_STREAM(expr)                                   \
  {                                                                            \
    auto code = expr;                                                          \
    if (code != PI_SUCCESS) {                                                  \
      std::cerr << __SYCL_PI_ERROR_REPORT << sycl::detail::codeToString(code)  \
                << std::endl;                                                  \
    }                                                                          \
  }
#endif

#ifndef SYCL_SUPPRESS_EXCEPTIONS
#include <sycl/exception.hpp>
// SYCL 1.2.1 exceptions
#define __SYCL_REPORT_PI_ERR_TO_EXC(expr, exc, str)                            \
  {                                                                            \
    auto code = expr;                                                          \
    if (code != PI_SUCCESS) {                                                  \
      std::string err_str =                                                    \
          str ? "\n" + std::string(str) + "\n" : std::string{};                \
      throw exc(__SYCL_PI_ERROR_REPORT + sycl::detail::codeToString(code) +    \
                    err_str,                                                   \
                code);                                                         \
    }                                                                          \
  }
#define __SYCL_REPORT_PI_ERR_TO_EXC_THROW(code, exc, str)                      \
  __SYCL_REPORT_PI_ERR_TO_EXC(code, exc, str)
#define __SYCL_REPORT_PI_ERR_TO_EXC_BASE(code)                                 \
  __SYCL_REPORT_PI_ERR_TO_EXC(code, sycl::runtime_error, nullptr)
#else
#define __SYCL_REPORT_PI_ERR_TO_EXC_BASE(code)                                 \
  __SYCL_REPORT_PI_ERR_TO_STREAM(code)
#endif
// SYCL 2020 exceptions
#define __SYCL_REPORT_ERR_TO_EXC_VIA_ERRC(expr, errc)                          \
  {                                                                            \
    auto code = expr;                                                          \
    if (code != PI_SUCCESS) {                                                  \
      throw sycl::exception(sycl::make_error_code(errc),                       \
                            __SYCL_PI_ERROR_REPORT +                           \
                                sycl::detail::codeToString(code));             \
    }                                                                          \
  }
#define __SYCL_REPORT_ERR_TO_EXC_THROW_VIA_ERRC(code, errc)                    \
  __SYCL_REPORT_ERR_TO_EXC_VIA_ERRC(code, errc)

#ifdef __SYCL_SUPPRESS_PI_ERROR_REPORT
// SYCL 1.2.1 exceptions
#define __SYCL_CHECK_OCL_CODE(X) (void)(X)
#define __SYCL_CHECK_OCL_CODE_THROW(X, EXC, STR)                               \
  {                                                                            \
    (void)(X);                                                                 \
    (void)(STR);                                                               \
  }
#define __SYCL_CHECK_OCL_CODE_NO_EXC(X) (void)(X)
// SYCL 2020 exceptions
#define __SYCL_CHECK_CODE_THROW_VIA_ERRC(X, ERRC) (void)(X)
#else
// SYCL 1.2.1 exceptions
#define __SYCL_CHECK_OCL_CODE(X) __SYCL_REPORT_PI_ERR_TO_EXC_BASE(X)
#define __SYCL_CHECK_OCL_CODE_THROW(X, EXC, STR)                               \
  __SYCL_REPORT_PI_ERR_TO_EXC_THROW(X, EXC, STR)
#define __SYCL_CHECK_OCL_CODE_NO_EXC(X) __SYCL_REPORT_PI_ERR_TO_STREAM(X)
// SYCL 2020 exceptions
#define __SYCL_CHECK_CODE_THROW_VIA_ERRC(X, ERRC)                              \
  __SYCL_REPORT_ERR_TO_EXC_THROW_VIA_ERRC(X, ERRC)
#endif

// Helper for enabling empty-base optimizations on MSVC.
// TODO: Remove this when MSVC has this optimization enabled by default.
#ifdef _MSC_VER
#define __SYCL_EBO __declspec(empty_bases)
#else
#define __SYCL_EBO
#endif

namespace sycl {
__SYCL_INLINE_VER_NAMESPACE(_V1) {
namespace detail {

// Helper function for extracting implementation from SYCL's interface objects.
// Note! This function relies on the fact that all SYCL interface classes
// contain "impl" field that points to implementation object. "impl" field
// should be accessible from this function.
//
// Note that due to a bug in MSVC compilers (including MSVC2019 v19.20), it
// may not recognize the usage of this function in friend member declarations
// if the template parameter name there is not equal to the name used here,
// i.e. 'Obj'. For example, using 'Obj' here and 'T' in such declaration
// would trigger that error in MSVC:
//   template <class T>
//   friend decltype(T::impl) detail::getSyclObjImpl(const T &SyclObject);
template <class Obj> decltype(Obj::impl) getSyclObjImpl(const Obj &SyclObject) {
  assert(SyclObject.impl && "every constructor should create an impl");
  return SyclObject.impl;
}

// Returns the raw pointer to the impl object of given face object. The caller
// must make sure the returned pointer is not captured in a field or otherwise
// stored - i.e. must live only as on-stack value.
template <class T>
typename detail::add_pointer_t<typename decltype(T::impl)::element_type>
getRawSyclObjImpl(const T &SyclObject) {
  return SyclObject.impl.get();
}

// Helper function for creation SYCL interface objects from implementations.
// Note! This function relies on the fact that all SYCL interface classes
// contain "impl" field that points to implementation object. "impl" field
// should be accessible from this function.
template <class T> T createSyclObjFromImpl(decltype(T::impl) ImplObj) {
  return T(ImplObj);
}

// Produces N-dimensional object of type T whose all components are initialized
// to given integer value.
template <int N, template <int> class T> struct InitializedVal {
  template <int Val> static T<N> get();
};

// Specialization for a one-dimensional type.
template <template <int> class T> struct InitializedVal<1, T> {
  template <int Val> static T<1> get() { return T<1>{Val}; }
};

// Specialization for a two-dimensional type.
template <template <int> class T> struct InitializedVal<2, T> {
  template <int Val> static T<2> get() { return T<2>{Val, Val}; }
};

// Specialization for a three-dimensional type.
template <template <int> class T> struct InitializedVal<3, T> {
  template <int Val> static T<3> get() { return T<3>{Val, Val, Val}; }
};

/// Helper class for the \c NDLoop.
template <int NDims, int Dim, template <int> class LoopBoundTy, typename FuncTy,
          template <int> class LoopIndexTy>
struct NDLoopIterateImpl {
  NDLoopIterateImpl(const LoopIndexTy<NDims> &LowerBound,
                    const LoopBoundTy<NDims> &Stride,
                    const LoopBoundTy<NDims> &UpperBound, FuncTy f,
                    LoopIndexTy<NDims> &Index) {
    constexpr size_t AdjIdx = NDims - 1 - Dim;
    for (Index[AdjIdx] = LowerBound[AdjIdx]; Index[AdjIdx] < UpperBound[AdjIdx];
         Index[AdjIdx] += Stride[AdjIdx]) {

      NDLoopIterateImpl<NDims, Dim - 1, LoopBoundTy, FuncTy, LoopIndexTy>{
          LowerBound, Stride, UpperBound, f, Index};
    }
  }
};

// Specialization for Dim=0 to terminate recursion
template <int NDims, template <int> class LoopBoundTy, typename FuncTy,
          template <int> class LoopIndexTy>
struct NDLoopIterateImpl<NDims, 0, LoopBoundTy, FuncTy, LoopIndexTy> {
  NDLoopIterateImpl(const LoopIndexTy<NDims> &LowerBound,
                    const LoopBoundTy<NDims> &Stride,
                    const LoopBoundTy<NDims> &UpperBound, FuncTy f,
                    LoopIndexTy<NDims> &Index) {

    constexpr size_t AdjIdx = NDims - 1;
    for (Index[AdjIdx] = LowerBound[AdjIdx]; Index[AdjIdx] < UpperBound[AdjIdx];
         Index[AdjIdx] += Stride[AdjIdx]) {

      f(Index);
    }
  }
};

/// Generates an NDims-dimensional perfect loop nest. The purpose of this class
/// is to better support handling of situations where there must be a loop nest
/// over a multi-dimensional space - it allows to avoid generating unnecessary
/// outer loops like 'for (int z=0; z<1; z++)' in case of 1D and 2D iteration
/// spaces or writing specializations of the algorithms for 1D, 2D and 3D cases.
/// Loop is unrolled in a reverse directions, i.e. ID = 0 is the inner-most one.
template <int NDims> struct NDLoop {
  /// Generates ND loop nest with {0,..0} .. \c UpperBound bounds with unit
  /// stride. Applies \c f at each iteration, passing current index of
  /// \c LoopIndexTy<NDims> type as the parameter.
  template <template <int> class LoopBoundTy, typename FuncTy,
            template <int> class LoopIndexTy = LoopBoundTy>
  static __SYCL_ALWAYS_INLINE void iterate(const LoopBoundTy<NDims> &UpperBound,
                                           FuncTy f) {
    const LoopIndexTy<NDims> LowerBound =
        InitializedVal<NDims, LoopIndexTy>::template get<0>();
    const LoopBoundTy<NDims> Stride =
        InitializedVal<NDims, LoopBoundTy>::template get<1>();
    LoopIndexTy<NDims> Index =
        InitializedVal<NDims, LoopIndexTy>::template get<0>();

    NDLoopIterateImpl<NDims, NDims - 1, LoopBoundTy, FuncTy, LoopIndexTy>{
        LowerBound, Stride, UpperBound, f, Index};
  }

  /// Generates ND loop nest with \c LowerBound .. \c UpperBound bounds and
  /// stride \c Stride. Applies \c f at each iteration, passing current index of
  /// \c LoopIndexTy<NDims> type as the parameter.
  template <template <int> class LoopBoundTy, typename FuncTy,
            template <int> class LoopIndexTy = LoopBoundTy>
  static __SYCL_ALWAYS_INLINE void iterate(const LoopIndexTy<NDims> &LowerBound,
                                           const LoopBoundTy<NDims> &Stride,
                                           const LoopBoundTy<NDims> &UpperBound,
                                           FuncTy f) {
    LoopIndexTy<NDims> Index =
        InitializedVal<NDims, LoopIndexTy>::template get<0>();
    NDLoopIterateImpl<NDims, NDims - 1, LoopBoundTy, FuncTy, LoopIndexTy>{
        LowerBound, Stride, UpperBound, f, Index};
  }
};

constexpr size_t getNextPowerOfTwoHelper(size_t Var, size_t Offset) {
  return Offset != 64
             ? getNextPowerOfTwoHelper(Var | (Var >> Offset), Offset * 2)
             : Var;
}

// Returns the smallest power of two not less than Var
constexpr size_t getNextPowerOfTwo(size_t Var) {
  return getNextPowerOfTwoHelper(Var - 1, 1) + 1;
}

// Returns linear index by given index and range
template <int Dims, template <int> class T, template <int> class U>
size_t getLinearIndex(const T<Dims> &Index, const U<Dims> &Range) {
  size_t LinearIndex = 0;
  for (int I = 0; I < Dims; ++I)
    LinearIndex = LinearIndex * Range[I] + Index[I];
  return LinearIndex;
}

// Kernel set ID, used to group kernels (represented by OSModule & kernel name
// pairs) into disjoint sets based on the kernel distribution among device
// images.
using KernelSetId = size_t;
// Kernel set ID for kernels contained within the SPIR-V file specified via
// environment.
constexpr KernelSetId SpvFileKSId = 0;
constexpr KernelSetId LastKSId = SpvFileKSId;

template <typename T> struct InlineVariableHelper {
  static constexpr T value{};
};

template <typename T> constexpr T InlineVariableHelper<T>::value;

// The function extends or truncates number of dimensions of objects of id
// or ranges classes. When extending the new values are filled with
// DefaultValue, truncation just removes extra values.
template <int NewDim, int DefaultValue, template <int> class T, int OldDim>
static T<NewDim> convertToArrayOfN(T<OldDim> OldObj) {
  T<NewDim> NewObj = detail::InitializedVal<NewDim, T>::template get<0>();
  const int CopyDims = NewDim > OldDim ? OldDim : NewDim;
  for (int I = 0; I < CopyDims; ++I)
    NewObj[I] = OldObj[I];
  for (int I = CopyDims; I < NewDim; ++I)
    NewObj[I] = DefaultValue;
  return NewObj;
}

// Helper function for concatenating two std::array.
template <typename T, std::size_t... Is1, std::size_t... Is2>
constexpr std::array<T, sizeof...(Is1) + sizeof...(Is2)>
ConcatArrays(const std::array<T, sizeof...(Is1)> &A1,
             const std::array<T, sizeof...(Is2)> &A2,
             std::index_sequence<Is1...>, std::index_sequence<Is2...>) {
  return {A1[Is1]..., A2[Is2]...};
}
template <typename T, std::size_t N1, std::size_t N2>
constexpr std::array<T, N1 + N2> ConcatArrays(const std::array<T, N1> &A1,
                                              const std::array<T, N2> &A2) {
  return ConcatArrays(A1, A2, std::make_index_sequence<N1>(),
                      std::make_index_sequence<N2>());
}

// Utility for creating an std::array from the results of flattening the
// arguments using a flattening functor.
template <typename DataT, template <typename, typename> typename FlattenF,
          typename... ArgTN>
struct ArrayCreator;
template <typename DataT, template <typename, typename> typename FlattenF,
          typename ArgT, typename... ArgTN>
struct ArrayCreator<DataT, FlattenF, ArgT, ArgTN...> {
  static constexpr auto Create(const ArgT &Arg, const ArgTN &...Args) {
    auto ImmArray = FlattenF<DataT, ArgT>()(Arg);
<<<<<<< HEAD
    if constexpr (sizeof...(Args))
=======
    if constexpr (sizeof...(Args) > 0)
>>>>>>> fb095333
      return ConcatArrays(
          ImmArray, ArrayCreator<DataT, FlattenF, ArgTN...>::Create(Args...));
    else
      return ImmArray;
  }
};
template <typename DataT, template <typename, typename> typename FlattenF>
struct ArrayCreator<DataT, FlattenF> {
  static constexpr auto Create() { return std::array<DataT, 0>{}; }
};

// Helper function for creating an arbitrary sized array with the same value
// repeating.
template <typename T, size_t... Is>
static constexpr std::array<T, sizeof...(Is)>
RepeatValueHelper(const T &Arg, std::index_sequence<Is...>) {
  auto ReturnArg = [&](size_t) { return Arg; };
  return {ReturnArg(Is)...};
}
template <size_t N, typename T>
static constexpr std::array<T, N> RepeatValue(const T &Arg) {
  return RepeatValueHelper(Arg, std::make_index_sequence<N>());
}

} // namespace detail
} // __SYCL_INLINE_VER_NAMESPACE(_V1)
} // namespace sycl<|MERGE_RESOLUTION|>--- conflicted
+++ resolved
@@ -491,11 +491,7 @@
 struct ArrayCreator<DataT, FlattenF, ArgT, ArgTN...> {
   static constexpr auto Create(const ArgT &Arg, const ArgTN &...Args) {
     auto ImmArray = FlattenF<DataT, ArgT>()(Arg);
-<<<<<<< HEAD
-    if constexpr (sizeof...(Args))
-=======
     if constexpr (sizeof...(Args) > 0)
->>>>>>> fb095333
       return ConcatArrays(
           ImmArray, ArrayCreator<DataT, FlattenF, ArgTN...>::Create(Args...));
     else
