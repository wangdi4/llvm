//==---------- pi.h - Plugin Interface -------------------------------------==//
//
// Part of the LLVM Project, under the Apache License v2.0 with LLVM Exceptions.
// See https://llvm.org/LICENSE.txt for license information.
// SPDX-License-Identifier: Apache-2.0 WITH LLVM-exception
//
//===----------------------------------------------------------------------===//

/// \defgroup sycl_pi The Plugin Interface
// TODO: link to sphinx page

/// \file Main Plugin Interface header file.
///
/// This is the definition of a generic offload Plugin Interface (PI), which is
/// used by the SYCL implementation to connect to multiple device back-ends,
/// e.g. to OpenCL. The interface is intentionally kept C-only for the
/// purpose of having full flexibility and interoperability with different
/// environments.
///
/// \ingroup sycl_pi

#ifndef _PI_H_
#define _PI_H_

// Every single change in PI API should be accompanied with the minor
// version increase (+1). In the cases where backward compatibility is not
// maintained there should be a (+1) change to the major version in
// addition to the increase of the minor.
//
// PI version changes log:
// -- Version 1.2:
// 1. (Binary backward compatibility breaks) Two fields added to the
// pi_device_binary_struct structure:
//   pi_device_binary_property_set PropertySetsBegin;
//   pi_device_binary_property_set PropertySetsEnd;
// 2. A number of types needed to define pi_device_binary_property_set added.
// 3. Added new ownership argument to piextContextCreateWithNativeHandle.
// 4. Add interoperability interfaces for kernel.
// 4.6 Added new ownership argument to piextQueueCreateWithNativeHandle which
// changes the API version from 3.5 to 4.6.
// 5.7 Added new context and ownership arguments to
//   piextEventCreateWithNativeHandle
// 6.8 Added new ownership argument to piextProgramCreateWithNativeHandle. Added
// piQueueFlush function.
// 7.9 Added new context and ownership arguments to
// piextMemCreateWithNativeHandle.
// 8.10 Added new optional device argument to piextQueueCreateWithNativeHandle
// 9.11 Use values of OpenCL enums directly, rather than including `<CL/cl.h>`;
// NOTE that this results in a changed API for `piProgramGetBuildInfo`.
// 10.12 Change enum value PI_MEM_ADVICE_UNKNOWN from 0 to 999, and set enum
// PI_MEM_ADVISE_RESET to 0.
// 10.13 Added new PI_EXT_ONEAPI_QUEUE_DISCARD_EVENTS queue property.
// 10.14 Add PI_EXT_INTEL_DEVICE_INFO_FREE_MEMORY as an extension for
// piDeviceGetInfo.
// 11.15 piEventCreate creates even in the signalled state now.
<<<<<<< HEAD

#define _PI_H_VERSION_MAJOR 11
#define _PI_H_VERSION_MINOR 15
=======
// 11.16 Add PI_EXT_INTEL_DEVICE_INFO_MEMORY_CLOCK_RATE and
// PI_EXT_INTEL_DEVICE_INFO_MEMORY_BUS_WIDTH as an extension for
// piDeviceGetInfo.
// 11.17 Added new PI_EXT_ONEAPI_QUEUE_PRIORITY_LOW and
// PI_EXT_ONEAPI_QUEUE_PRIORITY_HIGH queue properties.
// 11.18 Add new parameter name PI_EXT_ONEAPI_QUEUE_INFO_EMPTY to
// _pi_queue_info.
// 12.19 Add new PI_EXT_INTEL_DEVICE_PARTITION_BY_CSLICE piDevicePartition
// scheme. Sub-sub-devices (representing compute slice) creation via
// partitioning by affinity domain is disabled by default and can be temporarily
// restored via SYCL_PI_LEVEL_ZERO_EXPOSE_CSLICE_IN_AFFINITY_PARTITIONING
// environment variable.
// 12.20 Added piextQueueCreate API to be used instead of piQueueCreate, also
// added PI_EXT_INTEL_DEVICE_INFO_MAX_COMPUTE_QUEUE_INDICES for piDeviceGetInfo.
// Both are needed to support sycl_ext_intel_queue_index extension.
// 12.21 Added new piextUSMEnqueueFill2D, piextUSMEnqueueMemset2D, and
// piextUSMEnqueueMemcpy2D functions. Added new
// PI_EXT_ONEAPI_CONTEXT_INFO_USM_FILL2D_SUPPORT,
// PI_EXT_ONEAPI_CONTEXT_INFO_USM_MEMSET2D_SUPPORT, and
// PI_EXT_ONEAPI_CONTEXT_INFO_USM_MEMCPY2D_SUPPORT context info query
// descriptors.

#define _PI_H_VERSION_MAJOR 12
#define _PI_H_VERSION_MINOR 21
>>>>>>> bfff8914

#define _PI_STRING_HELPER(a) #a
#define _PI_CONCAT(a, b) _PI_STRING_HELPER(a.b)
#define _PI_TRIPLE_CONCAT(a, b, c) _PI_STRING_HELPER(a.b.c)

// This is the macro that plugins should all use to define their version.
// _PI_PLUGIN_VERSION_STRING will be printed when environment variable
// SYCL_PI_TRACE is set to 1. PluginVersion should be defined for each plugin
// in plugins/*/pi_*.hpp. PluginVersion should be incremented with each change
// to the plugin.
#define _PI_PLUGIN_VERSION_STRING(PluginVersion)                               \
  _PI_TRIPLE_CONCAT(_PI_H_VERSION_MAJOR, _PI_H_VERSION_MINOR, PluginVersion)

#define _PI_H_VERSION_STRING                                                   \
  _PI_CONCAT(_PI_H_VERSION_MAJOR, _PI_H_VERSION_MINOR)

// This will be used to check the major versions of plugins versus the major
// versions of PI.
#define _PI_STRING_SUBSTITUTE(X) _PI_STRING_HELPER(X)
#define _PI_PLUGIN_VERSION_CHECK(PI_API_VERSION, PI_PLUGIN_VERSION)            \
  if (strncmp(PI_API_VERSION, PI_PLUGIN_VERSION,                               \
              sizeof(_PI_STRING_SUBSTITUTE(_PI_H_VERSION_MAJOR))) < 0) {       \
    return PI_ERROR_INVALID_OPERATION;                                         \
  }

// NOTE: This file presents a maping of OpenCL to PI enums, constants and
// typedefs. The general approach taken was to replace `CL_` prefix with `PI_`.
// Please consider this when adding or modifying values, as the strict value
// match is required.
// TODO: We should consider re-implementing PI enums and constants and only
// perform a mapping of PI to OpenCL in the pi_opencl backend.
#include <sycl/detail/export.hpp>

#include <cstddef>
#include <cstdint>

#ifdef __cplusplus
extern "C" {
#endif // __cplusplus

using pi_int32 = int32_t;
using pi_uint32 = uint32_t;
using pi_uint64 = uint64_t;
using pi_bool = pi_uint32;
using pi_bitfield = pi_uint64;
using pi_native_handle = uintptr_t;

//
// NOTE: prefer to map 1:1 to OpenCL so that no translation is needed
// for PI <-> OpenCL ways. The PI <-> to other BE translation is almost
// always needed anyway.
//
typedef enum {
#define _PI_ERRC(NAME, VAL) NAME = VAL,
#define _PI_ERRC_WITH_MSG(NAME, VAL, MSG) NAME = VAL,
#include <sycl/detail/pi_error.def>
#undef _PI_ERRC
#undef _PI_ERRC_WITH_MSG
} _pi_result;

typedef enum {
  PI_EVENT_COMPLETE = 0x0,
  PI_EVENT_RUNNING = 0x1,
  PI_EVENT_SUBMITTED = 0x2,
  PI_EVENT_QUEUED = 0x3
} _pi_event_status;

typedef enum {
  PI_PLATFORM_INFO_EXTENSIONS = 0x0904,
  PI_PLATFORM_INFO_NAME = 0x0902,
  PI_PLATFORM_INFO_PROFILE = 0x0900,
  PI_PLATFORM_INFO_VENDOR = 0x0903,
  PI_PLATFORM_INFO_VERSION = 0x0901
} _pi_platform_info;

typedef enum {
  PI_PROGRAM_BUILD_INFO_STATUS = 0x1181,
  PI_PROGRAM_BUILD_INFO_OPTIONS = 0x1182,
  PI_PROGRAM_BUILD_INFO_LOG = 0x1183,
  PI_PROGRAM_BUILD_INFO_BINARY_TYPE = 0x1184
} _pi_program_build_info;

typedef enum {
  PI_PROGRAM_BUILD_STATUS_NONE = -1,
  PI_PROGRAM_BUILD_STATUS_ERROR = -2,
  PI_PROGRAM_BUILD_STATUS_SUCCESS = 0,
  PI_PROGRAM_BUILD_STATUS_IN_PROGRESS = -3
} _pi_program_build_status;

typedef enum {
  PI_PROGRAM_BINARY_TYPE_NONE = 0x0,
  PI_PROGRAM_BINARY_TYPE_COMPILED_OBJECT = 0x1,
  PI_PROGRAM_BINARY_TYPE_LIBRARY = 0x2,
  PI_PROGRAM_BINARY_TYPE_EXECUTABLE = 0x4
} _pi_program_binary_type;

// NOTE: this is made 64-bit to match the size of cl_device_type to
// make the translation to OpenCL transparent.
//
typedef enum : pi_uint64 {
  PI_DEVICE_TYPE_DEFAULT =
      (1 << 0), ///< The default device available in the PI plugin.
  PI_DEVICE_TYPE_ALL = 0xFFFFFFFF, ///< All devices available in the PI plugin.
  PI_DEVICE_TYPE_CPU = (1 << 1),   ///< A PI device that is the host processor.
  PI_DEVICE_TYPE_GPU = (1 << 2),   ///< A PI device that is a GPU.
  PI_DEVICE_TYPE_ACC = (1 << 3),   ///< A PI device that is a
                                   ///< dedicated accelerator.
  PI_DEVICE_TYPE_CUSTOM = (1 << 4) ///< A PI device that is a custom device.
} _pi_device_type;

typedef enum {
  PI_DEVICE_MEM_CACHE_TYPE_NONE = 0x0,
  PI_DEVICE_MEM_CACHE_TYPE_READ_ONLY_CACHE = 0x1,
  PI_DEVICE_MEM_CACHE_TYPE_READ_WRITE_CACHE = 0x2
} _pi_device_mem_cache_type;

typedef enum {
  PI_DEVICE_LOCAL_MEM_TYPE_LOCAL = 0x1,
  PI_DEVICE_LOCAL_MEM_TYPE_GLOBAL = 0x2
} _pi_device_local_mem_type;

typedef enum {
  PI_DEVICE_INFO_TYPE = 0x1000,
  PI_DEVICE_INFO_VENDOR_ID = 0x1001,
  PI_DEVICE_INFO_MAX_COMPUTE_UNITS = 0x1002,
  PI_DEVICE_INFO_MAX_WORK_ITEM_DIMENSIONS = 0x1003,
  PI_DEVICE_INFO_MAX_WORK_ITEM_SIZES = 0x1005,
  PI_DEVICE_INFO_MAX_WORK_GROUP_SIZE = 0x1004,
  PI_DEVICE_INFO_SINGLE_FP_CONFIG = 0x101B,
  PI_DEVICE_INFO_HALF_FP_CONFIG = 0x1033,
  PI_DEVICE_INFO_DOUBLE_FP_CONFIG = 0x1032,
  PI_DEVICE_INFO_QUEUE_PROPERTIES = 0x102A,
  PI_DEVICE_INFO_PREFERRED_VECTOR_WIDTH_CHAR = 0x1006,
  PI_DEVICE_INFO_PREFERRED_VECTOR_WIDTH_SHORT = 0x1007,
  PI_DEVICE_INFO_PREFERRED_VECTOR_WIDTH_INT = 0x1008,
  PI_DEVICE_INFO_PREFERRED_VECTOR_WIDTH_LONG = 0x1009,
  PI_DEVICE_INFO_PREFERRED_VECTOR_WIDTH_FLOAT = 0x100A,
  PI_DEVICE_INFO_PREFERRED_VECTOR_WIDTH_DOUBLE = 0x100B,
  PI_DEVICE_INFO_PREFERRED_VECTOR_WIDTH_HALF = 0x1034,
  PI_DEVICE_INFO_NATIVE_VECTOR_WIDTH_CHAR = 0x1036,
  PI_DEVICE_INFO_NATIVE_VECTOR_WIDTH_SHORT = 0x1037,
  PI_DEVICE_INFO_NATIVE_VECTOR_WIDTH_INT = 0x1038,
  PI_DEVICE_INFO_NATIVE_VECTOR_WIDTH_LONG = 0x1039,
  PI_DEVICE_INFO_NATIVE_VECTOR_WIDTH_FLOAT = 0x103A,
  PI_DEVICE_INFO_NATIVE_VECTOR_WIDTH_DOUBLE = 0x103B,
  PI_DEVICE_INFO_NATIVE_VECTOR_WIDTH_HALF = 0x103C,
  PI_DEVICE_INFO_MAX_CLOCK_FREQUENCY = 0x100C,
  PI_DEVICE_INFO_ADDRESS_BITS = 0x100D,
  PI_DEVICE_INFO_MAX_MEM_ALLOC_SIZE = 0x1010,
  PI_DEVICE_INFO_IMAGE_SUPPORT = 0x1016,
  PI_DEVICE_INFO_MAX_READ_IMAGE_ARGS = 0x100E,
  PI_DEVICE_INFO_MAX_WRITE_IMAGE_ARGS = 0x100F,
  PI_DEVICE_INFO_IMAGE2D_MAX_WIDTH = 0x1011,
  PI_DEVICE_INFO_IMAGE2D_MAX_HEIGHT = 0x1012,
  PI_DEVICE_INFO_IMAGE3D_MAX_WIDTH = 0x1013,
  PI_DEVICE_INFO_IMAGE3D_MAX_HEIGHT = 0x1014,
  PI_DEVICE_INFO_IMAGE3D_MAX_DEPTH = 0x1015,
  PI_DEVICE_INFO_IMAGE_MAX_BUFFER_SIZE = 0x1040,
  PI_DEVICE_INFO_IMAGE_MAX_ARRAY_SIZE = 0x1041,
  PI_DEVICE_INFO_MAX_SAMPLERS = 0x1018,
  PI_DEVICE_INFO_MAX_PARAMETER_SIZE = 0x1017,
  PI_DEVICE_INFO_MEM_BASE_ADDR_ALIGN = 0x1019,
  PI_DEVICE_INFO_GLOBAL_MEM_CACHE_TYPE = 0x101C,
  PI_DEVICE_INFO_GLOBAL_MEM_CACHELINE_SIZE = 0x101D,
  PI_DEVICE_INFO_GLOBAL_MEM_CACHE_SIZE = 0x101E,
  PI_DEVICE_INFO_GLOBAL_MEM_SIZE = 0x101F,
  PI_DEVICE_INFO_MAX_CONSTANT_BUFFER_SIZE = 0x1020,
  PI_DEVICE_INFO_MAX_CONSTANT_ARGS = 0x1021,
  PI_DEVICE_INFO_LOCAL_MEM_TYPE = 0x1022,
  PI_DEVICE_INFO_LOCAL_MEM_SIZE = 0x1023,
  PI_DEVICE_INFO_ERROR_CORRECTION_SUPPORT = 0x1024,
  PI_DEVICE_INFO_HOST_UNIFIED_MEMORY = 0x1035,
  PI_DEVICE_INFO_PROFILING_TIMER_RESOLUTION = 0x1025,
  PI_DEVICE_INFO_ENDIAN_LITTLE = 0x1026,
  PI_DEVICE_INFO_AVAILABLE = 0x1027,
  PI_DEVICE_INFO_COMPILER_AVAILABLE = 0x1028,
  PI_DEVICE_INFO_LINKER_AVAILABLE = 0x103E,
  PI_DEVICE_INFO_EXECUTION_CAPABILITIES = 0x1029,
  PI_DEVICE_INFO_QUEUE_ON_DEVICE_PROPERTIES = 0x104E,
  PI_DEVICE_INFO_QUEUE_ON_HOST_PROPERTIES = 0x102A,
  PI_DEVICE_INFO_BUILT_IN_KERNELS = 0x103F,
  PI_DEVICE_INFO_PLATFORM = 0x1031,
  PI_DEVICE_INFO_REFERENCE_COUNT = 0x1047,
  PI_DEVICE_INFO_IL_VERSION = 0x105B,
  PI_DEVICE_INFO_NAME = 0x102B,
  PI_DEVICE_INFO_VENDOR = 0x102C,
  PI_DEVICE_INFO_DRIVER_VERSION = 0x102D,
  PI_DEVICE_INFO_PROFILE = 0x102E,
  PI_DEVICE_INFO_VERSION = 0x102F,
  PI_DEVICE_INFO_OPENCL_C_VERSION = 0x103D,
  PI_DEVICE_INFO_EXTENSIONS = 0x1030,
  PI_DEVICE_INFO_PRINTF_BUFFER_SIZE = 0x1049,
  PI_DEVICE_INFO_PREFERRED_INTEROP_USER_SYNC = 0x1048,
  PI_DEVICE_INFO_PARENT_DEVICE = 0x1042,
  PI_DEVICE_INFO_PARTITION_PROPERTIES = 0x1044,
  PI_DEVICE_INFO_PARTITION_MAX_SUB_DEVICES = 0x1043,
  PI_DEVICE_INFO_PARTITION_AFFINITY_DOMAIN = 0x1045,
  PI_DEVICE_INFO_PARTITION_TYPE = 0x1046,
  PI_DEVICE_INFO_MAX_NUM_SUB_GROUPS = 0x105C,
  PI_DEVICE_INFO_SUB_GROUP_INDEPENDENT_FORWARD_PROGRESS = 0x105D,
  PI_DEVICE_INFO_SUB_GROUP_SIZES_INTEL = 0x4108,
  PI_DEVICE_INFO_USM_HOST_SUPPORT = 0x4190,
  PI_DEVICE_INFO_USM_DEVICE_SUPPORT = 0x4191,
  PI_DEVICE_INFO_USM_SINGLE_SHARED_SUPPORT = 0x4192,
  PI_DEVICE_INFO_USM_CROSS_SHARED_SUPPORT = 0x4193,
  PI_DEVICE_INFO_USM_SYSTEM_SHARED_SUPPORT = 0x4194,
  // Intel UUID extension.
  PI_DEVICE_INFO_UUID = 0x106A,
  // These are Intel-specific extensions.
  PI_DEVICE_INFO_DEVICE_ID = 0x4251,
  PI_DEVICE_INFO_PCI_ADDRESS = 0x10020,
  PI_DEVICE_INFO_GPU_EU_COUNT = 0x10021,
  PI_DEVICE_INFO_GPU_EU_SIMD_WIDTH = 0x10022,
  PI_DEVICE_INFO_GPU_SLICES = 0x10023,
  PI_DEVICE_INFO_GPU_SUBSLICES_PER_SLICE = 0x10024,
  PI_DEVICE_INFO_GPU_EU_COUNT_PER_SUBSLICE = 0x10025,
  PI_DEVICE_INFO_MAX_MEM_BANDWIDTH = 0x10026,
  PI_DEVICE_INFO_IMAGE_SRGB = 0x10027,
  // Return true if sub-device should do its own program build
  PI_DEVICE_INFO_BUILD_ON_SUBDEVICE = 0x10028,
  PI_EXT_INTEL_DEVICE_INFO_FREE_MEMORY = 0x10029,
  // Return 0 if device doesn't have any memory modules. Return the minimum of
  // the clock rate values if there are several memory modules on the device.
  PI_EXT_INTEL_DEVICE_INFO_MEMORY_CLOCK_RATE = 0x10030,
  // Return 0 if device doesn't have any memory modules. Return the minimum of
  // the bus width values if there are several memory modules on the device.
  PI_EXT_INTEL_DEVICE_INFO_MEMORY_BUS_WIDTH = 0x10031,
  // Return 1 if the device doesn't have a notion of a "queue index". Otherwise,
  // return the number of queue indices that are available for this device.
  PI_EXT_INTEL_DEVICE_INFO_MAX_COMPUTE_QUEUE_INDICES = 0x10032,
  PI_DEVICE_INFO_ATOMIC_64 = 0x10110,
  PI_DEVICE_INFO_ATOMIC_MEMORY_ORDER_CAPABILITIES = 0x10111,
  PI_DEVICE_INFO_ATOMIC_MEMORY_SCOPE_CAPABILITIES = 0x11000,
  PI_DEVICE_INFO_GPU_HW_THREADS_PER_EU = 0x10112,
  PI_DEVICE_INFO_BACKEND_VERSION = 0x10113,
  // Return whether bfloat16 math functions are supported by device
  PI_EXT_ONEAPI_DEVICE_INFO_BFLOAT16_MATH_FUNCTIONS = 0x1FFFF,
  PI_EXT_ONEAPI_DEVICE_INFO_MAX_GLOBAL_WORK_GROUPS = 0x20000,
  PI_EXT_ONEAPI_DEVICE_INFO_MAX_WORK_GROUPS_1D = 0x20001,
  PI_EXT_ONEAPI_DEVICE_INFO_MAX_WORK_GROUPS_2D = 0x20002,
  PI_EXT_ONEAPI_DEVICE_INFO_MAX_WORK_GROUPS_3D = 0x20003,
  PI_EXT_ONEAPI_DEVICE_INFO_CUDA_ASYNC_BARRIER = 0x20004,
} _pi_device_info;

typedef enum {
  PI_PROGRAM_INFO_REFERENCE_COUNT = 0x1160,
  PI_PROGRAM_INFO_CONTEXT = 0x1161,
  PI_PROGRAM_INFO_NUM_DEVICES = 0x1162,
  PI_PROGRAM_INFO_DEVICES = 0x1163,
  PI_PROGRAM_INFO_SOURCE = 0x1164,
  PI_PROGRAM_INFO_BINARY_SIZES = 0x1165,
  PI_PROGRAM_INFO_BINARIES = 0x1166,
  PI_PROGRAM_INFO_NUM_KERNELS = 0x1167,
  PI_PROGRAM_INFO_KERNEL_NAMES = 0x1168
} _pi_program_info;

typedef enum {
  PI_CONTEXT_INFO_DEVICES = 0x1081,
  PI_CONTEXT_INFO_PLATFORM = 0x1084,
  PI_CONTEXT_INFO_NUM_DEVICES = 0x1083,
  PI_CONTEXT_INFO_PROPERTIES = 0x1082,
  PI_CONTEXT_INFO_REFERENCE_COUNT = 0x1080,
  // Atomics capabilities extensions
  PI_CONTEXT_INFO_ATOMIC_MEMORY_ORDER_CAPABILITIES = 0x10010,
  PI_CONTEXT_INFO_ATOMIC_MEMORY_SCOPE_CAPABILITIES = 0x10011,
  // Native 2D USM memory operation support
  PI_EXT_ONEAPI_CONTEXT_INFO_USM_FILL2D_SUPPORT = 0x30000,
  PI_EXT_ONEAPI_CONTEXT_INFO_USM_MEMSET2D_SUPPORT = 0x30001,
  PI_EXT_ONEAPI_CONTEXT_INFO_USM_MEMCPY2D_SUPPORT = 0x30002
} _pi_context_info;

typedef enum {
  PI_QUEUE_INFO_CONTEXT = 0x1090,
  PI_QUEUE_INFO_DEVICE = 0x1091,
  PI_QUEUE_INFO_DEVICE_DEFAULT = 0x1095,
  PI_QUEUE_INFO_PROPERTIES = 0x1093,
  PI_QUEUE_INFO_REFERENCE_COUNT = 0x1092,
  PI_QUEUE_INFO_SIZE = 0x1094,
  // Return 'true' if all commands previously submitted to the queue have
  // completed, otherwise return 'false'.
  PI_EXT_ONEAPI_QUEUE_INFO_EMPTY = 0x2096
} _pi_queue_info;

typedef enum {
  PI_IMAGE_INFO_FORMAT = 0x1110,
  PI_IMAGE_INFO_ELEMENT_SIZE = 0x1111,
  PI_IMAGE_INFO_ROW_PITCH = 0x1112,
  PI_IMAGE_INFO_SLICE_PITCH = 0x1113,
  PI_IMAGE_INFO_WIDTH = 0x1114,
  PI_IMAGE_INFO_HEIGHT = 0x1115,
  PI_IMAGE_INFO_DEPTH = 0x1116
} _pi_image_info;

typedef enum {
  PI_KERNEL_INFO_FUNCTION_NAME = 0x1190,
  PI_KERNEL_INFO_NUM_ARGS = 0x1191,
  PI_KERNEL_INFO_REFERENCE_COUNT = 0x1192,
  PI_KERNEL_INFO_CONTEXT = 0x1193,
  PI_KERNEL_INFO_PROGRAM = 0x1194,
  PI_KERNEL_INFO_ATTRIBUTES = 0x1195
} _pi_kernel_info;

typedef enum {
  PI_KERNEL_GROUP_INFO_GLOBAL_WORK_SIZE = 0x11B5,
  PI_KERNEL_GROUP_INFO_WORK_GROUP_SIZE = 0x11B0,
  PI_KERNEL_GROUP_INFO_COMPILE_WORK_GROUP_SIZE = 0x11B1,
  PI_KERNEL_GROUP_INFO_LOCAL_MEM_SIZE = 0x11B2,
  PI_KERNEL_GROUP_INFO_PREFERRED_WORK_GROUP_SIZE_MULTIPLE = 0x11B3,
  PI_KERNEL_GROUP_INFO_PRIVATE_MEM_SIZE = 0x11B4,
  // The number of registers used by the compiled kernel (device specific)
  PI_KERNEL_GROUP_INFO_NUM_REGS = 0x10112
} _pi_kernel_group_info;

typedef enum {
  PI_KERNEL_MAX_SUB_GROUP_SIZE = 0x2033,
  PI_KERNEL_MAX_NUM_SUB_GROUPS = 0x11B9,
  PI_KERNEL_COMPILE_NUM_SUB_GROUPS = 0x11BA,
  PI_KERNEL_COMPILE_SUB_GROUP_SIZE_INTEL = 0x410A
} _pi_kernel_sub_group_info;

typedef enum {
  PI_EVENT_INFO_COMMAND_QUEUE = 0x11D0,
  PI_EVENT_INFO_CONTEXT = 0x11D4,
  PI_EVENT_INFO_COMMAND_TYPE = 0x11D1,
  PI_EVENT_INFO_COMMAND_EXECUTION_STATUS = 0x11D3,
  PI_EVENT_INFO_REFERENCE_COUNT = 0x11D2
} _pi_event_info;

typedef enum {
  PI_COMMAND_TYPE_NDRANGE_KERNEL = 0x11F0,
  PI_COMMAND_TYPE_MEM_BUFFER_READ = 0x11F3,
  PI_COMMAND_TYPE_MEM_BUFFER_WRITE = 0x11F4,
  PI_COMMAND_TYPE_MEM_BUFFER_COPY = 0x11F5,
  PI_COMMAND_TYPE_MEM_BUFFER_MAP = 0x11FB,
  PI_COMMAND_TYPE_MEM_BUFFER_UNMAP = 0x11FD,
  PI_COMMAND_TYPE_MEM_BUFFER_READ_RECT = 0x1201,
  PI_COMMAND_TYPE_MEM_BUFFER_WRITE_RECT = 0x1202,
  PI_COMMAND_TYPE_MEM_BUFFER_COPY_RECT = 0x1203,
  PI_COMMAND_TYPE_USER = 0x1204,
  PI_COMMAND_TYPE_MEM_BUFFER_FILL = 0x1207,
  PI_COMMAND_TYPE_IMAGE_READ = 0x11F6,
  PI_COMMAND_TYPE_IMAGE_WRITE = 0x11F7,
  PI_COMMAND_TYPE_IMAGE_COPY = 0x11F8,
  PI_COMMAND_TYPE_NATIVE_KERNEL = 0x11F2,
  PI_COMMAND_TYPE_COPY_BUFFER_TO_IMAGE = 0x11FA,
  PI_COMMAND_TYPE_COPY_IMAGE_TO_BUFFER = 0x11F9,
  PI_COMMAND_TYPE_MAP_IMAGE = 0x11FC,
  PI_COMMAND_TYPE_MARKER = 0x11FE,
  PI_COMMAND_TYPE_ACQUIRE_GL_OBJECTS = 0x11FF,
  PI_COMMAND_TYPE_RELEASE_GL_OBJECTS = 0x1200,
  PI_COMMAND_TYPE_BARRIER = 0x1205,
  PI_COMMAND_TYPE_MIGRATE_MEM_OBJECTS = 0x1206,
  PI_COMMAND_TYPE_FILL_IMAGE = 0x1208,
  PI_COMMAND_TYPE_SVM_FREE = 0x1209,
  PI_COMMAND_TYPE_SVM_MEMCPY = 0x120A,
  PI_COMMAND_TYPE_SVM_MEMFILL = 0x120B,
  PI_COMMAND_TYPE_SVM_MAP = 0x120C,
  PI_COMMAND_TYPE_SVM_UNMAP = 0x120D
} _pi_command_type;

typedef enum {
  PI_MEM_TYPE_BUFFER = 0x10F0,
  PI_MEM_TYPE_IMAGE2D = 0x10F1,
  PI_MEM_TYPE_IMAGE3D = 0x10F2,
  PI_MEM_TYPE_IMAGE2D_ARRAY = 0x10F3,
  PI_MEM_TYPE_IMAGE1D = 0x10F4,
  PI_MEM_TYPE_IMAGE1D_ARRAY = 0x10F5,
  PI_MEM_TYPE_IMAGE1D_BUFFER = 0x10F6
} _pi_mem_type;

typedef enum {
  // Device-specific value opaque in PI API.
  PI_MEM_ADVICE_RESET = 0,
  PI_MEM_ADVICE_CUDA_SET_READ_MOSTLY = 101,
  PI_MEM_ADVICE_CUDA_UNSET_READ_MOSTLY = 102,
  PI_MEM_ADVICE_CUDA_SET_PREFERRED_LOCATION = 103,
  PI_MEM_ADVICE_CUDA_UNSET_PREFERRED_LOCATION = 104,
  PI_MEM_ADVICE_CUDA_SET_ACCESSED_BY = 105,
  PI_MEM_ADVICE_CUDA_UNSET_ACCESSED_BY = 106,
  PI_MEM_ADVICE_CUDA_SET_PREFERRED_LOCATION_HOST = 107,
  PI_MEM_ADVICE_CUDA_UNSET_PREFERRED_LOCATION_HOST = 108,
  PI_MEM_ADVICE_CUDA_SET_ACCESSED_BY_HOST = 109,
  PI_MEM_ADVICE_CUDA_UNSET_ACCESSED_BY_HOST = 110,
  PI_MEM_ADVICE_UNKNOWN = 999,
} _pi_mem_advice;

typedef enum {
  PI_IMAGE_CHANNEL_ORDER_A = 0x10B1,
  PI_IMAGE_CHANNEL_ORDER_R = 0x10B0,
  PI_IMAGE_CHANNEL_ORDER_RG = 0x10B2,
  PI_IMAGE_CHANNEL_ORDER_RA = 0x10B3,
  PI_IMAGE_CHANNEL_ORDER_RGB = 0x10B4,
  PI_IMAGE_CHANNEL_ORDER_RGBA = 0x10B5,
  PI_IMAGE_CHANNEL_ORDER_BGRA = 0x10B6,
  PI_IMAGE_CHANNEL_ORDER_ARGB = 0x10B7,
  PI_IMAGE_CHANNEL_ORDER_ABGR = 0x10C3,
  PI_IMAGE_CHANNEL_ORDER_INTENSITY = 0x10B8,
  PI_IMAGE_CHANNEL_ORDER_LUMINANCE = 0x10B9,
  PI_IMAGE_CHANNEL_ORDER_Rx = 0x10BA,
  PI_IMAGE_CHANNEL_ORDER_RGx = 0x10BB,
  PI_IMAGE_CHANNEL_ORDER_RGBx = 0x10BC,
  PI_IMAGE_CHANNEL_ORDER_sRGBA = 0x10C1
} _pi_image_channel_order;

typedef enum {
  PI_IMAGE_CHANNEL_TYPE_SNORM_INT8 = 0x10D0,
  PI_IMAGE_CHANNEL_TYPE_SNORM_INT16 = 0x10D1,
  PI_IMAGE_CHANNEL_TYPE_UNORM_INT8 = 0x10D2,
  PI_IMAGE_CHANNEL_TYPE_UNORM_INT16 = 0x10D3,
  PI_IMAGE_CHANNEL_TYPE_UNORM_SHORT_565 = 0x10D4,
  PI_IMAGE_CHANNEL_TYPE_UNORM_SHORT_555 = 0x10D5,
  PI_IMAGE_CHANNEL_TYPE_UNORM_INT_101010 = 0x10D6,
  PI_IMAGE_CHANNEL_TYPE_SIGNED_INT8 = 0x10D7,
  PI_IMAGE_CHANNEL_TYPE_SIGNED_INT16 = 0x10D8,
  PI_IMAGE_CHANNEL_TYPE_SIGNED_INT32 = 0x10D9,
  PI_IMAGE_CHANNEL_TYPE_UNSIGNED_INT8 = 0x10DA,
  PI_IMAGE_CHANNEL_TYPE_UNSIGNED_INT16 = 0x10DB,
  PI_IMAGE_CHANNEL_TYPE_UNSIGNED_INT32 = 0x10DC,
  PI_IMAGE_CHANNEL_TYPE_HALF_FLOAT = 0x10DD,
  PI_IMAGE_CHANNEL_TYPE_FLOAT = 0x10DE
} _pi_image_channel_type;

typedef enum { PI_BUFFER_CREATE_TYPE_REGION = 0x1220 } _pi_buffer_create_type;

const pi_bool PI_TRUE = 1;
const pi_bool PI_FALSE = 0;

typedef enum {
  PI_SAMPLER_INFO_REFERENCE_COUNT = 0x1150,
  PI_SAMPLER_INFO_CONTEXT = 0x1151,
  PI_SAMPLER_INFO_NORMALIZED_COORDS = 0x1152,
  PI_SAMPLER_INFO_ADDRESSING_MODE = 0x1153,
  PI_SAMPLER_INFO_FILTER_MODE = 0x1154,
  PI_SAMPLER_INFO_MIP_FILTER_MODE = 0x1155,
  PI_SAMPLER_INFO_LOD_MIN = 0x1156,
  PI_SAMPLER_INFO_LOD_MAX = 0x1157
} _pi_sampler_info;

typedef enum {
  PI_SAMPLER_ADDRESSING_MODE_MIRRORED_REPEAT = 0x1134,
  PI_SAMPLER_ADDRESSING_MODE_REPEAT = 0x1133,
  PI_SAMPLER_ADDRESSING_MODE_CLAMP_TO_EDGE = 0x1131,
  PI_SAMPLER_ADDRESSING_MODE_CLAMP = 0x1132,
  PI_SAMPLER_ADDRESSING_MODE_NONE = 0x1130
} _pi_sampler_addressing_mode;

typedef enum {
  PI_SAMPLER_FILTER_MODE_NEAREST = 0x1140,
  PI_SAMPLER_FILTER_MODE_LINEAR = 0x1141,
} _pi_sampler_filter_mode;

using pi_context_properties = intptr_t;

using pi_device_exec_capabilities = pi_bitfield;
constexpr pi_device_exec_capabilities PI_DEVICE_EXEC_CAPABILITIES_KERNEL =
    (1 << 0);
constexpr pi_device_exec_capabilities
    PI_DEVICE_EXEC_CAPABILITIES_NATIVE_KERNEL = (1 << 1);

using pi_sampler_properties = pi_bitfield;
constexpr pi_sampler_properties PI_SAMPLER_PROPERTIES_NORMALIZED_COORDS =
    0x1152;
constexpr pi_sampler_properties PI_SAMPLER_PROPERTIES_ADDRESSING_MODE = 0x1153;
constexpr pi_sampler_properties PI_SAMPLER_PROPERTIES_FILTER_MODE = 0x1154;

using pi_memory_order_capabilities = pi_bitfield;
constexpr pi_memory_order_capabilities PI_MEMORY_ORDER_RELAXED = 0x01;
constexpr pi_memory_order_capabilities PI_MEMORY_ORDER_ACQUIRE = 0x02;
constexpr pi_memory_order_capabilities PI_MEMORY_ORDER_RELEASE = 0x04;
constexpr pi_memory_order_capabilities PI_MEMORY_ORDER_ACQ_REL = 0x08;
constexpr pi_memory_order_capabilities PI_MEMORY_ORDER_SEQ_CST = 0x10;

using pi_memory_scope_capabilities = pi_bitfield;
constexpr pi_memory_scope_capabilities PI_MEMORY_SCOPE_WORK_ITEM = 0x01;
constexpr pi_memory_scope_capabilities PI_MEMORY_SCOPE_SUB_GROUP = 0x02;
constexpr pi_memory_scope_capabilities PI_MEMORY_SCOPE_WORK_GROUP = 0x04;
constexpr pi_memory_scope_capabilities PI_MEMORY_SCOPE_DEVICE = 0x08;
constexpr pi_memory_scope_capabilities PI_MEMORY_SCOPE_SYSTEM = 0x10;

typedef enum {
  PI_PROFILING_INFO_COMMAND_QUEUED = 0x1280,
  PI_PROFILING_INFO_COMMAND_SUBMIT = 0x1281,
  PI_PROFILING_INFO_COMMAND_START = 0x1282,
  PI_PROFILING_INFO_COMMAND_END = 0x1283
} _pi_profiling_info;

// NOTE: this is made 64-bit to match the size of cl_mem_flags to
// make the translation to OpenCL transparent.
// TODO: populate
//
using pi_mem_flags = pi_bitfield;
// Access
constexpr pi_mem_flags PI_MEM_FLAGS_ACCESS_RW = (1 << 0);
constexpr pi_mem_flags PI_MEM_ACCESS_READ_ONLY = (1 << 2);
// Host pointer
constexpr pi_mem_flags PI_MEM_FLAGS_HOST_PTR_USE = (1 << 3);
constexpr pi_mem_flags PI_MEM_FLAGS_HOST_PTR_COPY = (1 << 5);
constexpr pi_mem_flags PI_MEM_FLAGS_HOST_PTR_ALLOC = (1 << 4);

// flags passed to Map operations
using pi_map_flags = pi_bitfield;
constexpr pi_map_flags PI_MAP_READ = (1 << 0);
constexpr pi_map_flags PI_MAP_WRITE = (1 << 1);
constexpr pi_map_flags PI_MAP_WRITE_INVALIDATE_REGION = (1 << 2);
// NOTE: this is made 64-bit to match the size of cl_mem_properties_intel to
// make the translation to OpenCL transparent.
using pi_mem_properties = pi_bitfield;
constexpr pi_mem_properties PI_MEM_PROPERTIES_CHANNEL = 0x4213;
constexpr pi_mem_properties PI_MEM_PROPERTIES_ALLOC_BUFFER_LOCATION = 0x419E;

// NOTE: this is made 64-bit to match the size of cl_mem_properties_intel to
// make the translation to OpenCL transparent.
using pi_usm_mem_properties = pi_bitfield;
constexpr pi_usm_mem_properties PI_MEM_ALLOC_FLAGS = 0x4195;
constexpr pi_usm_mem_properties PI_MEM_ALLOC_WRTITE_COMBINED = (1 << 0);
constexpr pi_usm_mem_properties PI_MEM_ALLOC_INITIAL_PLACEMENT_DEVICE =
    (1 << 1);
constexpr pi_usm_mem_properties PI_MEM_ALLOC_INITIAL_PLACEMENT_HOST = (1 << 2);
// Hints that the device/shared allocation will not be written on device.
constexpr pi_usm_mem_properties PI_MEM_ALLOC_DEVICE_READ_ONLY = (1 << 3);

constexpr pi_usm_mem_properties PI_MEM_USM_ALLOC_BUFFER_LOCATION = 0x419E;

// NOTE: queue properties are implemented this way to better support bit
// manipulations
using pi_queue_properties = pi_bitfield;
constexpr pi_queue_properties PI_QUEUE_FLAGS = -1;
constexpr pi_queue_properties PI_QUEUE_COMPUTE_INDEX = -2;
// clang-format off
constexpr pi_queue_properties PI_QUEUE_FLAG_OUT_OF_ORDER_EXEC_MODE_ENABLE = (1 << 0);
constexpr pi_queue_properties PI_QUEUE_FLAG_PROFILING_ENABLE = (1 << 1);
constexpr pi_queue_properties PI_QUEUE_FLAG_ON_DEVICE = (1 << 2);
constexpr pi_queue_properties PI_QUEUE_FLAG_ON_DEVICE_DEFAULT = (1 << 3);
constexpr pi_queue_properties PI_EXT_ONEAPI_QUEUE_FLAG_DISCARD_EVENTS = (1 << 4);
constexpr pi_queue_properties PI_EXT_ONEAPI_QUEUE_FLAG_PRIORITY_LOW = (1 << 5);
constexpr pi_queue_properties PI_EXT_ONEAPI_QUEUE_FLAG_PRIORITY_HIGH = (1 << 6);
// clang-format on

using pi_result = _pi_result;
using pi_platform_info = _pi_platform_info;
using pi_device_type = _pi_device_type;
using pi_device_mem_cache_type = _pi_device_mem_cache_type;
using pi_device_local_mem_type = _pi_device_local_mem_type;
using pi_device_info = _pi_device_info;
using pi_program_info = _pi_program_info;
using pi_context_info = _pi_context_info;
using pi_queue_info = _pi_queue_info;
using pi_image_info = _pi_image_info;
using pi_kernel_info = _pi_kernel_info;
using pi_kernel_group_info = _pi_kernel_group_info;
using pi_kernel_sub_group_info = _pi_kernel_sub_group_info;
using pi_event_info = _pi_event_info;
using pi_command_type = _pi_command_type;
using pi_mem_type = _pi_mem_type;
using pi_mem_advice = _pi_mem_advice;
using pi_image_channel_order = _pi_image_channel_order;
using pi_image_channel_type = _pi_image_channel_type;
using pi_buffer_create_type = _pi_buffer_create_type;
using pi_sampler_addressing_mode = _pi_sampler_addressing_mode;
using pi_sampler_filter_mode = _pi_sampler_filter_mode;
using pi_sampler_info = _pi_sampler_info;
using pi_event_status = _pi_event_status;
using pi_program_build_info = _pi_program_build_info;
using pi_program_build_status = _pi_program_build_status;
using pi_program_binary_type = _pi_program_binary_type;
using pi_kernel_info = _pi_kernel_info;
using pi_profiling_info = _pi_profiling_info;

// For compatibility with OpenCL define this not as enum.
using pi_device_partition_property = intptr_t;
static constexpr pi_device_partition_property PI_DEVICE_PARTITION_EQUALLY =
    0x1086;
static constexpr pi_device_partition_property PI_DEVICE_PARTITION_BY_COUNTS =
    0x1087;
static constexpr pi_device_partition_property
    PI_DEVICE_PARTITION_BY_COUNTS_LIST_END = 0x0;
static constexpr pi_device_partition_property
    PI_DEVICE_PARTITION_BY_AFFINITY_DOMAIN = 0x1088;
static constexpr pi_device_partition_property
    PI_EXT_INTEL_DEVICE_PARTITION_BY_CSLICE = 0x1089;

// For compatibility with OpenCL define this not as enum.
using pi_device_affinity_domain = pi_bitfield;
static constexpr pi_device_affinity_domain PI_DEVICE_AFFINITY_DOMAIN_NUMA =
    (1 << 0);
static constexpr pi_device_affinity_domain PI_DEVICE_AFFINITY_DOMAIN_L4_CACHE =
    (1 << 1);
static constexpr pi_device_affinity_domain PI_DEVICE_AFFINITY_DOMAIN_L3_CACHE =
    (1 << 2);
static constexpr pi_device_affinity_domain PI_DEVICE_AFFINITY_DOMAIN_L2_CACHE =
    (1 << 3);
static constexpr pi_device_affinity_domain PI_DEVICE_AFFINITY_DOMAIN_L1_CACHE =
    (1 << 4);
static constexpr pi_device_affinity_domain
    PI_DEVICE_AFFINITY_DOMAIN_NEXT_PARTITIONABLE = (1 << 5);

// For compatibility with OpenCL define this not as enum.
using pi_device_fp_config = pi_bitfield;
static constexpr pi_device_fp_config PI_FP_DENORM = (1 << 0);
static constexpr pi_device_fp_config PI_FP_INF_NAN = (1 << 1);
static constexpr pi_device_fp_config PI_FP_ROUND_TO_NEAREST = (1 << 2);
static constexpr pi_device_fp_config PI_FP_ROUND_TO_ZERO = (1 << 3);
static constexpr pi_device_fp_config PI_FP_ROUND_TO_INF = (1 << 4);
static constexpr pi_device_fp_config PI_FP_FMA = (1 << 5);
static constexpr pi_device_fp_config PI_FP_SOFT_FLOAT = (1 << 6);
static constexpr pi_device_fp_config PI_FP_CORRECTLY_ROUNDED_DIVIDE_SQRT =
    (1 << 7);

// For compatibility with OpenCL define this not as enum.
using pi_device_exec_capabilities = pi_bitfield;
static constexpr pi_device_exec_capabilities PI_EXEC_KERNEL = (1 << 0);
static constexpr pi_device_exec_capabilities PI_EXEC_NATIVE_KERNEL = (1 << 1);

// Entry type, matches OpenMP for compatibility
struct _pi_offload_entry_struct {
  void *addr;
  char *name;
  size_t size;
  int32_t flags;
  int32_t reserved;
};

using _pi_offload_entry = _pi_offload_entry_struct *;

// A type of a binary image property.
typedef enum {
  PI_PROPERTY_TYPE_UNKNOWN,
  PI_PROPERTY_TYPE_UINT32,     // 32-bit integer
  PI_PROPERTY_TYPE_BYTE_ARRAY, // byte array
  PI_PROPERTY_TYPE_STRING      // null-terminated string
} pi_property_type;

// Device binary image property.
// If the type size of the property value is fixed and is no greater than
// 64 bits, then ValAddr is 0 and the value is stored in the ValSize field.
// Example - PI_PROPERTY_TYPE_UINT32, which is 32-bit
struct _pi_device_binary_property_struct {
  char *Name;       // null-terminated property name
  void *ValAddr;    // address of property value
  uint32_t Type;    // _pi_property_type
  uint64_t ValSize; // size of property value in bytes
};

typedef _pi_device_binary_property_struct *pi_device_binary_property;

// Named array of properties.
struct _pi_device_binary_property_set_struct {
  char *Name;                                // the name
  pi_device_binary_property PropertiesBegin; // array start
  pi_device_binary_property PropertiesEnd;   // array end
};

typedef _pi_device_binary_property_set_struct *pi_device_binary_property_set;

/// Types of device binary.
using pi_device_binary_type = uint8_t;
// format is not determined
static constexpr pi_device_binary_type PI_DEVICE_BINARY_TYPE_NONE = 0;
// specific to a device
static constexpr pi_device_binary_type PI_DEVICE_BINARY_TYPE_NATIVE = 1;
// portable binary types go next
// SPIR-V
static constexpr pi_device_binary_type PI_DEVICE_BINARY_TYPE_SPIRV = 2;
// LLVM bitcode
static constexpr pi_device_binary_type PI_DEVICE_BINARY_TYPE_LLVMIR_BITCODE = 3;

// Device binary descriptor version supported by this library.
static const uint16_t PI_DEVICE_BINARY_VERSION = 1;

// The kind of offload model the binary employs; must be 4 for SYCL
static const uint8_t PI_DEVICE_BINARY_OFFLOAD_KIND_SYCL = 4;

/// Target identification strings for
/// pi_device_binary_struct.DeviceTargetSpec
///
/// A device type represented by a particular target
/// triple requires specific binary images. We need
/// to map the image type onto the device target triple
///
#define __SYCL_PI_DEVICE_BINARY_TARGET_UNKNOWN "<unknown>"
/// SPIR-V 32-bit image <-> "spir", 32-bit OpenCL device
#define __SYCL_PI_DEVICE_BINARY_TARGET_SPIRV32 "spir"
/// SPIR-V 64-bit image <-> "spir64", 64-bit OpenCL device
#define __SYCL_PI_DEVICE_BINARY_TARGET_SPIRV64 "spir64"
/// Device-specific binary images produced from SPIR-V 64-bit <->
/// various "spir64_*" triples for specific 64-bit OpenCL devices
#define __SYCL_PI_DEVICE_BINARY_TARGET_SPIRV64_X86_64 "spir64_x86_64"
#define __SYCL_PI_DEVICE_BINARY_TARGET_SPIRV64_GEN "spir64_gen"
#define __SYCL_PI_DEVICE_BINARY_TARGET_SPIRV64_FPGA "spir64_fpga"
/// PTX 64-bit image <-> "nvptx64", 64-bit NVIDIA PTX device
#define __SYCL_PI_DEVICE_BINARY_TARGET_NVPTX64 "nvptx64"
#define __SYCL_PI_DEVICE_BINARY_TARGET_AMDGCN "amdgcn"

/// Extension to denote native support of assert feature by an arbitrary device
/// piDeviceGetInfo call should return this extension when the device supports
/// native asserts if supported extensions' names are requested
#define PI_DEVICE_INFO_EXTENSION_DEVICELIB_ASSERT                              \
  "pi_ext_intel_devicelib_assert"

/// Device binary image property set names recognized by the SYCL runtime.
/// Name must be consistent with
/// PropertySetRegistry::SYCL_SPECIALIZATION_CONSTANTS defined in
/// PropertySetIO.h
#define __SYCL_PI_PROPERTY_SET_SPEC_CONST_MAP "SYCL/specialization constants"
/// PropertySetRegistry::SYCL_SPEC_CONSTANTS_DEFAULT_VALUES defined in
/// PropertySetIO.h
#define __SYCL_PI_PROPERTY_SET_SPEC_CONST_DEFAULT_VALUES_MAP                   \
  "SYCL/specialization constants default values"
/// PropertySetRegistry::SYCL_DEVICELIB_REQ_MASK defined in PropertySetIO.h
#define __SYCL_PI_PROPERTY_SET_DEVICELIB_REQ_MASK "SYCL/devicelib req mask"
/// PropertySetRegistry::SYCL_KERNEL_PARAM_OPT_INFO defined in PropertySetIO.h
#define __SYCL_PI_PROPERTY_SET_KERNEL_PARAM_OPT_INFO "SYCL/kernel param opt"
/// PropertySetRegistry::SYCL_KERNEL_PROGRAM_METADATA defined in PropertySetIO.h
#define __SYCL_PI_PROPERTY_SET_PROGRAM_METADATA "SYCL/program metadata"
/// PropertySetRegistry::SYCL_MISC_PROP defined in PropertySetIO.h
#define __SYCL_PI_PROPERTY_SET_SYCL_MISC_PROP "SYCL/misc properties"
/// PropertySetRegistry::SYCL_ASSERT_USED defined in PropertySetIO.h
#define __SYCL_PI_PROPERTY_SET_SYCL_ASSERT_USED "SYCL/assert used"
/// PropertySetRegistry::SYCL_EXPORTED_SYMBOLS defined in PropertySetIO.h
#define __SYCL_PI_PROPERTY_SET_SYCL_EXPORTED_SYMBOLS "SYCL/exported symbols"
/// PropertySetRegistry::SYCL_DEVICE_GLOBALS defined in PropertySetIO.h
#define __SYCL_PI_PROPERTY_SET_SYCL_DEVICE_GLOBALS "SYCL/device globals"
/// PropertySetRegistry::SYCL_DEVICE_REQUIREMENTS defined in PropertySetIO.h
#define __SYCL_PI_PROPERTY_SET_SYCL_DEVICE_REQUIREMENTS                        \
  "SYCL/device requirements"

/// Program metadata tags recognized by the PI backends. For kernels the tag
/// must appear after the kernel name.
#define __SYCL_PI_PROGRAM_METADATA_TAG_REQD_WORK_GROUP_SIZE                    \
  "@reqd_work_group_size"

/// This struct is a record of the device binary information. If the Kind field
/// denotes a portable binary type (SPIR-V or LLVM IR), the DeviceTargetSpec
/// field can still be specific and denote e.g. FPGA target. It must match the
/// __tgt_device_image structure generated by the clang-offload-wrapper tool
/// when their Version field match.
struct pi_device_binary_struct {
  /// version of this structure - for backward compatibility;
  /// all modifications which change order/type/offsets of existing fields
  /// should increment the version.
  uint16_t Version;
  /// the type of offload model the binary employs; must be 4 for SYCL
  uint8_t Kind;
  /// format of the binary data - SPIR-V, LLVM IR bitcode,...
  uint8_t Format;
  /// null-terminated string representation of the device's target architecture
  /// which holds one of:
  /// __SYCL_PI_DEVICE_BINARY_TARGET_UNKNOWN - unknown
  /// __SYCL_PI_DEVICE_BINARY_TARGET_SPIRV32 - general value for 32-bit OpenCL
  /// devices
  /// __SYCL_PI_DEVICE_BINARY_TARGET_SPIRV64 - general value for 64-bit OpenCL
  /// devices
  /// __SYCL_PI_DEVICE_BINARY_TARGET_SPIRV64_X86_64 - 64-bit OpenCL CPU device
  /// __SYCL_PI_DEVICE_BINARY_TARGET_SPIRV64_GEN - GEN GPU device (64-bit
  /// OpenCL)
  /// __SYCL_PI_DEVICE_BINARY_TARGET_SPIRV64_FPGA - 64-bit OpenCL FPGA device
  const char *DeviceTargetSpec;
  /// a null-terminated string; target- and compiler-specific options
  /// which are suggested to use to "compile" program at runtime
  const char *CompileOptions;
  /// a null-terminated string; target- and compiler-specific options
  /// which are suggested to use to "link" program at runtime
  const char *LinkOptions;
  /// Pointer to the manifest data start
  const char *ManifestStart;
  /// Pointer to the manifest data end
  const char *ManifestEnd;
  /// Pointer to the target code start
  const unsigned char *BinaryStart;
  /// Pointer to the target code end
  const unsigned char *BinaryEnd;
  /// the offload entry table
  _pi_offload_entry EntriesBegin;
  _pi_offload_entry EntriesEnd;
  // Array of preperty sets; e.g. specialization constants symbol-int ID map is
  // propagated to runtime with this mechanism.
  pi_device_binary_property_set PropertySetsBegin;
  pi_device_binary_property_set PropertySetsEnd;
  // TODO Other fields like entries, link options can be propagated using
  // the property set infrastructure. This will improve binary compatibility and
  // add flexibility.
};
using pi_device_binary = pi_device_binary_struct *;

// pi_buffer_region structure repeats cl_buffer_region, used for sub buffers.
struct pi_buffer_region_struct {
  size_t origin;
  size_t size;
};
using pi_buffer_region = pi_buffer_region_struct *;

// pi_buff_rect_offset structure is 3D offset argument passed to buffer rect
// operations (piEnqueueMemBufferCopyRect, etc).
struct pi_buff_rect_offset_struct {
  size_t x_bytes;
  size_t y_scalar;
  size_t z_scalar;
};
using pi_buff_rect_offset = pi_buff_rect_offset_struct *;

// pi_buff_rect_region structure represents size of 3D region passed to buffer
// rect operations (piEnqueueMemBufferCopyRect, etc).
struct pi_buff_rect_region_struct {
  size_t width_bytes;
  size_t height_scalar;
  size_t depth_scalar;
};
using pi_buff_rect_region = pi_buff_rect_region_struct *;

// pi_image_offset structure is 3D offset argument passed to image operations
// (piEnqueueMemImageRead, etc).
struct pi_image_offset_struct {
  size_t x;
  size_t y;
  size_t z;
};
using pi_image_offset = pi_image_offset_struct *;

// pi_image_region structure represents size of 3D region passed to image
// operations (piEnqueueMemImageRead, etc).
struct pi_image_region_struct {
  size_t width;
  size_t height;
  size_t depth;
};
using pi_image_region = pi_image_region_struct *;

// Offload binaries descriptor version supported by this library.
static const uint16_t PI_DEVICE_BINARIES_VERSION = 1;

/// This struct is a record of all the device code that may be offloaded.
/// It must match the __tgt_bin_desc structure generated by
/// the clang-offload-wrapper tool when their Version field match.
struct pi_device_binaries_struct {
  /// version of this structure - for backward compatibility;
  /// all modifications which change order/type/offsets of existing fields
  /// should increment the version.
  uint16_t Version;
  /// Number of device binaries in this descriptor
  uint16_t NumDeviceBinaries;
  /// Device binaries data
  pi_device_binary DeviceBinaries;
  /// the offload entry table (not used, for compatibility with OpenMP)
  _pi_offload_entry *HostEntriesBegin;
  _pi_offload_entry *HostEntriesEnd;
};
using pi_device_binaries = pi_device_binaries_struct *;

// Opaque types that make reading build log errors easier.
struct _pi_platform;
struct _pi_device;
struct _pi_context;
struct _pi_queue;
struct _pi_mem;
struct _pi_program;
struct _pi_kernel;
struct _pi_event;
struct _pi_sampler;

using pi_platform = _pi_platform *;
using pi_device = _pi_device *;
using pi_context = _pi_context *;
using pi_queue = _pi_queue *;
using pi_mem = _pi_mem *;
using pi_program = _pi_program *;
using pi_kernel = _pi_kernel *;
using pi_event = _pi_event *;
using pi_sampler = _pi_sampler *;

typedef struct {
  pi_image_channel_order image_channel_order;
  pi_image_channel_type image_channel_data_type;
} _pi_image_format;

typedef struct {
  pi_mem_type image_type;
  size_t image_width;
  size_t image_height;
  size_t image_depth;
  size_t image_array_size;
  size_t image_row_pitch;
  size_t image_slice_pitch;
  pi_uint32 num_mip_levels;
  pi_uint32 num_samples;
  pi_mem buffer;
} _pi_image_desc;

using pi_image_format = _pi_image_format;
using pi_image_desc = _pi_image_desc;

typedef enum { PI_MEM_CONTEXT = 0x1106, PI_MEM_SIZE = 0x1102 } _pi_mem_info;

using pi_mem_info = _pi_mem_info;

//
// Following section contains SYCL RT Plugin Interface (PI) functions.
// They are 3 distinct categories:
//
// 1) Ones having direct analogy in OpenCL and needed for the core SYCL
//    functionality are started with just "pi" prefix in their names.
// 2) Those having direct analogy in OpenCL but only needed for SYCL
//    interoperability with OpenCL are started with "picl" prefix.
// 3) Functions having no direct analogy in OpenCL, started with "piext".
//
// TODO: describe interfaces in Doxygen format
//

struct _pi_plugin;
using pi_plugin = _pi_plugin;

// PI Plugin Initialise.
// Plugin will check the PI version of Plugin Interface,
// populate the PI Version it supports, update targets field and populate
// PiFunctionTable with Supported APIs. The pointers are in a predetermined
// order in pi.def file.
__SYCL_EXPORT pi_result piPluginInit(pi_plugin *plugin_info);

//
// Platform
//
__SYCL_EXPORT pi_result piPlatformsGet(pi_uint32 num_entries,
                                       pi_platform *platforms,
                                       pi_uint32 *num_platforms);

__SYCL_EXPORT pi_result piPlatformGetInfo(pi_platform platform,
                                          pi_platform_info param_name,
                                          size_t param_value_size,
                                          void *param_value,
                                          size_t *param_value_size_ret);

/// Gets the native handle of a PI platform object.
///
/// \param platform is the PI platform to get the native handle of.
/// \param nativeHandle is the native handle of platform.
__SYCL_EXPORT pi_result piextPlatformGetNativeHandle(
    pi_platform platform, pi_native_handle *nativeHandle);

/// Creates PI platform object from a native handle.
/// NOTE: The created PI object takes ownership of the native handle.
///
/// \param nativeHandle is the native handle to create PI device from.
/// \param platform is the PI platform created from the native handle.
__SYCL_EXPORT pi_result piextPlatformCreateWithNativeHandle(
    pi_native_handle nativeHandle, pi_platform *platform);

__SYCL_EXPORT pi_result piDevicesGet(pi_platform platform,
                                     pi_device_type device_type,
                                     pi_uint32 num_entries, pi_device *devices,
                                     pi_uint32 *num_devices);

/// Returns requested info for provided native device
/// Return PI_DEVICE_INFO_EXTENSION_DEVICELIB_ASSERT for
/// PI_DEVICE_INFO_EXTENSIONS query when the device supports native asserts
__SYCL_EXPORT pi_result piDeviceGetInfo(pi_device device,
                                        pi_device_info param_name,
                                        size_t param_value_size,
                                        void *param_value,
                                        size_t *param_value_size_ret);

__SYCL_EXPORT pi_result piDeviceRetain(pi_device device);

__SYCL_EXPORT pi_result piDeviceRelease(pi_device device);

__SYCL_EXPORT pi_result piDevicePartition(
    pi_device device, const pi_device_partition_property *properties,
    pi_uint32 num_devices, pi_device *out_devices, pi_uint32 *out_num_devices);

/// Gets the native handle of a PI device object.
///
/// \param device is the PI device to get the native handle of.
/// \param nativeHandle is the native handle of device.
__SYCL_EXPORT pi_result
piextDeviceGetNativeHandle(pi_device device, pi_native_handle *nativeHandle);

/// Creates PI device object from a native handle.
/// NOTE: The created PI object takes ownership of the native handle.
///
/// \param nativeHandle is the native handle to create PI device from.
/// \param platform is the platform of the device (optional).
/// \param device is the PI device created from the native handle.
__SYCL_EXPORT pi_result piextDeviceCreateWithNativeHandle(
    pi_native_handle nativeHandle, pi_platform platform, pi_device *device);

/// Selects the most appropriate device binary based on runtime information
/// and the IR characteristics.
///
__SYCL_EXPORT pi_result piextDeviceSelectBinary(pi_device device,
                                                pi_device_binary *binaries,
                                                pi_uint32 num_binaries,
                                                pi_uint32 *selected_binary_ind);

/// Retrieves a device function pointer to a user-defined function
/// \arg \c function_name. \arg \c function_pointer_ret is set to 0 if query
/// failed.
///
/// \arg \c program must be built before calling this API. \arg \c device
/// must present in the list of devices returned by \c get_device method for
/// \arg \c program.
///
/// If a fallback method determines the function exists but the address is
/// not available PI_ERROR_FUNCTION_ADDRESS_IS_NOT_AVAILABLE is returned. If the
/// address does not exist PI_ERROR_INVALID_KERNEL_NAME is returned.
__SYCL_EXPORT pi_result piextGetDeviceFunctionPointer(
    pi_device device, pi_program program, const char *function_name,
    pi_uint64 *function_pointer_ret);

//
// Context
//
__SYCL_EXPORT pi_result piContextCreate(
    const pi_context_properties *properties, pi_uint32 num_devices,
    const pi_device *devices,
    void (*pfn_notify)(const char *errinfo, const void *private_info, size_t cb,
                       void *user_data),
    void *user_data, pi_context *ret_context);

__SYCL_EXPORT pi_result piContextGetInfo(pi_context context,
                                         pi_context_info param_name,
                                         size_t param_value_size,
                                         void *param_value,
                                         size_t *param_value_size_ret);

__SYCL_EXPORT pi_result piContextRetain(pi_context context);

__SYCL_EXPORT pi_result piContextRelease(pi_context context);

typedef void (*pi_context_extended_deleter)(void *user_data);

__SYCL_EXPORT pi_result piextContextSetExtendedDeleter(
    pi_context context, pi_context_extended_deleter func, void *user_data);

/// Gets the native handle of a PI context object.
///
/// \param context is the PI context to get the native handle of.
/// \param nativeHandle is the native handle of context.
__SYCL_EXPORT pi_result
piextContextGetNativeHandle(pi_context context, pi_native_handle *nativeHandle);

/// Creates PI context object from a native handle.
/// NOTE: The created PI object takes ownership of the native handle.
/// NOTE: The number of devices and the list of devices is needed for Level Zero
/// backend because there is no possilibity to query this information from
/// context handle for Level Zero. If backend has API to query a list of devices
/// from the context native handle then these parameters are ignored.
///
/// \param nativeHandle is the native handle to create PI context from.
/// \param numDevices is the number of devices in the context. Parameter is
///        ignored if number of devices can be queried from the context native
///        handle for a backend.
/// \param devices is the list of devices in the context. Parameter is ignored
///        if devices can be queried from the context native handle for a
///        backend.
/// \param pluginOwnsNativeHandle Indicates whether the created PI object
///        should take ownership of the native handle.
/// \param context is the PI context created from the native handle.
/// \return PI_SUCCESS if successfully created pi_context from the handle.
///         PI_ERROR_OUT_OF_HOST_MEMORY if can't allocate memory for the
///         pi_context object. PI_ERROR_INVALID_VALUE if numDevices == 0 or
///         devices is NULL but backend doesn't have API to query a list of
///         devices from the context native handle. PI_UNKNOWN_ERROR in case of
///         another error.
__SYCL_EXPORT pi_result piextContextCreateWithNativeHandle(
    pi_native_handle nativeHandle, pi_uint32 numDevices,
    const pi_device *devices, bool pluginOwnsNativeHandle, pi_context *context);

//
// Queue
//

// TODO: Remove during next ABI break and rename piextQueueCreate to
// piQueueCreate.
__SYCL_EXPORT pi_result piQueueCreate(pi_context context, pi_device device,
                                      pi_queue_properties properties,
                                      pi_queue *queue);
/// \param properties points to a zero-terminated array of extra data describing
/// desired queue properties. Format is
///  {[PROPERTY[, property-specific elements of data]*,]* 0}
__SYCL_EXPORT pi_result piextQueueCreate(pi_context context, pi_device device,
                                         pi_queue_properties *properties,
                                         pi_queue *queue);

__SYCL_EXPORT pi_result piQueueGetInfo(pi_queue command_queue,
                                       pi_queue_info param_name,
                                       size_t param_value_size,
                                       void *param_value,
                                       size_t *param_value_size_ret);

__SYCL_EXPORT pi_result piQueueRetain(pi_queue command_queue);

__SYCL_EXPORT pi_result piQueueRelease(pi_queue command_queue);

__SYCL_EXPORT pi_result piQueueFinish(pi_queue command_queue);

__SYCL_EXPORT pi_result piQueueFlush(pi_queue command_queue);

/// Gets the native handle of a PI queue object.
///
/// \param queue is the PI queue to get the native handle of.
/// \param nativeHandle is the native handle of queue.
__SYCL_EXPORT pi_result
piextQueueGetNativeHandle(pi_queue queue, pi_native_handle *nativeHandle);

/// Creates PI queue object from a native handle.
/// NOTE: The created PI object takes ownership of the native handle.
///
/// \param nativeHandle is the native handle to create PI queue from.
/// \param context is the PI context of the queue.
/// \param device is the PI device associated with the native device used when
///   creating the native queue. This parameter is optional but some backends
///   may fail to create the right PI queue if omitted.
/// \param pluginOwnsNativeHandle Indicates whether the created PI object
///        should take ownership of the native handle.
/// \param queue is the PI queue created from the native handle.
__SYCL_EXPORT pi_result piextQueueCreateWithNativeHandle(
    pi_native_handle nativeHandle, pi_context context, pi_device device,
    bool pluginOwnsNativeHandle, pi_queue *queue);

//
// Memory
//
__SYCL_EXPORT pi_result piMemBufferCreate(
    pi_context context, pi_mem_flags flags, size_t size, void *host_ptr,
    pi_mem *ret_mem, const pi_mem_properties *properties = nullptr);

__SYCL_EXPORT pi_result piMemImageCreate(pi_context context, pi_mem_flags flags,
                                         const pi_image_format *image_format,
                                         const pi_image_desc *image_desc,
                                         void *host_ptr, pi_mem *ret_mem);

__SYCL_EXPORT pi_result piMemGetInfo(pi_mem mem, pi_mem_info param_name,
                                     size_t param_value_size, void *param_value,
                                     size_t *param_value_size_ret);

__SYCL_EXPORT pi_result piMemImageGetInfo(pi_mem image,
                                          pi_image_info param_name,
                                          size_t param_value_size,
                                          void *param_value,
                                          size_t *param_value_size_ret);

__SYCL_EXPORT pi_result piMemRetain(pi_mem mem);

__SYCL_EXPORT pi_result piMemRelease(pi_mem mem);

__SYCL_EXPORT pi_result piMemBufferPartition(
    pi_mem buffer, pi_mem_flags flags, pi_buffer_create_type buffer_create_type,
    void *buffer_create_info, pi_mem *ret_mem);

/// Gets the native handle of a PI mem object.
///
/// \param mem is the PI mem to get the native handle of.
/// \param nativeHandle is the native handle of mem.
__SYCL_EXPORT pi_result piextMemGetNativeHandle(pi_mem mem,
                                                pi_native_handle *nativeHandle);

/// Creates PI mem object from a native handle.
/// NOTE: The created PI object takes ownership of the native handle.
///
/// \param nativeHandle is the native handle to create PI mem from.
/// \param context The PI context of the memory allocation.
/// \param ownNativeHandle Indicates if we own the native memory handle or it
/// came from interop that asked to not transfer the ownership to SYCL RT.
/// \param mem is the PI mem created from the native handle.
__SYCL_EXPORT pi_result piextMemCreateWithNativeHandle(
    pi_native_handle nativeHandle, pi_context context, bool ownNativeHandle,
    pi_mem *mem);

//
// Program
//

__SYCL_EXPORT pi_result piProgramCreate(pi_context context, const void *il,
                                        size_t length, pi_program *res_program);

__SYCL_EXPORT pi_result piclProgramCreateWithSource(pi_context context,
                                                    pi_uint32 count,
                                                    const char **strings,
                                                    const size_t *lengths,
                                                    pi_program *ret_program);

/// Creates a PI program for a context and loads the given binary into it.
///
/// \param context is the PI context to associate the program with.
/// \param num_devices is the number of devices in device_list.
/// \param device_list is a pointer to a list of devices. These devices must all
///                    be in context.
/// \param lengths is an array of sizes in bytes of the binary in binaries.
/// \param binaries is a pointer to a list of program binaries.
/// \param num_metadata_entries is the number of metadata entries in metadata.
/// \param metadata is a pointer to a list of program metadata entries. The
///                 use of metadata entries is backend-defined.
/// \param binary_status returns whether the program binary was loaded
///                      succesfully or not, for each device in device_list.
///                      binary_status is ignored if it is null and otherwise
///                      it must be an array of num_devices elements.
/// \param ret_program is the PI program created from the program binaries.
__SYCL_EXPORT pi_result piProgramCreateWithBinary(
    pi_context context, pi_uint32 num_devices, const pi_device *device_list,
    const size_t *lengths, const unsigned char **binaries,
    size_t num_metadata_entries, const pi_device_binary_property *metadata,
    pi_int32 *binary_status, pi_program *ret_program);

__SYCL_EXPORT pi_result piProgramGetInfo(pi_program program,
                                         pi_program_info param_name,
                                         size_t param_value_size,
                                         void *param_value,
                                         size_t *param_value_size_ret);

__SYCL_EXPORT pi_result
piProgramLink(pi_context context, pi_uint32 num_devices,
              const pi_device *device_list, const char *options,
              pi_uint32 num_input_programs, const pi_program *input_programs,
              void (*pfn_notify)(pi_program program, void *user_data),
              void *user_data, pi_program *ret_program);

__SYCL_EXPORT pi_result piProgramCompile(
    pi_program program, pi_uint32 num_devices, const pi_device *device_list,
    const char *options, pi_uint32 num_input_headers,
    const pi_program *input_headers, const char **header_include_names,
    void (*pfn_notify)(pi_program program, void *user_data), void *user_data);

__SYCL_EXPORT pi_result piProgramBuild(
    pi_program program, pi_uint32 num_devices, const pi_device *device_list,
    const char *options,
    void (*pfn_notify)(pi_program program, void *user_data), void *user_data);

__SYCL_EXPORT pi_result piProgramGetBuildInfo(
    pi_program program, pi_device device, _pi_program_build_info param_name,
    size_t param_value_size, void *param_value, size_t *param_value_size_ret);

__SYCL_EXPORT pi_result piProgramRetain(pi_program program);

__SYCL_EXPORT pi_result piProgramRelease(pi_program program);

/// Sets a specialization constant to a specific value.
///
/// Note: Only used when specialization constants are natively supported (SPIR-V
/// binaries), and not when they are emulated (AOT binaries).
///
/// \param prog the program object which will use the value
/// \param spec_id integer ID of the constant
/// \param spec_size size of the value
/// \param spec_value bytes of the value
__SYCL_EXPORT pi_result
piextProgramSetSpecializationConstant(pi_program prog, pi_uint32 spec_id,
                                      size_t spec_size, const void *spec_value);

/// Gets the native handle of a PI program object.
///
/// \param program is the PI program to get the native handle of.
/// \param nativeHandle is the native handle of program.
__SYCL_EXPORT pi_result
piextProgramGetNativeHandle(pi_program program, pi_native_handle *nativeHandle);

/// Creates PI program object from a native handle.
/// NOTE: The created PI object takes ownership of the native handle.
///
/// \param nativeHandle is the native handle to create PI program from.
/// \param context is the PI context of the program.
/// \param pluginOwnsNativeHandle Indicates whether the created PI object
///        should take ownership of the native handle.
/// \param program is the PI program created from the native handle.
__SYCL_EXPORT pi_result piextProgramCreateWithNativeHandle(
    pi_native_handle nativeHandle, pi_context context,
    bool pluginOwnsNativeHandle, pi_program *program);

//
// Kernel
//

typedef enum {
  /// indicates that the kernel might access data through USM ptrs
  PI_USM_INDIRECT_ACCESS,
  /// provides an explicit list of pointers that the kernel will access
  PI_USM_PTRS = 0x4203
} _pi_kernel_exec_info;

using pi_kernel_exec_info = _pi_kernel_exec_info;

__SYCL_EXPORT pi_result piKernelCreate(pi_program program,
                                       const char *kernel_name,
                                       pi_kernel *ret_kernel);

__SYCL_EXPORT pi_result piKernelSetArg(pi_kernel kernel, pi_uint32 arg_index,
                                       size_t arg_size, const void *arg_value);

__SYCL_EXPORT pi_result piKernelGetInfo(pi_kernel kernel,
                                        pi_kernel_info param_name,
                                        size_t param_value_size,
                                        void *param_value,
                                        size_t *param_value_size_ret);

__SYCL_EXPORT pi_result piKernelGetGroupInfo(pi_kernel kernel, pi_device device,
                                             pi_kernel_group_info param_name,
                                             size_t param_value_size,
                                             void *param_value,
                                             size_t *param_value_size_ret);

/// API to query information from the sub-group from a kernel
///
/// \param kernel is the pi_kernel to query
/// \param device is the device the kernel is executed on
/// \param param_name is a pi_kernel_sub_group_info enum value that
///        specifies the informtation queried for.
/// \param input_value_size is the size of input value passed in
///        ptr input_value param
/// \param input_value is the ptr to the input value passed.
/// \param param_value_size is the size of the value in bytes.
/// \param param_value is a pointer to the value to set.
/// \param param_value_size_ret is a pointer to return the size of data in
///        param_value ptr.
///
/// All queries expect a return of 4 bytes in param_value_size,
/// param_value_size_ret, and a uint32_t value should to be written in
/// param_value ptr.
/// Note: This behaviour differs from OpenCL. OpenCL returns size_t.
__SYCL_EXPORT pi_result piKernelGetSubGroupInfo(
    pi_kernel kernel, pi_device device, pi_kernel_sub_group_info param_name,
    size_t input_value_size, const void *input_value, size_t param_value_size,
    void *param_value, size_t *param_value_size_ret);

__SYCL_EXPORT pi_result piKernelRetain(pi_kernel kernel);

__SYCL_EXPORT pi_result piKernelRelease(pi_kernel kernel);

/// Sets up pointer arguments for CL kernels. An extra indirection
/// is required due to CL argument conventions.
///
/// \param kernel is the kernel to be launched
/// \param arg_index is the index of the kernel argument
/// \param arg_size is the size in bytes of the argument (ignored in CL)
/// \param arg_value is the pointer argument
__SYCL_EXPORT pi_result piextKernelSetArgPointer(pi_kernel kernel,
                                                 pi_uint32 arg_index,
                                                 size_t arg_size,
                                                 const void *arg_value);

/// API to set attributes controlling kernel execution
///
/// \param kernel is the pi kernel to execute
/// \param param_name is a pi_kernel_exec_info value that specifies the info
///        passed to the kernel
/// \param param_value_size is the size of the value in bytes
/// \param param_value is a pointer to the value to set for the kernel
///
/// If param_name is PI_USM_INDIRECT_ACCESS, the value will be a ptr to
///    the pi_bool value PI_TRUE
/// If param_name is PI_USM_PTRS, the value will be an array of ptrs
__SYCL_EXPORT pi_result piKernelSetExecInfo(pi_kernel kernel,
                                            pi_kernel_exec_info value_name,
                                            size_t param_value_size,
                                            const void *param_value);

/// Creates PI kernel object from a native handle.
/// NOTE: The created PI object takes ownership of the native handle.
///
/// \param nativeHandle is the native handle to create PI kernel from.
/// \param context is the PI context of the kernel.
/// \param program is the PI program of the kernel.
/// \param pluginOwnsNativeHandle Indicates whether the created PI object
///        should take ownership of the native handle.
/// \param kernel is the PI kernel created from the native handle.
__SYCL_EXPORT pi_result piextKernelCreateWithNativeHandle(
    pi_native_handle nativeHandle, pi_context context, pi_program program,
    bool pluginOwnsNativeHandle, pi_kernel *kernel);

/// Gets the native handle of a PI kernel object.
///
/// \param kernel is the PI kernel to get the native handle of.
/// \param nativeHandle is the native handle of kernel.
__SYCL_EXPORT pi_result
piextKernelGetNativeHandle(pi_kernel kernel, pi_native_handle *nativeHandle);

//
// Events
//

/// Create PI event object in a signalled/completed state.
///
/// \param context is the PI context of the event.
/// \param ret_event is the PI even created.
__SYCL_EXPORT pi_result piEventCreate(pi_context context, pi_event *ret_event);

__SYCL_EXPORT pi_result piEventGetInfo(pi_event event, pi_event_info param_name,
                                       size_t param_value_size,
                                       void *param_value,
                                       size_t *param_value_size_ret);

__SYCL_EXPORT pi_result piEventGetProfilingInfo(pi_event event,
                                                pi_profiling_info param_name,
                                                size_t param_value_size,
                                                void *param_value,
                                                size_t *param_value_size_ret);

__SYCL_EXPORT pi_result piEventsWait(pi_uint32 num_events,
                                     const pi_event *event_list);

__SYCL_EXPORT pi_result piEventSetCallback(
    pi_event event, pi_int32 command_exec_callback_type,
    void (*pfn_notify)(pi_event event, pi_int32 event_command_status,
                       void *user_data),
    void *user_data);

__SYCL_EXPORT pi_result piEventSetStatus(pi_event event,
                                         pi_int32 execution_status);

__SYCL_EXPORT pi_result piEventRetain(pi_event event);

__SYCL_EXPORT pi_result piEventRelease(pi_event event);

/// Gets the native handle of a PI event object.
///
/// \param event is the PI event to get the native handle of.
/// \param nativeHandle is the native handle of event.
__SYCL_EXPORT pi_result
piextEventGetNativeHandle(pi_event event, pi_native_handle *nativeHandle);

/// Creates PI event object from a native handle.
/// NOTE: The created PI object takes ownership of the native handle.
///
/// \param nativeHandle is the native handle to create PI event from.
/// \param context is the corresponding PI context
/// \param pluginOwnsNativeHandle Indicates whether the created PI object
///        should take ownership of the native handle.
/// \param event is the PI event created from the native handle.
__SYCL_EXPORT pi_result piextEventCreateWithNativeHandle(
    pi_native_handle nativeHandle, pi_context context, bool ownNativeHandle,
    pi_event *event);

//
// Sampler
//
__SYCL_EXPORT pi_result piSamplerCreate(
    pi_context context, const pi_sampler_properties *sampler_properties,
    pi_sampler *result_sampler);

__SYCL_EXPORT pi_result piSamplerGetInfo(pi_sampler sampler,
                                         pi_sampler_info param_name,
                                         size_t param_value_size,
                                         void *param_value,
                                         size_t *param_value_size_ret);

__SYCL_EXPORT pi_result piSamplerRetain(pi_sampler sampler);

__SYCL_EXPORT pi_result piSamplerRelease(pi_sampler sampler);

//
// Queue Commands
//
__SYCL_EXPORT pi_result piEnqueueKernelLaunch(
    pi_queue queue, pi_kernel kernel, pi_uint32 work_dim,
    const size_t *global_work_offset, const size_t *global_work_size,
    const size_t *local_work_size, pi_uint32 num_events_in_wait_list,
    const pi_event *event_wait_list, pi_event *event);

__SYCL_EXPORT pi_result piEnqueueNativeKernel(
    pi_queue queue, void (*user_func)(void *), void *args, size_t cb_args,
    pi_uint32 num_mem_objects, const pi_mem *mem_list,
    const void **args_mem_loc, pi_uint32 num_events_in_wait_list,
    const pi_event *event_wait_list, pi_event *event);

__SYCL_EXPORT pi_result piEnqueueEventsWait(pi_queue command_queue,
                                            pi_uint32 num_events_in_wait_list,
                                            const pi_event *event_wait_list,
                                            pi_event *event);

__SYCL_EXPORT pi_result piEnqueueEventsWaitWithBarrier(
    pi_queue command_queue, pi_uint32 num_events_in_wait_list,
    const pi_event *event_wait_list, pi_event *event);

__SYCL_EXPORT pi_result piEnqueueMemBufferRead(
    pi_queue queue, pi_mem buffer, pi_bool blocking_read, size_t offset,
    size_t size, void *ptr, pi_uint32 num_events_in_wait_list,
    const pi_event *event_wait_list, pi_event *event);

__SYCL_EXPORT pi_result piEnqueueMemBufferReadRect(
    pi_queue command_queue, pi_mem buffer, pi_bool blocking_read,
    pi_buff_rect_offset buffer_offset, pi_buff_rect_offset host_offset,
    pi_buff_rect_region region, size_t buffer_row_pitch,
    size_t buffer_slice_pitch, size_t host_row_pitch, size_t host_slice_pitch,
    void *ptr, pi_uint32 num_events_in_wait_list,
    const pi_event *event_wait_list, pi_event *event);

__SYCL_EXPORT pi_result
piEnqueueMemBufferWrite(pi_queue command_queue, pi_mem buffer,
                        pi_bool blocking_write, size_t offset, size_t size,
                        const void *ptr, pi_uint32 num_events_in_wait_list,
                        const pi_event *event_wait_list, pi_event *event);

__SYCL_EXPORT pi_result piEnqueueMemBufferWriteRect(
    pi_queue command_queue, pi_mem buffer, pi_bool blocking_write,
    pi_buff_rect_offset buffer_offset, pi_buff_rect_offset host_offset,
    pi_buff_rect_region region, size_t buffer_row_pitch,
    size_t buffer_slice_pitch, size_t host_row_pitch, size_t host_slice_pitch,
    const void *ptr, pi_uint32 num_events_in_wait_list,
    const pi_event *event_wait_list, pi_event *event);

__SYCL_EXPORT pi_result
piEnqueueMemBufferCopy(pi_queue command_queue, pi_mem src_buffer,
                       pi_mem dst_buffer, size_t src_offset, size_t dst_offset,
                       size_t size, pi_uint32 num_events_in_wait_list,
                       const pi_event *event_wait_list, pi_event *event);

__SYCL_EXPORT pi_result piEnqueueMemBufferCopyRect(
    pi_queue command_queue, pi_mem src_buffer, pi_mem dst_buffer,
    pi_buff_rect_offset src_origin, pi_buff_rect_offset dst_origin,
    pi_buff_rect_region region, size_t src_row_pitch, size_t src_slice_pitch,
    size_t dst_row_pitch, size_t dst_slice_pitch,
    pi_uint32 num_events_in_wait_list, const pi_event *event_wait_list,
    pi_event *event);

__SYCL_EXPORT pi_result
piEnqueueMemBufferFill(pi_queue command_queue, pi_mem buffer,
                       const void *pattern, size_t pattern_size, size_t offset,
                       size_t size, pi_uint32 num_events_in_wait_list,
                       const pi_event *event_wait_list, pi_event *event);

__SYCL_EXPORT pi_result piEnqueueMemImageRead(
    pi_queue command_queue, pi_mem image, pi_bool blocking_read,
    pi_image_offset origin, pi_image_region region, size_t row_pitch,
    size_t slice_pitch, void *ptr, pi_uint32 num_events_in_wait_list,
    const pi_event *event_wait_list, pi_event *event);

__SYCL_EXPORT pi_result piEnqueueMemImageWrite(
    pi_queue command_queue, pi_mem image, pi_bool blocking_write,
    pi_image_offset origin, pi_image_region region, size_t input_row_pitch,
    size_t input_slice_pitch, const void *ptr,
    pi_uint32 num_events_in_wait_list, const pi_event *event_wait_list,
    pi_event *event);

__SYCL_EXPORT pi_result piEnqueueMemImageCopy(
    pi_queue command_queue, pi_mem src_image, pi_mem dst_image,
    pi_image_offset src_origin, pi_image_offset dst_origin,
    pi_image_region region, pi_uint32 num_events_in_wait_list,
    const pi_event *event_wait_list, pi_event *event);

__SYCL_EXPORT pi_result
piEnqueueMemImageFill(pi_queue command_queue, pi_mem image,
                      const void *fill_color, const size_t *origin,
                      const size_t *region, pi_uint32 num_events_in_wait_list,
                      const pi_event *event_wait_list, pi_event *event);

__SYCL_EXPORT pi_result piEnqueueMemBufferMap(
    pi_queue command_queue, pi_mem buffer, pi_bool blocking_map,
    pi_map_flags map_flags, size_t offset, size_t size,
    pi_uint32 num_events_in_wait_list, const pi_event *event_wait_list,
    pi_event *event, void **ret_map);

__SYCL_EXPORT pi_result piEnqueueMemUnmap(pi_queue command_queue, pi_mem memobj,
                                          void *mapped_ptr,
                                          pi_uint32 num_events_in_wait_list,
                                          const pi_event *event_wait_list,
                                          pi_event *event);

// Extension to allow backends to process a PI memory object before adding it
// as an argument for a kernel.
// Note: This is needed by the CUDA backend to extract the device pointer to
// the memory as the kernels uses it rather than the PI object itself.
__SYCL_EXPORT pi_result piextKernelSetArgMemObj(pi_kernel kernel,
                                                pi_uint32 arg_index,
                                                const pi_mem *arg_value);

// Extension to allow backends to process a PI sampler object before adding it
// as an argument for a kernel.
// Note: This is needed by the CUDA backend to extract the properties of the
// sampler as the kernels uses it rather than the PI object itself.
__SYCL_EXPORT pi_result piextKernelSetArgSampler(pi_kernel kernel,
                                                 pi_uint32 arg_index,
                                                 const pi_sampler *arg_value);

///
// USM
///
typedef enum {
  PI_USM_HOST_SUPPORT = 0x4190,
  PI_USM_DEVICE_SUPPORT = 0x4191,
  PI_USM_SINGLE_SHARED_SUPPORT = 0x4192,
  PI_USM_CROSS_SHARED_SUPPORT = 0x4193,
  PI_USM_SYSTEM_SHARED_SUPPORT = 0x4194
} _pi_usm_capability_query;

typedef enum : pi_bitfield {
  PI_USM_ACCESS = (1 << 0),
  PI_USM_ATOMIC_ACCESS = (1 << 1),
  PI_USM_CONCURRENT_ACCESS = (1 << 2),
  PI_USM_CONCURRENT_ATOMIC_ACCESS = (1 << 3)
} _pi_usm_capabilities;

typedef enum {
  PI_MEM_ALLOC_TYPE = 0x419A,
  PI_MEM_ALLOC_BASE_PTR = 0x419B,
  PI_MEM_ALLOC_SIZE = 0x419C,
  PI_MEM_ALLOC_DEVICE = 0x419D,
} _pi_mem_alloc_info;

typedef enum {
  PI_MEM_TYPE_UNKNOWN = 0x4196,
  PI_MEM_TYPE_HOST = 0x4197,
  PI_MEM_TYPE_DEVICE = 0x4198,
  PI_MEM_TYPE_SHARED = 0x4199
} _pi_usm_type;

// Flag is used for piProgramUSMEnqueuePrefetch. PI_USM_MIGRATION_TBD0 is a
// placeholder for future developments and should not change the behaviour of
// piProgramUSMEnqueuePrefetch
typedef enum : pi_bitfield {
  PI_USM_MIGRATION_TBD0 = (1 << 0)
} _pi_usm_migration_flags;

using pi_usm_capability_query = _pi_usm_capability_query;
using pi_usm_capabilities = _pi_usm_capabilities;
using pi_mem_alloc_info = _pi_mem_alloc_info;
using pi_usm_type = _pi_usm_type;
using pi_usm_migration_flags = _pi_usm_migration_flags;

/// Allocates host memory accessible by the device.
///
/// \param result_ptr contains the allocated memory
/// \param context is the pi_context
/// \param properties are optional allocation properties
/// \param size is the size of the allocation
/// \param alignment is the desired alignment of the allocation
__SYCL_EXPORT pi_result piextUSMHostAlloc(void **result_ptr, pi_context context,
                                          pi_usm_mem_properties *properties,
                                          size_t size, pi_uint32 alignment);

/// Allocates device memory
///
/// \param result_ptr contains the allocated memory
/// \param context is the pi_context
/// \param device is the device the memory will be allocated on
/// \param properties are optional allocation properties
/// \param size is the size of the allocation
/// \param alignment is the desired alignment of the allocation
__SYCL_EXPORT pi_result piextUSMDeviceAlloc(void **result_ptr,
                                            pi_context context,
                                            pi_device device,
                                            pi_usm_mem_properties *properties,
                                            size_t size, pi_uint32 alignment);

/// Allocates memory accessible on both host and device
///
/// \param result_ptr contains the allocated memory
/// \param context is the pi_context
/// \param device is the device the memory will be allocated on
/// \param properties are optional allocation properties
/// \param size is the size of the allocation
/// \param alignment is the desired alignment of the allocation
__SYCL_EXPORT pi_result piextUSMSharedAlloc(void **result_ptr,
                                            pi_context context,
                                            pi_device device,
                                            pi_usm_mem_properties *properties,
                                            size_t size, pi_uint32 alignment);

/// Indicates that the allocated USM memory is no longer needed on the runtime
/// side. The actual freeing of the memory may be done in a blocking or deferred
/// manner, e.g. to avoid issues with indirect memory access from kernels.
///
/// \param context is the pi_context of the allocation
/// \param ptr is the memory to be freed
__SYCL_EXPORT pi_result piextUSMFree(pi_context context, void *ptr);

/// USM Memset API
///
/// \param queue is the queue to submit to
/// \param ptr is the ptr to memset
/// \param value is value to set.  It is interpreted as an 8-bit value and the
/// upper
///        24 bits are ignored
/// \param count is the size in bytes to memset
/// \param num_events_in_waitlist is the number of events to wait on
/// \param events_waitlist is an array of events to wait on
/// \param event is the event that represents this operation
__SYCL_EXPORT pi_result piextUSMEnqueueMemset(pi_queue queue, void *ptr,
                                              pi_int32 value, size_t count,
                                              pi_uint32 num_events_in_waitlist,
                                              const pi_event *events_waitlist,
                                              pi_event *event);

/// USM Memcpy API
///
/// \param queue is the queue to submit to
/// \param blocking is whether this operation should block the host
/// \param src_ptr is the data to be copied
/// \param dst_ptr is the location the data will be copied
/// \param size is number of bytes to copy
/// \param num_events_in_waitlist is the number of events to wait on
/// \param events_waitlist is an array of events to wait on
/// \param event is the event that represents this operation
__SYCL_EXPORT pi_result piextUSMEnqueueMemcpy(pi_queue queue, pi_bool blocking,
                                              void *dst_ptr,
                                              const void *src_ptr, size_t size,
                                              pi_uint32 num_events_in_waitlist,
                                              const pi_event *events_waitlist,
                                              pi_event *event);

/// Hint to migrate memory to the device
///
/// \param queue is the queue to submit to
/// \param ptr points to the memory to migrate
/// \param size is the number of bytes to migrate
/// \param flags is a bitfield used to specify memory migration options
/// \param num_events_in_waitlist is the number of events to wait on
/// \param events_waitlist is an array of events to wait on
/// \param event is the event that represents this operation
__SYCL_EXPORT pi_result piextUSMEnqueuePrefetch(
    pi_queue queue, const void *ptr, size_t size, pi_usm_migration_flags flags,
    pi_uint32 num_events_in_waitlist, const pi_event *events_waitlist,
    pi_event *event);

/// USM Memadvise API
///
/// \param queue is the queue to submit to
/// \param ptr is the data to be advised
/// \param length is the size in bytes of the memory to advise
/// \param advice is device specific advice
/// \param event is the event that represents this operation
// USM memadvise API to govern behavior of automatic migration mechanisms
__SYCL_EXPORT pi_result piextUSMEnqueueMemAdvise(pi_queue queue,
                                                 const void *ptr, size_t length,
                                                 pi_mem_advice advice,
                                                 pi_event *event);

/// API to query information about USM allocated pointers
/// Valid Queries:
///   PI_MEM_ALLOC_TYPE returns host/device/shared pi_host_usm value
///   PI_MEM_ALLOC_BASE_PTR returns the base ptr of an allocation if
///                         the queried pointer fell inside an allocation.
///                         Result must fit in void *
///   PI_MEM_ALLOC_SIZE returns how big the queried pointer's
///                     allocation is in bytes. Result is a size_t.
///   PI_MEM_ALLOC_DEVICE returns the pi_device this was allocated against
///
/// \param context is the pi_context
/// \param ptr is the pointer to query
/// \param param_name is the type of query to perform
/// \param param_value_size is the size of the result in bytes
/// \param param_value is the result
/// \param param_value_size_ret is how many bytes were written
__SYCL_EXPORT pi_result piextUSMGetMemAllocInfo(
    pi_context context, const void *ptr, pi_mem_alloc_info param_name,
    size_t param_value_size, void *param_value, size_t *param_value_size_ret);

/// USM 2D fill API
///
/// \param queue is the queue to submit to
/// \param ptr is the ptr to fill
/// \param pitch is the total width of the destination memory including padding
/// \param pattern is a pointer with the bytes of the pattern to set
/// \param pattern_size is the size in bytes of the pattern
/// \param width is width in bytes of each row to fill
/// \param height is height the columns to fill
/// \param num_events_in_waitlist is the number of events to wait on
/// \param events_waitlist is an array of events to wait on
/// \param event is the event that represents this operation
__SYCL_EXPORT pi_result piextUSMEnqueueFill2D(pi_queue queue, void *ptr,
                                              size_t pitch, size_t pattern_size,
                                              const void *pattern, size_t width,
                                              size_t height,
                                              pi_uint32 num_events_in_waitlist,
                                              const pi_event *events_waitlist,
                                              pi_event *event);

/// USM 2D Memset API
///
/// \param queue is the queue to submit to
/// \param ptr is the ptr to fill
/// \param pitch is the total width of the destination memory including padding
/// \param value the value to fill into the region in \param ptr
/// \param width is width in bytes of each row to fill
/// \param height is height the columns to fill
/// \param num_events_in_waitlist is the number of events to wait on
/// \param events_waitlist is an array of events to wait on
/// \param event is the event that represents this operation
__SYCL_EXPORT pi_result piextUSMEnqueueMemset2D(
    pi_queue queue, void *ptr, size_t pitch, int value, size_t width,
    size_t height, pi_uint32 num_events_in_waitlist,
    const pi_event *events_waitlist, pi_event *event);

/// USM 2D Memcpy API
///
/// \param queue is the queue to submit to
/// \param blocking is whether this operation should block the host
/// \param dst_ptr is the location the data will be copied
/// \param dst_pitch is the total width of the destination memory including
/// padding
/// \param src_ptr is the data to be copied
/// \param src_pitch is the total width of the source memory including padding
/// \param width is width in bytes of each row to be copied
/// \param height is height the columns to be copied
/// \param num_events_in_waitlist is the number of events to wait on
/// \param events_waitlist is an array of events to wait on
/// \param event is the event that represents this operation
__SYCL_EXPORT pi_result piextUSMEnqueueMemcpy2D(
    pi_queue queue, pi_bool blocking, void *dst_ptr, size_t dst_pitch,
    const void *src_ptr, size_t src_pitch, size_t width, size_t height,
    pi_uint32 num_events_in_waitlist, const pi_event *events_waitlist,
    pi_event *event);

/// API to get Plugin internal data, opaque to SYCL RT. Some devices whose
/// device code is compiled by the host compiler (e.g. CPU emulators) may use it
/// to access some device code functionality implemented in/behind the plugin.
/// \param opaque_data_param - unspecified argument, interpretation is specific
/// to a plugin \param opaque_data_return - placeholder for the returned opaque
/// data.
__SYCL_EXPORT pi_result piextPluginGetOpaqueData(void *opaque_data_param,
                                                 void **opaque_data_return);

/// API to notify that the plugin should clean up its resources.
/// No PI calls should be made until the next piPluginInit call.
/// \param PluginParameter placeholder for future use, currenly not used.
__SYCL_EXPORT pi_result piTearDown(void *PluginParameter);

/// API to get Plugin specific warning and error messages.
/// \param message is a returned address to the first element in the message the
/// plugin owns the error message string. The string is thread-local. As a
/// result, different threads may return different errors. A message is
/// overwritten by the following error or warning that is produced within the
/// given thread. The memory is cleaned up at the end of the thread's lifetime.
///
/// \return PI_SUCCESS if plugin is indicating non-fatal warning. Any other
/// error code indicates that plugin considers this to be a fatal error and the
/// runtime must handle it or end the application.
__SYCL_EXPORT pi_result piPluginGetLastError(char **message);

struct _pi_plugin {
  // PI version supported by host passed to the plugin. The Plugin
  // checks and writes the appropriate Function Pointers in
  // PiFunctionTable.
  // TODO: Work on version fields and their handshaking mechanism.
  // Some choices are:
  // - Use of integers to keep major and minor version.
  // - Keeping char* Versions.
  char PiVersion[20];
  // Plugin edits this.
  char PluginVersion[20];
  char *Targets;
  struct FunctionPointers {
#define _PI_API(api) decltype(::api) *api;
#include <sycl/detail/pi.def>
  } PiFunctionTable;
};

#ifdef __cplusplus
} // extern "C"
#endif // __cplusplus

#endif // _PI_H_<|MERGE_RESOLUTION|>--- conflicted
+++ resolved
@@ -53,11 +53,6 @@
 // 10.14 Add PI_EXT_INTEL_DEVICE_INFO_FREE_MEMORY as an extension for
 // piDeviceGetInfo.
 // 11.15 piEventCreate creates even in the signalled state now.
-<<<<<<< HEAD
-
-#define _PI_H_VERSION_MAJOR 11
-#define _PI_H_VERSION_MINOR 15
-=======
 // 11.16 Add PI_EXT_INTEL_DEVICE_INFO_MEMORY_CLOCK_RATE and
 // PI_EXT_INTEL_DEVICE_INFO_MEMORY_BUS_WIDTH as an extension for
 // piDeviceGetInfo.
@@ -82,7 +77,6 @@
 
 #define _PI_H_VERSION_MAJOR 12
 #define _PI_H_VERSION_MINOR 21
->>>>>>> bfff8914
 
 #define _PI_STRING_HELPER(a) #a
 #define _PI_CONCAT(a, b) _PI_STRING_HELPER(a.b)
