//==---------------- helpers.hpp - SYCL helpers ----------------------------==//
//
// Part of the LLVM Project, under the Apache License v2.0 with LLVM Exceptions.
// See https://llvm.org/LICENSE.txt for license information.
// SPDX-License-Identifier: Apache-2.0 WITH LLVM-exception
//
//===----------------------------------------------------------------------===//

#pragma once

#include <CL/__spirv/spirv_types.hpp>
#include <CL/__spirv/spirv_vars.hpp>
#include <sycl/access/access.hpp>
#include <sycl/detail/common.hpp>
#include <sycl/detail/export.hpp>
#include <sycl/detail/memcpy.hpp>
#include <sycl/detail/pi.hpp>
#include <sycl/detail/type_traits.hpp>

#include <memory>
#include <stdexcept>
#include <type_traits>
#include <vector>

namespace sycl {
__SYCL_INLINE_VER_NAMESPACE(_V1) {
class context;
class event;
template <int Dims, bool WithOffset> class item;
template <int Dims> class group;
template <int Dims> class range;
template <int Dims> class id;
template <int Dims> class nd_item;
template <int Dims> class h_item;
template <typename Type, std::size_t NumElements> class marray;
enum class memory_order;

namespace detail {

class context_impl;
// The function returns list of events that can be passed to OpenCL API as
// dependency list and waits for others.
__SYCL_EXPORT std::vector<RT::PiEvent>
getOrWaitEvents(std::vector<sycl::event> DepEvents,
                std::shared_ptr<sycl::detail::context_impl> Context);

__SYCL_EXPORT void waitEvents(std::vector<sycl::event> DepEvents);

template <typename T> T *declptr() { return static_cast<T *>(nullptr); }

// Function to get of store id, item, nd_item, group for the host implementation
// Pass nullptr to get stored object. Pass valid address to store object
template <typename T> T get_or_store(const T *obj) {
  static thread_local auto stored = *obj;
  if (obj != nullptr) {
    stored = *obj;
  }
  return stored;
}

class Builder {
public:
  Builder() = delete;

  template <int Dims>
  static group<Dims>
  createGroup(const range<Dims> &Global, const range<Dims> &Local,
              const range<Dims> &Group, const id<Dims> &Index) {
    return group<Dims>(Global, Local, Group, Index);
  }

  template <int Dims>
  static group<Dims> createGroup(const range<Dims> &Global,
                                 const range<Dims> &Local,
                                 const id<Dims> &Index) {
    return group<Dims>(Global, Local, Global / Local, Index);
  }

  template <class ResType, typename BitsType>
  static ResType createSubGroupMask(BitsType Bits, size_t BitsNum) {
    return ResType(Bits, BitsNum);
  }

  template <int Dims, bool WithOffset>
  static detail::enable_if_t<WithOffset, item<Dims, WithOffset>>
  createItem(const range<Dims> &Extent, const id<Dims> &Index,
             const id<Dims> &Offset) {
    return item<Dims, WithOffset>(Extent, Index, Offset);
  }

  template <int Dims, bool WithOffset>
  static detail::enable_if_t<!WithOffset, item<Dims, WithOffset>>
  createItem(const range<Dims> &Extent, const id<Dims> &Index) {
    return item<Dims, WithOffset>(Extent, Index);
  }

  template <int Dims>
  static nd_item<Dims> createNDItem(const item<Dims, true> &Global,
                                    const item<Dims, false> &Local,
                                    const group<Dims> &Group) {
    return nd_item<Dims>(Global, Local, Group);
  }

  template <int Dims>
  static h_item<Dims> createHItem(const item<Dims, false> &Global,
                                  const item<Dims, false> &Local) {
    return h_item<Dims>(Global, Local);
  }

  template <int Dims>
  static h_item<Dims> createHItem(const item<Dims, false> &Global,
                                  const item<Dims, false> &Local,
                                  const range<Dims> &Flex) {
    return h_item<Dims>(Global, Local, Flex);
  }

  template <int Dims, bool WithOffset>
  static void updateItemIndex(sycl::item<Dims, WithOffset> &Item,
                              const id<Dims> &NextIndex) {
    Item.MImpl.MIndex = NextIndex;
  }

#ifdef __SYCL_DEVICE_ONLY__

  template <int N>
  using is_valid_dimensions = std::integral_constant<bool, (N > 0) && (N < 4)>;

  template <int Dims> static const id<Dims> getElement(id<Dims> *) {
    static_assert(is_valid_dimensions<Dims>::value, "invalid dimensions");
    return __spirv::initGlobalInvocationId<Dims, id<Dims>>();
  }

  template <int Dims> static const group<Dims> getElement(group<Dims> *) {
    static_assert(is_valid_dimensions<Dims>::value, "invalid dimensions");
    range<Dims> GlobalSize{__spirv::initGlobalSize<Dims, range<Dims>>()};
    range<Dims> LocalSize{__spirv::initWorkgroupSize<Dims, range<Dims>>()};
    range<Dims> GroupRange{__spirv::initNumWorkgroups<Dims, range<Dims>>()};
    id<Dims> GroupId{__spirv::initWorkgroupId<Dims, id<Dims>>()};
    return createGroup<Dims>(GlobalSize, LocalSize, GroupRange, GroupId);
  }

  template <int Dims, bool WithOffset>
  static detail::enable_if_t<WithOffset, const item<Dims, WithOffset>>
  getItem() {
    static_assert(is_valid_dimensions<Dims>::value, "invalid dimensions");
    id<Dims> GlobalId{__spirv::initGlobalInvocationId<Dims, id<Dims>>()};
    range<Dims> GlobalSize{__spirv::initGlobalSize<Dims, range<Dims>>()};
    id<Dims> GlobalOffset{__spirv::initGlobalOffset<Dims, id<Dims>>()};
    return createItem<Dims, true>(GlobalSize, GlobalId, GlobalOffset);
  }

  template <int Dims, bool WithOffset>
  static detail::enable_if_t<!WithOffset, const item<Dims, WithOffset>>
  getItem() {
    static_assert(is_valid_dimensions<Dims>::value, "invalid dimensions");
    id<Dims> GlobalId{__spirv::initGlobalInvocationId<Dims, id<Dims>>()};
    range<Dims> GlobalSize{__spirv::initGlobalSize<Dims, range<Dims>>()};
    return createItem<Dims, false>(GlobalSize, GlobalId);
  }

  template <int Dims> static const nd_item<Dims> getElement(nd_item<Dims> *) {
    static_assert(is_valid_dimensions<Dims>::value, "invalid dimensions");
    range<Dims> GlobalSize{__spirv::initGlobalSize<Dims, range<Dims>>()};
    range<Dims> LocalSize{__spirv::initWorkgroupSize<Dims, range<Dims>>()};
    range<Dims> GroupRange{__spirv::initNumWorkgroups<Dims, range<Dims>>()};
    id<Dims> GroupId{__spirv::initWorkgroupId<Dims, id<Dims>>()};
    id<Dims> GlobalId{__spirv::initGlobalInvocationId<Dims, id<Dims>>()};
    id<Dims> LocalId{__spirv::initLocalInvocationId<Dims, id<Dims>>()};
    id<Dims> GlobalOffset{__spirv::initGlobalOffset<Dims, id<Dims>>()};
    group<Dims> Group =
        createGroup<Dims>(GlobalSize, LocalSize, GroupRange, GroupId);
    item<Dims, true> GlobalItem =
        createItem<Dims, true>(GlobalSize, GlobalId, GlobalOffset);
    item<Dims, false> LocalItem = createItem<Dims, false>(LocalSize, LocalId);
    return createNDItem<Dims>(GlobalItem, LocalItem, Group);
  }

  template <int Dims, bool WithOffset>
  static auto getElement(item<Dims, WithOffset> *)
      -> decltype(getItem<Dims, WithOffset>()) {
    return getItem<Dims, WithOffset>();
  }

  template <int Dims>
  static auto getNDItem() -> decltype(getElement(declptr<nd_item<Dims>>())) {
    return getElement(declptr<nd_item<Dims>>());
  }

#endif // __SYCL_DEVICE_ONLY__
};

inline constexpr __spv::MemorySemanticsMask::Flag
getSPIRVMemorySemanticsMask(memory_order) {
  return __spv::MemorySemanticsMask::None;
}

inline constexpr uint32_t
getSPIRVMemorySemanticsMask(const access::fence_space AccessSpace,
                            const __spv::MemorySemanticsMask LocalScopeMask =
                                __spv::MemorySemanticsMask::WorkgroupMemory) {
  // Huge ternary operator below is a workaround for constexpr function
  // requirement that such function can only contain return statement and
  // nothing more
  //
  // It is equivalent to the following code:
  //
  // uint32_t Flags =
  //     static_cast<uint32_t>(__spv::MemorySemanticsMask::SequentiallyConsistent);
  // switch (AccessSpace) {
  // case access::fence_space::global_space:
  //   Flags |=
  //       static_cast<uint32_t>(__spv::MemorySemanticsMask::CrossWorkgroupMemory);
  //   break;
  // case access::fence_space::local_space:
  //   Flags |= static_cast<uint32_t>(LocalScopeMask);
  //   break;
  // case access::fence_space::global_and_local:
  // default:
  //   Flags |= static_cast<uint32_t>(
  //                __spv::MemorySemanticsMask::CrossWorkgroupMemory) |
  //            static_cast<uint32_t>(LocalScopeMask);
  //   break;
  // }
  // return Flags;

  return (AccessSpace == access::fence_space::global_space)
             ? static_cast<uint32_t>(
                   __spv::MemorySemanticsMask::SequentiallyConsistent |
                   __spv::MemorySemanticsMask::CrossWorkgroupMemory)
         : (AccessSpace == access::fence_space::local_space)
             ? static_cast<uint32_t>(
                   __spv::MemorySemanticsMask::SequentiallyConsistent |
                   LocalScopeMask)
             : /* default: (AccessSpace ==
                  access::fence_space::global_and_local) */
             static_cast<uint32_t>(
                 __spv::MemorySemanticsMask::SequentiallyConsistent |
                 __spv::MemorySemanticsMask::CrossWorkgroupMemory |
                 LocalScopeMask);
}

// To ensure loop unrolling is done when processing dimensions.
template <size_t... Inds, class F>
void loop_impl(std::integer_sequence<size_t, Inds...>, F &&f) {
<<<<<<< HEAD
  (f(std::integral_constant<size_t, Inds>{}), ...);
=======
  // Partial temporary revert because of the CMPLRLLVM-47016.
  (f(Inds), ...); // INTEL
>>>>>>> 61812c06
}

template <size_t count, class F> void loop(F &&f) {
  loop_impl(std::make_index_sequence<count>{}, std::forward<F>(f));
}

} // namespace detail

} // __SYCL_INLINE_VER_NAMESPACE(_V1)
} // namespace sycl<|MERGE_RESOLUTION|>--- conflicted
+++ resolved
@@ -242,12 +242,8 @@
 // To ensure loop unrolling is done when processing dimensions.
 template <size_t... Inds, class F>
 void loop_impl(std::integer_sequence<size_t, Inds...>, F &&f) {
-<<<<<<< HEAD
-  (f(std::integral_constant<size_t, Inds>{}), ...);
-=======
   // Partial temporary revert because of the CMPLRLLVM-47016.
   (f(Inds), ...); // INTEL
->>>>>>> 61812c06
 }
 
 template <size_t count, class F> void loop(F &&f) {
