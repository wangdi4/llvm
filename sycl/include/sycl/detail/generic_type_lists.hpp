--- conflicted
+++ resolved
@@ -23,15 +23,7 @@
 inline namespace _V1 {
 template <typename T, int N> class vec;
 template <typename Type, std::size_t NumElements> class marray;
-<<<<<<< HEAD
-} // namespace _V1
-} // namespace sycl
-
-namespace sycl {
-inline namespace _V1 {
-=======
-
->>>>>>> 707cb877
+
 namespace detail {
 namespace gtl {
 // floating point types
