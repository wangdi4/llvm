--- conflicted
+++ resolved
@@ -9,13 +9,7 @@
 #pragma once
 
 #include <algorithm> // for std::min and vs2017 win
-<<<<<<< HEAD
-#include <sycl/detail/stl_type_traits.hpp>
-
-#include <type_traits>
-=======
 #include <type_traits> // for integral_constant, conditional_t, remove_cv_t
->>>>>>> 7f4c3c22
 
 namespace sycl {
 inline namespace _V1 {
