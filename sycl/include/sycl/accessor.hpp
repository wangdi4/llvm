//==------------ accessor.hpp - SYCL standard header file ------------------==//
//
// Part of the LLVM Project, under the Apache License v2.0 with LLVM Exceptions.
// See https://llvm.org/LICENSE.txt for license information.
// SPDX-License-Identifier: Apache-2.0 WITH LLVM-exception
//
//===----------------------------------------------------------------------===//

#pragma once

#include <CL/__spirv/spirv_types.hpp>
#include <sycl/atomic.hpp>
#include <sycl/buffer.hpp>
#include <sycl/detail/accessor_iterator.hpp>
#include <sycl/detail/cl.h>
#include <sycl/detail/common.hpp>
#include <sycl/detail/export.hpp>
#include <sycl/detail/generic_type_traits.hpp>
#include <sycl/detail/handler_proxy.hpp>
#include <sycl/detail/image_accessor_util.hpp>
#include <sycl/detail/image_ocl_types.hpp>
#include <sycl/detail/owner_less_base.hpp>
#include <sycl/device.hpp>
#include <sycl/exception.hpp>
#include <sycl/ext/oneapi/accessor_property_list.hpp>
#include <sycl/ext/oneapi/weak_object_base.hpp>
#include <sycl/id.hpp>
#include <sycl/image.hpp>
#include <sycl/pointers.hpp>
#include <sycl/properties/accessor_properties.hpp>
#include <sycl/properties/buffer_properties.hpp>
#include <sycl/property_list.hpp>
#include <sycl/property_list_conversion.hpp>
#include <sycl/sampler.hpp>

#include <iterator>
#include <type_traits>

#include <utility>

/// \file accessor.hpp
/// The file contains implementations of accessor class.
///
/// Objects of accessor class define a requirement to access some SYCL memory
/// object or local memory of the device.
///
/// Basically there are 3 distinct types of accessors.
///
/// One of them is an accessor to a SYCL buffer object(Buffer accessor) which
/// has the richest interface. It supports things like accessing only a part of
/// buffer, multidimensional access using sycl::id, conversions to various
/// multi_ptr and atomic classes.
///
/// Second type is an accessor to a SYCL image object(Image accessor) which has
/// "image" specific methods for reading and writing.
///
/// Finally, accessor to local memory(Local accessor) doesn't require access to
/// any SYCL memory object, but asks for some local memory on device to be
/// available. Some methods overlap with ones that "Buffer accessor" provides.
///
/// Buffer and Image accessors create the requirement to access some SYCL memory
/// object(or part of it). SYCL RT must detect when two kernels want to access
/// the same memory objects and make sure they are executed in correct order.
///
/// "accessor_common" class that contains several common methods between Buffer
/// and Local accessors.
///
/// Accessors have different representation on host and on device. On host they
/// have non-templated base class, that is needed to safely work with any
/// accessor type. Furhermore on host we need some additional fields in order
/// to implement functionality required by Specification, for example during
/// lifetime of a host accessor other operations with memory object the accessor
/// refers to should be blocked and when all references to the host accessor are
/// desctructed, the memory this host accessor refers to should be "written
/// back".
///
/// The scheme of inheritance for host side:
///
/// \dot
/// digraph G {
///    node [shape="box"];
///    graph [splines=ortho];
///    a1 [label =
///   "accessor(1)\nFor targets:\nhost_buffer\nglobal_buffer\nconstant_buffer"];
///    a2 [label = "accessor(2)\nFor targets:\n host_image"];
///    a3 [label = "accessor(3)\nFor targets:\nlocal"];
///    a4 [label = "accessor(4)\nFor targets:\nimage"];
///    a5 [label = "accessor(5)\nFor targets:\nimage_array"];
///    "AccessorBaseHost" -> "image_accessor";
///    "AccessorBaseHost" -> a1;
///    "accessor_common" -> a1;
///    "accessor_common" -> a3;
///    "LocalAccessorBaseHost" -> a3;
///    "image_accessor" -> a2;
///    "image_accessor" -> a4;
///    "image_accessor" -> a5;
/// }
/// \enddot
///
//  +------------------+     +-----------------+     +-----------------------+
//  |                  |     |                 |     |                       |
//  | AccessorBaseHost |     | accessor_common |     | LocalAccessorBaseHost |
//  |                  |     |                 |     |                       |
//  +------------------+     +-----+-----------+     +--------+--------------+
//         |     |                     |   |                   |
//         |     +-----------+    +----+   +---------+  +------+
//         |                 |    |                  |  |
//         v                 v    v                  v  v
//  +----------------+  +-----------------+   +-------------+
//  |                |  |   accessor(1)   |   | accessor(3) |
//  | image_accessor |  +-----------------|   +-------------+
//  |                |  | for targets:    |   | for target: |
//  +---+---+---+----+  |                 |   |             |
//      |   |   |       | host_buffer     |   | local       |
//      |   |   |       | global_buffer   |   +-------------+
//      |   |   |       | constant_buffer |
//      |   |   |       +-----------------+
//      |   |   |
//      |   |   +------------------------------------+
//      |   |                                        |
//      |   +----------------------+                 |
//      v                          v                 v
//  +-----------------+    +--------------+    +-------------+
//  |     acessor(2)  |    |  accessor(4) |    | accessor(5) |
//  +-----------------+    +--------------+    +-------------+
//  | for targets:    |    | for targets: |    | for target: |
//  |                 |    |              |    |             |
//  | host_image      |    |  image       |    | image_array |
//  +-----------------+    +--------------+    +-------------+
//
/// \file accessor.hpp
///
/// For host side AccessorBaseHost/LocalAccessorBaseHost contains shared_ptr
/// which points to AccessorImplHost/LocalAccessorImplHost object.
///
/// The scheme of inheritance for device side:
/// \dot
/// digraph Diagram {
///    node [shape="box"];
///    a1 [label =
///   "accessor(1)\nFor targets:\nhost_buffer\nglobal_buffer\nconstant_buffer"];
///    a2 [label = "accessor(2)\nFor targets:\nhost_image"];
///    a3 [label = "accessor(3)\nFor targets:\nlocal"];
///    a4 [label = "accessor(4)\nFor targets:\nimage"];
///    a5 [label = "accessor(5)\nFor targets:\nimage_array"];
///    "accessor_common" -> a1;
///    "accessor_common" -> a3;
///    "image_accessor" -> a2;
///    "image_accessor" -> a4;
///    "image_accessor" -> a5;
///    a1 -> "host_accessor";
/// }
/// \enddot
///
//
//                            +-----------------+
//                            |                 |
//                            | accessor_common |
//                            |                 |
//                            +-----+-------+---+
//                                     |       |
//                                +----+       +-----+
//                                |                  |
//                                v                  v
//  +----------------+  +-----------------+   +-------------+
//  |                |  |   accessor(1)   |   | accessor(3) |
//  | image_accessor |  +-----------------|   +-------------+
//  |                |  | for targets:    |   | for target: |
//  +---+---+---+----+  |                 |   |             |
//      |   |   |       | host_buffer     |   | local       |
//      |   |   |       | global_buffer   |   +-------------+
//      |   |   |       | constant_buffer |
//      |   |   |       +-----------------+
//      |   |   |                 |
//      |   |   |                 v
//      |   |   |       +-----------------+
//      |   |   |       |                 |
//      |   |   |       |  host_accessor  |
//      |   |   |       |                 |
//      |   |   |       +-----------------+
//      |   |   |
//      |   |   +------------------------------------+
//      |   |                                        |
//      |   +----------------------+                 |
//      v                          v                 v
//  +-----------------+    +--------------+    +-------------+
//  |     acessor(2)  |    |  accessor(4) |    | accessor(5) |
//  +-----------------+    +--------------+    +-------------+
//  | for targets:    |    | for targets: |    | for target: |
//  |                 |    |              |    |             |
//  | host_image      |    |  image       |    | image_array |
//  +-----------------+    +--------------+    +-------------+
//
/// \file accessor.hpp
///
/// For device side AccessorImplHost/LocalAccessorImplHost are fileds of
/// accessor(1) and accessor(3).
///
/// accessor(1) declares accessor as a template class and implements accessor
/// class for access targets: host_buffer, global_buffer and constant_buffer.
///
/// accessor(3) specializes accessor(1) for the local access target.
///
/// image_accessor contains implements interfaces for access targets:
/// host_image, image and image_array. But there are three distinct
/// specializations of the accessor(1) (accessor(2), accessor(4), accessor(5))
/// that are just inherited from image_accessor.
///
/// accessor_common contains several helpers common for both accessor(1) and
/// accessor(3)

namespace sycl {
__SYCL_INLINE_VER_NAMESPACE(_V1) {
class stream;
namespace ext::intel::esimd::detail {
// Forward declare a "back-door" access class to support ESIMD.
class AccessorPrivateProxy;
} // namespace ext::intel::esimd::detail

template <typename DataT, int Dimensions = 1,
          access::mode AccessMode = access::mode::read_write,
          access::target AccessTarget = access::target::device,
          access::placeholder IsPlaceholder = access::placeholder::false_t,
          typename PropertyListT = ext::oneapi::accessor_property_list<>>
class accessor;

namespace detail {

// A helper structure which is shared between buffer accessor and accessor_impl
// TODO: Unify with AccessorImplDevice?
struct AccHostDataT {
  AccHostDataT(const sycl::id<3> &Offset, const sycl::range<3> &Range,
               const sycl::range<3> &MemoryRange, void *Data = nullptr)
      : MOffset(Offset), MAccessRange(Range), MMemoryRange(MemoryRange),
        MData(Data) {}

  sycl::id<3> MOffset;
  sycl::range<3> MAccessRange;
  sycl::range<3> MMemoryRange;
  void *MData = nullptr;
  void *Reserved = nullptr;
};

// To ensure loop unrolling is done when processing dimensions.
template <size_t... Inds, class F>
void dim_loop_impl(std::integer_sequence<size_t, Inds...>, F &&f) {
  (f(Inds), ...);
}

template <size_t count, class F> void dim_loop(F &&f) {
  dim_loop_impl(std::make_index_sequence<count>{}, std::forward<F>(f));
}

void __SYCL_EXPORT constructorNotification(void *BufferObj, void *AccessorObj,
                                           access::target Target,
                                           access::mode Mode,
                                           const code_location &CodeLoc);

template <typename T>
using IsPropertyListT = typename std::is_base_of<PropertyListBase, T>;

template <typename T>
using IsRunTimePropertyListT =
    typename std::is_same<ext::oneapi::accessor_property_list<>, T>;

template <typename T> struct IsCxPropertyList {
  constexpr static bool value = false;
};

template <typename... Props>
struct IsCxPropertyList<ext::oneapi::accessor_property_list<Props...>> {
  constexpr static bool value = true;
};

template <> struct IsCxPropertyList<ext::oneapi::accessor_property_list<>> {
  constexpr static bool value = false;
};

__SYCL_EXPORT device getDeviceFromHandler(handler &CommandGroupHandlerRef);

template <typename DataT, int Dimensions, access::mode AccessMode,
          access::target AccessTarget, access::placeholder IsPlaceholder,
          typename PropertyListT = ext::oneapi::accessor_property_list<>>
class accessor_common {
protected:
  constexpr static bool IsPlaceH = IsPlaceholder == access::placeholder::true_t;
  constexpr static access::address_space AS = TargetToAS<AccessTarget>::AS;

  constexpr static bool IsHostBuf = AccessTarget == access::target::host_buffer;

  // TODO: SYCL 2020 deprecates four of the target enum values
  // and replaces them with 2 (device and host_task). May want
  // to change these constexpr.
  constexpr static bool IsGlobalBuf =
      AccessTarget == access::target::global_buffer;

  constexpr static bool IsConstantBuf =
      AccessTarget == access::target::constant_buffer;

  constexpr static bool IsAccessAnyWrite =
      AccessMode == access::mode::write ||
      AccessMode == access::mode::read_write ||
      AccessMode == access::mode::discard_write ||
      AccessMode == access::mode::discard_read_write;

  constexpr static bool IsAccessReadOnly = AccessMode == access::mode::read;

  constexpr static bool IsAccessReadWrite =
      AccessMode == access::mode::read_write;

  constexpr static bool IsAccessAtomic = AccessMode == access::mode::atomic;

  using RefType = detail::const_if_const_AS<AS, DataT> &;
  using ConstRefType = const DataT &;
  using PtrType = detail::const_if_const_AS<AS, DataT> *;

  // The class which allows to access value of N dimensional accessor using N
  // subscript operators, e.g. accessor[2][2][3]
  template <int SubDims,
            typename AccType =
                accessor<DataT, Dimensions, AccessMode, AccessTarget,
                         IsPlaceholder, PropertyListT>>
  class AccessorSubscript {
    static constexpr int Dims = Dimensions;

    mutable id<Dims> MIDs;
    AccType MAccessor;

  public:
    AccessorSubscript(AccType Accessor, id<Dims> IDs)
        : MIDs(IDs), MAccessor(Accessor) {}

    // Only accessor class is supposed to use this c'tor for the first
    // operator[].
    AccessorSubscript(AccType Accessor, size_t Index) : MAccessor(Accessor) {
      MIDs[0] = Index;
    }

    template <int CurDims = SubDims,
              typename = detail::enable_if_t<(CurDims > 1)>>
    auto operator[](size_t Index) {
      MIDs[Dims - CurDims] = Index;
      return AccessorSubscript<CurDims - 1, AccType>(MAccessor, MIDs);
    }

    template <int CurDims = SubDims,
              typename = detail::enable_if_t<CurDims == 1 && IsAccessAnyWrite>>
    RefType operator[](size_t Index) const {
      MIDs[Dims - CurDims] = Index;
      return MAccessor[MIDs];
    }

    template <int CurDims = SubDims>
    typename detail::enable_if_t<CurDims == 1 && IsAccessAtomic,
                                 atomic<DataT, AS>>
    operator[](size_t Index) const {
      MIDs[Dims - CurDims] = Index;
      return MAccessor[MIDs];
    }

    template <int CurDims = SubDims,
              typename = detail::enable_if_t<CurDims == 1 && IsAccessReadOnly>>
    ConstRefType operator[](size_t Index) const {
      MIDs[Dims - SubDims] = Index;
      return MAccessor[MIDs];
    }
  };
};

template <typename MayBeTag1, typename MayBeTag2>
constexpr access::mode deduceAccessMode() {
  // property_list = {} is not properly detected by deduction guide,
  // when parameter is passed without curly braces: access(buffer, no_init)
  // thus simplest approach is to check 2 last arguments for being a tag
  if constexpr (std::is_same<MayBeTag1,
                             mode_tag_t<access::mode::read>>::value ||
                std::is_same<MayBeTag2,
                             mode_tag_t<access::mode::read>>::value) {
    return access::mode::read;
  }

  if constexpr (std::is_same<MayBeTag1,
                             mode_tag_t<access::mode::write>>::value ||
                std::is_same<MayBeTag2,
                             mode_tag_t<access::mode::write>>::value) {
    return access::mode::write;
  }

  if constexpr (
      std::is_same<MayBeTag1,
                   mode_target_tag_t<access::mode::read,
                                     access::target::constant_buffer>>::value ||
      std::is_same<MayBeTag2,
                   mode_target_tag_t<access::mode::read,
                                     access::target::constant_buffer>>::value) {
    return access::mode::read;
  }

  return access::mode::read_write;
}

template <typename MayBeTag1, typename MayBeTag2>
constexpr access::target deduceAccessTarget(access::target defaultTarget) {
  if constexpr (
      std::is_same<MayBeTag1,
                   mode_target_tag_t<access::mode::read,
                                     access::target::constant_buffer>>::value ||
      std::is_same<MayBeTag2,
                   mode_target_tag_t<access::mode::read,
                                     access::target::constant_buffer>>::value) {
    return access::target::constant_buffer;
  }

  return defaultTarget;
}

template <int Dims> class LocalAccessorBaseDevice {
public:
  LocalAccessorBaseDevice(sycl::range<Dims> Size)
      : AccessRange(Size),
        MemRange(InitializedVal<Dims, range>::template get<0>()) {}
  // TODO: Actually we need only one field here, but currently compiler requires
  // all of them.
  range<Dims> AccessRange;
  range<Dims> MemRange;
  id<Dims> Offset;

  bool operator==(const LocalAccessorBaseDevice &Rhs) const {
    return (AccessRange == Rhs.AccessRange);
  }
};

// The class describes a requirement to access a SYCL memory object such as
// sycl::buffer and sycl::image. For example, each accessor used in a kernel,
// except one with access target "local", adds such requirement for the command
// group.

template <int Dims> class AccessorImplDevice {
public:
  AccessorImplDevice() = default;
  AccessorImplDevice(id<Dims> Offset, range<Dims> AccessRange,
                     range<Dims> MemoryRange)
      : Offset(Offset), AccessRange(AccessRange), MemRange(MemoryRange) {}

  id<Dims> Offset;
  range<Dims> AccessRange;
  range<Dims> MemRange;

  bool operator==(const AccessorImplDevice &Rhs) const {
    return (Offset == Rhs.Offset && AccessRange == Rhs.AccessRange &&
            MemRange == Rhs.MemRange);
  }
};

class AccessorImplHost;

void __SYCL_EXPORT addHostAccessorAndWait(AccessorImplHost *Req);

class SYCLMemObjI;

using AccessorImplPtr = std::shared_ptr<AccessorImplHost>;

class __SYCL_EXPORT AccessorBaseHost {
protected:
  AccessorBaseHost(const AccessorImplPtr &Impl) : impl{Impl} {}

public:
  AccessorBaseHost(id<3> Offset, range<3> AccessRange, range<3> MemoryRange,
                   access::mode AccessMode, void *SYCLMemObject, int Dims,
                   int ElemSize, int OffsetInBytes = 0,
                   bool IsSubBuffer = false,
                   const property_list &PropertyList = {});

public:
  id<3> &getOffset();
  range<3> &getAccessRange();
  range<3> &getMemoryRange();
  void *getPtr();
  unsigned int getElemSize() const;

  const id<3> &getOffset() const;
  const range<3> &getAccessRange() const;
  const range<3> &getMemoryRange() const;
  void *getPtr() const;

  detail::AccHostDataT &getAccData();

  const property_list &getPropList() const;

  void *getMemoryObject() const;

  template <class Obj>
  friend decltype(Obj::impl) getSyclObjImpl(const Obj &SyclObject);

  template <class T>
  friend T detail::createSyclObjFromImpl(decltype(T::impl) ImplObj);

  template <typename, int, access::mode, access::target, access::placeholder,
            typename>
  friend class accessor;

  AccessorImplPtr impl;

private:
  friend class sycl::ext::intel::esimd::detail::AccessorPrivateProxy;
};

class LocalAccessorImplHost;
using LocalAccessorImplPtr = std::shared_ptr<LocalAccessorImplHost>;

class __SYCL_EXPORT LocalAccessorBaseHost {
protected:
  LocalAccessorBaseHost(const LocalAccessorImplPtr &Impl) : impl{Impl} {}

public:
  LocalAccessorBaseHost(sycl::range<3> Size, int Dims, int ElemSize,
                        const property_list &PropertyList = {});
  sycl::range<3> &getSize();
  const sycl::range<3> &getSize() const;
  void *getPtr();
  void *getPtr() const;
  int getNumOfDims();
  int getElementSize();
  const property_list &getPropList() const;

protected:
  template <class Obj>
  friend decltype(Obj::impl) getSyclObjImpl(const Obj &SyclObject);

  template <class T>
  friend T detail::createSyclObjFromImpl(decltype(T::impl) ImplObj);

  LocalAccessorImplPtr impl;
};

template <int Dim, typename T> struct IsValidCoordDataT;
template <typename T> struct IsValidCoordDataT<1, T> {
  constexpr static bool value =
      detail::is_contained<T, detail::type_list<cl_int, cl_float>>::type::value;
};
template <typename T> struct IsValidCoordDataT<2, T> {
  constexpr static bool value =
      detail::is_contained<T,
                           detail::type_list<cl_int2, cl_float2>>::type::value;
};
template <typename T> struct IsValidCoordDataT<3, T> {
  constexpr static bool value =
      detail::is_contained<T,
                           detail::type_list<cl_int4, cl_float4>>::type::value;
};

template <typename DataT, int Dimensions, access::mode AccessMode,
          access::placeholder IsPlaceholder>
class __image_array_slice__;

// Image accessor
template <typename DataT, int Dimensions, access::mode AccessMode,
          access::target AccessTarget, access::placeholder IsPlaceholder>
class image_accessor
#ifndef __SYCL_DEVICE_ONLY__
    : public detail::AccessorBaseHost {
  size_t MImageCount;
  image_channel_order MImgChannelOrder;
  image_channel_type MImgChannelType;
#else
{

  using OCLImageTy = typename detail::opencl_image_type<Dimensions, AccessMode,
                                                        AccessTarget>::type;
  OCLImageTy MImageObj;
  char MPadding[sizeof(detail::AccessorBaseHost) +
                sizeof(size_t /*MImageCount*/) + sizeof(image_channel_order) +
                sizeof(image_channel_type) - sizeof(OCLImageTy)];

protected:
  void imageAccessorInit(OCLImageTy Image) { MImageObj = Image; }

private:
#endif
  template <typename T1, int T2, access::mode T3, access::placeholder T4>
  friend class __image_array_slice__;

  constexpr static bool IsHostImageAcc =
      (AccessTarget == access::target::host_image);

  constexpr static bool IsImageAcc = (AccessTarget == access::target::image);

  constexpr static bool IsImageArrayAcc =
      (AccessTarget == access::target::image_array);

  constexpr static bool IsImageAccessWriteOnly =
      (AccessMode == access::mode::write ||
       AccessMode == access::mode::discard_write);

  constexpr static bool IsImageAccessAnyWrite =
      (IsImageAccessWriteOnly || AccessMode == access::mode::read_write);

  constexpr static bool IsImageAccessReadOnly =
      (AccessMode == access::mode::read);

  constexpr static bool IsImageAccessAnyRead =
      (IsImageAccessReadOnly || AccessMode == access::mode::read_write);

  static_assert(std::is_same<DataT, cl_int4>::value ||
                    std::is_same<DataT, cl_uint4>::value ||
                    std::is_same<DataT, cl_float4>::value ||
                    std::is_same<DataT, cl_half4>::value,
                "The data type of an image accessor must be only cl_int4, "
                "cl_uint4, cl_float4 or cl_half4 from SYCL namespace");

  static_assert(IsImageAcc || IsHostImageAcc || IsImageArrayAcc,
                "Expected image type");

  static_assert(IsPlaceholder == access::placeholder::false_t,
                "Expected false as Placeholder value for image accessor.");

  static_assert(
      ((IsImageAcc || IsImageArrayAcc) &&
       (IsImageAccessWriteOnly || IsImageAccessReadOnly)) ||
          (IsHostImageAcc && (IsImageAccessAnyWrite || IsImageAccessAnyRead)),
      "Access modes can be only read/write/discard_write for image/image_array "
      "target accessor, or they can be only "
      "read/write/discard_write/read_write for host_image target accessor.");

  static_assert(Dimensions > 0 && Dimensions <= 3,
                "Dimensions can be 1/2/3 for image accessor.");

  template <typename Param>
  void checkDeviceFeatureSupported(const device &Device) {
    if (!Device.get_info<Param>())
      throw feature_not_supported("Images are not supported by this device.",
                                  PI_ERROR_INVALID_OPERATION);
  }

#ifdef __SYCL_DEVICE_ONLY__

  sycl::vec<int, Dimensions> getRangeInternal() const {
    return __invoke_ImageQuerySize<sycl::vec<int, Dimensions>, OCLImageTy>(
        MImageObj);
  }

  size_t getElementSize() const {
    int ChannelType = __invoke_ImageQueryFormat<int, OCLImageTy>(MImageObj);
    int ChannelOrder = __invoke_ImageQueryOrder<int, OCLImageTy>(MImageObj);
    int ElementSize = getSPIRVElementSize(ChannelType, ChannelOrder);
    return ElementSize;
  }

#else

  sycl::vec<int, Dimensions> getRangeInternal() const {
    // TODO: Implement for host.
    throw runtime_error("image::getRangeInternal() is not implemented for host",
                        PI_ERROR_INVALID_OPERATION);
    return sycl::vec<int, Dimensions>{1};
  }

#endif

#ifndef __SYCL_DEVICE_ONLY__
protected:
  image_accessor(const AccessorImplPtr &Impl) : AccessorBaseHost{Impl} {}
#endif // __SYCL_DEVICE_ONLY__

private:
  friend class sycl::ext::intel::esimd::detail::AccessorPrivateProxy;

#ifdef __SYCL_DEVICE_ONLY__
  const OCLImageTy getNativeImageObj() const { return MImageObj; }
#endif // __SYCL_DEVICE_ONLY__

public:
  using value_type = DataT;
  using reference = DataT &;
  using const_reference = const DataT &;

  // image_accessor Constructors.

#ifdef __SYCL_DEVICE_ONLY__
  // Default constructor for objects later initialized with __init member.
  image_accessor() : MImageObj() {}
#endif

  // Available only when: accessTarget == access::target::host_image
  // template <typename AllocatorT>
  // accessor(image<dimensions, AllocatorT> &imageRef);
  template <
      typename AllocatorT, int Dims = Dimensions,
      typename = detail::enable_if_t<(Dims > 0 && Dims <= 3) && IsHostImageAcc>>
  image_accessor(image<Dims, AllocatorT> &ImageRef, int ImageElementSize)
#ifdef __SYCL_DEVICE_ONLY__
  {
    (void)ImageRef;
    (void)ImageElementSize;
    // No implementation needed for device. The constructor is only called by
    // host.
  }
#else
      : AccessorBaseHost({ImageRef.getRowPitch(), ImageRef.getSlicePitch(), 0},
                         detail::convertToArrayOfN<3, 1>(ImageRef.get_range()),
                         detail::convertToArrayOfN<3, 1>(ImageRef.get_range()),
                         AccessMode, detail::getSyclObjImpl(ImageRef).get(),
                         Dimensions, ImageElementSize),
        MImageCount(ImageRef.size()),
        MImgChannelOrder(ImageRef.getChannelOrder()),
        MImgChannelType(ImageRef.getChannelType()) {
    addHostAccessorAndWait(AccessorBaseHost::impl.get());
  }
#endif

  // Available only when: accessTarget == access::target::image
  // template <typename AllocatorT>
  // accessor(image<dimensions, AllocatorT> &imageRef,
  //          handler &commandGroupHandlerRef);
  template <
      typename AllocatorT, int Dims = Dimensions,
      typename = detail::enable_if_t<(Dims > 0 && Dims <= 3) && IsImageAcc>>
  image_accessor(image<Dims, AllocatorT> &ImageRef,
                 handler &CommandGroupHandlerRef, int ImageElementSize)
#ifdef __SYCL_DEVICE_ONLY__
  {
    (void)ImageRef;
    (void)CommandGroupHandlerRef;
    (void)ImageElementSize;
    // No implementation needed for device. The constructor is only called by
    // host.
  }
#else
      : AccessorBaseHost({ImageRef.getRowPitch(), ImageRef.getSlicePitch(), 0},
                         detail::convertToArrayOfN<3, 1>(ImageRef.get_range()),
                         detail::convertToArrayOfN<3, 1>(ImageRef.get_range()),
                         AccessMode, detail::getSyclObjImpl(ImageRef).get(),
                         Dimensions, ImageElementSize),
        MImageCount(ImageRef.size()),
        MImgChannelOrder(ImageRef.getChannelOrder()),
        MImgChannelType(ImageRef.getChannelType()) {
    checkDeviceFeatureSupported<info::device::image_support>(
        getDeviceFromHandler(CommandGroupHandlerRef));
  }
#endif

  /* -- common interface members -- */

  // operator == and != need to be defined only for host application as per the
  // SYCL spec 1.2.1
#ifndef __SYCL_DEVICE_ONLY__
  bool operator==(const image_accessor &Rhs) const { return Rhs.impl == impl; }
#else
  // The operator with __SYCL_DEVICE_ONLY__ need to be declared for compilation
  // of host application with device compiler.
  // Usage of this operator inside the kernel code will give a runtime failure.
  bool operator==(const image_accessor &Rhs) const;
#endif

  bool operator!=(const image_accessor &Rhs) const { return !(Rhs == *this); }

  // get_count() method : Returns the number of elements of the SYCL image this
  // SYCL accessor is accessing.
  //
  // get_range() method :  Returns a range object which represents the number of
  // elements of dataT per dimension that this accessor may access.
  // The range object returned must equal to the range of the image this
  // accessor is associated with.

#ifdef __SYCL_DEVICE_ONLY__

  __SYCL2020_DEPRECATED("get_count() is deprecated, please use size() instead")
  size_t get_count() const { return size(); }
  size_t size() const noexcept { return get_range<Dimensions>().size(); }

  template <int Dims = Dimensions, typename = detail::enable_if_t<Dims == 1>>
  range<1> get_range() const {
    cl_int Range = getRangeInternal();
    return range<1>(Range);
  }
  template <int Dims = Dimensions, typename = detail::enable_if_t<Dims == 2>>
  range<2> get_range() const {
    cl_int2 Range = getRangeInternal();
    return range<2>(Range[0], Range[1]);
  }
  template <int Dims = Dimensions, typename = detail::enable_if_t<Dims == 3>>
  range<3> get_range() const {
    cl_int3 Range = getRangeInternal();
    return range<3>(Range[0], Range[1], Range[2]);
  }

#else
  __SYCL2020_DEPRECATED("get_count() is deprecated, please use size() instead")
  size_t get_count() const { return size(); };
  size_t size() const noexcept { return MImageCount; };

  template <int Dims = Dimensions, typename = detail::enable_if_t<(Dims > 0)>>
  range<Dims> get_range() const {
    return detail::convertToArrayOfN<Dims, 1>(getAccessRange());
  }

#endif

  // Available only when:
  // (accessTarget == access::target::image && accessMode == access::mode::read)
  // || (accessTarget == access::target::host_image && ( accessMode ==
  // access::mode::read || accessMode == access::mode::read_write))
  template <typename CoordT, int Dims = Dimensions,
            typename = detail::enable_if_t<
                (Dims > 0) && (IsValidCoordDataT<Dims, CoordT>::value) &&
                (detail::is_genint<CoordT>::value) &&
                ((IsImageAcc && IsImageAccessReadOnly) ||
                 (IsHostImageAcc && IsImageAccessAnyRead))>>
  DataT read(const CoordT &Coords) const {
#ifdef __SYCL_DEVICE_ONLY__
    return __invoke__ImageRead<DataT, OCLImageTy, CoordT>(MImageObj, Coords);
#else
    sampler Smpl(coordinate_normalization_mode::unnormalized,
                 addressing_mode::none, filtering_mode::nearest);
    return read<CoordT, Dims>(Coords, Smpl);
#endif
  }

  // Available only when:
  // (accessTarget == access::target::image && accessMode == access::mode::read)
  // || (accessTarget == access::target::host_image && ( accessMode ==
  // access::mode::read || accessMode == access::mode::read_write))
  template <typename CoordT, int Dims = Dimensions,
            typename = detail::enable_if_t<
                (Dims > 0) && (IsValidCoordDataT<Dims, CoordT>::value) &&
                ((IsImageAcc && IsImageAccessReadOnly) ||
                 (IsHostImageAcc && IsImageAccessAnyRead))>>
  DataT read(const CoordT &Coords, const sampler &Smpl) const {
#ifdef __SYCL_DEVICE_ONLY__
    return __invoke__ImageReadSampler<DataT, OCLImageTy, CoordT>(
        MImageObj, Coords, Smpl.impl.m_Sampler);
#else
    return imageReadSamplerHostImpl<CoordT, DataT>(
        Coords, Smpl, getAccessRange() /*Image Range*/,
        getOffset() /*Image Pitch*/, MImgChannelType, MImgChannelOrder,
        AccessorBaseHost::getPtr() /*ptr to image*/,
        AccessorBaseHost::getElemSize());
#endif
  }

  // Available only when:
  // (accessTarget == access::target::image && (accessMode ==
  // access::mode::write || accessMode == access::mode::discard_write)) ||
  // (accessTarget == access::target::host_image && (accessMode ==
  // access::mode::write || accessMode == access::mode::discard_write ||
  // accessMode == access::mode::read_write))
  template <typename CoordT, int Dims = Dimensions,
            typename = detail::enable_if_t<
                (Dims > 0) && (detail::is_genint<CoordT>::value) &&
                (IsValidCoordDataT<Dims, CoordT>::value) &&
                ((IsImageAcc && IsImageAccessWriteOnly) ||
                 (IsHostImageAcc && IsImageAccessAnyWrite))>>
  void write(const CoordT &Coords, const DataT &Color) const {
#ifdef __SYCL_DEVICE_ONLY__
    __invoke__ImageWrite<OCLImageTy, CoordT, DataT>(MImageObj, Coords, Color);
#else
    imageWriteHostImpl(Coords, Color, getOffset() /*ImagePitch*/,
                       AccessorBaseHost::getElemSize(), MImgChannelType,
                       MImgChannelOrder,
                       AccessorBaseHost::getPtr() /*Ptr to Image*/);
#endif
  }
};

template <typename DataT, int Dimensions, access::mode AccessMode,
          access::placeholder IsPlaceholder>
class __image_array_slice__ {

  static_assert(Dimensions < 3,
                "Image slice cannot have more then 2 dimensions");

  constexpr static int AdjustedDims = (Dimensions == 2) ? 4 : Dimensions + 1;

  template <typename CoordT,
            typename CoordElemType =
                typename detail::TryToGetElementType<CoordT>::type>
  sycl::vec<CoordElemType, AdjustedDims>
  getAdjustedCoords(const CoordT &Coords) const {
    CoordElemType LastCoord = 0;

    if (std::is_same<float, CoordElemType>::value) {
      sycl::vec<int, Dimensions + 1> Size = MBaseAcc.getRangeInternal();
      LastCoord =
          MIdx / static_cast<float>(Size.template swizzle<Dimensions>());
    } else {
      LastCoord = MIdx;
    }

    sycl::vec<CoordElemType, Dimensions> LeftoverCoords{LastCoord};
    sycl::vec<CoordElemType, AdjustedDims> AdjustedCoords{Coords,
                                                          LeftoverCoords};
    return AdjustedCoords;
  }

public:
  __image_array_slice__(
      accessor<DataT, Dimensions, AccessMode, access::target::image_array,
               IsPlaceholder, ext::oneapi::accessor_property_list<>>
          BaseAcc,
      size_t Idx)
      : MBaseAcc(BaseAcc), MIdx(Idx) {}

  template <typename CoordT, int Dims = Dimensions,
            typename = detail::enable_if_t<
                (Dims > 0) && (IsValidCoordDataT<Dims, CoordT>::value)>>
  DataT read(const CoordT &Coords) const {
    return MBaseAcc.read(getAdjustedCoords(Coords));
  }

  template <typename CoordT, int Dims = Dimensions,
            typename = detail::enable_if_t<
                (Dims > 0) && IsValidCoordDataT<Dims, CoordT>::value>>
  DataT read(const CoordT &Coords, const sampler &Smpl) const {
    return MBaseAcc.read(getAdjustedCoords(Coords), Smpl);
  }

  template <typename CoordT, int Dims = Dimensions,
            typename = detail::enable_if_t<
                (Dims > 0) && IsValidCoordDataT<Dims, CoordT>::value>>
  void write(const CoordT &Coords, const DataT &Color) const {
    return MBaseAcc.write(getAdjustedCoords(Coords), Color);
  }

#ifdef __SYCL_DEVICE_ONLY__
  __SYCL2020_DEPRECATED("get_count() is deprecated, please use size() instead")
  size_t get_count() const { return size(); }
  size_t size() const noexcept { return get_range<Dimensions>().size(); }

  template <int Dims = Dimensions, typename = detail::enable_if_t<Dims == 1>>
  range<1> get_range() const {
    cl_int2 Count = MBaseAcc.getRangeInternal();
    return range<1>(Count.x());
  }
  template <int Dims = Dimensions, typename = detail::enable_if_t<Dims == 2>>
  range<2> get_range() const {
    cl_int3 Count = MBaseAcc.getRangeInternal();
    return range<2>(Count.x(), Count.y());
  }

#else

  __SYCL2020_DEPRECATED("get_count() is deprecated, please use size() instead")
  size_t get_count() const { return size(); }
  size_t size() const noexcept {
    return MBaseAcc.MImageCount / MBaseAcc.getAccessRange()[Dimensions];
  }

  template <int Dims = Dimensions,
            typename = detail::enable_if_t<(Dims == 1 || Dims == 2)>>
  range<Dims> get_range() const {
    return detail::convertToArrayOfN<Dims, 1>(MBaseAcc.getAccessRange());
  }

#endif

private:
  size_t MIdx;
  accessor<DataT, Dimensions, AccessMode, access::target::image_array,
           IsPlaceholder, ext::oneapi::accessor_property_list<>>
      MBaseAcc;
};

} // namespace detail

/// Buffer accessor.
///
/// \sa buffer
///
/// \ingroup sycl_api_acc
template <typename DataT, int Dimensions, access::mode AccessMode,
          access::target AccessTarget, access::placeholder IsPlaceholder,
          typename PropertyListT>
class __SYCL_EBO __SYCL_SPECIAL_CLASS __SYCL_TYPE(accessor) accessor :
#ifndef __SYCL_DEVICE_ONLY__
    public detail::AccessorBaseHost,
#endif
    public detail::accessor_common<DataT, Dimensions, AccessMode, AccessTarget,
                                   IsPlaceholder, PropertyListT>,
    public detail::OwnerLessBase<
        accessor<DataT, Dimensions, AccessMode, AccessTarget, IsPlaceholder,
                 PropertyListT>> {
protected:
  static_assert((AccessTarget == access::target::global_buffer ||
                 AccessTarget == access::target::constant_buffer ||
                 AccessTarget == access::target::host_buffer),
                "Expected buffer type");

  static_assert((AccessTarget == access::target::global_buffer ||
                 AccessTarget == access::target::host_buffer) ||
                    (AccessTarget == access::target::constant_buffer &&
                     AccessMode == access::mode::read),
                "Access mode can be only read for constant buffers");

  static_assert(detail::IsPropertyListT<PropertyListT>::value,
                "PropertyListT must be accessor_property_list");

  using AccessorCommonT =
      detail::accessor_common<DataT, Dimensions, AccessMode, AccessTarget,
                              IsPlaceholder, PropertyListT>;

  constexpr static int AdjustedDim = Dimensions == 0 ? 1 : Dimensions;

  using AccessorCommonT::AS;
  // Cannot do "using AccessorCommonT::Flag" as it doesn't work with g++ as host
  // compiler, for some reason.
  static constexpr bool IsAccessAnyWrite = AccessorCommonT::IsAccessAnyWrite;
  static constexpr bool IsAccessReadOnly = AccessorCommonT::IsAccessReadOnly;
  static constexpr bool IsConstantBuf = AccessorCommonT::IsConstantBuf;
  static constexpr bool IsGlobalBuf = AccessorCommonT::IsGlobalBuf;
  static constexpr bool IsHostBuf = AccessorCommonT::IsHostBuf;
  static constexpr bool IsPlaceH = AccessorCommonT::IsPlaceH;
  template <int Dims>
  using AccessorSubscript =
      typename AccessorCommonT::template AccessorSubscript<Dims>;

  using ConcreteASPtrType = typename detail::DecoratedType<DataT, AS>::type *;

  using RefType = detail::const_if_const_AS<AS, DataT> &;
  using ConstRefType = const DataT &;
  using PtrType = detail::const_if_const_AS<AS, DataT> *;

  template <int Dims = Dimensions> size_t getLinearIndex(id<Dims> Id) const {

    size_t Result = 0;
    detail::dim_loop<Dims>([&, this](size_t I) {
      Result = Result * getMemoryRange()[I] + Id[I];
      // We've already adjusted for the accessor's offset in the __init, so
      // don't include it here in case of device.
#ifndef __SYCL_DEVICE_ONLY__
      if constexpr (!(PropertyListT::template has_property<
                        sycl::ext::oneapi::property::no_offset>())) {
        Result += getOffset()[I];
      }
#endif // __SYCL_DEVICE_ONLY__
    });

    return Result;
  }

  template <typename T, int Dims>
  struct IsSameAsBuffer
      : std::bool_constant<std::is_same<T, DataT>::value && (Dims > 0) &&
                           (Dims == Dimensions)> {};

  static access::mode getAdjustedMode(const PropertyListT &PropertyList) {
    access::mode AdjustedMode = AccessMode;

    if (PropertyList.template has_property<property::no_init>() ||
        PropertyList.template has_property<property::noinit>()) {
      if (AdjustedMode == access::mode::write) {
        AdjustedMode = access::mode::discard_write;
      } else if (AdjustedMode == access::mode::read_write) {
        AdjustedMode = access::mode::discard_read_write;
      }
    }

    return AdjustedMode;
  }

  template <typename TagT>
  struct IsValidTag
      : std::disjunction<
            std::is_same<TagT, mode_tag_t<AccessMode>>,
            std::is_same<TagT, mode_target_tag_t<AccessMode, AccessTarget>>> {};

#ifdef __SYCL_DEVICE_ONLY__

  id<AdjustedDim> &getOffset() { return impl.Offset; }
  range<AdjustedDim> &getAccessRange() { return impl.AccessRange; }
  range<AdjustedDim> &getMemoryRange() { return impl.MemRange; }

  const id<AdjustedDim> &getOffset() const { return impl.Offset; }
  const range<AdjustedDim> &getAccessRange() const { return impl.AccessRange; }
  const range<AdjustedDim> &getMemoryRange() const { return impl.MemRange; }

  detail::AccessorImplDevice<AdjustedDim> impl;

  union {
    ConcreteASPtrType MData;
  };

  // TODO replace usages with getQualifiedPtr
  const ConcreteASPtrType getNativeImageObj() const { return MData; }

  void __init(ConcreteASPtrType Ptr, range<AdjustedDim> AccessRange,
              range<AdjustedDim> MemRange, id<AdjustedDim> Offset) {
    MData = Ptr;
    detail::dim_loop<AdjustedDim>([&, this](size_t I) {
      if constexpr (!(PropertyListT::template has_property<
                        sycl::ext::oneapi::property::no_offset>())) {
        getOffset()[I] = Offset[I];
      }
      getAccessRange()[I] = AccessRange[I];
      getMemoryRange()[I] = MemRange[I];
    });

    // Adjust for offsets as that part is invariant for all invocations of
    // operator[]. Will have to re-adjust in get_pointer.
    MData += getTotalOffset();
  }

  // __init variant used by the device compiler for ESIMD kernels.
  // TODO In ESIMD accessors usage is limited for now - access range, mem
  // range and offset are not supported.
  void __init_esimd(ConcreteASPtrType Ptr) { MData = Ptr; }

  ConcreteASPtrType getQualifiedPtr() const { return MData; }

  template <typename DataT_, int Dimensions_, access::mode AccessMode_,
            access::target AccessTarget_, access::placeholder IsPlaceholder_,
            typename PropertyListT_>
  friend class accessor;

#ifndef __SYCL_DEVICE_ONLY__
  using AccessorBaseHost::impl;
#endif

public:
  // Default constructor for objects later initialized with __init member.
  accessor()
      : impl({}, detail::InitializedVal<AdjustedDim, range>::template get<0>(),
             detail::InitializedVal<AdjustedDim, range>::template get<0>()) {}

#else
<<<<<<< HEAD
=======
  accessor(const detail::AccessorImplPtr &Impl)
      : detail::AccessorBaseHost{Impl} {}

>>>>>>> bfff8914
  id<3> &getOffset() {
    if constexpr (IsHostBuf)
      return MAccData->MOffset;
    else
      return AccessorBaseHost::getOffset();
  }

  range<3> &getAccessRange() { return AccessorBaseHost::getAccessRange(); }
  range<3> &getMemoryRange() {
    if constexpr (IsHostBuf)
      return MAccData->MMemoryRange;
    else
      return AccessorBaseHost::getMemoryRange();
  }
  void *getPtr() { return AccessorBaseHost::getPtr(); }

  const id<3> &getOffset() const {
    if constexpr (IsHostBuf)
      return MAccData->MOffset;
    else
      return AccessorBaseHost::getOffset();
  }
  const range<3> &getAccessRange() const {
    return AccessorBaseHost::getAccessRange();
  }
  const range<3> &getMemoryRange() const {
    if constexpr (IsHostBuf)
      return MAccData->MMemoryRange;
    else
      return AccessorBaseHost::getMemoryRange();
  }

  void *getPtr() const { return AccessorBaseHost::getPtr(); }

  void initHostAcc() { MAccData = &getAccData(); }

  // The function references helper methods required by GDB pretty-printers
  void GDBMethodsAnchor() {
#ifndef NDEBUG
    const auto *this_const = this;
    (void)getMemoryRange();
    (void)this_const->getMemoryRange();
    (void)getOffset();
    (void)this_const->getOffset();
    (void)getPtr();
    (void)this_const->getPtr();
    (void)getAccessRange();
    (void)this_const->getAccessRange();
#endif
  }

  detail::AccHostDataT *MAccData = nullptr;

  char padding[sizeof(detail::AccessorImplDevice<AdjustedDim>) +
               sizeof(PtrType) - sizeof(detail::AccessorBaseHost) -
               sizeof(MAccData)];

  PtrType getQualifiedPtr() const {
    if constexpr (IsHostBuf)
      return reinterpret_cast<PtrType>(MAccData->MData);
    else
      return reinterpret_cast<PtrType>(AccessorBaseHost::getPtr());
  }

public:
  accessor()
      : AccessorBaseHost(
            /*Offset=*/{0, 0, 0}, /*AccessRange=*/{0, 0, 0},
            /*MemoryRange=*/{0, 0, 0},
            /*AccessMode=*/getAdjustedMode({}),
            /*SYCLMemObject=*/nullptr, /*Dims=*/0, /*ElemSize=*/0,
            /*OffsetInBytes=*/0, /*IsSubBuffer=*/false, /*PropertyList=*/{}){};

#endif // __SYCL_DEVICE_ONLY__

private:
  friend class sycl::stream;
  friend class sycl::ext::intel::esimd::detail::AccessorPrivateProxy;

  template <class T>
  friend T detail::createSyclObjFromImpl(decltype(T::impl) ImplObj);

public:
  // 4.7.6.9.1. Interface for buffer command accessors
  // value_type is defined as const DataT for read_only accessors, DataT
  // otherwise
  using value_type = typename std::conditional<AccessMode == access_mode::read,
                                               const DataT, DataT>::type;
  using reference = DataT &;
  using const_reference = const DataT &;

  using iterator = typename detail::accessor_iterator<value_type, Dimensions>;
  using const_iterator =
      typename detail::accessor_iterator<const value_type, Dimensions>;
  using difference_type =
      typename std::iterator_traits<iterator>::difference_type;

  // The list of accessor constructors with their arguments
  // -------+---------+-------+----+-----+--------------
  // Dimensions = 0
  // -------+---------+-------+----+-----+--------------
  // buffer |         |       |    |     | property_list
  // buffer | handler |       |    |     | property_list
  // -------+---------+-------+----+-----+--------------
  // Dimensions >= 1
  // -------+---------+-------+----+-----+--------------
  // buffer |         |       |    |     | property_list
  // buffer |         |       |    | tag | property_list
  // buffer | handler |       |    |     | property_list
  // buffer | handler |       |    | tag | property_list
  // buffer |         | range |    |     | property_list
  // buffer |         | range |    | tag | property_list
  // buffer | handler | range |    |     | property_list
  // buffer | handler | range |    | tag | property_list
  // buffer |         | range | id |     | property_list
  // buffer |         | range | id | tag | property_list
  // buffer | handler | range | id |     | property_list
  // buffer | handler | range | id | tag | property_list
  // -------+---------+-------+----+-----+--------------

public:
  template <typename T = DataT, int Dims = Dimensions, typename AllocatorT,
            typename detail::enable_if_t<
                detail::IsRunTimePropertyListT<PropertyListT>::value &&
                std::is_same<T, DataT>::value && Dims == 0 &&
                ((!IsPlaceH && IsHostBuf) ||
                 (IsPlaceH && (IsGlobalBuf || IsConstantBuf)))> * = nullptr>
  accessor(
      buffer<T, 1, AllocatorT> &BufferRef,
      const property_list &PropertyList = {},
      const detail::code_location CodeLoc = detail::code_location::current())
#ifdef __SYCL_DEVICE_ONLY__
      : impl(id<AdjustedDim>(), range<1>{1}, BufferRef.get_range()) {
    (void)PropertyList;
#else
      : AccessorBaseHost(
            /*Offset=*/{0, 0, 0}, detail::convertToArrayOfN<3, 1>(range<1>{1}),
            detail::convertToArrayOfN<3, 1>(BufferRef.get_range()),
            getAdjustedMode(PropertyList),
            detail::getSyclObjImpl(BufferRef).get(), AdjustedDim, sizeof(DataT),
            BufferRef.OffsetInBytes, BufferRef.IsSubBuffer, PropertyList) {
    preScreenAccessor(BufferRef.size(), PropertyList);
    if (!IsPlaceH)
      addHostAccessorAndWait(AccessorBaseHost::impl.get());
    initHostAcc();
    detail::constructorNotification(detail::getSyclObjImpl(BufferRef).get(),
                                    detail::AccessorBaseHost::impl.get(),
                                    AccessTarget, AccessMode, CodeLoc);
    GDBMethodsAnchor();
#endif
  }

  template <typename T = DataT, int Dims = Dimensions, typename AllocatorT,
            typename... PropTypes,
            typename detail::enable_if_t<
                detail::IsCxPropertyList<PropertyListT>::value &&
                std::is_same<T, DataT>::value && Dims == 0 &&
                ((!IsPlaceH && IsHostBuf) ||
                 (IsPlaceH && (IsGlobalBuf || IsConstantBuf)))> * = nullptr>
  accessor(
      buffer<T, 1, AllocatorT> &BufferRef,
      const ext::oneapi::accessor_property_list<PropTypes...> &PropertyList =
          {},
      const detail::code_location CodeLoc = detail::code_location::current())
#ifdef __SYCL_DEVICE_ONLY__
      : impl(id<AdjustedDim>(), range<1>{1}, BufferRef.get_range()) {
    (void)PropertyList;
#else
      : AccessorBaseHost(
            /*Offset=*/{0, 0, 0}, detail::convertToArrayOfN<3, 1>(range<1>{1}),
            detail::convertToArrayOfN<3, 1>(BufferRef.get_range()),
            getAdjustedMode(PropertyList),
            detail::getSyclObjImpl(BufferRef).get(), AdjustedDim, sizeof(DataT),
            BufferRef.OffsetInBytes, BufferRef.IsSubBuffer, PropertyList) {
    preScreenAccessor(BufferRef.size(), PropertyList);
    if (!IsPlaceH)
      addHostAccessorAndWait(AccessorBaseHost::impl.get());
    initHostAcc();
    detail::constructorNotification(detail::getSyclObjImpl(BufferRef).get(),
                                    detail::AccessorBaseHost::impl.get(),
                                    AccessTarget, AccessMode, CodeLoc);
    GDBMethodsAnchor();
#endif
  }

  template <typename T = DataT, int Dims = Dimensions, typename AllocatorT,
            typename = typename detail::enable_if_t<
                detail::IsRunTimePropertyListT<PropertyListT>::value &&
                std::is_same<T, DataT>::value && (Dims == 0) &&
                (!IsPlaceH && (IsGlobalBuf || IsConstantBuf || IsHostBuf))>>
  accessor(
      buffer<T, 1, AllocatorT> &BufferRef, handler &CommandGroupHandler,
      const property_list &PropertyList = {},
      const detail::code_location CodeLoc = detail::code_location::current())
#ifdef __SYCL_DEVICE_ONLY__
      : impl(id<AdjustedDim>(), range<1>{1}, BufferRef.get_range()) {
    (void)CommandGroupHandler;
    (void)PropertyList;
  }
#else
      : AccessorBaseHost(
            /*Offset=*/{0, 0, 0}, detail::convertToArrayOfN<3, 1>(range<1>{1}),
            detail::convertToArrayOfN<3, 1>(BufferRef.get_range()),
            getAdjustedMode(PropertyList),
            detail::getSyclObjImpl(BufferRef).get(), Dimensions, sizeof(DataT),
            BufferRef.OffsetInBytes, BufferRef.IsSubBuffer, PropertyList) {
    preScreenAccessor(BufferRef.size(), PropertyList);
    detail::associateWithHandler(CommandGroupHandler, this, AccessTarget);
    initHostAcc();
    detail::constructorNotification(detail::getSyclObjImpl(BufferRef).get(),
                                    detail::AccessorBaseHost::impl.get(),
                                    AccessTarget, AccessMode, CodeLoc);
    GDBMethodsAnchor();
  }
#endif

  template <typename T = DataT, int Dims = Dimensions, typename AllocatorT,
            typename... PropTypes,
            typename = typename detail::enable_if_t<
                detail::IsCxPropertyList<PropertyListT>::value &&
                std::is_same<T, DataT>::value && (Dims == 0) &&
                (!IsPlaceH && (IsGlobalBuf || IsConstantBuf || IsHostBuf))>>
  accessor(
      buffer<T, 1, AllocatorT> &BufferRef, handler &CommandGroupHandler,
      const ext::oneapi::accessor_property_list<PropTypes...> &PropertyList =
          {},
      const detail::code_location CodeLoc = detail::code_location::current())
#ifdef __SYCL_DEVICE_ONLY__
      : impl(id<AdjustedDim>(), range<1>{1}, BufferRef.get_range()) {
    (void)CommandGroupHandler;
    (void)PropertyList;
  }
#else
      : AccessorBaseHost(
            /*Offset=*/{0, 0, 0}, detail::convertToArrayOfN<3, 1>(range<1>{1}),
            detail::convertToArrayOfN<3, 1>(BufferRef.get_range()),
            getAdjustedMode(PropertyList),
            detail::getSyclObjImpl(BufferRef).get(), Dimensions, sizeof(DataT),
            BufferRef.OffsetInBytes, BufferRef.IsSubBuffer, PropertyList) {
    preScreenAccessor(BufferRef.size(), PropertyList);
    detail::associateWithHandler(CommandGroupHandler, this, AccessTarget);
    initHostAcc();
    detail::constructorNotification(detail::getSyclObjImpl(BufferRef).get(),
                                    detail::AccessorBaseHost::impl.get(),
                                    AccessTarget, AccessMode, CodeLoc);
    GDBMethodsAnchor();
  }
#endif

  template <typename T = DataT, int Dims = Dimensions, typename AllocatorT,
            typename = detail::enable_if_t<
                detail::IsRunTimePropertyListT<PropertyListT>::value &&
                IsSameAsBuffer<T, Dims>::value &&
                ((!IsPlaceH && IsHostBuf) ||
                 (IsPlaceH && (IsGlobalBuf || IsConstantBuf)))>>
  accessor(
      buffer<T, Dims, AllocatorT> &BufferRef,
      const property_list &PropertyList = {},
      const detail::code_location CodeLoc = detail::code_location::current())
#ifdef __SYCL_DEVICE_ONLY__
      : impl(id<Dimensions>(), BufferRef.get_range(), BufferRef.get_range()) {
    (void)PropertyList;
  }
#else
      : AccessorBaseHost(
            /*Offset=*/{0, 0, 0},
            detail::convertToArrayOfN<3, 1>(BufferRef.get_range()),
            detail::convertToArrayOfN<3, 1>(BufferRef.get_range()),
            getAdjustedMode(PropertyList),
            detail::getSyclObjImpl(BufferRef).get(), Dimensions, sizeof(DataT),
            BufferRef.OffsetInBytes, BufferRef.IsSubBuffer, PropertyList) {
    preScreenAccessor(BufferRef.size(), PropertyList);
    if (!IsPlaceH)
      addHostAccessorAndWait(AccessorBaseHost::impl.get());
    initHostAcc();
    detail::constructorNotification(detail::getSyclObjImpl(BufferRef).get(),
                                    detail::AccessorBaseHost::impl.get(),
                                    AccessTarget, AccessMode, CodeLoc);
    GDBMethodsAnchor();
  }
#endif

  template <typename T = DataT, int Dims = Dimensions, typename AllocatorT,
            typename... PropTypes,
            typename = detail::enable_if_t<
                detail::IsCxPropertyList<PropertyListT>::value &&
                IsSameAsBuffer<T, Dims>::value &&
                ((!IsPlaceH && IsHostBuf) ||
                 (IsPlaceH && (IsGlobalBuf || IsConstantBuf)))>>
  accessor(
      buffer<T, Dims, AllocatorT> &BufferRef,
      const ext::oneapi::accessor_property_list<PropTypes...> &PropertyList =
          {},
      const detail::code_location CodeLoc = detail::code_location::current())
#ifdef __SYCL_DEVICE_ONLY__
      : impl(id<Dimensions>(), BufferRef.get_range(), BufferRef.get_range()) {
    (void)PropertyList;
  }
#else
      : AccessorBaseHost(
            /*Offset=*/{0, 0, 0},
            detail::convertToArrayOfN<3, 1>(BufferRef.get_range()),
            detail::convertToArrayOfN<3, 1>(BufferRef.get_range()),
            getAdjustedMode(PropertyList),
            detail::getSyclObjImpl(BufferRef).get(), Dimensions, sizeof(DataT),
            BufferRef.OffsetInBytes, BufferRef.IsSubBuffer, PropertyList) {
    preScreenAccessor(BufferRef.size(), PropertyList);
    if (!IsPlaceH)
      addHostAccessorAndWait(AccessorBaseHost::impl.get());
    initHostAcc();
    detail::constructorNotification(detail::getSyclObjImpl(BufferRef).get(),
                                    detail::AccessorBaseHost::impl.get(),
                                    AccessTarget, AccessMode, CodeLoc);
    GDBMethodsAnchor();
  }
#endif

  template <typename T = DataT, int Dims = Dimensions, typename AllocatorT,
            typename TagT,
            typename = detail::enable_if_t<
                detail::IsRunTimePropertyListT<PropertyListT>::value &&
                IsSameAsBuffer<T, Dims>::value && IsValidTag<TagT>::value &&
                IsPlaceH && (IsGlobalBuf || IsConstantBuf || IsHostBuf)>>
  accessor(
      buffer<T, Dims, AllocatorT> &BufferRef, TagT,
      const property_list &PropertyList = {},
      const detail::code_location CodeLoc = detail::code_location::current())
      : accessor(BufferRef, PropertyList, CodeLoc) {
    adjustAccPropsInBuf(BufferRef);
  }

  template <typename T = DataT, int Dims = Dimensions, typename AllocatorT,
            typename TagT, typename... PropTypes,
            typename = detail::enable_if_t<
                detail::IsCxPropertyList<PropertyListT>::value &&
                IsSameAsBuffer<T, Dims>::value && IsValidTag<TagT>::value &&
                IsPlaceH && (IsGlobalBuf || IsConstantBuf || IsHostBuf)>>
  accessor(
      buffer<T, Dims, AllocatorT> &BufferRef, TagT,
      const ext::oneapi::accessor_property_list<PropTypes...> &PropertyList =
          {},
      const detail::code_location CodeLoc = detail::code_location::current())
      : accessor(BufferRef, PropertyList, CodeLoc) {
    adjustAccPropsInBuf(BufferRef);
  }

  template <typename T = DataT, int Dims = Dimensions, typename AllocatorT,
            typename = detail::enable_if_t<
                detail::IsRunTimePropertyListT<PropertyListT>::value &&
                IsSameAsBuffer<T, Dims>::value &&
                (!IsPlaceH && (IsGlobalBuf || IsConstantBuf || IsHostBuf))>>
  accessor(
      buffer<T, Dims, AllocatorT> &BufferRef, handler &CommandGroupHandler,
      const property_list &PropertyList = {},
      const detail::code_location CodeLoc = detail::code_location::current())
#ifdef __SYCL_DEVICE_ONLY__
      : impl(id<AdjustedDim>(), BufferRef.get_range(), BufferRef.get_range()) {
    (void)CommandGroupHandler;
    (void)PropertyList;
  }
#else
      : AccessorBaseHost(
            /*Offset=*/{0, 0, 0},
            detail::convertToArrayOfN<3, 1>(BufferRef.get_range()),
            detail::convertToArrayOfN<3, 1>(BufferRef.get_range()),
            getAdjustedMode(PropertyList),
            detail::getSyclObjImpl(BufferRef).get(), Dimensions, sizeof(DataT),
            BufferRef.OffsetInBytes, BufferRef.IsSubBuffer, PropertyList) {
    preScreenAccessor(BufferRef.size(), PropertyList);
    detail::associateWithHandler(CommandGroupHandler, this, AccessTarget);
    initHostAcc();
    detail::constructorNotification(detail::getSyclObjImpl(BufferRef).get(),
                                    detail::AccessorBaseHost::impl.get(),
                                    AccessTarget, AccessMode, CodeLoc);
    GDBMethodsAnchor();
  }
#endif

  template <typename T = DataT, int Dims = Dimensions, typename AllocatorT,
            typename... PropTypes,
            typename = detail::enable_if_t<
                detail::IsCxPropertyList<PropertyListT>::value &&
                IsSameAsBuffer<T, Dims>::value &&
                (!IsPlaceH && (IsGlobalBuf || IsConstantBuf || IsHostBuf))>>
  accessor(
      buffer<T, Dims, AllocatorT> &BufferRef, handler &CommandGroupHandler,
      const ext::oneapi::accessor_property_list<PropTypes...> &PropertyList =
          {},
      const detail::code_location CodeLoc = detail::code_location::current())
#ifdef __SYCL_DEVICE_ONLY__
      : impl(id<AdjustedDim>(), BufferRef.get_range(), BufferRef.get_range()) {
    (void)CommandGroupHandler;
    (void)PropertyList;
  }
#else
      : AccessorBaseHost(
            /*Offset=*/{0, 0, 0},
            detail::convertToArrayOfN<3, 1>(BufferRef.get_range()),
            detail::convertToArrayOfN<3, 1>(BufferRef.get_range()),
            getAdjustedMode(PropertyList),
            detail::getSyclObjImpl(BufferRef).get(), Dimensions, sizeof(DataT),
            BufferRef.OffsetInBytes, BufferRef.IsSubBuffer, PropertyList) {
    preScreenAccessor(BufferRef.size(), PropertyList);
    initHostAcc();
    detail::associateWithHandler(CommandGroupHandler, this, AccessTarget);
    detail::constructorNotification(detail::getSyclObjImpl(BufferRef).get(),
                                    detail::AccessorBaseHost::impl.get(),
                                    AccessTarget, AccessMode, CodeLoc);
    GDBMethodsAnchor();
  }
#endif

  template <typename T = DataT, int Dims = Dimensions, typename AllocatorT,
            typename TagT,
            typename = detail::enable_if_t<
                detail::IsRunTimePropertyListT<PropertyListT>::value &&
                IsSameAsBuffer<T, Dims>::value && IsValidTag<TagT>::value &&
                !IsPlaceH && (IsGlobalBuf || IsConstantBuf || IsHostBuf)>>
  accessor(
      buffer<T, Dims, AllocatorT> &BufferRef, handler &CommandGroupHandler,
      TagT, const property_list &PropertyList = {},
      const detail::code_location CodeLoc = detail::code_location::current())
      : accessor(BufferRef, CommandGroupHandler, PropertyList, CodeLoc) {
    adjustAccPropsInBuf(BufferRef);
  }

  template <typename T = DataT, int Dims = Dimensions, typename AllocatorT,
            typename TagT, typename... PropTypes,
            typename = detail::enable_if_t<
                detail::IsCxPropertyList<PropertyListT>::value &&
                IsSameAsBuffer<T, Dims>::value && IsValidTag<TagT>::value &&
                !IsPlaceH && (IsGlobalBuf || IsConstantBuf || IsHostBuf)>>
  accessor(
      buffer<T, Dims, AllocatorT> &BufferRef, handler &CommandGroupHandler,
      TagT,
      const ext::oneapi::accessor_property_list<PropTypes...> &PropertyList =
          {},
      const detail::code_location CodeLoc = detail::code_location::current())
      : accessor(BufferRef, CommandGroupHandler, PropertyList, CodeLoc) {
    adjustAccPropsInBuf(BufferRef);
  }

  template <typename T = DataT, int Dims = Dimensions, typename AllocatorT,
            typename = detail::enable_if_t<
                detail::IsRunTimePropertyListT<PropertyListT>::value &&
                IsSameAsBuffer<T, Dims>::value &&
                ((!IsPlaceH && IsHostBuf) ||
                 (IsPlaceH && (IsGlobalBuf || IsConstantBuf)))>>
  accessor(
      buffer<T, Dims, AllocatorT> &BufferRef, range<Dimensions> AccessRange,
      const property_list &PropertyList = {},
      const detail::code_location CodeLoc = detail::code_location::current())
      : accessor(BufferRef, AccessRange, {}, PropertyList, CodeLoc) {}

  template <typename T = DataT, int Dims = Dimensions, typename AllocatorT,
            typename... PropTypes,
            typename = detail::enable_if_t<
                detail::IsCxPropertyList<PropertyListT>::value &&
                IsSameAsBuffer<T, Dims>::value &&
                ((!IsPlaceH && IsHostBuf) ||
                 (IsPlaceH && (IsGlobalBuf || IsConstantBuf)))>>
  accessor(
      buffer<T, Dims, AllocatorT> &BufferRef, range<Dimensions> AccessRange,
      const ext::oneapi::accessor_property_list<PropTypes...> &PropertyList =
          {},
      const detail::code_location CodeLoc = detail::code_location::current())
      : accessor(BufferRef, AccessRange, {}, PropertyList, CodeLoc) {}

  template <typename T = DataT, int Dims = Dimensions, typename AllocatorT,
            typename TagT,
            typename = detail::enable_if_t<
                detail::IsRunTimePropertyListT<PropertyListT>::value &&
                IsSameAsBuffer<T, Dims>::value && IsValidTag<TagT>::value &&
                IsPlaceH && (IsGlobalBuf || IsConstantBuf)>>
  accessor(
      buffer<T, Dims, AllocatorT> &BufferRef, range<Dimensions> AccessRange,
      TagT, const property_list &PropertyList = {},
      const detail::code_location CodeLoc = detail::code_location::current())
      : accessor(BufferRef, AccessRange, {}, PropertyList, CodeLoc) {
    adjustAccPropsInBuf(BufferRef);
  }

  template <typename T = DataT, int Dims = Dimensions, typename AllocatorT,
            typename TagT, typename... PropTypes,
            typename = detail::enable_if_t<
                detail::IsCxPropertyList<PropertyListT>::value &&
                IsSameAsBuffer<T, Dims>::value && IsValidTag<TagT>::value &&
                IsPlaceH && (IsGlobalBuf || IsConstantBuf)>>
  accessor(
      buffer<T, Dims, AllocatorT> &BufferRef, range<Dimensions> AccessRange,
      TagT,
      const ext::oneapi::accessor_property_list<PropTypes...> &PropertyList =
          {},
      const detail::code_location CodeLoc = detail::code_location::current())
      : accessor(BufferRef, AccessRange, {}, PropertyList, CodeLoc) {
    adjustAccPropsInBuf(BufferRef);
  }

  template <typename T = DataT, int Dims = Dimensions, typename AllocatorT,
            typename = detail::enable_if_t<
                detail::IsRunTimePropertyListT<PropertyListT>::value &&
                IsSameAsBuffer<T, Dims>::value &&
                (!IsPlaceH && (IsGlobalBuf || IsConstantBuf || IsHostBuf))>>
  accessor(
      buffer<T, Dims, AllocatorT> &BufferRef, handler &CommandGroupHandler,
      range<Dimensions> AccessRange, const property_list &PropertyList = {},
      const detail::code_location CodeLoc = detail::code_location::current())
      : accessor(BufferRef, CommandGroupHandler, AccessRange, {}, PropertyList,
                 CodeLoc) {}

  template <typename T = DataT, int Dims = Dimensions, typename AllocatorT,
            typename... PropTypes,
            typename = detail::enable_if_t<
                detail::IsCxPropertyList<PropertyListT>::value &&
                IsSameAsBuffer<T, Dims>::value &&
                (!IsPlaceH && (IsGlobalBuf || IsConstantBuf || IsHostBuf))>>
  accessor(
      buffer<T, Dims, AllocatorT> &BufferRef, handler &CommandGroupHandler,
      range<Dimensions> AccessRange,
      const ext::oneapi::accessor_property_list<PropTypes...> &PropertyList =
          {},
      const detail::code_location CodeLoc = detail::code_location::current())
      : accessor(BufferRef, CommandGroupHandler, AccessRange, {}, PropertyList,
                 CodeLoc) {}

  template <typename T = DataT, int Dims = Dimensions, typename AllocatorT,
            typename TagT,
            typename = detail::enable_if_t<
                detail::IsRunTimePropertyListT<PropertyListT>::value &&
                IsSameAsBuffer<T, Dims>::value && IsValidTag<TagT>::value &&
                !IsPlaceH && (IsGlobalBuf || IsConstantBuf || IsHostBuf)>>
  accessor(
      buffer<T, Dims, AllocatorT> &BufferRef, handler &CommandGroupHandler,
      range<Dimensions> AccessRange, TagT,
      const property_list &PropertyList = {},
      const detail::code_location CodeLoc = detail::code_location::current())
      : accessor(BufferRef, CommandGroupHandler, AccessRange, {}, PropertyList,
                 CodeLoc) {
    adjustAccPropsInBuf(BufferRef);
  }

  template <typename T = DataT, int Dims = Dimensions, typename AllocatorT,
            typename TagT, typename... PropTypes,
            typename = detail::enable_if_t<
                detail::IsCxPropertyList<PropertyListT>::value &&
                IsSameAsBuffer<T, Dims>::value && IsValidTag<TagT>::value &&
                !IsPlaceH && (IsGlobalBuf || IsConstantBuf || IsHostBuf)>>
  accessor(
      buffer<T, Dims, AllocatorT> &BufferRef, handler &CommandGroupHandler,
      range<Dimensions> AccessRange, TagT,
      const ext::oneapi::accessor_property_list<PropTypes...> &PropertyList =
          {},
      const detail::code_location CodeLoc = detail::code_location::current())
      : accessor(BufferRef, CommandGroupHandler, AccessRange, {}, PropertyList,
                 CodeLoc) {
    adjustAccPropsInBuf(BufferRef);
  }

  template <typename T = DataT, int Dims = Dimensions, typename AllocatorT,
            typename = detail::enable_if_t<
                detail::IsRunTimePropertyListT<PropertyListT>::value &&
                IsSameAsBuffer<T, Dims>::value &&
                ((!IsPlaceH && IsHostBuf) ||
                 (IsPlaceH && (IsGlobalBuf || IsConstantBuf)))>>
  accessor(
      buffer<T, Dims, AllocatorT> &BufferRef, range<Dimensions> AccessRange,
      id<Dimensions> AccessOffset, const property_list &PropertyList = {},
      const detail::code_location CodeLoc = detail::code_location::current())
#ifdef __SYCL_DEVICE_ONLY__
      : impl(AccessOffset, AccessRange, BufferRef.get_range()) {
    (void)PropertyList;
  }
#else
      : AccessorBaseHost(detail::convertToArrayOfN<3, 0>(AccessOffset),
                         detail::convertToArrayOfN<3, 1>(AccessRange),
                         detail::convertToArrayOfN<3, 1>(BufferRef.get_range()),
                         getAdjustedMode(PropertyList),
                         detail::getSyclObjImpl(BufferRef).get(), Dimensions,
                         sizeof(DataT), BufferRef.OffsetInBytes,
                         BufferRef.IsSubBuffer, PropertyList) {
    preScreenAccessor(BufferRef.size(), PropertyList);
    if (BufferRef.isOutOfBounds(AccessOffset, AccessRange,
                                BufferRef.get_range()))
      throw sycl::invalid_object_error(
          "accessor with requested offset and range would exceed the bounds of "
          "the buffer",
          PI_ERROR_INVALID_VALUE);

    if (!IsPlaceH)
      addHostAccessorAndWait(AccessorBaseHost::impl.get());
    initHostAcc();
    detail::constructorNotification(detail::getSyclObjImpl(BufferRef).get(),
                                    detail::AccessorBaseHost::impl.get(),
                                    AccessTarget, AccessMode, CodeLoc);
    GDBMethodsAnchor();
  }
#endif

  template <typename T = DataT, int Dims = Dimensions, typename AllocatorT,
            typename... PropTypes,
            typename = detail::enable_if_t<
                detail::IsCxPropertyList<PropertyListT>::value &&
                IsSameAsBuffer<T, Dims>::value &&
                ((!IsPlaceH && IsHostBuf) ||
                 (IsPlaceH && (IsGlobalBuf || IsConstantBuf)))>>
  accessor(
      buffer<T, Dims, AllocatorT> &BufferRef, range<Dimensions> AccessRange,
      id<Dimensions> AccessOffset,
      const ext::oneapi::accessor_property_list<PropTypes...> &PropertyList =
          {},
      const detail::code_location CodeLoc = detail::code_location::current())
#ifdef __SYCL_DEVICE_ONLY__
      : impl(AccessOffset, AccessRange, BufferRef.get_range()) {
    (void)PropertyList;
  }
#else
      : AccessorBaseHost(detail::convertToArrayOfN<3, 0>(AccessOffset),
                         detail::convertToArrayOfN<3, 1>(AccessRange),
                         detail::convertToArrayOfN<3, 1>(BufferRef.get_range()),
                         getAdjustedMode(PropertyList),
                         detail::getSyclObjImpl(BufferRef).get(), Dimensions,
                         sizeof(DataT), BufferRef.OffsetInBytes,
                         BufferRef.IsSubBuffer, PropertyList) {
    preScreenAccessor(BufferRef.size(), PropertyList);
    if (BufferRef.isOutOfBounds(AccessOffset, AccessRange,
                                BufferRef.get_range()))
      throw sycl::invalid_object_error(
          "accessor with requested offset and range would exceed the bounds of "
          "the buffer",
          PI_ERROR_INVALID_VALUE);

    if (!IsPlaceH)
      addHostAccessorAndWait(AccessorBaseHost::impl.get());
    initHostAcc();
    detail::constructorNotification(detail::getSyclObjImpl(BufferRef).get(),
                                    detail::AccessorBaseHost::impl.get(),
                                    AccessTarget, AccessMode, CodeLoc);
    GDBMethodsAnchor();
  }
#endif

  template <typename T = DataT, int Dims = Dimensions, typename AllocatorT,
            typename TagT,
            typename = detail::enable_if_t<
                detail::IsRunTimePropertyListT<PropertyListT>::value &&
                IsSameAsBuffer<T, Dims>::value && IsValidTag<TagT>::value &&
                IsPlaceH && (IsGlobalBuf || IsConstantBuf)>>
  accessor(
      buffer<T, Dims, AllocatorT> &BufferRef, range<Dimensions> AccessRange,
      id<Dimensions> AccessOffset, TagT, const property_list &PropertyList = {},
      const detail::code_location CodeLoc = detail::code_location::current())
      : accessor(BufferRef, AccessRange, AccessOffset, PropertyList, CodeLoc) {
    adjustAccPropsInBuf(BufferRef);
  }

  template <typename T = DataT, int Dims = Dimensions, typename AllocatorT,
            typename TagT, typename... PropTypes,
            typename = detail::enable_if_t<
                detail::IsCxPropertyList<PropertyListT>::value &&
                IsSameAsBuffer<T, Dims>::value && IsValidTag<TagT>::value &&
                IsPlaceH && (IsGlobalBuf || IsConstantBuf)>>
  accessor(
      buffer<T, Dims, AllocatorT> &BufferRef, range<Dimensions> AccessRange,
      id<Dimensions> AccessOffset, TagT,
      const ext::oneapi::accessor_property_list<PropTypes...> &PropertyList =
          {},
      const detail::code_location CodeLoc = detail::code_location::current())
      : accessor(BufferRef, AccessRange, AccessOffset, PropertyList, CodeLoc) {
    adjustAccPropsInBuf(BufferRef);
  }

  template <typename T = DataT, int Dims = Dimensions, typename AllocatorT,
            typename = detail::enable_if_t<
                detail::IsRunTimePropertyListT<PropertyListT>::value &&
                IsSameAsBuffer<T, Dims>::value &&
                (!IsPlaceH && (IsGlobalBuf || IsConstantBuf || IsHostBuf))>>
  accessor(
      buffer<T, Dims, AllocatorT> &BufferRef, handler &CommandGroupHandler,
      range<Dimensions> AccessRange, id<Dimensions> AccessOffset,
      const property_list &PropertyList = {},
      const detail::code_location CodeLoc = detail::code_location::current())
#ifdef __SYCL_DEVICE_ONLY__
      : impl(AccessOffset, AccessRange, BufferRef.get_range()) {
    (void)CommandGroupHandler;
    (void)PropertyList;
  }
#else
      : AccessorBaseHost(detail::convertToArrayOfN<3, 0>(AccessOffset),
                         detail::convertToArrayOfN<3, 1>(AccessRange),
                         detail::convertToArrayOfN<3, 1>(BufferRef.get_range()),
                         getAdjustedMode(PropertyList),
                         detail::getSyclObjImpl(BufferRef).get(), Dimensions,
                         sizeof(DataT), BufferRef.OffsetInBytes,
                         BufferRef.IsSubBuffer, PropertyList) {
    preScreenAccessor(BufferRef.size(), PropertyList);
    if (BufferRef.isOutOfBounds(AccessOffset, AccessRange,
                                BufferRef.get_range()))
      throw sycl::invalid_object_error(
          "accessor with requested offset and range would exceed the bounds of "
          "the buffer",
          PI_ERROR_INVALID_VALUE);

    initHostAcc();
    detail::associateWithHandler(CommandGroupHandler, this, AccessTarget);
    detail::constructorNotification(detail::getSyclObjImpl(BufferRef).get(),
                                    detail::AccessorBaseHost::impl.get(),
                                    AccessTarget, AccessMode, CodeLoc);
    GDBMethodsAnchor();
  }
#endif

  template <typename T = DataT, int Dims = Dimensions, typename AllocatorT,
            typename... PropTypes,
            typename = detail::enable_if_t<
                detail::IsCxPropertyList<PropertyListT>::value &&
                IsSameAsBuffer<T, Dims>::value &&
                (!IsPlaceH && (IsGlobalBuf || IsConstantBuf || IsHostBuf))>>
  accessor(
      buffer<T, Dims, AllocatorT> &BufferRef, handler &CommandGroupHandler,
      range<Dimensions> AccessRange, id<Dimensions> AccessOffset,
      const ext::oneapi::accessor_property_list<PropTypes...> &PropertyList =
          {},
      const detail::code_location CodeLoc = detail::code_location::current())
#ifdef __SYCL_DEVICE_ONLY__
      : impl(AccessOffset, AccessRange, BufferRef.get_range()) {
    (void)CommandGroupHandler;
    (void)PropertyList;
  }
#else
      : AccessorBaseHost(detail::convertToArrayOfN<3, 0>(AccessOffset),
                         detail::convertToArrayOfN<3, 1>(AccessRange),
                         detail::convertToArrayOfN<3, 1>(BufferRef.get_range()),
                         getAdjustedMode(PropertyList),
                         detail::getSyclObjImpl(BufferRef).get(), Dimensions,
                         sizeof(DataT), BufferRef.OffsetInBytes,
                         BufferRef.IsSubBuffer, PropertyList) {
    preScreenAccessor(BufferRef.size(), PropertyList);
    if (BufferRef.isOutOfBounds(AccessOffset, AccessRange,
                                BufferRef.get_range()))
      throw sycl::invalid_object_error(
          "accessor with requested offset and range would exceed the bounds of "
          "the buffer",
          PI_ERROR_INVALID_VALUE);

    initHostAcc();
    detail::associateWithHandler(CommandGroupHandler, this, AccessTarget);
    detail::constructorNotification(detail::getSyclObjImpl(BufferRef).get(),
                                    detail::AccessorBaseHost::impl.get(),
                                    AccessTarget, AccessMode, CodeLoc);
    GDBMethodsAnchor();
  }
#endif

  template <typename T = DataT, int Dims = Dimensions, typename AllocatorT,
            typename TagT,
            typename = detail::enable_if_t<
                detail::IsRunTimePropertyListT<PropertyListT>::value &&
                IsSameAsBuffer<T, Dims>::value && IsValidTag<TagT>::value &&
                !IsPlaceH && (IsGlobalBuf || IsConstantBuf || IsHostBuf)>>
  accessor(
      buffer<T, Dims, AllocatorT> &BufferRef, handler &CommandGroupHandler,
      range<Dimensions> AccessRange, id<Dimensions> AccessOffset, TagT,
      const property_list &PropertyList = {},
      const detail::code_location CodeLoc = detail::code_location::current())
      : accessor(BufferRef, CommandGroupHandler, AccessRange, AccessOffset,
                 PropertyList, CodeLoc) {
    adjustAccPropsInBuf(BufferRef);
  }

  template <typename T = DataT, int Dims = Dimensions, typename AllocatorT,
            typename TagT, typename... PropTypes,
            typename = detail::enable_if_t<
                detail::IsCxPropertyList<PropertyListT>::value &&
                IsSameAsBuffer<T, Dims>::value && IsValidTag<TagT>::value &&
                !IsPlaceH && (IsGlobalBuf || IsConstantBuf || IsHostBuf)>>
  accessor(
      buffer<T, Dims, AllocatorT> &BufferRef, handler &CommandGroupHandler,
      range<Dimensions> AccessRange, id<Dimensions> AccessOffset, TagT,
      const ext::oneapi::accessor_property_list<PropTypes...> &PropertyList =
          {},
      const detail::code_location CodeLoc = detail::code_location::current())
      : accessor(BufferRef, CommandGroupHandler, AccessRange, AccessOffset,
                 PropertyList, CodeLoc) {
    adjustAccPropsInBuf(BufferRef);
  }

  template <typename... NewPropsT>
  accessor(
      const accessor<DataT, Dimensions, AccessMode, AccessTarget, IsPlaceholder,
                     ext::oneapi::accessor_property_list<NewPropsT...>> &Other,
      const detail::code_location CodeLoc = detail::code_location::current())
#ifdef __SYCL_DEVICE_ONLY__
      : impl(Other.impl)
#else
      : detail::AccessorBaseHost(Other)
#endif
  {
    static_assert(detail::IsCxPropertyList<PropertyListT>::value,
                  "Conversion is only available for accessor_property_list");
    static_assert(
        PropertyListT::template areSameCompileTimeProperties<NewPropsT...>(),
        "Compile-time-constant properties must be the same");
#ifndef __SYCL_DEVICE_ONLY__
    detail::constructorNotification(getMemoryObject(), impl.get(), AccessTarget,
                                    AccessMode, CodeLoc);
#endif
  }

  void swap(accessor &other) {
    std::swap(impl, other.impl);
#ifndef __SYCL_DEVICE_ONLY__
    std::swap(MAccData, other.MAccData);
#endif
  }

  constexpr bool is_placeholder() const { return IsPlaceH; }

  size_t get_size() const { return getAccessRange().size() * sizeof(DataT); }

  __SYCL2020_DEPRECATED("get_count() is deprecated, please use size() instead")
  size_t get_count() const { return size(); }
  size_t size() const noexcept { return getAccessRange().size(); }

  size_t byte_size() const noexcept { return size() * sizeof(DataT); }

  size_t max_size() const noexcept {
    return empty() ? 0 : (std::numeric_limits<difference_type>::max)();
  }

  bool empty() const noexcept { return size() == 0; }

  template <int Dims = Dimensions, typename = detail::enable_if_t<(Dims > 0)>>
  range<Dimensions> get_range() const {
    return detail::convertToArrayOfN<Dimensions, 1>(getAccessRange());
  }

  template <int Dims = Dimensions, typename = detail::enable_if_t<(Dims > 0)>>
  id<Dimensions> get_offset() const {
    static_assert(
        !(PropertyListT::template has_property<
            sycl::ext::oneapi::property::no_offset>()),
        "Accessor has no_offset property, get_offset() can not be used");
    return detail::convertToArrayOfN<Dimensions, 0>(getOffset());
  }

  template <int Dims = Dimensions, typename RefT = RefType,
            typename = detail::enable_if_t<Dims == 0 && IsAccessAnyWrite &&
                                           !std::is_const<RefT>::value>>
  operator RefType() const {
    const size_t LinearIndex = getLinearIndex(id<AdjustedDim>());
    return *(getQualifiedPtr() + LinearIndex);
  }

  template <int Dims = Dimensions,
            typename = detail::enable_if_t<Dims == 0 && IsAccessReadOnly>>
  operator ConstRefType() const {
    const size_t LinearIndex = getLinearIndex(id<AdjustedDim>());
    return *(getQualifiedPtr() + LinearIndex);
  }

  template <int Dims = Dimensions,
            typename = detail::enable_if_t<(Dims > 0) && IsAccessAnyWrite>>
  RefType operator[](id<Dimensions> Index) const {
    const size_t LinearIndex = getLinearIndex(Index);
    return getQualifiedPtr()[LinearIndex];
  }

  template <int Dims = Dimensions>
  typename detail::enable_if_t<(Dims > 0) && IsAccessReadOnly, ConstRefType>
  operator[](id<Dimensions> Index) const {
    const size_t LinearIndex = getLinearIndex(Index);
    return getQualifiedPtr()[LinearIndex];
  }

  template <int Dims = Dimensions>
  operator typename detail::enable_if_t<Dims == 0 &&
                                            AccessMode == access::mode::atomic,
#ifdef __ENABLE_USM_ADDR_SPACE__
                                        atomic<DataT>
#else
                                        atomic<DataT, AS>
#endif
                                        >() const {
    const size_t LinearIndex = getLinearIndex(id<AdjustedDim>());
    return atomic<DataT, AS>(multi_ptr<DataT, AS, access::decorated::yes>(
        getQualifiedPtr() + LinearIndex));
  }

  template <int Dims = Dimensions>
  typename detail::enable_if_t<(Dims > 0) && AccessMode == access::mode::atomic,
                               atomic<DataT, AS>>
  operator[](id<Dimensions> Index) const {
    const size_t LinearIndex = getLinearIndex(Index);
    return atomic<DataT, AS>(multi_ptr<DataT, AS, access::decorated::yes>(
        getQualifiedPtr() + LinearIndex));
  }

  template <int Dims = Dimensions>
  typename detail::enable_if_t<Dims == 1 && AccessMode == access::mode::atomic,
                               atomic<DataT, AS>>
  operator[](size_t Index) const {
    const size_t LinearIndex = getLinearIndex(id<AdjustedDim>(Index));
    return atomic<DataT, AS>(multi_ptr<DataT, AS, access::decorated::yes>(
        getQualifiedPtr() + LinearIndex));
  }
  template <int Dims = Dimensions, typename = detail::enable_if_t<(Dims > 1)>>
  auto operator[](size_t Index) const {
    return AccessorSubscript<Dims - 1>(*this, Index);
  }

  template <access::target AccessTarget_ = AccessTarget,
            typename = detail::enable_if_t<AccessTarget_ ==
                                           access::target::host_buffer>>
  DataT *get_pointer() const {
    return getPointerAdjusted();
  }

  template <
      access::target AccessTarget_ = AccessTarget,
      typename = detail::enable_if_t<AccessTarget_ == access::target::device>>
  global_ptr<DataT> get_pointer() const {
    return global_ptr<DataT>(getPointerAdjusted());
  }

  template <access::target AccessTarget_ = AccessTarget,
            typename = detail::enable_if_t<AccessTarget_ ==
                                           access::target::constant_buffer>>
  constant_ptr<DataT> get_pointer() const {
    return constant_ptr<DataT>(getPointerAdjusted());
  }

  // accessor::has_property for runtime properties is only available in host
  // code. This restriction is not listed in the core spec and will be added in
  // future versions.
  template <typename Property>
  typename sycl::detail::enable_if_t<
      !ext::oneapi::is_compile_time_property<Property>::value, bool>
  has_property() const noexcept {
#ifndef __SYCL_DEVICE_ONLY__
    return getPropList().template has_property<Property>();
#else
    return false;
#endif
  }

  // accessor::get_property for runtime properties is only available in host
  // code. This restriction is not listed in the core spec and will be added in
  // future versions.
  template <typename Property,
            typename = typename sycl::detail::enable_if_t<
                !ext::oneapi::is_compile_time_property<Property>::value>>
  Property get_property() const {
#ifndef __SYCL_DEVICE_ONLY__
    return getPropList().template get_property<Property>();
#else
    return Property();
#endif
  }

  template <typename Property>
  static constexpr bool has_property(
      typename std::enable_if_t<
          ext::oneapi::is_compile_time_property<Property>::value> * = 0) {
    return PropertyListT::template has_property<Property>();
  }

  template <typename Property>
  static constexpr auto get_property(
      typename std::enable_if_t<
          ext::oneapi::is_compile_time_property<Property>::value> * = 0) {
    return PropertyListT::template get_property<Property>();
  }

  bool operator==(const accessor &Rhs) const { return impl == Rhs.impl; }
  bool operator!=(const accessor &Rhs) const { return !(*this == Rhs); }

  iterator begin() const noexcept {
    return iterator::getBegin(
        get_pointer(),
        detail::convertToArrayOfN<Dimensions, 1>(getMemoryRange()), get_range(),
        get_offset());
  }

  iterator end() const noexcept {
    return iterator::getEnd(
        get_pointer(),
        detail::convertToArrayOfN<Dimensions, 1>(getMemoryRange()), get_range(),
        get_offset());
  }

  const_iterator cbegin() const noexcept {
    return const_iterator::getBegin(
        get_pointer(),
        detail::convertToArrayOfN<Dimensions, 1>(getMemoryRange()), get_range(),
        get_offset());
  }

  const_iterator cend() const noexcept {
    return const_iterator::getEnd(
        get_pointer(),
        detail::convertToArrayOfN<Dimensions, 1>(getMemoryRange()), get_range(),
        get_offset());
  }

private:
#ifdef __SYCL_DEVICE_ONLY__
  size_t getTotalOffset() const {
    size_t TotalOffset = 0;
    detail::dim_loop<Dimensions>([&, this](size_t I) {
      TotalOffset = TotalOffset * impl.MemRange[I];
      if constexpr (!(PropertyListT::template has_property<
                        sycl::ext::oneapi::property::no_offset>())) {
        TotalOffset += impl.Offset[I];
      }
    });

    return TotalOffset;
  }
#endif

  // supporting function for get_pointer()
  // MData has been preadjusted with offset for faster access with []
  // but for get_pointer() we must return the original pointer.
  // On device, getQualifiedPtr() returns MData, so we need to backjust it.
  // On host, getQualifiedPtr() does not return MData, no need to adjust.
  auto getPointerAdjusted() const {
#ifdef __SYCL_DEVICE_ONLY__
    return getQualifiedPtr() - getTotalOffset();
#else
    return getQualifiedPtr();
#endif
  }

  void preScreenAccessor(const size_t elemInBuffer,
                         const PropertyListT &PropertyList) {
    // check device accessor buffer size
    if (!IsHostBuf && elemInBuffer == 0)
      throw sycl::invalid_object_error(
          "SYCL buffer size is zero. To create a device accessor, SYCL "
          "buffer size must be greater than zero.",
          PI_ERROR_INVALID_VALUE);

    // check that no_init property is compatible with access mode
    if (PropertyList.template has_property<property::no_init>() &&
        AccessMode == access::mode::read) {
      throw sycl::invalid_object_error(
          "accessor would cannot be both read_only and no_init",
          PI_ERROR_INVALID_VALUE);
    }
  }

  template <typename BufT, typename... PropTypes>
  void adjustAccPropsInBuf(BufT &Buffer) {
    if constexpr (PropertyListT::template has_property<
                      sycl::ext::intel::property::buffer_location>()) {
      auto location = (PropertyListT::template get_property<
                           sycl::ext::intel::property::buffer_location>())
                          .get_location();
      property_list PropList{
          sycl::property::buffer::detail::buffer_location(location)};
      Buffer.addOrReplaceAccessorProperties(PropList);
    } else {
      deleteAccPropsFromBuf(Buffer);
    }
  }

  template <typename BufT> void deleteAccPropsFromBuf(BufT &Buffer) {
    Buffer.deleteAccProps(
        sycl::detail::PropWithDataKind::AccPropBufferLocation);
  }
};

template <typename DataT, int Dimensions, typename AllocatorT>
accessor(buffer<DataT, Dimensions, AllocatorT>)
    -> accessor<DataT, Dimensions, access::mode::read_write, target::device,
                access::placeholder::true_t>;

template <typename DataT, int Dimensions, typename AllocatorT,
          typename... PropsT>
accessor(buffer<DataT, Dimensions, AllocatorT>,
         const ext::oneapi::accessor_property_list<PropsT...> &)
    -> accessor<DataT, Dimensions, access::mode::read_write, target::device,
                access::placeholder::true_t,
                ext::oneapi::accessor_property_list<PropsT...>>;

template <typename DataT, int Dimensions, typename AllocatorT, typename Type1>
accessor(buffer<DataT, Dimensions, AllocatorT>, Type1)
    -> accessor<DataT, Dimensions, detail::deduceAccessMode<Type1, Type1>(),
                detail::deduceAccessTarget<Type1, Type1>(target::device),
                access::placeholder::true_t>;

template <typename DataT, int Dimensions, typename AllocatorT, typename Type1,
          typename... PropsT>
accessor(buffer<DataT, Dimensions, AllocatorT>, Type1,
         const ext::oneapi::accessor_property_list<PropsT...> &)
    -> accessor<DataT, Dimensions, detail::deduceAccessMode<Type1, Type1>(),
                detail::deduceAccessTarget<Type1, Type1>(target::device),
                access::placeholder::true_t,
                ext::oneapi::accessor_property_list<PropsT...>>;

template <typename DataT, int Dimensions, typename AllocatorT, typename Type1,
          typename Type2>
accessor(buffer<DataT, Dimensions, AllocatorT>, Type1, Type2)
    -> accessor<DataT, Dimensions, detail::deduceAccessMode<Type1, Type2>(),
                detail::deduceAccessTarget<Type1, Type2>(target::device),
                access::placeholder::true_t>;

template <typename DataT, int Dimensions, typename AllocatorT, typename Type1,
          typename Type2, typename... PropsT>
accessor(buffer<DataT, Dimensions, AllocatorT>, Type1, Type2,
         const ext::oneapi::accessor_property_list<PropsT...> &)
    -> accessor<DataT, Dimensions, detail::deduceAccessMode<Type1, Type2>(),
                detail::deduceAccessTarget<Type1, Type2>(target::device),
                access::placeholder::true_t,
                ext::oneapi::accessor_property_list<PropsT...>>;

template <typename DataT, int Dimensions, typename AllocatorT, typename Type1,
          typename Type2, typename Type3>
accessor(buffer<DataT, Dimensions, AllocatorT>, Type1, Type2, Type3)
    -> accessor<DataT, Dimensions, detail::deduceAccessMode<Type2, Type3>(),
                detail::deduceAccessTarget<Type2, Type3>(target::device),
                access::placeholder::true_t>;

template <typename DataT, int Dimensions, typename AllocatorT, typename Type1,
          typename Type2, typename Type3, typename... PropsT>
accessor(buffer<DataT, Dimensions, AllocatorT>, Type1, Type2, Type3,
         const ext::oneapi::accessor_property_list<PropsT...> &)
    -> accessor<DataT, Dimensions, detail::deduceAccessMode<Type2, Type3>(),
                detail::deduceAccessTarget<Type2, Type3>(target::device),
                access::placeholder::true_t,
                ext::oneapi::accessor_property_list<PropsT...>>;

template <typename DataT, int Dimensions, typename AllocatorT, typename Type1,
          typename Type2, typename Type3, typename Type4>
accessor(buffer<DataT, Dimensions, AllocatorT>, Type1, Type2, Type3, Type4)
    -> accessor<DataT, Dimensions, detail::deduceAccessMode<Type3, Type4>(),
                detail::deduceAccessTarget<Type3, Type4>(target::device),
                access::placeholder::true_t>;

template <typename DataT, int Dimensions, typename AllocatorT, typename Type1,
          typename Type2, typename Type3, typename Type4, typename... PropsT>
accessor(buffer<DataT, Dimensions, AllocatorT>, Type1, Type2, Type3, Type4,
         const ext::oneapi::accessor_property_list<PropsT...> &)
    -> accessor<DataT, Dimensions, detail::deduceAccessMode<Type3, Type4>(),
                detail::deduceAccessTarget<Type3, Type4>(target::device),
                access::placeholder::true_t,
                ext::oneapi::accessor_property_list<PropsT...>>;

template <typename DataT, int Dimensions, typename AllocatorT>
accessor(buffer<DataT, Dimensions, AllocatorT>, handler &)
    -> accessor<DataT, Dimensions, access::mode::read_write, target::device,
                access::placeholder::false_t>;

template <typename DataT, int Dimensions, typename AllocatorT,
          typename... PropsT>
accessor(buffer<DataT, Dimensions, AllocatorT>, handler &,
         const ext::oneapi::accessor_property_list<PropsT...> &)
    -> accessor<DataT, Dimensions, access::mode::read_write, target::device,
                access::placeholder::false_t,
                ext::oneapi::accessor_property_list<PropsT...>>;

template <typename DataT, int Dimensions, typename AllocatorT, typename Type1>
accessor(buffer<DataT, Dimensions, AllocatorT>, handler &, Type1)
    -> accessor<DataT, Dimensions, detail::deduceAccessMode<Type1, Type1>(),
                detail::deduceAccessTarget<Type1, Type1>(target::device),
                access::placeholder::false_t>;

template <typename DataT, int Dimensions, typename AllocatorT, typename Type1,
          typename... PropsT>
accessor(buffer<DataT, Dimensions, AllocatorT>, handler &, Type1,
         const ext::oneapi::accessor_property_list<PropsT...> &)
    -> accessor<DataT, Dimensions, detail::deduceAccessMode<Type1, Type1>(),
                detail::deduceAccessTarget<Type1, Type1>(target::device),
                access::placeholder::false_t,
                ext::oneapi::accessor_property_list<PropsT...>>;

template <typename DataT, int Dimensions, typename AllocatorT, typename Type1,
          typename Type2>
accessor(buffer<DataT, Dimensions, AllocatorT>, handler &, Type1, Type2)
    -> accessor<DataT, Dimensions, detail::deduceAccessMode<Type1, Type2>(),
                detail::deduceAccessTarget<Type1, Type2>(target::device),
                access::placeholder::false_t>;

template <typename DataT, int Dimensions, typename AllocatorT, typename Type1,
          typename Type2, typename... PropsT>
accessor(buffer<DataT, Dimensions, AllocatorT>, handler &, Type1, Type2,
         const ext::oneapi::accessor_property_list<PropsT...> &)
    -> accessor<DataT, Dimensions, detail::deduceAccessMode<Type1, Type2>(),
                detail::deduceAccessTarget<Type1, Type2>(target::device),
                access::placeholder::false_t,
                ext::oneapi::accessor_property_list<PropsT...>>;

template <typename DataT, int Dimensions, typename AllocatorT, typename Type1,
          typename Type2, typename Type3>
accessor(buffer<DataT, Dimensions, AllocatorT>, handler &, Type1, Type2, Type3)
    -> accessor<DataT, Dimensions, detail::deduceAccessMode<Type2, Type3>(),
                detail::deduceAccessTarget<Type2, Type3>(target::device),
                access::placeholder::false_t>;

template <typename DataT, int Dimensions, typename AllocatorT, typename Type1,
          typename Type2, typename Type3, typename... PropsT>
accessor(buffer<DataT, Dimensions, AllocatorT>, handler &, Type1, Type2, Type3,
         const ext::oneapi::accessor_property_list<PropsT...> &)
    -> accessor<DataT, Dimensions, detail::deduceAccessMode<Type2, Type3>(),
                detail::deduceAccessTarget<Type2, Type3>(target::device),
                access::placeholder::false_t,
                ext::oneapi::accessor_property_list<PropsT...>>;

template <typename DataT, int Dimensions, typename AllocatorT, typename Type1,
          typename Type2, typename Type3, typename Type4>
accessor(buffer<DataT, Dimensions, AllocatorT>, handler &, Type1, Type2, Type3,
         Type4)
    -> accessor<DataT, Dimensions, detail::deduceAccessMode<Type3, Type4>(),
                detail::deduceAccessTarget<Type3, Type4>(target::device),
                access::placeholder::false_t>;

template <typename DataT, int Dimensions, typename AllocatorT, typename Type1,
          typename Type2, typename Type3, typename Type4, typename... PropsT>
accessor(buffer<DataT, Dimensions, AllocatorT>, handler &, Type1, Type2, Type3,
         Type4, const ext::oneapi::accessor_property_list<PropsT...> &)
    -> accessor<DataT, Dimensions, detail::deduceAccessMode<Type3, Type4>(),
                detail::deduceAccessTarget<Type3, Type4>(target::device),
                access::placeholder::false_t,
                ext::oneapi::accessor_property_list<PropsT...>>;

/// Local accessor
///
/// \ingroup sycl_api_acc
template <typename DataT, int Dimensions, access::mode AccessMode,
          access::placeholder IsPlaceholder>
class __SYCL_SPECIAL_CLASS local_accessor_base :
#ifndef __SYCL_DEVICE_ONLY__
    public detail::LocalAccessorBaseHost,
#endif
    public detail::accessor_common<DataT, Dimensions, AccessMode,
                                   access::target::local, IsPlaceholder> {
protected:
  constexpr static int AdjustedDim = Dimensions == 0 ? 1 : Dimensions;

  using AccessorCommonT =
      detail::accessor_common<DataT, Dimensions, AccessMode,
                              access::target::local, IsPlaceholder>;

  using AccessorCommonT::AS;
  using AccessorCommonT::IsAccessAnyWrite;
  template <int Dims>
  using AccessorSubscript =
      typename AccessorCommonT::template AccessorSubscript<
          Dims,
          local_accessor_base<DataT, Dimensions, AccessMode, IsPlaceholder>>;

  using ConcreteASPtrType = typename detail::DecoratedType<DataT, AS>::type *;

  using RefType = detail::const_if_const_AS<AS, DataT> &;
  using PtrType = detail::const_if_const_AS<AS, DataT> *;

#ifdef __SYCL_DEVICE_ONLY__
  detail::LocalAccessorBaseDevice<AdjustedDim> impl;

  sycl::range<AdjustedDim> &getSize() { return impl.MemRange; }
  const sycl::range<AdjustedDim> &getSize() const { return impl.MemRange; }

  void __init(ConcreteASPtrType Ptr, range<AdjustedDim> AccessRange,
              range<AdjustedDim>, id<AdjustedDim>) {
    MData = Ptr;
    detail::dim_loop<AdjustedDim>(
        [&, this](size_t I) { getSize()[I] = AccessRange[I]; });
  }

public:
  // Default constructor for objects later initialized with __init member.
  local_accessor_base()
      : impl(detail::InitializedVal<AdjustedDim, range>::template get<0>()) {}

protected:
  ConcreteASPtrType getQualifiedPtr() const { return MData; }

  ConcreteASPtrType MData;

#else
  local_accessor_base(const detail::LocalAccessorImplPtr &Impl)
      : detail::LocalAccessorBaseHost{Impl} {}

  char padding[sizeof(detail::LocalAccessorBaseDevice<AdjustedDim>) +
               sizeof(PtrType) - sizeof(detail::LocalAccessorBaseHost)];
  using detail::LocalAccessorBaseHost::getSize;

  PtrType getQualifiedPtr() const {
    return reinterpret_cast<PtrType>(LocalAccessorBaseHost::getPtr());
  }

  void *getPtr() { return detail::LocalAccessorBaseHost::getPtr(); }
  void *getPtr() const { return detail::LocalAccessorBaseHost::getPtr(); }
  const range<3> &getSize() const {
    return detail::LocalAccessorBaseHost::getSize();
  }
  range<3> &getSize() { return detail::LocalAccessorBaseHost::getSize(); }

  // The function references helper methods required by GDB pretty-printers
  void GDBMethodsAnchor() {
#ifndef NDEBUG
    const auto *this_const = this;
    (void)getSize();
    (void)this_const->getSize();
    (void)getPtr();
    (void)this_const->getPtr();
#endif
  }

#endif // __SYCL_DEVICE_ONLY__

  // Method which calculates linear offset for the ID using Range and Offset.
  template <int Dims = AdjustedDim> size_t getLinearIndex(id<Dims> Id) const {
    size_t Result = 0;
    for (int I = 0; I < Dims; ++I)
      Result = Result * getSize()[I] + Id[I];
    return Result;
  }

  template <class T>
  friend T detail::createSyclObjFromImpl(decltype(T::impl) ImplObj);

public:
  using value_type = DataT;
  using reference = DataT &;
  using const_reference = const DataT &;

  template <int Dims = Dimensions, typename = detail::enable_if_t<Dims == 0>>
  local_accessor_base(handler &, const detail::code_location CodeLoc =
                                     detail::code_location::current())
#ifdef __SYCL_DEVICE_ONLY__
      : impl(range<AdjustedDim>{1}){}
#else
      : LocalAccessorBaseHost(range<3>{1, 1, 1}, AdjustedDim, sizeof(DataT)) {
    detail::constructorNotification(nullptr, LocalAccessorBaseHost::impl.get(),
                                    access::target::local, AccessMode, CodeLoc);
    GDBMethodsAnchor();
  }
#endif

        template <int Dims = Dimensions,
                  typename = detail::enable_if_t<Dims == 0>>
        local_accessor_base(handler &, const property_list &propList,
                            const detail::code_location CodeLoc =
                                detail::code_location::current())
#ifdef __SYCL_DEVICE_ONLY__
      : impl(range<AdjustedDim>{1}) {
    (void)propList;
  }
#else
      : LocalAccessorBaseHost(range<3>{1, 1, 1}, AdjustedDim, sizeof(DataT),
                              propList) {
    detail::constructorNotification(nullptr, LocalAccessorBaseHost::impl.get(),
                                    access::target::local, AccessMode, CodeLoc);
    GDBMethodsAnchor();
  }
#endif

  template <int Dims = Dimensions, typename = detail::enable_if_t<(Dims > 0)>>
  local_accessor_base(
      range<Dimensions> AllocationSize, handler &,
      const detail::code_location CodeLoc = detail::code_location::current())
#ifdef __SYCL_DEVICE_ONLY__
      : impl(AllocationSize){}
#else
      : LocalAccessorBaseHost(detail::convertToArrayOfN<3, 1>(AllocationSize),
                              AdjustedDim, sizeof(DataT)) {
    detail::constructorNotification(nullptr, LocalAccessorBaseHost::impl.get(),
                                    access::target::local, AccessMode, CodeLoc);
    GDBMethodsAnchor();
  }
#endif

        template <int Dims = Dimensions,
                  typename = detail::enable_if_t<(Dims > 0)>>
        local_accessor_base(range<Dimensions> AllocationSize, handler &,
                            const property_list &propList,
                            const detail::code_location CodeLoc =
                                detail::code_location::current())
#ifdef __SYCL_DEVICE_ONLY__
      : impl(AllocationSize) {
    (void)propList;
  }
#else
      : LocalAccessorBaseHost(detail::convertToArrayOfN<3, 1>(AllocationSize),
                              AdjustedDim, sizeof(DataT), propList) {
    detail::constructorNotification(nullptr, LocalAccessorBaseHost::impl.get(),
                                    access::target::local, AccessMode, CodeLoc);
    GDBMethodsAnchor();
  }
#endif

  size_t get_size() const { return getSize().size() * sizeof(DataT); }

  __SYCL2020_DEPRECATED("get_count() is deprecated, please use size() instead")
  size_t get_count() const { return size(); }
  size_t size() const noexcept { return getSize().size(); }

  template <int Dims = Dimensions, typename = detail::enable_if_t<(Dims > 0)>>
  range<Dims> get_range() const {
    return detail::convertToArrayOfN<Dims, 1>(getSize());
  }

  template <int Dims = Dimensions,
            typename = detail::enable_if_t<Dims == 0 && IsAccessAnyWrite>>
  operator RefType() const {
    return *getQualifiedPtr();
  }

  template <int Dims = Dimensions,
            typename = detail::enable_if_t<(Dims > 0) && IsAccessAnyWrite>>
  RefType operator[](id<Dimensions> Index) const {
    const size_t LinearIndex = getLinearIndex(Index);
    return getQualifiedPtr()[LinearIndex];
  }

  template <int Dims = Dimensions,
            typename = detail::enable_if_t<Dims == 1 && IsAccessAnyWrite>>
  RefType operator[](size_t Index) const {
    return getQualifiedPtr()[Index];
  }

  template <int Dims = Dimensions>
  operator typename detail::enable_if_t<
      Dims == 0 && AccessMode == access::mode::atomic, atomic<DataT, AS>>()
      const {
    return atomic<DataT, AS>(
        multi_ptr<DataT, AS, access::decorated::yes>(getQualifiedPtr()));
  }

  template <int Dims = Dimensions>
  typename detail::enable_if_t<(Dims > 0) && AccessMode == access::mode::atomic,
                               atomic<DataT, AS>>
  operator[](id<Dimensions> Index) const {
    const size_t LinearIndex = getLinearIndex(Index);
    return atomic<DataT, AS>(multi_ptr<DataT, AS, access::decorated::yes>(
        getQualifiedPtr() + LinearIndex));
  }

  template <int Dims = Dimensions>
  typename detail::enable_if_t<Dims == 1 && AccessMode == access::mode::atomic,
                               atomic<DataT, AS>>
  operator[](size_t Index) const {
    return atomic<DataT, AS>(multi_ptr<DataT, AS, access::decorated::yes>(
        getQualifiedPtr() + Index));
  }

  template <int Dims = Dimensions, typename = detail::enable_if_t<(Dims > 1)>>
  typename AccessorCommonT::template AccessorSubscript<
      Dims - 1,
      local_accessor_base<DataT, Dimensions, AccessMode, IsPlaceholder>>
  operator[](size_t Index) const {
    return AccessorSubscript<Dims - 1>(*this, Index);
  }

  local_ptr<DataT> get_pointer() const {
    return local_ptr<DataT>(getQualifiedPtr());
  }

  bool operator==(const local_accessor_base &Rhs) const {
    return impl == Rhs.impl;
  }
  bool operator!=(const local_accessor_base &Rhs) const {
    return !(*this == Rhs);
  }
};

// TODO: Remove deprecated specialization once no longer needed
template <typename DataT, int Dimensions, access::mode AccessMode,
          access::placeholder IsPlaceholder>
class __SYCL_EBO __SYCL_SPECIAL_CLASS accessor<
    DataT, Dimensions, AccessMode, access::target::local, IsPlaceholder>
    : public local_accessor_base<DataT, Dimensions, AccessMode, IsPlaceholder>,
      public detail::OwnerLessBase<
          accessor<DataT, Dimensions, AccessMode, access::target::local,
                   IsPlaceholder>> {

  using local_acc =
      local_accessor_base<DataT, Dimensions, AccessMode, IsPlaceholder>;

  // Use base classes constructors
  using local_acc::local_acc;

#ifdef __SYCL_DEVICE_ONLY__

  // __init needs to be defined within the class not through inheritance.
  // Map this function to inherited func.
  void __init(typename local_acc::ConcreteASPtrType Ptr,
              range<local_acc::AdjustedDim> AccessRange,
              range<local_acc::AdjustedDim> range,
              id<local_acc::AdjustedDim> id) {
    local_acc::__init(Ptr, AccessRange, range, id);
  }

public:
  // Default constructor for objects later initialized with __init member.
  accessor() {
    local_acc::impl = detail::InitializedVal<local_acc::AdjustedDim,
                                             range>::template get<0>();
  }

#else
private:
  accessor(const detail::AccessorImplPtr &Impl) : local_acc{Impl} {}
#endif
};

template <typename DataT, int Dimensions = 1>
class __SYCL_EBO __SYCL_SPECIAL_CLASS __SYCL_TYPE(local_accessor) local_accessor
    : public local_accessor_base<DataT, Dimensions, access::mode::read_write,
                                 access::placeholder::false_t>,
      public detail::OwnerLessBase<local_accessor<DataT, Dimensions>> {

  using local_acc =
      local_accessor_base<DataT, Dimensions, access::mode::read_write,
                          access::placeholder::false_t>;

  // Use base classes constructors
  using local_acc::local_acc;

#ifdef __SYCL_DEVICE_ONLY__

  // __init needs to be defined within the class not through inheritance.
  // Map this function to inherited func.
  void __init(typename local_acc::ConcreteASPtrType Ptr,
              range<local_acc::AdjustedDim> AccessRange,
              range<local_acc::AdjustedDim> range,
              id<local_acc::AdjustedDim> id) {
    local_acc::__init(Ptr, AccessRange, range, id);
  }

public:
  // Default constructor for objects later initialized with __init member.
  local_accessor() {
    local_acc::impl = detail::InitializedVal<local_acc::AdjustedDim,
                                             range>::template get<0>();
  }

#else
  local_accessor(const detail::AccessorImplPtr &Impl) : local_acc{Impl} {}
#endif

public:
  using value_type = DataT;
  using iterator = value_type *;
  using const_iterator = const value_type *;
  using reverse_iterator = std::reverse_iterator<iterator>;
  using const_reverse_iterator = std::reverse_iterator<const_iterator>;
  using difference_type =
      typename std::iterator_traits<iterator>::difference_type;

  void swap(local_accessor &other) { std::swap(this->impl, other.impl); }

  size_t byte_size() const noexcept { return this->size() * sizeof(DataT); }

  size_t max_size() const noexcept {
    return (std::numeric_limits<difference_type>::max)();
  }

  bool empty() const noexcept { return this->size() == 0; }

  iterator begin() const noexcept {
    return &this->operator[](id<Dimensions>());
  }
  iterator end() const noexcept { return begin() + this->size(); }

  const_iterator cbegin() const noexcept { return const_iterator(begin()); }
  const_iterator cend() const noexcept { return const_iterator(end()); }

  reverse_iterator rbegin() const noexcept { return reverse_iterator(end()); }
  reverse_iterator rend() const noexcept { return reverse_iterator(begin()); }

  const_reverse_iterator crbegin() const noexcept {
    return const_reverse_iterator(end());
  }
  const_reverse_iterator crend() const noexcept {
    return const_reverse_iterator(begin());
  }

  template <typename Property> bool has_property() const noexcept {
#ifndef __SYCL_DEVICE_ONLY__
    return this->getPropList().template has_property<Property>();
#else
    return false;
#endif
  }

  template <typename Property> Property get_property() const {
#ifndef __SYCL_DEVICE_ONLY__
    return this->getPropList().template get_property<Property>();
#else
    return Property();
#endif
  }
};

/// Image accessors.
///
/// Available only when accessTarget == access::target::image.
///
/// \ingroup sycl_api_acc
template <typename DataT, int Dimensions, access::mode AccessMode,
          access::placeholder IsPlaceholder>
class __SYCL_EBO __SYCL_SPECIAL_CLASS __SYCL_TYPE(accessor) accessor<
    DataT, Dimensions, AccessMode, access::target::image, IsPlaceholder>
    : public detail::image_accessor<DataT, Dimensions, AccessMode,
                                    access::target::image, IsPlaceholder>,
      public detail::OwnerLessBase<
          accessor<DataT, Dimensions, AccessMode, access::target::image,
                   IsPlaceholder>> {
private:
  accessor(const detail::AccessorImplPtr &Impl)
      : detail::image_accessor<DataT, Dimensions, AccessMode,
                               access::target::image, IsPlaceholder>{Impl} {}

public:
  template <typename AllocatorT>
  accessor(sycl::image<Dimensions, AllocatorT> &Image,
           handler &CommandGroupHandler)
      : detail::image_accessor<DataT, Dimensions, AccessMode,
                               access::target::image, IsPlaceholder>(
            Image, CommandGroupHandler, Image.getElementSize()) {
#ifndef __SYCL_DEVICE_ONLY__
    detail::associateWithHandler(CommandGroupHandler, this,
                                 access::target::image);
#endif
  }

  template <typename AllocatorT>
  accessor(sycl::image<Dimensions, AllocatorT> &Image,
           handler &CommandGroupHandler, const property_list &propList)
      : detail::image_accessor<DataT, Dimensions, AccessMode,
                               access::target::image, IsPlaceholder>(
            Image, CommandGroupHandler, Image.getElementSize()) {
    (void)propList;
#ifndef __SYCL_DEVICE_ONLY__
    detail::associateWithHandler(CommandGroupHandler, this,
                                 access::target::image);
#endif
  }
#ifdef __SYCL_DEVICE_ONLY__
private:
  using OCLImageTy =
      typename detail::opencl_image_type<Dimensions, AccessMode,
                                         access::target::image>::type;

  // Front End requires this method to be defined in the accessor class.
  // It does not call the base class's init method.
  void __init(OCLImageTy Image) { this->imageAccessorInit(Image); }

  // __init variant used by the device compiler for ESIMD kernels.
  void __init_esimd(OCLImageTy Image) { this->imageAccessorInit(Image); }

public:
  // Default constructor for objects later initialized with __init member.
  accessor() = default;
#endif
};

/// Host image accessor.
///
/// Available only when accessTarget == access::target::host_image.
///
/// \sa image
///
/// \ingroup sycl_api_acc
template <typename DataT, int Dimensions, access::mode AccessMode,
          access::placeholder IsPlaceholder>
class __SYCL_EBO accessor<DataT, Dimensions, AccessMode,
                          access::target::host_image, IsPlaceholder>
    : public detail::image_accessor<DataT, Dimensions, AccessMode,
                                    access::target::host_image, IsPlaceholder>,
      public detail::OwnerLessBase<
          accessor<DataT, Dimensions, AccessMode, access::target::host_image,
                   IsPlaceholder>> {
public:
  template <typename AllocatorT>
  accessor(sycl::image<Dimensions, AllocatorT> &Image)
      : detail::image_accessor<DataT, Dimensions, AccessMode,
                               access::target::host_image, IsPlaceholder>(
            Image, Image.getElementSize()) {}

  template <typename AllocatorT>
  accessor(sycl::image<Dimensions, AllocatorT> &Image,
           const property_list &propList)
      : detail::image_accessor<DataT, Dimensions, AccessMode,
                               access::target::host_image, IsPlaceholder>(
            Image, Image.getElementSize()) {
    (void)propList;
  }
};

/// Image array accessor.
///
/// Available only when accessTarget == access::target::image_array and
/// dimensions < 3.
///
/// \sa image
///
/// \ingroup sycl_api_acc
template <typename DataT, int Dimensions, access::mode AccessMode,
          access::placeholder IsPlaceholder>
class __SYCL_EBO __SYCL_SPECIAL_CLASS __SYCL_TYPE(accessor) accessor<
    DataT, Dimensions, AccessMode, access::target::image_array, IsPlaceholder>
    : public detail::image_accessor<DataT, Dimensions + 1, AccessMode,
                                    access::target::image, IsPlaceholder>,
      public detail::OwnerLessBase<
          accessor<DataT, Dimensions, AccessMode, access::target::image_array,
                   IsPlaceholder>> {
#ifdef __SYCL_DEVICE_ONLY__
private:
  using OCLImageTy =
      typename detail::opencl_image_type<Dimensions + 1, AccessMode,
                                         access::target::image>::type;

  // Front End requires this method to be defined in the accessor class.
  // It does not call the base class's init method.
  void __init(OCLImageTy Image) { this->imageAccessorInit(Image); }

  // __init variant used by the device compiler for ESIMD kernels.
  void __init_esimd(OCLImageTy Image) { this->imageAccessorInit(Image); }

public:
  // Default constructor for objects later initialized with __init member.
  accessor() = default;
#endif
public:
  template <typename AllocatorT>
  accessor(sycl::image<Dimensions + 1, AllocatorT> &Image,
           handler &CommandGroupHandler)
      : detail::image_accessor<DataT, Dimensions + 1, AccessMode,
                               access::target::image, IsPlaceholder>(
            Image, CommandGroupHandler, Image.getElementSize()) {
#ifndef __SYCL_DEVICE_ONLY__
    detail::associateWithHandler(CommandGroupHandler, this,
                                 access::target::image_array);
#endif
  }

  template <typename AllocatorT>
  accessor(sycl::image<Dimensions + 1, AllocatorT> &Image,
           handler &CommandGroupHandler, const property_list &propList)
      : detail::image_accessor<DataT, Dimensions + 1, AccessMode,
                               access::target::image, IsPlaceholder>(
            Image, CommandGroupHandler, Image.getElementSize()) {
    (void)propList;
#ifndef __SYCL_DEVICE_ONLY__
    detail::associateWithHandler(CommandGroupHandler, this,
                                 access::target::image_array);
#endif
  }

  detail::__image_array_slice__<DataT, Dimensions, AccessMode, IsPlaceholder>
  operator[](size_t Index) const {
    return detail::__image_array_slice__<DataT, Dimensions, AccessMode,
                                         IsPlaceholder>(*this, Index);
  }
};

template <typename DataT, int Dimensions = 1,
          access_mode AccessMode = access_mode::read_write>
class __SYCL_EBO host_accessor
    : public accessor<DataT, Dimensions, AccessMode, target::host_buffer,
                      access::placeholder::false_t>,
      public detail::OwnerLessBase<
          host_accessor<DataT, Dimensions, AccessMode>> {
protected:
  using AccessorT = accessor<DataT, Dimensions, AccessMode, target::host_buffer,
                             access::placeholder::false_t>;

  constexpr static int AdjustedDim = Dimensions == 0 ? 1 : Dimensions;

  template <typename T, int Dims>
  struct IsSameAsBuffer
      : std::bool_constant<std::is_same<T, DataT>::value && (Dims > 0) &&
                           (Dims == Dimensions)> {};

  void
  __init(typename accessor<DataT, Dimensions, AccessMode, target::host_buffer,
                           access::placeholder::false_t>::ConcreteASPtrType Ptr,
         range<AdjustedDim> AccessRange, range<AdjustedDim> MemRange,
         id<AdjustedDim> Offset) {
    AccessorT::__init(Ptr, AccessRange, MemRange, Offset);
  }

public:
  host_accessor() : AccessorT() {}

  // The list of host_accessor constructors with their arguments
  // -------+---------+-------+----+----------+--------------
  // Dimensions = 0
  // -------+---------+-------+----+----------+--------------
  // buffer |         |       |    |          | property_list
  // buffer | handler |       |    |          | property_list
  // -------+---------+-------+----+----------+--------------
  // Dimensions >= 1
  // -------+---------+-------+----+----------+--------------
  // buffer |         |       |    |          | property_list
  // buffer |         |       |    | mode_tag | property_list
  // buffer | handler |       |    |          | property_list
  // buffer | handler |       |    | mode_tag | property_list
  // buffer |         | range |    |          | property_list
  // buffer |         | range |    | mode_tag | property_list
  // buffer | handler | range |    |          | property_list
  // buffer | handler | range |    | mode_tag | property_list
  // buffer |         | range | id |          | property_list
  // buffer |         | range | id | mode_tag | property_list
  // buffer | handler | range | id |          | property_list
  // buffer | handler | range | id | mode_tag | property_list
  // -------+---------+-------+----+----------+--------------

  template <typename T = DataT, int Dims = Dimensions, typename AllocatorT,
            typename = typename detail::enable_if_t<
                std::is_same<T, DataT>::value && Dims == 0>>
  host_accessor(
      buffer<T, 1, AllocatorT> &BufferRef,
      const property_list &PropertyList = {},
      const detail::code_location CodeLoc = detail::code_location::current())
      : AccessorT(BufferRef, PropertyList, CodeLoc) {}

  template <typename T = DataT, int Dims = Dimensions, typename AllocatorT,
            typename = detail::enable_if_t<IsSameAsBuffer<T, Dims>::value>>
  host_accessor(
      buffer<T, Dims, AllocatorT> &BufferRef,
      const property_list &PropertyList = {},
      const detail::code_location CodeLoc = detail::code_location::current())
      : AccessorT(BufferRef, PropertyList, CodeLoc) {}

  template <typename T = DataT, int Dims = Dimensions, typename AllocatorT,
            typename = detail::enable_if_t<IsSameAsBuffer<T, Dims>::value>>
  host_accessor(
      buffer<DataT, Dimensions, AllocatorT> &BufferRef, mode_tag_t<AccessMode>,
      const property_list &PropertyList = {},
      const detail::code_location CodeLoc = detail::code_location::current())
      : host_accessor(BufferRef, PropertyList, CodeLoc) {}


  template <typename T = DataT, int Dims = Dimensions, typename AllocatorT,
            typename = detail::enable_if_t<IsSameAsBuffer<T, Dims>::value>>
  host_accessor(
      buffer<T, Dims, AllocatorT> &BufferRef, handler &CommandGroupHandler,
      const property_list &PropertyList = {},
      const detail::code_location CodeLoc = detail::code_location::current())
      : AccessorT(BufferRef, CommandGroupHandler, PropertyList, CodeLoc) {}

  template <typename T = DataT, int Dims = Dimensions, typename AllocatorT,
            typename = detail::enable_if_t<IsSameAsBuffer<T, Dims>::value>>
  host_accessor(
      buffer<DataT, Dimensions, AllocatorT> &BufferRef,
      handler &CommandGroupHandler, mode_tag_t<AccessMode>,
      const property_list &PropertyList = {},
      const detail::code_location CodeLoc = detail::code_location::current())
      : host_accessor(BufferRef, CommandGroupHandler, PropertyList, CodeLoc) {}

  template <typename T = DataT, int Dims = Dimensions, typename AllocatorT,
            typename = detail::enable_if_t<IsSameAsBuffer<T, Dims>::value>>
  host_accessor(
      buffer<DataT, Dimensions, AllocatorT> &BufferRef,
      range<Dimensions> AccessRange, const property_list &PropertyList = {},
      const detail::code_location CodeLoc = detail::code_location::current())
      : AccessorT(BufferRef, AccessRange, {}, PropertyList, CodeLoc) {}

  template <typename T = DataT, int Dims = Dimensions, typename AllocatorT,
            typename = detail::enable_if_t<IsSameAsBuffer<T, Dims>::value>>
  host_accessor(
      buffer<DataT, Dimensions, AllocatorT> &BufferRef,
      range<Dimensions> AccessRange, mode_tag_t<AccessMode>,
      const property_list &PropertyList = {},
      const detail::code_location CodeLoc = detail::code_location::current())
      : host_accessor(BufferRef, AccessRange, {}, PropertyList, CodeLoc) {}

  template <typename T = DataT, int Dims = Dimensions, typename AllocatorT,
            typename = detail::enable_if_t<IsSameAsBuffer<T, Dims>::value>>
  host_accessor(
      buffer<DataT, Dimensions, AllocatorT> &BufferRef,
      handler &CommandGroupHandler, range<Dimensions> AccessRange,
      const property_list &PropertyList = {},
      const detail::code_location CodeLoc = detail::code_location::current())
      : AccessorT(BufferRef, CommandGroupHandler, AccessRange, {}, PropertyList,
                  CodeLoc) {}

  template <typename T = DataT, int Dims = Dimensions, typename AllocatorT,
            typename = detail::enable_if_t<IsSameAsBuffer<T, Dims>::value>>
  host_accessor(
      buffer<DataT, Dimensions, AllocatorT> &BufferRef,
      handler &CommandGroupHandler, range<Dimensions> AccessRange,
      mode_tag_t<AccessMode>, const property_list &PropertyList = {},
      const detail::code_location CodeLoc = detail::code_location::current())
      : host_accessor(BufferRef, CommandGroupHandler, AccessRange, {},
                      PropertyList, CodeLoc) {}

  template <typename T = DataT, int Dims = Dimensions, typename AllocatorT,
            typename = detail::enable_if_t<IsSameAsBuffer<T, Dims>::value>>
  host_accessor(
      buffer<DataT, Dimensions, AllocatorT> &BufferRef,
      range<Dimensions> AccessRange, id<Dimensions> AccessOffset,
      const property_list &PropertyList = {},
      const detail::code_location CodeLoc = detail::code_location::current())
      : AccessorT(BufferRef, AccessRange, AccessOffset, PropertyList, CodeLoc) {
  }

  template <typename T = DataT, int Dims = Dimensions, typename AllocatorT,
            typename = detail::enable_if_t<IsSameAsBuffer<T, Dims>::value>>
  host_accessor(
      buffer<DataT, Dimensions, AllocatorT> &BufferRef,
      range<Dimensions> AccessRange, id<Dimensions> AccessOffset,
      mode_tag_t<AccessMode>, const property_list &PropertyList = {},
      const detail::code_location CodeLoc = detail::code_location::current())
      : host_accessor(BufferRef, AccessRange, AccessOffset, PropertyList,
                      CodeLoc) {}

  template <typename T = DataT, int Dims = Dimensions, typename AllocatorT,
            typename = detail::enable_if_t<IsSameAsBuffer<T, Dims>::value>>
  host_accessor(
      buffer<DataT, Dimensions, AllocatorT> &BufferRef,
      handler &CommandGroupHandler, range<Dimensions> AccessRange,
      id<Dimensions> AccessOffset, const property_list &PropertyList = {},
      const detail::code_location CodeLoc = detail::code_location::current())
      : AccessorT(BufferRef, CommandGroupHandler, AccessRange, AccessOffset,
                  PropertyList, CodeLoc) {}

  template <typename T = DataT, int Dims = Dimensions, typename AllocatorT,
            typename = detail::enable_if_t<IsSameAsBuffer<T, Dims>::value>>
  host_accessor(
      buffer<DataT, Dimensions, AllocatorT> &BufferRef,
      handler &CommandGroupHandler, range<Dimensions> AccessRange,
      id<Dimensions> AccessOffset, mode_tag_t<AccessMode>,
      const property_list &PropertyList = {},
      const detail::code_location CodeLoc = detail::code_location::current())
      : host_accessor(BufferRef, CommandGroupHandler, AccessRange, AccessOffset,
                      PropertyList, CodeLoc) {}
};

template <typename DataT, int Dimensions, typename AllocatorT>
host_accessor(buffer<DataT, Dimensions, AllocatorT>)
    -> host_accessor<DataT, Dimensions, access::mode::read_write>;

template <typename DataT, int Dimensions, typename AllocatorT, typename Type1>
host_accessor(buffer<DataT, Dimensions, AllocatorT>, Type1)
    -> host_accessor<DataT, Dimensions,
                     detail::deduceAccessMode<Type1, Type1>()>;

template <typename DataT, int Dimensions, typename AllocatorT, typename Type1,
          typename Type2>
host_accessor(buffer<DataT, Dimensions, AllocatorT>, Type1, Type2)
    -> host_accessor<DataT, Dimensions,
                     detail::deduceAccessMode<Type1, Type2>()>;

template <typename DataT, int Dimensions, typename AllocatorT, typename Type1,
          typename Type2, typename Type3>
host_accessor(buffer<DataT, Dimensions, AllocatorT>, Type1, Type2, Type3)
    -> host_accessor<DataT, Dimensions,
                     detail::deduceAccessMode<Type2, Type3>()>;

template <typename DataT, int Dimensions, typename AllocatorT, typename Type1,
          typename Type2, typename Type3, typename Type4>
host_accessor(buffer<DataT, Dimensions, AllocatorT>, Type1, Type2, Type3, Type4)
    -> host_accessor<DataT, Dimensions,
                     detail::deduceAccessMode<Type3, Type4>()>;

template <typename DataT, int Dimensions, typename AllocatorT, typename Type1,
          typename Type2, typename Type3, typename Type4, typename Type5>
host_accessor(buffer<DataT, Dimensions, AllocatorT>, Type1, Type2, Type3, Type4,
              Type5) -> host_accessor<DataT, Dimensions,
                                      detail::deduceAccessMode<Type4, Type5>()>;
} // __SYCL_INLINE_VER_NAMESPACE(_V1)
} // namespace sycl

namespace std {
template <typename DataT, int Dimensions, sycl::access::mode AccessMode,
          sycl::access::target AccessTarget,
          sycl::access::placeholder IsPlaceholder>
struct hash<sycl::accessor<DataT, Dimensions, AccessMode, AccessTarget,
                           IsPlaceholder>> {
  using AccType = sycl::accessor<DataT, Dimensions, AccessMode, AccessTarget,
                                 IsPlaceholder>;

  size_t operator()(const AccType &A) const {
#ifdef __SYCL_DEVICE_ONLY__
    // Hash is not supported on DEVICE. Just return 0 here.
    (void)A;
    return 0;
#else
    // getSyclObjImpl() here returns a pointer to either AccessorImplHost
    // or LocalAccessorImplHost depending on the AccessTarget.
    auto AccImplPtr = sycl::detail::getSyclObjImpl(A);
    return hash<decltype(AccImplPtr)>()(AccImplPtr);
#endif
  }
};

} // namespace std<|MERGE_RESOLUTION|>--- conflicted
+++ resolved
@@ -1122,12 +1122,9 @@
              detail::InitializedVal<AdjustedDim, range>::template get<0>()) {}
 
 #else
-<<<<<<< HEAD
-=======
   accessor(const detail::AccessorImplPtr &Impl)
       : detail::AccessorBaseHost{Impl} {}
 
->>>>>>> bfff8914
   id<3> &getOffset() {
     if constexpr (IsHostBuf)
       return MAccData->MOffset;
