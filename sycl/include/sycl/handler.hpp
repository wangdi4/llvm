//==-------- handler.hpp --- SYCL command group handler --------------------==//
//
// Part of the LLVM Project, under the Apache License v2.0 with LLVM Exceptions.
// See https://llvm.org/LICENSE.txt for license information.
// SPDX-License-Identifier: Apache-2.0 WITH LLVM-exception
//
//===----------------------------------------------------------------------===//

#pragma once

#include <sycl/access/access.hpp>
#include <sycl/accessor.hpp>
#include <sycl/context.hpp>
#include <sycl/detail/cg.hpp>
#include <sycl/detail/cg_types.hpp>
#include <sycl/detail/cl.h>
#include <sycl/detail/export.hpp>
#include <sycl/detail/handler_proxy.hpp>
#include <sycl/detail/os_util.hpp>
#include <sycl/event.hpp>
#include <sycl/ext/intel/experimental/kernel_execution_properties.hpp>
#include <sycl/ext/oneapi/device_global/device_global.hpp>
#include <sycl/ext/oneapi/kernel_properties/properties.hpp>
#include <sycl/ext/oneapi/properties/properties.hpp>
#include <sycl/ext/oneapi/properties/property.hpp>
#include <sycl/id.hpp>
#include <sycl/interop_handle.hpp>
#include <sycl/item.hpp>
#include <sycl/kernel.hpp>
#include <sycl/kernel_bundle.hpp>
#include <sycl/kernel_handler.hpp>
#include <sycl/nd_item.hpp>
#include <sycl/nd_range.hpp>
#include <sycl/property_list.hpp>
#include <sycl/reduction_forward.hpp>
#include <sycl/sampler.hpp>
#include <sycl/stl.hpp>
#include <sycl/usm/usm_pointer_info.hpp>

#include <sycl/ext/oneapi/experimental/graph.hpp>

#include <functional>
#include <limits>
#include <memory>
#include <tuple>
#include <type_traits>

// SYCL_LANGUAGE_VERSION is 4 digit year followed by 2 digit revision
#if !SYCL_LANGUAGE_VERSION || SYCL_LANGUAGE_VERSION < 202001
#define __SYCL_NONCONST_FUNCTOR__
#endif

// replace _KERNELFUNCPARAM(KernelFunc) with   KernelType KernelFunc
//                                     or     const KernelType &KernelFunc
#ifdef __SYCL_NONCONST_FUNCTOR__
#define _KERNELFUNCPARAMTYPE KernelType
#else
#define _KERNELFUNCPARAMTYPE const KernelType &
#endif
#define _KERNELFUNCPARAM(a) _KERNELFUNCPARAMTYPE a

template <typename DataT, int Dimensions, sycl::access::mode AccessMode,
          sycl::access::target AccessTarget,
          sycl::access::placeholder IsPlaceholder>
class __fill;

template <typename T> class __usmfill;
template <typename T> class __usmfill2d;
template <typename T> class __usmmemcpy2d;

template <typename T_Src, typename T_Dst, int Dims,
          sycl::access::mode AccessMode, sycl::access::target AccessTarget,
          sycl::access::placeholder IsPlaceholder>
class __copyAcc2Ptr;

template <typename T_Src, typename T_Dst, int Dims,
          sycl::access::mode AccessMode, sycl::access::target AccessTarget,
          sycl::access::placeholder IsPlaceholder>
class __copyPtr2Acc;

template <typename T_Src, int Dims_Src, sycl::access::mode AccessMode_Src,
          sycl::access::target AccessTarget_Src, typename T_Dst, int Dims_Dst,
          sycl::access::mode AccessMode_Dst,
          sycl::access::target AccessTarget_Dst,
          sycl::access::placeholder IsPlaceholder_Src,
          sycl::access::placeholder IsPlaceholder_Dst>
class __copyAcc2Acc;

// For unit testing purposes
class MockHandler;

namespace sycl {
__SYCL_INLINE_VER_NAMESPACE(_V1) {

// Forward declaration

class handler;
template <typename T, int Dimensions, typename AllocatorT, typename Enable>
class buffer;

namespace ext::intel::experimental {
template <class _name, class _dataT, int32_t _min_capacity, class _propertiesT,
          class>
class pipe;
}

namespace ext::oneapi::experimental::detail {
class graph_impl;
}
namespace detail {

class handler_impl;
class kernel_impl;
class queue_impl;
class stream_impl;
template <typename DataT, int Dimensions, access::mode AccessMode,
          access::target AccessTarget, access::placeholder IsPlaceholder>
class image_accessor;
template <typename RetType, typename Func, typename Arg>
static Arg member_ptr_helper(RetType (Func::*)(Arg) const);

// Non-const version of the above template to match functors whose 'operator()'
// is declared w/o the 'const' qualifier.
template <typename RetType, typename Func, typename Arg>
static Arg member_ptr_helper(RetType (Func::*)(Arg));

// template <typename RetType, typename Func>
// static void member_ptr_helper(RetType (Func::*)() const);

// template <typename RetType, typename Func>
// static void member_ptr_helper(RetType (Func::*)());

template <typename F, typename SuggestedArgType>
decltype(member_ptr_helper(&F::operator())) argument_helper(int);

template <typename F, typename SuggestedArgType>
SuggestedArgType argument_helper(...);

template <typename F, typename SuggestedArgType>
using lambda_arg_type = decltype(argument_helper<F, SuggestedArgType>(0));

// Used when parallel_for range is rounded-up.
template <typename Name> class __pf_kernel_wrapper;

template <typename Type> struct get_kernel_wrapper_name_t {
  using name = __pf_kernel_wrapper<Type>;
};

__SYCL_EXPORT device getDeviceFromHandler(handler &);

// Checks if a device_global has any registered kernel usage.
__SYCL_EXPORT bool isDeviceGlobalUsedInKernel(const void *DeviceGlobalPtr);

#if __SYCL_ID_QUERIES_FIT_IN_INT__
template <typename T> struct NotIntMsg;

template <int Dims> struct NotIntMsg<range<Dims>> {
  constexpr static const char *Msg =
      "Provided range is out of integer limits. Pass "
      "`-fno-sycl-id-queries-fit-in-int' to disable range check.";
};

template <int Dims> struct NotIntMsg<id<Dims>> {
  constexpr static const char *Msg =
      "Provided offset is out of integer limits. Pass "
      "`-fno-sycl-id-queries-fit-in-int' to disable offset check.";
};
#endif

// Helper for merging properties with ones defined in an optional kernel functor
// getter.
template <typename KernelType, typename PropertiesT, typename Cond = void>
struct GetMergedKernelProperties {
  using type = PropertiesT;
};
template <typename KernelType, typename PropertiesT>
struct GetMergedKernelProperties<
    KernelType, PropertiesT,
    std::enable_if_t<ext::oneapi::experimental::detail::
                         HasKernelPropertiesGetMethod<KernelType>::value>> {
  using get_method_properties =
      typename ext::oneapi::experimental::detail::HasKernelPropertiesGetMethod<
          KernelType>::properties_t;
  static_assert(
      ext::oneapi::experimental::is_property_list<get_method_properties>::value,
      "get(sycl::ext::oneapi::experimental::properties_tag) member in kernel "
      "functor class must return a valid property list.");
  using type = ext::oneapi::experimental::detail::merged_properties_t<
      PropertiesT, get_method_properties>;
};

#if __SYCL_ID_QUERIES_FIT_IN_INT__
template <typename T, typename ValT>
typename std::enable_if_t<std::is_same<ValT, size_t>::value ||
                          std::is_same<ValT, unsigned long long>::value>
checkValueRangeImpl(ValT V) {
  static constexpr size_t Limit =
      static_cast<size_t>((std::numeric_limits<int>::max)());
  if (V > Limit)
    throw runtime_error(NotIntMsg<T>::Msg, PI_ERROR_INVALID_VALUE);
}
#endif

template <int Dims, typename T>
typename std::enable_if_t<std::is_same_v<T, range<Dims>> ||
                          std::is_same_v<T, id<Dims>>>
checkValueRange(const T &V) {
#if __SYCL_ID_QUERIES_FIT_IN_INT__
  for (size_t Dim = 0; Dim < Dims; ++Dim)
    checkValueRangeImpl<T>(V[Dim]);

  {
    unsigned long long Product = 1;
    for (size_t Dim = 0; Dim < Dims; ++Dim) {
      Product *= V[Dim];
      // check value now to prevent product overflow in the end
      checkValueRangeImpl<T>(Product);
    }
  }
#else
  (void)V;
#endif
}

template <int Dims>
void checkValueRange(const range<Dims> &R, const id<Dims> &O) {
#if __SYCL_ID_QUERIES_FIT_IN_INT__
  checkValueRange<Dims>(R);
  checkValueRange<Dims>(O);

  for (size_t Dim = 0; Dim < Dims; ++Dim) {
    unsigned long long Sum = R[Dim] + O[Dim];

    checkValueRangeImpl<range<Dims>>(Sum);
  }
#else
  (void)R;
  (void)O;
#endif
}

template <int Dims, typename T>
typename std::enable_if_t<std::is_same_v<T, nd_range<Dims>>>
checkValueRange(const T &V) {
#if __SYCL_ID_QUERIES_FIT_IN_INT__
  checkValueRange<Dims>(V.get_global_range());
  checkValueRange<Dims>(V.get_local_range());
  checkValueRange<Dims>(V.get_offset());

  checkValueRange<Dims>(V.get_global_range(), V.get_offset());
#else
  (void)V;
#endif
}

template <typename TransformedArgType, int Dims, typename KernelType>
class RoundedRangeKernel {
public:
  RoundedRangeKernel(range<Dims> NumWorkItems, KernelType KernelFunc)
      : NumWorkItems(NumWorkItems), KernelFunc(KernelFunc) {}

  void operator()(TransformedArgType Arg) const {
    if (Arg[0] >= NumWorkItems[0])
      return;
    Arg.set_allowed_range(NumWorkItems);
    KernelFunc(Arg);
  }

private:
  range<Dims> NumWorkItems;
  KernelType KernelFunc;
};

template <typename TransformedArgType, int Dims, typename KernelType>
class RoundedRangeKernelWithKH {
public:
  RoundedRangeKernelWithKH(range<Dims> NumWorkItems, KernelType KernelFunc)
      : NumWorkItems(NumWorkItems), KernelFunc(KernelFunc) {}

  void operator()(TransformedArgType Arg, kernel_handler KH) const {
    if (Arg[0] >= NumWorkItems[0])
      return;
    Arg.set_allowed_range(NumWorkItems);
    KernelFunc(Arg, KH);
  }

private:
  range<Dims> NumWorkItems;
  KernelType KernelFunc;
};

using std::enable_if_t;
using sycl::detail::queue_impl;

} // namespace detail

/// Command group handler class.
///
/// Objects of the handler class collect information about command group, such
/// as kernel, requirements to the memory, arguments for the kernel.
///
/// \code{.cpp}
/// sycl::queue::submit([](handler &CGH){
///   CGH.require(Accessor1);   // Adds a requirement to the memory object.
///   CGH.setArg(0, Accessor2); // Registers accessor given as an argument to
///                             // the kernel + adds a requirement to the memory
///                             // object.
///   CGH.setArg(1, N);         // Registers value given as an argument to the
///                             // kernel.
///   // The following registers KernelFunctor to be a kernel that will be
///   // executed in case of queue is bound to the host device, Kernel - for
///   // an OpenCL device. This function clearly indicates that command group
///   // represents kernel execution.
///   CGH.parallel_for(KernelFunctor, Kernel);
///  });
/// \endcode
///
/// The command group can represent absolutely different operations. Depending
/// on the operation we need to store different data. But, in most cases, it's
/// impossible to say what kind of operation we need to perform until the very
/// end. So, handler class contains all fields simultaneously, then during
/// "finalization" it constructs CG object, that represents specific operation,
/// passing fields that are required only.
///
/// \sa queue
/// \sa program
/// \sa kernel
///
/// \ingroup sycl_api
class __SYCL_EXPORT handler {
private:
  /// Constructs SYCL handler from queue.
  ///
  /// \param Queue is a SYCL queue.
  /// \param IsHost indicates if this handler is created for SYCL host device.
  handler(std::shared_ptr<detail::queue_impl> Queue, bool IsHost);

  /// Constructs SYCL handler from the associated queue and the submission's
  /// primary and secondary queue.
  ///
  /// \param Queue is a SYCL queue. This is equal to either PrimaryQueue or
  ///        SecondaryQueue.
  /// \param PrimaryQueue is the primary SYCL queue of the submission.
  /// \param SecondaryQueue is the secondary SYCL queue of the submission. This
  ///        is null if no secondary queue is associated with the submission.
  /// \param IsHost indicates if this handler is created for SYCL host device.
  handler(std::shared_ptr<detail::queue_impl> Queue,
          std::shared_ptr<detail::queue_impl> PrimaryQueue,
          std::shared_ptr<detail::queue_impl> SecondaryQueue, bool IsHost);

  /// Constructs SYCL handler from Graph.
  ///
  /// The hander will add the command-group as a node to the graph rather than
  /// enqueueing it straight away.
  ///
  /// \param Graph is a SYCL command_graph
  handler(std::shared_ptr<ext::oneapi::experimental::detail::graph_impl> Graph);

  /// Stores copy of Arg passed to the CGData.MArgsStorage.
  template <typename T, typename F = typename std::remove_const_t<
                            typename std::remove_reference_t<T>>>
  F *storePlainArg(T &&Arg) {
    CGData.MArgsStorage.emplace_back(sizeof(T));
    auto Storage = reinterpret_cast<F *>(CGData.MArgsStorage.back().data());
    *Storage = Arg;
    return Storage;
  }

  void setType(detail::CG::CGTYPE Type) { MCGType = Type; }

  detail::CG::CGTYPE getType() { return MCGType; }

  void throwIfActionIsCreated() {
    if (detail::CG::None != getType())
      throw sycl::runtime_error("Attempt to set multiple actions for the "
                                "command group. Command group must consist of "
                                "a single kernel or explicit memory operation.",
                                PI_ERROR_INVALID_OPERATION);
  }

  constexpr static int AccessTargetMask = 0x7ff;
  /// According to section 4.7.6.11. of the SYCL specification, a local accessor
  /// must not be used in a SYCL kernel function that is invoked via single_task
  /// or via the simple form of parallel_for that takes a range parameter.
  template <typename KernelName, typename KernelType>
  void throwOnLocalAccessorMisuse() const {
    using NameT =
        typename detail::get_kernel_name_t<KernelName, KernelType>::name;
    using KI = sycl::detail::KernelInfo<NameT>;

    auto *KernelArgs = &KI::getParamDesc(0);

    for (unsigned I = 0; I < KI::getNumParams(); ++I) {
      const detail::kernel_param_kind_t &Kind = KernelArgs[I].kind;
      const access::target AccTarget =
          static_cast<access::target>(KernelArgs[I].info & AccessTargetMask);
      if ((Kind == detail::kernel_param_kind_t::kind_accessor) &&
          (AccTarget == target::local))
        throw sycl::exception(
            make_error_code(errc::kernel_argument),
            "A local accessor must not be used in a SYCL kernel function "
            "that is invoked via single_task or via the simple form of "
            "parallel_for that takes a range parameter.");
    }
  }

  /// Extracts and prepares kernel arguments from the lambda using integration
  /// header.
  void
  extractArgsAndReqsFromLambda(char *LambdaPtr, size_t KernelArgsNum,
                               const detail::kernel_param_desc_t *KernelArgs,
                               bool IsESIMD);

  /// Extracts and prepares kernel arguments set via set_arg(s).
  void extractArgsAndReqs();

  void processArg(void *Ptr, const detail::kernel_param_kind_t &Kind,
                  const int Size, const size_t Index, size_t &IndexShift,
                  bool IsKernelCreatedFromSource, bool IsESIMD);

  /// \return a string containing name of SYCL kernel.
  std::string getKernelName();

  template <typename LambdaNameT> bool lambdaAndKernelHaveEqualName() {
    // TODO It is unclear a kernel and a lambda/functor must to be equal or not
    // for parallel_for with sycl::kernel and lambda/functor together
    // Now if they are equal we extract argumets from lambda/functor for the
    // kernel. Else it is necessary use set_atg(s) for resolve the order and
    // values of arguments for the kernel.
    assert(MKernel && "MKernel is not initialized");
    const std::string LambdaName = detail::KernelInfo<LambdaNameT>::getName();
    const std::string KernelName = getKernelName();
    return LambdaName == KernelName;
  }

  /// Saves the location of user's code passed in \param CodeLoc for future
  /// usage in finalize() method.
  void saveCodeLoc(detail::code_location CodeLoc) { MCodeLoc = CodeLoc; }

  /// Constructs CG object of specific type, passes it to Scheduler and
  /// returns sycl::event object representing the command group.
  /// It's expected that the method is the latest method executed before
  /// object destruction.
  ///
  /// \return a SYCL event object representing the command group
  event finalize();

  /// Saves streams associated with this handler.
  ///
  /// Streams are then forwarded to command group and flushed in the scheduler.
  ///
  /// \param Stream is a pointer to SYCL stream.
  void addStream(const std::shared_ptr<detail::stream_impl> &Stream) {
    MStreamStorage.push_back(Stream);
  }

  /// Saves buffers created by handling reduction feature in handler.
  /// They are then forwarded to command group and destroyed only after
  /// the command group finishes the work on device/host.
  ///
  /// @param ReduObj is a pointer to object that must be stored.
  void addReduction(const std::shared_ptr<const void> &ReduObj);

  ~handler() = default;

  // TODO: Private and unusued. Remove when ABI break is allowed.
  bool is_host() { return MIsHost; }

#ifdef __SYCL_DEVICE_ONLY__
  // In device compilation accessor isn't inherited from host base classes, so
  // can't detect by it. Since we don't expect it to be ever called in device
  // execution, just use blind void *.
  void associateWithHandler(void *AccBase, access::target AccTarget);
  void associateWithHandler(void *AccBase, image_target AccTarget);
#else
  void associateWithHandlerCommon(detail::AccessorImplPtr AccImpl,
                                  int AccTarget);
  void associateWithHandler(detail::AccessorBaseHost *AccBase,
                            access::target AccTarget);
  void associateWithHandler(detail::UnsampledImageAccessorBaseHost *AccBase,
                            image_target AccTarget);
  void associateWithHandler(detail::SampledImageAccessorBaseHost *AccBase,
                            image_target AccTarget);
#endif

  // Recursively calls itself until arguments pack is fully processed.
  // The version for regular(standard layout) argument.
  template <typename T, typename... Ts>
  void setArgsHelper(int ArgIndex, T &&Arg, Ts &&...Args) {
    set_arg(ArgIndex, std::move(Arg));
    setArgsHelper(++ArgIndex, std::move(Args)...);
  }

  void setArgsHelper(int) {}

  void setLocalAccessorArgHelper(int ArgIndex,
                                 detail::LocalAccessorBaseHost &LocalAccBase) {
    detail::LocalAccessorImplPtr LocalAccImpl =
        detail::getSyclObjImpl(LocalAccBase);
    detail::LocalAccessorImplHost *Req = LocalAccImpl.get();
    MLocalAccStorage.push_back(std::move(LocalAccImpl));
    MArgs.emplace_back(detail::kernel_param_kind_t::kind_accessor, Req,
                       static_cast<int>(access::target::local), ArgIndex);
  }

  // setArgHelper for local accessor argument (legacy accessor interface)
  template <typename DataT, int Dims, access::mode AccessMode,
            access::placeholder IsPlaceholder>
  void setArgHelper(int ArgIndex,
                    accessor<DataT, Dims, AccessMode, access::target::local,
                             IsPlaceholder> &&Arg) {
#ifndef __SYCL_DEVICE_ONLY__
    setLocalAccessorArgHelper(ArgIndex, Arg);
#endif
  }

  // setArgHelper for local accessor argument (up to date accessor interface)
  template <typename DataT, int Dims>
  void setArgHelper(int ArgIndex, local_accessor<DataT, Dims> &&Arg) {
#ifndef __SYCL_DEVICE_ONLY__
    setLocalAccessorArgHelper(ArgIndex, Arg);
#endif
  }

  // setArgHelper for non local accessor argument.
  template <typename DataT, int Dims, access::mode AccessMode,
            access::target AccessTarget, access::placeholder IsPlaceholder>
  typename std::enable_if_t<AccessTarget != access::target::local, void>
  setArgHelper(
      int ArgIndex,
      accessor<DataT, Dims, AccessMode, AccessTarget, IsPlaceholder> &&Arg) {
    detail::AccessorBaseHost *AccBase = (detail::AccessorBaseHost *)&Arg;
    detail::AccessorImplPtr AccImpl = detail::getSyclObjImpl(*AccBase);
    detail::AccessorImplHost *Req = AccImpl.get();
    // Add accessor to the list of requirements.
    CGData.MRequirements.push_back(Req);
    // Store copy of the accessor.
    CGData.MAccStorage.push_back(std::move(AccImpl));
    // Add accessor to the list of arguments.
    MArgs.emplace_back(detail::kernel_param_kind_t::kind_accessor, Req,
                       static_cast<int>(AccessTarget), ArgIndex);
  }

  template <typename T> void setArgHelper(int ArgIndex, T &&Arg) {
    auto StoredArg = static_cast<void *>(storePlainArg(Arg));

    if (!std::is_same<cl_mem, T>::value && std::is_pointer<T>::value) {
      MArgs.emplace_back(detail::kernel_param_kind_t::kind_pointer, StoredArg,
                         sizeof(T), ArgIndex);
    } else {
      MArgs.emplace_back(detail::kernel_param_kind_t::kind_std_layout,
                         StoredArg, sizeof(T), ArgIndex);
    }
  }

  void setArgHelper(int ArgIndex, sampler &&Arg) {
    auto StoredArg = static_cast<void *>(storePlainArg(Arg));
    MArgs.emplace_back(detail::kernel_param_kind_t::kind_sampler, StoredArg,
                       sizeof(sampler), ArgIndex);
  }

  // TODO: Unusued. Remove when ABI break is allowed.
  void verifyKernelInvoc(const kernel &Kernel) {
    std::ignore = Kernel;
    return;
  }

  /* The kernel passed to StoreLambda can take an id, an item or an nd_item as
   * its argument. Since esimd plugin directly invokes the kernel (doesn’t use
   * piKernelSetArg), the kernel argument type must be known to the plugin.
   * However, passing kernel argument type to the plugin requires changing ABI
   * in HostKernel class. To overcome this problem, helpers below wrap the
   * “original” kernel with a functor that always takes an nd_item as argument.
   * A functor is used instead of a lambda because extractArgsAndReqsFromLambda
   * needs access to the “original” kernel and keeps references to its internal
   * data, i.e. the kernel passed as argument cannot be local in scope. The
   * functor itself is again encapsulated in a std::function since functor’s
   * type is unknown to the plugin.
   */

  // For 'id, item w/wo offset, nd_item' kernel arguments
  template <class KernelType, class NormalizedKernelType, int Dims>
  KernelType *ResetHostKernelHelper(const KernelType &KernelFunc) {
    NormalizedKernelType NormalizedKernel(KernelFunc);
    auto NormalizedKernelFunc =
        std::function<void(const sycl::nd_item<Dims> &)>(NormalizedKernel);
    auto HostKernelPtr =
        new detail::HostKernel<decltype(NormalizedKernelFunc),
                               sycl::nd_item<Dims>, Dims>(NormalizedKernelFunc);
    MHostKernel.reset(HostKernelPtr);
    return &HostKernelPtr->MKernel.template target<NormalizedKernelType>()
                ->MKernelFunc;
  }

  // For 'sycl::id<Dims>' kernel argument
  template <class KernelType, typename ArgT, int Dims>
  std::enable_if_t<std::is_same_v<ArgT, sycl::id<Dims>>, KernelType *>
  ResetHostKernel(const KernelType &KernelFunc) {
    struct NormalizedKernelType {
      KernelType MKernelFunc;
      NormalizedKernelType(const KernelType &KernelFunc)
          : MKernelFunc(KernelFunc) {}
      void operator()(const nd_item<Dims> &Arg) {
        detail::runKernelWithArg(MKernelFunc, Arg.get_global_id());
      }
    };
    return ResetHostKernelHelper<KernelType, struct NormalizedKernelType, Dims>(
        KernelFunc);
  }

  // For 'sycl::nd_item<Dims>' kernel argument
  template <class KernelType, typename ArgT, int Dims>
  std::enable_if_t<std::is_same_v<ArgT, sycl::nd_item<Dims>>, KernelType *>
  ResetHostKernel(const KernelType &KernelFunc) {
    struct NormalizedKernelType {
      KernelType MKernelFunc;
      NormalizedKernelType(const KernelType &KernelFunc)
          : MKernelFunc(KernelFunc) {}
      void operator()(const nd_item<Dims> &Arg) {
        detail::runKernelWithArg(MKernelFunc, Arg);
      }
    };
    return ResetHostKernelHelper<KernelType, struct NormalizedKernelType, Dims>(
        KernelFunc);
  }

  // For 'sycl::item<Dims, without_offset>' kernel argument
  template <class KernelType, typename ArgT, int Dims>
  std::enable_if_t<std::is_same_v<ArgT, sycl::item<Dims, false>>, KernelType *>
  ResetHostKernel(const KernelType &KernelFunc) {
    struct NormalizedKernelType {
      KernelType MKernelFunc;
      NormalizedKernelType(const KernelType &KernelFunc)
          : MKernelFunc(KernelFunc) {}
      void operator()(const nd_item<Dims> &Arg) {
        sycl::item<Dims, false> Item = detail::Builder::createItem<Dims, false>(
            Arg.get_global_range(), Arg.get_global_id());
        detail::runKernelWithArg(MKernelFunc, Item);
      }
    };
    return ResetHostKernelHelper<KernelType, struct NormalizedKernelType, Dims>(
        KernelFunc);
  }

  // For 'sycl::item<Dims, with_offset>' kernel argument
  template <class KernelType, typename ArgT, int Dims>
  std::enable_if_t<std::is_same_v<ArgT, sycl::item<Dims, true>>, KernelType *>
  ResetHostKernel(const KernelType &KernelFunc) {
    struct NormalizedKernelType {
      KernelType MKernelFunc;
      NormalizedKernelType(const KernelType &KernelFunc)
          : MKernelFunc(KernelFunc) {}
      void operator()(const nd_item<Dims> &Arg) {
        sycl::item<Dims, true> Item = detail::Builder::createItem<Dims, true>(
            Arg.get_global_range(), Arg.get_global_id(), Arg.get_offset());
        detail::runKernelWithArg(MKernelFunc, Item);
      }
    };
    return ResetHostKernelHelper<KernelType, struct NormalizedKernelType, Dims>(
        KernelFunc);
  }

  // For 'void' kernel argument (single_task)
  template <class KernelType, typename ArgT, int Dims>
  typename std::enable_if_t<std::is_same_v<ArgT, void>, KernelType *>
  ResetHostKernel(const KernelType &KernelFunc) {
    struct NormalizedKernelType {
      KernelType MKernelFunc;
      NormalizedKernelType(const KernelType &KernelFunc)
          : MKernelFunc(KernelFunc) {}
      void operator()(const nd_item<Dims> &Arg) {
        (void)Arg;
        detail::runKernelWithoutArg(MKernelFunc);
      }
    };
    return ResetHostKernelHelper<KernelType, struct NormalizedKernelType, Dims>(
        KernelFunc);
  }

  // For 'sycl::group<Dims>' kernel argument
  // 'wrapper'-based approach using 'NormalizedKernelType' struct is not used
  // for 'void(sycl::group<Dims>)' since 'void(sycl::group<Dims>)' is not
  // supported in ESIMD.
  template <class KernelType, typename ArgT, int Dims>
  std::enable_if_t<std::is_same_v<ArgT, sycl::group<Dims>>, KernelType *>
  ResetHostKernel(const KernelType &KernelFunc) {
    MHostKernel.reset(
        new detail::HostKernel<KernelType, ArgT, Dims>(KernelFunc));
    return (KernelType *)(MHostKernel->getPtr());
  }

  /// Verifies the kernel bundle to be used if any is set. This throws a
  /// sycl::exception with error code errc::kernel_not_supported if the used
  /// kernel bundle does not contain a suitable device image with the requested
  /// kernel.
  ///
  /// \param KernelName is the name of the SYCL kernel to check that the used
  ///                   kernel bundle contains.
  void verifyUsedKernelBundle(const std::string &KernelName);

  /// Stores lambda to the template-free object
  ///
  /// Also initializes kernel name, list of arguments and requirements using
  /// information from the integration header.
  ///
  /// \param KernelFunc is a SYCL kernel function.
  template <typename KernelName, typename KernelType, int Dims,
            typename LambdaArgType>
  void StoreLambda(KernelType KernelFunc) {
    using KI = detail::KernelInfo<KernelName>;
    constexpr bool IsCallableWithKernelHandler =
        detail::KernelLambdaHasKernelHandlerArgT<KernelType,
                                                 LambdaArgType>::value;

    if (IsCallableWithKernelHandler && MIsHost) {
      throw sycl::feature_not_supported(
          "kernel_handler is not yet supported by host device.",
          PI_ERROR_INVALID_OPERATION);
    }

    KernelType *KernelPtr =
        ResetHostKernel<KernelType, LambdaArgType, Dims>(KernelFunc);

    constexpr bool KernelHasName =
        KI::getName() != nullptr && KI::getName()[0] != '\0';

    // Some host compilers may have different captures from Clang. Currently
    // there is no stable way of handling this when extracting the captures, so
    // a static assert is made to fail for incompatible kernel lambdas.
    static_assert(
        !KernelHasName || sizeof(KernelFunc) == KI::getKernelSize(),
        "Unexpected kernel lambda size. This can be caused by an "
        "external host compiler producing a lambda with an "
        "unexpected layout. This is a limitation of the compiler."
        "In many cases the difference is related to capturing constexpr "
        "variables. In such cases removing constexpr specifier aligns the "
        "captures between the host compiler and the device compiler."
        "\n"
        "In case of MSVC, passing "
        "-fsycl-host-compiler-options='/std:c++latest' "
        "might also help.");

    // Empty name indicates that the compilation happens without integration
    // header, so don't perform things that require it.
    if (KernelHasName) {
      // TODO support ESIMD in no-integration-header case too.
      MArgs.clear();
      extractArgsAndReqsFromLambda(reinterpret_cast<char *>(KernelPtr),
                                   KI::getNumParams(), &KI::getParamDesc(0),
                                   KI::isESIMD());
      MKernelName = KI::getName();
    } else {
      // In case w/o the integration header it is necessary to process
      // accessors from the list(which are associated with this handler) as
      // arguments.
      MArgs = std::move(MAssociatedAccesors);
    }

    // If the kernel lambda is callable with a kernel_handler argument, manifest
    // the associated kernel handler.
    if (IsCallableWithKernelHandler) {
      getOrInsertHandlerKernelBundle(/*Insert=*/true);
    }
  }

  /// Process kernel properties.
  ///
  /// Stores information about kernel properties into the handler.
  template <typename PropertiesT =
                ext::oneapi::experimental::detail::empty_properties_t>
  void processProperties(PropertiesT Props) {
    static_assert(
        ext::oneapi::experimental::is_property_list<PropertiesT>::value,
        "Template type is not a property list.");
    if constexpr (PropertiesT::template has_property<
                      sycl::ext::intel::experimental::cache_config_key>()) {
      auto Config = Props.template get_property<
          sycl::ext::intel::experimental::cache_config_key>();
      if (Config == sycl::ext::intel::experimental::large_slm) {
        setKernelCacheConfig(PI_EXT_KERNEL_EXEC_INFO_CACHE_LARGE_SLM);
      } else if (Config == sycl::ext::intel::experimental::large_data) {
        setKernelCacheConfig(PI_EXT_KERNEL_EXEC_INFO_CACHE_LARGE_DATA);
      }
    } else {
      std::ignore = Props;
    }
  }

  /// Checks whether it is possible to copy the source shape to the destination
  /// shape(the shapes are described by the accessor ranges) by using
  /// copying by regions of memory and not copying element by element
  /// Shapes can be 1, 2 or 3 dimensional rectangles.
  template <int Dims_Src, int Dims_Dst>
  static bool IsCopyingRectRegionAvailable(const range<Dims_Src> Src,
                                           const range<Dims_Dst> Dst) {
    if (Dims_Src > Dims_Dst)
      return false;
    for (size_t I = 0; I < Dims_Src; ++I)
      if (Src[I] > Dst[I])
        return false;
    return true;
  }

  /// Handles some special cases of the copy operation from one accessor
  /// to another accessor. Returns true if the copy is handled here.
  ///
  /// \param Src is a source SYCL accessor.
  /// \param Dst is a destination SYCL accessor.
  template <typename TSrc, int DimSrc, access::mode ModeSrc,
            access::target TargetSrc, typename TDst, int DimDst,
            access::mode ModeDst, access::target TargetDst,
            access::placeholder IsPHSrc, access::placeholder IsPHDst>
  std::enable_if_t<(DimSrc > 0) && (DimDst > 0), bool>
  copyAccToAccHelper(accessor<TSrc, DimSrc, ModeSrc, TargetSrc, IsPHSrc> Src,
                     accessor<TDst, DimDst, ModeDst, TargetDst, IsPHDst> Dst) {
    if (!MIsHost &&
        IsCopyingRectRegionAvailable(Src.get_range(), Dst.get_range()))
      return false;

    range<1> LinearizedRange(Src.size());
    parallel_for<
        class __copyAcc2Acc<TSrc, DimSrc, ModeSrc, TargetSrc, TDst, DimDst,
                            ModeDst, TargetDst, IsPHSrc, IsPHDst>>(
        LinearizedRange, [=](id<1> Id) {
          size_t Index = Id[0];
          id<DimSrc> SrcId = detail::getDelinearizedId(Src.get_range(), Index);
          id<DimDst> DstId = detail::getDelinearizedId(Dst.get_range(), Index);
          Dst[DstId] = Src[SrcId];
        });
    return true;
  }

  /// Handles some special cases of the copy operation from one accessor
  /// to another accessor. Returns true if the copy is handled here.
  ///
  /// Source must have at least as many bytes as the range accessed by Dst.
  ///
  /// \param Src is a source SYCL accessor.
  /// \param Dst is a destination SYCL accessor.
  template <typename TSrc, int DimSrc, access::mode ModeSrc,
            access::target TargetSrc, typename TDst, int DimDst,
            access::mode ModeDst, access::target TargetDst,
            access::placeholder IsPHSrc, access::placeholder IsPHDst>
  std::enable_if_t<DimSrc == 0 || DimDst == 0, bool>
  copyAccToAccHelper(accessor<TSrc, DimSrc, ModeSrc, TargetSrc, IsPHSrc> Src,
                     accessor<TDst, DimDst, ModeDst, TargetDst, IsPHDst> Dst) {
    if (!MIsHost)
      return false;

    single_task<
        class __copyAcc2Acc<TSrc, DimSrc, ModeSrc, TargetSrc, TDst, DimDst,
                            ModeDst, TargetDst, IsPHSrc, IsPHDst>>(
        [=]() { *(Dst.get_pointer()) = *(Src.get_pointer()); });
    return true;
  }

#ifndef __SYCL_DEVICE_ONLY__
  /// Copies the content of memory object accessed by Src into the memory
  /// pointed by Dst.
  ///
  /// \param Src is a source SYCL accessor.
  /// \param Dst is a pointer to destination memory.
  template <typename TSrc, typename TDst, int Dim, access::mode AccMode,
            access::target AccTarget, access::placeholder IsPH>
  std::enable_if_t<(Dim > 0)>
  copyAccToPtrHost(accessor<TSrc, Dim, AccMode, AccTarget, IsPH> Src,
                   TDst *Dst) {
    range<Dim> Range = Src.get_range();
    parallel_for<
        class __copyAcc2Ptr<TSrc, TDst, Dim, AccMode, AccTarget, IsPH>>(
        Range, [=](id<Dim> Index) {
          const size_t LinearIndex = detail::getLinearIndex(Index, Range);
          using TSrcNonConst = typename std::remove_const_t<TSrc>;
          (reinterpret_cast<TSrcNonConst *>(Dst))[LinearIndex] = Src[Index];
        });
  }

  /// Copies 1 element accessed by 0-dimensional accessor Src into the memory
  /// pointed by Dst.
  ///
  /// \param Src is a source SYCL accessor.
  /// \param Dst is a pointer to destination memory.
  template <typename TSrc, typename TDst, int Dim, access::mode AccMode,
            access::target AccTarget, access::placeholder IsPH>
  std::enable_if_t<Dim == 0>
  copyAccToPtrHost(accessor<TSrc, Dim, AccMode, AccTarget, IsPH> Src,
                   TDst *Dst) {
    single_task<class __copyAcc2Ptr<TSrc, TDst, Dim, AccMode, AccTarget, IsPH>>(
        [=]() {
          using TSrcNonConst = typename std::remove_const_t<TSrc>;
          *(reinterpret_cast<TSrcNonConst *>(Dst)) = *(Src.get_pointer());
        });
  }

  /// Copies the memory pointed by Src into the memory accessed by Dst.
  ///
  /// \param Src is a pointer to source memory.
  /// \param Dst is a destination SYCL accessor.
  template <typename TSrc, typename TDst, int Dim, access::mode AccMode,
            access::target AccTarget, access::placeholder IsPH>
  std::enable_if_t<(Dim > 0)>
  copyPtrToAccHost(TSrc *Src,
                   accessor<TDst, Dim, AccMode, AccTarget, IsPH> Dst) {
    range<Dim> Range = Dst.get_range();
    parallel_for<
        class __copyPtr2Acc<TSrc, TDst, Dim, AccMode, AccTarget, IsPH>>(
        Range, [=](id<Dim> Index) {
          const size_t LinearIndex = detail::getLinearIndex(Index, Range);
          Dst[Index] = (reinterpret_cast<const TDst *>(Src))[LinearIndex];
        });
  }

  /// Copies 1 element pointed by Src to memory accessed by 0-dimensional
  /// accessor Dst.
  ///
  /// \param Src is a pointer to source memory.
  /// \param Dst is a destination SYCL accessor.
  template <typename TSrc, typename TDst, int Dim, access::mode AccMode,
            access::target AccTarget, access::placeholder IsPH>
  std::enable_if_t<Dim == 0>
  copyPtrToAccHost(TSrc *Src,
                   accessor<TDst, Dim, AccMode, AccTarget, IsPH> Dst) {
    single_task<class __copyPtr2Acc<TSrc, TDst, Dim, AccMode, AccTarget, IsPH>>(
        [=]() {
          *(Dst.get_pointer()) = *(reinterpret_cast<const TDst *>(Src));
        });
  }
#endif // __SYCL_DEVICE_ONLY__

  constexpr static bool isConstOrGlobal(access::target AccessTarget) {
    return AccessTarget == access::target::device ||
           AccessTarget == access::target::constant_buffer;
  }

  constexpr static bool isImageOrImageArray(access::target AccessTarget) {
    return AccessTarget == access::target::image ||
           AccessTarget == access::target::image_array;
  }

  constexpr static bool
  isValidTargetForExplicitOp(access::target AccessTarget) {
    return isConstOrGlobal(AccessTarget) || isImageOrImageArray(AccessTarget);
  }

  constexpr static bool isValidModeForSourceAccessor(access::mode AccessMode) {
    return AccessMode == access::mode::read ||
           AccessMode == access::mode::read_write;
  }

  constexpr static bool
  isValidModeForDestinationAccessor(access::mode AccessMode) {
    return AccessMode == access::mode::write ||
           AccessMode == access::mode::read_write ||
           AccessMode == access::mode::discard_write ||
           AccessMode == access::mode::discard_read_write;
  }

  // PI APIs only support select fill sizes: 1, 2, 4, 8, 16, 32, 64, 128
  constexpr static bool isBackendSupportedFillSize(size_t Size) {
    return Size == 1 || Size == 2 || Size == 4 || Size == 8 || Size == 16 ||
           Size == 32 || Size == 64 || Size == 128;
  }

  template <int Dims, typename LambdaArgType> struct TransformUserItemType {
    using type = std::conditional_t<
        std::is_convertible_v<nd_item<Dims>, LambdaArgType>, nd_item<Dims>,
        std::conditional_t<std::is_convertible_v<item<Dims>, LambdaArgType>,
                           item<Dims>, LambdaArgType>>;
  };

  /// Defines and invokes a SYCL kernel function for the specified range.
  ///
  /// The SYCL kernel function is defined as a lambda function or a named
  /// function object type and given an id or item for indexing in the indexing
  /// space defined by range.
  /// If it is a named function object and the function object type is
  /// globally visible, there is no need for the developer to provide
  /// a kernel name for it.
  ///
  /// \param NumWorkItems is a range defining indexing space.
  /// \param KernelFunc is a SYCL kernel function.
  template <typename KernelName, typename KernelType, int Dims,
            typename PropertiesT =
                ext::oneapi::experimental::detail::empty_properties_t>
  void parallel_for_lambda_impl(range<Dims> NumWorkItems, PropertiesT Props,
                                KernelType KernelFunc) {
    throwIfActionIsCreated();
    throwOnLocalAccessorMisuse<KernelName, KernelType>();
    using LambdaArgType = sycl::detail::lambda_arg_type<KernelType, item<Dims>>;

    // If 1D kernel argument is an integral type, convert it to sycl::item<1>
    // If user type is convertible from sycl::item/sycl::nd_item, use
    // sycl::item/sycl::nd_item to transport item information
    using TransformedArgType = std::conditional_t<
        std::is_integral<LambdaArgType>::value && Dims == 1, item<Dims>,
        typename TransformUserItemType<Dims, LambdaArgType>::type>;

    // TODO: Properties may change the kernel function, so in order to avoid
    //       conflicts they should be included in the name.
    using NameT =
        typename detail::get_kernel_name_t<KernelName, KernelType>::name;

    verifyUsedKernelBundle(detail::KernelInfo<NameT>::getName());

    // Range rounding can be disabled by the user.
    // Range rounding is not done on the host device.
    // Range rounding is supported only for newer SYCL standards.
#if !defined(__SYCL_DISABLE_PARALLEL_FOR_RANGE_ROUNDING__) &&                  \
    !defined(DPCPP_HOST_DEVICE_OPENMP) &&                                      \
    !defined(DPCPP_HOST_DEVICE_PERF_NATIVE) && SYCL_LANGUAGE_VERSION >= 202001
    // Range should be a multiple of this for reasonable performance.
    size_t MinFactorX = 16;
    // Range should be a multiple of this for improved performance.
    size_t GoodFactorX = 32;
    // Range should be at least this to make rounding worthwhile.
    size_t MinRangeX = 1024;

    // Check if rounding parameters have been set through environment:
    // SYCL_PARALLEL_FOR_RANGE_ROUNDING_PARAMS=MinRound:PreferredRound:MinRange
    this->GetRangeRoundingSettings(MinFactorX, GoodFactorX, MinRangeX);

    // Disable the rounding-up optimizations under these conditions:
    // 1. The env var SYCL_DISABLE_PARALLEL_FOR_RANGE_ROUNDING is set.
    // 2. The kernel is provided via an interoperability method.
    // 3. The range is already a multiple of the rounding factor.
    //
    // Cases 2 and 3 could be supported with extra effort.
    // As an optimization for the common case it is an
    // implementation choice to not support those scenarios.
    // Note that "this_item" is a free function, i.e. not tied to any
    // specific id or item. When concurrent parallel_fors are executing
    // on a device it is difficult to tell which parallel_for the call is
    // being made from. One could replicate portions of the
    // call-graph to make this_item calls kernel-specific but this is
    // not considered worthwhile.

    // Get the kernel name to check condition 2.
    std::string KName = typeid(NameT *).name();
    using KI = detail::KernelInfo<KernelName>;
    bool DisableRounding =
        this->DisableRangeRounding() ||
        (KI::getName() == nullptr || KI::getName()[0] == '\0');

    // Perform range rounding if rounding-up is enabled
    // and there are sufficient work-items to need rounding
    // and the user-specified range is not a multiple of a "good" value.
    if (!DisableRounding && (NumWorkItems[0] >= MinRangeX) &&
        (NumWorkItems[0] % MinFactorX != 0)) {
      // It is sufficient to round up just the first dimension.
      // Multiplying the rounded-up value of the first dimension
      // by the values of the remaining dimensions (if any)
      // will yield a rounded-up value for the total range.
      size_t NewValX =
          ((NumWorkItems[0] + GoodFactorX - 1) / GoodFactorX) * GoodFactorX;
      if (this->RangeRoundingTrace())
        std::cout << "parallel_for range adjusted from " << NumWorkItems[0]
                  << " to " << NewValX << std::endl;

      using NameWT = typename detail::get_kernel_wrapper_name_t<NameT>::name;
      auto Wrapper =
          getRangeRoundedKernelLambda<NameWT, TransformedArgType, Dims>(
              KernelFunc, NumWorkItems);

      using KName = std::conditional_t<std::is_same<KernelType, NameT>::value,
                                       decltype(Wrapper), NameWT>;

      range<Dims> AdjustedRange = NumWorkItems;
      AdjustedRange.set_range_dim0(NewValX);
      kernel_parallel_for_wrapper<KName, TransformedArgType, decltype(Wrapper),
                                  PropertiesT>(Wrapper);
#ifndef __SYCL_DEVICE_ONLY__
      detail::checkValueRange<Dims>(AdjustedRange);
      MNDRDesc.set(std::move(AdjustedRange));
      StoreLambda<KName, decltype(Wrapper), Dims, TransformedArgType>(
          std::move(Wrapper));
      setType(detail::CG::Kernel);
#endif
    } else
#endif // !__SYCL_DISABLE_PARALLEL_FOR_RANGE_ROUNDING__ &&
       // !DPCPP_HOST_DEVICE_OPENMP && !DPCPP_HOST_DEVICE_PERF_NATIVE &&
       // SYCL_LANGUAGE_VERSION >= 202001
    {
      (void)NumWorkItems;
      kernel_parallel_for_wrapper<NameT, TransformedArgType, KernelType,
                                  PropertiesT>(KernelFunc);
#ifndef __SYCL_DEVICE_ONLY__
      processProperties<PropertiesT>(Props);
      detail::checkValueRange<Dims>(NumWorkItems);
      MNDRDesc.set(std::move(NumWorkItems));
      StoreLambda<NameT, KernelType, Dims, TransformedArgType>(
          std::move(KernelFunc));
      setType(detail::CG::Kernel);
#endif
    }
  }

  /// Defines and invokes a SYCL kernel function for the specified nd_range.
  ///
  /// The SYCL kernel function is defined as a lambda function or a named
  /// function object type and given an id or item for indexing in the indexing
  /// space defined by range.
  /// If it is a named function object and the function object type is
  /// globally visible, there is no need for the developer to provide
  /// a kernel name for it.
  ///
  /// \param ExecutionRange is a ND-range defining global and local sizes as
  /// well as offset.
  /// \param Properties is the properties.
  /// \param KernelFunc is a SYCL kernel function.
  template <typename KernelName, typename KernelType, int Dims,
            typename PropertiesT>
  void parallel_for_impl(nd_range<Dims> ExecutionRange, PropertiesT Props,
                         _KERNELFUNCPARAM(KernelFunc)) {
    throwIfActionIsCreated();
    // TODO: Properties may change the kernel function, so in order to avoid
    //       conflicts they should be included in the name.
    using NameT =
        typename detail::get_kernel_name_t<KernelName, KernelType>::name;
    verifyUsedKernelBundle(detail::KernelInfo<NameT>::getName());
    using LambdaArgType =
        sycl::detail::lambda_arg_type<KernelType, nd_item<Dims>>;
    // If user type is convertible from sycl::item/sycl::nd_item, use
    // sycl::item/sycl::nd_item to transport item information
    using TransformedArgType =
        typename TransformUserItemType<Dims, LambdaArgType>::type;
    (void)ExecutionRange;
    kernel_parallel_for_wrapper<NameT, TransformedArgType, KernelType,
                                PropertiesT>(KernelFunc);
#ifndef __SYCL_DEVICE_ONLY__
    processProperties<PropertiesT>(Props);
    detail::checkValueRange<Dims>(ExecutionRange);
    MNDRDesc.set(std::move(ExecutionRange));
    StoreLambda<NameT, KernelType, Dims, TransformedArgType>(
        std::move(KernelFunc));
    setType(detail::CG::Kernel);
#endif
  }

  /// Defines and invokes a SYCL kernel function for the specified range.
  ///
  /// The SYCL kernel function is defined as SYCL kernel object. The kernel
  /// invocation method has no functors and cannot be called on host.
  ///
  /// \param NumWorkItems is a range defining indexing space.
  /// \param Kernel is a SYCL kernel function.
  template <int Dims>
  void parallel_for_impl(range<Dims> NumWorkItems, kernel Kernel) {
    throwIfActionIsCreated();
    MKernel = detail::getSyclObjImpl(std::move(Kernel));
    detail::checkValueRange<Dims>(NumWorkItems);
    MNDRDesc.set(std::move(NumWorkItems));
    setType(detail::CG::Kernel);
    extractArgsAndReqs();
    MKernelName = getKernelName();
  }

  /// Hierarchical kernel invocation method of a kernel defined as a lambda
  /// encoding the body of each work-group to launch.
  ///
  /// Lambda may contain multiple calls to parallel_for_work_item(...) methods
  /// representing the execution on each work-item. Launches NumWorkGroups
  /// work-groups of runtime-defined size.
  ///
  /// \param NumWorkGroups is a range describing the number of work-groups in
  /// each dimension.
  /// \param KernelFunc is a lambda representing kernel.
  template <typename KernelName, typename KernelType, int Dims,
            typename PropertiesT =
                ext::oneapi::experimental::detail::empty_properties_t>
  void parallel_for_work_group_lambda_impl(range<Dims> NumWorkGroups,
                                           PropertiesT Props,
                                           _KERNELFUNCPARAM(KernelFunc)) {
    throwIfActionIsCreated();
    // TODO: Properties may change the kernel function, so in order to avoid
    //       conflicts they should be included in the name.
    using NameT =
        typename detail::get_kernel_name_t<KernelName, KernelType>::name;
    verifyUsedKernelBundle(detail::KernelInfo<NameT>::getName());
    using LambdaArgType =
        sycl::detail::lambda_arg_type<KernelType, group<Dims>>;
    (void)NumWorkGroups;
    kernel_parallel_for_work_group_wrapper<NameT, LambdaArgType, KernelType,
                                           PropertiesT>(KernelFunc);
#ifndef __SYCL_DEVICE_ONLY__
    processProperties<PropertiesT>(Props);
    detail::checkValueRange<Dims>(NumWorkGroups);
    MNDRDesc.setNumWorkGroups(NumWorkGroups);
    StoreLambda<NameT, KernelType, Dims, LambdaArgType>(std::move(KernelFunc));
    setType(detail::CG::Kernel);
#endif // __SYCL_DEVICE_ONLY__
  }

  /// Hierarchical kernel invocation method of a kernel defined as a lambda
  /// encoding the body of each work-group to launch.
  ///
  /// Lambda may contain multiple calls to parallel_for_work_item(...) methods
  /// representing the execution on each work-item. Launches NumWorkGroups
  /// work-groups of WorkGroupSize size.
  ///
  /// \param NumWorkGroups is a range describing the number of work-groups in
  /// each dimension.
  /// \param WorkGroupSize is a range describing the size of work-groups in
  /// each dimension.
  /// \param KernelFunc is a lambda representing kernel.
  template <typename KernelName, typename KernelType, int Dims,
            typename PropertiesT =
                ext::oneapi::experimental::detail::empty_properties_t>
  void parallel_for_work_group_lambda_impl(range<Dims> NumWorkGroups,
                                           range<Dims> WorkGroupSize,
                                           PropertiesT Props,
                                           _KERNELFUNCPARAM(KernelFunc)) {
    throwIfActionIsCreated();
    // TODO: Properties may change the kernel function, so in order to avoid
    //       conflicts they should be included in the name.
    using NameT =
        typename detail::get_kernel_name_t<KernelName, KernelType>::name;
    verifyUsedKernelBundle(detail::KernelInfo<NameT>::getName());
    using LambdaArgType =
        sycl::detail::lambda_arg_type<KernelType, group<Dims>>;
    (void)NumWorkGroups;
    (void)WorkGroupSize;
    kernel_parallel_for_work_group_wrapper<NameT, LambdaArgType, KernelType,
                                           PropertiesT>(KernelFunc);
#ifndef __SYCL_DEVICE_ONLY__
    processProperties<PropertiesT>(Props);
    nd_range<Dims> ExecRange =
        nd_range<Dims>(NumWorkGroups * WorkGroupSize, WorkGroupSize);
    detail::checkValueRange<Dims>(ExecRange);
    MNDRDesc.set(std::move(ExecRange));
    StoreLambda<NameT, KernelType, Dims, LambdaArgType>(std::move(KernelFunc));
    setType(detail::CG::Kernel);
#endif // __SYCL_DEVICE_ONLY__
  }

#ifdef SYCL_LANGUAGE_VERSION
#define __SYCL_KERNEL_ATTR__ [[clang::sycl_kernel]]
#else
#define __SYCL_KERNEL_ATTR__
#endif

  // NOTE: the name of this function - "kernel_single_task" - is used by the
  // Front End to determine kernel invocation kind.
  template <typename KernelName, typename KernelType, typename... Props>
#ifdef __SYCL_DEVICE_ONLY__
  [[__sycl_detail__::add_ir_attributes_function(
      "sycl-single-task",
      ext::oneapi::experimental::detail::PropertyMetaInfo<Props>::name...,
      nullptr,
      ext::oneapi::experimental::detail::PropertyMetaInfo<Props>::value...)]]
#endif
  __SYCL_KERNEL_ATTR__ void
  kernel_single_task(_KERNELFUNCPARAM(KernelFunc)) {
#ifdef __SYCL_DEVICE_ONLY__
    KernelFunc();
#else
    (void)KernelFunc;
#endif
  }

  // NOTE: the name of this function - "kernel_single_task" - is used by the
  // Front End to determine kernel invocation kind.
  template <typename KernelName, typename KernelType, typename... Props>
#ifdef __SYCL_DEVICE_ONLY__
  [[__sycl_detail__::add_ir_attributes_function(
      "sycl-single-task",
      ext::oneapi::experimental::detail::PropertyMetaInfo<Props>::name...,
      nullptr,
      ext::oneapi::experimental::detail::PropertyMetaInfo<Props>::value...)]]
#endif
  __SYCL_KERNEL_ATTR__ void
  kernel_single_task(_KERNELFUNCPARAM(KernelFunc), kernel_handler KH) {
#ifdef __SYCL_DEVICE_ONLY__
    KernelFunc(KH);
#else
    (void)KernelFunc;
    (void)KH;
#endif
  }

  // NOTE: the name of these functions - "kernel_parallel_for" - are used by the
  // Front End to determine kernel invocation kind.
  template <typename KernelName, typename ElementType, typename KernelType,
            typename... Props>
#ifdef __SYCL_DEVICE_ONLY__
  [[__sycl_detail__::add_ir_attributes_function(
      ext::oneapi::experimental::detail::PropertyMetaInfo<Props>::name...,
      ext::oneapi::experimental::detail::PropertyMetaInfo<Props>::value...)]]
#endif
  __SYCL_KERNEL_ATTR__ void
  kernel_parallel_for(_KERNELFUNCPARAM(KernelFunc)) {
#ifdef __SYCL_DEVICE_ONLY__
    KernelFunc(detail::Builder::getElement(detail::declptr<ElementType>()));
#else
    (void)KernelFunc;
#endif
  }

  // NOTE: the name of these functions - "kernel_parallel_for" - are used by the
  // Front End to determine kernel invocation kind.
  template <typename KernelName, typename ElementType, typename KernelType,
            typename... Props>
#ifdef __SYCL_DEVICE_ONLY__
  [[__sycl_detail__::add_ir_attributes_function(
      ext::oneapi::experimental::detail::PropertyMetaInfo<Props>::name...,
      ext::oneapi::experimental::detail::PropertyMetaInfo<Props>::value...)]]
#endif
  __SYCL_KERNEL_ATTR__ void
  kernel_parallel_for(_KERNELFUNCPARAM(KernelFunc), kernel_handler KH) {
#ifdef __SYCL_DEVICE_ONLY__
    KernelFunc(detail::Builder::getElement(detail::declptr<ElementType>()), KH);
#else
    (void)KernelFunc;
    (void)KH;
#endif
  }

  // NOTE: the name of this function - "kernel_parallel_for_work_group" - is
  // used by the Front End to determine kernel invocation kind.
  template <typename KernelName, typename ElementType, typename KernelType,
            typename... Props>
#ifdef __SYCL_DEVICE_ONLY__
  [[__sycl_detail__::add_ir_attributes_function(
      ext::oneapi::experimental::detail::PropertyMetaInfo<Props>::name...,
      ext::oneapi::experimental::detail::PropertyMetaInfo<Props>::value...)]]
#endif
  __SYCL_KERNEL_ATTR__ void
  kernel_parallel_for_work_group(_KERNELFUNCPARAM(KernelFunc)) {
#ifdef __SYCL_DEVICE_ONLY__
    KernelFunc(detail::Builder::getElement(detail::declptr<ElementType>()));
#else
    (void)KernelFunc;
#endif
  }

  // NOTE: the name of this function - "kernel_parallel_for_work_group" - is
  // used by the Front End to determine kernel invocation kind.
  template <typename KernelName, typename ElementType, typename KernelType,
            typename... Props>
#ifdef __SYCL_DEVICE_ONLY__
  [[__sycl_detail__::add_ir_attributes_function(
      ext::oneapi::experimental::detail::PropertyMetaInfo<Props>::name...,
      ext::oneapi::experimental::detail::PropertyMetaInfo<Props>::value...)]]
#endif
  __SYCL_KERNEL_ATTR__ void
  kernel_parallel_for_work_group(_KERNELFUNCPARAM(KernelFunc),
                                 kernel_handler KH) {
#ifdef __SYCL_DEVICE_ONLY__
    KernelFunc(detail::Builder::getElement(detail::declptr<ElementType>()), KH);
#else
    (void)KernelFunc;
    (void)KH;
#endif
  }

  template <typename... Props> struct KernelPropertiesUnpackerImpl {
    // Just pass extra Props... as template parameters to the underlying
    // Caller->* member functions. Don't have reflection so try to use
    // templates as much as possible to reduce the amount of boilerplate code
    // needed. All the type checks are expected to be done at the Caller's
    // methods side.

    template <typename... TypesToForward, typename... ArgsTy>
    static void kernel_single_task_unpack(handler *h, ArgsTy... Args) {
      h->kernel_single_task<TypesToForward..., Props...>(Args...);
    }

    template <typename... TypesToForward, typename... ArgsTy>
    static void kernel_parallel_for_unpack(handler *h, ArgsTy... Args) {
      h->kernel_parallel_for<TypesToForward..., Props...>(Args...);
    }

    template <typename... TypesToForward, typename... ArgsTy>
    static void kernel_parallel_for_work_group_unpack(handler *h,
                                                      ArgsTy... Args) {
      h->kernel_parallel_for_work_group<TypesToForward..., Props...>(Args...);
    }
  };

  template <typename PropertiesT>
  struct KernelPropertiesUnpacker : public KernelPropertiesUnpackerImpl<> {
    // This should always fail outside the specialization below but must be
    // dependent to avoid failing even if not instantiated.
    static_assert(
        ext::oneapi::experimental::is_property_list<PropertiesT>::value,
        "Template type is not a property list.");
  };

  template <typename... Props>
  struct KernelPropertiesUnpacker<
      ext::oneapi::experimental::detail::properties_t<Props...>>
      : public KernelPropertiesUnpackerImpl<Props...> {};

  // Helper function to
  //
  //   * Make use of the KernelPropertiesUnpacker above
  //   * Decide if we need an extra kernel_handler parameter
  //
  // The interface uses a \p Lambda callback to propagate that information back
  // to the caller as we need the caller to communicate:
  //
  //   * Name of the method to call
  //   * Provide explicit template type parameters for the call
  //
  // Couldn't think of a better way to achieve both.
  template <typename KernelType, typename PropertiesT, bool HasKernelHandlerArg,
            typename FuncTy>
  void unpack(_KERNELFUNCPARAM(KernelFunc), FuncTy Lambda) {
#ifdef __SYCL_DEVICE_ONLY__
    detail::CheckDeviceCopyable<KernelType>();
#endif // __SYCL_DEVICE_ONLY__
    using MergedPropertiesT =
        typename detail::GetMergedKernelProperties<KernelType,
                                                   PropertiesT>::type;
    using Unpacker = KernelPropertiesUnpacker<MergedPropertiesT>;
    // If there are properties provided by get method then process them.
    if constexpr (ext::oneapi::experimental::detail::
                      HasKernelPropertiesGetMethod<
                          _KERNELFUNCPARAMTYPE>::value) {
      processProperties(
          KernelFunc.get(ext::oneapi::experimental::properties_tag{}));
    }
    if constexpr (HasKernelHandlerArg) {
      kernel_handler KH;
      Lambda(Unpacker{}, this, KernelFunc, KH);
    } else {
      Lambda(Unpacker{}, this, KernelFunc);
    }
  }

  // NOTE: to support kernel_handler argument in kernel lambdas, only
  // kernel_***_wrapper functions must be called in this code

  template <typename KernelName, typename KernelType,
            typename PropertiesT =
                ext::oneapi::experimental::detail::empty_properties_t>
  void kernel_single_task_wrapper(_KERNELFUNCPARAM(KernelFunc)) {
    unpack<KernelType, PropertiesT,
           detail::KernelLambdaHasKernelHandlerArgT<KernelType>::value>(
        KernelFunc, [&](auto Unpacker, auto... args) {
          Unpacker.template kernel_single_task_unpack<KernelName, KernelType>(
              args...);
        });
  }

  template <typename KernelName, typename ElementType, typename KernelType,
            typename PropertiesT =
                ext::oneapi::experimental::detail::empty_properties_t>
  void kernel_parallel_for_wrapper(_KERNELFUNCPARAM(KernelFunc)) {
    unpack<KernelType, PropertiesT,
           detail::KernelLambdaHasKernelHandlerArgT<KernelType,
                                                    ElementType>::value>(
        KernelFunc, [&](auto Unpacker, auto... args) {
          Unpacker.template kernel_parallel_for_unpack<KernelName, ElementType,
                                                       KernelType>(args...);
        });
  }

  template <typename KernelName, typename ElementType, typename KernelType,
            typename PropertiesT =
                ext::oneapi::experimental::detail::empty_properties_t>
  void kernel_parallel_for_work_group_wrapper(_KERNELFUNCPARAM(KernelFunc)) {
    unpack<KernelType, PropertiesT,
           detail::KernelLambdaHasKernelHandlerArgT<KernelType,
                                                    ElementType>::value>(
        KernelFunc, [&](auto Unpacker, auto... args) {
          Unpacker.template kernel_parallel_for_work_group_unpack<
              KernelName, ElementType, KernelType>(args...);
        });
  }

  /// Defines and invokes a SYCL kernel function as a function object type.
  ///
  /// If it is a named function object and the function object type is
  /// globally visible, there is no need for the developer to provide
  /// a kernel name for it.
  ///
  /// \param KernelFunc is a SYCL kernel function.
  template <typename KernelName, typename KernelType,
            typename PropertiesT =
                ext::oneapi::experimental::detail::empty_properties_t>
  void single_task_lambda_impl(PropertiesT Props,
                               _KERNELFUNCPARAM(KernelFunc)) {
    throwIfActionIsCreated();
    throwOnLocalAccessorMisuse<KernelName, KernelType>();
    // TODO: Properties may change the kernel function, so in order to avoid
    //       conflicts they should be included in the name.
    using NameT =
        typename detail::get_kernel_name_t<KernelName, KernelType>::name;
    verifyUsedKernelBundle(detail::KernelInfo<NameT>::getName());
    kernel_single_task_wrapper<NameT, KernelType, PropertiesT>(KernelFunc);
#ifndef __SYCL_DEVICE_ONLY__
    // No need to check if range is out of INT_MAX limits as it's compile-time
    // known constant.
    MNDRDesc.set(range<1>{1});
    processProperties<PropertiesT>(Props);
    StoreLambda<NameT, KernelType, /*Dims*/ 1, void>(KernelFunc);
    setType(detail::CG::Kernel);
#endif
  }

  void setStateExplicitKernelBundle();
  void setStateSpecConstSet();
  bool isStateExplicitKernelBundle() const;

  std::shared_ptr<detail::kernel_bundle_impl>
  getOrInsertHandlerKernelBundle(bool Insert) const;

  void setHandlerKernelBundle(kernel Kernel);

  void setHandlerKernelBundle(
      const std::shared_ptr<detail::kernel_bundle_impl> &NewKernelBundleImpPtr);

  template <typename FuncT>
  std::enable_if_t<detail::check_fn_signature<std::remove_reference_t<FuncT>,
                                              void()>::value ||
                   detail::check_fn_signature<std::remove_reference_t<FuncT>,
                                              void(interop_handle)>::value>
  host_task_impl(FuncT &&Func) {
    throwIfActionIsCreated();

    MNDRDesc.set(range<1>(1));
    MArgs = std::move(MAssociatedAccesors);

    MHostTask.reset(new detail::HostTask(std::move(Func)));

    setType(detail::CG::CodeplayHostTask);
  }

public:
  handler(const handler &) = delete;
  handler(handler &&) = delete;
  handler &operator=(const handler &) = delete;
  handler &operator=(handler &&) = delete;

  template <auto &SpecName>
  void set_specialization_constant(
      typename std::remove_reference_t<decltype(SpecName)>::value_type Value) {

    setStateSpecConstSet();

    std::shared_ptr<detail::kernel_bundle_impl> KernelBundleImplPtr =
        getOrInsertHandlerKernelBundle(/*Insert=*/true);

    detail::createSyclObjFromImpl<kernel_bundle<bundle_state::input>>(
        KernelBundleImplPtr)
        .set_specialization_constant<SpecName>(Value);
  }

  template <auto &SpecName>
  typename std::remove_reference_t<decltype(SpecName)>::value_type
  get_specialization_constant() const {

    if (isStateExplicitKernelBundle())
      throw sycl::exception(make_error_code(errc::invalid),
                            "Specialization constants cannot be read after "
                            "explicitly setting the used kernel bundle");

    std::shared_ptr<detail::kernel_bundle_impl> KernelBundleImplPtr =
        getOrInsertHandlerKernelBundle(/*Insert=*/true);

    return detail::createSyclObjFromImpl<kernel_bundle<bundle_state::input>>(
               KernelBundleImplPtr)
        .get_specialization_constant<SpecName>();
  }

  void
  use_kernel_bundle(const kernel_bundle<bundle_state::executable> &ExecBundle);

  /// Requires access to the memory object associated with the placeholder
  /// accessor. Calling this function with a non-placeholder accessor has no
  /// effect.
  ///
  /// The command group has a requirement to gain access to the given memory
  /// object before executing.
  ///
  /// \param Acc is a SYCL accessor describing required memory region.
  template <typename DataT, int Dims, access::mode AccMode,
            access::target AccTarget, access::placeholder isPlaceholder>
  void require(accessor<DataT, Dims, AccMode, AccTarget, isPlaceholder> Acc) {
    if (Acc.empty())
      throw sycl::exception(make_error_code(errc::invalid),
                            "require() cannot be called on empty accessors");
    if (Acc.is_placeholder())
      associateWithHandler(&Acc, AccTarget);
  }

  /// Registers event dependencies on this command group.
  ///
  /// \param Event is a valid SYCL event to wait on.
  void depends_on(event Event);

  /// Registers event dependencies on this command group.
  ///
  /// \param Events is a vector of valid SYCL events to wait on.
  void depends_on(const std::vector<event> &Events);

  template <typename T>
  using remove_cv_ref_t = typename std::remove_cv_t<std::remove_reference_t<T>>;

  template <typename U, typename T>
  using is_same_type = std::is_same<remove_cv_ref_t<U>, remove_cv_ref_t<T>>;

  template <typename T> struct ShouldEnableSetArg {
    static constexpr bool value =
        std::is_trivially_copyable_v<std::remove_reference_t<T>>
#if SYCL_LANGUAGE_VERSION && SYCL_LANGUAGE_VERSION <= 201707
            && std::is_standard_layout<std::remove_reference_t<T>>::value
#endif
        || is_same_type<sampler, T>::value // Sampler
        || (!is_same_type<cl_mem, T>::value &&
            std::is_pointer_v<remove_cv_ref_t<T>>) // USM
        || is_same_type<cl_mem, T>::value;         // Interop
  };

  /// Sets argument for OpenCL interoperability kernels.
  ///
  /// Registers Arg passed as argument # ArgIndex.
  ///
  /// \param ArgIndex is a positional number of argument to be set.
  /// \param Arg is an argument value to be set.
  template <typename T>
  typename std::enable_if_t<ShouldEnableSetArg<T>::value, void>
  set_arg(int ArgIndex, T &&Arg) {
    setArgHelper(ArgIndex, std::move(Arg));
  }

  template <typename DataT, int Dims, access::mode AccessMode,
            access::target AccessTarget, access::placeholder IsPlaceholder>
  void
  set_arg(int ArgIndex,
          accessor<DataT, Dims, AccessMode, AccessTarget, IsPlaceholder> Arg) {
    setArgHelper(ArgIndex, std::move(Arg));
  }

  template <typename DataT, int Dims>
  void set_arg(int ArgIndex, local_accessor<DataT, Dims> Arg) {
    setArgHelper(ArgIndex, std::move(Arg));
  }

  /// Sets arguments for OpenCL interoperability kernels.
  ///
  /// Registers pack of arguments(Args) with indexes starting from 0.
  ///
  /// \param Args are argument values to be set.
  template <typename... Ts> void set_args(Ts &&...Args) {
    setArgsHelper(0, std::move(Args)...);
  }

  /// Defines and invokes a SYCL kernel function as a function object type.
  ///
  /// If it is a named function object and the function object type is
  /// globally visible, there is no need for the developer to provide
  /// a kernel name for it.
  ///
  /// \param KernelFunc is a SYCL kernel function.
  template <typename KernelName = detail::auto_name, typename KernelType>
  void single_task(_KERNELFUNCPARAM(KernelFunc)) {
    single_task_lambda_impl<KernelName>(
        ext::oneapi::experimental::detail::empty_properties_t{}, KernelFunc);
  }

  template <typename KernelName = detail::auto_name, typename KernelType>
  void parallel_for(range<1> NumWorkItems, _KERNELFUNCPARAM(KernelFunc)) {
    parallel_for_lambda_impl<KernelName>(
        NumWorkItems, ext::oneapi::experimental::detail::empty_properties_t{},
        std::move(KernelFunc));
  }

  template <typename KernelName = detail::auto_name, typename KernelType>
  void parallel_for(range<2> NumWorkItems, _KERNELFUNCPARAM(KernelFunc)) {
    parallel_for_lambda_impl<KernelName>(
        NumWorkItems, ext::oneapi::experimental::detail::empty_properties_t{},
        std::move(KernelFunc));
  }

  template <typename KernelName = detail::auto_name, typename KernelType>
  void parallel_for(range<3> NumWorkItems, _KERNELFUNCPARAM(KernelFunc)) {
    parallel_for_lambda_impl<KernelName>(
        NumWorkItems, ext::oneapi::experimental::detail::empty_properties_t{},
        std::move(KernelFunc));
  }

  /// Defines and invokes a SYCL kernel on host device.
  ///
  /// \param Func is a SYCL kernel function defined by lambda function or a
  /// named function object type.
  template <typename FuncT>
  __SYCL_DEPRECATED(
      "run_on_host_intel() is deprecated, use host_task() instead")
  void run_on_host_intel(FuncT Func) {
    throwIfActionIsCreated();
    // No need to check if range is out of INT_MAX limits as it's compile-time
    // known constant
    MNDRDesc.set(range<1>{1});

    MArgs = std::move(MAssociatedAccesors);
    MHostKernel.reset(new detail::HostKernel<FuncT, void, 1>(std::move(Func)));
    setType(detail::CG::RunOnHostIntel);
  }

  /// Enqueues a command to the SYCL runtime to invoke \p Func once.
  template <typename FuncT>
  std::enable_if_t<detail::check_fn_signature<std::remove_reference_t<FuncT>,
                                              void()>::value ||
                   detail::check_fn_signature<std::remove_reference_t<FuncT>,
                                              void(interop_handle)>::value>
  host_task(FuncT &&Func) {
    host_task_impl(Func);
  }

  /// Defines and invokes a SYCL kernel function for the specified range and
  /// offset.
  ///
  /// The SYCL kernel function is defined as a lambda function or a named
  /// function object type and given an id or item for indexing in the indexing
  /// space defined by range.
  /// If it is a named function object and the function object type is
  /// globally visible, there is no need for the developer to provide
  /// a kernel name for it.
  ///
  /// \param NumWorkItems is a range defining indexing space.
  /// \param WorkItemOffset is an offset to be applied to each work item index.
  /// \param KernelFunc is a SYCL kernel function.
  template <typename KernelName = detail::auto_name, typename KernelType,
            int Dims>
  __SYCL2020_DEPRECATED("offsets are deprecated in SYCL2020")
  void parallel_for(range<Dims> NumWorkItems, id<Dims> WorkItemOffset,
                    _KERNELFUNCPARAM(KernelFunc)) {
    throwIfActionIsCreated();
    using NameT =
        typename detail::get_kernel_name_t<KernelName, KernelType>::name;
    verifyUsedKernelBundle(detail::KernelInfo<NameT>::getName());
    using LambdaArgType = sycl::detail::lambda_arg_type<KernelType, item<Dims>>;
    (void)NumWorkItems;
    (void)WorkItemOffset;
    kernel_parallel_for_wrapper<NameT, LambdaArgType>(KernelFunc);
#ifndef __SYCL_DEVICE_ONLY__
    detail::checkValueRange<Dims>(NumWorkItems, WorkItemOffset);
    MNDRDesc.set(std::move(NumWorkItems), std::move(WorkItemOffset));
    StoreLambda<NameT, KernelType, Dims, LambdaArgType>(std::move(KernelFunc));
    setType(detail::CG::Kernel);
#endif
  }

  /// Hierarchical kernel invocation method of a kernel defined as a lambda
  /// encoding the body of each work-group to launch.
  ///
  /// Lambda may contain multiple calls to parallel_for_work_item(...) methods
  /// representing the execution on each work-item. Launches NumWorkGroups
  /// work-groups of runtime-defined size.
  ///
  /// \param NumWorkGroups is a range describing the number of work-groups in
  /// each dimension.
  /// \param KernelFunc is a lambda representing kernel.
  template <typename KernelName = detail::auto_name, typename KernelType,
            int Dims>
  void parallel_for_work_group(range<Dims> NumWorkGroups,
                               _KERNELFUNCPARAM(KernelFunc)) {
    parallel_for_work_group_lambda_impl<KernelName>(
        NumWorkGroups, ext::oneapi::experimental::detail::empty_properties_t{},
        KernelFunc);
  }

  /// Hierarchical kernel invocation method of a kernel defined as a lambda
  /// encoding the body of each work-group to launch.
  ///
  /// Lambda may contain multiple calls to parallel_for_work_item(...) methods
  /// representing the execution on each work-item. Launches NumWorkGroups
  /// work-groups of WorkGroupSize size.
  ///
  /// \param NumWorkGroups is a range describing the number of work-groups in
  /// each dimension.
  /// \param WorkGroupSize is a range describing the size of work-groups in
  /// each dimension.
  /// \param KernelFunc is a lambda representing kernel.
  template <typename KernelName = detail::auto_name, typename KernelType,
            int Dims>
  void parallel_for_work_group(range<Dims> NumWorkGroups,
                               range<Dims> WorkGroupSize,
                               _KERNELFUNCPARAM(KernelFunc)) {
    parallel_for_work_group_lambda_impl<KernelName>(
        NumWorkGroups, WorkGroupSize,
        ext::oneapi::experimental::detail::empty_properties_t{}, KernelFunc);
  }

  /// Invokes a SYCL kernel.
  ///
  /// Executes exactly once. The kernel invocation method has no functors and
  /// cannot be called on host.
  ///
  /// \param Kernel is a SYCL kernel object.
  void single_task(kernel Kernel) {
    throwIfActionIsCreated();
    // Ignore any set kernel bundles and use the one associated with the kernel
    setHandlerKernelBundle(Kernel);
    // No need to check if range is out of INT_MAX limits as it's compile-time
    // known constant
    MNDRDesc.set(range<1>{1});
    MKernel = detail::getSyclObjImpl(std::move(Kernel));
    setType(detail::CG::Kernel);
    extractArgsAndReqs();
    MKernelName = getKernelName();
  }

  void parallel_for(range<1> NumWorkItems, kernel Kernel) {
    parallel_for_impl(NumWorkItems, Kernel);
  }

  void parallel_for(range<2> NumWorkItems, kernel Kernel) {
    parallel_for_impl(NumWorkItems, Kernel);
  }

  void parallel_for(range<3> NumWorkItems, kernel Kernel) {
    parallel_for_impl(NumWorkItems, Kernel);
  }

  /// Defines and invokes a SYCL kernel function for the specified range and
  /// offsets.
  ///
  /// The SYCL kernel function is defined as SYCL kernel object.
  ///
  /// \param NumWorkItems is a range defining indexing space.
  /// \param WorkItemOffset is an offset to be applied to each work item index.
  /// \param Kernel is a SYCL kernel function.
  template <int Dims>
  __SYCL2020_DEPRECATED("offsets are deprecated in SYCL 2020")
  void parallel_for(range<Dims> NumWorkItems, id<Dims> WorkItemOffset,
                    kernel Kernel) {
    throwIfActionIsCreated();
    MKernel = detail::getSyclObjImpl(std::move(Kernel));
    detail::checkValueRange<Dims>(NumWorkItems, WorkItemOffset);
    MNDRDesc.set(std::move(NumWorkItems), std::move(WorkItemOffset));
    setType(detail::CG::Kernel);
    extractArgsAndReqs();
    MKernelName = getKernelName();
  }

  /// Defines and invokes a SYCL kernel function for the specified range and
  /// offsets.
  ///
  /// The SYCL kernel function is defined as SYCL kernel object.
  ///
  /// \param NDRange is a ND-range defining global and local sizes as
  /// well as offset.
  /// \param Kernel is a SYCL kernel function.
  template <int Dims> void parallel_for(nd_range<Dims> NDRange, kernel Kernel) {
    throwIfActionIsCreated();
    MKernel = detail::getSyclObjImpl(std::move(Kernel));
    detail::checkValueRange<Dims>(NDRange);
    MNDRDesc.set(std::move(NDRange));
    setType(detail::CG::Kernel);
    extractArgsAndReqs();
    MKernelName = getKernelName();
  }

  /// Defines and invokes a SYCL kernel function.
  ///
  /// \param Kernel is a SYCL kernel that is executed on a SYCL device
  /// (except for the host device).
  /// \param KernelFunc is a lambda that is used if device, queue is bound to,
  /// is a host device.
  template <typename KernelName = detail::auto_name, typename KernelType>
  void single_task(kernel Kernel, _KERNELFUNCPARAM(KernelFunc)) {
    throwIfActionIsCreated();
    // Ignore any set kernel bundles and use the one associated with the kernel
    setHandlerKernelBundle(Kernel);
    using NameT =
        typename detail::get_kernel_name_t<KernelName, KernelType>::name;
    verifyUsedKernelBundle(detail::KernelInfo<NameT>::getName());
    (void)Kernel;
    kernel_single_task<NameT>(KernelFunc);
#ifndef __SYCL_DEVICE_ONLY__
    // No need to check if range is out of INT_MAX limits as it's compile-time
    // known constant
    MNDRDesc.set(range<1>{1});
    MKernel = detail::getSyclObjImpl(std::move(Kernel));
    setType(detail::CG::Kernel);
    if (!MIsHost && !lambdaAndKernelHaveEqualName<NameT>()) {
      extractArgsAndReqs();
      MKernelName = getKernelName();
    } else
      StoreLambda<NameT, KernelType, /*Dims*/ 1, void>(std::move(KernelFunc));
#else
    detail::CheckDeviceCopyable<KernelType>();
#endif
  }

  /// Invokes a lambda on the host. Dependencies are satisfied on the host.
  ///
  /// \param Func is a lambda that is executed on the host
  template <typename FuncT>
  __SYCL_DEPRECATED("interop_task() is deprecated, use host_task() instead")
  void interop_task(FuncT Func) {

    MInteropTask.reset(new detail::InteropTask(std::move(Func)));
    setType(detail::CG::CodeplayInteropTask);
  }

  /// Defines and invokes a SYCL kernel function for the specified range.
  ///
  /// \param Kernel is a SYCL kernel that is executed on a SYCL device
  /// (except for the host device).
  /// \param NumWorkItems is a range defining indexing space.
  /// \param KernelFunc is a lambda that is used if device, queue is bound to,
  /// is a host device.
  template <typename KernelName = detail::auto_name, typename KernelType,
            int Dims>
  void parallel_for(kernel Kernel, range<Dims> NumWorkItems,
                    _KERNELFUNCPARAM(KernelFunc)) {
    throwIfActionIsCreated();
    // Ignore any set kernel bundles and use the one associated with the kernel
    setHandlerKernelBundle(Kernel);
    using NameT =
        typename detail::get_kernel_name_t<KernelName, KernelType>::name;
    verifyUsedKernelBundle(detail::KernelInfo<NameT>::getName());
    using LambdaArgType = sycl::detail::lambda_arg_type<KernelType, item<Dims>>;
    (void)Kernel;
    (void)NumWorkItems;
    kernel_parallel_for_wrapper<NameT, LambdaArgType>(KernelFunc);
#ifndef __SYCL_DEVICE_ONLY__
    detail::checkValueRange<Dims>(NumWorkItems);
    MNDRDesc.set(std::move(NumWorkItems));
    MKernel = detail::getSyclObjImpl(std::move(Kernel));
    setType(detail::CG::Kernel);
    if (!MIsHost && !lambdaAndKernelHaveEqualName<NameT>()) {
      extractArgsAndReqs();
      MKernelName = getKernelName();
    } else
      StoreLambda<NameT, KernelType, Dims, LambdaArgType>(
          std::move(KernelFunc));
#endif
  }

  /// Defines and invokes a SYCL kernel function for the specified range and
  /// offsets.
  ///
  /// \param Kernel is a SYCL kernel that is executed on a SYCL device
  /// (except for the host device).
  /// \param NumWorkItems is a range defining indexing space.
  /// \param WorkItemOffset is an offset to be applied to each work item index.
  /// \param KernelFunc is a lambda that is used if device, queue is bound to,
  /// is a host device.
  template <typename KernelName = detail::auto_name, typename KernelType,
            int Dims>
  __SYCL2020_DEPRECATED("offsets are deprecated in SYCL 2020")
  void parallel_for(kernel Kernel, range<Dims> NumWorkItems,
                    id<Dims> WorkItemOffset, _KERNELFUNCPARAM(KernelFunc)) {
    throwIfActionIsCreated();
    // Ignore any set kernel bundles and use the one associated with the kernel
    setHandlerKernelBundle(Kernel);
    using NameT =
        typename detail::get_kernel_name_t<KernelName, KernelType>::name;
    verifyUsedKernelBundle(detail::KernelInfo<NameT>::getName());
    using LambdaArgType = sycl::detail::lambda_arg_type<KernelType, item<Dims>>;
    (void)Kernel;
    (void)NumWorkItems;
    (void)WorkItemOffset;
    kernel_parallel_for_wrapper<NameT, LambdaArgType>(KernelFunc);
#ifndef __SYCL_DEVICE_ONLY__
    detail::checkValueRange<Dims>(NumWorkItems, WorkItemOffset);
    MNDRDesc.set(std::move(NumWorkItems), std::move(WorkItemOffset));
    MKernel = detail::getSyclObjImpl(std::move(Kernel));
    setType(detail::CG::Kernel);
    if (!MIsHost && !lambdaAndKernelHaveEqualName<NameT>()) {
      extractArgsAndReqs();
      MKernelName = getKernelName();
    } else
      StoreLambda<NameT, KernelType, Dims, LambdaArgType>(
          std::move(KernelFunc));
#endif
  }

  /// Defines and invokes a SYCL kernel function for the specified range and
  /// offsets.
  ///
  /// \param Kernel is a SYCL kernel that is executed on a SYCL device
  /// (except for the host device).
  /// \param NDRange is a ND-range defining global and local sizes as
  /// well as offset.
  /// \param KernelFunc is a lambda that is used if device, queue is bound to,
  /// is a host device.
  template <typename KernelName = detail::auto_name, typename KernelType,
            int Dims>
  void parallel_for(kernel Kernel, nd_range<Dims> NDRange,
                    _KERNELFUNCPARAM(KernelFunc)) {
    throwIfActionIsCreated();
    // Ignore any set kernel bundles and use the one associated with the kernel
    setHandlerKernelBundle(Kernel);
    using NameT =
        typename detail::get_kernel_name_t<KernelName, KernelType>::name;
    verifyUsedKernelBundle(detail::KernelInfo<NameT>::getName());
    using LambdaArgType =
        sycl::detail::lambda_arg_type<KernelType, nd_item<Dims>>;
    (void)Kernel;
    (void)NDRange;
    kernel_parallel_for_wrapper<NameT, LambdaArgType>(KernelFunc);
#ifndef __SYCL_DEVICE_ONLY__
    detail::checkValueRange<Dims>(NDRange);
    MNDRDesc.set(std::move(NDRange));
    MKernel = detail::getSyclObjImpl(std::move(Kernel));
    setType(detail::CG::Kernel);
    if (!MIsHost && !lambdaAndKernelHaveEqualName<NameT>()) {
      extractArgsAndReqs();
      MKernelName = getKernelName();
    } else
      StoreLambda<NameT, KernelType, Dims, LambdaArgType>(
          std::move(KernelFunc));
#endif
  }

  /// Hierarchical kernel invocation method of a kernel.
  ///
  /// This version of \c parallel_for_work_group takes two parameters
  /// representing the same kernel. The first one - \c Kernel - is a
  /// compiled form of the second one - \c kernelFunc, which is the source form
  /// of the kernel. The same source kernel can be compiled multiple times
  /// yielding multiple kernel class objects accessible via the \c program class
  /// interface.
  ///
  /// \param Kernel is a compiled SYCL kernel.
  /// \param NumWorkGroups is a range describing the number of work-groups in
  /// each dimension.
  /// \param KernelFunc is a lambda representing kernel.
  template <typename KernelName = detail::auto_name, typename KernelType,
            int Dims>
  void parallel_for_work_group(kernel Kernel, range<Dims> NumWorkGroups,
                               _KERNELFUNCPARAM(KernelFunc)) {
    throwIfActionIsCreated();
    // Ignore any set kernel bundles and use the one associated with the kernel
    setHandlerKernelBundle(Kernel);
    using NameT =
        typename detail::get_kernel_name_t<KernelName, KernelType>::name;
    verifyUsedKernelBundle(detail::KernelInfo<NameT>::getName());
    using LambdaArgType =
        sycl::detail::lambda_arg_type<KernelType, group<Dims>>;
    (void)Kernel;
    (void)NumWorkGroups;
    kernel_parallel_for_work_group_wrapper<NameT, LambdaArgType>(KernelFunc);
#ifndef __SYCL_DEVICE_ONLY__
    detail::checkValueRange<Dims>(NumWorkGroups);
    MNDRDesc.setNumWorkGroups(NumWorkGroups);
    MKernel = detail::getSyclObjImpl(std::move(Kernel));
    StoreLambda<NameT, KernelType, Dims, LambdaArgType>(std::move(KernelFunc));
    setType(detail::CG::Kernel);
#endif // __SYCL_DEVICE_ONLY__
  }

  /// Hierarchical kernel invocation method of a kernel.
  ///
  /// This version of \c parallel_for_work_group takes two parameters
  /// representing the same kernel. The first one - \c Kernel - is a
  /// compiled form of the second one - \c kernelFunc, which is the source form
  /// of the kernel. The same source kernel can be compiled multiple times
  /// yielding multiple kernel class objects accessible via the \c program class
  /// interface.
  ///
  /// \param Kernel is a compiled SYCL kernel.
  /// \param NumWorkGroups is a range describing the number of work-groups in
  /// each dimension.
  /// \param WorkGroupSize is a range describing the size of work-groups in
  /// each dimension.
  /// \param KernelFunc is a lambda representing kernel.
  template <typename KernelName = detail::auto_name, typename KernelType,
            int Dims>
  void parallel_for_work_group(kernel Kernel, range<Dims> NumWorkGroups,
                               range<Dims> WorkGroupSize,
                               _KERNELFUNCPARAM(KernelFunc)) {
    throwIfActionIsCreated();
    // Ignore any set kernel bundles and use the one associated with the kernel
    setHandlerKernelBundle(Kernel);
    using NameT =
        typename detail::get_kernel_name_t<KernelName, KernelType>::name;
    verifyUsedKernelBundle(detail::KernelInfo<NameT>::getName());
    using LambdaArgType =
        sycl::detail::lambda_arg_type<KernelType, group<Dims>>;
    (void)Kernel;
    (void)NumWorkGroups;
    (void)WorkGroupSize;
    kernel_parallel_for_work_group_wrapper<NameT, LambdaArgType>(KernelFunc);
#ifndef __SYCL_DEVICE_ONLY__
    nd_range<Dims> ExecRange =
        nd_range<Dims>(NumWorkGroups * WorkGroupSize, WorkGroupSize);
    detail::checkValueRange<Dims>(ExecRange);
    MNDRDesc.set(std::move(ExecRange));
    MKernel = detail::getSyclObjImpl(std::move(Kernel));
    StoreLambda<NameT, KernelType, Dims, LambdaArgType>(std::move(KernelFunc));
    setType(detail::CG::Kernel);
#endif // __SYCL_DEVICE_ONLY__
  }

  template <typename KernelName = detail::auto_name, typename KernelType,
            typename PropertiesT>
  std::enable_if_t<
      ext::oneapi::experimental::is_property_list<PropertiesT>::value>
  single_task(PropertiesT Props, _KERNELFUNCPARAM(KernelFunc)) {
    single_task_lambda_impl<KernelName, KernelType, PropertiesT>(Props,
                                                                 KernelFunc);
  }

  template <typename KernelName = detail::auto_name, typename KernelType,
            typename PropertiesT>
  std::enable_if_t<
      ext::oneapi::experimental::is_property_list<PropertiesT>::value>
  parallel_for(range<1> NumWorkItems, PropertiesT Props,
               _KERNELFUNCPARAM(KernelFunc)) {
    parallel_for_lambda_impl<KernelName, KernelType, 1, PropertiesT>(
        NumWorkItems, Props, std::move(KernelFunc));
  }

  template <typename KernelName = detail::auto_name, typename KernelType,
            typename PropertiesT>
  std::enable_if_t<
      ext::oneapi::experimental::is_property_list<PropertiesT>::value>
  parallel_for(range<2> NumWorkItems, PropertiesT Props,
               _KERNELFUNCPARAM(KernelFunc)) {
    parallel_for_lambda_impl<KernelName, KernelType, 2, PropertiesT>(
        NumWorkItems, Props, std::move(KernelFunc));
  }

  template <typename KernelName = detail::auto_name, typename KernelType,
            typename PropertiesT>
  std::enable_if_t<
      ext::oneapi::experimental::is_property_list<PropertiesT>::value>
  parallel_for(range<3> NumWorkItems, PropertiesT Props,
               _KERNELFUNCPARAM(KernelFunc)) {
    parallel_for_lambda_impl<KernelName, KernelType, 3, PropertiesT>(
        NumWorkItems, Props, std::move(KernelFunc));
  }

  template <typename KernelName = detail::auto_name, typename KernelType,
            typename PropertiesT, int Dims>
  std::enable_if_t<
      ext::oneapi::experimental::is_property_list<PropertiesT>::value>
  parallel_for(nd_range<Dims> Range, PropertiesT Properties,
               _KERNELFUNCPARAM(KernelFunc)) {
    parallel_for_impl<KernelName>(Range, Properties, std::move(KernelFunc));
  }

  /// Reductions @{

  template <typename KernelName = detail::auto_name, typename PropertiesT,
            typename... RestT>
  std::enable_if_t<
      (sizeof...(RestT) > 1) &&
      detail::AreAllButLastReductions<RestT...>::value &&
      ext::oneapi::experimental::is_property_list<PropertiesT>::value>
  parallel_for(range<1> Range, PropertiesT Properties, RestT &&...Rest) {
    detail::reduction_parallel_for<KernelName>(*this, Range, Properties,
                                               std::forward<RestT>(Rest)...);
  }

  template <typename KernelName = detail::auto_name, typename PropertiesT,
            typename... RestT>
  std::enable_if_t<
      (sizeof...(RestT) > 1) &&
      detail::AreAllButLastReductions<RestT...>::value &&
      ext::oneapi::experimental::is_property_list<PropertiesT>::value>
  parallel_for(range<2> Range, PropertiesT Properties, RestT &&...Rest) {
    detail::reduction_parallel_for<KernelName>(*this, Range, Properties,
                                               std::forward<RestT>(Rest)...);
  }

  template <typename KernelName = detail::auto_name, typename PropertiesT,
            typename... RestT>
  std::enable_if_t<
      (sizeof...(RestT) > 1) &&
      detail::AreAllButLastReductions<RestT...>::value &&
      ext::oneapi::experimental::is_property_list<PropertiesT>::value>
  parallel_for(range<3> Range, PropertiesT Properties, RestT &&...Rest) {
    detail::reduction_parallel_for<KernelName>(*this, Range, Properties,
                                               std::forward<RestT>(Rest)...);
  }

  template <typename KernelName = detail::auto_name, typename... RestT>
  std::enable_if_t<detail::AreAllButLastReductions<RestT...>::value>
  parallel_for(range<1> Range, RestT &&...Rest) {
    parallel_for<KernelName>(
        Range, ext::oneapi::experimental::detail::empty_properties_t{},
        std::forward<RestT>(Rest)...);
  }

  template <typename KernelName = detail::auto_name, typename... RestT>
  std::enable_if_t<detail::AreAllButLastReductions<RestT...>::value>
  parallel_for(range<2> Range, RestT &&...Rest) {
    parallel_for<KernelName>(
        Range, ext::oneapi::experimental::detail::empty_properties_t{},
        std::forward<RestT>(Rest)...);
  }

  template <typename KernelName = detail::auto_name, typename... RestT>
  std::enable_if_t<detail::AreAllButLastReductions<RestT...>::value>
  parallel_for(range<3> Range, RestT &&...Rest) {
    parallel_for<KernelName>(
        Range, ext::oneapi::experimental::detail::empty_properties_t{},
        std::forward<RestT>(Rest)...);
  }

  template <typename KernelName = detail::auto_name, int Dims,
            typename PropertiesT, typename... RestT>
  std::enable_if_t<
      (sizeof...(RestT) > 1) &&
      detail::AreAllButLastReductions<RestT...>::value &&
      ext::oneapi::experimental::is_property_list<PropertiesT>::value>
  parallel_for(nd_range<Dims> Range, PropertiesT Properties, RestT &&...Rest) {
    detail::reduction_parallel_for<KernelName>(*this, Range, Properties,
                                               std::forward<RestT>(Rest)...);
  }

  template <typename KernelName = detail::auto_name, int Dims,
            typename... RestT>
  std::enable_if_t<detail::AreAllButLastReductions<RestT...>::value>
  parallel_for(nd_range<Dims> Range, RestT &&...Rest) {
    parallel_for<KernelName>(
        Range, ext::oneapi::experimental::detail::empty_properties_t{},
        std::forward<RestT>(Rest)...);
  }

  /// }@

  template <typename KernelName = detail::auto_name, typename KernelType,
            int Dims, typename PropertiesT>
  void parallel_for_work_group(range<Dims> NumWorkGroups, PropertiesT Props,
                               _KERNELFUNCPARAM(KernelFunc)) {
    parallel_for_work_group_lambda_impl<KernelName, KernelType, Dims,
                                        PropertiesT>(NumWorkGroups, Props,
                                                     KernelFunc);
  }

  template <typename KernelName = detail::auto_name, typename KernelType,
            int Dims, typename PropertiesT>
  void parallel_for_work_group(range<Dims> NumWorkGroups,
                               range<Dims> WorkGroupSize, PropertiesT Props,
                               _KERNELFUNCPARAM(KernelFunc)) {
    parallel_for_work_group_lambda_impl<KernelName, KernelType, Dims,
                                        PropertiesT>(
        NumWorkGroups, WorkGroupSize, Props, KernelFunc);
  }

  // Clean up KERNELFUNC macro.
#undef _KERNELFUNCPARAM

  // Explicit copy operations API

  /// Copies the content of memory object accessed by Src into the memory
  /// pointed by Dst.
  ///
  /// Source must have at least as many bytes as the range accessed by Dst.
  ///
  /// \param Src is a source SYCL accessor.
  /// \param Dst is a smart pointer to destination memory.
  template <typename T_Src, typename T_Dst, int Dims, access::mode AccessMode,
            access::target AccessTarget,
            access::placeholder IsPlaceholder = access::placeholder::false_t>
  void copy(accessor<T_Src, Dims, AccessMode, AccessTarget, IsPlaceholder> Src,
            std::shared_ptr<T_Dst> Dst) {
    if (Src.is_placeholder())
      checkIfPlaceholderIsBoundToHandler(Src);

    throwIfActionIsCreated();
    static_assert(isValidTargetForExplicitOp(AccessTarget),
                  "Invalid accessor target for the copy method.");
    static_assert(isValidModeForSourceAccessor(AccessMode),
                  "Invalid accessor mode for the copy method.");
    // Make sure data shared_ptr points to is not released until we finish
    // work with it.
    CGData.MSharedPtrStorage.push_back(Dst);
    typename std::shared_ptr<T_Dst>::element_type *RawDstPtr = Dst.get();
    copy(Src, RawDstPtr);
  }

  /// Copies the content of memory pointed by Src into the memory object
  /// accessed by Dst.
  ///
  /// Source must have at least as many bytes as the range accessed by Dst.
  ///
  /// \param Src is a smart pointer to source memory.
  /// \param Dst is a destination SYCL accessor.
  template <typename T_Src, typename T_Dst, int Dims, access::mode AccessMode,
            access::target AccessTarget,
            access::placeholder IsPlaceholder = access::placeholder::false_t>
  void
  copy(std::shared_ptr<T_Src> Src,
       accessor<T_Dst, Dims, AccessMode, AccessTarget, IsPlaceholder> Dst) {
    if (Dst.is_placeholder())
      checkIfPlaceholderIsBoundToHandler(Dst);

    throwIfActionIsCreated();
    static_assert(isValidTargetForExplicitOp(AccessTarget),
                  "Invalid accessor target for the copy method.");
    static_assert(isValidModeForDestinationAccessor(AccessMode),
                  "Invalid accessor mode for the copy method.");
<<<<<<< HEAD
    static_assert(is_device_copyable<T_Src>::value,
                  "Pattern must be device copyable");
=======
    // TODO: Add static_assert with is_device_copyable when vec is
    // device-copyable.
>>>>>>> dda48387
    // Make sure data shared_ptr points to is not released until we finish
    // work with it.
    CGData.MSharedPtrStorage.push_back(Src);
    typename std::shared_ptr<T_Src>::element_type *RawSrcPtr = Src.get();
    copy(RawSrcPtr, Dst);
  }

  /// Copies the content of memory object accessed by Src into the memory
  /// pointed by Dst.
  ///
  /// Source must have at least as many bytes as the range accessed by Dst.
  ///
  /// \param Src is a source SYCL accessor.
  /// \param Dst is a pointer to destination memory.
  template <typename T_Src, typename T_Dst, int Dims, access::mode AccessMode,
            access::target AccessTarget,
            access::placeholder IsPlaceholder = access::placeholder::false_t>
  void copy(accessor<T_Src, Dims, AccessMode, AccessTarget, IsPlaceholder> Src,
            T_Dst *Dst) {
    if (Src.is_placeholder())
      checkIfPlaceholderIsBoundToHandler(Src);

    throwIfActionIsCreated();
    static_assert(isValidTargetForExplicitOp(AccessTarget),
                  "Invalid accessor target for the copy method.");
    static_assert(isValidModeForSourceAccessor(AccessMode),
                  "Invalid accessor mode for the copy method.");
#ifndef __SYCL_DEVICE_ONLY__
    if (MIsHost) {
      // TODO: Temporary implementation for host. Should be handled by memory
      // manager.
      copyAccToPtrHost(Src, Dst);
      return;
    }
#endif
    setType(detail::CG::CopyAccToPtr);

    detail::AccessorBaseHost *AccBase = (detail::AccessorBaseHost *)&Src;
    detail::AccessorImplPtr AccImpl = detail::getSyclObjImpl(*AccBase);

    CGData.MRequirements.push_back(AccImpl.get());
    MSrcPtr = static_cast<void *>(AccImpl.get());
    MDstPtr = static_cast<void *>(Dst);
    // Store copy of accessor to the local storage to make sure it is alive
    // until we finish
    CGData.MAccStorage.push_back(std::move(AccImpl));
  }

  /// Copies the content of memory pointed by Src into the memory object
  /// accessed by Dst.
  ///
  /// Source must have at least as many bytes as the range accessed by Dst.
  ///
  /// \param Src is a pointer to source memory.
  /// \param Dst is a destination SYCL accessor.
  template <typename T_Src, typename T_Dst, int Dims, access::mode AccessMode,
            access::target AccessTarget,
            access::placeholder IsPlaceholder = access::placeholder::false_t>
  void
  copy(const T_Src *Src,
       accessor<T_Dst, Dims, AccessMode, AccessTarget, IsPlaceholder> Dst) {
    if (Dst.is_placeholder())
      checkIfPlaceholderIsBoundToHandler(Dst);

    throwIfActionIsCreated();
    static_assert(isValidTargetForExplicitOp(AccessTarget),
                  "Invalid accessor target for the copy method.");
    static_assert(isValidModeForDestinationAccessor(AccessMode),
                  "Invalid accessor mode for the copy method.");
<<<<<<< HEAD
    static_assert(is_device_copyable<T_Src>::value,
                  "Pattern must be device copyable");
=======
    // TODO: Add static_assert with is_device_copyable when vec is
    // device-copyable.
>>>>>>> dda48387
#ifndef __SYCL_DEVICE_ONLY__
    if (MIsHost) {
      // TODO: Temporary implementation for host. Should be handled by memory
      // manager.
      copyPtrToAccHost(Src, Dst);
      return;
    }
#endif
    setType(detail::CG::CopyPtrToAcc);

    detail::AccessorBaseHost *AccBase = (detail::AccessorBaseHost *)&Dst;
    detail::AccessorImplPtr AccImpl = detail::getSyclObjImpl(*AccBase);

    CGData.MRequirements.push_back(AccImpl.get());
    MSrcPtr = const_cast<T_Src *>(Src);
    MDstPtr = static_cast<void *>(AccImpl.get());
    // Store copy of accessor to the local storage to make sure it is alive
    // until we finish
    CGData.MAccStorage.push_back(std::move(AccImpl));
  }

  /// Copies the content of memory object accessed by Src to the memory
  /// object accessed by Dst.
  ///
  /// Dst must have at least as many bytes as the range accessed by Src.
  ///
  /// \param Src is a source SYCL accessor.
  /// \param Dst is a destination SYCL accessor.
  template <
      typename T_Src, int Dims_Src, access::mode AccessMode_Src,
      access::target AccessTarget_Src, typename T_Dst, int Dims_Dst,
      access::mode AccessMode_Dst, access::target AccessTarget_Dst,
      access::placeholder IsPlaceholder_Src = access::placeholder::false_t,
      access::placeholder IsPlaceholder_Dst = access::placeholder::false_t>
  void copy(accessor<T_Src, Dims_Src, AccessMode_Src, AccessTarget_Src,
                     IsPlaceholder_Src>
                Src,
            accessor<T_Dst, Dims_Dst, AccessMode_Dst, AccessTarget_Dst,
                     IsPlaceholder_Dst>
                Dst) {
    if (Src.is_placeholder())
      checkIfPlaceholderIsBoundToHandler(Src);
    if (Dst.is_placeholder())
      checkIfPlaceholderIsBoundToHandler(Dst);

    throwIfActionIsCreated();
    static_assert(isValidTargetForExplicitOp(AccessTarget_Src),
                  "Invalid source accessor target for the copy method.");
    static_assert(isValidTargetForExplicitOp(AccessTarget_Dst),
                  "Invalid destination accessor target for the copy method.");
    static_assert(isValidModeForSourceAccessor(AccessMode_Src),
                  "Invalid source accessor mode for the copy method.");
    static_assert(isValidModeForDestinationAccessor(AccessMode_Dst),
                  "Invalid destination accessor mode for the copy method.");
    if (Dst.get_size() < Src.get_size())
      throw sycl::invalid_object_error(
          "The destination accessor size is too small to copy the memory into.",
          PI_ERROR_INVALID_OPERATION);

    if (copyAccToAccHelper(Src, Dst))
      return;
    setType(detail::CG::CopyAccToAcc);

    detail::AccessorBaseHost *AccBaseSrc = (detail::AccessorBaseHost *)&Src;
    detail::AccessorImplPtr AccImplSrc = detail::getSyclObjImpl(*AccBaseSrc);

    detail::AccessorBaseHost *AccBaseDst = (detail::AccessorBaseHost *)&Dst;
    detail::AccessorImplPtr AccImplDst = detail::getSyclObjImpl(*AccBaseDst);

    CGData.MRequirements.push_back(AccImplSrc.get());
    CGData.MRequirements.push_back(AccImplDst.get());
    MSrcPtr = AccImplSrc.get();
    MDstPtr = AccImplDst.get();
    // Store copy of accessor to the local storage to make sure it is alive
    // until we finish
    CGData.MAccStorage.push_back(std::move(AccImplSrc));
    CGData.MAccStorage.push_back(std::move(AccImplDst));
  }

  /// Provides guarantees that the memory object accessed via Acc is updated
  /// on the host after command group object execution is complete.
  ///
  /// \param Acc is a SYCL accessor that needs to be updated on host.
  template <typename T, int Dims, access::mode AccessMode,
            access::target AccessTarget,
            access::placeholder IsPlaceholder = access::placeholder::false_t>
  void
  update_host(accessor<T, Dims, AccessMode, AccessTarget, IsPlaceholder> Acc) {
    if (Acc.is_placeholder())
      checkIfPlaceholderIsBoundToHandler(Acc);

    throwIfActionIsCreated();
    static_assert(isValidTargetForExplicitOp(AccessTarget),
                  "Invalid accessor target for the update_host method.");
    setType(detail::CG::UpdateHost);

    detail::AccessorBaseHost *AccBase = (detail::AccessorBaseHost *)&Acc;
    detail::AccessorImplPtr AccImpl = detail::getSyclObjImpl(*AccBase);

    MDstPtr = static_cast<void *>(AccImpl.get());
    CGData.MRequirements.push_back(AccImpl.get());
    CGData.MAccStorage.push_back(std::move(AccImpl));
  }

  /// Fills memory pointed by accessor with the pattern given.
  ///
  /// If the operation is submitted to queue associated with OpenCL device and
  /// accessor points to one dimensional memory object then use special type for
  /// filling. Otherwise fill using regular kernel.
  ///
  /// \param Dst is a destination SYCL accessor.
  /// \param Pattern is a value to be used to fill the memory.
  template <typename T, int Dims, access::mode AccessMode,
            access::target AccessTarget,
            access::placeholder IsPlaceholder = access::placeholder::false_t,
            typename PropertyListT = property_list>
  void
  fill(accessor<T, Dims, AccessMode, AccessTarget, IsPlaceholder, PropertyListT>
           Dst,
       const T &Pattern) {
    assert(!MIsHost && "fill() should no longer be callable on a host device.");

    if (Dst.is_placeholder())
      checkIfPlaceholderIsBoundToHandler(Dst);

    throwIfActionIsCreated();
    // TODO add check:T must be an integral scalar value or a SYCL vector type
    static_assert(isValidTargetForExplicitOp(AccessTarget),
                  "Invalid accessor target for the fill method.");
    if constexpr (isBackendSupportedFillSize(sizeof(T)) &&
                  (Dims <= 1 || isImageOrImageArray(AccessTarget))) {
      setType(detail::CG::Fill);

      detail::AccessorBaseHost *AccBase = (detail::AccessorBaseHost *)&Dst;
      detail::AccessorImplPtr AccImpl = detail::getSyclObjImpl(*AccBase);

      MDstPtr = static_cast<void *>(AccImpl.get());
      CGData.MRequirements.push_back(AccImpl.get());
      CGData.MAccStorage.push_back(std::move(AccImpl));

      MPattern.resize(sizeof(T));
      auto PatternPtr = reinterpret_cast<T *>(MPattern.data());
      *PatternPtr = Pattern;
    } else if constexpr (Dims == 0) {
      // Special case for zero-dim accessors.
      parallel_for<
          class __fill<T, Dims, AccessMode, AccessTarget, IsPlaceholder>>(
          range<1>(1), [=](id<1>) { Dst = Pattern; });
    } else {
      range<Dims> Range = Dst.get_range();
      parallel_for<
          class __fill<T, Dims, AccessMode, AccessTarget, IsPlaceholder>>(
          Range, [=](id<Dims> Index) { Dst[Index] = Pattern; });
    }
  }

  /// Fills the specified memory with the specified pattern.
  ///
  /// \param Ptr is the pointer to the memory to fill
  /// \param Pattern is the pattern to fill into the memory.  T should be
  /// device copyable.
  /// \param Count is the number of times to fill Pattern into Ptr.
  template <typename T> void fill(void *Ptr, const T &Pattern, size_t Count) {
    throwIfActionIsCreated();
    static_assert(is_device_copyable<T>::value,
                  "Pattern must be device copyable");
    parallel_for<class __usmfill<T>>(range<1>(Count), [=](id<1> Index) {
      T *CastedPtr = static_cast<T *>(Ptr);
      CastedPtr[Index] = Pattern;
    });
  }

  /// Prevents any commands submitted afterward to this queue from executing
  /// until all commands previously submitted to this queue have entered the
  /// complete state.
  void ext_oneapi_barrier() {
    throwIfActionIsCreated();
    setType(detail::CG::Barrier);
  }

  /// Prevents any commands submitted afterward to this queue from executing
  /// until all commands previously submitted to this queue have entered the
  /// complete state.
  __SYCL2020_DEPRECATED("use 'ext_oneapi_barrier' instead")
  void barrier() { ext_oneapi_barrier(); }

  /// Prevents any commands submitted afterward to this queue from executing
  /// until all events in WaitList have entered the complete state. If WaitList
  /// is empty, then the barrier has no effect.
  ///
  /// \param WaitList is a vector of valid SYCL events that need to complete
  /// before barrier command can be executed.
  void ext_oneapi_barrier(const std::vector<event> &WaitList);

  /// Prevents any commands submitted afterward to this queue from executing
  /// until all events in WaitList have entered the complete state. If WaitList
  /// is empty, then the barrier has no effect.
  ///
  /// \param WaitList is a vector of valid SYCL events that need to complete
  /// before barrier command can be executed.
  __SYCL2020_DEPRECATED("use 'ext_oneapi_barrier' instead")
  void barrier(const std::vector<event> &WaitList);

  /// Copies data from one memory region to another, each is either a host
  /// pointer or a pointer within USM allocation accessible on this handler's
  /// device.
  /// No operations is done if \param Count is zero. An exception is thrown
  /// if either \param Dest or \param Src is nullptr. The behavior is undefined
  /// if any of the pointer parameters is invalid.
  ///
  /// \param Dest is a USM pointer to the destination memory.
  /// \param Src is a USM pointer to the source memory.
  /// \param Count is a number of bytes to copy.
  void memcpy(void *Dest, const void *Src, size_t Count);

  /// Copies data from one memory region to another, each is either a host
  /// pointer or a pointer within USM allocation accessible on this handler's
  /// device.
  /// No operations is done if \param Count is zero. An exception is thrown
  /// if either \param Dest or \param Src is nullptr. The behavior is undefined
  /// if any of the pointer parameters is invalid.
  ///
  /// \param Src is a USM pointer to the source memory.
  /// \param Dest is a USM pointer to the destination memory.
  /// \param Count is a number of elements of type T to copy.
  template <typename T> void copy(const T *Src, T *Dest, size_t Count) {
    this->memcpy(Dest, Src, Count * sizeof(T));
  }

  /// Fills the memory pointed by a USM pointer with the value specified.
  /// No operations is done if \param Count is zero. An exception is thrown
  /// if \param Dest is nullptr. The behavior is undefined if \param Dest
  /// is invalid.
  ///
  /// \param Dest is a USM pointer to the memory to fill.
  /// \param Value is a value to be set. Value is cast as an unsigned char.
  /// \param Count is a number of bytes to fill.
  void memset(void *Dest, int Value, size_t Count);

  /// Provides hints to the runtime library that data should be made available
  /// on a device earlier than Unified Shared Memory would normally require it
  /// to be available.
  ///
  /// \param Ptr is a USM pointer to the memory to be prefetched to the device.
  /// \param Count is a number of bytes to be prefetched.
  void prefetch(const void *Ptr, size_t Count);

  /// Provides additional information to the underlying runtime about how
  /// different allocations are used.
  ///
  /// \param Ptr is a USM pointer to the allocation.
  /// \param Length is a number of bytes in the allocation.
  /// \param Advice is a device-defined advice for the specified allocation.
  void mem_advise(const void *Ptr, size_t Length, int Advice);

  /// Copies data from one 2D memory region to another, both pointed by
  /// USM pointers.
  /// No operations is done if \param Width or \param Height is zero. An
  /// exception is thrown if either \param Dest or \param Src is nullptr or if
  /// \param Width is strictly greater than either \param DestPitch or
  /// \param SrcPitch. The behavior is undefined if any of the pointer
  /// parameters is invalid.
  ///
  /// NOTE: Function is dependent to prevent the fallback kernels from
  /// materializing without the use of the function.
  ///
  /// \param Dest is a USM pointer to the destination memory.
  /// \param DestPitch is the pitch of the rows in \param Dest.
  /// \param Src is a USM pointer to the source memory.
  /// \param SrcPitch is the pitch of the rows in \param Src.
  /// \param Width is the width in bytes of the 2D region to copy.
  /// \param Height is the height in number of row of the 2D region to copy.
  template <typename T = unsigned char,
            typename = std::enable_if_t<std::is_same_v<T, unsigned char>>>
  void ext_oneapi_memcpy2d(void *Dest, size_t DestPitch, const void *Src,
                           size_t SrcPitch, size_t Width, size_t Height) {
    throwIfActionIsCreated();
    if (Width > DestPitch)
      throw sycl::exception(sycl::make_error_code(errc::invalid),
                            "Destination pitch must be greater than or equal "
                            "to the width specified in 'ext_oneapi_memcpy2d'");
    if (Width > SrcPitch)
      throw sycl::exception(sycl::make_error_code(errc::invalid),
                            "Source pitch must be greater than or equal "
                            "to the width specified in 'ext_oneapi_memcpy2d'");

    // Get the type of the pointers.
    context Ctx = detail::createSyclObjFromImpl<context>(getContextImplPtr());
    usm::alloc SrcAllocType = get_pointer_type(Src, Ctx);
    usm::alloc DestAllocType = get_pointer_type(Dest, Ctx);
    bool SrcIsHost =
        SrcAllocType == usm::alloc::unknown || SrcAllocType == usm::alloc::host;
    bool DestIsHost = DestAllocType == usm::alloc::unknown ||
                      DestAllocType == usm::alloc::host;

    // Do the following:
    // 1. If both are host, use host_task to copy.
    // 2. If either pointer is host or the backend supports native memcpy2d, use
    //    special command.
    // 3. Otherwise, launch a kernel for copying.
    if (SrcIsHost && DestIsHost) {
      commonUSMCopy2DFallbackHostTask<T>(Src, SrcPitch, Dest, DestPitch, Width,
                                         Height);
    } else if (SrcIsHost || DestIsHost || supportsUSMMemcpy2D()) {
      ext_oneapi_memcpy2d_impl(Dest, DestPitch, Src, SrcPitch, Width, Height);
    } else {
      commonUSMCopy2DFallbackKernel<T>(Src, SrcPitch, Dest, DestPitch, Width,
                                       Height);
    }
  }

  /// Copies data from one 2D memory region to another, both pointed by
  /// USM pointers.
  /// No operations is done if \param Width or \param Height is zero. An
  /// exception is thrown if either \param Dest or \param Src is nullptr or if
  /// \param Width is strictly greater than either \param DestPitch or
  /// \param SrcPitch. The behavior is undefined if any of the pointer
  /// parameters is invalid.
  ///
  /// \param Src is a USM pointer to the source memory.
  /// \param SrcPitch is the pitch of the rows in \param Src.
  /// \param Dest is a USM pointer to the destination memory.
  /// \param DestPitch is the pitch of the rows in \param Dest.
  /// \param Width is the width in number of elements of the 2D region to copy.
  /// \param Height is the height in number of rows of the 2D region to copy.
  template <typename T>
  void ext_oneapi_copy2d(const T *Src, size_t SrcPitch, T *Dest,
                         size_t DestPitch, size_t Width, size_t Height) {
    if (Width > DestPitch)
      throw sycl::exception(sycl::make_error_code(errc::invalid),
                            "Destination pitch must be greater than or equal "
                            "to the width specified in 'ext_oneapi_copy2d'");
    if (Width > SrcPitch)
      throw sycl::exception(sycl::make_error_code(errc::invalid),
                            "Source pitch must be greater than or equal "
                            "to the width specified in 'ext_oneapi_copy2d'");

    // Get the type of the pointers.
    context Ctx = detail::createSyclObjFromImpl<context>(getContextImplPtr());
    usm::alloc SrcAllocType = get_pointer_type(Src, Ctx);
    usm::alloc DestAllocType = get_pointer_type(Dest, Ctx);
    bool SrcIsHost =
        SrcAllocType == usm::alloc::unknown || SrcAllocType == usm::alloc::host;
    bool DestIsHost = DestAllocType == usm::alloc::unknown ||
                      DestAllocType == usm::alloc::host;

    // Do the following:
    // 1. If both are host, use host_task to copy.
    // 2. If either pointer is host or of the backend supports native memcpy2d,
    //    use special command.
    // 3. Otherwise, launch a kernel for copying.
    if (SrcIsHost && DestIsHost) {
      commonUSMCopy2DFallbackHostTask<T>(Src, SrcPitch, Dest, DestPitch, Width,
                                         Height);
    } else if (SrcIsHost || DestIsHost || supportsUSMMemcpy2D()) {
      ext_oneapi_memcpy2d_impl(Dest, DestPitch * sizeof(T), Src,
                               SrcPitch * sizeof(T), Width * sizeof(T), Height);
    } else {
      commonUSMCopy2DFallbackKernel<T>(Src, SrcPitch, Dest, DestPitch, Width,
                                       Height);
    }
  }

  /// Fills the memory pointed by a USM pointer with the value specified.
  /// No operations is done if \param Width or \param Height is zero. An
  /// exception is thrown if either \param Dest or \param Src is nullptr or if
  /// \param Width is strictly greater than \param DestPitch. The behavior is
  /// undefined if any of the pointer parameters is invalid.
  ///
  /// NOTE: Function is dependent to prevent the fallback kernels from
  /// materializing without the use of the function.
  ///
  /// \param Dest is a USM pointer to the destination memory.
  /// \param DestPitch is the pitch of the rows in \param Dest.
  /// \param Value is the value to fill into the region in \param Dest. Value is
  /// cast as an unsigned char.
  /// \param Width is the width in number of elements of the 2D region to fill.
  /// \param Height is the height in number of rows of the 2D region to fill.
  template <typename T = unsigned char,
            typename = std::enable_if_t<std::is_same_v<T, unsigned char>>>
  void ext_oneapi_memset2d(void *Dest, size_t DestPitch, int Value,
                           size_t Width, size_t Height) {
    throwIfActionIsCreated();
    if (Width > DestPitch)
      throw sycl::exception(sycl::make_error_code(errc::invalid),
                            "Destination pitch must be greater than or equal "
                            "to the width specified in 'ext_oneapi_memset2d'");
    T CharVal = static_cast<T>(Value);

    context Ctx = detail::createSyclObjFromImpl<context>(getContextImplPtr());
    usm::alloc DestAllocType = get_pointer_type(Dest, Ctx);

    // If the backends supports 2D fill we use that. Otherwise we use a fallback
    // kernel. If the target is on host we will always do the operation on host.
    if (DestAllocType == usm::alloc::unknown ||
        DestAllocType == usm::alloc::host)
      commonUSMFill2DFallbackHostTask(Dest, DestPitch, CharVal, Width, Height);
    else if (supportsUSMMemset2D())
      ext_oneapi_memset2d_impl(Dest, DestPitch, Value, Width, Height);
    else
      commonUSMFill2DFallbackKernel(Dest, DestPitch, CharVal, Width, Height);
  }

  /// Fills the memory pointed by a USM pointer with the value specified.
  /// No operations is done if \param Width or \param Height is zero. An
  /// exception is thrown if either \param Dest or \param Src is nullptr or if
  /// \param Width is strictly greater than \param DestPitch. The behavior is
  /// undefined if any of the pointer parameters is invalid.
  ///
  /// \param Dest is a USM pointer to the destination memory.
  /// \param DestPitch is the pitch of the rows in \param Dest.
  /// \param Pattern is the pattern to fill into the memory.  T should be
  /// device copyable.
  /// \param Width is the width in number of elements of the 2D region to fill.
  /// \param Height is the height in number of rows of the 2D region to fill.
  template <typename T>
  void ext_oneapi_fill2d(void *Dest, size_t DestPitch, const T &Pattern,
                         size_t Width, size_t Height) {
    throwIfActionIsCreated();
    static_assert(is_device_copyable<T>::value,
                  "Pattern must be device copyable");
    if (Width > DestPitch)
      throw sycl::exception(sycl::make_error_code(errc::invalid),
                            "Destination pitch must be greater than or equal "
                            "to the width specified in 'ext_oneapi_fill2d'");

    context Ctx = detail::createSyclObjFromImpl<context>(getContextImplPtr());
    usm::alloc DestAllocType = get_pointer_type(Dest, Ctx);

    // If the backends supports 2D fill we use that. Otherwise we use a fallback
    // kernel. If the target is on host we will always do the operation on host.
    if (DestAllocType == usm::alloc::unknown ||
        DestAllocType == usm::alloc::host)
      commonUSMFill2DFallbackHostTask(Dest, DestPitch, Pattern, Width, Height);
    else if (supportsUSMFill2D())
      ext_oneapi_fill2d_impl(Dest, DestPitch, &Pattern, sizeof(T), Width,
                             Height);
    else
      commonUSMFill2DFallbackKernel(Dest, DestPitch, Pattern, Width, Height);
  }

  /// Copies data from a USM memory region to a device_global.
  /// Throws an exception if the copy operation intends to write outside the
  /// memory range \param Dest, as specified through \param NumBytes and
  /// \param DestOffset.
  ///
  /// \param Dest is the destination device_glboal.
  /// \param Src is a USM pointer to the source memory.
  /// \param NumBytes is a number of bytes to copy.
  /// \param DestOffset is the offset into \param Dest to copy to.
  template <typename T, typename PropertyListT>
  void memcpy(ext::oneapi::experimental::device_global<T, PropertyListT> &Dest,
              const void *Src, size_t NumBytes = sizeof(T),
              size_t DestOffset = 0) {
    if (sizeof(T) < DestOffset + NumBytes)
      throw sycl::exception(make_error_code(errc::invalid),
                            "Copy to device_global is out of bounds.");

    constexpr bool IsDeviceImageScoped = PropertyListT::template has_property<
        ext::oneapi::experimental::device_image_scope_key>();

    if (!detail::isDeviceGlobalUsedInKernel(&Dest)) {
      // If the corresponding device_global isn't used in any kernels, we fall
      // back to doing the memory operation on host-only.
      memcpyToHostOnlyDeviceGlobal(&Dest, Src, sizeof(T), IsDeviceImageScoped,
                                   NumBytes, DestOffset);
      return;
    }

    memcpyToDeviceGlobal(&Dest, Src, IsDeviceImageScoped, NumBytes, DestOffset);
  }

  /// Copies data from a device_global to USM memory.
  /// Throws an exception if the copy operation intends to read outside the
  /// memory range \param Src, as specified through \param NumBytes and
  /// \param SrcOffset.
  ///
  /// \param Dest is a USM pointer to copy to.
  /// \param Src is the source device_global.
  /// \param NumBytes is a number of bytes to copy.
  /// \param SrcOffset is the offset into \param Src to copy from.
  template <typename T, typename PropertyListT>
  void
  memcpy(void *Dest,
         const ext::oneapi::experimental::device_global<T, PropertyListT> &Src,
         size_t NumBytes = sizeof(T), size_t SrcOffset = 0) {
    if (sizeof(T) < SrcOffset + NumBytes)
      throw sycl::exception(make_error_code(errc::invalid),
                            "Copy from device_global is out of bounds.");

    constexpr bool IsDeviceImageScoped = PropertyListT::template has_property<
        ext::oneapi::experimental::device_image_scope_key>();

    if (!detail::isDeviceGlobalUsedInKernel(&Src)) {
      // If the corresponding device_global isn't used in any kernels, we fall
      // back to doing the memory operation on host-only.
      memcpyFromHostOnlyDeviceGlobal(Dest, &Src, IsDeviceImageScoped, NumBytes,
                                     SrcOffset);
      return;
    }

    memcpyFromDeviceGlobal(Dest, &Src, IsDeviceImageScoped, NumBytes,
                           SrcOffset);
  }

  /// Copies elements of type `std::remove_all_extents_t<T>` from a USM memory
  /// region to a device_global.
  /// Throws an exception if the copy operation intends to write outside the
  /// memory range \param Dest, as specified through \param Count and
  /// \param StartIndex.
  ///
  /// \param Src is a USM pointer to the source memory.
  /// \param Dest is the destination device_glboal.
  /// \param Count is a number of elements to copy.
  /// \param StartIndex is the index of the first element in Dest to copy to.
  template <typename T, typename PropertyListT>
  void copy(const std::remove_all_extents_t<T> *Src,
            ext::oneapi::experimental::device_global<T, PropertyListT> &Dest,
            size_t Count = sizeof(T) / sizeof(std::remove_all_extents_t<T>),
            size_t StartIndex = 0) {
    this->memcpy(Dest, Src, Count * sizeof(std::remove_all_extents_t<T>),
                 StartIndex * sizeof(std::remove_all_extents_t<T>));
  }

  /// Copies elements of type `std::remove_all_extents_t<T>` from a
  /// device_global to a USM memory region.
  /// Throws an exception if the copy operation intends to write outside the
  /// memory range \param Src, as specified through \param Count and
  /// \param StartIndex.
  ///
  /// \param Src is the source device_global.
  /// \param Dest is a USM pointer to copy to.
  /// \param Count is a number of elements to copy.
  /// \param StartIndex is the index of the first element in Src to copy from.
  template <typename T, typename PropertyListT>
  void
  copy(const ext::oneapi::experimental::device_global<T, PropertyListT> &Src,
       std::remove_all_extents_t<T> *Dest,
       size_t Count = sizeof(T) / sizeof(std::remove_all_extents_t<T>),
       size_t StartIndex = 0) {
    this->memcpy(Dest, Src, Count * sizeof(std::remove_all_extents_t<T>),
                 StartIndex * sizeof(std::remove_all_extents_t<T>));
  }
  /// Executes a command_graph.
  ///
  /// \param Graph Executable command_graph to run
  void ext_oneapi_graph(ext::oneapi::experimental::command_graph<
                        ext::oneapi::experimental::graph_state::executable>
                            Graph);

private:
  std::shared_ptr<detail::handler_impl> MImpl;
  std::shared_ptr<detail::queue_impl> MQueue;

  /// The storage for the arguments passed.
  /// We need to store a copy of values that are passed explicitly through
  /// set_arg, require and so on, because we need them to be alive after
  /// we exit the method they are passed in.
  mutable detail::CG::StorageInitHelper CGData;
  std::vector<detail::LocalAccessorImplPtr> MLocalAccStorage;
  std::vector<std::shared_ptr<detail::stream_impl>> MStreamStorage;
  /// The list of arguments for the kernel.
  std::vector<detail::ArgDesc> MArgs;
  /// The list of associated accessors with this handler.
  /// These accessors were created with this handler as argument or
  /// have become required for this handler via require method.
  std::vector<detail::ArgDesc> MAssociatedAccesors;
  /// Struct that encodes global size, local size, ...
  detail::NDRDescT MNDRDesc;
  std::string MKernelName;
  /// Storage for a sycl::kernel object.
  std::shared_ptr<detail::kernel_impl> MKernel;
  /// Type of the command group, e.g. kernel, fill. Can also encode version.
  /// Use getType and setType methods to access this variable unless
  /// manipulations with version are required
  detail::CG::CGTYPE MCGType = detail::CG::None;
  /// Pointer to the source host memory or accessor(depending on command type).
  void *MSrcPtr = nullptr;
  /// Pointer to the dest host memory or accessor(depends on command type).
  void *MDstPtr = nullptr;
  /// Length to copy or fill (for USM operations).
  size_t MLength = 0;
  /// Pattern that is used to fill memory object in case command type is fill.
  std::vector<char> MPattern;
  /// Storage for a lambda or function object.
  std::unique_ptr<detail::HostKernelBase> MHostKernel;
  /// Storage for lambda/function when using HostTask
  std::unique_ptr<detail::HostTask> MHostTask;
  // Storage for a lambda or function when using InteropTasks
  std::unique_ptr<detail::InteropTask> MInteropTask;
  /// The list of valid SYCL events that need to complete
  /// before barrier command can be executed
  std::vector<detail::EventImplPtr> MEventsWaitWithBarrier;

  /// The graph that is associated with this handler.
  std::shared_ptr<ext::oneapi::experimental::detail::graph_impl> MGraph;
  /// If we are submitting a graph using ext_oneapi_graph this will be the graph
  /// to be executed.
  std::shared_ptr<ext::oneapi::experimental::detail::exec_graph_impl>
      MExecGraph;
  /// Storage for a node created from a subgraph submission.
  std::shared_ptr<ext::oneapi::experimental::detail::node_impl> MSubgraphNode;
  /// Storage for the CG created when handling graph nodes added explicitly.
  std::unique_ptr<detail::CG> MGraphNodeCG;

  bool MIsHost = false;

  detail::code_location MCodeLoc = {};
  bool MIsFinalized = false;
  event MLastEvent;

  // Make queue_impl class friend to be able to call finalize method.
  friend class detail::queue_impl;
  // Make accessor class friend to keep the list of associated accessors.
  template <typename DataT, int Dims, access::mode AccMode,
            access::target AccTarget, access::placeholder isPlaceholder,
            typename PropertyListT>
  friend class accessor;
  friend device detail::getDeviceFromHandler(handler &);

  template <typename DataT, int Dimensions, access::mode AccessMode,
            access::target AccessTarget, access::placeholder IsPlaceholder>
  friend class detail::image_accessor;
  // Make stream class friend to be able to keep the list of associated streams
  friend class stream;
  friend class detail::stream_impl;
  // Make reduction friends to store buffers and arrays created for it
  // in handler from reduction methods.
  template <typename T, class BinaryOperation, int Dims, size_t Extent,
            bool ExplicitIdentity, typename RedOutVar>
  friend class detail::reduction_impl_algo;

  friend inline void detail::reduction::finalizeHandler(handler &CGH);
  template <class FunctorTy>
  friend void detail::reduction::withAuxHandler(handler &CGH, FunctorTy Func);

  template <typename KernelName, detail::reduction::strategy Strategy, int Dims,
            typename PropertiesT, typename... RestT>
  friend void detail::reduction_parallel_for(handler &CGH, range<Dims> NDRange,
                                             PropertiesT Properties,
                                             RestT... Rest);

  template <typename KernelName, detail::reduction::strategy Strategy, int Dims,
            typename PropertiesT, typename... RestT>
  friend void
  detail::reduction_parallel_for(handler &CGH, nd_range<Dims> NDRange,
                                 PropertiesT Properties, RestT... Rest);

#ifndef __SYCL_DEVICE_ONLY__
  friend void detail::associateWithHandler(handler &,
                                           detail::AccessorBaseHost *,
                                           access::target);
  friend void detail::associateWithHandler(
      handler &, detail::UnsampledImageAccessorBaseHost *, image_target);
  friend void detail::associateWithHandler(
      handler &, detail::SampledImageAccessorBaseHost *, image_target);
#endif

  friend class ::MockHandler;
  friend class detail::queue_impl;

  // Make pipe class friend to be able to call ext_intel_read/write_host_pipe
  // method.
  template <class _name, class _dataT, int32_t _min_capacity,
            class _propertiesT, class>
  friend class ext::intel::experimental::pipe;

  /// Read from a host pipe given a host address and
  /// \param Name name of the host pipe to be passed into lower level runtime
  /// \param Ptr host pointer of host pipe as identified by address of its const
  /// expr m_Storage member \param Size the size of data getting read back / to.
  /// /// \param Size the size of data getting read back / to. \param Block
  /// if read opeartion is blocking, default to false.
  void ext_intel_read_host_pipe(const std::string &Name, void *Ptr, size_t Size,
                                bool Block = false);

  /// Write to host pipes given a host address and
  /// \param Name name of the host pipe to be passed into lower level runtime
  /// \param Ptr host pointer of host pipe as identified by address of its const
  /// expr m_Storage member \param Size the size of data getting read back / to.
  /// /// \param Size the size of data write / to. \param Block
  /// if write opeartion is blocking, default to false.
  void ext_intel_write_host_pipe(const std::string &Name, void *Ptr,
                                 size_t Size, bool Block = false);
  friend class ext::oneapi::experimental::detail::graph_impl;

  bool DisableRangeRounding();

  bool RangeRoundingTrace();

  void GetRangeRoundingSettings(size_t &MinFactor, size_t &GoodFactor,
                                size_t &MinRange);

  template <typename WrapperT, typename TransformedArgType, int Dims,
            typename KernelType,
            std::enable_if_t<detail::KernelLambdaHasKernelHandlerArgT<
                KernelType, TransformedArgType>::value> * = nullptr>
  auto getRangeRoundedKernelLambda(KernelType KernelFunc,
                                   range<Dims> NumWorkItems) {
    return detail::RoundedRangeKernelWithKH<TransformedArgType, Dims,
                                            KernelType>(NumWorkItems,
                                                        KernelFunc);
  }

  template <typename WrapperT, typename TransformedArgType, int Dims,
            typename KernelType,
            std::enable_if_t<!detail::KernelLambdaHasKernelHandlerArgT<
                KernelType, TransformedArgType>::value> * = nullptr>
  auto getRangeRoundedKernelLambda(KernelType KernelFunc,
                                   range<Dims> NumWorkItems) {
    return detail::RoundedRangeKernel<TransformedArgType, Dims, KernelType>(
        NumWorkItems, KernelFunc);
  }

  const std::shared_ptr<detail::context_impl> &getContextImplPtr() const;

  // Checks if 2D memory operations are supported by the underlying platform.
  bool supportsUSMMemcpy2D();
  bool supportsUSMFill2D();
  bool supportsUSMMemset2D();

  // Helper function for getting a loose bound on work-items.
  id<2> computeFallbackKernelBounds(size_t Width, size_t Height);

  // Common function for launching a 2D USM memcpy kernel to avoid redefinitions
  // of the kernel from copy and memcpy.
  template <typename T>
  void commonUSMCopy2DFallbackKernel(const void *Src, size_t SrcPitch,
                                     void *Dest, size_t DestPitch, size_t Width,
                                     size_t Height) {
    // Otherwise the data is accessible on the device so we do the operation
    // there instead.
    // Limit number of work items to be resistant to big copies.
    id<2> Chunk = computeFallbackKernelBounds(Height, Width);
    id<2> Iterations = (Chunk + id<2>{Height, Width} - 1) / Chunk;
    parallel_for<class __usmmemcpy2d<T>>(
        range<2>{Chunk[0], Chunk[1]}, [=](id<2> Index) {
          T *CastedDest = static_cast<T *>(Dest);
          const T *CastedSrc = static_cast<const T *>(Src);
          for (uint32_t I = 0; I < Iterations[0]; ++I) {
            for (uint32_t J = 0; J < Iterations[1]; ++J) {
              id<2> adjustedIndex = Index + Chunk * id<2>{I, J};
              if (adjustedIndex[0] < Height && adjustedIndex[1] < Width) {
                CastedDest[adjustedIndex[0] * DestPitch + adjustedIndex[1]] =
                    CastedSrc[adjustedIndex[0] * SrcPitch + adjustedIndex[1]];
              }
            }
          }
        });
  }

  // Common function for launching a 2D USM memcpy host-task to avoid
  // redefinitions of the kernel from copy and memcpy.
  template <typename T>
  void commonUSMCopy2DFallbackHostTask(const void *Src, size_t SrcPitch,
                                       void *Dest, size_t DestPitch,
                                       size_t Width, size_t Height) {
    // If both pointers are host USM or unknown (assumed non-USM) we use a
    // host-task to satisfy dependencies.
    host_task([=] {
      const T *CastedSrc = static_cast<const T *>(Src);
      T *CastedDest = static_cast<T *>(Dest);
      for (size_t I = 0; I < Height; ++I) {
        const T *SrcItBegin = CastedSrc + SrcPitch * I;
        T *DestItBegin = CastedDest + DestPitch * I;
        std::copy(SrcItBegin, SrcItBegin + Width, DestItBegin);
      }
    });
  }

  // Common function for launching a 2D USM fill kernel to avoid redefinitions
  // of the kernel from memset and fill.
  template <typename T>
  void commonUSMFill2DFallbackKernel(void *Dest, size_t DestPitch,
                                     const T &Pattern, size_t Width,
                                     size_t Height) {
    // Otherwise the data is accessible on the device so we do the operation
    // there instead.
    // Limit number of work items to be resistant to big fill operations.
    id<2> Chunk = computeFallbackKernelBounds(Height, Width);
    id<2> Iterations = (Chunk + id<2>{Height, Width} - 1) / Chunk;
    parallel_for<class __usmfill2d<T>>(
        range<2>{Chunk[0], Chunk[1]}, [=](id<2> Index) {
          T *CastedDest = static_cast<T *>(Dest);
          for (uint32_t I = 0; I < Iterations[0]; ++I) {
            for (uint32_t J = 0; J < Iterations[1]; ++J) {
              id<2> adjustedIndex = Index + Chunk * id<2>{I, J};
              if (adjustedIndex[0] < Height && adjustedIndex[1] < Width) {
                CastedDest[adjustedIndex[0] * DestPitch + adjustedIndex[1]] =
                    Pattern;
              }
            }
          }
        });
  }

  // Common function for launching a 2D USM fill kernel or host_task to avoid
  // redefinitions of the kernel from memset and fill.
  template <typename T>
  void commonUSMFill2DFallbackHostTask(void *Dest, size_t DestPitch,
                                       const T &Pattern, size_t Width,
                                       size_t Height) {
    // If the pointer is host USM or unknown (assumed non-USM) we use a
    // host-task to satisfy dependencies.
    host_task([=] {
      T *CastedDest = static_cast<T *>(Dest);
      for (size_t I = 0; I < Height; ++I) {
        T *ItBegin = CastedDest + DestPitch * I;
        std::fill(ItBegin, ItBegin + Width, Pattern);
      }
    });
  }

  // Implementation of ext_oneapi_memcpy2d using command for native 2D memcpy.
  void ext_oneapi_memcpy2d_impl(void *Dest, size_t DestPitch, const void *Src,
                                size_t SrcPitch, size_t Width, size_t Height);

  // Untemplated version of ext_oneapi_fill2d using command for native 2D fill.
  void ext_oneapi_fill2d_impl(void *Dest, size_t DestPitch, const void *Value,
                              size_t ValueSize, size_t Width, size_t Height);

  // Implementation of ext_oneapi_memset2d using command for native 2D memset.
  void ext_oneapi_memset2d_impl(void *Dest, size_t DestPitch, int Value,
                                size_t Width, size_t Height);

  // Implementation of memcpy to device_global.
  void memcpyToDeviceGlobal(const void *DeviceGlobalPtr, const void *Src,
                            bool IsDeviceImageScoped, size_t NumBytes,
                            size_t Offset);

  // Implementation of memcpy from device_global.
  void memcpyFromDeviceGlobal(void *Dest, const void *DeviceGlobalPtr,
                              bool IsDeviceImageScoped, size_t NumBytes,
                              size_t Offset);

  // Implementation of memcpy to an unregistered device_global.
  void memcpyToHostOnlyDeviceGlobal(const void *DeviceGlobalPtr,
                                    const void *Src, size_t DeviceGlobalTSize,
                                    bool IsDeviceImageScoped, size_t NumBytes,
                                    size_t Offset);

  // Implementation of memcpy from an unregistered device_global.
  void memcpyFromHostOnlyDeviceGlobal(void *Dest, const void *DeviceGlobalPtr,
                                      bool IsDeviceImageScoped, size_t NumBytes,
                                      size_t Offset);

  template <typename T, int Dims, access::mode AccessMode,
            access::target AccessTarget,
            access::placeholder IsPlaceholder = access::placeholder::false_t,
            typename PropertyListT = property_list>
  void checkIfPlaceholderIsBoundToHandler(
      accessor<T, Dims, AccessMode, AccessTarget, IsPlaceholder, PropertyListT>
          Acc) {
    auto *AccBase = reinterpret_cast<detail::AccessorBaseHost *>(&Acc);
    detail::AccessorImplPtr AccImpl = detail::getSyclObjImpl(*AccBase);
    detail::AccessorImplHost *Req = AccImpl.get();
    if (std::find_if(MAssociatedAccesors.begin(), MAssociatedAccesors.end(),
                     [&](const detail::ArgDesc &AD) {
                       return AD.MType ==
                                  detail::kernel_param_kind_t::kind_accessor &&
                              AD.MPtr == Req &&
                              AD.MSize == static_cast<int>(AccessTarget);
                     }) == MAssociatedAccesors.end())
      throw sycl::exception(make_error_code(errc::kernel_argument),
                            "placeholder accessor must be bound by calling "
                            "handler::require() before it can be used.");
  }

  // Set value of the gpu cache configuration for the kernel.
  void setKernelCacheConfig(sycl::detail::pi::PiKernelCacheConfig);
};
} // __SYCL_INLINE_VER_NAMESPACE(_V1)
} // namespace sycl<|MERGE_RESOLUTION|>--- conflicted
+++ resolved
@@ -2289,13 +2289,8 @@
                   "Invalid accessor target for the copy method.");
     static_assert(isValidModeForDestinationAccessor(AccessMode),
                   "Invalid accessor mode for the copy method.");
-<<<<<<< HEAD
-    static_assert(is_device_copyable<T_Src>::value,
-                  "Pattern must be device copyable");
-=======
     // TODO: Add static_assert with is_device_copyable when vec is
     // device-copyable.
->>>>>>> dda48387
     // Make sure data shared_ptr points to is not released until we finish
     // work with it.
     CGData.MSharedPtrStorage.push_back(Src);
@@ -2365,13 +2360,8 @@
                   "Invalid accessor target for the copy method.");
     static_assert(isValidModeForDestinationAccessor(AccessMode),
                   "Invalid accessor mode for the copy method.");
-<<<<<<< HEAD
-    static_assert(is_device_copyable<T_Src>::value,
-                  "Pattern must be device copyable");
-=======
     // TODO: Add static_assert with is_device_copyable when vec is
     // device-copyable.
->>>>>>> dda48387
 #ifndef __SYCL_DEVICE_ONLY__
     if (MIsHost) {
       // TODO: Temporary implementation for host. Should be handled by memory
