--- conflicted
+++ resolved
@@ -156,33 +156,18 @@
 template <typename T>
 T *malloc_device(
     size_t Count, const device &Dev, const context &Ctxt,
-<<<<<<< HEAD
-    const property_list &PropList = {} _CODELOCPARAM(&CodeLoc)) {
-  _CODELOCARG(&CodeLoc);
-  return static_cast<T *>(aligned_alloc_device(
-      alignof(T), Count * sizeof(T), Dev, Ctxt, PropList _CODELOCFW(CodeLoc)));
-=======
     const property_list &PropList = {},
     const detail::code_location &CodeLoc = detail::code_location::current()) {
   return static_cast<T *>(aligned_alloc_device(alignof(T), Count * sizeof(T),
                                                Dev, Ctxt, PropList, CodeLoc));
->>>>>>> ec3077b5
 }
 
 template <typename T>
 T *malloc_device(
-<<<<<<< HEAD
-    size_t Count, const queue &Q,
-    const property_list &PropList = {} _CODELOCPARAM(&CodeLoc)) {
-  _CODELOCARG(&CodeLoc);
-  return malloc_device<T>(Count, Q.get_device(), Q.get_context(),
-                          PropList _CODELOCFW(CodeLoc));
-=======
     size_t Count, const queue &Q, const property_list &PropList = {},
     const detail::code_location &CodeLoc = detail::code_location::current()) {
   return malloc_device<T>(Count, Q.get_device(), Q.get_context(), PropList,
                           CodeLoc);
->>>>>>> ec3077b5
 }
 
 template <typename T>
@@ -192,7 +177,7 @@
     const detail::code_location &CodeLoc = detail::code_location::current()) {
   return static_cast<T *>(aligned_alloc_device(max(Alignment, alignof(T)),
                                                Count * sizeof(T), Dev, Ctxt,
-                                               PropList _CODELOCFW(CodeLoc)));
+                                               PropList, CodeLoc));
 }
 
 template <typename T>
@@ -201,69 +186,39 @@
     const property_list &PropList = {},
     const detail::code_location &CodeLoc = detail::code_location::current()) {
   return aligned_alloc_device<T>(Alignment, Count, Q.get_device(),
-                                 Q.get_context(), PropList _CODELOCFW(CodeLoc));
+                                 Q.get_context(), PropList, CodeLoc);
 }
 
 template <typename T>
 T *malloc_host(
-<<<<<<< HEAD
-    size_t Count, const context &Ctxt,
-    const property_list &PropList = {} _CODELOCPARAM(&CodeLoc)) {
-  _CODELOCARG(&CodeLoc);
-  return static_cast<T *>(aligned_alloc_host(
-      alignof(T), Count * sizeof(T), Ctxt, PropList _CODELOCFW(CodeLoc)));
-=======
     size_t Count, const context &Ctxt, const property_list &PropList = {},
     const detail::code_location &CodeLoc = detail::code_location::current()) {
   return static_cast<T *>(aligned_alloc_host(alignof(T), Count * sizeof(T),
                                              Ctxt, PropList, CodeLoc));
->>>>>>> ec3077b5
 }
 
 template <typename T>
 T *malloc_host(
-<<<<<<< HEAD
-    size_t Count, const queue &Q,
-    const property_list &PropList = {} _CODELOCPARAM(&CodeLoc)) {
-  _CODELOCARG(&CodeLoc);
-  return malloc_host<T>(Count, Q.get_context(), PropList _CODELOCFW(CodeLoc));
-=======
     size_t Count, const queue &Q, const property_list &PropList = {},
     const detail::code_location &CodeLoc = detail::code_location::current()) {
   return malloc_host<T>(Count, Q.get_context(), PropList, CodeLoc);
->>>>>>> ec3077b5
 }
 
 template <typename T>
 T *malloc_shared(
     size_t Count, const device &Dev, const context &Ctxt,
-<<<<<<< HEAD
-    const property_list &PropList = {} _CODELOCPARAM(&CodeLoc)) {
-  _CODELOCARG(&CodeLoc);
-  return static_cast<T *>(aligned_alloc_shared(
-      alignof(T), Count * sizeof(T), Dev, Ctxt, PropList _CODELOCFW(CodeLoc)));
-=======
     const property_list &PropList = {},
     const detail::code_location &CodeLoc = detail::code_location::current()) {
   return static_cast<T *>(aligned_alloc_shared(alignof(T), Count * sizeof(T),
                                                Dev, Ctxt, PropList, CodeLoc));
->>>>>>> ec3077b5
 }
 
 template <typename T>
 T *malloc_shared(
-<<<<<<< HEAD
-    size_t Count, const queue &Q,
-    const property_list &PropList = {} _CODELOCPARAM(&CodeLoc)) {
-  _CODELOCARG(&CodeLoc);
-  return malloc_shared<T>(Count, Q.get_device(), Q.get_context(),
-                          PropList _CODELOCFW(CodeLoc));
-=======
     size_t Count, const queue &Q, const property_list &PropList = {},
     const detail::code_location &CodeLoc = detail::code_location::current()) {
   return malloc_shared<T>(Count, Q.get_device(), Q.get_context(), PropList,
                           CodeLoc);
->>>>>>> ec3077b5
 }
 
 template <typename T>
@@ -272,24 +227,17 @@
     const property_list &PropList = {},
     const detail::code_location &CodeLoc = detail::code_location::current()) {
   return static_cast<T *>(aligned_alloc_host(std ::max(Alignment, alignof(T)),
-                                             Count * sizeof(T), Ctxt,
-                                             PropList _CODELOCFW(CodeLoc)));
+                                             Count * sizeof(T), Ctxt, PropList,
+                                             CodeLoc));
 }
 
 template <typename T>
 T *aligned_alloc_host(
     size_t Alignment, size_t Count, const queue &Q,
-<<<<<<< HEAD
-    const property_list &PropList = {} _CODELOCPARAM(&CodeLoc)) {
-  _CODELOCARG(&CodeLoc);
-  return aligned_alloc_host<T>(Alignment, Count, Q.get_context(),
-                               PropList _CODELOCFW(CodeLoc));
-=======
     const property_list &PropList = {},
     const detail::code_location &CodeLoc = detail::code_location::current()) {
   return aligned_alloc_host<T>(Alignment, Count, Q.get_context(), PropList,
                                CodeLoc);
->>>>>>> ec3077b5
 }
 
 template <typename T>
@@ -299,7 +247,7 @@
     const detail::code_location &CodeLoc = detail::code_location::current()) {
   return static_cast<T *>(aligned_alloc_shared(max(Alignment, alignof(T)),
                                                Count * sizeof(T), Dev, Ctxt,
-                                               PropList _CODELOCFW(CodeLoc)));
+                                               PropList, CodeLoc));
 }
 
 template <typename T>
@@ -308,7 +256,7 @@
     const property_list &PropList = {},
     const detail::code_location &CodeLoc = detail::code_location::current()) {
   return aligned_alloc_shared<T>(Alignment, Count, Q.get_device(),
-                                 Q.get_context(), PropList _CODELOCFW(CodeLoc));
+                                 Q.get_context(), PropList, CodeLoc);
 }
 
 template <typename T>
@@ -317,24 +265,16 @@
     const property_list &PropList = {},
     const detail::code_location &CodeLoc = detail::code_location::current()) {
   return static_cast<T *>(aligned_alloc(alignof(T), Count * sizeof(T), Dev,
-                                        Ctxt, Kind,
-                                        PropList _CODELOCFW(CodeLoc)));
+                                        Ctxt, Kind, PropList, CodeLoc));
 }
 
 template <typename T>
 T *malloc(
     size_t Count, const queue &Q, usm::alloc Kind,
-<<<<<<< HEAD
-    const property_list &PropList = {} _CODELOCPARAM(&CodeLoc)) {
-  _CODELOCARG(&CodeLoc);
-  return malloc<T>(Count, Q.get_device(), Q.get_context(), Kind,
-                   PropList _CODELOCFW(CodeLoc));
-=======
     const property_list &PropList = {},
     const detail::code_location &CodeLoc = detail::code_location::current()) {
   return malloc<T>(Count, Q.get_device(), Q.get_context(), Kind, PropList,
                    CodeLoc);
->>>>>>> ec3077b5
 }
 
 template <typename T>
@@ -344,7 +284,7 @@
     const detail::code_location &CodeLoc = detail::code_location::current()) {
   return static_cast<T *>(aligned_alloc(max(Alignment, alignof(T)),
                                         Count * sizeof(T), Dev, Ctxt, Kind,
-                                        PropList _CODELOCFW(CodeLoc)));
+                                        PropList, CodeLoc));
 }
 
 template <typename T>
@@ -353,7 +293,7 @@
     const property_list &PropList = {},
     const detail::code_location &CodeLoc = detail::code_location::current()) {
   return aligned_alloc<T>(Alignment, Count, Q.get_device(), Q.get_context(),
-                          Kind, PropList _CODELOCFW(CodeLoc));
+                          Kind, PropList, CodeLoc);
 }
 
 // Device copy enhancement APIs, prepare_for and release_from USM.
