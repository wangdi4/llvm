//==-------------- half_type.hpp --- SYCL half type ------------------------==//
//
// Part of the LLVM Project, under the Apache License v2.0 with LLVM Exceptions.
// See https://llvm.org/LICENSE.txt for license information.
// SPDX-License-Identifier: Apache-2.0 WITH LLVM-exception
//
//===----------------------------------------------------------------------===//

#pragma once

#include <sycl/aspects.hpp>
#include <sycl/detail/defines.hpp>
#include <sycl/detail/export.hpp>
#include <sycl/detail/iostream_proxy.hpp>
#include <sycl/detail/type_traits.hpp>

#include <functional>
#include <limits>

#if !__has_builtin(__builtin_expect)
#define __builtin_expect(a, b) (a)
#endif

#ifdef __SYCL_DEVICE_ONLY__
// `constexpr` could work because the implicit conversion from `float` to
// `_Float16` can be `constexpr`.
#define __SYCL_CONSTEXPR_HALF constexpr
#elif __cpp_lib_bit_cast || __has_builtin(__builtin_bit_cast)
#define __SYCL_CONSTEXPR_HALF constexpr
#else
#define __SYCL_CONSTEXPR_HALF
#endif

namespace sycl {
__SYCL_INLINE_VER_NAMESPACE(_V1) {

namespace ext::intel::esimd::detail {
class WrapperElementTypeProxy;
} // namespace ext::intel::esimd::detail

namespace detail {

inline __SYCL_CONSTEXPR_HALF uint16_t float2Half(const float &Val) {
  const uint32_t Bits = sycl::bit_cast<uint32_t>(Val);

  // Extract the sign from the float value
  const uint16_t Sign = (Bits & 0x80000000) >> 16;
  // Extract the fraction from the float value
  const uint32_t Frac32 = Bits & 0x7fffff;
  // Extract the exponent from the float value
  const uint8_t Exp32 = (Bits & 0x7f800000) >> 23;
  const int16_t Exp32Diff = Exp32 - 127;

  // initialize to 0, covers the case for 0 and small numbers
  uint16_t Exp16 = 0, Frac16 = 0;

  if (__builtin_expect(Exp32Diff > 15, 0)) {
    // Infinity and big numbers convert to infinity
    Exp16 = 0x1f;
  } else if (__builtin_expect(Exp32Diff > -14, 0)) {
    // normal range for half type
    Exp16 = Exp32Diff + 15;
    // convert 23-bit mantissa to 10-bit mantissa.
    Frac16 = Frac32 >> 13;
    // Round the mantissa as given in OpenCL spec section : 6.1.1.1 The half
    // data type.
    // Round to nearest.
    uint32_t roundBits = Frac32 & 0x1fff;
    uint32_t halfway = 0x1000;
    if (roundBits > halfway)
      Frac16 += 1;
    // Tie to even.
    else if (roundBits == halfway)
      Frac16 += Frac16 & 1;
<<<<<<< HEAD
  } else if (__builtin_expect(Exp32Diff > -24, 0)) {
=======
  } else if (__builtin_expect(Exp32Diff > -25, 0)) {
>>>>>>> bfff8914
    // subnormals
    Frac16 = (Frac32 | (uint32_t(1) << 23)) >> (-Exp32Diff - 1);
  }

  if (__builtin_expect(Exp32 == 0xff && Frac32 != 0, 0)) {
    // corner case: FP32 is NaN
    Exp16 = 0x1F;
    Frac16 = 0x200;
  }

  // Compose the final FP16 binary
  uint16_t Ret = 0;
  Ret |= Sign;
  Ret |= Exp16 << 10;
  Ret += Frac16; // Add the carry bit from operation Frac16 += 1;

  return Ret;
}

inline __SYCL_CONSTEXPR_HALF float half2Float(const uint16_t &Val) {
  // Extract the sign from the bits. It is 1 if the sign is negative
  const uint32_t Sign = static_cast<uint32_t>(Val & 0x8000) << 16;
  // Extract the exponent from the bits
  const uint8_t Exp16 = (Val & 0x7c00) >> 10;
  // Extract the fraction from the bits
  uint16_t Frac16 = Val & 0x3ff;

  uint32_t Exp32 = 0;
  if (__builtin_expect(Exp16 == 0x1f, 0)) {
    Exp32 = 0xff;
  } else if (__builtin_expect(Exp16 == 0, 0)) {
    Exp32 = 0;
  } else {
    Exp32 = static_cast<uint32_t>(Exp16) + 112;
  }
  // corner case: subnormal -> normal
  // The denormal number of FP16 can be represented by FP32, therefore we need
  // to recover the exponent and recalculate the fration.
  if (__builtin_expect(Exp16 == 0 && Frac16 != 0, 0)) {
    uint8_t OffSet = 0;
    do {
      ++OffSet;
      Frac16 <<= 1;
    } while ((Frac16 & 0x400) != 0x400);
    // mask the 9th bit
    Frac16 &= 0x3ff;
    Exp32 = 113 - OffSet;
  }

  uint32_t Frac32 = Frac16 << 13;

  uint32_t Bits = 0;
  Bits |= Sign;
  Bits |= (Exp32 << 23);
  Bits |= Frac32;
  const float Result = sycl::bit_cast<float>(Bits);
  return Result;
}

namespace host_half_impl {

// The main host half class
class __SYCL_EXPORT half {
public:
  half() = default;
  constexpr half(const half &) = default;
  constexpr half(half &&) = default;

  __SYCL_CONSTEXPR_HALF half(const float &rhs) : Buf(float2Half(rhs)) {}

  constexpr half &operator=(const half &rhs) = default;

  // Operator +=, -=, *=, /=
  __SYCL_CONSTEXPR_HALF half &operator+=(const half &rhs) {
    *this = operator float() + static_cast<float>(rhs);
    return *this;
  }

  __SYCL_CONSTEXPR_HALF half &operator-=(const half &rhs) {
    *this = operator float() - static_cast<float>(rhs);
    return *this;
  }

  __SYCL_CONSTEXPR_HALF half &operator*=(const half &rhs) {
    *this = operator float() * static_cast<float>(rhs);
    return *this;
  }

  __SYCL_CONSTEXPR_HALF half &operator/=(const half &rhs) {
    *this = operator float() / static_cast<float>(rhs);
    return *this;
  }

  // Operator ++, --
  __SYCL_CONSTEXPR_HALF half &operator++() {
    *this += 1;
    return *this;
  }

  __SYCL_CONSTEXPR_HALF half operator++(int) {
    half ret(*this);
    operator++();
    return ret;
  }

  __SYCL_CONSTEXPR_HALF half &operator--() {
    *this -= 1;
    return *this;
  }

  __SYCL_CONSTEXPR_HALF half operator--(int) {
    half ret(*this);
    operator--();
    return ret;
  }

  // Operator neg
  constexpr half &operator-() {
    Buf ^= 0x8000;
    return *this;
  }

  // Operator float
  __SYCL_CONSTEXPR_HALF operator float() const { return half2Float(Buf); }

  template <typename Key> friend struct std::hash;

  // Initialize underlying data
  constexpr explicit half(uint16_t x) : Buf(x) {}

  friend class sycl::ext::intel::esimd::detail::WrapperElementTypeProxy;

private:
  uint16_t Buf;
};

} // namespace host_half_impl

namespace half_impl {
class half;

// Several aliases are defined below:
// - StorageT: actual representation of half data type. It is used by scalar
//   half values and by 'sycl::vec' class. On device side, it points to some
//   native half data type, while on host some custom data type is used to
//   emulate operations of 16-bit floating-point values
//
// - BIsRepresentationT: data type which is used by built-in functions. It is
//   distinguished from StorageT, because on host, we can still operate on the
//   wrapper itself and there is no sense in direct usage of underlying data
//   type (too many changes required for BIs implementation without any
//   foreseeable profits)
//
// - VecNStorageT - representation of N-element vector of halfs. Follows the
//   same logic as StorageT
#ifdef __SYCL_DEVICE_ONLY__
using StorageT = _Float16;
using BIsRepresentationT = _Float16;

using Vec2StorageT = StorageT __attribute__((ext_vector_type(2)));
using Vec3StorageT = StorageT __attribute__((ext_vector_type(3)));
using Vec4StorageT = StorageT __attribute__((ext_vector_type(4)));
using Vec8StorageT = StorageT __attribute__((ext_vector_type(8)));
using Vec16StorageT = StorageT __attribute__((ext_vector_type(16)));
#else
using StorageT = detail::host_half_impl::half;
// No need to extract underlying data type for built-in functions operating on
// host
using BIsRepresentationT = half;

// On the host side we cannot use OpenCL cl_half# types as an underlying type
// for vec because they are actually defined as an integer type under the
// hood. As a result half values will be converted to the integer and passed
// as a kernel argument which is expected to be floating point number.
template <int NumElements> struct half_vec {
  alignas(detail::vector_alignment<StorageT, NumElements>::value)
      StorageT s[NumElements];

  __SYCL_CONSTEXPR_HALF half_vec() : s{0.0f} { initialize_data(); }
  constexpr void initialize_data() {
    for (size_t i = 0; i < NumElements; ++i) {
      s[i] = StorageT(0.0f);
    }
  }
};

using Vec2StorageT = half_vec<2>;
using Vec3StorageT = half_vec<3>;
using Vec4StorageT = half_vec<4>;
using Vec8StorageT = half_vec<8>;
using Vec16StorageT = half_vec<16>;
#endif

#ifndef __SYCL_DEVICE_ONLY__
class half {
#else
class [[__sycl_detail__::__uses_aspects__(aspect::fp16)]] half {
#endif
public:
  half() = default;
  constexpr half(const half &) = default;
  constexpr half(half &&) = default;

  __SYCL_CONSTEXPR_HALF half(const float &rhs) : Data(rhs) {}

  constexpr half &operator=(const half &rhs) = default;

#ifndef __SYCL_DEVICE_ONLY__
  // Since StorageT and BIsRepresentationT are different on host, these two
  // helpers are required for 'vec' class
  constexpr half(const detail::host_half_impl::half &rhs) : Data(rhs) {}
  constexpr operator detail::host_half_impl::half() const { return Data; }
#endif // __SYCL_DEVICE_ONLY__

  // Operator +=, -=, *=, /=
  __SYCL_CONSTEXPR_HALF half &operator+=(const half &rhs) {
    Data += rhs.Data;
    return *this;
  }

  __SYCL_CONSTEXPR_HALF half &operator-=(const half &rhs) {
    Data -= rhs.Data;
    return *this;
  }

  __SYCL_CONSTEXPR_HALF half &operator*=(const half &rhs) {
    Data *= rhs.Data;
    return *this;
  }

  __SYCL_CONSTEXPR_HALF half &operator/=(const half &rhs) {
    Data /= rhs.Data;
    return *this;
  }

  // Operator ++, --
  __SYCL_CONSTEXPR_HALF half &operator++() {
    *this += 1;
    return *this;
  }

  __SYCL_CONSTEXPR_HALF half operator++(int) {
    half ret(*this);
    operator++();
    return ret;
  }

  __SYCL_CONSTEXPR_HALF half &operator--() {
    *this -= 1;
    return *this;
  }

  __SYCL_CONSTEXPR_HALF half operator--(int) {
    half ret(*this);
    operator--();
    return ret;
  }
  __SYCL_CONSTEXPR_HALF friend half operator-(const half other) {
    return half(-other.Data);
  }

// Operator +, -, *, /
#define OP(op, op_eq)                                                          \
  __SYCL_CONSTEXPR_HALF friend half operator op(const half lhs,                \
                                                const half rhs) {              \
    half rtn = lhs;                                                            \
    rtn op_eq rhs;                                                             \
    return rtn;                                                                \
  }                                                                            \
  __SYCL_CONSTEXPR_HALF friend double operator op(const half lhs,              \
                                                  const double rhs) {          \
    double rtn = lhs;                                                          \
    rtn op_eq rhs;                                                             \
    return rtn;                                                                \
  }                                                                            \
  __SYCL_CONSTEXPR_HALF friend double operator op(const double lhs,            \
                                                  const half rhs) {            \
    double rtn = lhs;                                                          \
    rtn op_eq rhs;                                                             \
    return rtn;                                                                \
  }                                                                            \
  __SYCL_CONSTEXPR_HALF friend float operator op(const half lhs,               \
                                                 const float rhs) {            \
    float rtn = lhs;                                                           \
    rtn op_eq rhs;                                                             \
    return rtn;                                                                \
  }                                                                            \
  __SYCL_CONSTEXPR_HALF friend float operator op(const float lhs,              \
                                                 const half rhs) {             \
    float rtn = lhs;                                                           \
    rtn op_eq rhs;                                                             \
    return rtn;                                                                \
  }                                                                            \
  __SYCL_CONSTEXPR_HALF friend half operator op(const half lhs,                \
                                                const int rhs) {               \
    half rtn = lhs;                                                            \
    rtn op_eq rhs;                                                             \
    return rtn;                                                                \
  }                                                                            \
  __SYCL_CONSTEXPR_HALF friend half operator op(const int lhs,                 \
                                                const half rhs) {              \
    half rtn = lhs;                                                            \
    rtn op_eq rhs;                                                             \
    return rtn;                                                                \
  }                                                                            \
  __SYCL_CONSTEXPR_HALF friend half operator op(const half lhs,                \
                                                const long rhs) {              \
    half rtn = lhs;                                                            \
    rtn op_eq rhs;                                                             \
    return rtn;                                                                \
  }                                                                            \
  __SYCL_CONSTEXPR_HALF friend half operator op(const long lhs,                \
                                                const half rhs) {              \
    half rtn = lhs;                                                            \
    rtn op_eq rhs;                                                             \
    return rtn;                                                                \
  }                                                                            \
  __SYCL_CONSTEXPR_HALF friend half operator op(const half lhs,                \
                                                const long long rhs) {         \
    half rtn = lhs;                                                            \
    rtn op_eq rhs;                                                             \
    return rtn;                                                                \
  }                                                                            \
  __SYCL_CONSTEXPR_HALF friend half operator op(const long long lhs,           \
                                                const half rhs) {              \
    half rtn = lhs;                                                            \
    rtn op_eq rhs;                                                             \
    return rtn;                                                                \
  }                                                                            \
  __SYCL_CONSTEXPR_HALF friend half operator op(const half &lhs,               \
                                                const unsigned int &rhs) {     \
    half rtn = lhs;                                                            \
    rtn op_eq rhs;                                                             \
    return rtn;                                                                \
  }                                                                            \
  __SYCL_CONSTEXPR_HALF friend half operator op(const unsigned int &lhs,       \
                                                const half &rhs) {             \
    half rtn = lhs;                                                            \
    rtn op_eq rhs;                                                             \
    return rtn;                                                                \
  }                                                                            \
  __SYCL_CONSTEXPR_HALF friend half operator op(const half &lhs,               \
                                                const unsigned long &rhs) {    \
    half rtn = lhs;                                                            \
    rtn op_eq rhs;                                                             \
    return rtn;                                                                \
  }                                                                            \
  __SYCL_CONSTEXPR_HALF friend half operator op(const unsigned long &lhs,      \
                                                const half &rhs) {             \
    half rtn = lhs;                                                            \
    rtn op_eq rhs;                                                             \
    return rtn;                                                                \
  }                                                                            \
  __SYCL_CONSTEXPR_HALF friend half operator op(                               \
      const half &lhs, const unsigned long long &rhs) {                        \
    half rtn = lhs;                                                            \
    rtn op_eq rhs;                                                             \
    return rtn;                                                                \
  }                                                                            \
  __SYCL_CONSTEXPR_HALF friend half operator op(const unsigned long long &lhs, \
                                                const half &rhs) {             \
    half rtn = lhs;                                                            \
    rtn op_eq rhs;                                                             \
    return rtn;                                                                \
  }
  OP(+, +=)
  OP(-, -=)
  OP(*, *=)
  OP(/, /=)

#undef OP

// Operator ==, !=, <, >, <=, >=
#define OP(op)                                                                 \
  __SYCL_CONSTEXPR_HALF friend bool operator op(const half &lhs,               \
                                                const half &rhs) {             \
    return lhs.Data op rhs.Data;                                               \
  }                                                                            \
  __SYCL_CONSTEXPR_HALF friend bool operator op(const half &lhs,               \
                                                const double &rhs) {           \
    return lhs.Data op rhs;                                                    \
  }                                                                            \
  __SYCL_CONSTEXPR_HALF friend bool operator op(const double &lhs,             \
                                                const half &rhs) {             \
    return lhs op rhs.Data;                                                    \
  }                                                                            \
  __SYCL_CONSTEXPR_HALF friend bool operator op(const half &lhs,               \
                                                const float &rhs) {            \
    return lhs.Data op rhs;                                                    \
  }                                                                            \
  __SYCL_CONSTEXPR_HALF friend bool operator op(const float &lhs,              \
                                                const half &rhs) {             \
    return lhs op rhs.Data;                                                    \
  }                                                                            \
  __SYCL_CONSTEXPR_HALF friend bool operator op(const half &lhs,               \
                                                const int &rhs) {              \
    return lhs.Data op rhs;                                                    \
  }                                                                            \
  __SYCL_CONSTEXPR_HALF friend bool operator op(const int &lhs,                \
                                                const half &rhs) {             \
    return lhs op rhs.Data;                                                    \
  }                                                                            \
  __SYCL_CONSTEXPR_HALF friend bool operator op(const half &lhs,               \
                                                const long &rhs) {             \
    return lhs.Data op rhs;                                                    \
  }                                                                            \
  __SYCL_CONSTEXPR_HALF friend bool operator op(const long &lhs,               \
                                                const half &rhs) {             \
    return lhs op rhs.Data;                                                    \
  }                                                                            \
  __SYCL_CONSTEXPR_HALF friend bool operator op(const half &lhs,               \
                                                const long long &rhs) {        \
    return lhs.Data op rhs;                                                    \
  }                                                                            \
  __SYCL_CONSTEXPR_HALF friend bool operator op(const long long &lhs,          \
                                                const half &rhs) {             \
    return lhs op rhs.Data;                                                    \
  }                                                                            \
  __SYCL_CONSTEXPR_HALF friend bool operator op(const half &lhs,               \
                                                const unsigned int &rhs) {     \
    return lhs.Data op rhs;                                                    \
  }                                                                            \
  __SYCL_CONSTEXPR_HALF friend bool operator op(const unsigned int &lhs,       \
                                                const half &rhs) {             \
    return lhs op rhs.Data;                                                    \
  }                                                                            \
  __SYCL_CONSTEXPR_HALF friend bool operator op(const half &lhs,               \
                                                const unsigned long &rhs) {    \
    return lhs.Data op rhs;                                                    \
  }                                                                            \
  __SYCL_CONSTEXPR_HALF friend bool operator op(const unsigned long &lhs,      \
                                                const half &rhs) {             \
    return lhs op rhs.Data;                                                    \
  }                                                                            \
  __SYCL_CONSTEXPR_HALF friend bool operator op(                               \
      const half &lhs, const unsigned long long &rhs) {                        \
    return lhs.Data op rhs;                                                    \
  }                                                                            \
  __SYCL_CONSTEXPR_HALF friend bool operator op(const unsigned long long &lhs, \
                                                const half &rhs) {             \
    return lhs op rhs.Data;                                                    \
  }
  OP(==)
  OP(!=)
  OP(<)
  OP(>)
  OP(<=)
  OP(>=)

#undef OP

  // Operator float
  __SYCL_CONSTEXPR_HALF operator float() const {
    return static_cast<float>(Data);
  }

  // Operator << and >>
  inline friend std::ostream &operator<<(std::ostream &O,
                                         sycl::half const &rhs) {
    O << static_cast<float>(rhs);
    return O;
  }

  inline friend std::istream &operator>>(std::istream &I, sycl::half &rhs) {
    float ValFloat = 0.0f;
    I >> ValFloat;
    rhs = ValFloat;
    return I;
  }

  template <typename Key> friend struct std::hash;

  friend class sycl::ext::intel::esimd::detail::WrapperElementTypeProxy;

private:
  StorageT Data;
};
} // namespace half_impl

// Accroding to C++ standard math functions from cmath/math.h should work only
// on arithmetic types. We can't specify half type as arithmetic/floating
// point(via std::is_floating_point) since only float, double and long double
// types are "floating point" according to the standard. In order to use half
// type with these math functions we cast half to float using template
// function helper.
template <typename T> inline T cast_if_host_half(T val) { return val; }

inline float cast_if_host_half(half_impl::half val) {
  return static_cast<float>(val);
}

} // namespace detail

} // __SYCL_INLINE_VER_NAMESPACE(_V1)
} // namespace sycl

// Partial specialization of some functions in namespace `std`
namespace std {

// Partial specialization of `std::hash<sycl::half>`
template <> struct hash<sycl::half> {
  size_t operator()(sycl::half const &Key) const noexcept {
    return hash<uint16_t>{}(reinterpret_cast<const uint16_t &>(Key));
  }
};

// Partial specialization of `std::numeric<sycl::half>`
template <> struct numeric_limits<sycl::half> {
  // All following values are either calculated based on description of each
  // function/value on https://en.cppreference.com/w/cpp/types/numeric_limits,
  // or cl_platform.h.
  static constexpr bool is_specialized = true;
  static constexpr bool is_signed = true;
  static constexpr bool is_integer = false;
  static constexpr bool is_exact = false;
  static constexpr bool has_infinity = true;
  static constexpr bool has_quiet_NaN = true;
  static constexpr bool has_signaling_NaN = true;
  static constexpr float_denorm_style has_denorm = denorm_present;
  static constexpr bool has_denorm_loss = false;
  static constexpr bool tinyness_before = false;
  static constexpr bool traps = false;
  static constexpr int max_exponent10 = 4;
  static constexpr int max_exponent = 16;
  static constexpr int min_exponent10 = -4;
  static constexpr int min_exponent = -13;
  static constexpr int radix = 2;
  static constexpr int max_digits10 = 5;
  static constexpr int digits = 11;
  static constexpr bool is_bounded = true;
  static constexpr int digits10 = 3;
  static constexpr bool is_modulo = false;
  static constexpr bool is_iec559 = true;
  static constexpr float_round_style round_style = round_to_nearest;

  static __SYCL_CONSTEXPR_HALF const sycl::half(min)() noexcept {
    return 6.103515625e-05f; // half minimum value
  }

  static __SYCL_CONSTEXPR_HALF const sycl::half(max)() noexcept {
    return 65504.0f; // half maximum value
  }

  static __SYCL_CONSTEXPR_HALF const sycl::half lowest() noexcept {
    return -65504.0f; // -1*(half maximum value)
  }

  static __SYCL_CONSTEXPR_HALF const sycl::half epsilon() noexcept {
    return 9.765625e-04f; // half epsilon
  }

  static __SYCL_CONSTEXPR_HALF const sycl::half round_error() noexcept {
    return 0.5f;
  }

  static constexpr const sycl::half infinity() noexcept {
#ifdef __SYCL_DEVICE_ONLY__
    return __builtin_huge_valf();
#else
    return sycl::detail::host_half_impl::half(static_cast<uint16_t>(0x7C00));
#endif
  }

  static __SYCL_CONSTEXPR_HALF const sycl::half quiet_NaN() noexcept {
    return __builtin_nanf("");
  }

  static __SYCL_CONSTEXPR_HALF const sycl::half signaling_NaN() noexcept {
    return __builtin_nansf("");
  }

  static __SYCL_CONSTEXPR_HALF const sycl::half denorm_min() noexcept {
    return 5.96046e-08f;
  }
};

} // namespace std

#undef __SYCL_CONSTEXPR_HALF
#undef _CPP14_CONSTEXPR<|MERGE_RESOLUTION|>--- conflicted
+++ resolved
@@ -72,11 +72,7 @@
     // Tie to even.
     else if (roundBits == halfway)
       Frac16 += Frac16 & 1;
-<<<<<<< HEAD
-  } else if (__builtin_expect(Exp32Diff > -24, 0)) {
-=======
   } else if (__builtin_expect(Exp32Diff > -25, 0)) {
->>>>>>> bfff8914
     // subnormals
     Frac16 = (Frac32 | (uint32_t(1) << 23)) >> (-Exp32Diff - 1);
   }
