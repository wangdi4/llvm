--- conflicted
+++ resolved
@@ -44,34 +44,23 @@
 /* end INTEL_CUSTOMIZATION */
 
 template <typename T> constexpr dpas_argument_type dpas_precision_from_type() {
-<<<<<<< HEAD
-  // TODO: add support for tfloat32 here.
-  if constexpr (std::is_same_v<T, sycl::half>)
-    return dpas_argument_type::fp16;
-  else if constexpr (std::is_same_v<T,
-                                    sycl::ext::oneapi::experimental::bfloat16>)
-=======
   if constexpr (std::is_same_v<T,
                                sycl::ext::intel::experimental::esimd::tfloat32>)
     return dpas_argument_type::tf32;
   else if constexpr (std::is_same_v<T, sycl::half>)
     return dpas_argument_type::fp16;
   else if constexpr (std::is_same_v<T, sycl::ext::oneapi::bfloat16>)
->>>>>>> bfff8914
     return dpas_argument_type::bf16;
   else if constexpr (std::is_same_v<T, unsigned char>)
     return dpas_argument_type::u8;
   else if constexpr (__ESIMD_DNS::is_type<T, char, signed char>())
     return dpas_argument_type::s8;
-<<<<<<< HEAD
-=======
   /* INTEL_CUSTOMIZATION */
   /* INTEL_FEATURE_ESIMD_EMBARGO */
   else if constexpr (std::is_same_v<T, double>)
     return dpas_argument_type::df;
   /* end INTEL_FEATURE_ESIMD_EMBARGO */
   /* end INTEL_CUSTOMIZATION */
->>>>>>> bfff8914
   else
     return dpas_argument_type::Invalid;
 }
@@ -88,13 +77,8 @@
   else if constexpr (T == dpas_argument_type::bf8 ||
                      T == dpas_argument_type::hf8)
     return 8;
-<<<<<<< HEAD
-/* end INTEL_FEATURE_ESIMD_EMBARGO */
-/* end INTEL_CUSTOMIZATION */
-=======
   /* end INTEL_FEATURE_ESIMD_EMBARGO */
   /* end INTEL_CUSTOMIZATION */
->>>>>>> bfff8914
   else if constexpr (T == dpas_argument_type::bf16 ||
                      T == dpas_argument_type::fp16)
     return 16;
@@ -204,30 +188,15 @@
                     " Result |   C   |   B  |  A  \n"
                     " f, hf  | f, hf |  hf  |  hf \n");
     }
-<<<<<<< HEAD
-/* INTEL_CUSTOMIZATION */
-/* INTEL_FEATURE_ESIMD_EMBARGO */
-  } else if constexpr (APrecision == dpas_argument_type::bf8) {
-=======
     /* INTEL_CUSTOMIZATION */
     /* INTEL_FEATURE_ESIMD_EMBARGO */
   } else if constexpr (APrecision == dpas_argument_type::bf8 ||
                        APrecision == dpas_argument_type::hf8) {
->>>>>>> bfff8914
     static_assert(ExecutionSize == 16,
                   "bf8 and hf16 types can be used only with ExecutionSize=16");
     static_assert(APrecision == BPrecision && std::is_same_v<T, float>() &&
                       std::is_same_v<CT, float>(),
                   "Unsupported DPAS types! The supported types are:\n"
-<<<<<<< HEAD
-                  " Result |   C   |   B  |  A        \n"
-                  " f,hf,bf|f,hf,bf|  bf8 |  bf8      \n");
-/* end INTEL_FEATURE_ESIMD_EMBARGO */
-/* end INTEL_CUSTOMIZATION */
-  } else if constexpr (APrecision == dpas_argument_type::bf16 ||
-                       BPrecision == dpas_argument_type::bf16) {
-    using bfloat16 = sycl::ext::oneapi::experimental::bfloat16;
-=======
                   " Result | C |  B  |  A  \n"
                   " f      | f | bf8 | bf8 \n"
                   " f      | f | hf8 | hf8 \n");
@@ -245,7 +214,6 @@
   } else if constexpr (APrecision == dpas_argument_type::bf16 ||
                        BPrecision == dpas_argument_type::bf16) {
     using bfloat16 = sycl::ext::oneapi::bfloat16;
->>>>>>> bfff8914
     if constexpr (ExecutionSize == 8) {
       static_assert(APrecision == BPrecision &&
                         __ESIMD_DNS::is_type<T, float, bfloat16>() &&
@@ -338,11 +306,7 @@
   using CRawT = typename __ESIMD_NS::simd<CT, N>::raw_element_type;
   using RawT = typename __ESIMD_NS::simd<T, N>::raw_element_type;
   return __esimd_dpas2<BPrecision, APrecision, SystolicDepth, RepeatCount, RawT,
-<<<<<<< HEAD
-                       CRawT, int, int, N, BNCasted, ANCasted>(
-=======
                        CRawT, MsgT, MsgT, N, BNCasted, ANCasted>(
->>>>>>> bfff8914
       C.data(), BCasted.data(), ACasted.data());
 }
 
@@ -393,11 +357,7 @@
                        ((int)APrecision << 8) + (int)BPrecision;
   using RawT = typename __ESIMD_NS::simd<T, ResultN>::raw_element_type;
   __ESIMD_NS::simd<T, ResultN> Result =
-<<<<<<< HEAD
-      __esimd_dpas_nosrc0<Info, RawT, int, int, ResultN, BNCasted, ANCasted>(
-=======
       __esimd_dpas_nosrc0<Info, RawT, MsgT, MsgT, ResultN, BNCasted, ANCasted>(
->>>>>>> bfff8914
           BCasted.data(), ACasted.data());
   return Result;
 }
