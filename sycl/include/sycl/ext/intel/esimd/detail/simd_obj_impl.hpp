--- conflicted
+++ resolved
@@ -377,15 +377,6 @@
   /// with l-value contexts in inline assembly.
   raw_vector_type &data_ref() { return M_data; }
 
-<<<<<<< HEAD
-  /// Commit the current stored underlying raw vector to memory.
-  /// This is required when using inline assembly with private global variables.
-  __SYCL_DEPRECATED(
-      "commit is deprecated and will be removed in a future release")
-  void commit() {}
-
-=======
->>>>>>> ec3077b5
   /// @return Newly constructed (from the underlying data) object of the Derived
   /// type.
   Derived read() const { return Derived{data()}; }
