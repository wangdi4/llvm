--- conflicted
+++ resolved
@@ -153,15 +153,12 @@
 
 // ------------------- Useful meta-functions and declarations
 
-<<<<<<< HEAD
+template <class T> using __raw_t = typename element_type_traits<T>::RawT;
 template <class T>
-using __raw_t = typename __ESIMD_DNS::element_type_traits<T>::RawT;
-template <class T>
-using __cpp_t = typename __ESIMD_DNS::element_type_traits<T>::EnclosingCppT;
+using __cpp_t = typename element_type_traits<T>::EnclosingCppT;
 
 template <class T, int N>
-using __raw_vec_t =
-    vector_type_t<typename __ESIMD_DNS::element_type_traits<T>::RawT, N>;
+using __raw_vec_t = vector_type_t<typename element_type_traits<T>::RawT, N>;
 
 // Note: using RawVecT in comparison result type calculation does *not* mean
 // the comparison is actually performed on the raw types.
@@ -215,67 +212,6 @@
 
 // ------------------- Comparison operation traits
 
-=======
-template <class T> using __raw_t = typename element_type_traits<T>::RawT;
-template <class T>
-using __cpp_t = typename element_type_traits<T>::EnclosingCppT;
-
-template <class T, int N>
-using __raw_vec_t = vector_type_t<typename element_type_traits<T>::RawT, N>;
-
-// Note: using RawVecT in comparison result type calculation does *not* mean
-// the comparison is actually performed on the raw types.
-template <class T, int N>
-using __cmp_t = decltype(std::declval<__raw_vec_t<T, N>>() <
-                         std::declval<__raw_vec_t<T, N>>());
-
-// Is given type is a special "wrapper" element type?
-template <class T>
-static inline constexpr bool is_wrapper_elem_type_v =
-    !std::is_same_v<__raw_t<T>, invalid_raw_element_type> &&
-    !std::is_same_v<__raw_t<T>, T>;
-
-template <class T>
-static inline constexpr bool is_valid_simd_elem_type_v =
-    (is_vectorizable_v<T> || is_wrapper_elem_type_v<T>);
-
-// ------------------- Type conversion traits
-
-template <class WrapperT, int N> struct vector_conversion_traits {
-  static_assert(is_wrapper_elem_type_v<WrapperT>, "");
-  using StdT = __cpp_t<WrapperT>;
-  using RawT = __raw_t<WrapperT>;
-
-  static vector_type_t<RawT, N> convert_to_raw(vector_type_t<StdT, N>);
-  static vector_type_t<StdT, N> convert_to_cpp(vector_type_t<RawT, N>);
-};
-
-template <class WrapperT> struct scalar_conversion_traits {
-  static_assert(is_wrapper_elem_type_v<WrapperT>, "");
-  using RawT = __raw_t<WrapperT>;
-
-  static RawT bitcast_to_raw(WrapperT);
-  static WrapperT bitcast_to_wrapper(RawT);
-};
-
-// ------------------- Binary operation traits
-
-template <BinOp Op, class WrapperT> struct scalar_binary_op_traits {
-  static_assert(is_wrapper_elem_type_v<WrapperT>, "");
-
-  static WrapperT impl(WrapperT X, WrapperT Y);
-};
-
-template <BinOp Op, class WrapperT, int N> struct vector_binary_op_traits {
-  static_assert(is_wrapper_elem_type_v<WrapperT>, "");
-  using RawVecT = __raw_vec_t<WrapperT, N>;
-
-  static RawVecT impl(RawVecT X, RawVecT Y);
-};
-
-// ------------------- Comparison operation traits
-
->>>>>>> 44d9e6a7
 template <CmpOp Op, class WrapperT> struct scalar_comparison_op_traits {
   static_assert(is_wrapper_elem_type_v<WrapperT>, "");
 
@@ -664,25 +600,6 @@
       vector_comparison_op_default<Op, T1, N>(X1, Y1));
 }
 
-<<<<<<< HEAD
-// Proxy class to access bit representation of a wrapper type both on host and
-// device. Declared as friend to the wrapper types (e.g. sycl::half).
-// Specific type traits implementations (scalar_conversion_traits) can use
-// concrete wrapper type specializations of the static functions in this class
-// to access private fields in the wrapper type (e.g. sycl::half).
-// TODO add this functionality to sycl type implementation? With C++20,
-// std::bit_cast should be a good replacement.
-class WrapperElementTypeProxy {
-public:
-  template <class WrapperT>
-  static inline __raw_t<WrapperT> bitcast_to_raw_scalar(WrapperT Val);
-
-  template <class WrapperT>
-  static inline WrapperT bitcast_to_wrapper_scalar(__raw_t<WrapperT> Val);
-};
-
-=======
->>>>>>> 44d9e6a7
 // "Generic" version of std::is_floating_point_v which returns "true" also for
 // the wrapper floating-point types such as sycl::half.
 template <typename T>
