--- conflicted
+++ resolved
@@ -203,13 +203,8 @@
 }
 #endif // __ESIMD_FORCE_STATELESS_MEM
 
-<<<<<<< HEAD
-} // namespace __ESIMD_DNS
-} // __SYCL_INLINE_NAMESPACE(cl)
-=======
 } // namespace ext::intel::esimd::detail
 } // __SYCL_INLINE_VER_NAMESPACE(_V1)
 } // namespace sycl
->>>>>>> 7fca6dfc
 
 /// @endcond ESIMD_DETAIL