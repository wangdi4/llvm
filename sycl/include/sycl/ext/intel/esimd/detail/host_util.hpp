//==-------------------------- host_util.hpp -------------------------------==//
//
// Part of the LLVM Project, under the Apache License v2.0 with LLVM Exceptions.
// See https://llvm.org/LICENSE.txt for license information.
// SPDX-License-Identifier: Apache-2.0 WITH LLVM-exception
//
//===----------------------------------------------------------------------===//
// Utility functions and definitions for implementing ESIMD intrinsics on host
//===----------------------------------------------------------------------===//

#pragma once

/// @cond ESIMD_DETAIL

#ifndef __SYCL_DEVICE_ONLY__

#include <assert.h>
#include <limits>

#include <sycl/ext/intel/esimd/detail/elem_type_traits.hpp>

#define SIMDCF_ELEMENT_SKIP(i)

namespace sycl {
inline namespace _V1 {
<<<<<<< HEAD
namespace detail::half_impl {
class half;
} // namespace detail::half_impl
} // namespace _V1
} // namespace sycl

namespace sycl {
inline namespace _V1 {
=======

namespace detail::half_impl {
class half;
} // namespace detail::half_impl

>>>>>>> 707cb877
namespace ext::intel::esimd::emu::detail {

using half = sycl::detail::half_impl::half;
constexpr int sat_is_on = 1;

static long long abs(long long a) {
  if (a < 0) {
    return -a;
  } else {
    return a;
  }
}

template <typename RT, class SFINAE = void> struct satur;

template <typename RT>
struct satur<RT, std::enable_if_t<std::is_integral_v<RT>>> {
  static_assert(!__ESIMD_DNS::is_wrapper_elem_type_v<RT>);

  template <typename T> static RT saturate(const T val, const int flags) {
    if ((flags & sat_is_on) == 0) {
      return (RT)val;
    }

    // min/max can be macros on Windows, so wrap them into parens to avoid their
    // expansion
    const RT t_max = (std::numeric_limits<RT>::max)();
    const RT t_min = (std::numeric_limits<RT>::min)();

    if (val > t_max) {
      return t_max;
    } else if ((val >= 0) && (t_min < 0)) {
      // RT is "signed" if t_min < 0
      // when comparing a signed and a unsigned variable, the signed one cast to
      // unsigned first.
      return (RT)val;
    } else if (val < t_min) {
      return t_min;
    } else {
      return (RT)val;
    }
  }
};

// Host implemenation of saturation for FP types, including non-standarad
// wrapper types such as sycl::half. Template parameters are defined in terms
// of user-level types (sycl::half), function parameter and return types -
// in terms of raw bit representation type(_Float16 for half on device).
template <class Tdst>
struct satur<Tdst,
             std::enable_if_t<__ESIMD_DNS::is_generic_floating_point_v<Tdst>>> {
  template <typename Tsrc>
  static __ESIMD_DNS::__raw_t<Tdst>
  saturate(const __ESIMD_DNS::__raw_t<Tsrc> raw_src, const int flags) {
    Tsrc src = __ESIMD_DNS::bitcast_to_wrapper_type<Tsrc>(raw_src);

    // perform comparison on user type!
    if ((flags & sat_is_on) == 0 || (src >= 0 && src <= 1)) {
      // convert_scalar accepts/returns user types - need to bitcast
      Tdst dst = __ESIMD_DNS::convert_scalar<Tdst, Tsrc>(src);
      return __ESIMD_DNS::bitcast_to_raw_type<Tdst>(dst);
    }
    if (src < 0) {
      return __ESIMD_DNS::bitcast_to_raw_type<Tdst>(Tdst{0});
    }
    assert(src > 1);
    return __ESIMD_DNS::bitcast_to_raw_type<Tdst>(Tdst{1});
  }
};

template <typename T1, bool B> struct SetSatur {
  static unsigned int set() { return 0; }
};

template <> struct SetSatur<float, true> {
  static unsigned int set() { return sat_is_on; }
};

template <> struct SetSatur<double, true> {
  static unsigned int set() { return sat_is_on; }
};

// TODO replace restype_ex with detail::computation_type_t and represent half
// as sycl::half rather than 'using half = sycl::detail::half_impl::half;'
// above

// used for intermediate type in dp4a emulation
template <typename T1, typename T2> struct restype_ex {
private:
  restype_ex();
};

template <> struct restype_ex<char, char> {
  using type = int;
};
template <> struct restype_ex<char, unsigned char> {
  using type = int;
};
template <> struct restype_ex<char, short> {
  using type = int;
};
template <> struct restype_ex<char, unsigned short> {
  using type = int;
};
template <> struct restype_ex<char, int> {
  using type = long long;
};
template <> struct restype_ex<char, unsigned int> {
  using type = long long;
};
template <> struct restype_ex<char, half> {
  using type = half;
};
template <> struct restype_ex<char, float> {
  using type = float;
};
template <> struct restype_ex<char, double> {
  using type = double;
};

template <> struct restype_ex<unsigned char, char> {
  using type = int;
};
template <> struct restype_ex<unsigned char, unsigned char> {
  using type = int;
};
template <> struct restype_ex<unsigned char, short> {
  using type = int;
};
template <> struct restype_ex<unsigned char, unsigned short> {
  using type = int;
};
template <> struct restype_ex<unsigned char, int> {
  using type = long long;
};
template <> struct restype_ex<unsigned char, unsigned int> {
  using type = long long;
};
template <> struct restype_ex<unsigned char, half> {
  using type = half;
};
template <> struct restype_ex<unsigned char, float> {
  using type = float;
};
template <> struct restype_ex<unsigned char, double> {
  using type = double;
};
template <> struct restype_ex<unsigned char, long long> {
  using type = long long;
};
template <> struct restype_ex<unsigned char, unsigned long long> {
  using type = long long;
};

template <> struct restype_ex<short, char> {
  using type = int;
};
template <> struct restype_ex<short, unsigned char> {
  using type = int;
};
template <> struct restype_ex<short, short> {
  using type = int;
};
template <> struct restype_ex<short, unsigned short> {
  using type = int;
};
template <> struct restype_ex<short, int> {
  using type = long long;
};
template <> struct restype_ex<short, unsigned int> {
  using type = long long;
};
template <> struct restype_ex<short, half> {
  using type = half;
};
template <> struct restype_ex<short, float> {
  using type = float;
};
template <> struct restype_ex<short, double> {
  using type = double;
};
template <> struct restype_ex<short, long long> {
  using type = long long;
};
template <> struct restype_ex<short, unsigned long long> {
  using type = long long;
};

template <> struct restype_ex<unsigned short, char> {
  using type = int;
};
template <> struct restype_ex<unsigned short, unsigned char> {
  using type = int;
};
template <> struct restype_ex<unsigned short, short> {
  using type = int;
};
template <> struct restype_ex<unsigned short, unsigned short> {
  using type = int;
};
template <> struct restype_ex<unsigned short, int> {
  using type = long long;
};
template <> struct restype_ex<unsigned short, unsigned int> {
  using type = long long;
};
template <> struct restype_ex<unsigned short, half> {
  using type = half;
};
template <> struct restype_ex<unsigned short, float> {
  using type = float;
};
template <> struct restype_ex<unsigned short, double> {
  using type = double;
};
template <> struct restype_ex<unsigned short, long long> {
  using type = long long;
};
template <> struct restype_ex<unsigned short, unsigned long long> {
  using type = long long;
};

template <> struct restype_ex<int, char> {
  using type = long long;
};
template <> struct restype_ex<int, unsigned char> {
  using type = long long;
};
template <> struct restype_ex<int, short> {
  using type = long long;
};
template <> struct restype_ex<int, unsigned short> {
  using type = long long;
};
template <> struct restype_ex<int, int> {
  using type = long long;
};
template <> struct restype_ex<int, unsigned int> {
  using type = long long;
};
template <> struct restype_ex<int, half> {
  using type = half;
};
template <> struct restype_ex<int, float> {
  using type = float;
};
template <> struct restype_ex<int, double> {
  using type = double;
};
template <> struct restype_ex<int, long long> {
  using type = long long;
};
template <> struct restype_ex<int, unsigned long long> {
  using type = long long;
};

template <> struct restype_ex<unsigned int, char> {
  using type = long long;
};
template <> struct restype_ex<unsigned int, unsigned char> {
  using type = long long;
};
template <> struct restype_ex<unsigned int, short> {
  using type = long long;
};
template <> struct restype_ex<unsigned int, unsigned short> {
  using type = long long;
};
template <> struct restype_ex<unsigned int, int> {
  using type = long long;
};
template <> struct restype_ex<unsigned int, unsigned int> {
  using type = long long;
};
template <> struct restype_ex<unsigned int, half> {
  using type = half;
};
template <> struct restype_ex<unsigned int, float> {
  using type = float;
};
template <> struct restype_ex<unsigned int, double> {
  using type = double;
};
template <> struct restype_ex<unsigned int, long long> {
  using type = long long;
};
template <> struct restype_ex<unsigned int, unsigned long long> {
  using type = long long;
};

template <> struct restype_ex<half, char> {
  using type = half;
};
template <> struct restype_ex<half, unsigned char> {
  using type = half;
};
template <> struct restype_ex<half, short> {
  using type = half;
};
template <> struct restype_ex<half, unsigned short> {
  using type = half;
};
template <> struct restype_ex<half, int> {
  using type = half;
};
template <> struct restype_ex<half, unsigned int> {
  using type = half;
};
template <> struct restype_ex<half, half> {
  using type = half;
};
template <> struct restype_ex<half, float> {
  using type = float;
};
template <> struct restype_ex<half, double> {
  using type = double;
};
template <> struct restype_ex<half, long long> {
  using type = half;
};
template <> struct restype_ex<half, unsigned long long> {
  using type = half;
};

template <> struct restype_ex<float, char> {
  using type = float;
};
template <> struct restype_ex<float, unsigned char> {
  using type = float;
};
template <> struct restype_ex<float, short> {
  using type = float;
};
template <> struct restype_ex<float, unsigned short> {
  using type = float;
};
template <> struct restype_ex<float, int> {
  using type = float;
};
template <> struct restype_ex<float, unsigned int> {
  using type = float;
};
template <> struct restype_ex<float, half> {
  using type = float;
};
template <> struct restype_ex<float, float> {
  using type = float;
};
template <> struct restype_ex<float, double> {
  using type = double;
};
template <> struct restype_ex<float, long long> {
  using type = float;
};
template <> struct restype_ex<float, unsigned long long> {
  using type = float;
};

template <> struct restype_ex<double, char> {
  using type = double;
};
template <> struct restype_ex<double, unsigned char> {
  using type = double;
};
template <> struct restype_ex<double, short> {
  using type = double;
};
template <> struct restype_ex<double, unsigned short> {
  using type = double;
};
template <> struct restype_ex<double, int> {
  using type = double;
};
template <> struct restype_ex<double, unsigned int> {
  using type = double;
};
template <> struct restype_ex<double, half> {
  using type = double;
};
template <> struct restype_ex<double, float> {
  using type = double;
};
template <> struct restype_ex<double, double> {
  using type = double;
};
template <> struct restype_ex<double, long long> {
  using type = double;
};
template <> struct restype_ex<double, unsigned long long> {
  using type = double;
};

template <> struct restype_ex<long long, char> {
  using type = long long;
};
template <> struct restype_ex<long long, unsigned char> {
  using type = long long;
};
template <> struct restype_ex<long long, short> {
  using type = long long;
};
template <> struct restype_ex<long long, unsigned short> {
  using type = long long;
};
template <> struct restype_ex<long long, int> {
  using type = long long;
};
template <> struct restype_ex<long long, unsigned int> {
  using type = long long;
};
template <> struct restype_ex<long long, half> {
  using type = half;
};
template <> struct restype_ex<long long, float> {
  using type = float;
};
template <> struct restype_ex<long long, double> {
  using type = double;
};
template <> struct restype_ex<long long, long long> {
  using type = long long;
};
template <> struct restype_ex<long long, unsigned long long> {
  using type = long long;
};

template <> struct restype_ex<unsigned long long, char> {
  using type = long long;
};
template <> struct restype_ex<unsigned long long, unsigned char> {
  using type = long long;
};
template <> struct restype_ex<unsigned long long, short> {
  using type = long long;
};
template <> struct restype_ex<unsigned long long, unsigned short> {
  using type = long long;
};
template <> struct restype_ex<unsigned long long, int> {
  using type = long long;
};
template <> struct restype_ex<unsigned long long, unsigned int> {
  using type = long long;
};
template <> struct restype_ex<unsigned long long, half> {
  using type = half;
};
template <> struct restype_ex<unsigned long long, float> {
  using type = float;
};
template <> struct restype_ex<unsigned long long, double> {
  using type = double;
};
template <> struct restype_ex<unsigned long long, long long> {
  using type = long long;
};
template <> struct restype_ex<unsigned long long, unsigned long long> {
  using type = long long;
};

// used in emulation of shl etc operations
template <typename T> struct maxtype {
  using type = T;
};
template <> struct maxtype<char> {
  using type = int;
};
template <> struct maxtype<short> {
  using type = int;
};
template <> struct maxtype<unsigned char> {
  using type = unsigned int;
};
template <> struct maxtype<unsigned short> {
  using type = unsigned int;
};

// used in emulation of abs
template <typename T> struct abstype {
  using type = T;
};
template <> struct abstype<char> {
  using type = unsigned char;
};
template <> struct abstype<short> {
  using type = unsigned short;
};
template <> struct abstype<long long> {
  using type = unsigned long long;
};

template <bool VALUE> struct check_true {
  static const bool value = false;
};
template <> struct check_true<true> {
  static const bool value = true;
};

template <typename T> struct is_inttype {
  static const bool value = false;
};
template <> struct is_inttype<char> {
  static const bool value = true;
};
template <> struct is_inttype<unsigned char> {
  static const bool value = true;
};
template <> struct is_inttype<short> {
  static const bool value = true;
};
template <> struct is_inttype<unsigned short> {
  static const bool value = true;
};
template <> struct is_inttype<int> {
  static const bool value = true;
};
template <> struct is_inttype<unsigned int> {
  static const bool value = true;
};
template <> struct is_inttype<long long> {
  static const bool value = true;
};
template <> struct is_inttype<unsigned long long> {
  static const bool value = true;
};

template <typename T> struct is_byte_type {
  static const bool value = false;
};
template <> struct is_byte_type<char> {
  static const bool value = true;
};
template <> struct is_byte_type<unsigned char> {
  static const bool value = true;
};

template <typename T> struct is_word_type {
  static const bool value = false;
};
template <> struct is_word_type<short> {
  static const bool value = true;
};
template <> struct is_word_type<unsigned short> {
  static const bool value = true;
};

template <typename T> struct is_dword_type {
  static const bool value = false;
};
template <> struct is_dword_type<int> {
  static const bool value = true;
};
template <> struct is_dword_type<unsigned int> {
  static const bool value = true;
};

template <typename T> struct is_qf_type {
  static const bool value = false;
};
template <> struct is_qf_type<unsigned char> {
  static const bool value = true;
};

template <typename T> struct is_hf_type {
  static const bool value = false;
};
template <> struct is_hf_type<half> {
  static const bool value = true;
};

template <typename T> struct is_fp_type {
  static const bool value = false;
};
template <> struct is_fp_type<float> {
  static const bool value = true;
};

template <typename T> struct is_df_type {
  static const bool value = false;
};
template <> struct is_df_type<double> {
  static const bool value = true;
};

template <typename T> struct is_fp_or_dword_type {
  static const bool value = false;
};
template <> struct is_fp_or_dword_type<int> {
  static const bool value = true;
};
template <> struct is_fp_or_dword_type<unsigned int> {
  static const bool value = true;
};
template <> struct is_fp_or_dword_type<float> {
  static const bool value = true;
};
// The check is only used for dataport APIs,
// which also support df data type.
template <> struct is_fp_or_dword_type<double> {
  static const bool value = true;
};

template <typename T> struct is_ushort_type {
  static const bool value = false;
};
template <> struct is_ushort_type<unsigned short> {
  static const bool value = true;
};

template <typename T1, typename T2> struct is_float_dword {
  static const bool value = false;
};
template <> struct is_float_dword<float, int> {
  static const bool value = true;
};
template <> struct is_float_dword<float, unsigned int> {
  static const bool value = true;
};
template <> struct is_float_dword<int, float> {
  static const bool value = true;
};
template <> struct is_float_dword<unsigned int, float> {
  static const bool value = true;
};

template <typename T> struct hftype {
  static const bool value = false;
};
template <> struct hftype<half> {
  static const bool value = true;
};

template <typename T> struct fptype {
  static const bool value = false;
};
template <> struct fptype<float> {
  static const bool value = true;
};

template <typename T> struct dftype {
  static const bool value = false;
};
template <> struct dftype<double> {
  static const bool value = true;
};

template <typename T> struct bytetype;
template <> struct bytetype<char> {
  static const bool value = true;
};
template <> struct bytetype<unsigned char> {
  static const bool value = true;
};

template <typename T> struct wordtype;
template <> struct wordtype<short> {
  static const bool value = true;
};
template <> struct wordtype<unsigned short> {
  static const bool value = true;
};

template <typename T> struct dwordtype;
template <> struct dwordtype<int> {
  static const bool value = true;
};
template <> struct dwordtype<unsigned int> {
  static const bool value = true;
};

} // namespace ext::intel::esimd::emu::detail
} // namespace _V1
} // namespace sycl

#endif // #ifndef __SYCL_DEVICE_ONLY__

/// @endcond ESIMD_DETAIL<|MERGE_RESOLUTION|>--- conflicted
+++ resolved
@@ -23,22 +23,11 @@
 
 namespace sycl {
 inline namespace _V1 {
-<<<<<<< HEAD
+
 namespace detail::half_impl {
 class half;
 } // namespace detail::half_impl
-} // namespace _V1
-} // namespace sycl
-
-namespace sycl {
-inline namespace _V1 {
-=======
-
-namespace detail::half_impl {
-class half;
-} // namespace detail::half_impl
-
->>>>>>> 707cb877
+
 namespace ext::intel::esimd::emu::detail {
 
 using half = sycl::detail::half_impl::half;
