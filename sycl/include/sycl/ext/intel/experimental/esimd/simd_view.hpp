//==------------ - simd_view.hpp - DPC++ Explicit SIMD API   ---------------==//
//
// Part of the LLVM Project, under the Apache License v2.0 with LLVM Exceptions.
// See https://llvm.org/LICENSE.txt for license information.
// SPDX-License-Identifier: Apache-2.0 WITH LLVM-exception
//
//===----------------------------------------------------------------------===//
// Implement Explicit SIMD vector view APIs.
//===----------------------------------------------------------------------===//

#pragma once

#include <sycl/ext/intel/experimental/esimd/detail/simd_view_impl.hpp>
#include <sycl/ext/intel/experimental/esimd/detail/types.hpp>

__SYCL_INLINE_NAMESPACE(cl) {
namespace sycl {
namespace ext {
namespace intel {
namespace experimental {
namespace esimd {

/// This class represents a reference to a sub-region of a base simd object.
/// The referenced sub-region of the base object can be read from and written to
/// via an instance of this class.
///
/// \ingroup sycl_esimd
<<<<<<< HEAD
template <typename BaseTy, typename RegionTy>
=======
template <typename BaseTy,
          typename RegionTy =
              region1d_t<typename BaseTy::element_type, BaseTy::length, 1>>
>>>>>>> 8cd97e86
class simd_view : public detail::simd_view_impl<BaseTy, RegionTy> {
  template <typename, int, class, class> friend class detail::simd_obj_impl;
  template <typename, int> friend class detail::simd_mask_impl;
  template <typename, typename> friend class simd_view;
  template <typename, int> friend class simd;
  template <typename, typename> friend class detail::simd_view_impl;

public:
  static_assert(detail::is_simd_obj_impl_derivative_v<BaseTy>);
  using BaseClass = detail::simd_view_impl<BaseTy, RegionTy>;

  // Deduce the corresponding value type from its region type.
  using ShapeTy = typename shape_type<RegionTy>::type;
  static constexpr int length = ShapeTy::Size_x * ShapeTy::Size_y;

  using base_type = BaseTy;
  template <typename ElT, int N>
  using get_simd_t = typename BaseClass::template get_simd_t<ElT, N>;

  /// The region type of this class.
  using region_type = RegionTy;

  /// The element type of this class, which could be different from the element
  /// type of the base object type.
  using element_type = typename ShapeTy::element_type;

  /// The simd type if reading the object.
  using value_type = get_simd_t<element_type, length>;

  /// The underlying builtin value type
  using vector_type = detail::vector_type_t<element_type, length>;

protected:
  /// @{
  /// Constructors.
  simd_view(BaseTy &Base, RegionTy Region) : BaseClass(Base, Region) {}
  simd_view(BaseTy &&Base, RegionTy Region) : BaseClass(Base, Region) {}
  /// @}

public:
  /// Default copy and move constructors for simd_view.
  simd_view(const simd_view &Other) = default;
  simd_view(simd_view &&Other) = default;

<<<<<<< HEAD
=======
  /// Construct a complete view of a vector
  simd_view(BaseTy &Base) : BaseClass(Base) {}

>>>>>>> 8cd97e86
  simd_view &operator=(const simd_view &Other) {
    BaseClass::operator=(Other);
    return *this;
  }

  using BaseClass::operator--;
  using BaseClass::operator++;
  using BaseClass::operator=;
};

#define __ESIMD_DEF_SCALAR_SIMD_VIEW_RELOP(RELOP)                              \
  /* simd_view RELOP simd_view */                                              \
  ESIMD_INLINE friend bool operator RELOP(const simd_view &X,                  \
                                          const simd_view &Y) {                \
    return (element_type)X RELOP(element_type) Y;                              \
  }                                                                            \
                                                                               \
  /* simd_view RELOP SCALAR */                                                 \
  template <typename T1, std::enable_if_t<detail::is_vectorizable_v<T1>>>      \
  ESIMD_INLINE friend bool operator RELOP(const simd_view &X, T1 Y) {          \
    return (element_type)X RELOP Y;                                            \
  }                                                                            \
                                                                               \
  /* SCALAR RELOP simd_view */                                                 \
  template <typename T1, std::enable_if_t<detail::is_vectorizable_v<T1>>>      \
  ESIMD_INLINE friend bool operator RELOP(T1 X, const simd_view &Y) {          \
    return X RELOP(element_type) Y;                                            \
  }

/// This is a specialization of simd_view class with a single element.
/// Objects of such a class are created in the following situation:
///   simd<int, 4> v = 1;
///   auto v1 = v[0];
/// We allow implicit conversion to underlying type, e.g.:
///   simd<int, 4> v = 1;
///   int i = v[0];
/// Also, relational operators with such objects return a scalar bool value
/// instead of a mask, to allow:
///   bool b = v[0] > v[1] && v[2] < 42;
///
/// \ingroup sycl_esimd
template <typename BaseTy, typename T>
class simd_view<BaseTy, region1d_scalar_t<T>>
    : public detail::simd_view_impl<BaseTy, region1d_scalar_t<T>> {
  template <typename, int, class, class> friend class detail::simd_obj_impl;
  template <typename, typename> friend class detail::simd_view_impl;

public:
  using RegionTy = region1d_scalar_t<T>;
  using BaseClass = detail::simd_view_impl<BaseTy, RegionTy>;
  using ShapeTy = typename shape_type<RegionTy>::type;
  static constexpr int length = ShapeTy::Size_x * ShapeTy::Size_y;
  static_assert(1 == length, "length of this view is not equal to 1");
  /// The element type of this class, which could be different from the element
  /// type of the base object type.
  using element_type = typename ShapeTy::element_type;
  using base_type = BaseTy;
  template <typename ElT, int N>
  using get_simd_t = typename BaseClass::template get_simd_t<ElT, N>;
  /// The simd type if reading the object.
  using value_type = get_simd_t<element_type, length>;

private:
  simd_view(BaseTy &Base, RegionTy Region) : BaseClass(Base, Region) {}
  simd_view(BaseTy &&Base, RegionTy Region) : BaseClass(Base, Region) {}

public:
  /// Construct a complete view of a vector
  simd_view(BaseTy &Base) : BaseClass(Base) {}

  operator element_type() const {
    const auto v = BaseClass::read();
    return v[0];
  }

  using BaseClass::operator--;
  using BaseClass::operator++;
  using BaseClass::operator=;

  __ESIMD_DEF_SCALAR_SIMD_VIEW_RELOP(>)
  __ESIMD_DEF_SCALAR_SIMD_VIEW_RELOP(>=)
  __ESIMD_DEF_SCALAR_SIMD_VIEW_RELOP(<)
  __ESIMD_DEF_SCALAR_SIMD_VIEW_RELOP(<=)
  __ESIMD_DEF_SCALAR_SIMD_VIEW_RELOP(==)
  __ESIMD_DEF_SCALAR_SIMD_VIEW_RELOP(!=)
};

// TODO: remove code duplication in two class specializations for a simd_view
// with a single element

/// This is a specialization of nested simd_view class with a single element.
/// Objects of such a class are created in the following situation:
///   simd<int, 4> v = 1;
///   auto v1 = v.select<2, 1>(0);
///   auto v2 = v1[0]; // simd_view of a nested region for a single element
template <typename BaseTy, typename T, typename NestedRegion>
class simd_view<BaseTy, std::pair<region1d_scalar_t<T>, NestedRegion>>
    : public detail::simd_view_impl<
          BaseTy, std::pair<region1d_scalar_t<T>, NestedRegion>> {
  template <typename, int> friend class simd;
  template <typename, typename> friend class detail::simd_view_impl;

public:
  using RegionTy = std::pair<region1d_scalar_t<T>, NestedRegion>;
  using BaseClass = detail::simd_view_impl<BaseTy, RegionTy>;
  using ShapeTy = typename shape_type<RegionTy>::type;
  static constexpr int length = ShapeTy::Size_x * ShapeTy::Size_y;
  static_assert(1 == length, "length of this view is not equal to 1");
  /// The element type of this class, which could be different from the element
  /// type of the base object type.
  using element_type = T;

private:
  simd_view(BaseTy &Base, RegionTy Region) : BaseClass(Base, Region) {}
  simd_view(BaseTy &&Base, RegionTy Region) : BaseClass(Base, Region) {}

public:
  using BaseClass::operator=;

  operator element_type() const {
    const auto v = BaseClass::read();
    return v[0];
  }

  __ESIMD_DEF_SCALAR_SIMD_VIEW_RELOP(>)
  __ESIMD_DEF_SCALAR_SIMD_VIEW_RELOP(>=)
  __ESIMD_DEF_SCALAR_SIMD_VIEW_RELOP(<)
  __ESIMD_DEF_SCALAR_SIMD_VIEW_RELOP(<=)
  __ESIMD_DEF_SCALAR_SIMD_VIEW_RELOP(==)
  __ESIMD_DEF_SCALAR_SIMD_VIEW_RELOP(!=)
};

#undef __ESIMD_DEF_SCALAR_SIMD_VIEW_RELOP

} // namespace esimd
} // namespace experimental
} // namespace intel
} // namespace ext
} // namespace sycl
} // __SYCL_INLINE_NAMESPACE(cl)<|MERGE_RESOLUTION|>--- conflicted
+++ resolved
@@ -25,13 +25,9 @@
 /// via an instance of this class.
 ///
 /// \ingroup sycl_esimd
-<<<<<<< HEAD
-template <typename BaseTy, typename RegionTy>
-=======
 template <typename BaseTy,
           typename RegionTy =
               region1d_t<typename BaseTy::element_type, BaseTy::length, 1>>
->>>>>>> 8cd97e86
 class simd_view : public detail::simd_view_impl<BaseTy, RegionTy> {
   template <typename, int, class, class> friend class detail::simd_obj_impl;
   template <typename, int> friend class detail::simd_mask_impl;
@@ -76,12 +72,9 @@
   simd_view(const simd_view &Other) = default;
   simd_view(simd_view &&Other) = default;
 
-<<<<<<< HEAD
-=======
   /// Construct a complete view of a vector
   simd_view(BaseTy &Base) : BaseClass(Base) {}
 
->>>>>>> 8cd97e86
   simd_view &operator=(const simd_view &Other) {
     BaseClass::operator=(Other);
     return *this;
