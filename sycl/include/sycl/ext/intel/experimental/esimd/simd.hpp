//==------------ - simd.hpp - DPC++ Explicit SIMD API   --------------------==//
//
// Part of the LLVM Project, under the Apache License v2.0 with LLVM Exceptions.
// See https://llvm.org/LICENSE.txt for license information.
// SPDX-License-Identifier: Apache-2.0 WITH LLVM-exception
//
//===----------------------------------------------------------------------===//
// Implement Explicit SIMD vector APIs.
//===----------------------------------------------------------------------===//

#pragma once

#include <sycl/ext/intel/experimental/esimd/detail/simd_mask_impl.hpp>
#include <sycl/ext/intel/experimental/esimd/detail/simd_obj_impl.hpp>

#include <sycl/ext/intel/experimental/esimd/detail/intrin.hpp>
#include <sycl/ext/intel/experimental/esimd/detail/memory_intrin.hpp>
#include <sycl/ext/intel/experimental/esimd/detail/sycl_util.hpp>
#include <sycl/ext/intel/experimental/esimd/detail/types.hpp>
#include <sycl/ext/intel/experimental/esimd/simd_view.hpp>

#ifndef __SYCL_DEVICE_ONLY__
#include <iostream>
#endif // __SYCL_DEVICE_ONLY__

__SYCL_INLINE_NAMESPACE(cl) {
namespace sycl {
namespace ext {
namespace intel {
namespace experimental {
namespace esimd {

/// The simd vector class.
///
/// This is a wrapper class for llvm vector values. Additionally this class
/// supports region operations that map to Intel GPU regions. The type of
/// a region select or format operation is of simd_view type, which models
/// read-update-write semantics.
///
/// \ingroup sycl_esimd
template <typename Ty, int N>
class simd
    : public detail::simd_obj_impl<
          Ty, N, simd<Ty, N>, std::enable_if_t<detail::is_vectorizable_v<Ty>>> {
  using base_type = detail::simd_obj_impl<Ty, N, simd<Ty, N>>;

public:
  using base_type::base_type;
  using element_type = typename base_type::element_type;
  using vector_type = typename base_type::vector_type;
  static constexpr int length = N;

  // Implicit conversion constructor from another simd object of the same
  // length.
  template <typename SimdT,
            class = std::enable_if_t<__SEIEED::is_simd_type_v<SimdT> &&
                                     (length == SimdT::length)>>
  simd(const SimdT &RHS)
      : base_type(__builtin_convertvector(RHS.data(), vector_type)) {
    __esimd_dbg_print(simd(const SimdT &RHS));
  }

  // Broadcast constructor with conversion.
  template <typename T1,
            class = std::enable_if_t<detail::is_vectorizable_v<T1>>>
  simd(T1 Val) : base_type((Ty)Val) {
    __esimd_dbg_print(simd(T1 Val));
  }

  /// Explicit conversion for simd_obj_impl<T, 1> into T.
  template <class To, class T = simd,
            class = sycl::detail::enable_if_t<(T::length == 1) &&
                                              detail::is_vectorizable_v<To>>>
  operator To() const {
    __esimd_dbg_print(explicit operator To());
    return (To)base_type::data()[0];
  }

  /// @{
  /// Infix and postfix operators ++, --
  simd &operator++() {
    *this += 1;
    return *this;
  }

  simd operator++(int) {
    simd Ret(base_type::data());
    operator++();
    return Ret;
  }

  simd &operator--() {
    *this -= 1;
    return *this;
  }

  simd operator--(int) {
    simd Ret(base_type::data());
    operator--();
    return Ret;
  }
  /// @}

#define __ESIMD_DEF_SIMD_ARITH_UNARY_OP(ARITH_UNARY_OP)                        \
<<<<<<< HEAD
  template <class T1 = Ty> simd operator ARITH_UNARY_OP() {                    \
=======
  template <class T1 = Ty> simd operator ARITH_UNARY_OP() const {              \
>>>>>>> 8cd97e86
    static_assert(!std::is_unsigned_v<T1>,                                     \
                  #ARITH_UNARY_OP "doesn't apply to unsigned types");          \
    return simd(ARITH_UNARY_OP(base_type::data()));                            \
  }

  __ESIMD_DEF_SIMD_ARITH_UNARY_OP(-)
  __ESIMD_DEF_SIMD_ARITH_UNARY_OP(+)
#undef __ESIMD_DEF_SIMD_ARITH_UNARY_OP
};

/// Covert from a simd object with element type \c From to a simd object with
/// element type \c To.
template <typename To, typename From, int N>
ESIMD_INLINE simd<To, N> convert(const simd<From, N> &val) {
  if constexpr (std::is_same_v<To, From>)
    return val;
  else
    return __builtin_convertvector(val.data(), detail::vector_type_t<To, N>);
}

#undef __ESIMD_DEF_RELOP
#undef __ESIMD_DEF_BITWISE_OP

/// Represents a simd mask.
template <int N> using simd_mask = detail::simd_mask_type<N>;

} // namespace esimd
} // namespace experimental
} // namespace intel
} // namespace ext
} // namespace sycl
} // __SYCL_INLINE_NAMESPACE(cl)

template <typename Ty, int N>
std::ostream &operator<<(std::ostream &OS, const __SEIEE::simd<Ty, N> &V)
#ifdef __SYCL_DEVICE_ONLY__
    ;
#else
{
  OS << "{";
  for (int I = 0; I < N; I++) {
    OS << V[I];
    if (I < N - 1)
      OS << ",";
  }
  OS << "}";
  return OS;
}
#endif // __SYCL_DEVICE_ONLY__<|MERGE_RESOLUTION|>--- conflicted
+++ resolved
@@ -102,11 +102,7 @@
   /// @}
 
 #define __ESIMD_DEF_SIMD_ARITH_UNARY_OP(ARITH_UNARY_OP)                        \
-<<<<<<< HEAD
-  template <class T1 = Ty> simd operator ARITH_UNARY_OP() {                    \
-=======
   template <class T1 = Ty> simd operator ARITH_UNARY_OP() const {              \
->>>>>>> 8cd97e86
     static_assert(!std::is_unsigned_v<T1>,                                     \
                   #ARITH_UNARY_OP "doesn't apply to unsigned types");          \
     return simd(ARITH_UNARY_OP(base_type::data()));                            \
