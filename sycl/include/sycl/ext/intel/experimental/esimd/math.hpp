--- conflicted
+++ resolved
@@ -1319,7 +1319,6 @@
   __ESIMD_NS::simd<float, N> a0;
   __ESIMD_NS::simd<float, N> a1;
   __ESIMD_NS::simd<float, N> atan2;
-<<<<<<< HEAD
 
   __ESIMD_NS::simd_mask<N> mask = (y >= 0.0f);
   a0.merge(detail::CONST_PI * 0.5f, detail::CONST_PI * 1.5f, mask);
@@ -1334,22 +1333,6 @@
   /* smallest such that 1.0+CONST_DBL_EPSILON != 1.0 */
   constexpr auto CONST_DBL_EPSILON = 0.00001f;
 
-=======
-
-  __ESIMD_NS::simd_mask<N> mask = (y >= 0.0f);
-  a0.merge(detail::CONST_PI * 0.5f, detail::CONST_PI * 1.5f, mask);
-  a1.merge(0, detail::CONST_PI * 2.0f, mask);
-
-  a1.merge(detail::CONST_PI, x < 0.0f);
-
-  __ESIMD_NS::simd<float, N> xy = x * y;
-  __ESIMD_NS::simd<float, N> x2 = x * x;
-  __ESIMD_NS::simd<float, N> y2 = y * y;
-
-  /* smallest such that 1.0+CONST_DBL_EPSILON != 1.0 */
-  constexpr auto CONST_DBL_EPSILON = 0.00001f;
-
->>>>>>> a74dcdaa
   a0 -= (xy / (y2 + x2 * 0.28f + CONST_DBL_EPSILON));
   a1 += (xy / (x2 + y2 * 0.28f + CONST_DBL_EPSILON));
 
@@ -1793,16 +1776,6 @@
 /// \param src1 random number used for rounding
 /// \return the converted value
 template <argument_type DstPrecision, int N, typename SrcType>
-<<<<<<< HEAD
-__ESIMD_API simd<typename SrndPrecisionTypeStorage<DstPrecision>::StorageT, N>
-srnd(simd<SrcType, N> src0, simd<SrcType, N> src1) {
-
-  using DstStorageT = typename SrndPrecisionTypeStorage<DstPrecision>::StorageT;
-  constexpr bool is_bf8_fp32 = (DstPrecision == argument_type::BF8) &&
-                               detail::is_fp_type<SrcType>::value;
-  constexpr bool is_hf16_fp32 = (DstPrecision == argument_type::FP16) &&
-                                detail::is_fp_type<SrcType>::value;
-=======
 __ESIMD_API
     __ESIMD_NS::simd<typename SrndPrecisionTypeStorage<DstPrecision>::StorageT,
                      N>
@@ -1813,7 +1786,6 @@
                                __ESIMD_DNS::is_fp_type<SrcType>::value;
   constexpr bool is_hf16_fp32 = (DstPrecision == argument_type::FP16) &&
                                 __ESIMD_DNS::is_fp_type<SrcType>::value;
->>>>>>> a74dcdaa
   constexpr bool is_bf8_hf16 = (DstPrecision == argument_type::BF8) &&
                                detail::is_hf_type<SrcType>::value;
 
