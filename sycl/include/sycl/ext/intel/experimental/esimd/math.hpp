--- conflicted
+++ resolved
@@ -97,11 +97,7 @@
 __ESIMD_API std::enable_if_t<
     !std::is_same<std::remove_const_t<T0>, std::remove_const_t<T1>>::value,
     simd<T0, SZ>>
-<<<<<<< HEAD
-esimd_abs(simd<T1, SZ> src0, int flag = saturation_off) {
-=======
 abs(simd<T1, SZ> src0, int flag = saturation_off) {
->>>>>>> 8cd97e86
   return detail::__esimd_abs_common_internal<T0, T1, SZ>(src0.data(), flag);
 }
 
@@ -132,12 +128,7 @@
 /// values: saturation_on/saturation_off.
 /// @return vector of absolute values.
 template <typename T1, int SZ>
-<<<<<<< HEAD
-ESIMD_NODEBUG ESIMD_INLINE simd<T1, SZ> esimd_abs(simd<T1, SZ> src0,
-                                                  int flag = saturation_off) {
-=======
 __ESIMD_API simd<T1, SZ> abs(simd<T1, SZ> src0, int flag = saturation_off) {
->>>>>>> 8cd97e86
   return detail::__esimd_abs_common_internal<T1, T1, SZ>(src0.data(), flag);
 }
 
@@ -167,20 +158,11 @@
 /// values: saturation_on/saturation_off.
 /// @return vector of shifted left values.
 template <typename T0, typename T1, int SZ, typename U>
-<<<<<<< HEAD
-ESIMD_NODEBUG ESIMD_INLINE
-    typename sycl::detail::enable_if_t<std::is_integral<T0>::value &&
-                                           std::is_integral<T1>::value &&
-                                           std::is_integral<U>::value,
-                                       simd<T0, SZ>>
-    esimd_shl(simd<T1, SZ> src0, U src1, int flag = saturation_off) {
-=======
 __ESIMD_API std::enable_if_t<std::is_integral<T0>::value &&
                                  std::is_integral<T1>::value &&
                                  std::is_integral<U>::value,
                              simd<T0, SZ>>
 shl(simd<T1, SZ> src0, U src1, int flag = saturation_off) {
->>>>>>> 8cd97e86
   using ComputationTy = detail::computation_type_t<decltype(src0), U>;
   typename detail::simd_type<ComputationTy>::type Src0 = src0;
   typename detail::simd_type<ComputationTy>::type Src1 = src1;
@@ -226,13 +208,8 @@
     detail::is_esimd_scalar<T0>::value && detail::is_esimd_scalar<T1>::value &&
         detail::is_esimd_scalar<T2>::value && std::is_integral<T0>::value &&
         std::is_integral<T1>::value && std::is_integral<T2>::value,
-<<<<<<< HEAD
-    typename sycl::detail::remove_const_t<T0>>
-esimd_shl(T1 src0, T2 src1, int flag = saturation_off) {
-=======
     std::remove_const_t<T0>>
 shl(T1 src0, T2 src1, int flag = saturation_off) {
->>>>>>> 8cd97e86
   using ComputationTy = detail::computation_type_t<T1, T2>;
   typename detail::simd_type<ComputationTy>::type Src0 = src0;
   typename detail::simd_type<ComputationTy>::type Src1 = src1;
@@ -251,20 +228,11 @@
 /// values: saturation_on/saturation_off.
 /// @return vector of shifted right values.
 template <typename T0, typename T1, int SZ, typename U>
-<<<<<<< HEAD
-ESIMD_NODEBUG ESIMD_INLINE
-    typename sycl::detail::enable_if_t<std::is_integral<T0>::value &&
-                                           std::is_integral<T1>::value &&
-                                           std::is_integral<U>::value,
-                                       simd<T0, SZ>>
-    esimd_shr(simd<T1, SZ> src0, U src1, int flag = saturation_off) {
-=======
 __ESIMD_API std::enable_if_t<std::is_integral<T0>::value &&
                                  std::is_integral<T1>::value &&
                                  std::is_integral<U>::value,
                              simd<T0, SZ>>
 shr(simd<T1, SZ> src0, U src1, int flag = saturation_off) {
->>>>>>> 8cd97e86
   using ComputationTy = detail::computation_type_t<decltype(src0), U>;
   typename detail::simd_type<ComputationTy>::type Src0 = src0;
   typename detail::simd_type<ComputationTy>::type Src1 = src1;
@@ -291,13 +259,8 @@
     detail::is_esimd_scalar<T0>::value && detail::is_esimd_scalar<T1>::value &&
         detail::is_esimd_scalar<T2>::value && std::is_integral<T0>::value &&
         std::is_integral<T1>::value && std::is_integral<T2>::value,
-<<<<<<< HEAD
-    typename sycl::detail::remove_const_t<T0>>
-esimd_shr(T1 src0, T2 src1, int flag = saturation_off) {
-=======
     std::remove_const_t<T0>>
 shr(T1 src0, T2 src1, int flag = saturation_off) {
->>>>>>> 8cd97e86
   using ComputationTy = detail::computation_type_t<T1, T2>;
   typename detail::simd_type<ComputationTy>::type Src0 = src0;
   typename detail::simd_type<ComputationTy>::type Src1 = src1;
@@ -314,16 +277,10 @@
 /// the input vector \p src0 shall be rotated.
 /// @return vector of rotated elements.
 template <typename T0, typename T1, int SZ>
-<<<<<<< HEAD
-ESIMD_NODEBUG ESIMD_INLINE typename sycl::detail::enable_if_t<
-    std::is_integral<T0>::value && std::is_integral<T1>::value, simd<T0, SZ>>
-esimd_rol(simd<T1, SZ> src0, simd<T1, SZ> src1) {
-=======
 __ESIMD_API
     std::enable_if_t<std::is_integral<T0>::value && std::is_integral<T1>::value,
                      simd<T0, SZ>>
     rol(simd<T1, SZ> src0, simd<T1, SZ> src1) {
->>>>>>> 8cd97e86
   return __esimd_rol<T0, T1, SZ>(src0.data(), src1.data());
 }
 
@@ -336,20 +293,11 @@
 /// @param src1 the number of bit positions the input vector shall be rotated.
 /// @return vector of rotated elements.
 template <typename T0, typename T1, int SZ, typename U>
-<<<<<<< HEAD
-ESIMD_NODEBUG ESIMD_INLINE
-    typename sycl::detail::enable_if_t<std::is_integral<T0>::value &&
-                                           std::is_integral<T1>::value &&
-                                           std::is_integral<U>::value,
-                                       simd<T0, SZ>>
-    esimd_rol(simd<T1, SZ> src0, U src1) {
-=======
 __ESIMD_API std::enable_if_t<std::is_integral<T0>::value &&
                                  std::is_integral<T1>::value &&
                                  std::is_integral<U>::value,
                              simd<T0, SZ>>
 rol(simd<T1, SZ> src0, U src1) {
->>>>>>> 8cd97e86
   using ComputationTy = detail::computation_type_t<decltype(src0), U>;
   typename detail::simd_type<ComputationTy>::type Src0 = src0;
   typename detail::simd_type<ComputationTy>::type Src1 = src1;
@@ -368,13 +316,8 @@
     detail::is_esimd_scalar<T0>::value && detail::is_esimd_scalar<T1>::value &&
         detail::is_esimd_scalar<T2>::value && std::is_integral<T0>::value &&
         std::is_integral<T1>::value && std::is_integral<T2>::value,
-<<<<<<< HEAD
-    typename sycl::detail::remove_const_t<T0>>
-esimd_rol(T1 src0, T2 src1) {
-=======
     std::remove_const_t<T0>>
 rol(T1 src0, T2 src1) {
->>>>>>> 8cd97e86
   using ComputationTy = detail::computation_type_t<T1, T2>;
   typename detail::simd_type<ComputationTy>::type Src0 = src0;
   typename detail::simd_type<ComputationTy>::type Src1 = src1;
@@ -391,16 +334,10 @@
 /// the input vector \p src0 shall be rotated.
 /// @return vector of rotated elements.
 template <typename T0, typename T1, int SZ>
-<<<<<<< HEAD
-ESIMD_NODEBUG ESIMD_INLINE typename sycl::detail::enable_if_t<
-    std::is_integral<T0>::value && std::is_integral<T1>::value, simd<T0, SZ>>
-esimd_ror(simd<T1, SZ> src0, simd<T1, SZ> src1) {
-=======
 __ESIMD_API
     std::enable_if_t<std::is_integral<T0>::value && std::is_integral<T1>::value,
                      simd<T0, SZ>>
     ror(simd<T1, SZ> src0, simd<T1, SZ> src1) {
->>>>>>> 8cd97e86
   return __esimd_ror<T0, T1, SZ>(src0.data(), src1.data());
 }
 
@@ -413,20 +350,11 @@
 /// @param src1 the number of bit positions the input vector shall be rotated.
 /// @return vector of rotated elements.
 template <typename T0, typename T1, int SZ, typename U>
-<<<<<<< HEAD
-ESIMD_NODEBUG ESIMD_INLINE
-    typename sycl::detail::enable_if_t<std::is_integral<T0>::value &&
-                                           std::is_integral<T1>::value &&
-                                           std::is_integral<U>::value,
-                                       simd<T0, SZ>>
-    esimd_ror(simd<T1, SZ> src0, U src1) {
-=======
 __ESIMD_API std::enable_if_t<std::is_integral<T0>::value &&
                                  std::is_integral<T1>::value &&
                                  std::is_integral<U>::value,
                              simd<T0, SZ>>
 ror(simd<T1, SZ> src0, U src1) {
->>>>>>> 8cd97e86
   using ComputationTy = detail::computation_type_t<decltype(src0), U>;
   typename detail::simd_type<ComputationTy>::type Src0 = src0;
   typename detail::simd_type<ComputationTy>::type Src1 = src1;
@@ -445,13 +373,8 @@
     detail::is_esimd_scalar<T0>::value && detail::is_esimd_scalar<T1>::value &&
         detail::is_esimd_scalar<T2>::value && std::is_integral<T0>::value &&
         std::is_integral<T1>::value && std::is_integral<T2>::value,
-<<<<<<< HEAD
-    typename sycl::detail::remove_const_t<T0>>
-esimd_ror(T1 src0, T2 src1) {
-=======
     std::remove_const_t<T0>>
 ror(T1 src0, T2 src1) {
->>>>>>> 8cd97e86
   using ComputationTy = detail::computation_type_t<T1, T2>;
   typename detail::simd_type<ComputationTy>::type Src0 = src0;
   typename detail::simd_type<ComputationTy>::type Src1 = src1;
@@ -470,20 +393,11 @@
 /// values: saturation_on/saturation_off.
 /// @return vector of shifted elements.
 template <typename T0, typename T1, int SZ, typename U>
-<<<<<<< HEAD
-ESIMD_NODEBUG ESIMD_INLINE
-    typename sycl::detail::enable_if_t<std::is_integral<T0>::value &&
-                                           std::is_integral<T1>::value &&
-                                           std::is_integral<U>::value,
-                                       simd<T0, SZ>>
-    esimd_lsr(simd<T1, SZ> src0, U src1, int flag = saturation_off) {
-=======
 __ESIMD_API std::enable_if_t<std::is_integral<T0>::value &&
                                  std::is_integral<T1>::value &&
                                  std::is_integral<U>::value,
                              simd<T0, SZ>>
 lsr(simd<T1, SZ> src0, U src1, int flag = saturation_off) {
->>>>>>> 8cd97e86
   using IntermedTy = detail::computation_type_t<T1, T1>;
   typedef typename std::make_unsigned<IntermedTy>::type ComputationTy;
   simd<ComputationTy, SZ> Src0 = src0;
@@ -510,13 +424,8 @@
     detail::is_esimd_scalar<T0>::value && detail::is_esimd_scalar<T1>::value &&
         detail::is_esimd_scalar<T2>::value && std::is_integral<T0>::value &&
         std::is_integral<T1>::value && std::is_integral<T2>::value,
-<<<<<<< HEAD
-    typename sycl::detail::remove_const_t<T0>>
-esimd_lsr(T1 src0, T2 src1, int flag = saturation_off) {
-=======
     std::remove_const_t<T0>>
 lsr(T1 src0, T2 src1, int flag = saturation_off) {
->>>>>>> 8cd97e86
   using ComputationTy = detail::computation_type_t<T1, T2>;
   typename detail::simd_type<ComputationTy>::type Src0 = src0;
   typename detail::simd_type<ComputationTy>::type Src1 = src1;
@@ -535,20 +444,11 @@
 /// values: saturation_on/saturation_off.
 /// @return vector of shifted elements.
 template <typename T0, typename T1, int SZ, typename U>
-<<<<<<< HEAD
-ESIMD_NODEBUG ESIMD_INLINE
-    typename sycl::detail::enable_if_t<std::is_integral<T0>::value &&
-                                           std::is_integral<T1>::value &&
-                                           std::is_integral<U>::value,
-                                       simd<T0, SZ>>
-    esimd_asr(simd<T1, SZ> src0, U src1, int flag = saturation_off) {
-=======
 __ESIMD_API std::enable_if_t<std::is_integral<T0>::value &&
                                  std::is_integral<T1>::value &&
                                  std::is_integral<U>::value,
                              simd<T0, SZ>>
 asr(simd<T1, SZ> src0, U src1, int flag = saturation_off) {
->>>>>>> 8cd97e86
   using IntermedTy = detail::computation_type_t<T1, T1>;
   typedef typename std::make_signed<IntermedTy>::type ComputationTy;
   simd<ComputationTy, SZ> Src0 = src0;
@@ -575,13 +475,8 @@
     detail::is_esimd_scalar<T0>::value && detail::is_esimd_scalar<T1>::value &&
         detail::is_esimd_scalar<T2>::value && std::is_integral<T0>::value &&
         std::is_integral<T1>::value && std::is_integral<T2>::value,
-<<<<<<< HEAD
-    typename sycl::detail::remove_const_t<T0>>
-esimd_asr(T1 src0, T2 src1, int flag = saturation_off) {
-=======
     std::remove_const_t<T0>>
 asr(T1 src0, T2 src1, int flag = saturation_off) {
->>>>>>> 8cd97e86
   using ComputationTy = detail::computation_type_t<T1, T2>;
   typename detail::simd_type<ComputationTy>::type Src0 = src0;
   typename detail::simd_type<ComputationTy>::type Src1 = src1;
@@ -593,21 +488,12 @@
 #ifndef ESIMD_HAS_LONG_LONG
 // use mulh instruction for high half
 template <typename T0, typename T1, typename U, int SZ>
-<<<<<<< HEAD
-ESIMD_NODEBUG ESIMD_INLINE
-    typename sycl::detail::enable_if_t<detail::is_dword_type<T0>::value &&
-                                           detail::is_dword_type<T1>::value &&
-                                           detail::is_dword_type<U>::value,
-                                       simd<T0, SZ>>
-    esimd_imul(simd<T0, SZ> &rmd, simd<T1, SZ> src0, U src1) {
-=======
 ESIMD_NODEBUG
     ESIMD_INLINE std::enable_if_t<detail::is_dword_type<T0>::value &&
                                       detail::is_dword_type<T1>::value &&
                                       detail::is_dword_type<U>::value,
                                   simd<T0, SZ>>
     imul(simd<T0, SZ> &rmd, simd<T1, SZ> src0, U src1) {
->>>>>>> 8cd97e86
   using ComputationTy = detail::computation_type_t<decltype(src0), U>;
   typename detail::simd_type<ComputationTy>::type Src0 = src0;
   typename detail::simd_type<ComputationTy>::type Src1 = src1;
@@ -623,19 +509,11 @@
 // We need to special case SZ==1 to avoid "error: when select size is 1, the
 // stride must also be 1" on the selects.
 template <typename T0, typename T1, typename U, int SZ>
-<<<<<<< HEAD
-ESIMD_NODEBUG ESIMD_INLINE typename sycl::detail::enable_if_t<
-    detail::is_dword_type<T0>::value && detail::is_dword_type<T1>::value &&
-        detail::is_dword_type<U>::value && SZ == 1,
-    simd<T0, SZ>>
-esimd_imul(simd<T0, SZ> &rmd, simd<T1, SZ> src0, U src1) {
-=======
 __ESIMD_API std::enable_if_t<detail::is_dword_type<T0>::value &&
                                  detail::is_dword_type<T1>::value &&
                                  detail::is_dword_type<U>::value && SZ == 1,
                              simd<T0, SZ>>
 imul(simd<T0, SZ> &rmd, simd<T1, SZ> src0, U src1) {
->>>>>>> 8cd97e86
   using ComputationTy = detail::computation_type_t<decltype(rmd), long long>;
   ComputationTy Product = convert<long long>(src0);
   Product *= src1;
@@ -644,19 +522,11 @@
 }
 
 template <typename T0, typename T1, typename U, int SZ>
-<<<<<<< HEAD
-ESIMD_NODEBUG ESIMD_INLINE typename sycl::detail::enable_if_t<
-    detail::is_dword_type<T0>::value && detail::is_dword_type<T1>::value &&
-        detail::is_dword_type<U>::value && SZ != 1,
-    simd<T0, SZ>>
-esimd_imul(simd<T0, SZ> &rmd, simd<T1, SZ> src0, U src1) {
-=======
 __ESIMD_API std::enable_if_t<detail::is_dword_type<T0>::value &&
                                  detail::is_dword_type<T1>::value &&
                                  detail::is_dword_type<U>::value && SZ != 1,
                              simd<T0, SZ>>
 imul(simd<T0, SZ> &rmd, simd<T1, SZ> src0, U src1) {
->>>>>>> 8cd97e86
   using ComputationTy = detail::computation_type_t<decltype(rmd), long long>;
   ComputationTy Product = convert<long long>(src0);
   Product *= src1;
@@ -815,11 +685,7 @@
                             int flag = saturation_off) {
   if constexpr (std::is_floating_point<T>::value) {
     auto Result = __esimd_fmax<T, SZ>(src0.data(), src1.data());
-<<<<<<< HEAD
-    Result = (flag == saturation_off) ? Result : __esimd_satf<T, T, SZ>(Result);
-=======
     Result = (flag == saturation_off) ? Result : __esimd_sat<T, T, SZ>(Result);
->>>>>>> 8cd97e86
     return simd<T, SZ>(Result);
   } else if constexpr (std::is_unsigned<T>::value) {
     auto Result = __esimd_umax<T, SZ>(src0.data(), src1.data());
@@ -902,11 +768,7 @@
                             int flag = saturation_off) {
   if constexpr (std::is_floating_point<T>::value) {
     auto Result = __esimd_fmin<T, SZ>(src0.data(), src1.data());
-<<<<<<< HEAD
-    Result = (flag == saturation_off) ? Result : __esimd_satf<T, T, SZ>(Result);
-=======
     Result = (flag == saturation_off) ? Result : __esimd_sat<T, T, SZ>(Result);
->>>>>>> 8cd97e86
     return simd<T, SZ>(Result);
   } else if constexpr (std::is_unsigned<T>::value) {
     auto Result = __esimd_umin<T, SZ>(src0.data(), src1.data());
@@ -1474,11 +1336,7 @@
   simd<DT1, SZ> Src2 = src2;
   simd<DT1, SZ> Src3 = src3;
 
-<<<<<<< HEAD
-  return __esimd_bfins<DT1>(Src0.data(), Src1.data(), Src2.data(), Src3.data());
-=======
   return __esimd_bfi<DT1>(Src0.data(), Src1.data(), Src2.data(), Src3.data());
->>>>>>> 8cd97e86
 }
 
 template <typename T0, typename T1, typename T2, typename T3, typename T4>
@@ -1504,11 +1362,7 @@
   simd<DT1, SZ> Src1 = src1;
   simd<DT1, SZ> Src2 = src2;
 
-<<<<<<< HEAD
-  return __esimd_bfext<DT1>(Src0.data(), Src1.data(), Src2.data());
-=======
   return __esimd_sbfe<DT1>(Src0.data(), Src1.data(), Src2.data());
->>>>>>> 8cd97e86
 }
 
 template <typename T0, typename T1, typename T2, typename T3>
@@ -1714,16 +1568,9 @@
 // asin
 
 template <typename T, int SZ>
-<<<<<<< HEAD
-ESIMD_NODEBUG ESIMD_INLINE
-    typename sycl::detail::enable_if_t<std::is_floating_point<T>::value,
-                                       simd<T, SZ>>
-    esimd_asin(simd<T, SZ> src0, int flag = saturation_off) {
-=======
 ESIMD_NODEBUG
     ESIMD_INLINE std::enable_if_t<std::is_floating_point<T>::value, simd<T, SZ>>
     asin(simd<T, SZ> src0, int flag = saturation_off) {
->>>>>>> 8cd97e86
   simd_mask<SZ> Neg = src0 < T(0.0);
 
   simd<T, SZ> Result =
@@ -1773,41 +1620,22 @@
 #undef ESIMD_INTRINSIC_DEF
 
 template <int N>
-<<<<<<< HEAD
-ESIMD_NODEBUG ESIMD_INLINE
-    typename sycl::detail::enable_if_t<(N == 8 || N == 16 || N == 32), uint>
-    esimd_pack_mask(simd_mask<N> src0) {
-=======
 ESIMD_NODEBUG
     ESIMD_INLINE std::enable_if_t<(N == 8 || N == 16 || N == 32), uint>
     pack_mask(simd_mask<N> src0) {
->>>>>>> 8cd97e86
   return __esimd_pack_mask<N>(src0.data());
 }
 
 template <int N>
-<<<<<<< HEAD
-ESIMD_NODEBUG ESIMD_INLINE
-    typename sycl::detail::enable_if_t<(N == 8 || N == 16 || N == 32),
-                                       simd_mask<N>>
-    esimd_unpack_mask(uint src0) {
-=======
 ESIMD_NODEBUG
     ESIMD_INLINE std::enable_if_t<(N == 8 || N == 16 || N == 32), simd_mask<N>>
     unpack_mask(uint src0) {
->>>>>>> 8cd97e86
   return __esimd_unpack_mask<N>(src0);
 }
 
 template <int N>
-<<<<<<< HEAD
-ESIMD_NODEBUG ESIMD_INLINE
-    typename sycl::detail::enable_if_t<(N != 8 && N != 16 && N < 32), uint>
-    esimd_pack_mask(simd_mask<N> src0) {
-=======
 __ESIMD_API std::enable_if_t<(N != 8 && N != 16 && N < 32), uint>
 pack_mask(simd_mask<N> src0) {
->>>>>>> 8cd97e86
   simd_mask<(N < 8 ? 8 : N < 16 ? 16 : 32)> src_0 = 0;
   src_0.template select<N, 1>() = src0.template bit_cast_view<ushort>();
   return esimd::pack_mask(src_0);
@@ -2220,15 +2048,9 @@
 
   mask = (x < 0);
   v_y0 = mask[0] ? ESIMD_CONST_PI : 0;
-<<<<<<< HEAD
-  v_distance = esimd_sqrt<float>(x * x + y * y);
-  mask = (esimd_abs<float>(y) < 0.000001f);
-  atan2.merge(v_y0, (2 * esimd_atan((v_distance - x) / y)), mask);
-=======
   v_distance = esimd::sqrt<float>(x * x + y * y);
   mask = (esimd::abs<float>(y) < 0.000001f);
   atan2.merge(v_y0, (2 * esimd::atan((v_distance - x) / y)), mask);
->>>>>>> 8cd97e86
   if (flags & saturation_on)
     atan2 = esimd::saturate<float>(atan2);
 
@@ -2539,19 +2361,11 @@
   template <typename... T>
   simd<T0, SZ> operator()(simd<T1, SZ> v1, simd<T1, SZ> v2) {
     if constexpr (std::is_floating_point<T1>::value) {
-<<<<<<< HEAD
-      return __esimd_reduced_fmax<T1, SZ>(v1.data(), v2.data());
-    } else if constexpr (std::is_unsigned<T1>::value) {
-      return __esimd_reduced_umax<T1, SZ>(v1.data(), v2.data());
-    } else {
-      return __esimd_reduced_smax<T1, SZ>(v1.data(), v2.data());
-=======
       return __esimd_fmax<T1, SZ>(v1.data(), v2.data());
     } else if constexpr (std::is_unsigned<T1>::value) {
       return __esimd_umax<T1, SZ>(v1.data(), v2.data());
     } else {
       return __esimd_smax<T1, SZ>(v1.data(), v2.data());
->>>>>>> 8cd97e86
     }
   }
 };
@@ -2560,19 +2374,11 @@
   template <typename... T>
   simd<T0, SZ> operator()(simd<T1, SZ> v1, simd<T1, SZ> v2) {
     if constexpr (std::is_floating_point<T1>::value) {
-<<<<<<< HEAD
-      return __esimd_reduced_fmin<T1, SZ>(v1.data(), v2.data());
-    } else if constexpr (std::is_unsigned<T1>::value) {
-      return __esimd_reduced_umin<T1, SZ>(v1.data(), v2.data());
-    } else {
-      return __esimd_reduced_smin<T1, SZ>(v1.data(), v2.data());
-=======
       return __esimd_fmin<T1, SZ>(v1.data(), v2.data());
     } else if constexpr (std::is_unsigned<T1>::value) {
       return __esimd_umin<T1, SZ>(v1.data(), v2.data());
     } else {
       return __esimd_smin<T1, SZ>(v1.data(), v2.data());
->>>>>>> 8cd97e86
     }
   }
 };
@@ -2634,11 +2440,7 @@
 };
 
 template <typename T0, typename T1, int SZ>
-<<<<<<< HEAD
-ESIMD_INLINE ESIMD_NODEBUG T0 esimd_sum(simd<T1, SZ> v) {
-=======
 ESIMD_INLINE ESIMD_NODEBUG T0 sum(simd<T1, SZ> v) {
->>>>>>> 8cd97e86
   using TT = detail::computation_type_t<simd<T1, SZ>>;
   using RT = typename TT::element_type;
   T0 retv = reduce<RT, T1, SZ, esimd_apply_sum>(v);
@@ -2646,11 +2448,7 @@
 }
 
 template <typename T0, typename T1, int SZ>
-<<<<<<< HEAD
-ESIMD_INLINE ESIMD_NODEBUG T0 esimd_prod(simd<T1, SZ> v) {
-=======
 ESIMD_INLINE ESIMD_NODEBUG T0 prod(simd<T1, SZ> v) {
->>>>>>> 8cd97e86
   using TT = detail::computation_type_t<simd<T1, SZ>>;
   using RT = typename TT::element_type;
   T0 retv = reduce<RT, T1, SZ, esimd_apply_prod>(v);
@@ -2684,12 +2482,7 @@
   }
 }
 
-<<<<<<< HEAD
-template <typename T, int N>
-simd<T, N> esimd_dp4(simd<T, N> v1, simd<T, N> v2) {
-=======
 template <typename T, int N> simd<T, N> dp4(simd<T, N> v1, simd<T, N> v2) {
->>>>>>> 8cd97e86
   auto retv = __esimd_dp4<T, N>(v1.data(), v2.data());
   return retv;
 }
@@ -2703,12 +2496,7 @@
 /// \param src0 vector of float32 values.
 /// \return vector of converted bf16 values.
 template <int N>
-<<<<<<< HEAD
-ESIMD_INLINE ESIMD_NODEBUG simd<bfloat16, N>
-convert_to_bf16(simd<float, N> src0) {
-=======
 __ESIMD_API simd<bfloat16, N> convert_to_bf16(simd<float, N> src0) {
->>>>>>> 8cd97e86
   return __esimd_bf_cvt<N>(src0.data());
 }
 
@@ -2728,12 +2516,7 @@
 /// \param src0 vector of bf16 values.
 /// \return vector of converted float32 values.
 template <int N>
-<<<<<<< HEAD
-ESIMD_INLINE ESIMD_NODEBUG simd<float, N>
-convert_from_bf16(simd<bfloat16, N> src0) {
-=======
 __ESIMD_API simd<float, N> convert_from_bf16(simd<bfloat16, N> src0) {
->>>>>>> 8cd97e86
   return __esimd_bf_cvt<N>(src0.data());
 }
 
@@ -3154,12 +2937,8 @@
 #else
   simd<T, N> result =
       __esimd_dpas2<src1_precision, src2_precision, systolic_depth,
-<<<<<<< HEAD
-                    repeat_count, T, T1, T2, N, N1, N2>(src1.data(), src2.data());
-=======
                     repeat_count, T, T1, T2, N, N1, N2>(src1.data(),
                                                         src2.data());
->>>>>>> 8cd97e86
 #endif // __SYCL_DEVICE_ONLY__
 
   if (flag != GENX_SAT)
@@ -3232,14 +3011,6 @@
 #if defined(__SYCL_DEVICE_ONLY__)
   int dpas_info = (repeat_count << 24) + (systolic_depth << 16) +
                   (((int)src2_precision + 1) << 8) + ((int)src1_precision + 1);
-<<<<<<< HEAD
-  simd<T, N> result =
-      __esimd_dpasw<T, T1, T2, N, N1, N2>(src0.data(), src1.data(), src2.data(), dpas_info);
-#else
-  simd<T, N> result =
-      __esimd_dpasw<src1_precision, src2_precision, systolic_depth,
-                    repeat_count, T, T1, T2, N, N1, N2>(src0.data(), src1.data(), src2.data());
-=======
   simd<T, N> result = __esimd_dpasw<T, T1, T2, N, N1, N2>(
       src0.data(), src1.data(), src2.data(), dpas_info);
 #else
@@ -3247,7 +3018,6 @@
       __esimd_dpasw<src1_precision, src2_precision, systolic_depth,
                     repeat_count, T, T1, T2, N, N1, N2>(
           src0.data(), src1.data(), src2.data());
->>>>>>> 8cd97e86
 #endif // __SYCL_DEVICE_ONLY__
 
   if (flag != GENX_SAT)
@@ -3323,12 +3093,8 @@
 #else
   simd<T, N> result =
       __esimd_dpasw2<src1_precision, src2_precision, systolic_depth,
-<<<<<<< HEAD
-                     repeat_count, T, T1, T2, N, N1, N2>(src1.data(), src2.data());
-=======
                      repeat_count, T, T1, T2, N, N1, N2>(src1.data(),
                                                          src2.data());
->>>>>>> 8cd97e86
 #endif // __SYCL_DEVICE_ONLY__
 
   if (flag != GENX_SAT)
