// INTEL_CUSTOMIZATION
//
// Modifications, Copyright (C) 2021 Intel Corporation
//
// This software and the related documents are Intel copyrighted materials, and
// your use of them is governed by the express license under which they were
// provided to you ("License"). Unless the License provides otherwise, you may not
// use, modify, copy, publish, distribute, disclose or transmit this software or
// the related documents without Intel's prior written permission.
//
// This software and the related documents are provided as is, with no express
// or implied warranties, other than those that are expressly stated in the
// License.
//
// end INTEL_CUSTOMIZATION
//==----------------- util.hpp - DPC++ Explicit SIMD API  ------------------==//
//
// Part of the LLVM Project, under the Apache License v2.0 with LLVM Exceptions.
// See https://llvm.org/LICENSE.txt for license information.
// SPDX-License-Identifier: Apache-2.0 WITH LLVM-exception
//
//===----------------------------------------------------------------------===//
// Utility functions used for implementing experimental Explicit SIMD APIs.
//===----------------------------------------------------------------------===//

#pragma once

/// @cond ESIMD_DETAIL

#include <sycl/ext/intel/esimd/detail/util.hpp>

__SYCL_INLINE_NAMESPACE(cl) {
<<<<<<< HEAD
/* INTEL_CUSTOMIZATION */
/* INTEL_FEATURE_ESIMD_EMBARGO */
constexpr unsigned int roundUpNextMultiple(unsigned int N, unsigned int M) {
  return ((N + M - 1) / M) * M;
}
/* end INTEL_FEATURE_ESIMD_EMBARGO */
/* end INTEL_CUSTOMIZATION */

namespace __ESIMD_EDNS {

template <unsigned int N, unsigned int M>
constexpr unsigned int roundUpNextMultiple() {
  return ((N + M - 1) / M) * M;
}
=======
namespace __ESIMD_EDNS {

template <unsigned int N, unsigned int M>
constexpr unsigned int roundUpNextMultiple() {
  return ((N + M - 1) / M) * M;
}
>>>>>>> a74dcdaa

/* INTEL_CUSTOMIZATION */
/* INTEL_FEATURE_ESIMD_EMBARGO */

template <typename T>
struct is_hf_type
    : std::integral_constant<
          bool, std::is_same<__ESIMD_DNS::half,
                             typename sycl::detail::remove_const_t<T>>::value> {
};

template <typename T, int N>
struct is_hf_type<__ESIMD_DNS::raw_vector_type<T, N>> {
  static const bool value = is_hf_type<T>::value;
};

template <typename T, int N> struct is_hf_type<__ESIMD_NS::simd<T, N>> {
  static const bool value = is_hf_type<T>::value;
};

/// Compile-time checks if first template parameter is equal for any other
template <typename...> struct is_one_of {
  static constexpr bool value = false;
};

template <typename Checked, typename First, typename... Other>
struct is_one_of<Checked, First, Other...> {
  static constexpr bool value =
      std::is_same<typename std::remove_const<Checked>::type,
                   typename std::remove_const<First>::type>::value ||
      is_one_of<Checked, Other...>::value;
};
template <typename Checked, typename... T>
inline constexpr bool is_one_of_v = is_one_of<Checked, T...>::value;

/// Compile-time checks if compile-time known  element of enum class is equal
/// for any other compile-time known elements of enum
template <typename enumClass, enumClass... E> struct is_one_of_enum {
  static constexpr bool value = false;
};

template <typename enumClass, enumClass Checked, enumClass First,
          enumClass... Else>
struct is_one_of_enum<enumClass, Checked, First, Else...> {
  static constexpr bool value =
      (Checked == First) || is_one_of_enum<enumClass, Checked, Else...>::value;
};
template <typename enumClass, enumClass... T>
inline constexpr bool is_one_of_enum_v = is_one_of_enum<enumClass, T...>::value;

/* end INTEL_FEATURE_ESIMD_EMBARGO */
/* end INTEL_CUSTOMIZATION */

} // namespace __ESIMD_EDNS
} // __SYCL_INLINE_NAMESPACE(cl)

/// @endcond ESIMD_DETAIL<|MERGE_RESOLUTION|>--- conflicted
+++ resolved
@@ -30,29 +30,12 @@
 #include <sycl/ext/intel/esimd/detail/util.hpp>
 
 __SYCL_INLINE_NAMESPACE(cl) {
-<<<<<<< HEAD
-/* INTEL_CUSTOMIZATION */
-/* INTEL_FEATURE_ESIMD_EMBARGO */
-constexpr unsigned int roundUpNextMultiple(unsigned int N, unsigned int M) {
-  return ((N + M - 1) / M) * M;
-}
-/* end INTEL_FEATURE_ESIMD_EMBARGO */
-/* end INTEL_CUSTOMIZATION */
-
 namespace __ESIMD_EDNS {
 
 template <unsigned int N, unsigned int M>
 constexpr unsigned int roundUpNextMultiple() {
   return ((N + M - 1) / M) * M;
 }
-=======
-namespace __ESIMD_EDNS {
-
-template <unsigned int N, unsigned int M>
-constexpr unsigned int roundUpNextMultiple() {
-  return ((N + M - 1) / M) * M;
-}
->>>>>>> a74dcdaa
 
 /* INTEL_CUSTOMIZATION */
 /* INTEL_FEATURE_ESIMD_EMBARGO */
