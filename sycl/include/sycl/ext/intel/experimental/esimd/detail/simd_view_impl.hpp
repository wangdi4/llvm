//==------------ - simd_view_impl.hpp - DPC++ Explicit SIMD API   ----------==//
//
// Part of the LLVM Project, under the Apache License v2.0 with LLVM Exceptions.
// See https://llvm.org/LICENSE.txt for license information.
// SPDX-License-Identifier: Apache-2.0 WITH LLVM-exception
//
//===----------------------------------------------------------------------===//
// Implementation detail of Explicit SIMD vector view class.
//===----------------------------------------------------------------------===//

#pragma once

#include <sycl/ext/intel/experimental/esimd/detail/intrin.hpp>
#include <sycl/ext/intel/experimental/esimd/detail/types.hpp>

__SYCL_INLINE_NAMESPACE(cl) {
namespace sycl {
namespace ext {
namespace intel {
namespace experimental {
namespace esimd {
namespace detail {

/// The simd_view base class.
/// It is an internal class implementing basic functionality of simd_view.
///
/// \ingroup sycl_esimd
<<<<<<< HEAD
template <typename BaseTy, typename RegionTy> class simd_view_impl {
=======
template <typename BaseTy,
          typename RegionTy =
              region1d_t<typename BaseTy::element_type, BaseTy::length, 1>>
class simd_view_impl {
>>>>>>> 8cd97e86
  using Derived = simd_view<BaseTy, RegionTy>;
  template <typename, int, class, class> friend class simd_obj_impl;
  template <typename, int> friend class simd;
  template <typename, typename> friend class simd_view_impl;
  template <typename, int> friend class simd_mask_impl;

public:
  static_assert(is_simd_obj_impl_derivative_v<BaseTy>);
  // Deduce the corresponding value type from its region type.
  using ShapeTy = typename shape_type<RegionTy>::type;
  static constexpr int length = ShapeTy::Size_x * ShapeTy::Size_y;

  using base_type = BaseTy;
  template <typename ElT, int N>
  using get_simd_t = construct_a_simd_type_t<base_type, ElT, N>;

  /// The region type of this class.
  using region_type = RegionTy;

  /// The element type of this class, which could be different from the element
  /// type of the base object type.
  using element_type = typename ShapeTy::element_type;

  /// The simd type if reading the object.
  using value_type = get_simd_t<element_type, length>;

  /// The underlying builtin vector type backing the value read from the object.
  using vector_type = vector_type_t<element_type, length>;

private:
  Derived &cast_this_to_derived() { return reinterpret_cast<Derived &>(*this); }

protected:
  /// @{
  /// Constructors.
  simd_view_impl(BaseTy &Base, RegionTy Region)
      : M_base(Base), M_region(Region) {}
  simd_view_impl(BaseTy &&Base, RegionTy Region)
      : M_base(Base), M_region(Region) {}
<<<<<<< HEAD
=======

  simd_view_impl(BaseTy &Base) : M_base(Base), M_region(RegionTy(0)) {}
>>>>>>> 8cd97e86
  /// @}
public:
  // Default copy and move constructors.
  simd_view_impl(const simd_view_impl &Other) = default;
  simd_view_impl(simd_view_impl &&Other) = default;

  /// Implicit conversion to simd type.
  template <typename ToTy, class T = BaseTy,
            class = std::enable_if_t<is_simd_type_v<T>>>
  inline operator simd<ToTy, length>() const {
    if constexpr (std::is_same_v<element_type, ToTy>)
      return read();
    else
      return convert<ToTy, element_type, length>(read());
  }

  /// Implicit conversion to simd_mask_impl type, if element type is compatible.
  template <class T = BaseTy, class = std::enable_if_t<is_simd_mask_type_v<T>>>
  inline operator simd_mask_type<length>() const {
    return read();
  }

  /// @{
  /// Region accessors.
  static constexpr bool is1D() { return !ShapeTy::Is_2D; }
  static constexpr bool is2D() { return ShapeTy::Is_2D; }
  static constexpr int getSizeX() { return ShapeTy::Size_x; }
  static constexpr int getStrideX() { return ShapeTy::Stride_x; }
  static constexpr int getSizeY() { return ShapeTy::Size_y; }
  static constexpr int getStrideY() { return ShapeTy::Stride_y; }

  constexpr uint16_t getOffsetX() const {
    return getTopRegion(M_region).M_offset_x;
  }

  constexpr uint16_t getOffsetY() const {
    return getTopRegion(M_region).M_offset_y;
  }
  /// @}

  /// Read the object.
  value_type read() const {
    using BT = typename BaseTy::element_type;
    constexpr int BN = BaseTy::length;
    return value_type{readRegion<BT, BN>(M_base.data(), M_region)};
  }

  typename value_type::vector_type data() const { return read().data(); }

  /// Write to this object.
  Derived &write(const value_type &Val) {
    M_base.writeRegion(M_region, Val.data());
    return cast_this_to_derived();
  }

  /// @{
  /// Whole region update with predicates.
  void merge(const value_type &Val, const simd_mask_type<length> &Mask) {
    merge(Val, read(), Mask);
  }

  void merge(const value_type &Val1, value_type Val2,
             const simd_mask_type<length> &Mask) {
    Val2.merge(Val1, Mask);
    write(Val2.read());
  }
  /// @}

  /// View this object in a different element type.
  template <typename EltTy> auto bit_cast_view() {
    using TopRegionTy = detail::compute_format_type_t<Derived, EltTy>;
    using NewRegionTy = std::pair<TopRegionTy, RegionTy>;
    using RetTy = simd_view<BaseTy, NewRegionTy>;
    TopRegionTy TopReg(0);
    return RetTy{this->M_base, std::make_pair(TopReg, M_region)};
  }

  template <typename EltTy>
  __SYCL_DEPRECATED("use simd_view::bit_cast_view.")
  auto format() {
    return bit_cast_view<EltTy>();
  }

  /// View as a 2-dimensional simd_view.
  template <typename EltTy, int Height, int Width> auto bit_cast_view() {
    using TopRegionTy =
        detail::compute_format_type_2d_t<Derived, EltTy, Height, Width>;
    using NewRegionTy = std::pair<TopRegionTy, RegionTy>;
    using RetTy = simd_view<BaseTy, NewRegionTy>;
    TopRegionTy TopReg(0, 0);
    return RetTy{this->M_base, std::make_pair(TopReg, M_region)};
  }

  template <typename EltTy, int Height, int Width>
  __SYCL_DEPRECATED("use simd_view::bit_cast_view.")
  auto format() {
    return bit_cast_view<EltTy, Height, Width>();
  }

  /// 1D region select, apply a region on top of this object.
  ///
  /// \param Size is the number of elements to be selected.
  /// \tparam Stride is the element distance between two consecutive elements.
  /// \param Offset is the starting element offset.
  /// \return the representing region object.
  template <int Size, int Stride, typename T = Derived,
            typename = sycl::detail::enable_if_t<T::is1D()>>
  auto select(uint16_t Offset = 0) {
    using TopRegionTy = region1d_t<element_type, Size, Stride>;
    using NewRegionTy = std::pair<TopRegionTy, RegionTy>;
    using RetTy = simd_view<BaseTy, NewRegionTy>;
    TopRegionTy TopReg(Offset);
    return RetTy{this->M_base, std::make_pair(TopReg, M_region)};
  }

  /// 2D region select, apply a region on top of this object.
  ///
  /// \tparam SizeX is the number of elements to be selected in X-dimension.
  /// \tparam StrideX is the element distance between two consecutive elements
  /// in X-dimension.
  /// \tparam SizeY is the number of elements to be selected in Y-dimension.
  /// \tparam StrideY is the element distance between two consecutive elements
  /// Y-dimension.
  /// \param OffsetX is the starting element offset in X-dimension.
  /// \param OffsetY is the starting element offset in Y-dimension.
  /// \return the representing region object.
  template <int SizeY, int StrideY, int SizeX, int StrideX,
            typename T = Derived,
            typename = sycl::detail::enable_if_t<T::is2D()>>
  auto select(uint16_t OffsetY = 0, uint16_t OffsetX = 0) {
    using TopRegionTy =
        region2d_t<element_type, SizeY, StrideY, SizeX, StrideX>;
    using NewRegionTy = std::pair<TopRegionTy, RegionTy>;
    using RetTy = simd_view<BaseTy, NewRegionTy>;
    TopRegionTy TopReg(OffsetY, OffsetX);
    return RetTy{this->M_base, std::make_pair(TopReg, M_region)};
  }
#define __ESIMD_DEF_SIMD_VIEW_IMPL_OPASSIGN(BINOP, OPASSIGN, COND)             \
                                                                               \
  /* OPASSIGN simd_obj_impl */                                                 \
  template <class T1, int N1, class SimdT1, class T = element_type,            \
            class SimdT = BaseTy,                                              \
            class =                                                            \
                std::enable_if_t<(is_simd_type_v<SimdT> ==                     \
                                  is_simd_type_v<SimdT1>)&&(N1 == length) &&   \
                                 COND>>                                        \
  Derived &operator OPASSIGN(const simd_obj_impl<T1, N1, SimdT1> &RHS) {       \
    auto Res = read() BINOP RHS;                                               \
    write(Res);                                                                \
    return cast_this_to_derived();                                             \
  }                                                                            \
                                                                               \
  /* OPASSIGN simd_view_impl */                                                \
  template <class SimdT1, class RegionT1,                                      \
            class T1 = typename __SEIEE::shape_type<RegionT1>::element_type,   \
            class T = element_type, class SimdT = BaseTy,                      \
            class = std::enable_if_t<                                          \
                (is_simd_type_v<SimdT> == is_simd_type_v<SimdT1>)&&(           \
                    length == __SEIEE::shape_type<RegionT1>::length) &&        \
                COND>>                                                         \
  Derived &operator OPASSIGN(const simd_view_impl<SimdT1, RegionT1> &RHS) {    \
    *this OPASSIGN RHS.read();                                                 \
    return cast_this_to_derived();                                             \
  }                                                                            \
                                                                               \
  /* OPASSIGN scalar */                                                        \
  template <class T1, class T = element_type, class SimdT = BaseTy,            \
            class = std::enable_if_t<COND>>                                    \
  Derived &operator OPASSIGN(T1 RHS) {                                         \
    auto Res = read() BINOP RHS;                                               \
    write(Res);                                                                \
    return cast_this_to_derived();                                             \
  }

#define __ESIMD_BITWISE_OP_FILTER std::is_integral_v<T> &&std::is_integral_v<T1>
  __ESIMD_DEF_SIMD_VIEW_IMPL_OPASSIGN(^, ^=, __ESIMD_BITWISE_OP_FILTER)
  __ESIMD_DEF_SIMD_VIEW_IMPL_OPASSIGN(|, |=, __ESIMD_BITWISE_OP_FILTER)
  __ESIMD_DEF_SIMD_VIEW_IMPL_OPASSIGN(&, &=, __ESIMD_BITWISE_OP_FILTER)
  __ESIMD_DEF_SIMD_VIEW_IMPL_OPASSIGN(%, %=, __ESIMD_BITWISE_OP_FILTER)
#undef __ESIMD_BITWISE_OP_FILTER

#define __ESIMD_SHIFT_OP_FILTER                                                \
  std::is_integral_v<T> &&std::is_integral_v<T1> &&is_simd_type_v<SimdT>

  __ESIMD_DEF_SIMD_VIEW_IMPL_OPASSIGN(<<, <<=, __ESIMD_SHIFT_OP_FILTER)
  __ESIMD_DEF_SIMD_VIEW_IMPL_OPASSIGN(>>, >>=, __ESIMD_SHIFT_OP_FILTER)
#undef __ESIMD_SHIFT_OP_FILTER

#define __ESIMD_ARITH_OP_FILTER                                                \
  is_vectorizable_v<T> &&is_vectorizable_v<T1> &&is_simd_type_v<SimdT>
<<<<<<< HEAD

  __ESIMD_DEF_SIMD_VIEW_IMPL_OPASSIGN(+, +=, __ESIMD_ARITH_OP_FILTER)
  __ESIMD_DEF_SIMD_VIEW_IMPL_OPASSIGN(-, -=, __ESIMD_ARITH_OP_FILTER)
  __ESIMD_DEF_SIMD_VIEW_IMPL_OPASSIGN(*, *=, __ESIMD_ARITH_OP_FILTER)
  __ESIMD_DEF_SIMD_VIEW_IMPL_OPASSIGN(/, /=, __ESIMD_ARITH_OP_FILTER)

#undef __ESIMD_ARITH_OP_FILTER
#undef __ESIMD_DEF_SIMD_VIEW_IMPL_OPASSIGN

=======

  __ESIMD_DEF_SIMD_VIEW_IMPL_OPASSIGN(+, +=, __ESIMD_ARITH_OP_FILTER)
  __ESIMD_DEF_SIMD_VIEW_IMPL_OPASSIGN(-, -=, __ESIMD_ARITH_OP_FILTER)
  __ESIMD_DEF_SIMD_VIEW_IMPL_OPASSIGN(*, *=, __ESIMD_ARITH_OP_FILTER)
  __ESIMD_DEF_SIMD_VIEW_IMPL_OPASSIGN(/, /=, __ESIMD_ARITH_OP_FILTER)

#undef __ESIMD_ARITH_OP_FILTER
#undef __ESIMD_DEF_SIMD_VIEW_IMPL_OPASSIGN

>>>>>>> 8cd97e86
#define __ESIMD_DEF_UNARY_OP(UNARY_OP, COND)                                   \
  template <class T = element_type, class SimdT = BaseTy,                      \
            class = std::enable_if_t<COND>>                                    \
  auto operator UNARY_OP() {                                                   \
    auto V = UNARY_OP(read().data());                                          \
    return get_simd_t<element_type, length>(V);                                \
  }
  __ESIMD_DEF_UNARY_OP(~, std::is_integral_v<T> &&is_simd_type_v<SimdT>)
  __ESIMD_DEF_UNARY_OP(+, is_simd_type_v<SimdT>)
  __ESIMD_DEF_UNARY_OP(-, is_simd_type_v<SimdT>)

#undef __ESIMD_DEF_UNARY_OP

  /// Unary logical negeation operator. Applies only to integer element types.
  template <class T = element_type,
            class = std::enable_if_t<std::is_integral_v<T>>>
  auto operator!() {
    using MaskVecT = typename simd_mask_type<length>::vector_type;
    auto V = read().data() == 0;
    return simd_mask_type<length>{__builtin_convertvector(V, MaskVecT) &
                                  MaskVecT(1)};
<<<<<<< HEAD
  }

  /// @{
  /// Assignment operators.
  simd_view_impl &operator=(const simd_view_impl &Other) {
    return write(Other.read());
  }

=======
  }

  /// @{
  /// Assignment operators.
  simd_view_impl &operator=(const simd_view_impl &Other) {
    return write(Other.read());
  }

>>>>>>> 8cd97e86
  Derived &operator=(const Derived &Other) { return write(Other.read()); }

  Derived &operator=(const value_type &Val) { return write(Val); }

  /// Move assignment operator.
  Derived &operator=(Derived &&Other) { return write(Other.read()); }
  simd_view_impl &operator=(simd_view_impl &&Other) {
    return write(Other.read());
  }

  template <class T, int N, class SimdT,
            class = std::enable_if_t<(is_simd_type_v<SimdT> ==
                                      is_simd_type_v<BaseTy>)&&(length ==
                                                                SimdT::length)>>
  Derived &operator=(const simd_obj_impl<T, N, SimdT> &Other) {
    return write(convert<element_type>(reinterpret_cast<const SimdT &>(Other)));
  }

  template <class T1, class = std::enable_if_t<detail::is_vectorizable_v<T1>>>
  Derived &operator=(T1 RHS) {
    return write(value_type((element_type)RHS));
  }

  /// @}

  // Operator ++, --
  Derived &operator++() {
    *this += 1;
    return cast_this_to_derived();
  }

  value_type operator++(int) {
    value_type Ret(read());
    operator++();
    return Ret;
  }

  Derived &operator--() {
    *this -= 1;
    return cast_this_to_derived();
  }

  value_type operator--(int) {
    value_type Ret(read());
    operator--();
    return Ret;
  }

  /// Reference a row from a 2D region.
  /// \return a 1D region.
  template <typename T = Derived,
            typename = sycl::detail::enable_if_t<T::is2D()>>
  auto row(int i) {
    return select<1, 1, getSizeX(), 1>(i, 0)
        .template bit_cast_view<element_type>();
  }

  /// Reference a column from a 2D region.
  /// \return a 2D region.
  template <typename T = Derived,
            typename = sycl::detail::enable_if_t<T::is2D()>>
  auto column(int i) {
    return select<getSizeY(), 1, 1, 1>(0, i);
  }

  /// Read a single element from a 1D region, by value only.
  template <typename T = Derived,
            typename = sycl::detail::enable_if_t<T::is1D()>>
  element_type operator[](int i) const {
    const auto v = read();
    return v[i];
  }

  /// Read a single element from a 1D region, by value only.
  template <typename T = Derived,
            typename = sycl::detail::enable_if_t<T::is1D()>>
  __SYCL_DEPRECATED("use operator[] form.")
  element_type operator()(int i) const {
    const auto v = read();
    return v[i];
  }

  /// Return a writeable view of a single element.
  template <typename T = Derived,
            typename = sycl::detail::enable_if_t<T::is1D()>>
  auto operator[](int i) {
    return select<1, 1>(i);
  }

  /// Return a writeable view of a single element.
  template <typename T = Derived,
            typename = sycl::detail::enable_if_t<T::is1D()>>
  __SYCL_DEPRECATED("use operator[] form.")
  auto operator()(int i) {
    return select<1, 1>(i);
  }

  /// \name Replicate
  /// Replicate simd instance given a simd_view_impl
  /// @{
  ///

  /// \tparam Rep is number of times region has to be replicated.
  template <int Rep> get_simd_t<element_type, Rep> replicate() {
    return read().replicate<Rep>(0);
  }

  /// \tparam Rep is number of times region has to be replicated.
  /// \tparam W is width of src region to replicate.
  /// \param OffsetX is column offset in number of elements in src region.
  /// \return replicated simd instance.
  template <int Rep, int W>
  get_simd_t<element_type, Rep * W> replicate(uint16_t OffsetX) {
    return replicate<Rep, 0, W>(0, OffsetX);
  }

  /// \tparam Rep is number of times region has to be replicated.
  /// \tparam W is width of src region to replicate.
  /// \param OffsetX is column offset in number of elements in src region.
  /// \param OffsetY is row offset in number of elements in src region.
  /// \return replicated simd instance.
  template <int Rep, int W>
  get_simd_t<element_type, Rep * W> replicate(uint16_t OffsetY,
                                              uint16_t OffsetX) {
    return replicate<Rep, 0, W>(OffsetY, OffsetX);
  }

  /// \tparam Rep is number of times region has to be replicated.
  /// \tparam VS is vertical stride of src region to replicate.
  /// \tparam W is width of src region to replicate.
  /// \param OffsetX is column offset in number of elements in src region.
  /// \return replicated simd instance.
  template <int Rep, int VS, int W>
  get_simd_t<element_type, Rep * W> replicate(uint16_t OffsetX) {
    return replicate<Rep, VS, W, 1>(0, OffsetX);
  }

  /// \tparam Rep is number of times region has to be replicated.
  /// \tparam VS is vertical stride of src region to replicate.
  /// \tparam W is width of src region to replicate.
  /// \param OffsetX is column offset in number of elements in src region.
  /// \param OffsetY is row offset in number of elements in src region.
  /// \return replicated simd instance.
  template <int Rep, int VS, int W>
  get_simd_t<element_type, Rep * W> replicate(uint16_t OffsetY,
                                              uint16_t OffsetX) {
    return replicate<Rep, VS, W, 1>(OffsetY, OffsetX);
  }

  /// \tparam Rep is number of times region has to be replicated.
  /// \tparam VS is vertical stride of src region to replicate.
  /// \tparam W is width of src region to replicate.
  /// \tparam HS is horizontal stride of src region to replicate.
  /// \param OffsetX is column offset in number of elements in src region.
  /// \return replicated simd instance.
  template <int Rep, int VS, int W, int HS>
  get_simd_t<element_type, Rep * W> replicate(uint16_t OffsetX) {
    return read().template replicate<Rep, VS, W, HS>(OffsetX);
  }

  /// \tparam Rep is number of times region has to be replicated.
  /// \tparam VS is vertical stride of src region to replicate.
  /// \tparam W is width of src region to replicate.
  /// \tparam HS is horizontal stride of src region to replicate.
  /// \param OffsetX is column offset in number of elements in src region.
  /// \param OffsetY is row offset in number of elements in src region.
  /// \return replicated simd instance.
  template <int Rep, int VS, int W, int HS>
  get_simd_t<element_type, Rep * W> replicate(uint16_t OffsetY,
                                              uint16_t OffsetX) {
    constexpr int RowSize = is2D() ? getSizeX() : 0;
    return read().template replicate<Rep, VS, W, HS>(OffsetY * RowSize +
                                                     OffsetX);
  }
  /// @}

  /// 'any' operation.
  ///
  /// \return 1 if any element is set, 0 otherwise.
  template <typename T1 = element_type, typename T2 = BaseTy,
            typename = std::enable_if_t<std::is_integral<T1>::value, T2>>
  uint16_t any() {
    return read().any();
  }

  /// 'all' operation.
  ///
  /// \return 1 if all elements are set, 0 otherwise.
  template <typename T1 = element_type, typename T2 = BaseTy,
            typename = std::enable_if_t<std::is_integral<T1>::value, T2>>
  uint16_t all() {
    return read().all();
  }

protected:
  // The reference to the base object, which must be a simd object
  BaseTy &M_base;

  // The region applied on the base object. Its type could be
  // - region1d_t
  // - region2d_t
  // - std::pair<top_region_type, base_region_type>
  //
  RegionTy M_region;
};

} // namespace detail
} // namespace esimd
} // namespace experimental
} // namespace intel
} // namespace ext
} // namespace sycl
} // __SYCL_INLINE_NAMESPACE(cl)<|MERGE_RESOLUTION|>--- conflicted
+++ resolved
@@ -25,14 +25,10 @@
 /// It is an internal class implementing basic functionality of simd_view.
 ///
 /// \ingroup sycl_esimd
-<<<<<<< HEAD
-template <typename BaseTy, typename RegionTy> class simd_view_impl {
-=======
 template <typename BaseTy,
           typename RegionTy =
               region1d_t<typename BaseTy::element_type, BaseTy::length, 1>>
 class simd_view_impl {
->>>>>>> 8cd97e86
   using Derived = simd_view<BaseTy, RegionTy>;
   template <typename, int, class, class> friend class simd_obj_impl;
   template <typename, int> friend class simd;
@@ -72,11 +68,8 @@
       : M_base(Base), M_region(Region) {}
   simd_view_impl(BaseTy &&Base, RegionTy Region)
       : M_base(Base), M_region(Region) {}
-<<<<<<< HEAD
-=======
 
   simd_view_impl(BaseTy &Base) : M_base(Base), M_region(RegionTy(0)) {}
->>>>>>> 8cd97e86
   /// @}
 public:
   // Default copy and move constructors.
@@ -267,7 +260,6 @@
 
 #define __ESIMD_ARITH_OP_FILTER                                                \
   is_vectorizable_v<T> &&is_vectorizable_v<T1> &&is_simd_type_v<SimdT>
-<<<<<<< HEAD
 
   __ESIMD_DEF_SIMD_VIEW_IMPL_OPASSIGN(+, +=, __ESIMD_ARITH_OP_FILTER)
   __ESIMD_DEF_SIMD_VIEW_IMPL_OPASSIGN(-, -=, __ESIMD_ARITH_OP_FILTER)
@@ -277,17 +269,6 @@
 #undef __ESIMD_ARITH_OP_FILTER
 #undef __ESIMD_DEF_SIMD_VIEW_IMPL_OPASSIGN
 
-=======
-
-  __ESIMD_DEF_SIMD_VIEW_IMPL_OPASSIGN(+, +=, __ESIMD_ARITH_OP_FILTER)
-  __ESIMD_DEF_SIMD_VIEW_IMPL_OPASSIGN(-, -=, __ESIMD_ARITH_OP_FILTER)
-  __ESIMD_DEF_SIMD_VIEW_IMPL_OPASSIGN(*, *=, __ESIMD_ARITH_OP_FILTER)
-  __ESIMD_DEF_SIMD_VIEW_IMPL_OPASSIGN(/, /=, __ESIMD_ARITH_OP_FILTER)
-
-#undef __ESIMD_ARITH_OP_FILTER
-#undef __ESIMD_DEF_SIMD_VIEW_IMPL_OPASSIGN
-
->>>>>>> 8cd97e86
 #define __ESIMD_DEF_UNARY_OP(UNARY_OP, COND)                                   \
   template <class T = element_type, class SimdT = BaseTy,                      \
             class = std::enable_if_t<COND>>                                    \
@@ -309,7 +290,6 @@
     auto V = read().data() == 0;
     return simd_mask_type<length>{__builtin_convertvector(V, MaskVecT) &
                                   MaskVecT(1)};
-<<<<<<< HEAD
   }
 
   /// @{
@@ -318,16 +298,6 @@
     return write(Other.read());
   }
 
-=======
-  }
-
-  /// @{
-  /// Assignment operators.
-  simd_view_impl &operator=(const simd_view_impl &Other) {
-    return write(Other.read());
-  }
-
->>>>>>> 8cd97e86
   Derived &operator=(const Derived &Other) { return write(Other.read()); }
 
   Derived &operator=(const value_type &Val) { return write(Val); }
