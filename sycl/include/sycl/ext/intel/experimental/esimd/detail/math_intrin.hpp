--- conflicted
+++ resolved
@@ -27,14 +27,10 @@
 
 /// @cond ESIMD_DETAIL
 
-<<<<<<< HEAD
 #include <sycl/ext/intel/esimd/detail/defines_elementary.hpp>
-#include <sycl/ext/intel/esimd/detail/types.hpp>
-=======
 #include <sycl/ext/intel/esimd/detail/host_util.hpp>
 #include <sycl/ext/intel/esimd/detail/math_intrin.hpp>
-#include <sycl/ext/intel/experimental/esimd/common.hpp>
->>>>>>> cbc9be60
+#include <sycl/ext/intel/esimd/detail/types.hpp>
 
 #define __ESIMD_raw_vec_t(T, SZ)                                               \
   sycl::ext::intel::esimd::detail::vector_type_t<                              \
@@ -134,10 +130,6 @@
 }
 #endif // __SYCL_DEVICE_ONLY__
 
-<<<<<<< HEAD
-#ifndef __SYCL_DEVICE_ONLY__
-=======
-#ifdef __SYCL_DEVICE_ONLY__
 
 /* INTEL_CUSTOMIZATION */
 /* INTEL_FEATURE_ESIMD_EMBARGO */
@@ -145,19 +137,51 @@
 template <int N>
 SYCL_EXTERNAL
     SYCL_ESIMD_FUNCTION __ESIMD_DNS::vector_type_t<__ESIMD_ENS::bfloat16, N>
-    __esimd_bf_cvt(__ESIMD_DNS::vector_type_t<float, N> src);
+    __esimd_bf_cvt(__ESIMD_DNS::vector_type_t<float, N> src)
+#ifdef __SYCL_DEVICE_ONLY__
+    ;
+#else
+{
+  throw sycl::feature_not_supported();
+  return {};
+}
+#endif // __SYCL_DEVICE_ONLY__
 
 template <int N>
 SYCL_EXTERNAL SYCL_ESIMD_FUNCTION __ESIMD_DNS::vector_type_t<float, N>
-__esimd_bf_cvt(__ESIMD_DNS::vector_type_t<__ESIMD_ENS::bfloat16, N> src);
+__esimd_bf_cvt(__ESIMD_DNS::vector_type_t<__ESIMD_ENS::bfloat16, N> src)
+#ifdef __SYCL_DEVICE_ONLY__
+    ;
+#else
+{
+  throw sycl::feature_not_supported();
+  return {};
+}
+#endif // __SYCL_DEVICE_ONLY__
 
 template <int N>
 SYCL_EXTERNAL SYCL_ESIMD_FUNCTION __ESIMD_DNS::vector_type_t<uint32_t, N>
-__esimd_tf32_cvt(__ESIMD_DNS::vector_type_t<float, N> src);
+__esimd_tf32_cvt(__ESIMD_DNS::vector_type_t<float, N> src)
+#ifdef __SYCL_DEVICE_ONLY__
+    ;
+#else
+{
+  throw sycl::feature_not_supported();
+  return {};
+}
+#endif // __SYCL_DEVICE_ONLY__
 
 template <int N, typename DstType, typename SrcType>
 SYCL_EXTERNAL SYCL_ESIMD_FUNCTION __ESIMD_DNS::vector_type_t<DstType, N>
-__esimd_qf_cvt(__ESIMD_DNS::vector_type_t<SrcType, N> src);
+__esimd_qf_cvt(__ESIMD_DNS::vector_type_t<SrcType, N> src)
+#ifdef __SYCL_DEVICE_ONLY__
+    ;
+#else
+{
+  throw sycl::feature_not_supported();
+  return {};
+}
+#endif // __SYCL_DEVICE_ONLY__
 
 template <int N, typename DstType, typename SrcType>
 SYCL_EXTERNAL SYCL_ESIMD_FUNCTION __ESIMD_DNS::vector_type_t<DstType, N>
@@ -168,16 +192,14 @@
 #else
 {
   throw sycl::feature_not_supported();
-  return __ESIMD_DNS::vector_type_t<DstType, N>();
+  return {};
 }
 #endif // __SYCL_DEVICE_ONLY__
 
 /* end INTEL_FEATURE_ESIMD_EMBARGO */
 /* end INTEL_CUSTOMIZATION */
 
-#else // __SYCL_DEVICE_ONLY__
->>>>>>> cbc9be60
-
+#ifndef __SYCL_DEVICE_ONLY__
 template <typename T0, typename T1, int SZ>
 __ESIMD_INTRIN __ESIMD_raw_vec_t(T0, SZ)
     __esimd_ssshl(__ESIMD_raw_vec_t(T1, SZ) src0,
