--- conflicted
+++ resolved
@@ -318,7 +318,6 @@
 __esimd_dp4(__SEIEED::vector_type_t<Ty, N> v1,
             __SEIEED::vector_type_t<Ty, N> v2);
 
-<<<<<<< HEAD
 /* INTEL_CUSTOMIZATION */
 /* INTEL_FEATURE_ESIMD_EMBARGO */
 
@@ -350,8 +349,6 @@
 /* end INTEL_FEATURE_ESIMD_EMBARGO */
 /* end INTEL_CUSTOMIZATION */
 
-#ifndef __SYCL_DEVICE_ONLY__
-=======
 #ifdef __SYCL_DEVICE_ONLY__
 
 // lane-id for reusing scalar math functions.
@@ -404,7 +401,6 @@
 #undef ESIMD_MATH_INTRINSIC_IMPL
 
 #else // __SYCL_DEVICE_ONLY__
->>>>>>> e8c32cb6
 
 template <typename T>
 inline T extract(const uint32_t &width, const uint32_t &offset, uint32_t src,
