// INTEL_CUSTOMIZATION
//
// Modifications, Copyright (C) 2021 Intel Corporation
//
// This software and the related documents are Intel copyrighted materials, and
// your use of them is governed by the express license under which they were
// provided to you ("License"). Unless the License provides otherwise, you may not
// use, modify, copy, publish, distribute, disclose or transmit this software or
// the related documents without Intel's prior written permission.
//
// This software and the related documents are provided as is, with no express
// or implied warranties, other than those that are expressly stated in the
// License.
//
// end INTEL_CUSTOMIZATION
//==------------ math_intrin.hpp - DPC++ Explicit SIMD API -----------------==//
//
// Part of the LLVM Project, under the Apache License v2.0 with LLVM Exceptions.
// See https://llvm.org/LICENSE.txt for license information.
// SPDX-License-Identifier: Apache-2.0 WITH LLVM-exception
//
//===----------------------------------------------------------------------===//
// Declares experimental Explicit SIMD math intrinsics.
//===----------------------------------------------------------------------===//

#pragma once

/// @cond ESIMD_DETAIL

#include <sycl/ext/intel/esimd/detail/math_intrin.hpp>

#define __ESIMD_raw_vec_t(T, SZ)                                               \
  __ESIMD_DNS::vector_type_t<__ESIMD_DNS::__raw_t<T>, SZ>
#define __ESIMD_cpp_vec_t(T, SZ)                                               \
  __ESIMD_DNS::vector_type_t<__ESIMD_DNS::__cpp_t<T>, SZ>

template <typename T0, typename T1, int SZ>
__ESIMD_INTRIN __ESIMD_raw_vec_t(T0, SZ)
    __esimd_ssshl(__ESIMD_raw_vec_t(T1, SZ) src0,
                  __ESIMD_raw_vec_t(T1, SZ) src1);
template <typename T0, typename T1, int SZ>
__ESIMD_INTRIN __ESIMD_raw_vec_t(T0, SZ)
    __esimd_sushl(__ESIMD_raw_vec_t(T1, SZ) src0,
                  __ESIMD_raw_vec_t(T1, SZ) src1);
template <typename T0, typename T1, int SZ>
__ESIMD_INTRIN __ESIMD_raw_vec_t(T0, SZ)
    __esimd_usshl(__ESIMD_raw_vec_t(T1, SZ) src0,
                  __ESIMD_raw_vec_t(T1, SZ) src1);
template <typename T0, typename T1, int SZ>
__ESIMD_INTRIN __ESIMD_raw_vec_t(T0, SZ)
    __esimd_uushl(__ESIMD_raw_vec_t(T1, SZ) src0,
                  __ESIMD_raw_vec_t(T1, SZ) src1);
template <typename T0, typename T1, int SZ>
__ESIMD_INTRIN __ESIMD_raw_vec_t(T0, SZ)
    __esimd_ssshl_sat(__ESIMD_raw_vec_t(T1, SZ) src0,
                      __ESIMD_raw_vec_t(T1, SZ) src1);
template <typename T0, typename T1, int SZ>
__ESIMD_INTRIN __ESIMD_raw_vec_t(T0, SZ)
    __esimd_sushl_sat(__ESIMD_raw_vec_t(T1, SZ) src0,
                      __ESIMD_raw_vec_t(T1, SZ) src1);
template <typename T0, typename T1, int SZ>
__ESIMD_INTRIN __ESIMD_raw_vec_t(T0, SZ)
    __esimd_usshl_sat(__ESIMD_raw_vec_t(T1, SZ) src0,
                      __ESIMD_raw_vec_t(T1, SZ) src1);
template <typename T0, typename T1, int SZ>
__ESIMD_INTRIN __ESIMD_raw_vec_t(T0, SZ)
    __esimd_uushl_sat(__ESIMD_raw_vec_t(T1, SZ) src0,
                      __ESIMD_raw_vec_t(T1, SZ) src1);

template <typename T0, typename T1, int SZ>
__ESIMD_INTRIN __ESIMD_raw_vec_t(T0, SZ)
    __esimd_rol(__ESIMD_raw_vec_t(T1, SZ) src0, __ESIMD_raw_vec_t(T1, SZ) src1);
template <typename T0, typename T1, int SZ>
__ESIMD_INTRIN __ESIMD_raw_vec_t(T0, SZ)
    __esimd_ror(__ESIMD_raw_vec_t(T1, SZ) src0, __ESIMD_raw_vec_t(T1, SZ) src1);

template <typename T, int SZ>
__ESIMD_INTRIN __ESIMD_raw_vec_t(T, SZ)
    __esimd_umulh(__ESIMD_raw_vec_t(T, SZ) src0, __ESIMD_raw_vec_t(T, SZ) src1);
template <typename T, int SZ>
__ESIMD_INTRIN __ESIMD_raw_vec_t(T, SZ)
    __esimd_smulh(__ESIMD_raw_vec_t(T, SZ) src0, __ESIMD_raw_vec_t(T, SZ) src1);

template <int SZ>
__ESIMD_INTRIN __ESIMD_DNS::vector_type_t<float, SZ>
__esimd_frc(__ESIMD_DNS::vector_type_t<float, SZ> src0);

template <typename T, int SZ>
__ESIMD_INTRIN __ESIMD_raw_vec_t(T, SZ)
    __esimd_lzd(__ESIMD_raw_vec_t(T, SZ) src0);

template <typename T0, typename T1, int SZ>
__ESIMD_INTRIN __ESIMD_raw_vec_t(T0, SZ)
    __esimd_bfrev(__ESIMD_raw_vec_t(T1, SZ) src0);

template <typename T0, int SZ>
__ESIMD_INTRIN __ESIMD_raw_vec_t(T0, SZ)
    __esimd_bfi(__ESIMD_raw_vec_t(T0, SZ) src0, __ESIMD_raw_vec_t(T0, SZ) src1,
                __ESIMD_raw_vec_t(T0, SZ) src2, __ESIMD_raw_vec_t(T0, SZ) src3);

template <typename T0, int SZ>
__ESIMD_INTRIN __ESIMD_raw_vec_t(T0, SZ)
    __esimd_sbfe(__ESIMD_raw_vec_t(T0, SZ) src0, __ESIMD_raw_vec_t(T0, SZ) src1,
                 __ESIMD_raw_vec_t(T0, SZ) src2);

template <typename T, int N>
__ESIMD_INTRIN __ESIMD_raw_vec_t(T, N)
    __esimd_dp4(__ESIMD_raw_vec_t(T, N) v1, __ESIMD_raw_vec_t(T, N) v2)
#ifdef __SYCL_DEVICE_ONLY__
        ;
#else
{
  if constexpr (__ESIMD_DNS::is_wrapper_elem_type_v<T>)
    __ESIMD_UNSUPPORTED_ON_HOST;
  __ESIMD_raw_vec_t(T, N) retv;
  for (auto i = 0; i != N; i += 4) {
    T dp = (v1[i] * v2[i]) + (v1[i + 1] * v2[i + 1]) + (v1[i + 2] * v2[i + 2]) +
           (v1[i + 3] * v2[i + 3]);
    retv[i] = dp;
    retv[i + 1] = dp;
    retv[i + 2] = dp;
    retv[i + 3] = dp;
  }
  return retv.data();
}
#endif // __SYCL_DEVICE_ONLY__

template <typename T, typename T0, typename T1, typename T2, int N, int N1,
          int N2>
SYCL_EXTERNAL SYCL_ESIMD_FUNCTION __ESIMD_DNS::vector_type_t<T, N>
__esimd_dpas(__ESIMD_DNS::vector_type_t<T0, N> src0,
             __ESIMD_DNS::vector_type_t<T1, N1> src1,
             __ESIMD_DNS::vector_type_t<T2, N2> src2, int src1_precision,
             int src2_precision, int depth, int repeat, int sign_res,
             int sign_acc);

template <typename T, typename T1, typename T2, int N, int N1, int N2>
SYCL_EXTERNAL SYCL_ESIMD_FUNCTION __ESIMD_DNS::vector_type_t<T, N>
__esimd_dpas2(__ESIMD_DNS::vector_type_t<T1, N1> src1,
              __ESIMD_DNS::vector_type_t<T2, N2> src2, int dpas_info);

template <typename T, typename T1, typename T2, int N, int N1, int N2>
SYCL_EXTERNAL SYCL_ESIMD_FUNCTION __ESIMD_DNS::vector_type_t<T, N>
__esimd_dpasw(__ESIMD_DNS::vector_type_t<T, N> src0,
              __ESIMD_DNS::vector_type_t<T1, N1> src1,
              __ESIMD_DNS::vector_type_t<T2, N2> src2, int dpas_info);

template <typename T, typename T1, typename T2, int N, int N1, int N2>
<<<<<<< HEAD
=======
SYCL_EXTERNAL SYCL_ESIMD_FUNCTION __ESIMD_DNS::vector_type_t<T, N>
__esimd_dpasw2(__ESIMD_DNS::vector_type_t<T1, N1> src1,
               __ESIMD_DNS::vector_type_t<T2, N2> src2, int dpas_info);
>>>>>>> a74dcdaa

/* INTEL_CUSTOMIZATION */
/* INTEL_FEATURE_ESIMD_EMBARGO */

template <int N>
SYCL_EXTERNAL
    SYCL_ESIMD_FUNCTION __ESIMD_DNS::vector_type_t<__ESIMD_ENS::bfloat16, N>
    __esimd_bf_cvt(__ESIMD_DNS::vector_type_t<float, N> src);

template <int N>
SYCL_EXTERNAL SYCL_ESIMD_FUNCTION __ESIMD_DNS::vector_type_t<float, N>
__esimd_bf_cvt(__ESIMD_DNS::vector_type_t<__ESIMD_ENS::bfloat16, N> src);

template <int N>
SYCL_EXTERNAL SYCL_ESIMD_FUNCTION __ESIMD_DNS::vector_type_t<uint32_t, N>
__esimd_tf32_cvt(__ESIMD_DNS::vector_type_t<float, N> src);

template <int N, typename DstType, typename SrcType>
SYCL_EXTERNAL SYCL_ESIMD_FUNCTION __ESIMD_DNS::vector_type_t<DstType, N>
__esimd_qf_cvt(__ESIMD_DNS::vector_type_t<SrcType, N> src);

template <int N, typename DstType, typename SrcType>
SYCL_EXTERNAL SYCL_ESIMD_FUNCTION __ESIMD_DNS::vector_type_t<DstType, N>
__esimd_srnd(__ESIMD_DNS::vector_type_t<SrcType, N> src1,
             __ESIMD_DNS::vector_type_t<SrcType, N> src2)
#ifdef __SYCL_DEVICE_ONLY__
    ;
#else
{
  throw cl::sycl::feature_not_supported();
  return __ESIMD_DNS::vector_type_t<DstType, N>();
}
#endif // __SYCL_DEVICE_ONLY__

/* end INTEL_FEATURE_ESIMD_EMBARGO */
/* end INTEL_CUSTOMIZATION */

<<<<<<< HEAD
SYCL_EXTERNAL SYCL_ESIMD_FUNCTION __ESIMD_DNS::vector_type_t<T, N>
__esimd_dpasw2(__ESIMD_DNS::vector_type_t<T1, N1> src1,
               __ESIMD_DNS::vector_type_t<T2, N2> src2, int dpas_info);

=======
>>>>>>> a74dcdaa
#ifndef __SYCL_DEVICE_ONLY__

template <typename T0, typename T1, int SZ>
__ESIMD_INTRIN __ESIMD_raw_vec_t(T0, SZ)
    __esimd_ssshl(__ESIMD_raw_vec_t(T1, SZ) src0,
                  __ESIMD_raw_vec_t(T1, SZ) src1) {
  if (__ESIMD_DNS::is_wrapper_elem_type_v<T1>)
    __ESIMD_UNSUPPORTED_ON_HOST;
  int i;
  typename __ESIMD_EMU_DNS::maxtype<T1>::type ret;
  __ESIMD_raw_vec_t(T0, SZ) retv;

  for (i = 0; i < SZ; i++) {
    SIMDCF_ELEMENT_SKIP(i);
    ret = src0.get(i) << src1.get(i);
    retv[i] = ret;
  }
  return retv;
}

template <typename T0, typename T1, int SZ>
__ESIMD_INTRIN __ESIMD_raw_vec_t(T0, SZ)
    __esimd_sushl(__ESIMD_raw_vec_t(T1, SZ) src0,
                  __ESIMD_raw_vec_t(T1, SZ) src1) {
  if (__ESIMD_DNS::is_wrapper_elem_type_v<T1>)
    __ESIMD_UNSUPPORTED_ON_HOST;
  int i;
  typename __ESIMD_EMU_DNS::maxtype<T1>::type ret;
  __ESIMD_raw_vec_t(T0, SZ) retv;

  for (i = 0; i < SZ; i++) {
    SIMDCF_ELEMENT_SKIP(i);
    ret = src0.get(i) << src1.get(i);
    retv[i] = ret;
  }
  return retv;
}

template <typename T0, typename T1, int SZ>
__ESIMD_INTRIN __ESIMD_raw_vec_t(T0, SZ)
    __esimd_usshl(__ESIMD_raw_vec_t(T1, SZ) src0,
                  __ESIMD_raw_vec_t(T1, SZ) src1) {
  if (__ESIMD_DNS::is_wrapper_elem_type_v<T1>)
    __ESIMD_UNSUPPORTED_ON_HOST;
  int i;
  typename __ESIMD_EMU_DNS::maxtype<T1>::type ret;
  __ESIMD_raw_vec_t(T0, SZ) retv;

  for (i = 0; i < SZ; i++) {
    SIMDCF_ELEMENT_SKIP(i);
    ret = src0.get(i) << src1.get(i);
    retv[i] = ret;
  }
  return retv;
}

template <typename T0, typename T1, int SZ>
__ESIMD_INTRIN __ESIMD_raw_vec_t(T0, SZ)
    __esimd_uushl(__ESIMD_raw_vec_t(T1, SZ) src0,
                  __ESIMD_raw_vec_t(T1, SZ) src1) {
  if (__ESIMD_DNS::is_wrapper_elem_type_v<T1>)
    __ESIMD_UNSUPPORTED_ON_HOST;
  int i;
  typename __ESIMD_EMU_DNS::maxtype<T1>::type ret;
  __ESIMD_raw_vec_t(T0, SZ) retv;

  for (i = 0; i < SZ; i++) {
    SIMDCF_ELEMENT_SKIP(i);
    ret = src0.get(i) << src1.get(i);
    retv[i] = ret;
  }
  return retv;
}

template <typename T0, typename T1, int SZ>
__ESIMD_INTRIN __ESIMD_raw_vec_t(T0, SZ)
    __esimd_ssshl_sat(__ESIMD_raw_vec_t(T1, SZ) src0,
                      __ESIMD_raw_vec_t(T1, SZ) src1) {
  if (__ESIMD_DNS::is_wrapper_elem_type_v<T1>)
    __ESIMD_UNSUPPORTED_ON_HOST;
  int i;
  typename __ESIMD_EMU_DNS::maxtype<T1>::type ret;
  __ESIMD_raw_vec_t(T0, SZ) retv;

  for (i = 0; i < SZ; i++) {
    SIMDCF_ELEMENT_SKIP(i);
    ret = src0.get(i) << src1.get(i);
    retv[i] = __ESIMD_EMU_DNS::satur<T0>::template saturate<T1>(ret, 1);
  }
  return retv;
}

template <typename T0, typename T1, int SZ>
__ESIMD_INTRIN __ESIMD_raw_vec_t(T0, SZ)
    __esimd_sushl_sat(__ESIMD_raw_vec_t(T1, SZ) src0,
                      __ESIMD_raw_vec_t(T1, SZ) src1) {
  if (__ESIMD_DNS::is_wrapper_elem_type_v<T1>)
    __ESIMD_UNSUPPORTED_ON_HOST;
  int i;
  typename __ESIMD_EMU_DNS::maxtype<T1>::type ret;
  __ESIMD_raw_vec_t(T0, SZ) retv;

  for (i = 0; i < SZ; i++) {
    SIMDCF_ELEMENT_SKIP(i);
    ret = src0.get(i) << src1.get(i);
    retv[i] = __ESIMD_EMU_DNS::satur<T0>::template saturate<T1>(ret, 1);
  }
  return retv;
}

template <typename T0, typename T1, int SZ>
__ESIMD_INTRIN __ESIMD_raw_vec_t(T0, SZ)
    __esimd_usshl_sat(__ESIMD_raw_vec_t(T1, SZ) src0,
                      __ESIMD_raw_vec_t(T1, SZ) src1) {
  if (__ESIMD_DNS::is_wrapper_elem_type_v<T1>)
    __ESIMD_UNSUPPORTED_ON_HOST;
  int i;
  typename __ESIMD_EMU_DNS::maxtype<T1>::type ret;
  __ESIMD_raw_vec_t(T0, SZ) retv;

  for (i = 0; i < SZ; i++) {
    SIMDCF_ELEMENT_SKIP(i);
    ret = src0.get(i) << src1.get(i);
    retv[i] = __ESIMD_EMU_DNS::satur<T0>::template saturate<T1>(ret, 1);
  }
  return retv;
}

template <typename T0, typename T1, int SZ>
__ESIMD_INTRIN __ESIMD_raw_vec_t(T0, SZ)
    __esimd_uushl_sat(__ESIMD_raw_vec_t(T1, SZ) src0,
                      __ESIMD_raw_vec_t(T1, SZ) src1) {
  if (__ESIMD_DNS::is_wrapper_elem_type_v<T1>)
    __ESIMD_UNSUPPORTED_ON_HOST;
  int i;
  typename __ESIMD_EMU_DNS::maxtype<T1>::type ret;
  __ESIMD_raw_vec_t(T0, SZ) retv;

  for (i = 0; i < SZ; i++) {
    SIMDCF_ELEMENT_SKIP(i);
    ret = src0.get(i) << src1.get(i);
    retv[i] = __ESIMD_EMU_DNS::satur<T0>::template saturate<T1>(ret, 1);
  }
  return retv;
}

template <typename T0, typename T1, int SZ>
__ESIMD_INTRIN __ESIMD_raw_vec_t(T0, SZ)
    __esimd_rol(__ESIMD_raw_vec_t(T1, SZ) src0,
                __ESIMD_raw_vec_t(T1, SZ) src1) {
  __ESIMD_UNSUPPORTED_ON_HOST;
}

template <typename T0, typename T1, int SZ>
__ESIMD_INTRIN __ESIMD_raw_vec_t(T0, SZ)
    __esimd_ror(__ESIMD_raw_vec_t(T1, SZ) src0,
                __ESIMD_raw_vec_t(T1, SZ) src1) {
  __ESIMD_UNSUPPORTED_ON_HOST;
}

template <typename T, int SZ>
__ESIMD_INTRIN __ESIMD_raw_vec_t(T, SZ)
    __esimd_umulh(__ESIMD_raw_vec_t(T, SZ) src0,
                  __ESIMD_raw_vec_t(T, SZ) src1) {
  if (__ESIMD_DNS::is_wrapper_elem_type_v<T>)
    __ESIMD_UNSUPPORTED_ON_HOST;
  int i;
  __ESIMD_raw_vec_t(T, SZ) retv;

  for (i = 0; i < SZ; i++) {
    unsigned long long temp;
    SIMDCF_ELEMENT_SKIP(i);
    temp = (long long)src0[i] * (long long)src1[i];
    retv[i] = temp >> 32;
  }
  return retv;
}

template <typename T, int SZ>
__ESIMD_INTRIN __ESIMD_raw_vec_t(T, SZ)
    __esimd_smulh(__ESIMD_raw_vec_t(T, SZ) src0,
                  __ESIMD_raw_vec_t(T, SZ) src1) {
  if (__ESIMD_DNS::is_wrapper_elem_type_v<T>)
    __ESIMD_UNSUPPORTED_ON_HOST;
  int i;
  __ESIMD_raw_vec_t(T, SZ) retv;

  for (i = 0; i < SZ; i++) {
    long long temp;
    SIMDCF_ELEMENT_SKIP(i);
    temp = (long long)src0[i] * (long long)src1[i];
    retv[i] = temp >> 32;
  }
  return retv;
}

template <int SZ>
__ESIMD_INTRIN __ESIMD_DNS::vector_type_t<float, SZ>
__esimd_frc(__ESIMD_DNS::vector_type_t<float, SZ> src0) {
  __ESIMD_DNS::vector_type_t<float, SZ> retv;
  for (int i = 0; i < SZ; i++) {
    SIMDCF_ELEMENT_SKIP(i);
    retv[i] = src0[i] - floor(src0[i]);
  }
  return retv;
}

template <typename T, int SZ>
__ESIMD_INTRIN __ESIMD_raw_vec_t(T, SZ)
    __esimd_lzd(__ESIMD_raw_vec_t(T, SZ) src0) {
  if (__ESIMD_DNS::is_wrapper_elem_type_v<T>)
    __ESIMD_UNSUPPORTED_ON_HOST;
  int i;
  T ret;
  __ESIMD_raw_vec_t(T, SZ) retv;

  for (i = 0; i < SZ; i++) {
    SIMDCF_ELEMENT_SKIP(i);
    ret = src0[i];
    uint32_t cnt = 0;
    while ((ret & 1u << 31u) == 0 && cnt != 32) {
      cnt++;
      ret = ret << 1;
    }
    retv[i] = cnt;
  }

  return retv;
}

template <typename T0, typename T1, int SZ>
__ESIMD_INTRIN __ESIMD_raw_vec_t(T0, SZ)
    __esimd_bfrev(__ESIMD_raw_vec_t(T1, SZ) src0) {
  int i, j;
  if (__ESIMD_DNS::is_wrapper_elem_type_v<T1>)
    __ESIMD_UNSUPPORTED_ON_HOST;
  __ESIMD_raw_vec_t(T0, SZ) retv;

  for (i = 0; i < SZ; i++) {
    SIMDCF_ELEMENT_SKIP(i);
    T0 input = src0[i];
    T0 output = 0;
    for (j = 0; j < sizeof(T0) * 8; j++) {
      output |= input & 0x1;

      // Don't shift if this was the last one
      if ((j + 1) < (sizeof(T0) * 8)) {
        output <<= 1;
        input >>= 1;
      }
    }
    retv[i] = output;
  }

  return retv;
}

template <typename T, int SZ>
__ESIMD_INTRIN __ESIMD_raw_vec_t(T, SZ)
    __esimd_bfi(__ESIMD_raw_vec_t(T, SZ) width, __ESIMD_raw_vec_t(T, SZ) offset,
                __ESIMD_raw_vec_t(T, SZ) val, __ESIMD_raw_vec_t(T, SZ) src) {
  if (__ESIMD_DNS::is_wrapper_elem_type_v<T>)
    __ESIMD_UNSUPPORTED_ON_HOST;
  int i;
  typename __ESIMD_EMU_DNS::maxtype<T>::type ret;
  __ESIMD_raw_vec_t(T, SZ) retv;

  for (i = 0; i < SZ; i++) {
    SIMDCF_ELEMENT_SKIP(i);
    const uint32_t mask = ((1 << width[i]) - 1) << offset[i];
    const uint32_t imask = ~mask;
    ret = (src[i] & imask) | ((val[i] << offset[i] & mask));
    // Sign extend if signed type
    if constexpr (std::is_signed<T>::value) {
      int m = 1U << (width[i] - 1);
      ret = (ret ^ m) - m;
    }
    retv[i] = ret;
  }

  return retv;
}

template <typename T, int SZ>
__ESIMD_INTRIN __ESIMD_raw_vec_t(T, SZ)
    __esimd_sbfe(__ESIMD_raw_vec_t(T, SZ) width,
                 __ESIMD_raw_vec_t(T, SZ) offset,
                 __ESIMD_raw_vec_t(T, SZ) src) {
  if (__ESIMD_DNS::is_wrapper_elem_type_v<T>)
    __ESIMD_UNSUPPORTED_ON_HOST;
  int i;
  typename __ESIMD_EMU_DNS::maxtype<T>::type ret;
  __ESIMD_raw_vec_t(T, SZ) retv;

  for (i = 0; i < SZ; i++) {
    SIMDCF_ELEMENT_SKIP(i);
    const uint32_t mask = ((1 << width[i]) - 1) << offset[i];
    ret = (src[i] & mask) >> offset[i];
    retv[i] = ret;
  }

  return retv;
}

inline constexpr __ESIMD_NS::uint
__esimd_dpas_bits_precision(__ESIMD_ENS::argument_type precisionType) {
  return precisionType == __ESIMD_ENS::argument_type::TF32 ? 32
         : precisionType == __ESIMD_ENS::argument_type::BF16 ||
                 precisionType == __ESIMD_ENS::argument_type::FP16
             ? 16
         : precisionType == __ESIMD_ENS::argument_type::S8 ||
                 precisionType == __ESIMD_ENS::argument_type::U8
             ? 8
         : precisionType == __ESIMD_ENS::argument_type::S4 ||
                 precisionType == __ESIMD_ENS::argument_type::U4
             ? 4
         : precisionType == __ESIMD_ENS::argument_type::S2 ||
                 precisionType == __ESIMD_ENS::argument_type::U2
             ? 2
             : 1;
}

template <__ESIMD_ENS::argument_type src1_precision,
          __ESIMD_ENS::argument_type src2_precision, int systolic_depth,
          int repeat_count, typename RT, typename T1, typename T2,
          __ESIMD_NS::uint SZ, __ESIMD_NS::uint N1, __ESIMD_NS::uint N2>
inline __ESIMD_DNS::vector_type_t<RT, SZ>
__esimd_dpas_inner(const __ESIMD_DNS::vector_type_t<RT, SZ> *src0,
                   const __ESIMD_DNS::vector_type_t<T1, N1> &src1,
                   const __ESIMD_DNS::vector_type_t<T2, N2> &src2) {
  __ESIMD_DNS::vector_type_t<RT, SZ> retv;

  __ESIMD_NS::uint sat1 =
      __ESIMD_EMU_DNS::SetSatur<
          T1, __ESIMD_EMU_DNS::is_inttype<RT>::value>::set() ||
      __ESIMD_EMU_DNS::SetSatur<T2,
                                __ESIMD_EMU_DNS::is_inttype<RT>::value>::set();

  constexpr __ESIMD_NS::uint ops_per_chan =
      src1_precision == __ESIMD_ENS::argument_type::BF16 ||
              src1_precision == __ESIMD_ENS::argument_type::FP16 ||
              src2_precision == __ESIMD_ENS::argument_type::BF16 ||
              src2_precision == __ESIMD_ENS::argument_type::FP16
          ? 2
      : src1_precision == __ESIMD_ENS::argument_type::S8 ||
              src1_precision == __ESIMD_ENS::argument_type::U8 ||
              src2_precision == __ESIMD_ENS::argument_type::S8 ||
              src2_precision == __ESIMD_ENS::argument_type::U8
          ? 4
          : 8;

  __ESIMD_NS::uint V = 0, U = 0, k = 0, temp = 0, src1_ops_per_dword = 0, p = 0;

  constexpr auto src1_el_bits = __esimd_dpas_bits_precision(src1_precision);
  constexpr auto src2_el_bits = __esimd_dpas_bits_precision(src2_precision);

  uint32_t src1_signed =
      src1_precision == __ESIMD_ENS::argument_type::S2 ||
              src1_precision == __ESIMD_ENS::argument_type::S4 ||
              src1_precision == __ESIMD_ENS::argument_type::S8
          ? 1
          : 0;

  uint32_t src2_signed =
      src2_precision == __ESIMD_ENS::argument_type::S2 ||
              src2_precision == __ESIMD_ENS::argument_type::S4 ||
              src2_precision == __ESIMD_ENS::argument_type::S8
          ? 1
          : 0;

#if defined(ESIMD_XE_HPC) || \
/* INTEL_CUSTOMIZATION */ \
/* INTEL_FEATURE_ESIMD_EMBARGO */ \
    defined(ESIMD_XE2_HPC) || \
/* end INTEL_FEATURE_ESIMD_EMBARGO */ \
/* end INTEL_CUSTOMIZATION */ \
    defined(ESIMD_XE_HPG)
  constexpr bool isPvc = true;
  constexpr size_t SIMDSize = 16;
#else
  constexpr bool isPvc = false;
  constexpr size_t SIMDSize = 8;
#endif

  constexpr bool
      pvcHfDest = isPvc && std::is_same<RT, __ESIMD_EMU_DNS::half>::value,
      pvcBfDest = isPvc && std::is_same<RT, short>::value,
      pvcBfOrHfDest = pvcBfDest || pvcHfDest,

      pvcBfDestChecks = pvcBfDest &&
                        src1_precision == __ESIMD_ENS::argument_type::BF16 &&
                        src2_precision == __ESIMD_ENS::argument_type::BF16,

      pvcHfDestChecks =
          pvcHfDest && ((src1_precision == __ESIMD_ENS::argument_type::FP16 &&
                         src2_precision == __ESIMD_ENS::argument_type::FP16) ||
                        (src1_precision == __ESIMD_ENS::argument_type::BF16 &&
                         src2_precision == __ESIMD_ENS::argument_type::BF16)),

      destTypeChk =
          (!pvcBfOrHfDest && __ESIMD_EMU_DNS::is_fp_or_dword_type<RT>::value) ||
          (pvcBfOrHfDest && (pvcBfDestChecks || pvcHfDestChecks)),

      srcTypeChk = __ESIMD_EMU_DNS::is_dword_type<T1>::value &&
                   __ESIMD_EMU_DNS::is_dword_type<T2>::value,

      destSizeChk = SZ >= /*TODO: ==*/SIMDSize * repeat_count,

      systolicDepthAndRepeatCountChk =
          systolic_depth == 8 && repeat_count >= 1 && repeat_count <= 8,

      src1CountChk =
          N1 == ((src1_el_bits * systolic_depth * ops_per_chan * SZ) /
                 (repeat_count * sizeof(T1) * 8)),
      src2CountChk =
          N2 >= ((src2_el_bits * systolic_depth * ops_per_chan * repeat_count) /
                 (sizeof(T2) * 8))
      /*TODO: ==; fix PVCIGEMM24*/
      ;

  if constexpr (!isPvc)
    static_assert(!pvcBfOrHfDest, "dpas: hfloat and bfloat16 destination "
                                  "element type is only supported on PVC.");
  static_assert(destTypeChk, "dpas: unsupported dest and accumulator type.");
  static_assert(srcTypeChk, "dpas: unsupported src element type.");
  static_assert(destSizeChk,
                "dpas: destination size must be SIMDSize x repeat_count.");
  static_assert(systolicDepthAndRepeatCountChk,
                "dpas: only systolic_depth = 8 and repeat_count of 1 to 8 are "
                "supported.");
  static_assert(src1CountChk, "dpas: invalid size for src1.");
  static_assert(src2CountChk, "dpas: invalid size for src2.");

  using TmpAccEl = typename std::conditional<
      pvcBfOrHfDest, float,
      typename __ESIMD_EMU_DNS::restype_ex<
          RT, typename __ESIMD_EMU_DNS::restype_ex<T1, T2>::type>::type>::type;

  __ESIMD_DNS::vector_type_t<TmpAccEl, SIMDSize> simdAcc;

  for (uint r = 0; r < repeat_count; r++) {
    V = r;
    k = 0;

    for (uint n = 0; n < SIMDSize; n++) {
      if (src0 != nullptr) {
        auto src0El = src0[0][r * SIMDSize + n];

        if (pvcBfDest) {
          const auto tmp = (uint32_t)(src0El) << 16;
          simdAcc[n] = reinterpret_cast<const TmpAccEl &>(tmp);
        } else
          simdAcc[n] = src0El;
      } else
        simdAcc[n] = 0;
    }

    for (uint s = 0; s < systolic_depth; s++) {
      src1_ops_per_dword = 32 / (ops_per_chan * src1_el_bits);
      // U = s / src1_ops_per_dword;
      U = s >> uint(log2(src1_ops_per_dword));

      for (uint n = 0; n < SIMDSize; n++) {
        for (uint d = 0; d < ops_per_chan; d++) {
          p = d + (s % src1_ops_per_dword) * ops_per_chan;
          uint32_t extension_temp = false;

          if (src2_precision == __ESIMD_ENS::argument_type::BF16) {
            const auto s1 =
                extract<uint32_t>(src1_el_bits, p * src1_el_bits,
                                  src1[U * SIMDSize + n], extension_temp)
                << 16;
            const auto s2 =
                extract<uint32_t>(src2_el_bits, d * src2_el_bits,
                                  src2[V * 8 + k / ops_per_chan], src2_signed)
                << 16;
            simdAcc[n] += reinterpret_cast<const float &>(s2) *
                          reinterpret_cast<const float &>(s1);
          } else if (src2_precision == __ESIMD_ENS::argument_type::FP16) {
            const auto s1 =
                extract<short>(src1_el_bits, p * src1_el_bits,
                               src1[U * SIMDSize + n], extension_temp);
            const auto s2 =
                extract<short>(src2_el_bits, d * src2_el_bits,
                               src2[V * 8 + k / ops_per_chan], src2_signed);
            simdAcc[n] += reinterpret_cast<const __ESIMD_EMU_DNS::half &>(s1) *
                          reinterpret_cast<const __ESIMD_EMU_DNS::half &>(s2);
          } else {
            int src = (sizeof(T2) * 8) / (ops_per_chan * src2_el_bits);
            int off = s % src * (ops_per_chan * src2_el_bits);
            int src1_tmp = extract<T1>(src1_el_bits, p * src1_el_bits,
                                       src1[U * SIMDSize + n], src1_signed);
            int src2_tmp = extract<T2>(src2_el_bits, d * src2_el_bits + off,
                                       src2[(V * 8 + k / ops_per_chan) / src],
                                       src2_signed);
            simdAcc[n] += src1_tmp * src2_tmp;
          }
        }
      }

      k += ops_per_chan;

    } // Systolic phase.

    for (uint n = 0; n < SIMDSize; n++) {
      if constexpr (pvcBfDest) {
        // TODO: make abstraction, support saturation, review rounding algo for
        // corner cases.
        auto tmpFloat = simdAcc[n];
        auto tmpUint = reinterpret_cast<uint32_t &>(tmpFloat);
        if (std::isnormal(tmpFloat) && tmpUint & 1ull << 15 &&
            (tmpUint & 0x7fff || tmpUint & 1ull << 16)) {
          tmpUint += 1ull << 16;
        }
        retv[r * SIMDSize + n] =
            static_cast<short>(reinterpret_cast<uint32_t &>(tmpUint) >> 16);
      } else
        retv[r * SIMDSize + n] =
            __ESIMD_EMU_DNS::satur<RT>::saturate(simdAcc[n], sat1);
    }

  } // Repeat.

  return retv;
}

template <__ESIMD_ENS::argument_type src1_precision,
          __ESIMD_ENS::argument_type src2_precision, int systolic_depth,
          int repeat_count, typename T, typename T0, typename T1, typename T2,
          int N, int N1, int N2>
inline __ESIMD_DNS::vector_type_t<T, N>
__esimd_dpas(__ESIMD_DNS::vector_type_t<T0, N> src0,
             __ESIMD_DNS::vector_type_t<T1, N1> src1,
             __ESIMD_DNS::vector_type_t<T2, N2> src2) {
#ifdef __SYCL_EXPLICIT_SIMD_PLUGIN__
  return __esimd_dpas_inner<src1_precision, src2_precision, systolic_depth,
                            repeat_count, T, T1, T2, N, N1, N2>(
      std::addressof(src0), src1, src2);
#else  // __SYCL_EXPLICIT_SIMD_PLUGIN__
  throw cl::sycl::feature_not_supported();
  return __ESIMD_DNS::vector_type_t<T, N>();
#endif // __SYCL_EXPLICIT_SIMD_PLUGIN__
}

template <__ESIMD_ENS::argument_type src1_precision,
          __ESIMD_ENS::argument_type src2_precision, int systolic_depth,
          int repeat_count, typename T, typename T1, typename T2, int N, int N1,
          int N2>
inline __ESIMD_DNS::vector_type_t<T, N>
__esimd_dpas2(__ESIMD_DNS::vector_type_t<T1, N1> src1,
              __ESIMD_DNS::vector_type_t<T2, N2> src2) {
#ifdef __SYCL_EXPLICIT_SIMD_PLUGIN__
  return __esimd_dpas_inner<src1_precision, src2_precision, systolic_depth,
                            repeat_count, T, T1, T2, N, N1, N2>(nullptr, src1,
                                                                src2);
#else  // __SYCL_EXPLICIT_SIMD_PLUGIN__
  throw cl::sycl::feature_not_supported();
  return __ESIMD_DNS::vector_type_t<T, N>();
#endif // __SYCL_EXPLICIT_SIMD_PLUGIN__
}

template <__ESIMD_ENS::argument_type src1_precision,
          __ESIMD_ENS::argument_type src2_precision, int systolic_depth,
          int repeat_count, typename T, typename T1, typename T2, int N, int N1,
          int N2>
inline __ESIMD_DNS::vector_type_t<T, N>
__esimd_dpasw(__ESIMD_DNS::vector_type_t<T, N> src0,
              __ESIMD_DNS::vector_type_t<T1, N1> src1,
              __ESIMD_DNS::vector_type_t<T2, N2> src2) {
  throw cl::sycl::feature_not_supported();
  return __ESIMD_DNS::vector_type_t<T, N>();
}

template <__ESIMD_ENS::argument_type src1_precision,
          __ESIMD_ENS::argument_type src2_precision, int systolic_depth,
          int repeat_count, typename T, typename T1, typename T2, int N, int N1,
          int N2>
inline __ESIMD_DNS::vector_type_t<T, N>
__esimd_dpasw2(__ESIMD_DNS::vector_type_t<T1, N1> src1,
               __ESIMD_DNS::vector_type_t<T2, N2> src2) {
  throw cl::sycl::feature_not_supported();
  return __ESIMD_DNS::vector_type_t<T, N>();
}

/* INTEL_CUSTOMIZATION */
/* INTEL_FEATURE_ESIMD_EMBARGO */

template <int N>
SYCL_EXTERNAL SYCL_ESIMD_FUNCTION __ESIMD_DNS::vector_type_t<uint16_t, N>
__esimd_bf_cvt(__ESIMD_DNS::vector_type_t<float, N> src) {
  throw cl::sycl::feature_not_supported();
  return __ESIMD_DNS::vector_type_t<uint16_t, N>();
}

template <int N>
SYCL_EXTERNAL SYCL_ESIMD_FUNCTION __ESIMD_DNS::vector_type_t<float, N>
__esimd_bf_cvt(__ESIMD_DNS::vector_type_t<uint16_t, N> src) {
  throw cl::sycl::feature_not_supported();
  return __ESIMD_DNS::vector_type_t<float, N>();
}

template <int N>
SYCL_EXTERNAL SYCL_ESIMD_FUNCTION __ESIMD_DNS::vector_type_t<uint32_t, N>
__esimd_tf32_cvt(__ESIMD_DNS::vector_type_t<float, N> src) {
  throw cl::sycl::feature_not_supported();
  return __ESIMD_DNS::vector_type_t<uint32_t, N>();
}

template <int N, typename DstType, typename SrcType>
SYCL_EXTERNAL SYCL_ESIMD_FUNCTION __ESIMD_DNS::vector_type_t<DstType, N>
__esimd_qf_cvt(__ESIMD_DNS::vector_type_t<SrcType, N> src) {
  throw cl::sycl::feature_not_supported();
  return __ESIMD_DNS::vector_type_t<DstType, N>();
}

/* end INTEL_FEATURE_ESIMD_EMBARGO */
/* end INTEL_CUSTOMIZATION */

#endif // #ifdef __SYCL_DEVICE_ONLY__

#undef __ESIMD_raw_vec_t
#undef __ESIMD_cpp_vec_t

/// @endcond ESIMD_DETAIL<|MERGE_RESOLUTION|>--- conflicted
+++ resolved
@@ -146,12 +146,9 @@
               __ESIMD_DNS::vector_type_t<T2, N2> src2, int dpas_info);
 
 template <typename T, typename T1, typename T2, int N, int N1, int N2>
-<<<<<<< HEAD
-=======
 SYCL_EXTERNAL SYCL_ESIMD_FUNCTION __ESIMD_DNS::vector_type_t<T, N>
 __esimd_dpasw2(__ESIMD_DNS::vector_type_t<T1, N1> src1,
                __ESIMD_DNS::vector_type_t<T2, N2> src2, int dpas_info);
->>>>>>> a74dcdaa
 
 /* INTEL_CUSTOMIZATION */
 /* INTEL_FEATURE_ESIMD_EMBARGO */
@@ -189,13 +186,6 @@
 /* end INTEL_FEATURE_ESIMD_EMBARGO */
 /* end INTEL_CUSTOMIZATION */
 
-<<<<<<< HEAD
-SYCL_EXTERNAL SYCL_ESIMD_FUNCTION __ESIMD_DNS::vector_type_t<T, N>
-__esimd_dpasw2(__ESIMD_DNS::vector_type_t<T1, N1> src1,
-               __ESIMD_DNS::vector_type_t<T2, N2> src2, int dpas_info);
-
-=======
->>>>>>> a74dcdaa
 #ifndef __SYCL_DEVICE_ONLY__
 
 template <typename T0, typename T1, int SZ>
