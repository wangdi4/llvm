--- conflicted
+++ resolved
@@ -180,11 +180,8 @@
   static constexpr int length = N;
 
 protected:
-<<<<<<< HEAD
-=======
   using Ty = element_type;
 
->>>>>>> 63f3d180
   template <bool UseSet = true>
   void init_from_array(const Ty (&&Arr)[N]) noexcept {
     raw_vector_type tmp;
@@ -325,24 +322,12 @@
     copy_from(acc, offset, Flags{});
   }
 
-<<<<<<< HEAD
-  // Load the object's value from an rvalue array.
-  template <int N1> std::enable_if_t<N1 == N> copy_from(const Ty (&&Arr)[N1]) {
-    __esimd_dbg_print(copy_from(const Ty(&&Arr)[N1]));
-    init_from_array(std::move(Arr));
-  }
-
-  explicit operator raw_vector_type() const {
-    __esimd_dbg_print(explicit operator raw_vector_type());
-    return data();
-=======
   /// Initializes this object from an rvalue to an array with the same number
   /// of elements.
   /// @param Arr Rvalue reference to the array.
   template <int N1> std::enable_if_t<N1 == N> copy_from(const Ty (&&Arr)[N1]) {
     __esimd_dbg_print(copy_from(const Ty(&&Arr)[N1]));
     init_from_array(std::move(Arr));
->>>>>>> 63f3d180
   }
 
   /// Type conversion into a scalar:
