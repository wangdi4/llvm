//==------------ memory_intrin.hpp - DPC++ Explicit SIMD API ---------------==//
//
// Part of the LLVM Project, under the Apache License v2.0 with LLVM Exceptions.
// See https://llvm.org/LICENSE.txt for license information.
// SPDX-License-Identifier: Apache-2.0 WITH LLVM-exception
//
//===----------------------------------------------------------------------===//
// Declares Explicit SIMD intrinsics used to implement working with
// the SIMD classes objects.
//===----------------------------------------------------------------------===//

#pragma once

#include <CL/sycl/detail/accessor_impl.hpp>
#include <CL/sycl/types.hpp>
#include <sycl/ext/intel/experimental/esimd/common.hpp>
#include <sycl/ext/intel/experimental/esimd/detail/types.hpp>
#include <sycl/ext/intel/experimental/esimd/detail/util.hpp>

#include <cstdint>

__SYCL_INLINE_NAMESPACE(cl) {
namespace sycl {
namespace ext {
namespace intel {
namespace experimental {
namespace esimd {
namespace detail {
// Provides access to sycl accessor class' private members.
class AccessorPrivateProxy {
public:
#ifdef __SYCL_DEVICE_ONLY__
  template <typename AccessorTy>
  static auto getNativeImageObj(const AccessorTy &Acc) {
    return Acc.getNativeImageObj();
  }
#else
  template <typename AccessorTy>
  static auto getImageRange(const AccessorTy &Acc) {
    return Acc.getAccessRange();
  }
  static auto getElemSize(const sycl::detail::AccessorBaseHost &Acc) {
    return Acc.getElemSize();
  }
#endif
};

template <int ElemsPerAddr,
          typename = sycl::detail::enable_if_t<
              (ElemsPerAddr == 1 || ElemsPerAddr == 2 || ElemsPerAddr == 4)>>
constexpr unsigned int ElemsPerAddrEncoding() {
  // encoding requires log2 of ElemsPerAddr
  if constexpr (ElemsPerAddr == 1)
    return 0;
  else if constexpr (ElemsPerAddr == 2)
    return 1;
  else if constexpr (ElemsPerAddr == 4)
    return 2;

  // other cases not needed since enable_if disallows other values
}

constexpr unsigned int ElemsPerAddrDecoding(unsigned int ElemsPerAddrEncoded) {
  // encoding requires 2^ElemsPerAddrEncoded
  return (1 << ElemsPerAddrEncoded);
}

} // namespace detail

} // namespace esimd
} // namespace experimental
} // namespace intel
} // namespace ext
} // namespace sycl
} // __SYCL_INLINE_NAMESPACE(cl)

// flat_read does flat-address gather
template <typename Ty, int N, int NumBlk = 0,
          __SEIEE::CacheHint L1H = __SEIEE::CacheHint::None,
          __SEIEE::CacheHint L3H = __SEIEE::CacheHint::None>
SYCL_EXTERNAL SYCL_ESIMD_FUNCTION
    __SEIEED::vector_type_t<Ty, N * __SEIEED::ElemsPerAddrDecoding(NumBlk)>
    __esimd_flat_read(__SEIEED::vector_type_t<uint64_t, N> addrs,
                      int ElemsPerAddr = NumBlk,
                      __SEIEED::simd_mask_storage_t<N> pred = 1);

// flat_write does flat-address scatter
template <typename Ty, int N, int NumBlk = 0,
          __SEIEE::CacheHint L1H = __SEIEE::CacheHint::None,
          __SEIEE::CacheHint L3H = __SEIEE::CacheHint::None>
SYCL_EXTERNAL SYCL_ESIMD_FUNCTION void __esimd_flat_write(
    __SEIEED::vector_type_t<uint64_t, N> addrs,
    __SEIEED::vector_type_t<Ty, N * __SEIEED::ElemsPerAddrDecoding(NumBlk)>
        vals,
    int ElemsPerAddr = NumBlk, __SEIEED::simd_mask_storage_t<N> pred = 1);

// flat_block_read reads a block of data from one flat address
template <typename Ty, int N, __SEIEE::CacheHint L1H = __SEIEE::CacheHint::None,
          __SEIEE::CacheHint L3H = __SEIEE::CacheHint::None>
SYCL_EXTERNAL SYCL_ESIMD_FUNCTION __SEIEED::vector_type_t<Ty, N>
__esimd_flat_block_read_unaligned(uint64_t addr);

// flat_block_write writes a block of data using one flat address
template <typename Ty, int N, __SEIEE::CacheHint L1H = __SEIEE::CacheHint::None,
          __SEIEE::CacheHint L3H = __SEIEE::CacheHint::None>
SYCL_EXTERNAL SYCL_ESIMD_FUNCTION void
__esimd_flat_block_write(uint64_t addr, __SEIEED::vector_type_t<Ty, N> vals);

// Reads a block of data from given surface at given offset.
template <typename Ty, int N, typename SurfIndAliasTy>
SYCL_EXTERNAL SYCL_ESIMD_FUNCTION __SEIEED::vector_type_t<Ty, N>
__esimd_block_read(SurfIndAliasTy surf_ind, uint32_t offset);

// Writes given block of data to a surface with given index at given offset.
template <typename Ty, int N, typename SurfIndAliasTy>
SYCL_EXTERNAL SYCL_ESIMD_FUNCTION void
__esimd_block_write(SurfIndAliasTy surf_ind, uint32_t offset,
                    __SEIEED::vector_type_t<Ty, N> vals);

// flat_read4 does flat-address gather4
template <typename Ty, int N, __SEIEE::rgba_channel_mask Mask,
          __SEIEE::CacheHint L1H = __SEIEE::CacheHint::None,
          __SEIEE::CacheHint L3H = __SEIEE::CacheHint::None>
__SEIEED::vector_type_t<Ty, N * get_num_channels_enabled(Mask)>
    SYCL_EXTERNAL SYCL_ESIMD_FUNCTION
    __esimd_flat_read4(__SEIEED::vector_type_t<uint64_t, N> addrs,
                       __SEIEED::simd_mask_storage_t<N> pred = 1);

// flat_write does flat-address scatter
template <typename Ty, int N, __SEIEE::rgba_channel_mask Mask,
          __SEIEE::CacheHint L1H = __SEIEE::CacheHint::None,
          __SEIEE::CacheHint L3H = __SEIEE::CacheHint::None>
SYCL_EXTERNAL SYCL_ESIMD_FUNCTION void __esimd_flat_write4(
    __SEIEED::vector_type_t<uint64_t, N> addrs,
    __SEIEED::vector_type_t<Ty, N * get_num_channels_enabled(Mask)> vals,
    __SEIEED::simd_mask_storage_t<N> pred = 1);

// Low-level surface-based gather. Collects elements located at given offsets in
// a surface and returns them as a single \ref simd object. Element can be
// 1, 2 or 4-byte value, but is always returned as a 4-byte value within the
// resulting simd object, with upper 2 or 3 bytes undefined.
// Template (compile-time constant) parameters:
// @tparam Ty - element type; can only be a 4-byte integer or \c float,
// @tparam N  - the number of elements
// @tparam SurfIndAliasTy - "surface index alias" type - internal type in the
//   accessor used to denote the surface
// @tparam TySizeLog2 - Log2 of the number of bytes read per element:
//   0 - 1 byte, 1 - 2 bytes, 2 - 4 bytes
// @tparam L1H - L1 cache hint
// @tparam L3H - L3 cache hint
//
// Formal parameters:
// @param scale - the scale; must be 0
// @param surf_ind - the surface index, taken from the SYCL memory object
// @param global_offset - offset added to each individual element's offset to
//   compute actual memory access offset for that element
// @param elem_offsets - per-element offsets
//
template <typename Ty, int N, typename SurfIndAliasTy, int TySizeLog2,
          __SEIEE::CacheHint L1H = __SEIEE::CacheHint::None,
          __SEIEE::CacheHint L3H = __SEIEE::CacheHint::None>
SYCL_EXTERNAL SYCL_ESIMD_FUNCTION __SEIEED::vector_type_t<Ty, N>
__esimd_surf_read(int16_t scale, SurfIndAliasTy surf_ind,
                  uint32_t global_offset,
                  __SEIEED::vector_type_t<uint32_t, N> elem_offsets)
#ifdef __SYCL_DEVICE_ONLY__
    ;
#else
{
  static_assert(N == 1 || N == 8 || N == 16);
  static_assert(TySizeLog2 <= 2);
  static_assert(std::is_integral<Ty>::value || TySizeLog2 == 2);
  throw cl::sycl::feature_not_supported();
}
#endif // __SYCL_DEVICE_ONLY__

// Low-level surface-based scatter. Writes elements of a \ref simd object into a
// surface at given offsets. Element can be a 1, 2 or 4-byte value, but it is
// always represented as a 4-byte value within the input simd object,
// unused (not written) upper bytes are ignored.
// Template (compile-time constant) parameters:
// @tparam Ty - element type; can only be a 4-byte integer or \c float,
// @tparam N  - the number of elements to write
// @tparam SurfIndAliasTy - "surface index alias" type - internal type in the
//   accessor used to denote the surface
// @tparam TySizeLog2 - Log2 of the number of bytes written per element:
//   0 - 1 byte, 1 - 2 bytes, 2 - 4 bytes
// @tparam L1H - L1 cache hint
// @tparam L3H - L3 cache hint
//
// Formal parameters:
// @param pred - per-element predicates; elements with zero corresponding
//   predicates are not written
// @param scale - the scale; must be 0
// @param surf_ind - the surface index, taken from the SYCL memory object
// @param global_offset - offset added to each individual element's offset to
//   compute actual memory access offset for that element
// @param elem_offsets - per-element offsets
// @param vals - values to write
//
template <typename Ty, int N, typename SurfIndAliasTy, int TySizeLog2,
          __SEIEE::CacheHint L1H = __SEIEE::CacheHint::None,
          __SEIEE::CacheHint L3H = __SEIEE::CacheHint::None>
SYCL_EXTERNAL SYCL_ESIMD_FUNCTION void
__esimd_surf_write(__SEIEED::simd_mask_storage_t<N> pred, int16_t scale,
                   SurfIndAliasTy surf_ind, uint32_t global_offset,
                   __SEIEED::vector_type_t<uint32_t, N> elem_offsets,
                   __SEIEED::vector_type_t<Ty, N> vals)
#ifdef __SYCL_DEVICE_ONLY__
    ;
#else
{
  static_assert(N == 1 || N == 8 || N == 16);
  static_assert(TySizeLog2 <= 2);
  static_assert(std::is_integral<Ty>::value || TySizeLog2 == 2);
  throw cl::sycl::feature_not_supported();
}
#endif // __SYCL_DEVICE_ONLY__

// TODO bring the parameter order of __esimd* intrinsics in accordance with the
// correponsing BE intrinsicics parameter order.

// flat_atomic: flat-address atomic
template <__SEIEE::atomic_op Op, typename Ty, int N,
          __SEIEE::CacheHint L1H = __SEIEE::CacheHint::None,
          __SEIEE::CacheHint L3H = __SEIEE::CacheHint::None>
SYCL_EXTERNAL SYCL_ESIMD_FUNCTION __SEIEED::vector_type_t<Ty, N>
__esimd_flat_atomic0(__SEIEED::vector_type_t<uint64_t, N> addrs,
                     __SEIEED::simd_mask_storage_t<N> pred);

template <__SEIEE::atomic_op Op, typename Ty, int N,
          __SEIEE::CacheHint L1H = __SEIEE::CacheHint::None,
          __SEIEE::CacheHint L3H = __SEIEE::CacheHint::None>
SYCL_EXTERNAL SYCL_ESIMD_FUNCTION __SEIEED::vector_type_t<Ty, N>
__esimd_flat_atomic1(__SEIEED::vector_type_t<uint64_t, N> addrs,
                     __SEIEED::vector_type_t<Ty, N> src0,
                     __SEIEED::simd_mask_storage_t<N> pred);

template <__SEIEE::atomic_op Op, typename Ty, int N,
          __SEIEE::CacheHint L1H = __SEIEE::CacheHint::None,
          __SEIEE::CacheHint L3H = __SEIEE::CacheHint::None>
SYCL_EXTERNAL SYCL_ESIMD_FUNCTION __SEIEED::vector_type_t<Ty, N>
__esimd_flat_atomic2(__SEIEED::vector_type_t<uint64_t, N> addrs,
                     __SEIEED::vector_type_t<Ty, N> src0,
                     __SEIEED::vector_type_t<Ty, N> src1,
                     __SEIEED::simd_mask_storage_t<N> pred);

// esimd_barrier, generic group barrier
SYCL_EXTERNAL SYCL_ESIMD_FUNCTION void __esimd_barrier();

// generic work-group split barrier
SYCL_EXTERNAL SYCL_ESIMD_FUNCTION void
__esimd_sbarrier(__SEIEE::split_barrier_action flag);

// slm_fence sets the SLM read/write order
SYCL_EXTERNAL SYCL_ESIMD_FUNCTION void __esimd_slm_fence(uint8_t cntl);

// slm_read does SLM gather
template <typename Ty, int N>
SYCL_EXTERNAL SYCL_ESIMD_FUNCTION __SEIEED::vector_type_t<Ty, N>
__esimd_slm_read(__SEIEED::vector_type_t<uint32_t, N> addrs,
                 __SEIEED::simd_mask_storage_t<N> pred = 1);

// slm_write does SLM scatter
template <typename Ty, int N>
SYCL_EXTERNAL SYCL_ESIMD_FUNCTION void
__esimd_slm_write(__SEIEED::vector_type_t<uint32_t, N> addrs,
                  __SEIEED::vector_type_t<Ty, N> vals,
                  __SEIEED::simd_mask_storage_t<N> pred = 1);

// slm_block_read reads a block of data from SLM
template <typename Ty, int N>
SYCL_EXTERNAL SYCL_ESIMD_FUNCTION __SEIEED::vector_type_t<Ty, N>
__esimd_slm_block_read(uint32_t addr);

// slm_block_write writes a block of data to SLM
template <typename Ty, int N>
SYCL_EXTERNAL SYCL_ESIMD_FUNCTION void
__esimd_slm_block_write(uint32_t addr, __SEIEED::vector_type_t<Ty, N> vals);

// slm_read4 does SLM gather4
template <typename Ty, int N, __SEIEE::rgba_channel_mask Mask>
SYCL_EXTERNAL SYCL_ESIMD_FUNCTION
    __SEIEED::vector_type_t<Ty, N * get_num_channels_enabled(Mask)>
    __esimd_slm_read4(__SEIEED::vector_type_t<uint32_t, N> addrs,
                      __SEIEED::simd_mask_storage_t<N> pred = 1);

// slm_write4 does SLM scatter4
template <typename Ty, int N, __SEIEE::rgba_channel_mask Mask>
SYCL_EXTERNAL SYCL_ESIMD_FUNCTION void __esimd_slm_write4(
    __SEIEED::vector_type_t<uint32_t, N> addrs,
    __SEIEED::vector_type_t<Ty, N * get_num_channels_enabled(Mask)> vals,
    __SEIEED::simd_mask_storage_t<N> pred = 1);

// slm_atomic: SLM atomic
template <__SEIEE::atomic_op Op, typename Ty, int N>
SYCL_EXTERNAL SYCL_ESIMD_FUNCTION __SEIEED::vector_type_t<Ty, N>
__esimd_slm_atomic0(__SEIEED::vector_type_t<uint32_t, N> addrs,
                    __SEIEED::simd_mask_storage_t<N> pred);

template <__SEIEE::atomic_op Op, typename Ty, int N>
SYCL_EXTERNAL SYCL_ESIMD_FUNCTION __SEIEED::vector_type_t<Ty, N>
__esimd_slm_atomic1(__SEIEED::vector_type_t<uint32_t, N> addrs,
                    __SEIEED::vector_type_t<Ty, N> src0,
                    __SEIEED::simd_mask_storage_t<N> pred);

template <__SEIEE::atomic_op Op, typename Ty, int N>
SYCL_EXTERNAL SYCL_ESIMD_FUNCTION __SEIEED::vector_type_t<Ty, N>
__esimd_slm_atomic2(__SEIEED::vector_type_t<uint32_t, N> addrs,
                    __SEIEED::vector_type_t<Ty, N> src0,
                    __SEIEED::vector_type_t<Ty, N> src1,
                    __SEIEED::simd_mask_storage_t<N> pred);

// Media block load
//
// @param Ty the element data type.
//
// @param M the hight of the 2D block.
//
// @param N the width of the 2D block.
//
// @param TACC type of the surface handle.
//
// @param modifier top/bottom field surface access control.
//
// @param handle the surface handle.
//
// @param plane planar surface index.
//
// @param width the width of the return block.
//
// @param x X-coordinate of the left upper rectangle corner in BYTES.
//
// @param y Y-coordinate of the left upper rectangle corner in ROWS.
//
// @return the linearized 2D block data read from surface.
//
template <typename Ty, int M, int N, typename TACC>
SYCL_EXTERNAL SYCL_ESIMD_FUNCTION __SEIEED::vector_type_t<Ty, M * N>
__esimd_media_block_load(unsigned modififer, TACC handle, unsigned plane,
                         unsigned width, unsigned x, unsigned y);

// Media block store
//
// @param Ty the element data type.
//
// @param M the hight of the 2D block.
//
// @param N the width of the 2D block.
//
// @param TACC type of the surface handle.
//
// @param modifier top/bottom field surface access control.
//
// @param handle the surface handle.
//
// @param plane planar surface index.
//
// @param width the width of the return block.
//
// @param x X-coordinate of the left upper rectangle corner in BYTES.
//
// @param y Y-coordinate of the left upper rectangle corner in ROWS.
//
// @param vals the linearized 2D block data to be written to surface.
//
template <typename Ty, int M, int N, typename TACC>
SYCL_EXTERNAL SYCL_ESIMD_FUNCTION void
__esimd_media_block_store(unsigned modififer, TACC handle, unsigned plane,
                          unsigned width, unsigned x, unsigned y,
                          __SEIEED::vector_type_t<Ty, M * N> vals);

/// \brief esimd_get_value
///
/// @param sid the SYCL accessor.
///
/// Returns the binding table index value.
///
template <typename SurfIndAliasTy>
SYCL_EXTERNAL SYCL_ESIMD_FUNCTION uint32_t
__esimd_get_value(SurfIndAliasTy sid);

/// \brief Raw sends load.
///
/// @param modifier	the send message flags (Bit-0: isSendc, Bit-1: isEOT).
///
/// @param execSize the execution size, which must be a compile time constant.
///
/// @param pred the predicate to specify enabled channels.
///
/// @param numSrc0 the number of GRFs for source-0, which must be a compile time
/// constant.
///
/// @param numSrc1 the number of GRFs for source-1, which must be a compile time
/// constant.
///
/// @param numDst the number of GRFs for destination, which must be a compile
/// time constant.
///
/// @param sfid the shared function ID, which must be a compile time constant.
///
/// @param exDesc the extended message descriptor.
///
/// @param msgDesc the message descriptor.
///
/// @param msgSrc0 the first source operand of send message.
///
/// @param msgSrc1 the second source operand of send message.
///
/// @param msgDst the destination operand of send message.
///
/// Returns a simd vector of type Ty1 and size N1.
///
template <typename Ty1, int N1, typename Ty2, int N2, typename Ty3, int N3,
          int N = 16>
SYCL_EXTERNAL SYCL_ESIMD_FUNCTION __SEIEED::vector_type_t<Ty1, N1>
__esimd_raw_sends_load(uint8_t modifier, uint8_t execSize,
                       __SEIEED::simd_mask_storage_t<N> pred, uint8_t numSrc0,
                       uint8_t numSrc1, uint8_t numDst, uint8_t sfid,
                       uint32_t exDesc, uint32_t msgDesc,
                       __SEIEED::vector_type_t<Ty2, N2> msgSrc0,
                       __SEIEED::vector_type_t<Ty3, N3> msgSrc1,
                       __SEIEED::vector_type_t<Ty1, N1> msgDst);

/// \brief Raw send load.
///
/// @param modifier	the send message flags (Bit-0: isSendc, Bit-1: isEOT).
///
/// @param execSize the execution size, which must be a compile time constant.
///
/// @param pred the predicate to specify enabled channels.
///
/// @param numSrc0 the number of GRFs for source-0, which must be a compile time
/// constant.
///
/// @param numDst the number of GRFs for destination, which must be a compile
/// time constant.
///
/// @param sfid the shared function ID, which must be a compile time constant.
///
/// @param exDesc the extended message descriptor.
///
/// @param msgDesc the message descriptor.
///
/// @param msgSrc0 the first source operand of send message.
///
/// @param msgDst the destination operand of send message.
///
/// Returns a simd vector of type Ty1 and size N1.
///
template <typename Ty1, int N1, typename Ty2, int N2, int N = 16>
SYCL_EXTERNAL SYCL_ESIMD_FUNCTION __SEIEED::vector_type_t<Ty1, N1>
__esimd_raw_send_load(uint8_t modifier, uint8_t execSize,
                      __SEIEED::simd_mask_storage_t<N> pred, uint8_t numSrc0,
                      uint8_t numDst, uint8_t sfid, uint32_t exDesc,
                      uint32_t msgDesc,
                      __SEIEED::vector_type_t<Ty2, N2> msgSrc0,
                      __SEIEED::vector_type_t<Ty1, N1> msgDst);

/// \brief Raw sends store.
///
/// @param modifier	the send message flags (Bit-0: isSendc, Bit-1: isEOT).
///
/// @param execSize the execution size, which must be a compile time constant.
///
/// @param pred the predicate to specify enabled channels.
///
/// @param numSrc0 the number of GRFs for source-0, which must be a compile time
/// constant.
///
/// @param numSrc1 the number of GRFs for source-1, which must be a compile time
/// constant.
///
/// @param sfid the shared function ID, which must be a compile time constant.
///
/// @param exDesc the extended message descriptor.
///
/// @param msgDesc the message descriptor.
///
/// @param msgSrc0 the first source operand of send message.
///
/// @param msgSrc1 the second source operand of send message.
///
template <typename Ty1, int N1, typename Ty2, int N2, int N = 16>
SYCL_EXTERNAL SYCL_ESIMD_FUNCTION void __esimd_raw_sends_store(
    uint8_t modifier, uint8_t execSize, __SEIEED::simd_mask_storage_t<N> pred,
    uint8_t numSrc0, uint8_t numSrc1, uint8_t sfid, uint32_t exDesc,
    uint32_t msgDesc, __SEIEED::vector_type_t<Ty1, N1> msgSrc0,
    __SEIEED::vector_type_t<Ty2, N2> msgSrc1);

/// \brief Raw send store.
///
/// @param modifier	the send message flags (Bit-0: isSendc, Bit-1: isEOT).
///
/// @param execSize the execution size, which must be a compile time constant.
///
/// @param pred the predicate to specify enabled channels.
///
/// @param numSrc0 the number of GRFs for source-0, which must be a compile time
/// constant.
///
/// @param sfid the shared function ID, which must be a compile time constant.
///
/// @param exDesc the extended message descriptor.
///
/// @param msgDesc the message descriptor.
///
/// @param msgSrc0 the first source operand of send message.
///
template <typename Ty1, int N1, int N = 16>
SYCL_EXTERNAL SYCL_ESIMD_FUNCTION void
__esimd_raw_send_store(uint8_t modifier, uint8_t execSize,
                       __SEIEED::simd_mask_storage_t<N> pred, uint8_t numSrc0,
                       uint8_t sfid, uint32_t exDesc, uint32_t msgDesc,
                       __SEIEED::vector_type_t<Ty1, N1> msgSrc0);

/* INTEL_CUSTOMIZATION */
/* INTEL_FEATURE_ESIMD_EMBARGO */

// Wait for val to be ready
SYCL_EXTERNAL SYCL_ESIMD_FUNCTION void __esimd_wait(uint16_t val);

// Represents named barrier synchronization for a subgroup of threads.
// Available only on PVC+.
//
// @param mode  - is wait(0) or signal(1)
//
// @param id  - barrier id
//
// @param thread_count  - number of threads, ignored in 'wait' mode
SYCL_EXTERNAL SYCL_ESIMD_FUNCTION void
__esimd_nbarrier(uint8_t mode, uint8_t id, uint8_t thread_count);

// Refer to esimd_nbarrier_init
SYCL_EXTERNAL SYCL_ESIMD_FUNCTION void __esimd_nbarrier_init(uint8_t count);

// Raw send signal to perform signal operation on named barriers
// Available only on PVC+.
// @tparam Ty  - message element type
//
// @tparam N  - message length
//
// @param is_sendc  - is sendc
//
// @param extended_descriptor  - extended message descriptor
//
// @param descriptor  - message descriptor
//
// @param msg_var  - source operand of send message
//
// @param pred  - predicate for enabled channels
template <typename Ty, int N>
SYCL_EXTERNAL SYCL_ESIMD_FUNCTION void __esimd_raw_send_nbarrier_signal(
    uint32_t is_sendc, uint32_t extended_descriptor, uint32_t descriptor,
    __SEIEED::vector_type_t<Ty, N> msg_var, uint16_t pred = 1);

/// \brief SLM gather.
/// Supported platforms: XEHP, DG2, PVC, PVC_XT, ELG+
///
/// Collects elements located at slm and returns them
/// as a single \ref simd object.
///
/// @tparam Ty is element type.
/// @tparam L1H is L1 cache hint.
/// @tparam L3H is L3 cache hint
/// @tparam AddressScale is the address scale.
/// @tparam ImmOffset is the immediate offset added to each address.
/// @tparam DS is the data size.
/// @tparam VS is the number of elements to load per address.
/// @tparam Transposed indicates if the data is transposed during the transfer.
/// @tparam N is the number of channels (platform dependent).
/// @param pred is predicates.
/// @param offsets is the zero-based offsets for SLM buffer in bytes.
/// @return is a vector of type T and size N * to_int<VS>()
template <typename Ty, __SEIEE::CacheHint L1H, __SEIEE::CacheHint L3H,
          uint16_t AddressScale, int ImmOffset, __SEIEE::lsc_data_size DS,
          __SEIEED::lsc_vector_size VS, __SEIEED::lsc_data_order _Transposed,
          int N>
SYCL_EXTERNAL
    SYCL_ESIMD_FUNCTION __SEIEED::vector_type_t<Ty, N * __SEIEED::to_int<VS>()>
    __esimd_lsc_load_slm(__SEIEED::vector_type_t<uint16_t, N> pred,
                         __SEIEED::vector_type_t<uint32_t, N> offsets)
#ifdef __SYCL_DEVICE_ONLY__
        ;
#else  // __SYCL_DEVICE_ONLY__
{
  throw cl::sycl::feature_not_supported();
  return 0;
}
#endif // __SYCL_DEVICE_ONLY__

/// \brief surface-based gather.
/// Supported platforms: XEHP, DG2, PVC, PVC_XT, ELG+
///
/// Collects elements located at surface and returns them
/// as a single \ref simd object.
///
/// @tparam Ty is element type.
/// @tparam L1H is L1 cache hint.
/// @tparam L3H is L3 cache hint.
/// @tparam AddressScale is the address scale.
/// @tparam ImmOffset is the immediate offset added to each address.
/// @tparam DS is the data size.
/// @tparam VS is the number of elements to load per address.
/// @tparam Transposed indicates if the data is transposed during the transfer.
/// @tparam N is the number of channels (platform dependent).
/// @tparam SurfIndAliasTy is the \ref sycl::accessor type.
/// @param pred is predicates.
/// @param offsets is the zero-based offsets in bytes.
/// @param surf_ind is the surface index.
/// @return is a vector of type T and N * to_int<VS>()
template <typename Ty, __SEIEE::CacheHint L1H, __SEIEE::CacheHint L3H,
          uint16_t AddressScale, int ImmOffset, __SEIEE::lsc_data_size DS,
          __SEIEED::lsc_vector_size VS, __SEIEED::lsc_data_order _Transposed,
          int N, typename SurfIndAliasTy>
SYCL_EXTERNAL
    SYCL_ESIMD_FUNCTION __SEIEED::vector_type_t<Ty, N * __SEIEED::to_int<VS>()>
    __esimd_lsc_load_bti(__SEIEED::vector_type_t<uint16_t, N> pred,
                         __SEIEED::vector_type_t<uint32_t, N> offsets,
                         SurfIndAliasTy surf_ind)
#ifdef __SYCL_DEVICE_ONLY__
        ;
#else  // __SYCL_DEVICE_ONLY__
{
  throw cl::sycl::feature_not_supported();
  return 0;
}
#endif // __SYCL_DEVICE_ONLY__

/// \brief Flat-address gather.
/// Supported platforms: XEHP, DG2, PVC, PVC_XT, ELG+
///
/// Collects elements located at specified address and returns them
/// as a single \ref simd object.
///
/// @tparam Ty is element type.
/// @tparam L1H is L1 cache hint.
/// @tparam L3H is L3 cache hint.
/// @tparam AddressScale is the address scale.
/// @tparam ImmOffset is the immediate offset added to each address.
/// @tparam DS is the data size.
/// @tparam VS is the number of elements to load per address.
/// @tparam Transposed indicates if the data is transposed during the transfer.
/// @tparam N is the number of channels (platform dependent).
/// @param pred is predicates.
/// @param addrs is the load addresses.
/// @return is a vector of type T and N * to_int<VS>()
template <typename Ty, __SEIEE::CacheHint L1H, __SEIEE::CacheHint L3H,
          uint16_t AddressScale, int ImmOffset, __SEIEE::lsc_data_size DS,
          __SEIEED::lsc_vector_size VS, __SEIEED::lsc_data_order _Transposed,
          int N>
SYCL_EXTERNAL
    SYCL_ESIMD_FUNCTION __SEIEED::vector_type_t<Ty, N * __SEIEED::to_int<VS>()>
    __esimd_lsc_load_stateless(__SEIEED::vector_type_t<uint16_t, N> pred,
                               __SEIEED::vector_type_t<uintptr_t, N> addrs)
#ifdef __SYCL_DEVICE_ONLY__
        ;
#else  // __SYCL_DEVICE_ONLY__
{
  throw cl::sycl::feature_not_supported();
  return 0;
}
#endif // __SYCL_DEVICE_ONLY__

/// \brief surface-based prefetch gather.
/// Supported platforms: XEHP, DG2, PVC, PVC_XT, ELG+
///
/// Prefetches elements located at surface.
///
/// @tparam Ty is element type.
/// @tparam L1H is L1 cache hint.
/// @tparam L3H is L3 cache hint.
/// @tparam AddressScale is the address scale.
/// @tparam ImmOffset is the immediate offset added to each address.
/// @tparam DS is the data size.
/// @tparam VS is the number of elements to load per address.
/// @tparam Transposed indicates if the data is transposed during the transfer.
/// @tparam N is the number of channels (platform dependent).
/// @tparam SurfIndAliasTy is the \ref sycl::accessor type.
/// @param pred is predicates.
/// @param offsets is the zero-based offsets in bytes.
/// @param surf_ind is the surface index.
template <typename Ty, __SEIEE::CacheHint L1H, __SEIEE::CacheHint L3H,
          uint16_t AddressScale, int ImmOffset, __SEIEE::lsc_data_size DS,
          __SEIEED::lsc_vector_size VS, __SEIEED::lsc_data_order _Transposed,
          int N, typename SurfIndAliasTy>
SYCL_EXTERNAL SYCL_ESIMD_FUNCTION void
__esimd_lsc_prefetch_bti(__SEIEED::vector_type_t<uint16_t, N> pred,
                         __SEIEED::vector_type_t<uint32_t, N> offsets,
                         SurfIndAliasTy surf_ind)
#ifdef __SYCL_DEVICE_ONLY__
    ;
#else  // __SYCL_DEVICE_ONLY__
{
  throw cl::sycl::feature_not_supported();
}
#endif // __SYCL_DEVICE_ONLY__

/// \brief Flat-address prefetch gather.
/// Supported platforms: XEHP, DG2, PVC, PVC_XT, ELG+
///
/// Prefetches elements located at specified address.
///
/// @tparam Ty is element type.
/// @tparam L1H is L1 cache hint.
/// @tparam L3H is L3 cache hint.
/// @tparam AddressScale is the address scale.
/// @tparam ImmOffset is the immediate offset added to each address.
/// @tparam DS is the data size.
/// @tparam VS is the number of elements to load per address.
/// @tparam Transposed indicates if the data is transposed during the transfer.
/// @tparam N is the number of channels (platform dependent).
/// @param pred is predicates.
/// @param addrs is the prefetch addresses.
template <typename Ty, __SEIEE::CacheHint L1H, __SEIEE::CacheHint L3H,
          uint16_t AddressScale, int ImmOffset, __SEIEE::lsc_data_size DS,
          __SEIEED::lsc_vector_size VS, __SEIEED::lsc_data_order _Transposed,
          int N>
SYCL_EXTERNAL SYCL_ESIMD_FUNCTION void
__esimd_lsc_prefetch_stateless(__SEIEED::vector_type_t<uint16_t, N> pred,
                               __SEIEED::vector_type_t<uintptr_t, N> addrs)
#ifdef __SYCL_DEVICE_ONLY__
    ;
#else  // __SYCL_DEVICE_ONLY__
{
  throw cl::sycl::feature_not_supported();
}
#endif // __SYCL_DEVICE_ONLY__

/// \brief SLM scatter.
/// Supported platforms: XEHP, DG2, PVC, PVC_XT, ELG+
///
/// Scatters elements located to slm.
///
/// @tparam Ty is element type.
/// @tparam L1H is L1 cache hint.
/// @tparam L3H is L3 cache hint.
/// @tparam AddressScale is the address scale.
/// @tparam ImmOffset is the immediate offset added to each address.
/// @tparam DS is the data size.
/// @tparam VS is the number of elements to load per address.
/// @tparam Transposed indicates if the data is transposed during the transfer.
/// @tparam N is the number of channels (platform dependent).
/// @param pred is predicates.
/// @param offsets is the zero-based offsets for SLM buffer in bytes.
/// @param vals is values to store.
template <typename Ty, __SEIEE::CacheHint L1H, __SEIEE::CacheHint L3H,
          uint16_t AddressScale, int ImmOffset, __SEIEE::lsc_data_size DS,
          __SEIEED::lsc_vector_size VS, __SEIEED::lsc_data_order _Transposed,
          int N>
SYCL_EXTERNAL SYCL_ESIMD_FUNCTION void __esimd_lsc_store_slm(
    __SEIEED::vector_type_t<uint16_t, N> pred,
    __SEIEED::vector_type_t<uint32_t, N> offsets,
    __SEIEED::vector_type_t<Ty, N * __SEIEED::to_int<VS>()> vals)
#ifdef __SYCL_DEVICE_ONLY__
    ;
#else  // __SYCL_DEVICE_ONLY__
{
  throw cl::sycl::feature_not_supported();
}
#endif // __SYCL_DEVICE_ONLY__

/// \brief surface-based scatter.
/// Supported platforms: XEHP, DG2, PVC, PVC_XT, ELG+
///
/// Scatters elements to surface.
///
/// @tparam Ty is element type.
/// @tparam L1H is L1 cache hint.
/// @tparam L3H is L3 cache hint.
/// @tparam AddressScale is the address scale.
/// @tparam ImmOffset is the immediate offset added to each address.
/// @tparam DS is the data size.
/// @tparam VS is the number of elements to load per address.
/// @tparam Transposed indicates if the data is transposed during the transfer.
/// @tparam N is the number of channels (platform dependent).
/// @tparam SurfIndAliasTy is the \ref sycl::accessor type.
/// @param pred is predicates.
/// @param offsets is the zero-based offsets in bytes.
/// @param vals is values to store.
/// @param surf_ind is the surface index.
template <typename Ty, __SEIEE::CacheHint L1H, __SEIEE::CacheHint L3H,
          uint16_t AddressScale, int ImmOffset, __SEIEE::lsc_data_size DS,
          __SEIEED::lsc_vector_size VS, __SEIEED::lsc_data_order _Transposed,
          int N, typename SurfIndAliasTy>
SYCL_EXTERNAL SYCL_ESIMD_FUNCTION void __esimd_lsc_store_bti(
    __SEIEED::vector_type_t<uint16_t, N> pred,
    __SEIEED::vector_type_t<uint32_t, N> offsets,
    __SEIEED::vector_type_t<Ty, N * __SEIEED::to_int<VS>()> vals,
    SurfIndAliasTy surf_ind)
#ifdef __SYCL_DEVICE_ONLY__
    ;
#else  // __SYCL_DEVICE_ONLY__
{
  throw cl::sycl::feature_not_supported();
}
#endif // __SYCL_DEVICE_ONLY__

/// \brief Flat-address scatter.
/// Supported platforms: XEHP, DG2, PVC, PVC_XT, ELG+
///
/// Scatters elements to specific address.
///
/// @tparam Ty is element type.
/// @tparam L1H is L1 cache hint.
/// @tparam L3H is L3 cache hint.
/// @tparam AddressScale is the address scale.
/// @tparam ImmOffset is the immediate offset added to each address.
/// @tparam DS is the data size.
/// @tparam VS is the number of elements to load per address.
/// @tparam Transposed indicates if the data is transposed during the transfer.
/// @tparam N is the number of channels (platform dependent).
/// @param pred is predicates.
/// @param addrs is the prefetch addresses.
/// @param vals is values to store.
template <typename Ty, __SEIEE::CacheHint L1H, __SEIEE::CacheHint L3H,
          uint16_t AddressScale, int ImmOffset, __SEIEE::lsc_data_size DS,
          __SEIEED::lsc_vector_size VS, __SEIEED::lsc_data_order _Transposed,
          int N>
SYCL_EXTERNAL SYCL_ESIMD_FUNCTION void __esimd_lsc_store_stateless(
    __SEIEED::vector_type_t<uint16_t, N> pred,
    __SEIEED::vector_type_t<uintptr_t, N> addrs,
    __SEIEED::vector_type_t<Ty, N * __SEIEED::to_int<VS>()> vals)
#ifdef __SYCL_DEVICE_ONLY__
    ;
#else  // __SYCL_DEVICE_ONLY__
{
  throw cl::sycl::feature_not_supported();
}
#endif // __SYCL_DEVICE_ONLY__

/// \brief 2D flat-address block load.
/// Supported platforms: XEHP, DG2, PVC, PVC_XT, ELG+
///
/// Collects elements located at specified address and returns them
/// as a single \ref simd object.
///
/// @tparam Ty is element type.
/// @tparam L1H is L1 cache hint.
/// @tparam L3H is L3 cache hint.
/// @tparam DS is the data size.
/// @tparam Transposed is the transposed version or not.
/// @tparam NBlocks is the number of blocks.
/// @tparam BlockWidth is the block width in number of elements.
/// @tparam BlockHeight is the block height in number of elements.
/// @tparam Transformed is apply VNNI transform or not.
/// @tparam N is the data size
/// @param Pred is predicates.
/// @param Ptr is the surface base address for this operation.
/// @param SurfaceWidth is the surface width minus 1 in bytes
/// @param SurfaceHeight is the surface height minus 1 in rows
/// @param SurfacePitch is the surface pitch minus 1 in bytes
/// @param X is zero based X-coordinate of the left upper rectangle corner in
/// number of elements.
/// @param Y is zero based Y-coordinate of the left upper rectangle corner in
/// rows.
/// @return is a vector of type T and size N, where N is
///  BlockWidth * BlockHeight * NBlocks, if transformed;
///  otherwise,
///  N = roundUpNextMultiple(BlockHeight, 4 / sizeof(T)) *
///   getNextPowerOf2(BlockWidth) * NBlocks
template <typename Ty, __SEIEE::CacheHint L1H, __SEIEE::CacheHint L3H,
          __SEIEE::lsc_data_size DS, __SEIEED::lsc_data_order _Transposed,
          uint8_t NBlocks, int BlockWidth, int BlockHeight, bool Transformed,
          int N>
SYCL_EXTERNAL SYCL_ESIMD_FUNCTION __SEIEED::vector_type_t<Ty, N>
__esimd_lsc_load2d_stateless(__SEIEED::vector_type_t<uint16_t, N> Pred,
                             uintptr_t Ptr, int SurfaceWidth, int SurfaceHeight,
                             int SurfacePitch, int X, int Y)
#ifdef __SYCL_DEVICE_ONLY__
    ;
#else  // __SYCL_DEVICE_ONLY__
{
  throw cl::sycl::feature_not_supported();
  return 0;
}
#endif // __SYCL_DEVICE_ONLY__

/// \brief 2D flat-address block prefetch.
/// Supported platforms: XEHP, DG2, PVC, PVC_XT, ELG+
///
/// Prefetches elements located at specified address.
///
/// @tparam Ty is element type.
/// @tparam L1H is L1 cache hint.
/// @tparam L3H is L3 cache hint.
/// @tparam DS is the data size.
/// @tparam NBlocks is the number of blocks.
/// @tparam Transposed is the transposed version or not.
/// @tparam BlockWidth is the block width in number of elements.
/// @tparam BlockHeight is the block height in number of elements.
/// @tparam Transformed is apply VNNI transform or not.
/// @tparam N is the data size
/// @param Pred is predicates.
/// @param Ptr is the surface base address for this operation.
/// @param SurfaceWidth is the surface width minus 1 in bytes
/// @param SurfaceHeight is the surface height minus 1 in rows
/// @param SurfacePitch is the surface pitch minus 1 in bytes
/// @param X is zero based X-coordinate of the left upper rectangle corner in
/// number of elements.
/// @param Y is zero based Y-coordinate of the left upper rectangle corner in
/// rows.
template <typename Ty, __SEIEE::CacheHint L1H, __SEIEE::CacheHint L3H,
          __SEIEE::lsc_data_size DS, __SEIEED::lsc_data_order _Transposed,
          uint8_t NBlocks, int BlockWidth, int BlockHeight, bool Transformed,
          int N>
SYCL_EXTERNAL SYCL_ESIMD_FUNCTION void __esimd_lsc_prefetch2d_stateless(
    __SEIEED::vector_type_t<uint16_t, N> Pred, uintptr_t Ptr, int SurfaceWidth,
    int SurfaceHeight, int SurfacePitch, int X, int Y)
#ifdef __SYCL_DEVICE_ONLY__
    ;
#else  // __SYCL_DEVICE_ONLY__
{
  throw cl::sycl::feature_not_supported();
}
#endif // __SYCL_DEVICE_ONLY__

/// \brief 2D flat-address block store.
/// Supported platforms: XEHP, DG2, PVC, PVC_XT, ELG+
///
/// Stores elements at specified address.
///
/// @tparam Ty is element type.
/// @tparam L1H is L1 cache hint.
/// @tparam L3H is L3 cache hint.
/// @tparam DS is the data size.
/// @tparam Transposed is the transposed version or not.
/// @tparam NBlocks is the number of blocks.
/// @tparam BlockWidth is the block width in number of elements.
/// @tparam BlockHeight is the block height in number of elements.
/// @tparam Transformed is apply VNNI transform or not.
/// @tparam N is the data size
/// @param Pred is predicates.
/// @param Ptr is the surface base address for this operation.
/// @param SurfaceWidth is the surface width minus 1 in bytes
/// @param SurfaceHeight is the surface height minus 1 in rows
/// @param SurfacePitch is the surface pitch minus 1 in bytes
/// @param X is zero based X-coordinate of the left upper rectangle corner in
/// number of elements.
/// @param Y is zero based Y-coordinate of the left upper rectangle corner in
/// rows.
/// @param Vals is a vector to store of type T and size N, where N is
///  BlockWidth * BlockHeight * NBlocks, if transformed;
///  otherwise,
///  N = roundUpNextMultiple(BlockHeight, 4 / sizeof(T)) *
///   getNextPowerOf2(BlockWidth) * NBlocks
template <typename Ty, __SEIEE::CacheHint L1H, __SEIEE::CacheHint L3H,
          __SEIEE::lsc_data_size DS, __SEIEED::lsc_data_order _Transposed,
          uint8_t NBlocks, int BlockWidth, int BlockHeight, bool Transformed,
          int N>
SYCL_EXTERNAL SYCL_ESIMD_FUNCTION void
__esimd_lsc_store2d_stateless(__SEIEED::vector_type_t<uint16_t, N> Pred,
                              uintptr_t Ptr, int SurfaceWidth,
                              int SurfaceHeight, int SurfacePitch, int X, int Y,
                              __SEIEED::vector_type_t<Ty, N> vals)
#ifdef __SYCL_DEVICE_ONLY__
    ;
#else  // __SYCL_DEVICE_ONLY__
{
  throw cl::sycl::feature_not_supported();
}
#endif // __SYCL_DEVICE_ONLY__

/// \brief SLM atomic.
/// Supported platforms: XEHP, DG2, PVC, PVC_XT, ELG+
///
/// @tparam Ty is element type.
/// @tparam Op is operation type.
/// @tparam L1H is L1 cache hint.
/// @tparam L3H is L3 cache hint.
/// @tparam AddressScale is the address scale.
/// @tparam ImmOffset is the immediate offset added to each address.
/// @tparam DS is the data size.
/// @tparam VS is the number of elements per address.
/// @tparam Transposed indicates if the data is transposed during the transfer.
/// @tparam N is the number of channels (platform dependent).
/// @param pred is predicates.
/// @param offsets is the zero-based offsets.
template <typename Ty, __SEIEED::lsc_atomic_op Op, __SEIEE::CacheHint L1H,
          __SEIEE::CacheHint L3H, uint16_t AddressScale, int ImmOffset,
          __SEIEE::lsc_data_size DS, __SEIEED::lsc_vector_size VS,
          __SEIEED::lsc_data_order _Transposed, int N>
SYCL_EXTERNAL
    SYCL_ESIMD_FUNCTION __SEIEED::vector_type_t<Ty, N * __SEIEED::to_int<VS>()>
    __esimd_lsc_xatomic_slm_0(__SEIEED::vector_type_t<uint16_t, N> pred,
                              __SEIEED::vector_type_t<uint32_t, N> offsets)
#ifdef __SYCL_DEVICE_ONLY__
        ;
#else  // __SYCL_DEVICE_ONLY__
{
  throw cl::sycl::feature_not_supported();
  return 0;
}
#endif // __SYCL_DEVICE_ONLY__

/// \brief SLM atomic.
/// Supported platforms: XEHP, DG2, PVC, PVC_XT, ELG+
///
/// @tparam Ty is element type.
/// @tparam Op is operation type.
/// @tparam L1H is L1 cache hint.
/// @tparam L3H is L3 cache hint.
/// @tparam AddressScale is the address scale.
/// @tparam ImmOffset is the immediate offset added to each address.
/// @tparam DS is the data size.
/// @tparam VS is the number of elements per address.
/// @tparam Transposed indicates if the data is transposed during the transfer.
/// @tparam N is the number of channels (platform dependent).
/// @param pred is predicates.
/// @param offsets is the zero-based offsets.
/// @param src0 is the first atomic operand.
template <typename Ty, __SEIEED::lsc_atomic_op Op, __SEIEE::CacheHint L1H,
          __SEIEE::CacheHint L3H, uint16_t AddressScale, int ImmOffset,
          __SEIEE::lsc_data_size DS, __SEIEED::lsc_vector_size VS,
          __SEIEED::lsc_data_order _Transposed, int N>
SYCL_EXTERNAL
    SYCL_ESIMD_FUNCTION __SEIEED::vector_type_t<Ty, N * __SEIEED::to_int<VS>()>
    __esimd_lsc_xatomic_slm_1(
        __SEIEED::vector_type_t<uint16_t, N> pred,
        __SEIEED::vector_type_t<uint32_t, N> offsets,
        __SEIEED::vector_type_t<Ty, N * __SEIEED::to_int<VS>()> src0)
#ifdef __SYCL_DEVICE_ONLY__
        ;
#else  // __SYCL_DEVICE_ONLY__
{
  throw cl::sycl::feature_not_supported();
  return 0;
}
#endif // __SYCL_DEVICE_ONLY__

/// \brief SLM atomic.
/// Supported platforms: XEHP, DG2, PVC, PVC_XT, ELG+
///
/// @tparam Ty is element type.
/// @tparam Op is operation type.
/// @tparam L1H is L1 cache hint.
/// @tparam L3H is L3 cache hint.
/// @tparam AddressScale is the address scale.
/// @tparam ImmOffset is the immediate offset added to each address.
/// @tparam DS is the data size.
/// @tparam VS is the number of elements per address.
/// @tparam Transposed indicates if the data is transposed during the transfer.
/// @tparam N is the number of channels (platform dependent).
/// @param pred is predicates.
/// @param offsets is the zero-based offsets.
/// @param src0 is the first atomic operand.
/// @param src1 is the second atomic operand.
template <typename Ty, __SEIEED::lsc_atomic_op Op, __SEIEE::CacheHint L1H,
          __SEIEE::CacheHint L3H, uint16_t AddressScale, int ImmOffset,
          __SEIEE::lsc_data_size DS, __SEIEED::lsc_vector_size VS,
          __SEIEED::lsc_data_order _Transposed, int N>
SYCL_EXTERNAL
    SYCL_ESIMD_FUNCTION __SEIEED::vector_type_t<Ty, N * __SEIEED::to_int<VS>()>
    __esimd_lsc_xatomic_slm_2(
        __SEIEED::vector_type_t<uint16_t, N> pred,
        __SEIEED::vector_type_t<uint32_t, N> offsets,
        __SEIEED::vector_type_t<Ty, N * __SEIEED::to_int<VS>()> src0,
        __SEIEED::vector_type_t<Ty, N * __SEIEED::to_int<VS>()> src1)
#ifdef __SYCL_DEVICE_ONLY__
        ;
#else  // __SYCL_DEVICE_ONLY__
{
  throw cl::sycl::feature_not_supported();
  return 0;
}
#endif // __SYCL_DEVICE_ONLY__

/// \brief Accessor-based atomic.
/// Supported platforms: XEHP, DG2, PVC, PVC_XT, ELG+
///
/// @tparam Ty is element type.
/// @tparam Op is operation type.
/// @tparam L1H is L1 cache hint.
/// @tparam L3H is L3 cache hint.
/// @tparam AddressScale is the address scale.
/// @tparam ImmOffset is the immediate offset added to each address.
/// @tparam DS is the data size.
/// @tparam VS is the number of elements per address.
/// @tparam Transposed indicates if the data is transposed during the transfer.
/// @tparam N is the number of channels (platform dependent).
/// @tparam SurfIndAliasTy is the \ref sycl::accessor type.
/// @param pred is predicates.
/// @param offsets is the zero-based offsets.
/// @param surf_ind is the surface index.
template <typename Ty, __SEIEED::lsc_atomic_op Op, __SEIEE::CacheHint L1H,
          __SEIEE::CacheHint L3H, uint16_t AddressScale, int ImmOffset,
          __SEIEE::lsc_data_size DS, __SEIEED::lsc_vector_size VS,
          __SEIEED::lsc_data_order _Transposed, int N, typename SurfIndAliasTy>
SYCL_EXTERNAL
    SYCL_ESIMD_FUNCTION __SEIEED::vector_type_t<Ty, N * __SEIEED::to_int<VS>()>
    __esimd_lsc_xatomic_bti_0(__SEIEED::vector_type_t<uint16_t, N> pred,
                              __SEIEED::vector_type_t<uint32_t, N> offsets,
                              SurfIndAliasTy surf_ind)
#ifdef __SYCL_DEVICE_ONLY__
        ;
#else  // __SYCL_DEVICE_ONLY__
{
  throw cl::sycl::feature_not_supported();
  return 0;
}
#endif // __SYCL_DEVICE_ONLY__

/// \brief Accessor-based atomic.
/// Supported platforms: XEHP, DG2, PVC, PVC_XT, ELG+
///
/// @tparam Ty is element type.
/// @tparam Op is operation type.
/// @tparam L1H is L1 cache hint.
/// @tparam L3H is L3 cache hint.
/// @tparam AddressScale is the address scale.
/// @tparam ImmOffset is the immediate offset added to each address.
/// @tparam DS is the data size.
/// @tparam VS is the number of elements per address.
/// @tparam Transposed indicates if the data is transposed during the transfer.
/// @tparam N is the number of channels (platform dependent).
/// @tparam SurfIndAliasTy is the \ref sycl::accessor type.
/// @param pred is predicates.
/// @param offsets is the zero-based offsets.
/// @param src0 is the first atomic operand.
/// @param surf_ind is the surface index.
template <typename Ty, __SEIEED::lsc_atomic_op Op, __SEIEE::CacheHint L1H,
          __SEIEE::CacheHint L3H, uint16_t AddressScale, int ImmOffset,
          __SEIEE::lsc_data_size DS, __SEIEED::lsc_vector_size VS,
          __SEIEED::lsc_data_order _Transposed, int N, typename SurfIndAliasTy>
SYCL_EXTERNAL
    SYCL_ESIMD_FUNCTION __SEIEED::vector_type_t<Ty, N * __SEIEED::to_int<VS>()>
    __esimd_lsc_xatomic_bti_1(
        __SEIEED::vector_type_t<uint16_t, N> pred,
        __SEIEED::vector_type_t<uint32_t, N> offsets,
        __SEIEED::vector_type_t<Ty, N * __SEIEED::to_int<VS>()> src0,
        SurfIndAliasTy surf_ind)
#ifdef __SYCL_DEVICE_ONLY__
        ;
#else  // __SYCL_DEVICE_ONLY__
{
  throw cl::sycl::feature_not_supported();
  return 0;
}
#endif // __SYCL_DEVICE_ONLY__

/// \brief Accessor-based atomic.
/// Supported platforms: XEHP, DG2, PVC, PVC_XT, ELG+
///
/// @tparam Ty is element type.
/// @tparam Op is operation type.
/// @tparam L1H is L1 cache hint.
/// @tparam L3H is L3 cache hint.
/// @tparam AddressScale is the address scale.
/// @tparam ImmOffset is the immediate offset added to each address.
/// @tparam DS is the data size.
/// @tparam VS is the number of elements per address.
/// @tparam Transposed indicates if the data is transposed during the transfer.
/// @tparam N is the number of channels (platform dependent).
/// @tparam SurfIndAliasTy is the \ref sycl::accessor type.
/// @param pred is predicates.
/// @param offsets is the zero-based offsets.
/// @param src0 is the first atomic operand.
/// @param src1 is the second atomic operand.
/// @param surf_ind is the surface index.
template <typename Ty, __SEIEED::lsc_atomic_op Op, __SEIEE::CacheHint L1H,
          __SEIEE::CacheHint L3H, uint16_t AddressScale, int ImmOffset,
          __SEIEE::lsc_data_size DS, __SEIEED::lsc_vector_size VS,
          __SEIEED::lsc_data_order _Transposed, int N, typename SurfIndAliasTy>
SYCL_EXTERNAL
    SYCL_ESIMD_FUNCTION __SEIEED::vector_type_t<Ty, N * __SEIEED::to_int<VS>()>
    __esimd_lsc_xatomic_bti_2(
        __SEIEED::vector_type_t<uint16_t, N> pred,
        __SEIEED::vector_type_t<uint32_t, N> offsets,
        __SEIEED::vector_type_t<Ty, N * __SEIEED::to_int<VS>()> src0,
        __SEIEED::vector_type_t<Ty, N * __SEIEED::to_int<VS>()> src1,
        SurfIndAliasTy surf_ind)
#ifdef __SYCL_DEVICE_ONLY__
        ;
#else  // __SYCL_DEVICE_ONLY__
{
  throw cl::sycl::feature_not_supported();
  return 0;
}
#endif // __SYCL_DEVICE_ONLY__

/// \brief flat-address atomic.
/// Supported platforms: XEHP, DG2, PVC, PVC_XT, ELG+
///
/// @tparam Ty is element type.
/// @tparam Op is operation type.
/// @tparam L1H is L1 cache hint.
/// @tparam L3H is L3 cache hint.
/// @tparam AddressScale is the address scale.
/// @tparam ImmOffset is the immediate offset added to each address.
/// @tparam DS is the data size.
/// @tparam VS is the number of elements per address.
/// @tparam Transposed indicates if the data is transposed during the transfer.
/// @tparam N is the number of channels (platform dependent).
/// @param pred is predicates.
/// @param addrs is the prefetch addresses.
template <typename Ty, __SEIEED::lsc_atomic_op Op, __SEIEE::CacheHint L1H,
          __SEIEE::CacheHint L3H, uint16_t AddressScale, int ImmOffset,
          __SEIEE::lsc_data_size DS, __SEIEED::lsc_vector_size VS,
          __SEIEED::lsc_data_order _Transposed, int N>
SYCL_EXTERNAL
    SYCL_ESIMD_FUNCTION __SEIEED::vector_type_t<Ty, N * __SEIEED::to_int<VS>()>
    __esimd_lsc_xatomic_stateless_0(__SEIEED::vector_type_t<uint16_t, N> pred,
                                    __SEIEED::vector_type_t<uintptr_t, N> addrs)
#ifdef __SYCL_DEVICE_ONLY__
        ;
#else  // __SYCL_DEVICE_ONLY__
{
  throw cl::sycl::feature_not_supported();
  return 0;
}
#endif // __SYCL_DEVICE_ONLY__

/// \brief flat-address atomic.
/// Supported platforms: XEHP, DG2, PVC, PVC_XT, ELG+
///
/// @tparam Ty is element type.
/// @tparam Op is operation type.
/// @tparam L1H is L1 cache hint.
/// @tparam L3H is L3 cache hint.
/// @tparam AddressScale is the address scale.
/// @tparam ImmOffset is the immediate offset added to each address.
/// @tparam DS is the data size.
/// @tparam VS is the number of elements per address.
/// @tparam Transposed indicates if the data is transposed during the transfer.
/// @tparam N is the number of channels (platform dependent).
/// @param pred is predicates.
/// @param addrs is the prefetch addresses.
/// @param src0 is the first atomic operand.
template <typename Ty, __SEIEED::lsc_atomic_op Op, __SEIEE::CacheHint L1H,
          __SEIEE::CacheHint L3H, uint16_t AddressScale, int ImmOffset,
          __SEIEE::lsc_data_size DS, __SEIEED::lsc_vector_size VS,
          __SEIEED::lsc_data_order _Transposed, int N>
SYCL_EXTERNAL
    SYCL_ESIMD_FUNCTION __SEIEED::vector_type_t<Ty, N * __SEIEED::to_int<VS>()>
    __esimd_lsc_xatomic_stateless_1(
        __SEIEED::vector_type_t<uint16_t, N> pred,
        __SEIEED::vector_type_t<uintptr_t, N> addrs,
        __SEIEED::vector_type_t<Ty, N * __SEIEED::to_int<VS>()> src0)
#ifdef __SYCL_DEVICE_ONLY__
        ;
#else  // __SYCL_DEVICE_ONLY__
{
  throw cl::sycl::feature_not_supported();
  return 0;
}
#endif // __SYCL_DEVICE_ONLY__

/// \brief flat-address atomic.
/// Supported platforms: XEHP, DG2, PVC, PVC_XT, ELG+
///
/// @tparam Ty is element type.
/// @tparam Op is operation type.
/// @tparam L1H is L1 cache hint.
/// @tparam L3H is L3 cache hint.
/// @tparam AddressScale is the address scale.
/// @tparam ImmOffset is the immediate offset added to each address.
/// @tparam DS is the data size.
/// @tparam VS is the number of elements per address.
/// @tparam Transposed indicates if the data is transposed during the transfer.
/// @tparam N is the number of channels (platform dependent).
/// @param pred is predicates.
/// @param addrs is the prefetch addresses.
/// @param src0 is the first atomic operand.
/// @param src1 is the second atomic operand.
template <typename Ty, __SEIEED::lsc_atomic_op Op, __SEIEE::CacheHint L1H,
          __SEIEE::CacheHint L3H, uint16_t AddressScale, int ImmOffset,
          __SEIEE::lsc_data_size DS, __SEIEED::lsc_vector_size VS,
          __SEIEED::lsc_data_order _Transposed, int N>
SYCL_EXTERNAL
    SYCL_ESIMD_FUNCTION __SEIEED::vector_type_t<Ty, N * __SEIEED::to_int<VS>()>
    __esimd_lsc_xatomic_stateless_2(
        __SEIEED::vector_type_t<uint16_t, N> pred,
        __SEIEED::vector_type_t<uintptr_t, N> addrs,
        __SEIEED::vector_type_t<Ty, N * __SEIEED::to_int<VS>()> src0,
        __SEIEED::vector_type_t<Ty, N * __SEIEED::to_int<VS>()> src1)
#ifdef __SYCL_DEVICE_ONLY__
        ;
#else  // __SYCL_DEVICE_ONLY__
{
  throw cl::sycl::feature_not_supported();
  return 0;
}
#endif // __SYCL_DEVICE_ONLY__

/// \brief lsc memory fence.
/// Supported platforms: XEHP, DG2, PVC, PVC_XT, ELG+
///
/// @tparam Sfid is the Sfid shaded function.
/// @tparam FenceOp is the fence operation.
/// @tparam Scope is the operation scope.
/// @tparam N is the number of channels (platform dependent).
/// @param pred is predicates.
template <__SEIEE::lsc_sfid Sfid, __SEIEE::lsc_fence_op FenceOp,
          __SEIEE::lsc_scope Scope, int N>
SYCL_EXTERNAL SYCL_ESIMD_FUNCTION void
__esimd_lsc_fence(__SEIEED::vector_type_t<uint16_t, N> pred)
#ifdef __SYCL_DEVICE_ONLY__
    ;
#else  // __SYCL_DEVICE_ONLY__
{
  throw cl::sycl::feature_not_supported();
  return 0;
}
#endif // __SYCL_DEVICE_ONLY__

/* end INTEL_FEATURE_ESIMD_EMBARGO */
/* end INTEL_CUSTOMIZATION */

#ifndef __SYCL_DEVICE_ONLY__

template <typename Ty, int N, int NumBlk, __SEIEE::CacheHint L1H,
          __SEIEE::CacheHint L3H>
inline __SEIEED::vector_type_t<Ty, N * __SEIEED::ElemsPerAddrDecoding(NumBlk)>
__esimd_flat_read(__SEIEED::vector_type_t<uint64_t, N> addrs, int ElemsPerAddr,
                  __SEIEED::simd_mask_storage_t<N> pred) {
  auto NumBlkDecoded = __SEIEED::ElemsPerAddrDecoding(NumBlk);
  __SEIEED::vector_type_t<Ty, N * __SEIEED::ElemsPerAddrDecoding(NumBlk)> V;
  ElemsPerAddr = __SEIEED::ElemsPerAddrDecoding(ElemsPerAddr);

  for (int I = 0; I < N; I++) {
    if (pred[I]) {
      Ty *Addr = reinterpret_cast<Ty *>(addrs[I]);
      if (sizeof(Ty) == 2)
        ElemsPerAddr = ElemsPerAddr / 2;
      if (sizeof(Ty) <= 2) {
        for (int J = 0; J < NumBlkDecoded && J < ElemsPerAddr; J++)
          V[I * NumBlkDecoded + J] = *(Addr + J);
      } else {
        for (int J = 0; J < NumBlkDecoded && J < ElemsPerAddr; J++)
          V[J * N + I] = *(Addr + J);
      }
    }
  }
  return V;
}

template <typename Ty, int N, __SEIEE::rgba_channel_mask Mask,
          __SEIEE::CacheHint L1H, __SEIEE::CacheHint L3H>
inline __SEIEED::vector_type_t<Ty, N * get_num_channels_enabled(Mask)>
__esimd_flat_read4(__SEIEED::vector_type_t<uint64_t, N> addrs,
                   __SEIEED::simd_mask_storage_t<N> pred) {
  __SEIEED::vector_type_t<Ty, N * get_num_channels_enabled(Mask)> V;
  unsigned int Next = 0;

  if constexpr (__SEIEE::is_channel_enabled(Mask, __SEIEE::rgba_channel::R)) {
    for (int I = 0; I < N; I++, Next++) {
      if (pred[I]) {
        Ty *Addr = reinterpret_cast<Ty *>(addrs[I]);
        V[Next] = *Addr;
      }
    }
  }

  if constexpr (__SEIEE::is_channel_enabled(Mask, __SEIEE::rgba_channel::G)) {
    for (int I = 0; I < N; I++, Next++) {
      if (pred[I]) {
        Ty *Addr = reinterpret_cast<Ty *>(addrs[I] + sizeof(Ty));
        V[Next] = *Addr;
      }
    }
  }

  if constexpr (__SEIEE::is_channel_enabled(Mask, __SEIEE::rgba_channel::B)) {
    for (int I = 0; I < N; I++, Next++) {
      if (pred[I]) {
        Ty *Addr = reinterpret_cast<Ty *>(addrs[I] + sizeof(Ty) + sizeof(Ty));
        V[Next] = *Addr;
      }
    }
  }

  if constexpr (__SEIEE::is_channel_enabled(Mask, __SEIEE::rgba_channel::A)) {
    for (int I = 0; I < N; I++, Next++) {
      if (pred[I]) {
        Ty *Addr = reinterpret_cast<Ty *>(addrs[I] + sizeof(Ty) + sizeof(Ty) +
                                          sizeof(Ty));
        V[Next] = *Addr;
      }
    }
  }

  return V;
}

template <typename Ty, int N, int NumBlk, __SEIEE::CacheHint L1H,
          __SEIEE::CacheHint L3H>
inline void __esimd_flat_write(
    __SEIEED::vector_type_t<uint64_t, N> addrs,
    __SEIEED::vector_type_t<Ty, N * __SEIEED::ElemsPerAddrDecoding(NumBlk)>
        vals,
    int ElemsPerAddr, __SEIEED::simd_mask_storage_t<N> pred) {
  auto NumBlkDecoded = __SEIEED::ElemsPerAddrDecoding(NumBlk);
  ElemsPerAddr = __SEIEED::ElemsPerAddrDecoding(ElemsPerAddr);

  for (int I = 0; I < N; I++) {
    if (pred[I]) {
      Ty *Addr = reinterpret_cast<Ty *>(addrs[I]);
      if (sizeof(Ty) == 2)
        ElemsPerAddr = ElemsPerAddr / 2;
      if (sizeof(Ty) <= 2) {
        for (int J = 0; J < NumBlkDecoded && J < ElemsPerAddr; J++)
          *(Addr + J) = vals[I * NumBlkDecoded + J];
      } else {
        for (int J = 0; J < NumBlkDecoded && J < ElemsPerAddr; J++)
          *(Addr + J) = vals[J * N + I];
      }
    }
  }
}

template <typename Ty, int N, __SEIEE::rgba_channel_mask Mask,
          __SEIEE::CacheHint L1H, __SEIEE::CacheHint L3H>
inline void __esimd_flat_write4(
    __SEIEED::vector_type_t<uint64_t, N> addrs,
    __SEIEED::vector_type_t<Ty, N * get_num_channels_enabled(Mask)> vals,
    __SEIEED::simd_mask_storage_t<N> pred) {
  __SEIEED::vector_type_t<Ty, N * get_num_channels_enabled(Mask)> V;
  unsigned int Next = 0;

  if constexpr (__SEIEE::is_channel_enabled(Mask, __SEIEE::rgba_channel::R)) {
    for (int I = 0; I < N; I++, Next++) {
      if (pred[I]) {
        Ty *Addr = reinterpret_cast<Ty *>(addrs[I]);
        *Addr = vals[Next];
      }
    }
  }

  if constexpr (__SEIEE::is_channel_enabled(Mask, __SEIEE::rgba_channel::G)) {
    for (int I = 0; I < N; I++, Next++) {
      if (pred[I]) {
        Ty *Addr = reinterpret_cast<Ty *>(addrs[I] + sizeof(Ty));
        *Addr = vals[Next];
      }
    }
  }

  if constexpr (__SEIEE::is_channel_enabled(Mask, __SEIEE::rgba_channel::B)) {
    for (int I = 0; I < N; I++, Next++) {
      if (pred[I]) {
        Ty *Addr = reinterpret_cast<Ty *>(addrs[I] + sizeof(Ty) + sizeof(Ty));
        *Addr = vals[Next];
      }
    }
  }

  if constexpr (__SEIEE::is_channel_enabled(Mask, __SEIEE::rgba_channel::A)) {
    for (int I = 0; I < N; I++, Next++) {
      if (pred[I]) {
        Ty *Addr = reinterpret_cast<Ty *>(addrs[I] + sizeof(Ty) + sizeof(Ty) +
                                          sizeof(Ty));
        *Addr = vals[Next];
      }
    }
  }
}

template <typename Ty, int N, __SEIEE::CacheHint L1H, __SEIEE::CacheHint L3H>
inline __SEIEED::vector_type_t<Ty, N>
__esimd_flat_block_read_unaligned(uint64_t addr) {
  __SEIEED::vector_type_t<Ty, N> V;

  for (int I = 0; I < N; I++) {
    Ty *Addr = reinterpret_cast<Ty *>(addr + I * sizeof(Ty));
    V[I] = *Addr;
  }
  return V;
}

template <typename Ty, int N, __SEIEE::CacheHint L1H, __SEIEE::CacheHint L3H>
inline void __esimd_flat_block_write(uint64_t addr,
                                     __SEIEED::vector_type_t<Ty, N> vals) {
  for (int I = 0; I < N; I++) {
    Ty *Addr = reinterpret_cast<Ty *>(addr + I * sizeof(Ty));
    *Addr = vals[I];
  }
}

template <typename Ty, int M, int N, typename TACC>
inline __SEIEED::vector_type_t<Ty, M * N>
__esimd_media_block_load(unsigned modififer, TACC handle, unsigned plane,
                         unsigned width, unsigned x, unsigned y) {
  // On host the input surface is modeled as sycl image 2d object,
  // and the read/write access is done through accessor,
  // which is passed in as the handle argument.
  auto range = __SEIEED::AccessorPrivateProxy::getImageRange(handle);
  unsigned bpp = __SEIEED::AccessorPrivateProxy::getElemSize(handle);
  unsigned vpp = bpp / sizeof(Ty);
  unsigned int i = x / bpp;
  unsigned int j = y;

  assert(x % bpp == 0);
  unsigned int xbound = range[0] - 1;
  unsigned int ybound = range[1] - 1;

  __SEIEED::vector_type_t<Ty, M * N> vals;
  for (int row = 0; row < M; row++) {
    for (int col = 0; col < N; col += vpp) {
      unsigned int xoff = (i > xbound) ? xbound : i;
      unsigned int yoff = (j > ybound) ? ybound : j;
      auto coords = cl::sycl::cl_int2(xoff, yoff);
      cl::sycl::cl_uint4 data = handle.read(coords);

      __SEIEED::vector_type_t<unsigned int, 4> res;
      for (int idx = 0; idx < 4; idx++) {
        res[idx] = data[idx];
      }

      constexpr int refN = sizeof(cl::sycl::cl_uint4) / sizeof(Ty);
      unsigned int stride = sizeof(cl::sycl::cl_uint4) / bpp;
      using refTy = __SEIEED::vector_type_t<Ty, refN>;
      auto ref = reinterpret_cast<refTy>(res);

      unsigned int offset1 = col + row * N;
      unsigned int offset2 = 0;
      for (int idx = 0; idx < vpp; idx++) {
        vals[offset1] = ref[offset2];
        offset1++;
        offset2 += stride;
      }
      i++;
    }
    i = x / bpp;
    j++;
  }

  return vals;
}

template <typename Ty, int M, int N, typename TACC>
inline void __esimd_media_block_store(unsigned modififer, TACC handle,
                                      unsigned plane, unsigned width,
                                      unsigned x, unsigned y,
                                      __SEIEED::vector_type_t<Ty, M * N> vals) {
  unsigned bpp = __SEIEED::AccessorPrivateProxy::getElemSize(handle);
  unsigned vpp = bpp / sizeof(Ty);
  auto range = __SEIEED::AccessorPrivateProxy::getImageRange(handle);
  unsigned int i = x / bpp;
  unsigned int j = y;

  assert(x % bpp == 0);

  for (int row = 0; row < M; row++) {
    for (int col = 0; col < N; col += vpp) {
      constexpr int Sz = sizeof(cl::sycl::cl_uint4) / sizeof(Ty);
      __SEIEED::vector_type_t<Ty, Sz> res = 0;

      unsigned int offset1 = col + row * N;
      unsigned int offset2 = 0;
      unsigned int stride = sizeof(cl::sycl::cl_uint4) / bpp;
      for (int idx = 0; idx < vpp; idx++) {
        res[offset2] = vals[offset1];
        offset1++;
        offset2 += stride;
      }

      using refTy = __SEIEED::vector_type_t<unsigned int, 4>;
      auto ref = reinterpret_cast<refTy>(res);

      cl::sycl::cl_uint4 data;
      for (int idx = 0; idx < 4; idx++) {
        data[idx] = ref[idx];
      }

      if (i < range[0] && j < range[1]) {
        auto coords = cl::sycl::cl_int2(i, j);
        handle.write(coords, data);
      }
      i++;
    }
    i = x / bpp;
    j++;
  }
}

template <typename Ty, int N>
inline uint16_t __esimd_any(__SEIEED::vector_type_t<Ty, N> src) {
  for (unsigned int i = 0; i != N; i++) {
    if (src[i] != 0)
      return 1;
  }
  return 0;
}

template <typename Ty, int N>
inline uint16_t __esimd_all(__SEIEED::vector_type_t<Ty, N> src) {
  for (unsigned int i = 0; i != N; i++) {
    if (src[i] == 0)
      return 0;
  }
  return 1;
}

template <typename Ty, int N>
inline __SEIEED::vector_type_t<Ty, N>
__esimd_dp4(__SEIEED::vector_type_t<Ty, N> v1,
            __SEIEED::vector_type_t<Ty, N> v2) {
  __SEIEED::vector_type_t<Ty, N> retv;
  for (auto i = 0; i != N; i += 4) {
    Ty dp = (v1[i] * v2[i]) + (v1[i + 1] * v2[i + 1]) +
            (v1[i + 2] * v2[i + 2]) + (v1[i + 3] * v2[i + 3]);
    retv[i] = dp;
    retv[i + 1] = dp;
    retv[i + 2] = dp;
    retv[i + 3] = dp;
  }
  return retv;
}

/// TODO
inline void __esimd_barrier() {}

inline void __esimd_sbarrier(__SEIEE::split_barrier_action flag) {}

inline void __esimd_slm_fence(uint8_t cntl) {}

template <typename Ty, int N>
inline __SEIEED::vector_type_t<Ty, N>
__esimd_slm_read(__SEIEED::vector_type_t<uint32_t, N> addrs,
                 __SEIEED::simd_mask_storage_t<N> pred) {
  __SEIEED::vector_type_t<Ty, N> retv;
  return retv;
}

// slm_write does SLM scatter
template <typename Ty, int N>
inline void __esimd_slm_write(__SEIEED::vector_type_t<uint32_t, N> addrs,
                              __SEIEED::vector_type_t<Ty, N> vals,
                              __SEIEED::simd_mask_storage_t<N> pred) {}

// slm_block_read reads a block of data from SLM
template <typename Ty, int N>
inline __SEIEED::vector_type_t<Ty, N> __esimd_slm_block_read(uint32_t addr) {
  __SEIEED::vector_type_t<Ty, N> retv;
  return retv;
}

// slm_block_write writes a block of data to SLM
template <typename Ty, int N>
inline void __esimd_slm_block_write(uint32_t addr,
                                    __SEIEED::vector_type_t<Ty, N> vals) {}

// slm_read4 does SLM gather4
template <typename Ty, int N, __SEIEE::rgba_channel_mask Mask>
inline __SEIEED::vector_type_t<Ty, N * get_num_channels_enabled(Mask)>
__esimd_slm_read4(__SEIEED::vector_type_t<uint32_t, N> addrs,
                  __SEIEED::simd_mask_storage_t<N> pred) {
  __SEIEED::vector_type_t<Ty, N * get_num_channels_enabled(Mask)> retv;
  return retv;
}

// slm_write4 does SLM scatter4
template <typename Ty, int N, __SEIEE::rgba_channel_mask Mask>
inline void __esimd_slm_write4(
    __SEIEED::vector_type_t<uint32_t, N> addrs,
    __SEIEED::vector_type_t<Ty, N * get_num_channels_enabled(Mask)> vals,
    __SEIEED::simd_mask_storage_t<N> pred) {}

// slm_atomic: SLM atomic
template <__SEIEE::atomic_op Op, typename Ty, int N>
inline __SEIEED::vector_type_t<Ty, N>
__esimd_slm_atomic0(__SEIEED::vector_type_t<uint32_t, N> addrs,
                    __SEIEED::simd_mask_storage_t<N> pred) {
  __SEIEED::vector_type_t<Ty, N> retv;
  return retv;
}

template <__SEIEE::atomic_op Op, typename Ty, int N>
inline __SEIEED::vector_type_t<Ty, N>
__esimd_slm_atomic1(__SEIEED::vector_type_t<uint32_t, N> addrs,
                    __SEIEED::vector_type_t<Ty, N> src0,
                    __SEIEED::simd_mask_storage_t<N> pred) {
  __SEIEED::vector_type_t<Ty, N> retv;
  return retv;
}

template <__SEIEE::atomic_op Op, typename Ty, int N>
inline __SEIEED::vector_type_t<Ty, N>
__esimd_slm_atomic2(__SEIEED::vector_type_t<uint32_t, N> addrs,
                    __SEIEED::vector_type_t<Ty, N> src0,
                    __SEIEED::vector_type_t<Ty, N> src1,
                    __SEIEED::simd_mask_storage_t<N> pred) {
  __SEIEED::vector_type_t<Ty, N> retv;
  return retv;
}

template <__SEIEE::atomic_op Op, typename Ty, int N, __SEIEE::CacheHint L1H,
          __SEIEE::CacheHint L3H>
inline __SEIEED::vector_type_t<Ty, N>
__esimd_flat_atomic0(__SEIEED::vector_type_t<uint64_t, N> addrs,
                     __SEIEED::simd_mask_storage_t<N> pred) {
  __SEIEED::vector_type_t<Ty, N> retv;
  return retv;
}

template <__SEIEE::atomic_op Op, typename Ty, int N, __SEIEE::CacheHint L1H,
          __SEIEE::CacheHint L3H>
inline __SEIEED::vector_type_t<Ty, N>
__esimd_flat_atomic1(__SEIEED::vector_type_t<uint64_t, N> addrs,
                     __SEIEED::vector_type_t<Ty, N> src0,
                     __SEIEED::simd_mask_storage_t<N> pred) {
  __SEIEED::vector_type_t<Ty, N> retv;
  return retv;
}

template <__SEIEE::atomic_op Op, typename Ty, int N, __SEIEE::CacheHint L1H,
          __SEIEE::CacheHint L3H>
inline __SEIEED::vector_type_t<Ty, N>
__esimd_flat_atomic2(__SEIEED::vector_type_t<uint64_t, N> addrs,
                     __SEIEED::vector_type_t<Ty, N> src0,
                     __SEIEED::vector_type_t<Ty, N> src1,
                     __SEIEED::simd_mask_storage_t<N> pred) {
  __SEIEED::vector_type_t<Ty, N> retv;
  return retv;
}

template <typename Ty, int N, typename SurfIndAliasTy>
inline __SEIEED::vector_type_t<Ty, N>
__esimd_block_read(SurfIndAliasTy surf_ind, uint32_t offset) {
  throw cl::sycl::feature_not_supported();
  return __SEIEED::vector_type_t<Ty, N>();
}

template <typename Ty, int N, typename SurfIndAliasTy>
inline void __esimd_block_write(SurfIndAliasTy surf_ind, uint32_t offset,
                                __SEIEED::vector_type_t<Ty, N> vals) {

  throw cl::sycl::feature_not_supported();
}

/// \brief esimd_get_value
///
/// @param acc the SYCL accessor.
///
/// Returns the binding table index value.
///
template <typename AccessorTy>
inline uint32_t __esimd_get_value(AccessorTy acc) {
  throw cl::sycl::feature_not_supported();
  return 0;
}

/// \brief Raw sends load.
///
/// @param modifier	the send message flags (Bit-0: isSendc, Bit-1: isEOT).
///
/// @param execSize the execution size, which must be a compile time constant.
///
/// @param pred the predicate to specify enabled channels.
///
/// @param numSrc0 the number of GRFs for source-0, which must be a compile time
/// constant.
///
/// @param numSrc1 the number of GRFs for source-1, which must be a compile time
/// constant.
///
/// @param numDst the number of GRFs for destination, which must be a compile
/// time constant.
///
/// @param sfid the shared function ID, which must be a compile time constant.
///
/// @param exDesc the extended message descriptor.
///
/// @param msgDesc the message descriptor.
///
/// @param msgSrc0 the first source operand of send message.
///
/// @param msgSrc1 the second source operand of send message.
///
/// @param msgDst the destination operand of send message.
///
/// Returns a simd vector of type Ty1 and size N1.
///
template <typename Ty1, int N1, typename Ty2, int N2, typename Ty3, int N3,
          int N>
inline __SEIEED::vector_type_t<Ty1, N1> __esimd_raw_sends_load(
    uint8_t modifier, uint8_t execSize, __SEIEED::simd_mask_storage_t<N> pred,
    uint8_t numSrc0, uint8_t numSrc1, uint8_t numDst, uint8_t sfid,
    uint32_t exDesc, uint32_t msgDesc, __SEIEED::vector_type_t<Ty2, N2> msgSrc0,
    __SEIEED::vector_type_t<Ty3, N3> msgSrc1,
    __SEIEED::vector_type_t<Ty1, N1> msgDst) {
  throw cl::sycl::feature_not_supported();
  return 0;
}

/// \brief Raw send load.
///
/// @param modifier	the send message flags (Bit-0: isSendc, Bit-1: isEOT).
///
/// @param execSize the execution size, which must be a compile time constant.
///
/// @param pred the predicate to specify enabled channels.
///
/// @param numSrc0 the number of GRFs for source-0, which must be a compile time
/// constant.
///
/// @param numDst the number of GRFs for destination, which must be a compile
/// time constant.
///
/// @param sfid the shared function ID, which must be a compile time constant.
///
/// @param exDesc the extended message descriptor.
///
/// @param msgDesc the message descriptor.
///
/// @param msgSrc0 the first source operand of send message.
///
/// @param msgDst the destination operand of send message.
///
/// Returns a simd vector of type Ty1 and size N1.
///
template <typename Ty1, int N1, typename Ty2, int N2, int N>
inline __SEIEED::vector_type_t<Ty1, N1> __esimd_raw_send_load(
    uint8_t modifier, uint8_t execSize, __SEIEED::simd_mask_storage_t<N> pred,
    uint8_t numSrc0, uint8_t numDst, uint8_t sfid, uint32_t exDesc,
    uint32_t msgDesc, __SEIEED::vector_type_t<Ty2, N2> msgSrc0,
    __SEIEED::vector_type_t<Ty1, N1> msgDst) {
  throw cl::sycl::feature_not_supported();
  return 0;
}

/// \brief Raw sends store.
///
/// @param modifier	the send message flags (Bit-0: isSendc, Bit-1: isEOT).
///
/// @param execSize the execution size, which must be a compile time constant.
///
/// @param pred the predicate to specify enabled channels.
///
/// @param numSrc0 the number of GRFs for source-0, which must be a compile time
/// constant.
///
/// @param numSrc1 the number of GRFs for source-1, which must be a compile time
/// constant.
///
/// @param sfid the shared function ID, which must be a compile time constant.
///
/// @param exDesc the extended message descriptor.
///
/// @param msgDesc the message descriptor.
///
/// @param msgSrc0 the first source operand of send message.
///
/// @param msgSrc1 the second source operand of send message.
///
template <typename Ty1, int N1, typename Ty2, int N2, int N>
inline void __esimd_raw_sends_store(uint8_t modifier, uint8_t execSize,
                                    __SEIEED::simd_mask_storage_t<N> pred,
                                    uint8_t numSrc0, uint8_t numSrc1,
                                    uint8_t sfid, uint32_t exDesc,
                                    uint32_t msgDesc,
                                    __SEIEED::vector_type_t<Ty1, N1> msgSrc0,
                                    __SEIEED::vector_type_t<Ty2, N2> msgSrc1) {
  throw cl::sycl::feature_not_supported();
}

/// \brief Raw send store.
///
/// @param modifier	the send message flags (Bit-0: isSendc, Bit-1: isEOT).
///
/// @param execSize the execution size, which must be a compile time constant.
///
/// @param pred the predicate to specify enabled channels.
///
/// @param numSrc0 the number of GRFs for source-0, which must be a compile time
/// constant.
///
/// @param sfid the shared function ID, which must be a compile time constant.
///
/// @param exDesc the extended message descriptor.
///
/// @param msgDesc the message descriptor.
///
/// @param msgSrc0 the first source operand of send message.
///
template <typename Ty1, int N1, int N>
inline void __esimd_raw_send_store(uint8_t modifier, uint8_t execSize,
                                   __SEIEED::simd_mask_storage_t<N> pred,
                                   uint8_t numSrc0, uint8_t sfid,
                                   uint32_t exDesc, uint32_t msgDesc,
                                   __SEIEED::vector_type_t<Ty1, N1> msgSrc0) {
  throw cl::sycl::feature_not_supported();
}

<<<<<<< HEAD
/* INTEL_CUSTOMIZATION */
/* INTEL_FEATURE_ESIMD_EMBARGO */

// Wait for val to be ready
inline void __esimd_wait(uint16_t val) {}

inline void __esimd_nbarrier(uint8_t mode, uint8_t id, uint8_t thread_count) {
   throw cl::sycl::feature_not_supported();
}

inline void __esimd_nbarrier_init(uint8_t count) {
   throw cl::sycl::feature_not_supported();
}

template <typename Ty, int N>
inline void __esimd_raw_send_nbarrier_signal(
    uint32_t is_sendc, uint32_t extended_descriptor, uint32_t descriptor,
    __SEIEED::vector_type_t<Ty, N> msg_var, uint16_t pred) {
  throw cl::sycl::feature_not_supported();
}

/* end INTEL_FEATURE_ESIMD_EMBARGO */
/* end INTEL_CUSTOMIZATION */

#endif // __SYCL_DEVICE_ONLY__

#undef __SEIEED
#undef __SEIEE
=======
#endif // __SYCL_DEVICE_ONLY__
>>>>>>> 01351f11
<|MERGE_RESOLUTION|>--- conflicted
+++ resolved
@@ -1882,7 +1882,6 @@
   throw cl::sycl::feature_not_supported();
 }
 
-<<<<<<< HEAD
 /* INTEL_CUSTOMIZATION */
 /* INTEL_FEATURE_ESIMD_EMBARGO */
 
@@ -1907,10 +1906,4 @@
 /* end INTEL_FEATURE_ESIMD_EMBARGO */
 /* end INTEL_CUSTOMIZATION */
 
-#endif // __SYCL_DEVICE_ONLY__
-
-#undef __SEIEED
-#undef __SEIEE
-=======
-#endif // __SYCL_DEVICE_ONLY__
->>>>>>> 01351f11
+#endif // __SYCL_DEVICE_ONLY__