//==------------ memory_intrin.hpp - DPC++ Explicit SIMD API ---------------==//
//
// Part of the LLVM Project, under the Apache License v2.0 with LLVM Exceptions.
// See https://llvm.org/LICENSE.txt for license information.
// SPDX-License-Identifier: Apache-2.0 WITH LLVM-exception
//
//===----------------------------------------------------------------------===//
// Declares Explicit SIMD intrinsics used to implement working with
// the SIMD classes objects.
//===----------------------------------------------------------------------===//

#pragma once

#include <CL/sycl/detail/accessor_impl.hpp>
#include <CL/sycl/types.hpp>
#include <sycl/ext/intel/experimental/esimd/common.hpp>
#include <sycl/ext/intel/experimental/esimd/detail/types.hpp>
#include <sycl/ext/intel/experimental/esimd/detail/util.hpp>

#include <cstdint>

__SYCL_INLINE_NAMESPACE(cl) {
namespace sycl {
namespace ext {
namespace intel {
namespace experimental {
namespace esimd {
namespace detail {

// Provides access to sycl accessor class' private members.
class AccessorPrivateProxy {
public:
#ifdef __SYCL_DEVICE_ONLY__
  template <typename AccessorTy>
  static auto getNativeImageObj(const AccessorTy &Acc) {
    return Acc.getNativeImageObj();
  }
#else
  template <typename AccessorTy>
  static auto getImageRange(const AccessorTy &Acc) {
    return Acc.getAccessRange();
  }
  static auto getElemSize(const sycl::detail::AccessorBaseHost &Acc) {
    return Acc.getElemSize();
  }
#endif
};

template <int ElemsPerAddr,
          typename = std::enable_if_t<(ElemsPerAddr == 1 || ElemsPerAddr == 2 ||
                                       ElemsPerAddr == 4)>>
constexpr unsigned int ElemsPerAddrEncoding() {
  // encoding requires log2 of ElemsPerAddr
  if constexpr (ElemsPerAddr == 1)
    return 0;
  else if constexpr (ElemsPerAddr == 2)
    return 1;
  else if constexpr (ElemsPerAddr == 4)
    return 2;

  // other cases not needed since enable_if disallows other values
}

constexpr unsigned int ElemsPerAddrDecoding(unsigned int ElemsPerAddrEncoded) {
  // encoding requires 2^ElemsPerAddrEncoded
  return (1 << ElemsPerAddrEncoded);
}

} // namespace detail

} // namespace esimd
} // namespace experimental
} // namespace intel
} // namespace ext
} // namespace sycl
} // __SYCL_INLINE_NAMESPACE(cl)

// flat_read does flat-address gather
template <typename Ty, int N, int NumBlk = 0>
__ESIMD_INTRIN
    __SEIEED::vector_type_t<Ty, N * __SEIEED::ElemsPerAddrDecoding(NumBlk)>
<<<<<<< HEAD
    __esimd_flat_read(__SEIEED::vector_type_t<uint64_t, N> addrs,
                      int ElemsPerAddr = NumBlk,
                      __SEIEED::simd_mask_storage_t<N> pred = 1);
=======
    __esimd_svm_gather(__SEIEED::vector_type_t<uint64_t, N> addrs,
                       int ElemsPerAddr = NumBlk,
                       __SEIEED::simd_mask_storage_t<N> pred = 1)
#ifdef __SYCL_DEVICE_ONLY__
        ;
#else
{
  auto NumBlkDecoded = __SEIEED::ElemsPerAddrDecoding(NumBlk);
  __SEIEED::vector_type_t<Ty, N * __SEIEED::ElemsPerAddrDecoding(NumBlk)> V;
  ElemsPerAddr = __SEIEED::ElemsPerAddrDecoding(ElemsPerAddr);
  if (sizeof(Ty) == 2)
    ElemsPerAddr = ElemsPerAddr / 2;

  for (int I = 0; I < N; I++) {
    if (pred[I]) {
      Ty *Addr = reinterpret_cast<Ty *>(addrs[I]);
      if (sizeof(Ty) <= 2) {
        for (int J = 0; J < NumBlkDecoded && J < ElemsPerAddr; J++)
          V[I * NumBlkDecoded + J] = *(Addr + J);
      } else {
        for (int J = 0; J < NumBlkDecoded && J < ElemsPerAddr; J++)
          V[J * N + I] = *(Addr + J);
      }
    }
  }
  return V;
}
#endif // __SYCL_DEVICE_ONLY__
>>>>>>> 8cd97e86

// flat_write does flat-address scatter
template <typename Ty, int N, int NumBlk = 0>
__ESIMD_INTRIN void __esimd_svm_scatter(
    __SEIEED::vector_type_t<uint64_t, N> addrs,
    __SEIEED::vector_type_t<Ty, N * __SEIEED::ElemsPerAddrDecoding(NumBlk)>
        vals,
<<<<<<< HEAD
    int ElemsPerAddr = NumBlk, __SEIEED::simd_mask_storage_t<N> pred = 1);
=======
    int ElemsPerAddr = NumBlk, __SEIEED::simd_mask_storage_t<N> pred = 1)
#ifdef __SYCL_DEVICE_ONLY__
    ;
#else
{
  auto NumBlkDecoded = __SEIEED::ElemsPerAddrDecoding(NumBlk);
  ElemsPerAddr = __SEIEED::ElemsPerAddrDecoding(ElemsPerAddr);
  if (sizeof(Ty) == 2)
    ElemsPerAddr = ElemsPerAddr / 2;

  for (int I = 0; I < N; I++) {
    if (pred[I]) {
      Ty *Addr = reinterpret_cast<Ty *>(addrs[I]);
      if (sizeof(Ty) <= 2) {
        for (int J = 0; J < NumBlkDecoded && J < ElemsPerAddr; J++)
          *(Addr + J) = vals[I * NumBlkDecoded + J];
      } else {
        for (int J = 0; J < NumBlkDecoded && J < ElemsPerAddr; J++)
          *(Addr + J) = vals[J * N + I];
      }
    }
  }
}
#endif // __SYCL_DEVICE_ONLY__
>>>>>>> 8cd97e86

// flat_block_read reads a block of data from one flat address
template <typename Ty, int N>
__ESIMD_INTRIN __SEIEED::vector_type_t<Ty, N>
__esimd_svm_block_ld_unaligned(uint64_t addr)
#ifdef __SYCL_DEVICE_ONLY__
    ;
#else
{
  __SEIEED::vector_type_t<Ty, N> V;

  for (int I = 0; I < N; I++) {
    Ty *Addr = reinterpret_cast<Ty *>(addr + I * sizeof(Ty));
    V[I] = *Addr;
  }
  return V;
}
#endif // __SYCL_DEVICE_ONLY__

// Read a block of data from the given address. Address must be 16-byte aligned.
template <typename Ty, int N>
__ESIMD_INTRIN __SEIEED::vector_type_t<Ty, N>
__esimd_svm_block_ld(uint64_t addr)
#ifdef __SYCL_DEVICE_ONLY__
    ;
#else
{
  __SEIEED::vector_type_t<Ty, N> V;

  for (int I = 0; I < N; I++) {
    Ty *Addr = reinterpret_cast<Ty *>(addr + I * sizeof(Ty));
    V[I] = *Addr;
  }
  return V;
}
#endif // __SYCL_DEVICE_ONLY__

// flat_block_write writes a block of data using one flat address
template <typename Ty, int N>
__ESIMD_INTRIN void __esimd_svm_block_st(uint64_t addr,
                                         __SEIEED::vector_type_t<Ty, N> vals)
#ifdef __SYCL_DEVICE_ONLY__
    ;
#else
{
  for (int I = 0; I < N; I++) {
    Ty *Addr = reinterpret_cast<Ty *>(addr + I * sizeof(Ty));
    *Addr = vals[I];
  }
}
#endif // __SYCL_DEVICE_ONLY__

// Reads a block of data from given surface at given offset.
template <typename Ty, int N, typename SurfIndAliasTy, int32_t IsModified = 0>
__ESIMD_INTRIN __SEIEED::vector_type_t<Ty, N>
__esimd_oword_ld_unaligned(SurfIndAliasTy surf_ind, uint32_t offset)
#ifdef __SYCL_DEVICE_ONLY__
    ;
#else
{
  throw cl::sycl::feature_not_supported();
}
#endif // __SYCL_DEVICE_ONLY__

// Writes given block of data to a surface with given index at given offset.
template <typename Ty, int N, typename SurfIndAliasTy>
__ESIMD_INTRIN void __esimd_oword_st(SurfIndAliasTy surf_ind, uint32_t offset,
                                     __SEIEED::vector_type_t<Ty, N> vals)
#ifdef __SYCL_DEVICE_ONLY__
    ;
#else
{
  throw cl::sycl::feature_not_supported();
}
#endif // __SYCL_DEVICE_ONLY__

// flat_read4 does flat-address gather4
<<<<<<< HEAD
template <typename Ty, int N, __SEIEE::rgba_channel_mask Mask,
          __SEIEE::CacheHint L1H = __SEIEE::CacheHint::None,
          __SEIEE::CacheHint L3H = __SEIEE::CacheHint::None>
__SEIEED::vector_type_t<Ty, N * get_num_channels_enabled(Mask)>
    SYCL_EXTERNAL SYCL_ESIMD_FUNCTION
    __esimd_flat_read4(__SEIEED::vector_type_t<uint64_t, N> addrs,
                       __SEIEED::simd_mask_storage_t<N> pred = 1);
=======
template <typename Ty, int N, __SEIEE::rgba_channel_mask Mask>
__SEIEED::vector_type_t<Ty, N * get_num_channels_enabled(Mask)> __ESIMD_INTRIN
__esimd_svm_gather4_scaled(__SEIEED::vector_type_t<uint64_t, N> addrs,
                           __SEIEED::simd_mask_storage_t<N> pred = 1)
#ifdef __SYCL_DEVICE_ONLY__
    ;
#else
{
  __SEIEED::vector_type_t<Ty, N * get_num_channels_enabled(Mask)> V;
  unsigned int Next = 0;

  if constexpr (__SEIEE::is_channel_enabled(Mask, __SEIEE::rgba_channel::R)) {
    for (int I = 0; I < N; I++, Next++) {
      if (pred[I]) {
        Ty *Addr = reinterpret_cast<Ty *>(addrs[I]);
        V[Next] = *Addr;
      }
    }
  }

  if constexpr (__SEIEE::is_channel_enabled(Mask, __SEIEE::rgba_channel::G)) {
    for (int I = 0; I < N; I++, Next++) {
      if (pred[I]) {
        Ty *Addr = reinterpret_cast<Ty *>(addrs[I] + sizeof(Ty));
        V[Next] = *Addr;
      }
    }
  }

  if constexpr (__SEIEE::is_channel_enabled(Mask, __SEIEE::rgba_channel::B)) {
    for (int I = 0; I < N; I++, Next++) {
      if (pred[I]) {
        Ty *Addr = reinterpret_cast<Ty *>(addrs[I] + sizeof(Ty) + sizeof(Ty));
        V[Next] = *Addr;
      }
    }
  }

  if constexpr (__SEIEE::is_channel_enabled(Mask, __SEIEE::rgba_channel::A)) {
    for (int I = 0; I < N; I++, Next++) {
      if (pred[I]) {
        Ty *Addr = reinterpret_cast<Ty *>(addrs[I] + sizeof(Ty) + sizeof(Ty) +
                                          sizeof(Ty));
        V[Next] = *Addr;
      }
    }
  }

  return V;
}
#endif // __SYCL_DEVICE_ONLY__
>>>>>>> 8cd97e86

// flat_write does flat-address scatter
template <typename Ty, int N, __SEIEE::rgba_channel_mask Mask>
__ESIMD_INTRIN void __esimd_svm_scatter4_scaled(
    __SEIEED::vector_type_t<uint64_t, N> addrs,
    __SEIEED::vector_type_t<Ty, N * get_num_channels_enabled(Mask)> vals,
<<<<<<< HEAD
    __SEIEED::simd_mask_storage_t<N> pred = 1);
=======
    __SEIEED::simd_mask_storage_t<N> pred = 1)
#ifdef __SYCL_DEVICE_ONLY__
    ;
#else
{
  __SEIEED::vector_type_t<Ty, N * get_num_channels_enabled(Mask)> V;
  unsigned int Next = 0;

  if constexpr (__SEIEE::is_channel_enabled(Mask, __SEIEE::rgba_channel::R)) {
    for (int I = 0; I < N; I++, Next++) {
      if (pred[I]) {
        Ty *Addr = reinterpret_cast<Ty *>(addrs[I]);
        *Addr = vals[Next];
      }
    }
  }

  if constexpr (__SEIEE::is_channel_enabled(Mask, __SEIEE::rgba_channel::G)) {
    for (int I = 0; I < N; I++, Next++) {
      if (pred[I]) {
        Ty *Addr = reinterpret_cast<Ty *>(addrs[I] + sizeof(Ty));
        *Addr = vals[Next];
      }
    }
  }

  if constexpr (__SEIEE::is_channel_enabled(Mask, __SEIEE::rgba_channel::B)) {
    for (int I = 0; I < N; I++, Next++) {
      if (pred[I]) {
        Ty *Addr = reinterpret_cast<Ty *>(addrs[I] + sizeof(Ty) + sizeof(Ty));
        *Addr = vals[Next];
      }
    }
  }

  if constexpr (__SEIEE::is_channel_enabled(Mask, __SEIEE::rgba_channel::A)) {
    for (int I = 0; I < N; I++, Next++) {
      if (pred[I]) {
        Ty *Addr = reinterpret_cast<Ty *>(addrs[I] + sizeof(Ty) + sizeof(Ty) +
                                          sizeof(Ty));
        *Addr = vals[Next];
      }
    }
  }
}
#endif // __SYCL_DEVICE_ONLY__
>>>>>>> 8cd97e86

// Low-level surface-based gather. Collects elements located at given offsets in
// a surface and returns them as a single \ref simd object. Element can be
// 1, 2 or 4-byte value, but is always returned as a 4-byte value within the
// resulting simd object, with upper 2 or 3 bytes undefined.
// Template (compile-time constant) parameters:
// @tparam Ty - element type; can only be a 4-byte integer or \c float,
// @tparam N  - the number of elements
// @tparam SurfIndAliasTy - "surface index alias" type - internal type in the
//   accessor used to denote the surface
// @tparam TySizeLog2 - Log2 of the number of bytes read per element:
//   0 - 1 byte, 1 - 2 bytes, 2 - 4 bytes
// @tparam Scale - offset scaling factor; must be zero currently
// @tparam L1H - L1 cache hint
// @tparam L3H - L3 cache hint
//
// Formal parameters:
// @param surf_ind - the surface index, taken from the SYCL memory object
// @param global_offset - offset added to each individual element's offset to
//   compute actual memory access offset for that element
// @param elem_offsets - per-element offsets
//
template <typename Ty, int N, typename SurfIndAliasTy, int TySizeLog2,
          int16_t Scale = 0>
__ESIMD_INTRIN __SEIEED::vector_type_t<Ty, N>
__esimd_gather_scaled2(SurfIndAliasTy surf_ind, uint32_t global_offset,
                       __SEIEED::vector_type_t<uint32_t, N> elem_offsets)
#ifdef __SYCL_DEVICE_ONLY__
    ;
#else
{
  static_assert(N == 1 || N == 8 || N == 16 || N == 32);
  static_assert(TySizeLog2 <= 2 && Scale == 0);
  static_assert(std::is_integral<Ty>::value || TySizeLog2 == 2);
  throw cl::sycl::feature_not_supported();
}
#endif // __SYCL_DEVICE_ONLY__

// Low-level surface-based scatter. Writes elements of a \ref simd object into a
// surface at given offsets. Element can be a 1, 2 or 4-byte value, but it is
// always represented as a 4-byte value within the input simd object,
// unused (not written) upper bytes are ignored.
// Template (compile-time constant) parameters:
// @tparam Ty - element type; can only be a 4-byte integer or \c float,
// @tparam N  - the number of elements to write
// @tparam SurfIndAliasTy - "surface index alias" type - internal type in the
//   accessor used to denote the surface
// @tparam TySizeLog2 - Log2 of the number of bytes written per element:
//   0 - 1 byte, 1 - 2 bytes, 2 - 4 bytes
// @tparam Scale - offset scale; only 0 is supported for now
// @tparam L1H - L1 cache hint
// @tparam L3H - L3 cache hint
//
// Formal parameters:
// @param pred - per-element predicates; elements with zero corresponding
//   predicates are not written
// @param surf_ind - the surface index, taken from the SYCL memory object
// @param global_offset - offset added to each individual element's offset to
//   compute actual memory access offset for that element
// @param elem_offsets - per-element offsets
// @param vals - values to write
//
template <typename Ty, int N, typename SurfIndAliasTy, int TySizeLog2,
<<<<<<< HEAD
          __SEIEE::CacheHint L1H = __SEIEE::CacheHint::None,
          __SEIEE::CacheHint L3H = __SEIEE::CacheHint::None>
SYCL_EXTERNAL SYCL_ESIMD_FUNCTION void
__esimd_surf_write(__SEIEED::simd_mask_storage_t<N> pred, int16_t scale,
                   SurfIndAliasTy surf_ind, uint32_t global_offset,
                   __SEIEED::vector_type_t<uint32_t, N> elem_offsets,
                   __SEIEED::vector_type_t<Ty, N> vals)
=======
          int16_t Scale = 0>
__ESIMD_INTRIN void
__esimd_scatter_scaled(__SEIEED::simd_mask_storage_t<N> pred,
                       SurfIndAliasTy surf_ind, uint32_t global_offset,
                       __SEIEED::vector_type_t<uint32_t, N> elem_offsets,
                       __SEIEED::vector_type_t<Ty, N> vals)
>>>>>>> 8cd97e86
#ifdef __SYCL_DEVICE_ONLY__
    ;
#else
{
  static_assert(N == 1 || N == 8 || N == 16 || N == 32);
  static_assert(TySizeLog2 <= 2);
  static_assert(std::is_integral<Ty>::value || TySizeLog2 == 2);
  throw cl::sycl::feature_not_supported();
}
#endif // __SYCL_DEVICE_ONLY__

// flat_atomic: flat-address atomic
<<<<<<< HEAD
template <__SEIEE::atomic_op Op, typename Ty, int N,
          __SEIEE::CacheHint L1H = __SEIEE::CacheHint::None,
          __SEIEE::CacheHint L3H = __SEIEE::CacheHint::None>
SYCL_EXTERNAL SYCL_ESIMD_FUNCTION __SEIEED::vector_type_t<Ty, N>
__esimd_flat_atomic0(__SEIEED::vector_type_t<uint64_t, N> addrs,
                     __SEIEED::simd_mask_storage_t<N> pred);

template <__SEIEE::atomic_op Op, typename Ty, int N,
          __SEIEE::CacheHint L1H = __SEIEE::CacheHint::None,
          __SEIEE::CacheHint L3H = __SEIEE::CacheHint::None>
SYCL_EXTERNAL SYCL_ESIMD_FUNCTION __SEIEED::vector_type_t<Ty, N>
__esimd_flat_atomic1(__SEIEED::vector_type_t<uint64_t, N> addrs,
                     __SEIEED::vector_type_t<Ty, N> src0,
                     __SEIEED::simd_mask_storage_t<N> pred);

template <__SEIEE::atomic_op Op, typename Ty, int N,
          __SEIEE::CacheHint L1H = __SEIEE::CacheHint::None,
          __SEIEE::CacheHint L3H = __SEIEE::CacheHint::None>
SYCL_EXTERNAL SYCL_ESIMD_FUNCTION __SEIEED::vector_type_t<Ty, N>
__esimd_flat_atomic2(__SEIEED::vector_type_t<uint64_t, N> addrs,
                     __SEIEED::vector_type_t<Ty, N> src0,
                     __SEIEED::vector_type_t<Ty, N> src1,
                     __SEIEED::simd_mask_storage_t<N> pred);
=======
template <__SEIEE::atomic_op Op, typename Ty, int N>
__ESIMD_INTRIN __SEIEED::vector_type_t<Ty, N>
__esimd_svm_atomic0(__SEIEED::vector_type_t<uint64_t, N> addrs,
                    __SEIEED::simd_mask_storage_t<N> pred)
#ifdef __SYCL_DEVICE_ONLY__
    ;
#else
{
  throw cl::sycl::feature_not_supported();
}
#endif // __SYCL_DEVICE_ONLY__

template <__SEIEE::atomic_op Op, typename Ty, int N>
__ESIMD_INTRIN __SEIEED::vector_type_t<Ty, N>
__esimd_svm_atomic1(__SEIEED::vector_type_t<uint64_t, N> addrs,
                    __SEIEED::vector_type_t<Ty, N> src0,
                    __SEIEED::simd_mask_storage_t<N> pred)
#ifdef __SYCL_DEVICE_ONLY__
    ;
#else
{
  throw cl::sycl::feature_not_supported();
}
#endif // __SYCL_DEVICE_ONLY__

template <__SEIEE::atomic_op Op, typename Ty, int N>
__ESIMD_INTRIN __SEIEED::vector_type_t<Ty, N>
__esimd_svm_atomic2(__SEIEED::vector_type_t<uint64_t, N> addrs,
                    __SEIEED::vector_type_t<Ty, N> src0,
                    __SEIEED::vector_type_t<Ty, N> src1,
                    __SEIEED::simd_mask_storage_t<N> pred)
#ifdef __SYCL_DEVICE_ONLY__
    ;
#else
{
  throw cl::sycl::feature_not_supported();
}
#endif // __SYCL_DEVICE_ONLY__
>>>>>>> 8cd97e86

// esimd_barrier, generic group barrier
__ESIMD_INTRIN void __esimd_barrier()
#ifdef __SYCL_DEVICE_ONLY__
    ;
#else
{
  throw cl::sycl::feature_not_supported();
}
#endif // __SYCL_DEVICE_ONLY__

// generic work-group split barrier
__ESIMD_INTRIN void __esimd_sbarrier(__SEIEE::split_barrier_action flag)
#ifdef __SYCL_DEVICE_ONLY__
    ;
#else
{
  throw cl::sycl::feature_not_supported();
}
#endif // __SYCL_DEVICE_ONLY__

// slm_fence sets the SLM read/write order
__ESIMD_INTRIN void __esimd_fence(uint8_t cntl)
#ifdef __SYCL_DEVICE_ONLY__
    ;
#else
{
  throw cl::sycl::feature_not_supported();
}
#endif // __SYCL_DEVICE_ONLY__

<<<<<<< HEAD
// slm_read does SLM gather
template <typename Ty, int N>
SYCL_EXTERNAL SYCL_ESIMD_FUNCTION __SEIEED::vector_type_t<Ty, N>
__esimd_slm_read(__SEIEED::vector_type_t<uint32_t, N> addrs,
                 __SEIEED::simd_mask_storage_t<N> pred = 1);

// slm_write does SLM scatter
template <typename Ty, int N>
SYCL_EXTERNAL SYCL_ESIMD_FUNCTION void
__esimd_slm_write(__SEIEED::vector_type_t<uint32_t, N> addrs,
                  __SEIEED::vector_type_t<Ty, N> vals,
                  __SEIEED::simd_mask_storage_t<N> pred = 1);
=======
// Scaled gather from a surface.
template <typename Ty, int N, typename SurfIndAliasTy, int TySizeLog2,
          int16_t Scale = 0>
__ESIMD_INTRIN __SEIEED::vector_type_t<Ty, N>
__esimd_gather_scaled(__SEIEED::simd_mask_storage_t<N> pred,
                      SurfIndAliasTy surf_ind, uint32_t global_offset,
                      __SEIEED::vector_type_t<uint32_t, N> addrs)
#ifdef __SYCL_DEVICE_ONLY__
    ;
#else
{
  throw cl::sycl::feature_not_supported();
}
#endif // __SYCL_DEVICE_ONLY__

/// Predicated (masked) scaled gather from a surface.
///
/// Template (compile-time constant) parameters:
/// @tparam Ty - element type
/// @tparam N  - the number of elements to read
/// @tparam SurfIndAliasTy - "surface index alias" type - internal type in the
///   accessor used to denote the surface
/// @tparam TySizeLog2 - Log2 of the number of bytes written per element:
///   0 - 1 byte, 1 - 2 bytes, 2 - 4 bytes
/// @tparam Scale - offset scale; only 0 is supported for now
///
/// Formal parameters:
/// @param surf_ind - the surface index, taken from the SYCL memory object
/// @param global_offset - offset added to each individual element's offset to
///   compute actual memory access offset for that element
/// @param offsets - per-element offsets
/// @param pred - per-element predicates; elements with zero corresponding
///   predicates are not written
/// @return - elements read ("gathered") from memory
>>>>>>> 8cd97e86

template <typename Ty, int N, typename SurfIndAliasTy, int TySizeLog2,
          int16_t Scale = 0>
__ESIMD_INTRIN __SEIEED::vector_type_t<Ty, N>
__esimd_gather_masked_scaled2(SurfIndAliasTy surf_ind, uint32_t global_offset,
                              __SEIEED::vector_type_t<uint32_t, N> offsets,
                              __SEIEED::simd_mask_storage_t<N> pred)
#ifdef __SYCL_DEVICE_ONLY__
    ;
#else
{
  throw cl::sycl::feature_not_supported();
}
#endif // __SYCL_DEVICE_ONLY__

// Reads a block of data from given surface at given offset, offset must be
// 16-byte-aligned.
template <typename Ty, int N, typename SurfIndAliasTy, int32_t IsModified = 0>
__ESIMD_INTRIN __SEIEED::vector_type_t<Ty, N>
__esimd_oword_ld(SurfIndAliasTy surf_ind, uint32_t addr)
#ifdef __SYCL_DEVICE_ONLY__
    ;
#else
{
  throw cl::sycl::feature_not_supported();
}
#endif // __SYCL_DEVICE_ONLY__

<<<<<<< HEAD
// slm_read4 does SLM gather4
template <typename Ty, int N, __SEIEE::rgba_channel_mask Mask>
SYCL_EXTERNAL SYCL_ESIMD_FUNCTION
    __SEIEED::vector_type_t<Ty, N * get_num_channels_enabled(Mask)>
    __esimd_slm_read4(__SEIEED::vector_type_t<uint32_t, N> addrs,
                      __SEIEED::simd_mask_storage_t<N> pred = 1);

// slm_write4 does SLM scatter4
template <typename Ty, int N, __SEIEE::rgba_channel_mask Mask>
SYCL_EXTERNAL SYCL_ESIMD_FUNCTION void __esimd_slm_write4(
    __SEIEED::vector_type_t<uint32_t, N> addrs,
    __SEIEED::vector_type_t<Ty, N * get_num_channels_enabled(Mask)> vals,
    __SEIEED::simd_mask_storage_t<N> pred = 1);

// slm_atomic: SLM atomic
template <__SEIEE::atomic_op Op, typename Ty, int N>
SYCL_EXTERNAL SYCL_ESIMD_FUNCTION __SEIEED::vector_type_t<Ty, N>
__esimd_slm_atomic0(__SEIEED::vector_type_t<uint32_t, N> addrs,
                    __SEIEED::simd_mask_storage_t<N> pred);

template <__SEIEE::atomic_op Op, typename Ty, int N>
SYCL_EXTERNAL SYCL_ESIMD_FUNCTION __SEIEED::vector_type_t<Ty, N>
__esimd_slm_atomic1(__SEIEED::vector_type_t<uint32_t, N> addrs,
                    __SEIEED::vector_type_t<Ty, N> src0,
                    __SEIEED::simd_mask_storage_t<N> pred);

template <__SEIEE::atomic_op Op, typename Ty, int N>
SYCL_EXTERNAL SYCL_ESIMD_FUNCTION __SEIEED::vector_type_t<Ty, N>
__esimd_slm_atomic2(__SEIEED::vector_type_t<uint32_t, N> addrs,
                    __SEIEED::vector_type_t<Ty, N> src0,
                    __SEIEED::vector_type_t<Ty, N> src1,
                    __SEIEED::simd_mask_storage_t<N> pred);
=======
// gather4 scaled from a surface/SLM
template <typename Ty, int N, typename SurfIndAliasTy,
          __SEIEE::rgba_channel_mask Mask, int16_t Scale = 0>
__ESIMD_INTRIN __SEIEED::vector_type_t<Ty, N * get_num_channels_enabled(Mask)>
__esimd_gather4_scaled(__SEIEED::simd_mask_storage_t<N> pred,
                       SurfIndAliasTy surf_ind, int global_offset,
                       __SEIEED::vector_type_t<uint32_t, N> offsets)
#ifdef __SYCL_DEVICE_ONLY__
    ;
#else
{
  throw cl::sycl::feature_not_supported();
}
#endif // __SYCL_DEVICE_ONLY__

// scatter4 scaled to a surface/SLM
template <typename Ty, int N, typename SurfIndAliasTy,
          __SEIEE::rgba_channel_mask Mask, int16_t Scale = 0>
__ESIMD_INTRIN void __esimd_scatter4_scaled(
    __SEIEED::simd_mask_storage_t<N> pred, SurfIndAliasTy surf_ind,
    int global_offset, __SEIEED::vector_type_t<uint32_t, N> offsets,
    __SEIEED::vector_type_t<Ty, N * get_num_channels_enabled(Mask)> vals)
#ifdef __SYCL_DEVICE_ONLY__
    ;
#else
{
  throw cl::sycl::feature_not_supported();
}
#endif // __SYCL_DEVICE_ONLY__

// Surface-based atomic operations
template <__SEIEE::atomic_op Op, typename Ty, int N, typename SurfIndAliasTy>
__ESIMD_INTRIN __SEIEED::vector_type_t<Ty, N>
__esimd_dword_atomic0(__SEIEED::simd_mask_storage_t<N> pred,
                      SurfIndAliasTy surf_ind,
                      __SEIEED::vector_type_t<uint32_t, N> addrs)
#ifdef __SYCL_DEVICE_ONLY__
    ;
#else
{
  throw cl::sycl::feature_not_supported();
}
#endif // __SYCL_DEVICE_ONLY__

template <__SEIEE::atomic_op Op, typename Ty, int N, typename SurfIndAliasTy>
__ESIMD_INTRIN __SEIEED::vector_type_t<Ty, N>
__esimd_dword_atomic1(__SEIEED::simd_mask_storage_t<N> pred,
                      SurfIndAliasTy surf_ind,
                      __SEIEED::vector_type_t<uint32_t, N> addrs,
                      __SEIEED::vector_type_t<Ty, N> src0)
#ifdef __SYCL_DEVICE_ONLY__
    ;
#else
{
  throw cl::sycl::feature_not_supported();
}
#endif // __SYCL_DEVICE_ONLY__

template <__SEIEE::atomic_op Op, typename Ty, int N, typename SurfIndAliasTy>
__ESIMD_INTRIN __SEIEED::vector_type_t<Ty, N> __esimd_dword_atomic2(
    __SEIEED::simd_mask_storage_t<N> pred, SurfIndAliasTy surf_ind,
    __SEIEED::vector_type_t<uint32_t, N> addrs,
    __SEIEED::vector_type_t<Ty, N> src0, __SEIEED::vector_type_t<Ty, N> src1)
#ifdef __SYCL_DEVICE_ONLY__
    ;
#else
{
  throw cl::sycl::feature_not_supported();
}
#endif // __SYCL_DEVICE_ONLY__
>>>>>>> 8cd97e86

// Media block load.
//
// @tparam Ty the element data type.
// @tparam M the hight of the 2D block.
// @tparam N the width of the 2D block.
// @tparam Modifier top/bottom field surface access control.
// @tparam TACC type of the surface handle.
// @tparam Plane planar surface index.
// @tparam BlockWidth the width of the return block.
// @param handle the surface handle.
// @param x X-coordinate of the left upper rectangle corner in BYTES.
// @param y Y-coordinate of the left upper rectangle corner in ROWS.
//
// @return the linearized 2D block data read from surface.
//
template <typename Ty, int M, int N, int Modifier, typename TACC, int Plane,
          int BlockWidth>
__ESIMD_INTRIN __SEIEED::vector_type_t<Ty, M * N>
__esimd_media_ld(TACC handle, unsigned x, unsigned y)
#ifdef __SYCL_DEVICE_ONLY__
    ;
#else
{
  // On host the input surface is modeled as sycl image 2d object,
  // and the read/write access is done through accessor,
  // which is passed in as the handle argument.
  auto range = __SEIEED::AccessorPrivateProxy::getImageRange(handle);
  unsigned bpp = __SEIEED::AccessorPrivateProxy::getElemSize(handle);
  unsigned vpp = bpp / sizeof(Ty);
  unsigned int i = x / bpp;
  unsigned int j = y;

  assert(x % bpp == 0);
  unsigned int xbound = range[0] - 1;
  unsigned int ybound = range[1] - 1;

  __SEIEED::vector_type_t<Ty, M * N> vals;
  for (int row = 0; row < M; row++) {
    for (int col = 0; col < N; col += vpp) {
      unsigned int xoff = (i > xbound) ? xbound : i;
      unsigned int yoff = (j > ybound) ? ybound : j;
      auto coords = cl::sycl::cl_int2(xoff, yoff);
      cl::sycl::cl_uint4 data = handle.read(coords);

      __SEIEED::vector_type_t<unsigned int, 4> res;
      for (int idx = 0; idx < 4; idx++) {
        res[idx] = data[idx];
      }

      constexpr int refN = sizeof(cl::sycl::cl_uint4) / sizeof(Ty);
      unsigned int stride = sizeof(cl::sycl::cl_uint4) / bpp;
      using refTy = __SEIEED::vector_type_t<Ty, refN>;
      auto ref = reinterpret_cast<refTy>(res);

      unsigned int offset1 = col + row * N;
      unsigned int offset2 = 0;
      for (int idx = 0; idx < vpp; idx++) {
        vals[offset1] = ref[offset2];
        offset1++;
        offset2 += stride;
      }
      i++;
    }
    i = x / bpp;
    j++;
  }

  return vals;
}
#endif // __SYCL_DEVICE_ONLY__

// Media block store
//
// @tparam Ty the element data type.
// @tparam M the hight of the 2D block.
// @tparam N the width of the 2D block.
// @tparam Modifier top/bottom field surface access control.
// @tparam TACC type of the surface handle.
// @tparam Plane planar surface index.
// @tparam BlockWidth the width of the return block.
// @param handle the surface handle.
// @param x X-coordinate of the left upper rectangle corner in BYTES.
// @param y Y-coordinate of the left upper rectangle corner in ROWS.
// @param vals the linearized 2D block data to be written to surface.
//
template <typename Ty, int M, int N, int Modifier, typename TACC, int Plane,
          int BlockWidth>
__ESIMD_INTRIN void __esimd_media_st(TACC handle, unsigned x, unsigned y,
                                     __SEIEED::vector_type_t<Ty, M * N> vals)
#ifdef __SYCL_DEVICE_ONLY__
    ;
#else
{
  unsigned bpp = __SEIEED::AccessorPrivateProxy::getElemSize(handle);
  unsigned vpp = bpp / sizeof(Ty);
  auto range = __SEIEED::AccessorPrivateProxy::getImageRange(handle);
  unsigned int i = x / bpp;
  unsigned int j = y;

  assert(x % bpp == 0);

  for (int row = 0; row < M; row++) {
    for (int col = 0; col < N; col += vpp) {
      constexpr int Sz = sizeof(cl::sycl::cl_uint4) / sizeof(Ty);
      __SEIEED::vector_type_t<Ty, Sz> res = 0;

      unsigned int offset1 = col + row * N;
      unsigned int offset2 = 0;
      unsigned int stride = sizeof(cl::sycl::cl_uint4) / bpp;
      for (int idx = 0; idx < vpp; idx++) {
        res[offset2] = vals[offset1];
        offset1++;
        offset2 += stride;
      }

      using refTy = __SEIEED::vector_type_t<unsigned int, 4>;
      auto ref = reinterpret_cast<refTy>(res);

      cl::sycl::cl_uint4 data;
      for (int idx = 0; idx < 4; idx++) {
        data[idx] = ref[idx];
      }

      if (i < range[0] && j < range[1]) {
        auto coords = cl::sycl::cl_int2(i, j);
        handle.write(coords, data);
      }
      i++;
    }
    i = x / bpp;
    j++;
  }
}
#endif // __SYCL_DEVICE_ONLY__

/// \brief Converts given value to a surface index.
/// The input must always be a result of
///   detail::AccessorPrivateProxy::getNativeImageObj(acc)
/// where acc is a buffer or image accessor. If the result is, say, 'obj', then
/// 'obj' is really a value of the surface index kept in a differently typed
/// accessor field. Front-end compilation time type of 'obj' is either
///   ConcreteASPtrType (detail::DecoratedType<DataT, AS>::type *), for a buffer
/// or
///   image{1,2,3}d_t OpenCL type for an image
/// But when doing code generation, FE replaces e.g. '__read_only image2d_t' FE
/// type with '%opencl.image2d_ro_t addrspace(1) *' LLVM type.
/// image2d_t can neither be reinterpret_cast'ed from pointer to intptr_t
/// (because it is not a pointer at FE translation time), nor it can be
/// bit_cast'ed to intptr_t (because it is not trivially copyable). This
/// intrinsic takes advantage of the fact that in LLVM IR 'obj' is always a
/// pointer, where we can do ptr to uint32_t conversion.
/// This intrinsic can be called only from the device code, as
/// accessor => memory handle translation for host is different.
/// @param acc the SYCL accessor.
///   getNativeImageObj.
/// Returns the binding table index value.
template <typename MemObjTy>
__ESIMD_INTRIN __SEIEE::SurfaceIndex __esimd_get_surface_index(MemObjTy obj)
#ifdef __SYCL_DEVICE_ONLY__
    ;
#else
{
  throw cl::sycl::feature_not_supported();
}
#endif // __SYCL_DEVICE_ONLY__

/// \brief Raw sends load.
///
/// @param modifier	the send message flags (Bit-0: isSendc, Bit-1: isEOT).
///
/// @param execSize the execution size, which must be a compile time constant.
///
/// @param pred the predicate to specify enabled channels.
///
/// @param numSrc0 the number of GRFs for source-0, which must be a compile time
/// constant.
///
/// @param numSrc1 the number of GRFs for source-1, which must be a compile time
/// constant.
///
/// @param numDst the number of GRFs for destination, which must be a compile
/// time constant.
///
/// @param sfid the shared function ID, which must be a compile time constant.
///
/// @param exDesc the extended message descriptor.
///
/// @param msgDesc the message descriptor.
///
/// @param msgSrc0 the first source operand of send message.
///
/// @param msgSrc1 the second source operand of send message.
///
/// @param msgDst the destination operand of send message.
///
/// Returns a simd vector of type Ty1 and size N1.
///
template <typename Ty1, int N1, typename Ty2, int N2, typename Ty3, int N3,
          int N = 16>
<<<<<<< HEAD
SYCL_EXTERNAL SYCL_ESIMD_FUNCTION __SEIEED::vector_type_t<Ty1, N1>
__esimd_raw_sends_load(uint8_t modifier, uint8_t execSize,
                       __SEIEED::simd_mask_storage_t<N> pred, uint8_t numSrc0,
                       uint8_t numSrc1, uint8_t numDst, uint8_t sfid,
                       uint32_t exDesc, uint32_t msgDesc,
                       __SEIEED::vector_type_t<Ty2, N2> msgSrc0,
                       __SEIEED::vector_type_t<Ty3, N3> msgSrc1,
                       __SEIEED::vector_type_t<Ty1, N1> msgDst);
=======
__ESIMD_INTRIN __SEIEED::vector_type_t<Ty1, N1> __esimd_raw_sends2(
    uint8_t modifier, uint8_t execSize, __SEIEED::simd_mask_storage_t<N> pred,
    uint8_t numSrc0, uint8_t numSrc1, uint8_t numDst, uint8_t sfid,
    uint32_t exDesc, uint32_t msgDesc, __SEIEED::vector_type_t<Ty2, N2> msgSrc0,
    __SEIEED::vector_type_t<Ty3, N3> msgSrc1,
    __SEIEED::vector_type_t<Ty1, N1> msgDst)
#ifdef __SYCL_DEVICE_ONLY__
    ;
#else
{
  throw cl::sycl::feature_not_supported();
}
#endif // __SYCL_DEVICE_ONLY__
>>>>>>> 8cd97e86

/// \brief Raw send load.
///
/// @param modifier	the send message flags (Bit-0: isSendc, Bit-1: isEOT).
///
/// @param execSize the execution size, which must be a compile time constant.
///
/// @param pred the predicate to specify enabled channels.
///
/// @param numSrc0 the number of GRFs for source-0, which must be a compile time
/// constant.
///
/// @param numDst the number of GRFs for destination, which must be a compile
/// time constant.
///
/// @param sfid the shared function ID, which must be a compile time constant.
///
/// @param exDesc the extended message descriptor.
///
/// @param msgDesc the message descriptor.
///
/// @param msgSrc0 the first source operand of send message.
///
/// @param msgDst the destination operand of send message.
///
/// Returns a simd vector of type Ty1 and size N1.
///
template <typename Ty1, int N1, typename Ty2, int N2, int N = 16>
<<<<<<< HEAD
SYCL_EXTERNAL SYCL_ESIMD_FUNCTION __SEIEED::vector_type_t<Ty1, N1>
__esimd_raw_send_load(uint8_t modifier, uint8_t execSize,
                      __SEIEED::simd_mask_storage_t<N> pred, uint8_t numSrc0,
                      uint8_t numDst, uint8_t sfid, uint32_t exDesc,
                      uint32_t msgDesc,
                      __SEIEED::vector_type_t<Ty2, N2> msgSrc0,
                      __SEIEED::vector_type_t<Ty1, N1> msgDst);
=======
__ESIMD_INTRIN __SEIEED::vector_type_t<Ty1, N1>
__esimd_raw_send2(uint8_t modifier, uint8_t execSize,
                  __SEIEED::simd_mask_storage_t<N> pred, uint8_t numSrc0,
                  uint8_t numDst, uint8_t sfid, uint32_t exDesc,
                  uint32_t msgDesc, __SEIEED::vector_type_t<Ty2, N2> msgSrc0,
                  __SEIEED::vector_type_t<Ty1, N1> msgDst)
#ifdef __SYCL_DEVICE_ONLY__
    ;
#else
{
  throw cl::sycl::feature_not_supported();
}
#endif // __SYCL_DEVICE_ONLY__
>>>>>>> 8cd97e86

/// \brief Raw sends store.
///
/// @param modifier	the send message flags (Bit-0: isSendc, Bit-1: isEOT).
///
/// @param execSize the execution size, which must be a compile time constant.
///
/// @param pred the predicate to specify enabled channels.
///
/// @param numSrc0 the number of GRFs for source-0, which must be a compile time
/// constant.
///
/// @param numSrc1 the number of GRFs for source-1, which must be a compile time
/// constant.
///
/// @param sfid the shared function ID, which must be a compile time constant.
///
/// @param exDesc the extended message descriptor.
///
/// @param msgDesc the message descriptor.
///
/// @param msgSrc0 the first source operand of send message.
///
/// @param msgSrc1 the second source operand of send message.
///
template <typename Ty1, int N1, typename Ty2, int N2, int N = 16>
<<<<<<< HEAD
SYCL_EXTERNAL SYCL_ESIMD_FUNCTION void __esimd_raw_sends_store(
    uint8_t modifier, uint8_t execSize, __SEIEED::simd_mask_storage_t<N> pred,
    uint8_t numSrc0, uint8_t numSrc1, uint8_t sfid, uint32_t exDesc,
    uint32_t msgDesc, __SEIEED::vector_type_t<Ty1, N1> msgSrc0,
    __SEIEED::vector_type_t<Ty2, N2> msgSrc1);
=======
__ESIMD_INTRIN void __esimd_raw_sends2_noresult(
    uint8_t modifier, uint8_t execSize, __SEIEED::simd_mask_storage_t<N> pred,
    uint8_t numSrc0, uint8_t numSrc1, uint8_t sfid, uint32_t exDesc,
    uint32_t msgDesc, __SEIEED::vector_type_t<Ty1, N1> msgSrc0,
    __SEIEED::vector_type_t<Ty2, N2> msgSrc1)
#ifdef __SYCL_DEVICE_ONLY__
    ;
#else
{
  throw cl::sycl::feature_not_supported();
}
#endif // __SYCL_DEVICE_ONLY__
>>>>>>> 8cd97e86

/// \brief Raw send store.
///
/// @param modifier	the send message flags (Bit-0: isSendc, Bit-1: isEOT).
///
/// @param execSize the execution size, which must be a compile time constant.
///
/// @param pred the predicate to specify enabled channels.
///
/// @param numSrc0 the number of GRFs for source-0, which must be a compile time
/// constant.
///
/// @param sfid the shared function ID, which must be a compile time constant.
///
/// @param exDesc the extended message descriptor.
///
/// @param msgDesc the message descriptor.
///
/// @param msgSrc0 the first source operand of send message.
///
template <typename Ty1, int N1, int N = 16>
<<<<<<< HEAD
SYCL_EXTERNAL SYCL_ESIMD_FUNCTION void
__esimd_raw_send_store(uint8_t modifier, uint8_t execSize,
                       __SEIEED::simd_mask_storage_t<N> pred, uint8_t numSrc0,
                       uint8_t sfid, uint32_t exDesc, uint32_t msgDesc,
                       __SEIEED::vector_type_t<Ty1, N1> msgSrc0);
=======
__ESIMD_INTRIN void __esimd_raw_send2_noresult(
    uint8_t modifier, uint8_t execSize, __SEIEED::simd_mask_storage_t<N> pred,
    uint8_t numSrc0, uint8_t sfid, uint32_t exDesc, uint32_t msgDesc,
    __SEIEED::vector_type_t<Ty1, N1> msgSrc0)
#ifdef __SYCL_DEVICE_ONLY__
    ;
#else
{
  throw cl::sycl::feature_not_supported();
}
#endif // __SYCL_DEVICE_ONLY__
>>>>>>> 8cd97e86

/* INTEL_CUSTOMIZATION */
/* INTEL_FEATURE_ESIMD_EMBARGO */

// Wait for val to be ready
SYCL_EXTERNAL SYCL_ESIMD_FUNCTION void __esimd_wait(uint16_t val);

// Represents named barrier synchronization for a subgroup of threads.
// Available only on PVC+.
//
// @param mode  - is wait(0) or signal(1)
//
// @param id  - barrier id
//
// @param thread_count  - number of threads, ignored in 'wait' mode
SYCL_EXTERNAL SYCL_ESIMD_FUNCTION void
__esimd_nbarrier(uint8_t mode, uint8_t id, uint8_t thread_count);

// Refer to esimd_nbarrier_init
SYCL_EXTERNAL SYCL_ESIMD_FUNCTION void __esimd_nbarrier_init(uint8_t count);

// Raw send signal to perform signal operation on named barriers
// Available only on PVC+.
// @tparam Ty  - message element type
//
// @tparam N  - message length
//
// @param is_sendc  - is sendc
//
// @param extended_descriptor  - extended message descriptor
//
// @param descriptor  - message descriptor
//
// @param msg_var  - source operand of send message
//
// @param pred  - predicate for enabled channels
template <typename Ty, int N>
SYCL_EXTERNAL SYCL_ESIMD_FUNCTION void __esimd_raw_send_nbarrier_signal(
    uint32_t is_sendc, uint32_t extended_descriptor, uint32_t descriptor,
    __SEIEED::vector_type_t<Ty, N> msg_var, uint16_t pred = 1);

/// \brief SLM gather.
/// Supported platforms: XEHP, DG2, PVC, PVC_XT, ELG+
///
/// Collects elements located at slm and returns them
/// as a single \ref simd object.
///
/// @tparam Ty is element type.
/// @tparam L1H is L1 cache hint.
/// @tparam L3H is L3 cache hint
/// @tparam AddressScale is the address scale.
/// @tparam ImmOffset is the immediate offset added to each address.
/// @tparam DS is the data size.
/// @tparam VS is the number of elements to load per address.
/// @tparam Transposed indicates if the data is transposed during the transfer.
/// @tparam N is the number of channels (platform dependent).
/// @param pred is predicates.
/// @param offsets is the zero-based offsets for SLM buffer in bytes.
/// @return is a vector of type T and size N * to_int<VS>()
template <typename Ty, __SEIEE::CacheHint L1H, __SEIEE::CacheHint L3H,
          uint16_t AddressScale, int ImmOffset, __SEIEE::lsc_data_size DS,
          __SEIEED::lsc_vector_size VS, __SEIEED::lsc_data_order _Transposed,
          int N>
SYCL_EXTERNAL
    SYCL_ESIMD_FUNCTION __SEIEED::vector_type_t<Ty, N * __SEIEED::to_int<VS>()>
    __esimd_lsc_load_slm(__SEIEED::simd_mask_storage_t<N> pred,
                         __SEIEED::vector_type_t<uint32_t, N> offsets)
#ifdef __SYCL_DEVICE_ONLY__
        ;
#else  // __SYCL_DEVICE_ONLY__
{
  throw cl::sycl::feature_not_supported();
  return 0;
}
#endif // __SYCL_DEVICE_ONLY__

/// \brief surface-based gather.
/// Supported platforms: XEHP, DG2, PVC, PVC_XT, ELG+
///
/// Collects elements located at surface and returns them
/// as a single \ref simd object.
///
/// @tparam Ty is element type.
/// @tparam L1H is L1 cache hint.
/// @tparam L3H is L3 cache hint.
/// @tparam AddressScale is the address scale.
/// @tparam ImmOffset is the immediate offset added to each address.
/// @tparam DS is the data size.
/// @tparam VS is the number of elements to load per address.
/// @tparam Transposed indicates if the data is transposed during the transfer.
/// @tparam N is the number of channels (platform dependent).
/// @tparam SurfIndAliasTy is the \ref sycl::accessor type.
/// @param pred is predicates.
/// @param offsets is the zero-based offsets in bytes.
/// @param surf_ind is the surface index.
/// @return is a vector of type T and N * to_int<VS>()
template <typename Ty, __SEIEE::CacheHint L1H, __SEIEE::CacheHint L3H,
          uint16_t AddressScale, int ImmOffset, __SEIEE::lsc_data_size DS,
          __SEIEED::lsc_vector_size VS, __SEIEED::lsc_data_order _Transposed,
          int N, typename SurfIndAliasTy>
SYCL_EXTERNAL
    SYCL_ESIMD_FUNCTION __SEIEED::vector_type_t<Ty, N * __SEIEED::to_int<VS>()>
    __esimd_lsc_load_bti(__SEIEED::simd_mask_storage_t<N> pred,
                         __SEIEED::vector_type_t<uint32_t, N> offsets,
                         SurfIndAliasTy surf_ind)
#ifdef __SYCL_DEVICE_ONLY__
        ;
#else  // __SYCL_DEVICE_ONLY__
{
  throw cl::sycl::feature_not_supported();
  return 0;
}
#endif // __SYCL_DEVICE_ONLY__

/// \brief Flat-address gather.
/// Supported platforms: XEHP, DG2, PVC, PVC_XT, ELG+
///
/// Collects elements located at specified address and returns them
/// as a single \ref simd object.
///
/// @tparam Ty is element type.
/// @tparam L1H is L1 cache hint.
/// @tparam L3H is L3 cache hint.
/// @tparam AddressScale is the address scale.
/// @tparam ImmOffset is the immediate offset added to each address.
/// @tparam DS is the data size.
/// @tparam VS is the number of elements to load per address.
/// @tparam Transposed indicates if the data is transposed during the transfer.
/// @tparam N is the number of channels (platform dependent).
/// @param pred is predicates.
/// @param addrs is the load addresses.
/// @return is a vector of type T and N * to_int<VS>()
template <typename Ty, __SEIEE::CacheHint L1H, __SEIEE::CacheHint L3H,
          uint16_t AddressScale, int ImmOffset, __SEIEE::lsc_data_size DS,
          __SEIEED::lsc_vector_size VS, __SEIEED::lsc_data_order _Transposed,
          int N>
SYCL_EXTERNAL
    SYCL_ESIMD_FUNCTION __SEIEED::vector_type_t<Ty, N * __SEIEED::to_int<VS>()>
    __esimd_lsc_load_stateless(__SEIEED::simd_mask_storage_t<N> pred,
                               __SEIEED::vector_type_t<uintptr_t, N> addrs)
#ifdef __SYCL_DEVICE_ONLY__
        ;
#else  // __SYCL_DEVICE_ONLY__
{
  throw cl::sycl::feature_not_supported();
  return 0;
}
#endif // __SYCL_DEVICE_ONLY__

/// \brief surface-based prefetch gather.
/// Supported platforms: XEHP, DG2, PVC, PVC_XT, ELG+
///
/// Prefetches elements located at surface.
///
/// @tparam Ty is element type.
/// @tparam L1H is L1 cache hint.
/// @tparam L3H is L3 cache hint.
/// @tparam AddressScale is the address scale.
/// @tparam ImmOffset is the immediate offset added to each address.
/// @tparam DS is the data size.
/// @tparam VS is the number of elements to load per address.
/// @tparam Transposed indicates if the data is transposed during the transfer.
/// @tparam N is the number of channels (platform dependent).
/// @tparam SurfIndAliasTy is the \ref sycl::accessor type.
/// @param pred is predicates.
/// @param offsets is the zero-based offsets in bytes.
/// @param surf_ind is the surface index.
template <typename Ty, __SEIEE::CacheHint L1H, __SEIEE::CacheHint L3H,
          uint16_t AddressScale, int ImmOffset, __SEIEE::lsc_data_size DS,
          __SEIEED::lsc_vector_size VS, __SEIEED::lsc_data_order _Transposed,
          int N, typename SurfIndAliasTy>
SYCL_EXTERNAL SYCL_ESIMD_FUNCTION void
__esimd_lsc_prefetch_bti(__SEIEED::simd_mask_storage_t<N> pred,
                         __SEIEED::vector_type_t<uint32_t, N> offsets,
                         SurfIndAliasTy surf_ind)
#ifdef __SYCL_DEVICE_ONLY__
    ;
#else  // __SYCL_DEVICE_ONLY__
{
  throw cl::sycl::feature_not_supported();
}
#endif // __SYCL_DEVICE_ONLY__

/// \brief Flat-address prefetch gather.
/// Supported platforms: XEHP, DG2, PVC, PVC_XT, ELG+
///
/// Prefetches elements located at specified address.
///
/// @tparam Ty is element type.
/// @tparam L1H is L1 cache hint.
/// @tparam L3H is L3 cache hint.
/// @tparam AddressScale is the address scale.
/// @tparam ImmOffset is the immediate offset added to each address.
/// @tparam DS is the data size.
/// @tparam VS is the number of elements to load per address.
/// @tparam Transposed indicates if the data is transposed during the transfer.
/// @tparam N is the number of channels (platform dependent).
/// @param pred is predicates.
/// @param addrs is the prefetch addresses.
template <typename Ty, __SEIEE::CacheHint L1H, __SEIEE::CacheHint L3H,
          uint16_t AddressScale, int ImmOffset, __SEIEE::lsc_data_size DS,
          __SEIEED::lsc_vector_size VS, __SEIEED::lsc_data_order _Transposed,
          int N>
SYCL_EXTERNAL SYCL_ESIMD_FUNCTION void
__esimd_lsc_prefetch_stateless(__SEIEED::simd_mask_storage_t<N> pred,
                               __SEIEED::vector_type_t<uintptr_t, N> addrs)
#ifdef __SYCL_DEVICE_ONLY__
    ;
#else  // __SYCL_DEVICE_ONLY__
{
  throw cl::sycl::feature_not_supported();
}
#endif // __SYCL_DEVICE_ONLY__

/// \brief SLM scatter.
/// Supported platforms: XEHP, DG2, PVC, PVC_XT, ELG+
///
/// Scatters elements located to slm.
///
/// @tparam Ty is element type.
/// @tparam L1H is L1 cache hint.
/// @tparam L3H is L3 cache hint.
/// @tparam AddressScale is the address scale.
/// @tparam ImmOffset is the immediate offset added to each address.
/// @tparam DS is the data size.
/// @tparam VS is the number of elements to load per address.
/// @tparam Transposed indicates if the data is transposed during the transfer.
/// @tparam N is the number of channels (platform dependent).
/// @param pred is predicates.
/// @param offsets is the zero-based offsets for SLM buffer in bytes.
/// @param vals is values to store.
template <typename Ty, __SEIEE::CacheHint L1H, __SEIEE::CacheHint L3H,
          uint16_t AddressScale, int ImmOffset, __SEIEE::lsc_data_size DS,
          __SEIEED::lsc_vector_size VS, __SEIEED::lsc_data_order _Transposed,
          int N>
SYCL_EXTERNAL SYCL_ESIMD_FUNCTION void __esimd_lsc_store_slm(
    __SEIEED::simd_mask_storage_t<N> pred,
    __SEIEED::vector_type_t<uint32_t, N> offsets,
    __SEIEED::vector_type_t<Ty, N * __SEIEED::to_int<VS>()> vals)
#ifdef __SYCL_DEVICE_ONLY__
    ;
#else  // __SYCL_DEVICE_ONLY__
{
  throw cl::sycl::feature_not_supported();
}
#endif // __SYCL_DEVICE_ONLY__

/// \brief surface-based scatter.
/// Supported platforms: XEHP, DG2, PVC, PVC_XT, ELG+
///
/// Scatters elements to surface.
///
/// @tparam Ty is element type.
/// @tparam L1H is L1 cache hint.
/// @tparam L3H is L3 cache hint.
/// @tparam AddressScale is the address scale.
/// @tparam ImmOffset is the immediate offset added to each address.
/// @tparam DS is the data size.
/// @tparam VS is the number of elements to load per address.
/// @tparam Transposed indicates if the data is transposed during the transfer.
/// @tparam N is the number of channels (platform dependent).
/// @tparam SurfIndAliasTy is the \ref sycl::accessor type.
/// @param pred is predicates.
/// @param offsets is the zero-based offsets in bytes.
/// @param vals is values to store.
/// @param surf_ind is the surface index.
template <typename Ty, __SEIEE::CacheHint L1H, __SEIEE::CacheHint L3H,
          uint16_t AddressScale, int ImmOffset, __SEIEE::lsc_data_size DS,
          __SEIEED::lsc_vector_size VS, __SEIEED::lsc_data_order _Transposed,
          int N, typename SurfIndAliasTy>
SYCL_EXTERNAL SYCL_ESIMD_FUNCTION void __esimd_lsc_store_bti(
    __SEIEED::simd_mask_storage_t<N> pred,
    __SEIEED::vector_type_t<uint32_t, N> offsets,
    __SEIEED::vector_type_t<Ty, N * __SEIEED::to_int<VS>()> vals,
    SurfIndAliasTy surf_ind)
#ifdef __SYCL_DEVICE_ONLY__
    ;
#else  // __SYCL_DEVICE_ONLY__
{
  throw cl::sycl::feature_not_supported();
}
#endif // __SYCL_DEVICE_ONLY__

/// \brief Flat-address scatter.
/// Supported platforms: XEHP, DG2, PVC, PVC_XT, ELG+
///
/// Scatters elements to specific address.
///
/// @tparam Ty is element type.
/// @tparam L1H is L1 cache hint.
/// @tparam L3H is L3 cache hint.
/// @tparam AddressScale is the address scale.
/// @tparam ImmOffset is the immediate offset added to each address.
/// @tparam DS is the data size.
/// @tparam VS is the number of elements to load per address.
/// @tparam Transposed indicates if the data is transposed during the transfer.
/// @tparam N is the number of channels (platform dependent).
/// @param pred is predicates.
/// @param addrs is the prefetch addresses.
/// @param vals is values to store.
template <typename Ty, __SEIEE::CacheHint L1H, __SEIEE::CacheHint L3H,
          uint16_t AddressScale, int ImmOffset, __SEIEE::lsc_data_size DS,
          __SEIEED::lsc_vector_size VS, __SEIEED::lsc_data_order _Transposed,
          int N>
SYCL_EXTERNAL SYCL_ESIMD_FUNCTION void __esimd_lsc_store_stateless(
    __SEIEED::simd_mask_storage_t<N> pred,
    __SEIEED::vector_type_t<uintptr_t, N> addrs,
    __SEIEED::vector_type_t<Ty, N * __SEIEED::to_int<VS>()> vals)
#ifdef __SYCL_DEVICE_ONLY__
    ;
#else  // __SYCL_DEVICE_ONLY__
{
  throw cl::sycl::feature_not_supported();
}
#endif // __SYCL_DEVICE_ONLY__

/// \brief 2D flat-address block load.
/// Supported platforms: XEHP, DG2, PVC, PVC_XT, ELG+
///
/// Collects elements located at specified address and returns them
/// as a single \ref simd object.
///
/// @tparam Ty is element type.
/// @tparam L1H is L1 cache hint.
/// @tparam L3H is L3 cache hint.
/// @tparam DS is the data size.
/// @tparam Transposed is the transposed version or not.
/// @tparam NBlocks is the number of blocks.
/// @tparam BlockWidth is the block width in number of elements.
/// @tparam BlockHeight is the block height in number of elements.
/// @tparam Transformed is apply VNNI transform or not.
/// @tparam N is the data size
/// @param Pred is predicates.
/// @param Ptr is the surface base address for this operation.
/// @param SurfaceWidth is the surface width minus 1 in bytes
/// @param SurfaceHeight is the surface height minus 1 in rows
/// @param SurfacePitch is the surface pitch minus 1 in bytes
/// @param X is zero based X-coordinate of the left upper rectangle corner in
/// number of elements.
/// @param Y is zero based Y-coordinate of the left upper rectangle corner in
/// rows.
/// @return is a vector of type T and size N, where N is
///  BlockWidth * BlockHeight * NBlocks, if transformed;
///  otherwise,
///  N = roundUpNextMultiple(BlockHeight, 4 / sizeof(T)) *
///   getNextPowerOf2(BlockWidth) * NBlocks
template <typename Ty, __SEIEE::CacheHint L1H, __SEIEE::CacheHint L3H,
          __SEIEE::lsc_data_size DS, __SEIEED::lsc_data_order _Transposed,
          uint8_t NBlocks, int BlockWidth, int BlockHeight, bool Transformed,
          int N>
SYCL_EXTERNAL SYCL_ESIMD_FUNCTION __SEIEED::vector_type_t<Ty, N>
__esimd_lsc_load2d_stateless(__SEIEED::simd_mask_storage_t<N> Pred,
                             uintptr_t Ptr, int SurfaceWidth, int SurfaceHeight,
                             int SurfacePitch, int X, int Y)
#ifdef __SYCL_DEVICE_ONLY__
    ;
#else  // __SYCL_DEVICE_ONLY__
{
  throw cl::sycl::feature_not_supported();
  return 0;
}
#endif // __SYCL_DEVICE_ONLY__

/// \brief 2D flat-address block prefetch.
/// Supported platforms: XEHP, DG2, PVC, PVC_XT, ELG+
///
/// Prefetches elements located at specified address.
///
/// @tparam Ty is element type.
/// @tparam L1H is L1 cache hint.
/// @tparam L3H is L3 cache hint.
/// @tparam DS is the data size.
/// @tparam NBlocks is the number of blocks.
/// @tparam Transposed is the transposed version or not.
/// @tparam BlockWidth is the block width in number of elements.
/// @tparam BlockHeight is the block height in number of elements.
/// @tparam Transformed is apply VNNI transform or not.
/// @tparam N is the data size
/// @param Pred is predicates.
/// @param Ptr is the surface base address for this operation.
/// @param SurfaceWidth is the surface width minus 1 in bytes
/// @param SurfaceHeight is the surface height minus 1 in rows
/// @param SurfacePitch is the surface pitch minus 1 in bytes
/// @param X is zero based X-coordinate of the left upper rectangle corner in
/// number of elements.
/// @param Y is zero based Y-coordinate of the left upper rectangle corner in
/// rows.
template <typename Ty, __SEIEE::CacheHint L1H, __SEIEE::CacheHint L3H,
          __SEIEE::lsc_data_size DS, __SEIEED::lsc_data_order _Transposed,
          uint8_t NBlocks, int BlockWidth, int BlockHeight, bool Transformed,
          int N>
SYCL_EXTERNAL SYCL_ESIMD_FUNCTION void __esimd_lsc_prefetch2d_stateless(
    __SEIEED::simd_mask_storage_t<N> Pred, uintptr_t Ptr, int SurfaceWidth,
    int SurfaceHeight, int SurfacePitch, int X, int Y)
#ifdef __SYCL_DEVICE_ONLY__
    ;
#else  // __SYCL_DEVICE_ONLY__
{
  throw cl::sycl::feature_not_supported();
}
#endif // __SYCL_DEVICE_ONLY__

/// \brief 2D flat-address block store.
/// Supported platforms: XEHP, DG2, PVC, PVC_XT, ELG+
///
/// Stores elements at specified address.
///
/// @tparam Ty is element type.
/// @tparam L1H is L1 cache hint.
/// @tparam L3H is L3 cache hint.
/// @tparam DS is the data size.
/// @tparam Transposed is the transposed version or not.
/// @tparam NBlocks is the number of blocks.
/// @tparam BlockWidth is the block width in number of elements.
/// @tparam BlockHeight is the block height in number of elements.
/// @tparam Transformed is apply VNNI transform or not.
/// @tparam N is the data size
/// @param Pred is predicates.
/// @param Ptr is the surface base address for this operation.
/// @param SurfaceWidth is the surface width minus 1 in bytes
/// @param SurfaceHeight is the surface height minus 1 in rows
/// @param SurfacePitch is the surface pitch minus 1 in bytes
/// @param X is zero based X-coordinate of the left upper rectangle corner in
/// number of elements.
/// @param Y is zero based Y-coordinate of the left upper rectangle corner in
/// rows.
/// @param Vals is a vector to store of type T and size N, where N is
///  BlockWidth * BlockHeight * NBlocks, if transformed;
///  otherwise,
///  N = roundUpNextMultiple(BlockHeight, 4 / sizeof(T)) *
///   getNextPowerOf2(BlockWidth) * NBlocks
template <typename Ty, __SEIEE::CacheHint L1H, __SEIEE::CacheHint L3H,
          __SEIEE::lsc_data_size DS, __SEIEED::lsc_data_order _Transposed,
          uint8_t NBlocks, int BlockWidth, int BlockHeight, bool Transformed,
          int N>
SYCL_EXTERNAL SYCL_ESIMD_FUNCTION void
__esimd_lsc_store2d_stateless(__SEIEED::simd_mask_storage_t<N> Pred,
                              uintptr_t Ptr, int SurfaceWidth,
                              int SurfaceHeight, int SurfacePitch, int X, int Y,
                              __SEIEED::vector_type_t<Ty, N> vals)
#ifdef __SYCL_DEVICE_ONLY__
    ;
#else  // __SYCL_DEVICE_ONLY__
{
  throw cl::sycl::feature_not_supported();
}
#endif // __SYCL_DEVICE_ONLY__

/// \brief SLM atomic.
/// Supported platforms: XEHP, DG2, PVC, PVC_XT, ELG+
///
/// @tparam Ty is element type.
/// @tparam Op is operation type.
/// @tparam L1H is L1 cache hint.
/// @tparam L3H is L3 cache hint.
/// @tparam AddressScale is the address scale.
/// @tparam ImmOffset is the immediate offset added to each address.
/// @tparam DS is the data size.
/// @tparam VS is the number of elements per address.
/// @tparam Transposed indicates if the data is transposed during the transfer.
/// @tparam N is the number of channels (platform dependent).
/// @param pred is predicates.
/// @param offsets is the zero-based offsets.
template <typename Ty, __SEIEED::lsc_atomic_op Op, __SEIEE::CacheHint L1H,
          __SEIEE::CacheHint L3H, uint16_t AddressScale, int ImmOffset,
          __SEIEE::lsc_data_size DS, __SEIEED::lsc_vector_size VS,
          __SEIEED::lsc_data_order _Transposed, int N>
SYCL_EXTERNAL
    SYCL_ESIMD_FUNCTION __SEIEED::vector_type_t<Ty, N * __SEIEED::to_int<VS>()>
    __esimd_lsc_xatomic_slm_0(__SEIEED::simd_mask_storage_t<N> pred,
                              __SEIEED::vector_type_t<uint32_t, N> offsets)
#ifdef __SYCL_DEVICE_ONLY__
        ;
#else  // __SYCL_DEVICE_ONLY__
{
  throw cl::sycl::feature_not_supported();
  return 0;
}
#endif // __SYCL_DEVICE_ONLY__

/// \brief SLM atomic.
/// Supported platforms: XEHP, DG2, PVC, PVC_XT, ELG+
///
/// @tparam Ty is element type.
/// @tparam Op is operation type.
/// @tparam L1H is L1 cache hint.
/// @tparam L3H is L3 cache hint.
/// @tparam AddressScale is the address scale.
/// @tparam ImmOffset is the immediate offset added to each address.
/// @tparam DS is the data size.
/// @tparam VS is the number of elements per address.
/// @tparam Transposed indicates if the data is transposed during the transfer.
/// @tparam N is the number of channels (platform dependent).
/// @param pred is predicates.
/// @param offsets is the zero-based offsets.
/// @param src0 is the first atomic operand.
template <typename Ty, __SEIEED::lsc_atomic_op Op, __SEIEE::CacheHint L1H,
          __SEIEE::CacheHint L3H, uint16_t AddressScale, int ImmOffset,
          __SEIEE::lsc_data_size DS, __SEIEED::lsc_vector_size VS,
          __SEIEED::lsc_data_order _Transposed, int N>
SYCL_EXTERNAL
    SYCL_ESIMD_FUNCTION __SEIEED::vector_type_t<Ty, N * __SEIEED::to_int<VS>()>
    __esimd_lsc_xatomic_slm_1(
        __SEIEED::simd_mask_storage_t<N> pred,
        __SEIEED::vector_type_t<uint32_t, N> offsets,
        __SEIEED::vector_type_t<Ty, N * __SEIEED::to_int<VS>()> src0)
#ifdef __SYCL_DEVICE_ONLY__
        ;
#else  // __SYCL_DEVICE_ONLY__
{
  throw cl::sycl::feature_not_supported();
  return 0;
}
#endif // __SYCL_DEVICE_ONLY__

/// \brief SLM atomic.
/// Supported platforms: XEHP, DG2, PVC, PVC_XT, ELG+
///
/// @tparam Ty is element type.
/// @tparam Op is operation type.
/// @tparam L1H is L1 cache hint.
/// @tparam L3H is L3 cache hint.
/// @tparam AddressScale is the address scale.
/// @tparam ImmOffset is the immediate offset added to each address.
/// @tparam DS is the data size.
/// @tparam VS is the number of elements per address.
/// @tparam Transposed indicates if the data is transposed during the transfer.
/// @tparam N is the number of channels (platform dependent).
/// @param pred is predicates.
/// @param offsets is the zero-based offsets.
/// @param src0 is the first atomic operand.
/// @param src1 is the second atomic operand.
template <typename Ty, __SEIEED::lsc_atomic_op Op, __SEIEE::CacheHint L1H,
          __SEIEE::CacheHint L3H, uint16_t AddressScale, int ImmOffset,
          __SEIEE::lsc_data_size DS, __SEIEED::lsc_vector_size VS,
          __SEIEED::lsc_data_order _Transposed, int N>
SYCL_EXTERNAL
    SYCL_ESIMD_FUNCTION __SEIEED::vector_type_t<Ty, N * __SEIEED::to_int<VS>()>
    __esimd_lsc_xatomic_slm_2(
        __SEIEED::simd_mask_storage_t<N> pred,
        __SEIEED::vector_type_t<uint32_t, N> offsets,
        __SEIEED::vector_type_t<Ty, N * __SEIEED::to_int<VS>()> src0,
        __SEIEED::vector_type_t<Ty, N * __SEIEED::to_int<VS>()> src1)
#ifdef __SYCL_DEVICE_ONLY__
        ;
#else  // __SYCL_DEVICE_ONLY__
{
  throw cl::sycl::feature_not_supported();
  return 0;
}
#endif // __SYCL_DEVICE_ONLY__

/// \brief Accessor-based atomic.
/// Supported platforms: XEHP, DG2, PVC, PVC_XT, ELG+
///
/// @tparam Ty is element type.
/// @tparam Op is operation type.
/// @tparam L1H is L1 cache hint.
/// @tparam L3H is L3 cache hint.
/// @tparam AddressScale is the address scale.
/// @tparam ImmOffset is the immediate offset added to each address.
/// @tparam DS is the data size.
/// @tparam VS is the number of elements per address.
/// @tparam Transposed indicates if the data is transposed during the transfer.
/// @tparam N is the number of channels (platform dependent).
/// @tparam SurfIndAliasTy is the \ref sycl::accessor type.
/// @param pred is predicates.
/// @param offsets is the zero-based offsets.
/// @param surf_ind is the surface index.
template <typename Ty, __SEIEED::lsc_atomic_op Op, __SEIEE::CacheHint L1H,
          __SEIEE::CacheHint L3H, uint16_t AddressScale, int ImmOffset,
          __SEIEE::lsc_data_size DS, __SEIEED::lsc_vector_size VS,
          __SEIEED::lsc_data_order _Transposed, int N, typename SurfIndAliasTy>
SYCL_EXTERNAL
    SYCL_ESIMD_FUNCTION __SEIEED::vector_type_t<Ty, N * __SEIEED::to_int<VS>()>
    __esimd_lsc_xatomic_bti_0(__SEIEED::simd_mask_storage_t<N> pred,
                              __SEIEED::vector_type_t<uint32_t, N> offsets,
                              SurfIndAliasTy surf_ind)
#ifdef __SYCL_DEVICE_ONLY__
        ;
#else  // __SYCL_DEVICE_ONLY__
{
  throw cl::sycl::feature_not_supported();
  return 0;
}
#endif // __SYCL_DEVICE_ONLY__

/// \brief Accessor-based atomic.
/// Supported platforms: XEHP, DG2, PVC, PVC_XT, ELG+
///
/// @tparam Ty is element type.
/// @tparam Op is operation type.
/// @tparam L1H is L1 cache hint.
/// @tparam L3H is L3 cache hint.
/// @tparam AddressScale is the address scale.
/// @tparam ImmOffset is the immediate offset added to each address.
/// @tparam DS is the data size.
/// @tparam VS is the number of elements per address.
/// @tparam Transposed indicates if the data is transposed during the transfer.
/// @tparam N is the number of channels (platform dependent).
/// @tparam SurfIndAliasTy is the \ref sycl::accessor type.
/// @param pred is predicates.
/// @param offsets is the zero-based offsets.
/// @param src0 is the first atomic operand.
/// @param surf_ind is the surface index.
template <typename Ty, __SEIEED::lsc_atomic_op Op, __SEIEE::CacheHint L1H,
          __SEIEE::CacheHint L3H, uint16_t AddressScale, int ImmOffset,
          __SEIEE::lsc_data_size DS, __SEIEED::lsc_vector_size VS,
          __SEIEED::lsc_data_order _Transposed, int N, typename SurfIndAliasTy>
SYCL_EXTERNAL
    SYCL_ESIMD_FUNCTION __SEIEED::vector_type_t<Ty, N * __SEIEED::to_int<VS>()>
    __esimd_lsc_xatomic_bti_1(
        __SEIEED::simd_mask_storage_t<N> pred,
        __SEIEED::vector_type_t<uint32_t, N> offsets,
        __SEIEED::vector_type_t<Ty, N * __SEIEED::to_int<VS>()> src0,
        SurfIndAliasTy surf_ind)
#ifdef __SYCL_DEVICE_ONLY__
        ;
#else  // __SYCL_DEVICE_ONLY__
{
  throw cl::sycl::feature_not_supported();
  return 0;
}
#endif // __SYCL_DEVICE_ONLY__

/// \brief Accessor-based atomic.
/// Supported platforms: XEHP, DG2, PVC, PVC_XT, ELG+
///
/// @tparam Ty is element type.
/// @tparam Op is operation type.
/// @tparam L1H is L1 cache hint.
/// @tparam L3H is L3 cache hint.
/// @tparam AddressScale is the address scale.
/// @tparam ImmOffset is the immediate offset added to each address.
/// @tparam DS is the data size.
/// @tparam VS is the number of elements per address.
/// @tparam Transposed indicates if the data is transposed during the transfer.
/// @tparam N is the number of channels (platform dependent).
/// @tparam SurfIndAliasTy is the \ref sycl::accessor type.
/// @param pred is predicates.
/// @param offsets is the zero-based offsets.
/// @param src0 is the first atomic operand.
/// @param src1 is the second atomic operand.
/// @param surf_ind is the surface index.
template <typename Ty, __SEIEED::lsc_atomic_op Op, __SEIEE::CacheHint L1H,
          __SEIEE::CacheHint L3H, uint16_t AddressScale, int ImmOffset,
          __SEIEE::lsc_data_size DS, __SEIEED::lsc_vector_size VS,
          __SEIEED::lsc_data_order _Transposed, int N, typename SurfIndAliasTy>
SYCL_EXTERNAL
    SYCL_ESIMD_FUNCTION __SEIEED::vector_type_t<Ty, N * __SEIEED::to_int<VS>()>
    __esimd_lsc_xatomic_bti_2(
        __SEIEED::simd_mask_storage_t<N> pred,
        __SEIEED::vector_type_t<uint32_t, N> offsets,
        __SEIEED::vector_type_t<Ty, N * __SEIEED::to_int<VS>()> src0,
        __SEIEED::vector_type_t<Ty, N * __SEIEED::to_int<VS>()> src1,
        SurfIndAliasTy surf_ind)
#ifdef __SYCL_DEVICE_ONLY__
        ;
#else  // __SYCL_DEVICE_ONLY__
{
  throw cl::sycl::feature_not_supported();
  return 0;
}
#endif // __SYCL_DEVICE_ONLY__

/// \brief flat-address atomic.
/// Supported platforms: XEHP, DG2, PVC, PVC_XT, ELG+
///
/// @tparam Ty is element type.
/// @tparam Op is operation type.
/// @tparam L1H is L1 cache hint.
/// @tparam L3H is L3 cache hint.
/// @tparam AddressScale is the address scale.
/// @tparam ImmOffset is the immediate offset added to each address.
/// @tparam DS is the data size.
/// @tparam VS is the number of elements per address.
/// @tparam Transposed indicates if the data is transposed during the transfer.
/// @tparam N is the number of channels (platform dependent).
/// @param pred is predicates.
/// @param addrs is the prefetch addresses.
template <typename Ty, __SEIEED::lsc_atomic_op Op, __SEIEE::CacheHint L1H,
          __SEIEE::CacheHint L3H, uint16_t AddressScale, int ImmOffset,
          __SEIEE::lsc_data_size DS, __SEIEED::lsc_vector_size VS,
          __SEIEED::lsc_data_order _Transposed, int N>
SYCL_EXTERNAL
    SYCL_ESIMD_FUNCTION __SEIEED::vector_type_t<Ty, N * __SEIEED::to_int<VS>()>
    __esimd_lsc_xatomic_stateless_0(__SEIEED::simd_mask_storage_t<N> pred,
                                    __SEIEED::vector_type_t<uintptr_t, N> addrs)
#ifdef __SYCL_DEVICE_ONLY__
        ;
#else  // __SYCL_DEVICE_ONLY__
{
  throw cl::sycl::feature_not_supported();
  return 0;
}
#endif // __SYCL_DEVICE_ONLY__

/// \brief flat-address atomic.
/// Supported platforms: XEHP, DG2, PVC, PVC_XT, ELG+
///
/// @tparam Ty is element type.
/// @tparam Op is operation type.
/// @tparam L1H is L1 cache hint.
/// @tparam L3H is L3 cache hint.
/// @tparam AddressScale is the address scale.
/// @tparam ImmOffset is the immediate offset added to each address.
/// @tparam DS is the data size.
/// @tparam VS is the number of elements per address.
/// @tparam Transposed indicates if the data is transposed during the transfer.
/// @tparam N is the number of channels (platform dependent).
/// @param pred is predicates.
/// @param addrs is the prefetch addresses.
/// @param src0 is the first atomic operand.
template <typename Ty, __SEIEED::lsc_atomic_op Op, __SEIEE::CacheHint L1H,
          __SEIEE::CacheHint L3H, uint16_t AddressScale, int ImmOffset,
          __SEIEE::lsc_data_size DS, __SEIEED::lsc_vector_size VS,
          __SEIEED::lsc_data_order _Transposed, int N>
SYCL_EXTERNAL
    SYCL_ESIMD_FUNCTION __SEIEED::vector_type_t<Ty, N * __SEIEED::to_int<VS>()>
    __esimd_lsc_xatomic_stateless_1(
        __SEIEED::simd_mask_storage_t<N> pred,
        __SEIEED::vector_type_t<uintptr_t, N> addrs,
        __SEIEED::vector_type_t<Ty, N * __SEIEED::to_int<VS>()> src0)
#ifdef __SYCL_DEVICE_ONLY__
        ;
#else  // __SYCL_DEVICE_ONLY__
{
  throw cl::sycl::feature_not_supported();
  return 0;
}
#endif // __SYCL_DEVICE_ONLY__

/// \brief flat-address atomic.
/// Supported platforms: XEHP, DG2, PVC, PVC_XT, ELG+
///
/// @tparam Ty is element type.
/// @tparam Op is operation type.
/// @tparam L1H is L1 cache hint.
/// @tparam L3H is L3 cache hint.
/// @tparam AddressScale is the address scale.
/// @tparam ImmOffset is the immediate offset added to each address.
/// @tparam DS is the data size.
/// @tparam VS is the number of elements per address.
/// @tparam Transposed indicates if the data is transposed during the transfer.
/// @tparam N is the number of channels (platform dependent).
/// @param pred is predicates.
/// @param addrs is the prefetch addresses.
/// @param src0 is the first atomic operand.
/// @param src1 is the second atomic operand.
template <typename Ty, __SEIEED::lsc_atomic_op Op, __SEIEE::CacheHint L1H,
          __SEIEE::CacheHint L3H, uint16_t AddressScale, int ImmOffset,
          __SEIEE::lsc_data_size DS, __SEIEED::lsc_vector_size VS,
          __SEIEED::lsc_data_order _Transposed, int N>
SYCL_EXTERNAL
    SYCL_ESIMD_FUNCTION __SEIEED::vector_type_t<Ty, N * __SEIEED::to_int<VS>()>
    __esimd_lsc_xatomic_stateless_2(
        __SEIEED::simd_mask_storage_t<N> pred,
        __SEIEED::vector_type_t<uintptr_t, N> addrs,
        __SEIEED::vector_type_t<Ty, N * __SEIEED::to_int<VS>()> src0,
        __SEIEED::vector_type_t<Ty, N * __SEIEED::to_int<VS>()> src1)
#ifdef __SYCL_DEVICE_ONLY__
        ;
#else  // __SYCL_DEVICE_ONLY__
{
  throw cl::sycl::feature_not_supported();
  return 0;
}
#endif // __SYCL_DEVICE_ONLY__

/// \brief lsc memory fence.
/// Supported platforms: XEHP, DG2, PVC, PVC_XT, ELG+
///
/// @tparam Sfid is the Sfid shaded function.
/// @tparam FenceOp is the fence operation.
/// @tparam Scope is the operation scope.
/// @tparam N is the number of channels (platform dependent).
/// @param pred is predicates.
template <__SEIEE::lsc_sfid Sfid, __SEIEE::lsc_fence_op FenceOp,
          __SEIEE::lsc_scope Scope, int N>
SYCL_EXTERNAL SYCL_ESIMD_FUNCTION void
__esimd_lsc_fence(__SEIEED::simd_mask_storage_t<N> pred)
#ifdef __SYCL_DEVICE_ONLY__
    ;
#else  // __SYCL_DEVICE_ONLY__
{
  throw cl::sycl::feature_not_supported();
  return 0;
}
#endif // __SYCL_DEVICE_ONLY__

#ifndef __SYCL_DEVICE_ONLY__

<<<<<<< HEAD
template <typename Ty, int N, int NumBlk, __SEIEE::CacheHint L1H,
          __SEIEE::CacheHint L3H>
inline __SEIEED::vector_type_t<Ty, N * __SEIEED::ElemsPerAddrDecoding(NumBlk)>
__esimd_flat_read(__SEIEED::vector_type_t<uint64_t, N> addrs, int ElemsPerAddr,
                  __SEIEED::simd_mask_storage_t<N> pred) {
  auto NumBlkDecoded = __SEIEED::ElemsPerAddrDecoding(NumBlk);
  __SEIEED::vector_type_t<Ty, N * __SEIEED::ElemsPerAddrDecoding(NumBlk)> V;
  ElemsPerAddr = __SEIEED::ElemsPerAddrDecoding(ElemsPerAddr);

  for (int I = 0; I < N; I++) {
    if (pred[I]) {
      Ty *Addr = reinterpret_cast<Ty *>(addrs[I]);
      if (sizeof(Ty) == 2)
        ElemsPerAddr = ElemsPerAddr / 2;
      if (sizeof(Ty) <= 2) {
        for (int J = 0; J < NumBlkDecoded && J < ElemsPerAddr; J++)
          V[I * NumBlkDecoded + J] = *(Addr + J);
      } else {
        for (int J = 0; J < NumBlkDecoded && J < ElemsPerAddr; J++)
          V[J * N + I] = *(Addr + J);
      }
    }
  }
  return V;
}

template <typename Ty, int N, __SEIEE::rgba_channel_mask Mask,
          __SEIEE::CacheHint L1H, __SEIEE::CacheHint L3H>
inline __SEIEED::vector_type_t<Ty, N * get_num_channels_enabled(Mask)>
__esimd_flat_read4(__SEIEED::vector_type_t<uint64_t, N> addrs,
                   __SEIEED::simd_mask_storage_t<N> pred) {
  __SEIEED::vector_type_t<Ty, N * get_num_channels_enabled(Mask)> V;
  unsigned int Next = 0;

  if constexpr (__SEIEE::is_channel_enabled(Mask, __SEIEE::rgba_channel::R)) {
    for (int I = 0; I < N; I++, Next++) {
      if (pred[I]) {
        Ty *Addr = reinterpret_cast<Ty *>(addrs[I]);
        V[Next] = *Addr;
      }
    }
  }

  if constexpr (__SEIEE::is_channel_enabled(Mask, __SEIEE::rgba_channel::G)) {
    for (int I = 0; I < N; I++, Next++) {
      if (pred[I]) {
        Ty *Addr = reinterpret_cast<Ty *>(addrs[I] + sizeof(Ty));
        V[Next] = *Addr;
      }
    }
  }

  if constexpr (__SEIEE::is_channel_enabled(Mask, __SEIEE::rgba_channel::B)) {
    for (int I = 0; I < N; I++, Next++) {
      if (pred[I]) {
        Ty *Addr = reinterpret_cast<Ty *>(addrs[I] + sizeof(Ty) + sizeof(Ty));
        V[Next] = *Addr;
      }
    }
  }

  if constexpr (__SEIEE::is_channel_enabled(Mask, __SEIEE::rgba_channel::A)) {
    for (int I = 0; I < N; I++, Next++) {
      if (pred[I]) {
        Ty *Addr = reinterpret_cast<Ty *>(addrs[I] + sizeof(Ty) + sizeof(Ty) +
                                          sizeof(Ty));
        V[Next] = *Addr;
      }
    }
  }

  return V;
}

template <typename Ty, int N, int NumBlk, __SEIEE::CacheHint L1H,
          __SEIEE::CacheHint L3H>
inline void __esimd_flat_write(
    __SEIEED::vector_type_t<uint64_t, N> addrs,
    __SEIEED::vector_type_t<Ty, N * __SEIEED::ElemsPerAddrDecoding(NumBlk)>
        vals,
    int ElemsPerAddr, __SEIEED::simd_mask_storage_t<N> pred) {
  auto NumBlkDecoded = __SEIEED::ElemsPerAddrDecoding(NumBlk);
  ElemsPerAddr = __SEIEED::ElemsPerAddrDecoding(ElemsPerAddr);

  for (int I = 0; I < N; I++) {
    if (pred[I]) {
      Ty *Addr = reinterpret_cast<Ty *>(addrs[I]);
      if (sizeof(Ty) == 2)
        ElemsPerAddr = ElemsPerAddr / 2;
      if (sizeof(Ty) <= 2) {
        for (int J = 0; J < NumBlkDecoded && J < ElemsPerAddr; J++)
          *(Addr + J) = vals[I * NumBlkDecoded + J];
      } else {
        for (int J = 0; J < NumBlkDecoded && J < ElemsPerAddr; J++)
          *(Addr + J) = vals[J * N + I];
      }
    }
  }
}

template <typename Ty, int N, __SEIEE::rgba_channel_mask Mask,
          __SEIEE::CacheHint L1H, __SEIEE::CacheHint L3H>
inline void __esimd_flat_write4(
    __SEIEED::vector_type_t<uint64_t, N> addrs,
    __SEIEED::vector_type_t<Ty, N * get_num_channels_enabled(Mask)> vals,
    __SEIEED::simd_mask_storage_t<N> pred) {
  __SEIEED::vector_type_t<Ty, N * get_num_channels_enabled(Mask)> V;
  unsigned int Next = 0;

  if constexpr (__SEIEE::is_channel_enabled(Mask, __SEIEE::rgba_channel::R)) {
    for (int I = 0; I < N; I++, Next++) {
      if (pred[I]) {
        Ty *Addr = reinterpret_cast<Ty *>(addrs[I]);
        *Addr = vals[Next];
      }
    }
  }

  if constexpr (__SEIEE::is_channel_enabled(Mask, __SEIEE::rgba_channel::G)) {
    for (int I = 0; I < N; I++, Next++) {
      if (pred[I]) {
        Ty *Addr = reinterpret_cast<Ty *>(addrs[I] + sizeof(Ty));
        *Addr = vals[Next];
      }
    }
  }

  if constexpr (__SEIEE::is_channel_enabled(Mask, __SEIEE::rgba_channel::B)) {
    for (int I = 0; I < N; I++, Next++) {
      if (pred[I]) {
        Ty *Addr = reinterpret_cast<Ty *>(addrs[I] + sizeof(Ty) + sizeof(Ty));
        *Addr = vals[Next];
      }
    }
  }

  if constexpr (__SEIEE::is_channel_enabled(Mask, __SEIEE::rgba_channel::A)) {
    for (int I = 0; I < N; I++, Next++) {
      if (pred[I]) {
        Ty *Addr = reinterpret_cast<Ty *>(addrs[I] + sizeof(Ty) + sizeof(Ty) +
                                          sizeof(Ty));
        *Addr = vals[Next];
      }
    }
  }
}

template <typename Ty, int N, __SEIEE::CacheHint L1H, __SEIEE::CacheHint L3H>
inline __SEIEED::vector_type_t<Ty, N>
__esimd_flat_block_read_unaligned(uint64_t addr) {
  __SEIEED::vector_type_t<Ty, N> V;

  for (int I = 0; I < N; I++) {
    Ty *Addr = reinterpret_cast<Ty *>(addr + I * sizeof(Ty));
    V[I] = *Addr;
  }
  return V;
}

template <typename Ty, int N, __SEIEE::CacheHint L1H, __SEIEE::CacheHint L3H>
inline void __esimd_flat_block_write(uint64_t addr,
                                     __SEIEED::vector_type_t<Ty, N> vals) {
  for (int I = 0; I < N; I++) {
    Ty *Addr = reinterpret_cast<Ty *>(addr + I * sizeof(Ty));
    *Addr = vals[I];
  }
}

template <typename Ty, int M, int N, typename TACC>
inline __SEIEED::vector_type_t<Ty, M * N>
__esimd_media_block_load(unsigned modififer, TACC handle, unsigned plane,
                         unsigned width, unsigned x, unsigned y) {
  // On host the input surface is modeled as sycl image 2d object,
  // and the read/write access is done through accessor,
  // which is passed in as the handle argument.
  auto range = __SEIEED::AccessorPrivateProxy::getImageRange(handle);
  unsigned bpp = __SEIEED::AccessorPrivateProxy::getElemSize(handle);
  unsigned vpp = bpp / sizeof(Ty);
  unsigned int i = x / bpp;
  unsigned int j = y;

  assert(x % bpp == 0);
  unsigned int xbound = range[0] - 1;
  unsigned int ybound = range[1] - 1;

  __SEIEED::vector_type_t<Ty, M * N> vals;
  for (int row = 0; row < M; row++) {
    for (int col = 0; col < N; col += vpp) {
      unsigned int xoff = (i > xbound) ? xbound : i;
      unsigned int yoff = (j > ybound) ? ybound : j;
      auto coords = cl::sycl::cl_int2(xoff, yoff);
      cl::sycl::cl_uint4 data = handle.read(coords);

      __SEIEED::vector_type_t<unsigned int, 4> res;
      for (int idx = 0; idx < 4; idx++) {
        res[idx] = data[idx];
      }

      constexpr int refN = sizeof(cl::sycl::cl_uint4) / sizeof(Ty);
      unsigned int stride = sizeof(cl::sycl::cl_uint4) / bpp;
      using refTy = __SEIEED::vector_type_t<Ty, refN>;
      auto ref = reinterpret_cast<refTy>(res);

      unsigned int offset1 = col + row * N;
      unsigned int offset2 = 0;
      for (int idx = 0; idx < vpp; idx++) {
        vals[offset1] = ref[offset2];
        offset1++;
        offset2 += stride;
      }
      i++;
    }
    i = x / bpp;
    j++;
  }

  return vals;
}

template <typename Ty, int M, int N, typename TACC>
inline void __esimd_media_block_store(unsigned modififer, TACC handle,
                                      unsigned plane, unsigned width,
                                      unsigned x, unsigned y,
                                      __SEIEED::vector_type_t<Ty, M * N> vals) {
  unsigned bpp = __SEIEED::AccessorPrivateProxy::getElemSize(handle);
  unsigned vpp = bpp / sizeof(Ty);
  auto range = __SEIEED::AccessorPrivateProxy::getImageRange(handle);
  unsigned int i = x / bpp;
  unsigned int j = y;

  assert(x % bpp == 0);

  for (int row = 0; row < M; row++) {
    for (int col = 0; col < N; col += vpp) {
      constexpr int Sz = sizeof(cl::sycl::cl_uint4) / sizeof(Ty);
      __SEIEED::vector_type_t<Ty, Sz> res = 0;

      unsigned int offset1 = col + row * N;
      unsigned int offset2 = 0;
      unsigned int stride = sizeof(cl::sycl::cl_uint4) / bpp;
      for (int idx = 0; idx < vpp; idx++) {
        res[offset2] = vals[offset1];
        offset1++;
        offset2 += stride;
      }

      using refTy = __SEIEED::vector_type_t<unsigned int, 4>;
      auto ref = reinterpret_cast<refTy>(res);

      cl::sycl::cl_uint4 data;
      for (int idx = 0; idx < 4; idx++) {
        data[idx] = ref[idx];
      }

      if (i < range[0] && j < range[1]) {
        auto coords = cl::sycl::cl_int2(i, j);
        handle.write(coords, data);
      }
      i++;
    }
    i = x / bpp;
    j++;
  }
}

template <typename Ty, int N>
inline uint16_t __esimd_any(__SEIEED::vector_type_t<Ty, N> src) {
  for (unsigned int i = 0; i != N; i++) {
    if (src[i] != 0)
      return 1;
  }
  return 0;
}

template <typename Ty, int N>
inline uint16_t __esimd_all(__SEIEED::vector_type_t<Ty, N> src) {
  for (unsigned int i = 0; i != N; i++) {
    if (src[i] == 0)
      return 0;
  }
  return 1;
}

template <typename Ty, int N>
inline __SEIEED::vector_type_t<Ty, N>
__esimd_dp4(__SEIEED::vector_type_t<Ty, N> v1,
            __SEIEED::vector_type_t<Ty, N> v2) {
  __SEIEED::vector_type_t<Ty, N> retv;
  for (auto i = 0; i != N; i += 4) {
    Ty dp = (v1[i] * v2[i]) + (v1[i + 1] * v2[i + 1]) +
            (v1[i + 2] * v2[i + 2]) + (v1[i + 3] * v2[i + 3]);
    retv[i] = dp;
    retv[i + 1] = dp;
    retv[i + 2] = dp;
    retv[i + 3] = dp;
  }
  return retv;
}

/// TODO
inline void __esimd_barrier() {}

inline void __esimd_sbarrier(__SEIEE::split_barrier_action flag) {}

inline void __esimd_slm_fence(uint8_t cntl) {}

template <typename Ty, int N>
inline __SEIEED::vector_type_t<Ty, N>
__esimd_slm_read(__SEIEED::vector_type_t<uint32_t, N> addrs,
                 __SEIEED::simd_mask_storage_t<N> pred) {
  __SEIEED::vector_type_t<Ty, N> retv;
  return retv;
}

// slm_write does SLM scatter
template <typename Ty, int N>
inline void __esimd_slm_write(__SEIEED::vector_type_t<uint32_t, N> addrs,
                              __SEIEED::vector_type_t<Ty, N> vals,
                              __SEIEED::simd_mask_storage_t<N> pred) {}

// slm_block_read reads a block of data from SLM
template <typename Ty, int N>
inline __SEIEED::vector_type_t<Ty, N> __esimd_slm_block_read(uint32_t addr) {
  __SEIEED::vector_type_t<Ty, N> retv;
  return retv;
}

// slm_block_write writes a block of data to SLM
template <typename Ty, int N>
inline void __esimd_slm_block_write(uint32_t addr,
                                    __SEIEED::vector_type_t<Ty, N> vals) {}

// slm_read4 does SLM gather4
template <typename Ty, int N, __SEIEE::rgba_channel_mask Mask>
inline __SEIEED::vector_type_t<Ty, N * get_num_channels_enabled(Mask)>
__esimd_slm_read4(__SEIEED::vector_type_t<uint32_t, N> addrs,
                  __SEIEED::simd_mask_storage_t<N> pred) {
  __SEIEED::vector_type_t<Ty, N * get_num_channels_enabled(Mask)> retv;
  return retv;
}

// slm_write4 does SLM scatter4
template <typename Ty, int N, __SEIEE::rgba_channel_mask Mask>
inline void __esimd_slm_write4(
    __SEIEED::vector_type_t<uint32_t, N> addrs,
    __SEIEED::vector_type_t<Ty, N * get_num_channels_enabled(Mask)> vals,
    __SEIEED::simd_mask_storage_t<N> pred) {}

// slm_atomic: SLM atomic
template <__SEIEE::atomic_op Op, typename Ty, int N>
inline __SEIEED::vector_type_t<Ty, N>
__esimd_slm_atomic0(__SEIEED::vector_type_t<uint32_t, N> addrs,
                    __SEIEED::simd_mask_storage_t<N> pred) {
  __SEIEED::vector_type_t<Ty, N> retv;
  return retv;
}

template <__SEIEE::atomic_op Op, typename Ty, int N>
inline __SEIEED::vector_type_t<Ty, N>
__esimd_slm_atomic1(__SEIEED::vector_type_t<uint32_t, N> addrs,
                    __SEIEED::vector_type_t<Ty, N> src0,
                    __SEIEED::simd_mask_storage_t<N> pred) {
  __SEIEED::vector_type_t<Ty, N> retv;
  return retv;
}

template <__SEIEE::atomic_op Op, typename Ty, int N>
inline __SEIEED::vector_type_t<Ty, N>
__esimd_slm_atomic2(__SEIEED::vector_type_t<uint32_t, N> addrs,
                    __SEIEED::vector_type_t<Ty, N> src0,
                    __SEIEED::vector_type_t<Ty, N> src1,
                    __SEIEED::simd_mask_storage_t<N> pred) {
  __SEIEED::vector_type_t<Ty, N> retv;
  return retv;
}

template <__SEIEE::atomic_op Op, typename Ty, int N, __SEIEE::CacheHint L1H,
          __SEIEE::CacheHint L3H>
inline __SEIEED::vector_type_t<Ty, N>
__esimd_flat_atomic0(__SEIEED::vector_type_t<uint64_t, N> addrs,
                     __SEIEED::simd_mask_storage_t<N> pred) {
  __SEIEED::vector_type_t<Ty, N> retv;
  return retv;
}

template <__SEIEE::atomic_op Op, typename Ty, int N, __SEIEE::CacheHint L1H,
          __SEIEE::CacheHint L3H>
inline __SEIEED::vector_type_t<Ty, N>
__esimd_flat_atomic1(__SEIEED::vector_type_t<uint64_t, N> addrs,
                     __SEIEED::vector_type_t<Ty, N> src0,
                     __SEIEED::simd_mask_storage_t<N> pred) {
  __SEIEED::vector_type_t<Ty, N> retv;
  return retv;
}

template <__SEIEE::atomic_op Op, typename Ty, int N, __SEIEE::CacheHint L1H,
          __SEIEE::CacheHint L3H>
inline __SEIEED::vector_type_t<Ty, N>
__esimd_flat_atomic2(__SEIEED::vector_type_t<uint64_t, N> addrs,
                     __SEIEED::vector_type_t<Ty, N> src0,
                     __SEIEED::vector_type_t<Ty, N> src1,
                     __SEIEED::simd_mask_storage_t<N> pred) {
  __SEIEED::vector_type_t<Ty, N> retv;
  return retv;
}

template <typename Ty, int N, typename SurfIndAliasTy>
inline __SEIEED::vector_type_t<Ty, N>
__esimd_block_read(SurfIndAliasTy surf_ind, uint32_t offset) {
  throw cl::sycl::feature_not_supported();
  return __SEIEED::vector_type_t<Ty, N>();
}

template <typename Ty, int N, typename SurfIndAliasTy>
inline void __esimd_block_write(SurfIndAliasTy surf_ind, uint32_t offset,
                                __SEIEED::vector_type_t<Ty, N> vals) {

  throw cl::sycl::feature_not_supported();
}

/// \brief esimd_get_value
///
/// @param acc the SYCL accessor.
///
/// Returns the binding table index value.
///
template <typename AccessorTy>
inline uint32_t __esimd_get_value(AccessorTy acc) {
  throw cl::sycl::feature_not_supported();
  return 0;
}

/// \brief Raw sends load.
///
/// @param modifier	the send message flags (Bit-0: isSendc, Bit-1: isEOT).
///
/// @param execSize the execution size, which must be a compile time constant.
///
/// @param pred the predicate to specify enabled channels.
///
/// @param numSrc0 the number of GRFs for source-0, which must be a compile time
/// constant.
///
/// @param numSrc1 the number of GRFs for source-1, which must be a compile time
/// constant.
///
/// @param numDst the number of GRFs for destination, which must be a compile
/// time constant.
///
/// @param sfid the shared function ID, which must be a compile time constant.
///
/// @param exDesc the extended message descriptor.
///
/// @param msgDesc the message descriptor.
///
/// @param msgSrc0 the first source operand of send message.
///
/// @param msgSrc1 the second source operand of send message.
///
/// @param msgDst the destination operand of send message.
///
/// Returns a simd vector of type Ty1 and size N1.
///
template <typename Ty1, int N1, typename Ty2, int N2, typename Ty3, int N3,
          int N>
inline __SEIEED::vector_type_t<Ty1, N1> __esimd_raw_sends_load(
    uint8_t modifier, uint8_t execSize, __SEIEED::simd_mask_storage_t<N> pred,
    uint8_t numSrc0, uint8_t numSrc1, uint8_t numDst, uint8_t sfid,
    uint32_t exDesc, uint32_t msgDesc, __SEIEED::vector_type_t<Ty2, N2> msgSrc0,
    __SEIEED::vector_type_t<Ty3, N3> msgSrc1,
    __SEIEED::vector_type_t<Ty1, N1> msgDst) {
  throw cl::sycl::feature_not_supported();
  return 0;
}

/// \brief Raw send load.
///
/// @param modifier	the send message flags (Bit-0: isSendc, Bit-1: isEOT).
///
/// @param execSize the execution size, which must be a compile time constant.
///
/// @param pred the predicate to specify enabled channels.
///
/// @param numSrc0 the number of GRFs for source-0, which must be a compile time
/// constant.
///
/// @param numDst the number of GRFs for destination, which must be a compile
/// time constant.
///
/// @param sfid the shared function ID, which must be a compile time constant.
///
/// @param exDesc the extended message descriptor.
///
/// @param msgDesc the message descriptor.
///
/// @param msgSrc0 the first source operand of send message.
///
/// @param msgDst the destination operand of send message.
///
/// Returns a simd vector of type Ty1 and size N1.
///
template <typename Ty1, int N1, typename Ty2, int N2, int N>
inline __SEIEED::vector_type_t<Ty1, N1> __esimd_raw_send_load(
    uint8_t modifier, uint8_t execSize, __SEIEED::simd_mask_storage_t<N> pred,
    uint8_t numSrc0, uint8_t numDst, uint8_t sfid, uint32_t exDesc,
    uint32_t msgDesc, __SEIEED::vector_type_t<Ty2, N2> msgSrc0,
    __SEIEED::vector_type_t<Ty1, N1> msgDst) {
  throw cl::sycl::feature_not_supported();
  return 0;
}

/// \brief Raw sends store.
///
/// @param modifier	the send message flags (Bit-0: isSendc, Bit-1: isEOT).
///
/// @param execSize the execution size, which must be a compile time constant.
///
/// @param pred the predicate to specify enabled channels.
///
/// @param numSrc0 the number of GRFs for source-0, which must be a compile time
/// constant.
///
/// @param numSrc1 the number of GRFs for source-1, which must be a compile time
/// constant.
///
/// @param sfid the shared function ID, which must be a compile time constant.
///
/// @param exDesc the extended message descriptor.
///
/// @param msgDesc the message descriptor.
///
/// @param msgSrc0 the first source operand of send message.
///
/// @param msgSrc1 the second source operand of send message.
///
template <typename Ty1, int N1, typename Ty2, int N2, int N>
inline void __esimd_raw_sends_store(uint8_t modifier, uint8_t execSize,
                                    __SEIEED::simd_mask_storage_t<N> pred,
                                    uint8_t numSrc0, uint8_t numSrc1,
                                    uint8_t sfid, uint32_t exDesc,
                                    uint32_t msgDesc,
                                    __SEIEED::vector_type_t<Ty1, N1> msgSrc0,
                                    __SEIEED::vector_type_t<Ty2, N2> msgSrc1) {
  throw cl::sycl::feature_not_supported();
}

/// \brief Raw send store.
///
/// @param modifier	the send message flags (Bit-0: isSendc, Bit-1: isEOT).
///
/// @param execSize the execution size, which must be a compile time constant.
///
/// @param pred the predicate to specify enabled channels.
///
/// @param numSrc0 the number of GRFs for source-0, which must be a compile time
/// constant.
///
/// @param sfid the shared function ID, which must be a compile time constant.
///
/// @param exDesc the extended message descriptor.
///
/// @param msgDesc the message descriptor.
///
/// @param msgSrc0 the first source operand of send message.
///
template <typename Ty1, int N1, int N>
inline void __esimd_raw_send_store(uint8_t modifier, uint8_t execSize,
                                   __SEIEED::simd_mask_storage_t<N> pred,
                                   uint8_t numSrc0, uint8_t sfid,
                                   uint32_t exDesc, uint32_t msgDesc,
                                   __SEIEED::vector_type_t<Ty1, N1> msgSrc0) {
  throw cl::sycl::feature_not_supported();
}

/* INTEL_CUSTOMIZATION */
/* INTEL_FEATURE_ESIMD_EMBARGO */

=======
>>>>>>> 8cd97e86
// Wait for val to be ready
inline void __esimd_wait(uint16_t val) {}

inline void __esimd_nbarrier(uint8_t mode, uint8_t id, uint8_t thread_count) {
   throw cl::sycl::feature_not_supported();
}

inline void __esimd_nbarrier_init(uint8_t count) {
   throw cl::sycl::feature_not_supported();
}

template <typename Ty, int N>
inline void __esimd_raw_send_nbarrier_signal(
    uint32_t is_sendc, uint32_t extended_descriptor, uint32_t descriptor,
    __SEIEED::vector_type_t<Ty, N> msg_var, uint16_t pred) {
  throw cl::sycl::feature_not_supported();
}

<<<<<<< HEAD
/* end INTEL_FEATURE_ESIMD_EMBARGO */
/* end INTEL_CUSTOMIZATION */

#endif // __SYCL_DEVICE_ONLY__
=======
#endif // __SYCL_DEVICE_ONLY__

/* end INTEL_FEATURE_ESIMD_EMBARGO */
/* end INTEL_CUSTOMIZATION */
>>>>>>> 8cd97e86
<|MERGE_RESOLUTION|>--- conflicted
+++ resolved
@@ -79,11 +79,6 @@
 template <typename Ty, int N, int NumBlk = 0>
 __ESIMD_INTRIN
     __SEIEED::vector_type_t<Ty, N * __SEIEED::ElemsPerAddrDecoding(NumBlk)>
-<<<<<<< HEAD
-    __esimd_flat_read(__SEIEED::vector_type_t<uint64_t, N> addrs,
-                      int ElemsPerAddr = NumBlk,
-                      __SEIEED::simd_mask_storage_t<N> pred = 1);
-=======
     __esimd_svm_gather(__SEIEED::vector_type_t<uint64_t, N> addrs,
                        int ElemsPerAddr = NumBlk,
                        __SEIEED::simd_mask_storage_t<N> pred = 1)
@@ -112,7 +107,6 @@
   return V;
 }
 #endif // __SYCL_DEVICE_ONLY__
->>>>>>> 8cd97e86
 
 // flat_write does flat-address scatter
 template <typename Ty, int N, int NumBlk = 0>
@@ -120,9 +114,6 @@
     __SEIEED::vector_type_t<uint64_t, N> addrs,
     __SEIEED::vector_type_t<Ty, N * __SEIEED::ElemsPerAddrDecoding(NumBlk)>
         vals,
-<<<<<<< HEAD
-    int ElemsPerAddr = NumBlk, __SEIEED::simd_mask_storage_t<N> pred = 1);
-=======
     int ElemsPerAddr = NumBlk, __SEIEED::simd_mask_storage_t<N> pred = 1)
 #ifdef __SYCL_DEVICE_ONLY__
     ;
@@ -147,7 +138,6 @@
   }
 }
 #endif // __SYCL_DEVICE_ONLY__
->>>>>>> 8cd97e86
 
 // flat_block_read reads a block of data from one flat address
 template <typename Ty, int N>
@@ -225,15 +215,6 @@
 #endif // __SYCL_DEVICE_ONLY__
 
 // flat_read4 does flat-address gather4
-<<<<<<< HEAD
-template <typename Ty, int N, __SEIEE::rgba_channel_mask Mask,
-          __SEIEE::CacheHint L1H = __SEIEE::CacheHint::None,
-          __SEIEE::CacheHint L3H = __SEIEE::CacheHint::None>
-__SEIEED::vector_type_t<Ty, N * get_num_channels_enabled(Mask)>
-    SYCL_EXTERNAL SYCL_ESIMD_FUNCTION
-    __esimd_flat_read4(__SEIEED::vector_type_t<uint64_t, N> addrs,
-                       __SEIEED::simd_mask_storage_t<N> pred = 1);
-=======
 template <typename Ty, int N, __SEIEE::rgba_channel_mask Mask>
 __SEIEED::vector_type_t<Ty, N * get_num_channels_enabled(Mask)> __ESIMD_INTRIN
 __esimd_svm_gather4_scaled(__SEIEED::vector_type_t<uint64_t, N> addrs,
@@ -285,16 +266,12 @@
   return V;
 }
 #endif // __SYCL_DEVICE_ONLY__
->>>>>>> 8cd97e86
 
 // flat_write does flat-address scatter
 template <typename Ty, int N, __SEIEE::rgba_channel_mask Mask>
 __ESIMD_INTRIN void __esimd_svm_scatter4_scaled(
     __SEIEED::vector_type_t<uint64_t, N> addrs,
     __SEIEED::vector_type_t<Ty, N * get_num_channels_enabled(Mask)> vals,
-<<<<<<< HEAD
-    __SEIEED::simd_mask_storage_t<N> pred = 1);
-=======
     __SEIEED::simd_mask_storage_t<N> pred = 1)
 #ifdef __SYCL_DEVICE_ONLY__
     ;
@@ -341,7 +318,6 @@
   }
 }
 #endif // __SYCL_DEVICE_ONLY__
->>>>>>> 8cd97e86
 
 // Low-level surface-based gather. Collects elements located at given offsets in
 // a surface and returns them as a single \ref simd object. Element can be
@@ -405,22 +381,12 @@
 // @param vals - values to write
 //
 template <typename Ty, int N, typename SurfIndAliasTy, int TySizeLog2,
-<<<<<<< HEAD
-          __SEIEE::CacheHint L1H = __SEIEE::CacheHint::None,
-          __SEIEE::CacheHint L3H = __SEIEE::CacheHint::None>
-SYCL_EXTERNAL SYCL_ESIMD_FUNCTION void
-__esimd_surf_write(__SEIEED::simd_mask_storage_t<N> pred, int16_t scale,
-                   SurfIndAliasTy surf_ind, uint32_t global_offset,
-                   __SEIEED::vector_type_t<uint32_t, N> elem_offsets,
-                   __SEIEED::vector_type_t<Ty, N> vals)
-=======
           int16_t Scale = 0>
 __ESIMD_INTRIN void
 __esimd_scatter_scaled(__SEIEED::simd_mask_storage_t<N> pred,
                        SurfIndAliasTy surf_ind, uint32_t global_offset,
                        __SEIEED::vector_type_t<uint32_t, N> elem_offsets,
                        __SEIEED::vector_type_t<Ty, N> vals)
->>>>>>> 8cd97e86
 #ifdef __SYCL_DEVICE_ONLY__
     ;
 #else
@@ -433,31 +399,6 @@
 #endif // __SYCL_DEVICE_ONLY__
 
 // flat_atomic: flat-address atomic
-<<<<<<< HEAD
-template <__SEIEE::atomic_op Op, typename Ty, int N,
-          __SEIEE::CacheHint L1H = __SEIEE::CacheHint::None,
-          __SEIEE::CacheHint L3H = __SEIEE::CacheHint::None>
-SYCL_EXTERNAL SYCL_ESIMD_FUNCTION __SEIEED::vector_type_t<Ty, N>
-__esimd_flat_atomic0(__SEIEED::vector_type_t<uint64_t, N> addrs,
-                     __SEIEED::simd_mask_storage_t<N> pred);
-
-template <__SEIEE::atomic_op Op, typename Ty, int N,
-          __SEIEE::CacheHint L1H = __SEIEE::CacheHint::None,
-          __SEIEE::CacheHint L3H = __SEIEE::CacheHint::None>
-SYCL_EXTERNAL SYCL_ESIMD_FUNCTION __SEIEED::vector_type_t<Ty, N>
-__esimd_flat_atomic1(__SEIEED::vector_type_t<uint64_t, N> addrs,
-                     __SEIEED::vector_type_t<Ty, N> src0,
-                     __SEIEED::simd_mask_storage_t<N> pred);
-
-template <__SEIEE::atomic_op Op, typename Ty, int N,
-          __SEIEE::CacheHint L1H = __SEIEE::CacheHint::None,
-          __SEIEE::CacheHint L3H = __SEIEE::CacheHint::None>
-SYCL_EXTERNAL SYCL_ESIMD_FUNCTION __SEIEED::vector_type_t<Ty, N>
-__esimd_flat_atomic2(__SEIEED::vector_type_t<uint64_t, N> addrs,
-                     __SEIEED::vector_type_t<Ty, N> src0,
-                     __SEIEED::vector_type_t<Ty, N> src1,
-                     __SEIEED::simd_mask_storage_t<N> pred);
-=======
 template <__SEIEE::atomic_op Op, typename Ty, int N>
 __ESIMD_INTRIN __SEIEED::vector_type_t<Ty, N>
 __esimd_svm_atomic0(__SEIEED::vector_type_t<uint64_t, N> addrs,
@@ -496,7 +437,6 @@
   throw cl::sycl::feature_not_supported();
 }
 #endif // __SYCL_DEVICE_ONLY__
->>>>>>> 8cd97e86
 
 // esimd_barrier, generic group barrier
 __ESIMD_INTRIN void __esimd_barrier()
@@ -528,20 +468,6 @@
 }
 #endif // __SYCL_DEVICE_ONLY__
 
-<<<<<<< HEAD
-// slm_read does SLM gather
-template <typename Ty, int N>
-SYCL_EXTERNAL SYCL_ESIMD_FUNCTION __SEIEED::vector_type_t<Ty, N>
-__esimd_slm_read(__SEIEED::vector_type_t<uint32_t, N> addrs,
-                 __SEIEED::simd_mask_storage_t<N> pred = 1);
-
-// slm_write does SLM scatter
-template <typename Ty, int N>
-SYCL_EXTERNAL SYCL_ESIMD_FUNCTION void
-__esimd_slm_write(__SEIEED::vector_type_t<uint32_t, N> addrs,
-                  __SEIEED::vector_type_t<Ty, N> vals,
-                  __SEIEED::simd_mask_storage_t<N> pred = 1);
-=======
 // Scaled gather from a surface.
 template <typename Ty, int N, typename SurfIndAliasTy, int TySizeLog2,
           int16_t Scale = 0>
@@ -576,7 +502,6 @@
 /// @param pred - per-element predicates; elements with zero corresponding
 ///   predicates are not written
 /// @return - elements read ("gathered") from memory
->>>>>>> 8cd97e86
 
 template <typename Ty, int N, typename SurfIndAliasTy, int TySizeLog2,
           int16_t Scale = 0>
@@ -605,40 +530,6 @@
 }
 #endif // __SYCL_DEVICE_ONLY__
 
-<<<<<<< HEAD
-// slm_read4 does SLM gather4
-template <typename Ty, int N, __SEIEE::rgba_channel_mask Mask>
-SYCL_EXTERNAL SYCL_ESIMD_FUNCTION
-    __SEIEED::vector_type_t<Ty, N * get_num_channels_enabled(Mask)>
-    __esimd_slm_read4(__SEIEED::vector_type_t<uint32_t, N> addrs,
-                      __SEIEED::simd_mask_storage_t<N> pred = 1);
-
-// slm_write4 does SLM scatter4
-template <typename Ty, int N, __SEIEE::rgba_channel_mask Mask>
-SYCL_EXTERNAL SYCL_ESIMD_FUNCTION void __esimd_slm_write4(
-    __SEIEED::vector_type_t<uint32_t, N> addrs,
-    __SEIEED::vector_type_t<Ty, N * get_num_channels_enabled(Mask)> vals,
-    __SEIEED::simd_mask_storage_t<N> pred = 1);
-
-// slm_atomic: SLM atomic
-template <__SEIEE::atomic_op Op, typename Ty, int N>
-SYCL_EXTERNAL SYCL_ESIMD_FUNCTION __SEIEED::vector_type_t<Ty, N>
-__esimd_slm_atomic0(__SEIEED::vector_type_t<uint32_t, N> addrs,
-                    __SEIEED::simd_mask_storage_t<N> pred);
-
-template <__SEIEE::atomic_op Op, typename Ty, int N>
-SYCL_EXTERNAL SYCL_ESIMD_FUNCTION __SEIEED::vector_type_t<Ty, N>
-__esimd_slm_atomic1(__SEIEED::vector_type_t<uint32_t, N> addrs,
-                    __SEIEED::vector_type_t<Ty, N> src0,
-                    __SEIEED::simd_mask_storage_t<N> pred);
-
-template <__SEIEE::atomic_op Op, typename Ty, int N>
-SYCL_EXTERNAL SYCL_ESIMD_FUNCTION __SEIEED::vector_type_t<Ty, N>
-__esimd_slm_atomic2(__SEIEED::vector_type_t<uint32_t, N> addrs,
-                    __SEIEED::vector_type_t<Ty, N> src0,
-                    __SEIEED::vector_type_t<Ty, N> src1,
-                    __SEIEED::simd_mask_storage_t<N> pred);
-=======
 // gather4 scaled from a surface/SLM
 template <typename Ty, int N, typename SurfIndAliasTy,
           __SEIEE::rgba_channel_mask Mask, int16_t Scale = 0>
@@ -709,7 +600,6 @@
   throw cl::sycl::feature_not_supported();
 }
 #endif // __SYCL_DEVICE_ONLY__
->>>>>>> 8cd97e86
 
 // Media block load.
 //
@@ -910,16 +800,6 @@
 ///
 template <typename Ty1, int N1, typename Ty2, int N2, typename Ty3, int N3,
           int N = 16>
-<<<<<<< HEAD
-SYCL_EXTERNAL SYCL_ESIMD_FUNCTION __SEIEED::vector_type_t<Ty1, N1>
-__esimd_raw_sends_load(uint8_t modifier, uint8_t execSize,
-                       __SEIEED::simd_mask_storage_t<N> pred, uint8_t numSrc0,
-                       uint8_t numSrc1, uint8_t numDst, uint8_t sfid,
-                       uint32_t exDesc, uint32_t msgDesc,
-                       __SEIEED::vector_type_t<Ty2, N2> msgSrc0,
-                       __SEIEED::vector_type_t<Ty3, N3> msgSrc1,
-                       __SEIEED::vector_type_t<Ty1, N1> msgDst);
-=======
 __ESIMD_INTRIN __SEIEED::vector_type_t<Ty1, N1> __esimd_raw_sends2(
     uint8_t modifier, uint8_t execSize, __SEIEED::simd_mask_storage_t<N> pred,
     uint8_t numSrc0, uint8_t numSrc1, uint8_t numDst, uint8_t sfid,
@@ -933,7 +813,6 @@
   throw cl::sycl::feature_not_supported();
 }
 #endif // __SYCL_DEVICE_ONLY__
->>>>>>> 8cd97e86
 
 /// \brief Raw send load.
 ///
@@ -962,15 +841,6 @@
 /// Returns a simd vector of type Ty1 and size N1.
 ///
 template <typename Ty1, int N1, typename Ty2, int N2, int N = 16>
-<<<<<<< HEAD
-SYCL_EXTERNAL SYCL_ESIMD_FUNCTION __SEIEED::vector_type_t<Ty1, N1>
-__esimd_raw_send_load(uint8_t modifier, uint8_t execSize,
-                      __SEIEED::simd_mask_storage_t<N> pred, uint8_t numSrc0,
-                      uint8_t numDst, uint8_t sfid, uint32_t exDesc,
-                      uint32_t msgDesc,
-                      __SEIEED::vector_type_t<Ty2, N2> msgSrc0,
-                      __SEIEED::vector_type_t<Ty1, N1> msgDst);
-=======
 __ESIMD_INTRIN __SEIEED::vector_type_t<Ty1, N1>
 __esimd_raw_send2(uint8_t modifier, uint8_t execSize,
                   __SEIEED::simd_mask_storage_t<N> pred, uint8_t numSrc0,
@@ -984,7 +854,6 @@
   throw cl::sycl::feature_not_supported();
 }
 #endif // __SYCL_DEVICE_ONLY__
->>>>>>> 8cd97e86
 
 /// \brief Raw sends store.
 ///
@@ -1011,13 +880,6 @@
 /// @param msgSrc1 the second source operand of send message.
 ///
 template <typename Ty1, int N1, typename Ty2, int N2, int N = 16>
-<<<<<<< HEAD
-SYCL_EXTERNAL SYCL_ESIMD_FUNCTION void __esimd_raw_sends_store(
-    uint8_t modifier, uint8_t execSize, __SEIEED::simd_mask_storage_t<N> pred,
-    uint8_t numSrc0, uint8_t numSrc1, uint8_t sfid, uint32_t exDesc,
-    uint32_t msgDesc, __SEIEED::vector_type_t<Ty1, N1> msgSrc0,
-    __SEIEED::vector_type_t<Ty2, N2> msgSrc1);
-=======
 __ESIMD_INTRIN void __esimd_raw_sends2_noresult(
     uint8_t modifier, uint8_t execSize, __SEIEED::simd_mask_storage_t<N> pred,
     uint8_t numSrc0, uint8_t numSrc1, uint8_t sfid, uint32_t exDesc,
@@ -1030,7 +892,6 @@
   throw cl::sycl::feature_not_supported();
 }
 #endif // __SYCL_DEVICE_ONLY__
->>>>>>> 8cd97e86
 
 /// \brief Raw send store.
 ///
@@ -1052,13 +913,6 @@
 /// @param msgSrc0 the first source operand of send message.
 ///
 template <typename Ty1, int N1, int N = 16>
-<<<<<<< HEAD
-SYCL_EXTERNAL SYCL_ESIMD_FUNCTION void
-__esimd_raw_send_store(uint8_t modifier, uint8_t execSize,
-                       __SEIEED::simd_mask_storage_t<N> pred, uint8_t numSrc0,
-                       uint8_t sfid, uint32_t exDesc, uint32_t msgDesc,
-                       __SEIEED::vector_type_t<Ty1, N1> msgSrc0);
-=======
 __ESIMD_INTRIN void __esimd_raw_send2_noresult(
     uint8_t modifier, uint8_t execSize, __SEIEED::simd_mask_storage_t<N> pred,
     uint8_t numSrc0, uint8_t sfid, uint32_t exDesc, uint32_t msgDesc,
@@ -1070,7 +924,6 @@
   throw cl::sycl::feature_not_supported();
 }
 #endif // __SYCL_DEVICE_ONLY__
->>>>>>> 8cd97e86
 
 /* INTEL_CUSTOMIZATION */
 /* INTEL_FEATURE_ESIMD_EMBARGO */
@@ -1863,586 +1716,6 @@
 
 #ifndef __SYCL_DEVICE_ONLY__
 
-<<<<<<< HEAD
-template <typename Ty, int N, int NumBlk, __SEIEE::CacheHint L1H,
-          __SEIEE::CacheHint L3H>
-inline __SEIEED::vector_type_t<Ty, N * __SEIEED::ElemsPerAddrDecoding(NumBlk)>
-__esimd_flat_read(__SEIEED::vector_type_t<uint64_t, N> addrs, int ElemsPerAddr,
-                  __SEIEED::simd_mask_storage_t<N> pred) {
-  auto NumBlkDecoded = __SEIEED::ElemsPerAddrDecoding(NumBlk);
-  __SEIEED::vector_type_t<Ty, N * __SEIEED::ElemsPerAddrDecoding(NumBlk)> V;
-  ElemsPerAddr = __SEIEED::ElemsPerAddrDecoding(ElemsPerAddr);
-
-  for (int I = 0; I < N; I++) {
-    if (pred[I]) {
-      Ty *Addr = reinterpret_cast<Ty *>(addrs[I]);
-      if (sizeof(Ty) == 2)
-        ElemsPerAddr = ElemsPerAddr / 2;
-      if (sizeof(Ty) <= 2) {
-        for (int J = 0; J < NumBlkDecoded && J < ElemsPerAddr; J++)
-          V[I * NumBlkDecoded + J] = *(Addr + J);
-      } else {
-        for (int J = 0; J < NumBlkDecoded && J < ElemsPerAddr; J++)
-          V[J * N + I] = *(Addr + J);
-      }
-    }
-  }
-  return V;
-}
-
-template <typename Ty, int N, __SEIEE::rgba_channel_mask Mask,
-          __SEIEE::CacheHint L1H, __SEIEE::CacheHint L3H>
-inline __SEIEED::vector_type_t<Ty, N * get_num_channels_enabled(Mask)>
-__esimd_flat_read4(__SEIEED::vector_type_t<uint64_t, N> addrs,
-                   __SEIEED::simd_mask_storage_t<N> pred) {
-  __SEIEED::vector_type_t<Ty, N * get_num_channels_enabled(Mask)> V;
-  unsigned int Next = 0;
-
-  if constexpr (__SEIEE::is_channel_enabled(Mask, __SEIEE::rgba_channel::R)) {
-    for (int I = 0; I < N; I++, Next++) {
-      if (pred[I]) {
-        Ty *Addr = reinterpret_cast<Ty *>(addrs[I]);
-        V[Next] = *Addr;
-      }
-    }
-  }
-
-  if constexpr (__SEIEE::is_channel_enabled(Mask, __SEIEE::rgba_channel::G)) {
-    for (int I = 0; I < N; I++, Next++) {
-      if (pred[I]) {
-        Ty *Addr = reinterpret_cast<Ty *>(addrs[I] + sizeof(Ty));
-        V[Next] = *Addr;
-      }
-    }
-  }
-
-  if constexpr (__SEIEE::is_channel_enabled(Mask, __SEIEE::rgba_channel::B)) {
-    for (int I = 0; I < N; I++, Next++) {
-      if (pred[I]) {
-        Ty *Addr = reinterpret_cast<Ty *>(addrs[I] + sizeof(Ty) + sizeof(Ty));
-        V[Next] = *Addr;
-      }
-    }
-  }
-
-  if constexpr (__SEIEE::is_channel_enabled(Mask, __SEIEE::rgba_channel::A)) {
-    for (int I = 0; I < N; I++, Next++) {
-      if (pred[I]) {
-        Ty *Addr = reinterpret_cast<Ty *>(addrs[I] + sizeof(Ty) + sizeof(Ty) +
-                                          sizeof(Ty));
-        V[Next] = *Addr;
-      }
-    }
-  }
-
-  return V;
-}
-
-template <typename Ty, int N, int NumBlk, __SEIEE::CacheHint L1H,
-          __SEIEE::CacheHint L3H>
-inline void __esimd_flat_write(
-    __SEIEED::vector_type_t<uint64_t, N> addrs,
-    __SEIEED::vector_type_t<Ty, N * __SEIEED::ElemsPerAddrDecoding(NumBlk)>
-        vals,
-    int ElemsPerAddr, __SEIEED::simd_mask_storage_t<N> pred) {
-  auto NumBlkDecoded = __SEIEED::ElemsPerAddrDecoding(NumBlk);
-  ElemsPerAddr = __SEIEED::ElemsPerAddrDecoding(ElemsPerAddr);
-
-  for (int I = 0; I < N; I++) {
-    if (pred[I]) {
-      Ty *Addr = reinterpret_cast<Ty *>(addrs[I]);
-      if (sizeof(Ty) == 2)
-        ElemsPerAddr = ElemsPerAddr / 2;
-      if (sizeof(Ty) <= 2) {
-        for (int J = 0; J < NumBlkDecoded && J < ElemsPerAddr; J++)
-          *(Addr + J) = vals[I * NumBlkDecoded + J];
-      } else {
-        for (int J = 0; J < NumBlkDecoded && J < ElemsPerAddr; J++)
-          *(Addr + J) = vals[J * N + I];
-      }
-    }
-  }
-}
-
-template <typename Ty, int N, __SEIEE::rgba_channel_mask Mask,
-          __SEIEE::CacheHint L1H, __SEIEE::CacheHint L3H>
-inline void __esimd_flat_write4(
-    __SEIEED::vector_type_t<uint64_t, N> addrs,
-    __SEIEED::vector_type_t<Ty, N * get_num_channels_enabled(Mask)> vals,
-    __SEIEED::simd_mask_storage_t<N> pred) {
-  __SEIEED::vector_type_t<Ty, N * get_num_channels_enabled(Mask)> V;
-  unsigned int Next = 0;
-
-  if constexpr (__SEIEE::is_channel_enabled(Mask, __SEIEE::rgba_channel::R)) {
-    for (int I = 0; I < N; I++, Next++) {
-      if (pred[I]) {
-        Ty *Addr = reinterpret_cast<Ty *>(addrs[I]);
-        *Addr = vals[Next];
-      }
-    }
-  }
-
-  if constexpr (__SEIEE::is_channel_enabled(Mask, __SEIEE::rgba_channel::G)) {
-    for (int I = 0; I < N; I++, Next++) {
-      if (pred[I]) {
-        Ty *Addr = reinterpret_cast<Ty *>(addrs[I] + sizeof(Ty));
-        *Addr = vals[Next];
-      }
-    }
-  }
-
-  if constexpr (__SEIEE::is_channel_enabled(Mask, __SEIEE::rgba_channel::B)) {
-    for (int I = 0; I < N; I++, Next++) {
-      if (pred[I]) {
-        Ty *Addr = reinterpret_cast<Ty *>(addrs[I] + sizeof(Ty) + sizeof(Ty));
-        *Addr = vals[Next];
-      }
-    }
-  }
-
-  if constexpr (__SEIEE::is_channel_enabled(Mask, __SEIEE::rgba_channel::A)) {
-    for (int I = 0; I < N; I++, Next++) {
-      if (pred[I]) {
-        Ty *Addr = reinterpret_cast<Ty *>(addrs[I] + sizeof(Ty) + sizeof(Ty) +
-                                          sizeof(Ty));
-        *Addr = vals[Next];
-      }
-    }
-  }
-}
-
-template <typename Ty, int N, __SEIEE::CacheHint L1H, __SEIEE::CacheHint L3H>
-inline __SEIEED::vector_type_t<Ty, N>
-__esimd_flat_block_read_unaligned(uint64_t addr) {
-  __SEIEED::vector_type_t<Ty, N> V;
-
-  for (int I = 0; I < N; I++) {
-    Ty *Addr = reinterpret_cast<Ty *>(addr + I * sizeof(Ty));
-    V[I] = *Addr;
-  }
-  return V;
-}
-
-template <typename Ty, int N, __SEIEE::CacheHint L1H, __SEIEE::CacheHint L3H>
-inline void __esimd_flat_block_write(uint64_t addr,
-                                     __SEIEED::vector_type_t<Ty, N> vals) {
-  for (int I = 0; I < N; I++) {
-    Ty *Addr = reinterpret_cast<Ty *>(addr + I * sizeof(Ty));
-    *Addr = vals[I];
-  }
-}
-
-template <typename Ty, int M, int N, typename TACC>
-inline __SEIEED::vector_type_t<Ty, M * N>
-__esimd_media_block_load(unsigned modififer, TACC handle, unsigned plane,
-                         unsigned width, unsigned x, unsigned y) {
-  // On host the input surface is modeled as sycl image 2d object,
-  // and the read/write access is done through accessor,
-  // which is passed in as the handle argument.
-  auto range = __SEIEED::AccessorPrivateProxy::getImageRange(handle);
-  unsigned bpp = __SEIEED::AccessorPrivateProxy::getElemSize(handle);
-  unsigned vpp = bpp / sizeof(Ty);
-  unsigned int i = x / bpp;
-  unsigned int j = y;
-
-  assert(x % bpp == 0);
-  unsigned int xbound = range[0] - 1;
-  unsigned int ybound = range[1] - 1;
-
-  __SEIEED::vector_type_t<Ty, M * N> vals;
-  for (int row = 0; row < M; row++) {
-    for (int col = 0; col < N; col += vpp) {
-      unsigned int xoff = (i > xbound) ? xbound : i;
-      unsigned int yoff = (j > ybound) ? ybound : j;
-      auto coords = cl::sycl::cl_int2(xoff, yoff);
-      cl::sycl::cl_uint4 data = handle.read(coords);
-
-      __SEIEED::vector_type_t<unsigned int, 4> res;
-      for (int idx = 0; idx < 4; idx++) {
-        res[idx] = data[idx];
-      }
-
-      constexpr int refN = sizeof(cl::sycl::cl_uint4) / sizeof(Ty);
-      unsigned int stride = sizeof(cl::sycl::cl_uint4) / bpp;
-      using refTy = __SEIEED::vector_type_t<Ty, refN>;
-      auto ref = reinterpret_cast<refTy>(res);
-
-      unsigned int offset1 = col + row * N;
-      unsigned int offset2 = 0;
-      for (int idx = 0; idx < vpp; idx++) {
-        vals[offset1] = ref[offset2];
-        offset1++;
-        offset2 += stride;
-      }
-      i++;
-    }
-    i = x / bpp;
-    j++;
-  }
-
-  return vals;
-}
-
-template <typename Ty, int M, int N, typename TACC>
-inline void __esimd_media_block_store(unsigned modififer, TACC handle,
-                                      unsigned plane, unsigned width,
-                                      unsigned x, unsigned y,
-                                      __SEIEED::vector_type_t<Ty, M * N> vals) {
-  unsigned bpp = __SEIEED::AccessorPrivateProxy::getElemSize(handle);
-  unsigned vpp = bpp / sizeof(Ty);
-  auto range = __SEIEED::AccessorPrivateProxy::getImageRange(handle);
-  unsigned int i = x / bpp;
-  unsigned int j = y;
-
-  assert(x % bpp == 0);
-
-  for (int row = 0; row < M; row++) {
-    for (int col = 0; col < N; col += vpp) {
-      constexpr int Sz = sizeof(cl::sycl::cl_uint4) / sizeof(Ty);
-      __SEIEED::vector_type_t<Ty, Sz> res = 0;
-
-      unsigned int offset1 = col + row * N;
-      unsigned int offset2 = 0;
-      unsigned int stride = sizeof(cl::sycl::cl_uint4) / bpp;
-      for (int idx = 0; idx < vpp; idx++) {
-        res[offset2] = vals[offset1];
-        offset1++;
-        offset2 += stride;
-      }
-
-      using refTy = __SEIEED::vector_type_t<unsigned int, 4>;
-      auto ref = reinterpret_cast<refTy>(res);
-
-      cl::sycl::cl_uint4 data;
-      for (int idx = 0; idx < 4; idx++) {
-        data[idx] = ref[idx];
-      }
-
-      if (i < range[0] && j < range[1]) {
-        auto coords = cl::sycl::cl_int2(i, j);
-        handle.write(coords, data);
-      }
-      i++;
-    }
-    i = x / bpp;
-    j++;
-  }
-}
-
-template <typename Ty, int N>
-inline uint16_t __esimd_any(__SEIEED::vector_type_t<Ty, N> src) {
-  for (unsigned int i = 0; i != N; i++) {
-    if (src[i] != 0)
-      return 1;
-  }
-  return 0;
-}
-
-template <typename Ty, int N>
-inline uint16_t __esimd_all(__SEIEED::vector_type_t<Ty, N> src) {
-  for (unsigned int i = 0; i != N; i++) {
-    if (src[i] == 0)
-      return 0;
-  }
-  return 1;
-}
-
-template <typename Ty, int N>
-inline __SEIEED::vector_type_t<Ty, N>
-__esimd_dp4(__SEIEED::vector_type_t<Ty, N> v1,
-            __SEIEED::vector_type_t<Ty, N> v2) {
-  __SEIEED::vector_type_t<Ty, N> retv;
-  for (auto i = 0; i != N; i += 4) {
-    Ty dp = (v1[i] * v2[i]) + (v1[i + 1] * v2[i + 1]) +
-            (v1[i + 2] * v2[i + 2]) + (v1[i + 3] * v2[i + 3]);
-    retv[i] = dp;
-    retv[i + 1] = dp;
-    retv[i + 2] = dp;
-    retv[i + 3] = dp;
-  }
-  return retv;
-}
-
-/// TODO
-inline void __esimd_barrier() {}
-
-inline void __esimd_sbarrier(__SEIEE::split_barrier_action flag) {}
-
-inline void __esimd_slm_fence(uint8_t cntl) {}
-
-template <typename Ty, int N>
-inline __SEIEED::vector_type_t<Ty, N>
-__esimd_slm_read(__SEIEED::vector_type_t<uint32_t, N> addrs,
-                 __SEIEED::simd_mask_storage_t<N> pred) {
-  __SEIEED::vector_type_t<Ty, N> retv;
-  return retv;
-}
-
-// slm_write does SLM scatter
-template <typename Ty, int N>
-inline void __esimd_slm_write(__SEIEED::vector_type_t<uint32_t, N> addrs,
-                              __SEIEED::vector_type_t<Ty, N> vals,
-                              __SEIEED::simd_mask_storage_t<N> pred) {}
-
-// slm_block_read reads a block of data from SLM
-template <typename Ty, int N>
-inline __SEIEED::vector_type_t<Ty, N> __esimd_slm_block_read(uint32_t addr) {
-  __SEIEED::vector_type_t<Ty, N> retv;
-  return retv;
-}
-
-// slm_block_write writes a block of data to SLM
-template <typename Ty, int N>
-inline void __esimd_slm_block_write(uint32_t addr,
-                                    __SEIEED::vector_type_t<Ty, N> vals) {}
-
-// slm_read4 does SLM gather4
-template <typename Ty, int N, __SEIEE::rgba_channel_mask Mask>
-inline __SEIEED::vector_type_t<Ty, N * get_num_channels_enabled(Mask)>
-__esimd_slm_read4(__SEIEED::vector_type_t<uint32_t, N> addrs,
-                  __SEIEED::simd_mask_storage_t<N> pred) {
-  __SEIEED::vector_type_t<Ty, N * get_num_channels_enabled(Mask)> retv;
-  return retv;
-}
-
-// slm_write4 does SLM scatter4
-template <typename Ty, int N, __SEIEE::rgba_channel_mask Mask>
-inline void __esimd_slm_write4(
-    __SEIEED::vector_type_t<uint32_t, N> addrs,
-    __SEIEED::vector_type_t<Ty, N * get_num_channels_enabled(Mask)> vals,
-    __SEIEED::simd_mask_storage_t<N> pred) {}
-
-// slm_atomic: SLM atomic
-template <__SEIEE::atomic_op Op, typename Ty, int N>
-inline __SEIEED::vector_type_t<Ty, N>
-__esimd_slm_atomic0(__SEIEED::vector_type_t<uint32_t, N> addrs,
-                    __SEIEED::simd_mask_storage_t<N> pred) {
-  __SEIEED::vector_type_t<Ty, N> retv;
-  return retv;
-}
-
-template <__SEIEE::atomic_op Op, typename Ty, int N>
-inline __SEIEED::vector_type_t<Ty, N>
-__esimd_slm_atomic1(__SEIEED::vector_type_t<uint32_t, N> addrs,
-                    __SEIEED::vector_type_t<Ty, N> src0,
-                    __SEIEED::simd_mask_storage_t<N> pred) {
-  __SEIEED::vector_type_t<Ty, N> retv;
-  return retv;
-}
-
-template <__SEIEE::atomic_op Op, typename Ty, int N>
-inline __SEIEED::vector_type_t<Ty, N>
-__esimd_slm_atomic2(__SEIEED::vector_type_t<uint32_t, N> addrs,
-                    __SEIEED::vector_type_t<Ty, N> src0,
-                    __SEIEED::vector_type_t<Ty, N> src1,
-                    __SEIEED::simd_mask_storage_t<N> pred) {
-  __SEIEED::vector_type_t<Ty, N> retv;
-  return retv;
-}
-
-template <__SEIEE::atomic_op Op, typename Ty, int N, __SEIEE::CacheHint L1H,
-          __SEIEE::CacheHint L3H>
-inline __SEIEED::vector_type_t<Ty, N>
-__esimd_flat_atomic0(__SEIEED::vector_type_t<uint64_t, N> addrs,
-                     __SEIEED::simd_mask_storage_t<N> pred) {
-  __SEIEED::vector_type_t<Ty, N> retv;
-  return retv;
-}
-
-template <__SEIEE::atomic_op Op, typename Ty, int N, __SEIEE::CacheHint L1H,
-          __SEIEE::CacheHint L3H>
-inline __SEIEED::vector_type_t<Ty, N>
-__esimd_flat_atomic1(__SEIEED::vector_type_t<uint64_t, N> addrs,
-                     __SEIEED::vector_type_t<Ty, N> src0,
-                     __SEIEED::simd_mask_storage_t<N> pred) {
-  __SEIEED::vector_type_t<Ty, N> retv;
-  return retv;
-}
-
-template <__SEIEE::atomic_op Op, typename Ty, int N, __SEIEE::CacheHint L1H,
-          __SEIEE::CacheHint L3H>
-inline __SEIEED::vector_type_t<Ty, N>
-__esimd_flat_atomic2(__SEIEED::vector_type_t<uint64_t, N> addrs,
-                     __SEIEED::vector_type_t<Ty, N> src0,
-                     __SEIEED::vector_type_t<Ty, N> src1,
-                     __SEIEED::simd_mask_storage_t<N> pred) {
-  __SEIEED::vector_type_t<Ty, N> retv;
-  return retv;
-}
-
-template <typename Ty, int N, typename SurfIndAliasTy>
-inline __SEIEED::vector_type_t<Ty, N>
-__esimd_block_read(SurfIndAliasTy surf_ind, uint32_t offset) {
-  throw cl::sycl::feature_not_supported();
-  return __SEIEED::vector_type_t<Ty, N>();
-}
-
-template <typename Ty, int N, typename SurfIndAliasTy>
-inline void __esimd_block_write(SurfIndAliasTy surf_ind, uint32_t offset,
-                                __SEIEED::vector_type_t<Ty, N> vals) {
-
-  throw cl::sycl::feature_not_supported();
-}
-
-/// \brief esimd_get_value
-///
-/// @param acc the SYCL accessor.
-///
-/// Returns the binding table index value.
-///
-template <typename AccessorTy>
-inline uint32_t __esimd_get_value(AccessorTy acc) {
-  throw cl::sycl::feature_not_supported();
-  return 0;
-}
-
-/// \brief Raw sends load.
-///
-/// @param modifier	the send message flags (Bit-0: isSendc, Bit-1: isEOT).
-///
-/// @param execSize the execution size, which must be a compile time constant.
-///
-/// @param pred the predicate to specify enabled channels.
-///
-/// @param numSrc0 the number of GRFs for source-0, which must be a compile time
-/// constant.
-///
-/// @param numSrc1 the number of GRFs for source-1, which must be a compile time
-/// constant.
-///
-/// @param numDst the number of GRFs for destination, which must be a compile
-/// time constant.
-///
-/// @param sfid the shared function ID, which must be a compile time constant.
-///
-/// @param exDesc the extended message descriptor.
-///
-/// @param msgDesc the message descriptor.
-///
-/// @param msgSrc0 the first source operand of send message.
-///
-/// @param msgSrc1 the second source operand of send message.
-///
-/// @param msgDst the destination operand of send message.
-///
-/// Returns a simd vector of type Ty1 and size N1.
-///
-template <typename Ty1, int N1, typename Ty2, int N2, typename Ty3, int N3,
-          int N>
-inline __SEIEED::vector_type_t<Ty1, N1> __esimd_raw_sends_load(
-    uint8_t modifier, uint8_t execSize, __SEIEED::simd_mask_storage_t<N> pred,
-    uint8_t numSrc0, uint8_t numSrc1, uint8_t numDst, uint8_t sfid,
-    uint32_t exDesc, uint32_t msgDesc, __SEIEED::vector_type_t<Ty2, N2> msgSrc0,
-    __SEIEED::vector_type_t<Ty3, N3> msgSrc1,
-    __SEIEED::vector_type_t<Ty1, N1> msgDst) {
-  throw cl::sycl::feature_not_supported();
-  return 0;
-}
-
-/// \brief Raw send load.
-///
-/// @param modifier	the send message flags (Bit-0: isSendc, Bit-1: isEOT).
-///
-/// @param execSize the execution size, which must be a compile time constant.
-///
-/// @param pred the predicate to specify enabled channels.
-///
-/// @param numSrc0 the number of GRFs for source-0, which must be a compile time
-/// constant.
-///
-/// @param numDst the number of GRFs for destination, which must be a compile
-/// time constant.
-///
-/// @param sfid the shared function ID, which must be a compile time constant.
-///
-/// @param exDesc the extended message descriptor.
-///
-/// @param msgDesc the message descriptor.
-///
-/// @param msgSrc0 the first source operand of send message.
-///
-/// @param msgDst the destination operand of send message.
-///
-/// Returns a simd vector of type Ty1 and size N1.
-///
-template <typename Ty1, int N1, typename Ty2, int N2, int N>
-inline __SEIEED::vector_type_t<Ty1, N1> __esimd_raw_send_load(
-    uint8_t modifier, uint8_t execSize, __SEIEED::simd_mask_storage_t<N> pred,
-    uint8_t numSrc0, uint8_t numDst, uint8_t sfid, uint32_t exDesc,
-    uint32_t msgDesc, __SEIEED::vector_type_t<Ty2, N2> msgSrc0,
-    __SEIEED::vector_type_t<Ty1, N1> msgDst) {
-  throw cl::sycl::feature_not_supported();
-  return 0;
-}
-
-/// \brief Raw sends store.
-///
-/// @param modifier	the send message flags (Bit-0: isSendc, Bit-1: isEOT).
-///
-/// @param execSize the execution size, which must be a compile time constant.
-///
-/// @param pred the predicate to specify enabled channels.
-///
-/// @param numSrc0 the number of GRFs for source-0, which must be a compile time
-/// constant.
-///
-/// @param numSrc1 the number of GRFs for source-1, which must be a compile time
-/// constant.
-///
-/// @param sfid the shared function ID, which must be a compile time constant.
-///
-/// @param exDesc the extended message descriptor.
-///
-/// @param msgDesc the message descriptor.
-///
-/// @param msgSrc0 the first source operand of send message.
-///
-/// @param msgSrc1 the second source operand of send message.
-///
-template <typename Ty1, int N1, typename Ty2, int N2, int N>
-inline void __esimd_raw_sends_store(uint8_t modifier, uint8_t execSize,
-                                    __SEIEED::simd_mask_storage_t<N> pred,
-                                    uint8_t numSrc0, uint8_t numSrc1,
-                                    uint8_t sfid, uint32_t exDesc,
-                                    uint32_t msgDesc,
-                                    __SEIEED::vector_type_t<Ty1, N1> msgSrc0,
-                                    __SEIEED::vector_type_t<Ty2, N2> msgSrc1) {
-  throw cl::sycl::feature_not_supported();
-}
-
-/// \brief Raw send store.
-///
-/// @param modifier	the send message flags (Bit-0: isSendc, Bit-1: isEOT).
-///
-/// @param execSize the execution size, which must be a compile time constant.
-///
-/// @param pred the predicate to specify enabled channels.
-///
-/// @param numSrc0 the number of GRFs for source-0, which must be a compile time
-/// constant.
-///
-/// @param sfid the shared function ID, which must be a compile time constant.
-///
-/// @param exDesc the extended message descriptor.
-///
-/// @param msgDesc the message descriptor.
-///
-/// @param msgSrc0 the first source operand of send message.
-///
-template <typename Ty1, int N1, int N>
-inline void __esimd_raw_send_store(uint8_t modifier, uint8_t execSize,
-                                   __SEIEED::simd_mask_storage_t<N> pred,
-                                   uint8_t numSrc0, uint8_t sfid,
-                                   uint32_t exDesc, uint32_t msgDesc,
-                                   __SEIEED::vector_type_t<Ty1, N1> msgSrc0) {
-  throw cl::sycl::feature_not_supported();
-}
-
-/* INTEL_CUSTOMIZATION */
-/* INTEL_FEATURE_ESIMD_EMBARGO */
-
-=======
->>>>>>> 8cd97e86
 // Wait for val to be ready
 inline void __esimd_wait(uint16_t val) {}
 
@@ -2461,14 +1734,7 @@
   throw cl::sycl::feature_not_supported();
 }
 
-<<<<<<< HEAD
+#endif // __SYCL_DEVICE_ONLY__
+
 /* end INTEL_FEATURE_ESIMD_EMBARGO */
 /* end INTEL_CUSTOMIZATION */
-
-#endif // __SYCL_DEVICE_ONLY__
-=======
-#endif // __SYCL_DEVICE_ONLY__
-
-/* end INTEL_FEATURE_ESIMD_EMBARGO */
-/* end INTEL_CUSTOMIZATION */
->>>>>>> 8cd97e86
