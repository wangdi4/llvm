--- conflicted
+++ resolved
@@ -87,11 +87,7 @@
   static constexpr uint8_t _cache = (_cache_val > 0) ? CACHE : 0;
 
   static constexpr int32_t _statically_coalesce_val =
-<<<<<<< HEAD
-      _GetValue<statically_coalesce_impl<1>, _mem_access_params...>::value;
-=======
       _GetValue<statically_coalesce_impl, _mem_access_params...>::value;
->>>>>>> d2d0a52b
   static constexpr uint8_t _dont_statically_coalesce =
       _statically_coalesce_val == 0 ? STATICALLY_COALESCE : 0;
 
