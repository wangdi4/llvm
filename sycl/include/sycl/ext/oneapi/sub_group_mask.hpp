//==------------ sub_group_mask.hpp --- SYCL sub-group mask ----------------==//
//
// Part of the LLVM Project, under the Apache License v2.0 with LLVM Exceptions.
// See https://llvm.org/LICENSE.txt for license information.
// SPDX-License-Identifier: Apache-2.0 WITH LLVM-exception
//
//===----------------------------------------------------------------------===//
#pragma once

#include <sycl/detail/helpers.hpp>     // for Builder
#include <sycl/detail/memcpy.hpp>      // detail::memcpy
#include <sycl/exception.hpp>          // for errc, exception
#include <sycl/feature_test.hpp>       // for SYCL_EXT_ONEAPI_SUB_GROUP_MASK
#include <sycl/id.hpp>                 // for id
#include <sycl/marray.hpp>             // for marray
#include <sycl/types.hpp>              // for vec

#include <assert.h>     // for assert
#include <climits>      // for CHAR_BIT
#include <stddef.h>     // for size_t
#include <stdint.h>     // for uint32_t
#include <system_error> // for error_code
#include <type_traits>  // for enable_if_t, decay_t

namespace sycl {
inline namespace _V1 {
namespace detail {
class Builder;

namespace spirv {

template <typename Group> struct group_scope;

} // namespace spirv

} // namespace detail

// forward decalre sycl::sub_group
struct sub_group;

namespace ext::oneapi {

// forward decalre sycl::ext::oneapi::sub_group
struct sub_group;

// defining `group_ballot` here to make predicate default `true`
// need to forward declare sub_group_mask first
struct sub_group_mask;
template <typename Group>
std::enable_if_t<std::is_same_v<std::decay_t<Group>, sub_group> ||
                     std::is_same_v<std::decay_t<Group>, sycl::sub_group>,
                 sub_group_mask>
group_ballot(Group g, bool predicate = true);

struct sub_group_mask {
  friend class sycl::detail::Builder;
  using BitsType = uint64_t;

  static constexpr size_t max_bits =
      sizeof(BitsType) * CHAR_BIT /* implementation-defined */;
  static constexpr size_t word_size = sizeof(uint32_t) * CHAR_BIT;

  // enable reference to individual bit
  struct reference {
    reference &operator=(bool x) {
      if (x) {
        Ref |= RefBit;
      } else {
        Ref &= ~RefBit;
      }
      return *this;
    }
    reference &operator=(const reference &x) {
      operator=((bool)x);
      return *this;
    }
    bool operator~() const { return !(Ref & RefBit); }
    operator bool() const { return Ref & RefBit; }
    reference &flip() {
      operator=(!(bool)*this);
      return *this;
    }

    reference(sub_group_mask &gmask, size_t pos) : Ref(gmask.Bits) {
      BitsType one = 1;
      RefBit = (pos < gmask.bits_num) ? (one << pos) : 0;
    }

  private:
    // Reference to the word containing the bit
    BitsType &Ref;
    // Bit mask where only referenced bit is set
    BitsType RefBit;
  };

#if SYCL_EXT_ONEAPI_SUB_GROUP_MASK >= 2
  sub_group_mask() : sub_group_mask(0, GetMaxLocalRangeSize()){};

  sub_group_mask(unsigned long long val)
      : sub_group_mask(0, GetMaxLocalRangeSize()) {
    Bits = val;
  };

  template <typename T, std::size_t K,
            typename = std::enable_if_t<std::is_integral_v<T>>>
  sub_group_mask(const sycl::marray<T, K> &val)
      : sub_group_mask(0, GetMaxLocalRangeSize()) {
    for (size_t I = 0, BytesCopied = 0; I < K && BytesCopied < sizeof(Bits);
         ++I) {
      size_t RemainingBytes = sizeof(Bits) - BytesCopied;
      size_t BytesToCopy =
          RemainingBytes < sizeof(T) ? RemainingBytes : sizeof(T);
      sycl::detail::memcpy(reinterpret_cast<char *>(&Bits) + BytesCopied,
                           &val[I], BytesToCopy);
      BytesCopied += BytesToCopy;
    }
  }

  sub_group_mask(const sub_group_mask &other) = default;
  sub_group_mask &operator=(const sub_group_mask &other) = default;
#endif // SYCL_EXT_ONEAPI_SUB_GROUP_MASK

  bool operator[](id<1> id) const {
    BitsType one = 1;
    return (Bits & ((id.get(0) < bits_num) ? (one << id.get(0)) : 0));
  }

  reference operator[](id<1> id) { return {*this, id.get(0)}; }
  bool test(id<1> id) const { return operator[](id); }
  bool all() const { return count() == bits_num; }
  bool any() const { return count() != 0; }
  bool none() const { return count() == 0; }
  uint32_t count() const {
#if defined(__SYCL_DEVICE_ONLY__) && defined(__NVPTX__)
    sycl::marray<unsigned, 4> TmpMArray;
    this->extract_bits(TmpMArray);
    sycl::vec<unsigned, 4> MemberMask;
    for (int i = 0; i < 4; ++i) {
      MemberMask[i] = TmpMArray[i];
    }
    auto OCLMask =
        sycl::detail::ConvertToOpenCLType_t<sycl::vec<unsigned, 4>>(MemberMask);
    return __spirv_GroupNonUniformBallotBitCount(
        __spv::Scope::Subgroup, (int)__spv::GroupOperation::Reduce, OCLMask);
#else
    unsigned int count = 0;
    auto word = (Bits & valuable_bits(bits_num));
    while (word) {
      word &= (word - 1);
      count++;
    }
    return count;
#endif
  }
  uint32_t size() const { return bits_num; }
  id<1> find_low() const {
    size_t i = 0;
    while (i < size() && !operator[](i))
      i++;
    return {i};
  }
  id<1> find_high() const {
    size_t i = size() - 1;
    while (i > 0 && !operator[](i))
      i--;
    return {operator[](i) ? i : size()};
  }

  template <typename Type,
            typename = std::enable_if_t<std::is_integral_v<Type>>>
  void insert_bits(Type bits, id<1> pos = 0) {
    size_t insert_size = sizeof(Type) * CHAR_BIT;
    BitsType insert_data = (BitsType)bits;
    insert_data <<= pos.get(0);
    BitsType mask = 0;
    if (pos.get(0) + insert_size < size())
      mask |= (valuable_bits(bits_num) << (pos.get(0) + insert_size));
    if (pos.get(0) < size() && pos.get(0))
      mask |= (valuable_bits(max_bits) >> (max_bits - pos.get(0)));
    Bits &= mask;
    Bits += insert_data;
  }

  /* The bits are stored in the memory in the following way:
  marray id |     0     |     1     |     2     |     3     |...
  bit id    |7   ..    0|15   ..   8|23   ..  16|31  ..   24|...
  */
  template <typename Type, size_t Size,
            typename = std::enable_if_t<std::is_integral_v<Type>>>
  void insert_bits(const marray<Type, Size> &bits, id<1> pos = 0) {
    size_t cur_pos = pos.get(0);
    for (auto elem : bits) {
      if (cur_pos < size()) {
        this->insert_bits(elem, cur_pos);
        cur_pos += sizeof(Type) * CHAR_BIT;
      }
    }
  }

  template <typename Type,
            typename = std::enable_if_t<std::is_integral_v<Type>>>
  void extract_bits(Type &bits, id<1> pos = 0) const {
    auto Res = Bits;
    Res &= valuable_bits(bits_num);
    if (pos.get(0) < size()) {
      if (pos.get(0) > 0) {
        Res >>= pos.get(0);
      }

      if (sizeof(Type) * CHAR_BIT < max_bits) {
        Res &= valuable_bits(sizeof(Type) * CHAR_BIT);
      }
      bits = (Type)Res;
    } else {
      bits = 0;
    }
  }

  template <typename Type, size_t Size,
            typename = std::enable_if_t<std::is_integral_v<Type>>>
  void extract_bits(marray<Type, Size> &bits, id<1> pos = 0) const {
    size_t cur_pos = pos.get(0);
    for (auto &elem : bits) {
      if (cur_pos < size()) {
        this->extract_bits(elem, cur_pos);
        cur_pos += sizeof(Type) * CHAR_BIT;
      } else {
        elem = 0;
      }
    }
  }

  void set() { Bits = valuable_bits(bits_num); }
  void set(id<1> id, bool value = true) { operator[](id) = value; }
  void reset() { Bits = BitsType{0}; }
  void reset(id<1> id) { operator[](id) = 0; }
  void reset_low() { reset(find_low()); }
  void reset_high() { reset(find_high()); }
  void flip() { Bits = (~Bits & valuable_bits(bits_num)); }
  void flip(id<1> id) { operator[](id).flip(); }

  bool operator==(const sub_group_mask &rhs) const { return Bits == rhs.Bits; }
  bool operator!=(const sub_group_mask &rhs) const { return !(*this == rhs); }

  sub_group_mask &operator&=(const sub_group_mask &rhs) {
    Bits &= rhs.Bits;
    return *this;
  }
  sub_group_mask &operator|=(const sub_group_mask &rhs) {
    Bits |= rhs.Bits;
    return *this;
  }

  sub_group_mask &operator^=(const sub_group_mask &rhs) {
    Bits ^= rhs.Bits;
    Bits &= valuable_bits(bits_num);
    return *this;
  }

  sub_group_mask &operator<<=(size_t pos) {
    Bits <<= pos;
    Bits &= valuable_bits(bits_num);
    return *this;
  }

  sub_group_mask &operator>>=(size_t pos) {
    Bits >>= pos;
    return *this;
  }

  sub_group_mask operator~() const {
    auto Tmp = *this;
    Tmp.flip();
    return Tmp;
  }
  sub_group_mask operator<<(size_t pos) const {
    auto Tmp = *this;
    Tmp <<= pos;
    return Tmp;
  }
  sub_group_mask operator>>(size_t pos) const {
    auto Tmp = *this;
    Tmp >>= pos;
    return Tmp;
  }

<<<<<<< HEAD
  sub_group_mask(const sub_group_mask &rhs) = default;

  sub_group_mask &operator=(const sub_group_mask &rhs) = default;

=======
>>>>>>> 7f4c3c22
  template <typename Group>
  friend std::enable_if_t<std::is_same_v<std::decay_t<Group>, sub_group>,
                          sub_group_mask>
  group_ballot(Group g, bool predicate);

  friend sub_group_mask operator&(const sub_group_mask &lhs,
                                  const sub_group_mask &rhs) {
    auto Res = lhs;
    Res &= rhs;
    return Res;
  }

  friend sub_group_mask operator|(const sub_group_mask &lhs,
                                  const sub_group_mask &rhs) {
    auto Res = lhs;
    Res |= rhs;
    return Res;
  }

  friend sub_group_mask operator^(const sub_group_mask &lhs,
                                  const sub_group_mask &rhs) {
    auto Res = lhs;
    Res ^= rhs;
    return Res;
  }

private:
  static size_t GetMaxLocalRangeSize() {
#ifdef __SYCL_DEVICE_ONLY__
    return __spirv_SubgroupMaxSize();
#else
    return max_bits;
#endif
  }

  sub_group_mask(BitsType rhs, size_t bn)
      : Bits(rhs & valuable_bits(bn)), bits_num(bn) {
    assert(bits_num <= max_bits);
  }
  inline BitsType valuable_bits(size_t bn) const {
    assert(bn <= max_bits);
    BitsType one = 1;
    if (bn == max_bits)
      return -one;
    return (one << bn) - one;
  }
  BitsType Bits;
  // Number of valuable bits
  size_t bits_num;
};

template <typename Group>
std::enable_if_t<std::is_same_v<std::decay_t<Group>, sub_group> ||
                     std::is_same_v<std::decay_t<Group>, sycl::sub_group>,
                 sub_group_mask>
group_ballot(Group g, bool predicate) {
  (void)g;
#ifdef __SYCL_DEVICE_ONLY__
  auto res = __spirv_GroupNonUniformBallot(
      sycl::detail::spirv::group_scope<Group>::value, predicate);
  sub_group_mask::BitsType val = res[0];
  if constexpr (sizeof(sub_group_mask::BitsType) == 8)
    val |= ((sub_group_mask::BitsType)res[1]) << 32;
  return sycl::detail::Builder::createSubGroupMask<sub_group_mask>(
      val, g.get_max_local_range()[0]);
#else
  (void)predicate;
  throw exception{errc::feature_not_supported,
                  "Sub-group mask is not supported on host device"};
#endif
}

} // namespace ext::oneapi
} // namespace _V1
} // namespace sycl<|MERGE_RESOLUTION|>--- conflicted
+++ resolved
@@ -284,13 +284,6 @@
     return Tmp;
   }
 
-<<<<<<< HEAD
-  sub_group_mask(const sub_group_mask &rhs) = default;
-
-  sub_group_mask &operator=(const sub_group_mask &rhs) = default;
-
-=======
->>>>>>> 7f4c3c22
   template <typename Group>
   friend std::enable_if_t<std::is_same_v<std::decay_t<Group>, sub_group>,
                           sub_group_mask>
