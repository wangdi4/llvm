//==---------- properties.hpp --- SYCL extension property tooling ----------==//
//
// Part of the LLVM Project, under the Apache License v2.0 with LLVM Exceptions.
// See https://llvm.org/LICENSE.txt for license information.
// SPDX-License-Identifier: Apache-2.0 WITH LLVM-exception
//
//===----------------------------------------------------------------------===//

// HOW-TO: Add new compile-time property
//  1. Add a new enumerator to
//     `sycl::ext::oneapi::experimental::detail::PropKind` representing the new
//     property. Increment
//     `sycl::ext::oneapi::experimental::detail::PropKind::PropKindSize`
//  2. Define property key class with `value_t` that must be `property_value`
//     with the first template argument being the property class itself. The
//     name of the key class must be the property name suffixed by `_key`, i.e.
//     for a property `foo` the class should be named `foo_key`.
//  3. Add an `inline constexpr` variable in the same namespace as the property
//     key. The variable should have the same type as `value_t` of the property
//     class, e.g. for a property `foo`, there should be a definition
//     `inline constexpr foo_key::value_t foo`.
//  4. Specialize `sycl::ext::oneapi::experimental::is_property_key` and
//     `sycl::ext::oneapi::experimental::is_property_key_of` for the property
//     key class.
//  5. Specialize `sycl::ext::oneapi::experimental::detail::PropertyToKind` for
//     the new property key class. The specialization should have a `Kind`
//     member with the value equal to the enumerator added in 1.
//  6. Specialize
//     `sycl::ext::oneapi::experimental::detail::IsCompileTimeProperty` for the
//     new property key class. This specialization should derive from
//     `std::true_type`.
//  7. If the property needs an LLVM IR attribute, specialize
//     `sycl::ext::oneapi::experimental::detail::PropertyMetaInfo` for the new
//     `value_t` of the property key class. The specialization must have a
//     `static constexpr const char *name` member with a value equal to the
//     expected LLVM IR attribute name. The common naming scheme for these is
//     the name of the property with "_" replaced with "-" and "sycl-" appended,
//     for example a property `foo_bar` would have an LLVM IR attribute name
//     "sycl-foo-bar". Likewise, the specialization must have a `static
//     constexpr T value` member where `T` is either an integer, a floating
//     point, a boolean, an enum, a char, or a `const char *`, or a
//     `std::nullptr_t`. This will be the value of the generated LLVM IR
//     attribute. If `std::nullptr_t` is used the attribute will not have a
//     value.
/******************************** EXAMPLE **************************************
------------- sycl/include/sycl/ext/oneapi/properties/property.hpp -------------
// (1.)
enum PropKind : uint32_t {
  ...
  Bar,
  PropKindSize = N + 1, // N was the previous value
};
---------------------- path/to/new/property/file.hpp ---------------------------
namespace sycl::ext::oneapi::experimental {

// (2.)
struct bar_key {
  using value_t = property_value<bar_key>;
};

// (3.)
inline constexpr bar_key::value_t bar;

// (4.)
template <> struct is_property_key<bar_key> : std::true_type {};
// Replace SYCL_OBJ with the SYCL object to support the property.
template <> struct is_property_key_of<bar_key, SYCL_OBJ> : std::true_type {};

namespace detail {

// (5.)
template <> struct PropertyToKind<bar_key> {
  static constexpr PropKind Kind = PropKind::Bar;
};

// (6.)
template <> struct IsCompileTimeProperty<bar_key> : std::true_type {};

// (7.)
template <> struct PropertyMetaInfo<bar_key::value_t> {
  static constexpr const char *name = "sycl-bar";
  static constexpr int value = 5;
};

} // namespace detail
} // namespace sycl::ext::oneapi::experimental
*******************************************************************************/

// HOW-TO: Add new runtime property
//  1. Add a new enumerator to `sycl::ext::oneapi::detail::PropKind`
//     representing the new property. Increment
//     `sycl::ext::oneapi::experimental::detail::PropKind::PropKindSize`
//  2. Define property class.
//  3. Declare the property key as an alias to the property class. The name of
//     the key class must be the property name suffixed by `_key`, i.e. for a
//     property `foo` the class should be named `foo_key`.
//  4. Overload the `==` and `!=` operators for the new property class. The
//     comparison should compare all data members of the property class.
//  5. Specialize `sycl::ext::oneapi::experimental::is_property_key` and
//     `sycl::ext::oneapi::experimental::is_property_key_of` for the property
//     class.
//  6. Specialize `sycl::ext::oneapi::detail::PropertyToKind` for the new
//     property class. The specialization should have a `Kind` member with the
//     value equal to the enumerator added in 1.
//  7. Specialize `sycl::ext::oneapi::experimental::detail::IsRuntimeProperty`
//     for the new property class. This specialization should derive from
//     `std::true_type`.
/******************************* EXAMPLE ***************************************
------------- sycl/include/sycl/ext/oneapi/properties/property.hpp -------------
// (1.)
enum PropKind : uint32_t {
  ...
  Foo,
  PropKindSize = N + 1, // N was the previous value
};
---------------------- path/to/new/property/file.hpp ---------------------------
namespace sycl::ext::oneapi::experimental {

// (2.)
struct foo {
  foo(int v) : value(v) {}
  int value;
};

// 3.
using foo_key = foo;

// (4.)
inline bool operator==(const foo &lhs, const foo &rhs) {
  return lhs.value == rhs.value;
}
inline bool operator!=(const foo &lhs, const foo &rhs) {
  return !(lhs == rhs);
}

// (5.)
template <> struct is_property_key<foo> : std::true_type {};
// Replace SYCL_OBJ with the SYCL object to support the property.
template <> struct is_property_key_of<foo, SYCL_OBJ> : std::true_type {};

namespace detail {

// (6.)
template <> struct PropertyToKind<foo> {
  static constexpr PropKind Kind = PropKind::Foo;
};

// (7.)
template <> struct IsRuntimeProperty<foo> : std::true_type {};

} // namespace detail
} // namespace sycl::ext::oneapi::experimental
*******************************************************************************/

#pragma once

#include <cstdint> // for uint32_t

namespace sycl {
inline namespace _V1 {
namespace ext {
namespace oneapi {
namespace experimental {
namespace detail {

// List of all properties.
enum PropKind : uint32_t {
  DeviceImageScope = 0,
  HostAccess = 1,
  InitMode = 2,
  ImplementInCSR = 3,
  LatencyAnchorID = 4,
  LatencyConstraint = 5,
  WorkGroupSize = 6,
  WorkGroupSizeHint = 7,
  SubGroupSize = 8,
  DeviceHas = 9,
  StreamingInterface = 10, // kernel attribute
  RegisterMapInterface = 11,
  Pipelined = 12,
  RegisterMap = 13, // kernel argument attribute
  Conduit = 14,
  Stable = 15,
  BufferLocation = 16,
  AddrWidth = 17,
  DataWidth = 18,
  Latency = 19,
  RWMode = 20,
  MaxBurst = 21,
  WaitRequest = 22,
  Alignment = 23,
  CacheConfig = 24,
  BitsPerSymbol = 25,
  FirstSymbolInHigherOrderBit = 26,
  PipeProtocol = 27,
  ReadyLatency = 28,
  UsesValid = 29,
<<<<<<< HEAD
  // PropKindSize must always be the last value.
  PropKindSize = 30,
=======
  UseRootSync = 30,
  RegisterAllocMode = 31,
  GRFSize = 32,
  GRFSizeAutomatic = 33,
  // PropKindSize must always be the last value.
  PropKindSize = 34,
>>>>>>> ec3077b5
};

// This trait must be specialized for all properties and must have a unique
// constexpr PropKind member named Kind.
template <typename PropertyT> struct PropertyToKind {};

// Get unique ID for property.
template <typename PropertyT> struct PropertyID {
  static constexpr int value =
      static_cast<int>(PropertyToKind<PropertyT>::Kind);
};

// Trait for identifying runtime properties.
template <typename PropertyT> struct IsRuntimeProperty : std::false_type {};

// Trait for identifying compile-time properties.
template <typename PropertyT> struct IsCompileTimeProperty : std::false_type {};

// Trait for property compile-time meta names and values.
template <typename PropertyT> struct PropertyMetaInfo {
  // Some properties don't have meaningful compile-time values.
  // Default to empty, as those will be ignored anyway.
  static constexpr const char *name = "";
  static constexpr std::nullptr_t value = nullptr;
};

} // namespace detail

template <typename> struct is_property_key : std::false_type {};
template <typename, typename> struct is_property_key_of : std::false_type {};

} // namespace experimental
} // namespace oneapi
} // namespace ext
} // namespace _V1
} // namespace sycl<|MERGE_RESOLUTION|>--- conflicted
+++ resolved
@@ -195,17 +195,12 @@
   PipeProtocol = 27,
   ReadyLatency = 28,
   UsesValid = 29,
-<<<<<<< HEAD
-  // PropKindSize must always be the last value.
-  PropKindSize = 30,
-=======
   UseRootSync = 30,
   RegisterAllocMode = 31,
   GRFSize = 32,
   GRFSizeAutomatic = 33,
   // PropKindSize must always be the last value.
   PropKindSize = 34,
->>>>>>> ec3077b5
 };
 
 // This trait must be specialized for all properties and must have a unique
