--- conflicted
+++ resolved
@@ -81,9 +81,5 @@
 
 } // namespace oneapi
 } // namespace ext
-<<<<<<< HEAD
-
-=======
->>>>>>> 8cd97e86
 } // namespace sycl
 } // __SYCL_INLINE_NAMESPACE(cl)