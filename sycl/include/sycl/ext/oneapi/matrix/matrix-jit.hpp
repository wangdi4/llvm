//==---------------- matrix-jit.hpp - SYCL matrix --------------*- C++ -*---==//
//
// Part of the LLVM Project, under the Apache License v2.0 with LLVM Exceptions.
// See https://llvm.org/LICENSE.txt for license information.
// SPDX-License-Identifier: Apache-2.0 WITH LLVM-exception
//
// ===--------------------------------------------------------------------=== //

#pragma once

#include <CL/__spirv/spirv_ops.hpp>
#include <CL/sycl/detail/defines_elementary.hpp>
#include <CL/sycl/feature_test.hpp>

__SYCL_INLINE_NAMESPACE(cl) {
namespace sycl {
namespace ext {
namespace oneapi {
namespace experimental::matrix {

enum class matrix_layout { row_major, col_major, packed_a, packed_b };

template <matrix_layout Layout> struct spv_matrix_layout_traits {
  static constexpr __spv::MatrixLayout value = __spv::MatrixLayout::RowMajor;
};

#define SPV_MATRIX_LAYOUT_TRAITS(LAYOUT, SPV_LAYOUT)                           \
  template <> struct spv_matrix_layout_traits<LAYOUT> {                        \
    static constexpr __spv::MatrixLayout value = SPV_LAYOUT;                   \
  };

SPV_MATRIX_LAYOUT_TRAITS(matrix_layout::row_major,
                         __spv::MatrixLayout::RowMajor)
SPV_MATRIX_LAYOUT_TRAITS(matrix_layout::col_major,
                         __spv::MatrixLayout::ColumnMajor)
SPV_MATRIX_LAYOUT_TRAITS(matrix_layout::packed_a, __spv::MatrixLayout::PackedA)
SPV_MATRIX_LAYOUT_TRAITS(matrix_layout::packed_b, __spv::MatrixLayout::PackedB)

template <typename G> struct spv_scope_traits {};
template <> struct spv_scope_traits<sycl::sub_group> {
  constexpr static auto value = __spv::Scope::Subgroup;
};
template <int D> struct spv_scope_traits<sycl::group<D>> {
  constexpr static auto value = __spv::Scope::Workgroup;
};

template <typename T, size_t NumRows, size_t NumCols,
          matrix_layout Layout = matrix_layout::row_major,
          typename Group = sycl::sub_group>
class wi_data;

template <typename T, size_t NumRows, size_t NumCols,
          matrix_layout Layout = matrix_layout::row_major,
          typename Group = sycl::sub_group>
struct joint_matrix {
public:
  __spv::__spirv_JointMatrixINTEL<
      T, NumRows, NumCols, spv_matrix_layout_traits<Layout>::value> *spvm;
  joint_matrix(Group sg) {
#ifndef __SYCL_DEVICE_ONLY__
    (void)sg;
    throw runtime_error("joint matrix is not supported on host device.",
                        PI_INVALID_DEVICE);
#endif // __SYCL_DEVICE_ONLY__
  }

  inline __SYCL_ALWAYS_INLINE wi_data<T, NumRows, NumCols, Layout, Group>
  get_wi_data() {
    return wi_data<T, NumRows, NumCols, Layout, Group>(*this);
  }
};

template <typename Group, typename T, size_t NumRows, size_t NumCols,
          matrix_layout Layout = matrix_layout::row_major,
          access::address_space Space>
inline __SYCL_ALWAYS_INLINE void
joint_matrix_load(Group sg,
                  joint_matrix<T, NumRows, NumCols, Layout, Group> &res,
                  multi_ptr<T, Space> src, size_t stride, matrix_layout MemL) {
#ifdef __SYCL_DEVICE_ONLY__
  T *Ptr = src.get();
  switch (MemL) {
  default:
    assert(false && "Invalid Memory Layout!");
  case matrix_layout::row_major:
    res.spvm =
        __spirv_JointMatrixLoadINTEL<T, NumRows, NumCols,
                                     spv_matrix_layout_traits<Layout>::value>(
            Ptr, stride, __spv::MatrixLayout::RowMajor,
            spv_scope_traits<Group>::value);
    break;
  case matrix_layout::col_major:
    res.spvm =
        __spirv_JointMatrixLoadINTEL<T, NumRows, NumCols,
                                     spv_matrix_layout_traits<Layout>::value>(
            Ptr, stride, __spv::MatrixLayout::ColumnMajor,
            spv_scope_traits<Group>::value);
    break;
  case matrix_layout::packed_a:
    res.spvm =
        __spirv_JointMatrixLoadINTEL<T, NumRows, NumCols,
                                     spv_matrix_layout_traits<Layout>::value>(
            Ptr, stride, __spv::MatrixLayout::PackedA,
            spv_scope_traits<Group>::value);
    break;
  case matrix_layout::packed_b:
    res.spvm =
        __spirv_JointMatrixLoadINTEL<T, NumRows, NumCols,
                                     spv_matrix_layout_traits<Layout>::value>(
            Ptr, stride, __spv::MatrixLayout::PackedB,
            spv_scope_traits<Group>::value);
    break;
  }
#else
  (void)sg;
  (void)res;
  (void)src;
  (void)stride;
  (void)MemL;
  throw runtime_error("joint matrix is not supported on host device.",
                      PI_INVALID_DEVICE);
#endif // __SYCL_DEVICE_ONLY__
}

template <typename Group, typename T, size_t NumRows, size_t NumCols,
          matrix_layout MatL = matrix_layout::row_major,
          access::address_space Space>
inline __SYCL_ALWAYS_INLINE void
joint_matrix_store(Group sg,
                   joint_matrix<T, NumRows, NumCols, MatL, Group> &src,
                   multi_ptr<T, Space> res, size_t stride, matrix_layout MemL) {
#ifdef __SYCL_DEVICE_ONLY__
  T *Ptr = res.get();
  switch (MemL) {
  default:
    assert(false && "Invalid Memory Layout!");
  case matrix_layout::row_major:
    __spirv_JointMatrixStoreINTEL<T, NumRows, NumCols,
                                  spv_matrix_layout_traits<MatL>::value>(
        Ptr, src.spvm, stride, __spv::MatrixLayout::RowMajor,
        spv_scope_traits<Group>::value);
    break;
  case matrix_layout::col_major:
    __spirv_JointMatrixStoreINTEL<T, NumRows, NumCols,
                                  spv_matrix_layout_traits<MatL>::value>(
        Ptr, src.spvm, stride, __spv::MatrixLayout::ColumnMajor,
        spv_scope_traits<Group>::value);
    break;
  case matrix_layout::packed_a:
    __spirv_JointMatrixStoreINTEL<T, NumRows, NumCols,
                                  spv_matrix_layout_traits<MatL>::value>(
        Ptr, src.spvm, stride, __spv::MatrixLayout::PackedA,
        spv_scope_traits<Group>::value);
    break;
  case matrix_layout::packed_b:
    __spirv_JointMatrixStoreINTEL<T, NumRows, NumCols,
                                  spv_matrix_layout_traits<MatL>::value>(
        Ptr, src.spvm, stride, __spv::MatrixLayout::PackedB,
        spv_scope_traits<Group>::value);
    break;
  }
#else
  (void)sg;
  (void)src;
  (void)res;
  (void)stride;
  (void)MemL;
  throw runtime_error("joint matrix is not supported on host device.",
                      PI_INVALID_DEVICE);
#endif // __SYCL_DEVICE_ONLY__
}

template <typename Group, typename T1, typename T2, typename T3, size_t M,
          size_t K, size_t N, matrix_layout LayoutA, matrix_layout LayoutB,
          matrix_layout LayoutC>
inline __SYCL_ALWAYS_INLINE joint_matrix<T3, M, N, LayoutC, Group>
joint_matrix_mad(Group sg, joint_matrix<T1, M, K, LayoutA, Group> &mA,
                 joint_matrix<T2, K, N, LayoutB, Group> &mB,
                 joint_matrix<T3, M, N, LayoutC, Group> &mC) {
#ifdef __SYCL_DEVICE_ONLY__
  joint_matrix<T3, M, N, LayoutC, Group> res(sg);
  if constexpr (std::is_same<T1, uint16_t>::value &&
                std::is_same<T2, uint16_t>::value &&
                std::is_same<T3, float>::value)
    res.spvm = __spirv_JointMatrixMadINTEL(mA.spvm, mB.spvm, mC.spvm);
  else if constexpr (std::is_unsigned<T1>::value && std::is_unsigned<T2>::value)
    res.spvm = __spirv_JointMatrixUUMadINTEL(mA.spvm, mB.spvm, mC.spvm);
  else if constexpr (std::is_signed<T1>::value && std::is_unsigned<T2>::value)
    res.spvm = __spirv_JointMatrixSUMadINTEL(mA.spvm, mB.spvm, mC.spvm);
  else if constexpr (std::is_unsigned<T1>::value && std::is_signed<T2>::value)
    res.spvm = __spirv_JointMatrixUSMadINTEL(mA.spvm, mB.spvm, mC.spvm);
  else
    res.spvm = __spirv_JointMatrixMadINTEL(mA.spvm, mB.spvm, mC.spvm);
  return res;
#else
  (void)sg;
  (void)mA;
  (void)mB;
  (void)mC;
  throw runtime_error("joint matrix is not supported on host device.",
                      PI_INVALID_DEVICE);
#endif // __SYCL_DEVICE_ONLY__
}

template <typename Group, typename T, size_t NumRows, size_t NumCols,
          matrix_layout Layout, typename T2>
inline __SYCL_ALWAYS_INLINE void
joint_matrix_fill(Group sg,
                  joint_matrix<T, NumRows, NumCols, Layout, Group> &res,
                  const T2 v) {
  // We kept the unused "sg" in joint_matrix_fill to match the other DPC++
  // functions
  (void)sg;
#ifdef __SYCL_DEVICE_ONLY__
  res.spvm =
<<<<<<< HEAD
          __spirv_CompositeConstruct<T, NumRows, NumCols,
                                     spv_matrix_layout_traits<Layout>::value>(
              static_cast<T>(v));
=======
      __spirv_CompositeConstruct<T, NumRows, NumCols,
                                 spv_matrix_layout_traits<Layout>::value>(
          static_cast<T>(v));

>>>>>>> f7db7f67
#else
  (void)res;
  (void)v;
#endif // __SYCL_DEVICE_ONLY__
}

template <typename T, size_t NumRows, size_t NumCols,
          matrix_layout Layout = matrix_layout::row_major,
          typename Group = sycl::sub_group>
class wi_element {
  joint_matrix<T, NumRows, NumCols, Layout, Group> &M;
  std::size_t idx;

public:
  wi_element(joint_matrix<T, NumRows, NumCols, Layout, Group> &Mat,
             std::size_t i)
      : M(Mat), idx(i) {}
  operator T() {
#ifdef __SYCL_DEVICE_ONLY__
    return __spirv_VectorExtractDynamic(M.spvm, idx);
#else
    throw runtime_error("joint matrix is not supported on host device.",
                        PI_INVALID_DEVICE);
#endif // __SYCL_DEVICE_ONLY__
  }

  explicit operator bool() {
#ifdef __SYCL_DEVICE_ONLY__
    return __spirv_VectorExtractDynamic(M.spvm, idx) != static_cast<T>(0);
#else
    throw runtime_error("joint matrix is not supported on host device.",
                        PI_INVALID_DEVICE);
#endif // __SYCL_DEVICE_ONLY__
  }

  template <typename T2> wi_element &operator=(const T2 &rhs) {
#ifdef __SYCL_DEVICE_ONLY__
    M.spvm = __spirv_VectorInsertDynamic(M.spvm, static_cast<T>(rhs), idx);
    return *this;
#else
    (void)rhs;
    throw runtime_error("joint matrix is not supported on host device.",
                        PI_INVALID_DEVICE);
#endif // __SYCL_DEVICE_ONLY__
  }

  wi_element &
  operator=(const wi_element<T, NumRows, NumCols, Layout, Group> &rhs) {
#ifdef __SYCL_DEVICE_ONLY__
    M.spvm = __spirv_VectorInsertDynamic(
        M.spvm, __spirv_VectorExtractDynamic(rhs.M.spvm, rhs.idx), idx);
    return *this;
#else
    (void)rhs;
    throw runtime_error("joint matrix is not supported on host device.",
                        PI_INVALID_DEVICE);
#endif // __SYCL_DEVICE_ONLY__
  }

#if __SYCL_DEVICE_ONLY__
#define OP(op)                                                                 \
  template <typename T2> wi_element &operator op##=(const T2 &rhs) {           \
    M.spvm = __spirv_VectorInsertDynamic(                                      \
        M.spvm,                                                                \
        static_cast<T>(__spirv_VectorExtractDynamic(M.spvm, idx)               \
                           op static_cast<T>(rhs)),                            \
        idx);                                                                  \
    return *this;                                                              \
  }
#else // __SYCL_DEVICE_ONLY__
#define OP(op)                                                                 \
  template <typename T2> wi_element &operator op##=(const T2 &rhs) {           \
    (void)rhs;                                                                 \
    throw runtime_error("joint matrix is not supported on host device.",       \
                        PI_INVALID_DEVICE);                                    \
  }
#endif // __SYCL_DEVICE_ONLY__
  OP(+)
  OP(-)
  OP(*)
  OP(/)
#undef OP
};

// Note that similarly to the other matrix functions, uint16_t is used here to
// represent bf16 type. Since the AMX and DPAS implementations don't support
// uint16_t, this interpretation is possible. This design choice was made before
// the introduction of SYCL experimental bfloat16 type. Our plan is to move
// towards using the SYCL bfloat16. But since it is still experimental, we will
// probably keep both uint16 interpretation and SYCL bfloat16.
template <size_t NumRows, size_t NumCols, matrix_layout Layout, typename Group>
class wi_element<uint16_t, NumRows, NumCols, Layout, Group> {
  joint_matrix<uint16_t, NumRows, NumCols, Layout, Group> &M;
  std::size_t idx;

public:
  wi_element(joint_matrix<uint16_t, NumRows, NumCols, Layout, Group> &Mat,
             std::size_t i)
      : M(Mat), idx(i) {}
  operator uint16_t() {
#ifdef __SYCL_DEVICE_ONLY__
    return __spirv_VectorExtractDynamic(M.spvm, idx);
#else
    throw runtime_error("joint matrix is not supported on host device.",
                        PI_INVALID_DEVICE);
#endif // __SYCL_DEVICE_ONLY__
  }

  explicit operator bool() {
#ifdef __SYCL_DEVICE_ONLY__
    return std::fabs(make_fp32(__spirv_VectorExtractDynamic(M.spvm, idx))) >=
           std::numeric_limits<float>::epsilon();
#else
    throw runtime_error("joint matrix is not supported on host device.",
                        PI_INVALID_DEVICE);
#endif // __SYCL_DEVICE_ONLY__
  }

  wi_element &operator=(const uint16_t &rhs) {
#ifdef __SYCL_DEVICE_ONLY__
    M.spvm = __spirv_VectorInsertDynamic(M.spvm, rhs, idx);
    return *this;
#else
    (void)rhs;
    throw runtime_error("joint matrix is not supported on host device.",
                        PI_INVALID_DEVICE);
#endif // __SYCL_DEVICE_ONLY__
  }

  wi_element &
  operator=(const wi_element<uint16_t, NumRows, NumCols, Layout, Group> &rhs) {
#ifdef __SYCL_DEVICE_ONLY__
    M.spvm = __spirv_VectorInsertDynamic(
        M.spvm, __spirv_VectorExtractDynamic(rhs.M.spvm, rhs.idx), idx);
    return *this;
#else
    (void)rhs;
    throw runtime_error("joint matrix is not supported on host device.",
                        PI_INVALID_DEVICE);
#endif // __SYCL_DEVICE_ONLY__
  }

  // We use here the following functions for conversion (bf16=>fp32 and
  // fp32=>bf16). This is a workaround until we are able to use
  // __spirv_ConvertFToBF16INTEL and __spirv_ConvertBF16ToFINTEL once these are
  // supported in the CPU backend
  static float make_fp32(uint16_t x) {
    unsigned int y = x;
    y = y << 16;
    float *res = reinterpret_cast<float *>(&y);
    return *res;
  }

  static uint16_t make_bf16(float x) {
    int *res = reinterpret_cast<int *>(&x);
    *res = *res >> 16;
    return (uint16_t)*res;
  }

#if __SYCL_DEVICE_ONLY__
#define OP(op)                                                                 \
  wi_element &operator op##=(const uint16_t &rhs) {                            \
    M.spvm = __spirv_VectorInsertDynamic(                                      \
        M.spvm,                                                                \
        make_bf16(make_fp32(__spirv_VectorExtractDynamic(M.spvm, idx)          \
                                op make_fp32(rhs))),                           \
        idx);                                                                  \
    return *this;                                                              \
  }
#else // __SYCL_DEVICE_ONLY__
#define OP(op)                                                                 \
  wi_element &operator op##=(const uint16_t &rhs) {                            \
    (void)rhs;                                                                 \
    throw runtime_error("joint matrix is not supported on host device.",       \
                        PI_INVALID_DEVICE);                                    \
  }
#endif // __SYCL_DEVICE_ONLY__
  OP(+)
  OP(-)
  OP(*)
  OP(/)
#undef OP

  template <typename T1, typename T2> struct Converter {
    static T2 convert(const T1 &from) { return static_cast<T2>(from); }
  };

  template <typename T> struct Converter<T, uint16_t> {
    static uint16_t convert(const T &from) { return make_bf16(from); }
  };
#if __SYCL_DEVICE_ONLY__
#define OP(input_type, type, op)                                               \
  friend type operator op(                                                     \
      const wi_element<uint16_t, NumRows, NumCols, Layout, Group> &lhs,        \
      const uint16_t &rhs) {                                                   \
    return Converter<input_type, type>::convert(make_fp32(                     \
        __spirv_VectorExtractDynamic(lhs.M.spvm, lhs.idx)) op make_fp32(rhs)); \
  }                                                                            \
  friend type operator op(                                                     \
      const uint16_t &lhs,                                                     \
      const wi_element<uint16_t, NumRows, NumCols, Layout, Group> &rhs) {      \
    return Converter<input_type, type>::convert(make_fp32(                     \
        __spirv_VectorExtractDynamic(rhs.M.spvm, rhs.idx)) op make_fp32(lhs)); \
  }
#else // __SYCL_DEVICE_ONLY__
#define OP(input_type, type, op)                                               \
  friend type operator op(                                                     \
      const wi_element<uint16_t, NumRows, NumCols, Layout, Group> &lhs,        \
      const uint16_t &rhs) {                                                   \
    (void)lhs;                                                                 \
    (void)rhs;                                                                 \
    throw runtime_error("joint matrix is not supported on host device.",       \
                        PI_INVALID_DEVICE);                                    \
  }                                                                            \
  friend type operator op(                                                     \
      const uint16_t &lhs,                                                     \
      const wi_element<uint16_t, NumRows, NumCols, Layout, Group> &rhs) {      \
    (void)lhs;                                                                 \
    (void)rhs;                                                                 \
    throw runtime_error("joint matrix is not supported on host device.",       \
                        PI_INVALID_DEVICE);                                    \
  }
#endif // __SYCL_DEVICE_ONLY__
  OP(float, uint16_t, +)
  OP(float, uint16_t, -)
  OP(float, uint16_t, *)
  OP(float, uint16_t, /)
  OP(bool, bool, ==)
  OP(bool, bool, !=)
  OP(bool, bool, <)
  OP(bool, bool, >)
  OP(bool, bool, <=)
  OP(bool, bool, >=)
#undef OP
};

// Note that similarly to the other matrix functions, uint16_t is used here to
// represent bf16 type. Since the AMX and DPAS implementations don't support
// uint16_t, this interpretation is possible. This design choice was made before
// the introduction of SYCL experimental bfloat16 type. Our plan is to move
// towards using the SYCL bfloat16. But since it is still experimental, we will
// probably keep both uint16 interpretation and SYCL bfloat16.
template <size_t NumRows, size_t NumCols, matrix_layout Layout, typename Group>
class wi_element<uint16_t, NumRows, NumCols, Layout, Group> {
  joint_matrix<uint16_t, NumRows, NumCols, Layout, Group> &M;
  std::size_t idx;

public:
  wi_element(joint_matrix<uint16_t, NumRows, NumCols, Layout, Group> &Mat,
             std::size_t i)
      : M(Mat), idx(i) {}
  operator uint16_t() {
#ifdef __SYCL_DEVICE_ONLY__
    return __spirv_VectorExtractDynamic(M.spvm, idx);
#else
    throw runtime_error("joint matrix is not supported on host device.",
                        PI_INVALID_DEVICE);
#endif // __SYCL_DEVICE_ONLY__
  }

  explicit operator bool() {
#ifdef __SYCL_DEVICE_ONLY__
    return std::fabs(make_fp32(__spirv_VectorExtractDynamic(M.spvm, idx))) >=
           std::numeric_limits<float>::epsilon();
#else
    throw runtime_error("joint matrix is not supported on host device.",
                        PI_INVALID_DEVICE);
#endif // __SYCL_DEVICE_ONLY__
  }

  wi_element &operator=(const uint16_t &rhs) {
#ifdef __SYCL_DEVICE_ONLY__
    M.spvm = __spirv_VectorInsertDynamic(M.spvm, rhs, idx);
    return *this;
#else
    (void)rhs;
    throw runtime_error("joint matrix is not supported on host device.",
                        PI_INVALID_DEVICE);
#endif // __SYCL_DEVICE_ONLY__
  }

  wi_element &
  operator=(const wi_element<uint16_t, NumRows, NumCols, Layout, Group> &rhs) {
#ifdef __SYCL_DEVICE_ONLY__
    M.spvm = __spirv_VectorInsertDynamic(
        M.spvm, __spirv_VectorExtractDynamic(rhs.M.spvm, rhs.idx), idx);
    return *this;
#else
    (void)rhs;
    throw runtime_error("joint matrix is not supported on host device.",
                        PI_INVALID_DEVICE);
#endif // __SYCL_DEVICE_ONLY__
  }

  // We use here the following functions for conversion (bf16=>fp32 and
  // fp32=>bf16). This is a workaround until we are able to use
  // __spirv_ConvertFToBF16INTEL and __spirv_ConvertBF16ToFINTEL once these are
  // supported in the CPU backend
  static float make_fp32(uint16_t x) {
    unsigned int y = x;
    y = y << 16;
    float *res = reinterpret_cast<float *>(&y);
    return *res;
  }

  static uint16_t make_bf16(float x) {
    int *res = reinterpret_cast<int *>(&x);
    *res = *res >> 16;
    return (uint16_t)*res;
  }

  friend uint16_t
  operator+(const wi_element<uint16_t, NumRows, NumCols, Layout, Group> &lhs,
            const uint16_t &rhs) {
#ifdef __SYCL_DEVICE_ONLY__
    return make_bf16(
        make_fp32(__spirv_VectorExtractDynamic(lhs.M.spvm, lhs.idx)) +
        make_fp32(rhs));
#else
    (void)lhs;
    (void)rhs;
    throw runtime_error("joint matrix is not supported on host device.",
                        PI_INVALID_DEVICE);
#endif // __SYCL_DEVICE_ONLY__
  }

  wi_element &operator+=(const uint16_t &rhs) {
#ifdef __SYCL_DEVICE_ONLY__
    M.spvm = __spirv_VectorInsertDynamic(
        M.spvm,
        make_bf16(make_fp32(__spirv_VectorExtractDynamic(M.spvm, idx)) +
                  make_fp32(rhs)),
        idx);
    return *this;
#else
    (void)rhs;
    throw runtime_error("joint matrix is not supported on host device.",
                        PI_INVALID_DEVICE);
#endif // __SYCL_DEVICE_ONLY__
  }

  friend uint16_t
  operator-(const wi_element<uint16_t, NumRows, NumCols, Layout, Group> &lhs,
            const uint16_t &rhs) {
#ifdef __SYCL_DEVICE_ONLY__
    return make_bf16(
        make_fp32(__spirv_VectorExtractDynamic(lhs.M.spvm, lhs.idx)) -
        make_fp32(rhs));
#else
    (void)lhs;
    (void)rhs;
    throw runtime_error("joint matrix is not supported on host device.",
                        PI_INVALID_DEVICE);
#endif // __SYCL_DEVICE_ONLY__
  }

  wi_element &operator-=(const uint16_t &rhs) {
#ifdef __SYCL_DEVICE_ONLY__
    M.spvm = __spirv_VectorInsertDynamic(
        M.spvm,
        make_bf16(make_fp32(__spirv_VectorExtractDynamic(M.spvm, idx)) -
                  make_fp32(rhs)),
        idx);
    return *this;
#else
    (void)rhs;
    throw runtime_error("joint matrix is not supported on host device.",
                        PI_INVALID_DEVICE);
#endif // __SYCL_DEVICE_ONLY__
  }

  friend uint16_t
  operator*(const wi_element<uint16_t, NumRows, NumCols, Layout, Group> &lhs,
            const uint16_t &rhs) {
#ifdef __SYCL_DEVICE_ONLY__
    return make_bf16(
        make_fp32(__spirv_VectorExtractDynamic(lhs.M.spvm, lhs.idx)) *
        make_fp32(rhs));
#else
    (void)lhs;
    (void)rhs;
    throw runtime_error("joint matrix is not supported on host device.",
                        PI_INVALID_DEVICE);
#endif // __SYCL_DEVICE_ONLY__
  }

  wi_element &operator*=(const uint16_t &rhs) {
#ifdef __SYCL_DEVICE_ONLY__
    M.spvm = __spirv_VectorInsertDynamic(
        M.spvm,
        make_bf16(make_fp32(__spirv_VectorExtractDynamic(M.spvm, idx)) *
                  make_fp32(rhs)),
        idx);
    return *this;
#else
    (void)rhs;
    throw runtime_error("joint matrix is not supported on host device.",
                        PI_INVALID_DEVICE);
#endif // __SYCL_DEVICE_ONLY__
  }

  friend uint16_t
  operator/(const wi_element<uint16_t, NumRows, NumCols, Layout, Group> &lhs,
            const uint16_t &rhs) {
#ifdef __SYCL_DEVICE_ONLY__
    return make_bf16(
        make_fp32(__spirv_VectorExtractDynamic(lhs.M.spvm, lhs.idx)) /
        make_fp32(rhs));
#else
    (void)lhs;
    (void)rhs;
    throw runtime_error("joint matrix is not supported on host device.",
                        PI_INVALID_DEVICE);
#endif // __SYCL_DEVICE_ONLY__
  }

  wi_element &operator/=(const uint16_t &rhs) {
#ifdef __SYCL_DEVICE_ONLY__
    M.spvm = __spirv_VectorInsertDynamic(
        M.spvm,
        make_bf16(make_fp32(__spirv_VectorExtractDynamic(M.spvm, idx)) /
                  make_fp32(rhs)),
        idx);
    return *this;
#else
    (void)rhs;
    throw runtime_error("joint matrix is not supported on host device.",
                        PI_INVALID_DEVICE);
#endif // __SYCL_DEVICE_ONLY__
  }

  friend bool
  operator<(const wi_element<uint16_t, NumRows, NumCols, Layout, Group> &lhs,
            const uint16_t &rhs) {
#ifdef __SYCL_DEVICE_ONLY__
    return make_fp32(__spirv_VectorExtractDynamic(lhs.M.spvm, lhs.idx)) <
           make_fp32(rhs);
#else
    (void)lhs;
    (void)rhs;
    throw runtime_error("joint matrix is not supported on host device.",
                        PI_INVALID_DEVICE);
#endif // __SYCL_DEVICE_ONLY__
  }

  friend bool
  operator<=(const wi_element<uint16_t, NumRows, NumCols, Layout, Group> &lhs,
             const uint16_t &rhs) {
#ifdef __SYCL_DEVICE_ONLY__
    return make_fp32(__spirv_VectorExtractDynamic(lhs.M.spvm, lhs.idx)) <=
           make_fp32(rhs);
#else
    (void)lhs;
    (void)rhs;
    throw runtime_error("joint matrix is not supported on host device.",
                        PI_INVALID_DEVICE);
#endif // __SYCL_DEVICE_ONLY__
  }

  friend bool
  operator>(const wi_element<uint16_t, NumRows, NumCols, Layout, Group> &lhs,
            const uint16_t &rhs) {
#ifdef __SYCL_DEVICE_ONLY__
    return make_fp32(__spirv_VectorExtractDynamic(lhs.M.spvm, lhs.idx)) >
           make_fp32(rhs);
#else
    (void)lhs;
    (void)rhs;
    throw runtime_error("joint matrix is not supported on host device.",
                        PI_INVALID_DEVICE);
#endif // __SYCL_DEVICE_ONLY__
  }

  friend bool
  operator>=(const wi_element<uint16_t, NumRows, NumCols, Layout, Group> &lhs,
             const uint16_t &rhs) {
#ifdef __SYCL_DEVICE_ONLY__
    return make_fp32(__spirv_VectorExtractDynamic(lhs.M.spvm, lhs.idx)) >=
           make_fp32(rhs);
#else
    (void)lhs;
    (void)rhs;
    throw runtime_error("joint matrix is not supported on host device.",
                        PI_INVALID_DEVICE);
#endif // __SYCL_DEVICE_ONLY__
  }

  friend bool
  operator==(const wi_element<uint16_t, NumRows, NumCols, Layout, Group> &lhs,
             const uint16_t &rhs) {
#ifdef __SYCL_DEVICE_ONLY__
    return std::fabs(
               make_fp32(__spirv_VectorExtractDynamic(lhs.M.spvm, lhs.idx)) -
               make_fp32(rhs)) < std::numeric_limits<float>::epsilon();
#else
    (void)lhs;
    (void)rhs;
    throw runtime_error("joint matrix is not supported on host device.",
                        PI_INVALID_DEVICE);
#endif // __SYCL_DEVICE_ONLY__
  }

  friend bool
  operator!=(const wi_element<uint16_t, NumRows, NumCols, Layout, Group> &lhs,
             const uint16_t &rhs) {
#ifdef __SYCL_DEVICE_ONLY__
    return std::fabs(
               make_fp32(__spirv_VectorExtractDynamic(lhs.M.spvm, lhs.idx)) -
               make_fp32(rhs)) >= std::numeric_limits<float>::epsilon();
#else
    (void)lhs;
    (void)rhs;
    throw runtime_error("joint matrix is not supported on host device.",
                        PI_INVALID_DEVICE);
#endif // __SYCL_DEVICE_ONLY__
  }
};

template <typename T, size_t NumRows, size_t NumCols, matrix_layout Layout,
          typename Group>
class wi_data {
  joint_matrix<T, NumRows, NumCols, Layout, Group> &M;

public:
  wi_data(joint_matrix<T, NumRows, NumCols, Layout, Group> &Mat) : M(Mat) {}
  size_t length() {
#ifdef __SYCL_DEVICE_ONLY__
    return __spirv_JointMatrixWorkItemLengthINTEL(M.spvm);
#else
    throw runtime_error("joint matrix is not supported on host device.",
                        PI_INVALID_DEVICE);
#endif // __SYCL_DEVICE_ONLY__
  }
  wi_element<T, NumRows, NumCols, Layout, Group> operator[](size_t i) {
    return wi_element<T, NumRows, NumCols, Layout, Group>(M, i);
  }
};

} // namespace experimental::matrix
} // namespace oneapi
} // namespace ext
} // namespace sycl
} // __SYCL_INLINE_NAMESPACE(cl)<|MERGE_RESOLUTION|>--- conflicted
+++ resolved
@@ -213,16 +213,10 @@
   (void)sg;
 #ifdef __SYCL_DEVICE_ONLY__
   res.spvm =
-<<<<<<< HEAD
-          __spirv_CompositeConstruct<T, NumRows, NumCols,
-                                     spv_matrix_layout_traits<Layout>::value>(
-              static_cast<T>(v));
-=======
       __spirv_CompositeConstruct<T, NumRows, NumCols,
                                  spv_matrix_layout_traits<Layout>::value>(
           static_cast<T>(v));
 
->>>>>>> f7db7f67
 #else
   (void)res;
   (void)v;
@@ -459,288 +453,6 @@
 #undef OP
 };
 
-// Note that similarly to the other matrix functions, uint16_t is used here to
-// represent bf16 type. Since the AMX and DPAS implementations don't support
-// uint16_t, this interpretation is possible. This design choice was made before
-// the introduction of SYCL experimental bfloat16 type. Our plan is to move
-// towards using the SYCL bfloat16. But since it is still experimental, we will
-// probably keep both uint16 interpretation and SYCL bfloat16.
-template <size_t NumRows, size_t NumCols, matrix_layout Layout, typename Group>
-class wi_element<uint16_t, NumRows, NumCols, Layout, Group> {
-  joint_matrix<uint16_t, NumRows, NumCols, Layout, Group> &M;
-  std::size_t idx;
-
-public:
-  wi_element(joint_matrix<uint16_t, NumRows, NumCols, Layout, Group> &Mat,
-             std::size_t i)
-      : M(Mat), idx(i) {}
-  operator uint16_t() {
-#ifdef __SYCL_DEVICE_ONLY__
-    return __spirv_VectorExtractDynamic(M.spvm, idx);
-#else
-    throw runtime_error("joint matrix is not supported on host device.",
-                        PI_INVALID_DEVICE);
-#endif // __SYCL_DEVICE_ONLY__
-  }
-
-  explicit operator bool() {
-#ifdef __SYCL_DEVICE_ONLY__
-    return std::fabs(make_fp32(__spirv_VectorExtractDynamic(M.spvm, idx))) >=
-           std::numeric_limits<float>::epsilon();
-#else
-    throw runtime_error("joint matrix is not supported on host device.",
-                        PI_INVALID_DEVICE);
-#endif // __SYCL_DEVICE_ONLY__
-  }
-
-  wi_element &operator=(const uint16_t &rhs) {
-#ifdef __SYCL_DEVICE_ONLY__
-    M.spvm = __spirv_VectorInsertDynamic(M.spvm, rhs, idx);
-    return *this;
-#else
-    (void)rhs;
-    throw runtime_error("joint matrix is not supported on host device.",
-                        PI_INVALID_DEVICE);
-#endif // __SYCL_DEVICE_ONLY__
-  }
-
-  wi_element &
-  operator=(const wi_element<uint16_t, NumRows, NumCols, Layout, Group> &rhs) {
-#ifdef __SYCL_DEVICE_ONLY__
-    M.spvm = __spirv_VectorInsertDynamic(
-        M.spvm, __spirv_VectorExtractDynamic(rhs.M.spvm, rhs.idx), idx);
-    return *this;
-#else
-    (void)rhs;
-    throw runtime_error("joint matrix is not supported on host device.",
-                        PI_INVALID_DEVICE);
-#endif // __SYCL_DEVICE_ONLY__
-  }
-
-  // We use here the following functions for conversion (bf16=>fp32 and
-  // fp32=>bf16). This is a workaround until we are able to use
-  // __spirv_ConvertFToBF16INTEL and __spirv_ConvertBF16ToFINTEL once these are
-  // supported in the CPU backend
-  static float make_fp32(uint16_t x) {
-    unsigned int y = x;
-    y = y << 16;
-    float *res = reinterpret_cast<float *>(&y);
-    return *res;
-  }
-
-  static uint16_t make_bf16(float x) {
-    int *res = reinterpret_cast<int *>(&x);
-    *res = *res >> 16;
-    return (uint16_t)*res;
-  }
-
-  friend uint16_t
-  operator+(const wi_element<uint16_t, NumRows, NumCols, Layout, Group> &lhs,
-            const uint16_t &rhs) {
-#ifdef __SYCL_DEVICE_ONLY__
-    return make_bf16(
-        make_fp32(__spirv_VectorExtractDynamic(lhs.M.spvm, lhs.idx)) +
-        make_fp32(rhs));
-#else
-    (void)lhs;
-    (void)rhs;
-    throw runtime_error("joint matrix is not supported on host device.",
-                        PI_INVALID_DEVICE);
-#endif // __SYCL_DEVICE_ONLY__
-  }
-
-  wi_element &operator+=(const uint16_t &rhs) {
-#ifdef __SYCL_DEVICE_ONLY__
-    M.spvm = __spirv_VectorInsertDynamic(
-        M.spvm,
-        make_bf16(make_fp32(__spirv_VectorExtractDynamic(M.spvm, idx)) +
-                  make_fp32(rhs)),
-        idx);
-    return *this;
-#else
-    (void)rhs;
-    throw runtime_error("joint matrix is not supported on host device.",
-                        PI_INVALID_DEVICE);
-#endif // __SYCL_DEVICE_ONLY__
-  }
-
-  friend uint16_t
-  operator-(const wi_element<uint16_t, NumRows, NumCols, Layout, Group> &lhs,
-            const uint16_t &rhs) {
-#ifdef __SYCL_DEVICE_ONLY__
-    return make_bf16(
-        make_fp32(__spirv_VectorExtractDynamic(lhs.M.spvm, lhs.idx)) -
-        make_fp32(rhs));
-#else
-    (void)lhs;
-    (void)rhs;
-    throw runtime_error("joint matrix is not supported on host device.",
-                        PI_INVALID_DEVICE);
-#endif // __SYCL_DEVICE_ONLY__
-  }
-
-  wi_element &operator-=(const uint16_t &rhs) {
-#ifdef __SYCL_DEVICE_ONLY__
-    M.spvm = __spirv_VectorInsertDynamic(
-        M.spvm,
-        make_bf16(make_fp32(__spirv_VectorExtractDynamic(M.spvm, idx)) -
-                  make_fp32(rhs)),
-        idx);
-    return *this;
-#else
-    (void)rhs;
-    throw runtime_error("joint matrix is not supported on host device.",
-                        PI_INVALID_DEVICE);
-#endif // __SYCL_DEVICE_ONLY__
-  }
-
-  friend uint16_t
-  operator*(const wi_element<uint16_t, NumRows, NumCols, Layout, Group> &lhs,
-            const uint16_t &rhs) {
-#ifdef __SYCL_DEVICE_ONLY__
-    return make_bf16(
-        make_fp32(__spirv_VectorExtractDynamic(lhs.M.spvm, lhs.idx)) *
-        make_fp32(rhs));
-#else
-    (void)lhs;
-    (void)rhs;
-    throw runtime_error("joint matrix is not supported on host device.",
-                        PI_INVALID_DEVICE);
-#endif // __SYCL_DEVICE_ONLY__
-  }
-
-  wi_element &operator*=(const uint16_t &rhs) {
-#ifdef __SYCL_DEVICE_ONLY__
-    M.spvm = __spirv_VectorInsertDynamic(
-        M.spvm,
-        make_bf16(make_fp32(__spirv_VectorExtractDynamic(M.spvm, idx)) *
-                  make_fp32(rhs)),
-        idx);
-    return *this;
-#else
-    (void)rhs;
-    throw runtime_error("joint matrix is not supported on host device.",
-                        PI_INVALID_DEVICE);
-#endif // __SYCL_DEVICE_ONLY__
-  }
-
-  friend uint16_t
-  operator/(const wi_element<uint16_t, NumRows, NumCols, Layout, Group> &lhs,
-            const uint16_t &rhs) {
-#ifdef __SYCL_DEVICE_ONLY__
-    return make_bf16(
-        make_fp32(__spirv_VectorExtractDynamic(lhs.M.spvm, lhs.idx)) /
-        make_fp32(rhs));
-#else
-    (void)lhs;
-    (void)rhs;
-    throw runtime_error("joint matrix is not supported on host device.",
-                        PI_INVALID_DEVICE);
-#endif // __SYCL_DEVICE_ONLY__
-  }
-
-  wi_element &operator/=(const uint16_t &rhs) {
-#ifdef __SYCL_DEVICE_ONLY__
-    M.spvm = __spirv_VectorInsertDynamic(
-        M.spvm,
-        make_bf16(make_fp32(__spirv_VectorExtractDynamic(M.spvm, idx)) /
-                  make_fp32(rhs)),
-        idx);
-    return *this;
-#else
-    (void)rhs;
-    throw runtime_error("joint matrix is not supported on host device.",
-                        PI_INVALID_DEVICE);
-#endif // __SYCL_DEVICE_ONLY__
-  }
-
-  friend bool
-  operator<(const wi_element<uint16_t, NumRows, NumCols, Layout, Group> &lhs,
-            const uint16_t &rhs) {
-#ifdef __SYCL_DEVICE_ONLY__
-    return make_fp32(__spirv_VectorExtractDynamic(lhs.M.spvm, lhs.idx)) <
-           make_fp32(rhs);
-#else
-    (void)lhs;
-    (void)rhs;
-    throw runtime_error("joint matrix is not supported on host device.",
-                        PI_INVALID_DEVICE);
-#endif // __SYCL_DEVICE_ONLY__
-  }
-
-  friend bool
-  operator<=(const wi_element<uint16_t, NumRows, NumCols, Layout, Group> &lhs,
-             const uint16_t &rhs) {
-#ifdef __SYCL_DEVICE_ONLY__
-    return make_fp32(__spirv_VectorExtractDynamic(lhs.M.spvm, lhs.idx)) <=
-           make_fp32(rhs);
-#else
-    (void)lhs;
-    (void)rhs;
-    throw runtime_error("joint matrix is not supported on host device.",
-                        PI_INVALID_DEVICE);
-#endif // __SYCL_DEVICE_ONLY__
-  }
-
-  friend bool
-  operator>(const wi_element<uint16_t, NumRows, NumCols, Layout, Group> &lhs,
-            const uint16_t &rhs) {
-#ifdef __SYCL_DEVICE_ONLY__
-    return make_fp32(__spirv_VectorExtractDynamic(lhs.M.spvm, lhs.idx)) >
-           make_fp32(rhs);
-#else
-    (void)lhs;
-    (void)rhs;
-    throw runtime_error("joint matrix is not supported on host device.",
-                        PI_INVALID_DEVICE);
-#endif // __SYCL_DEVICE_ONLY__
-  }
-
-  friend bool
-  operator>=(const wi_element<uint16_t, NumRows, NumCols, Layout, Group> &lhs,
-             const uint16_t &rhs) {
-#ifdef __SYCL_DEVICE_ONLY__
-    return make_fp32(__spirv_VectorExtractDynamic(lhs.M.spvm, lhs.idx)) >=
-           make_fp32(rhs);
-#else
-    (void)lhs;
-    (void)rhs;
-    throw runtime_error("joint matrix is not supported on host device.",
-                        PI_INVALID_DEVICE);
-#endif // __SYCL_DEVICE_ONLY__
-  }
-
-  friend bool
-  operator==(const wi_element<uint16_t, NumRows, NumCols, Layout, Group> &lhs,
-             const uint16_t &rhs) {
-#ifdef __SYCL_DEVICE_ONLY__
-    return std::fabs(
-               make_fp32(__spirv_VectorExtractDynamic(lhs.M.spvm, lhs.idx)) -
-               make_fp32(rhs)) < std::numeric_limits<float>::epsilon();
-#else
-    (void)lhs;
-    (void)rhs;
-    throw runtime_error("joint matrix is not supported on host device.",
-                        PI_INVALID_DEVICE);
-#endif // __SYCL_DEVICE_ONLY__
-  }
-
-  friend bool
-  operator!=(const wi_element<uint16_t, NumRows, NumCols, Layout, Group> &lhs,
-             const uint16_t &rhs) {
-#ifdef __SYCL_DEVICE_ONLY__
-    return std::fabs(
-               make_fp32(__spirv_VectorExtractDynamic(lhs.M.spvm, lhs.idx)) -
-               make_fp32(rhs)) >= std::numeric_limits<float>::epsilon();
-#else
-    (void)lhs;
-    (void)rhs;
-    throw runtime_error("joint matrix is not supported on host device.",
-                        PI_INVALID_DEVICE);
-#endif // __SYCL_DEVICE_ONLY__
-  }
-};
-
 template <typename T, size_t NumRows, size_t NumCols, matrix_layout Layout,
           typename Group>
 class wi_data {
