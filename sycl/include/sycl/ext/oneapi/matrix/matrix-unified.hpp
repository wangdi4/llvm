--- conflicted
+++ resolved
@@ -114,12 +114,6 @@
   std::ignore = sg;
   return wi_data(jm);
 #else
-<<<<<<< HEAD
-  return wi_data<Group, T, Use, Rows, Cols, Layout>(jm);
-#endif // defined(__NVPTX__)
-#else
-=======
->>>>>>> 5a805999
   std::ignore = sg;
   std::ignore = jm;
   if constexpr (std::is_same_v<T, precision::tf32>) {
@@ -243,15 +237,8 @@
   std::ignore = src;
   std::ignore = stride;
   std::ignore = Layout;
-<<<<<<< HEAD
-  throw runtime_error(
-      "This version of the matrix extension is only currently supported on "
-      "Nvidia devices",
-      PI_ERROR_INVALID_DEVICE);
-=======
-  throw runtime_error("joint matrix is not supported on host device.",
-                      PI_ERROR_INVALID_DEVICE);
->>>>>>> 5a805999
+  throw runtime_error("joint matrix is not supported on host device.",
+                      PI_ERROR_INVALID_DEVICE);
 #endif // defined(__SYCL_DEVICE_ONLY__)
 }
 
@@ -340,15 +327,8 @@
   std::ignore = dst;
   std::ignore = stride;
   std::ignore = Layout;
-<<<<<<< HEAD
-  throw runtime_error(
-      "This version of the matrix extension is only currently supported on "
-      "Nvidia devices",
-      PI_ERROR_INVALID_DEVICE);
-=======
-  throw runtime_error("joint matrix is not supported on host device.",
-                      PI_ERROR_INVALID_DEVICE);
->>>>>>> 5a805999
+  throw runtime_error("joint matrix is not supported on host device.",
+                      PI_ERROR_INVALID_DEVICE);
 #endif // defined(__SYCL_DEVICE_ONLY__)
 }
 
