--- conflicted
+++ resolved
@@ -30,14 +30,6 @@
 template <int> class nd_range;
 using sycl::sub_group;
 
-<<<<<<< HEAD
-} // namespace _V1
-} // namespace sycl
-
-namespace sycl {
-inline namespace _V1 {
-=======
->>>>>>> 707cb877
 namespace ext::oneapi::experimental {
 namespace detail {
 
