--- conflicted
+++ resolved
@@ -1027,17 +1027,6 @@
   }
 };
 
-<<<<<<< HEAD
-  if constexpr (Reduction::has_fast_reduce)
-    return reduCGFuncForRangeFastReduce<KernelName>(CGH, KernelFunc, Range,
-                                                    NDRange, Redu);
-  else if constexpr (Reduction::has_fast_atomics)
-    return reduCGFuncForRangeFastAtomics<KernelName>(CGH, KernelFunc, Range,
-                                                     NDRange, Redu);
-  else
-    return reduCGFuncForRangeBasic<KernelName>(CGH, KernelFunc, Range, NDRange,
-                                               Redu);
-=======
 template <typename LocalRedsTy, typename BinOpTy, typename BarrierTy,
           typename IdentityTy>
 void doTreeReduction(size_t WGSize, size_t LID, bool DisableExtraElem,
@@ -1059,7 +1048,6 @@
     Barrier();
     PrevStep = CurStep;
   }
->>>>>>> bfff8914
 }
 
 template <> struct NDRangeReduction<reduction::strategy::range_basic> {
