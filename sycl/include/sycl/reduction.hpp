--- conflicted
+++ resolved
@@ -2762,12 +2762,8 @@
       // specification. However, implementing run-time check for that would
       // result in an extra kernel compilation(s). We probably need to
       // investigate if the usage of kernel_bundles can mitigate that.
-<<<<<<< HEAD
-      if constexpr (Reduction::has_fast_reduce)
-=======
       // Note: Identityless reductions cannot use group reductions.
       if constexpr (Reduction::has_fast_reduce && Reduction::has_identity)
->>>>>>> 5a805999
         return reduction::strategy::group_reduce_and_last_wg_detection;
       else if constexpr (Reduction::has_fast_atomics)
         return reduction::strategy::local_atomic_and_atomic_cross_wg;
