//==---------------- reduction.hpp - SYCL reduction ------------*- C++ -*---==//
//
// Part of the LLVM Project, under the Apache License v2.0 with LLVM Exceptions.
// See https://llvm.org/LICENSE.txt for license information.
// SPDX-License-Identifier: Apache-2.0 WITH LLVM-exception
//
// ===--------------------------------------------------------------------=== //

#pragma once

#include <sycl/accessor.hpp>
#include <sycl/atomic.hpp>
#include <sycl/atomic_ref.hpp>
#include <sycl/detail/tuple.hpp>
#include <sycl/ext/oneapi/accessor_property_list.hpp>
#include <sycl/group_algorithm.hpp>
#include <sycl/handler.hpp>
#include <sycl/kernel.hpp>
#include <sycl/known_identity.hpp>
#include <sycl/properties/reduction_properties.hpp>
#include <sycl/reduction_forward.hpp>
#include <sycl/usm.hpp>

#include <tuple>

namespace sycl {
__SYCL_INLINE_VER_NAMESPACE(_V1) {
namespace detail {

/// Base non-template class which is a base class for all reduction
/// implementation classes. It is needed to detect the reduction classes.
class reduction_impl_base {};

/// Predicate returning true if a type is a reduction.
template <typename T> struct IsReduction {
  static constexpr bool value =
      std::is_base_of<reduction_impl_base, std::remove_reference_t<T>>::value;
};

/// Predicate returning true if all template type parameters except the last one
/// are reductions.
template <typename FirstT, typename... RestT> struct AreAllButLastReductions {
  static constexpr bool value =
      IsReduction<FirstT>::value && AreAllButLastReductions<RestT...>::value;
};

/// Helper specialization of AreAllButLastReductions for one element only.
/// Returns true if the template parameter is not a reduction.
template <typename T> struct AreAllButLastReductions<T> {
  static constexpr bool value = !IsReduction<T>::value;
};
} // namespace detail

/// Class that is used to represent objects that are passed to user's lambda
/// functions and representing users' reduction variable.
/// The generic version of the class represents those reductions of those
/// types and operations for which the identity value is not known.
/// The View template describes whether the reducer owns its data or not: if
/// View is 'true', then the reducer does not own its data and instead provides
/// a view of data allocated elsewhere (i.e. via a reference or pointer member);
/// if View is 'false', then the reducer owns its data. With the current default
/// reduction algorithm, the top-level reducers that are passed to the user's
/// lambda contain a private copy of the reduction variable, whereas any reducer
/// created by a subscript operator contains a reference to a reduction variable
/// allocated elsewhere. The Subst parameter is an implementation detail and is
/// used to spell out restrictions using 'enable_if'.
template <typename T, class BinaryOperation, int Dims, size_t Extent,
          bool View = false, typename Subst = void>
class reducer;

namespace detail {
// This type trait is used to detect if the atomic operation BinaryOperation
// used with operands of the type T is available for using in reduction.
// The order in which the atomic operations are performed may be arbitrary and
// thus may cause different results from run to run even on the same elements
// and on same device. The macro SYCL_REDUCTION_DETERMINISTIC prohibits using
// atomic operations for reduction and helps to produce stable results.
// SYCL_REDUCTION_DETERMINISTIC is a short term solution, which perhaps become
// deprecated eventually and is replaced by a sycl property passed to reduction.
template <typename T, class BinaryOperation>
using IsReduOptForFastAtomicFetch =
#ifdef SYCL_REDUCTION_DETERMINISTIC
    bool_constant<false>;
#else
    bool_constant<((is_sgenfloat<T>::value && sizeof(T) == 4) ||
                   is_sgeninteger<T>::value) &&
                  IsValidAtomicType<T>::value &&
                  (IsPlus<T, BinaryOperation>::value ||
                   IsMinimum<T, BinaryOperation>::value ||
                   IsMaximum<T, BinaryOperation>::value ||
                   IsBitOR<T, BinaryOperation>::value ||
                   IsBitXOR<T, BinaryOperation>::value ||
                   IsBitAND<T, BinaryOperation>::value)>;
#endif

// This type trait is used to detect if the atomic operation BinaryOperation
// used with operands of the type T is available for using in reduction, in
// addition to the cases covered by "IsReduOptForFastAtomicFetch", if the device
// has the atomic64 aspect. This type trait should only be used if the device
// has the atomic64 aspect.  Note that this type trait is currently a subset of
// IsReduOptForFastReduce. The macro SYCL_REDUCTION_DETERMINISTIC prohibits
// using the reduce_over_group() algorithm to produce stable results across same
// type devices.
template <typename T, class BinaryOperation>
using IsReduOptForAtomic64Op =
#ifdef SYCL_REDUCTION_DETERMINISTIC
    bool_constant<false>;
#else
    bool_constant<(IsPlus<T, BinaryOperation>::value ||
                   IsMinimum<T, BinaryOperation>::value ||
                   IsMaximum<T, BinaryOperation>::value) &&
                  is_sgenfloat<T>::value && sizeof(T) == 8>;
#endif

// This type trait is used to detect if the group algorithm reduce() used with
// operands of the type T and the operation BinaryOperation is available
// for using in reduction.
// The macro SYCL_REDUCTION_DETERMINISTIC prohibits using the reduce() algorithm
// to produce stable results across same type devices.
template <typename T, class BinaryOperation>
using IsReduOptForFastReduce =
#ifdef SYCL_REDUCTION_DETERMINISTIC
    bool_constant<false>;
#else
    bool_constant<((is_sgeninteger<T>::value &&
                    (sizeof(T) == 4 || sizeof(T) == 8)) ||
                   is_sgenfloat<T>::value) &&
                  (IsPlus<T, BinaryOperation>::value ||
                   IsMinimum<T, BinaryOperation>::value ||
                   IsMaximum<T, BinaryOperation>::value)>;
#endif

// std::tuple seems to be a) too heavy and b) not copyable to device now
// Thus sycl::detail::tuple is used instead.
// Switching from sycl::device::tuple to std::tuple can be done by re-defining
// the ReduTupleT type and makeReduTupleT() function below.
template <typename... Ts> using ReduTupleT = sycl::detail::tuple<Ts...>;
template <typename... Ts> ReduTupleT<Ts...> makeReduTupleT(Ts... Elements) {
  return sycl::detail::make_tuple(Elements...);
}

__SYCL_EXPORT size_t reduGetMaxWGSize(std::shared_ptr<queue_impl> Queue,
                                      size_t LocalMemBytesPerWorkItem);
__SYCL_EXPORT size_t reduComputeWGSize(size_t NWorkItems, size_t MaxWGSize,
                                       size_t &NWorkGroups);
__SYCL_EXPORT size_t reduGetPreferredWGSize(std::shared_ptr<queue_impl> &Queue,
                                            size_t LocalMemBytesPerWorkItem);

/// Helper class for accessing reducer-defined types in CRTP
/// May prove to be useful for other things later
template <typename Reducer> struct ReducerTraits;

template <typename T, class BinaryOperation, int Dims, std::size_t Extent,
          bool View, typename Subst>
struct ReducerTraits<reducer<T, BinaryOperation, Dims, Extent, View, Subst>> {
  using type = T;
  using op = BinaryOperation;
  static constexpr int dims = Dims;
  static constexpr size_t extent = Extent;
};

/// Helper class for accessing internal reducer member functions.
template <typename ReducerT> class ReducerAccess {
public:
  ReducerAccess(ReducerT &ReducerRef) : MReducerRef(ReducerRef) {}

  template <typename ReducerRelayT = ReducerT> auto &getElement(size_t E) {
    return MReducerRef.getElement(E);
  }

  template <typename ReducerRelayT = ReducerT>
  enable_if_t<
      IsKnownIdentityOp<typename ReducerRelayT::value_type,
                        typename ReducerRelayT::binary_operation>::value,
      typename ReducerRelayT::value_type> constexpr getIdentity() {
    return getIdentityStatic();
  }

  template <typename ReducerRelayT = ReducerT>
  enable_if_t<
      !IsKnownIdentityOp<typename ReducerRelayT::value_type,
                         typename ReducerRelayT::binary_operation>::value,
      typename ReducerRelayT::value_type>
  getIdentity() {
    return MReducerRef.identity();
  }

  // MSVC does not like static overloads of non-static functions, even if they
  // are made mutually exclusive through SFINAE. Instead we use a new static
  // function to be used when a static function is needed.
  template <typename ReducerRelayT = ReducerT>
  enable_if_t<
      IsKnownIdentityOp<typename ReducerRelayT::value_type,
                        typename ReducerRelayT::binary_operation>::value,
      typename ReducerRelayT::value_type> static constexpr getIdentityStatic() {
    return ReducerT::getIdentity();
  }

private:
  ReducerT &MReducerRef;
};

// Helper function to simplify the use of ReducerAccess. This avoids the need
// for potentially unsupported deduction guides.
template <typename ReducerT> auto getReducerAccess(ReducerT &Reducer) {
  return ReducerAccess<ReducerT>{Reducer};
}

/// Use CRTP to avoid redefining shorthand operators in terms of combine
///
/// Also, for many types with known identity the operation 'atomic_combine()'
/// is implemented here, which allows to use more efficient version of kernels
/// using those operations, which are based on functionality provided by
/// sycl::atomic class.
///
/// For example, it is known that 0 is identity for sycl::plus operations
/// accepting native scalar types to which scalar 0 is convertible.
/// Also, for int32/64 types the atomic_combine() is lowered to
/// sycl::atomic::fetch_add().
template <class Reducer> class combiner {
  using Ty = typename ReducerTraits<Reducer>::type;
  using BinaryOp = typename ReducerTraits<Reducer>::op;
  static constexpr int Dims = ReducerTraits<Reducer>::dims;
  static constexpr size_t Extent = ReducerTraits<Reducer>::extent;

public:
  template <typename _T = Ty, int _Dims = Dims>
  enable_if_t<(_Dims == 0) && IsPlus<_T, BinaryOp>::value &&
                  is_geninteger<_T>::value,
              Reducer &>
  operator++() {
    return static_cast<Reducer *>(this)->combine(static_cast<_T>(1));
  }

  template <typename _T = Ty, int _Dims = Dims>
  enable_if_t<(_Dims == 0) && IsPlus<_T, BinaryOp>::value &&
                  is_geninteger<_T>::value,
              Reducer &>
  operator++(int) {
    return static_cast<Reducer *>(this)->combine(static_cast<_T>(1));
  }

  template <typename _T = Ty, int _Dims = Dims>
  enable_if_t<(_Dims == 0) && IsPlus<_T, BinaryOp>::value, Reducer &>
  operator+=(const _T &Partial) {
    return static_cast<Reducer *>(this)->combine(Partial);
  }

  template <typename _T = Ty, int _Dims = Dims>
  enable_if_t<(_Dims == 0) && IsMultiplies<_T, BinaryOp>::value, Reducer &>
  operator*=(const _T &Partial) {
    return static_cast<Reducer *>(this)->combine(Partial);
  }

  template <typename _T = Ty, int _Dims = Dims>
  enable_if_t<(_Dims == 0) && IsBitOR<_T, BinaryOp>::value, Reducer &>
  operator|=(const _T &Partial) {
    return static_cast<Reducer *>(this)->combine(Partial);
  }

  template <typename _T = Ty, int _Dims = Dims>
  enable_if_t<(_Dims == 0) && IsBitXOR<_T, BinaryOp>::value, Reducer &>
  operator^=(const _T &Partial) {
    return static_cast<Reducer *>(this)->combine(Partial);
  }

  template <typename _T = Ty, int _Dims = Dims>
  enable_if_t<(_Dims == 0) && IsBitAND<_T, BinaryOp>::value, Reducer &>
  operator&=(const _T &Partial) {
    return static_cast<Reducer *>(this)->combine(Partial);
  }

private:
  template <access::address_space Space>
  static constexpr memory_scope getMemoryScope() {
    return Space == access::address_space::local_space
               ? memory_scope::work_group
               : memory_scope::device;
  }

  template <access::address_space Space, class T, class AtomicFunctor>
  void atomic_combine_impl(T *ReduVarPtr, AtomicFunctor Functor) const {
    auto reducer = static_cast<const Reducer *>(this);
    for (size_t E = 0; E < Extent; ++E) {
      auto AtomicRef = sycl::atomic_ref<T, memory_order::relaxed,
                                        getMemoryScope<Space>(), Space>(
          address_space_cast<Space, access::decorated::no>(ReduVarPtr)[E]);
      Functor(std::move(AtomicRef), getReducerAccess(*reducer).getElement(E));
    }
  }

  template <class _T, access::address_space Space, class BinaryOp>
  static constexpr bool BasicCheck =
      std::is_same<remove_decoration_t<_T>, Ty>::value &&
      (Space == access::address_space::global_space ||
       Space == access::address_space::local_space);

public:
  /// Atomic ADD operation: *ReduVarPtr += MValue;
  template <access::address_space Space = access::address_space::global_space,
            typename _T = Ty, class _BinaryOperation = BinaryOp>
  enable_if_t<BasicCheck<_T, Space, _BinaryOperation> &&
              (IsReduOptForFastAtomicFetch<_T, _BinaryOperation>::value ||
               IsReduOptForAtomic64Op<_T, _BinaryOperation>::value) &&
              IsPlus<_T, _BinaryOperation>::value>
  atomic_combine(_T *ReduVarPtr) const {
    atomic_combine_impl<Space>(
        ReduVarPtr, [](auto &&Ref, auto Val) { return Ref.fetch_add(Val); });
  }

  /// Atomic BITWISE OR operation: *ReduVarPtr |= MValue;
  template <access::address_space Space = access::address_space::global_space,
            typename _T = Ty, class _BinaryOperation = BinaryOp>
  enable_if_t<BasicCheck<_T, Space, _BinaryOperation> &&
              IsReduOptForFastAtomicFetch<_T, _BinaryOperation>::value &&
              IsBitOR<_T, _BinaryOperation>::value>
  atomic_combine(_T *ReduVarPtr) const {
    atomic_combine_impl<Space>(
        ReduVarPtr, [](auto &&Ref, auto Val) { return Ref.fetch_or(Val); });
  }

  /// Atomic BITWISE XOR operation: *ReduVarPtr ^= MValue;
  template <access::address_space Space = access::address_space::global_space,
            typename _T = Ty, class _BinaryOperation = BinaryOp>
  enable_if_t<BasicCheck<_T, Space, _BinaryOperation> &&
              IsReduOptForFastAtomicFetch<_T, _BinaryOperation>::value &&
              IsBitXOR<_T, _BinaryOperation>::value>
  atomic_combine(_T *ReduVarPtr) const {
    atomic_combine_impl<Space>(
        ReduVarPtr, [](auto &&Ref, auto Val) { return Ref.fetch_xor(Val); });
  }

  /// Atomic BITWISE AND operation: *ReduVarPtr &= MValue;
  template <access::address_space Space = access::address_space::global_space,
            typename _T = Ty, class _BinaryOperation = BinaryOp>
  enable_if_t<std::is_same<remove_decoration_t<_T>, _T>::value &&
              IsReduOptForFastAtomicFetch<_T, _BinaryOperation>::value &&
              IsBitAND<_T, _BinaryOperation>::value &&
              (Space == access::address_space::global_space ||
               Space == access::address_space::local_space)>
  atomic_combine(_T *ReduVarPtr) const {
    atomic_combine_impl<Space>(
        ReduVarPtr, [](auto &&Ref, auto Val) { return Ref.fetch_and(Val); });
  }

  /// Atomic MIN operation: *ReduVarPtr = sycl::minimum(*ReduVarPtr, MValue);
  template <access::address_space Space = access::address_space::global_space,
            typename _T = Ty, class _BinaryOperation = BinaryOp>
  enable_if_t<BasicCheck<_T, Space, _BinaryOperation> &&
              (IsReduOptForFastAtomicFetch<_T, _BinaryOperation>::value ||
               IsReduOptForAtomic64Op<_T, _BinaryOperation>::value) &&
              IsMinimum<_T, _BinaryOperation>::value>
  atomic_combine(_T *ReduVarPtr) const {
    atomic_combine_impl<Space>(
        ReduVarPtr, [](auto &&Ref, auto Val) { return Ref.fetch_min(Val); });
  }

  /// Atomic MAX operation: *ReduVarPtr = sycl::maximum(*ReduVarPtr, MValue);
  template <access::address_space Space = access::address_space::global_space,
            typename _T = Ty, class _BinaryOperation = BinaryOp>
  enable_if_t<BasicCheck<_T, Space, _BinaryOperation> &&
              (IsReduOptForFastAtomicFetch<_T, _BinaryOperation>::value ||
               IsReduOptForAtomic64Op<_T, _BinaryOperation>::value) &&
              IsMaximum<_T, _BinaryOperation>::value>
  atomic_combine(_T *ReduVarPtr) const {
    atomic_combine_impl<Space>(
        ReduVarPtr, [](auto &&Ref, auto Val) { return Ref.fetch_max(Val); });
  }
};

template <typename T, class BinaryOperation, int Dims> class reducer_common {
public:
  using value_type = T;
  using binary_operation = BinaryOperation;
  static constexpr int dimensions = Dims;
};

} // namespace detail

/// Specialization of the generic class 'reducer'. It is used for reductions
/// of those types and operations for which the identity value is not known.
///
/// It stores a copy of the identity and binary operation associated with the
/// reduction.
template <typename T, class BinaryOperation, int Dims, size_t Extent, bool View>
class reducer<
    T, BinaryOperation, Dims, Extent, View,
    std::enable_if_t<Dims == 0 && Extent == 1 && View == false &&
                     !detail::IsKnownIdentityOp<T, BinaryOperation>::value>>
    : public detail::combiner<
          reducer<T, BinaryOperation, Dims, Extent, View,
                  std::enable_if_t<
                      Dims == 0 && Extent == 1 && View == false &&
                      !detail::IsKnownIdentityOp<T, BinaryOperation>::value>>>,
      public detail::reducer_common<T, BinaryOperation, Dims> {
public:
  reducer(const T &Identity, BinaryOperation BOp)
      : MValue(Identity), MIdentity(Identity), MBinaryOp(BOp) {}

  reducer &combine(const T &Partial) {
    MValue = MBinaryOp(MValue, Partial);
    return *this;
  }

  T identity() const { return MIdentity; }

private:
  template <typename ReducerT> friend class detail::ReducerAccess;

  T &getElement(size_t) { return MValue; }
  const T &getElement(size_t) const { return MValue; }

  T MValue;
  const T MIdentity;
  BinaryOperation MBinaryOp;
};

/// Specialization of the generic class 'reducer'. It is used for reductions
/// of those types and operations for which the identity value is known.
///
/// It allows to reduce the size of the 'reducer' object by not holding
/// the identity field inside it and allows to add a default constructor.
template <typename T, class BinaryOperation, int Dims, size_t Extent, bool View>
class reducer<
    T, BinaryOperation, Dims, Extent, View,
    std::enable_if_t<Dims == 0 && Extent == 1 && View == false &&
                     detail::IsKnownIdentityOp<T, BinaryOperation>::value>>
    : public detail::combiner<
          reducer<T, BinaryOperation, Dims, Extent, View,
                  std::enable_if_t<
                      Dims == 0 && Extent == 1 && View == false &&
                      detail::IsKnownIdentityOp<T, BinaryOperation>::value>>>,
      public detail::reducer_common<T, BinaryOperation, Dims> {
public:
  reducer() : MValue(getIdentity()) {}
  reducer(const T & /* Identity */, BinaryOperation) : MValue(getIdentity()) {}

  reducer &combine(const T &Partial) {
    BinaryOperation BOp;
    MValue = BOp(MValue, Partial);
    return *this;
  }

  T identity() const { return getIdentity(); }

private:
  template <typename ReducerT> friend class detail::ReducerAccess;

  static constexpr T getIdentity() {
    return detail::known_identity_impl<BinaryOperation, T>::value;
  }

  T &getElement(size_t) { return MValue; }
  const T &getElement(size_t) const { return MValue; }
  T MValue;
};

/// Component of 'reducer' class for array reductions, representing a single
/// element of the span (as returned by the subscript operator).
template <typename T, class BinaryOperation, int Dims, size_t Extent, bool View>
class reducer<T, BinaryOperation, Dims, Extent, View,
              std::enable_if_t<Dims == 0 && View == true>>
    : public detail::combiner<
          reducer<T, BinaryOperation, Dims, Extent, View,
                  std::enable_if_t<Dims == 0 && View == true>>>,
      public detail::reducer_common<T, BinaryOperation, Dims> {
public:
  reducer(T &Ref, BinaryOperation BOp) : MElement(Ref), MBinaryOp(BOp) {}

  reducer &combine(const T &Partial) {
    MElement = MBinaryOp(MElement, Partial);
    return *this;
  }

private:
  template <typename ReducerT> friend class detail::ReducerAccess;

  T &MElement;
  BinaryOperation MBinaryOp;
};

/// Specialization of 'reducer' class for array reductions exposing the
/// subscript operator.
template <typename T, class BinaryOperation, int Dims, size_t Extent, bool View>
class reducer<
    T, BinaryOperation, Dims, Extent, View,
    std::enable_if_t<Dims == 1 && View == false &&
                     !detail::IsKnownIdentityOp<T, BinaryOperation>::value>>
    : public detail::combiner<
          reducer<T, BinaryOperation, Dims, Extent, View,
                  std::enable_if_t<
                      Dims == 1 && View == false &&
                      !detail::IsKnownIdentityOp<T, BinaryOperation>::value>>>,
      public detail::reducer_common<T, BinaryOperation, Dims> {
public:
  reducer(const T &Identity, BinaryOperation BOp)
      : MValue(Identity), MIdentity(Identity), MBinaryOp(BOp) {}

  reducer<T, BinaryOperation, Dims - 1, Extent, true> operator[](size_t Index) {
    return {MValue[Index], MBinaryOp};
  }

  T identity() const { return MIdentity; }

private:
  template <typename ReducerT> friend class detail::ReducerAccess;

  T &getElement(size_t E) { return MValue[E]; }
  const T &getElement(size_t E) const { return MValue[E]; }

  marray<T, Extent> MValue;
  const T MIdentity;
  BinaryOperation MBinaryOp;
};

/// Specialization of 'reducer' class for array reductions accepting a span
/// in cases where the identity value is known.
template <typename T, class BinaryOperation, int Dims, size_t Extent, bool View>
class reducer<
    T, BinaryOperation, Dims, Extent, View,
    std::enable_if_t<Dims == 1 && View == false &&
                     detail::IsKnownIdentityOp<T, BinaryOperation>::value>>
    : public detail::combiner<
          reducer<T, BinaryOperation, Dims, Extent, View,
                  std::enable_if_t<
                      Dims == 1 && View == false &&
                      detail::IsKnownIdentityOp<T, BinaryOperation>::value>>>,
      public detail::reducer_common<T, BinaryOperation, Dims> {
public:
  reducer() : MValue(getIdentity()) {}
  reducer(const T & /* Identity */, BinaryOperation) : MValue(getIdentity()) {}

  // SYCL 2020 revision 4 says this should be const, but this is a bug
  // see https://github.com/KhronosGroup/SYCL-Docs/pull/252
  reducer<T, BinaryOperation, Dims - 1, Extent, true> operator[](size_t Index) {
    return {MValue[Index], BinaryOperation()};
  }

  T identity() const { return getIdentity(); }

private:
  template <typename ReducerT> friend class detail::ReducerAccess;

  static constexpr T getIdentity() {
    return detail::known_identity_impl<BinaryOperation, T>::value;
  }

  T &getElement(size_t E) { return MValue[E]; }
  const T &getElement(size_t E) const { return MValue[E]; }

  marray<T, Extent> MValue;
};

namespace detail {
/// Templated class for common functionality of all reduction implementation
/// classes.
template <typename T, class BinaryOperation> class reduction_impl_common {
protected:
  reduction_impl_common(const T &Identity, BinaryOperation BinaryOp,
                        bool Init = false)
      : MIdentity(Identity), MBinaryOp(BinaryOp), InitializeToIdentity(Init) {}

public:
  /// Returns the statically known identity value.
  template <typename _T = T, class _BinaryOperation = BinaryOperation>
  enable_if_t<IsKnownIdentityOp<_T, _BinaryOperation>::value,
              _T> constexpr getIdentity() {
    return known_identity_impl<_BinaryOperation, _T>::value;
  }

  /// Returns the identity value given by user.
  template <typename _T = T, class _BinaryOperation = BinaryOperation>
  enable_if_t<!IsKnownIdentityOp<_T, _BinaryOperation>::value, _T>
  getIdentity() {
    return MIdentity;
  }

  /// Returns the binary operation associated with the reduction.
  BinaryOperation getBinaryOperation() const { return MBinaryOp; }
  bool initializeToIdentity() const { return InitializeToIdentity; }

protected:
  /// Identity of the BinaryOperation.
  /// The result of BinaryOperation(X, MIdentity) is equal to X for any X.
  const T MIdentity;

  BinaryOperation MBinaryOp;
  bool InitializeToIdentity;
};

// Used for determining dimensions for temporary storage (mainly).
template <class T> struct data_dim_t {
  static constexpr int value = 1;
};

template <class T, int AccessorDims, access::mode Mode,
          access::placeholder IsPH, typename PropList>
struct data_dim_t<
    accessor<T, AccessorDims, Mode, access::target::device, IsPH, PropList>> {
  static constexpr int value = AccessorDims;
};

template <class T> struct get_red_t;
template <class T> struct get_red_t<T *> {
  using type = T;
};

template <class T, int AccessorDims, access::mode Mode,
          access::placeholder IsPH, typename PropList>
struct get_red_t<
    accessor<T, AccessorDims, Mode, access::target::device, IsPH, PropList>> {
  using type = T;
};

namespace reduction {
// Kernel name wrapper for initializing reduction-related memory through
// reduction_impl_algo::withInitializedMem.
template <typename KernelName> struct InitMemKrn;
} // namespace reduction

/// A helper to pass undefined (sycl::detail::auto_name) names unmodified. We
/// must do that to avoid name collisions.
template <class KernelName>
using __sycl_init_mem_for =
    std::conditional_t<std::is_same<KernelName, auto_name>::value, auto_name,
                       reduction::InitMemKrn<KernelName>>;

template <typename T, class BinaryOperation, int Dims, size_t Extent,
          typename RedOutVar>
class reduction_impl_algo : public reduction_impl_common<T, BinaryOperation> {
  using base = reduction_impl_common<T, BinaryOperation>;
  using self = reduction_impl_algo<T, BinaryOperation, Dims, Extent, RedOutVar>;

public:
  using reducer_type = reducer<T, BinaryOperation, Dims, Extent>;
  using result_type = T;
  using binary_operation = BinaryOperation;

  static constexpr size_t dims = Dims;
  static constexpr bool has_float64_atomics =
      IsReduOptForAtomic64Op<T, BinaryOperation>::value;
  static constexpr bool has_fast_atomics =
      IsReduOptForFastAtomicFetch<T, BinaryOperation>::value;
  static constexpr bool has_fast_reduce =
      IsReduOptForFastReduce<T, BinaryOperation>::value;

  static constexpr bool is_usm = std::is_same_v<RedOutVar, T *>;

  static constexpr size_t num_elements = Extent;

  reduction_impl_algo(const T &Identity, BinaryOperation BinaryOp, bool Init,
                      RedOutVar RedOut)
      : base(Identity, BinaryOp, Init), MRedOut(std::move(RedOut)){};

  auto getReadAccToPreviousPartialReds(handler &CGH) const {
    CGH.addReduction(MOutBufPtr);
    return accessor{*MOutBufPtr, CGH, sycl::read_only};
  }

  template <bool IsOneWG>
  auto getWriteMemForPartialReds(size_t Size, handler &CGH) {
    // If there is only one WG we can avoid creation of temporary buffer with
    // partial sums and write directly into user's reduction variable.
    if constexpr (IsOneWG) {
      return MRedOut;
    } else {
      MOutBufPtr = std::make_shared<buffer<T, 1>>(range<1>(Size));
      CGH.addReduction(MOutBufPtr);
      return accessor{*MOutBufPtr, CGH};
    }
  }

  template <class _T = T> auto &getTempBuffer(size_t Size, handler &CGH) {
    auto Buffer = std::make_shared<buffer<_T, 1>>(range<1>(Size));
    CGH.addReduction(Buffer);
    return *Buffer;
  }

  /// Returns an accessor accessing the memory that will hold the reduction
  /// partial sums.
  /// If \p Size is equal to one, then the reduction result is the final and
  /// needs to be written to user's read-write accessor (if there is such).
  /// Otherwise, a new buffer is created and accessor to that buffer is
  /// returned.
  auto getWriteAccForPartialReds(size_t Size, handler &CGH) {
    if constexpr (!is_usm) {
      if (Size == 1) {
        CGH.associateWithHandler(&MRedOut, access::target::device);
        return MRedOut;
      }
    }

    // Create a new output buffer and return an accessor to it.
    //
    // Array reductions are performed element-wise to avoid stack growth.
    MOutBufPtr = std::make_shared<buffer<T, 1>>(range<1>(Size));
    CGH.addReduction(MOutBufPtr);
    return accessor{*MOutBufPtr, CGH};
  }

  /// Provide \p Func with a properly initialized memory to write the reduction
  /// result to. It can either be original user's reduction variable or a newly
  /// allocated memory initialized with reduction's identity. In the later case,
  /// after the \p Func finishes, update original user's variable accordingly
  /// (i.e., honoring initialize_to_identity property).
  //
  // This currently optimizes for a number of kernel instantiations instead of
  // runtime latency. That might change in future.
  template <typename KernelName, typename FuncTy>
  void withInitializedMem(handler &CGH, FuncTy Func) {
    // "Template" lambda to ensure that only one type of Func (USM/Buf) is
    // instantiated for the code below.
    auto DoIt = [&](auto &Out) {
      auto RWReduVal = std::make_shared<std::array<T, num_elements>>();
      for (int i = 0; i < num_elements; ++i) {
        (*RWReduVal)[i] = base::getIdentity();
      }
      CGH.addReduction(RWReduVal);
      auto Buf = std::make_shared<buffer<T, 1>>(RWReduVal.get()->data(),
                                                range<1>(num_elements));
      Buf->set_final_data();
      CGH.addReduction(Buf);
      accessor Mem{*Buf, CGH};
      Func(Mem);

      reduction::withAuxHandler(CGH, [&](handler &CopyHandler) {
        // MSVC (19.32.31329) has problems compiling the line below when used
        // as a host compiler in c++17 mode (but not in c++latest)
        //   accessor Mem{*Buf, CopyHandler};
        // so use the old-style API.
        auto Mem =
            Buf->template get_access<access::mode::read_write>(CopyHandler);
        if constexpr (is_usm) {
          // Can't capture whole reduction, copy into distinct variables.
          bool IsUpdateOfUserVar = !base::initializeToIdentity();
          auto BOp = base::getBinaryOperation();

          // Don't use constexpr as non-default host compilers (unlike clang)
          // might actually create a capture resulting in binary differences
          // between host/device in lambda captures.
          size_t NElements = num_elements;

          CopyHandler.single_task<__sycl_init_mem_for<KernelName>>([=] {
            for (int i = 0; i < NElements; ++i) {
              if (IsUpdateOfUserVar)
                Out[i] = BOp(Out[i], Mem[i]);
              else
                Out[i] = Mem[i];
            }
          });
        } else {
          associateWithHandler(CopyHandler, &Out, access::target::device);
          CopyHandler.copy(Mem, Out);
        }
      });
    };
    if constexpr (is_usm) {
      // Don't dispatch based on base::initializeToIdentity() as that would lead
      // to two different instantiations of Func.
      DoIt(MRedOut);
    } else {
      if (base::initializeToIdentity())
        DoIt(MRedOut);
      else
        Func(MRedOut);
    }
  }

  accessor<int, 1, access::mode::read_write, access::target::device,
           access::placeholder::false_t>
  getReadWriteAccessorToInitializedGroupsCounter(handler &CGH) {
    auto CounterMem = std::make_shared<int>(0);
    CGH.addReduction(CounterMem);
    auto CounterBuf = std::make_shared<buffer<int, 1>>(CounterMem.get(), 1);
    CounterBuf->set_final_data();
    CGH.addReduction(CounterBuf);
    return {*CounterBuf, CGH};
  }

  // On discrete (vs. integrated) GPUs it's faster to initialize memory with an
  // extra kernel than copy it from the host.
  auto getGroupsCounterAccDiscrete(handler &CGH) {
    queue q = createSyclObjFromImpl<queue>(CGH.MQueue);
    device Dev = q.get_device();
    auto Deleter = [=](auto *Ptr) { free(Ptr, q); };

    std::shared_ptr<int> Counter(malloc_device<int>(1, q), Deleter);
    CGH.addReduction(Counter);

    auto Event = q.memset(Counter.get(), 0, sizeof(int));
    CGH.depends_on(Event);

    return Counter.get();
  }

  RedOutVar &getUserRedVar() { return MRedOut; }

private:
  // Array reduction is performed element-wise to avoid stack growth, hence
  // 1-dimensional always.
  std::shared_ptr<buffer<T, 1>> MOutBufPtr;

  /// User's accessor/USM pointer to where the reduction must be written.
  RedOutVar MRedOut;
};
/// This class encapsulates the reduction variable/accessor,
/// the reduction operator and an optional operator identity.
template <typename T, class BinaryOperation, int Dims, size_t Extent,
          typename RedOutVar>
class reduction_impl
    : private reduction_impl_base,
      public reduction_impl_algo<T, BinaryOperation, Dims, Extent, RedOutVar> {
private:
  using algo = reduction_impl_algo<T, BinaryOperation, Dims, Extent, RedOutVar>;
  using self = reduction_impl<T, BinaryOperation, Dims, Extent, RedOutVar>;

  static constexpr bool is_known_identity =
      IsKnownIdentityOp<T, BinaryOperation>::value;

  // TODO: Do we also need chooseBinOp?
  static constexpr T chooseIdentity(const T &Identity) {
    // For now the implementation ignores the identity value given by user
    // when the implementation knows the identity.
    // The SPEC could prohibit passing identity parameter to operations with
    // known identity, but that could have some bad consequences too.
    // For example, at some moment the implementation may NOT know the identity
    // for COMPLEX-PLUS reduction. User may create a program that would pass
    // COMPLEX value (0,0) as identity for PLUS reduction. At some later moment
    // when the implementation starts handling COMPLEX-PLUS as known operation
    // the existing user's program remains compilable and working correctly.
    // I.e. with this constructor here, adding more reduction operations to the
    // list of known operations does not break the existing programs.
    if constexpr (is_known_identity) {
      (void)Identity;
      return ReducerAccess<reducer_type>::getIdentityStatic();
    } else {
      return Identity;
    }
  }

public:
  using algo::is_usm;

  using reducer_type = typename algo::reducer_type;

  // Only scalar and 1D array reductions are supported by SYCL 2020.
  static_assert(Dims <= 1, "Multi-dimensional reductions are not supported.");

  /// Constructs reduction_impl when the identity value is statically known.
  template <typename _self = self,
            enable_if_t<_self::is_known_identity> * = nullptr>
  reduction_impl(RedOutVar Var, bool InitializeToIdentity = false)
      : algo(ReducerAccess<reducer_type>::getIdentityStatic(),
             BinaryOperation(), InitializeToIdentity, Var) {
    if constexpr (!is_usm)
      if (Var.size() != 1)
        throw sycl::runtime_error(errc::invalid,
                                  "Reduction variable must be a scalar.",
                                  PI_ERROR_INVALID_VALUE);
  }

  /// Constructs reduction_impl when the identity value is unknown.
  reduction_impl(RedOutVar &Var, const T &Identity, BinaryOperation BOp,
                 bool InitializeToIdentity)
      : algo(chooseIdentity(Identity), BOp, InitializeToIdentity, Var) {
    if constexpr (!is_usm)
      if (Var.size() != 1)
        throw sycl::runtime_error(errc::invalid,
                                  "Reduction variable must be a scalar.",
                                  PI_ERROR_INVALID_VALUE);
  }
};

template <class BinaryOp, int Dims, size_t Extent, typename RedOutVar,
          typename... RestTy>
auto make_reduction(RedOutVar RedVar, RestTy &&...Rest) {
  return reduction_impl<typename get_red_t<RedOutVar>::type, BinaryOp, Dims,
                        Extent, RedOutVar>{RedVar,
                                           std::forward<RestTy>(Rest)...};
}

namespace reduction {
inline void finalizeHandler(handler &CGH) { CGH.finalize(); }
template <class FunctorTy> void withAuxHandler(handler &CGH, FunctorTy Func) {
  event E = CGH.finalize();
  handler AuxHandler(CGH.MQueue, CGH.MIsHost);
  AuxHandler.depends_on(E);
  AuxHandler.saveCodeLoc(CGH.MCodeLoc);
  Func(AuxHandler);
  CGH.MLastEvent = AuxHandler.finalize();
  return;
}
} // namespace reduction

// This method is used for implementation of parallel_for accepting 1 reduction.
// TODO: remove this method when everything is switched to general algorithm
// implementing arbitrary number of reductions in parallel_for().
/// Copies the final reduction result kept in read-write accessor to user's
/// USM memory.
template <typename KernelName, class Reduction>
void reduSaveFinalResultToUserMem(handler &CGH, Reduction &Redu) {
  static_assert(Reduction::is_usm,
                "All implementations using this helper are expected to have "
                "USM reduction, not a buffer-based one.");
  size_t NElements = Reduction::num_elements;
  auto InAcc = Redu.getReadAccToPreviousPartialReds(CGH);
  auto UserVarPtr = Redu.getUserRedVar();
  bool IsUpdateOfUserVar = !Redu.initializeToIdentity();
  auto BOp = Redu.getBinaryOperation();
  CGH.single_task<KernelName>([=] {
    for (int i = 0; i < NElements; ++i) {
      if (IsUpdateOfUserVar)
        UserVarPtr[i] = BOp(UserVarPtr[i], InAcc.get_pointer()[i]);
      else
        UserVarPtr[i] = InAcc.get_pointer()[i];
    }
  });
}

namespace reduction {
template <typename KernelName, strategy S, class... Ts> struct MainKrn;
template <typename KernelName, strategy S, class... Ts> struct AuxKrn;
} // namespace reduction

/// A helper to pass undefined (sycl::detail::auto_name) names unmodified. We
/// must do that to avoid name collisions.
template <template <typename, reduction::strategy, typename...> class MainOrAux,
          class KernelName, reduction::strategy Strategy, class... Ts>
using __sycl_reduction_kernel =
    std::conditional_t<std::is_same<KernelName, auto_name>::value, auto_name,
                       MainOrAux<KernelName, Strategy, Ts...>>;

// Implementations.

template <reduction::strategy> struct NDRangeReduction;

template <>
struct NDRangeReduction<reduction::strategy::local_atomic_and_atomic_cross_wg> {
  template <typename KernelName, int Dims, typename PropertiesT,
            typename KernelType, typename Reduction>
  static void run(handler &CGH, std::shared_ptr<detail::queue_impl> &Queue,
                  nd_range<Dims> NDRange, PropertiesT &Properties,
                  Reduction &Redu, KernelType &KernelFunc) {
    std::ignore = Queue;
    using Name = __sycl_reduction_kernel<
        reduction::MainKrn, KernelName,
        reduction::strategy::local_atomic_and_atomic_cross_wg>;
    Redu.template withInitializedMem<Name>(CGH, [&](auto Out) {
      size_t NElements = Reduction::num_elements;
      local_accessor<typename Reduction::result_type, 1> GroupSum{NElements,
                                                                  CGH};

      CGH.parallel_for<Name>(NDRange, Properties, [=](nd_item<1> NDId) {
        // Call user's functions. Reducer.MValue gets initialized there.
        typename Reduction::reducer_type Reducer;
        KernelFunc(NDId, Reducer);

        // Work-group cooperates to initialize multiple reduction variables
        auto LID = NDId.get_local_id(0);
        for (size_t E = LID; E < NElements; E += NDId.get_local_range(0)) {
          GroupSum[E] = getReducerAccess(Reducer).getIdentity();
        }
        workGroupBarrier();

        // Each work-item has its own reducer to combine
        Reducer.template atomic_combine<access::address_space::local_space>(
            &GroupSum[0]);

        // Single work-item performs finalization for entire work-group
        // TODO: Opportunity to parallelize across elements
        workGroupBarrier();
        if (LID == 0) {
          for (size_t E = 0; E < NElements; ++E) {
            getReducerAccess(Reducer).getElement(E) = GroupSum[E];
          }
          Reducer.template atomic_combine(&Out[0]);
        }
      });
    });
  }
};

template <>
struct NDRangeReduction<
    reduction::strategy::group_reduce_and_last_wg_detection> {
  template <typename KernelName, int Dims, typename PropertiesT,
            typename KernelType, typename Reduction>
  static void run(handler &CGH, std::shared_ptr<detail::queue_impl> &Queue,
                  nd_range<Dims> NDRange, PropertiesT &Properties,
                  Reduction &Redu, KernelType &KernelFunc) {
    std::ignore = Queue;
    size_t NElements = Reduction::num_elements;
    size_t WGSize = NDRange.get_local_range().size();
    size_t NWorkGroups = NDRange.get_group_range().size();

    auto &Out = Redu.getUserRedVar();
    if constexpr (!Reduction::is_usm)
      associateWithHandler(CGH, &Out, access::target::device);

    auto &PartialSumsBuf = Redu.getTempBuffer(NWorkGroups * NElements, CGH);
    accessor PartialSums(PartialSumsBuf, CGH, sycl::read_write, sycl::no_init);

    bool IsUpdateOfUserVar = !Redu.initializeToIdentity();
    auto Rest = [&](auto NWorkGroupsFinished) {
      local_accessor<int, 1> DoReducePartialSumsInLastWG{1, CGH};

      using Name = __sycl_reduction_kernel<
          reduction::MainKrn, KernelName,
          reduction::strategy::group_reduce_and_last_wg_detection,
          decltype(NWorkGroupsFinished)>;

      CGH.parallel_for<Name>(NDRange, Properties, [=](nd_item<1> NDId) {
        // Call user's functions. Reducer.MValue gets initialized there.
        typename Reduction::reducer_type Reducer;
        KernelFunc(NDId, Reducer);

        typename Reduction::binary_operation BOp;
        auto Group = NDId.get_group();

        // If there are multiple values, reduce each separately
        // reduce_over_group is only defined for each T, not for span<T, ...>
        size_t LID = NDId.get_local_id(0);
        for (int E = 0; E < NElements; ++E) {
          auto &RedElem = getReducerAccess(Reducer).getElement(E);
          RedElem = reduce_over_group(Group, RedElem, BOp);
          if (LID == 0) {
            if (NWorkGroups == 1) {
              // Can avoid using partial sum and write the final result
              // immediately.
              if (IsUpdateOfUserVar)
                RedElem = BOp(RedElem, Out[E]);
              Out[E] = RedElem;
            } else {
              PartialSums[NDId.get_group_linear_id() * NElements + E] =
                  getReducerAccess(Reducer).getElement(E);
            }
          }
        }

        if (NWorkGroups == 1)
          // We're done.
          return;

        // Signal this work-group has finished after all values are reduced
        if (LID == 0) {
          auto NFinished =
              sycl::atomic_ref<int, memory_order::acq_rel, memory_scope::device,
                               access::address_space::global_space>(
                  NWorkGroupsFinished[0]);
          DoReducePartialSumsInLastWG[0] = ++NFinished == NWorkGroups;
        }

        workGroupBarrier();
        if (DoReducePartialSumsInLastWG[0]) {
          // Reduce each result separately
          // TODO: Opportunity to parallelize across elements.
          for (int E = 0; E < NElements; ++E) {
            auto LocalSum = getReducerAccess(Reducer).getIdentity();
            for (size_t I = LID; I < NWorkGroups; I += WGSize)
              LocalSum = BOp(LocalSum, PartialSums[I * NElements + E]);
            auto Result = reduce_over_group(Group, LocalSum, BOp);

            if (LID == 0) {
              if (IsUpdateOfUserVar)
                Result = BOp(Result, Out[E]);
              Out[E] = Result;
            }
          }
        }
      });
    };

    auto device = getDeviceFromHandler(CGH);
    // Integrated/discrete GPUs have different faster path. For discrete GPUs
    // fast path requires USM device allocations though, so check for that as
    // well.
    if (device.get_info<info::device::host_unified_memory>() ||
        !device.has(aspect::usm_device_allocations))
      Rest(Redu.getReadWriteAccessorToInitializedGroupsCounter(CGH));
    else
      Rest(Redu.getGroupsCounterAccDiscrete(CGH));
  }
};

/// Computes the greatest power-of-two less than or equal to N.
static inline size_t GreatestPowerOfTwo(size_t N) {
  if (N == 0)
    return 0;

  size_t Ret = 1;
  while ((N >>= 1) != 0)
    Ret <<= 1;
  return Ret;
}

template <typename BarrierTy, typename FuncTy>
void doTreeReductionHelper(size_t WorkSize, size_t LID, BarrierTy Barrier,
                           FuncTy Func) {
  Barrier();

  // Initial pivot is the greatest power-of-two value smaller or equal to the
  // work size.
  size_t Pivot = GreatestPowerOfTwo(WorkSize);

  // If the pivot is not the same as the work size, it needs to do an initial
  // reduction where we only reduce the N last elements into the first N
  // elements, where N is WorkSize - Pivot.
  // 0                            Pivot                   WorkSize  Power of two
  // |                              |                        |      |
  // +-----------------------+------+------------------------+------+
  //                         |
  //                WorkSize - Pivot
  if (Pivot != WorkSize) {
    if (Pivot + LID < WorkSize)
      Func(LID, Pivot + LID);
    Barrier();
  }

  // Now the amount of work must be power-of-two, so do the tree reduction.
  for (size_t CurPivot = Pivot >> 1; CurPivot > 0; CurPivot >>= 1) {
    if (LID < CurPivot)
      Func(LID, CurPivot + LID);
    Barrier();
  }
}

template <typename LocalRedsTy, typename BinOpTy, typename BarrierTy>
void doTreeReduction(size_t WorkSize, size_t LID, LocalRedsTy &LocalReds,
                     BinOpTy &BOp, BarrierTy Barrier) {
  doTreeReductionHelper(WorkSize, LID, Barrier, [&](size_t I, size_t J) {
    LocalReds[I] = BOp(LocalReds[I], LocalReds[J]);
  });
}

template <> struct NDRangeReduction<reduction::strategy::range_basic> {
  template <typename KernelName, int Dims, typename PropertiesT,
            typename KernelType, typename Reduction>
  static void run(handler &CGH, std::shared_ptr<detail::queue_impl> &Queue,
                  nd_range<Dims> NDRange, PropertiesT &Properties,
                  Reduction &Redu, KernelType &KernelFunc) {
    std::ignore = Queue;
    size_t NElements = Reduction::num_elements;
    size_t WGSize = NDRange.get_local_range().size();
    size_t NWorkGroups = NDRange.get_group_range().size();

    bool IsUpdateOfUserVar = !Reduction::is_usm && !Redu.initializeToIdentity();
    auto PartialSums =
        Redu.getWriteAccForPartialReds(NWorkGroups * NElements, CGH);
    auto Out = (NWorkGroups == 1)
                   ? PartialSums
                   : Redu.getWriteAccForPartialReds(NElements, CGH);
    local_accessor<typename Reduction::result_type, 1> LocalReds{WGSize, CGH};
    auto NWorkGroupsFinished =
        Redu.getReadWriteAccessorToInitializedGroupsCounter(CGH);
    local_accessor<int, 1> DoReducePartialSumsInLastWG{1, CGH};

    auto Identity = Redu.getIdentity();
    auto BOp = Redu.getBinaryOperation();

    using Name = __sycl_reduction_kernel<reduction::MainKrn, KernelName,
                                         reduction::strategy::range_basic>;

    CGH.parallel_for<Name>(NDRange, Properties, [=](nd_item<1> NDId) {
      // Call user's functions. Reducer.MValue gets initialized there.
      typename Reduction::reducer_type Reducer(Identity, BOp);
      KernelFunc(NDId, Reducer);

      // If there are multiple values, reduce each separately
      // This prevents local memory from scaling with elements
      size_t LID = NDId.get_local_linear_id();
      for (int E = 0; E < NElements; ++E) {

        // Copy the element to local memory to prepare it for tree-reduction.
        LocalReds[LID] = getReducerAccess(Reducer).getElement(E);

        doTreeReduction(WGSize, LID, LocalReds, BOp,
                        [&]() { workGroupBarrier(); });

        if (LID == 0) {
          auto V = LocalReds[0];
          if (NWorkGroups == 1 && IsUpdateOfUserVar)
            V = BOp(V, Out[E]);
          // if NWorkGroups == 1, then PartialsSum and Out point to same memory.
          PartialSums[NDId.get_group_linear_id() * NElements + E] = V;
        }
      }

      // Signal this work-group has finished after all values are reduced
      if (LID == 0) {
        auto NFinished =
            sycl::atomic_ref<int, memory_order::acq_rel, memory_scope::device,
                             access::address_space::global_space>(
                NWorkGroupsFinished[0]);
        DoReducePartialSumsInLastWG[0] =
            ++NFinished == NWorkGroups && NWorkGroups > 1;
      }

      workGroupBarrier();
      if (DoReducePartialSumsInLastWG[0]) {
        // Reduce each result separately
        // TODO: Opportunity to parallelize across elements
        for (int E = 0; E < NElements; ++E) {
          auto LocalSum = Identity;
          for (size_t I = LID; I < NWorkGroups; I += WGSize)
            LocalSum = BOp(LocalSum, PartialSums[I * NElements + E]);

          LocalReds[LID] = LocalSum;

          doTreeReduction(WGSize, LID, LocalReds, BOp,
                          [&]() { workGroupBarrier(); });
          if (LID == 0) {
            auto V = LocalReds[0];
            if (IsUpdateOfUserVar)
              V = BOp(V, Out[E]);
            Out[E] = V;
          }
        }
      }
    });

    if constexpr (Reduction::is_usm)
      reduction::withAuxHandler(CGH, [&](handler &CopyHandler) {
        reduSaveFinalResultToUserMem<KernelName>(CopyHandler, Redu);
      });
  }
};

template <>
struct NDRangeReduction<reduction::strategy::group_reduce_and_atomic_cross_wg> {
  template <typename KernelName, int Dims, typename PropertiesT,
            typename KernelType, typename Reduction>
  static void run(handler &CGH, std::shared_ptr<detail::queue_impl> &Queue,
                  nd_range<Dims> NDRange, PropertiesT &Properties,
                  Reduction &Redu, KernelType &KernelFunc) {
    std::ignore = Queue;
    using Name = __sycl_reduction_kernel<
        reduction::MainKrn, KernelName,
        reduction::strategy::group_reduce_and_atomic_cross_wg>;
    Redu.template withInitializedMem<Name>(CGH, [&](auto Out) {
      size_t NElements = Reduction::num_elements;

      CGH.parallel_for<Name>(NDRange, Properties, [=](nd_item<Dims> NDIt) {
        // Call user's function. Reducer.MValue gets initialized there.
        typename Reduction::reducer_type Reducer;
        KernelFunc(NDIt, Reducer);

        typename Reduction::binary_operation BOp;
        for (int E = 0; E < NElements; ++E) {
          getReducerAccess(Reducer).getElement(E) = reduce_over_group(
              NDIt.get_group(), getReducerAccess(Reducer).getElement(E), BOp);
        }
        if (NDIt.get_local_linear_id() == 0)
          Reducer.atomic_combine(&Out[0]);
      });
    });
  }
};

template <>
struct NDRangeReduction<
    reduction::strategy::local_mem_tree_and_atomic_cross_wg> {
  template <typename KernelName, int Dims, typename PropertiesT,
            typename KernelType, typename Reduction>
  static void run(handler &CGH, std::shared_ptr<detail::queue_impl> &Queue,
                  nd_range<Dims> NDRange, PropertiesT &Properties,
                  Reduction &Redu, KernelType &KernelFunc) {
    std::ignore = Queue;
    using Name = __sycl_reduction_kernel<
        reduction::MainKrn, KernelName,
        reduction::strategy::local_mem_tree_and_atomic_cross_wg>;
    Redu.template withInitializedMem<Name>(CGH, [&](auto Out) {
      size_t NElements = Reduction::num_elements;
      size_t WGSize = NDRange.get_local_range().size();

      // Use local memory to reduce elements in work-groups into zero-th
      // element.
      local_accessor<typename Reduction::result_type, 1> LocalReds{WGSize, CGH};

      CGH.parallel_for<Name>(NDRange, Properties, [=](nd_item<Dims> NDIt) {
        // Call user's functions. Reducer.MValue gets initialized there.
        typename Reduction::reducer_type Reducer;
        KernelFunc(NDIt, Reducer);

        size_t WGSize = NDIt.get_local_range().size();
        size_t LID = NDIt.get_local_linear_id();

        // If there are multiple values, reduce each separately
        // This prevents local memory from scaling with elements
        for (int E = 0; E < NElements; ++E) {

          // Copy the element to local memory to prepare it for tree-reduction.
          LocalReds[LID] = getReducerAccess(Reducer).getElement(E);

          typename Reduction::binary_operation BOp;
<<<<<<< HEAD
          doTreeReduction(WGSize, LID, IsPow2WG,
                          getReducerAccess(Reducer).getIdentity(), LocalReds,
                          BOp, [&]() { NDIt.barrier(); });

          if (LID == 0) {
            getReducerAccess(Reducer).getElement(E) =
                IsPow2WG ? LocalReds[0] : BOp(LocalReds[0], LocalReds[WGSize]);
          }
=======
          doTreeReduction(WGSize, LID, LocalReds, BOp,
                          [&]() { NDIt.barrier(); });

          if (LID == 0)
            getReducerAccess(Reducer).getElement(E) = LocalReds[0];
>>>>>>> d74f1aa5

          // Ensure item 0 is finished with LocalReds before next iteration
          if (E != NElements - 1) {
            NDIt.barrier();
          }
        }

        if (LID == 0) {
          Reducer.atomic_combine(&Out[0]);
        }
      });
    });
  }
};

template <>
struct NDRangeReduction<
    reduction::strategy::group_reduce_and_multiple_kernels> {
  template <typename KernelName, int Dims, typename PropertiesT,
            typename KernelType, typename Reduction>
  static void run(handler &CGH, std::shared_ptr<detail::queue_impl> &Queue,
                  nd_range<Dims> NDRange, PropertiesT &Properties,
                  Reduction &Redu, KernelType &KernelFunc) {
    // Before running the kernels, check that device has enough local memory
    // to hold local arrays that may be required for the reduction algorithm.
    // TODO: If the work-group-size is limited by the local memory, then
    // a special version of the main kernel may be created. The one that would
    // not use local accessors, which means it would not do the reduction in
    // the main kernel, but simply generate Range.get_global_range.size() number
    // of partial sums, leaving the reduction work to the additional/aux
    // kernels.
    constexpr bool HFR = Reduction::has_fast_reduce;
    size_t OneElemSize = HFR ? 0 : sizeof(typename Reduction::result_type);
    // TODO: currently the maximal work group size is determined for the given
    // queue/device, while it may be safer to use queries to the kernel compiled
    // for the device.
    size_t MaxWGSize = reduGetMaxWGSize(Queue, OneElemSize);
    if (NDRange.get_local_range().size() > MaxWGSize)
      throw sycl::runtime_error("The implementation handling parallel_for with"
                                " reduction requires work group size not bigger"
                                " than " +
                                    std::to_string(MaxWGSize),
                                PI_ERROR_INVALID_WORK_GROUP_SIZE);

    size_t NElements = Reduction::num_elements;
    size_t NWorkGroups = NDRange.get_group_range().size();
    auto Out = Redu.getWriteAccForPartialReds(NWorkGroups * NElements, CGH);

    bool IsUpdateOfUserVar =
        !Reduction::is_usm && !Redu.initializeToIdentity() && NWorkGroups == 1;

    using Name = __sycl_reduction_kernel<
        reduction::MainKrn, KernelName,
        reduction::strategy::group_reduce_and_multiple_kernels>;

    CGH.parallel_for<Name>(NDRange, Properties, [=](nd_item<Dims> NDIt) {
      // Call user's functions. Reducer.MValue gets initialized there.
      typename Reduction::reducer_type Reducer;
      KernelFunc(NDIt, Reducer);

      // Compute the partial sum/reduction for the work-group.
      size_t WGID = NDIt.get_group_linear_id();
      typename Reduction::binary_operation BOp;
      for (int E = 0; E < NElements; ++E) {
        typename Reduction::result_type PSum;
        PSum = getReducerAccess(Reducer).getElement(E);
        PSum = reduce_over_group(NDIt.get_group(), PSum, BOp);
        if (NDIt.get_local_linear_id() == 0) {
          if (IsUpdateOfUserVar)
            PSum = BOp(Out[E], PSum);
          Out[WGID * NElements + E] = PSum;
        }
      }
    });

    reduction::finalizeHandler(CGH);

    // Run the additional kernel as many times as needed to reduce all partial
    // sums into one scalar.

    // TODO: Create a special slow/sequential version of the kernel that would
    // handle the reduction instead of reporting an assert below.
    if (MaxWGSize <= 1)
      throw sycl::runtime_error("The implementation handling parallel_for with "
                                "reduction requires the maximal work group "
                                "size to be greater than 1 to converge. "
                                "The maximal work group size depends on the "
                                "device and the size of the objects passed to "
                                "the reduction.",
                                PI_ERROR_INVALID_WORK_GROUP_SIZE);
    size_t NWorkItems = NDRange.get_group_range().size();
    while (NWorkItems > 1) {
      reduction::withAuxHandler(CGH, [&](handler &AuxHandler) {
        size_t NElements = Reduction::num_elements;
        size_t NWorkGroups;
        size_t WGSize = reduComputeWGSize(NWorkItems, MaxWGSize, NWorkGroups);

        // The last work-group may be not fully loaded with work, or the work
        // group size may be not power of two. Those two cases considered
        // inefficient as they require additional code and checks in the kernel.
        bool HasUniformWG = NWorkGroups * WGSize == NWorkItems;
        if (!Reduction::has_fast_reduce)
          HasUniformWG = HasUniformWG && (WGSize & (WGSize - 1)) == 0;

        // Get read accessor to the buffer that was used as output
        // in the previous kernel.
        auto In = Redu.getReadAccToPreviousPartialReds(AuxHandler);
        auto Out =
            Redu.getWriteAccForPartialReds(NWorkGroups * NElements, AuxHandler);

        using Name = __sycl_reduction_kernel<
            reduction::AuxKrn, KernelName,
            reduction::strategy::group_reduce_and_multiple_kernels>;

        bool IsUpdateOfUserVar = !Reduction::is_usm &&
                                 !Redu.initializeToIdentity() &&
                                 NWorkGroups == 1;
        range<1> GlobalRange = {HasUniformWG ? NWorkItems
                                             : NWorkGroups * WGSize};
        nd_range<1> Range{GlobalRange, range<1>(WGSize)};
        AuxHandler.parallel_for<Name>(Range, [=](nd_item<1> NDIt) {
          typename Reduction::binary_operation BOp;
          size_t WGID = NDIt.get_group_linear_id();
          size_t GID = NDIt.get_global_linear_id();

          for (int E = 0; E < NElements; ++E) {
            typename Reduction::result_type PSum =
                (HasUniformWG || (GID < NWorkItems))
                    ? In[GID * NElements + E]
                    : ReducerAccess<typename Reduction::reducer_type>::
                          getIdentityStatic();
            PSum = reduce_over_group(NDIt.get_group(), PSum, BOp);
            if (NDIt.get_local_linear_id() == 0) {
              if (IsUpdateOfUserVar)
                PSum = BOp(Out[E], PSum);
              Out[WGID * NElements + E] = PSum;
            }
          }
        });
        NWorkItems = NWorkGroups;
      });
    } // end while (NWorkItems > 1)

    if constexpr (Reduction::is_usm) {
      reduction::withAuxHandler(CGH, [&](handler &CopyHandler) {
        reduSaveFinalResultToUserMem<KernelName>(CopyHandler, Redu);
      });
    }
  }
};

template <> struct NDRangeReduction<reduction::strategy::basic> {
  template <typename KernelName, int Dims, typename PropertiesT,
            typename KernelType, typename Reduction>
  static void run(handler &CGH, std::shared_ptr<detail::queue_impl> &Queue,
                  nd_range<Dims> NDRange, PropertiesT &Properties,
                  Reduction &Redu, KernelType &KernelFunc) {
    constexpr bool HFR = Reduction::has_fast_reduce;
    size_t OneElemSize = HFR ? 0 : sizeof(typename Reduction::result_type);
    // TODO: currently the maximal work group size is determined for the given
    // queue/device, while it may be safer to use queries to the kernel compiled
    // for the device.
    size_t MaxWGSize = reduGetMaxWGSize(Queue, OneElemSize);
    if (NDRange.get_local_range().size() > MaxWGSize)
      throw sycl::runtime_error("The implementation handling parallel_for with"
                                " reduction requires work group size not bigger"
                                " than " +
                                    std::to_string(MaxWGSize),
                                PI_ERROR_INVALID_WORK_GROUP_SIZE);

    size_t NElements = Reduction::num_elements;
    size_t WGSize = NDRange.get_local_range().size();
    size_t NWorkGroups = NDRange.get_group_range().size();
    auto Out = Redu.getWriteAccForPartialReds(NWorkGroups * NElements, CGH);

    bool IsUpdateOfUserVar =
        !Reduction::is_usm && !Redu.initializeToIdentity() && NWorkGroups == 1;

    // Use local memory to reduce elements in work-groups into 0-th element.
    local_accessor<typename Reduction::result_type, 1> LocalReds{WGSize, CGH};
    typename Reduction::result_type ReduIdentity = Redu.getIdentity();
    using Name = __sycl_reduction_kernel<reduction::MainKrn, KernelName,
                                         reduction::strategy::basic>;

    auto BOp = Redu.getBinaryOperation();
    CGH.parallel_for<Name>(NDRange, Properties, [=](nd_item<Dims> NDIt) {
      // Call user's functions. Reducer.MValue gets initialized there.
      typename Reduction::reducer_type Reducer(ReduIdentity, BOp);
      KernelFunc(NDIt, Reducer);

      size_t WGSize = NDIt.get_local_range().size();
      size_t LID = NDIt.get_local_linear_id();

      // If there are multiple values, reduce each separately
      // This prevents local memory from scaling with elements
      for (int E = 0; E < NElements; ++E) {

        // Copy the element to local memory to prepare it for tree-reduction.
        LocalReds[LID] = getReducerAccess(Reducer).getElement(E);

        doTreeReduction(WGSize, LID, LocalReds, BOp, [&]() { NDIt.barrier(); });

        // Compute the partial sum/reduction for the work-group.
        if (LID == 0) {
          size_t GrID = NDIt.get_group_linear_id();
          typename Reduction::result_type PSum = LocalReds[0];
          if (IsUpdateOfUserVar)
            PSum = BOp(Out[0], PSum);
          Out[GrID * NElements + E] = PSum;
        }

        // Ensure item 0 is finished with LocalReds before next iteration
        if (E != NElements - 1) {
          NDIt.barrier();
        }
      }
    });

    reduction::finalizeHandler(CGH);

    // 2. Run the additional kernel as many times as needed to reduce
    // all partial sums into one scalar.

    // TODO: Create a special slow/sequential version of the kernel that would
    // handle the reduction instead of reporting an assert below.
    if (MaxWGSize <= 1)
      throw sycl::runtime_error("The implementation handling parallel_for with "
                                "reduction requires the maximal work group "
                                "size to be greater than 1 to converge. "
                                "The maximal work group size depends on the "
                                "device and the size of the objects passed to "
                                "the reduction.",
                                PI_ERROR_INVALID_WORK_GROUP_SIZE);
    size_t NWorkItems = NDRange.get_group_range().size();
    while (NWorkItems > 1) {
      reduction::withAuxHandler(CGH, [&](handler &AuxHandler) {
        size_t NElements = Reduction::num_elements;
        size_t NWorkGroups;
        size_t WGSize = reduComputeWGSize(NWorkItems, MaxWGSize, NWorkGroups);

        // The last work-group may be not fully loaded with work, or the work
        // group size may be not power of two. Those two cases considered
        // inefficient as they require additional code and checks in the kernel.
        bool HasUniformWG = NWorkGroups * WGSize == NWorkItems;

        // Get read accessor to the buffer that was used as output
        // in the previous kernel.
        auto In = Redu.getReadAccToPreviousPartialReds(AuxHandler);
        auto Out =
            Redu.getWriteAccForPartialReds(NWorkGroups * NElements, AuxHandler);

        bool IsUpdateOfUserVar = !Reduction::is_usm &&
                                 !Redu.initializeToIdentity() &&
                                 NWorkGroups == 1;

        bool UniformPow2WG = HasUniformWG && (WGSize & (WGSize - 1)) == 0;
        // Use local memory to reduce elements in work-groups into 0-th element.
        local_accessor<typename Reduction::result_type, 1> LocalReds{
            WGSize, AuxHandler};

        auto ReduIdentity = Redu.getIdentity();
        auto BOp = Redu.getBinaryOperation();
        using Name = __sycl_reduction_kernel<reduction::AuxKrn, KernelName,
                                             reduction::strategy::basic>;

        range<1> GlobalRange = {UniformPow2WG ? NWorkItems
                                              : NWorkGroups * WGSize};
        nd_range<1> Range{GlobalRange, range<1>(WGSize)};
        AuxHandler.parallel_for<Name>(Range, [=](nd_item<1> NDIt) {
          size_t WGSize = NDIt.get_local_range().size();
          size_t LID = NDIt.get_local_linear_id();
          size_t GID = NDIt.get_global_linear_id();

          for (int E = 0; E < NElements; ++E) {
            // Copy the element to local memory to prepare it for
            // tree-reduction.
            LocalReds[LID] = (UniformPow2WG || GID < NWorkItems)
                                 ? In[GID * NElements + E]
                                 : ReduIdentity;

            doTreeReduction(WGSize, LID, LocalReds, BOp,
                            [&]() { NDIt.barrier(); });

            // Compute the partial sum/reduction for the work-group.
            if (LID == 0) {
              size_t GrID = NDIt.get_group_linear_id();
              typename Reduction::result_type PSum = LocalReds[0];
              if (IsUpdateOfUserVar)
                PSum = BOp(Out[0], PSum);
              Out[GrID * NElements + E] = PSum;
            }

            // Ensure item 0 is finished with LocalReds before next iteration
            if (E != NElements - 1) {
              NDIt.barrier();
            }
          }
        });
        NWorkItems = NWorkGroups;
      });
    } // end while (NWorkItems > 1)

    if constexpr (Reduction::is_usm) {
      reduction::withAuxHandler(CGH, [&](handler &CopyHandler) {
        reduSaveFinalResultToUserMem<KernelName>(CopyHandler, Redu);
      });
    }
  }
};

/// For the given 'Reductions' types pack and indices enumerating them this
/// function either creates new temporary accessors for partial sums (if IsOneWG
/// is false) or returns user's accessor/USM-pointer if (IsOneWG is true).
template <bool IsOneWG, typename... Reductions, size_t... Is>
auto createReduOutAccs(size_t NWorkGroups, handler &CGH,
                       std::tuple<Reductions...> &ReduTuple,
                       std::index_sequence<Is...>) {
  return makeReduTupleT(
      std::get<Is>(ReduTuple).template getWriteMemForPartialReds<IsOneWG>(
          NWorkGroups *
              std::tuple_element_t<Is, std::tuple<Reductions...>>::num_elements,
          CGH)...);
}

template <typename... LocalAccT, typename... BOPsT, size_t... Is>
void reduceReduLocalAccs(size_t IndexA, size_t IndexB,
                         ReduTupleT<LocalAccT...> LocalAccs,
                         ReduTupleT<BOPsT...> BOPs,
                         std::index_sequence<Is...>) {
  auto ProcessOne = [=](auto &LocalAcc, auto &BOp) {
    LocalAcc[IndexA] = BOp(LocalAcc[IndexA], LocalAcc[IndexB]);
  };
  (ProcessOne(std::get<Is>(LocalAccs), std::get<Is>(BOPs)), ...);
}

template <typename... LocalAccT, typename... BOPsT, size_t... Is,
          typename BarrierTy>
void doTreeReduction(size_t WorkSize, size_t LID,
                     ReduTupleT<LocalAccT...> &LocalAccs,
                     ReduTupleT<BOPsT...> &BOPs,
                     std::index_sequence<Is...> ReduIndices,
                     BarrierTy Barrier) {
  doTreeReductionHelper(WorkSize, LID, Barrier, [&](size_t I, size_t J) {
    reduceReduLocalAccs(I, J, LocalAccs, BOPs, ReduIndices);
  });
}

template <typename... Reductions, typename... OutAccT, typename... LocalAccT,
          typename... BOPsT, typename... Ts, size_t... Is>
void writeReduSumsToOutAccs(
    bool IsOneWG, size_t OutAccIndex, ReduTupleT<OutAccT...> OutAccs,
    ReduTupleT<LocalAccT...> LocalAccs, ReduTupleT<BOPsT...> BOPs,
    ReduTupleT<Ts...> IdentityVals,
    std::array<bool, sizeof...(Reductions)> IsInitializeToIdentity,
    std::index_sequence<Is...>) {
  // Add the initial value of user's variable to the final result.
  if (IsOneWG)
    ((std::get<Is>(LocalAccs)[0] = std::get<Is>(BOPs)(
          std::get<Is>(LocalAccs)[0], IsInitializeToIdentity[Is]
                                          ? std::get<Is>(IdentityVals)
                                          : std::get<Is>(OutAccs)[0])),
     ...);

  // The partial sums for the work-group are stored in 0-th elements of local
  // accessors. Simply write those sums to output accessors.
  ((std::get<Is>(OutAccs)[OutAccIndex] = std::get<Is>(LocalAccs)[0]), ...);
}

// Concatenate an empty sequence.
constexpr std::index_sequence<> concat_sequences(std::index_sequence<>) {
  return {};
}

// Concatenate a sequence consisting of 1 element.
template <size_t I>
constexpr std::index_sequence<I> concat_sequences(std::index_sequence<I>) {
  return {};
}

// Concatenate two potentially empty sequences.
template <size_t... Is, size_t... Js>
constexpr std::index_sequence<Is..., Js...>
concat_sequences(std::index_sequence<Is...>, std::index_sequence<Js...>) {
  return {};
}

// Concatenate more than 2 sequences.
template <size_t... Is, size_t... Js, class... Rs>
constexpr auto concat_sequences(std::index_sequence<Is...>,
                                std::index_sequence<Js...>, Rs...) {
  return concat_sequences(std::index_sequence<Is..., Js...>{}, Rs{}...);
}

struct IsNonUsmReductionPredicate {
  template <typename T> struct Func {
    static constexpr bool value = !std::remove_pointer_t<T>::is_usm;
  };
};

struct EmptyReductionPredicate {
  template <typename T> struct Func {
    static constexpr bool value = false;
  };
};

template <bool Cond, size_t I> struct FilterElement {
  using type =
      std::conditional_t<Cond, std::index_sequence<I>, std::index_sequence<>>;
};

/// For each index 'I' from the given indices pack 'Is' this function initially
/// creates a number of short index_sequences, where each of such short
/// index sequences is either empty (if the given Functor returns false for the
/// type T[I]) or 1 element 'I' (otherwise). After that this function
/// concatenates those short sequences into one and returns the result sequence.
template <typename... T, typename FunctorT, size_t... Is,
          std::enable_if_t<(sizeof...(Is) > 0), int> Z = 0>
constexpr auto filterSequenceHelper(FunctorT, std::index_sequence<Is...>) {
  return concat_sequences(
      typename FilterElement<FunctorT::template Func<std::tuple_element_t<
                                 Is, std::tuple<T...>>>::value,
                             Is>::type{}...);
}
template <typename... T, typename FunctorT, size_t... Is,
          std::enable_if_t<(sizeof...(Is) == 0), int> Z = 0>
constexpr auto filterSequenceHelper(FunctorT, std::index_sequence<Is...>) {
  return std::index_sequence<>{};
}

/// For each index 'I' from the given indices pack 'Is' this function returns
/// an index sequence consisting of only those 'I's for which the 'FunctorT'
/// applied to 'T[I]' returns true.
template <typename... T, typename FunctorT, size_t... Is>
constexpr auto filterSequence(FunctorT F, std::index_sequence<Is...> Indices) {
  return filterSequenceHelper<T...>(F, Indices);
}

struct IsScalarReduction {
  template <typename Reduction> struct Func {
    static constexpr bool value =
        (Reduction::dims == 0 && Reduction::num_elements == 1);
  };
};

struct IsArrayReduction {
  template <typename Reduction> struct Func {
    static constexpr bool value =
        (Reduction::dims == 1 && Reduction::num_elements >= 1);
  };
};

/// All scalar reductions are processed together; there is one loop of log2(N)
/// steps, and each reduction uses its own storage.
template <typename... Reductions, int Dims, typename... LocalAccT,
          typename... OutAccT, typename... ReducerT, typename... Ts,
          typename... BOPsT, size_t... Is>
void reduCGFuncImplScalar(
    bool IsOneWG, nd_item<Dims> NDIt, ReduTupleT<LocalAccT...> LocalAccsTuple,
    ReduTupleT<OutAccT...> OutAccsTuple, std::tuple<ReducerT...> &ReducersTuple,
    ReduTupleT<Ts...> IdentitiesTuple, ReduTupleT<BOPsT...> BOPsTuple,
    std::array<bool, sizeof...(Reductions)> InitToIdentityProps,
    std::index_sequence<Is...> ReduIndices) {
  size_t WGSize = NDIt.get_local_range().size();
  size_t LID = NDIt.get_local_linear_id();

  ((std::get<Is>(LocalAccsTuple)[LID] =
        getReducerAccess(std::get<Is>(ReducersTuple)).getElement(0)),
   ...);

  doTreeReduction(WGSize, LID, LocalAccsTuple, BOPsTuple, ReduIndices,
                  [&]() { NDIt.barrier(); });

  // Compute the partial sum/reduction for the work-group.
  if (LID == 0) {
    size_t GrID = NDIt.get_group_linear_id();
    writeReduSumsToOutAccs<Reductions...>(
        IsOneWG, GrID, OutAccsTuple, LocalAccsTuple, BOPsTuple, IdentitiesTuple,
        InitToIdentityProps, ReduIndices);
  }
}

/// Each array reduction is processed separately.
template <typename Reduction, int Dims, typename LocalAccT, typename OutAccT,
          typename ReducerT, typename T, typename BOPT>
void reduCGFuncImplArrayHelper(bool IsOneWG, nd_item<Dims> NDIt,
                               LocalAccT LocalReds, OutAccT Out,
                               ReducerT &Reducer, T Identity, BOPT BOp,
                               bool IsInitializeToIdentity) {
  size_t WGSize = NDIt.get_local_range().size();
  size_t LID = NDIt.get_local_linear_id();

  // If there are multiple values, reduce each separately
  // This prevents local memory from scaling with elements
  auto NElements = Reduction::num_elements;
  for (size_t E = 0; E < NElements; ++E) {

    // Copy the element to local memory to prepare it for tree-reduction.
    LocalReds[LID] = getReducerAccess(Reducer).getElement(E);

    doTreeReduction(WGSize, LID, LocalReds, BOp, [&]() { NDIt.barrier(); });

    // Add the initial value of user's variable to the final result.
    if (LID == 0) {
      size_t GrID = NDIt.get_group_linear_id();
      Out[GrID * NElements + E] =
          IsOneWG
              ? BOp(LocalReds[0], IsInitializeToIdentity ? Identity : Out[E])
              : LocalReds[0];
    }

    // Ensure item 0 is finished with LocalReds before next iteration
    if (E != NElements - 1) {
      NDIt.barrier();
    }
  }
}

template <typename... Reductions, int Dims, typename... LocalAccT,
          typename... OutAccT, typename... ReducerT, typename... Ts,
          typename... BOPsT, size_t... Is>
void reduCGFuncImplArray(
    bool IsOneWG, nd_item<Dims> NDIt, ReduTupleT<LocalAccT...> LocalAccsTuple,
    ReduTupleT<OutAccT...> OutAccsTuple, std::tuple<ReducerT...> &ReducersTuple,
    ReduTupleT<Ts...> IdentitiesTuple, ReduTupleT<BOPsT...> BOPsTuple,
    std::array<bool, sizeof...(Reductions)> InitToIdentityProps,
    std::index_sequence<Is...>) {
  using ReductionPack = std::tuple<Reductions...>;
  (reduCGFuncImplArrayHelper<std::tuple_element_t<Is, ReductionPack>>(
       IsOneWG, NDIt, std::get<Is>(LocalAccsTuple), std::get<Is>(OutAccsTuple),
       std::get<Is>(ReducersTuple), std::get<Is>(IdentitiesTuple),
       std::get<Is>(BOPsTuple), InitToIdentityProps[Is]),
   ...);
}

namespace reduction::main_krn {
template <class KernelName, class Accessor> struct NDRangeMulti;
} // namespace reduction::main_krn
template <typename KernelName, typename KernelType, int Dims,
          typename PropertiesT, typename... Reductions, size_t... Is>
void reduCGFuncMulti(handler &CGH, KernelType KernelFunc,
                     const nd_range<Dims> &Range, PropertiesT Properties,
                     std::tuple<Reductions...> &ReduTuple,
                     std::index_sequence<Is...> ReduIndices) {
  size_t WGSize = Range.get_local_range().size();

  // Split reduction sequence into two:
  // 1) Scalar reductions
  // 2) Array reductions
  // This allows us to reuse the existing implementation for scalar reductions
  // and introduce a new implementation for array reductions. Longer term it
  // may make sense to generalize the code such that each phase below applies
  // to all available reduction implementations -- today all reduction classes
  // use the same privatization-based approach, so this is unnecessary.
  IsScalarReduction ScalarPredicate;
  auto ScalarIs = filterSequence<Reductions...>(ScalarPredicate, ReduIndices);

  IsArrayReduction ArrayPredicate;
  auto ArrayIs = filterSequence<Reductions...>(ArrayPredicate, ReduIndices);

  auto LocalAccsTuple = makeReduTupleT(
      local_accessor<typename Reductions::result_type, 1>{WGSize, CGH}...);

  size_t NWorkGroups = Range.get_group_range().size();
  bool IsOneWG = NWorkGroups == 1;

  // The type of the Out "accessor" differs between scenarios when there is just
  // one WorkGroup and when there are multiple. Use this lambda to write the
  // code just once.
  auto Rest = [&](auto OutAccsTuple) {
    auto IdentitiesTuple =
        makeReduTupleT(std::get<Is>(ReduTuple).getIdentity()...);
    auto BOPsTuple =
        makeReduTupleT(std::get<Is>(ReduTuple).getBinaryOperation()...);
    std::array InitToIdentityProps{
        std::get<Is>(ReduTuple).initializeToIdentity()...};

    using Name = __sycl_reduction_kernel<reduction::MainKrn, KernelName,
                                         reduction::strategy::multi,
                                         decltype(OutAccsTuple)>;

    CGH.parallel_for<Name>(Range, Properties, [=](nd_item<Dims> NDIt) {
      // Pass all reductions to user's lambda in the same order as supplied
      // Each reducer initializes its own storage
      auto ReduIndices = std::index_sequence_for<Reductions...>();
      auto ReducersTuple = std::tuple{typename Reductions::reducer_type{
          std::get<Is>(IdentitiesTuple), std::get<Is>(BOPsTuple)}...};
      std::apply([&](auto &...Reducers) { KernelFunc(NDIt, Reducers...); },
                 ReducersTuple);

      // Combine and write-back the results of any scalar reductions
      // reduCGFuncImplScalar<Reductions...>(NDIt, LocalAccsTuple, OutAccsTuple,
      // ReducersTuple, IdentitiesTuple, BOPsTuple, InitToIdentityProps,
      // ReduIndices);
      reduCGFuncImplScalar<Reductions...>(
          IsOneWG, NDIt, LocalAccsTuple, OutAccsTuple, ReducersTuple,
          IdentitiesTuple, BOPsTuple, InitToIdentityProps, ScalarIs);

      // Combine and write-back the results of any array reductions
      // These are handled separately to minimize temporary storage and account
      // for the fact that each array reduction may have a different number of
      // elements to reduce (i.e. a different extent).
      reduCGFuncImplArray<Reductions...>(
          IsOneWG, NDIt, LocalAccsTuple, OutAccsTuple, ReducersTuple,
          IdentitiesTuple, BOPsTuple, InitToIdentityProps, ArrayIs);
    });
  };

  if (IsOneWG)
    Rest(createReduOutAccs<true>(NWorkGroups, CGH, ReduTuple, ReduIndices));
  else
    Rest(createReduOutAccs<false>(NWorkGroups, CGH, ReduTuple, ReduIndices));
}

template <typename... Reductions, size_t... Is>
void associateReduAccsWithHandler(handler &CGH,
                                  std::tuple<Reductions...> &ReduTuple,
                                  std::index_sequence<Is...>) {
  auto ProcessOne = [&CGH](auto Redu) {
    if constexpr (!decltype(Redu)::is_usm) {
      associateWithHandler(CGH, &Redu.getUserRedVar(), access::target::device);
    }
  };
  (ProcessOne(std::get<Is>(ReduTuple)), ...);
}

/// All scalar reductions are processed together; there is one loop of log2(N)
/// steps, and each reduction uses its own storage.
template <typename... Reductions, int Dims, typename... LocalAccT,
          typename... InAccT, typename... OutAccT, typename... Ts,
          typename... BOPsT, size_t... Is>
void reduAuxCGFuncImplScalar(
    bool IsOneWG, nd_item<Dims> NDIt, size_t LID, size_t GID,
    size_t RemainingWorkSize, ReduTupleT<LocalAccT...> LocalAccsTuple,
    ReduTupleT<InAccT...> InAccsTuple, ReduTupleT<OutAccT...> OutAccsTuple,
    ReduTupleT<Ts...> IdentitiesTuple, ReduTupleT<BOPsT...> BOPsTuple,
    std::array<bool, sizeof...(Reductions)> InitToIdentityProps,
    std::index_sequence<Is...> ReduIndices) {
  // The end work-group may have less work than the rest, so we only need to
  // read the value of the elements that still have work left.
  if (LID < RemainingWorkSize)
    ((std::get<Is>(LocalAccsTuple)[LID] = std::get<Is>(InAccsTuple)[GID]), ...);

  doTreeReduction(RemainingWorkSize, LID, LocalAccsTuple, BOPsTuple,
                  ReduIndices, [&]() { NDIt.barrier(); });

  // Compute the partial sum/reduction for the work-group.
  if (LID == 0) {
    size_t GrID = NDIt.get_group_linear_id();
    writeReduSumsToOutAccs<Reductions...>(
        IsOneWG, GrID, OutAccsTuple, LocalAccsTuple, BOPsTuple, IdentitiesTuple,
        InitToIdentityProps, ReduIndices);
  }
}

template <typename Reduction, int Dims, typename LocalAccT, typename InAccT,
          typename OutAccT, typename T, typename BOPT>
void reduAuxCGFuncImplArrayHelper(bool IsOneWG, nd_item<Dims> NDIt, size_t LID,
                                  size_t GID, size_t RemainingWorkSize,
                                  LocalAccT LocalReds, InAccT In, OutAccT Out,
                                  T Identity, BOPT BOp,
                                  bool IsInitializeToIdentity) {

  // If there are multiple values, reduce each separately
  // This prevents local memory from scaling with elements
  auto NElements = Reduction::num_elements;
  for (size_t E = 0; E < NElements; ++E) {
    // The end work-group may have less work than the rest, so we only need to
    // read the value of the elements that still have work left.
    if (LID < RemainingWorkSize)
      LocalReds[LID] = In[GID * NElements + E];

    doTreeReduction(RemainingWorkSize, LID, LocalReds, BOp,
                    [&]() { NDIt.barrier(); });

    // Add the initial value of user's variable to the final result.
    if (LID == 0) {
      size_t GrID = NDIt.get_group_linear_id();
      Out[GrID * NElements + E] =
          IsOneWG
              ? BOp(LocalReds[0], IsInitializeToIdentity ? Identity : Out[E])
              : LocalReds[0];
    }

    // Ensure item 0 is finished with LocalReds before next iteration
    if (E != NElements - 1) {
      NDIt.barrier();
    }
  }
}

template <typename... Reductions, int Dims, typename... LocalAccT,
          typename... InAccT, typename... OutAccT, typename... Ts,
          typename... BOPsT, size_t... Is>
void reduAuxCGFuncImplArray(
    bool IsOneWG, nd_item<Dims> NDIt, size_t LID, size_t GID,
    size_t RemainingWorkSize, ReduTupleT<LocalAccT...> LocalAccsTuple,
    ReduTupleT<InAccT...> InAccsTuple, ReduTupleT<OutAccT...> OutAccsTuple,
    ReduTupleT<Ts...> IdentitiesTuple, ReduTupleT<BOPsT...> BOPsTuple,
    std::array<bool, sizeof...(Reductions)> InitToIdentityProps,
    std::index_sequence<Is...>) {
  using ReductionPack = std::tuple<Reductions...>;
  (reduAuxCGFuncImplArrayHelper<std::tuple_element_t<Is, ReductionPack>>(
       IsOneWG, NDIt, LID, GID, RemainingWorkSize, std::get<Is>(LocalAccsTuple),
       std::get<Is>(InAccsTuple), std::get<Is>(OutAccsTuple),
       std::get<Is>(IdentitiesTuple), std::get<Is>(BOPsTuple),
       InitToIdentityProps[Is]),
   ...);
}

namespace reduction::aux_krn {
template <class KernelName, class Predicate> struct Multi;
} // namespace reduction::aux_krn
template <typename KernelName, typename KernelType, typename... Reductions,
          size_t... Is>
size_t reduAuxCGFunc(handler &CGH, size_t NWorkItems, size_t MaxWGSize,
                     std::tuple<Reductions...> &ReduTuple,
                     std::index_sequence<Is...> ReduIndices) {
  size_t NWorkGroups;
  size_t WGSize = reduComputeWGSize(NWorkItems, MaxWGSize, NWorkGroups);

  bool Pow2WG = (WGSize & (WGSize - 1)) == 0;
  bool IsOneWG = NWorkGroups == 1;
  bool HasUniformWG = Pow2WG && (NWorkGroups * WGSize == NWorkItems);

  // Like reduCGFuncImpl, we also have to split out scalar and array reductions
  IsScalarReduction ScalarPredicate;
  auto ScalarIs = filterSequence<Reductions...>(ScalarPredicate, ReduIndices);

  IsArrayReduction ArrayPredicate;
  auto ArrayIs = filterSequence<Reductions...>(ArrayPredicate, ReduIndices);

  auto LocalAccsTuple = makeReduTupleT(
      local_accessor<typename Reductions::result_type, 1>{WGSize, CGH}...);
  auto InAccsTuple = makeReduTupleT(
      std::get<Is>(ReduTuple).getReadAccToPreviousPartialReds(CGH)...);

  auto IdentitiesTuple =
      makeReduTupleT(std::get<Is>(ReduTuple).getIdentity()...);
  auto BOPsTuple =
      makeReduTupleT(std::get<Is>(ReduTuple).getBinaryOperation()...);
  std::array InitToIdentityProps{
      std::get<Is>(ReduTuple).initializeToIdentity()...};

  // Predicate/OutAccsTuple below have different type depending on us having
  // just a single WG or multiple WGs. Use this lambda to avoid code
  // duplication.
  auto Rest = [&](auto Predicate, auto OutAccsTuple) {
    auto AccReduIndices = filterSequence<Reductions...>(Predicate, ReduIndices);
    associateReduAccsWithHandler(CGH, ReduTuple, AccReduIndices);
    using Name = __sycl_reduction_kernel<reduction::AuxKrn, KernelName,
                                         reduction::strategy::multi,
                                         decltype(Predicate)>;
    // TODO: Opportunity to parallelize across number of elements
    range<1> GlobalRange = {HasUniformWG ? NWorkItems : NWorkGroups * WGSize};
    nd_range<1> Range{GlobalRange, range<1>(WGSize)};
    CGH.parallel_for<Name>(Range, [=](nd_item<1> NDIt) {
      size_t WGSize = NDIt.get_local_range().size();
      size_t RemainingWorkSize =
          sycl::min(WGSize, NWorkItems - WGSize * NDIt.get_group_linear_id());
      size_t LID = NDIt.get_local_linear_id();
      size_t GID = NDIt.get_global_linear_id();

      // Handle scalar and array reductions
      reduAuxCGFuncImplScalar<Reductions...>(
          IsOneWG, NDIt, LID, GID, RemainingWorkSize, LocalAccsTuple,
          InAccsTuple, OutAccsTuple, IdentitiesTuple, BOPsTuple,
          InitToIdentityProps, ScalarIs);
      reduAuxCGFuncImplArray<Reductions...>(
          IsOneWG, NDIt, LID, GID, RemainingWorkSize, LocalAccsTuple,
          InAccsTuple, OutAccsTuple, IdentitiesTuple, BOPsTuple,
          InitToIdentityProps, ArrayIs);
    });
  };
  if (NWorkGroups == 1)
    Rest(IsNonUsmReductionPredicate{},
         createReduOutAccs<true>(NWorkGroups, CGH, ReduTuple, ReduIndices));
  else
    Rest(EmptyReductionPredicate{},
         createReduOutAccs<false>(NWorkGroups, CGH, ReduTuple, ReduIndices));

  return NWorkGroups;
}

template <typename Reduction> size_t reduGetMemPerWorkItemHelper(Reduction &) {
  return sizeof(typename Reduction::result_type);
}

template <typename Reduction, typename... RestT>
size_t reduGetMemPerWorkItemHelper(Reduction &, RestT... Rest) {
  return sizeof(typename Reduction::result_type) +
         reduGetMemPerWorkItemHelper(Rest...);
}

template <typename... ReductionT, size_t... Is>
size_t reduGetMemPerWorkItem(std::tuple<ReductionT...> &ReduTuple,
                             std::index_sequence<Is...>) {
  return reduGetMemPerWorkItemHelper(std::get<Is>(ReduTuple)...);
}

/// Utility function: for the given tuple \param Tuple the function returns
/// a new tuple consisting of only elements indexed by the index sequence.
template <typename TupleT, std::size_t... Is>
std::tuple<std::tuple_element_t<Is, TupleT>...>
tuple_select_elements(TupleT Tuple, std::index_sequence<Is...>) {
  return {std::get<Is>(std::move(Tuple))...};
}

template <> struct NDRangeReduction<reduction::strategy::multi> {
  template <typename KernelName, int Dims, typename PropertiesT,
            typename... RestT>
  static void run(handler &CGH, std::shared_ptr<detail::queue_impl> &Queue,
                  nd_range<Dims> NDRange, PropertiesT &Properties,
                  RestT... Rest) {
    std::tuple<RestT...> ArgsTuple(Rest...);
    constexpr size_t NumArgs = sizeof...(RestT);
    auto KernelFunc = std::get<NumArgs - 1>(ArgsTuple);
    auto ReduIndices = std::make_index_sequence<NumArgs - 1>();
    auto ReduTuple = detail::tuple_select_elements(ArgsTuple, ReduIndices);

    size_t LocalMemPerWorkItem = reduGetMemPerWorkItem(ReduTuple, ReduIndices);
    // TODO: currently the maximal work group size is determined for the given
    // queue/device, while it is safer to use queries to the kernel compiled
    // for the device.
    size_t MaxWGSize = reduGetMaxWGSize(Queue, LocalMemPerWorkItem);
    if (NDRange.get_local_range().size() > MaxWGSize)
      throw sycl::runtime_error("The implementation handling parallel_for with"
                                " reduction requires work group size not bigger"
                                " than " +
                                    std::to_string(MaxWGSize),
                                PI_ERROR_INVALID_WORK_GROUP_SIZE);

    reduCGFuncMulti<KernelName>(CGH, KernelFunc, NDRange, Properties, ReduTuple,
                                ReduIndices);
    reduction::finalizeHandler(CGH);

    size_t NWorkItems = NDRange.get_group_range().size();
    while (NWorkItems > 1) {
      reduction::withAuxHandler(CGH, [&](handler &AuxHandler) {
        NWorkItems = reduAuxCGFunc<KernelName, decltype(KernelFunc)>(
            AuxHandler, NWorkItems, MaxWGSize, ReduTuple, ReduIndices);
      });
    } // end while (NWorkItems > 1)
  }
};

// Auto-dispatch. Must be the last one.
template <> struct NDRangeReduction<reduction::strategy::auto_select> {
  // Some readability aliases, to increase signal/noise ratio below.
  template <reduction::strategy Strategy>
  using Impl = NDRangeReduction<Strategy>;
  using Strat = reduction::strategy;

  template <typename KernelName, int Dims, typename PropertiesT,
            typename KernelType, typename Reduction>
  static void run(handler &CGH, std::shared_ptr<detail::queue_impl> &Queue,
                  nd_range<Dims> NDRange, PropertiesT &Properties,
                  Reduction &Redu, KernelType &KernelFunc) {
    auto Delegate = [&](auto Impl) {
      Impl.template run<KernelName>(CGH, Queue, NDRange, Properties, Redu,
                                    KernelFunc);
    };

    if constexpr (Reduction::has_float64_atomics) {
      if (getDeviceFromHandler(CGH).has(aspect::atomic64))
        return Delegate(Impl<Strat::group_reduce_and_atomic_cross_wg>{});

      if constexpr (Reduction::has_fast_reduce)
        return Delegate(Impl<Strat::group_reduce_and_multiple_kernels>{});
      else
        return Delegate(Impl<Strat::basic>{});
    } else if constexpr (Reduction::has_fast_atomics) {
      if constexpr (Reduction::has_fast_reduce) {
        return Delegate(Impl<Strat::group_reduce_and_atomic_cross_wg>{});
      } else {
        return Delegate(Impl<Strat::local_mem_tree_and_atomic_cross_wg>{});
      }
    } else {
      if constexpr (Reduction::has_fast_reduce)
        return Delegate(Impl<Strat::group_reduce_and_multiple_kernels>{});
      else
        return Delegate(Impl<Strat::basic>{});
    }

    assert(false && "Must be unreachable!");
  }
  template <typename KernelName, int Dims, typename PropertiesT,
            typename... RestT>
  static void run(handler &CGH, std::shared_ptr<detail::queue_impl> &Queue,
                  nd_range<Dims> NDRange, PropertiesT &Properties,
                  RestT... Rest) {
    return Impl<Strat::multi>::run<KernelName>(CGH, Queue, NDRange, Properties,
                                               Rest...);
  }
};

template <typename KernelName, reduction::strategy Strategy, int Dims,
          typename PropertiesT, typename... RestT>
void reduction_parallel_for(handler &CGH, nd_range<Dims> NDRange,
                            PropertiesT Properties, RestT... Rest) {
  NDRangeReduction<Strategy>::template run<KernelName>(CGH, CGH.MQueue, NDRange,
                                                       Properties, Rest...);
}

__SYCL_EXPORT uint32_t
reduGetMaxNumConcurrentWorkGroups(std::shared_ptr<queue_impl> Queue);

template <typename KernelName, reduction::strategy Strategy, int Dims,
          typename PropertiesT, typename... RestT>
void reduction_parallel_for(handler &CGH, range<Dims> Range,
                            PropertiesT Properties, RestT... Rest) {
  std::tuple<RestT...> ArgsTuple(Rest...);
  constexpr size_t NumArgs = sizeof...(RestT);
  static_assert(NumArgs > 1, "No reduction!");
  auto KernelFunc = std::get<NumArgs - 1>(ArgsTuple);
  auto ReduIndices = std::make_index_sequence<NumArgs - 1>();
  auto ReduTuple = detail::tuple_select_elements(ArgsTuple, ReduIndices);

  // Before running the kernels, check that device has enough local memory
  // to hold local arrays required for the tree-reduction algorithm.
  size_t OneElemSize = [&]() {
    // Can't use outlined NumArgs due to a bug in gcc 8.4.
    if constexpr (sizeof...(RestT) == 2) {
      using Reduction = std::tuple_element_t<0, decltype(ReduTuple)>;
      constexpr bool IsTreeReduction =
          !Reduction::has_fast_reduce && !Reduction::has_fast_atomics;
      return IsTreeReduction ? sizeof(typename Reduction::result_type) : 0;
    } else {
      return reduGetMemPerWorkItem(ReduTuple, ReduIndices);
    }
  }();

  uint32_t NumConcurrentWorkGroups =
#ifdef __SYCL_REDUCTION_NUM_CONCURRENT_WORKGROUPS
      __SYCL_REDUCTION_NUM_CONCURRENT_WORKGROUPS;
#else
      reduGetMaxNumConcurrentWorkGroups(CGH.MQueue);
#endif

  // TODO: currently the preferred work group size is determined for the given
  // queue/device, while it is safer to use queries to the kernel pre-compiled
  // for the device.
  size_t PrefWGSize = reduGetPreferredWGSize(CGH.MQueue, OneElemSize);

  size_t NWorkItems = Range.size();
  size_t WGSize = std::min(NWorkItems, PrefWGSize);
  size_t NWorkGroups = NWorkItems / WGSize;
  if (NWorkItems % WGSize)
    NWorkGroups++;
  size_t MaxNWorkGroups = NumConcurrentWorkGroups;
  NWorkGroups = std::min(NWorkGroups, MaxNWorkGroups);
  size_t NDRItems = NWorkGroups * WGSize;
  nd_range<1> NDRange{range<1>{NDRItems}, range<1>{WGSize}};

  size_t PerGroup = Range.size() / NWorkGroups;
  // Iterate through the index space by assigning contiguous chunks to each
  // work-group, then iterating through each chunk using a stride equal to the
  // work-group's local range, which gives much better performance than using
  // stride equal to 1. For each of the index the given the original KernelFunc
  // is called and the reduction value hold in \p Reducer is accumulated in
  // those calls.
  auto UpdatedKernelFunc = [=](auto NDId, auto &...Reducers) {
    // Divide into contiguous chunks and assign each chunk to a Group
    // Rely on precomputed division to avoid repeating expensive operations
    // TODO: Some devices may prefer alternative remainder handling
    auto Group = NDId.get_group();
    size_t GroupId = Group.get_group_linear_id();
    size_t NumGroups = Group.get_group_linear_range();
    bool LastGroup = (GroupId == NumGroups - 1);
    size_t GroupStart = GroupId * PerGroup;
    size_t GroupEnd = LastGroup ? Range.size() : (GroupStart + PerGroup);

    // Loop over the contiguous chunk
    size_t Start = GroupStart + NDId.get_local_id(0);
    size_t End = GroupEnd;
    size_t Stride = NDId.get_local_range(0);
    auto GetDelinearized = [&](size_t I) {
      auto Id = getDelinearizedId(Range, I);
      if constexpr (std::is_invocable_v<decltype(KernelFunc), id<Dims>,
                                        decltype(Reducers)...>)
        return Id;
      else
        // SYCL doesn't provide parallel_for accepting offset in presence of
        // reductions, so use with_offset==false.
        return reduction::getDelinearizedItem(Range, Id);
    };
    for (size_t I = Start; I < End; I += Stride)
      KernelFunc(GetDelinearized(I), Reducers...);
  };
  if constexpr (NumArgs == 2) {
    using Reduction = std::tuple_element_t<0, decltype(ReduTuple)>;
    auto &Redu = std::get<0>(ReduTuple);

    constexpr auto StrategyToUse = [&]() {
      if constexpr (Strategy != reduction::strategy::auto_select)
        return Strategy;

      // TODO: Both group_reduce_and_last_wg_detection and range_basic require
      // memory_order::acq_rel support that isn't guaranteed by the
      // specification. However, implementing run-time check for that would
      // result in an extra kernel compilation(s). We probably need to
      // investigate if the usage of kernel_bundles can mitigate that.
      if constexpr (Reduction::has_fast_reduce)
        return reduction::strategy::group_reduce_and_last_wg_detection;
      else if constexpr (Reduction::has_fast_atomics)
        return reduction::strategy::local_atomic_and_atomic_cross_wg;
      else
        return reduction::strategy::range_basic;
    }();

    reduction_parallel_for<KernelName, StrategyToUse>(CGH, NDRange, Properties,
                                                      Redu, UpdatedKernelFunc);
  } else {
    return std::apply(
        [&](auto &...Reds) {
          return reduction_parallel_for<KernelName, Strategy>(
              CGH, NDRange, Properties, Reds..., UpdatedKernelFunc);
        },
        ReduTuple);
  }
}
} // namespace detail

/// Constructs a reduction object using the given buffer \p Var, handler \p CGH,
/// reduction operation \p Combiner, and optional reduction properties.
template <
    typename T, typename AllocatorT, typename BinaryOperation,
    typename = std::enable_if_t<has_known_identity<BinaryOperation, T>::value>>
auto reduction(buffer<T, 1, AllocatorT> Var, handler &CGH, BinaryOperation,
               const property_list &PropList = {}) {
  bool InitializeToIdentity =
      PropList.has_property<property::reduction::initialize_to_identity>();
  return detail::make_reduction<BinaryOperation, 0, 1>(accessor{Var, CGH},
                                                       InitializeToIdentity);
}

/// Constructs a reduction object using the given buffer \p Var, handler \p CGH,
/// reduction operation \p Combiner, and optional reduction properties.
/// The reduction algorithm may be less efficient for this variant as the
/// reduction identity is not known statically and it is not provided by user.
template <
    typename T, typename AllocatorT, typename BinaryOperation,
    typename = std::enable_if_t<!has_known_identity<BinaryOperation, T>::value>>
detail::reduction_impl<
    T, BinaryOperation, 0, 1,
    accessor<T, 1, access::mode::read_write, access::target::device>>
reduction(buffer<T, 1, AllocatorT>, handler &, BinaryOperation,
          const property_list &PropList = {}) {
  // TODO: implement reduction that works even when identity is not known.
  (void)PropList;
  throw runtime_error("Identity-less reductions with unknown identity are not "
                      "supported yet.",
                      PI_ERROR_INVALID_VALUE);
}

/// Constructs a reduction object using the reduction variable referenced by
/// the given USM pointer \p Var, handler \p CGH, reduction operation
/// \p Combiner, and optional reduction properties.
template <
    typename T, typename BinaryOperation,
    typename = std::enable_if_t<has_known_identity<BinaryOperation, T>::value>>
auto reduction(T *Var, BinaryOperation, const property_list &PropList = {}) {
  bool InitializeToIdentity =
      PropList.has_property<property::reduction::initialize_to_identity>();
  return detail::make_reduction<BinaryOperation, 0, 1>(Var,
                                                       InitializeToIdentity);
}

/// Constructs a reduction object using the reduction variable referenced by
/// the given USM pointer \p Var, handler \p CGH, reduction operation
/// \p Combiner, and optional reduction properties.
/// The reduction algorithm may be less efficient for this variant as the
/// reduction identity is not known statically and it is not provided by user.
template <
    typename T, typename BinaryOperation,
    typename = std::enable_if_t<!has_known_identity<BinaryOperation, T>::value>>
detail::reduction_impl<T, BinaryOperation, 0, 1, T *>
reduction(T *, BinaryOperation, const property_list &PropList = {}) {
  // TODO: implement reduction that works even when identity is not known.
  (void)PropList;
  throw runtime_error("Identity-less reductions with unknown identity are not "
                      "supported yet.",
                      PI_ERROR_INVALID_VALUE);
}

/// Constructs a reduction object using the given buffer \p Var, handler \p CGH,
/// reduction identity value \p Identity, reduction operation \p Combiner,
/// and optional reduction properties.
template <typename T, typename AllocatorT, typename BinaryOperation>
auto reduction(buffer<T, 1, AllocatorT> Var, handler &CGH, const T &Identity,
               BinaryOperation Combiner, const property_list &PropList = {}) {
  bool InitializeToIdentity =
      PropList.has_property<property::reduction::initialize_to_identity>();
  return detail::make_reduction<BinaryOperation, 0, 1>(
      accessor{Var, CGH}, Identity, Combiner, InitializeToIdentity);
}

/// Constructs a reduction object using the reduction variable referenced by
/// the given USM pointer \p Var, reduction identity value \p Identity,
/// binary operation \p Combiner, and optional reduction properties.
template <typename T, typename BinaryOperation>
auto reduction(T *Var, const T &Identity, BinaryOperation Combiner,
               const property_list &PropList = {}) {
  bool InitializeToIdentity =
      PropList.has_property<property::reduction::initialize_to_identity>();
  return detail::make_reduction<BinaryOperation, 0, 1>(Var, Identity, Combiner,
                                                       InitializeToIdentity);
}

/// Constructs a reduction object using the reduction variable referenced by
/// the given sycl::span \p Span, reduction operation \p Combiner, and
/// optional reduction properties.
template <
    typename T, size_t Extent, typename BinaryOperation,
    typename = std::enable_if_t<Extent != dynamic_extent &&
                                has_known_identity<BinaryOperation, T>::value>>
auto reduction(span<T, Extent> Span, BinaryOperation,
               const property_list &PropList = {}) {
  bool InitializeToIdentity =
      PropList.has_property<property::reduction::initialize_to_identity>();
  return detail::make_reduction<BinaryOperation, 1, Extent>(
      Span.data(), InitializeToIdentity);
}

/// Constructs a reduction object using the reduction variable referenced by
/// the given sycl::span \p Span, reduction operation \p Combiner, and
/// optional reduction properties.
/// The reduction algorithm may be less efficient for this variant as the
/// reduction identity is not known statically and it is not provided by user.
template <
    typename T, size_t Extent, typename BinaryOperation,
    typename = std::enable_if_t<Extent != dynamic_extent &&
                                !has_known_identity<BinaryOperation, T>::value>>
detail::reduction_impl<T, BinaryOperation, 1, Extent, T *>
reduction(span<T, Extent>, BinaryOperation,
          const property_list &PropList = {}) {
  // TODO: implement reduction that works even when identity is not known.
  (void)PropList;
  throw runtime_error("Identity-less reductions with unknown identity are not "
                      "supported yet.",
                      PI_ERROR_INVALID_VALUE);
}

/// Constructs a reduction object using the reduction variable referenced by
/// the given sycl::span \p Span, reduction identity value \p Identity,
/// reduction operation \p Combiner, and optional reduction properties.
template <typename T, size_t Extent, typename BinaryOperation,
          typename = std::enable_if_t<Extent != dynamic_extent>>
auto reduction(span<T, Extent> Span, const T &Identity,
               BinaryOperation Combiner, const property_list &PropList = {}) {
  bool InitializeToIdentity =
      PropList.has_property<property::reduction::initialize_to_identity>();
  return detail::make_reduction<BinaryOperation, 1, Extent>(
      Span.data(), Identity, Combiner, InitializeToIdentity);
}
} // __SYCL_INLINE_VER_NAMESPACE(_V1)
} // namespace sycl<|MERGE_RESOLUTION|>--- conflicted
+++ resolved
@@ -1292,22 +1292,11 @@
           LocalReds[LID] = getReducerAccess(Reducer).getElement(E);
 
           typename Reduction::binary_operation BOp;
-<<<<<<< HEAD
-          doTreeReduction(WGSize, LID, IsPow2WG,
-                          getReducerAccess(Reducer).getIdentity(), LocalReds,
-                          BOp, [&]() { NDIt.barrier(); });
-
-          if (LID == 0) {
-            getReducerAccess(Reducer).getElement(E) =
-                IsPow2WG ? LocalReds[0] : BOp(LocalReds[0], LocalReds[WGSize]);
-          }
-=======
           doTreeReduction(WGSize, LID, LocalReds, BOp,
                           [&]() { NDIt.barrier(); });
 
           if (LID == 0)
             getReducerAccess(Reducer).getElement(E) = LocalReds[0];
->>>>>>> d74f1aa5
 
           // Ensure item 0 is finished with LocalReds before next iteration
           if (E != NElements - 1) {
