//==----------------- marray.hpp --- Implements marray classes -------------==//
//
// Part of the LLVM Project, under the Apache License v2.0 with LLVM Exceptions.
// See https://llvm.org/LICENSE.txt for license information.
// SPDX-License-Identifier: Apache-2.0 WITH LLVM-exception
//
//===----------------------------------------------------------------------===//

#pragma once

#include <sycl/aliases.hpp>
#include <sycl/detail/common.hpp>
#include <sycl/detail/generic_type_traits.hpp>
#include <sycl/detail/type_traits.hpp>
#include <sycl/half_type.hpp>

#include <array>
#include <type_traits>
#include <utility>

namespace sycl {
__SYCL_INLINE_VER_NAMESPACE(_V1) {

template <typename DataT, std::size_t N> class marray;

namespace detail {

// Helper trait for counting the aggregate number of arguments in a type list,
// expanding marrays.
template <typename... Ts> struct GetMArrayArgsSize;
template <> struct GetMArrayArgsSize<> {
  static constexpr std::size_t value = 0;
};
template <typename T, std::size_t N, typename... Ts>
struct GetMArrayArgsSize<marray<T, N>, Ts...> {
  static constexpr std::size_t value = N + GetMArrayArgsSize<Ts...>::value;
};
template <typename T, typename... Ts> struct GetMArrayArgsSize<T, Ts...> {
  static constexpr std::size_t value = 1 + GetMArrayArgsSize<Ts...>::value;
};

// Helper function for concatenating two std::array.
template <typename T, std::size_t... Is1, std::size_t... Is2>
constexpr std::array<T, sizeof...(Is1) + sizeof...(Is2)>
ConcatArrays(const std::array<T, sizeof...(Is1)> &A1,
             const std::array<T, sizeof...(Is2)> &A2,
             std::index_sequence<Is1...>, std::index_sequence<Is2...>) {
  return {A1[Is1]..., A2[Is2]...};
}
template <typename T, std::size_t N1, std::size_t N2>
constexpr std::array<T, N1 + N2> ConcatArrays(const std::array<T, N1> &A1,
                                              const std::array<T, N2> &A2) {
  return ConcatArrays(A1, A2, std::make_index_sequence<N1>(),
                      std::make_index_sequence<N2>());
}

// Utility trait for creating an std::array from an marray.
template <typename DataT, typename T, std::size_t... Is>
constexpr std::array<T, sizeof...(Is)>
MArrayToArray(const marray<T, sizeof...(Is)> &A, std::index_sequence<Is...>) {
  return {static_cast<DataT>(A.MData[Is])...};
}
template <typename DataT, typename T, std::size_t N>
constexpr std::array<T, N> MArrayToArray(const marray<T, N> &A) {
  return MArrayToArray<DataT>(A, std::make_index_sequence<N>());
}

// Utility for creating an std::array from a arguments of either types
// convertible to DataT or marrays of a type convertible to DataT.
template <typename DataT, typename... ArgTN> struct ArrayCreator;
template <typename DataT, typename ArgT, typename... ArgTN>
struct ArrayCreator<DataT, ArgT, ArgTN...> {
  static constexpr std::array<DataT, GetMArrayArgsSize<ArgT, ArgTN...>::value>
  Create(const ArgT &Arg, const ArgTN &...Args) {
<<<<<<< HEAD
    return ConcatArrays(std::array<DataT, 1>{static_cast<DataT>(Arg)},
                        ArrayCreator<DataT, ArgTN...>::Create(Args...));
=======
    std::array<DataT, 1> ImmArray{static_cast<DataT>(Arg)};
    if constexpr (sizeof...(Args))
      return ConcatArrays(ImmArray,
                          ArrayCreator<DataT, ArgTN...>::Create(Args...));
    else
      return ImmArray;
>>>>>>> d023b2cc
  }
};
template <typename DataT, typename T, std::size_t N, typename... ArgTN>
struct ArrayCreator<DataT, marray<T, N>, ArgTN...> {
  static constexpr std::array<DataT,
                              GetMArrayArgsSize<marray<T, N>, ArgTN...>::value>
  Create(const marray<T, N> &Arg, const ArgTN &...Args) {
<<<<<<< HEAD
    return ConcatArrays(MArrayToArray<DataT>(Arg),
                        ArrayCreator<DataT, ArgTN...>::Create(Args...));
=======
    auto ImmArray = MArrayToArray<DataT>(Arg);
    if constexpr (sizeof...(Args))
      return ConcatArrays(ImmArray,
                          ArrayCreator<DataT, ArgTN...>::Create(Args...));
    else
      return ImmArray;
>>>>>>> d023b2cc
  }
};
template <typename DataT> struct ArrayCreator<DataT> {
  static constexpr std::array<DataT, 0> Create() {
    return std::array<DataT, 0>{};
  }
};
} // namespace detail

/// Provides a cross-platform math array class template that works on
/// SYCL devices as well as in host C++ code.
///
/// \ingroup sycl_api
template <typename Type, std::size_t NumElements> class marray {
  using DataT = Type;

public:
  using value_type = Type;
  using reference = Type &;
  using const_reference = const Type &;
  using iterator = Type *;
  using const_iterator = const Type *;

private:
  value_type MData[NumElements];

  // Trait for checking if an argument type is either convertible to the data
  // type or an array of types convertible to the data type.
  template <typename T>
  struct IsSuitableArgType : std::is_convertible<T, DataT> {};
  template <typename T, size_t N>
  struct IsSuitableArgType<marray<T, N>> : std::is_convertible<T, DataT> {};

  // Trait for computing the conjunction of of IsSuitableArgType. The empty type
  // list will trivially evaluate to true.
  template <typename... ArgTN>
  struct AllSuitableArgTypes : std::conjunction<IsSuitableArgType<ArgTN>...> {};

  // FIXME: MArrayToArray needs to be a friend to access MData. If the subscript
  //        operator is made constexpr this can be removed.
  template <typename, typename T, std::size_t... Is>
  friend constexpr std::array<T, sizeof...(Is)>
  detail::MArrayToArray(const marray<T, sizeof...(Is)> &,
                        std::index_sequence<Is...>);

  constexpr void initialize_data(const Type &Arg) {
    for (size_t i = 0; i < NumElements; ++i) {
      MData[i] = Arg;
    }
  }

  template <size_t... Is>
  constexpr marray(const std::array<DataT, NumElements> &Arr,
                   std::index_sequence<Is...>)
      : MData{Arr[Is]...} {}

public:
  constexpr marray() : MData{} {}

  explicit constexpr marray(const Type &Arg) : MData{Arg} {
    initialize_data(Arg);
  }

  template <typename... ArgTN,
            typename = std::enable_if_t<
                AllSuitableArgTypes<ArgTN...>::value &&
                detail::GetMArrayArgsSize<ArgTN...>::value == NumElements>>
  constexpr marray(const ArgTN &...Args)
      : marray{detail::ArrayCreator<DataT, ArgTN...>::Create(Args...),
               std::make_index_sequence<NumElements>()} {}

  constexpr marray(const marray<Type, NumElements> &Rhs) = default;

  constexpr marray(marray<Type, NumElements> &&Rhs) = default;

  // Available only when: NumElements == 1
  template <std::size_t Size = NumElements,
            typename = typename std::enable_if<Size == 1>>
  operator Type() const {
    return MData[0];
  }

  static constexpr std::size_t size() noexcept { return NumElements; }

  // subscript operator
  reference operator[](std::size_t index) { return MData[index]; }

  const_reference operator[](std::size_t index) const { return MData[index]; }

  marray &operator=(const marray<Type, NumElements> &Rhs) = default;

  // broadcasting operator
  marray &operator=(const Type &Rhs) {
    for (std::size_t I = 0; I < NumElements; ++I) {
      MData[I] = Rhs;
    }
    return *this;
  }

  // iterator functions
  iterator begin() { return MData; }

  const_iterator begin() const { return MData; }

  iterator end() { return MData + NumElements; }

  const_iterator end() const { return MData + NumElements; }

#ifdef __SYCL_BINOP
#error "Undefine __SYCL_BINOP macro"
#endif

#ifdef __SYCL_BINOP_INTEGRAL
#error "Undefine __SYCL_BINOP_INTEGRAL macro"
#endif

#define __SYCL_BINOP(BINOP, OPASSIGN)                                          \
  friend marray operator BINOP(const marray &Lhs, const marray &Rhs) {         \
    marray Ret;                                                                \
    for (size_t I = 0; I < NumElements; ++I) {                                 \
      Ret[I] = Lhs[I] BINOP Rhs[I];                                            \
    }                                                                          \
    return Ret;                                                                \
  }                                                                            \
  template <typename T>                                                        \
  friend typename std::enable_if_t<                                            \
      std::is_convertible_v<DataT, T> &&                                       \
          (std::is_fundamental_v<T> ||                                         \
           std::is_same_v<typename std::remove_const<T>::type, half>),         \
      marray>                                                                  \
  operator BINOP(const marray &Lhs, const T &Rhs) {                            \
    return Lhs BINOP marray(static_cast<DataT>(Rhs));                          \
  }                                                                            \
  template <typename T>                                                        \
  friend typename std::enable_if_t<                                            \
      std::is_convertible_v<DataT, T> &&                                       \
          (std::is_fundamental_v<T> ||                                         \
           std::is_same_v<typename std::remove_const<T>::type, half>),         \
      marray>                                                                  \
  operator BINOP(const T &Lhs, const marray &Rhs) {                            \
    return marray(static_cast<DataT>(Lhs)) BINOP Rhs;                          \
  }                                                                            \
  friend marray &operator OPASSIGN(marray &Lhs, const marray &Rhs) {           \
    Lhs = Lhs BINOP Rhs;                                                       \
    return Lhs;                                                                \
  }                                                                            \
  template <std::size_t Num = NumElements>                                     \
  friend typename std::enable_if_t<Num != 1, marray &> operator OPASSIGN(      \
      marray &Lhs, const DataT &Rhs) {                                         \
    Lhs = Lhs BINOP marray(Rhs);                                               \
    return Lhs;                                                                \
  }

#define __SYCL_BINOP_INTEGRAL(BINOP, OPASSIGN)                                 \
  template <typename T = DataT,                                                \
            typename = std::enable_if<std::is_integral_v<T>, marray>>          \
  friend marray operator BINOP(const marray &Lhs, const marray &Rhs) {         \
    marray Ret;                                                                \
    for (size_t I = 0; I < NumElements; ++I) {                                 \
      Ret[I] = Lhs[I] BINOP Rhs[I];                                            \
    }                                                                          \
    return Ret;                                                                \
  }                                                                            \
  template <typename T, typename BaseT = DataT>                                \
  friend typename std::enable_if_t<std::is_convertible_v<T, DataT> &&          \
                                       std::is_integral_v<T> &&                \
                                       std::is_integral_v<BaseT>,              \
                                   marray>                                     \
  operator BINOP(const marray &Lhs, const T &Rhs) {                            \
    return Lhs BINOP marray(static_cast<DataT>(Rhs));                          \
  }                                                                            \
  template <typename T, typename BaseT = DataT>                                \
  friend typename std::enable_if_t<std::is_convertible_v<T, DataT> &&          \
                                       std::is_integral_v<T> &&                \
                                       std::is_integral_v<BaseT>,              \
                                   marray>                                     \
  operator BINOP(const T &Lhs, const marray &Rhs) {                            \
    return marray(static_cast<DataT>(Lhs)) BINOP Rhs;                          \
  }                                                                            \
  template <typename T = DataT,                                                \
            typename = std::enable_if<std::is_integral_v<T>, marray>>          \
  friend marray &operator OPASSIGN(marray &Lhs, const marray &Rhs) {           \
    Lhs = Lhs BINOP Rhs;                                                       \
    return Lhs;                                                                \
  }                                                                            \
  template <std::size_t Num = NumElements, typename T = DataT>                 \
  friend                                                                       \
      typename std::enable_if_t<Num != 1 && std::is_integral_v<T>, marray &>   \
      operator OPASSIGN(marray &Lhs, const DataT &Rhs) {                       \
    Lhs = Lhs BINOP marray(Rhs);                                               \
    return Lhs;                                                                \
  }

  __SYCL_BINOP(+, +=)
  __SYCL_BINOP(-, -=)
  __SYCL_BINOP(*, *=)
  __SYCL_BINOP(/, /=)

  __SYCL_BINOP_INTEGRAL(%, %=)
  __SYCL_BINOP_INTEGRAL(|, |=)
  __SYCL_BINOP_INTEGRAL(&, &=)
  __SYCL_BINOP_INTEGRAL(^, ^=)
  __SYCL_BINOP_INTEGRAL(>>, >>=)
  __SYCL_BINOP_INTEGRAL(<<, <<=)
#undef __SYCL_BINOP
#undef __SYCL_BINOP_INTEGRAL

#ifdef __SYCL_RELLOGOP
#error "Undefine __SYCL_RELLOGOP macro"
#endif

#ifdef __SYCL_RELLOGOP_INTEGRAL
#error "Undefine __SYCL_RELLOGOP_INTEGRAL macro"
#endif

#define __SYCL_RELLOGOP(RELLOGOP)                                              \
  friend marray<bool, NumElements> operator RELLOGOP(const marray &Lhs,        \
                                                     const marray &Rhs) {      \
    marray<bool, NumElements> Ret;                                             \
    for (size_t I = 0; I < NumElements; ++I) {                                 \
      Ret[I] = Lhs[I] RELLOGOP Rhs[I];                                         \
    }                                                                          \
    return Ret;                                                                \
  }                                                                            \
  template <typename T>                                                        \
  friend typename std::enable_if_t<std::is_convertible_v<T, DataT> &&          \
                                       (std::is_fundamental_v<T> ||            \
                                        std::is_same_v<T, half>),              \
                                   marray<bool, NumElements>>                  \
  operator RELLOGOP(const marray &Lhs, const T &Rhs) {                         \
    return Lhs RELLOGOP marray(static_cast<const DataT &>(Rhs));               \
  }                                                                            \
  template <typename T>                                                        \
  friend typename std::enable_if_t<std::is_convertible_v<T, DataT> &&          \
                                       (std::is_fundamental_v<T> ||            \
                                        std::is_same_v<T, half>),              \
                                   marray<bool, NumElements>>                  \
  operator RELLOGOP(const T &Lhs, const marray &Rhs) {                         \
    return marray(static_cast<const DataT &>(Lhs)) RELLOGOP Rhs;               \
  }

  __SYCL_RELLOGOP(==)
  __SYCL_RELLOGOP(!=)
  __SYCL_RELLOGOP(>)
  __SYCL_RELLOGOP(<)
  __SYCL_RELLOGOP(>=)
  __SYCL_RELLOGOP(<=)
  __SYCL_RELLOGOP(&&)
  __SYCL_RELLOGOP(||)

#undef __SYCL_RELLOGOP

#ifdef __SYCL_UOP
#error "Undefine __SYCL_UOP macro"
#endif

#define __SYCL_UOP(UOP, OPASSIGN)                                              \
  friend marray &operator UOP(marray &Lhs) {                                   \
    Lhs OPASSIGN 1;                                                            \
    return Lhs;                                                                \
  }                                                                            \
  friend marray operator UOP(marray &Lhs, int) {                               \
    marray Ret(Lhs);                                                           \
    Lhs OPASSIGN 1;                                                            \
    return Ret;                                                                \
  }

  __SYCL_UOP(++, +=)
  __SYCL_UOP(--, -=)
#undef __SYCL_UOP

  // Available only when: dataT != cl_float && dataT != cl_double
  // && dataT != cl_half
  template <typename T = DataT>
  friend typename std::enable_if<std::is_integral<T>::value, marray>::type
  operator~(const marray &Lhs) {
    marray Ret;
    for (size_t I = 0; I < NumElements; ++I) {
      Ret[I] = ~Lhs[I];
    }
    return Ret;
  }

  friend marray<bool, NumElements> operator!(const marray &Lhs) {
    marray<bool, NumElements> Ret;
    for (size_t I = 0; I < NumElements; ++I) {
      Ret[I] = !Lhs[I];
    }
    return Ret;
  }

  friend marray operator+(const marray &Lhs) {
    marray Ret;
    for (size_t I = 0; I < NumElements; ++I) {
      Ret[I] = +Lhs[I];
    }
    return Ret;
  }

  friend marray operator-(const marray &Lhs) {
    marray Ret;
    for (size_t I = 0; I < NumElements; ++I) {
      Ret[I] = -Lhs[I];
    }
    return Ret;
  }
};

#define __SYCL_MAKE_MARRAY_ALIAS(ALIAS, TYPE, N)                               \
  using ALIAS##N = sycl::marray<TYPE, N>;

#define __SYCL_MAKE_MARRAY_ALIASES_FOR_ARITHMETIC_TYPES(N)                     \
  __SYCL_MAKE_MARRAY_ALIAS(mbool, bool, N)                                     \
  __SYCL_MAKE_MARRAY_ALIAS(mchar, std::int8_t, N)                              \
  __SYCL_MAKE_MARRAY_ALIAS(mshort, std::int16_t, N)                            \
  __SYCL_MAKE_MARRAY_ALIAS(mint, std::int32_t, N)                              \
  __SYCL_MAKE_MARRAY_ALIAS(mlong, std::int64_t, N)                             \
  __SYCL_MAKE_MARRAY_ALIAS(mlonglong, std::int64_t, N)                         \
  __SYCL_MAKE_MARRAY_ALIAS(mfloat, float, N)                                   \
  __SYCL_MAKE_MARRAY_ALIAS(mdouble, double, N)                                 \
  __SYCL_MAKE_MARRAY_ALIAS(mhalf, half, N)

// FIXME: schar, longlong and ulonglong aliases are not defined by SYCL 2020
//        spec, but they are preserved in SYCL 2020 mode, because SYCL-CTS is
//        still using them.
//        See KhronosGroup/SYCL-CTS#446 and KhronosGroup/SYCL-Docs#335
#define __SYCL_MAKE_MARRAY_ALIASES_FOR_SIGNED_AND_UNSIGNED_TYPES(N)            \
  __SYCL_MAKE_MARRAY_ALIAS(mschar, std::int8_t, N)                             \
  __SYCL_MAKE_MARRAY_ALIAS(muchar, std::uint8_t, N)                            \
  __SYCL_MAKE_MARRAY_ALIAS(mushort, std::uint16_t, N)                          \
  __SYCL_MAKE_MARRAY_ALIAS(muint, std::uint32_t, N)                            \
  __SYCL_MAKE_MARRAY_ALIAS(mulong, std::uint64_t, N)                           \
  __SYCL_MAKE_MARRAY_ALIAS(mulonglong, std::uint64_t, N)

#define __SYCL_MAKE_MARRAY_ALIASES_FOR_MARRAY_LENGTH(N)                        \
  __SYCL_MAKE_MARRAY_ALIASES_FOR_ARITHMETIC_TYPES(N)                           \
  __SYCL_MAKE_MARRAY_ALIASES_FOR_SIGNED_AND_UNSIGNED_TYPES(N)

__SYCL_MAKE_MARRAY_ALIASES_FOR_MARRAY_LENGTH(2)
__SYCL_MAKE_MARRAY_ALIASES_FOR_MARRAY_LENGTH(3)
__SYCL_MAKE_MARRAY_ALIASES_FOR_MARRAY_LENGTH(4)
__SYCL_MAKE_MARRAY_ALIASES_FOR_MARRAY_LENGTH(8)
__SYCL_MAKE_MARRAY_ALIASES_FOR_MARRAY_LENGTH(16)

#undef __SYCL_MAKE_MARRAY_ALIAS
#undef __SYCL_MAKE_MARRAY_ALIASES_FOR_ARITHMETIC_TYPES
#undef __SYCL_MAKE_MARRAY_ALIASES_FOR_SIGNED_AND_UNSIGNED_TYPES
#undef __SYCL_MAKE_MARRAY_ALIASES_FOR_MARRAY_LENGTH

} // __SYCL_INLINE_VER_NAMESPACE(_V1)
} // namespace sycl<|MERGE_RESOLUTION|>--- conflicted
+++ resolved
@@ -72,17 +72,12 @@
 struct ArrayCreator<DataT, ArgT, ArgTN...> {
   static constexpr std::array<DataT, GetMArrayArgsSize<ArgT, ArgTN...>::value>
   Create(const ArgT &Arg, const ArgTN &...Args) {
-<<<<<<< HEAD
-    return ConcatArrays(std::array<DataT, 1>{static_cast<DataT>(Arg)},
-                        ArrayCreator<DataT, ArgTN...>::Create(Args...));
-=======
     std::array<DataT, 1> ImmArray{static_cast<DataT>(Arg)};
     if constexpr (sizeof...(Args))
       return ConcatArrays(ImmArray,
                           ArrayCreator<DataT, ArgTN...>::Create(Args...));
     else
       return ImmArray;
->>>>>>> d023b2cc
   }
 };
 template <typename DataT, typename T, std::size_t N, typename... ArgTN>
@@ -90,17 +85,12 @@
   static constexpr std::array<DataT,
                               GetMArrayArgsSize<marray<T, N>, ArgTN...>::value>
   Create(const marray<T, N> &Arg, const ArgTN &...Args) {
-<<<<<<< HEAD
-    return ConcatArrays(MArrayToArray<DataT>(Arg),
-                        ArrayCreator<DataT, ArgTN...>::Create(Args...));
-=======
     auto ImmArray = MArrayToArray<DataT>(Arg);
     if constexpr (sizeof...(Args))
       return ConcatArrays(ImmArray,
                           ArrayCreator<DataT, ArgTN...>::Create(Args...));
     else
       return ImmArray;
->>>>>>> d023b2cc
   }
 };
 template <typename DataT> struct ArrayCreator<DataT> {
