//==---------------- types.hpp --- SYCL types ------------------------------==//
//
// Part of the LLVM Project, under the Apache License v2.0 with LLVM Exceptions.
// See https://llvm.org/LICENSE.txt for license information.
// SPDX-License-Identifier: Apache-2.0 WITH LLVM-exception
//
//===----------------------------------------------------------------------===//

// Implements vec and __swizzled_vec__ classes.

#pragma once

#include <sycl/detail/generic_type_traits.hpp>

// Define __NO_EXT_VECTOR_TYPE_ON_HOST__ to avoid using ext_vector_type
// extension even if the host compiler supports it. The same can be
// accomplished by -D__NO_EXT_VECTOR_TYPE_ON_HOST__ command line option.
#ifndef __NO_EXT_VECTOR_TYPE_ON_HOST__
// #define __NO_EXT_VECTOR_TYPE_ON_HOST__
#endif

// Check if Clang's ext_vector_type attribute is available. Host compiler
// may not be Clang, and Clang may not be built with the extension.
#ifdef __clang__
#ifndef __has_extension
#define __has_extension(x) 0
#endif
#ifdef __HAS_EXT_VECTOR_TYPE__
#error "Undefine __HAS_EXT_VECTOR_TYPE__ macro"
#endif
#if __has_extension(attribute_ext_vector_type)
#define __HAS_EXT_VECTOR_TYPE__
#endif
#endif // __clang__

#ifdef __SYCL_USE_EXT_VECTOR_TYPE__
#error "Undefine __SYCL_USE_EXT_VECTOR_TYPE__ macro"
#endif
#ifdef __HAS_EXT_VECTOR_TYPE__
#if defined(__SYCL_DEVICE_ONLY__) || !defined(__NO_EXT_VECTOR_TYPE_ON_HOST__)
#define __SYCL_USE_EXT_VECTOR_TYPE__
#endif
#elif defined(__SYCL_DEVICE_ONLY__)
// This is a soft error. We expect the device compiler to have ext_vector_type
// support, but that should not be a hard requirement.
#error "SYCL device compiler is built without ext_vector_type support"
#endif // __HAS_EXT_VECTOR_TYPE__

#include <sycl/access/access.hpp>
#include <sycl/aliases.hpp>
#include <sycl/detail/common.hpp>
#include <sycl/detail/helpers.hpp>
#include <sycl/detail/type_traits.hpp>
#include <sycl/half_type.hpp>
#include <sycl/marray.hpp>
#include <sycl/multi_ptr.hpp>

#ifndef __SYCL_USE_EXT_VECTOR_TYPE__
#include <sycl/detail/cl.h>
#endif

#include <array>
#include <cmath>
#include <cstring>
#include <optional>
#include <variant>
#ifndef __SYCL_DEVICE_ONLY__
#include <cfenv>
#endif

// 4.10.1: Scalar data types
// 4.10.2: SYCL vector types

namespace sycl {
__SYCL_INLINE_VER_NAMESPACE(_V1) {

enum class rounding_mode { automatic = 0, rte = 1, rtz = 2, rtp = 3, rtn = 4 };
struct elem {
  static constexpr int x = 0;
  static constexpr int y = 1;
  static constexpr int z = 2;
  static constexpr int w = 3;
  static constexpr int r = 0;
  static constexpr int g = 1;
  static constexpr int b = 2;
  static constexpr int a = 3;
  static constexpr int s0 = 0;
  static constexpr int s1 = 1;
  static constexpr int s2 = 2;
  static constexpr int s3 = 3;
  static constexpr int s4 = 4;
  static constexpr int s5 = 5;
  static constexpr int s6 = 6;
  static constexpr int s7 = 7;
  static constexpr int s8 = 8;
  static constexpr int s9 = 9;
  static constexpr int sA = 10;
  static constexpr int sB = 11;
  static constexpr int sC = 12;
  static constexpr int sD = 13;
  static constexpr int sE = 14;
  static constexpr int sF = 15;
};

namespace detail {

template <typename T> struct vec_helper {
  using RetType = T;
  static constexpr RetType get(T value) { return value; }
};

#if (!defined(_HAS_STD_BYTE) || _HAS_STD_BYTE != 0)
template <> struct vec_helper<std::byte> {
  using RetType = std::uint8_t;
  static constexpr RetType get(std::byte value) { return (RetType)value; }
  static constexpr std::byte get(std::uint8_t value) {
    return (std::byte)value;
  }
};
#endif

template <typename VecT, typename OperationLeftT, typename OperationRightT,
          template <typename> class OperationCurrentT, int... Indexes>
class SwizzleOp;

template <typename T, int N, typename V = void> struct VecStorage;

// Element type for relational operator return value.
template <typename DataT>
using rel_t = typename detail::conditional_t<
    sizeof(DataT) == sizeof(opencl::cl_char), opencl::cl_char,
    typename detail::conditional_t<
        sizeof(DataT) == sizeof(opencl::cl_short), opencl::cl_short,
        typename detail::conditional_t<
            sizeof(DataT) == sizeof(opencl::cl_int), opencl::cl_int,
            typename detail::conditional_t<sizeof(DataT) ==
                                               sizeof(opencl::cl_long),
                                           opencl::cl_long, bool>>>>;

// Special type indicating that SwizzleOp should just read value from vector -
// not trying to perform any operations. Should not be called.
template <typename T> class GetOp {
public:
  using DataT = T;
  DataT getValue(size_t) const { return (DataT)0; }
  DataT operator()(DataT, DataT) { return (DataT)0; }
};

// Special type for working SwizzleOp with scalars, stores a scalar and gives
// the scalar at any index. Provides interface is compatible with SwizzleOp
// operations
template <typename T> class GetScalarOp {
public:
  using DataT = T;
  GetScalarOp(DataT Data) : m_Data(Data) {}
  DataT getValue(size_t) const { return m_Data; }

private:
  DataT m_Data;
};

template <typename T> struct EqualTo {
  constexpr rel_t<T> operator()(const T &Lhs, const T &Rhs) const {
    return (Lhs == Rhs) ? -1 : 0;
  }
};

template <typename T> struct NotEqualTo {
  constexpr rel_t<T> operator()(const T &Lhs, const T &Rhs) const {
    return (Lhs != Rhs) ? -1 : 0;
  }
};

template <typename T> struct GreaterEqualTo {
  constexpr rel_t<T> operator()(const T &Lhs, const T &Rhs) const {
    return (Lhs >= Rhs) ? -1 : 0;
  }
};

template <typename T> struct LessEqualTo {
  constexpr rel_t<T> operator()(const T &Lhs, const T &Rhs) const {
    return (Lhs <= Rhs) ? -1 : 0;
  }
};

template <typename T> struct GreaterThan {
  constexpr rel_t<T> operator()(const T &Lhs, const T &Rhs) const {
    return (Lhs > Rhs) ? -1 : 0;
  }
};

template <typename T> struct LessThan {
  constexpr rel_t<T> operator()(const T &Lhs, const T &Rhs) const {
    return (Lhs < Rhs) ? -1 : 0;
  }
};

template <typename T> struct LogicalAnd {
  constexpr rel_t<T> operator()(const T &Lhs, const T &Rhs) const {
    return (Lhs && Rhs) ? -1 : 0;
  }
};

template <typename T> struct LogicalOr {
  constexpr rel_t<T> operator()(const T &Lhs, const T &Rhs) const {
    return (Lhs || Rhs) ? -1 : 0;
  }
};

template <typename T> struct RShift {
  constexpr T operator()(const T &Lhs, const T &Rhs) const {
    return Lhs >> Rhs;
  }
};

template <typename T> struct LShift {
  constexpr T operator()(const T &Lhs, const T &Rhs) const {
    return Lhs << Rhs;
  }
};

template <typename T, typename R>
using is_int_to_int =
    std::integral_constant<bool, std::is_integral<T>::value &&
                                     std::is_integral<R>::value>;

template <typename T, typename R>
using is_sint_to_sint =
    std::integral_constant<bool, is_sigeninteger<T>::value &&
                                     is_sigeninteger<R>::value>;

template <typename T, typename R>
using is_uint_to_uint =
    std::integral_constant<bool, is_sugeninteger<T>::value &&
                                     is_sugeninteger<R>::value>;

template <typename T, typename R>
using is_sint_to_from_uint = std::integral_constant<
    bool, (is_sugeninteger<T>::value && is_sigeninteger<R>::value) ||
              (is_sigeninteger<T>::value && is_sugeninteger<R>::value)>;

template <typename T, typename R>
using is_sint_to_float =
    std::integral_constant<bool, std::is_integral<T>::value &&
                                     !(std::is_unsigned<T>::value) &&
                                     detail::is_floating_point<R>::value>;

template <typename T, typename R>
using is_uint_to_float =
    std::integral_constant<bool, std::is_unsigned<T>::value &&
                                     detail::is_floating_point<R>::value>;

template <typename T, typename R>
using is_int_to_float =
    std::integral_constant<bool, std::is_integral<T>::value &&
                                     detail::is_floating_point<R>::value>;

template <typename T, typename R>
using is_float_to_int =
    std::integral_constant<bool, detail::is_floating_point<T>::value &&
                                     std::is_integral<R>::value>;

template <typename T, typename R>
using is_float_to_float =
    std::integral_constant<bool, detail::is_floating_point<T>::value &&
                                     detail::is_floating_point<R>::value>;
template <typename T>
using is_standard_type =
    std::integral_constant<bool, detail::is_sgentype<T>::value>;

template <typename T, typename R, rounding_mode roundingMode, typename OpenCLT,
          typename OpenCLR>
detail::enable_if_t<std::is_same<T, R>::value, R> convertImpl(T Value) {
  return Value;
}

#ifndef __SYCL_DEVICE_ONLY__

// Note for float to half conversions, static_cast calls the conversion operator
// implemented for host that takes care of the precision requirements.
template <typename T, typename R, rounding_mode roundingMode, typename OpenCLT,
          typename OpenCLR>
detail::enable_if_t<!std::is_same<T, R>::value &&
                        (is_int_to_int<T, R>::value ||
                         is_int_to_float<T, R>::value ||
                         is_float_to_float<T, R>::value),
                    R>
convertImpl(T Value) {
  return static_cast<R>(Value);
}

// float to int
template <typename T, typename R, rounding_mode roundingMode, typename OpenCLT,
          typename OpenCLR>
detail::enable_if_t<is_float_to_int<T, R>::value, R> convertImpl(T Value) {
  switch (roundingMode) {
    // Round to nearest even is default rounding mode for floating-point types
  case rounding_mode::automatic:
    // Round to nearest even.
  case rounding_mode::rte: {
    int OldRoundingDirection = std::fegetround();
    int Err = std::fesetround(FE_TONEAREST);
    if (Err)
      throw runtime_error("Unable to set rounding mode to FE_TONEAREST",
                          PI_ERROR_UNKNOWN);
    R Result = std::rint(Value);
    Err = std::fesetround(OldRoundingDirection);
    if (Err)
      throw runtime_error("Unable to restore rounding mode.", PI_ERROR_UNKNOWN);
    return Result;
  }
    // Round toward zero.
  case rounding_mode::rtz:
    return std::trunc(Value);
    // Round toward positive infinity.
  case rounding_mode::rtp:
    return std::ceil(Value);
    // Round toward negative infinity.
  case rounding_mode::rtn:
    return std::floor(Value);
  };
  assert(false && "Unsupported rounding mode!");
  return static_cast<R>(Value);
}
#else

template <rounding_mode Mode>
using RteOrAutomatic = detail::bool_constant<Mode == rounding_mode::automatic ||
                                             Mode == rounding_mode::rte>;

template <rounding_mode Mode>
using Rtz = detail::bool_constant<Mode == rounding_mode::rtz>;

template <rounding_mode Mode>
using Rtp = detail::bool_constant<Mode == rounding_mode::rtp>;

template <rounding_mode Mode>
using Rtn = detail::bool_constant<Mode == rounding_mode::rtn>;

// convert types with an equal size and diff names
template <typename T, typename R, rounding_mode roundingMode, typename OpenCLT,
          typename OpenCLR>
detail::enable_if_t<
    !std::is_same<T, R>::value && std::is_same<OpenCLT, OpenCLR>::value, R>
convertImpl(T Value) {
  return static_cast<R>(Value);
}

// signed to signed
#define __SYCL_GENERATE_CONVERT_IMPL(DestType)                                 \
  template <typename T, typename R, rounding_mode roundingMode,                \
            typename OpenCLT, typename OpenCLR>                                \
  detail::enable_if_t<                                                         \
      is_sint_to_sint<T, R>::value &&                                          \
          !std::is_same<OpenCLT, OpenCLR>::value &&                            \
          (std::is_same<OpenCLR, opencl::cl_##DestType>::value ||              \
           (std::is_same<OpenCLR, signed char>::value &&                       \
            std::is_same<DestType, char>::value)),                             \
      R>                                                                       \
  convertImpl(T Value) {                                                       \
    OpenCLT OpValue = sycl::detail::convertDataToType<T, OpenCLT>(Value);      \
    return __spirv_SConvert##_R##DestType(OpValue);                            \
  }

__SYCL_GENERATE_CONVERT_IMPL(char)
__SYCL_GENERATE_CONVERT_IMPL(short)
__SYCL_GENERATE_CONVERT_IMPL(int)
__SYCL_GENERATE_CONVERT_IMPL(long)

#undef __SYCL_GENERATE_CONVERT_IMPL

// unsigned to unsigned
#define __SYCL_GENERATE_CONVERT_IMPL(DestType)                                 \
  template <typename T, typename R, rounding_mode roundingMode,                \
            typename OpenCLT, typename OpenCLR>                                \
  detail::enable_if_t<is_uint_to_uint<T, R>::value &&                          \
                          !std::is_same<OpenCLT, OpenCLR>::value &&            \
                          std::is_same<OpenCLR, opencl::cl_##DestType>::value, \
                      R>                                                       \
  convertImpl(T Value) {                                                       \
    OpenCLT OpValue = sycl::detail::convertDataToType<T, OpenCLT>(Value);      \
    return __spirv_UConvert##_R##DestType(OpValue);                            \
  }

__SYCL_GENERATE_CONVERT_IMPL(uchar)
__SYCL_GENERATE_CONVERT_IMPL(ushort)
__SYCL_GENERATE_CONVERT_IMPL(uint)
__SYCL_GENERATE_CONVERT_IMPL(ulong)

#undef __SYCL_GENERATE_CONVERT_IMPL

// unsigned to (from) signed
template <typename T, typename R, rounding_mode roundingMode, typename OpenCLT,
          typename OpenCLR>
detail::enable_if_t<is_sint_to_from_uint<T, R>::value &&
                        is_standard_type<OpenCLT>::value &&
                        is_standard_type<OpenCLR>::value,
                    R>
convertImpl(T Value) {
  return static_cast<R>(Value);
}

// sint to float
#define __SYCL_GENERATE_CONVERT_IMPL(SPIRVOp, DestType)                        \
  template <typename T, typename R, rounding_mode roundingMode,                \
            typename OpenCLT, typename OpenCLR>                                \
  detail::enable_if_t<is_sint_to_float<T, R>::value &&                         \
                          (std::is_same<OpenCLR, DestType>::value ||           \
                           (std::is_same<OpenCLR, _Float16>::value &&          \
                            std::is_same<DestType, half>::value)),             \
                      R>                                                       \
  convertImpl(T Value) {                                                       \
    OpenCLT OpValue = sycl::detail::convertDataToType<T, OpenCLT>(Value);      \
    return __spirv_Convert##SPIRVOp##_R##DestType(OpValue);                    \
  }

__SYCL_GENERATE_CONVERT_IMPL(SToF, half)
__SYCL_GENERATE_CONVERT_IMPL(SToF, float)
__SYCL_GENERATE_CONVERT_IMPL(SToF, double)

#undef __SYCL_GENERATE_CONVERT_IMPL

// uint to float
#define __SYCL_GENERATE_CONVERT_IMPL(SPIRVOp, DestType)                        \
  template <typename T, typename R, rounding_mode roundingMode,                \
            typename OpenCLT, typename OpenCLR>                                \
  detail::enable_if_t<is_uint_to_float<T, R>::value &&                         \
                          (std::is_same<OpenCLR, DestType>::value ||           \
                           (std::is_same<OpenCLR, _Float16>::value &&          \
                            std::is_same<DestType, half>::value)),             \
                      R>                                                       \
  convertImpl(T Value) {                                                       \
    OpenCLT OpValue = sycl::detail::convertDataToType<T, OpenCLT>(Value);      \
    return __spirv_Convert##SPIRVOp##_R##DestType(OpValue);                    \
  }

__SYCL_GENERATE_CONVERT_IMPL(UToF, half)
__SYCL_GENERATE_CONVERT_IMPL(UToF, float)
__SYCL_GENERATE_CONVERT_IMPL(UToF, double)

#undef __SYCL_GENERATE_CONVERT_IMPL

// float to float
#define __SYCL_GENERATE_CONVERT_IMPL(DestType, RoundingMode,                   \
                                     RoundingModeCondition)                    \
  template <typename T, typename R, rounding_mode roundingMode,                \
            typename OpenCLT, typename OpenCLR>                                \
  detail::enable_if_t<is_float_to_float<T, R>::value &&                        \
                          !std::is_same<OpenCLT, OpenCLR>::value &&            \
                          (std::is_same<OpenCLR, DestType>::value ||           \
                           (std::is_same<OpenCLR, _Float16>::value &&          \
                            std::is_same<DestType, half>::value)) &&           \
                          RoundingModeCondition<roundingMode>::value,          \
                      R>                                                       \
  convertImpl(T Value) {                                                       \
    OpenCLT OpValue = sycl::detail::convertDataToType<T, OpenCLT>(Value);      \
    return __spirv_FConvert##_R##DestType##_##RoundingMode(OpValue);           \
  }

#define __SYCL_GENERATE_CONVERT_IMPL_FOR_ROUNDING_MODE(RoundingMode,           \
                                                       RoundingModeCondition)  \
  __SYCL_GENERATE_CONVERT_IMPL(double, RoundingMode, RoundingModeCondition)    \
  __SYCL_GENERATE_CONVERT_IMPL(float, RoundingMode, RoundingModeCondition)     \
  __SYCL_GENERATE_CONVERT_IMPL(half, RoundingMode, RoundingModeCondition)

__SYCL_GENERATE_CONVERT_IMPL_FOR_ROUNDING_MODE(rte, RteOrAutomatic)
__SYCL_GENERATE_CONVERT_IMPL_FOR_ROUNDING_MODE(rtz, Rtz)
__SYCL_GENERATE_CONVERT_IMPL_FOR_ROUNDING_MODE(rtp, Rtp)
__SYCL_GENERATE_CONVERT_IMPL_FOR_ROUNDING_MODE(rtn, Rtn)

#undef __SYCL_GENERATE_CONVERT_IMPL_FOR_ROUNDING_MODE
#undef __SYCL_GENERATE_CONVERT_IMPL

// float to int
#define __SYCL_GENERATE_CONVERT_IMPL(SPIRVOp, DestType, RoundingMode,          \
                                     RoundingModeCondition)                    \
  template <typename T, typename R, rounding_mode roundingMode,                \
            typename OpenCLT, typename OpenCLR>                                \
  detail::enable_if_t<                                                         \
      is_float_to_int<T, R>::value &&                                          \
          (std::is_same<OpenCLR, opencl::cl_##DestType>::value ||              \
           (std::is_same<OpenCLR, signed char>::value &&                       \
            std::is_same<DestType, char>::value)) &&                           \
          RoundingModeCondition<roundingMode>::value,                          \
      R>                                                                       \
  convertImpl(T Value) {                                                       \
    OpenCLT OpValue = sycl::detail::convertDataToType<T, OpenCLT>(Value);      \
    return __spirv_Convert##SPIRVOp##_R##DestType##_##RoundingMode(OpValue);   \
  }

#define __SYCL_GENERATE_CONVERT_IMPL_FOR_ROUNDING_MODE(RoundingMode,           \
                                                       RoundingModeCondition)  \
  __SYCL_GENERATE_CONVERT_IMPL(FToS, int, RoundingMode, RoundingModeCondition) \
  __SYCL_GENERATE_CONVERT_IMPL(FToS, char, RoundingMode,                       \
                               RoundingModeCondition)                          \
  __SYCL_GENERATE_CONVERT_IMPL(FToS, short, RoundingMode,                      \
                               RoundingModeCondition)                          \
  __SYCL_GENERATE_CONVERT_IMPL(FToS, long, RoundingMode,                       \
                               RoundingModeCondition)                          \
  __SYCL_GENERATE_CONVERT_IMPL(FToU, uint, RoundingMode,                       \
                               RoundingModeCondition)                          \
  __SYCL_GENERATE_CONVERT_IMPL(FToU, uchar, RoundingMode,                      \
                               RoundingModeCondition)                          \
  __SYCL_GENERATE_CONVERT_IMPL(FToU, ushort, RoundingMode,                     \
                               RoundingModeCondition)                          \
  __SYCL_GENERATE_CONVERT_IMPL(FToU, ulong, RoundingMode, RoundingModeCondition)

__SYCL_GENERATE_CONVERT_IMPL_FOR_ROUNDING_MODE(rte, RteOrAutomatic)
__SYCL_GENERATE_CONVERT_IMPL_FOR_ROUNDING_MODE(rtz, Rtz)
__SYCL_GENERATE_CONVERT_IMPL_FOR_ROUNDING_MODE(rtp, Rtp)
__SYCL_GENERATE_CONVERT_IMPL_FOR_ROUNDING_MODE(rtn, Rtn)

#undef __SYCL_GENERATE_CONVERT_IMPL_FOR_ROUNDING_MODE
#undef __SYCL_GENERATE_CONVERT_IMPL

// Back up
template <typename T, typename R, rounding_mode roundingMode, typename OpenCLT,
          typename OpenCLR>
detail::enable_if_t<
    ((!is_standard_type<T>::value && !is_standard_type<OpenCLT>::value) ||
     (!is_standard_type<R>::value && !is_standard_type<OpenCLR>::value)) &&
        !std::is_same<OpenCLT, OpenCLR>::value,
    R>
convertImpl(T Value) {
  return static_cast<R>(Value);
}

#endif // __SYCL_DEVICE_ONLY__

// Forward declarations
template <typename TransformedArgType, int Dims, typename KernelType>
class RoundedRangeKernel;
template <typename TransformedArgType, int Dims, typename KernelType>
class RoundedRangeKernelWithKH;

} // namespace detail

template <typename T> using vec_data = detail::vec_helper<T>;

template <typename T>
using vec_data_t = typename detail::vec_helper<T>::RetType;

#if defined(_WIN32) && (_MSC_VER)
// MSVC Compiler doesn't allow using of function arguments with alignment
// requirements. MSVC Compiler Error C2719: 'parameter': formal parameter with
// __declspec(align('#')) won't be aligned. The align __declspec modifier
// is not permitted on function parameters. Function parameter alignment
// is controlled by the calling convention used.
// For more information, see Calling Conventions
// (https://docs.microsoft.com/en-us/cpp/cpp/calling-conventions).
// For information on calling conventions for x64 processors, see
// Calling Convention
// (https://docs.microsoft.com/en-us/cpp/build/x64-calling-convention).
#pragma message("Alignment of class vec is not in accordance with SYCL \
specification requirements, a limitation of the MSVC compiler(Error C2719).\
Requested alignment applied, limited at 64.")
#define __SYCL_ALIGNED_VAR(type, x, var)                                       \
  type __declspec(align((x < 64) ? x : 64)) var
#else
#define __SYCL_ALIGNED_VAR(type, x, var) alignas(x) type var
#endif

/// Provides a cross-patform vector class template that works efficiently on
/// SYCL devices as well as in host C++ code.
///
/// \ingroup sycl_api
template <typename Type, int NumElements> class vec {
  using DataT = Type;

  // This represent type of underlying value. There should be only one field
  // in the class, so vec<float, 16> should be equal to float16 in memory.
  using DataType = typename detail::VecStorage<DataT, NumElements>::DataType;

  static constexpr int getNumElements() { return NumElements; }

  // SizeChecker is needed for vec(const argTN &... args) ctor to validate args.
  template <int Counter, int MaxValue, class...>
  struct SizeChecker : detail::conditional_t<Counter == MaxValue,
                                             std::true_type, std::false_type> {
  };

  template <int Counter, int MaxValue, typename DataT_, class... tail>
  struct SizeChecker<Counter, MaxValue, DataT_, tail...>
      : detail::conditional_t<Counter + 1 <= MaxValue,
                              SizeChecker<Counter + 1, MaxValue, tail...>,
                              std::false_type> {};

#define __SYCL_ALLOW_VECTOR_SIZES(num_elements)                                \
  template <int Counter, int MaxValue, typename DataT_, class... tail>         \
  struct SizeChecker<Counter, MaxValue, vec<DataT_, num_elements>, tail...>    \
      : detail::conditional_t<                                                 \
            Counter + (num_elements) <= MaxValue,                              \
            SizeChecker<Counter + (num_elements), MaxValue, tail...>,          \
            std::false_type> {};                                               \
  template <int Counter, int MaxValue, typename DataT_, typename T2,           \
            typename T3, template <typename> class T4, int... T5,              \
            class... tail>                                                     \
  struct SizeChecker<                                                          \
      Counter, MaxValue,                                                       \
      detail::SwizzleOp<vec<DataT_, num_elements>, T2, T3, T4, T5...>,         \
      tail...>                                                                 \
      : detail::conditional_t<                                                 \
            Counter + sizeof...(T5) <= MaxValue,                               \
            SizeChecker<Counter + sizeof...(T5), MaxValue, tail...>,           \
            std::false_type> {};                                               \
  template <int Counter, int MaxValue, typename DataT_, typename T2,           \
            typename T3, template <typename> class T4, int... T5,              \
            class... tail>                                                     \
  struct SizeChecker<                                                          \
      Counter, MaxValue,                                                       \
      detail::SwizzleOp<const vec<DataT_, num_elements>, T2, T3, T4, T5...>,   \
      tail...>                                                                 \
      : detail::conditional_t<                                                 \
            Counter + sizeof...(T5) <= MaxValue,                               \
            SizeChecker<Counter + sizeof...(T5), MaxValue, tail...>,           \
            std::false_type> {};

  __SYCL_ALLOW_VECTOR_SIZES(1)
  __SYCL_ALLOW_VECTOR_SIZES(2)
  __SYCL_ALLOW_VECTOR_SIZES(3)
  __SYCL_ALLOW_VECTOR_SIZES(4)
  __SYCL_ALLOW_VECTOR_SIZES(8)
  __SYCL_ALLOW_VECTOR_SIZES(16)
#undef __SYCL_ALLOW_VECTOR_SIZES

  template <class...> struct conjunction : std::true_type {};
  template <class B1, class... tail>
  struct conjunction<B1, tail...>
      : detail::conditional_t<bool(B1::value), conjunction<tail...>, B1> {};

  // TypeChecker is needed for vec(const argTN &... args) ctor to validate args.
  template <typename T, typename DataT_>
  struct TypeChecker : std::is_convertible<T, DataT_> {};
#define __SYCL_ALLOW_VECTOR_TYPES(num_elements)                                \
  template <typename DataT_>                                                   \
  struct TypeChecker<vec<DataT_, num_elements>, DataT_> : std::true_type {};   \
  template <typename DataT_, typename T2, typename T3,                         \
            template <typename> class T4, int... T5>                           \
  struct TypeChecker<                                                          \
      detail::SwizzleOp<vec<DataT_, num_elements>, T2, T3, T4, T5...>, DataT_> \
      : std::true_type {};                                                     \
  template <typename DataT_, typename T2, typename T3,                         \
            template <typename> class T4, int... T5>                           \
  struct TypeChecker<                                                          \
      detail::SwizzleOp<const vec<DataT_, num_elements>, T2, T3, T4, T5...>,   \
      DataT_> : std::true_type {};

  __SYCL_ALLOW_VECTOR_TYPES(1)
  __SYCL_ALLOW_VECTOR_TYPES(2)
  __SYCL_ALLOW_VECTOR_TYPES(3)
  __SYCL_ALLOW_VECTOR_TYPES(4)
  __SYCL_ALLOW_VECTOR_TYPES(8)
  __SYCL_ALLOW_VECTOR_TYPES(16)
#undef __SYCL_ALLOW_VECTOR_TYPES

  template <int... Indexes>
  using Swizzle =
      detail::SwizzleOp<vec, detail::GetOp<DataT>, detail::GetOp<DataT>,
                        detail::GetOp, Indexes...>;

  template <int... Indexes>
  using ConstSwizzle =
      detail::SwizzleOp<const vec, detail::GetOp<DataT>, detail::GetOp<DataT>,
                        detail::GetOp, Indexes...>;

  // Shortcuts for args validation in vec(const argTN &... args) ctor.
  template <typename... argTN>
  using EnableIfSuitableTypes = typename detail::enable_if_t<
      conjunction<TypeChecker<argTN, DataT>...>::value>;

  template <typename... argTN>
  using EnableIfSuitableNumElements = typename detail::enable_if_t<
      SizeChecker<0, NumElements, argTN...>::value>;

public:
  using element_type = DataT;
  using rel_t = detail::rel_t<DataT>;

#ifdef __SYCL_DEVICE_ONLY__
  using vector_t = DataType;
#endif

  vec() = default;

  // TODO Remove this difference between host and device side after
  // when root cause of API incompatibility will be fixed
#ifdef __SYCL_DEVICE_ONLY__
  vec(const vec &Rhs) = default;
#else
  constexpr vec(const vec &Rhs) : m_Data(Rhs.m_Data) {}
#endif

  vec(vec &&Rhs) = default;

  vec &operator=(const vec &Rhs) = default;

  // W/o this, things like "vec<char,*> = vec<signed char, *>" doesn't work.
  template <typename Ty = DataT>
  typename detail::enable_if_t<
      !std::is_same<Ty, rel_t>::value &&
          std::is_convertible<vec_data_t<Ty>, rel_t>::value,
      vec &>
  operator=(const vec<rel_t, NumElements> &Rhs) {
    *this = Rhs.template as<vec>();
    return *this;
  }

#ifdef __SYCL_USE_EXT_VECTOR_TYPE__
  template <typename T = void>
  using EnableIfNotHostHalf = typename detail::enable_if_t<
      !std::is_same<DataT, sycl::detail::half_impl::half>::value ||
          !std::is_same<sycl::detail::half_impl::StorageT,
                        sycl::detail::host_half_impl::half>::value,
      T>;
  template <typename T = void>
  using EnableIfHostHalf = typename detail::enable_if_t<
      std::is_same<DataT, sycl::detail::half_impl::half>::value &&
          std::is_same<sycl::detail::half_impl::StorageT,
                       sycl::detail::host_half_impl::half>::value,
      T>;

  template <typename Ty = DataT>
  explicit constexpr vec(const EnableIfNotHostHalf<Ty> &arg) {
    m_Data = (DataType)vec_data<Ty>::get(arg);
  }

  template <typename Ty = DataT>
  typename detail::enable_if_t<
      std::is_fundamental<vec_data_t<Ty>>::value ||
          std::is_same<typename detail::remove_const_t<Ty>, half>::value,
      vec &>
  operator=(const EnableIfNotHostHalf<Ty> &Rhs) {
    m_Data = (DataType)vec_data<Ty>::get(Rhs);
    return *this;
  }

  template <typename Ty = DataT>
  explicit constexpr vec(const EnableIfHostHalf<Ty> &arg) {
    for (int i = 0; i < NumElements; ++i) {
      setValue(i, arg);
    }
  }

  template <typename Ty = DataT>
  typename detail::enable_if_t<
      std::is_fundamental<vec_data_t<Ty>>::value ||
          std::is_same<typename detail::remove_const_t<Ty>, half>::value,
      vec &>
  operator=(const EnableIfHostHalf<Ty> &Rhs) {
    for (int i = 0; i < NumElements; ++i) {
      setValue(i, Rhs);
    }
    return *this;
  }
#else
  explicit constexpr vec(const DataT &arg) {
    for (int i = 0; i < NumElements; ++i) {
      setValue(i, arg);
    }
  }

  template <typename Ty = DataT>
  typename detail::enable_if_t<
      std::is_fundamental<vec_data_t<Ty>>::value ||
          std::is_same<typename detail::remove_const_t<Ty>, half>::value,
      vec &>
  operator=(const DataT &Rhs) {
    for (int i = 0; i < NumElements; ++i) {
      setValue(i, Rhs);
    }
    return *this;
  }
#endif

#ifdef __SYCL_USE_EXT_VECTOR_TYPE__
  // Optimized naive constructors with NumElements of DataT values.
  // We don't expect compilers to optimize vararg recursive functions well.

  // Helper type to make specific constructors available only for specific
  // number of elements.
  template <int IdxNum, typename T = void>
  using EnableIfMultipleElems = typename detail::enable_if_t<
      std::is_convertible<T, DataT>::value && NumElements == IdxNum, DataT>;
  template <typename Ty = DataT>
  constexpr vec(const EnableIfMultipleElems<2, Ty> Arg0,
                const EnableIfNotHostHalf<Ty> Arg1)
      : m_Data{vec_data<Ty>::get(Arg0), vec_data<Ty>::get(Arg1)} {}
  template <typename Ty = DataT>
  constexpr vec(const EnableIfMultipleElems<3, Ty> Arg0,
                const EnableIfNotHostHalf<Ty> Arg1, const DataT Arg2)
      : m_Data{vec_data<Ty>::get(Arg0), vec_data<Ty>::get(Arg1),
               vec_data<Ty>::get(Arg2)} {}
  template <typename Ty = DataT>
  constexpr vec(const EnableIfMultipleElems<4, Ty> Arg0,
                const EnableIfNotHostHalf<Ty> Arg1, const DataT Arg2,
                const Ty Arg3)
      : m_Data{vec_data<Ty>::get(Arg0), vec_data<Ty>::get(Arg1),
               vec_data<Ty>::get(Arg2), vec_data<Ty>::get(Arg3)} {}
  template <typename Ty = DataT>
  constexpr vec(const EnableIfMultipleElems<8, Ty> Arg0,
                const EnableIfNotHostHalf<Ty> Arg1, const DataT Arg2,
                const DataT Arg3, const DataT Arg4, const DataT Arg5,
                const DataT Arg6, const DataT Arg7)
      : m_Data{vec_data<Ty>::get(Arg0), vec_data<Ty>::get(Arg1),
               vec_data<Ty>::get(Arg2), vec_data<Ty>::get(Arg3),
               vec_data<Ty>::get(Arg4), vec_data<Ty>::get(Arg5),
               vec_data<Ty>::get(Arg6), vec_data<Ty>::get(Arg7)} {}
  template <typename Ty = DataT>
  constexpr vec(const EnableIfMultipleElems<16, Ty> Arg0,
                const EnableIfNotHostHalf<Ty> Arg1, const DataT Arg2,
                const DataT Arg3, const DataT Arg4, const DataT Arg5,
                const DataT Arg6, const DataT Arg7, const DataT Arg8,
                const DataT Arg9, const DataT ArgA, const DataT ArgB,
                const DataT ArgC, const DataT ArgD, const DataT ArgE,
                const DataT ArgF)
      : m_Data{vec_data<Ty>::get(Arg0), vec_data<Ty>::get(Arg1),
               vec_data<Ty>::get(Arg2), vec_data<Ty>::get(Arg3),
               vec_data<Ty>::get(Arg4), vec_data<Ty>::get(Arg5),
               vec_data<Ty>::get(Arg6), vec_data<Ty>::get(Arg7),
               vec_data<Ty>::get(Arg8), vec_data<Ty>::get(Arg9),
               vec_data<Ty>::get(ArgA), vec_data<Ty>::get(ArgB),
               vec_data<Ty>::get(ArgC), vec_data<Ty>::get(ArgD),
               vec_data<Ty>::get(ArgE), vec_data<Ty>::get(ArgF)} {}
#endif

  // Constructor from values of base type or vec of base type. Checks that
  // base types are match and that the NumElements == sum of lengths of args.
  template <typename... argTN, typename = EnableIfSuitableTypes<argTN...>,
            typename = EnableIfSuitableNumElements<argTN...>>
  constexpr vec(const argTN &...args) {
    vaargCtorHelper(0, args...);
  }

  // TODO: Remove, for debug purposes only.
  void dump() {
#ifndef __SYCL_DEVICE_ONLY__
    for (int I = 0; I < NumElements; ++I) {
      std::cout << "  " << I << ": " << getValue(I) << std::endl;
    }
    std::cout << std::endl;
#endif // __SYCL_DEVICE_ONLY__
  }

#ifdef __SYCL_DEVICE_ONLY__
  template <typename vector_t_ = vector_t,
            typename = typename detail::enable_if_t<
                std::is_same<vector_t_, vector_t>::value &&
                !std::is_same<vector_t_, DataT>::value>>
  constexpr vec(vector_t openclVector) : m_Data(openclVector) {}
  operator vector_t() const { return m_Data; }
#endif

  // Available only when: NumElements == 1
  template <int N = NumElements>
  operator typename detail::enable_if_t<N == 1, DataT>() const {
    return vec_data<DataT>::get(m_Data);
  }

  __SYCL2020_DEPRECATED("get_count() is deprecated, please use size() instead")
  static constexpr size_t get_count() { return size(); }
  static constexpr size_t size() noexcept { return NumElements; }
  __SYCL2020_DEPRECATED(
      "get_size() is deprecated, please use byte_size() instead")
  static constexpr size_t get_size() { return byte_size(); }
  static constexpr size_t byte_size() { return sizeof(m_Data); }

  template <typename convertT,
            rounding_mode roundingMode = rounding_mode::automatic>
  vec<convertT, NumElements> convert() const {
    static_assert(std::is_integral<vec_data_t<convertT>>::value ||
                      detail::is_floating_point<convertT>::value,
                  "Unsupported convertT");
    vec<convertT, NumElements> Result;
    using OpenCLT = detail::ConvertToOpenCLType_t<vec_data_t<DataT>>;
    using OpenCLR = detail::ConvertToOpenCLType_t<vec_data_t<convertT>>;
    for (size_t I = 0; I < NumElements; ++I) {
      Result.setValue(
          I, vec_data<convertT>::get(
                 detail::convertImpl<vec_data_t<DataT>, vec_data_t<convertT>,
                                     roundingMode, OpenCLT, OpenCLR>(
                     vec_data<DataT>::get(getValue(I)))));
    }
    return Result;
  }

  template <typename asT> asT as() const {
    static_assert((sizeof(*this) == sizeof(asT)),
                  "The new SYCL vec type must have the same storage size in "
                  "bytes as this SYCL vec");
    static_assert(
        detail::is_contained<asT, detail::gtl::vector_basic_list>::value,
        "asT must be SYCL vec of a different element type and "
        "number of elements specified by asT");
    asT Result;
    detail::memcpy(&Result.m_Data, &m_Data, sizeof(decltype(Result.m_Data)));
    return Result;
  }

  template <int... SwizzleIndexes> Swizzle<SwizzleIndexes...> swizzle() {
    return this;
  }

  template <int... SwizzleIndexes>
  ConstSwizzle<SwizzleIndexes...> swizzle() const {
    return this;
  }

  // ext_vector_type is used as an underlying type for sycl::vec on device.
  // The problem is that for clang vector types the return of operator[] is a
  // temporary and not a reference to the element in the vector. In practice
  // reinterpret_cast<DataT *>(&m_Data)[i]; is working. According to
  // http://llvm.org/docs/GetElementPtr.html#can-gep-index-into-vector-elements
  // this is not disallowed now. But could probably be disallowed in the future.
  // That is why tests are added to check that behavior of the compiler has
  // not changed.
  //
  // Implement operator [] in the same way for host and device.
  // TODO: change host side implementation when underlying type for host side
  // will be changed to std::array.
  const DataT &operator[](int i) const {
    return reinterpret_cast<const DataT *>(&m_Data)[i];
  }

  DataT &operator[](int i) { return reinterpret_cast<DataT *>(&m_Data)[i]; }

  // Begin hi/lo, even/odd, xyzw, and rgba swizzles.
private:
  // Indexer used in the swizzles.def
  // Currently it is defined as a template struct. Replacing it with a constexpr
  // function would activate a bug in MSVC that is fixed only in v19.20.
  // Until then MSVC does not recognize such constexpr functions as const and
  // thus does not let using them in template parameters inside swizzle.def.
  template <int Index> struct Indexer {
    static constexpr int value = Index;
  };

public:
#ifdef __SYCL_ACCESS_RETURN
#error "Undefine __SYCL_ACCESS_RETURN macro"
#endif
#define __SYCL_ACCESS_RETURN this
#include "swizzles.def"
#undef __SYCL_ACCESS_RETURN
  // End of hi/lo, even/odd, xyzw, and rgba swizzles.

  template <access::address_space Space, access::decorated DecorateAddress>
  void load(size_t Offset, multi_ptr<const DataT, Space, DecorateAddress> Ptr) {
    for (int I = 0; I < NumElements; I++) {
      setValue(I, *multi_ptr<const DataT, Space, DecorateAddress>(
                      Ptr + Offset * NumElements + I));
    }
  }
  template <access::address_space Space, access::decorated DecorateAddress>
  void load(size_t Offset, multi_ptr<DataT, Space, DecorateAddress> Ptr) {
    multi_ptr<const DataT, Space, DecorateAddress> ConstPtr(Ptr);
    load(Offset, ConstPtr);
  }
  template <int Dimensions, access::mode Mode,
            access::placeholder IsPlaceholder, access::target Target,
            typename PropertyListT>
  void
  load(size_t Offset,
       accessor<DataT, Dimensions, Mode, Target, IsPlaceholder, PropertyListT>
           Acc) {
    multi_ptr<const DataT, detail::TargetToAS<Target>::AS,
              access::decorated::yes>
        MultiPtr(Acc);
    load(Offset, MultiPtr);
  }
  template <access::address_space Space, access::decorated DecorateAddress>
  void store(size_t Offset,
             multi_ptr<DataT, Space, DecorateAddress> Ptr) const {
    for (int I = 0; I < NumElements; I++) {
      *multi_ptr<DataT, Space, DecorateAddress>(Ptr + Offset * NumElements +
                                                I) = getValue(I);
    }
  }
  template <int Dimensions, access::mode Mode,
            access::placeholder IsPlaceholder, access::target Target,
            typename PropertyListT>
  void
  store(size_t Offset,
        accessor<DataT, Dimensions, Mode, Target, IsPlaceholder, PropertyListT>
            Acc) {
    multi_ptr<DataT, detail::TargetToAS<Target>::AS, access::decorated::yes>
        MultiPtr(Acc);
    store(Offset, MultiPtr);
  }

#ifdef __SYCL_BINOP
#error "Undefine __SYCL_BINOP macro"
#endif

#ifdef __SYCL_USE_EXT_VECTOR_TYPE__
#define __SYCL_BINOP(BINOP, OPASSIGN)                                          \
  template <typename Ty = vec>                                                 \
  vec operator BINOP(const EnableIfNotHostHalf<Ty> &Rhs) const {               \
    vec Ret;                                                                   \
    Ret.m_Data = m_Data BINOP Rhs.m_Data;                                      \
    return Ret;                                                                \
  }                                                                            \
  template <typename Ty = vec>                                                 \
  vec operator BINOP(const EnableIfHostHalf<Ty> &Rhs) const {                  \
    vec Ret;                                                                   \
    for (size_t I = 0; I < NumElements; ++I) {                                 \
      Ret.setValue(I, (getValue(I) BINOP Rhs.getValue(I)));                    \
    }                                                                          \
    return Ret;                                                                \
  }                                                                            \
  template <typename T>                                                        \
  typename detail::enable_if_t<                                                \
      std::is_convertible<DataT, T>::value &&                                  \
          (std::is_fundamental<vec_data_t<T>>::value ||                        \
           std::is_same<typename detail::remove_const_t<T>, half>::value),     \
      vec>                                                                     \
  operator BINOP(const T &Rhs) const {                                         \
    return *this BINOP vec(static_cast<const DataT &>(Rhs));                   \
  }                                                                            \
  vec &operator OPASSIGN(const vec &Rhs) {                                     \
    *this = *this BINOP Rhs;                                                   \
    return *this;                                                              \
  }                                                                            \
  template <int Num = NumElements>                                             \
  typename detail::enable_if_t<Num != 1, vec &> operator OPASSIGN(             \
      const DataT &Rhs) {                                                      \
    *this = *this BINOP vec(Rhs);                                              \
    return *this;                                                              \
  }
#else // __SYCL_USE_EXT_VECTOR_TYPE__
#define __SYCL_BINOP(BINOP, OPASSIGN)                                          \
  vec operator BINOP(const vec &Rhs) const {                                   \
    vec Ret;                                                                   \
    for (size_t I = 0; I < NumElements; ++I) {                                 \
      Ret.setValue(I, (getValue(I) BINOP Rhs.getValue(I)));                    \
    }                                                                          \
    return Ret;                                                                \
  }                                                                            \
  template <typename T>                                                        \
  typename detail::enable_if_t<                                                \
      std::is_convertible<DataT, T>::value &&                                  \
          (std::is_fundamental<vec_data_t<T>>::value ||                        \
           std::is_same<typename detail::remove_const_t<T>, half>::value),     \
      vec>                                                                     \
  operator BINOP(const T &Rhs) const {                                         \
    return *this BINOP vec(static_cast<const DataT &>(Rhs));                   \
  }                                                                            \
  vec &operator OPASSIGN(const vec &Rhs) {                                     \
    *this = *this BINOP Rhs;                                                   \
    return *this;                                                              \
  }                                                                            \
  template <int Num = NumElements>                                             \
  typename detail::enable_if_t<Num != 1, vec &> operator OPASSIGN(             \
      const DataT &Rhs) {                                                      \
    *this = *this BINOP vec(Rhs);                                              \
    return *this;                                                              \
  }
#endif // __SYCL_USE_EXT_VECTOR_TYPE__

  __SYCL_BINOP(+, +=)
  __SYCL_BINOP(-, -=)
  __SYCL_BINOP(*, *=)
  __SYCL_BINOP(/, /=)

  // TODO: The following OPs are available only when: DataT != cl_float &&
  // DataT != cl_double && DataT != cl_half
  __SYCL_BINOP(%, %=)
  __SYCL_BINOP(|, |=)
  __SYCL_BINOP(&, &=)
  __SYCL_BINOP(^, ^=)
  __SYCL_BINOP(>>, >>=)
  __SYCL_BINOP(<<, <<=)
#undef __SYCL_BINOP
#undef __SYCL_BINOP_HELP

  // Note: vec<>/SwizzleOp logical value is 0/-1 logic, as opposed to 0/1 logic.
  // As far as CTS validation is concerned, 0/-1 logic also applies when
  // NumElements is equal to one, which is somewhat inconsistent with being
  // transparent with scalar data.
  // TODO: Determine if vec<, NumElements=1> is needed at all, remove this
  // inconsistency if not by disallowing one-element vectors (as in OpenCL)

#ifdef __SYCL_RELLOGOP
#error "Undefine __SYCL_RELLOGOP macro"
#endif
// Use __SYCL_DEVICE_ONLY__ macro because cast to OpenCL vector type is defined
// by SYCL device compiler only.
#ifdef __SYCL_DEVICE_ONLY__
#define __SYCL_RELLOGOP(RELLOGOP)                                              \
  vec<rel_t, NumElements> operator RELLOGOP(const vec &Rhs) const {            \
    auto Ret =                                                                 \
        vec<rel_t, NumElements>((typename vec<rel_t, NumElements>::vector_t)(  \
            m_Data RELLOGOP Rhs.m_Data));                                      \
    if (NumElements == 1) /*Scalar 0/1 logic was applied, invert*/             \
      Ret *= -1;                                                               \
    return Ret;                                                                \
  }                                                                            \
  template <typename T>                                                        \
  typename detail::enable_if_t<                                                \
      std::is_convertible<T, DataT>::value &&                                  \
          (std::is_fundamental<vec_data_t<T>>::value ||                        \
           std::is_same<T, half>::value),                                      \
      vec<rel_t, NumElements>>                                                 \
  operator RELLOGOP(const T &Rhs) const {                                      \
    return *this RELLOGOP vec(static_cast<const DataT &>(Rhs));                \
  }
#else
#define __SYCL_RELLOGOP(RELLOGOP)                                              \
  vec<rel_t, NumElements> operator RELLOGOP(const vec &Rhs) const {            \
    vec<rel_t, NumElements> Ret;                                               \
    for (size_t I = 0; I < NumElements; ++I) {                                 \
      Ret.setValue(I, -(vec_data<DataT>::get(getValue(I))                      \
                            RELLOGOP vec_data<DataT>::get(Rhs.getValue(I))));  \
    }                                                                          \
    return Ret;                                                                \
  }                                                                            \
  template <typename T>                                                        \
  typename detail::enable_if_t<                                                \
      std::is_convertible<T, DataT>::value &&                                  \
          (std::is_fundamental<vec_data_t<T>>::value ||                        \
           std::is_same<T, half>::value),                                      \
      vec<rel_t, NumElements>>                                                 \
  operator RELLOGOP(const T &Rhs) const {                                      \
    return *this RELLOGOP vec(static_cast<const DataT &>(Rhs));                \
  }
#endif

  __SYCL_RELLOGOP(==)
  __SYCL_RELLOGOP(!=)
  __SYCL_RELLOGOP(>)
  __SYCL_RELLOGOP(<)
  __SYCL_RELLOGOP(>=)
  __SYCL_RELLOGOP(<=)
  // TODO: limit to integral types.
  __SYCL_RELLOGOP(&&)
  __SYCL_RELLOGOP(||)
#undef __SYCL_RELLOGOP

#ifdef __SYCL_UOP
#error "Undefine __SYCL_UOP macro"
#endif
#define __SYCL_UOP(UOP, OPASSIGN)                                              \
  vec &operator UOP() {                                                        \
    *this OPASSIGN vec_data<DataT>::get(1);                                    \
    return *this;                                                              \
  }                                                                            \
  vec operator UOP(int) {                                                      \
    vec Ret(*this);                                                            \
    *this OPASSIGN vec_data<DataT>::get(1);                                    \
    return Ret;                                                                \
  }

  __SYCL_UOP(++, +=)
  __SYCL_UOP(--, -=)
#undef __SYCL_UOP

  // Available only when: dataT != cl_float && dataT != cl_double
  // && dataT != cl_half
  template <typename T = DataT>
  typename detail::enable_if_t<std::is_integral<vec_data_t<T>>::value, vec>
  operator~() const {
// Use __SYCL_DEVICE_ONLY__ macro because cast to OpenCL vector type is defined
// by SYCL device compiler only.
#ifdef __SYCL_DEVICE_ONLY__
    return vec{(typename vec::DataType) ~m_Data};
#else
    vec Ret;
    for (size_t I = 0; I < NumElements; ++I) {
      Ret.setValue(I, ~getValue(I));
    }
    return Ret;
#endif
  }

  vec<rel_t, NumElements> operator!() const {
// Use __SYCL_DEVICE_ONLY__ macro because cast to OpenCL vector type is defined
// by SYCL device compiler only.
#ifdef __SYCL_DEVICE_ONLY__
    return vec<rel_t, NumElements>{
        (typename vec<rel_t, NumElements>::DataType) !m_Data};
#else
    vec<rel_t, NumElements> Ret;
    for (size_t I = 0; I < NumElements; ++I) {
      Ret.setValue(I, !vec_data<DataT>::get(getValue(I)));
    }
    return Ret;
#endif
  }

  vec operator+() const {
// Use __SYCL_DEVICE_ONLY__ macro because cast to OpenCL vector type is defined
// by SYCL device compiler only.
#ifdef __SYCL_DEVICE_ONLY__
    return vec{+m_Data};
#else
    vec Ret;
    for (size_t I = 0; I < NumElements; ++I)
      Ret.setValue(I, vec_data<DataT>::get(+vec_data<DataT>::get(getValue(I))));
    return Ret;
#endif
  }

  vec operator-() const {
// Use __SYCL_DEVICE_ONLY__ macro because cast to OpenCL vector type is defined
// by SYCL device compiler only.
#ifdef __SYCL_DEVICE_ONLY__
    return vec{-m_Data};
#else
    vec Ret;
    for (size_t I = 0; I < NumElements; ++I)
      Ret.setValue(I, vec_data<DataT>::get(-vec_data<DataT>::get(getValue(I))));
    return Ret;
#endif
  }

  // OP is: &&, ||
  // vec<RET, NumElements> operatorOP(const vec<DataT, NumElements> &Rhs) const;
  // vec<RET, NumElements> operatorOP(const DataT &Rhs) const;

  // OP is: ==, !=, <, >, <=, >=
  // vec<RET, NumElements> operatorOP(const vec<DataT, NumElements> &Rhs) const;
  // vec<RET, NumElements> operatorOP(const DataT &Rhs) const;
private:
  // Generic method that execute "Operation" on underlying values.
#ifdef __SYCL_USE_EXT_VECTOR_TYPE__
  template <template <typename> class Operation,
            typename Ty = vec<DataT, NumElements>>
  vec<DataT, NumElements>
  operatorHelper(const EnableIfNotHostHalf<Ty> &Rhs) const {
    vec<DataT, NumElements> Result;
    Operation<DataType> Op;
    Result.m_Data = Op(m_Data, Rhs.m_Data);
    return Result;
  }

  template <template <typename> class Operation,
            typename Ty = vec<DataT, NumElements>>
  vec<DataT, NumElements>
  operatorHelper(const EnableIfHostHalf<Ty> &Rhs) const {
    vec<DataT, NumElements> Result;
    Operation<DataT> Op;
    for (size_t I = 0; I < NumElements; ++I) {
      Result.setValue(I, Op(Rhs.getValue(I), getValue(I)));
    }
    return Result;
  }
#else  // __SYCL_USE_EXT_VECTOR_TYPE__
  template <template <typename> class Operation>
  vec<DataT, NumElements>
  operatorHelper(const vec<DataT, NumElements> &Rhs) const {
    vec<DataT, NumElements> Result;
    Operation<DataT> Op;
    for (size_t I = 0; I < NumElements; ++I) {
      Result.setValue(I, Op(Rhs.getValue(I), getValue(I)));
    }
    return Result;
  }
#endif // __SYCL_USE_EXT_VECTOR_TYPE__

// setValue and getValue should be able to operate on different underlying
// types: enum cl_float#N , builtin vector float#N, builtin type float.
#ifdef __SYCL_USE_EXT_VECTOR_TYPE__
  template <int Num = NumElements, typename Ty = int,
            typename = typename detail::enable_if_t<1 != Num>>
  constexpr void setValue(EnableIfNotHostHalf<Ty> Index, const DataT &Value,
                          int) {
    m_Data[Index] = vec_data<DataT>::get(Value);
  }

  template <int Num = NumElements, typename Ty = int,
            typename = typename detail::enable_if_t<1 != Num>>
  DataT getValue(EnableIfNotHostHalf<Ty> Index, int) const {
    return vec_data<DataT>::get(m_Data[Index]);
  }

  template <int Num = NumElements, typename Ty = int,
            typename = typename detail::enable_if_t<1 != Num>>
  constexpr void setValue(EnableIfHostHalf<Ty> Index, const DataT &Value, int) {
    m_Data.s[Index] = vec_data<DataT>::get(Value);
  }

  template <int Num = NumElements, typename Ty = int,
            typename = typename detail::enable_if_t<1 != Num>>
  DataT getValue(EnableIfHostHalf<Ty> Index, int) const {
    return vec_data<DataT>::get(m_Data.s[Index]);
  }
#else  // __SYCL_USE_EXT_VECTOR_TYPE__
  template <int Num = NumElements,
            typename = typename detail::enable_if_t<1 != Num>>
  constexpr void setValue(int Index, const DataT &Value, int) {
    m_Data.s[Index] = vec_data<DataT>::get(Value);
  }

  template <int Num = NumElements,
            typename = typename detail::enable_if_t<1 != Num>>
  DataT getValue(int Index, int) const {
    return vec_data<DataT>::get(m_Data.s[Index]);
  }
#endif // __SYCL_USE_EXT_VECTOR_TYPE__

  template <int Num = NumElements,
            typename = typename detail::enable_if_t<1 == Num>>
  constexpr void setValue(int, const DataT &Value, float) {
    m_Data = vec_data<DataT>::get(Value);
  }

  template <int Num = NumElements,
            typename = typename detail::enable_if_t<1 == Num>>
  DataT getValue(int, float) const {
    return vec_data<DataT>::get(m_Data);
  }

  // Special proxies as specialization is not allowed in class scope.
  constexpr void setValue(int Index, const DataT &Value) {
    if (NumElements == 1)
      setValue(Index, Value, 0);
    else
      setValue(Index, Value, 0.f);
  }

  DataT getValue(int Index) const {
    return (NumElements == 1) ? getValue(Index, 0) : getValue(Index, 0.f);
  }

  // Helpers for variadic template constructor of vec.
  template <typename T, typename... argTN>
  constexpr int vaargCtorHelper(int Idx, const T &arg) {
    setValue(Idx, arg);
    return Idx + 1;
  }

  template <typename DataT_, int NumElements_>
  constexpr int vaargCtorHelper(int Idx, const vec<DataT_, NumElements_> &arg) {
    for (size_t I = 0; I < NumElements_; ++I) {
      setValue(Idx + I, arg.getValue(I));
    }
    return Idx + NumElements_;
  }

  template <typename DataT_, int NumElements_, typename T2, typename T3,
            template <typename> class T4, int... T5>
  constexpr int
  vaargCtorHelper(int Idx, const detail::SwizzleOp<vec<DataT_, NumElements_>,
                                                   T2, T3, T4, T5...> &arg) {
    size_t NumElems = sizeof...(T5);
    for (size_t I = 0; I < NumElems; ++I) {
      setValue(Idx + I, arg.getValue(I));
    }
    return Idx + NumElems;
  }

  template <typename DataT_, int NumElements_, typename T2, typename T3,
            template <typename> class T4, int... T5>
  constexpr int
  vaargCtorHelper(int Idx,
                  const detail::SwizzleOp<const vec<DataT_, NumElements_>, T2,
                                          T3, T4, T5...> &arg) {
    size_t NumElems = sizeof...(T5);
    for (size_t I = 0; I < NumElems; ++I) {
      setValue(Idx + I, arg.getValue(I));
    }
    return Idx + NumElems;
  }

  template <typename T1, typename... argTN>
  constexpr void vaargCtorHelper(int Idx, const T1 &arg, const argTN &...args) {
    int NewIdx = vaargCtorHelper(Idx, arg);
    vaargCtorHelper(NewIdx, args...);
  }

  template <typename DataT_, int NumElements_, typename... argTN>
  constexpr void vaargCtorHelper(int Idx, const vec<DataT_, NumElements_> &arg,
                                 const argTN &...args) {
    int NewIdx = vaargCtorHelper(Idx, arg);
    vaargCtorHelper(NewIdx, args...);
  }

  // fields
  // Used "__SYCL_ALIGNED_VAR" instead "alignas" to handle MSVC compiler.
  // For MSVC compiler max alignment is 64, e.g. vec<double, 16> required
  // alignment of 128 and MSVC compiler cann't align a parameter with requested
  // alignment of 128. For alignment request larger than 64, 64-alignment
  // is applied
  __SYCL_ALIGNED_VAR(DataType,
                     (detail::vector_alignment<DataT, NumElements>::value),
                     m_Data);

  // friends
  template <typename T1, typename T2, typename T3, template <typename> class T4,
            int... T5>
  friend class detail::SwizzleOp;
  template <typename T1, int T2> friend class vec;
};

#ifdef __cpp_deduction_guides
// all compilers supporting deduction guides also support fold expressions
template <class T, class... U,
          class = detail::enable_if_t<(std::is_same<T, U>::value && ...)>>
vec(T, U...) -> vec<T, sizeof...(U) + 1>;
#endif

namespace detail {

// SwizzleOP represents expression templates that operate on vec.
// Actual computation performed on conversion or assignment operators.
template <typename VecT, typename OperationLeftT, typename OperationRightT,
          template <typename> class OperationCurrentT, int... Indexes>
class SwizzleOp {
  using DataT = typename VecT::element_type;
  using CommonDataT =
      typename std::common_type<typename OperationLeftT::DataT,
                                typename OperationRightT::DataT>::type;
  static constexpr int getNumElements() { return sizeof...(Indexes); }

  using rel_t = detail::rel_t<DataT>;
  using vec_t = vec<DataT, sizeof...(Indexes)>;
  using vec_rel_t = vec<rel_t, sizeof...(Indexes)>;

  template <typename OperationRightT_,
            template <typename> class OperationCurrentT_, int... Idx_>
  using NewLHOp = SwizzleOp<VecT,
                            SwizzleOp<VecT, OperationLeftT, OperationRightT,
                                      OperationCurrentT, Indexes...>,
                            OperationRightT_, OperationCurrentT_, Idx_...>;

  template <typename OperationRightT_,
            template <typename> class OperationCurrentT_, int... Idx_>
  using NewRelOp = SwizzleOp<vec<rel_t, VecT::getNumElements()>,
                             SwizzleOp<VecT, OperationLeftT, OperationRightT,
                                       OperationCurrentT, Indexes...>,
                             OperationRightT_, OperationCurrentT_, Idx_...>;

  template <typename OperationLeftT_,
            template <typename> class OperationCurrentT_, int... Idx_>
  using NewRHOp = SwizzleOp<VecT, OperationLeftT_,
                            SwizzleOp<VecT, OperationLeftT, OperationRightT,
                                      OperationCurrentT, Indexes...>,
                            OperationCurrentT_, Idx_...>;

  template <int IdxNum, typename T = void>
  using EnableIfOneIndex = typename detail::enable_if_t<
      1 == IdxNum && SwizzleOp::getNumElements() == IdxNum, T>;

  template <int IdxNum, typename T = void>
  using EnableIfMultipleIndexes = typename detail::enable_if_t<
      1 != IdxNum && SwizzleOp::getNumElements() == IdxNum, T>;

  template <typename T>
  using EnableIfScalarType = typename detail::enable_if_t<
      std::is_convertible<DataT, T>::value &&
      (std::is_fundamental<vec_data_t<T>>::value ||
       std::is_same<typename detail::remove_const_t<T>, half>::value)>;

  template <typename T>
  using EnableIfNoScalarType = typename detail::enable_if_t<
      !std::is_convertible<DataT, T>::value ||
      !(std::is_fundamental<vec_data_t<T>>::value ||
        std::is_same<typename detail::remove_const_t<T>, half>::value)>;

  template <int... Indices>
  using Swizzle =
      SwizzleOp<VecT, GetOp<DataT>, GetOp<DataT>, GetOp, Indices...>;

  template <int... Indices>
  using ConstSwizzle =
      SwizzleOp<const VecT, GetOp<DataT>, GetOp<DataT>, GetOp, Indices...>;

public:
  __SYCL2020_DEPRECATED("get_count() is deprecated, please use size() instead")
  size_t get_count() const { return size(); }
  size_t size() const noexcept { return getNumElements(); }

  template <int Num = getNumElements()>
  __SYCL2020_DEPRECATED(
      "get_size() is deprecated, please use byte_size() instead")
  size_t get_size() const {
    return byte_size<Num>();
  }

  template <int Num = getNumElements()> size_t byte_size() const noexcept {
    return sizeof(DataT) * (Num == 3 ? 4 : Num);
  }

  template <typename T, int IdxNum = getNumElements(),
            typename = EnableIfOneIndex<IdxNum>,
            typename = EnableIfScalarType<T>>
  operator T() const {
    return getValue(0);
  }

  template <typename T, typename = EnableIfScalarType<T>>
  friend NewRHOp<GetScalarOp<T>, std::multiplies, Indexes...>
  operator*(const T &Lhs, const SwizzleOp &Rhs) {
    return NewRHOp<GetScalarOp<T>, std::multiplies, Indexes...>(
        Rhs.m_Vector, GetScalarOp<T>(Lhs), Rhs);
  }

  template <typename T, typename = EnableIfScalarType<T>>
  friend NewRHOp<GetScalarOp<T>, std::plus, Indexes...>
  operator+(const T &Lhs, const SwizzleOp &Rhs) {
    return NewRHOp<GetScalarOp<T>, std::plus, Indexes...>(
        Rhs.m_Vector, GetScalarOp<T>(Lhs), Rhs);
  }

  template <typename T, typename = EnableIfScalarType<T>>
  friend NewRHOp<GetScalarOp<T>, std::divides, Indexes...>
  operator/(const T &Lhs, const SwizzleOp &Rhs) {
    return NewRHOp<GetScalarOp<T>, std::divides, Indexes...>(
        Rhs.m_Vector, GetScalarOp<T>(Lhs), Rhs);
  }

  // TODO: Check that Rhs arg is suitable.
#ifdef __SYCL_OPASSIGN
#error "Undefine __SYCL_OPASSIGN macro."
#endif
#define __SYCL_OPASSIGN(OPASSIGN, OP)                                          \
  SwizzleOp &operator OPASSIGN(const DataT &Rhs) {                             \
    operatorHelper<OP>(vec_t(Rhs));                                            \
    return *this;                                                              \
  }                                                                            \
  template <typename RhsOperation>                                             \
  SwizzleOp &operator OPASSIGN(const RhsOperation &Rhs) {                      \
    operatorHelper<OP>(Rhs);                                                   \
    return *this;                                                              \
  }

  __SYCL_OPASSIGN(+=, std::plus)
  __SYCL_OPASSIGN(-=, std::minus)
  __SYCL_OPASSIGN(*=, std::multiplies)
  __SYCL_OPASSIGN(/=, std::divides)
  __SYCL_OPASSIGN(%=, std::modulus)
  __SYCL_OPASSIGN(&=, std::bit_and)
  __SYCL_OPASSIGN(|=, std::bit_or)
  __SYCL_OPASSIGN(^=, std::bit_xor)
  __SYCL_OPASSIGN(>>=, RShift)
  __SYCL_OPASSIGN(<<=, LShift)
#undef __SYCL_OPASSIGN

#ifdef __SYCL_UOP
#error "Undefine __SYCL_UOP macro"
#endif
#define __SYCL_UOP(UOP, OPASSIGN)                                              \
  SwizzleOp &operator UOP() {                                                  \
    *this OPASSIGN static_cast<DataT>(1);                                      \
    return *this;                                                              \
  }                                                                            \
  vec_t operator UOP(int) {                                                    \
    vec_t Ret = *this;                                                         \
    *this OPASSIGN static_cast<DataT>(1);                                      \
    return Ret;                                                                \
  }

  __SYCL_UOP(++, +=)
  __SYCL_UOP(--, -=)
#undef __SYCL_UOP

  template <typename T = DataT>
  typename detail::enable_if_t<std::is_integral<vec_data_t<T>>::value, vec_t>
  operator~() {
    vec_t Tmp = *this;
    return ~Tmp;
  }

  vec_rel_t operator!() {
    vec_t Tmp = *this;
    return !Tmp;
  }

  vec_t operator+() {
    vec_t Tmp = *this;
    return +Tmp;
  }

  vec_t operator-() {
    vec_t Tmp = *this;
    return -Tmp;
  }

  template <int IdxNum = getNumElements(),
            typename = EnableIfMultipleIndexes<IdxNum>>
  SwizzleOp &operator=(const vec<DataT, IdxNum> &Rhs) {
    std::array<int, IdxNum> Idxs{Indexes...};
    for (size_t I = 0; I < Idxs.size(); ++I) {
      m_Vector->setValue(Idxs[I], Rhs.getValue(I));
    }
    return *this;
  }

  template <int IdxNum = getNumElements(), typename = EnableIfOneIndex<IdxNum>>
  SwizzleOp &operator=(const DataT &Rhs) {
    std::array<int, IdxNum> Idxs{Indexes...};
    m_Vector->setValue(Idxs[0], Rhs);
    return *this;
  }

  template <int IdxNum = getNumElements(), typename = EnableIfOneIndex<IdxNum>>
  SwizzleOp &operator=(DataT &&Rhs) {
    std::array<int, IdxNum> Idxs{Indexes...};
    m_Vector->setValue(Idxs[0], Rhs);
    return *this;
  }

  template <typename T, typename = EnableIfScalarType<T>>
  NewLHOp<GetScalarOp<T>, std::multiplies, Indexes...>
  operator*(const T &Rhs) const {
    return NewLHOp<GetScalarOp<T>, std::multiplies, Indexes...>(
        m_Vector, *this, GetScalarOp<T>(Rhs));
  }

  template <typename RhsOperation,
            typename = EnableIfNoScalarType<RhsOperation>>
  NewLHOp<RhsOperation, std::multiplies, Indexes...>
  operator*(const RhsOperation &Rhs) const {
    return NewLHOp<RhsOperation, std::multiplies, Indexes...>(m_Vector, *this,
                                                              Rhs);
  }

  template <typename T, typename = EnableIfScalarType<T>>
  NewLHOp<GetScalarOp<T>, std::plus, Indexes...> operator+(const T &Rhs) const {
    return NewLHOp<GetScalarOp<T>, std::plus, Indexes...>(m_Vector, *this,
                                                          GetScalarOp<T>(Rhs));
  }

  template <typename RhsOperation,
            typename = EnableIfNoScalarType<RhsOperation>>
  NewLHOp<RhsOperation, std::plus, Indexes...>
  operator+(const RhsOperation &Rhs) const {
    return NewLHOp<RhsOperation, std::plus, Indexes...>(m_Vector, *this, Rhs);
  }

  template <typename T, typename = EnableIfScalarType<T>>
  NewLHOp<GetScalarOp<T>, std::minus, Indexes...>
  operator-(const T &Rhs) const {
    return NewLHOp<GetScalarOp<T>, std::minus, Indexes...>(m_Vector, *this,
                                                           GetScalarOp<T>(Rhs));
  }

  template <typename RhsOperation,
            typename = EnableIfNoScalarType<RhsOperation>>
  NewLHOp<RhsOperation, std::minus, Indexes...>
  operator-(const RhsOperation &Rhs) const {
    return NewLHOp<RhsOperation, std::minus, Indexes...>(m_Vector, *this, Rhs);
  }

  template <typename T, typename = EnableIfScalarType<T>>
  NewLHOp<GetScalarOp<T>, std::divides, Indexes...>
  operator/(const T &Rhs) const {
    return NewLHOp<GetScalarOp<T>, std::divides, Indexes...>(
        m_Vector, *this, GetScalarOp<T>(Rhs));
  }

  template <typename RhsOperation,
            typename = EnableIfNoScalarType<RhsOperation>>
  NewLHOp<RhsOperation, std::divides, Indexes...>
  operator/(const RhsOperation &Rhs) const {
    return NewLHOp<RhsOperation, std::divides, Indexes...>(m_Vector, *this,
                                                           Rhs);
  }

  template <typename T, typename = EnableIfScalarType<T>>
  NewLHOp<GetScalarOp<T>, std::bit_and, Indexes...>
  operator&(const T &Rhs) const {
    return NewLHOp<GetScalarOp<T>, std::bit_and, Indexes...>(
        m_Vector, *this, GetScalarOp<T>(Rhs));
  }

  template <typename RhsOperation,
            typename = EnableIfNoScalarType<RhsOperation>>
  NewLHOp<RhsOperation, std::bit_and, Indexes...>
  operator&(const RhsOperation &Rhs) const {
    return NewLHOp<RhsOperation, std::bit_and, Indexes...>(m_Vector, *this,
                                                           Rhs);
  }

  template <typename T, typename = EnableIfScalarType<T>>
  NewLHOp<GetScalarOp<T>, std::bit_or, Indexes...>
  operator|(const T &Rhs) const {
    return NewLHOp<GetScalarOp<T>, std::bit_or, Indexes...>(
        m_Vector, *this, GetScalarOp<T>(Rhs));
  }

  template <typename RhsOperation,
            typename = EnableIfNoScalarType<RhsOperation>>
  NewLHOp<RhsOperation, std::bit_or, Indexes...>
  operator|(const RhsOperation &Rhs) const {
    return NewLHOp<RhsOperation, std::bit_or, Indexes...>(m_Vector, *this, Rhs);
  }

  template <typename T, typename = EnableIfScalarType<T>>
  NewLHOp<GetScalarOp<T>, std::bit_xor, Indexes...>
  operator^(const T &Rhs) const {
    return NewLHOp<GetScalarOp<T>, std::bit_xor, Indexes...>(
        m_Vector, *this, GetScalarOp<T>(Rhs));
  }

  template <typename RhsOperation,
            typename = EnableIfNoScalarType<RhsOperation>>
  NewLHOp<RhsOperation, std::bit_xor, Indexes...>
  operator^(const RhsOperation &Rhs) const {
    return NewLHOp<RhsOperation, std::bit_xor, Indexes...>(m_Vector, *this,
                                                           Rhs);
  }

  template <typename T, typename = EnableIfScalarType<T>>
  NewLHOp<GetScalarOp<T>, RShift, Indexes...> operator>>(const T &Rhs) const {
    return NewLHOp<GetScalarOp<T>, RShift, Indexes...>(m_Vector, *this,
                                                       GetScalarOp<T>(Rhs));
  }

  template <typename RhsOperation,
            typename = EnableIfNoScalarType<RhsOperation>>
  NewLHOp<RhsOperation, RShift, Indexes...>
  operator>>(const RhsOperation &Rhs) const {
    return NewLHOp<RhsOperation, RShift, Indexes...>(m_Vector, *this, Rhs);
  }

  template <typename T, typename = EnableIfScalarType<T>>
  NewLHOp<GetScalarOp<T>, LShift, Indexes...> operator<<(const T &Rhs) const {
    return NewLHOp<GetScalarOp<T>, LShift, Indexes...>(m_Vector, *this,
                                                       GetScalarOp<T>(Rhs));
  }

  template <typename RhsOperation,
            typename = EnableIfNoScalarType<RhsOperation>>
  NewLHOp<RhsOperation, LShift, Indexes...>
  operator<<(const RhsOperation &Rhs) const {
    return NewLHOp<RhsOperation, LShift, Indexes...>(m_Vector, *this, Rhs);
  }

  template <typename T1, typename T2, typename T3, template <typename> class T4,
            int... T5,
            typename =
                typename detail::enable_if_t<sizeof...(T5) == getNumElements()>>
  SwizzleOp &operator=(const SwizzleOp<T1, T2, T3, T4, T5...> &Rhs) {
    std::array<int, getNumElements()> Idxs{Indexes...};
    for (size_t I = 0; I < Idxs.size(); ++I) {
      m_Vector->setValue(Idxs[I], Rhs.getValue(I));
    }
    return *this;
  }

  template <typename T1, typename T2, typename T3, template <typename> class T4,
            int... T5,
            typename =
                typename detail::enable_if_t<sizeof...(T5) == getNumElements()>>
  SwizzleOp &operator=(SwizzleOp<T1, T2, T3, T4, T5...> &&Rhs) {
    std::array<int, getNumElements()> Idxs{Indexes...};
    for (size_t I = 0; I < Idxs.size(); ++I) {
      m_Vector->setValue(Idxs[I], Rhs.getValue(I));
    }
    return *this;
  }

  template <typename T, typename = EnableIfScalarType<T>>
  NewRelOp<GetScalarOp<T>, EqualTo, Indexes...> operator==(const T &Rhs) const {
    return NewRelOp<GetScalarOp<T>, EqualTo, Indexes...>(NULL, *this,
                                                         GetScalarOp<T>(Rhs));
  }

  template <typename RhsOperation,
            typename = EnableIfNoScalarType<RhsOperation>>
  NewRelOp<RhsOperation, EqualTo, Indexes...>
  operator==(const RhsOperation &Rhs) const {
    return NewRelOp<RhsOperation, EqualTo, Indexes...>(NULL, *this, Rhs);
  }

  template <typename T, typename = EnableIfScalarType<T>>
  NewRelOp<GetScalarOp<T>, NotEqualTo, Indexes...>
  operator!=(const T &Rhs) const {
    return NewRelOp<GetScalarOp<T>, NotEqualTo, Indexes...>(
        NULL, *this, GetScalarOp<T>(Rhs));
  }

  template <typename RhsOperation,
            typename = EnableIfNoScalarType<RhsOperation>>
  NewRelOp<RhsOperation, NotEqualTo, Indexes...>
  operator!=(const RhsOperation &Rhs) const {
    return NewRelOp<RhsOperation, NotEqualTo, Indexes...>(NULL, *this, Rhs);
  }

  template <typename T, typename = EnableIfScalarType<T>>
  NewRelOp<GetScalarOp<T>, GreaterEqualTo, Indexes...>
  operator>=(const T &Rhs) const {
    return NewRelOp<GetScalarOp<T>, GreaterEqualTo, Indexes...>(
        NULL, *this, GetScalarOp<T>(Rhs));
  }

  template <typename RhsOperation,
            typename = EnableIfNoScalarType<RhsOperation>>
  NewRelOp<RhsOperation, GreaterEqualTo, Indexes...>
  operator>=(const RhsOperation &Rhs) const {
    return NewRelOp<RhsOperation, GreaterEqualTo, Indexes...>(NULL, *this, Rhs);
  }

  template <typename T, typename = EnableIfScalarType<T>>
  NewRelOp<GetScalarOp<T>, LessEqualTo, Indexes...>
  operator<=(const T &Rhs) const {
    return NewRelOp<GetScalarOp<T>, LessEqualTo, Indexes...>(
        NULL, *this, GetScalarOp<T>(Rhs));
  }

  template <typename RhsOperation,
            typename = EnableIfNoScalarType<RhsOperation>>
  NewRelOp<RhsOperation, LessEqualTo, Indexes...>
  operator<=(const RhsOperation &Rhs) const {
    return NewRelOp<RhsOperation, LessEqualTo, Indexes...>(NULL, *this, Rhs);
  }

  template <typename T, typename = EnableIfScalarType<T>>
  NewRelOp<GetScalarOp<T>, GreaterThan, Indexes...>
  operator>(const T &Rhs) const {
    return NewRelOp<GetScalarOp<T>, GreaterThan, Indexes...>(
        NULL, *this, GetScalarOp<T>(Rhs));
  }

  template <typename RhsOperation,
            typename = EnableIfNoScalarType<RhsOperation>>
  NewRelOp<RhsOperation, GreaterThan, Indexes...>
  operator>(const RhsOperation &Rhs) const {
    return NewRelOp<RhsOperation, GreaterThan, Indexes...>(NULL, *this, Rhs);
  }

  template <typename T, typename = EnableIfScalarType<T>>
  NewRelOp<GetScalarOp<T>, LessThan, Indexes...> operator<(const T &Rhs) const {
    return NewRelOp<GetScalarOp<T>, LessThan, Indexes...>(NULL, *this,
                                                          GetScalarOp<T>(Rhs));
  }

  template <typename RhsOperation,
            typename = EnableIfNoScalarType<RhsOperation>>
  NewRelOp<RhsOperation, LessThan, Indexes...>
  operator<(const RhsOperation &Rhs) const {
    return NewRelOp<RhsOperation, LessThan, Indexes...>(NULL, *this, Rhs);
  }

  template <typename T, typename = EnableIfScalarType<T>>
  NewRelOp<GetScalarOp<T>, LogicalAnd, Indexes...>
  operator&&(const T &Rhs) const {
    return NewRelOp<GetScalarOp<T>, LogicalAnd, Indexes...>(
        NULL, *this, GetScalarOp<T>(Rhs));
  }

  template <typename RhsOperation,
            typename = EnableIfNoScalarType<RhsOperation>>
  NewRelOp<RhsOperation, LogicalAnd, Indexes...>
  operator&&(const RhsOperation &Rhs) const {
    return NewRelOp<RhsOperation, LogicalAnd, Indexes...>(NULL, *this, Rhs);
  }

  template <typename T, typename = EnableIfScalarType<T>>
  NewRelOp<GetScalarOp<T>, LogicalOr, Indexes...>
  operator||(const T &Rhs) const {
    return NewRelOp<GetScalarOp<T>, LogicalOr, Indexes...>(NULL, *this,
                                                           GetScalarOp<T>(Rhs));
  }

  template <typename RhsOperation,
            typename = EnableIfNoScalarType<RhsOperation>>
  NewRelOp<RhsOperation, LogicalOr, Indexes...>
  operator||(const RhsOperation &Rhs) const {
    return NewRelOp<RhsOperation, LogicalOr, Indexes...>(NULL, *this, Rhs);
  }

  // Begin hi/lo, even/odd, xyzw, and rgba swizzles.
private:
  // Indexer used in the swizzles.def.
  // Currently it is defined as a template struct. Replacing it with a constexpr
  // function would activate a bug in MSVC that is fixed only in v19.20.
  // Until then MSVC does not recognize such constexpr functions as const and
  // thus does not let using them in template parameters inside swizzle.def.
  template <int Index> struct Indexer {
    static constexpr int IDXs[sizeof...(Indexes)] = {Indexes...};
    static constexpr int value = IDXs[Index >= getNumElements() ? 0 : Index];
  };

public:
#ifdef __SYCL_ACCESS_RETURN
#error "Undefine __SYCL_ACCESS_RETURN macro"
#endif
#define __SYCL_ACCESS_RETURN m_Vector
#include "swizzles.def"
#undef __SYCL_ACCESS_RETURN
  // End of hi/lo, even/odd, xyzw, and rgba swizzles.

  // Leave store() interface to automatic conversion to vec<>.
  // Load to vec_t and then assign to swizzle.
  template <access::address_space Space, access::decorated DecorateAddress>
  void load(size_t offset, multi_ptr<DataT, Space, DecorateAddress> ptr) {
    vec_t Tmp;
    Tmp.template load(offset, ptr);
    *this = Tmp;
  }

  template <typename convertT, rounding_mode roundingMode>
  vec<convertT, sizeof...(Indexes)> convert() const {
    // First materialize the swizzle to vec_t and then apply convert() to it.
    vec_t Tmp = *this;
    return Tmp.template convert<convertT, roundingMode>();
  }

  template <typename asT> asT as() const {
    // First materialize the swizzle to vec_t and then apply as() to it.
    vec_t Tmp = *this;
    static_assert((sizeof(Tmp) == sizeof(asT)),
                  "The new SYCL vec type must have the same storage size in "
                  "bytes as this SYCL swizzled vec");
    static_assert(
        detail::is_contained<asT, detail::gtl::vector_basic_list>::value,
        "asT must be SYCL vec of a different element type and "
        "number of elements specified by asT");
    return Tmp.template as<asT>();
  }

private:
  SwizzleOp(const SwizzleOp &Rhs)
      : m_Vector(Rhs.m_Vector), m_LeftOperation(Rhs.m_LeftOperation),
        m_RightOperation(Rhs.m_RightOperation) {}

  SwizzleOp(VecT *Vector, OperationLeftT LeftOperation,
            OperationRightT RightOperation)
      : m_Vector(Vector), m_LeftOperation(LeftOperation),
        m_RightOperation(RightOperation) {}

  SwizzleOp(VecT *Vector) : m_Vector(Vector) {}

  SwizzleOp(SwizzleOp &&Rhs)
      : m_Vector(Rhs.m_Vector), m_LeftOperation(std::move(Rhs.m_LeftOperation)),
        m_RightOperation(std::move(Rhs.m_RightOperation)) {}

  // Either performing CurrentOperation on results of left and right operands
  // or reading values from actual vector. Perform implicit type conversion when
  // the number of elements == 1

  template <int IdxNum = getNumElements()>
  CommonDataT getValue(EnableIfOneIndex<IdxNum, size_t> Index) const {
    if (std::is_same<OperationCurrentT<DataT>, GetOp<DataT>>::value) {
      std::array<int, getNumElements()> Idxs{Indexes...};
      return m_Vector->getValue(Idxs[Index]);
    }
    auto Op = OperationCurrentT<vec_data_t<CommonDataT>>();
    return vec_data<CommonDataT>::get(
        Op(vec_data<CommonDataT>::get(m_LeftOperation.getValue(Index)),
           vec_data<CommonDataT>::get(m_RightOperation.getValue(Index))));
  }

  template <int IdxNum = getNumElements()>
  DataT getValue(EnableIfMultipleIndexes<IdxNum, size_t> Index) const {
    if (std::is_same<OperationCurrentT<DataT>, GetOp<DataT>>::value) {
      std::array<int, getNumElements()> Idxs{Indexes...};
      return m_Vector->getValue(Idxs[Index]);
    }
    auto Op = OperationCurrentT<vec_data_t<DataT>>();
    return vec_data<DataT>::get(
        Op(vec_data<DataT>::get(m_LeftOperation.getValue(Index)),
           vec_data<DataT>::get(m_RightOperation.getValue(Index))));
  }

  template <template <typename> class Operation, typename RhsOperation>
  void operatorHelper(const RhsOperation &Rhs) {
    Operation<vec_data_t<DataT>> Op;
    std::array<int, getNumElements()> Idxs{Indexes...};
    for (size_t I = 0; I < Idxs.size(); ++I) {
      DataT Res = vec_data<DataT>::get(
          Op(vec_data<DataT>::get(m_Vector->getValue(Idxs[I])),
             vec_data<DataT>::get(Rhs.getValue(I))));
      m_Vector->setValue(Idxs[I], Res);
    }
  }

  // fields
  VecT *m_Vector;

  OperationLeftT m_LeftOperation;
  OperationRightT m_RightOperation;

  // friends
  template <typename T1, int T2> friend class sycl::vec;

  template <typename T1, typename T2, typename T3, template <typename> class T4,
            int... T5>
  friend class SwizzleOp;
};
} // namespace detail

// scalar BINOP vec<>
// scalar BINOP SwizzleOp
// vec<> BINOP SwizzleOp
#ifdef __SYCL_BINOP
#error "Undefine __SYCL_BINOP macro"
#endif
#define __SYCL_BINOP(BINOP)                                                    \
  template <typename T, int Num>                                               \
  typename detail::enable_if_t<                                                \
      std::is_fundamental<vec_data_t<T>>::value ||                             \
          std::is_same<typename detail::remove_const_t<T>, half>::value,       \
      vec<T, Num>>                                                             \
  operator BINOP(const T &Lhs, const vec<T, Num> &Rhs) {                       \
    return vec<T, Num>(Lhs) BINOP Rhs;                                         \
  }                                                                            \
  template <typename VecT, typename OperationLeftT, typename OperationRightT,  \
            template <typename> class OperationCurrentT, int... Indexes,       \
            typename T, typename T1 = typename VecT::element_type,             \
            int Num = sizeof...(Indexes)>                                      \
  typename detail::enable_if_t<                                                \
      std::is_convertible<T, T1>::value &&                                     \
          (std::is_fundamental<vec_data_t<T>>::value ||                        \
           std::is_same<typename detail::remove_const_t<T>, half>::value),     \
      vec<T1, Num>>                                                            \
  operator BINOP(                                                              \
      const T &Lhs,                                                            \
      const detail::SwizzleOp<VecT, OperationLeftT, OperationRightT,           \
                              OperationCurrentT, Indexes...> &Rhs) {           \
    vec<T1, Num> Tmp = Rhs;                                                    \
    return Lhs BINOP Tmp;                                                      \
  }                                                                            \
  template <typename VecT, typename OperationLeftT, typename OperationRightT,  \
            template <typename> class OperationCurrentT, int... Indexes,       \
            typename T = typename VecT::element_type,                          \
            int Num = sizeof...(Indexes)>                                      \
  vec<T, Num> operator BINOP(                                                  \
      const vec<T, Num> &Lhs,                                                  \
      const detail::SwizzleOp<VecT, OperationLeftT, OperationRightT,           \
                              OperationCurrentT, Indexes...> &Rhs) {           \
    vec<T, Num> Tmp = Rhs;                                                     \
    return Lhs BINOP Tmp;                                                      \
  }

__SYCL_BINOP(+)
__SYCL_BINOP(-)
__SYCL_BINOP(*)
__SYCL_BINOP(/)
__SYCL_BINOP(&)
__SYCL_BINOP(|)
__SYCL_BINOP(^)
__SYCL_BINOP(>>)
__SYCL_BINOP(<<)
#undef __SYCL_BINOP

// scalar RELLOGOP vec<>
// scalar RELLOGOP SwizzleOp
// vec<> RELLOGOP SwizzleOp
#ifdef __SYCL_RELLOGOP
#error "Undefine __SYCL_RELLOGOP macro"
#endif
#define __SYCL_RELLOGOP(RELLOGOP)                                              \
  template <typename T, typename DataT, int Num>                               \
  typename detail::enable_if_t<                                                \
      std::is_convertible<T, DataT>::value &&                                  \
          (std::is_fundamental<vec_data_t<T>>::value ||                        \
           std::is_same<typename detail::remove_const_t<T>, half>::value),     \
      vec<detail::rel_t<DataT>, Num>>                                          \
  operator RELLOGOP(const T &Lhs, const vec<DataT, Num> &Rhs) {                \
    return vec<T, Num>(static_cast<T>(Lhs)) RELLOGOP Rhs;                      \
  }                                                                            \
  template <typename VecT, typename OperationLeftT, typename OperationRightT,  \
            template <typename> class OperationCurrentT, int... Indexes,       \
            typename T, typename T1 = typename VecT::element_type,             \
            int Num = sizeof...(Indexes)>                                      \
  typename detail::enable_if_t<                                                \
      std::is_convertible<T, T1>::value &&                                     \
          (std::is_fundamental<vec_data_t<T>>::value ||                        \
           std::is_same<typename detail::remove_const_t<T>, half>::value),     \
      vec<detail::rel_t<T1>, Num>>                                             \
  operator RELLOGOP(                                                           \
      const T &Lhs,                                                            \
      const detail::SwizzleOp<VecT, OperationLeftT, OperationRightT,           \
                              OperationCurrentT, Indexes...> &Rhs) {           \
    vec<T1, Num> Tmp = Rhs;                                                    \
    return Lhs RELLOGOP Tmp;                                                   \
  }                                                                            \
  template <typename VecT, typename OperationLeftT, typename OperationRightT,  \
            template <typename> class OperationCurrentT, int... Indexes,       \
            typename T = typename VecT::element_type,                          \
            int Num = sizeof...(Indexes)>                                      \
  vec<detail::rel_t<T>, Num> operator RELLOGOP(                                \
      const vec<T, Num> &Lhs,                                                  \
      const detail::SwizzleOp<VecT, OperationLeftT, OperationRightT,           \
                              OperationCurrentT, Indexes...> &Rhs) {           \
    vec<T, Num> Tmp = Rhs;                                                     \
    return Lhs RELLOGOP Tmp;                                                   \
  }

__SYCL_RELLOGOP(==)
__SYCL_RELLOGOP(!=)
__SYCL_RELLOGOP(>)
__SYCL_RELLOGOP(<)
__SYCL_RELLOGOP(>=)
__SYCL_RELLOGOP(<=)
// TODO: limit to integral types.
__SYCL_RELLOGOP(&&)
__SYCL_RELLOGOP(||)
#undef __SYCL_RELLOGOP

} // __SYCL_INLINE_VER_NAMESPACE(_V1)
} // namespace sycl

namespace sycl {
__SYCL_INLINE_VER_NAMESPACE(_V1) {
namespace detail {

// Vectors of size 1 are handled separately and therefore 1 is not included in
// the check below.
constexpr bool isValidVectorSize(int N) {
  return N == 2 || N == 3 || N == 4 || N == 8 || N == 16;
}
template <typename T, int N, typename V> struct VecStorage {
  static_assert(
      isValidVectorSize(N) || N == 1,
      "Incorrect number of elements for sycl::vec: only 1, 2, 3, 4, 8 "
      "or 16 are supported");
  static_assert(!std::is_same_v<V, void>, "Incorrect data type for sycl::vec");
};

#ifdef __SYCL_USE_EXT_VECTOR_TYPE__
template <typename T, int N> struct VecStorageImpl {
  using DataType = T __attribute__((ext_vector_type(N)));
};
#else
// When ext_vector_type is not available, we rely on cl_* types from CL/cl.h
// to represent vec storage.
template <typename T, int N> struct VecStorageImpl;
#define __SYCL_DEFINE_VECSTORAGE_IMPL(type, cl_type, num)                      \
  template <> struct VecStorageImpl<type, num> {                               \
    using DataType = ::cl_##cl_type##num;                                      \
  };
#define __SYCL_DEFINE_VECSTORAGE_IMPL_FOR_TYPE(type, cl_type)                  \
  __SYCL_DEFINE_VECSTORAGE_IMPL(type, cl_type, 2)                              \
  __SYCL_DEFINE_VECSTORAGE_IMPL(type, cl_type, 3)                              \
  __SYCL_DEFINE_VECSTORAGE_IMPL(type, cl_type, 4)                              \
  __SYCL_DEFINE_VECSTORAGE_IMPL(type, cl_type, 8)                              \
  __SYCL_DEFINE_VECSTORAGE_IMPL(type, cl_type, 16)

__SYCL_DEFINE_VECSTORAGE_IMPL_FOR_TYPE(std::int8_t, char)
__SYCL_DEFINE_VECSTORAGE_IMPL_FOR_TYPE(std::int16_t, short)
__SYCL_DEFINE_VECSTORAGE_IMPL_FOR_TYPE(std::int32_t, int)
__SYCL_DEFINE_VECSTORAGE_IMPL_FOR_TYPE(std::int64_t, long)
__SYCL_DEFINE_VECSTORAGE_IMPL_FOR_TYPE(std::uint8_t, uchar)
__SYCL_DEFINE_VECSTORAGE_IMPL_FOR_TYPE(std::uint16_t, ushort)
__SYCL_DEFINE_VECSTORAGE_IMPL_FOR_TYPE(std::uint32_t, uint)
__SYCL_DEFINE_VECSTORAGE_IMPL_FOR_TYPE(std::uint64_t, ulong)
__SYCL_DEFINE_VECSTORAGE_IMPL_FOR_TYPE(float, float)
__SYCL_DEFINE_VECSTORAGE_IMPL_FOR_TYPE(double, double)
#undef __SYCL_DEFINE_VECSTORAGE_IMPL_FOR_TYPE
#undef __SYCL_DEFINE_VECSTORAGE_IMPL
#endif // __SYCL_USE_EXT_VECTOR_TYPE__
// select_apply_cl_t selects from T8/T16/T32/T64 basing on
<<<<<<< HEAD
// sizeof(IN).  expected to handle scalar types in IN.
template <typename IN, typename T8, typename T16, typename T32, typename T64>
using select_apply_cl_t =
    conditional_t<sizeof(IN) == 1, T8,
                  conditional_t<sizeof(IN) == 2, T16,
                                conditional_t<sizeof(IN) == 4, T32, T64>>>;
=======
// sizeof(_IN).  expected to handle scalar types in _IN.
template <typename _IN, typename T8, typename T16, typename T32, typename T64>
using select_apply_cl_t =
    conditional_t<sizeof(_IN) == 1, T8,
                  conditional_t<sizeof(_IN) == 2, T16,
                                conditional_t<sizeof(_IN) == 4, T32, T64>>>;
>>>>>>> d74f1aa5
// Single element bool
template <> struct VecStorage<bool, 1, void> {
  using DataType = bool;
};
// Multiple element bool
template <int N>
struct VecStorage<bool, N, typename std::enable_if_t<isValidVectorSize(N)>> {
  using DataType =
      typename VecStorageImpl<select_apply_cl_t<bool, std::int8_t, std::int16_t,
                                                std::int32_t, std::int64_t>,
                              N>::DataType;
};
// Single element signed integers
template <typename T>
struct VecStorage<T, 1, typename std::enable_if_t<is_sigeninteger<T>::value>> {
  using DataType = select_apply_cl_t<T, std::int8_t, std::int16_t, std::int32_t,
                                     std::int64_t>;
};
// Single element unsigned integers
template <typename T>
struct VecStorage<T, 1, typename std::enable_if_t<is_sugeninteger<T>::value>> {
  using DataType = select_apply_cl_t<T, std::uint8_t, std::uint16_t,
                                     std::uint32_t, std::uint64_t>;
};
// Single element floating-point (except half)
template <typename T>
struct VecStorage<
    T, 1,
    typename std::enable_if_t<!is_half<T>::value && is_sgenfloat<T>::value>> {
  using DataType =
      select_apply_cl_t<T, std::false_type, std::false_type, float, double>;
};
// Multiple elements signed/unsigned integers and floating-point (except half)
template <typename T, int N>
struct VecStorage<T, N,
                  typename std::enable_if_t<isValidVectorSize(N) &&
                                            (is_sgeninteger<T>::value ||
                                             (is_sgenfloat<T>::value &&
                                              !is_half<T>::value))>> {
  using DataType =
      typename VecStorageImpl<typename VecStorage<T, 1>::DataType, N>::DataType;
};
// Single element half
template <> struct VecStorage<half, 1, void> {
  using DataType = sycl::detail::half_impl::StorageT;
};
// Multiple elements half
#define __SYCL_DEFINE_HALF_VECSTORAGE(Num)                                     \
  template <> struct VecStorage<half, Num, void> {                             \
    using DataType = sycl::detail::half_impl::Vec##Num##StorageT;              \
  };
__SYCL_DEFINE_HALF_VECSTORAGE(2)
__SYCL_DEFINE_HALF_VECSTORAGE(3)
__SYCL_DEFINE_HALF_VECSTORAGE(4)
__SYCL_DEFINE_HALF_VECSTORAGE(8)
__SYCL_DEFINE_HALF_VECSTORAGE(16)
#undef __SYCL_DEFINE_HALF_VECSTORAGE
} // namespace detail

/// This macro must be defined to 1 when SYCL implementation allows user
/// applications to explicitly declare certain class types as device copyable
/// by adding specializations of is_device_copyable type trait class.
#define SYCL_DEVICE_COPYABLE 1

/// is_device_copyable is a user specializable class template to indicate
/// that a type T is device copyable, which means that SYCL implementation
/// may copy objects of the type T between host and device or between two
/// devices.
/// Specializing is_device_copyable such a way that
/// is_device_copyable_v<T> == true on a T that does not satisfy all
/// the requirements of a device copyable type is undefined behavior.
template <typename T, typename = void>
struct is_device_copyable : std::false_type {};

// NOTE: this specialization is a candidate for all T such that T is trivially
// copyable, including std::array<T, N>, std::optional<T>, std::variant<T>,
// sycl::marray<T> and T[N]. Thus, specializations for all these mentioned
// types are guarded by `std::enable_if_t<!std::is_trivially_copyable<...>>`
// so that they are candidates only for non-trivially-copyable types.
// Otherwise, there are several candidates and the compiler can't decide.
template <typename T>
struct is_device_copyable<
    T, std::enable_if_t<std::is_trivially_copyable<T>::value>>
    : std::true_type {};

template <typename T>
inline constexpr bool is_device_copyable_v = is_device_copyable<T>::value;

// std::array<T, 0> is implicitly device copyable type.
template <typename T>
struct is_device_copyable<std::array<T, 0>> : std::true_type {};

// std::array<T, N> is implicitly device copyable type if T is device copyable
template <typename T, std::size_t N>
struct is_device_copyable<
    std::array<T, N>,
    std::enable_if_t<!std::is_trivially_copyable<std::array<T, N>>::value>>
    : is_device_copyable<T> {};

// std::optional<T> is implicitly device copyable type if T is device copyable
template <typename T>
struct is_device_copyable<
    std::optional<T>,
    std::enable_if_t<!std::is_trivially_copyable<std::optional<T>>::value>>
    : is_device_copyable<T> {};

// std::pair<T1, T2> is implicitly device copyable type if T1 and T2 are device
// copyable
template <typename T1, typename T2>
struct is_device_copyable<
    std::pair<T1, T2>,
    std::enable_if_t<!std::is_trivially_copyable<std::pair<T1, T2>>::value>>
    : detail::bool_constant<is_device_copyable<T1>::value &&
                            is_device_copyable<T2>::value> {};

// std::tuple<> is implicitly device copyable type.
template <> struct is_device_copyable<std::tuple<>> : std::true_type {};

// std::tuple<Ts...> is implicitly device copyable type if each type T of Ts...
// is device copyable.
template <typename T, typename... Ts>
struct is_device_copyable<
    std::tuple<T, Ts...>,
    std::enable_if_t<!std::is_trivially_copyable<std::tuple<T, Ts...>>::value>>
    : detail::bool_constant<is_device_copyable<T>::value &&
                            is_device_copyable<std::tuple<Ts...>>::value> {};

// std::variant<> is implicitly device copyable type
template <> struct is_device_copyable<std::variant<>> : std::true_type {};

// std::variant<Ts...> is implicitly device copyable type if each type T of
// Ts... is device copyable
template <typename... Ts>
struct is_device_copyable<
    std::variant<Ts...>,
    std::enable_if_t<!std::is_trivially_copyable<std::variant<Ts...>>::value>>
    : std::bool_constant<(is_device_copyable<Ts>::value && ...)> {};

// marray is device copyable if element type is device copyable and it is also
// not trivially copyable (if the element type is trivially copyable, the marray
// is device copyable by default).
template <typename T, std::size_t N>
struct is_device_copyable<
    sycl::marray<T, N>, std::enable_if_t<is_device_copyable<T>::value &&
                                         !std::is_trivially_copyable<T>::value>>
    : std::true_type {};

// array is device copyable if element type is device copyable
template <typename T, std::size_t N>
struct is_device_copyable<
    T[N], std::enable_if_t<!std::is_trivially_copyable<T>::value>>
    : is_device_copyable<T> {};

template <typename T>
struct is_device_copyable<
    T, std::enable_if_t<!std::is_trivially_copyable<T>::value &&
                        (std::is_const_v<T> || std::is_volatile_v<T>)>>
    : is_device_copyable<std::remove_cv_t<T>> {};

namespace detail {
template <typename T, typename = void>
struct IsDeprecatedDeviceCopyable : std::false_type {};

// TODO: using C++ attribute [[deprecated]] or the macro __SYCL2020_DEPRECATED
// does not produce expected warning message for the type 'T'.
template <typename T>
struct __SYCL2020_DEPRECATED("This type isn't device copyable in SYCL 2020")
    IsDeprecatedDeviceCopyable<
        T, std::enable_if_t<std::is_trivially_copy_constructible<T>::value &&
                            std::is_trivially_destructible<T>::value &&
                            !is_device_copyable<T>::value>> : std::true_type {};

template <typename T, int N>
struct __SYCL2020_DEPRECATED("This type isn't device copyable in SYCL 2020")
    IsDeprecatedDeviceCopyable<T[N]> : IsDeprecatedDeviceCopyable<T> {};

#ifdef __SYCL_DEVICE_ONLY__
// Checks that the fields of the type T with indices 0 to (NumFieldsToCheck -
// 1) are device copyable.
template <typename T, unsigned NumFieldsToCheck>
struct CheckFieldsAreDeviceCopyable
    : CheckFieldsAreDeviceCopyable<T, NumFieldsToCheck - 1> {
  using FieldT = decltype(__builtin_field_type(T, NumFieldsToCheck - 1));
  static_assert(is_device_copyable<FieldT>::value ||
                    detail::IsDeprecatedDeviceCopyable<FieldT>::value,
                "The specified type is not device copyable");
};

template <typename T> struct CheckFieldsAreDeviceCopyable<T, 0> {};

// Checks that the base classes of the type T with indices 0 to
// (NumFieldsToCheck - 1) are device copyable.
template <typename T, unsigned NumBasesToCheck>
struct CheckBasesAreDeviceCopyable
    : CheckBasesAreDeviceCopyable<T, NumBasesToCheck - 1> {
  using BaseT = decltype(__builtin_base_type(T, NumBasesToCheck - 1));
  static_assert(is_device_copyable<BaseT>::value ||
                    detail::IsDeprecatedDeviceCopyable<BaseT>::value,
                "The specified type is not device copyable");
};

template <typename T> struct CheckBasesAreDeviceCopyable<T, 0> {};

// All the captures of a lambda or functor of type FuncT passed to a kernel
// must be is_device_copyable, which extends to bases and fields of FuncT.
// Fields are captures of lambda/functors and bases are possible base classes
// of functors also allowed by SYCL.
// The SYCL-2020 implementation must check each of the fields & bases of the
// type FuncT, only one level deep, which is enough to see if they are all
// device copyable by using the result of is_device_copyable returned for them.
// At this moment though the check also allowes using types for which
// (is_trivially_copy_constructible && is_trivially_destructible) returns true
// and (is_device_copyable) returns false. That is the deprecated behavior and
// is currently/temporarily supported only to not break older SYCL programs.
template <typename FuncT>
struct CheckDeviceCopyable
    : CheckFieldsAreDeviceCopyable<FuncT, __builtin_num_fields(FuncT)>,
      CheckBasesAreDeviceCopyable<FuncT, __builtin_num_bases(FuncT)> {};

// Below are two specializations for CheckDeviceCopyable when a kernel lambda
// is wrapped after range rounding optimization.
template <typename TransformedArgType, int Dims, typename KernelType>
struct CheckDeviceCopyable<
    RoundedRangeKernel<TransformedArgType, Dims, KernelType>>
    : CheckDeviceCopyable<KernelType> {};

template <typename TransformedArgType, int Dims, typename KernelType>
struct CheckDeviceCopyable<
    RoundedRangeKernelWithKH<TransformedArgType, Dims, KernelType>>
    : CheckDeviceCopyable<KernelType> {};

#endif // __SYCL_DEVICE_ONLY__
} // namespace detail

} // __SYCL_INLINE_VER_NAMESPACE(_V1)
} // namespace sycl

#undef __SYCL_ALIGNED_VAR<|MERGE_RESOLUTION|>--- conflicted
+++ resolved
@@ -2143,21 +2143,12 @@
 #undef __SYCL_DEFINE_VECSTORAGE_IMPL
 #endif // __SYCL_USE_EXT_VECTOR_TYPE__
 // select_apply_cl_t selects from T8/T16/T32/T64 basing on
-<<<<<<< HEAD
-// sizeof(IN).  expected to handle scalar types in IN.
-template <typename IN, typename T8, typename T16, typename T32, typename T64>
-using select_apply_cl_t =
-    conditional_t<sizeof(IN) == 1, T8,
-                  conditional_t<sizeof(IN) == 2, T16,
-                                conditional_t<sizeof(IN) == 4, T32, T64>>>;
-=======
 // sizeof(_IN).  expected to handle scalar types in _IN.
 template <typename _IN, typename T8, typename T16, typename T32, typename T64>
 using select_apply_cl_t =
     conditional_t<sizeof(_IN) == 1, T8,
                   conditional_t<sizeof(_IN) == 2, T16,
                                 conditional_t<sizeof(_IN) == 4, T32, T64>>>;
->>>>>>> d74f1aa5
 // Single element bool
 template <> struct VecStorage<bool, 1, void> {
   using DataType = bool;
