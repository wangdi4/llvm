--- conflicted
+++ resolved
@@ -2150,14 +2150,6 @@
 __SYCL_RELLOGOP(||)
 #undef __SYCL_RELLOGOP
 
-<<<<<<< HEAD
-} // namespace _V1
-} // namespace sycl
-
-namespace sycl {
-inline namespace _V1 {
-=======
->>>>>>> 707cb877
 namespace detail {
 
 // Vectors of size 1 are handled separately and therefore 1 is not included in
