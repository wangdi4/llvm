//==------- info_desc.hpp - SYCL information descriptors -------------------==//
//
// Part of the LLVM Project, under the Apache License v2.0 with LLVM Exceptions.
// See https://llvm.org/LICENSE.txt for license information.
// SPDX-License-Identifier: Apache-2.0 WITH LLVM-exception
//
//===----------------------------------------------------------------------===//

#pragma once

#include <CL/sycl/detail/common.hpp>
#include <CL/sycl/detail/pi.hpp>
#include <CL/sycl/id.hpp>

__SYCL_INLINE_NAMESPACE(cl) {
namespace sycl {

class program;
class device;
class platform;

// TODO: stop using OpenCL directly, use PI.
namespace info {

// Information descriptors
// A.1 Platform information descriptors
enum class platform {
  profile     = PI_PLATFORM_INFO_PROFILE,
  version     = PI_PLATFORM_INFO_VERSION,
  name        = PI_PLATFORM_INFO_NAME,
  vendor      = PI_PLATFORM_INFO_VENDOR,
  extensions  = PI_PLATFORM_INFO_EXTENSIONS,
};

// A.2 Context information desctiptors
enum class context : cl_context_info {
  reference_count = CL_CONTEXT_REFERENCE_COUNT,
  platform = CL_CONTEXT_PLATFORM,
  devices = CL_CONTEXT_DEVICES,
};

// A.3 Device information descriptors
enum class device : cl_device_info {
  device_type = CL_DEVICE_TYPE,
  vendor_id = CL_DEVICE_VENDOR_ID,
  max_compute_units = CL_DEVICE_MAX_COMPUTE_UNITS,
  max_work_item_dimensions = CL_DEVICE_MAX_WORK_ITEM_DIMENSIONS,
  max_work_item_sizes = CL_DEVICE_MAX_WORK_ITEM_SIZES,
  max_work_group_size = CL_DEVICE_MAX_WORK_GROUP_SIZE,

  preferred_vector_width_char = CL_DEVICE_PREFERRED_VECTOR_WIDTH_CHAR,
  preferred_vector_width_short = CL_DEVICE_PREFERRED_VECTOR_WIDTH_SHORT,
  preferred_vector_width_int = CL_DEVICE_PREFERRED_VECTOR_WIDTH_INT,
  preferred_vector_width_long = CL_DEVICE_PREFERRED_VECTOR_WIDTH_LONG,
  preferred_vector_width_float = CL_DEVICE_PREFERRED_VECTOR_WIDTH_FLOAT,
  preferred_vector_width_double = CL_DEVICE_PREFERRED_VECTOR_WIDTH_DOUBLE,
  preferred_vector_width_half = CL_DEVICE_PREFERRED_VECTOR_WIDTH_HALF,

  native_vector_width_char = CL_DEVICE_NATIVE_VECTOR_WIDTH_CHAR,
  native_vector_width_short = CL_DEVICE_NATIVE_VECTOR_WIDTH_SHORT,
  native_vector_width_int = CL_DEVICE_NATIVE_VECTOR_WIDTH_INT,
  native_vector_width_long = CL_DEVICE_NATIVE_VECTOR_WIDTH_LONG,
  native_vector_width_float = CL_DEVICE_NATIVE_VECTOR_WIDTH_FLOAT,
  native_vector_width_double = CL_DEVICE_NATIVE_VECTOR_WIDTH_DOUBLE,
  native_vector_width_half = CL_DEVICE_NATIVE_VECTOR_WIDTH_HALF,

  max_clock_frequency = CL_DEVICE_MAX_CLOCK_FREQUENCY,
  address_bits = CL_DEVICE_ADDRESS_BITS,
  max_mem_alloc_size = CL_DEVICE_MAX_MEM_ALLOC_SIZE,
  image_support = CL_DEVICE_IMAGE_SUPPORT,
  max_read_image_args = CL_DEVICE_MAX_READ_IMAGE_ARGS,
  max_write_image_args = CL_DEVICE_MAX_WRITE_IMAGE_ARGS,
  image2d_max_width = CL_DEVICE_IMAGE2D_MAX_WIDTH,
  image2d_max_height = CL_DEVICE_IMAGE2D_MAX_HEIGHT,
  image3d_max_width = CL_DEVICE_IMAGE3D_MAX_WIDTH,
  image3d_max_height = CL_DEVICE_IMAGE3D_MAX_HEIGHT,
  image3d_max_depth = CL_DEVICE_IMAGE3D_MAX_DEPTH,
  image_max_buffer_size = CL_DEVICE_IMAGE_MAX_BUFFER_SIZE,
  image_max_array_size = CL_DEVICE_IMAGE_MAX_ARRAY_SIZE,
  max_samplers = CL_DEVICE_MAX_SAMPLERS,
  max_parameter_size = CL_DEVICE_MAX_PARAMETER_SIZE,
  mem_base_addr_align = CL_DEVICE_MEM_BASE_ADDR_ALIGN,
  half_fp_config = CL_DEVICE_HALF_FP_CONFIG,
  single_fp_config = CL_DEVICE_SINGLE_FP_CONFIG,
  double_fp_config = CL_DEVICE_DOUBLE_FP_CONFIG,
  global_mem_cache_type = CL_DEVICE_GLOBAL_MEM_CACHE_TYPE,
  global_mem_cache_line_size = CL_DEVICE_GLOBAL_MEM_CACHELINE_SIZE,
  global_mem_cache_size = CL_DEVICE_GLOBAL_MEM_CACHE_SIZE,
  global_mem_size = CL_DEVICE_GLOBAL_MEM_SIZE,
  max_constant_buffer_size = CL_DEVICE_MAX_CONSTANT_BUFFER_SIZE,
  max_constant_args = CL_DEVICE_MAX_CONSTANT_ARGS,
  local_mem_type = CL_DEVICE_LOCAL_MEM_TYPE,
  local_mem_size = CL_DEVICE_LOCAL_MEM_SIZE,
  error_correction_support = CL_DEVICE_ERROR_CORRECTION_SUPPORT,
  host_unified_memory = CL_DEVICE_HOST_UNIFIED_MEMORY,
  profiling_timer_resolution = CL_DEVICE_PROFILING_TIMER_RESOLUTION,
  is_endian_little = CL_DEVICE_ENDIAN_LITTLE,
  is_available = CL_DEVICE_AVAILABLE,
  is_compiler_available = CL_DEVICE_COMPILER_AVAILABLE,
  is_linker_available = CL_DEVICE_LINKER_AVAILABLE,
  execution_capabilities = CL_DEVICE_EXECUTION_CAPABILITIES,
  queue_profiling = CL_DEVICE_QUEUE_PROPERTIES,
  built_in_kernels = CL_DEVICE_BUILT_IN_KERNELS,
  platform = CL_DEVICE_PLATFORM,
  name = CL_DEVICE_NAME,
  vendor = CL_DEVICE_VENDOR,
  driver_version = CL_DRIVER_VERSION,
  profile = CL_DEVICE_PROFILE,
  version = CL_DEVICE_VERSION,
  opencl_c_version = CL_DEVICE_OPENCL_C_VERSION,
  extensions = CL_DEVICE_EXTENSIONS,
  printf_buffer_size = CL_DEVICE_PRINTF_BUFFER_SIZE,
  preferred_interop_user_sync = CL_DEVICE_PREFERRED_INTEROP_USER_SYNC,
  parent_device = CL_DEVICE_PARENT_DEVICE,
  partition_max_sub_devices = CL_DEVICE_PARTITION_MAX_SUB_DEVICES,
  partition_properties = CL_DEVICE_PARTITION_PROPERTIES,
  partition_affinity_domains = CL_DEVICE_PARTITION_AFFINITY_DOMAIN,
  partition_type_affinity_domain = CL_DEVICE_PARTITION_TYPE,
  reference_count = CL_DEVICE_REFERENCE_COUNT,
  il_version =
      CL_DEVICE_IL_VERSION_KHR, // Same as CL_DEVICE_IL_VERSION for >=OpenCL 2.1
  max_num_sub_groups = CL_DEVICE_MAX_NUM_SUB_GROUPS,
  sub_group_independent_forward_progress =
      CL_DEVICE_SUB_GROUP_INDEPENDENT_FORWARD_PROGRESS,
  sub_group_sizes = CL_DEVICE_SUB_GROUP_SIZES_INTEL,
  partition_type_property,
  kernel_kernel_pipe_support,
  // USM
<<<<<<< HEAD
  usm_device_allocations            = PI_DEVICE_INFO_USM_DEVICE_SUPPORT,
  usm_host_allocations              = PI_DEVICE_INFO_USM_HOST_SUPPORT,
  usm_shared_allocations            = PI_DEVICE_INFO_USM_SINGLE_SHARED_SUPPORT,
  usm_restricted_shared_allocations = PI_DEVICE_INFO_USM_CROSS_SHARED_SUPPORT,
  usm_system_allocator              = PI_DEVICE_INFO_USM_SYSTEM_SHARED_SUPPORT
=======
  usm_device_allocations = PI_USM_DEVICE_SUPPORT,
  usm_host_allocations = PI_USM_HOST_SUPPORT,
  usm_shared_allocations = PI_USM_SINGLE_SHARED_SUPPORT,
  usm_restricted_shared_allocations = PI_USM_CROSS_SHARED_SUPPORT,
  usm_system_allocator = PI_USM_SYSTEM_SHARED_SUPPORT,
  // intel extensions
  ext_intel_pci_address = PI_DEVICE_INFO_PCI_ADDRESS,
  ext_intel_gpu_eu_count = PI_DEVICE_INFO_GPU_EU_COUNT,
  ext_intel_gpu_eu_simd_width = PI_DEVICE_INFO_GPU_EU_SIMD_WIDTH,
  ext_intel_gpu_slices = PI_DEVICE_INFO_GPU_SLICES,
  ext_intel_gpu_subslices_per_slice = PI_DEVICE_INFO_GPU_SUBSLICES_PER_SLICE,
  ext_intel_gpu_eu_count_per_subslice =
      PI_DEVICE_INFO_GPU_EU_COUNT_PER_SUBSLICE,
  ext_intel_max_mem_bandwidth = PI_DEVICE_INFO_MAX_MEM_BANDWIDTH
>>>>>>> 51ac08c3
};

enum class device_type : pi_uint64 {
  cpu         = PI_DEVICE_TYPE_CPU,
  gpu         = PI_DEVICE_TYPE_GPU,
  accelerator = PI_DEVICE_TYPE_ACC,
  // TODO: figure out if we need all the below in PI
  custom      = CL_DEVICE_TYPE_CUSTOM,
  automatic,
  host,
  all         = CL_DEVICE_TYPE_ALL
};

enum class partition_property : cl_device_partition_property {
  no_partition = 0,
  partition_equally = CL_DEVICE_PARTITION_EQUALLY,
  partition_by_counts = CL_DEVICE_PARTITION_BY_COUNTS,
  partition_by_affinity_domain = CL_DEVICE_PARTITION_BY_AFFINITY_DOMAIN
};

enum class partition_affinity_domain : cl_device_affinity_domain {
  not_applicable = 0,
  numa = CL_DEVICE_AFFINITY_DOMAIN_NUMA,
  L4_cache = CL_DEVICE_AFFINITY_DOMAIN_L4_CACHE,
  L3_cache = CL_DEVICE_AFFINITY_DOMAIN_L3_CACHE,
  L2_cache = CL_DEVICE_AFFINITY_DOMAIN_L2_CACHE,
  L1_cache = CL_DEVICE_AFFINITY_DOMAIN_L1_CACHE,
  next_partitionable = CL_DEVICE_AFFINITY_DOMAIN_NEXT_PARTITIONABLE
};

enum class local_mem_type : int { none, local, global };

enum class fp_config : cl_device_fp_config {
  denorm = CL_FP_DENORM,
  inf_nan = CL_FP_INF_NAN,
  round_to_nearest = CL_FP_ROUND_TO_NEAREST,
  round_to_zero = CL_FP_ROUND_TO_ZERO,
  round_to_inf = CL_FP_ROUND_TO_INF,
  fma = CL_FP_FMA,
  correctly_rounded_divide_sqrt,
  soft_float
};

enum class global_mem_cache_type : int { none, read_only, read_write };

enum class execution_capability : unsigned int {
  exec_kernel,
  exec_native_kernel
};

// A.4 Queue information descriptors
enum class queue : cl_command_queue_info {
  context = CL_QUEUE_CONTEXT,
  device = CL_QUEUE_DEVICE,
  reference_count = CL_QUEUE_REFERENCE_COUNT
};

// A.5 Kernel information desctiptors
enum class kernel : cl_kernel_info {
  function_name = CL_KERNEL_FUNCTION_NAME,
  num_args = CL_KERNEL_NUM_ARGS,
  context = CL_KERNEL_CONTEXT,
  program = CL_KERNEL_PROGRAM,
  reference_count = CL_KERNEL_REFERENCE_COUNT,
  attributes = CL_KERNEL_ATTRIBUTES
};

enum class kernel_work_group : cl_kernel_work_group_info {
  global_work_size = CL_KERNEL_GLOBAL_WORK_SIZE,
  work_group_size = CL_KERNEL_WORK_GROUP_SIZE,
  compile_work_group_size = CL_KERNEL_COMPILE_WORK_GROUP_SIZE,
  preferred_work_group_size_multiple =
      CL_KERNEL_PREFERRED_WORK_GROUP_SIZE_MULTIPLE,
  private_mem_size = CL_KERNEL_PRIVATE_MEM_SIZE
};

enum class kernel_sub_group : cl_kernel_sub_group_info {
  max_sub_group_size = CL_KERNEL_MAX_SUB_GROUP_SIZE_FOR_NDRANGE,
  max_num_sub_groups = CL_KERNEL_MAX_NUM_SUB_GROUPS,
  compile_num_sub_groups = CL_KERNEL_COMPILE_NUM_SUB_GROUPS,
  compile_sub_group_size = CL_KERNEL_COMPILE_SUB_GROUP_SIZE_INTEL
};

enum class kernel_device_specific : cl_kernel_work_group_info {
  global_work_size = CL_KERNEL_GLOBAL_WORK_SIZE,
  work_group_size = CL_KERNEL_WORK_GROUP_SIZE,
  compile_work_group_size = CL_KERNEL_COMPILE_WORK_GROUP_SIZE,
  preferred_work_group_size_multiple =
      CL_KERNEL_PREFERRED_WORK_GROUP_SIZE_MULTIPLE,
  private_mem_size = CL_KERNEL_PRIVATE_MEM_SIZE,
  max_sub_group_size = CL_KERNEL_MAX_SUB_GROUP_SIZE_FOR_NDRANGE,
  max_num_sub_groups = CL_KERNEL_MAX_NUM_SUB_GROUPS,
  compile_num_sub_groups = CL_KERNEL_COMPILE_NUM_SUB_GROUPS,
  compile_sub_group_size = CL_KERNEL_COMPILE_SUB_GROUP_SIZE_INTEL
};

// A.6 Program information desctiptors
enum class program : cl_program_info {
  context = CL_PROGRAM_CONTEXT,
  devices = CL_PROGRAM_DEVICES,
  reference_count = CL_PROGRAM_REFERENCE_COUNT
};

// A.7 Event information desctiptors
enum class event : cl_event_info {
  reference_count = CL_EVENT_REFERENCE_COUNT,
  command_execution_status = CL_EVENT_COMMAND_EXECUTION_STATUS
};

enum class event_command_status : cl_int {
  submitted = CL_SUBMITTED,
  running = CL_RUNNING,
  complete = CL_COMPLETE
};

enum class event_profiling : cl_profiling_info {
  command_submit = CL_PROFILING_COMMAND_SUBMIT,
  command_start = CL_PROFILING_COMMAND_START,
  command_end = CL_PROFILING_COMMAND_END
};

// Provide an alias to the return type for each of the info parameters
template <typename T, T param> class param_traits {};

template <typename T, T param> struct compatibility_param_traits {};

#define __SYCL_PARAM_TRAITS_SPEC(param_type, param, ret_type)                  \
  template <> class param_traits<param_type, param_type::param> {              \
  public:                                                                      \
    using return_type = ret_type;                                              \
  };

#define __SYCL_PARAM_TRAITS_SPEC_WITH_INPUT(param_type, param, ret_type,       \
                                            in_type)                           \
  template <> class param_traits<param_type, param_type::param> {              \
  public:                                                                      \
    using return_type = ret_type;                                              \
    using input_type = in_type;                                                \
  };

#include <CL/sycl/info/device_traits.def>

#include <CL/sycl/info/context_traits.def>

#include <CL/sycl/info/event_traits.def>

#include <CL/sycl/info/event_profiling_traits.def>

#include <CL/sycl/info/kernel_device_specific_traits.def>
#include <CL/sycl/info/kernel_sub_group_traits.def>
#include <CL/sycl/info/kernel_traits.def>
#include <CL/sycl/info/kernel_work_group_traits.def>

#include <CL/sycl/info/platform_traits.def>

#include <CL/sycl/info/program_traits.def>

#include <CL/sycl/info/queue_traits.def>

#undef __SYCL_PARAM_TRAITS_SPEC
#undef __SYCL_PARAM_TRAITS_SPEC_WITH_INPUT

#define __SYCL_PARAM_TRAITS_SPEC(param_type, param, ret_type)                  \
  template <>                                                                  \
  struct compatibility_param_traits<param_type, param_type::param> {           \
    static constexpr auto value = kernel_device_specific::param;               \
  };

#define __SYCL_PARAM_TRAITS_SPEC_WITH_INPUT(param_type, param, ret_type,       \
                                            in_type)                           \
  template <>                                                                  \
  struct compatibility_param_traits<param_type, param_type::param> {           \
    static constexpr auto value = kernel_device_specific::param;               \
  };

#include <CL/sycl/info/kernel_sub_group_traits.def>
#include <CL/sycl/info/kernel_work_group_traits.def>

#undef __SYCL_PARAM_TRAITS_SPEC
#undef __SYCL_PARAM_TRAITS_SPEC_WITH_INPUT

} // namespace info
} // namespace sycl
} // __SYCL_INLINE_NAMESPACE(cl)<|MERGE_RESOLUTION|>--- conflicted
+++ resolved
@@ -126,13 +126,6 @@
   partition_type_property,
   kernel_kernel_pipe_support,
   // USM
-<<<<<<< HEAD
-  usm_device_allocations            = PI_DEVICE_INFO_USM_DEVICE_SUPPORT,
-  usm_host_allocations              = PI_DEVICE_INFO_USM_HOST_SUPPORT,
-  usm_shared_allocations            = PI_DEVICE_INFO_USM_SINGLE_SHARED_SUPPORT,
-  usm_restricted_shared_allocations = PI_DEVICE_INFO_USM_CROSS_SHARED_SUPPORT,
-  usm_system_allocator              = PI_DEVICE_INFO_USM_SYSTEM_SHARED_SUPPORT
-=======
   usm_device_allocations = PI_USM_DEVICE_SUPPORT,
   usm_host_allocations = PI_USM_HOST_SUPPORT,
   usm_shared_allocations = PI_USM_SINGLE_SHARED_SUPPORT,
@@ -147,7 +140,6 @@
   ext_intel_gpu_eu_count_per_subslice =
       PI_DEVICE_INFO_GPU_EU_COUNT_PER_SUBSLICE,
   ext_intel_max_mem_bandwidth = PI_DEVICE_INFO_MAX_MEM_BANDWIDTH
->>>>>>> 51ac08c3
 };
 
 enum class device_type : pi_uint64 {
