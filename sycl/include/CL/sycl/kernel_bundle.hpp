//==------- kernel_bundle.hpp - SYCL kernel_bundle and free functions ------==//
//
// Part of the LLVM Project, under the Apache License v2.0 with LLVM Exceptions.
// See https://llvm.org/LICENSE.txt for license information.
// SPDX-License-Identifier: Apache-2.0 WITH LLVM-exception
//
//===----------------------------------------------------------------------===//

#pragma once

#include <CL/sycl/context.hpp>
#include <CL/sycl/detail/common.hpp>
#include <CL/sycl/detail/kernel_desc.hpp>
#include <CL/sycl/detail/pi.h>
#include <CL/sycl/detail/pi.hpp>
#include <CL/sycl/device.hpp>
#include <CL/sycl/kernel.hpp>
#include <CL/sycl/kernel_bundle_enums.hpp>

#include <cassert>
#include <memory>
#include <set>
#include <vector>

__SYCL_INLINE_NAMESPACE(cl) {
namespace sycl {
// Forward declaration
template <backend Backend> class backend_traits;
template <backend Backend, class SyclT>
auto get_native(const SyclT &Obj) -> backend_return_t<Backend, SyclT>;

namespace detail {
class kernel_id_impl;
}

/// Objects of the class identify kernel is some kernel_bundle related APIs
///
/// \ingroup sycl_api
class __SYCL_EXPORT kernel_id {
public:
  kernel_id() = delete;

  /// \returns a null-terminated string which contains the kernel name
  const char *get_name() const noexcept;

  bool operator==(const kernel_id &RHS) const { return impl == RHS.impl; }

  bool operator!=(const kernel_id &RHS) const { return !(*this == RHS); }

private:
  kernel_id(const char *Name);

  kernel_id(const std::shared_ptr<detail::kernel_id_impl> &Impl)
      : impl(std::move(Impl)) {}

  std::shared_ptr<detail::kernel_id_impl> impl;

  template <class Obj>
  friend decltype(Obj::impl) detail::getSyclObjImpl(const Obj &SyclObject);

  template <class T>
  friend T detail::createSyclObjFromImpl(decltype(T::impl) ImplObj);
};

namespace detail {
class device_image_impl;
using DeviceImageImplPtr = std::shared_ptr<device_image_impl>;

// The class is used as a base for device_image for "untemplating" public
// methods.
class __SYCL_EXPORT device_image_plain {
public:
  device_image_plain(const detail::DeviceImageImplPtr &Impl)
      : impl(std::move(Impl)) {}

  bool operator==(const device_image_plain &RHS) const {
    return impl == RHS.impl;
  }

  bool operator!=(const device_image_plain &RHS) const {
    return !(*this == RHS);
  }

  bool has_kernel(const kernel_id &KernelID) const noexcept;

  bool has_kernel(const kernel_id &KernelID, const device &Dev) const noexcept;

  pi_native_handle getNative() const;

protected:
  detail::DeviceImageImplPtr impl;

  template <class Obj>
  friend decltype(Obj::impl) detail::getSyclObjImpl(const Obj &SyclObject);

  template <class T>
  friend T detail::createSyclObjFromImpl(decltype(T::impl) ImplObj);
};
} // namespace detail

/// Objects of the class represents an instance of an image in a specific state.
template <sycl::bundle_state State>
class device_image : public detail::device_image_plain {
public:
  device_image() = delete;

  /// \returns true if the device_image contains the kernel identified by the
  /// KernelID
  bool has_kernel(const kernel_id &KernelID) const noexcept {
    return device_image_plain::has_kernel(KernelID);
  }

  /// \returns true if the device_image contains the kernel identified by the
  /// KernelID and is compatible with the passed Dev
  bool has_kernel(const kernel_id &KernelID, const device &Dev) const noexcept {
    return device_image_plain::has_kernel(KernelID, Dev);
  }

private:
  device_image(detail::DeviceImageImplPtr Impl)
      : device_image_plain(std::move(Impl)) {}

  template <class Obj>
  friend decltype(Obj::impl) detail::getSyclObjImpl(const Obj &SyclObject);

  template <class T>
  friend T detail::createSyclObjFromImpl(decltype(T::impl) ImplObj);
};

namespace detail {
class kernel_bundle_impl;
using KernelBundleImplPtr = std::shared_ptr<detail::kernel_bundle_impl>;

// The class is used as a base for kernel_bundle to "untemplate" it's methods
class __SYCL_EXPORT kernel_bundle_plain {
public:
  kernel_bundle_plain(const detail::KernelBundleImplPtr &Impl)
      : impl(std::move(Impl)) {}

  bool operator==(const kernel_bundle_plain &RHS) const {
    return impl == RHS.impl;
  }

  bool operator!=(const kernel_bundle_plain &RHS) const {
    return !(*this == RHS);
  }

  bool empty() const noexcept;

  backend get_backend() const noexcept;

  context get_context() const noexcept;

  std::vector<device> get_devices() const noexcept;

  bool has_kernel(const kernel_id &KernelID) const noexcept;

  bool has_kernel(const kernel_id &KernelID, const device &Dev) const noexcept;

  std::vector<kernel_id> get_kernel_ids() const;

  bool contains_specialization_constants() const noexcept;

  bool native_specialization_constant() const noexcept;

protected:
  // \returns a kernel object which represents the kernel identified by
  // kernel_id passed
  kernel get_kernel(const kernel_id &KernelID) const;

  // \returns an iterator to the first device image kernel_bundle contains
  const device_image_plain *begin() const;

  // \returns an iterator to the last device image kernel_bundle contains
  const device_image_plain *end() const;

  bool has_specialization_constant_impl(const char *SpecName) const noexcept;

  void set_specialization_constant_impl(const char *SpecName, void *Value,
                                        size_t Size) noexcept;

  void get_specialization_constant_impl(const char *SpecName,
                                        void *Value) const noexcept;

  bool is_specialization_constant_set(const char *SpecName) const noexcept;

  detail::KernelBundleImplPtr impl;
};

} // namespace detail

/// The kernel_bundle class represents collection of device images in a
/// particular state
///
/// \ingroup sycl_api
template <bundle_state State>
class kernel_bundle : public detail::kernel_bundle_plain {
public:
  using device_image_iterator = const device_image<State> *;

  kernel_bundle() = delete;

  /// \returns true if the kernel_bundles contains no device images
  bool empty() const noexcept { return kernel_bundle_plain::empty(); }

  /// \returns the backend associated with the kernel bundle
  backend get_backend() const noexcept {
    return kernel_bundle_plain::get_backend();
  }

  /// \returns the context associated with the kernel_bundle
  context get_context() const noexcept {
    return kernel_bundle_plain::get_context();
  }

  /// \returns devices associated with the kernel_bundle
  std::vector<device> get_devices() const noexcept {
    return kernel_bundle_plain::get_devices();
  }

  /// \returns true if the kernel_bundle contains the kernel identified by
  /// kernel_id passed
  bool has_kernel(const kernel_id &KernelID) const noexcept {
    return kernel_bundle_plain::has_kernel(KernelID);
  }

  /// \returns true if the kernel_bundle contains the kernel identified by
  /// kernel_id passed and if this kernel is compatible with the device
  /// specified
  bool has_kernel(const kernel_id &KernelID, const device &Dev) const noexcept {
    return kernel_bundle_plain::has_kernel(KernelID, Dev);
  }

  /// \returns a vector of kernel_id's that contained in the kernel_bundle
  std::vector<kernel_id> get_kernel_ids() const {
    return kernel_bundle_plain::get_kernel_ids();
  }

  /// \returns true if the kernel_bundle contains at least one device image
  /// which uses specialization constants
  bool contains_specialization_constants() const noexcept {
    return kernel_bundle_plain::contains_specialization_constants();
  }

  /// \returns true if all specialization constants which are used in the
  /// kernel_bundle are "native specialization constants in all device images
  bool native_specialization_constant() const noexcept {
    return kernel_bundle_plain::native_specialization_constant();
  }

  /// \returns a kernel object which represents the kernel identified by
  /// kernel_id passed
  template <bundle_state _State = State,
            typename = detail::enable_if_t<_State == bundle_state::executable>>
  kernel get_kernel(const kernel_id &KernelID) const {
    return detail::kernel_bundle_plain::get_kernel(KernelID);
  }

  // This guard is needed because the libsycl.so can compiled with C++ <=14
  // while the code requires C++17. This code is not supposed to be used by the
  // libsycl.so so it should not be a problem.
#if __cplusplus > 201402L
  /// \returns true if any device image in the kernel_bundle uses specialization
  /// constant whose address is SpecName
  template <auto &SpecName> bool has_specialization_constant() const noexcept {
    const char *SpecSymName = detail::get_spec_constant_symbolic_ID<SpecName>();
    return has_specialization_constant_impl(SpecSymName);
  }

  /// Sets the value of the specialization constant whose address is SpecName
  /// for this bundle. If the specialization constant’s value was previously set
  /// in this bundle, the value is overwritten.
  template <auto &SpecName, bundle_state _State = State,
            typename = detail::enable_if_t<_State == bundle_state::input>>
  void set_specialization_constant(
      typename std::remove_reference_t<decltype(SpecName)>::value_type Value) {
    const char *SpecSymName = detail::get_spec_constant_symbolic_ID<SpecName>();
    set_specialization_constant_impl(SpecSymName, &Value,
                                     sizeof(decltype(Value)));
  }

  /// \returns the value of the specialization constant whose address is
  /// SpecName for this kernel bundle.
  template <auto &SpecName>
  typename std::remove_reference_t<decltype(SpecName)>::value_type
  get_specialization_constant() const {
    const char *SpecSymName = detail::get_spec_constant_symbolic_ID<SpecName>();
    if (!is_specialization_constant_set(SpecSymName))
      return SpecName.getDefaultValue();

    using SCType =
        typename std::remove_reference_t<decltype(SpecName)>::value_type;

    std::array<char *, sizeof(SCType)> RetValue;

    get_specialization_constant_impl(SpecSymName, RetValue.data());

    return *reinterpret_cast<SCType *>(RetValue.data());
  }
#endif

  /// \returns an iterator to the first device image kernel_bundle contains
  device_image_iterator begin() const {
    return reinterpret_cast<device_image_iterator>(
        kernel_bundle_plain::begin());
  }

  /// \returns an iterator to the last device image kernel_bundle contains
  device_image_iterator end() const {
    return reinterpret_cast<device_image_iterator>(kernel_bundle_plain::end());
  }

  template <backend Backend>
  __SYCL_DEPRECATED("Use SYCL 2020 sycl::get_native free function")
<<<<<<< HEAD
  auto get_native() const -> backend_return_t<Backend, kernel_bundle<State>> {
=======
  backend_return_t<Backend, kernel_bundle<State>> get_native() const {
>>>>>>> 8cd97e86
    return getNative<Backend>();
  }

private:
  kernel_bundle(detail::KernelBundleImplPtr Impl)
      : kernel_bundle_plain(std::move(Impl)) {}

  template <class Obj>
  friend decltype(Obj::impl) detail::getSyclObjImpl(const Obj &SyclObject);

  template <class T>
  friend T detail::createSyclObjFromImpl(decltype(T::impl) ImplObj);

  template <backend Backend, class SyclT>
  friend auto get_native(const SyclT &Obj) -> backend_return_t<Backend, SyclT>;

  template <backend Backend>
  backend_return_t<Backend, kernel_bundle<State>> getNative() const {
    // NOTE: implementation assumes that the return type is a
    // derivative of std::vector.
    backend_return_t<Backend, kernel_bundle<State>> ReturnValue;
    ReturnValue.reserve(std::distance(begin(), end()));

    for (const device_image<State> &DevImg : *this) {
      ReturnValue.push_back(
          detail::pi::cast<typename decltype(ReturnValue)::value_type>(
              DevImg.getNative()));
    }

    return ReturnValue;
  }
};

/////////////////////////
// get_kernel_id API
/////////////////////////

namespace detail {
// Internal non-template versions of get_kernel_id API which is used by public
// onces
__SYCL_EXPORT kernel_id get_kernel_id_impl(std::string KernelName);
} // namespace detail

/// \returns the kernel_id associated with the KernelName
template <typename KernelName> kernel_id get_kernel_id() {
  using KI = sycl::detail::KernelInfo<KernelName>;
  return detail::get_kernel_id_impl(KI::getName());
}

/// \returns a vector with all kernel_id's defined in the application
__SYCL_EXPORT std::vector<kernel_id> get_kernel_ids();

/////////////////////////
// get_kernel_bundle API
/////////////////////////

namespace detail {

// Internal non-template versions of get_kernel_bundle API which is used by
// public onces
__SYCL_EXPORT detail::KernelBundleImplPtr
get_kernel_bundle_impl(const context &Ctx, const std::vector<device> &Devs,
                       bundle_state State);

inline auto getDeviceComparisonLambda() {
  return [](device a, device b) { return a.getNative() != b.getNative(); };
}

inline const std::vector<device>
removeDuplicateDevices(const std::vector<device> &Devs) {
  auto compareDevices = getDeviceComparisonLambda();
  std::set<device, decltype(compareDevices)> UniqueDeviceSet(
      Devs.begin(), Devs.end(), compareDevices);
  std::vector<device> UniqueDevices(UniqueDeviceSet.begin(),
                                    UniqueDeviceSet.end());
  return UniqueDevices;
}

} // namespace detail

/// A kernel bundle in state State which contains all of the kernels in the
/// application which are compatible with at least one of the devices in Devs.
/// This does not include any device built-in kernels. The bundle’s set of
/// associated devices is Devs.
template <bundle_state State>
kernel_bundle<State> get_kernel_bundle(const context &Ctx,
                                       const std::vector<device> &Devs) {
  std::vector<device> UniqueDevices = detail::removeDuplicateDevices(Devs);

  detail::KernelBundleImplPtr Impl =
      detail::get_kernel_bundle_impl(Ctx, UniqueDevices, State);

  return detail::createSyclObjFromImpl<kernel_bundle<State>>(Impl);
}

template <bundle_state State>
kernel_bundle<State> get_kernel_bundle(const context &Ctx) {
  return get_kernel_bundle<State>(Ctx, Ctx.get_devices());
}

namespace detail {

// Internal non-template versions of get_kernel_bundle API which is used by
// public onces
__SYCL_EXPORT detail::KernelBundleImplPtr
get_kernel_bundle_impl(const context &Ctx, const std::vector<device> &Devs,
                       const std::vector<kernel_id> &KernelIDs,
                       bundle_state State);
} // namespace detail

/// \returns a kernel bundle in state State which contains all of the device
/// images that are compatible with at least one of the devices in Devs, further
/// filtered to contain only those device images that contain kernels with the
/// given identifiers. These identifiers may represent kernels that are defined
/// in the application, device built-in kernels, or a mixture of the two. Since
/// the device images may group many kernels together, the returned bundle may
/// contain additional kernels beyond those that are requested in KernelIDs. The
/// bundle’s set of associated devices is Devs.
template <bundle_state State>
kernel_bundle<State>
get_kernel_bundle(const context &Ctx, const std::vector<device> &Devs,
                  const std::vector<kernel_id> &KernelIDs) {
  std::vector<device> UniqueDevices = detail::removeDuplicateDevices(Devs);

  detail::KernelBundleImplPtr Impl =
      detail::get_kernel_bundle_impl(Ctx, UniqueDevices, KernelIDs, State);
  return detail::createSyclObjFromImpl<kernel_bundle<State>>(Impl);
}

template <bundle_state State>
kernel_bundle<State>
get_kernel_bundle(const context &Ctx, const std::vector<kernel_id> &KernelIDs) {
  return get_kernel_bundle<State>(Ctx, Ctx.get_devices(), KernelIDs);
}

template <typename KernelName, bundle_state State>
kernel_bundle<State> get_kernel_bundle(const context &Ctx) {
  return get_kernel_bundle<State>(Ctx, Ctx.get_devices(),
                                  {get_kernel_id<KernelName>()});
}

template <typename KernelName, bundle_state State>
kernel_bundle<State> get_kernel_bundle(const context &Ctx,
                                       const std::vector<device> &Devs) {
  return get_kernel_bundle<State>(Ctx, Devs, {get_kernel_id<KernelName>()});
}

namespace detail {

// Stable selector function type for passing thru library boundaries
using DevImgSelectorImpl =
    std::function<bool(const detail::DeviceImageImplPtr &DevImgImpl)>;

// Internal non-template versions of get_kernel_bundle API which is used by
// public onces
__SYCL_EXPORT detail::KernelBundleImplPtr
get_kernel_bundle_impl(const context &Ctx, const std::vector<device> &Devs,
                       bundle_state State, const DevImgSelectorImpl &Selector);

// Internal non-template versions of get_empty_interop_kernel_bundle API which
// is used by public onces
__SYCL_EXPORT detail::KernelBundleImplPtr
get_empty_interop_kernel_bundle_impl(const context &Ctx,
                                     const std::vector<device> &Devs);

/// make_kernel may need an empty interop kernel bundle. This function supplies
/// this.
template <bundle_state State>
kernel_bundle<State> get_empty_interop_kernel_bundle(const context &Ctx) {
  detail::KernelBundleImplPtr Impl =
      detail::get_empty_interop_kernel_bundle_impl(Ctx, Ctx.get_devices());
  return detail::createSyclObjFromImpl<sycl::kernel_bundle<State>>(Impl);
}
} // namespace detail

/// A kernel bundle in state State which contains all of the device images for
/// which the selector returns true.
template <bundle_state State, typename SelectorT>
kernel_bundle<State> get_kernel_bundle(const context &Ctx,
                                       const std::vector<device> &Devs,
                                       SelectorT Selector) {
  std::vector<device> UniqueDevices = detail::removeDuplicateDevices(Devs);

  detail::DevImgSelectorImpl SelectorWrapper =
      [Selector](const detail::DeviceImageImplPtr &DevImg) {
        return Selector(
            detail::createSyclObjFromImpl<sycl::device_image<State>>(DevImg));
      };

  detail::KernelBundleImplPtr Impl = detail::get_kernel_bundle_impl(
      Ctx, UniqueDevices, State, SelectorWrapper);

  return detail::createSyclObjFromImpl<sycl::kernel_bundle<State>>(Impl);
}

template <bundle_state State, typename SelectorT>
kernel_bundle<State> get_kernel_bundle(const context &Ctx, SelectorT Selector) {
  return get_kernel_bundle<State>(Ctx, Ctx.get_devices(), Selector);
}

/////////////////////////
// has_kernel_bundle API
/////////////////////////

namespace detail {

__SYCL_EXPORT bool has_kernel_bundle_impl(const context &Ctx,
                                          const std::vector<device> &Devs,
                                          bundle_state State);

__SYCL_EXPORT bool
has_kernel_bundle_impl(const context &Ctx, const std::vector<device> &Devs,
                       const std::vector<kernel_id> &kernelIds,
                       bundle_state State);
} // namespace detail

/// \returns true if the following is true:
/// The application defines at least one kernel that is compatible with at
/// least one of the devices in Devs, and that kernel can be represented in a
/// device image of state State.
///
/// If State is bundle_state::input, all devices in Devs have
/// aspect::online_compiler.
///
/// If State is bundle_state::object, all devices in Devs have
/// aspect::online_linker.
template <bundle_state State>
bool has_kernel_bundle(const context &Ctx, const std::vector<device> &Devs) {
  return detail::has_kernel_bundle_impl(Ctx, Devs, State);
}

template <bundle_state State>
bool has_kernel_bundle(const context &Ctx, const std::vector<device> &Devs,
                       const std::vector<kernel_id> &KernelIDs) {
  return detail::has_kernel_bundle_impl(Ctx, Devs, KernelIDs, State);
}

template <bundle_state State> bool has_kernel_bundle(const context &Ctx) {
  return has_kernel_bundle<State>(Ctx, Ctx.get_devices());
}

template <bundle_state State>
bool has_kernel_bundle(const context &Ctx,
                       const std::vector<kernel_id> &KernelIDs) {
  return has_kernel_bundle<State>(Ctx, Ctx.get_devices(), KernelIDs);
}

template <typename KernelName, bundle_state State>
bool has_kernel_bundle(const context &Ctx) {
  return has_kernel_bundle<State>(Ctx, {get_kernel_id<KernelName>()});
}

template <typename KernelName, bundle_state State>
bool has_kernel_bundle(const context &Ctx, const std::vector<device> &Devs) {
  return has_kernel_bundle<State>(Ctx, Devs, {get_kernel_id<KernelName>()});
}

/////////////////////////
// is_compatible API
/////////////////////////

/// \returns true if all of the kernels identified by KernelIDs are compatible
/// with the device Dev.
bool is_compatible(const std::vector<kernel_id> &KernelIDs, const device &Dev);

template <typename KernelName> bool is_compatible(const device &Dev) {
  return is_compatible({get_kernel_id<KernelName>()}, Dev);
}

/////////////////////////
// join API
/////////////////////////

namespace detail {

__SYCL_EXPORT std::shared_ptr<detail::kernel_bundle_impl>
join_impl(const std::vector<detail::KernelBundleImplPtr> &Bundles);
}

/// \returns a new kernel bundle that represents the union of all the device
/// images in the input bundles with duplicates removed.
template <sycl::bundle_state State>
sycl::kernel_bundle<State>
join(const std::vector<sycl::kernel_bundle<State>> &Bundles) {
  // Convert kernel_bundle<State> to impls to abstract template parameter away
  std::vector<detail::KernelBundleImplPtr> KernelBundleImpls;
  KernelBundleImpls.reserve(Bundles.size());
  for (const sycl::kernel_bundle<State> &Bundle : Bundles)
    KernelBundleImpls.push_back(detail::getSyclObjImpl(Bundle));

  std::shared_ptr<detail::kernel_bundle_impl> Impl =
      detail::join_impl(KernelBundleImpls);
  return detail::createSyclObjFromImpl<kernel_bundle<State>>(Impl);
}

/////////////////////////
// compile API
/////////////////////////

namespace detail {

__SYCL_EXPORT std::shared_ptr<detail::kernel_bundle_impl>
compile_impl(const kernel_bundle<bundle_state::input> &InputBundle,
             const std::vector<device> &Devs, const property_list &PropList);
}

/// \returns a new kernel_bundle which contains the device images from
/// InputBundle that are translated into one or more new device images of state
/// bundle_state::object. The new bundle represents all of the kernels in
/// InputBundles that are compatible with at least one of the devices in Devs.
inline kernel_bundle<bundle_state::object>
compile(const kernel_bundle<bundle_state::input> &InputBundle,
        const std::vector<device> &Devs, const property_list &PropList = {}) {
  std::vector<device> UniqueDevices = detail::removeDuplicateDevices(Devs);

  detail::KernelBundleImplPtr Impl =
      detail::compile_impl(InputBundle, UniqueDevices, PropList);
  return detail::createSyclObjFromImpl<
      kernel_bundle<sycl::bundle_state::object>>(Impl);
}

inline kernel_bundle<bundle_state::object>
compile(const kernel_bundle<bundle_state::input> &InputBundle,
        const property_list &PropList = {}) {
  return compile(InputBundle, InputBundle.get_devices(), PropList);
}

/////////////////////////
// link API
/////////////////////////

namespace detail {
__SYCL_EXPORT std::vector<sycl::device> find_device_intersection(
    const std::vector<kernel_bundle<bundle_state::object>> &ObjectBundles);

__SYCL_EXPORT std::shared_ptr<detail::kernel_bundle_impl>
link_impl(const std::vector<kernel_bundle<bundle_state::object>> &ObjectBundles,
          const std::vector<device> &Devs, const property_list &PropList);
} // namespace detail

/// \returns a new kernel_bundle which contains the device images from the
/// ObjectBundles that are translated into one or more new device images of
/// state bundle_state::executable The new bundle represents all of the kernels
/// in ObjectBundles that are compatible with at least one of the devices in
/// Devs.
inline kernel_bundle<bundle_state::executable>
link(const std::vector<kernel_bundle<bundle_state::object>> &ObjectBundles,
     const std::vector<device> &Devs, const property_list &PropList = {}) {
  std::vector<device> UniqueDevices = detail::removeDuplicateDevices(Devs);

  detail::KernelBundleImplPtr Impl =
      detail::link_impl(ObjectBundles, UniqueDevices, PropList);
  return detail::createSyclObjFromImpl<
      kernel_bundle<sycl::bundle_state::executable>>(Impl);
}

inline kernel_bundle<bundle_state::executable>
link(const kernel_bundle<bundle_state::object> &ObjectBundle,
     const property_list &PropList = {}) {
  return link(std::vector<kernel_bundle<bundle_state::object>>{ObjectBundle},
              ObjectBundle.get_devices(), PropList);
}

inline kernel_bundle<bundle_state::executable>
link(const std::vector<kernel_bundle<bundle_state::object>> &ObjectBundles,
     const property_list &PropList = {}) {
  std::vector<sycl::device> IntersectDevices =
      find_device_intersection(ObjectBundles);
  return link(ObjectBundles, IntersectDevices, PropList);
}

inline kernel_bundle<bundle_state::executable>
link(const kernel_bundle<bundle_state::object> &ObjectBundle,
     const std::vector<device> &Devs, const property_list &PropList = {}) {
  return link(std::vector<kernel_bundle<bundle_state::object>>{ObjectBundle},
              Devs, PropList);
}

/////////////////////////
// build API
/////////////////////////

namespace detail {
__SYCL_EXPORT std::shared_ptr<detail::kernel_bundle_impl>
build_impl(const kernel_bundle<bundle_state::input> &InputBundle,
           const std::vector<device> &Devs, const property_list &PropList);
}

/// \returns a new kernel_bundle which contains device images that are
/// translated into one ore more new device images of state
/// bundle_state::executable. The new bundle represents all of the kernels in
/// InputBundle that are compatible with at least one of the devices in Devs.
inline kernel_bundle<bundle_state::executable>
build(const kernel_bundle<bundle_state::input> &InputBundle,
      const std::vector<device> &Devs, const property_list &PropList = {}) {
  std::vector<device> UniqueDevices = detail::removeDuplicateDevices(Devs);

  detail::KernelBundleImplPtr Impl =
      detail::build_impl(InputBundle, UniqueDevices, PropList);
  return detail::createSyclObjFromImpl<
      kernel_bundle<sycl::bundle_state::executable>>(Impl);
}

inline kernel_bundle<bundle_state::executable>
build(const kernel_bundle<bundle_state::input> &InputBundle,
      const property_list &PropList = {}) {
  return build(InputBundle, InputBundle.get_devices(), PropList);
}

} // namespace sycl
} // __SYCL_INLINE_NAMESPACE(cl)

namespace std {
template <> struct hash<cl::sycl::kernel_id> {
  size_t operator()(const cl::sycl::kernel_id &KernelID) const {
    return hash<std::shared_ptr<cl::sycl::detail::kernel_id_impl>>()(
        cl::sycl::detail::getSyclObjImpl(KernelID));
  }
};

template <cl::sycl::bundle_state State>
struct hash<cl::sycl::device_image<State>> {
  size_t operator()(const cl::sycl::device_image<State> &DeviceImage) const {
    return hash<std::shared_ptr<cl::sycl::detail::device_image_impl>>()(
        cl::sycl::detail::getSyclObjImpl(DeviceImage));
  }
};

template <cl::sycl::bundle_state State>
struct hash<cl::sycl::kernel_bundle<State>> {
  size_t operator()(const cl::sycl::kernel_bundle<State> &KernelBundle) const {
    return hash<std::shared_ptr<cl::sycl::detail::kernel_bundle_impl>>()(
        cl::sycl::detail::getSyclObjImpl(KernelBundle));
  }
};
} // namespace std<|MERGE_RESOLUTION|>--- conflicted
+++ resolved
@@ -312,11 +312,7 @@
 
   template <backend Backend>
   __SYCL_DEPRECATED("Use SYCL 2020 sycl::get_native free function")
-<<<<<<< HEAD
-  auto get_native() const -> backend_return_t<Backend, kernel_bundle<State>> {
-=======
   backend_return_t<Backend, kernel_bundle<State>> get_native() const {
->>>>>>> 8cd97e86
     return getNative<Backend>();
   }
 
