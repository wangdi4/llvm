// -*- C++ -*-
//===------------------------------ span ---------------------------------===//
//
// Part of the LLVM Project, under the Apache License v2.0 with LLVM Exceptions.
// See https://llvm.org/LICENSE.txt for license information.
// SPDX-License-Identifier: Apache-2.0 WITH LLVM-exception
//
//===---------------------------------------------------------------------===//

#if __cplusplus >= 201703L

#ifndef _SYCL_SPAN
#define _SYCL_SPAN

/* INTEL_CUSTOMIZATION */
// SYCL span implementation uses C++17 features
#if __cplusplus >= 201703L
/* end INTEL_CUSTOMIZATION */

/*
    Derived from libcxx span.
    Original _LIBCPP macros replaced with _SYCL_SPAN to avoid collisions.


    span synopsis

namespace std {

// constants
inline constexpr size_t dynamic_extent = numeric_limits<size_t>::max();

// [views.span], class template span
template <class ElementType, size_t Extent = dynamic_extent>
    class span;

// [span.objectrep], views of object representation
template <class ElementType, size_t Extent>
    span<const byte, ((Extent == dynamic_extent) ? dynamic_extent :
        (sizeof(ElementType) * Extent))> as_bytes(span<ElementType, Extent> s)
noexcept;

template <class ElementType, size_t Extent>
    span<      byte, ((Extent == dynamic_extent) ? dynamic_extent :
        (sizeof(ElementType) * Extent))> as_writable_bytes(span<ElementType,
Extent> s) noexcept;


namespace std {
template <class ElementType, size_t Extent = dynamic_extent>
class span {
public:
    // constants and types
    using element_type = ElementType;
    using value_type = std::remove_cv_t<ElementType>;
    using size_type = size_t;
    using difference_type = ptrdiff_t;
    using pointer = element_type*;
    using const_pointer = const element_type*;
    using reference = element_type&;
    using const_reference = const element_type&;
    using iterator = implementation-defined;
    using reverse_iterator = std::reverse_iterator<iterator>;
    static constexpr size_type extent = Extent;

    // [span.cons], span constructors, copy, assignment, and destructor
    constexpr span() noexcept;
    constexpr explicit(Extent != dynamic_extent) span(pointer ptr, size_type
count); constexpr explicit(Extent != dynamic_extent) span(pointer firstElem,
pointer lastElem); template <size_t N> constexpr span(element_type (&arr)[N])
noexcept; template <size_t N> constexpr span(array<value_type, N>& arr)
noexcept; template <size_t N> constexpr span(const array<value_type, N>& arr)
noexcept; template <class Container> constexpr explicit(Extent !=
dynamic_extent) span(Container& cont); template <class Container> constexpr
explicit(Extent != dynamic_extent) span(const Container& cont); constexpr
span(const span& other) noexcept = default; template <class OtherElementType,
size_t OtherExtent> constexpr explicit(Extent != dynamic_extent) span(const
span<OtherElementType, OtherExtent>& s) noexcept; ~span() noexcept = default;
    constexpr span& operator=(const span& other) noexcept = default;

    // [span.sub], span subviews
    template <size_t Count>
        constexpr span<element_type, Count> first() const;
    template <size_t Count>
        constexpr span<element_type, Count> last() const;
    template <size_t Offset, size_t Count = dynamic_extent>
        constexpr span<element_type, see below> subspan() const;

    constexpr span<element_type, dynamic_extent> first(size_type count) const;
    constexpr span<element_type, dynamic_extent> last(size_type count) const;
    constexpr span<element_type, dynamic_extent> subspan(size_type offset,
size_type count = dynamic_extent) const;

    // [span.obs], span observers
    constexpr size_type size() const noexcept;
    constexpr size_type size_bytes() const noexcept;
    constexpr bool empty() const noexcept;

    // [span.elem], span element access
    constexpr reference operator[](size_type idx) const;
    constexpr reference front() const;
    constexpr reference back() const;
    constexpr pointer data() const noexcept;

    // [span.iterators], span iterator support
    constexpr iterator begin() const noexcept;
    constexpr iterator end() const noexcept;
    constexpr reverse_iterator rbegin() const noexcept;
    constexpr reverse_iterator rend() const noexcept;

private:
    pointer data_;    // exposition only
    size_type size_;  // exposition only
};

template<class T, size_t N>
    span(T (&)[N]) -> span<T, N>;

template<class T, size_t N>
    span(array<T, N>&) -> span<T, N>;

template<class T, size_t N>
    span(const array<T, N>&) -> span<const T, N>;

template<class Container>
    span(Container&) -> span<typename Container::value_type>;

template<class Container>
    span(const Container&) -> span<const typename Container::value_type>;

} // namespace std

*/

#include <array>       // for array
#include <cassert>     // for assert
#include <cstddef>     // for byte
#include <iterator>    // for iterators
#include <type_traits> // for remove_cv, etc

#define _SYCL_SPAN_TEMPLATE_VIS
#define _SYCL_SPAN_INLINE_VISIBILITY inline

__SYCL_INLINE_NAMESPACE(cl) {
namespace sycl {

// byte is unsigned char at sycl/image.hpp:58
using byte = unsigned char;

// asserts suppressed for device compatibility.
// TODO: enable
#if defined(__SYCL_DEVICE_ONLY__)
#define _SYCL_SPAN_ASSERT(x, m) ((void)0)
#else
#define _SYCL_SPAN_ASSERT(x, m) assert((x && m))
#endif

inline constexpr size_t dynamic_extent = SIZE_MAX;
template <typename _Tp, size_t _Extent = dynamic_extent> class span;

template <class _Tp> struct __is_span_impl : public std::false_type {};

template <class _Tp, size_t _Extent>
struct __is_span_impl<span<_Tp, _Extent>> : public std::true_type {};

template <class _Tp>
struct __is_span : public __is_span_impl<std::remove_cv_t<_Tp>> {};

template <class _Tp> struct __is_std_array_impl : public std::false_type {};

template <class _Tp, size_t _Sz>
struct __is_std_array_impl<std::array<_Tp, _Sz>> : public std::true_type {};

template <class _Tp>
struct __is_std_array : public __is_std_array_impl<std::remove_cv_t<_Tp>> {};

template <class _Tp, class _ElementType, class = void>
struct __is_span_compatible_container : public std::false_type {};

template <class _Tp, class _ElementType>
struct __is_span_compatible_container<
    _Tp, _ElementType,
    std::void_t<
        // is not a specialization of span
        typename std::enable_if<!__is_span<_Tp>::value, std::nullptr_t>::type,
        // is not a specialization of array
        typename std::enable_if<!__is_std_array<_Tp>::value,
                                std::nullptr_t>::type,
        // is_array_v<Container> is false,
        typename std::enable_if<!std::is_array_v<_Tp>, std::nullptr_t>::type,
        // data(cont) and size(cont) are well formed
        decltype(data(std::declval<_Tp>())),
        decltype(size(std::declval<_Tp>())),
        // remove_pointer_t<decltype(data(cont))>(*)[] is convertible to
        // ElementType(*)[]
        typename std::enable_if<
            std::is_convertible_v<std::remove_pointer_t<decltype(
                                      data(std::declval<_Tp &>()))> (*)[],
                                  _ElementType (*)[]>,
            std::nullptr_t>::type>> : public std::true_type {};

template <typename _Tp, size_t _Extent> class _SYCL_SPAN_TEMPLATE_VIS span {
public:
  //  constants and types
  using element_type = _Tp;
  using value_type = std::remove_cv_t<_Tp>;
  using size_type = size_t;
  using difference_type = ptrdiff_t;
  using pointer = _Tp *;
  using const_pointer = const _Tp *;
  using reference = _Tp &;
  using const_reference = const _Tp &;
  using iterator = pointer;
  using rev_iterator = std::reverse_iterator<pointer>;

  static constexpr size_type extent = _Extent;

  // [span.cons], span constructors, copy, assignment, and destructor
  template <size_t _Sz = _Extent,
            std::enable_if_t<_Sz == 0, std::nullptr_t> = nullptr>
  _SYCL_SPAN_INLINE_VISIBILITY constexpr span() noexcept : __data{nullptr} {}

  constexpr span(const span &) noexcept = default;
  constexpr span &operator=(const span &) noexcept = default;

  _SYCL_SPAN_INLINE_VISIBILITY constexpr explicit span(pointer __ptr,
                                                       size_type __count)
      : __data{__ptr} {
    (void)__count;
    _SYCL_SPAN_ASSERT(_Extent == __count,
                      "size mismatch in span's constructor (ptr, len)");
  }
  _SYCL_SPAN_INLINE_VISIBILITY constexpr explicit span(pointer __f, pointer __l)
      : __data{__f} {
    (void)__l;
    _SYCL_SPAN_ASSERT(_Extent == distance(__f, __l),
                      "size mismatch in span's constructor (ptr, ptr)");
  }

  template <class _OtherElementType,
            std::enable_if_t<std::is_convertible_v<_OtherElementType (*)[],
                                                   element_type (*)[]>,
                             std::nullptr_t> = nullptr>
  _SYCL_SPAN_INLINE_VISIBILITY constexpr span(
      std::array<_OtherElementType, _Extent> &__arr) noexcept
      : __data{__arr.data()} {}

  template <
      class _OtherElementType,
      std::enable_if_t<std::is_convertible_v<const _OtherElementType (*)[],
                                             element_type (*)[]>,
                       std::nullptr_t> = nullptr>
  _SYCL_SPAN_INLINE_VISIBILITY constexpr span(
      const std::array<_OtherElementType, _Extent> &__arr) noexcept
      : __data{__arr.data()} {}

  template <class _Container>
  _SYCL_SPAN_INLINE_VISIBILITY constexpr explicit span(
      _Container &__c,
      std::enable_if_t<__is_span_compatible_container<_Container, _Tp>::value,
                       std::nullptr_t> = nullptr)
      : __data{std::data(__c)} {
    _SYCL_SPAN_ASSERT(_Extent == std::size(__c),
                      "size mismatch in span's constructor (range)");
  }

  template <class _Container>
  _SYCL_SPAN_INLINE_VISIBILITY constexpr explicit span(
      const _Container &__c,
      std::enable_if_t<
          __is_span_compatible_container<const _Container, _Tp>::value,
          std::nullptr_t> = nullptr)
      : __data{std::data(__c)} {
    _SYCL_SPAN_ASSERT(_Extent == std::size(__c),
                      "size mismatch in span's constructor (range)");
  }

  template <class _OtherElementType>
  _SYCL_SPAN_INLINE_VISIBILITY constexpr span(
      const span<_OtherElementType, _Extent> &__other,
      std::enable_if_t<
          std::is_convertible_v<_OtherElementType (*)[], element_type (*)[]>,
          std::nullptr_t> = nullptr)
      : __data{__other.data()} {}

  //  ~span() noexcept = default;

  template <size_t _Count>
  _SYCL_SPAN_INLINE_VISIBILITY constexpr span<element_type, _Count>
  first() const noexcept {
    static_assert(_Count <= _Extent, "Count out of range in span::first()");
    return span<element_type, _Count>{data(), _Count};
  }

  template <size_t _Count>
  _SYCL_SPAN_INLINE_VISIBILITY constexpr span<element_type, _Count> last() const
      noexcept {
    static_assert(_Count <= _Extent, "Count out of range in span::last()");
    return span<element_type, _Count>{data() + size() - _Count, _Count};
  }

  _SYCL_SPAN_INLINE_VISIBILITY
  constexpr span<element_type, dynamic_extent> first(size_type __count) const
      noexcept {
    _SYCL_SPAN_ASSERT(__count <= size(),
                      "Count out of range in span::first(count)");
    return {data(), __count};
  }

  _SYCL_SPAN_INLINE_VISIBILITY
  constexpr span<element_type, dynamic_extent> last(size_type __count) const
      noexcept {
    _SYCL_SPAN_ASSERT(__count <= size(),
                      "Count out of range in span::last(count)");
    return {data() + size() - __count, __count};
  }

  template <size_t _Offset, size_t _Count = dynamic_extent>
  _SYCL_SPAN_INLINE_VISIBILITY constexpr auto subspan() const noexcept
      -> span<element_type,
              (_Count != dynamic_extent ? _Count : _Extent - _Offset)> {
    static_assert(_Offset <= _Extent, "Offset out of range in span::subspan()");
    static_assert(_Count == dynamic_extent || _Count <= _Extent - _Offset,
                  "Offset + count out of range in span::subspan()");

    using _ReturnType =
        span<element_type,
             _Count != dynamic_extent ? _Count : _Extent - _Offset>;
    return _ReturnType{data() + _Offset,
                       _Count == dynamic_extent ? size() - _Offset : _Count};
  }

  _SYCL_SPAN_INLINE_VISIBILITY
  constexpr span<element_type, dynamic_extent>
  subspan(size_type __offset, size_type __count = dynamic_extent) const
      noexcept {
    _SYCL_SPAN_ASSERT(__offset <= size(),
                      "Offset out of range in span::subspan(offset, count)");
    _SYCL_SPAN_ASSERT(__count <= size() || __count == dynamic_extent,
                      "Count out of range in span::subspan(offset, count)");
    if (__count == dynamic_extent)
      return {data() + __offset, size() - __offset};
    _SYCL_SPAN_ASSERT(
        __count <= size() - __offset,
        "Offset + count out of range in span::subspan(offset, count)");
    return {data() + __offset, __count};
  }

  _SYCL_SPAN_INLINE_VISIBILITY constexpr size_type size() const noexcept {
    return _Extent;
  }
  _SYCL_SPAN_INLINE_VISIBILITY constexpr size_type size_bytes() const noexcept {
    return _Extent * sizeof(element_type);
  }
  _SYCL_SPAN_INLINE_VISIBILITY constexpr bool empty() const noexcept {
    return _Extent == 0;
  }

  _SYCL_SPAN_INLINE_VISIBILITY constexpr reference
  operator[](size_type __idx) const noexcept {
    _SYCL_SPAN_ASSERT(__idx < size(), "span<T,N>[] index out of bounds");
    return __data[__idx];
  }

  _SYCL_SPAN_INLINE_VISIBILITY constexpr reference front() const noexcept {
    _SYCL_SPAN_ASSERT(!empty(), "span<T, N>::front() on empty span");
    return __data[0];
  }

  _SYCL_SPAN_INLINE_VISIBILITY constexpr reference back() const noexcept {
    _SYCL_SPAN_ASSERT(!empty(), "span<T, N>::back() on empty span");
    return __data[size() - 1];
  }

  _SYCL_SPAN_INLINE_VISIBILITY constexpr pointer data() const noexcept {
    return __data;
  }

  // [span.iter], span iterator support
  _SYCL_SPAN_INLINE_VISIBILITY constexpr iterator begin() const noexcept {
    return iterator(data());
  }
  _SYCL_SPAN_INLINE_VISIBILITY constexpr iterator end() const noexcept {
    return iterator(data() + size());
  }
  _SYCL_SPAN_INLINE_VISIBILITY constexpr rev_iterator rbegin() const noexcept {
    return rev_iterator(end());
  }
  _SYCL_SPAN_INLINE_VISIBILITY constexpr rev_iterator rend() const noexcept {
    return rev_iterator(begin());
  }

  _SYCL_SPAN_INLINE_VISIBILITY span<const byte, _Extent * sizeof(element_type)>
  __as_bytes() const noexcept {
    return span<const byte, _Extent * sizeof(element_type)>{
        reinterpret_cast<const byte *>(data()), size_bytes()};
  }

  _SYCL_SPAN_INLINE_VISIBILITY span<byte, _Extent * sizeof(element_type)>
  __as_writable_bytes() const noexcept {
    return span<byte, _Extent * sizeof(element_type)>{
        reinterpret_cast<byte *>(data()), size_bytes()};
  }

private:
  pointer __data;
};

template <typename _Tp>
class _SYCL_SPAN_TEMPLATE_VIS span<_Tp, dynamic_extent> {
private:
public:
  //  constants and types
  using element_type = _Tp;
  using value_type = std::remove_cv_t<_Tp>;
  using size_type = size_t;
  using difference_type = ptrdiff_t;
  using pointer = _Tp *;
  using const_pointer = const _Tp *;
  using reference = _Tp &;
  using const_reference = const _Tp &;
  using iterator = pointer;
  using rev_iterator = std::reverse_iterator<pointer>;

  static constexpr size_type extent = dynamic_extent;

  // [span.cons], span constructors, copy, assignment, and destructor
  _SYCL_SPAN_INLINE_VISIBILITY constexpr span() noexcept
      : __data{nullptr}, __size{0} {}

  constexpr span(const span &) noexcept = default;
  constexpr span &operator=(const span &) noexcept = default;

  _SYCL_SPAN_INLINE_VISIBILITY constexpr span(pointer __ptr, size_type __count)
      : __data{__ptr}, __size{__count} {}
  _SYCL_SPAN_INLINE_VISIBILITY constexpr span(pointer __f, pointer __l)
      : __data{__f}, __size{static_cast<size_t>(distance(__f, __l))} {}

  template <size_t _Sz>
  _SYCL_SPAN_INLINE_VISIBILITY constexpr span(
      element_type (&__arr)[_Sz]) noexcept
      : __data{__arr}, __size{_Sz} {}

  template <class _OtherElementType, size_t _Sz,
            std::enable_if_t<std::is_convertible_v<_OtherElementType (*)[],
                                                   element_type (*)[]>,
                             std::nullptr_t> = nullptr>
  _SYCL_SPAN_INLINE_VISIBILITY constexpr span(
      std::array<_OtherElementType, _Sz> &__arr) noexcept
      : __data{__arr.data()}, __size{_Sz} {}

  template <
      class _OtherElementType, size_t _Sz,
      std::enable_if_t<std::is_convertible_v<const _OtherElementType (*)[],
                                             element_type (*)[]>,
                       std::nullptr_t> = nullptr>
  _SYCL_SPAN_INLINE_VISIBILITY constexpr span(
      const std::array<_OtherElementType, _Sz> &__arr) noexcept
      : __data{__arr.data()}, __size{_Sz} {}

  template <class _Container>
  _SYCL_SPAN_INLINE_VISIBILITY constexpr span(
      _Container &__c,
      std::enable_if_t<__is_span_compatible_container<_Container, _Tp>::value,
                       std::nullptr_t> = nullptr)
      : __data{std::data(__c)}, __size{(size_type)std::size(__c)} {}

  template <class _Container>
  _SYCL_SPAN_INLINE_VISIBILITY constexpr span(
      const _Container &__c,
      std::enable_if_t<
          __is_span_compatible_container<const _Container, _Tp>::value,
          std::nullptr_t> = nullptr)
      : __data{std::data(__c)}, __size{(size_type)std::size(__c)} {}

  template <class _OtherElementType, size_t _OtherExtent>
  _SYCL_SPAN_INLINE_VISIBILITY constexpr span(
      const span<_OtherElementType, _OtherExtent> &__other,
      std::enable_if_t<
          std::is_convertible_v<_OtherElementType (*)[], element_type (*)[]>,
          std::nullptr_t> = nullptr) noexcept
      : __data{__other.data()}, __size{__other.size()} {}

  //    ~span() noexcept = default;

  template <size_t _Count>
  _SYCL_SPAN_INLINE_VISIBILITY constexpr span<element_type, _Count>
  first() const noexcept {
    _SYCL_SPAN_ASSERT(_Count <= size(), "Count out of range in span::first()");
    return span<element_type, _Count>{data(), _Count};
  }

  template <size_t _Count>
  _SYCL_SPAN_INLINE_VISIBILITY constexpr span<element_type, _Count> last() const
      noexcept {
    _SYCL_SPAN_ASSERT(_Count <= size(), "Count out of range in span::last()");
    return span<element_type, _Count>{data() + size() - _Count, _Count};
  }

  _SYCL_SPAN_INLINE_VISIBILITY
  constexpr span<element_type, dynamic_extent> first(size_type __count) const
      noexcept {
    _SYCL_SPAN_ASSERT(__count <= size(),
                      "Count out of range in span::first(count)");
    return {data(), __count};
  }

  _SYCL_SPAN_INLINE_VISIBILITY
  constexpr span<element_type, dynamic_extent> last(size_type __count) const
      noexcept {
    _SYCL_SPAN_ASSERT(__count <= size(),
                      "Count out of range in span::last(count)");
    return {data() + size() - __count, __count};
  }

  template <size_t _Offset, size_t _Count = dynamic_extent>
  _SYCL_SPAN_INLINE_VISIBILITY constexpr span<element_type, _Count>
  subspan() const noexcept {
    _SYCL_SPAN_ASSERT(_Offset <= size(),
                      "Offset out of range in span::subspan()");
    _SYCL_SPAN_ASSERT(_Count == dynamic_extent || _Count <= size() - _Offset,
                      "Offset + count out of range in span::subspan()");
    return span<element_type, _Count>{
        data() + _Offset, _Count == dynamic_extent ? size() - _Offset : _Count};
  }

  constexpr span<element_type, dynamic_extent> _SYCL_SPAN_INLINE_VISIBILITY
  subspan(size_type __offset, size_type __count = dynamic_extent) const
      noexcept {
    _SYCL_SPAN_ASSERT(__offset <= size(),
                      "Offset out of range in span::subspan(offset, count)");
    _SYCL_SPAN_ASSERT(__count <= size() || __count == dynamic_extent,
                      "count out of range in span::subspan(offset, count)");
    if (__count == dynamic_extent)
      return {data() + __offset, size() - __offset};
    _SYCL_SPAN_ASSERT(
        __count <= size() - __offset,
        "Offset + count out of range in span::subspan(offset, count)");
    return {data() + __offset, __count};
  }

  _SYCL_SPAN_INLINE_VISIBILITY constexpr size_type size() const noexcept {
    return __size;
  }
  _SYCL_SPAN_INLINE_VISIBILITY constexpr size_type size_bytes() const noexcept {
    return __size * sizeof(element_type);
  }
  _SYCL_SPAN_INLINE_VISIBILITY constexpr bool empty() const noexcept {
    return __size == 0;
  }

  _SYCL_SPAN_INLINE_VISIBILITY constexpr reference
  operator[](size_type __idx) const noexcept {
    _SYCL_SPAN_ASSERT(__idx < size(), "span<T>[] index out of bounds");
    return __data[__idx];
  }

  _SYCL_SPAN_INLINE_VISIBILITY constexpr reference front() const noexcept {
    _SYCL_SPAN_ASSERT(!empty(), "span<T>[].front() on empty span");
    return __data[0];
  }

  _SYCL_SPAN_INLINE_VISIBILITY constexpr reference back() const noexcept {
    _SYCL_SPAN_ASSERT(!empty(), "span<T>[].back() on empty span");
    return __data[size() - 1];
  }

  _SYCL_SPAN_INLINE_VISIBILITY constexpr pointer data() const noexcept {
    return __data;
  }

  // [span.iter], span iterator support
  _SYCL_SPAN_INLINE_VISIBILITY constexpr iterator begin() const noexcept {
    return iterator(data());
  }
  _SYCL_SPAN_INLINE_VISIBILITY constexpr iterator end() const noexcept {
    return iterator(data() + size());
  }
  _SYCL_SPAN_INLINE_VISIBILITY constexpr rev_iterator rbegin() const noexcept {
    return rev_iterator(end());
  }
  _SYCL_SPAN_INLINE_VISIBILITY constexpr rev_iterator rend() const noexcept {
    return rev_iterator(begin());
  }

  _SYCL_SPAN_INLINE_VISIBILITY span<const byte, dynamic_extent>
  __as_bytes() const noexcept {
    return {reinterpret_cast<const byte *>(data()), size_bytes()};
  }

  _SYCL_SPAN_INLINE_VISIBILITY span<byte, dynamic_extent>
  __as_writable_bytes() const noexcept {
    return {reinterpret_cast<byte *>(data()), size_bytes()};
  }

private:
  pointer __data;
  size_type __size;
};

//  as_bytes & as_writable_bytes
template <class _Tp, size_t _Extent>
_SYCL_SPAN_INLINE_VISIBILITY auto as_bytes(span<_Tp, _Extent> __s) noexcept
    -> decltype(__s.__as_bytes()) {
  return __s.__as_bytes();
}

template <class _Tp, size_t _Extent>
_SYCL_SPAN_INLINE_VISIBILITY auto
as_writable_bytes(span<_Tp, _Extent> __s) noexcept
    -> std::enable_if_t<!std::is_const_v<_Tp>,
                        decltype(__s.__as_writable_bytes())> {
  return __s.__as_writable_bytes();
}

//  Deduction guides
template <class _Tp, size_t _Sz> span(_Tp (&)[_Sz])->span<_Tp, _Sz>;

template <class _Tp, size_t _Sz> span(std::array<_Tp, _Sz> &)->span<_Tp, _Sz>;

template <class _Tp, size_t _Sz>
span(const std::array<_Tp, _Sz> &)->span<const _Tp, _Sz>;

template <class _Container>
span(_Container &)->span<typename _Container::value_type>;

template <class _Container>
span(const _Container &)->span<const typename _Container::value_type>;

} // namespace sycl
} // __SYCL_INLINE_NAMESPACE(cl)

<<<<<<< HEAD
/* INTEL_CUSTOMIZATION */
#endif // __cplusplus >= 201703L
/* end INTEL_CUSTOMIZATION */
#endif // _SYCL_SPAN
=======
#endif // _SYCL_SPAN

#endif // __cplusplus >= 201703L
>>>>>>> e5af883d
<|MERGE_RESOLUTION|>--- conflicted
+++ resolved
@@ -629,13 +629,9 @@
 } // namespace sycl
 } // __SYCL_INLINE_NAMESPACE(cl)
 
-<<<<<<< HEAD
 /* INTEL_CUSTOMIZATION */
 #endif // __cplusplus >= 201703L
 /* end INTEL_CUSTOMIZATION */
 #endif // _SYCL_SPAN
-=======
-#endif // _SYCL_SPAN
-
-#endif // __cplusplus >= 201703L
->>>>>>> e5af883d
+
+#endif // __cplusplus >= 201703L