--- conflicted
+++ resolved
@@ -2131,19 +2131,7 @@
         __SYCL_GET_CL_TYPE(int, num), __SYCL_GET_CL_TYPE(long, num)>;          \
   };
 
-<<<<<<< HEAD
-#define DECLARE_BOOL_CONVERTER(num)                                            \
-  template <> class BaseCLTypeConverter<bool, num> {                           \
-  public:                                                                      \
-    using DataType = detail::select_apply_cl_t<                                \
-        bool, GET_CL_TYPE(char, num), GET_CL_TYPE(short, num),                 \
-        GET_CL_TYPE(int, num), GET_CL_TYPE(long, num)>;                        \
-  };
-
-#define DECLARE_HALF_CONVERTER(base, num)                                      \
-=======
 #define __SYCL_DECLARE_HALF_CONVERTER(base, num)                               \
->>>>>>> 6c8b510a
   template <> class BaseCLTypeConverter<base, num> {                           \
   public:                                                                      \
     using DataType = __SYCL_GET_CL_HALF_TYPE(base, num);                       \
@@ -2155,21 +2143,13 @@
     using DataType = schar;                                                    \
   };
 
-<<<<<<< HEAD
-#define DECLARE_SCALAR_BOOL_CONVERTER                                          \
-=======
 #define __SYCL_DECLARE_SCALAR_BOOL_CONVERTER                                   \
->>>>>>> 6c8b510a
   template <> class BaseCLTypeConverter<bool, 1> {                             \
   public:                                                                      \
     using DataType = bool;                                                     \
   };
 
-<<<<<<< HEAD
-#define DECLARE_SCALAR_CONVERTER(base)                                         \
-=======
 #define __SYCL_DECLARE_SCALAR_CONVERTER(base)                                  \
->>>>>>> 6c8b510a
   template <> class BaseCLTypeConverter<base, 1> {                             \
   public:                                                                      \
     using DataType = __SYCL_GET_SCALAR_CL_TYPE(base);                          \
@@ -2261,46 +2241,6 @@
   __SYCL_DECLARE_SCALAR_BOOL_CONVERTER                                         \
   } // namespace detail
 
-<<<<<<< HEAD
-#define DECLARE_BOOL_VECTOR_CONVERTERS                                         \
-  namespace detail {                                                           \
-  DECLARE_BOOL_CONVERTER(2)                                                    \
-  DECLARE_BOOL_CONVERTER(3)                                                    \
-  DECLARE_BOOL_CONVERTER(4)                                                    \
-  DECLARE_BOOL_CONVERTER(8)                                                    \
-  DECLARE_BOOL_CONVERTER(16)                                                   \
-  DECLARE_SCALAR_BOOL_CONVERTER                                                \
-  } // namespace detail
-
-DECLARE_VECTOR_CONVERTERS(char)
-DECLARE_SCHAR_VECTOR_CONVERTERS
-DECLARE_BOOL_VECTOR_CONVERTERS
-DECLARE_UNSIGNED_INTEGRAL_VECTOR_CONVERTERS(uchar)
-DECLARE_SIGNED_INTEGRAL_VECTOR_CONVERTERS(short)
-DECLARE_UNSIGNED_INTEGRAL_VECTOR_CONVERTERS(ushort)
-DECLARE_SIGNED_INTEGRAL_VECTOR_CONVERTERS(int)
-DECLARE_UNSIGNED_INTEGRAL_VECTOR_CONVERTERS(uint)
-DECLARE_SIGNED_INTEGRAL_VECTOR_CONVERTERS(long)
-DECLARE_UNSIGNED_INTEGRAL_VECTOR_CONVERTERS(ulong)
-DECLARE_VECTOR_LONGLONG_CONVERTERS(long)
-DECLARE_VECTOR_LONGLONG_CONVERTERS(ulong)
-DECLARE_HALF_VECTOR_CONVERTERS(half)
-DECLARE_FLOAT_VECTOR_CONVERTERS(float)
-DECLARE_FLOAT_VECTOR_CONVERTERS(double)
-
-#undef GET_CL_TYPE
-#undef GET_SCALAR_CL_TYPE
-#undef DECLARE_CONVERTER
-#undef DECLARE_VECTOR_CONVERTERS
-#undef DECLARE_SYCL_VEC
-#undef DECLARE_SYCL_VEC_WO_CONVERTERS
-#undef DECLARE_SCHAR_VECTOR_CONVERTERS
-#undef DECLARE_SCHAR_CONVERTER
-#undef DECLARE_SCALAR_SCHAR_CONVERTER
-#undef DECLARE_BOOL_VECTOR_CONVERTERS
-#undef DECLARE_BOOL_CONVERTER
-#undef DECLARE_SCALAR_BOOL_CONVERTER
-=======
 __SYCL_DECLARE_VECTOR_CONVERTERS(char)
 __SYCL_DECLARE_SCHAR_VECTOR_CONVERTERS
 __SYCL_DECLARE_BOOL_VECTOR_CONVERTERS
@@ -2330,7 +2270,6 @@
 #undef __SYCL_DECLARE_BOOL_CONVERTER
 #undef __SYCL_DECLARE_SCALAR_BOOL_CONVERTER
 #undef __SYCL_USE_EXT_VECTOR_TYPE__
->>>>>>> 6c8b510a
 
 } // namespace sycl
 } // __SYCL_INLINE_NAMESPACE(cl)
