//==-------- handler.hpp --- SYCL command group handler --------------------==//
//
// Part of the LLVM Project, under the Apache License v2.0 with LLVM Exceptions.
// See https://llvm.org/LICENSE.txt for license information.
// SPDX-License-Identifier: Apache-2.0 WITH LLVM-exception
//
//===----------------------------------------------------------------------===//

#pragma once

#include <CL/sycl/access/access.hpp>
#include <CL/sycl/accessor.hpp>
#include <CL/sycl/context.hpp>
#include <CL/sycl/detail/cg.hpp>
#include <CL/sycl/detail/cg_types.hpp>
#include <CL/sycl/detail/export.hpp>
#include <CL/sycl/detail/handler_proxy.hpp>
#include <CL/sycl/detail/os_util.hpp>
#include <CL/sycl/event.hpp>
#include <CL/sycl/id.hpp>
#include <CL/sycl/interop_handle.hpp>
#include <CL/sycl/item.hpp>
#include <CL/sycl/kernel.hpp>
#include <CL/sycl/kernel_bundle.hpp>
#include <CL/sycl/kernel_handler.hpp>
#include <CL/sycl/nd_item.hpp>
#include <CL/sycl/nd_range.hpp>
#include <CL/sycl/property_list.hpp>
#include <CL/sycl/sampler.hpp>
#include <CL/sycl/stl.hpp>

#include <functional>
#include <limits>
#include <memory>
#include <tuple>
#include <type_traits>

// SYCL_LANGUAGE_VERSION is 4 digit year followed by 2 digit revision
#if !SYCL_LANGUAGE_VERSION || SYCL_LANGUAGE_VERSION < 202001
#define __SYCL_NONCONST_FUNCTOR__
#endif

template <typename DataT, int Dimensions, cl::sycl::access::mode AccessMode,
          cl::sycl::access::target AccessTarget,
          cl::sycl::access::placeholder IsPlaceholder>
class __fill;

template <typename T> class __usmfill;

template <typename T_Src, typename T_Dst, int Dims,
          cl::sycl::access::mode AccessMode,
          cl::sycl::access::target AccessTarget,
          cl::sycl::access::placeholder IsPlaceholder>
class __copyAcc2Ptr;

template <typename T_Src, typename T_Dst, int Dims,
          cl::sycl::access::mode AccessMode,
          cl::sycl::access::target AccessTarget,
          cl::sycl::access::placeholder IsPlaceholder>
class __copyPtr2Acc;

template <typename T_Src, int Dims_Src, cl::sycl::access::mode AccessMode_Src,
          cl::sycl::access::target AccessTarget_Src, typename T_Dst,
          int Dims_Dst, cl::sycl::access::mode AccessMode_Dst,
          cl::sycl::access::target AccessTarget_Dst,
          cl::sycl::access::placeholder IsPlaceholder_Src,
          cl::sycl::access::placeholder IsPlaceholder_Dst>
class __copyAcc2Acc;

// For unit testing purposes
class MockHandler;

__SYCL_INLINE_NAMESPACE(cl) {
namespace sycl {

// Forward declaration

class handler;
template <typename T, int Dimensions, typename AllocatorT, typename Enable>
class buffer;
namespace detail {

class kernel_impl;
class queue_impl;
class stream_impl;
template <typename DataT, int Dimensions, access::mode AccessMode,
          access::target AccessTarget, access::placeholder IsPlaceholder>
class image_accessor;
template <typename RetType, typename Func, typename Arg>
static Arg member_ptr_helper(RetType (Func::*)(Arg) const);

// Non-const version of the above template to match functors whose 'operator()'
// is declared w/o the 'const' qualifier.
template <typename RetType, typename Func, typename Arg>
static Arg member_ptr_helper(RetType (Func::*)(Arg));

// template <typename RetType, typename Func>
// static void member_ptr_helper(RetType (Func::*)() const);

// template <typename RetType, typename Func>
// static void member_ptr_helper(RetType (Func::*)());

template <typename F, typename SuggestedArgType>
decltype(member_ptr_helper(&F::operator())) argument_helper(int);

template <typename F, typename SuggestedArgType>
SuggestedArgType argument_helper(...);

template <typename F, typename SuggestedArgType>
using lambda_arg_type = decltype(argument_helper<F, SuggestedArgType>(0));

// Used when parallel_for range is rounded-up.
template <typename Name> class __pf_kernel_wrapper;

template <typename Type> struct get_kernel_wrapper_name_t {
  using name = __pf_kernel_wrapper<Type>;
};

__SYCL_EXPORT device getDeviceFromHandler(handler &);

#if __SYCL_ID_QUERIES_FIT_IN_INT__
template <typename T> struct NotIntMsg;

template <int Dims> struct NotIntMsg<range<Dims>> {
  constexpr static const char *Msg =
      "Provided range is out of integer limits. Pass "
      "`-fno-sycl-id-queries-fit-in-int' to disable range check.";
};

template <int Dims> struct NotIntMsg<id<Dims>> {
  constexpr static const char *Msg =
      "Provided offset is out of integer limits. Pass "
      "`-fno-sycl-id-queries-fit-in-int' to disable offset check.";
};
#endif

#if __SYCL_ID_QUERIES_FIT_IN_INT__
template <typename T, typename ValT>
typename detail::enable_if_t<std::is_same<ValT, size_t>::value ||
                             std::is_same<ValT, unsigned long long>::value>
checkValueRangeImpl(ValT V) {
  static constexpr size_t Limit =
      static_cast<size_t>((std::numeric_limits<int>::max)());
  if (V > Limit)
    throw runtime_error(NotIntMsg<T>::Msg, PI_INVALID_VALUE);
}
#endif

template <int Dims, typename T>
typename detail::enable_if_t<std::is_same<T, range<Dims>>::value ||
                             std::is_same<T, id<Dims>>::value>
checkValueRange(const T &V) {
#if __SYCL_ID_QUERIES_FIT_IN_INT__
  for (size_t Dim = 0; Dim < Dims; ++Dim)
    checkValueRangeImpl<T>(V[Dim]);

  {
    unsigned long long Product = 1;
    for (size_t Dim = 0; Dim < Dims; ++Dim) {
      Product *= V[Dim];
      // check value now to prevent product overflow in the end
      checkValueRangeImpl<T>(Product);
    }
  }
#else
  (void)V;
#endif
}

template <int Dims>
void checkValueRange(const range<Dims> &R, const id<Dims> &O) {
#if __SYCL_ID_QUERIES_FIT_IN_INT__
  checkValueRange<Dims>(R);
  checkValueRange<Dims>(O);

  for (size_t Dim = 0; Dim < Dims; ++Dim) {
    unsigned long long Sum = R[Dim] + O[Dim];

    checkValueRangeImpl<range<Dims>>(Sum);
  }
#else
  (void)R;
  (void)O;
#endif
}

template <int Dims, typename T>
typename detail::enable_if_t<std::is_same<T, nd_range<Dims>>::value>
checkValueRange(const T &V) {
#if __SYCL_ID_QUERIES_FIT_IN_INT__
  checkValueRange<Dims>(V.get_global_range());
  checkValueRange<Dims>(V.get_local_range());
  checkValueRange<Dims>(V.get_offset());

  checkValueRange<Dims>(V.get_global_range(), V.get_offset());
#else
  (void)V;
#endif
}

} // namespace detail

namespace ext {
namespace oneapi {
namespace detail {
template <typename T, class BinaryOperation, int Dims, bool IsUSM,
          access::placeholder IsPlaceholder>
class reduction_impl;

using cl::sycl::detail::enable_if_t;
using cl::sycl::detail::queue_impl;

template <typename KernelName, typename KernelType, int Dims, class Reduction>
void reduCGFunc(handler &CGH, KernelType KernelFunc, const range<Dims> &Range,
                size_t MaxWGSize, uint32_t NumConcurrentWorkGroups,
                Reduction &Redu);

template <typename KernelName, typename KernelType, int Dims, class Reduction>
enable_if_t<Reduction::has_atomic_add_float64>
reduCGFuncAtomic64(handler &CGH, KernelType KernelFunc,
                   const nd_range<Dims> &Range, Reduction &Redu);

template <typename KernelName, typename KernelType, int Dims, class Reduction>
enable_if_t<Reduction::has_fast_atomics>
reduCGFunc(handler &CGH, KernelType KernelFunc, const nd_range<Dims> &Range,
           Reduction &Redu);

template <typename KernelName, typename KernelType, int Dims, class Reduction>
enable_if_t<!Reduction::has_fast_atomics>
reduCGFunc(handler &CGH, KernelType KernelFunc, const nd_range<Dims> &Range,
           Reduction &Redu);

template <typename KernelName, typename KernelType, class Reduction>
enable_if_t<!Reduction::has_fast_atomics, size_t>
reduAuxCGFunc(handler &CGH, size_t NWorkItems, size_t MaxWGSize,
              Reduction &Redu);

template <typename KernelName, typename KernelType, int Dims,
          typename... Reductions, size_t... Is>
void reduCGFunc(handler &CGH, KernelType KernelFunc,
                const nd_range<Dims> &Range,
                std::tuple<Reductions...> &ReduTuple,
                std::index_sequence<Is...>);

template <typename KernelName, typename KernelType, typename... Reductions,
          size_t... Is>
size_t reduAuxCGFunc(handler &CGH, size_t NWorkItems, size_t MaxWGSize,
                     std::tuple<Reductions...> &ReduTuple,
                     std::index_sequence<Is...>);

template <typename KernelName, class Reduction>
std::enable_if_t<!Reduction::is_usm>
reduSaveFinalResultToUserMem(handler &CGH, Reduction &Redu);

template <typename KernelName, class Reduction>
std::enable_if_t<Reduction::is_usm>
reduSaveFinalResultToUserMem(handler &CGH, Reduction &Redu);

template <typename... Reduction, size_t... Is>
std::shared_ptr<event>
reduSaveFinalResultToUserMem(std::shared_ptr<detail::queue_impl> Queue,
                             bool IsHost, std::tuple<Reduction...> &ReduTuple,
                             std::index_sequence<Is...>);

template <typename Reduction, typename... RestT>
std::enable_if_t<!Reduction::is_usm>
reduSaveFinalResultToUserMemHelper(std::vector<event> &Events,
                                   std::shared_ptr<detail::queue_impl> Queue,
                                   bool IsHost, Reduction &Redu, RestT... Rest);

__SYCL_EXPORT uint32_t
reduGetMaxNumConcurrentWorkGroups(std::shared_ptr<queue_impl> Queue);

__SYCL_EXPORT size_t reduGetMaxWGSize(std::shared_ptr<queue_impl> Queue,
                                      size_t LocalMemBytesPerWorkItem);

template <typename... ReductionT, size_t... Is>
size_t reduGetMemPerWorkItem(std::tuple<ReductionT...> &ReduTuple,
                             std::index_sequence<Is...>);

template <typename TupleT, std::size_t... Is>
std::tuple<std::tuple_element_t<Is, TupleT>...>
tuple_select_elements(TupleT Tuple, std::index_sequence<Is...>);

template <typename FirstT, typename... RestT> struct AreAllButLastReductions;

} // namespace detail
} // namespace oneapi
} // namespace ext

namespace __SYCL2020_DEPRECATED("use 'ext::oneapi' instead") ONEAPI {
  using namespace ext::oneapi;
}

/// Command group handler class.
///
/// Objects of the handler class collect information about command group, such
/// as kernel, requirements to the memory, arguments for the kernel.
///
/// \code{.cpp}
/// sycl::queue::submit([](handler &CGH){
///   CGH.require(Accessor1);   // Adds a requirement to the memory object.
///   CGH.setArg(0, Accessor2); // Registers accessor given as an argument to
///                             // the kernel + adds a requirement to the memory
///                             // object.
///   CGH.setArg(1, N);         // Registers value given as an argument to the
///                             // kernel.
///   // The following registers KernelFunctor to be a kernel that will be
///   // executed in case of queue is bound to the host device, Kernel - for
///   // an OpenCL device. This function clearly indicates that command group
///   // represents kernel execution.
///   CGH.parallel_for(KernelFunctor, Kernel);
///  });
/// \endcode
///
/// The command group can represent absolutely different operations. Depending
/// on the operation we need to store different data. But, in most cases, it's
/// impossible to say what kind of operation we need to perform until the very
/// end. So, handler class contains all fields simultaneously, then during
/// "finalization" it constructs CG object, that represents specific operation,
/// passing fields that are required only.
///
/// \sa queue
/// \sa program
/// \sa kernel
///
/// \ingroup sycl_api
class __SYCL_EXPORT handler {
private:
  /// Constructs SYCL handler from queue.
  ///
  /// \param Queue is a SYCL queue.
  /// \param IsHost indicates if this handler is created for SYCL host device.
  handler(std::shared_ptr<detail::queue_impl> Queue, bool IsHost);

  /// Stores copy of Arg passed to the MArgsStorage.
  template <typename T, typename F = typename detail::remove_const_t<
                            typename detail::remove_reference_t<T>>>
  F *storePlainArg(T &&Arg) {
    MArgsStorage.emplace_back(sizeof(T));
    auto Storage = reinterpret_cast<F *>(MArgsStorage.back().data());
    *Storage = Arg;
    return Storage;
  }

  void setType(detail::CG::CGTYPE Type) {
    constexpr detail::CG::CG_VERSION Version = detail::CG::CG_VERSION::V1;
    MCGType = static_cast<detail::CG::CGTYPE>(
        getVersionedCGType(Type, static_cast<int>(Version)));
  }

  detail::CG::CGTYPE getType() {
    return static_cast<detail::CG::CGTYPE>(getUnversionedCGType(MCGType));
  }

  void throwIfActionIsCreated() {
    if (detail::CG::None != getType())
      throw sycl::runtime_error("Attempt to set multiple actions for the "
                                "command group. Command group must consist of "
                                "a single kernel or explicit memory operation.",
                                CL_INVALID_OPERATION);
  }

  /// Extracts and prepares kernel arguments from the lambda using integration
  /// header.
  /// TODO replace with the version below once ABI breaking changes are allowed.
  void
  extractArgsAndReqsFromLambda(char *LambdaPtr, size_t KernelArgsNum,
                               const detail::kernel_param_desc_t *KernelArgs);

  /// Extracts and prepares kernel arguments from the lambda using integration
  /// header.
  void
  extractArgsAndReqsFromLambda(char *LambdaPtr, size_t KernelArgsNum,
                               const detail::kernel_param_desc_t *KernelArgs,
                               bool IsESIMD);

  /// Extracts and prepares kernel arguments set via set_arg(s).
  void extractArgsAndReqs();

  /// TODO replace with the version below once ABI breaking changes are allowed.
  void processArg(void *Ptr, const detail::kernel_param_kind_t &Kind,
                  const int Size, const size_t Index, size_t &IndexShift,
                  bool IsKernelCreatedFromSource);

  void processArg(void *Ptr, const detail::kernel_param_kind_t &Kind,
                  const int Size, const size_t Index, size_t &IndexShift,
                  bool IsKernelCreatedFromSource, bool IsESIMD);

  /// \return a string containing name of SYCL kernel.
  std::string getKernelName();

  template <typename LambdaNameT> bool lambdaAndKernelHaveEqualName() {
    // TODO It is unclear a kernel and a lambda/functor must to be equal or not
    // for parallel_for with sycl::kernel and lambda/functor together
    // Now if they are equal we extract argumets from lambda/functor for the
    // kernel. Else it is necessary use set_atg(s) for resolve the order and
    // values of arguments for the kernel.
    assert(MKernel && "MKernel is not initialized");
    const std::string LambdaName = detail::KernelInfo<LambdaNameT>::getName();
    const std::string KernelName = getKernelName();
    return LambdaName == KernelName;
  }

  /// Saves the location of user's code passed in \param CodeLoc for future
  /// usage in finalize() method.
  void saveCodeLoc(detail::code_location CodeLoc) { MCodeLoc = CodeLoc; }

  /// Constructs CG object of specific type, passes it to Scheduler and
  /// returns sycl::event object representing the command group.
  /// It's expected that the method is the latest method executed before
  /// object destruction.
  ///
  /// \return a SYCL event object representing the command group
  event finalize();

  /// Saves streams associated with this handler.
  ///
  /// Streams are then forwarded to command group and flushed in the scheduler.
  ///
  /// \param Stream is a pointer to SYCL stream.
  void addStream(const std::shared_ptr<detail::stream_impl> &Stream) {
    MStreamStorage.push_back(Stream);
  }

  /// Saves buffers created by handling reduction feature in handler.
  /// They are then forwarded to command group and destroyed only after
  /// the command group finishes the work on device/host.
  /// The 'MSharedPtrStorage' suits that need.
  ///
  /// @param ReduObj is a pointer to object that must be stored.
  void addReduction(const std::shared_ptr<const void> &ReduObj) {
    MSharedPtrStorage.push_back(ReduObj);
  }

  ~handler() = default;

  bool is_host() { return MIsHost; }

  void associateWithHandler(detail::AccessorBaseHost *AccBase,
                            access::target AccTarget);

  // Recursively calls itself until arguments pack is fully processed.
  // The version for regular(standard layout) argument.
  template <typename T, typename... Ts>
  void setArgsHelper(int ArgIndex, T &&Arg, Ts &&... Args) {
    set_arg(ArgIndex, std::move(Arg));
    setArgsHelper(++ArgIndex, std::move(Args)...);
  }

  void setArgsHelper(int) {}

  // setArgHelper for local accessor argument.
  template <typename DataT, int Dims, access::mode AccessMode,
            access::placeholder IsPlaceholder>
  void setArgHelper(int ArgIndex,
                    accessor<DataT, Dims, AccessMode, access::target::local,
                             IsPlaceholder> &&Arg) {
    detail::LocalAccessorBaseHost *LocalAccBase =
        (detail::LocalAccessorBaseHost *)&Arg;
    detail::LocalAccessorImplPtr LocalAccImpl =
        detail::getSyclObjImpl(*LocalAccBase);
    detail::LocalAccessorImplHost *Req = LocalAccImpl.get();
    MLocalAccStorage.push_back(std::move(LocalAccImpl));
    MArgs.emplace_back(detail::kernel_param_kind_t::kind_accessor, Req,
                       static_cast<int>(access::target::local), ArgIndex);
  }

  // setArgHelper for non local accessor argument.
  template <typename DataT, int Dims, access::mode AccessMode,
            access::target AccessTarget, access::placeholder IsPlaceholder>
  typename detail::enable_if_t<AccessTarget != access::target::local, void>
  setArgHelper(
      int ArgIndex,
      accessor<DataT, Dims, AccessMode, AccessTarget, IsPlaceholder> &&Arg) {
    detail::AccessorBaseHost *AccBase = (detail::AccessorBaseHost *)&Arg;
    detail::AccessorImplPtr AccImpl = detail::getSyclObjImpl(*AccBase);
    detail::Requirement *Req = AccImpl.get();
    // Add accessor to the list of requirements.
    MRequirements.push_back(Req);
    // Store copy of the accessor.
    MAccStorage.push_back(std::move(AccImpl));
    // Add accessor to the list of arguments.
    MArgs.emplace_back(detail::kernel_param_kind_t::kind_accessor, Req,
                       static_cast<int>(AccessTarget), ArgIndex);
  }

  template <typename T> void setArgHelper(int ArgIndex, T &&Arg) {
    auto StoredArg = static_cast<void *>(storePlainArg(Arg));

    if (!std::is_same<cl_mem, T>::value && std::is_pointer<T>::value) {
      MArgs.emplace_back(detail::kernel_param_kind_t::kind_pointer, StoredArg,
                         sizeof(T), ArgIndex);
    } else {
      MArgs.emplace_back(detail::kernel_param_kind_t::kind_std_layout,
                         StoredArg, sizeof(T), ArgIndex);
    }
  }

  void setArgHelper(int ArgIndex, sampler &&Arg) {
    auto StoredArg = static_cast<void *>(storePlainArg(Arg));
    MArgs.emplace_back(detail::kernel_param_kind_t::kind_sampler, StoredArg,
                       sizeof(sampler), ArgIndex);
  }

  void verifyKernelInvoc(const kernel &Kernel) {
    if (is_host()) {
      throw invalid_object_error(
          "This kernel invocation method cannot be used on the host",
          PI_INVALID_DEVICE);
    }
    if (Kernel.is_host()) {
      throw invalid_object_error("Invalid kernel type, OpenCL expected",
                                 PI_INVALID_KERNEL);
    }
  }

  /// Stores lambda to the template-free object
  ///
  /// Also initializes kernel name, list of arguments and requirements using
  /// information from the integration header.
  ///
  /// \param KernelFunc is a SYCL kernel function.
  template <typename KernelName, typename KernelType, int Dims,
            typename LambdaArgType>
  void StoreLambda(KernelType KernelFunc) {
/* INTEL_CUSTOMIZATION */
    if (detail::KernelLambdaHasKernelHandlerArgT<KernelType,
                                                 LambdaArgType>::value &&
/* end INTEL_CUSTOMIZATION */
        MIsHost) {
      throw cl::sycl::feature_not_supported(
          "kernel_handler is not yet supported by host device.",
          PI_INVALID_OPERATION);
    }
    MHostKernel.reset(
        new detail::HostKernel<KernelType, LambdaArgType, Dims, KernelName>(
            KernelFunc));

    using KI = sycl::detail::KernelInfo<KernelName>;
    // Empty name indicates that the compilation happens without integration
    // header, so don't perform things that require it.
    if (KI::getName() != nullptr && KI::getName()[0] != '\0') {
      // TODO support ESIMD in no-integration-header case too.
      MArgs.clear();
      extractArgsAndReqsFromLambda(MHostKernel->getPtr(), KI::getNumParams(),
                                   &KI::getParamDesc(0), KI::isESIMD());
      MKernelName = KI::getName();
      MOSModuleHandle = detail::OSUtil::getOSModuleHandle(KI::getName());
    } else {
      // In case w/o the integration header it is necessary to process
      // accessors from the list(which are associated with this handler) as
      // arguments.
      MArgs = std::move(MAssociatedAccesors);
    }

/* INTEL_CUSTOMIZATION */
    // If the kernel lambda is callable with a kernel_handler argument, manifest
    // the associated kernel handler.
    if (detail::KernelLambdaHasKernelHandlerArgT<KernelType,
                                                        LambdaArgType>::value) {
/* end INTEL_CUSTOMIZATION */
      getOrInsertHandlerKernelBundle(/*Insert=*/true);
    }
  }

  /// Checks whether it is possible to copy the source shape to the destination
  /// shape(the shapes are described by the accessor ranges) by using
  /// copying by regions of memory and not copying element by element
  /// Shapes can be 1, 2 or 3 dimensional rectangles.
  template <int Dims_Src, int Dims_Dst>
  static bool IsCopyingRectRegionAvailable(const range<Dims_Src> Src,
                                           const range<Dims_Dst> Dst) {
    if (Dims_Src > Dims_Dst)
      return false;
    for (size_t I = 0; I < Dims_Src; ++I)
      if (Src[I] > Dst[I])
        return false;
    return true;
  }

  // TODO: Delete these functions when ABI breaking changes are allowed.
  // Currently these functions are unused but they are static members of
  // the exported class 'handler' and has got into sycl library some time ago
  // and must stay there for a while.
  static id<1> getDelinearizedIndex(const range<1> Range, const size_t Index) {
    return detail::getDelinearizedId(Range, Index);
  }
  static id<2> getDelinearizedIndex(const range<2> Range, const size_t Index) {
    return detail::getDelinearizedId(Range, Index);
  }
  static id<3> getDelinearizedIndex(const range<3> Range, const size_t Index) {
    return detail::getDelinearizedId(Range, Index);
  }

  /// Handles some special cases of the copy operation from one accessor
  /// to another accessor. Returns true if the copy is handled here.
  ///
  /// \param Src is a source SYCL accessor.
  /// \param Dst is a destination SYCL accessor.
  template <typename TSrc, int DimSrc, access::mode ModeSrc,
            access::target TargetSrc, typename TDst, int DimDst,
            access::mode ModeDst, access::target TargetDst,
            access::placeholder IsPHSrc, access::placeholder IsPHDst>
  detail::enable_if_t<(DimSrc > 0) && (DimDst > 0), bool>
  copyAccToAccHelper(accessor<TSrc, DimSrc, ModeSrc, TargetSrc, IsPHSrc> Src,
                     accessor<TDst, DimDst, ModeDst, TargetDst, IsPHDst> Dst) {
    if (!MIsHost &&
        IsCopyingRectRegionAvailable(Src.get_range(), Dst.get_range()))
      return false;

    range<1> LinearizedRange(Src.size());
    parallel_for<class __copyAcc2Acc<TSrc, DimSrc, ModeSrc, TargetSrc,
                                     TDst, DimDst, ModeDst, TargetDst,
                                     IsPHSrc, IsPHDst>>
                                     (LinearizedRange, [=](id<1> Id) {
      size_t Index = Id[0];
      id<DimSrc> SrcId = detail::getDelinearizedId(Src.get_range(), Index);
      id<DimDst> DstId = detail::getDelinearizedId(Dst.get_range(), Index);
      Dst[DstId] = Src[SrcId];
    });
    return true;
  }

  /// Handles some special cases of the copy operation from one accessor
  /// to another accessor. Returns true if the copy is handled here.
  ///
  /// Source must have at least as many bytes as the range accessed by Dst.
  ///
  /// \param Src is a source SYCL accessor.
  /// \param Dst is a destination SYCL accessor.
  template <typename TSrc, int DimSrc, access::mode ModeSrc,
            access::target TargetSrc, typename TDst, int DimDst,
            access::mode ModeDst, access::target TargetDst,
            access::placeholder IsPHSrc, access::placeholder IsPHDst>
  detail::enable_if_t<DimSrc == 0 || DimDst == 0, bool>
  copyAccToAccHelper(accessor<TSrc, DimSrc, ModeSrc, TargetSrc, IsPHSrc> Src,
                     accessor<TDst, DimDst, ModeDst, TargetDst, IsPHDst> Dst) {
    if (!MIsHost)
      return false;

    single_task<class __copyAcc2Acc<TSrc, DimSrc, ModeSrc, TargetSrc,
                                    TDst, DimDst, ModeDst, TargetDst,
                                    IsPHSrc, IsPHDst>> ([=]() {
      *(Dst.get_pointer()) = *(Src.get_pointer());
    });
    return true;
  }

#ifndef __SYCL_DEVICE_ONLY__
  /// Copies the content of memory object accessed by Src into the memory
  /// pointed by Dst.
  ///
  /// \param Src is a source SYCL accessor.
  /// \param Dst is a pointer to destination memory.
  template <typename TSrc, typename TDst, int Dim, access::mode AccMode,
            access::target AccTarget, access::placeholder IsPH>
  detail::enable_if_t<(Dim > 0)>
  copyAccToPtrHost(accessor<TSrc, Dim, AccMode, AccTarget, IsPH> Src,
                   TDst *Dst) {
    range<Dim> Range = Src.get_range();
    parallel_for<class __copyAcc2Ptr<TSrc, TDst, Dim, AccMode, AccTarget, IsPH>>
        (Range, [=](id<Dim> Index) {
      const size_t LinearIndex = detail::getLinearIndex(Index, Range);
      using TSrcNonConst = typename detail::remove_const_t<TSrc>;
      (reinterpret_cast<TSrcNonConst *>(Dst))[LinearIndex] = Src[Index];
    });
  }

  /// Copies 1 element accessed by 0-dimensional accessor Src into the memory
  /// pointed by Dst.
  ///
  /// \param Src is a source SYCL accessor.
  /// \param Dst is a pointer to destination memory.
  template <typename TSrc, typename TDst, int Dim, access::mode AccMode,
            access::target AccTarget, access::placeholder IsPH>
  detail::enable_if_t<Dim == 0>
  copyAccToPtrHost(accessor<TSrc, Dim, AccMode, AccTarget, IsPH> Src,
                   TDst *Dst) {
    single_task<class __copyAcc2Ptr<TSrc, TDst, Dim, AccMode, AccTarget, IsPH>>
        ([=]() {
      using TSrcNonConst = typename detail::remove_const_t<TSrc>;
      *(reinterpret_cast<TSrcNonConst *>(Dst)) = *(Src.get_pointer());
    });
  }

  /// Copies the memory pointed by Src into the memory accessed by Dst.
  ///
  /// \param Src is a pointer to source memory.
  /// \param Dst is a destination SYCL accessor.
  template <typename TSrc, typename TDst, int Dim, access::mode AccMode,
            access::target AccTarget, access::placeholder IsPH>
  detail::enable_if_t<(Dim > 0)>
  copyPtrToAccHost(TSrc *Src,
                   accessor<TDst, Dim, AccMode, AccTarget, IsPH> Dst) {
    range<Dim> Range = Dst.get_range();
    parallel_for<class __copyPtr2Acc<TSrc, TDst, Dim, AccMode, AccTarget, IsPH>>
        (Range, [=](id<Dim> Index) {
      const size_t LinearIndex = detail::getLinearIndex(Index, Range);
      Dst[Index] = (reinterpret_cast<const TDst *>(Src))[LinearIndex];
    });
  }

  /// Copies 1 element pointed by Src to memory accessed by 0-dimensional
  /// accessor Dst.
  ///
  /// \param Src is a pointer to source memory.
  /// \param Dst is a destination SYCL accessor.
  template <typename TSrc, typename TDst, int Dim, access::mode AccMode,
            access::target AccTarget, access::placeholder IsPH>
  detail::enable_if_t<Dim == 0>
  copyPtrToAccHost(TSrc *Src,
                   accessor<TDst, Dim, AccMode, AccTarget, IsPH> Dst) {
    single_task<class __copyPtr2Acc<TSrc, TDst, Dim, AccMode, AccTarget, IsPH>>
        ([=]() {
      *(Dst.get_pointer()) = *(reinterpret_cast<const TDst *>(Src));
    });
  }
#endif // __SYCL_DEVICE_ONLY__

  constexpr static bool isConstOrGlobal(access::target AccessTarget) {
    return AccessTarget == access::target::global_buffer ||
           AccessTarget == access::target::constant_buffer;
  }

  constexpr static bool isImageOrImageArray(access::target AccessTarget) {
    return AccessTarget == access::target::image ||
           AccessTarget == access::target::image_array;
  }

  constexpr static bool
  isValidTargetForExplicitOp(access::target AccessTarget) {
    return isConstOrGlobal(AccessTarget) || isImageOrImageArray(AccessTarget);
  }

  constexpr static bool isValidModeForSourceAccessor(access::mode AccessMode) {
    return AccessMode == access::mode::read ||
           AccessMode == access::mode::read_write;
  }

  constexpr static bool
  isValidModeForDestinationAccessor(access::mode AccessMode) {
    return AccessMode == access::mode::write ||
           AccessMode == access::mode::read_write ||
           AccessMode == access::mode::discard_write ||
           AccessMode == access::mode::discard_read_write;
  }

  /// Defines and invokes a SYCL kernel function for the specified range.
  ///
  /// The SYCL kernel function is defined as a lambda function or a named
  /// function object type and given an id or item for indexing in the indexing
  /// space defined by range.
  /// If it is a named function object and the function object type is
  /// globally visible, there is no need for the developer to provide
  /// a kernel name for it.
  ///
  /// \param NumWorkItems is a range defining indexing space.
  /// \param KernelFunc is a SYCL kernel function.
  template <typename KernelName, typename KernelType, int Dims>
  void parallel_for_lambda_impl(range<Dims> NumWorkItems,
                                KernelType KernelFunc) {
    throwIfActionIsCreated();
    using LambdaArgType = sycl::detail::lambda_arg_type<KernelType, item<Dims>>;

    // If 1D kernel argument is an integral type, convert it to sycl::item<1>
    using TransformedArgType =
        typename std::conditional<std::is_integral<LambdaArgType>::value &&
                                      Dims == 1,
                                  item<Dims>, LambdaArgType>::type;
    using NameT =
        typename detail::get_kernel_name_t<KernelName, KernelType>::name;

    // Range rounding can be disabled by the user.
    // Range rounding is not done on the host device.
    // Range rounding is supported only for newer SYCL standards.
#if !defined(__SYCL_DISABLE_PARALLEL_FOR_RANGE_ROUNDING__) &&                  \
    !defined(DPCPP_HOST_DEVICE_OPENMP) &&                                      \
    !defined(DPCPP_HOST_DEVICE_PERF_NATIVE) && SYCL_LANGUAGE_VERSION >= 202001
    // Range should be a multiple of this for reasonable performance.
    size_t MinFactorX = 16;
    // Range should be a multiple of this for improved performance.
    size_t GoodFactorX = 32;
    // Range should be at least this to make rounding worthwhile.
    size_t MinRangeX = 1024;

    // Check if rounding parameters have been set through environment:
    // SYCL_PARALLEL_FOR_RANGE_ROUNDING_PARAMS=MinRound:PreferredRound:MinRange
    this->GetRangeRoundingSettings(MinFactorX, GoodFactorX, MinRangeX);

    // Disable the rounding-up optimizations under these conditions:
    // 1. The env var SYCL_DISABLE_PARALLEL_FOR_RANGE_ROUNDING is set.
    // 2. The kernel is provided via an interoperability method.
    // 3. The API "this_item" is used inside the kernel.
    // 4. The range is already a multiple of the rounding factor.
    //
    // Cases 2 and 3 could be supported with extra effort.
    // As an optimization for the common case it is an
    // implementation choice to not support those scenarios.
    // Note that "this_item" is a free function, i.e. not tied to any
    // specific id or item. When concurrent parallel_fors are executing
    // on a device it is difficult to tell which parallel_for the call is
    // being made from. One could replicate portions of the
    // call-graph to make this_item calls kernel-specific but this is
    // not considered worthwhile.

    // Get the kernel name to check condition 2.
    std::string KName = typeid(NameT *).name();
    using KI = detail::KernelInfo<KernelName>;
    bool DisableRounding =
        this->DisableRangeRounding() ||
        (KI::getName() == nullptr || KI::getName()[0] == '\0') ||
        (KI::callsThisItem());

    // Perform range rounding if rounding-up is enabled
    // and there are sufficient work-items to need rounding
    // and the user-specified range is not a multiple of a "good" value.
    if (!DisableRounding && (NumWorkItems[0] >= MinRangeX) &&
        (NumWorkItems[0] % MinFactorX != 0)) {
      // It is sufficient to round up just the first dimension.
      // Multiplying the rounded-up value of the first dimension
      // by the values of the remaining dimensions (if any)
      // will yield a rounded-up value for the total range.
      size_t NewValX =
          ((NumWorkItems[0] + GoodFactorX - 1) / GoodFactorX) * GoodFactorX;
      if (this->RangeRoundingTrace())
        std::cout << "parallel_for range adjusted from " << NumWorkItems[0]
                  << " to " << NewValX << std::endl;

      using NameWT = typename detail::get_kernel_wrapper_name_t<NameT>::name;
      auto Wrapper =
          getRangeRoundedKernelLambda<NameWT, TransformedArgType, Dims>(
              KernelFunc, NumWorkItems);

      using KName = std::conditional_t<std::is_same<KernelType, NameT>::value,
                                       decltype(Wrapper), NameWT>;

      range<Dims> AdjustedRange = NumWorkItems;
      AdjustedRange.set_range_dim0(NewValX);
      kernel_parallel_for_wrapper<KName, TransformedArgType>(Wrapper);
#ifndef __SYCL_DEVICE_ONLY__
      detail::checkValueRange<Dims>(AdjustedRange);
      MNDRDesc.set(std::move(AdjustedRange));
      StoreLambda<KName, decltype(Wrapper), Dims, TransformedArgType>(
          std::move(Wrapper));
      setType(detail::CG::Kernel);
#endif
    } else
#endif // !__SYCL_DISABLE_PARALLEL_FOR_RANGE_ROUNDING__ &&                     \
       // !DPCPP_HOST_DEVICE_OPENMP && !DPCPP_HOST_DEVICE_PERF_NATIVE &&       \
       // SYCL_LANGUAGE_VERSION >= 202001
    {
      (void)NumWorkItems;
      kernel_parallel_for_wrapper<NameT, TransformedArgType>(KernelFunc);
#ifndef __SYCL_DEVICE_ONLY__
      detail::checkValueRange<Dims>(NumWorkItems);
      MNDRDesc.set(std::move(NumWorkItems));
      StoreLambda<NameT, KernelType, Dims, TransformedArgType>(
          std::move(KernelFunc));
      setType(detail::CG::Kernel);
#endif
    }
  }

  /// Defines and invokes a SYCL kernel function for the specified range.
  ///
  /// The SYCL kernel function is defined as SYCL kernel object. The kernel
  /// invocation method has no functors and cannot be called on host.
  ///
  /// \param NumWorkItems is a range defining indexing space.
  /// \param Kernel is a SYCL kernel function.
  template <int Dims>
  void parallel_for_impl(range<Dims> NumWorkItems, kernel Kernel) {
    throwIfActionIsCreated();
    verifyKernelInvoc(Kernel);
    MKernel = detail::getSyclObjImpl(std::move(Kernel));
    detail::checkValueRange<Dims>(NumWorkItems);
    MNDRDesc.set(std::move(NumWorkItems));
    setType(detail::CG::Kernel);
    extractArgsAndReqs();
    MKernelName = getKernelName();
  }

#ifdef SYCL_LANGUAGE_VERSION
#define __SYCL_KERNEL_ATTR__ __attribute__((sycl_kernel))
#else
#define __SYCL_KERNEL_ATTR__
#endif
  // NOTE: the name of this function - "kernel_single_task" - is used by the
  // Front End to determine kernel invocation kind.
  template <typename KernelName, typename KernelType>
  __SYCL_KERNEL_ATTR__ void
#ifdef __SYCL_NONCONST_FUNCTOR__
  kernel_single_task(KernelType KernelFunc) {
#else
  kernel_single_task(const KernelType &KernelFunc) {
#endif
#ifdef __SYCL_DEVICE_ONLY__
    KernelFunc();
#else
    (void)KernelFunc;
#endif
  }

  // NOTE: the name of this function - "kernel_single_task" - is used by the
  // Front End to determine kernel invocation kind.
  template <typename KernelName, typename KernelType>
  __SYCL_KERNEL_ATTR__ void
#ifdef __SYCL_NONCONST_FUNCTOR__
  kernel_single_task(KernelType KernelFunc, kernel_handler KH) {
#else
  kernel_single_task(const KernelType &KernelFunc, kernel_handler KH) {
#endif
#ifdef __SYCL_DEVICE_ONLY__
    KernelFunc(KH);
#else
    (void)KernelFunc;
    (void)KH;
#endif
  }

  // NOTE: the name of these functions - "kernel_parallel_for" - are used by the
  // Front End to determine kernel invocation kind.
  template <typename KernelName, typename ElementType, typename KernelType>
  __SYCL_KERNEL_ATTR__ void
#ifdef __SYCL_NONCONST_FUNCTOR__
  kernel_parallel_for(KernelType KernelFunc) {
#else
  kernel_parallel_for(const KernelType &KernelFunc) {
#endif
#ifdef __SYCL_DEVICE_ONLY__
    KernelFunc(detail::Builder::getElement(detail::declptr<ElementType>()));
#else
    (void)KernelFunc;
#endif
  }

  // NOTE: the name of these functions - "kernel_parallel_for" - are used by the
  // Front End to determine kernel invocation kind.
  template <typename KernelName, typename ElementType, typename KernelType>
  __SYCL_KERNEL_ATTR__ void
#ifdef __SYCL_NONCONST_FUNCTOR__
  kernel_parallel_for(KernelType KernelFunc, kernel_handler KH) {
#else
  kernel_parallel_for(const KernelType &KernelFunc, kernel_handler KH) {
#endif
#ifdef __SYCL_DEVICE_ONLY__
    KernelFunc(detail::Builder::getElement(detail::declptr<ElementType>()), KH);
#else
    (void)KernelFunc;
    (void)KH;
#endif
  }

  // NOTE: the name of this function - "kernel_parallel_for_work_group" - is
  // used by the Front End to determine kernel invocation kind.
  template <typename KernelName, typename ElementType, typename KernelType>
  __SYCL_KERNEL_ATTR__ void
#ifdef __SYCL_NONCONST_FUNCTOR__
  kernel_parallel_for_work_group(KernelType KernelFunc) {
#else
  kernel_parallel_for_work_group(const KernelType &KernelFunc) {
#endif
#ifdef __SYCL_DEVICE_ONLY__
    KernelFunc(detail::Builder::getElement(detail::declptr<ElementType>()));
#else
    (void)KernelFunc;
#endif
  }

  // NOTE: the name of this function - "kernel_parallel_for_work_group" - is
  // used by the Front End to determine kernel invocation kind.
  template <typename KernelName, typename ElementType, typename KernelType>
  __SYCL_KERNEL_ATTR__ void
#ifdef __SYCL_NONCONST_FUNCTOR__
  kernel_parallel_for_work_group(KernelType KernelFunc, kernel_handler KH) {
#else
  kernel_parallel_for_work_group(const KernelType &KernelFunc,
                                 kernel_handler KH) {
#endif
#ifdef __SYCL_DEVICE_ONLY__
    KernelFunc(detail::Builder::getElement(detail::declptr<ElementType>()), KH);
#else
    (void)KernelFunc;
    (void)KH;
#endif
  }

  // Wrappers for kernel_*** functions above with and without support of
  // additional kernel_handler argument.

  // NOTE: to support kernel_handler argument in kernel lambdas, only
  // kernel_***_wrapper functions must be called in this code

  // Wrappers for kernel_single_task(...)

/* INTEL_CUSTOMIZATION */
  template <typename KernelName, typename KernelType>
  detail::enable_if_t<
      detail::KernelLambdaHasKernelHandlerArgT<KernelType>::value>
#ifdef __SYCL_NONCONST_FUNCTOR__
  kernel_single_task_wrapper(KernelType KernelFunc) {
#else
  kernel_single_task_wrapper(const KernelType &KernelFunc) {
#endif
#ifdef __SYCL_DEVICE_ONLY__
    detail::CheckDeviceCopyable<KernelType>();
#endif // __SYCL_DEVICE_ONLY__
    kernel_handler KH;
    kernel_single_task<KernelName>(KernelFunc, KH);
  }

  template <typename KernelName, typename KernelType>
  detail::enable_if_t<
      !detail::KernelLambdaHasKernelHandlerArgT<KernelType>::value>
#ifdef __SYCL_NONCONST_FUNCTOR__
  kernel_single_task_wrapper(KernelType KernelFunc) {
#else
  kernel_single_task_wrapper(const KernelType &KernelFunc) {
#endif
#ifdef __SYCL_DEVICE_ONLY__
    detail::CheckDeviceCopyable<KernelType>();
#endif // __SYCL_DEVICE_ONLY__
    kernel_single_task<KernelName>(KernelFunc);
  }

  // Wrappers for kernel_parallel_for(...)

  template <typename KernelName, typename ElementType, typename KernelType>
  detail::enable_if_t<
      detail::KernelLambdaHasKernelHandlerArgT<KernelType, ElementType>::value>
#ifdef __SYCL_NONCONST_FUNCTOR__
  kernel_parallel_for_wrapper(KernelType KernelFunc) {
#else
  kernel_parallel_for_wrapper(const KernelType &KernelFunc) {
#endif
#ifdef __SYCL_DEVICE_ONLY__
    detail::CheckDeviceCopyable<KernelType>();
#endif // __SYCL_DEVICE_ONLY__
    kernel_handler KH;
    kernel_parallel_for<KernelName, ElementType>(KernelFunc, KH);
  }

  template <typename KernelName, typename ElementType, typename KernelType>
  detail::enable_if_t<
      !detail::KernelLambdaHasKernelHandlerArgT<KernelType, ElementType>::value>
#ifdef __SYCL_NONCONST_FUNCTOR__
  kernel_parallel_for_wrapper(KernelType KernelFunc) {
#else
  kernel_parallel_for_wrapper(const KernelType &KernelFunc) {
#endif
#ifdef __SYCL_DEVICE_ONLY__
    detail::CheckDeviceCopyable<KernelType>();
#endif // __SYCL_DEVICE_ONLY__
    kernel_parallel_for<KernelName, ElementType>(KernelFunc);
  }

  // Wrappers for kernel_parallel_for_work_group(...)

  template <typename KernelName, typename ElementType, typename KernelType>
  detail::enable_if_t<
      detail::KernelLambdaHasKernelHandlerArgT<KernelType, ElementType>::value>
#ifdef __SYCL_NONCONST_FUNCTOR__
  kernel_parallel_for_work_group_wrapper(KernelType KernelFunc) {
#else
  kernel_parallel_for_work_group_wrapper(const KernelType &KernelFunc) {
#endif
#ifdef __SYCL_DEVICE_ONLY__
    detail::CheckDeviceCopyable<KernelType>();
#endif // __SYCL_DEVICE_ONLY__
    kernel_handler KH;
    kernel_parallel_for_work_group<KernelName, ElementType>(KernelFunc, KH);
  }

  template <typename KernelName, typename ElementType, typename KernelType>
  detail::enable_if_t<
      !detail::KernelLambdaHasKernelHandlerArgT<KernelType, ElementType>::value>
#ifdef __SYCL_NONCONST_FUNCTOR__
  kernel_parallel_for_work_group_wrapper(KernelType KernelFunc) {
#else
  kernel_parallel_for_work_group_wrapper(const KernelType &KernelFunc) {
#endif
#ifdef __SYCL_DEVICE_ONLY__
    detail::CheckDeviceCopyable<KernelType>();
#endif // __SYCL_DEVICE_ONLY__
    kernel_parallel_for_work_group<KernelName, ElementType>(KernelFunc);
  }
/* end INTEL_CUSTOMIZATION */

  std::shared_ptr<detail::kernel_bundle_impl>
  getOrInsertHandlerKernelBundle(bool Insert) const;

  void setHandlerKernelBundle(
      const std::shared_ptr<detail::kernel_bundle_impl> &NewKernelBundleImpPtr);

  template <typename FuncT>
  detail::enable_if_t<
      detail::check_fn_signature<detail::remove_reference_t<FuncT>,
                                 void()>::value ||
      detail::check_fn_signature<detail::remove_reference_t<FuncT>,
                                 void(interop_handle)>::value>
  host_task_impl(FuncT &&Func) {
    throwIfActionIsCreated();

    MNDRDesc.set(range<1>(1));
    MArgs = std::move(MAssociatedAccesors);

    MHostTask.reset(new detail::HostTask(std::move(Func)));

    setType(detail::CG::CodeplayHostTask);
  }

public:
  handler(const handler &) = delete;
  handler(handler &&) = delete;
  handler &operator=(const handler &) = delete;
  handler &operator=(handler &&) = delete;

#if __cplusplus > 201402L
  template <auto &SpecName>
  void set_specialization_constant(
      typename std::remove_reference_t<decltype(SpecName)>::value_type Value) {

    std::shared_ptr<detail::kernel_bundle_impl> KernelBundleImplPtr =
        getOrInsertHandlerKernelBundle(/*Insert=*/true);

    detail::createSyclObjFromImpl<kernel_bundle<bundle_state::input>>(
        KernelBundleImplPtr)
        .set_specialization_constant<SpecName>(Value);
  }

  template <auto &SpecName>
  typename std::remove_reference_t<decltype(SpecName)>::value_type
  get_specialization_constant() const {

    std::shared_ptr<detail::kernel_bundle_impl> KernelBundleImplPtr =
        getOrInsertHandlerKernelBundle(/*Insert=*/true);

    return detail::createSyclObjFromImpl<kernel_bundle<bundle_state::input>>(
               KernelBundleImplPtr)
        .get_specialization_constant<SpecName>();
  }

#endif

  void
  use_kernel_bundle(const kernel_bundle<bundle_state::executable> &ExecBundle) {
    setHandlerKernelBundle(detail::getSyclObjImpl(ExecBundle));
  }

  /// Requires access to the memory object associated with the placeholder
  /// accessor.
  ///
  /// The command group has a requirement to gain access to the given memory
  /// object before executing.
  ///
  /// \param Acc is a SYCL accessor describing required memory region.
  template <typename DataT, int Dims, access::mode AccMode,
            access::target AccTarget>
  void
  require(accessor<DataT, Dims, AccMode, AccTarget, access::placeholder::true_t>
              Acc) {
#ifndef __SYCL_DEVICE_ONLY__
    associateWithHandler(&Acc, AccTarget);
#else
    (void)Acc;
#endif
  }

  /// Registers event dependencies on this command group.
  ///
  /// \param Event is a valid SYCL event to wait on.
  void depends_on(event Event) {
    MEvents.push_back(detail::getSyclObjImpl(Event));
  }

  /// Registers event dependencies on this command group.
  ///
  /// \param Events is a vector of valid SYCL events to wait on.
  void depends_on(const std::vector<event> &Events) {
    for (const event &Event : Events) {
      MEvents.push_back(detail::getSyclObjImpl(Event));
    }
  }

  template <typename T>
  using remove_cv_ref_t =
      typename detail::remove_cv_t<detail::remove_reference_t<T>>;

  template <typename U, typename T>
  using is_same_type = std::is_same<remove_cv_ref_t<U>, remove_cv_ref_t<T>>;

  template <typename T> struct ShouldEnableSetArg {
    static constexpr bool value =
        std::is_trivially_copyable<detail::remove_reference_t<T>>::value
#if SYCL_LANGUAGE_VERSION && SYCL_LANGUAGE_VERSION <= 201707
            && std::is_standard_layout<detail::remove_reference_t<T>>::value
#endif
        || is_same_type<sampler, T>::value // Sampler
        || (!is_same_type<cl_mem, T>::value &&
            std::is_pointer<remove_cv_ref_t<T>>::value) // USM
        || is_same_type<cl_mem, T>::value;              // Interop
  };

  /// Sets argument for OpenCL interoperability kernels.
  ///
  /// Registers Arg passed as argument # ArgIndex.
  ///
  /// \param ArgIndex is a positional number of argument to be set.
  /// \param Arg is an argument value to be set.
  template <typename T>
  typename detail::enable_if_t<ShouldEnableSetArg<T>::value, void>
  set_arg(int ArgIndex, T &&Arg) {
    setArgHelper(ArgIndex, std::move(Arg));
  }

  template <typename DataT, int Dims, access::mode AccessMode,
            access::target AccessTarget, access::placeholder IsPlaceholder>
  void
  set_arg(int ArgIndex,
          accessor<DataT, Dims, AccessMode, AccessTarget, IsPlaceholder> Arg) {
    setArgHelper(ArgIndex, std::move(Arg));
  }

  /// Sets arguments for OpenCL interoperability kernels.
  ///
  /// Registers pack of arguments(Args) with indexes starting from 0.
  ///
  /// \param Args are argument values to be set.
  template <typename... Ts> void set_args(Ts &&... Args) {
    setArgsHelper(0, std::move(Args)...);
  }

  /// Defines and invokes a SYCL kernel function as a function object type.
  ///
  /// If it is a named function object and the function object type is
  /// globally visible, there is no need for the developer to provide
  /// a kernel name for it.
  ///
  /// \param KernelFunc is a SYCL kernel function.
  template <typename KernelName = detail::auto_name, typename KernelType>
#ifdef __SYCL_NONCONST_FUNCTOR__
  void single_task(KernelType KernelFunc) {
#else
  void single_task(const KernelType &KernelFunc) {
#endif
    throwIfActionIsCreated();
    using NameT =
        typename detail::get_kernel_name_t<KernelName, KernelType>::name;
    kernel_single_task_wrapper<NameT>(KernelFunc);
#ifndef __SYCL_DEVICE_ONLY__
    // No need to check if range is out of INT_MAX limits as it's compile-time
    // known constant.
    MNDRDesc.set(range<1>{1});

    StoreLambda<NameT, KernelType, /*Dims*/ 0, void>(KernelFunc);
    setType(detail::CG::Kernel);
#endif
  }

  template <typename KernelName = detail::auto_name, typename KernelType>
#ifdef __SYCL_NONCONST_FUNCTOR__
  void parallel_for(range<1> NumWorkItems, KernelType KernelFunc) {
#else
  void parallel_for(range<1> NumWorkItems, const KernelType &KernelFunc) {
#endif
    parallel_for_lambda_impl<KernelName>(NumWorkItems, std::move(KernelFunc));
  }

  template <typename KernelName = detail::auto_name, typename KernelType>
#ifdef __SYCL_NONCONST_FUNCTOR__
  void parallel_for(range<2> NumWorkItems, KernelType KernelFunc) {
#else
  void parallel_for(range<2> NumWorkItems, const KernelType &KernelFunc) {
#endif
    parallel_for_lambda_impl<KernelName>(NumWorkItems, std::move(KernelFunc));
  }

  template <typename KernelName = detail::auto_name, typename KernelType>
#ifdef __SYCL_NONCONST_FUNCTOR__
  void parallel_for(range<3> NumWorkItems, KernelType KernelFunc) {
#else
  void parallel_for(range<3> NumWorkItems, const KernelType &KernelFunc) {
#endif
    parallel_for_lambda_impl<KernelName>(NumWorkItems, std::move(KernelFunc));
  }

  /// Defines and invokes a SYCL kernel on host device.
  ///
  /// \param Func is a SYCL kernel function defined by lambda function or a
  /// named function object type.
  template <typename FuncT> void run_on_host_intel(FuncT Func) {
    throwIfActionIsCreated();
    // No need to check if range is out of INT_MAX limits as it's compile-time
    // known constant
    MNDRDesc.set(range<1>{1});

    MArgs = std::move(MAssociatedAccesors);
    MHostKernel.reset(
        new detail::HostKernel<FuncT, void, 1, void>(std::move(Func)));
    setType(detail::CG::RunOnHostIntel);
  }

  template <typename FuncT>
  __SYCL2020_DEPRECATED(
      "codeplay_host_task() is deprecated, use host_task() instead")
  detail::enable_if_t<
      detail::check_fn_signature<detail::remove_reference_t<FuncT>,
                                 void()>::value ||
      detail::check_fn_signature<
          detail::remove_reference_t<FuncT>,
          void(interop_handle)>::value> codeplay_host_task(FuncT Func) {
    host_task_impl(Func);
  }

  /// Enqueues a command to the SYCL runtime to invoke \p Func once.
  template <typename FuncT>
  detail::enable_if_t<
      detail::check_fn_signature<detail::remove_reference_t<FuncT>,
                                 void()>::value ||
      detail::check_fn_signature<detail::remove_reference_t<FuncT>,
                                 void(interop_handle)>::value>
  host_task(FuncT &&Func) {
    host_task_impl(Func);
  }

// replace _KERNELFUNCPARAM(KernelFunc) with   KernelType KernelFunc
//                                     or     const KernelType &KernelFunc
#ifdef __SYCL_NONCONST_FUNCTOR__
#define _KERNELFUNCPARAM(a) KernelType a
#else
#define _KERNELFUNCPARAM(a) const KernelType &a
#endif

  /// Defines and invokes a SYCL kernel function for the specified range and
  /// offset.
  ///
  /// The SYCL kernel function is defined as a lambda function or a named
  /// function object type and given an id or item for indexing in the indexing
  /// space defined by range.
  /// If it is a named function object and the function object type is
  /// globally visible, there is no need for the developer to provide
  /// a kernel name for it.
  ///
  /// \param NumWorkItems is a range defining indexing space.
  /// \param WorkItemOffset is an offset to be applied to each work item index.
  /// \param KernelFunc is a SYCL kernel function.
  template <typename KernelName = detail::auto_name, typename KernelType,
            int Dims>
  __SYCL2020_DEPRECATED("offsets are deprecated in SYCL2020")
  void parallel_for(range<Dims> NumWorkItems, id<Dims> WorkItemOffset,
                    _KERNELFUNCPARAM(KernelFunc)) {
    throwIfActionIsCreated();
    using NameT =
        typename detail::get_kernel_name_t<KernelName, KernelType>::name;
    using LambdaArgType = sycl::detail::lambda_arg_type<KernelType, item<Dims>>;
    (void)NumWorkItems;
    (void)WorkItemOffset;
    kernel_parallel_for_wrapper<NameT, LambdaArgType>(KernelFunc);
#ifndef __SYCL_DEVICE_ONLY__
    detail::checkValueRange<Dims>(NumWorkItems, WorkItemOffset);
    MNDRDesc.set(std::move(NumWorkItems), std::move(WorkItemOffset));
    StoreLambda<NameT, KernelType, Dims, LambdaArgType>(std::move(KernelFunc));
    setType(detail::CG::Kernel);
#endif
  }

  /// Defines and invokes a SYCL kernel function for the specified nd_range.
  ///
  /// The SYCL kernel function is defined as a lambda function or a named
  /// function object type and given an id or item for indexing in the indexing
  /// space defined by range.
  /// If it is a named function object and the function object type is
  /// globally visible, there is no need for the developer to provide
  /// a kernel name for it.
  ///
  /// \param ExecutionRange is a ND-range defining global and local sizes as
  /// well as offset.
  /// \param KernelFunc is a SYCL kernel function.
  template <typename KernelName = detail::auto_name, typename KernelType,
            int Dims>
  void parallel_for(nd_range<Dims> ExecutionRange,
                    _KERNELFUNCPARAM(KernelFunc)) {
    throwIfActionIsCreated();
    using NameT =
        typename detail::get_kernel_name_t<KernelName, KernelType>::name;
    using LambdaArgType =
        sycl::detail::lambda_arg_type<KernelType, nd_item<Dims>>;
    (void)ExecutionRange;
    kernel_parallel_for_wrapper<NameT, LambdaArgType>(KernelFunc);
#ifndef __SYCL_DEVICE_ONLY__
    detail::checkValueRange<Dims>(ExecutionRange);
    MNDRDesc.set(std::move(ExecutionRange));
    StoreLambda<NameT, KernelType, Dims, LambdaArgType>(std::move(KernelFunc));
    setType(detail::CG::Kernel);
#endif
  }

  /// Defines and invokes a SYCL kernel function for the specified nd_range.
  ///
  /// The SYCL kernel function is defined as a lambda function or a named
  /// function object type and given an id for indexing in the indexing
  /// space defined by range \p Range.
  /// The parameter \p Redu contains the object creted by the reduction()
  /// function and defines the type and operation used in the corresponding
  /// argument of 'reducer' type passed to lambda/functor function.
  template <typename KernelName = detail::auto_name, typename KernelType,
            int Dims, typename Reduction>
  void parallel_for(range<Dims> Range, Reduction Redu,
                    _KERNELFUNCPARAM(KernelFunc)) {
    shared_ptr_class<detail::queue_impl> QueueCopy = MQueue;

    // Before running the kernels, check that device has enough local memory
    // to hold local arrays required for the tree-reduction algorithm.
    constexpr bool IsTreeReduction =
        !Reduction::has_fast_reduce && !Reduction::has_fast_atomics;
    size_t OneElemSize =
        IsTreeReduction ? sizeof(typename Reduction::result_type) : 0;
    uint32_t NumConcurrentWorkGroups =
#ifdef __SYCL_REDUCTION_NUM_CONCURRENT_WORKGROUPS
        __SYCL_REDUCTION_NUM_CONCURRENT_WORKGROUPS;
#else
        ext::oneapi::detail::reduGetMaxNumConcurrentWorkGroups(MQueue);
#endif
    // TODO: currently the maximal work group size is determined for the given
    // queue/device, while it is safer to use queries to the kernel pre-compiled
    // for the device.
    size_t MaxWGSize =
        ext::oneapi::detail::reduGetMaxWGSize(MQueue, OneElemSize);
    ext::oneapi::detail::reduCGFunc<KernelName>(
        *this, KernelFunc, Range, MaxWGSize, NumConcurrentWorkGroups, Redu);
    if (Reduction::is_usm ||
        (Reduction::has_fast_atomics && Redu.initializeToIdentity()) ||
        (!Reduction::has_fast_atomics && Redu.hasUserDiscardWriteAccessor())) {
      this->finalize();
      handler CopyHandler(QueueCopy, MIsHost);
      CopyHandler.saveCodeLoc(MCodeLoc);
      ext::oneapi::detail::reduSaveFinalResultToUserMem<KernelName>(CopyHandler,
                                                                    Redu);
      MLastEvent = CopyHandler.finalize();
    }
  }

  /// Implements parallel_for() accepting nd_range \p Range and one reduction
  /// object. This version uses fast sycl::atomic operations to update reduction
  /// variable at the end of each work-group work.
  //
  // If the reduction variable must be initialized with the identity value
  // before the kernel run, then an additional working accessor is created,
  // initialized with the identity value and used in the kernel. That working
  // accessor is then copied to user's accessor or USM pointer after
  // the kernel run.
  // For USM pointers without initialize_to_identity properties the same scheme
  // with working accessor is used as re-using user's USM pointer in the kernel
  // would require creation of another variant of user's kernel, which does not
  // seem efficient.
  template <typename KernelName = detail::auto_name, typename KernelType,
            int Dims, typename Reduction>
  detail::enable_if_t<Reduction::has_fast_atomics>
  parallel_for(nd_range<Dims> Range, Reduction Redu,
               _KERNELFUNCPARAM(KernelFunc)) {
    std::shared_ptr<detail::queue_impl> QueueCopy = MQueue;
    ext::oneapi::detail::reduCGFunc<KernelName>(*this, KernelFunc, Range, Redu);

    if (Reduction::is_usm || Redu.initializeToIdentity()) {
      this->finalize();
      handler CopyHandler(QueueCopy, MIsHost);
      CopyHandler.saveCodeLoc(MCodeLoc);
      ext::oneapi::detail::reduSaveFinalResultToUserMem<KernelName>(CopyHandler,
                                                                    Redu);
      MLastEvent = CopyHandler.finalize();
    }
  }

  /// Implements parallel_for() accepting nd_range \p Range and one reduction
  /// object. This version is a specialization for the add operator.
  /// It performs runtime checks for device aspect "atomic64"; if found, fast
  /// sycl::atomic_ref operations are used to update the reduction at the
  /// end of each work-group work.  Otherwise the default implementation is
  /// used.
  //
  // If the reduction variable must be initialized with the identity value
  // before the kernel run, then an additional working accessor is created,
  // initialized with the identity value and used in the kernel. That working
  // accessor is then copied to user's accessor or USM pointer after
  // the kernel run.
  // For USM pointers without initialize_to_identity properties the same scheme
  // with working accessor is used as re-using user's USM pointer in the kernel
  // would require creation of another variant of user's kernel, which does not
  // seem efficient.
  template <typename KernelName = detail::auto_name, typename KernelType,
            int Dims, typename Reduction>
  detail::enable_if_t<Reduction::has_atomic_add_float64>
  parallel_for(nd_range<Dims> Range, Reduction Redu,
               _KERNELFUNCPARAM(KernelFunc)) {

    shared_ptr_class<detail::queue_impl> QueueCopy = MQueue;
    device D = detail::getDeviceFromHandler(*this);

    if (D.has(aspect::atomic64)) {

      ext::oneapi::detail::reduCGFuncAtomic64<KernelName>(*this, KernelFunc,
                                                          Range, Redu);

      if (Reduction::is_usm || Redu.initializeToIdentity()) {
        this->finalize();
        handler CopyHandler(QueueCopy, MIsHost);
        CopyHandler.saveCodeLoc(MCodeLoc);
        ext::oneapi::detail::reduSaveFinalResultToUserMem<KernelName>(
            CopyHandler, Redu);
        MLastEvent = CopyHandler.finalize();
      }
    } else {
      parallel_for_Impl<KernelName>(Range, Redu, KernelFunc);
    }
  }

  /// Defines and invokes a SYCL kernel function for the specified nd_range.
  /// Performs reduction operation specified in \p Redu.
  ///
  /// The SYCL kernel function is defined as a lambda function or a named
  /// function object type and given an id or item for indexing in the indexing
  /// space defined by \p Range.
  /// If it is a named function object and the function object type is
  /// globally visible, there is no need for the developer to provide
  /// a kernel name for it.
  ///
  /// TODO: Support HOST. The kernels called by this parallel_for() may use
  /// some functionality that is not yet supported on HOST such as:
  /// barrier(), and ext::oneapi::reduce() that also may be used in more
  /// optimized implementations waiting for their turn of code-review.
  template <typename KernelName = detail::auto_name, typename KernelType,
            int Dims, typename Reduction>
  detail::enable_if_t<!Reduction::has_fast_atomics &&
                      !Reduction::has_atomic_add_float64>
  parallel_for(nd_range<Dims> Range, Reduction Redu,
               _KERNELFUNCPARAM(KernelFunc)) {

    parallel_for_Impl<KernelName>(Range, Redu, KernelFunc);
  }

  template <typename KernelName, typename KernelType, int Dims,
            typename Reduction>
  detail::enable_if_t<!Reduction::has_fast_atomics>
  parallel_for_Impl(nd_range<Dims> Range, Reduction Redu,
                    KernelType KernelFunc) {
    // This parallel_for() is lowered to the following sequence:
    // 1) Call a kernel that a) call user's lambda function and b) performs
    //    one iteration of reduction, storing the partial reductions/sums
    //    to either a newly created global buffer or to user's reduction
    //    accessor. So, if the original 'Range' has totally
    //    N1 elements and work-group size is W, then after the first iteration
    //    there will be N2 partial sums where N2 = N1 / W.
    //    If (N2 == 1) then the partial sum is written to user's accessor.
    //    Otherwise, a new global buffer is created and partial sums are written
    //    to it.
    // 2) Call an aux kernel (if necessary, i.e. if N2 > 1) as many times as
    //    necessary to reduce all partial sums into one final sum.

    // Before running the kernels, check that device has enough local memory
    // to hold local arrays that may be required for the reduction algorithm.
    // TODO: If the work-group-size is limited by the local memory, then
    // a special version of the main kernel may be created. The one that would
    // not use local accessors, which means it would not do the reduction in
    // the main kernel, but simply generate Range.get_global_range.size() number
    // of partial sums, leaving the reduction work to the additional/aux
    // kernels.
    constexpr bool HFR = Reduction::has_fast_reduce;
    size_t OneElemSize = HFR ? 0 : sizeof(typename Reduction::result_type);
    // TODO: currently the maximal work group size is determined for the given
    // queue/device, while it may be safer to use queries to the kernel compiled
    // for the device.
    size_t MaxWGSize =
        ext::oneapi::detail::reduGetMaxWGSize(MQueue, OneElemSize);
    if (Range.get_local_range().size() > MaxWGSize)
      throw sycl::runtime_error("The implementation handling parallel_for with"
                                " reduction requires work group size not bigger"
                                " than " +
                                    std::to_string(MaxWGSize),
                                PI_INVALID_WORK_GROUP_SIZE);

    // 1. Call the kernel that includes user's lambda function.
    ext::oneapi::detail::reduCGFunc<KernelName>(*this, KernelFunc, Range, Redu);
    std::shared_ptr<detail::queue_impl> QueueCopy = MQueue;
    this->finalize();

    // 2. Run the additional kernel as many times as needed to reduce
    // all partial sums into one scalar.

    // TODO: Create a special slow/sequential version of the kernel that would
    // handle the reduction instead of reporting an assert below.
    if (MaxWGSize <= 1)
      throw sycl::runtime_error("The implementation handling parallel_for with "
                                "reduction requires the maximal work group "
                                "size to be greater than 1 to converge. "
                                "The maximal work group size depends on the "
                                "device and the size of the objects passed to "
                                "the reduction.",
                                PI_INVALID_WORK_GROUP_SIZE);
    size_t NWorkItems = Range.get_group_range().size();
    while (NWorkItems > 1) {
      handler AuxHandler(QueueCopy, MIsHost);
      AuxHandler.saveCodeLoc(MCodeLoc);

      NWorkItems = ext::oneapi::detail::reduAuxCGFunc<KernelName, KernelType>(
          AuxHandler, NWorkItems, MaxWGSize, Redu);
      MLastEvent = AuxHandler.finalize();
    } // end while (NWorkItems > 1)

    if (Reduction::is_usm || Redu.hasUserDiscardWriteAccessor()) {
      handler CopyHandler(QueueCopy, MIsHost);
      CopyHandler.saveCodeLoc(MCodeLoc);
      ext::oneapi::detail::reduSaveFinalResultToUserMem<KernelName>(CopyHandler,
                                                                    Redu);
      MLastEvent = CopyHandler.finalize();
    }
  }

  // This version of parallel_for may handle one or more reductions packed in
  // \p Rest argument. Note thought that the last element in \p Rest pack is
  // the kernel function.
  // TODO: this variant is currently enabled for 2+ reductions only as the
  // versions handling 1 reduction variable are more efficient right now.
  //
  // Algorithm:
  // 1) discard_write accessor (DWAcc), InitializeToIdentity = true:
  //    a) Create uninitialized buffer and read_write accessor (RWAcc).
  //    b) discard-write partial sums to RWAcc.
  //    c) Repeat the steps (a) and (b) to get one final sum.
  //    d) Copy RWAcc to DWAcc.
  // 2) read_write accessor (RWAcc), InitializeToIdentity = false:
  //    a) Create new uninitialized buffer (if #work-groups > 1) and RWAcc or
  //       re-use user's RWAcc (if #work-groups is 1).
  //    b) discard-write to RWAcc (#WG > 1), or update-write (#WG == 1).
  //    c) Repeat the steps (a) and (b) to get one final sum.
  // 3) read_write accessor (RWAcc), InitializeToIdentity = true:
  //    a) Create new uninitialized buffer (if #work-groups > 1) and RWAcc or
  //       re-use user's RWAcc (if #work-groups is 1).
  //    b) discard-write to RWAcc.
  //    c) Repeat the steps (a) and (b) to get one final sum.
  // 4) USM pointer, InitializeToIdentity = false:
  //    a) Create new uninitialized buffer (if #work-groups > 1) and RWAcc or
  //       re-use user's USM pointer (if #work-groups is 1).
  //    b) discard-write to RWAcc (#WG > 1) or
  //       update-write to USM pointer (#WG == 1).
  //    c) Repeat the steps (a) and (b) to get one final sum.
  // 5) USM pointer, InitializeToIdentity = true:
  //    a) Create new uninitialized buffer (if #work-groups > 1) and RWAcc or
  //       re-use user's USM pointer (if #work-groups is 1).
  //    b) discard-write to RWAcc (#WG > 1) or
  //       discard-write to USM pointer (#WG == 1).
  //    c) Repeat the steps (a) and (b) to get one final sum.
  template <typename KernelName = detail::auto_name, int Dims,
            typename... RestT>
  std::enable_if_t<
      (sizeof...(RestT) >= 3 &&
       ext::oneapi::detail::AreAllButLastReductions<RestT...>::value)>
  parallel_for(nd_range<Dims> Range, RestT... Rest) {
    std::tuple<RestT...> ArgsTuple(Rest...);
    constexpr size_t NumArgs = sizeof...(RestT);
    auto KernelFunc = std::get<NumArgs - 1>(ArgsTuple);
    auto ReduIndices = std::make_index_sequence<NumArgs - 1>();
    auto ReduTuple =
        ext::oneapi::detail::tuple_select_elements(ArgsTuple, ReduIndices);

    size_t LocalMemPerWorkItem =
        ext::oneapi::detail::reduGetMemPerWorkItem(ReduTuple, ReduIndices);
    // TODO: currently the maximal work group size is determined for the given
    // queue/device, while it is safer to use queries to the kernel compiled
    // for the device.
    size_t MaxWGSize =
        ext::oneapi::detail::reduGetMaxWGSize(MQueue, LocalMemPerWorkItem);
    if (Range.get_local_range().size() > MaxWGSize)
      throw sycl::runtime_error("The implementation handling parallel_for with"
                                " reduction requires work group size not bigger"
                                " than " +
                                    std::to_string(MaxWGSize),
                                PI_INVALID_WORK_GROUP_SIZE);

    ext::oneapi::detail::reduCGFunc<KernelName>(*this, KernelFunc, Range,
                                                ReduTuple, ReduIndices);
    std::shared_ptr<detail::queue_impl> QueueCopy = MQueue;
    this->finalize();

    size_t NWorkItems = Range.get_group_range().size();
    while (NWorkItems > 1) {
      handler AuxHandler(QueueCopy, MIsHost);
      AuxHandler.saveCodeLoc(MCodeLoc);

      NWorkItems =
          ext::oneapi::detail::reduAuxCGFunc<KernelName, decltype(KernelFunc)>(
              AuxHandler, NWorkItems, MaxWGSize, ReduTuple, ReduIndices);
      MLastEvent = AuxHandler.finalize();
    } // end while (NWorkItems > 1)

    auto CopyEvent = ext::oneapi::detail::reduSaveFinalResultToUserMem(
        QueueCopy, MIsHost, ReduTuple, ReduIndices);
    if (CopyEvent)
      MLastEvent = *CopyEvent;
  }

  /// Hierarchical kernel invocation method of a kernel defined as a lambda
  /// encoding the body of each work-group to launch.
  ///
  /// Lambda may contain multiple calls to parallel_for_work_item(...) methods
  /// representing the execution on each work-item. Launches NumWorkGroups
  /// work-groups of runtime-defined size.
  ///
  /// \param NumWorkGroups is a range describing the number of work-groups in
  /// each dimension.
  /// \param KernelFunc is a lambda representing kernel.
  template <typename KernelName = detail::auto_name, typename KernelType,
            int Dims>
  void parallel_for_work_group(range<Dims> NumWorkGroups,
                               _KERNELFUNCPARAM(KernelFunc)) {
    throwIfActionIsCreated();
    using NameT =
        typename detail::get_kernel_name_t<KernelName, KernelType>::name;
    using LambdaArgType =
        sycl::detail::lambda_arg_type<KernelType, group<Dims>>;
    (void)NumWorkGroups;
    kernel_parallel_for_work_group_wrapper<NameT, LambdaArgType>(KernelFunc);
#ifndef __SYCL_DEVICE_ONLY__
    detail::checkValueRange<Dims>(NumWorkGroups);
    MNDRDesc.setNumWorkGroups(NumWorkGroups);
    StoreLambda<NameT, KernelType, Dims, LambdaArgType>(std::move(KernelFunc));
    setType(detail::CG::Kernel);
#endif // __SYCL_DEVICE_ONLY__
  }

  /// Hierarchical kernel invocation method of a kernel defined as a lambda
  /// encoding the body of each work-group to launch.
  ///
  /// Lambda may contain multiple calls to parallel_for_work_item(...) methods
  /// representing the execution on each work-item. Launches NumWorkGroups
  /// work-groups of WorkGroupSize size.
  ///
  /// \param NumWorkGroups is a range describing the number of work-groups in
  /// each dimension.
  /// \param WorkGroupSize is a range describing the size of work-groups in
  /// each dimension.
  /// \param KernelFunc is a lambda representing kernel.
  template <typename KernelName = detail::auto_name, typename KernelType,
            int Dims>
  void parallel_for_work_group(range<Dims> NumWorkGroups,
                               range<Dims> WorkGroupSize,
                               _KERNELFUNCPARAM(KernelFunc)) {
    throwIfActionIsCreated();
    using NameT =
        typename detail::get_kernel_name_t<KernelName, KernelType>::name;
    using LambdaArgType =
        sycl::detail::lambda_arg_type<KernelType, group<Dims>>;
    (void)NumWorkGroups;
    (void)WorkGroupSize;
    kernel_parallel_for_work_group_wrapper<NameT, LambdaArgType>(KernelFunc);
#ifndef __SYCL_DEVICE_ONLY__
    nd_range<Dims> ExecRange =
        nd_range<Dims>(NumWorkGroups * WorkGroupSize, WorkGroupSize);
    detail::checkValueRange<Dims>(ExecRange);
    MNDRDesc.set(std::move(ExecRange));
    StoreLambda<NameT, KernelType, Dims, LambdaArgType>(std::move(KernelFunc));
    setType(detail::CG::Kernel);
#endif // __SYCL_DEVICE_ONLY__
  }

  /// Invokes a SYCL kernel.
  ///
  /// Executes exactly once. The kernel invocation method has no functors and
  /// cannot be called on host.
  ///
  /// \param Kernel is a SYCL kernel object.
  void single_task(kernel Kernel) {
    throwIfActionIsCreated();
    verifyKernelInvoc(Kernel);
    // No need to check if range is out of INT_MAX limits as it's compile-time
    // known constant
    MNDRDesc.set(range<1>{1});
    MKernel = detail::getSyclObjImpl(std::move(Kernel));
    setType(detail::CG::Kernel);
    extractArgsAndReqs();
    MKernelName = getKernelName();
  }

  void parallel_for(range<1> NumWorkItems, kernel Kernel) {
    parallel_for_impl(NumWorkItems, Kernel);
  }

  void parallel_for(range<2> NumWorkItems, kernel Kernel) {
    parallel_for_impl(NumWorkItems, Kernel);
  }

  void parallel_for(range<3> NumWorkItems, kernel Kernel) {
    parallel_for_impl(NumWorkItems, Kernel);
  }

  /// Defines and invokes a SYCL kernel function for the specified range and
  /// offsets.
  ///
  /// The SYCL kernel function is defined as SYCL kernel object.
  ///
  /// \param NumWorkItems is a range defining indexing space.
  /// \param WorkItemOffset is an offset to be applied to each work item index.
  /// \param Kernel is a SYCL kernel function.
  template <int Dims>
  __SYCL2020_DEPRECATED("offsets are deprecated in SYCL 2020")
  void parallel_for(range<Dims> NumWorkItems, id<Dims> WorkItemOffset,
                    kernel Kernel) {
    throwIfActionIsCreated();
    verifyKernelInvoc(Kernel);
    MKernel = detail::getSyclObjImpl(std::move(Kernel));
    detail::checkValueRange<Dims>(NumWorkItems, WorkItemOffset);
    MNDRDesc.set(std::move(NumWorkItems), std::move(WorkItemOffset));
    setType(detail::CG::Kernel);
    extractArgsAndReqs();
    MKernelName = getKernelName();
  }

  /// Defines and invokes a SYCL kernel function for the specified range and
  /// offsets.
  ///
  /// The SYCL kernel function is defined as SYCL kernel object.
  ///
  /// \param NDRange is a ND-range defining global and local sizes as
  /// well as offset.
  /// \param Kernel is a SYCL kernel function.
  template <int Dims> void parallel_for(nd_range<Dims> NDRange, kernel Kernel) {
    throwIfActionIsCreated();
    verifyKernelInvoc(Kernel);
    MKernel = detail::getSyclObjImpl(std::move(Kernel));
    detail::checkValueRange<Dims>(NDRange);
    MNDRDesc.set(std::move(NDRange));
    setType(detail::CG::Kernel);
    extractArgsAndReqs();
    MKernelName = getKernelName();
  }

  /// Defines and invokes a SYCL kernel function.
  ///
  /// \param Kernel is a SYCL kernel that is executed on a SYCL device
  /// (except for the host device).
  /// \param KernelFunc is a lambda that is used if device, queue is bound to,
  /// is a host device.
  template <typename KernelName = detail::auto_name, typename KernelType>
  void single_task(kernel Kernel, _KERNELFUNCPARAM(KernelFunc)) {
    throwIfActionIsCreated();
    using NameT =
        typename detail::get_kernel_name_t<KernelName, KernelType>::name;
    (void)Kernel;
    kernel_single_task<NameT>(KernelFunc);
#ifndef __SYCL_DEVICE_ONLY__
    // No need to check if range is out of INT_MAX limits as it's compile-time
    // known constant
    MNDRDesc.set(range<1>{1});
    MKernel = detail::getSyclObjImpl(std::move(Kernel));
    setType(detail::CG::Kernel);
    if (!MIsHost && !lambdaAndKernelHaveEqualName<NameT>()) {
      extractArgsAndReqs();
      MKernelName = getKernelName();
    } else
      StoreLambda<NameT, KernelType, /*Dims*/ 0, void>(std::move(KernelFunc));
#else
    detail::CheckDeviceCopyable<KernelType>();
#endif
  }

  /// Invokes a lambda on the host. Dependencies are satisfied on the host.
  ///
  /// \param Func is a lambda that is executed on the host
  template <typename FuncT> void interop_task(FuncT Func) {

    MInteropTask.reset(new detail::InteropTask(std::move(Func)));
    setType(detail::CG::CodeplayInteropTask);
  }

  /// Defines and invokes a SYCL kernel function for the specified range.
  ///
  /// \param Kernel is a SYCL kernel that is executed on a SYCL device
  /// (except for the host device).
  /// \param NumWorkItems is a range defining indexing space.
  /// \param KernelFunc is a lambda that is used if device, queue is bound to,
  /// is a host device.
  template <typename KernelName = detail::auto_name, typename KernelType,
            int Dims>
  void parallel_for(kernel Kernel, range<Dims> NumWorkItems,
                    _KERNELFUNCPARAM(KernelFunc)) {
    throwIfActionIsCreated();
    using NameT =
        typename detail::get_kernel_name_t<KernelName, KernelType>::name;
    using LambdaArgType = sycl::detail::lambda_arg_type<KernelType, item<Dims>>;
    (void)Kernel;
    (void)NumWorkItems;
    kernel_parallel_for_wrapper<NameT, LambdaArgType>(KernelFunc);
#ifndef __SYCL_DEVICE_ONLY__
    detail::checkValueRange<Dims>(NumWorkItems);
    MNDRDesc.set(std::move(NumWorkItems));
    MKernel = detail::getSyclObjImpl(std::move(Kernel));
    setType(detail::CG::Kernel);
    if (!MIsHost && !lambdaAndKernelHaveEqualName<NameT>()) {
      extractArgsAndReqs();
      MKernelName = getKernelName();
    } else
      StoreLambda<NameT, KernelType, Dims, LambdaArgType>(
          std::move(KernelFunc));
#endif
  }

  /// Defines and invokes a SYCL kernel function for the specified range and
  /// offsets.
  ///
  /// \param Kernel is a SYCL kernel that is executed on a SYCL device
  /// (except for the host device).
  /// \param NumWorkItems is a range defining indexing space.
  /// \param WorkItemOffset is an offset to be applied to each work item index.
  /// \param KernelFunc is a lambda that is used if device, queue is bound to,
  /// is a host device.
  template <typename KernelName = detail::auto_name, typename KernelType,
            int Dims>
  __SYCL2020_DEPRECATED("offsets are deprecated in SYCL 2020")
  void parallel_for(kernel Kernel, range<Dims> NumWorkItems,
                    id<Dims> WorkItemOffset, _KERNELFUNCPARAM(KernelFunc)) {
    throwIfActionIsCreated();
    using NameT =
        typename detail::get_kernel_name_t<KernelName, KernelType>::name;
    using LambdaArgType = sycl::detail::lambda_arg_type<KernelType, item<Dims>>;
    (void)Kernel;
    (void)NumWorkItems;
    (void)WorkItemOffset;
    kernel_parallel_for_wrapper<NameT, LambdaArgType>(KernelFunc);
#ifndef __SYCL_DEVICE_ONLY__
    detail::checkValueRange<Dims>(NumWorkItems, WorkItemOffset);
    MNDRDesc.set(std::move(NumWorkItems), std::move(WorkItemOffset));
    MKernel = detail::getSyclObjImpl(std::move(Kernel));
    setType(detail::CG::Kernel);
    if (!MIsHost && !lambdaAndKernelHaveEqualName<NameT>()) {
      extractArgsAndReqs();
      MKernelName = getKernelName();
    } else
      StoreLambda<NameT, KernelType, Dims, LambdaArgType>(
          std::move(KernelFunc));
#endif
  }

  /// Defines and invokes a SYCL kernel function for the specified range and
  /// offsets.
  ///
  /// \param Kernel is a SYCL kernel that is executed on a SYCL device
  /// (except for the host device).
  /// \param NDRange is a ND-range defining global and local sizes as
  /// well as offset.
  /// \param KernelFunc is a lambda that is used if device, queue is bound to,
  /// is a host device.
  template <typename KernelName = detail::auto_name, typename KernelType,
            int Dims>
  void parallel_for(kernel Kernel, nd_range<Dims> NDRange,
                    _KERNELFUNCPARAM(KernelFunc)) {
    throwIfActionIsCreated();
    using NameT =
        typename detail::get_kernel_name_t<KernelName, KernelType>::name;
    using LambdaArgType =
        sycl::detail::lambda_arg_type<KernelType, nd_item<Dims>>;
    (void)Kernel;
    (void)NDRange;
    kernel_parallel_for_wrapper<NameT, LambdaArgType>(KernelFunc);
#ifndef __SYCL_DEVICE_ONLY__
    detail::checkValueRange<Dims>(NDRange);
    MNDRDesc.set(std::move(NDRange));
    MKernel = detail::getSyclObjImpl(std::move(Kernel));
    setType(detail::CG::Kernel);
    if (!MIsHost && !lambdaAndKernelHaveEqualName<NameT>()) {
      extractArgsAndReqs();
      MKernelName = getKernelName();
    } else
      StoreLambda<NameT, KernelType, Dims, LambdaArgType>(
          std::move(KernelFunc));
#endif
  }

  /// Hierarchical kernel invocation method of a kernel.
  ///
  /// This version of \c parallel_for_work_group takes two parameters
  /// representing the same kernel. The first one - \c Kernel - is a
  /// compiled form of the second one - \c kernelFunc, which is the source form
  /// of the kernel. The same source kernel can be compiled multiple times
  /// yielding multiple kernel class objects accessible via the \c program class
  /// interface.
  ///
  /// \param Kernel is a compiled SYCL kernel.
  /// \param NumWorkGroups is a range describing the number of work-groups in
  /// each dimension.
  /// \param KernelFunc is a lambda representing kernel.
  template <typename KernelName = detail::auto_name, typename KernelType,
            int Dims>
  void parallel_for_work_group(kernel Kernel, range<Dims> NumWorkGroups,
                               _KERNELFUNCPARAM(KernelFunc)) {
    throwIfActionIsCreated();
    using NameT =
        typename detail::get_kernel_name_t<KernelName, KernelType>::name;
    using LambdaArgType =
        sycl::detail::lambda_arg_type<KernelType, group<Dims>>;
    (void)Kernel;
    (void)NumWorkGroups;
    kernel_parallel_for_work_group_wrapper<NameT, LambdaArgType>(KernelFunc);
#ifndef __SYCL_DEVICE_ONLY__
    detail::checkValueRange<Dims>(NumWorkGroups);
    MNDRDesc.setNumWorkGroups(NumWorkGroups);
    MKernel = detail::getSyclObjImpl(std::move(Kernel));
    StoreLambda<NameT, KernelType, Dims, LambdaArgType>(std::move(KernelFunc));
    setType(detail::CG::Kernel);
#endif // __SYCL_DEVICE_ONLY__
  }

  /// Hierarchical kernel invocation method of a kernel.
  ///
  /// This version of \c parallel_for_work_group takes two parameters
  /// representing the same kernel. The first one - \c Kernel - is a
  /// compiled form of the second one - \c kernelFunc, which is the source form
  /// of the kernel. The same source kernel can be compiled multiple times
  /// yielding multiple kernel class objects accessible via the \c program class
  /// interface.
  ///
  /// \param Kernel is a compiled SYCL kernel.
  /// \param NumWorkGroups is a range describing the number of work-groups in
  /// each dimension.
  /// \param WorkGroupSize is a range describing the size of work-groups in
  /// each dimension.
  /// \param KernelFunc is a lambda representing kernel.
  template <typename KernelName = detail::auto_name, typename KernelType,
            int Dims>
  void parallel_for_work_group(kernel Kernel, range<Dims> NumWorkGroups,
                               range<Dims> WorkGroupSize,
                               _KERNELFUNCPARAM(KernelFunc)) {
    throwIfActionIsCreated();
    using NameT =
        typename detail::get_kernel_name_t<KernelName, KernelType>::name;
    using LambdaArgType =
        sycl::detail::lambda_arg_type<KernelType, group<Dims>>;
    (void)Kernel;
    (void)NumWorkGroups;
    (void)WorkGroupSize;
    kernel_parallel_for_work_group_wrapper<NameT, LambdaArgType>(KernelFunc);
#ifndef __SYCL_DEVICE_ONLY__
    nd_range<Dims> ExecRange =
        nd_range<Dims>(NumWorkGroups * WorkGroupSize, WorkGroupSize);
    detail::checkValueRange<Dims>(ExecRange);
    MNDRDesc.set(std::move(ExecRange));
    MKernel = detail::getSyclObjImpl(std::move(Kernel));
    StoreLambda<NameT, KernelType, Dims, LambdaArgType>(std::move(KernelFunc));
    setType(detail::CG::Kernel);
#endif // __SYCL_DEVICE_ONLY__
  }

  // Clean up KERNELFUNC macro.
#undef _KERNELFUNCPARAM

  // Explicit copy operations API

  /// Copies the content of memory object accessed by Src into the memory
  /// pointed by Dst.
  ///
  /// Source must have at least as many bytes as the range accessed by Dst.
  ///
  /// \param Src is a source SYCL accessor.
  /// \param Dst is a smart pointer to destination memory.
  template <typename T_Src, typename T_Dst, int Dims, access::mode AccessMode,
            access::target AccessTarget,
            access::placeholder IsPlaceholder = access::placeholder::false_t>
  void copy(accessor<T_Src, Dims, AccessMode, AccessTarget, IsPlaceholder> Src,
            std::shared_ptr<T_Dst> Dst) {
    throwIfActionIsCreated();
    static_assert(isValidTargetForExplicitOp(AccessTarget),
                  "Invalid accessor target for the copy method.");
    static_assert(isValidModeForSourceAccessor(AccessMode),
                  "Invalid accessor mode for the copy method.");
    // Make sure data shared_ptr points to is not released until we finish
    // work with it.
    MSharedPtrStorage.push_back(Dst);
    typename std::shared_ptr<T_Dst>::element_type *RawDstPtr = Dst.get();
    copy(Src, RawDstPtr);
  }

  /// Copies the content of memory pointed by Src into the memory object
  /// accessed by Dst.
  ///
  /// Source must have at least as many bytes as the range accessed by Dst.
  ///
  /// \param Src is a smart pointer to source memory.
  /// \param Dst is a destination SYCL accessor.
  template <typename T_Src, typename T_Dst, int Dims, access::mode AccessMode,
            access::target AccessTarget,
            access::placeholder IsPlaceholder = access::placeholder::false_t>
  void
  copy(std::shared_ptr<T_Src> Src,
       accessor<T_Dst, Dims, AccessMode, AccessTarget, IsPlaceholder> Dst) {
    throwIfActionIsCreated();
    static_assert(isValidTargetForExplicitOp(AccessTarget),
                  "Invalid accessor target for the copy method.");
    static_assert(isValidModeForDestinationAccessor(AccessMode),
                  "Invalid accessor mode for the copy method.");
    // Make sure data shared_ptr points to is not released until we finish
    // work with it.
    MSharedPtrStorage.push_back(Src);
    typename std::shared_ptr<T_Src>::element_type *RawSrcPtr = Src.get();
    copy(RawSrcPtr, Dst);
  }

  /// Copies the content of memory object accessed by Src into the memory
  /// pointed by Dst.
  ///
  /// Source must have at least as many bytes as the range accessed by Dst.
  ///
  /// \param Src is a source SYCL accessor.
  /// \param Dst is a pointer to destination memory.
  template <typename T_Src, typename T_Dst, int Dims, access::mode AccessMode,
            access::target AccessTarget,
            access::placeholder IsPlaceholder = access::placeholder::false_t>
  void copy(accessor<T_Src, Dims, AccessMode, AccessTarget, IsPlaceholder> Src,
            T_Dst *Dst) {
    throwIfActionIsCreated();
    static_assert(isValidTargetForExplicitOp(AccessTarget),
                  "Invalid accessor target for the copy method.");
    static_assert(isValidModeForSourceAccessor(AccessMode),
                  "Invalid accessor mode for the copy method.");
#ifndef __SYCL_DEVICE_ONLY__
    if (MIsHost) {
      // TODO: Temporary implementation for host. Should be handled by memory
      // manager.
      copyAccToPtrHost(Src, Dst);
      return;
    }
#endif
    setType(detail::CG::CopyAccToPtr);

    detail::AccessorBaseHost *AccBase = (detail::AccessorBaseHost *)&Src;
    detail::AccessorImplPtr AccImpl = detail::getSyclObjImpl(*AccBase);

    MRequirements.push_back(AccImpl.get());
    MSrcPtr = static_cast<void *>(AccImpl.get());
    MDstPtr = static_cast<void *>(Dst);
    // Store copy of accessor to the local storage to make sure it is alive
    // until we finish
    MAccStorage.push_back(std::move(AccImpl));
  }

  /// Copies the content of memory pointed by Src into the memory object
  /// accessed by Dst.
  ///
  /// Source must have at least as many bytes as the range accessed by Dst.
  ///
  /// \param Src is a pointer to source memory.
  /// \param Dst is a destination SYCL accessor.
  template <typename T_Src, typename T_Dst, int Dims, access::mode AccessMode,
            access::target AccessTarget,
            access::placeholder IsPlaceholder = access::placeholder::false_t>
  void
  copy(const T_Src *Src,
       accessor<T_Dst, Dims, AccessMode, AccessTarget, IsPlaceholder> Dst) {
    throwIfActionIsCreated();
    static_assert(isValidTargetForExplicitOp(AccessTarget),
                  "Invalid accessor target for the copy method.");
    static_assert(isValidModeForDestinationAccessor(AccessMode),
                  "Invalid accessor mode for the copy method.");
#ifndef __SYCL_DEVICE_ONLY__
    if (MIsHost) {
      // TODO: Temporary implementation for host. Should be handled by memory
      // manager.
      copyPtrToAccHost(Src, Dst);
      return;
    }
#endif
    setType(detail::CG::CopyPtrToAcc);

    detail::AccessorBaseHost *AccBase = (detail::AccessorBaseHost *)&Dst;
    detail::AccessorImplPtr AccImpl = detail::getSyclObjImpl(*AccBase);

    MRequirements.push_back(AccImpl.get());
    MSrcPtr = const_cast<T_Src *>(Src);
    MDstPtr = static_cast<void *>(AccImpl.get());
    // Store copy of accessor to the local storage to make sure it is alive
    // until we finish
    MAccStorage.push_back(std::move(AccImpl));
  }

  /// Copies the content of memory object accessed by Src to the memory
  /// object accessed by Dst.
  ///
  /// Dst must have at least as many bytes as the range accessed by Src.
  ///
  /// \param Src is a source SYCL accessor.
  /// \param Dst is a destination SYCL accessor.
  template <
      typename T_Src, int Dims_Src, access::mode AccessMode_Src,
      access::target AccessTarget_Src, typename T_Dst, int Dims_Dst,
      access::mode AccessMode_Dst, access::target AccessTarget_Dst,
      access::placeholder IsPlaceholder_Src = access::placeholder::false_t,
      access::placeholder IsPlaceholder_Dst = access::placeholder::false_t>
  void copy(accessor<T_Src, Dims_Src, AccessMode_Src, AccessTarget_Src,
                     IsPlaceholder_Src>
                Src,
            accessor<T_Dst, Dims_Dst, AccessMode_Dst, AccessTarget_Dst,
                     IsPlaceholder_Dst>
                Dst) {
    throwIfActionIsCreated();
    static_assert(isValidTargetForExplicitOp(AccessTarget_Src),
                  "Invalid source accessor target for the copy method.");
    static_assert(isValidTargetForExplicitOp(AccessTarget_Dst),
                  "Invalid destination accessor target for the copy method.");
    static_assert(isValidModeForSourceAccessor(AccessMode_Src),
                  "Invalid source accessor mode for the copy method.");
    static_assert(isValidModeForDestinationAccessor(AccessMode_Dst),
                  "Invalid destination accessor mode for the copy method.");
    assert(Dst.get_size() >= Src.get_size() &&
           "The destination accessor does not fit the copied memory.");
    if (copyAccToAccHelper(Src, Dst))
      return;
    setType(detail::CG::CopyAccToAcc);

    detail::AccessorBaseHost *AccBaseSrc = (detail::AccessorBaseHost *)&Src;
    detail::AccessorImplPtr AccImplSrc = detail::getSyclObjImpl(*AccBaseSrc);

    detail::AccessorBaseHost *AccBaseDst = (detail::AccessorBaseHost *)&Dst;
    detail::AccessorImplPtr AccImplDst = detail::getSyclObjImpl(*AccBaseDst);

    MRequirements.push_back(AccImplSrc.get());
    MRequirements.push_back(AccImplDst.get());
    MSrcPtr = AccImplSrc.get();
    MDstPtr = AccImplDst.get();
    // Store copy of accessor to the local storage to make sure it is alive
    // until we finish
    MAccStorage.push_back(std::move(AccImplSrc));
    MAccStorage.push_back(std::move(AccImplDst));
  }

  /// Provides guarantees that the memory object accessed via Acc is updated
  /// on the host after command group object execution is complete.
  ///
  /// \param Acc is a SYCL accessor that needs to be updated on host.
  template <typename T, int Dims, access::mode AccessMode,
            access::target AccessTarget,
            access::placeholder IsPlaceholder = access::placeholder::false_t>
  void
  update_host(accessor<T, Dims, AccessMode, AccessTarget, IsPlaceholder> Acc) {
    throwIfActionIsCreated();
    static_assert(isValidTargetForExplicitOp(AccessTarget),
                  "Invalid accessor target for the update_host method.");
    setType(detail::CG::UpdateHost);

    detail::AccessorBaseHost *AccBase = (detail::AccessorBaseHost *)&Acc;
    detail::AccessorImplPtr AccImpl = detail::getSyclObjImpl(*AccBase);

    MDstPtr = static_cast<void *>(AccImpl.get());
    MRequirements.push_back(AccImpl.get());
    MAccStorage.push_back(std::move(AccImpl));
  }

  /// Fills memory pointed by accessor with the pattern given.
  ///
  /// If the operation is submitted to queue associated with OpenCL device and
  /// accessor points to one dimensional memory object then use special type for
  /// filling. Otherwise fill using regular kernel.
  ///
  /// \param Dst is a destination SYCL accessor.
  /// \param Pattern is a value to be used to fill the memory.
  template <typename T, int Dims, access::mode AccessMode,
            access::target AccessTarget,
            access::placeholder IsPlaceholder = access::placeholder::false_t,
            typename PropertyListT = property_list>
  void
  fill(accessor<T, Dims, AccessMode, AccessTarget, IsPlaceholder, PropertyListT>
           Dst,
       const T &Pattern) {
    throwIfActionIsCreated();
    // TODO add check:T must be an integral scalar value or a SYCL vector type
    static_assert(isValidTargetForExplicitOp(AccessTarget),
                  "Invalid accessor target for the fill method.");
    if (!MIsHost && (((Dims == 1) && isConstOrGlobal(AccessTarget)) ||
                     isImageOrImageArray(AccessTarget))) {
      setType(detail::CG::Fill);

      detail::AccessorBaseHost *AccBase = (detail::AccessorBaseHost *)&Dst;
      detail::AccessorImplPtr AccImpl = detail::getSyclObjImpl(*AccBase);

      MDstPtr = static_cast<void *>(AccImpl.get());
      MRequirements.push_back(AccImpl.get());
      MAccStorage.push_back(std::move(AccImpl));

      MPattern.resize(sizeof(T));
      auto PatternPtr = reinterpret_cast<T *>(MPattern.data());
      *PatternPtr = Pattern;
    } else {

      // TODO: Temporary implementation for host. Should be handled by memory
      // manger.
      range<Dims> Range = Dst.get_range();
      parallel_for<class __fill<T, Dims, AccessMode, AccessTarget,
                                IsPlaceholder>>(Range, [=](id<Dims> Index) {
        Dst[Index] = Pattern;
      });
    }
  }

  /// Fills the specified memory with the specified pattern.
  ///
  /// \param Ptr is the pointer to the memory to fill
  /// \param Pattern is the pattern to fill into the memory.  T should be
  /// trivially copyable.
  /// \param Count is the number of times to fill Pattern into Ptr.
  template <typename T> void fill(void *Ptr, const T &Pattern, size_t Count) {
    throwIfActionIsCreated();
    static_assert(std::is_trivially_copyable<T>::value,
                  "Pattern must be trivially copyable");
    parallel_for<class __usmfill<T>>(range<1>(Count), [=](id<1> Index) {
      T *CastedPtr = static_cast<T *>(Ptr);
      CastedPtr[Index] = Pattern;
    });
  }

  /// Prevents any commands submitted afterward to this queue from executing
  /// until all commands previously submitted to this queue have entered the
  /// complete state.
  void barrier() {
    throwIfActionIsCreated();
    setType(detail::CG::Barrier);
  }

  /// Prevents any commands submitted afterward to this queue from executing
  /// until all events in WaitList have entered the complete state. If WaitList
  /// is empty, then the barrier has no effect.
  ///
  /// \param WaitList is a vector of valid SYCL events that need to complete
  /// before barrier command can be executed.
  void barrier(const std::vector<event> &WaitList);

  /// Copies data from one memory region to another, both pointed by
  /// USM pointers.
  /// No operations is done if \param Count is zero. An exception is thrown
  /// if either \param Dest or \param Src is nullptr. The behavior is undefined
  /// if any of the pointer parameters is invalid.
  ///
  /// \param Dest is a USM pointer to the destination memory.
  /// \param Src is a USM pointer to the source memory.
  /// \param Count is a number of bytes to copy.
  void memcpy(void *Dest, const void *Src, size_t Count);

  /// Copies data from one memory region to another, both pointed by
  /// USM pointers.
  /// No operations is done if \param Count is zero. An exception is thrown
  /// if either \param Dest or \param Src is nullptr. The behavior is undefined
  /// if any of the pointer parameters is invalid.
  ///
  /// \param Src is a USM pointer to the source memory.
  /// \param Dest is a USM pointer to the destination memory.
  /// \param Count is a number of elements of type T to copy.
  template <typename T> void copy(const T *Src, T *Dest, size_t Count) {
    this->memcpy(Dest, Src, Count * sizeof(T));
  }

  /// Fills the memory pointed by a USM pointer with the value specified.
  /// No operations is done if \param Count is zero. An exception is thrown
  /// if \param Dest is nullptr. The behavior is undefined if \param Dest
  /// is invalid.
  ///
  /// \param Dest is a USM pointer to the memory to fill.
  /// \param Value is a value to be set. Value is cast as an unsigned char.
  /// \param Count is a number of bytes to fill.
  void memset(void *Dest, int Value, size_t Count);

  /// Provides hints to the runtime library that data should be made available
  /// on a device earlier than Unified Shared Memory would normally require it
  /// to be available.
  ///
  /// \param Ptr is a USM pointer to the memory to be prefetched to the device.
  /// \param Count is a number of bytes to be prefetched.
  void prefetch(const void *Ptr, size_t Count);

  /// Provides additional information to the underlying runtime about how
  /// different allocations are used.
  ///
  /// \param Ptr is a USM pointer to the allocation.
  /// \param Length is a number of bytes in the allocation.
  /// \param Advice is a device-defined advice for the specified allocation.
  void mem_advise(const void *Ptr, size_t Length, int Advice);

private:
  std::shared_ptr<detail::queue_impl> MQueue;
  /// The storage for the arguments passed.
  /// We need to store a copy of values that are passed explicitly through
  /// set_arg, require and so on, because we need them to be alive after
  /// we exit the method they are passed in.
  std::vector<std::vector<char>> MArgsStorage;
  std::vector<detail::AccessorImplPtr> MAccStorage;
  std::vector<detail::LocalAccessorImplPtr> MLocalAccStorage;
  std::vector<std::shared_ptr<detail::stream_impl>> MStreamStorage;
  mutable std::vector<std::shared_ptr<const void>> MSharedPtrStorage;
  /// The list of arguments for the kernel.
  std::vector<detail::ArgDesc> MArgs;
  /// The list of associated accessors with this handler.
  /// These accessors were created with this handler as argument or
  /// have become required for this handler via require method.
  std::vector<detail::ArgDesc> MAssociatedAccesors;
  /// The list of requirements to the memory objects for the scheduling.
  std::vector<detail::Requirement *> MRequirements;
  /// Struct that encodes global size, local size, ...
  detail::NDRDescT MNDRDesc;
  std::string MKernelName;
  /// Storage for a sycl::kernel object.
  std::shared_ptr<detail::kernel_impl> MKernel;
  /// Type of the command group, e.g. kernel, fill. Can also encode version.
  /// Use getType and setType methods to access this variable unless
  /// manipulations with version are required
  detail::CG::CGTYPE MCGType = detail::CG::None;
  /// Pointer to the source host memory or accessor(depending on command type).
  void *MSrcPtr = nullptr;
  /// Pointer to the dest host memory or accessor(depends on command type).
  void *MDstPtr = nullptr;
  /// Length to copy or fill (for USM operations).
  size_t MLength = 0;
  /// Pattern that is used to fill memory object in case command type is fill.
  std::vector<char> MPattern;
  /// Storage for a lambda or function object.
  std::unique_ptr<detail::HostKernelBase> MHostKernel;
  /// Storage for lambda/function when using HostTask
  std::unique_ptr<detail::HostTask> MHostTask;
  detail::OSModuleHandle MOSModuleHandle = detail::OSUtil::ExeModuleHandle;
  // Storage for a lambda or function when using InteropTasks
  std::unique_ptr<detail::InteropTask> MInteropTask;
  /// The list of events that order this operation.
  std::vector<detail::EventImplPtr> MEvents;
  /// The list of valid SYCL events that need to complete
  /// before barrier command can be executed
  std::vector<detail::EventImplPtr> MEventsWaitWithBarrier;

  bool MIsHost = false;

  detail::code_location MCodeLoc = {};
  bool MIsFinalized = false;
  event MLastEvent;

  // Make queue_impl class friend to be able to call finalize method.
  friend class detail::queue_impl;
  // Make accessor class friend to keep the list of associated accessors.
  template <typename DataT, int Dims, access::mode AccMode,
            access::target AccTarget, access::placeholder isPlaceholder,
            typename PropertyListT>
  friend class accessor;
  friend device detail::getDeviceFromHandler(handler &);

  template <typename DataT, int Dimensions, access::mode AccessMode,
            access::target AccessTarget, access::placeholder IsPlaceholder>
  friend class detail::image_accessor;
  // Make stream class friend to be able to keep the list of associated streams
  friend class stream;
  friend class detail::stream_impl;
  // Make reduction_impl friend to store buffers and arrays created for it
  // in handler from reduction_impl methods.
  template <typename T, class BinaryOperation, int Dims, bool IsUSM,
            access::placeholder IsPlaceholder>
  friend class ext::oneapi::detail::reduction_impl;

  // This method needs to call the method finalize().
  template <typename Reduction, typename... RestT>
  std::enable_if_t<!Reduction::is_usm> friend ext::oneapi::detail::
      reduSaveFinalResultToUserMemHelper(
          std::vector<event> &Events, std::shared_ptr<detail::queue_impl> Queue,
          bool IsHost, Reduction &, RestT...);

  friend void detail::associateWithHandler(handler &,
                                           detail::AccessorBaseHost *,
                                           access::target);

  friend class ::MockHandler;

<<<<<<< HEAD
/* INTEL_CUSTOMIZATION */
=======
  bool DisableRangeRounding();

  bool RangeRoundingTrace();

  void GetRangeRoundingSettings(size_t &MinFactor, size_t &GoodFactor,
                                size_t &MinRange);

>>>>>>> 9c2acd94
  template <typename WrapperT, typename TransformedArgType, int Dims,
            typename KernelType,
            detail::enable_if_t<detail::KernelLambdaHasKernelHandlerArgT<
                KernelType, TransformedArgType>::value> * = nullptr>
  auto getRangeRoundedKernelLambda(KernelType KernelFunc,
                                   range<Dims> NumWorkItems) {
    return [=](TransformedArgType Arg, kernel_handler KH) {
      if (Arg[0] >= NumWorkItems[0])
        return;
      Arg.set_allowed_range(NumWorkItems);
      KernelFunc(Arg, KH);
    };
  }

  template <typename WrapperT, typename TransformedArgType, int Dims,
            typename KernelType,
            detail::enable_if_t<!detail::KernelLambdaHasKernelHandlerArgT<
                KernelType, TransformedArgType>::value> * = nullptr>
  auto getRangeRoundedKernelLambda(KernelType KernelFunc,
                                   range<Dims> NumWorkItems) {
    return [=](TransformedArgType Arg) {
      if (Arg[0] >= NumWorkItems[0])
        return;
      Arg.set_allowed_range(NumWorkItems);
      KernelFunc(Arg);
    };
  }
/* end INTEL_CUSTOMIZATION */
};
} // namespace sycl
} // __SYCL_INLINE_NAMESPACE(cl)<|MERGE_RESOLUTION|>--- conflicted
+++ resolved
@@ -2469,9 +2469,6 @@
 
   friend class ::MockHandler;
 
-<<<<<<< HEAD
-/* INTEL_CUSTOMIZATION */
-=======
   bool DisableRangeRounding();
 
   bool RangeRoundingTrace();
@@ -2479,7 +2476,7 @@
   void GetRangeRoundingSettings(size_t &MinFactor, size_t &GoodFactor,
                                 size_t &MinRange);
 
->>>>>>> 9c2acd94
+/* INTEL_CUSTOMIZATION */
   template <typename WrapperT, typename TransformedArgType, int Dims,
             typename KernelType,
             detail::enable_if_t<detail::KernelLambdaHasKernelHandlerArgT<
