--- conflicted
+++ resolved
@@ -172,13 +172,8 @@
 
 #if __SYCL_ID_QUERIES_FIT_IN_INT__
 template <typename T, typename ValT>
-<<<<<<< HEAD
-typename std::enable_if<std::is_same<ValT, size_t>::value ||
-                        std::is_same<ValT, unsigned long long>::value>::type
-=======
 typename detail::enable_if_t<std::is_same<ValT, size_t>::value ||
                              std::is_same<ValT, unsigned long long>::value>
->>>>>>> 6c8b510a
 checkValueRangeImpl(ValT V) {
   static constexpr size_t Limit =
       static_cast<size_t>((std::numeric_limits<int>::max)());
@@ -188,13 +183,8 @@
 #endif
 
 template <int Dims, typename T>
-<<<<<<< HEAD
-typename std::enable_if<std::is_same<T, range<Dims>>::value ||
-                        std::is_same<T, id<Dims>>::value>::type
-=======
 typename detail::enable_if_t<std::is_same<T, range<Dims>>::value ||
                              std::is_same<T, id<Dims>>::value>
->>>>>>> 6c8b510a
 checkValueRange(const T &V) {
 #if __SYCL_ID_QUERIES_FIT_IN_INT__
   for (size_t Dim = 0; Dim < Dims; ++Dim)
@@ -231,11 +221,7 @@
 }
 
 template <int Dims, typename T>
-<<<<<<< HEAD
-typename std::enable_if<std::is_same<T, nd_range<Dims>>::value>::type
-=======
 typename detail::enable_if_t<std::is_same<T, nd_range<Dims>>::value>
->>>>>>> 6c8b510a
 checkValueRange(const T &V) {
 #if __SYCL_ID_QUERIES_FIT_IN_INT__
   checkValueRange<Dims>(V.get_global_range());
@@ -681,11 +667,7 @@
     parallel_for<class __copyAcc2Ptr<TSrc, TDst, Dim, AccMode, AccTarget, IsPH>>
         (Range, [=](id<Dim> Index) {
       const size_t LinearIndex = detail::getLinearIndex(Index, Range);
-<<<<<<< HEAD
-      using TSrcNonConst = typename std::remove_const<TSrc>::type;
-=======
       using TSrcNonConst = typename detail::remove_const_t<TSrc>;
->>>>>>> 6c8b510a
       (reinterpret_cast<TSrcNonConst *>(Dst))[LinearIndex] = Src[Index];
     });
   }
