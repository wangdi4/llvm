//==-------- handler.hpp --- SYCL command group handler --------------------==//
//
// Part of the LLVM Project, under the Apache License v2.0 with LLVM Exceptions.
// See https://llvm.org/LICENSE.txt for license information.
// SPDX-License-Identifier: Apache-2.0 WITH LLVM-exception
//
//===----------------------------------------------------------------------===//

#pragma once

#include <CL/sycl/access/access.hpp>
#include <CL/sycl/accessor.hpp>
#include <CL/sycl/context.hpp>
#include <CL/sycl/detail/cg.hpp>
#include <CL/sycl/detail/cg_types.hpp>
#include <CL/sycl/detail/export.hpp>
#include <CL/sycl/detail/handler_proxy.hpp>
#include <CL/sycl/detail/os_util.hpp>
#include <CL/sycl/event.hpp>
#include <CL/sycl/id.hpp>
#include <CL/sycl/interop_handle.hpp>
#include <CL/sycl/item.hpp>
#include <CL/sycl/kernel.hpp>
#include <CL/sycl/kernel_bundle.hpp>
#include <CL/sycl/kernel_handler.hpp>
#include <CL/sycl/nd_item.hpp>
#include <CL/sycl/nd_range.hpp>
#include <CL/sycl/property_list.hpp>
#include <CL/sycl/sampler.hpp>
#include <CL/sycl/stl.hpp>

#include <functional>
#include <limits>
#include <memory>
#include <tuple>
#include <type_traits>

// SYCL_LANGUAGE_VERSION is 4 digit year followed by 2 digit revision
#if !SYCL_LANGUAGE_VERSION || SYCL_LANGUAGE_VERSION < 202001
#define __SYCL_NONCONST_FUNCTOR__
#endif

template <typename DataT, int Dimensions, cl::sycl::access::mode AccessMode,
          cl::sycl::access::target AccessTarget,
          cl::sycl::access::placeholder IsPlaceholder>
class __fill;

template <typename T> class __usmfill;

template <typename T_Src, typename T_Dst, int Dims,
          cl::sycl::access::mode AccessMode,
          cl::sycl::access::target AccessTarget,
          cl::sycl::access::placeholder IsPlaceholder>
class __copyAcc2Ptr;

template <typename T_Src, typename T_Dst, int Dims,
          cl::sycl::access::mode AccessMode,
          cl::sycl::access::target AccessTarget,
          cl::sycl::access::placeholder IsPlaceholder>
class __copyPtr2Acc;

template <typename T_Src, int Dims_Src, cl::sycl::access::mode AccessMode_Src,
          cl::sycl::access::target AccessTarget_Src, typename T_Dst,
          int Dims_Dst, cl::sycl::access::mode AccessMode_Dst,
          cl::sycl::access::target AccessTarget_Dst,
          cl::sycl::access::placeholder IsPlaceholder_Src,
          cl::sycl::access::placeholder IsPlaceholder_Dst>
class __copyAcc2Acc;

// For unit testing purposes
class MockHandler;

__SYCL_INLINE_NAMESPACE(cl) {
namespace sycl {

// Forward declaration

class handler;
template <typename T, int Dimensions, typename AllocatorT, typename Enable>
class buffer;
namespace detail {

class handler_impl;
class kernel_impl;
class queue_impl;
class stream_impl;
template <typename DataT, int Dimensions, access::mode AccessMode,
          access::target AccessTarget, access::placeholder IsPlaceholder>
class image_accessor;
template <typename RetType, typename Func, typename Arg>
static Arg member_ptr_helper(RetType (Func::*)(Arg) const);

// Non-const version of the above template to match functors whose 'operator()'
// is declared w/o the 'const' qualifier.
template <typename RetType, typename Func, typename Arg>
static Arg member_ptr_helper(RetType (Func::*)(Arg));

// template <typename RetType, typename Func>
// static void member_ptr_helper(RetType (Func::*)() const);

// template <typename RetType, typename Func>
// static void member_ptr_helper(RetType (Func::*)());

template <typename F, typename SuggestedArgType>
decltype(member_ptr_helper(&F::operator())) argument_helper(int);

template <typename F, typename SuggestedArgType>
SuggestedArgType argument_helper(...);

template <typename F, typename SuggestedArgType>
using lambda_arg_type = decltype(argument_helper<F, SuggestedArgType>(0));

// Used when parallel_for range is rounded-up.
template <typename Name> class __pf_kernel_wrapper;

template <typename Type> struct get_kernel_wrapper_name_t {
  using name = __pf_kernel_wrapper<Type>;
};

__SYCL_EXPORT device getDeviceFromHandler(handler &);

#if __SYCL_ID_QUERIES_FIT_IN_INT__
template <typename T> struct NotIntMsg;

template <int Dims> struct NotIntMsg<range<Dims>> {
  constexpr static const char *Msg =
      "Provided range is out of integer limits. Pass "
      "`-fno-sycl-id-queries-fit-in-int' to disable range check.";
};

template <int Dims> struct NotIntMsg<id<Dims>> {
  constexpr static const char *Msg =
      "Provided offset is out of integer limits. Pass "
      "`-fno-sycl-id-queries-fit-in-int' to disable offset check.";
};
#endif

#if __SYCL_ID_QUERIES_FIT_IN_INT__
template <typename T, typename ValT>
typename detail::enable_if_t<std::is_same<ValT, size_t>::value ||
                             std::is_same<ValT, unsigned long long>::value>
checkValueRangeImpl(ValT V) {
  static constexpr size_t Limit =
      static_cast<size_t>((std::numeric_limits<int>::max)());
  if (V > Limit)
    throw runtime_error(NotIntMsg<T>::Msg, PI_INVALID_VALUE);
}
#endif

template <int Dims, typename T>
typename detail::enable_if_t<std::is_same<T, range<Dims>>::value ||
                             std::is_same<T, id<Dims>>::value>
checkValueRange(const T &V) {
#if __SYCL_ID_QUERIES_FIT_IN_INT__
  for (size_t Dim = 0; Dim < Dims; ++Dim)
    checkValueRangeImpl<T>(V[Dim]);

  {
    unsigned long long Product = 1;
    for (size_t Dim = 0; Dim < Dims; ++Dim) {
      Product *= V[Dim];
      // check value now to prevent product overflow in the end
      checkValueRangeImpl<T>(Product);
    }
  }
#else
  (void)V;
#endif
}

template <int Dims>
void checkValueRange(const range<Dims> &R, const id<Dims> &O) {
#if __SYCL_ID_QUERIES_FIT_IN_INT__
  checkValueRange<Dims>(R);
  checkValueRange<Dims>(O);

  for (size_t Dim = 0; Dim < Dims; ++Dim) {
    unsigned long long Sum = R[Dim] + O[Dim];

    checkValueRangeImpl<range<Dims>>(Sum);
  }
#else
  (void)R;
  (void)O;
#endif
}

template <int Dims, typename T>
typename detail::enable_if_t<std::is_same<T, nd_range<Dims>>::value>
checkValueRange(const T &V) {
#if __SYCL_ID_QUERIES_FIT_IN_INT__
  checkValueRange<Dims>(V.get_global_range());
  checkValueRange<Dims>(V.get_local_range());
  checkValueRange<Dims>(V.get_offset());

  checkValueRange<Dims>(V.get_global_range(), V.get_offset());
#else
  (void)V;
#endif
}

template <typename TransformedArgType, int Dims, typename KernelType>
class RoundedRangeKernel {
public:
  RoundedRangeKernel(range<Dims> NumWorkItems, KernelType KernelFunc)
      : NumWorkItems(NumWorkItems), KernelFunc(KernelFunc) {}

  void operator()(TransformedArgType Arg) const {
    if (Arg[0] >= NumWorkItems[0])
      return;
    Arg.set_allowed_range(NumWorkItems);
    KernelFunc(Arg);
  }

private:
  range<Dims> NumWorkItems;
  KernelType KernelFunc;
};

template <typename TransformedArgType, int Dims, typename KernelType>
class RoundedRangeKernelWithKH {
public:
  RoundedRangeKernelWithKH(range<Dims> NumWorkItems, KernelType KernelFunc)
      : NumWorkItems(NumWorkItems), KernelFunc(KernelFunc) {}

  void operator()(TransformedArgType Arg, kernel_handler KH) const {
    if (Arg[0] >= NumWorkItems[0])
      return;
    Arg.set_allowed_range(NumWorkItems);
    KernelFunc(Arg, KH);
  }

private:
  range<Dims> NumWorkItems;
  KernelType KernelFunc;
};

} // namespace detail

namespace ext {
namespace oneapi {
namespace detail {
template <typename T, class BinaryOperation, int Dims, bool IsUSM,
          access::placeholder IsPlaceholder>
class reduction_impl;

using cl::sycl::detail::enable_if_t;
using cl::sycl::detail::queue_impl;

template <typename KernelName, typename KernelType, int Dims, class Reduction>
void reduCGFunc(handler &CGH, KernelType KernelFunc, const range<Dims> &Range,
                size_t MaxWGSize, uint32_t NumConcurrentWorkGroups,
                Reduction &Redu);

template <typename KernelName, typename KernelType, int Dims, class Reduction>
enable_if_t<Reduction::has_atomic_add_float64>
reduCGFuncAtomic64(handler &CGH, KernelType KernelFunc,
                   const nd_range<Dims> &Range, Reduction &Redu);

template <typename KernelName, typename KernelType, int Dims, class Reduction>
enable_if_t<Reduction::has_fast_atomics>
reduCGFunc(handler &CGH, KernelType KernelFunc, const nd_range<Dims> &Range,
           Reduction &Redu);

template <typename KernelName, typename KernelType, int Dims, class Reduction>
enable_if_t<!Reduction::has_fast_atomics>
reduCGFunc(handler &CGH, KernelType KernelFunc, const nd_range<Dims> &Range,
           Reduction &Redu);

template <typename KernelName, typename KernelType, class Reduction>
enable_if_t<!Reduction::has_fast_atomics, size_t>
reduAuxCGFunc(handler &CGH, size_t NWorkItems, size_t MaxWGSize,
              Reduction &Redu);

template <typename KernelName, typename KernelType, int Dims,
          typename... Reductions, size_t... Is>
void reduCGFunc(handler &CGH, KernelType KernelFunc,
                const nd_range<Dims> &Range,
                std::tuple<Reductions...> &ReduTuple,
                std::index_sequence<Is...>);

template <typename KernelName, typename KernelType, typename... Reductions,
          size_t... Is>
size_t reduAuxCGFunc(handler &CGH, size_t NWorkItems, size_t MaxWGSize,
                     std::tuple<Reductions...> &ReduTuple,
                     std::index_sequence<Is...>);

template <typename KernelName, class Reduction>
std::enable_if_t<!Reduction::is_usm>
reduSaveFinalResultToUserMem(handler &CGH, Reduction &Redu);

template <typename KernelName, class Reduction>
std::enable_if_t<Reduction::is_usm>
reduSaveFinalResultToUserMem(handler &CGH, Reduction &Redu);

template <typename... Reduction, size_t... Is>
std::shared_ptr<event>
reduSaveFinalResultToUserMem(std::shared_ptr<detail::queue_impl> Queue,
                             bool IsHost, std::tuple<Reduction...> &ReduTuple,
                             std::index_sequence<Is...>);

template <typename Reduction, typename... RestT>
std::enable_if_t<!Reduction::is_usm>
reduSaveFinalResultToUserMemHelper(std::vector<event> &Events,
                                   std::shared_ptr<detail::queue_impl> Queue,
                                   bool IsHost, Reduction &Redu, RestT... Rest);

__SYCL_EXPORT uint32_t
reduGetMaxNumConcurrentWorkGroups(std::shared_ptr<queue_impl> Queue);

__SYCL_EXPORT size_t reduGetMaxWGSize(std::shared_ptr<queue_impl> Queue,
                                      size_t LocalMemBytesPerWorkItem);

template <typename... ReductionT, size_t... Is>
size_t reduGetMemPerWorkItem(std::tuple<ReductionT...> &ReduTuple,
                             std::index_sequence<Is...>);

template <typename TupleT, std::size_t... Is>
std::tuple<std::tuple_element_t<Is, TupleT>...>
tuple_select_elements(TupleT Tuple, std::index_sequence<Is...>);

template <typename FirstT, typename... RestT> struct AreAllButLastReductions;

} // namespace detail
} // namespace oneapi
} // namespace ext

/// Command group handler class.
///
/// Objects of the handler class collect information about command group, such
/// as kernel, requirements to the memory, arguments for the kernel.
///
/// \code{.cpp}
/// sycl::queue::submit([](handler &CGH){
///   CGH.require(Accessor1);   // Adds a requirement to the memory object.
///   CGH.setArg(0, Accessor2); // Registers accessor given as an argument to
///                             // the kernel + adds a requirement to the memory
///                             // object.
///   CGH.setArg(1, N);         // Registers value given as an argument to the
///                             // kernel.
///   // The following registers KernelFunctor to be a kernel that will be
///   // executed in case of queue is bound to the host device, Kernel - for
///   // an OpenCL device. This function clearly indicates that command group
///   // represents kernel execution.
///   CGH.parallel_for(KernelFunctor, Kernel);
///  });
/// \endcode
///
/// The command group can represent absolutely different operations. Depending
/// on the operation we need to store different data. But, in most cases, it's
/// impossible to say what kind of operation we need to perform until the very
/// end. So, handler class contains all fields simultaneously, then during
/// "finalization" it constructs CG object, that represents specific operation,
/// passing fields that are required only.
///
/// \sa queue
/// \sa program
/// \sa kernel
///
/// \ingroup sycl_api
class __SYCL_EXPORT handler {
private:
  /// Constructs SYCL handler from queue.
  ///
  /// \param Queue is a SYCL queue.
  /// \param IsHost indicates if this handler is created for SYCL host device.
  handler(std::shared_ptr<detail::queue_impl> Queue, bool IsHost);

  /// Constructs SYCL handler from the associated queue and the submission's
  /// primary and secondary queue.
  ///
  /// \param Queue is a SYCL queue. This is equal to either PrimaryQueue or
  ///        SecondaryQueue.
  /// \param PrimaryQueue is the primary SYCL queue of the submission.
  /// \param SecondaryQueue is the secondary SYCL queue of the submission. This
  ///        is null if no secondary queue is associated with the submission.
  /// \param IsHost indicates if this handler is created for SYCL host device.
  handler(std::shared_ptr<detail::queue_impl> Queue,
          std::shared_ptr<detail::queue_impl> PrimaryQueue,
          std::shared_ptr<detail::queue_impl> SecondaryQueue, bool IsHost);

  /// Stores copy of Arg passed to the MArgsStorage.
  template <typename T, typename F = typename detail::remove_const_t<
                            typename detail::remove_reference_t<T>>>
  F *storePlainArg(T &&Arg) {
    MArgsStorage.emplace_back(sizeof(T));
    auto Storage = reinterpret_cast<F *>(MArgsStorage.back().data());
    *Storage = Arg;
    return Storage;
  }

  void setType(detail::CG::CGTYPE Type) {
    constexpr detail::CG::CG_VERSION Version = detail::CG::CG_VERSION::V1;
    MCGType = static_cast<detail::CG::CGTYPE>(
        getVersionedCGType(Type, static_cast<int>(Version)));
  }

  detail::CG::CGTYPE getType() {
    return static_cast<detail::CG::CGTYPE>(getUnversionedCGType(MCGType));
  }

  void throwIfActionIsCreated() {
    if (detail::CG::None != getType())
      throw sycl::runtime_error("Attempt to set multiple actions for the "
                                "command group. Command group must consist of "
                                "a single kernel or explicit memory operation.",
                                CL_INVALID_OPERATION);
  }

  /// Extracts and prepares kernel arguments from the lambda using integration
  /// header.
  /// TODO replace with the version below once ABI breaking changes are allowed.
  void
  extractArgsAndReqsFromLambda(char *LambdaPtr, size_t KernelArgsNum,
                               const detail::kernel_param_desc_t *KernelArgs);

  /// Extracts and prepares kernel arguments from the lambda using integration
  /// header.
  void
  extractArgsAndReqsFromLambda(char *LambdaPtr, size_t KernelArgsNum,
                               const detail::kernel_param_desc_t *KernelArgs,
                               bool IsESIMD);

  /// Extracts and prepares kernel arguments set via set_arg(s).
  void extractArgsAndReqs();

  /// TODO replace with the version below once ABI breaking changes are allowed.
  void processArg(void *Ptr, const detail::kernel_param_kind_t &Kind,
                  const int Size, const size_t Index, size_t &IndexShift,
                  bool IsKernelCreatedFromSource);

  void processArg(void *Ptr, const detail::kernel_param_kind_t &Kind,
                  const int Size, const size_t Index, size_t &IndexShift,
                  bool IsKernelCreatedFromSource, bool IsESIMD);

  /// \return a string containing name of SYCL kernel.
  std::string getKernelName();

  template <typename LambdaNameT> bool lambdaAndKernelHaveEqualName() {
    // TODO It is unclear a kernel and a lambda/functor must to be equal or not
    // for parallel_for with sycl::kernel and lambda/functor together
    // Now if they are equal we extract argumets from lambda/functor for the
    // kernel. Else it is necessary use set_atg(s) for resolve the order and
    // values of arguments for the kernel.
    assert(MKernel && "MKernel is not initialized");
    const std::string LambdaName = detail::KernelInfo<LambdaNameT>::getName();
    const std::string KernelName = getKernelName();
    return LambdaName == KernelName;
  }

  /// Saves the location of user's code passed in \param CodeLoc for future
  /// usage in finalize() method.
  void saveCodeLoc(detail::code_location CodeLoc) { MCodeLoc = CodeLoc; }

  /// Constructs CG object of specific type, passes it to Scheduler and
  /// returns sycl::event object representing the command group.
  /// It's expected that the method is the latest method executed before
  /// object destruction.
  ///
  /// \return a SYCL event object representing the command group
  event finalize();

  /// Saves streams associated with this handler.
  ///
  /// Streams are then forwarded to command group and flushed in the scheduler.
  ///
  /// \param Stream is a pointer to SYCL stream.
  void addStream(const std::shared_ptr<detail::stream_impl> &Stream) {
    MStreamStorage.push_back(Stream);
  }

  /// Saves buffers created by handling reduction feature in handler.
  /// They are then forwarded to command group and destroyed only after
  /// the command group finishes the work on device/host.
  /// The 'MSharedPtrStorage' suits that need.
  ///
  /// @param ReduObj is a pointer to object that must be stored.
  void addReduction(const std::shared_ptr<const void> &ReduObj) {
    MSharedPtrStorage.push_back(ReduObj);
  }

  ~handler() = default;

  bool is_host() { return MIsHost; }

  void associateWithHandler(detail::AccessorBaseHost *AccBase,
                            access::target AccTarget);

  // Recursively calls itself until arguments pack is fully processed.
  // The version for regular(standard layout) argument.
  template <typename T, typename... Ts>
  void setArgsHelper(int ArgIndex, T &&Arg, Ts &&... Args) {
    set_arg(ArgIndex, std::move(Arg));
    setArgsHelper(++ArgIndex, std::move(Args)...);
  }

  void setArgsHelper(int) {}

  // setArgHelper for local accessor argument.
  template <typename DataT, int Dims, access::mode AccessMode,
            access::placeholder IsPlaceholder>
  void setArgHelper(int ArgIndex,
                    accessor<DataT, Dims, AccessMode, access::target::local,
                             IsPlaceholder> &&Arg) {
    detail::LocalAccessorBaseHost *LocalAccBase =
        (detail::LocalAccessorBaseHost *)&Arg;
    detail::LocalAccessorImplPtr LocalAccImpl =
        detail::getSyclObjImpl(*LocalAccBase);
    detail::LocalAccessorImplHost *Req = LocalAccImpl.get();
    MLocalAccStorage.push_back(std::move(LocalAccImpl));
    MArgs.emplace_back(detail::kernel_param_kind_t::kind_accessor, Req,
                       static_cast<int>(access::target::local), ArgIndex);
  }

  // setArgHelper for non local accessor argument.
  template <typename DataT, int Dims, access::mode AccessMode,
            access::target AccessTarget, access::placeholder IsPlaceholder>
  typename detail::enable_if_t<AccessTarget != access::target::local, void>
  setArgHelper(
      int ArgIndex,
      accessor<DataT, Dims, AccessMode, AccessTarget, IsPlaceholder> &&Arg) {
    detail::AccessorBaseHost *AccBase = (detail::AccessorBaseHost *)&Arg;
    detail::AccessorImplPtr AccImpl = detail::getSyclObjImpl(*AccBase);
    detail::Requirement *Req = AccImpl.get();
    // Add accessor to the list of requirements.
    MRequirements.push_back(Req);
    // Store copy of the accessor.
    MAccStorage.push_back(std::move(AccImpl));
    // Add accessor to the list of arguments.
    MArgs.emplace_back(detail::kernel_param_kind_t::kind_accessor, Req,
                       static_cast<int>(AccessTarget), ArgIndex);
  }

  template <typename T> void setArgHelper(int ArgIndex, T &&Arg) {
    auto StoredArg = static_cast<void *>(storePlainArg(Arg));

    if (!std::is_same<cl_mem, T>::value && std::is_pointer<T>::value) {
      MArgs.emplace_back(detail::kernel_param_kind_t::kind_pointer, StoredArg,
                         sizeof(T), ArgIndex);
    } else {
      MArgs.emplace_back(detail::kernel_param_kind_t::kind_std_layout,
                         StoredArg, sizeof(T), ArgIndex);
    }
  }

  void setArgHelper(int ArgIndex, sampler &&Arg) {
    auto StoredArg = static_cast<void *>(storePlainArg(Arg));
    MArgs.emplace_back(detail::kernel_param_kind_t::kind_sampler, StoredArg,
                       sizeof(sampler), ArgIndex);
  }

  void verifyKernelInvoc(const kernel &Kernel) {
    if (is_host()) {
      throw invalid_object_error(
          "This kernel invocation method cannot be used on the host",
          PI_INVALID_DEVICE);
    }
    if (Kernel.is_host()) {
      throw invalid_object_error("Invalid kernel type, OpenCL expected",
                                 PI_INVALID_KERNEL);
    }
  }

<<<<<<< HEAD
=======
  /* The kernel passed to StoreLambda can take an id, an item or an nd_item as
   * its argument. Since esimd plugin directly invokes the kernel (doesn’t use
   * piKernelSetArg), the kernel argument type must be known to the plugin.
   * However, passing kernel argument type to the plugin requires changing ABI
   * in HostKernel class. To overcome this problem, helpers below wrap the
   * “original” kernel with a functor that always takes an nd_item as argument.
   * A functor is used instead of a lambda because extractArgsAndReqsFromLambda
   * needs access to the “original” kernel and keeps references to its internal
   * data, i.e. the kernel passed as argument cannot be local in scope. The
   * functor itself is again encapsulated in a std::function since functor’s
   * type is unknown to the plugin.
   */

  // For 'id, item w/wo offset, nd_item' kernel arguments
  template <class KernelType, class NormalizedKernelType, int Dims>
  KernelType *ResetHostKernelHelper(const KernelType &KernelFunc) {
    NormalizedKernelType NormalizedKernel(KernelFunc);
    auto NormalizedKernelFunc =
        std::function<void(const sycl::nd_item<Dims> &)>(NormalizedKernel);
    auto HostKernelPtr =
        new detail::HostKernel<decltype(NormalizedKernelFunc),
                               sycl::nd_item<Dims>, Dims>(NormalizedKernelFunc);
    MHostKernel.reset(HostKernelPtr);
    return &HostKernelPtr->MKernel.template target<NormalizedKernelType>()
                ->MKernelFunc;
  }

  // For 'sycl::id<Dims>' kernel argument
  template <class KernelType, typename ArgT, int Dims>
  typename std::enable_if<std::is_same<ArgT, sycl::id<Dims>>::value,
                          KernelType *>::type
  ResetHostKernel(const KernelType &KernelFunc) {
    struct NormalizedKernelType {
      KernelType MKernelFunc;
      NormalizedKernelType(const KernelType &KernelFunc)
          : MKernelFunc(KernelFunc) {}
      void operator()(const nd_item<Dims> &Arg) {
        detail::runKernelWithArg(MKernelFunc, Arg.get_global_id());
      }
    };
    return ResetHostKernelHelper<KernelType, struct NormalizedKernelType, Dims>(
        KernelFunc);
  }

  // For 'sycl::nd_item<Dims>' kernel argument
  template <class KernelType, typename ArgT, int Dims>
  typename std::enable_if<std::is_same<ArgT, sycl::nd_item<Dims>>::value,
                          KernelType *>::type
  ResetHostKernel(const KernelType &KernelFunc) {
    struct NormalizedKernelType {
      KernelType MKernelFunc;
      NormalizedKernelType(const KernelType &KernelFunc)
          : MKernelFunc(KernelFunc) {}
      void operator()(const nd_item<Dims> &Arg) {
        detail::runKernelWithArg(MKernelFunc, Arg);
      }
    };
    return ResetHostKernelHelper<KernelType, struct NormalizedKernelType, Dims>(
        KernelFunc);
  }

  // For 'sycl::item<Dims, without_offset>' kernel argument
  template <class KernelType, typename ArgT, int Dims>
  typename std::enable_if<std::is_same<ArgT, sycl::item<Dims, false>>::value,
                          KernelType *>::type
  ResetHostKernel(const KernelType &KernelFunc) {
    struct NormalizedKernelType {
      KernelType MKernelFunc;
      NormalizedKernelType(const KernelType &KernelFunc)
          : MKernelFunc(KernelFunc) {}
      void operator()(const nd_item<Dims> &Arg) {
        sycl::item<Dims, false> Item = detail::Builder::createItem<Dims, false>(
            Arg.get_global_range(), Arg.get_global_id());
        detail::runKernelWithArg(MKernelFunc, Item);
      }
    };
    return ResetHostKernelHelper<KernelType, struct NormalizedKernelType, Dims>(
        KernelFunc);
  }

  // For 'sycl::item<Dims, with_offset>' kernel argument
  template <class KernelType, typename ArgT, int Dims>
  typename std::enable_if<std::is_same<ArgT, sycl::item<Dims, true>>::value,
                          KernelType *>::type
  ResetHostKernel(const KernelType &KernelFunc) {
    struct NormalizedKernelType {
      KernelType MKernelFunc;
      NormalizedKernelType(const KernelType &KernelFunc)
          : MKernelFunc(KernelFunc) {}
      void operator()(const nd_item<Dims> &Arg) {
        sycl::item<Dims, true> Item = detail::Builder::createItem<Dims, true>(
            Arg.get_global_range(), Arg.get_global_id(), Arg.get_offset());
        detail::runKernelWithArg(MKernelFunc, Item);
      }
    };
    return ResetHostKernelHelper<KernelType, struct NormalizedKernelType, Dims>(
        KernelFunc);
  }

  /* 'wrapper'-based approach using 'NormalizedKernelType' struct is
   * not applied for 'void(void)' type kernel and
   * 'void(sycl::group<Dims>)'. This is because 'void(void)' type does
   * not have argument to normalize and 'void(sycl::group<Dims>)' is
   * not supported in ESIMD.
   */
  // For 'void' and 'sycl::group<Dims>' kernel argument
  template <class KernelType, typename ArgT, int Dims>
  typename std::enable_if<std::is_same<ArgT, void>::value ||
                              std::is_same<ArgT, sycl::group<Dims>>::value,
                          KernelType *>::type
  ResetHostKernel(const KernelType &KernelFunc) {
    MHostKernel.reset(
        new detail::HostKernel<KernelType, ArgT, Dims>(KernelFunc));
    return (KernelType *)(MHostKernel->getPtr());
  }

>>>>>>> 8cd97e86
  /// Verifies the kernel bundle to be used if any is set. This throws a
  /// sycl::exception with error code errc::kernel_not_supported if the used
  /// kernel bundle does not contain a suitable device image with the requested
  /// kernel.
  ///
  /// \param KernelName is the name of the SYCL kernel to check that the used
  ///                   kernel bundle contains.
  void verifyUsedKernelBundle(const std::string &KernelName);

  /// Stores lambda to the template-free object
  ///
  /// Also initializes kernel name, list of arguments and requirements using
  /// information from the integration header.
  ///
  /// \param KernelFunc is a SYCL kernel function.
  template <typename KernelName, typename KernelType, int Dims,
            typename LambdaArgType>
  void StoreLambda(KernelType KernelFunc) {
<<<<<<< HEAD
=======
    using KI = detail::KernelInfo<KernelName>;

>>>>>>> 8cd97e86
    constexpr bool IsCallableWithKernelHandler =
        detail::KernelLambdaHasKernelHandlerArgT<KernelType,
                                                 LambdaArgType>::value;

    if (IsCallableWithKernelHandler && MIsHost) {
      throw cl::sycl::feature_not_supported(
          "kernel_handler is not yet supported by host device.",
          PI_INVALID_OPERATION);
    }
    KernelType *KernelPtr =
        ResetHostKernel<KernelType, LambdaArgType, Dims>(KernelFunc);

    using KI = sycl::detail::KernelInfo<KernelName>;
    // Empty name indicates that the compilation happens without integration
    // header, so don't perform things that require it.
    if (KI::getName() != nullptr && KI::getName()[0] != '\0') {
      // TODO support ESIMD in no-integration-header case too.
      MArgs.clear();
      extractArgsAndReqsFromLambda(reinterpret_cast<char *>(KernelPtr),
                                   KI::getNumParams(), &KI::getParamDesc(0),
                                   KI::isESIMD());
      MKernelName = KI::getName();
      MOSModuleHandle = detail::OSUtil::getOSModuleHandle(KI::getName());
    } else {
      // In case w/o the integration header it is necessary to process
      // accessors from the list(which are associated with this handler) as
      // arguments.
      MArgs = std::move(MAssociatedAccesors);
    }

    // If the kernel lambda is callable with a kernel_handler argument, manifest
    // the associated kernel handler.
    if (IsCallableWithKernelHandler) {
      getOrInsertHandlerKernelBundle(/*Insert=*/true);
    }
  }

  /// Checks whether it is possible to copy the source shape to the destination
  /// shape(the shapes are described by the accessor ranges) by using
  /// copying by regions of memory and not copying element by element
  /// Shapes can be 1, 2 or 3 dimensional rectangles.
  template <int Dims_Src, int Dims_Dst>
  static bool IsCopyingRectRegionAvailable(const range<Dims_Src> Src,
                                           const range<Dims_Dst> Dst) {
    if (Dims_Src > Dims_Dst)
      return false;
    for (size_t I = 0; I < Dims_Src; ++I)
      if (Src[I] > Dst[I])
        return false;
    return true;
  }

  // TODO: Delete these functions when ABI breaking changes are allowed.
  // Currently these functions are unused but they are static members of
  // the exported class 'handler' and has got into sycl library some time ago
  // and must stay there for a while.
  static id<1> getDelinearizedIndex(const range<1> Range, const size_t Index) {
    return detail::getDelinearizedId(Range, Index);
  }
  static id<2> getDelinearizedIndex(const range<2> Range, const size_t Index) {
    return detail::getDelinearizedId(Range, Index);
  }
  static id<3> getDelinearizedIndex(const range<3> Range, const size_t Index) {
    return detail::getDelinearizedId(Range, Index);
  }

  /// Handles some special cases of the copy operation from one accessor
  /// to another accessor. Returns true if the copy is handled here.
  ///
  /// \param Src is a source SYCL accessor.
  /// \param Dst is a destination SYCL accessor.
  template <typename TSrc, int DimSrc, access::mode ModeSrc,
            access::target TargetSrc, typename TDst, int DimDst,
            access::mode ModeDst, access::target TargetDst,
            access::placeholder IsPHSrc, access::placeholder IsPHDst>
  detail::enable_if_t<(DimSrc > 0) && (DimDst > 0), bool>
  copyAccToAccHelper(accessor<TSrc, DimSrc, ModeSrc, TargetSrc, IsPHSrc> Src,
                     accessor<TDst, DimDst, ModeDst, TargetDst, IsPHDst> Dst) {
    if (!MIsHost &&
        IsCopyingRectRegionAvailable(Src.get_range(), Dst.get_range()))
      return false;

    range<1> LinearizedRange(Src.size());
    parallel_for<class __copyAcc2Acc<TSrc, DimSrc, ModeSrc, TargetSrc,
                                     TDst, DimDst, ModeDst, TargetDst,
                                     IsPHSrc, IsPHDst>>
                                     (LinearizedRange, [=](id<1> Id) {
      size_t Index = Id[0];
      id<DimSrc> SrcId = detail::getDelinearizedId(Src.get_range(), Index);
      id<DimDst> DstId = detail::getDelinearizedId(Dst.get_range(), Index);
      Dst[DstId] = Src[SrcId];
    });
    return true;
  }

  /// Handles some special cases of the copy operation from one accessor
  /// to another accessor. Returns true if the copy is handled here.
  ///
  /// Source must have at least as many bytes as the range accessed by Dst.
  ///
  /// \param Src is a source SYCL accessor.
  /// \param Dst is a destination SYCL accessor.
  template <typename TSrc, int DimSrc, access::mode ModeSrc,
            access::target TargetSrc, typename TDst, int DimDst,
            access::mode ModeDst, access::target TargetDst,
            access::placeholder IsPHSrc, access::placeholder IsPHDst>
  detail::enable_if_t<DimSrc == 0 || DimDst == 0, bool>
  copyAccToAccHelper(accessor<TSrc, DimSrc, ModeSrc, TargetSrc, IsPHSrc> Src,
                     accessor<TDst, DimDst, ModeDst, TargetDst, IsPHDst> Dst) {
    if (!MIsHost)
      return false;

    single_task<class __copyAcc2Acc<TSrc, DimSrc, ModeSrc, TargetSrc,
                                    TDst, DimDst, ModeDst, TargetDst,
                                    IsPHSrc, IsPHDst>> ([=]() {
      *(Dst.get_pointer()) = *(Src.get_pointer());
    });
    return true;
  }

#ifndef __SYCL_DEVICE_ONLY__
  /// Copies the content of memory object accessed by Src into the memory
  /// pointed by Dst.
  ///
  /// \param Src is a source SYCL accessor.
  /// \param Dst is a pointer to destination memory.
  template <typename TSrc, typename TDst, int Dim, access::mode AccMode,
            access::target AccTarget, access::placeholder IsPH>
  detail::enable_if_t<(Dim > 0)>
  copyAccToPtrHost(accessor<TSrc, Dim, AccMode, AccTarget, IsPH> Src,
                   TDst *Dst) {
    range<Dim> Range = Src.get_range();
    parallel_for<class __copyAcc2Ptr<TSrc, TDst, Dim, AccMode, AccTarget, IsPH>>
        (Range, [=](id<Dim> Index) {
      const size_t LinearIndex = detail::getLinearIndex(Index, Range);
      using TSrcNonConst = typename detail::remove_const_t<TSrc>;
      (reinterpret_cast<TSrcNonConst *>(Dst))[LinearIndex] = Src[Index];
    });
  }

  /// Copies 1 element accessed by 0-dimensional accessor Src into the memory
  /// pointed by Dst.
  ///
  /// \param Src is a source SYCL accessor.
  /// \param Dst is a pointer to destination memory.
  template <typename TSrc, typename TDst, int Dim, access::mode AccMode,
            access::target AccTarget, access::placeholder IsPH>
  detail::enable_if_t<Dim == 0>
  copyAccToPtrHost(accessor<TSrc, Dim, AccMode, AccTarget, IsPH> Src,
                   TDst *Dst) {
    single_task<class __copyAcc2Ptr<TSrc, TDst, Dim, AccMode, AccTarget, IsPH>>
        ([=]() {
      using TSrcNonConst = typename detail::remove_const_t<TSrc>;
      *(reinterpret_cast<TSrcNonConst *>(Dst)) = *(Src.get_pointer());
    });
  }

  /// Copies the memory pointed by Src into the memory accessed by Dst.
  ///
  /// \param Src is a pointer to source memory.
  /// \param Dst is a destination SYCL accessor.
  template <typename TSrc, typename TDst, int Dim, access::mode AccMode,
            access::target AccTarget, access::placeholder IsPH>
  detail::enable_if_t<(Dim > 0)>
  copyPtrToAccHost(TSrc *Src,
                   accessor<TDst, Dim, AccMode, AccTarget, IsPH> Dst) {
    range<Dim> Range = Dst.get_range();
    parallel_for<class __copyPtr2Acc<TSrc, TDst, Dim, AccMode, AccTarget, IsPH>>
        (Range, [=](id<Dim> Index) {
      const size_t LinearIndex = detail::getLinearIndex(Index, Range);
      Dst[Index] = (reinterpret_cast<const TDst *>(Src))[LinearIndex];
    });
  }

  /// Copies 1 element pointed by Src to memory accessed by 0-dimensional
  /// accessor Dst.
  ///
  /// \param Src is a pointer to source memory.
  /// \param Dst is a destination SYCL accessor.
  template <typename TSrc, typename TDst, int Dim, access::mode AccMode,
            access::target AccTarget, access::placeholder IsPH>
  detail::enable_if_t<Dim == 0>
  copyPtrToAccHost(TSrc *Src,
                   accessor<TDst, Dim, AccMode, AccTarget, IsPH> Dst) {
    single_task<class __copyPtr2Acc<TSrc, TDst, Dim, AccMode, AccTarget, IsPH>>
        ([=]() {
      *(Dst.get_pointer()) = *(reinterpret_cast<const TDst *>(Src));
    });
  }
#endif // __SYCL_DEVICE_ONLY__

  constexpr static bool isConstOrGlobal(access::target AccessTarget) {
    return AccessTarget == access::target::device ||
           AccessTarget == access::target::constant_buffer;
  }

  constexpr static bool isImageOrImageArray(access::target AccessTarget) {
    return AccessTarget == access::target::image ||
           AccessTarget == access::target::image_array;
  }

  constexpr static bool
  isValidTargetForExplicitOp(access::target AccessTarget) {
    return isConstOrGlobal(AccessTarget) || isImageOrImageArray(AccessTarget);
  }

  constexpr static bool isValidModeForSourceAccessor(access::mode AccessMode) {
    return AccessMode == access::mode::read ||
           AccessMode == access::mode::read_write;
  }

  constexpr static bool
  isValidModeForDestinationAccessor(access::mode AccessMode) {
    return AccessMode == access::mode::write ||
           AccessMode == access::mode::read_write ||
           AccessMode == access::mode::discard_write ||
           AccessMode == access::mode::discard_read_write;
  }

  template <int Dims, typename LambdaArgType> struct TransformUserItemType {
    using type = typename std::conditional<
        std::is_convertible<nd_item<Dims>, LambdaArgType>::value, nd_item<Dims>,
        typename std::conditional<
            std::is_convertible<item<Dims>, LambdaArgType>::value, item<Dims>,
            LambdaArgType>::type>::type;
  };

  /// Defines and invokes a SYCL kernel function for the specified range.
  ///
  /// The SYCL kernel function is defined as a lambda function or a named
  /// function object type and given an id or item for indexing in the indexing
  /// space defined by range.
  /// If it is a named function object and the function object type is
  /// globally visible, there is no need for the developer to provide
  /// a kernel name for it.
  ///
  /// \param NumWorkItems is a range defining indexing space.
  /// \param KernelFunc is a SYCL kernel function.
  template <typename KernelName, typename KernelType, int Dims>
  void parallel_for_lambda_impl(range<Dims> NumWorkItems,
                                KernelType KernelFunc) {
    throwIfActionIsCreated();
    using LambdaArgType = sycl::detail::lambda_arg_type<KernelType, item<Dims>>;

    // If 1D kernel argument is an integral type, convert it to sycl::item<1>
    // If user type is convertible from sycl::item/sycl::nd_item, use
    // sycl::item/sycl::nd_item to transport item information
    using TransformedArgType = typename std::conditional<
        std::is_integral<LambdaArgType>::value && Dims == 1, item<Dims>,
        typename TransformUserItemType<Dims, LambdaArgType>::type>::type;

    using NameT =
        typename detail::get_kernel_name_t<KernelName, KernelType>::name;

    verifyUsedKernelBundle(detail::KernelInfo<NameT>::getName());

    // Range rounding can be disabled by the user.
    // Range rounding is not done on the host device.
    // Range rounding is supported only for newer SYCL standards.
#if !defined(__SYCL_DISABLE_PARALLEL_FOR_RANGE_ROUNDING__) &&                  \
    !defined(DPCPP_HOST_DEVICE_OPENMP) &&                                      \
    !defined(DPCPP_HOST_DEVICE_PERF_NATIVE) && SYCL_LANGUAGE_VERSION >= 202001
    // Range should be a multiple of this for reasonable performance.
    size_t MinFactorX = 16;
    // Range should be a multiple of this for improved performance.
    size_t GoodFactorX = 32;
    // Range should be at least this to make rounding worthwhile.
    size_t MinRangeX = 1024;

    // Check if rounding parameters have been set through environment:
    // SYCL_PARALLEL_FOR_RANGE_ROUNDING_PARAMS=MinRound:PreferredRound:MinRange
    this->GetRangeRoundingSettings(MinFactorX, GoodFactorX, MinRangeX);

    // Disable the rounding-up optimizations under these conditions:
    // 1. The env var SYCL_DISABLE_PARALLEL_FOR_RANGE_ROUNDING is set.
    // 2. The kernel is provided via an interoperability method.
    // 3. The range is already a multiple of the rounding factor.
    //
    // Cases 2 and 3 could be supported with extra effort.
    // As an optimization for the common case it is an
    // implementation choice to not support those scenarios.
    // Note that "this_item" is a free function, i.e. not tied to any
    // specific id or item. When concurrent parallel_fors are executing
    // on a device it is difficult to tell which parallel_for the call is
    // being made from. One could replicate portions of the
    // call-graph to make this_item calls kernel-specific but this is
    // not considered worthwhile.

    // Get the kernel name to check condition 2.
    std::string KName = typeid(NameT *).name();
    using KI = detail::KernelInfo<KernelName>;
    bool DisableRounding =
        this->DisableRangeRounding() ||
        (KI::getName() == nullptr || KI::getName()[0] == '\0');

    // Perform range rounding if rounding-up is enabled
    // and there are sufficient work-items to need rounding
    // and the user-specified range is not a multiple of a "good" value.
    if (!DisableRounding && (NumWorkItems[0] >= MinRangeX) &&
        (NumWorkItems[0] % MinFactorX != 0)) {
      // It is sufficient to round up just the first dimension.
      // Multiplying the rounded-up value of the first dimension
      // by the values of the remaining dimensions (if any)
      // will yield a rounded-up value for the total range.
      size_t NewValX =
          ((NumWorkItems[0] + GoodFactorX - 1) / GoodFactorX) * GoodFactorX;
      if (this->RangeRoundingTrace())
        std::cout << "parallel_for range adjusted from " << NumWorkItems[0]
                  << " to " << NewValX << std::endl;

      using NameWT = typename detail::get_kernel_wrapper_name_t<NameT>::name;
      auto Wrapper =
          getRangeRoundedKernelLambda<NameWT, TransformedArgType, Dims>(
              KernelFunc, NumWorkItems);

      using KName = std::conditional_t<std::is_same<KernelType, NameT>::value,
                                       decltype(Wrapper), NameWT>;

      range<Dims> AdjustedRange = NumWorkItems;
      AdjustedRange.set_range_dim0(NewValX);
      kernel_parallel_for_wrapper<KName, TransformedArgType>(Wrapper);
#ifndef __SYCL_DEVICE_ONLY__
      detail::checkValueRange<Dims>(AdjustedRange);
      MNDRDesc.set(std::move(AdjustedRange));
      StoreLambda<KName, decltype(Wrapper), Dims, TransformedArgType>(
          std::move(Wrapper));
      setType(detail::CG::Kernel);
#endif
    } else
#endif // !__SYCL_DISABLE_PARALLEL_FOR_RANGE_ROUNDING__ &&
       // !DPCPP_HOST_DEVICE_OPENMP && !DPCPP_HOST_DEVICE_PERF_NATIVE &&
       // SYCL_LANGUAGE_VERSION >= 202001
    {
      (void)NumWorkItems;
      kernel_parallel_for_wrapper<NameT, TransformedArgType>(KernelFunc);
#ifndef __SYCL_DEVICE_ONLY__
      detail::checkValueRange<Dims>(NumWorkItems);
      MNDRDesc.set(std::move(NumWorkItems));
      StoreLambda<NameT, KernelType, Dims, TransformedArgType>(
          std::move(KernelFunc));
      setType(detail::CG::Kernel);
#endif
    }
  }

  /// Defines and invokes a SYCL kernel function for the specified range.
  ///
  /// The SYCL kernel function is defined as SYCL kernel object. The kernel
  /// invocation method has no functors and cannot be called on host.
  ///
  /// \param NumWorkItems is a range defining indexing space.
  /// \param Kernel is a SYCL kernel function.
  template <int Dims>
  void parallel_for_impl(range<Dims> NumWorkItems, kernel Kernel) {
    throwIfActionIsCreated();
    verifyKernelInvoc(Kernel);
    MKernel = detail::getSyclObjImpl(std::move(Kernel));
    detail::checkValueRange<Dims>(NumWorkItems);
    MNDRDesc.set(std::move(NumWorkItems));
    setType(detail::CG::Kernel);
    extractArgsAndReqs();
    MKernelName = getKernelName();
  }

#ifdef SYCL_LANGUAGE_VERSION
#define __SYCL_KERNEL_ATTR__ __attribute__((sycl_kernel))
#else
#define __SYCL_KERNEL_ATTR__
#endif
  // NOTE: the name of this function - "kernel_single_task" - is used by the
  // Front End to determine kernel invocation kind.
  template <typename KernelName, typename KernelType>
  __SYCL_KERNEL_ATTR__ void
#ifdef __SYCL_NONCONST_FUNCTOR__
  kernel_single_task(KernelType KernelFunc) {
#else
  kernel_single_task(const KernelType &KernelFunc) {
#endif
#ifdef __SYCL_DEVICE_ONLY__
    KernelFunc();
#else
    (void)KernelFunc;
#endif
  }

  // NOTE: the name of this function - "kernel_single_task" - is used by the
  // Front End to determine kernel invocation kind.
  template <typename KernelName, typename KernelType>
  __SYCL_KERNEL_ATTR__ void
#ifdef __SYCL_NONCONST_FUNCTOR__
  kernel_single_task(KernelType KernelFunc, kernel_handler KH) {
#else
  kernel_single_task(const KernelType &KernelFunc, kernel_handler KH) {
#endif
#ifdef __SYCL_DEVICE_ONLY__
    KernelFunc(KH);
#else
    (void)KernelFunc;
    (void)KH;
#endif
  }

  // NOTE: the name of these functions - "kernel_parallel_for" - are used by the
  // Front End to determine kernel invocation kind.
  template <typename KernelName, typename ElementType, typename KernelType>
  __SYCL_KERNEL_ATTR__ void
#ifdef __SYCL_NONCONST_FUNCTOR__
  kernel_parallel_for(KernelType KernelFunc) {
#else
  kernel_parallel_for(const KernelType &KernelFunc) {
#endif
#ifdef __SYCL_DEVICE_ONLY__
    KernelFunc(detail::Builder::getElement(detail::declptr<ElementType>()));
#else
    (void)KernelFunc;
#endif
  }

  // NOTE: the name of these functions - "kernel_parallel_for" - are used by the
  // Front End to determine kernel invocation kind.
  template <typename KernelName, typename ElementType, typename KernelType>
  __SYCL_KERNEL_ATTR__ void
#ifdef __SYCL_NONCONST_FUNCTOR__
  kernel_parallel_for(KernelType KernelFunc, kernel_handler KH) {
#else
  kernel_parallel_for(const KernelType &KernelFunc, kernel_handler KH) {
#endif
#ifdef __SYCL_DEVICE_ONLY__
    KernelFunc(detail::Builder::getElement(detail::declptr<ElementType>()), KH);
#else
    (void)KernelFunc;
    (void)KH;
#endif
  }

  // NOTE: the name of this function - "kernel_parallel_for_work_group" - is
  // used by the Front End to determine kernel invocation kind.
  template <typename KernelName, typename ElementType, typename KernelType>
  __SYCL_KERNEL_ATTR__ void
#ifdef __SYCL_NONCONST_FUNCTOR__
  kernel_parallel_for_work_group(KernelType KernelFunc) {
#else
  kernel_parallel_for_work_group(const KernelType &KernelFunc) {
#endif
#ifdef __SYCL_DEVICE_ONLY__
    KernelFunc(detail::Builder::getElement(detail::declptr<ElementType>()));
#else
    (void)KernelFunc;
#endif
  }

  // NOTE: the name of this function - "kernel_parallel_for_work_group" - is
  // used by the Front End to determine kernel invocation kind.
  template <typename KernelName, typename ElementType, typename KernelType>
  __SYCL_KERNEL_ATTR__ void
#ifdef __SYCL_NONCONST_FUNCTOR__
  kernel_parallel_for_work_group(KernelType KernelFunc, kernel_handler KH) {
#else
  kernel_parallel_for_work_group(const KernelType &KernelFunc,
                                 kernel_handler KH) {
#endif
#ifdef __SYCL_DEVICE_ONLY__
    KernelFunc(detail::Builder::getElement(detail::declptr<ElementType>()), KH);
#else
    (void)KernelFunc;
    (void)KH;
#endif
  }

  // Wrappers for kernel_*** functions above with and without support of
  // additional kernel_handler argument.

  // NOTE: to support kernel_handler argument in kernel lambdas, only
  // kernel_***_wrapper functions must be called in this code

  // Wrappers for kernel_single_task(...)

  template <typename KernelName, typename KernelType>
  std::enable_if_t<detail::KernelLambdaHasKernelHandlerArgT<KernelType>::value>
#ifdef __SYCL_NONCONST_FUNCTOR__
  kernel_single_task_wrapper(KernelType KernelFunc) {
#else
  kernel_single_task_wrapper(const KernelType &KernelFunc) {
#endif
#ifdef __SYCL_DEVICE_ONLY__
    detail::CheckDeviceCopyable<KernelType>();
#endif // __SYCL_DEVICE_ONLY__
    kernel_handler KH;
    kernel_single_task<KernelName>(KernelFunc, KH);
  }

  template <typename KernelName, typename KernelType>
  std::enable_if_t<!detail::KernelLambdaHasKernelHandlerArgT<KernelType>::value>
#ifdef __SYCL_NONCONST_FUNCTOR__
  kernel_single_task_wrapper(KernelType KernelFunc) {
#else
  kernel_single_task_wrapper(const KernelType &KernelFunc) {
#endif
#ifdef __SYCL_DEVICE_ONLY__
    detail::CheckDeviceCopyable<KernelType>();
#endif // __SYCL_DEVICE_ONLY__
    kernel_single_task<KernelName>(KernelFunc);
  }

  // Wrappers for kernel_parallel_for(...)

  template <typename KernelName, typename ElementType, typename KernelType>
  std::enable_if_t<
      detail::KernelLambdaHasKernelHandlerArgT<KernelType, ElementType>::value>
#ifdef __SYCL_NONCONST_FUNCTOR__
  kernel_parallel_for_wrapper(KernelType KernelFunc) {
#else
  kernel_parallel_for_wrapper(const KernelType &KernelFunc) {
#endif
#ifdef __SYCL_DEVICE_ONLY__
    detail::CheckDeviceCopyable<KernelType>();
#endif // __SYCL_DEVICE_ONLY__
    kernel_handler KH;
    kernel_parallel_for<KernelName, ElementType>(KernelFunc, KH);
  }

  template <typename KernelName, typename ElementType, typename KernelType>
  std::enable_if_t<
      !detail::KernelLambdaHasKernelHandlerArgT<KernelType, ElementType>::value>
#ifdef __SYCL_NONCONST_FUNCTOR__
  kernel_parallel_for_wrapper(KernelType KernelFunc) {
#else
  kernel_parallel_for_wrapper(const KernelType &KernelFunc) {
#endif
#ifdef __SYCL_DEVICE_ONLY__
    detail::CheckDeviceCopyable<KernelType>();
#endif // __SYCL_DEVICE_ONLY__
    kernel_parallel_for<KernelName, ElementType>(KernelFunc);
  }

  // Wrappers for kernel_parallel_for_work_group(...)

  template <typename KernelName, typename ElementType, typename KernelType>
  std::enable_if_t<
      detail::KernelLambdaHasKernelHandlerArgT<KernelType, ElementType>::value>
#ifdef __SYCL_NONCONST_FUNCTOR__
  kernel_parallel_for_work_group_wrapper(KernelType KernelFunc) {
#else
  kernel_parallel_for_work_group_wrapper(const KernelType &KernelFunc) {
#endif
#ifdef __SYCL_DEVICE_ONLY__
    detail::CheckDeviceCopyable<KernelType>();
#endif // __SYCL_DEVICE_ONLY__
    kernel_handler KH;
    kernel_parallel_for_work_group<KernelName, ElementType>(KernelFunc, KH);
  }

  template <typename KernelName, typename ElementType, typename KernelType>
  std::enable_if_t<
      !detail::KernelLambdaHasKernelHandlerArgT<KernelType, ElementType>::value>
#ifdef __SYCL_NONCONST_FUNCTOR__
  kernel_parallel_for_work_group_wrapper(KernelType KernelFunc) {
#else
  kernel_parallel_for_work_group_wrapper(const KernelType &KernelFunc) {
#endif
#ifdef __SYCL_DEVICE_ONLY__
    detail::CheckDeviceCopyable<KernelType>();
#endif // __SYCL_DEVICE_ONLY__
    kernel_parallel_for_work_group<KernelName, ElementType>(KernelFunc);
  }

  std::shared_ptr<detail::handler_impl> getHandlerImpl() const;

  void setStateExplicitKernelBundle();
  void setStateSpecConstSet();
  bool isStateExplicitKernelBundle() const;

  std::shared_ptr<detail::kernel_bundle_impl>
  getOrInsertHandlerKernelBundle(bool Insert) const;

  void setHandlerKernelBundle(
      const std::shared_ptr<detail::kernel_bundle_impl> &NewKernelBundleImpPtr);

  template <typename FuncT>
  detail::enable_if_t<
      detail::check_fn_signature<detail::remove_reference_t<FuncT>,
                                 void()>::value ||
      detail::check_fn_signature<detail::remove_reference_t<FuncT>,
                                 void(interop_handle)>::value>
  host_task_impl(FuncT &&Func) {
    throwIfActionIsCreated();

    MNDRDesc.set(range<1>(1));
    MArgs = std::move(MAssociatedAccesors);

    MHostTask.reset(new detail::HostTask(std::move(Func)));

    setType(detail::CG::CodeplayHostTask);
  }

public:
  handler(const handler &) = delete;
  handler(handler &&) = delete;
  handler &operator=(const handler &) = delete;
  handler &operator=(handler &&) = delete;

#if __cplusplus > 201402L
  template <auto &SpecName>
  void set_specialization_constant(
      typename std::remove_reference_t<decltype(SpecName)>::value_type Value) {

    setStateSpecConstSet();

    std::shared_ptr<detail::kernel_bundle_impl> KernelBundleImplPtr =
        getOrInsertHandlerKernelBundle(/*Insert=*/true);

    detail::createSyclObjFromImpl<kernel_bundle<bundle_state::input>>(
        KernelBundleImplPtr)
        .set_specialization_constant<SpecName>(Value);
  }

  template <auto &SpecName>
  typename std::remove_reference_t<decltype(SpecName)>::value_type
  get_specialization_constant() const {

    if (isStateExplicitKernelBundle())
      throw sycl::exception(make_error_code(errc::invalid),
                            "Specialization constants cannot be read after "
                            "explicitly setting the used kernel bundle");

    std::shared_ptr<detail::kernel_bundle_impl> KernelBundleImplPtr =
        getOrInsertHandlerKernelBundle(/*Insert=*/true);

    return detail::createSyclObjFromImpl<kernel_bundle<bundle_state::input>>(
               KernelBundleImplPtr)
        .get_specialization_constant<SpecName>();
  }

#endif

  void
<<<<<<< HEAD
  use_kernel_bundle(const kernel_bundle<bundle_state::executable> &ExecBundle) {
    setStateExplicitKernelBundle();
    setHandlerKernelBundle(detail::getSyclObjImpl(ExecBundle));
  }
=======
  use_kernel_bundle(const kernel_bundle<bundle_state::executable> &ExecBundle);
>>>>>>> 8cd97e86

  /// Requires access to the memory object associated with the placeholder
  /// accessor.
  ///
  /// The command group has a requirement to gain access to the given memory
  /// object before executing.
  ///
  /// \param Acc is a SYCL accessor describing required memory region.
  template <typename DataT, int Dims, access::mode AccMode,
            access::target AccTarget>
  void
  require(accessor<DataT, Dims, AccMode, AccTarget, access::placeholder::true_t>
              Acc) {
#ifndef __SYCL_DEVICE_ONLY__
    associateWithHandler(&Acc, AccTarget);
#else
    (void)Acc;
#endif
  }

  /// Registers event dependencies on this command group.
  ///
  /// \param Event is a valid SYCL event to wait on.
  void depends_on(event Event);

  /// Registers event dependencies on this command group.
  ///
  /// \param Events is a vector of valid SYCL events to wait on.
  void depends_on(const std::vector<event> &Events);

  template <typename T>
  using remove_cv_ref_t =
      typename detail::remove_cv_t<detail::remove_reference_t<T>>;

  template <typename U, typename T>
  using is_same_type = std::is_same<remove_cv_ref_t<U>, remove_cv_ref_t<T>>;

  template <typename T> struct ShouldEnableSetArg {
    static constexpr bool value =
        std::is_trivially_copyable<detail::remove_reference_t<T>>::value
#if SYCL_LANGUAGE_VERSION && SYCL_LANGUAGE_VERSION <= 201707
            && std::is_standard_layout<detail::remove_reference_t<T>>::value
#endif
        || is_same_type<sampler, T>::value // Sampler
        || (!is_same_type<cl_mem, T>::value &&
            std::is_pointer<remove_cv_ref_t<T>>::value) // USM
        || is_same_type<cl_mem, T>::value;              // Interop
  };

  /// Sets argument for OpenCL interoperability kernels.
  ///
  /// Registers Arg passed as argument # ArgIndex.
  ///
  /// \param ArgIndex is a positional number of argument to be set.
  /// \param Arg is an argument value to be set.
  template <typename T>
  typename detail::enable_if_t<ShouldEnableSetArg<T>::value, void>
  set_arg(int ArgIndex, T &&Arg) {
    setArgHelper(ArgIndex, std::move(Arg));
  }

  template <typename DataT, int Dims, access::mode AccessMode,
            access::target AccessTarget, access::placeholder IsPlaceholder>
  void
  set_arg(int ArgIndex,
          accessor<DataT, Dims, AccessMode, AccessTarget, IsPlaceholder> Arg) {
    setArgHelper(ArgIndex, std::move(Arg));
  }

  /// Sets arguments for OpenCL interoperability kernels.
  ///
  /// Registers pack of arguments(Args) with indexes starting from 0.
  ///
  /// \param Args are argument values to be set.
  template <typename... Ts> void set_args(Ts &&... Args) {
    setArgsHelper(0, std::move(Args)...);
  }

  /// Defines and invokes a SYCL kernel function as a function object type.
  ///
  /// If it is a named function object and the function object type is
  /// globally visible, there is no need for the developer to provide
  /// a kernel name for it.
  ///
  /// \param KernelFunc is a SYCL kernel function.
  template <typename KernelName = detail::auto_name, typename KernelType>
#ifdef __SYCL_NONCONST_FUNCTOR__
  void single_task(KernelType KernelFunc) {
#else
  void single_task(const KernelType &KernelFunc) {
#endif
    throwIfActionIsCreated();
    using NameT =
        typename detail::get_kernel_name_t<KernelName, KernelType>::name;
    verifyUsedKernelBundle(detail::KernelInfo<NameT>::getName());
    kernel_single_task_wrapper<NameT>(KernelFunc);
#ifndef __SYCL_DEVICE_ONLY__
    // No need to check if range is out of INT_MAX limits as it's compile-time
    // known constant.
    MNDRDesc.set(range<1>{1});

    StoreLambda<NameT, KernelType, /*Dims*/ 0, void>(KernelFunc);
    setType(detail::CG::Kernel);
#endif
  }

  template <typename KernelName = detail::auto_name, typename KernelType>
#ifdef __SYCL_NONCONST_FUNCTOR__
  void parallel_for(range<1> NumWorkItems, KernelType KernelFunc) {
#else
  void parallel_for(range<1> NumWorkItems, const KernelType &KernelFunc) {
#endif
    parallel_for_lambda_impl<KernelName>(NumWorkItems, std::move(KernelFunc));
  }

  template <typename KernelName = detail::auto_name, typename KernelType>
#ifdef __SYCL_NONCONST_FUNCTOR__
  void parallel_for(range<2> NumWorkItems, KernelType KernelFunc) {
#else
  void parallel_for(range<2> NumWorkItems, const KernelType &KernelFunc) {
#endif
    parallel_for_lambda_impl<KernelName>(NumWorkItems, std::move(KernelFunc));
  }

  template <typename KernelName = detail::auto_name, typename KernelType>
#ifdef __SYCL_NONCONST_FUNCTOR__
  void parallel_for(range<3> NumWorkItems, KernelType KernelFunc) {
#else
  void parallel_for(range<3> NumWorkItems, const KernelType &KernelFunc) {
#endif
    parallel_for_lambda_impl<KernelName>(NumWorkItems, std::move(KernelFunc));
  }

  /// Defines and invokes a SYCL kernel on host device.
  ///
  /// \param Func is a SYCL kernel function defined by lambda function or a
  /// named function object type.
  template <typename FuncT>
  __SYCL_DEPRECATED(
      "run_on_host_intel() is deprecated, use host_task() instead")
  void run_on_host_intel(FuncT Func) {
    throwIfActionIsCreated();
    // No need to check if range is out of INT_MAX limits as it's compile-time
    // known constant
    MNDRDesc.set(range<1>{1});

    MArgs = std::move(MAssociatedAccesors);
    MHostKernel.reset(new detail::HostKernel<FuncT, void, 1>(std::move(Func)));
    setType(detail::CG::RunOnHostIntel);
  }

  /// Enqueues a command to the SYCL runtime to invoke \p Func once.
  template <typename FuncT>
  detail::enable_if_t<
      detail::check_fn_signature<detail::remove_reference_t<FuncT>,
                                 void()>::value ||
      detail::check_fn_signature<detail::remove_reference_t<FuncT>,
                                 void(interop_handle)>::value>
  host_task(FuncT &&Func) {
    host_task_impl(Func);
  }

// replace _KERNELFUNCPARAM(KernelFunc) with   KernelType KernelFunc
//                                     or     const KernelType &KernelFunc
#ifdef __SYCL_NONCONST_FUNCTOR__
#define _KERNELFUNCPARAM(a) KernelType a
#else
#define _KERNELFUNCPARAM(a) const KernelType &a
#endif

  /// Defines and invokes a SYCL kernel function for the specified range and
  /// offset.
  ///
  /// The SYCL kernel function is defined as a lambda function or a named
  /// function object type and given an id or item for indexing in the indexing
  /// space defined by range.
  /// If it is a named function object and the function object type is
  /// globally visible, there is no need for the developer to provide
  /// a kernel name for it.
  ///
  /// \param NumWorkItems is a range defining indexing space.
  /// \param WorkItemOffset is an offset to be applied to each work item index.
  /// \param KernelFunc is a SYCL kernel function.
  template <typename KernelName = detail::auto_name, typename KernelType,
            int Dims>
  __SYCL2020_DEPRECATED("offsets are deprecated in SYCL2020")
  void parallel_for(range<Dims> NumWorkItems, id<Dims> WorkItemOffset,
                    _KERNELFUNCPARAM(KernelFunc)) {
    throwIfActionIsCreated();
    using NameT =
        typename detail::get_kernel_name_t<KernelName, KernelType>::name;
    verifyUsedKernelBundle(detail::KernelInfo<NameT>::getName());
    using LambdaArgType = sycl::detail::lambda_arg_type<KernelType, item<Dims>>;
    (void)NumWorkItems;
    (void)WorkItemOffset;
    kernel_parallel_for_wrapper<NameT, LambdaArgType>(KernelFunc);
#ifndef __SYCL_DEVICE_ONLY__
    detail::checkValueRange<Dims>(NumWorkItems, WorkItemOffset);
    MNDRDesc.set(std::move(NumWorkItems), std::move(WorkItemOffset));
    StoreLambda<NameT, KernelType, Dims, LambdaArgType>(std::move(KernelFunc));
    setType(detail::CG::Kernel);
#endif
  }

  /// Defines and invokes a SYCL kernel function for the specified nd_range.
  ///
  /// The SYCL kernel function is defined as a lambda function or a named
  /// function object type and given an id or item for indexing in the indexing
  /// space defined by range.
  /// If it is a named function object and the function object type is
  /// globally visible, there is no need for the developer to provide
  /// a kernel name for it.
  ///
  /// \param ExecutionRange is a ND-range defining global and local sizes as
  /// well as offset.
  /// \param KernelFunc is a SYCL kernel function.
  template <typename KernelName = detail::auto_name, typename KernelType,
            int Dims>
  void parallel_for(nd_range<Dims> ExecutionRange,
                    _KERNELFUNCPARAM(KernelFunc)) {
    throwIfActionIsCreated();
    using NameT =
        typename detail::get_kernel_name_t<KernelName, KernelType>::name;
    verifyUsedKernelBundle(detail::KernelInfo<NameT>::getName());
    using LambdaArgType =
        sycl::detail::lambda_arg_type<KernelType, nd_item<Dims>>;
    // If user type is convertible from sycl::item/sycl::nd_item, use
    // sycl::item/sycl::nd_item to transport item information
    using TransformedArgType =
        typename TransformUserItemType<Dims, LambdaArgType>::type;
    (void)ExecutionRange;
    kernel_parallel_for_wrapper<NameT, TransformedArgType>(KernelFunc);
#ifndef __SYCL_DEVICE_ONLY__
    detail::checkValueRange<Dims>(ExecutionRange);
    MNDRDesc.set(std::move(ExecutionRange));
    StoreLambda<NameT, KernelType, Dims, TransformedArgType>(
        std::move(KernelFunc));
    setType(detail::CG::Kernel);
#endif
  }

  /// Defines and invokes a SYCL kernel function for the specified nd_range.
  ///
  /// The SYCL kernel function is defined as a lambda function or a named
  /// function object type and given an id for indexing in the indexing
  /// space defined by range \p Range.
  /// The parameter \p Redu contains the object creted by the reduction()
  /// function and defines the type and operation used in the corresponding
  /// argument of 'reducer' type passed to lambda/functor function.
  template <typename KernelName = detail::auto_name, typename KernelType,
            int Dims, typename Reduction>
  void parallel_for(range<Dims> Range, Reduction Redu,
                    _KERNELFUNCPARAM(KernelFunc)) {
    std::shared_ptr<detail::queue_impl> QueueCopy = MQueue;

    // Before running the kernels, check that device has enough local memory
    // to hold local arrays required for the tree-reduction algorithm.
    constexpr bool IsTreeReduction =
        !Reduction::has_fast_reduce && !Reduction::has_fast_atomics;
    size_t OneElemSize =
        IsTreeReduction ? sizeof(typename Reduction::result_type) : 0;
    uint32_t NumConcurrentWorkGroups =
#ifdef __SYCL_REDUCTION_NUM_CONCURRENT_WORKGROUPS
        __SYCL_REDUCTION_NUM_CONCURRENT_WORKGROUPS;
#else
        ext::oneapi::detail::reduGetMaxNumConcurrentWorkGroups(MQueue);
#endif
    // TODO: currently the maximal work group size is determined for the given
    // queue/device, while it is safer to use queries to the kernel pre-compiled
    // for the device.
    size_t MaxWGSize =
        ext::oneapi::detail::reduGetMaxWGSize(MQueue, OneElemSize);
    ext::oneapi::detail::reduCGFunc<KernelName>(
        *this, KernelFunc, Range, MaxWGSize, NumConcurrentWorkGroups, Redu);
    if (Reduction::is_usm ||
        (Reduction::has_fast_atomics && Redu.initializeToIdentity()) ||
        (!Reduction::has_fast_atomics && Redu.hasUserDiscardWriteAccessor())) {
      this->finalize();
      handler CopyHandler(QueueCopy, MIsHost);
      CopyHandler.saveCodeLoc(MCodeLoc);
      ext::oneapi::detail::reduSaveFinalResultToUserMem<KernelName>(CopyHandler,
                                                                    Redu);
      MLastEvent = CopyHandler.finalize();
    }
  }

  /// Implements parallel_for() accepting nd_range \p Range and one reduction
  /// object. This version uses fast sycl::atomic operations to update reduction
  /// variable at the end of each work-group work.
  //
  // If the reduction variable must be initialized with the identity value
  // before the kernel run, then an additional working accessor is created,
  // initialized with the identity value and used in the kernel. That working
  // accessor is then copied to user's accessor or USM pointer after
  // the kernel run.
  // For USM pointers without initialize_to_identity properties the same scheme
  // with working accessor is used as re-using user's USM pointer in the kernel
  // would require creation of another variant of user's kernel, which does not
  // seem efficient.
  template <typename KernelName = detail::auto_name, typename KernelType,
            int Dims, typename Reduction>
  detail::enable_if_t<Reduction::has_fast_atomics>
  parallel_for(nd_range<Dims> Range, Reduction Redu,
               _KERNELFUNCPARAM(KernelFunc)) {
    std::shared_ptr<detail::queue_impl> QueueCopy = MQueue;
    ext::oneapi::detail::reduCGFunc<KernelName>(*this, KernelFunc, Range, Redu);

    if (Reduction::is_usm || Redu.initializeToIdentity()) {
      this->finalize();
      handler CopyHandler(QueueCopy, MIsHost);
      CopyHandler.saveCodeLoc(MCodeLoc);
      ext::oneapi::detail::reduSaveFinalResultToUserMem<KernelName>(CopyHandler,
                                                                    Redu);
      MLastEvent = CopyHandler.finalize();
    }
  }

  /// Implements parallel_for() accepting nd_range \p Range and one reduction
  /// object. This version is a specialization for the add operator.
  /// It performs runtime checks for device aspect "atomic64"; if found, fast
  /// sycl::atomic_ref operations are used to update the reduction at the
  /// end of each work-group work.  Otherwise the default implementation is
  /// used.
  //
  // If the reduction variable must be initialized with the identity value
  // before the kernel run, then an additional working accessor is created,
  // initialized with the identity value and used in the kernel. That working
  // accessor is then copied to user's accessor or USM pointer after
  // the kernel run.
  // For USM pointers without initialize_to_identity properties the same scheme
  // with working accessor is used as re-using user's USM pointer in the kernel
  // would require creation of another variant of user's kernel, which does not
  // seem efficient.
  template <typename KernelName = detail::auto_name, typename KernelType,
            int Dims, typename Reduction>
  detail::enable_if_t<Reduction::has_atomic_add_float64>
  parallel_for(nd_range<Dims> Range, Reduction Redu,
               _KERNELFUNCPARAM(KernelFunc)) {

    std::shared_ptr<detail::queue_impl> QueueCopy = MQueue;
    device D = detail::getDeviceFromHandler(*this);

    if (D.has(aspect::atomic64)) {

      ext::oneapi::detail::reduCGFuncAtomic64<KernelName>(*this, KernelFunc,
                                                          Range, Redu);

      if (Reduction::is_usm || Redu.initializeToIdentity()) {
        this->finalize();
        handler CopyHandler(QueueCopy, MIsHost);
        CopyHandler.saveCodeLoc(MCodeLoc);
        ext::oneapi::detail::reduSaveFinalResultToUserMem<KernelName>(
            CopyHandler, Redu);
        MLastEvent = CopyHandler.finalize();
      }
    } else {
      parallel_for_Impl<KernelName>(Range, Redu, KernelFunc);
    }
  }

  /// Defines and invokes a SYCL kernel function for the specified nd_range.
  /// Performs reduction operation specified in \p Redu.
  ///
  /// The SYCL kernel function is defined as a lambda function or a named
  /// function object type and given an id or item for indexing in the indexing
  /// space defined by \p Range.
  /// If it is a named function object and the function object type is
  /// globally visible, there is no need for the developer to provide
  /// a kernel name for it.
  ///
  /// TODO: Support HOST. The kernels called by this parallel_for() may use
  /// some functionality that is not yet supported on HOST such as:
  /// barrier(), and ext::oneapi::reduce() that also may be used in more
  /// optimized implementations waiting for their turn of code-review.
  template <typename KernelName = detail::auto_name, typename KernelType,
            int Dims, typename Reduction>
  detail::enable_if_t<!Reduction::has_fast_atomics &&
                      !Reduction::has_atomic_add_float64>
  parallel_for(nd_range<Dims> Range, Reduction Redu,
               _KERNELFUNCPARAM(KernelFunc)) {

    parallel_for_Impl<KernelName>(Range, Redu, KernelFunc);
  }

  template <typename KernelName, typename KernelType, int Dims,
            typename Reduction>
  detail::enable_if_t<!Reduction::has_fast_atomics>
  parallel_for_Impl(nd_range<Dims> Range, Reduction Redu,
                    KernelType KernelFunc) {
    // This parallel_for() is lowered to the following sequence:
    // 1) Call a kernel that a) call user's lambda function and b) performs
    //    one iteration of reduction, storing the partial reductions/sums
    //    to either a newly created global buffer or to user's reduction
    //    accessor. So, if the original 'Range' has totally
    //    N1 elements and work-group size is W, then after the first iteration
    //    there will be N2 partial sums where N2 = N1 / W.
    //    If (N2 == 1) then the partial sum is written to user's accessor.
    //    Otherwise, a new global buffer is created and partial sums are written
    //    to it.
    // 2) Call an aux kernel (if necessary, i.e. if N2 > 1) as many times as
    //    necessary to reduce all partial sums into one final sum.

    // Before running the kernels, check that device has enough local memory
    // to hold local arrays that may be required for the reduction algorithm.
    // TODO: If the work-group-size is limited by the local memory, then
    // a special version of the main kernel may be created. The one that would
    // not use local accessors, which means it would not do the reduction in
    // the main kernel, but simply generate Range.get_global_range.size() number
    // of partial sums, leaving the reduction work to the additional/aux
    // kernels.
    constexpr bool HFR = Reduction::has_fast_reduce;
    size_t OneElemSize = HFR ? 0 : sizeof(typename Reduction::result_type);
    // TODO: currently the maximal work group size is determined for the given
    // queue/device, while it may be safer to use queries to the kernel compiled
    // for the device.
    size_t MaxWGSize =
        ext::oneapi::detail::reduGetMaxWGSize(MQueue, OneElemSize);
    if (Range.get_local_range().size() > MaxWGSize)
      throw sycl::runtime_error("The implementation handling parallel_for with"
                                " reduction requires work group size not bigger"
                                " than " +
                                    std::to_string(MaxWGSize),
                                PI_INVALID_WORK_GROUP_SIZE);

    // 1. Call the kernel that includes user's lambda function.
    ext::oneapi::detail::reduCGFunc<KernelName>(*this, KernelFunc, Range, Redu);
    std::shared_ptr<detail::queue_impl> QueueCopy = MQueue;
    this->finalize();

    // 2. Run the additional kernel as many times as needed to reduce
    // all partial sums into one scalar.

    // TODO: Create a special slow/sequential version of the kernel that would
    // handle the reduction instead of reporting an assert below.
    if (MaxWGSize <= 1)
      throw sycl::runtime_error("The implementation handling parallel_for with "
                                "reduction requires the maximal work group "
                                "size to be greater than 1 to converge. "
                                "The maximal work group size depends on the "
                                "device and the size of the objects passed to "
                                "the reduction.",
                                PI_INVALID_WORK_GROUP_SIZE);
    size_t NWorkItems = Range.get_group_range().size();
    while (NWorkItems > 1) {
      handler AuxHandler(QueueCopy, MIsHost);
      AuxHandler.saveCodeLoc(MCodeLoc);

      NWorkItems = ext::oneapi::detail::reduAuxCGFunc<KernelName, KernelType>(
          AuxHandler, NWorkItems, MaxWGSize, Redu);
      MLastEvent = AuxHandler.finalize();
    } // end while (NWorkItems > 1)

    if (Reduction::is_usm || Redu.hasUserDiscardWriteAccessor()) {
      handler CopyHandler(QueueCopy, MIsHost);
      CopyHandler.saveCodeLoc(MCodeLoc);
      ext::oneapi::detail::reduSaveFinalResultToUserMem<KernelName>(CopyHandler,
                                                                    Redu);
      MLastEvent = CopyHandler.finalize();
    }
  }

  // This version of parallel_for may handle one or more reductions packed in
  // \p Rest argument. Note thought that the last element in \p Rest pack is
  // the kernel function.
  // TODO: this variant is currently enabled for 2+ reductions only as the
  // versions handling 1 reduction variable are more efficient right now.
  //
  // Algorithm:
  // 1) discard_write accessor (DWAcc), InitializeToIdentity = true:
  //    a) Create uninitialized buffer and read_write accessor (RWAcc).
  //    b) discard-write partial sums to RWAcc.
  //    c) Repeat the steps (a) and (b) to get one final sum.
  //    d) Copy RWAcc to DWAcc.
  // 2) read_write accessor (RWAcc), InitializeToIdentity = false:
  //    a) Create new uninitialized buffer (if #work-groups > 1) and RWAcc or
  //       re-use user's RWAcc (if #work-groups is 1).
  //    b) discard-write to RWAcc (#WG > 1), or update-write (#WG == 1).
  //    c) Repeat the steps (a) and (b) to get one final sum.
  // 3) read_write accessor (RWAcc), InitializeToIdentity = true:
  //    a) Create new uninitialized buffer (if #work-groups > 1) and RWAcc or
  //       re-use user's RWAcc (if #work-groups is 1).
  //    b) discard-write to RWAcc.
  //    c) Repeat the steps (a) and (b) to get one final sum.
  // 4) USM pointer, InitializeToIdentity = false:
  //    a) Create new uninitialized buffer (if #work-groups > 1) and RWAcc or
  //       re-use user's USM pointer (if #work-groups is 1).
  //    b) discard-write to RWAcc (#WG > 1) or
  //       update-write to USM pointer (#WG == 1).
  //    c) Repeat the steps (a) and (b) to get one final sum.
  // 5) USM pointer, InitializeToIdentity = true:
  //    a) Create new uninitialized buffer (if #work-groups > 1) and RWAcc or
  //       re-use user's USM pointer (if #work-groups is 1).
  //    b) discard-write to RWAcc (#WG > 1) or
  //       discard-write to USM pointer (#WG == 1).
  //    c) Repeat the steps (a) and (b) to get one final sum.
  template <typename KernelName = detail::auto_name, int Dims,
            typename... RestT>
  std::enable_if_t<
      (sizeof...(RestT) >= 3 &&
       ext::oneapi::detail::AreAllButLastReductions<RestT...>::value)>
  parallel_for(nd_range<Dims> Range, RestT... Rest) {
    std::tuple<RestT...> ArgsTuple(Rest...);
    constexpr size_t NumArgs = sizeof...(RestT);
    auto KernelFunc = std::get<NumArgs - 1>(ArgsTuple);
    auto ReduIndices = std::make_index_sequence<NumArgs - 1>();
    auto ReduTuple =
        ext::oneapi::detail::tuple_select_elements(ArgsTuple, ReduIndices);

    size_t LocalMemPerWorkItem =
        ext::oneapi::detail::reduGetMemPerWorkItem(ReduTuple, ReduIndices);
    // TODO: currently the maximal work group size is determined for the given
    // queue/device, while it is safer to use queries to the kernel compiled
    // for the device.
    size_t MaxWGSize =
        ext::oneapi::detail::reduGetMaxWGSize(MQueue, LocalMemPerWorkItem);
    if (Range.get_local_range().size() > MaxWGSize)
      throw sycl::runtime_error("The implementation handling parallel_for with"
                                " reduction requires work group size not bigger"
                                " than " +
                                    std::to_string(MaxWGSize),
                                PI_INVALID_WORK_GROUP_SIZE);

    ext::oneapi::detail::reduCGFunc<KernelName>(*this, KernelFunc, Range,
                                                ReduTuple, ReduIndices);
    std::shared_ptr<detail::queue_impl> QueueCopy = MQueue;
    this->finalize();

    size_t NWorkItems = Range.get_group_range().size();
    while (NWorkItems > 1) {
      handler AuxHandler(QueueCopy, MIsHost);
      AuxHandler.saveCodeLoc(MCodeLoc);

      NWorkItems =
          ext::oneapi::detail::reduAuxCGFunc<KernelName, decltype(KernelFunc)>(
              AuxHandler, NWorkItems, MaxWGSize, ReduTuple, ReduIndices);
      MLastEvent = AuxHandler.finalize();
    } // end while (NWorkItems > 1)

    auto CopyEvent = ext::oneapi::detail::reduSaveFinalResultToUserMem(
        QueueCopy, MIsHost, ReduTuple, ReduIndices);
    if (CopyEvent)
      MLastEvent = *CopyEvent;
  }

  /// Hierarchical kernel invocation method of a kernel defined as a lambda
  /// encoding the body of each work-group to launch.
  ///
  /// Lambda may contain multiple calls to parallel_for_work_item(...) methods
  /// representing the execution on each work-item. Launches NumWorkGroups
  /// work-groups of runtime-defined size.
  ///
  /// \param NumWorkGroups is a range describing the number of work-groups in
  /// each dimension.
  /// \param KernelFunc is a lambda representing kernel.
  template <typename KernelName = detail::auto_name, typename KernelType,
            int Dims>
  void parallel_for_work_group(range<Dims> NumWorkGroups,
                               _KERNELFUNCPARAM(KernelFunc)) {
    throwIfActionIsCreated();
    using NameT =
        typename detail::get_kernel_name_t<KernelName, KernelType>::name;
    verifyUsedKernelBundle(detail::KernelInfo<NameT>::getName());
    using LambdaArgType =
        sycl::detail::lambda_arg_type<KernelType, group<Dims>>;
    (void)NumWorkGroups;
    kernel_parallel_for_work_group_wrapper<NameT, LambdaArgType>(KernelFunc);
#ifndef __SYCL_DEVICE_ONLY__
    detail::checkValueRange<Dims>(NumWorkGroups);
    MNDRDesc.setNumWorkGroups(NumWorkGroups);
    StoreLambda<NameT, KernelType, Dims, LambdaArgType>(std::move(KernelFunc));
    setType(detail::CG::Kernel);
#endif // __SYCL_DEVICE_ONLY__
  }

  /// Hierarchical kernel invocation method of a kernel defined as a lambda
  /// encoding the body of each work-group to launch.
  ///
  /// Lambda may contain multiple calls to parallel_for_work_item(...) methods
  /// representing the execution on each work-item. Launches NumWorkGroups
  /// work-groups of WorkGroupSize size.
  ///
  /// \param NumWorkGroups is a range describing the number of work-groups in
  /// each dimension.
  /// \param WorkGroupSize is a range describing the size of work-groups in
  /// each dimension.
  /// \param KernelFunc is a lambda representing kernel.
  template <typename KernelName = detail::auto_name, typename KernelType,
            int Dims>
  void parallel_for_work_group(range<Dims> NumWorkGroups,
                               range<Dims> WorkGroupSize,
                               _KERNELFUNCPARAM(KernelFunc)) {
    throwIfActionIsCreated();
    using NameT =
        typename detail::get_kernel_name_t<KernelName, KernelType>::name;
    verifyUsedKernelBundle(detail::KernelInfo<NameT>::getName());
    using LambdaArgType =
        sycl::detail::lambda_arg_type<KernelType, group<Dims>>;
    (void)NumWorkGroups;
    (void)WorkGroupSize;
    kernel_parallel_for_work_group_wrapper<NameT, LambdaArgType>(KernelFunc);
#ifndef __SYCL_DEVICE_ONLY__
    nd_range<Dims> ExecRange =
        nd_range<Dims>(NumWorkGroups * WorkGroupSize, WorkGroupSize);
    detail::checkValueRange<Dims>(ExecRange);
    MNDRDesc.set(std::move(ExecRange));
    StoreLambda<NameT, KernelType, Dims, LambdaArgType>(std::move(KernelFunc));
    setType(detail::CG::Kernel);
#endif // __SYCL_DEVICE_ONLY__
  }

  /// Invokes a SYCL kernel.
  ///
  /// Executes exactly once. The kernel invocation method has no functors and
  /// cannot be called on host.
  ///
  /// \param Kernel is a SYCL kernel object.
  void single_task(kernel Kernel) {
    throwIfActionIsCreated();
    verifyKernelInvoc(Kernel);
    // Ignore any set kernel bundles and use the one associated with the kernel
    setHandlerKernelBundle(detail::getSyclObjImpl(Kernel.get_kernel_bundle()));
    // No need to check if range is out of INT_MAX limits as it's compile-time
    // known constant
    MNDRDesc.set(range<1>{1});
    MKernel = detail::getSyclObjImpl(std::move(Kernel));
    setType(detail::CG::Kernel);
    extractArgsAndReqs();
    MKernelName = getKernelName();
  }

  void parallel_for(range<1> NumWorkItems, kernel Kernel) {
    parallel_for_impl(NumWorkItems, Kernel);
  }

  void parallel_for(range<2> NumWorkItems, kernel Kernel) {
    parallel_for_impl(NumWorkItems, Kernel);
  }

  void parallel_for(range<3> NumWorkItems, kernel Kernel) {
    parallel_for_impl(NumWorkItems, Kernel);
  }

  /// Defines and invokes a SYCL kernel function for the specified range and
  /// offsets.
  ///
  /// The SYCL kernel function is defined as SYCL kernel object.
  ///
  /// \param NumWorkItems is a range defining indexing space.
  /// \param WorkItemOffset is an offset to be applied to each work item index.
  /// \param Kernel is a SYCL kernel function.
  template <int Dims>
  __SYCL2020_DEPRECATED("offsets are deprecated in SYCL 2020")
  void parallel_for(range<Dims> NumWorkItems, id<Dims> WorkItemOffset,
                    kernel Kernel) {
    throwIfActionIsCreated();
    verifyKernelInvoc(Kernel);
    MKernel = detail::getSyclObjImpl(std::move(Kernel));
    detail::checkValueRange<Dims>(NumWorkItems, WorkItemOffset);
    MNDRDesc.set(std::move(NumWorkItems), std::move(WorkItemOffset));
    setType(detail::CG::Kernel);
    extractArgsAndReqs();
    MKernelName = getKernelName();
  }

  /// Defines and invokes a SYCL kernel function for the specified range and
  /// offsets.
  ///
  /// The SYCL kernel function is defined as SYCL kernel object.
  ///
  /// \param NDRange is a ND-range defining global and local sizes as
  /// well as offset.
  /// \param Kernel is a SYCL kernel function.
  template <int Dims> void parallel_for(nd_range<Dims> NDRange, kernel Kernel) {
    throwIfActionIsCreated();
    verifyKernelInvoc(Kernel);
    MKernel = detail::getSyclObjImpl(std::move(Kernel));
    detail::checkValueRange<Dims>(NDRange);
    MNDRDesc.set(std::move(NDRange));
    setType(detail::CG::Kernel);
    extractArgsAndReqs();
    MKernelName = getKernelName();
  }

  /// Defines and invokes a SYCL kernel function.
  ///
  /// \param Kernel is a SYCL kernel that is executed on a SYCL device
  /// (except for the host device).
  /// \param KernelFunc is a lambda that is used if device, queue is bound to,
  /// is a host device.
  template <typename KernelName = detail::auto_name, typename KernelType>
  void single_task(kernel Kernel, _KERNELFUNCPARAM(KernelFunc)) {
    throwIfActionIsCreated();
    // Ignore any set kernel bundles and use the one associated with the kernel
    setHandlerKernelBundle(detail::getSyclObjImpl(Kernel.get_kernel_bundle()));
    using NameT =
        typename detail::get_kernel_name_t<KernelName, KernelType>::name;
    verifyUsedKernelBundle(detail::KernelInfo<NameT>::getName());
    (void)Kernel;
    kernel_single_task<NameT>(KernelFunc);
#ifndef __SYCL_DEVICE_ONLY__
    // No need to check if range is out of INT_MAX limits as it's compile-time
    // known constant
    MNDRDesc.set(range<1>{1});
    MKernel = detail::getSyclObjImpl(std::move(Kernel));
    setType(detail::CG::Kernel);
    if (!MIsHost && !lambdaAndKernelHaveEqualName<NameT>()) {
      extractArgsAndReqs();
      MKernelName = getKernelName();
    } else
      StoreLambda<NameT, KernelType, /*Dims*/ 0, void>(std::move(KernelFunc));
#else
    detail::CheckDeviceCopyable<KernelType>();
#endif
  }

  /// Invokes a lambda on the host. Dependencies are satisfied on the host.
  ///
  /// \param Func is a lambda that is executed on the host
  template <typename FuncT>
  __SYCL_DEPRECATED("interop_task() is deprecated, use host_task() instead")
  void interop_task(FuncT Func) {

    MInteropTask.reset(new detail::InteropTask(std::move(Func)));
    setType(detail::CG::CodeplayInteropTask);
  }

  /// Defines and invokes a SYCL kernel function for the specified range.
  ///
  /// \param Kernel is a SYCL kernel that is executed on a SYCL device
  /// (except for the host device).
  /// \param NumWorkItems is a range defining indexing space.
  /// \param KernelFunc is a lambda that is used if device, queue is bound to,
  /// is a host device.
  template <typename KernelName = detail::auto_name, typename KernelType,
            int Dims>
  void parallel_for(kernel Kernel, range<Dims> NumWorkItems,
                    _KERNELFUNCPARAM(KernelFunc)) {
    throwIfActionIsCreated();
    // Ignore any set kernel bundles and use the one associated with the kernel
    setHandlerKernelBundle(detail::getSyclObjImpl(Kernel.get_kernel_bundle()));
    using NameT =
        typename detail::get_kernel_name_t<KernelName, KernelType>::name;
    verifyUsedKernelBundle(detail::KernelInfo<NameT>::getName());
    using LambdaArgType = sycl::detail::lambda_arg_type<KernelType, item<Dims>>;
    (void)Kernel;
    (void)NumWorkItems;
    kernel_parallel_for_wrapper<NameT, LambdaArgType>(KernelFunc);
#ifndef __SYCL_DEVICE_ONLY__
    detail::checkValueRange<Dims>(NumWorkItems);
    MNDRDesc.set(std::move(NumWorkItems));
    MKernel = detail::getSyclObjImpl(std::move(Kernel));
    setType(detail::CG::Kernel);
    if (!MIsHost && !lambdaAndKernelHaveEqualName<NameT>()) {
      extractArgsAndReqs();
      MKernelName = getKernelName();
    } else
      StoreLambda<NameT, KernelType, Dims, LambdaArgType>(
          std::move(KernelFunc));
#endif
  }

  /// Defines and invokes a SYCL kernel function for the specified range and
  /// offsets.
  ///
  /// \param Kernel is a SYCL kernel that is executed on a SYCL device
  /// (except for the host device).
  /// \param NumWorkItems is a range defining indexing space.
  /// \param WorkItemOffset is an offset to be applied to each work item index.
  /// \param KernelFunc is a lambda that is used if device, queue is bound to,
  /// is a host device.
  template <typename KernelName = detail::auto_name, typename KernelType,
            int Dims>
  __SYCL2020_DEPRECATED("offsets are deprecated in SYCL 2020")
  void parallel_for(kernel Kernel, range<Dims> NumWorkItems,
                    id<Dims> WorkItemOffset, _KERNELFUNCPARAM(KernelFunc)) {
    throwIfActionIsCreated();
    // Ignore any set kernel bundles and use the one associated with the kernel
    setHandlerKernelBundle(detail::getSyclObjImpl(Kernel.get_kernel_bundle()));
    using NameT =
        typename detail::get_kernel_name_t<KernelName, KernelType>::name;
    verifyUsedKernelBundle(detail::KernelInfo<NameT>::getName());
    using LambdaArgType = sycl::detail::lambda_arg_type<KernelType, item<Dims>>;
    (void)Kernel;
    (void)NumWorkItems;
    (void)WorkItemOffset;
    kernel_parallel_for_wrapper<NameT, LambdaArgType>(KernelFunc);
#ifndef __SYCL_DEVICE_ONLY__
    detail::checkValueRange<Dims>(NumWorkItems, WorkItemOffset);
    MNDRDesc.set(std::move(NumWorkItems), std::move(WorkItemOffset));
    MKernel = detail::getSyclObjImpl(std::move(Kernel));
    setType(detail::CG::Kernel);
    if (!MIsHost && !lambdaAndKernelHaveEqualName<NameT>()) {
      extractArgsAndReqs();
      MKernelName = getKernelName();
    } else
      StoreLambda<NameT, KernelType, Dims, LambdaArgType>(
          std::move(KernelFunc));
#endif
  }

  /// Defines and invokes a SYCL kernel function for the specified range and
  /// offsets.
  ///
  /// \param Kernel is a SYCL kernel that is executed on a SYCL device
  /// (except for the host device).
  /// \param NDRange is a ND-range defining global and local sizes as
  /// well as offset.
  /// \param KernelFunc is a lambda that is used if device, queue is bound to,
  /// is a host device.
  template <typename KernelName = detail::auto_name, typename KernelType,
            int Dims>
  void parallel_for(kernel Kernel, nd_range<Dims> NDRange,
                    _KERNELFUNCPARAM(KernelFunc)) {
    throwIfActionIsCreated();
    // Ignore any set kernel bundles and use the one associated with the kernel
    setHandlerKernelBundle(detail::getSyclObjImpl(Kernel.get_kernel_bundle()));
    using NameT =
        typename detail::get_kernel_name_t<KernelName, KernelType>::name;
    verifyUsedKernelBundle(detail::KernelInfo<NameT>::getName());
    using LambdaArgType =
        sycl::detail::lambda_arg_type<KernelType, nd_item<Dims>>;
    (void)Kernel;
    (void)NDRange;
    kernel_parallel_for_wrapper<NameT, LambdaArgType>(KernelFunc);
#ifndef __SYCL_DEVICE_ONLY__
    detail::checkValueRange<Dims>(NDRange);
    MNDRDesc.set(std::move(NDRange));
    MKernel = detail::getSyclObjImpl(std::move(Kernel));
    setType(detail::CG::Kernel);
    if (!MIsHost && !lambdaAndKernelHaveEqualName<NameT>()) {
      extractArgsAndReqs();
      MKernelName = getKernelName();
    } else
      StoreLambda<NameT, KernelType, Dims, LambdaArgType>(
          std::move(KernelFunc));
#endif
  }

  /// Hierarchical kernel invocation method of a kernel.
  ///
  /// This version of \c parallel_for_work_group takes two parameters
  /// representing the same kernel. The first one - \c Kernel - is a
  /// compiled form of the second one - \c kernelFunc, which is the source form
  /// of the kernel. The same source kernel can be compiled multiple times
  /// yielding multiple kernel class objects accessible via the \c program class
  /// interface.
  ///
  /// \param Kernel is a compiled SYCL kernel.
  /// \param NumWorkGroups is a range describing the number of work-groups in
  /// each dimension.
  /// \param KernelFunc is a lambda representing kernel.
  template <typename KernelName = detail::auto_name, typename KernelType,
            int Dims>
  void parallel_for_work_group(kernel Kernel, range<Dims> NumWorkGroups,
                               _KERNELFUNCPARAM(KernelFunc)) {
    throwIfActionIsCreated();
    // Ignore any set kernel bundles and use the one associated with the kernel
    setHandlerKernelBundle(detail::getSyclObjImpl(Kernel.get_kernel_bundle()));
    using NameT =
        typename detail::get_kernel_name_t<KernelName, KernelType>::name;
    verifyUsedKernelBundle(detail::KernelInfo<NameT>::getName());
    using LambdaArgType =
        sycl::detail::lambda_arg_type<KernelType, group<Dims>>;
    (void)Kernel;
    (void)NumWorkGroups;
    kernel_parallel_for_work_group_wrapper<NameT, LambdaArgType>(KernelFunc);
#ifndef __SYCL_DEVICE_ONLY__
    detail::checkValueRange<Dims>(NumWorkGroups);
    MNDRDesc.setNumWorkGroups(NumWorkGroups);
    MKernel = detail::getSyclObjImpl(std::move(Kernel));
    StoreLambda<NameT, KernelType, Dims, LambdaArgType>(std::move(KernelFunc));
    setType(detail::CG::Kernel);
#endif // __SYCL_DEVICE_ONLY__
  }

  /// Hierarchical kernel invocation method of a kernel.
  ///
  /// This version of \c parallel_for_work_group takes two parameters
  /// representing the same kernel. The first one - \c Kernel - is a
  /// compiled form of the second one - \c kernelFunc, which is the source form
  /// of the kernel. The same source kernel can be compiled multiple times
  /// yielding multiple kernel class objects accessible via the \c program class
  /// interface.
  ///
  /// \param Kernel is a compiled SYCL kernel.
  /// \param NumWorkGroups is a range describing the number of work-groups in
  /// each dimension.
  /// \param WorkGroupSize is a range describing the size of work-groups in
  /// each dimension.
  /// \param KernelFunc is a lambda representing kernel.
  template <typename KernelName = detail::auto_name, typename KernelType,
            int Dims>
  void parallel_for_work_group(kernel Kernel, range<Dims> NumWorkGroups,
                               range<Dims> WorkGroupSize,
                               _KERNELFUNCPARAM(KernelFunc)) {
    throwIfActionIsCreated();
    // Ignore any set kernel bundles and use the one associated with the kernel
    setHandlerKernelBundle(detail::getSyclObjImpl(Kernel.get_kernel_bundle()));
    using NameT =
        typename detail::get_kernel_name_t<KernelName, KernelType>::name;
    verifyUsedKernelBundle(detail::KernelInfo<NameT>::getName());
    using LambdaArgType =
        sycl::detail::lambda_arg_type<KernelType, group<Dims>>;
    (void)Kernel;
    (void)NumWorkGroups;
    (void)WorkGroupSize;
    kernel_parallel_for_work_group_wrapper<NameT, LambdaArgType>(KernelFunc);
#ifndef __SYCL_DEVICE_ONLY__
    nd_range<Dims> ExecRange =
        nd_range<Dims>(NumWorkGroups * WorkGroupSize, WorkGroupSize);
    detail::checkValueRange<Dims>(ExecRange);
    MNDRDesc.set(std::move(ExecRange));
    MKernel = detail::getSyclObjImpl(std::move(Kernel));
    StoreLambda<NameT, KernelType, Dims, LambdaArgType>(std::move(KernelFunc));
    setType(detail::CG::Kernel);
#endif // __SYCL_DEVICE_ONLY__
  }

  // Clean up KERNELFUNC macro.
#undef _KERNELFUNCPARAM

  // Explicit copy operations API

  /// Copies the content of memory object accessed by Src into the memory
  /// pointed by Dst.
  ///
  /// Source must have at least as many bytes as the range accessed by Dst.
  ///
  /// \param Src is a source SYCL accessor.
  /// \param Dst is a smart pointer to destination memory.
  template <typename T_Src, typename T_Dst, int Dims, access::mode AccessMode,
            access::target AccessTarget,
            access::placeholder IsPlaceholder = access::placeholder::false_t>
  void copy(accessor<T_Src, Dims, AccessMode, AccessTarget, IsPlaceholder> Src,
            std::shared_ptr<T_Dst> Dst) {
    throwIfActionIsCreated();
    static_assert(isValidTargetForExplicitOp(AccessTarget),
                  "Invalid accessor target for the copy method.");
    static_assert(isValidModeForSourceAccessor(AccessMode),
                  "Invalid accessor mode for the copy method.");
    // Make sure data shared_ptr points to is not released until we finish
    // work with it.
    MSharedPtrStorage.push_back(Dst);
    typename std::shared_ptr<T_Dst>::element_type *RawDstPtr = Dst.get();
    copy(Src, RawDstPtr);
  }

  /// Copies the content of memory pointed by Src into the memory object
  /// accessed by Dst.
  ///
  /// Source must have at least as many bytes as the range accessed by Dst.
  ///
  /// \param Src is a smart pointer to source memory.
  /// \param Dst is a destination SYCL accessor.
  template <typename T_Src, typename T_Dst, int Dims, access::mode AccessMode,
            access::target AccessTarget,
            access::placeholder IsPlaceholder = access::placeholder::false_t>
  void
  copy(std::shared_ptr<T_Src> Src,
       accessor<T_Dst, Dims, AccessMode, AccessTarget, IsPlaceholder> Dst) {
    throwIfActionIsCreated();
    static_assert(isValidTargetForExplicitOp(AccessTarget),
                  "Invalid accessor target for the copy method.");
    static_assert(isValidModeForDestinationAccessor(AccessMode),
                  "Invalid accessor mode for the copy method.");
    // Make sure data shared_ptr points to is not released until we finish
    // work with it.
    MSharedPtrStorage.push_back(Src);
    typename std::shared_ptr<T_Src>::element_type *RawSrcPtr = Src.get();
    copy(RawSrcPtr, Dst);
  }

  /// Copies the content of memory object accessed by Src into the memory
  /// pointed by Dst.
  ///
  /// Source must have at least as many bytes as the range accessed by Dst.
  ///
  /// \param Src is a source SYCL accessor.
  /// \param Dst is a pointer to destination memory.
  template <typename T_Src, typename T_Dst, int Dims, access::mode AccessMode,
            access::target AccessTarget,
            access::placeholder IsPlaceholder = access::placeholder::false_t>
  void copy(accessor<T_Src, Dims, AccessMode, AccessTarget, IsPlaceholder> Src,
            T_Dst *Dst) {
    throwIfActionIsCreated();
    static_assert(isValidTargetForExplicitOp(AccessTarget),
                  "Invalid accessor target for the copy method.");
    static_assert(isValidModeForSourceAccessor(AccessMode),
                  "Invalid accessor mode for the copy method.");
#ifndef __SYCL_DEVICE_ONLY__
    if (MIsHost) {
      // TODO: Temporary implementation for host. Should be handled by memory
      // manager.
      copyAccToPtrHost(Src, Dst);
      return;
    }
#endif
    setType(detail::CG::CopyAccToPtr);

    detail::AccessorBaseHost *AccBase = (detail::AccessorBaseHost *)&Src;
    detail::AccessorImplPtr AccImpl = detail::getSyclObjImpl(*AccBase);

    MRequirements.push_back(AccImpl.get());
    MSrcPtr = static_cast<void *>(AccImpl.get());
    MDstPtr = static_cast<void *>(Dst);
    // Store copy of accessor to the local storage to make sure it is alive
    // until we finish
    MAccStorage.push_back(std::move(AccImpl));
  }

  /// Copies the content of memory pointed by Src into the memory object
  /// accessed by Dst.
  ///
  /// Source must have at least as many bytes as the range accessed by Dst.
  ///
  /// \param Src is a pointer to source memory.
  /// \param Dst is a destination SYCL accessor.
  template <typename T_Src, typename T_Dst, int Dims, access::mode AccessMode,
            access::target AccessTarget,
            access::placeholder IsPlaceholder = access::placeholder::false_t>
  void
  copy(const T_Src *Src,
       accessor<T_Dst, Dims, AccessMode, AccessTarget, IsPlaceholder> Dst) {
    throwIfActionIsCreated();
    static_assert(isValidTargetForExplicitOp(AccessTarget),
                  "Invalid accessor target for the copy method.");
    static_assert(isValidModeForDestinationAccessor(AccessMode),
                  "Invalid accessor mode for the copy method.");
#ifndef __SYCL_DEVICE_ONLY__
    if (MIsHost) {
      // TODO: Temporary implementation for host. Should be handled by memory
      // manager.
      copyPtrToAccHost(Src, Dst);
      return;
    }
#endif
    setType(detail::CG::CopyPtrToAcc);

    detail::AccessorBaseHost *AccBase = (detail::AccessorBaseHost *)&Dst;
    detail::AccessorImplPtr AccImpl = detail::getSyclObjImpl(*AccBase);

    MRequirements.push_back(AccImpl.get());
    MSrcPtr = const_cast<T_Src *>(Src);
    MDstPtr = static_cast<void *>(AccImpl.get());
    // Store copy of accessor to the local storage to make sure it is alive
    // until we finish
    MAccStorage.push_back(std::move(AccImpl));
  }

  /// Copies the content of memory object accessed by Src to the memory
  /// object accessed by Dst.
  ///
  /// Dst must have at least as many bytes as the range accessed by Src.
  ///
  /// \param Src is a source SYCL accessor.
  /// \param Dst is a destination SYCL accessor.
  template <
      typename T_Src, int Dims_Src, access::mode AccessMode_Src,
      access::target AccessTarget_Src, typename T_Dst, int Dims_Dst,
      access::mode AccessMode_Dst, access::target AccessTarget_Dst,
      access::placeholder IsPlaceholder_Src = access::placeholder::false_t,
      access::placeholder IsPlaceholder_Dst = access::placeholder::false_t>
  void copy(accessor<T_Src, Dims_Src, AccessMode_Src, AccessTarget_Src,
                     IsPlaceholder_Src>
                Src,
            accessor<T_Dst, Dims_Dst, AccessMode_Dst, AccessTarget_Dst,
                     IsPlaceholder_Dst>
                Dst) {
    throwIfActionIsCreated();
    static_assert(isValidTargetForExplicitOp(AccessTarget_Src),
                  "Invalid source accessor target for the copy method.");
    static_assert(isValidTargetForExplicitOp(AccessTarget_Dst),
                  "Invalid destination accessor target for the copy method.");
    static_assert(isValidModeForSourceAccessor(AccessMode_Src),
                  "Invalid source accessor mode for the copy method.");
    static_assert(isValidModeForDestinationAccessor(AccessMode_Dst),
                  "Invalid destination accessor mode for the copy method.");
    assert(Dst.get_size() >= Src.get_size() &&
           "The destination accessor does not fit the copied memory.");
    if (copyAccToAccHelper(Src, Dst))
      return;
    setType(detail::CG::CopyAccToAcc);

    detail::AccessorBaseHost *AccBaseSrc = (detail::AccessorBaseHost *)&Src;
    detail::AccessorImplPtr AccImplSrc = detail::getSyclObjImpl(*AccBaseSrc);

    detail::AccessorBaseHost *AccBaseDst = (detail::AccessorBaseHost *)&Dst;
    detail::AccessorImplPtr AccImplDst = detail::getSyclObjImpl(*AccBaseDst);

    MRequirements.push_back(AccImplSrc.get());
    MRequirements.push_back(AccImplDst.get());
    MSrcPtr = AccImplSrc.get();
    MDstPtr = AccImplDst.get();
    // Store copy of accessor to the local storage to make sure it is alive
    // until we finish
    MAccStorage.push_back(std::move(AccImplSrc));
    MAccStorage.push_back(std::move(AccImplDst));
  }

  /// Provides guarantees that the memory object accessed via Acc is updated
  /// on the host after command group object execution is complete.
  ///
  /// \param Acc is a SYCL accessor that needs to be updated on host.
  template <typename T, int Dims, access::mode AccessMode,
            access::target AccessTarget,
            access::placeholder IsPlaceholder = access::placeholder::false_t>
  void
  update_host(accessor<T, Dims, AccessMode, AccessTarget, IsPlaceholder> Acc) {
    throwIfActionIsCreated();
    static_assert(isValidTargetForExplicitOp(AccessTarget),
                  "Invalid accessor target for the update_host method.");
    setType(detail::CG::UpdateHost);

    detail::AccessorBaseHost *AccBase = (detail::AccessorBaseHost *)&Acc;
    detail::AccessorImplPtr AccImpl = detail::getSyclObjImpl(*AccBase);

    MDstPtr = static_cast<void *>(AccImpl.get());
    MRequirements.push_back(AccImpl.get());
    MAccStorage.push_back(std::move(AccImpl));
  }

  /// Fills memory pointed by accessor with the pattern given.
  ///
  /// If the operation is submitted to queue associated with OpenCL device and
  /// accessor points to one dimensional memory object then use special type for
  /// filling. Otherwise fill using regular kernel.
  ///
  /// \param Dst is a destination SYCL accessor.
  /// \param Pattern is a value to be used to fill the memory.
  template <typename T, int Dims, access::mode AccessMode,
            access::target AccessTarget,
            access::placeholder IsPlaceholder = access::placeholder::false_t,
            typename PropertyListT = property_list>
  void
  fill(accessor<T, Dims, AccessMode, AccessTarget, IsPlaceholder, PropertyListT>
           Dst,
       const T &Pattern) {
    throwIfActionIsCreated();
    // TODO add check:T must be an integral scalar value or a SYCL vector type
    static_assert(isValidTargetForExplicitOp(AccessTarget),
                  "Invalid accessor target for the fill method.");
    if (!MIsHost && (((Dims == 1) && isConstOrGlobal(AccessTarget)) ||
                     isImageOrImageArray(AccessTarget))) {
      setType(detail::CG::Fill);

      detail::AccessorBaseHost *AccBase = (detail::AccessorBaseHost *)&Dst;
      detail::AccessorImplPtr AccImpl = detail::getSyclObjImpl(*AccBase);

      MDstPtr = static_cast<void *>(AccImpl.get());
      MRequirements.push_back(AccImpl.get());
      MAccStorage.push_back(std::move(AccImpl));

      MPattern.resize(sizeof(T));
      auto PatternPtr = reinterpret_cast<T *>(MPattern.data());
      *PatternPtr = Pattern;
    } else {

      // TODO: Temporary implementation for host. Should be handled by memory
      // manger.
      range<Dims> Range = Dst.get_range();
      parallel_for<class __fill<T, Dims, AccessMode, AccessTarget,
                                IsPlaceholder>>(Range, [=](id<Dims> Index) {
        Dst[Index] = Pattern;
      });
    }
  }

  /// Fills the specified memory with the specified pattern.
  ///
  /// \param Ptr is the pointer to the memory to fill
  /// \param Pattern is the pattern to fill into the memory.  T should be
  /// trivially copyable.
  /// \param Count is the number of times to fill Pattern into Ptr.
  template <typename T> void fill(void *Ptr, const T &Pattern, size_t Count) {
    throwIfActionIsCreated();
    static_assert(std::is_trivially_copyable<T>::value,
                  "Pattern must be trivially copyable");
    parallel_for<class __usmfill<T>>(range<1>(Count), [=](id<1> Index) {
      T *CastedPtr = static_cast<T *>(Ptr);
      CastedPtr[Index] = Pattern;
    });
  }

  /// Prevents any commands submitted afterward to this queue from executing
  /// until all commands previously submitted to this queue have entered the
  /// complete state.
  void ext_oneapi_barrier() {
    throwIfActionIsCreated();
    setType(detail::CG::Barrier);
  }

  /// Prevents any commands submitted afterward to this queue from executing
  /// until all commands previously submitted to this queue have entered the
  /// complete state.
  __SYCL2020_DEPRECATED("use 'ext_oneapi_barrier' instead")
  void barrier() { ext_oneapi_barrier(); }

  /// Prevents any commands submitted afterward to this queue from executing
  /// until all events in WaitList have entered the complete state. If WaitList
  /// is empty, then the barrier has no effect.
  ///
  /// \param WaitList is a vector of valid SYCL events that need to complete
  /// before barrier command can be executed.
  void ext_oneapi_barrier(const std::vector<event> &WaitList);

  /// Prevents any commands submitted afterward to this queue from executing
  /// until all events in WaitList have entered the complete state. If WaitList
  /// is empty, then the barrier has no effect.
  ///
  /// \param WaitList is a vector of valid SYCL events that need to complete
  /// before barrier command can be executed.
  __SYCL2020_DEPRECATED("use 'ext_oneapi_barrier' instead")
  void barrier(const std::vector<event> &WaitList);

  /// Copies data from one memory region to another, both pointed by
  /// USM pointers.
  /// No operations is done if \param Count is zero. An exception is thrown
  /// if either \param Dest or \param Src is nullptr. The behavior is undefined
  /// if any of the pointer parameters is invalid.
  ///
  /// \param Dest is a USM pointer to the destination memory.
  /// \param Src is a USM pointer to the source memory.
  /// \param Count is a number of bytes to copy.
  void memcpy(void *Dest, const void *Src, size_t Count);

  /// Copies data from one memory region to another, both pointed by
  /// USM pointers.
  /// No operations is done if \param Count is zero. An exception is thrown
  /// if either \param Dest or \param Src is nullptr. The behavior is undefined
  /// if any of the pointer parameters is invalid.
  ///
  /// \param Src is a USM pointer to the source memory.
  /// \param Dest is a USM pointer to the destination memory.
  /// \param Count is a number of elements of type T to copy.
  template <typename T> void copy(const T *Src, T *Dest, size_t Count) {
    this->memcpy(Dest, Src, Count * sizeof(T));
  }

  /// Fills the memory pointed by a USM pointer with the value specified.
  /// No operations is done if \param Count is zero. An exception is thrown
  /// if \param Dest is nullptr. The behavior is undefined if \param Dest
  /// is invalid.
  ///
  /// \param Dest is a USM pointer to the memory to fill.
  /// \param Value is a value to be set. Value is cast as an unsigned char.
  /// \param Count is a number of bytes to fill.
  void memset(void *Dest, int Value, size_t Count);

  /// Provides hints to the runtime library that data should be made available
  /// on a device earlier than Unified Shared Memory would normally require it
  /// to be available.
  ///
  /// \param Ptr is a USM pointer to the memory to be prefetched to the device.
  /// \param Count is a number of bytes to be prefetched.
  void prefetch(const void *Ptr, size_t Count);

  /// Provides additional information to the underlying runtime about how
  /// different allocations are used.
  ///
  /// \param Ptr is a USM pointer to the allocation.
  /// \param Length is a number of bytes in the allocation.
  /// \param Advice is a device-defined advice for the specified allocation.
  void mem_advise(const void *Ptr, size_t Length, int Advice);

private:
  std::shared_ptr<detail::queue_impl> MQueue;
  /// The storage for the arguments passed.
  /// We need to store a copy of values that are passed explicitly through
  /// set_arg, require and so on, because we need them to be alive after
  /// we exit the method they are passed in.
  std::vector<std::vector<char>> MArgsStorage;
  std::vector<detail::AccessorImplPtr> MAccStorage;
  std::vector<detail::LocalAccessorImplPtr> MLocalAccStorage;
  std::vector<std::shared_ptr<detail::stream_impl>> MStreamStorage;
  mutable std::vector<std::shared_ptr<const void>> MSharedPtrStorage;
  /// The list of arguments for the kernel.
  std::vector<detail::ArgDesc> MArgs;
  /// The list of associated accessors with this handler.
  /// These accessors were created with this handler as argument or
  /// have become required for this handler via require method.
  std::vector<detail::ArgDesc> MAssociatedAccesors;
  /// The list of requirements to the memory objects for the scheduling.
  std::vector<detail::Requirement *> MRequirements;
  /// Struct that encodes global size, local size, ...
  detail::NDRDescT MNDRDesc;
  std::string MKernelName;
  /// Storage for a sycl::kernel object.
  std::shared_ptr<detail::kernel_impl> MKernel;
  /// Type of the command group, e.g. kernel, fill. Can also encode version.
  /// Use getType and setType methods to access this variable unless
  /// manipulations with version are required
  detail::CG::CGTYPE MCGType = detail::CG::None;
  /// Pointer to the source host memory or accessor(depending on command type).
  void *MSrcPtr = nullptr;
  /// Pointer to the dest host memory or accessor(depends on command type).
  void *MDstPtr = nullptr;
  /// Length to copy or fill (for USM operations).
  size_t MLength = 0;
  /// Pattern that is used to fill memory object in case command type is fill.
  std::vector<char> MPattern;
  /// Storage for a lambda or function object.
  std::unique_ptr<detail::HostKernelBase> MHostKernel;
  /// Storage for lambda/function when using HostTask
  std::unique_ptr<detail::HostTask> MHostTask;
  detail::OSModuleHandle MOSModuleHandle = detail::OSUtil::ExeModuleHandle;
  // Storage for a lambda or function when using InteropTasks
  std::unique_ptr<detail::InteropTask> MInteropTask;
  /// The list of events that order this operation.
  std::vector<detail::EventImplPtr> MEvents;
  /// The list of valid SYCL events that need to complete
  /// before barrier command can be executed
  std::vector<detail::EventImplPtr> MEventsWaitWithBarrier;

  bool MIsHost = false;

  detail::code_location MCodeLoc = {};
  bool MIsFinalized = false;
  event MLastEvent;

  // Make queue_impl class friend to be able to call finalize method.
  friend class detail::queue_impl;
  // Make accessor class friend to keep the list of associated accessors.
  template <typename DataT, int Dims, access::mode AccMode,
            access::target AccTarget, access::placeholder isPlaceholder,
            typename PropertyListT>
  friend class accessor;
  friend device detail::getDeviceFromHandler(handler &);

  template <typename DataT, int Dimensions, access::mode AccessMode,
            access::target AccessTarget, access::placeholder IsPlaceholder>
  friend class detail::image_accessor;
  // Make stream class friend to be able to keep the list of associated streams
  friend class stream;
  friend class detail::stream_impl;
  // Make reduction_impl friend to store buffers and arrays created for it
  // in handler from reduction_impl methods.
  template <typename T, class BinaryOperation, int Dims, bool IsUSM,
            access::placeholder IsPlaceholder>
  friend class ext::oneapi::detail::reduction_impl;

  // This method needs to call the method finalize().
  template <typename Reduction, typename... RestT>
  std::enable_if_t<!Reduction::is_usm> friend ext::oneapi::detail::
      reduSaveFinalResultToUserMemHelper(
          std::vector<event> &Events, std::shared_ptr<detail::queue_impl> Queue,
          bool IsHost, Reduction &, RestT...);

  friend void detail::associateWithHandler(handler &,
                                           detail::AccessorBaseHost *,
                                           access::target);

  friend class ::MockHandler;
  friend class detail::queue_impl;

  bool DisableRangeRounding();

  bool RangeRoundingTrace();

  void GetRangeRoundingSettings(size_t &MinFactor, size_t &GoodFactor,
                                size_t &MinRange);

  template <typename WrapperT, typename TransformedArgType, int Dims,
            typename KernelType,
            std::enable_if_t<detail::KernelLambdaHasKernelHandlerArgT<
                KernelType, TransformedArgType>::value> * = nullptr>
  auto getRangeRoundedKernelLambda(KernelType KernelFunc,
                                   range<Dims> NumWorkItems) {
    return detail::RoundedRangeKernelWithKH<TransformedArgType, Dims,
                                            KernelType>(NumWorkItems,
                                                        KernelFunc);
  }

  template <typename WrapperT, typename TransformedArgType, int Dims,
            typename KernelType,
            std::enable_if_t<!detail::KernelLambdaHasKernelHandlerArgT<
                KernelType, TransformedArgType>::value> * = nullptr>
  auto getRangeRoundedKernelLambda(KernelType KernelFunc,
                                   range<Dims> NumWorkItems) {
    return detail::RoundedRangeKernel<TransformedArgType, Dims, KernelType>(
        NumWorkItems, KernelFunc);
  }
};
} // namespace sycl
} // __SYCL_INLINE_NAMESPACE(cl)<|MERGE_RESOLUTION|>--- conflicted
+++ resolved
@@ -561,8 +561,6 @@
     }
   }
 
-<<<<<<< HEAD
-=======
   /* The kernel passed to StoreLambda can take an id, an item or an nd_item as
    * its argument. Since esimd plugin directly invokes the kernel (doesn’t use
    * piKernelSetArg), the kernel argument type must be known to the plugin.
@@ -679,7 +677,6 @@
     return (KernelType *)(MHostKernel->getPtr());
   }
 
->>>>>>> 8cd97e86
   /// Verifies the kernel bundle to be used if any is set. This throws a
   /// sycl::exception with error code errc::kernel_not_supported if the used
   /// kernel bundle does not contain a suitable device image with the requested
@@ -698,11 +695,8 @@
   template <typename KernelName, typename KernelType, int Dims,
             typename LambdaArgType>
   void StoreLambda(KernelType KernelFunc) {
-<<<<<<< HEAD
-=======
     using KI = detail::KernelInfo<KernelName>;
 
->>>>>>> 8cd97e86
     constexpr bool IsCallableWithKernelHandler =
         detail::KernelLambdaHasKernelHandlerArgT<KernelType,
                                                  LambdaArgType>::value;
@@ -1339,14 +1333,7 @@
 #endif
 
   void
-<<<<<<< HEAD
-  use_kernel_bundle(const kernel_bundle<bundle_state::executable> &ExecBundle) {
-    setStateExplicitKernelBundle();
-    setHandlerKernelBundle(detail::getSyclObjImpl(ExecBundle));
-  }
-=======
   use_kernel_bundle(const kernel_bundle<bundle_state::executable> &ExecBundle);
->>>>>>> 8cd97e86
 
   /// Requires access to the memory object associated with the placeholder
   /// accessor.
