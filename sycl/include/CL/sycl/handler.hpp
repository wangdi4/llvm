--- conflicted
+++ resolved
@@ -1070,25 +1070,7 @@
 #endif // __SYCL_DEVICE_ONLY__
     kernel_handler KH;
     kernel_parallel_for_work_group<KernelName, ElementType>(KernelFunc, KH);
-<<<<<<< HEAD
-=======
-  }
-
-  template <typename KernelName, typename ElementType, typename KernelType>
-  detail::enable_if_t<
-      !detail::KernelLambdaHasKernelHandlerArgT<KernelType, ElementType>::value>
-#ifdef __SYCL_NONCONST_FUNCTOR__
-  kernel_parallel_for_work_group_wrapper(KernelType KernelFunc) {
-#else
-  kernel_parallel_for_work_group_wrapper(const KernelType &KernelFunc) {
-#endif
-#ifdef __SYCL_DEVICE_ONLY__
-    detail::CheckDeviceCopyable<KernelType>();
-#endif // __SYCL_DEVICE_ONLY__
-    kernel_parallel_for_work_group<KernelName, ElementType>(KernelFunc);
->>>>>>> d2d0a52b
-  }
-/* end INTEL_CUSTOMIZATION */
+  }
 
   template <typename KernelName, typename ElementType, typename KernelType>
   detail::enable_if_t<
@@ -2500,12 +2482,9 @@
 
   bool RangeRoundingTrace();
 
-<<<<<<< HEAD
-=======
   void GetRangeRoundingSettings(size_t &MinFactor, size_t &GoodFactor,
                                 size_t &MinRange);
 
->>>>>>> d2d0a52b
 /* INTEL_CUSTOMIZATION */
   template <typename WrapperT, typename TransformedArgType, int Dims,
             typename KernelType,
