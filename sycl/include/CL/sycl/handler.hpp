//==-------- handler.hpp --- SYCL command group handler --------------------==//
//
// Part of the LLVM Project, under the Apache License v2.0 with LLVM Exceptions.
// See https://llvm.org/LICENSE.txt for license information.
// SPDX-License-Identifier: Apache-2.0 WITH LLVM-exception
//
//===----------------------------------------------------------------------===//

#pragma once

#include <CL/sycl/access/access.hpp>
#include <CL/sycl/accessor.hpp>
#include <CL/sycl/context.hpp>
#include <CL/sycl/detail/cg.hpp>
#include <CL/sycl/detail/cg_types.hpp>
#include <CL/sycl/detail/export.hpp>
#include <CL/sycl/detail/handler_proxy.hpp>
#include <CL/sycl/detail/os_util.hpp>
#include <CL/sycl/event.hpp>
#include <CL/sycl/id.hpp>
#include <CL/sycl/interop_handle.hpp>
#include <CL/sycl/item.hpp>
#include <CL/sycl/kernel.hpp>
#include <CL/sycl/kernel_bundle.hpp>
#include <CL/sycl/kernel_handler.hpp>
#include <CL/sycl/nd_item.hpp>
#include <CL/sycl/nd_range.hpp>
#include <CL/sycl/property_list.hpp>
#include <CL/sycl/sampler.hpp>
#include <CL/sycl/stl.hpp>

#include <functional>
#include <limits>
#include <memory>
#include <tuple>
#include <type_traits>

// SYCL_LANGUAGE_VERSION is 4 digit year followed by 2 digit revision
#if !SYCL_LANGUAGE_VERSION || SYCL_LANGUAGE_VERSION < 202001
#define __SYCL_NONCONST_FUNCTOR__
#endif

template <typename DataT, int Dimensions, cl::sycl::access::mode AccessMode,
          cl::sycl::access::target AccessTarget,
          cl::sycl::access::placeholder IsPlaceholder>
class __fill;

template <typename T> class __usmfill;

template <typename T_Src, typename T_Dst, int Dims,
          cl::sycl::access::mode AccessMode,
          cl::sycl::access::target AccessTarget,
          cl::sycl::access::placeholder IsPlaceholder>
class __copyAcc2Ptr;

template <typename T_Src, typename T_Dst, int Dims,
          cl::sycl::access::mode AccessMode,
          cl::sycl::access::target AccessTarget,
          cl::sycl::access::placeholder IsPlaceholder>
class __copyPtr2Acc;

template <typename T_Src, int Dims_Src, cl::sycl::access::mode AccessMode_Src,
          cl::sycl::access::target AccessTarget_Src, typename T_Dst,
          int Dims_Dst, cl::sycl::access::mode AccessMode_Dst,
          cl::sycl::access::target AccessTarget_Dst,
          cl::sycl::access::placeholder IsPlaceholder_Src,
          cl::sycl::access::placeholder IsPlaceholder_Dst>
class __copyAcc2Acc;

// For unit testing purposes
class MockHandler;

__SYCL_INLINE_NAMESPACE(cl) {
namespace sycl {

// Forward declaration

class handler;
template <typename T, int Dimensions, typename AllocatorT, typename Enable>
class buffer;
namespace detail {

class kernel_impl;
class queue_impl;
class stream_impl;
template <typename DataT, int Dimensions, access::mode AccessMode,
          access::target AccessTarget, access::placeholder IsPlaceholder>
class image_accessor;
template <typename RetType, typename Func, typename Arg>
static Arg member_ptr_helper(RetType (Func::*)(Arg) const);

// Non-const version of the above template to match functors whose 'operator()'
// is declared w/o the 'const' qualifier.
template <typename RetType, typename Func, typename Arg>
static Arg member_ptr_helper(RetType (Func::*)(Arg));

// template <typename RetType, typename Func>
// static void member_ptr_helper(RetType (Func::*)() const);

// template <typename RetType, typename Func>
// static void member_ptr_helper(RetType (Func::*)());

template <typename F, typename SuggestedArgType>
decltype(member_ptr_helper(&F::operator())) argument_helper(int);

template <typename F, typename SuggestedArgType>
SuggestedArgType argument_helper(...);

template <typename F, typename SuggestedArgType>
using lambda_arg_type = decltype(argument_helper<F, SuggestedArgType>(0));

// Used when parallel_for range is rounded-up.
template <typename Name> class __pf_kernel_wrapper;

template <typename Type> struct get_kernel_wrapper_name_t {
  using name = __pf_kernel_wrapper<Type>;
};

__SYCL_EXPORT device getDeviceFromHandler(handler &);

#if __SYCL_ID_QUERIES_FIT_IN_INT__
template <typename T> struct NotIntMsg;

template <int Dims> struct NotIntMsg<range<Dims>> {
  constexpr static const char *Msg =
      "Provided range is out of integer limits. Pass "
      "`-fno-sycl-id-queries-fit-in-int' to disable range check.";
};

template <int Dims> struct NotIntMsg<id<Dims>> {
  constexpr static const char *Msg =
      "Provided offset is out of integer limits. Pass "
      "`-fno-sycl-id-queries-fit-in-int' to disable offset check.";
};
#endif

#if __SYCL_ID_QUERIES_FIT_IN_INT__
template <typename T, typename ValT>
typename detail::enable_if_t<std::is_same<ValT, size_t>::value ||
                             std::is_same<ValT, unsigned long long>::value>
checkValueRangeImpl(ValT V) {
  static constexpr size_t Limit =
      static_cast<size_t>((std::numeric_limits<int>::max)());
  if (V > Limit)
    throw runtime_error(NotIntMsg<T>::Msg, PI_INVALID_VALUE);
}
#endif

template <int Dims, typename T>
typename detail::enable_if_t<std::is_same<T, range<Dims>>::value ||
                             std::is_same<T, id<Dims>>::value>
checkValueRange(const T &V) {
#if __SYCL_ID_QUERIES_FIT_IN_INT__
  for (size_t Dim = 0; Dim < Dims; ++Dim)
    checkValueRangeImpl<T>(V[Dim]);

  {
    unsigned long long Product = 1;
    for (size_t Dim = 0; Dim < Dims; ++Dim) {
      Product *= V[Dim];
      // check value now to prevent product overflow in the end
      checkValueRangeImpl<T>(Product);
    }
  }
#else
  (void)V;
#endif
}

template <int Dims>
void checkValueRange(const range<Dims> &R, const id<Dims> &O) {
#if __SYCL_ID_QUERIES_FIT_IN_INT__
  checkValueRange<Dims>(R);
  checkValueRange<Dims>(O);

  for (size_t Dim = 0; Dim < Dims; ++Dim) {
    unsigned long long Sum = R[Dim] + O[Dim];

    checkValueRangeImpl<range<Dims>>(Sum);
  }
#else
  (void)R;
  (void)O;
#endif
}

template <int Dims, typename T>
typename detail::enable_if_t<std::is_same<T, nd_range<Dims>>::value>
checkValueRange(const T &V) {
#if __SYCL_ID_QUERIES_FIT_IN_INT__
  checkValueRange<Dims>(V.get_global_range());
  checkValueRange<Dims>(V.get_local_range());
  checkValueRange<Dims>(V.get_offset());

  checkValueRange<Dims>(V.get_global_range(), V.get_offset());
#else
  (void)V;
#endif
}

} // namespace detail

namespace ext {
namespace oneapi {
namespace detail {
template <typename T, class BinaryOperation, int Dims, bool IsUSM,
          access::placeholder IsPlaceholder>
class reduction_impl;

using cl::sycl::detail::enable_if_t;
using cl::sycl::detail::queue_impl;

template <typename KernelName, typename KernelType, int Dims, class Reduction>
void reduCGFunc(handler &CGH, KernelType KernelFunc, const range<Dims> &Range,
                size_t MaxWGSize, uint32_t NumConcurrentWorkGroups,
                Reduction &Redu);

template <typename KernelName, typename KernelType, int Dims, class Reduction>
enable_if_t<Reduction::has_atomic_add_float64>
reduCGFuncAtomic64(handler &CGH, KernelType KernelFunc,
                   const nd_range<Dims> &Range, Reduction &Redu);

template <typename KernelName, typename KernelType, int Dims, class Reduction>
enable_if_t<Reduction::has_fast_atomics>
reduCGFunc(handler &CGH, KernelType KernelFunc, const nd_range<Dims> &Range,
           Reduction &Redu);

template <typename KernelName, typename KernelType, int Dims, class Reduction>
enable_if_t<!Reduction::has_fast_atomics>
reduCGFunc(handler &CGH, KernelType KernelFunc, const nd_range<Dims> &Range,
           Reduction &Redu);

template <typename KernelName, typename KernelType, class Reduction>
enable_if_t<!Reduction::has_fast_atomics, size_t>
reduAuxCGFunc(handler &CGH, size_t NWorkItems, size_t MaxWGSize,
              Reduction &Redu);

template <typename KernelName, typename KernelType, int Dims,
          typename... Reductions, size_t... Is>
void reduCGFunc(handler &CGH, KernelType KernelFunc,
                const nd_range<Dims> &Range,
                std::tuple<Reductions...> &ReduTuple,
                std::index_sequence<Is...>);

template <typename KernelName, typename KernelType, typename... Reductions,
          size_t... Is>
size_t reduAuxCGFunc(handler &CGH, size_t NWorkItems, size_t MaxWGSize,
                     std::tuple<Reductions...> &ReduTuple,
                     std::index_sequence<Is...>);

template <typename KernelName, class Reduction>
std::enable_if_t<!Reduction::is_usm>
reduSaveFinalResultToUserMem(handler &CGH, Reduction &Redu);

template <typename KernelName, class Reduction>
std::enable_if_t<Reduction::is_usm>
reduSaveFinalResultToUserMem(handler &CGH, Reduction &Redu);

template <typename... Reduction, size_t... Is>
std::shared_ptr<event>
reduSaveFinalResultToUserMem(std::shared_ptr<detail::queue_impl> Queue,
                             bool IsHost, std::tuple<Reduction...> &ReduTuple,
                             std::index_sequence<Is...>);

template <typename Reduction, typename... RestT>
std::enable_if_t<!Reduction::is_usm>
reduSaveFinalResultToUserMemHelper(std::vector<event> &Events,
                                   std::shared_ptr<detail::queue_impl> Queue,
                                   bool IsHost, Reduction &Redu, RestT... Rest);

__SYCL_EXPORT uint32_t
reduGetMaxNumConcurrentWorkGroups(std::shared_ptr<queue_impl> Queue);

__SYCL_EXPORT size_t reduGetMaxWGSize(std::shared_ptr<queue_impl> Queue,
                                      size_t LocalMemBytesPerWorkItem);

template <typename... ReductionT, size_t... Is>
size_t reduGetMemPerWorkItem(std::tuple<ReductionT...> &ReduTuple,
                             std::index_sequence<Is...>);

template <typename TupleT, std::size_t... Is>
std::tuple<std::tuple_element_t<Is, TupleT>...>
tuple_select_elements(TupleT Tuple, std::index_sequence<Is...>);

template <typename FirstT, typename... RestT> struct AreAllButLastReductions;

} // namespace detail
} // namespace oneapi
} // namespace ext

namespace __SYCL2020_DEPRECATED("use 'ext::oneapi' instead") ONEAPI {
  using namespace ext::oneapi;
}

/// Command group handler class.
///
/// Objects of the handler class collect information about command group, such
/// as kernel, requirements to the memory, arguments for the kernel.
///
/// \code{.cpp}
/// sycl::queue::submit([](handler &CGH){
///   CGH.require(Accessor1);   // Adds a requirement to the memory object.
///   CGH.setArg(0, Accessor2); // Registers accessor given as an argument to
///                             // the kernel + adds a requirement to the memory
///                             // object.
///   CGH.setArg(1, N);         // Registers value given as an argument to the
///                             // kernel.
///   // The following registers KernelFunctor to be a kernel that will be
///   // executed in case of queue is bound to the host device, Kernel - for
///   // an OpenCL device. This function clearly indicates that command group
///   // represents kernel execution.
///   CGH.parallel_for(KernelFunctor, Kernel);
///  });
/// \endcode
///
/// The command group can represent absolutely different operations. Depending
/// on the operation we need to store different data. But, in most cases, it's
/// impossible to say what kind of operation we need to perform until the very
/// end. So, handler class contains all fields simultaneously, then during
/// "finalization" it constructs CG object, that represents specific operation,
/// passing fields that are required only.
///
/// \sa queue
/// \sa program
/// \sa kernel
///
/// \ingroup sycl_api
class __SYCL_EXPORT handler {
private:
  /// Constructs SYCL handler from queue.
  ///
  /// \param Queue is a SYCL queue.
  /// \param IsHost indicates if this handler is created for SYCL host device.
  handler(std::shared_ptr<detail::queue_impl> Queue, bool IsHost);

  /// Stores copy of Arg passed to the MArgsStorage.
  template <typename T, typename F = typename detail::remove_const_t<
                            typename detail::remove_reference_t<T>>>
  F *storePlainArg(T &&Arg) {
    MArgsStorage.emplace_back(sizeof(T));
    auto Storage = reinterpret_cast<F *>(MArgsStorage.back().data());
    *Storage = Arg;
    return Storage;
  }

<<<<<<< HEAD
  void setType(detail::CommandGroup::CGType Type) {
    constexpr detail::CommandGroup::CG_VERSION Version =
        detail::CommandGroup::CG_VERSION::V1;
    MCGType = static_cast<detail::CommandGroup::CGType>(
        getVersionedCGType(Type, static_cast<int>(Version)));
  }

  detail::CommandGroup::CGType getType() {
    return static_cast<detail::CommandGroup::CGType>(
        getUnversionedCGType(MCGType));
=======
  void setType(detail::CG::CGTYPE Type) {
    constexpr detail::CG::CG_VERSION Version = detail::CG::CG_VERSION::V1;
    MCGType = static_cast<detail::CG::CGTYPE>(
        getVersionedCGType(Type, static_cast<int>(Version)));
  }

  detail::CG::CGTYPE getType() {
    return static_cast<detail::CG::CGTYPE>(getUnversionedCGType(MCGType));
>>>>>>> 6fb62ef8
  }

  void throwIfActionIsCreated() {
    if (detail::CommandGroup::None != getType())
      throw sycl::runtime_error("Attempt to set multiple actions for the "
                                "command group. Command group must consist of "
                                "a single kernel or explicit memory operation.",
                                CL_INVALID_OPERATION);
  }

  /// Extracts and prepares kernel arguments from the lambda using integration
  /// header.
  /// TODO replace with the version below once ABI breaking changes are allowed.
  void
  extractArgsAndReqsFromLambda(char *LambdaPtr, size_t KernelArgsNum,
                               const detail::kernel_param_desc_t *KernelArgs);

  /// Extracts and prepares kernel arguments from the lambda using integration
  /// header.
  void
  extractArgsAndReqsFromLambda(char *LambdaPtr, size_t KernelArgsNum,
                               const detail::kernel_param_desc_t *KernelArgs,
                               bool IsESIMD);

  /// Extracts and prepares kernel arguments set via set_arg(s).
  void extractArgsAndReqs();

  /// TODO replace with the version below once ABI breaking changes are allowed.
  void processArg(void *Ptr, const detail::kernel_param_kind_t &Kind,
                  const int Size, const size_t Index, size_t &IndexShift,
                  bool IsKernelCreatedFromSource);

  void processArg(void *Ptr, const detail::kernel_param_kind_t &Kind,
                  const int Size, const size_t Index, size_t &IndexShift,
                  bool IsKernelCreatedFromSource, bool IsESIMD);

  /// \return a string containing name of SYCL kernel.
  std::string getKernelName();

  template <typename LambdaNameT> bool lambdaAndKernelHaveEqualName() {
    // TODO It is unclear a kernel and a lambda/functor must to be equal or not
    // for parallel_for with sycl::kernel and lambda/functor together
    // Now if they are equal we extract argumets from lambda/functor for the
    // kernel. Else it is necessary use set_atg(s) for resolve the order and
    // values of arguments for the kernel.
    assert(MKernel && "MKernel is not initialized");
    const std::string LambdaName = detail::KernelInfo<LambdaNameT>::getName();
    const std::string KernelName = getKernelName();
    return LambdaName == KernelName;
  }

  /// Saves the location of user's code passed in \param CodeLoc for future
  /// usage in finalize() method.
  void saveCodeLoc(detail::code_location CodeLoc) { MCodeLoc = CodeLoc; }

  /// Constructs CG object of specific type, passes it to Scheduler and
  /// returns sycl::event object representing the command group.
  /// It's expected that the method is the latest method executed before
  /// object destruction.
  ///
  /// \return a SYCL event object representing the command group
  event finalize();

  /// Saves streams associated with this handler.
  ///
  /// Streams are then forwarded to command group and flushed in the scheduler.
  ///
  /// \param Stream is a pointer to SYCL stream.
  void addStream(const std::shared_ptr<detail::stream_impl> &Stream) {
    MStreamStorage.push_back(Stream);
  }

  /// Saves buffers created by handling reduction feature in handler.
  /// They are then forwarded to command group and destroyed only after
  /// the command group finishes the work on device/host.
  /// The 'MSharedPtrStorage' suits that need.
  ///
  /// @param ReduObj is a pointer to object that must be stored.
  void addReduction(const std::shared_ptr<const void> &ReduObj) {
    MSharedPtrStorage.push_back(ReduObj);
  }

  ~handler() = default;

  bool is_host() { return MIsHost; }

  void associateWithHandler(detail::AccessorBaseHost *AccBase,
                            access::target AccTarget);

  // Recursively calls itself until arguments pack is fully processed.
  // The version for regular(standard layout) argument.
  template <typename T, typename... Ts>
  void setArgsHelper(int ArgIndex, T &&Arg, Ts &&... Args) {
    set_arg(ArgIndex, std::move(Arg));
    setArgsHelper(++ArgIndex, std::move(Args)...);
  }

  void setArgsHelper(int) {}

  // setArgHelper for local accessor argument.
  template <typename DataT, int Dims, access::mode AccessMode,
            access::placeholder IsPlaceholder>
  void setArgHelper(int ArgIndex,
                    accessor<DataT, Dims, AccessMode, access::target::local,
                             IsPlaceholder> &&Arg) {
    detail::LocalAccessorBaseHost *LocalAccBase =
        (detail::LocalAccessorBaseHost *)&Arg;
    detail::LocalAccessorImplPtr LocalAccImpl =
        detail::getSyclObjImpl(*LocalAccBase);
    detail::LocalAccessorImplHost *Req = LocalAccImpl.get();
    MLocalAccStorage.push_back(std::move(LocalAccImpl));
    MArgs.emplace_back(detail::kernel_param_kind_t::kind_accessor, Req,
                       static_cast<int>(access::target::local), ArgIndex);
  }

  // setArgHelper for non local accessor argument.
  template <typename DataT, int Dims, access::mode AccessMode,
            access::target AccessTarget, access::placeholder IsPlaceholder>
  typename detail::enable_if_t<AccessTarget != access::target::local, void>
  setArgHelper(
      int ArgIndex,
      accessor<DataT, Dims, AccessMode, AccessTarget, IsPlaceholder> &&Arg) {
    detail::AccessorBaseHost *AccBase = (detail::AccessorBaseHost *)&Arg;
    detail::AccessorImplPtr AccImpl = detail::getSyclObjImpl(*AccBase);
    detail::Requirement *Req = AccImpl.get();
    // Add accessor to the list of requirements.
    MRequirements.push_back(Req);
    // Store copy of the accessor.
    MAccStorage.push_back(std::move(AccImpl));
    // Add accessor to the list of arguments.
    MArgs.emplace_back(detail::kernel_param_kind_t::kind_accessor, Req,
                       static_cast<int>(AccessTarget), ArgIndex);
  }

  template <typename T> void setArgHelper(int ArgIndex, T &&Arg) {
    auto StoredArg = static_cast<void *>(storePlainArg(Arg));

    if (!std::is_same<cl_mem, T>::value && std::is_pointer<T>::value) {
      MArgs.emplace_back(detail::kernel_param_kind_t::kind_pointer, StoredArg,
                         sizeof(T), ArgIndex);
    } else {
      MArgs.emplace_back(detail::kernel_param_kind_t::kind_std_layout,
                         StoredArg, sizeof(T), ArgIndex);
    }
  }

  void setArgHelper(int ArgIndex, sampler &&Arg) {
    auto StoredArg = static_cast<void *>(storePlainArg(Arg));
    MArgs.emplace_back(detail::kernel_param_kind_t::kind_sampler, StoredArg,
                       sizeof(sampler), ArgIndex);
  }

  void verifyKernelInvoc(const kernel &Kernel) {
    if (is_host()) {
      throw invalid_object_error(
          "This kernel invocation method cannot be used on the host",
          PI_INVALID_DEVICE);
    }
    if (Kernel.is_host()) {
      throw invalid_object_error("Invalid kernel type, OpenCL expected",
                                 PI_INVALID_KERNEL);
    }
  }

  /// Stores lambda to the template-free object
  ///
  /// Also initializes kernel name, list of arguments and requirements using
  /// information from the integration header.
  ///
  /// \param KernelFunc is a SYCL kernel function.
  template <typename KernelName, typename KernelType, int Dims,
            typename LambdaArgType>
  void StoreLambda(KernelType KernelFunc) {
    if (detail::isKernelLambdaCallableWithKernelHandler<KernelType,
                                                        LambdaArgType>() &&
        MIsHost) {
      throw cl::sycl::feature_not_supported(
          "kernel_handler is not yet supported by host device.",
          PI_INVALID_OPERATION);
    }
    MHostKernel.reset(
        new detail::HostKernel<KernelType, LambdaArgType, Dims, KernelName>(
            KernelFunc));

    using KI = sycl::detail::KernelInfo<KernelName>;
    // Empty name indicates that the compilation happens without integration
    // header, so don't perform things that require it.
    if (KI::getName() != nullptr && KI::getName()[0] != '\0') {
      // TODO support ESIMD in no-integration-header case too.
      MArgs.clear();
      extractArgsAndReqsFromLambda(MHostKernel->getPtr(), KI::getNumParams(),
                                   &KI::getParamDesc(0), KI::isESIMD());
      MKernelName = KI::getName();
      MOSModuleHandle = detail::OSUtil::getOSModuleHandle(KI::getName());
    } else {
      // In case w/o the integration header it is necessary to process
      // accessors from the list(which are associated with this handler) as
      // arguments.
      MArgs = std::move(MAssociatedAccesors);
    }
  }

  /// Checks whether it is possible to copy the source shape to the destination
  /// shape(the shapes are described by the accessor ranges) by using
  /// copying by regions of memory and not copying element by element
  /// Shapes can be 1, 2 or 3 dimensional rectangles.
  template <int Dims_Src, int Dims_Dst>
  static bool IsCopyingRectRegionAvailable(const range<Dims_Src> Src,
                                           const range<Dims_Dst> Dst) {
    if (Dims_Src > Dims_Dst)
      return false;
    for (size_t I = 0; I < Dims_Src; ++I)
      if (Src[I] > Dst[I])
        return false;
    return true;
  }

  // TODO: Delete these functions when ABI breaking changes are allowed.
  // Currently these functions are unused but they are static members of
  // the exported class 'handler' and has got into sycl library some time ago
  // and must stay there for a while.
  static id<1> getDelinearizedIndex(const range<1> Range, const size_t Index) {
    return detail::getDelinearizedId(Range, Index);
  }
  static id<2> getDelinearizedIndex(const range<2> Range, const size_t Index) {
    return detail::getDelinearizedId(Range, Index);
  }
  static id<3> getDelinearizedIndex(const range<3> Range, const size_t Index) {
    return detail::getDelinearizedId(Range, Index);
  }

  /// Handles some special cases of the copy operation from one accessor
  /// to another accessor. Returns true if the copy is handled here.
  ///
  /// \param Src is a source SYCL accessor.
  /// \param Dst is a destination SYCL accessor.
  template <typename TSrc, int DimSrc, access::mode ModeSrc,
            access::target TargetSrc, typename TDst, int DimDst,
            access::mode ModeDst, access::target TargetDst,
            access::placeholder IsPHSrc, access::placeholder IsPHDst>
  detail::enable_if_t<(DimSrc > 0) && (DimDst > 0), bool>
  copyAccToAccHelper(accessor<TSrc, DimSrc, ModeSrc, TargetSrc, IsPHSrc> Src,
                     accessor<TDst, DimDst, ModeDst, TargetDst, IsPHDst> Dst) {
    if (!MIsHost &&
        IsCopyingRectRegionAvailable(Src.get_range(), Dst.get_range()))
      return false;

    range<1> LinearizedRange(Src.size());
    parallel_for<class __copyAcc2Acc<TSrc, DimSrc, ModeSrc, TargetSrc,
                                     TDst, DimDst, ModeDst, TargetDst,
                                     IsPHSrc, IsPHDst>>
                                     (LinearizedRange, [=](id<1> Id) {
      size_t Index = Id[0];
      id<DimSrc> SrcId = detail::getDelinearizedId(Src.get_range(), Index);
      id<DimDst> DstId = detail::getDelinearizedId(Dst.get_range(), Index);
      Dst[DstId] = Src[SrcId];
    });
    return true;
  }

  /// Handles some special cases of the copy operation from one accessor
  /// to another accessor. Returns true if the copy is handled here.
  ///
  /// Source must have at least as many bytes as the range accessed by Dst.
  ///
  /// \param Src is a source SYCL accessor.
  /// \param Dst is a destination SYCL accessor.
  template <typename TSrc, int DimSrc, access::mode ModeSrc,
            access::target TargetSrc, typename TDst, int DimDst,
            access::mode ModeDst, access::target TargetDst,
            access::placeholder IsPHSrc, access::placeholder IsPHDst>
  detail::enable_if_t<DimSrc == 0 || DimDst == 0, bool>
  copyAccToAccHelper(accessor<TSrc, DimSrc, ModeSrc, TargetSrc, IsPHSrc> Src,
                     accessor<TDst, DimDst, ModeDst, TargetDst, IsPHDst> Dst) {
    if (!MIsHost)
      return false;

    single_task<class __copyAcc2Acc<TSrc, DimSrc, ModeSrc, TargetSrc,
                                    TDst, DimDst, ModeDst, TargetDst,
                                    IsPHSrc, IsPHDst>> ([=]() {
      *(Dst.get_pointer()) = *(Src.get_pointer());
    });
    return true;
  }

#ifndef __SYCL_DEVICE_ONLY__
  /// Copies the content of memory object accessed by Src into the memory
  /// pointed by Dst.
  ///
  /// \param Src is a source SYCL accessor.
  /// \param Dst is a pointer to destination memory.
  template <typename TSrc, typename TDst, int Dim, access::mode AccMode,
            access::target AccTarget, access::placeholder IsPH>
  detail::enable_if_t<(Dim > 0)>
  copyAccToPtrHost(accessor<TSrc, Dim, AccMode, AccTarget, IsPH> Src,
                   TDst *Dst) {
    range<Dim> Range = Src.get_range();
    parallel_for<class __copyAcc2Ptr<TSrc, TDst, Dim, AccMode, AccTarget, IsPH>>
        (Range, [=](id<Dim> Index) {
      const size_t LinearIndex = detail::getLinearIndex(Index, Range);
      using TSrcNonConst = typename detail::remove_const_t<TSrc>;
      (reinterpret_cast<TSrcNonConst *>(Dst))[LinearIndex] = Src[Index];
    });
  }

  /// Copies 1 element accessed by 0-dimensional accessor Src into the memory
  /// pointed by Dst.
  ///
  /// \param Src is a source SYCL accessor.
  /// \param Dst is a pointer to destination memory.
  template <typename TSrc, typename TDst, int Dim, access::mode AccMode,
            access::target AccTarget, access::placeholder IsPH>
  detail::enable_if_t<Dim == 0>
  copyAccToPtrHost(accessor<TSrc, Dim, AccMode, AccTarget, IsPH> Src,
                   TDst *Dst) {
    single_task<class __copyAcc2Ptr<TSrc, TDst, Dim, AccMode, AccTarget, IsPH>>
        ([=]() {
      using TSrcNonConst = typename detail::remove_const_t<TSrc>;
      *(reinterpret_cast<TSrcNonConst *>(Dst)) = *(Src.get_pointer());
    });
  }

  /// Copies the memory pointed by Src into the memory accessed by Dst.
  ///
  /// \param Src is a pointer to source memory.
  /// \param Dst is a destination SYCL accessor.
  template <typename TSrc, typename TDst, int Dim, access::mode AccMode,
            access::target AccTarget, access::placeholder IsPH>
  detail::enable_if_t<(Dim > 0)>
  copyPtrToAccHost(TSrc *Src,
                   accessor<TDst, Dim, AccMode, AccTarget, IsPH> Dst) {
    range<Dim> Range = Dst.get_range();
    parallel_for<class __copyPtr2Acc<TSrc, TDst, Dim, AccMode, AccTarget, IsPH>>
        (Range, [=](id<Dim> Index) {
      const size_t LinearIndex = detail::getLinearIndex(Index, Range);
      Dst[Index] = (reinterpret_cast<const TDst *>(Src))[LinearIndex];
    });
  }

  /// Copies 1 element pointed by Src to memory accessed by 0-dimensional
  /// accessor Dst.
  ///
  /// \param Src is a pointer to source memory.
  /// \param Dst is a destination SYCL accessor.
  template <typename TSrc, typename TDst, int Dim, access::mode AccMode,
            access::target AccTarget, access::placeholder IsPH>
  detail::enable_if_t<Dim == 0>
  copyPtrToAccHost(TSrc *Src,
                   accessor<TDst, Dim, AccMode, AccTarget, IsPH> Dst) {
    single_task<class __copyPtr2Acc<TSrc, TDst, Dim, AccMode, AccTarget, IsPH>>
        ([=]() {
      *(Dst.get_pointer()) = *(reinterpret_cast<const TDst *>(Src));
    });
  }
#endif // __SYCL_DEVICE_ONLY__

  constexpr static bool isConstOrGlobal(access::target AccessTarget) {
    return AccessTarget == access::target::global_buffer ||
           AccessTarget == access::target::constant_buffer;
  }

  constexpr static bool isImageOrImageArray(access::target AccessTarget) {
    return AccessTarget == access::target::image ||
           AccessTarget == access::target::image_array;
  }

  constexpr static bool
  isValidTargetForExplicitOp(access::target AccessTarget) {
    return isConstOrGlobal(AccessTarget) || isImageOrImageArray(AccessTarget);
  }

  constexpr static bool isValidModeForSourceAccessor(access::mode AccessMode) {
    return AccessMode == access::mode::read ||
           AccessMode == access::mode::read_write;
  }

  constexpr static bool
  isValidModeForDestinationAccessor(access::mode AccessMode) {
    return AccessMode == access::mode::write ||
           AccessMode == access::mode::read_write ||
           AccessMode == access::mode::discard_write ||
           AccessMode == access::mode::discard_read_write;
  }

  /// Defines and invokes a SYCL kernel function for the specified range.
  ///
  /// The SYCL kernel function is defined as a lambda function or a named
  /// function object type and given an id or item for indexing in the indexing
  /// space defined by range.
  /// If it is a named function object and the function object type is
  /// globally visible, there is no need for the developer to provide
  /// a kernel name for it.
  ///
  /// \param NumWorkItems is a range defining indexing space.
  /// \param KernelFunc is a SYCL kernel function.
  template <typename KernelName, typename KernelType, int Dims>
  void parallel_for_lambda_impl(range<Dims> NumWorkItems,
                                KernelType KernelFunc) {
    throwIfActionIsCreated();
    using LambdaArgType = sycl::detail::lambda_arg_type<KernelType, item<Dims>>;

    // If 1D kernel argument is an integral type, convert it to sycl::item<1>
    using TransformedArgType =
        typename std::conditional<std::is_integral<LambdaArgType>::value &&
                                      Dims == 1,
                                  item<Dims>, LambdaArgType>::type;
    using NameT =
        typename detail::get_kernel_name_t<KernelName, KernelType>::name;

    // Range rounding can be disabled by the user.
    // Range rounding is not done on the host device.
    // Range rounding is supported only for newer SYCL standards.
#if !defined(__SYCL_DISABLE_PARALLEL_FOR_RANGE_ROUNDING__) &&                  \
    !defined(DPCPP_HOST_DEVICE_OPENMP) &&                                      \
    !defined(DPCPP_HOST_DEVICE_PERF_NATIVE) && SYCL_LANGUAGE_VERSION >= 202001
    // Range should be a multiple of this for reasonable performance.
    size_t MinFactorX = 16;
    // Range should be a multiple of this for improved performance.
    size_t GoodFactorX = 32;
    // Range should be at least this to make rounding worthwhile.
    size_t MinRangeX = 1024;

    // Parse optional parameters of this form:
    // MinRound:PreferredRound:MinRange
    char *RoundParams = getenv("SYCL_PARALLEL_FOR_RANGE_ROUNDING_PARAMS");
    if (RoundParams != nullptr) {
      std::string Params(RoundParams);
      size_t Pos = Params.find(':');
      if (Pos != std::string::npos) {
        MinFactorX = std::stoi(Params.substr(0, Pos));
        Params.erase(0, Pos + 1);
        Pos = Params.find(':');
        if (Pos != std::string::npos) {
          GoodFactorX = std::stoi(Params.substr(0, Pos));
          Params.erase(0, Pos + 1);
          MinRangeX = std::stoi(Params);
        }
      }
    }

    // Disable the rounding-up optimizations under these conditions:
    // 1. The env var SYCL_DISABLE_PARALLEL_FOR_RANGE_ROUNDING is set.
    // 2. The string SYCL_DISABLE_PARALLEL_FOR_RANGE_ROUNDING is in
    //    the kernel name.
    // 3. The kernel is provided via an interoperability method.
    // 4. The API "this_item" is used inside the kernel.
    // 5. The range is already a multiple of the rounding factor.
    //
    // Cases 3 and 4 could be supported with extra effort.
    // As an optimization for the common case it is an
    // implementation choice to not support those scenarios.
    // Note that "this_item" is a free function, i.e. not tied to any
    // specific id or item. When concurrent parallel_fors are executing
    // on a device it is difficult to tell which parallel_for the call is
    // being made from. One could replicate portions of the
    // call-graph to make this_item calls kernel-specific but this is
    // not considered worthwhile.

    // Get the kernal name to check condition 3.
    std::string KName = typeid(NameT *).name();
    using KI = detail::KernelInfo<KernelName>;
    bool DisableRounding =
        (getenv("SYCL_DISABLE_PARALLEL_FOR_RANGE_ROUNDING") != nullptr) ||
        (KName.find("SYCL_DISABLE_PARALLEL_FOR_RANGE_ROUNDING") !=
         std::string::npos) ||
        (KI::getName() == nullptr || KI::getName()[0] == '\0') ||
        (KI::callsThisItem());

    // Perform range rounding if rounding-up is enabled
    // and there are sufficient work-items to need rounding
    // and the user-specified range is not a multiple of a "good" value.
    if (!DisableRounding && (NumWorkItems[0] >= MinRangeX) &&
        (NumWorkItems[0] % MinFactorX != 0)) {
      // It is sufficient to round up just the first dimension.
      // Multiplying the rounded-up value of the first dimension
      // by the values of the remaining dimensions (if any)
      // will yield a rounded-up value for the total range.
      size_t NewValX =
          ((NumWorkItems[0] + GoodFactorX - 1) / GoodFactorX) * GoodFactorX;
      if (getenv("SYCL_PARALLEL_FOR_RANGE_ROUNDING_TRACE") != nullptr)
        std::cout << "parallel_for range adjusted from " << NumWorkItems[0]
                  << " to " << NewValX << std::endl;

      using NameWT = typename detail::get_kernel_wrapper_name_t<NameT>::name;
      auto Wrapper =
          getRangeRoundedKernelLambda<NameWT, TransformedArgType, Dims>(
              KernelFunc, NumWorkItems);

      using KName = std::conditional_t<std::is_same<KernelType, NameT>::value,
                                       decltype(Wrapper), NameWT>;

      range<Dims> AdjustedRange = NumWorkItems;
      AdjustedRange.set_range_dim0(NewValX);
      kernel_parallel_for_wrapper<KName, TransformedArgType>(Wrapper);
#ifndef __SYCL_DEVICE_ONLY__
      detail::checkValueRange<Dims>(AdjustedRange);
      MNDRDesc.set(std::move(AdjustedRange));
      StoreLambda<KName, decltype(Wrapper), Dims, TransformedArgType>(
          std::move(Wrapper));
      setType(detail::CommandGroup::Kernel);
#endif
    } else
#endif // !__SYCL_DISABLE_PARALLEL_FOR_RANGE_ROUNDING__ &&                     \
       // !DPCPP_HOST_DEVICE_OPENMP && !DPCPP_HOST_DEVICE_PERF_NATIVE &&       \
       // SYCL_LANGUAGE_VERSION >= 202001
    {
      (void)NumWorkItems;
      kernel_parallel_for_wrapper<NameT, TransformedArgType>(KernelFunc);
#ifndef __SYCL_DEVICE_ONLY__
      detail::checkValueRange<Dims>(NumWorkItems);
      MNDRDesc.set(std::move(NumWorkItems));
      StoreLambda<NameT, KernelType, Dims, TransformedArgType>(
          std::move(KernelFunc));
      setType(detail::CommandGroup::Kernel);
#endif
    }
  }

  /// Defines and invokes a SYCL kernel function for the specified range.
  ///
  /// The SYCL kernel function is defined as SYCL kernel object. The kernel
  /// invocation method has no functors and cannot be called on host.
  ///
  /// \param NumWorkItems is a range defining indexing space.
  /// \param Kernel is a SYCL kernel function.
  template <int Dims>
  void parallel_for_impl(range<Dims> NumWorkItems, kernel Kernel) {
    throwIfActionIsCreated();
    verifyKernelInvoc(Kernel);
    MKernel = detail::getSyclObjImpl(std::move(Kernel));
    detail::checkValueRange<Dims>(NumWorkItems);
    MNDRDesc.set(std::move(NumWorkItems));
    setType(detail::CommandGroup::Kernel);
    extractArgsAndReqs();
    MKernelName = getKernelName();
  }

#ifdef SYCL_LANGUAGE_VERSION
#define __SYCL_KERNEL_ATTR__ __attribute__((sycl_kernel))
#else
#define __SYCL_KERNEL_ATTR__
#endif
  // NOTE: the name of this function - "kernel_single_task" - is used by the
  // Front End to determine kernel invocation kind.
  template <typename KernelName, typename KernelType>
  __SYCL_KERNEL_ATTR__ void
#ifdef __SYCL_NONCONST_FUNCTOR__
  kernel_single_task(KernelType KernelFunc) {
#else
  kernel_single_task(const KernelType &KernelFunc) {
#endif
#ifdef __SYCL_DEVICE_ONLY__
    KernelFunc();
#else
    (void)KernelFunc;
#endif
  }

  // NOTE: the name of this function - "kernel_single_task" - is used by the
  // Front End to determine kernel invocation kind.
  template <typename KernelName, typename KernelType>
  __SYCL_KERNEL_ATTR__ void
#ifdef __SYCL_NONCONST_FUNCTOR__
  kernel_single_task(KernelType KernelFunc, kernel_handler KH) {
#else
  kernel_single_task(const KernelType &KernelFunc, kernel_handler KH) {
#endif
#ifdef __SYCL_DEVICE_ONLY__
    KernelFunc(KH);
#else
    (void)KernelFunc;
    (void)KH;
#endif
  }

  // NOTE: the name of these functions - "kernel_parallel_for" - are used by the
  // Front End to determine kernel invocation kind.
  template <typename KernelName, typename ElementType, typename KernelType>
  __SYCL_KERNEL_ATTR__ void
#ifdef __SYCL_NONCONST_FUNCTOR__
  kernel_parallel_for(KernelType KernelFunc) {
#else
  kernel_parallel_for(const KernelType &KernelFunc) {
#endif
#ifdef __SYCL_DEVICE_ONLY__
    KernelFunc(detail::Builder::getElement(detail::declptr<ElementType>()));
#else
    (void)KernelFunc;
#endif
  }

  // NOTE: the name of these functions - "kernel_parallel_for" - are used by the
  // Front End to determine kernel invocation kind.
  template <typename KernelName, typename ElementType, typename KernelType>
  __SYCL_KERNEL_ATTR__ void
#ifdef __SYCL_NONCONST_FUNCTOR__
  kernel_parallel_for(KernelType KernelFunc, kernel_handler KH) {
#else
  kernel_parallel_for(const KernelType &KernelFunc, kernel_handler KH) {
#endif
#ifdef __SYCL_DEVICE_ONLY__
    KernelFunc(detail::Builder::getElement(detail::declptr<ElementType>()), KH);
#else
    (void)KernelFunc;
    (void)KH;
#endif
  }

  // NOTE: the name of this function - "kernel_parallel_for_work_group" - is
  // used by the Front End to determine kernel invocation kind.
  template <typename KernelName, typename ElementType, typename KernelType>
  __SYCL_KERNEL_ATTR__ void
#ifdef __SYCL_NONCONST_FUNCTOR__
  kernel_parallel_for_work_group(KernelType KernelFunc) {
#else
  kernel_parallel_for_work_group(const KernelType &KernelFunc) {
#endif
#ifdef __SYCL_DEVICE_ONLY__
    KernelFunc(detail::Builder::getElement(detail::declptr<ElementType>()));
#else
    (void)KernelFunc;
#endif
  }

  // NOTE: the name of this function - "kernel_parallel_for_work_group" - is
  // used by the Front End to determine kernel invocation kind.
  template <typename KernelName, typename ElementType, typename KernelType>
  __SYCL_KERNEL_ATTR__ void
#ifdef __SYCL_NONCONST_FUNCTOR__
  kernel_parallel_for_work_group(KernelType KernelFunc, kernel_handler KH) {
#else
  kernel_parallel_for_work_group(const KernelType &KernelFunc,
                                 kernel_handler KH) {
#endif
#ifdef __SYCL_DEVICE_ONLY__
    KernelFunc(detail::Builder::getElement(detail::declptr<ElementType>()), KH);
#else
    (void)KernelFunc;
    (void)KH;
#endif
  }

  // Wrappers for kernel_*** functions above with and without support of
  // additional kernel_handler argument.

  // NOTE: to support kernel_handler argument in kernel lambdas, only
  // kernel_***_wrapper functions must be called in this code

  // Wrappers for kernel_single_task(...)

  template <typename KernelName, typename KernelType>
  void
#ifdef __SYCL_NONCONST_FUNCTOR__
  kernel_single_task_wrapper(KernelType KernelFunc) {
#else
  kernel_single_task_wrapper(const KernelType &KernelFunc) {
#endif
#ifdef __SYCL_DEVICE_ONLY__
    detail::CheckDeviceCopyable<KernelType>();
#endif // __SYCL_DEVICE_ONLY__
    if constexpr (detail::isKernelLambdaCallableWithKernelHandler<
                      KernelType>()) {
      kernel_handler KH;
      kernel_single_task<KernelName>(KernelFunc, KH);
    } else {
      kernel_single_task<KernelName>(KernelFunc);
    }
  }

  // Wrappers for kernel_parallel_for(...)

  template <typename KernelName, typename ElementType, typename KernelType>
  void
#ifdef __SYCL_NONCONST_FUNCTOR__
  kernel_parallel_for_wrapper(KernelType KernelFunc) {
#else
  kernel_parallel_for_wrapper(const KernelType &KernelFunc) {
#endif
#ifdef __SYCL_DEVICE_ONLY__
    detail::CheckDeviceCopyable<KernelType>();
#endif // __SYCL_DEVICE_ONLY__
    if constexpr (detail::isKernelLambdaCallableWithKernelHandler<
                      KernelType, ElementType>()) {
      kernel_handler KH;
      kernel_parallel_for<KernelName, ElementType>(KernelFunc, KH);
    } else {
      kernel_parallel_for<KernelName, ElementType>(KernelFunc);
    }
  }

  // Wrappers for kernel_parallel_for_work_group(...)

  template <typename KernelName, typename ElementType, typename KernelType>
  void
#ifdef __SYCL_NONCONST_FUNCTOR__
  kernel_parallel_for_work_group_wrapper(KernelType KernelFunc) {
#else
  kernel_parallel_for_work_group_wrapper(const KernelType &KernelFunc) {
#endif
#ifdef __SYCL_DEVICE_ONLY__
    detail::CheckDeviceCopyable<KernelType>();
#endif // __SYCL_DEVICE_ONLY__
    if constexpr (detail::isKernelLambdaCallableWithKernelHandler<
                      KernelType, ElementType>()) {
      kernel_handler KH;
      kernel_parallel_for_work_group<KernelName, ElementType>(KernelFunc, KH);
    } else {
      kernel_parallel_for_work_group<KernelName, ElementType>(KernelFunc);
    }
  }

  std::shared_ptr<detail::kernel_bundle_impl>
  getOrInsertHandlerKernelBundle(bool Insert) const;

  void setHandlerKernelBundle(
      const std::shared_ptr<detail::kernel_bundle_impl> &NewKernelBundleImpPtr);

  template <typename FuncT>
  detail::enable_if_t<
      detail::check_fn_signature<detail::remove_reference_t<FuncT>,
                                 void()>::value ||
      detail::check_fn_signature<detail::remove_reference_t<FuncT>,
                                 void(interop_handle)>::value>
  host_task_impl(FuncT &&Func) {
    throwIfActionIsCreated();

    MNDRDesc.set(range<1>(1));
    MArgs = std::move(MAssociatedAccesors);

    MHostTask.reset(new detail::HostTask(std::move(Func)));

    setType(detail::CommandGroup::CodeplayHostTask);
  }

public:
  handler(const handler &) = delete;
  handler(handler &&) = delete;
  handler &operator=(const handler &) = delete;
  handler &operator=(handler &&) = delete;

#if __cplusplus > 201402L
  template <auto &SpecName>
  void set_specialization_constant(
      typename std::remove_reference_t<decltype(SpecName)>::value_type Value) {

    std::shared_ptr<detail::kernel_bundle_impl> KernelBundleImplPtr =
        getOrInsertHandlerKernelBundle(/*Insert=*/true);

    detail::createSyclObjFromImpl<kernel_bundle<bundle_state::input>>(
        KernelBundleImplPtr)
        .set_specialization_constant<SpecName>(Value);
  }

  template <auto &SpecName>
  typename std::remove_reference_t<decltype(SpecName)>::value_type
  get_specialization_constant() const {

    std::shared_ptr<detail::kernel_bundle_impl> KernelBundleImplPtr =
        getOrInsertHandlerKernelBundle(/*Insert=*/true);

    return detail::createSyclObjFromImpl<kernel_bundle<bundle_state::input>>(
               KernelBundleImplPtr)
        .get_specialization_constant<SpecName>();
  }

#endif

  void
  use_kernel_bundle(const kernel_bundle<bundle_state::executable> &ExecBundle) {
    setHandlerKernelBundle(detail::getSyclObjImpl(ExecBundle));
  }

  /// Requires access to the memory object associated with the placeholder
  /// accessor.
  ///
  /// The command group has a requirement to gain access to the given memory
  /// object before executing.
  ///
  /// \param Acc is a SYCL accessor describing required memory region.
  template <typename DataT, int Dims, access::mode AccMode,
            access::target AccTarget>
  void
  require(accessor<DataT, Dims, AccMode, AccTarget, access::placeholder::true_t>
              Acc) {
#ifndef __SYCL_DEVICE_ONLY__
    associateWithHandler(&Acc, AccTarget);
#else
    (void)Acc;
#endif
  }

  /// Registers event dependencies on this command group.
  ///
  /// \param Event is a valid SYCL event to wait on.
  void depends_on(event Event) {
    MEvents.push_back(detail::getSyclObjImpl(Event));
  }

  /// Registers event dependencies on this command group.
  ///
  /// \param Events is a vector of valid SYCL events to wait on.
  void depends_on(const std::vector<event> &Events) {
    for (const event &Event : Events) {
      MEvents.push_back(detail::getSyclObjImpl(Event));
    }
  }

  template <typename T>
  using remove_cv_ref_t =
      typename detail::remove_cv_t<detail::remove_reference_t<T>>;

  template <typename U, typename T>
  using is_same_type = std::is_same<remove_cv_ref_t<U>, remove_cv_ref_t<T>>;

  template <typename T> struct ShouldEnableSetArg {
    static constexpr bool value =
        std::is_trivially_copyable<detail::remove_reference_t<T>>::value
#if SYCL_LANGUAGE_VERSION && SYCL_LANGUAGE_VERSION <= 201707
            && std::is_standard_layout<detail::remove_reference_t<T>>::value
#endif
        || is_same_type<sampler, T>::value // Sampler
        || (!is_same_type<cl_mem, T>::value &&
            std::is_pointer<remove_cv_ref_t<T>>::value) // USM
        || is_same_type<cl_mem, T>::value;              // Interop
  };

  /// Sets argument for OpenCL interoperability kernels.
  ///
  /// Registers Arg passed as argument # ArgIndex.
  ///
  /// \param ArgIndex is a positional number of argument to be set.
  /// \param Arg is an argument value to be set.
  template <typename T>
  typename detail::enable_if_t<ShouldEnableSetArg<T>::value, void>
  set_arg(int ArgIndex, T &&Arg) {
    setArgHelper(ArgIndex, std::move(Arg));
  }

  template <typename DataT, int Dims, access::mode AccessMode,
            access::target AccessTarget, access::placeholder IsPlaceholder>
  void
  set_arg(int ArgIndex,
          accessor<DataT, Dims, AccessMode, AccessTarget, IsPlaceholder> Arg) {
    setArgHelper(ArgIndex, std::move(Arg));
  }

  /// Sets arguments for OpenCL interoperability kernels.
  ///
  /// Registers pack of arguments(Args) with indexes starting from 0.
  ///
  /// \param Args are argument values to be set.
  template <typename... Ts> void set_args(Ts &&... Args) {
    setArgsHelper(0, std::move(Args)...);
  }

  /// Defines and invokes a SYCL kernel function as a function object type.
  ///
  /// If it is a named function object and the function object type is
  /// globally visible, there is no need for the developer to provide
  /// a kernel name for it.
  ///
  /// \param KernelFunc is a SYCL kernel function.
  template <typename KernelName = detail::auto_name, typename KernelType>
#ifdef __SYCL_NONCONST_FUNCTOR__
  void single_task(KernelType KernelFunc) {
#else
  void single_task(const KernelType &KernelFunc) {
#endif
    throwIfActionIsCreated();
    using NameT =
        typename detail::get_kernel_name_t<KernelName, KernelType>::name;
    kernel_single_task_wrapper<NameT>(KernelFunc);
#ifndef __SYCL_DEVICE_ONLY__
    // No need to check if range is out of INT_MAX limits as it's compile-time
    // known constant.
    MNDRDesc.set(range<1>{1});

    StoreLambda<NameT, KernelType, /*Dims*/ 0, void>(KernelFunc);
    setType(detail::CommandGroup::Kernel);
#endif
  }

  template <typename KernelName = detail::auto_name, typename KernelType>
#ifdef __SYCL_NONCONST_FUNCTOR__
  void parallel_for(range<1> NumWorkItems, KernelType KernelFunc) {
#else
  void parallel_for(range<1> NumWorkItems, const KernelType &KernelFunc) {
#endif
    parallel_for_lambda_impl<KernelName>(NumWorkItems, std::move(KernelFunc));
  }

  template <typename KernelName = detail::auto_name, typename KernelType>
#ifdef __SYCL_NONCONST_FUNCTOR__
  void parallel_for(range<2> NumWorkItems, KernelType KernelFunc) {
#else
  void parallel_for(range<2> NumWorkItems, const KernelType &KernelFunc) {
#endif
    parallel_for_lambda_impl<KernelName>(NumWorkItems, std::move(KernelFunc));
  }

  template <typename KernelName = detail::auto_name, typename KernelType>
#ifdef __SYCL_NONCONST_FUNCTOR__
  void parallel_for(range<3> NumWorkItems, KernelType KernelFunc) {
#else
  void parallel_for(range<3> NumWorkItems, const KernelType &KernelFunc) {
#endif
    parallel_for_lambda_impl<KernelName>(NumWorkItems, std::move(KernelFunc));
  }

  /// Defines and invokes a SYCL kernel on host device.
  ///
  /// \param Func is a SYCL kernel function defined by lambda function or a
  /// named function object type.
  template <typename FuncT> void run_on_host_intel(FuncT Func) {
    throwIfActionIsCreated();
    // No need to check if range is out of INT_MAX limits as it's compile-time
    // known constant
    MNDRDesc.set(range<1>{1});

    MArgs = std::move(MAssociatedAccesors);
    MHostKernel.reset(
        new detail::HostKernel<FuncT, void, 1, void>(std::move(Func)));
    setType(detail::CommandGroup::RunOnHostIntel);
  }

  template <typename FuncT>
  __SYCL2020_DEPRECATED(
      "codeplay_host_task() is deprecated, use host_task() instead")
  detail::enable_if_t<
      detail::check_fn_signature<detail::remove_reference_t<FuncT>,
                                 void()>::value ||
      detail::check_fn_signature<
          detail::remove_reference_t<FuncT>,
          void(interop_handle)>::value> codeplay_host_task(FuncT Func) {
    host_task_impl(Func);
  }

  /// Enqueues a command to the SYCL runtime to invoke \p Func once.
  template <typename FuncT>
  detail::enable_if_t<
      detail::check_fn_signature<detail::remove_reference_t<FuncT>,
                                 void()>::value ||
      detail::check_fn_signature<detail::remove_reference_t<FuncT>,
                                 void(interop_handle)>::value>
  host_task(FuncT &&Func) {
    host_task_impl(Func);
  }

// replace _KERNELFUNCPARAM(KernelFunc) with   KernelType KernelFunc
//                                     or     const KernelType &KernelFunc
#ifdef __SYCL_NONCONST_FUNCTOR__
#define _KERNELFUNCPARAM(a) KernelType a
#else
#define _KERNELFUNCPARAM(a) const KernelType &a
#endif

  /// Defines and invokes a SYCL kernel function for the specified range and
  /// offset.
  ///
  /// The SYCL kernel function is defined as a lambda function or a named
  /// function object type and given an id or item for indexing in the indexing
  /// space defined by range.
  /// If it is a named function object and the function object type is
  /// globally visible, there is no need for the developer to provide
  /// a kernel name for it.
  ///
  /// \param NumWorkItems is a range defining indexing space.
  /// \param WorkItemOffset is an offset to be applied to each work item index.
  /// \param KernelFunc is a SYCL kernel function.
  template <typename KernelName = detail::auto_name, typename KernelType,
            int Dims>
  __SYCL2020_DEPRECATED("offsets are deprecated in SYCL2020")
  void parallel_for(range<Dims> NumWorkItems, id<Dims> WorkItemOffset,
                    _KERNELFUNCPARAM(KernelFunc)) {
    throwIfActionIsCreated();
    using NameT =
        typename detail::get_kernel_name_t<KernelName, KernelType>::name;
    using LambdaArgType = sycl::detail::lambda_arg_type<KernelType, item<Dims>>;
    (void)NumWorkItems;
    (void)WorkItemOffset;
    kernel_parallel_for_wrapper<NameT, LambdaArgType>(KernelFunc);
#ifndef __SYCL_DEVICE_ONLY__
    detail::checkValueRange<Dims>(NumWorkItems, WorkItemOffset);
    MNDRDesc.set(std::move(NumWorkItems), std::move(WorkItemOffset));
    StoreLambda<NameT, KernelType, Dims, LambdaArgType>(std::move(KernelFunc));
    setType(detail::CommandGroup::Kernel);
#endif
  }

  /// Defines and invokes a SYCL kernel function for the specified nd_range.
  ///
  /// The SYCL kernel function is defined as a lambda function or a named
  /// function object type and given an id or item for indexing in the indexing
  /// space defined by range.
  /// If it is a named function object and the function object type is
  /// globally visible, there is no need for the developer to provide
  /// a kernel name for it.
  ///
  /// \param ExecutionRange is a ND-range defining global and local sizes as
  /// well as offset.
  /// \param KernelFunc is a SYCL kernel function.
  template <typename KernelName = detail::auto_name, typename KernelType,
            int Dims>
  void parallel_for(nd_range<Dims> ExecutionRange,
                    _KERNELFUNCPARAM(KernelFunc)) {
    throwIfActionIsCreated();
    using NameT =
        typename detail::get_kernel_name_t<KernelName, KernelType>::name;
    using LambdaArgType =
        sycl::detail::lambda_arg_type<KernelType, nd_item<Dims>>;
    (void)ExecutionRange;
    kernel_parallel_for_wrapper<NameT, LambdaArgType>(KernelFunc);
#ifndef __SYCL_DEVICE_ONLY__
    detail::checkValueRange<Dims>(ExecutionRange);
    MNDRDesc.set(std::move(ExecutionRange));
    StoreLambda<NameT, KernelType, Dims, LambdaArgType>(std::move(KernelFunc));
    setType(detail::CommandGroup::Kernel);
#endif
  }

  /// Defines and invokes a SYCL kernel function for the specified nd_range.
  ///
  /// The SYCL kernel function is defined as a lambda function or a named
  /// function object type and given an id for indexing in the indexing
  /// space defined by range \p Range.
  /// The parameter \p Redu contains the object creted by the reduction()
  /// function and defines the type and operation used in the corresponding
  /// argument of 'reducer' type passed to lambda/functor function.
  template <typename KernelName = detail::auto_name, typename KernelType,
            int Dims, typename Reduction>
  void parallel_for(range<Dims> Range, Reduction Redu,
                    _KERNELFUNCPARAM(KernelFunc)) {
    shared_ptr_class<detail::queue_impl> QueueCopy = MQueue;

    // Before running the kernels, check that device has enough local memory
    // to hold local arrays required for the tree-reduction algorithm.
    constexpr bool IsTreeReduction =
        !Reduction::has_fast_reduce && !Reduction::has_fast_atomics;
    size_t OneElemSize =
        IsTreeReduction ? sizeof(typename Reduction::result_type) : 0;
    uint32_t NumConcurrentWorkGroups =
#ifdef __SYCL_REDUCTION_NUM_CONCURRENT_WORKGROUPS
        __SYCL_REDUCTION_NUM_CONCURRENT_WORKGROUPS;
#else
        ext::oneapi::detail::reduGetMaxNumConcurrentWorkGroups(MQueue);
#endif
    // TODO: currently the maximal work group size is determined for the given
    // queue/device, while it is safer to use queries to the kernel pre-compiled
    // for the device.
    size_t MaxWGSize =
        ext::oneapi::detail::reduGetMaxWGSize(MQueue, OneElemSize);
    ext::oneapi::detail::reduCGFunc<KernelName>(
        *this, KernelFunc, Range, MaxWGSize, NumConcurrentWorkGroups, Redu);
    if (Reduction::is_usm ||
        (Reduction::has_fast_atomics && Redu.initializeToIdentity()) ||
        (!Reduction::has_fast_atomics && Redu.hasUserDiscardWriteAccessor())) {
      this->finalize();
      handler CopyHandler(QueueCopy, MIsHost);
      CopyHandler.saveCodeLoc(MCodeLoc);
      ext::oneapi::detail::reduSaveFinalResultToUserMem<KernelName>(CopyHandler,
                                                                    Redu);
      MLastEvent = CopyHandler.finalize();
    }
  }

  /// Implements parallel_for() accepting nd_range \p Range and one reduction
  /// object. This version uses fast sycl::atomic operations to update reduction
  /// variable at the end of each work-group work.
  //
  // If the reduction variable must be initialized with the identity value
  // before the kernel run, then an additional working accessor is created,
  // initialized with the identity value and used in the kernel. That working
  // accessor is then copied to user's accessor or USM pointer after
  // the kernel run.
  // For USM pointers without initialize_to_identity properties the same scheme
  // with working accessor is used as re-using user's USM pointer in the kernel
  // would require creation of another variant of user's kernel, which does not
  // seem efficient.
  template <typename KernelName = detail::auto_name, typename KernelType,
            int Dims, typename Reduction>
  detail::enable_if_t<Reduction::has_fast_atomics>
  parallel_for(nd_range<Dims> Range, Reduction Redu,
               _KERNELFUNCPARAM(KernelFunc)) {
    std::shared_ptr<detail::queue_impl> QueueCopy = MQueue;
    ext::oneapi::detail::reduCGFunc<KernelName>(*this, KernelFunc, Range, Redu);

    if (Reduction::is_usm || Redu.initializeToIdentity()) {
      this->finalize();
      handler CopyHandler(QueueCopy, MIsHost);
      CopyHandler.saveCodeLoc(MCodeLoc);
      ext::oneapi::detail::reduSaveFinalResultToUserMem<KernelName>(CopyHandler,
                                                                    Redu);
      MLastEvent = CopyHandler.finalize();
    }
  }

  /// Implements parallel_for() accepting nd_range \p Range and one reduction
  /// object. This version is a specialization for the add operator.
  /// It performs runtime checks for device aspect "atomic64"; if found, fast
  /// sycl::atomic_ref operations are used to update the reduction at the
  /// end of each work-group work.  Otherwise the default implementation is
  /// used.
  //
  // If the reduction variable must be initialized with the identity value
  // before the kernel run, then an additional working accessor is created,
  // initialized with the identity value and used in the kernel. That working
  // accessor is then copied to user's accessor or USM pointer after
  // the kernel run.
  // For USM pointers without initialize_to_identity properties the same scheme
  // with working accessor is used as re-using user's USM pointer in the kernel
  // would require creation of another variant of user's kernel, which does not
  // seem efficient.
  template <typename KernelName = detail::auto_name, typename KernelType,
            int Dims, typename Reduction>
  detail::enable_if_t<Reduction::has_atomic_add_float64>
  parallel_for(nd_range<Dims> Range, Reduction Redu,
               _KERNELFUNCPARAM(KernelFunc)) {

    shared_ptr_class<detail::queue_impl> QueueCopy = MQueue;
    device D = detail::getDeviceFromHandler(*this);

    if (D.has(aspect::atomic64)) {

      ext::oneapi::detail::reduCGFuncAtomic64<KernelName>(*this, KernelFunc,
                                                          Range, Redu);

      if (Reduction::is_usm || Redu.initializeToIdentity()) {
        this->finalize();
        handler CopyHandler(QueueCopy, MIsHost);
        CopyHandler.saveCodeLoc(MCodeLoc);
        ext::oneapi::detail::reduSaveFinalResultToUserMem<KernelName>(
            CopyHandler, Redu);
        MLastEvent = CopyHandler.finalize();
      }
    } else {
      parallel_for_Impl<KernelName>(Range, Redu, KernelFunc);
    }
  }

  /// Defines and invokes a SYCL kernel function for the specified nd_range.
  /// Performs reduction operation specified in \p Redu.
  ///
  /// The SYCL kernel function is defined as a lambda function or a named
  /// function object type and given an id or item for indexing in the indexing
  /// space defined by \p Range.
  /// If it is a named function object and the function object type is
  /// globally visible, there is no need for the developer to provide
  /// a kernel name for it.
  ///
  /// TODO: Support HOST. The kernels called by this parallel_for() may use
  /// some functionality that is not yet supported on HOST such as:
  /// barrier(), and ext::oneapi::reduce() that also may be used in more
  /// optimized implementations waiting for their turn of code-review.
  template <typename KernelName = detail::auto_name, typename KernelType,
            int Dims, typename Reduction>
  detail::enable_if_t<!Reduction::has_fast_atomics &&
                      !Reduction::has_atomic_add_float64>
  parallel_for(nd_range<Dims> Range, Reduction Redu,
               _KERNELFUNCPARAM(KernelFunc)) {

    parallel_for_Impl<KernelName>(Range, Redu, KernelFunc);
  }

  template <typename KernelName, typename KernelType, int Dims,
            typename Reduction>
  detail::enable_if_t<!Reduction::has_fast_atomics>
  parallel_for_Impl(nd_range<Dims> Range, Reduction Redu,
                    KernelType KernelFunc) {
    // This parallel_for() is lowered to the following sequence:
    // 1) Call a kernel that a) call user's lambda function and b) performs
    //    one iteration of reduction, storing the partial reductions/sums
    //    to either a newly created global buffer or to user's reduction
    //    accessor. So, if the original 'Range' has totally
    //    N1 elements and work-group size is W, then after the first iteration
    //    there will be N2 partial sums where N2 = N1 / W.
    //    If (N2 == 1) then the partial sum is written to user's accessor.
    //    Otherwise, a new global buffer is created and partial sums are written
    //    to it.
    // 2) Call an aux kernel (if necessary, i.e. if N2 > 1) as many times as
    //    necessary to reduce all partial sums into one final sum.

    // Before running the kernels, check that device has enough local memory
    // to hold local arrays that may be required for the reduction algorithm.
    // TODO: If the work-group-size is limited by the local memory, then
    // a special version of the main kernel may be created. The one that would
    // not use local accessors, which means it would not do the reduction in
    // the main kernel, but simply generate Range.get_global_range.size() number
    // of partial sums, leaving the reduction work to the additional/aux
    // kernels.
    constexpr bool HFR = Reduction::has_fast_reduce;
    size_t OneElemSize = HFR ? 0 : sizeof(typename Reduction::result_type);
    // TODO: currently the maximal work group size is determined for the given
    // queue/device, while it may be safer to use queries to the kernel compiled
    // for the device.
    size_t MaxWGSize =
        ext::oneapi::detail::reduGetMaxWGSize(MQueue, OneElemSize);
    if (Range.get_local_range().size() > MaxWGSize)
      throw sycl::runtime_error("The implementation handling parallel_for with"
                                " reduction requires work group size not bigger"
                                " than " +
                                    std::to_string(MaxWGSize),
                                PI_INVALID_WORK_GROUP_SIZE);

    // 1. Call the kernel that includes user's lambda function.
    ext::oneapi::detail::reduCGFunc<KernelName>(*this, KernelFunc, Range, Redu);
    std::shared_ptr<detail::queue_impl> QueueCopy = MQueue;
    this->finalize();

    // 2. Run the additional kernel as many times as needed to reduce
    // all partial sums into one scalar.

    // TODO: Create a special slow/sequential version of the kernel that would
    // handle the reduction instead of reporting an assert below.
    if (MaxWGSize <= 1)
      throw sycl::runtime_error("The implementation handling parallel_for with "
                                "reduction requires the maximal work group "
                                "size to be greater than 1 to converge. "
                                "The maximal work group size depends on the "
                                "device and the size of the objects passed to "
                                "the reduction.",
                                PI_INVALID_WORK_GROUP_SIZE);
    size_t NWorkItems = Range.get_group_range().size();
    while (NWorkItems > 1) {
      handler AuxHandler(QueueCopy, MIsHost);
      AuxHandler.saveCodeLoc(MCodeLoc);

      NWorkItems = ext::oneapi::detail::reduAuxCGFunc<KernelName, KernelType>(
          AuxHandler, NWorkItems, MaxWGSize, Redu);
      MLastEvent = AuxHandler.finalize();
    } // end while (NWorkItems > 1)

    if (Reduction::is_usm || Redu.hasUserDiscardWriteAccessor()) {
      handler CopyHandler(QueueCopy, MIsHost);
      CopyHandler.saveCodeLoc(MCodeLoc);
      ext::oneapi::detail::reduSaveFinalResultToUserMem<KernelName>(CopyHandler,
                                                                    Redu);
      MLastEvent = CopyHandler.finalize();
    }
  }

  // This version of parallel_for may handle one or more reductions packed in
  // \p Rest argument. Note thought that the last element in \p Rest pack is
  // the kernel function.
  // TODO: this variant is currently enabled for 2+ reductions only as the
  // versions handling 1 reduction variable are more efficient right now.
  //
  // Algorithm:
  // 1) discard_write accessor (DWAcc), InitializeToIdentity = true:
  //    a) Create uninitialized buffer and read_write accessor (RWAcc).
  //    b) discard-write partial sums to RWAcc.
  //    c) Repeat the steps (a) and (b) to get one final sum.
  //    d) Copy RWAcc to DWAcc.
  // 2) read_write accessor (RWAcc), InitializeToIdentity = false:
  //    a) Create new uninitialized buffer (if #work-groups > 1) and RWAcc or
  //       re-use user's RWAcc (if #work-groups is 1).
  //    b) discard-write to RWAcc (#WG > 1), or update-write (#WG == 1).
  //    c) Repeat the steps (a) and (b) to get one final sum.
  // 3) read_write accessor (RWAcc), InitializeToIdentity = true:
  //    a) Create new uninitialized buffer (if #work-groups > 1) and RWAcc or
  //       re-use user's RWAcc (if #work-groups is 1).
  //    b) discard-write to RWAcc.
  //    c) Repeat the steps (a) and (b) to get one final sum.
  // 4) USM pointer, InitializeToIdentity = false:
  //    a) Create new uninitialized buffer (if #work-groups > 1) and RWAcc or
  //       re-use user's USM pointer (if #work-groups is 1).
  //    b) discard-write to RWAcc (#WG > 1) or
  //       update-write to USM pointer (#WG == 1).
  //    c) Repeat the steps (a) and (b) to get one final sum.
  // 5) USM pointer, InitializeToIdentity = true:
  //    a) Create new uninitialized buffer (if #work-groups > 1) and RWAcc or
  //       re-use user's USM pointer (if #work-groups is 1).
  //    b) discard-write to RWAcc (#WG > 1) or
  //       discard-write to USM pointer (#WG == 1).
  //    c) Repeat the steps (a) and (b) to get one final sum.
  template <typename KernelName = detail::auto_name, int Dims,
            typename... RestT>
  std::enable_if_t<
      (sizeof...(RestT) >= 3 &&
       ext::oneapi::detail::AreAllButLastReductions<RestT...>::value)>
  parallel_for(nd_range<Dims> Range, RestT... Rest) {
    std::tuple<RestT...> ArgsTuple(Rest...);
    constexpr size_t NumArgs = sizeof...(RestT);
    auto KernelFunc = std::get<NumArgs - 1>(ArgsTuple);
    auto ReduIndices = std::make_index_sequence<NumArgs - 1>();
    auto ReduTuple =
        ext::oneapi::detail::tuple_select_elements(ArgsTuple, ReduIndices);

    size_t LocalMemPerWorkItem =
        ext::oneapi::detail::reduGetMemPerWorkItem(ReduTuple, ReduIndices);
    // TODO: currently the maximal work group size is determined for the given
    // queue/device, while it is safer to use queries to the kernel compiled
    // for the device.
    size_t MaxWGSize =
        ext::oneapi::detail::reduGetMaxWGSize(MQueue, LocalMemPerWorkItem);
    if (Range.get_local_range().size() > MaxWGSize)
      throw sycl::runtime_error("The implementation handling parallel_for with"
                                " reduction requires work group size not bigger"
                                " than " +
                                    std::to_string(MaxWGSize),
                                PI_INVALID_WORK_GROUP_SIZE);

    ext::oneapi::detail::reduCGFunc<KernelName>(*this, KernelFunc, Range,
                                                ReduTuple, ReduIndices);
    std::shared_ptr<detail::queue_impl> QueueCopy = MQueue;
    this->finalize();

    size_t NWorkItems = Range.get_group_range().size();
    while (NWorkItems > 1) {
      handler AuxHandler(QueueCopy, MIsHost);
      AuxHandler.saveCodeLoc(MCodeLoc);

      NWorkItems =
          ext::oneapi::detail::reduAuxCGFunc<KernelName, decltype(KernelFunc)>(
              AuxHandler, NWorkItems, MaxWGSize, ReduTuple, ReduIndices);
      MLastEvent = AuxHandler.finalize();
    } // end while (NWorkItems > 1)

    auto CopyEvent = ext::oneapi::detail::reduSaveFinalResultToUserMem(
        QueueCopy, MIsHost, ReduTuple, ReduIndices);
    if (CopyEvent)
      MLastEvent = *CopyEvent;
  }

  /// Hierarchical kernel invocation method of a kernel defined as a lambda
  /// encoding the body of each work-group to launch.
  ///
  /// Lambda may contain multiple calls to parallel_for_work_item(...) methods
  /// representing the execution on each work-item. Launches NumWorkGroups
  /// work-groups of runtime-defined size.
  ///
  /// \param NumWorkGroups is a range describing the number of work-groups in
  /// each dimension.
  /// \param KernelFunc is a lambda representing kernel.
  template <typename KernelName = detail::auto_name, typename KernelType,
            int Dims>
  void parallel_for_work_group(range<Dims> NumWorkGroups,
                               _KERNELFUNCPARAM(KernelFunc)) {
    throwIfActionIsCreated();
    using NameT =
        typename detail::get_kernel_name_t<KernelName, KernelType>::name;
    using LambdaArgType =
        sycl::detail::lambda_arg_type<KernelType, group<Dims>>;
    (void)NumWorkGroups;
    kernel_parallel_for_work_group_wrapper<NameT, LambdaArgType>(KernelFunc);
#ifndef __SYCL_DEVICE_ONLY__
    detail::checkValueRange<Dims>(NumWorkGroups);
    MNDRDesc.setNumWorkGroups(NumWorkGroups);
    StoreLambda<NameT, KernelType, Dims, LambdaArgType>(std::move(KernelFunc));
    setType(detail::CommandGroup::Kernel);
#endif // __SYCL_DEVICE_ONLY__
  }

  /// Hierarchical kernel invocation method of a kernel defined as a lambda
  /// encoding the body of each work-group to launch.
  ///
  /// Lambda may contain multiple calls to parallel_for_work_item(...) methods
  /// representing the execution on each work-item. Launches NumWorkGroups
  /// work-groups of WorkGroupSize size.
  ///
  /// \param NumWorkGroups is a range describing the number of work-groups in
  /// each dimension.
  /// \param WorkGroupSize is a range describing the size of work-groups in
  /// each dimension.
  /// \param KernelFunc is a lambda representing kernel.
  template <typename KernelName = detail::auto_name, typename KernelType,
            int Dims>
  void parallel_for_work_group(range<Dims> NumWorkGroups,
                               range<Dims> WorkGroupSize,
                               _KERNELFUNCPARAM(KernelFunc)) {
    throwIfActionIsCreated();
    using NameT =
        typename detail::get_kernel_name_t<KernelName, KernelType>::name;
    using LambdaArgType =
        sycl::detail::lambda_arg_type<KernelType, group<Dims>>;
    (void)NumWorkGroups;
    (void)WorkGroupSize;
    kernel_parallel_for_work_group_wrapper<NameT, LambdaArgType>(KernelFunc);
#ifndef __SYCL_DEVICE_ONLY__
    nd_range<Dims> ExecRange =
        nd_range<Dims>(NumWorkGroups * WorkGroupSize, WorkGroupSize);
    detail::checkValueRange<Dims>(ExecRange);
    MNDRDesc.set(std::move(ExecRange));
    StoreLambda<NameT, KernelType, Dims, LambdaArgType>(std::move(KernelFunc));
    setType(detail::CommandGroup::Kernel);
#endif // __SYCL_DEVICE_ONLY__
  }

  /// Invokes a SYCL kernel.
  ///
  /// Executes exactly once. The kernel invocation method has no functors and
  /// cannot be called on host.
  ///
  /// \param Kernel is a SYCL kernel object.
  void single_task(kernel Kernel) {
    throwIfActionIsCreated();
    verifyKernelInvoc(Kernel);
    // No need to check if range is out of INT_MAX limits as it's compile-time
    // known constant
    MNDRDesc.set(range<1>{1});
    MKernel = detail::getSyclObjImpl(std::move(Kernel));
    setType(detail::CommandGroup::Kernel);
    extractArgsAndReqs();
    MKernelName = getKernelName();
  }

  void parallel_for(range<1> NumWorkItems, kernel Kernel) {
    parallel_for_impl(NumWorkItems, Kernel);
  }

  void parallel_for(range<2> NumWorkItems, kernel Kernel) {
    parallel_for_impl(NumWorkItems, Kernel);
  }

  void parallel_for(range<3> NumWorkItems, kernel Kernel) {
    parallel_for_impl(NumWorkItems, Kernel);
  }

  /// Defines and invokes a SYCL kernel function for the specified range and
  /// offsets.
  ///
  /// The SYCL kernel function is defined as SYCL kernel object.
  ///
  /// \param NumWorkItems is a range defining indexing space.
  /// \param WorkItemOffset is an offset to be applied to each work item index.
  /// \param Kernel is a SYCL kernel function.
  template <int Dims>
  __SYCL2020_DEPRECATED("offsets are deprecated in SYCL 2020")
  void parallel_for(range<Dims> NumWorkItems, id<Dims> WorkItemOffset,
                    kernel Kernel) {
    throwIfActionIsCreated();
    verifyKernelInvoc(Kernel);
    MKernel = detail::getSyclObjImpl(std::move(Kernel));
    detail::checkValueRange<Dims>(NumWorkItems, WorkItemOffset);
    MNDRDesc.set(std::move(NumWorkItems), std::move(WorkItemOffset));
    setType(detail::CommandGroup::Kernel);
    extractArgsAndReqs();
    MKernelName = getKernelName();
  }

  /// Defines and invokes a SYCL kernel function for the specified range and
  /// offsets.
  ///
  /// The SYCL kernel function is defined as SYCL kernel object.
  ///
  /// \param NDRange is a ND-range defining global and local sizes as
  /// well as offset.
  /// \param Kernel is a SYCL kernel function.
  template <int Dims> void parallel_for(nd_range<Dims> NDRange, kernel Kernel) {
    throwIfActionIsCreated();
    verifyKernelInvoc(Kernel);
    MKernel = detail::getSyclObjImpl(std::move(Kernel));
    detail::checkValueRange<Dims>(NDRange);
    MNDRDesc.set(std::move(NDRange));
    setType(detail::CommandGroup::Kernel);
    extractArgsAndReqs();
    MKernelName = getKernelName();
  }

  /// Defines and invokes a SYCL kernel function.
  ///
  /// \param Kernel is a SYCL kernel that is executed on a SYCL device
  /// (except for the host device).
  /// \param KernelFunc is a lambda that is used if device, queue is bound to,
  /// is a host device.
  template <typename KernelName = detail::auto_name, typename KernelType>
  void single_task(kernel Kernel, _KERNELFUNCPARAM(KernelFunc)) {
    throwIfActionIsCreated();
    using NameT =
        typename detail::get_kernel_name_t<KernelName, KernelType>::name;
    (void)Kernel;
    kernel_single_task<NameT>(KernelFunc);
#ifndef __SYCL_DEVICE_ONLY__
    // No need to check if range is out of INT_MAX limits as it's compile-time
    // known constant
    MNDRDesc.set(range<1>{1});
    MKernel = detail::getSyclObjImpl(std::move(Kernel));
    setType(detail::CommandGroup::Kernel);
    if (!MIsHost && !lambdaAndKernelHaveEqualName<NameT>()) {
      extractArgsAndReqs();
      MKernelName = getKernelName();
    } else
      StoreLambda<NameT, KernelType, /*Dims*/ 0, void>(std::move(KernelFunc));
#else
    detail::CheckDeviceCopyable<KernelType>();
#endif
  }

  /// Invokes a lambda on the host. Dependencies are satisfied on the host.
  ///
  /// \param Func is a lambda that is executed on the host
  template <typename FuncT> void interop_task(FuncT Func) {

    MInteropTask.reset(new detail::InteropTask(std::move(Func)));
    setType(detail::CommandGroup::CodeplayInteropTask);
  }

  /// Defines and invokes a SYCL kernel function for the specified range.
  ///
  /// \param Kernel is a SYCL kernel that is executed on a SYCL device
  /// (except for the host device).
  /// \param NumWorkItems is a range defining indexing space.
  /// \param KernelFunc is a lambda that is used if device, queue is bound to,
  /// is a host device.
  template <typename KernelName = detail::auto_name, typename KernelType,
            int Dims>
  void parallel_for(kernel Kernel, range<Dims> NumWorkItems,
                    _KERNELFUNCPARAM(KernelFunc)) {
    throwIfActionIsCreated();
    using NameT =
        typename detail::get_kernel_name_t<KernelName, KernelType>::name;
    using LambdaArgType = sycl::detail::lambda_arg_type<KernelType, item<Dims>>;
    (void)Kernel;
    (void)NumWorkItems;
    kernel_parallel_for_wrapper<NameT, LambdaArgType>(KernelFunc);
#ifndef __SYCL_DEVICE_ONLY__
    detail::checkValueRange<Dims>(NumWorkItems);
    MNDRDesc.set(std::move(NumWorkItems));
    MKernel = detail::getSyclObjImpl(std::move(Kernel));
    setType(detail::CommandGroup::Kernel);
    if (!MIsHost && !lambdaAndKernelHaveEqualName<NameT>()) {
      extractArgsAndReqs();
      MKernelName = getKernelName();
    } else
      StoreLambda<NameT, KernelType, Dims, LambdaArgType>(
          std::move(KernelFunc));
#endif
  }

  /// Defines and invokes a SYCL kernel function for the specified range and
  /// offsets.
  ///
  /// \param Kernel is a SYCL kernel that is executed on a SYCL device
  /// (except for the host device).
  /// \param NumWorkItems is a range defining indexing space.
  /// \param WorkItemOffset is an offset to be applied to each work item index.
  /// \param KernelFunc is a lambda that is used if device, queue is bound to,
  /// is a host device.
  template <typename KernelName = detail::auto_name, typename KernelType,
            int Dims>
  __SYCL2020_DEPRECATED("offsets are deprecated in SYCL 2020")
  void parallel_for(kernel Kernel, range<Dims> NumWorkItems,
                    id<Dims> WorkItemOffset, _KERNELFUNCPARAM(KernelFunc)) {
    throwIfActionIsCreated();
    using NameT =
        typename detail::get_kernel_name_t<KernelName, KernelType>::name;
    using LambdaArgType = sycl::detail::lambda_arg_type<KernelType, item<Dims>>;
    (void)Kernel;
    (void)NumWorkItems;
    (void)WorkItemOffset;
    kernel_parallel_for_wrapper<NameT, LambdaArgType>(KernelFunc);
#ifndef __SYCL_DEVICE_ONLY__
    detail::checkValueRange<Dims>(NumWorkItems, WorkItemOffset);
    MNDRDesc.set(std::move(NumWorkItems), std::move(WorkItemOffset));
    MKernel = detail::getSyclObjImpl(std::move(Kernel));
    setType(detail::CommandGroup::Kernel);
    if (!MIsHost && !lambdaAndKernelHaveEqualName<NameT>()) {
      extractArgsAndReqs();
      MKernelName = getKernelName();
    } else
      StoreLambda<NameT, KernelType, Dims, LambdaArgType>(
          std::move(KernelFunc));
#endif
  }

  /// Defines and invokes a SYCL kernel function for the specified range and
  /// offsets.
  ///
  /// \param Kernel is a SYCL kernel that is executed on a SYCL device
  /// (except for the host device).
  /// \param NDRange is a ND-range defining global and local sizes as
  /// well as offset.
  /// \param KernelFunc is a lambda that is used if device, queue is bound to,
  /// is a host device.
  template <typename KernelName = detail::auto_name, typename KernelType,
            int Dims>
  void parallel_for(kernel Kernel, nd_range<Dims> NDRange,
                    _KERNELFUNCPARAM(KernelFunc)) {
    throwIfActionIsCreated();
    using NameT =
        typename detail::get_kernel_name_t<KernelName, KernelType>::name;
    using LambdaArgType =
        sycl::detail::lambda_arg_type<KernelType, nd_item<Dims>>;
    (void)Kernel;
    (void)NDRange;
    kernel_parallel_for_wrapper<NameT, LambdaArgType>(KernelFunc);
#ifndef __SYCL_DEVICE_ONLY__
    detail::checkValueRange<Dims>(NDRange);
    MNDRDesc.set(std::move(NDRange));
    MKernel = detail::getSyclObjImpl(std::move(Kernel));
    setType(detail::CommandGroup::Kernel);
    if (!MIsHost && !lambdaAndKernelHaveEqualName<NameT>()) {
      extractArgsAndReqs();
      MKernelName = getKernelName();
    } else
      StoreLambda<NameT, KernelType, Dims, LambdaArgType>(
          std::move(KernelFunc));
#endif
  }

  /// Hierarchical kernel invocation method of a kernel.
  ///
  /// This version of \c parallel_for_work_group takes two parameters
  /// representing the same kernel. The first one - \c Kernel - is a
  /// compiled form of the second one - \c kernelFunc, which is the source form
  /// of the kernel. The same source kernel can be compiled multiple times
  /// yielding multiple kernel class objects accessible via the \c program class
  /// interface.
  ///
  /// \param Kernel is a compiled SYCL kernel.
  /// \param NumWorkGroups is a range describing the number of work-groups in
  /// each dimension.
  /// \param KernelFunc is a lambda representing kernel.
  template <typename KernelName = detail::auto_name, typename KernelType,
            int Dims>
  void parallel_for_work_group(kernel Kernel, range<Dims> NumWorkGroups,
                               _KERNELFUNCPARAM(KernelFunc)) {
    throwIfActionIsCreated();
    using NameT =
        typename detail::get_kernel_name_t<KernelName, KernelType>::name;
    using LambdaArgType =
        sycl::detail::lambda_arg_type<KernelType, group<Dims>>;
    (void)Kernel;
    (void)NumWorkGroups;
    kernel_parallel_for_work_group_wrapper<NameT, LambdaArgType>(KernelFunc);
#ifndef __SYCL_DEVICE_ONLY__
    detail::checkValueRange<Dims>(NumWorkGroups);
    MNDRDesc.setNumWorkGroups(NumWorkGroups);
    MKernel = detail::getSyclObjImpl(std::move(Kernel));
    StoreLambda<NameT, KernelType, Dims, LambdaArgType>(std::move(KernelFunc));
    setType(detail::CommandGroup::Kernel);
#endif // __SYCL_DEVICE_ONLY__
  }

  /// Hierarchical kernel invocation method of a kernel.
  ///
  /// This version of \c parallel_for_work_group takes two parameters
  /// representing the same kernel. The first one - \c Kernel - is a
  /// compiled form of the second one - \c kernelFunc, which is the source form
  /// of the kernel. The same source kernel can be compiled multiple times
  /// yielding multiple kernel class objects accessible via the \c program class
  /// interface.
  ///
  /// \param Kernel is a compiled SYCL kernel.
  /// \param NumWorkGroups is a range describing the number of work-groups in
  /// each dimension.
  /// \param WorkGroupSize is a range describing the size of work-groups in
  /// each dimension.
  /// \param KernelFunc is a lambda representing kernel.
  template <typename KernelName = detail::auto_name, typename KernelType,
            int Dims>
  void parallel_for_work_group(kernel Kernel, range<Dims> NumWorkGroups,
                               range<Dims> WorkGroupSize,
                               _KERNELFUNCPARAM(KernelFunc)) {
    throwIfActionIsCreated();
    using NameT =
        typename detail::get_kernel_name_t<KernelName, KernelType>::name;
    using LambdaArgType =
        sycl::detail::lambda_arg_type<KernelType, group<Dims>>;
    (void)Kernel;
    (void)NumWorkGroups;
    (void)WorkGroupSize;
    kernel_parallel_for_work_group_wrapper<NameT, LambdaArgType>(KernelFunc);
#ifndef __SYCL_DEVICE_ONLY__
    nd_range<Dims> ExecRange =
        nd_range<Dims>(NumWorkGroups * WorkGroupSize, WorkGroupSize);
    detail::checkValueRange<Dims>(ExecRange);
    MNDRDesc.set(std::move(ExecRange));
    MKernel = detail::getSyclObjImpl(std::move(Kernel));
    StoreLambda<NameT, KernelType, Dims, LambdaArgType>(std::move(KernelFunc));
    setType(detail::CommandGroup::Kernel);
#endif // __SYCL_DEVICE_ONLY__
  }

  // Clean up KERNELFUNC macro.
#undef _KERNELFUNCPARAM

  // Explicit copy operations API

  /// Copies the content of memory object accessed by Src into the memory
  /// pointed by Dst.
  ///
  /// Source must have at least as many bytes as the range accessed by Dst.
  ///
  /// \param Src is a source SYCL accessor.
  /// \param Dst is a smart pointer to destination memory.
  template <typename T_Src, typename T_Dst, int Dims, access::mode AccessMode,
            access::target AccessTarget,
            access::placeholder IsPlaceholder = access::placeholder::false_t>
  void copy(accessor<T_Src, Dims, AccessMode, AccessTarget, IsPlaceholder> Src,
            std::shared_ptr<T_Dst> Dst) {
    throwIfActionIsCreated();
    static_assert(isValidTargetForExplicitOp(AccessTarget),
                  "Invalid accessor target for the copy method.");
    static_assert(isValidModeForSourceAccessor(AccessMode),
                  "Invalid accessor mode for the copy method.");
    // Make sure data shared_ptr points to is not released until we finish
    // work with it.
    MSharedPtrStorage.push_back(Dst);
    typename std::shared_ptr<T_Dst>::element_type *RawDstPtr = Dst.get();
    copy(Src, RawDstPtr);
  }

  /// Copies the content of memory pointed by Src into the memory object
  /// accessed by Dst.
  ///
  /// Source must have at least as many bytes as the range accessed by Dst.
  ///
  /// \param Src is a smart pointer to source memory.
  /// \param Dst is a destination SYCL accessor.
  template <typename T_Src, typename T_Dst, int Dims, access::mode AccessMode,
            access::target AccessTarget,
            access::placeholder IsPlaceholder = access::placeholder::false_t>
  void
  copy(std::shared_ptr<T_Src> Src,
       accessor<T_Dst, Dims, AccessMode, AccessTarget, IsPlaceholder> Dst) {
    throwIfActionIsCreated();
    static_assert(isValidTargetForExplicitOp(AccessTarget),
                  "Invalid accessor target for the copy method.");
    static_assert(isValidModeForDestinationAccessor(AccessMode),
                  "Invalid accessor mode for the copy method.");
    // Make sure data shared_ptr points to is not released until we finish
    // work with it.
    MSharedPtrStorage.push_back(Src);
    typename std::shared_ptr<T_Src>::element_type *RawSrcPtr = Src.get();
    copy(RawSrcPtr, Dst);
  }

  /// Copies the content of memory object accessed by Src into the memory
  /// pointed by Dst.
  ///
  /// Source must have at least as many bytes as the range accessed by Dst.
  ///
  /// \param Src is a source SYCL accessor.
  /// \param Dst is a pointer to destination memory.
  template <typename T_Src, typename T_Dst, int Dims, access::mode AccessMode,
            access::target AccessTarget,
            access::placeholder IsPlaceholder = access::placeholder::false_t>
  void copy(accessor<T_Src, Dims, AccessMode, AccessTarget, IsPlaceholder> Src,
            T_Dst *Dst) {
    throwIfActionIsCreated();
    static_assert(isValidTargetForExplicitOp(AccessTarget),
                  "Invalid accessor target for the copy method.");
    static_assert(isValidModeForSourceAccessor(AccessMode),
                  "Invalid accessor mode for the copy method.");
#ifndef __SYCL_DEVICE_ONLY__
    if (MIsHost) {
      // TODO: Temporary implementation for host. Should be handled by memory
      // manager.
      copyAccToPtrHost(Src, Dst);
      return;
    }
#endif
    setType(detail::CommandGroup::CopyAccToPtr);

    detail::AccessorBaseHost *AccBase = (detail::AccessorBaseHost *)&Src;
    detail::AccessorImplPtr AccImpl = detail::getSyclObjImpl(*AccBase);

    MRequirements.push_back(AccImpl.get());
    MSrcPtr = static_cast<void *>(AccImpl.get());
    MDstPtr = static_cast<void *>(Dst);
    // Store copy of accessor to the local storage to make sure it is alive
    // until we finish
    MAccStorage.push_back(std::move(AccImpl));
  }

  /// Copies the content of memory pointed by Src into the memory object
  /// accessed by Dst.
  ///
  /// Source must have at least as many bytes as the range accessed by Dst.
  ///
  /// \param Src is a pointer to source memory.
  /// \param Dst is a destination SYCL accessor.
  template <typename T_Src, typename T_Dst, int Dims, access::mode AccessMode,
            access::target AccessTarget,
            access::placeholder IsPlaceholder = access::placeholder::false_t>
  void
  copy(const T_Src *Src,
       accessor<T_Dst, Dims, AccessMode, AccessTarget, IsPlaceholder> Dst) {
    throwIfActionIsCreated();
    static_assert(isValidTargetForExplicitOp(AccessTarget),
                  "Invalid accessor target for the copy method.");
    static_assert(isValidModeForDestinationAccessor(AccessMode),
                  "Invalid accessor mode for the copy method.");
#ifndef __SYCL_DEVICE_ONLY__
    if (MIsHost) {
      // TODO: Temporary implementation for host. Should be handled by memory
      // manager.
      copyPtrToAccHost(Src, Dst);
      return;
    }
#endif
    setType(detail::CommandGroup::CopyPtrToAcc);

    detail::AccessorBaseHost *AccBase = (detail::AccessorBaseHost *)&Dst;
    detail::AccessorImplPtr AccImpl = detail::getSyclObjImpl(*AccBase);

    MRequirements.push_back(AccImpl.get());
    MSrcPtr = const_cast<T_Src *>(Src);
    MDstPtr = static_cast<void *>(AccImpl.get());
    // Store copy of accessor to the local storage to make sure it is alive
    // until we finish
    MAccStorage.push_back(std::move(AccImpl));
  }

  /// Copies the content of memory object accessed by Src to the memory
  /// object accessed by Dst.
  ///
  /// Dst must have at least as many bytes as the range accessed by Src.
  ///
  /// \param Src is a source SYCL accessor.
  /// \param Dst is a destination SYCL accessor.
  template <
      typename T_Src, int Dims_Src, access::mode AccessMode_Src,
      access::target AccessTarget_Src, typename T_Dst, int Dims_Dst,
      access::mode AccessMode_Dst, access::target AccessTarget_Dst,
      access::placeholder IsPlaceholder_Src = access::placeholder::false_t,
      access::placeholder IsPlaceholder_Dst = access::placeholder::false_t>
  void copy(accessor<T_Src, Dims_Src, AccessMode_Src, AccessTarget_Src,
                     IsPlaceholder_Src>
                Src,
            accessor<T_Dst, Dims_Dst, AccessMode_Dst, AccessTarget_Dst,
                     IsPlaceholder_Dst>
                Dst) {
    throwIfActionIsCreated();
    static_assert(isValidTargetForExplicitOp(AccessTarget_Src),
                  "Invalid source accessor target for the copy method.");
    static_assert(isValidTargetForExplicitOp(AccessTarget_Dst),
                  "Invalid destination accessor target for the copy method.");
    static_assert(isValidModeForSourceAccessor(AccessMode_Src),
                  "Invalid source accessor mode for the copy method.");
    static_assert(isValidModeForDestinationAccessor(AccessMode_Dst),
                  "Invalid destination accessor mode for the copy method.");
    assert(Dst.get_size() >= Src.get_size() &&
           "The destination accessor does not fit the copied memory.");
    if (copyAccToAccHelper(Src, Dst))
      return;
    setType(detail::CommandGroup::CopyAccToAcc);

    detail::AccessorBaseHost *AccBaseSrc = (detail::AccessorBaseHost *)&Src;
    detail::AccessorImplPtr AccImplSrc = detail::getSyclObjImpl(*AccBaseSrc);

    detail::AccessorBaseHost *AccBaseDst = (detail::AccessorBaseHost *)&Dst;
    detail::AccessorImplPtr AccImplDst = detail::getSyclObjImpl(*AccBaseDst);

    MRequirements.push_back(AccImplSrc.get());
    MRequirements.push_back(AccImplDst.get());
    MSrcPtr = AccImplSrc.get();
    MDstPtr = AccImplDst.get();
    // Store copy of accessor to the local storage to make sure it is alive
    // until we finish
    MAccStorage.push_back(std::move(AccImplSrc));
    MAccStorage.push_back(std::move(AccImplDst));
  }

  /// Provides guarantees that the memory object accessed via Acc is updated
  /// on the host after command group object execution is complete.
  ///
  /// \param Acc is a SYCL accessor that needs to be updated on host.
  template <typename T, int Dims, access::mode AccessMode,
            access::target AccessTarget,
            access::placeholder IsPlaceholder = access::placeholder::false_t>
  void
  update_host(accessor<T, Dims, AccessMode, AccessTarget, IsPlaceholder> Acc) {
    throwIfActionIsCreated();
    static_assert(isValidTargetForExplicitOp(AccessTarget),
                  "Invalid accessor target for the update_host method.");
    setType(detail::CommandGroup::UpdateHost);

    detail::AccessorBaseHost *AccBase = (detail::AccessorBaseHost *)&Acc;
    detail::AccessorImplPtr AccImpl = detail::getSyclObjImpl(*AccBase);

    MDstPtr = static_cast<void *>(AccImpl.get());
    MRequirements.push_back(AccImpl.get());
    MAccStorage.push_back(std::move(AccImpl));
  }

  /// Fills memory pointed by accessor with the pattern given.
  ///
  /// If the operation is submitted to queue associated with OpenCL device and
  /// accessor points to one dimensional memory object then use special type for
  /// filling. Otherwise fill using regular kernel.
  ///
  /// \param Dst is a destination SYCL accessor.
  /// \param Pattern is a value to be used to fill the memory.
  template <typename T, int Dims, access::mode AccessMode,
            access::target AccessTarget,
            access::placeholder IsPlaceholder = access::placeholder::false_t,
            typename PropertyListT = property_list>
  void
  fill(accessor<T, Dims, AccessMode, AccessTarget, IsPlaceholder, PropertyListT>
           Dst,
       const T &Pattern) {
    throwIfActionIsCreated();
    // TODO add check:T must be an integral scalar value or a SYCL vector type
    static_assert(isValidTargetForExplicitOp(AccessTarget),
                  "Invalid accessor target for the fill method.");
    if (!MIsHost && (((Dims == 1) && isConstOrGlobal(AccessTarget)) ||
                     isImageOrImageArray(AccessTarget))) {
      setType(detail::CommandGroup::Fill);

      detail::AccessorBaseHost *AccBase = (detail::AccessorBaseHost *)&Dst;
      detail::AccessorImplPtr AccImpl = detail::getSyclObjImpl(*AccBase);

      MDstPtr = static_cast<void *>(AccImpl.get());
      MRequirements.push_back(AccImpl.get());
      MAccStorage.push_back(std::move(AccImpl));

      MPattern.resize(sizeof(T));
      auto PatternPtr = reinterpret_cast<T *>(MPattern.data());
      *PatternPtr = Pattern;
    } else {

      // TODO: Temporary implementation for host. Should be handled by memory
      // manger.
      range<Dims> Range = Dst.get_range();
      parallel_for<class __fill<T, Dims, AccessMode, AccessTarget,
                                IsPlaceholder>>(Range, [=](id<Dims> Index) {
        Dst[Index] = Pattern;
      });
    }
  }

  /// Fills the specified memory with the specified pattern.
  ///
  /// \param Ptr is the pointer to the memory to fill
  /// \param Pattern is the pattern to fill into the memory.  T should be
  /// trivially copyable.
  /// \param Count is the number of times to fill Pattern into Ptr.
  template <typename T> void fill(void *Ptr, const T &Pattern, size_t Count) {
    throwIfActionIsCreated();
    static_assert(std::is_trivially_copyable<T>::value,
                  "Pattern must be trivially copyable");
    parallel_for<class __usmfill<T>>(range<1>(Count), [=](id<1> Index) {
      T *CastedPtr = static_cast<T *>(Ptr);
      CastedPtr[Index] = Pattern;
    });
  }

  /// Prevents any commands submitted afterward to this queue from executing
  /// until all commands previously submitted to this queue have entered the
  /// complete state.
  void barrier() {
    throwIfActionIsCreated();
    setType(detail::CommandGroup::Barrier);
  }

  /// Prevents any commands submitted afterward to this queue from executing
  /// until all events in WaitList have entered the complete state. If WaitList
  /// is empty, then the barrier has no effect.
  ///
  /// \param WaitList is a vector of valid SYCL events that need to complete
  /// before barrier command can be executed.
  void barrier(const std::vector<event> &WaitList);

  /// Copies data from one memory region to another, both pointed by
  /// USM pointers.
  /// No operations is done if \param Count is zero. An exception is thrown
  /// if either \param Dest or \param Src is nullptr. The behavior is undefined
  /// if any of the pointer parameters is invalid.
  ///
  /// \param Dest is a USM pointer to the destination memory.
  /// \param Src is a USM pointer to the source memory.
  /// \param Count is a number of bytes to copy.
  void memcpy(void *Dest, const void *Src, size_t Count);

  /// Copies data from one memory region to another, both pointed by
  /// USM pointers.
  /// No operations is done if \param Count is zero. An exception is thrown
  /// if either \param Dest or \param Src is nullptr. The behavior is undefined
  /// if any of the pointer parameters is invalid.
  ///
  /// \param Src is a USM pointer to the source memory.
  /// \param Dest is a USM pointer to the destination memory.
  /// \param Count is a number of elements of type T to copy.
  template <typename T> void copy(const T *Src, T *Dest, size_t Count) {
    this->memcpy(Dest, Src, Count * sizeof(T));
  }

  /// Fills the memory pointed by a USM pointer with the value specified.
  /// No operations is done if \param Count is zero. An exception is thrown
  /// if \param Dest is nullptr. The behavior is undefined if \param Dest
  /// is invalid.
  ///
  /// \param Dest is a USM pointer to the memory to fill.
  /// \param Value is a value to be set. Value is cast as an unsigned char.
  /// \param Count is a number of bytes to fill.
  void memset(void *Dest, int Value, size_t Count);

  /// Provides hints to the runtime library that data should be made available
  /// on a device earlier than Unified Shared Memory would normally require it
  /// to be available.
  ///
  /// \param Ptr is a USM pointer to the memory to be prefetched to the device.
  /// \param Count is a number of bytes to be prefetched.
  void prefetch(const void *Ptr, size_t Count);

  /// Provides additional information to the underlying runtime about how
  /// different allocations are used.
  ///
  /// \param Ptr is a USM pointer to the allocation.
  /// \param Length is a number of bytes in the allocation.
  /// \param Advice is a device-defined advice for the specified allocation.
  void mem_advise(const void *Ptr, size_t Length, int Advice);

private:
  std::shared_ptr<detail::queue_impl> MQueue;
  /// The storage for the arguments passed.
  /// We need to store a copy of values that are passed explicitly through
  /// set_arg, require and so on, because we need them to be alive after
  /// we exit the method they are passed in.
  std::vector<std::vector<char>> MArgsStorage;
  std::vector<detail::AccessorImplPtr> MAccStorage;
  std::vector<detail::LocalAccessorImplPtr> MLocalAccStorage;
  std::vector<std::shared_ptr<detail::stream_impl>> MStreamStorage;
  mutable std::vector<std::shared_ptr<const void>> MSharedPtrStorage;
  /// The list of arguments for the kernel.
  std::vector<detail::ArgDesc> MArgs;
  /// The list of associated accessors with this handler.
  /// These accessors were created with this handler as argument or
  /// have become required for this handler via require method.
  std::vector<detail::ArgDesc> MAssociatedAccesors;
  /// The list of requirements to the memory objects for the scheduling.
  std::vector<detail::Requirement *> MRequirements;
  /// Struct that encodes global size, local size, ...
  detail::NDRDescT MNDRDesc;
  std::string MKernelName;
  /// Storage for a sycl::kernel object.
  std::shared_ptr<detail::kernel_impl> MKernel;
  /// Type of the command group, e.g. kernel, fill. Can also encode version.
  /// Use getType and setType methods to access this variable unless
  /// manipulations with version are required
<<<<<<< HEAD
  detail::CommandGroup::CGType MCGType = detail::CommandGroup::None;
=======
  detail::CG::CGTYPE MCGType = detail::CG::None;
>>>>>>> 6fb62ef8
  /// Pointer to the source host memory or accessor(depending on command type).
  void *MSrcPtr = nullptr;
  /// Pointer to the dest host memory or accessor(depends on command type).
  void *MDstPtr = nullptr;
  /// Length to copy or fill (for USM operations).
  size_t MLength = 0;
  /// Pattern that is used to fill memory object in case command type is fill.
  std::vector<char> MPattern;
  /// Storage for a lambda or function object.
  std::unique_ptr<detail::HostKernelBase> MHostKernel;
  /// Storage for lambda/function when using HostTask
  std::unique_ptr<detail::HostTask> MHostTask;
  detail::OSModuleHandle MOSModuleHandle = detail::OSUtil::ExeModuleHandle;
  // Storage for a lambda or function when using InteropTasks
  std::unique_ptr<detail::InteropTask> MInteropTask;
  /// The list of events that order this operation.
  std::vector<detail::EventImplPtr> MEvents;
  /// The list of valid SYCL events that need to complete
  /// before barrier command can be executed
  std::vector<detail::EventImplPtr> MEventsWaitWithBarrier;

  bool MIsHost = false;

  detail::code_location MCodeLoc = {};
  bool MIsFinalized = false;
  event MLastEvent;

  // Make queue_impl class friend to be able to call finalize method.
  friend class detail::queue_impl;
  // Make accessor class friend to keep the list of associated accessors.
  template <typename DataT, int Dims, access::mode AccMode,
            access::target AccTarget, access::placeholder isPlaceholder,
            typename PropertyListT>
  friend class accessor;
  friend device detail::getDeviceFromHandler(handler &);

  template <typename DataT, int Dimensions, access::mode AccessMode,
            access::target AccessTarget, access::placeholder IsPlaceholder>
  friend class detail::image_accessor;
  // Make stream class friend to be able to keep the list of associated streams
  friend class stream;
  friend class detail::stream_impl;
  // Make reduction_impl friend to store buffers and arrays created for it
  // in handler from reduction_impl methods.
  template <typename T, class BinaryOperation, int Dims, bool IsUSM,
            access::placeholder IsPlaceholder>
  friend class ext::oneapi::detail::reduction_impl;

  // This method needs to call the method finalize().
  template <typename Reduction, typename... RestT>
  std::enable_if_t<!Reduction::is_usm> friend ext::oneapi::detail::
      reduSaveFinalResultToUserMemHelper(
          std::vector<event> &Events, std::shared_ptr<detail::queue_impl> Queue,
          bool IsHost, Reduction &, RestT...);

  friend void detail::associateWithHandler(handler &,
                                           detail::AccessorBaseHost *,
                                           access::target);

  friend class ::MockHandler;

  template <typename WrapperT, typename TransformedArgType, int Dims,
            typename KernelType>
  auto getRangeRoundedKernelLambda(KernelType KernelFunc,
                                   range<Dims> NumWorkItems) {
    if constexpr (detail::isKernelLambdaCallableWithKernelHandler<
                      KernelType, TransformedArgType>()) {
      return [=](TransformedArgType Arg, kernel_handler KH) {
        if (Arg[0] >= NumWorkItems[0])
          return;
        Arg.set_allowed_range(NumWorkItems);
        KernelFunc(Arg, KH);
      };
    } else {
      return [=](TransformedArgType Arg) {
        if (Arg[0] >= NumWorkItems[0])
          return;
        Arg.set_allowed_range(NumWorkItems);
        KernelFunc(Arg);
      };
    }
  }
};
} // namespace sycl
} // __SYCL_INLINE_NAMESPACE(cl)<|MERGE_RESOLUTION|>--- conflicted
+++ resolved
@@ -343,27 +343,16 @@
     return Storage;
   }
 
-<<<<<<< HEAD
-  void setType(detail::CommandGroup::CGType Type) {
+  void setType(detail::CommandGroup::CGTYPE Type) {
     constexpr detail::CommandGroup::CG_VERSION Version =
         detail::CommandGroup::CG_VERSION::V1;
-    MCGType = static_cast<detail::CommandGroup::CGType>(
+    MCGType = static_cast<detail::CommandGroup::CGTYPE>(
         getVersionedCGType(Type, static_cast<int>(Version)));
   }
 
-  detail::CommandGroup::CGType getType() {
-    return static_cast<detail::CommandGroup::CGType>(
+  detail::CommandGroup::CGTYPE getType() {
+    return static_cast<detail::CommandGroup::CGTYPE>(
         getUnversionedCGType(MCGType));
-=======
-  void setType(detail::CG::CGTYPE Type) {
-    constexpr detail::CG::CG_VERSION Version = detail::CG::CG_VERSION::V1;
-    MCGType = static_cast<detail::CG::CGTYPE>(
-        getVersionedCGType(Type, static_cast<int>(Version)));
-  }
-
-  detail::CG::CGTYPE getType() {
-    return static_cast<detail::CG::CGTYPE>(getUnversionedCGType(MCGType));
->>>>>>> 6fb62ef8
   }
 
   void throwIfActionIsCreated() {
@@ -2395,11 +2384,7 @@
   /// Type of the command group, e.g. kernel, fill. Can also encode version.
   /// Use getType and setType methods to access this variable unless
   /// manipulations with version are required
-<<<<<<< HEAD
-  detail::CommandGroup::CGType MCGType = detail::CommandGroup::None;
-=======
-  detail::CG::CGTYPE MCGType = detail::CG::None;
->>>>>>> 6fb62ef8
+  detail::CommandGroup::CGTYPE MCGType = detail::CommandGroup::None;
   /// Pointer to the source host memory or accessor(depending on command type).
   void *MSrcPtr = nullptr;
   /// Pointer to the dest host memory or accessor(depends on command type).
