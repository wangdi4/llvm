//==------------ image.hpp -------------------------------------------------==//
//
// Part of the LLVM Project, under the Apache License v2.0 with LLVM Exceptions.
// See https://llvm.org/LICENSE.txt for license information.
// SPDX-License-Identifier: Apache-2.0 WITH LLVM-exception
//
//===----------------------------------------------------------------------===//

#pragma once

#include <CL/sycl/ONEAPI/accessor_property_list.hpp>
#include <CL/sycl/detail/common.hpp>
#include <CL/sycl/detail/generic_type_traits.hpp>
#include <CL/sycl/detail/image_impl.hpp>
#include <CL/sycl/event.hpp>
#include <CL/sycl/stl.hpp>
#include <CL/sycl/types.hpp>
#include <cstddef>

__SYCL_INLINE_NAMESPACE(cl) {
namespace sycl {

enum class image_channel_order : unsigned int {
  a,
  r,
  rx,
  rg,
  rgx,
  ra,
  rgb,
  rgbx,
  rgba,
  argb,
  bgra,
  intensity,
  luminance,
  abgr
};

enum class image_channel_type : unsigned int {
  snorm_int8,
  snorm_int16,
  unorm_int8,
  unorm_int16,
  unorm_short_565,
  unorm_short_555,
  unorm_int_101010,
  signed_int8,
  signed_int16,
  signed_int32,
  unsigned_int8,
  unsigned_int16,
  unsigned_int32,
  fp16,
  fp32
};

using byte = unsigned char;

using image_allocator = detail::aligned_allocator<byte>;

/// Defines a shared image data.
///
/// Images can be 1-, 2-, and 3-dimensional. They have to be accessed using the
/// accessor class.
///
/// \sa sycl_api_acc
/// \sa sampler
///
/// \ingroup sycl_api
template <int Dimensions = 1, typename AllocatorT = cl::sycl::image_allocator>
class image {
public:
  image(image_channel_order Order, image_channel_type Type,
        const range<Dimensions> &Range, const property_list &PropList = {}) {
    impl = std::make_shared<detail::image_impl<Dimensions>>(
        Order, Type, Range,
        make_unique_ptr<detail::SYCLMemObjAllocatorHolder<AllocatorT>>(),
        PropList);
  }

  image(image_channel_order Order, image_channel_type Type,
        const range<Dimensions> &Range, AllocatorT Allocator,
        const property_list &PropList = {}) {
    impl = std::make_shared<detail::image_impl<Dimensions>>(
        Order, Type, Range,
        make_unique_ptr<detail::SYCLMemObjAllocatorHolder<AllocatorT>>(
            Allocator),
        PropList);
  }

  /* Available only when: dimensions >1 */
  template <bool B = (Dimensions > 1)>
  image(image_channel_order Order, image_channel_type Type,
        const range<Dimensions> &Range,
        const typename detail::enable_if_t<B, range<Dimensions - 1>> &Pitch,
        const property_list &PropList = {}) {
    impl = std::make_shared<detail::image_impl<Dimensions>>(
        Order, Type, Range, Pitch,
        make_unique_ptr<detail::SYCLMemObjAllocatorHolder<AllocatorT>>(),
        PropList);
  }

  /* Available only when: dimensions >1 */
  template <bool B = (Dimensions > 1)>
  image(image_channel_order Order, image_channel_type Type,
        const range<Dimensions> &Range,
        const typename detail::enable_if_t<B, range<Dimensions - 1>> &Pitch,
        AllocatorT Allocator, const property_list &PropList = {}) {
    impl = std::make_shared<detail::image_impl<Dimensions>>(
        Order, Type, Range, Pitch,
        make_unique_ptr<detail::SYCLMemObjAllocatorHolder<AllocatorT>>(
            Allocator),
        PropList);
  }

  image(void *HostPointer, image_channel_order Order, image_channel_type Type,
        const range<Dimensions> &Range, const property_list &PropList = {}) {
    impl = std::make_shared<detail::image_impl<Dimensions>>(
        HostPointer, Order, Type, Range,
        make_unique_ptr<detail::SYCLMemObjAllocatorHolder<AllocatorT>>(),
        PropList);
  }

  image(void *HostPointer, image_channel_order Order, image_channel_type Type,
        const range<Dimensions> &Range, AllocatorT Allocator,
        const property_list &PropList = {}) {
    impl = std::make_shared<detail::image_impl<Dimensions>>(
        HostPointer, Order, Type, Range,
        make_unique_ptr<detail::SYCLMemObjAllocatorHolder<AllocatorT>>(
            Allocator),
        PropList);
  }

  image(const void *HostPointer, image_channel_order Order,
        image_channel_type Type, const range<Dimensions> &Range,
        const property_list &PropList = {}) {
    impl = std::make_shared<detail::image_impl<Dimensions>>(
        HostPointer, Order, Type, Range,
        make_unique_ptr<detail::SYCLMemObjAllocatorHolder<AllocatorT>>(),
        PropList);
  }

  image(const void *HostPointer, image_channel_order Order,
        image_channel_type Type, const range<Dimensions> &Range,
        AllocatorT Allocator, const property_list &PropList = {}) {
    impl = std::make_shared<detail::image_impl<Dimensions>>(
        HostPointer, Order, Type, Range,
        make_unique_ptr<detail::SYCLMemObjAllocatorHolder<AllocatorT>>(
            Allocator),
        PropList);
  }

  /* Available only when: dimensions >1 */
  template <bool B = (Dimensions > 1)>
  image(void *HostPointer, image_channel_order Order, image_channel_type Type,
        const range<Dimensions> &Range,
<<<<<<< HEAD
        const typename std::enable_if<B, range<Dimensions - 1>>::type &Pitch,
=======
        const typename detail::enable_if_t<B, range<Dimensions - 1>> &Pitch,
>>>>>>> 6c8b510a
        const property_list &PropList = {}) {
    impl = std::make_shared<detail::image_impl<Dimensions>>(
        HostPointer, Order, Type, Range, Pitch,
        make_unique_ptr<detail::SYCLMemObjAllocatorHolder<AllocatorT>>(),
        PropList);
  }

  /* Available only when: dimensions >1 */
  template <bool B = (Dimensions > 1)>
  image(void *HostPointer, image_channel_order Order, image_channel_type Type,
        const range<Dimensions> &Range,
<<<<<<< HEAD
        const typename std::enable_if<B, range<Dimensions - 1>>::type &Pitch,
=======
        const typename detail::enable_if_t<B, range<Dimensions - 1>> &Pitch,
>>>>>>> 6c8b510a
        AllocatorT Allocator, const property_list &PropList = {}) {
    impl = std::make_shared<detail::image_impl<Dimensions>>(
        HostPointer, Order, Type, Range, Pitch,
        make_unique_ptr<detail::SYCLMemObjAllocatorHolder<AllocatorT>>(
            Allocator),
        PropList);
  }

  image(shared_ptr_class<void> &HostPointer, image_channel_order Order,
        image_channel_type Type, const range<Dimensions> &Range,
        const property_list &PropList = {}) {
    impl = std::make_shared<detail::image_impl<Dimensions>>(
        HostPointer, Order, Type, Range,
        make_unique_ptr<detail::SYCLMemObjAllocatorHolder<AllocatorT>>(),
        PropList);
  }

  image(shared_ptr_class<void> &HostPointer, image_channel_order Order,
        image_channel_type Type, const range<Dimensions> &Range,
        AllocatorT Allocator, const property_list &PropList = {}) {
    impl = std::make_shared<detail::image_impl<Dimensions>>(
        HostPointer, Order, Type, Range,
        make_unique_ptr<detail::SYCLMemObjAllocatorHolder<AllocatorT>>(
            Allocator),
        PropList);
  }

  /* Available only when: dimensions >1 */
  template <bool B = (Dimensions > 1)>
  image(shared_ptr_class<void> &HostPointer, image_channel_order Order,
        image_channel_type Type, const range<Dimensions> &Range,
        const typename detail::enable_if_t<B, range<Dimensions - 1>> &Pitch,
        const property_list &PropList = {}) {
    impl = std::make_shared<detail::image_impl<Dimensions>>(
        HostPointer, Order, Type, Range, Pitch,
        make_unique_ptr<detail::SYCLMemObjAllocatorHolder<AllocatorT>>(),
        PropList);
  }

  /* Available only when: dimensions >1 */
  template <bool B = (Dimensions > 1)>
  image(shared_ptr_class<void> &HostPointer, image_channel_order Order,
        image_channel_type Type, const range<Dimensions> &Range,
        const typename detail::enable_if_t<B, range<Dimensions - 1>> &Pitch,
        AllocatorT Allocator, const property_list &PropList = {}) {
    impl = std::make_shared<detail::image_impl<Dimensions>>(
        HostPointer, Order, Type, Range, Pitch,
        make_unique_ptr<detail::SYCLMemObjAllocatorHolder<AllocatorT>>(
            Allocator),
        PropList);
  }

  image(cl_mem ClMemObject, const context &SyclContext,
        event AvailableEvent = {}) {
    impl = std::make_shared<detail::image_impl<Dimensions>>(
        ClMemObject, SyclContext, AvailableEvent,
        make_unique_ptr<detail::SYCLMemObjAllocatorHolder<AllocatorT>>());
  }

  /* -- common interface members -- */

  image(const image &rhs) = default;

  image(image &&rhs) = default;

  image &operator=(const image &rhs) = default;

  image &operator=(image &&rhs) = default;

  ~image() = default;

  bool operator==(const image &rhs) const { return impl == rhs.impl; }

  bool operator!=(const image &rhs) const { return !(*this == rhs); }

  /* -- property interface members -- */
  template <typename propertyT> bool has_property() const {
    return impl->template has_property<propertyT>();
  }

  template <typename propertyT> propertyT get_property() const {
    return impl->template get_property<propertyT>();
  }

  range<Dimensions> get_range() const { return impl->get_range(); }

  /* Available only when: dimensions >1 */
  template <bool B = (Dimensions > 1)>
  typename detail::enable_if_t<B, range<Dimensions - 1>> get_pitch() const {
    return impl->get_pitch();
  }

  // Returns the size of the image storage in bytes
  size_t get_size() const { return impl->getSize(); }

  // Returns the total number of elements in the image
  size_t get_count() const { return impl->get_count(); }

  // Returns the allocator provided to the image
  AllocatorT get_allocator() const {
    return impl->template get_allocator<AllocatorT>();
  }

  template <typename DataT, access::mode AccessMode>
  accessor<detail::EnableIfImgAccDataT<DataT>, Dimensions, AccessMode,
           access::target::image, access::placeholder::false_t,
           ONEAPI::accessor_property_list<>>
  get_access(handler &commandGroupHandler) {
    return accessor<DataT, Dimensions, AccessMode, access::target::image,
                    access::placeholder::false_t,
                    ONEAPI::accessor_property_list<>>(*this,
                                                      commandGroupHandler);
  }

  template <typename DataT, access::mode AccessMode>
  accessor<detail::EnableIfImgAccDataT<DataT>, Dimensions, AccessMode,
           access::target::host_image, access::placeholder::false_t,
           ONEAPI::accessor_property_list<>>
  get_access() {
    return accessor<DataT, Dimensions, AccessMode, access::target::host_image,
                    access::placeholder::false_t,
                    ONEAPI::accessor_property_list<>>(*this);
  }

  template <typename Destination = std::nullptr_t>
  void set_final_data(Destination finalData = nullptr) {
    impl->set_final_data(finalData);
  }

  void set_write_back(bool flag = true) { impl->set_write_back(flag); }

private:
  shared_ptr_class<detail::image_impl<Dimensions>> impl;

  template <class Obj>
  friend decltype(Obj::impl) detail::getSyclObjImpl(const Obj &SyclObject);
};

} // namespace sycl
} // __SYCL_INLINE_NAMESPACE(cl)

namespace std {
template <int Dimensions, typename AllocatorT>
struct hash<cl::sycl::image<Dimensions, AllocatorT>> {
  size_t operator()(const cl::sycl::image<Dimensions, AllocatorT> &I) const {
    return hash<std::shared_ptr<cl::sycl::detail::image_impl<Dimensions>>>()(
        cl::sycl::detail::getSyclObjImpl(I));
  }
};
} // namespace std<|MERGE_RESOLUTION|>--- conflicted
+++ resolved
@@ -155,11 +155,7 @@
   template <bool B = (Dimensions > 1)>
   image(void *HostPointer, image_channel_order Order, image_channel_type Type,
         const range<Dimensions> &Range,
-<<<<<<< HEAD
-        const typename std::enable_if<B, range<Dimensions - 1>>::type &Pitch,
-=======
-        const typename detail::enable_if_t<B, range<Dimensions - 1>> &Pitch,
->>>>>>> 6c8b510a
+        const typename detail::enable_if_t<B, range<Dimensions - 1>> &Pitch,
         const property_list &PropList = {}) {
     impl = std::make_shared<detail::image_impl<Dimensions>>(
         HostPointer, Order, Type, Range, Pitch,
@@ -171,11 +167,7 @@
   template <bool B = (Dimensions > 1)>
   image(void *HostPointer, image_channel_order Order, image_channel_type Type,
         const range<Dimensions> &Range,
-<<<<<<< HEAD
-        const typename std::enable_if<B, range<Dimensions - 1>>::type &Pitch,
-=======
-        const typename detail::enable_if_t<B, range<Dimensions - 1>> &Pitch,
->>>>>>> 6c8b510a
+        const typename detail::enable_if_t<B, range<Dimensions - 1>> &Pitch,
         AllocatorT Allocator, const property_list &PropList = {}) {
     impl = std::make_shared<detail::image_impl<Dimensions>>(
         HostPointer, Order, Type, Range, Pitch,
