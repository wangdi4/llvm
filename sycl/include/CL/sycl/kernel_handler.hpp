--- conflicted
+++ resolved
@@ -43,13 +43,7 @@
   }
 
 #ifdef __SYCL_DEVICE_ONLY__
-<<<<<<< HEAD
-/* INTEL_CUSTOMIZATION */
 #if __cplusplus >= 201703L
-/* end INTEL_CUSTOMIZATION */
-=======
-#if __cplusplus >= 201703L
->>>>>>> e5af883d
   template <
       auto &S,
       typename T = typename std::remove_reference_t<decltype(S)>::value_type,
@@ -70,13 +64,7 @@
     return __sycl_getComposite2020SpecConstantValue<T>(
         SymbolicID, &S, MSpecializationConstantsBuffer);
   }
-<<<<<<< HEAD
-/* INTEL_CUSTOMIZATION */
 #endif // __cplusplus >= 201703L
-/* end INTEL_CUSTOMIZATION */
-=======
-#endif // __cplusplus >= 201703L
->>>>>>> e5af883d
 #endif // __SYCL_DEVICE_ONLY__
 
   char *MSpecializationConstantsBuffer = nullptr;
