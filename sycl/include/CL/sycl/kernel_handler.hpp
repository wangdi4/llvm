--- conflicted
+++ resolved
@@ -44,19 +44,11 @@
   }
 
 #ifdef __SYCL_DEVICE_ONLY__
-<<<<<<< HEAD
-/* INTEL_CUSTOMIZATION */
-#if __cplusplus >= 201703L
-/* end INTEL_CUSTOMIZATION */
-  template <auto &S, typename T = std::remove_reference_t<decltype(S)>,
-            std::enable_if_t<std::is_fundamental_v<T>> * = nullptr>
-=======
 #if __cplusplus >= 201703L
   template <
       auto &S,
       typename T = typename std::remove_reference_t<decltype(S)>::value_type,
       std::enable_if_t<std::is_fundamental_v<T>> * = nullptr>
->>>>>>> 130e135d
   T getSpecializationConstantOnDevice() {
     const char *SymbolicID = __builtin_sycl_unique_stable_id(S);
     return __sycl_getScalar2020SpecConstantValue<T>(
@@ -71,13 +63,7 @@
     return __sycl_getComposite2020SpecConstantValue<T>(
         SymbolicID, &S, MSpecializationConstantsBuffer);
   }
-<<<<<<< HEAD
-/* INTEL_CUSTOMIZATION */
 #endif // __cplusplus >= 201703L
-/* end INTEL_CUSTOMIZATION */
-=======
-#endif // __cplusplus >= 201703L
->>>>>>> 130e135d
 #endif // __SYCL_DEVICE_ONLY__
 
   char *MSpecializationConstantsBuffer = nullptr;
