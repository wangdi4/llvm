//==-------------- half_type.hpp --- SYCL half type ------------------------==//
//
// Part of the LLVM Project, under the Apache License v2.0 with LLVM Exceptions.
// See https://llvm.org/LICENSE.txt for license information.
// SPDX-License-Identifier: Apache-2.0 WITH LLVM-exception
//
//===----------------------------------------------------------------------===//

#pragma once

#include <CL/sycl/detail/defines.hpp>
#include <CL/sycl/detail/export.hpp>
#include <CL/sycl/detail/type_traits.hpp>

#include <array>
#include <cmath>
#include <cstdint>
#include <functional>
#include <iostream>
#include <limits>

#ifdef __SYCL_DEVICE_ONLY__
// `constexpr` could work because the implicit conversion from `float` to
// `_Float16` can be `constexpr`.
#define __SYCL_CONSTEXPR_ON_DEVICE constexpr
#else
#define __SYCL_CONSTEXPR_ON_DEVICE
#endif

__SYCL_INLINE_NAMESPACE(cl) {
namespace sycl {
namespace detail {
namespace host_half_impl {

class __SYCL_EXPORT half {
public:
  half() = default;
  half(const half &) = default;
  half(half &&) = default;

  half(const float &rhs);

  half &operator=(const half &rhs) = default;

  // Operator +=, -=, *=, /=
  half &operator+=(const half &rhs);

  half &operator-=(const half &rhs);

  half &operator*=(const half &rhs);

  half &operator/=(const half &rhs);

  // Operator ++, --
  half &operator++() {
    *this += 1;
    return *this;
  }

  half operator++(int) {
    half ret(*this);
    operator++();
    return ret;
  }

  half &operator--() {
    *this -= 1;
    return *this;
  }

  half operator--(int) {
    half ret(*this);
    operator--();
    return ret;
  }

  // Operator float
  operator float() const;

  template <typename Key> friend struct std::hash;

private:
  uint16_t Buf;
};

} // namespace host_half_impl

namespace half_impl {
class half;

// Several aliases are defined below:
// - StorageT: actual representation of half data type. It is used by scalar
//   half values and by 'cl::sycl::vec' class. On device side, it points to some
//   native half data type, while on host some custom data type is used to
//   emulate operations of 16-bit floating-point values
//
// - BIsRepresentationT: data type which is used by built-in functions. It is
//   distinguished from StorageT, because on host, we can still operate on the
//   wrapper itself and there is no sense in direct usage of underlying data
//   type (too many changes required for BIs implementation without any
//   foreseeable profits)
//
// - VecNStorageT - representation of N-element vector of halfs. Follows the
//   same logic as StorageT
#ifdef __SYCL_DEVICE_ONLY__
  using StorageT = _Float16;
  using BIsRepresentationT = _Float16;

  using Vec2StorageT = StorageT __attribute__((ext_vector_type(2)));
  using Vec3StorageT = StorageT __attribute__((ext_vector_type(3)));
  using Vec4StorageT = StorageT __attribute__((ext_vector_type(4)));
  using Vec8StorageT = StorageT __attribute__((ext_vector_type(8)));
  using Vec16StorageT = StorageT __attribute__((ext_vector_type(16)));
#else
  using StorageT = detail::host_half_impl::half;
  // No need to extract underlying data type for built-in functions operating on
  // host
  using BIsRepresentationT = half;

  // On the host side we cannot use OpenCL cl_half# types as an underlying type
  // for vec because they are actually defined as an integer type under the
  // hood. As a result half values will be converted to the integer and passed
  // as a kernel argument which is expected to be floating point number.
  template <int NumElements> struct half_vec {
    alignas(detail::vector_alignment<StorageT, NumElements>::value)
      std::array<StorageT, NumElements> s;
  };

  using Vec2StorageT = half_vec<2>;
  using Vec3StorageT = half_vec<3>;
  using Vec4StorageT = half_vec<4>;
  using Vec8StorageT = half_vec<8>;
  using Vec16StorageT = half_vec<16>;
#endif

class half {
public:
  half() = default;
  half(const half &) = default;
  half(half &&) = default;

  __SYCL_CONSTEXPR_ON_DEVICE half(const float &rhs) : Data(rhs) {}

  half &operator=(const half &rhs) = default;

#ifndef __SYCL_DEVICE_ONLY__
  // Since StorageT and BIsRepresentationT are different on host, these two
  // helpers are required for 'vec' class
  half(const detail::host_half_impl::half &rhs) : Data(rhs) {};
  operator detail::host_half_impl::half() const { return Data; }
#endif // __SYCL_DEVICE_ONLY__

  // Operator +=, -=, *=, /=
  half &operator+=(const half &rhs) {
    Data += rhs.Data;
    return *this;
  }

  half &operator-=(const half &rhs) {
    Data -= rhs.Data;
    return *this;
  }

  half &operator*=(const half &rhs) {
    Data *= rhs.Data;
    return *this;
  }

  half &operator/=(const half &rhs) {
    Data /= rhs.Data;
    return *this;
  }

  // Operator ++, --
  half &operator++() {
    *this += 1;
    return *this;
  }

  half operator++(int) {
    half ret(*this);
    operator++();
    return ret;
  }

  half &operator--() {
    *this -= 1;
    return *this;
  }

  half operator--(int) {
    half ret(*this);
    operator--();
    return ret;
  }

  // Operator float
  operator float() const { return static_cast<float>(Data); }

  template <typename Key> friend struct std::hash;
private:
  StorageT Data;
};
} // namespace half_impl

// Accroding to C++ standard math functions from cmath/math.h should work only
// on arithmetic types. We can't specify half type as arithmetic/floating
// point(via std::is_floating_point) since only float, double and long double
// types are "floating point" according to the standard. In order to use half
// type with these math functions we cast half to float using template
// function helper.
template <typename T> inline T cast_if_host_half(T val) { return val; }

inline float cast_if_host_half(half_impl::half val) {
  return static_cast<float>(val);
}

} // namespace detail

} // namespace sycl
} // __SYCL_INLINE_NAMESPACE(cl)

// Partial specialization of some functions in namespace `std`
namespace std {

// Partial specialization of `std::hash<cl::sycl::half>`
template <> struct hash<cl::sycl::half> {
  size_t operator()(cl::sycl::half const &Key) const noexcept {
    return hash<uint16_t>{}(reinterpret_cast<const uint16_t &>(Key));
  }
};

// Partial specialization of `std::numeric<cl::sycl::half>`
<<<<<<< HEAD

// All following values are either calculated based on description of each
// function/value on https://en.cppreference.com/w/cpp/types/numeric_limits, or
// cl_platform.h.
#define SYCL_HLF_MIN 6.103515625e-05F

#define SYCL_HLF_MAX 65504.0F

#define SYCL_HLF_MAX_10_EXP 4

#define SYCL_HLF_MAX_EXP 16

#define SYCL_HLF_MIN_10_EXP (-4)

#define SYCL_HLF_MIN_EXP (-13)

#define SYCL_HLF_MANT_DIG 11

#define SYCL_HLF_DIG 3

#define SYCL_HLF_DECIMAL_DIG 5

#define SYCL_HLF_EPSILON 9.765625e-04F

#define SYCL_HLF_RADIX 2

template <> struct numeric_limits<cl::sycl::half> {
  static constexpr const bool is_specialized = true;

  static constexpr const bool is_signed = true;

  static constexpr const bool is_integer = false;

  static constexpr const bool is_exact = false;

  static constexpr const bool has_infinity = true;

  static constexpr const bool has_quiet_NaN = true;

  static constexpr const bool has_signaling_NaN = true;

  static constexpr const float_denorm_style has_denorm = denorm_present;

  static constexpr const bool has_denorm_loss = false;

  static constexpr const bool tinyness_before = false;

  static constexpr const bool traps = false;

  static constexpr const int max_exponent10 = SYCL_HLF_MAX_10_EXP;

  static constexpr const int max_exponent = SYCL_HLF_MAX_EXP;

  static constexpr const int min_exponent10 = SYCL_HLF_MIN_10_EXP;

  static constexpr const int min_exponent = SYCL_HLF_MIN_EXP;

  static constexpr const int radix = SYCL_HLF_RADIX;

  static constexpr const int max_digits10 = SYCL_HLF_DECIMAL_DIG;

  static constexpr const int digits = SYCL_HLF_MANT_DIG;

  static constexpr const bool is_bounded = true;

  static constexpr const int digits10 = SYCL_HLF_DIG;

  static constexpr const bool is_modulo = false;

  static constexpr const bool is_iec559 = true;

  static constexpr const float_round_style round_style = round_to_nearest;

  static __SYCL_CONSTEXPR_ON_DEVICE const cl::sycl::half(min)() noexcept {
    return SYCL_HLF_MIN;
  }

  static __SYCL_CONSTEXPR_ON_DEVICE const cl::sycl::half(max)() noexcept {
    return SYCL_HLF_MAX;
  }

  static __SYCL_CONSTEXPR_ON_DEVICE const cl::sycl::half lowest() noexcept {
    return -SYCL_HLF_MAX;
  }

  static __SYCL_CONSTEXPR_ON_DEVICE const cl::sycl::half epsilon() noexcept {
    return SYCL_HLF_EPSILON;
=======
template <> struct numeric_limits<cl::sycl::half> {
  // All following values are either calculated based on description of each
  // function/value on https://en.cppreference.com/w/cpp/types/numeric_limits,
  // or cl_platform.h.
  static constexpr bool is_specialized = true;
  static constexpr bool is_signed = true;
  static constexpr bool is_integer = false;
  static constexpr bool is_exact = false;
  static constexpr bool has_infinity = true;
  static constexpr bool has_quiet_NaN = true;
  static constexpr bool has_signaling_NaN = true;
  static constexpr float_denorm_style has_denorm = denorm_present;
  static constexpr bool has_denorm_loss = false;
  static constexpr bool tinyness_before = false;
  static constexpr bool traps = false;
  static constexpr int max_exponent10 = 4;
  static constexpr int max_exponent = 16;
  static constexpr int min_exponent10 = -4;
  static constexpr int min_exponent = -13;
  static constexpr int radix = 2;
  static constexpr int max_digits10 = 5;
  static constexpr int digits = 11;
  static constexpr bool is_bounded = true;
  static constexpr int digits10 = 3;
  static constexpr bool is_modulo = false;
  static constexpr bool is_iec559 = true;
  static constexpr float_round_style round_style = round_to_nearest;

  static __SYCL_CONSTEXPR_ON_DEVICE const cl::sycl::half(min)() noexcept {
    return 6.103515625e-05f; // half minimum value
  }

  static __SYCL_CONSTEXPR_ON_DEVICE const cl::sycl::half(max)() noexcept {
    return 65504.0f; // half maximum value
  }

  static __SYCL_CONSTEXPR_ON_DEVICE const cl::sycl::half lowest() noexcept {
    return -65504.0f; // -1*(half maximum value)
  }

  static __SYCL_CONSTEXPR_ON_DEVICE const cl::sycl::half epsilon() noexcept {
    return 9.765625e-04f; // half epsilon
>>>>>>> 6c8b510a
  }

  static __SYCL_CONSTEXPR_ON_DEVICE const cl::sycl::half
  round_error() noexcept {
<<<<<<< HEAD
    return 0.5F;
=======
    return 0.5f;
>>>>>>> 6c8b510a
  }

  static __SYCL_CONSTEXPR_ON_DEVICE const cl::sycl::half infinity() noexcept {
    return __builtin_huge_valf();
  }

  static __SYCL_CONSTEXPR_ON_DEVICE const cl::sycl::half quiet_NaN() noexcept {
    return __builtin_nanf("");
  }

  static __SYCL_CONSTEXPR_ON_DEVICE const cl::sycl::half
  signaling_NaN() noexcept {
    return __builtin_nansf("");
  }

  static __SYCL_CONSTEXPR_ON_DEVICE const cl::sycl::half denorm_min() noexcept {
<<<<<<< HEAD
    return 5.96046e-08F;
=======
    return 5.96046e-08f;
>>>>>>> 6c8b510a
  }
};

} // namespace std

inline std::ostream &operator<<(std::ostream &O, cl::sycl::half const &rhs) {
  O << static_cast<float>(rhs);
  return O;
}

inline std::istream &operator>>(std::istream &I, cl::sycl::half &rhs) {
  float ValFloat = 0.0f;
  I >> ValFloat;
  rhs = ValFloat;
  return I;
}

#undef __SYCL_CONSTEXPR_ON_DEVICE<|MERGE_RESOLUTION|>--- conflicted
+++ resolved
@@ -231,95 +231,6 @@
 };
 
 // Partial specialization of `std::numeric<cl::sycl::half>`
-<<<<<<< HEAD
-
-// All following values are either calculated based on description of each
-// function/value on https://en.cppreference.com/w/cpp/types/numeric_limits, or
-// cl_platform.h.
-#define SYCL_HLF_MIN 6.103515625e-05F
-
-#define SYCL_HLF_MAX 65504.0F
-
-#define SYCL_HLF_MAX_10_EXP 4
-
-#define SYCL_HLF_MAX_EXP 16
-
-#define SYCL_HLF_MIN_10_EXP (-4)
-
-#define SYCL_HLF_MIN_EXP (-13)
-
-#define SYCL_HLF_MANT_DIG 11
-
-#define SYCL_HLF_DIG 3
-
-#define SYCL_HLF_DECIMAL_DIG 5
-
-#define SYCL_HLF_EPSILON 9.765625e-04F
-
-#define SYCL_HLF_RADIX 2
-
-template <> struct numeric_limits<cl::sycl::half> {
-  static constexpr const bool is_specialized = true;
-
-  static constexpr const bool is_signed = true;
-
-  static constexpr const bool is_integer = false;
-
-  static constexpr const bool is_exact = false;
-
-  static constexpr const bool has_infinity = true;
-
-  static constexpr const bool has_quiet_NaN = true;
-
-  static constexpr const bool has_signaling_NaN = true;
-
-  static constexpr const float_denorm_style has_denorm = denorm_present;
-
-  static constexpr const bool has_denorm_loss = false;
-
-  static constexpr const bool tinyness_before = false;
-
-  static constexpr const bool traps = false;
-
-  static constexpr const int max_exponent10 = SYCL_HLF_MAX_10_EXP;
-
-  static constexpr const int max_exponent = SYCL_HLF_MAX_EXP;
-
-  static constexpr const int min_exponent10 = SYCL_HLF_MIN_10_EXP;
-
-  static constexpr const int min_exponent = SYCL_HLF_MIN_EXP;
-
-  static constexpr const int radix = SYCL_HLF_RADIX;
-
-  static constexpr const int max_digits10 = SYCL_HLF_DECIMAL_DIG;
-
-  static constexpr const int digits = SYCL_HLF_MANT_DIG;
-
-  static constexpr const bool is_bounded = true;
-
-  static constexpr const int digits10 = SYCL_HLF_DIG;
-
-  static constexpr const bool is_modulo = false;
-
-  static constexpr const bool is_iec559 = true;
-
-  static constexpr const float_round_style round_style = round_to_nearest;
-
-  static __SYCL_CONSTEXPR_ON_DEVICE const cl::sycl::half(min)() noexcept {
-    return SYCL_HLF_MIN;
-  }
-
-  static __SYCL_CONSTEXPR_ON_DEVICE const cl::sycl::half(max)() noexcept {
-    return SYCL_HLF_MAX;
-  }
-
-  static __SYCL_CONSTEXPR_ON_DEVICE const cl::sycl::half lowest() noexcept {
-    return -SYCL_HLF_MAX;
-  }
-
-  static __SYCL_CONSTEXPR_ON_DEVICE const cl::sycl::half epsilon() noexcept {
-    return SYCL_HLF_EPSILON;
-=======
 template <> struct numeric_limits<cl::sycl::half> {
   // All following values are either calculated based on description of each
   // function/value on https://en.cppreference.com/w/cpp/types/numeric_limits,
@@ -362,16 +273,11 @@
 
   static __SYCL_CONSTEXPR_ON_DEVICE const cl::sycl::half epsilon() noexcept {
     return 9.765625e-04f; // half epsilon
->>>>>>> 6c8b510a
   }
 
   static __SYCL_CONSTEXPR_ON_DEVICE const cl::sycl::half
   round_error() noexcept {
-<<<<<<< HEAD
-    return 0.5F;
-=======
     return 0.5f;
->>>>>>> 6c8b510a
   }
 
   static __SYCL_CONSTEXPR_ON_DEVICE const cl::sycl::half infinity() noexcept {
@@ -388,11 +294,7 @@
   }
 
   static __SYCL_CONSTEXPR_ON_DEVICE const cl::sycl::half denorm_min() noexcept {
-<<<<<<< HEAD
-    return 5.96046e-08F;
-=======
     return 5.96046e-08f;
->>>>>>> 6c8b510a
   }
 };
 
