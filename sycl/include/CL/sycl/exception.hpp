//==---------------- exception.hpp - SYCL exception ------------------------==//
//
// Part of the LLVM Project, under the Apache License v2.0 with LLVM Exceptions.
// See https://llvm.org/LICENSE.txt for license information.
// SPDX-License-Identifier: Apache-2.0 WITH LLVM-exception
//
//===----------------------------------------------------------------------===//

#pragma once

// 4.9.2 Exception Class Interface

#include <CL/sycl/backend_types.hpp>
#include <CL/sycl/detail/common.hpp>
#include <CL/sycl/detail/export.hpp>
#include <CL/sycl/detail/pi.h>
#include <CL/sycl/stl.hpp>

#include <exception>

__SYCL_INLINE_NAMESPACE(cl) {
namespace sycl {

// Forward declaration
class context;

enum class errc : unsigned int {
  success = 0,
  runtime = 1,
  kernel = 2,
  accessor = 3,
  nd_range = 4,
  event = 5,
  kernel_argument = 6,
  build = 7,
  invalid = 8,
  memory_allocation = 9,
  platform = 10,
  profiling = 11,
  feature_not_supported = 12,
  kernel_not_supported = 13,
  backend_mismatch = 14,
};

template <backend B> using errc_for = typename backend_traits<B>::errc;

/// Constructs an error code using e and sycl_category()
__SYCL_EXPORT std::error_code make_error_code(sycl::errc E) noexcept;

__SYCL_EXPORT const std::error_category &sycl_category() noexcept;

namespace detail {
class __SYCL_EXPORT SYCLCategory : public std::error_category {
public:
  const char *name() const noexcept override { return "sycl"; }
  std::string message(int) const override { return "SYCL Error"; }
};
} // namespace detail

// Derive from std::exception so uncaught exceptions are printed in c++ default
// exception handler.
/// \ingroup sycl_api
class __SYCL_EXPORT exception : public std::exception {
public:
  __SYCL2020_DEPRECATED("The version of an exception constructor which takes "
                        "no arguments is deprecated.")
  exception() = default;

  exception(std::error_code, const char *Msg);

  exception(std::error_code, const std::string &Msg);

  // new SYCL 2020 constructors
  exception(std::error_code);
  exception(int, const std::error_category &, const std::string &);
  exception(int, const std::error_category &, const char *);
  exception(int, const std::error_category &);

  exception(context, std::error_code, const std::string &);
  exception(context, std::error_code, const char *);
  exception(context, std::error_code);
  exception(context, int, const std::error_category &, const std::string &);
  exception(context, int, const std::error_category &, const char *);
  exception(context, int, const std::error_category &);

  const std::error_code &code() const noexcept;
  const std::error_category &category() const noexcept;

  const char *what() const noexcept final;

  bool has_context() const;

  context get_context() const;

  __SYCL2020_DEPRECATED("use sycl::exception.code() instead.")
  cl_int get_cl_code() const;

private:
  std::string MMsg;
  cl_int MCLErr;
  std::shared_ptr<context> MContext;

protected:
  // these two constructors are no longer used. Kept for ABI compatability.
  exception(const char *Msg, const cl_int CLErr,
            std::shared_ptr<context> Context = nullptr)
      : exception(std::string(Msg), CLErr, Context) {}
  exception(const std::string &Msg, const cl_int CLErr,
            std::shared_ptr<context> Context = nullptr)
      : MMsg(Msg + " " + detail::codeToString(CLErr)), MCLErr(CLErr),
        MContext(Context) {}

<<<<<<< HEAD
=======
  // base constructors used by SYCL 1.2.1 exception subclasses
  exception(std::error_code ec, const char *Msg, const cl_int CLErr,
            std::shared_ptr<context> Context = nullptr)
      : exception(ec, std::string(Msg), CLErr, Context) {}

  exception(std::error_code ec, const std::string &Msg, const cl_int CLErr,
            std::shared_ptr<context> Context = nullptr)
      : exception(ec, Context, Msg + " " + detail::codeToString(CLErr)) {
    MCLErr = CLErr;
  }

>>>>>>> 8cd97e86
  exception(const std::string &Msg) : MMsg(Msg), MContext(nullptr) {}

  // base constructor for all SYCL 2020 constructors
  // exception(context *ctxPtr, std::error_code ec, const std::string
  // &what_arg);
  exception(std::error_code ec, std::shared_ptr<context> SharedPtrCtx,
            const std::string &what_arg);
};

class __SYCL2020_DEPRECATED(
    "use sycl::exception with sycl::errc::runtime instead.") runtime_error
    : public exception {
public:
  runtime_error() = default;

  runtime_error(const char *Msg, cl_int Err)
      : runtime_error(std::string(Msg), Err) {}

  runtime_error(const std::string &Msg, cl_int Err)
      : exception(make_error_code(errc::runtime), Msg, Err) {}

protected:
  runtime_error(std::error_code ec, const std::string &Msg, const cl_int CLErr)
      : exception(ec, Msg, CLErr) {}
};

class __SYCL2020_DEPRECATED("use sycl::exception with sycl::errc::kernel or "
                            "errc::kernel_argument instead.") kernel_error
    : public runtime_error {
public:
  kernel_error() = default;

  kernel_error(const char *Msg, cl_int Err)
      : kernel_error(std::string(Msg), Err) {}

  kernel_error(const std::string &Msg, cl_int Err)
      : runtime_error(make_error_code(errc::kernel), Msg, Err) {}
};

class __SYCL2020_DEPRECATED(
    "use sycl::exception with sycl::errc::accessor instead.") accessor_error
    : public runtime_error {
public:
  accessor_error() = default;

  accessor_error(const char *Msg, cl_int Err)
      : accessor_error(std::string(Msg), Err) {}

  accessor_error(const std::string &Msg, cl_int Err)
      : runtime_error(make_error_code(errc::accessor), Msg, Err) {}
};

class __SYCL2020_DEPRECATED(
    "use sycl::exception with sycl::errc::nd_range instead.") nd_range_error
    : public runtime_error {
public:
  nd_range_error() = default;

  nd_range_error(const char *Msg, cl_int Err)
      : nd_range_error(std::string(Msg), Err) {}

  nd_range_error(const std::string &Msg, cl_int Err)
      : runtime_error(make_error_code(errc::nd_range), Msg, Err) {}
};

class __SYCL2020_DEPRECATED(
    "use sycl::exception with sycl::errc::event instead.") event_error
    : public runtime_error {
public:
  event_error() = default;

  event_error(const char *Msg, cl_int Err)
      : event_error(std::string(Msg), Err) {}

  event_error(const std::string &Msg, cl_int Err)
      : runtime_error(make_error_code(errc::event), Msg, Err) {}
};

class __SYCL2020_DEPRECATED(
    "use sycl::exception with a sycl::errc enum value instead.")
    invalid_parameter_error : public runtime_error {
public:
  invalid_parameter_error() = default;

  invalid_parameter_error(const char *Msg, cl_int Err)
      : invalid_parameter_error(std::string(Msg), Err) {}

  invalid_parameter_error(const std::string &Msg, cl_int Err)
      : runtime_error(make_error_code(errc::kernel_argument), Msg, Err) {}
};

class __SYCL2020_DEPRECATED(
    "use sycl::exception with a sycl::errc enum value instead.") device_error
    : public exception {
public:
  device_error() = default;

  device_error(const char *Msg, cl_int Err)
      : device_error(std::string(Msg), Err) {}

  device_error(const std::string &Msg, cl_int Err)
      : exception(make_error_code(errc::invalid), Msg, Err) {}

protected:
  device_error(std::error_code ec, const std::string &Msg, const cl_int CLErr)
      : exception(ec, Msg, CLErr) {}
};

class __SYCL2020_DEPRECATED(
    "use sycl::exception with a sycl::errc enum value instead.")
    compile_program_error : public device_error {
public:
  compile_program_error() = default;

  compile_program_error(const char *Msg, cl_int Err)
      : compile_program_error(std::string(Msg), Err) {}

  compile_program_error(const std::string &Msg, cl_int Err)
      : device_error(make_error_code(errc::build), Msg, Err) {}
};

class __SYCL2020_DEPRECATED(
    "use sycl::exception with a sycl::errc enum value instead.")
    link_program_error : public device_error {
public:
  link_program_error() = default;

  link_program_error(const char *Msg, cl_int Err)
      : link_program_error(std::string(Msg), Err) {}

  link_program_error(const std::string &Msg, cl_int Err)
      : device_error(make_error_code(errc::build), Msg, Err) {}
};

class __SYCL2020_DEPRECATED(
    "use sycl::exception with a sycl::errc enum value instead.")
    invalid_object_error : public device_error {
public:
  invalid_object_error() = default;

  invalid_object_error(const char *Msg, cl_int Err)
      : invalid_object_error(std::string(Msg), Err) {}

  invalid_object_error(const std::string &Msg, cl_int Err)
      : device_error(make_error_code(errc::invalid), Msg, Err) {}
};

class __SYCL2020_DEPRECATED(
    "use sycl::exception with sycl::errc::memory_allocation instead.")
    memory_allocation_error : public device_error {
public:
  memory_allocation_error() = default;

  memory_allocation_error(const char *Msg, cl_int Err)
      : memory_allocation_error(std::string(Msg), Err) {}

  memory_allocation_error(const std::string &Msg, cl_int Err)
      : device_error(make_error_code(errc::memory_allocation), Msg, Err) {}
};

class __SYCL2020_DEPRECATED(
    "use sycl::exception with sycl::errc::platform instead.") platform_error
    : public device_error {
public:
  platform_error() = default;

  platform_error(const char *Msg, cl_int Err)
      : platform_error(std::string(Msg), Err) {}

  platform_error(const std::string &Msg, cl_int Err)
      : device_error(make_error_code(errc::platform), Msg, Err) {}
};

class __SYCL2020_DEPRECATED(
    "use sycl::exception with sycl::errc::profiling instead.") profiling_error
    : public device_error {
public:
  profiling_error() = default;

  profiling_error(const char *Msg, cl_int Err)
      : profiling_error(std::string(Msg), Err) {}

  profiling_error(const std::string &Msg, cl_int Err)
      : device_error(make_error_code(errc::profiling), Msg, Err) {}
};

class __SYCL2020_DEPRECATED(
    "use sycl::exception with sycl::errc::feature_not_supported instead.")
    feature_not_supported : public device_error {
public:
  feature_not_supported() = default;

  feature_not_supported(const char *Msg, cl_int Err)
      : feature_not_supported(std::string(Msg), Err) {}

  feature_not_supported(const std::string &Msg, cl_int Err)
      : device_error(make_error_code(errc::feature_not_supported), Msg, Err) {}
};

} // namespace sycl
} // __SYCL_INLINE_NAMESPACE(cl)

namespace std {
template <> struct is_error_code_enum<cl::sycl::errc> : true_type {};
} // namespace std<|MERGE_RESOLUTION|>--- conflicted
+++ resolved
@@ -110,8 +110,6 @@
       : MMsg(Msg + " " + detail::codeToString(CLErr)), MCLErr(CLErr),
         MContext(Context) {}
 
-<<<<<<< HEAD
-=======
   // base constructors used by SYCL 1.2.1 exception subclasses
   exception(std::error_code ec, const char *Msg, const cl_int CLErr,
             std::shared_ptr<context> Context = nullptr)
@@ -123,7 +121,6 @@
     MCLErr = CLErr;
   }
 
->>>>>>> 8cd97e86
   exception(const std::string &Msg) : MMsg(Msg), MContext(nullptr) {}
 
   // base constructor for all SYCL 2020 constructors
