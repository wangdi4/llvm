--- conflicted
+++ resolved
@@ -112,8 +112,6 @@
 } // namespace oneapi
 } // namespace ext
 
-<<<<<<< HEAD
-=======
 // Forward declaration
 template <typename DataT, int Dimensions, access::mode AccessMode,
           access::target AccessTarget, access::placeholder IsPlaceholder,
@@ -193,7 +191,6 @@
                       host_accessor<DataT, Dimensions, AccessMode>>
     : std::true_type {};
 
->>>>>>> 8cd97e86
 namespace detail {
 template <int I>
 struct IsCompileTimePropertyInstance<
