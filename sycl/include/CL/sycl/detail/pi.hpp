//==---------- pi.hpp - Plugin Interface for SYCL RT -----------------------==//
//
// Part of the LLVM Project, under the Apache License v2.0 with LLVM Exceptions.
// See https://llvm.org/LICENSE.txt for license information.
// SPDX-License-Identifier: Apache-2.0 WITH LLVM-exception
//
//===----------------------------------------------------------------------===//

/// \file pi.hpp
/// C++ wrapper of extern "C" PI interfaces
///
/// \ingroup sycl_pi

#pragma once

#include <CL/sycl/detail/common.hpp>
#include <CL/sycl/detail/os_util.hpp>
#include <CL/sycl/detail/pi.h>
#include <sstream>

#include <cassert>
#include <string>

#ifdef XPTI_ENABLE_INSTRUMENTATION
// Forward declarations
namespace xpti {
struct trace_event_data_t;
}
#endif

__SYCL_INLINE_NAMESPACE(cl) {
namespace sycl {
namespace detail {

enum class PiApiKind {
#define _PI_API(api) api,
#include <CL/sycl/detail/pi.def>
};
class plugin;
namespace pi {

#ifdef SYCL_RT_OS_WINDOWS
#define OPENCL_PLUGIN_NAME "pi_opencl.dll"
#define LEVEL0_PLUGIN_NAME "pi_level0.dll"
#define CUDA_PLUGIN_NAME "pi_cuda.dll"
#else
#define OPENCL_PLUGIN_NAME "libpi_opencl.so"
#define LEVEL0_PLUGIN_NAME "libpi_level0.so"
#define CUDA_PLUGIN_NAME "libpi_cuda.so"
#endif

// Report error and no return (keeps compiler happy about no return statements).
[[noreturn]] void die(const char *Message);

void assertion(bool Condition, const char *Message = nullptr);

template <typename T>
void handleUnknownParamName(const char *functionName, T parameter) {
  std::stringstream stream;
  stream << "Unknown parameter " << parameter << " passed to " << functionName
         << "\n";
  auto str = stream.str();
  auto msg = str.c_str();
  die(msg);
}

// This macro is used to report invalid enumerators being passed to PI API
// GetInfo functions. It will print the name of the function that invoked it
// and the value of the unknown enumerator.
#define PI_HANDLE_UNKNOWN_PARAM_NAME(parameter)                                \
  { cl::sycl::detail::pi::handleUnknownParamName(__func__, parameter); }

using PiPlugin = ::pi_plugin;
using PiResult = ::pi_result;
using PiPlatform = ::pi_platform;
using PiDevice = ::pi_device;
using PiDeviceType = ::pi_device_type;
using PiDeviceInfo = ::pi_device_info;
using PiProgramInfo = ::pi_program_info;
using PiDeviceBinaryType = ::pi_device_binary_type;
using PiContext = ::pi_context;
using PiProgram = ::pi_program;
using PiKernel = ::pi_kernel;
using PiQueue = ::pi_queue;
using PiQueueProperties = ::pi_queue_properties;
using PiMem = ::pi_mem;
using PiMemFlags = ::pi_mem_flags;
using PiEvent = ::pi_event;
using PiSampler = ::pi_sampler;
using PiSamplerInfo = ::pi_sampler_info;
using PiSamplerProperties = ::pi_sampler_properties;
using PiSamplerAddressingMode = ::pi_sampler_addressing_mode;
using PiSamplerFilterMode = ::pi_sampler_filter_mode;
using PiMemImageFormat = ::pi_image_format;
using PiMemImageDesc = ::pi_image_desc;
using PiMemImageInfo = ::pi_image_info;
using PiMemObjectType = ::pi_mem_type;
using PiMemImageChannelOrder = ::pi_image_channel_order;
using PiMemImageChannelType = ::pi_image_channel_type;

// Function to load the shared library
// Implementation is OS dependent.
void *loadOsLibrary(const std::string &Library);

// Function to get Address of a symbol defined in the shared
// library, implementation is OS dependent.
void *getOsLibraryFuncAddress(void *Library, const std::string &FunctionName);

// For selection of SYCL RT back-end, now manually through the "SYCL_BE"
// environment variable.
enum Backend { SYCL_BE_PI_OPENCL, SYCL_BE_PI_CUDA, SYCL_BE_PI_OTHER };

// Check for manually selected BE at run-time.
bool useBackend(Backend Backend);

// Get a string representing a _pi_platform_info enum
std::string platformInfoToString(pi_platform_info info);

// Want all the needed casts be explicit, do not define conversion operators.
template <class To, class From> To cast(From value);

// Holds the PluginInformation for the plugin that is bound.
// Currently a global variable is used to store OpenCL plugin information to be
// used with SYCL Interoperability Constructors.
extern std::shared_ptr<plugin> GlobalPlugin;

// Performs PI one-time initialization.
vector_class<plugin> initialize();

// Utility Functions to get Function Name for a PI Api.
template <PiApiKind PiApiOffset> struct PiFuncInfo {};

#define _PI_API(api)                                                           \
  template <> struct PiFuncInfo<PiApiKind::api> {                              \
    inline std::string getFuncName() { return #api; }                          \
    inline decltype(&::api) getFuncPtr(PiPlugin MPlugin) {                     \
      return MPlugin.PiFunctionTable.api;                                      \
    }                                                                          \
  };
#include <CL/sycl/detail/pi.def>

// Helper utilities for PI Tracing
// The run-time tracing of PI calls.
// Print functions used by Trace class.
template <typename T> inline void print(T val) {
  std::cout << "<unknown> : " << val << std::endl;
}

template <> inline void print<>(PiPlatform val) {
  std::cout << "pi_platform : " << val << std::endl;
}

/* INTEL_CUSTOMIZATION */
template <> inline void print<>(PiEvent val) {
  std::cout << "pi_event : " << val;
}

template <> inline void print<>(PiMem val) {
  std::cout << "pi_mem : " << val;
}

template <> inline void print<>(PiEvent *val) {
  std::cout << "pi_event * : " << val;
  if (val) {
    std::cout << "[ " << *val << " ... ]";
  }
}

template <> inline void print<>(const PiEvent *val) {
  std::cout << "const pi_event * : " << val;
  if (val) {
    std::cout << "[ " << *val << " ... ]";
  }
}
/* end INTEL_CUSTOMIZATION */

template <> inline void print<>(PiResult val) {
  std::cout << "pi_result : ";
  if (val == PI_SUCCESS)
    std::cout << "PI_SUCCESS" << std::endl;
  else
    std::cout << val << std::endl;
}

// cout does not resolve a nullptr.
template <> inline void print<>(std::nullptr_t val) { print<void *>(val); }

inline void printArgs(void) {}
template <typename Arg0, typename... Args>
void printArgs(Arg0 arg0, Args... args) {
  std::cout << "       ";
  print(arg0);
  pi::printArgs(std::forward<Args>(args)...);
}

<<<<<<< HEAD
/* INTEL_CUSTOMIZATION */
template <typename T>
struct printOut { printOut(T val) { } }; // Do nothing

template<> struct printOut<PiEvent *> {
  printOut(PiEvent *val) {
  std::cout << std::endl << "       ";
  std::cout << "[out]pi_event * : " << val;
  if (val) {
    std::cout << "[ " << *val << " ... ]";
  }
}};

template<> struct printOut<PiMem *> {
  printOut(PiMem *val) {
  std::cout << std::endl << "       ";
  std::cout << "[out]pi_mem * : " << val;
  if (val) {
    std::cout << "[ " << *val << " ... ]";
  }
}};

template<> struct printOut<void *> {
  printOut(void *val) {
  std::cout << std::endl << "       ";
  std::cout << "[out]void * : " << val;
}};

template<typename T> struct printOut<T **> {
  printOut(T **val) {
  std::cout << std::endl << "       ";
  std::cout << "[out]<unknown> ** : " << val;
  if (val) {
    std::cout << "[ " << *val << " ... ]";
  }
}};

inline void printOuts(void) {}
template <typename Arg0, typename... Args>
void printOuts(Arg0 arg0, Args... args) {
  using T = decltype(arg0);
  printOut<T> a(arg0);
  printOuts(std::forward<Args>(args)...);
}
/* end INTEL_CUSTOMIZATION */
=======
// C++ wrapper over the _pi_device_binary_property_struct structure.
class DeviceBinaryProperty {
public:
  DeviceBinaryProperty(const _pi_device_binary_property_struct *Prop)
      : Prop(Prop) {}

  pi_uint32 asUint32() const;
  const char *asCString() const;

protected:
  friend std::ostream &operator<<(std::ostream &Out,
                                  const DeviceBinaryProperty &P);
  const _pi_device_binary_property_struct *Prop;
};

std::ostream &operator<<(std::ostream &Out, const DeviceBinaryProperty &P);

// C++ convenience wrapper over the pi_device_binary_struct structure.
class DeviceBinaryImage {
public:
  // Represents a range of properties to enable iteration over them.
  // Implements the standard C++ STL input iterator interface.
  class PropertyRange {
  public:
    using ValTy = std::remove_pointer<pi_device_binary_property>::type;

    class ConstIterator
        : public std::iterator<std::input_iterator_tag, // iterator_category
                               ValTy,                   // value_type
                               ptrdiff_t,               // difference_type
                               const pi_device_binary_property, // pointer
                               pi_device_binary_property>       // reference
    {
      pi_device_binary_property Cur;

    public:
      ConstIterator(pi_device_binary_property Cur = nullptr) : Cur(Cur) {}
      ConstIterator &operator++() {
        Cur++;
        return *this;
      }
      ConstIterator operator++(int) {
        ConstIterator Ret = *this;
        ++(*this);
        return Ret;
      }
      bool operator==(ConstIterator Other) const { return Cur == Other.Cur; }
      bool operator!=(ConstIterator Other) const { return !(*this == Other); }
      reference operator*() const { return Cur; }
    };
    ConstIterator begin() const { return ConstIterator(Begin); }
    ConstIterator end() const { return ConstIterator(End); }
    friend class DeviceBinaryImage;

  private:
    PropertyRange() : Begin(nullptr), End(nullptr) {}
    // Searches for a property set with given name and constructs a
    // PropertyRange spanning all its elements. If property set is not found,
    // the range will span zero elements.
    PropertyRange(pi_device_binary Bin, const char *PropSetName)
        : PropertyRange() {
      init(Bin, PropSetName);
    };
    void init(pi_device_binary Bin, const char *PropSetName);
    pi_device_binary_property Begin;
    pi_device_binary_property End;
  };

public:
  DeviceBinaryImage(pi_device_binary Bin) { init(Bin); }
  DeviceBinaryImage() : Bin(nullptr){};

  virtual void print() const;
  virtual void dump(std::ostream &Out) const;

  size_t getSize() const {
    assert(Bin && "binary image data not set");
    return static_cast<size_t>(Bin->BinaryEnd - Bin->BinaryStart);
  }

  const char *getCompileOptions() const {
    assert(Bin && "binary image data not set");
    return Bin->CompileOptions;
  }

  const char *getLinkOptions() const {
    assert(Bin && "binary image data not set");
    return Bin->LinkOptions;
  }

  /// Returns the format of the binary image
  pi::PiDeviceBinaryType getFormat() const {
    assert(Bin && "binary image data not set");
    return Format;
  }

  /// Gets the iterator range over specialization constants in this this binary
  /// image. For each property pointed to by an iterator within the range, the
  /// name of the property is the specializaion constant symbolic ID and the
  /// value is 32-bit unsigned integer ID.
  const PropertyRange &getSpecConstants() const { return SpecConstIDMap; }
  virtual ~DeviceBinaryImage() {}

protected:
  void init(pi_device_binary Bin);
  pi_device_binary get() const { return Bin; }

  pi_device_binary Bin;
  pi::PiDeviceBinaryType Format = PI_DEVICE_BINARY_TYPE_NONE;
  DeviceBinaryImage::PropertyRange SpecConstIDMap;
};

/// Tries to determine the device binary image foramat. Returns
/// PI_DEVICE_BINARY_TYPE_NONE if unsuccessful.
PiDeviceBinaryType getBinaryImageFormat(const unsigned char *ImgData,
                                        size_t ImgSize);

>>>>>>> 886194d2
} // namespace pi

namespace RT = cl::sycl::detail::pi;

// Workaround for build with GCC 5.x
// An explicit specialization shall be declared in the namespace block.
// Having namespace as part of template name is not supported by GCC
// older than 7.x.
// https://gcc.gnu.org/bugzilla/show_bug.cgi?id=56480
namespace pi {
// Want all the needed casts be explicit, do not define conversion
// operators.
template <class To, class From> inline To cast(From value) {
  // TODO: see if more sanity checks are possible.
  RT::assertion((sizeof(From) == sizeof(To)), "assert: cast failed size check");
  return (To)(value);
}

// These conversions should use PI interop API.
template <> inline pi::PiProgram cast(cl_program interop) {
  RT::assertion(false, "pi::cast -> use piextProgramConvert");
  return {};
}

template <> inline pi::PiDevice cast(cl_device_id interop) {
  RT::assertion(false, "pi::cast -> use piextDeviceConvert");
  return {};
}
} // namespace pi
} // namespace detail

// For shortness of using PI from the top-level sycl files.
namespace RT = cl::sycl::detail::pi;

} // namespace sycl
} // __SYCL_INLINE_NAMESPACE(cl)<|MERGE_RESOLUTION|>--- conflicted
+++ resolved
@@ -193,7 +193,6 @@
   pi::printArgs(std::forward<Args>(args)...);
 }
 
-<<<<<<< HEAD
 /* INTEL_CUSTOMIZATION */
 template <typename T>
 struct printOut { printOut(T val) { } }; // Do nothing
@@ -239,7 +238,7 @@
   printOuts(std::forward<Args>(args)...);
 }
 /* end INTEL_CUSTOMIZATION */
-=======
+
 // C++ wrapper over the _pi_device_binary_property_struct structure.
 class DeviceBinaryProperty {
 public:
@@ -356,8 +355,6 @@
 /// PI_DEVICE_BINARY_TYPE_NONE if unsuccessful.
 PiDeviceBinaryType getBinaryImageFormat(const unsigned char *ImgData,
                                         size_t ImgSize);
-
->>>>>>> 886194d2
 } // namespace pi
 
 namespace RT = cl::sycl::detail::pi;
