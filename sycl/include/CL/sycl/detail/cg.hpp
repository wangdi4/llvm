//==-------------- CG.hpp - SYCL standard header file ----------------------==//
//
// Part of the LLVM Project, under the Apache License v2.0 with LLVM Exceptions.
// See https://llvm.org/LICENSE.txt for license information.
// SPDX-License-Identifier: Apache-2.0 WITH LLVM-exception
//
//===----------------------------------------------------------------------===//

#pragma once

#include <CL/sycl/accessor.hpp>
#include <CL/sycl/backend_types.hpp>
#include <CL/sycl/detail/accessor_impl.hpp>
#include <CL/sycl/detail/cg_types.hpp>
#include <CL/sycl/detail/common.hpp>
#include <CL/sycl/detail/export.hpp>
#include <CL/sycl/detail/helpers.hpp>
/* INTEL_CUSTOMIZATION */
#include <CL/sycl/detail/host_device_intel/backend.hpp>
/* end INTEL_CUSTOMIZATION */
#include <CL/sycl/detail/host_profiling_info.hpp>
#include <CL/sycl/detail/kernel_desc.hpp>
#include <CL/sycl/detail/type_traits.hpp>
#include <CL/sycl/group.hpp>
#include <CL/sycl/id.hpp>
#include <CL/sycl/interop_handle.hpp>
#include <CL/sycl/interop_handler.hpp>
#include <CL/sycl/kernel.hpp>
#include <CL/sycl/nd_item.hpp>
#include <CL/sycl/range.hpp>

#include <memory>
#include <string>
#include <type_traits>
#include <vector>

__SYCL_INLINE_NAMESPACE(cl) {
namespace sycl {

// Forward declarations
class queue;

namespace detail {

// Periodically there is a need to extend handler and CG classes to hold more
// data(members) than it has now. But any modification of the layout of those
// classes is an ABI break. To have an ability to have more data the following
// approach is implemented:
//
// Those classes have a member - MSharedPtrStorage which is an std::vector of
// std::shared_ptr's and is supposed to hold reference counters of user
// provided shared_ptr's.
//
// The first element of this vector is reused to store a vector of additional
// members handler and CG need to have.
//
// These additional arguments are represented using "ExtendedMemberT" structure
// which has a pointer to an arbitrary value and an integer which is used to
// understand how the value the pointer points to should be interpreted.
//
// ========  ========      ========
// |      |  |      | ...  |      | std::vector<std::shared_ptr<void>>
// ========  ========      ========
//    ||        ||            ||
//    ||        \/            \/
//    ||       user          user
//    ||       data          data
//    \/
// ========  ========      ========
// | Type |  | Type | ...  | Type | std::vector<ExtendedMemberT>
// |      |  |      |      |      |
// | Ptr  |  | Ptr  | ...  | Ptr  |
// ========  ========      ========
//
// Prior to this change this vector was supposed to have user's values only, so
// it is not legal to expect that the first argument is a special one.
// Versioning is implemented to overcome this problem - if the first element of
// the MSharedPtrStorage is a pointer to the special vector then CGType value
// has version "1" encoded.
//
// The version of CG type is encoded in the highest byte of the value:
//
// 0x00000001 - CG type KERNEL version 0
// 0x01000001 - CG type KERNEL version 1
//   /\
//   ||
// The byte specifies the version
//
// A user of this vector should not expect that a specific data is stored at a
// specific position, but iterate over all looking for an ExtendedMemberT value
// with the desired type.
// This allows changing/extending the contents of this vector without changing
// the version.
//

// Used to represent a type of an extended member
enum class ExtendedMembersType : unsigned int {
  HANDLER_KERNEL_BUNDLE = 0,
  HANDLER_MEM_ADVICE,
};

// Holds a pointer to an object of an arbitrary type and an ID value which
// should be used to understand what type pointer points to.
// Used as to extend handler class without introducing new class members which
// would change handler layout.
struct ExtendedMemberT {
  ExtendedMembersType MType;
  std::shared_ptr<void> MData;
};

static std::shared_ptr<std::vector<ExtendedMemberT>>
convertToExtendedMembers(const std::shared_ptr<const void> &SPtr) {
  return std::const_pointer_cast<std::vector<ExtendedMemberT>>(
      std::static_pointer_cast<const std::vector<ExtendedMemberT>>(SPtr));
}

class stream_impl;
class queue_impl;
class kernel_bundle_impl;

// The constant is used to left shift a CG type value to access it's version
constexpr unsigned int ShiftBitsForVersion = 24;

// Constructs versioned type
constexpr unsigned int getVersionedCGType(unsigned int Type,
                                          unsigned char Version) {
  return Type | (static_cast<unsigned int>(Version) << ShiftBitsForVersion);
}

// Returns the type without version encoded
constexpr unsigned char getUnversionedCGType(unsigned int Type) {
  unsigned int Mask = -1;
  Mask >>= (sizeof(Mask) * 8 - ShiftBitsForVersion);
  return Type & Mask;
}

// Returns the version encoded to the type
constexpr unsigned char getCGTypeVersion(unsigned int Type) {
  return Type >> ShiftBitsForVersion;
}

/// Base class for all types of command groups.
class CommandGroup {
public:
  // Used to version CG and handler classes. Using unsigned char as the version
  // is encoded in the highest byte of CGType value. So it is not possible to
  // encode a value > 255 anyway which should be big enough room for version
  // bumping.
  enum class CG_VERSION : unsigned char {
    V0 = 0,
    V1 = 1,
  };

  /// Type of the command group.
  enum CGTYPE : unsigned int {
    None = 0,
    Kernel = 1,
    CopyAccToPtr = 2,
    CopyPtrToAcc = 3,
    CopyAccToAcc = 4,
    Barrier = 5,
    BarrierWaitlist = 6,
    Fill = 7,
    UpdateHost = 8,
    RunOnHostIntel = 9,
    CopyUSM = 10,
    FillUSM = 11,
    PrefetchUSM = 12,
    CodeplayInteropTask = 13,
    CodeplayHostTask = 14,
    AdviseUSM = 15,
  };

<<<<<<< HEAD
  CommandGroup(CGType Type, std::vector<std::vector<char>> ArgsStorage,
               std::vector<detail::AccessorImplPtr> AccStorage,
               std::vector<std::shared_ptr<const void>> SharedPtrStorage,
               std::vector<Requirement *> Requirements,
               std::vector<detail::EventImplPtr> Events,
               detail::code_location loc = {})
=======
  CG(CGTYPE Type, std::vector<std::vector<char>> ArgsStorage,
     std::vector<detail::AccessorImplPtr> AccStorage,
     std::vector<std::shared_ptr<const void>> SharedPtrStorage,
     std::vector<Requirement *> Requirements,
     std::vector<detail::EventImplPtr> Events, detail::code_location loc = {})
>>>>>>> 6fb62ef8
      : MType(Type), MArgsStorage(std::move(ArgsStorage)),
        MAccStorage(std::move(AccStorage)),
        MSharedPtrStorage(std::move(SharedPtrStorage)),
        MRequirements(std::move(Requirements)), MEvents(std::move(Events)) {
    // Capture the user code-location from Q.submit(), Q.parallel_for()
    // etc for later use; if code location information is not available,
    // the file name and function name members will be empty strings
    if (loc.functionName())
      MFunctionName = loc.functionName();
    if (loc.fileName())
      MFileName = loc.fileName();
    MLine = loc.lineNumber();
    MColumn = loc.columnNumber();
  }

  CommandGroup(CommandGroup &&CG) = default;

  CGTYPE getType() { return static_cast<CGTYPE>(getUnversionedCGType(MType)); }

  CG_VERSION getVersion() {
    return static_cast<CG_VERSION>(getCGTypeVersion(MType));
  }

  std::shared_ptr<std::vector<ExtendedMemberT>> getExtendedMembers() {
    if (getCGTypeVersion(MType) == static_cast<unsigned int>(CG_VERSION::V0) ||
        MSharedPtrStorage.empty())
      return nullptr;

    // The first value in shared_ptr storage is supposed to store a vector of
    // extended members.
    return convertToExtendedMembers(MSharedPtrStorage[0]);
  }

  virtual ~CommandGroup() = default;

private:
  CGTYPE MType;
  // The following storages are needed to ensure that arguments won't die while
  // we are using them.
  /// Storage for standard layout arguments.
  std::vector<std::vector<char>> MArgsStorage;
  /// Storage for accessors.
  std::vector<detail::AccessorImplPtr> MAccStorage;
  /// Storage for shared_ptrs.
  std::vector<std::shared_ptr<const void>> MSharedPtrStorage;

public:
  /// List of requirements that specify which memory is needed for the command
  /// group to be executed.
  std::vector<Requirement *> MRequirements;
  /// List of events that order the execution of this CG
  std::vector<detail::EventImplPtr> MEvents;
  // Member variables to capture the user code-location
  // information from Q.submit(), Q.parallel_for() etc
  // Storage for function name and source file name
  std::string MFunctionName, MFileName;
  // Storage for line and column of code location
  int32_t MLine, MColumn;
};

/// "Execute kernel" command group class.
class CGExecKernel : public CommandGroup {
public:
  /// Stores ND-range description.
  NDRDescT MNDRDesc;
  std::unique_ptr<HostKernelBase> MHostKernel;
  std::shared_ptr<detail::kernel_impl> MSyclKernel;
  std::vector<ArgDesc> MArgs;
  std::string MKernelName;
  detail::OSModuleHandle MOSModuleHandle;
  std::vector<std::shared_ptr<detail::stream_impl>> MStreams;

  CGExecKernel(NDRDescT NDRDesc, std::unique_ptr<HostKernelBase> HKernel,
               std::shared_ptr<detail::kernel_impl> SyclKernel,
               std::vector<std::vector<char>> ArgsStorage,
               std::vector<detail::AccessorImplPtr> AccStorage,
               std::vector<std::shared_ptr<const void>> SharedPtrStorage,
               std::vector<Requirement *> Requirements,
               std::vector<detail::EventImplPtr> Events,
               std::vector<ArgDesc> Args, std::string KernelName,
               detail::OSModuleHandle OSModuleHandle,
               std::vector<std::shared_ptr<detail::stream_impl>> Streams,
<<<<<<< HEAD
               CGType Type, detail::code_location loc = {})
      : CommandGroup(Type, std::move(ArgsStorage), std::move(AccStorage),
                     std::move(SharedPtrStorage), std::move(Requirements),
                     std::move(Events), std::move(loc)),
=======
               CGTYPE Type, detail::code_location loc = {})
      : CG(Type, std::move(ArgsStorage), std::move(AccStorage),
           std::move(SharedPtrStorage), std::move(Requirements),
           std::move(Events), std::move(loc)),
>>>>>>> 6fb62ef8
        MNDRDesc(std::move(NDRDesc)), MHostKernel(std::move(HKernel)),
        MSyclKernel(std::move(SyclKernel)), MArgs(std::move(Args)),
        MKernelName(std::move(KernelName)), MOSModuleHandle(OSModuleHandle),
        MStreams(std::move(Streams)) {
    assert((getType() == RunOnHostIntel || getType() == Kernel) &&
           "Wrong type of exec kernel CG.");
  }

  std::vector<ArgDesc> getArguments() const { return MArgs; }
  std::string getKernelName() const { return MKernelName; }
  std::vector<std::shared_ptr<detail::stream_impl>> getStreams() const {
    return MStreams;
  }

  std::shared_ptr<detail::kernel_bundle_impl> getKernelBundle() {
    const std::shared_ptr<std::vector<ExtendedMemberT>> &ExtendedMembers =
        getExtendedMembers();
    if (!ExtendedMembers)
      return nullptr;
    for (const ExtendedMemberT &EMember : *ExtendedMembers)
      if (ExtendedMembersType::HANDLER_KERNEL_BUNDLE == EMember.MType)
        return std::static_pointer_cast<detail::kernel_bundle_impl>(
            EMember.MData);
    return nullptr;
  }

  void clearStreams() { MStreams.clear(); }
};

/// "Copy memory" command group class.
class CGCopy : public CommandGroup {
  void *MSrc;
  void *MDst;

public:
  CGCopy(CGTYPE CopyType, void *Src, void *Dst,
         std::vector<std::vector<char>> ArgsStorage,
         std::vector<detail::AccessorImplPtr> AccStorage,
         std::vector<std::shared_ptr<const void>> SharedPtrStorage,
         std::vector<Requirement *> Requirements,
         std::vector<detail::EventImplPtr> Events,
         detail::code_location loc = {})
      : CommandGroup(CopyType, std::move(ArgsStorage), std::move(AccStorage),
                     std::move(SharedPtrStorage), std::move(Requirements),
                     std::move(Events), std::move(loc)),
        MSrc(Src), MDst(Dst) {}
  void *getSrc() { return MSrc; }
  void *getDst() { return MDst; }
};

/// "Fill memory" command group class.
class CGFill : public CommandGroup {
public:
  std::vector<char> MPattern;
  Requirement *MPtr;

  CGFill(std::vector<char> Pattern, void *Ptr,
         std::vector<std::vector<char>> ArgsStorage,
         std::vector<detail::AccessorImplPtr> AccStorage,
         std::vector<std::shared_ptr<const void>> SharedPtrStorage,
         std::vector<Requirement *> Requirements,
         std::vector<detail::EventImplPtr> Events,
         detail::code_location loc = {})
<<<<<<< HEAD
      : CommandGroup(CGType::Fill, std::move(ArgsStorage),
                     std::move(AccStorage), std::move(SharedPtrStorage),
                     std::move(Requirements), std::move(Events),
                     std::move(loc)),
=======
      : CG(Fill, std::move(ArgsStorage), std::move(AccStorage),
           std::move(SharedPtrStorage), std::move(Requirements),
           std::move(Events), std::move(loc)),
>>>>>>> 6fb62ef8
        MPattern(std::move(Pattern)), MPtr((Requirement *)Ptr) {}
  Requirement *getReqToFill() { return MPtr; }
};

/// "Update host" command group class.
class CGUpdateHost : public CommandGroup {
  Requirement *MPtr;

public:
  CGUpdateHost(void *Ptr, std::vector<std::vector<char>> ArgsStorage,
               std::vector<detail::AccessorImplPtr> AccStorage,
               std::vector<std::shared_ptr<const void>> SharedPtrStorage,
               std::vector<Requirement *> Requirements,
               std::vector<detail::EventImplPtr> Events,
               detail::code_location loc = {})
<<<<<<< HEAD
      : CommandGroup(CGType::UpdateHost, std::move(ArgsStorage),
                     std::move(AccStorage), std::move(SharedPtrStorage),
                     std::move(Requirements), std::move(Events),
                     std::move(loc)),
=======
      : CG(UpdateHost, std::move(ArgsStorage), std::move(AccStorage),
           std::move(SharedPtrStorage), std::move(Requirements),
           std::move(Events), std::move(loc)),
>>>>>>> 6fb62ef8
        MPtr((Requirement *)Ptr) {}

  Requirement *getReqToUpdate() { return MPtr; }
};

/// "Copy USM" command group class.
class CGCopyUSM : public CommandGroup {
  void *MSrc;
  void *MDst;
  size_t MLength;

public:
  CGCopyUSM(void *Src, void *Dst, size_t Length,
            std::vector<std::vector<char>> ArgsStorage,
            std::vector<detail::AccessorImplPtr> AccStorage,
            std::vector<std::shared_ptr<const void>> SharedPtrStorage,
            std::vector<Requirement *> Requirements,
            std::vector<detail::EventImplPtr> Events,
            detail::code_location loc = {})
<<<<<<< HEAD
      : CommandGroup(CGType::CopyUSM, std::move(ArgsStorage),
                     std::move(AccStorage), std::move(SharedPtrStorage),
                     std::move(Requirements), std::move(Events),
                     std::move(loc)),
=======
      : CG(CopyUSM, std::move(ArgsStorage), std::move(AccStorage),
           std::move(SharedPtrStorage), std::move(Requirements),
           std::move(Events), std::move(loc)),
>>>>>>> 6fb62ef8
        MSrc(Src), MDst(Dst), MLength(Length) {}

  void *getSrc() { return MSrc; }
  void *getDst() { return MDst; }
  size_t getLength() { return MLength; }
};

/// "Fill USM" command group class.
class CGFillUSM : public CommandGroup {
  std::vector<char> MPattern;
  void *MDst;
  size_t MLength;

public:
  CGFillUSM(std::vector<char> Pattern, void *DstPtr, size_t Length,
            std::vector<std::vector<char>> ArgsStorage,
            std::vector<detail::AccessorImplPtr> AccStorage,
            std::vector<std::shared_ptr<const void>> SharedPtrStorage,
            std::vector<Requirement *> Requirements,
            std::vector<detail::EventImplPtr> Events,
            detail::code_location loc = {})
<<<<<<< HEAD
      : CommandGroup(CGType::FillUSM, std::move(ArgsStorage),
                     std::move(AccStorage), std::move(SharedPtrStorage),
                     std::move(Requirements), std::move(Events),
                     std::move(loc)),
=======
      : CG(FillUSM, std::move(ArgsStorage), std::move(AccStorage),
           std::move(SharedPtrStorage), std::move(Requirements),
           std::move(Events), std::move(loc)),
>>>>>>> 6fb62ef8
        MPattern(std::move(Pattern)), MDst(DstPtr), MLength(Length) {}
  void *getDst() { return MDst; }
  size_t getLength() { return MLength; }
  int getFill() { return MPattern[0]; }
};

/// "Prefetch USM" command group class.
class CGPrefetchUSM : public CommandGroup {
  void *MDst;
  size_t MLength;

public:
  CGPrefetchUSM(void *DstPtr, size_t Length,
                std::vector<std::vector<char>> ArgsStorage,
                std::vector<detail::AccessorImplPtr> AccStorage,
                std::vector<std::shared_ptr<const void>> SharedPtrStorage,
                std::vector<Requirement *> Requirements,
                std::vector<detail::EventImplPtr> Events,
                detail::code_location loc = {})
<<<<<<< HEAD
      : CommandGroup(CGType::PrefetchUSM, std::move(ArgsStorage),
                     std::move(AccStorage), std::move(SharedPtrStorage),
                     std::move(Requirements), std::move(Events),
                     std::move(loc)),
=======
      : CG(PrefetchUSM, std::move(ArgsStorage), std::move(AccStorage),
           std::move(SharedPtrStorage), std::move(Requirements),
           std::move(Events), std::move(loc)),
>>>>>>> 6fb62ef8
        MDst(DstPtr), MLength(Length) {}
  void *getDst() { return MDst; }
  size_t getLength() { return MLength; }
};

/// "Advise USM" command group class.
class CGAdviseUSM : public CommandGroup {
  void *MDst;
  size_t MLength;

public:
  CGAdviseUSM(void *DstPtr, size_t Length,
              std::vector<std::vector<char>> ArgsStorage,
              std::vector<detail::AccessorImplPtr> AccStorage,
              std::vector<std::shared_ptr<const void>> SharedPtrStorage,
              std::vector<Requirement *> Requirements,
              std::vector<detail::EventImplPtr> Events, CGTYPE Type,
              detail::code_location loc = {})
      : CommandGroup(Type, std::move(ArgsStorage), std::move(AccStorage),
                     std::move(SharedPtrStorage), std::move(Requirements),
                     std::move(Events), std::move(loc)),
        MDst(DstPtr), MLength(Length) {}
  void *getDst() { return MDst; }
  size_t getLength() { return MLength; }

  pi_mem_advice getAdvice() {
    auto ExtendedMembers = getExtendedMembers();
    if (!ExtendedMembers)
      return PI_MEM_ADVISE_UNKNOWN;
    for (const ExtendedMemberT &EM : *ExtendedMembers)
      if ((ExtendedMembersType::HANDLER_MEM_ADVICE == EM.MType) && EM.MData)
        return *std::static_pointer_cast<pi_mem_advice>(EM.MData);
    return PI_MEM_ADVISE_UNKNOWN;
  }
};

class CGInteropTask : public CommandGroup {
public:
  std::unique_ptr<InteropTask> MInteropTask;

  CGInteropTask(std::unique_ptr<InteropTask> InteropTask,
                std::vector<std::vector<char>> ArgsStorage,
                std::vector<detail::AccessorImplPtr> AccStorage,
                std::vector<std::shared_ptr<const void>> SharedPtrStorage,
                std::vector<Requirement *> Requirements,
                std::vector<detail::EventImplPtr> Events, CGTYPE Type,
                detail::code_location loc = {})
      : CommandGroup(Type, std::move(ArgsStorage), std::move(AccStorage),
                     std::move(SharedPtrStorage), std::move(Requirements),
                     std::move(Events), std::move(loc)),
        MInteropTask(std::move(InteropTask)) {}
};

class CGHostTask : public CommandGroup {
public:
  std::unique_ptr<HostTask> MHostTask;
  // queue for host-interop task
  std::shared_ptr<detail::queue_impl> MQueue;
  // context for host-interop task
  std::shared_ptr<detail::context_impl> MContext;
  std::vector<ArgDesc> MArgs;

  CGHostTask(std::unique_ptr<HostTask> HostTask,
             std::shared_ptr<detail::queue_impl> Queue,
             std::shared_ptr<detail::context_impl> Context,
             std::vector<ArgDesc> Args,
             std::vector<std::vector<char>> ArgsStorage,
             std::vector<detail::AccessorImplPtr> AccStorage,
             std::vector<std::shared_ptr<const void>> SharedPtrStorage,
             std::vector<Requirement *> Requirements,
             std::vector<detail::EventImplPtr> Events, CGTYPE Type,
             detail::code_location loc = {})
      : CommandGroup(Type, std::move(ArgsStorage), std::move(AccStorage),
                     std::move(SharedPtrStorage), std::move(Requirements),
                     std::move(Events), std::move(loc)),
        MHostTask(std::move(HostTask)), MQueue(Queue), MContext(Context),
        MArgs(std::move(Args)) {}
};

class CGBarrier : public CommandGroup {
public:
  std::vector<detail::EventImplPtr> MEventsWaitWithBarrier;

  CGBarrier(std::vector<detail::EventImplPtr> EventsWaitWithBarrier,
            std::vector<std::vector<char>> ArgsStorage,
            std::vector<detail::AccessorImplPtr> AccStorage,
            std::vector<std::shared_ptr<const void>> SharedPtrStorage,
            std::vector<Requirement *> Requirements,
            std::vector<detail::EventImplPtr> Events, CGTYPE Type,
            detail::code_location loc = {})
      : CommandGroup(Type, std::move(ArgsStorage), std::move(AccStorage),
                     std::move(SharedPtrStorage), std::move(Requirements),
                     std::move(Events), std::move(loc)),
        MEventsWaitWithBarrier(std::move(EventsWaitWithBarrier)) {}
};

} // namespace detail
} // namespace sycl
} // __SYCL_INLINE_NAMESPACE(cl)<|MERGE_RESOLUTION|>--- conflicted
+++ resolved
@@ -171,20 +171,12 @@
     AdviseUSM = 15,
   };
 
-<<<<<<< HEAD
-  CommandGroup(CGType Type, std::vector<std::vector<char>> ArgsStorage,
+  CommandGroup(CGTYPE Type, std::vector<std::vector<char>> ArgsStorage,
                std::vector<detail::AccessorImplPtr> AccStorage,
                std::vector<std::shared_ptr<const void>> SharedPtrStorage,
                std::vector<Requirement *> Requirements,
                std::vector<detail::EventImplPtr> Events,
                detail::code_location loc = {})
-=======
-  CG(CGTYPE Type, std::vector<std::vector<char>> ArgsStorage,
-     std::vector<detail::AccessorImplPtr> AccStorage,
-     std::vector<std::shared_ptr<const void>> SharedPtrStorage,
-     std::vector<Requirement *> Requirements,
-     std::vector<detail::EventImplPtr> Events, detail::code_location loc = {})
->>>>>>> 6fb62ef8
       : MType(Type), MArgsStorage(std::move(ArgsStorage)),
         MAccStorage(std::move(AccStorage)),
         MSharedPtrStorage(std::move(SharedPtrStorage)),
@@ -267,17 +259,10 @@
                std::vector<ArgDesc> Args, std::string KernelName,
                detail::OSModuleHandle OSModuleHandle,
                std::vector<std::shared_ptr<detail::stream_impl>> Streams,
-<<<<<<< HEAD
-               CGType Type, detail::code_location loc = {})
+               CGTYPE Type, detail::code_location loc = {})
       : CommandGroup(Type, std::move(ArgsStorage), std::move(AccStorage),
                      std::move(SharedPtrStorage), std::move(Requirements),
                      std::move(Events), std::move(loc)),
-=======
-               CGTYPE Type, detail::code_location loc = {})
-      : CG(Type, std::move(ArgsStorage), std::move(AccStorage),
-           std::move(SharedPtrStorage), std::move(Requirements),
-           std::move(Events), std::move(loc)),
->>>>>>> 6fb62ef8
         MNDRDesc(std::move(NDRDesc)), MHostKernel(std::move(HKernel)),
         MSyclKernel(std::move(SyclKernel)), MArgs(std::move(Args)),
         MKernelName(std::move(KernelName)), MOSModuleHandle(OSModuleHandle),
@@ -341,16 +326,10 @@
          std::vector<Requirement *> Requirements,
          std::vector<detail::EventImplPtr> Events,
          detail::code_location loc = {})
-<<<<<<< HEAD
-      : CommandGroup(CGType::Fill, std::move(ArgsStorage),
+      : CommandGroup(Fill, std::move(ArgsStorage),
                      std::move(AccStorage), std::move(SharedPtrStorage),
                      std::move(Requirements), std::move(Events),
                      std::move(loc)),
-=======
-      : CG(Fill, std::move(ArgsStorage), std::move(AccStorage),
-           std::move(SharedPtrStorage), std::move(Requirements),
-           std::move(Events), std::move(loc)),
->>>>>>> 6fb62ef8
         MPattern(std::move(Pattern)), MPtr((Requirement *)Ptr) {}
   Requirement *getReqToFill() { return MPtr; }
 };
@@ -366,16 +345,10 @@
                std::vector<Requirement *> Requirements,
                std::vector<detail::EventImplPtr> Events,
                detail::code_location loc = {})
-<<<<<<< HEAD
-      : CommandGroup(CGType::UpdateHost, std::move(ArgsStorage),
+      : CommandGroup(UpdateHost, std::move(ArgsStorage),
                      std::move(AccStorage), std::move(SharedPtrStorage),
                      std::move(Requirements), std::move(Events),
                      std::move(loc)),
-=======
-      : CG(UpdateHost, std::move(ArgsStorage), std::move(AccStorage),
-           std::move(SharedPtrStorage), std::move(Requirements),
-           std::move(Events), std::move(loc)),
->>>>>>> 6fb62ef8
         MPtr((Requirement *)Ptr) {}
 
   Requirement *getReqToUpdate() { return MPtr; }
@@ -395,16 +368,10 @@
             std::vector<Requirement *> Requirements,
             std::vector<detail::EventImplPtr> Events,
             detail::code_location loc = {})
-<<<<<<< HEAD
-      : CommandGroup(CGType::CopyUSM, std::move(ArgsStorage),
+      : CommandGroup(CopyUSM, std::move(ArgsStorage),
                      std::move(AccStorage), std::move(SharedPtrStorage),
                      std::move(Requirements), std::move(Events),
                      std::move(loc)),
-=======
-      : CG(CopyUSM, std::move(ArgsStorage), std::move(AccStorage),
-           std::move(SharedPtrStorage), std::move(Requirements),
-           std::move(Events), std::move(loc)),
->>>>>>> 6fb62ef8
         MSrc(Src), MDst(Dst), MLength(Length) {}
 
   void *getSrc() { return MSrc; }
@@ -426,16 +393,10 @@
             std::vector<Requirement *> Requirements,
             std::vector<detail::EventImplPtr> Events,
             detail::code_location loc = {})
-<<<<<<< HEAD
-      : CommandGroup(CGType::FillUSM, std::move(ArgsStorage),
+      : CommandGroup(FillUSM, std::move(ArgsStorage),
                      std::move(AccStorage), std::move(SharedPtrStorage),
                      std::move(Requirements), std::move(Events),
                      std::move(loc)),
-=======
-      : CG(FillUSM, std::move(ArgsStorage), std::move(AccStorage),
-           std::move(SharedPtrStorage), std::move(Requirements),
-           std::move(Events), std::move(loc)),
->>>>>>> 6fb62ef8
         MPattern(std::move(Pattern)), MDst(DstPtr), MLength(Length) {}
   void *getDst() { return MDst; }
   size_t getLength() { return MLength; }
@@ -455,16 +416,10 @@
                 std::vector<Requirement *> Requirements,
                 std::vector<detail::EventImplPtr> Events,
                 detail::code_location loc = {})
-<<<<<<< HEAD
-      : CommandGroup(CGType::PrefetchUSM, std::move(ArgsStorage),
+      : CommandGroup(PrefetchUSM, std::move(ArgsStorage),
                      std::move(AccStorage), std::move(SharedPtrStorage),
                      std::move(Requirements), std::move(Events),
                      std::move(loc)),
-=======
-      : CG(PrefetchUSM, std::move(ArgsStorage), std::move(AccStorage),
-           std::move(SharedPtrStorage), std::move(Requirements),
-           std::move(Events), std::move(loc)),
->>>>>>> 6fb62ef8
         MDst(DstPtr), MLength(Length) {}
   void *getDst() { return MDst; }
   size_t getLength() { return MLength; }
