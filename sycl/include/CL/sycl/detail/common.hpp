--- conflicted
+++ resolved
@@ -99,16 +99,11 @@
 #define __SYCL_ASSERT(x) assert(x)
 #endif // #ifdef __SYCL_DEVICE_ONLY__
 
-/* INTEL_CUSTOMIZATION */
 #define __SYCL_OCL_ERROR_REPORT                                                \
   "Native API failed. " /*__FILE__*/                                           \
   /* TODO: replace __FILE__ to report only relative path*/                     \
   /* ":" __SYCL_STRINGIFY_LINE(__LINE__) ": " */                               \
                                "Native API returns: "
-<<<<<<< HEAD
-/* end INTEL_CUSTOMIZATION */
-=======
->>>>>>> e646ac83
 
 #ifndef __SYCL_SUPPRESS_OCL_ERROR_REPORT
 #include <iostream>
