--- conflicted
+++ resolved
@@ -99,21 +99,13 @@
 #define __SYCL_ASSERT(x) assert(x)
 #endif // #ifdef __SYCL_DEVICE_ONLY__
 
-<<<<<<< HEAD
 /* INTEL_CUSTOMIZATION */
-#define OCL_ERROR_REPORT                                                       \
+#define __SYCL_OCL_ERROR_REPORT                                                \
   "Native API failed. " /*__FILE__*/                                           \
   /* TODO: replace __FILE__ to report only relative path*/                     \
-  /* ":" STRINGIFY_LINE(__LINE__) ": " */                                      \
+  /* ":" __SYCL_STRINGIFY_LINE(__LINE__) ": " */                               \
                                "Native API returns: "
 /* end INTEL_CUSTOMIZATION */
-=======
-#define __SYCL_OCL_ERROR_REPORT                                                \
-  "OpenCL API failed. " /*__FILE__*/                                           \
-  /* TODO: replace __FILE__ to report only relative path*/                     \
-  /* ":" __SYCL_STRINGIFY_LINE(__LINE__) ": " */                               \
-                               "OpenCL API returns: "
->>>>>>> 5ab867b7
 
 #ifndef __SYCL_SUPPRESS_OCL_ERROR_REPORT
 #include <iostream>
