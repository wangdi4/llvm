--- conflicted
+++ resolved
@@ -200,13 +200,8 @@
     return m_PropList.get_property<propertyT>();
   }
 
-<<<<<<< HEAD
-  event memset(void* Ptr, int Value, size_t Count);
-  event memcpy(void* Dest, const void* Src, size_t Count);
-=======
   event memset(void *Ptr, int Value, size_t Count);
   event memcpy(void *Dest, const void *Src, size_t Count);
->>>>>>> dbda3d69
   event mem_advise(const void *Ptr, size_t Length, int Advice);
 
 private:
