//==---- cg_types.hpp - Auxiliary types required by command group class ----==//
//
// Part of the LLVM Project, under the Apache License v2.0 with LLVM Exceptions.
// See https://llvm.org/LICENSE.txt for license information.
// SPDX-License-Identifier: Apache-2.0 WITH LLVM-exception
//
//===----------------------------------------------------------------------===//

#pragma once

#include <CL/sycl/detail/host_profiling_info.hpp>
#include <CL/sycl/detail/kernel_desc.hpp>
#include <CL/sycl/group.hpp>
#include <CL/sycl/id.hpp>
#include <CL/sycl/interop_handle.hpp>
#include <CL/sycl/interop_handler.hpp>
#include <CL/sycl/kernel.hpp>
#include <CL/sycl/kernel_handler.hpp>
#include <CL/sycl/nd_item.hpp>
#include <CL/sycl/range.hpp>

__SYCL_INLINE_NAMESPACE(cl) {
namespace sycl {
namespace detail {

// The structure represents kernel argument.
class ArgDesc {
public:
  ArgDesc(cl::sycl::detail::kernel_param_kind_t Type, void *Ptr, int Size,
          int Index)
      : MType(Type), MPtr(Ptr), MSize(Size), MIndex(Index) {}

  cl::sycl::detail::kernel_param_kind_t MType;
  void *MPtr;
  int MSize;
  int MIndex;
};

// The structure represents NDRange - global, local sizes, global offset and
// number of dimensions.
class NDRDescT {
  // The method initializes all sizes for dimensions greater than the passed one
  // to the default values, so they will not affect execution.
  void setNDRangeLeftover(int Dims_) {
    for (int I = Dims_; I < 3; ++I) {
      GlobalSize[I] = 1;
      LocalSize[I] = LocalSize[0] ? 1 : 0;
      GlobalOffset[I] = 0;
      NumWorkGroups[I] = 0;
    }
  }

public:
  NDRDescT()
      : GlobalSize{0, 0, 0}, LocalSize{0, 0, 0}, NumWorkGroups{0, 0, 0} {}

  template <int Dims_> void set(sycl::range<Dims_> NumWorkItems) {
    for (int I = 0; I < Dims_; ++I) {
      GlobalSize[I] = NumWorkItems[I];
      LocalSize[I] = 0;
      GlobalOffset[I] = 0;
      NumWorkGroups[I] = 0;
    }
    setNDRangeLeftover(Dims_);
    Dims = Dims_;
  }

  // Initializes this ND range descriptor with given range of work items and
  // offset.
  template <int Dims_>
  void set(sycl::range<Dims_> NumWorkItems, sycl::id<Dims_> Offset) {
    for (int I = 0; I < Dims_; ++I) {
      GlobalSize[I] = NumWorkItems[I];
      LocalSize[I] = 0;
      GlobalOffset[I] = Offset[I];
      NumWorkGroups[I] = 0;
    }
    setNDRangeLeftover(Dims_);
    Dims = Dims_;
  }

  template <int Dims_> void set(sycl::nd_range<Dims_> ExecutionRange) {
    for (int I = 0; I < Dims_; ++I) {
      GlobalSize[I] = ExecutionRange.get_global_range()[I];
      LocalSize[I] = ExecutionRange.get_local_range()[I];
      GlobalOffset[I] = ExecutionRange.get_offset()[I];
      NumWorkGroups[I] = 0;
    }
    setNDRangeLeftover(Dims_);
    Dims = Dims_;
  }

  void set(int Dims_, sycl::nd_range<3> ExecutionRange) {
    for (int I = 0; I < Dims_; ++I) {
      GlobalSize[I] = ExecutionRange.get_global_range()[I];
      LocalSize[I] = ExecutionRange.get_local_range()[I];
      GlobalOffset[I] = ExecutionRange.get_offset()[I];
      NumWorkGroups[I] = 0;
    }
    setNDRangeLeftover(Dims_);
    Dims = Dims_;
  }

  template <int Dims_> void setNumWorkGroups(sycl::range<Dims_> N) {
    for (int I = 0; I < Dims_; ++I) {
      GlobalSize[I] = 0;
      // '0' is a mark to adjust before kernel launch when there is enough info:
      LocalSize[I] = 0;
      GlobalOffset[I] = 0;
      NumWorkGroups[I] = N[I];
    }
    setNDRangeLeftover(Dims_);
    Dims = Dims_;
  }

  sycl::range<3> GlobalSize;
  sycl::range<3> LocalSize;
  sycl::id<3> GlobalOffset;
  /// Number of workgroups, used to record the number of workgroups from the
  /// simplest form of parallel_for_work_group. If set, all other fields must be
  /// zero
  sycl::range<3> NumWorkGroups;
  size_t Dims;
};

template <typename, typename T> struct check_fn_signature {
  static_assert(std::integral_constant<T, false>::value,
                "Second template parameter is required to be of function type");
};

template <typename F, typename RetT, typename... Args>
struct check_fn_signature<F, RetT(Args...)> {
private:
  template <typename T>
  static constexpr auto check(T *) -> typename std::is_same<
      decltype(std::declval<T>().operator()(std::declval<Args>()...)),
      RetT>::type;

  template <typename> static constexpr std::false_type check(...);

  using type = decltype(check<F>(0));

public:
  static constexpr bool value = type::value;
};

template <typename F, typename... Args>
static constexpr bool check_kernel_lambda_takes_args() {
  return check_fn_signature<std::remove_reference_t<F>, void(Args...)>::value;
}

// isKernelLambdaCallableWithKernelHandlerImpl checks if LambdaArgType is void
// (e.g., in single_task), and based on that, calls
// check_kernel_lambda_takes_args with proper set of arguments. Also this type
// trait workarounds compilation error which happens only with msvc.

template <typename KernelType, typename LambdaArgType,
          typename std::enable_if_t<std::is_same<LambdaArgType, void>::value>
              * = nullptr>
constexpr bool isKernelLambdaCallableWithKernelHandlerImpl() {
  return check_kernel_lambda_takes_args<KernelType, kernel_handler>();
}

template <typename KernelType, typename LambdaArgType,
          typename std::enable_if_t<!std::is_same<LambdaArgType, void>::value>
              * = nullptr>
constexpr bool isKernelLambdaCallableWithKernelHandlerImpl() {
  return check_kernel_lambda_takes_args<KernelType, LambdaArgType,
                                        kernel_handler>();
}

// Type traits to find out if kernal lambda has kernel_handler argument

template <typename KernelType>
constexpr bool isKernelLambdaCallableWithKernelHandler() {
  return check_kernel_lambda_takes_args<KernelType, kernel_handler>();
}

template <typename KernelType, typename LambdaArgType>
constexpr bool isKernelLambdaCallableWithKernelHandler() {
  return isKernelLambdaCallableWithKernelHandlerImpl<KernelType,
                                                     LambdaArgType>();
}

// Helpers for running kernel lambda on the host device

template <typename KernelType,
          typename std::enable_if_t<isKernelLambdaCallableWithKernelHandler<
              KernelType>()> * = nullptr>
constexpr void runKernelWithoutArg(KernelType KernelName) {
  kernel_handler KH;
  KernelName(KH);
}

template <typename KernelType,
          typename std::enable_if_t<!isKernelLambdaCallableWithKernelHandler<
              KernelType>()> * = nullptr>
constexpr void runKernelWithoutArg(KernelType KernelName) {
  KernelName();
}

template <typename ArgType, typename KernelType,
          typename std::enable_if_t<isKernelLambdaCallableWithKernelHandler<
              KernelType, ArgType>()> * = nullptr>
constexpr void runKernelWithArg(KernelType KernelName, ArgType Arg) {
  kernel_handler KH;
  KernelName(Arg, KH);
}

template <typename ArgType, typename KernelType,
          typename std::enable_if_t<!isKernelLambdaCallableWithKernelHandler<
              KernelType, ArgType>()> * = nullptr>
constexpr void runKernelWithArg(KernelType KernelName, ArgType Arg) {
  KernelName(Arg);
}

// The pure virtual class aimed to store lambda/functors of any type.
class HostKernelBase {
public:
  // The method executes lambda stored using NDRange passed.
  virtual void call(const NDRDescT &NDRDesc, HostProfilingInfo *HPI) = 0;
  // Return pointer to the lambda object.
  // Used to extract captured variables.
  virtual char *getPtr() = 0;
  virtual ~HostKernelBase() = default;
};

class InteropTask {
  std::function<void(cl::sycl::interop_handler)> MFunc;

public:
  InteropTask(function_class<void(cl::sycl::interop_handler)> Func)
      : MFunc(Func) {}
  void call(cl::sycl::interop_handler &h) { MFunc(h); }
};

class HostTask {
  std::function<void()> MHostTask;
  std::function<void(interop_handle)> MInteropTask;

public:
  HostTask() : MHostTask([]() {}) {}
  HostTask(std::function<void()> &&Func) : MHostTask(Func) {}
  HostTask(std::function<void(interop_handle)> &&Func) : MInteropTask(Func) {}

  bool isInteropTask() const { return !!MInteropTask; }

  void call() { MHostTask(); }
  void call(interop_handle handle) { MInteropTask(handle); }
};

// Class which stores specific lambda object.
template <class KernelType, class KernelArgType, int Dims, typename KernelName>
class HostKernel : public HostKernelBase {
  using IDBuilder = sycl::detail::Builder;
  KernelType MKernel;

public:
  HostKernel(KernelType Kernel) : MKernel(Kernel) {}
  void call(const NDRDescT &NDRDesc, HostProfilingInfo *HPI) override {
    // adjust ND range for serial host:
    NDRDescT AdjustedRange = NDRDesc;

    if (NDRDesc.GlobalSize[0] == 0 && NDRDesc.NumWorkGroups[0] != 0) {
      // This is a special case - NDRange information is not complete, only the
      // desired number of work groups is set by the user. Choose work group
      // size (LocalSize), calculate the missing NDRange characteristics
      // needed to invoke the kernel and adjust the NDRange descriptor
      // accordingly. For some devices the work group size selection requires
      // access to the device's properties, hence such late "adjustment".
      range<3> WGsize{1, 1, 1}; // no better alternative for serial host?
      AdjustedRange.set(NDRDesc.Dims,
                        nd_range<3>(NDRDesc.NumWorkGroups * WGsize, WGsize));
    }
    // If local size for host is not set explicitly, let's adjust it to 1,
    // so nd_range_error for zero local size is not thrown.
    if (AdjustedRange.LocalSize[0] == 0)
      for (size_t I = 0; I < AdjustedRange.Dims; ++I)
        AdjustedRange.LocalSize[I] = 1;
    if (HPI)
      HPI->start();
    runOnHost(AdjustedRange);
    if (HPI)
      HPI->end();
  }

  char *getPtr() override { return reinterpret_cast<char *>(&MKernel); }

  template <class ArgT = KernelArgType>
  typename detail::enable_if_t<std::is_same<ArgT, void>::value>
  runOnHost(const NDRDescT &) {
    runKernelWithoutArg(MKernel);
  }

  template <class ArgT = KernelArgType>
  typename detail::enable_if_t<std::is_same<ArgT, sycl::id<Dims>>::value>
  runOnHost(const NDRDescT &NDRDesc) {
    using KI = detail::KernelInfo<KernelName>;
    constexpr bool StoreLocation = KI::callsAnyThisFreeFunction();

    sycl::range<Dims> Range(InitializedVal<Dims, range>::template get<0>());
    sycl::id<Dims> Offset;
    sycl::range<Dims> Stride(
        InitializedVal<Dims, range>::template get<1>()); // initialized to 1
    sycl::range<Dims> UpperBound(
        InitializedVal<Dims, range>::template get<0>());
    for (int I = 0; I < Dims; ++I) {
      Range[I] = NDRDesc.GlobalSize[I];
      Offset[I] = NDRDesc.GlobalOffset[I];
      UpperBound[I] = Range[I] + Offset[I];
    }

<<<<<<< HEAD
/* INTEL_CUSTOMIZATION */
#if !DPCPP_HOST_DEVICE_SERIAL
    ParallelFor(Range, [this](const sycl::id<Dims> Id) { MKernel(Id); });
#else
/* end INTEL_CUSTOMIZATION */
    detail::NDLoop<Dims>::iterate(/*LowerBound=*/Offset, Stride, UpperBound,
    [&](const sycl::id<Dims> &ID) {
      sycl::item<Dims, /*Offset=*/true> Item =
          IDBuilder::createItem<Dims, true>(Range, ID, Offset);

      if (StoreLocation) {
        store_id(&ID);
        store_item(&Item);
      }
      MKernel(ID);
    });
#endif // INTEL
=======
    detail::NDLoop<Dims>::iterate(
        /*LowerBound=*/Offset, Stride, UpperBound,
        [&](const sycl::id<Dims> &ID) {
          sycl::item<Dims, /*Offset=*/true> Item =
              IDBuilder::createItem<Dims, true>(Range, ID, Offset);

          if (StoreLocation) {
            store_id(&ID);
            store_item(&Item);
          }
          runKernelWithArg<const sycl::id<Dims> &>(MKernel, ID);
        });
>>>>>>> 4524a6b1
  }

  template <class ArgT = KernelArgType>
  typename detail::enable_if_t<
      std::is_same<ArgT, item<Dims, /*Offset=*/false>>::value>
  runOnHost(const NDRDescT &NDRDesc) {
    using KI = detail::KernelInfo<KernelName>;
    constexpr bool StoreLocation = KI::callsAnyThisFreeFunction();

    sycl::id<Dims> ID;
    sycl::range<Dims> Range(InitializedVal<Dims, range>::template get<0>());
    for (int I = 0; I < Dims; ++I)
      Range[I] = NDRDesc.GlobalSize[I];

/* INTEL_CUSTOMIZATION */
#if !DPCPP_HOST_DEVICE_SERIAL
    ParallelFor(Range, [Range, this](sycl::id<Dims> ID) {
#else
/* end INTEL_CUSTOMIZATION */
    detail::NDLoop<Dims>::iterate(Range, [&](const sycl::id<Dims> ID) {
#endif // INTEL
      sycl::item<Dims, /*Offset=*/false> Item =
          IDBuilder::createItem<Dims, false>(Range, ID);
      sycl::item<Dims, /*Offset=*/true> ItemWithOffset = Item;

      if (StoreLocation) {
        store_id(&ID);
        store_item(&ItemWithOffset);
      }
      runKernelWithArg<sycl::item<Dims, /*Offset=*/false>>(MKernel, Item);
    });
  }

  template <class ArgT = KernelArgType>
  typename detail::enable_if_t<
      std::is_same<ArgT, item<Dims, /*Offset=*/true>>::value>
  runOnHost(const NDRDescT &NDRDesc) {
    using KI = detail::KernelInfo<KernelName>;
    constexpr bool StoreLocation = KI::callsAnyThisFreeFunction();

    sycl::range<Dims> Range(InitializedVal<Dims, range>::template get<0>());
    sycl::id<Dims> Offset;
    sycl::range<Dims> Stride(
        InitializedVal<Dims, range>::template get<1>()); // initialized to 1
    sycl::range<Dims> UpperBound(
        InitializedVal<Dims, range>::template get<0>());
    for (int I = 0; I < Dims; ++I) {
      Range[I] = NDRDesc.GlobalSize[I];
      Offset[I] = NDRDesc.GlobalOffset[I];
      UpperBound[I] = Range[I] + Offset[I];
    }

<<<<<<< HEAD
/* INTEL_CUSTOMIZATION */
#if !DPCPP_HOST_DEVICE_SERIAL
    ParallelFor(Range, [Range, Offset, this](sycl::id<Dims> ID) {
#else
/* end INTEL_CUSTOMIZATION */
    detail::NDLoop<Dims>::iterate(/*LowerBound=*/Offset, Stride, UpperBound,
                                  [&](const sycl::id<Dims> &ID) {
#endif // INTEL
      sycl::item<Dims, /*Offset=*/true> Item =
          IDBuilder::createItem<Dims, true>(Range, ID, Offset);

      if (StoreLocation) {
        store_id(&ID);
        store_item(&Item);
      }
      MKernel(Item);
    });
=======
    detail::NDLoop<Dims>::iterate(
        /*LowerBound=*/Offset, Stride, UpperBound,
        [&](const sycl::id<Dims> &ID) {
          sycl::item<Dims, /*Offset=*/true> Item =
              IDBuilder::createItem<Dims, true>(Range, ID, Offset);

          if (StoreLocation) {
            store_id(&ID);
            store_item(&Item);
          }
          runKernelWithArg<sycl::item<Dims, /*Offset=*/true>>(MKernel, Item);
        });
>>>>>>> 4524a6b1
  }

  template <class ArgT = KernelArgType>
  typename detail::enable_if_t<std::is_same<ArgT, nd_item<Dims>>::value>
  runOnHost(const NDRDescT &NDRDesc) {
    using KI = detail::KernelInfo<KernelName>;
    constexpr bool StoreLocation = KI::callsAnyThisFreeFunction();

    sycl::range<Dims> GroupSize(InitializedVal<Dims, range>::template get<0>());
    for (int I = 0; I < Dims; ++I) {
      if (NDRDesc.LocalSize[I] == 0 ||
          NDRDesc.GlobalSize[I] % NDRDesc.LocalSize[I] != 0)
        throw sycl::nd_range_error("Invalid local size for global size",
                                   PI_INVALID_WORK_GROUP_SIZE);
      GroupSize[I] = NDRDesc.GlobalSize[I] / NDRDesc.LocalSize[I];
    }

    sycl::range<Dims> LocalSize(InitializedVal<Dims, range>::template get<0>());
    sycl::range<Dims> GlobalSize(
        InitializedVal<Dims, range>::template get<0>());
    sycl::id<Dims> GlobalOffset;
    for (int I = 0; I < Dims; ++I) {
      GlobalOffset[I] = NDRDesc.GlobalOffset[I];
      LocalSize[I] = NDRDesc.LocalSize[I];
      GlobalSize[I] = NDRDesc.GlobalSize[I];
    }

/* INTEL_CUSTOMIZATION */
#if !DPCPP_HOST_DEVICE_SERIAL
    ParallelForNDRange(
        LocalSize, GroupSize,
        [=](const id<Dims> &GroupID, const id<Dims> &LocalID) {
          sycl::group<Dims> Group = IDBuilder::createGroup<Dims>(
              GlobalSize, LocalSize, GroupSize, GroupID);
#else
/* end INTEL_CUSTOMIZATION */
    detail::NDLoop<Dims>::iterate(GroupSize, [&](const id<Dims> &GroupID) {
      sycl::group<Dims> Group = IDBuilder::createGroup<Dims>(
          GlobalSize, LocalSize, GroupSize, GroupID);

      detail::NDLoop<Dims>::iterate(LocalSize, [&](const id<Dims> &LocalID) {
#endif // INTEL
        id<Dims> GlobalID = GroupID * LocalSize + LocalID + GlobalOffset;
        const sycl::item<Dims, /*Offset=*/true> GlobalItem =
            IDBuilder::createItem<Dims, true>(GlobalSize, GlobalID,
                                              GlobalOffset);
        const sycl::item<Dims, /*Offset=*/false> LocalItem =
            IDBuilder::createItem<Dims, false>(LocalSize, LocalID);
        const sycl::nd_item<Dims> NDItem =
            IDBuilder::createNDItem<Dims>(GlobalItem, LocalItem, Group);

        if (StoreLocation) {
          store_id(&GlobalID);
          store_item(&GlobalItem);
          store_nd_item(&NDItem);
          auto g = NDItem.get_group();
          store_group(&g);
        }
<<<<<<< HEAD
        MKernel(NDItem);
#if DPCPP_HOST_DEVICE_SERIAL // INTEL
=======
        runKernelWithArg<const sycl::nd_item<Dims>>(MKernel, NDItem);
>>>>>>> 4524a6b1
      });
#endif // INTEL
    });
  }

  template <typename ArgT = KernelArgType>
  enable_if_t<std::is_same<ArgT, cl::sycl::group<Dims>>::value>
  runOnHost(const NDRDescT &NDRDesc) {
    sycl::range<Dims> NGroups(InitializedVal<Dims, range>::template get<0>());

    for (int I = 0; I < Dims; ++I) {
      if (NDRDesc.LocalSize[I] == 0 ||
          NDRDesc.GlobalSize[I] % NDRDesc.LocalSize[I] != 0)
        throw sycl::nd_range_error("Invalid local size for global size",
                                   PI_INVALID_WORK_GROUP_SIZE);
      NGroups[I] = NDRDesc.GlobalSize[I] / NDRDesc.LocalSize[I];
    }

    sycl::range<Dims> LocalSize(InitializedVal<Dims, range>::template get<0>());
    sycl::range<Dims> GlobalSize(
        InitializedVal<Dims, range>::template get<0>());
    for (int I = 0; I < Dims; ++I) {
      LocalSize[I] = NDRDesc.LocalSize[I];
      GlobalSize[I] = NDRDesc.GlobalSize[I];
    }
/* INTEL_CUSTOMIZATION */
#if !DPCPP_HOST_DEVICE_SERIAL
    ParallelForWorkGroup(NGroups, [&](const id<Dims> &GroupID) {
#else
/* end INTEL_CUSTOMIZATION */
    detail::NDLoop<Dims>::iterate(NGroups, [&](const id<Dims> &GroupID) {
#endif // INTEL
      sycl::group<Dims> Group =
          IDBuilder::createGroup<Dims>(GlobalSize, LocalSize, NGroups, GroupID);
      runKernelWithArg<sycl::group<Dims>>(MKernel, Group);
    });
  }

  ~HostKernel() = default;
};

} // namespace detail
} // namespace sycl
} // __SYCL_INLINE_NAMESPACE(cl)<|MERGE_RESOLUTION|>--- conflicted
+++ resolved
@@ -310,14 +310,16 @@
       UpperBound[I] = Range[I] + Offset[I];
     }
 
-<<<<<<< HEAD
 /* INTEL_CUSTOMIZATION */
 #if !DPCPP_HOST_DEVICE_SERIAL
-    ParallelFor(Range, [this](const sycl::id<Dims> Id) { MKernel(Id); });
+    ParallelFor(Range, [this](const sycl::id<Dims> Id) {
+      runKernelWithArg<const sycl::id<Dims>>(MKernel, Id);
+    });
 #else
 /* end INTEL_CUSTOMIZATION */
-    detail::NDLoop<Dims>::iterate(/*LowerBound=*/Offset, Stride, UpperBound,
-    [&](const sycl::id<Dims> &ID) {
+    detail::NDLoop<Dims>::iterate(
+        /*LowerBound=*/Offset, Stride, UpperBound,
+        [&](const sycl::id<Dims> &ID) {
       sycl::item<Dims, /*Offset=*/true> Item =
           IDBuilder::createItem<Dims, true>(Range, ID, Offset);
 
@@ -325,23 +327,9 @@
         store_id(&ID);
         store_item(&Item);
       }
-      MKernel(ID);
+      runKernelWithArg<const sycl::id<Dims> &>(MKernel, ID);
     });
 #endif // INTEL
-=======
-    detail::NDLoop<Dims>::iterate(
-        /*LowerBound=*/Offset, Stride, UpperBound,
-        [&](const sycl::id<Dims> &ID) {
-          sycl::item<Dims, /*Offset=*/true> Item =
-              IDBuilder::createItem<Dims, true>(Range, ID, Offset);
-
-          if (StoreLocation) {
-            store_id(&ID);
-            store_item(&Item);
-          }
-          runKernelWithArg<const sycl::id<Dims> &>(MKernel, ID);
-        });
->>>>>>> 4524a6b1
   }
 
   template <class ArgT = KernelArgType>
@@ -394,14 +382,14 @@
       UpperBound[I] = Range[I] + Offset[I];
     }
 
-<<<<<<< HEAD
 /* INTEL_CUSTOMIZATION */
 #if !DPCPP_HOST_DEVICE_SERIAL
     ParallelFor(Range, [Range, Offset, this](sycl::id<Dims> ID) {
 #else
 /* end INTEL_CUSTOMIZATION */
-    detail::NDLoop<Dims>::iterate(/*LowerBound=*/Offset, Stride, UpperBound,
-                                  [&](const sycl::id<Dims> &ID) {
+    detail::NDLoop<Dims>::iterate(
+        /*LowerBound=*/Offset, Stride, UpperBound,
+        [&](const sycl::id<Dims> &ID) {
 #endif // INTEL
       sycl::item<Dims, /*Offset=*/true> Item =
           IDBuilder::createItem<Dims, true>(Range, ID, Offset);
@@ -410,22 +398,8 @@
         store_id(&ID);
         store_item(&Item);
       }
-      MKernel(Item);
+      runKernelWithArg<sycl::item<Dims, /*Offset=*/true>>(MKernel, Item);
     });
-=======
-    detail::NDLoop<Dims>::iterate(
-        /*LowerBound=*/Offset, Stride, UpperBound,
-        [&](const sycl::id<Dims> &ID) {
-          sycl::item<Dims, /*Offset=*/true> Item =
-              IDBuilder::createItem<Dims, true>(Range, ID, Offset);
-
-          if (StoreLocation) {
-            store_id(&ID);
-            store_item(&Item);
-          }
-          runKernelWithArg<sycl::item<Dims, /*Offset=*/true>>(MKernel, Item);
-        });
->>>>>>> 4524a6b1
   }
 
   template <class ArgT = KernelArgType>
@@ -484,12 +458,8 @@
           auto g = NDItem.get_group();
           store_group(&g);
         }
-<<<<<<< HEAD
-        MKernel(NDItem);
+        runKernelWithArg<const sycl::nd_item<Dims>>(MKernel, NDItem);
 #if DPCPP_HOST_DEVICE_SERIAL // INTEL
-=======
-        runKernelWithArg<const sycl::nd_item<Dims>>(MKernel, NDItem);
->>>>>>> 4524a6b1
       });
 #endif // INTEL
     });
