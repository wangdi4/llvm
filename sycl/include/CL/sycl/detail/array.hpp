//==-------- array.hpp --- SYCL common iteration object --------------------==//
//
// Part of the LLVM Project, under the Apache License v2.0 with LLVM Exceptions.
// See https://llvm.org/LICENSE.txt for license information.
// SPDX-License-Identifier: Apache-2.0 WITH LLVM-exception
//
//===----------------------------------------------------------------------===//

#pragma once
#include <CL/sycl/detail/type_traits.hpp>
#include <CL/sycl/exception.hpp>
#include <functional>
#include <stdexcept>

__SYCL_INLINE_NAMESPACE(cl) {
namespace sycl {
template <int dimensions> class id;
template <int dimensions> class range;
namespace detail {

template <int dimensions = 1> class array {
  static_assert(dimensions >= 1, "Array cannot be 0-dimensional.");

public:
  /* The following constructor is only available in the array struct
   * specialization where: dimensions==1 */
  template <int N = dimensions>
  array(typename std::enable_if<(N == 1), size_t>::type dim0 = 0)
      : common_array{dim0} {}

  /* The following constructors are only available in the array struct
   * specialization where: dimensions==2 */
  template <int N = dimensions>
  array(typename std::enable_if<(N == 2), size_t>::type dim0, size_t dim1)
      : common_array{dim0, dim1} {}

  template <int N = dimensions, detail::enable_if_t<(N == 2), size_t> = 0>
  array() : array(0, 0) {}

  /* The following constructors are only available in the array struct
   * specialization where: dimensions==3 */
  template <int N = dimensions>
  array(typename std::enable_if<(N == 3), size_t>::type dim0, size_t dim1,
        size_t dim2)
      : common_array{dim0, dim1, dim2} {}

  template <int N = dimensions, detail::enable_if_t<(N == 3), size_t> = 0>
  array() : array(0, 0, 0) {}

  // Conversion operators to derived classes
  operator cl::sycl::id<dimensions>() const {
    cl::sycl::id<dimensions> result;
    for (int i = 0; i < dimensions; ++i) {
      result[i] = common_array[i];
    }
    return result;
  }

  operator cl::sycl::range<dimensions>() const {
    cl::sycl::range<dimensions> result;
    for (int i = 0; i < dimensions; ++i) {
      result[i] = common_array[i];
    }
    return result;
  }

  size_t get(int dimension) const {
    check_dimension(dimension);
    return common_array[dimension];
  }

  size_t &operator[](int dimension) {
    check_dimension(dimension);
    return common_array[dimension];
  }

  size_t operator[](int dimension) const {
    check_dimension(dimension);
    return common_array[dimension];
  }

  array(const array<dimensions> &rhs) = default;
  array(array<dimensions> &&rhs) = default;
  array<dimensions> &operator=(const array<dimensions> &rhs) = default;
  array<dimensions> &operator=(array<dimensions> &&rhs) = default;

  // Returns true iff all elements in 'this' are equal to
  // the corresponding elements in 'rhs'.
  bool operator==(const array<dimensions> &rhs) const {
    for (int i = 0; i < dimensions; ++i) {
      if (this->common_array[i] != rhs.common_array[i]) {
        return false;
      }
    }
    return true;
  }

  // Returns true iff there is at least one element in 'this'
  // which is not equal to the corresponding element in 'rhs'.
  bool operator!=(const array<dimensions> &rhs) const {
    for (int i = 0; i < dimensions; ++i) {
      if (this->common_array[i] != rhs.common_array[i]) {
        return true;
      }
    }
    return false;
  }

protected:
  size_t common_array[dimensions];
<<<<<<< HEAD
  ALWAYS_INLINE void check_dimension(int dimension) const {
#ifndef NDEBUG // INTEL
=======
  __SYCL_ALWAYS_INLINE void check_dimension(int dimension) const {
>>>>>>> 5ab867b7
#ifndef __SYCL_DEVICE_ONLY__
    if (dimension >= dimensions || dimension < 0) {
      throw cl::sycl::invalid_parameter_error("Index out of range",
                                              PI_INVALID_VALUE);
    }
#endif
#endif // INTEL
    (void)dimension;
  }
};

} // namespace detail
} // namespace sycl
} // __SYCL_INLINE_NAMESPACE(cl)<|MERGE_RESOLUTION|>--- conflicted
+++ resolved
@@ -108,12 +108,8 @@
 
 protected:
   size_t common_array[dimensions];
-<<<<<<< HEAD
-  ALWAYS_INLINE void check_dimension(int dimension) const {
+  __SYCL_ALWAYS_INLINE void check_dimension(int dimension) const {
 #ifndef NDEBUG // INTEL
-=======
-  __SYCL_ALWAYS_INLINE void check_dimension(int dimension) const {
->>>>>>> 5ab867b7
 #ifndef __SYCL_DEVICE_ONLY__
     if (dimension >= dimensions || dimension < 0) {
       throw cl::sycl::invalid_parameter_error("Index out of range",
