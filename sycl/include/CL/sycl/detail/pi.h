--- conflicted
+++ resolved
@@ -31,13 +31,9 @@
 // elsewhere, e.g. in the pi_opencl, but constants/enums mapping is now
 // done here, for efficiency and simplicity.
 //
-<<<<<<< HEAD
-=======
 /* INTEL_CUSTOMIZATION */
 #include <CL/cl_ext_intel.h>
 /* end INTEL_CUSTOMIZATION */
-#include <CL/opencl.h>
->>>>>>> f75e874f
 #include <CL/cl_usm_ext.h>
 #include <CL/opencl.h>
 #include <cstdint>
@@ -147,7 +143,6 @@
 } _pi_device_local_mem_type;
 
 typedef enum {
-<<<<<<< HEAD
   PI_DEVICE_INFO_TYPE = CL_DEVICE_TYPE,
   PI_DEVICE_INFO_VENDOR_ID = CL_DEVICE_VENDOR_ID,
   PI_DEVICE_INFO_MAX_COMPUTE_UNITS = CL_DEVICE_MAX_COMPUTE_UNITS,
@@ -222,6 +217,9 @@
   PI_DEVICE_INFO_BUILT_IN_KERNELS = CL_DEVICE_BUILT_IN_KERNELS,
   PI_DEVICE_INFO_PLATFORM = CL_DEVICE_PLATFORM,
   PI_DEVICE_INFO_REFERENCE_COUNT = CL_DEVICE_REFERENCE_COUNT,
+/* INTEL_CUSTOMIZATION */
+  PI_DEVICE_INFO_IL_VERSION = CL_DEVICE_IL_VERSION_KHR,
+/* end INTEL_CUSTOMIZATION */
   PI_DEVICE_INFO_NAME = CL_DEVICE_NAME,
   PI_DEVICE_INFO_VENDOR = CL_DEVICE_VENDOR,
   PI_DEVICE_INFO_DRIVER_VERSION = CL_DRIVER_VERSION,
@@ -239,6 +237,12 @@
   PI_DEVICE_INFO_PARTITION_AFFINITY_DOMAIN =
       CL_DEVICE_PARTITION_AFFINITY_DOMAIN,
   PI_DEVICE_INFO_PARTITION_TYPE = CL_DEVICE_PARTITION_TYPE,
+/* INTEL_CUSTOMIZATION */
+  PI_DEVICE_INFO_MAX_NUM_SUB_GROUPS = CL_DEVICE_MAX_NUM_SUB_GROUPS,
+  PI_DEVICE_INFO_SUB_GROUP_INDEPENDENT_FORWARD_PROGRESS =
+      CL_DEVICE_SUB_GROUP_INDEPENDENT_FORWARD_PROGRESS,
+  PI_DEVICE_INFO_SUB_GROUP_SIZES_INTEL = CL_DEVICE_SUB_GROUP_SIZES_INTEL,
+/* end INTEL_CUSTOMIZATION */
   PI_DEVICE_INFO_USM_HOST_SUPPORT = CL_DEVICE_HOST_MEM_CAPABILITIES_INTEL,
   PI_DEVICE_INFO_USM_DEVICE_SUPPORT = CL_DEVICE_DEVICE_MEM_CAPABILITIES_INTEL,
   PI_DEVICE_INFO_USM_SINGLE_SHARED_SUPPORT =
@@ -247,94 +251,6 @@
       CL_DEVICE_CROSS_DEVICE_SHARED_MEM_CAPABILITIES_INTEL,
   PI_DEVICE_INFO_USM_SYSTEM_SHARED_SUPPORT =
       CL_DEVICE_SHARED_SYSTEM_MEM_CAPABILITIES_INTEL
-=======
-  PI_DEVICE_INFO_TYPE                          = CL_DEVICE_TYPE,
-  PI_DEVICE_INFO_PARENT                        = CL_DEVICE_PARENT_DEVICE,
-  PI_DEVICE_INFO_PLATFORM                      = CL_DEVICE_PLATFORM,
-  PI_DEVICE_INFO_VENDOR_ID                     = CL_DEVICE_VENDOR_ID,
-  PI_DEVICE_INFO_VENDOR                        = CL_DEVICE_VENDOR,
-  PI_DEVICE_INFO_DRIVER_VERSION                = CL_DRIVER_VERSION,
-  PI_DEVICE_INFO_PROFILE                       = CL_DEVICE_PROFILE,
-  PI_DEVICE_INFO_VERSION                       = CL_DEVICE_VERSION,
-  PI_DEVICE_INFO_OPENCL_C_VERSION              = CL_DEVICE_OPENCL_C_VERSION,
-  PI_DEVICE_INFO_PREFERRED_INTEROP_USER_SYNC   = CL_DEVICE_PREFERRED_INTEROP_USER_SYNC,
-  PI_DEVICE_INFO_PRINTF_BUFFER_SIZE            = CL_DEVICE_PRINTF_BUFFER_SIZE,
-  PI_DEVICE_INFO_PARTITION_PROPERTIES          = CL_DEVICE_PARTITION_PROPERTIES,
-  PI_DEVICE_INFO_PARTITION_MAX_SUB_DEVICES     = CL_DEVICE_PARTITION_MAX_SUB_DEVICES,
-  PI_DEVICE_INFO_PARTITION_AFFINITY_DOMAIN     = CL_DEVICE_PARTITION_AFFINITY_DOMAIN,
-  PI_DEVICE_INFO_PARTITION_TYPE                = CL_DEVICE_PARTITION_TYPE,
-  PI_DEVICE_INFO_REFERENCE_COUNT               = CL_DEVICE_REFERENCE_COUNT,
-/* INTEL_CUSTOMIZATION */
-  PI_DEVICE_INFO_IL_VERSION                    = CL_DEVICE_IL_VERSION_KHR,
-/* end INTEL_CUSTOMIZATION */
-  PI_DEVICE_INFO_EXTENSIONS                    = CL_DEVICE_EXTENSIONS,
-  PI_DEVICE_INFO_COMPILER_AVAILABLE            = CL_DEVICE_COMPILER_AVAILABLE,
-  PI_DEVICE_INFO_LINKER_AVAILABLE              = CL_DEVICE_LINKER_AVAILABLE,
-  PI_DEVICE_INFO_MAX_COMPUTE_UNITS             = CL_DEVICE_MAX_COMPUTE_UNITS,
-  PI_DEVICE_INFO_NAME                          = CL_DEVICE_NAME,
-  PI_DEVICE_INFO_MAX_WORK_ITEM_DIMENSIONS      = CL_DEVICE_MAX_WORK_ITEM_DIMENSIONS,
-  PI_DEVICE_INFO_MAX_WORK_GROUP_SIZE           = CL_DEVICE_MAX_WORK_GROUP_SIZE,
-  PI_DEVICE_INFO_MAX_WORK_ITEM_SIZES           = CL_DEVICE_MAX_WORK_ITEM_SIZES,
-  PI_DEVICE_INFO_SINGLE_FP_CONFIG              = CL_DEVICE_SINGLE_FP_CONFIG,
-  PI_DEVICE_INFO_HALF_FP_CONFIG                = CL_DEVICE_HALF_FP_CONFIG,
-  PI_DEVICE_INFO_DOUBLE_FP_CONFIG              = CL_DEVICE_DOUBLE_FP_CONFIG,
-  PI_DEVICE_INFO_GLOBAL_MEM_CACHE_TYPE         = CL_DEVICE_GLOBAL_MEM_CACHE_TYPE,
-  PI_DEVICE_INFO_GLOBAL_MEM_CACHELINE_SIZE     = CL_DEVICE_GLOBAL_MEM_CACHELINE_SIZE,
-  PI_DEVICE_INFO_GLOBAL_MEM_CACHE_SIZE         = CL_DEVICE_GLOBAL_MEM_CACHE_SIZE,
-  PI_DEVICE_INFO_GLOBAL_MEM_SIZE               = CL_DEVICE_GLOBAL_MEM_SIZE,
-  PI_DEVICE_INFO_MAX_CONSTANT_BUFFER_SIZE      = CL_DEVICE_MAX_CONSTANT_BUFFER_SIZE,
-  PI_DEVICE_INFO_MAX_CONSTANT_ARGS             = CL_DEVICE_MAX_CONSTANT_ARGS,
-  PI_DEVICE_INFO_LOCAL_MEM_TYPE                = CL_DEVICE_LOCAL_MEM_TYPE,
-  PI_DEVICE_INFO_LOCAL_MEM_SIZE                = CL_DEVICE_LOCAL_MEM_SIZE,
-  PI_DEVICE_INFO_ERROR_CORRECTION_SUPPORT      = CL_DEVICE_ERROR_CORRECTION_SUPPORT,
-  PI_DEVICE_INFO_PROFILING_TIMER_RESOLUTION    = CL_DEVICE_PROFILING_TIMER_RESOLUTION,
-  PI_DEVICE_INFO_HOST_UNIFIED_MEMORY           = CL_DEVICE_HOST_UNIFIED_MEMORY,
-  PI_DEVICE_INFO_BUILT_IN_KERNELS              = CL_DEVICE_BUILT_IN_KERNELS,
-  PI_DEVICE_INFO_ENDIAN_LITTLE                 = CL_DEVICE_ENDIAN_LITTLE,
-  PI_DEVICE_INFO_AVAILABLE                     = CL_DEVICE_AVAILABLE,
-  PI_DEVICE_INFO_EXECUTION_CAPABILITIES        = CL_DEVICE_EXECUTION_CAPABILITIES,
-  PI_DEVICE_INFO_QUEUE_PROPERTIES              = CL_DEVICE_QUEUE_PROPERTIES,
-  PI_DEVICE_INFO_PREFERRED_VECTOR_WIDTH_CHAR   = CL_DEVICE_PREFERRED_VECTOR_WIDTH_CHAR,
-  PI_DEVICE_INFO_PREFERRED_VECTOR_WIDTH_SHORT  = CL_DEVICE_PREFERRED_VECTOR_WIDTH_SHORT,
-  PI_DEVICE_INFO_PREFERRED_VECTOR_WIDTH_INT    = CL_DEVICE_PREFERRED_VECTOR_WIDTH_INT,
-  PI_DEVICE_INFO_PREFERRED_VECTOR_WIDTH_LONG   = CL_DEVICE_PREFERRED_VECTOR_WIDTH_LONG,
-  PI_DEVICE_INFO_PREFERRED_VECTOR_WIDTH_FLOAT  = CL_DEVICE_PREFERRED_VECTOR_WIDTH_FLOAT,
-  PI_DEVICE_INFO_PREFERRED_VECTOR_WIDTH_DOUBLE = CL_DEVICE_PREFERRED_VECTOR_WIDTH_DOUBLE,
-  PI_DEVICE_INFO_PREFERRED_VECTOR_WIDTH_HALF   = CL_DEVICE_PREFERRED_VECTOR_WIDTH_HALF,
-  PI_DEVICE_INFO_MAX_CLOCK_FREQUENCY           = CL_DEVICE_MAX_CLOCK_FREQUENCY,
-  PI_DEVICE_INFO_ADDRESS_BITS                  = CL_DEVICE_ADDRESS_BITS,
-  PI_DEVICE_INFO_MAX_READ_IMAGE_ARGS           = CL_DEVICE_MAX_READ_IMAGE_ARGS,
-  PI_DEVICE_INFO_MAX_WRITE_IMAGE_ARGS          = CL_DEVICE_MAX_WRITE_IMAGE_ARGS,
-  PI_DEVICE_INFO_IMAGE2D_MAX_WIDTH             = CL_DEVICE_IMAGE2D_MAX_WIDTH,
-  PI_DEVICE_INFO_IMAGE2D_MAX_HEIGHT            = CL_DEVICE_IMAGE2D_MAX_HEIGHT,
-  PI_DEVICE_INFO_IMAGE3D_MAX_WIDTH             = CL_DEVICE_IMAGE3D_MAX_WIDTH,
-  PI_DEVICE_INFO_IMAGE3D_MAX_HEIGHT            = CL_DEVICE_IMAGE3D_MAX_HEIGHT,
-  PI_DEVICE_INFO_IMAGE3D_MAX_DEPTH             = CL_DEVICE_IMAGE3D_MAX_DEPTH,
-  PI_DEVICE_INFO_IMAGE_MAX_BUFFER_SIZE         = CL_DEVICE_IMAGE_MAX_BUFFER_SIZE,
-  PI_DEVICE_INFO_IMAGE_MAX_ARRAY_SIZE          = CL_DEVICE_IMAGE_MAX_ARRAY_SIZE,
-  PI_DEVICE_INFO_MAX_MEM_ALLOC_SIZE            = CL_DEVICE_MAX_MEM_ALLOC_SIZE,
-  PI_DEVICE_INFO_IMAGE_SUPPORT                 = CL_DEVICE_IMAGE_SUPPORT,
-  PI_DEVICE_INFO_MAX_PARAMETER_SIZE            = CL_DEVICE_MAX_PARAMETER_SIZE,
-  PI_DEVICE_INFO_MAX_SAMPLERS                  = CL_DEVICE_MAX_SAMPLERS,
-  PI_DEVICE_INFO_MEM_BASE_ADDR_ALIGN           = CL_DEVICE_MEM_BASE_ADDR_ALIGN,
-  PI_DEVICE_INFO_NATIVE_VECTOR_WIDTH_CHAR      = CL_DEVICE_NATIVE_VECTOR_WIDTH_CHAR,
-  PI_DEVICE_INFO_NATIVE_VECTOR_WIDTH_SHORT     = CL_DEVICE_NATIVE_VECTOR_WIDTH_SHORT,
-  PI_DEVICE_INFO_NATIVE_VECTOR_WIDTH_INT       = CL_DEVICE_NATIVE_VECTOR_WIDTH_INT,
-  PI_DEVICE_INFO_NATIVE_VECTOR_WIDTH_LONG      = CL_DEVICE_NATIVE_VECTOR_WIDTH_LONG,
-  PI_DEVICE_INFO_NATIVE_VECTOR_WIDTH_FLOAT     = CL_DEVICE_NATIVE_VECTOR_WIDTH_FLOAT,
-  PI_DEVICE_INFO_NATIVE_VECTOR_WIDTH_DOUBLE    = CL_DEVICE_NATIVE_VECTOR_WIDTH_DOUBLE,
-  PI_DEVICE_INFO_NATIVE_VECTOR_WIDTH_HALF      = CL_DEVICE_NATIVE_VECTOR_WIDTH_HALF,
-/* INTEL_CUSTOMIZATION */
-  PI_DEVICE_INFO_MAX_NUM_SUB_GROUPS	       = CL_DEVICE_MAX_NUM_SUB_GROUPS,
-  PI_DEVICE_INFO_SUB_GROUP_INDEPENDENT_FORWARD_PROGRESS = CL_DEVICE_SUB_GROUP_INDEPENDENT_FORWARD_PROGRESS,
-  PI_DEVICE_INFO_SUB_GROUP_SIZES_INTEL         = CL_DEVICE_SUB_GROUP_SIZES_INTEL,
-/* end INTEL_CUSTOMIZATION */
-  PI_DEVICE_INFO_USM_HOST_SUPPORT              = CL_DEVICE_HOST_MEM_CAPABILITIES_INTEL,
-  PI_DEVICE_INFO_USM_DEVICE_SUPPORT            = CL_DEVICE_DEVICE_MEM_CAPABILITIES_INTEL,
-  PI_DEVICE_INFO_USM_SINGLE_SHARED_SUPPORT     = CL_DEVICE_SINGLE_DEVICE_SHARED_MEM_CAPABILITIES_INTEL,
-  PI_DEVICE_INFO_USM_CROSS_SHARED_SUPPORT      = CL_DEVICE_CROSS_DEVICE_SHARED_MEM_CAPABILITIES_INTEL,
-  PI_DEVICE_INFO_USM_SYSTEM_SHARED_SUPPORT     = CL_DEVICE_SHARED_SYSTEM_MEM_CAPABILITIES_INTEL
->>>>>>> f75e874f
 } _pi_device_info;
 
 typedef enum {
