--- conflicted
+++ resolved
@@ -1029,10 +1029,7 @@
 /// \param nativeHandle is the native handle to create PI program from.
 /// \param program is the PI program created from the native handle.
 pi_result piextProgramCreateWithNativeHandle(pi_native_handle nativeHandle,
-<<<<<<< HEAD
-=======
                                              pi_context context, // INTEL
->>>>>>> bcfd779c
                                              pi_program *program);
 
 //
