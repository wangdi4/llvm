--- conflicted
+++ resolved
@@ -43,26 +43,17 @@
   }
 };
 
-<<<<<<< HEAD
-template <int N> struct alignas(VectorAlignment<bool, N>::value) Boolean {
-=======
 template <int N> struct Boolean {
->>>>>>> dbda3d69
   static_assert(((N == 2) || (N == 3) || (N == 4) || (N == 8) || (N == 16)),
                 "Invalid size");
 
   using element_type = bool;
 
 #ifdef __SYCL_DEVICE_ONLY__
-<<<<<<< HEAD
-  using DataType =
-      element_type __attribute__((ext_vector_type(VectorLength<N>::value)));
-=======
   using DataType = element_type __attribute__((ext_vector_type(N)));
->>>>>>> dbda3d69
   using vector_t = DataType;
 #else
-  using DataType = element_type[VectorLength<N>::value];
+  using DataType = element_type[N];
 #endif
 
   Boolean() : value{false} {}
