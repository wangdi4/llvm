//==------------- fpga_utils.hpp --- SYCL FPGA Reg Extensions --------------==//
//
// Part of the LLVM Project, under the Apache License v2.0 with LLVM Exceptions.
// See https://llvm.org/LICENSE.txt for license information.
// SPDX-License-Identifier: Apache-2.0 WITH LLVM-exception
//
//===----------------------------------------------------------------------===//

#pragma once

#include <CL/sycl/detail/defines.hpp>
#include <CL/sycl/detail/stl_type_traits.hpp>
#include <CL/sycl/stl.hpp>

__SYCL_INLINE_NAMESPACE(cl) {
namespace sycl {
namespace INTEL {

template <template <int32_t> class _Type, class _T>
struct _MatchType : std::is_same<_Type<_T::value>, _T> {};

template <template <int32_t> class _Type, class... _T> struct _GetValue {
  static constexpr auto value = _Type<0>::default_value;
};

template <template <int32_t> class _Type, class _T1, class... _T>
struct _GetValue<_Type, _T1, _T...> {
  static constexpr auto value =
<<<<<<< HEAD
      std::conditional<_MatchType<_Type, _T1>::value, _T1,
                       _GetValue<_Type, _T...>>::type::value;
=======
      detail::conditional_t<_MatchType<_Type, _T1>::value, _T1,
                            _GetValue<_Type, _T...>>::value;
>>>>>>> 6c8b510a
};
} // namespace INTEL
} // namespace sycl
} // __SYCL_INLINE_NAMESPACE(cl)<|MERGE_RESOLUTION|>--- conflicted
+++ resolved
@@ -26,13 +26,8 @@
 template <template <int32_t> class _Type, class _T1, class... _T>
 struct _GetValue<_Type, _T1, _T...> {
   static constexpr auto value =
-<<<<<<< HEAD
-      std::conditional<_MatchType<_Type, _T1>::value, _T1,
-                       _GetValue<_Type, _T...>>::type::value;
-=======
       detail::conditional_t<_MatchType<_Type, _T1>::value, _T1,
                             _GetValue<_Type, _T...>>::value;
->>>>>>> 6c8b510a
 };
 } // namespace INTEL
 } // namespace sycl
