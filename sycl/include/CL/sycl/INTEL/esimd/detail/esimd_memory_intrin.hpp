//==------------ esimd_memory_intrin.hpp - DPC++ Explicit SIMD API ---------==//
//
// Part of the LLVM Project, under the Apache License v2.0 with LLVM Exceptions.
// See https://llvm.org/LICENSE.txt for license information.
// SPDX-License-Identifier: Apache-2.0 WITH LLVM-exception
//
//===----------------------------------------------------------------------===//
// Declares Explicit SIMD intrinsics used to implement working with
// the SIMD classes objects.
//===----------------------------------------------------------------------===//

#pragma once

#include <CL/sycl/INTEL/esimd/detail/esimd_types.hpp>
#include <CL/sycl/INTEL/esimd/detail/esimd_util.hpp>
#include <CL/sycl/INTEL/esimd/esimd_enum.hpp>
#include <CL/sycl/detail/accessor_impl.hpp>
#include <CL/sycl/types.hpp>
#include <cstdint>

__SYCL_INLINE_NAMESPACE(cl) {
namespace sycl {
namespace INTEL {
namespace gpu {
namespace detail {
// Provides access to sycl accessor class' private members.
class AccessorPrivateProxy {
public:
#ifdef __SYCL_DEVICE_ONLY__
  template <typename AccessorTy>
  static auto getNativeImageObj(const AccessorTy &Acc) {
    return Acc.getNativeImageObj();
  }
#else
  template <typename AccessorTy>
  static auto getImageRange(const AccessorTy &Acc) {
    return Acc.getAccessRange();
  }
  static auto getElemSize(const sycl::detail::AccessorBaseHost &Acc) {
    return Acc.getElemSize();
  }
#endif
};

template <int ElemsPerAddr,
          typename = sycl::detail::enable_if_t<
              (ElemsPerAddr == 1 || ElemsPerAddr == 2 || ElemsPerAddr == 4)>>
constexpr unsigned int ElemsPerAddrEncoding() {
  // encoding requires log2 of ElemsPerAddr
  if constexpr (ElemsPerAddr == 1)
    return 0;
  else if constexpr (ElemsPerAddr == 2)
    return 1;
  else if constexpr (ElemsPerAddr == 4)
    return 2;

  // other cases not needed since enable_if disallows other values
}

constexpr unsigned int ElemsPerAddrDecoding(unsigned int ElemsPerAddrEncoded) {
  // encoding requires 2^ElemsPerAddrEncoded
  return (1 << ElemsPerAddrEncoded);
}

} // namespace detail
} // namespace gpu
} // namespace INTEL
} // namespace sycl
} // __SYCL_INLINE_NAMESPACE(cl)

#define __SIGD sycl::INTEL::gpu::detail

// flat_read does flat-address gather
template <typename Ty, int N, int NumBlk = 0,
          sycl::INTEL::gpu::CacheHint L1H = sycl::INTEL::gpu::CacheHint::None,
          sycl::INTEL::gpu::CacheHint L3H = sycl::INTEL::gpu::CacheHint::None>
SYCL_EXTERNAL
    __SIGD::vector_type_t<Ty, N * __SIGD::ElemsPerAddrDecoding(NumBlk)>
    __esimd_flat_read(__SIGD::vector_type_t<uint64_t, N> addrs,
                      int ElemsPerAddr = NumBlk,
                      __SIGD::vector_type_t<uint16_t, N> pred = 1);

// flat_write does flat-address scatter
template <typename Ty, int N, int NumBlk = 0,
          sycl::INTEL::gpu::CacheHint L1H = sycl::INTEL::gpu::CacheHint::None,
          sycl::INTEL::gpu::CacheHint L3H = sycl::INTEL::gpu::CacheHint::None>
SYCL_EXTERNAL void __esimd_flat_write(
    __SIGD::vector_type_t<uint64_t, N> addrs,
    __SIGD::vector_type_t<Ty, N * __SIGD::ElemsPerAddrDecoding(NumBlk)> vals,
    int ElemsPerAddr = NumBlk, __SIGD::vector_type_t<uint16_t, N> pred = 1);

// flat_block_read reads a block of data from one flat address
template <typename Ty, int N,
          sycl::INTEL::gpu::CacheHint L1H = sycl::INTEL::gpu::CacheHint::None,
          sycl::INTEL::gpu::CacheHint L3H = sycl::INTEL::gpu::CacheHint::None>
SYCL_EXTERNAL __SIGD::vector_type_t<Ty, N>
__esimd_flat_block_read_unaligned(uint64_t addr);

// flat_block_write writes a block of data using one flat address
template <typename Ty, int N,
          sycl::INTEL::gpu::CacheHint L1H = sycl::INTEL::gpu::CacheHint::None,
          sycl::INTEL::gpu::CacheHint L3H = sycl::INTEL::gpu::CacheHint::None>
SYCL_EXTERNAL void __esimd_flat_block_write(uint64_t addr,
                                            __SIGD::vector_type_t<Ty, N> vals);

// Reads a block of data from given surface at given offset.
template <typename Ty, int N, typename SurfIndAliasTy>
SYCL_EXTERNAL __SIGD::vector_type_t<Ty, N>
__esimd_block_read(SurfIndAliasTy surf_ind, uint32_t offset);

// Writes given block of data to a surface with given index at given offset.
template <typename Ty, int N, typename SurfIndAliasTy>
SYCL_EXTERNAL void __esimd_block_write(SurfIndAliasTy surf_ind, uint32_t offset,
                                       __SIGD::vector_type_t<Ty, N> vals);

// flat_read4 does flat-address gather4
template <typename Ty, int N, sycl::INTEL::gpu::ChannelMaskType Mask,
          sycl::INTEL::gpu::CacheHint L1H = sycl::INTEL::gpu::CacheHint::None,
          sycl::INTEL::gpu::CacheHint L3H = sycl::INTEL::gpu::CacheHint::None>
__SIGD::vector_type_t<Ty, N * NumChannels(Mask)> SYCL_EXTERNAL
__esimd_flat_read4(__SIGD::vector_type_t<uint64_t, N> addrs,
                   __SIGD::vector_type_t<uint16_t, N> pred = 1);

// flat_write does flat-address scatter
template <typename Ty, int N, sycl::INTEL::gpu::ChannelMaskType Mask,
          sycl::INTEL::gpu::CacheHint L1H = sycl::INTEL::gpu::CacheHint::None,
          sycl::INTEL::gpu::CacheHint L3H = sycl::INTEL::gpu::CacheHint::None>
SYCL_EXTERNAL void
__esimd_flat_write4(__SIGD::vector_type_t<uint64_t, N> addrs,
                    __SIGD::vector_type_t<Ty, N * NumChannels(Mask)> vals,
                    __SIGD::vector_type_t<uint16_t, N> pred = 1);

// Low-level surface-based gather. Collects elements located at given offsets in
// a surface and returns them as a single \ref simd object. Element can be
// 1, 2 or 4-byte value, but is always returned as a 4-byte value within the
// resulting simd object, with upper 2 or 3 bytes undefined.
// Template (compile-time constant) parameters:
// @tparam Ty - element type; can only be a 4-byte integer or \c float,
// @tparam N  - the number of elements
// @tparam SurfIndAliasTy - "surface index alias" type - internal type in the
//   accessor used to denote the surface
// @tparam TySizeLog2 - Log2 of the number of bytes read per element:
//   0 - 1 byte, 1 - 2 bytes, 2 - 4 bytes
// @tparam L1H - L1 cache hint
// @tparam L3H - L3 cache hint
//
// Formal parameters:
// @param scale - the scale; must be 0
// @param surf_ind - the surface index, taken from the SYCL memory object
// @param global_offset - offset added to each individual element's offset to
//   compute actual memory access offset for that element
// @param elem_offsets - per-element offsets
//
template <typename Ty, int N, typename SurfIndAliasTy, int TySizeLog2,
          sycl::INTEL::gpu::CacheHint L1H = sycl::INTEL::gpu::CacheHint::None,
          sycl::INTEL::gpu::CacheHint L3H = sycl::INTEL::gpu::CacheHint::None>
SYCL_EXTERNAL __SIGD::vector_type_t<Ty, N>
__esimd_surf_read(int16_t scale, SurfIndAliasTy surf_ind,
                  uint32_t global_offset,
                  __SIGD::vector_type_t<uint32_t, N> elem_offsets)
#ifdef __SYCL_DEVICE_ONLY__
    ;
#else
{
  static_assert(N == 1 || N == 8 || N == 16);
  static_assert(TySizeLog2 <= 2);
  static_assert(std::is_integral<Ty>::value || TySizeLog2 == 2);
  throw cl::sycl::feature_not_supported();
}
#endif // __SYCL_DEVICE_ONLY__

// Low-level surface-based scatter. Writes elements of a \ref simd object into a
// surface at given offsets. Element can be a 1, 2 or 4-byte value, but it is
// always represented as a 4-byte value within the input simd object,
// unused (not written) upper bytes are ignored.
// Template (compile-time constant) parameters:
// @tparam Ty - element type; can only be a 4-byte integer or \c float,
// @tparam N  - the number of elements to write
// @tparam SurfIndAliasTy - "surface index alias" type - internal type in the
//   accessor used to denote the surface
// @tparam TySizeLog2 - Log2 of the number of bytes written per element:
//   0 - 1 byte, 1 - 2 bytes, 2 - 4 bytes
// @tparam L1H - L1 cache hint
// @tparam L3H - L3 cache hint
//
// Formal parameters:
// @param pred - per-element predicates; elements with zero corresponding
//   predicates are not written
// @param scale - the scale; must be 0
// @param surf_ind - the surface index, taken from the SYCL memory object
// @param global_offset - offset added to each individual element's offset to
//   compute actual memory access offset for that element
// @param elem_offsets - per-element offsets
// @param vals - values to write
//
template <typename Ty, int N, typename SurfIndAliasTy, int TySizeLog2,
          sycl::INTEL::gpu::CacheHint L1H = sycl::INTEL::gpu::CacheHint::None,
          sycl::INTEL::gpu::CacheHint L3H = sycl::INTEL::gpu::CacheHint::None>
SYCL_EXTERNAL void
__esimd_surf_write(__SIGD::vector_type_t<uint16_t, N> pred, int16_t scale,
                   SurfIndAliasTy surf_ind, uint32_t global_offset,
                   __SIGD::vector_type_t<uint32_t, N> elem_offsets,
                   __SIGD::vector_type_t<Ty, N> vals)
#ifdef __SYCL_DEVICE_ONLY__
    ;
#else
{
  static_assert(N == 1 || N == 8 || N == 16);
  static_assert(TySizeLog2 <= 2);
  static_assert(std::is_integral<Ty>::value || TySizeLog2 == 2);
  throw cl::sycl::feature_not_supported();
}
#endif // __SYCL_DEVICE_ONLY__

// TODO bring the parameter order of __esimd* intrinsics in accordance with the
// correponsing BE intrinsicics parameter order.

// flat_atomic: flat-address atomic
template <sycl::INTEL::gpu::EsimdAtomicOpType Op, typename Ty, int N,
          sycl::INTEL::gpu::CacheHint L1H = sycl::INTEL::gpu::CacheHint::None,
          sycl::INTEL::gpu::CacheHint L3H = sycl::INTEL::gpu::CacheHint::None>
SYCL_EXTERNAL __SIGD::vector_type_t<Ty, N>
__esimd_flat_atomic0(__SIGD::vector_type_t<uint64_t, N> addrs,
                     __SIGD::vector_type_t<uint16_t, N> pred);

template <sycl::INTEL::gpu::EsimdAtomicOpType Op, typename Ty, int N,
          sycl::INTEL::gpu::CacheHint L1H = sycl::INTEL::gpu::CacheHint::None,
          sycl::INTEL::gpu::CacheHint L3H = sycl::INTEL::gpu::CacheHint::None>
SYCL_EXTERNAL __SIGD::vector_type_t<Ty, N>
__esimd_flat_atomic1(__SIGD::vector_type_t<uint64_t, N> addrs,
                     __SIGD::vector_type_t<Ty, N> src0,
                     __SIGD::vector_type_t<uint16_t, N> pred);

template <sycl::INTEL::gpu::EsimdAtomicOpType Op, typename Ty, int N,
          sycl::INTEL::gpu::CacheHint L1H = sycl::INTEL::gpu::CacheHint::None,
          sycl::INTEL::gpu::CacheHint L3H = sycl::INTEL::gpu::CacheHint::None>
SYCL_EXTERNAL __SIGD::vector_type_t<Ty, N> __esimd_flat_atomic2(
    __SIGD::vector_type_t<uint64_t, N> addrs, __SIGD::vector_type_t<Ty, N> src0,
    __SIGD::vector_type_t<Ty, N> src1, __SIGD::vector_type_t<uint16_t, N> pred);

// esimd_barrier, generic group barrier
SYCL_EXTERNAL void __esimd_barrier();

// generic work-group split barrier
SYCL_EXTERNAL void __esimd_sbarrier(sycl::INTEL::gpu::EsimdSbarrierType flag);

// slm_fence sets the SLM read/write order
SYCL_EXTERNAL void __esimd_slm_fence(uint8_t cntl);

// slm_read does SLM gather
template <typename Ty, int N>
SYCL_EXTERNAL __SIGD::vector_type_t<Ty, N>
__esimd_slm_read(__SIGD::vector_type_t<uint32_t, N> addrs,
                 __SIGD::vector_type_t<uint16_t, N> pred = 1);

// slm_write does SLM scatter
template <typename Ty, int N>
SYCL_EXTERNAL void
__esimd_slm_write(__SIGD::vector_type_t<uint32_t, N> addrs,
                  __SIGD::vector_type_t<Ty, N> vals,
                  __SIGD::vector_type_t<uint16_t, N> pred = 1);

// slm_block_read reads a block of data from SLM
template <typename Ty, int N>
SYCL_EXTERNAL __SIGD::vector_type_t<Ty, N>
__esimd_slm_block_read(uint32_t addr);

// slm_block_write writes a block of data to SLM
template <typename Ty, int N>
SYCL_EXTERNAL void __esimd_slm_block_write(uint32_t addr,
                                           __SIGD::vector_type_t<Ty, N> vals);

// slm_read4 does SLM gather4
template <typename Ty, int N, sycl::INTEL::gpu::ChannelMaskType Mask>
SYCL_EXTERNAL __SIGD::vector_type_t<Ty, N * NumChannels(Mask)>
__esimd_slm_read4(__SIGD::vector_type_t<uint32_t, N> addrs,
                  __SIGD::vector_type_t<uint16_t, N> pred = 1);

// slm_write4 does SLM scatter4
template <typename Ty, int N, sycl::INTEL::gpu::ChannelMaskType Mask>
SYCL_EXTERNAL void
__esimd_slm_write4(__SIGD::vector_type_t<uint32_t, N> addrs,
                   __SIGD::vector_type_t<Ty, N * NumChannels(Mask)> vals,
                   __SIGD::vector_type_t<uint16_t, N> pred = 1);

// slm_atomic: SLM atomic
template <sycl::INTEL::gpu::EsimdAtomicOpType Op, typename Ty, int N>
SYCL_EXTERNAL __SIGD::vector_type_t<Ty, N>
__esimd_slm_atomic0(__SIGD::vector_type_t<uint32_t, N> addrs,
                    __SIGD::vector_type_t<uint16_t, N> pred);

template <sycl::INTEL::gpu::EsimdAtomicOpType Op, typename Ty, int N>
SYCL_EXTERNAL __SIGD::vector_type_t<Ty, N>
__esimd_slm_atomic1(__SIGD::vector_type_t<uint32_t, N> addrs,
                    __SIGD::vector_type_t<Ty, N> src0,
                    __SIGD::vector_type_t<uint16_t, N> pred);

template <sycl::INTEL::gpu::EsimdAtomicOpType Op, typename Ty, int N>
SYCL_EXTERNAL __SIGD::vector_type_t<Ty, N> __esimd_slm_atomic2(
    __SIGD::vector_type_t<uint32_t, N> addrs, __SIGD::vector_type_t<Ty, N> src0,
    __SIGD::vector_type_t<Ty, N> src1, __SIGD::vector_type_t<uint16_t, N> pred);

// Media block load
//
// @param Ty the element data type.
//
// @param M the hight of the 2D block.
//
// @param N the width of the 2D block.
//
// @param TACC type of the surface handle.
//
// @param modifier top/bottom field surface access control.
//
// @param handle the surface handle.
//
// @param plane planar surface index.
//
// @param width the width of the return block.
//
// @param x X-coordinate of the left upper rectangle corner in BYTES.
//
// @param y Y-coordinate of the left upper rectangle corner in ROWS.
//
// @return the linearized 2D block data read from surface.
//
template <typename Ty, int M, int N, typename TACC>
SYCL_EXTERNAL __SIGD::vector_type_t<Ty, M * N>
__esimd_media_block_load(unsigned modififer, TACC handle, unsigned plane,
                         unsigned width, unsigned x, unsigned y);

// Media block store
//
// @param Ty the element data type.
//
// @param M the hight of the 2D block.
//
// @param N the width of the 2D block.
//
// @param TACC type of the surface handle.
//
// @param modifier top/bottom field surface access control.
//
// @param handle the surface handle.
//
// @param plane planar surface index.
//
// @param width the width of the return block.
//
// @param x X-coordinate of the left upper rectangle corner in BYTES.
//
// @param y Y-coordinate of the left upper rectangle corner in ROWS.
//
// @param vals the linearized 2D block data to be written to surface.
//
template <typename Ty, int M, int N, typename TACC>
SYCL_EXTERNAL void
__esimd_media_block_store(unsigned modififer, TACC handle, unsigned plane,
                          unsigned width, unsigned x, unsigned y,
                          __SIGD::vector_type_t<Ty, M * N> vals);

/// \brief esimd_get_value
///
/// @param sid the SYCL accessor.
///
/// Returns the binding table index value.
///
template <typename SurfIndAliasTy>
SYCL_EXTERNAL uint32_t __esimd_get_value(SurfIndAliasTy sid);

/// \brief Raw sends load.
///
/// @param modifier	the send message flags (Bit-0: isSendc, Bit-1: isEOT).
///
/// @param execSize the execution size, which must be a compile time constant.
///
/// @param pred the predicate to specify enabled channels.
///
/// @param numSrc0 the number of GRFs for source-0, which must be a compile time
/// constant.
///
/// @param numSrc1 the number of GRFs for source-1, which must be a compile time
/// constant.
///
/// @param numDst the number of GRFs for destination, which must be a compile
/// time constant.
///
/// @param sfid the shared function ID, which must be a compile time constant.
///
/// @param exDesc the extended message descriptor.
///
/// @param msgDesc the message descriptor.
///
/// @param msgSrc0 the first source operand of send message.
///
/// @param msgSrc1 the second source operand of send message.
///
/// @param msgDst the destination operand of send message.
///
/// Returns a simd vector of type Ty1 and size N1.
///
template <typename Ty1, int N1, typename Ty2, int N2, typename Ty3, int N3,
          int N = 16>
SYCL_EXTERNAL __SIGD::vector_type_t<Ty1, N1> __esimd_raw_sends_load(
    uint8_t modifier, uint8_t execSize, __SIGD::vector_type_t<uint16_t, N> pred,
    uint8_t numSrc0, uint8_t numSrc1, uint8_t numDst, uint8_t sfid,
    uint32_t exDesc, uint32_t msgDesc, __SIGD::vector_type_t<Ty2, N2> msgSrc0,
    __SIGD::vector_type_t<Ty3, N3> msgSrc1,
    __SIGD::vector_type_t<Ty1, N1> msgDst);

/// \brief Raw send load.
///
/// @param modifier	the send message flags (Bit-0: isSendc, Bit-1: isEOT).
///
/// @param execSize the execution size, which must be a compile time constant.
///
/// @param pred the predicate to specify enabled channels.
///
/// @param numSrc0 the number of GRFs for source-0, which must be a compile time
/// constant.
///
/// @param numDst the number of GRFs for destination, which must be a compile
/// time constant.
///
/// @param sfid the shared function ID, which must be a compile time constant.
///
/// @param exDesc the extended message descriptor.
///
/// @param msgDesc the message descriptor.
///
/// @param msgSrc0 the first source operand of send message.
///
/// @param msgDst the destination operand of send message.
///
/// Returns a simd vector of type Ty1 and size N1.
///
template <typename Ty1, int N1, typename Ty2, int N2, int N = 16>
SYCL_EXTERNAL __SIGD::vector_type_t<Ty1, N1>
__esimd_raw_send_load(uint8_t modifier, uint8_t execSize,
                      __SIGD::vector_type_t<uint16_t, N> pred, uint8_t numSrc0,
                      uint8_t numDst, uint8_t sfid, uint32_t exDesc,
                      uint32_t msgDesc, __SIGD::vector_type_t<Ty2, N2> msgSrc0,
                      __SIGD::vector_type_t<Ty1, N1> msgDst);

/// \brief Raw sends store.
///
/// @param modifier	the send message flags (Bit-0: isSendc, Bit-1: isEOT).
///
/// @param execSize the execution size, which must be a compile time constant.
///
/// @param pred the predicate to specify enabled channels.
///
/// @param numSrc0 the number of GRFs for source-0, which must be a compile time
/// constant.
///
/// @param numSrc1 the number of GRFs for source-1, which must be a compile time
/// constant.
///
/// @param sfid the shared function ID, which must be a compile time constant.
///
/// @param exDesc the extended message descriptor.
///
/// @param msgDesc the message descriptor.
///
/// @param msgSrc0 the first source operand of send message.
///
/// @param msgSrc1 the second source operand of send message.
///
template <typename Ty1, int N1, typename Ty2, int N2, int N = 16>
SYCL_EXTERNAL void __esimd_raw_sends_store(
    uint8_t modifier, uint8_t execSize, __SIGD::vector_type_t<uint16_t, N> pred,
    uint8_t numSrc0, uint8_t numSrc1, uint8_t sfid, uint32_t exDesc,
    uint32_t msgDesc, __SIGD::vector_type_t<Ty1, N1> msgSrc0,
    __SIGD::vector_type_t<Ty2, N2> msgSrc1);

/// \brief Raw send store.
///
/// @param modifier	the send message flags (Bit-0: isSendc, Bit-1: isEOT).
///
/// @param execSize the execution size, which must be a compile time constant.
///
/// @param pred the predicate to specify enabled channels.
///
/// @param numSrc0 the number of GRFs for source-0, which must be a compile time
/// constant.
///
/// @param sfid the shared function ID, which must be a compile time constant.
///
/// @param exDesc the extended message descriptor.
///
/// @param msgDesc the message descriptor.
///
/// @param msgSrc0 the first source operand of send message.
///
template <typename Ty1, int N1, int N = 16>
SYCL_EXTERNAL void
__esimd_raw_send_store(uint8_t modifier, uint8_t execSize,
                       __SIGD::vector_type_t<uint16_t, N> pred, uint8_t numSrc0,
                       uint8_t sfid, uint32_t exDesc, uint32_t msgDesc,
                       __SIGD::vector_type_t<Ty1, N1> msgSrc0);

/* INTEL_CUSTOMIZATION */
/* INTEL_FEATURE_ESIMD_EMBARGO */

// Wait for val to be ready
SYCL_EXTERNAL void __esimd_wait(uint16_t val);

/* end INTEL_FEATURE_ESIMD_EMBARGO */
/* end INTEL_CUSTOMIZATION */

#ifndef __SYCL_DEVICE_ONLY__

template <typename Ty, int N, int NumBlk, sycl::INTEL::gpu::CacheHint L1H,
          sycl::INTEL::gpu::CacheHint L3H>
<<<<<<< HEAD
inline sycl::INTEL::gpu::vector_type_t<
    Ty, N * sycl::INTEL::gpu::ElemsPerAddrDecoding(NumBlk)>
__esimd_flat_read(sycl::INTEL::gpu::vector_type_t<uint64_t, N> addrs,
                  int ElemsPerAddr,
                  sycl::INTEL::gpu::vector_type_t<uint16_t, N> pred) {
  auto NumBlkDecoded = sycl::INTEL::gpu::ElemsPerAddrDecoding(NumBlk);
  sycl::INTEL::gpu::vector_type_t<
      Ty, N * sycl::INTEL::gpu::ElemsPerAddrDecoding(NumBlk)>
      V;
  ElemsPerAddr = sycl::INTEL::gpu::ElemsPerAddrDecoding(ElemsPerAddr);
=======
inline __SIGD::vector_type_t<Ty, N * __SIGD::ElemsPerAddrDecoding(NumBlk)>
__esimd_flat_read(__SIGD::vector_type_t<uint64_t, N> addrs, int ElemsPerAddr,
                  __SIGD::vector_type_t<uint16_t, N> pred) {
  auto NumBlkDecoded = __SIGD::ElemsPerAddrDecoding(NumBlk);
  __SIGD::vector_type_t<Ty, N * __SIGD::ElemsPerAddrDecoding(NumBlk)> V;
  ElemsPerAddr = __SIGD::ElemsPerAddrDecoding(ElemsPerAddr);
>>>>>>> 37c1c249

  for (int I = 0; I < N; I++) {
    if (pred[I]) {
      Ty *Addr = reinterpret_cast<Ty *>(addrs[I]);
      if (sizeof(Ty) == 2)
        ElemsPerAddr = ElemsPerAddr / 2;
      if (sizeof(Ty) <= 2) {
        for (int J = 0; J < NumBlkDecoded && J < ElemsPerAddr; J++)
          V[I * NumBlkDecoded + J] = *(Addr + J);
      } else {
        for (int J = 0; J < NumBlkDecoded && J < ElemsPerAddr; J++)
          V[J * N + I] = *(Addr + J);
      }
    }
  }
  return V;
}

template <typename Ty, int N, sycl::INTEL::gpu::ChannelMaskType Mask,
          sycl::INTEL::gpu::CacheHint L1H, sycl::INTEL::gpu::CacheHint L3H>
<<<<<<< HEAD
inline sycl::INTEL::gpu::vector_type_t<Ty, N * NumChannels(Mask)>
__esimd_flat_read4(sycl::INTEL::gpu::vector_type_t<uint64_t, N> addrs,
                   sycl::INTEL::gpu::vector_type_t<uint16_t, N> pred) {
  sycl::INTEL::gpu::vector_type_t<Ty, N * NumChannels(Mask)> V;
=======
inline __SIGD::vector_type_t<Ty, N * NumChannels(Mask)>
__esimd_flat_read4(__SIGD::vector_type_t<uint64_t, N> addrs,
                   __SIGD::vector_type_t<uint16_t, N> pred) {
  __SIGD::vector_type_t<Ty, N * NumChannels(Mask)> V;
>>>>>>> 37c1c249
  unsigned int Next = 0;

  if constexpr (HasR(Mask)) {
    for (int I = 0; I < N; I++, Next++) {
      if (pred[I]) {
        Ty *Addr = reinterpret_cast<Ty *>(addrs[I]);
        V[Next] = *Addr;
      }
    }
  }

  if constexpr (HasG(Mask)) {
    for (int I = 0; I < N; I++, Next++) {
      if (pred[I]) {
        Ty *Addr = reinterpret_cast<Ty *>(addrs[I] + sizeof(Ty));
        V[Next] = *Addr;
      }
    }
  }

  if constexpr (HasB(Mask)) {
    for (int I = 0; I < N; I++, Next++) {
      if (pred[I]) {
        Ty *Addr = reinterpret_cast<Ty *>(addrs[I] + sizeof(Ty) + sizeof(Ty));
        V[Next] = *Addr;
      }
    }
  }

  if constexpr (HasA(Mask)) {
    for (int I = 0; I < N; I++, Next++) {
      if (pred[I]) {
        Ty *Addr = reinterpret_cast<Ty *>(addrs[I] + sizeof(Ty) + sizeof(Ty) +
                                          sizeof(Ty));
        V[Next] = *Addr;
      }
    }
  }

  return V;
}

template <typename Ty, int N, int NumBlk, sycl::INTEL::gpu::CacheHint L1H,
          sycl::INTEL::gpu::CacheHint L3H>
<<<<<<< HEAD
inline void
__esimd_flat_write(sycl::INTEL::gpu::vector_type_t<uint64_t, N> addrs,
                   sycl::INTEL::gpu::vector_type_t<
                       Ty, N * sycl::INTEL::gpu::ElemsPerAddrDecoding(NumBlk)>
                       vals,
                   int ElemsPerAddr,
                   sycl::INTEL::gpu::vector_type_t<uint16_t, N> pred) {
  auto NumBlkDecoded = sycl::INTEL::gpu::ElemsPerAddrDecoding(NumBlk);
  ElemsPerAddr = sycl::INTEL::gpu::ElemsPerAddrDecoding(ElemsPerAddr);
=======
inline void __esimd_flat_write(
    __SIGD::vector_type_t<uint64_t, N> addrs,
    __SIGD::vector_type_t<Ty, N * __SIGD::ElemsPerAddrDecoding(NumBlk)> vals,
    int ElemsPerAddr, __SIGD::vector_type_t<uint16_t, N> pred) {
  auto NumBlkDecoded = __SIGD::ElemsPerAddrDecoding(NumBlk);
  ElemsPerAddr = __SIGD::ElemsPerAddrDecoding(ElemsPerAddr);
>>>>>>> 37c1c249

  for (int I = 0; I < N; I++) {
    if (pred[I]) {
      Ty *Addr = reinterpret_cast<Ty *>(addrs[I]);
      if (sizeof(Ty) == 2)
        ElemsPerAddr = ElemsPerAddr / 2;
      if (sizeof(Ty) <= 2) {
        for (int J = 0; J < NumBlkDecoded && J < ElemsPerAddr; J++)
          *(Addr + J) = vals[I * NumBlkDecoded + J];
      } else {
        for (int J = 0; J < NumBlkDecoded && J < ElemsPerAddr; J++)
          *(Addr + J) = vals[J * N + I];
      }
    }
  }
}

template <typename Ty, int N, sycl::INTEL::gpu::ChannelMaskType Mask,
          sycl::INTEL::gpu::CacheHint L1H, sycl::INTEL::gpu::CacheHint L3H>
<<<<<<< HEAD
inline void __esimd_flat_write4(
    sycl::INTEL::gpu::vector_type_t<uint64_t, N> addrs,
    sycl::INTEL::gpu::vector_type_t<Ty, N * NumChannels(Mask)> vals,
    sycl::INTEL::gpu::vector_type_t<uint16_t, N> pred) {
  sycl::INTEL::gpu::vector_type_t<Ty, N * NumChannels(Mask)> V;
=======
inline void
__esimd_flat_write4(__SIGD::vector_type_t<uint64_t, N> addrs,
                    __SIGD::vector_type_t<Ty, N * NumChannels(Mask)> vals,
                    __SIGD::vector_type_t<uint16_t, N> pred) {
  __SIGD::vector_type_t<Ty, N * NumChannels(Mask)> V;
>>>>>>> 37c1c249
  unsigned int Next = 0;

  if constexpr (HasR(Mask)) {
    for (int I = 0; I < N; I++, Next++) {
      if (pred[I]) {
        Ty *Addr = reinterpret_cast<Ty *>(addrs[I]);
        *Addr = vals[Next];
      }
    }
  }

  if constexpr (HasG(Mask)) {
    for (int I = 0; I < N; I++, Next++) {
      if (pred[I]) {
        Ty *Addr = reinterpret_cast<Ty *>(addrs[I] + sizeof(Ty));
        *Addr = vals[Next];
      }
    }
  }

  if constexpr (HasB(Mask)) {
    for (int I = 0; I < N; I++, Next++) {
      if (pred[I]) {
        Ty *Addr = reinterpret_cast<Ty *>(addrs[I] + sizeof(Ty) + sizeof(Ty));
        *Addr = vals[Next];
      }
    }
  }

  if constexpr (HasA(Mask)) {
    for (int I = 0; I < N; I++, Next++) {
      if (pred[I]) {
        Ty *Addr = reinterpret_cast<Ty *>(addrs[I] + sizeof(Ty) + sizeof(Ty) +
                                          sizeof(Ty));
        *Addr = vals[Next];
      }
    }
  }
}

template <typename Ty, int N, sycl::INTEL::gpu::CacheHint L1H,
          sycl::INTEL::gpu::CacheHint L3H>
<<<<<<< HEAD
inline sycl::INTEL::gpu::vector_type_t<Ty, N>
=======
inline __SIGD::vector_type_t<Ty, N>
>>>>>>> 37c1c249
__esimd_flat_block_read_unaligned(uint64_t addr) {
  __SIGD::vector_type_t<Ty, N> V;

  for (int I = 0; I < N; I++) {
    Ty *Addr = reinterpret_cast<Ty *>(addr + I * sizeof(Ty));
    V[I] = *Addr;
  }
  return V;
}

template <typename Ty, int N, sycl::INTEL::gpu::CacheHint L1H,
          sycl::INTEL::gpu::CacheHint L3H>
<<<<<<< HEAD
inline void
__esimd_flat_block_write(uint64_t addr,
                         sycl::INTEL::gpu::vector_type_t<Ty, N> vals) {
=======
inline void __esimd_flat_block_write(uint64_t addr,
                                     __SIGD::vector_type_t<Ty, N> vals) {
>>>>>>> 37c1c249
  for (int I = 0; I < N; I++) {
    Ty *Addr = reinterpret_cast<Ty *>(addr + I * sizeof(Ty));
    *Addr = vals[I];
  }
}

template <typename Ty, int M, int N, typename TACC>
<<<<<<< HEAD
inline sycl::INTEL::gpu::vector_type_t<Ty, M * N>
=======
inline __SIGD::vector_type_t<Ty, M * N>
>>>>>>> 37c1c249
__esimd_media_block_load(unsigned modififer, TACC handle, unsigned plane,
                         unsigned width, unsigned x, unsigned y) {
  // On host the input surface is modeled as sycl image 2d object,
  // and the read/write access is done through accessor,
  // which is passed in as the handle argument.
  auto range = __SIGD::AccessorPrivateProxy::getImageRange(handle);
  unsigned bpp = __SIGD::AccessorPrivateProxy::getElemSize(handle);
  unsigned vpp = bpp / sizeof(Ty);
  unsigned int i = x / bpp;
  unsigned int j = y;

  assert(x % bpp == 0);
  unsigned int xbound = range[0] - 1;
  unsigned int ybound = range[1] - 1;

  __SIGD::vector_type_t<Ty, M * N> vals;
  for (int row = 0; row < M; row++) {
    for (int col = 0; col < N; col += vpp) {
      unsigned int xoff = (i > xbound) ? xbound : i;
      unsigned int yoff = (j > ybound) ? ybound : j;
      auto coords = cl::sycl::cl_int2(xoff, yoff);
      cl::sycl::cl_uint4 data = handle.read(coords);

      __SIGD::vector_type_t<unsigned int, 4> res;
      for (int idx = 0; idx < 4; idx++) {
        res[idx] = data[idx];
      }

      constexpr int refN = sizeof(cl::sycl::cl_uint4) / sizeof(Ty);
      unsigned int stride = sizeof(cl::sycl::cl_uint4) / bpp;
      using refTy = __SIGD::vector_type_t<Ty, refN>;
      auto ref = reinterpret_cast<refTy>(res);

      unsigned int offset1 = col + row * N;
      unsigned int offset2 = 0;
      for (int idx = 0; idx < vpp; idx++) {
        vals[offset1] = ref[offset2];
        offset1++;
        offset2 += stride;
      }
      i++;
    }
    i = x / bpp;
    j++;
  }

  return vals;
}

template <typename Ty, int M, int N, typename TACC>
<<<<<<< HEAD
inline void
__esimd_media_block_store(unsigned modififer, TACC handle, unsigned plane,
                          unsigned width, unsigned x, unsigned y,
                          sycl::INTEL::gpu::vector_type_t<Ty, M * N> vals) {
  unsigned bpp = sycl::INTEL::gpu::AccessorPrivateProxy::getElemSize(handle);
=======
inline void __esimd_media_block_store(unsigned modififer, TACC handle,
                                      unsigned plane, unsigned width,
                                      unsigned x, unsigned y,
                                      __SIGD::vector_type_t<Ty, M * N> vals) {
  unsigned bpp = __SIGD::AccessorPrivateProxy::getElemSize(handle);
>>>>>>> 37c1c249
  unsigned vpp = bpp / sizeof(Ty);
  auto range = __SIGD::AccessorPrivateProxy::getImageRange(handle);
  unsigned int i = x / bpp;
  unsigned int j = y;

  assert(x % bpp == 0);

  for (int row = 0; row < M; row++) {
    for (int col = 0; col < N; col += vpp) {
      constexpr int Sz = sizeof(cl::sycl::cl_uint4) / sizeof(Ty);
      __SIGD::vector_type_t<Ty, Sz> res = 0;

      unsigned int offset1 = col + row * N;
      unsigned int offset2 = 0;
      unsigned int stride = sizeof(cl::sycl::cl_uint4) / bpp;
      for (int idx = 0; idx < vpp; idx++) {
        res[offset2] = vals[offset1];
        offset1++;
        offset2 += stride;
      }

      using refTy = __SIGD::vector_type_t<unsigned int, 4>;
      auto ref = reinterpret_cast<refTy>(res);

      cl::sycl::cl_uint4 data;
      for (int idx = 0; idx < 4; idx++) {
        data[idx] = ref[idx];
      }

      if (i < range[0] && j < range[1]) {
        auto coords = cl::sycl::cl_int2(i, j);
        handle.write(coords, data);
      }
      i++;
    }
    i = x / bpp;
    j++;
  }
}

template <typename Ty, int N>
<<<<<<< HEAD
inline uint16_t __esimd_any(sycl::INTEL::gpu::vector_type_t<Ty, N> src) {
=======
inline uint16_t __esimd_any(__SIGD::vector_type_t<Ty, N> src) {
>>>>>>> 37c1c249
  for (unsigned int i = 0; i != N; i++) {
    if (src[i] != 0)
      return 1;
  }
  return 0;
}

template <typename Ty, int N>
<<<<<<< HEAD
inline uint16_t __esimd_all(sycl::INTEL::gpu::vector_type_t<Ty, N> src) {
=======
inline uint16_t __esimd_all(__SIGD::vector_type_t<Ty, N> src) {
>>>>>>> 37c1c249
  for (unsigned int i = 0; i != N; i++) {
    if (src[i] == 0)
      return 0;
  }
  return 1;
}

template <typename Ty, int N>
<<<<<<< HEAD
inline sycl::INTEL::gpu::vector_type_t<Ty, N>
__esimd_dp4(sycl::INTEL::gpu::vector_type_t<Ty, N> v1,
            sycl::INTEL::gpu::vector_type_t<Ty, N> v2) {
  sycl::INTEL::gpu::vector_type_t<Ty, N> retv;
=======
inline __SIGD::vector_type_t<Ty, N>
__esimd_dp4(__SIGD::vector_type_t<Ty, N> v1, __SIGD::vector_type_t<Ty, N> v2) {
  __SIGD::vector_type_t<Ty, N> retv;
>>>>>>> 37c1c249
  for (auto i = 0; i != N; i += 4) {
    Ty dp = (v1[i] * v2[i]) + (v1[i + 1] * v2[i + 1]) +
            (v1[i + 2] * v2[i + 2]) + (v1[i + 3] * v2[i + 3]);
    retv[i] = dp;
    retv[i + 1] = dp;
    retv[i + 2] = dp;
    retv[i + 3] = dp;
  }
  return retv;
}

/// TODO
inline void __esimd_barrier() {}

inline void __esimd_sbarrier(sycl::INTEL::gpu::EsimdSbarrierType flag) {}

inline void __esimd_slm_fence(uint8_t cntl) {}

template <typename Ty, int N>
<<<<<<< HEAD
inline sycl::INTEL::gpu::vector_type_t<Ty, N>
__esimd_slm_read(sycl::INTEL::gpu::vector_type_t<uint32_t, N> addrs,
                 sycl::INTEL::gpu::vector_type_t<uint16_t, N> pred) {
  sycl::INTEL::gpu::vector_type_t<Ty, N> retv;
=======
inline __SIGD::vector_type_t<Ty, N>
__esimd_slm_read(__SIGD::vector_type_t<uint32_t, N> addrs,
                 __SIGD::vector_type_t<uint16_t, N> pred) {
  __SIGD::vector_type_t<Ty, N> retv;
>>>>>>> 37c1c249
  return retv;
}

// slm_write does SLM scatter
template <typename Ty, int N>
<<<<<<< HEAD
inline void
__esimd_slm_write(sycl::INTEL::gpu::vector_type_t<uint32_t, N> addrs,
                  sycl::INTEL::gpu::vector_type_t<Ty, N> vals,
                  sycl::INTEL::gpu::vector_type_t<uint16_t, N> pred) {}

// slm_block_read reads a block of data from SLM
template <typename Ty, int N>
inline sycl::INTEL::gpu::vector_type_t<Ty, N>
__esimd_slm_block_read(uint32_t addr) {
  sycl::INTEL::gpu::vector_type_t<Ty, N> retv;
=======
inline void __esimd_slm_write(__SIGD::vector_type_t<uint32_t, N> addrs,
                              __SIGD::vector_type_t<Ty, N> vals,
                              __SIGD::vector_type_t<uint16_t, N> pred) {}

// slm_block_read reads a block of data from SLM
template <typename Ty, int N>
inline __SIGD::vector_type_t<Ty, N> __esimd_slm_block_read(uint32_t addr) {
  __SIGD::vector_type_t<Ty, N> retv;
>>>>>>> 37c1c249
  return retv;
}

// slm_block_write writes a block of data to SLM
template <typename Ty, int N>
<<<<<<< HEAD
inline void
__esimd_slm_block_write(uint32_t addr,
                        sycl::INTEL::gpu::vector_type_t<Ty, N> vals) {}

// slm_read4 does SLM gather4
template <typename Ty, int N, sycl::INTEL::gpu::ChannelMaskType Mask>
inline sycl::INTEL::gpu::vector_type_t<Ty, N * NumChannels(Mask)>
__esimd_slm_read4(sycl::INTEL::gpu::vector_type_t<uint32_t, N> addrs,
                  sycl::INTEL::gpu::vector_type_t<uint16_t, N> pred) {
  sycl::INTEL::gpu::vector_type_t<Ty, N * NumChannels(Mask)> retv;
=======
inline void __esimd_slm_block_write(uint32_t addr,
                                    __SIGD::vector_type_t<Ty, N> vals) {}

// slm_read4 does SLM gather4
template <typename Ty, int N, sycl::INTEL::gpu::ChannelMaskType Mask>
inline __SIGD::vector_type_t<Ty, N * NumChannels(Mask)>
__esimd_slm_read4(__SIGD::vector_type_t<uint32_t, N> addrs,
                  __SIGD::vector_type_t<uint16_t, N> pred) {
  __SIGD::vector_type_t<Ty, N * NumChannels(Mask)> retv;
>>>>>>> 37c1c249
  return retv;
}

// slm_write4 does SLM scatter4
template <typename Ty, int N, sycl::INTEL::gpu::ChannelMaskType Mask>
<<<<<<< HEAD
inline void __esimd_slm_write4(
    sycl::INTEL::gpu::vector_type_t<uint32_t, N> addrs,
    sycl::INTEL::gpu::vector_type_t<Ty, N * NumChannels(Mask)> vals,
    sycl::INTEL::gpu::vector_type_t<uint16_t, N> pred) {}

// slm_atomic: SLM atomic
template <sycl::INTEL::gpu::EsimdAtomicOpType Op, typename Ty, int N>
inline sycl::INTEL::gpu::vector_type_t<Ty, N>
__esimd_slm_atomic0(sycl::INTEL::gpu::vector_type_t<uint32_t, N> addrs,
                    sycl::INTEL::gpu::vector_type_t<uint16_t, N> pred) {
  sycl::INTEL::gpu::vector_type_t<Ty, N> retv;
=======
inline void
__esimd_slm_write4(__SIGD::vector_type_t<uint32_t, N> addrs,
                   __SIGD::vector_type_t<Ty, N * NumChannels(Mask)> vals,
                   __SIGD::vector_type_t<uint16_t, N> pred) {}

// slm_atomic: SLM atomic
template <sycl::INTEL::gpu::EsimdAtomicOpType Op, typename Ty, int N>
inline __SIGD::vector_type_t<Ty, N>
__esimd_slm_atomic0(__SIGD::vector_type_t<uint32_t, N> addrs,
                    __SIGD::vector_type_t<uint16_t, N> pred) {
  __SIGD::vector_type_t<Ty, N> retv;
>>>>>>> 37c1c249
  return retv;
}

template <sycl::INTEL::gpu::EsimdAtomicOpType Op, typename Ty, int N>
<<<<<<< HEAD
inline sycl::INTEL::gpu::vector_type_t<Ty, N>
__esimd_slm_atomic1(sycl::INTEL::gpu::vector_type_t<uint32_t, N> addrs,
                    sycl::INTEL::gpu::vector_type_t<Ty, N> src0,
                    sycl::INTEL::gpu::vector_type_t<uint16_t, N> pred) {
  sycl::INTEL::gpu::vector_type_t<Ty, N> retv;
=======
inline __SIGD::vector_type_t<Ty, N>
__esimd_slm_atomic1(__SIGD::vector_type_t<uint32_t, N> addrs,
                    __SIGD::vector_type_t<Ty, N> src0,
                    __SIGD::vector_type_t<uint16_t, N> pred) {
  __SIGD::vector_type_t<Ty, N> retv;
>>>>>>> 37c1c249
  return retv;
}

template <sycl::INTEL::gpu::EsimdAtomicOpType Op, typename Ty, int N>
<<<<<<< HEAD
inline sycl::INTEL::gpu::vector_type_t<Ty, N>
__esimd_slm_atomic2(sycl::INTEL::gpu::vector_type_t<uint32_t, N> addrs,
                    sycl::INTEL::gpu::vector_type_t<Ty, N> src0,
                    sycl::INTEL::gpu::vector_type_t<Ty, N> src1,
                    sycl::INTEL::gpu::vector_type_t<uint16_t, N> pred) {
  sycl::INTEL::gpu::vector_type_t<Ty, N> retv;
=======
inline __SIGD::vector_type_t<Ty, N>
__esimd_slm_atomic2(__SIGD::vector_type_t<uint32_t, N> addrs,
                    __SIGD::vector_type_t<Ty, N> src0,
                    __SIGD::vector_type_t<Ty, N> src1,
                    __SIGD::vector_type_t<uint16_t, N> pred) {
  __SIGD::vector_type_t<Ty, N> retv;
>>>>>>> 37c1c249
  return retv;
}

template <sycl::INTEL::gpu::EsimdAtomicOpType Op, typename Ty, int N,
          sycl::INTEL::gpu::CacheHint L1H, sycl::INTEL::gpu::CacheHint L3H>
<<<<<<< HEAD
inline sycl::INTEL::gpu::vector_type_t<Ty, N>
__esimd_flat_atomic0(sycl::INTEL::gpu::vector_type_t<uint64_t, N> addrs,
                     sycl::INTEL::gpu::vector_type_t<uint16_t, N> pred) {
  sycl::INTEL::gpu::vector_type_t<Ty, N> retv;
=======
inline __SIGD::vector_type_t<Ty, N>
__esimd_flat_atomic0(__SIGD::vector_type_t<uint64_t, N> addrs,
                     __SIGD::vector_type_t<uint16_t, N> pred) {
  __SIGD::vector_type_t<Ty, N> retv;
>>>>>>> 37c1c249
  return retv;
}

template <sycl::INTEL::gpu::EsimdAtomicOpType Op, typename Ty, int N,
          sycl::INTEL::gpu::CacheHint L1H, sycl::INTEL::gpu::CacheHint L3H>
<<<<<<< HEAD
inline sycl::INTEL::gpu::vector_type_t<Ty, N>
__esimd_flat_atomic1(sycl::INTEL::gpu::vector_type_t<uint64_t, N> addrs,
                     sycl::INTEL::gpu::vector_type_t<Ty, N> src0,
                     sycl::INTEL::gpu::vector_type_t<uint16_t, N> pred) {
  sycl::INTEL::gpu::vector_type_t<Ty, N> retv;
=======
inline __SIGD::vector_type_t<Ty, N>
__esimd_flat_atomic1(__SIGD::vector_type_t<uint64_t, N> addrs,
                     __SIGD::vector_type_t<Ty, N> src0,
                     __SIGD::vector_type_t<uint16_t, N> pred) {
  __SIGD::vector_type_t<Ty, N> retv;
>>>>>>> 37c1c249
  return retv;
}

template <sycl::INTEL::gpu::EsimdAtomicOpType Op, typename Ty, int N,
          sycl::INTEL::gpu::CacheHint L1H, sycl::INTEL::gpu::CacheHint L3H>
<<<<<<< HEAD
inline sycl::INTEL::gpu::vector_type_t<Ty, N>
__esimd_flat_atomic2(sycl::INTEL::gpu::vector_type_t<uint64_t, N> addrs,
                     sycl::INTEL::gpu::vector_type_t<Ty, N> src0,
                     sycl::INTEL::gpu::vector_type_t<Ty, N> src1,
                     sycl::INTEL::gpu::vector_type_t<uint16_t, N> pred) {
  sycl::INTEL::gpu::vector_type_t<Ty, N> retv;
=======
inline __SIGD::vector_type_t<Ty, N>
__esimd_flat_atomic2(__SIGD::vector_type_t<uint64_t, N> addrs,
                     __SIGD::vector_type_t<Ty, N> src0,
                     __SIGD::vector_type_t<Ty, N> src1,
                     __SIGD::vector_type_t<uint16_t, N> pred) {
  __SIGD::vector_type_t<Ty, N> retv;
>>>>>>> 37c1c249
  return retv;
}

template <typename Ty, int N, typename SurfIndAliasTy>
<<<<<<< HEAD
inline sycl::INTEL::gpu::vector_type_t<Ty, N>
__esimd_block_read(SurfIndAliasTy surf_ind, uint32_t offset) {
=======
inline __SIGD::vector_type_t<Ty, N> __esimd_block_read(SurfIndAliasTy surf_ind,
                                                       uint32_t offset) {
>>>>>>> 37c1c249
  throw cl::sycl::feature_not_supported();
  return __SIGD::vector_type_t<Ty, N>();
}

template <typename Ty, int N, typename SurfIndAliasTy>
inline void __esimd_block_write(SurfIndAliasTy surf_ind, uint32_t offset,
<<<<<<< HEAD
                                sycl::INTEL::gpu::vector_type_t<Ty, N> vals) {
=======
                                __SIGD::vector_type_t<Ty, N> vals) {
>>>>>>> 37c1c249

  throw cl::sycl::feature_not_supported();
}

/// \brief esimd_get_value
///
/// @param acc the SYCL accessor.
///
/// Returns the binding table index value.
///
template <typename AccessorTy>
inline uint32_t __esimd_get_value(AccessorTy acc) {
  throw cl::sycl::feature_not_supported();
  return 0;
}

/// \brief Raw sends load.
///
/// @param modifier	the send message flags (Bit-0: isSendc, Bit-1: isEOT).
///
/// @param execSize the execution size, which must be a compile time constant.
///
/// @param pred the predicate to specify enabled channels.
///
/// @param numSrc0 the number of GRFs for source-0, which must be a compile time
/// constant.
///
/// @param numSrc1 the number of GRFs for source-1, which must be a compile time
/// constant.
///
/// @param numDst the number of GRFs for destination, which must be a compile
/// time constant.
///
/// @param sfid the shared function ID, which must be a compile time constant.
///
/// @param exDesc the extended message descriptor.
///
/// @param msgDesc the message descriptor.
///
/// @param msgSrc0 the first source operand of send message.
///
/// @param msgSrc1 the second source operand of send message.
///
/// @param msgDst the destination operand of send message.
///
/// Returns a simd vector of type Ty1 and size N1.
///
template <typename Ty1, int N1, typename Ty2, int N2, typename Ty3, int N3,
          int N>
<<<<<<< HEAD
inline sycl::INTEL::gpu::vector_type_t<Ty1, N1>
__esimd_raw_sends_load(uint8_t modifier, uint8_t execSize,
                       sycl::INTEL::gpu::vector_type_t<uint16_t, N> pred,
                       uint8_t numSrc0, uint8_t numSrc1, uint8_t numDst,
                       uint8_t sfid, uint32_t exDesc, uint32_t msgDesc,
                       sycl::INTEL::gpu::vector_type_t<Ty2, N2> msgSrc0,
                       sycl::INTEL::gpu::vector_type_t<Ty3, N3> msgSrc1,
                       sycl::INTEL::gpu::vector_type_t<Ty1, N1> msgDst) {
=======
inline __SIGD::vector_type_t<Ty1, N1> __esimd_raw_sends_load(
    uint8_t modifier, uint8_t execSize, __SIGD::vector_type_t<uint16_t, N> pred,
    uint8_t numSrc0, uint8_t numSrc1, uint8_t numDst, uint8_t sfid,
    uint32_t exDesc, uint32_t msgDesc, __SIGD::vector_type_t<Ty2, N2> msgSrc0,
    __SIGD::vector_type_t<Ty3, N3> msgSrc1,
    __SIGD::vector_type_t<Ty1, N1> msgDst) {
>>>>>>> 37c1c249
  throw cl::sycl::feature_not_supported();
  return 0;
}

/// \brief Raw send load.
///
/// @param modifier	the send message flags (Bit-0: isSendc, Bit-1: isEOT).
///
/// @param execSize the execution size, which must be a compile time constant.
///
/// @param pred the predicate to specify enabled channels.
///
/// @param numSrc0 the number of GRFs for source-0, which must be a compile time
/// constant.
///
/// @param numDst the number of GRFs for destination, which must be a compile
/// time constant.
///
/// @param sfid the shared function ID, which must be a compile time constant.
///
/// @param exDesc the extended message descriptor.
///
/// @param msgDesc the message descriptor.
///
/// @param msgSrc0 the first source operand of send message.
///
/// @param msgDst the destination operand of send message.
///
/// Returns a simd vector of type Ty1 and size N1.
///
template <typename Ty1, int N1, typename Ty2, int N2, int N>
<<<<<<< HEAD
inline sycl::INTEL::gpu::vector_type_t<Ty1, N1>
=======
inline __SIGD::vector_type_t<Ty1, N1>
>>>>>>> 37c1c249
__esimd_raw_send_load(uint8_t modifier, uint8_t execSize,
                      __SIGD::vector_type_t<uint16_t, N> pred, uint8_t numSrc0,
                      uint8_t numDst, uint8_t sfid, uint32_t exDesc,
                      uint32_t msgDesc, __SIGD::vector_type_t<Ty2, N2> msgSrc0,
                      __SIGD::vector_type_t<Ty1, N1> msgDst) {
  throw cl::sycl::feature_not_supported();
  return 0;
}

/// \brief Raw sends store.
///
/// @param modifier	the send message flags (Bit-0: isSendc, Bit-1: isEOT).
///
/// @param execSize the execution size, which must be a compile time constant.
///
/// @param pred the predicate to specify enabled channels.
///
/// @param numSrc0 the number of GRFs for source-0, which must be a compile time
/// constant.
///
/// @param numSrc1 the number of GRFs for source-1, which must be a compile time
/// constant.
///
/// @param sfid the shared function ID, which must be a compile time constant.
///
/// @param exDesc the extended message descriptor.
///
/// @param msgDesc the message descriptor.
///
/// @param msgSrc0 the first source operand of send message.
///
/// @param msgSrc1 the second source operand of send message.
///
template <typename Ty1, int N1, typename Ty2, int N2, int N>
<<<<<<< HEAD
inline void
__esimd_raw_sends_store(uint8_t modifier, uint8_t execSize,
                        sycl::INTEL::gpu::vector_type_t<uint16_t, N> pred,
                        uint8_t numSrc0, uint8_t numSrc1, uint8_t sfid,
                        uint32_t exDesc, uint32_t msgDesc,
                        sycl::INTEL::gpu::vector_type_t<Ty1, N1> msgSrc0,
                        sycl::INTEL::gpu::vector_type_t<Ty2, N2> msgSrc1) {
=======
inline void __esimd_raw_sends_store(uint8_t modifier, uint8_t execSize,
                                    __SIGD::vector_type_t<uint16_t, N> pred,
                                    uint8_t numSrc0, uint8_t numSrc1,
                                    uint8_t sfid, uint32_t exDesc,
                                    uint32_t msgDesc,
                                    __SIGD::vector_type_t<Ty1, N1> msgSrc0,
                                    __SIGD::vector_type_t<Ty2, N2> msgSrc1) {
>>>>>>> 37c1c249
  throw cl::sycl::feature_not_supported();
}

/// \brief Raw send store.
///
/// @param modifier	the send message flags (Bit-0: isSendc, Bit-1: isEOT).
///
/// @param execSize the execution size, which must be a compile time constant.
///
/// @param pred the predicate to specify enabled channels.
///
/// @param numSrc0 the number of GRFs for source-0, which must be a compile time
/// constant.
///
/// @param sfid the shared function ID, which must be a compile time constant.
///
/// @param exDesc the extended message descriptor.
///
/// @param msgDesc the message descriptor.
///
/// @param msgSrc0 the first source operand of send message.
///
template <typename Ty1, int N1, int N>
<<<<<<< HEAD
inline void
__esimd_raw_send_store(uint8_t modifier, uint8_t execSize,
                       sycl::INTEL::gpu::vector_type_t<uint16_t, N> pred,
                       uint8_t numSrc0, uint8_t sfid, uint32_t exDesc,
                       uint32_t msgDesc,
                       sycl::INTEL::gpu::vector_type_t<Ty1, N1> msgSrc0) {
=======
inline void __esimd_raw_send_store(uint8_t modifier, uint8_t execSize,
                                   __SIGD::vector_type_t<uint16_t, N> pred,
                                   uint8_t numSrc0, uint8_t sfid,
                                   uint32_t exDesc, uint32_t msgDesc,
                                   __SIGD::vector_type_t<Ty1, N1> msgSrc0) {
>>>>>>> 37c1c249
  throw cl::sycl::feature_not_supported();
}

/* INTEL_CUSTOMIZATION */
/* INTEL_FEATURE_ESIMD_EMBARGO */

// Wait for val to be ready
inline void __esimd_wait(uint16_t val) {}

/* end INTEL_FEATURE_ESIMD_EMBARGO */
/* end INTEL_CUSTOMIZATION */

#endif // __SYCL_DEVICE_ONLY__

#undef __SIGD<|MERGE_RESOLUTION|>--- conflicted
+++ resolved
@@ -512,25 +512,12 @@
 
 template <typename Ty, int N, int NumBlk, sycl::INTEL::gpu::CacheHint L1H,
           sycl::INTEL::gpu::CacheHint L3H>
-<<<<<<< HEAD
-inline sycl::INTEL::gpu::vector_type_t<
-    Ty, N * sycl::INTEL::gpu::ElemsPerAddrDecoding(NumBlk)>
-__esimd_flat_read(sycl::INTEL::gpu::vector_type_t<uint64_t, N> addrs,
-                  int ElemsPerAddr,
-                  sycl::INTEL::gpu::vector_type_t<uint16_t, N> pred) {
-  auto NumBlkDecoded = sycl::INTEL::gpu::ElemsPerAddrDecoding(NumBlk);
-  sycl::INTEL::gpu::vector_type_t<
-      Ty, N * sycl::INTEL::gpu::ElemsPerAddrDecoding(NumBlk)>
-      V;
-  ElemsPerAddr = sycl::INTEL::gpu::ElemsPerAddrDecoding(ElemsPerAddr);
-=======
 inline __SIGD::vector_type_t<Ty, N * __SIGD::ElemsPerAddrDecoding(NumBlk)>
 __esimd_flat_read(__SIGD::vector_type_t<uint64_t, N> addrs, int ElemsPerAddr,
                   __SIGD::vector_type_t<uint16_t, N> pred) {
   auto NumBlkDecoded = __SIGD::ElemsPerAddrDecoding(NumBlk);
   __SIGD::vector_type_t<Ty, N * __SIGD::ElemsPerAddrDecoding(NumBlk)> V;
   ElemsPerAddr = __SIGD::ElemsPerAddrDecoding(ElemsPerAddr);
->>>>>>> 37c1c249
 
   for (int I = 0; I < N; I++) {
     if (pred[I]) {
@@ -551,17 +538,10 @@
 
 template <typename Ty, int N, sycl::INTEL::gpu::ChannelMaskType Mask,
           sycl::INTEL::gpu::CacheHint L1H, sycl::INTEL::gpu::CacheHint L3H>
-<<<<<<< HEAD
-inline sycl::INTEL::gpu::vector_type_t<Ty, N * NumChannels(Mask)>
-__esimd_flat_read4(sycl::INTEL::gpu::vector_type_t<uint64_t, N> addrs,
-                   sycl::INTEL::gpu::vector_type_t<uint16_t, N> pred) {
-  sycl::INTEL::gpu::vector_type_t<Ty, N * NumChannels(Mask)> V;
-=======
 inline __SIGD::vector_type_t<Ty, N * NumChannels(Mask)>
 __esimd_flat_read4(__SIGD::vector_type_t<uint64_t, N> addrs,
                    __SIGD::vector_type_t<uint16_t, N> pred) {
   __SIGD::vector_type_t<Ty, N * NumChannels(Mask)> V;
->>>>>>> 37c1c249
   unsigned int Next = 0;
 
   if constexpr (HasR(Mask)) {
@@ -606,24 +586,12 @@
 
 template <typename Ty, int N, int NumBlk, sycl::INTEL::gpu::CacheHint L1H,
           sycl::INTEL::gpu::CacheHint L3H>
-<<<<<<< HEAD
-inline void
-__esimd_flat_write(sycl::INTEL::gpu::vector_type_t<uint64_t, N> addrs,
-                   sycl::INTEL::gpu::vector_type_t<
-                       Ty, N * sycl::INTEL::gpu::ElemsPerAddrDecoding(NumBlk)>
-                       vals,
-                   int ElemsPerAddr,
-                   sycl::INTEL::gpu::vector_type_t<uint16_t, N> pred) {
-  auto NumBlkDecoded = sycl::INTEL::gpu::ElemsPerAddrDecoding(NumBlk);
-  ElemsPerAddr = sycl::INTEL::gpu::ElemsPerAddrDecoding(ElemsPerAddr);
-=======
 inline void __esimd_flat_write(
     __SIGD::vector_type_t<uint64_t, N> addrs,
     __SIGD::vector_type_t<Ty, N * __SIGD::ElemsPerAddrDecoding(NumBlk)> vals,
     int ElemsPerAddr, __SIGD::vector_type_t<uint16_t, N> pred) {
   auto NumBlkDecoded = __SIGD::ElemsPerAddrDecoding(NumBlk);
   ElemsPerAddr = __SIGD::ElemsPerAddrDecoding(ElemsPerAddr);
->>>>>>> 37c1c249
 
   for (int I = 0; I < N; I++) {
     if (pred[I]) {
@@ -643,19 +611,11 @@
 
 template <typename Ty, int N, sycl::INTEL::gpu::ChannelMaskType Mask,
           sycl::INTEL::gpu::CacheHint L1H, sycl::INTEL::gpu::CacheHint L3H>
-<<<<<<< HEAD
-inline void __esimd_flat_write4(
-    sycl::INTEL::gpu::vector_type_t<uint64_t, N> addrs,
-    sycl::INTEL::gpu::vector_type_t<Ty, N * NumChannels(Mask)> vals,
-    sycl::INTEL::gpu::vector_type_t<uint16_t, N> pred) {
-  sycl::INTEL::gpu::vector_type_t<Ty, N * NumChannels(Mask)> V;
-=======
 inline void
 __esimd_flat_write4(__SIGD::vector_type_t<uint64_t, N> addrs,
                     __SIGD::vector_type_t<Ty, N * NumChannels(Mask)> vals,
                     __SIGD::vector_type_t<uint16_t, N> pred) {
   __SIGD::vector_type_t<Ty, N * NumChannels(Mask)> V;
->>>>>>> 37c1c249
   unsigned int Next = 0;
 
   if constexpr (HasR(Mask)) {
@@ -698,11 +658,7 @@
 
 template <typename Ty, int N, sycl::INTEL::gpu::CacheHint L1H,
           sycl::INTEL::gpu::CacheHint L3H>
-<<<<<<< HEAD
-inline sycl::INTEL::gpu::vector_type_t<Ty, N>
-=======
 inline __SIGD::vector_type_t<Ty, N>
->>>>>>> 37c1c249
 __esimd_flat_block_read_unaligned(uint64_t addr) {
   __SIGD::vector_type_t<Ty, N> V;
 
@@ -715,14 +671,8 @@
 
 template <typename Ty, int N, sycl::INTEL::gpu::CacheHint L1H,
           sycl::INTEL::gpu::CacheHint L3H>
-<<<<<<< HEAD
-inline void
-__esimd_flat_block_write(uint64_t addr,
-                         sycl::INTEL::gpu::vector_type_t<Ty, N> vals) {
-=======
 inline void __esimd_flat_block_write(uint64_t addr,
                                      __SIGD::vector_type_t<Ty, N> vals) {
->>>>>>> 37c1c249
   for (int I = 0; I < N; I++) {
     Ty *Addr = reinterpret_cast<Ty *>(addr + I * sizeof(Ty));
     *Addr = vals[I];
@@ -730,11 +680,7 @@
 }
 
 template <typename Ty, int M, int N, typename TACC>
-<<<<<<< HEAD
-inline sycl::INTEL::gpu::vector_type_t<Ty, M * N>
-=======
 inline __SIGD::vector_type_t<Ty, M * N>
->>>>>>> 37c1c249
 __esimd_media_block_load(unsigned modififer, TACC handle, unsigned plane,
                          unsigned width, unsigned x, unsigned y) {
   // On host the input surface is modeled as sycl image 2d object,
@@ -785,19 +731,11 @@
 }
 
 template <typename Ty, int M, int N, typename TACC>
-<<<<<<< HEAD
-inline void
-__esimd_media_block_store(unsigned modififer, TACC handle, unsigned plane,
-                          unsigned width, unsigned x, unsigned y,
-                          sycl::INTEL::gpu::vector_type_t<Ty, M * N> vals) {
-  unsigned bpp = sycl::INTEL::gpu::AccessorPrivateProxy::getElemSize(handle);
-=======
 inline void __esimd_media_block_store(unsigned modififer, TACC handle,
                                       unsigned plane, unsigned width,
                                       unsigned x, unsigned y,
                                       __SIGD::vector_type_t<Ty, M * N> vals) {
   unsigned bpp = __SIGD::AccessorPrivateProxy::getElemSize(handle);
->>>>>>> 37c1c249
   unsigned vpp = bpp / sizeof(Ty);
   auto range = __SIGD::AccessorPrivateProxy::getImageRange(handle);
   unsigned int i = x / bpp;
@@ -839,11 +777,7 @@
 }
 
 template <typename Ty, int N>
-<<<<<<< HEAD
-inline uint16_t __esimd_any(sycl::INTEL::gpu::vector_type_t<Ty, N> src) {
-=======
 inline uint16_t __esimd_any(__SIGD::vector_type_t<Ty, N> src) {
->>>>>>> 37c1c249
   for (unsigned int i = 0; i != N; i++) {
     if (src[i] != 0)
       return 1;
@@ -852,11 +786,7 @@
 }
 
 template <typename Ty, int N>
-<<<<<<< HEAD
-inline uint16_t __esimd_all(sycl::INTEL::gpu::vector_type_t<Ty, N> src) {
-=======
 inline uint16_t __esimd_all(__SIGD::vector_type_t<Ty, N> src) {
->>>>>>> 37c1c249
   for (unsigned int i = 0; i != N; i++) {
     if (src[i] == 0)
       return 0;
@@ -865,16 +795,9 @@
 }
 
 template <typename Ty, int N>
-<<<<<<< HEAD
-inline sycl::INTEL::gpu::vector_type_t<Ty, N>
-__esimd_dp4(sycl::INTEL::gpu::vector_type_t<Ty, N> v1,
-            sycl::INTEL::gpu::vector_type_t<Ty, N> v2) {
-  sycl::INTEL::gpu::vector_type_t<Ty, N> retv;
-=======
 inline __SIGD::vector_type_t<Ty, N>
 __esimd_dp4(__SIGD::vector_type_t<Ty, N> v1, __SIGD::vector_type_t<Ty, N> v2) {
   __SIGD::vector_type_t<Ty, N> retv;
->>>>>>> 37c1c249
   for (auto i = 0; i != N; i += 4) {
     Ty dp = (v1[i] * v2[i]) + (v1[i + 1] * v2[i + 1]) +
             (v1[i + 2] * v2[i + 2]) + (v1[i + 3] * v2[i + 3]);
@@ -894,34 +817,15 @@
 inline void __esimd_slm_fence(uint8_t cntl) {}
 
 template <typename Ty, int N>
-<<<<<<< HEAD
-inline sycl::INTEL::gpu::vector_type_t<Ty, N>
-__esimd_slm_read(sycl::INTEL::gpu::vector_type_t<uint32_t, N> addrs,
-                 sycl::INTEL::gpu::vector_type_t<uint16_t, N> pred) {
-  sycl::INTEL::gpu::vector_type_t<Ty, N> retv;
-=======
 inline __SIGD::vector_type_t<Ty, N>
 __esimd_slm_read(__SIGD::vector_type_t<uint32_t, N> addrs,
                  __SIGD::vector_type_t<uint16_t, N> pred) {
   __SIGD::vector_type_t<Ty, N> retv;
->>>>>>> 37c1c249
   return retv;
 }
 
 // slm_write does SLM scatter
 template <typename Ty, int N>
-<<<<<<< HEAD
-inline void
-__esimd_slm_write(sycl::INTEL::gpu::vector_type_t<uint32_t, N> addrs,
-                  sycl::INTEL::gpu::vector_type_t<Ty, N> vals,
-                  sycl::INTEL::gpu::vector_type_t<uint16_t, N> pred) {}
-
-// slm_block_read reads a block of data from SLM
-template <typename Ty, int N>
-inline sycl::INTEL::gpu::vector_type_t<Ty, N>
-__esimd_slm_block_read(uint32_t addr) {
-  sycl::INTEL::gpu::vector_type_t<Ty, N> retv;
-=======
 inline void __esimd_slm_write(__SIGD::vector_type_t<uint32_t, N> addrs,
                               __SIGD::vector_type_t<Ty, N> vals,
                               __SIGD::vector_type_t<uint16_t, N> pred) {}
@@ -930,24 +834,11 @@
 template <typename Ty, int N>
 inline __SIGD::vector_type_t<Ty, N> __esimd_slm_block_read(uint32_t addr) {
   __SIGD::vector_type_t<Ty, N> retv;
->>>>>>> 37c1c249
   return retv;
 }
 
 // slm_block_write writes a block of data to SLM
 template <typename Ty, int N>
-<<<<<<< HEAD
-inline void
-__esimd_slm_block_write(uint32_t addr,
-                        sycl::INTEL::gpu::vector_type_t<Ty, N> vals) {}
-
-// slm_read4 does SLM gather4
-template <typename Ty, int N, sycl::INTEL::gpu::ChannelMaskType Mask>
-inline sycl::INTEL::gpu::vector_type_t<Ty, N * NumChannels(Mask)>
-__esimd_slm_read4(sycl::INTEL::gpu::vector_type_t<uint32_t, N> addrs,
-                  sycl::INTEL::gpu::vector_type_t<uint16_t, N> pred) {
-  sycl::INTEL::gpu::vector_type_t<Ty, N * NumChannels(Mask)> retv;
-=======
 inline void __esimd_slm_block_write(uint32_t addr,
                                     __SIGD::vector_type_t<Ty, N> vals) {}
 
@@ -957,25 +848,11 @@
 __esimd_slm_read4(__SIGD::vector_type_t<uint32_t, N> addrs,
                   __SIGD::vector_type_t<uint16_t, N> pred) {
   __SIGD::vector_type_t<Ty, N * NumChannels(Mask)> retv;
->>>>>>> 37c1c249
   return retv;
 }
 
 // slm_write4 does SLM scatter4
 template <typename Ty, int N, sycl::INTEL::gpu::ChannelMaskType Mask>
-<<<<<<< HEAD
-inline void __esimd_slm_write4(
-    sycl::INTEL::gpu::vector_type_t<uint32_t, N> addrs,
-    sycl::INTEL::gpu::vector_type_t<Ty, N * NumChannels(Mask)> vals,
-    sycl::INTEL::gpu::vector_type_t<uint16_t, N> pred) {}
-
-// slm_atomic: SLM atomic
-template <sycl::INTEL::gpu::EsimdAtomicOpType Op, typename Ty, int N>
-inline sycl::INTEL::gpu::vector_type_t<Ty, N>
-__esimd_slm_atomic0(sycl::INTEL::gpu::vector_type_t<uint32_t, N> addrs,
-                    sycl::INTEL::gpu::vector_type_t<uint16_t, N> pred) {
-  sycl::INTEL::gpu::vector_type_t<Ty, N> retv;
-=======
 inline void
 __esimd_slm_write4(__SIGD::vector_type_t<uint32_t, N> addrs,
                    __SIGD::vector_type_t<Ty, N * NumChannels(Mask)> vals,
@@ -987,119 +864,68 @@
 __esimd_slm_atomic0(__SIGD::vector_type_t<uint32_t, N> addrs,
                     __SIGD::vector_type_t<uint16_t, N> pred) {
   __SIGD::vector_type_t<Ty, N> retv;
->>>>>>> 37c1c249
   return retv;
 }
 
 template <sycl::INTEL::gpu::EsimdAtomicOpType Op, typename Ty, int N>
-<<<<<<< HEAD
-inline sycl::INTEL::gpu::vector_type_t<Ty, N>
-__esimd_slm_atomic1(sycl::INTEL::gpu::vector_type_t<uint32_t, N> addrs,
-                    sycl::INTEL::gpu::vector_type_t<Ty, N> src0,
-                    sycl::INTEL::gpu::vector_type_t<uint16_t, N> pred) {
-  sycl::INTEL::gpu::vector_type_t<Ty, N> retv;
-=======
 inline __SIGD::vector_type_t<Ty, N>
 __esimd_slm_atomic1(__SIGD::vector_type_t<uint32_t, N> addrs,
                     __SIGD::vector_type_t<Ty, N> src0,
                     __SIGD::vector_type_t<uint16_t, N> pred) {
   __SIGD::vector_type_t<Ty, N> retv;
->>>>>>> 37c1c249
   return retv;
 }
 
 template <sycl::INTEL::gpu::EsimdAtomicOpType Op, typename Ty, int N>
-<<<<<<< HEAD
-inline sycl::INTEL::gpu::vector_type_t<Ty, N>
-__esimd_slm_atomic2(sycl::INTEL::gpu::vector_type_t<uint32_t, N> addrs,
-                    sycl::INTEL::gpu::vector_type_t<Ty, N> src0,
-                    sycl::INTEL::gpu::vector_type_t<Ty, N> src1,
-                    sycl::INTEL::gpu::vector_type_t<uint16_t, N> pred) {
-  sycl::INTEL::gpu::vector_type_t<Ty, N> retv;
-=======
 inline __SIGD::vector_type_t<Ty, N>
 __esimd_slm_atomic2(__SIGD::vector_type_t<uint32_t, N> addrs,
                     __SIGD::vector_type_t<Ty, N> src0,
                     __SIGD::vector_type_t<Ty, N> src1,
                     __SIGD::vector_type_t<uint16_t, N> pred) {
   __SIGD::vector_type_t<Ty, N> retv;
->>>>>>> 37c1c249
   return retv;
 }
 
 template <sycl::INTEL::gpu::EsimdAtomicOpType Op, typename Ty, int N,
           sycl::INTEL::gpu::CacheHint L1H, sycl::INTEL::gpu::CacheHint L3H>
-<<<<<<< HEAD
-inline sycl::INTEL::gpu::vector_type_t<Ty, N>
-__esimd_flat_atomic0(sycl::INTEL::gpu::vector_type_t<uint64_t, N> addrs,
-                     sycl::INTEL::gpu::vector_type_t<uint16_t, N> pred) {
-  sycl::INTEL::gpu::vector_type_t<Ty, N> retv;
-=======
 inline __SIGD::vector_type_t<Ty, N>
 __esimd_flat_atomic0(__SIGD::vector_type_t<uint64_t, N> addrs,
                      __SIGD::vector_type_t<uint16_t, N> pred) {
   __SIGD::vector_type_t<Ty, N> retv;
->>>>>>> 37c1c249
   return retv;
 }
 
 template <sycl::INTEL::gpu::EsimdAtomicOpType Op, typename Ty, int N,
           sycl::INTEL::gpu::CacheHint L1H, sycl::INTEL::gpu::CacheHint L3H>
-<<<<<<< HEAD
-inline sycl::INTEL::gpu::vector_type_t<Ty, N>
-__esimd_flat_atomic1(sycl::INTEL::gpu::vector_type_t<uint64_t, N> addrs,
-                     sycl::INTEL::gpu::vector_type_t<Ty, N> src0,
-                     sycl::INTEL::gpu::vector_type_t<uint16_t, N> pred) {
-  sycl::INTEL::gpu::vector_type_t<Ty, N> retv;
-=======
 inline __SIGD::vector_type_t<Ty, N>
 __esimd_flat_atomic1(__SIGD::vector_type_t<uint64_t, N> addrs,
                      __SIGD::vector_type_t<Ty, N> src0,
                      __SIGD::vector_type_t<uint16_t, N> pred) {
   __SIGD::vector_type_t<Ty, N> retv;
->>>>>>> 37c1c249
   return retv;
 }
 
 template <sycl::INTEL::gpu::EsimdAtomicOpType Op, typename Ty, int N,
           sycl::INTEL::gpu::CacheHint L1H, sycl::INTEL::gpu::CacheHint L3H>
-<<<<<<< HEAD
-inline sycl::INTEL::gpu::vector_type_t<Ty, N>
-__esimd_flat_atomic2(sycl::INTEL::gpu::vector_type_t<uint64_t, N> addrs,
-                     sycl::INTEL::gpu::vector_type_t<Ty, N> src0,
-                     sycl::INTEL::gpu::vector_type_t<Ty, N> src1,
-                     sycl::INTEL::gpu::vector_type_t<uint16_t, N> pred) {
-  sycl::INTEL::gpu::vector_type_t<Ty, N> retv;
-=======
 inline __SIGD::vector_type_t<Ty, N>
 __esimd_flat_atomic2(__SIGD::vector_type_t<uint64_t, N> addrs,
                      __SIGD::vector_type_t<Ty, N> src0,
                      __SIGD::vector_type_t<Ty, N> src1,
                      __SIGD::vector_type_t<uint16_t, N> pred) {
   __SIGD::vector_type_t<Ty, N> retv;
->>>>>>> 37c1c249
   return retv;
 }
 
 template <typename Ty, int N, typename SurfIndAliasTy>
-<<<<<<< HEAD
-inline sycl::INTEL::gpu::vector_type_t<Ty, N>
-__esimd_block_read(SurfIndAliasTy surf_ind, uint32_t offset) {
-=======
 inline __SIGD::vector_type_t<Ty, N> __esimd_block_read(SurfIndAliasTy surf_ind,
                                                        uint32_t offset) {
->>>>>>> 37c1c249
   throw cl::sycl::feature_not_supported();
   return __SIGD::vector_type_t<Ty, N>();
 }
 
 template <typename Ty, int N, typename SurfIndAliasTy>
 inline void __esimd_block_write(SurfIndAliasTy surf_ind, uint32_t offset,
-<<<<<<< HEAD
-                                sycl::INTEL::gpu::vector_type_t<Ty, N> vals) {
-=======
                                 __SIGD::vector_type_t<Ty, N> vals) {
->>>>>>> 37c1c249
 
   throw cl::sycl::feature_not_supported();
 }
@@ -1149,23 +975,12 @@
 ///
 template <typename Ty1, int N1, typename Ty2, int N2, typename Ty3, int N3,
           int N>
-<<<<<<< HEAD
-inline sycl::INTEL::gpu::vector_type_t<Ty1, N1>
-__esimd_raw_sends_load(uint8_t modifier, uint8_t execSize,
-                       sycl::INTEL::gpu::vector_type_t<uint16_t, N> pred,
-                       uint8_t numSrc0, uint8_t numSrc1, uint8_t numDst,
-                       uint8_t sfid, uint32_t exDesc, uint32_t msgDesc,
-                       sycl::INTEL::gpu::vector_type_t<Ty2, N2> msgSrc0,
-                       sycl::INTEL::gpu::vector_type_t<Ty3, N3> msgSrc1,
-                       sycl::INTEL::gpu::vector_type_t<Ty1, N1> msgDst) {
-=======
 inline __SIGD::vector_type_t<Ty1, N1> __esimd_raw_sends_load(
     uint8_t modifier, uint8_t execSize, __SIGD::vector_type_t<uint16_t, N> pred,
     uint8_t numSrc0, uint8_t numSrc1, uint8_t numDst, uint8_t sfid,
     uint32_t exDesc, uint32_t msgDesc, __SIGD::vector_type_t<Ty2, N2> msgSrc0,
     __SIGD::vector_type_t<Ty3, N3> msgSrc1,
     __SIGD::vector_type_t<Ty1, N1> msgDst) {
->>>>>>> 37c1c249
   throw cl::sycl::feature_not_supported();
   return 0;
 }
@@ -1197,11 +1012,7 @@
 /// Returns a simd vector of type Ty1 and size N1.
 ///
 template <typename Ty1, int N1, typename Ty2, int N2, int N>
-<<<<<<< HEAD
-inline sycl::INTEL::gpu::vector_type_t<Ty1, N1>
-=======
 inline __SIGD::vector_type_t<Ty1, N1>
->>>>>>> 37c1c249
 __esimd_raw_send_load(uint8_t modifier, uint8_t execSize,
                       __SIGD::vector_type_t<uint16_t, N> pred, uint8_t numSrc0,
                       uint8_t numDst, uint8_t sfid, uint32_t exDesc,
@@ -1236,15 +1047,6 @@
 /// @param msgSrc1 the second source operand of send message.
 ///
 template <typename Ty1, int N1, typename Ty2, int N2, int N>
-<<<<<<< HEAD
-inline void
-__esimd_raw_sends_store(uint8_t modifier, uint8_t execSize,
-                        sycl::INTEL::gpu::vector_type_t<uint16_t, N> pred,
-                        uint8_t numSrc0, uint8_t numSrc1, uint8_t sfid,
-                        uint32_t exDesc, uint32_t msgDesc,
-                        sycl::INTEL::gpu::vector_type_t<Ty1, N1> msgSrc0,
-                        sycl::INTEL::gpu::vector_type_t<Ty2, N2> msgSrc1) {
-=======
 inline void __esimd_raw_sends_store(uint8_t modifier, uint8_t execSize,
                                     __SIGD::vector_type_t<uint16_t, N> pred,
                                     uint8_t numSrc0, uint8_t numSrc1,
@@ -1252,7 +1054,6 @@
                                     uint32_t msgDesc,
                                     __SIGD::vector_type_t<Ty1, N1> msgSrc0,
                                     __SIGD::vector_type_t<Ty2, N2> msgSrc1) {
->>>>>>> 37c1c249
   throw cl::sycl::feature_not_supported();
 }
 
@@ -1276,20 +1077,11 @@
 /// @param msgSrc0 the first source operand of send message.
 ///
 template <typename Ty1, int N1, int N>
-<<<<<<< HEAD
-inline void
-__esimd_raw_send_store(uint8_t modifier, uint8_t execSize,
-                       sycl::INTEL::gpu::vector_type_t<uint16_t, N> pred,
-                       uint8_t numSrc0, uint8_t sfid, uint32_t exDesc,
-                       uint32_t msgDesc,
-                       sycl::INTEL::gpu::vector_type_t<Ty1, N1> msgSrc0) {
-=======
 inline void __esimd_raw_send_store(uint8_t modifier, uint8_t execSize,
                                    __SIGD::vector_type_t<uint16_t, N> pred,
                                    uint8_t numSrc0, uint8_t sfid,
                                    uint32_t exDesc, uint32_t msgDesc,
                                    __SIGD::vector_type_t<Ty1, N1> msgSrc0) {
->>>>>>> 37c1c249
   throw cl::sycl::feature_not_supported();
 }
 
