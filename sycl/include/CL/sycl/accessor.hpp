--- conflicted
+++ resolved
@@ -834,12 +834,8 @@
 #endif // __SYCL_DEVICE_ONLY__
 
     size_t Result = 0;
-<<<<<<< HEAD
-#pragma unroll
-=======
     // Unroll the following loop for both host and device code
     __SYCL_UNROLL(3)
->>>>>>> a10199db
     for (int I = 0; I < Dims; ++I)
       Result = Result * getMemoryRange()[I] + getOffset()[I] + Id[I];
     return Result;
