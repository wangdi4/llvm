//===------------ spirv_types.hpp --- SPIRV types -------------------------===//
// INTEL_CUSTOMIZATION
//
// Modifications, Copyright (C) 2021 Intel Corporation
//
// This software and the related documents are Intel copyrighted materials, and
// your use of them is governed by the express license under which they were
// provided to you ("License"). Unless the License provides otherwise, you may not
// use, modify, copy, publish, distribute, disclose or transmit this software or
// the related documents without Intel's prior written permission.
//
// This software and the related documents are provided as is, with no express
// or implied warranties, other than those that are expressly stated in the
// License.
//
// end INTEL_CUSTOMIZATION
//
// Part of the LLVM Project, under the Apache License v2.0 with LLVM Exceptions.
// See https://llvm.org/LICENSE.txt for license information.
// SPDX-License-Identifier: Apache-2.0 WITH LLVM-exception
//
//===----------------------------------------------------------------------===//

#pragma once

#include <sycl/detail/defines_elementary.hpp>

#include <cstddef>
#include <cstdint>

// TODO: include the header file with SPIR-V declarations from SPIRV-Headers
// project.

// Declarations of enums below is aligned with corresponding declarations in
// SPIRV-Headers repo with a few exceptions:
// - base types changed from uint to uint32_t
// - spv namespace renamed to __spv
namespace __spv {

struct Scope {

  enum Flag : uint32_t {
    CrossDevice = 0,
    Device = 1,
    Workgroup = 2,
    Subgroup = 3,
    Invocation = 4,
  };

  constexpr Scope(Flag flag) : flag_value(flag) {}

  constexpr operator uint32_t() const { return flag_value; }

  Flag flag_value;
};

struct StorageClass {
  enum Flag : uint32_t {
    UniformConstant = 0,
    Input = 1,
    Uniform = 2,
    Output = 3,
    Workgroup = 4,
    CrossWorkgroup = 5,
    Private = 6,
    Function = 7,
    Generic = 8,
    PushConstant = 9,
    AtomicCounter = 10,
    Image = 11,
    StorageBuffer = 12,
    CallableDataKHR = 5328,
    CallableDataNV = 5328,
    IncomingCallableDataKHR = 5329,
    IncomingCallableDataNV = 5329,
    RayPayloadKHR = 5338,
    RayPayloadNV = 5338,
    HitAttributeKHR = 5339,
    HitAttributeNV = 5339,
    IncomingRayPayloadKHR = 5342,
    IncomingRayPayloadNV = 5342,
    ShaderRecordBufferKHR = 5343,
    ShaderRecordBufferNV = 5343,
    PhysicalStorageBuffer = 5349,
    PhysicalStorageBufferEXT = 5349,
    CodeSectionINTEL = 5605,
    CapabilityUSMStorageClassesINTEL = 5935,
    DeviceOnlyINTEL = 5936,
    HostOnlyINTEL = 5937,
    Max = 0x7fffffff,
  };
  constexpr StorageClass(Flag flag) : flag_value(flag) {}
  constexpr operator uint32_t() const { return flag_value; }
  Flag flag_value;
};

struct MemorySemanticsMask {

  enum Flag : uint32_t {
    None = 0x0,
    Acquire = 0x2,
    Release = 0x4,
    AcquireRelease = 0x8,
    SequentiallyConsistent = 0x10,
    UniformMemory = 0x40,
    SubgroupMemory = 0x80,
    WorkgroupMemory = 0x100,
    CrossWorkgroupMemory = 0x200,
    AtomicCounterMemory = 0x400,
    ImageMemory = 0x800,
  };

  constexpr MemorySemanticsMask(Flag flag) : flag_value(flag) {}

  constexpr operator uint32_t() const { return flag_value; }

  Flag flag_value;
};

enum class GroupOperation : uint32_t {
  Reduce = 0,
  InclusiveScan = 1,
  ExclusiveScan = 2
};

#if (SYCL_EXT_ONEAPI_MATRIX_VERSION > 1)
enum class MatrixLayout : uint32_t {
  RowMajor = 0,
  ColumnMajor = 1,
  Packed = 2,
  Dynamic = 3
};
#else
enum class MatrixLayout : uint32_t {
  RowMajor = 0,
  ColumnMajor = 1,
  PackedA = 2,
  PackedB = 3,
  Unused = 4
};
#endif

enum class MatrixUse : uint32_t { MatrixA = 0, MatrixB = 1, Accumulator = 2 };

<<<<<<< HEAD
// TODO: replace the following W/A with a better solution when we have it.
// The following structure is used to represent the joint matrix type in the
// LLVM IR. The structure has a pointer to a multidimensional array member which
// makes the encoding of the matrix type information within the LLVM IR looks
// like this:
// %struct.__spirv_JointMatrixINTEL = type { [42 x [6 x [2 x [1 x float]]]]* }
// Note that an array cannot be of zero size but MatrixLayout and Scope
// parameters can; hence '+ 1' is added to the 3rd and 4th dimensions.
// In general, representing a matrix type information like this is a bit odd
// (especially for MatrixLayout and Scope parameters). But with the current
// tools we have in Clang, this is the only way to preserve and communicate this
// information to SPIRV translator.
// The long term solution would be to introduce a matrix type in Clang and use
// it instead of this member.
#if (SYCL_EXT_ONEAPI_MATRIX_VERSION > 1)
template <typename T, std::size_t R, std::size_t C, MatrixLayout L,
          Scope::Flag S = Scope::Flag::Subgroup,
          MatrixUse U = MatrixUse::Unnecessary>
struct __spirv_JointMatrixINTEL {
  T(*Value)
  [R][C][static_cast<size_t>(L) + 1][static_cast<size_t>(S) + 1]
     [static_cast<size_t>(U) + 1];
};
#else
template <typename T, std::size_t R, std::size_t C, MatrixLayout L,
          Scope::Flag S = Scope::Flag::Subgroup>
struct __spirv_JointMatrixINTEL {
  T(*Value)
  [R][C][static_cast<size_t>(L) + 1][static_cast<size_t>(S) + 1];
};
=======
#if (SYCL_EXT_ONEAPI_MATRIX_VERSION > 1)
template <typename T, std::size_t R, std::size_t C, MatrixLayout L,
          Scope::Flag S = Scope::Flag::Subgroup,
          MatrixUse U = MatrixUse::MatrixA>
struct __spirv_JointMatrixINTEL;
#else
template <typename T, std::size_t R, std::size_t C, MatrixLayout L,
          Scope::Flag S = Scope::Flag::Subgroup>
struct __spirv_JointMatrixINTEL;
>>>>>>> bfff8914
#endif // SYCL_EXT_ONEAPI_MATRIX_VERSION

} // namespace __spv

#ifdef __SYCL_DEVICE_ONLY__
// OpenCL pipe types
template <typename dataT>
using __ocl_RPipeTy = __attribute__((pipe("read_only"))) const dataT;
template <typename dataT>
using __ocl_WPipeTy = __attribute__((pipe("write_only"))) const dataT;

// OpenCL vector types
template <typename dataT, int dims>
using __ocl_vec_t = dataT __attribute__((ext_vector_type(dims)));

// Struct representing layout of pipe storage
// TODO: rename to __spirv_ConstantPipeStorage
struct ConstantPipeStorage {
  int32_t _PacketSize;
  int32_t _PacketAlignment;
  int32_t _Capacity;
};

namespace sycl {
__SYCL_INLINE_VER_NAMESPACE(_V1) {
namespace detail {
// Arbitrary precision integer type
template <int Bits> using ap_int = _BitInt(Bits);
} // namespace detail
} // __SYCL_INLINE_VER_NAMESPACE(_V1)
} // namespace sycl
#endif // __SYCL_DEVICE_ONLY__

// This class does not have definition, it is only predeclared here.
// The pointers to this class objects can be passed to or returned from
// SPIRV built-in functions.
// Only in such cases the class is recognized as SPIRV type __ocl_event_t.
#ifndef __SYCL_DEVICE_ONLY__
typedef void* __ocl_event_t;
typedef void* __ocl_sampler_t;
// Adding only the datatypes that can be currently used in SYCL,
// as per SYCL spec 1.2.1
#define __SYCL_SPV_IMAGE_TYPE(NAME) typedef void *__ocl_##NAME##_t

#define __SYCL_SPV_SAMPLED_AND_IMAGE_TYPE(NAME)                                \
  __SYCL_SPV_IMAGE_TYPE(NAME);                                                 \
  typedef void *__ocl_sampled_##NAME##_t

__SYCL_SPV_SAMPLED_AND_IMAGE_TYPE(image1d_ro);
__SYCL_SPV_SAMPLED_AND_IMAGE_TYPE(image2d_ro);
__SYCL_SPV_SAMPLED_AND_IMAGE_TYPE(image3d_ro);
__SYCL_SPV_IMAGE_TYPE(image1d_wo);
__SYCL_SPV_IMAGE_TYPE(image2d_wo);
__SYCL_SPV_IMAGE_TYPE(image3d_wo);
__SYCL_SPV_SAMPLED_AND_IMAGE_TYPE(image1d_array_ro);
__SYCL_SPV_SAMPLED_AND_IMAGE_TYPE(image2d_array_ro);
__SYCL_SPV_IMAGE_TYPE(image1d_array_wo);
__SYCL_SPV_IMAGE_TYPE(image2d_array_wo);

#undef __SYCL_SPV_IMAGE_TYPE
#undef __SYCL_SPV_SAMPLED_AND_IMAGE_TYPE
#endif<|MERGE_RESOLUTION|>--- conflicted
+++ resolved
@@ -142,38 +142,6 @@
 
 enum class MatrixUse : uint32_t { MatrixA = 0, MatrixB = 1, Accumulator = 2 };
 
-<<<<<<< HEAD
-// TODO: replace the following W/A with a better solution when we have it.
-// The following structure is used to represent the joint matrix type in the
-// LLVM IR. The structure has a pointer to a multidimensional array member which
-// makes the encoding of the matrix type information within the LLVM IR looks
-// like this:
-// %struct.__spirv_JointMatrixINTEL = type { [42 x [6 x [2 x [1 x float]]]]* }
-// Note that an array cannot be of zero size but MatrixLayout and Scope
-// parameters can; hence '+ 1' is added to the 3rd and 4th dimensions.
-// In general, representing a matrix type information like this is a bit odd
-// (especially for MatrixLayout and Scope parameters). But with the current
-// tools we have in Clang, this is the only way to preserve and communicate this
-// information to SPIRV translator.
-// The long term solution would be to introduce a matrix type in Clang and use
-// it instead of this member.
-#if (SYCL_EXT_ONEAPI_MATRIX_VERSION > 1)
-template <typename T, std::size_t R, std::size_t C, MatrixLayout L,
-          Scope::Flag S = Scope::Flag::Subgroup,
-          MatrixUse U = MatrixUse::Unnecessary>
-struct __spirv_JointMatrixINTEL {
-  T(*Value)
-  [R][C][static_cast<size_t>(L) + 1][static_cast<size_t>(S) + 1]
-     [static_cast<size_t>(U) + 1];
-};
-#else
-template <typename T, std::size_t R, std::size_t C, MatrixLayout L,
-          Scope::Flag S = Scope::Flag::Subgroup>
-struct __spirv_JointMatrixINTEL {
-  T(*Value)
-  [R][C][static_cast<size_t>(L) + 1][static_cast<size_t>(S) + 1];
-};
-=======
 #if (SYCL_EXT_ONEAPI_MATRIX_VERSION > 1)
 template <typename T, std::size_t R, std::size_t C, MatrixLayout L,
           Scope::Flag S = Scope::Flag::Subgroup,
@@ -183,7 +151,6 @@
 template <typename T, std::size_t R, std::size_t C, MatrixLayout L,
           Scope::Flag S = Scope::Flag::Subgroup>
 struct __spirv_JointMatrixINTEL;
->>>>>>> bfff8914
 #endif // SYCL_EXT_ONEAPI_MATRIX_VERSION
 
 } // namespace __spv
