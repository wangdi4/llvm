--- conflicted
+++ resolved
@@ -10,11 +10,7 @@
 #include <CL/__spirv/spirv_types.hpp>
 #include <CL/sycl/detail/defines.hpp>
 #include <CL/sycl/detail/export.hpp>
-<<<<<<< HEAD
-#include <CL/sycl/detail/stl_type_traits.hpp> // INTEL
-=======
 #include <CL/sycl/detail/stl_type_traits.hpp>
->>>>>>> 37c1c249
 #include <cstddef>
 #include <cstdint>
 
@@ -95,18 +91,10 @@
   extern SYCL_EXTERNAL Type __spirv_AtomicUMin(                                \
       AS Type *P, __spv::Scope::Flag S, __spv::MemorySemanticsMask::Flag O,    \
       Type V);
-<<<<<<< HEAD
-/* INTEL_CUSTOMIZATION */
-=======
->>>>>>> 37c1c249
 #define __SPIRV_ATOMIC_FMIN(AS, Type)                                          \
   extern SYCL_EXTERNAL Type __spirv_AtomicFMinEXT(                             \
       AS Type *P, __spv::Scope::Flag S, __spv::MemorySemanticsMask::Flag O,    \
       Type V);
-<<<<<<< HEAD
-/* end INTEL_CUSTOMIZATION */
-=======
->>>>>>> 37c1c249
 #define __SPIRV_ATOMIC_SMAX(AS, Type)                                          \
   extern SYCL_EXTERNAL Type __spirv_AtomicSMax(                                \
       AS Type *P, __spv::Scope::Flag S, __spv::MemorySemanticsMask::Flag O,    \
@@ -115,18 +103,10 @@
   extern SYCL_EXTERNAL Type __spirv_AtomicUMax(                                \
       AS Type *P, __spv::Scope::Flag S, __spv::MemorySemanticsMask::Flag O,    \
       Type V);
-<<<<<<< HEAD
-/* INTEL_CUSTOMIZATION */
-=======
->>>>>>> 37c1c249
 #define __SPIRV_ATOMIC_FMAX(AS, Type)                                          \
   extern SYCL_EXTERNAL Type __spirv_AtomicFMaxEXT(                             \
       AS Type *P, __spv::Scope::Flag S, __spv::MemorySemanticsMask::Flag O,    \
       Type V);
-<<<<<<< HEAD
-/* end INTEL_CUSTOMIZATION */
-=======
->>>>>>> 37c1c249
 #define __SPIRV_ATOMIC_AND(AS, Type)                                           \
   extern SYCL_EXTERNAL Type __spirv_AtomicAnd(                                 \
       AS Type *P, __spv::Scope::Flag S, __spv::MemorySemanticsMask::Flag O,    \
@@ -142,13 +122,8 @@
 
 #define __SPIRV_ATOMIC_FLOAT(AS, Type)                                         \
   __SPIRV_ATOMIC_FADD(AS, Type)                                                \
-<<<<<<< HEAD
-  __SPIRV_ATOMIC_FMIN(AS, Type) /* INTEL */                                    \
-  __SPIRV_ATOMIC_FMAX(AS, Type) /* INTEL */                                    \
-=======
   __SPIRV_ATOMIC_FMIN(AS, Type)                                                \
   __SPIRV_ATOMIC_FMAX(AS, Type)                                                \
->>>>>>> 37c1c249
   __SPIRV_ATOMIC_LOAD(AS, Type)                                                \
   __SPIRV_ATOMIC_STORE(AS, Type)                                               \
   __SPIRV_ATOMIC_EXCHANGE(AS, Type)
@@ -172,7 +147,6 @@
   __SPIRV_ATOMIC_UMIN(AS, Type)                                                \
   __SPIRV_ATOMIC_UMAX(AS, Type)
 
-/* INTEL_CUSTOMIZATION */
 // Helper atomic operations which select correct signed/unsigned version
 // of atomic min/max based on the type
 #define __SPIRV_ATOMIC_MINMAX(AS, Op)                                          \
@@ -199,7 +173,6 @@
                          T Value) {                                            \
     return __spirv_AtomicF##Op##EXT(Ptr, Memory, Semantics, Value);            \
   }
-/* end INTEL_CUSTOMIZATION */
 
 #define __SPIRV_ATOMICS(macro, Arg)                                            \
   macro(__attribute__((opencl_global)), Arg)                                   \
