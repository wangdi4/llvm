--- conflicted
+++ resolved
@@ -99,11 +99,7 @@
 
 __SYCL_EXPORT event make_event(pi_native_handle NativeHandle,
                                const context &Context, backend Backend) {
-<<<<<<< HEAD
-  return make_event(NativeHandle, Context, true, Backend);
-=======
   return make_event(NativeHandle, Context, false, Backend);
->>>>>>> d2d0a52b
 }
 
 __SYCL_EXPORT event make_event(pi_native_handle NativeHandle,
