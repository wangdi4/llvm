//==------------------- sampler.cpp - SYCL standard header file ------------==//
//
// Part of the LLVM Project, under the Apache License v2.0 with LLVM Exceptions.
// See https://llvm.org/LICENSE.txt for license information.
// SPDX-License-Identifier: Apache-2.0 WITH LLVM-exception
//
//===----------------------------------------------------------------------===//

#include <CL/sycl/properties/all_properties.hpp>
#include <CL/sycl/property_list.hpp>
#include <CL/sycl/sampler.hpp>
#include <detail/sampler_impl.hpp>

__SYCL_INLINE_NAMESPACE(cl) {
namespace sycl {
sampler::sampler(coordinate_normalization_mode normalizationMode,
                 addressing_mode addressingMode, filtering_mode filteringMode,
                 const property_list &propList)
    : impl(std::make_shared<detail::sampler_impl>(
          normalizationMode, addressingMode, filteringMode, propList)) {}

sampler::sampler(cl_sampler clSampler, const context &syclContext)
    : impl(std::make_shared<detail::sampler_impl>(clSampler, syclContext)) {}

addressing_mode sampler::get_addressing_mode() const {
  return impl->get_addressing_mode();
}

filtering_mode sampler::get_filtering_mode() const {
  return impl->get_filtering_mode();
}

coordinate_normalization_mode
sampler::get_coordinate_normalization_mode() const {
  return impl->get_coordinate_normalization_mode();
}

bool sampler::operator==(const sampler &rhs) const {
  return (impl == rhs.impl);
}

bool sampler::operator!=(const sampler &rhs) const {
  return !(impl == rhs.impl);
}

<<<<<<< HEAD
#define PARAM_TRAITS_SPEC(param_type)                                          \
=======
#define __SYCL_PARAM_TRAITS_SPEC(param_type)                                   \
>>>>>>> 6c8b510a
  template <> __SYCL_EXPORT bool sampler::has_property<param_type>() const {   \
    return impl->has_property<param_type>();                                   \
  }
#include <CL/sycl/detail/properties_traits.def>

<<<<<<< HEAD
#undef PARAM_TRAITS_SPEC

#define PARAM_TRAITS_SPEC(param_type)                                          \
=======
#undef __SYCL_PARAM_TRAITS_SPEC

#define __SYCL_PARAM_TRAITS_SPEC(param_type)                                   \
>>>>>>> 6c8b510a
  template <>                                                                  \
  __SYCL_EXPORT param_type sampler::get_property<param_type>() const {         \
    return impl->get_property<param_type>();                                   \
  }
#include <CL/sycl/detail/properties_traits.def>

<<<<<<< HEAD
#undef PARAM_TRAITS_SPEC
=======
#undef __SYCL_PARAM_TRAITS_SPEC
>>>>>>> 6c8b510a

} // namespace sycl
} // __SYCL_INLINE_NAMESPACE(cl)<|MERGE_RESOLUTION|>--- conflicted
+++ resolved
@@ -43,36 +43,22 @@
   return !(impl == rhs.impl);
 }
 
-<<<<<<< HEAD
-#define PARAM_TRAITS_SPEC(param_type)                                          \
-=======
 #define __SYCL_PARAM_TRAITS_SPEC(param_type)                                   \
->>>>>>> 6c8b510a
   template <> __SYCL_EXPORT bool sampler::has_property<param_type>() const {   \
     return impl->has_property<param_type>();                                   \
   }
 #include <CL/sycl/detail/properties_traits.def>
 
-<<<<<<< HEAD
-#undef PARAM_TRAITS_SPEC
-
-#define PARAM_TRAITS_SPEC(param_type)                                          \
-=======
 #undef __SYCL_PARAM_TRAITS_SPEC
 
 #define __SYCL_PARAM_TRAITS_SPEC(param_type)                                   \
->>>>>>> 6c8b510a
   template <>                                                                  \
   __SYCL_EXPORT param_type sampler::get_property<param_type>() const {         \
     return impl->get_property<param_type>();                                   \
   }
 #include <CL/sycl/detail/properties_traits.def>
 
-<<<<<<< HEAD
-#undef PARAM_TRAITS_SPEC
-=======
 #undef __SYCL_PARAM_TRAITS_SPEC
->>>>>>> 6c8b510a
 
 } // namespace sycl
 } // __SYCL_INLINE_NAMESPACE(cl)