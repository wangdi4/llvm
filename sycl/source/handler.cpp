//==-------- handler.cpp --- SYCL command group handler --------------------==//
//
// Part of the LLVM Project, under the Apache License v2.0 with LLVM Exceptions.
// See https://llvm.org/LICENSE.txt for license information.
// SPDX-License-Identifier: Apache-2.0 WITH LLVM-exception
//
//===----------------------------------------------------------------------===//

#include <CL/sycl/detail/common.hpp>
#include <CL/sycl/detail/helpers.hpp>
#include <CL/sycl/detail/kernel_desc.hpp>
#include <CL/sycl/event.hpp>
#include <CL/sycl/handler.hpp>
#include <CL/sycl/info/info_desc.hpp>
#include <detail/kernel_impl.hpp>
#include <detail/queue_impl.hpp>
#include <detail/scheduler/scheduler.hpp>

__SYCL_INLINE_NAMESPACE(cl) {
namespace sycl {

event handler::finalize() {
  // This block of code is needed only for reduction implementation.
  // It is harmless (does nothing) for everything else.
  if (MIsFinalized)
    return MLastEvent;
  MIsFinalized = true;

  unique_ptr_class<detail::CG> CommandGroup;
  switch (MCGType) {
  case detail::CG::KERNEL:
  case detail::CG::RUN_ON_HOST_INTEL: {
    CommandGroup.reset(new detail::CGExecKernel(
        std::move(MNDRDesc), std::move(MHostKernel), std::move(MKernel),
        std::move(MArgsStorage), std::move(MAccStorage),
        std::move(MSharedPtrStorage), std::move(MRequirements),
        std::move(MEvents), std::move(MArgs), std::move(MKernelName),
        std::move(MOSModuleHandle), std::move(MStreamStorage), MCGType,
        MCodeLoc));
    break;
  }
  case detail::CG::CODEPLAY_INTEROP_TASK:
    CommandGroup.reset(new detail::CGInteropTask(
        std::move(MInteropTask), std::move(MArgsStorage),
        std::move(MAccStorage), std::move(MSharedPtrStorage),
        std::move(MRequirements), std::move(MEvents), MCGType, MCodeLoc));
    break;
  case detail::CG::COPY_ACC_TO_PTR:
  case detail::CG::COPY_PTR_TO_ACC:
  case detail::CG::COPY_ACC_TO_ACC:
    CommandGroup.reset(new detail::CGCopy(
        MCGType, MSrcPtr, MDstPtr, std::move(MArgsStorage),
        std::move(MAccStorage), std::move(MSharedPtrStorage),
        std::move(MRequirements), std::move(MEvents), MCodeLoc));
    break;
  case detail::CG::FILL:
    CommandGroup.reset(new detail::CGFill(
        std::move(MPattern), MDstPtr, std::move(MArgsStorage),
        std::move(MAccStorage), std::move(MSharedPtrStorage),
        std::move(MRequirements), std::move(MEvents), MCodeLoc));
    break;
  case detail::CG::UPDATE_HOST:
    CommandGroup.reset(new detail::CGUpdateHost(
        MDstPtr, std::move(MArgsStorage), std::move(MAccStorage),
        std::move(MSharedPtrStorage), std::move(MRequirements),
        std::move(MEvents), MCodeLoc));
    break;
  case detail::CG::COPY_USM:
    CommandGroup.reset(new detail::CGCopyUSM(
        MSrcPtr, MDstPtr, MLength, std::move(MArgsStorage),
        std::move(MAccStorage), std::move(MSharedPtrStorage),
        std::move(MRequirements), std::move(MEvents), MCodeLoc));
    break;
  case detail::CG::FILL_USM:
    CommandGroup.reset(new detail::CGFillUSM(
        std::move(MPattern), MDstPtr, MLength, std::move(MArgsStorage),
        std::move(MAccStorage), std::move(MSharedPtrStorage),
        std::move(MRequirements), std::move(MEvents), MCodeLoc));
    break;
  case detail::CG::PREFETCH_USM:
    CommandGroup.reset(new detail::CGPrefetchUSM(
        MDstPtr, MLength, std::move(MArgsStorage), std::move(MAccStorage),
        std::move(MSharedPtrStorage), std::move(MRequirements),
        std::move(MEvents), MCodeLoc));
    break;
  case detail::CG::CODEPLAY_HOST_TASK:
    CommandGroup.reset(new detail::CGHostTask(
        std::move(MHostTask), std::move(MArgs), std::move(MArgsStorage),
        std::move(MAccStorage), std::move(MSharedPtrStorage),
        std::move(MRequirements), std::move(MEvents), MCGType, MCodeLoc));
    break;
<<<<<<< HEAD
=======
  case detail::CG::BARRIER:
  case detail::CG::BARRIER_WAITLIST:
    CommandGroup.reset(new detail::CGBarrier(
        std::move(MEventsWaitWithBarrier), std::move(MArgsStorage),
        std::move(MAccStorage), std::move(MSharedPtrStorage),
        std::move(MRequirements), std::move(MEvents), MCGType, MCodeLoc));
    break;
>>>>>>> 4d27ff83
  case detail::CG::NONE:
    throw runtime_error("Command group submitted without a kernel or a "
                        "explicit memory operation.",
                        PI_INVALID_OPERATION);
  default:
    throw runtime_error("Unhandled type of command group",
                        PI_INVALID_OPERATION);
  }

  detail::EventImplPtr Event = detail::Scheduler::getInstance().addCG(
      std::move(CommandGroup), std::move(MQueue));

  MLastEvent = detail::createSyclObjFromImpl<event>(Event);
  return MLastEvent;
}

void handler::processArg(void *Ptr, const detail::kernel_param_kind_t &Kind,
                         const int Size, const size_t Index, size_t &IndexShift,
                         bool IsKernelCreatedFromSource) {
  using detail::kernel_param_kind_t;

  switch (Kind) {
  case kernel_param_kind_t::kind_std_layout:
  case kernel_param_kind_t::kind_pointer: {
    MArgs.emplace_back(Kind, Ptr, Size, Index + IndexShift);
    break;
  }
  case kernel_param_kind_t::kind_accessor: {
    // For args kind of accessor Size is information about accessor.
    // The first 11 bits of Size encodes the accessor target.
    const access::target AccTarget = static_cast<access::target>(Size & 0x7ff);
    switch (AccTarget) {
    case access::target::global_buffer:
    case access::target::constant_buffer: {
      detail::Requirement *AccImpl = static_cast<detail::Requirement *>(Ptr);

      // Stream implementation creates an accessor with initial size for
      // work item. Number of work items is not available during
      // stream construction, that is why size of the accessor is updated here
      // using information about number of work items.
      if (AccImpl->PerWI) {
        AccImpl->resize(MNDRDesc.GlobalSize.size());
      }
      MArgs.emplace_back(Kind, AccImpl, Size, Index + IndexShift);
      if (!IsKernelCreatedFromSource) {
        // Dimensionality of the buffer is 1 when dimensionality of the
        // accessor is 0.
        const size_t SizeAccField =
            sizeof(size_t) * (AccImpl->MDims == 0 ? 1 : AccImpl->MDims);
        ++IndexShift;
        MArgs.emplace_back(kernel_param_kind_t::kind_std_layout,
                           &AccImpl->MAccessRange[0], SizeAccField,
                           Index + IndexShift);
        ++IndexShift;
        MArgs.emplace_back(kernel_param_kind_t::kind_std_layout,
                           &AccImpl->MMemoryRange[0], SizeAccField,
                           Index + IndexShift);
        ++IndexShift;
        MArgs.emplace_back(kernel_param_kind_t::kind_std_layout,
                           &AccImpl->MOffset[0], SizeAccField,
                           Index + IndexShift);
      }
      break;
    }
    case access::target::local: {
      detail::LocalAccessorImplHost *LAcc =
          static_cast<detail::LocalAccessorImplHost *>(Ptr);

      range<3> &Size = LAcc->MSize;
      const int Dims = LAcc->MDims;
      int SizeInBytes = LAcc->MElemSize;
      for (int I = 0; I < Dims; ++I)
        SizeInBytes *= Size[I];
      MArgs.emplace_back(kernel_param_kind_t::kind_std_layout, nullptr,
                         SizeInBytes, Index + IndexShift);
      if (!IsKernelCreatedFromSource) {
        ++IndexShift;
        const size_t SizeAccField = Dims * sizeof(Size[0]);
        MArgs.emplace_back(kernel_param_kind_t::kind_std_layout, &Size,
                           SizeAccField, Index + IndexShift);
        ++IndexShift;
        MArgs.emplace_back(kernel_param_kind_t::kind_std_layout, &Size,
                           SizeAccField, Index + IndexShift);
        ++IndexShift;
        MArgs.emplace_back(kernel_param_kind_t::kind_std_layout, &Size,
                           SizeAccField, Index + IndexShift);
      }
      break;
    }
    case access::target::image:
    case access::target::image_array: {
      detail::Requirement *AccImpl = static_cast<detail::Requirement *>(Ptr);
      MArgs.emplace_back(Kind, AccImpl, Size, Index + IndexShift);
      if (!IsKernelCreatedFromSource) {
        // TODO Handle additional kernel arguments for image class
        // if the compiler front-end adds them.
      }
      break;
    }
    case access::target::host_image:
    case access::target::host_buffer: {
      throw cl::sycl::invalid_parameter_error(
          "Unsupported accessor target case.", PI_INVALID_OPERATION);
      break;
    }
    }
    break;
  }
  case kernel_param_kind_t::kind_sampler: {
    MArgs.emplace_back(kernel_param_kind_t::kind_sampler, Ptr, sizeof(sampler),
                       Index + IndexShift);
    break;
  }
  }
}

void handler::extractArgsAndReqs() {
  assert(MKernel && "MKernel is not initialized");
  std::vector<detail::ArgDesc> UnPreparedArgs = std::move(MArgs);
  MArgs.clear();

  std::sort(
      UnPreparedArgs.begin(), UnPreparedArgs.end(),
      [](const detail::ArgDesc &first, const detail::ArgDesc &second) -> bool {
        return (first.MIndex < second.MIndex);
      });

  const bool IsKernelCreatedFromSource = MKernel->isCreatedFromSource();

  size_t IndexShift = 0;
  for (size_t I = 0; I < UnPreparedArgs.size(); ++I) {
    void *Ptr = UnPreparedArgs[I].MPtr;
    const detail::kernel_param_kind_t &Kind = UnPreparedArgs[I].MType;
    const int &Size = UnPreparedArgs[I].MSize;
    const int Index = UnPreparedArgs[I].MIndex;
    processArg(Ptr, Kind, Size, Index, IndexShift, IsKernelCreatedFromSource);
  }
}

void handler::extractArgsAndReqsFromLambda(
    char *LambdaPtr, size_t KernelArgsNum,
    const detail::kernel_param_desc_t *KernelArgs) {
  const bool IsKernelCreatedFromSource = false;
  size_t IndexShift = 0;
  for (size_t I = 0; I < KernelArgsNum; ++I) {
    void *Ptr = LambdaPtr + KernelArgs[I].offset;
    const detail::kernel_param_kind_t &Kind = KernelArgs[I].kind;
    const int &Size = KernelArgs[I].info;
    if (Kind == detail::kernel_param_kind_t::kind_accessor) {
      // For args kind of accessor Size is information about accessor.
      // The first 11 bits of Size encodes the accessor target.
      const access::target AccTarget =
          static_cast<access::target>(Size & 0x7ff);
      if ((AccTarget == access::target::global_buffer ||
           AccTarget == access::target::constant_buffer) ||
          (AccTarget == access::target::image ||
           AccTarget == access::target::image_array)) {
        detail::AccessorBaseHost *AccBase =
            static_cast<detail::AccessorBaseHost *>(Ptr);
        Ptr = detail::getSyclObjImpl(*AccBase).get();
      } else if (AccTarget == access::target::local) {
        detail::LocalAccessorBaseHost *LocalAccBase =
            static_cast<detail::LocalAccessorBaseHost *>(Ptr);
        Ptr = detail::getSyclObjImpl(*LocalAccBase).get();
      }
    }
    processArg(Ptr, Kind, Size, I, IndexShift, IsKernelCreatedFromSource);
  }
}

// Calling methods of kernel_impl requires knowledge of class layout.
// As this is impossible in header, there's a function that calls necessary
// method inside the library and returns the result.
string_class handler::getKernelName() {
  return MKernel->get_info<info::kernel::function_name>();
}
} // namespace sycl
} // __SYCL_INLINE_NAMESPACE(cl)<|MERGE_RESOLUTION|>--- conflicted
+++ resolved
@@ -89,8 +89,6 @@
         std::move(MAccStorage), std::move(MSharedPtrStorage),
         std::move(MRequirements), std::move(MEvents), MCGType, MCodeLoc));
     break;
-<<<<<<< HEAD
-=======
   case detail::CG::BARRIER:
   case detail::CG::BARRIER_WAITLIST:
     CommandGroup.reset(new detail::CGBarrier(
@@ -98,7 +96,6 @@
         std::move(MAccStorage), std::move(MSharedPtrStorage),
         std::move(MRequirements), std::move(MEvents), MCGType, MCodeLoc));
     break;
->>>>>>> 4d27ff83
   case detail::CG::NONE:
     throw runtime_error("Command group submitted without a kernel or a "
                         "explicit memory operation.",
