--- conflicted
+++ resolved
@@ -844,9 +844,6 @@
 }
 
 void handler::ext_oneapi_barrier(const std::vector<event> &WaitList) {
-  throwIfGraphAssociated<
-      ext::oneapi::experimental::detail::UnsupportedGraphFeatures::
-          sycl_ext_oneapi_enqueue_barrier>();
   throwIfActionIsCreated();
   MCGType = detail::CG::BarrierWaitlist;
   MEventsWaitWithBarrier.resize(WaitList.size());
@@ -941,12 +938,9 @@
 void handler::ext_oneapi_copy(
     void *Src, ext::oneapi::experimental::image_mem_handle Dest,
     const ext::oneapi::experimental::image_descriptor &Desc) {
-<<<<<<< HEAD
-=======
   throwIfGraphAssociated<
       ext::oneapi::experimental::detail::UnsupportedGraphFeatures::
           sycl_ext_oneapi_bindless_images>();
->>>>>>> 7f4c3c22
   MSrcPtr = Src;
   MDstPtr = Dest.raw_handle;
 
@@ -980,13 +974,9 @@
     ext::oneapi::experimental::image_mem_handle Dest, sycl::range<3> DestOffset,
     const ext::oneapi::experimental::image_descriptor &DestImgDesc,
     sycl::range<3> CopyExtent) {
-<<<<<<< HEAD
-
-=======
   throwIfGraphAssociated<
       ext::oneapi::experimental::detail::UnsupportedGraphFeatures::
           sycl_ext_oneapi_bindless_images>();
->>>>>>> 7f4c3c22
   MSrcPtr = Src;
   MDstPtr = Dest.raw_handle;
 
@@ -1019,12 +1009,9 @@
 void handler::ext_oneapi_copy(
     ext::oneapi::experimental::image_mem_handle Src, void *Dest,
     const ext::oneapi::experimental::image_descriptor &Desc) {
-<<<<<<< HEAD
-=======
   throwIfGraphAssociated<
       ext::oneapi::experimental::detail::UnsupportedGraphFeatures::
           sycl_ext_oneapi_bindless_images>();
->>>>>>> 7f4c3c22
   MSrcPtr = Src.raw_handle;
   MDstPtr = Dest;
 
@@ -1058,12 +1045,9 @@
     const ext::oneapi::experimental::image_descriptor &SrcImgDesc, void *Dest,
     sycl::range<3> DestOffset, sycl::range<3> DestExtent,
     sycl::range<3> CopyExtent) {
-<<<<<<< HEAD
-=======
   throwIfGraphAssociated<
       ext::oneapi::experimental::detail::UnsupportedGraphFeatures::
           sycl_ext_oneapi_bindless_images>();
->>>>>>> 7f4c3c22
   MSrcPtr = Src.raw_handle;
   MDstPtr = Dest;
 
@@ -1096,12 +1080,9 @@
 void handler::ext_oneapi_copy(
     void *Src, void *Dest,
     const ext::oneapi::experimental::image_descriptor &Desc, size_t Pitch) {
-<<<<<<< HEAD
-=======
   throwIfGraphAssociated<
       ext::oneapi::experimental::detail::UnsupportedGraphFeatures::
           sycl_ext_oneapi_bindless_images>();
->>>>>>> 7f4c3c22
   MSrcPtr = Src;
   MDstPtr = Dest;
 
@@ -1137,12 +1118,9 @@
     const ext::oneapi::experimental::image_descriptor &DeviceImgDesc,
     size_t DeviceRowPitch, sycl::range<3> HostExtent,
     sycl::range<3> CopyExtent) {
-<<<<<<< HEAD
-=======
   throwIfGraphAssociated<
       ext::oneapi::experimental::detail::UnsupportedGraphFeatures::
           sycl_ext_oneapi_bindless_images>();
->>>>>>> 7f4c3c22
   MSrcPtr = Src;
   MDstPtr = Dest;
 
@@ -1176,12 +1154,9 @@
 
 void handler::ext_oneapi_wait_external_semaphore(
     sycl::ext::oneapi::experimental::interop_semaphore_handle SemaphoreHandle) {
-<<<<<<< HEAD
-=======
   throwIfGraphAssociated<
       ext::oneapi::experimental::detail::UnsupportedGraphFeatures::
           sycl_ext_oneapi_bindless_images>();
->>>>>>> 7f4c3c22
   MImpl->MInteropSemaphoreHandle =
       (sycl::detail::pi::PiInteropSemaphoreHandle)SemaphoreHandle.raw_handle;
   setType(detail::CG::SemaphoreWait);
@@ -1189,12 +1164,9 @@
 
 void handler::ext_oneapi_signal_external_semaphore(
     sycl::ext::oneapi::experimental::interop_semaphore_handle SemaphoreHandle) {
-<<<<<<< HEAD
-=======
   throwIfGraphAssociated<
       ext::oneapi::experimental::detail::UnsupportedGraphFeatures::
           sycl_ext_oneapi_bindless_images>();
->>>>>>> 7f4c3c22
   MImpl->MInteropSemaphoreHandle =
       (sycl::detail::pi::PiInteropSemaphoreHandle)SemaphoreHandle.raw_handle;
   setType(detail::CG::SemaphoreSignal);
@@ -1202,13 +1174,6 @@
 
 void handler::use_kernel_bundle(
     const kernel_bundle<bundle_state::executable> &ExecBundle) {
-<<<<<<< HEAD
-
-  throwIfGraphAssociated<ext::oneapi::experimental::detail::
-                             UnsupportedGraphFeatures::sycl_kernel_bundle>();
-
-=======
->>>>>>> 7f4c3c22
   std::shared_ptr<detail::queue_impl> PrimaryQueue =
       MImpl->MSubmissionPrimaryQueue;
   if ((!MGraph && (PrimaryQueue->get_context() != ExecBundle.get_context())) ||
