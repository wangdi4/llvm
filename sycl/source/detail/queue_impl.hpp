--- conflicted
+++ resolved
@@ -153,13 +153,7 @@
                               "discard_events and enable_profiling.");
       if (!MDevice->has(aspect::queue_profiling)) {
         // TODO temporary workaround, see MLimitedProfiling
-<<<<<<< HEAD
-        if (MDevice->is_accelerator() &&
-            checkNativeQueueProfiling(MDevice->getHandleRef(),
-                                      Context->getPlugin())) {
-=======
         if (MDevice->is_accelerator() && checkNativeQueueProfiling(MDevice)) {
->>>>>>> ec3077b5
           MLimitedProfiling = true;
         } else {
           throw sycl::exception(
@@ -687,8 +681,6 @@
 
   bool isProfilingLimited() { return MLimitedProfiling; }
 
-<<<<<<< HEAD
-=======
   void setCommandGraph(
       std::shared_ptr<ext::oneapi::experimental::detail::graph_impl> Graph) {
     MGraph = Graph;
@@ -699,7 +691,6 @@
     return MGraph;
   }
 
->>>>>>> ec3077b5
 protected:
   // template is needed for proper unit testing
   template <typename HandlerType = handler>
