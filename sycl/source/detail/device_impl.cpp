//==----------------- device_impl.cpp - SYCL device ------------------------==//
//
// Part of the LLVM Project, under the Apache License v2.0 with LLVM Exceptions.
// See https://llvm.org/LICENSE.txt for license information.
// SPDX-License-Identifier: Apache-2.0 WITH LLVM-exception
//
//===----------------------------------------------------------------------===//

#include <detail/device_impl.hpp>
#include <detail/device_info.hpp>
#include <detail/platform_impl.hpp>
#include <sycl/device.hpp>

#include <algorithm>

namespace sycl {
inline namespace _V1 {
namespace detail {

device_impl::device_impl()
    : MIsHostDevice(true), MPlatform(platform_impl::getHostPlatformImpl()),
      // assert is natively supported by host
      MIsAssertFailSupported(true) {}

device_impl::device_impl(pi_native_handle InteropDeviceHandle,
                         const PluginPtr &Plugin)
    : device_impl(InteropDeviceHandle, nullptr, nullptr, Plugin) {}

device_impl::device_impl(sycl::detail::pi::PiDevice Device,
                         PlatformImplPtr Platform)
    : device_impl(reinterpret_cast<pi_native_handle>(nullptr), Device, Platform,
                  Platform->getPlugin()) {}

device_impl::device_impl(sycl::detail::pi::PiDevice Device,
                         const PluginPtr &Plugin)
    : device_impl(reinterpret_cast<pi_native_handle>(nullptr), Device, nullptr,
                  Plugin) {}

device_impl::device_impl(pi_native_handle InteropDeviceHandle,
                         sycl::detail::pi::PiDevice Device,
                         PlatformImplPtr Platform, const PluginPtr &Plugin)
    : MDevice(Device), MIsHostDevice(false),
      MDeviceHostBaseTime(std::make_pair(0, 0)) {

  bool InteroperabilityConstructor = false;
  if (Device == nullptr) {
    assert(InteropDeviceHandle);
    // Get PI device from the raw device handle.
    // NOTE: this is for OpenCL interop only (and should go away).
    // With SYCL-2020 BE generalization "make" functions are used instead.
    Plugin->call<PiApiKind::piextDeviceCreateWithNativeHandle>(
        InteropDeviceHandle, nullptr, &MDevice);
    InteroperabilityConstructor = true;
  }

  // TODO catch an exception and put it to list of asynchronous exceptions
  Plugin->call<PiApiKind::piDeviceGetInfo>(
      MDevice, PI_DEVICE_INFO_TYPE, sizeof(sycl::detail::pi::PiDeviceType),
      &MType, nullptr);

  // No need to set MRootDevice when MAlwaysRootDevice is true
  if ((Platform == nullptr) || !Platform->MAlwaysRootDevice) {
    // TODO catch an exception and put it to list of asynchronous exceptions
    Plugin->call<PiApiKind::piDeviceGetInfo>(
        MDevice, PI_DEVICE_INFO_PARENT_DEVICE,
        sizeof(sycl::detail::pi::PiDevice), &MRootDevice, nullptr);
  }

  if (!InteroperabilityConstructor) {
    // TODO catch an exception and put it to list of asynchronous exceptions
    // Interoperability Constructor already calls DeviceRetain in
    // piextDeviceFromNative.
    Plugin->call<PiApiKind::piDeviceRetain>(MDevice);
  }

  // set MPlatform
  if (!Platform) {
    Platform = platform_impl::getPlatformFromPiDevice(MDevice, Plugin);
  }
  MPlatform = Platform;

  MIsAssertFailSupported =
      has_extension(PI_DEVICE_INFO_EXTENSION_DEVICELIB_ASSERT)
#if INTEL_COLLAB
      // OpenCL backend has "cl_intel_devicelib_assert" extension
      || has_extension("cl_intel_devicelib_assert")
#endif // INTEL_COLLAB
      ;
}

device_impl::~device_impl() {
  if (!MIsHostDevice) {
    // TODO catch an exception and put it to list of asynchronous exceptions
    const PluginPtr &Plugin = getPlugin();
    if (!Plugin->pluginReleased) {
      sycl::detail::pi::PiResult Err =
          Plugin->call_nocheck<PiApiKind::piDeviceRelease>(MDevice);
      __SYCL_CHECK_OCL_CODE_NO_EXC(Err);
    }
  }
}

bool device_impl::is_affinity_supported(
    info::partition_affinity_domain AffinityDomain) const {
  auto SupportedDomains = get_info<info::device::partition_affinity_domains>();
  return std::find(SupportedDomains.begin(), SupportedDomains.end(),
                   AffinityDomain) != SupportedDomains.end();
}

cl_device_id device_impl::get() const {
  if (MIsHostDevice) {
    throw invalid_object_error(
        "This instance of device doesn't support OpenCL interoperability.",
        PI_ERROR_INVALID_DEVICE);
  }
  // TODO catch an exception and put it to list of asynchronous exceptions
  getPlugin()->call<PiApiKind::piDeviceRetain>(MDevice);
  return pi::cast<cl_device_id>(getNative());
}

platform device_impl::get_platform() const {
  return createSyclObjFromImpl<platform>(MPlatform);
}

template <typename Param>
typename Param::return_type device_impl::get_info() const {
  if (is_host()) {
    return get_device_info_host<Param>();
  }
  return get_device_info<Param>(
      MPlatform->getOrMakeDeviceImpl(MDevice, MPlatform));
}
// Explicitly instantiate all device info traits
#define __SYCL_PARAM_TRAITS_SPEC(DescType, Desc, ReturnT, PiCode)              \
  template ReturnT device_impl::get_info<info::device::Desc>() const;

#define __SYCL_PARAM_TRAITS_SPEC_SPECIALIZED(DescType, Desc, ReturnT, PiCode)  \
  template ReturnT device_impl::get_info<info::device::Desc>() const;

#include <sycl/info/device_traits.def>
#undef __SYCL_PARAM_TRAITS_SPEC_SPECIALIZED
#undef __SYCL_PARAM_TRAITS_SPEC

#define __SYCL_PARAM_TRAITS_SPEC(Namespace, DescType, Desc, ReturnT, PiCode)   \
  template __SYCL_EXPORT ReturnT                                               \
  device_impl::get_info<Namespace::info::DescType::Desc>() const;

#include <sycl/info/ext_codeplay_device_traits.def>
#include <sycl/info/ext_intel_device_traits.def>
#include <sycl/info/ext_oneapi_device_traits.def>
#undef __SYCL_PARAM_TRAITS_SPEC

bool device_impl::has_extension(const std::string &ExtensionName) const {
  if (MIsHostDevice)
    // TODO: implement extension management for host device;
    return false;
  std::string AllExtensionNames =
      get_device_info_string(PiInfoCode<info::device::extensions>::value);
  return (AllExtensionNames.find(ExtensionName) != std::string::npos);
}

bool device_impl::is_partition_supported(info::partition_property Prop) const {
  auto SupportedProperties = get_info<info::device::partition_properties>();
  return std::find(SupportedProperties.begin(), SupportedProperties.end(),
                   Prop) != SupportedProperties.end();
}

std::vector<device>
device_impl::create_sub_devices(const cl_device_partition_property *Properties,
                                size_t SubDevicesCount) const {

  std::vector<sycl::detail::pi::PiDevice> SubDevices(SubDevicesCount);
  pi_uint32 ReturnedSubDevices = 0;
  const PluginPtr &Plugin = getPlugin();
  Plugin->call<sycl::errc::invalid, PiApiKind::piDevicePartition>(
      MDevice, Properties, SubDevicesCount, SubDevices.data(),
      &ReturnedSubDevices);
  if (ReturnedSubDevices != SubDevicesCount) {
    throw sycl::exception(
        errc::invalid,
        "Could not partition to the specified number of sub-devices");
  }
  // TODO: Need to describe the subdevice model. Some sub_device management
  // may be necessary. What happens if create_sub_devices is called multiple
  // times with the same arguments?
  //
  std::vector<device> res;
  std::for_each(SubDevices.begin(), SubDevices.end(),
                [&res, this](const sycl::detail::pi::PiDevice &a_pi_device) {
                  device sycl_device = detail::createSyclObjFromImpl<device>(
                      MPlatform->getOrMakeDeviceImpl(a_pi_device, MPlatform));
                  res.push_back(sycl_device);
                });
  return res;
}

std::vector<device> device_impl::create_sub_devices(size_t ComputeUnits) const {
  assert(!MIsHostDevice && "Partitioning is not supported on host.");

  if (!is_partition_supported(info::partition_property::partition_equally)) {
    throw sycl::feature_not_supported(
        "Device does not support "
        "sycl::info::partition_property::partition_equally.",
        PI_ERROR_INVALID_OPERATION);
  }
  // If count exceeds the total number of compute units in the device, an
  // exception with the errc::invalid error code must be thrown.
  auto MaxComputeUnits = get_info<info::device::max_compute_units>();
  if (ComputeUnits > MaxComputeUnits)
    throw sycl::exception(errc::invalid,
                          "Total counts exceed max compute units");

  size_t SubDevicesCount = MaxComputeUnits / ComputeUnits;
  const pi_device_partition_property Properties[3] = {
      PI_DEVICE_PARTITION_EQUALLY, (pi_device_partition_property)ComputeUnits,
      0};
  return create_sub_devices(Properties, SubDevicesCount);
}

std::vector<device>
device_impl::create_sub_devices(const std::vector<size_t> &Counts) const {
  assert(!MIsHostDevice && "Partitioning is not supported on host.");

  if (!is_partition_supported(info::partition_property::partition_by_counts)) {
    throw sycl::feature_not_supported(
        "Device does not support "
        "sycl::info::partition_property::partition_by_counts.",
        PI_ERROR_INVALID_OPERATION);
  }
  static const pi_device_partition_property P[] = {
      PI_DEVICE_PARTITION_BY_COUNTS, PI_DEVICE_PARTITION_BY_COUNTS_LIST_END, 0};
  std::vector<pi_device_partition_property> Properties(P, P + 3);

  // Fill the properties vector with counts and validate it
  auto It = Properties.begin() + 1;
  size_t TotalCounts = 0;
  size_t NonZeroCounts = 0;
  for (auto Count : Counts) {
    TotalCounts += Count;
    NonZeroCounts += (Count != 0) ? 1 : 0;
    It = Properties.insert(It, Count);
  }

  // If the number of non-zero values in counts exceeds the device’s maximum
  // number of sub devices (as returned by info::device::
  // partition_max_sub_devices) an exception with the errc::invalid
  // error code must be thrown.
  if (NonZeroCounts > get_info<info::device::partition_max_sub_devices>())
    throw sycl::exception(errc::invalid,
                          "Total non-zero counts exceed max sub-devices");

  // If the total of all the values in the counts vector exceeds the total
  // number of compute units in the device (as returned by
  // info::device::max_compute_units), an exception with the errc::invalid
  // error code must be thrown.
  if (TotalCounts > get_info<info::device::max_compute_units>())
    throw sycl::exception(errc::invalid,
                          "Total counts exceed max compute units");

  return create_sub_devices(Properties.data(), Counts.size());
}

std::vector<device> device_impl::create_sub_devices(
    info::partition_affinity_domain AffinityDomain) const {
  assert(!MIsHostDevice && "Partitioning is not supported on host.");

  if (!is_partition_supported(
          info::partition_property::partition_by_affinity_domain)) {
    throw sycl::feature_not_supported(
        "Device does not support "
        "sycl::info::partition_property::partition_by_affinity_domain.",
        PI_ERROR_INVALID_OPERATION);
  }
  if (!is_affinity_supported(AffinityDomain)) {
    throw sycl::feature_not_supported(
        "Device does not support " + affinityDomainToString(AffinityDomain) +
            ".",
        PI_ERROR_INVALID_VALUE);
  }
  const pi_device_partition_property Properties[3] = {
      PI_DEVICE_PARTITION_BY_AFFINITY_DOMAIN,
      (pi_device_partition_property)AffinityDomain, 0};

  pi_uint32 SubDevicesCount = 0;
  const PluginPtr &Plugin = getPlugin();
  Plugin->call<sycl::errc::invalid, PiApiKind::piDevicePartition>(
      MDevice, Properties, 0, nullptr, &SubDevicesCount);

  return create_sub_devices(Properties, SubDevicesCount);
}

std::vector<device> device_impl::create_sub_devices() const {
  assert(!MIsHostDevice && "Partitioning is not supported on host.");

  if (!is_partition_supported(
          info::partition_property::ext_intel_partition_by_cslice)) {
    throw sycl::feature_not_supported(
        "Device does not support "
        "sycl::info::partition_property::ext_intel_partition_by_cslice.",
        PI_ERROR_INVALID_OPERATION);
  }

  const pi_device_partition_property Properties[2] = {
      PI_EXT_INTEL_DEVICE_PARTITION_BY_CSLICE, 0};

  pi_uint32 SubDevicesCount = 0;
  const PluginPtr &Plugin = getPlugin();
  Plugin->call<sycl::errc::invalid, PiApiKind::piDevicePartition>(
      MDevice, Properties, 0, nullptr, &SubDevicesCount);

  return create_sub_devices(Properties, SubDevicesCount);
}

pi_native_handle device_impl::getNative() const {
  auto Plugin = getPlugin();
  if (getBackend() == backend::opencl)
    Plugin->call<PiApiKind::piDeviceRetain>(getHandleRef());
  pi_native_handle Handle;
  Plugin->call<PiApiKind::piextDeviceGetNativeHandle>(getHandleRef(), &Handle);
  return Handle;
}

bool device_impl::has(aspect Aspect) const {
  size_t return_size = 0;

  switch (Aspect) {
  case aspect::host:
    return is_host();
  case aspect::cpu:
    return is_cpu();
  case aspect::gpu:
    return is_gpu();
  case aspect::accelerator:
    return is_accelerator();
  case aspect::custom:
    return false;
  // TODO: Implement this for FPGA and ESIMD emulators.
  case aspect::emulated:
    return false;
  case aspect::host_debuggable:
    return false;
  case aspect::fp16:
    return has_extension("cl_khr_fp16");
  case aspect::fp64:
    return has_extension("cl_khr_fp64");
  case aspect::ext_oneapi_bfloat16_math_functions:
    return get_info<info::device::ext_oneapi_bfloat16_math_functions>();
  case aspect::int64_base_atomics:
    return has_extension("cl_khr_int64_base_atomics");
  case aspect::int64_extended_atomics:
    return has_extension("cl_khr_int64_extended_atomics");
  case aspect::atomic64:
    return get_info<info::device::atomic64>();
  case aspect::image:
    return get_info<info::device::image_support>();
  case aspect::online_compiler:
    return get_info<info::device::is_compiler_available>();
  case aspect::online_linker:
    return get_info<info::device::is_linker_available>();
  case aspect::queue_profiling:
    return get_info<info::device::queue_profiling>();
  case aspect::usm_device_allocations:
    return get_info<info::device::usm_device_allocations>();
  case aspect::usm_host_allocations:
    return get_info<info::device::usm_host_allocations>();
  case aspect::ext_intel_mem_channel:
    return get_info<info::device::ext_intel_mem_channel>();
  case aspect::usm_atomic_host_allocations:
    return is_host() ||
           (get_device_info_impl<pi_usm_capabilities,
                                 info::device::usm_host_allocations>::
                get(MPlatform->getDeviceImpl(MDevice)) &
            PI_USM_CONCURRENT_ATOMIC_ACCESS);
  case aspect::usm_shared_allocations:
    return get_info<info::device::usm_shared_allocations>();
  case aspect::usm_atomic_shared_allocations:
    return is_host() ||
           (get_device_info_impl<pi_usm_capabilities,
                                 info::device::usm_shared_allocations>::
                get(MPlatform->getDeviceImpl(MDevice)) &
            PI_USM_CONCURRENT_ATOMIC_ACCESS);
  case aspect::usm_restricted_shared_allocations:
    return get_info<info::device::usm_restricted_shared_allocations>();
  case aspect::usm_system_allocations:
    return get_info<info::device::usm_system_allocations>();
  case aspect::ext_intel_device_id:
    return getPlugin()->call_nocheck<detail::PiApiKind::piDeviceGetInfo>(
               MDevice, PI_DEVICE_INFO_DEVICE_ID, 0, nullptr, &return_size) ==
           PI_SUCCESS;
  case aspect::ext_intel_pci_address:
    return getPlugin()->call_nocheck<detail::PiApiKind::piDeviceGetInfo>(
               MDevice, PI_DEVICE_INFO_PCI_ADDRESS, 0, nullptr, &return_size) ==
           PI_SUCCESS;
  case aspect::ext_intel_gpu_eu_count:
    return getPlugin()->call_nocheck<detail::PiApiKind::piDeviceGetInfo>(
               MDevice, PI_DEVICE_INFO_GPU_EU_COUNT, 0, nullptr,
               &return_size) == PI_SUCCESS;
  case aspect::ext_intel_gpu_eu_simd_width:
    return getPlugin()->call_nocheck<detail::PiApiKind::piDeviceGetInfo>(
               MDevice, PI_DEVICE_INFO_GPU_EU_SIMD_WIDTH, 0, nullptr,
               &return_size) == PI_SUCCESS;
  case aspect::ext_intel_gpu_slices:
    return getPlugin()->call_nocheck<detail::PiApiKind::piDeviceGetInfo>(
               MDevice, PI_DEVICE_INFO_GPU_SLICES, 0, nullptr, &return_size) ==
           PI_SUCCESS;
  case aspect::ext_intel_gpu_subslices_per_slice:
    return getPlugin()->call_nocheck<detail::PiApiKind::piDeviceGetInfo>(
               MDevice, PI_DEVICE_INFO_GPU_SUBSLICES_PER_SLICE, 0, nullptr,
               &return_size) == PI_SUCCESS;
  case aspect::ext_intel_gpu_eu_count_per_subslice:
    return getPlugin()->call_nocheck<detail::PiApiKind::piDeviceGetInfo>(
               MDevice, PI_DEVICE_INFO_GPU_EU_COUNT_PER_SUBSLICE, 0, nullptr,
               &return_size) == PI_SUCCESS;
  case aspect::ext_intel_gpu_hw_threads_per_eu:
    return getPlugin()->call_nocheck<detail::PiApiKind::piDeviceGetInfo>(
               MDevice, PI_DEVICE_INFO_GPU_HW_THREADS_PER_EU, 0, nullptr,
               &return_size) == PI_SUCCESS;
  case aspect::ext_intel_free_memory:
    return getPlugin()->call_nocheck<detail::PiApiKind::piDeviceGetInfo>(
               MDevice, PI_EXT_INTEL_DEVICE_INFO_FREE_MEMORY, 0, nullptr,
               &return_size) == PI_SUCCESS;
  case aspect::ext_intel_memory_clock_rate:
    return getPlugin()->call_nocheck<detail::PiApiKind::piDeviceGetInfo>(
               MDevice, PI_EXT_INTEL_DEVICE_INFO_MEMORY_CLOCK_RATE, 0, nullptr,
               &return_size) == PI_SUCCESS;
  case aspect::ext_intel_memory_bus_width:
    return getPlugin()->call_nocheck<detail::PiApiKind::piDeviceGetInfo>(
               MDevice, PI_EXT_INTEL_DEVICE_INFO_MEMORY_BUS_WIDTH, 0, nullptr,
               &return_size) == PI_SUCCESS;
  case aspect::ext_intel_device_info_uuid: {
    auto Result = getPlugin()->call_nocheck<detail::PiApiKind::piDeviceGetInfo>(
        MDevice, PI_DEVICE_INFO_UUID, 0, nullptr, &return_size);
    if (Result != PI_SUCCESS) {
      return false;
    }

    assert(return_size <= 16);
    unsigned char UUID[16];

    return getPlugin()->call_nocheck<detail::PiApiKind::piDeviceGetInfo>(
               MDevice, PI_DEVICE_INFO_UUID, 16 * sizeof(unsigned char), UUID,
               nullptr) == PI_SUCCESS;
  }
  case aspect::ext_intel_max_mem_bandwidth:
    // currently not supported
    return false;
  case aspect::ext_oneapi_srgb:
    return get_info<info::device::ext_oneapi_srgb>();
  case aspect::ext_oneapi_native_assert:
    return isAssertFailSupported();
  case aspect::ext_oneapi_cuda_async_barrier: {
    int async_barrier_supported;
    bool call_successful =
        getPlugin()->call_nocheck<detail::PiApiKind::piDeviceGetInfo>(
            MDevice, PI_EXT_ONEAPI_DEVICE_INFO_CUDA_ASYNC_BARRIER, sizeof(int),
            &async_barrier_supported, nullptr) == PI_SUCCESS;
    return call_successful && async_barrier_supported;
  }
  case aspect::ext_intel_legacy_image: {
    pi_bool legacy_image_support = PI_FALSE;
    bool call_successful =
        getPlugin()->call_nocheck<detail::PiApiKind::piDeviceGetInfo>(
            MDevice, PI_DEVICE_INFO_IMAGE_SUPPORT, sizeof(pi_bool),
            &legacy_image_support, nullptr) == PI_SUCCESS;
    return call_successful && legacy_image_support;
  }
  case aspect::ext_oneapi_bindless_images: {
    pi_bool support = PI_FALSE;
    bool call_successful =
        getPlugin()->call_nocheck<detail::PiApiKind::piDeviceGetInfo>(
            MDevice, PI_EXT_ONEAPI_DEVICE_INFO_BINDLESS_IMAGES_SUPPORT,
            sizeof(pi_bool), &support, nullptr) == PI_SUCCESS;
    return call_successful && support;
  }
  case aspect::ext_oneapi_bindless_images_shared_usm: {
    pi_bool support = PI_FALSE;
    bool call_successful =
        getPlugin()->call_nocheck<detail::PiApiKind::piDeviceGetInfo>(
            MDevice,
            PI_EXT_ONEAPI_DEVICE_INFO_BINDLESS_IMAGES_SHARED_USM_SUPPORT,
            sizeof(pi_bool), &support, nullptr) == PI_SUCCESS;
    return call_successful && support;
  }
  case aspect::ext_oneapi_bindless_images_1d_usm: {
    pi_bool support = PI_FALSE;
    bool call_successful =
        getPlugin()->call_nocheck<detail::PiApiKind::piDeviceGetInfo>(
            MDevice, PI_EXT_ONEAPI_DEVICE_INFO_BINDLESS_IMAGES_1D_USM_SUPPORT,
            sizeof(pi_bool), &support, nullptr) == PI_SUCCESS;
    return call_successful && support;
  }
  case aspect::ext_oneapi_bindless_images_2d_usm: {
    pi_bool support = PI_FALSE;
    bool call_successful =
        getPlugin()->call_nocheck<detail::PiApiKind::piDeviceGetInfo>(
            MDevice, PI_EXT_ONEAPI_DEVICE_INFO_BINDLESS_IMAGES_2D_USM_SUPPORT,
            sizeof(pi_bool), &support, nullptr) == PI_SUCCESS;
    return call_successful && support;
  }
  case aspect::ext_oneapi_interop_memory_import: {
    pi_bool support = PI_FALSE;
    bool call_successful =
        getPlugin()->call_nocheck<detail::PiApiKind::piDeviceGetInfo>(
            MDevice, PI_EXT_ONEAPI_DEVICE_INFO_INTEROP_MEMORY_IMPORT_SUPPORT,
            sizeof(pi_bool), &support, nullptr) == PI_SUCCESS;
    return call_successful && support;
  }
  case aspect::ext_oneapi_interop_memory_export: {
    pi_bool support = PI_FALSE;
    bool call_successful =
        getPlugin()->call_nocheck<detail::PiApiKind::piDeviceGetInfo>(
            MDevice, PI_EXT_ONEAPI_DEVICE_INFO_INTEROP_MEMORY_EXPORT_SUPPORT,
            sizeof(pi_bool), &support, nullptr) == PI_SUCCESS;
    return call_successful && support;
  }
  case aspect::ext_oneapi_interop_semaphore_import: {
    pi_bool support = PI_FALSE;
    bool call_successful =
        getPlugin()->call_nocheck<detail::PiApiKind::piDeviceGetInfo>(
            MDevice, PI_EXT_ONEAPI_DEVICE_INFO_INTEROP_SEMAPHORE_IMPORT_SUPPORT,
            sizeof(pi_bool), &support, nullptr) == PI_SUCCESS;
    return call_successful && support;
  }
  case aspect::ext_oneapi_interop_semaphore_export: {
    pi_bool support = PI_FALSE;
    bool call_successful =
        getPlugin()->call_nocheck<detail::PiApiKind::piDeviceGetInfo>(
            MDevice, PI_EXT_ONEAPI_DEVICE_INFO_INTEROP_SEMAPHORE_EXPORT_SUPPORT,
            sizeof(pi_bool), &support, nullptr) == PI_SUCCESS;
    return call_successful && support;
  }
  case aspect::ext_oneapi_mipmap: {
    pi_bool support = PI_FALSE;
    bool call_successful =
        getPlugin()->call_nocheck<detail::PiApiKind::piDeviceGetInfo>(
            MDevice, PI_EXT_ONEAPI_DEVICE_INFO_MIPMAP_SUPPORT, sizeof(pi_bool),
            &support, nullptr) == PI_SUCCESS;
    return call_successful && support;
  }
  case aspect::ext_oneapi_mipmap_anisotropy: {
    pi_bool support = PI_FALSE;
    bool call_successful =
        getPlugin()->call_nocheck<detail::PiApiKind::piDeviceGetInfo>(
            MDevice, PI_EXT_ONEAPI_DEVICE_INFO_MIPMAP_ANISOTROPY_SUPPORT,
            sizeof(pi_bool), &support, nullptr) == PI_SUCCESS;
    return call_successful && support;
  }
  case aspect::ext_oneapi_mipmap_level_reference: {
    pi_bool support = PI_FALSE;
    bool call_successful =
        getPlugin()->call_nocheck<detail::PiApiKind::piDeviceGetInfo>(
            MDevice, PI_EXT_ONEAPI_DEVICE_INFO_MIPMAP_LEVEL_REFERENCE_SUPPORT,
            sizeof(pi_bool), &support, nullptr) == PI_SUCCESS;
    return call_successful && support;
  }
<<<<<<< HEAD
=======
  case aspect::ext_intel_esimd: {
    pi_bool support = PI_FALSE;
    bool call_successful =
        getPlugin()->call_nocheck<detail::PiApiKind::piDeviceGetInfo>(
            MDevice, PI_EXT_INTEL_DEVICE_INFO_ESIMD_SUPPORT, sizeof(pi_bool),
            &support, nullptr) == PI_SUCCESS;
    return call_successful && support;
  }
  case aspect::ext_oneapi_non_uniform_groups: {
    return (this->getBackend() == backend::ext_oneapi_level_zero) ||
           (this->getBackend() == backend::opencl) ||
           (this->getBackend() == backend::ext_oneapi_cuda);
  }
>>>>>>> 7f4c3c22
  }
  throw runtime_error("This device aspect has not been implemented yet.",
                      PI_ERROR_INVALID_DEVICE);
}

std::shared_ptr<device_impl> device_impl::getHostDeviceImpl() {
  static std::shared_ptr<device_impl> HostImpl =
      std::make_shared<device_impl>();

  return HostImpl;
}

bool device_impl::isAssertFailSupported() const {
  return MIsAssertFailSupported;
}

std::string device_impl::getDeviceName() const {
  std::call_once(MDeviceNameFlag,
                 [this]() { MDeviceName = get_info<info::device::name>(); });

  return MDeviceName;
}

ext::oneapi::experimental::architecture device_impl::getDeviceArch() const {
  std::call_once(MDeviceArchFlag, [this]() {
    MDeviceArch =
        get_info<ext::oneapi::experimental::info::device::architecture>();
  });

  return MDeviceArch;
}

// On first call this function queries for device timestamp
// along with host synchronized timestamp and stores it in memeber varaible
// MDeviceHostBaseTime. Subsequent calls to this function would just retrieve
// the host timestamp, compute difference against the host timestamp in
// MDeviceHostBaseTime and calculate the device timestamp based on the
// difference.
//
// The MDeviceHostBaseTime is refreshed with new device and host timestamp
// after a certain interval (determined by TimeTillRefresh) to account for
// clock drift between host and device.
//
uint64_t device_impl::getCurrentDeviceTime() {
  using namespace std::chrono;
  uint64_t HostTime =
      duration_cast<nanoseconds>(steady_clock::now().time_since_epoch())
          .count();
  if (MIsHostDevice) {
    return HostTime;
  }

  // To account for potential clock drift between host clock and device clock.
  // The value set is arbitrary: 200 seconds
  constexpr uint64_t TimeTillRefresh = 200e9;
  uint64_t Diff = HostTime - MDeviceHostBaseTime.second;

  if (Diff > TimeTillRefresh || Diff <= 0) {
    const auto &Plugin = getPlugin();
    auto Result =
        Plugin->call_nocheck<detail::PiApiKind::piGetDeviceAndHostTimer>(
            MDevice, &MDeviceHostBaseTime.first, &MDeviceHostBaseTime.second);

    if (Result == PI_ERROR_INVALID_OPERATION) {
      char *p = nullptr;
      Plugin->call_nocheck<detail::PiApiKind::piPluginGetLastError>(&p);
      std::string errorMsg(p ? p : "");
      throw sycl::feature_not_supported(
          "Device and/or backend does not support querying timestamp: " +
              errorMsg,
          Result);
    } else {
      Plugin->checkPiResult(Result);
    }
    // Until next sync we will compute device time based on the host time
    // returned in HostTime, so make this our base host time.
    MDeviceHostBaseTime.second = HostTime;
    Diff = 0;
  }
  return MDeviceHostBaseTime.first + Diff;
}

bool device_impl::isGetDeviceAndHostTimerSupported() {
  const auto &Plugin = getPlugin();
  uint64_t DeviceTime = 0, HostTime = 0;
  auto Result =
      Plugin->call_nocheck<detail::PiApiKind::piGetDeviceAndHostTimer>(
          MDevice, &DeviceTime, &HostTime);
  return Result != PI_ERROR_INVALID_OPERATION;
}

} // namespace detail
} // namespace _V1
} // namespace sycl<|MERGE_RESOLUTION|>--- conflicted
+++ resolved
@@ -92,11 +92,9 @@
   if (!MIsHostDevice) {
     // TODO catch an exception and put it to list of asynchronous exceptions
     const PluginPtr &Plugin = getPlugin();
-    if (!Plugin->pluginReleased) {
-      sycl::detail::pi::PiResult Err =
-          Plugin->call_nocheck<PiApiKind::piDeviceRelease>(MDevice);
-      __SYCL_CHECK_OCL_CODE_NO_EXC(Err);
-    }
+    sycl::detail::pi::PiResult Err =
+        Plugin->call_nocheck<PiApiKind::piDeviceRelease>(MDevice);
+    __SYCL_CHECK_OCL_CODE_NO_EXC(Err);
   }
 }
 
@@ -553,8 +551,6 @@
             sizeof(pi_bool), &support, nullptr) == PI_SUCCESS;
     return call_successful && support;
   }
-<<<<<<< HEAD
-=======
   case aspect::ext_intel_esimd: {
     pi_bool support = PI_FALSE;
     bool call_successful =
@@ -568,7 +564,6 @@
            (this->getBackend() == backend::opencl) ||
            (this->getBackend() == backend::ext_oneapi_cuda);
   }
->>>>>>> 7f4c3c22
   }
   throw runtime_error("This device aspect has not been implemented yet.",
                       PI_ERROR_INVALID_DEVICE);
