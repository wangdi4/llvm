--- conflicted
+++ resolved
@@ -215,13 +215,8 @@
   vector_class<event> USMEvents;
   {
     std::lock_guard<mutex_class> Lock(MMutex);
-<<<<<<< HEAD
-    Events = std::move(MEventsWeak);
-    USMEvents = std::move(MEventsShared);
-=======
     Events.swap(MEventsWeak);
     USMEvents.swap(MEventsShared);
->>>>>>> 6c8b510a
   }
 
   for (std::weak_ptr<event_impl> &EventImplWeakPtr : Events)
