--- conflicted
+++ resolved
@@ -105,14 +105,11 @@
                              const void *Ptr, size_t Length,
                              pi_mem_advice Advice,
                              const std::vector<event> &DepEvents) {
-<<<<<<< HEAD
-=======
   if (MHasDiscardEventsSupport) {
     MemoryManager::advise_usm(Ptr, Self, Length, Advice,
                               getOrWaitEvents(DepEvents, MContext), nullptr);
     return createDiscardedEvent();
   }
->>>>>>> 8cd97e86
   RT::PiEvent NativeEvent{};
   MemoryManager::advise_usm(Ptr, Self, Length, Advice,
                             getOrWaitEvents(DepEvents, MContext), &NativeEvent);
