--- conflicted
+++ resolved
@@ -905,12 +905,6 @@
                                RT::PiEvent *OutEvent) {
   assert(!Queue->getContextImplPtr()->is_host() &&
          "Host queue not supported in advise_usm.");
-<<<<<<< HEAD
-
-  const detail::plugin &Plugin = Queue->getPlugin();
-  Plugin.call<PiApiKind::piextUSMEnqueueMemAdvise>(Queue->getHandleRef(), Mem,
-                                                   Length, Advice, OutEvent);
-=======
 
   const detail::plugin &Plugin = Queue->getPlugin();
   Plugin.call<PiApiKind::piextUSMEnqueueMemAdvise>(Queue->getHandleRef(), Mem,
@@ -994,7 +988,6 @@
   Plugin.call<PiApiKind::piextUSMEnqueueMemset2D>(
       Queue->getHandleRef(), DstMem, Pitch, static_cast<int>(Value), Width,
       Height, DepEvents.size(), DepEvents.data(), OutEvent);
->>>>>>> bfff8914
 }
 
 } // namespace detail
