//==-------------- memory_manager.cpp --------------------------------------==//
//
// Part of the LLVM Project, under the Apache License v2.0 with LLVM Exceptions.
// See https://llvm.org/LICENSE.txt for license information.
// SPDX-License-Identifier: Apache-2.0 WITH LLVM-exception
//
//===----------------------------------------------------------------------===//

#include <CL/sycl/detail/memory_manager.hpp>
#include <detail/context_impl.hpp>
#include <detail/event_impl.hpp>
#include <detail/queue_impl.hpp>

#include <algorithm>
#include <cassert>
#include <cstring>
#include <vector>

__SYCL_INLINE_NAMESPACE(cl) {
namespace sycl {
namespace detail {

static void waitForEvents(const std::vector<EventImplPtr> &Events) {
  // Assuming all events will be on the same device or
  // devices associated with the same Backend.
  if (!Events.empty()) {
    const detail::plugin &Plugin = Events[0]->getPlugin();
    std::vector<RT::PiEvent> PiEvents(Events.size());
    std::transform(Events.begin(), Events.end(), PiEvents.begin(),
                   [](const EventImplPtr &EventImpl) {
                     return EventImpl->getHandleRef();
                   });
    Plugin.call<PiApiKind::piEventsWait>(PiEvents.size(), &PiEvents[0]);
  }
}

void MemoryManager::release(ContextImplPtr TargetContext, SYCLMemObjI *MemObj,
                            void *MemAllocation,
                            std::vector<EventImplPtr> DepEvents,
                            RT::PiEvent &OutEvent) {
  // There is no async API for memory releasing. Explicitly wait for all
  // dependency events and return empty event.
  waitForEvents(DepEvents);
  OutEvent = nullptr;
  MemObj->releaseMem(TargetContext, MemAllocation);
}

void MemoryManager::releaseImageBuffer(ContextImplPtr TargetContext,
                                       void *ImageBuf) {
  // TODO remove when ABI breaking changes are allowed.
  throw runtime_error("Deprecated release operation", PI_INVALID_OPERATION);
}

void MemoryManager::releaseMemObj(ContextImplPtr TargetContext,
                                  SYCLMemObjI *MemObj, void *MemAllocation,
                                  void *UserPtr) {
  if (UserPtr == MemAllocation) {
    // Do nothing as it's user provided memory.
    return;
  }

  if (TargetContext->is_host()) {
    MemObj->releaseHostMem(MemAllocation);
    return;
  }

  const detail::plugin &Plugin = TargetContext->getPlugin();
  Plugin.call<PiApiKind::piMemRelease>(pi::cast<RT::PiMem>(MemAllocation));
}

void *MemoryManager::allocate(ContextImplPtr TargetContext, SYCLMemObjI *MemObj,
                              bool InitFromUserData, void *HostPtr,
                              std::vector<EventImplPtr> DepEvents,
                              RT::PiEvent &OutEvent) {
  // There is no async API for memory allocation. Explicitly wait for all
  // dependency events and return empty event.
  waitForEvents(DepEvents);
  OutEvent = nullptr;

  return MemObj->allocateMem(TargetContext, InitFromUserData, HostPtr,
                             OutEvent);
}

void *MemoryManager::wrapIntoImageBuffer(ContextImplPtr TargetContext,
                                         void *MemBuf, SYCLMemObjI *MemObj) {
  // TODO remove when ABI breaking changes are allowed.
  throw runtime_error("Deprecated allocation operation", PI_INVALID_OPERATION);
}

void *MemoryManager::allocateHostMemory(SYCLMemObjI *MemObj, void *UserPtr,
                                        bool HostPtrReadOnly, size_t Size,
                                        const sycl::property_list &) {
  // Can return user pointer directly if it points to writable memory.
  if (UserPtr && HostPtrReadOnly == false)
    return UserPtr;

  void *NewMem = MemObj->allocateHostMem();

  // Need to initialize new memory if user provides pointer to read only
  // memory.
  if (UserPtr && HostPtrReadOnly == true)
    std::memcpy((char *)NewMem, (char *)UserPtr, Size);
  return NewMem;
}

void *MemoryManager::allocateInteropMemObject(
    ContextImplPtr TargetContext, void *UserPtr,
    const EventImplPtr &InteropEvent, const ContextImplPtr &InteropContext,
    const sycl::property_list &, RT::PiEvent &OutEventToWait) {
  // If memory object is created with interop c'tor return cl_mem as is.
  assert(TargetContext == InteropContext && "Expected matching contexts");
  OutEventToWait = InteropEvent->getHandleRef();
  // Retain the event since it will be released during alloca command
  // destruction
  if (nullptr != OutEventToWait) {
    const detail::plugin &Plugin = InteropEvent->getPlugin();
    Plugin.call<PiApiKind::piEventRetain>(OutEventToWait);
<<<<<<< HEAD
  }
  return UserPtr;
=======
  }
  return UserPtr;
}

RT::PiMemFlags getMemObjCreationFlags(const ContextImplPtr &TargetContext,
                                      void *UserPtr, bool HostPtrReadOnly) {
  // Create read_write mem object to handle arbitrary uses.
  RT::PiMemFlags Result = PI_MEM_FLAGS_ACCESS_RW;
  if (UserPtr) {
    if (HostPtrReadOnly)
      Result |= PI_MEM_FLAGS_HOST_PTR_COPY;
    else {
      // Create the memory object using the host pointer only if the devices
      // support host_unified_memory to avoid potential copy overhead.
      // TODO This check duplicates the one performed in the GraphBuilder during
      // AllocaCommand creation. This information should be propagated here
      // instead, which would be a breaking ABI change.
      bool HostUnifiedMemory = true;
      for (const device &Device : TargetContext->getDevices())
        HostUnifiedMemory &=
            Device.get_info<info::device::host_unified_memory>();
      Result |= HostUnifiedMemory ? PI_MEM_FLAGS_HOST_PTR_USE
                                  : PI_MEM_FLAGS_HOST_PTR_COPY;
    }
  }

  return Result;
>>>>>>> 6c8b510a
}

void *MemoryManager::allocateImageObject(ContextImplPtr TargetContext,
                                         void *UserPtr, bool HostPtrReadOnly,
                                         const RT::PiMemImageDesc &Desc,
                                         const RT::PiMemImageFormat &Format,
                                         const sycl::property_list &) {
  RT::PiMemFlags CreationFlags =
      getMemObjCreationFlags(TargetContext, UserPtr, HostPtrReadOnly);

  RT::PiMem NewMem;
  const detail::plugin &Plugin = TargetContext->getPlugin();
  Plugin.call<PiApiKind::piMemImageCreate>(TargetContext->getHandleRef(),
                                           CreationFlags, &Format, &Desc,
                                           UserPtr, &NewMem);
  return NewMem;
}

void *
MemoryManager::allocateBufferObject(ContextImplPtr TargetContext, void *UserPtr,
                                    bool HostPtrReadOnly, const size_t Size,
                                    const sycl::property_list &PropsList) {
  RT::PiMemFlags CreationFlags =
      getMemObjCreationFlags(TargetContext, UserPtr, HostPtrReadOnly);
  if (PropsList.has_property<
          sycl::ext::oneapi::property::buffer::use_pinned_host_memory>())
    CreationFlags |= PI_MEM_FLAGS_HOST_PTR_ALLOC;

  RT::PiMem NewMem = nullptr;
  const detail::plugin &Plugin = TargetContext->getPlugin();

  if (PropsList.has_property<sycl::property::buffer::mem_channel>()) {
    auto Prop = PropsList.get_property<sycl::property::buffer::mem_channel>();
    cl_mem_properties_intel properties[] = {CL_MEM_CHANNEL_INTEL,
                                            Prop.get_channel(), 0};

    Plugin.call<PiApiKind::piMemBufferCreate>(TargetContext->getHandleRef(),
                                              CreationFlags, Size, UserPtr,
                                              &NewMem, properties);
  } else {
    Plugin.call<PiApiKind::piMemBufferCreate>(TargetContext->getHandleRef(),
                                              CreationFlags, Size, UserPtr,
                                              &NewMem, nullptr);
  }
  return NewMem;
}

void *MemoryManager::allocateMemBuffer(ContextImplPtr TargetContext,
                                       SYCLMemObjI *MemObj, void *UserPtr,
                                       bool HostPtrReadOnly, size_t Size,
                                       const EventImplPtr &InteropEvent,
                                       const ContextImplPtr &InteropContext,
                                       const sycl::property_list &PropsList,
                                       RT::PiEvent &OutEventToWait) {
  if (TargetContext->is_host())
    return allocateHostMemory(MemObj, UserPtr, HostPtrReadOnly, Size,
                              PropsList);
  if (UserPtr && InteropContext)
    return allocateInteropMemObject(TargetContext, UserPtr, InteropEvent,
                                    InteropContext, PropsList, OutEventToWait);
  return allocateBufferObject(TargetContext, UserPtr, HostPtrReadOnly, Size,
                              PropsList);
}

void *MemoryManager::allocateMemImage(
    ContextImplPtr TargetContext, SYCLMemObjI *MemObj, void *UserPtr,
    bool HostPtrReadOnly, size_t Size, const RT::PiMemImageDesc &Desc,
    const RT::PiMemImageFormat &Format, const EventImplPtr &InteropEvent,
    const ContextImplPtr &InteropContext, const sycl::property_list &PropsList,
    RT::PiEvent &OutEventToWait) {
  if (TargetContext->is_host())
    return allocateHostMemory(MemObj, UserPtr, HostPtrReadOnly, Size,
                              PropsList);
  if (UserPtr && InteropContext)
    return allocateInteropMemObject(TargetContext, UserPtr, InteropEvent,
                                    InteropContext, PropsList, OutEventToWait);
  return allocateImageObject(TargetContext, UserPtr, HostPtrReadOnly, Desc,
                             Format, PropsList);
}

void *MemoryManager::allocateMemSubBuffer(ContextImplPtr TargetContext,
                                          void *ParentMemObj, size_t ElemSize,
                                          size_t Offset, range<3> Range,
                                          std::vector<EventImplPtr> DepEvents,
                                          RT::PiEvent &OutEvent) {
  waitForEvents(DepEvents);
  OutEvent = nullptr;

  if (TargetContext->is_host())
    return static_cast<void *>(static_cast<char *>(ParentMemObj) + Offset);

  size_t SizeInBytes = ElemSize;
  for (size_t I = 0; I < 3; ++I)
    SizeInBytes *= Range[I];

  RT::PiResult Error = PI_SUCCESS;
  pi_buffer_region_struct Region{Offset, SizeInBytes};
  RT::PiMem NewMem;
  const detail::plugin &Plugin = TargetContext->getPlugin();
  Error = Plugin.call_nocheck<PiApiKind::piMemBufferPartition>(
      pi::cast<RT::PiMem>(ParentMemObj), PI_MEM_FLAGS_ACCESS_RW,
      PI_BUFFER_CREATE_TYPE_REGION, &Region, &NewMem);
  if (Error == PI_MISALIGNED_SUB_BUFFER_OFFSET)
    throw invalid_object_error(
        "Specified offset of the sub-buffer being constructed is not a "
        "multiple of the memory base address alignment",
        PI_INVALID_VALUE);
  return NewMem;
}

struct TermPositions {
  int XTerm;
  int YTerm;
  int ZTerm;
};
void prepTermPositions(TermPositions &pos, int Dimensions,
                       detail::SYCLMemObjI::MemObjType Type) {
  // For buffers, the offsets/ranges coming from accessor are always
  // id<3>/range<3> But their organization varies by dimension:
  //  1 ==>  {width, 1, 1}
  //  2 ==>  {height, width, 1}
  //  3 ==>  {depth, height, width}
  // Some callers schedule 0 as DimDst/DimSrc.

  if (Type == detail::SYCLMemObjI::MemObjType::BUFFER) {
    if (Dimensions == 3) {
      pos.XTerm = 2, pos.YTerm = 1, pos.ZTerm = 0;
    } else if (Dimensions == 2) {
      pos.XTerm = 1, pos.YTerm = 0, pos.ZTerm = 2;
    } else { // Dimension is 1 or 0
      pos.XTerm = 0, pos.YTerm = 1, pos.ZTerm = 2;
    }
  } else { // While range<>/id<> use by images is different than buffers, it's
           // consistent with their accessors.
    pos.XTerm = 0;
    pos.YTerm = 1;
    pos.ZTerm = 2;
  }
}

void copyH2D(SYCLMemObjI *SYCLMemObj, char *SrcMem, QueueImplPtr,
             unsigned int DimSrc, sycl::range<3> SrcSize,
             sycl::range<3> SrcAccessRange, sycl::id<3> SrcOffset,
             unsigned int SrcElemSize, RT::PiMem DstMem, QueueImplPtr TgtQueue,
             unsigned int DimDst, sycl::range<3> DstSize,
             sycl::range<3> DstAccessRange, sycl::id<3> DstOffset,
             unsigned int DstElemSize, std::vector<RT::PiEvent> DepEvents,
             RT::PiEvent &OutEvent) {
  assert(SYCLMemObj && "The SYCLMemObj is nullptr");

  const RT::PiQueue Queue = TgtQueue->getHandleRef();
  const detail::plugin &Plugin = TgtQueue->getPlugin();

  detail::SYCLMemObjI::MemObjType MemType = SYCLMemObj->getType();
  TermPositions SrcPos, DstPos;
  prepTermPositions(SrcPos, DimSrc, MemType);
  prepTermPositions(DstPos, DimDst, MemType);

  size_t DstXOffBytes = DstOffset[DstPos.XTerm] * DstElemSize;
  size_t SrcXOffBytes = SrcOffset[SrcPos.XTerm] * SrcElemSize;
  size_t DstAccessRangeWidthBytes = DstAccessRange[DstPos.XTerm] * DstElemSize;
  size_t DstSzWidthBytes = DstSize[DstPos.XTerm] * DstElemSize;
  size_t SrcSzWidthBytes = SrcSize[SrcPos.XTerm] * SrcElemSize;

  if (MemType == detail::SYCLMemObjI::MemObjType::BUFFER) {
    if (1 == DimDst && 1 == DimSrc) {
      Plugin.call<PiApiKind::piEnqueueMemBufferWrite>(
          Queue, DstMem,
          /*blocking_write=*/CL_FALSE, DstXOffBytes, DstAccessRangeWidthBytes,
          SrcMem + SrcXOffBytes, DepEvents.size(), DepEvents.data(), &OutEvent);
    } else {
      size_t BufferRowPitch = (1 == DimDst) ? 0 : DstSzWidthBytes;
      size_t BufferSlicePitch =
          (3 == DimDst) ? DstSzWidthBytes * DstSize[DstPos.YTerm] : 0;
      size_t HostRowPitch = (1 == DimSrc) ? 0 : SrcSzWidthBytes;
      size_t HostSlicePitch =
          (3 == DimSrc) ? SrcSzWidthBytes * SrcSize[SrcPos.YTerm] : 0;

      pi_buff_rect_offset_struct BufferOffset{
          DstXOffBytes, DstOffset[DstPos.YTerm], DstOffset[DstPos.ZTerm]};
      pi_buff_rect_offset_struct HostOffset{
          SrcXOffBytes, SrcOffset[SrcPos.YTerm], SrcOffset[SrcPos.ZTerm]};
      pi_buff_rect_region_struct RectRegion{DstAccessRangeWidthBytes,
                                            DstAccessRange[DstPos.YTerm],
                                            DstAccessRange[DstPos.ZTerm]};

      Plugin.call<PiApiKind::piEnqueueMemBufferWriteRect>(
          Queue, DstMem,
          /*blocking_write=*/CL_FALSE, &BufferOffset, &HostOffset, &RectRegion,
          BufferRowPitch, BufferSlicePitch, HostRowPitch, HostSlicePitch,
          SrcMem, DepEvents.size(), DepEvents.data(), &OutEvent);
    }
  } else {
    size_t InputRowPitch = (1 == DimDst) ? 0 : DstSzWidthBytes;
    size_t InputSlicePitch =
        (3 == DimDst) ? DstSzWidthBytes * DstSize[DstPos.YTerm] : 0;

    pi_image_offset_struct Origin{DstOffset[DstPos.XTerm],
                                  DstOffset[DstPos.YTerm],
                                  DstOffset[DstPos.ZTerm]};
    pi_image_region_struct Region{DstAccessRange[DstPos.XTerm],
                                  DstAccessRange[DstPos.YTerm],
                                  DstAccessRange[DstPos.ZTerm]};

    Plugin.call<PiApiKind::piEnqueueMemImageWrite>(
        Queue, DstMem,
        /*blocking_write=*/CL_FALSE, &Origin, &Region, InputRowPitch,
        InputSlicePitch, SrcMem, DepEvents.size(), DepEvents.data(), &OutEvent);
  }
}

void copyD2H(SYCLMemObjI *SYCLMemObj, RT::PiMem SrcMem, QueueImplPtr SrcQueue,
             unsigned int DimSrc, sycl::range<3> SrcSize,
             sycl::range<3> SrcAccessRange, sycl::id<3> SrcOffset,
             unsigned int SrcElemSize, char *DstMem, QueueImplPtr,
             unsigned int DimDst, sycl::range<3> DstSize,
             sycl::range<3> DstAccessRange, sycl::id<3> DstOffset,
             unsigned int DstElemSize, std::vector<RT::PiEvent> DepEvents,
             RT::PiEvent &OutEvent) {
  assert(SYCLMemObj && "The SYCLMemObj is nullptr");

  const RT::PiQueue Queue = SrcQueue->getHandleRef();
  const detail::plugin &Plugin = SrcQueue->getPlugin();

  detail::SYCLMemObjI::MemObjType MemType = SYCLMemObj->getType();
  TermPositions SrcPos, DstPos;
  prepTermPositions(SrcPos, DimSrc, MemType);
  prepTermPositions(DstPos, DimDst, MemType);

  //  For a given buffer, the various mem copy routines (copyD2H, copyH2D,
  //  copyD2D) will usually have the same values for AccessRange, Size,
  //  Dimension, Offset, etc. EXCEPT when the dtor for ~SYCLMemObjT is called.
  //  Essentially, it schedules a copyBack of chars thus in copyD2H the
  //  Dimension will then be 1 and DstAccessRange[0] and DstSize[0] will be
  //  sized to bytes with a DstElemSize of 1.
  size_t DstXOffBytes = DstOffset[DstPos.XTerm] * DstElemSize;
  size_t SrcXOffBytes = SrcOffset[SrcPos.XTerm] * SrcElemSize;
  size_t SrcAccessRangeWidthBytes = SrcAccessRange[SrcPos.XTerm] * SrcElemSize;
  size_t DstSzWidthBytes = DstSize[DstPos.XTerm] * DstElemSize;
  size_t SrcSzWidthBytes = SrcSize[SrcPos.XTerm] * SrcElemSize;

  if (MemType == detail::SYCLMemObjI::MemObjType::BUFFER) {
    if (1 == DimDst && 1 == DimSrc) {
      Plugin.call<PiApiKind::piEnqueueMemBufferRead>(
          Queue, SrcMem,
          /*blocking_read=*/CL_FALSE, SrcXOffBytes, SrcAccessRangeWidthBytes,
          DstMem + DstXOffBytes, DepEvents.size(), DepEvents.data(), &OutEvent);
    } else {
      size_t BufferRowPitch = (1 == DimSrc) ? 0 : SrcSzWidthBytes;
      size_t BufferSlicePitch =
          (3 == DimSrc) ? SrcSzWidthBytes * SrcSize[SrcPos.YTerm] : 0;
      size_t HostRowPitch = (1 == DimDst) ? 0 : DstSzWidthBytes;
      size_t HostSlicePitch =
          (3 == DimDst) ? DstSzWidthBytes * DstSize[DstPos.YTerm] : 0;

      pi_buff_rect_offset_struct BufferOffset{
          SrcXOffBytes, SrcOffset[SrcPos.YTerm], SrcOffset[SrcPos.ZTerm]};
      pi_buff_rect_offset_struct HostOffset{
          DstXOffBytes, DstOffset[DstPos.YTerm], DstOffset[DstPos.ZTerm]};
      pi_buff_rect_region_struct RectRegion{SrcAccessRangeWidthBytes,
                                            SrcAccessRange[SrcPos.YTerm],
                                            SrcAccessRange[SrcPos.ZTerm]};

      Plugin.call<PiApiKind::piEnqueueMemBufferReadRect>(
          Queue, SrcMem,
          /*blocking_read=*/CL_FALSE, &BufferOffset, &HostOffset, &RectRegion,
          BufferRowPitch, BufferSlicePitch, HostRowPitch, HostSlicePitch,
          DstMem, DepEvents.size(), DepEvents.data(), &OutEvent);
    }
  } else {
    size_t RowPitch = (1 == DimSrc) ? 0 : SrcSzWidthBytes;
    size_t SlicePitch =
        (3 == DimSrc) ? SrcSzWidthBytes * SrcSize[SrcPos.YTerm] : 0;

    pi_image_offset_struct Offset{SrcOffset[SrcPos.XTerm],
                                  SrcOffset[SrcPos.YTerm],
                                  SrcOffset[SrcPos.ZTerm]};
    pi_image_region_struct Region{SrcAccessRange[SrcPos.XTerm],
                                  SrcAccessRange[SrcPos.YTerm],
                                  SrcAccessRange[SrcPos.ZTerm]};

    Plugin.call<PiApiKind::piEnqueueMemImageRead>(
        Queue, SrcMem, CL_FALSE, &Offset, &Region, RowPitch, SlicePitch, DstMem,
        DepEvents.size(), DepEvents.data(), &OutEvent);
  }
}

void copyD2D(SYCLMemObjI *SYCLMemObj, RT::PiMem SrcMem, QueueImplPtr SrcQueue,
             unsigned int DimSrc, sycl::range<3> SrcSize,
             sycl::range<3> SrcAccessRange, sycl::id<3> SrcOffset,
             unsigned int SrcElemSize, RT::PiMem DstMem, QueueImplPtr,
             unsigned int DimDst, sycl::range<3> DstSize, sycl::range<3>,
             sycl::id<3> DstOffset, unsigned int DstElemSize,
             std::vector<RT::PiEvent> DepEvents, RT::PiEvent &OutEvent) {
  assert(SYCLMemObj && "The SYCLMemObj is nullptr");

  const RT::PiQueue Queue = SrcQueue->getHandleRef();
  const detail::plugin &Plugin = SrcQueue->getPlugin();

  detail::SYCLMemObjI::MemObjType MemType = SYCLMemObj->getType();
  TermPositions SrcPos, DstPos;
  prepTermPositions(SrcPos, DimSrc, MemType);
  prepTermPositions(DstPos, DimDst, MemType);

  size_t DstXOffBytes = DstOffset[DstPos.XTerm] * DstElemSize;
  size_t SrcXOffBytes = SrcOffset[SrcPos.XTerm] * SrcElemSize;
  size_t SrcAccessRangeWidthBytes = SrcAccessRange[SrcPos.XTerm] * SrcElemSize;
  size_t DstSzWidthBytes = DstSize[DstPos.XTerm] * DstElemSize;
  size_t SrcSzWidthBytes = SrcSize[SrcPos.XTerm] * SrcElemSize;

  if (MemType == detail::SYCLMemObjI::MemObjType::BUFFER) {
    if (1 == DimDst && 1 == DimSrc) {
      Plugin.call<PiApiKind::piEnqueueMemBufferCopy>(
          Queue, SrcMem, DstMem, SrcXOffBytes, DstXOffBytes,
          SrcAccessRangeWidthBytes, DepEvents.size(), DepEvents.data(),
          &OutEvent);
    } else {
      // passing 0 for pitches not allowed. Because clEnqueueCopyBufferRect will
      // calculate both src and dest pitch using region[0], which is not correct
      // if src and dest are not the same size.
      size_t SrcRowPitch = SrcSzWidthBytes;
      size_t SrcSlicePitch = (DimSrc <= 1)
                                 ? SrcSzWidthBytes
                                 : SrcSzWidthBytes * SrcSize[SrcPos.YTerm];
      size_t DstRowPitch = DstSzWidthBytes;
      size_t DstSlicePitch = (DimDst <= 1)
                                 ? DstSzWidthBytes
                                 : DstSzWidthBytes * DstSize[DstPos.YTerm];

      pi_buff_rect_offset_struct SrcOrigin{
          SrcXOffBytes, SrcOffset[SrcPos.YTerm], SrcOffset[SrcPos.ZTerm]};
      pi_buff_rect_offset_struct DstOrigin{
          DstXOffBytes, DstOffset[DstPos.YTerm], DstOffset[DstPos.ZTerm]};
      pi_buff_rect_region_struct Region{SrcAccessRangeWidthBytes,
                                        SrcAccessRange[SrcPos.YTerm],
                                        SrcAccessRange[SrcPos.ZTerm]};

      Plugin.call<PiApiKind::piEnqueueMemBufferCopyRect>(
          Queue, SrcMem, DstMem, &SrcOrigin, &DstOrigin, &Region, SrcRowPitch,
          SrcSlicePitch, DstRowPitch, DstSlicePitch, DepEvents.size(),
          DepEvents.data(), &OutEvent);
    }
  } else {
    pi_image_offset_struct SrcOrigin{SrcOffset[SrcPos.XTerm],
                                     SrcOffset[SrcPos.YTerm],
                                     SrcOffset[SrcPos.ZTerm]};
    pi_image_offset_struct DstOrigin{DstOffset[DstPos.XTerm],
                                     DstOffset[DstPos.YTerm],
                                     DstOffset[DstPos.ZTerm]};
    pi_image_region_struct Region{SrcAccessRange[SrcPos.XTerm],
                                  SrcAccessRange[SrcPos.YTerm],
                                  SrcAccessRange[SrcPos.ZTerm]};

    Plugin.call<PiApiKind::piEnqueueMemImageCopy>(
        Queue, SrcMem, DstMem, &SrcOrigin, &DstOrigin, &Region,
        DepEvents.size(), DepEvents.data(), &OutEvent);
  }
}

static void copyH2H(SYCLMemObjI *, char *SrcMem, QueueImplPtr,
                    unsigned int DimSrc, sycl::range<3> SrcSize,
                    sycl::range<3> SrcAccessRange, sycl::id<3> SrcOffset,
                    unsigned int SrcElemSize, char *DstMem, QueueImplPtr,
                    unsigned int DimDst, sycl::range<3> DstSize,
                    sycl::range<3> DstAccessRange, sycl::id<3> DstOffset,
                    unsigned int DstElemSize, std::vector<RT::PiEvent>,
                    RT::PiEvent &) {
  if ((DimSrc != 1 || DimDst != 1) &&
      (SrcOffset != id<3>{0, 0, 0} || DstOffset != id<3>{0, 0, 0} ||
       SrcSize != SrcAccessRange || DstSize != DstAccessRange)) {
    throw runtime_error("Not supported configuration of memcpy requested",
                        PI_INVALID_OPERATION);
  }

  SrcMem += SrcOffset[0] * SrcElemSize;
  DstMem += DstOffset[0] * DstElemSize;

  if (SrcMem == DstMem)
    return;

  size_t BytesToCopy =
      SrcAccessRange[0] * SrcElemSize * SrcAccessRange[1] * SrcAccessRange[2];
  std::memcpy(DstMem, SrcMem, BytesToCopy);
}

// Copies memory between: host and device, host and host,
// device and device if memory objects bound to the one context.
void MemoryManager::copy(SYCLMemObjI *SYCLMemObj, void *SrcMem,
                         QueueImplPtr SrcQueue, unsigned int DimSrc,
                         sycl::range<3> SrcSize, sycl::range<3> SrcAccessRange,
                         sycl::id<3> SrcOffset, unsigned int SrcElemSize,
                         void *DstMem, QueueImplPtr TgtQueue,
                         unsigned int DimDst, sycl::range<3> DstSize,
                         sycl::range<3> DstAccessRange, sycl::id<3> DstOffset,
                         unsigned int DstElemSize,
                         std::vector<RT::PiEvent> DepEvents,
                         RT::PiEvent &OutEvent) {

  if (SrcQueue->is_host()) {
    if (TgtQueue->is_host())
      copyH2H(SYCLMemObj, (char *)SrcMem, std::move(SrcQueue), DimSrc, SrcSize,
              SrcAccessRange, SrcOffset, SrcElemSize, (char *)DstMem,
              std::move(TgtQueue), DimDst, DstSize, DstAccessRange, DstOffset,
              DstElemSize, std::move(DepEvents), OutEvent);

    else
      copyH2D(SYCLMemObj, (char *)SrcMem, std::move(SrcQueue), DimSrc, SrcSize,
              SrcAccessRange, SrcOffset, SrcElemSize,
              pi::cast<RT::PiMem>(DstMem), std::move(TgtQueue), DimDst, DstSize,
              DstAccessRange, DstOffset, DstElemSize, std::move(DepEvents),
              OutEvent);
  } else {
    if (TgtQueue->is_host())
      copyD2H(SYCLMemObj, pi::cast<RT::PiMem>(SrcMem), std::move(SrcQueue),
              DimSrc, SrcSize, SrcAccessRange, SrcOffset, SrcElemSize,
              (char *)DstMem, std::move(TgtQueue), DimDst, DstSize,
              DstAccessRange, DstOffset, DstElemSize, std::move(DepEvents),
              OutEvent);
    else
      copyD2D(SYCLMemObj, pi::cast<RT::PiMem>(SrcMem), std::move(SrcQueue),
              DimSrc, SrcSize, SrcAccessRange, SrcOffset, SrcElemSize,
              pi::cast<RT::PiMem>(DstMem), std::move(TgtQueue), DimDst, DstSize,
              DstAccessRange, DstOffset, DstElemSize, std::move(DepEvents),
              OutEvent);
  }
}

void MemoryManager::fill(SYCLMemObjI *SYCLMemObj, void *Mem, QueueImplPtr Queue,
                         size_t PatternSize, const char *Pattern,
                         unsigned int Dim, sycl::range<3>, sycl::range<3> Range,
                         sycl::id<3> Offset, unsigned int ElementSize,
                         std::vector<RT::PiEvent> DepEvents,
                         RT::PiEvent &OutEvent) {
  assert(SYCLMemObj && "The SYCLMemObj is nullptr");

  const detail::plugin &Plugin = Queue->getPlugin();
  if (SYCLMemObj->getType() == detail::SYCLMemObjI::MemObjType::BUFFER) {
    if (Dim == 1) {
      Plugin.call<PiApiKind::piEnqueueMemBufferFill>(
          Queue->getHandleRef(), pi::cast<RT::PiMem>(Mem), Pattern, PatternSize,
          Offset[0] * ElementSize, Range[0] * ElementSize, DepEvents.size(),
          DepEvents.data(), &OutEvent);
      return;
    }
    throw runtime_error("Not supported configuration of fill requested",
                        PI_INVALID_OPERATION);
  } else {
    Plugin.call<PiApiKind::piEnqueueMemImageFill>(
        Queue->getHandleRef(), pi::cast<RT::PiMem>(Mem), Pattern, &Offset[0],
        &Range[0], DepEvents.size(), DepEvents.data(), &OutEvent);
  }
}

void *MemoryManager::map(SYCLMemObjI *, void *Mem, QueueImplPtr Queue,
                         access::mode AccessMode, unsigned int, sycl::range<3>,
                         sycl::range<3> AccessRange, sycl::id<3> AccessOffset,
                         unsigned int ElementSize,
                         std::vector<RT::PiEvent> DepEvents,
                         RT::PiEvent &OutEvent) {
  if (Queue->is_host()) {
    throw runtime_error("Not supported configuration of map requested",
                        PI_INVALID_OPERATION);
  }

  pi_map_flags Flags = 0;

  switch (AccessMode) {
  case access::mode::read:
    Flags |= PI_MAP_READ;
    break;
  case access::mode::write:
    Flags |= PI_MAP_WRITE;
    break;
  case access::mode::read_write:
  case access::mode::atomic:
    Flags = PI_MAP_WRITE | PI_MAP_READ;
    break;
  case access::mode::discard_write:
  case access::mode::discard_read_write:
    Flags |= PI_MAP_WRITE_INVALIDATE_REGION;
    break;
  }

  AccessOffset[0] *= ElementSize;
  AccessRange[0] *= ElementSize;

  // TODO: Handle offset
  assert(AccessOffset[0] == 0 && "Handle offset");

  void *MappedPtr = nullptr;
  const size_t BytesToMap = AccessRange[0] * AccessRange[1] * AccessRange[2];
  const detail::plugin &Plugin = Queue->getPlugin();
  Plugin.call<PiApiKind::piEnqueueMemBufferMap>(
      Queue->getHandleRef(), pi::cast<RT::PiMem>(Mem), CL_FALSE, Flags,
      AccessOffset[0], BytesToMap, DepEvents.size(), DepEvents.data(),
      &OutEvent, &MappedPtr);
  return MappedPtr;
}

void MemoryManager::unmap(SYCLMemObjI *, void *Mem, QueueImplPtr Queue,
                          void *MappedPtr, std::vector<RT::PiEvent> DepEvents,
                          RT::PiEvent &OutEvent) {

  // Host queue is not supported here.
  // All DepEvents are to the same Context.
  // Using the plugin of the Queue.

  const detail::plugin &Plugin = Queue->getPlugin();
  Plugin.call<PiApiKind::piEnqueueMemUnmap>(
      Queue->getHandleRef(), pi::cast<RT::PiMem>(Mem), MappedPtr,
      DepEvents.size(), DepEvents.data(), &OutEvent);
}

void MemoryManager::copy_usm(const void *SrcMem, QueueImplPtr SrcQueue,
                             size_t Len, void *DstMem,
                             std::vector<RT::PiEvent> DepEvents,
                             RT::PiEvent &OutEvent) {
  if (!Len)
    return;
  if (!SrcMem || !DstMem)
    throw runtime_error("NULL pointer argument in memory copy operation.",
                        PI_INVALID_VALUE);

  sycl::context Context = SrcQueue->get_context();

  if (Context.is_host()) {
    std::memcpy(DstMem, SrcMem, Len);
  } else {
    const detail::plugin &Plugin = SrcQueue->getPlugin();
    Plugin.call<PiApiKind::piextUSMEnqueueMemcpy>(SrcQueue->getHandleRef(),
                                                  /* blocking */ false, DstMem,
                                                  SrcMem, Len, DepEvents.size(),
                                                  DepEvents.data(), &OutEvent);
  }
}

void MemoryManager::fill_usm(void *Mem, QueueImplPtr Queue, size_t Length,
                             int Pattern, std::vector<RT::PiEvent> DepEvents,
                             RT::PiEvent &OutEvent) {
  if (!Length)
    return;
  if (!Mem)
    throw runtime_error("NULL pointer argument in memory fill operation.",
                        PI_INVALID_VALUE);

  sycl::context Context = Queue->get_context();

  if (Context.is_host()) {
    std::memset(Mem, Pattern, Length);
  } else {
    const detail::plugin &Plugin = Queue->getPlugin();
    Plugin.call<PiApiKind::piextUSMEnqueueMemset>(
        Queue->getHandleRef(), Mem, Pattern, Length, DepEvents.size(),
        DepEvents.data(), &OutEvent);
  }
}

void MemoryManager::prefetch_usm(void *Mem, QueueImplPtr Queue, size_t Length,
                                 std::vector<RT::PiEvent> DepEvents,
                                 RT::PiEvent &OutEvent) {
  sycl::context Context = Queue->get_context();

  if (Context.is_host()) {
    // TODO: Potentially implement prefetch on the host.
  } else {
    const detail::plugin &Plugin = Queue->getPlugin();
    Plugin.call<PiApiKind::piextUSMEnqueuePrefetch>(
        Queue->getHandleRef(), Mem, Length, PI_USM_MIGRATION_TBD0,
        DepEvents.size(), DepEvents.data(), &OutEvent);
  }
}

} // namespace detail
} // namespace sycl
} // __SYCL_INLINE_NAMESPACE(cl)<|MERGE_RESOLUTION|>--- conflicted
+++ resolved
@@ -115,10 +115,6 @@
   if (nullptr != OutEventToWait) {
     const detail::plugin &Plugin = InteropEvent->getPlugin();
     Plugin.call<PiApiKind::piEventRetain>(OutEventToWait);
-<<<<<<< HEAD
-  }
-  return UserPtr;
-=======
   }
   return UserPtr;
 }
@@ -146,7 +142,6 @@
   }
 
   return Result;
->>>>>>> 6c8b510a
 }
 
 void *MemoryManager::allocateImageObject(ContextImplPtr TargetContext,
