--- conflicted
+++ resolved
@@ -251,14 +251,10 @@
 
   bool isContextInitialized() const noexcept { return MIsContextInitialized; }
 
-<<<<<<< HEAD
-  ContextImplPtr getContextImplPtr() const { return MContext; }
-=======
   ContextImplPtr getContextImplPtr() {
     ensureContextInitialized();
     return MContext;
   }
->>>>>>> 59f4ce8f
 
 protected:
   // When instrumentation is enabled emits trace event for event wait begin and
