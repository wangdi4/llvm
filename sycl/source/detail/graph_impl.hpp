//==--------- graph_impl.hpp --- SYCL graph extension ---------------------==//
//
// Part of the LLVM Project, under the Apache License v2.0 with LLVM Exceptions.
// See https://llvm.org/LICENSE.txt for license information.
// SPDX-License-Identifier: Apache-2.0 WITH LLVM-exception
//
//===----------------------------------------------------------------------===//

#pragma once

#include <sycl/detail/cg_types.hpp>
#include <sycl/detail/os_util.hpp>
#include <sycl/ext/oneapi/experimental/graph.hpp>
#include <sycl/handler.hpp>

#include <detail/accessor_impl.hpp>
#include <detail/event_impl.hpp>
#include <detail/kernel_impl.hpp>

#include <cstring>
#include <deque>
#include <fstream>
#include <functional>
#include <list>
#include <set>
#include <shared_mutex>

namespace sycl {
inline namespace _V1 {

namespace detail {
class SYCLMemObjT;
}

namespace ext {
namespace oneapi {
namespace experimental {
namespace detail {

/// Implementation of node class from SYCL_EXT_ONEAPI_GRAPH.
class node_impl {
public:
  /// List of successors to this node.
  std::vector<std::weak_ptr<node_impl>> MSuccessors;
  /// List of predecessors to this node.
  ///
  /// Using weak_ptr here to prevent circular references between nodes.
  std::vector<std::weak_ptr<node_impl>> MPredecessors;
  /// Type of the command-group for the node.
  sycl::detail::CG::CGTYPE MCGType = sycl::detail::CG::None;
  /// Command group object which stores all args etc needed to enqueue the node
  std::unique_ptr<sycl::detail::CG> MCommandGroup;

  /// Used for tracking visited status during cycle checks.
  bool MVisited = false;

  /// Add successor to the node.
  /// @param Node Node to add as a successor.
  /// @param Prev Predecessor to \p node being added as successor.
  ///
  /// \p Prev should be a shared_ptr to an instance of this object, but can't
  /// use a raw \p this pointer, so the extra \Prev parameter is passed.
  void registerSuccessor(const std::shared_ptr<node_impl> &Node,
                         const std::shared_ptr<node_impl> &Prev) {
    if (std::find_if(MSuccessors.begin(), MSuccessors.end(),
                     [Node](const std::weak_ptr<node_impl> &Ptr) {
                       return Ptr.lock() == Node;
                     }) != MSuccessors.end()) {
      return;
    }
    MSuccessors.push_back(Node);
    Node->registerPredecessor(Prev);
  }

  /// Add predecessor to the node.
  /// @param Node Node to add as a predecessor.
  void registerPredecessor(const std::shared_ptr<node_impl> &Node) {
    if (std::find_if(MPredecessors.begin(), MPredecessors.end(),
                     [&Node](const std::weak_ptr<node_impl> &Ptr) {
                       return Ptr.lock() == Node;
                     }) != MPredecessors.end()) {
      return;
    }
    MPredecessors.push_back(Node);
  }

  /// Construct an empty node.
  node_impl() {}

  /// Construct a node representing a command-group.
  /// @param CGType Type of the command-group.
  /// @param CommandGroup The CG which stores the command information for this
  /// node.
  node_impl(sycl::detail::CG::CGTYPE CGType,
            std::unique_ptr<sycl::detail::CG> &&CommandGroup)
      : MCGType(CGType), MCommandGroup(std::move(CommandGroup)) {}

<<<<<<< HEAD
  /// Tests if two nodes have the same content,
  /// i.e. same command group
  /// This function should only be used for internal purposes.
  /// A true return from this operator is not a guarantee that the nodes are
  /// equals according to the Common reference semantics. But this function is
  /// an helper to verify that two nodes contain equivalent Command Groups.
  /// @param Node node to compare with
  /// @return true if two nodes have equivament command groups. false otherwise.
  bool operator==(const node_impl &Node) {
    if (MCGType != Node.MCGType)
      return false;

    switch (MCGType) {
    case sycl::detail::CG::CGTYPE::Kernel: {
      sycl::detail::CGExecKernel *ExecKernelA =
          static_cast<sycl::detail::CGExecKernel *>(MCommandGroup.get());
      sycl::detail::CGExecKernel *ExecKernelB =
          static_cast<sycl::detail::CGExecKernel *>(Node.MCommandGroup.get());
      return ExecKernelA->MKernelName.compare(ExecKernelB->MKernelName) == 0;
    }
    case sycl::detail::CG::CGTYPE::CopyUSM: {
      sycl::detail::CGCopyUSM *CopyA =
          static_cast<sycl::detail::CGCopyUSM *>(MCommandGroup.get());
      sycl::detail::CGCopyUSM *CopyB =
          static_cast<sycl::detail::CGCopyUSM *>(MCommandGroup.get());
      return (CopyA->getSrc() == CopyB->getSrc()) &&
             (CopyA->getDst() == CopyB->getDst()) &&
             (CopyA->getLength() == CopyB->getLength());
    }
    case sycl::detail::CG::CGTYPE::CopyAccToAcc:
    case sycl::detail::CG::CGTYPE::CopyAccToPtr:
    case sycl::detail::CG::CGTYPE::CopyPtrToAcc: {
      sycl::detail::CGCopy *CopyA =
          static_cast<sycl::detail::CGCopy *>(MCommandGroup.get());
      sycl::detail::CGCopy *CopyB =
          static_cast<sycl::detail::CGCopy *>(MCommandGroup.get());
      return (CopyA->getSrc() == CopyB->getSrc()) &&
             (CopyA->getDst() == CopyB->getDst());
    }
    default:
      assert(false && "Unexpected command group type!");
      return false;
    }
  }

  /// Recursively add nodes to execution stack.
  /// @param NodeImpl Node to schedule.
  /// @param Schedule Execution ordering to add node to.
  void sortTopological(std::shared_ptr<node_impl> NodeImpl,
                       std::list<std::shared_ptr<node_impl>> &Schedule) {
    for (auto &Next : MSuccessors) {
      // Check if we've already scheduled this node
      if (std::find(Schedule.begin(), Schedule.end(), Next) == Schedule.end())
        Next->sortTopological(Next, Schedule);
    }

    Schedule.push_front(NodeImpl);
  }

=======
>>>>>>> 7f4c3c22
  /// Checks if this node has a given requirement.
  /// @param Requirement Requirement to lookup.
  /// @return True if \p Requirement is present in node, false otherwise.
  bool hasRequirement(sycl::detail::AccessorImplHost *IncomingReq) {
    for (sycl::detail::AccessorImplHost *CurrentReq :
         MCommandGroup->getRequirements()) {
      if (IncomingReq->MSYCLMemObj == CurrentReq->MSYCLMemObj) {
        return true;
      }
    }
    return false;
  }

  /// Query if this is an empty node.
  /// Barrier nodes are also considered empty nodes since they do not embed any
  /// workload but only dependencies
  /// @return True if this is an empty node, false otherwise.
  bool isEmpty() const {
    return ((MCGType == sycl::detail::CG::None) ||
            (MCGType == sycl::detail::CG::Barrier));
  }

  /// Get a deep copy of this node's command group
  /// @return A unique ptr to the new command group object.
  std::unique_ptr<sycl::detail::CG> getCGCopy() const {
    switch (MCGType) {
    case sycl::detail::CG::Kernel:
      return createCGCopy<sycl::detail::CGExecKernel>();
    case sycl::detail::CG::CopyAccToPtr:
    case sycl::detail::CG::CopyPtrToAcc:
    case sycl::detail::CG::CopyAccToAcc:
      return createCGCopy<sycl::detail::CGCopy>();
    case sycl::detail::CG::Fill:
      return createCGCopy<sycl::detail::CGFill>();
    case sycl::detail::CG::UpdateHost:
      return createCGCopy<sycl::detail::CGUpdateHost>();
    case sycl::detail::CG::CopyUSM:
      return createCGCopy<sycl::detail::CGCopyUSM>();
    case sycl::detail::CG::FillUSM:
      return createCGCopy<sycl::detail::CGFillUSM>();
    case sycl::detail::CG::PrefetchUSM:
      return createCGCopy<sycl::detail::CGPrefetchUSM>();
    case sycl::detail::CG::AdviseUSM:
      return createCGCopy<sycl::detail::CGAdviseUSM>();
    case sycl::detail::CG::Copy2DUSM:
      return createCGCopy<sycl::detail::CGCopy2DUSM>();
    case sycl::detail::CG::Fill2DUSM:
      return createCGCopy<sycl::detail::CGFill2DUSM>();
    case sycl::detail::CG::Memset2DUSM:
      return createCGCopy<sycl::detail::CGMemset2DUSM>();
    case sycl::detail::CG::CodeplayHostTask:
      assert(false);
      break;
      // TODO: Uncomment this once we implement support for host task so we can
      // test required changes to the CG class.

      // return createCGCopy<sycl::detail::CGHostTask>();
    case sycl::detail::CG::Barrier:
    case sycl::detail::CG::BarrierWaitlist:
      return createCGCopy<sycl::detail::CGBarrier>();
    case sycl::detail::CG::CopyToDeviceGlobal:
      return createCGCopy<sycl::detail::CGCopyToDeviceGlobal>();
    case sycl::detail::CG::CopyFromDeviceGlobal:
      return createCGCopy<sycl::detail::CGCopyFromDeviceGlobal>();
    case sycl::detail::CG::ReadWriteHostPipe:
      return createCGCopy<sycl::detail::CGReadWriteHostPipe>();
    case sycl::detail::CG::CopyImage:
      return createCGCopy<sycl::detail::CGCopyImage>();
    case sycl::detail::CG::SemaphoreSignal:
      return createCGCopy<sycl::detail::CGSemaphoreSignal>();
    case sycl::detail::CG::SemaphoreWait:
      return createCGCopy<sycl::detail::CGSemaphoreWait>();
    case sycl::detail::CG::ExecCommandBuffer:
      assert(false &&
             "Error: Command graph submission should not be a node in a graph");
      break;
    case sycl::detail::CG::None:
      assert(false &&
             "Error: Empty nodes should not be enqueue to a command buffer");
      break;
    }
    return nullptr;
  }

<<<<<<< HEAD
  /// Tests is the caller is similar to Node
  /// @return True if the two nodes are similar
  bool isSimilar(std::shared_ptr<node_impl> Node) {
    if (MSuccessors.size() != Node->MSuccessors.size())
      return false;

    if (MPredecessors.size() != Node->MPredecessors.size())
      return false;

    if (*this == *Node.get())
      return true;

    return false;
  }

  /// Recursive traversal of successor nodes checking for
  /// equivalent node successions in Node
  /// @param Node pointer to the starting node for structure comparison
  /// @return true is same structure found, false otherwise
  bool checkNodeRecursive(std::shared_ptr<node_impl> Node) {
    size_t FoundCnt = 0;
    for (std::shared_ptr<node_impl> SuccA : MSuccessors) {
      for (std::shared_ptr<node_impl> SuccB : Node->MSuccessors) {
        if (isSimilar(Node) && SuccA->checkNodeRecursive(SuccB)) {
          FoundCnt++;
          break;
        }
      }
    }
    if (FoundCnt != MSuccessors.size()) {
      return false;
    }

    return true;
  }

  /// Recusively computes the number of successor nodes
  /// @return number of successor nodes
  size_t depthSearchCount() const {
    size_t NumberOfNodes = 1;
    for (const auto &Succ : MSuccessors) {
      NumberOfNodes += Succ->depthSearchCount();
    }
    return NumberOfNodes;
=======
  /// Tests if the caller is similar to Node, this is only used for testing.
  /// @param Node The node to check for similarity.
  /// @param CompareContentOnly Skip comparisons related to graph structure,
  /// compare only the type and command groups of the nodes
  /// @return True if the two nodes are similar
  bool isSimilar(const std::shared_ptr<node_impl> &Node,
                 bool CompareContentOnly = false) const {
    if (!CompareContentOnly) {
      if (MSuccessors.size() != Node->MSuccessors.size())
        return false;

      if (MPredecessors.size() != Node->MPredecessors.size())
        return false;
    }
    if (MCGType != Node->MCGType)
      return false;

    switch (MCGType) {
    case sycl::detail::CG::CGTYPE::Kernel: {
      sycl::detail::CGExecKernel *ExecKernelA =
          static_cast<sycl::detail::CGExecKernel *>(MCommandGroup.get());
      sycl::detail::CGExecKernel *ExecKernelB =
          static_cast<sycl::detail::CGExecKernel *>(Node->MCommandGroup.get());
      return ExecKernelA->MKernelName.compare(ExecKernelB->MKernelName) == 0;
    }
    case sycl::detail::CG::CGTYPE::CopyUSM: {
      sycl::detail::CGCopyUSM *CopyA =
          static_cast<sycl::detail::CGCopyUSM *>(MCommandGroup.get());
      sycl::detail::CGCopyUSM *CopyB =
          static_cast<sycl::detail::CGCopyUSM *>(Node->MCommandGroup.get());
      return (CopyA->getSrc() == CopyB->getSrc()) &&
             (CopyA->getDst() == CopyB->getDst()) &&
             (CopyA->getLength() == CopyB->getLength());
    }
    case sycl::detail::CG::CGTYPE::CopyAccToAcc:
    case sycl::detail::CG::CGTYPE::CopyAccToPtr:
    case sycl::detail::CG::CGTYPE::CopyPtrToAcc: {
      sycl::detail::CGCopy *CopyA =
          static_cast<sycl::detail::CGCopy *>(MCommandGroup.get());
      sycl::detail::CGCopy *CopyB =
          static_cast<sycl::detail::CGCopy *>(Node->MCommandGroup.get());
      return (CopyA->getSrc() == CopyB->getSrc()) &&
             (CopyA->getDst() == CopyB->getDst());
    }
    default:
      assert(false && "Unexpected command group type!");
      return false;
    }
  }

  /// Recursive Depth first traversal of linked nodes.
  /// to print node information and connection to Stream.
  /// @param Stream Where to print node information.
  /// @param Visited Vector of the already visited nodes.
  /// @param Verbose If true, print additional information about the nodes such
  /// as kernel args or memory access where applicable.
  void printDotRecursive(std::fstream &Stream,
                         std::vector<node_impl *> &Visited, bool Verbose) {
    // if Node has been already visited, we skip it
    if (std::find(Visited.begin(), Visited.end(), this) != Visited.end())
      return;

    Visited.push_back(this);

    printDotCG(Stream, Verbose);
    for (const auto &Dep : MPredecessors) {
      auto NodeDep = Dep.lock();
      Stream << "  \"" << NodeDep->MCommandGroup.get() << "\" -> \""
             << MCommandGroup.get() << "\"" << std::endl;
    }

    for (std::weak_ptr<node_impl> Succ : MSuccessors) {
      Succ.lock()->printDotRecursive(Stream, Visited, Verbose);
    }
>>>>>>> 7f4c3c22
  }

private:
  /// Prints Node information to Stream.
  /// @param Stream Where to print the Node information
  /// @param Verbose If true, print additional information about the nodes such
  /// as kernel args or memory access where applicable.
  void printDotCG(std::ostream &Stream, bool Verbose) {
    sycl::detail::CG::CGTYPE CGType = MCommandGroup->getType();

    Stream << "\"" << MCommandGroup.get() << "\" [style=bold, label=\"";

    Stream << "ID = " << MCommandGroup.get() << "\\n";
    Stream << "TYPE = ";

    switch (CGType) {
    case sycl::detail::CG::CGTYPE::None:
      Stream << "None \\n";
      break;
    case sycl::detail::CG::CGTYPE::Kernel: {
      Stream << "CGExecKernel \\n";
      sycl::detail::CGExecKernel *Kernel =
          static_cast<sycl::detail::CGExecKernel *>(MCommandGroup.get());
      Stream << "NAME = " << Kernel->MKernelName << "\\n";
      if (Verbose) {
        Stream << "ARGS = \\n";
        for (size_t i = 0; i < Kernel->MArgs.size(); i++) {
          auto Arg = Kernel->MArgs[i];
          std::string Type = "Undefined";
          if (Arg.MType == sycl::detail::kernel_param_kind_t::kind_accessor) {
            Type = "Accessor";
          } else if (Arg.MType ==
                     sycl::detail::kernel_param_kind_t::kind_std_layout) {
            Type = "STD_Layout";
          } else if (Arg.MType ==
                     sycl::detail::kernel_param_kind_t::kind_sampler) {
            Type = "Sampler";
          } else if (Arg.MType ==
                     sycl::detail::kernel_param_kind_t::kind_pointer) {
            Type = "Pointer";
          } else if (Arg.MType == sycl::detail::kernel_param_kind_t::
                                      kind_specialization_constants_buffer) {
            Type = "Specialization Constants Buffer";
          } else if (Arg.MType ==
                     sycl::detail::kernel_param_kind_t::kind_stream) {
            Type = "Stream";
          } else if (Arg.MType ==
                     sycl::detail::kernel_param_kind_t::kind_invalid) {
            Type = "Invalid";
          }
          Stream << i << ") Type: " << Type << " Ptr: " << Arg.MPtr << "\\n";
        }
      }
      break;
    }
    case sycl::detail::CG::CGTYPE::CopyAccToPtr:
      Stream << "CGCopy Device-to-Host \\n";
      if (Verbose) {
        sycl::detail::CGCopy *Copy =
            static_cast<sycl::detail::CGCopy *>(MCommandGroup.get());
        Stream << "Src: " << Copy->getSrc() << " Dst: " << Copy->getDst()
               << "\\n";
      }
      break;
    case sycl::detail::CG::CGTYPE::CopyPtrToAcc:
      Stream << "CGCopy Host-to-Device \\n";
      if (Verbose) {
        sycl::detail::CGCopy *Copy =
            static_cast<sycl::detail::CGCopy *>(MCommandGroup.get());
        Stream << "Src: " << Copy->getSrc() << " Dst: " << Copy->getDst()
               << "\\n";
      }
      break;
    case sycl::detail::CG::CGTYPE::CopyAccToAcc:
      Stream << "CGCopy Device-to-Device \\n";
      if (Verbose) {
        sycl::detail::CGCopy *Copy =
            static_cast<sycl::detail::CGCopy *>(MCommandGroup.get());
        Stream << "Src: " << Copy->getSrc() << " Dst: " << Copy->getDst()
               << "\\n";
      }
      break;
    case sycl::detail::CG::CGTYPE::Fill:
      Stream << "CGFill \\n";
      if (Verbose) {
        sycl::detail::CGFill *Fill =
            static_cast<sycl::detail::CGFill *>(MCommandGroup.get());
        Stream << "Ptr: " << Fill->MPtr << "\\n";
      }
      break;
    case sycl::detail::CG::CGTYPE::UpdateHost:
      Stream << "CGCUpdateHost \\n";
      if (Verbose) {
        sycl::detail::CGUpdateHost *Host =
            static_cast<sycl::detail::CGUpdateHost *>(MCommandGroup.get());
        Stream << "Ptr: " << Host->getReqToUpdate() << "\\n";
      }
      break;
    case sycl::detail::CG::CGTYPE::CopyUSM:
      Stream << "CGCopyUSM \\n";
      if (Verbose) {
        sycl::detail::CGCopyUSM *CopyUSM =
            static_cast<sycl::detail::CGCopyUSM *>(MCommandGroup.get());
        Stream << "Src: " << CopyUSM->getSrc() << " Dst: " << CopyUSM->getDst()
               << " Length: " << CopyUSM->getLength() << "\\n";
      }
      break;
    case sycl::detail::CG::CGTYPE::FillUSM:
      Stream << "CGFillUSM \\n";
      if (Verbose) {
        sycl::detail::CGFillUSM *FillUSM =
            static_cast<sycl::detail::CGFillUSM *>(MCommandGroup.get());
        Stream << "Dst: " << FillUSM->getDst()
               << " Length: " << FillUSM->getLength()
               << " Pattern: " << FillUSM->getFill() << "\\n";
      }
      break;
    case sycl::detail::CG::CGTYPE::PrefetchUSM:
      Stream << "CGPrefetchUSM \\n";
      if (Verbose) {
        sycl::detail::CGPrefetchUSM *Prefetch =
            static_cast<sycl::detail::CGPrefetchUSM *>(MCommandGroup.get());
        Stream << "Dst: " << Prefetch->getDst()
               << " Length: " << Prefetch->getLength() << "\\n";
      }
      break;
    case sycl::detail::CG::CGTYPE::AdviseUSM:
      Stream << "CGAdviseUSM \\n";
      if (Verbose) {
        sycl::detail::CGAdviseUSM *AdviseUSM =
            static_cast<sycl::detail::CGAdviseUSM *>(MCommandGroup.get());
        Stream << "Dst: " << AdviseUSM->getDst()
               << " Length: " << AdviseUSM->getLength() << "\\n";
      }
      break;
    case sycl::detail::CG::CGTYPE::CodeplayHostTask:
      Stream << "CGHostTask \\n";
      break;
    case sycl::detail::CG::CGTYPE::Barrier:
      Stream << "CGBarrier \\n";
      break;
    case sycl::detail::CG::CGTYPE::Copy2DUSM:
      Stream << "CGCopy2DUSM \\n";
      if (Verbose) {
        sycl::detail::CGCopy2DUSM *Copy2DUSM =
            static_cast<sycl::detail::CGCopy2DUSM *>(MCommandGroup.get());
        Stream << "Src:" << Copy2DUSM->getSrc()
               << " Dst: " << Copy2DUSM->getDst() << "\\n";
      }
      break;
    case sycl::detail::CG::CGTYPE::Fill2DUSM:
      Stream << "CGFill2DUSM \\n";
      if (Verbose) {
        sycl::detail::CGFill2DUSM *Fill2DUSM =
            static_cast<sycl::detail::CGFill2DUSM *>(MCommandGroup.get());
        Stream << "Dst: " << Fill2DUSM->getDst() << "\\n";
      }
      break;
    case sycl::detail::CG::CGTYPE::Memset2DUSM:
      Stream << "CGMemset2DUSM \\n";
      if (Verbose) {
        sycl::detail::CGMemset2DUSM *Memset2DUSM =
            static_cast<sycl::detail::CGMemset2DUSM *>(MCommandGroup.get());
        Stream << "Dst: " << Memset2DUSM->getDst() << "\\n";
      }
      break;
    case sycl::detail::CG::CGTYPE::ReadWriteHostPipe:
      Stream << "CGReadWriteHostPipe \\n";
      break;
    case sycl::detail::CG::CGTYPE::CopyToDeviceGlobal:
      Stream << "CGCopyToDeviceGlobal \\n";
      if (Verbose) {
        sycl::detail::CGCopyToDeviceGlobal *CopyToDeviceGlobal =
            static_cast<sycl::detail::CGCopyToDeviceGlobal *>(
                MCommandGroup.get());
        Stream << "Src: " << CopyToDeviceGlobal->getSrc()
               << " Dst: " << CopyToDeviceGlobal->getDeviceGlobalPtr() << "\\n";
      }
      break;
    case sycl::detail::CG::CGTYPE::CopyFromDeviceGlobal:
      Stream << "CGCopyFromDeviceGlobal \\n";
      if (Verbose) {
        sycl::detail::CGCopyFromDeviceGlobal *CopyFromDeviceGlobal =
            static_cast<sycl::detail::CGCopyFromDeviceGlobal *>(
                MCommandGroup.get());
        Stream << "Src: " << CopyFromDeviceGlobal->getDeviceGlobalPtr()
               << " Dst: " << CopyFromDeviceGlobal->getDest() << "\\n";
      }
      break;
    case sycl::detail::CG::CGTYPE::ExecCommandBuffer:
      Stream << "CGExecCommandBuffer \\n";
      break;
    default:
      Stream << "Other \\n";
      break;
    }
    Stream << "\"];" << std::endl;
  }

  /// Creates a copy of the node's CG by casting to it's actual type, then using
  /// that to copy construct and create a new unique ptr from that copy.
  /// @tparam CGT The derived type of the CG.
  /// @return A new unique ptr to the copied CG.
  template <typename CGT> std::unique_ptr<CGT> createCGCopy() const {
    return std::make_unique<CGT>(*static_cast<CGT *>(MCommandGroup.get()));
  }
};

/// Implementation details of command_graph<modifiable>.
class graph_impl {
public:
  using ReadLock = std::shared_lock<std::shared_mutex>;
  using WriteLock = std::unique_lock<std::shared_mutex>;

  /// Protects all the fields that can be changed by class' methods.
  mutable std::shared_mutex MMutex;

  /// Constructor.
  /// @param SyclContext Context to use for graph.
  /// @param SyclDevice Device to create nodes with.
  /// @param PropList Optional list of properties.
  graph_impl(const sycl::context &SyclContext, const sycl::device &SyclDevice,
             const sycl::property_list &PropList = {})
      : MContext(SyclContext), MDevice(SyclDevice), MRecordingQueues(),
        MEventsMap(), MInorderQueueMap() {
    if (PropList.has_property<property::graph::no_cycle_check>()) {
      MSkipCycleChecks = true;
    }
    if (PropList
            .has_property<property::graph::assume_buffer_outlives_graph>()) {
      MAllowBuffers = true;
    }

<<<<<<< HEAD
=======
    if (SyclDevice.get_info<
            ext::oneapi::experimental::info::device::graph_support>() ==
        graph_support_level::unsupported) {
      std::stringstream Stream;
      Stream << SyclDevice.get_backend();
      std::string BackendString = Stream.str();
      throw sycl::exception(
          sycl::make_error_code(errc::invalid),
          BackendString + " backend is not supported by SYCL Graph extension.");
    }
  }

  ~graph_impl();

>>>>>>> 7f4c3c22
  /// Remove node from list of root nodes.
  /// @param Root Node to remove from list of root nodes.
  void removeRoot(const std::shared_ptr<node_impl> &Root);

  /// Create a kernel node in the graph.
  /// @param CGType Type of the command-group.
  /// @param CommandGroup The CG which stores all information for this node.
  /// @param Dep Dependencies of the created node.
  /// @return Created node in the graph.
  std::shared_ptr<node_impl>
  add(sycl::detail::CG::CGTYPE CGType,
      std::unique_ptr<sycl::detail::CG> CommandGroup,
      const std::vector<std::shared_ptr<node_impl>> &Dep = {});

  /// Create a CGF node in the graph.
  /// @param Impl Graph implementation pointer to create a handler with.
  /// @param CGF Command-group function to create node with.
  /// @param Args Node arguments.
  /// @param Dep Dependencies of the created node.
  /// @return Created node in the graph.
  std::shared_ptr<node_impl>
  add(const std::shared_ptr<graph_impl> &Impl,
      std::function<void(handler &)> CGF,
      const std::vector<sycl::detail::ArgDesc> &Args,
      const std::vector<std::shared_ptr<node_impl>> &Dep = {});

  /// Create an empty node in the graph.
  /// @param Dep List of predecessor nodes.
  /// @return Created node in the graph.
  std::shared_ptr<node_impl>
  add(const std::vector<std::shared_ptr<node_impl>> &Dep = {});

  /// Create an empty node in the graph.
  /// @param Events List of events associated to this node.
  /// @return Created node in the graph.
  std::shared_ptr<node_impl>
  add(const std::vector<sycl::detail::EventImplPtr> Events);

  /// Add a queue to the set of queues which are currently recording to this
  /// graph.
  /// @param RecordingQueue Queue to add to set.
  void
  addQueue(const std::shared_ptr<sycl::detail::queue_impl> &RecordingQueue) {
    MRecordingQueues.insert(RecordingQueue);
  }

  /// Remove a queue from the set of queues which are currently recording to
  /// this graph.
  /// @param RecordingQueue Queue to remove from set.
  void
  removeQueue(const std::shared_ptr<sycl::detail::queue_impl> &RecordingQueue) {
    MRecordingQueues.erase(RecordingQueue);
  }

  /// Remove all queues which are recording to this graph, also sets all queues
  /// cleared back to the executing state.
  ///
  /// @return True if any queues were removed.
  bool clearQueues();

  /// Associate a sycl event with a node in the graph.
  /// @param EventImpl Event to associate with a node in map.
  /// @param NodeImpl Node to associate with event in map.
  void addEventForNode(std::shared_ptr<sycl::detail::event_impl> EventImpl,
                       std::shared_ptr<node_impl> NodeImpl) {
    MEventsMap[EventImpl] = NodeImpl;
  }

  /// Find the sycl event associated with a node.
  /// @param NodeImpl Node to find event for.
  /// @return Event associated with node.
  std::shared_ptr<sycl::detail::event_impl>
  getEventForNode(std::shared_ptr<node_impl> NodeImpl) const {
    ReadLock Lock(MMutex);
    if (auto EventImpl = std::find_if(
            MEventsMap.begin(), MEventsMap.end(),
            [NodeImpl](auto &it) { return it.second == NodeImpl; });
        EventImpl != MEventsMap.end()) {
      return EventImpl->first;
    }

    throw sycl::exception(
        sycl::make_error_code(errc::invalid),
        "No event has been recorded for the specified graph node");
  }

  /// Duplicates and Adds sub-graph nodes from an executable graph to this
  /// graph.
  /// @param SubGraphExec sub-graph to add to the parent.
  /// @return An empty node is used to schedule dependencies on this sub-graph.
  std::shared_ptr<node_impl>
  addSubgraphNodes(const std::shared_ptr<exec_graph_impl> &SubGraphExec);

  /// Query for the context tied to this graph.
  /// @return Context associated with graph.
  sycl::context getContext() const { return MContext; }

  /// Query for the device tied to this graph.
  /// @return Device associated with graph.
  sycl::device getDevice() const { return MDevice; }

  /// List of root nodes.
  std::set<std::weak_ptr<node_impl>, std::owner_less<std::weak_ptr<node_impl>>>
      MRoots;

  /// Storage for all nodes contained within a graph. Nodes are connected to
  /// each other via weak_ptrs and so do not extend each other's lifetimes.
  /// This storage allows easy iteration over all nodes in the graph, rather
  /// than needing an expensive depth first search.
  std::vector<std::shared_ptr<node_impl>> MNodeStorage;

  /// Find the last node added to this graph from an in-order queue.
  /// @param Queue In-order queue to find the last node added to the graph from.
  /// @return Last node in this graph added from \p Queue recording, or empty
  /// shared pointer if none.
  std::shared_ptr<node_impl>
  getLastInorderNode(std::shared_ptr<sycl::detail::queue_impl> Queue) {
    std::weak_ptr<sycl::detail::queue_impl> QueueWeakPtr(Queue);
    if (0 == MInorderQueueMap.count(QueueWeakPtr)) {
      return {};
    }
    return MInorderQueueMap[QueueWeakPtr];
  }

  /// Track the last node added to this graph from an in-order queue.
  /// @param Queue In-order queue to register \p Node for.
  /// @param Node Last node that was added to this graph from \p Queue.
  void setLastInorderNode(std::shared_ptr<sycl::detail::queue_impl> Queue,
                          std::shared_ptr<node_impl> Node) {
    std::weak_ptr<sycl::detail::queue_impl> QueueWeakPtr(Queue);
    MInorderQueueMap[QueueWeakPtr] = Node;
  }

<<<<<<< HEAD
=======
  /// Prints the contents of the graph to a text file in DOT format.
  /// @param FilePath Path to the output file.
  /// @param Verbose If true, print additional information about the nodes such
  /// as kernel args or memory access where applicable.
  void printGraphAsDot(const std::string FilePath, bool Verbose) const {
    /// Vector of nodes visited during the graph printing
    std::vector<node_impl *> VisitedNodes;

    std::fstream Stream(FilePath, std::ios::out);
    Stream << "digraph dot {" << std::endl;

    for (std::weak_ptr<node_impl> Node : MRoots)
      Node.lock()->printDotRecursive(Stream, VisitedNodes, Verbose);

    Stream << "}" << std::endl;

    Stream.close();
  }

  /// Make an edge between two nodes in the graph. Performs some mandatory
  /// error checks as well as an optional check for cycles introduced by making
  /// this edge.
  /// @param Src The source of the new edge.
  /// @param Dest The destination of the new edge.
  void makeEdge(std::shared_ptr<node_impl> Src,
                std::shared_ptr<node_impl> Dest);

  /// Throws an invalid exception if this function is called
  /// while a queue is recording commands to the graph.
  /// @param ExceptionMsg Message to append to the exception message
  void throwIfGraphRecordingQueue(const std::string ExceptionMsg) const {
    if (MRecordingQueues.size()) {
      throw sycl::exception(make_error_code(sycl::errc::invalid),
                            ExceptionMsg +
                                " cannot be called when a queue "
                                "is currently recording commands to a graph.");
    }
  }

  /// Recursively check successors of NodeA and NodeB to check they are similar.
  /// @param NodeA pointer to the first node for comparison
  /// @param NodeB pointer to the second node for comparison
  /// @return true is same structure found, false otherwise
  static bool checkNodeRecursive(const std::shared_ptr<node_impl> &NodeA,
                                 const std::shared_ptr<node_impl> &NodeB) {
    size_t FoundCnt = 0;
    for (std::weak_ptr<node_impl> &SuccA : NodeA->MSuccessors) {
      for (std::weak_ptr<node_impl> &SuccB : NodeB->MSuccessors) {
        if (NodeA->isSimilar(NodeB) &&
            checkNodeRecursive(SuccA.lock(), SuccB.lock())) {
          FoundCnt++;
          break;
        }
      }
    }
    if (FoundCnt != NodeA->MSuccessors.size()) {
      return false;
    }

    return true;
  }

>>>>>>> 7f4c3c22
  /// Checks if the graph_impl of Graph has a similar structure to
  /// the graph_impl of the caller.
  /// Graphs are considered similar if they have same numbers of nodes
  /// of the same type with similar predecessor and successor nodes (number and
  /// type). Two nodes are considered similar if they have the same
  /// command-group type. For command-groups of type "kernel", the "signature"
  /// of the kernel is also compared (i.e. the name of the command-group).
  /// @param Graph if reference to the graph to compare with.
  /// @param DebugPrint if set to true throw exception with additional debug
  /// information about the spotted graph differences.
  /// @return true if the two graphs are similar, false otherwise
  bool hasSimilarStructure(std::shared_ptr<detail::graph_impl> Graph,
                           bool DebugPrint = false) const {
    if (this == Graph.get())
      return true;

    if (MContext != Graph->MContext) {
      if (DebugPrint) {
        throw sycl::exception(sycl::make_error_code(errc::invalid),
                              "MContext are not the same.");
      }
      return false;
    }

    if (MDevice != Graph->MDevice) {
      if (DebugPrint) {
        throw sycl::exception(sycl::make_error_code(errc::invalid),
                              "MDevice are not the same.");
      }
      return false;
    }

    if (MEventsMap.size() != Graph->MEventsMap.size()) {
      if (DebugPrint) {
        throw sycl::exception(sycl::make_error_code(errc::invalid),
                              "MEventsMap sizes are not the same.");
      }
      return false;
    }

    if (MInorderQueueMap.size() != Graph->MInorderQueueMap.size()) {
      if (DebugPrint) {
        throw sycl::exception(sycl::make_error_code(errc::invalid),
                              "MInorderQueueMap sizes are not the same.");
      }
      return false;
    }

    if (MRoots.size() != Graph->MRoots.size()) {
      if (DebugPrint) {
        throw sycl::exception(sycl::make_error_code(errc::invalid),
                              "MRoots sizes are not the same.");
      }
      return false;
    }

    size_t RootsFound = 0;
<<<<<<< HEAD
    for (std::shared_ptr<node_impl> NodeA : MRoots) {
      for (std::shared_ptr<node_impl> NodeB : Graph->MRoots) {
        if (NodeA->isSimilar(NodeB)) {
          if (NodeA->checkNodeRecursive(NodeB)) {
=======
    for (std::weak_ptr<node_impl> NodeA : MRoots) {
      for (std::weak_ptr<node_impl> NodeB : Graph->MRoots) {
        auto NodeALocked = NodeA.lock();
        auto NodeBLocked = NodeB.lock();

        if (NodeALocked->isSimilar(NodeBLocked)) {
          if (checkNodeRecursive(NodeALocked, NodeBLocked)) {
>>>>>>> 7f4c3c22
            RootsFound++;
            break;
          }
        }
      }
    }

    if (RootsFound != MRoots.size()) {
      if (DebugPrint) {
        throw sycl::exception(sycl::make_error_code(errc::invalid),
                              "Root Nodes do NOT match.");
      }
      return false;
    }

    return true;
  }

<<<<<<< HEAD
  // Returns the number of nodes in the Graph
  // @return Number of nodes in the Graph
  size_t getNumberOfNodes() const {
    size_t NumberOfNodes = 0;
    for (const auto &Node : MRoots) {
      NumberOfNodes += Node->depthSearchCount();
    }
    return NumberOfNodes;
  }
=======
  /// Returns the number of nodes in the Graph
  /// @return Number of nodes in the Graph
  size_t getNumberOfNodes() const { return MNodeStorage.size(); }

  /// Traverse the graph recursively to get the events associated with the
  /// output nodes of this graph.
  /// @return vector of events associated to exit nodes.
  std::vector<sycl::detail::EventImplPtr> getExitNodesEvents();
>>>>>>> 7f4c3c22

private:
  /// Iterate over the graph depth-first and run \p NodeFunc on each node.
  /// @param NodeFunc A function which receives as input a node in the graph to
  /// perform operations on as well as the stack of nodes encountered in the
  /// current path. The return value of this function determines whether an
  /// early exit is triggered, if true the depth-first search will end
  /// immediately and no further nodes will be visited.
  void
  searchDepthFirst(std::function<bool(std::shared_ptr<node_impl> &,
                                      std::deque<std::shared_ptr<node_impl>> &)>
                       NodeFunc);

  /// Check the graph for cycles by performing a depth-first search of the
  /// graph. If a node is visited more than once in a given path through the
  /// graph, a cycle is present and the search ends immediately.
  /// @return True if a cycle is detected, false if not.
  bool checkForCycles();

  /// Insert node into list of root nodes.
  /// @param Root Node to add to list of root nodes.
  void addRoot(const std::shared_ptr<node_impl> &Root);

  /// Adds nodes to the exit nodes of this graph.
  /// @param NodeList List of nodes from sub-graph in schedule order.
  /// @return An empty node is used to schedule dependencies on this sub-graph.
  std::shared_ptr<node_impl>
  addNodesToExits(const std::list<std::shared_ptr<node_impl>> &NodeList);

  /// Adds dependencies for a new node, if it has no deps it will be
  /// added as a root node.
  /// @param Node The node to add deps for
  /// @param Deps List of dependent nodes
  void addDepsToNode(std::shared_ptr<node_impl> Node,
                     const std::vector<std::shared_ptr<node_impl>> &Deps) {
    if (!Deps.empty()) {
      for (auto &N : Deps) {
        N->registerSuccessor(Node, N);
        this->removeRoot(Node);
      }
    } else {
      this->addRoot(Node);
    }
  }

  /// Context associated with this graph.
  sycl::context MContext;
  /// Device associated with this graph. All graph nodes will execute on this
  /// device.
  sycl::device MDevice;
  /// Unique set of queues which are currently recording to this graph.
  std::set<std::weak_ptr<sycl::detail::queue_impl>,
           std::owner_less<std::weak_ptr<sycl::detail::queue_impl>>>
      MRecordingQueues;
  /// Map of events to their associated recorded nodes.
  std::unordered_map<std::shared_ptr<sycl::detail::event_impl>,
                     std::shared_ptr<node_impl>>
      MEventsMap;
  /// Map for every in-order queue thats recorded a node to the graph, what
  /// the last node added was. We can use this to create new edges on the last
  /// node if any more nodes are added to the graph from the queue.
  std::map<std::weak_ptr<sycl::detail::queue_impl>, std::shared_ptr<node_impl>,
           std::owner_less<std::weak_ptr<sycl::detail::queue_impl>>>
      MInorderQueueMap;
<<<<<<< HEAD

  /// Insert node into list of root nodes.
  /// @param Root Node to add to list of root nodes.
  void addRoot(const std::shared_ptr<node_impl> &Root);

  /// Adds nodes to the exit nodes of this graph.
  /// @param NodeList List of nodes from sub-graph in schedule order.
  /// @return An empty node is used to schedule dependencies on this sub-graph.
  std::shared_ptr<node_impl>
  addNodesToExits(const std::list<std::shared_ptr<node_impl>> &NodeList);
=======
  /// Controls whether we skip the cycle checks in makeEdge, set by the presence
  /// of the no_cycle_check property on construction.
  bool MSkipCycleChecks = false;
  /// Unique set of SYCL Memory Objects which are currently in use in the graph.
  std::set<sycl::detail::SYCLMemObjT *> MMemObjs;

  /// Controls whether we allow buffers to be used in the graph. Set by the
  /// presence of the assume_buffer_outlives_graph property.
  bool MAllowBuffers = false;

  /// List of nodes that must be added as extra dependencies to new nodes when
  /// added to this graph.
  /// This list is mainly used by barrier nodes which must be considered
  /// as predecessors for all nodes subsequently added to the graph.
  std::vector<std::shared_ptr<node_impl>> MExtraDependencies;
>>>>>>> 7f4c3c22
};

/// Class representing the implementation of command_graph<executable>.
class exec_graph_impl {
public:
  using ReadLock = std::shared_lock<std::shared_mutex>;
  using WriteLock = std::unique_lock<std::shared_mutex>;

  /// Protects all the fields that can be changed by class' methods.
  mutable std::shared_mutex MMutex;

  /// Constructor.
  /// @param Context Context to create graph with.
  /// @param GraphImpl Modifiable graph implementation to create with.
  exec_graph_impl(sycl::context Context,
                  const std::shared_ptr<graph_impl> &GraphImpl)
      : MSchedule(), MGraphImpl(GraphImpl), MPiCommandBuffers(),
        MPiSyncPoints(), MContext(Context), MRequirements(),
        MExecutionEvents() {}

  /// Destructor.
  ///
  /// Releases any PI command-buffers the object has created.
  ~exec_graph_impl();

  /// Add nodes to MSchedule.
  void schedule();

  /// Called by handler::ext_oneapi_command_graph() to schedule graph for
  /// execution.
  /// @param Queue Command-queue to schedule execution on.
  /// @param CGData Command-group data provided by the sycl::handler
  /// @return Event associated with the execution of the graph.
  sycl::event enqueue(const std::shared_ptr<sycl::detail::queue_impl> &Queue,
                      sycl::detail::CG::StorageInitHelper CGData);

  /// Turns the internal graph representation into UR command-buffers for a
  /// device.
  /// @param Device Device to create backend command-buffers for.
  void createCommandBuffers(sycl::device Device);

  /// Query for the context tied to this graph.
  /// @return Context associated with graph.
  sycl::context getContext() const { return MContext; }

  /// Query the scheduling of node execution.
  /// @return List of nodes in execution order.
  const std::list<std::shared_ptr<node_impl>> &getSchedule() const {
    return MSchedule;
  }

  /// Query the graph_impl.
  /// @return pointer to the graph_impl MGraphImpl
  const std::shared_ptr<graph_impl> &getGraphImpl() const { return MGraphImpl; }

  /// Checks if the previous submissions of this graph have been completed
  /// This function checks the status of events associated to the previous graph
  /// submissions.
  /// @return true if all previous submissions have been completed, false
  /// otherwise.
  bool previousSubmissionCompleted() const {
    for (auto Event : MExecutionEvents) {
      if (!Event->isCompleted()) {
        return false;
      }
    }
    return true;
  }

private:
  /// Create a command-group for the node and add it to command-buffer by going
  /// through the scheduler.
  /// @param Ctx Context to use.
  /// @param DeviceImpl Device associated with the enqueue.
  /// @param CommandBuffer Command-buffer to add node to as a command.
  /// @param Node The node being enqueued.
  /// @return PI sync point created for this node in the command-buffer.
  sycl::detail::pi::PiExtSyncPoint
  enqueueNode(sycl::context Ctx, sycl::detail::DeviceImplPtr DeviceImpl,
              sycl::detail::pi::PiExtCommandBuffer CommandBuffer,
              std::shared_ptr<node_impl> Node);

  /// Enqueue a node directly to the command-buffer without going through the
  /// scheduler.
  /// @param Ctx Context to use.
  /// @param DeviceImpl Device associated with the enqueue.
  /// @param CommandBuffer Command-buffer to add node to as a command.
  /// @param Node The node being enqueued.
  /// @return PI sync point created for this node in the command-buffer.
  sycl::detail::pi::PiExtSyncPoint
  enqueueNodeDirect(sycl::context Ctx, sycl::detail::DeviceImplPtr DeviceImpl,
                    sycl::detail::pi::PiExtCommandBuffer CommandBuffer,
                    std::shared_ptr<node_impl> Node);

  /// Iterates back through predecessors to find the real dependency.
  /// @param[out] Deps Found dependencies.
  /// @param[in] CurrentNode Node to find dependencies for.
  void findRealDeps(std::vector<sycl::detail::pi::PiExtSyncPoint> &Deps,
                    std::shared_ptr<node_impl> CurrentNode);

  /// Execution schedule of nodes in the graph.
  std::list<std::shared_ptr<node_impl>> MSchedule;
  /// Pointer to the modifiable graph impl associated with this executable
  /// graph.
  /// Thread-safe implementation note: in the current implementation
  /// multiple exec_graph_impl can reference the same graph_impl object.
  /// This specificity must be taken into account when trying to lock
  /// the graph_impl mutex from an exec_graph_impl to avoid deadlock.
  std::shared_ptr<graph_impl> MGraphImpl;
  /// Map of devices to command buffers.
  std::unordered_map<sycl::device, sycl::detail::pi::PiExtCommandBuffer>
      MPiCommandBuffers;
  /// Map of nodes in the exec graph to the sync point representing their
  /// execution in the command graph.
  std::unordered_map<std::shared_ptr<node_impl>,
                     sycl::detail::pi::PiExtSyncPoint>
      MPiSyncPoints;
  /// Context associated with this executable graph.
  sycl::context MContext;
  /// List of requirements for enqueueing this command graph, accumulated from
  /// all nodes enqueued to the graph.
  std::vector<sycl::detail::AccessorImplHost *> MRequirements;
  /// Storage for accessors which are used by this graph, accumulated from
  /// all nodes enqueued to the graph.
  std::vector<sycl::detail::AccessorImplPtr> MAccessors;
  /// List of all execution events returned from command buffer enqueue calls.
  std::vector<sycl::detail::EventImplPtr> MExecutionEvents;
};

} // namespace detail
} // namespace experimental
} // namespace oneapi
} // namespace ext
} // namespace _V1
} // namespace sycl<|MERGE_RESOLUTION|>--- conflicted
+++ resolved
@@ -95,68 +95,6 @@
             std::unique_ptr<sycl::detail::CG> &&CommandGroup)
       : MCGType(CGType), MCommandGroup(std::move(CommandGroup)) {}
 
-<<<<<<< HEAD
-  /// Tests if two nodes have the same content,
-  /// i.e. same command group
-  /// This function should only be used for internal purposes.
-  /// A true return from this operator is not a guarantee that the nodes are
-  /// equals according to the Common reference semantics. But this function is
-  /// an helper to verify that two nodes contain equivalent Command Groups.
-  /// @param Node node to compare with
-  /// @return true if two nodes have equivament command groups. false otherwise.
-  bool operator==(const node_impl &Node) {
-    if (MCGType != Node.MCGType)
-      return false;
-
-    switch (MCGType) {
-    case sycl::detail::CG::CGTYPE::Kernel: {
-      sycl::detail::CGExecKernel *ExecKernelA =
-          static_cast<sycl::detail::CGExecKernel *>(MCommandGroup.get());
-      sycl::detail::CGExecKernel *ExecKernelB =
-          static_cast<sycl::detail::CGExecKernel *>(Node.MCommandGroup.get());
-      return ExecKernelA->MKernelName.compare(ExecKernelB->MKernelName) == 0;
-    }
-    case sycl::detail::CG::CGTYPE::CopyUSM: {
-      sycl::detail::CGCopyUSM *CopyA =
-          static_cast<sycl::detail::CGCopyUSM *>(MCommandGroup.get());
-      sycl::detail::CGCopyUSM *CopyB =
-          static_cast<sycl::detail::CGCopyUSM *>(MCommandGroup.get());
-      return (CopyA->getSrc() == CopyB->getSrc()) &&
-             (CopyA->getDst() == CopyB->getDst()) &&
-             (CopyA->getLength() == CopyB->getLength());
-    }
-    case sycl::detail::CG::CGTYPE::CopyAccToAcc:
-    case sycl::detail::CG::CGTYPE::CopyAccToPtr:
-    case sycl::detail::CG::CGTYPE::CopyPtrToAcc: {
-      sycl::detail::CGCopy *CopyA =
-          static_cast<sycl::detail::CGCopy *>(MCommandGroup.get());
-      sycl::detail::CGCopy *CopyB =
-          static_cast<sycl::detail::CGCopy *>(MCommandGroup.get());
-      return (CopyA->getSrc() == CopyB->getSrc()) &&
-             (CopyA->getDst() == CopyB->getDst());
-    }
-    default:
-      assert(false && "Unexpected command group type!");
-      return false;
-    }
-  }
-
-  /// Recursively add nodes to execution stack.
-  /// @param NodeImpl Node to schedule.
-  /// @param Schedule Execution ordering to add node to.
-  void sortTopological(std::shared_ptr<node_impl> NodeImpl,
-                       std::list<std::shared_ptr<node_impl>> &Schedule) {
-    for (auto &Next : MSuccessors) {
-      // Check if we've already scheduled this node
-      if (std::find(Schedule.begin(), Schedule.end(), Next) == Schedule.end())
-        Next->sortTopological(Next, Schedule);
-    }
-
-    Schedule.push_front(NodeImpl);
-  }
-
-=======
->>>>>>> 7f4c3c22
   /// Checks if this node has a given requirement.
   /// @param Requirement Requirement to lookup.
   /// @return True if \p Requirement is present in node, false otherwise.
@@ -241,52 +179,6 @@
     return nullptr;
   }
 
-<<<<<<< HEAD
-  /// Tests is the caller is similar to Node
-  /// @return True if the two nodes are similar
-  bool isSimilar(std::shared_ptr<node_impl> Node) {
-    if (MSuccessors.size() != Node->MSuccessors.size())
-      return false;
-
-    if (MPredecessors.size() != Node->MPredecessors.size())
-      return false;
-
-    if (*this == *Node.get())
-      return true;
-
-    return false;
-  }
-
-  /// Recursive traversal of successor nodes checking for
-  /// equivalent node successions in Node
-  /// @param Node pointer to the starting node for structure comparison
-  /// @return true is same structure found, false otherwise
-  bool checkNodeRecursive(std::shared_ptr<node_impl> Node) {
-    size_t FoundCnt = 0;
-    for (std::shared_ptr<node_impl> SuccA : MSuccessors) {
-      for (std::shared_ptr<node_impl> SuccB : Node->MSuccessors) {
-        if (isSimilar(Node) && SuccA->checkNodeRecursive(SuccB)) {
-          FoundCnt++;
-          break;
-        }
-      }
-    }
-    if (FoundCnt != MSuccessors.size()) {
-      return false;
-    }
-
-    return true;
-  }
-
-  /// Recusively computes the number of successor nodes
-  /// @return number of successor nodes
-  size_t depthSearchCount() const {
-    size_t NumberOfNodes = 1;
-    for (const auto &Succ : MSuccessors) {
-      NumberOfNodes += Succ->depthSearchCount();
-    }
-    return NumberOfNodes;
-=======
   /// Tests if the caller is similar to Node, this is only used for testing.
   /// @param Node The node to check for similarity.
   /// @param CompareContentOnly Skip comparisons related to graph structure,
@@ -361,7 +253,6 @@
     for (std::weak_ptr<node_impl> Succ : MSuccessors) {
       Succ.lock()->printDotRecursive(Stream, Visited, Verbose);
     }
->>>>>>> 7f4c3c22
   }
 
 private:
@@ -595,8 +486,6 @@
       MAllowBuffers = true;
     }
 
-<<<<<<< HEAD
-=======
     if (SyclDevice.get_info<
             ext::oneapi::experimental::info::device::graph_support>() ==
         graph_support_level::unsupported) {
@@ -611,7 +500,6 @@
 
   ~graph_impl();
 
->>>>>>> 7f4c3c22
   /// Remove node from list of root nodes.
   /// @param Root Node to remove from list of root nodes.
   void removeRoot(const std::shared_ptr<node_impl> &Root);
@@ -745,8 +633,6 @@
     MInorderQueueMap[QueueWeakPtr] = Node;
   }
 
-<<<<<<< HEAD
-=======
   /// Prints the contents of the graph to a text file in DOT format.
   /// @param FilePath Path to the output file.
   /// @param Verbose If true, print additional information about the nodes such
@@ -809,7 +695,6 @@
     return true;
   }
 
->>>>>>> 7f4c3c22
   /// Checks if the graph_impl of Graph has a similar structure to
   /// the graph_impl of the caller.
   /// Graphs are considered similar if they have same numbers of nodes
@@ -867,12 +752,6 @@
     }
 
     size_t RootsFound = 0;
-<<<<<<< HEAD
-    for (std::shared_ptr<node_impl> NodeA : MRoots) {
-      for (std::shared_ptr<node_impl> NodeB : Graph->MRoots) {
-        if (NodeA->isSimilar(NodeB)) {
-          if (NodeA->checkNodeRecursive(NodeB)) {
-=======
     for (std::weak_ptr<node_impl> NodeA : MRoots) {
       for (std::weak_ptr<node_impl> NodeB : Graph->MRoots) {
         auto NodeALocked = NodeA.lock();
@@ -880,7 +759,6 @@
 
         if (NodeALocked->isSimilar(NodeBLocked)) {
           if (checkNodeRecursive(NodeALocked, NodeBLocked)) {
->>>>>>> 7f4c3c22
             RootsFound++;
             break;
           }
@@ -899,17 +777,6 @@
     return true;
   }
 
-<<<<<<< HEAD
-  // Returns the number of nodes in the Graph
-  // @return Number of nodes in the Graph
-  size_t getNumberOfNodes() const {
-    size_t NumberOfNodes = 0;
-    for (const auto &Node : MRoots) {
-      NumberOfNodes += Node->depthSearchCount();
-    }
-    return NumberOfNodes;
-  }
-=======
   /// Returns the number of nodes in the Graph
   /// @return Number of nodes in the Graph
   size_t getNumberOfNodes() const { return MNodeStorage.size(); }
@@ -918,7 +785,6 @@
   /// output nodes of this graph.
   /// @return vector of events associated to exit nodes.
   std::vector<sycl::detail::EventImplPtr> getExitNodesEvents();
->>>>>>> 7f4c3c22
 
 private:
   /// Iterate over the graph depth-first and run \p NodeFunc on each node.
@@ -983,18 +849,6 @@
   std::map<std::weak_ptr<sycl::detail::queue_impl>, std::shared_ptr<node_impl>,
            std::owner_less<std::weak_ptr<sycl::detail::queue_impl>>>
       MInorderQueueMap;
-<<<<<<< HEAD
-
-  /// Insert node into list of root nodes.
-  /// @param Root Node to add to list of root nodes.
-  void addRoot(const std::shared_ptr<node_impl> &Root);
-
-  /// Adds nodes to the exit nodes of this graph.
-  /// @param NodeList List of nodes from sub-graph in schedule order.
-  /// @return An empty node is used to schedule dependencies on this sub-graph.
-  std::shared_ptr<node_impl>
-  addNodesToExits(const std::list<std::shared_ptr<node_impl>> &NodeList);
-=======
   /// Controls whether we skip the cycle checks in makeEdge, set by the presence
   /// of the no_cycle_check property on construction.
   bool MSkipCycleChecks = false;
@@ -1010,7 +864,6 @@
   /// This list is mainly used by barrier nodes which must be considered
   /// as predecessors for all nodes subsequently added to the graph.
   std::vector<std::shared_ptr<node_impl>> MExtraDependencies;
->>>>>>> 7f4c3c22
 };
 
 /// Class representing the implementation of command_graph<executable>.
