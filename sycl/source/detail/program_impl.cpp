--- conflicted
+++ resolved
@@ -195,13 +195,7 @@
     MBuildOptions = Options;
     return;
   }
-<<<<<<< HEAD
-  // TODO: uncomment the assert when UR_PROGRAM_BINARY_TYPE_EXECUTABLE
-  // value matches to PI_PROGRAM_BINARY_TYPE_EXECUTABLE value
-  // assert(false && "BinaryType is invalid.");
-=======
   assert(false && "BinaryType is invalid.");
->>>>>>> 7f4c3c22
 }
 
 program_impl::program_impl(ContextImplPtr Context,
