--- conflicted
+++ resolved
@@ -2562,17 +2562,10 @@
   detail::HostPipeMapEntry *hostPipeEntry =
       ProgramManager::getInstance().getHostPipeEntry(PipeName);
 
-<<<<<<< HEAD
-  RT::PiProgram Program = nullptr;
-  device Device = Queue->get_device();
-  ContextImplPtr ContextImpl = Queue->getContextImplPtr();
-  std::optional<RT::PiProgram> CachedProgram =
-=======
   sycl::detail::pi::PiProgram Program = nullptr;
   device Device = Queue->get_device();
   ContextImplPtr ContextImpl = Queue->getContextImplPtr();
   std::optional<sycl::detail::pi::PiProgram> CachedProgram =
->>>>>>> ec3077b5
       ContextImpl->getProgramForHostPipe(Device, hostPipeEntry);
   if (CachedProgram)
     Program = *CachedProgram;
