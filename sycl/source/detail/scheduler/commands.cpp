//===----------- commands.cpp - SYCL commands -------------------*- C++ -*-===//
//
// Part of the LLVM Project, under the Apache License v2.0 with LLVM Exceptions.
// See https://llvm.org/LICENSE.txt for license information.
// SPDX-License-Identifier: Apache-2.0 WITH LLVM-exception
//
//===----------------------------------------------------------------------===//

#include "CL/sycl/access/access.hpp"
#include <CL/cl.h>
#include <CL/sycl/detail/clusm.hpp>
#include <CL/sycl/detail/event_impl.hpp>
#include <CL/sycl/detail/kernel_desc.hpp>
#include <CL/sycl/detail/kernel_info.hpp>
#include <CL/sycl/detail/memory_manager.hpp>
#include <CL/sycl/detail/program_manager/program_manager.hpp>
#include <CL/sycl/detail/queue_impl.hpp>
#include <CL/sycl/detail/scheduler/commands.hpp>
#include <CL/sycl/detail/scheduler/scheduler.hpp>
#include <CL/sycl/detail/stream_impl.hpp>
#include <CL/sycl/sampler.hpp>

#include <vector>

#ifdef __GNUG__
#include <cstdlib>
#include <cxxabi.h>
#include <memory>
#endif

namespace cl {
namespace sycl {
namespace detail {

#ifdef __GNUG__
struct DemangleHandle {
  char *p;
  DemangleHandle(char *ptr) : p(ptr) {}
  ~DemangleHandle() { std::free(p); }
};
static std::string demangleKernelName(std::string Name) {
  int Status = -1; // some arbitrary value to eliminate the compiler warning
  DemangleHandle result(abi::__cxa_demangle(Name.c_str(), NULL, NULL, &Status));
  return (Status == 0) ? result.p : Name;
}
#else
static std::string demangleKernelName(std::string Name) { return Name; }
#endif

static std::string deviceToString(device Device) {
  if (Device.is_host())
    return "HOST";
  else if (Device.is_cpu())
    return "CPU";
  else if (Device.is_gpu())
    return "GPU";
  else if (Device.is_accelerator())
    return "ACCELERATOR";
  else
    return "UNKNOWN";
}

static std::string accessModeToString(access::mode Mode) {
  switch (Mode) {
  case access::mode::read:
    return "read";
  case access::mode::write:
    return "write";
  case access::mode::read_write:
    return "read_write";
  case access::mode::discard_write:
    return "discard_write";
  case access::mode::discard_read_write:
    return "discard_read_write";
  default:
    return "unknown";
  }
}

void EventCompletionClbk(RT::PiEvent, pi_int32, void *data) {
  // TODO: Handle return values. Store errors to async handler.
  PI_CALL(RT::piEventSetStatus(pi::cast<RT::PiEvent>(data), CL_COMPLETE));
}

// Method prepares PI event's from list sycl::event's
std::vector<RT::PiEvent> Command::prepareEvents(ContextImplPtr Context) {
  std::vector<RT::PiEvent> Result;
  std::vector<EventImplPtr> GlueEvents;
  for (EventImplPtr &Event : MDepsEvents) {
    // Async work is not supported for host device.
    if (Event->is_host()) {
      Event->waitInternal();
      continue;
    }
    // The event handle can be null in case of, for example, alloca command,
    // which is currently synchrounious, so don't generate OpenCL event.
    if (Event->getHandleRef() == nullptr) {
      continue;
    }
    ContextImplPtr EventContext = Event->getContextImpl();

    // If contexts don't match - connect them using user event
    if (EventContext != Context && !Context->is_host()) {
      RT::PiResult Error = PI_SUCCESS;

      EventImplPtr GlueEvent(new detail::event_impl());
      GlueEvent->setContextImpl(Context);

      RT::PiEvent &GlueEventHandle = GlueEvent->getHandleRef();
      PI_CALL((GlueEventHandle = RT::piEventCreate(
          Context->getHandleRef(), &Error), Error));
      PI_CALL(RT::piEventSetCallback(
          Event->getHandleRef(), CL_COMPLETE, EventCompletionClbk,
          /*data=*/GlueEventHandle));
      GlueEvents.push_back(std::move(GlueEvent));
      Result.push_back(GlueEventHandle);
      continue;
    }
    Result.push_back(Event->getHandleRef());
  }
  MDepsEvents.insert(MDepsEvents.end(), GlueEvents.begin(), GlueEvents.end());
  return Result;
}

void Command::waitForEvents(QueueImplPtr Queue,
                            std::vector<RT::PiEvent> &RawEvents,
                            RT::PiEvent &Event) {
  if (!RawEvents.empty()) {
    if (Queue->is_host()) {
      PI_CALL(RT::piEventsWait(RawEvents.size(), &RawEvents[0]));
    } else {
      PI_CALL(RT::piEnqueueEventsWait(Queue->getHandleRef(), RawEvents.size(),
                                      &RawEvents[0], &Event));
    }
  }
}

Command::Command(CommandType Type, QueueImplPtr Queue, bool UseExclusiveQueue)
    : MQueue(std::move(Queue)), MUseExclusiveQueue(UseExclusiveQueue),
      MType(Type), MEnqueued(false) {
  MEvent.reset(new detail::event_impl(MQueue));
  MEvent->setCommand(this);
  MEvent->setContextImpl(detail::getSyclObjImpl(MQueue->get_context()));
}

cl_int Command::enqueue() {
  bool Expected = false;
  if (MEnqueued.compare_exchange_strong(Expected, true))
    return enqueueImp();
  return CL_SUCCESS;
}

cl_int AllocaCommand::enqueueImp() {
  std::vector<RT::PiEvent> RawEvents =
      Command::prepareEvents(detail::getSyclObjImpl(MQueue->get_context()));

  RT::PiEvent &Event = MEvent->getHandleRef();
  MMemAllocation = MemoryManager::allocate(
      detail::getSyclObjImpl(MQueue->get_context()), getSYCLMemObj(),
      MInitFromUserData, std::move(RawEvents), Event);
  return CL_SUCCESS;
}

void AllocaCommand::printDot(std::ostream &Stream) const {
  Stream << "\"" << this << "\" [style=filled, fillcolor=\"#FFD28A\", label=\"";

  Stream << "ID = " << this << "\\n";
  Stream << "ALLOCA ON " << deviceToString(MQueue->get_device()) << "\\n";
  Stream << " MemObj : " << this->MReq.MSYCLMemObj << "\\n";
  Stream << "\"];" << std::endl;

  for (const auto &Dep : MDeps) {
    if (Dep.MDepCommand == nullptr)
      continue;
    Stream << "  \"" << this << "\" -> \"" << Dep.MDepCommand << "\""
           << " [ label = \"Access mode: "
           << accessModeToString(Dep.MReq->MAccessMode) << "\\n"
           << "MemObj: " << Dep.MReq->MSYCLMemObj << " \" ]" << std::endl;
  }
}

cl_int AllocaSubBufCommand::enqueueImp() {
  std::vector<RT::PiEvent> RawEvents =
      Command::prepareEvents(detail::getSyclObjImpl(MQueue->get_context()));
  RT::PiEvent &Event = MEvent->getHandleRef();

  MMemAllocation = MemoryManager::allocateMemSubBuffer(
      detail::getSyclObjImpl(MQueue->get_context()),
      MParentAlloca->getMemAllocation(), MReq.MElemSize, MReq.MOffsetInBytes,
      MReq.MAccessRange, std::move(RawEvents), Event);
  return CL_SUCCESS;
}

void AllocaSubBufCommand::printDot(std::ostream &Stream) const {
  Stream << "\"" << this << "\" [style=filled, fillcolor=\"#FFD28A\", label=\"";

  Stream << "ID = " << this << "\\n";
  Stream << "ALLOCA SUB BUF ON " << deviceToString(MQueue->get_device())
         << "\\n";
  Stream << " MemObj : " << this->MReq.MSYCLMemObj << "\\n";
  Stream << " Offset : " << this->MReq.MOffsetInBytes << "\\n";
  Stream << " Access range : " << this->MReq.MAccessRange[0] << "\\n";
  Stream << "\"];" << std::endl;

  for (const auto &Dep : MDeps) {
    if (Dep.MDepCommand == nullptr)
      continue;
    Stream << "  \"" << this << "\" -> \"" << Dep.MDepCommand << "\""
           << " [ label = \"Access mode: "
           << accessModeToString(Dep.MReq->MAccessMode) << "\\n"
           << "MemObj: " << Dep.MReq->MSYCLMemObj << " \" ]" << std::endl;
  }
}

cl_int ReleaseCommand::enqueueImp() {
  std::vector<RT::PiEvent> RawEvents =
      Command::prepareEvents(detail::getSyclObjImpl(MQueue->get_context()));

  RT::PiEvent &Event = MEvent->getHandleRef();

  // On host side we only allocate memory for full buffers.
  // Thus, deallocating sub buffers leads to double memory freeing.
  if (!(MQueue->is_host() && MAllocaCmd->getType() == ALLOCA_SUB_BUF))
    MemoryManager::release(detail::getSyclObjImpl(MQueue->get_context()),
                           MAllocaCmd->getSYCLMemObj(),
                           MAllocaCmd->getMemAllocation(), std::move(RawEvents),
                           Event);
  else
    Command::waitForEvents(MQueue, RawEvents, Event);

  return CL_SUCCESS;
}

void ReleaseCommand::printDot(std::ostream &Stream) const {
  Stream << "\"" << this << "\" [style=filled, fillcolor=\"#FF827A\", label=\"";

  Stream << "ID = " << this << " ; ";
  Stream << "RELEASE ON " << deviceToString(MQueue->get_device()) << "\\n";
  Stream << " Alloca : " << MAllocaCmd << "\\n";
  Stream << " MemObj : " << MAllocaCmd->getSYCLMemObj() << "\\n";
  Stream << "\"];" << std::endl;

  for (const auto &Dep : MDeps) {
    Stream << "  \"" << this << "\" -> \"" << Dep.MDepCommand << "\""
           << " [ label = \"Access mode: "
           << accessModeToString(Dep.MReq->MAccessMode) << "\\n"
           << "MemObj: " << Dep.MReq->MSYCLMemObj << " \" ]" << std::endl;
  }
}

MapMemObject::MapMemObject(Requirement SrcReq, AllocaCommandBase *SrcAlloca,
                           Requirement *DstAcc, QueueImplPtr Queue)
    : Command(CommandType::MAP_MEM_OBJ, std::move(Queue)),
      MSrcReq(std::move(SrcReq)), MSrcAlloca(SrcAlloca), MDstAcc(DstAcc),
      MDstReq(*DstAcc) {}

cl_int MapMemObject::enqueueImp() {
  std::vector<RT::PiEvent> RawEvents =
      Command::prepareEvents(detail::getSyclObjImpl(MQueue->get_context()));
  assert(MDstReq.MDims == 1);

  RT::PiEvent &Event = MEvent->getHandleRef();
  void *MappedPtr = MemoryManager::map(
      MSrcAlloca->getSYCLMemObj(), MSrcAlloca->getMemAllocation(), MQueue,
      MDstReq.MAccessMode, MDstReq.MDims, MDstReq.MMemoryRange,
      MDstReq.MAccessRange, MDstReq.MOffset, MDstReq.MElemSize,
      std::move(RawEvents), Event);
  MDstAcc->MData = MappedPtr;
  return CL_SUCCESS;
}

void MapMemObject::printDot(std::ostream &Stream) const {
  Stream << "\"" << this << "\" [style=filled, fillcolor=\"#77AFFF\", label=\"";

  Stream << "ID = " << this << " ; ";
  Stream << "MAP ON " << deviceToString(MQueue->get_device()) << "\\n";

  Stream << "\"];" << std::endl;

  for (const auto &Dep : MDeps) {
    Stream << "  \"" << this << "\" -> \"" << Dep.MDepCommand << "\""
           << " [ label = \"Access mode: "
           << accessModeToString(Dep.MReq->MAccessMode) << "\\n"
           << "MemObj: " << Dep.MReq->MSYCLMemObj << " \" ]" << std::endl;
  }
}

UnMapMemObject::UnMapMemObject(Requirement SrcReq, AllocaCommandBase *SrcAlloca,
                               Requirement *DstAcc, QueueImplPtr Queue,
                               bool UseExclusiveQueue)
    : Command(CommandType::UNMAP_MEM_OBJ, std::move(Queue), UseExclusiveQueue),
      MSrcReq(std::move(SrcReq)), MSrcAlloca(SrcAlloca), MDstAcc(DstAcc) {}

cl_int UnMapMemObject::enqueueImp() {
  std::vector<RT::PiEvent> RawEvents =
      Command::prepareEvents(detail::getSyclObjImpl(MQueue->get_context()));

  RT::PiEvent &Event = MEvent->getHandleRef();
  MemoryManager::unmap(MSrcAlloca->getSYCLMemObj(),
                       MSrcAlloca->getMemAllocation(), MQueue, MDstAcc->MData,
                       std::move(RawEvents), MUseExclusiveQueue, Event);
  return CL_SUCCESS;
}

void UnMapMemObject::printDot(std::ostream &Stream) const {
  Stream << "\"" << this << "\" [style=filled, fillcolor=\"#EBC40F\", label=\"";

  Stream << "ID = " << this << " ; ";
  Stream << "UNMAP ON " << deviceToString(MQueue->get_device()) << "\\n";

  Stream << "\"];" << std::endl;

  for (const auto &Dep : MDeps) {
    Stream << "  \"" << this << "\" -> \"" << Dep.MDepCommand << "\""
           << " [ label = \"Access mode: "
           << accessModeToString(Dep.MReq->MAccessMode) << "\\n"
           << "MemObj: " << Dep.MReq->MSYCLMemObj << " \" ]" << std::endl;
  }
}

MemCpyCommand::MemCpyCommand(Requirement SrcReq, AllocaCommandBase *SrcAlloca,
                             Requirement DstReq, AllocaCommandBase *DstAlloca,
                             QueueImplPtr SrcQueue, QueueImplPtr DstQueue,
                             bool UseExclusiveQueue)
    : Command(CommandType::COPY_MEMORY, std::move(DstQueue), UseExclusiveQueue),
      MSrcQueue(SrcQueue), MSrcReq(std::move(SrcReq)), MSrcAlloca(SrcAlloca),
      MDstReq(std::move(DstReq)), MDstAlloca(DstAlloca) {
  if (!MSrcQueue->is_host())
    MEvent->setContextImpl(detail::getSyclObjImpl(MSrcQueue->get_context()));
}

cl_int MemCpyCommand::enqueueImp() {
  std::vector<RT::PiEvent> RawEvents;
  QueueImplPtr Queue = MQueue->is_host() ? MSrcQueue : MQueue;
  RawEvents =
      Command::prepareEvents(detail::getSyclObjImpl(Queue->get_context()));

  RT::PiEvent &Event = MEvent->getHandleRef();

  // Omit copying if mode is discard one.
  // TODO: Handle this at the graph building time by, for example, creating
  // empty node instead of memcpy.
  if (MDstReq.MAccessMode == access::mode::discard_read_write ||
      MDstReq.MAccessMode == access::mode::discard_write ||
      MSrcAlloca->getMemAllocation() == MDstAlloca->getMemAllocation()) {
    Command::waitForEvents(Queue, RawEvents, Event);
  } else {
    MemoryManager::copy(
        MSrcAlloca->getSYCLMemObj(), MSrcAlloca->getMemAllocation(), MSrcQueue,
        MSrcReq.MDims, MSrcReq.MMemoryRange, MSrcReq.MAccessRange,
        MSrcReq.MOffset, MSrcReq.MElemSize, MDstAlloca->getMemAllocation(),
        MQueue, MDstReq.MDims, MDstReq.MMemoryRange, MDstReq.MAccessRange,
        MDstReq.MOffset, MDstReq.MElemSize, std::move(RawEvents),
        MUseExclusiveQueue, Event);
  }

  if (MAccToUpdate)
    MAccToUpdate->MData = MDstAlloca->getMemAllocation();
  return CL_SUCCESS;
}

void MemCpyCommand::printDot(std::ostream &Stream) const {
  Stream << "\"" << this << "\" [style=filled, fillcolor=\"#C7EB15\" label=\"";

  Stream << "ID = " << this << " ; ";
  Stream << "MEMCPY ON " << deviceToString(MQueue->get_device()) << "\\n";
  Stream << "From: " << MSrcAlloca << " is host: " << MSrcQueue->is_host()
         << "\\n";
  Stream << "To: " << MDstAlloca << " is host: " << MQueue->is_host() << "\\n";

  Stream << "\"];" << std::endl;

  for (const auto &Dep : MDeps) {
    Stream << "  \"" << this << "\" -> \"" << Dep.MDepCommand << "\""
           << " [ label = \"Access mode: "
           << accessModeToString(Dep.MReq->MAccessMode) << "\\n"
           << "MemObj: " << Dep.MReq->MSYCLMemObj << " \" ]" << std::endl;
  }
}

AllocaCommandBase *ExecCGCommand::getAllocaForReq(Requirement *Req) {
  for (const DepDesc &Dep : MDeps) {
    if (Dep.MReq == Req)
      return Dep.MAllocaCmd;
  }
  throw runtime_error("Alloca for command not found");
}

void ExecCGCommand::flushStreams() {
  assert(MCommandGroup->getType() == CG::KERNEL && "Expected kernel");
  for (auto StreamImplPtr :
       ((CGExecKernel *)MCommandGroup.get())->getStreams()) {
    StreamImplPtr->flush();
  }
}

cl_int UpdateHostRequirementCommand::enqueueImp() {
  std::vector<RT::PiEvent> RawEvents;
  RawEvents =
      Command::prepareEvents(detail::getSyclObjImpl(MQueue->get_context()));
  RT::PiEvent &Event = MEvent->getHandleRef();
  Command::waitForEvents(MQueue, RawEvents, Event);

  assert(MAllocaForReq && "Expected valid alloca command");
  assert(MReqToUpdate && "Expected valid requirement");
  MReqToUpdate->MData = MAllocaForReq->getMemAllocation();
  return CL_SUCCESS;
}

void UpdateHostRequirementCommand::printDot(std::ostream &Stream) const {
  Stream << "\"" << this << "\" [style=filled, fillcolor=\"#f1337f\", label=\"";

  Stream << "ID = " << this << "\n";
  Stream << "UPDATE REQ ON " << deviceToString(MQueue->get_device()) << "\\n";
  bool IsReqOnBuffer = MStoredRequirement.MSYCLMemObj->getType() ==
                       SYCLMemObjI::MemObjType::BUFFER;
  Stream << "TYPE: " << (IsReqOnBuffer ? "Buffer" : "Image") << "\\n";
  if (IsReqOnBuffer)
    Stream << "Is sub buffer: " << std::boolalpha
           << MStoredRequirement.MIsSubBuffer << "\\n";

  Stream << "\"];" << std::endl;

  for (const auto &Dep : MDeps) {
    Stream << "  \"" << this << "\" -> \"" << Dep.MDepCommand << "\""
           << " [ label = \"Access mode: "
           << accessModeToString(Dep.MReq->MAccessMode) << "\\n"
           << "MemObj: " << Dep.MAllocaCmd->getSYCLMemObj() << " \" ]"
           << std::endl;
  }
}

MemCpyCommandHost::MemCpyCommandHost(Requirement SrcReq,
                                     AllocaCommandBase *SrcAlloca,
                                     Requirement *DstAcc, QueueImplPtr SrcQueue,
                                     QueueImplPtr DstQueue)
    : Command(CommandType::COPY_MEMORY, std::move(DstQueue)),
      MSrcQueue(SrcQueue), MSrcReq(std::move(SrcReq)), MSrcAlloca(SrcAlloca),
      MDstReq(*DstAcc), MDstAcc(DstAcc) {
  if (!MSrcQueue->is_host())
    MEvent->setContextImpl(detail::getSyclObjImpl(MSrcQueue->get_context()));
}

cl_int MemCpyCommandHost::enqueueImp() {
  QueueImplPtr Queue = MQueue->is_host() ? MSrcQueue : MQueue;
  std::vector<RT::PiEvent> RawEvents =
      Command::prepareEvents(detail::getSyclObjImpl(Queue->get_context()));

  RT::PiEvent &Event = MEvent->getHandleRef();
  // Omit copying if mode is discard one.
  // TODO: Handle this at the graph building time by, for example, creating
  // empty node instead of memcpy.
  if (MDstReq.MAccessMode == access::mode::discard_read_write ||
      MDstReq.MAccessMode == access::mode::discard_write) {
    Command::waitForEvents(Queue, RawEvents, Event);
    return CL_SUCCESS;
  }

  MemoryManager::copy(
      MSrcAlloca->getSYCLMemObj(), MSrcAlloca->getMemAllocation(), MSrcQueue,
      MSrcReq.MDims, MSrcReq.MMemoryRange, MSrcReq.MAccessRange,
      MSrcReq.MOffset, MSrcReq.MElemSize, MDstAcc->MData, MQueue, MDstReq.MDims,
      MDstReq.MMemoryRange, MDstReq.MAccessRange, MDstReq.MOffset,
      MDstReq.MElemSize, std::move(RawEvents), MUseExclusiveQueue, Event);
  return CL_SUCCESS;
}

void EmptyCommand::printDot(std::ostream &Stream) const {
  Stream << "\"" << this << "\" [style=filled, fillcolor=\"#8d8f29\", label=\"";

  Stream << "ID = " << this << "\n";
  Stream << "EMPTY NODE"
         << "\\n";

  Stream << "\"];" << std::endl;

  for (const auto &Dep : MDeps) {
    Stream << "  \"" << this << "\" -> \"" << Dep.MDepCommand << "\""
           << " [ label = \"Access mode: "
           << accessModeToString(Dep.MReq->MAccessMode) << "\\n"
           << "MemObj: " << Dep.MReq->MSYCLMemObj << " \" ]" << std::endl;
  }
}

void MemCpyCommandHost::printDot(std::ostream &Stream) const {
  Stream << "\"" << this << "\" [style=filled, fillcolor=\"#B6A2EB\", label=\"";

  Stream << "ID = " << this << "\n";
  Stream << "MEMCPY HOST ON " << deviceToString(MQueue->get_device()) << "\\n";

  Stream << "\"];" << std::endl;

  for (const auto &Dep : MDeps) {
    Stream << "  \"" << this << "\" -> \"" << Dep.MDepCommand << "\""
           << " [ label = \"Access mode: "
           << accessModeToString(Dep.MReq->MAccessMode) << "\\n"
           << "MemObj: " << Dep.MReq->MSYCLMemObj << " \" ]" << std::endl;
  }
}

void ExecCGCommand::printDot(std::ostream &Stream) const {
  Stream << "\"" << this << "\" [style=filled, fillcolor=\"#AFFF82\", label=\"";

  Stream << "ID = " << this << "\n";
  Stream << "EXEC CG ON " << deviceToString(MQueue->get_device()) << "\\n";

  switch (MCommandGroup->getType()) {
  case detail::CG::KERNEL: {
    auto *KernelCG =
        reinterpret_cast<detail::CGExecKernel *>(MCommandGroup.get());
    Stream << "Kernel name: ";
    if (KernelCG->MSyclKernel && KernelCG->MSyclKernel->isCreatedFromSource())
      Stream << "created from source";
    else
      Stream << demangleKernelName(KernelCG->getKernelName());
    Stream << "\\n";
    break;
  }
  case detail::CG::UPDATE_HOST:
    Stream << "CG type: update_host\\n";
    break;
  case detail::CG::FILL:
    Stream << "CG type: fill\\n";
    break;
  case detail::CG::COPY_ACC_TO_ACC:
    Stream << "CG type: copy acc to acc\\n";
    break;
  case detail::CG::COPY_ACC_TO_PTR:
    Stream << "CG type: copy acc to ptr\\n";
    break;
  case detail::CG::COPY_PTR_TO_ACC:
    Stream << "CG type: copy ptr to acc\\n";
    break;
  case detail::CG::COPY_USM:
    Stream << "CG type: copy usm\\n";
    break;
  case detail::CG::FILL_USM:
    Stream << "CG type: fill usm\\n";
    break;
  case detail::CG::PREFETCH_USM:
    Stream << "CG type: prefetch usm\\n";
    break;
  default:
    Stream << "CG type: unknown\\n";
    break;
  }

  Stream << "\"];" << std::endl;

  for (const auto &Dep : MDeps) {
    Stream << "  \"" << this << "\" -> \"" << Dep.MDepCommand << "\""
           << " [ label = \"Access mode: "
           << accessModeToString(Dep.MReq->MAccessMode) << "\\n"
           << "MemObj: " << Dep.MReq->MSYCLMemObj << " \" ]" << std::endl;
  }
}

// SYCL has a parallel_for_work_group variant where the only NDRange
// characteristics set by a user is the number of work groups. This does not map
// to the OpenCL clEnqueueNDRangeAPI, which requires global work size to be set
// as well. This function determines local work size based on the device
// characteristics and the number of work groups requested by the user, then
// calculates the global work size.
// SYCL specification (from 4.8.5.3):
// The member function handler::parallel_for_work_group is parameterized by the
// number of work - groups, such that the size of each group is chosen by the
// runtime, or by the number of work - groups and number of work - items for
// users who need more control.
static void adjustNDRangePerKernel(NDRDescT &NDR, RT::PiKernel Kernel,
                                   RT::PiDevice Device) {
  if (NDR.GlobalSize[0] != 0)
    return; // GlobalSize is set - no need to adjust
  // check the prerequisites:
  assert(NDR.NumWorkGroups[0] != 0 && NDR.LocalSize[0] == 0);
  // TODO might be good to cache this info together with the kernel info to
  // avoid get_kernel_work_group_info on every kernel run
  range<3> WGSize = get_kernel_work_group_info<
      range<3>,
      cl::sycl::info::kernel_work_group::compile_work_group_size>::_(Kernel,
                                                                     Device);

  if (WGSize[0] == 0) {
    // kernel does not request specific workgroup shape - set one
    // TODO maximum work group size as the local size might not be the best
    //      choice for CPU or FPGA devices
    size_t WGSize1D = get_kernel_work_group_info<
        size_t, cl::sycl::info::kernel_work_group::work_group_size>::_(Kernel,
                                                                       Device);
    assert(WGSize1D != 0);
    // TODO implement better default for 2D/3D case:
    WGSize = {WGSize1D, 1, 1};
  }
  NDR.set(NDR.Dims, nd_range<3>(NDR.NumWorkGroups * WGSize, WGSize));
}

// We have the following mapping between dimensions with SPIRV builtins:
// 1D: id[0] -> x
// 2D: id[0] -> y, id[1] -> x
// 3D: id[0] -> z, id[1] -> y, id[2] -> x
// So in order to ensure the correctness we update all the kernel
// parameters accordingly.
// Initially we keep the order of NDRDescT as it provided by the user, this
// simplifies overall handling and do the reverse only when
// the kernel is enqueued.
static void ReverseRangeDimensionsForKernel(NDRDescT &NDR) {
  if (NDR.Dims > 1) {
    std::swap(NDR.GlobalSize[0], NDR.GlobalSize[NDR.Dims - 1]);
    std::swap(NDR.LocalSize[0], NDR.LocalSize[NDR.Dims - 1]);
    std::swap(NDR.GlobalOffset[0], NDR.GlobalOffset[NDR.Dims - 1]);
  }
}

// The function initialize accessors and calls lambda.
// The function is used as argument to piEnqueueNativeKernel which requires
// that the passed function takes one void* argument.
void DispatchNativeKernel(void *Blob) {
  // First value is a pointer to Corresponding CGExecKernel object.
  CGExecKernel *HostTask = *(CGExecKernel **)Blob;

  // Other value are pointer to the buffers.
  void **NextArg = (void **)Blob + 1;
  for (detail::Requirement *Req : HostTask->MRequirements)
    Req->MData = *(NextArg++);
  HostTask->MHostKernel->call(HostTask->MNDRDesc, nullptr);
}

cl_int ExecCGCommand::enqueueImp() {
  std::vector<RT::PiEvent> RawEvents =
      Command::prepareEvents(detail::getSyclObjImpl(MQueue->get_context()));

  RT::PiEvent &Event = MEvent->getHandleRef();

  switch (MCommandGroup->getType()) {

  case CG::CGTYPE::UPDATE_HOST: {
    assert(!"Update host should be handled by the Scheduler.");
    throw runtime_error("Update host should be handled by the Scheduler.");
  }
  case CG::CGTYPE::COPY_ACC_TO_PTR: {
    CGCopy *Copy = (CGCopy *)MCommandGroup.get();
    Requirement *Req = (Requirement *)Copy->getSrc();
    AllocaCommandBase *AllocaCmd = getAllocaForReq(Req);

    MemoryManager::copy(
        AllocaCmd->getSYCLMemObj(), AllocaCmd->getMemAllocation(), MQueue,
        Req->MDims, Req->MMemoryRange, Req->MAccessRange, Req->MOffset,
        Req->MElemSize, Copy->getDst(),
        Scheduler::getInstance().getDefaultHostQueue(), Req->MDims,
        Req->MAccessRange, Req->MAccessRange, /*DstOffset=*/{0, 0, 0},
        Req->MElemSize, std::move(RawEvents), MUseExclusiveQueue, Event);
    return CL_SUCCESS;
  }
  case CG::CGTYPE::COPY_PTR_TO_ACC: {
    CGCopy *Copy = (CGCopy *)MCommandGroup.get();
    Requirement *Req = (Requirement *)(Copy->getDst());
    AllocaCommandBase *AllocaCmd = getAllocaForReq(Req);

    Scheduler::getInstance().getDefaultHostQueue();

    MemoryManager::copy(
        AllocaCmd->getSYCLMemObj(), Copy->getSrc(),
        Scheduler::getInstance().getDefaultHostQueue(), Req->MDims,
        Req->MAccessRange, Req->MAccessRange, /*SrcOffset*/ {0, 0, 0},
        Req->MElemSize, AllocaCmd->getMemAllocation(), MQueue, Req->MDims,
        Req->MMemoryRange, Req->MAccessRange, Req->MOffset, Req->MElemSize,
        std::move(RawEvents), MUseExclusiveQueue, Event);

    return CL_SUCCESS;
  }
  case CG::CGTYPE::COPY_ACC_TO_ACC: {
    CGCopy *Copy = (CGCopy *)MCommandGroup.get();
    Requirement *ReqSrc = (Requirement *)(Copy->getSrc());
    Requirement *ReqDst = (Requirement *)(Copy->getDst());

    AllocaCommandBase *AllocaCmdSrc = getAllocaForReq(ReqSrc);
    AllocaCommandBase *AllocaCmdDst = getAllocaForReq(ReqDst);

    MemoryManager::copy(
        AllocaCmdSrc->getSYCLMemObj(), AllocaCmdSrc->getMemAllocation(), MQueue,
        ReqSrc->MDims, ReqSrc->MMemoryRange, ReqSrc->MAccessRange,
        ReqSrc->MOffset, ReqSrc->MElemSize, AllocaCmdDst->getMemAllocation(),
        MQueue, ReqDst->MDims, ReqDst->MMemoryRange, ReqDst->MAccessRange,
        ReqDst->MOffset, ReqDst->MElemSize, std::move(RawEvents),
        MUseExclusiveQueue, Event);
    return CL_SUCCESS;
  }
  case CG::CGTYPE::FILL: {
    CGFill *Fill = (CGFill *)MCommandGroup.get();
    Requirement *Req = (Requirement *)(Fill->getReqToFill());
    AllocaCommandBase *AllocaCmd = getAllocaForReq(Req);

    MemoryManager::fill(AllocaCmd->getSYCLMemObj(),
                        AllocaCmd->getMemAllocation(), MQueue,
                        Fill->MPattern.size(), Fill->MPattern.data(),
                        Req->MDims, Req->MMemoryRange, Req->MAccessRange,
                        Req->MOffset, Req->MElemSize, std::move(RawEvents),
                        Event);
    return CL_SUCCESS;
  }
  case CG::CGTYPE::RUN_ON_HOST_INTEL: {
    CGExecKernel *HostTask = (CGExecKernel *)MCommandGroup.get();

    // piEnqueueNativeKernel takes arguments blob which is passes to user
    // function.
    // Reserve extra space for the pointer to CGExecKernel to restore context.
    std::vector<void *> ArgsBlob(HostTask->MArgs.size() + 1);
    ArgsBlob[0] = (void *)HostTask;
    void **NextArg = ArgsBlob.data() + 1;

    if (MQueue->is_host()) {
      for (ArgDesc &Arg : HostTask->MArgs) {
        assert(Arg.MType == kernel_param_kind_t::kind_accessor);

        Requirement *Req = (Requirement *)(Arg.MPtr);
        AllocaCommandBase *AllocaCmd = getAllocaForReq(Req);

        *NextArg = AllocaCmd->getMemAllocation();
        NextArg++;
      }

      if (!RawEvents.empty())
        PI_CALL(RT::piEventsWait(RawEvents.size(), &RawEvents[0]));
      DispatchNativeKernel((void*)ArgsBlob.data());
      return CL_SUCCESS;
    }

    std::vector<pi_mem> Buffers;
    // piEnqueueNativeKernel requires additional array of pointers to args blob,
    // values that pointers point to are replaced with actual pointers to the
    // memory before execution of user function.
    std::vector<void*> MemLocs;

    for (ArgDesc &Arg : HostTask->MArgs) {
      assert(Arg.MType == kernel_param_kind_t::kind_accessor);

      Requirement *Req = (Requirement *)(Arg.MPtr);
      AllocaCommandBase *AllocaCmd = getAllocaForReq(Req);
      pi_mem MemArg = (pi_mem)AllocaCmd->getMemAllocation();

      Buffers.push_back(MemArg);
      MemLocs.push_back(NextArg);
      NextArg++;
    }

    pi_result Error = PI_CALL_RESULT(RT::piEnqueueNativeKernel(
        MQueue->getHandleRef(), DispatchNativeKernel, (void *)ArgsBlob.data(),
        ArgsBlob.size() * sizeof(ArgsBlob[0]), Buffers.size(), Buffers.data(),
<<<<<<< HEAD
        (const void **)MemLocs.data(), RawEvents.size(),
=======
        const_cast<const void **>(MemLocs.data()), RawEvents.size(),
>>>>>>> 442c5a85
        RawEvents.empty() ? nullptr : RawEvents.data(), &Event));

    switch (Error) {
    case PI_INVALID_OPERATION:
      throw cl::sycl::runtime_error(
          "Device doesn't support run_on_host_intel tasks.", Error);
    case PI_SUCCESS:
      return Error;
    default:
      throw cl::sycl::runtime_error(
          "Enqueueing run_on_host_intel task has failed.", Error);
    }
  }
  case CG::CGTYPE::KERNEL: {
    CGExecKernel *ExecKernel = (CGExecKernel *)MCommandGroup.get();

    NDRDescT &NDRDesc = ExecKernel->MNDRDesc;

    if (MQueue->is_host()) {
      for (ArgDesc &Arg : ExecKernel->MArgs)
        if (kernel_param_kind_t::kind_accessor == Arg.MType) {
          Requirement *Req = (Requirement *)(Arg.MPtr);
          AllocaCommandBase *AllocaCmd = getAllocaForReq(Req);
          Req->MData = AllocaCmd->getMemAllocation();
        }
      if (!RawEvents.empty())
        PI_CALL(RT::piEventsWait(RawEvents.size(), &RawEvents[0]));
      ExecKernel->MHostKernel->call(NDRDesc,
                                    getEvent()->getHostProfilingInfo());
      return CL_SUCCESS;
    }

    // Run OpenCL kernel
    sycl::context Context = MQueue->get_context();
    RT::PiKernel Kernel = nullptr;

    if (nullptr != ExecKernel->MSyclKernel) {
      assert(ExecKernel->MSyclKernel->get_context() == Context);
      Kernel = ExecKernel->MSyclKernel->getHandleRef();
    } else
      Kernel = detail::ProgramManager::getInstance().getOrCreateKernel(
          ExecKernel->MOSModuleHandle, Context, ExecKernel->MKernelName);

    for (ArgDesc &Arg : ExecKernel->MArgs) {
      switch (Arg.MType) {
      case kernel_param_kind_t::kind_accessor: {
        Requirement *Req = (Requirement *)(Arg.MPtr);
        AllocaCommandBase *AllocaCmd = getAllocaForReq(Req);
        cl_mem MemArg = (cl_mem)AllocaCmd->getMemAllocation();

        PI_CALL(RT::piKernelSetArg(
            Kernel, Arg.MIndex, sizeof(cl_mem), &MemArg));
        break;
      }
      case kernel_param_kind_t::kind_std_layout: {
        PI_CALL(RT::piKernelSetArg(
            Kernel, Arg.MIndex, Arg.MSize, Arg.MPtr));
        break;
      }
      case kernel_param_kind_t::kind_sampler: {
        sampler *SamplerPtr = (sampler *)Arg.MPtr;
        RT::PiSampler Sampler =
            detail::getSyclObjImpl(*SamplerPtr)->getOrCreateSampler(Context);
        PI_CALL(RT::piKernelSetArg(
            Kernel, Arg.MIndex, sizeof(cl_sampler), &Sampler));
        break;
      }
      case kernel_param_kind_t::kind_pointer:  {
        std::shared_ptr<usm::USMDispatcher> USMDispatch =
            getSyclObjImpl(Context)->getUSMDispatch();
        auto PtrToPtr = reinterpret_cast<intptr_t*>(Arg.MPtr);
        auto DerefPtr = reinterpret_cast<void*>(*PtrToPtr);
        pi::cast<RT::PiResult>(
            USMDispatch->setKernelArgMemPointer(Kernel, Arg.MIndex, DerefPtr));
        break;
      }
      default:
        assert(!"Unhandled");
      }
    }

    adjustNDRangePerKernel(NDRDesc, Kernel,
                           detail::getSyclObjImpl(
                               MQueue->get_device())->getHandleRef());

    std::shared_ptr<usm::USMDispatcher> USMDispatch =
        getSyclObjImpl(Context)->getUSMDispatch();
    USMDispatch->setKernelIndirectAccess(Kernel, MQueue->getHandleRef());

    // Remember this information before the range dimensions are reversed
    const bool HasLocalSize = (NDRDesc.LocalSize[0] != 0);

    ReverseRangeDimensionsForKernel(NDRDesc);

    PI_CALL(RT::piEnqueueKernelLaunch(
        MQueue->getHandleRef(), Kernel, NDRDesc.Dims, &NDRDesc.GlobalOffset[0],
        &NDRDesc.GlobalSize[0],
        HasLocalSize ? &NDRDesc.LocalSize[0] : nullptr,
        RawEvents.size(),
        RawEvents.empty() ? nullptr : &RawEvents[0], &Event));

    return PI_SUCCESS;
  }
  case CG::CGTYPE::COPY_USM: {
    CGCopyUSM *Copy = (CGCopyUSM *)MCommandGroup.get();
    MemoryManager::copy_usm(Copy->getSrc(), MQueue, Copy->getLength(),
        Copy->getDst(), std::move(RawEvents), MUseExclusiveQueue, Event);
    return CL_SUCCESS;
  }
  case CG::CGTYPE::FILL_USM: {
    CGFillUSM *Fill = (CGFillUSM *)MCommandGroup.get();
    MemoryManager::fill_usm(Fill->getDst(), MQueue, Fill->getLength(),
        Fill->getFill(), std::move(RawEvents), Event);
    return CL_SUCCESS;
  }
  case CG::CGTYPE::PREFETCH_USM: {
    CGPrefetchUSM *Prefetch = (CGPrefetchUSM *)MCommandGroup.get();
    MemoryManager::prefetch_usm(Prefetch->getDst(), MQueue,
        Prefetch->getLength(), std::move(RawEvents), Event);
    return CL_SUCCESS;
  }
  case CG::CGTYPE::NONE:
  default:
    throw runtime_error("CG type not implemented.");
  }
}

} // namespace detail
} // namespace sycl
} // namespace cl<|MERGE_RESOLUTION|>--- conflicted
+++ resolved
@@ -745,11 +745,7 @@
     pi_result Error = PI_CALL_RESULT(RT::piEnqueueNativeKernel(
         MQueue->getHandleRef(), DispatchNativeKernel, (void *)ArgsBlob.data(),
         ArgsBlob.size() * sizeof(ArgsBlob[0]), Buffers.size(), Buffers.data(),
-<<<<<<< HEAD
-        (const void **)MemLocs.data(), RawEvents.size(),
-=======
         const_cast<const void **>(MemLocs.data()), RawEvents.size(),
->>>>>>> 442c5a85
         RawEvents.empty() ? nullptr : RawEvents.data(), &Event));
 
     switch (Error) {
