--- conflicted
+++ resolved
@@ -203,12 +203,8 @@
   void operator()() const {
     waitForEvents();
 
-<<<<<<< HEAD
     assert(MThisCmd->getCG().getType() ==
-           CommandGroup::CGType::CodeplayHostTask);
-=======
-    assert(MThisCmd->getCG().getType() == CG::CGTYPE::CodeplayHostTask);
->>>>>>> 6fb62ef8
+           CommandGroup::CGTYPE::CodeplayHostTask);
 
     CGHostTask &HostTask = static_cast<CGHostTask &>(MThisCmd->getCG());
 
@@ -1489,11 +1485,7 @@
 #endif
 }
 
-<<<<<<< HEAD
-static std::string cgTypeToString(detail::CommandGroup::CGType Type) {
-=======
-static std::string cgTypeToString(detail::CG::CGTYPE Type) {
->>>>>>> 6fb62ef8
+static std::string cgTypeToString(detail::CommandGroup::CGTYPE Type) {
   switch (Type) {
   case detail::CommandGroup::Kernel:
     return "Kernel";
@@ -1850,11 +1842,7 @@
 }
 
 cl_int ExecCGCommand::enqueueImp() {
-<<<<<<< HEAD
-  if (getCG().getType() != CommandGroup::CGType::CodeplayHostTask)
-=======
-  if (getCG().getType() != CG::CGTYPE::CodeplayHostTask)
->>>>>>> 6fb62ef8
+  if (getCG().getType() != CommandGroup::CGTYPE::CodeplayHostTask)
     waitForPreparedHostEvents();
   std::vector<EventImplPtr> EventImpls = MPreparedDepsEvents;
   auto RawEvents = getPiEvents(EventImpls);
@@ -1863,19 +1851,11 @@
 
   switch (MCommandGroup->getType()) {
 
-<<<<<<< HEAD
-  case CommandGroup::CGType::UpdateHost: {
+  case CommandGroup::CGTYPE::UpdateHost: {
     throw runtime_error("Update host should be handled by the Scheduler.",
                         PI_INVALID_OPERATION);
   }
-  case CommandGroup::CGType::CopyAccToPtr: {
-=======
-  case CG::CGTYPE::UpdateHost: {
-    throw runtime_error("Update host should be handled by the Scheduler.",
-                        PI_INVALID_OPERATION);
-  }
-  case CG::CGTYPE::CopyAccToPtr: {
->>>>>>> 6fb62ef8
+  case CommandGroup::CGTYPE::CopyAccToPtr: {
     CGCopy *Copy = (CGCopy *)MCommandGroup.get();
     Requirement *Req = (Requirement *)Copy->getSrc();
     AllocaCommandBase *AllocaCmd = getAllocaForReq(Req);
@@ -1890,11 +1870,7 @@
 
     return CL_SUCCESS;
   }
-<<<<<<< HEAD
-  case CommandGroup::CGType::CopyPtrToAcc: {
-=======
-  case CG::CGTYPE::CopyPtrToAcc: {
->>>>>>> 6fb62ef8
+  case CommandGroup::CGTYPE::CopyPtrToAcc: {
     CGCopy *Copy = (CGCopy *)MCommandGroup.get();
     Requirement *Req = (Requirement *)(Copy->getDst());
     AllocaCommandBase *AllocaCmd = getAllocaForReq(Req);
@@ -1911,11 +1887,7 @@
 
     return CL_SUCCESS;
   }
-<<<<<<< HEAD
-  case CommandGroup::CGType::CopyAccToAcc: {
-=======
-  case CG::CGTYPE::CopyAccToAcc: {
->>>>>>> 6fb62ef8
+  case CommandGroup::CGTYPE::CopyAccToAcc: {
     CGCopy *Copy = (CGCopy *)MCommandGroup.get();
     Requirement *ReqSrc = (Requirement *)(Copy->getSrc());
     Requirement *ReqDst = (Requirement *)(Copy->getDst());
@@ -1932,11 +1904,7 @@
 
     return CL_SUCCESS;
   }
-<<<<<<< HEAD
-  case CommandGroup::CGType::Fill: {
-=======
-  case CG::CGTYPE::Fill: {
->>>>>>> 6fb62ef8
+  case CommandGroup::CGTYPE::Fill: {
     CGFill *Fill = (CGFill *)MCommandGroup.get();
     Requirement *Req = (Requirement *)(Fill->getReqToFill());
     AllocaCommandBase *AllocaCmd = getAllocaForReq(Req);
@@ -1949,11 +1917,7 @@
 
     return CL_SUCCESS;
   }
-<<<<<<< HEAD
-  case CommandGroup::CGType::RunOnHostIntel: {
-=======
-  case CG::CGTYPE::RunOnHostIntel: {
->>>>>>> 6fb62ef8
+  case CommandGroup::CGTYPE::RunOnHostIntel: {
     CGExecKernel *HostTask = (CGExecKernel *)MCommandGroup.get();
 
     // piEnqueueNativeKernel takes arguments blob which is passes to user
@@ -2024,11 +1988,7 @@
           "Enqueueing run_on_host_intel task has failed.", Error);
     }
   }
-<<<<<<< HEAD
-  case CommandGroup::CGType::Kernel: {
-=======
-  case CG::CGTYPE::Kernel: {
->>>>>>> 6fb62ef8
+  case CommandGroup::CGTYPE::Kernel: {
     CGExecKernel *ExecKernel = (CGExecKernel *)MCommandGroup.get();
 
     NDRDescT &NDRDesc = ExecKernel->MNDRDesc;
@@ -2144,33 +2104,21 @@
 
     return PI_SUCCESS;
   }
-<<<<<<< HEAD
-  case CommandGroup::CGType::CopyUSM: {
-=======
-  case CG::CGTYPE::CopyUSM: {
->>>>>>> 6fb62ef8
+  case CommandGroup::CGTYPE::CopyUSM: {
     CGCopyUSM *Copy = (CGCopyUSM *)MCommandGroup.get();
     MemoryManager::copy_usm(Copy->getSrc(), MQueue, Copy->getLength(),
                             Copy->getDst(), std::move(RawEvents), Event);
 
     return CL_SUCCESS;
   }
-<<<<<<< HEAD
-  case CommandGroup::CGType::FillUSM: {
-=======
-  case CG::CGTYPE::FillUSM: {
->>>>>>> 6fb62ef8
+  case CommandGroup::CGTYPE::FillUSM: {
     CGFillUSM *Fill = (CGFillUSM *)MCommandGroup.get();
     MemoryManager::fill_usm(Fill->getDst(), MQueue, Fill->getLength(),
                             Fill->getFill(), std::move(RawEvents), Event);
 
     return CL_SUCCESS;
   }
-<<<<<<< HEAD
-  case CommandGroup::CGType::PrefetchUSM: {
-=======
-  case CG::CGTYPE::PrefetchUSM: {
->>>>>>> 6fb62ef8
+  case CommandGroup::CGTYPE::PrefetchUSM: {
     CGPrefetchUSM *Prefetch = (CGPrefetchUSM *)MCommandGroup.get();
     MemoryManager::prefetch_usm(Prefetch->getDst(), MQueue,
                                 Prefetch->getLength(), std::move(RawEvents),
@@ -2178,22 +2126,14 @@
 
     return CL_SUCCESS;
   }
-<<<<<<< HEAD
-  case CommandGroup::CGType::AdviseUSM: {
-=======
-  case CG::CGTYPE::AdviseUSM: {
->>>>>>> 6fb62ef8
+  case CommandGroup::CGTYPE::AdviseUSM: {
     CGAdviseUSM *Advise = (CGAdviseUSM *)MCommandGroup.get();
     MemoryManager::advise_usm(Advise->getDst(), MQueue, Advise->getLength(),
                               Advise->getAdvice(), std::move(RawEvents), Event);
 
     return CL_SUCCESS;
   }
-<<<<<<< HEAD
-  case CommandGroup::CGType::CodeplayInteropTask: {
-=======
-  case CG::CGTYPE::CodeplayInteropTask: {
->>>>>>> 6fb62ef8
+  case CommandGroup::CGTYPE::CodeplayInteropTask: {
     const detail::plugin &Plugin = MQueue->getPlugin();
     CGInteropTask *ExecInterop = (CGInteropTask *)MCommandGroup.get();
     // Wait for dependencies to complete before dispatching work on the host
@@ -2221,11 +2161,7 @@
 
     return CL_SUCCESS;
   }
-<<<<<<< HEAD
-  case CommandGroup::CGType::CodeplayHostTask: {
-=======
-  case CG::CGTYPE::CodeplayHostTask: {
->>>>>>> 6fb62ef8
+  case CommandGroup::CGTYPE::CodeplayHostTask: {
     CGHostTask *HostTask = static_cast<CGHostTask *>(MCommandGroup.get());
 
     for (ArgDesc &Arg : HostTask->MArgs) {
@@ -2280,11 +2216,7 @@
 
     return CL_SUCCESS;
   }
-<<<<<<< HEAD
-  case CommandGroup::CGType::Barrier: {
-=======
-  case CG::CGTYPE::Barrier: {
->>>>>>> 6fb62ef8
+  case CommandGroup::CGTYPE::Barrier: {
     if (MQueue->get_device().is_host()) {
       // NOP for host device.
       return PI_SUCCESS;
@@ -2295,11 +2227,7 @@
 
     return PI_SUCCESS;
   }
-<<<<<<< HEAD
-  case CommandGroup::CGType::BarrierWaitlist: {
-=======
-  case CG::CGTYPE::BarrierWaitlist: {
->>>>>>> 6fb62ef8
+  case CommandGroup::CGTYPE::BarrierWaitlist: {
     CGBarrier *Barrier = static_cast<CGBarrier *>(MCommandGroup.get());
     std::vector<detail::EventImplPtr> Events = Barrier->MEventsWaitWithBarrier;
     if (MQueue->get_device().is_host() || Events.empty()) {
@@ -2314,22 +2242,14 @@
 
     return PI_SUCCESS;
   }
-<<<<<<< HEAD
-  case CommandGroup::CGType::None:
-=======
-  case CG::CGTYPE::None:
->>>>>>> 6fb62ef8
+  case CommandGroup::CGTYPE::None:
     throw runtime_error("CG type not implemented.", PI_INVALID_OPERATION);
   }
   return PI_INVALID_OPERATION;
 }
 
 bool ExecCGCommand::producesPiEvent() const {
-<<<<<<< HEAD
-  return MCommandGroup->getType() != CommandGroup::CGType::CodeplayHostTask;
-=======
-  return MCommandGroup->getType() != CG::CGTYPE::CodeplayHostTask;
->>>>>>> 6fb62ef8
+  return MCommandGroup->getType() != CommandGroup::CGTYPE::CodeplayHostTask;
 }
 
 } // namespace detail
