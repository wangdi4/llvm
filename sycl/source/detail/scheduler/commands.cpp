//===----------- commands.cpp - SYCL commands -------------------*- C++ -*-===//
<<<<<<< HEAD
// INTEL_CUSTOMIZATION
//
// INTEL CONFIDENTIAL
//
// Modifications, Copyright (C) 2021 Intel Corporation
//
// This software and the related documents are Intel copyrighted materials, and
// your use of them is governed by the express license under which they were
// provided to you ("License"). Unless the License provides otherwise, you may
// not use, modify, copy, publish, distribute, disclose or transmit this
// software or the related documents without Intel's prior written permission.
//
// This software and the related documents are provided as is, with no express
// or implied warranties, other than those that are expressly stated in the
// License.
//
// end INTEL_CUSTOMIZATION
=======
>>>>>>> 5a805999
//
// Part of the LLVM Project, under the Apache License v2.0 with LLVM Exceptions.
// See https://llvm.org/LICENSE.txt for license information.
// SPDX-License-Identifier: Apache-2.0 WITH LLVM-exception
//
//===----------------------------------------------------------------------===//

#include <detail/error_handling/error_handling.hpp>

#include <detail/context_impl.hpp>
#include <detail/event_impl.hpp>
#include <detail/host_pipe_map_entry.hpp>
#include <detail/kernel_bundle_impl.hpp>
#include <detail/kernel_impl.hpp>
#include <detail/kernel_info.hpp>
#include <detail/memory_manager.hpp>
#include <detail/program_impl.hpp>
#include <detail/program_manager/program_manager.hpp>
#include <detail/queue_impl.hpp>
#include <detail/sampler_impl.hpp>
#include <detail/scheduler/commands.hpp>
#include <detail/scheduler/scheduler.hpp>
#include <detail/stream_impl.hpp>
#include <detail/xpti_registry.hpp>
#include <sycl/access/access.hpp>
#include <sycl/backend_types.hpp>
#include <sycl/detail/cg_types.hpp>
#include <sycl/detail/kernel_desc.hpp>
#include <sycl/sampler.hpp>

#include <cassert>
#include <optional>
#include <string>
#include <vector>

#ifdef __has_include
#if __has_include(<cxxabi.h>)
#define __SYCL_ENABLE_GNU_DEMANGLING
#include <cstdlib>
#include <cxxabi.h>
#include <memory>
#endif
#endif

#ifdef XPTI_ENABLE_INSTRUMENTATION
#include "xpti/xpti_trace_framework.hpp"
#include <detail/xpti_registry.hpp>
#endif

namespace sycl {
__SYCL_INLINE_VER_NAMESPACE(_V1) {
namespace detail {

#ifdef XPTI_ENABLE_INSTRUMENTATION
// Global graph for the application
extern xpti::trace_event_data_t *GSYCLGraphEvent;

bool CurrentCodeLocationValid() {
  detail::tls_code_loc_t Tls;
  auto CodeLoc = Tls.query();
  auto FileName = CodeLoc.fileName();
  auto FunctionName = CodeLoc.functionName();
  return (FileName && FileName[0] != '\0') ||
         (FunctionName && FunctionName[0] != '\0');
}
#endif

#ifdef __SYCL_ENABLE_GNU_DEMANGLING
struct DemangleHandle {
  char *p;
  DemangleHandle(char *ptr) : p(ptr) {}
  ~DemangleHandle() { std::free(p); }
};
static std::string demangleKernelName(std::string Name) {
  int Status = -1; // some arbitrary value to eliminate the compiler warning
  DemangleHandle result(abi::__cxa_demangle(Name.c_str(), NULL, NULL, &Status));
  return (Status == 0) ? result.p : Name;
}
#else
static std::string demangleKernelName(std::string Name) { return Name; }
#endif

static std::string deviceToString(device Device) {
  if (getSyclObjImpl(Device)->is_host())
    return "HOST";
  else if (Device.is_cpu())
    return "CPU";
  else if (Device.is_gpu())
    return "GPU";
  else if (Device.is_accelerator())
    return "ACCELERATOR";
  else
    return "UNKNOWN";
}

static void applyFuncOnFilteredArgs(
    const ProgramManager::KernelArgMask &EliminatedArgMask,
    std::vector<ArgDesc> &Args,
    std::function<void(detail::ArgDesc &Arg, int NextTrueIndex)> Func) {
  if (EliminatedArgMask.empty()) {
    for (ArgDesc &Arg : Args) {
      Func(Arg, Arg.MIndex);
    }
  } else {
    // TODO this is not necessary as long as we can guarantee that the
    // arguments are already sorted (e. g. handle the sorting in handler
    // if necessary due to set_arg(...) usage).
    std::sort(Args.begin(), Args.end(), [](const ArgDesc &A, const ArgDesc &B) {
      return A.MIndex < B.MIndex;
    });
    int LastIndex = -1;
    size_t NextTrueIndex = 0;

    for (ArgDesc &Arg : Args) {
      // Handle potential gaps in set arguments (e. g. if some of them are
      // set on the user side).
      for (int Idx = LastIndex + 1; Idx < Arg.MIndex; ++Idx)
        if (!EliminatedArgMask[Idx])
          ++NextTrueIndex;
      LastIndex = Arg.MIndex;

      if (EliminatedArgMask[Arg.MIndex])
        continue;

      Func(Arg, NextTrueIndex);
      ++NextTrueIndex;
    }
  }
}

#ifdef XPTI_ENABLE_INSTRUMENTATION
static size_t deviceToID(const device &Device) {
  if (getSyclObjImpl(Device)->is_host())
    return 0;
  else
    return reinterpret_cast<size_t>(getSyclObjImpl(Device)->getHandleRef());
}
#endif

static std::string accessModeToString(access::mode Mode) {
  switch (Mode) {
  case access::mode::read:
    return "read";
  case access::mode::write:
    return "write";
  case access::mode::read_write:
    return "read_write";
  case access::mode::discard_write:
    return "discard_write";
  case access::mode::discard_read_write:
    return "discard_read_write";
  default:
    return "unknown";
  }
}

#ifdef XPTI_ENABLE_INSTRUMENTATION
// Using the command group type to create node types for the asynchronous task
// graph modeling
static std::string commandToNodeType(Command::CommandType Type) {
  switch (Type) {
  case Command::CommandType::RUN_CG:
    return "command_group_node";
  case Command::CommandType::COPY_MEMORY:
    return "memory_transfer_node";
  case Command::CommandType::ALLOCA:
    return "memory_allocation_node";
  case Command::CommandType::ALLOCA_SUB_BUF:
    return "sub_buffer_creation_node";
  case Command::CommandType::RELEASE:
    return "memory_deallocation_node";
  case Command::CommandType::MAP_MEM_OBJ:
    return "memory_transfer_node";
  case Command::CommandType::UNMAP_MEM_OBJ:
    return "memory_transfer_node";
  case Command::CommandType::UPDATE_REQUIREMENT:
    return "host_acc_create_buffer_lock_node";
  case Command::CommandType::EMPTY_TASK:
    return "host_acc_destroy_buffer_release_node";
  case Command::CommandType::FUSION:
    return "kernel_fusion_placeholder_node";
  default:
    return "unknown_node";
  }
}

// Using the names being generated and the string are subject to change to
// something more meaningful to end-users as this will be visible in analysis
// tools that subscribe to this data
static std::string commandToName(Command::CommandType Type) {
  switch (Type) {
  case Command::CommandType::RUN_CG:
    return "Command Group Action";
  case Command::CommandType::COPY_MEMORY:
    return "Memory Transfer (Copy)";
  case Command::CommandType::ALLOCA:
    return "Memory Allocation";
  case Command::CommandType::ALLOCA_SUB_BUF:
    return "Sub Buffer Creation";
  case Command::CommandType::RELEASE:
    return "Memory Deallocation";
  case Command::CommandType::MAP_MEM_OBJ:
    return "Memory Transfer (Map)";
  case Command::CommandType::UNMAP_MEM_OBJ:
    return "Memory Transfer (Unmap)";
  case Command::CommandType::UPDATE_REQUIREMENT:
    return "Host Accessor Creation/Buffer Lock";
  case Command::CommandType::EMPTY_TASK:
    return "Host Accessor Destruction/Buffer Lock Release";
  case Command::CommandType::FUSION:
    return "Kernel Fusion Placeholder";
  default:
    return "Unknown Action";
  }
}
#endif

std::vector<RT::PiEvent>
Command::getPiEvents(const std::vector<EventImplPtr> &EventImpls) const {
  std::vector<RT::PiEvent> RetPiEvents;
  for (auto &EventImpl : EventImpls) {
    if (EventImpl->getHandleRef() == nullptr)
      continue;
    // Do not add redundant event dependencies for in-order queues.
    // At this stage dependency is definitely pi task and need to check if
    // current one is a host task. In this case we should not skip pi event due
    // to different sync mechanisms for different task types on in-order queue.
    const QueueImplPtr &WorkerQueue = getWorkerQueue();
    // MWorkerQueue in command is always not null. So check if
    // EventImpl->getWorkerQueue != nullptr is implicit.
    if (EventImpl->getWorkerQueue() == WorkerQueue &&
        WorkerQueue->isInOrder() && !isHostTask())
      continue;
    RetPiEvents.push_back(EventImpl->getHandleRef());
  }
  return RetPiEvents;
}

// This function is implemented (duplicating getPiEvents a lot) as short term
// solution for the issue that barrier with wait list could not
// handle empty pi event handles when kernel is enqueued on host task
// completion.
std::vector<RT::PiEvent> Command::getPiEventsBlocking(
    const std::vector<EventImplPtr> &EventImpls) const {
  std::vector<RT::PiEvent> RetPiEvents;
  for (auto &EventImpl : EventImpls) {
    // Throwaway events created with empty constructor will not have a context
    // (which is set lazily) calling getContextImpl() would set that
    // context, which we wish to avoid as it is expensive.
    // Skip host task also.
    if (!EventImpl->isContextInitialized() || EventImpl->is_host())
      continue;
    // In this path nullptr native event means that the command has not been
    // enqueued. It may happen if async enqueue in a host task is involved.
    if (EventImpl->getHandleRef() == nullptr) {
      if (!EventImpl->getCommand() ||
          !static_cast<Command *>(EventImpl->getCommand())->producesPiEvent())
        continue;
      std::vector<Command *> AuxCmds;
      Scheduler::getInstance().enqueueCommandForCG(EventImpl, AuxCmds,
                                                   BLOCKING);
    }
    // Do not add redundant event dependencies for in-order queues.
    // At this stage dependency is definitely pi task and need to check if
    // current one is a host task. In this case we should not skip pi event due
    // to different sync mechanisms for different task types on in-order queue.
    const QueueImplPtr &WorkerQueue = getWorkerQueue();
    // MWorkerQueue in command is always not null. So check if
    // EventImpl->getWorkerQueue != nullptr is implicit.
    if (EventImpl->getWorkerQueue() == WorkerQueue &&
        WorkerQueue->isInOrder() && !isHostTask())
      continue;

    RetPiEvents.push_back(EventImpl->getHandleRef());
  }

  return RetPiEvents;
}

// This function is implemented (duplicating getPiEvents a lot) as short term
// solution for the issue that barrier with wait list could not
// handle empty pi event handles when kernel is enqueued on host task
// completion.
std::vector<RT::PiEvent> Command::getPiEventsBlocking(
    const std::vector<EventImplPtr> &EventImpls) const {
  std::vector<RT::PiEvent> RetPiEvents;
  for (auto &EventImpl : EventImpls) {
    // Throwaway events created with empty constructor will not have a context
    // (which is set lazily) calling getContextImpl() would set that
    // context, which we wish to avoid as it is expensive.
    // Skip host task also.
    if (!EventImpl->isContextInitialized() || EventImpl->is_host())
      continue;
    // In this path nullptr native event means that the command has not been
    // enqueued. It may happen if async enqueue in a host task is involved.
    if (EventImpl->getHandleRef() == nullptr) {
      if (!EventImpl->getCommand() ||
          !static_cast<Command *>(EventImpl->getCommand())->producesPiEvent())
        continue;
      std::vector<Command *> AuxCmds;
      Scheduler::getInstance().enqueueCommandForCG(EventImpl, AuxCmds,
                                                   BLOCKING);
    }
    // Do not add redundant event dependencies for in-order queues.
    // At this stage dependency is definitely pi task and need to check if
    // current one is a host task. In this case we should not skip pi event due
    // to different sync mechanisms for different task types on in-order queue.
    const QueueImplPtr &WorkerQueue = getWorkerQueue();
    // MWorkerQueue in command is always not null. So check if
    // EventImpl->getWorkerQueue != nullptr is implicit.
    if (EventImpl->getWorkerQueue() == WorkerQueue &&
        WorkerQueue->isInOrder() && !isHostTask())
      continue;

    RetPiEvents.push_back(EventImpl->getHandleRef());
  }

  return RetPiEvents;
}

bool Command::isHostTask() const {
  return (MType == CommandType::RUN_CG) /* host task has this type also */ &&
         ((static_cast<const ExecCGCommand *>(this))->getCG().getType() ==
          CG::CGTYPE::CodeplayHostTask);
}

static void flushCrossQueueDeps(const std::vector<EventImplPtr> &EventImpls,
                                const QueueImplPtr &Queue) {
  for (auto &EventImpl : EventImpls) {
    EventImpl->flushIfNeeded(Queue);
  }
}

class DispatchHostTask {
  ExecCGCommand *MThisCmd;
  std::vector<interop_handle::ReqToMem> MReqToMem;

  pi_result waitForEvents() const {
    std::map<const detail::plugin *, std::vector<EventImplPtr>>
        RequiredEventsPerPlugin;

    for (const EventImplPtr &Event : MThisCmd->MPreparedDepsEvents) {
      const detail::plugin &Plugin = Event->getPlugin();
      RequiredEventsPerPlugin[&Plugin].push_back(Event);
    }

    // wait for dependency device events
    // FIXME Current implementation of waiting for events will make the thread
    // 'sleep' until all of dependency events are complete. We need a bit more
    // sophisticated waiting mechanism to allow to utilize this thread for any
    // other available job and resume once all required events are ready.
    for (auto &PluginWithEvents : RequiredEventsPerPlugin) {
      std::vector<RT::PiEvent> RawEvents =
          MThisCmd->getPiEvents(PluginWithEvents.second);
      try {
        PluginWithEvents.first->call<PiApiKind::piEventsWait>(RawEvents.size(),
                                                              RawEvents.data());
      } catch (const sycl::exception &E) {
        CGHostTask &HostTask = static_cast<CGHostTask &>(MThisCmd->getCG());
        HostTask.MQueue->reportAsyncException(std::current_exception());
        return (pi_result)E.get_cl_code();
      } catch (...) {
        CGHostTask &HostTask = static_cast<CGHostTask &>(MThisCmd->getCG());
        HostTask.MQueue->reportAsyncException(std::current_exception());
        return PI_ERROR_UNKNOWN;
      }
    }

    // Wait for dependency host events.
    // Host events can't throw exceptions so don't try to catch it.
    for (const EventImplPtr &Event : MThisCmd->MPreparedHostDepsEvents) {
      Event->waitInternal();
    }

    return PI_SUCCESS;
  }

public:
  DispatchHostTask(ExecCGCommand *ThisCmd,
                   std::vector<interop_handle::ReqToMem> ReqToMem)
      : MThisCmd{ThisCmd}, MReqToMem(std::move(ReqToMem)) {}

  void operator()() const {
    assert(MThisCmd->getCG().getType() == CG::CGTYPE::CodeplayHostTask);

    CGHostTask &HostTask = static_cast<CGHostTask &>(MThisCmd->getCG());

#ifdef XPTI_ENABLE_INSTRUMENTATION
    // Host task is executed async and in a separate thread that do not allow to
    // use code location data stored in TLS. So we keep submission code location
    // as Command field and put it here to TLS so that thrown exception could
    // query and report it.
    std::unique_ptr<detail::tls_code_loc_t> AsyncCodeLocationPtr;
    if (xptiTraceEnabled() && !CurrentCodeLocationValid()) {
      AsyncCodeLocationPtr.reset(
          new detail::tls_code_loc_t(MThisCmd->MSubmissionCodeLocation));
    }
#endif

    pi_result WaitResult = waitForEvents();
    if (WaitResult != PI_SUCCESS) {
      std::exception_ptr EPtr = std::make_exception_ptr(sycl::runtime_error(
          std::string("Couldn't wait for host-task's dependencies"),
          WaitResult));
      HostTask.MQueue->reportAsyncException(EPtr);
      // reset host-task's lambda and quit
      HostTask.MHostTask.reset();
      Scheduler::getInstance().NotifyHostTaskCompletion(MThisCmd);
      return;
    }

    try {
      // we're ready to call the user-defined lambda now
      if (HostTask.MHostTask->isInteropTask()) {
        interop_handle IH{MReqToMem, HostTask.MQueue,
                          HostTask.MQueue->getDeviceImplPtr(),
                          HostTask.MQueue->getContextImplPtr()};

        HostTask.MHostTask->call(IH);
      } else
        HostTask.MHostTask->call();
    } catch (...) {
      auto CurrentException = std::current_exception();
#ifdef XPTI_ENABLE_INSTRUMENTATION
      // sycl::exception emit tracing of message with code location if
      // available. For other types of exception we need to explicitly trigger
      // tracing by calling TraceEventXPTI.
      if (xptiTraceEnabled()) {
        try {
          rethrow_exception(CurrentException);
        } catch (const sycl::exception &) {
          // it is already traced, nothing to care about
        } catch (const std::exception &StdException) {
          GlobalHandler::instance().TraceEventXPTI(StdException.what());
        } catch (...) {
          GlobalHandler::instance().TraceEventXPTI(
              "Host task lambda thrown non standard exception");
        }
      }
#endif
      HostTask.MQueue->reportAsyncException(CurrentException);
    }

    HostTask.MHostTask.reset();

#ifdef XPTI_ENABLE_INSTRUMENTATION
    // Host Task is done, clear its submittion location to not interfere with
    // following dependent kernels submission.
    AsyncCodeLocationPtr.reset();
#endif

    try {
      // If we enqueue blocked users - pi level could throw exception that
      // should be treated as async now.
      Scheduler::getInstance().NotifyHostTaskCompletion(MThisCmd);
    } catch (...) {
      auto CurrentException = std::current_exception();
      HostTask.MQueue->reportAsyncException(CurrentException);
    }
  }
};

void Command::waitForPreparedHostEvents() const {
  for (const EventImplPtr &HostEvent : MPreparedHostDepsEvents)
    HostEvent->waitInternal();
}

void Command::waitForEvents(QueueImplPtr Queue,
                            std::vector<EventImplPtr> &EventImpls,
                            RT::PiEvent &Event) {

  if (!EventImpls.empty()) {
    if (Queue->is_host()) {
      // Host queue can wait for events from different contexts, i.e. it may
      // contain events with different contexts in its MPreparedDepsEvents.
      // OpenCL 2.1 spec says that clWaitForEvents will return
      // CL_INVALID_CONTEXT if events specified in the list do not belong to
      // the same context. Thus we split all the events into per-context map.
      // An example. We have two queues for the same CPU device: Q1, Q2. Thus
      // we will have two different contexts for the same CPU device: C1, C2.
      // Also we have default host queue. This queue is accessible via
      // Scheduler. Now, let's assume we have three different events: E1(C1),
      // E2(C1), E3(C2). The command's MPreparedDepsEvents will contain all
      // three events (E1, E2, E3). Now, if piEventsWait is called for all
      // three events we'll experience failure with CL_INVALID_CONTEXT 'cause
      // these events refer to different contexts.
      std::map<context_impl *, std::vector<EventImplPtr>>
          RequiredEventsPerContext;

      for (const EventImplPtr &Event : EventImpls) {
        ContextImplPtr Context = Event->getContextImpl();
        assert(Context.get() &&
               "Only non-host events are expected to be waited for here");
        RequiredEventsPerContext[Context.get()].push_back(Event);
      }

      for (auto &CtxWithEvents : RequiredEventsPerContext) {
        std::vector<RT::PiEvent> RawEvents = getPiEvents(CtxWithEvents.second);
        CtxWithEvents.first->getPlugin().call<PiApiKind::piEventsWait>(
            RawEvents.size(), RawEvents.data());
      }
    } else {
#ifndef NDEBUG
      for (const EventImplPtr &Event : EventImpls)
        assert(Event->getContextImpl().get() &&
               "Only non-host events are expected to be waited for here");
#endif

      std::vector<RT::PiEvent> RawEvents = getPiEvents(EventImpls);
      flushCrossQueueDeps(EventImpls, getWorkerQueue());
      const detail::plugin &Plugin = Queue->getPlugin();
      Plugin.call<PiApiKind::piEnqueueEventsWait>(
          Queue->getHandleRef(), RawEvents.size(), &RawEvents[0], &Event);
    }
  }
}

/// It is safe to bind MPreparedDepsEvents and MPreparedHostDepsEvents
/// references to event_impl class members because Command
/// should not outlive the event connected to it.
Command::Command(CommandType Type, QueueImplPtr Queue)
    : MQueue(std::move(Queue)),
      MEvent(std::make_shared<detail::event_impl>(MQueue)),
      MPreparedDepsEvents(MEvent->getPreparedDepsEvents()),
      MPreparedHostDepsEvents(MEvent->getPreparedHostDepsEvents()),
      MType(Type) {
  MWorkerQueue = MQueue;
  MEvent->setWorkerQueue(MWorkerQueue);
  MEvent->setSubmittedQueue(MWorkerQueue);
  MEvent->setCommand(this);
  MEvent->setContextImpl(MQueue->getContextImplPtr());
  MEvent->setStateIncomplete();
  MEnqueueStatus = EnqueueResultT::SyclEnqueueReady;

#ifdef XPTI_ENABLE_INSTRUMENTATION
  if (!xptiTraceEnabled())
    return;
  // Obtain the stream ID so all commands can emit traces to that stream
  MStreamID = xptiRegisterStream(SYCL_STREAM_NAME);
#endif
}

void Command::emitInstrumentationDataProxy() {
#ifdef XPTI_ENABLE_INSTRUMENTATION
  emitInstrumentationData();
#endif
}

/// Method takes in void * for the address as adding a template function to
/// the command group object maybe undesirable.
/// @param Cmd The command object of the source of the edge
/// @param ObjAddr The address that defines the edge dependency; it is the
/// event address when the edge is for an event and a memory object address if
/// it is due to an accessor
/// @param Prefix Contains "event" if the dependency is an edge and contains
/// the access mode to the buffer if it is due to an accessor
/// @param IsCommand True if the dependency has a command object as the
/// source, false otherwise
void Command::emitEdgeEventForCommandDependence(
    Command *Cmd, void *ObjAddr, bool IsCommand,
    std::optional<access::mode> AccMode) {
#ifdef XPTI_ENABLE_INSTRUMENTATION
  // Bail early if either the source or the target node for the given
  // dependency is undefined or NULL
  if (!(xptiTraceEnabled() && MTraceEvent && Cmd && Cmd->MTraceEvent))
    return;

  // If all the information we need for creating an edge event is available,
  // then go ahead with creating it; if not, bail early!
  xpti::utils::StringHelper SH;
  std::string AddressStr = SH.addressAsString<void *>(ObjAddr);
  std::string Prefix = AccMode ? accessModeToString(AccMode.value()) : "Event";
  std::string TypeString = SH.nameWithAddressString(Prefix, AddressStr);
  // Create an edge with the dependent buffer address for which a command
  // object has been created as one of the properties of the edge
  xpti::payload_t Payload(TypeString.c_str(), MAddress);
  uint64_t EdgeInstanceNo;
  xpti_td *EdgeEvent =
      xptiMakeEvent(TypeString.c_str(), &Payload, xpti::trace_graph_event,
                    xpti_at::active, &EdgeInstanceNo);
  if (EdgeEvent) {
    xpti_td *SrcEvent = static_cast<xpti_td *>(Cmd->MTraceEvent);
    xpti_td *TgtEvent = static_cast<xpti_td *>(MTraceEvent);
    EdgeEvent->source_id = SrcEvent->unique_id;
    EdgeEvent->target_id = TgtEvent->unique_id;
    if (IsCommand) {
      xpti::addMetadata(EdgeEvent, "access_mode",
                        static_cast<int>(AccMode.value()));
      xpti::addMetadata(EdgeEvent, "memory_object",
                        reinterpret_cast<size_t>(ObjAddr));
    } else {
      xpti::addMetadata(EdgeEvent, "event", reinterpret_cast<size_t>(ObjAddr));
    }
    xptiNotifySubscribers(MStreamID, xpti::trace_edge_create,
                          detail::GSYCLGraphEvent, EdgeEvent, EdgeInstanceNo,
                          nullptr);
  }
  // General comment - None of these are serious errors as the instrumentation
  // layer MUST be tolerant of errors. If we need to let the end user know, we
  // throw exceptions in the future
#endif
}

/// Creates an edge when the dependency is due to an event.
/// @param Cmd The command object of the source of the edge
/// @param PiEventAddr The address that defines the edge dependency, which in
/// this case is an event
void Command::emitEdgeEventForEventDependence(Command *Cmd,
                                              RT::PiEvent &PiEventAddr) {
#ifdef XPTI_ENABLE_INSTRUMENTATION
  // If we have failed to create an event to represent the Command, then we
  // cannot emit an edge event. Bail early!
  if (!(xptiTraceEnabled() && MTraceEvent))
    return;

  if (Cmd && Cmd->MTraceEvent) {
    // If the event is associated with a command, we use this command's trace
    // event as the source of edge, hence modeling the control flow
    emitEdgeEventForCommandDependence(Cmd, (void *)PiEventAddr, false);
    return;
  }
  if (PiEventAddr) {
    xpti::utils::StringHelper SH;
    std::string AddressStr = SH.addressAsString<RT::PiEvent>(PiEventAddr);
    // This is the case when it is a OCL event enqueued by the user or another
    // event is registered by the runtime as a dependency The dependency on
    // this occasion is an OCL event; so we build a virtual node in the graph
    // with the event as the metadata for the node
    std::string NodeName = SH.nameWithAddressString("virtual_node", AddressStr);
    // Node name is "virtual_node[<event_addr>]"
    xpti::payload_t VNPayload(NodeName.c_str(), MAddress);
    uint64_t VNodeInstanceNo;
    xpti_td *NodeEvent =
        xptiMakeEvent(NodeName.c_str(), &VNPayload, xpti::trace_graph_event,
                      xpti_at::active, &VNodeInstanceNo);
    // Emit the virtual node first
    xpti::addMetadata(NodeEvent, "kernel_name", NodeName);
    xptiNotifySubscribers(MStreamID, xpti::trace_node_create,
                          detail::GSYCLGraphEvent, NodeEvent, VNodeInstanceNo,
                          nullptr);
    // Create a new event for the edge
    std::string EdgeName = SH.nameWithAddressString("Event", AddressStr);
    xpti::payload_t EdgePayload(EdgeName.c_str(), MAddress);
    uint64_t EdgeInstanceNo;
    xpti_td *EdgeEvent =
        xptiMakeEvent(EdgeName.c_str(), &EdgePayload, xpti::trace_graph_event,
                      xpti_at::active, &EdgeInstanceNo);
    if (EdgeEvent && NodeEvent) {
      // Source node represents the event and this event needs to be completed
      // before target node can execute
      xpti_td *TgtEvent = static_cast<xpti_td *>(MTraceEvent);
      EdgeEvent->source_id = NodeEvent->unique_id;
      EdgeEvent->target_id = TgtEvent->unique_id;
      xpti::addMetadata(EdgeEvent, "event",
                        reinterpret_cast<size_t>(PiEventAddr));
      xptiNotifySubscribers(MStreamID, xpti::trace_edge_create,
                            detail::GSYCLGraphEvent, EdgeEvent, EdgeInstanceNo,
                            nullptr);
    }
    return;
  }
#endif
}

uint64_t Command::makeTraceEventProlog(void *MAddress) {
  uint64_t CommandInstanceNo = 0;
#ifdef XPTI_ENABLE_INSTRUMENTATION
  if (!xptiTraceEnabled())
    return CommandInstanceNo;

  MTraceEventPrologComplete = true;
  // Setup the member variables with information needed for event notification
  MCommandNodeType = commandToNodeType(MType);
  MCommandName = commandToName(MType);
  xpti::utils::StringHelper SH;
  MAddressString = SH.addressAsString<void *>(MAddress);
  std::string CommandString =
      SH.nameWithAddressString(MCommandName, MAddressString);

  xpti::payload_t p(CommandString.c_str(), MAddress);
  xpti_td *CmdTraceEvent =
      xptiMakeEvent(CommandString.c_str(), &p, xpti::trace_graph_event,
                    xpti_at::active, &CommandInstanceNo);
  MInstanceID = CommandInstanceNo;
  if (CmdTraceEvent) {
    MTraceEvent = (void *)CmdTraceEvent;
    // If we are seeing this event again, then the instance ID will be greater
    // than 1; in this case, we must skip sending a notification to create a
    // node as this node has already been created. We return this value so the
    // epilog method can be called selectively.
    MFirstInstance = (CommandInstanceNo == 1);
  }
#endif
  return CommandInstanceNo;
}

void Command::makeTraceEventEpilog() {
#ifdef XPTI_ENABLE_INSTRUMENTATION
  if (!(xptiTraceEnabled() && MTraceEvent))
    return;
  assert(MTraceEventPrologComplete);
  xptiNotifySubscribers(MStreamID, xpti::trace_node_create,
                        detail::GSYCLGraphEvent,
                        static_cast<xpti_td *>(MTraceEvent), MInstanceID,
                        static_cast<const void *>(MCommandNodeType.c_str()));
#endif
}

Command *Command::processDepEvent(EventImplPtr DepEvent, const DepDesc &Dep,
                                  std::vector<Command *> &ToCleanUp) {
  const QueueImplPtr &WorkerQueue = getWorkerQueue();
  const ContextImplPtr &WorkerContext = WorkerQueue->getContextImplPtr();

  // 1. Async work is not supported for host device.
  // 2. Non-host events can be ignored if they are not fully initialized.
  // 3. Some types of commands do not produce PI events after they are
  // enqueued
  //    (e.g. alloca). Note that we can't check the pi event to make that
  //    distinction since the command might still be unenqueued at this point.
  bool PiEventExpected = (!DepEvent->is_host() && DepEvent->isInitialized());
  if (auto *DepCmd = static_cast<Command *>(DepEvent->getCommand()))
    PiEventExpected &= DepCmd->producesPiEvent();

  if (!PiEventExpected) {
    // call to waitInternal() is in waitForPreparedHostEvents() as it's called
    // from enqueue process functions
    MPreparedHostDepsEvents.push_back(DepEvent);
    return nullptr;
  }

  Command *ConnectionCmd = nullptr;

  ContextImplPtr DepEventContext = DepEvent->getContextImpl();
  // If contexts don't match we'll connect them using host task
  if (DepEventContext != WorkerContext && !WorkerContext->is_host()) {
    Scheduler::GraphBuilder &GB = Scheduler::getInstance().MGraphBuilder;
    ConnectionCmd = GB.connectDepEvent(this, DepEvent, Dep, ToCleanUp);
  } else
    MPreparedDepsEvents.push_back(std::move(DepEvent));

  return ConnectionCmd;
}

const ContextImplPtr &Command::getWorkerContext() const {
  return MQueue->getContextImplPtr();
}

const QueueImplPtr &Command::getWorkerQueue() const {
  assert(MWorkerQueue && "MWorkerQueue must not be nullptr");
  return MWorkerQueue;
}

bool Command::producesPiEvent() const { return true; }

bool Command::supportsPostEnqueueCleanup() const { return true; }

bool Command::readyForCleanup() const {
  return MLeafCounter == 0 &&
         MEnqueueStatus == EnqueueResultT::SyclEnqueueSuccess;
}

Command *Command::addDep(DepDesc NewDep, std::vector<Command *> &ToCleanUp) {
  Command *ConnectionCmd = nullptr;

  if (NewDep.MDepCommand) {
    ConnectionCmd =
        processDepEvent(NewDep.MDepCommand->getEvent(), NewDep, ToCleanUp);
  }
  // ConnectionCmd insertion builds the following dependency structure:
  // this -> emptyCmd (for ConnectionCmd) -> ConnectionCmd -> NewDep
  // that means that this and NewDep are already dependent
  if (!ConnectionCmd) {
    MDeps.push_back(NewDep);
    if (NewDep.MDepCommand)
      NewDep.MDepCommand->addUser(this);
  }

#ifdef XPTI_ENABLE_INSTRUMENTATION
  emitEdgeEventForCommandDependence(NewDep.MDepCommand,
                                    (void *)NewDep.MDepRequirement->MSYCLMemObj,
                                    true, NewDep.MDepRequirement->MAccessMode);
#endif

  return ConnectionCmd;
}

Command *Command::addDep(EventImplPtr Event,
                         std::vector<Command *> &ToCleanUp) {
#ifdef XPTI_ENABLE_INSTRUMENTATION
  // We need this for just the instrumentation, so guarding it will prevent
  // unused variable warnings when instrumentation is turned off
  Command *Cmd = (Command *)Event->getCommand();
  RT::PiEvent &PiEventAddr = Event->getHandleRef();
  // Now make an edge for the dependent event
  emitEdgeEventForEventDependence(Cmd, PiEventAddr);
#endif

  return processDepEvent(std::move(Event), DepDesc{nullptr, nullptr, nullptr},
                         ToCleanUp);
}

void Command::emitEnqueuedEventSignal(RT::PiEvent &PiEventAddr) {
#ifdef XPTI_ENABLE_INSTRUMENTATION
  if (!(xptiTraceEnabled() && MTraceEvent && PiEventAddr))
    return;
  // Asynchronous call, so send a signal with the event information as
  // user_data
  xptiNotifySubscribers(MStreamID, xpti::trace_signal, detail::GSYCLGraphEvent,
                        static_cast<xpti_td *>(MTraceEvent), MInstanceID,
                        (void *)PiEventAddr);
#endif
}

void Command::emitInstrumentation(uint16_t Type, const char *Txt) {
#ifdef XPTI_ENABLE_INSTRUMENTATION
  if (!(xptiTraceEnabled() && MTraceEvent))
    return;
  // Trace event notifier that emits a Type event
  xptiNotifySubscribers(MStreamID, Type, detail::GSYCLGraphEvent,
                        static_cast<xpti_td *>(MTraceEvent), MInstanceID,
                        static_cast<const void *>(Txt));
#endif
}

bool Command::enqueue(EnqueueResultT &EnqueueResult, BlockingT Blocking,
                      std::vector<Command *> &ToCleanUp) {
#ifdef XPTI_ENABLE_INSTRUMENTATION
  // If command is enqueued from host task thread - it will not have valid
  // submission code location set. So we set it manually to properly trace
  // failures if pi level report any.
  std::unique_ptr<detail::tls_code_loc_t> AsyncCodeLocationPtr;
  if (xptiTraceEnabled() && !CurrentCodeLocationValid()) {
    AsyncCodeLocationPtr.reset(
        new detail::tls_code_loc_t(MSubmissionCodeLocation));
  }
#endif
  // Exit if already enqueued
  if (MEnqueueStatus == EnqueueResultT::SyclEnqueueSuccess)
    return true;

  // If the command is blocked from enqueueing
  if (MIsBlockable && MEnqueueStatus == EnqueueResultT::SyclEnqueueBlocked) {
    // Exit if enqueue type is not blocking
    if (!Blocking) {
      EnqueueResult = EnqueueResultT(EnqueueResultT::SyclEnqueueBlocked, this);
      return false;
    }

#ifdef XPTI_ENABLE_INSTRUMENTATION
    // Scoped trace event notifier that emits a barrier begin and barrier end
    // event, which models the barrier while enqueuing along with the blocked
    // reason, as determined by the scheduler
    std::string Info = "enqueue.barrier[";
    Info += std::string(getBlockReason()) + "]";
    emitInstrumentation(xpti::trace_barrier_begin, Info.c_str());
#endif

    // Wait if blocking
    while (MEnqueueStatus == EnqueueResultT::SyclEnqueueBlocked)
      ;
#ifdef XPTI_ENABLE_INSTRUMENTATION
    emitInstrumentation(xpti::trace_barrier_end, Info.c_str());
#endif
  }

  std::lock_guard<std::mutex> Lock(MEnqueueMtx);

  // Exit if the command is already enqueued
  if (MEnqueueStatus == EnqueueResultT::SyclEnqueueSuccess)
    return true;

#ifdef XPTI_ENABLE_INSTRUMENTATION
  emitInstrumentation(xpti::trace_task_begin, nullptr);
#endif

  if (MEnqueueStatus == EnqueueResultT::SyclEnqueueFailed) {
    EnqueueResult = EnqueueResultT(EnqueueResultT::SyclEnqueueFailed, this);
    return false;
  }

  // Command status set to "failed" beforehand, so this command
  // has already been marked as "failed" if enqueueImp throws an exception.
  // This will avoid execution of the same failed command twice.
  MEnqueueStatus = EnqueueResultT::SyclEnqueueFailed;
  MShouldCompleteEventIfPossible = true;
  pi_int32 Res = enqueueImp();

  if (PI_SUCCESS != Res)
    EnqueueResult =
        EnqueueResultT(EnqueueResultT::SyclEnqueueFailed, this, Res);
  else {
    if (MShouldCompleteEventIfPossible &&
        (MEvent->is_host() || MEvent->getHandleRef() == nullptr))
      MEvent->setComplete();

    // Consider the command is successfully enqueued if return code is
    // PI_SUCCESS
    MEnqueueStatus = EnqueueResultT::SyclEnqueueSuccess;
    if (MLeafCounter == 0 && supportsPostEnqueueCleanup() &&
        !SYCLConfig<SYCL_DISABLE_EXECUTION_GRAPH_CLEANUP>::get() &&
        !SYCLConfig<SYCL_DISABLE_POST_ENQUEUE_CLEANUP>::get()) {
      assert(!MMarkedForCleanup);
      MMarkedForCleanup = true;
      ToCleanUp.push_back(this);
    }
  }

  // Emit this correlation signal before the task end
  emitEnqueuedEventSignal(MEvent->getHandleRef());
#ifdef XPTI_ENABLE_INSTRUMENTATION
  emitInstrumentation(xpti::trace_task_end, nullptr);
#endif
  return MEnqueueStatus == EnqueueResultT::SyclEnqueueSuccess;
}

void Command::resolveReleaseDependencies(std::set<Command *> &DepList) {
#ifdef XPTI_ENABLE_INSTRUMENTATION
  assert(MType == CommandType::RELEASE && "Expected release command");
  if (!MTraceEvent)
    return;
  // The current command is the target node for all dependencies as the source
  // nodes have to be completed first before the current node can begin to
  // execute; these edges model control flow
  xpti_td *TgtTraceEvent = static_cast<xpti_td *>(MTraceEvent);
  // We have all the Commands that must be completed before the release
  // command can be enqueued; here we'll find the command that is an Alloca
  // with the same SYCLMemObject address and create a dependency line (edge)
  // between them in our sematic modeling
  for (auto &Item : DepList) {
    if (Item->MTraceEvent && Item->MAddress == MAddress) {
      xpti::utils::StringHelper SH;
      std::string AddressStr = SH.addressAsString<void *>(MAddress);
      std::string TypeString =
          "Edge:" + SH.nameWithAddressString(commandToName(MType), AddressStr);

      // Create an edge with the dependent buffer address being one of the
      // properties of the edge
      xpti::payload_t p(TypeString.c_str(), MAddress);
      uint64_t EdgeInstanceNo;
      xpti_td *EdgeEvent =
          xptiMakeEvent(TypeString.c_str(), &p, xpti::trace_graph_event,
                        xpti_at::active, &EdgeInstanceNo);
      if (EdgeEvent) {
        xpti_td *SrcTraceEvent = static_cast<xpti_td *>(Item->MTraceEvent);
        EdgeEvent->target_id = TgtTraceEvent->unique_id;
        EdgeEvent->source_id = SrcTraceEvent->unique_id;
        xpti::addMetadata(EdgeEvent, "memory_object",
                          reinterpret_cast<size_t>(MAddress));
        xptiNotifySubscribers(MStreamID, xpti::trace_edge_create,
                              detail::GSYCLGraphEvent, EdgeEvent,
                              EdgeInstanceNo, nullptr);
      }
    }
  }
#endif
}

const char *Command::getBlockReason() const {
  switch (MBlockReason) {
  case BlockReason::HostAccessor:
    return "A Buffer is locked by the host accessor";
  case BlockReason::HostTask:
    return "Blocked by host task";
  }

  return "Unknown block reason";
}

void Command::copySubmissionCodeLocation() {
#ifdef XPTI_ENABLE_INSTRUMENTATION
  if (!xptiTraceEnabled())
    return;

  detail::tls_code_loc_t Tls;
  auto TData = Tls.query();
  if (TData.fileName())
    MSubmissionFileName = TData.fileName();
  if (TData.functionName())
    MSubmissionFunctionName = TData.functionName();
  if (MSubmissionFileName.size() || MSubmissionFunctionName.size())
    MSubmissionCodeLocation = {
        MSubmissionFileName.c_str(), MSubmissionFunctionName.c_str(),
        (int)TData.lineNumber(), (int)TData.columnNumber()};
#endif
}

AllocaCommandBase::AllocaCommandBase(CommandType Type, QueueImplPtr Queue,
                                     Requirement Req,
                                     AllocaCommandBase *LinkedAllocaCmd,
                                     bool IsConst)
    : Command(Type, Queue), MLinkedAllocaCmd(LinkedAllocaCmd),
      MIsLeaderAlloca(nullptr == LinkedAllocaCmd), MIsConst(IsConst),
      MRequirement(std::move(Req)), MReleaseCmd(Queue, this) {
  MRequirement.MAccessMode = access::mode::read_write;
  emitInstrumentationDataProxy();
}

void AllocaCommandBase::emitInstrumentationData() {
#ifdef XPTI_ENABLE_INSTRUMENTATION
  if (!xptiTraceEnabled())
    return;
  // Create a payload with the command name and an event using this payload to
  // emit a node_create
  MAddress = MRequirement.MSYCLMemObj;
  makeTraceEventProlog(MAddress);
  // Set the relevant meta data properties for this command
  if (MTraceEvent && MFirstInstance) {
    xpti_td *TE = static_cast<xpti_td *>(MTraceEvent);
    xpti::addMetadata(TE, "sycl_device", deviceToID(MQueue->get_device()));
    xpti::addMetadata(TE, "sycl_device_type",
                      deviceToString(MQueue->get_device()));
    xpti::addMetadata(TE, "sycl_device_name",
                      getSyclObjImpl(MQueue->get_device())->getDeviceName());
    xpti::addMetadata(TE, "memory_object", reinterpret_cast<size_t>(MAddress));
  }
#endif
}

bool AllocaCommandBase::producesPiEvent() const { return false; }

bool AllocaCommandBase::supportsPostEnqueueCleanup() const { return false; }

bool AllocaCommandBase::readyForCleanup() const { return false; }

AllocaCommand::AllocaCommand(QueueImplPtr Queue, Requirement Req,
                             bool InitFromUserData,
                             AllocaCommandBase *LinkedAllocaCmd, bool IsConst)
    : AllocaCommandBase(CommandType::ALLOCA, std::move(Queue), std::move(Req),
                        LinkedAllocaCmd, IsConst),
      MInitFromUserData(InitFromUserData) {
  // Node event must be created before the dependent edge is added to this
  // node, so this call must be before the addDep() call.
  emitInstrumentationDataProxy();
  // "Nothing to depend on"
  std::vector<Command *> ToCleanUp;
  Command *ConnectionCmd =
      addDep(DepDesc(nullptr, getRequirement(), this), ToCleanUp);
  assert(ConnectionCmd == nullptr);
  assert(ToCleanUp.empty());
  (void)ConnectionCmd;
}

void AllocaCommand::emitInstrumentationData() {
#ifdef XPTI_ENABLE_INSTRUMENTATION
  if (!xptiTraceEnabled())
    return;

  // Only if it is the first event, we emit a node create event
  if (MFirstInstance) {
    makeTraceEventEpilog();
  }
#endif
}

pi_int32 AllocaCommand::enqueueImp() {
  waitForPreparedHostEvents();
  std::vector<EventImplPtr> EventImpls = MPreparedDepsEvents;

  RT::PiEvent &Event = MEvent->getHandleRef();

  void *HostPtr = nullptr;
  if (!MIsLeaderAlloca) {

    if (MQueue->is_host()) {
      // Do not need to make allocation if we have a linked device allocation
      Command::waitForEvents(MQueue, EventImpls, Event);

      return PI_SUCCESS;
    }
    HostPtr = MLinkedAllocaCmd->getMemAllocation();
  }
  // TODO: Check if it is correct to use std::move on stack variable and
  // delete it RawEvents below.
  MMemAllocation = MemoryManager::allocate(
      MQueue->getContextImplPtr(), getSYCLMemObj(), MInitFromUserData, HostPtr,
      std::move(EventImpls), Event);

  return PI_SUCCESS;
}

void AllocaCommand::printDot(std::ostream &Stream) const {
  Stream << "\"" << this << "\" [style=filled, fillcolor=\"#FFD28A\", label=\"";

  Stream << "ID = " << this << "\\n";
  Stream << "ALLOCA ON " << deviceToString(MQueue->get_device()) << "\\n";
  Stream << " MemObj : " << this->MRequirement.MSYCLMemObj << "\\n";
  Stream << " Link : " << this->MLinkedAllocaCmd << "\\n";
  Stream << "\"];" << std::endl;

  for (const auto &Dep : MDeps) {
    if (Dep.MDepCommand == nullptr)
      continue;
    Stream << "  \"" << this << "\" -> \"" << Dep.MDepCommand << "\""
           << " [ label = \"Access mode: "
           << accessModeToString(Dep.MDepRequirement->MAccessMode) << "\\n"
           << "MemObj: " << Dep.MDepRequirement->MSYCLMemObj << " \" ]"
           << std::endl;
  }
}

AllocaSubBufCommand::AllocaSubBufCommand(QueueImplPtr Queue, Requirement Req,
                                         AllocaCommandBase *ParentAlloca,
                                         std::vector<Command *> &ToEnqueue,
                                         std::vector<Command *> &ToCleanUp)
    : AllocaCommandBase(CommandType::ALLOCA_SUB_BUF, std::move(Queue),
                        std::move(Req),
                        /*LinkedAllocaCmd*/ nullptr, /*IsConst*/ false),
      MParentAlloca(ParentAlloca) {
  // Node event must be created before the dependent edge
  // is added to this node, so this call must be before
  // the addDep() call.
  emitInstrumentationDataProxy();
  Command *ConnectionCmd = addDep(
      DepDesc(MParentAlloca, getRequirement(), MParentAlloca), ToCleanUp);
  if (ConnectionCmd)
    ToEnqueue.push_back(ConnectionCmd);
}

void AllocaSubBufCommand::emitInstrumentationData() {
#ifdef XPTI_ENABLE_INSTRUMENTATION
  if (!xptiTraceEnabled())
    return;

  // Only if it is the first event, we emit a node create event and any meta
  // data that is available for the command
  if (MFirstInstance) {
    xpti_td *TE = static_cast<xpti_td *>(MTraceEvent);
    xpti::addMetadata(TE, "offset", this->MRequirement.MOffsetInBytes);
    xpti::addMetadata(TE, "access_range_start",
                      this->MRequirement.MAccessRange[0]);
    xpti::addMetadata(TE, "access_range_end",
                      this->MRequirement.MAccessRange[1]);
    makeTraceEventEpilog();
  }
#endif
}

void *AllocaSubBufCommand::getMemAllocation() const {
  // In some cases parent`s memory allocation might change (e.g., after
  // map/unmap operations). If parent`s memory allocation changes, sub-buffer
  // memory allocation should be changed as well.
  if (MQueue->is_host()) {
    return static_cast<void *>(
        static_cast<char *>(MParentAlloca->getMemAllocation()) +
        MRequirement.MOffsetInBytes);
  }
  return MMemAllocation;
}

pi_int32 AllocaSubBufCommand::enqueueImp() {
  waitForPreparedHostEvents();
  std::vector<EventImplPtr> EventImpls = MPreparedDepsEvents;
  RT::PiEvent &Event = MEvent->getHandleRef();

  MMemAllocation = MemoryManager::allocateMemSubBuffer(
      MQueue->getContextImplPtr(), MParentAlloca->getMemAllocation(),
      MRequirement.MElemSize, MRequirement.MOffsetInBytes,
      MRequirement.MAccessRange, std::move(EventImpls), Event);

  XPTIRegistry::bufferAssociateNotification(MParentAlloca->getSYCLMemObj(),
                                            MMemAllocation);
  return PI_SUCCESS;
}

void AllocaSubBufCommand::printDot(std::ostream &Stream) const {
  Stream << "\"" << this << "\" [style=filled, fillcolor=\"#FFD28A\", label=\"";

  Stream << "ID = " << this << "\\n";
  Stream << "ALLOCA SUB BUF ON " << deviceToString(MQueue->get_device())
         << "\\n";
  Stream << " MemObj : " << this->MRequirement.MSYCLMemObj << "\\n";
  Stream << " Offset : " << this->MRequirement.MOffsetInBytes << "\\n";
  Stream << " Access range : " << this->MRequirement.MAccessRange[0] << "\\n";
  Stream << "\"];" << std::endl;

  for (const auto &Dep : MDeps) {
    if (Dep.MDepCommand == nullptr)
      continue;
    Stream << "  \"" << this << "\" -> \"" << Dep.MDepCommand << "\""
           << " [ label = \"Access mode: "
           << accessModeToString(Dep.MDepRequirement->MAccessMode) << "\\n"
           << "MemObj: " << Dep.MDepRequirement->MSYCLMemObj << " \" ]"
           << std::endl;
  }
}

ReleaseCommand::ReleaseCommand(QueueImplPtr Queue, AllocaCommandBase *AllocaCmd)
    : Command(CommandType::RELEASE, std::move(Queue)), MAllocaCmd(AllocaCmd) {
  emitInstrumentationDataProxy();
}

void ReleaseCommand::emitInstrumentationData() {
#ifdef XPTI_ENABLE_INSTRUMENTATION
  if (!xptiTraceEnabled())
    return;
  // Create a payload with the command name and an event using this payload to
  // emit a node_create
  MAddress = MAllocaCmd->getSYCLMemObj();
  makeTraceEventProlog(MAddress);

  if (MFirstInstance) {
    xpti_td *TE = static_cast<xpti_td *>(MTraceEvent);
    xpti::addMetadata(TE, "sycl_device", deviceToID(MQueue->get_device()));
    xpti::addMetadata(TE, "sycl_device_type",
                      deviceToString(MQueue->get_device()));
    xpti::addMetadata(TE, "sycl_device_name",
                      getSyclObjImpl(MQueue->get_device())->getDeviceName());
    xpti::addMetadata(TE, "allocation_type",
                      commandToName(MAllocaCmd->getType()));
    makeTraceEventEpilog();
  }
#endif
}

pi_int32 ReleaseCommand::enqueueImp() {
  waitForPreparedHostEvents();
  std::vector<EventImplPtr> EventImpls = MPreparedDepsEvents;
  std::vector<RT::PiEvent> RawEvents = getPiEvents(EventImpls);
  bool SkipRelease = false;

  // On host side we only allocate memory for full buffers.
  // Thus, deallocating sub buffers leads to double memory freeing.
  SkipRelease |= MQueue->is_host() && MAllocaCmd->getType() == ALLOCA_SUB_BUF;

  const bool CurAllocaIsHost = MAllocaCmd->getQueue()->is_host();
  bool NeedUnmap = false;
  if (MAllocaCmd->MLinkedAllocaCmd) {

    // When releasing one of the "linked" allocations special rules take
    // place:
    // 1. Device allocation should always be released.
    // 2. Host allocation should be released if host allocation is "leader".
    // 3. Device alloca in the pair should be in active state in order to be
    //    correctly released.

    // There is no actual memory allocation if a host alloca command is
    // created being linked to a device allocation.
    SkipRelease |= CurAllocaIsHost && !MAllocaCmd->MIsLeaderAlloca;

    NeedUnmap |= CurAllocaIsHost == MAllocaCmd->MIsActive;
  }

  if (NeedUnmap) {
    const QueueImplPtr &Queue = CurAllocaIsHost
                                    ? MAllocaCmd->MLinkedAllocaCmd->getQueue()
                                    : MAllocaCmd->getQueue();
    EventImplPtr UnmapEventImpl(new event_impl(Queue));
    UnmapEventImpl->setContextImpl(Queue->getContextImplPtr());
    UnmapEventImpl->setStateIncomplete();
    RT::PiEvent &UnmapEvent = UnmapEventImpl->getHandleRef();

    void *Src = CurAllocaIsHost
                    ? MAllocaCmd->getMemAllocation()
                    : MAllocaCmd->MLinkedAllocaCmd->getMemAllocation();

    void *Dst = !CurAllocaIsHost
                    ? MAllocaCmd->getMemAllocation()
                    : MAllocaCmd->MLinkedAllocaCmd->getMemAllocation();

    MemoryManager::unmap(MAllocaCmd->getSYCLMemObj(), Dst, Queue, Src,
                         RawEvents, UnmapEvent);

    std::swap(MAllocaCmd->MIsActive, MAllocaCmd->MLinkedAllocaCmd->MIsActive);
    EventImpls.clear();
    EventImpls.push_back(UnmapEventImpl);
  }
  RT::PiEvent &Event = MEvent->getHandleRef();
  if (SkipRelease)
    Command::waitForEvents(MQueue, EventImpls, Event);
  else {
    MemoryManager::release(
        MQueue->getContextImplPtr(), MAllocaCmd->getSYCLMemObj(),
        MAllocaCmd->getMemAllocation(), std::move(EventImpls), Event);
  }
  return PI_SUCCESS;
}

void ReleaseCommand::printDot(std::ostream &Stream) const {
  Stream << "\"" << this << "\" [style=filled, fillcolor=\"#FF827A\", label=\"";

  Stream << "ID = " << this << " ; ";
  Stream << "RELEASE ON " << deviceToString(MQueue->get_device()) << "\\n";
  Stream << " Alloca : " << MAllocaCmd << "\\n";
  Stream << " MemObj : " << MAllocaCmd->getSYCLMemObj() << "\\n";
  Stream << "\"];" << std::endl;

  for (const auto &Dep : MDeps) {
    Stream << "  \"" << this << "\" -> \"" << Dep.MDepCommand << "\""
           << " [ label = \"Access mode: "
           << accessModeToString(Dep.MDepRequirement->MAccessMode) << "\\n"
           << "MemObj: " << Dep.MDepRequirement->MSYCLMemObj << " \" ]"
           << std::endl;
  }
}

bool ReleaseCommand::producesPiEvent() const { return false; }

bool ReleaseCommand::supportsPostEnqueueCleanup() const { return false; }

bool ReleaseCommand::readyForCleanup() const { return false; }

MapMemObject::MapMemObject(AllocaCommandBase *SrcAllocaCmd, Requirement Req,
                           void **DstPtr, QueueImplPtr Queue,
                           access::mode MapMode)
    : Command(CommandType::MAP_MEM_OBJ, std::move(Queue)),
      MSrcAllocaCmd(SrcAllocaCmd), MSrcReq(std::move(Req)), MDstPtr(DstPtr),
      MMapMode(MapMode) {
  emitInstrumentationDataProxy();
}

void MapMemObject::emitInstrumentationData() {
#ifdef XPTI_ENABLE_INSTRUMENTATION
  if (!xptiTraceEnabled())
    return;
  // Create a payload with the command name and an event using this payload to
  // emit a node_create
  MAddress = MSrcAllocaCmd->getSYCLMemObj();
  makeTraceEventProlog(MAddress);

  if (MFirstInstance) {
    xpti_td *TE = static_cast<xpti_td *>(MTraceEvent);
    xpti::addMetadata(TE, "sycl_device", deviceToID(MQueue->get_device()));
    xpti::addMetadata(TE, "sycl_device_type",
                      deviceToString(MQueue->get_device()));
    xpti::addMetadata(TE, "sycl_device_name",
                      getSyclObjImpl(MQueue->get_device())->getDeviceName());
    xpti::addMetadata(TE, "memory_object", reinterpret_cast<size_t>(MAddress));
    makeTraceEventEpilog();
  }
#endif
}

pi_int32 MapMemObject::enqueueImp() {
  waitForPreparedHostEvents();
  std::vector<EventImplPtr> EventImpls = MPreparedDepsEvents;
  std::vector<RT::PiEvent> RawEvents = getPiEvents(EventImpls);
  flushCrossQueueDeps(EventImpls, getWorkerQueue());

  RT::PiEvent &Event = MEvent->getHandleRef();
  *MDstPtr = MemoryManager::map(
      MSrcAllocaCmd->getSYCLMemObj(), MSrcAllocaCmd->getMemAllocation(), MQueue,
      MMapMode, MSrcReq.MDims, MSrcReq.MMemoryRange, MSrcReq.MAccessRange,
      MSrcReq.MOffset, MSrcReq.MElemSize, std::move(RawEvents), Event);

  return PI_SUCCESS;
}

void MapMemObject::printDot(std::ostream &Stream) const {
  Stream << "\"" << this << "\" [style=filled, fillcolor=\"#77AFFF\", label=\"";

  Stream << "ID = " << this << " ; ";
  Stream << "MAP ON " << deviceToString(MQueue->get_device()) << "\\n";

  Stream << "\"];" << std::endl;

  for (const auto &Dep : MDeps) {
    Stream << "  \"" << this << "\" -> \"" << Dep.MDepCommand << "\""
           << " [ label = \"Access mode: "
           << accessModeToString(Dep.MDepRequirement->MAccessMode) << "\\n"
           << "MemObj: " << Dep.MDepRequirement->MSYCLMemObj << " \" ]"
           << std::endl;
  }
}

UnMapMemObject::UnMapMemObject(AllocaCommandBase *DstAllocaCmd, Requirement Req,
                               void **SrcPtr, QueueImplPtr Queue)
    : Command(CommandType::UNMAP_MEM_OBJ, std::move(Queue)),
      MDstAllocaCmd(DstAllocaCmd), MDstReq(std::move(Req)), MSrcPtr(SrcPtr) {
  emitInstrumentationDataProxy();
}

void UnMapMemObject::emitInstrumentationData() {
#ifdef XPTI_ENABLE_INSTRUMENTATION
  if (!xptiTraceEnabled())
    return;
  // Create a payload with the command name and an event using this payload to
  // emit a node_create
  MAddress = MDstAllocaCmd->getSYCLMemObj();
  makeTraceEventProlog(MAddress);

  if (MFirstInstance) {
    xpti_td *TE = static_cast<xpti_td *>(MTraceEvent);
    xpti::addMetadata(TE, "sycl_device", deviceToID(MQueue->get_device()));
    xpti::addMetadata(TE, "sycl_device_type",
                      deviceToString(MQueue->get_device()));
    xpti::addMetadata(TE, "sycl_device_name",
                      getSyclObjImpl(MQueue->get_device())->getDeviceName());
    xpti::addMetadata(TE, "memory_object", reinterpret_cast<size_t>(MAddress));
    makeTraceEventEpilog();
  }
#endif
}

bool UnMapMemObject::producesPiEvent() const {
  // TODO remove this workaround once the batching issue is addressed in Level
  // Zero plugin.
  // Consider the following scenario on Level Zero:
  // 1. Kernel A, which uses buffer A, is submitted to queue A.
  // 2. Kernel B, which uses buffer B, is submitted to queue B.
  // 3. queueA.wait().
  // 4. queueB.wait().
  // DPCPP runtime used to treat unmap/write commands for buffer A/B as host
  // dependencies (i.e. they were waited for prior to enqueueing any command
  // that's dependent on them). This allowed Level Zero plugin to detect that
  // each queue is idle on steps 1/2 and submit the command list right away.
  // This is no longer the case since we started passing these dependencies in
  // an event waitlist and Level Zero plugin attempts to batch these commands,
  // so the execution of kernel B starts only on step 4. This workaround
  // restores the old behavior in this case until this is resolved.
  return MQueue->getPlugin().getBackend() != backend::ext_oneapi_level_zero ||
         MEvent->getHandleRef() != nullptr;
}

pi_int32 UnMapMemObject::enqueueImp() {
  waitForPreparedHostEvents();
  std::vector<EventImplPtr> EventImpls = MPreparedDepsEvents;
  std::vector<RT::PiEvent> RawEvents = getPiEvents(EventImpls);
  flushCrossQueueDeps(EventImpls, getWorkerQueue());

  RT::PiEvent &Event = MEvent->getHandleRef();
  MemoryManager::unmap(MDstAllocaCmd->getSYCLMemObj(),
                       MDstAllocaCmd->getMemAllocation(), MQueue, *MSrcPtr,
                       std::move(RawEvents), Event);

  return PI_SUCCESS;
}

void UnMapMemObject::printDot(std::ostream &Stream) const {
  Stream << "\"" << this << "\" [style=filled, fillcolor=\"#EBC40F\", label=\"";

  Stream << "ID = " << this << " ; ";
  Stream << "UNMAP ON " << deviceToString(MQueue->get_device()) << "\\n";

  Stream << "\"];" << std::endl;

  for (const auto &Dep : MDeps) {
    Stream << "  \"" << this << "\" -> \"" << Dep.MDepCommand << "\""
           << " [ label = \"Access mode: "
           << accessModeToString(Dep.MDepRequirement->MAccessMode) << "\\n"
           << "MemObj: " << Dep.MDepRequirement->MSYCLMemObj << " \" ]"
           << std::endl;
  }
}

MemCpyCommand::MemCpyCommand(Requirement SrcReq,
                             AllocaCommandBase *SrcAllocaCmd,
                             Requirement DstReq,
                             AllocaCommandBase *DstAllocaCmd,
                             QueueImplPtr SrcQueue, QueueImplPtr DstQueue)
    : Command(CommandType::COPY_MEMORY, std::move(DstQueue)),
      MSrcQueue(SrcQueue), MSrcReq(std::move(SrcReq)),
      MSrcAllocaCmd(SrcAllocaCmd), MDstReq(std::move(DstReq)),
      MDstAllocaCmd(DstAllocaCmd) {
  if (!MSrcQueue->is_host()) {
    MEvent->setContextImpl(MSrcQueue->getContextImplPtr());
  }

  MWorkerQueue = MQueue->is_host() ? MSrcQueue : MQueue;
  MEvent->setWorkerQueue(MWorkerQueue);

  emitInstrumentationDataProxy();
}

void MemCpyCommand::emitInstrumentationData() {
#ifdef XPTI_ENABLE_INSTRUMENTATION
  if (!xptiTraceEnabled())
    return;
  // Create a payload with the command name and an event using this payload to
  // emit a node_create
  MAddress = MSrcAllocaCmd->getSYCLMemObj();
  makeTraceEventProlog(MAddress);

  if (MFirstInstance) {
    xpti_td *CmdTraceEvent = static_cast<xpti_td *>(MTraceEvent);
    xpti::addMetadata(CmdTraceEvent, "sycl_device",
                      deviceToID(MQueue->get_device()));
    xpti::addMetadata(CmdTraceEvent, "sycl_device_type",
                      deviceToString(MQueue->get_device()));
    xpti::addMetadata(CmdTraceEvent, "sycl_device_name",
                      getSyclObjImpl(MQueue->get_device())->getDeviceName());
    xpti::addMetadata(CmdTraceEvent, "memory_object",
                      reinterpret_cast<size_t>(MAddress));
    xpti::addMetadata(CmdTraceEvent, "copy_from",
                      reinterpret_cast<size_t>(
                          getSyclObjImpl(MSrcQueue->get_device()).get()));
    xpti::addMetadata(
        CmdTraceEvent, "copy_to",
        reinterpret_cast<size_t>(getSyclObjImpl(MQueue->get_device()).get()));
    makeTraceEventEpilog();
  }
#endif
}

const ContextImplPtr &MemCpyCommand::getWorkerContext() const {
  return getWorkerQueue()->getContextImplPtr();
}

bool MemCpyCommand::producesPiEvent() const {
  // TODO remove this workaround once the batching issue is addressed in Level
  // Zero plugin.
  // Consider the following scenario on Level Zero:
  // 1. Kernel A, which uses buffer A, is submitted to queue A.
  // 2. Kernel B, which uses buffer B, is submitted to queue B.
  // 3. queueA.wait().
  // 4. queueB.wait().
  // DPCPP runtime used to treat unmap/write commands for buffer A/B as host
  // dependencies (i.e. they were waited for prior to enqueueing any command
  // that's dependent on them). This allowed Level Zero plugin to detect that
  // each queue is idle on steps 1/2 and submit the command list right away.
  // This is no longer the case since we started passing these dependencies in
  // an event waitlist and Level Zero plugin attempts to batch these commands,
  // so the execution of kernel B starts only on step 4. This workaround
  // restores the old behavior in this case until this is resolved.
  return MQueue->is_host() ||
         MQueue->getPlugin().getBackend() != backend::ext_oneapi_level_zero ||
         MEvent->getHandleRef() != nullptr;
}

pi_int32 MemCpyCommand::enqueueImp() {
  waitForPreparedHostEvents();
  std::vector<EventImplPtr> EventImpls = MPreparedDepsEvents;

  RT::PiEvent &Event = MEvent->getHandleRef();

  auto RawEvents = getPiEvents(EventImpls);
  flushCrossQueueDeps(EventImpls, getWorkerQueue());

  MemoryManager::copy(
      MSrcAllocaCmd->getSYCLMemObj(), MSrcAllocaCmd->getMemAllocation(),
      MSrcQueue, MSrcReq.MDims, MSrcReq.MMemoryRange, MSrcReq.MAccessRange,
      MSrcReq.MOffset, MSrcReq.MElemSize, MDstAllocaCmd->getMemAllocation(),
      MQueue, MDstReq.MDims, MDstReq.MMemoryRange, MDstReq.MAccessRange,
      MDstReq.MOffset, MDstReq.MElemSize, std::move(RawEvents), Event);

  return PI_SUCCESS;
}

void MemCpyCommand::printDot(std::ostream &Stream) const {
  Stream << "\"" << this << "\" [style=filled, fillcolor=\"#C7EB15\" label=\"";

  Stream << "ID = " << this << " ; ";
  Stream << "MEMCPY ON " << deviceToString(MQueue->get_device()) << "\\n";
  Stream << "From: " << MSrcAllocaCmd << " is host: " << MSrcQueue->is_host()
         << "\\n";
  Stream << "To: " << MDstAllocaCmd << " is host: " << MQueue->is_host()
         << "\\n";

  Stream << "\"];" << std::endl;

  for (const auto &Dep : MDeps) {
    Stream << "  \"" << this << "\" -> \"" << Dep.MDepCommand << "\""
           << " [ label = \"Access mode: "
           << accessModeToString(Dep.MDepRequirement->MAccessMode) << "\\n"
           << "MemObj: " << Dep.MDepRequirement->MSYCLMemObj << " \" ]"
           << std::endl;
  }
}

AllocaCommandBase *ExecCGCommand::getAllocaForReq(Requirement *Req) {
  for (const DepDesc &Dep : MDeps) {
    if (Dep.MDepRequirement == Req)
      return Dep.MAllocaCmd;
  }
  throw runtime_error("Alloca for command not found",
                      PI_ERROR_INVALID_OPERATION);
}

std::vector<std::shared_ptr<const void>>
ExecCGCommand::getAuxiliaryResources() const {
  if (MCommandGroup->getType() == CG::Kernel)
    return ((CGExecKernel *)MCommandGroup.get())->getAuxiliaryResources();
  return {};
}

void ExecCGCommand::clearAuxiliaryResources() {
  if (MCommandGroup->getType() == CG::Kernel)
    ((CGExecKernel *)MCommandGroup.get())->clearAuxiliaryResources();
}

pi_int32 UpdateHostRequirementCommand::enqueueImp() {
  waitForPreparedHostEvents();
  std::vector<EventImplPtr> EventImpls = MPreparedDepsEvents;
  RT::PiEvent &Event = MEvent->getHandleRef();
  Command::waitForEvents(MQueue, EventImpls, Event);

  assert(MSrcAllocaCmd && "Expected valid alloca command");
  assert(MSrcAllocaCmd->getMemAllocation() && "Expected valid source pointer");
  assert(MDstPtr && "Expected valid target pointer");
  *MDstPtr = MSrcAllocaCmd->getMemAllocation();

  return PI_SUCCESS;
}

void UpdateHostRequirementCommand::printDot(std::ostream &Stream) const {
  Stream << "\"" << this << "\" [style=filled, fillcolor=\"#f1337f\", label=\"";

  Stream << "ID = " << this << "\\n";
  Stream << "UPDATE REQ ON " << deviceToString(MQueue->get_device()) << "\\n";
  bool IsReqOnBuffer =
      MDstReq.MSYCLMemObj->getType() == SYCLMemObjI::MemObjType::Buffer;
  Stream << "TYPE: " << (IsReqOnBuffer ? "Buffer" : "Image") << "\\n";
  if (IsReqOnBuffer)
    Stream << "Is sub buffer: " << std::boolalpha << MDstReq.MIsSubBuffer
           << "\\n";

  Stream << "\"];" << std::endl;

  for (const auto &Dep : MDeps) {
    Stream << "  \"" << this << "\" -> \"" << Dep.MDepCommand << "\""
           << " [ label = \"Access mode: "
           << accessModeToString(Dep.MDepRequirement->MAccessMode) << "\\n"
           << "MemObj: " << Dep.MAllocaCmd->getSYCLMemObj() << " \" ]"
           << std::endl;
  }
}

MemCpyCommandHost::MemCpyCommandHost(Requirement SrcReq,
                                     AllocaCommandBase *SrcAllocaCmd,
                                     Requirement DstReq, void **DstPtr,
                                     QueueImplPtr SrcQueue,
                                     QueueImplPtr DstQueue)
    : Command(CommandType::COPY_MEMORY, std::move(DstQueue)),
      MSrcQueue(SrcQueue), MSrcReq(std::move(SrcReq)),
      MSrcAllocaCmd(SrcAllocaCmd), MDstReq(std::move(DstReq)), MDstPtr(DstPtr) {
  if (!MSrcQueue->is_host()) {
    MEvent->setContextImpl(MSrcQueue->getContextImplPtr());
  }

  MWorkerQueue = MQueue->is_host() ? MSrcQueue : MQueue;
  MEvent->setWorkerQueue(MWorkerQueue);

  emitInstrumentationDataProxy();
}

void MemCpyCommandHost::emitInstrumentationData() {
#ifdef XPTI_ENABLE_INSTRUMENTATION
  if (!xptiTraceEnabled())
    return;
  // Create a payload with the command name and an event using this payload to
  // emit a node_create
  MAddress = MSrcAllocaCmd->getSYCLMemObj();
  makeTraceEventProlog(MAddress);

  if (MFirstInstance) {
    xpti_td *CmdTraceEvent = static_cast<xpti_td *>(MTraceEvent);
    xpti::addMetadata(CmdTraceEvent, "sycl_device",
                      deviceToID(MQueue->get_device()));
    xpti::addMetadata(CmdTraceEvent, "sycl_device_type",
                      deviceToString(MQueue->get_device()));
    xpti::addMetadata(CmdTraceEvent, "sycl_device_name",
                      getSyclObjImpl(MQueue->get_device())->getDeviceName());
    xpti::addMetadata(CmdTraceEvent, "memory_object",
                      reinterpret_cast<size_t>(MAddress));
    xpti::addMetadata(CmdTraceEvent, "copy_from",
                      reinterpret_cast<size_t>(
                          getSyclObjImpl(MSrcQueue->get_device()).get()));
    xpti::addMetadata(
        CmdTraceEvent, "copy_to",
        reinterpret_cast<size_t>(getSyclObjImpl(MQueue->get_device()).get()));
    makeTraceEventEpilog();
  }
#endif
}

const ContextImplPtr &MemCpyCommandHost::getWorkerContext() const {
  return getWorkerQueue()->getContextImplPtr();
}

pi_int32 MemCpyCommandHost::enqueueImp() {
  const QueueImplPtr &Queue = getWorkerQueue();
  waitForPreparedHostEvents();
  std::vector<EventImplPtr> EventImpls = MPreparedDepsEvents;
  std::vector<RT::PiEvent> RawEvents = getPiEvents(EventImpls);

  RT::PiEvent &Event = MEvent->getHandleRef();
  // Omit copying if mode is discard one.
  // TODO: Handle this at the graph building time by, for example, creating
  // empty node instead of memcpy.
  if (MDstReq.MAccessMode == access::mode::discard_read_write ||
      MDstReq.MAccessMode == access::mode::discard_write) {
    Command::waitForEvents(Queue, EventImpls, Event);

    return PI_SUCCESS;
  }

  flushCrossQueueDeps(EventImpls, getWorkerQueue());
  MemoryManager::copy(
      MSrcAllocaCmd->getSYCLMemObj(), MSrcAllocaCmd->getMemAllocation(),
      MSrcQueue, MSrcReq.MDims, MSrcReq.MMemoryRange, MSrcReq.MAccessRange,
      MSrcReq.MOffset, MSrcReq.MElemSize, *MDstPtr, MQueue, MDstReq.MDims,
      MDstReq.MMemoryRange, MDstReq.MAccessRange, MDstReq.MOffset,
      MDstReq.MElemSize, std::move(RawEvents), Event);

  return PI_SUCCESS;
}

EmptyCommand::EmptyCommand(QueueImplPtr Queue)
    : Command(CommandType::EMPTY_TASK, std::move(Queue)) {
  emitInstrumentationDataProxy();
}

pi_int32 EmptyCommand::enqueueImp() {
  waitForPreparedHostEvents();
  waitForEvents(MQueue, MPreparedDepsEvents, MEvent->getHandleRef());

  return PI_SUCCESS;
}

void EmptyCommand::addRequirement(Command *DepCmd, AllocaCommandBase *AllocaCmd,
                                  const Requirement *Req) {
  const Requirement &ReqRef = *Req;
  MRequirements.emplace_back(ReqRef);
  const Requirement *const StoredReq = &MRequirements.back();

  // EmptyCommand is always host one, so we believe that result of addDep is
  // nil
  std::vector<Command *> ToCleanUp;
  Command *Cmd = addDep(DepDesc{DepCmd, StoredReq, AllocaCmd}, ToCleanUp);
  assert(Cmd == nullptr && "Conection command should be null for EmptyCommand");
  assert(ToCleanUp.empty() && "addDep should add a command for cleanup only if "
                              "there's a connection command");
  (void)Cmd;
}

void EmptyCommand::emitInstrumentationData() {
#ifdef XPTI_ENABLE_INSTRUMENTATION
  if (!xptiTraceEnabled())
    return;
  // Create a payload with the command name and an event using this payload to
  // emit a node_create
  if (MRequirements.empty())
    return;

  Requirement &Req = *MRequirements.begin();

  MAddress = Req.MSYCLMemObj;
  makeTraceEventProlog(MAddress);

  if (MFirstInstance) {
    xpti_td *CmdTraceEvent = static_cast<xpti_td *>(MTraceEvent);
    xpti::addMetadata(CmdTraceEvent, "sycl_device",
                      deviceToID(MQueue->get_device()));
    xpti::addMetadata(CmdTraceEvent, "sycl_device_type",
                      deviceToString(MQueue->get_device()));
    xpti::addMetadata(CmdTraceEvent, "sycl_device_name",
                      getSyclObjImpl(MQueue->get_device())->getDeviceName());
    xpti::addMetadata(CmdTraceEvent, "memory_object",
                      reinterpret_cast<size_t>(MAddress));
    makeTraceEventEpilog();
  }
#endif
}

void EmptyCommand::printDot(std::ostream &Stream) const {
  Stream << "\"" << this << "\" [style=filled, fillcolor=\"#8d8f29\", label=\"";

  Stream << "ID = " << this << "\\n";
  Stream << "EMPTY NODE"
         << "\\n";

  Stream << "\"];" << std::endl;

  for (const auto &Dep : MDeps) {
    Stream << "  \"" << this << "\" -> \"" << Dep.MDepCommand << "\""
           << " [ label = \"Access mode: "
           << accessModeToString(Dep.MDepRequirement->MAccessMode) << "\\n"
           << "MemObj: " << Dep.MDepRequirement->MSYCLMemObj << " \" ]"
           << std::endl;
  }
}

bool EmptyCommand::producesPiEvent() const { return false; }

void MemCpyCommandHost::printDot(std::ostream &Stream) const {
  Stream << "\"" << this << "\" [style=filled, fillcolor=\"#B6A2EB\", label=\"";

  Stream << "ID = " << this << "\\n";
  Stream << "MEMCPY HOST ON " << deviceToString(MQueue->get_device()) << "\\n";

  Stream << "\"];" << std::endl;

  for (const auto &Dep : MDeps) {
    Stream << "  \"" << this << "\" -> \"" << Dep.MDepCommand << "\""
           << " [ label = \"Access mode: "
           << accessModeToString(Dep.MDepRequirement->MAccessMode) << "\\n"
           << "MemObj: " << Dep.MDepRequirement->MSYCLMemObj << " \" ]"
           << std::endl;
  }
}

UpdateHostRequirementCommand::UpdateHostRequirementCommand(
    QueueImplPtr Queue, Requirement Req, AllocaCommandBase *SrcAllocaCmd,
    void **DstPtr)
    : Command(CommandType::UPDATE_REQUIREMENT, std::move(Queue)),
      MSrcAllocaCmd(SrcAllocaCmd), MDstReq(std::move(Req)), MDstPtr(DstPtr) {

  emitInstrumentationDataProxy();
}

void UpdateHostRequirementCommand::emitInstrumentationData() {
#ifdef XPTI_ENABLE_INSTRUMENTATION
  if (!xptiTraceEnabled())
    return;
  // Create a payload with the command name and an event using this payload to
  // emit a node_create
  MAddress = MSrcAllocaCmd->getSYCLMemObj();
  makeTraceEventProlog(MAddress);

  if (MFirstInstance) {
    xpti_td *CmdTraceEvent = static_cast<xpti_td *>(MTraceEvent);
    xpti::addMetadata(CmdTraceEvent, "sycl_device",
                      deviceToID(MQueue->get_device()));
    xpti::addMetadata(CmdTraceEvent, "sycl_device_type",
                      deviceToString(MQueue->get_device()));
    xpti::addMetadata(CmdTraceEvent, "sycl_device_name",
                      getSyclObjImpl(MQueue->get_device())->getDeviceName());
    xpti::addMetadata(CmdTraceEvent, "memory_object",
                      reinterpret_cast<size_t>(MAddress));
    makeTraceEventEpilog();
  }
#endif
}

static std::string cgTypeToString(detail::CG::CGTYPE Type) {
  switch (Type) {
  case detail::CG::Kernel:
    return "Kernel";
    break;
  case detail::CG::UpdateHost:
    return "update_host";
    break;
  case detail::CG::Fill:
    return "fill";
    break;
  case detail::CG::CopyAccToAcc:
    return "copy acc to acc";
    break;
  case detail::CG::CopyAccToPtr:
    return "copy acc to ptr";
    break;
  case detail::CG::CopyPtrToAcc:
    return "copy ptr to acc";
    break;
  case detail::CG::CopyUSM:
    return "copy usm";
    break;
  case detail::CG::FillUSM:
    return "fill usm";
    break;
  case detail::CG::PrefetchUSM:
    return "prefetch usm";
    break;
  case detail::CG::CodeplayHostTask:
    return "host task";
    break;
  case detail::CG::Copy2DUSM:
    return "copy 2d usm";
    break;
  case detail::CG::Fill2DUSM:
    return "fill 2d usm";
    break;
  case detail::CG::Memset2DUSM:
    return "memset 2d usm";
    break;
  case detail::CG::CopyToDeviceGlobal:
    return "copy to device_global";
    break;
  case detail::CG::CopyFromDeviceGlobal:
    return "copy from device_global";
    break;
  default:
    return "unknown";
    break;
  }
}

ExecCGCommand::ExecCGCommand(std::unique_ptr<detail::CG> CommandGroup,
                             QueueImplPtr Queue)
    : Command(CommandType::RUN_CG, std::move(Queue)),
      MCommandGroup(std::move(CommandGroup)) {
  if (MCommandGroup->getType() == detail::CG::CodeplayHostTask) {
    MEvent->setSubmittedQueue(
        static_cast<detail::CGHostTask *>(MCommandGroup.get())->MQueue);
  }

  emitInstrumentationDataProxy();
}

void ExecCGCommand::emitInstrumentationData() {
#ifdef XPTI_ENABLE_INSTRUMENTATION
  if (!xptiTraceEnabled())
    return;
  // Create a payload with the command name and an event using this payload to
  // emit a node_create
  bool HasSourceInfo = false;
  std::string KernelName;
  std::optional<bool> FromSource;
  switch (MCommandGroup->getType()) {
  case detail::CG::Kernel: {
    auto KernelCG =
        reinterpret_cast<detail::CGExecKernel *>(MCommandGroup.get());

    if (KernelCG->MSyclKernel && KernelCG->MSyclKernel->isCreatedFromSource()) {
      FromSource = true;
      pi_kernel KernelHandle = KernelCG->MSyclKernel->getHandleRef();
      MAddress = KernelHandle;
      KernelName = MCommandGroup->MFunctionName;
    } else {
      FromSource = false;
      KernelName = demangleKernelName(KernelCG->getKernelName());
    }
  } break;
  default:
    KernelName = cgTypeToString(MCommandGroup->getType());
    break;
  }
  std::string CommandType = commandToNodeType(MType);
  //  Get source file, line number information from the CommandGroup object
  //  and create payload using name, address, and source info
  //
  //  On Windows, since the support for builtin functions is not available in
  //  MSVC, the MFileName, MLine will be set to nullptr and "0" respectively.
  //  Handle this condition explicitly here.
  xpti::payload_t Payload;
  if (!MCommandGroup->MFileName.empty()) {
    // File name has a valid string
    Payload =
        xpti::payload_t(KernelName.c_str(), MCommandGroup->MFileName.c_str(),
                        MCommandGroup->MLine, MCommandGroup->MColumn, MAddress);
    HasSourceInfo = true;
  } else if (MAddress) {
    // We have a valid function name and an address
    Payload = xpti::payload_t(KernelName.c_str(), MAddress);
  } else {
    // In any case, we will have a valid function name and we'll use that to
    // create the hash
    Payload = xpti::payload_t(KernelName.c_str());
  }

  uint64_t CGKernelInstanceNo;
  // Create event using the payload
  xpti_td *CmdTraceEvent =
      xptiMakeEvent("ExecCG", &Payload, xpti::trace_graph_event,
                    xpti::trace_activity_type_t::active, &CGKernelInstanceNo);

  if (CmdTraceEvent) {
    MInstanceID = CGKernelInstanceNo;
    MTraceEvent = (void *)CmdTraceEvent;
    // If we are seeing this event again, then the instance ID will be greater
    // than 1; in this case, we will skip sending a notification to create a
    // node as this node has already been created.
    if (CGKernelInstanceNo > 1)
      return;

    xpti::addMetadata(CmdTraceEvent, "sycl_device",
                      deviceToID(MQueue->get_device()));
    xpti::addMetadata(CmdTraceEvent, "sycl_device_type",
                      deviceToString(MQueue->get_device()));
    xpti::addMetadata(CmdTraceEvent, "sycl_device_name",
                      getSyclObjImpl(MQueue->get_device())->getDeviceName());
    if (!KernelName.empty()) {
      xpti::addMetadata(CmdTraceEvent, "kernel_name", KernelName);
    }
    if (FromSource.has_value()) {
      xpti::addMetadata(CmdTraceEvent, "from_source", FromSource.value());
    }
    if (HasSourceInfo) {
      xpti::addMetadata(CmdTraceEvent, "sym_function_name", KernelName);
      xpti::addMetadata(CmdTraceEvent, "sym_source_file_name",
                        MCommandGroup->MFileName);
      xpti::addMetadata(CmdTraceEvent, "sym_line_no", MCommandGroup->MLine);
      xpti::addMetadata(CmdTraceEvent, "sym_column_no", MCommandGroup->MColumn);
    }

    if (MCommandGroup->getType() == detail::CG::Kernel) {
      auto KernelCG =
          reinterpret_cast<detail::CGExecKernel *>(MCommandGroup.get());
      auto &NDRDesc = KernelCG->MNDRDesc;
      std::vector<ArgDesc> Args;

      auto FilterArgs = [&Args](detail::ArgDesc &Arg, int NextTrueIndex) {
        Args.push_back({Arg.MType, Arg.MPtr, Arg.MSize, NextTrueIndex});
      };
      RT::PiProgram Program = nullptr;
      RT::PiKernel Kernel = nullptr;
      std::mutex *KernelMutex = nullptr;

      std::shared_ptr<kernel_impl> SyclKernelImpl;
      std::shared_ptr<device_image_impl> DeviceImageImpl;
      auto KernelBundleImplPtr = KernelCG->getKernelBundle();

      // Use kernel_bundle if available unless it is interop.
      // Interop bundles can't be used in the first branch, because the
      // kernels in interop kernel bundles (if any) do not have kernel_id and
      // can therefore not be looked up, but since they are self-contained
      // they can simply be launched directly.
      if (KernelBundleImplPtr && !KernelBundleImplPtr->isInterop()) {
        kernel_id KernelID =
            detail::ProgramManager::getInstance().getSYCLKernelID(
                KernelCG->MKernelName);
        kernel SyclKernel =
            KernelBundleImplPtr->get_kernel(KernelID, KernelBundleImplPtr);
        Program = detail::getSyclObjImpl(SyclKernel)
                      ->getDeviceImage()
                      ->get_program_ref();
      } else if (nullptr != KernelCG->MSyclKernel) {
        auto SyclProg = KernelCG->MSyclKernel->getProgramImpl();
        Program = SyclProg->getHandleRef();
      } else {
        std::tie(Kernel, KernelMutex, Program) =
            detail::ProgramManager::getInstance().getOrCreateKernel(
                KernelCG->MOSModuleHandle, MQueue->getContextImplPtr(),
                MQueue->getDeviceImplPtr(), KernelCG->MKernelName, nullptr);
      }

      ProgramManager::KernelArgMask EliminatedArgMask;
      if (nullptr == KernelCG->MSyclKernel ||
          !KernelCG->MSyclKernel->isCreatedFromSource()) {
        EliminatedArgMask =
            detail::ProgramManager::getInstance().getEliminatedKernelArgMask(
                KernelCG->MOSModuleHandle, Program, KernelCG->MKernelName);
      }

      applyFuncOnFilteredArgs(EliminatedArgMask, KernelCG->MArgs, FilterArgs);

      xpti::offload_kernel_enqueue_data_t KernelData{
          {NDRDesc.GlobalSize[0], NDRDesc.GlobalSize[1], NDRDesc.GlobalSize[2]},
          {NDRDesc.LocalSize[0], NDRDesc.LocalSize[1], NDRDesc.LocalSize[2]},
          {NDRDesc.GlobalOffset[0], NDRDesc.GlobalOffset[1],
           NDRDesc.GlobalOffset[2]},
          Args.size()};
      xpti::addMetadata(CmdTraceEvent, "enqueue_kernel_data", KernelData);
      for (size_t i = 0; i < Args.size(); i++) {
        std::string Prefix("arg");
        xpti::offload_kernel_arg_data_t arg{(int)Args[i].MType, Args[i].MPtr,
                                            Args[i].MSize, Args[i].MIndex};
        xpti::addMetadata(CmdTraceEvent, Prefix + std::to_string(i), arg);
      }
    }

    xptiNotifySubscribers(MStreamID, xpti::trace_node_create,
                          detail::GSYCLGraphEvent, CmdTraceEvent,
                          CGKernelInstanceNo,
                          static_cast<const void *>(CommandType.c_str()));
  }
#endif
}

void ExecCGCommand::printDot(std::ostream &Stream) const {
  Stream << "\"" << this << "\" [style=filled, fillcolor=\"#AFFF82\", label=\"";

  Stream << "ID = " << this << "\\n";
  Stream << "EXEC CG ON " << deviceToString(MQueue->get_device()) << "\\n";

  switch (MCommandGroup->getType()) {
  case detail::CG::Kernel: {
    auto KernelCG =
        reinterpret_cast<detail::CGExecKernel *>(MCommandGroup.get());
    Stream << "Kernel name: ";
    if (KernelCG->MSyclKernel && KernelCG->MSyclKernel->isCreatedFromSource())
      Stream << "created from source";
    else
      Stream << demangleKernelName(KernelCG->getKernelName());
    Stream << "\\n";
    break;
  }
  default:
    Stream << "CG type: " << cgTypeToString(MCommandGroup->getType()) << "\\n";
    break;
  }

  Stream << "\"];" << std::endl;

  for (const auto &Dep : MDeps) {
    Stream << "  \"" << this << "\" -> \"" << Dep.MDepCommand << "\""
           << " [ label = \"Access mode: "
           << accessModeToString(Dep.MDepRequirement->MAccessMode) << "\\n"
           << "MemObj: " << Dep.MDepRequirement->MSYCLMemObj << " \" ]"
           << std::endl;
  }
}

// SYCL has a parallel_for_work_group variant where the only NDRange
// characteristics set by a user is the number of work groups. This does not
// map to the OpenCL clEnqueueNDRangeAPI, which requires global work size to
// be set as well. This function determines local work size based on the
// device characteristics and the number of work groups requested by the user,
// then calculates the global work size. SYCL specification (from 4.8.5.3):
// The member function handler::parallel_for_work_group is parameterized by
// the number of work - groups, such that the size of each group is chosen by
// the runtime, or by the number of work - groups and number of work - items
// for users who need more control.
static void adjustNDRangePerKernel(NDRDescT &NDR, RT::PiKernel Kernel,
                                   const device_impl &DeviceImpl) {
  if (NDR.GlobalSize[0] != 0)
    return; // GlobalSize is set - no need to adjust
  // check the prerequisites:
  assert(NDR.LocalSize[0] == 0);
  // TODO might be good to cache this info together with the kernel info to
  // avoid get_kernel_work_group_info on every kernel run
  range<3> WGSize = get_kernel_device_specific_info<
      sycl::info::kernel_device_specific::compile_work_group_size>(
      Kernel, DeviceImpl.getHandleRef(), DeviceImpl.getPlugin());

  if (WGSize[0] == 0) {
    WGSize = {1, 1, 1};
  }
  NDR.set(NDR.Dims, nd_range<3>(NDR.NumWorkGroups * WGSize, WGSize));
}

// We have the following mapping between dimensions with SPIR-V builtins:
// 1D: id[0] -> x
// 2D: id[0] -> y, id[1] -> x
// 3D: id[0] -> z, id[1] -> y, id[2] -> x
// So in order to ensure the correctness we update all the kernel
// parameters accordingly.
// Initially we keep the order of NDRDescT as it provided by the user, this
// simplifies overall handling and do the reverse only when
// the kernel is enqueued.
static void ReverseRangeDimensionsForKernel(NDRDescT &NDR) {
  if (NDR.Dims > 1) {
    std::swap(NDR.GlobalSize[0], NDR.GlobalSize[NDR.Dims - 1]);
    std::swap(NDR.LocalSize[0], NDR.LocalSize[NDR.Dims - 1]);
    std::swap(NDR.GlobalOffset[0], NDR.GlobalOffset[NDR.Dims - 1]);
  }
}

static pi_result SetKernelParamsAndLaunch(
    const QueueImplPtr &Queue, std::vector<ArgDesc> &Args,
    const std::shared_ptr<device_image_impl> &DeviceImageImpl,
    RT::PiKernel Kernel, NDRDescT &NDRDesc, std::vector<RT::PiEvent> &RawEvents,
    RT::PiEvent *OutEvent,
    const ProgramManager::KernelArgMask &EliminatedArgMask,
    const std::function<void *(Requirement *Req)> &getMemAllocationFunc) {
  const detail::plugin &Plugin = Queue->getPlugin();

  auto setFunc = [&Plugin, Kernel, &DeviceImageImpl, &getMemAllocationFunc,
                  &Queue](detail::ArgDesc &Arg, size_t NextTrueIndex) {
    switch (Arg.MType) {
    case kernel_param_kind_t::kind_stream:
      break;
    case kernel_param_kind_t::kind_accessor: {
      Requirement *Req = (Requirement *)(Arg.MPtr);
      if (Req->MAccessRange == range<3>({0, 0, 0}))
        break;
      assert(getMemAllocationFunc != nullptr &&
             "We should have caught this earlier.");

      RT::PiMem MemArg = (RT::PiMem)getMemAllocationFunc(Req);
      if (Plugin.getBackend() == backend::opencl) {
        Plugin.call<PiApiKind::piKernelSetArg>(Kernel, NextTrueIndex,
                                               sizeof(RT::PiMem), &MemArg);
      } else {
        Plugin.call<PiApiKind::piextKernelSetArgMemObj>(Kernel, NextTrueIndex,
                                                        &MemArg);
      }
      break;
    }
    case kernel_param_kind_t::kind_std_layout: {
      Plugin.call<PiApiKind::piKernelSetArg>(Kernel, NextTrueIndex, Arg.MSize,
                                             Arg.MPtr);
      break;
    }
    case kernel_param_kind_t::kind_sampler: {
      sampler *SamplerPtr = (sampler *)Arg.MPtr;
      RT::PiSampler Sampler = detail::getSyclObjImpl(*SamplerPtr)
                                  ->getOrCreateSampler(Queue->get_context());
      Plugin.call<PiApiKind::piextKernelSetArgSampler>(Kernel, NextTrueIndex,
                                                       &Sampler);
      break;
    }
    case kernel_param_kind_t::kind_pointer: {
      Plugin.call<PiApiKind::piextKernelSetArgPointer>(Kernel, NextTrueIndex,
                                                       Arg.MSize, Arg.MPtr);
      break;
    }
    case kernel_param_kind_t::kind_specialization_constants_buffer: {
      if (Queue->is_host()) {
        throw sycl::feature_not_supported(
            "SYCL2020 specialization constants are not yet supported on host "
            "device",
            PI_ERROR_INVALID_OPERATION);
      }
      assert(DeviceImageImpl != nullptr);
      RT::PiMem SpecConstsBuffer = DeviceImageImpl->get_spec_const_buffer_ref();
      // Avoid taking an address of nullptr
      RT::PiMem *SpecConstsBufferArg =
          SpecConstsBuffer ? &SpecConstsBuffer : nullptr;
      Plugin.call<PiApiKind::piextKernelSetArgMemObj>(Kernel, NextTrueIndex,
                                                      SpecConstsBufferArg);
      break;
    }
    case kernel_param_kind_t::kind_invalid:
      throw runtime_error("Invalid kernel param kind", PI_ERROR_INVALID_VALUE);
      break;
    }
  };

  applyFuncOnFilteredArgs(EliminatedArgMask, Args, setFunc);

  adjustNDRangePerKernel(NDRDesc, Kernel, *(Queue->getDeviceImplPtr()));

  // Remember this information before the range dimensions are reversed
  const bool HasLocalSize = (NDRDesc.LocalSize[0] != 0);

  ReverseRangeDimensionsForKernel(NDRDesc);

  size_t RequiredWGSize[3] = {0, 0, 0};
  size_t *LocalSize = nullptr;

  if (HasLocalSize)
    LocalSize = &NDRDesc.LocalSize[0];
  else {
    Plugin.call<PiApiKind::piKernelGetGroupInfo>(
        Kernel, Queue->getDeviceImplPtr()->getHandleRef(),
        PI_KERNEL_GROUP_INFO_COMPILE_WORK_GROUP_SIZE, sizeof(RequiredWGSize),
        RequiredWGSize, /* param_value_size_ret = */ nullptr);

    const bool EnforcedLocalSize =
        (RequiredWGSize[0] != 0 || RequiredWGSize[1] != 0 ||
         RequiredWGSize[2] != 0);
    if (EnforcedLocalSize)
      LocalSize = RequiredWGSize;
  }

  pi_result Error = Plugin.call_nocheck<PiApiKind::piEnqueueKernelLaunch>(
      Queue->getHandleRef(), Kernel, NDRDesc.Dims, &NDRDesc.GlobalOffset[0],
      &NDRDesc.GlobalSize[0], LocalSize, RawEvents.size(),
      RawEvents.empty() ? nullptr : &RawEvents[0], OutEvent);
  return Error;
}

// The function initialize accessors and calls lambda.
// The function is used as argument to piEnqueueNativeKernel which requires
// that the passed function takes one void* argument.
void DispatchNativeKernel(void *Blob) {
  void **CastedBlob = (void **)Blob;

  std::vector<Requirement *> *Reqs =
      static_cast<std::vector<Requirement *> *>(CastedBlob[0]);

  std::unique_ptr<HostKernelBase> *HostKernel =
      static_cast<std::unique_ptr<HostKernelBase> *>(CastedBlob[1]);

  NDRDescT *NDRDesc = static_cast<NDRDescT *>(CastedBlob[2]);

  // Other value are pointer to the buffers.
  void **NextArg = CastedBlob + 3;
  for (detail::Requirement *Req : *Reqs)
    Req->MData = *(NextArg++);

  (*HostKernel)->call(*NDRDesc, nullptr);

  // The ownership of these objects have been passed to us, need to cleanup
  delete Reqs;
  delete HostKernel;
  delete NDRDesc;
}

pi_int32 enqueueImpKernel(
    const QueueImplPtr &Queue, NDRDescT &NDRDesc, std::vector<ArgDesc> &Args,
    const std::shared_ptr<detail::kernel_bundle_impl> &KernelBundleImplPtr,
    const std::shared_ptr<detail::kernel_impl> &MSyclKernel,
    const std::string &KernelName, const detail::OSModuleHandle &OSModuleHandle,
    std::vector<RT::PiEvent> &RawEvents, RT::PiEvent *OutEvent,
    const std::function<void *(Requirement *Req)> &getMemAllocationFunc,
    RT::PiKernelCacheConfig KernelCacheConfig) {

  // Run OpenCL kernel
  auto ContextImpl = Queue->getContextImplPtr();
  auto DeviceImpl = Queue->getDeviceImplPtr();
  RT::PiKernel Kernel = nullptr;
  std::mutex *KernelMutex = nullptr;
  RT::PiProgram Program = nullptr;

  std::shared_ptr<kernel_impl> SyclKernelImpl;
  std::shared_ptr<device_image_impl> DeviceImageImpl;

  // Use kernel_bundle if available unless it is interop.
  // Interop bundles can't be used in the first branch, because the kernels
  // in interop kernel bundles (if any) do not have kernel_id
  // and can therefore not be looked up, but since they are self-contained
  // they can simply be launched directly.
  if (KernelBundleImplPtr && !KernelBundleImplPtr->isInterop()) {
    kernel_id KernelID =
        detail::ProgramManager::getInstance().getSYCLKernelID(KernelName);
    kernel SyclKernel =
        KernelBundleImplPtr->get_kernel(KernelID, KernelBundleImplPtr);

    SyclKernelImpl = detail::getSyclObjImpl(SyclKernel);

    Kernel = SyclKernelImpl->getHandleRef();
    DeviceImageImpl = SyclKernelImpl->getDeviceImage();

    Program = DeviceImageImpl->get_program_ref();

    std::tie(Kernel, KernelMutex) =
        detail::ProgramManager::getInstance().getOrCreateKernel(
            KernelBundleImplPtr->get_context(), KernelName,
            /*PropList=*/{}, Program);
  } else if (nullptr != MSyclKernel) {
    assert(MSyclKernel->get_info<info::kernel::context>() ==
           Queue->get_context());
    Kernel = MSyclKernel->getHandleRef();
    auto SyclProg = MSyclKernel->getProgramImpl();
    Program = SyclProg->getHandleRef();
    if (SyclProg->is_cacheable()) {
      RT::PiKernel FoundKernel = nullptr;
      std::tie(FoundKernel, KernelMutex, std::ignore) =
          detail::ProgramManager::getInstance().getOrCreateKernel(
              OSModuleHandle, ContextImpl, DeviceImpl, KernelName,
              SyclProg.get());
      assert(FoundKernel == Kernel);
    } else {
      // Non-cacheable kernels use mutexes from kernel_impls.
      // TODO this can still result in a race condition if multiple SYCL
      // kernels are created with the same native handle. To address this,
      // we need to either store and use a pi_native_handle -> mutex map or
      // reuse and return existing SYCL kernels from make_native to avoid
      // their duplication in such cases.
      KernelMutex = &MSyclKernel->getNoncacheableEnqueueMutex();
    }
  } else {
    std::tie(Kernel, KernelMutex, Program) =
        detail::ProgramManager::getInstance().getOrCreateKernel(
            OSModuleHandle, ContextImpl, DeviceImpl, KernelName, nullptr);
  }

  // We may need more events for the launch, so we make another reference.
  std::vector<RT::PiEvent> &EventsWaitList = RawEvents;

  // Initialize device globals associated with this.
  std::vector<RT::PiEvent> DeviceGlobalInitEvents =
      ContextImpl->initializeDeviceGlobals(Program, Queue);
  std::vector<RT::PiEvent> EventsWithDeviceGlobalInits;
  if (!DeviceGlobalInitEvents.empty()) {
    EventsWithDeviceGlobalInits.reserve(RawEvents.size() +
                                        DeviceGlobalInitEvents.size());
    EventsWithDeviceGlobalInits.insert(EventsWithDeviceGlobalInits.end(),
                                       RawEvents.begin(), RawEvents.end());
    EventsWithDeviceGlobalInits.insert(EventsWithDeviceGlobalInits.end(),
                                       DeviceGlobalInitEvents.begin(),
                                       DeviceGlobalInitEvents.end());
    EventsWaitList = EventsWithDeviceGlobalInits;
  }

  pi_result Error = PI_SUCCESS;
  ProgramManager::KernelArgMask EliminatedArgMask;
  if (nullptr == MSyclKernel || !MSyclKernel->isCreatedFromSource()) {
    EliminatedArgMask =
        detail::ProgramManager::getInstance().getEliminatedKernelArgMask(
            OSModuleHandle, Program, KernelName);
  }
  {
    assert(KernelMutex);
    std::lock_guard<std::mutex> Lock(*KernelMutex);

    // Set SLM/Cache configuration for the kernel if non-default value is
    // provided.
    if (KernelCacheConfig == PI_EXT_KERNEL_EXEC_INFO_CACHE_LARGE_SLM ||
        KernelCacheConfig == PI_EXT_KERNEL_EXEC_INFO_CACHE_LARGE_DATA) {
      const detail::plugin &Plugin = Queue->getPlugin();
      Plugin.call<PiApiKind::piKernelSetExecInfo>(
          Kernel, PI_EXT_KERNEL_EXEC_INFO_CACHE_CONFIG,
          sizeof(RT::PiKernelCacheConfig), &KernelCacheConfig);
    }

    Error = SetKernelParamsAndLaunch(Queue, Args, DeviceImageImpl, Kernel,
<<<<<<< HEAD
                                     NDRDesc, RawEvents, OutEvent,
=======
                                     NDRDesc, EventsWaitList, OutEvent,
>>>>>>> 5a805999
                                     EliminatedArgMask, getMemAllocationFunc);
  }
  if (PI_SUCCESS != Error) {
    // If we have got non-success error code, let's analyze it to emit nice
    // exception explaining what was wrong
    const device_impl &DeviceImpl = *(Queue->getDeviceImplPtr());
    detail::enqueue_kernel_launch::handleErrorOrWarning(Error, DeviceImpl,
                                                        Kernel, NDRDesc);
  }

  return PI_SUCCESS;
}

pi_int32 enqueueReadWriteHostPipe(const QueueImplPtr &Queue,
                                  const std::string &PipeName, bool blocking,
                                  void *ptr, size_t size,
                                  std::vector<RT::PiEvent> &RawEvents,
                                  RT::PiEvent *OutEvent, bool read) {
  detail::HostPipeMapEntry *hostPipeEntry =
      ProgramManager::getInstance().getHostPipeEntry(PipeName);

  RT::PiProgram Program = ProgramManager::getInstance().createPIProgram(
      *(hostPipeEntry->mDeviceImage), Queue->get_context(),
      Queue->get_device());

  // Get plugin for calling opencl functions
  const detail::plugin &Plugin = Queue->getPlugin();

  pi_queue pi_q = Queue->getHandleRef();
  pi_result Error;
  if (read) {
    Error =
        Plugin.call_nocheck<sycl::detail::PiApiKind::piextEnqueueReadHostPipe>(
            pi_q, Program, PipeName.c_str(), blocking, ptr, size,
            RawEvents.size(), RawEvents.empty() ? nullptr : &RawEvents[0],
            OutEvent);
  } else {
    Error =
        Plugin.call_nocheck<sycl::detail::PiApiKind::piextEnqueueWriteHostPipe>(
            pi_q, Program, PipeName.c_str(), blocking, ptr, size,
            RawEvents.size(), RawEvents.empty() ? nullptr : &RawEvents[0],
            OutEvent);
  }
  return Error;
}

pi_int32 ExecCGCommand::enqueueImp() {
  if (getCG().getType() != CG::CGTYPE::CodeplayHostTask)
    waitForPreparedHostEvents();
  std::vector<EventImplPtr> EventImpls = MPreparedDepsEvents;
  auto RawEvents = getPiEvents(EventImpls);
  flushCrossQueueDeps(EventImpls, getWorkerQueue());

  RT::PiEvent *Event = (MQueue->has_discard_events_support() &&
                        MCommandGroup->MRequirements.size() == 0)
                           ? nullptr
                           : &MEvent->getHandleRef();
  switch (MCommandGroup->getType()) {

  case CG::CGTYPE::UpdateHost: {
    throw runtime_error("Update host should be handled by the Scheduler.",
                        PI_ERROR_INVALID_OPERATION);
  }
  case CG::CGTYPE::CopyAccToPtr: {
    CGCopy *Copy = (CGCopy *)MCommandGroup.get();
    Requirement *Req = (Requirement *)Copy->getSrc();
    AllocaCommandBase *AllocaCmd = getAllocaForReq(Req);

    MemoryManager::copy(
        AllocaCmd->getSYCLMemObj(), AllocaCmd->getMemAllocation(), MQueue,
        Req->MDims, Req->MMemoryRange, Req->MAccessRange, Req->MOffset,
        Req->MElemSize, Copy->getDst(),
        Scheduler::getInstance().getDefaultHostQueue(), Req->MDims,
        Req->MAccessRange, Req->MAccessRange, /*DstOffset=*/{0, 0, 0},
        Req->MElemSize, std::move(RawEvents), MEvent->getHandleRef());

    return PI_SUCCESS;
  }
  case CG::CGTYPE::CopyPtrToAcc: {
    CGCopy *Copy = (CGCopy *)MCommandGroup.get();
    Requirement *Req = (Requirement *)(Copy->getDst());
    AllocaCommandBase *AllocaCmd = getAllocaForReq(Req);

    Scheduler::getInstance().getDefaultHostQueue();

    MemoryManager::copy(
        AllocaCmd->getSYCLMemObj(), Copy->getSrc(),
        Scheduler::getInstance().getDefaultHostQueue(), Req->MDims,
        Req->MAccessRange, Req->MAccessRange,
        /*SrcOffset*/ {0, 0, 0}, Req->MElemSize, AllocaCmd->getMemAllocation(),
        MQueue, Req->MDims, Req->MMemoryRange, Req->MAccessRange, Req->MOffset,
        Req->MElemSize, std::move(RawEvents), MEvent->getHandleRef());

    return PI_SUCCESS;
  }
  case CG::CGTYPE::CopyAccToAcc: {
    CGCopy *Copy = (CGCopy *)MCommandGroup.get();
    Requirement *ReqSrc = (Requirement *)(Copy->getSrc());
    Requirement *ReqDst = (Requirement *)(Copy->getDst());

    AllocaCommandBase *AllocaCmdSrc = getAllocaForReq(ReqSrc);
    AllocaCommandBase *AllocaCmdDst = getAllocaForReq(ReqDst);

    MemoryManager::copy(
        AllocaCmdSrc->getSYCLMemObj(), AllocaCmdSrc->getMemAllocation(), MQueue,
        ReqSrc->MDims, ReqSrc->MMemoryRange, ReqSrc->MAccessRange,
        ReqSrc->MOffset, ReqSrc->MElemSize, AllocaCmdDst->getMemAllocation(),
        MQueue, ReqDst->MDims, ReqDst->MMemoryRange, ReqDst->MAccessRange,
        ReqDst->MOffset, ReqDst->MElemSize, std::move(RawEvents),
        MEvent->getHandleRef());

    return PI_SUCCESS;
  }
  case CG::CGTYPE::Fill: {
    CGFill *Fill = (CGFill *)MCommandGroup.get();
    Requirement *Req = (Requirement *)(Fill->getReqToFill());
    AllocaCommandBase *AllocaCmd = getAllocaForReq(Req);

    MemoryManager::fill(
        AllocaCmd->getSYCLMemObj(), AllocaCmd->getMemAllocation(), MQueue,
        Fill->MPattern.size(), Fill->MPattern.data(), Req->MDims,
        Req->MMemoryRange, Req->MAccessRange, Req->MOffset, Req->MElemSize,
        std::move(RawEvents), MEvent->getHandleRef());

    return PI_SUCCESS;
  }
  case CG::CGTYPE::RunOnHostIntel: {
    CGExecKernel *HostTask = (CGExecKernel *)MCommandGroup.get();

    // piEnqueueNativeKernel takes arguments blob which is passes to user
    // function.
    // Need the following items to restore context in the host task.
    // Make a copy on heap to "dettach" from the command group as it can be
    // released before the host task completes.
    std::vector<void *> ArgsBlob(HostTask->MArgs.size() + 3);

    std::vector<Requirement *> *CopyReqs =
        new std::vector<Requirement *>(HostTask->MRequirements);

    // Not actually a copy, but move. Should be OK as it's not expected that
    // MHostKernel will be used elsewhere.
    std::unique_ptr<HostKernelBase> *CopyHostKernel =
        new std::unique_ptr<HostKernelBase>(std::move(HostTask->MHostKernel));

    NDRDescT *CopyNDRDesc = new NDRDescT(HostTask->MNDRDesc);

    ArgsBlob[0] = (void *)CopyReqs;
    ArgsBlob[1] = (void *)CopyHostKernel;
    ArgsBlob[2] = (void *)CopyNDRDesc;

    void **NextArg = ArgsBlob.data() + 3;

    if (MQueue->is_host()) {
      for (ArgDesc &Arg : HostTask->MArgs) {
        assert(Arg.MType == kernel_param_kind_t::kind_accessor);

        Requirement *Req = (Requirement *)(Arg.MPtr);
        AllocaCommandBase *AllocaCmd = getAllocaForReq(Req);

        *NextArg = AllocaCmd->getMemAllocation();
        NextArg++;
      }

      if (!RawEvents.empty()) {
        // Assuming that the events are for devices to the same Plugin.
        const detail::plugin &Plugin = EventImpls[0]->getPlugin();
        Plugin.call<PiApiKind::piEventsWait>(RawEvents.size(), &RawEvents[0]);
      }
      DispatchNativeKernel((void *)ArgsBlob.data());

      return PI_SUCCESS;
    }

    std::vector<pi_mem> Buffers;
    // piEnqueueNativeKernel requires additional array of pointers to args
    // blob, values that pointers point to are replaced with actual pointers
    // to the memory before execution of user function.
    std::vector<void *> MemLocs;

    for (ArgDesc &Arg : HostTask->MArgs) {
      assert(Arg.MType == kernel_param_kind_t::kind_accessor);

      Requirement *Req = (Requirement *)(Arg.MPtr);
      AllocaCommandBase *AllocaCmd = getAllocaForReq(Req);
      pi_mem MemArg = (pi_mem)AllocaCmd->getMemAllocation();

      Buffers.push_back(MemArg);
      MemLocs.push_back(NextArg);
      NextArg++;
    }
    const detail::plugin &Plugin = MQueue->getPlugin();
    pi_result Error = Plugin.call_nocheck<PiApiKind::piEnqueueNativeKernel>(
        MQueue->getHandleRef(), DispatchNativeKernel, (void *)ArgsBlob.data(),
        ArgsBlob.size() * sizeof(ArgsBlob[0]), Buffers.size(), Buffers.data(),
        const_cast<const void **>(MemLocs.data()), RawEvents.size(),
        RawEvents.empty() ? nullptr : RawEvents.data(), Event);

    switch (Error) {
    case PI_ERROR_INVALID_OPERATION:
      throw sycl::runtime_error(
          "Device doesn't support run_on_host_intel tasks.", Error);
    case PI_SUCCESS:
      return Error;
    default:
      throw sycl::runtime_error("Enqueueing run_on_host_intel task has failed.",
                                Error);
    }
  }
  case CG::CGTYPE::Kernel: {
    CGExecKernel *ExecKernel = (CGExecKernel *)MCommandGroup.get();

    NDRDescT &NDRDesc = ExecKernel->MNDRDesc;
    std::vector<ArgDesc> &Args = ExecKernel->MArgs;

    if (MQueue->is_host() || (MQueue->getPlugin().getBackend() ==
                              backend::ext_intel_esimd_emulator)) {
      for (ArgDesc &Arg : Args)
        if (kernel_param_kind_t::kind_accessor == Arg.MType) {
          Requirement *Req = (Requirement *)(Arg.MPtr);
          AllocaCommandBase *AllocaCmd = getAllocaForReq(Req);
          Req->MData = AllocaCmd->getMemAllocation();
        }
      if (!RawEvents.empty()) {
        // Assuming that the events are for devices to the same Plugin.
        const detail::plugin &Plugin = EventImpls[0]->getPlugin();
        Plugin.call<PiApiKind::piEventsWait>(RawEvents.size(), &RawEvents[0]);
      }

      if (MQueue->is_host()) {
        ExecKernel->MHostKernel->call(NDRDesc,
                                      getEvent()->getHostProfilingInfo());
      } else {
        assert(MQueue->getPlugin().getBackend() ==
               backend::ext_intel_esimd_emulator);

        MQueue->getPlugin().call<PiApiKind::piEnqueueKernelLaunch>(
            nullptr,
            reinterpret_cast<pi_kernel>(ExecKernel->MHostKernel->getPtr()),
            NDRDesc.Dims, &NDRDesc.GlobalOffset[0], &NDRDesc.GlobalSize[0],
            &NDRDesc.LocalSize[0], 0, nullptr, nullptr);
      }

      return PI_SUCCESS;
    }

    auto getMemAllocationFunc = [this](Requirement *Req) {
      AllocaCommandBase *AllocaCmd = getAllocaForReq(Req);
      return AllocaCmd->getMemAllocation();
    };

    const std::shared_ptr<detail::kernel_impl> &SyclKernel =
        ExecKernel->MSyclKernel;
    const std::string &KernelName = ExecKernel->MKernelName;
    const detail::OSModuleHandle &OSModuleHandle = ExecKernel->MOSModuleHandle;

    if (!Event) {
      // Kernel only uses assert if it's non interop one
      bool KernelUsesAssert = !(SyclKernel && SyclKernel->isInterop()) &&
                              ProgramManager::getInstance().kernelUsesAssert(
                                  OSModuleHandle, KernelName);
      if (KernelUsesAssert) {
        Event = &MEvent->getHandleRef();
      }
    }

    return enqueueImpKernel(
        MQueue, NDRDesc, Args, ExecKernel->getKernelBundle(), SyclKernel,
        KernelName, OSModuleHandle, RawEvents, Event, getMemAllocationFunc,
        ExecKernel->MKernelCacheConfig);
  }
  case CG::CGTYPE::CopyUSM: {
    CGCopyUSM *Copy = (CGCopyUSM *)MCommandGroup.get();
    MemoryManager::copy_usm(Copy->getSrc(), MQueue, Copy->getLength(),
                            Copy->getDst(), std::move(RawEvents), Event);

    return PI_SUCCESS;
  }
  case CG::CGTYPE::FillUSM: {
    CGFillUSM *Fill = (CGFillUSM *)MCommandGroup.get();
    MemoryManager::fill_usm(Fill->getDst(), MQueue, Fill->getLength(),
                            Fill->getFill(), std::move(RawEvents), Event);

    return PI_SUCCESS;
  }
  case CG::CGTYPE::PrefetchUSM: {
    CGPrefetchUSM *Prefetch = (CGPrefetchUSM *)MCommandGroup.get();
    MemoryManager::prefetch_usm(Prefetch->getDst(), MQueue,
                                Prefetch->getLength(), std::move(RawEvents),
                                Event);

    return PI_SUCCESS;
  }
  case CG::CGTYPE::AdviseUSM: {
    CGAdviseUSM *Advise = (CGAdviseUSM *)MCommandGroup.get();
    MemoryManager::advise_usm(Advise->getDst(), MQueue, Advise->getLength(),
                              Advise->getAdvice(), std::move(RawEvents), Event);

    return PI_SUCCESS;
  }
  case CG::CGTYPE::Copy2DUSM: {
    CGCopy2DUSM *Copy = (CGCopy2DUSM *)MCommandGroup.get();
    MemoryManager::copy_2d_usm(Copy->getSrc(), Copy->getSrcPitch(), MQueue,
                               Copy->getDst(), Copy->getDstPitch(),
                               Copy->getWidth(), Copy->getHeight(),
                               std::move(RawEvents), Event);
    return PI_SUCCESS;
  }
  case CG::CGTYPE::Fill2DUSM: {
    CGFill2DUSM *Fill = (CGFill2DUSM *)MCommandGroup.get();
    MemoryManager::fill_2d_usm(Fill->getDst(), MQueue, Fill->getPitch(),
                               Fill->getWidth(), Fill->getHeight(),
                               Fill->getPattern(), std::move(RawEvents), Event);
    return PI_SUCCESS;
  }
  case CG::CGTYPE::Memset2DUSM: {
    CGMemset2DUSM *Memset = (CGMemset2DUSM *)MCommandGroup.get();
    MemoryManager::memset_2d_usm(
        Memset->getDst(), MQueue, Memset->getPitch(), Memset->getWidth(),
        Memset->getHeight(), Memset->getValue(), std::move(RawEvents), Event);
    return PI_SUCCESS;
  }
  case CG::CGTYPE::CodeplayInteropTask: {
    const detail::plugin &Plugin = MQueue->getPlugin();
    CGInteropTask *ExecInterop = (CGInteropTask *)MCommandGroup.get();
    // Wait for dependencies to complete before dispatching work on the host
    // TODO: Use a callback to dispatch the interop task instead of waiting
    // for
    //  the event
    if (!RawEvents.empty()) {
      Plugin.call<PiApiKind::piEventsWait>(RawEvents.size(), &RawEvents[0]);
    }
    std::vector<interop_handler::ReqToMem> ReqMemObjs;
    // Extract the Mem Objects for all Requirements, to ensure they are
    // available if a user ask for them inside the interop task scope
    const auto &HandlerReq = ExecInterop->MRequirements;
    std::for_each(
        std::begin(HandlerReq), std::end(HandlerReq), [&](Requirement *Req) {
          AllocaCommandBase *AllocaCmd = getAllocaForReq(Req);
          auto MemArg = reinterpret_cast<pi_mem>(AllocaCmd->getMemAllocation());
          interop_handler::ReqToMem ReqToMem = std::make_pair(Req, MemArg);
          ReqMemObjs.emplace_back(ReqToMem);
        });

    std::sort(std::begin(ReqMemObjs), std::end(ReqMemObjs));
    interop_handler InteropHandler(std::move(ReqMemObjs), MQueue);
    ExecInterop->MInteropTask->call(InteropHandler);
    Plugin.call<PiApiKind::piEnqueueEventsWait>(MQueue->getHandleRef(), 0,
                                                nullptr, Event);

    return PI_SUCCESS;
  }
  case CG::CGTYPE::CodeplayHostTask: {
    CGHostTask *HostTask = static_cast<CGHostTask *>(MCommandGroup.get());

    for (ArgDesc &Arg : HostTask->MArgs) {
      switch (Arg.MType) {
      case kernel_param_kind_t::kind_accessor: {
        Requirement *Req = static_cast<Requirement *>(Arg.MPtr);
        AllocaCommandBase *AllocaCmd = getAllocaForReq(Req);

        Req->MData = AllocaCmd->getMemAllocation();
        break;
      }
      default:
        throw runtime_error("Unsupported arg type", PI_ERROR_INVALID_VALUE);
      }
    }

    std::vector<interop_handle::ReqToMem> ReqToMem;

    if (HostTask->MHostTask->isInteropTask()) {
      // Extract the Mem Objects for all Requirements, to ensure they are
      // available if a user asks for them inside the interop task scope
      const std::vector<Requirement *> &HandlerReq = HostTask->MRequirements;
      auto ReqToMemConv = [&ReqToMem, HostTask](Requirement *Req) {
        const std::vector<AllocaCommandBase *> &AllocaCmds =
            Req->MSYCLMemObj->MRecord->MAllocaCommands;

        for (AllocaCommandBase *AllocaCmd : AllocaCmds)
          if (HostTask->MQueue->getContextImplPtr() ==
              AllocaCmd->getQueue()->getContextImplPtr()) {
            auto MemArg =
                reinterpret_cast<pi_mem>(AllocaCmd->getMemAllocation());
            ReqToMem.emplace_back(std::make_pair(Req, MemArg));

            return;
          }

        assert(false &&
               "Can't get memory object due to no allocation available");

        throw runtime_error(
            "Can't get memory object due to no allocation available",
            PI_ERROR_INVALID_MEM_OBJECT);
      };
      std::for_each(std::begin(HandlerReq), std::end(HandlerReq), ReqToMemConv);
      std::sort(std::begin(ReqToMem), std::end(ReqToMem));
    }

    // Host task is executed asynchronously so we should record where it was
    // submitted to report exception origin properly.
    copySubmissionCodeLocation();

    MQueue->getThreadPool().submit<DispatchHostTask>(
        DispatchHostTask(this, std::move(ReqToMem)));

    MShouldCompleteEventIfPossible = false;

    return PI_SUCCESS;
  }
  case CG::CGTYPE::Barrier: {
    if (MQueue->getDeviceImplPtr()->is_host()) {
      // NOP for host device.
      return PI_SUCCESS;
    }
    const detail::plugin &Plugin = MQueue->getPlugin();
    Plugin.call<PiApiKind::piEnqueueEventsWaitWithBarrier>(
        MQueue->getHandleRef(), 0, nullptr, Event);

    return PI_SUCCESS;
  }
  case CG::CGTYPE::BarrierWaitlist: {
    CGBarrier *Barrier = static_cast<CGBarrier *>(MCommandGroup.get());
    std::vector<detail::EventImplPtr> Events = Barrier->MEventsWaitWithBarrier;
    std::vector<RT::PiEvent> PiEvents = getPiEventsBlocking(Events);
    if (MQueue->getDeviceImplPtr()->is_host() || PiEvents.empty()) {
      // NOP for host device.
      // If Events is empty, then the barrier has no effect.
      return PI_SUCCESS;
    }
    const detail::plugin &Plugin = MQueue->getPlugin();
    Plugin.call<PiApiKind::piEnqueueEventsWaitWithBarrier>(
        MQueue->getHandleRef(), PiEvents.size(), &PiEvents[0], Event);

    return PI_SUCCESS;
  }
  case CG::CGTYPE::CopyToDeviceGlobal: {
    CGCopyToDeviceGlobal *Copy = (CGCopyToDeviceGlobal *)MCommandGroup.get();
    MemoryManager::copy_to_device_global(
        Copy->getDeviceGlobalPtr(), Copy->isDeviceImageScoped(), MQueue,
        Copy->getNumBytes(), Copy->getOffset(), Copy->getSrc(),
        Copy->getOSModuleHandle(), std::move(RawEvents), Event);

    return CL_SUCCESS;
  }
  case CG::CGTYPE::CopyFromDeviceGlobal: {
    CGCopyFromDeviceGlobal *Copy =
        (CGCopyFromDeviceGlobal *)MCommandGroup.get();
    MemoryManager::copy_from_device_global(
        Copy->getDeviceGlobalPtr(), Copy->isDeviceImageScoped(), MQueue,
        Copy->getNumBytes(), Copy->getOffset(), Copy->getDest(),
        Copy->getOSModuleHandle(), std::move(RawEvents), Event);

    return CL_SUCCESS;
  }
  case CG::CGTYPE::ReadWriteHostPipe: {
    CGReadWriteHostPipe *ExecReadWriteHostPipe =
        (CGReadWriteHostPipe *)MCommandGroup.get();
    std::string pipeName = ExecReadWriteHostPipe->getPipeName();
    void *hostPtr = ExecReadWriteHostPipe->getHostPtr();
    size_t typeSize = ExecReadWriteHostPipe->getTypeSize();
    bool blocking = ExecReadWriteHostPipe->isBlocking();
    bool read = ExecReadWriteHostPipe->isReadHostPipe();

    if (!Event) {
      Event = &MEvent->getHandleRef();
    }
    return enqueueReadWriteHostPipe(MQueue, pipeName, blocking, hostPtr,
                                    typeSize, RawEvents, Event, read);
  }
  case CG::CGTYPE::None:
    throw runtime_error("CG type not implemented.", PI_ERROR_INVALID_OPERATION);
  }
  return PI_ERROR_INVALID_OPERATION;
}

bool ExecCGCommand::producesPiEvent() const {
  return MCommandGroup->getType() != CG::CGTYPE::CodeplayHostTask;
}

bool ExecCGCommand::supportsPostEnqueueCleanup() const {
  // Host tasks are cleaned up upon completion instead.
  return Command::supportsPostEnqueueCleanup() &&
         (MCommandGroup->getType() != CG::CGTYPE::CodeplayHostTask);
}

bool ExecCGCommand::readyForCleanup() const {
  if (MCommandGroup->getType() == CG::CGTYPE::CodeplayHostTask)
    return MLeafCounter == 0 && MEvent->isCompleted();
  return Command::readyForCleanup();
}

KernelFusionCommand::KernelFusionCommand(QueueImplPtr Queue)
    : Command(Command::CommandType::FUSION, Queue),
      MStatus(FusionStatus::ACTIVE) {
  emitInstrumentationDataProxy();
}

std::vector<Command *> &KernelFusionCommand::auxiliaryCommands() {
  return MAuxiliaryCommands;
}

void KernelFusionCommand::addToFusionList(ExecCGCommand *Kernel) {
  MFusionList.push_back(Kernel);
}

std::vector<ExecCGCommand *> &KernelFusionCommand::getFusionList() {
  return MFusionList;
}

bool KernelFusionCommand::producesPiEvent() const { return false; }

pi_int32 KernelFusionCommand::enqueueImp() {
  waitForPreparedHostEvents();
  waitForEvents(MQueue, MPreparedDepsEvents, MEvent->getHandleRef());

  return PI_SUCCESS;
}

void KernelFusionCommand::setFusionStatus(FusionStatus Status) {
  MStatus = Status;
}

void KernelFusionCommand::emitInstrumentationData() {
#ifdef XPTI_ENABLE_INSTRUMENTATION
  if (!xptiTraceEnabled()) {
    return;
  }
  // Create a payload with the command name and an event using this payload to
  // emit a node_create
  MCommandNodeType = commandToNodeType(MType);
  MCommandName = commandToName(MType);

  static unsigned FusionNodeCount = 0;
  std::stringstream PayloadStr;
  PayloadStr << "Fusion command #" << FusionNodeCount++;
  xpti::payload_t Payload = xpti::payload_t(PayloadStr.str().c_str());

  uint64_t CommandInstanceNo = 0;
  xpti_td *CmdTraceEvent =
      xptiMakeEvent(MCommandName.c_str(), &Payload, xpti::trace_graph_event,
                    xpti_at::active, &CommandInstanceNo);

  MInstanceID = CommandInstanceNo;
  if (CmdTraceEvent) {
    MTraceEvent = static_cast<void *>(CmdTraceEvent);
    // If we are seeing this event again, then the instance ID
    // will be greater
    // than 1; in this case, we must skip sending a
    // notification to create a node as this node has already
    // been created. We return this value so the epilog method
    // can be called selectively.
    // See makeTraceEventProlog.
    MFirstInstance = (CommandInstanceNo == 1);
  }

  // This function is called in the constructor of the command. At this point
  // the kernel fusion list is still empty, so we don't have a terrible lot of
  // information we could attach to this node here.
  if (MFirstInstance && CmdTraceEvent) {
    xpti::addMetadata(CmdTraceEvent, "sycl_device",
                      deviceToID(MQueue->get_device()));
    xpti::addMetadata(CmdTraceEvent, "sycl_device_type",
                      deviceToString(MQueue->get_device()));
    xpti::addMetadata(CmdTraceEvent, "sycl_device_name",
                      getSyclObjImpl(MQueue->get_device())->getDeviceName());
  }

  if (MFirstInstance) {
    xptiNotifySubscribers(MStreamID, xpti::trace_node_create,
                          detail::GSYCLGraphEvent,
                          static_cast<xpti_td *>(MTraceEvent), MInstanceID,
                          static_cast<const void *>(MCommandNodeType.c_str()));
  }

#endif
}

void KernelFusionCommand::printDot(std::ostream &Stream) const {
  Stream << "\"" << this << "\" [style=filled, fillcolor=\"#AFFF82\", label=\"";

  Stream << "ID = " << this << "\\n";
  Stream << "KERNEL FUSION on " << deviceToString(MQueue->get_device()) << "\\n"
         << "FUSION LIST: {";
  bool Initial = true;
  for (auto *Cmd : MFusionList) {
    if (!Initial) {
      Stream << ",\\n";
    }
    Initial = false;
    auto *KernelCG = static_cast<detail::CGExecKernel *>(&Cmd->getCG());
    if (KernelCG->MSyclKernel && KernelCG->MSyclKernel->isCreatedFromSource()) {
      Stream << "created from source";
    } else {
      Stream << demangleKernelName(KernelCG->getKernelName());
    }
  }
  Stream << "}\\n";

  Stream << "\"];" << std::endl;

  for (const auto &Dep : MDeps) {
    Stream << "  \"" << this << "\" -> \"" << Dep.MDepCommand << "\""
           << " [ label = \"Access mode: "
           << accessModeToString(Dep.MDepRequirement->MAccessMode) << "\\n"
           << "MemObj: " << Dep.MDepRequirement->MSYCLMemObj << " \" ]"
           << std::endl;
  }
}

} // namespace detail
} // __SYCL_INLINE_VER_NAMESPACE(_V1)
} // namespace sycl<|MERGE_RESOLUTION|>--- conflicted
+++ resolved
@@ -1,24 +1,4 @@
 //===----------- commands.cpp - SYCL commands -------------------*- C++ -*-===//
-<<<<<<< HEAD
-// INTEL_CUSTOMIZATION
-//
-// INTEL CONFIDENTIAL
-//
-// Modifications, Copyright (C) 2021 Intel Corporation
-//
-// This software and the related documents are Intel copyrighted materials, and
-// your use of them is governed by the express license under which they were
-// provided to you ("License"). Unless the License provides otherwise, you may
-// not use, modify, copy, publish, distribute, disclose or transmit this
-// software or the related documents without Intel's prior written permission.
-//
-// This software and the related documents are provided as is, with no express
-// or implied warranties, other than those that are expressly stated in the
-// License.
-//
-// end INTEL_CUSTOMIZATION
-=======
->>>>>>> 5a805999
 //
 // Part of the LLVM Project, under the Apache License v2.0 with LLVM Exceptions.
 // See https://llvm.org/LICENSE.txt for license information.
@@ -242,45 +222,7 @@
   for (auto &EventImpl : EventImpls) {
     if (EventImpl->getHandleRef() == nullptr)
       continue;
-    // Do not add redundant event dependencies for in-order queues.
-    // At this stage dependency is definitely pi task and need to check if
-    // current one is a host task. In this case we should not skip pi event due
-    // to different sync mechanisms for different task types on in-order queue.
-    const QueueImplPtr &WorkerQueue = getWorkerQueue();
-    // MWorkerQueue in command is always not null. So check if
-    // EventImpl->getWorkerQueue != nullptr is implicit.
-    if (EventImpl->getWorkerQueue() == WorkerQueue &&
-        WorkerQueue->isInOrder() && !isHostTask())
-      continue;
-    RetPiEvents.push_back(EventImpl->getHandleRef());
-  }
-  return RetPiEvents;
-}
-
-// This function is implemented (duplicating getPiEvents a lot) as short term
-// solution for the issue that barrier with wait list could not
-// handle empty pi event handles when kernel is enqueued on host task
-// completion.
-std::vector<RT::PiEvent> Command::getPiEventsBlocking(
-    const std::vector<EventImplPtr> &EventImpls) const {
-  std::vector<RT::PiEvent> RetPiEvents;
-  for (auto &EventImpl : EventImpls) {
-    // Throwaway events created with empty constructor will not have a context
-    // (which is set lazily) calling getContextImpl() would set that
-    // context, which we wish to avoid as it is expensive.
-    // Skip host task also.
-    if (!EventImpl->isContextInitialized() || EventImpl->is_host())
-      continue;
-    // In this path nullptr native event means that the command has not been
-    // enqueued. It may happen if async enqueue in a host task is involved.
-    if (EventImpl->getHandleRef() == nullptr) {
-      if (!EventImpl->getCommand() ||
-          !static_cast<Command *>(EventImpl->getCommand())->producesPiEvent())
-        continue;
-      std::vector<Command *> AuxCmds;
-      Scheduler::getInstance().enqueueCommandForCG(EventImpl, AuxCmds,
-                                                   BLOCKING);
-    }
+
     // Do not add redundant event dependencies for in-order queues.
     // At this stage dependency is definitely pi task and need to check if
     // current one is a host task. In this case we should not skip pi event due
@@ -2387,11 +2329,7 @@
     }
 
     Error = SetKernelParamsAndLaunch(Queue, Args, DeviceImageImpl, Kernel,
-<<<<<<< HEAD
-                                     NDRDesc, RawEvents, OutEvent,
-=======
                                      NDRDesc, EventsWaitList, OutEvent,
->>>>>>> 5a805999
                                      EliminatedArgMask, getMemAllocationFunc);
   }
   if (PI_SUCCESS != Error) {
