//===----------- commands.cpp - SYCL commands -------------------*- C++ -*-===//
//
// Part of the LLVM Project, under the Apache License v2.0 with LLVM Exceptions.
// See https://llvm.org/LICENSE.txt for license information.
// SPDX-License-Identifier: Apache-2.0 WITH LLVM-exception
//
//===----------------------------------------------------------------------===//

#include <detail/error_handling/error_handling.hpp>

#include "CL/sycl/access/access.hpp"
#include <CL/cl.h>
#include <CL/sycl/detail/clusm.hpp>
#include <CL/sycl/detail/kernel_desc.hpp>
#include <CL/sycl/detail/memory_manager.hpp>
#include <CL/sycl/detail/stream_impl.hpp>
#include <CL/sycl/sampler.hpp>
#include <detail/context_impl.hpp>
#include <detail/event_impl.hpp>
#include <detail/kernel_impl.hpp>
#include <detail/kernel_info.hpp>
#include <detail/program_manager/program_manager.hpp>
#include <detail/queue_impl.hpp>
#include <detail/scheduler/commands.hpp>
#include <detail/scheduler/scheduler.hpp>

#include <cassert>
#include <string>
#include <vector>

#ifdef __GNUG__
#include <cstdlib>
#include <cxxabi.h>
#include <memory>
#endif

#ifdef XPTI_ENABLE_INSTRUMENTATION
#include "xpti_trace_framework.hpp"
#endif

__SYCL_INLINE_NAMESPACE(cl) {
namespace sycl {
namespace detail {
#ifdef XPTI_ENABLE_INSTRUMENTATION
// Global graph for the application
extern xpti::trace_event_data_t *GSYCLGraphEvent;
#endif

#ifdef __GNUG__
struct DemangleHandle {
  char *p;
  DemangleHandle(char *ptr) : p(ptr) {}
  ~DemangleHandle() { std::free(p); }
};
static std::string demangleKernelName(std::string Name) {
  int Status = -1; // some arbitrary value to eliminate the compiler warning
  DemangleHandle result(abi::__cxa_demangle(Name.c_str(), NULL, NULL, &Status));
  return (Status == 0) ? result.p : Name;
}
#else
static std::string demangleKernelName(std::string Name) { return Name; }
#endif

static std::string deviceToString(device Device) {
  if (Device.is_host())
    return "HOST";
  else if (Device.is_cpu())
    return "CPU";
  else if (Device.is_gpu())
    return "GPU";
  else if (Device.is_accelerator())
    return "ACCELERATOR";
  else
    return "UNKNOWN";
}

static std::string accessModeToString(access::mode Mode) {
  switch (Mode) {
  case access::mode::read:
    return "read";
  case access::mode::write:
    return "write";
  case access::mode::read_write:
    return "read_write";
  case access::mode::discard_write:
    return "discard_write";
  case access::mode::discard_read_write:
    return "discard_read_write";
  default:
    return "unknown";
  }
}

#ifdef XPTI_ENABLE_INSTRUMENTATION
// Using the command group type to create node types for the asynchronous task
// graph modeling
static std::string commandToNodeType(Command::CommandType Type) {
  switch (Type) {
  case Command::CommandType::RUN_CG:
    return "command_group_node";
  case Command::CommandType::COPY_MEMORY:
    return "memory_transfer_node";
  case Command::CommandType::ALLOCA:
    return "memory_allocation_node";
  case Command::CommandType::ALLOCA_SUB_BUF:
    return "sub_buffer_creation_node";
  case Command::CommandType::RELEASE:
    return "memory_deallocation_node";
  case Command::CommandType::MAP_MEM_OBJ:
    return "memory_transfer_node";
  case Command::CommandType::UNMAP_MEM_OBJ:
    return "memory_transfer_node";
  case Command::CommandType::UPDATE_REQUIREMENT:
    return "host_acc_create_buffer_lock_node";
  case Command::CommandType::EMPTY_TASK:
    return "host_acc_destroy_buffer_release_node";
  default:
    return "unknown_node";
  }
}

// Using the names being generated and the string are subject to change to
// something more meaningful to end-users as this will be visible in analysis
// tools that subscribe to this data
static std::string commandToName(Command::CommandType Type) {
  switch (Type) {
  case Command::CommandType::RUN_CG:
    return "Command Group Action";
  case Command::CommandType::COPY_MEMORY:
    return "Memory Transfer (Copy)";
  case Command::CommandType::ALLOCA:
    return "Memory Allocation";
  case Command::CommandType::ALLOCA_SUB_BUF:
    return "Sub Buffer Creation";
  case Command::CommandType::RELEASE:
    return "Memory Deallocation";
  case Command::CommandType::MAP_MEM_OBJ:
    return "Memory Transfer (Map)";
  case Command::CommandType::UNMAP_MEM_OBJ:
    return "Memory Transfer (Unmap)";
  case Command::CommandType::UPDATE_REQUIREMENT:
    return "Host Accessor Creation/Buffer Lock";
  case Command::CommandType::EMPTY_TASK:
    return "Host Accessor Destruction/Buffer Lock Release";
  default:
    return "Unknown Action";
  }
}
#endif

static std::vector<RT::PiEvent>
getPiEvents(const std::vector<EventImplPtr> &EventImpls) {
  std::vector<RT::PiEvent> RetPiEvents;
  for (auto &EventImpl : EventImpls)
    RetPiEvents.push_back(EventImpl->getHandleRef());
  return RetPiEvents;
}

void EventCompletionClbk(RT::PiEvent, pi_int32, void *data) {
  // TODO: Handle return values. Store errors to async handler.
  EventImplPtr *Event = (reinterpret_cast<EventImplPtr *>(data));
  RT::PiEvent &EventHandle = (*Event)->getHandleRef();
  const detail::plugin &Plugin = (*Event)->getPlugin();
  Plugin.call<PiApiKind::piEventSetStatus>(EventHandle, PI_EVENT_COMPLETE);
  delete (Event);
}

// Method prepares PI event's from list sycl::event's
std::vector<EventImplPtr> Command::prepareEvents(ContextImplPtr Context) {
  std::vector<EventImplPtr> Result;
  std::vector<EventImplPtr> GlueEvents;
  for (EventImplPtr &DepEvent : MDepsEvents) {
    // Async work is not supported for host device.
    if (DepEvent->is_host()) {
      DepEvent->waitInternal();
      continue;
    }
    // The event handle can be null in case of, for example, alloca command,
    // which is currently synchrounious, so don't generate OpenCL event.
    if (DepEvent->getHandleRef() == nullptr) {
      continue;
    }
    ContextImplPtr DepEventContext = DepEvent->getContextImpl();

    // If contexts don't match - connect them using user event
    if (DepEventContext != Context && !Context->is_host()) {
      EventImplPtr GlueEvent(new detail::event_impl());
      GlueEvent->setContextImpl(Context);
      EventImplPtr *GlueEventCopy =
          new EventImplPtr(GlueEvent); // To increase the reference count by 1.

      RT::PiEvent &GlueEventHandle = GlueEvent->getHandleRef();
      auto Plugin = Context->getPlugin();
      auto DepPlugin = DepEventContext->getPlugin();
      // Add an event on the current context that
      // is triggered when the DepEvent is complete
      Plugin.call<PiApiKind::piEventCreate>(Context->getHandleRef(),
                                            &GlueEventHandle);

      DepPlugin.call<PiApiKind::piEventSetCallback>(
          DepEvent->getHandleRef(), PI_EVENT_COMPLETE, EventCompletionClbk,
          /*void *data=*/(GlueEventCopy));
      GlueEvents.push_back(GlueEvent);
      Result.push_back(std::move(GlueEvent));
      continue;
    }
    Result.push_back(DepEvent);
  }
  MDepsEvents.insert(MDepsEvents.end(), GlueEvents.begin(), GlueEvents.end());
  return Result;
}

void Command::waitForEvents(QueueImplPtr Queue,
                            std::vector<EventImplPtr> &EventImpls,
                            RT::PiEvent &Event) {

  if (!EventImpls.empty()) {
    std::vector<RT::PiEvent> RawEvents = getPiEvents(EventImpls);
    if (Queue->is_host()) {
      const detail::plugin &Plugin = EventImpls[0]->getPlugin();
      Plugin.call<PiApiKind::piEventsWait>(RawEvents.size(), &RawEvents[0]);
    } else {
      const detail::plugin &Plugin = Queue->getPlugin();
      Plugin.call<PiApiKind::piEnqueueEventsWait>(
          Queue->getHandleRef(), RawEvents.size(), &RawEvents[0], &Event);
    }
  }
}

Command::Command(CommandType Type, QueueImplPtr Queue)
    : MQueue(std::move(Queue)), MType(Type), MEnqueued(false) {
  MEvent.reset(new detail::event_impl(MQueue));
  MEvent->setCommand(this);
  MEvent->setContextImpl(detail::getSyclObjImpl(MQueue->get_context()));

#ifdef XPTI_ENABLE_INSTRUMENTATION
  if (!xptiTraceEnabled())
    return;
  // Obtain the stream ID so all commands can emit traces to that stream
  MStreamID = xptiRegisterStream(SYCL_STREAM_NAME);
#endif
}

void Command::emitInstrumentationDataProxy() {
#ifdef XPTI_ENABLE_INSTRUMENTATION
  emitInstrumentationData();
#endif
}

/// Method takes in void * for the address as adding a template function to
/// the command group object maybe undesirable.
/// @param Cmd The command object of the source of the edge
/// @param ObjAddr The address that defines the edge dependency; it is the event
/// address when the edge is for an event and a memory object address if it is
/// due to an accessor
/// @param Prefix Contains "event" if the dependency is an edge and contains the
/// access mode to the buffer if it is due to an accessor
/// @param IsCommand True if the dependency has a command object as the source,
/// false otherwise
void Command::emitEdgeEventForCommandDependence(Command *Cmd, void *ObjAddr,
                                                const string_class &Prefix,
                                                bool IsCommand) {
#ifdef XPTI_ENABLE_INSTRUMENTATION
  // Bail early if either the source or the target node for the given dependency
  // is undefined or NULL
  if (!(xptiTraceEnabled() && MTraceEvent && Cmd && Cmd->MTraceEvent))
    return;
  // If all the information we need for creating an edge event is available,
  // then go ahead with creating it; if not, bail early!
  xpti::utils::StringHelper SH;
  std::string AddressStr = SH.addressAsString<void *>(ObjAddr);
  std::string TypeString = SH.nameWithAddressString(Prefix, AddressStr);
  // Create an edge with the dependent buffer address for which a command
  // object has been created as one of the properties of the edge
  xpti::payload_t Payload(TypeString.c_str(), MAddress);
  uint64_t EdgeInstanceNo;
  xpti_td *EdgeEvent =
      xptiMakeEvent(TypeString.c_str(), &Payload, xpti::trace_graph_event,
                    xpti_at::active, &EdgeInstanceNo);
  if (EdgeEvent) {
    xpti_td *SrcEvent = static_cast<xpti_td *>(Cmd->MTraceEvent);
    xpti_td *TgtEvent = static_cast<xpti_td *>(MTraceEvent);
    EdgeEvent->source_id = SrcEvent->unique_id;
    EdgeEvent->target_id = TgtEvent->unique_id;
    if (IsCommand) {
      xptiAddMetadata(EdgeEvent, "access_mode", TypeString.c_str());
      xptiAddMetadata(EdgeEvent, "memory_object", AddressStr.c_str());
    } else {
      xptiAddMetadata(EdgeEvent, "event", TypeString.c_str());
    }
    xptiNotifySubscribers(MStreamID, xpti::trace_edge_create,
                          detail::GSYCLGraphEvent, EdgeEvent, EdgeInstanceNo,
                          nullptr);
  }
  // General comment - None of these are serious errors as the instrumentation
  // layer MUST be tolerant of errors. If we need to let the end user know, we
  // throw exceptions in the future
#endif
}

/// Creates an edge when the dependency is due to an event.
/// @param Cmd The command object of the source of the edge
/// @param PiEventAddr The address that defines the edge dependency, which in
/// this case is an event
void Command::emitEdgeEventForEventDependence(Command *Cmd,
                                              RT::PiEvent &PiEventAddr) {
#ifdef XPTI_ENABLE_INSTRUMENTATION
  // If we have failed to create an event to represent the Command, then we
  // cannot emit an edge event. Bail early!
  if (!(xptiTraceEnabled() && MTraceEvent))
    return;

  if (Cmd && Cmd->MTraceEvent) {
    // If the event is associated with a command, we use this command's trace
    // event as the source of edge, hence modeling the control flow
    emitEdgeEventForCommandDependence(Cmd, (void *)PiEventAddr, "Event", false);
    return;
  }
  if (PiEventAddr) {
    xpti::utils::StringHelper SH;
    std::string AddressStr = SH.addressAsString<RT::PiEvent>(PiEventAddr);
    // This is the case when it is a OCL event enqueued by the user or another
    // event is registered by the runtime as a dependency The dependency on
    // this occasion is an OCL event; so we build a virtual node in the graph
    // with the event as the metadata for the node
    std::string NodeName = SH.nameWithAddressString("virtual_node", AddressStr);
    // Node name is "virtual_node[<event_addr>]"
    xpti::payload_t VNPayload(NodeName.c_str(), MAddress);
    uint64_t VNodeInstanceNo;
    xpti_td *NodeEvent =
        xptiMakeEvent(NodeName.c_str(), &VNPayload, xpti::trace_graph_event,
                      xpti_at::active, &VNodeInstanceNo);
    // Emit the virtual node first
    xptiAddMetadata(NodeEvent, "kernel_name", NodeName.c_str());
    xptiNotifySubscribers(MStreamID, xpti::trace_node_create,
                          detail::GSYCLGraphEvent, NodeEvent, VNodeInstanceNo,
                          nullptr);
    // Create a new event for the edge
    std::string EdgeName = SH.nameWithAddressString("Event", AddressStr);
    xpti::payload_t EdgePayload(EdgeName.c_str(), MAddress);
    uint64_t EdgeInstanceNo;
    xpti_td *EdgeEvent =
        xptiMakeEvent(EdgeName.c_str(), &EdgePayload, xpti::trace_graph_event,
                      xpti_at::active, &EdgeInstanceNo);
    if (EdgeEvent && NodeEvent) {
      // Source node represents the event and this event needs to be completed
      // before target node can execute
      xpti_td *TgtEvent = static_cast<xpti_td *>(MTraceEvent);
      EdgeEvent->source_id = NodeEvent->unique_id;
      EdgeEvent->target_id = TgtEvent->unique_id;
      xptiAddMetadata(EdgeEvent, "event", EdgeName.c_str());
      xptiNotifySubscribers(MStreamID, xpti::trace_edge_create,
                            detail::GSYCLGraphEvent, EdgeEvent, EdgeInstanceNo,
                            nullptr);
    }
    return;
  }
#endif
}

uint64_t Command::makeTraceEventProlog(void *MAddress) {
  uint64_t CommandInstanceNo = 0;
#ifdef XPTI_ENABLE_INSTRUMENTATION
  if (!xptiTraceEnabled())
    return CommandInstanceNo;

  MTraceEventPrologComplete = true;
  // Setup the member variables with information needed for event notification
  MCommandNodeType = commandToNodeType(MType);
  MCommandName = commandToName(MType);
  xpti::utils::StringHelper SH;
  MAddressString = SH.addressAsString<void *>(MAddress);
  std::string CommandString =
      SH.nameWithAddressString(MCommandName, MAddressString);

  xpti::payload_t p(CommandString.c_str(), MAddress);
  xpti_td *CmdTraceEvent =
      xptiMakeEvent(CommandString.c_str(), &p, xpti::trace_graph_event,
                    xpti_at::active, &CommandInstanceNo);
  MInstanceID = CommandInstanceNo;
  if (CmdTraceEvent) {
    MTraceEvent = (void *)CmdTraceEvent;
    // If we are seeing this event again, then the instance ID will be greater
    // than 1; in this case, we must skip sending a notification to create a
    // node as this node has already been created. We return this value so the
    // epilog method can be called selectively.
    MFirstInstance = (CommandInstanceNo == 1);
  }
#endif
  return CommandInstanceNo;
}

void Command::makeTraceEventEpilog() {
#ifdef XPTI_ENABLE_INSTRUMENTATION
  if (!(xptiTraceEnabled() && MTraceEvent))
    return;
  assert(MTraceEventPrologComplete);
  xptiNotifySubscribers(MStreamID, xpti::trace_node_create,
                        detail::GSYCLGraphEvent,
                        static_cast<xpti_td *>(MTraceEvent), MInstanceID,
                        static_cast<const void *>(MCommandNodeType.c_str()));
#endif
}

void Command::addDep(DepDesc NewDep) {
  if (NewDep.MDepCommand)
    MDepsEvents.push_back(NewDep.MDepCommand->getEvent());
  MDeps.push_back(NewDep);
#ifdef XPTI_ENABLE_INSTRUMENTATION
  emitEdgeEventForCommandDependence(
      NewDep.MDepCommand, (void *)NewDep.MDepRequirement->MSYCLMemObj,
      accessModeToString(NewDep.MDepRequirement->MAccessMode), true);
#endif
}

void Command::addDep(EventImplPtr Event) {
#ifdef XPTI_ENABLE_INSTRUMENTATION
  // We need this for just the instrumentation, so guarding it will prevent
  // unused variable warnings when instrumentation is turned off
  Command *Cmd = (Command *)Event->getCommand();
  RT::PiEvent &PiEventAddr = Event->getHandleRef();
  // Now make an edge for the dependent event
  emitEdgeEventForEventDependence(Cmd, PiEventAddr);
#endif

  MDepsEvents.push_back(std::move(Event));
}

void Command::emitEnqueuedEventSignal(RT::PiEvent &PiEventAddr) {
#ifdef XPTI_ENABLE_INSTRUMENTATION
  if (!(xptiTraceEnabled() && MTraceEvent && PiEventAddr))
    return;
  // Asynchronous call, so send a signal with the event information as
  // user_data
  xptiNotifySubscribers(MStreamID, xpti::trace_signal, detail::GSYCLGraphEvent,
                        static_cast<xpti_td *>(MTraceEvent), MInstanceID,
                        (void *)PiEventAddr);
#endif
}

void Command::emitInstrumentation(uint16_t Type, const char *Txt) {
#ifdef XPTI_ENABLE_INSTRUMENTATION
  if (!(xptiTraceEnabled() && MTraceEvent))
    return;
  // Trace event notifier that emits a Type event
  xptiNotifySubscribers(MStreamID, Type, detail::GSYCLGraphEvent,
                        static_cast<xpti_td *>(MTraceEvent), MInstanceID,
                        static_cast<const void *>(Txt));
#endif
}

bool Command::enqueue(EnqueueResultT &EnqueueResult, BlockingT Blocking) {
  // Exit if already enqueued
  if (MEnqueued)
    return true;

  // If the command is blocked from enqueueing
  if (MIsBlockable && !MCanEnqueue) {
    // Exit if enqueue type is not blocking
    if (!Blocking) {
      EnqueueResult = EnqueueResultT(EnqueueResultT::SyclEnqueueBlocked, this);
      return false;
    }
    static bool ThrowOnBlock = getenv("SYCL_THROW_ON_BLOCK") != nullptr;
    if (ThrowOnBlock)
      throw sycl::runtime_error(
          std::string("Waiting for blocked command. Block reason: ") +
              std::string(MBlockReason),
          PI_INVALID_OPERATION);

#ifdef XPTI_ENABLE_INSTRUMENTATION
    // Scoped trace event notifier that emits a barrier begin and barrier end
    // event, which models the barrier while enqueuing along with the blocked
    // reason, as determined by the scheduler
    std::string Info = "enqueue.barrier[";
    Info += std::string(MBlockReason) + "]";
    emitInstrumentation(xpti::trace_barrier_begin, Info.c_str());
#endif

    // Wait if blocking
    while (!MCanEnqueue)
      ;
#ifdef XPTI_ENABLE_INSTRUMENTATION
    emitInstrumentation(xpti::trace_barrier_end, Info.c_str());
#endif
  }

  std::lock_guard<std::mutex> Lock(MEnqueueMtx);

  // Exit if the command is already enqueued
  if (MEnqueued)
    return true;

#ifdef XPTI_ENABLE_INSTRUMENTATION
  emitInstrumentation(xpti::trace_task_begin, nullptr);
#endif

  cl_int Res = enqueueImp();

  if (CL_SUCCESS != Res)
    EnqueueResult =
        EnqueueResultT(EnqueueResultT::SyclEnqueueFailed, this, Res);
  else
    // Consider the command is successfully enqueued if return code is
    // CL_SUCCESS
    MEnqueued = true;

  // Emit this correlation signal before the task end
  emitEnqueuedEventSignal(MEvent->getHandleRef());
#ifdef XPTI_ENABLE_INSTRUMENTATION
  emitInstrumentation(xpti::trace_task_end, nullptr);
#endif
  return static_cast<bool>(MEnqueued);
}

void Command::resolveReleaseDependencies(std::set<Command *> &DepList) {
#ifdef XPTI_ENABLE_INSTRUMENTATION
  assert(MType == CommandType::RELEASE && "Expected release command");
  if (!MTraceEvent)
    return;
  // The current command is the target node for all dependencies as the source
  // nodes have to be completed first before the current node can begin to
  // execute; these edges model control flow
  xpti_td *TgtTraceEvent = static_cast<xpti_td *>(MTraceEvent);
  // We have all the Commands that must be completed before the release command
  // can be enqueued; here we'll find the command that is an Alloca with the
  // same SYCLMemObject address and create a dependency line (edge) between them
  // in our sematic modeling
  for (auto &Item : DepList) {
    if (Item->MTraceEvent && Item->MAddress == MAddress) {
      xpti::utils::StringHelper SH;
      std::string AddressStr = SH.addressAsString<void *>(MAddress);
      std::string TypeString =
          "Edge:" + SH.nameWithAddressString(commandToName(MType), AddressStr);

      // Create an edge with the dependent buffer address being one of the
      // properties of the edge
      xpti::payload_t p(TypeString.c_str(), MAddress);
      uint64_t EdgeInstanceNo;
      xpti_td *EdgeEvent =
          xptiMakeEvent(TypeString.c_str(), &p, xpti::trace_graph_event,
                        xpti_at::active, &EdgeInstanceNo);
      if (EdgeEvent) {
        xpti_td *SrcTraceEvent = static_cast<xpti_td *>(Item->MTraceEvent);
        EdgeEvent->target_id = TgtTraceEvent->unique_id;
        EdgeEvent->source_id = SrcTraceEvent->unique_id;
        xptiAddMetadata(EdgeEvent, "memory_object", AddressStr.c_str());
        xptiNotifySubscribers(MStreamID, xpti::trace_edge_create,
                              detail::GSYCLGraphEvent, EdgeEvent,
                              EdgeInstanceNo, nullptr);
      }
    }
  }
#endif
}

AllocaCommandBase::AllocaCommandBase(CommandType Type, QueueImplPtr Queue,
                                     Requirement Req,
                                     AllocaCommandBase *LinkedAllocaCmd)
    : Command(Type, Queue), MLinkedAllocaCmd(LinkedAllocaCmd),
      MIsLeaderAlloca(nullptr == LinkedAllocaCmd), MRequirement(std::move(Req)),
      MReleaseCmd(Queue, this) {
  MRequirement.MAccessMode = access::mode::read_write;
  emitInstrumentationDataProxy();
}

void AllocaCommandBase::emitInstrumentationData() {
#ifdef XPTI_ENABLE_INSTRUMENTATION
  if (!xptiTraceEnabled())
    return;
  // Create a payload with the command name and an event using this payload to
  // emit a node_create
  MAddress = MRequirement.MSYCLMemObj;
  makeTraceEventProlog(MAddress);
  // Set the relevant meta data properties for this command
  if (MTraceEvent && MFirstInstance) {
    xpti_td *TE = static_cast<xpti_td *>(MTraceEvent);
    xptiAddMetadata(TE, "sycl_device",
                    deviceToString(MQueue->get_device()).c_str());
    xptiAddMetadata(TE, "memory_object", MAddressString.c_str());
  }
#endif
}

AllocaCommand::AllocaCommand(QueueImplPtr Queue, Requirement Req,
                             bool InitFromUserData,
                             AllocaCommandBase *LinkedAllocaCmd)
    : AllocaCommandBase(CommandType::ALLOCA, std::move(Queue), std::move(Req),
                        LinkedAllocaCmd),
      MInitFromUserData(InitFromUserData) {
  // Node event must be created before the dependent edge is added to this node,
  // so this call must be before the addDep() call.
  emitInstrumentationDataProxy();
  addDep(DepDesc(nullptr, getRequirement(), this));
}

void AllocaCommand::emitInstrumentationData() {
#ifdef XPTI_ENABLE_INSTRUMENTATION
  if (!xptiTraceEnabled())
    return;

  // Only if it is the first event, we emit a node create event
  if (MFirstInstance) {
    makeTraceEventEpilog();
  }
#endif
}

cl_int AllocaCommand::enqueueImp() {
  std::vector<EventImplPtr> EventImpls =
      Command::prepareEvents(detail::getSyclObjImpl(MQueue->get_context()));

  RT::PiEvent &Event = MEvent->getHandleRef();

  void *HostPtr = nullptr;
  if (!MIsLeaderAlloca) {

    if (MQueue->is_host()) {
      // Do not need to make allocation if we have a linked device allocation
      Command::waitForEvents(MQueue, EventImpls, Event);
      return CL_SUCCESS;
    }
    HostPtr = MLinkedAllocaCmd->getMemAllocation();
  }
  // TODO: Check if it is correct to use std::move on stack variable and
  // delete it RawEvents below.
  MMemAllocation = MemoryManager::allocate(
      detail::getSyclObjImpl(MQueue->get_context()), getSYCLMemObj(),
      MInitFromUserData, HostPtr, std::move(EventImpls), Event);
  return CL_SUCCESS;
}

void AllocaCommand::printDot(std::ostream &Stream) const {
  Stream << "\"" << this << "\" [style=filled, fillcolor=\"#FFD28A\", label=\"";

  Stream << "ID = " << this << "\\n";
  Stream << "ALLOCA ON " << deviceToString(MQueue->get_device()) << "\\n";
  Stream << " MemObj : " << this->MRequirement.MSYCLMemObj << "\\n";
  Stream << " Link : " << this->MLinkedAllocaCmd << "\\n";
  Stream << "\"];" << std::endl;


  for (const auto &Dep : MDeps) {
    if (Dep.MDepCommand == nullptr)
      continue;
    Stream << "  \"" << this << "\" -> \"" << Dep.MDepCommand << "\""
           << " [ label = \"Access mode: "
           << accessModeToString(Dep.MDepRequirement->MAccessMode) << "\\n"
           << "MemObj: " << Dep.MDepRequirement->MSYCLMemObj << " \" ]"
           << std::endl;
  }
}

AllocaSubBufCommand::AllocaSubBufCommand(QueueImplPtr Queue, Requirement Req,
                                         AllocaCommandBase *ParentAlloca)
    : AllocaCommandBase(CommandType::ALLOCA_SUB_BUF, std::move(Queue),
                        std::move(Req),
                        /*LinkedAllocaCmd*/ nullptr),
      MParentAlloca(ParentAlloca) {
  // Node event must be created before the dependent edge
  // is added to this node, so this call must be before
  // the addDep() call.
  emitInstrumentationDataProxy();
  addDep(DepDesc(MParentAlloca, getRequirement(), MParentAlloca));
}

void AllocaSubBufCommand::emitInstrumentationData() {
#ifdef XPTI_ENABLE_INSTRUMENTATION
  if (!xptiTraceEnabled())
    return;

  // Only if it is the first event, we emit a node create event and any meta
  // data that is available for the command
  if (MFirstInstance) {
    xpti_td *TE = static_cast<xpti_td *>(MTraceEvent);
    xptiAddMetadata(TE, "offset",
                    std::to_string(this->MRequirement.MOffsetInBytes).c_str());
    std::string range = std::to_string(this->MRequirement.MAccessRange[0]) +
                        "-" +
                        std::to_string(this->MRequirement.MAccessRange[1]);
    xptiAddMetadata(TE, "access_range", range.c_str());
    makeTraceEventEpilog();
  }
#endif
}

cl_int AllocaSubBufCommand::enqueueImp() {
  std::vector<EventImplPtr> EventImpls =
      Command::prepareEvents(detail::getSyclObjImpl(MQueue->get_context()));
  RT::PiEvent &Event = MEvent->getHandleRef();

  MMemAllocation = MemoryManager::allocateMemSubBuffer(
      detail::getSyclObjImpl(MQueue->get_context()),
      MParentAlloca->getMemAllocation(), MRequirement.MElemSize,
      MRequirement.MOffsetInBytes, MRequirement.MAccessRange,
      std::move(EventImpls), Event);
  return CL_SUCCESS;
}

void AllocaSubBufCommand::printDot(std::ostream &Stream) const {
  Stream << "\"" << this << "\" [style=filled, fillcolor=\"#FFD28A\", label=\"";

  Stream << "ID = " << this << "\\n";
  Stream << "ALLOCA SUB BUF ON " << deviceToString(MQueue->get_device())
         << "\\n";
  Stream << " MemObj : " << this->MRequirement.MSYCLMemObj << "\\n";
  Stream << " Offset : " << this->MRequirement.MOffsetInBytes << "\\n";
  Stream << " Access range : " << this->MRequirement.MAccessRange[0] << "\\n";
  Stream << "\"];" << std::endl;

  for (const auto &Dep : MDeps) {
    if (Dep.MDepCommand == nullptr)
      continue;
    Stream << "  \"" << this << "\" -> \"" << Dep.MDepCommand << "\""
           << " [ label = \"Access mode: "
           << accessModeToString(Dep.MDepRequirement->MAccessMode) << "\\n"
           << "MemObj: " << Dep.MDepRequirement->MSYCLMemObj << " \" ]"
           << std::endl;
  }
}

ReleaseCommand::ReleaseCommand(QueueImplPtr Queue, AllocaCommandBase *AllocaCmd)
    : Command(CommandType::RELEASE, std::move(Queue)), MAllocaCmd(AllocaCmd) {
  emitInstrumentationDataProxy();
}

void ReleaseCommand::emitInstrumentationData() {
#ifdef XPTI_ENABLE_INSTRUMENTATION
  if (!xptiTraceEnabled())
    return;
  // Create a payload with the command name and an event using this payload to
  // emit a node_create
  MAddress = MAllocaCmd->getSYCLMemObj();
  makeTraceEventProlog(MAddress);

  if (MFirstInstance) {
    xpti_td *TE = static_cast<xpti_td *>(MTraceEvent);
    xptiAddMetadata(TE, "sycl_device",
                    deviceToString(MQueue->get_device()).c_str());
    xptiAddMetadata(TE, "allocation_type",
                    commandToName(MAllocaCmd->getType()).c_str());
    makeTraceEventEpilog();
  }
#endif
}

cl_int ReleaseCommand::enqueueImp() {
  std::vector<EventImplPtr> EventImpls =
      Command::prepareEvents(detail::getSyclObjImpl(MQueue->get_context()));
  std::vector<RT::PiEvent> RawEvents = getPiEvents(EventImpls);
  bool SkipRelease = false;

  // On host side we only allocate memory for full buffers.
  // Thus, deallocating sub buffers leads to double memory freeing.
  SkipRelease |= MQueue->is_host() && MAllocaCmd->getType() == ALLOCA_SUB_BUF;

  const bool CurAllocaIsHost = MAllocaCmd->getQueue()->is_host();
  bool NeedUnmap = false;
  if (MAllocaCmd->MLinkedAllocaCmd) {

    // When releasing one of the "linked" allocations special rules take place:
    // 1. Device allocation should always be released.
    // 2. Host allocation should be released if host allocation is "leader".
    // 3. Device alloca in the pair should be in active state in order to be
    //    correctly released.


    // There is no actual memory allocation if a host alloca command is created
    // being linked to a device allocation.
    SkipRelease |= CurAllocaIsHost && !MAllocaCmd->MIsLeaderAlloca;

    NeedUnmap |= CurAllocaIsHost == MAllocaCmd->MIsActive;
  }

  if (NeedUnmap) {
    const QueueImplPtr &Queue = CurAllocaIsHost
                                    ? MAllocaCmd->MLinkedAllocaCmd->getQueue()
                                    : MAllocaCmd->getQueue();
    EventImplPtr UnmapEventImpl(new event_impl(Queue));
    UnmapEventImpl->setContextImpl(
        detail::getSyclObjImpl(Queue->get_context()));
    RT::PiEvent &UnmapEvent = UnmapEventImpl->getHandleRef();

    void *Src = CurAllocaIsHost
                    ? MAllocaCmd->getMemAllocation()
                    : MAllocaCmd->MLinkedAllocaCmd->getMemAllocation();

    void *Dst = !CurAllocaIsHost
                    ? MAllocaCmd->getMemAllocation()
                    : MAllocaCmd->MLinkedAllocaCmd->getMemAllocation();

    MemoryManager::unmap(MAllocaCmd->getSYCLMemObj(), Dst, Queue, Src,
                         RawEvents, UnmapEvent);

    std::swap(MAllocaCmd->MIsActive, MAllocaCmd->MLinkedAllocaCmd->MIsActive);
    EventImpls.clear();
    EventImpls.push_back(UnmapEventImpl);
  }
  RT::PiEvent &Event = MEvent->getHandleRef();
  if (SkipRelease)
    Command::waitForEvents(MQueue, EventImpls, Event);
  else
    MemoryManager::release(detail::getSyclObjImpl(MQueue->get_context()),
                           MAllocaCmd->getSYCLMemObj(),
                           MAllocaCmd->getMemAllocation(),
                           std::move(EventImpls), Event);

  return CL_SUCCESS;
}

void ReleaseCommand::printDot(std::ostream &Stream) const {
  Stream << "\"" << this << "\" [style=filled, fillcolor=\"#FF827A\", label=\"";

  Stream << "ID = " << this << " ; ";
  Stream << "RELEASE ON " << deviceToString(MQueue->get_device()) << "\\n";
  Stream << " Alloca : " << MAllocaCmd << "\\n";
  Stream << " MemObj : " << MAllocaCmd->getSYCLMemObj() << "\\n";
  Stream << "\"];" << std::endl;

  for (const auto &Dep : MDeps) {
    Stream << "  \"" << this << "\" -> \"" << Dep.MDepCommand << "\""
           << " [ label = \"Access mode: "
           << accessModeToString(Dep.MDepRequirement->MAccessMode) << "\\n"
           << "MemObj: " << Dep.MDepRequirement->MSYCLMemObj << " \" ]"
           << std::endl;
  }
}

MapMemObject::MapMemObject(AllocaCommandBase *SrcAllocaCmd, Requirement Req,
                           void **DstPtr, QueueImplPtr Queue)
    : Command(CommandType::MAP_MEM_OBJ, std::move(Queue)),
      MSrcAllocaCmd(SrcAllocaCmd), MSrcReq(std::move(Req)), MDstPtr(DstPtr) {
  emitInstrumentationDataProxy();
}

void MapMemObject::emitInstrumentationData() {
#ifdef XPTI_ENABLE_INSTRUMENTATION
  if (!xptiTraceEnabled())
    return;
  // Create a payload with the command name and an event using this payload to
  // emit a node_create
  MAddress = MSrcAllocaCmd->getSYCLMemObj();
  makeTraceEventProlog(MAddress);

  if (MFirstInstance) {
    xpti_td *TE = static_cast<xpti_td *>(MTraceEvent);
    xptiAddMetadata(TE, "sycl_device",
                    deviceToString(MQueue->get_device()).c_str());
    xptiAddMetadata(TE, "memory_object", MAddressString.c_str());
    makeTraceEventEpilog();
  }
#endif
}

cl_int MapMemObject::enqueueImp() {
  std::vector<EventImplPtr> EventImpls =
      Command::prepareEvents(detail::getSyclObjImpl(MQueue->get_context()));
  std::vector<RT::PiEvent> RawEvents = getPiEvents(EventImpls);

  RT::PiEvent &Event = MEvent->getHandleRef();
  *MDstPtr = MemoryManager::map(
      MSrcAllocaCmd->getSYCLMemObj(), MSrcAllocaCmd->getMemAllocation(), MQueue,
      MSrcReq.MAccessMode, MSrcReq.MDims, MSrcReq.MMemoryRange,
      MSrcReq.MAccessRange, MSrcReq.MOffset, MSrcReq.MElemSize,
      std::move(RawEvents), Event);
  return CL_SUCCESS;
}

void MapMemObject::printDot(std::ostream &Stream) const {
  Stream << "\"" << this << "\" [style=filled, fillcolor=\"#77AFFF\", label=\"";

  Stream << "ID = " << this << " ; ";
  Stream << "MAP ON " << deviceToString(MQueue->get_device()) << "\\n";

  Stream << "\"];" << std::endl;

  for (const auto &Dep : MDeps) {
    Stream << "  \"" << this << "\" -> \"" << Dep.MDepCommand << "\""
           << " [ label = \"Access mode: "
           << accessModeToString(Dep.MDepRequirement->MAccessMode) << "\\n"
           << "MemObj: " << Dep.MDepRequirement->MSYCLMemObj << " \" ]"
           << std::endl;
  }
}

UnMapMemObject::UnMapMemObject(AllocaCommandBase *DstAllocaCmd, Requirement Req,
                               void **SrcPtr, QueueImplPtr Queue)
    : Command(CommandType::UNMAP_MEM_OBJ, std::move(Queue)),
      MDstAllocaCmd(DstAllocaCmd), MDstReq(std::move(Req)), MSrcPtr(SrcPtr) {
  emitInstrumentationDataProxy();
}

void UnMapMemObject::emitInstrumentationData() {
#ifdef XPTI_ENABLE_INSTRUMENTATION
  if (!xptiTraceEnabled())
    return;
  // Create a payload with the command name and an event using this payload to
  // emit a node_create
  MAddress = MDstAllocaCmd->getSYCLMemObj();
  makeTraceEventProlog(MAddress);

  if (MFirstInstance) {
    xpti_td *TE = static_cast<xpti_td *>(MTraceEvent);
    xptiAddMetadata(TE, "sycl_device",
                    deviceToString(MQueue->get_device()).c_str());
    xptiAddMetadata(TE, "memory_object", MAddressString.c_str());
    makeTraceEventEpilog();
  }
#endif
}

cl_int UnMapMemObject::enqueueImp() {
  std::vector<EventImplPtr> EventImpls =
      Command::prepareEvents(detail::getSyclObjImpl(MQueue->get_context()));
  std::vector<RT::PiEvent> RawEvents = getPiEvents(EventImpls);

  RT::PiEvent &Event = MEvent->getHandleRef();
  MemoryManager::unmap(MDstAllocaCmd->getSYCLMemObj(),
                       MDstAllocaCmd->getMemAllocation(), MQueue, *MSrcPtr,
                       std::move(RawEvents), Event);
  return CL_SUCCESS;
}

void UnMapMemObject::printDot(std::ostream &Stream) const {
  Stream << "\"" << this << "\" [style=filled, fillcolor=\"#EBC40F\", label=\"";

  Stream << "ID = " << this << " ; ";
  Stream << "UNMAP ON " << deviceToString(MQueue->get_device()) << "\\n";

  Stream << "\"];" << std::endl;

  for (const auto &Dep : MDeps) {
    Stream << "  \"" << this << "\" -> \"" << Dep.MDepCommand << "\""
           << " [ label = \"Access mode: "
           << accessModeToString(Dep.MDepRequirement->MAccessMode) << "\\n"
           << "MemObj: " << Dep.MDepRequirement->MSYCLMemObj << " \" ]"
           << std::endl;
  }
}

MemCpyCommand::MemCpyCommand(Requirement SrcReq,
                             AllocaCommandBase *SrcAllocaCmd,
                             Requirement DstReq,
                             AllocaCommandBase *DstAllocaCmd,
                             QueueImplPtr SrcQueue, QueueImplPtr DstQueue)
    : Command(CommandType::COPY_MEMORY, std::move(DstQueue)),
      MSrcQueue(SrcQueue), MSrcReq(std::move(SrcReq)),
      MSrcAllocaCmd(SrcAllocaCmd), MDstReq(std::move(DstReq)),
      MDstAllocaCmd(DstAllocaCmd) {
  if (!MSrcQueue->is_host())
    MEvent->setContextImpl(detail::getSyclObjImpl(MSrcQueue->get_context()));

  emitInstrumentationDataProxy();
}

void MemCpyCommand::emitInstrumentationData() {
#ifdef XPTI_ENABLE_INSTRUMENTATION
  if (!xptiTraceEnabled())
    return;
  // Create a payload with the command name and an event using this payload to
  // emit a node_create
  MAddress = MSrcAllocaCmd->getSYCLMemObj();
  makeTraceEventProlog(MAddress);

  if (MFirstInstance) {
    xpti_td *CmdTraceEvent = static_cast<xpti_td *>(MTraceEvent);
    xptiAddMetadata(CmdTraceEvent, "sycl_device",
                    deviceToString(MQueue->get_device()).c_str());
    xptiAddMetadata(CmdTraceEvent, "memory_object", MAddressString.c_str());
    std::string From = deviceToString(MSrcQueue->get_device());
    std::string To = deviceToString(MQueue->get_device());
    xptiAddMetadata(CmdTraceEvent, "copy_from", From.c_str());
    xptiAddMetadata(CmdTraceEvent, "copy_to", To.c_str());
    makeTraceEventEpilog();
  }
#endif
}

cl_int MemCpyCommand::enqueueImp() {
  std::vector<EventImplPtr> EventImpls;
  QueueImplPtr Queue = MQueue->is_host() ? MSrcQueue : MQueue;
  EventImpls =
      Command::prepareEvents(detail::getSyclObjImpl(Queue->get_context()));

  RT::PiEvent &Event = MEvent->getHandleRef();

  auto RawEvents = getPiEvents(EventImpls);

  // Omit copying if mode is discard one.
  // TODO: Handle this at the graph building time by, for example, creating
  // empty node instead of memcpy.
  if (MDstReq.MAccessMode == access::mode::discard_read_write ||
      MDstReq.MAccessMode == access::mode::discard_write ||
      MSrcAllocaCmd->getMemAllocation() == MDstAllocaCmd->getMemAllocation()) {
    Command::waitForEvents(Queue, EventImpls, Event);
  } else {
    MemoryManager::copy(
        MSrcAllocaCmd->getSYCLMemObj(), MSrcAllocaCmd->getMemAllocation(),
        MSrcQueue, MSrcReq.MDims, MSrcReq.MMemoryRange, MSrcReq.MAccessRange,
        MSrcReq.MOffset, MSrcReq.MElemSize, MDstAllocaCmd->getMemAllocation(),
        MQueue, MDstReq.MDims, MDstReq.MMemoryRange, MDstReq.MAccessRange,
        MDstReq.MOffset, MDstReq.MElemSize, std::move(RawEvents), Event);
  }

  return CL_SUCCESS;
}

void MemCpyCommand::printDot(std::ostream &Stream) const {
  Stream << "\"" << this << "\" [style=filled, fillcolor=\"#C7EB15\" label=\"";

  Stream << "ID = " << this << " ; ";
  Stream << "MEMCPY ON " << deviceToString(MQueue->get_device()) << "\\n";
  Stream << "From: " << MSrcAllocaCmd << " is host: " << MSrcQueue->is_host()
         << "\\n";
  Stream << "To: " << MDstAllocaCmd << " is host: " << MQueue->is_host()
         << "\\n";

  Stream << "\"];" << std::endl;

  for (const auto &Dep : MDeps) {
    Stream << "  \"" << this << "\" -> \"" << Dep.MDepCommand << "\""
           << " [ label = \"Access mode: "
           << accessModeToString(Dep.MDepRequirement->MAccessMode) << "\\n"
           << "MemObj: " << Dep.MDepRequirement->MSYCLMemObj << " \" ]"
           << std::endl;
  }
}

AllocaCommandBase *ExecCGCommand::getAllocaForReq(Requirement *Req) {
  for (const DepDesc &Dep : MDeps) {
    if (Dep.MDepRequirement == Req)
      return Dep.MAllocaCmd;
  }
  throw runtime_error("Alloca for command not found", PI_INVALID_OPERATION);
}

void ExecCGCommand::flushStreams() {
  assert(MCommandGroup->getType() == CG::KERNEL && "Expected kernel");
  for (auto StreamImplPtr :
       ((CGExecKernel *)MCommandGroup.get())->getStreams()) {
    StreamImplPtr->flush();
  }
}

cl_int UpdateHostRequirementCommand::enqueueImp() {
  std::vector<EventImplPtr> EventImpls;
  EventImpls =
      Command::prepareEvents(detail::getSyclObjImpl(MQueue->get_context()));
  RT::PiEvent &Event = MEvent->getHandleRef();
  Command::waitForEvents(MQueue, EventImpls, Event);

  assert(MSrcAllocaCmd && "Expected valid alloca command");
  assert(MSrcAllocaCmd->getMemAllocation() && "Expected valid source pointer");
  assert(MDstPtr && "Expected valid target pointer");
  *MDstPtr = MSrcAllocaCmd->getMemAllocation();
  return CL_SUCCESS;
}

void UpdateHostRequirementCommand::printDot(std::ostream &Stream) const {
  Stream << "\"" << this << "\" [style=filled, fillcolor=\"#f1337f\", label=\"";

  Stream << "ID = " << this << "\\n";
  Stream << "UPDATE REQ ON " << deviceToString(MQueue->get_device()) << "\\n";
  bool IsReqOnBuffer =
      MDstReq.MSYCLMemObj->getType() == SYCLMemObjI::MemObjType::BUFFER;
  Stream << "TYPE: " << (IsReqOnBuffer ? "Buffer" : "Image") << "\\n";
  if (IsReqOnBuffer)
    Stream << "Is sub buffer: " << std::boolalpha << MDstReq.MIsSubBuffer
           << "\\n";

  Stream << "\"];" << std::endl;

  for (const auto &Dep : MDeps) {
    Stream << "  \"" << this << "\" -> \"" << Dep.MDepCommand << "\""
           << " [ label = \"Access mode: "
           << accessModeToString(Dep.MDepRequirement->MAccessMode) << "\\n"
           << "MemObj: " << Dep.MAllocaCmd->getSYCLMemObj() << " \" ]"
           << std::endl;
  }
}

MemCpyCommandHost::MemCpyCommandHost(Requirement SrcReq,
                                     AllocaCommandBase *SrcAllocaCmd,
                                     Requirement DstReq, void **DstPtr,
                                     QueueImplPtr SrcQueue,
                                     QueueImplPtr DstQueue)
    : Command(CommandType::COPY_MEMORY, std::move(DstQueue)),
      MSrcQueue(SrcQueue), MSrcReq(std::move(SrcReq)),
      MSrcAllocaCmd(SrcAllocaCmd), MDstReq(std::move(DstReq)), MDstPtr(DstPtr) {
  if (!MSrcQueue->is_host())
    MEvent->setContextImpl(detail::getSyclObjImpl(MSrcQueue->get_context()));

  emitInstrumentationDataProxy();
}

void MemCpyCommandHost::emitInstrumentationData() {
#ifdef XPTI_ENABLE_INSTRUMENTATION
  if (!xptiTraceEnabled())
    return;
  // Create a payload with the command name and an event using this payload to
  // emit a node_create
  MAddress = MSrcAllocaCmd->getSYCLMemObj();
  makeTraceEventProlog(MAddress);

  if (MFirstInstance) {
    xpti_td *CmdTraceEvent = static_cast<xpti_td *>(MTraceEvent);
    xptiAddMetadata(CmdTraceEvent, "sycl_device",
                    deviceToString(MQueue->get_device()).c_str());
    xptiAddMetadata(CmdTraceEvent, "memory_object", MAddressString.c_str());
    std::string From = deviceToString(MSrcQueue->get_device());
    std::string To = deviceToString(MQueue->get_device());
    xptiAddMetadata(CmdTraceEvent, "copy_from", From.c_str());
    xptiAddMetadata(CmdTraceEvent, "copy_to", To.c_str());
    makeTraceEventEpilog();
  }
#endif
}

cl_int MemCpyCommandHost::enqueueImp() {
  QueueImplPtr Queue = MQueue->is_host() ? MSrcQueue : MQueue;
  std::vector<EventImplPtr> EventImpls =
      Command::prepareEvents(detail::getSyclObjImpl(Queue->get_context()));
  std::vector<RT::PiEvent> RawEvents = getPiEvents(EventImpls);

  RT::PiEvent &Event = MEvent->getHandleRef();
  // Omit copying if mode is discard one.
  // TODO: Handle this at the graph building time by, for example, creating
  // empty node instead of memcpy.
  if (MDstReq.MAccessMode == access::mode::discard_read_write ||
      MDstReq.MAccessMode == access::mode::discard_write) {
    Command::waitForEvents(Queue, EventImpls, Event);
    return CL_SUCCESS;
  }

  MemoryManager::copy(
      MSrcAllocaCmd->getSYCLMemObj(), MSrcAllocaCmd->getMemAllocation(),
      MSrcQueue, MSrcReq.MDims, MSrcReq.MMemoryRange, MSrcReq.MAccessRange,
      MSrcReq.MOffset, MSrcReq.MElemSize, *MDstPtr, MQueue, MDstReq.MDims,
      MDstReq.MMemoryRange, MDstReq.MAccessRange, MDstReq.MOffset,
      MDstReq.MElemSize, std::move(RawEvents), Event);
  return CL_SUCCESS;
}

EmptyCommand::EmptyCommand(QueueImplPtr Queue, Requirement Req)
    : Command(CommandType::EMPTY_TASK, std::move(Queue)),
      MRequirement(std::move(Req)) {

  emitInstrumentationDataProxy();
}

void EmptyCommand::emitInstrumentationData() {
#ifdef XPTI_ENABLE_INSTRUMENTATION
  if (!xptiTraceEnabled())
    return;
  // Create a payload with the command name and an event using this payload to
  // emit a node_create
  MAddress = MRequirement.MSYCLMemObj;
  makeTraceEventProlog(MAddress);

  if (MFirstInstance) {
    xpti_td *CmdTraceEvent = static_cast<xpti_td *>(MTraceEvent);
    xptiAddMetadata(CmdTraceEvent, "sycl_device",
                    deviceToString(MQueue->get_device()).c_str());
    xptiAddMetadata(CmdTraceEvent, "memory_object", MAddressString.c_str());
    makeTraceEventEpilog();
  }
#endif
}

void EmptyCommand::printDot(std::ostream &Stream) const {
  Stream << "\"" << this << "\" [style=filled, fillcolor=\"#8d8f29\", label=\"";

  Stream << "ID = " << this << "\\n";
  Stream << "EMPTY NODE"
         << "\\n";

  Stream << "\"];" << std::endl;

  for (const auto &Dep : MDeps) {
    Stream << "  \"" << this << "\" -> \"" << Dep.MDepCommand << "\""
           << " [ label = \"Access mode: "
           << accessModeToString(Dep.MDepRequirement->MAccessMode) << "\\n"
           << "MemObj: " << Dep.MDepRequirement->MSYCLMemObj << " \" ]"
           << std::endl;
  }
}

void MemCpyCommandHost::printDot(std::ostream &Stream) const {
  Stream << "\"" << this << "\" [style=filled, fillcolor=\"#B6A2EB\", label=\"";

  Stream << "ID = " << this << "\\n";
  Stream << "MEMCPY HOST ON " << deviceToString(MQueue->get_device()) << "\\n";

  Stream << "\"];" << std::endl;

  for (const auto &Dep : MDeps) {
    Stream << "  \"" << this << "\" -> \"" << Dep.MDepCommand << "\""
           << " [ label = \"Access mode: "
           << accessModeToString(Dep.MDepRequirement->MAccessMode) << "\\n"
           << "MemObj: " << Dep.MDepRequirement->MSYCLMemObj << " \" ]"
           << std::endl;
  }
}

UpdateHostRequirementCommand::UpdateHostRequirementCommand(
    QueueImplPtr Queue, Requirement Req, AllocaCommandBase *SrcAllocaCmd,
    void **DstPtr)
    : Command(CommandType::UPDATE_REQUIREMENT, std::move(Queue)),
      MSrcAllocaCmd(SrcAllocaCmd), MDstReq(std::move(Req)), MDstPtr(DstPtr) {

  emitInstrumentationDataProxy();
}

void UpdateHostRequirementCommand::emitInstrumentationData() {
#ifdef XPTI_ENABLE_INSTRUMENTATION
  if (!xptiTraceEnabled())
    return;
  // Create a payload with the command name and an event using this payload to
  // emit a node_create
  MAddress = MSrcAllocaCmd->getSYCLMemObj();
  makeTraceEventProlog(MAddress);

  if (MFirstInstance) {
    xpti_td *CmdTraceEvent = static_cast<xpti_td *>(MTraceEvent);
    xptiAddMetadata(CmdTraceEvent, "sycl_device",
                    deviceToString(MQueue->get_device()).c_str());
    xptiAddMetadata(CmdTraceEvent, "memory_object", MAddressString.c_str());
    makeTraceEventEpilog();
  }
#endif
}

static std::string cgTypeToString(detail::CG::CGTYPE Type) {
  switch (Type) {
  case detail::CG::KERNEL:
    return "Kernel";
    break;
  case detail::CG::UPDATE_HOST:
    return "update_host";
    break;
  case detail::CG::FILL:
    return "fill";
    break;
  case detail::CG::COPY_ACC_TO_ACC:
    return "copy acc to acc";
    break;
  case detail::CG::COPY_ACC_TO_PTR:
    return "copy acc to ptr";
    break;
  case detail::CG::COPY_PTR_TO_ACC:
    return "copy ptr to acc";
    break;
  case detail::CG::COPY_USM:
    return "copy usm";
    break;
  case detail::CG::FILL_USM:
    return "fill usm";
    break;
  case detail::CG::PREFETCH_USM:
    return "prefetch usm";
    break;
  default:
    return "unknown";
    break;
  }
}

ExecCGCommand::ExecCGCommand(std::unique_ptr<detail::CG> CommandGroup,
                             QueueImplPtr Queue)
    : Command(CommandType::RUN_CG, std::move(Queue)),
      MCommandGroup(std::move(CommandGroup)) {

  emitInstrumentationDataProxy();
}

void ExecCGCommand::emitInstrumentationData() {
#ifdef XPTI_ENABLE_INSTRUMENTATION
  if (!xptiTraceEnabled())
    return;
  // Create a payload with the command name and an event using this payload to
  // emit a node_create
  bool HasSourceInfo = false;
  std::string KernelName, FromSource;
  switch (MCommandGroup->getType()) {
  case detail::CG::KERNEL: {
    auto KernelCG =
        reinterpret_cast<detail::CGExecKernel *>(MCommandGroup.get());

    if (KernelCG->MSyclKernel && KernelCG->MSyclKernel->isCreatedFromSource()) {
      FromSource = "true";
      pi_kernel KernelHandle = KernelCG->MSyclKernel->getHandleRef();
      MAddress = KernelHandle;
      KernelName = MCommandGroup->MFunctionName;
    } else {
      FromSource = "false";
      KernelName = demangleKernelName(KernelCG->getKernelName());
    }
  } break;
  default:
    KernelName = cgTypeToString(MCommandGroup->getType());
    break;
  }
  std::string CommandType = commandToNodeType(MType);
  //  Get source file, line number information from the CommandGroup object
  //  and create payload using name, address, and source info
  //
  //  On Windows, since the support for builtin functions is not available in
  //  MSVC, the MFileName, MLine will be set to nullptr and "0" respectively.
  //  Handle this condition explicitly here.
  xpti::payload_t Payload;
  if (!MCommandGroup->MFileName.empty()) {
    // File name has a valid string
    Payload =
        xpti::payload_t(KernelName.c_str(), MCommandGroup->MFileName.c_str(),
                        MCommandGroup->MLine, MCommandGroup->MColumn, MAddress);
    HasSourceInfo = true;
  } else if (MAddress) {
    // We have a valid function name and an address
    Payload = xpti::payload_t(KernelName.c_str(), MAddress);
  } else {
    // In any case, we will have a valid function name and we'll use that to
    // create the hash
    Payload = xpti::payload_t(KernelName.c_str());
  }

  uint64_t CGKernelInstanceNo;
  // Create event using the payload
  xpti_td *CmdTraceEvent =
      xptiMakeEvent("ExecCG", &Payload, xpti::trace_graph_event,
                    xpti::trace_activity_type_t::active, &CGKernelInstanceNo);

  if (CmdTraceEvent) {
    MInstanceID = CGKernelInstanceNo;
    MTraceEvent = (void *)CmdTraceEvent;
    // If we are seeing this event again, then the instance ID will be greater
    // than 1; in this case, we will skip sending a notification to create a
    // node as this node has already been created.
    if (CGKernelInstanceNo > 1)
      return;

    xptiAddMetadata(CmdTraceEvent, "sycl_device",
                    deviceToString(MQueue->get_device()).c_str());
    if (!KernelName.empty()) {
      xptiAddMetadata(CmdTraceEvent, "kernel_name", KernelName.c_str());
    }
    if (!FromSource.empty()) {
      xptiAddMetadata(CmdTraceEvent, "from_source", FromSource.c_str());
    }
    if (HasSourceInfo) {
      xptiAddMetadata(CmdTraceEvent, "sym_function_name", KernelName.c_str());
      xptiAddMetadata(CmdTraceEvent, "sym_source_file_name",
                      MCommandGroup->MFileName.c_str());
      xptiAddMetadata(CmdTraceEvent, "sym_line_no",
                      std::to_string(MCommandGroup->MLine).c_str());
    }

    xptiNotifySubscribers(MStreamID, xpti::trace_node_create,
                          detail::GSYCLGraphEvent, CmdTraceEvent,
                          CGKernelInstanceNo,
                          static_cast<const void *>(CommandType.c_str()));
  }
#endif
}

void ExecCGCommand::printDot(std::ostream &Stream) const {
  Stream << "\"" << this << "\" [style=filled, fillcolor=\"#AFFF82\", label=\"";

  Stream << "ID = " << this << "\\n";
  Stream << "EXEC CG ON " << deviceToString(MQueue->get_device()) << "\\n";

  switch (MCommandGroup->getType()) {
  case detail::CG::KERNEL: {
    auto KernelCG =
        reinterpret_cast<detail::CGExecKernel *>(MCommandGroup.get());
    Stream << "Kernel name: ";
    if (KernelCG->MSyclKernel && KernelCG->MSyclKernel->isCreatedFromSource())
      Stream << "created from source";
    else
      Stream << demangleKernelName(KernelCG->getKernelName());
    Stream << "\\n";
    break;
  }
  default:
    Stream << "CG type: " << cgTypeToString(MCommandGroup->getType()) << "\\n";
    break;
  }

  Stream << "\"];" << std::endl;

  for (const auto &Dep : MDeps) {
    Stream << "  \"" << this << "\" -> \"" << Dep.MDepCommand << "\""
           << " [ label = \"Access mode: "
           << accessModeToString(Dep.MDepRequirement->MAccessMode) << "\\n"
           << "MemObj: " << Dep.MDepRequirement->MSYCLMemObj << " \" ]"
           << std::endl;
  }
}

// SYCL has a parallel_for_work_group variant where the only NDRange
// characteristics set by a user is the number of work groups. This does not map
// to the OpenCL clEnqueueNDRangeAPI, which requires global work size to be set
// as well. This function determines local work size based on the device
// characteristics and the number of work groups requested by the user, then
// calculates the global work size.
// SYCL specification (from 4.8.5.3):
// The member function handler::parallel_for_work_group is parameterized by the
// number of work - groups, such that the size of each group is chosen by the
// runtime, or by the number of work - groups and number of work - items for
// users who need more control.
static void adjustNDRangePerKernel(NDRDescT &NDR, RT::PiKernel Kernel,
                                   const device_impl &DeviceImpl) {
  if (NDR.GlobalSize[0] != 0)
    return; // GlobalSize is set - no need to adjust
  // check the prerequisites:
  assert(NDR.NumWorkGroups[0] != 0 && NDR.LocalSize[0] == 0);
  // TODO might be good to cache this info together with the kernel info to
  // avoid get_kernel_work_group_info on every kernel run
  range<3> WGSize = get_kernel_work_group_info<
      range<3>, cl::sycl::info::kernel_work_group::compile_work_group_size>::
      get(Kernel, DeviceImpl.getHandleRef(), DeviceImpl.getPlugin());

  if (WGSize[0] == 0) {
    // kernel does not request specific workgroup shape - set one
    id<3> MaxWGSizes =
        get_device_info<id<3>, cl::sycl::info::device::max_work_item_sizes>::
            get(DeviceImpl.getHandleRef(), DeviceImpl.getPlugin());

    size_t WGSize1D = get_kernel_work_group_info<
        size_t, cl::sycl::info::kernel_work_group::work_group_size>::
        get(Kernel, DeviceImpl.getHandleRef(), DeviceImpl.getPlugin());

    assert(MaxWGSizes[2] != 0);

    // Set default work-group size in the Z-direction to either the max
    // number of work-items or the maximum work-group size in the Z-direction.
    WGSize = {1, 1, min(WGSize1D, MaxWGSizes[2])};
  }
  NDR.set(NDR.Dims, nd_range<3>(NDR.NumWorkGroups * WGSize, WGSize));
}

// We have the following mapping between dimensions with SPIRV builtins:
// 1D: id[0] -> x
// 2D: id[0] -> y, id[1] -> x
// 3D: id[0] -> z, id[1] -> y, id[2] -> x
// So in order to ensure the correctness we update all the kernel
// parameters accordingly.
// Initially we keep the order of NDRDescT as it provided by the user, this
// simplifies overall handling and do the reverse only when
// the kernel is enqueued.
static void ReverseRangeDimensionsForKernel(NDRDescT &NDR) {
  if (NDR.Dims > 1) {
    std::swap(NDR.GlobalSize[0], NDR.GlobalSize[NDR.Dims - 1]);
    std::swap(NDR.LocalSize[0], NDR.LocalSize[NDR.Dims - 1]);
    std::swap(NDR.GlobalOffset[0], NDR.GlobalOffset[NDR.Dims - 1]);
  }
}

// The function initialize accessors and calls lambda.
// The function is used as argument to piEnqueueNativeKernel which requires
// that the passed function takes one void* argument.
void DispatchNativeKernel(void *Blob) {
  // First value is a pointer to Corresponding CGExecKernel object.
  CGExecKernel *HostTask = *(CGExecKernel **)Blob;

  // Other value are pointer to the buffers.
  void **NextArg = (void **)Blob + 1;
  for (detail::Requirement *Req : HostTask->MRequirements)
    Req->MData = *(NextArg++);
  HostTask->MHostKernel->call(HostTask->MNDRDesc, nullptr);
}

cl_int ExecCGCommand::enqueueImp() {
  std::vector<EventImplPtr> EventImpls =
      Command::prepareEvents(detail::getSyclObjImpl(MQueue->get_context()));

  auto RawEvents = getPiEvents(EventImpls);

  RT::PiEvent &Event = MEvent->getHandleRef();

  switch (MCommandGroup->getType()) {

  case CG::CGTYPE::UPDATE_HOST: {
    assert(!"Update host should be handled by the Scheduler.");
    throw runtime_error("Update host should be handled by the Scheduler.",
                        PI_INVALID_OPERATION);
  }
  case CG::CGTYPE::COPY_ACC_TO_PTR: {
    CGCopy *Copy = (CGCopy *)MCommandGroup.get();
    Requirement *Req = (Requirement *)Copy->getSrc();
    AllocaCommandBase *AllocaCmd = getAllocaForReq(Req);

    MemoryManager::copy(
        AllocaCmd->getSYCLMemObj(), AllocaCmd->getMemAllocation(), MQueue,
        Req->MDims, Req->MMemoryRange, Req->MAccessRange, Req->MOffset,
        Req->MElemSize, Copy->getDst(),
        Scheduler::getInstance().getDefaultHostQueue(), Req->MDims,
        Req->MAccessRange, Req->MAccessRange, /*DstOffset=*/{0, 0, 0},
        Req->MElemSize, std::move(RawEvents), Event);
    return CL_SUCCESS;
  }
  case CG::CGTYPE::COPY_PTR_TO_ACC: {
    CGCopy *Copy = (CGCopy *)MCommandGroup.get();
    Requirement *Req = (Requirement *)(Copy->getDst());
    AllocaCommandBase *AllocaCmd = getAllocaForReq(Req);

    Scheduler::getInstance().getDefaultHostQueue();

    MemoryManager::copy(AllocaCmd->getSYCLMemObj(), Copy->getSrc(),
                        Scheduler::getInstance().getDefaultHostQueue(),
                        Req->MDims, Req->MAccessRange, Req->MAccessRange,
                        /*SrcOffset*/ {0, 0, 0}, Req->MElemSize,
                        AllocaCmd->getMemAllocation(), MQueue, Req->MDims,
                        Req->MMemoryRange, Req->MAccessRange, Req->MOffset,
                        Req->MElemSize, std::move(RawEvents), Event);

    return CL_SUCCESS;
  }
  case CG::CGTYPE::COPY_ACC_TO_ACC: {
    CGCopy *Copy = (CGCopy *)MCommandGroup.get();
    Requirement *ReqSrc = (Requirement *)(Copy->getSrc());
    Requirement *ReqDst = (Requirement *)(Copy->getDst());

    AllocaCommandBase *AllocaCmdSrc = getAllocaForReq(ReqSrc);
    AllocaCommandBase *AllocaCmdDst = getAllocaForReq(ReqDst);

    MemoryManager::copy(
        AllocaCmdSrc->getSYCLMemObj(), AllocaCmdSrc->getMemAllocation(), MQueue,
        ReqSrc->MDims, ReqSrc->MMemoryRange, ReqSrc->MAccessRange,
        ReqSrc->MOffset, ReqSrc->MElemSize, AllocaCmdDst->getMemAllocation(),
        MQueue, ReqDst->MDims, ReqDst->MMemoryRange, ReqDst->MAccessRange,
        ReqDst->MOffset, ReqDst->MElemSize, std::move(RawEvents), Event);
    return CL_SUCCESS;
  }
  case CG::CGTYPE::FILL: {
    CGFill *Fill = (CGFill *)MCommandGroup.get();
    Requirement *Req = (Requirement *)(Fill->getReqToFill());
    AllocaCommandBase *AllocaCmd = getAllocaForReq(Req);

    MemoryManager::fill(
        AllocaCmd->getSYCLMemObj(), AllocaCmd->getMemAllocation(), MQueue,
        Fill->MPattern.size(), Fill->MPattern.data(), Req->MDims,
        Req->MMemoryRange, Req->MAccessRange, Req->MOffset, Req->MElemSize,
        std::move(RawEvents), Event);
    return CL_SUCCESS;
  }
  case CG::CGTYPE::RUN_ON_HOST_INTEL: {
    CGExecKernel *HostTask = (CGExecKernel *)MCommandGroup.get();

    // piEnqueueNativeKernel takes arguments blob which is passes to user
    // function.
    // Reserve extra space for the pointer to CGExecKernel to restore context.
    std::vector<void *> ArgsBlob(HostTask->MArgs.size() + 1);
    ArgsBlob[0] = (void *)HostTask;
    void **NextArg = ArgsBlob.data() + 1;

    if (MQueue->is_host()) {
      for (ArgDesc &Arg : HostTask->MArgs) {
        assert(Arg.MType == kernel_param_kind_t::kind_accessor);

        Requirement *Req = (Requirement *)(Arg.MPtr);
        AllocaCommandBase *AllocaCmd = getAllocaForReq(Req);

        *NextArg = AllocaCmd->getMemAllocation();
        NextArg++;
      }

      if (!RawEvents.empty()) {
        // Assuming that the events are for devices to the same Plugin.
        const detail::plugin &Plugin = EventImpls[0]->getPlugin();
        Plugin.call<PiApiKind::piEventsWait>(RawEvents.size(), &RawEvents[0]);
      }
      DispatchNativeKernel((void *)ArgsBlob.data());
      return CL_SUCCESS;
    }

    std::vector<pi_mem> Buffers;
    // piEnqueueNativeKernel requires additional array of pointers to args blob,
    // values that pointers point to are replaced with actual pointers to the
    // memory before execution of user function.
    std::vector<void *> MemLocs;

    for (ArgDesc &Arg : HostTask->MArgs) {
      assert(Arg.MType == kernel_param_kind_t::kind_accessor);

      Requirement *Req = (Requirement *)(Arg.MPtr);
      AllocaCommandBase *AllocaCmd = getAllocaForReq(Req);
      pi_mem MemArg = (pi_mem)AllocaCmd->getMemAllocation();

      Buffers.push_back(MemArg);
      MemLocs.push_back(NextArg);
      NextArg++;
    }
    const detail::plugin &Plugin = MQueue->getPlugin();
    pi_result Error = Plugin.call_nocheck<PiApiKind::piEnqueueNativeKernel>(
        MQueue->getHandleRef(), DispatchNativeKernel, (void *)ArgsBlob.data(),
        ArgsBlob.size() * sizeof(ArgsBlob[0]), Buffers.size(), Buffers.data(),
        const_cast<const void **>(MemLocs.data()), RawEvents.size(),
        RawEvents.empty() ? nullptr : RawEvents.data(), &Event);

    switch (Error) {
    case PI_INVALID_OPERATION:
      throw cl::sycl::runtime_error(
          "Device doesn't support run_on_host_intel tasks.", Error);
    case PI_SUCCESS:
      return Error;
    default:
      throw cl::sycl::runtime_error(
          "Enqueueing run_on_host_intel task has failed.", Error);
    }
  }
  case CG::CGTYPE::KERNEL: {
    CGExecKernel *ExecKernel = (CGExecKernel *)MCommandGroup.get();

    NDRDescT &NDRDesc = ExecKernel->MNDRDesc;

    if (MQueue->is_host()) {
      for (ArgDesc &Arg : ExecKernel->MArgs)
        if (kernel_param_kind_t::kind_accessor == Arg.MType) {
          Requirement *Req = (Requirement *)(Arg.MPtr);
          AllocaCommandBase *AllocaCmd = getAllocaForReq(Req);
          Req->MData = AllocaCmd->getMemAllocation();
        }
      if (!RawEvents.empty()) {
        // Assuming that the events are for devices to the same Plugin.
        const detail::plugin &Plugin = EventImpls[0]->getPlugin();
        Plugin.call<PiApiKind::piEventsWait>(RawEvents.size(), &RawEvents[0]);
      }
      ExecKernel->MHostKernel->call(NDRDesc,
                                    getEvent()->getHostProfilingInfo());
      return CL_SUCCESS;
    }

    // Run OpenCL kernel
    sycl::context Context = MQueue->get_context();
    const detail::plugin &Plugin = MQueue->getPlugin();
    RT::PiKernel Kernel = nullptr;

    if (nullptr != ExecKernel->MSyclKernel) {
      assert(ExecKernel->MSyclKernel->get_info<info::kernel::context>() ==
             Context);
      Kernel = ExecKernel->MSyclKernel->getHandleRef();
    } else
      Kernel = detail::ProgramManager::getInstance().getOrCreateKernel(
          ExecKernel->MOSModuleHandle, Context, ExecKernel->MKernelName);

    for (ArgDesc &Arg : ExecKernel->MArgs) {
      switch (Arg.MType) {
      case kernel_param_kind_t::kind_accessor: {
        Requirement *Req = (Requirement *)(Arg.MPtr);
        AllocaCommandBase *AllocaCmd = getAllocaForReq(Req);
<<<<<<< HEAD
#if INTEL_CUSTOMIZATION // Can be put into public GitHub now
        RT::PiMem MemArg = (RT::PiMem)AllocaCmd->getMemAllocation();
        if (!RT::useBackend(pi::Backend::SYCL_BE_PI_OPENCL)) {
          Plugin.call<PiApiKind::piextKernelSetArgMemObj>(Kernel, Arg.MIndex,
                                                          &MemArg);
          break;
        }
        Plugin.call<PiApiKind::piKernelSetArg>(Kernel, Arg.MIndex,
                                               sizeof(RT::PiMem), &MemArg);
#endif // INTEL_CUSTOMIZATION
=======
        RT::PiMem MemArg = (RT::PiMem)AllocaCmd->getMemAllocation();
        if (RT::useBackend(pi::Backend::SYCL_BE_PI_OPENCL)) {
          Plugin.call<PiApiKind::piKernelSetArg>(Kernel, Arg.MIndex,
                                                 sizeof(RT::PiMem), &MemArg);
        } else {
          Plugin.call<PiApiKind::piextKernelSetArgMemObj>(Kernel, Arg.MIndex,
                                                          &MemArg);
        }
>>>>>>> 886194d2
        break;
      }
      case kernel_param_kind_t::kind_std_layout: {
        Plugin.call<PiApiKind::piKernelSetArg>(Kernel, Arg.MIndex, Arg.MSize,
                                               Arg.MPtr);
        break;
      }
      case kernel_param_kind_t::kind_sampler: {
        sampler *SamplerPtr = (sampler *)Arg.MPtr;
        RT::PiSampler Sampler =
            detail::getSyclObjImpl(*SamplerPtr)->getOrCreateSampler(Context);
#if INTEL_CUSTOMIZATION
        if (RT::useBackend(pi::Backend::SYCL_BE_PI_OTHER)) {
          Plugin.call<PiApiKind::piextKernelSetArgMemObj>(Kernel,
              Arg.MIndex, (const RT::PiMem*)&Sampler);
          break;
        }
#endif // INTEL_CUSTOMIZATION
        Plugin.call<PiApiKind::piKernelSetArg>(Kernel, Arg.MIndex,
                                               sizeof(cl_sampler), &Sampler);
        break;
      }
      case kernel_param_kind_t::kind_pointer: {
        Plugin.call<PiApiKind::piextKernelSetArgPointer>(Kernel, Arg.MIndex,
                                                         Arg.MSize, Arg.MPtr);
        break;
      }
      default:
        assert(!"Unhandled");
      }
    }

    adjustNDRangePerKernel(NDRDesc, Kernel,
                           *(detail::getSyclObjImpl(MQueue->get_device())));

    // Some PI Plugins (like OpenCL) require this call to enable USM
    // For others, PI will turn this into a NOP.
    Plugin.call<PiApiKind::piKernelSetExecInfo>(Kernel, PI_USM_INDIRECT_ACCESS,
                                                sizeof(pi_bool), &PI_TRUE);

    // Remember this information before the range dimensions are reversed
    const bool HasLocalSize = (NDRDesc.LocalSize[0] != 0);

    ReverseRangeDimensionsForKernel(NDRDesc);

    pi_result Error = Plugin.call_nocheck<PiApiKind::piEnqueueKernelLaunch>(
        MQueue->getHandleRef(), Kernel, NDRDesc.Dims, &NDRDesc.GlobalOffset[0],
        &NDRDesc.GlobalSize[0], HasLocalSize ? &NDRDesc.LocalSize[0] : nullptr,
        RawEvents.size(), RawEvents.empty() ? nullptr : &RawEvents[0], &Event);

    if (PI_SUCCESS != Error) {
      // If we have got non-success error code, let's analyze it to emit nice
      // exception explaining what was wrong
      const device_impl &DeviceImpl =
          *(detail::getSyclObjImpl(MQueue->get_device()));
      return detail::enqueue_kernel_launch::handleError(Error, DeviceImpl,
                                                        Kernel, NDRDesc);
    }
    return PI_SUCCESS;
  }
  case CG::CGTYPE::COPY_USM: {
    CGCopyUSM *Copy = (CGCopyUSM *)MCommandGroup.get();
    MemoryManager::copy_usm(Copy->getSrc(), MQueue, Copy->getLength(),
                            Copy->getDst(), std::move(RawEvents), Event);
    return CL_SUCCESS;
  }
  case CG::CGTYPE::FILL_USM: {
    CGFillUSM *Fill = (CGFillUSM *)MCommandGroup.get();
    MemoryManager::fill_usm(Fill->getDst(), MQueue, Fill->getLength(),
                            Fill->getFill(), std::move(RawEvents), Event);
    return CL_SUCCESS;
  }
  case CG::CGTYPE::PREFETCH_USM: {
    CGPrefetchUSM *Prefetch = (CGPrefetchUSM *)MCommandGroup.get();
    MemoryManager::prefetch_usm(Prefetch->getDst(), MQueue,
                                Prefetch->getLength(), std::move(RawEvents),
                                Event);
    return CL_SUCCESS;
  }
  case CG::CGTYPE::INTEROP_TASK_CODEPLAY: {
    const detail::plugin &Plugin = MQueue->getPlugin();
    CGInteropTask *ExecInterop = (CGInteropTask *)MCommandGroup.get();
    // Wait for dependencies to complete before dispatching work on the host
    // TODO: Use a callback to dispatch the interop task instead of waiting for
    //  the event
    if (!RawEvents.empty()) {
      Plugin.call<PiApiKind::piEventsWait>(RawEvents.size(), &RawEvents[0]);
    }
    std::vector<interop_handler::ReqToMem> ReqMemObjs;
    // Extract the Mem Objects for all Requirements, to ensure they are available if
    // a user ask for them inside the interop task scope
    const auto& HandlerReq = ExecInterop->MRequirements;
    std::for_each(std::begin(HandlerReq), std::end(HandlerReq), [&](Requirement* Req) {
      AllocaCommandBase *AllocaCmd = getAllocaForReq(Req);
      auto MemArg = reinterpret_cast<pi_mem>(AllocaCmd->getMemAllocation());
      interop_handler::ReqToMem ReqToMem = std::make_pair(Req, MemArg);
      ReqMemObjs.emplace_back(ReqToMem);
    });

    auto interop_queue = MQueue->get();
    std::sort(std::begin(ReqMemObjs), std::end(ReqMemObjs));
    interop_handler InteropHandler(std::move(ReqMemObjs), interop_queue);
    ExecInterop->MInteropTask->call(InteropHandler);
    Plugin.call<PiApiKind::piEnqueueEventsWait>(MQueue->getHandleRef(), 0, nullptr, &Event);
    Plugin.call<PiApiKind::piQueueRelease>(reinterpret_cast<pi_queue>(interop_queue));
    return CL_SUCCESS;
  }
  case CG::CGTYPE::NONE:
  default:
    throw runtime_error("CG type not implemented.", PI_INVALID_OPERATION);
  }
}

} // namespace detail
} // namespace sycl
} // __SYCL_INLINE_NAMESPACE(cl)<|MERGE_RESOLUTION|>--- conflicted
+++ resolved
@@ -1648,18 +1648,6 @@
       case kernel_param_kind_t::kind_accessor: {
         Requirement *Req = (Requirement *)(Arg.MPtr);
         AllocaCommandBase *AllocaCmd = getAllocaForReq(Req);
-<<<<<<< HEAD
-#if INTEL_CUSTOMIZATION // Can be put into public GitHub now
-        RT::PiMem MemArg = (RT::PiMem)AllocaCmd->getMemAllocation();
-        if (!RT::useBackend(pi::Backend::SYCL_BE_PI_OPENCL)) {
-          Plugin.call<PiApiKind::piextKernelSetArgMemObj>(Kernel, Arg.MIndex,
-                                                          &MemArg);
-          break;
-        }
-        Plugin.call<PiApiKind::piKernelSetArg>(Kernel, Arg.MIndex,
-                                               sizeof(RT::PiMem), &MemArg);
-#endif // INTEL_CUSTOMIZATION
-=======
         RT::PiMem MemArg = (RT::PiMem)AllocaCmd->getMemAllocation();
         if (RT::useBackend(pi::Backend::SYCL_BE_PI_OPENCL)) {
           Plugin.call<PiApiKind::piKernelSetArg>(Kernel, Arg.MIndex,
@@ -1668,7 +1656,6 @@
           Plugin.call<PiApiKind::piextKernelSetArgMemObj>(Kernel, Arg.MIndex,
                                                           &MemArg);
         }
->>>>>>> 886194d2
         break;
       }
       case kernel_param_kind_t::kind_std_layout: {
