--- conflicted
+++ resolved
@@ -58,11 +58,7 @@
   // kernel_3 without explicit dependencies submitted to in order queue: host
   // task blocks kernel_2 from being enqueued while kernel_3 has no such
   // dependencies so in current impl it could be enqueued earlier that kernel_2.
-<<<<<<< HEAD
-  // That makes not possible to use this path with blocking users for in order
-=======
   // That makes it impossible to use this path with blocking users for in order
->>>>>>> 5a805999
   // queue.
   if (QueueImplPtr Queue = RootCommand->getEvent()->getSubmittedQueue();
       Queue && Queue->isInOrder())
