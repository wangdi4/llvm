--- conflicted
+++ resolved
@@ -422,13 +422,8 @@
 
   void printDot(std::ostream &Stream) const final;
   const Requirement *getRequirement() const final { return &MDstReq; }
-<<<<<<< HEAD
-  void emitInstrumentationData();
-  ContextImplPtr getContext() const override final;
-=======
   void emitInstrumentationData() final;
   ContextImplPtr getContext() const final;
->>>>>>> 4d27ff83
 
 private:
   cl_int enqueueImp() final;
@@ -450,13 +445,8 @@
 
   void printDot(std::ostream &Stream) const final;
   const Requirement *getRequirement() const final { return &MDstReq; }
-<<<<<<< HEAD
-  void emitInstrumentationData();
-  ContextImplPtr getContext() const override final;
-=======
   void emitInstrumentationData() final;
   ContextImplPtr getContext() const final;
->>>>>>> 4d27ff83
 
 private:
   cl_int enqueueImp() final;
@@ -487,14 +477,6 @@
   // in cleanup process.
   EmptyCommand *MEmptyCmd = nullptr;
 
-  detail::CG &getCG() const { return *MCommandGroup; }
-
-  // MEmptyCmd one is only employed if this command refers to host-task.
-  // MEmptyCmd due to unreliable mechanism of lookup for single EmptyCommand
-  // amongst users of host-task-representing command. This unreliability roots
-  // in cleanup process.
-  EmptyCommand *MEmptyCmd = nullptr;
-
 private:
   cl_int enqueueImp() final;
 
