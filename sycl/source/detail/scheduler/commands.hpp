//==-------------- commands.hpp - SYCL standard header file ----------------==//
//
// Part of the LLVM Project, under the Apache License v2.0 with LLVM Exceptions.
// See https://llvm.org/LICENSE.txt for license information.
// SPDX-License-Identifier: Apache-2.0 WITH LLVM-exception
//
//===----------------------------------------------------------------------===//

#pragma once

#include <atomic>
#include <cstdint>
#include <deque>
#include <memory>
#include <set>
#include <unordered_set>
#include <vector>

#include <CL/sycl/access/access.hpp>
#include <CL/sycl/detail/accessor_impl.hpp>
#include <CL/sycl/detail/cg.hpp>
#include <detail/program_manager/program_manager.hpp>

__SYCL_INLINE_NAMESPACE(cl) {
namespace sycl {
namespace detail {

class queue_impl;
class event_impl;
class context_impl;
class DispatchHostTask;

using QueueImplPtr = std::shared_ptr<detail::queue_impl>;
using EventImplPtr = std::shared_ptr<detail::event_impl>;
using ContextImplPtr = std::shared_ptr<detail::context_impl>;
using StreamImplPtr = std::shared_ptr<detail::stream_impl>;

class Command;
class AllocaCommand;
class AllocaCommandBase;
class ReleaseCommand;
class ExecCGCommand;
class EmptyCommand;

enum BlockingT { NON_BLOCKING = 0, BLOCKING };

/// Result of command enqueueing.
struct EnqueueResultT {
  enum ResultT {
    SyclEnqueueReady,
    SyclEnqueueSuccess,
    SyclEnqueueBlocked,
    SyclEnqueueFailed
  };
  EnqueueResultT(ResultT Result = SyclEnqueueSuccess, Command *Cmd = nullptr,
                 cl_int ErrCode = CL_SUCCESS)
      : MResult(Result), MCmd(Cmd), MErrCode(ErrCode) {}
  /// Indicates the result of enqueueing.
  ResultT MResult;
  /// Pointer to the command which failed to enqueue.
  Command *MCmd;
  /// Error code which is set when enqueueing fails.
  cl_int MErrCode;
};

/// Dependency between two commands.
struct DepDesc {
  DepDesc(Command *DepCommand, const Requirement *Req,
          AllocaCommandBase *AllocaCmd)
      : MDepCommand(DepCommand), MDepRequirement(Req), MAllocaCmd(AllocaCmd) {}

  friend bool operator<(const DepDesc &Lhs, const DepDesc &Rhs) {
    return std::tie(Lhs.MDepRequirement, Lhs.MDepCommand) <
           std::tie(Rhs.MDepRequirement, Rhs.MDepCommand);
  }

  /// The actual dependency command.
  Command *MDepCommand = nullptr;
  /// Requirement for the dependency.
  const Requirement *MDepRequirement = nullptr;
  /// Allocation command for the memory object we have requirement for.
  /// Used to simplify searching for memory handle.
  AllocaCommandBase *MAllocaCmd = nullptr;
};

/// The Command class represents some action that needs to be performed on one
/// or more memory objects. The Command has a vector of DepDesc objects that
/// represent dependencies of the command. It has a vector of pointers to
/// commands that depend on the command. It has a pointer to a \ref queue object
/// and an event that is associated with the command.
///
/// \ingroup sycl_graph
class Command {
public:
  enum CommandType {
    RUN_CG,
    COPY_MEMORY,
    ALLOCA,
    ALLOCA_SUB_BUF,
    RELEASE,
    MAP_MEM_OBJ,
    UNMAP_MEM_OBJ,
    UPDATE_REQUIREMENT,
    EMPTY_TASK,
    HOST_TASK
  };

  Command(CommandType Type, QueueImplPtr Queue);

  void addDep(DepDesc NewDep);

  void addDep(EventImplPtr Event);

  void addUser(Command *NewUser) { MUsers.insert(NewUser); }

  /// \return type of the command, e.g. Allocate, MemoryCopy.
  CommandType getType() const { return MType; }

  /// Checks if the command is enqueued, and calls enqueueImp.
  ///
  /// \param EnqueueResult is set to the specific status if enqueue failed.
  /// \param Blocking if this argument is true, function will wait for the
  ///        command to be unblocked before calling enqueueImp.
  /// \return true if the command is enqueued.
  virtual bool enqueue(EnqueueResultT &EnqueueResult, BlockingT Blocking);

  bool isFinished();

  bool isSuccessfullyEnqueued() const {
    return MEnqueueStatus == EnqueueResultT::SyclEnqueueSuccess;
  }

  bool isEnqueueBlocked() const {
    return MEnqueueStatus == EnqueueResultT::SyclEnqueueBlocked;
  }

<<<<<<< HEAD
  std::shared_ptr<queue_impl> getQueue() const { return MQueue; }
=======
  const QueueImplPtr &getQueue() const { return MQueue; }
>>>>>>> 6c8b510a

  const EventImplPtr &getEvent() const { return MEvent; }

  // Methods needed to support SYCL instrumentation

  /// Proxy method which calls emitInstrumentationData.
  void emitInstrumentationDataProxy();
  /// Instrumentation method which emits telemetry data.
  virtual void emitInstrumentationData() = 0;
  /// Looks at all the dependencies for the release command and enables
  /// instrumentation to report these dependencies as edges.
  void resolveReleaseDependencies(std::set<Command *> &list);
  /// Creates an edge event when the dependency is a command.
  void emitEdgeEventForCommandDependence(Command *Cmd, void *ObjAddr,
                                         const string_class &Prefix,
                                         bool IsCommand);
  /// Creates an edge event when the dependency is an event.
  void emitEdgeEventForEventDependence(Command *Cmd, RT::PiEvent &EventAddr);
  /// Creates a signal event with the enqueued kernel event handle.
  void emitEnqueuedEventSignal(RT::PiEvent &PiEventAddr);
  /// Create a trace event of node_create type; this must be guarded by a
  /// check for xptiTraceEnabled().
  /// Post Condition: MTraceEvent will be set to the event created.
  /// \param MAddress  The address to use to create the payload.
  uint64_t makeTraceEventProlog(void *MAddress);
  /// If prolog has been run, run epilog; this must be guarded by a check for
  /// xptiTraceEnabled().
  void makeTraceEventEpilog();
  /// Emits an event of Type.
  void emitInstrumentation(uint16_t Type, const char *Txt = nullptr);

  // End Methods needed to support SYCL instrumentation

  virtual void printDot(std::ostream &Stream) const = 0;

  virtual const Requirement *getRequirement() const {
    assert(false && "Internal Error. The command has no stored requirement");
    return nullptr;
  }

  virtual ~Command() = default;

  const char *getBlockReason() const;

  /// Get the context of the queue this command will be submitted to. Could
  /// differ from the context of MQueue for memory copy commands.
  virtual const ContextImplPtr &getWorkerContext() const;

  /// Get the queue this command will be submitted to. Could differ from MQueue
  /// for memory copy commands.
  virtual const QueueImplPtr &getWorkerQueue() const;

protected:
  EventImplPtr MEvent;
  QueueImplPtr MQueue;

  /// Dependency events prepared for waiting by backend.
  /// See processDepEvent for details.
  std::vector<EventImplPtr> MPreparedDepsEvents;
  std::vector<EventImplPtr> MPreparedHostDepsEvents;

  void waitForEvents(QueueImplPtr Queue, std::vector<EventImplPtr> &RawEvents,
                     RT::PiEvent &Event);

  void waitForPreparedHostEvents() const;

  /// Perform glueing of events from different contexts
  /// \param DepEvent event this commands should depend on
  /// \param Dep optional DepDesc to perform connection of events properly
  ///
  /// Glueing (i.e. connecting) will be performed if and only if DepEvent is
  /// not from host context and its context doesn't match to context of this
  /// command. Context of this command is fetched via getWorkerContext().
  ///
  /// Optionality of Dep is set by Dep.MDepCommand not equal to nullptr.
  void processDepEvent(EventImplPtr DepEvent, const DepDesc &Dep);

  /// Private interface. Derived classes should implement this method.
  virtual cl_int enqueueImp() = 0;

  /// The type of the command.
  CommandType MType;
  /// Mutex used to protect enqueueing from race conditions
  std::mutex MEnqueueMtx;

  friend class DispatchHostTask;

public:
<<<<<<< HEAD
  const std::vector<EventImplPtr> getPreparedHostDepsEvents() const {
=======
  const std::vector<EventImplPtr> &getPreparedHostDepsEvents() const {
>>>>>>> 6c8b510a
    return MPreparedHostDepsEvents;
  }

  /// Contains list of dependencies(edges)
  std::vector<DepDesc> MDeps;
  /// Contains list of commands that depend on the command.
  std::unordered_set<Command *> MUsers;
  /// Indicates whether the command can be blocked from enqueueing.
  bool MIsBlockable = false;
  /// Counts the number of memory objects this command is a leaf for.
  unsigned MLeafCounter = 0;

  struct Marks {
    /// Used for marking the node as visited during graph traversal.
    bool MVisited = false;
    /// Used for marking the node for deletion during cleanup.
    bool MToBeDeleted = false;
  };
  /// Used for marking the node during graph traversal.
  Marks MMarks;

  enum class BlockReason : int { HostAccessor = 0, HostTask };

  // Only have reasonable value while MIsBlockable is true
  BlockReason MBlockReason;

  /// Describes the status of the command.
  std::atomic<EnqueueResultT::ResultT> MEnqueueStatus;

  // All member variable defined here  are needed for the SYCL instrumentation
  // layer. Do not guard these variables below with XPTI_ENABLE_INSTRUMENTATION
  // to ensure we have the same object layout when the macro in the library and
  // SYCL app are not the same.

  /// The event for node_create and task_begin.
  void *MTraceEvent = nullptr;
  /// The stream under which the traces are emitted.
  ///
  /// Stream ids are positive integers and we set it to an invalid value.
  int32_t MStreamID = -1;
  /// Reserved for storing the object address such as SPIR-V or memory object
  /// address.
  void *MAddress = nullptr;
  /// Buffer to build the address string.
  string_class MAddressString;
  /// Buffer to build the command node type.
  string_class MCommandNodeType;
  /// Buffer to build the command end-user understandable name.
  string_class MCommandName;
  /// Flag to indicate if makeTraceEventProlog() has been run.
  bool MTraceEventPrologComplete = false;
  /// Flag to indicate if this is the first time we are seeing this payload.
  bool MFirstInstance = false;
  /// Instance ID tracked for the command.
  uint64_t MInstanceID = 0;

  // This flag allows to control whether host event should be set complete
  // after successfull enqueue of command. Event is considered as host event if
  // either it's is_host() return true or there is no backend representation
  // of event (i.e. getHandleRef() return reference to nullptr value).
  // By default the flag is set to true due to most of host operations are
  // synchronous. The only asynchronous operation currently is host-task.
  bool MShouldCompleteEventIfPossible = true;
};

/// The empty command does nothing during enqueue. The task can be used to
/// implement lock in the graph, or to merge several nodes into one.
class EmptyCommand : public Command {
public:
  EmptyCommand(QueueImplPtr Queue);

  void printDot(std::ostream &Stream) const final;
  const Requirement *getRequirement() const final { return &MRequirements[0]; }
  void addRequirement(Command *DepCmd, AllocaCommandBase *AllocaCmd,
                      const Requirement *Req);

  void emitInstrumentationData() override;

private:
  cl_int enqueueImp() final;

  // Employing deque here as it allows to push_back/emplace_back without
  // invalidation of pointer or reference to stored data item regardless of
  // iterator invalidation.
  std::deque<Requirement> MRequirements;
};

/// The release command enqueues release of a memory object instance allocated
/// on Host or underlying framework.
class ReleaseCommand : public Command {
public:
  ReleaseCommand(QueueImplPtr Queue, AllocaCommandBase *AllocaCmd);

  void printDot(std::ostream &Stream) const final;
  void emitInstrumentationData() override;

private:
  cl_int enqueueImp() final;

  /// Command which allocates memory release command should dealocate.
  AllocaCommandBase *MAllocaCmd = nullptr;
};

/// Base class for memory allocation commands.
class AllocaCommandBase : public Command {
public:
  AllocaCommandBase(CommandType Type, QueueImplPtr Queue, Requirement Req,
                    AllocaCommandBase *LinkedAllocaCmd);

  ReleaseCommand *getReleaseCmd() { return &MReleaseCmd; }

  SYCLMemObjI *getSYCLMemObj() const { return MRequirement.MSYCLMemObj; }

  virtual void *getMemAllocation() const = 0;

  const Requirement *getRequirement() const final { return &MRequirement; }

  void emitInstrumentationData() override;

  void *MMemAllocation = nullptr;

  /// Alloca command linked with current command.
  /// Device and host alloca commands can be linked, so they may share the same
  /// memory. Only one allocation from a pair can be accessed at a time. Alloca
  /// commands associated with such allocation is "active". In order to switch
  /// "active" status between alloca commands map/unmap operations are used.
  AllocaCommandBase *MLinkedAllocaCmd = nullptr;
  /// Indicates that current alloca is active one.
  bool MIsActive = true;

  /// Indicates that the command owns memory allocation in case of connected
  /// alloca command.
  bool MIsLeaderAlloca = true;

protected:
  Requirement MRequirement;
  ReleaseCommand MReleaseCmd;
};

/// The alloca command enqueues allocation of instance of memory object on Host
/// or underlying framework.
class AllocaCommand : public AllocaCommandBase {
public:
  AllocaCommand(QueueImplPtr Queue, Requirement Req,
                bool InitFromUserData = true,
                AllocaCommandBase *LinkedAllocaCmd = nullptr);

  void *getMemAllocation() const final { return MMemAllocation; }
  void printDot(std::ostream &Stream) const final;
  void emitInstrumentationData() override;

private:
  cl_int enqueueImp() final;

  /// The flag indicates that alloca should try to reuse pointer provided by
  /// the user during memory object construction.
  bool MInitFromUserData = false;
};

/// The AllocaSubBuf command enqueues creation of sub-buffer of memory object.
class AllocaSubBufCommand : public AllocaCommandBase {
public:
  AllocaSubBufCommand(QueueImplPtr Queue, Requirement Req,
                      AllocaCommandBase *ParentAlloca);

  void *getMemAllocation() const final;
  void printDot(std::ostream &Stream) const final;
  AllocaCommandBase *getParentAlloca() { return MParentAlloca; }
  void emitInstrumentationData() override;

private:
  cl_int enqueueImp() final;

  AllocaCommandBase *MParentAlloca = nullptr;
};

/// The map command enqueues mapping of device memory onto host memory.
class MapMemObject : public Command {
public:
  MapMemObject(AllocaCommandBase *SrcAllocaCmd, Requirement Req, void **DstPtr,
               QueueImplPtr Queue, access::mode MapMode);

  void printDot(std::ostream &Stream) const final;
  const Requirement *getRequirement() const final { return &MSrcReq; }
  void emitInstrumentationData() override;

private:
  cl_int enqueueImp() final;

  AllocaCommandBase *MSrcAllocaCmd = nullptr;
  Requirement MSrcReq;
  void **MDstPtr = nullptr;
  access::mode MMapMode;
};

/// The unmap command removes mapping of host memory onto device memory.
class UnMapMemObject : public Command {
public:
  UnMapMemObject(AllocaCommandBase *DstAllocaCmd, Requirement Req,
                 void **SrcPtr, QueueImplPtr Queue);

  void printDot(std::ostream &Stream) const final;
  const Requirement *getRequirement() const final { return &MDstReq; }
  void emitInstrumentationData() override;

private:
  cl_int enqueueImp() final;

  AllocaCommandBase *MDstAllocaCmd = nullptr;
  Requirement MDstReq;
  void **MSrcPtr = nullptr;
};

/// The mem copy command enqueues memory copy between two instances of memory
/// object.
class MemCpyCommand : public Command {
public:
  MemCpyCommand(Requirement SrcReq, AllocaCommandBase *SrcAllocaCmd,
                Requirement DstReq, AllocaCommandBase *DstAllocaCmd,
                QueueImplPtr SrcQueue, QueueImplPtr DstQueue);

  void printDot(std::ostream &Stream) const final;
  const Requirement *getRequirement() const final { return &MDstReq; }
  void emitInstrumentationData() final;
  const ContextImplPtr &getWorkerContext() const final;
  const QueueImplPtr &getWorkerQueue() const final;

private:
  cl_int enqueueImp() final;

  QueueImplPtr MSrcQueue;
  Requirement MSrcReq;
  AllocaCommandBase *MSrcAllocaCmd = nullptr;
  Requirement MDstReq;
  AllocaCommandBase *MDstAllocaCmd = nullptr;
};

/// The mem copy host command enqueues memory copy between two instances of
/// memory object.
class MemCpyCommandHost : public Command {
public:
  MemCpyCommandHost(Requirement SrcReq, AllocaCommandBase *SrcAllocaCmd,
                    Requirement DstReq, void **DstPtr, QueueImplPtr SrcQueue,
                    QueueImplPtr DstQueue);

  void printDot(std::ostream &Stream) const final;
  const Requirement *getRequirement() const final { return &MDstReq; }
  void emitInstrumentationData() final;
  const ContextImplPtr &getWorkerContext() const final;
  const QueueImplPtr &getWorkerQueue() const final;

private:
  cl_int enqueueImp() final;

  QueueImplPtr MSrcQueue;
  Requirement MSrcReq;
  AllocaCommandBase *MSrcAllocaCmd = nullptr;
  Requirement MDstReq;
  void **MDstPtr = nullptr;
};

/// The exec CG command enqueues execution of kernel or explicit memory
/// operation.
class ExecCGCommand : public Command {
public:
  ExecCGCommand(std::unique_ptr<detail::CG> CommandGroup, QueueImplPtr Queue);

  vector_class<StreamImplPtr> getStreams() const;

  void clearStreams();

  void printDot(std::ostream &Stream) const final;
  void emitInstrumentationData() final;

  detail::CG &getCG() const { return *MCommandGroup; }

  // MEmptyCmd is only employed if this command refers to host-task.
  // The mechanism of lookup for single EmptyCommand amongst users of
  // host-task-representing command is unreliable. This unreliability roots in
  // the cleanup process.
  EmptyCommand *MEmptyCmd = nullptr;

  // This function is only usable for native kernel to prevent access to free'd
  // memory in DispatchNativeKernel.
  // TODO remove when native kernel support is terminated.
  void releaseCG() {
<<<<<<< HEAD
    assert(MCommandGroup->getType() == CG::RUN_ON_HOST_INTEL &&
           "Only 'native kernel' is allowed to release command group");
=======
>>>>>>> 6c8b510a
    MCommandGroup.release();
  }

private:
  cl_int enqueueImp() final;

  AllocaCommandBase *getAllocaForReq(Requirement *Req);

  pi_result SetKernelParamsAndLaunch(
      CGExecKernel *ExecKernel, RT::PiKernel Kernel, NDRDescT &NDRDesc,
      std::vector<RT::PiEvent> &RawEvents, RT::PiEvent &Event,
      ProgramManager::KernelArgMask EliminatedArgMask);

  std::unique_ptr<detail::CG> MCommandGroup;

  friend class Command;
};

class UpdateHostRequirementCommand : public Command {
public:
  UpdateHostRequirementCommand(QueueImplPtr Queue, Requirement Req,
                               AllocaCommandBase *SrcAllocaCmd, void **DstPtr);

  void printDot(std::ostream &Stream) const final;
  const Requirement *getRequirement() const final { return &MDstReq; }
  void emitInstrumentationData() final;

private:
  cl_int enqueueImp() final;

  AllocaCommandBase *MSrcAllocaCmd = nullptr;
  Requirement MDstReq;
  void **MDstPtr = nullptr;
};

} // namespace detail
} // namespace sycl
} // __SYCL_INLINE_NAMESPACE(cl)<|MERGE_RESOLUTION|>--- conflicted
+++ resolved
@@ -134,11 +134,7 @@
     return MEnqueueStatus == EnqueueResultT::SyclEnqueueBlocked;
   }
 
-<<<<<<< HEAD
-  std::shared_ptr<queue_impl> getQueue() const { return MQueue; }
-=======
   const QueueImplPtr &getQueue() const { return MQueue; }
->>>>>>> 6c8b510a
 
   const EventImplPtr &getEvent() const { return MEvent; }
 
@@ -227,11 +223,7 @@
   friend class DispatchHostTask;
 
 public:
-<<<<<<< HEAD
-  const std::vector<EventImplPtr> getPreparedHostDepsEvents() const {
-=======
   const std::vector<EventImplPtr> &getPreparedHostDepsEvents() const {
->>>>>>> 6c8b510a
     return MPreparedHostDepsEvents;
   }
 
@@ -518,11 +510,6 @@
   // memory in DispatchNativeKernel.
   // TODO remove when native kernel support is terminated.
   void releaseCG() {
-<<<<<<< HEAD
-    assert(MCommandGroup->getType() == CG::RUN_ON_HOST_INTEL &&
-           "Only 'native kernel' is allowed to release command group");
-=======
->>>>>>> 6c8b510a
     MCommandGroup.release();
   }
 
