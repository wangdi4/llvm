--- conflicted
+++ resolved
@@ -49,12 +49,8 @@
     const bool UseCUDAPrimaryContext =
         MPropList.has_property<property::context::cuda::use_primary_context>();
     const pi_context_properties Props[] = {
-<<<<<<< HEAD
-        static_cast<pi_context_properties>(PI_CONTEXT_PROPERTIES_CUDA_PRIMARY),
-=======
         static_cast<pi_context_properties>(
             __SYCL_PI_CONTEXT_PROPERTIES_CUDA_PRIMARY),
->>>>>>> 6c8b510a
         static_cast<pi_context_properties>(UseCUDAPrimaryContext), 0};
 
     getPlugin().call<PiApiKind::piContextCreate>(
