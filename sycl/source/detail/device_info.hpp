--- conflicted
+++ resolved
@@ -29,7 +29,6 @@
 namespace sycl {
 namespace detail {
 
-<<<<<<< HEAD
 #if INTEL_CUSTOMIZATION
 // Host device functionality is extended to support different
 // host device backends and each of then should device these
@@ -49,13 +48,8 @@
 #endif /* DPCPP_HOST_DEVICE_SERIAL */
 #endif /* INTEL_CUSTIMIZATION */
 
-inline vector_class<info::fp_config>
-read_fp_bitfield(cl_device_fp_config bits) {
-  vector_class<info::fp_config> result;
-=======
 inline std::vector<info::fp_config> read_fp_bitfield(cl_device_fp_config bits) {
   std::vector<info::fp_config> result;
->>>>>>> 51c747da
   if (bits & CL_FP_DENORM)
     result.push_back(info::fp_config::denorm);
   if (bits & CL_FP_INF_NAN)
