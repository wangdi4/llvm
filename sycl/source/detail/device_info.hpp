--- conflicted
+++ resolved
@@ -228,32 +228,19 @@
   }
 };
 
-<<<<<<< HEAD
-inline bool checkNativeQueueProfiling(RT::PiDevice Dev, const plugin &Plugin) {
-  pi_queue_properties Properties;
-  Plugin.call<PiApiKind::piDeviceGetInfo>(
-      Dev, PiInfoCode<info::device::queue_profiling>::value, sizeof(Properties),
-      &Properties, nullptr);
-=======
 inline bool checkNativeQueueProfiling(const DeviceImplPtr &Dev) {
   pi_queue_properties Properties;
   Dev->getPlugin()->call<PiApiKind::piDeviceGetInfo>(
       Dev->getHandleRef(), PiInfoCode<info::device::queue_profiling>::value,
       sizeof(Properties), &Properties, nullptr);
->>>>>>> ec3077b5
   return Properties & PI_QUEUE_FLAG_PROFILING_ENABLE;
 }
 
 // Specialization for queue_profiling. In addition to pi_queue level profiling,
 // piGetDeviceAndHostTimer support is needed for command_submit query support.
 template <> struct get_device_info_impl<bool, info::device::queue_profiling> {
-<<<<<<< HEAD
-  static bool get(RT::PiDevice Dev, const plugin &Plugin) {
-    if (!checkNativeQueueProfiling(Dev, Plugin))
-=======
   static bool get(const DeviceImplPtr &Dev) {
     if (!checkNativeQueueProfiling(Dev))
->>>>>>> ec3077b5
       return false;
     sycl::detail::pi::PiResult Result =
         Dev->getPlugin()
