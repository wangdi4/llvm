--- conflicted
+++ resolved
@@ -199,13 +199,9 @@
     }
   }
 
-<<<<<<< HEAD
-  XPTIScope &operator=(const XPTIScope &) = delete;
-=======
   XPTIScope(const XPTIScope &rhs) = delete;
 
   XPTIScope &operator=(const XPTIScope &rhs) = delete;
->>>>>>> 7f4c3c22
 
   xpti::trace_event_data_t *traceEvent() { return MTraceEvent; }
 
