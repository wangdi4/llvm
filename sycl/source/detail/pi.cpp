--- conflicted
+++ resolved
@@ -310,11 +310,7 @@
                              backend::ext_oneapi_level_zero);
     PluginNames.emplace_back(__SYCL_CUDA_PLUGIN_NAME, backend::ext_oneapi_cuda);
     PluginNames.emplace_back(__SYCL_HIP_PLUGIN_NAME, backend::ext_oneapi_hip);
-<<<<<<< HEAD
-  } else {
-=======
   } else if (FilterList) {
->>>>>>> bfff8914
     std::vector<device_filter> Filters = FilterList->get();
     bool OpenCLFound = false;
     bool LevelZeroFound = false;
@@ -341,17 +337,10 @@
         CudaFound = true;
       }
       if (!EsimdCpuFound && Backend == backend::ext_intel_esimd_emulator) {
-<<<<<<< HEAD
-          PluginNames.emplace_back(__SYCL_ESIMD_EMULATOR_PLUGIN_NAME,
-                             backend::ext_intel_esimd_emulator);
-          EsimdCpuFound = true;
-        }
-=======
         PluginNames.emplace_back(__SYCL_ESIMD_EMULATOR_PLUGIN_NAME,
                                  backend::ext_intel_esimd_emulator);
         EsimdCpuFound = true;
       }
->>>>>>> bfff8914
       if (!HIPFound &&
           (Backend == backend::ext_oneapi_hip || Backend == backend::all)) {
         PluginNames.emplace_back(__SYCL_HIP_PLUGIN_NAME,
