--- conflicted
+++ resolved
@@ -225,21 +225,12 @@
 std::shared_ptr<plugin> GlobalPlugin;
 
 // Find the plugin at the appropriate location and return the location.
-<<<<<<< HEAD
-bool findPlugins(vector_class<std::pair<std::string, backend>> &PluginNames) {
-// TODO: Based on final design discussions, change the location where the
-// plugin must be searched; how to identify the plugins etc. Currently the
-// search is done for libpi_opencl.so/pi_opencl.dll file in LD_LIBRARY_PATH
-// env only.
-//
-=======
 bool findPlugins(std::vector<std::pair<std::string, backend>> &PluginNames) {
   // TODO: Based on final design discussions, change the location where the
   // plugin must be searched; how to identify the plugins etc. Currently the
   // search is done for libpi_opencl.so/pi_opencl.dll file in LD_LIBRARY_PATH
   // env only.
   //
->>>>>>> 51c747da
   device_filter_list *FilterList = SYCLConfig<SYCL_DEVICE_FILTER>::get();
   if (!FilterList) {
     PluginNames.emplace_back(__SYCL_OPENCL_PLUGIN_NAME, backend::opencl);
