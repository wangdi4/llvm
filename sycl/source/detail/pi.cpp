--- conflicted
+++ resolved
@@ -142,12 +142,6 @@
     return "PI_PLATFORM_INFO_VENDOR";
   case PI_PLATFORM_INFO_EXTENSIONS:
     return "PI_PLATFORM_INFO_EXTENSIONS";
-<<<<<<< HEAD
-  default:
-    pi::die("Unknown pi_platform_info value passed to "
-            "cl::sycl::detail::pi::platformInfoToString");
-=======
->>>>>>> d4e51db6
   }
   die("Unknown pi_platform_info value passed to "
       "cl::sycl::detail::pi::platformInfoToString");
