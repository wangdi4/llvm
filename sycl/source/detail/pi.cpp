--- conflicted
+++ resolved
@@ -347,24 +347,16 @@
     if (InteropBE == backend::opencl &&
         PluginNames[I].first.find("opencl") != std::string::npos) {
       GlobalPlugin =
-<<<<<<< HEAD
-          std::make_shared<plugin>(PluginInformation, backend::opencl);
+          std::make_shared<plugin>(PluginInformation, backend::opencl, Library);
 #if INTEL_CUSTOMIZATION
 #if 0
-=======
-          std::make_shared<plugin>(PluginInformation, backend::opencl, Library);
->>>>>>> f58c5684
     } else if (InteropBE == backend::cuda &&
                PluginNames[I].first.find("cuda") != std::string::npos)
       // Use the CUDA plugin as the GlobalPlugin
-<<<<<<< HEAD
-      GlobalPlugin = std::make_shared<plugin>(PluginInformation, backend::cuda);
+      GlobalPlugin =
+          std::make_shared<plugin>(PluginInformation, backend::cuda, Library);
 #endif
 #endif // INTEL_CUSTOMIZATION
-=======
-      GlobalPlugin =
-          std::make_shared<plugin>(PluginInformation, backend::cuda, Library);
->>>>>>> f58c5684
     } else if (InteropBE == backend::level_zero &&
                PluginNames[I].first.find("level_zero") != std::string::npos) {
       // Use the LEVEL_ZERO plugin as the GlobalPlugin
