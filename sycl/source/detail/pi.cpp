//===-- pi.cpp - PI utilities implementation -------------------*- C++ -*--===//
//
// Part of the LLVM Project, under the Apache License v2.0 with LLVM Exceptions.
// See https://llvm.org/LICENSE.txt for license information.
// SPDX-License-Identifier: Apache-2.0 WITH LLVM-exception
//
//===----------------------------------------------------------------------===//

/// \file pi.cpp
/// Implementation of C++ wrappers for PI interface.
///
/// \ingroup sycl_pi

#include "context_impl.hpp"
#include <CL/sycl/context.hpp>
#include <CL/sycl/detail/common.hpp>
#include <CL/sycl/detail/device_filter.hpp>
#include <CL/sycl/detail/pi.hpp>
#include <CL/sycl/detail/stl_type_traits.hpp>
#include <CL/sycl/version.hpp>
#include <detail/config.hpp>
#include <detail/global_handler.hpp>
#include <detail/plugin.hpp>
#include <detail/xpti_registry.hpp>

#include <bitset>
#include <cstdarg>
#include <cstring>
#include <iostream>
#include <map>
#include <sstream>
#include <stddef.h>
#include <string>

#ifdef XPTI_ENABLE_INSTRUMENTATION
// Include the headers necessary for emitting
// traces using the trace framework
#include "xpti/xpti_trace_framework.h"
#endif

#define STR(x) #x
#define SYCL_VERSION_STR                                                       \
  "sycl " STR(__LIBSYCL_MAJOR_VERSION) "." STR(__LIBSYCL_MINOR_VERSION)

__SYCL_INLINE_NAMESPACE(cl) {
namespace sycl {
namespace detail {
#ifdef XPTI_ENABLE_INSTRUMENTATION
// Global (to the SYCL runtime) graph handle that all command groups are a
// child of
/// Event to be used by graph related activities
xpti_td *GSYCLGraphEvent = nullptr;
/// Event to be used by PI layer related activities
xpti_td *GPICallEvent = nullptr;
/// Event to be used by PI layer calls with arguments
xpti_td *GPIArgCallEvent = nullptr;
/// Constants being used as placeholder until one is able to reliably get the
/// version of the SYCL runtime
constexpr uint32_t GMajVer = __LIBSYCL_MAJOR_VERSION;
constexpr uint32_t GMinVer = __LIBSYCL_MINOR_VERSION;
constexpr const char *GVerStr = SYCL_VERSION_STR;
#endif // XPTI_ENABLE_INSTRUMENTATION

template <cl::sycl::backend BE>
void *getPluginOpaqueData(void *OpaqueDataParam) {
  void *ReturnOpaqueData = nullptr;
  const cl::sycl::detail::plugin &Plugin =
      cl::sycl::detail::pi::getPlugin<BE>();

  Plugin.call<cl::sycl::detail::PiApiKind::piextPluginGetOpaqueData>(
      OpaqueDataParam, &ReturnOpaqueData);

  return ReturnOpaqueData;
}

template __SYCL_EXPORT void *
getPluginOpaqueData<cl::sycl::backend::ext_intel_esimd_emulator>(void *);

namespace pi {

static void initializePlugins(std::vector<plugin> &Plugins);

bool XPTIInitDone = false;

// Implementation of the SYCL PI API call tracing methods that use XPTI
// framework to emit these traces that will be used by tools.
uint64_t emitFunctionBeginTrace(const char *FName) {
  uint64_t CorrelationID = 0;
#ifdef XPTI_ENABLE_INSTRUMENTATION
  // The function_begin and function_end trace point types are defined to
  // trace library API calls and they are currently enabled here for support
  // tools that need the API scope. The methods emitFunctionBeginTrace() and
  // emitFunctionEndTrace() can be extended to also trace the arguments of the
  // PI API call using a trace point type the extends the predefined trace
  // point types.
  //
  // You can use the sample collector in llvm/xptifw/samples/syclpi_collector
  // to print the API traces and also extend them to support  arguments that
  // may be traced later.
  //
  /// Example Usage:
  /// \code{cpp}
  /// // Two diagnostic trace types defined for function begin and function end
  /// // with different semantics than the one in the default trace type list.
  /// typedef enum {
  ///   diagnostic_func_begin = XPTI_TRACE_POINT_BEGIN(0),
  ///   diagnostic_func_end = XPTI_TRACE_POINT_END(0),
  /// }syclpi_extension_t;
  /// ...
  /// uint16_t pi_func_begin =
  ///     xptiRegisterUserDefinedTracePoint("sycl.pi", func_begin);
  /// uint16_t pi_func_end =
  ///     xptiRegisterUserDefinedTracePoint("sycl.pi", func_end);
  /// ...
  /// // Setup argument data for the function being traced
  /// ...
  /// xptiNotifySubscribers(stream_id, pi_func_begin, parent, event, instance,
  ///                       (void *)argument_data);
  /// \endcode
  if (xptiTraceEnabled()) {
    uint8_t StreamID = xptiRegisterStream(SYCL_PICALL_STREAM_NAME);
    CorrelationID = xptiGetUniqueId();
    xptiNotifySubscribers(
        StreamID, (uint16_t)xpti::trace_point_type_t::function_begin,
        GPICallEvent, nullptr, CorrelationID, static_cast<const void *>(FName));
  }
#endif // XPTI_ENABLE_INSTRUMENTATION
  return CorrelationID;
}

void emitFunctionEndTrace(uint64_t CorrelationID, const char *FName) {
#ifdef XPTI_ENABLE_INSTRUMENTATION
  if (xptiTraceEnabled()) {
    // CorrelationID is the unique ID that ties together a function_begin and
    // function_end pair of trace calls. The splitting of a scoped_notify into
    // two function calls incurs an additional overhead as the StreamID must
    // be looked up twice.
    uint8_t StreamID = xptiRegisterStream(SYCL_PICALL_STREAM_NAME);
    xptiNotifySubscribers(
        StreamID, (uint16_t)xpti::trace_point_type_t::function_end,
        GPICallEvent, nullptr, CorrelationID, static_cast<const void *>(FName));
  }
#endif // XPTI_ENABLE_INSTRUMENTATION
}

uint64_t emitFunctionWithArgsBeginTrace(uint32_t FuncID, const char *FuncName,
                                        unsigned char *ArgsData,
                                        pi_plugin Plugin) {
  uint64_t CorrelationID = 0;
#ifdef XPTI_ENABLE_INSTRUMENTATION
  if (xptiTraceEnabled()) {
    uint8_t StreamID = xptiRegisterStream(SYCL_PIDEBUGCALL_STREAM_NAME);
    CorrelationID = xptiGetUniqueId();

    xpti::function_with_args_t Payload{FuncID, FuncName, ArgsData, nullptr,
                                       &Plugin};

    xptiNotifySubscribers(
        StreamID, (uint16_t)xpti::trace_point_type_t::function_with_args_begin,
        GPIArgCallEvent, nullptr, CorrelationID, &Payload);
  }
#endif
  return CorrelationID;
}

void emitFunctionWithArgsEndTrace(uint64_t CorrelationID, uint32_t FuncID,
                                  const char *FuncName, unsigned char *ArgsData,
                                  pi_result Result, pi_plugin Plugin) {
#ifdef XPTI_ENABLE_INSTRUMENTATION
  if (xptiTraceEnabled()) {
    uint8_t StreamID = xptiRegisterStream(SYCL_PIDEBUGCALL_STREAM_NAME);

    xpti::function_with_args_t Payload{FuncID, FuncName, ArgsData, &Result,
                                       &Plugin};

    xptiNotifySubscribers(
        StreamID, (uint16_t)xpti::trace_point_type_t::function_with_args_end,
        GPIArgCallEvent, nullptr, CorrelationID, &Payload);
  }
#endif
}

void contextSetExtendedDeleter(const cl::sycl::context &context,
                               pi_context_extended_deleter func,
                               void *user_data) {
  auto impl = getSyclObjImpl(context);
  auto contextHandle = reinterpret_cast<pi_context>(impl->getHandleRef());
  auto plugin = impl->getPlugin();
  plugin.call<PiApiKind::piextContextSetExtendedDeleter>(contextHandle, func,
                                                         user_data);
}

std::string platformInfoToString(pi_platform_info info) {
  switch (info) {
  case PI_PLATFORM_INFO_PROFILE:
    return "PI_PLATFORM_INFO_PROFILE";
  case PI_PLATFORM_INFO_VERSION:
    return "PI_PLATFORM_INFO_VERSION";
  case PI_PLATFORM_INFO_NAME:
    return "PI_PLATFORM_INFO_NAME";
  case PI_PLATFORM_INFO_VENDOR:
    return "PI_PLATFORM_INFO_VENDOR";
  case PI_PLATFORM_INFO_EXTENSIONS:
    return "PI_PLATFORM_INFO_EXTENSIONS";
  }
  die("Unknown pi_platform_info value passed to "
      "cl::sycl::detail::pi::platformInfoToString");
}

std::string memFlagToString(pi_mem_flags Flag) {
  assertion(((Flag == 0u) || ((Flag & (Flag - 1)) == 0)) &&
            "More than one bit set");

  std::stringstream Sstream;

  switch (Flag) {
  case pi_mem_flags{0}:
    Sstream << "pi_mem_flags(0)";
    break;
  case PI_MEM_FLAGS_ACCESS_RW:
    Sstream << "PI_MEM_FLAGS_ACCESS_RW";
    break;
  case PI_MEM_FLAGS_HOST_PTR_USE:
    Sstream << "PI_MEM_FLAGS_HOST_PTR_USE";
    break;
  case PI_MEM_FLAGS_HOST_PTR_COPY:
    Sstream << "PI_MEM_FLAGS_HOST_PTR_COPY";
    break;
  default:
    Sstream << "unknown pi_mem_flags bit == " << Flag;
  }

  return Sstream.str();
}

std::string memFlagsToString(pi_mem_flags Flags) {
  std::stringstream Sstream;
  bool FoundFlag = false;

  auto FlagSeparator = [](bool FoundFlag) { return FoundFlag ? "|" : ""; };

  pi_mem_flags ValidFlags[] = {PI_MEM_FLAGS_ACCESS_RW,
                               PI_MEM_FLAGS_HOST_PTR_USE,
                               PI_MEM_FLAGS_HOST_PTR_COPY};

  if (Flags == 0u) {
    Sstream << "pi_mem_flags(0)";
  } else {
    for (const auto Flag : ValidFlags) {
      if (Flag & Flags) {
        Sstream << FlagSeparator(FoundFlag) << memFlagToString(Flag);
        FoundFlag = true;
      }
    }

    std::bitset<64> UnkownBits(Flags & ~(PI_MEM_FLAGS_ACCESS_RW |
                                         PI_MEM_FLAGS_HOST_PTR_USE |
                                         PI_MEM_FLAGS_HOST_PTR_COPY));
    if (UnkownBits.any()) {
      Sstream << FlagSeparator(FoundFlag)
              << "unknown pi_mem_flags bits == " << UnkownBits;
    }
  }

  return Sstream.str();
}

// GlobalPlugin is a global Plugin used with Interoperability constructors that
// use low-level objects to construct SYCL class objects.
std::shared_ptr<plugin> GlobalPlugin;

// Find the plugin at the appropriate location and return the location.
std::vector<std::pair<std::string, backend>> findPlugins() {
  std::vector<std::pair<std::string, backend>> PluginNames;

  // TODO: Based on final design discussions, change the location where the
  // plugin must be searched; how to identify the plugins etc. Currently the
  // search is done for libpi_opencl.so/pi_opencl.dll file in LD_LIBRARY_PATH
  // env only.
  //
  device_filter_list *FilterList = SYCLConfig<SYCL_DEVICE_FILTER>::get();
  if (!FilterList) {
    PluginNames.emplace_back(__SYCL_OPENCL_PLUGIN_NAME, backend::opencl);
    PluginNames.emplace_back(__SYCL_LEVEL_ZERO_PLUGIN_NAME,
<<<<<<< HEAD
                             backend::level_zero);
    PluginNames.emplace_back(__SYCL_CUDA_PLUGIN_NAME, backend::cuda);
    PluginNames.emplace_back(__SYCL_ROCM_PLUGIN_NAME, backend::rocm);
=======
                             backend::ext_oneapi_level_zero);
    PluginNames.emplace_back(__SYCL_CUDA_PLUGIN_NAME, backend::ext_oneapi_cuda);
    PluginNames.emplace_back(__SYCL_HIP_PLUGIN_NAME, backend::ext_oneapi_hip);
    PluginNames.emplace_back(__SYCL_ESIMD_EMULATOR_PLUGIN_NAME,
                             backend::ext_intel_esimd_emulator);
>>>>>>> 8cd97e86
  } else {
    std::vector<device_filter> Filters = FilterList->get();
    bool OpenCLFound = false;
    bool LevelZeroFound = false;
    bool CudaFound = false;
    bool EsimdCpuFound = false;
    bool HIPFound = false;
    for (const device_filter &Filter : Filters) {
      backend Backend = Filter.Backend;
      if (!OpenCLFound &&
          (Backend == backend::opencl || Backend == backend::all)) {
        PluginNames.emplace_back(__SYCL_OPENCL_PLUGIN_NAME, backend::opencl);
        OpenCLFound = true;
      }
<<<<<<< HEAD
      if (!LevelZeroFound &&
          (Backend == backend::level_zero || Backend == backend::all)) {
        PluginNames.emplace_back(__SYCL_LEVEL_ZERO_PLUGIN_NAME,
                                 backend::level_zero);
        LevelZeroFound = true;
      }
      if (!CudaFound && (Backend == backend::cuda || Backend == backend::all)) {
        PluginNames.emplace_back(__SYCL_CUDA_PLUGIN_NAME, backend::cuda);
        CudaFound = true;
      }
      if (!RocmFound && (Backend == backend::rocm || Backend == backend::all)) {
        PluginNames.emplace_back(__SYCL_ROCM_PLUGIN_NAME, backend::rocm);
        RocmFound = true;
=======
      if (!LevelZeroFound && (Backend == backend::ext_oneapi_level_zero ||
                              Backend == backend::all)) {
        PluginNames.emplace_back(__SYCL_LEVEL_ZERO_PLUGIN_NAME,
                                 backend::ext_oneapi_level_zero);
        LevelZeroFound = true;
      }
      if (!CudaFound &&
          (Backend == backend::ext_oneapi_cuda || Backend == backend::all)) {
        PluginNames.emplace_back(__SYCL_CUDA_PLUGIN_NAME,
                                 backend::ext_oneapi_cuda);
        CudaFound = true;
      }
      if (!EsimdCpuFound && (Backend == backend::ext_intel_esimd_emulator ||
                             Backend == backend::all)) {
        PluginNames.emplace_back(__SYCL_ESIMD_EMULATOR_PLUGIN_NAME,
                                 backend::ext_intel_esimd_emulator);
        EsimdCpuFound = true;
      }
      if (!HIPFound &&
          (Backend == backend::ext_oneapi_hip || Backend == backend::all)) {
        PluginNames.emplace_back(__SYCL_HIP_PLUGIN_NAME,
                                 backend::ext_oneapi_hip);
        HIPFound = true;
>>>>>>> 8cd97e86
      }
    }
  }
  return PluginNames;
}

// Load the Plugin by calling the OS dependent library loading call.
// Return the handle to the Library.
void *loadPlugin(const std::string &PluginPath) {
  return loadOsLibrary(PluginPath);
}

// Unload the given plugin by calling teh OS-specific library unloading call.
// \param Library OS-specific library handle created when loading.
int unloadPlugin(void *Library) { return unloadOsLibrary(Library); }

// Binds all the PI Interface APIs to Plugin Library Function Addresses.
// TODO: Remove the 'OclPtr' extension to PI_API.
// TODO: Change the functionality such that a single getOsLibraryFuncAddress
// call is done to get all Interface API mapping. The plugin interface also
// needs to setup infrastructure to route PI_CALLs to the appropriate plugins.
// Currently, we bind to a singe plugin.
bool bindPlugin(void *Library,
                const std::shared_ptr<PiPlugin> &PluginInformation) {

  decltype(::piPluginInit) *PluginInitializeFunction = (decltype(
      &::piPluginInit))(getOsLibraryFuncAddress(Library, "piPluginInit"));
  if (PluginInitializeFunction == nullptr)
    return false;

  int Err = PluginInitializeFunction(PluginInformation.get());

  // TODO: Compare Supported versions and check for backward compatibility.
  // Make sure err is PI_SUCCESS.
  assert((Err == PI_SUCCESS) && "Unexpected error when binding to Plugin.");
  (void)Err;

  // TODO: Return a more meaningful value/enum.
  return true;
}

bool trace(TraceLevel Level) {
  auto TraceLevelMask = SYCLConfig<SYCL_PI_TRACE>::get();
  return (TraceLevelMask & Level) == Level;
}

// Initializes all available Plugins.
std::vector<plugin> &initialize() {
  static std::once_flag PluginsInitDone;
  // std::call_once is blocking all other threads if a thread is already
  // creating a vector of plugins. So, no additional lock is needed.
  std::call_once(PluginsInitDone, [&]() {
    initializePlugins(GlobalHandler::instance().getPlugins());
  });
  return GlobalHandler::instance().getPlugins();
}

static void initializePlugins(std::vector<plugin> &Plugins) {
  std::vector<std::pair<std::string, backend>> PluginNames = findPlugins();

  if (PluginNames.empty() && trace(PI_TRACE_ALL))
    std::cerr << "SYCL_PI_TRACE[all]: "
              << "No Plugins Found." << std::endl;

  for (unsigned int I = 0; I < PluginNames.size(); I++) {
    std::shared_ptr<PiPlugin> PluginInformation = std::make_shared<PiPlugin>(
        PiPlugin{_PI_H_VERSION_STRING, _PI_H_VERSION_STRING,
                 /*Targets=*/nullptr, /*FunctionPointers=*/{}});

    void *Library = loadPlugin(PluginNames[I].first);

    if (!Library) {
      if (trace(PI_TRACE_ALL)) {
        std::cerr << "SYCL_PI_TRACE[all]: "
                  << "Check if plugin is present. "
                  << "Failed to load plugin: " << PluginNames[I].first
                  << std::endl;
      }
      continue;
    }

    if (!bindPlugin(Library, PluginInformation)) {
      if (trace(PI_TRACE_ALL)) {
        std::cerr << "SYCL_PI_TRACE[all]: "
                  << "Failed to bind PI APIs to the plugin: "
                  << PluginNames[I].first << std::endl;
      }
      continue;
    }
    backend *BE = SYCLConfig<SYCL_BE>::get();
    // Use OpenCL as the default interoperability plugin.
    // This will go away when we make backend interoperability selection
    // explicit in SYCL-2020.
    backend InteropBE = BE ? *BE : backend::opencl;

    if (InteropBE == backend::opencl &&
        PluginNames[I].first.find("opencl") != std::string::npos) {
      GlobalPlugin =
          std::make_shared<plugin>(PluginInformation, backend::opencl, Library);
    } else if (InteropBE == backend::ext_oneapi_cuda &&
               PluginNames[I].first.find("cuda") != std::string::npos) {
      // Use the CUDA plugin as the GlobalPlugin
      GlobalPlugin = std::make_shared<plugin>(
          PluginInformation, backend::ext_oneapi_cuda, Library);
    } else if (InteropBE == backend::ext_oneapi_hip &&
               PluginNames[I].first.find("hip") != std::string::npos) {
      // Use the HIP plugin as the GlobalPlugin
      GlobalPlugin = std::make_shared<plugin>(PluginInformation,
                                              backend::ext_oneapi_hip, Library);
    } else if (InteropBE == backend::ext_oneapi_level_zero &&
               PluginNames[I].first.find("level_zero") != std::string::npos) {
      // Use the LEVEL_ZERO plugin as the GlobalPlugin
      GlobalPlugin = std::make_shared<plugin>(
          PluginInformation, backend::ext_oneapi_level_zero, Library);
    } else if (InteropBE == backend::ext_intel_esimd_emulator &&
               PluginNames[I].first.find("esimd_emulator") !=
                   std::string::npos) {
      // Use the ESIMD_EMULATOR plugin as the GlobalPlugin
      GlobalPlugin = std::make_shared<plugin>(
          PluginInformation, backend::ext_intel_esimd_emulator, Library);
    }
    Plugins.emplace_back(
        plugin(PluginInformation, PluginNames[I].second, Library));
    if (trace(TraceLevel::PI_TRACE_BASIC))
      std::cerr << "SYCL_PI_TRACE[basic]: "
                << "Plugin found and successfully loaded: "
                << PluginNames[I].first << std::endl;
  }

#if INTEL_CUSTOMIZATION
#ifdef XPTI_ENABLE_INSTRUMENTATION
  GlobalHandler::instance().getXPTIRegistry().initializeFrameworkOnce();

  if (!(xptiTraceEnabled() && !XPTIInitDone))
    return;
  // Not sure this is the best place to initialize the framework; SYCL runtime
  // team needs to advise on the right place, until then we piggy-back on the
  // initialization of the PI layer.

  // Initialize the global events just once, in the case pi::initialize() is
  // called multiple times
  XPTIInitDone = true;
  // Registers a new stream for 'sycl' and any plugin that wants to listen to
  // this stream will register itself using this string or stream ID for this
  // string.
  uint8_t StreamID = xptiRegisterStream(SYCL_STREAM_NAME);
  //  Let all tool plugins know that a stream by the name of 'sycl' has been
  //  initialized and will be generating the trace stream.
  GlobalHandler::instance().getXPTIRegistry().initializeStream(
      SYCL_STREAM_NAME, GMajVer, GMinVer, GVerStr);
  // Create a tracepoint to indicate the graph creation
  xpti::payload_t GraphPayload("application_graph");
  uint64_t GraphInstanceNo;
  GSYCLGraphEvent =
      xptiMakeEvent("application_graph", &GraphPayload, xpti::trace_graph_event,
                    xpti_at::active, &GraphInstanceNo);
  if (GSYCLGraphEvent) {
    // The graph event is a global event and will be used as the parent for
    // all nodes (command groups)
    xptiNotifySubscribers(StreamID, xpti::trace_graph_create, nullptr,
                          GSYCLGraphEvent, GraphInstanceNo, nullptr);
  }

  // Let subscribers know a new stream is being initialized
  GlobalHandler::instance().getXPTIRegistry().initializeStream(
      SYCL_PICALL_STREAM_NAME, GMajVer, GMinVer, GVerStr);
  xpti::payload_t PIPayload("Plugin Interface Layer");
  uint64_t PiInstanceNo;
  GPICallEvent =
      xptiMakeEvent("PI Layer", &PIPayload, xpti::trace_algorithm_event,
                    xpti_at::active, &PiInstanceNo);

  GlobalHandler::instance().getXPTIRegistry().initializeStream(
      SYCL_PIDEBUGCALL_STREAM_NAME, GMajVer, GMinVer, GVerStr);
  xpti::payload_t PIArgPayload(
      "Plugin Interface Layer (with function arguments)");
  uint64_t PiArgInstanceNo;
  GPIArgCallEvent = xptiMakeEvent("PI Layer with arguments", &PIArgPayload,
                                  xpti::trace_algorithm_event, xpti_at::active,
                                  &PiArgInstanceNo);
#endif
#endif // INTEL_CUSTOMIZATION
}

// Get the plugin serving given backend.
template <backend BE> const plugin &getPlugin() {
  static const plugin *Plugin = nullptr;
  if (Plugin)
    return *Plugin;

  const std::vector<plugin> &Plugins = pi::initialize();
  for (const auto &P : Plugins)
    if (P.getBackend() == BE) {
      Plugin = &P;
      return *Plugin;
    }

  throw runtime_error("pi::getPlugin couldn't find plugin",
                      PI_INVALID_OPERATION);
}

template __SYCL_EXPORT const plugin &getPlugin<backend::opencl>();
template __SYCL_EXPORT const plugin &
getPlugin<backend::ext_oneapi_level_zero>();
template __SYCL_EXPORT const plugin &
getPlugin<backend::ext_intel_esimd_emulator>();

// Report error and no return (keeps compiler from printing warnings).
// TODO: Probably change that to throw a catchable exception,
//       but for now it is useful to see every failure.
//
[[noreturn]] void die(const char *Message) {
  std::cerr << "pi_die: " << Message << std::endl;
  std::terminate();
}

void assertion(bool Condition, const char *Message) {
  if (!Condition)
    die(Message);
}

std::ostream &operator<<(std::ostream &Out, const DeviceBinaryProperty &P) {
  switch (P.Prop->Type) {
  case PI_PROPERTY_TYPE_UINT32:
    Out << "[UINT32] ";
    break;
  case PI_PROPERTY_TYPE_BYTE_ARRAY:
    Out << "[Byte array] ";
    break;
  case PI_PROPERTY_TYPE_STRING:
    Out << "[String] ";
    break;
  default:
    assert(false && "unsupported property");
    return Out;
  }
  Out << P.Prop->Name << "=";

  switch (P.Prop->Type) {
  case PI_PROPERTY_TYPE_UINT32:
    Out << P.asUint32();
    break;
  case PI_PROPERTY_TYPE_BYTE_ARRAY: {
    ByteArray BA = P.asByteArray();
    std::ios_base::fmtflags FlagsBackup = Out.flags();
    Out << std::hex;
    for (const auto &Byte : BA) {
      Out << "0x" << static_cast<unsigned>(Byte) << " ";
    }
    Out.flags(FlagsBackup);
    break;
  }
  case PI_PROPERTY_TYPE_STRING:
    Out << P.asCString();
    break;
  default:
    assert(false && "Unsupported property");
    return Out;
  }
  return Out;
}

void DeviceBinaryImage::print() const {
  std::cerr << "  --- Image " << Bin << "\n";
  if (!Bin)
    return;
  std::cerr << "    Version  : " << (int)Bin->Version << "\n";
  std::cerr << "    Kind     : " << (int)Bin->Kind << "\n";
  std::cerr << "    Format   : " << (int)Bin->Format << "\n";
  std::cerr << "    Target   : " << Bin->DeviceTargetSpec << "\n";
  std::cerr << "    Bin size : "
            << ((intptr_t)Bin->BinaryEnd - (intptr_t)Bin->BinaryStart) << "\n";
  std::cerr << "    Compile options : "
            << (Bin->CompileOptions ? Bin->CompileOptions : "NULL") << "\n";
  std::cerr << "    Link options    : "
            << (Bin->LinkOptions ? Bin->LinkOptions : "NULL") << "\n";
  std::cerr << "    Entries  : ";
  for (_pi_offload_entry EntriesIt = Bin->EntriesBegin;
       EntriesIt != Bin->EntriesEnd; ++EntriesIt)
    std::cerr << EntriesIt->name << " ";
  std::cerr << "\n";
  std::cerr << "    Properties [" << Bin->PropertySetsBegin << "-"
            << Bin->PropertySetsEnd << "]:\n";

  for (pi_device_binary_property_set PS = Bin->PropertySetsBegin;
       PS != Bin->PropertySetsEnd; ++PS) {
    std::cerr << "      Category " << PS->Name << " [" << PS->PropertiesBegin
              << "-" << PS->PropertiesEnd << "]:\n";

    for (pi_device_binary_property P = PS->PropertiesBegin;
         P != PS->PropertiesEnd; ++P) {
      std::cerr << "        " << DeviceBinaryProperty(P) << "\n";
    }
  }
}

void DeviceBinaryImage::dump(std::ostream &Out) const {
  size_t ImgSize = getSize();
  Out.write(reinterpret_cast<const char *>(Bin->BinaryStart), ImgSize);
}

static pi_uint32 asUint32(const void *Addr) {
  assert(Addr && "Addr is NULL");
  const auto *P = reinterpret_cast<const unsigned char *>(Addr);
  return (*P) | (*(P + 1) << 8) | (*(P + 2) << 16) | (*(P + 3) << 24);
}

pi_uint32 DeviceBinaryProperty::asUint32() const {
  assert(Prop->Type == PI_PROPERTY_TYPE_UINT32 && "property type mismatch");
  // if type fits into the ValSize - it is used to store the property value
  assert(Prop->ValAddr == nullptr && "primitive types must be stored inline");
  return sycl::detail::pi::asUint32(&Prop->ValSize);
}

ByteArray DeviceBinaryProperty::asByteArray() const {
  assert(Prop->Type == PI_PROPERTY_TYPE_BYTE_ARRAY && "property type mismatch");
  assert(Prop->ValSize > 0 && "property size mismatch");
  const auto *Data = pi::cast<const std::uint8_t *>(Prop->ValAddr);
  return {Data, Prop->ValSize};
}

const char *DeviceBinaryProperty::asCString() const {
  assert(Prop->Type == PI_PROPERTY_TYPE_STRING && "property type mismatch");
  assert(Prop->ValSize > 0 && "property size mismatch");
  return pi::cast<const char *>(Prop->ValAddr);
}

void DeviceBinaryImage::PropertyRange::init(pi_device_binary Bin,
                                            const char *PropSetName) {
  assert(!this->Begin && !this->End && "already initialized");
  pi_device_binary_property_set PS = nullptr;

  for (PS = Bin->PropertySetsBegin; PS != Bin->PropertySetsEnd; ++PS) {
    assert(PS->Name && "nameless property set - bug in the offload wrapper?");
    if (!strcmp(PropSetName, PS->Name))
      break;
  }
  if (PS == Bin->PropertySetsEnd) {
    Begin = End = nullptr;
    return;
  }
  Begin = PS->PropertiesBegin;
  End = Begin ? PS->PropertiesEnd : nullptr;
}

pi_device_binary_property
DeviceBinaryImage::getProperty(const char *PropName) const {
  DeviceBinaryImage::PropertyRange BoolProp;
  BoolProp.init(Bin, __SYCL_PI_PROPERTY_SET_SYCL_MISC_PROP);
  if (!BoolProp.isAvailable())
    return nullptr;
  auto It = std::find_if(BoolProp.begin(), BoolProp.end(),
                         [=](pi_device_binary_property Prop) {
                           return !strcmp(PropName, Prop->Name);
                         });
  if (It == BoolProp.end())
    return nullptr;

  return *It;
}

RT::PiDeviceBinaryType getBinaryImageFormat(const unsigned char *ImgData,
                                            size_t ImgSize) {
  struct {
    RT::PiDeviceBinaryType Fmt;
    const uint32_t Magic;
  } Fmts[] = {{PI_DEVICE_BINARY_TYPE_SPIRV, 0x07230203},
              {PI_DEVICE_BINARY_TYPE_LLVMIR_BITCODE, 0xDEC04342}};

  if (ImgSize >= sizeof(Fmts[0].Magic)) {
    detail::remove_const_t<decltype(Fmts[0].Magic)> Hdr = 0;
    std::copy(ImgData, ImgData + sizeof(Hdr), reinterpret_cast<char *>(&Hdr));

    for (const auto &Fmt : Fmts) {
      if (Hdr == Fmt.Magic)
        return Fmt.Fmt;
    }
  }
  return PI_DEVICE_BINARY_TYPE_NONE;
}

void DeviceBinaryImage::init(pi_device_binary Bin) {
  this->Bin = Bin;
  // If device binary image format wasn't set by its producer, then can't change
  // now, because 'Bin' data is part of the executable image loaded into memory
  // which can't be modified (easily).
  // TODO clang driver + ClangOffloadWrapper can figure out the format and set
  // it when invoking the offload wrapper job
  Format = static_cast<pi::PiDeviceBinaryType>(Bin->Format);

  if (Format == PI_DEVICE_BINARY_TYPE_NONE)
    // try to determine the format; may remain "NONE"
    Format = getBinaryImageFormat(Bin->BinaryStart, getSize());

  SpecConstIDMap.init(Bin, __SYCL_PI_PROPERTY_SET_SPEC_CONST_MAP);
  DeviceLibReqMask.init(Bin, __SYCL_PI_PROPERTY_SET_DEVICELIB_REQ_MASK);
  KernelParamOptInfo.init(Bin, __SYCL_PI_PROPERTY_SET_KERNEL_PARAM_OPT_INFO);
  ProgramMetadata.init(Bin, __SYCL_PI_PROPERTY_SET_PROGRAM_METADATA);
}

} // namespace pi
} // namespace detail
} // namespace sycl
} // __SYCL_INLINE_NAMESPACE(cl)<|MERGE_RESOLUTION|>--- conflicted
+++ resolved
@@ -282,17 +282,11 @@
   if (!FilterList) {
     PluginNames.emplace_back(__SYCL_OPENCL_PLUGIN_NAME, backend::opencl);
     PluginNames.emplace_back(__SYCL_LEVEL_ZERO_PLUGIN_NAME,
-<<<<<<< HEAD
-                             backend::level_zero);
-    PluginNames.emplace_back(__SYCL_CUDA_PLUGIN_NAME, backend::cuda);
-    PluginNames.emplace_back(__SYCL_ROCM_PLUGIN_NAME, backend::rocm);
-=======
                              backend::ext_oneapi_level_zero);
     PluginNames.emplace_back(__SYCL_CUDA_PLUGIN_NAME, backend::ext_oneapi_cuda);
     PluginNames.emplace_back(__SYCL_HIP_PLUGIN_NAME, backend::ext_oneapi_hip);
     PluginNames.emplace_back(__SYCL_ESIMD_EMULATOR_PLUGIN_NAME,
                              backend::ext_intel_esimd_emulator);
->>>>>>> 8cd97e86
   } else {
     std::vector<device_filter> Filters = FilterList->get();
     bool OpenCLFound = false;
@@ -307,21 +301,6 @@
         PluginNames.emplace_back(__SYCL_OPENCL_PLUGIN_NAME, backend::opencl);
         OpenCLFound = true;
       }
-<<<<<<< HEAD
-      if (!LevelZeroFound &&
-          (Backend == backend::level_zero || Backend == backend::all)) {
-        PluginNames.emplace_back(__SYCL_LEVEL_ZERO_PLUGIN_NAME,
-                                 backend::level_zero);
-        LevelZeroFound = true;
-      }
-      if (!CudaFound && (Backend == backend::cuda || Backend == backend::all)) {
-        PluginNames.emplace_back(__SYCL_CUDA_PLUGIN_NAME, backend::cuda);
-        CudaFound = true;
-      }
-      if (!RocmFound && (Backend == backend::rocm || Backend == backend::all)) {
-        PluginNames.emplace_back(__SYCL_ROCM_PLUGIN_NAME, backend::rocm);
-        RocmFound = true;
-=======
       if (!LevelZeroFound && (Backend == backend::ext_oneapi_level_zero ||
                               Backend == backend::all)) {
         PluginNames.emplace_back(__SYCL_LEVEL_ZERO_PLUGIN_NAME,
@@ -345,7 +324,6 @@
         PluginNames.emplace_back(__SYCL_HIP_PLUGIN_NAME,
                                  backend::ext_oneapi_hip);
         HIPFound = true;
->>>>>>> 8cd97e86
       }
     }
   }
