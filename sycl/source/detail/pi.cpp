--- conflicted
+++ resolved
@@ -218,20 +218,13 @@
 //
   device_filter_list *FilterList = SYCLConfig<SYCL_DEVICE_FILTER>::get();
   if (!FilterList) {
-<<<<<<< HEAD
-    PluginNames.emplace_back(OPENCL_PLUGIN_NAME, backend::opencl);
-
-    PluginNames.emplace_back(LEVEL_ZERO_PLUGIN_NAME, backend::level_zero);
-#if INTEL_CUSTOMIZATION
-  // Deliberatly disable CUDA plugin per CMPLRLLVM-16249.
-  // PluginNames.emplace_back(CUDA_PLUGIN_NAME, backend::cuda);
-#endif // INTEL_CUSTOMIZATION
-=======
     PluginNames.emplace_back(__SYCL_OPENCL_PLUGIN_NAME, backend::opencl);
     PluginNames.emplace_back(__SYCL_LEVEL_ZERO_PLUGIN_NAME,
                              backend::level_zero);
-    PluginNames.emplace_back(__SYCL_CUDA_PLUGIN_NAME, backend::cuda);
->>>>>>> 5ab867b7
+#if INTEL_CUSTOMIZATION
+  // Deliberatly disable CUDA plugin per CMPLRLLVM-16249.
+  // PluginNames.emplace_back(__SYCL_CUDA_PLUGIN_NAME, backend::cuda);
+#endif // INTEL_CUSTOMIZATION
   } else {
     std::vector<device_filter> Filters = FilterList->get();
     bool OpenCLFound = false;
