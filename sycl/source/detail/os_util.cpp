//===-- os_util.cpp - OS utilities implementation---------------*- C++ -*--===//
//
// Part of the LLVM Project, under the Apache License v2.0 with LLVM Exceptions.
// See https://llvm.org/LICENSE.txt for license information.
// SPDX-License-Identifier: Apache-2.0 WITH LLVM-exception
//
//===----------------------------------------------------------------------===//

#include <CL/sycl/detail/os_util.hpp>
#include <CL/sycl/exception.hpp>

#include <cassert>

#if defined(__SYCL_RT_OS_LINUX)

#ifndef _GNU_SOURCE
#define _GNU_SOURCE
#endif // _GNU_SOURCE

#include <cstdio>
#include <cstring>
#include <dlfcn.h>
#include <fstream>
#include <libgen.h> // for dirname
#include <link.h>
#include <linux/limits.h> // for PATH_MAX
#include <sys/stat.h>
#include <sys/sysinfo.h>

#elif defined(__SYCL_RT_OS_WINDOWS)

#include <Windows.h>
#include <direct.h>
#include <malloc.h>
#include <shlwapi.h>

#elif defined(__SYCL_RT_OS_DARWIN)

#include <dlfcn.h>
#include <sys/sysctl.h>
#include <sys/types.h>

#endif // __SYCL_RT_OS

__SYCL_INLINE_NAMESPACE(cl) {
namespace sycl {
namespace detail {

#if defined(__SYCL_RT_OS_LINUX)

struct ModuleInfo {
  const void *VirtAddr; // in
  void *Handle;         // out
  const char *Name;     // out
};

constexpr OSModuleHandle OSUtil::ExeModuleHandle;
constexpr OSModuleHandle OSUtil::DummyModuleHandle;

static int callback(struct dl_phdr_info *Info, size_t, void *Data) {
  auto Base = reinterpret_cast<unsigned char *>(Info->dlpi_addr);
  auto MI = reinterpret_cast<ModuleInfo *>(Data);
  auto TestAddr = reinterpret_cast<const unsigned char *>(MI->VirtAddr);

  for (int i = 0; i < Info->dlpi_phnum; ++i) {
    unsigned char *SegStart = Base + Info->dlpi_phdr[i].p_vaddr;
    unsigned char *SegEnd = SegStart + Info->dlpi_phdr[i].p_memsz;

    // check if the tested address is within current segment
    if (TestAddr >= SegStart && TestAddr < SegEnd) {
      // ... it is - belongs to the module then
      // dlpi_addr is zero for the executable, replace it
      auto H = reinterpret_cast<void *>(Info->dlpi_addr);
      MI->Handle = H ? H : reinterpret_cast<void *>(OSUtil::ExeModuleHandle);
      MI->Name = Info->dlpi_name;
      return 1; // non-zero tells to finish iteration via modules
    }
  }
  return 0;
}

OSModuleHandle OSUtil::getOSModuleHandle(const void *VirtAddr) {
  ModuleInfo Res = {VirtAddr, nullptr, nullptr};
  dl_iterate_phdr(callback, &Res);

  return reinterpret_cast<OSModuleHandle>(Res.Handle);
}

bool procMapsAddressInRange(std::istream &Stream, uintptr_t Addr) {
  uintptr_t Start = 0, End = 0;
  Stream >> Start;
  assert(!Stream.fail() && Stream.peek() == '-' &&
         "Couldn't read /proc/self/maps correctly");
  Stream.ignore(1);

  Stream >> End;
  assert(!Stream.fail() && Stream.peek() == ' ' &&
         "Couldn't read /proc/self/maps correctly");
  Stream.ignore(1);

  return Addr >= Start && Addr < End;
}

/// Returns an absolute path to a directory where the object was found.
std::string OSUtil::getCurrentDSODir() {
  // Examine /proc/self/maps and find where this function (getCurrendDSODir)
  // comes from - this is supposed to be an absolute path to libsycl.so.
  //
  // File structure is the following:
  //   address           perms offset  dev   inode       pathname
  //   00400000-00452000 r-xp 00000000 08:02 173521      /usr/bin/foo
  //   007c2000-007c8000 r--p 001c2000 fc:05 52567930    /usr/bin/bar
  //
  // We need to:
  //
  //  1) Iterate over lines and find the line which have an address of the
  //     current function in an `address' range.
  //
  //  2) Check that perms have read and executable flags (since we do execute
  //     this function).
  //
  //  3) Skip offset, dev, inode
  //
  //  4) Extract an absolute path to a filename and get a dirname from it.
  //
  uintptr_t CurrentFunc = (uintptr_t) &getCurrentDSODir;
  std::ifstream Stream("/proc/self/maps");
  Stream >> std::hex;
  while (!Stream.eof()) {
    if (!procMapsAddressInRange(Stream, CurrentFunc)) {
      // Skip the rest until an EOL and check the next line
      Stream.ignore(std::numeric_limits<std::streamsize>::max(), '\n');
      continue;
    }

    char Perm[4];
    Stream.readsome(Perm, sizeof(Perm));
    assert(Perm[0] == 'r' && Perm[2] == 'x' &&
           "Invalid flags in /proc/self/maps");
    assert(Stream.peek() == ' ');
    Stream.ignore(1);

    // Read and ignore the following:
    // offset
    Stream.ignore(std::numeric_limits<std::streamsize>::max(), ' ');
    Stream.ignore(1);
    // dev major
    Stream.ignore(std::numeric_limits<std::streamsize>::max(), ':');
    Stream.ignore(1);
    // dev minor
    Stream.ignore(std::numeric_limits<std::streamsize>::max(), ' ');
    Stream.ignore(1);
    // inode
    Stream.ignore(std::numeric_limits<std::streamsize>::max(), ' ');
    Stream.ignore(1);

    // Now read the path: it is padded with whitespaces, so we skip them
    // first.
    while (Stream.peek() == ' ') {
      Stream.ignore(1);
    }
    char Path[PATH_MAX];
    Stream.getline(Path, PATH_MAX - 1);
    Path[PATH_MAX - 1] = '\0';
    return OSUtil::getDirName(Path);
  }
  assert(false && "Unable to find the current function in /proc/self/maps");
  return "";
}

std::string OSUtil::getDirName(const char* Path) {
  std::string Tmp(Path);
  // dirname(3) needs a writable C string: a null-terminator is written where a
  // path should split.
  size_t TruncatedSize = strlen(dirname(const_cast<char *>(Tmp.c_str())));
  Tmp.resize(TruncatedSize);
  return Tmp;
}

#elif defined(__SYCL_RT_OS_WINDOWS)
OSModuleHandle OSUtil::getOSModuleHandle(const void *VirtAddr) {
  HMODULE PhModule;
  DWORD Flag = GET_MODULE_HANDLE_EX_FLAG_FROM_ADDRESS |
               GET_MODULE_HANDLE_EX_FLAG_UNCHANGED_REFCOUNT;
  auto LpModuleAddr = reinterpret_cast<LPCSTR>(VirtAddr);
  if (!GetModuleHandleExA(Flag, LpModuleAddr, &PhModule)) {
    // Expect the caller to check for zero and take
    // necessary action
    return 0;
  }
  if (PhModule == GetModuleHandleA(nullptr))
    return OSUtil::ExeModuleHandle;
  return reinterpret_cast<OSModuleHandle>(PhModule);
}

/// Returns an absolute path where the object was found.
std::string OSUtil::getCurrentDSODir() {
  char Path[MAX_PATH];
  Path[0] = '\0';
  Path[sizeof(Path) - 1] = '\0';
  auto Handle = getOSModuleHandle(reinterpret_cast<void *>(&getCurrentDSODir));
  DWORD Ret = GetModuleFileNameA(
      reinterpret_cast<HMODULE>(OSUtil::ExeModuleHandle == Handle ? 0 : Handle),
      reinterpret_cast<LPSTR>(&Path), sizeof(Path));
  assert(Ret < sizeof(Path) && "Path is longer than PATH_MAX?");
  assert(Ret > 0 && "GetModuleFileNameA failed");
  (void)Ret;

  BOOL RetCode = PathRemoveFileSpecA(reinterpret_cast<LPSTR>(&Path));
  assert(RetCode && "PathRemoveFileSpecA failed");
  (void)RetCode;

  return Path;
}

std::string OSUtil::getDirName(const char *Path) {
  std::string Tmp(Path);
  // Remove trailing directory separators
  Tmp.erase(Tmp.find_last_not_of("/\\") + 1, std::string::npos);

<<<<<<< HEAD
  int pos = Tmp.find_last_of("/\\");
=======
  size_t pos = Tmp.find_last_of("/\\"); //INTEL
>>>>>>> 37c1c249
  if (pos != std::string::npos)
    return Tmp.substr(0, pos);

  // If no directory separator is present return initial path like dirname does
  return Tmp;
}

#elif defined(__SYCL_RT_OS_DARWIN)
OSModuleHandle OSUtil::getOSModuleHandle(const void *VirtAddr) {
  Dl_info Res;
  dladdr(VirtAddr, &Res);
  return reinterpret_cast<OSModuleHandle>(Res.dli_fbase);
}

#endif // __SYCL_RT_OS

size_t OSUtil::getOSMemSize() {
#if defined(__SYCL_RT_OS_LINUX)
  struct sysinfo MemInfo;
  sysinfo(&MemInfo);
  return static_cast<size_t>(MemInfo.totalram * MemInfo.mem_unit);
#elif defined(__SYCL_RT_OS_WINDOWS)
  MEMORYSTATUSEX MemInfo;
  MemInfo.dwLength = sizeof(MemInfo);
  GlobalMemoryStatusEx(&MemInfo);
  return static_cast<size_t>(MemInfo.ullTotalPhys);
#elif defined(__SYCL_RT_OS_DARWIN)
  int64_t Size = 0;
  sysctlbyname("hw.memsize", &Size, nullptr, nullptr, 0);
  return static_cast<size_t>(Size);
#endif // __SYCL_RT_OS
}

void *OSUtil::alignedAlloc(size_t Alignment, size_t NumBytes) {
#if defined(__SYCL_RT_OS_LINUX) && (defined(_GLIBCXX_HAVE_ALIGNED_ALLOC) ||    \
                                    defined(_LIBCPP_HAS_C11_FEATURES))
  return aligned_alloc(Alignment, NumBytes);
#elif defined(__SYCL_RT_OS_POSIX_SUPPORT)
  void *Addr = nullptr;
  int ReturnCode = posix_memalign(&Addr, Alignment, NumBytes);
  return (ReturnCode == 0) ? Addr : nullptr;
#elif defined(__SYCL_RT_OS_WINDOWS)
  return _aligned_malloc(NumBytes, Alignment);
#endif
}

void OSUtil::alignedFree(void *Ptr) {
#if defined(__SYCL_RT_OS_LINUX) || defined(__SYCL_RT_OS_POSIX_SUPPORT)
  free(Ptr);
#elif defined(__SYCL_RT_OS_WINDOWS)
  _aligned_free(Ptr);
#endif
}

/* This is temporary solution until std::filesystem is available when SYCL RT
 * is moved to c++17 standard*/

/* Create directory recursively and return non zero code on success*/
int OSUtil::makeDir(const char *Dir) {
  assert((Dir != nullptr) && "Passed null-pointer as directory name.");
  if (isPathPresent(Dir))
    return 0;

  std::string Path{Dir}, CurPath;
  size_t pos = 0;

  do {
    pos = Path.find_first_of("/\\", ++pos);
    CurPath = Path.substr(0, pos);
#if defined(__SYCL_RT_OS_LINUX)
    auto Res = mkdir(CurPath.c_str(), 0777);
#else
    auto Res = _mkdir(CurPath.c_str());
#endif
    if (Res && errno != EEXIST)
      return Res;
  } while (pos != std::string::npos);
  return 0;
}

} // namespace detail
} // namespace sycl
} // __SYCL_INLINE_NAMESPACE(cl)<|MERGE_RESOLUTION|>--- conflicted
+++ resolved
@@ -218,11 +218,7 @@
   // Remove trailing directory separators
   Tmp.erase(Tmp.find_last_not_of("/\\") + 1, std::string::npos);
 
-<<<<<<< HEAD
-  int pos = Tmp.find_last_of("/\\");
-=======
   size_t pos = Tmp.find_last_of("/\\"); //INTEL
->>>>>>> 37c1c249
   if (pos != std::string::npos)
     return Tmp.substr(0, pos);
 
