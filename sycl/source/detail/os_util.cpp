//===-- os_util.cpp - OS utilities implementation---------------*- C++ -*--===//
//
// Part of the LLVM Project, under the Apache License v2.0 with LLVM Exceptions.
// See https://llvm.org/LICENSE.txt for license information.
// SPDX-License-Identifier: Apache-2.0 WITH LLVM-exception
//
//===----------------------------------------------------------------------===//

#include <CL/sycl/detail/os_util.hpp>
#include <CL/sycl/exception.hpp>

#include <cassert>

#if defined(__SYCL_RT_OS_LINUX)

#ifndef _GNU_SOURCE
#define _GNU_SOURCE
#endif // _GNU_SOURCE

#include <cstdio>
#include <cstring>
#include <dlfcn.h>
#include <fstream>
#include <libgen.h> // for dirname
#include <link.h>
#include <linux/limits.h> // for PATH_MAX
#include <sys/stat.h>
#include <sys/sysinfo.h>

#elif defined(__SYCL_RT_OS_WINDOWS)

#include <Windows.h>
#include <direct.h>
#include <malloc.h>
#include <shlwapi.h>

#elif defined(__SYCL_RT_OS_DARWIN)

#include <dlfcn.h>
#include <sys/sysctl.h>
#include <sys/types.h>

#endif // __SYCL_RT_OS

__SYCL_INLINE_NAMESPACE(cl) {
namespace sycl {
namespace detail {

#if defined(__SYCL_RT_OS_LINUX)

struct ModuleInfo {
  const void *VirtAddr; // in
  void *Handle;         // out
  const char *Name;     // out
};

constexpr OSModuleHandle OSUtil::ExeModuleHandle;
constexpr OSModuleHandle OSUtil::DummyModuleHandle;

static int callback(struct dl_phdr_info *Info, size_t, void *Data) {
  auto Base = reinterpret_cast<unsigned char *>(Info->dlpi_addr);
  auto MI = reinterpret_cast<ModuleInfo *>(Data);
  auto TestAddr = reinterpret_cast<const unsigned char *>(MI->VirtAddr);

  for (int i = 0; i < Info->dlpi_phnum; ++i) {
    unsigned char *SegStart = Base + Info->dlpi_phdr[i].p_vaddr;
    unsigned char *SegEnd = SegStart + Info->dlpi_phdr[i].p_memsz;

    // check if the tested address is within current segment
    if (TestAddr >= SegStart && TestAddr < SegEnd) {
      // ... it is - belongs to the module then
      // dlpi_addr is zero for the executable, replace it
      auto H = reinterpret_cast<void *>(Info->dlpi_addr);
      MI->Handle = H ? H : reinterpret_cast<void *>(OSUtil::ExeModuleHandle);
      MI->Name = Info->dlpi_name;
      return 1; // non-zero tells to finish iteration via modules
    }
  }
  return 0;
}

OSModuleHandle OSUtil::getOSModuleHandle(const void *VirtAddr) {
  ModuleInfo Res = {VirtAddr, nullptr, nullptr};
  dl_iterate_phdr(callback, &Res);

  return reinterpret_cast<OSModuleHandle>(Res.Handle);
}

bool procMapsAddressInRange(std::istream &Stream, uintptr_t Addr) {
  uintptr_t Start = 0, End = 0;
  Stream >> Start;
  assert(!Stream.fail() && Stream.peek() == '-' &&
         "Couldn't read /proc/self/maps correctly");
  Stream.ignore(1);

  Stream >> End;
  assert(!Stream.fail() && Stream.peek() == ' ' &&
         "Couldn't read /proc/self/maps correctly");
  Stream.ignore(1);

  return Addr >= Start && Addr < End;
}

/// Returns an absolute path to a directory where the object was found.
std::string OSUtil::getCurrentDSODir() {
  // Examine /proc/self/maps and find where this function (getCurrendDSODir)
  // comes from - this is supposed to be an absolute path to libsycl.so.
  //
  // File structure is the following:
  //   address           perms offset  dev   inode       pathname
  //   00400000-00452000 r-xp 00000000 08:02 173521      /usr/bin/foo
  //   007c2000-007c8000 r--p 001c2000 fc:05 52567930    /usr/bin/bar
  //
  // We need to:
  //
  //  1) Iterate over lines and find the line which have an address of the
  //     current function in an `address' range.
  //
  //  2) Check that perms have read and executable flags (since we do execute
  //     this function).
  //
  //  3) Skip offset, dev, inode
  //
  //  4) Extract an absolute path to a filename and get a dirname from it.
  //
  uintptr_t CurrentFunc = (uintptr_t) &getCurrentDSODir;
  std::ifstream Stream("/proc/self/maps");
  Stream >> std::hex;
  while (!Stream.eof()) {
    if (!procMapsAddressInRange(Stream, CurrentFunc)) {
      // Skip the rest until an EOL and check the next line
      Stream.ignore(std::numeric_limits<std::streamsize>::max(), '\n');
      continue;
    }

    char Perm[4];
    Stream.readsome(Perm, sizeof(Perm));
    assert(Perm[0] == 'r' && Perm[2] == 'x' &&
           "Invalid flags in /proc/self/maps");
    assert(Stream.peek() == ' ');
    Stream.ignore(1);

    // Read and ignore the following:
    // offset
    Stream.ignore(std::numeric_limits<std::streamsize>::max(), ' ');
    Stream.ignore(1);
    // dev major
    Stream.ignore(std::numeric_limits<std::streamsize>::max(), ':');
    Stream.ignore(1);
    // dev minor
    Stream.ignore(std::numeric_limits<std::streamsize>::max(), ' ');
    Stream.ignore(1);
    // inode
    Stream.ignore(std::numeric_limits<std::streamsize>::max(), ' ');
    Stream.ignore(1);

    // Now read the path: it is padded with whitespaces, so we skip them
    // first.
    while (Stream.peek() == ' ') {
      Stream.ignore(1);
    }
    char Path[PATH_MAX];
    Stream.getline(Path, PATH_MAX - 1);
    Path[PATH_MAX - 1] = '\0';
    return OSUtil::getDirName(Path);
  }
  assert(false && "Unable to find the current function in /proc/self/maps");
  return "";
}

std::string OSUtil::getDirName(const char* Path) {
  std::string Tmp(Path);
  // dirname(3) needs a writable C string: a null-terminator is written where a
  // path should split.
  size_t TruncatedSize = strlen(dirname(const_cast<char *>(Tmp.c_str())));
  Tmp.resize(TruncatedSize);
  return Tmp;
}

#elif defined(__SYCL_RT_OS_WINDOWS)
OSModuleHandle OSUtil::getOSModuleHandle(const void *VirtAddr) {
  HMODULE PhModule;
  DWORD Flag = GET_MODULE_HANDLE_EX_FLAG_FROM_ADDRESS |
               GET_MODULE_HANDLE_EX_FLAG_UNCHANGED_REFCOUNT;
  auto LpModuleAddr = reinterpret_cast<LPCSTR>(VirtAddr);
  if (!GetModuleHandleExA(Flag, LpModuleAddr, &PhModule)) {
    // Expect the caller to check for zero and take
    // necessary action
    return 0;
  }
  if (PhModule == GetModuleHandleA(nullptr))
    return OSUtil::ExeModuleHandle;
  return reinterpret_cast<OSModuleHandle>(PhModule);
}

/// Returns an absolute path where the object was found.
std::string OSUtil::getCurrentDSODir() {
  char Path[MAX_PATH];
  Path[0] = '\0';
  Path[sizeof(Path) - 1] = '\0';
  auto Handle = getOSModuleHandle(reinterpret_cast<void *>(&getCurrentDSODir));
  DWORD Ret = GetModuleFileNameA(
      reinterpret_cast<HMODULE>(OSUtil::ExeModuleHandle == Handle ? 0 : Handle),
      reinterpret_cast<LPSTR>(&Path), sizeof(Path));
  assert(Ret < sizeof(Path) && "Path is longer than PATH_MAX?");
  assert(Ret > 0 && "GetModuleFileNameA failed");
  (void)Ret;

  BOOL RetCode = PathRemoveFileSpecA(reinterpret_cast<LPSTR>(&Path));
  assert(RetCode && "PathRemoveFileSpecA failed");
  (void)RetCode;

  return Path;
}

std::string OSUtil::getDirName(const char *Path) {
  std::string Tmp(Path);
  // Remove trailing directory separators
  Tmp.erase(Tmp.find_last_not_of("/\\") + 1, std::string::npos);

<<<<<<< HEAD
  size_t pos = Tmp.find_last_of("/\\"); //INTEL
=======
  size_t pos = Tmp.find_last_of("/\\");
>>>>>>> 3977679e
  if (pos != std::string::npos)
    return Tmp.substr(0, pos);

  // If no directory separator is present return initial path like dirname does
  return Tmp;
}

#elif defined(__SYCL_RT_OS_DARWIN)
OSModuleHandle OSUtil::getOSModuleHandle(const void *VirtAddr) {
  Dl_info Res;
  dladdr(VirtAddr, &Res);
  return reinterpret_cast<OSModuleHandle>(Res.dli_fbase);
}

#endif // __SYCL_RT_OS

size_t OSUtil::getOSMemSize() {
#if defined(__SYCL_RT_OS_LINUX)
  struct sysinfo MemInfo;
  sysinfo(&MemInfo);
  return static_cast<size_t>(MemInfo.totalram * MemInfo.mem_unit);
#elif defined(__SYCL_RT_OS_WINDOWS)
  MEMORYSTATUSEX MemInfo;
  MemInfo.dwLength = sizeof(MemInfo);
  GlobalMemoryStatusEx(&MemInfo);
  return static_cast<size_t>(MemInfo.ullTotalPhys);
#elif defined(__SYCL_RT_OS_DARWIN)
  int64_t Size = 0;
  sysctlbyname("hw.memsize", &Size, nullptr, nullptr, 0);
  return static_cast<size_t>(Size);
#endif // __SYCL_RT_OS
}

void *OSUtil::alignedAlloc(size_t Alignment, size_t NumBytes) {
#if defined(__SYCL_RT_OS_LINUX) && (defined(_GLIBCXX_HAVE_ALIGNED_ALLOC) ||    \
                                    defined(_LIBCPP_HAS_C11_FEATURES))
  return aligned_alloc(Alignment, NumBytes);
#elif defined(__SYCL_RT_OS_POSIX_SUPPORT)
  void *Addr = nullptr;
  int ReturnCode = posix_memalign(&Addr, Alignment, NumBytes);
  return (ReturnCode == 0) ? Addr : nullptr;
#elif defined(__SYCL_RT_OS_WINDOWS)
  return _aligned_malloc(NumBytes, Alignment);
#endif
}

void OSUtil::alignedFree(void *Ptr) {
#if defined(__SYCL_RT_OS_LINUX) || defined(__SYCL_RT_OS_POSIX_SUPPORT)
  free(Ptr);
#elif defined(__SYCL_RT_OS_WINDOWS)
  _aligned_free(Ptr);
#endif
}

/* This is temporary solution until std::filesystem is available when SYCL RT
 * is moved to c++17 standard*/

/* Create directory recursively and return non zero code on success*/
int OSUtil::makeDir(const char *Dir) {
  assert((Dir != nullptr) && "Passed null-pointer as directory name.");
  if (isPathPresent(Dir))
    return 0;

  std::string Path{Dir}, CurPath;
  size_t pos = 0;

  do {
    pos = Path.find_first_of("/\\", ++pos);
    CurPath = Path.substr(0, pos);
#if defined(__SYCL_RT_OS_LINUX)
    auto Res = mkdir(CurPath.c_str(), 0777);
#else
    auto Res = _mkdir(CurPath.c_str());
#endif
    if (Res && errno != EEXIST)
      return Res;
  } while (pos != std::string::npos);
  return 0;
}

} // namespace detail
} // namespace sycl
} // __SYCL_INLINE_NAMESPACE(cl)<|MERGE_RESOLUTION|>--- conflicted
+++ resolved
@@ -218,11 +218,7 @@
   // Remove trailing directory separators
   Tmp.erase(Tmp.find_last_not_of("/\\") + 1, std::string::npos);
 
-<<<<<<< HEAD
-  size_t pos = Tmp.find_last_of("/\\"); //INTEL
-=======
   size_t pos = Tmp.find_last_of("/\\");
->>>>>>> 3977679e
   if (pos != std::string::npos)
     return Tmp.substr(0, pos);
 
