--- conflicted
+++ resolved
@@ -37,11 +37,7 @@
   // buffer and offset in the flush buffer
   GlobalOffsetAccessorT accessGlobalOffset(handler &CGH);
 
-<<<<<<< HEAD
-  // Copy stream buffer to the host and print the contents
-=======
   // Enqueue task to copy stream buffer to the host and print the contents
->>>>>>> 6c8b510a
   void flush();
 
   size_t get_size() const;
