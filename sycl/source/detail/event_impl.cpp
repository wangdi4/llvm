//==---------------- event_impl.cpp - SYCL event ---------------------------==//
//
// Part of the LLVM Project, under the Apache License v2.0 with LLVM Exceptions.
// See https://llvm.org/LICENSE.txt for license information.
// SPDX-License-Identifier: Apache-2.0 WITH LLVM-exception
//
//===----------------------------------------------------------------------===//

#include <CL/sycl/context.hpp>
#include <detail/event_impl.hpp>
#include <detail/event_info.hpp>
#include <detail/plugin.hpp>
#include <detail/queue_impl.hpp>
#include <detail/scheduler/scheduler.hpp>

#include "detail/config.hpp"

#include <chrono>

#ifdef XPTI_ENABLE_INSTRUMENTATION
#include "xpti/xpti_trace_framework.hpp"
#include <atomic>
#include <detail/xpti_registry.hpp>
#include <sstream>
#endif

__SYCL_INLINE_NAMESPACE(cl) {
namespace sycl {
namespace detail {
#ifdef XPTI_ENABLE_INSTRUMENTATION
extern xpti::trace_event_data_t *GSYCLGraphEvent;
#endif

// Threat all devices that don't support interoperability as host devices to
// avoid attempts to call method get on such events.
bool event_impl::is_host() const { return MHostEvent || !MOpenCLInterop; }

cl_event event_impl::get() const {
  if (!MOpenCLInterop) {
    throw invalid_object_error(
        "This instance of event doesn't support OpenCL interoperability.",
        PI_INVALID_EVENT);
  }
  getPlugin().call<PiApiKind::piEventRetain>(MEvent);
  return pi::cast<cl_event>(MEvent);
}

event_impl::~event_impl() {
  if (MEvent)
    getPlugin().call<PiApiKind::piEventRelease>(MEvent);
}

void event_impl::waitInternal() const {
  if (!MHostEvent && MEvent) {
    getPlugin().call<PiApiKind::piEventsWait>(1, &MEvent);
    return;
  }

  if (MState == HES_Discarded)
    throw sycl::exception(
        make_error_code(errc::invalid),
        "waitInternal method cannot be used for a discarded event.");

  while (MState != HES_Complete)
    ;
}

void event_impl::setComplete() {
  if (MHostEvent || !MEvent) {
#ifndef NDEBUG
    int Expected = HES_NotComplete;
    int Desired = HES_Complete;

    bool Succeeded = MState.compare_exchange_strong(Expected, Desired);

    assert(Succeeded && "Unexpected state of event");
#else
    MState.store(static_cast<int>(HES_Complete));
#endif
    return;
  }

  assert(false && "setComplete is not supported for non-host event");
}

const RT::PiEvent &event_impl::getHandleRef() const { return MEvent; }
RT::PiEvent &event_impl::getHandleRef() { return MEvent; }

const ContextImplPtr &event_impl::getContextImpl() { return MContext; }

const plugin &event_impl::getPlugin() const { return MContext->getPlugin(); }

void event_impl::setContextImpl(const ContextImplPtr &Context) {
  MHostEvent = Context->is_host();
  MOpenCLInterop = !MHostEvent;
  MContext = Context;

  MState = HES_NotComplete;
}

<<<<<<< HEAD
event_impl::event_impl() : MIsFlushed(true), MState(HES_Complete) {}
=======
event_impl::event_impl(HostEventState State)
    : MIsFlushed(true), MState(State) {}
>>>>>>> bfc761be

event_impl::event_impl(RT::PiEvent Event, const context &SyclContext)
    : MEvent(Event), MContext(detail::getSyclObjImpl(SyclContext)),
      MOpenCLInterop(true), MHostEvent(false), MIsFlushed(true),
      MState(HES_Complete) {

  if (MContext->is_host()) {
    throw cl::sycl::invalid_parameter_error(
        "The syclContext must match the OpenCL context associated with the "
        "clEvent.",
        PI_INVALID_CONTEXT);
  }

  RT::PiContext TempContext;
  getPlugin().call<PiApiKind::piEventGetInfo>(MEvent, PI_EVENT_INFO_CONTEXT,
                                              sizeof(RT::PiContext),
                                              &TempContext, nullptr);
  if (MContext->getHandleRef() != TempContext) {
    throw cl::sycl::invalid_parameter_error(
        "The syclContext must match the OpenCL context associated with the "
        "clEvent.",
        PI_INVALID_CONTEXT);
  }

  getPlugin().call<PiApiKind::piEventRetain>(MEvent);
}

event_impl::event_impl(const QueueImplPtr &Queue) : MQueue{Queue} {
  if (Queue->is_host()) {
    MState.store(HES_NotComplete);

    if (Queue->has_property<property::queue::enable_profiling>()) {
      MHostProfilingInfo.reset(new HostProfilingInfo());
      if (!MHostProfilingInfo)
        throw runtime_error("Out of host memory", PI_OUT_OF_HOST_MEMORY);
    }

    return;
  }

  MState.store(HES_Complete);
}

void *event_impl::instrumentationProlog(std::string &Name, int32_t StreamID,
                                        uint64_t &IId) const {
  void *TraceEvent = nullptr;
#ifdef XPTI_ENABLE_INSTRUMENTATION
  if (!xptiTraceEnabled())
    return TraceEvent;
  // Use a thread-safe counter to get a unique instance ID for the wait() on the
  // event
  static std::atomic<uint64_t> InstanceID = {1};
  xpti::trace_event_data_t *WaitEvent = nullptr;

  // Create a string with the event address so it
  // can be associated with other debug data
  xpti::utils::StringHelper SH;
  Name = SH.nameWithAddress<RT::PiEvent>("event.wait", MEvent);

  // We can emit the wait associated with the graph if the
  // event does not have a command object or associated with
  // the command object, if it exists
  if (MCommand) {
    Command *Cmd = (Command *)MCommand;
    WaitEvent = Cmd->MTraceEvent ? static_cast<xpti_td *>(Cmd->MTraceEvent)
                                 : GSYCLGraphEvent;
  } else
    WaitEvent = GSYCLGraphEvent;

  // Record the current instance ID for use by Epilog
  IId = InstanceID++;
  xptiNotifySubscribers(StreamID, xpti::trace_wait_begin, nullptr, WaitEvent,
                        IId, static_cast<const void *>(Name.c_str()));
  TraceEvent = (void *)WaitEvent;
#endif
  return TraceEvent;
}

void event_impl::instrumentationEpilog(void *TelemetryEvent,
                                       const std::string &Name,
                                       int32_t StreamID, uint64_t IId) const {
#ifdef XPTI_ENABLE_INSTRUMENTATION
  if (!(xptiTraceEnabled() && TelemetryEvent))
    return;
  // Close the wait() scope
  xpti::trace_event_data_t *TraceEvent =
      (xpti::trace_event_data_t *)TelemetryEvent;
  xptiNotifySubscribers(StreamID, xpti::trace_wait_end, nullptr, TraceEvent,
                        IId, static_cast<const void *>(Name.c_str()));
#endif
}

void event_impl::wait(
    std::shared_ptr<cl::sycl::detail::event_impl> Self) const {
  if (MState == HES_Discarded)
    throw sycl::exception(make_error_code(errc::invalid),
                          "wait method cannot be used for a discarded event.");

#ifdef XPTI_ENABLE_INSTRUMENTATION
  void *TelemetryEvent = nullptr;
  uint64_t IId;
  std::string Name;
  int32_t StreamID = xptiRegisterStream(SYCL_STREAM_NAME);
  TelemetryEvent = instrumentationProlog(Name, StreamID, IId);
#endif

  if (MEvent)
    // presence of MEvent means the command has been enqueued, so no need to
    // go via the slow path event waiting in the scheduler
    waitInternal();
  else if (MCommand)
    detail::Scheduler::getInstance().waitForEvent(Self);
  cleanupCommand(std::move(Self));

#ifdef XPTI_ENABLE_INSTRUMENTATION
  instrumentationEpilog(TelemetryEvent, Name, StreamID, IId);
#endif
}

void event_impl::wait_and_throw(
    std::shared_ptr<cl::sycl::detail::event_impl> Self) {
  Scheduler &Sched = Scheduler::getInstance();

  QueueImplPtr submittedQueue = nullptr;
  {
    Scheduler::ReadLockT Lock(Sched.MGraphLock);
    Command *Cmd = static_cast<Command *>(Self->getCommand());
    if (Cmd)
      submittedQueue = Cmd->getSubmittedQueue();
  }
  wait(Self);

  {
    Scheduler::ReadLockT Lock(Sched.MGraphLock);
    for (auto &EventImpl : getWaitList()) {
      Command *Cmd = (Command *)EventImpl->getCommand();
      if (Cmd)
        Cmd->getSubmittedQueue()->throw_asynchronous();
    }
  }
  if (submittedQueue)
    submittedQueue->throw_asynchronous();
}

void event_impl::cleanupCommand(
    std::shared_ptr<cl::sycl::detail::event_impl> Self) const {
  if (MCommand && !SYCLConfig<SYCL_DISABLE_EXECUTION_GRAPH_CLEANUP>::get())
    detail::Scheduler::getInstance().cleanupFinishedCommands(std::move(Self));
}

template <>
cl_ulong
event_impl::get_profiling_info<info::event_profiling::command_submit>() const {
  if (!MHostEvent) {
    if (MEvent)
      return get_event_profiling_info<
          info::event_profiling::command_submit>::get(this->getHandleRef(),
                                                      this->getPlugin());
    // TODO this should throw an exception if the queue the dummy event is
    // bound to does not support profiling info.
    return 0;
  }
  if (!MHostProfilingInfo)
    throw invalid_object_error("Profiling info is not available.",
                               PI_PROFILING_INFO_NOT_AVAILABLE);
  return MHostProfilingInfo->getStartTime();
}

template <>
cl_ulong
event_impl::get_profiling_info<info::event_profiling::command_start>() const {
  if (!MHostEvent) {
    if (MEvent)
      return get_event_profiling_info<
          info::event_profiling::command_start>::get(this->getHandleRef(),
                                                     this->getPlugin());
    // TODO this should throw an exception if the queue the dummy event is
    // bound to does not support profiling info.
    return 0;
  }
  if (!MHostProfilingInfo)
    throw invalid_object_error("Profiling info is not available.",
                               PI_PROFILING_INFO_NOT_AVAILABLE);
  return MHostProfilingInfo->getStartTime();
}

template <>
cl_ulong
event_impl::get_profiling_info<info::event_profiling::command_end>() const {
  if (!MHostEvent) {
    if (MEvent)
      return get_event_profiling_info<info::event_profiling::command_end>::get(
          this->getHandleRef(), this->getPlugin());
    // TODO this should throw an exception if the queue the dummy event is
    // bound to does not support profiling info.
    return 0;
  }
  if (!MHostProfilingInfo)
    throw invalid_object_error("Profiling info is not available.",
                               PI_PROFILING_INFO_NOT_AVAILABLE);
  return MHostProfilingInfo->getEndTime();
}

template <> cl_uint event_impl::get_info<info::event::reference_count>() const {
  if (!MHostEvent && MEvent) {
    return get_event_info<info::event::reference_count>::get(
        this->getHandleRef(), this->getPlugin());
  }
  return 0;
}

template <>
info::event_command_status
event_impl::get_info<info::event::command_execution_status>() const {
  if (MState == HES_Discarded)
    return info::event_command_status::ext_oneapi_unknown;

  if (!MHostEvent && MEvent) {
    return get_event_info<info::event::command_execution_status>::get(
        this->getHandleRef(), this->getPlugin());
  }
  return MHostEvent && MState.load() != HES_Complete
             ? sycl::info::event_command_status::submitted
             : info::event_command_status::complete;
}

static uint64_t getTimestamp() {
  auto TimeStamp = std::chrono::high_resolution_clock::now().time_since_epoch();
  return std::chrono::duration_cast<std::chrono::nanoseconds>(TimeStamp)
      .count();
}

void HostProfilingInfo::start() { StartTime = getTimestamp(); }

void HostProfilingInfo::end() { EndTime = getTimestamp(); }

pi_native_handle event_impl::getNative() const {
  auto Plugin = getPlugin();
  if (Plugin.getBackend() == backend::opencl)
    Plugin.call<PiApiKind::piEventRetain>(getHandleRef());
  pi_native_handle Handle;
  Plugin.call<PiApiKind::piextEventGetNativeHandle>(getHandleRef(), &Handle);
  return Handle;
}

std::vector<EventImplPtr> event_impl::getWaitList() {
  if (MState == HES_Discarded)
    throw sycl::exception(
        make_error_code(errc::invalid),
        "get_wait_list() cannot be used for a discarded event.");

  std::lock_guard<std::mutex> Lock(MMutex);

  std::vector<EventImplPtr> Result;
  Result.reserve(MPreparedDepsEvents.size() + MPreparedHostDepsEvents.size());
  Result.insert(Result.end(), MPreparedDepsEvents.begin(),
                MPreparedDepsEvents.end());
  Result.insert(Result.end(), MPreparedHostDepsEvents.begin(),
                MPreparedHostDepsEvents.end());

  return Result;
}

void event_impl::flushIfNeeded(const QueueImplPtr &UserQueue) {
  assert(MEvent != nullptr);
  if (MIsFlushed)
    return;

  QueueImplPtr Queue = MQueue.lock();
  // If the queue has been released, all of the commands have already been
  // implicitly flushed by piQueueRelease.
  if (!Queue) {
    MIsFlushed = true;
    return;
  }
  if (Queue == UserQueue)
    return;

  // Check if the task for this event has already been submitted.
  pi_event_status Status = PI_EVENT_QUEUED;
  getPlugin().call<PiApiKind::piEventGetInfo>(
      MEvent, PI_EVENT_INFO_COMMAND_EXECUTION_STATUS, sizeof(pi_int32), &Status,
      nullptr);
  if (Status == PI_EVENT_QUEUED) {
    getPlugin().call<PiApiKind::piQueueFlush>(Queue->getHandleRef());
  }
  MIsFlushed = true;
}

void event_impl::cleanupDependencyEvents() {
  std::lock_guard<std::mutex> Lock(MMutex);
  MPreparedDepsEvents.clear();
  MPreparedHostDepsEvents.clear();
}

} // namespace detail
} // namespace sycl
} // __SYCL_INLINE_NAMESPACE(cl)<|MERGE_RESOLUTION|>--- conflicted
+++ resolved
@@ -98,12 +98,8 @@
   MState = HES_NotComplete;
 }
 
-<<<<<<< HEAD
-event_impl::event_impl() : MIsFlushed(true), MState(HES_Complete) {}
-=======
 event_impl::event_impl(HostEventState State)
     : MIsFlushed(true), MState(State) {}
->>>>>>> bfc761be
 
 event_impl::event_impl(RT::PiEvent Event, const context &SyclContext)
     : MEvent(Event), MContext(detail::getSyclObjImpl(SyclContext)),
