//==------ program_manager.cpp --- SYCL program manager---------------------==//
//
// Part of the LLVM Project, under the Apache License v2.0 with LLVM Exceptions.
// See https://llvm.org/LICENSE.txt for license information.
// SPDX-License-Identifier: Apache-2.0 WITH LLVM-exception
//
//===----------------------------------------------------------------------===//

#include <CL/sycl/backend_types.hpp>
#include <CL/sycl/context.hpp>
#include <CL/sycl/detail/common.hpp>
#include <CL/sycl/detail/os_util.hpp>
#include <CL/sycl/detail/type_traits.hpp>
#include <CL/sycl/detail/util.hpp>
#include <CL/sycl/device.hpp>
#include <CL/sycl/exception.hpp>
#include <CL/sycl/stl.hpp>
#include <detail/config.hpp>
#include <detail/context_impl.hpp>
#include <detail/device_image_impl.hpp>
#include <detail/device_impl.hpp>
#include <detail/global_handler.hpp>
#include <detail/persistent_device_code_cache.hpp>
#include <detail/program_impl.hpp>
#include <detail/program_manager/program_manager.hpp>
#include <detail/spec_constant_impl.hpp>
#include <sycl/ext/oneapi/experimental/spec_constant.hpp>

#include <algorithm>
#include <cassert>
#include <cstdint>
#include <cstdlib>
#include <cstring>
#include <fstream>
#include <memory>
#include <mutex>
#include <sstream>
#include <string>

__SYCL_INLINE_NAMESPACE(cl) {
namespace sycl {
namespace detail {

using ContextImplPtr = std::shared_ptr<cl::sycl::detail::context_impl>;

static constexpr int DbgProgMgr = 0;

enum BuildState { BS_InProgress, BS_Done, BS_Failed };

static constexpr char UseSpvEnv[]("SYCL_USE_KERNEL_SPV");

/// This function enables ITT annotations in SPIR-V module by setting
/// a specialization constant if INTEL_LIBITTNOTIFY64 env variable is set.
static void enableITTAnnotationsIfNeeded(const RT::PiProgram &Prog,
                                         const plugin &Plugin) {
  if (SYCLConfig<INTEL_ENABLE_OFFLOAD_ANNOTATIONS>::get() != nullptr) {
    constexpr char SpecValue = 1;
    Plugin.call<PiApiKind::piextProgramSetSpecializationConstant>(
        Prog, ITTSpecConstId, sizeof(char), &SpecValue);
  }
}

ProgramManager &ProgramManager::getInstance() {
  return GlobalHandler::instance().getProgramManager();
}

static RT::PiProgram
createBinaryProgram(const ContextImplPtr Context, const device &Device,
                    const unsigned char *Data, size_t DataLen,
                    const std::vector<pi_device_binary_property> Metadata) {
  const detail::plugin &Plugin = Context->getPlugin();
#ifndef _NDEBUG
  pi_uint32 NumDevices = 0;
  Plugin.call<PiApiKind::piContextGetInfo>(Context->getHandleRef(),
                                           PI_CONTEXT_INFO_NUM_DEVICES,
                                           sizeof(NumDevices), &NumDevices,
                                           /*param_value_size_ret=*/nullptr);
  assert(NumDevices > 0 &&
         "Only a single device is supported for AOT compilation");
#endif

  RT::PiProgram Program;
  const RT::PiDevice PiDevice = getSyclObjImpl(Device)->getHandleRef();
  pi_int32 BinaryStatus = CL_SUCCESS;
  Plugin.call<PiApiKind::piProgramCreateWithBinary>(
      Context->getHandleRef(), 1 /*one binary*/, &PiDevice, &DataLen, &Data,
      Metadata.size(), Metadata.data(), &BinaryStatus, &Program);

  if (BinaryStatus != CL_SUCCESS) {
    throw runtime_error("Creating program with binary failed.", BinaryStatus);
  }

  return Program;
}

static RT::PiProgram createSpirvProgram(const ContextImplPtr Context,
                                        const unsigned char *Data,
                                        size_t DataLen) {
  RT::PiProgram Program = nullptr;
  const detail::plugin &Plugin = Context->getPlugin();
  Plugin.call<PiApiKind::piProgramCreate>(Context->getHandleRef(), Data,
                                          DataLen, &Program);
  return Program;
}

RTDeviceBinaryImage &
ProgramManager::getDeviceImage(OSModuleHandle M, const std::string &KernelName,
                               const context &Context, const device &Device,
                               bool JITCompilationIsRequired) {
  if (DbgProgMgr > 0)
    std::cerr << ">>> ProgramManager::getDeviceImage(" << M << ", \""
              << KernelName << "\", " << getRawSyclObjImpl(Context) << ", "
              << getRawSyclObjImpl(Device) << ", " << JITCompilationIsRequired
              << ")\n";

  KernelSetId KSId = getKernelSetId(M, KernelName);
  return getDeviceImage(M, KSId, Context, Device, JITCompilationIsRequired);
}

template <typename ExceptionT, typename RetT>
RetT *waitUntilBuilt(KernelProgramCache &Cache,
                     KernelProgramCache::BuildResult<RetT> *BuildResult) {
  // any thread which will find nullptr in cache will wait until the pointer
  // is not null anymore
  Cache.waitUntilBuilt(*BuildResult, [BuildResult]() {
    int State = BuildResult->State.load();

    return State == BS_Done || State == BS_Failed;
  });

  if (BuildResult->Error.isFilledIn()) {
    const KernelProgramCache::BuildError &Error = BuildResult->Error;
    throw ExceptionT(Error.Msg, Error.Code);
  }

  RetT *Result = BuildResult->Ptr.load();

  return Result;
}

/// Try to fetch entity (kernel or program) from cache. If there is no such
/// entity try to build it. Throw any exception build process may throw.
/// This method eliminates unwanted builds by employing atomic variable with
/// build state and waiting until the entity is built in another thread.
/// If the building thread has failed the awaiting thread will fail either.
/// Exception thrown by build procedure are rethrown.
///
/// \tparam RetT type of entity to get
/// \tparam ExceptionT type of exception to throw on awaiting thread if the
///         building thread fails build step.
/// \tparam KeyT key (in cache) to fetch built entity with
/// \tparam AcquireFT type of function which will acquire the locked version of
///         the cache. Accept reference to KernelProgramCache.
/// \tparam GetCacheFT type of function which will fetch proper cache from
///         locked version. Accepts reference to locked version of cache.
/// \tparam BuildFT type of function which will build the entity if it is not in
///         cache. Accepts nothing. Return pointer to built entity.
///
/// \return a pointer to cached build result, return value must not be nullptr.
template <typename RetT, typename ExceptionT, typename KeyT, typename AcquireFT,
          typename GetCacheFT, typename BuildFT>
KernelProgramCache::BuildResult<RetT> *
getOrBuild(KernelProgramCache &KPCache, KeyT &&CacheKey, AcquireFT &&Acquire,
           GetCacheFT &&GetCache, BuildFT &&Build) {
  bool InsertionTookPlace;
  KernelProgramCache::BuildResult<RetT> *BuildResult;

  {
    auto LockedCache = Acquire(KPCache);
    auto &Cache = GetCache(LockedCache);
    auto Inserted =
        Cache.emplace(std::piecewise_construct, std::forward_as_tuple(CacheKey),
                      std::forward_as_tuple(nullptr, BS_InProgress));

    InsertionTookPlace = Inserted.second;
    BuildResult = &Inserted.first->second;
  }

  // no insertion took place, thus some other thread has already inserted smth
  // in the cache
  if (!InsertionTookPlace) {
    for (;;) {
      RetT *Result = waitUntilBuilt<ExceptionT>(KPCache, BuildResult);

      if (Result)
        return BuildResult;

      // Previous build is failed. There was no SYCL exception though.
      // We might try to build once more.
      int Expected = BS_Failed;
      int Desired = BS_InProgress;

      if (BuildResult->State.compare_exchange_strong(Expected, Desired))
        break; // this thread is the building thread now
    }
  }

  // only the building thread will run this
  try {
    RetT *Desired = Build();

#ifndef NDEBUG
    RetT *Expected = nullptr;

    if (!BuildResult->Ptr.compare_exchange_strong(Expected, Desired))
      // We've got a funny story here
      assert(false && "We've build an entity that is already have been built.");
#else
    BuildResult->Ptr.store(Desired);
#endif

    {
      // Even if shared variable is atomic, it must be modified under the mutex
      // in order to correctly publish the modification to the waiting thread
      std::lock_guard<std::mutex> Lock(BuildResult->MBuildResultMutex);
      BuildResult->State.store(BS_Done);
    }

    KPCache.notifyAllBuild(*BuildResult);

    return BuildResult;
  } catch (const exception &Ex) {
    BuildResult->Error.Msg = Ex.what();
    BuildResult->Error.Code = Ex.get_cl_code();

    {
      std::lock_guard<std::mutex> Lock(BuildResult->MBuildResultMutex);
      BuildResult->State.store(BS_Failed);
    }

    KPCache.notifyAllBuild(*BuildResult);

    std::rethrow_exception(std::current_exception());
  } catch (...) {
    {
      std::lock_guard<std::mutex> Lock(BuildResult->MBuildResultMutex);
      BuildResult->State.store(BS_Failed);
    }

    KPCache.notifyAllBuild(*BuildResult);

    std::rethrow_exception(std::current_exception());
  }
}

// TODO replace this with a new PI API function
static bool isDeviceBinaryTypeSupported(const context &C,
                                        RT::PiDeviceBinaryType Format) {
  // All formats except PI_DEVICE_BINARY_TYPE_SPIRV are supported.
  if (Format != PI_DEVICE_BINARY_TYPE_SPIRV)
    return true;

  const backend ContextBackend =
      detail::getSyclObjImpl(C)->getPlugin().getBackend();

  // The CUDA backend cannot use SPIR-V
  if (ContextBackend == backend::ext_oneapi_cuda)
    return false;

#if INTEL_CUSTOMIZATION
  // TODO: can we just query piDeviceGetInfo(PI_DEVICE_INFO_COMPILER_AVAILABLE)?
  if (ContextBackend == backend::level_zero)
    return true;
#endif // INTEL_CUSTOMIZATION

  std::vector<device> Devices = C.get_devices();

  // Program type is SPIR-V, so we need a device compiler to do JIT.
  for (const device &D : Devices) {
    if (!D.get_info<info::device::is_compiler_available>())
      return false;
  }

  // OpenCL 2.1 and greater require clCreateProgramWithIL
  if (ContextBackend == backend::opencl) {
    std::string ver = C.get_platform().get_info<info::platform::version>();
    if (ver.find("OpenCL 1.0") == std::string::npos &&
        ver.find("OpenCL 1.1") == std::string::npos &&
        ver.find("OpenCL 1.2") == std::string::npos &&
        ver.find("OpenCL 2.0") == std::string::npos)
      return true;
  }

  for (const device &D : Devices) {
    // We need cl_khr_il_program extension to be present
    // and we can call clCreateProgramWithILKHR using the extension
    std::vector<std::string> Extensions =
        D.get_info<info::device::extensions>();
    if (Extensions.end() ==
        std::find(Extensions.begin(), Extensions.end(), "cl_khr_il_program"))
      return false;
  }

  return true;
}

static const char *getFormatStr(RT::PiDeviceBinaryType Format) {
  switch (Format) {
  case PI_DEVICE_BINARY_TYPE_NONE:
    return "none";
  case PI_DEVICE_BINARY_TYPE_NATIVE:
    return "native";
  case PI_DEVICE_BINARY_TYPE_SPIRV:
    return "SPIR-V";
  case PI_DEVICE_BINARY_TYPE_LLVMIR_BITCODE:
    return "LLVM IR";
  }
  assert(false && "Unknown device image format");
  return "unknown";
}

RT::PiProgram ProgramManager::createPIProgram(const RTDeviceBinaryImage &Img,
                                              const context &Context,
                                              const device &Device) {
  if (DbgProgMgr > 0)
    std::cerr << ">>> ProgramManager::createPIProgram(" << &Img << ", "
              << getRawSyclObjImpl(Context) << ", " << getRawSyclObjImpl(Device)
              << ")\n";
  const pi_device_binary_struct &RawImg = Img.getRawData();

  // perform minimal sanity checks on the device image and the descriptor
  if (RawImg.BinaryEnd < RawImg.BinaryStart) {
    throw runtime_error("Malformed device program image descriptor",
                        PI_INVALID_VALUE);
  }
  if (RawImg.BinaryEnd == RawImg.BinaryStart) {
    throw runtime_error("Invalid device program image: size is zero",
                        PI_INVALID_VALUE);
  }
  size_t ImgSize = Img.getSize();

  // TODO if the binary image is a part of the fat binary, the clang
  //   driver should have set proper format option to the
  //   clang-offload-wrapper. The fix depends on AOT compilation
  //   implementation, so will be implemented together with it.
  //   Img->Format can't be updated as it is inside of the in-memory
  //   OS module binary.
  RT::PiDeviceBinaryType Format = Img.getFormat();

  if (Format == PI_DEVICE_BINARY_TYPE_NONE)
    Format = pi::getBinaryImageFormat(RawImg.BinaryStart, ImgSize);
  // RT::PiDeviceBinaryType Format = Img->Format;
  // assert(Format != PI_DEVICE_BINARY_TYPE_NONE && "Image format not set");

  if (!isDeviceBinaryTypeSupported(Context, Format))
    throw feature_not_supported(
        "SPIR-V online compilation is not supported in this context",
        PI_INVALID_OPERATION);

  // Get program metadata from properties
  auto ProgMetadata = Img.getProgramMetadata();
  std::vector<pi_device_binary_property> ProgMetadataVector{
      ProgMetadata.begin(), ProgMetadata.end()};

  // Load the image
  const ContextImplPtr Ctx = getSyclObjImpl(Context);
  RT::PiProgram Res = Format == PI_DEVICE_BINARY_TYPE_SPIRV
                          ? createSpirvProgram(Ctx, RawImg.BinaryStart, ImgSize)
                          : createBinaryProgram(Ctx, Device, RawImg.BinaryStart,
                                                ImgSize, ProgMetadataVector);

  {
    std::lock_guard<std::mutex> Lock(MNativeProgramsMutex);
    // associate the PI program with the image it was created for
    NativePrograms[Res] = &Img;
  }

  if (DbgProgMgr > 1)
    std::cerr << "created program: " << Res
              << "; image format: " << getFormatStr(Format) << "\n";

  return Res;
}
static void applyOptionsFromImage(std::string &CompileOpts,
                                  std::string &LinkOpts,
                                  const RTDeviceBinaryImage &Img) {
  // Build options are overridden if environment variables are present.
  // Environment variables are not changed during program lifecycle so it
  // is reasonable to use static here to read them only once.
  static const char *CompileOptsEnv =
      SYCLConfig<SYCL_PROGRAM_COMPILE_OPTIONS>::get();
  static const char *LinkOptsEnv = SYCLConfig<SYCL_PROGRAM_LINK_OPTIONS>::get();
  // Update only if compile options are not overwritten by environment
  // variable
  if (!CompileOptsEnv) {
    if (!CompileOpts.empty())
      CompileOpts += " ";
    CompileOpts += Img.getCompileOptions();
  }

  // The -vc-codegen option is always preserved for ESIMD kernels, regardless
  // of the contents SYCL_PROGRAM_COMPILE_OPTIONS environment variable.
  pi_device_binary_property isEsimdImage = Img.getProperty("isEsimdImage");
  if (isEsimdImage && pi::DeviceBinaryProperty(isEsimdImage).asUint32()) {
    if (!CompileOpts.empty())
      CompileOpts += " ";
    CompileOpts += "-vc-codegen";
    // Allow warning and performance hints from vc/finalizer if the RT warning
    // level is at least 1.
    if (detail::SYCLConfig<detail::SYCL_RT_WARNING_LEVEL>::get() == 0)
      CompileOpts += " -disable-finalizer-msg";
  }

  // Update only if link options are not overwritten by environment variable
  if (!LinkOptsEnv)
    if (!LinkOpts.empty())
      LinkOpts += " ";
  LinkOpts += Img.getLinkOptions();
}

static void applyOptionsFromEnvironment(std::string &CompileOpts,
                                        std::string &LinkOpts) {
  // Build options are overridden if environment variables are present.
  // Environment variables are not changed during program lifecycle so it
  // is reasonable to use static here to read them only once.
  static const char *CompileOptsEnv =
      SYCLConfig<SYCL_PROGRAM_COMPILE_OPTIONS>::get();
  if (CompileOptsEnv) {
    CompileOpts = CompileOptsEnv;
  }
  static const char *LinkOptsEnv = SYCLConfig<SYCL_PROGRAM_LINK_OPTIONS>::get();
  if (LinkOptsEnv) {
    LinkOpts = LinkOptsEnv;
  }
}

std::pair<RT::PiProgram, bool> ProgramManager::getOrCreatePIProgram(
    const RTDeviceBinaryImage &Img, const context &Context,
    const device &Device, const std::string &CompileAndLinkOptions,
    SerializedObj SpecConsts) {
  RT::PiProgram NativePrg;

  auto BinProg = PersistentDeviceCodeCache::getItemFromDisc(
      Device, Img, SpecConsts, CompileAndLinkOptions);
  if (BinProg.size()) {
    // Get program metadata from properties
    auto ProgMetadata = Img.getProgramMetadata();
    std::vector<pi_device_binary_property> ProgMetadataVector{
        ProgMetadata.begin(), ProgMetadata.end()};

    // TODO: Build for multiple devices once supported by program manager
    NativePrg = createBinaryProgram(getSyclObjImpl(Context), Device,
                                    (const unsigned char *)BinProg[0].data(),
                                    BinProg[0].size(), ProgMetadataVector);
  } else {
    NativePrg = createPIProgram(Img, Context, Device);
  }
  return {NativePrg, BinProg.size()};
}

RT::PiProgram ProgramManager::getBuiltPIProgram(
    OSModuleHandle M, const ContextImplPtr &ContextImpl,
    const DeviceImplPtr &DeviceImpl, const std::string &KernelName,
    const program_impl *Prg, bool JITCompilationIsRequired) {
  // TODO: Make sure that KSIds will be different for the case when the same
  // kernel built with different options is present in the fat binary.
  KernelSetId KSId = getKernelSetId(M, KernelName);

  using PiProgramT = KernelProgramCache::PiProgramT;
  using ProgramCacheT = KernelProgramCache::ProgramCacheT;

  KernelProgramCache &Cache = ContextImpl->getKernelProgramCache();

  auto AcquireF = [](KernelProgramCache &Cache) {
    return Cache.acquireCachedPrograms();
  };
  auto GetF = [](const Locked<ProgramCacheT> &LockedCache) -> ProgramCacheT & {
    return LockedCache.get();
  };

  std::string CompileOpts;
  std::string LinkOpts;
  if (Prg) {
    CompileOpts = Prg->get_build_options();
  }

  applyOptionsFromEnvironment(CompileOpts, LinkOpts);

  SerializedObj SpecConsts;
  if (Prg)
    Prg->stableSerializeSpecConstRegistry(SpecConsts);

  auto BuildF = [this, &M, &KSId, &ContextImpl, &DeviceImpl, Prg, &CompileOpts,
                 &LinkOpts, &JITCompilationIsRequired, SpecConsts] {
    auto Context = createSyclObjFromImpl<context>(ContextImpl);
    auto Device = createSyclObjFromImpl<device>(DeviceImpl);

    const RTDeviceBinaryImage &Img =
        getDeviceImage(M, KSId, Context, Device, JITCompilationIsRequired);

    applyOptionsFromImage(CompileOpts, LinkOpts, Img);

    const detail::plugin &Plugin = ContextImpl->getPlugin();
    auto [NativePrg, DeviceCodeWasInCache] = getOrCreatePIProgram(
        Img, Context, Device, CompileOpts + LinkOpts, SpecConsts);

    if (!DeviceCodeWasInCache) {
      if (Prg)
        flushSpecConstants(*Prg, NativePrg, &Img);
      if (Img.supportsSpecConstants())
        enableITTAnnotationsIfNeeded(NativePrg, Plugin);
    }

    ProgramPtr ProgramManaged(
        NativePrg, Plugin.getPiPlugin().PiFunctionTable.piProgramRelease);

    // Link a fallback implementation of device libraries if they are not
    // supported by a device compiler.
    // Pre-compiled programs (after AOT compilation or read from persitent
    // cache) are supposed to be already linked.
    // If device image is not SPIR-V, DeviceLibReqMask will be 0 which means
    // no fallback device library will be linked.
    uint32_t DeviceLibReqMask = 0;
    if (!DeviceCodeWasInCache &&
        Img.getFormat() == PI_DEVICE_BINARY_TYPE_SPIRV &&
        !SYCLConfig<SYCL_DEVICELIB_NO_FALLBACK>::get())
      DeviceLibReqMask = getDeviceLibReqMask(Img);

    ProgramPtr BuiltProgram =
        build(std::move(ProgramManaged), ContextImpl, CompileOpts, LinkOpts,
              getRawSyclObjImpl(Device)->getHandleRef(),
              ContextImpl->getCachedLibPrograms(), DeviceLibReqMask);

    {
      std::lock_guard<std::mutex> Lock(MNativeProgramsMutex);
      NativePrograms[BuiltProgram.get()] = &Img;
    }

    // Save program to persistent cache if it is not there
    if (!DeviceCodeWasInCache)
      PersistentDeviceCodeCache::putItemToDisc(
          Device, Img, SpecConsts, CompileOpts + LinkOpts, BuiltProgram.get());
    return BuiltProgram.release();
  };

  const RT::PiDevice PiDevice = DeviceImpl->getHandleRef();

  auto BuildResult = getOrBuild<PiProgramT, compile_program_error>(
      Cache,
      std::make_pair(std::make_pair(std::move(SpecConsts), KSId),
                     std::make_pair(PiDevice, CompileOpts + LinkOpts)),
      AcquireF, GetF, BuildF);
  // getOrBuild is not supposed to return nullptr
  assert(BuildResult != nullptr && "Invalid build result");
  return BuildResult->Ptr.load();
}

std::tuple<RT::PiKernel, std::mutex *, RT::PiProgram>
ProgramManager::getOrCreateKernel(OSModuleHandle M,
                                  const ContextImplPtr &ContextImpl,
                                  const DeviceImplPtr &DeviceImpl,
                                  const std::string &KernelName,
                                  const program_impl *Prg) {
  if (DbgProgMgr > 0) {
    std::cerr << ">>> ProgramManager::getOrCreateKernel(" << M << ", "
              << ContextImpl.get() << ", " << DeviceImpl.get() << ", "
              << KernelName << ")\n";
  }

  using PiKernelT = KernelProgramCache::PiKernelT;
  using KernelCacheT = KernelProgramCache::KernelCacheT;
  using KernelByNameT = KernelProgramCache::KernelByNameT;

  KernelProgramCache &Cache = ContextImpl->getKernelProgramCache();

  std::string CompileOpts, LinkOpts;
  SerializedObj SpecConsts;
  if (Prg) {
    CompileOpts = Prg->get_build_options();
    Prg->stableSerializeSpecConstRegistry(SpecConsts);
  }
  applyOptionsFromEnvironment(CompileOpts, LinkOpts);
  const RT::PiDevice PiDevice = DeviceImpl->getHandleRef();

  auto key = std::make_tuple(std::move(SpecConsts), M, PiDevice,
                             CompileOpts + LinkOpts, KernelName);
  auto ret_tuple = Cache.tryToGetKernelFast(key);
  if (std::get<0>(ret_tuple))
    return ret_tuple;

  RT::PiProgram Program =
      getBuiltPIProgram(M, ContextImpl, DeviceImpl, KernelName, Prg);

  auto AcquireF = [](KernelProgramCache &Cache) {
    return Cache.acquireKernelsPerProgramCache();
  };
  auto GetF =
      [&Program](const Locked<KernelCacheT> &LockedCache) -> KernelByNameT & {
    return LockedCache.get()[Program];
  };
  auto BuildF = [&Program, &KernelName, &ContextImpl] {
    PiKernelT *Result = nullptr;

    // TODO need some user-friendly error/exception
    // instead of currently obscure one
    const detail::plugin &Plugin = ContextImpl->getPlugin();
    Plugin.call<PiApiKind::piKernelCreate>(Program, KernelName.c_str(),
                                           &Result);

    // Some PI Plugins (like OpenCL) require this call to enable USM
    // For others, PI will turn this into a NOP.
    Plugin.call<PiApiKind::piKernelSetExecInfo>(Result, PI_USM_INDIRECT_ACCESS,
                                                sizeof(pi_bool), &PI_TRUE);

    return Result;
  };

  auto BuildResult = getOrBuild<PiKernelT, invalid_object_error>(
      Cache, KernelName, AcquireF, GetF, BuildF);
  // getOrBuild is not supposed to return nullptr
  assert(BuildResult != nullptr && "Invalid build result");
  auto ret_val = std::make_tuple(BuildResult->Ptr.load(),
                                 &(BuildResult->MBuildResultMutex), Program);
  Cache.saveKernel(key, ret_val);
  return ret_val;
}

RT::PiProgram
ProgramManager::getPiProgramFromPiKernel(RT::PiKernel Kernel,
                                         const ContextImplPtr Context) {
  RT::PiProgram Program;
  const detail::plugin &Plugin = Context->getPlugin();
  Plugin.call<PiApiKind::piKernelGetInfo>(
      Kernel, PI_KERNEL_INFO_PROGRAM, sizeof(RT::PiProgram), &Program, nullptr);
  return Program;
}

std::string ProgramManager::getProgramBuildLog(const RT::PiProgram &Program,
                                               const ContextImplPtr Context) {
  size_t PIDevicesSize = 0;
  const detail::plugin &Plugin = Context->getPlugin();
  Plugin.call<PiApiKind::piProgramGetInfo>(Program, PI_PROGRAM_INFO_DEVICES, 0,
                                           nullptr, &PIDevicesSize);
  std::vector<RT::PiDevice> PIDevices(PIDevicesSize / sizeof(RT::PiDevice));
  Plugin.call<PiApiKind::piProgramGetInfo>(Program, PI_PROGRAM_INFO_DEVICES,
                                           PIDevicesSize, PIDevices.data(),
                                           nullptr);
  std::string Log = "The program was built for " +
                    std::to_string(PIDevices.size()) + " devices";
  for (RT::PiDevice &Device : PIDevices) {
    std::string DeviceBuildInfoString;
    size_t DeviceBuildInfoStrSize = 0;
    Plugin.call<PiApiKind::piProgramGetBuildInfo>(
        Program, Device, CL_PROGRAM_BUILD_LOG, 0, nullptr,
        &DeviceBuildInfoStrSize);
    if (DeviceBuildInfoStrSize > 0) {
      std::vector<char> DeviceBuildInfo(DeviceBuildInfoStrSize);
      Plugin.call<PiApiKind::piProgramGetBuildInfo>(
          Program, Device, CL_PROGRAM_BUILD_LOG, DeviceBuildInfoStrSize,
          DeviceBuildInfo.data(), nullptr);
      DeviceBuildInfoString = std::string(DeviceBuildInfo.data());
    }

    std::string DeviceNameString;
    size_t DeviceNameStrSize = 0;
    Plugin.call<PiApiKind::piDeviceGetInfo>(Device, PI_DEVICE_INFO_NAME, 0,
                                            nullptr, &DeviceNameStrSize);
    if (DeviceNameStrSize > 0) {
      std::vector<char> DeviceName(DeviceNameStrSize);
      Plugin.call<PiApiKind::piDeviceGetInfo>(Device, PI_DEVICE_INFO_NAME,
                                              DeviceNameStrSize,
                                              DeviceName.data(), nullptr);
      DeviceNameString = std::string(DeviceName.data());
    }
    Log += "\nBuild program log for '" + DeviceNameString + "':\n" +
           DeviceBuildInfoString;
  }
  return Log;
}

// TODO device libraries may use scpecialization constants, manifest files, etc.
// To support that they need to be delivered in a different container - so that
// pi_device_binary_struct can be created for each of them.
static bool loadDeviceLib(const ContextImplPtr Context, const char *Name,
                          RT::PiProgram &Prog) {
  std::string LibSyclDir = OSUtil::getCurrentDSODir();
  std::ifstream File(LibSyclDir + OSUtil::DirSep + Name,
                     std::ifstream::in | std::ifstream::binary);
  if (!File.good()) {
    return false;
  }

  File.seekg(0, std::ios::end);
  size_t FileSize = File.tellg();
  File.seekg(0, std::ios::beg);
  std::vector<char> FileContent(FileSize);
  File.read(&FileContent[0], FileSize);
  File.close();

  Prog =
      createSpirvProgram(Context, (unsigned char *)&FileContent[0], FileSize);
  return Prog != nullptr;
}

static const char *getDeviceLibFilename(DeviceLibExt Extension) {
  switch (Extension) {
  case DeviceLibExt::cl_intel_devicelib_assert:
    return "libsycl-fallback-cassert.spv";
  case DeviceLibExt::cl_intel_devicelib_math:
    return "libsycl-fallback-cmath.spv";
  case DeviceLibExt::cl_intel_devicelib_math_fp64:
    return "libsycl-fallback-cmath-fp64.spv";
  case DeviceLibExt::cl_intel_devicelib_complex:
    return "libsycl-fallback-complex.spv";
  case DeviceLibExt::cl_intel_devicelib_complex_fp64:
    return "libsycl-fallback-complex-fp64.spv";
  case DeviceLibExt::cl_intel_devicelib_cstring:
    return "libsycl-fallback-cstring.spv";
  }
  throw compile_program_error("Unhandled (new?) device library extension",
                              PI_INVALID_OPERATION);
}

static const char *getDeviceLibExtensionStr(DeviceLibExt Extension) {
  switch (Extension) {
  case DeviceLibExt::cl_intel_devicelib_assert:
    return "cl_intel_devicelib_assert";
  case DeviceLibExt::cl_intel_devicelib_math:
    return "cl_intel_devicelib_math";
  case DeviceLibExt::cl_intel_devicelib_math_fp64:
    return "cl_intel_devicelib_math_fp64";
  case DeviceLibExt::cl_intel_devicelib_complex:
    return "cl_intel_devicelib_complex";
  case DeviceLibExt::cl_intel_devicelib_complex_fp64:
    return "cl_intel_devicelib_complex_fp64";
  case DeviceLibExt::cl_intel_devicelib_cstring:
    return "cl_intel_devicelib_cstring";
  }
  throw compile_program_error("Unhandled (new?) device library extension",
                              PI_INVALID_OPERATION);
}

static RT::PiProgram loadDeviceLibFallback(
    const ContextImplPtr Context, DeviceLibExt Extension,
    const RT::PiDevice &Device,
    std::map<std::pair<DeviceLibExt, RT::PiDevice>, RT::PiProgram>
        &CachedLibPrograms) {

  const char *LibFileName = getDeviceLibFilename(Extension);
  auto CacheResult = CachedLibPrograms.emplace(
      std::make_pair(std::make_pair(Extension, Device), nullptr));
  bool Cached = !CacheResult.second;
  auto LibProgIt = CacheResult.first;
  RT::PiProgram &LibProg = LibProgIt->second;

  if (Cached)
    return LibProg;

  if (!loadDeviceLib(Context, LibFileName, LibProg)) {
    CachedLibPrograms.erase(LibProgIt);
    throw compile_program_error(std::string("Failed to load ") + LibFileName,
                                PI_INVALID_VALUE);
  }

  const detail::plugin &Plugin = Context->getPlugin();
  // TODO no spec constants are used in the std libraries, support in the future
  RT::PiResult Error = Plugin.call_nocheck<PiApiKind::piProgramCompile>(
      LibProg,
      /*num devices = */ 1, &Device,
      // Do not use compile options for library programs: it is not clear
      // if user options (image options) are supposed to be applied to
      // library program as well, and what actually happens to a SPIR-V
      // program if we apply them.
      "", 0, nullptr, nullptr, nullptr, nullptr);
  if (Error != PI_SUCCESS) {
    CachedLibPrograms.erase(LibProgIt);
    throw compile_program_error(
        ProgramManager::getProgramBuildLog(LibProg, Context), Error);
  }

  return LibProg;
}

ProgramManager::ProgramManager() {
  const char *SpvFile = std::getenv(UseSpvEnv);
  // If a SPIR-V file is specified with an environment variable,
  // register the corresponding image
  if (SpvFile) {
    m_UseSpvFile = true;
    // The env var requests that the program is loaded from a SPIR-V file on
    // disk
    std::ifstream File(SpvFile, std::ios::binary);

    if (!File.is_open())
      throw runtime_error(std::string("Can't open file specified via ") +
                              UseSpvEnv + ": " + SpvFile,
                          PI_INVALID_VALUE);
    File.seekg(0, std::ios::end);
    size_t Size = File.tellg();
    std::unique_ptr<char[]> Data(new char[Size]);
    File.seekg(0);
    File.read(Data.get(), Size);
    File.close();
    if (!File.good())
      throw runtime_error(std::string("read from ") + SpvFile +
                              std::string(" failed"),
                          PI_INVALID_VALUE);
    auto ImgPtr = make_unique_ptr<DynRTDeviceBinaryImage>(
        std::move(Data), Size, OSUtil::DummyModuleHandle);

    if (DbgProgMgr > 0) {
      std::cerr << "loaded device image binary from " << SpvFile << "\n";
      std::cerr << "format: " << getFormatStr(ImgPtr->getFormat()) << "\n";
    }
    // No need for a mutex here since all access to these private fields is
    // blocked until the construction of the ProgramManager singleton is
    // finished.
    m_DeviceImages[SpvFileKSId].reset(
        new std::vector<RTDeviceBinaryImageUPtr>());
    m_DeviceImages[SpvFileKSId]->push_back(std::move(ImgPtr));
  }
}

RTDeviceBinaryImage &
ProgramManager::getDeviceImage(OSModuleHandle M, KernelSetId KSId,
                               const context &Context, const device &Device,
                               bool JITCompilationIsRequired) {
  if (DbgProgMgr > 0) {
    std::cerr << ">>> ProgramManager::getDeviceImage(" << M << ", \"" << KSId
              << "\", " << getRawSyclObjImpl(Context) << ", "
              << getRawSyclObjImpl(Device) << ", " << JITCompilationIsRequired
              << ")\n";

    std::cerr << "available device images:\n";
    debugPrintBinaryImages();
  }
  std::lock_guard<std::mutex> Guard(Sync::getGlobalLock());
  std::vector<RTDeviceBinaryImageUPtr> &Imgs = *m_DeviceImages[KSId];
  const ContextImplPtr Ctx = getSyclObjImpl(Context);
  pi_uint32 ImgInd = 0;
  RTDeviceBinaryImage *Img = nullptr;

  // TODO: There may be cases with cl::sycl::program class usage in source code
  // that will result in a multi-device context. This case needs to be handled
  // here or at the program_impl class level

  // Ask the native runtime under the given context to choose the device image
  // it prefers.
  std::vector<pi_device_binary> RawImgs(Imgs.size());
  for (unsigned I = 0; I < Imgs.size(); I++)
    RawImgs[I] = const_cast<pi_device_binary>(&Imgs[I]->getRawData());

  Ctx->getPlugin().call<PiApiKind::piextDeviceSelectBinary>(
      getSyclObjImpl(Device)->getHandleRef(), RawImgs.data(),
      (cl_uint)RawImgs.size(), &ImgInd);

  if (JITCompilationIsRequired) {
    // If the image is already compiled with AOT, throw an exception.
    const pi_device_binary_struct &RawImg = Imgs[ImgInd]->getRawData();
    if ((strcmp(RawImg.DeviceTargetSpec,
                __SYCL_PI_DEVICE_BINARY_TARGET_SPIRV64_X86_64) == 0) ||
        (strcmp(RawImg.DeviceTargetSpec,
                __SYCL_PI_DEVICE_BINARY_TARGET_SPIRV64_GEN) == 0) ||
        (strcmp(RawImg.DeviceTargetSpec,
                __SYCL_PI_DEVICE_BINARY_TARGET_SPIRV64_FPGA) == 0)) {
      throw feature_not_supported("Recompiling AOT image is not supported",
                                  PI_INVALID_OPERATION);
    }
  }

  Img = Imgs[ImgInd].get();

  if (DbgProgMgr > 0) {
    std::cerr << "selected device image: " << &Img->getRawData() << "\n";
    Img->print();
  }

  if (std::getenv("SYCL_DUMP_IMAGES") && !m_UseSpvFile)
    dumpImage(*Img, KSId);
  return *Img;
}

static bool isDeviceLibRequired(DeviceLibExt Ext, uint32_t DeviceLibReqMask) {
  uint32_t Mask =
      0x1 << (static_cast<uint32_t>(Ext) -
              static_cast<uint32_t>(DeviceLibExt::cl_intel_devicelib_assert));
  return ((DeviceLibReqMask & Mask) == Mask);
}

static std::vector<RT::PiProgram> getDeviceLibPrograms(
    const ContextImplPtr Context, const RT::PiDevice &Device,
    std::map<std::pair<DeviceLibExt, RT::PiDevice>, RT::PiProgram>
        &CachedLibPrograms,
    uint32_t DeviceLibReqMask) {
  std::vector<RT::PiProgram> Programs;

  std::pair<DeviceLibExt, bool> RequiredDeviceLibExt[] = {
      {DeviceLibExt::cl_intel_devicelib_assert,
       /* is fallback loaded? */ false},
      {DeviceLibExt::cl_intel_devicelib_math, false},
      {DeviceLibExt::cl_intel_devicelib_math_fp64, false},
      {DeviceLibExt::cl_intel_devicelib_complex, false},
      {DeviceLibExt::cl_intel_devicelib_complex_fp64, false},
      {DeviceLibExt::cl_intel_devicelib_cstring, false}};

  // Disable all devicelib extensions requiring fp64 support if at least
  // one underlying device doesn't support cl_khr_fp64.
  std::string DevExtList =
      get_device_info<std::string, info::device::extensions>::get(
          Device, Context->getPlugin());
  const bool fp64Support = (DevExtList.npos != DevExtList.find("cl_khr_fp64"));

  // Load a fallback library for an extension if the device does not
  // support it.
#if INTEL_CUSTOMIZATION
    // Allow extensions to be specified as available, manually.
    // This is useful for specifying extensions that we know are supported
    // but which the device does not report as available yet.
    // For example, SYCL_DEVICE_FORCE_EXTENSION=cl_intel_devicelib_dot_product
    // to use the dot-product extension if that extension is not reported
    // as available but we know the device supports it.
    if (const char* Env = getenv("SYCL_DEVICE_FORCE_EXTENSION")) {
      DevExtList.append(Env);
    }
#endif // INTEL_CUSTOMIZATION
  for (auto &Pair : RequiredDeviceLibExt) {
    DeviceLibExt Ext = Pair.first;
    bool &FallbackIsLoaded = Pair.second;

    if (FallbackIsLoaded) {
      continue;
    }

    if (!isDeviceLibRequired(Ext, DeviceLibReqMask)) {
      continue;
    }
    if ((Ext == DeviceLibExt::cl_intel_devicelib_math_fp64 ||
         Ext == DeviceLibExt::cl_intel_devicelib_complex_fp64) &&
        !fp64Support) {
      continue;
    }

    const char *ExtStr = getDeviceLibExtensionStr(Ext);

    bool InhibitNativeImpl = false;
    if (const char *Env = getenv("SYCL_DEVICELIB_INHIBIT_NATIVE")) {
      InhibitNativeImpl = strstr(Env, ExtStr) != nullptr;
    }

    bool DeviceSupports = DevExtList.npos != DevExtList.find(ExtStr);

    if (!DeviceSupports || InhibitNativeImpl) {
      Programs.push_back(
          loadDeviceLibFallback(Context, Ext, Device, CachedLibPrograms));
      FallbackIsLoaded = true;
    }
  }
  return Programs;
}

ProgramManager::ProgramPtr ProgramManager::build(
    ProgramPtr Program, const ContextImplPtr Context,
    const std::string &CompileOptions, const std::string &LinkOptions,
    const RT::PiDevice &Device,
    std::map<std::pair<DeviceLibExt, RT::PiDevice>, RT::PiProgram>
        &CachedLibPrograms,
    uint32_t DeviceLibReqMask) {

  if (DbgProgMgr > 0) {
    std::cerr << ">>> ProgramManager::build(" << Program.get() << ", "
              << CompileOptions << ", " << LinkOptions << ", ... " << Device
              << ")\n";
  }

  bool LinkDeviceLibs = (DeviceLibReqMask != 0);

  // TODO: Currently, online linking isn't implemented yet on Level Zero.
  // To enable device libraries and unify the behaviors on all backends,
  // online linking is disabled temporarily, all fallback device libraries
  // will be linked offline. When Level Zero supports online linking, we need
  // to remove the line of code below and switch back to online linking.
  LinkDeviceLibs = false;

  // TODO: this is a temporary workaround for GPU tests for ESIMD compiler.
  // We do not link with other device libraries, because it may fail
  // due to unrecognized SPIR-V format of those libraries.
  if (CompileOptions.find(std::string("-cmc")) != std::string::npos ||
      CompileOptions.find(std::string("-vc-codegen")) != std::string::npos)
    LinkDeviceLibs = false;

  std::vector<RT::PiProgram> LinkPrograms;
  if (LinkDeviceLibs) {
    LinkPrograms = getDeviceLibPrograms(Context, Device, CachedLibPrograms,
                                        DeviceLibReqMask);
  }

  const detail::plugin &Plugin = Context->getPlugin();
  if (LinkPrograms.empty()) {
    RT::PiResult Error = Plugin.call_nocheck<PiApiKind::piProgramBuild>(
        Program.get(), /*num devices =*/1, &Device, CompileOptions.c_str(),
        nullptr, nullptr);
    if (Error != PI_SUCCESS)
      throw compile_program_error(getProgramBuildLog(Program.get(), Context),
                                  Error);
    return Program;
  }

  // Include the main program and compile/link everything together
  Plugin.call<PiApiKind::piProgramCompile>(Program.get(), /*num devices =*/1,
                                           &Device, CompileOptions.c_str(), 0,
                                           nullptr, nullptr, nullptr, nullptr);
  LinkPrograms.push_back(Program.get());

  RT::PiProgram LinkedProg = nullptr;
  RT::PiResult Error = Plugin.call_nocheck<PiApiKind::piProgramLink>(
      Context->getHandleRef(), /*num devices =*/1, &Device, LinkOptions.c_str(),
      LinkPrograms.size(), LinkPrograms.data(), nullptr, nullptr, &LinkedProg);

  // Link program call returns a new program object if all parameters are valid,
  // or NULL otherwise. Release the original (user) program.
  Program.reset(LinkedProg);
  if (Error != PI_SUCCESS) {
    if (LinkedProg) {
      // A non-trivial error occurred during linkage: get a build log, release
      // an incomplete (but valid) LinkedProg, and throw.
      throw compile_program_error(getProgramBuildLog(LinkedProg, Context),
                                  Error);
    }
    Plugin.checkPiResult(Error);
  }
  return Program;
}

static ProgramManager::KernelArgMask
createKernelArgMask(const pi::ByteArray &Bytes) {
  const int NBytesForSize = 8;
  const int NBitsInElement = 8;
  std::uint64_t SizeInBits = 0;
  for (int I = 0; I < NBytesForSize; ++I)
    SizeInBits |= static_cast<std::uint64_t>(Bytes[I]) << I * NBitsInElement;

  ProgramManager::KernelArgMask Result;
  for (std::uint64_t I = 0; I < SizeInBits; ++I) {
    std::uint8_t Byte = Bytes[NBytesForSize + (I / NBitsInElement)];
    Result.push_back(Byte & (1 << (I % NBitsInElement)));
  }

  return Result;
}

void ProgramManager::cacheKernelUsesAssertInfo(OSModuleHandle M,
                                               RTDeviceBinaryImage &Img) {
  const pi::DeviceBinaryImage::PropertyRange &AssertUsedRange =
      Img.getAssertUsed();
  if (AssertUsedRange.isAvailable())
    for (const auto &Prop : AssertUsedRange) {
      KernelNameWithOSModule Key{Prop->Name, M};
      m_KernelUsesAssert.insert(Key);
    }
}

bool ProgramManager::kernelUsesAssert(OSModuleHandle M,
                                      const std::string &KernelName) const {
  KernelNameWithOSModule Key{KernelName, M};
  return m_KernelUsesAssert.find(Key) != m_KernelUsesAssert.end();
}

void ProgramManager::addImages(pi_device_binaries DeviceBinary) {
  std::lock_guard<std::mutex> Guard(Sync::getGlobalLock());

  for (int I = 0; I < DeviceBinary->NumDeviceBinaries; I++) {
    pi_device_binary RawImg = &(DeviceBinary->DeviceBinaries[I]);
    OSModuleHandle M = OSUtil::getOSModuleHandle(RawImg);
    const _pi_offload_entry EntriesB = RawImg->EntriesBegin;
    const _pi_offload_entry EntriesE = RawImg->EntriesEnd;
    auto Img = make_unique_ptr<RTDeviceBinaryImage>(RawImg, M);

    // Fill the kernel argument mask map
    const pi::DeviceBinaryImage::PropertyRange &KPOIRange =
        Img->getKernelParamOptInfo();
    if (KPOIRange.isAvailable()) {
      KernelNameToArgMaskMap &ArgMaskMap =
          m_EliminatedKernelArgMasks[Img.get()];
      for (const auto &Info : KPOIRange)
        ArgMaskMap[Info->Name] =
            createKernelArgMask(pi::DeviceBinaryProperty(Info).asByteArray());
    }
    // Use the entry information if it's available
    if (EntriesB != EntriesE) {
      // The kernel sets for any pair of images are either disjoint or
      // identical, look up the kernel set using the first kernel name...
      StrToKSIdMap &KSIdMap = m_KernelSets[M];
      auto KSIdIt = KSIdMap.find(EntriesB->name);
      if (KSIdIt != KSIdMap.end()) {
        for (_pi_offload_entry EntriesIt = EntriesB + 1; EntriesIt != EntriesE;
             ++EntriesIt)
          assert(KSIdMap[EntriesIt->name] == KSIdIt->second &&
                 "Kernel sets are not disjoint");
        auto &Imgs = m_DeviceImages[KSIdIt->second];
        assert(Imgs && "Device image vector should have been already created");

        cacheKernelUsesAssertInfo(M, *Img);

        Imgs->push_back(std::move(Img));
        continue;
      }
      // ... or create the set first if it hasn't been
      KernelSetId KSId = getNextKernelSetId();
      {
        std::lock_guard<std::mutex> KernelIDsGuard(m_KernelIDsMutex);

        // Register all exported symbols
        auto ExportedSymbols = Img->getExportedSymbols();
        for (const pi_device_binary_property &ExportedSymbol : ExportedSymbols)
          m_ExportedSymbols.insert(ExportedSymbol->Name);

        for (_pi_offload_entry EntriesIt = EntriesB; EntriesIt != EntriesE;
             ++EntriesIt) {
          auto Result = KSIdMap.insert(std::make_pair(EntriesIt->name, KSId));
          (void)Result;
          assert(Result.second && "Kernel sets are not disjoint");

          // Skip creating unique kernel ID if it is a service kernel.
          // SYCL service kernels are identified by having
          // __sycl_service_kernel__ in the mangled name, primarily as part of
          // the namespace of the name type.
          if (std::strstr(EntriesIt->name, "__sycl_service_kernel__")) {
            m_ServiceKernels.insert(EntriesIt->name);
            continue;
          }

<<<<<<< HEAD
=======
          // Skip creating unique kernel ID if it is an exported device
          // function. Exported device functions appear in the offload entries
          // among kernels, but are identifiable by being listed in properties.
          if (m_ExportedSymbols.find(EntriesIt->name) !=
              m_ExportedSymbols.end())
            continue;

>>>>>>> 8cd97e86
          // ... and create a unique kernel ID for the entry
          std::shared_ptr<detail::kernel_id_impl> KernelIDImpl =
              std::make_shared<detail::kernel_id_impl>(EntriesIt->name);
          sycl::kernel_id KernelID =
              detail::createSyclObjFromImpl<sycl::kernel_id>(KernelIDImpl);
          m_KernelIDs.insert(
              std::make_pair(EntriesIt->name, std::move(KernelID)));
        }
      }
      m_DeviceImages[KSId].reset(new std::vector<RTDeviceBinaryImageUPtr>());

      cacheKernelUsesAssertInfo(M, *Img);

      m_DeviceImages[KSId]->push_back(std::move(Img));
      continue;
    }
    // Otherwise assume that the image contains all kernels associated with the
    // module
    KernelSetId &KSId = m_OSModuleKernelSets[M];
    if (KSId == 0)
      KSId = getNextKernelSetId();

    auto &Imgs = m_DeviceImages[KSId];
    if (!Imgs)
      Imgs.reset(new std::vector<RTDeviceBinaryImageUPtr>());

    cacheKernelUsesAssertInfo(M, *Img);

    Imgs->push_back(std::move(Img));
  }
}

void ProgramManager::debugPrintBinaryImages() const {
  for (const auto &ImgVecIt : m_DeviceImages) {
    std::cerr << "  ++++++ Kernel set: " << ImgVecIt.first << "\n";
    for (const auto &Img : *ImgVecIt.second)
      Img.get()->print();
  }
}

KernelSetId ProgramManager::getNextKernelSetId() const {
  // No need for atomic, should be guarded by the caller
  static KernelSetId Result = LastKSId;
  return ++Result;
}

KernelSetId
ProgramManager::getKernelSetId(OSModuleHandle M,
                               const std::string &KernelName) const {
  // If the env var instructs to use image from a file,
  // return the kernel set associated with it
  if (m_UseSpvFile && M == OSUtil::ExeModuleHandle)
    return SpvFileKSId;
  std::lock_guard<std::mutex> Guard(Sync::getGlobalLock());
  auto KSIdMapIt = m_KernelSets.find(M);
  if (KSIdMapIt != m_KernelSets.end()) {
    const StrToKSIdMap &KSIdMap = KSIdMapIt->second;
    auto KSIdIt = KSIdMap.find(KernelName);
    // If the kernel has been assigned to a kernel set, return it
    if (KSIdIt != KSIdMap.end())
      return KSIdIt->second;
  }
  // If no kernel set was found check if there is a kernel set containing
  // all kernels in the given module
  auto ModuleKSIdIt = m_OSModuleKernelSets.find(M);
  if (ModuleKSIdIt != m_OSModuleKernelSets.end())
    return ModuleKSIdIt->second;

  throw runtime_error("No kernel named " + KernelName + " was found",
                      PI_INVALID_KERNEL_NAME);
}

void ProgramManager::dumpImage(const RTDeviceBinaryImage &Img,
                               KernelSetId KSId) const {
  std::string Fname("sycl_");
  const pi_device_binary_struct &RawImg = Img.getRawData();
  Fname += RawImg.DeviceTargetSpec;
  Fname += std::to_string(KSId);
  std::string Ext;

  RT::PiDeviceBinaryType Format = Img.getFormat();
  if (Format == PI_DEVICE_BINARY_TYPE_SPIRV)
    Ext = ".spv";
  else if (Format == PI_DEVICE_BINARY_TYPE_LLVMIR_BITCODE)
    Ext = ".bc";
  else
    Ext = ".bin";
  Fname += Ext;

  std::ofstream F(Fname, std::ios::binary);

  if (!F.is_open()) {
    throw runtime_error("Can not write " + Fname, PI_ERROR_UNKNOWN);
  }
  Img.dump(F);
  F.close();
}

void ProgramManager::flushSpecConstants(const program_impl &Prg,
                                        RT::PiProgram NativePrg,
                                        const RTDeviceBinaryImage *Img) {
  if (DbgProgMgr > 2) {
    std::cerr << ">>> ProgramManager::flushSpecConstants(" << Prg.get()
              << ",...)\n";
  }
  if (!Prg.hasSetSpecConstants())
    return; // nothing to do
  pi::PiProgram PrgHandle = Prg.getHandleRef();
  // program_impl can't correspond to two different native programs
  assert(!NativePrg || !PrgHandle || (NativePrg == PrgHandle));
  NativePrg = NativePrg ? NativePrg : PrgHandle;

  if (!Img) {
    // caller hasn't provided the image object - find it
    { // make sure NativePrograms map access is synchronized
      std::lock_guard<std::mutex> Lock(MNativeProgramsMutex);
      auto It = NativePrograms.find(NativePrg);
      if (It == NativePrograms.end())
        throw sycl::ext::oneapi::experimental::spec_const_error(
            "spec constant is set in a program w/o a binary image",
            PI_INVALID_OPERATION);
      Img = It->second;
    }
    if (!Img->supportsSpecConstants()) {
      if (DbgProgMgr > 0)
        std::cerr << ">>> ProgramManager::flushSpecConstants: binary image "
                  << &Img->getRawData() << " doesn't support spec constants\n";
      // This device binary image does not support runtime setting of
      // specialization constants; compiler must have generated default values.
      // NOTE: Can't throw here, as it would always take place with AOT
      //-compiled code. New Khronos 2020 spec should fix this inconsistency.
      return;
    }
  }
  Prg.flush_spec_constants(*Img, NativePrg);
}

// If the kernel is loaded from spv file, it may not include DeviceLib require
// mask, sycl runtime won't know which fallback device libraries are needed. In
// such case, the safest way is to load all fallback device libraries.
uint32_t ProgramManager::getDeviceLibReqMask(const RTDeviceBinaryImage &Img) {
  const pi::DeviceBinaryImage::PropertyRange &DLMRange =
      Img.getDeviceLibReqMask();
  if (DLMRange.isAvailable())
    return pi::DeviceBinaryProperty(*(DLMRange.begin())).asUint32();
  else
    return 0xFFFFFFFF;
}

// TODO consider another approach with storing the masks in the integration
// header instead.
ProgramManager::KernelArgMask ProgramManager::getEliminatedKernelArgMask(
    OSModuleHandle M, pi::PiProgram NativePrg, const std::string &KernelName) {
  // If instructed to use a spv file, assume no eliminated arguments.
  if (m_UseSpvFile && M == OSUtil::ExeModuleHandle)
    return {};

  // Bail out if there are no eliminated kernel arg masks in our images
  if (m_EliminatedKernelArgMasks.empty())
    return {};

  {
    std::lock_guard<std::mutex> Lock(MNativeProgramsMutex);
    auto ImgIt = NativePrograms.find(NativePrg);
    if (ImgIt != NativePrograms.end()) {
      auto MapIt = m_EliminatedKernelArgMasks.find(ImgIt->second);
      if (MapIt != m_EliminatedKernelArgMasks.end())
        return MapIt->second[KernelName];
      return {};
    }
  }

  // If the program was not cached iterate over all available images looking for
  // the requested kernel
  for (auto &Elem : m_EliminatedKernelArgMasks) {
    auto ArgMask = Elem.second.find(KernelName);
    if (ArgMask != Elem.second.end())
      return ArgMask->second;
  }

  // The kernel is not generated by DPCPP stack, so a mask doesn't exist for it
  return {};
}

static bundle_state getBinImageState(const RTDeviceBinaryImage *BinImage) {
  auto IsAOTBinary = [](const char *Format) {
    return (
        (strcmp(Format, __SYCL_PI_DEVICE_BINARY_TARGET_SPIRV64_X86_64) == 0) ||
        (strcmp(Format, __SYCL_PI_DEVICE_BINARY_TARGET_SPIRV64_GEN) == 0) ||
        (strcmp(Format, __SYCL_PI_DEVICE_BINARY_TARGET_SPIRV64_FPGA) == 0));
  };

  // There are only two initial states so far - SPIRV which needs to be compiled
  // and linked and fully compiled(AOTed) binary

  const bool IsAOT = IsAOTBinary(BinImage->getRawData().DeviceTargetSpec);

  return IsAOT ? sycl::bundle_state::executable : sycl::bundle_state::input;
}

static bool compatibleWithDevice(RTDeviceBinaryImage *BinImage,
                                 const device &Dev) {
  const std::shared_ptr<detail::device_impl> &DeviceImpl =
      detail::getSyclObjImpl(Dev);
  auto &Plugin = DeviceImpl->getPlugin();

  const RT::PiDevice &PIDeviceHandle = DeviceImpl->getHandleRef();

  // Call piextDeviceSelectBinary with only one image to check if an image is
  // compatible with implementation. The function returns invalid index if no
  // device images are compatible.
  pi_uint32 SuitableImageID = std::numeric_limits<pi_uint32>::max();
  pi_device_binary DevBin =
      const_cast<pi_device_binary>(&BinImage->getRawData());
  RT::PiResult Error = Plugin.call_nocheck<PiApiKind::piextDeviceSelectBinary>(
      PIDeviceHandle, &DevBin,
      /*num bin images = */ (cl_uint)1, &SuitableImageID);
  if (Error != PI_SUCCESS && Error != PI_INVALID_BINARY)
    throw runtime_error("Invalid binary image or device", PI_INVALID_VALUE);

  return (0 == SuitableImageID);
}

kernel_id ProgramManager::getSYCLKernelID(const std::string &KernelName) {
  std::lock_guard<std::mutex> KernelIDsGuard(m_KernelIDsMutex);

  auto KernelID = m_KernelIDs.find(KernelName);
  if (KernelID == m_KernelIDs.end())
    throw runtime_error("No kernel found with the specified name",
                        PI_INVALID_KERNEL_NAME);

  return KernelID->second;
}

std::vector<kernel_id> ProgramManager::getAllSYCLKernelIDs() {
  std::lock_guard<std::mutex> KernelIDsGuard(m_KernelIDsMutex);

  std::vector<sycl::kernel_id> AllKernelIDs;
  AllKernelIDs.reserve(m_KernelIDs.size());
  for (std::pair<std::string, kernel_id> KernelID : m_KernelIDs) {
    AllKernelIDs.push_back(KernelID.second);
  }
  return AllKernelIDs;
}

kernel_id ProgramManager::getBuiltInKernelID(const std::string &KernelName) {
  std::lock_guard<std::mutex> BuiltInKernelIDsGuard(m_BuiltInKernelIDsMutex);

  auto KernelID = m_BuiltInKernelIDs.find(KernelName);
  if (KernelID == m_BuiltInKernelIDs.end()) {
    auto Impl = std::make_shared<kernel_id_impl>(KernelName);
    auto CachedID = createSyclObjFromImpl<kernel_id>(Impl);
    KernelID = m_BuiltInKernelIDs.insert({KernelName, CachedID}).first;
  }

  return KernelID->second;
}

std::vector<device_image_plain>
ProgramManager::getSYCLDeviceImagesWithCompatibleState(
    const context &Ctx, const std::vector<device> &Devs,
    bundle_state TargetState) {

  // Collect raw device images
  std::vector<RTDeviceBinaryImage *> BinImages;
  {
    std::lock_guard<std::mutex> Guard(Sync::getGlobalLock());
    for (auto &ImagesSets : m_DeviceImages) {
      auto &ImagesUPtrs = *ImagesSets.second.get();
      for (auto &ImageUPtr : ImagesUPtrs) {
        const RTDeviceBinaryImage *BinImage = ImageUPtr.get();
        const bundle_state ImgState = getBinImageState(BinImage);

        // Ignore images with incompatible state. Image is considered compatible
        // with a target state if an image is already in the target state or can
        // be brought to target state by compiling/linking/building.
        //
        // Example: an image in "executable" state is not compatible with
        // "input" target state - there is no operation to convert the image it
        // to "input" state. An image in "input" state is compatible with
        // "executable" target state because it can be built to get into
        // "executable" state.
        if (ImgState > TargetState)
          continue;

        BinImages.push_back(ImageUPtr.get());
      }
    }
  }
  // TODO: Add a diagnostic on multiple device images with conflicting kernel
  // names, and remove OSModuleHandle usage, as conflicting kernel names will be
  // an error.

  // TODO: Cache device_image objects
  // Create SYCL device image from those that have compatible state and at least
  // one device
  std::vector<device_image_plain> SYCLDeviceImages;
  for (RTDeviceBinaryImage *BinImage : BinImages) {
    const bundle_state ImgState = getBinImageState(BinImage);

    for (const sycl::device &Dev : Devs) {
      if (!compatibleWithDevice(BinImage, Dev))
        continue;

      std::vector<sycl::kernel_id> KernelIDs;
      // Collect kernel names for the image
      pi_device_binary DevBin =
          const_cast<pi_device_binary>(&BinImage->getRawData());
      {
        std::lock_guard<std::mutex> KernelIDsGuard(m_KernelIDsMutex);
        for (_pi_offload_entry EntriesIt = DevBin->EntriesBegin;
             EntriesIt != DevBin->EntriesEnd; ++EntriesIt) {
          auto KernelID = m_KernelIDs.find(EntriesIt->name);

          if (KernelID == m_KernelIDs.end()) {
<<<<<<< HEAD
            // Service kernels do not have kernel IDs
            assert(m_ServiceKernels.find(EntriesIt->name) !=
                       m_ServiceKernels.end() &&
=======
            // Service kernels and exported symbols do not have kernel IDs
            assert((m_ServiceKernels.find(EntriesIt->name) !=
                        m_ServiceKernels.end() ||
                    m_ExportedSymbols.find(EntriesIt->name) !=
                        m_ExportedSymbols.end()) &&
>>>>>>> 8cd97e86
                   "Kernel ID in device binary missing from cache");
            continue;
          }

          KernelIDs.push_back(KernelID->second);
        }
      }

      // If the image does not contain any non-service kernels we can skip it.
      if (KernelIDs.empty())
        continue;

      // device_image_impl expects kernel ids to be sorted for fast search
      std::sort(KernelIDs.begin(), KernelIDs.end(), LessByNameComp{});

      DeviceImageImplPtr Impl = std::make_shared<detail::device_image_impl>(
          BinImage, Ctx, Devs, ImgState, KernelIDs, /*PIProgram=*/nullptr);

      SYCLDeviceImages.push_back(
          createSyclObjFromImpl<device_image_plain>(Impl));
      break;
    }
  }

  return SYCLDeviceImages;
}

void ProgramManager::bringSYCLDeviceImagesToState(
    std::vector<device_image_plain> &DeviceImages, bundle_state TargetState) {

  for (device_image_plain &DevImage : DeviceImages) {
    const bundle_state DevImageState = getSyclObjImpl(DevImage)->get_state();

    switch (TargetState) {
    case bundle_state::input:
      // Do nothing since there is no state which can be upgraded to the input.
      assert(DevImageState == bundle_state::input);
      break;
    case bundle_state::object:
      if (DevImageState == bundle_state::input) {
        DevImage = compile(DevImage, getSyclObjImpl(DevImage)->get_devices(),
                           /*PropList=*/{});
        break;
      }
      // Device image is expected to be object state then.
      assert(DevImageState == bundle_state::object);
      break;
    case bundle_state::executable: {
      switch (DevImageState) {
      case bundle_state::input:
        DevImage = build(DevImage, getSyclObjImpl(DevImage)->get_devices(),
                         /*PropList=*/{});
        break;
      case bundle_state::object: {
        std::vector<device_image_plain> LinkedDevImages =
            link({DevImage}, getSyclObjImpl(DevImage)->get_devices(),
                 /*PropList=*/{});
        // Since only one device image is passed here one output device image is
        // expected
        assert(LinkedDevImages.size() == 1 && "Expected one linked image here");
        DevImage = LinkedDevImages[0];
        break;
      }
      case bundle_state::executable:
        DevImage = build(DevImage, getSyclObjImpl(DevImage)->get_devices(),
                         /*PropList=*/{});
        break;
      }
      break;
    }
    }
  }
}

std::vector<device_image_plain>
ProgramManager::getSYCLDeviceImages(const context &Ctx,
                                    const std::vector<device> &Devs,
                                    bundle_state TargetState) {
  // Collect device images with compatible state
  std::vector<device_image_plain> DeviceImages =
      getSYCLDeviceImagesWithCompatibleState(Ctx, Devs, TargetState);
  // Brind device images with compatible state to desired state
  bringSYCLDeviceImagesToState(DeviceImages, TargetState);
  return DeviceImages;
}

std::vector<device_image_plain> ProgramManager::getSYCLDeviceImages(
    const context &Ctx, const std::vector<device> &Devs,
    const DevImgSelectorImpl &Selector, bundle_state TargetState) {
  // Collect device images with compatible state
  std::vector<device_image_plain> DeviceImages =
      getSYCLDeviceImagesWithCompatibleState(Ctx, Devs, TargetState);

  // Filter out images that are rejected by Selector
  auto It = std::remove_if(DeviceImages.begin(), DeviceImages.end(),
                           [&Selector](const device_image_plain &Image) {
                             return !Selector(getSyclObjImpl(Image));
                           });
  DeviceImages.erase(It, DeviceImages.end());

  // The spec says that the function should not call online compiler or linker
  // to translate device images into target state
  return DeviceImages;
}

std::vector<device_image_plain> ProgramManager::getSYCLDeviceImages(
    const context &Ctx, const std::vector<device> &Devs,
    const std::vector<kernel_id> &KernelIDs, bundle_state TargetState) {
  {
    std::lock_guard<std::mutex> BuiltInKernelIDsGuard(m_BuiltInKernelIDsMutex);

    for (const kernel_id &ID : KernelIDs) {
      if (m_BuiltInKernelIDs.find(ID.get_name()) != m_BuiltInKernelIDs.end())
        throw sycl::exception(make_error_code(errc::kernel_argument),
                              "Attempting to use a built-in kernel. They are "
                              "not fully supported");
    }
  }

  // Collect device images with compatible state
  std::vector<device_image_plain> DeviceImages =
      getSYCLDeviceImagesWithCompatibleState(Ctx, Devs, TargetState);

  // Filter out images that have no kernel_ids specified
  auto It = std::remove_if(DeviceImages.begin(), DeviceImages.end(),
                           [&KernelIDs](const device_image_plain &Image) {
                             return std::none_of(
                                 KernelIDs.begin(), KernelIDs.end(),
                                 [&Image](const sycl::kernel_id &KernelID) {
                                   return Image.has_kernel(KernelID);
                                 });
                           });

  DeviceImages.erase(It, DeviceImages.end());

  // Brind device images with compatible state to desired state
  bringSYCLDeviceImagesToState(DeviceImages, TargetState);
  return DeviceImages;
}

device_image_plain
ProgramManager::compile(const device_image_plain &DeviceImage,
                        const std::vector<device> &Devs,
                        const property_list &) {

  // TODO: Extract compile options from property list once the Spec clarifies
  // how they can be passed.

  // TODO: Probably we could have cached compiled device images.
  const std::shared_ptr<device_image_impl> &InputImpl =
      getSyclObjImpl(DeviceImage);

  const detail::plugin &Plugin =
      getSyclObjImpl(InputImpl->get_context())->getPlugin();

  // TODO: Add support for creating non-SPIRV programs from multiple devices.
  if (InputImpl->get_bin_image_ref()->getFormat() !=
          PI_DEVICE_BINARY_TYPE_SPIRV &&
      Devs.size() > 1)
    sycl::runtime_error(
        "Creating a program from AOT binary for multiple device is not "
        "supported",
        PI_INVALID_OPERATION);

  // Device is not used when creating program from SPIRV, so passing only one
  // device is OK.
  RT::PiProgram Prog = createPIProgram(*InputImpl->get_bin_image_ref(),
                                       InputImpl->get_context(), Devs[0]);

  if (InputImpl->get_bin_image_ref()->supportsSpecConstants())
    enableITTAnnotationsIfNeeded(Prog, Plugin);

  DeviceImageImplPtr ObjectImpl = std::make_shared<detail::device_image_impl>(
      InputImpl->get_bin_image_ref(), InputImpl->get_context(), Devs,
      bundle_state::object, InputImpl->get_kernel_ids_ref(), Prog,
      InputImpl->get_spec_const_data_ref(),
      InputImpl->get_spec_const_blob_ref());

  std::vector<pi_device> PIDevices;
  PIDevices.reserve(Devs.size());
  for (const device &Dev : Devs)
    PIDevices.push_back(getSyclObjImpl(Dev)->getHandleRef());

  // TODO: Set spec constatns here.

  // TODO: Handle zero sized Device list.
  RT::PiResult Error = Plugin.call_nocheck<PiApiKind::piProgramCompile>(
      ObjectImpl->get_program_ref(), /*num devices=*/Devs.size(),
      PIDevices.data(),
      /*options=*/nullptr,
      /*num_input_headers=*/0, /*input_headers=*/nullptr,
      /*header_include_names=*/nullptr,
      /*pfn_notify=*/nullptr, /*user_data*/ nullptr);
  if (Error != PI_SUCCESS)
    throw sycl::exception(
        make_error_code(errc::build),
        getProgramBuildLog(ObjectImpl->get_program_ref(),
                           getSyclObjImpl(ObjectImpl->get_context())));

  return createSyclObjFromImpl<device_image_plain>(ObjectImpl);
}

std::vector<device_image_plain>
ProgramManager::link(const std::vector<device_image_plain> &DeviceImages,
                     const std::vector<device> &Devs,
                     const property_list &PropList) {
  (void)PropList;

  std::vector<pi_program> PIPrograms;
  PIPrograms.reserve(DeviceImages.size());
  for (const device_image_plain &DeviceImage : DeviceImages)
    PIPrograms.push_back(getSyclObjImpl(DeviceImage)->get_program_ref());

  std::vector<pi_device> PIDevices;
  PIDevices.reserve(Devs.size());
  for (const device &Dev : Devs)
    PIDevices.push_back(getSyclObjImpl(Dev)->getHandleRef());

  const context &Context = getSyclObjImpl(DeviceImages[0])->get_context();
  const ContextImplPtr ContextImpl = getSyclObjImpl(Context);

  const detail::plugin &Plugin = ContextImpl->getPlugin();

  RT::PiProgram LinkedProg = nullptr;
  RT::PiResult Error = Plugin.call_nocheck<PiApiKind::piProgramLink>(
      ContextImpl->getHandleRef(), PIDevices.size(), PIDevices.data(),
      /*options=*/nullptr, PIPrograms.size(), PIPrograms.data(),
      /*pfn_notify=*/nullptr,
      /*user_data=*/nullptr, &LinkedProg);

  if (Error != PI_SUCCESS) {
    if (LinkedProg) {
      const std::string ErrorMsg = getProgramBuildLog(LinkedProg, ContextImpl);
      throw sycl::exception(make_error_code(errc::build), ErrorMsg);
    }
    Plugin.reportPiError(Error, "link()");
  }

  std::vector<kernel_id> KernelIDs;
  for (const device_image_plain &DeviceImage : DeviceImages) {
    // Duplicates are not expected here, otherwise piProgramLink should fail
    KernelIDs.insert(KernelIDs.end(),
                     getSyclObjImpl(DeviceImage)->get_kernel_ids().begin(),
                     getSyclObjImpl(DeviceImage)->get_kernel_ids().end());
  }
  // device_image_impl expects kernel ids to be sorted for fast search
  std::sort(KernelIDs.begin(), KernelIDs.end(), LessByNameComp{});

  DeviceImageImplPtr ExecutableImpl =
      std::make_shared<detail::device_image_impl>(
          /*BinImage=*/nullptr, Context, Devs, bundle_state::executable,
          std::move(KernelIDs), LinkedProg);

  // TODO: Make multiple sets of device images organized by devices they are
  // compiled for.
  return {createSyclObjFromImpl<device_image_plain>(ExecutableImpl)};
}

// The function duplicates most of the code from existing getBuiltPIProgram.
// The differences are:
// Different API - uses different objects to extract required info
// Supports caching of a program built for multiple devices
device_image_plain ProgramManager::build(const device_image_plain &DeviceImage,
                                         const std::vector<device> &Devs,
                                         const property_list &PropList) {
  (void)PropList;

  const std::shared_ptr<device_image_impl> &InputImpl =
      getSyclObjImpl(DeviceImage);

  const context Context = InputImpl->get_context();

  const ContextImplPtr ContextImpl = getSyclObjImpl(Context);

  using PiProgramT = KernelProgramCache::PiProgramT;
  using ProgramCacheT = KernelProgramCache::ProgramCacheT;

  KernelProgramCache &Cache = ContextImpl->getKernelProgramCache();

  auto AcquireF = [](KernelProgramCache &Cache) {
    return Cache.acquireCachedPrograms();
  };
  auto GetF = [](const Locked<ProgramCacheT> &LockedCache) -> ProgramCacheT & {
    return LockedCache.get();
  };

  std::string CompileOpts;
  std::string LinkOpts;
  applyOptionsFromEnvironment(CompileOpts, LinkOpts);

  const RTDeviceBinaryImage *ImgPtr = InputImpl->get_bin_image_ref();
  const RTDeviceBinaryImage &Img = *ImgPtr;

  SerializedObj SpecConsts = InputImpl->get_spec_const_blob_ref();

  // TODO: Unify this code with getBuiltPIProgram
  auto BuildF = [this, &Context, &Img, &Devs, &CompileOpts, &LinkOpts,
                 &InputImpl, SpecConsts] {
    applyOptionsFromImage(CompileOpts, LinkOpts, Img);
    ContextImplPtr ContextImpl = getSyclObjImpl(Context);
    const detail::plugin &Plugin = ContextImpl->getPlugin();

    // TODO: Add support for creating non-SPIRV programs from multiple devices.
    if (InputImpl->get_bin_image_ref()->getFormat() !=
            PI_DEVICE_BINARY_TYPE_SPIRV &&
        Devs.size() > 1)
      sycl::runtime_error(
          "Creating a program from AOT binary for multiple device is not "
          "supported",
          PI_INVALID_OPERATION);

    // Device is not used when creating program from SPIRV, so passing only one
    // device is OK.
    auto [NativePrg, DeviceCodeWasInCache] = getOrCreatePIProgram(
        Img, Context, Devs[0], CompileOpts + LinkOpts, SpecConsts);

    if (!DeviceCodeWasInCache) {
      if (InputImpl->get_bin_image_ref()->supportsSpecConstants())
        enableITTAnnotationsIfNeeded(NativePrg, Plugin);

      {
        std::lock_guard<std::mutex> Lock{InputImpl->get_spec_const_data_lock()};
        const std::map<std::string,
                       std::vector<device_image_impl::SpecConstDescT>>
            &SpecConstData = InputImpl->get_spec_const_data_ref();

        for (const auto &DescPair : SpecConstData) {
          for (const device_image_impl::SpecConstDescT &SpecIDDesc :
               DescPair.second) {
            if (SpecIDDesc.IsSet) {
              Plugin.call<PiApiKind::piextProgramSetSpecializationConstant>(
                  NativePrg, SpecIDDesc.ID, SpecIDDesc.Size,
                  SpecConsts.data() + SpecIDDesc.BlobOffset);
            }
          }
        }
      }
    }

    ProgramPtr ProgramManaged(
        NativePrg, Plugin.getPiPlugin().PiFunctionTable.piProgramRelease);

    // Link a fallback implementation of device libraries if they are not
    // supported by a device compiler.
    // Pre-compiled programs are supposed to be already linked.
    // If device image is not SPIR-V, DeviceLibReqMask will be 0 which means
    // no fallback device library will be linked.
    uint32_t DeviceLibReqMask = 0;
    if (Img.getFormat() == PI_DEVICE_BINARY_TYPE_SPIRV &&
        !SYCLConfig<SYCL_DEVICELIB_NO_FALLBACK>::get())
      DeviceLibReqMask = getDeviceLibReqMask(Img);

    ProgramPtr BuiltProgram =
        build(std::move(ProgramManaged), ContextImpl, CompileOpts, LinkOpts,
              getRawSyclObjImpl(Devs[0])->getHandleRef(),
              ContextImpl->getCachedLibPrograms(), DeviceLibReqMask);

    {
      std::lock_guard<std::mutex> Lock(MNativeProgramsMutex);
      NativePrograms[BuiltProgram.get()] = &Img;
    }

    // Save program to persistent cache if it is not there
    if (!DeviceCodeWasInCache)
      PersistentDeviceCodeCache::putItemToDisc(
          Devs[0], Img, SpecConsts, CompileOpts + LinkOpts, BuiltProgram.get());

    return BuiltProgram.release();
  };

  const RT::PiDevice PiDevice = getRawSyclObjImpl(Devs[0])->getHandleRef();
  // TODO: Throw SYCL2020 style exception
  auto BuildResult = getOrBuild<PiProgramT, compile_program_error>(
      Cache,
      std::make_pair(std::make_pair(std::move(SpecConsts), (size_t)ImgPtr),
                     std::make_pair(PiDevice, CompileOpts + LinkOpts)),
      AcquireF, GetF, BuildF);
  // getOrBuild is not supposed to return nullptr
  assert(BuildResult != nullptr && "Invalid build result");

  RT::PiProgram ResProgram = BuildResult->Ptr.load();

  // Cache supports key with once device only, but here we have multiple
  // devices a program is built for, so add the program to the cache for all
  // other devices.
  const detail::plugin &Plugin = ContextImpl->getPlugin();
  auto CacheOtherDevices = [ResProgram, &Plugin]() {
    Plugin.call<PiApiKind::piProgramRetain>(ResProgram);
    return ResProgram;
  };

  // The program for device "0" is already added to the cache during the first
  // call to getOrBuild, so starting with "1"
  for (size_t Idx = 1; Idx < Devs.size(); ++Idx) {
    const RT::PiDevice PiDeviceAdd =
        getRawSyclObjImpl(Devs[Idx])->getHandleRef();

    getOrBuild<PiProgramT, compile_program_error>(
        Cache,
        std::make_pair(std::make_pair(std::move(SpecConsts), (size_t)ImgPtr),
                       std::make_pair(PiDeviceAdd, CompileOpts + LinkOpts)),
        AcquireF, GetF, CacheOtherDevices);
    // getOrBuild is not supposed to return nullptr
    assert(BuildResult != nullptr && "Invalid build result");
  }

  // devive_image_impl shares ownership of PIProgram with, at least, program
  // cache. The ref counter will be descremented in the destructor of
  // device_image_impl
  Plugin.call<PiApiKind::piProgramRetain>(ResProgram);

  DeviceImageImplPtr ExecImpl = std::make_shared<detail::device_image_impl>(
      InputImpl->get_bin_image_ref(), Context, Devs, bundle_state::executable,
      InputImpl->get_kernel_ids_ref(), ResProgram,
      InputImpl->get_spec_const_data_ref(),
      InputImpl->get_spec_const_blob_ref());

  return createSyclObjFromImpl<device_image_plain>(ExecImpl);
}

std::pair<RT::PiKernel, std::mutex *> ProgramManager::getOrCreateKernel(
    const context &Context, const std::string &KernelName,
    const property_list &PropList, RT::PiProgram Program) {

  (void)PropList;

  const ContextImplPtr Ctx = getSyclObjImpl(Context);

  using PiKernelT = KernelProgramCache::PiKernelT;
  using KernelCacheT = KernelProgramCache::KernelCacheT;
  using KernelByNameT = KernelProgramCache::KernelByNameT;

  KernelProgramCache &Cache = Ctx->getKernelProgramCache();

  auto AcquireF = [](KernelProgramCache &Cache) {
    return Cache.acquireKernelsPerProgramCache();
  };
  auto GetF =
      [&Program](const Locked<KernelCacheT> &LockedCache) -> KernelByNameT & {
    return LockedCache.get()[Program];
  };
  auto BuildF = [&Program, &KernelName, &Ctx] {
    PiKernelT *Result = nullptr;

    const detail::plugin &Plugin = Ctx->getPlugin();
    Plugin.call<PiApiKind::piKernelCreate>(Program, KernelName.c_str(),
                                           &Result);

    Plugin.call<PiApiKind::piKernelSetExecInfo>(Result, PI_USM_INDIRECT_ACCESS,
                                                sizeof(pi_bool), &PI_TRUE);

    return Result;
  };

  auto BuildResult = getOrBuild<PiKernelT, invalid_object_error>(
      Cache, KernelName, AcquireF, GetF, BuildF);
  // getOrBuild is not supposed to return nullptr
  assert(BuildResult != nullptr && "Invalid build result");
  return std::make_pair(BuildResult->Ptr.load(),
                        &(BuildResult->MBuildResultMutex));
}

} // namespace detail
} // namespace sycl
} // __SYCL_INLINE_NAMESPACE(cl)

extern "C" void __sycl_register_lib(pi_device_binaries desc) {
  cl::sycl::detail::ProgramManager::getInstance().addImages(desc);
}

// Executed as a part of current module's (.exe, .dll) static initialization
extern "C" void __sycl_unregister_lib(pi_device_binaries desc) {
  (void)desc;
  // TODO implement the function
}<|MERGE_RESOLUTION|>--- conflicted
+++ resolved
@@ -1119,8 +1119,6 @@
             continue;
           }
 
-<<<<<<< HEAD
-=======
           // Skip creating unique kernel ID if it is an exported device
           // function. Exported device functions appear in the offload entries
           // among kernels, but are identifiable by being listed in properties.
@@ -1128,7 +1126,6 @@
               m_ExportedSymbols.end())
             continue;
 
->>>>>>> 8cd97e86
           // ... and create a unique kernel ID for the entry
           std::shared_ptr<detail::kernel_id_impl> KernelIDImpl =
               std::make_shared<detail::kernel_id_impl>(EntriesIt->name);
@@ -1444,17 +1441,11 @@
           auto KernelID = m_KernelIDs.find(EntriesIt->name);
 
           if (KernelID == m_KernelIDs.end()) {
-<<<<<<< HEAD
-            // Service kernels do not have kernel IDs
-            assert(m_ServiceKernels.find(EntriesIt->name) !=
-                       m_ServiceKernels.end() &&
-=======
             // Service kernels and exported symbols do not have kernel IDs
             assert((m_ServiceKernels.find(EntriesIt->name) !=
                         m_ServiceKernels.end() ||
                     m_ExportedSymbols.find(EntriesIt->name) !=
                         m_ExportedSymbols.end()) &&
->>>>>>> 8cd97e86
                    "Kernel ID in device binary missing from cache");
             continue;
           }
