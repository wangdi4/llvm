--- conflicted
+++ resolved
@@ -641,12 +641,7 @@
 
 sycl::detail::pi::PiProgram ProgramManager::getBuiltPIProgram(
     const ContextImplPtr &ContextImpl, const DeviceImplPtr &DeviceImpl,
-<<<<<<< HEAD
-    const std::string &KernelName, const program_impl *Prg,
-    bool JITCompilationIsRequired) {
-=======
     const std::string &KernelName, bool JITCompilationIsRequired) {
->>>>>>> 7f4c3c22
   KernelProgramCache &Cache = ContextImpl->getKernelProgramCache();
 
   std::string CompileOpts;
@@ -684,11 +679,7 @@
   if (auto exception = checkDevSupportDeviceRequirements(Device, Img))
     throw *exception;
 
-<<<<<<< HEAD
-  auto BuildF = [this, &Img, &Context, &ContextImpl, &Device, Prg, &CompileOpts,
-=======
   auto BuildF = [this, &Img, &Context, &ContextImpl, &Device, &CompileOpts,
->>>>>>> 7f4c3c22
                  &LinkOpts, SpecConsts] {
     const PluginPtr &Plugin = ContextImpl->getPlugin();
     applyOptionsFromImage(CompileOpts, LinkOpts, Img, {Device}, Plugin);
@@ -1117,7 +1108,6 @@
   }
   if (Img) {
     CheckJITCompilationForImage(Img, JITCompilationIsRequired);
-<<<<<<< HEAD
 
     if (DbgProgMgr > 0) {
       std::cerr << "selected device image: " << &Img->getRawData() << "\n";
@@ -1126,87 +1116,8 @@
     return *Img;
   }
 
-  if (!m_UniversalKernelSet.empty())
-    return getDeviceImage(m_UniversalKernelSet, Context, Device,
-                          JITCompilationIsRequired);
-  else
-    throw runtime_error("No kernel named " + KernelName + " was found",
-                        PI_ERROR_INVALID_KERNEL_NAME);
-}
-
-// TODO: remove this function when m_UniversalKernelSet is removed
-RTDeviceBinaryImage &ProgramManager::getDeviceImage(
-    const std::vector<RTDeviceBinaryImage *> &ImagesToVerify,
-    const context &Context, const device &Device,
-    bool JITCompilationIsRequired) {
-  assert(ImagesToVerify.size() > 0);
-
-  if (DbgProgMgr > 0) {
-    std::cerr << ">>> ProgramManager::getDeviceImage(Universal kernel set "
-              << getRawSyclObjImpl(Context) << ", " << getRawSyclObjImpl(Device)
-              << ", " << JITCompilationIsRequired << ")\n";
-
-=======
-
-    if (DbgProgMgr > 0) {
-      std::cerr << "selected device image: " << &Img->getRawData() << "\n";
-      Img->print();
-    }
-    return *Img;
-  }
-
   throw runtime_error("No kernel named " + KernelName + " was found",
                       PI_ERROR_INVALID_KERNEL_NAME);
-}
-
-RTDeviceBinaryImage &ProgramManager::getDeviceImage(
-    const std::unordered_set<RTDeviceBinaryImage *> &ImageSet,
-    const context &Context, const device &Device,
-    bool JITCompilationIsRequired) {
-  assert(ImageSet.size() > 0);
-
-  if (DbgProgMgr > 0) {
-    std::cerr << ">>> ProgramManager::getDeviceImage(Custom SPV file "
-              << getRawSyclObjImpl(Context) << ", " << getRawSyclObjImpl(Device)
-              << ", " << JITCompilationIsRequired << ")\n";
-
->>>>>>> 7f4c3c22
-    std::cerr << "available device images:\n";
-    debugPrintBinaryImages();
-  }
-
-  std::lock_guard<std::mutex> KernelIDsGuard(m_KernelIDsMutex);
-<<<<<<< HEAD
-  std::vector<pi_device_binary> RawImgs(ImagesToVerify.size());
-  auto ImageIterator = ImagesToVerify.begin();
-  for (size_t i = 0; i < ImagesToVerify.size(); i++, ImageIterator++)
-=======
-  std::vector<pi_device_binary> RawImgs(ImageSet.size());
-  auto ImageIterator = ImageSet.begin();
-  for (size_t i = 0; i < ImageSet.size(); i++, ImageIterator++)
->>>>>>> 7f4c3c22
-    RawImgs[i] = const_cast<pi_device_binary>(&(*ImageIterator)->getRawData());
-  pi_uint32 ImgInd = 0;
-  // Ask the native runtime under the given context to choose the device image
-  // it prefers.
-  getSyclObjImpl(Context)
-      ->getPlugin()
-      ->call<PiApiKind::piextDeviceSelectBinary>(
-          getSyclObjImpl(Device)->getHandleRef(), RawImgs.data(),
-          (pi_uint32)RawImgs.size(), &ImgInd);
-
-<<<<<<< HEAD
-  ImageIterator = ImagesToVerify.begin();
-  std::advance(ImageIterator, ImgInd);
-
-  CheckJITCompilationForImage(*ImageIterator, JITCompilationIsRequired);
-
-  if (DbgProgMgr > 0) {
-    std::cerr << "selected device image: " << &(*ImageIterator)->getRawData()
-              << "\n";
-    (*ImageIterator)->print();
-  }
-  return **ImageIterator;
 }
 
 RTDeviceBinaryImage &ProgramManager::getDeviceImage(
@@ -1248,18 +1159,6 @@
               << "\n";
     (*ImageIterator)->print();
   }
-=======
-  ImageIterator = ImageSet.begin();
-  std::advance(ImageIterator, ImgInd);
-
-  CheckJITCompilationForImage(*ImageIterator, JITCompilationIsRequired);
-
-  if (DbgProgMgr > 0) {
-    std::cerr << "selected device image: " << &(*ImageIterator)->getRawData()
-              << "\n";
-    (*ImageIterator)->print();
-  }
->>>>>>> 7f4c3c22
   return **ImageIterator;
 }
 
@@ -1440,12 +1339,9 @@
     pi_device_binary RawImg = &(DeviceBinary->DeviceBinaries[I]);
     const _pi_offload_entry EntriesB = RawImg->EntriesBegin;
     const _pi_offload_entry EntriesE = RawImg->EntriesEnd;
-<<<<<<< HEAD
-=======
     // Treat the image as empty one
     if (EntriesB == EntriesE)
       continue;
->>>>>>> 7f4c3c22
 
     auto Img = make_unique_ptr<RTDeviceBinaryImage>(RawImg);
     static uint32_t SequenceID = 0;
@@ -1461,150 +1357,6 @@
             createKernelArgMask(DeviceBinaryProperty(Info).asByteArray());
     }
 
-<<<<<<< HEAD
-    if (EntriesB != EntriesE) {
-      // Fill maps for kernel bundles
-      std::lock_guard<std::mutex> KernelIDsGuard(m_KernelIDsMutex);
-
-      // Register all exported symbols
-      auto ExportedSymbols = Img->getExportedSymbols();
-      for (const pi_device_binary_property &ExportedSymbol : ExportedSymbols)
-        m_ExportedSymbols.insert(ExportedSymbol->Name);
-
-      if (DumpImages) {
-        const bool NeedsSequenceID = std::any_of(
-            m_BinImg2KernelIDs.begin(), m_BinImg2KernelIDs.end(),
-            [&](auto &CurrentImg) {
-              return CurrentImg.first->getFormat() == Img->getFormat();
-            });
-        dumpImage(*Img, NeedsSequenceID ? ++SequenceID : 0);
-      }
-
-      m_BinImg2KernelIDs[Img.get()].reset(new std::vector<kernel_id>);
-
-      for (_pi_offload_entry EntriesIt = EntriesB; EntriesIt != EntriesE;
-           ++EntriesIt) {
-
-        // Skip creating unique kernel ID if it is a service kernel.
-        // SYCL service kernels are identified by having
-        // __sycl_service_kernel__ in the mangled name, primarily as part of
-        // the namespace of the name type.
-        if (std::strstr(EntriesIt->name, "__sycl_service_kernel__")) {
-          m_ServiceKernels.insert(std::make_pair(EntriesIt->name, Img.get()));
-          continue;
-        }
-
-        // Skip creating unique kernel ID if it is an exported device
-        // function. Exported device functions appear in the offload entries
-        // among kernels, but are identifiable by being listed in properties.
-        if (m_ExportedSymbols.find(EntriesIt->name) != m_ExportedSymbols.end())
-          continue;
-
-        // ... and create a unique kernel ID for the entry
-        auto It = m_KernelName2KernelIDs.find(EntriesIt->name);
-        if (It == m_KernelName2KernelIDs.end()) {
-          std::shared_ptr<detail::kernel_id_impl> KernelIDImpl =
-              std::make_shared<detail::kernel_id_impl>(EntriesIt->name);
-          sycl::kernel_id KernelID =
-              detail::createSyclObjFromImpl<sycl::kernel_id>(KernelIDImpl);
-
-          It = m_KernelName2KernelIDs.emplace_hint(It, EntriesIt->name,
-                                                   KernelID);
-        }
-        m_KernelIDs2BinImage.insert(std::make_pair(It->second, Img.get()));
-        m_BinImg2KernelIDs[Img.get()]->push_back(It->second);
-      }
-
-      cacheKernelUsesAssertInfo(*Img);
-
-      // Sort kernel ids for faster search
-      std::sort(m_BinImg2KernelIDs[Img.get()]->begin(),
-                m_BinImg2KernelIDs[Img.get()]->end(), LessByHash<kernel_id>{});
-
-      // ... and initialize associated device_global information
-      {
-        std::lock_guard<std::mutex> DeviceGlobalsGuard(m_DeviceGlobalsMutex);
-
-        auto DeviceGlobals = Img->getDeviceGlobals();
-        for (const pi_device_binary_property &DeviceGlobal : DeviceGlobals) {
-          ByteArray DeviceGlobalInfo =
-              DeviceBinaryProperty(DeviceGlobal).asByteArray();
-
-          // The supplied device_global info property is expected to contain:
-          // * 8 bytes - Size of the property.
-          // * 4 bytes - Size of the underlying type in the device_global.
-          // * 4 bytes - 0 if device_global has device_image_scope and any value
-          //             otherwise.
-          DeviceGlobalInfo.dropBytes(8);
-          auto [TypeSize, DeviceImageScopeDecorated] =
-              DeviceGlobalInfo.consume<std::uint32_t, std::uint32_t>();
-          assert(DeviceGlobalInfo.empty() && "Extra data left!");
-
-          // Give the image pointer as an identifier for the image the
-          // device-global is associated with.
-
-          auto ExistingDeviceGlobal = m_DeviceGlobals.find(DeviceGlobal->Name);
-          if (ExistingDeviceGlobal != m_DeviceGlobals.end()) {
-            // If it has already been registered we update the information.
-            ExistingDeviceGlobal->second->initialize(Img.get(), TypeSize,
-                                                     DeviceImageScopeDecorated);
-          } else {
-            // If it has not already been registered we create a new entry.
-            // Note: Pointer to the device global is not available here, so it
-            //       cannot be set until registration happens.
-            auto EntryUPtr = std::make_unique<DeviceGlobalMapEntry>(
-                DeviceGlobal->Name, Img.get(), TypeSize,
-                DeviceImageScopeDecorated);
-            m_DeviceGlobals.emplace(DeviceGlobal->Name, std::move(EntryUPtr));
-          }
-        }
-      }
-      // ... and initialize associated host_pipe information
-      {
-        std::lock_guard<std::mutex> HostPipesGuard(m_HostPipesMutex);
-        auto HostPipes = Img->getHostPipes();
-        for (const pi_device_binary_property &HostPipe : HostPipes) {
-          ByteArray HostPipeInfo = DeviceBinaryProperty(HostPipe).asByteArray();
-
-          // The supplied host_pipe info property is expected to contain:
-          // * 8 bytes - Size of the property.
-          // * 4 bytes - Size of the underlying type in the host_pipe.
-          // Note: Property may be padded.
-
-          HostPipeInfo.dropBytes(8);
-          auto TypeSize = HostPipeInfo.consume<std::uint32_t>();
-          assert(HostPipeInfo.empty() && "Extra data left!");
-
-          auto ExistingHostPipe = m_HostPipes.find(HostPipe->Name);
-          if (ExistingHostPipe != m_HostPipes.end()) {
-            // If it has already been registered we update the information.
-            ExistingHostPipe->second->initialize(TypeSize);
-            ExistingHostPipe->second->initialize(Img.get());
-          } else {
-            // If it has not already been registered we create a new entry.
-            // Note: Pointer to the host pipe is not available here, so it
-            //       cannot be set until registration happens.
-            auto EntryUPtr =
-                std::make_unique<HostPipeMapEntry>(HostPipe->Name, TypeSize);
-            EntryUPtr->initialize(Img.get());
-            m_HostPipes.emplace(HostPipe->Name, std::move(EntryUPtr));
-          }
-        }
-      }
-    } else {
-      // Otherwise assume that the image contains all kernels associated with
-      // the module
-      cacheKernelUsesAssertInfo(*Img);
-
-      if (DumpImages)
-        dumpImage(*Img);
-      m_UniversalKernelSet.push_back(Img.get());
-    }
-    m_DeviceImages.insert(std::move(Img));
-  }
-}
-
-=======
     // Fill maps for kernel bundles
     std::lock_guard<std::mutex> KernelIDsGuard(m_KernelIDsMutex);
 
@@ -1736,7 +1488,6 @@
   }
 }
 
->>>>>>> 7f4c3c22
 void ProgramManager::debugPrintBinaryImages() const {
   for (const auto &ImgIt : m_BinImg2KernelIDs) {
     ImgIt.first->print();
@@ -2070,18 +1821,8 @@
     std::lock_guard<std::mutex> KernelIDsGuard(m_KernelIDsMutex);
     for (auto &ImageUPtr : m_BinImg2KernelIDs) {
       BinImages.insert(ImageUPtr.first);
-<<<<<<< HEAD
-    }
-    for (auto &ImageUPtr : m_UniversalKernelSet) {
-      BinImages.insert(ImageUPtr);
-    }
-  }
-
-  assert(BinImages.size() > 0 && "Expected to find at least one device image");
-=======
-    }
-  }
->>>>>>> 7f4c3c22
+    }
+  }
 
   // Ignore images with incompatible state. Image is considered compatible
   // with a target state if an image is already in the target state or can
@@ -2732,8 +2473,6 @@
     return x * y;
 }
 
-<<<<<<< HEAD
-=======
 namespace matrix_ext = ext::oneapi::experimental::matrix;
 
 // Matrix type string to matrix_type enum value conversion
@@ -2971,7 +2710,6 @@
   return std::nullopt;
 }
 
->>>>>>> 7f4c3c22
 std::optional<sycl::exception>
 checkDevSupportDeviceRequirements(const device &Dev,
                                   const RTDeviceBinaryImage &Img) {
@@ -2990,11 +2728,8 @@
   };
 
   auto AspectsPropIt = getPropIt("aspects");
-<<<<<<< HEAD
-=======
   auto JointMatrixPropIt = getPropIt("joint_matrix");
   auto JointMatrixMadPropIt = getPropIt("joint_matrix_mad");
->>>>>>> 7f4c3c22
   auto ReqdWGSizeUint32TPropIt = getPropIt("reqd_work_group_size");
   auto ReqdWGSizeUint64TPropIt = getPropIt("reqd_work_group_size_uint64_t");
   auto ReqdSubGroupSizePropIt = getPropIt("reqd_sub_group_size");
@@ -3106,12 +2841,7 @@
     // necessarily have to be the same uint64_t (but should fit in an
     // uint64_t).
     if (ReqdWGSizeAllDimsTotal >
-<<<<<<< HEAD
-            Dev.get_info<info::device::max_work_group_size>() ||
-        ReqdWGSizeAllDimsTotal > std::numeric_limits<size_t>::max())
-=======
         Dev.get_info<info::device::max_work_group_size>())
->>>>>>> 7f4c3c22
       return sycl::exception(sycl::errc::kernel_not_supported,
                              "Required work-group size " +
                                  std::to_string(ReqdWGSizeAllDimsTotal) +
