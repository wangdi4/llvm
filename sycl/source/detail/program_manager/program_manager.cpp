--- conflicted
+++ resolved
@@ -672,10 +672,6 @@
               << Devices.size() << ")\n";
   }
 
-<<<<<<< HEAD
-  if (!Opts)
-    Opts = Options.c_str();
-=======
   const char *CompileOpts = std::getenv("SYCL_PROGRAM_COMPILE_OPTIONS");
   if (!CompileOpts) {
     CompileOpts = CompileOptions.c_str();
@@ -694,7 +690,6 @@
     LinkDeviceLibs = false;
   }
 #endif // INTEL_CUSTOMIZATION
->>>>>>> f2a0f2c4
 
   std::vector<RT::PiProgram> LinkPrograms;
   if (LinkDeviceLibs) {
