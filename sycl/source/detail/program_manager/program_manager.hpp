--- conflicted
+++ resolved
@@ -326,8 +326,6 @@
   /// Access must be guarded by the m_KernelIDsMutex mutex.
   std::unordered_set<std::string> m_ServiceKernels;
 
-<<<<<<< HEAD
-=======
   /// Caches all exported symbols to allow faster lookup when excluding these
   // from kernel bundles.
   /// Access must be guarded by the m_KernelIDsMutex mutex.
@@ -340,7 +338,6 @@
   /// Protects built-in kernel ID cache.
   std::mutex m_BuiltInKernelIDsMutex;
 
->>>>>>> 8cd97e86
   // Keeps track of pi_program to image correspondence. Needed for:
   // - knowing which specialization constants are used in the program and
   //   injecting their current values before compiling the SPIR-V; the binary
