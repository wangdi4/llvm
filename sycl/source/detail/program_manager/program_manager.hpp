//==------ program_manager.hpp --- SYCL program manager---------------------==//
//
// Part of the LLVM Project, under the Apache License v2.0 with LLVM Exceptions.
// See https://llvm.org/LICENSE.txt for license information.
// SPDX-License-Identifier: Apache-2.0 WITH LLVM-exception
//
//===----------------------------------------------------------------------===//

#pragma once
#include <detail/device_binary_image.hpp>
#include <detail/device_global_map_entry.hpp>
#include <detail/host_pipe_map_entry.hpp>
#include <detail/kernel_arg_mask.hpp>
#include <detail/spec_constant_impl.hpp>
#include <sycl/detail/common.hpp>
#include <sycl/detail/device_global_map.hpp>
#include <sycl/detail/export.hpp>
#include <sycl/detail/host_pipe_map.hpp>
#include <sycl/detail/os_util.hpp>
#include <sycl/detail/pi.hpp>
#include <sycl/detail/util.hpp>
#include <sycl/device.hpp>
#include <sycl/kernel_bundle.hpp>
#include <sycl/stl.hpp>

#include <cstdint>
#include <map>
#include <memory>
#include <set>
#include <unordered_map>
#include <unordered_set>
#include <vector>

// +++ Entry points referenced by the offload wrapper object {

/// Executed as a part of current module's (.exe, .dll) static initialization.
/// Registers device executable images with the runtime.
extern "C" __SYCL_EXPORT void __sycl_register_lib(pi_device_binaries desc);

/// Executed as a part of current module's (.exe, .dll) static
/// de-initialization.
/// Unregisters device executable images with the runtime.
extern "C" __SYCL_EXPORT void __sycl_unregister_lib(pi_device_binaries desc);

// +++ }

namespace sycl {
inline namespace _V1 {
class context;
namespace detail {

bool doesDevSupportDeviceRequirements(const device &Dev,
                                      const RTDeviceBinaryImage &BinImages);
std::optional<sycl::exception>
checkDevSupportDeviceRequirements(const device &Dev,
                                  const RTDeviceBinaryImage &BinImages);

// This value must be the same as in libdevice/device_itt.h.
// See sycl/doc/design/ITTAnnotations.md for more info.
static constexpr uint32_t inline ITTSpecConstId = 0xFF747469;

class context_impl;
using ContextImplPtr = std::shared_ptr<context_impl>;
class device_impl;
using DeviceImplPtr = std::shared_ptr<device_impl>;
class program_impl;
class queue_impl;
class event_impl;
// DeviceLibExt is shared between sycl runtime and sycl-post-link tool.
// If any update is made here, need to sync with DeviceLibExt definition
// in llvm/tools/sycl-post-link/sycl-post-link.cpp
enum class DeviceLibExt : std::uint32_t {
  cl_intel_devicelib_assert,
  cl_intel_devicelib_math,
  cl_intel_devicelib_math_fp64,
  cl_intel_devicelib_complex,
  cl_intel_devicelib_complex_fp64,
  cl_intel_devicelib_cstring,
  cl_intel_devicelib_imf,
  cl_intel_devicelib_imf_fp64,
  cl_intel_devicelib_imf_bf16,
  cl_intel_devicelib_bfloat16,
};

// Provides single loading and building OpenCL programs with unique contexts
// that is necessary for no interoperability cases with lambda.
class ProgramManager {
public:
  // Returns the single instance of the program manager for the entire
  // process. Can only be called after staticInit is done.
  static ProgramManager &getInstance();

  RTDeviceBinaryImage &getDeviceImage(const std::string &KernelName,
                                      const context &Context,
                                      const device &Device,
                                      bool JITCompilationIsRequired = false);

<<<<<<< HEAD
  // TODO: remove this function when m_UniversalKernelSet is removed
  RTDeviceBinaryImage &
  getDeviceImage(const std::vector<RTDeviceBinaryImage *> &ImagesToVerify,
                 const context &Context, const device &Device,
                 bool JITCompilationIsRequired = false);

=======
>>>>>>> 7f4c3c22
  RTDeviceBinaryImage &getDeviceImage(
      const std::unordered_set<RTDeviceBinaryImage *> &ImagesToVerify,
      const context &Context, const device &Device,
      bool JITCompilationIsRequired = false);

  sycl::detail::pi::PiProgram createPIProgram(const RTDeviceBinaryImage &Img,
                                              const context &Context,
                                              const device &Device);
  /// Creates a PI program using either a cached device code binary if present
  /// in the persistent cache or from the supplied device image otherwise.
  /// \param Img The device image to find a cached device code binary for or
  ///        create the PI program with.
  /// \param Context The context to find or create the PI program with.
  /// \param Device The device to find or create the PI program for.
  /// \param CompileAndLinkOptions The compile and linking options to be used
  ///        for building the PI program. These options must appear in the
  ///        mentioned order. This parameter is used as a partial key in the
  ///        cache and has no effect if no cached device code binary is found in
  ///        the persistent cache.
  /// \param SpecConsts Specialization constants associated with the device
  ///        image. This parameter is used  as a partial key in the cache and
  ///        has no effect if no cached device code binary is found in the
  ///        persistent cache.
  /// \return A pair consisting of the PI program created with the corresponding
  ///         device code binary and a boolean that is true if the device code
  ///         binary was found in the persistent cache and false otherwise.
  std::pair<sycl::detail::pi::PiProgram, bool>
  getOrCreatePIProgram(const RTDeviceBinaryImage &Img, const context &Context,
                       const device &Device,
                       const std::string &CompileAndLinkOptions,
                       SerializedObj SpecConsts);
  /// Builds or retrieves from cache a program defining the kernel with given
  /// name.
  /// \param M identifies the OS module the kernel comes from (multiple OS
  ///        modules may have kernels with the same name)
  /// \param Context the context to build the program with
  /// \param Device the device for which the program is built
  /// \param KernelName the kernel's name
  /// \param JITCompilationIsRequired If JITCompilationIsRequired is true
  ///        add a check that kernel is compiled, otherwise don't add the check.
  sycl::detail::pi::PiProgram getBuiltPIProgram(
      const ContextImplPtr &ContextImpl, const DeviceImplPtr &DeviceImpl,
      const std::string &KernelName, bool JITCompilationIsRequired = false);

  sycl::detail::pi::PiProgram
  getBuiltPIProgram(const context &Context, const device &Device,
                    const std::string &KernelName,
                    const property_list &PropList,
                    bool JITCompilationIsRequired = false);

  std::tuple<sycl::detail::pi::PiKernel, std::mutex *, const KernelArgMask *,
             sycl::detail::pi::PiProgram>
  getOrCreateKernel(const ContextImplPtr &ContextImpl,
                    const DeviceImplPtr &DeviceImpl,
                    const std::string &KernelName);

  sycl::detail::pi::PiProgram
  getPiProgramFromPiKernel(sycl::detail::pi::PiKernel Kernel,
                           const ContextImplPtr Context);

  void addImages(pi_device_binaries DeviceImages);
  void debugPrintBinaryImages() const;
  static std::string
  getProgramBuildLog(const sycl::detail::pi::PiProgram &Program,
                     const ContextImplPtr Context);

  /// Resolves given program to a device binary image and requests the program
  /// to flush constants the image depends on.
  /// \param Prg the program object to get spec constant settings from.
  ///        Passing program_impl by raw reference is OK, since it is not
  ///        captured anywhere once the function returns.
  /// \param NativePrg the native program, target for spec constant setting; if
  ///        not null then overrides the native program in Prg
  /// \param Img A source of the information about which constants need
  ///        setting and symboling->integer spec constant ID mapping. If not
  ///        null, overrides native program->binary image binding maintained by
  ///        the program manager.
  void flushSpecConstants(const program_impl &Prg,
                          pi::PiProgram NativePrg = nullptr,
                          const RTDeviceBinaryImage *Img = nullptr);
  uint32_t getDeviceLibReqMask(const RTDeviceBinaryImage &Img);

  /// Returns the mask for eliminated kernel arguments for the requested kernel
  /// within the native program.
  /// \param NativePrg the PI program associated with the kernel.
  /// \param KernelName the name of the kernel.
  const KernelArgMask *
  getEliminatedKernelArgMask(pi::PiProgram NativePrg,
                             const std::string &KernelName);

  // The function returns the unique SYCL kernel identifier associated with a
  // kernel name.
  kernel_id getSYCLKernelID(const std::string &KernelName);

  // The function returns a vector containing all unique SYCL kernel identifiers
  // in SYCL device images.
  std::vector<kernel_id> getAllSYCLKernelIDs();

  // The function returns the unique SYCL kernel identifier associated with a
  // built-in kernel name.
  kernel_id getBuiltInKernelID(const std::string &KernelName);

  // The function inserts or initializes a device_global entry into the
  // device_global map.
  void addOrInitDeviceGlobalEntry(const void *DeviceGlobalPtr,
                                  const char *UniqueId);

  // Returns true if any available image is compatible with the device Dev.
  bool hasCompatibleImage(const device &Dev);

  // The function gets a device_global entry identified by the pointer to the
  // device_global object from the device_global map.
  DeviceGlobalMapEntry *getDeviceGlobalEntry(const void *DeviceGlobalPtr);

  // The function gets multiple device_global entries identified by their unique
  // IDs from the device_global map.
  std::vector<DeviceGlobalMapEntry *>
  getDeviceGlobalEntries(const std::vector<std::string> &UniqueIds,
                         bool ExcludeDeviceImageScopeDecorated = false);
  // The function inserts or initializes a host_pipe entry into the
  // host_pipe map.
  void addOrInitHostPipeEntry(const void *HostPipePtr, const char *UniqueId);

  // The function gets a host_pipe entry identified by the unique ID from
  // the host_pipe map.
  HostPipeMapEntry *getHostPipeEntry(const std::string &UniqueId);

  // The function gets a host_pipe entry identified by the pointer to the
  // host_pipe object from the host_pipe map.
  HostPipeMapEntry *getHostPipeEntry(const void *HostPipePtr);

  device_image_plain
  getDeviceImageFromBinaryImage(RTDeviceBinaryImage *BinImage,
                                const context &Ctx, const device &Dev);

  // The function returns a vector of SYCL device images that are compiled with
  // the required state and at least one device from the passed list of devices.
  std::vector<device_image_plain> getSYCLDeviceImagesWithCompatibleState(
      const context &Ctx, const std::vector<device> &Devs,
      bundle_state TargetState, const std::vector<kernel_id> &KernelIDs = {});

  // Brind images in the passed vector to the required state. Does it inplace
  void
  bringSYCLDeviceImagesToState(std::vector<device_image_plain> &DeviceImages,
                               bundle_state TargetState);

  // The function returns a vector of SYCL device images in required state,
  // which are compatible with at least one of the device from Devs.
  std::vector<device_image_plain>
  getSYCLDeviceImages(const context &Ctx, const std::vector<device> &Devs,
                      bundle_state State);

  // The function returns a vector of SYCL device images, for which Selector
  // callable returns true, in required state, which are compatible with at
  // least one of the device from Devs.
  std::vector<device_image_plain>
  getSYCLDeviceImages(const context &Ctx, const std::vector<device> &Devs,
                      const DevImgSelectorImpl &Selector,
                      bundle_state TargetState);

  // The function returns a vector of SYCL device images which represent at
  // least one kernel from kernel ids vector in required state, which are
  // compatible with at least one of the device from Devs.
  std::vector<device_image_plain>
  getSYCLDeviceImages(const context &Ctx, const std::vector<device> &Devs,
                      const std::vector<kernel_id> &KernelIDs,
                      bundle_state TargetState);

  // Produces new device image by convering input device image to the object
  // state
  device_image_plain compile(const device_image_plain &DeviceImage,
                             const std::vector<device> &Devs,
                             const property_list &PropList);

  // Produces set of device images by convering input device images to object
  // the executable state
  std::vector<device_image_plain> link(const device_image_plain &DeviceImages,
                                       const std::vector<device> &Devs,
                                       const property_list &PropList);

  // Produces new device image by converting input device image to the
  // executable state
  device_image_plain build(const device_image_plain &DeviceImage,
                           const std::vector<device> &Devs,
                           const property_list &PropList);

  std::tuple<sycl::detail::pi::PiKernel, std::mutex *, const KernelArgMask *>
  getOrCreateKernel(const context &Context, const std::string &KernelName,
                    const property_list &PropList,
                    sycl::detail::pi::PiProgram Program);

  ProgramManager();
  ~ProgramManager() = default;

  bool kernelUsesAssert(const std::string &KernelName) const;

  std::set<RTDeviceBinaryImage *>
  getRawDeviceImages(const std::vector<kernel_id> &KernelIDs);

private:
  ProgramManager(ProgramManager const &) = delete;
  ProgramManager &operator=(ProgramManager const &) = delete;

  using ProgramPtr =
      std::unique_ptr<remove_pointer_t<sycl::detail::pi::PiProgram>,
                      decltype(&::piProgramRelease)>;
  ProgramPtr build(ProgramPtr Program, const ContextImplPtr Context,
                   const std::string &CompileOptions,
                   const std::string &LinkOptions,
                   const sycl::detail::pi::PiDevice &Device,
                   uint32_t DeviceLibReqMask);
  /// Dumps image to current directory
  void dumpImage(const RTDeviceBinaryImage &Img, uint32_t SequenceID = 0) const;

  /// Add info on kernels using assert into cache
  void cacheKernelUsesAssertInfo(RTDeviceBinaryImage &Img);

  /// The three maps below are used during kernel resolution. Any kernel is
  /// identified by its name.
  using RTDeviceBinaryImageUPtr = std::unique_ptr<RTDeviceBinaryImage>;

  /// Maps names of kernels to their unique kernel IDs.
  /// TODO: Use std::unordered_set with transparent hash and equality functions
  ///       when C++20 is enabled for the runtime library.
  /// Access must be guarded by the m_KernelIDsMutex mutex.
  //
  std::unordered_map<std::string, kernel_id> m_KernelName2KernelIDs;

  // Maps KernelIDs to device binary images. There can be more than one image
  // in case of SPIRV + AOT.
  // Using shared_ptr to avoid expensive copy of the vector.
  /// Access must be guarded by the m_KernelIDsMutex mutex.
  std::unordered_multimap<kernel_id, RTDeviceBinaryImage *>
      m_KernelIDs2BinImage;

  // Maps device binary image to a vector of kernel ids in this image.
  // Using shared_ptr to avoid expensive copy of the vector.
  // The vector is initialized in addImages function and is supposed to be
  // immutable afterwards.
  /// Access must be guarded by the m_KernelIDsMutex mutex.
  std::unordered_map<RTDeviceBinaryImage *,
                     std::shared_ptr<std::vector<kernel_id>>>
      m_BinImg2KernelIDs;

  /// Keeps images without entry info.
  /// Such images are assumed to contain all kernel associated with the module.
  /// Access must be guarded by the \ref m_KernelIDsMutex mutex.
  std::vector<RTDeviceBinaryImage *> m_UniversalKernelSet;

  /// Protects kernel ID cache.
  /// NOTE: This may be acquired while \ref Sync::getGlobalLock() is held so to
  /// avoid deadlocks care must be taken not to acquire
  /// \ref Sync::getGlobalLock() while holding this mutex.
  std::mutex m_KernelIDsMutex;

  /// Caches all found service kernels to expedite future checks. A SYCL service
  /// kernel is a kernel that has not been defined by the user but is instead
  /// generated by the SYCL runtime. Service kernel name types must be declared
  /// in the sycl::detail::__sycl_service_kernel__ namespace which is
  /// exclusively used for this purpose.
  /// Access must be guarded by the m_KernelIDsMutex mutex.
  std::unordered_multimap<std::string, RTDeviceBinaryImage *> m_ServiceKernels;

  /// Caches all exported symbols to allow faster lookup when excluding these
  // from kernel bundles.
  /// Access must be guarded by the m_KernelIDsMutex mutex.
  std::unordered_set<std::string> m_ExportedSymbols;

  /// Keeps all device images we are refering to during program lifetime. Used
  /// for proper cleanup.
  std::unordered_set<RTDeviceBinaryImageUPtr> m_DeviceImages;

  /// Maps names of built-in kernels to their unique kernel IDs.
  /// Access must be guarded by the m_BuiltInKernelIDsMutex mutex.
  std::unordered_map<std::string, kernel_id> m_BuiltInKernelIDs;

  /// Protects built-in kernel ID cache.
  std::mutex m_BuiltInKernelIDsMutex;

  // Keeps track of pi_program to image correspondence. Needed for:
  // - knowing which specialization constants are used in the program and
  //   injecting their current values before compiling the SPIR-V; the binary
  //   image object has info about all spec constants used in the module
  // - finding kernel argument masks for kernels associated with each
  //   pi_program
  // NOTE: using RTDeviceBinaryImage raw pointers is OK, since they are not
  // referenced from outside SYCL runtime and RTDeviceBinaryImage object
  // lifetime matches program manager's one.
  // NOTE: keys in the map can be invalid (reference count went to zero and
  // the underlying program disposed of), so the map can't be used in any way
  // other than binary image lookup with known live PiProgram as the key.
  // NOTE: access is synchronized via the MNativeProgramsMutex
  std::unordered_map<pi::PiProgram, const RTDeviceBinaryImage *> NativePrograms;

  /// Protects NativePrograms that can be changed by class' methods.
  std::mutex MNativeProgramsMutex;

  using KernelNameToArgMaskMap = std::unordered_map<std::string, KernelArgMask>;
  /// Maps binary image and kernel name pairs to kernel argument masks which
  /// specify which arguments were eliminated during device code optimization.
  std::unordered_map<const RTDeviceBinaryImage *, KernelNameToArgMaskMap>
      m_EliminatedKernelArgMasks;

  /// True iff a SPIR-V file has been specified with an environment variable
  bool m_UseSpvFile = false;
  RTDeviceBinaryImageUPtr m_SpvFileImage;

  std::set<std::string> m_KernelUsesAssert;

  // Maps between device_global identifiers and associated information.
  std::unordered_map<std::string, std::unique_ptr<DeviceGlobalMapEntry>>
      m_DeviceGlobals;
  std::unordered_map<const void *, DeviceGlobalMapEntry *> m_Ptr2DeviceGlobal;

  /// Protects m_DeviceGlobals and m_Ptr2DeviceGlobal.
  std::mutex m_DeviceGlobalsMutex;

  // Maps between host_pipe identifiers and associated information.
  std::unordered_map<std::string, std::unique_ptr<HostPipeMapEntry>>
      m_HostPipes;
  std::unordered_map<const void *, HostPipeMapEntry *> m_Ptr2HostPipe;

  /// Protects m_HostPipes and m_Ptr2HostPipe.
  std::mutex m_HostPipesMutex;
};
} // namespace detail
} // namespace _V1
} // namespace sycl<|MERGE_RESOLUTION|>--- conflicted
+++ resolved
@@ -95,15 +95,6 @@
                                       const device &Device,
                                       bool JITCompilationIsRequired = false);
 
-<<<<<<< HEAD
-  // TODO: remove this function when m_UniversalKernelSet is removed
-  RTDeviceBinaryImage &
-  getDeviceImage(const std::vector<RTDeviceBinaryImage *> &ImagesToVerify,
-                 const context &Context, const device &Device,
-                 bool JITCompilationIsRequired = false);
-
-=======
->>>>>>> 7f4c3c22
   RTDeviceBinaryImage &getDeviceImage(
       const std::unordered_set<RTDeviceBinaryImage *> &ImagesToVerify,
       const context &Context, const device &Device,
@@ -348,11 +339,6 @@
                      std::shared_ptr<std::vector<kernel_id>>>
       m_BinImg2KernelIDs;
 
-  /// Keeps images without entry info.
-  /// Such images are assumed to contain all kernel associated with the module.
-  /// Access must be guarded by the \ref m_KernelIDsMutex mutex.
-  std::vector<RTDeviceBinaryImage *> m_UniversalKernelSet;
-
   /// Protects kernel ID cache.
   /// NOTE: This may be acquired while \ref Sync::getGlobalLock() is held so to
   /// avoid deadlocks care must be taken not to acquire
