//==---------------- usm_impl.cpp - USM API Utils  -------------*- C++ -*---==//
//
// Part of the LLVM Project, under the Apache License v2.0 with LLVM Exceptions.
// See https://llvm.org/LICENSE.txt for license information.
// SPDX-License-Identifier: Apache-2.0 WITH LLVM-exception
//
// ===--------------------------------------------------------------------=== //

#include <CL/sycl/context.hpp>
#include <CL/sycl/detail/aligned_allocator.hpp>
#include <CL/sycl/detail/os_util.hpp>
#include <CL/sycl/detail/pi.hpp>
#include <CL/sycl/device.hpp>
#include <CL/sycl/usm.hpp>
#include <detail/queue_impl.hpp>

#include <cstdlib>
#include <memory>

#ifdef XPTI_ENABLE_INSTRUMENTATION
// Include the headers necessary for emitting
// traces using the trace framework
#include "xpti/xpti_trace_framework.hpp"

#define XPTI_CREATE_TRACEPOINT(CL)                                             \
  std::unique_ptr<xpti::framework::tracepoint_t> _TP(nullptr);                 \
  if (xptiTraceEnabled()) {                                                    \
    xpti::payload_t Payload{CL.functionName(), CL.fileName(),                  \
                            static_cast<int>(CL.lineNumber()),                 \
                            static_cast<int>(CL.columnNumber()), nullptr};     \
    _TP = std::make_unique<xpti::framework::tracepoint_t>(&Payload);           \
  }                                                                            \
  (void)_TP;
#else
#define XPTI_CREATE_TRACEPOINT(CL)
#endif

__SYCL_INLINE_NAMESPACE(cl) {
namespace sycl {

using alloc = cl::sycl::usm::alloc;

namespace detail {
namespace usm {

void *alignedAllocHost(size_t Alignment, size_t Size, const context &Ctxt,
                       alloc Kind, const detail::code_location &CL) {
  XPTI_CREATE_TRACEPOINT(CL);
  void *RetVal = nullptr;
  if (Size == 0)
    return nullptr;
  if (Ctxt.is_host()) {
    if (!Alignment) {
      // worst case default
      Alignment = 128;
    }

    aligned_allocator<char> Alloc(Alignment);
    try {
      RetVal = Alloc.allocate(Size);
    } catch (const std::bad_alloc &) {
      // Conform with Specification behavior
      RetVal = nullptr;
    }
  } else {
    std::shared_ptr<context_impl> CtxImpl = detail::getSyclObjImpl(Ctxt);
    pi_context C = CtxImpl->getHandleRef();
    const detail::plugin &Plugin = CtxImpl->getPlugin();
    pi_result Error;

    switch (Kind) {
    case alloc::host: {
      Error = Plugin.call_nocheck<PiApiKind::piextUSMHostAlloc>(
          &RetVal, C, nullptr, Size, Alignment);
      break;
    }
    case alloc::device:
    case alloc::shared:
    case alloc::unknown: {
      RetVal = nullptr;
      Error = PI_INVALID_VALUE;
      break;
    }
    }

    // Error is for debugging purposes.
    // The spec wants a nullptr returned, not an exception.
    if (Error != PI_SUCCESS)
      return nullptr;
  }
  return RetVal;
}

void *alignedAlloc(size_t Alignment, size_t Size, const context &Ctxt,
                   const device &Dev, alloc Kind,
<<<<<<< HEAD
                   const detail::code_location &CL) {
=======
                   const detail::code_location &CL,
                   const property_list &PropList = {}) {
>>>>>>> f7db7f67
  XPTI_CREATE_TRACEPOINT(CL);
  void *RetVal = nullptr;
  if (Size == 0)
    return nullptr;

  if (Ctxt.is_host()) {
    if (Kind == alloc::unknown) {
      RetVal = nullptr;
    } else {
      if (!Alignment) {
        // worst case default
        Alignment = 128;
      }

      aligned_allocator<char> Alloc(Alignment);
      try {
        RetVal = Alloc.allocate(Size);
      } catch (const std::bad_alloc &) {
        // Conform with Specification behavior
        RetVal = nullptr;
      }
    }
  } else {
    std::shared_ptr<context_impl> CtxImpl = detail::getSyclObjImpl(Ctxt);
    pi_context C = CtxImpl->getHandleRef();
    const detail::plugin &Plugin = CtxImpl->getPlugin();
    pi_result Error;
    pi_device Id;

    switch (Kind) {
    case alloc::device: {
      Id = detail::getSyclObjImpl(Dev)->getHandleRef();
      // Parse out buffer location property
      // Buffer location is only supported on FPGA devices
      bool IsBufferLocSupported =
          Dev.has_extension("cl_intel_mem_alloc_buffer_location");
      if (IsBufferLocSupported &&
          PropList.has_property<cl::sycl::ext::intel::experimental::property::
                                    usm::buffer_location>()) {
        auto location = PropList
                            .get_property<cl::sycl::ext::intel::experimental::
                                              property::usm::buffer_location>()
                            .get_buffer_location();
        pi_usm_mem_properties props[3] = {PI_MEM_USM_ALLOC_BUFFER_LOCATION,
                                          location, 0};
        Error = Plugin.call_nocheck<PiApiKind::piextUSMDeviceAlloc>(
            &RetVal, C, Id, props, Size, Alignment);
      } else {
        Error = Plugin.call_nocheck<PiApiKind::piextUSMDeviceAlloc>(
            &RetVal, C, Id, nullptr, Size, Alignment);
      }
      break;
    }
    case alloc::shared: {
      Id = detail::getSyclObjImpl(Dev)->getHandleRef();
      if (PropList.has_property<
              cl::sycl::ext::oneapi::property::usm::device_read_only>()) {
        pi_usm_mem_properties Props[3] = {PI_MEM_ALLOC_FLAGS,
                                          PI_MEM_ALLOC_DEVICE_READ_ONLY, 0};
        Error = Plugin.call_nocheck<PiApiKind::piextUSMSharedAlloc>(
            &RetVal, C, Id, Props, Size, Alignment);
      } else {
        Error = Plugin.call_nocheck<PiApiKind::piextUSMSharedAlloc>(
            &RetVal, C, Id, nullptr, Size, Alignment);
      }
      break;
    }
    case alloc::host:
    case alloc::unknown: {
      RetVal = nullptr;
      Error = PI_INVALID_VALUE;
      break;
    }
    }

    // Error is for debugging purposes.
    // The spec wants a nullptr returned, not an exception.
    if (Error != PI_SUCCESS)
      return nullptr;
  }
  return RetVal;
}

void free(void *Ptr, const context &Ctxt, const detail::code_location &CL) {
  XPTI_CREATE_TRACEPOINT(CL);
  if (Ptr == nullptr)
    return;
  if (Ctxt.is_host()) {
    // need to use alignedFree here for Windows
    detail::OSUtil::alignedFree(Ptr);
  } else {
    std::shared_ptr<context_impl> CtxImpl = detail::getSyclObjImpl(Ctxt);
    pi_context C = CtxImpl->getHandleRef();
    const detail::plugin &Plugin = CtxImpl->getPlugin();
    Plugin.call<PiApiKind::piextUSMFree>(C, Ptr);
  }
}

// For ABI compatibility
// TODO remove once ABI breakages are allowed.
__SYCL_EXPORT void *alignedAllocHost(size_t Alignment, size_t Size,
                                     const context &Ctxt, alloc Kind) {
  return alignedAllocHost(Alignment, Size, Ctxt, Kind, detail::code_location{});
}

__SYCL_EXPORT void free(void *Ptr, const context &Ctxt) {
  detail::usm::free(Ptr, Ctxt, detail::code_location{});
}

__SYCL_EXPORT void *alignedAlloc(size_t Alignment, size_t Size,
                                 const context &Ctxt, const device &Dev,
                                 alloc Kind) {
  return alignedAlloc(Alignment, Size, Ctxt, Dev, Kind,
                      detail::code_location{});
}

} // namespace usm
} // namespace detail

void *malloc_device(size_t Size, const device &Dev, const context &Ctxt,
                    const detail::code_location CL) {
  return detail::usm::alignedAlloc(0, Size, Ctxt, Dev, alloc::device, CL);
}

void *malloc_device(size_t Size, const device &Dev, const context &Ctxt,
<<<<<<< HEAD
                    const property_list &, const detail::code_location CL) {
  return malloc_device(Size, Dev, Ctxt, CL);
=======
                    const property_list &PropList,
                    const detail::code_location CL) {
  return detail::usm::alignedAlloc(0, Size, Ctxt, Dev, alloc::device, CL,
                                   PropList);
>>>>>>> f7db7f67
}

void *malloc_device(size_t Size, const queue &Q,
                    const detail::code_location CL) {
  return malloc_device(Size, Q.get_device(), Q.get_context(), CL);
}

void *malloc_device(size_t Size, const queue &Q, const property_list &PropList,
                    const detail::code_location CL) {
  return malloc_device(Size, Q.get_device(), Q.get_context(), PropList, CL);
}

void *aligned_alloc_device(size_t Alignment, size_t Size, const device &Dev,
                           const context &Ctxt,
                           const detail::code_location CL) {
  return detail::usm::alignedAlloc(Alignment, Size, Ctxt, Dev, alloc::device,
                                   CL);
}

void *aligned_alloc_device(size_t Alignment, size_t Size, const device &Dev,
                           const context &Ctxt, const property_list &,
                           const detail::code_location CL) {
  return aligned_alloc_device(Alignment, Size, Dev, Ctxt, CL);
}

void *aligned_alloc_device(size_t Alignment, size_t Size, const queue &Q,
                           const detail::code_location CL) {
  return aligned_alloc_device(Alignment, Size, Q.get_device(), Q.get_context(),
                              CL);
}

void *aligned_alloc_device(size_t Alignment, size_t Size, const queue &Q,
                           const property_list &PropList,
                           const detail::code_location CL) {
  return aligned_alloc_device(Alignment, Size, Q.get_device(), Q.get_context(),
                              PropList, CL);
}

void free(void *ptr, const context &Ctxt, const detail::code_location CL) {
  return detail::usm::free(ptr, Ctxt, CL);
}

void free(void *ptr, const queue &Q, const detail::code_location CL) {
  return free(ptr, Q.get_context(), CL);
}

///
// Restricted USM
///
void *malloc_host(size_t Size, const context &Ctxt,
                  const detail::code_location CL) {
  return detail::usm::alignedAllocHost(0, Size, Ctxt, alloc::host, CL);
}

void *malloc_host(size_t Size, const context &Ctxt, const property_list &,
                  const detail::code_location CL) {
  return malloc_host(Size, Ctxt, CL);
}

void *malloc_host(size_t Size, const queue &Q, const detail::code_location CL) {
  return malloc_host(Size, Q.get_context(), CL);
}

void *malloc_host(size_t Size, const queue &Q, const property_list &PropList,
                  const detail::code_location CL) {
  return malloc_host(Size, Q.get_context(), PropList, CL);
}

void *malloc_shared(size_t Size, const device &Dev, const context &Ctxt,
                    const detail::code_location CL) {
  return detail::usm::alignedAlloc(0, Size, Ctxt, Dev, alloc::shared, CL);
}

void *malloc_shared(size_t Size, const device &Dev, const context &Ctxt,
<<<<<<< HEAD
                    const property_list &, const detail::code_location CL) {
  return malloc_shared(Size, Dev, Ctxt, CL);
=======
                    const property_list &PropList,
                    const detail::code_location CL) {
  return detail::usm::alignedAlloc(0, Size, Ctxt, Dev, alloc::shared, CL,
                                   PropList);
>>>>>>> f7db7f67
}

void *malloc_shared(size_t Size, const queue &Q,
                    const detail::code_location CL) {
  return malloc_shared(Size, Q.get_device(), Q.get_context(), CL);
}

void *malloc_shared(size_t Size, const queue &Q, const property_list &PropList,
                    const detail::code_location CL) {
  return malloc_shared(Size, Q.get_device(), Q.get_context(), PropList, CL);
}

void *aligned_alloc_host(size_t Alignment, size_t Size, const context &Ctxt,
                         const detail::code_location CL) {
  return detail::usm::alignedAllocHost(Alignment, Size, Ctxt, alloc::host, CL);
}

void *aligned_alloc_host(size_t Alignment, size_t Size, const context &Ctxt,
                         const property_list &,
                         const detail::code_location CL) {
  return aligned_alloc_host(Alignment, Size, Ctxt, CL);
}

void *aligned_alloc_host(size_t Alignment, size_t Size, const queue &Q,
                         const detail::code_location CL) {
  return aligned_alloc_host(Alignment, Size, Q.get_context(), CL);
}

void *aligned_alloc_host(size_t Alignment, size_t Size, const queue &Q,
                         const property_list &PropList,
                         const detail::code_location CL) {
  return aligned_alloc_host(Alignment, Size, Q.get_context(), PropList, CL);
}

void *aligned_alloc_shared(size_t Alignment, size_t Size, const device &Dev,
                           const context &Ctxt,
                           const detail::code_location CL) {
  return detail::usm::alignedAlloc(Alignment, Size, Ctxt, Dev, alloc::shared,
                                   CL);
}

void *aligned_alloc_shared(size_t Alignment, size_t Size, const device &Dev,
<<<<<<< HEAD
                           const context &Ctxt, const property_list &,
                           const detail::code_location CL) {
  return aligned_alloc_shared(Alignment, Size, Dev, Ctxt, CL);
=======
                           const context &Ctxt, const property_list &PropList,
                           const detail::code_location CL) {
  return detail::usm::alignedAlloc(Alignment, Size, Ctxt, Dev, alloc::shared,
                                   CL, PropList);
>>>>>>> f7db7f67
}

void *aligned_alloc_shared(size_t Alignment, size_t Size, const queue &Q,
                           const detail::code_location CL) {
  return aligned_alloc_shared(Alignment, Size, Q.get_device(), Q.get_context(),
                              CL);
}

void *aligned_alloc_shared(size_t Alignment, size_t Size, const queue &Q,
                           const property_list &PropList,
                           const detail::code_location CL) {
  return aligned_alloc_shared(Alignment, Size, Q.get_device(), Q.get_context(),
                              PropList, CL);
}

// single form

void *malloc(size_t Size, const device &Dev, const context &Ctxt, alloc Kind,
             const detail::code_location CL) {
  void *RetVal = nullptr;

  if (Kind == alloc::host) {
    RetVal = detail::usm::alignedAllocHost(0, Size, Ctxt, Kind, CL);
  } else {
    RetVal = detail::usm::alignedAlloc(0, Size, Ctxt, Dev, Kind, CL);
  }

  return RetVal;
}

void *malloc(size_t Size, const device &Dev, const context &Ctxt, alloc Kind,
             const property_list &, const detail::code_location CL) {
  return malloc(Size, Dev, Ctxt, Kind, CL);
}

void *malloc(size_t Size, const queue &Q, alloc Kind,
             const detail::code_location CL) {
  return malloc(Size, Q.get_device(), Q.get_context(), Kind, CL);
}

void *malloc(size_t Size, const queue &Q, alloc Kind,
             const property_list &PropList, const detail::code_location CL) {
  return malloc(Size, Q.get_device(), Q.get_context(), Kind, PropList, CL);
}

void *aligned_alloc(size_t Alignment, size_t Size, const device &Dev,
                    const context &Ctxt, alloc Kind,
                    const detail::code_location CL) {
  void *RetVal = nullptr;

  if (Kind == alloc::host) {
    RetVal = detail::usm::alignedAllocHost(Alignment, Size, Ctxt, Kind, CL);
  } else {
    RetVal = detail::usm::alignedAlloc(Alignment, Size, Ctxt, Dev, Kind, CL);
  }

  return RetVal;
}

void *aligned_alloc(size_t Alignment, size_t Size, const device &Dev,
                    const context &Ctxt, alloc Kind, const property_list &,
                    const detail::code_location CL) {
  return aligned_alloc(Alignment, Size, Dev, Ctxt, Kind, CL);
}

void *aligned_alloc(size_t Alignment, size_t Size, const queue &Q, alloc Kind,
                    const detail::code_location CL) {
  return aligned_alloc(Alignment, Size, Q.get_device(), Q.get_context(), Kind,
                       CL);
}

void *aligned_alloc(size_t Alignment, size_t Size, const queue &Q, alloc Kind,
                    const property_list &PropList,
                    const detail::code_location CL) {
  return aligned_alloc(Alignment, Size, Q.get_device(), Q.get_context(), Kind,
                       PropList, CL);
}

// Pointer queries
/// Query the allocation type from a USM pointer
/// Returns alloc::host for all pointers in a host context.
///
/// \param Ptr is the USM pointer to query
/// \param Ctxt is the sycl context the ptr was allocated in
alloc get_pointer_type(const void *Ptr, const context &Ctxt) {
  if (!Ptr)
    return alloc::unknown;

  // Everything on a host device is just system malloc so call it host
  if (Ctxt.is_host())
    return alloc::host;

  std::shared_ptr<detail::context_impl> CtxImpl = detail::getSyclObjImpl(Ctxt);
  pi_context PICtx = CtxImpl->getHandleRef();
  pi_usm_type AllocTy;

  // query type using PI function
  const detail::plugin &Plugin = CtxImpl->getPlugin();
  RT::PiResult Err =
      Plugin.call_nocheck<detail::PiApiKind::piextUSMGetMemAllocInfo>(
          PICtx, Ptr, PI_MEM_ALLOC_TYPE, sizeof(pi_usm_type), &AllocTy,
          nullptr);

  // PI_INVALID_VALUE means USM doesn't know about this ptr
  if (Err == PI_INVALID_VALUE)
    return alloc::unknown;
  // otherwise PI_SUCCESS is expected
  if (Err != PI_SUCCESS) {
    Plugin.reportPiError(Err, "get_pointer_type()");
  }

  alloc ResultAlloc;
  switch (AllocTy) {
  case PI_MEM_TYPE_HOST:
    ResultAlloc = alloc::host;
    break;
  case PI_MEM_TYPE_DEVICE:
    ResultAlloc = alloc::device;
    break;
  case PI_MEM_TYPE_SHARED:
    ResultAlloc = alloc::shared;
    break;
  default:
    ResultAlloc = alloc::unknown;
    break;
  }

  return ResultAlloc;
}

/// Queries the device against which the pointer was allocated
///
/// \param Ptr is the USM pointer to query
/// \param Ctxt is the sycl context the ptr was allocated in
device get_pointer_device(const void *Ptr, const context &Ctxt) {
  // Check if ptr is a valid USM pointer
  if (get_pointer_type(Ptr, Ctxt) == alloc::unknown)
    throw runtime_error("Ptr not a valid USM allocation!", PI_INVALID_VALUE);

  // Just return the host device in the host context
  if (Ctxt.is_host())
    return Ctxt.get_devices()[0];

  std::shared_ptr<detail::context_impl> CtxImpl = detail::getSyclObjImpl(Ctxt);

  // Check if ptr is a host allocation
  if (get_pointer_type(Ptr, Ctxt) == alloc::host) {
    auto Devs = CtxImpl->getDevices();
    if (Devs.size() == 0)
      throw runtime_error("No devices in passed context!", PI_INVALID_VALUE);

    // Just return the first device in the context
    return Devs[0];
  }

  pi_context PICtx = CtxImpl->getHandleRef();
  pi_device DeviceId;

  // query device using PI function
  const detail::plugin &Plugin = CtxImpl->getPlugin();
  Plugin.call<detail::PiApiKind::piextUSMGetMemAllocInfo>(
      PICtx, Ptr, PI_MEM_ALLOC_DEVICE, sizeof(pi_device), &DeviceId, nullptr);

  for (const device &Dev : CtxImpl->getDevices()) {
    // Try to find the real sycl device used in the context
    if (detail::getSyclObjImpl(Dev)->getHandleRef() == DeviceId)
      return Dev;
  }

  throw runtime_error("Cannot find device associated with USM allocation!",
                      PI_INVALID_OPERATION);
}

// For ABI compatibility

__SYCL_EXPORT void *malloc_device(size_t Size, const device &Dev,
                                  const context &Ctxt) {
  return detail::usm::alignedAlloc(0, Size, Ctxt, Dev, alloc::device,
                                   detail::code_location{});
}

__SYCL_EXPORT void *malloc_device(size_t Size, const device &Dev,
                                  const context &Ctxt, const property_list &) {
  return malloc_device(Size, Dev, Ctxt, detail::code_location{});
}

__SYCL_EXPORT void *malloc_device(size_t Size, const queue &Q) {
  return malloc_device(Size, Q.get_device(), Q.get_context(),
                       detail::code_location{});
}

__SYCL_EXPORT void *malloc_device(size_t Size, const queue &Q,
                                  const property_list &PropList) {
  return malloc_device(Size, Q.get_device(), Q.get_context(), PropList,
                       detail::code_location{});
}

__SYCL_EXPORT void *aligned_alloc_device(size_t Alignment, size_t Size,
                                         const device &Dev,
                                         const context &Ctxt) {
  return detail::usm::alignedAlloc(Alignment, Size, Ctxt, Dev, alloc::device,
                                   detail::code_location{});
}

__SYCL_EXPORT void *aligned_alloc_device(size_t Alignment, size_t Size,
                                         const device &Dev, const context &Ctxt,
                                         const property_list &) {
  return aligned_alloc_device(Alignment, Size, Dev, Ctxt,
                              detail::code_location{});
}

__SYCL_EXPORT void *aligned_alloc_device(size_t Alignment, size_t Size,
                                         const queue &Q) {
  return aligned_alloc_device(Alignment, Size, Q.get_device(), Q.get_context(),
                              detail::code_location{});
}

__SYCL_EXPORT void *aligned_alloc_device(size_t Alignment, size_t Size,
                                         const queue &Q,
                                         const property_list &PropList) {
  return aligned_alloc_device(Alignment, Size, Q.get_device(), Q.get_context(),
                              PropList, detail::code_location{});
}

__SYCL_EXPORT void free(void *ptr, const context &Ctxt) {
  return detail::usm::free(ptr, Ctxt, detail::code_location{});
}

__SYCL_EXPORT void free(void *ptr, const queue &Q) {
  return free(ptr, Q.get_context(), detail::code_location{});
}

///
// Restricted USM
///
__SYCL_EXPORT void *malloc_host(size_t Size, const context &Ctxt) {
  return detail::usm::alignedAllocHost(0, Size, Ctxt, alloc::host,
                                       detail::code_location{});
}

__SYCL_EXPORT void *malloc_host(size_t Size, const context &Ctxt,
                                const property_list &) {
  return malloc_host(Size, Ctxt, detail::code_location{});
}

__SYCL_EXPORT void *malloc_host(size_t Size, const queue &Q) {
  return malloc_host(Size, Q.get_context(), detail::code_location{});
}

__SYCL_EXPORT void *malloc_host(size_t Size, const queue &Q,
                                const property_list &PropList) {
  return malloc_host(Size, Q.get_context(), PropList, detail::code_location{});
}

__SYCL_EXPORT void *malloc_shared(size_t Size, const device &Dev,
                                  const context &Ctxt) {
  return detail::usm::alignedAlloc(0, Size, Ctxt, Dev, alloc::shared,
                                   detail::code_location{});
}

__SYCL_EXPORT void *malloc_shared(size_t Size, const device &Dev,
                                  const context &Ctxt, const property_list &) {
  return malloc_shared(Size, Dev, Ctxt, detail::code_location{});
}

__SYCL_EXPORT void *malloc_shared(size_t Size, const queue &Q) {
  return malloc_shared(Size, Q.get_device(), Q.get_context(),
                       detail::code_location{});
}

__SYCL_EXPORT void *malloc_shared(size_t Size, const queue &Q,
                                  const property_list &PropList) {
  return malloc_shared(Size, Q.get_device(), Q.get_context(), PropList,
                       detail::code_location{});
}

__SYCL_EXPORT void *aligned_alloc_host(size_t Alignment, size_t Size,
                                       const context &Ctxt) {
  return detail::usm::alignedAllocHost(Alignment, Size, Ctxt, alloc::host,
                                       detail::code_location{});
}

__SYCL_EXPORT void *aligned_alloc_host(size_t Alignment, size_t Size,
                                       const context &Ctxt,
                                       const property_list &) {
  return aligned_alloc_host(Alignment, Size, Ctxt, detail::code_location{});
}

__SYCL_EXPORT void *aligned_alloc_host(size_t Alignment, size_t Size,
                                       const queue &Q) {
  return aligned_alloc_host(Alignment, Size, Q.get_context(),
                            detail::code_location{});
}

__SYCL_EXPORT void *aligned_alloc_host(size_t Alignment, size_t Size,
                                       const queue &Q,
                                       const property_list &PropList) {
  return aligned_alloc_host(Alignment, Size, Q.get_context(), PropList,
                            detail::code_location{});
}

__SYCL_EXPORT void *aligned_alloc_shared(size_t Alignment, size_t Size,
                                         const device &Dev,
                                         const context &Ctxt) {
  return detail::usm::alignedAlloc(Alignment, Size, Ctxt, Dev, alloc::shared,
                                   detail::code_location{});
}

__SYCL_EXPORT void *aligned_alloc_shared(size_t Alignment, size_t Size,
                                         const device &Dev, const context &Ctxt,
                                         const property_list &) {
  return aligned_alloc_shared(Alignment, Size, Dev, Ctxt,
                              detail::code_location{});
}

__SYCL_EXPORT void *aligned_alloc_shared(size_t Alignment, size_t Size,
                                         const queue &Q) {
  return aligned_alloc_shared(Alignment, Size, Q.get_device(), Q.get_context(),
                              detail::code_location{});
}

__SYCL_EXPORT void *aligned_alloc_shared(size_t Alignment, size_t Size,
                                         const queue &Q,
                                         const property_list &PropList) {
  return aligned_alloc_shared(Alignment, Size, Q.get_device(), Q.get_context(),
                              PropList, detail::code_location{});
}

// single form

__SYCL_EXPORT void *malloc(size_t Size, const device &Dev, const context &Ctxt,
                           alloc Kind) {
  void *RetVal = nullptr;

  if (Kind == alloc::host) {
    RetVal = detail::usm::alignedAllocHost(0, Size, Ctxt, Kind,
                                           detail::code_location{});
  } else {
    RetVal = detail::usm::alignedAlloc(0, Size, Ctxt, Dev, Kind,
                                       detail::code_location{});
  }

  return RetVal;
}

__SYCL_EXPORT void *malloc(size_t Size, const device &Dev, const context &Ctxt,
                           alloc Kind, const property_list &) {
  return malloc(Size, Dev, Ctxt, Kind, detail::code_location{});
}

__SYCL_EXPORT void *malloc(size_t Size, const queue &Q, alloc Kind) {
  return malloc(Size, Q.get_device(), Q.get_context(), Kind,
                detail::code_location{});
}

__SYCL_EXPORT void *malloc(size_t Size, const queue &Q, alloc Kind,
                           const property_list &PropList) {
  return malloc(Size, Q.get_device(), Q.get_context(), Kind, PropList,
                detail::code_location{});
}

__SYCL_EXPORT void *aligned_alloc(size_t Alignment, size_t Size,
                                  const device &Dev, const context &Ctxt,
                                  alloc Kind) {
  void *RetVal = nullptr;

  if (Kind == alloc::host) {
    RetVal = detail::usm::alignedAllocHost(Alignment, Size, Ctxt, Kind,
                                           detail::code_location{});
  } else {
    RetVal = detail::usm::alignedAlloc(Alignment, Size, Ctxt, Dev, Kind,
                                       detail::code_location{});
  }

  return RetVal;
}

__SYCL_EXPORT void *aligned_alloc(size_t Alignment, size_t Size,
                                  const device &Dev, const context &Ctxt,
                                  alloc Kind, const property_list &) {
  return aligned_alloc(Alignment, Size, Dev, Ctxt, Kind,
                       detail::code_location{});
}

__SYCL_EXPORT void *aligned_alloc(size_t Alignment, size_t Size, const queue &Q,
                                  alloc Kind) {
  return aligned_alloc(Alignment, Size, Q.get_device(), Q.get_context(), Kind,
                       detail::code_location{});
}

__SYCL_EXPORT void *aligned_alloc(size_t Alignment, size_t Size, const queue &Q,
                                  alloc Kind, const property_list &PropList) {
  return aligned_alloc(Alignment, Size, Q.get_device(), Q.get_context(), Kind,
                       PropList, detail::code_location{});
}
} // namespace sycl
} // __SYCL_INLINE_NAMESPACE(cl)<|MERGE_RESOLUTION|>--- conflicted
+++ resolved
@@ -93,12 +93,8 @@
 
 void *alignedAlloc(size_t Alignment, size_t Size, const context &Ctxt,
                    const device &Dev, alloc Kind,
-<<<<<<< HEAD
-                   const detail::code_location &CL) {
-=======
                    const detail::code_location &CL,
                    const property_list &PropList = {}) {
->>>>>>> f7db7f67
   XPTI_CREATE_TRACEPOINT(CL);
   void *RetVal = nullptr;
   if (Size == 0)
@@ -224,15 +220,10 @@
 }
 
 void *malloc_device(size_t Size, const device &Dev, const context &Ctxt,
-<<<<<<< HEAD
-                    const property_list &, const detail::code_location CL) {
-  return malloc_device(Size, Dev, Ctxt, CL);
-=======
                     const property_list &PropList,
                     const detail::code_location CL) {
   return detail::usm::alignedAlloc(0, Size, Ctxt, Dev, alloc::device, CL,
                                    PropList);
->>>>>>> f7db7f67
 }
 
 void *malloc_device(size_t Size, const queue &Q,
@@ -307,15 +298,10 @@
 }
 
 void *malloc_shared(size_t Size, const device &Dev, const context &Ctxt,
-<<<<<<< HEAD
-                    const property_list &, const detail::code_location CL) {
-  return malloc_shared(Size, Dev, Ctxt, CL);
-=======
                     const property_list &PropList,
                     const detail::code_location CL) {
   return detail::usm::alignedAlloc(0, Size, Ctxt, Dev, alloc::shared, CL,
                                    PropList);
->>>>>>> f7db7f67
 }
 
 void *malloc_shared(size_t Size, const queue &Q,
@@ -358,16 +344,10 @@
 }
 
 void *aligned_alloc_shared(size_t Alignment, size_t Size, const device &Dev,
-<<<<<<< HEAD
-                           const context &Ctxt, const property_list &,
-                           const detail::code_location CL) {
-  return aligned_alloc_shared(Alignment, Size, Dev, Ctxt, CL);
-=======
                            const context &Ctxt, const property_list &PropList,
                            const detail::code_location CL) {
   return detail::usm::alignedAlloc(Alignment, Size, Ctxt, Dev, alloc::shared,
                                    CL, PropList);
->>>>>>> f7db7f67
 }
 
 void *aligned_alloc_shared(size_t Alignment, size_t Size, const queue &Q,
