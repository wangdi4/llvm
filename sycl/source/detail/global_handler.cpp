//==--------- global_handler.cpp --- Global objects handler ----------------==//
//
// Part of the LLVM Project, under the Apache License v2.0 with LLVM Exceptions.
// See https://llvm.org/LICENSE.txt for license information.
// SPDX-License-Identifier: Apache-2.0 WITH LLVM-exception
//
//===----------------------------------------------------------------------===//

#include <detail/config.hpp>
#include <detail/global_handler.hpp>
#include <detail/platform_impl.hpp>
#include <detail/plugin.hpp>
#include <detail/program_manager/program_manager.hpp>
#include <detail/scheduler/scheduler.hpp>
#include <detail/thread_pool.hpp>
#include <detail/xpti_registry.hpp>
#include <sycl/detail/device_filter.hpp>
#include <sycl/detail/pi.hpp>
#include <sycl/detail/spinlock.hpp>

#ifdef _WIN32
#include <windows.h>
#endif

#include <vector>

namespace sycl {
__SYCL_INLINE_VER_NAMESPACE(_V1) {
namespace detail {

// Utility class to track references on object.
// Used for Scheduler now and created as thread_local object.
// Origin idea is to track usage of Scheduler from main and other used threads -
// they increment MCounter; and to use but not add extra reference by our
// thread_pool threads. For this control MIncrementCounter class member is used.
template <class ResourceHandler> class ObjectUsageCounter {
public:
  // Note: -Wctad-maybe-unsupported may generate warning if no ResourceHandler
  // type explicitly declared.
  ObjectUsageCounter(std::unique_ptr<ResourceHandler> &Obj, bool ModifyCounter)
      : MModifyCounter(ModifyCounter), MObj(Obj) {
    if (MModifyCounter)
      MCounter++;
  }
  ~ObjectUsageCounter() {
    if (!MModifyCounter)
      return;

    MCounter--;
    if (!MCounter && MObj)
      MObj->releaseResources();
  }

private:
  static std::atomic_uint MCounter;
  bool MModifyCounter;
  std::unique_ptr<ResourceHandler> &MObj;
};
template <class ResourceHandler>
std::atomic_uint ObjectUsageCounter<ResourceHandler>::MCounter{0};

using LockGuard = std::lock_guard<SpinLock>;

GlobalHandler::GlobalHandler() = default;
GlobalHandler::~GlobalHandler() = default;

GlobalHandler &GlobalHandler::instance() {
  static GlobalHandler *SyclGlobalObjectsHandler = new GlobalHandler();
  return *SyclGlobalObjectsHandler;
}

template <typename T, typename... Types>
T &GlobalHandler::getOrCreate(InstWithLock<T> &IWL, Types... Args) {
  const LockGuard Lock{IWL.Lock};

  if (!IWL.Inst)
    IWL.Inst = std::make_unique<T>(Args...);

  return *IWL.Inst;
}

void GlobalHandler::attachScheduler(Scheduler *Scheduler) {
  // The method is used in unit tests only. Do not protect with lock since
  // releaseResources will cause dead lock due to host queue release
  if (MScheduler.Inst)
    MScheduler.Inst->releaseResources();
  MScheduler.Inst.reset(Scheduler);
}

Scheduler &GlobalHandler::getScheduler() {
  getOrCreate(MScheduler);
  registerSchedulerUsage();
  return *MScheduler.Inst;
}

void GlobalHandler::registerSchedulerUsage(bool ModifyCounter) {
  thread_local ObjectUsageCounter<Scheduler> SchedulerCounter(MScheduler.Inst,
                                                              ModifyCounter);
}

ProgramManager &GlobalHandler::getProgramManager() {
  return getOrCreate(MProgramManager);
}

std::unordered_map<PlatformImplPtr, ContextImplPtr> &
GlobalHandler::getPlatformToDefaultContextCache() {
  return getOrCreate(MPlatformToDefaultContextCache);
}

std::mutex &GlobalHandler::getPlatformToDefaultContextCacheMutex() {
  return getOrCreate(MPlatformToDefaultContextCacheMutex);
}

Sync &GlobalHandler::getSync() { return getOrCreate(MSync); }

std::vector<PlatformImplPtr> &GlobalHandler::getPlatformCache() {
  return getOrCreate(MPlatformCache);
}

std::mutex &GlobalHandler::getPlatformMapMutex() {
  return getOrCreate(MPlatformMapMutex);
}

std::mutex &GlobalHandler::getFilterMutex() {
  return getOrCreate(MFilterMutex);
}
std::vector<plugin> &GlobalHandler::getPlugins() {
  return getOrCreate(MPlugins);
}
device_filter_list &
GlobalHandler::getDeviceFilterList(const std::string &InitValue) {
  return getOrCreate(MDeviceFilterList, InitValue);
}

ods_target_list &
GlobalHandler::getOneapiDeviceSelectorTargets(const std::string &InitValue) {
  return getOrCreate(MOneapiDeviceSelectorTargets, InitValue);
}

XPTIRegistry &GlobalHandler::getXPTIRegistry() {
  return getOrCreate(MXPTIRegistry);
}

ThreadPool &GlobalHandler::getHostTaskThreadPool() {
  int Size = SYCLConfig<SYCL_QUEUE_THREAD_POOL_SIZE>::get();
  ThreadPool &TP = getOrCreate(MHostTaskThreadPool, Size);

  return TP;
}

void GlobalHandler::releaseDefaultContexts() {
  // Release shared-pointers to SYCL objects.
#ifndef _WIN32
  GlobalHandler::instance().MPlatformToDefaultContextCache.Inst.reset(nullptr);
#else
  // Windows does not maintain dependencies between dynamically loaded libraries
  // and can unload SYCL runtime dependencies before sycl.dll's DllMain has
  // finished. To avoid calls to nowhere, intentionally leak platform to device
  // cache. This will prevent destructors from being called, thus no PI cleanup
  // routines will be called in the end.
  GlobalHandler::instance().MPlatformToDefaultContextCache.Inst.release();
#endif
}

struct DefaultContextReleaseHandler {
  ~DefaultContextReleaseHandler() {
    GlobalHandler::instance().releaseDefaultContexts();
  }
};

void GlobalHandler::registerDefaultContextReleaseHandler() {
  static DefaultContextReleaseHandler handler{};
}

// Note: Split from shutdown so it is available to the unittests for ensuring
//       that the mock plugin is the lone plugin.
void GlobalHandler::unloadPlugins() {
  // Call to GlobalHandler::instance().getPlugins() initializes plugins. If
  // user application has loaded SYCL runtime, and never called any APIs,
  // there's no need to load and unload plugins.
  if (GlobalHandler::instance().MPlugins.Inst) {
    for (plugin &Plugin : GlobalHandler::instance().getPlugins()) {
      // PluginParameter is reserved for future use that can control
      // some parameters in the plugin tear-down process.
      // Currently, it is not used.
      void *PluginParameter = nullptr;
      Plugin.call<PiApiKind::piTearDown>(PluginParameter);
      Plugin.unload();
    }
  }
  // Clear after unload to avoid uses after unload.
  GlobalHandler::instance().getPlugins().clear();
<<<<<<< HEAD
=======
}

void GlobalHandler::drainThreadPool() {
  if (MHostTaskThreadPool.Inst)
    MHostTaskThreadPool.Inst->drain();
>>>>>>> bfff8914
}

void shutdown() {
  // Ensure neither host task is working so that no default context is accessed
  // upon its release

  if (GlobalHandler::instance().MScheduler.Inst)
    GlobalHandler::instance().MScheduler.Inst->releaseResources();

  if (GlobalHandler::instance().MHostTaskThreadPool.Inst)
    GlobalHandler::instance().MHostTaskThreadPool.Inst->finishAndWait();

  // If default contexts are requested after the first default contexts have
  // been released there may be a new default context. These must be released
  // prior to closing the plugins.
  // Note: Releasing a default context here may cause failures in plugins with
  // global state as the global state may have been released.
  GlobalHandler::instance().releaseDefaultContexts();

  // First, release resources, that may access plugins.
  GlobalHandler::instance().MPlatformCache.Inst.reset(nullptr);
  GlobalHandler::instance().MScheduler.Inst.reset(nullptr);
  GlobalHandler::instance().MProgramManager.Inst.reset(nullptr);

  // Clear the plugins and reset the instance if it was there.
  GlobalHandler::instance().unloadPlugins();
  if (GlobalHandler::instance().MPlugins.Inst)
    GlobalHandler::instance().MPlugins.Inst.reset(nullptr);

  // Release the rest of global resources.
  delete &GlobalHandler::instance();
}

#ifdef _WIN32
extern "C" __SYCL_EXPORT BOOL WINAPI DllMain(HINSTANCE hinstDLL,
                                             DWORD fdwReason,
                                             LPVOID lpReserved) {
  // Perform actions based on the reason for calling.
  switch (fdwReason) {
  case DLL_PROCESS_DETACH:
    if (!lpReserved)
      shutdown();
    break;
  case DLL_PROCESS_ATTACH:
  case DLL_THREAD_ATTACH:
  case DLL_THREAD_DETACH:
    break;
  }
  return TRUE; // Successful DLL_PROCESS_ATTACH.
}
#else
// Setting low priority on destructor ensures it runs after all other global
// destructors. Priorities 0-100 are reserved by the compiler. The priority
// value 110 allows SYCL users to run their destructors after runtime library
// deinitialization.
__attribute__((destructor(110))) static void syclUnload() { shutdown(); }
#endif
} // namespace detail
} // __SYCL_INLINE_VER_NAMESPACE(_V1)
} // namespace sycl<|MERGE_RESOLUTION|>--- conflicted
+++ resolved
@@ -190,14 +190,11 @@
   }
   // Clear after unload to avoid uses after unload.
   GlobalHandler::instance().getPlugins().clear();
-<<<<<<< HEAD
-=======
 }
 
 void GlobalHandler::drainThreadPool() {
   if (MHostTaskThreadPool.Inst)
     MHostTaskThreadPool.Inst->drain();
->>>>>>> bfff8914
 }
 
 void shutdown() {
