--- conflicted
+++ resolved
@@ -91,8 +91,6 @@
   return getOrCreate(MHandlerExtendedMembersMutex);
 }
 
-<<<<<<< HEAD
-=======
 ThreadPool &GlobalHandler::getHostTaskThreadPool() {
   int Size = SYCLConfig<SYCL_QUEUE_THREAD_POOL_SIZE>::get();
   ThreadPool &TP = getOrCreate(MHostTaskThreadPool, Size);
@@ -100,7 +98,6 @@
   return TP;
 }
 
->>>>>>> 8cd97e86
 void releaseDefaultContexts() {
   // Release shared-pointers to SYCL objects.
 #ifndef _WIN32
@@ -124,14 +121,11 @@
 }
 
 void shutdown() {
-<<<<<<< HEAD
-=======
   // Ensure neither host task is working so that no default context is accessed
   // upon its release
   if (GlobalHandler::instance().MHostTaskThreadPool.Inst)
     GlobalHandler::instance().MHostTaskThreadPool.Inst->finishAndWait();
 
->>>>>>> 8cd97e86
   // If default contexts are requested after the first default contexts have
   // been released there may be a new default context. These must be released
   // prior to closing the plugins.
