//==--------- global_handler.cpp --- Global objects handler ----------------==//
//
// Part of the LLVM Project, under the Apache License v2.0 with LLVM Exceptions.
// See https://llvm.org/LICENSE.txt for license information.
// SPDX-License-Identifier: Apache-2.0 WITH LLVM-exception
//
//===----------------------------------------------------------------------===//

#ifdef ENABLE_STACK_TRACE
#include "llvm/ADT/StringRef.h"
#include "llvm/Support/Signals.h"
#endif

#include <detail/config.hpp>
#include <detail/global_handler.hpp>
#include <detail/platform_impl.hpp>
#include <detail/plugin.hpp>
#include <detail/program_manager/program_manager.hpp>
#include <detail/scheduler/scheduler.hpp>
#include <detail/thread_pool.hpp>
#include <detail/xpti_registry.hpp>
#include <sycl/detail/device_filter.hpp>
#include <sycl/detail/pi.hpp>
#include <sycl/detail/spinlock.hpp>

#ifdef _WIN32
#include <windows.h>
#endif

#include <vector>

namespace sycl {
__SYCL_INLINE_VER_NAMESPACE(_V1) {
namespace detail {

using LockGuard = std::lock_guard<SpinLock>;
SpinLock GlobalHandler::MSyclGlobalHandlerProtector{};

// Utility class to track references on object.
// Used for GlobalHandler now and created as thread_local object on the first
// Scheduler usage. Origin idea is to track usage of Scheduler from main and
// other used threads - they increment MCounter; and to use but not add extra
// reference by our thread_pool threads. For this control MIncrementCounter
// class member is used.
class ObjectUsageCounter {
public:
  ObjectUsageCounter(bool ModifyCounter) : MModifyCounter(ModifyCounter) {
    if (MModifyCounter)
      MCounter++;
  }
  ~ObjectUsageCounter() {
    if (!MModifyCounter)
      return;

    MCounter--;
    if (!MCounter) {
      LockGuard Guard(GlobalHandler::MSyclGlobalHandlerProtector);
      GlobalHandler *RTGlobalObjHandler = GlobalHandler::getInstancePtr();
      if (RTGlobalObjHandler) {
        RTGlobalObjHandler->prepareSchedulerToRelease();
      }
    }
  }

private:
  static std::atomic_uint MCounter;
  bool MModifyCounter;
};
std::atomic_uint ObjectUsageCounter::MCounter{0};

GlobalHandler::GlobalHandler() = default;
GlobalHandler::~GlobalHandler() = default;

void GlobalHandler::InitXPTI() {
#ifdef XPTI_ENABLE_INSTRUMENTATION
  // Let subscribers know a new stream is being initialized
  getXPTIRegistry().initializeStream(SYCL_STREAM_NAME, GMajVer, GMinVer,
                                     GVerStr);
  xpti::payload_t SYCLPayload("SYCL Runtime Exceptions");
  uint64_t SYCLInstanceNo;
  GSYCLCallEvent = xptiMakeEvent("SYCL Try-catch Exceptions", &SYCLPayload,
                                 xpti::trace_algorithm_event, xpti_at::active,
                                 &SYCLInstanceNo);
#endif
}

void GlobalHandler::TraceEventXPTI(const char *Message) {
#ifdef XPTI_ENABLE_INSTRUMENTATION
  if (!Message)
    return;
  if (xptiTraceEnabled()) {
    // We have to handle the cases where: (1) we may have just the code location
    // set and not UID and (2) UID set
    detail::tls_code_loc_t Tls;
    auto CodeLocation = Tls.query();

    // Creating a tracepoint will convert a CodeLocation to UID, if not set
    xpti::framework::tracepoint_t TP(
        CodeLocation.fileName(), CodeLocation.functionName(),
        CodeLocation.lineNumber(), CodeLocation.columnNumber(), nullptr);

    // The call to notify will have the signature of:
    // (1) the stream defined in .stream()
    // (2) The trace type equal to what is set by .trace_type()
    // (3) Parent event set to NULL
    // (4) Current event set to one created from CodeLocation and UID
    // (5) An instance ID that records the number of times this code location
    // has been seen (6) The message generated by the exception handler
    TP.stream(SYCL_STREAM_NAME)
        .trace_type(xpti::trace_point_type_t::diagnostics)
        .notify(static_cast<const void *>(Message));
  }

#endif
}

GlobalHandler *&GlobalHandler::getInstancePtr() {
  static GlobalHandler *RTGlobalObjHandler = new GlobalHandler();
  return RTGlobalObjHandler;
}

GlobalHandler &GlobalHandler::instance() {
  GlobalHandler *RTGlobalObjHandler = GlobalHandler::getInstancePtr();
  assert(RTGlobalObjHandler && "Handler must not be deallocated earlier");

#ifdef XPTI_ENABLE_INSTRUMENTATION
  static std::once_flag InitXPTIFlag;
  if (xptiTraceEnabled()) {
    std::call_once(InitXPTIFlag, [&]() { RTGlobalObjHandler->InitXPTI(); });
  }
#endif
  return *RTGlobalObjHandler;
}

template <typename T, typename... Types>
T &GlobalHandler::getOrCreate(InstWithLock<T> &IWL, Types... Args) {
  const LockGuard Lock{IWL.Lock};

  if (!IWL.Inst)
    IWL.Inst = std::make_unique<T>(Args...);

  return *IWL.Inst;
}

void GlobalHandler::attachScheduler(Scheduler *Scheduler) {
  // The method is used in unit tests only. Do not protect with lock since
  // releaseResources will cause dead lock due to host queue release
  if (MScheduler.Inst)
    prepareSchedulerToRelease();
  MScheduler.Inst.reset(Scheduler);
}

static void enableOnCrashStackPrinting() {
#ifdef ENABLE_STACK_TRACE
  static std::once_flag PrintStackFlag;
  std::call_once(PrintStackFlag, []() {
    llvm::sys::PrintStackTraceOnErrorSignal(llvm::StringRef());
  });
#endif
}

Scheduler &GlobalHandler::getScheduler() {
  getOrCreate(MScheduler);
  registerSchedulerUsage();
  // On Windows the registration of the signal handler before main function
  // (e.g. from DLLMain or from constructors of program scope objects) doesn't
  // work. So, registering signal handler here because:
  // 1) getScheduler is likely to be called for any non-trivial application;
  // 2) first call to getScheduler is likely to be done after main starts.
  // The same is done in getPlugins.
  enableOnCrashStackPrinting();
  return *MScheduler.Inst;
}

void GlobalHandler::registerSchedulerUsage(bool ModifyCounter) {
  thread_local ObjectUsageCounter SchedulerCounter(ModifyCounter);
}

ProgramManager &GlobalHandler::getProgramManager() {
  return getOrCreate(MProgramManager);
}

std::unordered_map<PlatformImplPtr, ContextImplPtr> &
GlobalHandler::getPlatformToDefaultContextCache() {
  return getOrCreate(MPlatformToDefaultContextCache);
}

std::mutex &GlobalHandler::getPlatformToDefaultContextCacheMutex() {
  return getOrCreate(MPlatformToDefaultContextCacheMutex);
}

Sync &GlobalHandler::getSync() { return getOrCreate(MSync); }

std::vector<PlatformImplPtr> &GlobalHandler::getPlatformCache() {
  return getOrCreate(MPlatformCache);
}

std::mutex &GlobalHandler::getPlatformMapMutex() {
  return getOrCreate(MPlatformMapMutex);
}

std::mutex &GlobalHandler::getFilterMutex() {
  return getOrCreate(MFilterMutex);
}
std::vector<plugin> &GlobalHandler::getPlugins() {
  enableOnCrashStackPrinting();
  return getOrCreate(MPlugins);
}
device_filter_list &
GlobalHandler::getDeviceFilterList(const std::string &InitValue) {
  return getOrCreate(MDeviceFilterList, InitValue);
}

ods_target_list &
GlobalHandler::getOneapiDeviceSelectorTargets(const std::string &InitValue) {
  return getOrCreate(MOneapiDeviceSelectorTargets, InitValue);
}

XPTIRegistry &GlobalHandler::getXPTIRegistry() {
  return getOrCreate(MXPTIRegistry);
}

ThreadPool &GlobalHandler::getHostTaskThreadPool() {
  int Size = SYCLConfig<SYCL_QUEUE_THREAD_POOL_SIZE>::get();
  ThreadPool &TP = getOrCreate(MHostTaskThreadPool, Size);

  return TP;
}

void GlobalHandler::releaseDefaultContexts() {
  // Release shared-pointers to SYCL objects.
#ifndef _WIN32
  MPlatformToDefaultContextCache.Inst.reset(nullptr);
#else
  // Windows does not maintain dependencies between dynamically loaded libraries
  // and can unload SYCL runtime dependencies before sycl.dll's DllMain has
  // finished. To avoid calls to nowhere, intentionally leak platform to device
  // cache. This will prevent destructors from being called, thus no PI cleanup
  // routines will be called in the end.
  // Update: the win_proxy_loader addresses this for SYCL's own dependencies,
  // but the GPU device dlls seem to manually load yet another DLL which may
  // have been released when this function is called. So we still release() and
  // leak until that is addressed. context destructs fine on CPU device.
  MPlatformToDefaultContextCache.Inst.release();
#endif
}

struct DefaultContextReleaseHandler {
  ~DefaultContextReleaseHandler() {
    GlobalHandler::instance().releaseDefaultContexts();
  }
};

void GlobalHandler::registerDefaultContextReleaseHandler() {
  static DefaultContextReleaseHandler handler{};
}

// Note: Split from shutdown so it is available to the unittests for ensuring
//       that the mock plugin is the lone plugin.
void GlobalHandler::unloadPlugins() {
  // Call to GlobalHandler::instance().getPlugins() initializes plugins. If
  // user application has loaded SYCL runtime, and never called any APIs,
  // there's no need to load and unload plugins.
  if (MPlugins.Inst) {
    for (plugin &Plugin : getPlugins()) {
      // PluginParameter is reserved for future use that can control
      // some parameters in the plugin tear-down process.
      // Currently, it is not used.
      void *PluginParameter = nullptr;
      Plugin.call<PiApiKind::piTearDown>(PluginParameter);
      Plugin.unload();
    }
  }
  // Clear after unload to avoid uses after unload.
  getPlugins().clear();
}

void GlobalHandler::prepareSchedulerToRelease() {
#ifndef _WIN32
  drainThreadPool();
  if (MScheduler.Inst)
    MScheduler.Inst->releaseResources();
#endif
}

void GlobalHandler::drainThreadPool() {
  if (MHostTaskThreadPool.Inst)
    MHostTaskThreadPool.Inst->drain();
}

#ifdef _WIN32
  // because of something not-yet-understood on Windows
  // threads may be shutdown once the end of main() is reached
  // making an orderly shutdown difficult. Fortunately, Windows
  // itself is very aggressive about reclaiming memory. Thus,
  // we focus solely on unloading the plugins, so as to not
  // accidentally retain device handles. etc 
void shutdown(){
  GlobalHandler *&Handler = GlobalHandler::getInstancePtr();
  Handler->unloadPlugins();
}
#else
void shutdown() {
  const LockGuard Lock{GlobalHandler::MSyclGlobalHandlerProtector};
  GlobalHandler *&Handler = GlobalHandler::getInstancePtr();
  if (!Handler)
    return;

  // Ensure neither host task is working so that no default context is accessed
  // upon its release
  Handler->prepareSchedulerToRelease();

  if (Handler->MHostTaskThreadPool.Inst)
    Handler->MHostTaskThreadPool.Inst->finishAndWait();

  // If default contexts are requested after the first default contexts have
  // been released there may be a new default context. These must be released
  // prior to closing the plugins.
  // Note: Releasing a default context here may cause failures in plugins with
  // global state as the global state may have been released.
  Handler->releaseDefaultContexts();

  // First, release resources, that may access plugins.
  Handler->MPlatformCache.Inst.reset(nullptr);
  Handler->MScheduler.Inst.reset(nullptr);
  Handler->MProgramManager.Inst.reset(nullptr);

  // Clear the plugins and reset the instance if it was there.
  Handler->unloadPlugins();
  if (Handler->MPlugins.Inst)
    Handler->MPlugins.Inst.reset(nullptr);

  // Release the rest of global resources.
  delete Handler;
  Handler = nullptr;
}
#endif

#ifdef _WIN32
extern "C" __SYCL_EXPORT BOOL WINAPI DllMain(HINSTANCE hinstDLL,
                                             DWORD fdwReason,
                                             LPVOID lpReserved) {
  bool PrintPiTrace = false;
  static const char *PiTrace = std::getenv("SYCL_PI_TRACE");
  static const int PiTraceValue = PiTrace ? std::stoi(PiTrace) : 0;
  if (PiTraceValue == -1 || PiTraceValue == 2) { // Means print all PI traces
    PrintPiTrace = true;
  }

  // Perform actions based on the reason for calling.
  switch (fdwReason) {
  case DLL_PROCESS_DETACH:
    if (PrintPiTrace)
      std::cout << "---> DLL_PROCESS_DETACH syclx.dll\n" << std::endl;

#ifdef XPTI_ENABLE_INSTRUMENTATION
    if (xptiTraceEnabled())
      return TRUE; // When doing xpti tracing, we can't safely call shutdown.
    // TODO: figure out what XPTI is doing that prevents release.
#endif

    shutdown();
    break;
  case DLL_PROCESS_ATTACH:
    if (PrintPiTrace)
      std::cout << "---> DLL_PROCESS_ATTACH syclx.dll\n" << std::endl;
<<<<<<< HEAD
=======
    break;
>>>>>>> b2c314ee
  case DLL_THREAD_ATTACH:
    break;
  case DLL_THREAD_DETACH:
    break;
  }
  return TRUE; // Successful DLL_PROCESS_ATTACH.
}
#else
// Setting low priority on destructor ensures it runs after all other global
// destructors. Priorities 0-100 are reserved by the compiler. The priority
// value 110 allows SYCL users to run their destructors after runtime library
// deinitialization.
__attribute__((destructor(110))) static void syclUnload() { shutdown(); }
#endif
} // namespace detail
} // __SYCL_INLINE_VER_NAMESPACE(_V1)
} // namespace sycl<|MERGE_RESOLUTION|>--- conflicted
+++ resolved
@@ -364,10 +364,7 @@
   case DLL_PROCESS_ATTACH:
     if (PrintPiTrace)
       std::cout << "---> DLL_PROCESS_ATTACH syclx.dll\n" << std::endl;
-<<<<<<< HEAD
-=======
     break;
->>>>>>> b2c314ee
   case DLL_THREAD_ATTACH:
     break;
   case DLL_THREAD_DETACH:
