//==------- kernel_impl.hpp --- SYCL kernel implementation -----------------==//
//
// Part of the LLVM Project, under the Apache License v2.0 with LLVM Exceptions.
// See https://llvm.org/LICENSE.txt for license information.
// SPDX-License-Identifier: Apache-2.0 WITH LLVM-exception
//
//===----------------------------------------------------------------------===//

#pragma once

#include <detail/context_impl.hpp>
#include <detail/device_impl.hpp>
#include <detail/kernel_arg_mask.hpp>
#include <detail/kernel_info.hpp>
#include <sycl/detail/common.hpp>
#include <sycl/detail/pi.h>
#include <sycl/detail/pi.hpp>
#include <sycl/device.hpp>
#include <sycl/info/info_desc.hpp>

#include <cassert>
#include <memory>

namespace sycl {
inline namespace _V1 {
namespace detail {
// Forward declaration
class program_impl;
class kernel_bundle_impl;

using ContextImplPtr = std::shared_ptr<context_impl>;
using ProgramImplPtr = std::shared_ptr<program_impl>;
using KernelBundleImplPtr = std::shared_ptr<kernel_bundle_impl>;
class kernel_impl {
public:
  /// Constructs a SYCL kernel instance from a PiKernel
  ///
  /// This constructor is used for plug-in interoperability. It always marks
  /// kernel as being created from source and creates a new program_impl
  /// instance.
  ///
  /// \param Kernel is a valid PiKernel instance
  /// \param Context is a valid SYCL context
  /// \param KernelBundleImpl is a valid instance of kernel_bundle_impl
  kernel_impl(sycl::detail::pi::PiKernel Kernel, ContextImplPtr Context,
              KernelBundleImplPtr KernelBundleImpl,
              const KernelArgMask *ArgMask = nullptr);

  /// Constructs a SYCL kernel instance from a SYCL program and a PiKernel
  ///
  /// This constructor creates a new instance from PiKernel and saves
  /// the provided SYCL program. If context of PiKernel differs from
  /// context of the SYCL program, an invalid_parameter_error exception is
  /// thrown.
  ///
  /// \param Kernel is a valid PiKernel instance
  /// \param ContextImpl is a valid SYCL context
  /// \param ProgramImpl is a valid instance of program_impl
  /// \param IsCreatedFromSource is a flag that indicates whether program
  /// is created from source code
  /// \param KernelBundleImpl is a valid instance of kernel_bundle_impl
  kernel_impl(sycl::detail::pi::PiKernel Kernel, ContextImplPtr ContextImpl,
              ProgramImplPtr ProgramImpl, bool IsCreatedFromSource,
              KernelBundleImplPtr KernelBundleImpl,
              const KernelArgMask *ArgMask);

  /// Constructs a SYCL kernel_impl instance from a SYCL device_image,
  /// kernel_bundle and / PiKernel.
  ///
  /// \param Kernel is a valid PiKernel instance
  /// \param ContextImpl is a valid SYCL context
  /// \param KernelBundleImpl is a valid instance of kernel_bundle_impl
  kernel_impl(sycl::detail::pi::PiKernel Kernel, ContextImplPtr ContextImpl,
              DeviceImageImplPtr DeviceImageImpl,
              KernelBundleImplPtr KernelBundleImpl,
              const KernelArgMask *ArgMask);

  /// Constructs a SYCL kernel for host device
  ///
  /// \param Context is a valid SYCL context
  /// \param ProgramImpl is a valid instance of program_impl
  kernel_impl(ContextImplPtr Context, ProgramImplPtr ProgramImpl);

  // This section means the object is non-movable and non-copyable
  // There is no need of move and copy constructors in kernel_impl.
  // If they need to be added, piKernelRetain method for MKernel
  // should be present.
  kernel_impl(const kernel_impl &) = delete;
  kernel_impl(kernel_impl &&) = delete;
  kernel_impl &operator=(const kernel_impl &) = delete;
  kernel_impl &operator=(kernel_impl &&) = delete;

  ~kernel_impl();

  /// Gets a valid OpenCL kernel handle
  ///
  /// If this kernel encapsulates an instance of OpenCL kernel, a valid
  /// cl_kernel will be returned. If this kernel is a host kernel,
  /// an invalid_object_error exception will be thrown.
  ///
  /// \return a valid cl_kernel instance
  cl_kernel get() const {
    if (is_host()) {
      throw invalid_object_error(
          "This instance of kernel doesn't support OpenCL interoperability.",
          PI_ERROR_INVALID_KERNEL);
    }
    getPlugin()->call<PiApiKind::piKernelRetain>(MKernel);
    return pi::cast<cl_kernel>(MKernel);
  }

  /// Check if the associated SYCL context is a SYCL host context.
  ///
  /// \return true if this SYCL kernel is a host kernel.
  bool is_host() const { return MContext->is_host(); }

  const PluginPtr &getPlugin() const { return MContext->getPlugin(); }

  /// Query information from the kernel object using the info::kernel_info
  /// descriptor.
  ///
  /// \return depends on information being queried.
  template <typename Param> typename Param::return_type get_info() const;

  /// Query device-specific information from a kernel object using the
  /// info::kernel_device_specific descriptor.
  ///
  /// \param Device is a valid SYCL device to query info for.
  /// \return depends on information being queried.
  template <typename Param>
  typename Param::return_type get_info(const device &Device) const;

  /// Query device-specific information from a kernel using the
  /// info::kernel_device_specific descriptor for a specific device and value.
  /// max_sub_group_size is the only valid descriptor for this function.
  ///
  /// \param Device is a valid SYCL device.
  /// \param WGSize is the work-group size the sub-group size is requested for.
  /// \return depends on information being queried.
  template <typename Param>
  typename Param::return_type get_info(const device &Device,
                                       const range<3> &WGSize) const;

  /// Get a reference to a raw kernel object.
  ///
  /// \return a reference to a valid PiKernel instance with raw kernel object.
  sycl::detail::pi::PiKernel &getHandleRef() { return MKernel; }
  /// Get a constant reference to a raw kernel object.
  ///
  /// \return a constant reference to a valid PiKernel instance with raw
  /// kernel object.
  const sycl::detail::pi::PiKernel &getHandleRef() const { return MKernel; }

  /// Check if kernel was created from a program that had been created from
  /// source.
  ///
  /// \return true if kernel was created from source.
  bool isCreatedFromSource() const;

  const DeviceImageImplPtr &getDeviceImage() const { return MDeviceImageImpl; }

  pi_native_handle getNative() const {
    const PluginPtr &Plugin = MContext->getPlugin();

    if (MContext->getBackend() == backend::opencl)
      Plugin->call<PiApiKind::piKernelRetain>(MKernel);

    pi_native_handle NativeKernel = 0;
    Plugin->call<PiApiKind::piextKernelGetNativeHandle>(MKernel, &NativeKernel);

    return NativeKernel;
  }

  KernelBundleImplPtr get_kernel_bundle() const { return MKernelBundleImpl; }

  bool isInterop() const { return MIsInterop; }

  ProgramImplPtr getProgramImpl() const { return MProgramImpl; }
  ContextImplPtr getContextImplPtr() const { return MContext; }

  std::mutex &getNoncacheableEnqueueMutex() {
    return MNoncacheableEnqueueMutex;
  }

  const KernelArgMask *getKernelArgMask() const { return MKernelArgMaskPtr; }

private:
  sycl::detail::pi::PiKernel MKernel;
  const ContextImplPtr MContext;
  const ProgramImplPtr MProgramImpl;
  bool MCreatedFromSource = true;
  const DeviceImageImplPtr MDeviceImageImpl;
  const KernelBundleImplPtr MKernelBundleImpl;
  bool MIsInterop = false;
  std::mutex MNoncacheableEnqueueMutex;
<<<<<<< HEAD
=======
  const KernelArgMask *MKernelArgMaskPtr;
>>>>>>> ec3077b5

  bool isBuiltInKernel(const device &Device) const;
  void checkIfValidForNumArgsInfoQuery() const;
};

template <typename Param>
inline typename Param::return_type kernel_impl::get_info() const {
  static_assert(is_kernel_info_desc<Param>::value,
                "Invalid kernel information descriptor");
  if (is_host()) {
    // TODO implement
    assert(0 && "Not implemented");
  }

  if constexpr (std::is_same_v<Param, info::kernel::num_args>)
    checkIfValidForNumArgsInfoQuery();

  return get_kernel_info<Param>(this->getHandleRef(), getPlugin());
}

template <>
inline context kernel_impl::get_info<info::kernel::context>() const {
  return createSyclObjFromImpl<context>(MContext);
}

template <typename Param>
inline typename Param::return_type
kernel_impl::get_info(const device &Device) const {
  if constexpr (std::is_same_v<
                    Param, info::kernel_device_specific::global_work_size>) {
    bool isDeviceCustom = Device.get_info<info::device::device_type>() ==
                          info::device_type::custom;
    if (!isDeviceCustom && !isBuiltInKernel(Device))
      throw exception(
          sycl::make_error_code(errc::invalid),
          "info::kernel_device_specific::global_work_size descriptor may only "
          "be used if the device type is device_type::custom or if the kernel "
          "is a built-in kernel.");
  }

  if (is_host()) {
    return get_kernel_device_specific_info_host<Param>(Device);
  }
  return get_kernel_device_specific_info<Param>(
      this->getHandleRef(), getSyclObjImpl(Device)->getHandleRef(),
      getPlugin());
}

template <typename Param>
inline typename Param::return_type
kernel_impl::get_info(const device &Device,
                      const sycl::range<3> &WGSize) const {
  if (is_host()) {
    throw runtime_error("Sub-group feature is not supported on HOST device.",
                        PI_ERROR_INVALID_DEVICE);
  }
  return get_kernel_device_specific_info_with_input<Param>(
      this->getHandleRef(), getSyclObjImpl(Device)->getHandleRef(), WGSize,
      getPlugin());
}

} // namespace detail
} // namespace _V1
} // namespace sycl<|MERGE_RESOLUTION|>--- conflicted
+++ resolved
@@ -193,10 +193,7 @@
   const KernelBundleImplPtr MKernelBundleImpl;
   bool MIsInterop = false;
   std::mutex MNoncacheableEnqueueMutex;
-<<<<<<< HEAD
-=======
   const KernelArgMask *MKernelArgMaskPtr;
->>>>>>> ec3077b5
 
   bool isBuiltInKernel(const device &Device) const;
   void checkIfValidForNumArgsInfoQuery() const;
