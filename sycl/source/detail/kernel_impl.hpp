//==------- kernel_impl.hpp --- SYCL kernel implementation -----------------==//
//
// Part of the LLVM Project, under the Apache License v2.0 with LLVM Exceptions.
// See https://llvm.org/LICENSE.txt for license information.
// SPDX-License-Identifier: Apache-2.0 WITH LLVM-exception
//
//===----------------------------------------------------------------------===//

#pragma once

#include <CL/sycl/detail/common.hpp>
#include <CL/sycl/detail/pi.h>
#include <CL/sycl/detail/pi.hpp>
#include <CL/sycl/device.hpp>
#include <CL/sycl/info/info_desc.hpp>
#include <CL/sycl/program.hpp>
#include <detail/context_impl.hpp>
#include <detail/device_impl.hpp>
#include <detail/kernel_info.hpp>

#include <cassert>
#include <memory>

__SYCL_INLINE_NAMESPACE(cl) {
namespace sycl {
namespace detail {
// Forward declaration
class program_impl;
class kernel_bundle_impl;

using ContextImplPtr = std::shared_ptr<context_impl>;
using ProgramImplPtr = std::shared_ptr<program_impl>;
using KernelBundleImplPtr = std::shared_ptr<kernel_bundle_impl>;
class kernel_impl {
public:
  /// Constructs a SYCL kernel instance from a PiKernel
  ///
  /// This constructor is used for plug-in interoperability. It always marks
  /// kernel as being created from source and creates a new program_impl
  /// instance.
  ///
  /// \param Kernel is a valid PiKernel instance
  /// \param Context is a valid SYCL context
  kernel_impl(RT::PiKernel Kernel, ContextImplPtr Context);

  /// Constructs a SYCL kernel instance from a SYCL program and a PiKernel
  ///
  /// This constructor creates a new instance from PiKernel and saves
  /// the provided SYCL program. If context of PiKernel differs from
  /// context of the SYCL program, an invalid_parameter_error exception is
  /// thrown.
  ///
  /// \param Kernel is a valid PiKernel instance
  /// \param ContextImpl is a valid SYCL context
  /// \param ProgramImpl is a valid instance of program_impl
  /// \param IsCreatedFromSource is a flag that indicates whether program
  /// is created from source code
  kernel_impl(RT::PiKernel Kernel, ContextImplPtr ContextImpl,
              ProgramImplPtr ProgramImpl, bool IsCreatedFromSource);

  /// Constructs a SYCL kernel_impl instance from a SYCL device_image,
  /// kernel_bundle and / PiKernel.
  ///
  /// \param Kernel is a valid PiKernel instance
  /// \param ContextImpl is a valid SYCL context
  /// \param ProgramImpl is a valid instance of kernel_bundle_impl
  kernel_impl(RT::PiKernel Kernel, ContextImplPtr ContextImpl,
              DeviceImageImplPtr DeviceImageImpl,
              KernelBundleImplPtr KernelBundleImpl);

  /// Constructs a SYCL kernel for host device
  ///
  /// \param Context is a valid SYCL context
  /// \param ProgramImpl is a valid instance of program_impl
  kernel_impl(ContextImplPtr Context, ProgramImplPtr ProgramImpl);

  // This section means the object is non-movable and non-copyable
  // There is no need of move and copy constructors in kernel_impl.
  // If they need to be added, piKernelRetain method for MKernel
  // should be present.
  kernel_impl(const kernel_impl &) = delete;
  kernel_impl(kernel_impl &&) = delete;
  kernel_impl &operator=(const kernel_impl &) = delete;
  kernel_impl &operator=(kernel_impl &&) = delete;

  ~kernel_impl();

  /// Gets a valid OpenCL kernel handle
  ///
  /// If this kernel encapsulates an instance of OpenCL kernel, a valid
  /// cl_kernel will be returned. If this kernel is a host kernel,
  /// an invalid_object_error exception will be thrown.
  ///
  /// \return a valid cl_kernel instance
  cl_kernel get() const {
    if (is_host()) {
      throw invalid_object_error(
          "This instance of kernel doesn't support OpenCL interoperability.",
          PI_INVALID_KERNEL);
    }
    getPlugin().call<PiApiKind::piKernelRetain>(MKernel);
    return pi::cast<cl_kernel>(MKernel);
  }

  /// Check if the associated SYCL context is a SYCL host context.
  ///
  /// \return true if this SYCL kernel is a host kernel.
  bool is_host() const { return MContext->is_host(); }

  const plugin &getPlugin() const { return MContext->getPlugin(); }

  /// Query information from the kernel object using the info::kernel_info
  /// descriptor.
  ///
  /// \return depends on information being queried.
  template <info::kernel param>
  typename info::param_traits<info::kernel, param>::return_type
  get_info() const;

  /// Query device-specific information from a kernel object using the
  /// info::kernel_device_specific descriptor.
  ///
  /// \param Device is a valid SYCL device to query info for.
  /// \return depends on information being queried.
  template <info::kernel_device_specific param>
  typename info::param_traits<info::kernel_device_specific, param>::return_type
  get_info(const device &Device) const;

  /// Query device-specific information from a kernel using the
  /// info::kernel_device_specific descriptor for a specific device and value.
  ///
  /// \param Device is a valid SYCL device.
  /// \param Value depends on information being queried.
  /// \return depends on information being queried.
  template <info::kernel_device_specific param>
  typename info::param_traits<info::kernel_device_specific, param>::return_type
  get_info(const device &Device,
           typename info::param_traits<info::kernel_device_specific,
                                       param>::input_type Value) const;

  /// Query work-group information from a kernel using the
  /// info::kernel_work_group descriptor for a specific device.
  ///
  /// \param Device is a valid SYCL device.
  /// \return depends on information being queried.
  template <info::kernel_work_group param>
  typename info::param_traits<info::kernel_work_group, param>::return_type
  get_work_group_info(const device &Device) const;

  /// Query sub-group information from a kernel using the
  /// info::kernel_sub_group descriptor for a specific device.
  ///
  /// \param Device is a valid SYCL device
  template <info::kernel_sub_group param>
  typename info::param_traits<info::kernel_sub_group, param>::return_type
  get_sub_group_info(const device &Device) const;

  /// Query sub-group information from a kernel using the
  /// info::kernel_sub_group descriptor for a specific device and value.
  ///
  /// \param Device is a valid SYCL device.
  /// \param Value depends on information being queried.
  /// \return depends on information being queried.
  template <info::kernel_sub_group param>
  typename info::param_traits<info::kernel_sub_group, param>::return_type
  get_sub_group_info(
      const device &Device,
      typename info::param_traits<info::kernel_sub_group, param>::input_type
          Value) const;

  /// Get a reference to a raw kernel object.
  ///
  /// \return a reference to a valid PiKernel instance with raw kernel object.
  RT::PiKernel &getHandleRef() { return MKernel; }
  /// Get a constant reference to a raw kernel object.
  ///
  /// \return a constant reference to a valid PiKernel instance with raw
  /// kernel object.
  const RT::PiKernel &getHandleRef() const { return MKernel; }

  /// Check if kernel was created from a program that had been created from
  /// source.
  ///
  /// \return true if kernel was created from source.
  bool isCreatedFromSource() const;

  const DeviceImageImplPtr &getDeviceImage() const { return MDeviceImageImpl; }

  pi_native_handle getNative() const {
    const plugin &Plugin = MContext->getPlugin();

    if (Plugin.getBackend() == backend::opencl)
      Plugin.call<PiApiKind::piKernelRetain>(MKernel);

    pi_native_handle NativeKernel = 0;
    Plugin.call<PiApiKind::piextKernelGetNativeHandle>(MKernel, &NativeKernel);

    return NativeKernel;
  }

<<<<<<< HEAD
=======
  KernelBundleImplPtr get_kernel_bundle() const { return MKernelBundleImpl; }

>>>>>>> 130e135d
private:
  RT::PiKernel MKernel;
  const ContextImplPtr MContext;
  const ProgramImplPtr MProgramImpl;
  bool MCreatedFromSource = true;
  const DeviceImageImplPtr MDeviceImageImpl;
  const KernelBundleImplPtr MKernelBundleImpl;
};

template <info::kernel param>
inline typename info::param_traits<info::kernel, param>::return_type
kernel_impl::get_info() const {
  if (is_host()) {
    // TODO implement
    assert(0 && "Not implemented");
  }
  return get_kernel_info<
      typename info::param_traits<info::kernel, param>::return_type,
      param>::get(this->getHandleRef(), getPlugin());
}

template <>
inline context kernel_impl::get_info<info::kernel::context>() const {
  return createSyclObjFromImpl<context>(MContext);
}

template <>
inline program kernel_impl::get_info<info::kernel::program>() const {
  return createSyclObjFromImpl<program>(MProgramImpl);
}

template <info::kernel_device_specific param>
inline typename info::param_traits<info::kernel_device_specific,
                                   param>::return_type
kernel_impl::get_info(const device &Device) const {
  if (is_host()) {
    return get_kernel_device_specific_info_host<param>(Device);
  }
  return get_kernel_device_specific_info<
      typename info::param_traits<info::kernel_device_specific,
                                  param>::return_type,
      param>::get(this->getHandleRef(), getSyclObjImpl(Device)->getHandleRef(),
                  getPlugin());
}

template <info::kernel_device_specific param>
inline typename info::param_traits<info::kernel_device_specific,
                                   param>::return_type
kernel_impl::get_info(
    const device &Device,
    typename info::param_traits<info::kernel_device_specific, param>::input_type
        Value) const {
  if (is_host()) {
    throw runtime_error("Sub-group feature is not supported on HOST device.",
                        PI_INVALID_DEVICE);
  }
  return get_kernel_device_specific_info_with_input<param>::get(
      this->getHandleRef(), getSyclObjImpl(Device)->getHandleRef(), Value,
      getPlugin());
}

template <info::kernel_work_group param>
inline typename info::param_traits<info::kernel_work_group, param>::return_type
kernel_impl::get_work_group_info(const device &Device) const {
  return get_info<
      info::compatibility_param_traits<info::kernel_work_group, param>::value>(
      Device);
}

template <info::kernel_sub_group param>
inline typename info::param_traits<info::kernel_sub_group, param>::return_type
kernel_impl::get_sub_group_info(const device &Device) const {
  return get_info<
      info::compatibility_param_traits<info::kernel_sub_group, param>::value>(
      Device);
}

template <info::kernel_sub_group param>
inline typename info::param_traits<info::kernel_sub_group, param>::return_type
kernel_impl::get_sub_group_info(
    const device &Device,
    typename info::param_traits<info::kernel_sub_group, param>::input_type
        Value) const {
  return get_info<
      info::compatibility_param_traits<info::kernel_sub_group, param>::value>(
      Device, Value);
}

} // namespace detail
} // namespace sycl
} // __SYCL_INLINE_NAMESPACE(cl)<|MERGE_RESOLUTION|>--- conflicted
+++ resolved
@@ -198,11 +198,8 @@
     return NativeKernel;
   }
 
-<<<<<<< HEAD
-=======
   KernelBundleImplPtr get_kernel_bundle() const { return MKernelBundleImpl; }
 
->>>>>>> 130e135d
 private:
   RT::PiKernel MKernel;
   const ContextImplPtr MContext;
