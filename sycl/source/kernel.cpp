//==--------------- kernel.cpp --- SYCL kernel -----------------------------==//
//
// Part of the LLVM Project, under the Apache License v2.0 with LLVM Exceptions.
// See https://llvm.org/LICENSE.txt for license information.
// SPDX-License-Identifier: Apache-2.0 WITH LLVM-exception
//
//===----------------------------------------------------------------------===//

#include <detail/backend_impl.hpp>
#include <detail/kernel_bundle_impl.hpp>
#include <detail/kernel_impl.hpp>
#include <sycl/detail/export.hpp>
#include <sycl/detail/pi.h>
#include <sycl/kernel.hpp>

namespace sycl {
inline namespace _V1 {

kernel::kernel(cl_kernel ClKernel, const context &SyclContext)
    : impl(std::make_shared<detail::kernel_impl>(
          detail::pi::cast<sycl::detail::pi::PiKernel>(ClKernel),
          detail::getSyclObjImpl(SyclContext), nullptr, nullptr)) {
  // This is a special interop constructor for OpenCL, so the kernel must be
  // retained.
  if (get_backend() == backend::opencl) {
<<<<<<< HEAD
    impl->getPlugin().call<detail::PiApiKind::piKernelRetain>(
        detail::pi::cast<detail::RT::PiKernel>(ClKernel));
=======
    impl->getPlugin()->call<detail::PiApiKind::piKernelRetain>(
        detail::pi::cast<sycl::detail::pi::PiKernel>(ClKernel));
>>>>>>> ec3077b5
  }
}

cl_kernel kernel::get() const { return impl->get(); }

bool kernel::is_host() const {
  bool IsHost = impl->is_host();
  assert(!IsHost && "kernel::is_host should not be called in implementation.");
  return IsHost;
}

context kernel::get_context() const {
  return impl->get_info<info::kernel::context>();
}

backend kernel::get_backend() const noexcept { return getImplBackend(impl); }

kernel_bundle<sycl::bundle_state::executable>
kernel::get_kernel_bundle() const {
  return detail::createSyclObjFromImpl<
      kernel_bundle<sycl::bundle_state::executable>>(impl->get_kernel_bundle());
}

template <typename Param>
typename detail::is_kernel_info_desc<Param>::return_type
kernel::get_info() const {
  return impl->get_info<Param>();
}

#define __SYCL_PARAM_TRAITS_SPEC(DescType, Desc, ReturnT, PiCode)              \
  template __SYCL_EXPORT ReturnT kernel::get_info<info::kernel::Desc>() const;

#include <sycl/info/kernel_traits.def>

#undef __SYCL_PARAM_TRAITS_SPEC

template <typename Param>
typename detail::is_kernel_device_specific_info_desc<Param>::return_type
kernel::get_info(const device &Dev) const {
  return impl->get_info<Param>(Dev);
}

// Deprecated overload for kernel_device_specific::max_sub_group_size taking
// an extra argument.
template <typename Param>
typename detail::is_kernel_device_specific_info_desc<Param>::return_type
kernel::get_info(const device &Device, const range<3> &WGSize) const {
  static_assert(
      std::is_same_v<Param, info::kernel_device_specific::max_sub_group_size>,
      "Unexpected param for kernel::get_info with range argument.");
  return impl->get_info<Param>(Device, WGSize);
}

#define __SYCL_PARAM_TRAITS_SPEC(DescType, Desc, ReturnT, PiCode)              \
  template __SYCL_EXPORT ReturnT kernel::get_info<info::DescType::Desc>(       \
      const device &) const;

#include <sycl/info/kernel_device_specific_traits.def>

#undef __SYCL_PARAM_TRAITS_SPEC

template __SYCL_EXPORT uint32_t
kernel::get_info<info::kernel_device_specific::max_sub_group_size>(
    const device &, const sycl::range<3> &) const;

kernel::kernel(std::shared_ptr<detail::kernel_impl> Impl) : impl(Impl) {}

pi_native_handle kernel::getNative() const { return impl->getNative(); }

pi_native_handle kernel::getNativeImpl() const { return impl->getNative(); }

} // namespace _V1
} // namespace sycl<|MERGE_RESOLUTION|>--- conflicted
+++ resolved
@@ -23,13 +23,8 @@
   // This is a special interop constructor for OpenCL, so the kernel must be
   // retained.
   if (get_backend() == backend::opencl) {
-<<<<<<< HEAD
-    impl->getPlugin().call<detail::PiApiKind::piKernelRetain>(
-        detail::pi::cast<detail::RT::PiKernel>(ClKernel));
-=======
     impl->getPlugin()->call<detail::PiApiKind::piKernelRetain>(
         detail::pi::cast<sycl::detail::pi::PiKernel>(ClKernel));
->>>>>>> ec3077b5
   }
 }
 
