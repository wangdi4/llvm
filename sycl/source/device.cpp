//==------------------- device.cpp -----------------------------------------==//
//
// Part of the LLVM Project, under the Apache License v2.0 with LLVM Exceptions.
// See https://llvm.org/LICENSE.txt for license information.
// SPDX-License-Identifier: Apache-2.0 WITH LLVM-exception
//
//===----------------------------------------------------------------------===//

#include <detail/backend_impl.hpp>
#include <detail/config.hpp>
#include <detail/device_impl.hpp>
#include <sycl/detail/device_filter.hpp>
#include <sycl/detail/export.hpp>
#include <sycl/device.hpp>
#include <sycl/device_selector.hpp>
#include <sycl/info/info_desc.hpp>

namespace sycl {
__SYCL_INLINE_VER_NAMESPACE(_V1) {
namespace detail {
void force_type(info::device_type &t, const info::device_type &ft) {
  if (t == info::device_type::all) {
    t = ft;
  } else if (ft != info::device_type::all && t != ft) {
    throw sycl::invalid_parameter_error("No device of forced type.",
                                        PI_ERROR_INVALID_OPERATION);
  }
}
} // namespace detail

device::device() : device(default_selector_v) {}

device::device(cl_device_id DeviceId) {
  // The implementation constructor takes ownership of the native handle so we
  // must retain it in order to adhere to SYCL 1.2.1 spec (Rev6, section 4.3.1.)
  detail::RT::PiDevice Device;
  auto Plugin = detail::RT::getPlugin<backend::opencl>();
  Plugin.call<detail::PiApiKind::piextDeviceCreateWithNativeHandle>(
      detail::pi::cast<pi_native_handle>(DeviceId), nullptr, &Device);
  auto Platform =
      detail::platform_impl::getPlatformFromPiDevice(Device, Plugin);
  impl = Platform->getOrMakeDeviceImpl(Device, Platform);
  Plugin.call<detail::PiApiKind::piDeviceRetain>(impl->getHandleRef());
}

device::device(const device_selector &deviceSelector) {
  *this = deviceSelector.select_device();
}

std::vector<device> device::get_devices(info::device_type deviceType) {
  std::vector<device> devices;
  detail::device_filter_list *FilterList =
      detail::SYCLConfig<detail::SYCL_DEVICE_FILTER>::get();
<<<<<<< HEAD
  info::device_type forced_type = detail::get_forced_type();
  // Exclude devices which do not match requested device type
  if (detail::match_types(deviceType, forced_type)) {
    detail::force_type(deviceType, forced_type);
    for (const auto &plt : platform::get_platforms()) {
      // If SYCL_BE is set then skip platforms which doesn't have specified
      // backend.
      backend *ForcedBackend = detail::SYCLConfig<detail::SYCL_BE>::get();
      if (ForcedBackend)
        if (!detail::getSyclObjImpl(plt)->is_host() &&
            plt.get_backend() != *ForcedBackend)
          continue;
      // If SYCL_DEVICE_FILTER is set, skip platforms that is incompatible
      // with the filter specification.
      if (FilterList && !FilterList->backendCompatible(plt.get_backend()))
        continue;

      std::vector<device> found_devices(plt.get_devices(deviceType));
      if (!found_devices.empty())
        devices.insert(devices.end(), found_devices.begin(),
                       found_devices.end());
    }
=======
  detail::ods_target_list *OdsTargetList =
      detail::SYCLConfig<detail::ONEAPI_DEVICE_SELECTOR>::get();

  auto thePlatforms = platform::get_platforms();
  for (const auto &plt : thePlatforms) {
    // If SYCL_DEVICE_FILTER is set, skip platforms that is incompatible
    // with the filter specification.
    backend platformBackend = plt.get_backend();
    if (FilterList && !FilterList->backendCompatible(platformBackend))
      continue;
    if (OdsTargetList && !OdsTargetList->backendCompatible(platformBackend))
      continue;

    std::vector<device> found_devices(plt.get_devices(deviceType));
    if (!found_devices.empty())
      devices.insert(devices.end(), found_devices.begin(), found_devices.end());
>>>>>>> bfff8914
  }

  return devices;
}

cl_device_id device::get() const { return impl->get(); }

bool device::is_host() const {
  bool IsHost = impl->is_host();
  assert(!IsHost && "device::is_host should not be called in implementation.");
  return IsHost;
}

bool device::is_cpu() const { return impl->is_cpu(); }

bool device::is_gpu() const { return impl->is_gpu(); }

bool device::is_accelerator() const { return impl->is_accelerator(); }

platform device::get_platform() const { return impl->get_platform(); }

template <info::partition_property prop>
std::vector<device> device::create_sub_devices(size_t ComputeUnits) const {
  return impl->create_sub_devices(ComputeUnits);
}

template __SYCL_EXPORT std::vector<device>
device::create_sub_devices<info::partition_property::partition_equally>(
    size_t ComputeUnits) const;

template <info::partition_property prop>
std::vector<device>
device::create_sub_devices(const std::vector<size_t> &Counts) const {
  return impl->create_sub_devices(Counts);
}

template __SYCL_EXPORT std::vector<device>
device::create_sub_devices<info::partition_property::partition_by_counts>(
    const std::vector<size_t> &Counts) const;

template <info::partition_property prop>
std::vector<device> device::create_sub_devices(
    info::partition_affinity_domain AffinityDomain) const {
  return impl->create_sub_devices(AffinityDomain);
}

template __SYCL_EXPORT std::vector<device> device::create_sub_devices<
    info::partition_property::partition_by_affinity_domain>(
    info::partition_affinity_domain AffinityDomain) const;

template <info::partition_property prop>
std::vector<device> device::create_sub_devices() const {
  return impl->create_sub_devices();
}

template __SYCL_EXPORT std::vector<device> device::create_sub_devices<
    info::partition_property::ext_intel_partition_by_cslice>() const;

bool device::has_extension(const std::string &extension_name) const {
  return impl->has_extension(extension_name);
}

template <typename Param>
typename detail::is_device_info_desc<Param>::return_type
device::get_info() const {
  return impl->template get_info<Param>();
}

// Explicit override. Not fulfilled by #include device_traits.def below.
template <>
__SYCL_EXPORT device device::get_info<info::device::parent_device>() const {
  // With ONEAPI_DEVICE_SELECTOR the impl.MRootDevice is preset and may be
  // overridden (ie it may be nullptr on a sub-device) The PI of the sub-devices
  // have parents, but we don't want to return them. They must pretend to be
  // parentless root devices.
  if (impl->isRootDevice())
    throw invalid_object_error(
        "No parent for device because it is not a subdevice",
        PI_ERROR_INVALID_DEVICE);
  else
    return impl->template get_info<info::device::parent_device>();
}

#define __SYCL_PARAM_TRAITS_SPEC(DescType, Desc, ReturnT, PiCode)              \
  template __SYCL_EXPORT ReturnT device::get_info<info::device::Desc>() const;

#define __SYCL_PARAM_TRAITS_SPEC_SPECIALIZED(DescType, Desc, ReturnT, PiCode)

#include <sycl/info/device_traits.def>
#undef __SYCL_PARAM_TRAITS_SPEC_SPECIALIZED
#undef __SYCL_PARAM_TRAITS_SPEC

#define __SYCL_PARAM_TRAITS_SPEC(Namespace, DescType, Desc, ReturnT, PiCode)   \
  template __SYCL_EXPORT ReturnT                                               \
  device::get_info<Namespace::info::DescType::Desc>() const;

#include <sycl/info/ext_intel_device_traits.def>
#include <sycl/info/ext_oneapi_device_traits.def>
#undef __SYCL_PARAM_TRAITS_SPEC

backend device::get_backend() const noexcept { return getImplBackend(impl); }

pi_native_handle device::getNative() const { return impl->getNative(); }

bool device::has(aspect Aspect) const { return impl->has(Aspect); }

} // __SYCL_INLINE_VER_NAMESPACE(_V1)
} // namespace sycl<|MERGE_RESOLUTION|>--- conflicted
+++ resolved
@@ -51,30 +51,6 @@
   std::vector<device> devices;
   detail::device_filter_list *FilterList =
       detail::SYCLConfig<detail::SYCL_DEVICE_FILTER>::get();
-<<<<<<< HEAD
-  info::device_type forced_type = detail::get_forced_type();
-  // Exclude devices which do not match requested device type
-  if (detail::match_types(deviceType, forced_type)) {
-    detail::force_type(deviceType, forced_type);
-    for (const auto &plt : platform::get_platforms()) {
-      // If SYCL_BE is set then skip platforms which doesn't have specified
-      // backend.
-      backend *ForcedBackend = detail::SYCLConfig<detail::SYCL_BE>::get();
-      if (ForcedBackend)
-        if (!detail::getSyclObjImpl(plt)->is_host() &&
-            plt.get_backend() != *ForcedBackend)
-          continue;
-      // If SYCL_DEVICE_FILTER is set, skip platforms that is incompatible
-      // with the filter specification.
-      if (FilterList && !FilterList->backendCompatible(plt.get_backend()))
-        continue;
-
-      std::vector<device> found_devices(plt.get_devices(deviceType));
-      if (!found_devices.empty())
-        devices.insert(devices.end(), found_devices.begin(),
-                       found_devices.end());
-    }
-=======
   detail::ods_target_list *OdsTargetList =
       detail::SYCLConfig<detail::ONEAPI_DEVICE_SELECTOR>::get();
 
@@ -91,7 +67,6 @@
     std::vector<device> found_devices(plt.get_devices(deviceType));
     if (!found_devices.empty())
       devices.insert(devices.end(), found_devices.begin(), found_devices.end());
->>>>>>> bfff8914
   }
 
   return devices;
