--- conflicted
+++ resolved
@@ -18,16 +18,8 @@
 __SYCL_INLINE_NAMESPACE(cl) {
 namespace sycl {
 
-<<<<<<< HEAD
-#ifdef INTEL_CUSTOMIZATION
-// Utility function to check if device is of the preferred SYCL_BE.
-// TODO: this should be changed to just quering the backend of the
-// device's plugin.
-//
-=======
 // Utility function to check if device is of the preferred backend.
 // Currently preference is given to the opencl backend.
->>>>>>> b269e33e
 static bool isDeviceOfPreferredSyclBe(const device &Device) {
   if (Device.is_host())
     return false;
@@ -54,25 +46,16 @@
                 << "  device: " << DeviceName << std::endl;
     }
 
-<<<<<<< HEAD
-#ifdef INTEL_CUSTOMIZATION
-    //
-=======
->>>>>>> b269e33e
     // SYCL spec says: "If more than one device receives the high score then
     // one of those tied devices will be returned, but which of the devices
     // from the tied set is to be returned is not defined". Here we give a
     // preference to the device of the preferred BE.
     //
     if (score < dev_score ||
-<<<<<<< HEAD
-        (score == dev_score && isDeviceOfPreferredSyclBe(dev))) {
-=======
 #if INTEL_CUSTOMIZATION
         (score == dev_score && dev_score != -1 &&
          isDeviceOfPreferredSyclBe(dev))) {
 #endif // INTEL_CUSTOMIZATION
->>>>>>> b269e33e
       res = &dev;
       score = dev_score;
     }
