--- conflicted
+++ resolved
@@ -27,9 +27,9 @@
 
 #Minimum supported version of Intel's OCL GPU and CPU devices
 target_compile_definitions(sycl-check
-<<<<<<< HEAD
-     PRIVATE  MIN_INTEL_OCL_GPU_VERSION=\"18.47.11882\"
-     PRIVATE  MIN_INTEL_OCL_CPU_VERSION=\"18.1.0.0901\",\"7.6.0.1202\"
+  PRIVATE
+    MIN_INTEL_OCL_GPU_VERSION=\"18.47.11882\"
+    MIN_INTEL_OCL_CPU_VERSION=\"18.1.0.0901\",\"7.6.0.1202\"
 )
 
 # INTEL_CUSTOMIZATION CORC-4868
@@ -40,10 +40,4 @@
     $<$<OR:$<CXX_COMPILER_ID:Clang>,$<CXX_COMPILER_ID:GNU>>:-Wno-error>
     $<$<CXX_COMPILER_ID:MSVC>:/WX->
 )
-#end INTEL_CUSTOMIZATION
-=======
-  PRIVATE
-    MIN_INTEL_OCL_GPU_VERSION=\"18.47.11882\"
-    MIN_INTEL_OCL_CPU_VERSION=\"18.1.0.0901\",\"7.6.0.1202\"
-)
->>>>>>> 6f7cd955
+#end INTEL_CUSTOMIZATION