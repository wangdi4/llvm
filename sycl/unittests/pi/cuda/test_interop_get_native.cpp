--- conflicted
+++ resolved
@@ -84,9 +84,6 @@
   });
 }
 
-<<<<<<< HEAD
-INSTANTIATE_TEST_SUITE_P(
-=======
 TEST_P(CudaInteropGetNativeTests, hostTaskGetNativeMem) {
   buffer<int, 1> syclBuffer(range<1>{1});
   syclQueue_->submit([&](handler &cgh) {
@@ -126,7 +123,6 @@
   });
 }
 
-INSTANTIATE_TEST_CASE_P(
->>>>>>> e9cf124b
+INSTANTIATE_TEST_SUITE_P(
     OnCudaPlatform, CudaInteropGetNativeTests,
     ::testing::ValuesIn(pi::getPlatformsWithName("CUDA BACKEND")));