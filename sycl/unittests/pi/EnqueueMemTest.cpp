--- conflicted
+++ resolved
@@ -50,19 +50,11 @@
                   _context, _device, 0, &_queue)),
               PI_SUCCESS);
 
-<<<<<<< HEAD
-    ASSERT_EQ(
-        (plugin.call_nocheck<detail::PiApiKind::piMemBufferCreate>(
-            _context, PI_MEM_FLAGS_ACCESS_RW,
-            _numElementsX * _numElementsY * sizeof(pi_int32), nullptr, &_mem, nullptr)),
-        PI_SUCCESS);
-=======
     ASSERT_EQ((plugin.call_nocheck<detail::PiApiKind::piMemBufferCreate>(
                   _context, PI_MEM_FLAGS_ACCESS_RW,
                   _numElementsX * _numElementsY * sizeof(pi_int32), nullptr,
                   &_mem, nullptr)),
               PI_SUCCESS);
->>>>>>> b8a7b012
   }
 
   void TearDown() override {
