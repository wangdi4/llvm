--- conflicted
+++ resolved
@@ -25,8 +25,6 @@
 
 const int ExpectedEventThreshold = 128;
 
-<<<<<<< HEAD
-=======
 pi_result redefinedQueueCreate(pi_context context, pi_device device,
                                pi_queue_properties properties,
                                pi_queue *queue) {
@@ -40,7 +38,6 @@
 
 pi_result redefinedQueueRelease(pi_queue Queue) { return PI_SUCCESS; }
 
->>>>>>> 130e135d
 pi_result redefinedUSMEnqueueMemset(pi_queue queue, void *ptr, pi_int32 value,
                                     size_t count,
                                     pi_uint32 num_events_in_waitlist,
