--- conflicted
+++ resolved
@@ -15,10 +15,7 @@
 
 #include <functional>
 #include <gmock/gmock.h>
-<<<<<<< HEAD
-=======
 #include <vector>
->>>>>>> 6c8b510a
 
 // This header contains a few common classes/methods used in
 // execution graph testing.
