//==------------ EnqueueWithDependsOnDeps.cpp --- Scheduler unit tests------==//
//
// Part of the LLVM Project, under the Apache License v2.0 with LLVM Exceptions.
// See https://llvm.org/LICENSE.txt for license information.
// SPDX-License-Identifier: Apache-2.0 WITH LLVM-exception
//
//===----------------------------------------------------------------------===//

#include "SchedulerTest.hpp"
#include "SchedulerTestUtils.hpp"

#include <helpers/PiMock.hpp>
#include <helpers/ScopedEnvVar.hpp>
#include <helpers/TestKernel.hpp>

#include <sycl/usm.hpp>

#include <vector>

using namespace sycl;
using EventImplPtr = std::shared_ptr<detail::event_impl>;

<<<<<<< HEAD
constexpr auto DisablePostEnqueueCleanupName =
    "SYCL_DISABLE_POST_ENQUEUE_CLEANUP";
constexpr auto DisableExecutionGraphCleanupName =
    "SYCL_DISABLE_EXECUTION_GRAPH_CLEANUP";
=======
constexpr auto DisableCleanupName = "SYCL_DISABLE_EXECUTION_GRAPH_CLEANUP";
>>>>>>> 5a805999

std::vector<std::pair<pi_uint32, const pi_event *>> PassedNumEvents;

bool CheckTestExecutionRequirements(const platform &plt) {
  if (plt.is_host()) {
    std::cout << "Not run due to host-only environment\n";
    return false;
  }
  // This test only contains device image for SPIR-V capable devices.
  if (plt.get_backend() != sycl::backend::opencl &&
      plt.get_backend() != sycl::backend::ext_oneapi_level_zero) {
    std::cout << "Only OpenCL and Level Zero are supported for this test\n";
    return false;
  }
  return true;
}

enum TestCGType { KERNEL_TASK = 0x00, HOST_TASK = 0x01 };

class DependsOnTests : public ::testing::Test {
protected:
  void SetUp() {
    platform Plt = Mock.getPlatform();
    if (!CheckTestExecutionRequirements(Plt))
      GTEST_SKIP();

    queue QueueDev(context(Plt), default_selector_v);
    QueueDevImpl = detail::getSyclObjImpl(QueueDev);
  }

  void TearDown() {}

  detail::Command *
  AddTaskCG(TestCGType Type, const std::vector<EventImplPtr> &Events,
            std::function<void()> *CustomHostLambda = nullptr) {
    std::vector<detail::Command *> ToEnqueue;

    // Emulating processing of command group function
    MockHandlerCustomFinalize MockCGH(QueueDevImpl, false);

    for (auto EventImpl : Events)
      MockCGH.depends_on(detail::createSyclObjFromImpl<event>(EventImpl));

    if (Type == TestCGType::HOST_TASK) {
      if (!CustomHostLambda)
        MockCGH.host_task([] {});
      else
        MockCGH.host_task(*CustomHostLambda);
    } else {
      kernel_bundle KernelBundle =
          sycl::get_kernel_bundle<sycl::bundle_state::input>(
              QueueDevImpl->get_context());
      auto ExecBundle = sycl::build(KernelBundle);
      MockCGH.use_kernel_bundle(ExecBundle);
      MockCGH.single_task<TestKernel<>>([] {});
    }

    std::unique_ptr<sycl::detail::CG> CmdGroup = MockCGH.finalize();

    detail::Command *NewCmd = MS.addCG(
        std::move(CmdGroup),
        Type == TestCGType::HOST_TASK ? MS.getDefaultHostQueue() : QueueDevImpl,
        ToEnqueue);
    EXPECT_EQ(ToEnqueue.size(), 0u);
    return NewCmd;
  }

  void EventsWaitVerification() {
    std::vector<EventImplPtr> Events;

    detail::Command *Cmd1 = AddTaskCG(TestCGType::HOST_TASK, Events);
    EventImplPtr Cmd1Event = Cmd1->getEvent();

    // Depends on host task
    Events.push_back(Cmd1Event);
    detail::Command *Cmd2 = AddTaskCG(TestCGType::KERNEL_TASK, Events);
    EventImplPtr Cmd2Event = Cmd2->getEvent();

    // Depends on kernel depending on host task
    Events.clear();
    Events.push_back(Cmd2Event);
    detail::Command *Cmd3 = AddTaskCG(TestCGType::KERNEL_TASK, Events);
    EventImplPtr Cmd3Event = Cmd3->getEvent();

    std::vector<detail::Command *> BlockedCommands{Cmd2, Cmd3};
    VerifyBlockedCommandsEnqueue(Cmd1, BlockedCommands);

    // One piEventsWait call:
    // kernel2 waits for kernel 1 by sending event list to enqueue launch call
    // (depending on queue property). Cmd3Event.wait() waits for kernel2 via
    // piEventsWait.
    ASSERT_EQ(PassedNumEvents.size(), 1u);
    auto [EventCount, EventArr] = PassedNumEvents[0];
    ASSERT_EQ(EventCount, 1u);
    EXPECT_EQ(*EventArr, Cmd3Event->getHandleRef());
  }

  void VerifyBlockedCommandsEnqueue(
      detail::Command *BlockingCommand,
      std::vector<detail::Command *> &BlockedCommands) {
    std::unique_lock<std::mutex> TestLock(m, std::defer_lock);
    TestLock.lock();
    detail::EnqueueResultT Result;
    for (detail::Command *BlockedCmd : BlockedCommands) {
      EXPECT_FALSE(MS.enqueueCommand(BlockedCmd, Result,
                                     detail::BlockingT::NON_BLOCKING));
      EXPECT_EQ(Result.MResult, detail::EnqueueResultT::SyclEnqueueBlocked);
      EXPECT_EQ(Result.MCmd, static_cast<detail::Command *>(BlockingCommand));
      EXPECT_FALSE(BlockedCmd->isSuccessfullyEnqueued());
    }
    EXPECT_TRUE(BlockingCommand->isSuccessfullyEnqueued());

    TestLock.unlock();

    auto BlockingEvent = BlockingCommand->getEvent();
    BlockingEvent->wait(BlockingEvent);
    {
      auto Lock = MS.acquireOriginSchedGraphWriteLock();
      Lock.lock();
      for (detail::Command *BlockedCmd : BlockedCommands) {
        EXPECT_TRUE(BlockedCmd->isSuccessfullyEnqueued());
      }
    }
    for (detail::Command *BlockedCmd : BlockedCommands) {
      auto BlockedEvent = BlockedCmd->getEvent();
      BlockedEvent->wait(BlockedEvent);
    }
  }

  unittest::PiMock Mock;
  unittest::ScopedEnvVar DisabledCleanup{
      DisableCleanupName, "1",
      detail::SYCLConfig<detail::SYCL_DISABLE_EXECUTION_GRAPH_CLEANUP>::reset};
  MockScheduler MS;

  detail::QueueImplPtr QueueDevImpl;

  std::mutex m;
  std::function<void()> CustomHostLambda = [&]() {
    std::unique_lock<std::mutex> InsideHostTaskLock(this->m);
  };
};

TEST_F(DependsOnTests, EnqueueNoMemObjTwoHostTasks) {
  // Checks enqueue of two dependent host tasks
  detail::QueueImplPtr QueueHostImpl = MS.getDefaultHostQueue();
  std::vector<EventImplPtr> Events;

  detail::Command *Cmd1 =
      AddTaskCG(TestCGType::HOST_TASK, Events, &CustomHostLambda);
  EventImplPtr Cmd1Event = Cmd1->getEvent();

  // Simulate depends_on() call
  Events.push_back(Cmd1Event);
  detail::Command *Cmd2 = AddTaskCG(TestCGType::HOST_TASK, Events);
  EventImplPtr Cmd2Event = Cmd2->getEvent();

  std::vector<detail::Command *> BlockedCommands{Cmd2};
  VerifyBlockedCommandsEnqueue(Cmd1, BlockedCommands);
  EXPECT_EQ(Cmd1Event->get_info<info::event::command_execution_status>(),
            info::event_command_status::complete);
  EXPECT_EQ(Cmd2Event->get_info<info::event::command_execution_status>(),
            info::event_command_status::complete);
}

TEST_F(DependsOnTests, EnqueueNoMemObjKernelDepHost) {
  // Checks enqueue of kernel depending on host task
  std::vector<EventImplPtr> Events;

  detail::Command *Cmd1 =
      AddTaskCG(TestCGType::HOST_TASK, Events, &CustomHostLambda);
  EventImplPtr Cmd1Event = Cmd1->getEvent();
  EXPECT_TRUE(Cmd1->isBlocking());

  // Simulate depends_on() call
  Events.push_back(Cmd1Event);
  detail::Command *Cmd2 = AddTaskCG(TestCGType::KERNEL_TASK, Events);

  std::vector<detail::Command *> BlockedCommands{Cmd2};
  VerifyBlockedCommandsEnqueue(Cmd1, BlockedCommands);
}

TEST_F(DependsOnTests, EnqueueNoMemObjHostDepKernel) {
  // Checks enqueue of host task depending on kernel
  std::vector<EventImplPtr> Events;

  detail::Command *Cmd1 = AddTaskCG(TestCGType::KERNEL_TASK, Events);
  EventImplPtr Cmd1Event = Cmd1->getEvent();

  // Simulate depends_on() call
  Events.push_back(Cmd1Event);
  detail::Command *Cmd2 = AddTaskCG(TestCGType::HOST_TASK, Events);
  EventImplPtr Cmd2Event = Cmd2->getEvent();

  detail::EnqueueResultT Result;
  EXPECT_TRUE(MS.enqueueCommand(Cmd2, Result, detail::BlockingT::NON_BLOCKING));

  EXPECT_TRUE(Cmd1->isSuccessfullyEnqueued());
  EXPECT_TRUE(Cmd2->isSuccessfullyEnqueued());
  Cmd2Event->wait(Cmd2Event);
}

TEST_F(DependsOnTests, EnqueueNoMemObjDoubleKernelDepHostBlocked) {
  // Checks blocking command tranfer for dependent kernels and enqueue of
  // kernels on host task completion
  std::vector<EventImplPtr> Events;

  detail::Command *Cmd1 =
      AddTaskCG(TestCGType::HOST_TASK, Events, &CustomHostLambda);
  EventImplPtr Cmd1Event = Cmd1->getEvent();
  Cmd1->MIsBlockable = true;
  Cmd1->MEnqueueStatus = detail::EnqueueResultT::SyclEnqueueBlocked;

  // Depends on host task
  Events.push_back(Cmd1Event);
  detail::Command *Cmd2 = AddTaskCG(TestCGType::KERNEL_TASK, Events);
  EventImplPtr Cmd2Event = Cmd2->getEvent();

  // Depends on kernel depending on host task
  Events.clear();
  Events.push_back(Cmd2Event);
  detail::Command *Cmd3 = AddTaskCG(TestCGType::KERNEL_TASK, Events);
  EventImplPtr Cmd3Event = Cmd3->getEvent();

  detail::EnqueueResultT Result;
  EXPECT_FALSE(
      MS.enqueueCommand(Cmd2, Result, detail::BlockingT::NON_BLOCKING));
  EXPECT_EQ(Result.MResult, detail::EnqueueResultT::SyclEnqueueBlocked);
  EXPECT_EQ(Result.MCmd, static_cast<detail::Command *>(Cmd1));
  EXPECT_FALSE(
      MS.enqueueCommand(Cmd3, Result, detail::BlockingT::NON_BLOCKING));
  EXPECT_EQ(Result.MResult, detail::EnqueueResultT::SyclEnqueueBlocked);
  EXPECT_EQ(Result.MCmd, static_cast<detail::Command *>(Cmd1));

  // Preconditions for post enqueue checks
  EXPECT_FALSE(Cmd1->isSuccessfullyEnqueued());
  EXPECT_FALSE(Cmd2->isSuccessfullyEnqueued());
  EXPECT_FALSE(Cmd3->isSuccessfullyEnqueued());

  Cmd1->MEnqueueStatus = detail::EnqueueResultT::SyclEnqueueReady;

  std::vector<detail::Command *> BlockedCommands{Cmd2, Cmd3};
  VerifyBlockedCommandsEnqueue(Cmd1, BlockedCommands);
}

TEST_F(DependsOnTests, EnqueueNoMemObjDoubleKernelDepHost) {
  // Checks blocking command tranfer for dependent kernels and enqueue of
  // kernels on host task completion
  std::vector<EventImplPtr> Events;

  detail::Command *Cmd1 =
      AddTaskCG(TestCGType::HOST_TASK, Events, &CustomHostLambda);
  EventImplPtr Cmd1Event = Cmd1->getEvent();

  // Depends on host task
  Events.push_back(Cmd1Event);
  detail::Command *Cmd2 = AddTaskCG(TestCGType::KERNEL_TASK, Events);
  EventImplPtr Cmd2Event = Cmd2->getEvent();

  // Depends on kernel depending on host task
  Events.clear();
  Events.push_back(Cmd2Event);
  detail::Command *Cmd3 = AddTaskCG(TestCGType::KERNEL_TASK, Events);
  EventImplPtr Cmd3Event = Cmd3->getEvent();

  std::vector<detail::Command *> BlockedCommands{Cmd2, Cmd3};
  VerifyBlockedCommandsEnqueue(Cmd1, BlockedCommands);
}

std::vector<pi_event> EventsInWaitList;
inline pi_result redefinedextUSMEnqueueMemcpy(pi_queue queue, pi_bool blocking,
                                              void *dst_ptr,
                                              const void *src_ptr, size_t size,
                                              pi_uint32 num_events_in_waitlist,
                                              const pi_event *events_waitlist,
                                              pi_event *event) {
  *event = createDummyHandle<pi_event>();
<<<<<<< HEAD

  for (auto i = 0u; i < num_events_in_waitlist; i++) {
    EventsInWaitList.push_back(events_waitlist[i]);
  }

=======
  for (auto i = 0u; i < num_events_in_waitlist; i++) {
    EventsInWaitList.push_back(events_waitlist[i]);
  }
>>>>>>> 5a805999
  return PI_SUCCESS;
}

inline pi_result redefinedEnqueueEventsWaitWithBarrier(
    pi_queue command_queue, pi_uint32 num_events_in_wait_list,
    const pi_event *event_wait_list, pi_event *event) {
  *event = createDummyHandle<pi_event>();
<<<<<<< HEAD

  for (auto i = 0u; i < num_events_in_wait_list; i++) {
    EventsInWaitList.push_back(event_wait_list[i]);
  }

=======
  for (auto i = 0u; i < num_events_in_wait_list; i++) {
    EventsInWaitList.push_back(event_wait_list[i]);
  }
>>>>>>> 5a805999
  return PI_SUCCESS;
}

TEST_F(DependsOnTests, ShortcutFunctionWithWaitList) {
<<<<<<< HEAD
  unittest::ScopedEnvVar ExecutionCleanup{
      DisableExecutionGraphCleanupName, "1",
      detail::SYCLConfig<detail::SYCL_DISABLE_EXECUTION_GRAPH_CLEANUP>::reset};
  Mock.redefineBefore<detail::PiApiKind::piextUSMEnqueueMemcpy>(
      redefinedextUSMEnqueueMemcpy);

  sycl::queue Queue = detail::createSyclObjFromImpl<queue>(QueueDevImpl);
=======
  Mock.redefineBefore<detail::PiApiKind::piextUSMEnqueueMemcpy>(
      redefinedextUSMEnqueueMemcpy);
  sycl::queue Queue = detail::createSyclObjFromImpl<queue>(QueueDevImpl);

>>>>>>> 5a805999
  auto HostTaskEvent =
      Queue.submit([&](sycl::handler &cgh) { cgh.host_task([=]() {}); });
  std::shared_ptr<detail::event_impl> HostTaskEventImpl =
      detail::getSyclObjImpl(HostTaskEvent);
  HostTaskEvent.wait();
<<<<<<< HEAD

=======
>>>>>>> 5a805999
  auto *Cmd = static_cast<detail::Command *>(HostTaskEventImpl->getCommand());
  ASSERT_NE(Cmd, nullptr);
  Cmd->MIsBlockable = true;
  Cmd->MEnqueueStatus = detail::EnqueueResultT::SyclEnqueueBlocked;

  auto SingleTaskEvent = Queue.submit([&](sycl::handler &cgh) {
    cgh.depends_on(HostTaskEvent);
    cgh.single_task<TestKernel<>>([] {});
  });
  std::shared_ptr<detail::event_impl> SingleTaskEventImpl =
      detail::getSyclObjImpl(SingleTaskEvent);
  EXPECT_EQ(SingleTaskEventImpl->getHandleRef(), nullptr);

  Cmd->MEnqueueStatus = detail::EnqueueResultT::SyclEnqueueSuccess;
  EventsInWaitList.clear();

  const size_t ArraySize = 8;
  int *FirstBuf = (int *)sycl::malloc_device(ArraySize * sizeof(int),
                                             QueueDevImpl->get_device(),
                                             QueueDevImpl->get_context());
  int *SecondBuf = (int *)sycl::malloc_host(ArraySize * sizeof(int),
                                            QueueDevImpl->get_context());
  auto ShortcutFuncEvent = Queue.memcpy(
      SecondBuf, FirstBuf, sizeof(int) * ArraySize, {SingleTaskEvent});
  EXPECT_NE(SingleTaskEventImpl->getHandleRef(), nullptr);
  ASSERT_EQ(EventsInWaitList.size(), 1u);
  EXPECT_EQ(EventsInWaitList[0], SingleTaskEventImpl->getHandleRef());
<<<<<<< HEAD

=======
>>>>>>> 5a805999
  Queue.wait();
  sycl::free(FirstBuf, Queue);
  sycl::free(SecondBuf, Queue);
}

TEST_F(DependsOnTests, BarrierWithWaitList) {
<<<<<<< HEAD
  unittest::ScopedEnvVar ExecutionCleanup{
      DisableExecutionGraphCleanupName, "1",
      detail::SYCLConfig<detail::SYCL_DISABLE_EXECUTION_GRAPH_CLEANUP>::reset};
  Mock.redefineBefore<detail::PiApiKind::piEnqueueEventsWaitWithBarrier>(
      redefinedEnqueueEventsWaitWithBarrier);

  sycl::queue Queue = detail::createSyclObjFromImpl<queue>(QueueDevImpl);
=======
  Mock.redefineBefore<detail::PiApiKind::piEnqueueEventsWaitWithBarrier>(
      redefinedEnqueueEventsWaitWithBarrier);
  sycl::queue Queue = detail::createSyclObjFromImpl<queue>(QueueDevImpl);

>>>>>>> 5a805999
  auto HostTaskEvent =
      Queue.submit([&](sycl::handler &cgh) { cgh.host_task([=]() {}); });
  std::shared_ptr<detail::event_impl> HostTaskEventImpl =
      detail::getSyclObjImpl(HostTaskEvent);
  HostTaskEvent.wait();
<<<<<<< HEAD

=======
>>>>>>> 5a805999
  auto *Cmd = static_cast<detail::Command *>(HostTaskEventImpl->getCommand());
  ASSERT_NE(Cmd, nullptr);
  Cmd->MIsBlockable = true;
  Cmd->MEnqueueStatus = detail::EnqueueResultT::SyclEnqueueBlocked;

  auto SingleTaskEvent = Queue.submit([&](sycl::handler &cgh) {
    cgh.depends_on(HostTaskEvent);
    cgh.single_task<TestKernel<>>([] {});
  });
  std::shared_ptr<detail::event_impl> SingleTaskEventImpl =
      detail::getSyclObjImpl(SingleTaskEvent);
  EXPECT_EQ(SingleTaskEventImpl->getHandleRef(), nullptr);

  Cmd->MEnqueueStatus = detail::EnqueueResultT::SyclEnqueueSuccess;
  EventsInWaitList.clear();

  Queue.ext_oneapi_submit_barrier(std::vector<sycl::event>{SingleTaskEvent});
  EXPECT_NE(SingleTaskEventImpl->getHandleRef(), nullptr);
  ASSERT_EQ(EventsInWaitList.size(), 1u);
  EXPECT_EQ(EventsInWaitList[0], SingleTaskEventImpl->getHandleRef());
<<<<<<< HEAD

=======
>>>>>>> 5a805999
  Queue.wait();
}<|MERGE_RESOLUTION|>--- conflicted
+++ resolved
@@ -20,14 +20,7 @@
 using namespace sycl;
 using EventImplPtr = std::shared_ptr<detail::event_impl>;
 
-<<<<<<< HEAD
-constexpr auto DisablePostEnqueueCleanupName =
-    "SYCL_DISABLE_POST_ENQUEUE_CLEANUP";
-constexpr auto DisableExecutionGraphCleanupName =
-    "SYCL_DISABLE_EXECUTION_GRAPH_CLEANUP";
-=======
 constexpr auto DisableCleanupName = "SYCL_DISABLE_EXECUTION_GRAPH_CLEANUP";
->>>>>>> 5a805999
 
 std::vector<std::pair<pi_uint32, const pi_event *>> PassedNumEvents;
 
@@ -305,17 +298,9 @@
                                               const pi_event *events_waitlist,
                                               pi_event *event) {
   *event = createDummyHandle<pi_event>();
-<<<<<<< HEAD
-
   for (auto i = 0u; i < num_events_in_waitlist; i++) {
     EventsInWaitList.push_back(events_waitlist[i]);
   }
-
-=======
-  for (auto i = 0u; i < num_events_in_waitlist; i++) {
-    EventsInWaitList.push_back(events_waitlist[i]);
-  }
->>>>>>> 5a805999
   return PI_SUCCESS;
 }
 
@@ -323,44 +308,22 @@
     pi_queue command_queue, pi_uint32 num_events_in_wait_list,
     const pi_event *event_wait_list, pi_event *event) {
   *event = createDummyHandle<pi_event>();
-<<<<<<< HEAD
-
   for (auto i = 0u; i < num_events_in_wait_list; i++) {
     EventsInWaitList.push_back(event_wait_list[i]);
   }
-
-=======
-  for (auto i = 0u; i < num_events_in_wait_list; i++) {
-    EventsInWaitList.push_back(event_wait_list[i]);
-  }
->>>>>>> 5a805999
   return PI_SUCCESS;
 }
 
 TEST_F(DependsOnTests, ShortcutFunctionWithWaitList) {
-<<<<<<< HEAD
-  unittest::ScopedEnvVar ExecutionCleanup{
-      DisableExecutionGraphCleanupName, "1",
-      detail::SYCLConfig<detail::SYCL_DISABLE_EXECUTION_GRAPH_CLEANUP>::reset};
-  Mock.redefineBefore<detail::PiApiKind::piextUSMEnqueueMemcpy>(
-      redefinedextUSMEnqueueMemcpy);
-
-  sycl::queue Queue = detail::createSyclObjFromImpl<queue>(QueueDevImpl);
-=======
   Mock.redefineBefore<detail::PiApiKind::piextUSMEnqueueMemcpy>(
       redefinedextUSMEnqueueMemcpy);
   sycl::queue Queue = detail::createSyclObjFromImpl<queue>(QueueDevImpl);
 
->>>>>>> 5a805999
   auto HostTaskEvent =
       Queue.submit([&](sycl::handler &cgh) { cgh.host_task([=]() {}); });
   std::shared_ptr<detail::event_impl> HostTaskEventImpl =
       detail::getSyclObjImpl(HostTaskEvent);
   HostTaskEvent.wait();
-<<<<<<< HEAD
-
-=======
->>>>>>> 5a805999
   auto *Cmd = static_cast<detail::Command *>(HostTaskEventImpl->getCommand());
   ASSERT_NE(Cmd, nullptr);
   Cmd->MIsBlockable = true;
@@ -388,39 +351,21 @@
   EXPECT_NE(SingleTaskEventImpl->getHandleRef(), nullptr);
   ASSERT_EQ(EventsInWaitList.size(), 1u);
   EXPECT_EQ(EventsInWaitList[0], SingleTaskEventImpl->getHandleRef());
-<<<<<<< HEAD
-
-=======
->>>>>>> 5a805999
   Queue.wait();
   sycl::free(FirstBuf, Queue);
   sycl::free(SecondBuf, Queue);
 }
 
 TEST_F(DependsOnTests, BarrierWithWaitList) {
-<<<<<<< HEAD
-  unittest::ScopedEnvVar ExecutionCleanup{
-      DisableExecutionGraphCleanupName, "1",
-      detail::SYCLConfig<detail::SYCL_DISABLE_EXECUTION_GRAPH_CLEANUP>::reset};
-  Mock.redefineBefore<detail::PiApiKind::piEnqueueEventsWaitWithBarrier>(
-      redefinedEnqueueEventsWaitWithBarrier);
-
-  sycl::queue Queue = detail::createSyclObjFromImpl<queue>(QueueDevImpl);
-=======
   Mock.redefineBefore<detail::PiApiKind::piEnqueueEventsWaitWithBarrier>(
       redefinedEnqueueEventsWaitWithBarrier);
   sycl::queue Queue = detail::createSyclObjFromImpl<queue>(QueueDevImpl);
 
->>>>>>> 5a805999
   auto HostTaskEvent =
       Queue.submit([&](sycl::handler &cgh) { cgh.host_task([=]() {}); });
   std::shared_ptr<detail::event_impl> HostTaskEventImpl =
       detail::getSyclObjImpl(HostTaskEvent);
   HostTaskEvent.wait();
-<<<<<<< HEAD
-
-=======
->>>>>>> 5a805999
   auto *Cmd = static_cast<detail::Command *>(HostTaskEventImpl->getCommand());
   ASSERT_NE(Cmd, nullptr);
   Cmd->MIsBlockable = true;
@@ -441,9 +386,5 @@
   EXPECT_NE(SingleTaskEventImpl->getHandleRef(), nullptr);
   ASSERT_EQ(EventsInWaitList.size(), 1u);
   EXPECT_EQ(EventsInWaitList[0], SingleTaskEventImpl->getHandleRef());
-<<<<<<< HEAD
-
-=======
->>>>>>> 5a805999
   Queue.wait();
 }