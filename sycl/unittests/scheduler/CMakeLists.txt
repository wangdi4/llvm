add_sycl_unittest(SchedulerTests OBJECT
    BlockedCommands.cpp
    FailedCommands.cpp
    FinishedCmdCleanup.cpp
    LeafLimit.cpp
    MemObjCommandCleanup.cpp
    CommandsWaitForEvents.cpp
    WaitAfterCleanup.cpp
    LinkedAllocaDependencies.cpp
    LeavesCollection.cpp
<<<<<<< HEAD
    NoHostUnifiedMemory.cpp
=======
>>>>>>> 37c1c249
    StreamInitDependencyOnHost.cpp
    InOrderQueueDeps.cpp
    AllocaLinking.cpp
    utils.cpp
)<|MERGE_RESOLUTION|>--- conflicted
+++ resolved
@@ -8,10 +8,6 @@
     WaitAfterCleanup.cpp
     LinkedAllocaDependencies.cpp
     LeavesCollection.cpp
-<<<<<<< HEAD
-    NoHostUnifiedMemory.cpp
-=======
->>>>>>> 37c1c249
     StreamInitDependencyOnHost.cpp
     InOrderQueueDeps.cpp
     AllocaLinking.cpp
